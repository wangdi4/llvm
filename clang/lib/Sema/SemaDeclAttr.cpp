//===--- SemaDeclAttr.cpp - Declaration Attribute Handling ----------------===//
//
// Part of the LLVM Project, under the Apache License v2.0 with LLVM Exceptions.
// See https://llvm.org/LICENSE.txt for license information.
// SPDX-License-Identifier: Apache-2.0 WITH LLVM-exception
//
//===----------------------------------------------------------------------===//
//
//  This file implements decl-related attribute processing.
//
//===----------------------------------------------------------------------===//

#include "clang/AST/ASTConsumer.h"
#include "clang/AST/ASTContext.h"
#include "clang/AST/ASTMutationListener.h"
#include "clang/AST/CXXInheritance.h"
#include "clang/AST/DeclCXX.h"
#include "clang/AST/DeclObjC.h"
#include "clang/AST/DeclTemplate.h"
#include "clang/AST/Expr.h"
#include "clang/AST/ExprCXX.h"
#include "clang/AST/Mangle.h"
#include "clang/AST/RecursiveASTVisitor.h"
#include "clang/AST/Type.h"
#include "clang/Basic/CharInfo.h"
#include "clang/Basic/SourceLocation.h"
#include "clang/Basic/SourceManager.h"
#include "clang/Basic/TargetBuiltins.h"
#include "clang/Basic/TargetInfo.h"
#include "clang/Lex/Preprocessor.h"
#include "clang/Sema/DeclSpec.h"
#include "clang/Sema/DelayedDiagnostic.h"
#include "clang/Sema/Initialization.h"
#include "clang/Sema/Lookup.h"
#include "clang/Sema/ParsedAttr.h"
#include "clang/Sema/Scope.h"
#include "clang/Sema/ScopeInfo.h"
#include "clang/Sema/SemaInternal.h"
#include "llvm/ADT/Optional.h"
#include "llvm/ADT/STLExtras.h"
#include "llvm/ADT/StringExtras.h"
#include "llvm/IR/Assumptions.h"
#include "llvm/Support/MathExtras.h"
#include "intel/SemaIntelImpl.h" // INTEL
#include "llvm/Support/raw_ostream.h"

using namespace clang;
using namespace sema;

namespace AttributeLangSupport {
  enum LANG {
    C,
    Cpp,
    ObjC
  };
} // end namespace AttributeLangSupport

//===----------------------------------------------------------------------===//
//  Helper functions
//===----------------------------------------------------------------------===//

/// isFunctionOrMethod - Return true if the given decl has function
/// type (function or function-typed variable) or an Objective-C
/// method.
static bool isFunctionOrMethod(const Decl *D) {
  return (D->getFunctionType() != nullptr) || isa<ObjCMethodDecl>(D);
}

/// Return true if the given decl has function type (function or
/// function-typed variable) or an Objective-C method or a block.
static bool isFunctionOrMethodOrBlock(const Decl *D) {
  return isFunctionOrMethod(D) || isa<BlockDecl>(D);
}

/// Return true if the given decl has a declarator that should have
/// been processed by Sema::GetTypeForDeclarator.
static bool hasDeclarator(const Decl *D) {
  // In some sense, TypedefDecl really *ought* to be a DeclaratorDecl.
  return isa<DeclaratorDecl>(D) || isa<BlockDecl>(D) || isa<TypedefNameDecl>(D) ||
         isa<ObjCPropertyDecl>(D);
}

/// hasFunctionProto - Return true if the given decl has a argument
/// information. This decl should have already passed
/// isFunctionOrMethod or isFunctionOrMethodOrBlock.
static bool hasFunctionProto(const Decl *D) {
  if (const FunctionType *FnTy = D->getFunctionType())
    return isa<FunctionProtoType>(FnTy);
  return isa<ObjCMethodDecl>(D) || isa<BlockDecl>(D);
}

/// getFunctionOrMethodNumParams - Return number of function or method
/// parameters. It is an error to call this on a K&R function (use
/// hasFunctionProto first).
static unsigned getFunctionOrMethodNumParams(const Decl *D) {
  if (const FunctionType *FnTy = D->getFunctionType())
    return cast<FunctionProtoType>(FnTy)->getNumParams();
  if (const auto *BD = dyn_cast<BlockDecl>(D))
    return BD->getNumParams();
  return cast<ObjCMethodDecl>(D)->param_size();
}

static const ParmVarDecl *getFunctionOrMethodParam(const Decl *D,
                                                   unsigned Idx) {
  if (const auto *FD = dyn_cast<FunctionDecl>(D))
    return FD->getParamDecl(Idx);
  if (const auto *MD = dyn_cast<ObjCMethodDecl>(D))
    return MD->getParamDecl(Idx);
  if (const auto *BD = dyn_cast<BlockDecl>(D))
    return BD->getParamDecl(Idx);
  return nullptr;
}

static QualType getFunctionOrMethodParamType(const Decl *D, unsigned Idx) {
  if (const FunctionType *FnTy = D->getFunctionType())
    return cast<FunctionProtoType>(FnTy)->getParamType(Idx);
  if (const auto *BD = dyn_cast<BlockDecl>(D))
    return BD->getParamDecl(Idx)->getType();

  return cast<ObjCMethodDecl>(D)->parameters()[Idx]->getType();
}

static SourceRange getFunctionOrMethodParamRange(const Decl *D, unsigned Idx) {
  if (auto *PVD = getFunctionOrMethodParam(D, Idx))
    return PVD->getSourceRange();
  return SourceRange();
}

static QualType getFunctionOrMethodResultType(const Decl *D) {
  if (const FunctionType *FnTy = D->getFunctionType())
    return FnTy->getReturnType();
  return cast<ObjCMethodDecl>(D)->getReturnType();
}

static SourceRange getFunctionOrMethodResultSourceRange(const Decl *D) {
  if (const auto *FD = dyn_cast<FunctionDecl>(D))
    return FD->getReturnTypeSourceRange();
  if (const auto *MD = dyn_cast<ObjCMethodDecl>(D))
    return MD->getReturnTypeSourceRange();
  return SourceRange();
}

static bool isFunctionOrMethodVariadic(const Decl *D) {
  if (const FunctionType *FnTy = D->getFunctionType())
    return cast<FunctionProtoType>(FnTy)->isVariadic();
  if (const auto *BD = dyn_cast<BlockDecl>(D))
    return BD->isVariadic();
  return cast<ObjCMethodDecl>(D)->isVariadic();
}

static bool isInstanceMethod(const Decl *D) {
  if (const auto *MethodDecl = dyn_cast<CXXMethodDecl>(D))
    return MethodDecl->isInstance();
  return false;
}

static inline bool isNSStringType(QualType T, ASTContext &Ctx) {
  const auto *PT = T->getAs<ObjCObjectPointerType>();
  if (!PT)
    return false;

  ObjCInterfaceDecl *Cls = PT->getObjectType()->getInterface();
  if (!Cls)
    return false;

  IdentifierInfo* ClsName = Cls->getIdentifier();

  // FIXME: Should we walk the chain of classes?
  return ClsName == &Ctx.Idents.get("NSString") ||
         ClsName == &Ctx.Idents.get("NSMutableString");
}

static inline bool isCFStringType(QualType T, ASTContext &Ctx) {
  const auto *PT = T->getAs<PointerType>();
  if (!PT)
    return false;

  const auto *RT = PT->getPointeeType()->getAs<RecordType>();
  if (!RT)
    return false;

  const RecordDecl *RD = RT->getDecl();
  if (RD->getTagKind() != TTK_Struct)
    return false;

  return RD->getIdentifier() == &Ctx.Idents.get("__CFString");
}

static unsigned getNumAttributeArgs(const ParsedAttr &AL) {
  // FIXME: Include the type in the argument list.
  return AL.getNumArgs() + AL.hasParsedType();
}

template <typename Compare>
static bool checkAttributeNumArgsImpl(Sema &S, const ParsedAttr &AL,
                                      unsigned Num, unsigned Diag,
                                      Compare Comp) {
  if (Comp(getNumAttributeArgs(AL), Num)) {
    S.Diag(AL.getLoc(), Diag) << AL << Num;
    return false;
  }

  return true;
}

/// Check if the attribute has exactly as many args as Num. May
/// output an error.
static bool checkAttributeNumArgs(Sema &S, const ParsedAttr &AL, unsigned Num) {
  return checkAttributeNumArgsImpl(S, AL, Num,
                                   diag::err_attribute_wrong_number_arguments,
                                   std::not_equal_to<unsigned>());
}

/// Check if the attribute has at least as many args as Num. May
/// output an error.
static bool checkAttributeAtLeastNumArgs(Sema &S, const ParsedAttr &AL,
                                         unsigned Num) {
  return checkAttributeNumArgsImpl(S, AL, Num,
                                   diag::err_attribute_too_few_arguments,
                                   std::less<unsigned>());
}

/// Check if the attribute has at most as many args as Num. May
/// output an error.
static bool checkAttributeAtMostNumArgs(Sema &S, const ParsedAttr &AL,
                                        unsigned Num) {
  return checkAttributeNumArgsImpl(S, AL, Num,
                                   diag::err_attribute_too_many_arguments,
                                   std::greater<unsigned>());
}

/// A helper function to provide Attribute Location for the Attr types
/// AND the ParsedAttr.
template <typename AttrInfo>
static std::enable_if_t<std::is_base_of<Attr, AttrInfo>::value, SourceLocation>
getAttrLoc(const AttrInfo &AL) {
  return AL.getLocation();
}
static SourceLocation getAttrLoc(const ParsedAttr &AL) { return AL.getLoc(); }

/// If Expr is a valid integer constant, get the value of the integer
/// expression and return success or failure. May output an error.
///
/// Negative argument is implicitly converted to unsigned, unless
/// \p StrictlyUnsigned is true.
template <typename AttrInfo>
static bool checkUInt32Argument(Sema &S, const AttrInfo &AI, const Expr *Expr,
                                uint32_t &Val, unsigned Idx = UINT_MAX,
                                bool StrictlyUnsigned = false) {
  Optional<llvm::APSInt> I = llvm::APSInt(32);
  if (Expr->isTypeDependent() || Expr->isValueDependent() ||
      !(I = Expr->getIntegerConstantExpr(S.Context))) {
    if (Idx != UINT_MAX)
      S.Diag(getAttrLoc(AI), diag::err_attribute_argument_n_type)
          << &AI << Idx << AANT_ArgumentIntegerConstant
          << Expr->getSourceRange();
    else
      S.Diag(getAttrLoc(AI), diag::err_attribute_argument_type)
          << &AI << AANT_ArgumentIntegerConstant << Expr->getSourceRange();
    return false;
  }

  if (!I->isIntN(32)) {
    S.Diag(Expr->getExprLoc(), diag::err_ice_too_large)
        << I->toString(10, false) << 32 << /* Unsigned */ 1;
    return false;
  }

  if (StrictlyUnsigned && I->isSigned() && I->isNegative()) {
    S.Diag(getAttrLoc(AI), diag::err_attribute_requires_positive_integer)
        << &AI << /*non-negative*/ 1;
    return false;
  }

  Val = (uint32_t)I->getZExtValue();
  return true;
}

/// Wrapper around checkUInt32Argument, with an extra check to be sure
/// that the result will fit into a regular (signed) int. All args have the same
/// purpose as they do in checkUInt32Argument.
template <typename AttrInfo>
static bool checkPositiveIntArgument(Sema &S, const AttrInfo &AI, const Expr *Expr,
                                     int &Val, unsigned Idx = UINT_MAX) {
  uint32_t UVal;
  if (!checkUInt32Argument(S, AI, Expr, UVal, Idx))
    return false;

  if (UVal > (uint32_t)std::numeric_limits<int>::max()) {
    llvm::APSInt I(32); // for toString
    I = UVal;
    S.Diag(Expr->getExprLoc(), diag::err_ice_too_large)
        << I.toString(10, false) << 32 << /* Unsigned */ 0;
    return false;
  }

  Val = UVal;
  return true;
}

/// Diagnose mutually exclusive attributes when present on a given
/// declaration. Returns true if diagnosed.
template <typename AttrTy>
static bool checkAttrMutualExclusion(Sema &S, Decl *D, const ParsedAttr &AL) {
  if (const auto *A = D->getAttr<AttrTy>()) {
    S.Diag(AL.getLoc(), diag::err_attributes_are_not_compatible) << AL << A;
    S.Diag(A->getLocation(), diag::note_conflicting_attribute);
    return true;
  }
  return false;
}

template <typename AttrTy>
static bool checkAttrMutualExclusion(Sema &S, Decl *D, const Attr &AL) {
  if (const auto *A = D->getAttr<AttrTy>()) {
    S.Diag(AL.getLocation(), diag::err_attributes_are_not_compatible) << &AL
                                                                      << A;
    S.Diag(A->getLocation(), diag::note_conflicting_attribute);
    return true;
  }
  return false;
}

void Sema::CheckDeprecatedSYCLAttributeSpelling(const ParsedAttr &A,
                                                StringRef NewName) {
#if INTEL_CUSTOMIZATION
  // Some FPGA attributes have GNU spelling and can appear without a scope
  if (!A.hasScope())
    return;
#endif // INTEL_CUSTOMIZATION
  // All attributes in the intelfpga vendor namespace are deprecated in favor
  // of a name in the intel vendor namespace. By default, assume the attribute
  // retains its original name but changes the namespace. However, some
  // attributes were renamed, so we support supplying a new name as well.
  if (A.hasScope() && A.getScopeName()->isStr("intelfpga")) {
    Diag(A.getLoc(), diag::warn_attribute_spelling_deprecated)
        << "'" + A.getNormalizedFullName() + "'";

    FixItHint Fix = NewName.empty()
                        ? FixItHint::CreateReplacement(A.getScopeLoc(), "intel")
                        : FixItHint::CreateReplacement(
                              A.getRange(), ("intel::" + NewName).str());

    Diag(A.getLoc(), diag::note_spelling_suggestion)
        << (llvm::Twine("'intel::") +
            (NewName.empty() ? A.getAttrName()->getName() : NewName) + "'")
               .str()
        << Fix;
  }
}

/// Check if IdxExpr is a valid parameter index for a function or
/// instance method D.  May output an error.
///
/// \returns true if IdxExpr is a valid index.
template <typename AttrInfo>
static bool checkFunctionOrMethodParameterIndex(
    Sema &S, const Decl *D, const AttrInfo &AI, unsigned AttrArgNum,
    const Expr *IdxExpr, ParamIdx &Idx, bool CanIndexImplicitThis = false) {
  assert(isFunctionOrMethodOrBlock(D));

  // In C++ the implicit 'this' function parameter also counts.
  // Parameters are counted from one.
  bool HP = hasFunctionProto(D);
  bool HasImplicitThisParam = isInstanceMethod(D);
  bool IV = HP && isFunctionOrMethodVariadic(D);
  unsigned NumParams =
      (HP ? getFunctionOrMethodNumParams(D) : 0) + HasImplicitThisParam;

  Optional<llvm::APSInt> IdxInt;
  if (IdxExpr->isTypeDependent() || IdxExpr->isValueDependent() ||
      !(IdxInt = IdxExpr->getIntegerConstantExpr(S.Context))) {
    S.Diag(getAttrLoc(AI), diag::err_attribute_argument_n_type)
        << &AI << AttrArgNum << AANT_ArgumentIntegerConstant
        << IdxExpr->getSourceRange();
    return false;
  }

  unsigned IdxSource = IdxInt->getLimitedValue(UINT_MAX);
  if (IdxSource < 1 || (!IV && IdxSource > NumParams)) {
    S.Diag(getAttrLoc(AI), diag::err_attribute_argument_out_of_bounds)
        << &AI << AttrArgNum << IdxExpr->getSourceRange();
    return false;
  }
  if (HasImplicitThisParam && !CanIndexImplicitThis) {
    if (IdxSource == 1) {
      S.Diag(getAttrLoc(AI), diag::err_attribute_invalid_implicit_this_argument)
          << &AI << IdxExpr->getSourceRange();
      return false;
    }
  }

  Idx = ParamIdx(IdxSource, D);
  return true;
}

/// Check if the argument \p ArgNum of \p Attr is a ASCII string literal.
/// If not emit an error and return false. If the argument is an identifier it
/// will emit an error with a fixit hint and treat it as if it was a string
/// literal.
bool Sema::checkStringLiteralArgumentAttr(const ParsedAttr &AL, unsigned ArgNum,
                                          StringRef &Str,
                                          SourceLocation *ArgLocation) {
  // Look for identifiers. If we have one emit a hint to fix it to a literal.
  if (AL.isArgIdent(ArgNum)) {
    IdentifierLoc *Loc = AL.getArgAsIdent(ArgNum);
    Diag(Loc->Loc, diag::err_attribute_argument_type)
        << AL << AANT_ArgumentString
        << FixItHint::CreateInsertion(Loc->Loc, "\"")
        << FixItHint::CreateInsertion(getLocForEndOfToken(Loc->Loc), "\"");
    Str = Loc->Ident->getName();
    if (ArgLocation)
      *ArgLocation = Loc->Loc;
    return true;
  }

  // Now check for an actual string literal.
  Expr *ArgExpr = AL.getArgAsExpr(ArgNum);
  const auto *Literal = dyn_cast<StringLiteral>(ArgExpr->IgnoreParenCasts());
  if (ArgLocation)
    *ArgLocation = ArgExpr->getBeginLoc();

  if (!Literal || !Literal->isAscii()) {
    Diag(ArgExpr->getBeginLoc(), diag::err_attribute_argument_type)
        << AL << AANT_ArgumentString;
    return false;
  }

  Str = Literal->getString();
  return true;
}

/// Applies the given attribute to the Decl without performing any
/// additional semantic checking.
template <typename AttrType>
static void handleSimpleAttribute(Sema &S, Decl *D,
                                  const AttributeCommonInfo &CI) {
  D->addAttr(::new (S.Context) AttrType(S.Context, CI));
}

template <typename... DiagnosticArgs>
static const Sema::SemaDiagnosticBuilder&
appendDiagnostics(const Sema::SemaDiagnosticBuilder &Bldr) {
  return Bldr;
}

template <typename T, typename... DiagnosticArgs>
static const Sema::SemaDiagnosticBuilder&
appendDiagnostics(const Sema::SemaDiagnosticBuilder &Bldr, T &&ExtraArg,
                  DiagnosticArgs &&... ExtraArgs) {
  return appendDiagnostics(Bldr << std::forward<T>(ExtraArg),
                           std::forward<DiagnosticArgs>(ExtraArgs)...);
}

/// Add an attribute {@code AttrType} to declaration {@code D}, provided that
/// {@code PassesCheck} is true.
/// Otherwise, emit diagnostic {@code DiagID}, passing in all parameters
/// specified in {@code ExtraArgs}.
template <typename AttrType, typename... DiagnosticArgs>
static void handleSimpleAttributeOrDiagnose(Sema &S, Decl *D,
                                            const AttributeCommonInfo &CI,
                                            bool PassesCheck, unsigned DiagID,
                                            DiagnosticArgs &&... ExtraArgs) {
  if (!PassesCheck) {
    Sema::SemaDiagnosticBuilder DB = S.Diag(D->getBeginLoc(), DiagID);
    appendDiagnostics(DB, std::forward<DiagnosticArgs>(ExtraArgs)...);
    return;
  }
  handleSimpleAttribute<AttrType>(S, D, CI);
}

template <typename AttrType>
static void handleSimpleAttributeWithExclusions(Sema &S, Decl *D,
                                                const ParsedAttr &AL) {
  handleSimpleAttribute<AttrType>(S, D, AL);
}

/// Applies the given attribute to the Decl so long as the Decl doesn't
/// already have one of the given incompatible attributes.
template <typename AttrType, typename IncompatibleAttrType,
          typename... IncompatibleAttrTypes>
static void handleSimpleAttributeWithExclusions(Sema &S, Decl *D,
                                                const ParsedAttr &AL) {
  if (checkAttrMutualExclusion<IncompatibleAttrType>(S, D, AL))
    return;
  handleSimpleAttributeWithExclusions<AttrType, IncompatibleAttrTypes...>(S, D,
                                                                          AL);
}

/// Check if the passed-in expression is of type int or bool.
static bool isIntOrBool(Expr *Exp) {
  QualType QT = Exp->getType();
  return QT->isBooleanType() || QT->isIntegerType();
}


// Check to see if the type is a smart pointer of some kind.  We assume
// it's a smart pointer if it defines both operator-> and operator*.
static bool threadSafetyCheckIsSmartPointer(Sema &S, const RecordType* RT) {
  auto IsOverloadedOperatorPresent = [&S](const RecordDecl *Record,
                                          OverloadedOperatorKind Op) {
    DeclContextLookupResult Result =
        Record->lookup(S.Context.DeclarationNames.getCXXOperatorName(Op));
    return !Result.empty();
  };

  const RecordDecl *Record = RT->getDecl();
  bool foundStarOperator = IsOverloadedOperatorPresent(Record, OO_Star);
  bool foundArrowOperator = IsOverloadedOperatorPresent(Record, OO_Arrow);
  if (foundStarOperator && foundArrowOperator)
    return true;

  const CXXRecordDecl *CXXRecord = dyn_cast<CXXRecordDecl>(Record);
  if (!CXXRecord)
    return false;

  for (auto BaseSpecifier : CXXRecord->bases()) {
    if (!foundStarOperator)
      foundStarOperator = IsOverloadedOperatorPresent(
          BaseSpecifier.getType()->getAsRecordDecl(), OO_Star);
    if (!foundArrowOperator)
      foundArrowOperator = IsOverloadedOperatorPresent(
          BaseSpecifier.getType()->getAsRecordDecl(), OO_Arrow);
  }

  if (foundStarOperator && foundArrowOperator)
    return true;

  return false;
}

/// Check if passed in Decl is a pointer type.
/// Note that this function may produce an error message.
/// \return true if the Decl is a pointer type; false otherwise
static bool threadSafetyCheckIsPointer(Sema &S, const Decl *D,
                                       const ParsedAttr &AL) {
  const auto *VD = cast<ValueDecl>(D);
  QualType QT = VD->getType();
  if (QT->isAnyPointerType())
    return true;

  if (const auto *RT = QT->getAs<RecordType>()) {
    // If it's an incomplete type, it could be a smart pointer; skip it.
    // (We don't want to force template instantiation if we can avoid it,
    // since that would alter the order in which templates are instantiated.)
    if (RT->isIncompleteType())
      return true;

    if (threadSafetyCheckIsSmartPointer(S, RT))
      return true;
  }

  S.Diag(AL.getLoc(), diag::warn_thread_attribute_decl_not_pointer) << AL << QT;
  return false;
}

/// Checks that the passed in QualType either is of RecordType or points
/// to RecordType. Returns the relevant RecordType, null if it does not exit.
static const RecordType *getRecordType(QualType QT) {
  if (const auto *RT = QT->getAs<RecordType>())
    return RT;

  // Now check if we point to record type.
  if (const auto *PT = QT->getAs<PointerType>())
    return PT->getPointeeType()->getAs<RecordType>();

  return nullptr;
}

template <typename AttrType>
static bool checkRecordDeclForAttr(const RecordDecl *RD) {
  // Check if the record itself has the attribute.
  if (RD->hasAttr<AttrType>())
    return true;

  // Else check if any base classes have the attribute.
  if (const auto *CRD = dyn_cast<CXXRecordDecl>(RD)) {
    CXXBasePaths BPaths(false, false);
    if (CRD->lookupInBases(
            [](const CXXBaseSpecifier *BS, CXXBasePath &) {
              const auto &Ty = *BS->getType();
              // If it's type-dependent, we assume it could have the attribute.
              if (Ty.isDependentType())
                return true;
              return Ty.castAs<RecordType>()->getDecl()->hasAttr<AttrType>();
            },
            BPaths, true))
      return true;
  }
  return false;
}

static bool checkRecordTypeForCapability(Sema &S, QualType Ty) {
  const RecordType *RT = getRecordType(Ty);

  if (!RT)
    return false;

  // Don't check for the capability if the class hasn't been defined yet.
  if (RT->isIncompleteType())
    return true;

  // Allow smart pointers to be used as capability objects.
  // FIXME -- Check the type that the smart pointer points to.
  if (threadSafetyCheckIsSmartPointer(S, RT))
    return true;

  return checkRecordDeclForAttr<CapabilityAttr>(RT->getDecl());
}

static bool checkTypedefTypeForCapability(QualType Ty) {
  const auto *TD = Ty->getAs<TypedefType>();
  if (!TD)
    return false;

  TypedefNameDecl *TN = TD->getDecl();
  if (!TN)
    return false;

  return TN->hasAttr<CapabilityAttr>();
}

static bool typeHasCapability(Sema &S, QualType Ty) {
  if (checkTypedefTypeForCapability(Ty))
    return true;

  if (checkRecordTypeForCapability(S, Ty))
    return true;

  return false;
}

static bool isCapabilityExpr(Sema &S, const Expr *Ex) {
  // Capability expressions are simple expressions involving the boolean logic
  // operators &&, || or !, a simple DeclRefExpr, CastExpr or a ParenExpr. Once
  // a DeclRefExpr is found, its type should be checked to determine whether it
  // is a capability or not.

  if (const auto *E = dyn_cast<CastExpr>(Ex))
    return isCapabilityExpr(S, E->getSubExpr());
  else if (const auto *E = dyn_cast<ParenExpr>(Ex))
    return isCapabilityExpr(S, E->getSubExpr());
  else if (const auto *E = dyn_cast<UnaryOperator>(Ex)) {
    if (E->getOpcode() == UO_LNot || E->getOpcode() == UO_AddrOf ||
        E->getOpcode() == UO_Deref)
      return isCapabilityExpr(S, E->getSubExpr());
    return false;
  } else if (const auto *E = dyn_cast<BinaryOperator>(Ex)) {
    if (E->getOpcode() == BO_LAnd || E->getOpcode() == BO_LOr)
      return isCapabilityExpr(S, E->getLHS()) &&
             isCapabilityExpr(S, E->getRHS());
    return false;
  }

  return typeHasCapability(S, Ex->getType());
}

/// Checks that all attribute arguments, starting from Sidx, resolve to
/// a capability object.
/// \param Sidx The attribute argument index to start checking with.
/// \param ParamIdxOk Whether an argument can be indexing into a function
/// parameter list.
static void checkAttrArgsAreCapabilityObjs(Sema &S, Decl *D,
                                           const ParsedAttr &AL,
                                           SmallVectorImpl<Expr *> &Args,
                                           unsigned Sidx = 0,
                                           bool ParamIdxOk = false) {
  if (Sidx == AL.getNumArgs()) {
    // If we don't have any capability arguments, the attribute implicitly
    // refers to 'this'. So we need to make sure that 'this' exists, i.e. we're
    // a non-static method, and that the class is a (scoped) capability.
    const auto *MD = dyn_cast<const CXXMethodDecl>(D);
    if (MD && !MD->isStatic()) {
      const CXXRecordDecl *RD = MD->getParent();
      // FIXME -- need to check this again on template instantiation
      if (!checkRecordDeclForAttr<CapabilityAttr>(RD) &&
          !checkRecordDeclForAttr<ScopedLockableAttr>(RD))
        S.Diag(AL.getLoc(),
               diag::warn_thread_attribute_not_on_capability_member)
            << AL << MD->getParent();
    } else {
      S.Diag(AL.getLoc(), diag::warn_thread_attribute_not_on_non_static_member)
          << AL;
    }
  }

  for (unsigned Idx = Sidx; Idx < AL.getNumArgs(); ++Idx) {
    Expr *ArgExp = AL.getArgAsExpr(Idx);

    if (ArgExp->isTypeDependent()) {
      // FIXME -- need to check this again on template instantiation
      Args.push_back(ArgExp);
      continue;
    }

    if (const auto *StrLit = dyn_cast<StringLiteral>(ArgExp)) {
      if (StrLit->getLength() == 0 ||
          (StrLit->isAscii() && StrLit->getString() == StringRef("*"))) {
        // Pass empty strings to the analyzer without warnings.
        // Treat "*" as the universal lock.
        Args.push_back(ArgExp);
        continue;
      }

      // We allow constant strings to be used as a placeholder for expressions
      // that are not valid C++ syntax, but warn that they are ignored.
      S.Diag(AL.getLoc(), diag::warn_thread_attribute_ignored) << AL;
      Args.push_back(ArgExp);
      continue;
    }

    QualType ArgTy = ArgExp->getType();

    // A pointer to member expression of the form  &MyClass::mu is treated
    // specially -- we need to look at the type of the member.
    if (const auto *UOp = dyn_cast<UnaryOperator>(ArgExp))
      if (UOp->getOpcode() == UO_AddrOf)
        if (const auto *DRE = dyn_cast<DeclRefExpr>(UOp->getSubExpr()))
          if (DRE->getDecl()->isCXXInstanceMember())
            ArgTy = DRE->getDecl()->getType();

    // First see if we can just cast to record type, or pointer to record type.
    const RecordType *RT = getRecordType(ArgTy);

    // Now check if we index into a record type function param.
    if(!RT && ParamIdxOk) {
      const auto *FD = dyn_cast<FunctionDecl>(D);
      const auto *IL = dyn_cast<IntegerLiteral>(ArgExp);
      if(FD && IL) {
        unsigned int NumParams = FD->getNumParams();
        llvm::APInt ArgValue = IL->getValue();
        uint64_t ParamIdxFromOne = ArgValue.getZExtValue();
        uint64_t ParamIdxFromZero = ParamIdxFromOne - 1;
        if (!ArgValue.isStrictlyPositive() || ParamIdxFromOne > NumParams) {
          S.Diag(AL.getLoc(),
                 diag::err_attribute_argument_out_of_bounds_extra_info)
              << AL << Idx + 1 << NumParams;
          continue;
        }
        ArgTy = FD->getParamDecl(ParamIdxFromZero)->getType();
      }
    }

    // If the type does not have a capability, see if the components of the
    // expression have capabilities. This allows for writing C code where the
    // capability may be on the type, and the expression is a capability
    // boolean logic expression. Eg) requires_capability(A || B && !C)
    if (!typeHasCapability(S, ArgTy) && !isCapabilityExpr(S, ArgExp))
      S.Diag(AL.getLoc(), diag::warn_thread_attribute_argument_not_lockable)
          << AL << ArgTy;

    Args.push_back(ArgExp);
  }
}

//===----------------------------------------------------------------------===//
// Attribute Implementations
//===----------------------------------------------------------------------===//

static void handlePtGuardedVarAttr(Sema &S, Decl *D, const ParsedAttr &AL) {
  if (!threadSafetyCheckIsPointer(S, D, AL))
    return;

  D->addAttr(::new (S.Context) PtGuardedVarAttr(S.Context, AL));
}

static bool checkGuardedByAttrCommon(Sema &S, Decl *D, const ParsedAttr &AL,
                                     Expr *&Arg) {
  SmallVector<Expr *, 1> Args;
  // check that all arguments are lockable objects
  checkAttrArgsAreCapabilityObjs(S, D, AL, Args);
  unsigned Size = Args.size();
  if (Size != 1)
    return false;

  Arg = Args[0];

  return true;
}

static void handleGuardedByAttr(Sema &S, Decl *D, const ParsedAttr &AL) {
  Expr *Arg = nullptr;
  if (!checkGuardedByAttrCommon(S, D, AL, Arg))
    return;

  D->addAttr(::new (S.Context) GuardedByAttr(S.Context, AL, Arg));
}

static void handlePtGuardedByAttr(Sema &S, Decl *D, const ParsedAttr &AL) {
  Expr *Arg = nullptr;
  if (!checkGuardedByAttrCommon(S, D, AL, Arg))
    return;

  if (!threadSafetyCheckIsPointer(S, D, AL))
    return;

  D->addAttr(::new (S.Context) PtGuardedByAttr(S.Context, AL, Arg));
}

static bool checkAcquireOrderAttrCommon(Sema &S, Decl *D, const ParsedAttr &AL,
                                        SmallVectorImpl<Expr *> &Args) {
  if (!checkAttributeAtLeastNumArgs(S, AL, 1))
    return false;

  // Check that this attribute only applies to lockable types.
  QualType QT = cast<ValueDecl>(D)->getType();
  if (!QT->isDependentType() && !typeHasCapability(S, QT)) {
    S.Diag(AL.getLoc(), diag::warn_thread_attribute_decl_not_lockable) << AL;
    return false;
  }

  // Check that all arguments are lockable objects.
  checkAttrArgsAreCapabilityObjs(S, D, AL, Args);
  if (Args.empty())
    return false;

  return true;
}

static void handleAcquiredAfterAttr(Sema &S, Decl *D, const ParsedAttr &AL) {
  SmallVector<Expr *, 1> Args;
  if (!checkAcquireOrderAttrCommon(S, D, AL, Args))
    return;

  Expr **StartArg = &Args[0];
  D->addAttr(::new (S.Context)
                 AcquiredAfterAttr(S.Context, AL, StartArg, Args.size()));
}

static void handleAcquiredBeforeAttr(Sema &S, Decl *D, const ParsedAttr &AL) {
  SmallVector<Expr *, 1> Args;
  if (!checkAcquireOrderAttrCommon(S, D, AL, Args))
    return;

  Expr **StartArg = &Args[0];
  D->addAttr(::new (S.Context)
                 AcquiredBeforeAttr(S.Context, AL, StartArg, Args.size()));
}

static bool checkLockFunAttrCommon(Sema &S, Decl *D, const ParsedAttr &AL,
                                   SmallVectorImpl<Expr *> &Args) {
  // zero or more arguments ok
  // check that all arguments are lockable objects
  checkAttrArgsAreCapabilityObjs(S, D, AL, Args, 0, /*ParamIdxOk=*/true);

  return true;
}

static void handleAssertSharedLockAttr(Sema &S, Decl *D, const ParsedAttr &AL) {
  SmallVector<Expr *, 1> Args;
  if (!checkLockFunAttrCommon(S, D, AL, Args))
    return;

  unsigned Size = Args.size();
  Expr **StartArg = Size == 0 ? nullptr : &Args[0];
  D->addAttr(::new (S.Context)
                 AssertSharedLockAttr(S.Context, AL, StartArg, Size));
}

static void handleAssertExclusiveLockAttr(Sema &S, Decl *D,
                                          const ParsedAttr &AL) {
  SmallVector<Expr *, 1> Args;
  if (!checkLockFunAttrCommon(S, D, AL, Args))
    return;

  unsigned Size = Args.size();
  Expr **StartArg = Size == 0 ? nullptr : &Args[0];
  D->addAttr(::new (S.Context)
                 AssertExclusiveLockAttr(S.Context, AL, StartArg, Size));
}

/// Checks to be sure that the given parameter number is in bounds, and
/// is an integral type. Will emit appropriate diagnostics if this returns
/// false.
///
/// AttrArgNo is used to actually retrieve the argument, so it's base-0.
template <typename AttrInfo>
static bool checkParamIsIntegerType(Sema &S, const FunctionDecl *FD,
                                    const AttrInfo &AI, unsigned AttrArgNo) {
  assert(AI.isArgExpr(AttrArgNo) && "Expected expression argument");
  Expr *AttrArg = AI.getArgAsExpr(AttrArgNo);
  ParamIdx Idx;
  if (!checkFunctionOrMethodParameterIndex(S, FD, AI, AttrArgNo + 1, AttrArg,
                                           Idx))
    return false;

  const ParmVarDecl *Param = FD->getParamDecl(Idx.getASTIndex());
  if (!Param->getType()->isIntegerType() && !Param->getType()->isCharType()) {
    SourceLocation SrcLoc = AttrArg->getBeginLoc();
    S.Diag(SrcLoc, diag::err_attribute_integers_only)
        << AI << Param->getSourceRange();
    return false;
  }
  return true;
}

static void handleAllocSizeAttr(Sema &S, Decl *D, const ParsedAttr &AL) {
  if (!checkAttributeAtLeastNumArgs(S, AL, 1) ||
      !checkAttributeAtMostNumArgs(S, AL, 2))
    return;

  const auto *FD = cast<FunctionDecl>(D);
  if (!FD->getReturnType()->isPointerType()) {
    S.Diag(AL.getLoc(), diag::warn_attribute_return_pointers_only) << AL;
    return;
  }

  const Expr *SizeExpr = AL.getArgAsExpr(0);
  int SizeArgNoVal;
  // Parameter indices are 1-indexed, hence Index=1
  if (!checkPositiveIntArgument(S, AL, SizeExpr, SizeArgNoVal, /*Idx=*/1))
    return;
  if (!checkParamIsIntegerType(S, FD, AL, /*AttrArgNo=*/0))
    return;
  ParamIdx SizeArgNo(SizeArgNoVal, D);

  ParamIdx NumberArgNo;
  if (AL.getNumArgs() == 2) {
    const Expr *NumberExpr = AL.getArgAsExpr(1);
    int Val;
    // Parameter indices are 1-based, hence Index=2
    if (!checkPositiveIntArgument(S, AL, NumberExpr, Val, /*Idx=*/2))
      return;
    if (!checkParamIsIntegerType(S, FD, AL, /*AttrArgNo=*/1))
      return;
    NumberArgNo = ParamIdx(Val, D);
  }

  D->addAttr(::new (S.Context)
                 AllocSizeAttr(S.Context, AL, SizeArgNo, NumberArgNo));
}

static bool checkTryLockFunAttrCommon(Sema &S, Decl *D, const ParsedAttr &AL,
                                      SmallVectorImpl<Expr *> &Args) {
  if (!checkAttributeAtLeastNumArgs(S, AL, 1))
    return false;

  if (!isIntOrBool(AL.getArgAsExpr(0))) {
    S.Diag(AL.getLoc(), diag::err_attribute_argument_n_type)
        << AL << 1 << AANT_ArgumentIntOrBool;
    return false;
  }

  // check that all arguments are lockable objects
  checkAttrArgsAreCapabilityObjs(S, D, AL, Args, 1);

  return true;
}

static void handleSharedTrylockFunctionAttr(Sema &S, Decl *D,
                                            const ParsedAttr &AL) {
  SmallVector<Expr*, 2> Args;
  if (!checkTryLockFunAttrCommon(S, D, AL, Args))
    return;

  D->addAttr(::new (S.Context) SharedTrylockFunctionAttr(
      S.Context, AL, AL.getArgAsExpr(0), Args.data(), Args.size()));
}

static void handleExclusiveTrylockFunctionAttr(Sema &S, Decl *D,
                                               const ParsedAttr &AL) {
  SmallVector<Expr*, 2> Args;
  if (!checkTryLockFunAttrCommon(S, D, AL, Args))
    return;

  D->addAttr(::new (S.Context) ExclusiveTrylockFunctionAttr(
      S.Context, AL, AL.getArgAsExpr(0), Args.data(), Args.size()));
}

static void handleLockReturnedAttr(Sema &S, Decl *D, const ParsedAttr &AL) {
  // check that the argument is lockable object
  SmallVector<Expr*, 1> Args;
  checkAttrArgsAreCapabilityObjs(S, D, AL, Args);
  unsigned Size = Args.size();
  if (Size == 0)
    return;

  D->addAttr(::new (S.Context) LockReturnedAttr(S.Context, AL, Args[0]));
}

static void handleLocksExcludedAttr(Sema &S, Decl *D, const ParsedAttr &AL) {
  if (!checkAttributeAtLeastNumArgs(S, AL, 1))
    return;

  // check that all arguments are lockable objects
  SmallVector<Expr*, 1> Args;
  checkAttrArgsAreCapabilityObjs(S, D, AL, Args);
  unsigned Size = Args.size();
  if (Size == 0)
    return;
  Expr **StartArg = &Args[0];

  D->addAttr(::new (S.Context)
                 LocksExcludedAttr(S.Context, AL, StartArg, Size));
}

static bool checkFunctionConditionAttr(Sema &S, Decl *D, const ParsedAttr &AL,
                                       Expr *&Cond, StringRef &Msg) {
  Cond = AL.getArgAsExpr(0);
  if (!Cond->isTypeDependent()) {
    ExprResult Converted = S.PerformContextuallyConvertToBool(Cond);
    if (Converted.isInvalid())
      return false;
    Cond = Converted.get();
  }

  if (!S.checkStringLiteralArgumentAttr(AL, 1, Msg))
    return false;

  if (Msg.empty())
    Msg = "<no message provided>";

  SmallVector<PartialDiagnosticAt, 8> Diags;
  if (isa<FunctionDecl>(D) && !Cond->isValueDependent() &&
      !Expr::isPotentialConstantExprUnevaluated(Cond, cast<FunctionDecl>(D),
                                                Diags)) {
    S.Diag(AL.getLoc(), diag::err_attr_cond_never_constant_expr) << AL;
    for (const PartialDiagnosticAt &PDiag : Diags)
      S.Diag(PDiag.first, PDiag.second);
    return false;
  }
  return true;
}

static void handleEnableIfAttr(Sema &S, Decl *D, const ParsedAttr &AL) {
  S.Diag(AL.getLoc(), diag::ext_clang_enable_if);

  Expr *Cond;
  StringRef Msg;
  if (checkFunctionConditionAttr(S, D, AL, Cond, Msg))
    D->addAttr(::new (S.Context) EnableIfAttr(S.Context, AL, Cond, Msg));
}

namespace {
/// Determines if a given Expr references any of the given function's
/// ParmVarDecls, or the function's implicit `this` parameter (if applicable).
class ArgumentDependenceChecker
    : public RecursiveASTVisitor<ArgumentDependenceChecker> {
#ifndef NDEBUG
  const CXXRecordDecl *ClassType;
#endif
  llvm::SmallPtrSet<const ParmVarDecl *, 16> Parms;
  bool Result;

public:
  ArgumentDependenceChecker(const FunctionDecl *FD) {
#ifndef NDEBUG
    if (const auto *MD = dyn_cast<CXXMethodDecl>(FD))
      ClassType = MD->getParent();
    else
      ClassType = nullptr;
#endif
    Parms.insert(FD->param_begin(), FD->param_end());
  }

  bool referencesArgs(Expr *E) {
    Result = false;
    TraverseStmt(E);
    return Result;
  }

  bool VisitCXXThisExpr(CXXThisExpr *E) {
    assert(E->getType()->getPointeeCXXRecordDecl() == ClassType &&
           "`this` doesn't refer to the enclosing class?");
    Result = true;
    return false;
  }

  bool VisitDeclRefExpr(DeclRefExpr *DRE) {
    if (const auto *PVD = dyn_cast<ParmVarDecl>(DRE->getDecl()))
      if (Parms.count(PVD)) {
        Result = true;
        return false;
      }
    return true;
  }
};
}

static void handleDiagnoseIfAttr(Sema &S, Decl *D, const ParsedAttr &AL) {
  S.Diag(AL.getLoc(), diag::ext_clang_diagnose_if);

  Expr *Cond;
  StringRef Msg;
  if (!checkFunctionConditionAttr(S, D, AL, Cond, Msg))
    return;

  StringRef DiagTypeStr;
  if (!S.checkStringLiteralArgumentAttr(AL, 2, DiagTypeStr))
    return;

  DiagnoseIfAttr::DiagnosticType DiagType;
  if (!DiagnoseIfAttr::ConvertStrToDiagnosticType(DiagTypeStr, DiagType)) {
    S.Diag(AL.getArgAsExpr(2)->getBeginLoc(),
           diag::err_diagnose_if_invalid_diagnostic_type);
    return;
  }

  bool ArgDependent = false;
  if (const auto *FD = dyn_cast<FunctionDecl>(D))
    ArgDependent = ArgumentDependenceChecker(FD).referencesArgs(Cond);
  D->addAttr(::new (S.Context) DiagnoseIfAttr(
      S.Context, AL, Cond, Msg, DiagType, ArgDependent, cast<NamedDecl>(D)));
}

static void handleNoBuiltinAttr(Sema &S, Decl *D, const ParsedAttr &AL) {
  static constexpr const StringRef kWildcard = "*";

  llvm::SmallVector<StringRef, 16> Names;
  bool HasWildcard = false;

  const auto AddBuiltinName = [&Names, &HasWildcard](StringRef Name) {
    if (Name == kWildcard)
      HasWildcard = true;
    Names.push_back(Name);
  };

  // Add previously defined attributes.
  if (const auto *NBA = D->getAttr<NoBuiltinAttr>())
    for (StringRef BuiltinName : NBA->builtinNames())
      AddBuiltinName(BuiltinName);

  // Add current attributes.
  if (AL.getNumArgs() == 0)
    AddBuiltinName(kWildcard);
  else
    for (unsigned I = 0, E = AL.getNumArgs(); I != E; ++I) {
      StringRef BuiltinName;
      SourceLocation LiteralLoc;
      if (!S.checkStringLiteralArgumentAttr(AL, I, BuiltinName, &LiteralLoc))
        return;

      if (Builtin::Context::isBuiltinFunc(BuiltinName))
        AddBuiltinName(BuiltinName);
      else
        S.Diag(LiteralLoc, diag::warn_attribute_no_builtin_invalid_builtin_name)
            << BuiltinName << AL;
    }

  // Repeating the same attribute is fine.
  llvm::sort(Names);
  Names.erase(std::unique(Names.begin(), Names.end()), Names.end());

  // Empty no_builtin must be on its own.
  if (HasWildcard && Names.size() > 1)
    S.Diag(D->getLocation(),
           diag::err_attribute_no_builtin_wildcard_or_builtin_name)
        << AL;

  if (D->hasAttr<NoBuiltinAttr>())
    D->dropAttr<NoBuiltinAttr>();
  D->addAttr(::new (S.Context)
                 NoBuiltinAttr(S.Context, AL, Names.data(), Names.size()));
}

static void handlePassObjectSizeAttr(Sema &S, Decl *D, const ParsedAttr &AL) {
  if (D->hasAttr<PassObjectSizeAttr>()) {
    S.Diag(D->getBeginLoc(), diag::err_attribute_only_once_per_parameter) << AL;
    return;
  }

  Expr *E = AL.getArgAsExpr(0);
  uint32_t Type;
  if (!checkUInt32Argument(S, AL, E, Type, /*Idx=*/1))
    return;

  // pass_object_size's argument is passed in as the second argument of
  // __builtin_object_size. So, it has the same constraints as that second
  // argument; namely, it must be in the range [0, 3].
  if (Type > 3) {
    S.Diag(E->getBeginLoc(), diag::err_attribute_argument_out_of_range)
        << AL << 0 << 3 << E->getSourceRange();
    return;
  }

  // pass_object_size is only supported on constant pointer parameters; as a
  // kindness to users, we allow the parameter to be non-const for declarations.
  // At this point, we have no clue if `D` belongs to a function declaration or
  // definition, so we defer the constness check until later.
  if (!cast<ParmVarDecl>(D)->getType()->isPointerType()) {
    S.Diag(D->getBeginLoc(), diag::err_attribute_pointers_only) << AL << 1;
    return;
  }

  D->addAttr(::new (S.Context) PassObjectSizeAttr(S.Context, AL, (int)Type));
}

static void handleConsumableAttr(Sema &S, Decl *D, const ParsedAttr &AL) {
  ConsumableAttr::ConsumedState DefaultState;

  if (AL.isArgIdent(0)) {
    IdentifierLoc *IL = AL.getArgAsIdent(0);
    if (!ConsumableAttr::ConvertStrToConsumedState(IL->Ident->getName(),
                                                   DefaultState)) {
      S.Diag(IL->Loc, diag::warn_attribute_type_not_supported) << AL
                                                               << IL->Ident;
      return;
    }
  } else {
    S.Diag(AL.getLoc(), diag::err_attribute_argument_type)
        << AL << AANT_ArgumentIdentifier;
    return;
  }

  D->addAttr(::new (S.Context) ConsumableAttr(S.Context, AL, DefaultState));
}

static bool checkForConsumableClass(Sema &S, const CXXMethodDecl *MD,
                                    const ParsedAttr &AL) {
  QualType ThisType = MD->getThisType()->getPointeeType();

  if (const CXXRecordDecl *RD = ThisType->getAsCXXRecordDecl()) {
    if (!RD->hasAttr<ConsumableAttr>()) {
      S.Diag(AL.getLoc(), diag::warn_attr_on_unconsumable_class) << RD;

      return false;
    }
  }

  return true;
}

static void handleCallableWhenAttr(Sema &S, Decl *D, const ParsedAttr &AL) {
  if (!checkAttributeAtLeastNumArgs(S, AL, 1))
    return;

  if (!checkForConsumableClass(S, cast<CXXMethodDecl>(D), AL))
    return;

  SmallVector<CallableWhenAttr::ConsumedState, 3> States;
  for (unsigned ArgIndex = 0; ArgIndex < AL.getNumArgs(); ++ArgIndex) {
    CallableWhenAttr::ConsumedState CallableState;

    StringRef StateString;
    SourceLocation Loc;
    if (AL.isArgIdent(ArgIndex)) {
      IdentifierLoc *Ident = AL.getArgAsIdent(ArgIndex);
      StateString = Ident->Ident->getName();
      Loc = Ident->Loc;
    } else {
      if (!S.checkStringLiteralArgumentAttr(AL, ArgIndex, StateString, &Loc))
        return;
    }

    if (!CallableWhenAttr::ConvertStrToConsumedState(StateString,
                                                     CallableState)) {
      S.Diag(Loc, diag::warn_attribute_type_not_supported) << AL << StateString;
      return;
    }

    States.push_back(CallableState);
  }

  D->addAttr(::new (S.Context)
                 CallableWhenAttr(S.Context, AL, States.data(), States.size()));
}

static void handleParamTypestateAttr(Sema &S, Decl *D, const ParsedAttr &AL) {
  ParamTypestateAttr::ConsumedState ParamState;

  if (AL.isArgIdent(0)) {
    IdentifierLoc *Ident = AL.getArgAsIdent(0);
    StringRef StateString = Ident->Ident->getName();

    if (!ParamTypestateAttr::ConvertStrToConsumedState(StateString,
                                                       ParamState)) {
      S.Diag(Ident->Loc, diag::warn_attribute_type_not_supported)
          << AL << StateString;
      return;
    }
  } else {
    S.Diag(AL.getLoc(), diag::err_attribute_argument_type)
        << AL << AANT_ArgumentIdentifier;
    return;
  }

  // FIXME: This check is currently being done in the analysis.  It can be
  //        enabled here only after the parser propagates attributes at
  //        template specialization definition, not declaration.
  //QualType ReturnType = cast<ParmVarDecl>(D)->getType();
  //const CXXRecordDecl *RD = ReturnType->getAsCXXRecordDecl();
  //
  //if (!RD || !RD->hasAttr<ConsumableAttr>()) {
  //    S.Diag(AL.getLoc(), diag::warn_return_state_for_unconsumable_type) <<
  //      ReturnType.getAsString();
  //    return;
  //}

  D->addAttr(::new (S.Context) ParamTypestateAttr(S.Context, AL, ParamState));
}

static void handleReturnTypestateAttr(Sema &S, Decl *D, const ParsedAttr &AL) {
  ReturnTypestateAttr::ConsumedState ReturnState;

  if (AL.isArgIdent(0)) {
    IdentifierLoc *IL = AL.getArgAsIdent(0);
    if (!ReturnTypestateAttr::ConvertStrToConsumedState(IL->Ident->getName(),
                                                        ReturnState)) {
      S.Diag(IL->Loc, diag::warn_attribute_type_not_supported) << AL
                                                               << IL->Ident;
      return;
    }
  } else {
    S.Diag(AL.getLoc(), diag::err_attribute_argument_type)
        << AL << AANT_ArgumentIdentifier;
    return;
  }

  // FIXME: This check is currently being done in the analysis.  It can be
  //        enabled here only after the parser propagates attributes at
  //        template specialization definition, not declaration.
  //QualType ReturnType;
  //
  //if (const ParmVarDecl *Param = dyn_cast<ParmVarDecl>(D)) {
  //  ReturnType = Param->getType();
  //
  //} else if (const CXXConstructorDecl *Constructor =
  //             dyn_cast<CXXConstructorDecl>(D)) {
  //  ReturnType = Constructor->getThisType()->getPointeeType();
  //
  //} else {
  //
  //  ReturnType = cast<FunctionDecl>(D)->getCallResultType();
  //}
  //
  //const CXXRecordDecl *RD = ReturnType->getAsCXXRecordDecl();
  //
  //if (!RD || !RD->hasAttr<ConsumableAttr>()) {
  //    S.Diag(Attr.getLoc(), diag::warn_return_state_for_unconsumable_type) <<
  //      ReturnType.getAsString();
  //    return;
  //}

  D->addAttr(::new (S.Context) ReturnTypestateAttr(S.Context, AL, ReturnState));
}

static void handleSetTypestateAttr(Sema &S, Decl *D, const ParsedAttr &AL) {
  if (!checkForConsumableClass(S, cast<CXXMethodDecl>(D), AL))
    return;

  SetTypestateAttr::ConsumedState NewState;
  if (AL.isArgIdent(0)) {
    IdentifierLoc *Ident = AL.getArgAsIdent(0);
    StringRef Param = Ident->Ident->getName();
    if (!SetTypestateAttr::ConvertStrToConsumedState(Param, NewState)) {
      S.Diag(Ident->Loc, diag::warn_attribute_type_not_supported) << AL
                                                                  << Param;
      return;
    }
  } else {
    S.Diag(AL.getLoc(), diag::err_attribute_argument_type)
        << AL << AANT_ArgumentIdentifier;
    return;
  }

  D->addAttr(::new (S.Context) SetTypestateAttr(S.Context, AL, NewState));
}

static void handleTestTypestateAttr(Sema &S, Decl *D, const ParsedAttr &AL) {
  if (!checkForConsumableClass(S, cast<CXXMethodDecl>(D), AL))
    return;

  TestTypestateAttr::ConsumedState TestState;
  if (AL.isArgIdent(0)) {
    IdentifierLoc *Ident = AL.getArgAsIdent(0);
    StringRef Param = Ident->Ident->getName();
    if (!TestTypestateAttr::ConvertStrToConsumedState(Param, TestState)) {
      S.Diag(Ident->Loc, diag::warn_attribute_type_not_supported) << AL
                                                                  << Param;
      return;
    }
  } else {
    S.Diag(AL.getLoc(), diag::err_attribute_argument_type)
        << AL << AANT_ArgumentIdentifier;
    return;
  }

  D->addAttr(::new (S.Context) TestTypestateAttr(S.Context, AL, TestState));
}

static void handleExtVectorTypeAttr(Sema &S, Decl *D, const ParsedAttr &AL) {
  // Remember this typedef decl, we will need it later for diagnostics.
  S.ExtVectorDecls.push_back(cast<TypedefNameDecl>(D));
}

static void handlePackedAttr(Sema &S, Decl *D, const ParsedAttr &AL) {
  if (auto *TD = dyn_cast<TagDecl>(D))
    TD->addAttr(::new (S.Context) PackedAttr(S.Context, AL));
  else if (auto *FD = dyn_cast<FieldDecl>(D)) {
    bool BitfieldByteAligned = (!FD->getType()->isDependentType() &&
                                !FD->getType()->isIncompleteType() &&
                                FD->isBitField() &&
                                S.Context.getTypeAlign(FD->getType()) <= 8);

    if (S.getASTContext().getTargetInfo().getTriple().isPS4()) {
      if (BitfieldByteAligned)
        // The PS4 target needs to maintain ABI backwards compatibility.
        S.Diag(AL.getLoc(), diag::warn_attribute_ignored_for_field_of_type)
            << AL << FD->getType();
      else
        FD->addAttr(::new (S.Context) PackedAttr(S.Context, AL));
    } else {
      // Report warning about changed offset in the newer compiler versions.
      if (BitfieldByteAligned)
        S.Diag(AL.getLoc(), diag::warn_attribute_packed_for_bitfield);

      FD->addAttr(::new (S.Context) PackedAttr(S.Context, AL));
    }

  } else
    S.Diag(AL.getLoc(), diag::warn_attribute_ignored) << AL;
}

static void handlePreferredName(Sema &S, Decl *D, const ParsedAttr &AL) {
  auto *RD = cast<CXXRecordDecl>(D);
  ClassTemplateDecl *CTD = RD->getDescribedClassTemplate();
  assert(CTD && "attribute does not appertain to this declaration");

  ParsedType PT = AL.getTypeArg();
  TypeSourceInfo *TSI = nullptr;
  QualType T = S.GetTypeFromParser(PT, &TSI);
  if (!TSI)
    TSI = S.Context.getTrivialTypeSourceInfo(T, AL.getLoc());

  if (!T.hasQualifiers() && T->isTypedefNameType()) {
    // Find the template name, if this type names a template specialization.
    const TemplateDecl *Template = nullptr;
    if (const auto *CTSD = dyn_cast_or_null<ClassTemplateSpecializationDecl>(
            T->getAsCXXRecordDecl())) {
      Template = CTSD->getSpecializedTemplate();
    } else if (const auto *TST = T->getAs<TemplateSpecializationType>()) {
      while (TST && TST->isTypeAlias())
        TST = TST->getAliasedType()->getAs<TemplateSpecializationType>();
      if (TST)
        Template = TST->getTemplateName().getAsTemplateDecl();
    }

    if (Template && declaresSameEntity(Template, CTD)) {
      D->addAttr(::new (S.Context) PreferredNameAttr(S.Context, AL, TSI));
      return;
    }
  }

  S.Diag(AL.getLoc(), diag::err_attribute_preferred_name_arg_invalid)
      << T << CTD;
  if (const auto *TT = T->getAs<TypedefType>())
    S.Diag(TT->getDecl()->getLocation(), diag::note_entity_declared_at)
        << TT->getDecl();
}

static bool checkIBOutletCommon(Sema &S, Decl *D, const ParsedAttr &AL) {
  // The IBOutlet/IBOutletCollection attributes only apply to instance
  // variables or properties of Objective-C classes.  The outlet must also
  // have an object reference type.
  if (const auto *VD = dyn_cast<ObjCIvarDecl>(D)) {
    if (!VD->getType()->getAs<ObjCObjectPointerType>()) {
      S.Diag(AL.getLoc(), diag::warn_iboutlet_object_type)
          << AL << VD->getType() << 0;
      return false;
    }
  }
  else if (const auto *PD = dyn_cast<ObjCPropertyDecl>(D)) {
    if (!PD->getType()->getAs<ObjCObjectPointerType>()) {
      S.Diag(AL.getLoc(), diag::warn_iboutlet_object_type)
          << AL << PD->getType() << 1;
      return false;
    }
  }
  else {
    S.Diag(AL.getLoc(), diag::warn_attribute_iboutlet) << AL;
    return false;
  }

  return true;
}

static void handleIBOutlet(Sema &S, Decl *D, const ParsedAttr &AL) {
  if (!checkIBOutletCommon(S, D, AL))
    return;

  D->addAttr(::new (S.Context) IBOutletAttr(S.Context, AL));
}

static void handleIBOutletCollection(Sema &S, Decl *D, const ParsedAttr &AL) {

  // The iboutletcollection attribute can have zero or one arguments.
  if (AL.getNumArgs() > 1) {
    S.Diag(AL.getLoc(), diag::err_attribute_wrong_number_arguments) << AL << 1;
    return;
  }

  if (!checkIBOutletCommon(S, D, AL))
    return;

  ParsedType PT;

  if (AL.hasParsedType())
    PT = AL.getTypeArg();
  else {
    PT = S.getTypeName(S.Context.Idents.get("NSObject"), AL.getLoc(),
                       S.getScopeForContext(D->getDeclContext()->getParent()));
    if (!PT) {
      S.Diag(AL.getLoc(), diag::err_iboutletcollection_type) << "NSObject";
      return;
    }
  }

  TypeSourceInfo *QTLoc = nullptr;
  QualType QT = S.GetTypeFromParser(PT, &QTLoc);
  if (!QTLoc)
    QTLoc = S.Context.getTrivialTypeSourceInfo(QT, AL.getLoc());

  // Diagnose use of non-object type in iboutletcollection attribute.
  // FIXME. Gnu attribute extension ignores use of builtin types in
  // attributes. So, __attribute__((iboutletcollection(char))) will be
  // treated as __attribute__((iboutletcollection())).
  if (!QT->isObjCIdType() && !QT->isObjCObjectType()) {
    S.Diag(AL.getLoc(),
           QT->isBuiltinType() ? diag::err_iboutletcollection_builtintype
                               : diag::err_iboutletcollection_type) << QT;
    return;
  }

  D->addAttr(::new (S.Context) IBOutletCollectionAttr(S.Context, AL, QTLoc));
}

bool Sema::isValidPointerAttrType(QualType T, bool RefOkay) {
  if (RefOkay) {
    if (T->isReferenceType())
      return true;
  } else {
    T = T.getNonReferenceType();
  }

  // The nonnull attribute, and other similar attributes, can be applied to a
  // transparent union that contains a pointer type.
  if (const RecordType *UT = T->getAsUnionType()) {
    if (UT && UT->getDecl()->hasAttr<TransparentUnionAttr>()) {
      RecordDecl *UD = UT->getDecl();
      for (const auto *I : UD->fields()) {
        QualType QT = I->getType();
        if (QT->isAnyPointerType() || QT->isBlockPointerType())
          return true;
      }
    }
  }

  return T->isAnyPointerType() || T->isBlockPointerType();
}

static bool attrNonNullArgCheck(Sema &S, QualType T, const ParsedAttr &AL,
                                SourceRange AttrParmRange,
                                SourceRange TypeRange,
                                bool isReturnValue = false) {
  if (!S.isValidPointerAttrType(T)) {
    if (isReturnValue)
      S.Diag(AL.getLoc(), diag::warn_attribute_return_pointers_only)
          << AL << AttrParmRange << TypeRange;
    else
      S.Diag(AL.getLoc(), diag::warn_attribute_pointers_only)
          << AL << AttrParmRange << TypeRange << 0;
    return false;
  }
  return true;
}

static void handleNonNullAttr(Sema &S, Decl *D, const ParsedAttr &AL) {
  SmallVector<ParamIdx, 8> NonNullArgs;
  for (unsigned I = 0; I < AL.getNumArgs(); ++I) {
    Expr *Ex = AL.getArgAsExpr(I);
    ParamIdx Idx;
    if (!checkFunctionOrMethodParameterIndex(S, D, AL, I + 1, Ex, Idx))
      return;

    // Is the function argument a pointer type?
    if (Idx.getASTIndex() < getFunctionOrMethodNumParams(D) &&
        !attrNonNullArgCheck(
            S, getFunctionOrMethodParamType(D, Idx.getASTIndex()), AL,
            Ex->getSourceRange(),
            getFunctionOrMethodParamRange(D, Idx.getASTIndex())))
      continue;

    NonNullArgs.push_back(Idx);
  }

  // If no arguments were specified to __attribute__((nonnull)) then all pointer
  // arguments have a nonnull attribute; warn if there aren't any. Skip this
  // check if the attribute came from a macro expansion or a template
  // instantiation.
  if (NonNullArgs.empty() && AL.getLoc().isFileID() &&
      !S.inTemplateInstantiation()) {
    bool AnyPointers = isFunctionOrMethodVariadic(D);
    for (unsigned I = 0, E = getFunctionOrMethodNumParams(D);
         I != E && !AnyPointers; ++I) {
      QualType T = getFunctionOrMethodParamType(D, I);
      if (T->isDependentType() || S.isValidPointerAttrType(T))
        AnyPointers = true;
    }

    if (!AnyPointers)
      S.Diag(AL.getLoc(), diag::warn_attribute_nonnull_no_pointers);
  }

  ParamIdx *Start = NonNullArgs.data();
  unsigned Size = NonNullArgs.size();
  llvm::array_pod_sort(Start, Start + Size);
  D->addAttr(::new (S.Context) NonNullAttr(S.Context, AL, Start, Size));
}

static void handleNonNullAttrParameter(Sema &S, ParmVarDecl *D,
                                       const ParsedAttr &AL) {
  if (AL.getNumArgs() > 0) {
    if (D->getFunctionType()) {
      handleNonNullAttr(S, D, AL);
    } else {
      S.Diag(AL.getLoc(), diag::warn_attribute_nonnull_parm_no_args)
        << D->getSourceRange();
    }
    return;
  }

  // Is the argument a pointer type?
  if (!attrNonNullArgCheck(S, D->getType(), AL, SourceRange(),
                           D->getSourceRange()))
    return;

  D->addAttr(::new (S.Context) NonNullAttr(S.Context, AL, nullptr, 0));
}

static void handleReturnsNonNullAttr(Sema &S, Decl *D, const ParsedAttr &AL) {
  QualType ResultType = getFunctionOrMethodResultType(D);
  SourceRange SR = getFunctionOrMethodResultSourceRange(D);
  if (!attrNonNullArgCheck(S, ResultType, AL, SourceRange(), SR,
                           /* isReturnValue */ true))
    return;

  D->addAttr(::new (S.Context) ReturnsNonNullAttr(S.Context, AL));
}

static void handleNoEscapeAttr(Sema &S, Decl *D, const ParsedAttr &AL) {
  if (D->isInvalidDecl())
    return;

  // noescape only applies to pointer types.
  QualType T = cast<ParmVarDecl>(D)->getType();
  if (!S.isValidPointerAttrType(T, /* RefOkay */ true)) {
    S.Diag(AL.getLoc(), diag::warn_attribute_pointers_only)
        << AL << AL.getRange() << 0;
    return;
  }

  D->addAttr(::new (S.Context) NoEscapeAttr(S.Context, AL));
}

static void handleAssumeAlignedAttr(Sema &S, Decl *D, const ParsedAttr &AL) {
  Expr *E = AL.getArgAsExpr(0),
       *OE = AL.getNumArgs() > 1 ? AL.getArgAsExpr(1) : nullptr;
  S.AddAssumeAlignedAttr(D, AL, E, OE);
}

static void handleAllocAlignAttr(Sema &S, Decl *D, const ParsedAttr &AL) {
  S.AddAllocAlignAttr(D, AL, AL.getArgAsExpr(0));
}

void Sema::AddAssumeAlignedAttr(Decl *D, const AttributeCommonInfo &CI, Expr *E,
                                Expr *OE) {
  QualType ResultType = getFunctionOrMethodResultType(D);
  SourceRange SR = getFunctionOrMethodResultSourceRange(D);

  AssumeAlignedAttr TmpAttr(Context, CI, E, OE);
  SourceLocation AttrLoc = TmpAttr.getLocation();

  if (!isValidPointerAttrType(ResultType, /* RefOkay */ true)) {
    Diag(AttrLoc, diag::warn_attribute_return_pointers_refs_only)
        << &TmpAttr << TmpAttr.getRange() << SR;
    return;
  }

  if (!E->isValueDependent()) {
    Optional<llvm::APSInt> I = llvm::APSInt(64);
    if (!(I = E->getIntegerConstantExpr(Context))) {
      if (OE)
        Diag(AttrLoc, diag::err_attribute_argument_n_type)
          << &TmpAttr << 1 << AANT_ArgumentIntegerConstant
          << E->getSourceRange();
      else
        Diag(AttrLoc, diag::err_attribute_argument_type)
          << &TmpAttr << AANT_ArgumentIntegerConstant
          << E->getSourceRange();
      return;
    }

    if (!I->isPowerOf2()) {
      Diag(AttrLoc, diag::err_alignment_not_power_of_two)
        << E->getSourceRange();
      return;
    }

    if (*I > Sema::MaximumAlignment)
      Diag(CI.getLoc(), diag::warn_assume_aligned_too_great)
          << CI.getRange() << Sema::MaximumAlignment;
  }

  if (OE && !OE->isValueDependent() && !OE->isIntegerConstantExpr(Context)) {
    Diag(AttrLoc, diag::err_attribute_argument_n_type)
        << &TmpAttr << 2 << AANT_ArgumentIntegerConstant
        << OE->getSourceRange();
    return;
  }

  D->addAttr(::new (Context) AssumeAlignedAttr(Context, CI, E, OE));
}

void Sema::AddAllocAlignAttr(Decl *D, const AttributeCommonInfo &CI,
                             Expr *ParamExpr) {
  QualType ResultType = getFunctionOrMethodResultType(D);

  AllocAlignAttr TmpAttr(Context, CI, ParamIdx());
  SourceLocation AttrLoc = CI.getLoc();

  if (!ResultType->isDependentType() &&
      !isValidPointerAttrType(ResultType, /* RefOkay */ true)) {
    Diag(AttrLoc, diag::warn_attribute_return_pointers_refs_only)
        << &TmpAttr << CI.getRange() << getFunctionOrMethodResultSourceRange(D);
    return;
  }

  ParamIdx Idx;
  const auto *FuncDecl = cast<FunctionDecl>(D);
  if (!checkFunctionOrMethodParameterIndex(*this, FuncDecl, TmpAttr,
                                           /*AttrArgNum=*/1, ParamExpr, Idx))
    return;

  QualType Ty = getFunctionOrMethodParamType(D, Idx.getASTIndex());
  if (!Ty->isDependentType() && !Ty->isIntegralType(Context) &&
      !Ty->isAlignValT()) {
    Diag(ParamExpr->getBeginLoc(), diag::err_attribute_integers_only)
        << &TmpAttr
        << FuncDecl->getParamDecl(Idx.getASTIndex())->getSourceRange();
    return;
  }

  D->addAttr(::new (Context) AllocAlignAttr(Context, CI, Idx));
}

/// Check if \p AssumptionStr is a known assumption and warn if not.
static void checkAssumptionAttr(Sema &S, SourceLocation Loc,
                                StringRef AssumptionStr) {
  if (llvm::KnownAssumptionStrings.count(AssumptionStr))
    return;

  unsigned BestEditDistance = 3;
  StringRef Suggestion;
  for (const auto &KnownAssumptionIt : llvm::KnownAssumptionStrings) {
    unsigned EditDistance =
        AssumptionStr.edit_distance(KnownAssumptionIt.getKey());
    if (EditDistance < BestEditDistance) {
      Suggestion = KnownAssumptionIt.getKey();
      BestEditDistance = EditDistance;
    }
  }

  if (!Suggestion.empty())
    S.Diag(Loc, diag::warn_assume_attribute_string_unknown_suggested)
        << AssumptionStr << Suggestion;
  else
    S.Diag(Loc, diag::warn_assume_attribute_string_unknown) << AssumptionStr;
}

static void handleAssumumptionAttr(Sema &S, Decl *D, const ParsedAttr &AL) {
  // Handle the case where the attribute has a text message.
  StringRef Str;
  SourceLocation AttrStrLoc;
  if (!S.checkStringLiteralArgumentAttr(AL, 0, Str, &AttrStrLoc))
    return;

  checkAssumptionAttr(S, AttrStrLoc, Str);

  D->addAttr(::new (S.Context) AssumptionAttr(S.Context, AL, Str));
}

/// Normalize the attribute, __foo__ becomes foo.
/// Returns true if normalization was applied.
static bool normalizeName(StringRef &AttrName) {
  if (AttrName.size() > 4 && AttrName.startswith("__") &&
      AttrName.endswith("__")) {
    AttrName = AttrName.drop_front(2).drop_back(2);
    return true;
  }
  return false;
}

static void handleOwnershipAttr(Sema &S, Decl *D, const ParsedAttr &AL) {
  // This attribute must be applied to a function declaration. The first
  // argument to the attribute must be an identifier, the name of the resource,
  // for example: malloc. The following arguments must be argument indexes, the
  // arguments must be of integer type for Returns, otherwise of pointer type.
  // The difference between Holds and Takes is that a pointer may still be used
  // after being held. free() should be __attribute((ownership_takes)), whereas
  // a list append function may well be __attribute((ownership_holds)).

  if (!AL.isArgIdent(0)) {
    S.Diag(AL.getLoc(), diag::err_attribute_argument_n_type)
        << AL << 1 << AANT_ArgumentIdentifier;
    return;
  }

  // Figure out our Kind.
  OwnershipAttr::OwnershipKind K =
      OwnershipAttr(S.Context, AL, nullptr, nullptr, 0).getOwnKind();

  // Check arguments.
  switch (K) {
  case OwnershipAttr::Takes:
  case OwnershipAttr::Holds:
    if (AL.getNumArgs() < 2) {
      S.Diag(AL.getLoc(), diag::err_attribute_too_few_arguments) << AL << 2;
      return;
    }
    break;
  case OwnershipAttr::Returns:
    if (AL.getNumArgs() > 2) {
      S.Diag(AL.getLoc(), diag::err_attribute_too_many_arguments) << AL << 1;
      return;
    }
    break;
  }

  IdentifierInfo *Module = AL.getArgAsIdent(0)->Ident;

  StringRef ModuleName = Module->getName();
  if (normalizeName(ModuleName)) {
    Module = &S.PP.getIdentifierTable().get(ModuleName);
  }

  SmallVector<ParamIdx, 8> OwnershipArgs;
  for (unsigned i = 1; i < AL.getNumArgs(); ++i) {
    Expr *Ex = AL.getArgAsExpr(i);
    ParamIdx Idx;
    if (!checkFunctionOrMethodParameterIndex(S, D, AL, i, Ex, Idx))
      return;

    // Is the function argument a pointer type?
    QualType T = getFunctionOrMethodParamType(D, Idx.getASTIndex());
    int Err = -1;  // No error
    switch (K) {
      case OwnershipAttr::Takes:
      case OwnershipAttr::Holds:
        if (!T->isAnyPointerType() && !T->isBlockPointerType())
          Err = 0;
        break;
      case OwnershipAttr::Returns:
        if (!T->isIntegerType())
          Err = 1;
        break;
    }
    if (-1 != Err) {
      S.Diag(AL.getLoc(), diag::err_ownership_type) << AL << Err
                                                    << Ex->getSourceRange();
      return;
    }

    // Check we don't have a conflict with another ownership attribute.
    for (const auto *I : D->specific_attrs<OwnershipAttr>()) {
      // Cannot have two ownership attributes of different kinds for the same
      // index.
      if (I->getOwnKind() != K && I->args_end() !=
          std::find(I->args_begin(), I->args_end(), Idx)) {
        S.Diag(AL.getLoc(), diag::err_attributes_are_not_compatible) << AL << I;
        return;
      } else if (K == OwnershipAttr::Returns &&
                 I->getOwnKind() == OwnershipAttr::Returns) {
        // A returns attribute conflicts with any other returns attribute using
        // a different index.
        if (std::find(I->args_begin(), I->args_end(), Idx) == I->args_end()) {
          S.Diag(I->getLocation(), diag::err_ownership_returns_index_mismatch)
              << I->args_begin()->getSourceIndex();
          if (I->args_size())
            S.Diag(AL.getLoc(), diag::note_ownership_returns_index_mismatch)
                << Idx.getSourceIndex() << Ex->getSourceRange();
          return;
        }
      }
    }
    OwnershipArgs.push_back(Idx);
  }

  ParamIdx *Start = OwnershipArgs.data();
  unsigned Size = OwnershipArgs.size();
  llvm::array_pod_sort(Start, Start + Size);
  D->addAttr(::new (S.Context)
                 OwnershipAttr(S.Context, AL, Module, Start, Size));
}

static void handleWeakRefAttr(Sema &S, Decl *D, const ParsedAttr &AL) {
  // Check the attribute arguments.
  if (AL.getNumArgs() > 1) {
    S.Diag(AL.getLoc(), diag::err_attribute_wrong_number_arguments) << AL << 1;
    return;
  }

  // gcc rejects
  // class c {
  //   static int a __attribute__((weakref ("v2")));
  //   static int b() __attribute__((weakref ("f3")));
  // };
  // and ignores the attributes of
  // void f(void) {
  //   static int a __attribute__((weakref ("v2")));
  // }
  // we reject them
  const DeclContext *Ctx = D->getDeclContext()->getRedeclContext();
  if (!Ctx->isFileContext()) {
    S.Diag(AL.getLoc(), diag::err_attribute_weakref_not_global_context)
        << cast<NamedDecl>(D);
    return;
  }

  // The GCC manual says
  //
  // At present, a declaration to which `weakref' is attached can only
  // be `static'.
  //
  // It also says
  //
  // Without a TARGET,
  // given as an argument to `weakref' or to `alias', `weakref' is
  // equivalent to `weak'.
  //
  // gcc 4.4.1 will accept
  // int a7 __attribute__((weakref));
  // as
  // int a7 __attribute__((weak));
  // This looks like a bug in gcc. We reject that for now. We should revisit
  // it if this behaviour is actually used.

  // GCC rejects
  // static ((alias ("y"), weakref)).
  // Should we? How to check that weakref is before or after alias?

  // FIXME: it would be good for us to keep the WeakRefAttr as-written instead
  // of transforming it into an AliasAttr.  The WeakRefAttr never uses the
  // StringRef parameter it was given anyway.
  StringRef Str;
  if (AL.getNumArgs() && S.checkStringLiteralArgumentAttr(AL, 0, Str))
    // GCC will accept anything as the argument of weakref. Should we
    // check for an existing decl?
    D->addAttr(::new (S.Context) AliasAttr(S.Context, AL, Str));

  D->addAttr(::new (S.Context) WeakRefAttr(S.Context, AL));
}

static void handleIFuncAttr(Sema &S, Decl *D, const ParsedAttr &AL) {
  StringRef Str;
  if (!S.checkStringLiteralArgumentAttr(AL, 0, Str))
    return;

  // Aliases should be on declarations, not definitions.
  const auto *FD = cast<FunctionDecl>(D);
  if (FD->isThisDeclarationADefinition()) {
    S.Diag(AL.getLoc(), diag::err_alias_is_definition) << FD << 1;
    return;
  }

  D->addAttr(::new (S.Context) IFuncAttr(S.Context, AL, Str));
}

static void handleAliasAttr(Sema &S, Decl *D, const ParsedAttr &AL) {
  StringRef Str;
  if (!S.checkStringLiteralArgumentAttr(AL, 0, Str))
    return;

  if (S.Context.getTargetInfo().getTriple().isOSDarwin()) {
    S.Diag(AL.getLoc(), diag::err_alias_not_supported_on_darwin);
    return;
  }
  if (S.Context.getTargetInfo().getTriple().isNVPTX()) {
    S.Diag(AL.getLoc(), diag::err_alias_not_supported_on_nvptx);
  }

  // Aliases should be on declarations, not definitions.
  if (const auto *FD = dyn_cast<FunctionDecl>(D)) {
    if (FD->isThisDeclarationADefinition()) {
      S.Diag(AL.getLoc(), diag::err_alias_is_definition) << FD << 0;
      return;
    }
  } else {
    const auto *VD = cast<VarDecl>(D);
    if (VD->isThisDeclarationADefinition() && VD->isExternallyVisible()) {
      S.Diag(AL.getLoc(), diag::err_alias_is_definition) << VD << 0;
      return;
    }
  }

  // Mark target used to prevent unneeded-internal-declaration warnings.
  if (!S.LangOpts.CPlusPlus) {
    // FIXME: demangle Str for C++, as the attribute refers to the mangled
    // linkage name, not the pre-mangled identifier.
    const DeclarationNameInfo target(&S.Context.Idents.get(Str), AL.getLoc());
    LookupResult LR(S, target, Sema::LookupOrdinaryName);
    if (S.LookupQualifiedName(LR, S.getCurLexicalContext()))
      for (NamedDecl *ND : LR)
        ND->markUsed(S.Context);
  }

  D->addAttr(::new (S.Context) AliasAttr(S.Context, AL, Str));
}

static void handleTLSModelAttr(Sema &S, Decl *D, const ParsedAttr &AL) {
  StringRef Model;
  SourceLocation LiteralLoc;
  // Check that it is a string.
  if (!S.checkStringLiteralArgumentAttr(AL, 0, Model, &LiteralLoc))
    return;

  // Check that the value.
  if (Model != "global-dynamic" && Model != "local-dynamic"
      && Model != "initial-exec" && Model != "local-exec") {
    S.Diag(LiteralLoc, diag::err_attr_tlsmodel_arg);
    return;
  }

  D->addAttr(::new (S.Context) TLSModelAttr(S.Context, AL, Model));
}

static void handleRestrictAttr(Sema &S, Decl *D, const ParsedAttr &AL) {
  QualType ResultType = getFunctionOrMethodResultType(D);
  if (ResultType->isAnyPointerType() || ResultType->isBlockPointerType()) {
    D->addAttr(::new (S.Context) RestrictAttr(S.Context, AL));
    return;
  }

  S.Diag(AL.getLoc(), diag::warn_attribute_return_pointers_only)
      << AL << getFunctionOrMethodResultSourceRange(D);
}

static void handleCPUSpecificAttr(Sema &S, Decl *D, const ParsedAttr &AL) {
  FunctionDecl *FD = cast<FunctionDecl>(D);

  if (const auto *MD = dyn_cast<CXXMethodDecl>(D)) {
    if (MD->getParent()->isLambda()) {
      S.Diag(AL.getLoc(), diag::err_attribute_dll_lambda) << AL;
      return;
    }
  }

  if (!checkAttributeAtLeastNumArgs(S, AL, 1))
    return;

  SmallVector<IdentifierInfo *, 8> CPUs;
  for (unsigned ArgNo = 0; ArgNo < getNumAttributeArgs(AL); ++ArgNo) {
    if (!AL.isArgIdent(ArgNo)) {
      S.Diag(AL.getLoc(), diag::err_attribute_argument_type)
          << AL << AANT_ArgumentIdentifier;
      return;
    }

    IdentifierLoc *CPUArg = AL.getArgAsIdent(ArgNo);
    StringRef CPUName = CPUArg->Ident->getName().trim();

    if (!S.Context.getTargetInfo().validateCPUSpecificCPUDispatch(CPUName)) {
      S.Diag(CPUArg->Loc, diag::err_invalid_cpu_specific_dispatch_value)
          << CPUName << (AL.getKind() == ParsedAttr::AT_CPUDispatch);
      return;
    }

    const TargetInfo &Target = S.Context.getTargetInfo();
    if (llvm::any_of(CPUs, [CPUName, &Target](const IdentifierInfo *Cur) {
          return Target.CPUSpecificManglingCharacter(CPUName) ==
                 Target.CPUSpecificManglingCharacter(Cur->getName());
        })) {
      S.Diag(AL.getLoc(), diag::warn_multiversion_duplicate_entries);
      return;
    }
    CPUs.push_back(CPUArg->Ident);
  }

  FD->setIsMultiVersion(true);
  if (AL.getKind() == ParsedAttr::AT_CPUSpecific)
    D->addAttr(::new (S.Context)
                   CPUSpecificAttr(S.Context, AL, CPUs.data(), CPUs.size()));
  else
    D->addAttr(::new (S.Context)
                   CPUDispatchAttr(S.Context, AL, CPUs.data(), CPUs.size()));
}

static void handleCommonAttr(Sema &S, Decl *D, const ParsedAttr &AL) {
  if (S.LangOpts.CPlusPlus) {
    S.Diag(AL.getLoc(), diag::err_attribute_not_supported_in_lang)
        << AL << AttributeLangSupport::Cpp;
    return;
  }

  if (CommonAttr *CA = S.mergeCommonAttr(D, AL))
    D->addAttr(CA);
}

static void handleCmseNSEntryAttr(Sema &S, Decl *D, const ParsedAttr &AL) {
  if (S.LangOpts.CPlusPlus && !D->getDeclContext()->isExternCContext()) {
    S.Diag(AL.getLoc(), diag::err_attribute_not_clinkage) << AL;
    return;
  }

  const auto *FD = cast<FunctionDecl>(D);
  if (!FD->isExternallyVisible()) {
    S.Diag(AL.getLoc(), diag::warn_attribute_cmse_entry_static);
    return;
  }

  D->addAttr(::new (S.Context) CmseNSEntryAttr(S.Context, AL));
}

static void handleNakedAttr(Sema &S, Decl *D, const ParsedAttr &AL) {
  if (checkAttrMutualExclusion<DisableTailCallsAttr>(S, D, AL))
    return;

  if (AL.isDeclspecAttribute() && !S.getLangOpts().IntelCompat) { // INTEL
    const auto &Triple = S.getASTContext().getTargetInfo().getTriple();
    const auto &Arch = Triple.getArch();
    if (Arch != llvm::Triple::x86 &&
        (Arch != llvm::Triple::arm && Arch != llvm::Triple::thumb)) {
      S.Diag(AL.getLoc(), diag::err_attribute_not_supported_on_arch)
          << AL << Triple.getArchName();
      return;
    }
  }

  D->addAttr(::new (S.Context) NakedAttr(S.Context, AL));
}

static void handleNoReturnAttr(Sema &S, Decl *D, const ParsedAttr &Attrs) {
  if (hasDeclarator(D)) return;

  if (!isa<ObjCMethodDecl>(D)) {
    S.Diag(Attrs.getLoc(), diag::warn_attribute_wrong_decl_type)
        << Attrs << ExpectedFunctionOrMethod;
    return;
  }

  D->addAttr(::new (S.Context) NoReturnAttr(S.Context, Attrs));
}

static void handleNoCfCheckAttr(Sema &S, Decl *D, const ParsedAttr &Attrs) {
  if (!S.getLangOpts().CFProtectionBranch)
    S.Diag(Attrs.getLoc(), diag::warn_nocf_check_attribute_ignored);
  else
    handleSimpleAttribute<AnyX86NoCfCheckAttr>(S, D, Attrs);
}

bool Sema::CheckAttrNoArgs(const ParsedAttr &Attrs) {
  if (!checkAttributeNumArgs(*this, Attrs, 0)) {
    Attrs.setInvalid();
    return true;
  }

  return false;
}

bool Sema::CheckAttrTarget(const ParsedAttr &AL) {
  // Check whether the attribute is valid on the current target.
  const TargetInfo *Aux = Context.getAuxTargetInfo();
  if (!(AL.existsInTarget(Context.getTargetInfo()) ||
        (Context.getLangOpts().SYCLIsDevice &&
         Aux && AL.existsInTarget(*Aux)))) {
    Diag(AL.getLoc(), diag::warn_unknown_attribute_ignored)
        << AL << AL.getRange();
    AL.setInvalid();
    return true;
  }

  return false;
}

static void handleAnalyzerNoReturnAttr(Sema &S, Decl *D, const ParsedAttr &AL) {

  // The checking path for 'noreturn' and 'analyzer_noreturn' are different
  // because 'analyzer_noreturn' does not impact the type.
  if (!isFunctionOrMethodOrBlock(D)) {
    ValueDecl *VD = dyn_cast<ValueDecl>(D);
    if (!VD || (!VD->getType()->isBlockPointerType() &&
                !VD->getType()->isFunctionPointerType())) {
      S.Diag(AL.getLoc(), AL.isCXX11Attribute()
                              ? diag::err_attribute_wrong_decl_type
                              : diag::warn_attribute_wrong_decl_type)
          << AL << ExpectedFunctionMethodOrBlock;
      return;
    }
  }

  D->addAttr(::new (S.Context) AnalyzerNoReturnAttr(S.Context, AL));
}

// PS3 PPU-specific.
static void handleVecReturnAttr(Sema &S, Decl *D, const ParsedAttr &AL) {
  /*
    Returning a Vector Class in Registers

    According to the PPU ABI specifications, a class with a single member of
    vector type is returned in memory when used as the return value of a
    function.
    This results in inefficient code when implementing vector classes. To return
    the value in a single vector register, add the vecreturn attribute to the
    class definition. This attribute is also applicable to struct types.

    Example:

    struct Vector
    {
      __vector float xyzw;
    } __attribute__((vecreturn));

    Vector Add(Vector lhs, Vector rhs)
    {
      Vector result;
      result.xyzw = vec_add(lhs.xyzw, rhs.xyzw);
      return result; // This will be returned in a register
    }
  */
  if (VecReturnAttr *A = D->getAttr<VecReturnAttr>()) {
    S.Diag(AL.getLoc(), diag::err_repeat_attribute) << A;
    return;
  }

  const auto *R = cast<RecordDecl>(D);
  int count = 0;

  if (!isa<CXXRecordDecl>(R)) {
    S.Diag(AL.getLoc(), diag::err_attribute_vecreturn_only_vector_member);
    return;
  }

  if (!cast<CXXRecordDecl>(R)->isPOD()) {
    S.Diag(AL.getLoc(), diag::err_attribute_vecreturn_only_pod_record);
    return;
  }

  for (const auto *I : R->fields()) {
    if ((count == 1) || !I->getType()->isVectorType()) {
      S.Diag(AL.getLoc(), diag::err_attribute_vecreturn_only_vector_member);
      return;
    }
    count++;
  }

  D->addAttr(::new (S.Context) VecReturnAttr(S.Context, AL));
}

static void handleDependencyAttr(Sema &S, Scope *Scope, Decl *D,
                                 const ParsedAttr &AL) {
  if (isa<ParmVarDecl>(D)) {
    // [[carries_dependency]] can only be applied to a parameter if it is a
    // parameter of a function declaration or lambda.
    if (!(Scope->getFlags() & clang::Scope::FunctionDeclarationScope)) {
      S.Diag(AL.getLoc(),
             diag::err_carries_dependency_param_not_function_decl);
      return;
    }
  }

  D->addAttr(::new (S.Context) CarriesDependencyAttr(S.Context, AL));
}

static void handleUnusedAttr(Sema &S, Decl *D, const ParsedAttr &AL) {
  bool IsCXX17Attr = AL.isCXX11Attribute() && !AL.getScopeName();

  // If this is spelled as the standard C++17 attribute, but not in C++17, warn
  // about using it as an extension.
  if (!S.getLangOpts().CPlusPlus17 && IsCXX17Attr)
    S.Diag(AL.getLoc(), diag::ext_cxx17_attr) << AL;

  D->addAttr(::new (S.Context) UnusedAttr(S.Context, AL));
}

static void handleConstructorAttr(Sema &S, Decl *D, const ParsedAttr &AL) {
  uint32_t priority = ConstructorAttr::DefaultPriority;
  if (AL.getNumArgs() &&
      !checkUInt32Argument(S, AL, AL.getArgAsExpr(0), priority))
    return;

  D->addAttr(::new (S.Context) ConstructorAttr(S.Context, AL, priority));
}

static void handleDestructorAttr(Sema &S, Decl *D, const ParsedAttr &AL) {
  uint32_t priority = DestructorAttr::DefaultPriority;
  if (AL.getNumArgs() &&
      !checkUInt32Argument(S, AL, AL.getArgAsExpr(0), priority))
    return;

  D->addAttr(::new (S.Context) DestructorAttr(S.Context, AL, priority));
}

template <typename AttrTy>
static void handleAttrWithMessage(Sema &S, Decl *D, const ParsedAttr &AL) {
  // Handle the case where the attribute has a text message.
  StringRef Str;
  if (AL.getNumArgs() == 1 && !S.checkStringLiteralArgumentAttr(AL, 0, Str))
    return;

  D->addAttr(::new (S.Context) AttrTy(S.Context, AL, Str));
}

static void handleObjCSuppresProtocolAttr(Sema &S, Decl *D,
                                          const ParsedAttr &AL) {
  if (!cast<ObjCProtocolDecl>(D)->isThisDeclarationADefinition()) {
    S.Diag(AL.getLoc(), diag::err_objc_attr_protocol_requires_definition)
        << AL << AL.getRange();
    return;
  }

  D->addAttr(::new (S.Context) ObjCExplicitProtocolImplAttr(S.Context, AL));
}

static bool checkAvailabilityAttr(Sema &S, SourceRange Range,
                                  IdentifierInfo *Platform,
                                  VersionTuple Introduced,
                                  VersionTuple Deprecated,
                                  VersionTuple Obsoleted) {
  StringRef PlatformName
    = AvailabilityAttr::getPrettyPlatformName(Platform->getName());
  if (PlatformName.empty())
    PlatformName = Platform->getName();

  // Ensure that Introduced <= Deprecated <= Obsoleted (although not all
  // of these steps are needed).
  if (!Introduced.empty() && !Deprecated.empty() &&
      !(Introduced <= Deprecated)) {
    S.Diag(Range.getBegin(), diag::warn_availability_version_ordering)
      << 1 << PlatformName << Deprecated.getAsString()
      << 0 << Introduced.getAsString();
    return true;
  }

  if (!Introduced.empty() && !Obsoleted.empty() &&
      !(Introduced <= Obsoleted)) {
    S.Diag(Range.getBegin(), diag::warn_availability_version_ordering)
      << 2 << PlatformName << Obsoleted.getAsString()
      << 0 << Introduced.getAsString();
    return true;
  }

  if (!Deprecated.empty() && !Obsoleted.empty() &&
      !(Deprecated <= Obsoleted)) {
    S.Diag(Range.getBegin(), diag::warn_availability_version_ordering)
      << 2 << PlatformName << Obsoleted.getAsString()
      << 1 << Deprecated.getAsString();
    return true;
  }

  return false;
}

/// Check whether the two versions match.
///
/// If either version tuple is empty, then they are assumed to match. If
/// \p BeforeIsOkay is true, then \p X can be less than or equal to \p Y.
static bool versionsMatch(const VersionTuple &X, const VersionTuple &Y,
                          bool BeforeIsOkay) {
  if (X.empty() || Y.empty())
    return true;

  if (X == Y)
    return true;

  if (BeforeIsOkay && X < Y)
    return true;

  return false;
}

AvailabilityAttr *Sema::mergeAvailabilityAttr(
    NamedDecl *D, const AttributeCommonInfo &CI, IdentifierInfo *Platform,
    bool Implicit, VersionTuple Introduced, VersionTuple Deprecated,
    VersionTuple Obsoleted, bool IsUnavailable, StringRef Message,
    bool IsStrict, StringRef Replacement, AvailabilityMergeKind AMK,
    int Priority) {
  VersionTuple MergedIntroduced = Introduced;
  VersionTuple MergedDeprecated = Deprecated;
  VersionTuple MergedObsoleted = Obsoleted;
  bool FoundAny = false;
  bool OverrideOrImpl = false;
  switch (AMK) {
  case AMK_None:
  case AMK_Redeclaration:
    OverrideOrImpl = false;
    break;

  case AMK_Override:
  case AMK_ProtocolImplementation:
    OverrideOrImpl = true;
    break;
  }

  if (D->hasAttrs()) {
    AttrVec &Attrs = D->getAttrs();
    for (unsigned i = 0, e = Attrs.size(); i != e;) {
      const auto *OldAA = dyn_cast<AvailabilityAttr>(Attrs[i]);
      if (!OldAA) {
        ++i;
        continue;
      }

      IdentifierInfo *OldPlatform = OldAA->getPlatform();
      if (OldPlatform != Platform) {
        ++i;
        continue;
      }

      // If there is an existing availability attribute for this platform that
      // has a lower priority use the existing one and discard the new
      // attribute.
      if (OldAA->getPriority() < Priority)
        return nullptr;

      // If there is an existing attribute for this platform that has a higher
      // priority than the new attribute then erase the old one and continue
      // processing the attributes.
      if (OldAA->getPriority() > Priority) {
        Attrs.erase(Attrs.begin() + i);
        --e;
        continue;
      }

      FoundAny = true;
      VersionTuple OldIntroduced = OldAA->getIntroduced();
      VersionTuple OldDeprecated = OldAA->getDeprecated();
      VersionTuple OldObsoleted = OldAA->getObsoleted();
      bool OldIsUnavailable = OldAA->getUnavailable();

      if (!versionsMatch(OldIntroduced, Introduced, OverrideOrImpl) ||
          !versionsMatch(Deprecated, OldDeprecated, OverrideOrImpl) ||
          !versionsMatch(Obsoleted, OldObsoleted, OverrideOrImpl) ||
          !(OldIsUnavailable == IsUnavailable ||
            (OverrideOrImpl && !OldIsUnavailable && IsUnavailable))) {
        if (OverrideOrImpl) {
          int Which = -1;
          VersionTuple FirstVersion;
          VersionTuple SecondVersion;
          if (!versionsMatch(OldIntroduced, Introduced, OverrideOrImpl)) {
            Which = 0;
            FirstVersion = OldIntroduced;
            SecondVersion = Introduced;
          } else if (!versionsMatch(Deprecated, OldDeprecated, OverrideOrImpl)) {
            Which = 1;
            FirstVersion = Deprecated;
            SecondVersion = OldDeprecated;
          } else if (!versionsMatch(Obsoleted, OldObsoleted, OverrideOrImpl)) {
            Which = 2;
            FirstVersion = Obsoleted;
            SecondVersion = OldObsoleted;
          }

          if (Which == -1) {
            Diag(OldAA->getLocation(),
                 diag::warn_mismatched_availability_override_unavail)
              << AvailabilityAttr::getPrettyPlatformName(Platform->getName())
              << (AMK == AMK_Override);
          } else {
            Diag(OldAA->getLocation(),
                 diag::warn_mismatched_availability_override)
              << Which
              << AvailabilityAttr::getPrettyPlatformName(Platform->getName())
              << FirstVersion.getAsString() << SecondVersion.getAsString()
              << (AMK == AMK_Override);
          }
          if (AMK == AMK_Override)
            Diag(CI.getLoc(), diag::note_overridden_method);
          else
            Diag(CI.getLoc(), diag::note_protocol_method);
        } else {
          Diag(OldAA->getLocation(), diag::warn_mismatched_availability);
          Diag(CI.getLoc(), diag::note_previous_attribute);
        }

        Attrs.erase(Attrs.begin() + i);
        --e;
        continue;
      }

      VersionTuple MergedIntroduced2 = MergedIntroduced;
      VersionTuple MergedDeprecated2 = MergedDeprecated;
      VersionTuple MergedObsoleted2 = MergedObsoleted;

      if (MergedIntroduced2.empty())
        MergedIntroduced2 = OldIntroduced;
      if (MergedDeprecated2.empty())
        MergedDeprecated2 = OldDeprecated;
      if (MergedObsoleted2.empty())
        MergedObsoleted2 = OldObsoleted;

      if (checkAvailabilityAttr(*this, OldAA->getRange(), Platform,
                                MergedIntroduced2, MergedDeprecated2,
                                MergedObsoleted2)) {
        Attrs.erase(Attrs.begin() + i);
        --e;
        continue;
      }

      MergedIntroduced = MergedIntroduced2;
      MergedDeprecated = MergedDeprecated2;
      MergedObsoleted = MergedObsoleted2;
      ++i;
    }
  }

  if (FoundAny &&
      MergedIntroduced == Introduced &&
      MergedDeprecated == Deprecated &&
      MergedObsoleted == Obsoleted)
    return nullptr;

  // Only create a new attribute if !OverrideOrImpl, but we want to do
  // the checking.
  if (!checkAvailabilityAttr(*this, CI.getRange(), Platform, MergedIntroduced,
                             MergedDeprecated, MergedObsoleted) &&
      !OverrideOrImpl) {
    auto *Avail = ::new (Context) AvailabilityAttr(
        Context, CI, Platform, Introduced, Deprecated, Obsoleted, IsUnavailable,
        Message, IsStrict, Replacement, Priority);
    Avail->setImplicit(Implicit);
    return Avail;
  }
  return nullptr;
}

static void handleAvailabilityAttr(Sema &S, Decl *D, const ParsedAttr &AL) {
  if (!checkAttributeNumArgs(S, AL, 1))
    return;
  IdentifierLoc *Platform = AL.getArgAsIdent(0);

  IdentifierInfo *II = Platform->Ident;
  if (AvailabilityAttr::getPrettyPlatformName(II->getName()).empty())
    S.Diag(Platform->Loc, diag::warn_availability_unknown_platform)
      << Platform->Ident;

  auto *ND = dyn_cast<NamedDecl>(D);
  if (!ND) // We warned about this already, so just return.
    return;

  AvailabilityChange Introduced = AL.getAvailabilityIntroduced();
  AvailabilityChange Deprecated = AL.getAvailabilityDeprecated();
  AvailabilityChange Obsoleted = AL.getAvailabilityObsoleted();
  bool IsUnavailable = AL.getUnavailableLoc().isValid();
  bool IsStrict = AL.getStrictLoc().isValid();
  StringRef Str;
  if (const auto *SE = dyn_cast_or_null<StringLiteral>(AL.getMessageExpr()))
    Str = SE->getString();
  StringRef Replacement;
  if (const auto *SE = dyn_cast_or_null<StringLiteral>(AL.getReplacementExpr()))
    Replacement = SE->getString();

  if (II->isStr("swift")) {
    if (Introduced.isValid() || Obsoleted.isValid() ||
        (!IsUnavailable && !Deprecated.isValid())) {
      S.Diag(AL.getLoc(),
             diag::warn_availability_swift_unavailable_deprecated_only);
      return;
    }
  }

  int PriorityModifier = AL.isPragmaClangAttribute()
                             ? Sema::AP_PragmaClangAttribute
                             : Sema::AP_Explicit;
  AvailabilityAttr *NewAttr = S.mergeAvailabilityAttr(
      ND, AL, II, false /*Implicit*/, Introduced.Version, Deprecated.Version,
      Obsoleted.Version, IsUnavailable, Str, IsStrict, Replacement,
      Sema::AMK_None, PriorityModifier);
  if (NewAttr)
    D->addAttr(NewAttr);

  // Transcribe "ios" to "watchos" (and add a new attribute) if the versioning
  // matches before the start of the watchOS platform.
  if (S.Context.getTargetInfo().getTriple().isWatchOS()) {
    IdentifierInfo *NewII = nullptr;
    if (II->getName() == "ios")
      NewII = &S.Context.Idents.get("watchos");
    else if (II->getName() == "ios_app_extension")
      NewII = &S.Context.Idents.get("watchos_app_extension");

    if (NewII) {
        auto adjustWatchOSVersion = [](VersionTuple Version) -> VersionTuple {
          if (Version.empty())
            return Version;
          auto Major = Version.getMajor();
          auto NewMajor = Major >= 9 ? Major - 7 : 0;
          if (NewMajor >= 2) {
            if (Version.getMinor().hasValue()) {
              if (Version.getSubminor().hasValue())
                return VersionTuple(NewMajor, Version.getMinor().getValue(),
                                    Version.getSubminor().getValue());
              else
                return VersionTuple(NewMajor, Version.getMinor().getValue());
            }
            return VersionTuple(NewMajor);
          }

          return VersionTuple(2, 0);
        };

        auto NewIntroduced = adjustWatchOSVersion(Introduced.Version);
        auto NewDeprecated = adjustWatchOSVersion(Deprecated.Version);
        auto NewObsoleted = adjustWatchOSVersion(Obsoleted.Version);

        AvailabilityAttr *NewAttr = S.mergeAvailabilityAttr(
            ND, AL, NewII, true /*Implicit*/, NewIntroduced, NewDeprecated,
            NewObsoleted, IsUnavailable, Str, IsStrict, Replacement,
            Sema::AMK_None,
            PriorityModifier + Sema::AP_InferredFromOtherPlatform);
        if (NewAttr)
          D->addAttr(NewAttr);
      }
  } else if (S.Context.getTargetInfo().getTriple().isTvOS()) {
    // Transcribe "ios" to "tvos" (and add a new attribute) if the versioning
    // matches before the start of the tvOS platform.
    IdentifierInfo *NewII = nullptr;
    if (II->getName() == "ios")
      NewII = &S.Context.Idents.get("tvos");
    else if (II->getName() == "ios_app_extension")
      NewII = &S.Context.Idents.get("tvos_app_extension");

    if (NewII) {
      AvailabilityAttr *NewAttr = S.mergeAvailabilityAttr(
          ND, AL, NewII, true /*Implicit*/, Introduced.Version,
          Deprecated.Version, Obsoleted.Version, IsUnavailable, Str, IsStrict,
          Replacement, Sema::AMK_None,
          PriorityModifier + Sema::AP_InferredFromOtherPlatform);
      if (NewAttr)
        D->addAttr(NewAttr);
      }
  }
}

static void handleExternalSourceSymbolAttr(Sema &S, Decl *D,
                                           const ParsedAttr &AL) {
  if (!checkAttributeAtLeastNumArgs(S, AL, 1))
    return;
  assert(checkAttributeAtMostNumArgs(S, AL, 3) &&
         "Invalid number of arguments in an external_source_symbol attribute");

  StringRef Language;
  if (const auto *SE = dyn_cast_or_null<StringLiteral>(AL.getArgAsExpr(0)))
    Language = SE->getString();
  StringRef DefinedIn;
  if (const auto *SE = dyn_cast_or_null<StringLiteral>(AL.getArgAsExpr(1)))
    DefinedIn = SE->getString();
  bool IsGeneratedDeclaration = AL.getArgAsIdent(2) != nullptr;

  D->addAttr(::new (S.Context) ExternalSourceSymbolAttr(
      S.Context, AL, Language, DefinedIn, IsGeneratedDeclaration));
}

template <class T>
static T *mergeVisibilityAttr(Sema &S, Decl *D, const AttributeCommonInfo &CI,
                              typename T::VisibilityType value) {
  T *existingAttr = D->getAttr<T>();
  if (existingAttr) {
    typename T::VisibilityType existingValue = existingAttr->getVisibility();
    if (existingValue == value)
      return nullptr;
    S.Diag(existingAttr->getLocation(), diag::err_mismatched_visibility);
    S.Diag(CI.getLoc(), diag::note_previous_attribute);
    D->dropAttr<T>();
  }
  return ::new (S.Context) T(S.Context, CI, value);
}

VisibilityAttr *Sema::mergeVisibilityAttr(Decl *D,
                                          const AttributeCommonInfo &CI,
                                          VisibilityAttr::VisibilityType Vis) {
  return ::mergeVisibilityAttr<VisibilityAttr>(*this, D, CI, Vis);
}

TypeVisibilityAttr *
Sema::mergeTypeVisibilityAttr(Decl *D, const AttributeCommonInfo &CI,
                              TypeVisibilityAttr::VisibilityType Vis) {
  return ::mergeVisibilityAttr<TypeVisibilityAttr>(*this, D, CI, Vis);
}

static void handleVisibilityAttr(Sema &S, Decl *D, const ParsedAttr &AL,
                                 bool isTypeVisibility) {
  // Visibility attributes don't mean anything on a typedef.
  if (isa<TypedefNameDecl>(D)) {
    S.Diag(AL.getRange().getBegin(), diag::warn_attribute_ignored) << AL;
    return;
  }

  // 'type_visibility' can only go on a type or namespace.
  if (isTypeVisibility &&
      !(isa<TagDecl>(D) ||
        isa<ObjCInterfaceDecl>(D) ||
        isa<NamespaceDecl>(D))) {
    S.Diag(AL.getRange().getBegin(), diag::err_attribute_wrong_decl_type)
        << AL << ExpectedTypeOrNamespace;
    return;
  }

  // Check that the argument is a string literal.
  StringRef TypeStr;
  SourceLocation LiteralLoc;
  if (!S.checkStringLiteralArgumentAttr(AL, 0, TypeStr, &LiteralLoc))
    return;

  VisibilityAttr::VisibilityType type;
  if (!VisibilityAttr::ConvertStrToVisibilityType(TypeStr, type)) {
    S.Diag(LiteralLoc, diag::warn_attribute_type_not_supported) << AL
                                                                << TypeStr;
    return;
  }

  // Complain about attempts to use protected visibility on targets
  // (like Darwin) that don't support it.
  if (type == VisibilityAttr::Protected &&
      !S.Context.getTargetInfo().hasProtectedVisibility()) {
    S.Diag(AL.getLoc(), diag::warn_attribute_protected_visibility);
    type = VisibilityAttr::Default;
  }

  Attr *newAttr;
  if (isTypeVisibility) {
    newAttr = S.mergeTypeVisibilityAttr(
        D, AL, (TypeVisibilityAttr::VisibilityType)type);
  } else {
    newAttr = S.mergeVisibilityAttr(D, AL, type);
  }
  if (newAttr)
    D->addAttr(newAttr);
}

static void handleObjCNonRuntimeProtocolAttr(Sema &S, Decl *D,
                                             const ParsedAttr &AL) {
  handleSimpleAttribute<ObjCNonRuntimeProtocolAttr>(S, D, AL);
}

static void handleObjCDirectAttr(Sema &S, Decl *D, const ParsedAttr &AL) {
  // objc_direct cannot be set on methods declared in the context of a protocol
  if (isa<ObjCProtocolDecl>(D->getDeclContext())) {
    S.Diag(AL.getLoc(), diag::err_objc_direct_on_protocol) << false;
    return;
  }

  if (S.getLangOpts().ObjCRuntime.allowsDirectDispatch()) {
    handleSimpleAttribute<ObjCDirectAttr>(S, D, AL);
  } else {
    S.Diag(AL.getLoc(), diag::warn_objc_direct_ignored) << AL;
  }
}

static void handleObjCDirectMembersAttr(Sema &S, Decl *D,
                                        const ParsedAttr &AL) {
  if (S.getLangOpts().ObjCRuntime.allowsDirectDispatch()) {
    handleSimpleAttribute<ObjCDirectMembersAttr>(S, D, AL);
  } else {
    S.Diag(AL.getLoc(), diag::warn_objc_direct_ignored) << AL;
  }
}

static void handleObjCMethodFamilyAttr(Sema &S, Decl *D, const ParsedAttr &AL) {
  const auto *M = cast<ObjCMethodDecl>(D);
  if (!AL.isArgIdent(0)) {
    S.Diag(AL.getLoc(), diag::err_attribute_argument_n_type)
        << AL << 1 << AANT_ArgumentIdentifier;
    return;
  }

  IdentifierLoc *IL = AL.getArgAsIdent(0);
  ObjCMethodFamilyAttr::FamilyKind F;
  if (!ObjCMethodFamilyAttr::ConvertStrToFamilyKind(IL->Ident->getName(), F)) {
    S.Diag(IL->Loc, diag::warn_attribute_type_not_supported) << AL << IL->Ident;
    return;
  }

  if (F == ObjCMethodFamilyAttr::OMF_init &&
      !M->getReturnType()->isObjCObjectPointerType()) {
    S.Diag(M->getLocation(), diag::err_init_method_bad_return_type)
        << M->getReturnType();
    // Ignore the attribute.
    return;
  }

  D->addAttr(new (S.Context) ObjCMethodFamilyAttr(S.Context, AL, F));
}

static void handleObjCNSObject(Sema &S, Decl *D, const ParsedAttr &AL) {
  if (const auto *TD = dyn_cast<TypedefNameDecl>(D)) {
    QualType T = TD->getUnderlyingType();
    if (!T->isCARCBridgableType()) {
      S.Diag(TD->getLocation(), diag::err_nsobject_attribute);
      return;
    }
  }
  else if (const auto *PD = dyn_cast<ObjCPropertyDecl>(D)) {
    QualType T = PD->getType();
    if (!T->isCARCBridgableType()) {
      S.Diag(PD->getLocation(), diag::err_nsobject_attribute);
      return;
    }
  }
  else {
    // It is okay to include this attribute on properties, e.g.:
    //
    //  @property (retain, nonatomic) struct Bork *Q __attribute__((NSObject));
    //
    // In this case it follows tradition and suppresses an error in the above
    // case.
    S.Diag(D->getLocation(), diag::warn_nsobject_attribute);
  }
  D->addAttr(::new (S.Context) ObjCNSObjectAttr(S.Context, AL));
}

static void handleObjCIndependentClass(Sema &S, Decl *D, const ParsedAttr &AL) {
  if (const auto *TD = dyn_cast<TypedefNameDecl>(D)) {
    QualType T = TD->getUnderlyingType();
    if (!T->isObjCObjectPointerType()) {
      S.Diag(TD->getLocation(), diag::warn_ptr_independentclass_attribute);
      return;
    }
  } else {
    S.Diag(D->getLocation(), diag::warn_independentclass_attribute);
    return;
  }
  D->addAttr(::new (S.Context) ObjCIndependentClassAttr(S.Context, AL));
}

static void handleBlocksAttr(Sema &S, Decl *D, const ParsedAttr &AL) {
  if (!AL.isArgIdent(0)) {
    S.Diag(AL.getLoc(), diag::err_attribute_argument_n_type)
        << AL << 1 << AANT_ArgumentIdentifier;
    return;
  }

  IdentifierInfo *II = AL.getArgAsIdent(0)->Ident;
  BlocksAttr::BlockType type;
  if (!BlocksAttr::ConvertStrToBlockType(II->getName(), type)) {
    S.Diag(AL.getLoc(), diag::warn_attribute_type_not_supported) << AL << II;
    return;
  }

  D->addAttr(::new (S.Context) BlocksAttr(S.Context, AL, type));
}

static void handleSentinelAttr(Sema &S, Decl *D, const ParsedAttr &AL) {
  unsigned sentinel = (unsigned)SentinelAttr::DefaultSentinel;
  if (AL.getNumArgs() > 0) {
    Expr *E = AL.getArgAsExpr(0);
    Optional<llvm::APSInt> Idx = llvm::APSInt(32);
    if (E->isTypeDependent() || E->isValueDependent() ||
        !(Idx = E->getIntegerConstantExpr(S.Context))) {
      S.Diag(AL.getLoc(), diag::err_attribute_argument_n_type)
          << AL << 1 << AANT_ArgumentIntegerConstant << E->getSourceRange();
      return;
    }

    if (Idx->isSigned() && Idx->isNegative()) {
      S.Diag(AL.getLoc(), diag::err_attribute_sentinel_less_than_zero)
        << E->getSourceRange();
      return;
    }

    sentinel = Idx->getZExtValue();
  }

  unsigned nullPos = (unsigned)SentinelAttr::DefaultNullPos;
  if (AL.getNumArgs() > 1) {
    Expr *E = AL.getArgAsExpr(1);
    Optional<llvm::APSInt> Idx = llvm::APSInt(32);
    if (E->isTypeDependent() || E->isValueDependent() ||
        !(Idx = E->getIntegerConstantExpr(S.Context))) {
      S.Diag(AL.getLoc(), diag::err_attribute_argument_n_type)
          << AL << 2 << AANT_ArgumentIntegerConstant << E->getSourceRange();
      return;
    }
    nullPos = Idx->getZExtValue();

    if ((Idx->isSigned() && Idx->isNegative()) || nullPos > 1) {
      // FIXME: This error message could be improved, it would be nice
      // to say what the bounds actually are.
      S.Diag(AL.getLoc(), diag::err_attribute_sentinel_not_zero_or_one)
        << E->getSourceRange();
      return;
    }
  }

  if (const auto *FD = dyn_cast<FunctionDecl>(D)) {
    const FunctionType *FT = FD->getType()->castAs<FunctionType>();
    if (isa<FunctionNoProtoType>(FT)) {
      S.Diag(AL.getLoc(), diag::warn_attribute_sentinel_named_arguments);
      return;
    }

    if (!cast<FunctionProtoType>(FT)->isVariadic()) {
      S.Diag(AL.getLoc(), diag::warn_attribute_sentinel_not_variadic) << 0;
      return;
    }
  } else if (const auto *MD = dyn_cast<ObjCMethodDecl>(D)) {
    if (!MD->isVariadic()) {
      S.Diag(AL.getLoc(), diag::warn_attribute_sentinel_not_variadic) << 0;
      return;
    }
  } else if (const auto *BD = dyn_cast<BlockDecl>(D)) {
    if (!BD->isVariadic()) {
      S.Diag(AL.getLoc(), diag::warn_attribute_sentinel_not_variadic) << 1;
      return;
    }
  } else if (const auto *V = dyn_cast<VarDecl>(D)) {
    QualType Ty = V->getType();
    if (Ty->isBlockPointerType() || Ty->isFunctionPointerType()) {
      const FunctionType *FT = Ty->isFunctionPointerType()
       ? D->getFunctionType()
       : Ty->castAs<BlockPointerType>()->getPointeeType()->getAs<FunctionType>();
      if (!cast<FunctionProtoType>(FT)->isVariadic()) {
        int m = Ty->isFunctionPointerType() ? 0 : 1;
        S.Diag(AL.getLoc(), diag::warn_attribute_sentinel_not_variadic) << m;
        return;
      }
    } else {
      S.Diag(AL.getLoc(), diag::warn_attribute_wrong_decl_type)
          << AL << ExpectedFunctionMethodOrBlock;
      return;
    }
  } else {
    S.Diag(AL.getLoc(), diag::warn_attribute_wrong_decl_type)
        << AL << ExpectedFunctionMethodOrBlock;
    return;
  }
  D->addAttr(::new (S.Context) SentinelAttr(S.Context, AL, sentinel, nullPos));
}

static void handleWarnUnusedResult(Sema &S, Decl *D, const ParsedAttr &AL) {
  if (D->getFunctionType() &&
      D->getFunctionType()->getReturnType()->isVoidType() &&
      !isa<CXXConstructorDecl>(D)) {
    S.Diag(AL.getLoc(), diag::warn_attribute_void_function_method) << AL << 0;
    return;
  }
  if (const auto *MD = dyn_cast<ObjCMethodDecl>(D))
    if (MD->getReturnType()->isVoidType()) {
      S.Diag(AL.getLoc(), diag::warn_attribute_void_function_method) << AL << 1;
      return;
    }

  StringRef Str;
  if ((AL.isCXX11Attribute() || AL.isC2xAttribute()) && !AL.getScopeName()) {
    // The standard attribute cannot be applied to variable declarations such
    // as a function pointer.
    if (isa<VarDecl>(D))
      S.Diag(AL.getLoc(), diag::warn_attribute_wrong_decl_type_str)
          << AL << "functions, classes, or enumerations";

    // If this is spelled as the standard C++17 attribute, but not in C++17,
    // warn about using it as an extension. If there are attribute arguments,
    // then claim it's a C++2a extension instead.
    // FIXME: If WG14 does not seem likely to adopt the same feature, add an
    // extension warning for C2x mode.
    const LangOptions &LO = S.getLangOpts();
    if (AL.getNumArgs() == 1) {
      if (LO.CPlusPlus && !LO.CPlusPlus20)
        S.Diag(AL.getLoc(), diag::ext_cxx20_attr) << AL;

      // Since this this is spelled [[nodiscard]], get the optional string
      // literal. If in C++ mode, but not in C++2a mode, diagnose as an
      // extension.
      // FIXME: C2x should support this feature as well, even as an extension.
      if (!S.checkStringLiteralArgumentAttr(AL, 0, Str, nullptr))
        return;
    } else if (LO.CPlusPlus && !LO.CPlusPlus17)
      S.Diag(AL.getLoc(), diag::ext_cxx17_attr) << AL;
  }

  D->addAttr(::new (S.Context) WarnUnusedResultAttr(S.Context, AL, Str));
}

static void handleWeakImportAttr(Sema &S, Decl *D, const ParsedAttr &AL) {
  // weak_import only applies to variable & function declarations.
  bool isDef = false;
  if (!D->canBeWeakImported(isDef)) {
    if (isDef)
      S.Diag(AL.getLoc(), diag::warn_attribute_invalid_on_definition)
        << "weak_import";
    else if (isa<ObjCPropertyDecl>(D) || isa<ObjCMethodDecl>(D) ||
             (S.Context.getTargetInfo().getTriple().isOSDarwin() &&
              (isa<ObjCInterfaceDecl>(D) || isa<EnumDecl>(D)))) {
      // Nothing to warn about here.
    } else
      S.Diag(AL.getLoc(), diag::warn_attribute_wrong_decl_type)
          << AL << ExpectedVariableOrFunction;

    return;
  }

  D->addAttr(::new (S.Context) WeakImportAttr(S.Context, AL));
}

#if INTEL_CUSTOMIZATION
static bool checkValidSYCLSpelling(Sema &S, const ParsedAttr &Attr) {
  if (S.getLangOpts().SYCLIsDevice) {
    if (!Attr.isCXX11Attribute() || !Attr.hasScope() || !Attr.getScopeName() ||
        !(Attr.getScopeName()->isStr("intel") ||
          Attr.getScopeName()->isStr("intelfpga"))) {
      S.Diag(Attr.getLoc(), diag::warn_unknown_attribute_ignored) << Attr;
      return true;
    }
  }
  return false;
}
#endif // INTEL_CUSTOMIZATION

/// Give a warning for duplicate attributes, return true if duplicate.
template <typename AttrType>
static bool checkForDuplicateAttribute(Sema &S, Decl *D,
                                       const ParsedAttr &Attr) {
  // Give a warning for duplicates but not if it's one we've implicitly added.
  auto *A = D->getAttr<AttrType>();
  if (A && !A->isImplicit()) {
    S.Diag(Attr.getLoc(), diag::warn_duplicate_attribute_exact) << A;
    return true;
  }
  return false;
}

#if INTEL_CUSTOMIZATION
static void handleNumComputeUnitsAttr(Sema &S, Decl *D,
                                      const ParsedAttr &Attr) {
  if (!S.Context.getTargetInfo().getTriple().isINTELFPGAEnvironment()) {
    S.Diag(Attr.getLoc(), diag::warn_unknown_attribute_ignored)
        << Attr;
    return;
  }

  int NumComputeUnits[3];
  for (unsigned i = 0; i < Attr.getNumArgs(); ++i) {
    const Expr *E = Attr.getArgAsExpr(i);
    Optional<llvm::APSInt> ArgVal = E->getIntegerConstantExpr(S.Context);

    if (!ArgVal) {
      S.Diag(Attr.getLoc(), diag::err_attribute_argument_type)
          << Attr << AANT_ArgumentIntegerConstant << E->getSourceRange();
      return;
    }

    int Val = ArgVal->getSExtValue();

    if (Val < 1 || Val > 16384) {
      S.Diag(E->getSourceRange().getBegin(),
             diag::err_opencl_attribute_argument_out_of_bounds)
          << Attr << i + 1 << 1 << 16384;
      return;
    }

    NumComputeUnits[i] = Val;
  }

  // TODO: Check that num_compute_units attribute is specified with valid
  // number of arguments: CORC-2359

  if (Attr.getNumArgs() < 2)
    NumComputeUnits[1] = NumComputeUnitsAttr::DefaultYDim;
  if (Attr.getNumArgs() < 3)
    NumComputeUnits[2] = NumComputeUnitsAttr::DefaultZDim;

  D->addAttr(::new (S.Context) NumComputeUnitsAttr(
      S.Context, Attr, NumComputeUnits[0], NumComputeUnits[1],
      NumComputeUnits[2]));
}

static void handleAutorunAttr(Sema &S, Decl *D, const ParsedAttr &Attr) {
  if (!S.Context.getTargetInfo().getTriple().isINTELFPGAEnvironment()) {
    S.Diag(Attr.getLoc(), diag::warn_unknown_attribute_ignored)
        << Attr;
    return;
  }

  FunctionDecl *FD = cast<FunctionDecl>(D);
  if (!FD->param_empty()) {
    S.Diag(Attr.getLoc(),
        diag::err_opencl_autorun_kernel_cannot_have_arguments);
    return;
  }

  if (auto *A = D->getAttr<ReqdWorkGroupSizeAttr>()) {
    long long int N = 1ll << 32ll;
    ASTContext &Ctx = S.getASTContext();
    Optional<llvm::APSInt> XDimVal = A->getXDim()->getIntegerConstantExpr(Ctx);
    Optional<llvm::APSInt> YDimVal = A->getXDim()->getIntegerConstantExpr(Ctx);
    Optional<llvm::APSInt> ZDimVal = A->getXDim()->getIntegerConstantExpr(Ctx);

    if (N % XDimVal->getZExtValue() != 0 ||
        N % YDimVal->getZExtValue() != 0 ||
        N % ZDimVal->getZExtValue() != 0) {
      S.Diag(A->getLocation(),
          diag::err_opencl_autorun_kernel_wrong_reqd_wg_size);
      return;
    }
  }

  // TODO: Check that kernel does not use I/O channels: CORC-2359

  D->addAttr(::new (S.Context) AutorunAttr(S.Context, Attr));
}

static void handleUsesGlobalWorkOffsetAttr(Sema &S, Decl *D, const ParsedAttr &Attr) {
  if (!S.Context.getTargetInfo().getTriple().isINTELFPGAEnvironment()) {
    S.Diag(Attr.getLoc(), diag::warn_unknown_attribute_ignored)
        << Attr;
    return;
  }

  uint32_t Enabled;
  const Expr *E = Attr.getArgAsExpr(0);
  if (!checkUInt32Argument(S, Attr, E, Enabled, 0,
                           /*StrictlyUnsigned=*/true)) return;

  D->addAttr(::new (S.Context) UsesGlobalWorkOffsetAttr(
      S.Context, Attr, Enabled));
}

static void handleClusterAttr(Sema &S, Decl *D, const ParsedAttr &Attr) {
  if (!S.getLangOpts().HLS && !S.getLangOpts().OpenCL) {
    S.Diag(Attr.getLoc(), diag::warn_unknown_attribute_ignored) << Attr;
    return;
  }

  StringRef Str;
  // Cluster Attribute can have atmost 1 user-defined argument.
  if (!checkAttributeAtMostNumArgs(S, Attr, 1) ||
      (Attr.getNumArgs() == 1 &&
       !S.checkStringLiteralArgumentAttr(Attr, 0, Str)))
    return;

  D->addAttr(::new (S.Context)
                 ClusterAttr(S.Context, Attr, Str, Attr.isArgExpr(0)));
}

static void handleStallLatencyAttr(Sema &S, Decl *D, const ParsedAttr &AL) {
  if (!S.getLangOpts().HLS &&
      !S.Context.getTargetInfo().getTriple().isINTELFPGAEnvironment()) {
    S.Diag(AL.getLoc(), diag::warn_unknown_attribute_ignored) << AL;
    return;
  }

  if (!checkAttributeNumArgs(S, AL, /*NumArgsExpected=*/0))
    return;

  if (const auto *SLA = D->getAttr<StallLatencyAttr>()) {
    if (AL.getSemanticSpelling() == SLA->getSemanticSpelling())
      S.Diag(AL.getLoc(), diag::warn_duplicate_attribute_exact) << SLA;
    else {
      S.Diag(AL.getLoc(), diag::err_attributes_are_not_compatible) << AL << SLA;
      S.Diag(SLA->getLocation(), diag::note_conflicting_attribute);
    }
    return;
  }

  handleSimpleAttribute<StallLatencyAttr>(S, D, AL);
}

static void handleStallFreeAttr(Sema &S, Decl *D, const ParsedAttr &Attr) {
  if (!S.getLangOpts().HLS &&
      !S.Context.getTargetInfo().getTriple().isINTELFPGAEnvironment()) {
    S.Diag(Attr.getLoc(), diag::warn_unknown_attribute_ignored)
        << Attr;
    return;
  }

  if (!checkAttributeNumArgs(S, Attr, /*NumArgsExpected=*/0))
    return;

  handleSimpleAttribute<StallFreeAttr>(S, D, Attr);
}

static void handleOpenCLBlockingAttr(Sema &S, Decl *D,
                                     const ParsedAttr &Attr) {
  if (D->isInvalidDecl())
    return;

  VarDecl *VD = cast<VarDecl>(D);
  QualType Ty = VD->getType();

  const Type *TypePtr = Ty.getTypePtr();
  if (!TypePtr->isPipeType()) {
    S.Diag(Attr.getLoc(), diag::warn_intel_opencl_attribute_wrong_decl_type)
        << Attr << 47;
    return;
  }

  D->addAttr(::new (S.Context) OpenCLBlockingAttr(S.Context, Attr));
}

static void handleOpenCLDepthAttr(Sema &S, Decl *D, const ParsedAttr &Attr) {
  if (D->isInvalidDecl())
    return;

  VarDecl *VD = cast<VarDecl>(D);
  QualType Ty = VD->getType();

  // Handle array of channels case
  QualType BaseTy = S.Context.getBaseElementType(Ty);
  if (BaseTy->isChannelType())
    Ty = BaseTy;

  if (Ty->isChannelType() &&
      !S.getOpenCLOptions().isEnabled("cl_intel_channels")) {
    S.Diag(Attr.getLoc(), diag::warn_unknown_attribute_ignored)
        << Attr << "cl_intel_channels";
    return;
  }

  if (!Ty->isChannelType() && !Ty->isPipeType()) {
    S.Diag(Attr.getLoc(), diag::warn_intel_opencl_attribute_wrong_decl_type)
        << Attr << 46;
    return;
  }

  Expr *E = Attr.getArgAsExpr(0);
  Expr::EvalResult Result;
  if (!E->EvaluateAsInt(Result, S.Context)) {
    S.Diag(Attr.getLoc(), diag::err_intel_opencl_attribute_argument_type)
        << Attr << 4;
    return;
  }

  llvm::APSInt Depth = Result.Val.getInt();
  int DepthVal = Depth.getExtValue();
  if (DepthVal < 0) {
    S.Diag(Attr.getLoc(), diag::warn_attribute_argument_n_negative)
        << Attr << "0";
    return;
  }

  D->addAttr(::new (S.Context) OpenCLDepthAttr(S.Context, Attr, DepthVal));
}

static void handleOpenCLIOAttr(Sema &S, Decl *D, const ParsedAttr &Attr) {
  if (D->isInvalidDecl())
    return;

  VarDecl *VD = cast<VarDecl>(D);
  QualType Ty = VD->getType();

  // Handle array of channels case
  QualType BaseTy = S.Context.getBaseElementType(Ty);
  if (BaseTy->isChannelType())
    Ty = BaseTy;

  if (Ty->isChannelType() &&
      !S.getOpenCLOptions().isEnabled("cl_intel_channels")) {
    S.Diag(Attr.getLoc(), diag::warn_unknown_attribute_ignored)
        << Attr << "cl_intel_channels";
    return;
  }

  if (!Ty->isChannelType() && !Ty->isPipeType()) {
    S.Diag(Attr.getLoc(), diag::warn_intel_opencl_attribute_wrong_decl_type)
        << Attr << 46;
    return;
  }

  StringRef Str;
  if (!S.checkStringLiteralArgumentAttr(Attr, 0, Str))
    return;

  D->addAttr(::new (S.Context) OpenCLIOAttr(S.Context, Attr, Str));
}

static void handleOpenCLLocalMemSizeAttr(Sema & S, Decl * D,
                                         const ParsedAttr &Attr) {
  if (D->isInvalidDecl())
    return;

  if (!S.getLangOpts().HLS &&
      !S.Context.getTargetInfo().getTriple().isINTELFPGAEnvironment()) {
    S.Diag(Attr.getLoc(), diag::warn_unknown_attribute_ignored)
        << Attr;
    return;
  }

  ParmVarDecl *PVD = cast<ParmVarDecl>(D);
  const QualType QT = PVD->getType();
  const Type *TypePtr = QT.getTypePtr();
  if (!TypePtr->isPointerType()) {
    S.Diag(Attr.getLoc(), diag::warn_type_attribute_wrong_type)
        << Attr << 1 << TypePtr->getTypeClassName();
    return;
  }

  QualType pointeeType = TypePtr->getPointeeType();
  if (!S.getLangOpts().HLS &&
      pointeeType.getAddressSpace() != LangAS::opencl_local) {
    S.Diag(Attr.getLoc(),
           diag::warn_opencl_attribute_only_for_local_address_space)
        << Attr;
    return;
  }

  Expr *E = Attr.getArgAsExpr(0);
  Expr::EvalResult Result;
  if (!E->EvaluateAsInt(Result, S.Context)) {
    S.Diag(Attr.getLoc(), diag::err_intel_opencl_attribute_argument_type)
        << Attr << 4;
    D->setInvalidDecl();
    return;
  }

  llvm::APSInt APLocalMemSize = Result.Val.getInt();
  int LocalMemSize = APLocalMemSize.getExtValue();
  if (LocalMemSize < OpenCLLocalMemSizeAttr::getMinValue() ||
      LocalMemSize > OpenCLLocalMemSizeAttr::getMaxValue() ||
      !APLocalMemSize.isPowerOf2()) {
    S.Diag(Attr.getLoc(), diag::err_opencl_power_of_two_in_range)
        << Attr
        << OpenCLLocalMemSizeAttr::getMinValue()
        << OpenCLLocalMemSizeAttr::getMaxValue();
    D->setInvalidDecl();
    return;
  }

  D->addAttr(::new (S.Context) OpenCLLocalMemSizeAttr(
      S.Context, Attr, LocalMemSize));
}

static void handleReadWriteMode(Sema &S, Decl *D, const ParsedAttr &Attr) {

  checkForDuplicateAttribute <ReadWriteModeAttr>(S, D, Attr);

  StringRef Str;
  if (!S.checkStringLiteralArgumentAttr(Attr, 0, Str)) {
    return;
  }

  if (Str != "readonly" && Str != "writeonly" && Str != "readwrite") {
    S.Diag(Attr.getLoc(), diag::err_hls_readwrite_arg_invalid) << Attr;
    return;
  }

  // ReadWrite attributes applies only to slavememory attributes.
  if (!D->getAttr<SlaveMemoryArgumentAttr>()) {
    S.Diag(Attr.getLoc(), diag::err_readwritememory_attribute_invalid) << Attr;
    return;
  }

  D->addAttr(::new (S.Context) ReadWriteModeAttr(S.Context, Attr, Str));
}

/// Handle the static_array_reset attribute.
/// This attribute requires a single constant value that must be 0 or 1.
/// It is incompatible with the register attribute.
static void handleStaticArrayResetAttr(Sema &S, Decl *D,
                                       const ParsedAttr &Attr) {
  checkForDuplicateAttribute<StaticArrayResetAttr>(S, D, Attr);

  if (checkAttrMutualExclusion<IntelFPGARegisterAttr>(S, D, Attr))
    return;

  S.HLSAddOneConstantValueAttr<StaticArrayResetAttr>(D, Attr,
                                                     Attr.getArgAsExpr(0));
}

static void setComponentDefaults(Sema &S, Decl *D) {
  if (!D->hasAttr<ComponentAttr>())
    D->addAttr(ComponentAttr::CreateImplicit(S.Context));
  if (!D->hasAttr<ComponentInterfaceAttr>())
    D->addAttr(ComponentInterfaceAttr::CreateImplicit(
        S.Context, ComponentInterfaceAttr::Streaming));
}

static void handleComponentAttr(Sema &S, Decl *D, const ParsedAttr &Attr) {

  if (!checkAttributeNumArgs(S, Attr, /*NumArgsExpected=*/0))
    return;

  // We are adding a user attribute, drop any implicit default.
  if (auto *CA = D->getAttr<ComponentAttr>())
    if (CA->isImplicit())
      D->dropAttr<ComponentAttr>();

  handleSimpleAttribute<ComponentAttr>(S, D, Attr);
  setComponentDefaults(S, D);
}

static void handleStallFreeReturnAttr(Sema &S, Decl *D,
                                      const ParsedAttr &Attr) {

  if (!checkAttributeNumArgs(S, Attr, /*NumArgsExpected=*/0))
    return;

  handleSimpleAttribute<StallFreeReturnAttr>(S, D, Attr);
  setComponentDefaults(S, D);
}

static void handleUseSingleClockAttr(Sema &S, Decl *D,
                                      const ParsedAttr &Attr) {

  if (!checkAttributeNumArgs(S, Attr, /*NumArgsExpected=*/0))
    return;

  handleSimpleAttribute<UseSingleClockAttr>(S, D, Attr);
  setComponentDefaults(S, D);
}

static void handleComponentInterfaceAttr(Sema &S, Decl *D,
                                         const ParsedAttr &Attr) {

  if (!checkAttributeNumArgs(S, Attr, /*NumArgsExpected=*/1))
    return;

  StringRef Str;
  if (!S.checkStringLiteralArgumentAttr(Attr, 0, Str))
    return;

  ComponentInterfaceAttr::ComponentInterfaceType Type;
  if (!ComponentInterfaceAttr::ConvertStrToComponentInterfaceType(Str, Type)) {
    SmallString<256> ValidStrings;
    ComponentInterfaceAttr::generateValidStrings(ValidStrings);
    S.Diag(D->getLocation(), diag::err_attribute_interface_invalid_type)
        << Attr << ValidStrings;
    return;
  }

  // We are adding a user attribute, drop any implicit default.
  if (auto *CIA = D->getAttr<ComponentInterfaceAttr>())
    if (CIA->isImplicit())
      D->dropAttr<ComponentInterfaceAttr>();

  D->addAttr(::new (S.Context) ComponentInterfaceAttr(S.Context, Attr, Type));

  setComponentDefaults(S, D);
}

static void handleMaxConcurrencyAttr(Sema &S, Decl *D, const ParsedAttr &Attr) {
  if (!S.getLangOpts().HLS &&
      !S.Context.getTargetInfo().getTriple().isINTELFPGAEnvironment()) {
    S.Diag(Attr.getLoc(), diag::warn_unknown_attribute_ignored) << Attr;
    return;
  }

  if (isa<VarDecl>(D)) {
    S.Diag(Attr.getLoc(), diag::warn_attribute_spelling_deprecated) << Attr;
    S.Diag(Attr.getLoc(), diag::note_spelling_suggestion) << "'private_copies'";
    if (checkAttrMutualExclusion<IntelFPGAPrivateCopiesAttr>(S, D, Attr))
      return;
  }

  checkForDuplicateAttribute<MaxConcurrencyAttr>(S, D, Attr);
  if (isa<VarDecl>(D) &&
      checkAttrMutualExclusion<IntelFPGARegisterAttr>(S, D, Attr))
    return;

  S.HLSAddOneConstantValueAttr<MaxConcurrencyAttr>(
      D, Attr, Attr.getArgAsExpr(0));
}

static void handleArgumentInterfaceAttr(Sema & S, Decl * D,
                                        const ParsedAttr &Attr) {
  if (!checkAttributeNumArgs(S, Attr, /*Num=*/1))
    return;

  StringRef Str;
  if (!S.checkStringLiteralArgumentAttr(Attr, 0, Str))
    return;

  ArgumentInterfaceAttr::ArgumentInterfaceType Type;
  if (!ArgumentInterfaceAttr::ConvertStrToArgumentInterfaceType(Str, Type)) {
    SmallString<256> ValidStrings;
    ArgumentInterfaceAttr::generateValidStrings(ValidStrings);
    S.Diag(D->getLocation(), diag::err_attribute_interface_invalid_type)
        << Attr << ValidStrings;
    return;
  }

  D->addAttr(::new (S.Context) ArgumentInterfaceAttr(S.Context, Attr, Type));
}

static void handleStableArgumentAttr(Sema &S, Decl *D,
                                     const ParsedAttr &Attr) {
  if (!checkAttributeNumArgs(S, Attr, /*Num=*/0))
    return;

  handleSimpleAttribute<StableArgumentAttr>(S, D, Attr);
}

static void handleSlaveMemoryArgumentAttr(Sema &S, Decl *D,
                                          const ParsedAttr &Attr) {
  if (!checkAttributeNumArgs(S, Attr, /*Num=*/0))
    return;

  handleSimpleAttribute<SlaveMemoryArgumentAttr>(S, D, Attr);
}

template <typename AttrType, typename IncompatAttrType1,
          typename IncompatAttrType2>
static void handleHLSIIAttr(Sema &S, Decl *D, const ParsedAttr &Attr) {
  if (!S.getLangOpts().HLS) {
    S.Diag(Attr.getLoc(), diag::warn_unknown_attribute_ignored) << Attr;
    return;
  }

  if (checkAttrMutualExclusion<IncompatAttrType1>(S, D, Attr))
    return;
  if (checkAttrMutualExclusion<IncompatAttrType2>(S, D, Attr))
    return;

  const auto *Existing = D->getAttr<HLSForceLoopPipeliningAttr>();

  if (Existing && Existing->getForceLoopPipelining() == "off") {
    S.Diag(Attr.getLoc(), diag::err_hls_force_loop_pipelining_conflict) << Attr;
    S.Diag(Existing->getLocation(), diag::note_conflicting_attribute);
    return;
  }

  S.HLSAddOneConstantValueAttr<AttrType>(D, Attr, Attr.getArgAsExpr(0));
}

static void handleHLSMaxInvocationDelayAttr(Sema &S, Decl *D,
                                            const ParsedAttr &Attr) {
  if (!S.getLangOpts().HLS) {
    S.Diag(Attr.getLoc(), diag::warn_unknown_attribute_ignored) << Attr;
    return;
  }

  const auto *Existing = D->getAttr<HLSForceLoopPipeliningAttr>();

  if (Existing && Existing->getForceLoopPipelining() == "off") {
    S.Diag(Attr.getLoc(), diag::err_hls_force_loop_pipelining_conflict) << Attr;
    S.Diag(Existing->getLocation(), diag::note_conflicting_attribute);
    return;
  }

  S.HLSAddOneConstantValueAttr<HLSMaxInvocationDelayAttr>(
      D, Attr, Attr.getArgAsExpr(0));
}

static void handleHLSForceLoopPipeliningAttr(Sema &S, Decl *D,
                                             const ParsedAttr &Attr) {
  if (!S.getLangOpts().HLS) {
    S.Diag(Attr.getLoc(), diag::warn_unknown_attribute_ignored) << Attr;
    return;
  }

  StringRef Str;
  if (Attr.getNumArgs() == 1 &&
      !S.checkStringLiteralArgumentAttr(Attr, 0, Str)) {
    return;
  }

  if (Str == "off") {
    if (checkAttrMutualExclusion<HLSIIAttr>(S, D, Attr))
      return;
    if (checkAttrMutualExclusion<HLSMaxIIAttr>(S, D, Attr))
      return;
    if (checkAttrMutualExclusion<HLSMinIIAttr>(S, D, Attr))
      return;
    if (checkAttrMutualExclusion<HLSMaxInvocationDelayAttr>(S, D, Attr))
      return;
  } else if (Str != "on") {
    S.Diag(Attr.getLoc(), diag::err_hls_force_loop_pipelining_invalid) << Attr;
    return;
  }

  D->addAttr(::new (S.Context) HLSForceLoopPipeliningAttr(
      S.Context, Attr, Str));
}

static void handleOpenCLBufferLocationAttr(Sema & S, Decl * D,
                                           const ParsedAttr &Attr) {

  if (D->isInvalidDecl())
    return;

  if (!S.Context.getTargetInfo().getTriple().isINTELFPGAEnvironment()) {
    S.Diag(Attr.getLoc(), diag::warn_unknown_attribute_ignored)
        << Attr;
    return;
  }

  ParmVarDecl *PVD = cast<ParmVarDecl>(D);
  const QualType QT = PVD->getType();
  const Type *TypePtr = QT.getTypePtr();
  if (!TypePtr->isPointerType()) {
    S.Diag(Attr.getLoc(), diag::warn_type_attribute_wrong_type)
        << Attr << 1 << TypePtr->getTypeClassName();
    return;
  }

  QualType pointeeType = TypePtr->getPointeeType();
  if (pointeeType.getAddressSpace() != LangAS::opencl_global) {
    S.Diag(Attr.getLoc(),
           diag::warn_opencl_attribute_only_for_global_address_space)
        << Attr;
    return;
  }

  StringRef Str;
  if (!S.checkStringLiteralArgumentAttr(Attr, 0, Str))
    return;

  D->addAttr(::new (S.Context) OpenCLBufferLocationAttr(
      S.Context, Attr, Str));
}

static void handleOpenCLHostAccessible(Sema &S, Decl *D,
                                       const ParsedAttr &Attr) {
  if (D->isInvalidDecl())
    return;

  QualType Ty = cast<VarDecl>(D)->getType();

  if (!S.getOpenCLOptions().isEnabled("cl_intel_fpga_host_pipe")) {
    S.Diag(D->getLocation(),
           diag::err_intel_opencl_attribute_requires_extension)
        << Attr << "cl_intel_fpga_host_pipe";
    return;
  }

  const Type *TypePtr = Ty.getTypePtr();
  if (!TypePtr->isPipeType()) {
    S.Diag(Attr.getLoc(), diag::warn_intel_opencl_attribute_wrong_decl_type)
        << Attr << 47;
    return;
  }

  D->addAttr(::new (S.Context) OpenCLHostAccessibleAttr(S.Context, Attr));
}

static void handleVecLenHint(Sema &S, Decl *D, const ParsedAttr &Attr) {
  if (!S.getOpenCLOptions().isEnabled("cl_intel_vec_len_hint")) {
    S.Diag(Attr.getLoc(), diag::warn_unknown_attribute_ignored)
        << Attr << "cl_intel_vec_len_hint";
    return;
  }

  uint32_t VecLen = 0;
  const Expr *E = Attr.getArgAsExpr(0);
  if (!checkUInt32Argument(S, Attr, E, VecLen, 0))
    return;

#define defineRange(...)                                                       \
  std::vector<uint32_t> SupportedLengths = {__VA_ARGS__};                      \
  std::string SupportedLengthsStr(#__VA_ARGS__);

  defineRange(0, 1, 4, 8, 16);
  if (std::find(SupportedLengths.begin(), SupportedLengths.end(), VecLen) ==
      SupportedLengths.end()) {
    S.Diag(Attr.getLoc(), diag::err_attribute_argument_is_not_in_range)
        << SupportedLengthsStr << E->getSourceRange();
    return;
  }

  D->addAttr(::new (S.Context) VecLenHintAttr(S.Context, Attr, VecLen));
}

template <typename AttrTy>
static bool diagnoseMemoryAttrs(Sema &S, Decl *D) {
  if (const auto *A = D->getAttr<AttrTy>())
    if (!A->isImplicit()) {
      S.Diag(A->getLocation(), diag::err_memory_attribute_invalid)
          << A << (S.getLangOpts().OpenCL ? 0 : 1);
      return true;
    }
  return false;
}

template <typename AttrTy, typename AttrTy2, typename... AttrTys>
static inline bool diagnoseMemoryAttrs(Sema &S, Decl *D) {
  bool Diagnosed = diagnoseMemoryAttrs<AttrTy>(S, D);
  return diagnoseMemoryAttrs<AttrTy2, AttrTys...>(S, D) || Diagnosed;
}

static bool IsSlaveMemory(Sema &S, Decl *D) {
  return S.getLangOpts().HLS && D->hasAttr<OpenCLLocalMemSizeAttr>() &&
         D->hasAttr<SlaveMemoryArgumentAttr>();
}
#endif // INTEL_CUSTOMIZATION

// Checks correctness of mutual usage of different work_group_size attributes:
// reqd_work_group_size, max_work_group_size and max_global_work_dim.
// Values of reqd_work_group_size arguments shall be equal or less than values
// coming from max_work_group_size.
// In case the value of 'max_global_work_dim' attribute equals to 0 we shall
// ensure that if max_work_group_size and reqd_work_group_size attributes exist,
// they hold equal values (1, 1, 1).
static bool checkWorkGroupSizeValues(Sema &S, Decl *D, const ParsedAttr &AL) {
  bool Result = true;
  auto checkZeroDim = [&S, &AL](auto &A, size_t X, size_t Y, size_t Z,
                                bool ReverseAttrs = false) -> bool {
    if (X != 1 || Y != 1 || Z != 1) {
      auto Diag =
          S.Diag(AL.getLoc(), diag::err_sycl_x_y_z_arguments_must_be_one);
      if (ReverseAttrs)
        Diag << AL << A;
      else
        Diag << A << AL;
      return false;
    }
    return true;
  };

  /// Returns the usigned constant integer value represented by
  /// given expression.
  auto getExprValue = [](const Expr *E, ASTContext &Ctx) {
    return E->getIntegerConstantExpr(Ctx)->getZExtValue();
  };

  if (AL.getKind() == ParsedAttr::AT_SYCLIntelMaxGlobalWorkDim) {
    ArrayRef<const Expr *> Dims;
    Attr *B = nullptr;
    if (const auto *B = D->getAttr<SYCLIntelMaxWorkGroupSizeAttr>())
      Dims = B->dimensions();
    else if (const auto *B = D->getAttr<ReqdWorkGroupSizeAttr>())
      Dims = B->dimensions();
    if (B) {
      Result &= checkZeroDim(B, getExprValue(Dims[0], S.getASTContext()),
                             getExprValue(Dims[1], S.getASTContext()),
                             getExprValue(Dims[2], S.getASTContext()));
    }
    return Result;
  }

  if (AL.getKind() == ParsedAttr::AT_SYCLIntelMaxWorkGroupSize)
    S.CheckDeprecatedSYCLAttributeSpelling(AL);

  // For a SYCLDevice, WorkGroupAttr arguments are reversed.
  // "XDim" gets the third argument to the attribute and
  // "ZDim" gets the first argument of the attribute.
  if (const auto *A = D->getAttr<SYCLIntelMaxGlobalWorkDimAttr>()) {
    int64_t AttrValue =
        A->getValue()->getIntegerConstantExpr(S.Context)->getSExtValue();
    if (AttrValue == 0) {
      Result &=
          checkZeroDim(A, getExprValue(AL.getArgAsExpr(0), S.getASTContext()),
                       getExprValue(AL.getArgAsExpr(1), S.getASTContext()),
                       getExprValue(AL.getArgAsExpr(2), S.getASTContext()),
                       /*ReverseAttrs=*/true);
    }
  }

  if (const auto *A = D->getAttr<SYCLIntelMaxWorkGroupSizeAttr>()) {
    if (!((getExprValue(AL.getArgAsExpr(0), S.getASTContext()) <=
           getExprValue(A->getXDim(), S.getASTContext())) &&
          (getExprValue(AL.getArgAsExpr(1), S.getASTContext()) <=
           getExprValue(A->getYDim(), S.getASTContext())) &&
          (getExprValue(AL.getArgAsExpr(2), S.getASTContext()) <=
           getExprValue(A->getZDim(), S.getASTContext())))) {
      S.Diag(AL.getLoc(), diag::err_conflicting_sycl_function_attributes)
          << AL << A->getSpelling();
      Result &= false;
    }
  }

  if (const auto *A = D->getAttr<ReqdWorkGroupSizeAttr>()) {
    if (!((getExprValue(AL.getArgAsExpr(0), S.getASTContext()) >=
           getExprValue(A->getXDim(), S.getASTContext())) &&
          (getExprValue(AL.getArgAsExpr(1), S.getASTContext()) >=
           getExprValue(A->getYDim(), S.getASTContext())) &&
          (getExprValue(AL.getArgAsExpr(2), S.getASTContext()) >=
           getExprValue(A->getZDim(), S.getASTContext())))) {
      S.Diag(AL.getLoc(), diag::err_conflicting_sycl_function_attributes)
          << AL << A->getSpelling();
      Result &= false;
    }
  }
  return Result;
}

// Handles reqd_work_group_size and max_work_group_size.
template <typename WorkGroupAttr>
static void handleWorkGroupSize(Sema &S, Decl *D, const ParsedAttr &AL) {
  if (D->isInvalidDecl())
    return;

#if INTEL_CUSTOMIZATION
  if (AL.getKind() == ParsedAttr::AT_SYCLIntelMaxWorkGroupSize) {
    if (AL.getSyntax() == AttributeCommonInfo::AS_GNU &&
        !S.Context.getTargetInfo().getTriple().isINTELFPGAEnvironment()) {
      S.Diag(AL.getLoc(), diag::warn_unknown_attribute_ignored) << AL;
      return;
    }

    if (checkValidSYCLSpelling(S, AL))
      return;
  }
#endif // INTEL_CUSTOMIZATION

  Expr *XDimExpr = AL.getArgAsExpr(0);

  // If no attribute argument is specified, set to default value '1'
  // for second and third attribute argument in ReqdWorkGroupSizeAttr
  // for only with intel::reqd_work_group_size spelling.
  auto SetDefaultValue = [](Sema &S, const ParsedAttr &AL, SourceLocation loc) {
    Expr *E = (AL.getKind() == ParsedAttr::AT_ReqdWorkGroupSize &&
               AL.getAttributeSpellingListIndex() ==
                   ReqdWorkGroupSizeAttr::CXX11_intel_reqd_work_group_size)
                  ? IntegerLiteral::Create(S.Context, llvm::APInt(32, 1),
                                           S.Context.IntTy, AL.getLoc())
                  : nullptr;
    return E;
  };

  Expr *YDimExpr = AL.isArgExpr(1) ? AL.getArgAsExpr(1)
                                   : SetDefaultValue(S, AL, AL.getLoc());

  Expr *ZDimExpr = AL.isArgExpr(2) ? AL.getArgAsExpr(2)
                                   : SetDefaultValue(S, AL, AL.getLoc());

  if ((AL.getKind() == ParsedAttr::AT_ReqdWorkGroupSize &&
       AL.getAttributeSpellingListIndex() ==
           ReqdWorkGroupSizeAttr::CXX11_cl_reqd_work_group_size) ||
      (AL.getKind() == ParsedAttr::AT_SYCLIntelMaxWorkGroupSize)) {
    if (!checkAttributeNumArgs(S, AL, 3))
      return;
  }

#if INTEL_CUSTOMIZATION
  ASTContext &Ctx = S.getASTContext();

  if (D->hasAttr<AutorunAttr>()) {
    long long int N = 1ll << 32ll;
    Optional<llvm::APSInt> XDimVal = XDimExpr->getIntegerConstantExpr(Ctx);
    Optional<llvm::APSInt> YDimVal = YDimExpr->getIntegerConstantExpr(Ctx);
    Optional<llvm::APSInt> ZDimVal = ZDimExpr->getIntegerConstantExpr(Ctx);

    if ((N % XDimVal->getZExtValue()) != 0 ||
        (N % YDimVal->getZExtValue()) != 0 ||
        (N % ZDimVal->getZExtValue()) != 0) {
      S.Diag(AL.getLoc(), diag::err_opencl_autorun_kernel_wrong_reqd_wg_size);
      return;
    }
  }

  if (const auto *A = D->getAttr<SYCLIntelNumSimdWorkItemsAttr>()) {
    Optional<llvm::APSInt> NumSimdWorkItems =
        A->getValue()->getIntegerConstantExpr(Ctx);
    Optional<llvm::APSInt> XDimVal = XDimExpr->getIntegerConstantExpr(Ctx);
    Optional<llvm::APSInt> YDimVal = YDimExpr->getIntegerConstantExpr(Ctx);
    Optional<llvm::APSInt> ZDimVal = ZDimExpr->getIntegerConstantExpr(Ctx);

    if (!(XDimVal->getExtValue() % NumSimdWorkItems->getExtValue() == 0 ||
          YDimVal->getZExtValue() % NumSimdWorkItems->getExtValue() == 0 ||
          ZDimVal->getZExtValue() % NumSimdWorkItems->getExtValue() == 0)) {
      S.Diag(A->getLocation(), diag::err_conflicting_sycl_function_attributes)
          << A << AL;
      S.Diag(AL.getLoc(), diag::note_conflicting_attribute);
      return;
    }
  }
#endif // INTEL_CUSTOMIZATION

  if (WorkGroupAttr *ExistingAttr = D->getAttr<WorkGroupAttr>()) {
    ASTContext &Ctx = S.getASTContext();
    Optional<llvm::APSInt> XDimVal = XDimExpr->getIntegerConstantExpr(Ctx);
    Optional<llvm::APSInt> YDimVal = YDimExpr->getIntegerConstantExpr(Ctx);
    Optional<llvm::APSInt> ZDimVal = ZDimExpr->getIntegerConstantExpr(Ctx);
    Optional<llvm::APSInt> ExistingXDimVal = ExistingAttr->getXDimVal(Ctx);
    Optional<llvm::APSInt> ExistingYDimVal = ExistingAttr->getYDimVal(Ctx);
    Optional<llvm::APSInt> ExistingZDimVal = ExistingAttr->getZDimVal(Ctx);

    // Compare attribute arguments value and warn for a mismatch.
    if (ExistingXDimVal != XDimVal || ExistingYDimVal != YDimVal ||
        ExistingZDimVal != ZDimVal) {
      S.Diag(AL.getLoc(), diag::warn_duplicate_attribute) << AL;
      S.Diag(ExistingAttr->getLocation(), diag::note_conflicting_attribute);
    }
  }

  if (!checkWorkGroupSizeValues(S, D, AL))
    return;

  S.addIntelSYCLTripleArgFunctionAttr<WorkGroupAttr>(D, AL, XDimExpr, YDimExpr,
                                                     ZDimExpr);
}

// Handles work_group_size_hint.
static void handleWorkGroupSizeHint(Sema &S, Decl *D, const ParsedAttr &AL) {
  uint32_t WGSize[3];

  if (!checkAttributeNumArgs(S, AL, 3))
    return;

  for (unsigned i = 0; i < 3; ++i) {
    if (!checkUInt32Argument(S, AL, AL.getArgAsExpr(i), WGSize[i], i,
                             /*StrictlyUnsigned=*/true))
      return;

    if (WGSize[i] == 0) {
      S.Diag(AL.getLoc(), diag::err_attribute_argument_is_zero)
          << AL << AL.getArgAsExpr(i)->getSourceRange();
      return;
    }
  }

  WorkGroupSizeHintAttr *Existing = D->getAttr<WorkGroupSizeHintAttr>();
  if (Existing &&
      !(Existing->getXDim() == WGSize[0] && Existing->getYDim() == WGSize[1] &&
        Existing->getZDim() == WGSize[2]))
    S.Diag(AL.getLoc(), diag::warn_duplicate_attribute) << AL;

  D->addAttr(::new (S.Context) WorkGroupSizeHintAttr(S.Context, AL, WGSize[0],
                                                     WGSize[1], WGSize[2]));
}

// Handles intel_reqd_sub_group_size.
static void handleSubGroupSize(Sema &S, Decl *D, const ParsedAttr &AL) {
  if (S.LangOpts.SYCLIsHost)
    return;

  Expr *E = AL.getArgAsExpr(0);

  if (D->getAttr<IntelReqdSubGroupSizeAttr>())
    S.Diag(AL.getLoc(), diag::warn_duplicate_attribute) << AL;

  S.addIntelSYCLSingleArgFunctionAttr<IntelReqdSubGroupSizeAttr>(D, AL, E);
}

// Handles num_simd_work_items.
<<<<<<< HEAD
#if INTEL_CUSTOMIZATION
// In xmain we have OpenCL and SYCL version of this attribute, while in upstream
// we only have SYCL one. This function was renamed to distinguish it from
// OpenCL one. TODO: rename OpenCL one instead of this to reduce amount of
// conflicts
static void handleSYCLNumSimdWorkItemsAttr(Sema &S, Decl *D,
                                           const ParsedAttr &A) {
#endif //INTEL_CUSTOMIZATION
=======
static void handleNumSimdWorkItemsAttr(Sema &S, Decl *D,
                                       const ParsedAttr &Attr) {
>>>>>>> fe27b54a
  if (D->isInvalidDecl())
    return;

  Expr *E = A.getArgAsExpr(0);

  if (D->getAttr<SYCLIntelNumSimdWorkItemsAttr>())
    S.Diag(A.getLoc(), diag::warn_duplicate_attribute) << A;

<<<<<<< HEAD
  S.CheckDeprecatedSYCLAttributeSpelling(A);

  S.addIntelSYCLSingleArgFunctionAttr<SYCLIntelNumSimdWorkItemsAttr>(D, A, E);
=======
#if INTEL_CUSTOMIZATION
  if (Attr.getSyntax() != AttributeCommonInfo::AS_GNU &&
      checkDeprecatedSYCLAttributeSpelling(S, Attr))
#endif // INTEL_CUSTOMIZATION
    S.Diag(Attr.getLoc(), diag::note_spelling_suggestion)
        << "'intel::num_simd_work_items'";

#if INTEL_CUSTOMIZATION
  if (checkValidSYCLSpelling(S, Attr))
    return;

  if (Attr.getSyntax() == AttributeCommonInfo::AS_GNU &&
      !S.Context.getTargetInfo().getTriple().isINTELFPGAEnvironment()) {
    S.Diag(Attr.getLoc(), diag::warn_unknown_attribute_ignored) << Attr;
    return;
  }

  if (const auto *A = D->getAttr<ReqdWorkGroupSizeAttr>()) {
    ASTContext &Ctx = S.getASTContext();

    if (!E->isValueDependent()) {
      Optional<llvm::APSInt> NumSimdWorkItems = E->getIntegerConstantExpr(Ctx);
      Optional<llvm::APSInt> XDimVal = A->getXDim()->getIntegerConstantExpr(Ctx);
      Optional<llvm::APSInt> YDimVal = A->getYDim()->getIntegerConstantExpr(Ctx);
      Optional<llvm::APSInt> ZDimVal = A->getZDim()->getIntegerConstantExpr(Ctx);

      if (!(XDimVal->getExtValue() % NumSimdWorkItems->getExtValue() == 0 ||
            YDimVal->getZExtValue() % NumSimdWorkItems->getExtValue() == 0 ||
            ZDimVal->getZExtValue() % NumSimdWorkItems->getExtValue() == 0)) {
        S.Diag(Attr.getLoc(), diag::err_conflicting_sycl_function_attributes)
            << Attr << A->getSpelling();
        S.Diag(A->getLocation(), diag::note_conflicting_attribute);
        return;
      }
    }
  }
#endif // INTEL_CUSTOMIZATION

  S.addIntelSYCLSingleArgFunctionAttr<SYCLIntelNumSimdWorkItemsAttr>(D, Attr,
                                                                     E);
>>>>>>> fe27b54a
}

// Handles use_stall_enable_clusters
static void handleUseStallEnableClustersAttr(Sema &S, Decl *D,
                                             const ParsedAttr &Attr) {
  if (D->isInvalidDecl())
    return;

#if INTEL_CUSTOMIZATION
  if (checkValidSYCLSpelling(S, Attr))
    return;
#endif // INTEL_CUSTOMIZATION

  unsigned NumArgs = Attr.getNumArgs();
  if (NumArgs > 0) {
    S.Diag(Attr.getLoc(), diag::warn_attribute_too_many_arguments) << Attr << 0;
    return;
  }

#if INTEL_CUSTOMIZATION
  if (Attr.getAttributeSpellingListIndex() ==
    SYCLIntelUseStallEnableClustersAttr::GNU_stall_enable) {
    S.Diag(Attr.getLoc(), diag::warn_attribute_spelling_deprecated) << Attr;
    S.Diag(Attr.getLoc(), diag::note_spelling_suggestion)
        << "'use_stall_enable_clusters'";
  } else if (Attr.getAttributeSpellingListIndex() ==
             SYCLIntelUseStallEnableClustersAttr::CXX11_clang_stall_enable) {
    S.Diag(Attr.getLoc(), diag::warn_attribute_spelling_deprecated)
        << "'" + Attr.getNormalizedFullName() + "'";
    S.Diag(Attr.getLoc(), diag::note_spelling_suggestion)
        << "'clang::use_stall_enable_clusters'";
  }
#endif // INTEL_CUSTOMIZATION

  handleSimpleAttribute<SYCLIntelUseStallEnableClustersAttr>(S, D, Attr);
}

// Handle scheduler_target_fmax_mhz
static void handleSchedulerTargetFmaxMhzAttr(Sema &S, Decl *D,
                                             const ParsedAttr &AL) {
  if (D->isInvalidDecl())
    return;

#if INTEL_CUSTOMIZATION
  if (checkValidSYCLSpelling(S, AL))
    return;
#endif // INTEL_CUSTOMIZATION

  Expr *E = AL.getArgAsExpr(0);

  if (D->getAttr<SYCLIntelSchedulerTargetFmaxMhzAttr>())
    S.Diag(AL.getLoc(), diag::warn_duplicate_attribute) << AL;

  S.CheckDeprecatedSYCLAttributeSpelling(AL);

  S.AddOneConstantValueAttr<SYCLIntelSchedulerTargetFmaxMhzAttr>(D, AL, E);
}

// Handles max_global_work_dim.
static void handleMaxGlobalWorkDimAttr(Sema &S, Decl *D,
                                       const ParsedAttr &A)  {
  if (D->isInvalidDecl())
    return;

#if INTEL_CUSTOMIZATION
  if (checkValidSYCLSpelling(S, A))
    return;

  if (A.getSyntax() == AttributeCommonInfo::AS_GNU &&
      !S.Context.getTargetInfo().getTriple().isINTELFPGAEnvironment()) {
    S.Diag(A.getLoc(), diag::warn_unknown_attribute_ignored) << A;
    return;
  }
#endif // INTEL_CUSTOMIZATION

  Expr *E = A.getArgAsExpr(0);

  if (!checkWorkGroupSizeValues(S, D, A)) {
    D->setInvalidDecl();
    return;
  }

  if (D->getAttr<SYCLIntelMaxGlobalWorkDimAttr>())
    S.Diag(A.getLoc(), diag::warn_duplicate_attribute) << A;

  S.CheckDeprecatedSYCLAttributeSpelling(A);

  S.addIntelSYCLSingleArgFunctionAttr<SYCLIntelMaxGlobalWorkDimAttr>(D, A, E);
}

SYCLIntelLoopFuseAttr *
Sema::mergeSYCLIntelLoopFuseAttr(Decl *D, const AttributeCommonInfo &CI,
                                 Expr *E) {

  if (const auto ExistingAttr = D->getAttr<SYCLIntelLoopFuseAttr>()) {
    // [[intel::loop_fuse]] and [[intel::loop_fuse_independent]] are
    // incompatible.
    // FIXME: If additional spellings are provided for this attribute,
    // this code will do the wrong thing.
    if (ExistingAttr->getAttributeSpellingListIndex() !=
        CI.getAttributeSpellingListIndex()) {
      Diag(CI.getLoc(), diag::err_attributes_are_not_compatible)
          << CI << ExistingAttr;
      Diag(ExistingAttr->getLocation(), diag::note_conflicting_attribute);
      return nullptr;
    }

    if (!E->isValueDependent()) {
      Optional<llvm::APSInt> ArgVal = E->getIntegerConstantExpr(Context);
      Optional<llvm::APSInt> ExistingArgVal =
          ExistingAttr->getValue()->getIntegerConstantExpr(Context);

      assert(ArgVal && ExistingArgVal &&
             "Argument should be an integer constant expression");
      // Compare attribute argument value and warn if there is a mismatch.
      if (ArgVal->getExtValue() != ExistingArgVal->getExtValue())
        Diag(ExistingAttr->getLoc(), diag::warn_duplicate_attribute)
            << ExistingAttr;
    }

    // If there is no mismatch, silently ignore duplicate attribute.
    return nullptr;
  }
  return ::new (Context) SYCLIntelLoopFuseAttr(Context, CI, E);
}

static bool checkSYCLIntelLoopFuseArgument(Sema &S,
                                           const AttributeCommonInfo &CI,
                                           Expr *E) {
  // Dependent expressions are checked when instantiated.
  if (E->isValueDependent())
    return false;

  Optional<llvm::APSInt> ArgVal = E->getIntegerConstantExpr(S.Context);
  if (!ArgVal) {
    S.Diag(E->getExprLoc(), diag::err_attribute_argument_type)
        << CI << AANT_ArgumentIntegerConstant << E->getSourceRange();
    return true;
  }

  SYCLIntelLoopFuseAttr TmpAttr(S.Context, CI, E);
  ExprResult ICE;

  return S.checkRangedIntegralArgument<SYCLIntelLoopFuseAttr>(E, &TmpAttr, ICE);
}

void Sema::addSYCLIntelLoopFuseAttr(Decl *D, const AttributeCommonInfo &CI,
                                    Expr *E) {
  assert(E && "argument has unexpected null value");

  if (checkSYCLIntelLoopFuseArgument(*this, CI, E))
    return;

  // Attribute should not be added during host compilation.
  if (getLangOpts().SYCLIsHost)
    return;

  SYCLIntelLoopFuseAttr *NewAttr = mergeSYCLIntelLoopFuseAttr(D, CI, E);

  if (NewAttr)
    D->addAttr(NewAttr);
}

// Handles [[intel::loop_fuse]] and [[intel::loop_fuse_independent]].
static void handleLoopFuseAttr(Sema &S, Decl *D, const ParsedAttr &Attr) {
  // Default argument value is set to 1.
  Expr *E = Attr.isArgExpr(0)
                ? Attr.getArgAsExpr(0)
                : IntegerLiteral::Create(S.Context, llvm::APInt(32, 1),
                                         S.Context.IntTy, Attr.getLoc());

  S.addSYCLIntelLoopFuseAttr(D, Attr, E);
}

static void handleVecTypeHint(Sema &S, Decl *D, const ParsedAttr &AL) {
  if (!AL.hasParsedType()) {
    S.Diag(AL.getLoc(), diag::err_attribute_wrong_number_arguments) << AL << 1;
    return;
  }

  TypeSourceInfo *ParmTSI = nullptr;
  QualType ParmType = S.GetTypeFromParser(AL.getTypeArg(), &ParmTSI);
  assert(ParmTSI && "no type source info for attribute argument");

  if (!ParmType->isExtVectorType() && !ParmType->isFloatingType() &&
      (ParmType->isBooleanType() ||
       !ParmType->isIntegralType(S.getASTContext()))) {
    S.Diag(AL.getLoc(), diag::err_attribute_invalid_argument) << 2 << AL;
    return;
  }

  if (VecTypeHintAttr *A = D->getAttr<VecTypeHintAttr>()) {
    if (!S.Context.hasSameType(A->getTypeHint(), ParmType)) {
      S.Diag(AL.getLoc(), diag::warn_duplicate_attribute) << AL;
      return;
    }
  }

  D->addAttr(::new (S.Context) VecTypeHintAttr(S.Context, AL, ParmTSI));
}

SectionAttr *Sema::mergeSectionAttr(Decl *D, const AttributeCommonInfo &CI,
                                    StringRef Name) {
  // Explicit or partial specializations do not inherit
  // the section attribute from the primary template.
  if (const auto *FD = dyn_cast<FunctionDecl>(D)) {
    if (CI.getAttributeSpellingListIndex() == SectionAttr::Declspec_allocate &&
        FD->isFunctionTemplateSpecialization())
      return nullptr;
  }
  if (SectionAttr *ExistingAttr = D->getAttr<SectionAttr>()) {
    if (ExistingAttr->getName() == Name)
      return nullptr;
    Diag(ExistingAttr->getLocation(), diag::warn_mismatched_section)
         << 1 /*section*/;
    Diag(CI.getLoc(), diag::note_previous_attribute);
    return nullptr;
  }
  return ::new (Context) SectionAttr(Context, CI, Name);
}

bool Sema::checkSectionName(SourceLocation LiteralLoc, StringRef SecName) {
  std::string Error = Context.getTargetInfo().isValidSectionSpecifier(SecName);
  if (!Error.empty()) {
    Diag(LiteralLoc, diag::err_attribute_section_invalid_for_target) << Error
         << 1 /*'section'*/;
    return false;
  }
  return true;
}

static void handleSectionAttr(Sema &S, Decl *D, const ParsedAttr &AL) {
  // Make sure that there is a string literal as the sections's single
  // argument.
  StringRef Str;
  SourceLocation LiteralLoc;
  if (!S.checkStringLiteralArgumentAttr(AL, 0, Str, &LiteralLoc))
    return;

  if (!S.checkSectionName(LiteralLoc, Str))
    return;

  // If the target wants to validate the section specifier, make it happen.
  std::string Error = S.Context.getTargetInfo().isValidSectionSpecifier(Str);
  if (!Error.empty()) {
    S.Diag(LiteralLoc, diag::err_attribute_section_invalid_for_target)
    << Error;
    return;
  }

  SectionAttr *NewAttr = S.mergeSectionAttr(D, AL, Str);
  if (NewAttr) {
    D->addAttr(NewAttr);
    if (isa<FunctionDecl, FunctionTemplateDecl, ObjCMethodDecl,
            ObjCPropertyDecl>(D))
      S.UnifySection(NewAttr->getName(),
                     ASTContext::PSF_Execute | ASTContext::PSF_Read,
                     cast<NamedDecl>(D));
  }
}

// This is used for `__declspec(code_seg("segname"))` on a decl.
// `#pragma code_seg("segname")` uses checkSectionName() instead.
static bool checkCodeSegName(Sema &S, SourceLocation LiteralLoc,
                             StringRef CodeSegName) {
  std::string Error =
      S.Context.getTargetInfo().isValidSectionSpecifier(CodeSegName);
  if (!Error.empty()) {
    S.Diag(LiteralLoc, diag::err_attribute_section_invalid_for_target)
        << Error << 0 /*'code-seg'*/;
    return false;
  }

  return true;
}

CodeSegAttr *Sema::mergeCodeSegAttr(Decl *D, const AttributeCommonInfo &CI,
                                    StringRef Name) {
  // Explicit or partial specializations do not inherit
  // the code_seg attribute from the primary template.
  if (const auto *FD = dyn_cast<FunctionDecl>(D)) {
    if (FD->isFunctionTemplateSpecialization())
      return nullptr;
  }
  if (const auto *ExistingAttr = D->getAttr<CodeSegAttr>()) {
    if (ExistingAttr->getName() == Name)
      return nullptr;
    Diag(ExistingAttr->getLocation(), diag::warn_mismatched_section)
         << 0 /*codeseg*/;
    Diag(CI.getLoc(), diag::note_previous_attribute);
    return nullptr;
  }
  return ::new (Context) CodeSegAttr(Context, CI, Name);
}

static void handleCodeSegAttr(Sema &S, Decl *D, const ParsedAttr &AL) {
  StringRef Str;
  SourceLocation LiteralLoc;
  if (!S.checkStringLiteralArgumentAttr(AL, 0, Str, &LiteralLoc))
    return;
  if (!checkCodeSegName(S, LiteralLoc, Str))
    return;
  if (const auto *ExistingAttr = D->getAttr<CodeSegAttr>()) {
    if (!ExistingAttr->isImplicit()) {
      S.Diag(AL.getLoc(),
             ExistingAttr->getName() == Str
             ? diag::warn_duplicate_codeseg_attribute
             : diag::err_conflicting_codeseg_attribute);
      return;
    }
    D->dropAttr<CodeSegAttr>();
  }
  if (CodeSegAttr *CSA = S.mergeCodeSegAttr(D, AL, Str))
    D->addAttr(CSA);
}

// Check for things we'd like to warn about. Multiversioning issues are
// handled later in the process, once we know how many exist.
bool Sema::checkTargetAttr(SourceLocation LiteralLoc, StringRef AttrStr) {
  enum FirstParam { Unsupported, Duplicate, Unknown };
  enum SecondParam { None, Architecture, Tune };
  if (AttrStr.find("fpmath=") != StringRef::npos)
    return Diag(LiteralLoc, diag::warn_unsupported_target_attribute)
           << Unsupported << None << "fpmath=";

  // Diagnose use of tune if target doesn't support it.
  if (!Context.getTargetInfo().supportsTargetAttributeTune() &&
      AttrStr.find("tune=") != StringRef::npos)
    return Diag(LiteralLoc, diag::warn_unsupported_target_attribute)
           << Unsupported << None << "tune=";

  ParsedTargetAttr ParsedAttrs = TargetAttr::parse(AttrStr);

  if (!ParsedAttrs.Architecture.empty() &&
      !Context.getTargetInfo().isValidCPUName(ParsedAttrs.Architecture))
    return Diag(LiteralLoc, diag::warn_unsupported_target_attribute)
           << Unknown << Architecture << ParsedAttrs.Architecture;

  if (!ParsedAttrs.Tune.empty() &&
      !Context.getTargetInfo().isValidCPUName(ParsedAttrs.Tune))
    return Diag(LiteralLoc, diag::warn_unsupported_target_attribute)
           << Unknown << Tune << ParsedAttrs.Tune;

  if (ParsedAttrs.DuplicateArchitecture)
    return Diag(LiteralLoc, diag::warn_unsupported_target_attribute)
           << Duplicate << None << "arch=";
  if (ParsedAttrs.DuplicateTune)
    return Diag(LiteralLoc, diag::warn_unsupported_target_attribute)
           << Duplicate << None << "tune=";

  for (const auto &Feature : ParsedAttrs.Features) {
    auto CurFeature = StringRef(Feature).drop_front(); // remove + or -.
    if (!Context.getTargetInfo().isValidFeatureName(CurFeature))
      return Diag(LiteralLoc, diag::warn_unsupported_target_attribute)
             << Unsupported << None << CurFeature;
  }

  TargetInfo::BranchProtectionInfo BPI;
  StringRef Error;
  if (!ParsedAttrs.BranchProtection.empty() &&
      !Context.getTargetInfo().validateBranchProtection(
          ParsedAttrs.BranchProtection, BPI, Error)) {
    if (Error.empty())
      return Diag(LiteralLoc, diag::warn_unsupported_target_attribute)
             << Unsupported << None << "branch-protection";
    else
      return Diag(LiteralLoc, diag::err_invalid_branch_protection_spec)
             << Error;
  }

  return false;
}

static void handleTargetAttr(Sema &S, Decl *D, const ParsedAttr &AL) {
  StringRef Str;
  SourceLocation LiteralLoc;
  if (!S.checkStringLiteralArgumentAttr(AL, 0, Str, &LiteralLoc) ||
      S.checkTargetAttr(LiteralLoc, Str))
    return;

  TargetAttr *NewAttr = ::new (S.Context) TargetAttr(S.Context, AL, Str);
  D->addAttr(NewAttr);
}

static void handleMinVectorWidthAttr(Sema &S, Decl *D, const ParsedAttr &AL) {
  Expr *E = AL.getArgAsExpr(0);
  uint32_t VecWidth;
  if (!checkUInt32Argument(S, AL, E, VecWidth)) {
    AL.setInvalid();
    return;
  }

  MinVectorWidthAttr *Existing = D->getAttr<MinVectorWidthAttr>();
  if (Existing && Existing->getVectorWidth() != VecWidth) {
    S.Diag(AL.getLoc(), diag::warn_duplicate_attribute) << AL;
    return;
  }

  D->addAttr(::new (S.Context) MinVectorWidthAttr(S.Context, AL, VecWidth));
}

static void handleCleanupAttr(Sema &S, Decl *D, const ParsedAttr &AL) {
  Expr *E = AL.getArgAsExpr(0);
  SourceLocation Loc = E->getExprLoc();
  FunctionDecl *FD = nullptr;
  DeclarationNameInfo NI;

  // gcc only allows for simple identifiers. Since we support more than gcc, we
  // will warn the user.
  if (auto *DRE = dyn_cast<DeclRefExpr>(E)) {
    if (DRE->hasQualifier())
      S.Diag(Loc, diag::warn_cleanup_ext);
    FD = dyn_cast<FunctionDecl>(DRE->getDecl());
    NI = DRE->getNameInfo();
    if (!FD) {
      S.Diag(Loc, diag::err_attribute_cleanup_arg_not_function) << 1
        << NI.getName();
      return;
    }
  } else if (auto *ULE = dyn_cast<UnresolvedLookupExpr>(E)) {
    if (ULE->hasExplicitTemplateArgs())
      S.Diag(Loc, diag::warn_cleanup_ext);
    FD = S.ResolveSingleFunctionTemplateSpecialization(ULE, true);
    NI = ULE->getNameInfo();
    if (!FD) {
      S.Diag(Loc, diag::err_attribute_cleanup_arg_not_function) << 2
        << NI.getName();
      if (ULE->getType() == S.Context.OverloadTy)
        S.NoteAllOverloadCandidates(ULE);
      return;
    }
  } else {
    S.Diag(Loc, diag::err_attribute_cleanup_arg_not_function) << 0;
    return;
  }

  if (FD->getNumParams() != 1) {
    S.Diag(Loc, diag::err_attribute_cleanup_func_must_take_one_arg)
      << NI.getName();
    return;
  }

  // We're currently more strict than GCC about what function types we accept.
  // If this ever proves to be a problem it should be easy to fix.
  QualType Ty = S.Context.getPointerType(cast<VarDecl>(D)->getType());
  QualType ParamTy = FD->getParamDecl(0)->getType();
  if (S.CheckAssignmentConstraints(FD->getParamDecl(0)->getLocation(),
                                   ParamTy, Ty) != Sema::Compatible) {
    S.Diag(Loc, diag::err_attribute_cleanup_func_arg_incompatible_type)
      << NI.getName() << ParamTy << Ty;
    return;
  }

  D->addAttr(::new (S.Context) CleanupAttr(S.Context, AL, FD));
}

static void handleEnumExtensibilityAttr(Sema &S, Decl *D,
                                        const ParsedAttr &AL) {
  if (!AL.isArgIdent(0)) {
    S.Diag(AL.getLoc(), diag::err_attribute_argument_n_type)
        << AL << 0 << AANT_ArgumentIdentifier;
    return;
  }

  EnumExtensibilityAttr::Kind ExtensibilityKind;
  IdentifierInfo *II = AL.getArgAsIdent(0)->Ident;
  if (!EnumExtensibilityAttr::ConvertStrToKind(II->getName(),
                                               ExtensibilityKind)) {
    S.Diag(AL.getLoc(), diag::warn_attribute_type_not_supported) << AL << II;
    return;
  }

  D->addAttr(::new (S.Context)
                 EnumExtensibilityAttr(S.Context, AL, ExtensibilityKind));
}

/// Handle __attribute__((format_arg((idx)))) attribute based on
/// http://gcc.gnu.org/onlinedocs/gcc/Function-Attributes.html
static void handleFormatArgAttr(Sema &S, Decl *D, const ParsedAttr &AL) {
  Expr *IdxExpr = AL.getArgAsExpr(0);
  ParamIdx Idx;
  if (!checkFunctionOrMethodParameterIndex(S, D, AL, 1, IdxExpr, Idx))
    return;

  // Make sure the format string is really a string.
  QualType Ty = getFunctionOrMethodParamType(D, Idx.getASTIndex());

  bool NotNSStringTy = !isNSStringType(Ty, S.Context);
  if (NotNSStringTy &&
      !isCFStringType(Ty, S.Context) &&
      (!Ty->isPointerType() ||
       !Ty->castAs<PointerType>()->getPointeeType()->isCharType())) {
    S.Diag(AL.getLoc(), diag::err_format_attribute_not)
        << "a string type" << IdxExpr->getSourceRange()
        << getFunctionOrMethodParamRange(D, 0);
    return;
  }
  Ty = getFunctionOrMethodResultType(D);
  if (!isNSStringType(Ty, S.Context) &&
      !isCFStringType(Ty, S.Context) &&
      (!Ty->isPointerType() ||
       !Ty->castAs<PointerType>()->getPointeeType()->isCharType())) {
    S.Diag(AL.getLoc(), diag::err_format_attribute_result_not)
        << (NotNSStringTy ? "string type" : "NSString")
        << IdxExpr->getSourceRange() << getFunctionOrMethodParamRange(D, 0);
    return;
  }

  D->addAttr(::new (S.Context) FormatArgAttr(S.Context, AL, Idx));
}

enum FormatAttrKind {
  CFStringFormat,
  NSStringFormat,
  StrftimeFormat,
  SupportedFormat,
  IgnoredFormat,
  InvalidFormat
};

/// getFormatAttrKind - Map from format attribute names to supported format
/// types.
static FormatAttrKind getFormatAttrKind(StringRef Format) {
  return llvm::StringSwitch<FormatAttrKind>(Format)
      // Check for formats that get handled specially.
      .Case("NSString", NSStringFormat)
      .Case("CFString", CFStringFormat)
      .Case("strftime", StrftimeFormat)

      // Otherwise, check for supported formats.
      .Cases("scanf", "printf", "printf0", "strfmon", SupportedFormat)
      .Cases("cmn_err", "vcmn_err", "zcmn_err", SupportedFormat)
      .Case("kprintf", SupportedFormat)         // OpenBSD.
      .Case("freebsd_kprintf", SupportedFormat) // FreeBSD.
      .Case("os_trace", SupportedFormat)
      .Case("os_log", SupportedFormat)

      .Cases("gcc_diag", "gcc_cdiag", "gcc_cxxdiag", "gcc_tdiag", IgnoredFormat)
      .Default(InvalidFormat);
}

/// Handle __attribute__((init_priority(priority))) attributes based on
/// http://gcc.gnu.org/onlinedocs/gcc/C_002b_002b-Attributes.html
static void handleInitPriorityAttr(Sema &S, Decl *D, const ParsedAttr &AL) {
  if (!S.getLangOpts().CPlusPlus) {
    S.Diag(AL.getLoc(), diag::warn_attribute_ignored) << AL;
    return;
  }

  if (S.getCurFunctionOrMethodDecl()) {
    S.Diag(AL.getLoc(), diag::err_init_priority_object_attr);
    AL.setInvalid();
    return;
  }
  QualType T = cast<VarDecl>(D)->getType();
  if (S.Context.getAsArrayType(T))
    T = S.Context.getBaseElementType(T);
  if (!T->getAs<RecordType>()) {
    S.Diag(AL.getLoc(), diag::err_init_priority_object_attr);
    AL.setInvalid();
    return;
  }

  Expr *E = AL.getArgAsExpr(0);
  uint32_t prioritynum;
  if (!checkUInt32Argument(S, AL, E, prioritynum)) {
    AL.setInvalid();
    return;
  }

  // Only perform the priority check if the attribute is outside of a system
  // header. Values <= 100 are reserved for the implementation, and libc++
  // benefits from being able to specify values in that range.
  if ((prioritynum < 101 || prioritynum > 65535) &&
      !S.getSourceManager().isInSystemHeader(AL.getLoc())) {
    S.Diag(AL.getLoc(), diag::err_attribute_argument_out_of_range)
        << E->getSourceRange() << AL << 101 << 65535;
    AL.setInvalid();
    return;
  }
  D->addAttr(::new (S.Context) InitPriorityAttr(S.Context, AL, prioritynum));
}

FormatAttr *Sema::mergeFormatAttr(Decl *D, const AttributeCommonInfo &CI,
                                  IdentifierInfo *Format, int FormatIdx,
                                  int FirstArg) {
  // Check whether we already have an equivalent format attribute.
  for (auto *F : D->specific_attrs<FormatAttr>()) {
    if (F->getType() == Format &&
        F->getFormatIdx() == FormatIdx &&
        F->getFirstArg() == FirstArg) {
      // If we don't have a valid location for this attribute, adopt the
      // location.
      if (F->getLocation().isInvalid())
        F->setRange(CI.getRange());
      return nullptr;
    }
  }

  return ::new (Context) FormatAttr(Context, CI, Format, FormatIdx, FirstArg);
}

/// Handle __attribute__((format(type,idx,firstarg))) attributes based on
/// http://gcc.gnu.org/onlinedocs/gcc/Function-Attributes.html
static void handleFormatAttr(Sema &S, Decl *D, const ParsedAttr &AL) {
  if (!AL.isArgIdent(0)) {
    S.Diag(AL.getLoc(), diag::err_attribute_argument_n_type)
        << AL << 1 << AANT_ArgumentIdentifier;
    return;
  }

  // In C++ the implicit 'this' function parameter also counts, and they are
  // counted from one.
  bool HasImplicitThisParam = isInstanceMethod(D);
  unsigned NumArgs = getFunctionOrMethodNumParams(D) + HasImplicitThisParam;

  IdentifierInfo *II = AL.getArgAsIdent(0)->Ident;
  StringRef Format = II->getName();

  if (normalizeName(Format)) {
    // If we've modified the string name, we need a new identifier for it.
    II = &S.Context.Idents.get(Format);
  }

  // Check for supported formats.
  FormatAttrKind Kind = getFormatAttrKind(Format);

  if (Kind == IgnoredFormat)
    return;

  if (Kind == InvalidFormat) {
    S.Diag(AL.getLoc(), diag::warn_attribute_type_not_supported)
        << AL << II->getName();
    return;
  }

  // checks for the 2nd argument
  Expr *IdxExpr = AL.getArgAsExpr(1);
  uint32_t Idx;
  if (!checkUInt32Argument(S, AL, IdxExpr, Idx, 2))
    return;

  if (Idx < 1 || Idx > NumArgs) {
    S.Diag(AL.getLoc(), diag::err_attribute_argument_out_of_bounds)
        << AL << 2 << IdxExpr->getSourceRange();
    return;
  }

  // FIXME: Do we need to bounds check?
  unsigned ArgIdx = Idx - 1;

  if (HasImplicitThisParam) {
    if (ArgIdx == 0) {
      S.Diag(AL.getLoc(),
             diag::err_format_attribute_implicit_this_format_string)
        << IdxExpr->getSourceRange();
      return;
    }
    ArgIdx--;
  }

  // make sure the format string is really a string
  QualType Ty = getFunctionOrMethodParamType(D, ArgIdx);

  if (Kind == CFStringFormat) {
    if (!isCFStringType(Ty, S.Context)) {
      S.Diag(AL.getLoc(), diag::err_format_attribute_not)
        << "a CFString" << IdxExpr->getSourceRange()
        << getFunctionOrMethodParamRange(D, ArgIdx);
      return;
    }
  } else if (Kind == NSStringFormat) {
    // FIXME: do we need to check if the type is NSString*?  What are the
    // semantics?
    if (!isNSStringType(Ty, S.Context)) {
      S.Diag(AL.getLoc(), diag::err_format_attribute_not)
        << "an NSString" << IdxExpr->getSourceRange()
        << getFunctionOrMethodParamRange(D, ArgIdx);
      return;
    }
  } else if (!Ty->isPointerType() ||
             !Ty->castAs<PointerType>()->getPointeeType()->isCharType()) {
    S.Diag(AL.getLoc(), diag::err_format_attribute_not)
      << "a string type" << IdxExpr->getSourceRange()
      << getFunctionOrMethodParamRange(D, ArgIdx);
    return;
  }

  // check the 3rd argument
  Expr *FirstArgExpr = AL.getArgAsExpr(2);
  uint32_t FirstArg;
  if (!checkUInt32Argument(S, AL, FirstArgExpr, FirstArg, 3))
    return;

  // check if the function is variadic if the 3rd argument non-zero
  if (FirstArg != 0) {
    if (isFunctionOrMethodVariadic(D)) {
      ++NumArgs; // +1 for ...
    } else {
      S.Diag(D->getLocation(), diag::err_format_attribute_requires_variadic);
      return;
    }
  }

  // strftime requires FirstArg to be 0 because it doesn't read from any
  // variable the input is just the current time + the format string.
  if (Kind == StrftimeFormat) {
    if (FirstArg != 0) {
      S.Diag(AL.getLoc(), diag::err_format_strftime_third_parameter)
        << FirstArgExpr->getSourceRange();
      return;
    }
  // if 0 it disables parameter checking (to use with e.g. va_list)
  } else if (FirstArg != 0 && FirstArg != NumArgs) {
    S.Diag(AL.getLoc(), diag::err_attribute_argument_out_of_bounds)
        << AL << 3 << FirstArgExpr->getSourceRange();
    return;
  }

  FormatAttr *NewAttr = S.mergeFormatAttr(D, AL, II, Idx, FirstArg);
  if (NewAttr)
    D->addAttr(NewAttr);
}

/// Handle __attribute__((callback(CalleeIdx, PayloadIdx0, ...))) attributes.
static void handleCallbackAttr(Sema &S, Decl *D, const ParsedAttr &AL) {
  // The index that identifies the callback callee is mandatory.
  if (AL.getNumArgs() == 0) {
    S.Diag(AL.getLoc(), diag::err_callback_attribute_no_callee)
        << AL.getRange();
    return;
  }

  bool HasImplicitThisParam = isInstanceMethod(D);
  int32_t NumArgs = getFunctionOrMethodNumParams(D);

  FunctionDecl *FD = D->getAsFunction();
  assert(FD && "Expected a function declaration!");

  llvm::StringMap<int> NameIdxMapping;
  NameIdxMapping["__"] = -1;

  NameIdxMapping["this"] = 0;

  int Idx = 1;
  for (const ParmVarDecl *PVD : FD->parameters())
    NameIdxMapping[PVD->getName()] = Idx++;

  auto UnknownName = NameIdxMapping.end();

  SmallVector<int, 8> EncodingIndices;
  for (unsigned I = 0, E = AL.getNumArgs(); I < E; ++I) {
    SourceRange SR;
    int32_t ArgIdx;

    if (AL.isArgIdent(I)) {
      IdentifierLoc *IdLoc = AL.getArgAsIdent(I);
      auto It = NameIdxMapping.find(IdLoc->Ident->getName());
      if (It == UnknownName) {
        S.Diag(AL.getLoc(), diag::err_callback_attribute_argument_unknown)
            << IdLoc->Ident << IdLoc->Loc;
        return;
      }

      SR = SourceRange(IdLoc->Loc);
      ArgIdx = It->second;
    } else if (AL.isArgExpr(I)) {
      Expr *IdxExpr = AL.getArgAsExpr(I);

      // If the expression is not parseable as an int32_t we have a problem.
      if (!checkUInt32Argument(S, AL, IdxExpr, (uint32_t &)ArgIdx, I + 1,
                               false)) {
        S.Diag(AL.getLoc(), diag::err_attribute_argument_out_of_bounds)
            << AL << (I + 1) << IdxExpr->getSourceRange();
        return;
      }

      // Check oob, excluding the special values, 0 and -1.
      if (ArgIdx < -1 || ArgIdx > NumArgs) {
        S.Diag(AL.getLoc(), diag::err_attribute_argument_out_of_bounds)
            << AL << (I + 1) << IdxExpr->getSourceRange();
        return;
      }

      SR = IdxExpr->getSourceRange();
    } else {
      llvm_unreachable("Unexpected ParsedAttr argument type!");
    }

    if (ArgIdx == 0 && !HasImplicitThisParam) {
      S.Diag(AL.getLoc(), diag::err_callback_implicit_this_not_available)
          << (I + 1) << SR;
      return;
    }

    // Adjust for the case we do not have an implicit "this" parameter. In this
    // case we decrease all positive values by 1 to get LLVM argument indices.
    if (!HasImplicitThisParam && ArgIdx > 0)
      ArgIdx -= 1;

    EncodingIndices.push_back(ArgIdx);
  }

  int CalleeIdx = EncodingIndices.front();
  // Check if the callee index is proper, thus not "this" and not "unknown".
  // This means the "CalleeIdx" has to be non-negative if "HasImplicitThisParam"
  // is false and positive if "HasImplicitThisParam" is true.
  if (CalleeIdx < (int)HasImplicitThisParam) {
    S.Diag(AL.getLoc(), diag::err_callback_attribute_invalid_callee)
        << AL.getRange();
    return;
  }

  // Get the callee type, note the index adjustment as the AST doesn't contain
  // the this type (which the callee cannot reference anyway!).
  const Type *CalleeType =
      getFunctionOrMethodParamType(D, CalleeIdx - HasImplicitThisParam)
          .getTypePtr();
  if (!CalleeType || !CalleeType->isFunctionPointerType()) {
    S.Diag(AL.getLoc(), diag::err_callback_callee_no_function_type)
        << AL.getRange();
    return;
  }

  const Type *CalleeFnType =
      CalleeType->getPointeeType()->getUnqualifiedDesugaredType();

  // TODO: Check the type of the callee arguments.

  const auto *CalleeFnProtoType = dyn_cast<FunctionProtoType>(CalleeFnType);
  if (!CalleeFnProtoType) {
    S.Diag(AL.getLoc(), diag::err_callback_callee_no_function_type)
        << AL.getRange();
    return;
  }

  if (CalleeFnProtoType->getNumParams() > EncodingIndices.size() - 1) {
    S.Diag(AL.getLoc(), diag::err_attribute_wrong_number_arguments)
        << AL << (unsigned)(EncodingIndices.size() - 1);
    return;
  }

  if (CalleeFnProtoType->getNumParams() < EncodingIndices.size() - 1) {
    S.Diag(AL.getLoc(), diag::err_attribute_wrong_number_arguments)
        << AL << (unsigned)(EncodingIndices.size() - 1);
    return;
  }

  if (CalleeFnProtoType->isVariadic()) {
    S.Diag(AL.getLoc(), diag::err_callback_callee_is_variadic) << AL.getRange();
    return;
  }

  // Do not allow multiple callback attributes.
  if (D->hasAttr<CallbackAttr>()) {
    S.Diag(AL.getLoc(), diag::err_callback_attribute_multiple) << AL.getRange();
    return;
  }

  D->addAttr(::new (S.Context) CallbackAttr(
      S.Context, AL, EncodingIndices.data(), EncodingIndices.size()));
}

static bool isFunctionLike(const Type &T) {
  // Check for explicit function types.
  // 'called_once' is only supported in Objective-C and it has
  // function pointers and block pointers.
  return T.isFunctionPointerType() || T.isBlockPointerType();
}

/// Handle 'called_once' attribute.
static void handleCalledOnceAttr(Sema &S, Decl *D, const ParsedAttr &AL) {
  // 'called_once' only applies to parameters representing functions.
  QualType T = cast<ParmVarDecl>(D)->getType();

  if (!isFunctionLike(*T)) {
    S.Diag(AL.getLoc(), diag::err_called_once_attribute_wrong_type);
    return;
  }

  D->addAttr(::new (S.Context) CalledOnceAttr(S.Context, AL));
}

static void handleTransparentUnionAttr(Sema &S, Decl *D, const ParsedAttr &AL) {
  // Try to find the underlying union declaration.
  RecordDecl *RD = nullptr;
  const auto *TD = dyn_cast<TypedefNameDecl>(D);
  if (TD && TD->getUnderlyingType()->isUnionType())
    RD = TD->getUnderlyingType()->getAsUnionType()->getDecl();
  else
    RD = dyn_cast<RecordDecl>(D);

  if (!RD || !RD->isUnion()) {
    S.Diag(AL.getLoc(), diag::warn_attribute_wrong_decl_type) << AL
                                                              << ExpectedUnion;
    return;
  }

  if (!RD->isCompleteDefinition()) {
    if (!RD->isBeingDefined())
      S.Diag(AL.getLoc(),
             diag::warn_transparent_union_attribute_not_definition);
    return;
  }

  RecordDecl::field_iterator Field = RD->field_begin(),
                          FieldEnd = RD->field_end();
  if (Field == FieldEnd) {
    S.Diag(AL.getLoc(), diag::warn_transparent_union_attribute_zero_fields);
    return;
  }

  FieldDecl *FirstField = *Field;
  QualType FirstType = FirstField->getType();
  if (FirstType->hasFloatingRepresentation() || FirstType->isVectorType()) {
    S.Diag(FirstField->getLocation(),
           diag::warn_transparent_union_attribute_floating)
      << FirstType->isVectorType() << FirstType;
    return;
  }

  if (FirstType->isIncompleteType())
    return;
  uint64_t FirstSize = S.Context.getTypeSize(FirstType);
  uint64_t FirstAlign = S.Context.getTypeAlign(FirstType);
  for (; Field != FieldEnd; ++Field) {
    QualType FieldType = Field->getType();
    if (FieldType->isIncompleteType())
      return;
    // FIXME: this isn't fully correct; we also need to test whether the
    // members of the union would all have the same calling convention as the
    // first member of the union. Checking just the size and alignment isn't
    // sufficient (consider structs passed on the stack instead of in registers
    // as an example).
    if (S.Context.getTypeSize(FieldType) != FirstSize ||
        S.Context.getTypeAlign(FieldType) > FirstAlign) {
      // Warn if we drop the attribute.
      bool isSize = S.Context.getTypeSize(FieldType) != FirstSize;
      unsigned FieldBits = isSize ? S.Context.getTypeSize(FieldType)
                                  : S.Context.getTypeAlign(FieldType);
      S.Diag(Field->getLocation(),
             diag::warn_transparent_union_attribute_field_size_align)
          << isSize << *Field << FieldBits;
      unsigned FirstBits = isSize ? FirstSize : FirstAlign;
      S.Diag(FirstField->getLocation(),
             diag::note_transparent_union_first_field_size_align)
          << isSize << FirstBits;
      return;
    }
  }

  RD->addAttr(::new (S.Context) TransparentUnionAttr(S.Context, AL));
}

void Sema::AddAnnotationAttr(Decl *D, const AttributeCommonInfo &CI,
                             StringRef Str, MutableArrayRef<Expr *> Args) {
  auto *Attr = AnnotateAttr::Create(Context, Str, Args.data(), Args.size(), CI);
  llvm::SmallVector<PartialDiagnosticAt, 8> Notes;
  for (unsigned Idx = 0; Idx < Attr->args_size(); Idx++) {
    Expr *&E = Attr->args_begin()[Idx];
    assert(E && "error are handled before");
    if (E->isValueDependent() || E->isTypeDependent())
      continue;

    if (E->getType()->isArrayType())
      E = ImpCastExprToType(E, Context.getPointerType(E->getType()),
                            clang::CK_ArrayToPointerDecay)
              .get();
    if (E->getType()->isFunctionType())
      E = ImplicitCastExpr::Create(Context,
                                   Context.getPointerType(E->getType()),
                                   clang::CK_FunctionToPointerDecay, E, nullptr,
                                   VK_RValue, FPOptionsOverride());
    if (E->isLValue())
      E = ImplicitCastExpr::Create(Context, E->getType().getNonReferenceType(),
                                   clang::CK_LValueToRValue, E, nullptr,
                                   VK_RValue, FPOptionsOverride());

    Expr::EvalResult Eval;
    Notes.clear();
    Eval.Diag = &Notes;

    bool Result =
        E->EvaluateAsConstantExpr(Eval, Context);

    /// Result means the expression can be folded to a constant.
    /// Note.empty() means the expression is a valid constant expression in the
    /// current language mode.
    if (!Result || !Notes.empty()) {
      Diag(E->getBeginLoc(), diag::err_attribute_argument_n_type)
          << CI << (Idx + 1) << AANT_ArgumentConstantExpr;
      for (auto &Note : Notes)
        Diag(Note.first, Note.second);
      return;
    }
    assert(Eval.Val.hasValue());
    E = ConstantExpr::Create(Context, E, Eval.Val);
  }
  D->addAttr(Attr);
}

static void handleAnnotateAttr(Sema &S, Decl *D, const ParsedAttr &AL) {
  // Make sure that there is a string literal as the annotation's first
  // argument.
  StringRef Str;
  if (!S.checkStringLiteralArgumentAttr(AL, 0, Str))
    return;

  llvm::SmallVector<Expr *, 4> Args;
  Args.reserve(AL.getNumArgs() - 1);
  for (unsigned Idx = 1; Idx < AL.getNumArgs(); Idx++) {
    assert(!AL.isArgIdent(Idx));
    Args.push_back(AL.getArgAsExpr(Idx));
  }

  S.AddAnnotationAttr(D, AL, Str, Args);
}

static void handleAlignValueAttr(Sema &S, Decl *D, const ParsedAttr &AL) {
  S.AddAlignValueAttr(D, AL, AL.getArgAsExpr(0));
}

void Sema::AddAlignValueAttr(Decl *D, const AttributeCommonInfo &CI, Expr *E) {
  AlignValueAttr TmpAttr(Context, CI, E);
  SourceLocation AttrLoc = CI.getLoc();

  QualType T;
  if (const auto *TD = dyn_cast<TypedefNameDecl>(D))
    T = TD->getUnderlyingType();
  else if (const auto *VD = dyn_cast<ValueDecl>(D))
    T = VD->getType();
  else
    llvm_unreachable("Unknown decl type for align_value");

  if (!T->isDependentType() && !T->isAnyPointerType() &&
      !T->isReferenceType() && !T->isMemberPointerType()) {
    Diag(AttrLoc, diag::warn_attribute_pointer_or_reference_only)
      << &TmpAttr << T << D->getSourceRange();
    return;
  }

  if (!E->isValueDependent()) {
    llvm::APSInt Alignment;
    ExprResult ICE = VerifyIntegerConstantExpression(
        E, &Alignment, diag::err_align_value_attribute_argument_not_int);
    if (ICE.isInvalid())
      return;

    if (!Alignment.isPowerOf2()) {
      Diag(AttrLoc, diag::err_alignment_not_power_of_two)
        << E->getSourceRange();
      return;
    }

    D->addAttr(::new (Context) AlignValueAttr(Context, CI, ICE.get()));
    return;
  }

  // Save dependent expressions in the AST to be instantiated.
  D->addAttr(::new (Context) AlignValueAttr(Context, CI, E));
}

static void handleAlignedAttr(Sema &S, Decl *D, const ParsedAttr &AL) {
  // check the attribute arguments.
  if (AL.getNumArgs() > 1) {
    S.Diag(AL.getLoc(), diag::err_attribute_wrong_number_arguments) << AL << 1;
    return;
  }

  if (AL.getNumArgs() == 0) {
    D->addAttr(::new (S.Context) AlignedAttr(S.Context, AL, true, nullptr));
    return;
  }

  Expr *E = AL.getArgAsExpr(0);
  if (AL.isPackExpansion() && !E->containsUnexpandedParameterPack()) {
    S.Diag(AL.getEllipsisLoc(),
           diag::err_pack_expansion_without_parameter_packs);
    return;
  }

  if (!AL.isPackExpansion() && S.DiagnoseUnexpandedParameterPack(E))
    return;

  S.AddAlignedAttr(D, AL, E, AL.isPackExpansion());
}

void Sema::AddAlignedAttr(Decl *D, const AttributeCommonInfo &CI, Expr *E,
                          bool IsPackExpansion) {
  AlignedAttr TmpAttr(Context, CI, true, E);
  SourceLocation AttrLoc = CI.getLoc();

  // C++11 alignas(...) and C11 _Alignas(...) have additional requirements.
  if (TmpAttr.isAlignas()) {
    // C++11 [dcl.align]p1:
    //   An alignment-specifier may be applied to a variable or to a class
    //   data member, but it shall not be applied to a bit-field, a function
    //   parameter, the formal parameter of a catch clause, or a variable
    //   declared with the register storage class specifier. An
    //   alignment-specifier may also be applied to the declaration of a class
    //   or enumeration type.
    // C11 6.7.5/2:
    //   An alignment attribute shall not be specified in a declaration of
    //   a typedef, or a bit-field, or a function, or a parameter, or an
    //   object declared with the register storage-class specifier.
    int DiagKind = -1;
    if (isa<ParmVarDecl>(D)) {
      DiagKind = 0;
    } else if (const auto *VD = dyn_cast<VarDecl>(D)) {
      if (VD->getStorageClass() == SC_Register)
        DiagKind = 1;
      if (VD->isExceptionVariable())
        DiagKind = 2;
    } else if (const auto *FD = dyn_cast<FieldDecl>(D)) {
      if (FD->isBitField())
        DiagKind = 3;
    } else if (!isa<TagDecl>(D)) {
      Diag(AttrLoc, diag::err_attribute_wrong_decl_type) << &TmpAttr
        << (TmpAttr.isC11() ? ExpectedVariableOrField
                            : ExpectedVariableFieldOrTag);
      return;
    }
    if (DiagKind != -1) {
      Diag(AttrLoc, diag::err_alignas_attribute_wrong_decl_type)
        << &TmpAttr << DiagKind;
      return;
    }
  }

  if (E->isValueDependent()) {
    // We can't support a dependent alignment on a non-dependent type,
    // because we have no way to model that a type is "alignment-dependent"
    // but not dependent in any other way.
    if (const auto *TND = dyn_cast<TypedefNameDecl>(D)) {
      if (!TND->getUnderlyingType()->isDependentType()) {
        Diag(AttrLoc, diag::err_alignment_dependent_typedef_name)
            << E->getSourceRange();
        return;
      }
    }

    // Save dependent expressions in the AST to be instantiated.
    AlignedAttr *AA = ::new (Context) AlignedAttr(Context, CI, true, E);
    AA->setPackExpansion(IsPackExpansion);
    D->addAttr(AA);
    return;
  }

  // FIXME: Cache the number on the AL object?
  llvm::APSInt Alignment;
  ExprResult ICE = VerifyIntegerConstantExpression(
      E, &Alignment, diag::err_aligned_attribute_argument_not_int);
  if (ICE.isInvalid())
    return;

  uint64_t AlignVal = Alignment.getZExtValue();

  // C++11 [dcl.align]p2:
  //   -- if the constant expression evaluates to zero, the alignment
  //      specifier shall have no effect
  // C11 6.7.5p6:
  //   An alignment specification of zero has no effect.
  if (!(TmpAttr.isAlignas() && !Alignment)) {
    if (!llvm::isPowerOf2_64(AlignVal)) {
      Diag(AttrLoc, diag::err_alignment_not_power_of_two)
        << E->getSourceRange();
      return;
    }
  }

  unsigned MaximumAlignment = Sema::MaximumAlignment;
  if (Context.getTargetInfo().getTriple().isOSBinFormatCOFF())
    MaximumAlignment = std::min(MaximumAlignment, 8192u);
  if (AlignVal > MaximumAlignment) {
    Diag(AttrLoc, diag::err_attribute_aligned_too_great)
        << MaximumAlignment << E->getSourceRange();
    return;
  }

  if (Context.getTargetInfo().isTLSSupported()) {
    unsigned MaxTLSAlign =
        Context.toCharUnitsFromBits(Context.getTargetInfo().getMaxTLSAlign())
            .getQuantity();
    const auto *VD = dyn_cast<VarDecl>(D);
    if (MaxTLSAlign && AlignVal > MaxTLSAlign && VD &&
        VD->getTLSKind() != VarDecl::TLS_None) {
      Diag(VD->getLocation(), diag::err_tls_var_aligned_over_maximum)
          << (unsigned)AlignVal << VD << MaxTLSAlign;
      return;
    }
  }

  AlignedAttr *AA = ::new (Context) AlignedAttr(Context, CI, true, ICE.get());
  AA->setPackExpansion(IsPackExpansion);
  D->addAttr(AA);
}

void Sema::AddAlignedAttr(Decl *D, const AttributeCommonInfo &CI,
                          TypeSourceInfo *TS, bool IsPackExpansion) {
  // FIXME: Cache the number on the AL object if non-dependent?
  // FIXME: Perform checking of type validity
  AlignedAttr *AA = ::new (Context) AlignedAttr(Context, CI, false, TS);
  AA->setPackExpansion(IsPackExpansion);
  D->addAttr(AA);
}

void Sema::CheckAlignasUnderalignment(Decl *D) {
  assert(D->hasAttrs() && "no attributes on decl");

  QualType UnderlyingTy, DiagTy;
  if (const auto *VD = dyn_cast<ValueDecl>(D)) {
    UnderlyingTy = DiagTy = VD->getType();
  } else {
    UnderlyingTy = DiagTy = Context.getTagDeclType(cast<TagDecl>(D));
    if (const auto *ED = dyn_cast<EnumDecl>(D))
      UnderlyingTy = ED->getIntegerType();
  }
  if (DiagTy->isDependentType() || DiagTy->isIncompleteType())
    return;

  // C++11 [dcl.align]p5, C11 6.7.5/4:
  //   The combined effect of all alignment attributes in a declaration shall
  //   not specify an alignment that is less strict than the alignment that
  //   would otherwise be required for the entity being declared.
  AlignedAttr *AlignasAttr = nullptr;
  AlignedAttr *LastAlignedAttr = nullptr;
  unsigned Align = 0;
  for (auto *I : D->specific_attrs<AlignedAttr>()) {
    if (I->isAlignmentDependent())
      return;
    if (I->isAlignas())
      AlignasAttr = I;
    Align = std::max(Align, I->getAlignment(Context));
    LastAlignedAttr = I;
  }

  if (Align && DiagTy->isSizelessType()) {
    Diag(LastAlignedAttr->getLocation(), diag::err_attribute_sizeless_type)
        << LastAlignedAttr << DiagTy;
  } else if (AlignasAttr && Align) {
    CharUnits RequestedAlign = Context.toCharUnitsFromBits(Align);
    CharUnits NaturalAlign = Context.getTypeAlignInChars(UnderlyingTy);
    if (NaturalAlign > RequestedAlign)
      Diag(AlignasAttr->getLocation(), diag::err_alignas_underaligned)
        << DiagTy << (unsigned)NaturalAlign.getQuantity();
  }
}

bool Sema::checkMSInheritanceAttrOnDefinition(
    CXXRecordDecl *RD, SourceRange Range, bool BestCase,
    MSInheritanceModel ExplicitModel) {
  assert(RD->hasDefinition() && "RD has no definition!");

  // We may not have seen base specifiers or any virtual methods yet.  We will
  // have to wait until the record is defined to catch any mismatches.
  if (!RD->getDefinition()->isCompleteDefinition())
    return false;

  // The unspecified model never matches what a definition could need.
  if (ExplicitModel == MSInheritanceModel::Unspecified)
    return false;

  if (BestCase) {
    if (RD->calculateInheritanceModel() == ExplicitModel)
      return false;
  } else {
    if (RD->calculateInheritanceModel() <= ExplicitModel)
      return false;
  }

  Diag(Range.getBegin(), diag::err_mismatched_ms_inheritance)
      << 0 /*definition*/;
  Diag(RD->getDefinition()->getLocation(), diag::note_defined_here) << RD;
  return true;
}

/// parseModeAttrArg - Parses attribute mode string and returns parsed type
/// attribute.
static void parseModeAttrArg(Sema &S, StringRef Str, unsigned &DestWidth,
                             bool &IntegerMode, bool &ComplexMode,
                             bool &ExplicitIEEE) {
  IntegerMode = true;
  ComplexMode = false;
  switch (Str.size()) {
  case 2:
    switch (Str[0]) {
    case 'Q':
      DestWidth = 8;
      break;
    case 'H':
      DestWidth = 16;
      break;
    case 'S':
      DestWidth = 32;
      break;
    case 'D':
      DestWidth = 64;
      break;
    case 'X':
      DestWidth = 96;
      break;
    case 'K': // KFmode - IEEE quad precision (__float128)
      ExplicitIEEE = true;
      DestWidth = Str[1] == 'I' ? 0 : 128;
      break;
    case 'T':
      ExplicitIEEE = false;
      DestWidth = 128;
      break;
    }
    if (Str[1] == 'F') {
      IntegerMode = false;
    } else if (Str[1] == 'C') {
      IntegerMode = false;
      ComplexMode = true;
    } else if (Str[1] != 'I') {
      DestWidth = 0;
    }
    break;
  case 4:
    // FIXME: glibc uses 'word' to define register_t; this is narrower than a
    // pointer on PIC16 and other embedded platforms.
    if (Str == "word")
      DestWidth = S.Context.getTargetInfo().getRegisterWidth();
    else if (Str == "byte")
      DestWidth = S.Context.getTargetInfo().getCharWidth();
    break;
  case 7:
    if (Str == "pointer")
      DestWidth = S.Context.getTargetInfo().getPointerWidth(0);
    break;
  case 11:
    if (Str == "unwind_word")
      DestWidth = S.Context.getTargetInfo().getUnwindWordWidth();
    break;
  }
}

/// handleModeAttr - This attribute modifies the width of a decl with primitive
/// type.
///
/// Despite what would be logical, the mode attribute is a decl attribute, not a
/// type attribute: 'int ** __attribute((mode(HI))) *G;' tries to make 'G' be
/// HImode, not an intermediate pointer.
static void handleModeAttr(Sema &S, Decl *D, const ParsedAttr &AL) {
  // This attribute isn't documented, but glibc uses it.  It changes
  // the width of an int or unsigned int to the specified size.
  if (!AL.isArgIdent(0)) {
    S.Diag(AL.getLoc(), diag::err_attribute_argument_type)
        << AL << AANT_ArgumentIdentifier;
    return;
  }

  IdentifierInfo *Name = AL.getArgAsIdent(0)->Ident;

  S.AddModeAttr(D, AL, Name);
}

void Sema::AddModeAttr(Decl *D, const AttributeCommonInfo &CI,
                       IdentifierInfo *Name, bool InInstantiation) {
  StringRef Str = Name->getName();
  normalizeName(Str);
  SourceLocation AttrLoc = CI.getLoc();

  unsigned DestWidth = 0;
  bool IntegerMode = true;
  bool ComplexMode = false;
  bool ExplicitIEEE = false;
  llvm::APInt VectorSize(64, 0);
  if (Str.size() >= 4 && Str[0] == 'V') {
    // Minimal length of vector mode is 4: 'V' + NUMBER(>=1) + TYPE(>=2).
    size_t StrSize = Str.size();
    size_t VectorStringLength = 0;
    while ((VectorStringLength + 1) < StrSize &&
           isdigit(Str[VectorStringLength + 1]))
      ++VectorStringLength;
    if (VectorStringLength &&
        !Str.substr(1, VectorStringLength).getAsInteger(10, VectorSize) &&
        VectorSize.isPowerOf2()) {
      parseModeAttrArg(*this, Str.substr(VectorStringLength + 1), DestWidth,
                       IntegerMode, ComplexMode, ExplicitIEEE);
      // Avoid duplicate warning from template instantiation.
      if (!InInstantiation)
        Diag(AttrLoc, diag::warn_vector_mode_deprecated);
    } else {
      VectorSize = 0;
    }
  }

  if (!VectorSize)
    parseModeAttrArg(*this, Str, DestWidth, IntegerMode, ComplexMode,
                     ExplicitIEEE);

  // FIXME: Sync this with InitializePredefinedMacros; we need to match int8_t
  // and friends, at least with glibc.
  // FIXME: Make sure floating-point mappings are accurate
  // FIXME: Support XF and TF types
  if (!DestWidth) {
    Diag(AttrLoc, diag::err_machine_mode) << 0 /*Unknown*/ << Name;
    return;
  }

  QualType OldTy;
  if (const auto *TD = dyn_cast<TypedefNameDecl>(D))
    OldTy = TD->getUnderlyingType();
  else if (const auto *ED = dyn_cast<EnumDecl>(D)) {
    // Something like 'typedef enum { X } __attribute__((mode(XX))) T;'.
    // Try to get type from enum declaration, default to int.
    OldTy = ED->getIntegerType();
    if (OldTy.isNull())
      OldTy = Context.IntTy;
  } else
    OldTy = cast<ValueDecl>(D)->getType();

  if (OldTy->isDependentType()) {
    D->addAttr(::new (Context) ModeAttr(Context, CI, Name));
    return;
  }

  // Base type can also be a vector type (see PR17453).
  // Distinguish between base type and base element type.
  QualType OldElemTy = OldTy;
  if (const auto *VT = OldTy->getAs<VectorType>())
    OldElemTy = VT->getElementType();

  // GCC allows 'mode' attribute on enumeration types (even incomplete), except
  // for vector modes. So, 'enum X __attribute__((mode(QI)));' forms a complete
  // type, 'enum { A } __attribute__((mode(V4SI)))' is rejected.
  if ((isa<EnumDecl>(D) || OldElemTy->getAs<EnumType>()) &&
      VectorSize.getBoolValue()) {
    Diag(AttrLoc, diag::err_enum_mode_vector_type) << Name << CI.getRange();
    return;
  }
  bool IntegralOrAnyEnumType = (OldElemTy->isIntegralOrEnumerationType() &&
                                !OldElemTy->isExtIntType()) ||
                               OldElemTy->getAs<EnumType>();

  if (!OldElemTy->getAs<BuiltinType>() && !OldElemTy->isComplexType() &&
      !IntegralOrAnyEnumType)
    Diag(AttrLoc, diag::err_mode_not_primitive);
  else if (IntegerMode) {
    if (!IntegralOrAnyEnumType)
      Diag(AttrLoc, diag::err_mode_wrong_type);
  } else if (ComplexMode) {
    if (!OldElemTy->isComplexType())
      Diag(AttrLoc, diag::err_mode_wrong_type);
  } else {
    if (!OldElemTy->isFloatingType())
      Diag(AttrLoc, diag::err_mode_wrong_type);
  }

  QualType NewElemTy;

  if (IntegerMode)
    NewElemTy = Context.getIntTypeForBitwidth(DestWidth,
                                              OldElemTy->isSignedIntegerType());
  else
    NewElemTy = Context.getRealTypeForBitwidth(DestWidth, ExplicitIEEE);

  if (NewElemTy.isNull()) {
    Diag(AttrLoc, diag::err_machine_mode) << 1 /*Unsupported*/ << Name;
    return;
  }

  if (ComplexMode) {
    NewElemTy = Context.getComplexType(NewElemTy);
  }

  QualType NewTy = NewElemTy;
  if (VectorSize.getBoolValue()) {
    NewTy = Context.getVectorType(NewTy, VectorSize.getZExtValue(),
                                  VectorType::GenericVector);
  } else if (const auto *OldVT = OldTy->getAs<VectorType>()) {
    // Complex machine mode does not support base vector types.
    if (ComplexMode) {
      Diag(AttrLoc, diag::err_complex_mode_vector_type);
      return;
    }
    unsigned NumElements = Context.getTypeSize(OldElemTy) *
                           OldVT->getNumElements() /
                           Context.getTypeSize(NewElemTy);
    NewTy =
        Context.getVectorType(NewElemTy, NumElements, OldVT->getVectorKind());
  }

  if (NewTy.isNull()) {
    Diag(AttrLoc, diag::err_mode_wrong_type);
    return;
  }

  // Install the new type.
  if (auto *TD = dyn_cast<TypedefNameDecl>(D))
    TD->setModedTypeSourceInfo(TD->getTypeSourceInfo(), NewTy);
  else if (auto *ED = dyn_cast<EnumDecl>(D))
    ED->setIntegerType(NewTy);
  else
    cast<ValueDecl>(D)->setType(NewTy);

  D->addAttr(::new (Context) ModeAttr(Context, CI, Name));
}

static void handleNoDebugAttr(Sema &S, Decl *D, const ParsedAttr &AL) {
  D->addAttr(::new (S.Context) NoDebugAttr(S.Context, AL));
}

AlwaysInlineAttr *Sema::mergeAlwaysInlineAttr(Decl *D,
                                              const AttributeCommonInfo &CI,
                                              const IdentifierInfo *Ident) {
  if (OptimizeNoneAttr *Optnone = D->getAttr<OptimizeNoneAttr>()) {
    Diag(CI.getLoc(), diag::warn_attribute_ignored) << Ident;
    Diag(Optnone->getLocation(), diag::note_conflicting_attribute);
    return nullptr;
  }

  if (D->hasAttr<AlwaysInlineAttr>())
    return nullptr;

  return ::new (Context) AlwaysInlineAttr(Context, CI);
}

CommonAttr *Sema::mergeCommonAttr(Decl *D, const ParsedAttr &AL) {
  if (checkAttrMutualExclusion<InternalLinkageAttr>(*this, D, AL))
    return nullptr;

  return ::new (Context) CommonAttr(Context, AL);
}

CommonAttr *Sema::mergeCommonAttr(Decl *D, const CommonAttr &AL) {
  if (checkAttrMutualExclusion<InternalLinkageAttr>(*this, D, AL))
    return nullptr;

  return ::new (Context) CommonAttr(Context, AL);
}

InternalLinkageAttr *Sema::mergeInternalLinkageAttr(Decl *D,
                                                    const ParsedAttr &AL) {
  if (const auto *VD = dyn_cast<VarDecl>(D)) {
    // Attribute applies to Var but not any subclass of it (like ParmVar,
    // ImplicitParm or VarTemplateSpecialization).
    if (VD->getKind() != Decl::Var) {
      Diag(AL.getLoc(), diag::warn_attribute_wrong_decl_type)
          << AL << (getLangOpts().CPlusPlus ? ExpectedFunctionVariableOrClass
                                            : ExpectedVariableOrFunction);
      return nullptr;
    }
    // Attribute does not apply to non-static local variables.
    if (VD->hasLocalStorage()) {
      Diag(VD->getLocation(), diag::warn_internal_linkage_local_storage);
      return nullptr;
    }
  }

  if (checkAttrMutualExclusion<CommonAttr>(*this, D, AL))
    return nullptr;

  return ::new (Context) InternalLinkageAttr(Context, AL);
}
InternalLinkageAttr *
Sema::mergeInternalLinkageAttr(Decl *D, const InternalLinkageAttr &AL) {
  if (const auto *VD = dyn_cast<VarDecl>(D)) {
    // Attribute applies to Var but not any subclass of it (like ParmVar,
    // ImplicitParm or VarTemplateSpecialization).
    if (VD->getKind() != Decl::Var) {
      Diag(AL.getLocation(), diag::warn_attribute_wrong_decl_type)
          << &AL << (getLangOpts().CPlusPlus ? ExpectedFunctionVariableOrClass
                                             : ExpectedVariableOrFunction);
      return nullptr;
    }
    // Attribute does not apply to non-static local variables.
    if (VD->hasLocalStorage()) {
      Diag(VD->getLocation(), diag::warn_internal_linkage_local_storage);
      return nullptr;
    }
  }

  if (checkAttrMutualExclusion<CommonAttr>(*this, D, AL))
    return nullptr;

  return ::new (Context) InternalLinkageAttr(Context, AL);
}

MinSizeAttr *Sema::mergeMinSizeAttr(Decl *D, const AttributeCommonInfo &CI) {
  if (OptimizeNoneAttr *Optnone = D->getAttr<OptimizeNoneAttr>()) {
    Diag(CI.getLoc(), diag::warn_attribute_ignored) << "'minsize'";
    Diag(Optnone->getLocation(), diag::note_conflicting_attribute);
    return nullptr;
  }

  if (D->hasAttr<MinSizeAttr>())
    return nullptr;

  return ::new (Context) MinSizeAttr(Context, CI);
}

NoSpeculativeLoadHardeningAttr *Sema::mergeNoSpeculativeLoadHardeningAttr(
    Decl *D, const NoSpeculativeLoadHardeningAttr &AL) {
  if (checkAttrMutualExclusion<SpeculativeLoadHardeningAttr>(*this, D, AL))
    return nullptr;

  return ::new (Context) NoSpeculativeLoadHardeningAttr(Context, AL);
}

SwiftNameAttr *Sema::mergeSwiftNameAttr(Decl *D, const SwiftNameAttr &SNA,
                                        StringRef Name) {
  if (const auto *PrevSNA = D->getAttr<SwiftNameAttr>()) {
    if (PrevSNA->getName() != Name && !PrevSNA->isImplicit()) {
      Diag(PrevSNA->getLocation(), diag::err_attributes_are_not_compatible)
          << PrevSNA << &SNA;
      Diag(SNA.getLoc(), diag::note_conflicting_attribute);
    }

    D->dropAttr<SwiftNameAttr>();
  }
  return ::new (Context) SwiftNameAttr(Context, SNA, Name);
}

OptimizeNoneAttr *Sema::mergeOptimizeNoneAttr(Decl *D,
                                              const AttributeCommonInfo &CI) {
  if (AlwaysInlineAttr *Inline = D->getAttr<AlwaysInlineAttr>()) {
    Diag(Inline->getLocation(), diag::warn_attribute_ignored) << Inline;
    Diag(CI.getLoc(), diag::note_conflicting_attribute);
    D->dropAttr<AlwaysInlineAttr>();
  }
  if (MinSizeAttr *MinSize = D->getAttr<MinSizeAttr>()) {
    Diag(MinSize->getLocation(), diag::warn_attribute_ignored) << MinSize;
    Diag(CI.getLoc(), diag::note_conflicting_attribute);
    D->dropAttr<MinSizeAttr>();
  }

  if (D->hasAttr<OptimizeNoneAttr>())
    return nullptr;

  return ::new (Context) OptimizeNoneAttr(Context, CI);
}

SpeculativeLoadHardeningAttr *Sema::mergeSpeculativeLoadHardeningAttr(
    Decl *D, const SpeculativeLoadHardeningAttr &AL) {
  if (checkAttrMutualExclusion<NoSpeculativeLoadHardeningAttr>(*this, D, AL))
    return nullptr;

  return ::new (Context) SpeculativeLoadHardeningAttr(Context, AL);
}

PreferDSPAttr *Sema::mergePreferDSPAttr(Decl *D, const PreferDSPAttr &AL) {
  if (checkAttrMutualExclusion<PreferSoftLogicAttr>(*this, D, AL))
    return nullptr;

  return ::new (Context) PreferDSPAttr(Context, AL);
}

PreferSoftLogicAttr *Sema::mergePreferSoftLogicAttr(
    Decl *D, const PreferSoftLogicAttr &AL) {
  if (checkAttrMutualExclusion<PreferDSPAttr>(*this, D, AL))
    return nullptr;

  return ::new (Context) PreferSoftLogicAttr(Context, AL);
}

static void handleAlwaysInlineAttr(Sema &S, Decl *D, const ParsedAttr &AL) {
  if (checkAttrMutualExclusion<NotTailCalledAttr>(S, D, AL))
    return;

  if (AlwaysInlineAttr *Inline =
          S.mergeAlwaysInlineAttr(D, AL, AL.getAttrName()))
    D->addAttr(Inline);
}

static void handleMinSizeAttr(Sema &S, Decl *D, const ParsedAttr &AL) {
  if (MinSizeAttr *MinSize = S.mergeMinSizeAttr(D, AL))
    D->addAttr(MinSize);
}

static void handleOptimizeNoneAttr(Sema &S, Decl *D, const ParsedAttr &AL) {
  if (OptimizeNoneAttr *Optnone = S.mergeOptimizeNoneAttr(D, AL))
    D->addAttr(Optnone);
}

static void handleSYCLDeviceAttr(Sema &S, Decl *D, const ParsedAttr &AL) {
  auto *FD = cast<FunctionDecl>(D);
  if (!FD->isExternallyVisible()) {
    S.Diag(AL.getLoc(), diag::err_sycl_attribute_internal_function) << AL;
    return;
  }

  handleSimpleAttribute<SYCLDeviceAttr>(S, D, AL);
}

static void handleSYCLDeviceIndirectlyCallableAttr(Sema &S, Decl *D,
                                                   const ParsedAttr &AL) {
  auto *FD = cast<FunctionDecl>(D);
  if (!FD->isExternallyVisible()) {
    S.Diag(AL.getLoc(), diag::err_sycl_attribute_internal_function) << AL;
    return;
  }

  D->addAttr(SYCLDeviceAttr::CreateImplicit(S.Context));
  handleSimpleAttribute<SYCLDeviceIndirectlyCallableAttr>(S, D, AL);
}

#if INTEL_CUSTOMIZATION
static void handleSYCLUnmaskedAttr(Sema &S, Decl *D, const ParsedAttr &AL) {
  if (S.LangOpts.SYCLIsHost)
    return;

  auto *FD = cast<FunctionDecl>(D);
  // Function must have at least one parameter.
  if (getFunctionOrMethodNumParams(D) < 1) {
    S.Diag(FD->getLocation(), diag::warn_sycl_unmasked_num_of_function_params);
    return;
  }

  if (!FD->isExternallyVisible()) {
    S.Diag(AL.getLoc(), diag::err_sycl_attribute_internal_function) << AL;
    return;
  }

  D->addAttr(SYCLDeviceAttr::CreateImplicit(S.Context));
  D->addAttr(SYCLDeviceIndirectlyCallableAttr::CreateImplicit(S.Context));

  handleSimpleAttribute<SYCLUnmaskedAttr>(S, D, AL);
}
#endif // INTEL_CUSTOMIZATION

static void handleSYCLRegisterNumAttr(Sema &S, Decl *D, const ParsedAttr &AL) {
  if (!checkAttributeNumArgs(S, AL, 1))
    return;
  uint32_t RegNo = 0;
  const Expr *E = AL.getArgAsExpr(0);
  if (!checkUInt32Argument(S, AL, E, RegNo, 0, /*StrictlyUnsigned=*/true))
    return;
  D->addAttr(::new (S.Context) SYCLRegisterNumAttr(S.Context, AL, RegNo));
}

static void handleConstantAttr(Sema &S, Decl *D, const ParsedAttr &AL) {
  if (checkAttrMutualExclusion<CUDASharedAttr>(S, D, AL))
    return;
  const auto *VD = cast<VarDecl>(D);
  if (VD->hasLocalStorage()) {
    S.Diag(AL.getLoc(), diag::err_cuda_nonstatic_constdev);
    return;
  }
  D->addAttr(::new (S.Context) CUDAConstantAttr(S.Context, AL));
}

static void handleSharedAttr(Sema &S, Decl *D, const ParsedAttr &AL) {
  if (checkAttrMutualExclusion<CUDAConstantAttr>(S, D, AL))
    return;
  const auto *VD = cast<VarDecl>(D);
  // extern __shared__ is only allowed on arrays with no length (e.g.
  // "int x[]").
  if (!S.getLangOpts().GPURelocatableDeviceCode && VD->hasExternalStorage() &&
      !isa<IncompleteArrayType>(VD->getType())) {
    S.Diag(AL.getLoc(), diag::err_cuda_extern_shared) << VD;
    return;
  }
  if (S.getLangOpts().CUDA && VD->hasLocalStorage() &&
      S.CUDADiagIfHostCode(AL.getLoc(), diag::err_cuda_host_shared)
          << S.CurrentCUDATarget())
    return;
  D->addAttr(::new (S.Context) CUDASharedAttr(S.Context, AL));
}

static void handleGlobalAttr(Sema &S, Decl *D, const ParsedAttr &AL) {
  if (checkAttrMutualExclusion<CUDADeviceAttr>(S, D, AL) ||
      checkAttrMutualExclusion<CUDAHostAttr>(S, D, AL)) {
    return;
  }
  const auto *FD = cast<FunctionDecl>(D);
  if (!FD->getReturnType()->isVoidType() &&
      !FD->getReturnType()->getAs<AutoType>() &&
      !FD->getReturnType()->isInstantiationDependentType()) {
    SourceRange RTRange = FD->getReturnTypeSourceRange();
    S.Diag(FD->getTypeSpecStartLoc(), diag::err_kern_type_not_void_return)
        << FD->getType()
        << (RTRange.isValid() ? FixItHint::CreateReplacement(RTRange, "void")
                              : FixItHint());
    return;
  }
  if (const auto *Method = dyn_cast<CXXMethodDecl>(FD)) {
    if (Method->isInstance()) {
      S.Diag(Method->getBeginLoc(), diag::err_kern_is_nonstatic_method)
          << Method;
      return;
    }
    S.Diag(Method->getBeginLoc(), diag::warn_kern_is_method) << Method;
  }
  // Only warn for "inline" when compiling for host, to cut down on noise.
  if (FD->isInlineSpecified() && !S.getLangOpts().CUDAIsDevice)
    S.Diag(FD->getBeginLoc(), diag::warn_kern_is_inline) << FD;

  D->addAttr(::new (S.Context) CUDAGlobalAttr(S.Context, AL));
  // In host compilation the kernel is emitted as a stub function, which is
  // a helper function for launching the kernel. The instructions in the helper
  // function has nothing to do with the source code of the kernel. Do not emit
  // debug info for the stub function to avoid confusing the debugger.
  if (S.LangOpts.HIP && !S.LangOpts.CUDAIsDevice)
    D->addAttr(NoDebugAttr::CreateImplicit(S.Context));
}

static void handleDeviceAttr(Sema &S, Decl *D, const ParsedAttr &AL) {
  if (checkAttrMutualExclusion<CUDAGlobalAttr>(S, D, AL)) {
    return;
  }

  if (const auto *VD = dyn_cast<VarDecl>(D)) {
    if (VD->hasLocalStorage()) {
      S.Diag(AL.getLoc(), diag::err_cuda_nonstatic_constdev);
      return;
    }
  }
  D->addAttr(::new (S.Context) CUDADeviceAttr(S.Context, AL));
}

static void handleGNUInlineAttr(Sema &S, Decl *D, const ParsedAttr &AL) {
  const auto *Fn = cast<FunctionDecl>(D);
  if (!Fn->isInlineSpecified()) {
    S.Diag(AL.getLoc(), diag::warn_gnu_inline_attribute_requires_inline);
    return;
  }

  if (S.LangOpts.CPlusPlus && Fn->getStorageClass() != SC_Extern)
    S.Diag(AL.getLoc(), diag::warn_gnu_inline_cplusplus_without_extern);

  D->addAttr(::new (S.Context) GNUInlineAttr(S.Context, AL));
}

static void handleCallConvAttr(Sema &S, Decl *D, const ParsedAttr &AL) {
  if (hasDeclarator(D)) return;

  // Diagnostic is emitted elsewhere: here we store the (valid) AL
  // in the Decl node for syntactic reasoning, e.g., pretty-printing.
  CallingConv CC;
  if (S.CheckCallingConvAttr(AL, CC, /*FD*/nullptr))
    return;

  if (!isa<ObjCMethodDecl>(D)) {
    S.Diag(AL.getLoc(), diag::warn_attribute_wrong_decl_type)
        << AL << ExpectedFunctionOrMethod;
    return;
  }

  switch (AL.getKind()) {
  case ParsedAttr::AT_FastCall:
    D->addAttr(::new (S.Context) FastCallAttr(S.Context, AL));
    return;
  case ParsedAttr::AT_StdCall:
    D->addAttr(::new (S.Context) StdCallAttr(S.Context, AL));
    return;
  case ParsedAttr::AT_ThisCall:
    D->addAttr(::new (S.Context) ThisCallAttr(S.Context, AL));
    return;
  case ParsedAttr::AT_CDecl:
    D->addAttr(::new (S.Context) CDeclAttr(S.Context, AL));
    return;
  case ParsedAttr::AT_Pascal:
    D->addAttr(::new (S.Context) PascalAttr(S.Context, AL));
    return;
  case ParsedAttr::AT_SwiftCall:
    D->addAttr(::new (S.Context) SwiftCallAttr(S.Context, AL));
    return;
  case ParsedAttr::AT_VectorCall:
    D->addAttr(::new (S.Context) VectorCallAttr(S.Context, AL));
    return;
  case ParsedAttr::AT_MSABI:
    D->addAttr(::new (S.Context) MSABIAttr(S.Context, AL));
    return;
  case ParsedAttr::AT_SysVABI:
    D->addAttr(::new (S.Context) SysVABIAttr(S.Context, AL));
    return;
  case ParsedAttr::AT_RegCall:
    D->addAttr(::new (S.Context) RegCallAttr(S.Context, AL));
    return;
  case ParsedAttr::AT_Pcs: {
    PcsAttr::PCSType PCS;
    switch (CC) {
    case CC_AAPCS:
      PCS = PcsAttr::AAPCS;
      break;
    case CC_AAPCS_VFP:
      PCS = PcsAttr::AAPCS_VFP;
      break;
    default:
      llvm_unreachable("unexpected calling convention in pcs attribute");
    }

    D->addAttr(::new (S.Context) PcsAttr(S.Context, AL, PCS));
    return;
  }
  case ParsedAttr::AT_AArch64VectorPcs:
    D->addAttr(::new (S.Context) AArch64VectorPcsAttr(S.Context, AL));
    return;
  case ParsedAttr::AT_IntelOclBicc:
    D->addAttr(::new (S.Context) IntelOclBiccAttr(S.Context, AL));
    return;
#if INTEL_CUSTOMIZATION
  case ParsedAttr::AT_IntelOclBiccAVX:
    D->addAttr(::new (S.Context) IntelOclBiccAVXAttr(S.Context, AL));
    return;
  case ParsedAttr::AT_IntelOclBiccAVX512:
    D->addAttr(::new (S.Context) IntelOclBiccAVX512Attr(S.Context, AL));
    return;
#endif // INTEL_CUSTOMIZATION
  case ParsedAttr::AT_PreserveMost:
    D->addAttr(::new (S.Context) PreserveMostAttr(S.Context, AL));
    return;
  case ParsedAttr::AT_PreserveAll:
    D->addAttr(::new (S.Context) PreserveAllAttr(S.Context, AL));
    return;
  default:
    llvm_unreachable("unexpected attribute kind");
  }
}

static void handleSuppressAttr(Sema &S, Decl *D, const ParsedAttr &AL) {
  if (!checkAttributeAtLeastNumArgs(S, AL, 1))
    return;

  std::vector<StringRef> DiagnosticIdentifiers;
  for (unsigned I = 0, E = AL.getNumArgs(); I != E; ++I) {
    StringRef RuleName;

    if (!S.checkStringLiteralArgumentAttr(AL, I, RuleName, nullptr))
      return;

    // FIXME: Warn if the rule name is unknown. This is tricky because only
    // clang-tidy knows about available rules.
    DiagnosticIdentifiers.push_back(RuleName);
  }
  D->addAttr(::new (S.Context)
                 SuppressAttr(S.Context, AL, DiagnosticIdentifiers.data(),
                              DiagnosticIdentifiers.size()));
}

static void handleLifetimeCategoryAttr(Sema &S, Decl *D, const ParsedAttr &AL) {
  TypeSourceInfo *DerefTypeLoc = nullptr;
  QualType ParmType;
  if (AL.hasParsedType()) {
    ParmType = S.GetTypeFromParser(AL.getTypeArg(), &DerefTypeLoc);

    unsigned SelectIdx = ~0U;
    if (ParmType->isReferenceType())
      SelectIdx = 0;
    else if (ParmType->isArrayType())
      SelectIdx = 1;

    if (SelectIdx != ~0U) {
      S.Diag(AL.getLoc(), diag::err_attribute_invalid_argument)
          << SelectIdx << AL;
      return;
    }
  }

  // To check if earlier decl attributes do not conflict the newly parsed ones
  // we always add (and check) the attribute to the cannonical decl.
  D = D->getCanonicalDecl();
  if (AL.getKind() == ParsedAttr::AT_Owner) {
    if (checkAttrMutualExclusion<PointerAttr>(S, D, AL))
      return;
    if (const auto *OAttr = D->getAttr<OwnerAttr>()) {
      const Type *ExistingDerefType = OAttr->getDerefTypeLoc()
                                          ? OAttr->getDerefType().getTypePtr()
                                          : nullptr;
      if (ExistingDerefType != ParmType.getTypePtrOrNull()) {
        S.Diag(AL.getLoc(), diag::err_attributes_are_not_compatible)
            << AL << OAttr;
        S.Diag(OAttr->getLocation(), diag::note_conflicting_attribute);
      }
      return;
    }
    for (Decl *Redecl : D->redecls()) {
      Redecl->addAttr(::new (S.Context) OwnerAttr(S.Context, AL, DerefTypeLoc));
    }
  } else {
    if (checkAttrMutualExclusion<OwnerAttr>(S, D, AL))
      return;
    if (const auto *PAttr = D->getAttr<PointerAttr>()) {
      const Type *ExistingDerefType = PAttr->getDerefTypeLoc()
                                          ? PAttr->getDerefType().getTypePtr()
                                          : nullptr;
      if (ExistingDerefType != ParmType.getTypePtrOrNull()) {
        S.Diag(AL.getLoc(), diag::err_attributes_are_not_compatible)
            << AL << PAttr;
        S.Diag(PAttr->getLocation(), diag::note_conflicting_attribute);
      }
      return;
    }
    for (Decl *Redecl : D->redecls()) {
      Redecl->addAttr(::new (S.Context)
                          PointerAttr(S.Context, AL, DerefTypeLoc));
    }
  }
}

bool Sema::CheckCallingConvAttr(const ParsedAttr &Attrs, CallingConv &CC,
                                const FunctionDecl *FD) {
  if (Attrs.isInvalid())
    return true;

  if (Attrs.hasProcessingCache()) {
    CC = (CallingConv) Attrs.getProcessingCache();
    return false;
  }

  unsigned ReqArgs = Attrs.getKind() == ParsedAttr::AT_Pcs ? 1 : 0;
  if (!checkAttributeNumArgs(*this, Attrs, ReqArgs)) {
    Attrs.setInvalid();
    return true;
  }

  const TargetInfo &TI = Context.getTargetInfo();
  // TODO: diagnose uses of these conventions on the wrong target.
  switch (Attrs.getKind()) {
  case ParsedAttr::AT_CDecl:
    CC = TI.getDefaultCallingConv();
    break;
  case ParsedAttr::AT_FastCall:
    CC = CC_X86FastCall;
    break;
  case ParsedAttr::AT_StdCall:
    CC = CC_X86StdCall;
    break;
  case ParsedAttr::AT_ThisCall:
    CC = CC_X86ThisCall;
    break;
  case ParsedAttr::AT_Pascal:
    CC = CC_X86Pascal;
    break;
  case ParsedAttr::AT_SwiftCall:
    CC = CC_Swift;
    break;
  case ParsedAttr::AT_VectorCall:
    CC = CC_X86VectorCall;
    break;
  case ParsedAttr::AT_AArch64VectorPcs:
    CC = CC_AArch64VectorCall;
    break;
  case ParsedAttr::AT_RegCall:
    CC = CC_X86RegCall;
    break;
  case ParsedAttr::AT_MSABI:
    CC = Context.getTargetInfo().getTriple().isOSWindows() ? CC_C :
                                                             CC_Win64;
    break;
  case ParsedAttr::AT_SysVABI:
    CC = Context.getTargetInfo().getTriple().isOSWindows() ? CC_X86_64SysV :
                                                             CC_C;
    break;
  case ParsedAttr::AT_Pcs: {
    StringRef StrRef;
    if (!checkStringLiteralArgumentAttr(Attrs, 0, StrRef)) {
      Attrs.setInvalid();
      return true;
    }
    if (StrRef == "aapcs") {
      CC = CC_AAPCS;
      break;
    } else if (StrRef == "aapcs-vfp") {
      CC = CC_AAPCS_VFP;
      break;
    }

    Attrs.setInvalid();
    Diag(Attrs.getLoc(), diag::err_invalid_pcs);
    return true;
  }
  case ParsedAttr::AT_IntelOclBicc:
    CC = CC_IntelOclBicc;
    break;
#if INTEL_CUSTOMIZATION
  case ParsedAttr::AT_IntelOclBiccAVX:
    CC = CC_IntelOclBiccAVX;
    break;
  case ParsedAttr::AT_IntelOclBiccAVX512:
    CC = CC_IntelOclBiccAVX512;
    break;
#endif // INTEL_CUSTOMIZATION
  case ParsedAttr::AT_PreserveMost:
    CC = CC_PreserveMost;
    break;
  case ParsedAttr::AT_PreserveAll:
    CC = CC_PreserveAll;
    break;
  default: llvm_unreachable("unexpected attribute kind");
  }

  TargetInfo::CallingConvCheckResult A = TargetInfo::CCCR_OK;
  // CUDA functions may have host and/or device attributes which indicate
  // their targeted execution environment, therefore the calling convention
  // of functions in CUDA should be checked against the target deduced based
  // on their host/device attributes.
  if (LangOpts.CUDA) {
    auto *Aux = Context.getAuxTargetInfo();
    auto CudaTarget = IdentifyCUDATarget(FD);
    bool CheckHost = false, CheckDevice = false;
    switch (CudaTarget) {
    case CFT_HostDevice:
      CheckHost = true;
      CheckDevice = true;
      break;
    case CFT_Host:
      CheckHost = true;
      break;
    case CFT_Device:
    case CFT_Global:
      CheckDevice = true;
      break;
    case CFT_InvalidTarget:
      llvm_unreachable("unexpected cuda target");
    }
    auto *HostTI = LangOpts.CUDAIsDevice ? Aux : &TI;
    auto *DeviceTI = LangOpts.CUDAIsDevice ? &TI : Aux;
    if (CheckHost && HostTI)
      A = HostTI->checkCallingConvention(CC);
    if (A == TargetInfo::CCCR_OK && CheckDevice && DeviceTI)
      A = DeviceTI->checkCallingConvention(CC);
  } else {
    A = TI.checkCallingConvention(CC);
  }

  switch (A) {
  case TargetInfo::CCCR_OK:
    break;

  case TargetInfo::CCCR_Ignore:
    // Treat an ignored convention as if it was an explicit C calling convention
    // attribute. For example, __stdcall on Win x64 functions as __cdecl, so
    // that command line flags that change the default convention to
    // __vectorcall don't affect declarations marked __stdcall.
    CC = CC_C;
    break;

  case TargetInfo::CCCR_Error:
    Diag(Attrs.getLoc(), diag::error_cconv_unsupported)
        << Attrs << (int)CallingConventionIgnoredReason::ForThisTarget;
    break;

  case TargetInfo::CCCR_Warning: {
    Diag(Attrs.getLoc(), diag::warn_cconv_unsupported)
        << Attrs << (int)CallingConventionIgnoredReason::ForThisTarget;

    // This convention is not valid for the target. Use the default function or
    // method calling convention.
    bool IsCXXMethod = false, IsVariadic = false;
    if (FD) {
      IsCXXMethod = FD->isCXXInstanceMember();
      IsVariadic = FD->isVariadic();
    }
    CC = Context.getDefaultCallingConvention(IsVariadic, IsCXXMethod);
    break;
  }
  }

  Attrs.setProcessingCache((unsigned) CC);
  return false;
}

/// Pointer-like types in the default address space.
static bool isValidSwiftContextType(QualType Ty) {
  if (!Ty->hasPointerRepresentation())
    return Ty->isDependentType();
  return Ty->getPointeeType().getAddressSpace() == LangAS::Default;
}

/// Pointers and references in the default address space.
static bool isValidSwiftIndirectResultType(QualType Ty) {
  if (const auto *PtrType = Ty->getAs<PointerType>()) {
    Ty = PtrType->getPointeeType();
  } else if (const auto *RefType = Ty->getAs<ReferenceType>()) {
    Ty = RefType->getPointeeType();
  } else {
    return Ty->isDependentType();
  }
  return Ty.getAddressSpace() == LangAS::Default;
}

/// Pointers and references to pointers in the default address space.
static bool isValidSwiftErrorResultType(QualType Ty) {
  if (const auto *PtrType = Ty->getAs<PointerType>()) {
    Ty = PtrType->getPointeeType();
  } else if (const auto *RefType = Ty->getAs<ReferenceType>()) {
    Ty = RefType->getPointeeType();
  } else {
    return Ty->isDependentType();
  }
  if (!Ty.getQualifiers().empty())
    return false;
  return isValidSwiftContextType(Ty);
}

void Sema::AddParameterABIAttr(Decl *D, const AttributeCommonInfo &CI,
                               ParameterABI abi) {

  QualType type = cast<ParmVarDecl>(D)->getType();

  if (auto existingAttr = D->getAttr<ParameterABIAttr>()) {
    if (existingAttr->getABI() != abi) {
      Diag(CI.getLoc(), diag::err_attributes_are_not_compatible)
          << getParameterABISpelling(abi) << existingAttr;
      Diag(existingAttr->getLocation(), diag::note_conflicting_attribute);
      return;
    }
  }

  switch (abi) {
  case ParameterABI::Ordinary:
    llvm_unreachable("explicit attribute for ordinary parameter ABI?");

  case ParameterABI::SwiftContext:
    if (!isValidSwiftContextType(type)) {
      Diag(CI.getLoc(), diag::err_swift_abi_parameter_wrong_type)
          << getParameterABISpelling(abi) << /*pointer to pointer */ 0 << type;
    }
    D->addAttr(::new (Context) SwiftContextAttr(Context, CI));
    return;

  case ParameterABI::SwiftErrorResult:
    if (!isValidSwiftErrorResultType(type)) {
      Diag(CI.getLoc(), diag::err_swift_abi_parameter_wrong_type)
          << getParameterABISpelling(abi) << /*pointer to pointer */ 1 << type;
    }
    D->addAttr(::new (Context) SwiftErrorResultAttr(Context, CI));
    return;

  case ParameterABI::SwiftIndirectResult:
    if (!isValidSwiftIndirectResultType(type)) {
      Diag(CI.getLoc(), diag::err_swift_abi_parameter_wrong_type)
          << getParameterABISpelling(abi) << /*pointer*/ 0 << type;
    }
    D->addAttr(::new (Context) SwiftIndirectResultAttr(Context, CI));
    return;
  }
  llvm_unreachable("bad parameter ABI attribute");
}

/// Checks a regparm attribute, returning true if it is ill-formed and
/// otherwise setting numParams to the appropriate value.
bool Sema::CheckRegparmAttr(const ParsedAttr &AL, unsigned &numParams) {
  if (AL.isInvalid())
    return true;

  if (!checkAttributeNumArgs(*this, AL, 1)) {
    AL.setInvalid();
    return true;
  }

  uint32_t NP;
  Expr *NumParamsExpr = AL.getArgAsExpr(0);
  if (!checkUInt32Argument(*this, AL, NumParamsExpr, NP)) {
    AL.setInvalid();
    return true;
  }

  if (Context.getTargetInfo().getRegParmMax() == 0) {
    Diag(AL.getLoc(), diag::err_attribute_regparm_wrong_platform)
      << NumParamsExpr->getSourceRange();
    AL.setInvalid();
    return true;
  }

  numParams = NP;
  if (numParams > Context.getTargetInfo().getRegParmMax()) {
    Diag(AL.getLoc(), diag::err_attribute_regparm_invalid_number)
      << Context.getTargetInfo().getRegParmMax() << NumParamsExpr->getSourceRange();
    AL.setInvalid();
    return true;
  }

  return false;
}

// Checks whether an argument of launch_bounds attribute is
// acceptable, performs implicit conversion to Rvalue, and returns
// non-nullptr Expr result on success. Otherwise, it returns nullptr
// and may output an error.
static Expr *makeLaunchBoundsArgExpr(Sema &S, Expr *E,
                                     const CUDALaunchBoundsAttr &AL,
                                     const unsigned Idx) {
  if (S.DiagnoseUnexpandedParameterPack(E))
    return nullptr;

  // Accept template arguments for now as they depend on something else.
  // We'll get to check them when they eventually get instantiated.
  if (E->isValueDependent())
    return E;

  Optional<llvm::APSInt> I = llvm::APSInt(64);
  if (!(I = E->getIntegerConstantExpr(S.Context))) {
    S.Diag(E->getExprLoc(), diag::err_attribute_argument_n_type)
        << &AL << Idx << AANT_ArgumentIntegerConstant << E->getSourceRange();
    return nullptr;
  }
  // Make sure we can fit it in 32 bits.
  if (!I->isIntN(32)) {
    S.Diag(E->getExprLoc(), diag::err_ice_too_large)
        << I->toString(10, false) << 32 << /* Unsigned */ 1;
    return nullptr;
  }
  if (*I < 0)
    S.Diag(E->getExprLoc(), diag::warn_attribute_argument_n_negative)
        << &AL << Idx << E->getSourceRange();

  // We may need to perform implicit conversion of the argument.
  InitializedEntity Entity = InitializedEntity::InitializeParameter(
      S.Context, S.Context.getConstType(S.Context.IntTy), /*consume*/ false);
  ExprResult ValArg = S.PerformCopyInitialization(Entity, SourceLocation(), E);
  assert(!ValArg.isInvalid() &&
         "Unexpected PerformCopyInitialization() failure.");

  return ValArg.getAs<Expr>();
}

void Sema::AddLaunchBoundsAttr(Decl *D, const AttributeCommonInfo &CI,
                               Expr *MaxThreads, Expr *MinBlocks) {
  CUDALaunchBoundsAttr TmpAttr(Context, CI, MaxThreads, MinBlocks);
  MaxThreads = makeLaunchBoundsArgExpr(*this, MaxThreads, TmpAttr, 0);
  if (MaxThreads == nullptr)
    return;

  if (MinBlocks) {
    MinBlocks = makeLaunchBoundsArgExpr(*this, MinBlocks, TmpAttr, 1);
    if (MinBlocks == nullptr)
      return;
  }

  D->addAttr(::new (Context)
                 CUDALaunchBoundsAttr(Context, CI, MaxThreads, MinBlocks));
}

static void handleLaunchBoundsAttr(Sema &S, Decl *D, const ParsedAttr &AL) {
  if (!checkAttributeAtLeastNumArgs(S, AL, 1) ||
      !checkAttributeAtMostNumArgs(S, AL, 2))
    return;

  S.AddLaunchBoundsAttr(D, AL, AL.getArgAsExpr(0),
                        AL.getNumArgs() > 1 ? AL.getArgAsExpr(1) : nullptr);
}

static void handleArgumentWithTypeTagAttr(Sema &S, Decl *D,
                                          const ParsedAttr &AL) {
  if (!AL.isArgIdent(0)) {
    S.Diag(AL.getLoc(), diag::err_attribute_argument_n_type)
        << AL << /* arg num = */ 1 << AANT_ArgumentIdentifier;
    return;
  }

  ParamIdx ArgumentIdx;
  if (!checkFunctionOrMethodParameterIndex(S, D, AL, 2, AL.getArgAsExpr(1),
                                           ArgumentIdx))
    return;

  ParamIdx TypeTagIdx;
  if (!checkFunctionOrMethodParameterIndex(S, D, AL, 3, AL.getArgAsExpr(2),
                                           TypeTagIdx))
    return;

  bool IsPointer = AL.getAttrName()->getName() == "pointer_with_type_tag";
  if (IsPointer) {
    // Ensure that buffer has a pointer type.
    unsigned ArgumentIdxAST = ArgumentIdx.getASTIndex();
    if (ArgumentIdxAST >= getFunctionOrMethodNumParams(D) ||
        !getFunctionOrMethodParamType(D, ArgumentIdxAST)->isPointerType())
      S.Diag(AL.getLoc(), diag::err_attribute_pointers_only) << AL << 0;
  }

  D->addAttr(::new (S.Context) ArgumentWithTypeTagAttr(
      S.Context, AL, AL.getArgAsIdent(0)->Ident, ArgumentIdx, TypeTagIdx,
      IsPointer));
}

static void handleTypeTagForDatatypeAttr(Sema &S, Decl *D,
                                         const ParsedAttr &AL) {
  if (!AL.isArgIdent(0)) {
    S.Diag(AL.getLoc(), diag::err_attribute_argument_n_type)
        << AL << 1 << AANT_ArgumentIdentifier;
    return;
  }

  if (!checkAttributeNumArgs(S, AL, 1))
    return;

  if (!isa<VarDecl>(D)) {
    S.Diag(AL.getLoc(), diag::err_attribute_wrong_decl_type)
        << AL << ExpectedVariable;
    return;
  }

  IdentifierInfo *PointerKind = AL.getArgAsIdent(0)->Ident;
  TypeSourceInfo *MatchingCTypeLoc = nullptr;
  S.GetTypeFromParser(AL.getMatchingCType(), &MatchingCTypeLoc);
  assert(MatchingCTypeLoc && "no type source info for attribute argument");

  D->addAttr(::new (S.Context) TypeTagForDatatypeAttr(
      S.Context, AL, PointerKind, MatchingCTypeLoc, AL.getLayoutCompatible(),
      AL.getMustBeNull()));
}

static void handleNoGlobalWorkOffsetAttr(Sema &S, Decl *D,
                                         const ParsedAttr &A) {
  if (S.LangOpts.SYCLIsHost)
    return;

  checkForDuplicateAttribute<SYCLIntelNoGlobalWorkOffsetAttr>(S, D, A);
  S.CheckDeprecatedSYCLAttributeSpelling(A);

  // If no attribute argument is specified, set to default value '1'.
  Expr *E = A.isArgExpr(0)
                ? A.getArgAsExpr(0)
                : IntegerLiteral::Create(S.Context, llvm::APInt(32, 1),
                                         S.Context.IntTy, A.getLoc());
  S.addIntelSYCLSingleArgFunctionAttr<SYCLIntelNoGlobalWorkOffsetAttr>(D, A, E);
}

/// Handle the [[intelfpga::doublepump]] and [[intelfpga::singlepump]] attributes.
/// One but not both can be specified
/// Both are incompatible with the __register__ attribute.
template <typename AttrType, typename IncompatAttrType>
static void handleIntelFPGAPumpAttr(Sema &S, Decl *D, const ParsedAttr &A) {
  if (S.LangOpts.SYCLIsHost)
    return;
#if INTEL_CUSTOMIZATION
  if (checkValidSYCLSpelling(S, A))
   return;
#endif // INTEL_CUSTOMIZATION

  checkForDuplicateAttribute<AttrType>(S, D, A);
  if (checkAttrMutualExclusion<IncompatAttrType>(S, D, A))
    return;

  if (checkAttrMutualExclusion<IntelFPGARegisterAttr>(S, D, A))
    return;

  if (!D->hasAttr<IntelFPGAMemoryAttr>())
    D->addAttr(IntelFPGAMemoryAttr::CreateImplicit(
        S.Context, IntelFPGAMemoryAttr::Default));

  S.CheckDeprecatedSYCLAttributeSpelling(A);

  handleSimpleAttribute<AttrType>(S, D, A);
}

/// Handle the [[intelfpga::memory]] attribute.
/// This is incompatible with the [[intelfpga::register]] attribute.
static void handleIntelFPGAMemoryAttr(Sema &S, Decl *D,
                                      const ParsedAttr &AL) {

  if (S.LangOpts.SYCLIsHost)
    return;
#if INTEL_CUSTOMIZATION
  if (checkValidSYCLSpelling(S, AL))
   return;
#endif // INTEL_CUSTOMIZATION

  checkForDuplicateAttribute<IntelFPGAMemoryAttr>(S, D, AL);
  if (checkAttrMutualExclusion<IntelFPGARegisterAttr>(S, D, AL))
    return;

  IntelFPGAMemoryAttr::MemoryKind Kind;
  if (AL.getNumArgs() == 0)
    Kind = IntelFPGAMemoryAttr::Default;
  else {
    StringRef Str;
    if (!S.checkStringLiteralArgumentAttr(AL, 0, Str))
      return;
    if (Str.empty() ||
        !IntelFPGAMemoryAttr::ConvertStrToMemoryKind(Str, Kind)) {
      SmallString<256> ValidStrings;
      IntelFPGAMemoryAttr::generateValidStrings(ValidStrings);
      S.Diag(AL.getLoc(), diag::err_intel_fpga_memory_arg_invalid)
          << AL << ValidStrings;
      return;
    }
  }

  // We are adding a user memory attribute, drop any implicit default.
  if (auto *MA = D->getAttr<IntelFPGAMemoryAttr>())
    if (MA->isImplicit())
      D->dropAttr<IntelFPGAMemoryAttr>();

  S.CheckDeprecatedSYCLAttributeSpelling(AL, "fpga_memory");

  D->addAttr(::new (S.Context) IntelFPGAMemoryAttr(S.Context, AL, Kind));
}

/// Check for and diagnose attributes incompatible with register.
/// return true if any incompatible attributes exist.
static bool checkIntelFPGARegisterAttrCompatibility(Sema &S, Decl *D,
                                                    const ParsedAttr &Attr) {
  bool InCompat = false;
  if (auto *MA = D->getAttr<IntelFPGAMemoryAttr>())
    if (!MA->isImplicit() &&
        checkAttrMutualExclusion<IntelFPGAMemoryAttr>(S, D, Attr))
      InCompat = true;
  if (checkAttrMutualExclusion<IntelFPGADoublePumpAttr>(S, D, Attr))
    InCompat = true;
  if (checkAttrMutualExclusion<IntelFPGASinglePumpAttr>(S, D, Attr))
    InCompat = true;
  if (checkAttrMutualExclusion<IntelFPGABankWidthAttr>(S, D, Attr))
    InCompat = true;
  if (checkAttrMutualExclusion<IntelFPGAPrivateCopiesAttr>(S, D, Attr))
    InCompat = true;
  if (auto *NBA = D->getAttr<IntelFPGANumBanksAttr>())
    if (!NBA->isImplicit() &&
        checkAttrMutualExclusion<IntelFPGANumBanksAttr>(S, D, Attr))
      InCompat = true;
#if INTEL_CUSTOMIZATION
  if (checkAttrMutualExclusion<MaxConcurrencyAttr>(S, D, Attr))
    InCompat = true;
  if (checkAttrMutualExclusion<StaticArrayResetAttr>(S, D, Attr))
    InCompat = true;
#endif // INTEL_CUSTOMIZATION
  if (checkAttrMutualExclusion<IntelFPGAMaxReplicatesAttr>(S, D, Attr))
    InCompat = true;
  if (checkAttrMutualExclusion<IntelFPGASimpleDualPortAttr>(S, D, Attr))
    InCompat = true;
  if (checkAttrMutualExclusion<IntelFPGAMergeAttr>(S, D, Attr))
    InCompat = true;
  if (checkAttrMutualExclusion<IntelFPGABankBitsAttr>(S, D, Attr))
    InCompat = true;
  if (checkAttrMutualExclusion<IntelFPGAForcePow2DepthAttr>(S, D, Attr))
    InCompat = true;

  return InCompat;
}

/// Handle the [[intelfpga::register]] attribute.
/// This is incompatible with most of the other memory attributes.
static void handleIntelFPGARegisterAttr(Sema &S, Decl *D, const ParsedAttr &A) {

  if (S.LangOpts.SYCLIsHost)
    return;
#if INTEL_CUSTOMIZATION
  if (checkValidSYCLSpelling(S, A))
   return;
#endif // INTEL_CUSTOMIZATION

  checkForDuplicateAttribute<IntelFPGARegisterAttr>(S, D, A);
  if (checkIntelFPGARegisterAttrCompatibility(S, D, A))
    return;

  S.CheckDeprecatedSYCLAttributeSpelling(A, "fpga_register");

  handleSimpleAttribute<IntelFPGARegisterAttr>(S, D, A);
}

/// Handle the [[intelfpga::bankwidth]] and [[intelfpga::numbanks]] attributes.
/// These require a single constant power of two greater than zero.
/// These are incompatible with the register attribute.
/// The numbanks and bank_bits attributes are related.  If bank_bits exists
/// when handling numbanks they are checked for consistency.
template <typename AttrType>
static void handleOneConstantPowerTwoValueAttr(Sema &S, Decl *D,
                                               const ParsedAttr &A) {

  if (S.LangOpts.SYCLIsHost)
    return;
#if INTEL_CUSTOMIZATION
  if (checkValidSYCLSpelling(S, A))
   return;
#endif // INTEL_CUSTOMIZATION

  checkForDuplicateAttribute<AttrType>(S, D, A);
  if (checkAttrMutualExclusion<IntelFPGARegisterAttr>(S, D, A))
    return;

  if (A.getKind() == ParsedAttr::AT_IntelFPGABankWidth ||
      A.getKind() == ParsedAttr::AT_IntelFPGANumBanks)
    S.CheckDeprecatedSYCLAttributeSpelling(A);

  S.AddOneConstantPowerTwoValueAttr<AttrType>(D, A, A.getArgAsExpr(0));
}

static void handleIntelFPGASimpleDualPortAttr(Sema &S, Decl *D,
                                              const ParsedAttr &AL) {
  if (S.LangOpts.SYCLIsHost)
    return;
#if INTEL_CUSTOMIZATION
  if (checkValidSYCLSpelling(S, AL))
   return;
#endif // INTEL_CUSTOMIZATION

  checkForDuplicateAttribute<IntelFPGASimpleDualPortAttr>(S, D, AL);

  if (checkAttrMutualExclusion<IntelFPGARegisterAttr>(S, D, AL))
    return;

  if (!D->hasAttr<IntelFPGAMemoryAttr>())
    D->addAttr(IntelFPGAMemoryAttr::CreateImplicit(
        S.Context, IntelFPGAMemoryAttr::Default));

  S.CheckDeprecatedSYCLAttributeSpelling(AL);

  D->addAttr(::new (S.Context)
                 IntelFPGASimpleDualPortAttr(S.Context, AL));
}

static void handleIntelFPGAMaxReplicatesAttr(Sema &S, Decl *D,
                                             const ParsedAttr &A) {
  if (S.LangOpts.SYCLIsHost)
    return;
#if INTEL_CUSTOMIZATION
  if (checkValidSYCLSpelling(S, A))
   return;
#endif // INTEL_CUSTOMIZATION

  checkForDuplicateAttribute<IntelFPGAMaxReplicatesAttr>(S, D, A);

  if (checkAttrMutualExclusion<IntelFPGARegisterAttr>(S, D, A))
    return;

  S.CheckDeprecatedSYCLAttributeSpelling(A);

  S.AddOneConstantValueAttr<IntelFPGAMaxReplicatesAttr>(D, A,
                                                        A.getArgAsExpr(0));
}

/// Handle the merge attribute.
/// This requires two string arguments.  The first argument is a name, the
/// second is a direction.  The direction must be "depth" or "width".
/// This is incompatible with the register attribute.
static void handleIntelFPGAMergeAttr(Sema &S, Decl *D, const ParsedAttr &AL) {

#if INTEL_CUSTOMIZATION
  if (checkValidSYCLSpelling(S, AL))
   return;
#endif // INTEL

  checkForDuplicateAttribute<IntelFPGAMergeAttr>(S, D, AL);

  if (S.LangOpts.SYCLIsHost)
    return;

  if (checkAttrMutualExclusion<IntelFPGARegisterAttr>(S, D, AL))
    return;

  SmallVector<StringRef, 2> Results;
  for (int I = 0; I < 2; I++) {
    StringRef Str;
    if (!S.checkStringLiteralArgumentAttr(AL, I, Str))
      return;

    if (I == 1 && Str != "depth" && Str != "width") {
      S.Diag(AL.getLoc(), diag::err_intel_fpga_merge_dir_invalid) << AL;
      return;
    }
    Results.push_back(Str);
  }

  if (!D->hasAttr<IntelFPGAMemoryAttr>())
    D->addAttr(IntelFPGAMemoryAttr::CreateImplicit(
        S.Context, IntelFPGAMemoryAttr::Default));

  S.CheckDeprecatedSYCLAttributeSpelling(AL);

  D->addAttr(::new (S.Context)
                 IntelFPGAMergeAttr(S.Context, AL, Results[0], Results[1]));
}

/// Handle the bank_bits attribute.
/// This attribute accepts a list of values greater than zero.
/// This is incompatible with the register attribute.
/// The numbanks and bank_bits attributes are related. If numbanks exists
/// when handling bank_bits they are checked for consistency. If numbanks
/// hasn't been added yet an implicit one is added with the correct value.
/// If the user later adds a numbanks attribute the implicit one is removed.
/// The values must be consecutive values (i.e. 3,4,5 or 2,1).
static void handleIntelFPGABankBitsAttr(Sema &S, Decl *D, const ParsedAttr &A) {
#if INTEL_CUSTOMIZATION
  if (checkValidSYCLSpelling(S, A))
   return;
#endif // INTEL_CUSTOMIZATION

  checkForDuplicateAttribute<IntelFPGABankBitsAttr>(S, D, A);

  if (!checkAttributeAtLeastNumArgs(S, A, 1))
    return;

  if (checkAttrMutualExclusion<IntelFPGARegisterAttr>(S, D, A))
    return;

  SmallVector<Expr *, 8> Args;
  for (unsigned I = 0; I < A.getNumArgs(); ++I) {
    Args.push_back(A.getArgAsExpr(I));
  }

  S.CheckDeprecatedSYCLAttributeSpelling(A);

  S.AddIntelFPGABankBitsAttr(D, A, Args.data(), Args.size());
}

void Sema::AddIntelFPGABankBitsAttr(Decl *D, const AttributeCommonInfo &CI,
                                    Expr **Exprs, unsigned Size) {
  IntelFPGABankBitsAttr TmpAttr(Context, CI, Exprs, Size);
  SmallVector<Expr *, 8> Args;
  SmallVector<int64_t, 8> Values;
  bool ListIsValueDep = false;
  for (auto *E : TmpAttr.args()) {
    llvm::APSInt Value(32, /*IsUnsigned=*/false);
    Expr::EvalResult Result;
    ListIsValueDep = ListIsValueDep || E->isValueDependent();
    if (!E->isValueDependent()) {
      ExprResult ICE;
      if (checkRangedIntegralArgument<IntelFPGABankBitsAttr>(E, &TmpAttr, ICE))
        return;
      if (E->EvaluateAsInt(Result, Context))
        Value = Result.Val.getInt();
      E = ICE.get();
    }
    Args.push_back(E);
    Values.push_back(Value.getExtValue());
  }

  // Check that the list is consecutive.
  if (!ListIsValueDep && Values.size() > 1) {
    bool ListIsAscending = Values[0] < Values[1];
    for (int I = 0, E = Values.size() - 1; I < E; ++I) {
      if (Values[I + 1] != Values[I] + (ListIsAscending ? 1 : -1)) {
        Diag(CI.getLoc(), diag::err_bankbits_non_consecutive) << &TmpAttr;
        return;
      }
    }
  }

  // Check or add the related numbanks attribute.
  if (auto *NBA = D->getAttr<IntelFPGANumBanksAttr>()) {
    Expr *E = NBA->getValue();
    if (!E->isValueDependent()) {
      Expr::EvalResult Result;
      E->EvaluateAsInt(Result, Context);
      llvm::APSInt Value = Result.Val.getInt();
      if (Args.size() != Value.ceilLogBase2()) {
        Diag(TmpAttr.getLoc(), diag::err_bankbits_numbanks_conflicting);
        return;
      }
    }
  } else {
    llvm::APInt Num(32, (unsigned)(1 << Args.size()));
    Expr *NBE =
        IntegerLiteral::Create(Context, Num, Context.IntTy, SourceLocation());
    D->addAttr(IntelFPGANumBanksAttr::CreateImplicit(Context, NBE));
  }

  if (!D->hasAttr<IntelFPGAMemoryAttr>())
    D->addAttr(IntelFPGAMemoryAttr::CreateImplicit(
        Context, IntelFPGAMemoryAttr::Default));

  D->addAttr(::new (Context)
                 IntelFPGABankBitsAttr(Context, CI, Args.data(), Args.size()));
}

static void handleIntelFPGAPrivateCopiesAttr(Sema &S, Decl *D,
                                             const ParsedAttr &A) {
  if (S.LangOpts.SYCLIsHost)
    return;

#if INTEL_CUSTOMIZATION
  if (checkValidSYCLSpelling(S, A))
   return;
#endif // INTEL_CUSTOMIZATION

  checkForDuplicateAttribute<IntelFPGAPrivateCopiesAttr>(S, D, A);
  if (checkAttrMutualExclusion<IntelFPGARegisterAttr>(S, D, A))
    return;

  S.CheckDeprecatedSYCLAttributeSpelling(A);

  S.AddOneConstantValueAttr<IntelFPGAPrivateCopiesAttr>(D, A,
                                                        A.getArgAsExpr(0));
}

static void handleIntelFPGAForcePow2DepthAttr(Sema &S, Decl *D,
                                              const ParsedAttr &A) {
  if (S.LangOpts.SYCLIsHost)
    return;

#if INTEL_CUSTOMIZATION
  if (checkValidSYCLSpelling(S, A))
   return;
#endif // INTEL_CUSTOMIZATION

  checkForDuplicateAttribute<IntelFPGAForcePow2DepthAttr>(S, D, A);

  if (checkAttrMutualExclusion<IntelFPGARegisterAttr>(S, D, A))
    return;

  if (!D->hasAttr<IntelFPGAMemoryAttr>())
    D->addAttr(IntelFPGAMemoryAttr::CreateImplicit(
        S.Context, IntelFPGAMemoryAttr::Default));

  S.CheckDeprecatedSYCLAttributeSpelling(A);

  S.AddOneConstantValueAttr<IntelFPGAForcePow2DepthAttr>(D, A,
                                                         A.getArgAsExpr(0));
}

static void handleXRayLogArgsAttr(Sema &S, Decl *D, const ParsedAttr &AL) {
  ParamIdx ArgCount;

  if (!checkFunctionOrMethodParameterIndex(S, D, AL, 1, AL.getArgAsExpr(0),
                                           ArgCount,
                                           true /* CanIndexImplicitThis */))
    return;

  // ArgCount isn't a parameter index [0;n), it's a count [1;n]
  D->addAttr(::new (S.Context)
                 XRayLogArgsAttr(S.Context, AL, ArgCount.getSourceIndex()));
}

static void handlePatchableFunctionEntryAttr(Sema &S, Decl *D,
                                             const ParsedAttr &AL) {
  uint32_t Count = 0, Offset = 0;
  if (!checkUInt32Argument(S, AL, AL.getArgAsExpr(0), Count, 0, true))
    return;
  if (AL.getNumArgs() == 2) {
    Expr *Arg = AL.getArgAsExpr(1);
    if (!checkUInt32Argument(S, AL, Arg, Offset, 1, true))
      return;
    if (Count < Offset) {
      S.Diag(getAttrLoc(AL), diag::err_attribute_argument_out_of_range)
          << &AL << 0 << Count << Arg->getBeginLoc();
      return;
    }
  }
  D->addAttr(::new (S.Context)
                 PatchableFunctionEntryAttr(S.Context, AL, Count, Offset));
}

void Sema::addSYCLIntelPipeIOAttr(Decl *D, const AttributeCommonInfo &Attr,
                                  Expr *E) {
  VarDecl *VD = cast<VarDecl>(D);
  QualType Ty = VD->getType();
  // TODO: Applicable only on pipe storages. Currently they are defined
  // as structures inside of SYCL headers. Add a check for pipe_storage_t
  // when it is ready.
  if (!Ty->isStructureType()) {
    Diag(Attr.getLoc(), diag::err_attribute_wrong_decl_type_str)
        << Attr.getAttrName() << "SYCL pipe storage declaration";
    return;
  }

  if (!E->isInstantiationDependent()) {
    Optional<llvm::APSInt> ArgVal = E->getIntegerConstantExpr(getASTContext());
    if (!ArgVal) {
      Diag(E->getExprLoc(), diag::err_attribute_argument_type)
          << Attr.getAttrName() << AANT_ArgumentIntegerConstant
          << E->getSourceRange();
      return;
    }
    int32_t ArgInt = ArgVal->getSExtValue();
    if (ArgInt < 0) {
      Diag(E->getExprLoc(), diag::err_attribute_requires_positive_integer)
          << Attr.getAttrName() << /*non-negative*/ 1;
      return;
    }
  }

  D->addAttr(::new (Context) SYCLIntelPipeIOAttr(Context, Attr, E));
}

static void handleSYCLIntelPipeIOAttr(Sema &S, Decl *D,
                                      const ParsedAttr &Attr) {
  if (D->isInvalidDecl())
    return;

  Expr *E = Attr.getArgAsExpr(0);
  S.addSYCLIntelPipeIOAttr(D, Attr, E);
}

namespace {
struct IntrinToName {
  uint32_t Id;
  int32_t FullName;
  int32_t ShortName;
};
} // unnamed namespace

static bool ArmBuiltinAliasValid(unsigned BuiltinID, StringRef AliasName,
                                 ArrayRef<IntrinToName> Map,
                                 const char *IntrinNames) {
  if (AliasName.startswith("__arm_"))
    AliasName = AliasName.substr(6);
  const IntrinToName *It = std::lower_bound(
      Map.begin(), Map.end(), BuiltinID,
      [](const IntrinToName &L, unsigned Id) { return L.Id < Id; });
  if (It == Map.end() || It->Id != BuiltinID)
    return false;
  StringRef FullName(&IntrinNames[It->FullName]);
  if (AliasName == FullName)
    return true;
  if (It->ShortName == -1)
    return false;
  StringRef ShortName(&IntrinNames[It->ShortName]);
  return AliasName == ShortName;
}

static bool ArmMveAliasValid(unsigned BuiltinID, StringRef AliasName) {
#include "clang/Basic/arm_mve_builtin_aliases.inc"
  // The included file defines:
  // - ArrayRef<IntrinToName> Map
  // - const char IntrinNames[]
  return ArmBuiltinAliasValid(BuiltinID, AliasName, Map, IntrinNames);
}

static bool ArmCdeAliasValid(unsigned BuiltinID, StringRef AliasName) {
#include "clang/Basic/arm_cde_builtin_aliases.inc"
  return ArmBuiltinAliasValid(BuiltinID, AliasName, Map, IntrinNames);
}

static bool ArmSveAliasValid(unsigned BuiltinID, StringRef AliasName) {
  switch (BuiltinID) {
  default:
    return false;
#define GET_SVE_BUILTINS
#define BUILTIN(name, types, attr) case SVE::BI##name:
#include "clang/Basic/arm_sve_builtins.inc"
    return true;
  }
}

static void handleArmBuiltinAliasAttr(Sema &S, Decl *D, const ParsedAttr &AL) {
  if (!AL.isArgIdent(0)) {
    S.Diag(AL.getLoc(), diag::err_attribute_argument_n_type)
        << AL << 1 << AANT_ArgumentIdentifier;
    return;
  }

  IdentifierInfo *Ident = AL.getArgAsIdent(0)->Ident;
  unsigned BuiltinID = Ident->getBuiltinID();
  StringRef AliasName = cast<FunctionDecl>(D)->getIdentifier()->getName();

  bool IsAArch64 = S.Context.getTargetInfo().getTriple().isAArch64();
  if ((IsAArch64 && !ArmSveAliasValid(BuiltinID, AliasName)) ||
      (!IsAArch64 && !ArmMveAliasValid(BuiltinID, AliasName) &&
       !ArmCdeAliasValid(BuiltinID, AliasName))) {
    S.Diag(AL.getLoc(), diag::err_attribute_arm_builtin_alias);
    return;
  }

  D->addAttr(::new (S.Context) ArmBuiltinAliasAttr(S.Context, AL, Ident));
}

//===----------------------------------------------------------------------===//
// Checker-specific attribute handlers.
//===----------------------------------------------------------------------===//
static bool isValidSubjectOfNSReturnsRetainedAttribute(QualType QT) {
  return QT->isDependentType() || QT->isObjCRetainableType();
}

static bool isValidSubjectOfNSAttribute(QualType QT) {
  return QT->isDependentType() || QT->isObjCObjectPointerType() ||
         QT->isObjCNSObjectType();
}

static bool isValidSubjectOfCFAttribute(QualType QT) {
  return QT->isDependentType() || QT->isPointerType() ||
         isValidSubjectOfNSAttribute(QT);
}

static bool isValidSubjectOfOSAttribute(QualType QT) {
  if (QT->isDependentType())
    return true;
  QualType PT = QT->getPointeeType();
  return !PT.isNull() && PT->getAsCXXRecordDecl() != nullptr;
}

void Sema::AddXConsumedAttr(Decl *D, const AttributeCommonInfo &CI,
                            RetainOwnershipKind K,
                            bool IsTemplateInstantiation) {
  ValueDecl *VD = cast<ValueDecl>(D);
  switch (K) {
  case RetainOwnershipKind::OS:
    handleSimpleAttributeOrDiagnose<OSConsumedAttr>(
        *this, VD, CI, isValidSubjectOfOSAttribute(VD->getType()),
        diag::warn_ns_attribute_wrong_parameter_type,
        /*ExtraArgs=*/CI.getRange(), "os_consumed", /*pointers*/ 1);
    return;
  case RetainOwnershipKind::NS:
    handleSimpleAttributeOrDiagnose<NSConsumedAttr>(
        *this, VD, CI, isValidSubjectOfNSAttribute(VD->getType()),

        // These attributes are normally just advisory, but in ARC, ns_consumed
        // is significant.  Allow non-dependent code to contain inappropriate
        // attributes even in ARC, but require template instantiations to be
        // set up correctly.
        ((IsTemplateInstantiation && getLangOpts().ObjCAutoRefCount)
             ? diag::err_ns_attribute_wrong_parameter_type
             : diag::warn_ns_attribute_wrong_parameter_type),
        /*ExtraArgs=*/CI.getRange(), "ns_consumed", /*objc pointers*/ 0);
    return;
  case RetainOwnershipKind::CF:
    handleSimpleAttributeOrDiagnose<CFConsumedAttr>(
        *this, VD, CI, isValidSubjectOfCFAttribute(VD->getType()),
        diag::warn_ns_attribute_wrong_parameter_type,
        /*ExtraArgs=*/CI.getRange(), "cf_consumed", /*pointers*/ 1);
    return;
  }
}

static Sema::RetainOwnershipKind
parsedAttrToRetainOwnershipKind(const ParsedAttr &AL) {
  switch (AL.getKind()) {
  case ParsedAttr::AT_CFConsumed:
  case ParsedAttr::AT_CFReturnsRetained:
  case ParsedAttr::AT_CFReturnsNotRetained:
    return Sema::RetainOwnershipKind::CF;
  case ParsedAttr::AT_OSConsumesThis:
  case ParsedAttr::AT_OSConsumed:
  case ParsedAttr::AT_OSReturnsRetained:
  case ParsedAttr::AT_OSReturnsNotRetained:
  case ParsedAttr::AT_OSReturnsRetainedOnZero:
  case ParsedAttr::AT_OSReturnsRetainedOnNonZero:
    return Sema::RetainOwnershipKind::OS;
  case ParsedAttr::AT_NSConsumesSelf:
  case ParsedAttr::AT_NSConsumed:
  case ParsedAttr::AT_NSReturnsRetained:
  case ParsedAttr::AT_NSReturnsNotRetained:
  case ParsedAttr::AT_NSReturnsAutoreleased:
    return Sema::RetainOwnershipKind::NS;
  default:
    llvm_unreachable("Wrong argument supplied");
  }
}

bool Sema::checkNSReturnsRetainedReturnType(SourceLocation Loc, QualType QT) {
  if (isValidSubjectOfNSReturnsRetainedAttribute(QT))
    return false;

  Diag(Loc, diag::warn_ns_attribute_wrong_return_type)
      << "'ns_returns_retained'" << 0 << 0;
  return true;
}

/// \return whether the parameter is a pointer to OSObject pointer.
static bool isValidOSObjectOutParameter(const Decl *D) {
  const auto *PVD = dyn_cast<ParmVarDecl>(D);
  if (!PVD)
    return false;
  QualType QT = PVD->getType();
  QualType PT = QT->getPointeeType();
  return !PT.isNull() && isValidSubjectOfOSAttribute(PT);
}

static void handleXReturnsXRetainedAttr(Sema &S, Decl *D,
                                        const ParsedAttr &AL) {
  QualType ReturnType;
  Sema::RetainOwnershipKind K = parsedAttrToRetainOwnershipKind(AL);

  if (const auto *MD = dyn_cast<ObjCMethodDecl>(D)) {
    ReturnType = MD->getReturnType();
  } else if (S.getLangOpts().ObjCAutoRefCount && hasDeclarator(D) &&
             (AL.getKind() == ParsedAttr::AT_NSReturnsRetained)) {
    return; // ignore: was handled as a type attribute
  } else if (const auto *PD = dyn_cast<ObjCPropertyDecl>(D)) {
    ReturnType = PD->getType();
  } else if (const auto *FD = dyn_cast<FunctionDecl>(D)) {
    ReturnType = FD->getReturnType();
  } else if (const auto *Param = dyn_cast<ParmVarDecl>(D)) {
    // Attributes on parameters are used for out-parameters,
    // passed as pointers-to-pointers.
    unsigned DiagID = K == Sema::RetainOwnershipKind::CF
            ? /*pointer-to-CF-pointer*/2
            : /*pointer-to-OSObject-pointer*/3;
    ReturnType = Param->getType()->getPointeeType();
    if (ReturnType.isNull()) {
      S.Diag(D->getBeginLoc(), diag::warn_ns_attribute_wrong_parameter_type)
          << AL << DiagID << AL.getRange();
      return;
    }
  } else if (AL.isUsedAsTypeAttr()) {
    return;
  } else {
    AttributeDeclKind ExpectedDeclKind;
    switch (AL.getKind()) {
    default: llvm_unreachable("invalid ownership attribute");
    case ParsedAttr::AT_NSReturnsRetained:
    case ParsedAttr::AT_NSReturnsAutoreleased:
    case ParsedAttr::AT_NSReturnsNotRetained:
      ExpectedDeclKind = ExpectedFunctionOrMethod;
      break;

    case ParsedAttr::AT_OSReturnsRetained:
    case ParsedAttr::AT_OSReturnsNotRetained:
    case ParsedAttr::AT_CFReturnsRetained:
    case ParsedAttr::AT_CFReturnsNotRetained:
      ExpectedDeclKind = ExpectedFunctionMethodOrParameter;
      break;
    }
    S.Diag(D->getBeginLoc(), diag::warn_attribute_wrong_decl_type)
        << AL.getRange() << AL << ExpectedDeclKind;
    return;
  }

  bool TypeOK;
  bool Cf;
  unsigned ParmDiagID = 2; // Pointer-to-CF-pointer
  switch (AL.getKind()) {
  default: llvm_unreachable("invalid ownership attribute");
  case ParsedAttr::AT_NSReturnsRetained:
    TypeOK = isValidSubjectOfNSReturnsRetainedAttribute(ReturnType);
    Cf = false;
    break;

  case ParsedAttr::AT_NSReturnsAutoreleased:
  case ParsedAttr::AT_NSReturnsNotRetained:
    TypeOK = isValidSubjectOfNSAttribute(ReturnType);
    Cf = false;
    break;

  case ParsedAttr::AT_CFReturnsRetained:
  case ParsedAttr::AT_CFReturnsNotRetained:
    TypeOK = isValidSubjectOfCFAttribute(ReturnType);
    Cf = true;
    break;

  case ParsedAttr::AT_OSReturnsRetained:
  case ParsedAttr::AT_OSReturnsNotRetained:
    TypeOK = isValidSubjectOfOSAttribute(ReturnType);
    Cf = true;
    ParmDiagID = 3; // Pointer-to-OSObject-pointer
    break;
  }

  if (!TypeOK) {
    if (AL.isUsedAsTypeAttr())
      return;

    if (isa<ParmVarDecl>(D)) {
      S.Diag(D->getBeginLoc(), diag::warn_ns_attribute_wrong_parameter_type)
          << AL << ParmDiagID << AL.getRange();
    } else {
      // Needs to be kept in sync with warn_ns_attribute_wrong_return_type.
      enum : unsigned {
        Function,
        Method,
        Property
      } SubjectKind = Function;
      if (isa<ObjCMethodDecl>(D))
        SubjectKind = Method;
      else if (isa<ObjCPropertyDecl>(D))
        SubjectKind = Property;
      S.Diag(D->getBeginLoc(), diag::warn_ns_attribute_wrong_return_type)
          << AL << SubjectKind << Cf << AL.getRange();
    }
    return;
  }

  switch (AL.getKind()) {
    default:
      llvm_unreachable("invalid ownership attribute");
    case ParsedAttr::AT_NSReturnsAutoreleased:
      handleSimpleAttribute<NSReturnsAutoreleasedAttr>(S, D, AL);
      return;
    case ParsedAttr::AT_CFReturnsNotRetained:
      handleSimpleAttribute<CFReturnsNotRetainedAttr>(S, D, AL);
      return;
    case ParsedAttr::AT_NSReturnsNotRetained:
      handleSimpleAttribute<NSReturnsNotRetainedAttr>(S, D, AL);
      return;
    case ParsedAttr::AT_CFReturnsRetained:
      handleSimpleAttribute<CFReturnsRetainedAttr>(S, D, AL);
      return;
    case ParsedAttr::AT_NSReturnsRetained:
      handleSimpleAttribute<NSReturnsRetainedAttr>(S, D, AL);
      return;
    case ParsedAttr::AT_OSReturnsRetained:
      handleSimpleAttribute<OSReturnsRetainedAttr>(S, D, AL);
      return;
    case ParsedAttr::AT_OSReturnsNotRetained:
      handleSimpleAttribute<OSReturnsNotRetainedAttr>(S, D, AL);
      return;
  };
}

static void handleObjCReturnsInnerPointerAttr(Sema &S, Decl *D,
                                              const ParsedAttr &Attrs) {
  const int EP_ObjCMethod = 1;
  const int EP_ObjCProperty = 2;

  SourceLocation loc = Attrs.getLoc();
  QualType resultType;
  if (isa<ObjCMethodDecl>(D))
    resultType = cast<ObjCMethodDecl>(D)->getReturnType();
  else
    resultType = cast<ObjCPropertyDecl>(D)->getType();

  if (!resultType->isReferenceType() &&
      (!resultType->isPointerType() || resultType->isObjCRetainableType())) {
    S.Diag(D->getBeginLoc(), diag::warn_ns_attribute_wrong_return_type)
        << SourceRange(loc) << Attrs
        << (isa<ObjCMethodDecl>(D) ? EP_ObjCMethod : EP_ObjCProperty)
        << /*non-retainable pointer*/ 2;

    // Drop the attribute.
    return;
  }

  D->addAttr(::new (S.Context) ObjCReturnsInnerPointerAttr(S.Context, Attrs));
}

static void handleObjCRequiresSuperAttr(Sema &S, Decl *D,
                                        const ParsedAttr &Attrs) {
  const auto *Method = cast<ObjCMethodDecl>(D);

  const DeclContext *DC = Method->getDeclContext();
  if (const auto *PDecl = dyn_cast_or_null<ObjCProtocolDecl>(DC)) {
    S.Diag(D->getBeginLoc(), diag::warn_objc_requires_super_protocol) << Attrs
                                                                      << 0;
    S.Diag(PDecl->getLocation(), diag::note_protocol_decl);
    return;
  }
  if (Method->getMethodFamily() == OMF_dealloc) {
    S.Diag(D->getBeginLoc(), diag::warn_objc_requires_super_protocol) << Attrs
                                                                      << 1;
    return;
  }

  D->addAttr(::new (S.Context) ObjCRequiresSuperAttr(S.Context, Attrs));
}

static void handleNSErrorDomain(Sema &S, Decl *D, const ParsedAttr &AL) {
  auto *E = AL.getArgAsExpr(0);
  auto Loc = E ? E->getBeginLoc() : AL.getLoc();

  auto *DRE = dyn_cast<DeclRefExpr>(AL.getArgAsExpr(0));
  if (!DRE) {
    S.Diag(Loc, diag::err_nserrordomain_invalid_decl) << 0;
    return;
  }

  auto *VD = dyn_cast<VarDecl>(DRE->getDecl());
  if (!VD) {
    S.Diag(Loc, diag::err_nserrordomain_invalid_decl) << 1 << DRE->getDecl();
    return;
  }

  if (!isNSStringType(VD->getType(), S.Context) &&
      !isCFStringType(VD->getType(), S.Context)) {
    S.Diag(Loc, diag::err_nserrordomain_wrong_type) << VD;
    return;
  }

  D->addAttr(::new (S.Context) NSErrorDomainAttr(S.Context, AL, VD));
}

static void handleObjCBridgeAttr(Sema &S, Decl *D, const ParsedAttr &AL) {
  IdentifierLoc *Parm = AL.isArgIdent(0) ? AL.getArgAsIdent(0) : nullptr;

  if (!Parm) {
    S.Diag(D->getBeginLoc(), diag::err_objc_attr_not_id) << AL << 0;
    return;
  }

  // Typedefs only allow objc_bridge(id) and have some additional checking.
  if (const auto *TD = dyn_cast<TypedefNameDecl>(D)) {
    if (!Parm->Ident->isStr("id")) {
      S.Diag(AL.getLoc(), diag::err_objc_attr_typedef_not_id) << AL;
      return;
    }

    // Only allow 'cv void *'.
    QualType T = TD->getUnderlyingType();
    if (!T->isVoidPointerType()) {
      S.Diag(AL.getLoc(), diag::err_objc_attr_typedef_not_void_pointer);
      return;
    }
  }

  D->addAttr(::new (S.Context) ObjCBridgeAttr(S.Context, AL, Parm->Ident));
}

static void handleObjCBridgeMutableAttr(Sema &S, Decl *D,
                                        const ParsedAttr &AL) {
  IdentifierLoc *Parm = AL.isArgIdent(0) ? AL.getArgAsIdent(0) : nullptr;

  if (!Parm) {
    S.Diag(D->getBeginLoc(), diag::err_objc_attr_not_id) << AL << 0;
    return;
  }

  D->addAttr(::new (S.Context)
                 ObjCBridgeMutableAttr(S.Context, AL, Parm->Ident));
}

static void handleObjCBridgeRelatedAttr(Sema &S, Decl *D,
                                        const ParsedAttr &AL) {
  IdentifierInfo *RelatedClass =
      AL.isArgIdent(0) ? AL.getArgAsIdent(0)->Ident : nullptr;
  if (!RelatedClass) {
    S.Diag(D->getBeginLoc(), diag::err_objc_attr_not_id) << AL << 0;
    return;
  }
  IdentifierInfo *ClassMethod =
    AL.getArgAsIdent(1) ? AL.getArgAsIdent(1)->Ident : nullptr;
  IdentifierInfo *InstanceMethod =
    AL.getArgAsIdent(2) ? AL.getArgAsIdent(2)->Ident : nullptr;
  D->addAttr(::new (S.Context) ObjCBridgeRelatedAttr(
      S.Context, AL, RelatedClass, ClassMethod, InstanceMethod));
}

static void handleObjCDesignatedInitializer(Sema &S, Decl *D,
                                            const ParsedAttr &AL) {
  DeclContext *Ctx = D->getDeclContext();

  // This attribute can only be applied to methods in interfaces or class
  // extensions.
  if (!isa<ObjCInterfaceDecl>(Ctx) &&
      !(isa<ObjCCategoryDecl>(Ctx) &&
        cast<ObjCCategoryDecl>(Ctx)->IsClassExtension())) {
    S.Diag(D->getLocation(), diag::err_designated_init_attr_non_init);
    return;
  }

  ObjCInterfaceDecl *IFace;
  if (auto *CatDecl = dyn_cast<ObjCCategoryDecl>(Ctx))
    IFace = CatDecl->getClassInterface();
  else
    IFace = cast<ObjCInterfaceDecl>(Ctx);

  if (!IFace)
    return;

  IFace->setHasDesignatedInitializers();
  D->addAttr(::new (S.Context) ObjCDesignatedInitializerAttr(S.Context, AL));
}

static void handleObjCRuntimeName(Sema &S, Decl *D, const ParsedAttr &AL) {
  StringRef MetaDataName;
  if (!S.checkStringLiteralArgumentAttr(AL, 0, MetaDataName))
    return;
  D->addAttr(::new (S.Context)
                 ObjCRuntimeNameAttr(S.Context, AL, MetaDataName));
}

// When a user wants to use objc_boxable with a union or struct
// but they don't have access to the declaration (legacy/third-party code)
// then they can 'enable' this feature with a typedef:
// typedef struct __attribute((objc_boxable)) legacy_struct legacy_struct;
static void handleObjCBoxable(Sema &S, Decl *D, const ParsedAttr &AL) {
  bool notify = false;

  auto *RD = dyn_cast<RecordDecl>(D);
  if (RD && RD->getDefinition()) {
    RD = RD->getDefinition();
    notify = true;
  }

  if (RD) {
    ObjCBoxableAttr *BoxableAttr =
        ::new (S.Context) ObjCBoxableAttr(S.Context, AL);
    RD->addAttr(BoxableAttr);
    if (notify) {
      // we need to notify ASTReader/ASTWriter about
      // modification of existing declaration
      if (ASTMutationListener *L = S.getASTMutationListener())
        L->AddedAttributeToRecord(BoxableAttr, RD);
    }
  }
}

static void handleObjCOwnershipAttr(Sema &S, Decl *D, const ParsedAttr &AL) {
  if (hasDeclarator(D)) return;

  S.Diag(D->getBeginLoc(), diag::err_attribute_wrong_decl_type)
      << AL.getRange() << AL << ExpectedVariable;
}

static void handleObjCPreciseLifetimeAttr(Sema &S, Decl *D,
                                          const ParsedAttr &AL) {
  const auto *VD = cast<ValueDecl>(D);
  QualType QT = VD->getType();

  if (!QT->isDependentType() &&
      !QT->isObjCLifetimeType()) {
    S.Diag(AL.getLoc(), diag::err_objc_precise_lifetime_bad_type)
      << QT;
    return;
  }

  Qualifiers::ObjCLifetime Lifetime = QT.getObjCLifetime();

  // If we have no lifetime yet, check the lifetime we're presumably
  // going to infer.
  if (Lifetime == Qualifiers::OCL_None && !QT->isDependentType())
    Lifetime = QT->getObjCARCImplicitLifetime();

  switch (Lifetime) {
  case Qualifiers::OCL_None:
    assert(QT->isDependentType() &&
           "didn't infer lifetime for non-dependent type?");
    break;

  case Qualifiers::OCL_Weak:   // meaningful
  case Qualifiers::OCL_Strong: // meaningful
    break;

  case Qualifiers::OCL_ExplicitNone:
  case Qualifiers::OCL_Autoreleasing:
    S.Diag(AL.getLoc(), diag::warn_objc_precise_lifetime_meaningless)
        << (Lifetime == Qualifiers::OCL_Autoreleasing);
    break;
  }

  D->addAttr(::new (S.Context) ObjCPreciseLifetimeAttr(S.Context, AL));
}

static void handleSwiftAttrAttr(Sema &S, Decl *D, const ParsedAttr &AL) {
  // Make sure that there is a string literal as the annotation's single
  // argument.
  StringRef Str;
  if (!S.checkStringLiteralArgumentAttr(AL, 0, Str))
    return;

  D->addAttr(::new (S.Context) SwiftAttrAttr(S.Context, AL, Str));
}

static void handleSwiftBridge(Sema &S, Decl *D, const ParsedAttr &AL) {
  // Make sure that there is a string literal as the annotation's single
  // argument.
  StringRef BT;
  if (!S.checkStringLiteralArgumentAttr(AL, 0, BT))
    return;

  // Don't duplicate annotations that are already set.
  if (D->hasAttr<SwiftBridgeAttr>()) {
    S.Diag(AL.getLoc(), diag::warn_duplicate_attribute) << AL;
    return;
  }

  D->addAttr(::new (S.Context) SwiftBridgeAttr(S.Context, AL, BT));
}

static bool isErrorParameter(Sema &S, QualType QT) {
  const auto *PT = QT->getAs<PointerType>();
  if (!PT)
    return false;

  QualType Pointee = PT->getPointeeType();

  // Check for NSError**.
  if (const auto *OPT = Pointee->getAs<ObjCObjectPointerType>())
    if (const auto *ID = OPT->getInterfaceDecl())
      if (ID->getIdentifier() == S.getNSErrorIdent())
        return true;

  // Check for CFError**.
  if (const auto *PT = Pointee->getAs<PointerType>())
    if (const auto *RT = PT->getPointeeType()->getAs<RecordType>())
      if (S.isCFError(RT->getDecl()))
        return true;

  return false;
}

static void handleSwiftError(Sema &S, Decl *D, const ParsedAttr &AL) {
  auto hasErrorParameter = [](Sema &S, Decl *D, const ParsedAttr &AL) -> bool {
    for (unsigned I = 0, E = getFunctionOrMethodNumParams(D); I != E; ++I) {
      if (isErrorParameter(S, getFunctionOrMethodParamType(D, I)))
        return true;
    }

    S.Diag(AL.getLoc(), diag::err_attr_swift_error_no_error_parameter)
        << AL << isa<ObjCMethodDecl>(D);
    return false;
  };

  auto hasPointerResult = [](Sema &S, Decl *D, const ParsedAttr &AL) -> bool {
    // - C, ObjC, and block pointers are definitely okay.
    // - References are definitely not okay.
    // - nullptr_t is weird, but acceptable.
    QualType RT = getFunctionOrMethodResultType(D);
    if (RT->hasPointerRepresentation() && !RT->isReferenceType())
      return true;

    S.Diag(AL.getLoc(), diag::err_attr_swift_error_return_type)
        << AL << AL.getArgAsIdent(0)->Ident->getName() << isa<ObjCMethodDecl>(D)
        << /*pointer*/ 1;
    return false;
  };

  auto hasIntegerResult = [](Sema &S, Decl *D, const ParsedAttr &AL) -> bool {
    QualType RT = getFunctionOrMethodResultType(D);
    if (RT->isIntegralType(S.Context))
      return true;

    S.Diag(AL.getLoc(), diag::err_attr_swift_error_return_type)
        << AL << AL.getArgAsIdent(0)->Ident->getName() << isa<ObjCMethodDecl>(D)
        << /*integral*/ 0;
    return false;
  };

  if (D->isInvalidDecl())
    return;

  IdentifierLoc *Loc = AL.getArgAsIdent(0);
  SwiftErrorAttr::ConventionKind Convention;
  if (!SwiftErrorAttr::ConvertStrToConventionKind(Loc->Ident->getName(),
                                                  Convention)) {
    S.Diag(AL.getLoc(), diag::warn_attribute_type_not_supported)
        << AL << Loc->Ident;
    return;
  }

  switch (Convention) {
  case SwiftErrorAttr::None:
    // No additional validation required.
    break;

  case SwiftErrorAttr::NonNullError:
    if (!hasErrorParameter(S, D, AL))
      return;
    break;

  case SwiftErrorAttr::NullResult:
    if (!hasErrorParameter(S, D, AL) || !hasPointerResult(S, D, AL))
      return;
    break;

  case SwiftErrorAttr::NonZeroResult:
  case SwiftErrorAttr::ZeroResult:
    if (!hasErrorParameter(S, D, AL) || !hasIntegerResult(S, D, AL))
      return;
    break;
  }

  D->addAttr(::new (S.Context) SwiftErrorAttr(S.Context, AL, Convention));
}

// For a function, this will validate a compound Swift name, e.g.
// <code>init(foo:bar:baz:)</code> or <code>controllerForName(_:)</code>, and
// the function will output the number of parameter names, and whether this is a
// single-arg initializer.
//
// For a type, enum constant, property, or variable declaration, this will
// validate either a simple identifier, or a qualified
// <code>context.identifier</code> name.
static bool
validateSwiftFunctionName(Sema &S, const ParsedAttr &AL, SourceLocation Loc,
                          StringRef Name, unsigned &SwiftParamCount,
                          bool &IsSingleParamInit) {
  SwiftParamCount = 0;
  IsSingleParamInit = false;

  // Check whether this will be mapped to a getter or setter of a property.
  bool IsGetter = false, IsSetter = false;
  if (Name.startswith("getter:")) {
    IsGetter = true;
    Name = Name.substr(7);
  } else if (Name.startswith("setter:")) {
    IsSetter = true;
    Name = Name.substr(7);
  }

  if (Name.back() != ')') {
    S.Diag(Loc, diag::warn_attr_swift_name_function) << AL;
    return false;
  }

  bool IsMember = false;
  StringRef ContextName, BaseName, Parameters;

  std::tie(BaseName, Parameters) = Name.split('(');

  // Split at the first '.', if it exists, which separates the context name
  // from the base name.
  std::tie(ContextName, BaseName) = BaseName.split('.');
  if (BaseName.empty()) {
    BaseName = ContextName;
    ContextName = StringRef();
  } else if (ContextName.empty() || !isValidIdentifier(ContextName)) {
    S.Diag(Loc, diag::warn_attr_swift_name_invalid_identifier)
        << AL << /*context*/ 1;
    return false;
  } else {
    IsMember = true;
  }

  if (!isValidIdentifier(BaseName) || BaseName == "_") {
    S.Diag(Loc, diag::warn_attr_swift_name_invalid_identifier)
        << AL << /*basename*/ 0;
    return false;
  }

  bool IsSubscript = BaseName == "subscript";
  // A subscript accessor must be a getter or setter.
  if (IsSubscript && !IsGetter && !IsSetter) {
    S.Diag(Loc, diag::warn_attr_swift_name_subscript_invalid_parameter)
        << AL << /* getter or setter */ 0;
    return false;
  }

  if (Parameters.empty()) {
    S.Diag(Loc, diag::warn_attr_swift_name_missing_parameters) << AL;
    return false;
  }

  assert(Parameters.back() == ')' && "expected ')'");
  Parameters = Parameters.drop_back(); // ')'

  if (Parameters.empty()) {
    // Setters and subscripts must have at least one parameter.
    if (IsSubscript) {
      S.Diag(Loc, diag::warn_attr_swift_name_subscript_invalid_parameter)
          << AL << /* have at least one parameter */1;
      return false;
    }

    if (IsSetter) {
      S.Diag(Loc, diag::warn_attr_swift_name_setter_parameters) << AL;
      return false;
    }

    return true;
  }

  if (Parameters.back() != ':') {
    S.Diag(Loc, diag::warn_attr_swift_name_function) << AL;
    return false;
  }

  StringRef CurrentParam;
  llvm::Optional<unsigned> SelfLocation;
  unsigned NewValueCount = 0;
  llvm::Optional<unsigned> NewValueLocation;
  do {
    std::tie(CurrentParam, Parameters) = Parameters.split(':');

    if (!isValidIdentifier(CurrentParam)) {
      S.Diag(Loc, diag::warn_attr_swift_name_invalid_identifier)
          << AL << /*parameter*/2;
      return false;
    }

    if (IsMember && CurrentParam == "self") {
      // "self" indicates the "self" argument for a member.

      // More than one "self"?
      if (SelfLocation) {
        S.Diag(Loc, diag::warn_attr_swift_name_multiple_selfs) << AL;
        return false;
      }

      // The "self" location is the current parameter.
      SelfLocation = SwiftParamCount;
    } else if (CurrentParam == "newValue") {
      // "newValue" indicates the "newValue" argument for a setter.

      // There should only be one 'newValue', but it's only significant for
      // subscript accessors, so don't error right away.
      ++NewValueCount;

      NewValueLocation = SwiftParamCount;
    }

    ++SwiftParamCount;
  } while (!Parameters.empty());

  // Only instance subscripts are currently supported.
  if (IsSubscript && !SelfLocation) {
    S.Diag(Loc, diag::warn_attr_swift_name_subscript_invalid_parameter)
        << AL << /*have a 'self:' parameter*/2;
    return false;
  }

  IsSingleParamInit =
        SwiftParamCount == 1 && BaseName == "init" && CurrentParam != "_";

  // Check the number of parameters for a getter/setter.
  if (IsGetter || IsSetter) {
    // Setters have one parameter for the new value.
    unsigned NumExpectedParams = IsGetter ? 0 : 1;
    unsigned ParamDiag =
        IsGetter ? diag::warn_attr_swift_name_getter_parameters
                 : diag::warn_attr_swift_name_setter_parameters;

    // Instance methods have one parameter for "self".
    if (SelfLocation)
      ++NumExpectedParams;

    // Subscripts may have additional parameters beyond the expected params for
    // the index.
    if (IsSubscript) {
      if (SwiftParamCount < NumExpectedParams) {
        S.Diag(Loc, ParamDiag) << AL;
        return false;
      }

      // A subscript setter must explicitly label its newValue parameter to
      // distinguish it from index parameters.
      if (IsSetter) {
        if (!NewValueLocation) {
          S.Diag(Loc, diag::warn_attr_swift_name_subscript_setter_no_newValue)
              << AL;
          return false;
        }
        if (NewValueCount > 1) {
          S.Diag(Loc, diag::warn_attr_swift_name_subscript_setter_multiple_newValues)
              << AL;
          return false;
        }
      } else {
        // Subscript getters should have no 'newValue:' parameter.
        if (NewValueLocation) {
          S.Diag(Loc, diag::warn_attr_swift_name_subscript_getter_newValue)
              << AL;
          return false;
        }
      }
    } else {
      // Property accessors must have exactly the number of expected params.
      if (SwiftParamCount != NumExpectedParams) {
        S.Diag(Loc, ParamDiag) << AL;
        return false;
      }
    }
  }

  return true;
}

bool Sema::DiagnoseSwiftName(Decl *D, StringRef Name, SourceLocation Loc,
                             const ParsedAttr &AL, bool IsAsync) {
  if (isa<ObjCMethodDecl>(D) || isa<FunctionDecl>(D)) {
    ArrayRef<ParmVarDecl*> Params;
    unsigned ParamCount;

    if (const auto *Method = dyn_cast<ObjCMethodDecl>(D)) {
      ParamCount = Method->getSelector().getNumArgs();
      Params = Method->parameters().slice(0, ParamCount);
    } else {
      const auto *F = cast<FunctionDecl>(D);

      ParamCount = F->getNumParams();
      Params = F->parameters();

      if (!F->hasWrittenPrototype()) {
        Diag(Loc, diag::warn_attribute_wrong_decl_type) << AL
            << ExpectedFunctionWithProtoType;
        return false;
      }
    }

    // The async name drops the last callback parameter.
    if (IsAsync) {
      if (ParamCount == 0) {
        Diag(Loc, diag::warn_attr_swift_name_decl_missing_params)
            << AL << isa<ObjCMethodDecl>(D);
        return false;
      }
      ParamCount -= 1;
    }

    unsigned SwiftParamCount;
    bool IsSingleParamInit;
    if (!validateSwiftFunctionName(*this, AL, Loc, Name,
                                   SwiftParamCount, IsSingleParamInit))
      return false;

    bool ParamCountValid;
    if (SwiftParamCount == ParamCount) {
      ParamCountValid = true;
    } else if (SwiftParamCount > ParamCount) {
      ParamCountValid = IsSingleParamInit && ParamCount == 0;
    } else {
      // We have fewer Swift parameters than Objective-C parameters, but that
      // might be because we've transformed some of them. Check for potential
      // "out" parameters and err on the side of not warning.
      unsigned MaybeOutParamCount =
          std::count_if(Params.begin(), Params.end(),
                        [](const ParmVarDecl *Param) -> bool {
        QualType ParamTy = Param->getType();
        if (ParamTy->isReferenceType() || ParamTy->isPointerType())
          return !ParamTy->getPointeeType().isConstQualified();
        return false;
      });

      ParamCountValid = SwiftParamCount + MaybeOutParamCount >= ParamCount;
    }

    if (!ParamCountValid) {
      Diag(Loc, diag::warn_attr_swift_name_num_params)
          << (SwiftParamCount > ParamCount) << AL << ParamCount
          << SwiftParamCount;
      return false;
    }
  } else if ((isa<EnumConstantDecl>(D) || isa<ObjCProtocolDecl>(D) ||
              isa<ObjCInterfaceDecl>(D) || isa<ObjCPropertyDecl>(D) ||
              isa<VarDecl>(D) || isa<TypedefNameDecl>(D) || isa<TagDecl>(D) ||
              isa<IndirectFieldDecl>(D) || isa<FieldDecl>(D)) &&
             !IsAsync) {
    StringRef ContextName, BaseName;

    std::tie(ContextName, BaseName) = Name.split('.');
    if (BaseName.empty()) {
      BaseName = ContextName;
      ContextName = StringRef();
    } else if (!isValidIdentifier(ContextName)) {
      Diag(Loc, diag::warn_attr_swift_name_invalid_identifier) << AL
          << /*context*/1;
      return false;
    }

    if (!isValidIdentifier(BaseName)) {
      Diag(Loc, diag::warn_attr_swift_name_invalid_identifier) << AL
          << /*basename*/0;
      return false;
    }
  } else {
    Diag(Loc, diag::warn_attr_swift_name_decl_kind) << AL;
    return false;
  }
  return true;
}

static void handleSwiftName(Sema &S, Decl *D, const ParsedAttr &AL) {
  StringRef Name;
  SourceLocation Loc;
  if (!S.checkStringLiteralArgumentAttr(AL, 0, Name, &Loc))
    return;

  if (!S.DiagnoseSwiftName(D, Name, Loc, AL, /*IsAsync=*/false))
    return;

  D->addAttr(::new (S.Context) SwiftNameAttr(S.Context, AL, Name));
}

static void handleSwiftAsyncName(Sema &S, Decl *D, const ParsedAttr &AL) {
  StringRef Name;
  SourceLocation Loc;
  if (!S.checkStringLiteralArgumentAttr(AL, 0, Name, &Loc))
    return;

  if (!S.DiagnoseSwiftName(D, Name, Loc, AL, /*IsAsync=*/true))
    return;

  D->addAttr(::new (S.Context) SwiftAsyncNameAttr(S.Context, AL, Name));
}

static void handleSwiftNewType(Sema &S, Decl *D, const ParsedAttr &AL) {
  // Make sure that there is an identifier as the annotation's single argument.
  if (!checkAttributeNumArgs(S, AL, 1))
    return;

  if (!AL.isArgIdent(0)) {
    S.Diag(AL.getLoc(), diag::err_attribute_argument_type)
        << AL << AANT_ArgumentIdentifier;
    return;
  }

  SwiftNewTypeAttr::NewtypeKind Kind;
  IdentifierInfo *II = AL.getArgAsIdent(0)->Ident;
  if (!SwiftNewTypeAttr::ConvertStrToNewtypeKind(II->getName(), Kind)) {
    S.Diag(AL.getLoc(), diag::warn_attribute_type_not_supported) << AL << II;
    return;
  }

  if (!isa<TypedefNameDecl>(D)) {
    S.Diag(AL.getLoc(), diag::warn_attribute_wrong_decl_type_str)
        << AL << "typedefs";
    return;
  }

  D->addAttr(::new (S.Context) SwiftNewTypeAttr(S.Context, AL, Kind));
}

static void handleSwiftAsyncAttr(Sema &S, Decl *D, const ParsedAttr &AL) {
  if (!AL.isArgIdent(0)) {
    S.Diag(AL.getLoc(), diag::err_attribute_argument_n_type)
        << AL << 1 << AANT_ArgumentIdentifier;
    return;
  }

  SwiftAsyncAttr::Kind Kind;
  IdentifierInfo *II = AL.getArgAsIdent(0)->Ident;
  if (!SwiftAsyncAttr::ConvertStrToKind(II->getName(), Kind)) {
    S.Diag(AL.getLoc(), diag::err_swift_async_no_access) << AL << II;
    return;
  }

  ParamIdx Idx;
  if (Kind == SwiftAsyncAttr::None) {
    // If this is 'none', then there shouldn't be any additional arguments.
    if (!checkAttributeNumArgs(S, AL, 1))
      return;
  } else {
    // Non-none swift_async requires a completion handler index argument.
    if (!checkAttributeNumArgs(S, AL, 2))
      return;

    Expr *HandlerIdx = AL.getArgAsExpr(1);
    if (!checkFunctionOrMethodParameterIndex(S, D, AL, 2, HandlerIdx, Idx))
      return;

    const ParmVarDecl *CompletionBlock =
        getFunctionOrMethodParam(D, Idx.getASTIndex());
    QualType CompletionBlockType = CompletionBlock->getType();
    if (!CompletionBlockType->isBlockPointerType()) {
      S.Diag(CompletionBlock->getLocation(),
             diag::err_swift_async_bad_block_type)
          << CompletionBlock->getType();
      return;
    }
    QualType BlockTy =
        CompletionBlockType->getAs<BlockPointerType>()->getPointeeType();
    if (!BlockTy->getAs<FunctionType>()->getReturnType()->isVoidType()) {
      S.Diag(CompletionBlock->getLocation(),
             diag::err_swift_async_bad_block_type)
          << CompletionBlock->getType();
      return;
    }
  }

  D->addAttr(::new (S.Context) SwiftAsyncAttr(S.Context, AL, Kind, Idx));
}

//===----------------------------------------------------------------------===//
// Microsoft specific attribute handlers.
//===----------------------------------------------------------------------===//

UuidAttr *Sema::mergeUuidAttr(Decl *D, const AttributeCommonInfo &CI,
                              StringRef UuidAsWritten, MSGuidDecl *GuidDecl) {
  if (const auto *UA = D->getAttr<UuidAttr>()) {
    if (declaresSameEntity(UA->getGuidDecl(), GuidDecl))
      return nullptr;
    if (!UA->getGuid().empty()) {
      Diag(UA->getLocation(), diag::err_mismatched_uuid);
      Diag(CI.getLoc(), diag::note_previous_uuid);
      D->dropAttr<UuidAttr>();
    }
  }

  return ::new (Context) UuidAttr(Context, CI, UuidAsWritten, GuidDecl);
}

static void handleUuidAttr(Sema &S, Decl *D, const ParsedAttr &AL) {
  if (!S.LangOpts.CPlusPlus) {
    S.Diag(AL.getLoc(), diag::err_attribute_not_supported_in_lang)
        << AL << AttributeLangSupport::C;
    return;
  }

  StringRef OrigStrRef;
  SourceLocation LiteralLoc;
  if (!S.checkStringLiteralArgumentAttr(AL, 0, OrigStrRef, &LiteralLoc))
    return;

  // GUID format is "XXXXXXXX-XXXX-XXXX-XXXX-XXXXXXXXXXXX" or
  // "{XXXXXXXX-XXXX-XXXX-XXXX-XXXXXXXXXXXX}", normalize to the former.
  StringRef StrRef = OrigStrRef;
  if (StrRef.size() == 38 && StrRef.front() == '{' && StrRef.back() == '}')
    StrRef = StrRef.drop_front().drop_back();

  // Validate GUID length.
  if (StrRef.size() != 36) {
    S.Diag(LiteralLoc, diag::err_attribute_uuid_malformed_guid);
    return;
  }

  for (unsigned i = 0; i < 36; ++i) {
    if (i == 8 || i == 13 || i == 18 || i == 23) {
      if (StrRef[i] != '-') {
        S.Diag(LiteralLoc, diag::err_attribute_uuid_malformed_guid);
        return;
      }
    } else if (!isHexDigit(StrRef[i])) {
      S.Diag(LiteralLoc, diag::err_attribute_uuid_malformed_guid);
      return;
    }
  }

  // Convert to our parsed format and canonicalize.
  MSGuidDecl::Parts Parsed;
  StrRef.substr(0, 8).getAsInteger(16, Parsed.Part1);
  StrRef.substr(9, 4).getAsInteger(16, Parsed.Part2);
  StrRef.substr(14, 4).getAsInteger(16, Parsed.Part3);
  for (unsigned i = 0; i != 8; ++i)
    StrRef.substr(19 + 2 * i + (i >= 2 ? 1 : 0), 2)
        .getAsInteger(16, Parsed.Part4And5[i]);
  MSGuidDecl *Guid = S.Context.getMSGuidDecl(Parsed);

  // FIXME: It'd be nice to also emit a fixit removing uuid(...) (and, if it's
  // the only thing in the [] list, the [] too), and add an insertion of
  // __declspec(uuid(...)).  But sadly, neither the SourceLocs of the commas
  // separating attributes nor of the [ and the ] are in the AST.
  // Cf "SourceLocations of attribute list delimiters - [[ ... , ... ]] etc"
  // on cfe-dev.
  if (AL.isMicrosoftAttribute()) // Check for [uuid(...)] spelling.
    S.Diag(AL.getLoc(), diag::warn_atl_uuid_deprecated);

  UuidAttr *UA = S.mergeUuidAttr(D, AL, OrigStrRef, Guid);
  if (UA)
    D->addAttr(UA);
}

static void handleMSInheritanceAttr(Sema &S, Decl *D, const ParsedAttr &AL) {
  if (!S.LangOpts.CPlusPlus) {
    S.Diag(AL.getLoc(), diag::err_attribute_not_supported_in_lang)
        << AL << AttributeLangSupport::C;
    return;
  }
  MSInheritanceAttr *IA = S.mergeMSInheritanceAttr(
      D, AL, /*BestCase=*/true, (MSInheritanceModel)AL.getSemanticSpelling());
  if (IA) {
    D->addAttr(IA);
    S.Consumer.AssignInheritanceModel(cast<CXXRecordDecl>(D));
  }
}

static void handleDeclspecThreadAttr(Sema &S, Decl *D, const ParsedAttr &AL) {
  const auto *VD = cast<VarDecl>(D);
  if (!S.Context.getTargetInfo().isTLSSupported()) {
    S.Diag(AL.getLoc(), diag::err_thread_unsupported);
    return;
  }
  if (VD->getTSCSpec() != TSCS_unspecified) {
    S.Diag(AL.getLoc(), diag::err_declspec_thread_on_thread_variable);
    return;
  }
  if (VD->hasLocalStorage()) {
    S.Diag(AL.getLoc(), diag::err_thread_non_global) << "__declspec(thread)";
    return;
  }
  D->addAttr(::new (S.Context) ThreadAttr(S.Context, AL));
}

static void handleAbiTagAttr(Sema &S, Decl *D, const ParsedAttr &AL) {
  SmallVector<StringRef, 4> Tags;
  for (unsigned I = 0, E = AL.getNumArgs(); I != E; ++I) {
    StringRef Tag;
    if (!S.checkStringLiteralArgumentAttr(AL, I, Tag))
      return;
    Tags.push_back(Tag);
  }

  if (const auto *NS = dyn_cast<NamespaceDecl>(D)) {
    if (!NS->isInline()) {
      S.Diag(AL.getLoc(), diag::warn_attr_abi_tag_namespace) << 0;
      return;
    }
    if (NS->isAnonymousNamespace()) {
      S.Diag(AL.getLoc(), diag::warn_attr_abi_tag_namespace) << 1;
      return;
    }
    if (AL.getNumArgs() == 0)
      Tags.push_back(NS->getName());
  } else if (!checkAttributeAtLeastNumArgs(S, AL, 1))
    return;

  // Store tags sorted and without duplicates.
  llvm::sort(Tags);
  Tags.erase(std::unique(Tags.begin(), Tags.end()), Tags.end());

  D->addAttr(::new (S.Context)
                 AbiTagAttr(S.Context, AL, Tags.data(), Tags.size()));
}

static void handleARMInterruptAttr(Sema &S, Decl *D, const ParsedAttr &AL) {
  // Check the attribute arguments.
  if (AL.getNumArgs() > 1) {
    S.Diag(AL.getLoc(), diag::err_attribute_too_many_arguments) << AL << 1;
    return;
  }

  StringRef Str;
  SourceLocation ArgLoc;

  if (AL.getNumArgs() == 0)
    Str = "";
  else if (!S.checkStringLiteralArgumentAttr(AL, 0, Str, &ArgLoc))
    return;

  ARMInterruptAttr::InterruptType Kind;
  if (!ARMInterruptAttr::ConvertStrToInterruptType(Str, Kind)) {
    S.Diag(AL.getLoc(), diag::warn_attribute_type_not_supported) << AL << Str
                                                                 << ArgLoc;
    return;
  }

  D->addAttr(::new (S.Context) ARMInterruptAttr(S.Context, AL, Kind));
}

static void handleMSP430InterruptAttr(Sema &S, Decl *D, const ParsedAttr &AL) {
  // MSP430 'interrupt' attribute is applied to
  // a function with no parameters and void return type.
  if (!isFunctionOrMethod(D)) {
    S.Diag(D->getLocation(), diag::warn_attribute_wrong_decl_type)
        << "'interrupt'" << ExpectedFunctionOrMethod;
    return;
  }

  if (hasFunctionProto(D) && getFunctionOrMethodNumParams(D) != 0) {
    S.Diag(D->getLocation(), diag::warn_interrupt_attribute_invalid)
        << /*MSP430*/ 1 << 0;
    return;
  }

  if (!getFunctionOrMethodResultType(D)->isVoidType()) {
    S.Diag(D->getLocation(), diag::warn_interrupt_attribute_invalid)
        << /*MSP430*/ 1 << 1;
    return;
  }

  // The attribute takes one integer argument.
  if (!checkAttributeNumArgs(S, AL, 1))
    return;

  if (!AL.isArgExpr(0)) {
    S.Diag(AL.getLoc(), diag::err_attribute_argument_type)
        << AL << AANT_ArgumentIntegerConstant;
    return;
  }

  Expr *NumParamsExpr = static_cast<Expr *>(AL.getArgAsExpr(0));
  Optional<llvm::APSInt> NumParams = llvm::APSInt(32);
  if (!(NumParams = NumParamsExpr->getIntegerConstantExpr(S.Context))) {
    S.Diag(AL.getLoc(), diag::err_attribute_argument_type)
        << AL << AANT_ArgumentIntegerConstant
        << NumParamsExpr->getSourceRange();
    return;
  }
  // The argument should be in range 0..63.
  unsigned Num = NumParams->getLimitedValue(255);
  if (Num > 63) {
    S.Diag(AL.getLoc(), diag::err_attribute_argument_out_of_bounds)
        << AL << (int)NumParams->getSExtValue()
        << NumParamsExpr->getSourceRange();
    return;
  }

  D->addAttr(::new (S.Context) MSP430InterruptAttr(S.Context, AL, Num));
  D->addAttr(UsedAttr::CreateImplicit(S.Context));
}

static void handleMipsInterruptAttr(Sema &S, Decl *D, const ParsedAttr &AL) {
  // Only one optional argument permitted.
  if (AL.getNumArgs() > 1) {
    S.Diag(AL.getLoc(), diag::err_attribute_too_many_arguments) << AL << 1;
    return;
  }

  StringRef Str;
  SourceLocation ArgLoc;

  if (AL.getNumArgs() == 0)
    Str = "";
  else if (!S.checkStringLiteralArgumentAttr(AL, 0, Str, &ArgLoc))
    return;

  // Semantic checks for a function with the 'interrupt' attribute for MIPS:
  // a) Must be a function.
  // b) Must have no parameters.
  // c) Must have the 'void' return type.
  // d) Cannot have the 'mips16' attribute, as that instruction set
  //    lacks the 'eret' instruction.
  // e) The attribute itself must either have no argument or one of the
  //    valid interrupt types, see [MipsInterruptDocs].

  if (!isFunctionOrMethod(D)) {
    S.Diag(D->getLocation(), diag::warn_attribute_wrong_decl_type)
        << "'interrupt'" << ExpectedFunctionOrMethod;
    return;
  }

  if (hasFunctionProto(D) && getFunctionOrMethodNumParams(D) != 0) {
    S.Diag(D->getLocation(), diag::warn_interrupt_attribute_invalid)
        << /*MIPS*/ 0 << 0;
    return;
  }

  if (!getFunctionOrMethodResultType(D)->isVoidType()) {
    S.Diag(D->getLocation(), diag::warn_interrupt_attribute_invalid)
        << /*MIPS*/ 0 << 1;
    return;
  }

  if (checkAttrMutualExclusion<Mips16Attr>(S, D, AL))
    return;

  MipsInterruptAttr::InterruptType Kind;
  if (!MipsInterruptAttr::ConvertStrToInterruptType(Str, Kind)) {
    S.Diag(AL.getLoc(), diag::warn_attribute_type_not_supported)
        << AL << "'" + std::string(Str) + "'";
    return;
  }

  D->addAttr(::new (S.Context) MipsInterruptAttr(S.Context, AL, Kind));
}

static void handleAnyX86InterruptAttr(Sema &S, Decl *D, const ParsedAttr &AL) {
  // Semantic checks for a function with the 'interrupt' attribute.
  // a) Must be a function.
  // b) Must have the 'void' return type.
  // c) Must take 1 or 2 arguments.
  // d) The 1st argument must be a pointer.
  // e) The 2nd argument (if any) must be an unsigned integer.
  if (!isFunctionOrMethod(D) || !hasFunctionProto(D) || isInstanceMethod(D) ||
      CXXMethodDecl::isStaticOverloadedOperator(
          cast<NamedDecl>(D)->getDeclName().getCXXOverloadedOperator())) {
    S.Diag(AL.getLoc(), diag::warn_attribute_wrong_decl_type)
        << AL << ExpectedFunctionWithProtoType;
    return;
  }
  // Interrupt handler must have void return type.
  if (!getFunctionOrMethodResultType(D)->isVoidType()) {
    S.Diag(getFunctionOrMethodResultSourceRange(D).getBegin(),
           diag::err_anyx86_interrupt_attribute)
        << (S.Context.getTargetInfo().getTriple().getArch() == llvm::Triple::x86
                ? 0
                : 1)
        << 0;
    return;
  }
  // Interrupt handler must have 1 or 2 parameters.
  unsigned NumParams = getFunctionOrMethodNumParams(D);
  if (NumParams < 1 || NumParams > 2) {
    S.Diag(D->getBeginLoc(), diag::err_anyx86_interrupt_attribute)
        << (S.Context.getTargetInfo().getTriple().getArch() == llvm::Triple::x86
                ? 0
                : 1)
        << 1;
    return;
  }
  // The first argument must be a pointer.
  if (!getFunctionOrMethodParamType(D, 0)->isPointerType()) {
    S.Diag(getFunctionOrMethodParamRange(D, 0).getBegin(),
           diag::err_anyx86_interrupt_attribute)
        << (S.Context.getTargetInfo().getTriple().getArch() == llvm::Triple::x86
                ? 0
                : 1)
        << 2;
    return;
  }
  // The second argument, if present, must be an unsigned integer.
  unsigned TypeSize =
      S.Context.getTargetInfo().getTriple().getArch() == llvm::Triple::x86_64
          ? 64
          : 32;
  if (NumParams == 2 &&
      (!getFunctionOrMethodParamType(D, 1)->isUnsignedIntegerType() ||
       S.Context.getTypeSize(getFunctionOrMethodParamType(D, 1)) != TypeSize)) {
    S.Diag(getFunctionOrMethodParamRange(D, 1).getBegin(),
           diag::err_anyx86_interrupt_attribute)
        << (S.Context.getTargetInfo().getTriple().getArch() == llvm::Triple::x86
                ? 0
                : 1)
        << 3 << S.Context.getIntTypeForBitwidth(TypeSize, /*Signed=*/false);
    return;
  }
  D->addAttr(::new (S.Context) AnyX86InterruptAttr(S.Context, AL));
  D->addAttr(UsedAttr::CreateImplicit(S.Context));
}

static void handleAVRInterruptAttr(Sema &S, Decl *D, const ParsedAttr &AL) {
  if (!isFunctionOrMethod(D)) {
    S.Diag(D->getLocation(), diag::warn_attribute_wrong_decl_type)
        << "'interrupt'" << ExpectedFunction;
    return;
  }

  if (!checkAttributeNumArgs(S, AL, 0))
    return;

  handleSimpleAttribute<AVRInterruptAttr>(S, D, AL);
}

static void handleAVRSignalAttr(Sema &S, Decl *D, const ParsedAttr &AL) {
  if (!isFunctionOrMethod(D)) {
    S.Diag(D->getLocation(), diag::warn_attribute_wrong_decl_type)
        << "'signal'" << ExpectedFunction;
    return;
  }

  if (!checkAttributeNumArgs(S, AL, 0))
    return;

  handleSimpleAttribute<AVRSignalAttr>(S, D, AL);
}

static void handleBPFPreserveAIRecord(Sema &S, RecordDecl *RD) {
  // Add preserve_access_index attribute to all fields and inner records.
  for (auto D : RD->decls()) {
    if (D->hasAttr<BPFPreserveAccessIndexAttr>())
      continue;

    D->addAttr(BPFPreserveAccessIndexAttr::CreateImplicit(S.Context));
    if (auto *Rec = dyn_cast<RecordDecl>(D))
      handleBPFPreserveAIRecord(S, Rec);
  }
}

static void handleBPFPreserveAccessIndexAttr(Sema &S, Decl *D,
    const ParsedAttr &AL) {
  auto *Rec = cast<RecordDecl>(D);
  handleBPFPreserveAIRecord(S, Rec);
  Rec->addAttr(::new (S.Context) BPFPreserveAccessIndexAttr(S.Context, AL));
}

static void handleWebAssemblyExportNameAttr(Sema &S, Decl *D, const ParsedAttr &AL) {
  if (!isFunctionOrMethod(D)) {
    S.Diag(D->getLocation(), diag::warn_attribute_wrong_decl_type)
        << "'export_name'" << ExpectedFunction;
    return;
  }

  auto *FD = cast<FunctionDecl>(D);
  if (FD->isThisDeclarationADefinition()) {
    S.Diag(D->getLocation(), diag::err_alias_is_definition) << FD << 0;
    return;
  }

  StringRef Str;
  SourceLocation ArgLoc;
  if (!S.checkStringLiteralArgumentAttr(AL, 0, Str, &ArgLoc))
    return;

  D->addAttr(::new (S.Context) WebAssemblyExportNameAttr(S.Context, AL, Str));
  D->addAttr(UsedAttr::CreateImplicit(S.Context));
}

WebAssemblyImportModuleAttr *
Sema::mergeImportModuleAttr(Decl *D, const WebAssemblyImportModuleAttr &AL) {
  auto *FD = cast<FunctionDecl>(D);

  if (const auto *ExistingAttr = FD->getAttr<WebAssemblyImportModuleAttr>()) {
    if (ExistingAttr->getImportModule() == AL.getImportModule())
      return nullptr;
    Diag(ExistingAttr->getLocation(), diag::warn_mismatched_import) << 0
      << ExistingAttr->getImportModule() << AL.getImportModule();
    Diag(AL.getLoc(), diag::note_previous_attribute);
    return nullptr;
  }
  if (FD->hasBody()) {
    Diag(AL.getLoc(), diag::warn_import_on_definition) << 0;
    return nullptr;
  }
  return ::new (Context) WebAssemblyImportModuleAttr(Context, AL,
                                                     AL.getImportModule());
}

WebAssemblyImportNameAttr *
Sema::mergeImportNameAttr(Decl *D, const WebAssemblyImportNameAttr &AL) {
  auto *FD = cast<FunctionDecl>(D);

  if (const auto *ExistingAttr = FD->getAttr<WebAssemblyImportNameAttr>()) {
    if (ExistingAttr->getImportName() == AL.getImportName())
      return nullptr;
    Diag(ExistingAttr->getLocation(), diag::warn_mismatched_import) << 1
      << ExistingAttr->getImportName() << AL.getImportName();
    Diag(AL.getLoc(), diag::note_previous_attribute);
    return nullptr;
  }
  if (FD->hasBody()) {
    Diag(AL.getLoc(), diag::warn_import_on_definition) << 1;
    return nullptr;
  }
  return ::new (Context) WebAssemblyImportNameAttr(Context, AL,
                                                   AL.getImportName());
}

static void
handleWebAssemblyImportModuleAttr(Sema &S, Decl *D, const ParsedAttr &AL) {
  auto *FD = cast<FunctionDecl>(D);

  StringRef Str;
  SourceLocation ArgLoc;
  if (!S.checkStringLiteralArgumentAttr(AL, 0, Str, &ArgLoc))
    return;
  if (FD->hasBody()) {
    S.Diag(AL.getLoc(), diag::warn_import_on_definition) << 0;
    return;
  }

  FD->addAttr(::new (S.Context)
                  WebAssemblyImportModuleAttr(S.Context, AL, Str));
}

static void
handleWebAssemblyImportNameAttr(Sema &S, Decl *D, const ParsedAttr &AL) {
  auto *FD = cast<FunctionDecl>(D);

  StringRef Str;
  SourceLocation ArgLoc;
  if (!S.checkStringLiteralArgumentAttr(AL, 0, Str, &ArgLoc))
    return;
  if (FD->hasBody()) {
    S.Diag(AL.getLoc(), diag::warn_import_on_definition) << 1;
    return;
  }

  FD->addAttr(::new (S.Context) WebAssemblyImportNameAttr(S.Context, AL, Str));
}

static void handleRISCVInterruptAttr(Sema &S, Decl *D,
                                     const ParsedAttr &AL) {
  // Warn about repeated attributes.
  if (const auto *A = D->getAttr<RISCVInterruptAttr>()) {
    S.Diag(AL.getRange().getBegin(),
      diag::warn_riscv_repeated_interrupt_attribute);
    S.Diag(A->getLocation(), diag::note_riscv_repeated_interrupt_attribute);
    return;
  }

  // Check the attribute argument. Argument is optional.
  if (!checkAttributeAtMostNumArgs(S, AL, 1))
    return;

  StringRef Str;
  SourceLocation ArgLoc;

  // 'machine'is the default interrupt mode.
  if (AL.getNumArgs() == 0)
    Str = "machine";
  else if (!S.checkStringLiteralArgumentAttr(AL, 0, Str, &ArgLoc))
    return;

  // Semantic checks for a function with the 'interrupt' attribute:
  // - Must be a function.
  // - Must have no parameters.
  // - Must have the 'void' return type.
  // - The attribute itself must either have no argument or one of the
  //   valid interrupt types, see [RISCVInterruptDocs].

  if (D->getFunctionType() == nullptr) {
    S.Diag(D->getLocation(), diag::warn_attribute_wrong_decl_type)
      << "'interrupt'" << ExpectedFunction;
    return;
  }

  if (hasFunctionProto(D) && getFunctionOrMethodNumParams(D) != 0) {
    S.Diag(D->getLocation(), diag::warn_interrupt_attribute_invalid)
      << /*RISC-V*/ 2 << 0;
    return;
  }

  if (!getFunctionOrMethodResultType(D)->isVoidType()) {
    S.Diag(D->getLocation(), diag::warn_interrupt_attribute_invalid)
      << /*RISC-V*/ 2 << 1;
    return;
  }

  RISCVInterruptAttr::InterruptType Kind;
  if (!RISCVInterruptAttr::ConvertStrToInterruptType(Str, Kind)) {
    S.Diag(AL.getLoc(), diag::warn_attribute_type_not_supported) << AL << Str
                                                                 << ArgLoc;
    return;
  }

  D->addAttr(::new (S.Context) RISCVInterruptAttr(S.Context, AL, Kind));
}

static void handleInterruptAttr(Sema &S, Decl *D, const ParsedAttr &AL) {
  // Dispatch the interrupt attribute based on the current target.
  switch (S.Context.getTargetInfo().getTriple().getArch()) {
  case llvm::Triple::msp430:
    handleMSP430InterruptAttr(S, D, AL);
    break;
  case llvm::Triple::mipsel:
  case llvm::Triple::mips:
    handleMipsInterruptAttr(S, D, AL);
    break;
  case llvm::Triple::x86:
  case llvm::Triple::x86_64:
    handleAnyX86InterruptAttr(S, D, AL);
    break;
  case llvm::Triple::avr:
    handleAVRInterruptAttr(S, D, AL);
    break;
  case llvm::Triple::riscv32:
  case llvm::Triple::riscv64:
    handleRISCVInterruptAttr(S, D, AL);
    break;
  default:
    handleARMInterruptAttr(S, D, AL);
    break;
  }
}

static bool
checkAMDGPUFlatWorkGroupSizeArguments(Sema &S, Expr *MinExpr, Expr *MaxExpr,
                                      const AMDGPUFlatWorkGroupSizeAttr &Attr) {
  // Accept template arguments for now as they depend on something else.
  // We'll get to check them when they eventually get instantiated.
  if (MinExpr->isValueDependent() || MaxExpr->isValueDependent())
    return false;

  uint32_t Min = 0;
  if (!checkUInt32Argument(S, Attr, MinExpr, Min, 0))
    return true;

  uint32_t Max = 0;
  if (!checkUInt32Argument(S, Attr, MaxExpr, Max, 1))
    return true;

  if (Min == 0 && Max != 0) {
    S.Diag(Attr.getLocation(), diag::err_attribute_argument_invalid)
        << &Attr << 0;
    return true;
  }
  if (Min > Max) {
    S.Diag(Attr.getLocation(), diag::err_attribute_argument_invalid)
        << &Attr << 1;
    return true;
  }

  return false;
}

void Sema::addAMDGPUFlatWorkGroupSizeAttr(Decl *D,
                                          const AttributeCommonInfo &CI,
                                          Expr *MinExpr, Expr *MaxExpr) {
  AMDGPUFlatWorkGroupSizeAttr TmpAttr(Context, CI, MinExpr, MaxExpr);

  if (checkAMDGPUFlatWorkGroupSizeArguments(*this, MinExpr, MaxExpr, TmpAttr))
    return;

  D->addAttr(::new (Context)
                 AMDGPUFlatWorkGroupSizeAttr(Context, CI, MinExpr, MaxExpr));
}

static void handleAMDGPUFlatWorkGroupSizeAttr(Sema &S, Decl *D,
                                              const ParsedAttr &AL) {
  Expr *MinExpr = AL.getArgAsExpr(0);
  Expr *MaxExpr = AL.getArgAsExpr(1);

  S.addAMDGPUFlatWorkGroupSizeAttr(D, AL, MinExpr, MaxExpr);
}

static bool checkAMDGPUWavesPerEUArguments(Sema &S, Expr *MinExpr,
                                           Expr *MaxExpr,
                                           const AMDGPUWavesPerEUAttr &Attr) {
  if (S.DiagnoseUnexpandedParameterPack(MinExpr) ||
      (MaxExpr && S.DiagnoseUnexpandedParameterPack(MaxExpr)))
    return true;

  // Accept template arguments for now as they depend on something else.
  // We'll get to check them when they eventually get instantiated.
  if (MinExpr->isValueDependent() || (MaxExpr && MaxExpr->isValueDependent()))
    return false;

  uint32_t Min = 0;
  if (!checkUInt32Argument(S, Attr, MinExpr, Min, 0))
    return true;

  uint32_t Max = 0;
  if (MaxExpr && !checkUInt32Argument(S, Attr, MaxExpr, Max, 1))
    return true;

  if (Min == 0 && Max != 0) {
    S.Diag(Attr.getLocation(), diag::err_attribute_argument_invalid)
        << &Attr << 0;
    return true;
  }
  if (Max != 0 && Min > Max) {
    S.Diag(Attr.getLocation(), diag::err_attribute_argument_invalid)
        << &Attr << 1;
    return true;
  }

  return false;
}

void Sema::addAMDGPUWavesPerEUAttr(Decl *D, const AttributeCommonInfo &CI,
                                   Expr *MinExpr, Expr *MaxExpr) {
  AMDGPUWavesPerEUAttr TmpAttr(Context, CI, MinExpr, MaxExpr);

  if (checkAMDGPUWavesPerEUArguments(*this, MinExpr, MaxExpr, TmpAttr))
    return;

  D->addAttr(::new (Context)
                 AMDGPUWavesPerEUAttr(Context, CI, MinExpr, MaxExpr));
}

static void handleAMDGPUWavesPerEUAttr(Sema &S, Decl *D, const ParsedAttr &AL) {
  if (!checkAttributeAtLeastNumArgs(S, AL, 1) ||
      !checkAttributeAtMostNumArgs(S, AL, 2))
    return;

  Expr *MinExpr = AL.getArgAsExpr(0);
  Expr *MaxExpr = (AL.getNumArgs() > 1) ? AL.getArgAsExpr(1) : nullptr;

  S.addAMDGPUWavesPerEUAttr(D, AL, MinExpr, MaxExpr);
}

static void handleAMDGPUNumSGPRAttr(Sema &S, Decl *D, const ParsedAttr &AL) {
  uint32_t NumSGPR = 0;
  Expr *NumSGPRExpr = AL.getArgAsExpr(0);
  if (!checkUInt32Argument(S, AL, NumSGPRExpr, NumSGPR))
    return;

  D->addAttr(::new (S.Context) AMDGPUNumSGPRAttr(S.Context, AL, NumSGPR));
}

static void handleAMDGPUNumVGPRAttr(Sema &S, Decl *D, const ParsedAttr &AL) {
  uint32_t NumVGPR = 0;
  Expr *NumVGPRExpr = AL.getArgAsExpr(0);
  if (!checkUInt32Argument(S, AL, NumVGPRExpr, NumVGPR))
    return;

  D->addAttr(::new (S.Context) AMDGPUNumVGPRAttr(S.Context, AL, NumVGPR));
}

static void handleX86ForceAlignArgPointerAttr(Sema &S, Decl *D,
                                              const ParsedAttr &AL) {
  // If we try to apply it to a function pointer, don't warn, but don't
  // do anything, either. It doesn't matter anyway, because there's nothing
  // special about calling a force_align_arg_pointer function.
  const auto *VD = dyn_cast<ValueDecl>(D);
  if (VD && VD->getType()->isFunctionPointerType())
    return;
  // Also don't warn on function pointer typedefs.
  const auto *TD = dyn_cast<TypedefNameDecl>(D);
  if (TD && (TD->getUnderlyingType()->isFunctionPointerType() ||
    TD->getUnderlyingType()->isFunctionType()))
    return;
  // Attribute can only be applied to function types.
  if (!isa<FunctionDecl>(D)) {
    S.Diag(AL.getLoc(), diag::warn_attribute_wrong_decl_type)
        << AL << ExpectedFunction;
    return;
  }

  D->addAttr(::new (S.Context) X86ForceAlignArgPointerAttr(S.Context, AL));
}

static void handleLayoutVersion(Sema &S, Decl *D, const ParsedAttr &AL) {
  uint32_t Version;
  Expr *VersionExpr = static_cast<Expr *>(AL.getArgAsExpr(0));
  if (!checkUInt32Argument(S, AL, AL.getArgAsExpr(0), Version))
    return;

  // TODO: Investigate what happens with the next major version of MSVC.
  if (Version != LangOptions::MSVC2015 / 100) {
    S.Diag(AL.getLoc(), diag::err_attribute_argument_out_of_bounds)
        << AL << Version << VersionExpr->getSourceRange();
    return;
  }

  // The attribute expects a "major" version number like 19, but new versions of
  // MSVC have moved to updating the "minor", or less significant numbers, so we
  // have to multiply by 100 now.
  Version *= 100;

  D->addAttr(::new (S.Context) LayoutVersionAttr(S.Context, AL, Version));
}

DLLImportAttr *Sema::mergeDLLImportAttr(Decl *D,
                                        const AttributeCommonInfo &CI) {
  if (D->hasAttr<DLLExportAttr>()) {
    Diag(CI.getLoc(), diag::warn_attribute_ignored) << "'dllimport'";
    return nullptr;
  }

  if (D->hasAttr<DLLImportAttr>())
    return nullptr;

  return ::new (Context) DLLImportAttr(Context, CI);
}

DLLExportAttr *Sema::mergeDLLExportAttr(Decl *D,
                                        const AttributeCommonInfo &CI) {
  if (DLLImportAttr *Import = D->getAttr<DLLImportAttr>()) {
    Diag(Import->getLocation(), diag::warn_attribute_ignored) << Import;
    D->dropAttr<DLLImportAttr>();
  }

  if (D->hasAttr<DLLExportAttr>())
    return nullptr;

  return ::new (Context) DLLExportAttr(Context, CI);
}

static void handleDLLAttr(Sema &S, Decl *D, const ParsedAttr &A) {
  if (isa<ClassTemplatePartialSpecializationDecl>(D) &&
      (S.Context.getTargetInfo().shouldDLLImportComdatSymbols())) {
    S.Diag(A.getRange().getBegin(), diag::warn_attribute_ignored) << A;
    return;
  }

  if (const auto *FD = dyn_cast<FunctionDecl>(D)) {
    if (FD->isInlined() && A.getKind() == ParsedAttr::AT_DLLImport &&
        !(S.Context.getTargetInfo().shouldDLLImportComdatSymbols())) {
      // MinGW doesn't allow dllimport on inline functions.
      S.Diag(A.getRange().getBegin(), diag::warn_attribute_ignored_on_inline)
          << A;
      return;
    }
  }

  if (const auto *MD = dyn_cast<CXXMethodDecl>(D)) {
    if ((S.Context.getTargetInfo().shouldDLLImportComdatSymbols()) &&
        MD->getParent()->isLambda()) {
      S.Diag(A.getRange().getBegin(), diag::err_attribute_dll_lambda) << A;
      return;
    }
  }

  Attr *NewAttr = A.getKind() == ParsedAttr::AT_DLLExport
                      ? (Attr *)S.mergeDLLExportAttr(D, A)
                      : (Attr *)S.mergeDLLImportAttr(D, A);
  if (NewAttr)
    D->addAttr(NewAttr);
}

MSInheritanceAttr *
Sema::mergeMSInheritanceAttr(Decl *D, const AttributeCommonInfo &CI,
                             bool BestCase,
                             MSInheritanceModel Model) {
  if (MSInheritanceAttr *IA = D->getAttr<MSInheritanceAttr>()) {
    if (IA->getInheritanceModel() == Model)
      return nullptr;
    Diag(IA->getLocation(), diag::err_mismatched_ms_inheritance)
        << 1 /*previous declaration*/;
    Diag(CI.getLoc(), diag::note_previous_ms_inheritance);
    D->dropAttr<MSInheritanceAttr>();
  }

  auto *RD = cast<CXXRecordDecl>(D);
  if (RD->hasDefinition()) {
    if (checkMSInheritanceAttrOnDefinition(RD, CI.getRange(), BestCase,
                                           Model)) {
      return nullptr;
    }
  } else {
    if (isa<ClassTemplatePartialSpecializationDecl>(RD)) {
      Diag(CI.getLoc(), diag::warn_ignored_ms_inheritance)
          << 1 /*partial specialization*/;
      return nullptr;
    }
    if (RD->getDescribedClassTemplate()) {
      Diag(CI.getLoc(), diag::warn_ignored_ms_inheritance)
          << 0 /*primary template*/;
      return nullptr;
    }
  }

  return ::new (Context) MSInheritanceAttr(Context, CI, BestCase);
}

static void handleCapabilityAttr(Sema &S, Decl *D, const ParsedAttr &AL) {
  // The capability attributes take a single string parameter for the name of
  // the capability they represent. The lockable attribute does not take any
  // parameters. However, semantically, both attributes represent the same
  // concept, and so they use the same semantic attribute. Eventually, the
  // lockable attribute will be removed.
  //
  // For backward compatibility, any capability which has no specified string
  // literal will be considered a "mutex."
  StringRef N("mutex");
  SourceLocation LiteralLoc;
  if (AL.getKind() == ParsedAttr::AT_Capability &&
      !S.checkStringLiteralArgumentAttr(AL, 0, N, &LiteralLoc))
    return;

  D->addAttr(::new (S.Context) CapabilityAttr(S.Context, AL, N));
}

static void handleAssertCapabilityAttr(Sema &S, Decl *D, const ParsedAttr &AL) {
  SmallVector<Expr*, 1> Args;
  if (!checkLockFunAttrCommon(S, D, AL, Args))
    return;

  D->addAttr(::new (S.Context)
                 AssertCapabilityAttr(S.Context, AL, Args.data(), Args.size()));
}

static void handleAcquireCapabilityAttr(Sema &S, Decl *D,
                                        const ParsedAttr &AL) {
  SmallVector<Expr*, 1> Args;
  if (!checkLockFunAttrCommon(S, D, AL, Args))
    return;

  D->addAttr(::new (S.Context) AcquireCapabilityAttr(S.Context, AL, Args.data(),
                                                     Args.size()));
}

static void handleTryAcquireCapabilityAttr(Sema &S, Decl *D,
                                           const ParsedAttr &AL) {
  SmallVector<Expr*, 2> Args;
  if (!checkTryLockFunAttrCommon(S, D, AL, Args))
    return;

  D->addAttr(::new (S.Context) TryAcquireCapabilityAttr(
      S.Context, AL, AL.getArgAsExpr(0), Args.data(), Args.size()));
}

static void handleReleaseCapabilityAttr(Sema &S, Decl *D,
                                        const ParsedAttr &AL) {
  // Check that all arguments are lockable objects.
  SmallVector<Expr *, 1> Args;
  checkAttrArgsAreCapabilityObjs(S, D, AL, Args, 0, true);

  D->addAttr(::new (S.Context) ReleaseCapabilityAttr(S.Context, AL, Args.data(),
                                                     Args.size()));
}

static void handleRequiresCapabilityAttr(Sema &S, Decl *D,
                                         const ParsedAttr &AL) {
  if (!checkAttributeAtLeastNumArgs(S, AL, 1))
    return;

  // check that all arguments are lockable objects
  SmallVector<Expr*, 1> Args;
  checkAttrArgsAreCapabilityObjs(S, D, AL, Args);
  if (Args.empty())
    return;

  RequiresCapabilityAttr *RCA = ::new (S.Context)
      RequiresCapabilityAttr(S.Context, AL, Args.data(), Args.size());

  D->addAttr(RCA);
}

static void handleDeprecatedAttr(Sema &S, Decl *D, const ParsedAttr &AL) {
  if (const auto *NSD = dyn_cast<NamespaceDecl>(D)) {
    if (NSD->isAnonymousNamespace()) {
      S.Diag(AL.getLoc(), diag::warn_deprecated_anonymous_namespace);
      // Do not want to attach the attribute to the namespace because that will
      // cause confusing diagnostic reports for uses of declarations within the
      // namespace.
      return;
    }
  }

  // Handle the cases where the attribute has a text message.
  StringRef Str, Replacement;
  if (AL.isArgExpr(0) && AL.getArgAsExpr(0) &&
      !S.checkStringLiteralArgumentAttr(AL, 0, Str))
    return;

  // Only support a single optional message for Declspec and CXX11.
  if (AL.isDeclspecAttribute() || AL.isCXX11Attribute())
    checkAttributeAtMostNumArgs(S, AL, 1);
  else if (AL.isArgExpr(1) && AL.getArgAsExpr(1) &&
           !S.checkStringLiteralArgumentAttr(AL, 1, Replacement))
    return;

  if (!S.getLangOpts().CPlusPlus14 && AL.isCXX11Attribute() && !AL.isGNUScope())
    S.Diag(AL.getLoc(), diag::ext_cxx14_attr) << AL;

  D->addAttr(::new (S.Context) DeprecatedAttr(S.Context, AL, Str, Replacement));
}

static bool isGlobalVar(const Decl *D) {
  if (const auto *S = dyn_cast<VarDecl>(D))
    return S->hasGlobalStorage();
  return false;
}

static void handleNoSanitizeAttr(Sema &S, Decl *D, const ParsedAttr &AL) {
  if (!checkAttributeAtLeastNumArgs(S, AL, 1))
    return;

  std::vector<StringRef> Sanitizers;

  for (unsigned I = 0, E = AL.getNumArgs(); I != E; ++I) {
    StringRef SanitizerName;
    SourceLocation LiteralLoc;

    if (!S.checkStringLiteralArgumentAttr(AL, I, SanitizerName, &LiteralLoc))
      return;

    if (parseSanitizerValue(SanitizerName, /*AllowGroups=*/true) ==
        SanitizerMask())
      S.Diag(LiteralLoc, diag::warn_unknown_sanitizer_ignored) << SanitizerName;
    else if (isGlobalVar(D) && SanitizerName != "address")
      S.Diag(D->getLocation(), diag::err_attribute_wrong_decl_type)
          << AL << ExpectedFunctionOrMethod;
    Sanitizers.push_back(SanitizerName);
  }

  D->addAttr(::new (S.Context) NoSanitizeAttr(S.Context, AL, Sanitizers.data(),
                                              Sanitizers.size()));
}

static void handleNoSanitizeSpecificAttr(Sema &S, Decl *D,
                                         const ParsedAttr &AL) {
  StringRef AttrName = AL.getAttrName()->getName();
  normalizeName(AttrName);
  StringRef SanitizerName = llvm::StringSwitch<StringRef>(AttrName)
                                .Case("no_address_safety_analysis", "address")
                                .Case("no_sanitize_address", "address")
                                .Case("no_sanitize_thread", "thread")
                                .Case("no_sanitize_memory", "memory");
  if (isGlobalVar(D) && SanitizerName != "address")
    S.Diag(D->getLocation(), diag::err_attribute_wrong_decl_type)
        << AL << ExpectedFunction;

  // FIXME: Rather than create a NoSanitizeSpecificAttr, this creates a
  // NoSanitizeAttr object; but we need to calculate the correct spelling list
  // index rather than incorrectly assume the index for NoSanitizeSpecificAttr
  // has the same spellings as the index for NoSanitizeAttr. We don't have a
  // general way to "translate" between the two, so this hack attempts to work
  // around the issue with hard-coded indicies. This is critical for calling
  // getSpelling() or prettyPrint() on the resulting semantic attribute object
  // without failing assertions.
  unsigned TranslatedSpellingIndex = 0;
  if (AL.isC2xAttribute() || AL.isCXX11Attribute())
    TranslatedSpellingIndex = 1;

  AttributeCommonInfo Info = AL;
  Info.setAttributeSpellingListIndex(TranslatedSpellingIndex);
  D->addAttr(::new (S.Context)
                 NoSanitizeAttr(S.Context, Info, &SanitizerName, 1));
}

static void handleInternalLinkageAttr(Sema &S, Decl *D, const ParsedAttr &AL) {
  if (InternalLinkageAttr *Internal = S.mergeInternalLinkageAttr(D, AL))
    D->addAttr(Internal);
}

static void handleOpenCLNoSVMAttr(Sema &S, Decl *D, const ParsedAttr &AL) {
  if (S.LangOpts.OpenCLVersion != 200)
    S.Diag(AL.getLoc(), diag::err_attribute_requires_opencl_version)
        << AL << "2.0" << 0;
  else
    S.Diag(AL.getLoc(), diag::warn_opencl_attr_deprecated_ignored) << AL
                                                                   << "2.0";
}

/// Handles semantic checking for features that are common to all attributes,
/// such as checking whether a parameter was properly specified, or the correct
/// number of arguments were passed, etc.
static bool handleCommonAttributeFeatures(Sema &S, Decl *D,
                                          const ParsedAttr &AL) {
  // Several attributes carry different semantics than the parsing requires, so
  // those are opted out of the common argument checks.
  //
  // We also bail on unknown and ignored attributes because those are handled
  // as part of the target-specific handling logic.
  if (AL.getKind() == ParsedAttr::UnknownAttribute)
    return false;
  // Check whether the attribute requires specific language extensions to be
  // enabled.
  if (!AL.diagnoseLangOpts(S))
    return true;
  // Check whether the attribute appertains to the given subject.
  if (!AL.diagnoseAppertainsTo(S, D))
    return true;
  if (AL.hasCustomParsing())
    return false;

  if (AL.getMinArgs() == AL.getMaxArgs()) {
    // If there are no optional arguments, then checking for the argument count
    // is trivial.
    if (!checkAttributeNumArgs(S, AL, AL.getMinArgs()))
      return true;
  } else {
    // There are optional arguments, so checking is slightly more involved.
    if (AL.getMinArgs() &&
        !checkAttributeAtLeastNumArgs(S, AL, AL.getMinArgs()))
      return true;
    else if (!AL.hasVariadicArg() && AL.getMaxArgs() &&
             !checkAttributeAtMostNumArgs(S, AL, AL.getMaxArgs()))
      return true;
  }

  if (S.CheckAttrTarget(AL))
    return true;

  return false;
}

static void handleOpenCLAccessAttr(Sema &S, Decl *D, const ParsedAttr &AL) {
  if (D->isInvalidDecl())
    return;

  // Check if there is only one access qualifier.
  if (D->hasAttr<OpenCLAccessAttr>()) {
    if (D->getAttr<OpenCLAccessAttr>()->getSemanticSpelling() ==
        AL.getSemanticSpelling()) {
      S.Diag(AL.getLoc(), diag::warn_duplicate_declspec)
          << AL.getAttrName()->getName() << AL.getRange();
    } else {
      S.Diag(AL.getLoc(), diag::err_opencl_multiple_access_qualifiers)
          << D->getSourceRange();
      D->setInvalidDecl(true);
      return;
    }
  }

  // OpenCL v2.0 s6.6 - read_write can be used for image types to specify that an
  // image object can be read and written.
  // OpenCL v2.0 s6.13.6 - A kernel cannot read from and write to the same pipe
  // object. Using the read_write (or __read_write) qualifier with the pipe
  // qualifier is a compilation error.
  if (const auto *PDecl = dyn_cast<ParmVarDecl>(D)) {
    const Type *DeclTy = PDecl->getType().getCanonicalType().getTypePtr();
    if (AL.getAttrName()->getName().find("read_write") != StringRef::npos) {
      if ((!S.getLangOpts().OpenCLCPlusPlus &&
           S.getLangOpts().OpenCLVersion < 200) ||
          DeclTy->isPipeType()) {
        S.Diag(AL.getLoc(), diag::err_opencl_invalid_read_write)
            << AL << PDecl->getType() << DeclTy->isImageType();
        D->setInvalidDecl(true);
        return;
      }
    }
  }

  D->addAttr(::new (S.Context) OpenCLAccessAttr(S.Context, AL));
}

static void handleSYCLKernelAttr(Sema &S, Decl *D, const ParsedAttr &AL) {
  // The 'sycl_kernel' attribute applies only to function templates.
  const auto *FD = cast<FunctionDecl>(D);
  const FunctionTemplateDecl *FT = FD->getDescribedFunctionTemplate();
  assert(FT && "Function template is expected");

  // Function template must have at least two template parameters so it
  // can be used in OpenCL kernel generation.
  const TemplateParameterList *TL = FT->getTemplateParameters();
  if (S.LangOpts.SYCLIsDevice && TL->size() < 2) {
    S.Diag(FT->getLocation(), diag::warn_sycl_kernel_num_of_template_params);
    return;
  }

  // The first two template parameters must be typenames.
  for (unsigned I = 0; I < 2 && I < TL->size(); ++I) {
    const NamedDecl *TParam = TL->getParam(I);
    if (isa<NonTypeTemplateParmDecl>(TParam)) {
      S.Diag(FT->getLocation(),
             diag::warn_sycl_kernel_invalid_template_param_type);
      return;
    }
  }

  // Function must have at least one parameter.
  if (getFunctionOrMethodNumParams(D) < 1) {
    S.Diag(FT->getLocation(), diag::warn_sycl_kernel_num_of_function_params);
    return;
  }

  // Function must return void.
  QualType RetTy = getFunctionOrMethodResultType(D);
  if (!RetTy->isVoidType()) {
    S.Diag(FT->getLocation(), diag::warn_sycl_kernel_return_type);
    return;
  }

  handleSimpleAttribute<SYCLKernelAttr>(S, D, AL);
}

static void handleDestroyAttr(Sema &S, Decl *D, const ParsedAttr &A) {
  if (!cast<VarDecl>(D)->hasGlobalStorage()) {
    S.Diag(D->getLocation(), diag::err_destroy_attr_on_non_static_var)
        << (A.getKind() == ParsedAttr::AT_AlwaysDestroy);
    return;
  }

  if (A.getKind() == ParsedAttr::AT_AlwaysDestroy)
    handleSimpleAttributeWithExclusions<AlwaysDestroyAttr, NoDestroyAttr>(S, D, A);
  else
    handleSimpleAttributeWithExclusions<NoDestroyAttr, AlwaysDestroyAttr>(S, D, A);
}

static void handleUninitializedAttr(Sema &S, Decl *D, const ParsedAttr &AL) {
  assert(cast<VarDecl>(D)->getStorageDuration() == SD_Automatic &&
         "uninitialized is only valid on automatic duration variables");
  D->addAttr(::new (S.Context) UninitializedAttr(S.Context, AL));
}

static bool tryMakeVariablePseudoStrong(Sema &S, VarDecl *VD,
                                        bool DiagnoseFailure) {
  QualType Ty = VD->getType();
  if (!Ty->isObjCRetainableType()) {
    if (DiagnoseFailure) {
      S.Diag(VD->getBeginLoc(), diag::warn_ignored_objc_externally_retained)
          << 0;
    }
    return false;
  }

  Qualifiers::ObjCLifetime LifetimeQual = Ty.getQualifiers().getObjCLifetime();

  // Sema::inferObjCARCLifetime must run after processing decl attributes
  // (because __block lowers to an attribute), so if the lifetime hasn't been
  // explicitly specified, infer it locally now.
  if (LifetimeQual == Qualifiers::OCL_None)
    LifetimeQual = Ty->getObjCARCImplicitLifetime();

  // The attributes only really makes sense for __strong variables; ignore any
  // attempts to annotate a parameter with any other lifetime qualifier.
  if (LifetimeQual != Qualifiers::OCL_Strong) {
    if (DiagnoseFailure) {
      S.Diag(VD->getBeginLoc(), diag::warn_ignored_objc_externally_retained)
          << 1;
    }
    return false;
  }

  // Tampering with the type of a VarDecl here is a bit of a hack, but we need
  // to ensure that the variable is 'const' so that we can error on
  // modification, which can otherwise over-release.
  VD->setType(Ty.withConst());
  VD->setARCPseudoStrong(true);
  return true;
}

static void handleObjCExternallyRetainedAttr(Sema &S, Decl *D,
                                             const ParsedAttr &AL) {
  if (auto *VD = dyn_cast<VarDecl>(D)) {
    assert(!isa<ParmVarDecl>(VD) && "should be diagnosed automatically");
    if (!VD->hasLocalStorage()) {
      S.Diag(D->getBeginLoc(), diag::warn_ignored_objc_externally_retained)
          << 0;
      return;
    }

    if (!tryMakeVariablePseudoStrong(S, VD, /*DiagnoseFailure=*/true))
      return;

    handleSimpleAttribute<ObjCExternallyRetainedAttr>(S, D, AL);
    return;
  }

  // If D is a function-like declaration (method, block, or function), then we
  // make every parameter psuedo-strong.
  unsigned NumParams =
      hasFunctionProto(D) ? getFunctionOrMethodNumParams(D) : 0;
  for (unsigned I = 0; I != NumParams; ++I) {
    auto *PVD = const_cast<ParmVarDecl *>(getFunctionOrMethodParam(D, I));
    QualType Ty = PVD->getType();

    // If a user wrote a parameter with __strong explicitly, then assume they
    // want "real" strong semantics for that parameter. This works because if
    // the parameter was written with __strong, then the strong qualifier will
    // be non-local.
    if (Ty.getLocalUnqualifiedType().getQualifiers().getObjCLifetime() ==
        Qualifiers::OCL_Strong)
      continue;

    tryMakeVariablePseudoStrong(S, PVD, /*DiagnoseFailure=*/false);
  }
  handleSimpleAttribute<ObjCExternallyRetainedAttr>(S, D, AL);
}

static void handleMIGServerRoutineAttr(Sema &S, Decl *D, const ParsedAttr &AL) {
  // Check that the return type is a `typedef int kern_return_t` or a typedef
  // around it, because otherwise MIG convention checks make no sense.
  // BlockDecl doesn't store a return type, so it's annoying to check,
  // so let's skip it for now.
  if (!isa<BlockDecl>(D)) {
    QualType T = getFunctionOrMethodResultType(D);
    bool IsKernReturnT = false;
    while (const auto *TT = T->getAs<TypedefType>()) {
      IsKernReturnT = (TT->getDecl()->getName() == "kern_return_t");
      T = TT->desugar();
    }
    if (!IsKernReturnT || T.getCanonicalType() != S.getASTContext().IntTy) {
      S.Diag(D->getBeginLoc(),
             diag::warn_mig_server_routine_does_not_return_kern_return_t);
      return;
    }
  }

  handleSimpleAttribute<MIGServerRoutineAttr>(S, D, AL);
}

static void handleMSAllocatorAttr(Sema &S, Decl *D, const ParsedAttr &AL) {
  // Warn if the return type is not a pointer or reference type.
  if (auto *FD = dyn_cast<FunctionDecl>(D)) {
    QualType RetTy = FD->getReturnType();
    if (!RetTy->isPointerType() && !RetTy->isReferenceType()) {
      S.Diag(AL.getLoc(), diag::warn_declspec_allocator_nonpointer)
          << AL.getRange() << RetTy;
      return;
    }
  }

  handleSimpleAttribute<MSAllocatorAttr>(S, D, AL);
}

static void handleAcquireHandleAttr(Sema &S, Decl *D, const ParsedAttr &AL) {
  if (AL.isUsedAsTypeAttr())
    return;
  // Warn if the parameter is definitely not an output parameter.
  if (const auto *PVD = dyn_cast<ParmVarDecl>(D)) {
    if (PVD->getType()->isIntegerType()) {
      S.Diag(AL.getLoc(), diag::err_attribute_output_parameter)
          << AL.getRange();
      return;
    }
  }
  StringRef Argument;
  if (!S.checkStringLiteralArgumentAttr(AL, 0, Argument))
    return;
  D->addAttr(AcquireHandleAttr::Create(S.Context, Argument, AL));
}

template<typename Attr>
static void handleHandleAttr(Sema &S, Decl *D, const ParsedAttr &AL) {
  StringRef Argument;
  if (!S.checkStringLiteralArgumentAttr(AL, 0, Argument))
    return;
  D->addAttr(Attr::Create(S.Context, Argument, AL));
}

static void handleCFGuardAttr(Sema &S, Decl *D, const ParsedAttr &AL) {
  // The guard attribute takes a single identifier argument.

  if (!AL.isArgIdent(0)) {
    S.Diag(AL.getLoc(), diag::err_attribute_argument_type)
        << AL << AANT_ArgumentIdentifier;
    return;
  }

  CFGuardAttr::GuardArg Arg;
  IdentifierInfo *II = AL.getArgAsIdent(0)->Ident;
  if (!CFGuardAttr::ConvertStrToGuardArg(II->getName(), Arg)) {
    S.Diag(AL.getLoc(), diag::warn_attribute_type_not_supported) << AL << II;
    return;
  }

  D->addAttr(::new (S.Context) CFGuardAttr(S.Context, AL, Arg));
}


template <typename AttrTy>
static const AttrTy *findEnforceTCBAttrByName(Decl *D, StringRef Name) {
  auto Attrs = D->specific_attrs<AttrTy>();
  auto I = llvm::find_if(Attrs,
                         [Name](const AttrTy *A) {
                           return A->getTCBName() == Name;
                         });
  return I == Attrs.end() ? nullptr : *I;
}

template <typename AttrTy, typename ConflictingAttrTy>
static void handleEnforceTCBAttr(Sema &S, Decl *D, const ParsedAttr &AL) {
  StringRef Argument;
  if (!S.checkStringLiteralArgumentAttr(AL, 0, Argument))
    return;

  // A function cannot be have both regular and leaf membership in the same TCB.
  if (const ConflictingAttrTy *ConflictingAttr =
      findEnforceTCBAttrByName<ConflictingAttrTy>(D, Argument)) {
    // We could attach a note to the other attribute but in this case
    // there's no need given how the two are very close to each other.
    S.Diag(AL.getLoc(), diag::err_tcb_conflicting_attributes)
      << AL.getAttrName()->getName() << ConflictingAttr->getAttrName()->getName()
      << Argument;

    // Error recovery: drop the non-leaf attribute so that to suppress
    // all future warnings caused by erroneous attributes. The leaf attribute
    // needs to be kept because it can only suppresses warnings, not cause them.
    D->dropAttr<EnforceTCBAttr>();
    return;
  }

  D->addAttr(AttrTy::Create(S.Context, Argument, AL));
}

template <typename AttrTy, typename ConflictingAttrTy>
static AttrTy *mergeEnforceTCBAttrImpl(Sema &S, Decl *D, const AttrTy &AL) {
  // Check if the new redeclaration has different leaf-ness in the same TCB.
  StringRef TCBName = AL.getTCBName();
  if (const ConflictingAttrTy *ConflictingAttr =
      findEnforceTCBAttrByName<ConflictingAttrTy>(D, TCBName)) {
    S.Diag(ConflictingAttr->getLoc(), diag::err_tcb_conflicting_attributes)
      << ConflictingAttr->getAttrName()->getName()
      << AL.getAttrName()->getName() << TCBName;

    // Add a note so that the user could easily find the conflicting attribute.
    S.Diag(AL.getLoc(), diag::note_conflicting_attribute);

    // More error recovery.
    D->dropAttr<EnforceTCBAttr>();
    return nullptr;
  }

  ASTContext &Context = S.getASTContext();
  return ::new(Context) AttrTy(Context, AL, AL.getTCBName());
}

EnforceTCBAttr *Sema::mergeEnforceTCBAttr(Decl *D, const EnforceTCBAttr &AL) {
  return mergeEnforceTCBAttrImpl<EnforceTCBAttr, EnforceTCBLeafAttr>(
      *this, D, AL);
}

EnforceTCBLeafAttr *Sema::mergeEnforceTCBLeafAttr(
    Decl *D, const EnforceTCBLeafAttr &AL) {
  return mergeEnforceTCBAttrImpl<EnforceTCBLeafAttr, EnforceTCBAttr>(
      *this, D, AL);
}

//===----------------------------------------------------------------------===//
// Top Level Sema Entry Points
//===----------------------------------------------------------------------===//

static bool IsDeclLambdaCallOperator(Decl *D) {
  if (const auto *MD = dyn_cast<CXXMethodDecl>(D))
    return MD->getParent()->isLambda() &&
           MD->getOverloadedOperator() == OverloadedOperatorKind::OO_Call;
  return false;
}

/// ProcessDeclAttribute - Apply the specific attribute to the specified decl if
/// the attribute applies to decls.  If the attribute is a type attribute, just
/// silently ignore it if a GNU attribute.
static void ProcessDeclAttribute(Sema &S, Scope *scope, Decl *D,
                                 const ParsedAttr &AL,
                                 bool IncludeCXX11Attributes) {
  if (AL.isInvalid() || AL.getKind() == ParsedAttr::IgnoredAttribute)
    return;

  // Ignore C++11 attributes on declarator chunks: they appertain to the type
  // instead.
  if (AL.isCXX11Attribute() && !IncludeCXX11Attributes &&
      (!IsDeclLambdaCallOperator(D) || !AL.isAllowedOnLambdas()))
    return;

  // Unknown attributes are automatically warned on. Target-specific attributes
  // which do not apply to the current target architecture are treated as
  // though they were unknown attributes.
  const TargetInfo *Aux = S.Context.getAuxTargetInfo();
  if (AL.getKind() == ParsedAttr::UnknownAttribute ||
      !(AL.existsInTarget(S.Context.getTargetInfo()) ||
        (S.Context.getLangOpts().SYCLIsDevice &&
         Aux && AL.existsInTarget(*Aux)))) {
    S.Diag(AL.getLoc(),
           AL.isDeclspecAttribute()
               ? (unsigned)diag::warn_unhandled_ms_attribute_ignored
               : (unsigned)diag::warn_unknown_attribute_ignored)
        << AL << AL.getRange();
    return;
  }

  if (handleCommonAttributeFeatures(S, D, AL))
    return;

  switch (AL.getKind()) {
  default:
    if (AL.getInfo().handleDeclAttribute(S, D, AL) != ParsedAttrInfo::NotHandled)
      break;
    if (!AL.isStmtAttr()) {
      // Type attributes are handled elsewhere; silently move on.
      assert(AL.isTypeAttr() && "Non-type attribute not handled");
      break;
    }
    S.Diag(AL.getLoc(), diag::err_stmt_attribute_invalid_on_decl)
        << AL << D->getLocation();
    break;
  case ParsedAttr::AT_Interrupt:
    handleInterruptAttr(S, D, AL);
    break;
  case ParsedAttr::AT_X86ForceAlignArgPointer:
    handleX86ForceAlignArgPointerAttr(S, D, AL);
    break;
  case ParsedAttr::AT_DLLExport:
  case ParsedAttr::AT_DLLImport:
    handleDLLAttr(S, D, AL);
    break;
  case ParsedAttr::AT_Mips16:
    handleSimpleAttributeWithExclusions<Mips16Attr, MicroMipsAttr,
                                        MipsInterruptAttr>(S, D, AL);
    break;
  case ParsedAttr::AT_MicroMips:
    handleSimpleAttributeWithExclusions<MicroMipsAttr, Mips16Attr>(S, D, AL);
    break;
  case ParsedAttr::AT_MipsLongCall:
    handleSimpleAttributeWithExclusions<MipsLongCallAttr, MipsShortCallAttr>(
        S, D, AL);
    break;
  case ParsedAttr::AT_MipsShortCall:
    handleSimpleAttributeWithExclusions<MipsShortCallAttr, MipsLongCallAttr>(
        S, D, AL);
    break;
  case ParsedAttr::AT_AMDGPUFlatWorkGroupSize:
    handleAMDGPUFlatWorkGroupSizeAttr(S, D, AL);
    break;
  case ParsedAttr::AT_AMDGPUWavesPerEU:
    handleAMDGPUWavesPerEUAttr(S, D, AL);
    break;
  case ParsedAttr::AT_AMDGPUNumSGPR:
    handleAMDGPUNumSGPRAttr(S, D, AL);
    break;
  case ParsedAttr::AT_AMDGPUNumVGPR:
    handleAMDGPUNumVGPRAttr(S, D, AL);
    break;
  case ParsedAttr::AT_AVRSignal:
    handleAVRSignalAttr(S, D, AL);
    break;
  case ParsedAttr::AT_BPFPreserveAccessIndex:
    handleBPFPreserveAccessIndexAttr(S, D, AL);
    break;
  case ParsedAttr::AT_WebAssemblyExportName:
    handleWebAssemblyExportNameAttr(S, D, AL);
    break;
  case ParsedAttr::AT_WebAssemblyImportModule:
    handleWebAssemblyImportModuleAttr(S, D, AL);
    break;
  case ParsedAttr::AT_WebAssemblyImportName:
    handleWebAssemblyImportNameAttr(S, D, AL);
    break;
  case ParsedAttr::AT_IBOutlet:
    handleIBOutlet(S, D, AL);
    break;
  case ParsedAttr::AT_IBOutletCollection:
    handleIBOutletCollection(S, D, AL);
    break;
  case ParsedAttr::AT_IFunc:
    handleIFuncAttr(S, D, AL);
    break;
  case ParsedAttr::AT_Alias:
    handleAliasAttr(S, D, AL);
    break;
  case ParsedAttr::AT_Aligned:
    handleAlignedAttr(S, D, AL);
    break;
  case ParsedAttr::AT_AlignValue:
    handleAlignValueAttr(S, D, AL);
    break;
  case ParsedAttr::AT_AllocSize:
    handleAllocSizeAttr(S, D, AL);
    break;
  case ParsedAttr::AT_AlwaysInline:
    handleAlwaysInlineAttr(S, D, AL);
    break;
  case ParsedAttr::AT_AnalyzerNoReturn:
    handleAnalyzerNoReturnAttr(S, D, AL);
    break;
  case ParsedAttr::AT_TLSModel:
    handleTLSModelAttr(S, D, AL);
    break;
  case ParsedAttr::AT_Annotate:
    handleAnnotateAttr(S, D, AL);
    break;
  case ParsedAttr::AT_Availability:
    handleAvailabilityAttr(S, D, AL);
    break;
  case ParsedAttr::AT_CarriesDependency:
    handleDependencyAttr(S, scope, D, AL);
    break;
  case ParsedAttr::AT_CPUDispatch:
  case ParsedAttr::AT_CPUSpecific:
    handleCPUSpecificAttr(S, D, AL);
    break;
  case ParsedAttr::AT_Common:
    handleCommonAttr(S, D, AL);
    break;
  case ParsedAttr::AT_CUDAConstant:
    handleConstantAttr(S, D, AL);
    break;
  case ParsedAttr::AT_PassObjectSize:
    handlePassObjectSizeAttr(S, D, AL);
    break;
  case ParsedAttr::AT_Constructor:
      handleConstructorAttr(S, D, AL);
    break;
  case ParsedAttr::AT_Deprecated:
    handleDeprecatedAttr(S, D, AL);
    break;
  case ParsedAttr::AT_Destructor:
      handleDestructorAttr(S, D, AL);
    break;
  case ParsedAttr::AT_EnableIf:
    handleEnableIfAttr(S, D, AL);
    break;
  case ParsedAttr::AT_DiagnoseIf:
    handleDiagnoseIfAttr(S, D, AL);
    break;
  case ParsedAttr::AT_NoBuiltin:
    handleNoBuiltinAttr(S, D, AL);
    break;
  case ParsedAttr::AT_ExtVectorType:
    handleExtVectorTypeAttr(S, D, AL);
    break;
  case ParsedAttr::AT_ExternalSourceSymbol:
    handleExternalSourceSymbolAttr(S, D, AL);
    break;
  case ParsedAttr::AT_MinSize:
    handleMinSizeAttr(S, D, AL);
    break;
  case ParsedAttr::AT_OptimizeNone:
    handleOptimizeNoneAttr(S, D, AL);
    break;
  case ParsedAttr::AT_EnumExtensibility:
    handleEnumExtensibilityAttr(S, D, AL);
    break;
  case ParsedAttr::AT_Flatten:
    handleSimpleAttribute<FlattenAttr>(S, D, AL);
    break;
#if INTEL_CUSTOMIZATION
  case ParsedAttr::AT_HLSDevice:
    handleSimpleAttribute<HLSDeviceAttr>(S, D, AL);
    break;
  case ParsedAttr::AT_PreferDSP:
    handleSimpleAttributeWithExclusions<PreferDSPAttr,
                                        PreferSoftLogicAttr>(S, D, AL);
    break;
  case ParsedAttr::AT_PreferSoftLogic:
    handleSimpleAttributeWithExclusions<PreferSoftLogicAttr,
                                        PreferDSPAttr>(S, D, AL);
    break;
#endif // INTEL_CUSTOMIZATION
  case ParsedAttr::AT_SYCLKernel:
    handleSYCLKernelAttr(S, D, AL);
    break;
  case ParsedAttr::AT_SYCLSimd:
    handleSimpleAttribute<SYCLSimdAttr>(S, D, AL);
    break;
  case ParsedAttr::AT_SYCLDevice:
    handleSYCLDeviceAttr(S, D, AL);
    break;
  case ParsedAttr::AT_SYCLDeviceIndirectlyCallable:
    handleSYCLDeviceIndirectlyCallableAttr(S, D, AL);
    break;
#if INTEL_CUSTOMIZATION
  case ParsedAttr::AT_SYCLUnmasked:
    handleSYCLUnmaskedAttr(S, D, AL);
    break;
#endif // INTEL_CUSTOMIZATION
  case ParsedAttr::AT_SYCLRegisterNum:
    handleSYCLRegisterNumAttr(S, D, AL);
    break;
  case ParsedAttr::AT_Format:
    handleFormatAttr(S, D, AL);
    break;
  case ParsedAttr::AT_FormatArg:
    handleFormatArgAttr(S, D, AL);
    break;
  case ParsedAttr::AT_Callback:
    handleCallbackAttr(S, D, AL);
    break;
  case ParsedAttr::AT_CalledOnce:
    handleCalledOnceAttr(S, D, AL);
    break;
  case ParsedAttr::AT_CUDAGlobal:
    handleGlobalAttr(S, D, AL);
    break;
  case ParsedAttr::AT_CUDADevice:
    handleDeviceAttr(S, D, AL);
    break;
  case ParsedAttr::AT_CUDAHost:
    handleSimpleAttributeWithExclusions<CUDAHostAttr, CUDAGlobalAttr>(S, D, AL);
    break;
  case ParsedAttr::AT_CUDADeviceBuiltinSurfaceType:
    handleSimpleAttributeWithExclusions<CUDADeviceBuiltinSurfaceTypeAttr,
                                        CUDADeviceBuiltinTextureTypeAttr>(S, D,
                                                                          AL);
    break;
  case ParsedAttr::AT_CUDADeviceBuiltinTextureType:
    handleSimpleAttributeWithExclusions<CUDADeviceBuiltinTextureTypeAttr,
                                        CUDADeviceBuiltinSurfaceTypeAttr>(S, D,
                                                                          AL);
    break;
  case ParsedAttr::AT_GNUInline:
    handleGNUInlineAttr(S, D, AL);
    break;
  case ParsedAttr::AT_CUDALaunchBounds:
    handleLaunchBoundsAttr(S, D, AL);
    break;
  case ParsedAttr::AT_Restrict:
    handleRestrictAttr(S, D, AL);
    break;
  case ParsedAttr::AT_Mode:
    handleModeAttr(S, D, AL);
    break;
  case ParsedAttr::AT_NonNull:
    if (auto *PVD = dyn_cast<ParmVarDecl>(D))
      handleNonNullAttrParameter(S, PVD, AL);
    else
      handleNonNullAttr(S, D, AL);
    break;
  case ParsedAttr::AT_ReturnsNonNull:
    handleReturnsNonNullAttr(S, D, AL);
    break;
  case ParsedAttr::AT_NoEscape:
    handleNoEscapeAttr(S, D, AL);
    break;
  case ParsedAttr::AT_AssumeAligned:
    handleAssumeAlignedAttr(S, D, AL);
    break;
  case ParsedAttr::AT_AllocAlign:
    handleAllocAlignAttr(S, D, AL);
    break;
  case ParsedAttr::AT_Ownership:
    handleOwnershipAttr(S, D, AL);
    break;
  case ParsedAttr::AT_Cold:
    handleSimpleAttributeWithExclusions<ColdAttr, HotAttr>(S, D, AL);
    break;
  case ParsedAttr::AT_Hot:
    handleSimpleAttributeWithExclusions<HotAttr, ColdAttr>(S, D, AL);
    break;
  case ParsedAttr::AT_Naked:
    handleNakedAttr(S, D, AL);
    break;
  case ParsedAttr::AT_NoReturn:
    handleNoReturnAttr(S, D, AL);
    break;
  case ParsedAttr::AT_AnyX86NoCfCheck:
    handleNoCfCheckAttr(S, D, AL);
    break;
  case ParsedAttr::AT_Leaf:
    handleSimpleAttribute<LeafAttr>(S, D, AL);
    break;
  case ParsedAttr::AT_NoThrow:
    if (!AL.isUsedAsTypeAttr())
      handleSimpleAttribute<NoThrowAttr>(S, D, AL);
    break;
  case ParsedAttr::AT_CUDAShared:
    handleSharedAttr(S, D, AL);
    break;
  case ParsedAttr::AT_VecReturn:
    handleVecReturnAttr(S, D, AL);
    break;
  case ParsedAttr::AT_ObjCOwnership:
    handleObjCOwnershipAttr(S, D, AL);
    break;
  case ParsedAttr::AT_ObjCPreciseLifetime:
    handleObjCPreciseLifetimeAttr(S, D, AL);
    break;
  case ParsedAttr::AT_ObjCReturnsInnerPointer:
    handleObjCReturnsInnerPointerAttr(S, D, AL);
    break;
  case ParsedAttr::AT_ObjCRequiresSuper:
    handleObjCRequiresSuperAttr(S, D, AL);
    break;
  case ParsedAttr::AT_ObjCBridge:
    handleObjCBridgeAttr(S, D, AL);
    break;
  case ParsedAttr::AT_ObjCBridgeMutable:
    handleObjCBridgeMutableAttr(S, D, AL);
    break;
  case ParsedAttr::AT_ObjCBridgeRelated:
    handleObjCBridgeRelatedAttr(S, D, AL);
    break;
  case ParsedAttr::AT_ObjCDesignatedInitializer:
    handleObjCDesignatedInitializer(S, D, AL);
    break;
  case ParsedAttr::AT_ObjCRuntimeName:
    handleObjCRuntimeName(S, D, AL);
    break;
  case ParsedAttr::AT_ObjCBoxable:
    handleObjCBoxable(S, D, AL);
    break;
  case ParsedAttr::AT_NSErrorDomain:
    handleNSErrorDomain(S, D, AL);
    break;
  case ParsedAttr::AT_CFAuditedTransfer:
    handleSimpleAttributeWithExclusions<CFAuditedTransferAttr,
                                        CFUnknownTransferAttr>(S, D, AL);
    break;
  case ParsedAttr::AT_CFUnknownTransfer:
    handleSimpleAttributeWithExclusions<CFUnknownTransferAttr,
                                        CFAuditedTransferAttr>(S, D, AL);
    break;
  case ParsedAttr::AT_CFConsumed:
  case ParsedAttr::AT_NSConsumed:
  case ParsedAttr::AT_OSConsumed:
    S.AddXConsumedAttr(D, AL, parsedAttrToRetainOwnershipKind(AL),
                       /*IsTemplateInstantiation=*/false);
    break;
  case ParsedAttr::AT_OSReturnsRetainedOnZero:
    handleSimpleAttributeOrDiagnose<OSReturnsRetainedOnZeroAttr>(
        S, D, AL, isValidOSObjectOutParameter(D),
        diag::warn_ns_attribute_wrong_parameter_type,
        /*Extra Args=*/AL, /*pointer-to-OSObject-pointer*/ 3, AL.getRange());
    break;
  case ParsedAttr::AT_OSReturnsRetainedOnNonZero:
    handleSimpleAttributeOrDiagnose<OSReturnsRetainedOnNonZeroAttr>(
        S, D, AL, isValidOSObjectOutParameter(D),
        diag::warn_ns_attribute_wrong_parameter_type,
        /*Extra Args=*/AL, /*pointer-to-OSObject-poointer*/ 3, AL.getRange());
    break;
  case ParsedAttr::AT_NSReturnsAutoreleased:
  case ParsedAttr::AT_NSReturnsNotRetained:
  case ParsedAttr::AT_NSReturnsRetained:
  case ParsedAttr::AT_CFReturnsNotRetained:
  case ParsedAttr::AT_CFReturnsRetained:
  case ParsedAttr::AT_OSReturnsNotRetained:
  case ParsedAttr::AT_OSReturnsRetained:
    handleXReturnsXRetainedAttr(S, D, AL);
    break;
  case ParsedAttr::AT_WorkGroupSizeHint:
    handleWorkGroupSizeHint(S, D, AL);
    break;
  case ParsedAttr::AT_ReqdWorkGroupSize:
    handleWorkGroupSize<ReqdWorkGroupSizeAttr>(S, D, AL);
    break;
  case ParsedAttr::AT_SYCLIntelMaxWorkGroupSize:
    handleWorkGroupSize<SYCLIntelMaxWorkGroupSizeAttr>(S, D, AL);
    break;
  case ParsedAttr::AT_IntelReqdSubGroupSize:
    handleSubGroupSize(S, D, AL);
    break;
  case ParsedAttr::AT_SYCLIntelNumSimdWorkItems:
    handleNumSimdWorkItemsAttr(S, D, AL);
    break;
  case ParsedAttr::AT_SYCLIntelSchedulerTargetFmaxMhz:
    handleSchedulerTargetFmaxMhzAttr(S, D, AL);
    break;
  case ParsedAttr::AT_SYCLIntelMaxGlobalWorkDim:
    handleMaxGlobalWorkDimAttr(S, D, AL);
    break;
  case ParsedAttr::AT_SYCLIntelNoGlobalWorkOffset:
    handleNoGlobalWorkOffsetAttr(S, D, AL);
    break;
  case ParsedAttr::AT_SYCLIntelUseStallEnableClusters:
    handleUseStallEnableClustersAttr(S, D, AL);
    break;
  case ParsedAttr::AT_SYCLIntelLoopFuse:
    handleLoopFuseAttr(S, D, AL);
    break;
  case ParsedAttr::AT_VecTypeHint:
    handleVecTypeHint(S, D, AL);
    break;
  case ParsedAttr::AT_InitPriority:
    if (S.Context.getTargetInfo().getTriple().isOSAIX())
      llvm::report_fatal_error(
          "'init_priority' attribute is not yet supported on AIX");
    else
      handleInitPriorityAttr(S, D, AL);
    break;
  case ParsedAttr::AT_Packed:
    handlePackedAttr(S, D, AL);
    break;
  case ParsedAttr::AT_PreferredName:
    handlePreferredName(S, D, AL);
    break;
  case ParsedAttr::AT_Section:
    handleSectionAttr(S, D, AL);
    break;
  case ParsedAttr::AT_SpeculativeLoadHardening:
    handleSimpleAttributeWithExclusions<SpeculativeLoadHardeningAttr,
                                        NoSpeculativeLoadHardeningAttr>(S, D,
                                                                        AL);
    break;
  case ParsedAttr::AT_NoSpeculativeLoadHardening:
    handleSimpleAttributeWithExclusions<NoSpeculativeLoadHardeningAttr,
                                        SpeculativeLoadHardeningAttr>(S, D, AL);
    break;
  case ParsedAttr::AT_CodeSeg:
    handleCodeSegAttr(S, D, AL);
    break;
  case ParsedAttr::AT_Target:
    handleTargetAttr(S, D, AL);
    break;
  case ParsedAttr::AT_MinVectorWidth:
    handleMinVectorWidthAttr(S, D, AL);
    break;
  case ParsedAttr::AT_Unavailable:
    handleAttrWithMessage<UnavailableAttr>(S, D, AL);
    break;
  case ParsedAttr::AT_Assumption:
    handleAssumumptionAttr(S, D, AL);
    break;
  case ParsedAttr::AT_ObjCDirect:
    handleObjCDirectAttr(S, D, AL);
    break;
  case ParsedAttr::AT_ObjCNonRuntimeProtocol:
    handleObjCNonRuntimeProtocolAttr(S, D, AL);
    break;
  case ParsedAttr::AT_ObjCDirectMembers:
    handleObjCDirectMembersAttr(S, D, AL);
    handleSimpleAttribute<ObjCDirectMembersAttr>(S, D, AL);
    break;
  case ParsedAttr::AT_ObjCExplicitProtocolImpl:
    handleObjCSuppresProtocolAttr(S, D, AL);
    break;
  case ParsedAttr::AT_Unused:
    handleUnusedAttr(S, D, AL);
    break;
  case ParsedAttr::AT_NotTailCalled:
    handleSimpleAttributeWithExclusions<NotTailCalledAttr, AlwaysInlineAttr>(
        S, D, AL);
    break;
  case ParsedAttr::AT_DisableTailCalls:
    handleSimpleAttributeWithExclusions<DisableTailCallsAttr, NakedAttr>(S, D,
                                                                         AL);
    break;
  case ParsedAttr::AT_NoMerge:
    handleSimpleAttribute<NoMergeAttr>(S, D, AL);
    break;
  case ParsedAttr::AT_Visibility:
    handleVisibilityAttr(S, D, AL, false);
    break;
  case ParsedAttr::AT_TypeVisibility:
    handleVisibilityAttr(S, D, AL, true);
    break;
  case ParsedAttr::AT_WarnUnusedResult:
    handleWarnUnusedResult(S, D, AL);
    break;
  case ParsedAttr::AT_WeakRef:
    handleWeakRefAttr(S, D, AL);
    break;
  case ParsedAttr::AT_WeakImport:
    handleWeakImportAttr(S, D, AL);
    break;
  case ParsedAttr::AT_TransparentUnion:
    handleTransparentUnionAttr(S, D, AL);
    break;
  case ParsedAttr::AT_ObjCMethodFamily:
    handleObjCMethodFamilyAttr(S, D, AL);
    break;
  case ParsedAttr::AT_ObjCNSObject:
    handleObjCNSObject(S, D, AL);
    break;
  case ParsedAttr::AT_ObjCIndependentClass:
    handleObjCIndependentClass(S, D, AL);
    break;
  case ParsedAttr::AT_Blocks:
    handleBlocksAttr(S, D, AL);
    break;
  case ParsedAttr::AT_Sentinel:
    handleSentinelAttr(S, D, AL);
    break;
  case ParsedAttr::AT_Cleanup:
    handleCleanupAttr(S, D, AL);
    break;
  case ParsedAttr::AT_NoDebug:
    handleNoDebugAttr(S, D, AL);
    break;
  case ParsedAttr::AT_CmseNSEntry:
    handleCmseNSEntryAttr(S, D, AL);
    break;
  case ParsedAttr::AT_StdCall:
  case ParsedAttr::AT_CDecl:
  case ParsedAttr::AT_FastCall:
  case ParsedAttr::AT_ThisCall:
  case ParsedAttr::AT_Pascal:
  case ParsedAttr::AT_RegCall:
  case ParsedAttr::AT_SwiftCall:
  case ParsedAttr::AT_VectorCall:
  case ParsedAttr::AT_MSABI:
  case ParsedAttr::AT_SysVABI:
  case ParsedAttr::AT_Pcs:
  case ParsedAttr::AT_IntelOclBicc:
#if INTEL_CUSTOMIZATION
  case ParsedAttr::AT_IntelOclBiccAVX:
  case ParsedAttr::AT_IntelOclBiccAVX512:
#endif // INTEL_CUSTOMIZATION
  case ParsedAttr::AT_PreserveMost:
  case ParsedAttr::AT_PreserveAll:
  case ParsedAttr::AT_AArch64VectorPcs:
    handleCallConvAttr(S, D, AL);
    break;
  case ParsedAttr::AT_Suppress:
    handleSuppressAttr(S, D, AL);
    break;
  case ParsedAttr::AT_Owner:
  case ParsedAttr::AT_Pointer:
    handleLifetimeCategoryAttr(S, D, AL);
    break;
  case ParsedAttr::AT_OpenCLAccess:
    handleOpenCLAccessAttr(S, D, AL);
    break;
  case ParsedAttr::AT_OpenCLNoSVM:
    handleOpenCLNoSVMAttr(S, D, AL);
    break;
  case ParsedAttr::AT_SwiftContext:
    S.AddParameterABIAttr(D, AL, ParameterABI::SwiftContext);
    break;
  case ParsedAttr::AT_SwiftErrorResult:
    S.AddParameterABIAttr(D, AL, ParameterABI::SwiftErrorResult);
    break;
  case ParsedAttr::AT_SwiftIndirectResult:
    S.AddParameterABIAttr(D, AL, ParameterABI::SwiftIndirectResult);
    break;
  case ParsedAttr::AT_InternalLinkage:
    handleInternalLinkageAttr(S, D, AL);
    break;

  // Microsoft attributes:
  case ParsedAttr::AT_LayoutVersion:
    handleLayoutVersion(S, D, AL);
    break;
  case ParsedAttr::AT_Uuid:
    handleUuidAttr(S, D, AL);
    break;
  case ParsedAttr::AT_MSInheritance:
    handleMSInheritanceAttr(S, D, AL);
    break;
  case ParsedAttr::AT_Thread:
    handleDeclspecThreadAttr(S, D, AL);
    break;

  case ParsedAttr::AT_AbiTag:
    handleAbiTagAttr(S, D, AL);
    break;
  case ParsedAttr::AT_CFGuard:
    handleCFGuardAttr(S, D, AL);
    break;

  // Thread safety attributes:
  case ParsedAttr::AT_AssertExclusiveLock:
    handleAssertExclusiveLockAttr(S, D, AL);
    break;
  case ParsedAttr::AT_AssertSharedLock:
    handleAssertSharedLockAttr(S, D, AL);
    break;
  case ParsedAttr::AT_PtGuardedVar:
    handlePtGuardedVarAttr(S, D, AL);
    break;
  case ParsedAttr::AT_NoSanitize:
    handleNoSanitizeAttr(S, D, AL);
    break;
  case ParsedAttr::AT_NoSanitizeSpecific:
    handleNoSanitizeSpecificAttr(S, D, AL);
    break;
  case ParsedAttr::AT_GuardedBy:
    handleGuardedByAttr(S, D, AL);
    break;
  case ParsedAttr::AT_PtGuardedBy:
    handlePtGuardedByAttr(S, D, AL);
    break;
  case ParsedAttr::AT_ExclusiveTrylockFunction:
    handleExclusiveTrylockFunctionAttr(S, D, AL);
    break;
  case ParsedAttr::AT_LockReturned:
    handleLockReturnedAttr(S, D, AL);
    break;
  case ParsedAttr::AT_LocksExcluded:
    handleLocksExcludedAttr(S, D, AL);
    break;
  case ParsedAttr::AT_SharedTrylockFunction:
    handleSharedTrylockFunctionAttr(S, D, AL);
    break;
  case ParsedAttr::AT_AcquiredBefore:
    handleAcquiredBeforeAttr(S, D, AL);
    break;
  case ParsedAttr::AT_AcquiredAfter:
    handleAcquiredAfterAttr(S, D, AL);
    break;

  // Capability analysis attributes.
  case ParsedAttr::AT_Capability:
  case ParsedAttr::AT_Lockable:
    handleCapabilityAttr(S, D, AL);
    break;
  case ParsedAttr::AT_RequiresCapability:
    handleRequiresCapabilityAttr(S, D, AL);
    break;

  case ParsedAttr::AT_AssertCapability:
    handleAssertCapabilityAttr(S, D, AL);
    break;
  case ParsedAttr::AT_AcquireCapability:
    handleAcquireCapabilityAttr(S, D, AL);
    break;
  case ParsedAttr::AT_ReleaseCapability:
    handleReleaseCapabilityAttr(S, D, AL);
    break;
  case ParsedAttr::AT_TryAcquireCapability:
    handleTryAcquireCapabilityAttr(S, D, AL);
    break;

  // Consumed analysis attributes.
  case ParsedAttr::AT_Consumable:
    handleConsumableAttr(S, D, AL);
    break;
  case ParsedAttr::AT_CallableWhen:
    handleCallableWhenAttr(S, D, AL);
    break;
  case ParsedAttr::AT_ParamTypestate:
    handleParamTypestateAttr(S, D, AL);
    break;
  case ParsedAttr::AT_ReturnTypestate:
    handleReturnTypestateAttr(S, D, AL);
    break;
  case ParsedAttr::AT_SetTypestate:
    handleSetTypestateAttr(S, D, AL);
    break;
  case ParsedAttr::AT_TestTypestate:
    handleTestTypestateAttr(S, D, AL);
    break;

  // Type safety attributes.
  case ParsedAttr::AT_ArgumentWithTypeTag:
    handleArgumentWithTypeTagAttr(S, D, AL);
    break;
  case ParsedAttr::AT_TypeTagForDatatype:
    handleTypeTagForDatatypeAttr(S, D, AL);
    break;

  // Intel FPGA specific attributes
  case ParsedAttr::AT_IntelFPGADoublePump:
    handleIntelFPGAPumpAttr<IntelFPGADoublePumpAttr, IntelFPGASinglePumpAttr>(
        S, D, AL);
    break;
  case ParsedAttr::AT_IntelFPGASinglePump:
    handleIntelFPGAPumpAttr<IntelFPGASinglePumpAttr, IntelFPGADoublePumpAttr>(
        S, D, AL);
    break;
  case ParsedAttr::AT_IntelFPGAMemory:
    handleIntelFPGAMemoryAttr(S, D, AL);
    break;
  case ParsedAttr::AT_IntelFPGARegister:
    handleIntelFPGARegisterAttr(S, D, AL);
    break;
  case ParsedAttr::AT_IntelFPGABankWidth:
    handleOneConstantPowerTwoValueAttr<IntelFPGABankWidthAttr>(S, D, AL);
    break;
  case ParsedAttr::AT_IntelFPGANumBanks:
    handleOneConstantPowerTwoValueAttr<IntelFPGANumBanksAttr>(S, D, AL);
    break;
  case ParsedAttr::AT_IntelFPGAPrivateCopies:
    handleIntelFPGAPrivateCopiesAttr(S, D, AL);
    break;
#if INTEL_CUSTOMIZATION
  case ParsedAttr::AT_VecLenHint:
    handleVecLenHint(S, D, AL);
    break;
  // Intel FPGA OpenCL specific attributes
  case ParsedAttr::AT_NumComputeUnits:
    handleNumComputeUnitsAttr(S, D, AL);
    break;
  case ParsedAttr::AT_OpenCLBlocking:
    handleOpenCLBlockingAttr(S, D, AL);
    break;
  case ParsedAttr::AT_OpenCLDepth:
    handleOpenCLDepthAttr(S, D, AL);
    break;
  case ParsedAttr::AT_OpenCLIO:
    handleOpenCLIOAttr(S, D, AL);
    break;
  case ParsedAttr::AT_OpenCLLocalMemSize:
    handleOpenCLLocalMemSizeAttr(S, D, AL);
    break;
  case ParsedAttr::AT_OpenCLBufferLocation:
    handleOpenCLBufferLocationAttr(S, D, AL);
    break;
  case ParsedAttr::AT_Autorun:
    handleAutorunAttr(S, D, AL);
    break;
  case ParsedAttr::AT_UsesGlobalWorkOffset:
    handleUsesGlobalWorkOffsetAttr(S, D, AL);
    break;
  case ParsedAttr::AT_OpenCLHostAccessible:
    handleOpenCLHostAccessible(S, D, AL);
    break;
  case ParsedAttr::AT_StallFree:
    handleStallFreeAttr(S, D, AL);
    break;
  case ParsedAttr::AT_Cluster:
    handleClusterAttr(S, D, AL);
    break;
  case ParsedAttr::AT_StallLatency:
    handleStallLatencyAttr(S, D, AL);
    break;
  // Intel HLS specific attributes
  case ParsedAttr::AT_ReadWriteMode:
    handleReadWriteMode(S, D, AL);
    break;
  case ParsedAttr::AT_StaticArrayReset:
    handleStaticArrayResetAttr(S, D, AL);
    break;
  case ParsedAttr::AT_Component:
    handleComponentAttr(S, D, AL);
    break;
  case ParsedAttr::AT_StallFreeReturn:
    handleStallFreeReturnAttr(S, D, AL);
    break;
  case ParsedAttr::AT_UseSingleClock:
    handleUseSingleClockAttr(S, D, AL);
    break;
  case ParsedAttr::AT_ComponentInterface:
    handleComponentInterfaceAttr(S, D, AL);
    break;
  case ParsedAttr::AT_MaxConcurrency:
    handleMaxConcurrencyAttr(S, D, AL);
    break;
  case ParsedAttr::AT_ArgumentInterface:
    handleArgumentInterfaceAttr(S, D, AL);
    break;
  case ParsedAttr::AT_StableArgument:
    handleStableArgumentAttr(S, D, AL);
    break;
  case ParsedAttr::AT_SlaveMemoryArgument:
    handleSlaveMemoryArgumentAttr(S, D, AL);
    break;
  case ParsedAttr::AT_HLSII:
    handleHLSIIAttr<HLSIIAttr, HLSMinIIAttr, HLSMaxIIAttr>(S, D, AL);
    break;
  case ParsedAttr::AT_HLSMinII:
    handleHLSIIAttr<HLSMinIIAttr, HLSIIAttr, HLSMaxIIAttr>(S, D, AL);
    break;
  case ParsedAttr::AT_HLSMaxII:
    handleHLSIIAttr<HLSMaxIIAttr, HLSIIAttr, HLSMinIIAttr>(S, D, AL);
    break;
  case ParsedAttr::AT_HLSForceLoopPipelining:
    handleHLSForceLoopPipeliningAttr(S, D, AL);
    break;
  case ParsedAttr::AT_HLSMaxInvocationDelay:
    handleHLSMaxInvocationDelayAttr(S, D, AL);
    break;
#endif // INTEL_CUSTOMIZATION
  case ParsedAttr::AT_IntelFPGAMaxReplicates:
    handleIntelFPGAMaxReplicatesAttr(S, D, AL);
    break;
  case ParsedAttr::AT_IntelFPGASimpleDualPort:
    handleIntelFPGASimpleDualPortAttr(S, D, AL);
    break;
  case ParsedAttr::AT_IntelFPGAMerge:
    handleIntelFPGAMergeAttr(S, D, AL);
    break;
  case ParsedAttr::AT_IntelFPGABankBits:
    handleIntelFPGABankBitsAttr(S, D, AL);
    break;
  case ParsedAttr::AT_IntelFPGAForcePow2Depth:
    handleIntelFPGAForcePow2DepthAttr(S, D, AL);
    break;
  case ParsedAttr::AT_SYCLIntelPipeIO:
    handleSYCLIntelPipeIOAttr(S, D, AL);
    break;

  // Swift attributes.
  case ParsedAttr::AT_SwiftAsyncName:
    handleSwiftAsyncName(S, D, AL);
    break;
  case ParsedAttr::AT_SwiftAttr:
    handleSwiftAttrAttr(S, D, AL);
    break;
  case ParsedAttr::AT_SwiftBridge:
    handleSwiftBridge(S, D, AL);
    break;
  case ParsedAttr::AT_SwiftBridgedTypedef:
    handleSimpleAttribute<SwiftBridgedTypedefAttr>(S, D, AL);
    break;
  case ParsedAttr::AT_SwiftError:
    handleSwiftError(S, D, AL);
    break;
  case ParsedAttr::AT_SwiftName:
    handleSwiftName(S, D, AL);
    break;
  case ParsedAttr::AT_SwiftNewType:
    handleSwiftNewType(S, D, AL);
    break;
  case ParsedAttr::AT_SwiftObjCMembers:
    handleSimpleAttribute<SwiftObjCMembersAttr>(S, D, AL);
    break;
  case ParsedAttr::AT_SwiftPrivate:
    handleSimpleAttribute<SwiftPrivateAttr>(S, D, AL);
    break;
  case ParsedAttr::AT_SwiftAsync:
    handleSwiftAsyncAttr(S, D, AL);
    break;

  // XRay attributes.
  case ParsedAttr::AT_XRayLogArgs:
    handleXRayLogArgsAttr(S, D, AL);
    break;

  case ParsedAttr::AT_PatchableFunctionEntry:
    handlePatchableFunctionEntryAttr(S, D, AL);
    break;

  case ParsedAttr::AT_AlwaysDestroy:
  case ParsedAttr::AT_NoDestroy:
    handleDestroyAttr(S, D, AL);
    break;

  case ParsedAttr::AT_Uninitialized:
    handleUninitializedAttr(S, D, AL);
    break;

  case ParsedAttr::AT_LoaderUninitialized:
    handleSimpleAttribute<LoaderUninitializedAttr>(S, D, AL);
    break;

  case ParsedAttr::AT_ObjCExternallyRetained:
    handleObjCExternallyRetainedAttr(S, D, AL);
    break;

  case ParsedAttr::AT_MIGServerRoutine:
    handleMIGServerRoutineAttr(S, D, AL);
    break;

  case ParsedAttr::AT_MSAllocator:
    handleMSAllocatorAttr(S, D, AL);
    break;

  case ParsedAttr::AT_ArmBuiltinAlias:
    handleArmBuiltinAliasAttr(S, D, AL);
    break;

  case ParsedAttr::AT_AcquireHandle:
    handleAcquireHandleAttr(S, D, AL);
    break;

  case ParsedAttr::AT_ReleaseHandle:
    handleHandleAttr<ReleaseHandleAttr>(S, D, AL);
    break;

  case ParsedAttr::AT_UseHandle:
    handleHandleAttr<UseHandleAttr>(S, D, AL);
    break;

  case ParsedAttr::AT_EnforceTCB:
    handleEnforceTCBAttr<EnforceTCBAttr, EnforceTCBLeafAttr>(S, D, AL);
    break;

  case ParsedAttr::AT_EnforceTCBLeaf:
    handleEnforceTCBAttr<EnforceTCBLeafAttr, EnforceTCBAttr>(S, D, AL);
    break;
  }
}

/// ProcessDeclAttributeList - Apply all the decl attributes in the specified
/// attribute list to the specified decl, ignoring any type attributes.
void Sema::ProcessDeclAttributeList(Scope *S, Decl *D,
                                    const ParsedAttributesView &AttrList,
                                    bool IncludeCXX11Attributes) {
  if (AttrList.empty())
    return;

  for (const ParsedAttr &AL : AttrList)
    ProcessDeclAttribute(*this, S, D, AL, IncludeCXX11Attributes);

  // FIXME: We should be able to handle these cases in TableGen.
  // GCC accepts
  // static int a9 __attribute__((weakref));
  // but that looks really pointless. We reject it.
  if (D->hasAttr<WeakRefAttr>() && !D->hasAttr<AliasAttr>()) {
    Diag(AttrList.begin()->getLoc(), diag::err_attribute_weakref_without_alias)
        << cast<NamedDecl>(D);
    D->dropAttr<WeakRefAttr>();
    return;
  }

  // FIXME: We should be able to handle this in TableGen as well. It would be
  // good to have a way to specify "these attributes must appear as a group",
  // for these. Additionally, it would be good to have a way to specify "these
  // attribute must never appear as a group" for attributes like cold and hot.
  if (!(D->hasAttr<OpenCLKernelAttr>() ||
        LangOpts.SYCLIsDevice || LangOpts.SYCLIsHost)) {
    // These attributes cannot be applied to a non-kernel function.
    if (const auto *A = D->getAttr<ReqdWorkGroupSizeAttr>()) {
      // FIXME: This emits a different error message than
      // diag::err_attribute_wrong_decl_type + ExpectedKernelFunction.
      Diag(D->getLocation(), diag::err_opencl_kernel_attr) << A;
      D->setInvalidDecl();
    } else if (const auto *A = D->getAttr<WorkGroupSizeHintAttr>()) {
      Diag(D->getLocation(), diag::err_opencl_kernel_attr) << A;
      D->setInvalidDecl();
    } else if (const auto *A = D->getAttr<SYCLIntelMaxWorkGroupSizeAttr>()) {
      Diag(D->getLocation(), diag::err_opencl_kernel_attr) << A;
      D->setInvalidDecl();
    } else if (const auto *A = D->getAttr<VecTypeHintAttr>()) {
      Diag(D->getLocation(), diag::err_opencl_kernel_attr) << A;
      D->setInvalidDecl();
#if INTEL_CUSTOMIZATION
    } else if (const auto *A = D->getAttr<ReqdWorkGroupSizeAttr>()) {
      Diag(D->getLocation(), diag::err_opencl_kernel_attr) << A;
      D->setInvalidDecl();
    } else if (const auto *A = D->getAttr<SYCLIntelNumSimdWorkItemsAttr>()) {
      Diag(D->getLocation(), diag::err_opencl_kernel_attr) << A;
      D->setInvalidDecl();
    } else if (const auto *A = D->getAttr<NumComputeUnitsAttr>()) {
      Diag(D->getLocation(), diag::err_opencl_kernel_attr) << A;
      D->setInvalidDecl();
    } else if (const auto *A = D->getAttr<SYCLIntelMaxGlobalWorkDimAttr>()) {
      Diag(D->getLocation(), diag::err_opencl_kernel_attr) << A;
      D->setInvalidDecl();
    } else if (const auto *A = D->getAttr<SYCLIntelMaxWorkGroupSizeAttr>()) {
      Diag(D->getLocation(), diag::err_opencl_kernel_attr) << A;
      D->setInvalidDecl();
    } else if (const auto *A = D->getAttr<AutorunAttr>()) {
      Diag(D->getLocation(), diag::err_opencl_kernel_attr) << A;
      D->setInvalidDecl();
    } else if (const auto *A = D->getAttr<UsesGlobalWorkOffsetAttr>()) {
      Diag(D->getLocation(), diag::err_opencl_kernel_attr) << A;
      D->setInvalidDecl();
    } else if (Attr *A = D->getAttr<StallFreeAttr>()) {
      if (!getLangOpts().HLS) {
        Diag(D->getLocation(), diag::err_opencl_kernel_attr) << A;
        D->setInvalidDecl();
      }
    } else if (Attr *A = D->getAttr<SYCLIntelSchedulerTargetFmaxMhzAttr>()) {
      if (!getLangOpts().HLS) {
        Diag(D->getLocation(), diag::err_opencl_kernel_attr) << A;
        D->setInvalidDecl();
      }
#endif // INTEL_CUSTOMIZATION
    } else if (const auto *A = D->getAttr<IntelReqdSubGroupSizeAttr>()) {
      Diag(D->getLocation(), diag::err_opencl_kernel_attr) << A;
      D->setInvalidDecl();
    } else if (!D->hasAttr<CUDAGlobalAttr>()) {
      if (const auto *A = D->getAttr<AMDGPUFlatWorkGroupSizeAttr>()) {
        Diag(D->getLocation(), diag::err_attribute_wrong_decl_type)
            << A << ExpectedKernelFunction;
        D->setInvalidDecl();
      } else if (const auto *A = D->getAttr<AMDGPUWavesPerEUAttr>()) {
        Diag(D->getLocation(), diag::err_attribute_wrong_decl_type)
            << A << ExpectedKernelFunction;
        D->setInvalidDecl();
      } else if (const auto *A = D->getAttr<AMDGPUNumSGPRAttr>()) {
        Diag(D->getLocation(), diag::err_attribute_wrong_decl_type)
            << A << ExpectedKernelFunction;
        D->setInvalidDecl();
      } else if (const auto *A = D->getAttr<AMDGPUNumVGPRAttr>()) {
        Diag(D->getLocation(), diag::err_attribute_wrong_decl_type)
            << A << ExpectedKernelFunction;
        D->setInvalidDecl();
      }
    }
  }
#if INTEL_CUSTOMIZATION
  else {
    if (D->hasAttr<AutorunAttr>() &&
        !D->hasAttr<SYCLIntelMaxGlobalWorkDimAttr>() &&
        !D->hasAttr<ReqdWorkGroupSizeAttr>()) {
      Attr *A = D->getAttr<AutorunAttr>();
      Diag(A->getLocation(),
          diag::err_opencl_attribute_requires_another_to_be_specified)
          << A << "'reqd_work_group_size' or 'max_global_work_dim' attribute";
      D->setInvalidDecl();
    }
  }
  if (const auto *SLA = D->getAttr<StallLatencyAttr>()) {
    if (getLangOpts().HLS && !D->hasAttr<ComponentAttr>()) {
      Diag(D->getLocation(), diag::err_component_func_attr) << SLA;
      D->setInvalidDecl();
    } else if (Context.getTargetInfo().getTriple().isINTELFPGAEnvironment() &&
               !D->hasAttr<OpenCLKernelAttr>()) {
      Diag(D->getLocation(), diag::err_opencl_kernel_attr) << SLA;
      D->setInvalidDecl();
    }
  }
  if ((getLangOpts().HLS || getLangOpts().OpenCL) &&
      D->getKind() == Decl::ParmVar && !IsSlaveMemory(*this, D)) {
    // Check that memory attributes are only added to slave memory.
    if (diagnoseMemoryAttrs<
            IntelFPGAMemoryAttr, IntelFPGANumBanksAttr, IntelFPGABankWidthAttr,
            IntelFPGASinglePumpAttr, IntelFPGADoublePumpAttr,
            IntelFPGABankBitsAttr>(*this, D))
      D->setInvalidDecl();
  }
#endif // INTEL_CUSTOMIZATION

  // Do this check after processing D's attributes because the attribute
  // objc_method_family can change whether the given method is in the init
  // family, and it can be applied after objc_designated_initializer. This is a
  // bit of a hack, but we need it to be compatible with versions of clang that
  // processed the attribute list in the wrong order.
  if (D->hasAttr<ObjCDesignatedInitializerAttr>() &&
      cast<ObjCMethodDecl>(D)->getMethodFamily() != OMF_init) {
    Diag(D->getLocation(), diag::err_designated_init_attr_non_init);
    D->dropAttr<ObjCDesignatedInitializerAttr>();
  }
}

// Helper for delayed processing TransparentUnion or BPFPreserveAccessIndexAttr
// attribute.
void Sema::ProcessDeclAttributeDelayed(Decl *D,
                                       const ParsedAttributesView &AttrList) {
  for (const ParsedAttr &AL : AttrList)
    if (AL.getKind() == ParsedAttr::AT_TransparentUnion) {
      handleTransparentUnionAttr(*this, D, AL);
      break;
    }

  // For BPFPreserveAccessIndexAttr, we want to populate the attributes
  // to fields and inner records as well.
  if (D && D->hasAttr<BPFPreserveAccessIndexAttr>())
    handleBPFPreserveAIRecord(*this, cast<RecordDecl>(D));
}

// Annotation attributes are the only attributes allowed after an access
// specifier.
bool Sema::ProcessAccessDeclAttributeList(
    AccessSpecDecl *ASDecl, const ParsedAttributesView &AttrList) {
  for (const ParsedAttr &AL : AttrList) {
    if (AL.getKind() == ParsedAttr::AT_Annotate) {
      ProcessDeclAttribute(*this, nullptr, ASDecl, AL, AL.isCXX11Attribute());
    } else {
      Diag(AL.getLoc(), diag::err_only_annotate_after_access_spec);
      return true;
    }
  }
  return false;
}

/// checkUnusedDeclAttributes - Check a list of attributes to see if it
/// contains any decl attributes that we should warn about.
static void checkUnusedDeclAttributes(Sema &S, const ParsedAttributesView &A) {
  for (const ParsedAttr &AL : A) {
    // Only warn if the attribute is an unignored, non-type attribute.
    if (AL.isUsedAsTypeAttr() || AL.isInvalid())
      continue;
    if (AL.getKind() == ParsedAttr::IgnoredAttribute)
      continue;

    if (AL.getKind() == ParsedAttr::UnknownAttribute) {
      S.Diag(AL.getLoc(), diag::warn_unknown_attribute_ignored)
          << AL << AL.getRange();
    } else {
      S.Diag(AL.getLoc(), diag::warn_attribute_not_on_decl) << AL
                                                            << AL.getRange();
    }
  }
}

/// checkUnusedDeclAttributes - Given a declarator which is not being
/// used to build a declaration, complain about any decl attributes
/// which might be lying around on it.
void Sema::checkUnusedDeclAttributes(Declarator &D) {
  ::checkUnusedDeclAttributes(*this, D.getDeclSpec().getAttributes());
  ::checkUnusedDeclAttributes(*this, D.getAttributes());
  for (unsigned i = 0, e = D.getNumTypeObjects(); i != e; ++i)
    ::checkUnusedDeclAttributes(*this, D.getTypeObject(i).getAttrs());
}

/// DeclClonePragmaWeak - clone existing decl (maybe definition),
/// \#pragma weak needs a non-definition decl and source may not have one.
NamedDecl * Sema::DeclClonePragmaWeak(NamedDecl *ND, IdentifierInfo *II,
                                      SourceLocation Loc) {
  assert(isa<FunctionDecl>(ND) || isa<VarDecl>(ND));
  NamedDecl *NewD = nullptr;
  if (auto *FD = dyn_cast<FunctionDecl>(ND)) {
    FunctionDecl *NewFD;
    // FIXME: Missing call to CheckFunctionDeclaration().
    // FIXME: Mangling?
    // FIXME: Is the qualifier info correct?
    // FIXME: Is the DeclContext correct?
    NewFD = FunctionDecl::Create(
        FD->getASTContext(), FD->getDeclContext(), Loc, Loc,
        DeclarationName(II), FD->getType(), FD->getTypeSourceInfo(), SC_None,
        false /*isInlineSpecified*/, FD->hasPrototype(),
        ConstexprSpecKind::Unspecified, FD->getTrailingRequiresClause());
    NewD = NewFD;

    if (FD->getQualifier())
      NewFD->setQualifierInfo(FD->getQualifierLoc());

    // Fake up parameter variables; they are declared as if this were
    // a typedef.
    QualType FDTy = FD->getType();
    if (const auto *FT = FDTy->getAs<FunctionProtoType>()) {
      SmallVector<ParmVarDecl*, 16> Params;
      for (const auto &AI : FT->param_types()) {
        ParmVarDecl *Param = BuildParmVarDeclForTypedef(NewFD, Loc, AI);
        Param->setScopeInfo(0, Params.size());
        Params.push_back(Param);
      }
      NewFD->setParams(Params);
    }
  } else if (auto *VD = dyn_cast<VarDecl>(ND)) {
    NewD = VarDecl::Create(VD->getASTContext(), VD->getDeclContext(),
                           VD->getInnerLocStart(), VD->getLocation(), II,
                           VD->getType(), VD->getTypeSourceInfo(),
                           VD->getStorageClass());
    if (VD->getQualifier())
      cast<VarDecl>(NewD)->setQualifierInfo(VD->getQualifierLoc());
  }
  return NewD;
}

/// DeclApplyPragmaWeak - A declaration (maybe definition) needs \#pragma weak
/// applied to it, possibly with an alias.
void Sema::DeclApplyPragmaWeak(Scope *S, NamedDecl *ND, WeakInfo &W) {
  if (W.getUsed()) return; // only do this once
  W.setUsed(true);
  if (W.getAlias()) { // clone decl, impersonate __attribute(weak,alias(...))
    IdentifierInfo *NDId = ND->getIdentifier();
    NamedDecl *NewD = DeclClonePragmaWeak(ND, W.getAlias(), W.getLocation());
    NewD->addAttr(
        AliasAttr::CreateImplicit(Context, NDId->getName(), W.getLocation()));
    NewD->addAttr(WeakAttr::CreateImplicit(Context, W.getLocation(),
                                           AttributeCommonInfo::AS_Pragma));
    WeakTopLevelDecl.push_back(NewD);
    // FIXME: "hideous" code from Sema::LazilyCreateBuiltin
    // to insert Decl at TU scope, sorry.
    DeclContext *SavedContext = CurContext;
    CurContext = Context.getTranslationUnitDecl();
    NewD->setDeclContext(CurContext);
    NewD->setLexicalDeclContext(CurContext);
    PushOnScopeChains(NewD, S);
    CurContext = SavedContext;
  } else { // just add weak to existing
    ND->addAttr(WeakAttr::CreateImplicit(Context, W.getLocation(),
                                         AttributeCommonInfo::AS_Pragma));
  }
}

void Sema::ProcessPragmaWeak(Scope *S, Decl *D) {
  // It's valid to "forward-declare" #pragma weak, in which case we
  // have to do this.
  LoadExternalWeakUndeclaredIdentifiers();
  if (!WeakUndeclaredIdentifiers.empty()) {
    NamedDecl *ND = nullptr;
    if (auto *VD = dyn_cast<VarDecl>(D))
      if (VD->isExternC())
        ND = VD;
    if (auto *FD = dyn_cast<FunctionDecl>(D))
      if (FD->isExternC())
        ND = FD;
    if (ND) {
      if (IdentifierInfo *Id = ND->getIdentifier()) {
        auto I = WeakUndeclaredIdentifiers.find(Id);
        if (I != WeakUndeclaredIdentifiers.end()) {
          WeakInfo W = I->second;
          DeclApplyPragmaWeak(S, ND, W);
          WeakUndeclaredIdentifiers[Id] = W;
        }
      }
    }
  }
}

/// ProcessDeclAttributes - Given a declarator (PD) with attributes indicated in
/// it, apply them to D.  This is a bit tricky because PD can have attributes
/// specified in many different places, and we need to find and apply them all.
void Sema::ProcessDeclAttributes(Scope *S, Decl *D, const Declarator &PD) {
  // Apply decl attributes from the DeclSpec if present.
  if (!PD.getDeclSpec().getAttributes().empty())
    ProcessDeclAttributeList(S, D, PD.getDeclSpec().getAttributes());

  // Walk the declarator structure, applying decl attributes that were in a type
  // position to the decl itself.  This handles cases like:
  //   int *__attr__(x)** D;
  // when X is a decl attribute.
  for (unsigned i = 0, e = PD.getNumTypeObjects(); i != e; ++i)
     ProcessDeclAttributeList(S, D, PD.getTypeObject(i).getAttrs(),
                             /*IncludeCXX11Attributes=*/false);

  // Finally, apply any attributes on the decl itself.
  ProcessDeclAttributeList(S, D, PD.getAttributes());

  // Apply additional attributes specified by '#pragma clang attribute'.
  AddPragmaAttributes(S, D);
}

/// Is the given declaration allowed to use a forbidden type?
/// If so, it'll still be annotated with an attribute that makes it
/// illegal to actually use.
static bool isForbiddenTypeAllowed(Sema &S, Decl *D,
                                   const DelayedDiagnostic &diag,
                                   UnavailableAttr::ImplicitReason &reason) {
  // Private ivars are always okay.  Unfortunately, people don't
  // always properly make their ivars private, even in system headers.
  // Plus we need to make fields okay, too.
  if (!isa<FieldDecl>(D) && !isa<ObjCPropertyDecl>(D) &&
      !isa<FunctionDecl>(D))
    return false;

  // Silently accept unsupported uses of __weak in both user and system
  // declarations when it's been disabled, for ease of integration with
  // -fno-objc-arc files.  We do have to take some care against attempts
  // to define such things;  for now, we've only done that for ivars
  // and properties.
  if ((isa<ObjCIvarDecl>(D) || isa<ObjCPropertyDecl>(D))) {
    if (diag.getForbiddenTypeDiagnostic() == diag::err_arc_weak_disabled ||
        diag.getForbiddenTypeDiagnostic() == diag::err_arc_weak_no_runtime) {
      reason = UnavailableAttr::IR_ForbiddenWeak;
      return true;
    }
  }

  // Allow all sorts of things in system headers.
  if (S.Context.getSourceManager().isInSystemHeader(D->getLocation())) {
    // Currently, all the failures dealt with this way are due to ARC
    // restrictions.
    reason = UnavailableAttr::IR_ARCForbiddenType;
    return true;
  }

  return false;
}

/// Handle a delayed forbidden-type diagnostic.
static void handleDelayedForbiddenType(Sema &S, DelayedDiagnostic &DD,
                                       Decl *D) {
  auto Reason = UnavailableAttr::IR_None;
  if (D && isForbiddenTypeAllowed(S, D, DD, Reason)) {
    assert(Reason && "didn't set reason?");
    D->addAttr(UnavailableAttr::CreateImplicit(S.Context, "", Reason, DD.Loc));
    return;
  }
  if (S.getLangOpts().ObjCAutoRefCount)
    if (const auto *FD = dyn_cast<FunctionDecl>(D)) {
      // FIXME: we may want to suppress diagnostics for all
      // kind of forbidden type messages on unavailable functions.
      if (FD->hasAttr<UnavailableAttr>() &&
          DD.getForbiddenTypeDiagnostic() ==
              diag::err_arc_array_param_no_ownership) {
        DD.Triggered = true;
        return;
      }
    }

  S.Diag(DD.Loc, DD.getForbiddenTypeDiagnostic())
      << DD.getForbiddenTypeOperand() << DD.getForbiddenTypeArgument();
  DD.Triggered = true;
}


void Sema::PopParsingDeclaration(ParsingDeclState state, Decl *decl) {
  assert(DelayedDiagnostics.getCurrentPool());
  DelayedDiagnosticPool &poppedPool = *DelayedDiagnostics.getCurrentPool();
  DelayedDiagnostics.popWithoutEmitting(state);

  // When delaying diagnostics to run in the context of a parsed
  // declaration, we only want to actually emit anything if parsing
  // succeeds.
  if (!decl) return;

  // We emit all the active diagnostics in this pool or any of its
  // parents.  In general, we'll get one pool for the decl spec
  // and a child pool for each declarator; in a decl group like:
  //   deprecated_typedef foo, *bar, baz();
  // only the declarator pops will be passed decls.  This is correct;
  // we really do need to consider delayed diagnostics from the decl spec
  // for each of the different declarations.
  const DelayedDiagnosticPool *pool = &poppedPool;
  do {
    bool AnyAccessFailures = false;
    for (DelayedDiagnosticPool::pool_iterator
           i = pool->pool_begin(), e = pool->pool_end(); i != e; ++i) {
      // This const_cast is a bit lame.  Really, Triggered should be mutable.
      DelayedDiagnostic &diag = const_cast<DelayedDiagnostic&>(*i);
      if (diag.Triggered)
        continue;

      switch (diag.Kind) {
      case DelayedDiagnostic::Availability:
        // Don't bother giving deprecation/unavailable diagnostics if
        // the decl is invalid.
        if (!decl->isInvalidDecl())
          handleDelayedAvailabilityCheck(diag, decl);
        break;

      case DelayedDiagnostic::Access:
        // Only produce one access control diagnostic for a structured binding
        // declaration: we don't need to tell the user that all the fields are
        // inaccessible one at a time.
        if (AnyAccessFailures && isa<DecompositionDecl>(decl))
          continue;
        HandleDelayedAccessCheck(diag, decl);
        if (diag.Triggered)
          AnyAccessFailures = true;
        break;

      case DelayedDiagnostic::ForbiddenType:
        handleDelayedForbiddenType(*this, diag, decl);
        break;
      }
    }
  } while ((pool = pool->getParent()));
}

/// Given a set of delayed diagnostics, re-emit them as if they had
/// been delayed in the current context instead of in the given pool.
/// Essentially, this just moves them to the current pool.
void Sema::redelayDiagnostics(DelayedDiagnosticPool &pool) {
  DelayedDiagnosticPool *curPool = DelayedDiagnostics.getCurrentPool();
  assert(curPool && "re-emitting in undelayed context not supported");
  curPool->steal(pool);
}<|MERGE_RESOLUTION|>--- conflicted
+++ resolved
@@ -3909,19 +3909,9 @@
 }
 
 // Handles num_simd_work_items.
-<<<<<<< HEAD
-#if INTEL_CUSTOMIZATION
-// In xmain we have OpenCL and SYCL version of this attribute, while in upstream
-// we only have SYCL one. This function was renamed to distinguish it from
-// OpenCL one. TODO: rename OpenCL one instead of this to reduce amount of
-// conflicts
-static void handleSYCLNumSimdWorkItemsAttr(Sema &S, Decl *D,
-                                           const ParsedAttr &A) {
-#endif //INTEL_CUSTOMIZATION
-=======
 static void handleNumSimdWorkItemsAttr(Sema &S, Decl *D,
-                                       const ParsedAttr &Attr) {
->>>>>>> fe27b54a
+                                       const ParsedAttr &A) {
+
   if (D->isInvalidDecl())
     return;
 
@@ -3930,52 +3920,40 @@
   if (D->getAttr<SYCLIntelNumSimdWorkItemsAttr>())
     S.Diag(A.getLoc(), diag::warn_duplicate_attribute) << A;
 
-<<<<<<< HEAD
   S.CheckDeprecatedSYCLAttributeSpelling(A);
 
-  S.addIntelSYCLSingleArgFunctionAttr<SYCLIntelNumSimdWorkItemsAttr>(D, A, E);
-=======
 #if INTEL_CUSTOMIZATION
-  if (Attr.getSyntax() != AttributeCommonInfo::AS_GNU &&
-      checkDeprecatedSYCLAttributeSpelling(S, Attr))
-#endif // INTEL_CUSTOMIZATION
-    S.Diag(Attr.getLoc(), diag::note_spelling_suggestion)
-        << "'intel::num_simd_work_items'";
-
-#if INTEL_CUSTOMIZATION
-  if (checkValidSYCLSpelling(S, Attr))
-    return;
-
-  if (Attr.getSyntax() == AttributeCommonInfo::AS_GNU &&
+  if (checkValidSYCLSpelling(S, A))
+    return;
+
+  if (A.getSyntax() == AttributeCommonInfo::AS_GNU &&
       !S.Context.getTargetInfo().getTriple().isINTELFPGAEnvironment()) {
-    S.Diag(Attr.getLoc(), diag::warn_unknown_attribute_ignored) << Attr;
-    return;
-  }
-
-  if (const auto *A = D->getAttr<ReqdWorkGroupSizeAttr>()) {
+    S.Diag(A.getLoc(), diag::warn_unknown_attribute_ignored) << A;
+    return;
+  }
+
+  if (const auto *B = D->getAttr<ReqdWorkGroupSizeAttr>()) {
     ASTContext &Ctx = S.getASTContext();
 
     if (!E->isValueDependent()) {
       Optional<llvm::APSInt> NumSimdWorkItems = E->getIntegerConstantExpr(Ctx);
-      Optional<llvm::APSInt> XDimVal = A->getXDim()->getIntegerConstantExpr(Ctx);
-      Optional<llvm::APSInt> YDimVal = A->getYDim()->getIntegerConstantExpr(Ctx);
-      Optional<llvm::APSInt> ZDimVal = A->getZDim()->getIntegerConstantExpr(Ctx);
+      Optional<llvm::APSInt> XDimVal = B->getXDim()->getIntegerConstantExpr(Ctx);
+      Optional<llvm::APSInt> YDimVal = B->getYDim()->getIntegerConstantExpr(Ctx);
+      Optional<llvm::APSInt> ZDimVal = B->getZDim()->getIntegerConstantExpr(Ctx);
 
       if (!(XDimVal->getExtValue() % NumSimdWorkItems->getExtValue() == 0 ||
             YDimVal->getZExtValue() % NumSimdWorkItems->getExtValue() == 0 ||
             ZDimVal->getZExtValue() % NumSimdWorkItems->getExtValue() == 0)) {
-        S.Diag(Attr.getLoc(), diag::err_conflicting_sycl_function_attributes)
-            << Attr << A->getSpelling();
-        S.Diag(A->getLocation(), diag::note_conflicting_attribute);
+        S.Diag(A.getLoc(), diag::err_conflicting_sycl_function_attributes)
+            << A << B->getSpelling();
+        S.Diag(B->getLocation(), diag::note_conflicting_attribute);
         return;
       }
     }
   }
 #endif // INTEL_CUSTOMIZATION
 
-  S.addIntelSYCLSingleArgFunctionAttr<SYCLIntelNumSimdWorkItemsAttr>(D, Attr,
-                                                                     E);
->>>>>>> fe27b54a
+  S.addIntelSYCLSingleArgFunctionAttr<SYCLIntelNumSimdWorkItemsAttr>(D, A, E);
 }
 
 // Handles use_stall_enable_clusters
