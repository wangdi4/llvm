//===--- SemaDeclAttr.cpp - Declaration Attribute Handling ----------------===//
//
// Part of the LLVM Project, under the Apache License v2.0 with LLVM Exceptions.
// See https://llvm.org/LICENSE.txt for license information.
// SPDX-License-Identifier: Apache-2.0 WITH LLVM-exception
//
//===----------------------------------------------------------------------===//
//
//  This file implements decl-related attribute processing.
//
//===----------------------------------------------------------------------===//

#include "clang/AST/ASTConsumer.h"
#include "clang/AST/ASTContext.h"
#include "clang/AST/ASTMutationListener.h"
#include "clang/AST/CXXInheritance.h"
#include "clang/AST/DeclCXX.h"
#include "clang/AST/DeclObjC.h"
#include "clang/AST/DeclTemplate.h"
#include "clang/AST/Expr.h"
#include "clang/AST/ExprCXX.h"
#include "clang/AST/Mangle.h"
#include "clang/AST/RecursiveASTVisitor.h"
#include "clang/AST/Type.h"
#include "clang/Basic/CharInfo.h"
#include "clang/Basic/SourceLocation.h"
#include "clang/Basic/SourceManager.h"
#include "clang/Basic/TargetBuiltins.h"
#include "clang/Basic/TargetInfo.h"
#include "clang/Lex/Preprocessor.h"
#include "clang/Sema/DeclSpec.h"
#include "clang/Sema/DelayedDiagnostic.h"
#include "clang/Sema/Initialization.h"
#include "clang/Sema/Lookup.h"
#include "clang/Sema/ParsedAttr.h"
#include "clang/Sema/Scope.h"
#include "clang/Sema/ScopeInfo.h"
#include "clang/Sema/SemaInternal.h"
#include "llvm/ADT/Optional.h"
#include "llvm/ADT/STLExtras.h"
#include "llvm/ADT/StringExtras.h"
#include "llvm/IR/Assumptions.h"
#include "llvm/Support/MathExtras.h"
#include "intel/SemaIntelImpl.h" // INTEL
#include "llvm/Support/raw_ostream.h"

using namespace clang;
using namespace sema;

namespace AttributeLangSupport {
  enum LANG {
    C,
    Cpp,
    ObjC
  };
} // end namespace AttributeLangSupport

//===----------------------------------------------------------------------===//
//  Helper functions
//===----------------------------------------------------------------------===//

/// isFunctionOrMethod - Return true if the given decl has function
/// type (function or function-typed variable) or an Objective-C
/// method.
static bool isFunctionOrMethod(const Decl *D) {
  return (D->getFunctionType() != nullptr) || isa<ObjCMethodDecl>(D);
}

/// Return true if the given decl has function type (function or
/// function-typed variable) or an Objective-C method or a block.
static bool isFunctionOrMethodOrBlock(const Decl *D) {
  return isFunctionOrMethod(D) || isa<BlockDecl>(D);
}

/// Return true if the given decl has a declarator that should have
/// been processed by Sema::GetTypeForDeclarator.
static bool hasDeclarator(const Decl *D) {
  // In some sense, TypedefDecl really *ought* to be a DeclaratorDecl.
  return isa<DeclaratorDecl>(D) || isa<BlockDecl>(D) || isa<TypedefNameDecl>(D) ||
         isa<ObjCPropertyDecl>(D);
}

/// hasFunctionProto - Return true if the given decl has a argument
/// information. This decl should have already passed
/// isFunctionOrMethod or isFunctionOrMethodOrBlock.
static bool hasFunctionProto(const Decl *D) {
  if (const FunctionType *FnTy = D->getFunctionType())
    return isa<FunctionProtoType>(FnTy);
  return isa<ObjCMethodDecl>(D) || isa<BlockDecl>(D);
}

/// getFunctionOrMethodNumParams - Return number of function or method
/// parameters. It is an error to call this on a K&R function (use
/// hasFunctionProto first).
static unsigned getFunctionOrMethodNumParams(const Decl *D) {
  if (const FunctionType *FnTy = D->getFunctionType())
    return cast<FunctionProtoType>(FnTy)->getNumParams();
  if (const auto *BD = dyn_cast<BlockDecl>(D))
    return BD->getNumParams();
  return cast<ObjCMethodDecl>(D)->param_size();
}

static const ParmVarDecl *getFunctionOrMethodParam(const Decl *D,
                                                   unsigned Idx) {
  if (const auto *FD = dyn_cast<FunctionDecl>(D))
    return FD->getParamDecl(Idx);
  if (const auto *MD = dyn_cast<ObjCMethodDecl>(D))
    return MD->getParamDecl(Idx);
  if (const auto *BD = dyn_cast<BlockDecl>(D))
    return BD->getParamDecl(Idx);
  return nullptr;
}

static QualType getFunctionOrMethodParamType(const Decl *D, unsigned Idx) {
  if (const FunctionType *FnTy = D->getFunctionType())
    return cast<FunctionProtoType>(FnTy)->getParamType(Idx);
  if (const auto *BD = dyn_cast<BlockDecl>(D))
    return BD->getParamDecl(Idx)->getType();

  return cast<ObjCMethodDecl>(D)->parameters()[Idx]->getType();
}

static SourceRange getFunctionOrMethodParamRange(const Decl *D, unsigned Idx) {
  if (auto *PVD = getFunctionOrMethodParam(D, Idx))
    return PVD->getSourceRange();
  return SourceRange();
}

static QualType getFunctionOrMethodResultType(const Decl *D) {
  if (const FunctionType *FnTy = D->getFunctionType())
    return FnTy->getReturnType();
  return cast<ObjCMethodDecl>(D)->getReturnType();
}

static SourceRange getFunctionOrMethodResultSourceRange(const Decl *D) {
  if (const auto *FD = dyn_cast<FunctionDecl>(D))
    return FD->getReturnTypeSourceRange();
  if (const auto *MD = dyn_cast<ObjCMethodDecl>(D))
    return MD->getReturnTypeSourceRange();
  return SourceRange();
}

static bool isFunctionOrMethodVariadic(const Decl *D) {
  if (const FunctionType *FnTy = D->getFunctionType())
    return cast<FunctionProtoType>(FnTy)->isVariadic();
  if (const auto *BD = dyn_cast<BlockDecl>(D))
    return BD->isVariadic();
  return cast<ObjCMethodDecl>(D)->isVariadic();
}

static bool isInstanceMethod(const Decl *D) {
  if (const auto *MethodDecl = dyn_cast<CXXMethodDecl>(D))
    return MethodDecl->isInstance();
  return false;
}

static inline bool isNSStringType(QualType T, ASTContext &Ctx) {
  const auto *PT = T->getAs<ObjCObjectPointerType>();
  if (!PT)
    return false;

  ObjCInterfaceDecl *Cls = PT->getObjectType()->getInterface();
  if (!Cls)
    return false;

  IdentifierInfo* ClsName = Cls->getIdentifier();

  // FIXME: Should we walk the chain of classes?
  return ClsName == &Ctx.Idents.get("NSString") ||
         ClsName == &Ctx.Idents.get("NSMutableString");
}

static inline bool isCFStringType(QualType T, ASTContext &Ctx) {
  const auto *PT = T->getAs<PointerType>();
  if (!PT)
    return false;

  const auto *RT = PT->getPointeeType()->getAs<RecordType>();
  if (!RT)
    return false;

  const RecordDecl *RD = RT->getDecl();
  if (RD->getTagKind() != TTK_Struct)
    return false;

  return RD->getIdentifier() == &Ctx.Idents.get("__CFString");
}

static unsigned getNumAttributeArgs(const ParsedAttr &AL) {
  // FIXME: Include the type in the argument list.
  return AL.getNumArgs() + AL.hasParsedType();
}

template <typename Compare>
static bool checkAttributeNumArgsImpl(Sema &S, const ParsedAttr &AL,
                                      unsigned Num, unsigned Diag,
                                      Compare Comp) {
  if (Comp(getNumAttributeArgs(AL), Num)) {
    S.Diag(AL.getLoc(), Diag) << AL << Num;
    return false;
  }

  return true;
}

/// Check if the attribute has exactly as many args as Num. May
/// output an error.
static bool checkAttributeNumArgs(Sema &S, const ParsedAttr &AL, unsigned Num) {
  return checkAttributeNumArgsImpl(S, AL, Num,
                                   diag::err_attribute_wrong_number_arguments,
                                   std::not_equal_to<unsigned>());
}

/// Check if the attribute has at least as many args as Num. May
/// output an error.
static bool checkAttributeAtLeastNumArgs(Sema &S, const ParsedAttr &AL,
                                         unsigned Num) {
  return checkAttributeNumArgsImpl(S, AL, Num,
                                   diag::err_attribute_too_few_arguments,
                                   std::less<unsigned>());
}

/// Check if the attribute has at most as many args as Num. May
/// output an error.
static bool checkAttributeAtMostNumArgs(Sema &S, const ParsedAttr &AL,
                                        unsigned Num) {
  return checkAttributeNumArgsImpl(S, AL, Num,
                                   diag::err_attribute_too_many_arguments,
                                   std::greater<unsigned>());
}

/// A helper function to provide Attribute Location for the Attr types
/// AND the ParsedAttr.
template <typename AttrInfo>
static std::enable_if_t<std::is_base_of<Attr, AttrInfo>::value, SourceLocation>
getAttrLoc(const AttrInfo &AL) {
  return AL.getLocation();
}
static SourceLocation getAttrLoc(const ParsedAttr &AL) { return AL.getLoc(); }

/// If Expr is a valid integer constant, get the value of the integer
/// expression and return success or failure. May output an error.
///
/// Negative argument is implicitly converted to unsigned, unless
/// \p StrictlyUnsigned is true.
template <typename AttrInfo>
static bool checkUInt32Argument(Sema &S, const AttrInfo &AI, const Expr *Expr,
                                uint32_t &Val, unsigned Idx = UINT_MAX,
                                bool StrictlyUnsigned = false) {
  Optional<llvm::APSInt> I = llvm::APSInt(32);
  if (Expr->isTypeDependent() || Expr->isValueDependent() ||
      !(I = Expr->getIntegerConstantExpr(S.Context))) {
    if (Idx != UINT_MAX)
      S.Diag(getAttrLoc(AI), diag::err_attribute_argument_n_type)
          << &AI << Idx << AANT_ArgumentIntegerConstant
          << Expr->getSourceRange();
    else
      S.Diag(getAttrLoc(AI), diag::err_attribute_argument_type)
          << &AI << AANT_ArgumentIntegerConstant << Expr->getSourceRange();
    return false;
  }

  if (!I->isIntN(32)) {
    S.Diag(Expr->getExprLoc(), diag::err_ice_too_large)
        << I->toString(10, false) << 32 << /* Unsigned */ 1;
    return false;
  }

  if (StrictlyUnsigned && I->isSigned() && I->isNegative()) {
    S.Diag(getAttrLoc(AI), diag::err_attribute_requires_positive_integer)
        << &AI << /*non-negative*/ 1;
    return false;
  }

  Val = (uint32_t)I->getZExtValue();
  return true;
}

/// Wrapper around checkUInt32Argument, with an extra check to be sure
/// that the result will fit into a regular (signed) int. All args have the same
/// purpose as they do in checkUInt32Argument.
template <typename AttrInfo>
static bool checkPositiveIntArgument(Sema &S, const AttrInfo &AI, const Expr *Expr,
                                     int &Val, unsigned Idx = UINT_MAX) {
  uint32_t UVal;
  if (!checkUInt32Argument(S, AI, Expr, UVal, Idx))
    return false;

  if (UVal > (uint32_t)std::numeric_limits<int>::max()) {
    llvm::APSInt I(32); // for toString
    I = UVal;
    S.Diag(Expr->getExprLoc(), diag::err_ice_too_large)
        << I.toString(10, false) << 32 << /* Unsigned */ 0;
    return false;
  }

  Val = UVal;
  return true;
}

/// Diagnose mutually exclusive attributes when present on a given
/// declaration. Returns true if diagnosed.
template <typename AttrTy>
static bool checkAttrMutualExclusion(Sema &S, Decl *D, const ParsedAttr &AL) {
  if (const auto *A = D->getAttr<AttrTy>()) {
    S.Diag(AL.getLoc(), diag::err_attributes_are_not_compatible) << AL << A;
    S.Diag(A->getLocation(), diag::note_conflicting_attribute);
    return true;
  }
  return false;
}

template <typename AttrTy>
static bool checkAttrMutualExclusion(Sema &S, Decl *D, const Attr &AL) {
  if (const auto *A = D->getAttr<AttrTy>()) {
    S.Diag(AL.getLocation(), diag::err_attributes_are_not_compatible) << &AL
                                                                      << A;
    S.Diag(A->getLocation(), diag::note_conflicting_attribute);
    return true;
  }
  return false;
}

void Sema::DiagnoseDeprecatedAttribute(const ParsedAttr &A, StringRef NewScope,
                                       StringRef NewName) {
  assert((!NewName.empty() || !NewScope.empty()) &&
         "Deprecated attribute with no new scope or name?");
  Diag(A.getLoc(), diag::warn_attribute_spelling_deprecated)
      << "'" + A.getNormalizedFullName() + "'";

  FixItHint Fix;
  std::string NewFullName;
  if (NewScope.empty() && !NewName.empty()) {
    // Only have a new name.
    Fix = FixItHint::CreateReplacement(A.getLoc(), NewName);
    NewFullName =
        ((A.hasScope() ? A.getScopeName()->getName() : StringRef("")) +
         "::" + NewName)
            .str();
  } else if (NewName.empty() && !NewScope.empty()) {
    // Only have a new scope.
    Fix = FixItHint::CreateReplacement(A.getScopeLoc(), NewScope);
    NewFullName = (NewScope + "::" + A.getAttrName()->getName()).str();
  } else {
    // Have both a new name and a new scope.
    NewFullName = (NewScope + "::" + NewName).str();
    Fix = FixItHint::CreateReplacement(A.getRange(), NewFullName);
  }

  Diag(A.getLoc(), diag::note_spelling_suggestion)
      << "'" + NewFullName + "'" << Fix;
}

void Sema::CheckDeprecatedSYCLAttributeSpelling(const ParsedAttr &A,
                                                StringRef NewName) {
#if INTEL_CUSTOMIZATION
  // Some FPGA attributes have GNU spelling and can appear without a scope
  if (!A.hasScope())
    return;
#endif // INTEL_CUSTOMIZATION

  // Additionally, diagnose the old [[intel::ii]] spelling.
  if (A.getKind() == ParsedAttr::AT_SYCLIntelFPGAInitiationInterval &&
      A.getAttrName()->isStr("ii")) {
    DiagnoseDeprecatedAttribute(A, "intel", "initiation_interval");
    return;
  }

  // All attributes in the intelfpga vendor namespace are deprecated in favor
  // of a name in the intel vendor namespace. By default, assume the attribute
  // retains its original name but changes the namespace. However, some
  // attributes were renamed, so we support supplying a new name as well.
  if (A.hasScope() && A.getScopeName()->isStr("intelfpga")) {
    DiagnoseDeprecatedAttribute(A, "intel", NewName);
    return;
  }
}

/// Check if IdxExpr is a valid parameter index for a function or
/// instance method D.  May output an error.
///
/// \returns true if IdxExpr is a valid index.
template <typename AttrInfo>
static bool checkFunctionOrMethodParameterIndex(
    Sema &S, const Decl *D, const AttrInfo &AI, unsigned AttrArgNum,
    const Expr *IdxExpr, ParamIdx &Idx, bool CanIndexImplicitThis = false) {
  assert(isFunctionOrMethodOrBlock(D));

  // In C++ the implicit 'this' function parameter also counts.
  // Parameters are counted from one.
  bool HP = hasFunctionProto(D);
  bool HasImplicitThisParam = isInstanceMethod(D);
  bool IV = HP && isFunctionOrMethodVariadic(D);
  unsigned NumParams =
      (HP ? getFunctionOrMethodNumParams(D) : 0) + HasImplicitThisParam;

  Optional<llvm::APSInt> IdxInt;
  if (IdxExpr->isTypeDependent() || IdxExpr->isValueDependent() ||
      !(IdxInt = IdxExpr->getIntegerConstantExpr(S.Context))) {
    S.Diag(getAttrLoc(AI), diag::err_attribute_argument_n_type)
        << &AI << AttrArgNum << AANT_ArgumentIntegerConstant
        << IdxExpr->getSourceRange();
    return false;
  }

  unsigned IdxSource = IdxInt->getLimitedValue(UINT_MAX);
  if (IdxSource < 1 || (!IV && IdxSource > NumParams)) {
    S.Diag(getAttrLoc(AI), diag::err_attribute_argument_out_of_bounds)
        << &AI << AttrArgNum << IdxExpr->getSourceRange();
    return false;
  }
  if (HasImplicitThisParam && !CanIndexImplicitThis) {
    if (IdxSource == 1) {
      S.Diag(getAttrLoc(AI), diag::err_attribute_invalid_implicit_this_argument)
          << &AI << IdxExpr->getSourceRange();
      return false;
    }
  }

  Idx = ParamIdx(IdxSource, D);
  return true;
}

/// Check if the argument \p ArgNum of \p Attr is a ASCII string literal.
/// If not emit an error and return false. If the argument is an identifier it
/// will emit an error with a fixit hint and treat it as if it was a string
/// literal.
bool Sema::checkStringLiteralArgumentAttr(const ParsedAttr &AL, unsigned ArgNum,
                                          StringRef &Str,
                                          SourceLocation *ArgLocation) {
  // Look for identifiers. If we have one emit a hint to fix it to a literal.
  if (AL.isArgIdent(ArgNum)) {
    IdentifierLoc *Loc = AL.getArgAsIdent(ArgNum);
    Diag(Loc->Loc, diag::err_attribute_argument_type)
        << AL << AANT_ArgumentString
        << FixItHint::CreateInsertion(Loc->Loc, "\"")
        << FixItHint::CreateInsertion(getLocForEndOfToken(Loc->Loc), "\"");
    Str = Loc->Ident->getName();
    if (ArgLocation)
      *ArgLocation = Loc->Loc;
    return true;
  }

  // Now check for an actual string literal.
  Expr *ArgExpr = AL.getArgAsExpr(ArgNum);
  const auto *Literal = dyn_cast<StringLiteral>(ArgExpr->IgnoreParenCasts());
  if (ArgLocation)
    *ArgLocation = ArgExpr->getBeginLoc();

  if (!Literal || !Literal->isAscii()) {
    Diag(ArgExpr->getBeginLoc(), diag::err_attribute_argument_type)
        << AL << AANT_ArgumentString;
    return false;
  }

  Str = Literal->getString();
  return true;
}

/// Applies the given attribute to the Decl without performing any
/// additional semantic checking.
template <typename AttrType>
static void handleSimpleAttribute(Sema &S, Decl *D,
                                  const AttributeCommonInfo &CI) {
  D->addAttr(::new (S.Context) AttrType(S.Context, CI));
}

template <typename... DiagnosticArgs>
static const Sema::SemaDiagnosticBuilder&
appendDiagnostics(const Sema::SemaDiagnosticBuilder &Bldr) {
  return Bldr;
}

template <typename T, typename... DiagnosticArgs>
static const Sema::SemaDiagnosticBuilder&
appendDiagnostics(const Sema::SemaDiagnosticBuilder &Bldr, T &&ExtraArg,
                  DiagnosticArgs &&... ExtraArgs) {
  return appendDiagnostics(Bldr << std::forward<T>(ExtraArg),
                           std::forward<DiagnosticArgs>(ExtraArgs)...);
}

/// Add an attribute {@code AttrType} to declaration {@code D}, provided that
/// {@code PassesCheck} is true.
/// Otherwise, emit diagnostic {@code DiagID}, passing in all parameters
/// specified in {@code ExtraArgs}.
template <typename AttrType, typename... DiagnosticArgs>
static void handleSimpleAttributeOrDiagnose(Sema &S, Decl *D,
                                            const AttributeCommonInfo &CI,
                                            bool PassesCheck, unsigned DiagID,
                                            DiagnosticArgs &&... ExtraArgs) {
  if (!PassesCheck) {
    Sema::SemaDiagnosticBuilder DB = S.Diag(D->getBeginLoc(), DiagID);
    appendDiagnostics(DB, std::forward<DiagnosticArgs>(ExtraArgs)...);
    return;
  }
  handleSimpleAttribute<AttrType>(S, D, CI);
}

template <typename AttrType>
static void handleSimpleAttributeWithExclusions(Sema &S, Decl *D,
                                                const ParsedAttr &AL) {
  handleSimpleAttribute<AttrType>(S, D, AL);
}

/// Applies the given attribute to the Decl so long as the Decl doesn't
/// already have one of the given incompatible attributes.
template <typename AttrType, typename IncompatibleAttrType,
          typename... IncompatibleAttrTypes>
static void handleSimpleAttributeWithExclusions(Sema &S, Decl *D,
                                                const ParsedAttr &AL) {
  if (checkAttrMutualExclusion<IncompatibleAttrType>(S, D, AL))
    return;
  handleSimpleAttributeWithExclusions<AttrType, IncompatibleAttrTypes...>(S, D,
                                                                          AL);
}

/// Check if the passed-in expression is of type int or bool.
static bool isIntOrBool(Expr *Exp) {
  QualType QT = Exp->getType();
  return QT->isBooleanType() || QT->isIntegerType();
}


// Check to see if the type is a smart pointer of some kind.  We assume
// it's a smart pointer if it defines both operator-> and operator*.
static bool threadSafetyCheckIsSmartPointer(Sema &S, const RecordType* RT) {
  auto IsOverloadedOperatorPresent = [&S](const RecordDecl *Record,
                                          OverloadedOperatorKind Op) {
    DeclContextLookupResult Result =
        Record->lookup(S.Context.DeclarationNames.getCXXOperatorName(Op));
    return !Result.empty();
  };

  const RecordDecl *Record = RT->getDecl();
  bool foundStarOperator = IsOverloadedOperatorPresent(Record, OO_Star);
  bool foundArrowOperator = IsOverloadedOperatorPresent(Record, OO_Arrow);
  if (foundStarOperator && foundArrowOperator)
    return true;

  const CXXRecordDecl *CXXRecord = dyn_cast<CXXRecordDecl>(Record);
  if (!CXXRecord)
    return false;

  for (auto BaseSpecifier : CXXRecord->bases()) {
    if (!foundStarOperator)
      foundStarOperator = IsOverloadedOperatorPresent(
          BaseSpecifier.getType()->getAsRecordDecl(), OO_Star);
    if (!foundArrowOperator)
      foundArrowOperator = IsOverloadedOperatorPresent(
          BaseSpecifier.getType()->getAsRecordDecl(), OO_Arrow);
  }

  if (foundStarOperator && foundArrowOperator)
    return true;

  return false;
}

/// Check if passed in Decl is a pointer type.
/// Note that this function may produce an error message.
/// \return true if the Decl is a pointer type; false otherwise
static bool threadSafetyCheckIsPointer(Sema &S, const Decl *D,
                                       const ParsedAttr &AL) {
  const auto *VD = cast<ValueDecl>(D);
  QualType QT = VD->getType();
  if (QT->isAnyPointerType())
    return true;

  if (const auto *RT = QT->getAs<RecordType>()) {
    // If it's an incomplete type, it could be a smart pointer; skip it.
    // (We don't want to force template instantiation if we can avoid it,
    // since that would alter the order in which templates are instantiated.)
    if (RT->isIncompleteType())
      return true;

    if (threadSafetyCheckIsSmartPointer(S, RT))
      return true;
  }

  S.Diag(AL.getLoc(), diag::warn_thread_attribute_decl_not_pointer) << AL << QT;
  return false;
}

/// Checks that the passed in QualType either is of RecordType or points
/// to RecordType. Returns the relevant RecordType, null if it does not exit.
static const RecordType *getRecordType(QualType QT) {
  if (const auto *RT = QT->getAs<RecordType>())
    return RT;

  // Now check if we point to record type.
  if (const auto *PT = QT->getAs<PointerType>())
    return PT->getPointeeType()->getAs<RecordType>();

  return nullptr;
}

template <typename AttrType>
static bool checkRecordDeclForAttr(const RecordDecl *RD) {
  // Check if the record itself has the attribute.
  if (RD->hasAttr<AttrType>())
    return true;

  // Else check if any base classes have the attribute.
  if (const auto *CRD = dyn_cast<CXXRecordDecl>(RD)) {
    CXXBasePaths BPaths(false, false);
    if (CRD->lookupInBases(
            [](const CXXBaseSpecifier *BS, CXXBasePath &) {
              const auto &Ty = *BS->getType();
              // If it's type-dependent, we assume it could have the attribute.
              if (Ty.isDependentType())
                return true;
              return Ty.castAs<RecordType>()->getDecl()->hasAttr<AttrType>();
            },
            BPaths, true))
      return true;
  }
  return false;
}

static bool checkRecordTypeForCapability(Sema &S, QualType Ty) {
  const RecordType *RT = getRecordType(Ty);

  if (!RT)
    return false;

  // Don't check for the capability if the class hasn't been defined yet.
  if (RT->isIncompleteType())
    return true;

  // Allow smart pointers to be used as capability objects.
  // FIXME -- Check the type that the smart pointer points to.
  if (threadSafetyCheckIsSmartPointer(S, RT))
    return true;

  return checkRecordDeclForAttr<CapabilityAttr>(RT->getDecl());
}

static bool checkTypedefTypeForCapability(QualType Ty) {
  const auto *TD = Ty->getAs<TypedefType>();
  if (!TD)
    return false;

  TypedefNameDecl *TN = TD->getDecl();
  if (!TN)
    return false;

  return TN->hasAttr<CapabilityAttr>();
}

static bool typeHasCapability(Sema &S, QualType Ty) {
  if (checkTypedefTypeForCapability(Ty))
    return true;

  if (checkRecordTypeForCapability(S, Ty))
    return true;

  return false;
}

static bool isCapabilityExpr(Sema &S, const Expr *Ex) {
  // Capability expressions are simple expressions involving the boolean logic
  // operators &&, || or !, a simple DeclRefExpr, CastExpr or a ParenExpr. Once
  // a DeclRefExpr is found, its type should be checked to determine whether it
  // is a capability or not.

  if (const auto *E = dyn_cast<CastExpr>(Ex))
    return isCapabilityExpr(S, E->getSubExpr());
  else if (const auto *E = dyn_cast<ParenExpr>(Ex))
    return isCapabilityExpr(S, E->getSubExpr());
  else if (const auto *E = dyn_cast<UnaryOperator>(Ex)) {
    if (E->getOpcode() == UO_LNot || E->getOpcode() == UO_AddrOf ||
        E->getOpcode() == UO_Deref)
      return isCapabilityExpr(S, E->getSubExpr());
    return false;
  } else if (const auto *E = dyn_cast<BinaryOperator>(Ex)) {
    if (E->getOpcode() == BO_LAnd || E->getOpcode() == BO_LOr)
      return isCapabilityExpr(S, E->getLHS()) &&
             isCapabilityExpr(S, E->getRHS());
    return false;
  }

  return typeHasCapability(S, Ex->getType());
}

/// Checks that all attribute arguments, starting from Sidx, resolve to
/// a capability object.
/// \param Sidx The attribute argument index to start checking with.
/// \param ParamIdxOk Whether an argument can be indexing into a function
/// parameter list.
static void checkAttrArgsAreCapabilityObjs(Sema &S, Decl *D,
                                           const ParsedAttr &AL,
                                           SmallVectorImpl<Expr *> &Args,
                                           unsigned Sidx = 0,
                                           bool ParamIdxOk = false) {
  if (Sidx == AL.getNumArgs()) {
    // If we don't have any capability arguments, the attribute implicitly
    // refers to 'this'. So we need to make sure that 'this' exists, i.e. we're
    // a non-static method, and that the class is a (scoped) capability.
    const auto *MD = dyn_cast<const CXXMethodDecl>(D);
    if (MD && !MD->isStatic()) {
      const CXXRecordDecl *RD = MD->getParent();
      // FIXME -- need to check this again on template instantiation
      if (!checkRecordDeclForAttr<CapabilityAttr>(RD) &&
          !checkRecordDeclForAttr<ScopedLockableAttr>(RD))
        S.Diag(AL.getLoc(),
               diag::warn_thread_attribute_not_on_capability_member)
            << AL << MD->getParent();
    } else {
      S.Diag(AL.getLoc(), diag::warn_thread_attribute_not_on_non_static_member)
          << AL;
    }
  }

  for (unsigned Idx = Sidx; Idx < AL.getNumArgs(); ++Idx) {
    Expr *ArgExp = AL.getArgAsExpr(Idx);

    if (ArgExp->isTypeDependent()) {
      // FIXME -- need to check this again on template instantiation
      Args.push_back(ArgExp);
      continue;
    }

    if (const auto *StrLit = dyn_cast<StringLiteral>(ArgExp)) {
      if (StrLit->getLength() == 0 ||
          (StrLit->isAscii() && StrLit->getString() == StringRef("*"))) {
        // Pass empty strings to the analyzer without warnings.
        // Treat "*" as the universal lock.
        Args.push_back(ArgExp);
        continue;
      }

      // We allow constant strings to be used as a placeholder for expressions
      // that are not valid C++ syntax, but warn that they are ignored.
      S.Diag(AL.getLoc(), diag::warn_thread_attribute_ignored) << AL;
      Args.push_back(ArgExp);
      continue;
    }

    QualType ArgTy = ArgExp->getType();

    // A pointer to member expression of the form  &MyClass::mu is treated
    // specially -- we need to look at the type of the member.
    if (const auto *UOp = dyn_cast<UnaryOperator>(ArgExp))
      if (UOp->getOpcode() == UO_AddrOf)
        if (const auto *DRE = dyn_cast<DeclRefExpr>(UOp->getSubExpr()))
          if (DRE->getDecl()->isCXXInstanceMember())
            ArgTy = DRE->getDecl()->getType();

    // First see if we can just cast to record type, or pointer to record type.
    const RecordType *RT = getRecordType(ArgTy);

    // Now check if we index into a record type function param.
    if(!RT && ParamIdxOk) {
      const auto *FD = dyn_cast<FunctionDecl>(D);
      const auto *IL = dyn_cast<IntegerLiteral>(ArgExp);
      if(FD && IL) {
        unsigned int NumParams = FD->getNumParams();
        llvm::APInt ArgValue = IL->getValue();
        uint64_t ParamIdxFromOne = ArgValue.getZExtValue();
        uint64_t ParamIdxFromZero = ParamIdxFromOne - 1;
        if (!ArgValue.isStrictlyPositive() || ParamIdxFromOne > NumParams) {
          S.Diag(AL.getLoc(),
                 diag::err_attribute_argument_out_of_bounds_extra_info)
              << AL << Idx + 1 << NumParams;
          continue;
        }
        ArgTy = FD->getParamDecl(ParamIdxFromZero)->getType();
      }
    }

    // If the type does not have a capability, see if the components of the
    // expression have capabilities. This allows for writing C code where the
    // capability may be on the type, and the expression is a capability
    // boolean logic expression. Eg) requires_capability(A || B && !C)
    if (!typeHasCapability(S, ArgTy) && !isCapabilityExpr(S, ArgExp))
      S.Diag(AL.getLoc(), diag::warn_thread_attribute_argument_not_lockable)
          << AL << ArgTy;

    Args.push_back(ArgExp);
  }
}

//===----------------------------------------------------------------------===//
// Attribute Implementations
//===----------------------------------------------------------------------===//

static void handlePtGuardedVarAttr(Sema &S, Decl *D, const ParsedAttr &AL) {
  if (!threadSafetyCheckIsPointer(S, D, AL))
    return;

  D->addAttr(::new (S.Context) PtGuardedVarAttr(S.Context, AL));
}

static bool checkGuardedByAttrCommon(Sema &S, Decl *D, const ParsedAttr &AL,
                                     Expr *&Arg) {
  SmallVector<Expr *, 1> Args;
  // check that all arguments are lockable objects
  checkAttrArgsAreCapabilityObjs(S, D, AL, Args);
  unsigned Size = Args.size();
  if (Size != 1)
    return false;

  Arg = Args[0];

  return true;
}

static void handleGuardedByAttr(Sema &S, Decl *D, const ParsedAttr &AL) {
  Expr *Arg = nullptr;
  if (!checkGuardedByAttrCommon(S, D, AL, Arg))
    return;

  D->addAttr(::new (S.Context) GuardedByAttr(S.Context, AL, Arg));
}

static void handlePtGuardedByAttr(Sema &S, Decl *D, const ParsedAttr &AL) {
  Expr *Arg = nullptr;
  if (!checkGuardedByAttrCommon(S, D, AL, Arg))
    return;

  if (!threadSafetyCheckIsPointer(S, D, AL))
    return;

  D->addAttr(::new (S.Context) PtGuardedByAttr(S.Context, AL, Arg));
}

static bool checkAcquireOrderAttrCommon(Sema &S, Decl *D, const ParsedAttr &AL,
                                        SmallVectorImpl<Expr *> &Args) {
  if (!checkAttributeAtLeastNumArgs(S, AL, 1))
    return false;

  // Check that this attribute only applies to lockable types.
  QualType QT = cast<ValueDecl>(D)->getType();
  if (!QT->isDependentType() && !typeHasCapability(S, QT)) {
    S.Diag(AL.getLoc(), diag::warn_thread_attribute_decl_not_lockable) << AL;
    return false;
  }

  // Check that all arguments are lockable objects.
  checkAttrArgsAreCapabilityObjs(S, D, AL, Args);
  if (Args.empty())
    return false;

  return true;
}

static void handleAcquiredAfterAttr(Sema &S, Decl *D, const ParsedAttr &AL) {
  SmallVector<Expr *, 1> Args;
  if (!checkAcquireOrderAttrCommon(S, D, AL, Args))
    return;

  Expr **StartArg = &Args[0];
  D->addAttr(::new (S.Context)
                 AcquiredAfterAttr(S.Context, AL, StartArg, Args.size()));
}

static void handleAcquiredBeforeAttr(Sema &S, Decl *D, const ParsedAttr &AL) {
  SmallVector<Expr *, 1> Args;
  if (!checkAcquireOrderAttrCommon(S, D, AL, Args))
    return;

  Expr **StartArg = &Args[0];
  D->addAttr(::new (S.Context)
                 AcquiredBeforeAttr(S.Context, AL, StartArg, Args.size()));
}

static bool checkLockFunAttrCommon(Sema &S, Decl *D, const ParsedAttr &AL,
                                   SmallVectorImpl<Expr *> &Args) {
  // zero or more arguments ok
  // check that all arguments are lockable objects
  checkAttrArgsAreCapabilityObjs(S, D, AL, Args, 0, /*ParamIdxOk=*/true);

  return true;
}

static void handleAssertSharedLockAttr(Sema &S, Decl *D, const ParsedAttr &AL) {
  SmallVector<Expr *, 1> Args;
  if (!checkLockFunAttrCommon(S, D, AL, Args))
    return;

  unsigned Size = Args.size();
  Expr **StartArg = Size == 0 ? nullptr : &Args[0];
  D->addAttr(::new (S.Context)
                 AssertSharedLockAttr(S.Context, AL, StartArg, Size));
}

static void handleAssertExclusiveLockAttr(Sema &S, Decl *D,
                                          const ParsedAttr &AL) {
  SmallVector<Expr *, 1> Args;
  if (!checkLockFunAttrCommon(S, D, AL, Args))
    return;

  unsigned Size = Args.size();
  Expr **StartArg = Size == 0 ? nullptr : &Args[0];
  D->addAttr(::new (S.Context)
                 AssertExclusiveLockAttr(S.Context, AL, StartArg, Size));
}

/// Checks to be sure that the given parameter number is in bounds, and
/// is an integral type. Will emit appropriate diagnostics if this returns
/// false.
///
/// AttrArgNo is used to actually retrieve the argument, so it's base-0.
template <typename AttrInfo>
static bool checkParamIsIntegerType(Sema &S, const FunctionDecl *FD,
                                    const AttrInfo &AI, unsigned AttrArgNo) {
  assert(AI.isArgExpr(AttrArgNo) && "Expected expression argument");
  Expr *AttrArg = AI.getArgAsExpr(AttrArgNo);
  ParamIdx Idx;
  if (!checkFunctionOrMethodParameterIndex(S, FD, AI, AttrArgNo + 1, AttrArg,
                                           Idx))
    return false;

  const ParmVarDecl *Param = FD->getParamDecl(Idx.getASTIndex());
  if (!Param->getType()->isIntegerType() && !Param->getType()->isCharType()) {
    SourceLocation SrcLoc = AttrArg->getBeginLoc();
    S.Diag(SrcLoc, diag::err_attribute_integers_only)
        << AI << Param->getSourceRange();
    return false;
  }
  return true;
}

static void handleAllocSizeAttr(Sema &S, Decl *D, const ParsedAttr &AL) {
  if (!checkAttributeAtLeastNumArgs(S, AL, 1) ||
      !checkAttributeAtMostNumArgs(S, AL, 2))
    return;

  const auto *FD = cast<FunctionDecl>(D);
  if (!FD->getReturnType()->isPointerType()) {
    S.Diag(AL.getLoc(), diag::warn_attribute_return_pointers_only) << AL;
    return;
  }

  const Expr *SizeExpr = AL.getArgAsExpr(0);
  int SizeArgNoVal;
  // Parameter indices are 1-indexed, hence Index=1
  if (!checkPositiveIntArgument(S, AL, SizeExpr, SizeArgNoVal, /*Idx=*/1))
    return;
  if (!checkParamIsIntegerType(S, FD, AL, /*AttrArgNo=*/0))
    return;
  ParamIdx SizeArgNo(SizeArgNoVal, D);

  ParamIdx NumberArgNo;
  if (AL.getNumArgs() == 2) {
    const Expr *NumberExpr = AL.getArgAsExpr(1);
    int Val;
    // Parameter indices are 1-based, hence Index=2
    if (!checkPositiveIntArgument(S, AL, NumberExpr, Val, /*Idx=*/2))
      return;
    if (!checkParamIsIntegerType(S, FD, AL, /*AttrArgNo=*/1))
      return;
    NumberArgNo = ParamIdx(Val, D);
  }

  D->addAttr(::new (S.Context)
                 AllocSizeAttr(S.Context, AL, SizeArgNo, NumberArgNo));
}

static bool checkTryLockFunAttrCommon(Sema &S, Decl *D, const ParsedAttr &AL,
                                      SmallVectorImpl<Expr *> &Args) {
  if (!checkAttributeAtLeastNumArgs(S, AL, 1))
    return false;

  if (!isIntOrBool(AL.getArgAsExpr(0))) {
    S.Diag(AL.getLoc(), diag::err_attribute_argument_n_type)
        << AL << 1 << AANT_ArgumentIntOrBool;
    return false;
  }

  // check that all arguments are lockable objects
  checkAttrArgsAreCapabilityObjs(S, D, AL, Args, 1);

  return true;
}

static void handleSharedTrylockFunctionAttr(Sema &S, Decl *D,
                                            const ParsedAttr &AL) {
  SmallVector<Expr*, 2> Args;
  if (!checkTryLockFunAttrCommon(S, D, AL, Args))
    return;

  D->addAttr(::new (S.Context) SharedTrylockFunctionAttr(
      S.Context, AL, AL.getArgAsExpr(0), Args.data(), Args.size()));
}

static void handleExclusiveTrylockFunctionAttr(Sema &S, Decl *D,
                                               const ParsedAttr &AL) {
  SmallVector<Expr*, 2> Args;
  if (!checkTryLockFunAttrCommon(S, D, AL, Args))
    return;

  D->addAttr(::new (S.Context) ExclusiveTrylockFunctionAttr(
      S.Context, AL, AL.getArgAsExpr(0), Args.data(), Args.size()));
}

static void handleLockReturnedAttr(Sema &S, Decl *D, const ParsedAttr &AL) {
  // check that the argument is lockable object
  SmallVector<Expr*, 1> Args;
  checkAttrArgsAreCapabilityObjs(S, D, AL, Args);
  unsigned Size = Args.size();
  if (Size == 0)
    return;

  D->addAttr(::new (S.Context) LockReturnedAttr(S.Context, AL, Args[0]));
}

static void handleLocksExcludedAttr(Sema &S, Decl *D, const ParsedAttr &AL) {
  if (!checkAttributeAtLeastNumArgs(S, AL, 1))
    return;

  // check that all arguments are lockable objects
  SmallVector<Expr*, 1> Args;
  checkAttrArgsAreCapabilityObjs(S, D, AL, Args);
  unsigned Size = Args.size();
  if (Size == 0)
    return;
  Expr **StartArg = &Args[0];

  D->addAttr(::new (S.Context)
                 LocksExcludedAttr(S.Context, AL, StartArg, Size));
}

static bool checkFunctionConditionAttr(Sema &S, Decl *D, const ParsedAttr &AL,
                                       Expr *&Cond, StringRef &Msg) {
  Cond = AL.getArgAsExpr(0);
  if (!Cond->isTypeDependent()) {
    ExprResult Converted = S.PerformContextuallyConvertToBool(Cond);
    if (Converted.isInvalid())
      return false;
    Cond = Converted.get();
  }

  if (!S.checkStringLiteralArgumentAttr(AL, 1, Msg))
    return false;

  if (Msg.empty())
    Msg = "<no message provided>";

  SmallVector<PartialDiagnosticAt, 8> Diags;
  if (isa<FunctionDecl>(D) && !Cond->isValueDependent() &&
      !Expr::isPotentialConstantExprUnevaluated(Cond, cast<FunctionDecl>(D),
                                                Diags)) {
    S.Diag(AL.getLoc(), diag::err_attr_cond_never_constant_expr) << AL;
    for (const PartialDiagnosticAt &PDiag : Diags)
      S.Diag(PDiag.first, PDiag.second);
    return false;
  }
  return true;
}

static void handleEnableIfAttr(Sema &S, Decl *D, const ParsedAttr &AL) {
  S.Diag(AL.getLoc(), diag::ext_clang_enable_if);

  Expr *Cond;
  StringRef Msg;
  if (checkFunctionConditionAttr(S, D, AL, Cond, Msg))
    D->addAttr(::new (S.Context) EnableIfAttr(S.Context, AL, Cond, Msg));
}

namespace {
/// Determines if a given Expr references any of the given function's
/// ParmVarDecls, or the function's implicit `this` parameter (if applicable).
class ArgumentDependenceChecker
    : public RecursiveASTVisitor<ArgumentDependenceChecker> {
#ifndef NDEBUG
  const CXXRecordDecl *ClassType;
#endif
  llvm::SmallPtrSet<const ParmVarDecl *, 16> Parms;
  bool Result;

public:
  ArgumentDependenceChecker(const FunctionDecl *FD) {
#ifndef NDEBUG
    if (const auto *MD = dyn_cast<CXXMethodDecl>(FD))
      ClassType = MD->getParent();
    else
      ClassType = nullptr;
#endif
    Parms.insert(FD->param_begin(), FD->param_end());
  }

  bool referencesArgs(Expr *E) {
    Result = false;
    TraverseStmt(E);
    return Result;
  }

  bool VisitCXXThisExpr(CXXThisExpr *E) {
    assert(E->getType()->getPointeeCXXRecordDecl() == ClassType &&
           "`this` doesn't refer to the enclosing class?");
    Result = true;
    return false;
  }

  bool VisitDeclRefExpr(DeclRefExpr *DRE) {
    if (const auto *PVD = dyn_cast<ParmVarDecl>(DRE->getDecl()))
      if (Parms.count(PVD)) {
        Result = true;
        return false;
      }
    return true;
  }
};
}

static void handleDiagnoseIfAttr(Sema &S, Decl *D, const ParsedAttr &AL) {
  S.Diag(AL.getLoc(), diag::ext_clang_diagnose_if);

  Expr *Cond;
  StringRef Msg;
  if (!checkFunctionConditionAttr(S, D, AL, Cond, Msg))
    return;

  StringRef DiagTypeStr;
  if (!S.checkStringLiteralArgumentAttr(AL, 2, DiagTypeStr))
    return;

  DiagnoseIfAttr::DiagnosticType DiagType;
  if (!DiagnoseIfAttr::ConvertStrToDiagnosticType(DiagTypeStr, DiagType)) {
    S.Diag(AL.getArgAsExpr(2)->getBeginLoc(),
           diag::err_diagnose_if_invalid_diagnostic_type);
    return;
  }

  bool ArgDependent = false;
  if (const auto *FD = dyn_cast<FunctionDecl>(D))
    ArgDependent = ArgumentDependenceChecker(FD).referencesArgs(Cond);
  D->addAttr(::new (S.Context) DiagnoseIfAttr(
      S.Context, AL, Cond, Msg, DiagType, ArgDependent, cast<NamedDecl>(D)));
}

static void handleNoBuiltinAttr(Sema &S, Decl *D, const ParsedAttr &AL) {
  static constexpr const StringRef kWildcard = "*";

  llvm::SmallVector<StringRef, 16> Names;
  bool HasWildcard = false;

  const auto AddBuiltinName = [&Names, &HasWildcard](StringRef Name) {
    if (Name == kWildcard)
      HasWildcard = true;
    Names.push_back(Name);
  };

  // Add previously defined attributes.
  if (const auto *NBA = D->getAttr<NoBuiltinAttr>())
    for (StringRef BuiltinName : NBA->builtinNames())
      AddBuiltinName(BuiltinName);

  // Add current attributes.
  if (AL.getNumArgs() == 0)
    AddBuiltinName(kWildcard);
  else
    for (unsigned I = 0, E = AL.getNumArgs(); I != E; ++I) {
      StringRef BuiltinName;
      SourceLocation LiteralLoc;
      if (!S.checkStringLiteralArgumentAttr(AL, I, BuiltinName, &LiteralLoc))
        return;

      if (Builtin::Context::isBuiltinFunc(BuiltinName))
        AddBuiltinName(BuiltinName);
      else
        S.Diag(LiteralLoc, diag::warn_attribute_no_builtin_invalid_builtin_name)
            << BuiltinName << AL;
    }

  // Repeating the same attribute is fine.
  llvm::sort(Names);
  Names.erase(std::unique(Names.begin(), Names.end()), Names.end());

  // Empty no_builtin must be on its own.
  if (HasWildcard && Names.size() > 1)
    S.Diag(D->getLocation(),
           diag::err_attribute_no_builtin_wildcard_or_builtin_name)
        << AL;

  if (D->hasAttr<NoBuiltinAttr>())
    D->dropAttr<NoBuiltinAttr>();
  D->addAttr(::new (S.Context)
                 NoBuiltinAttr(S.Context, AL, Names.data(), Names.size()));
}

static void handlePassObjectSizeAttr(Sema &S, Decl *D, const ParsedAttr &AL) {
  if (D->hasAttr<PassObjectSizeAttr>()) {
    S.Diag(D->getBeginLoc(), diag::err_attribute_only_once_per_parameter) << AL;
    return;
  }

  Expr *E = AL.getArgAsExpr(0);
  uint32_t Type;
  if (!checkUInt32Argument(S, AL, E, Type, /*Idx=*/1))
    return;

  // pass_object_size's argument is passed in as the second argument of
  // __builtin_object_size. So, it has the same constraints as that second
  // argument; namely, it must be in the range [0, 3].
  if (Type > 3) {
    S.Diag(E->getBeginLoc(), diag::err_attribute_argument_out_of_range)
        << AL << 0 << 3 << E->getSourceRange();
    return;
  }

  // pass_object_size is only supported on constant pointer parameters; as a
  // kindness to users, we allow the parameter to be non-const for declarations.
  // At this point, we have no clue if `D` belongs to a function declaration or
  // definition, so we defer the constness check until later.
  if (!cast<ParmVarDecl>(D)->getType()->isPointerType()) {
    S.Diag(D->getBeginLoc(), diag::err_attribute_pointers_only) << AL << 1;
    return;
  }

  D->addAttr(::new (S.Context) PassObjectSizeAttr(S.Context, AL, (int)Type));
}

static void handleConsumableAttr(Sema &S, Decl *D, const ParsedAttr &AL) {
  ConsumableAttr::ConsumedState DefaultState;

  if (AL.isArgIdent(0)) {
    IdentifierLoc *IL = AL.getArgAsIdent(0);
    if (!ConsumableAttr::ConvertStrToConsumedState(IL->Ident->getName(),
                                                   DefaultState)) {
      S.Diag(IL->Loc, diag::warn_attribute_type_not_supported) << AL
                                                               << IL->Ident;
      return;
    }
  } else {
    S.Diag(AL.getLoc(), diag::err_attribute_argument_type)
        << AL << AANT_ArgumentIdentifier;
    return;
  }

  D->addAttr(::new (S.Context) ConsumableAttr(S.Context, AL, DefaultState));
}

static bool checkForConsumableClass(Sema &S, const CXXMethodDecl *MD,
                                    const ParsedAttr &AL) {
  QualType ThisType = MD->getThisType()->getPointeeType();

  if (const CXXRecordDecl *RD = ThisType->getAsCXXRecordDecl()) {
    if (!RD->hasAttr<ConsumableAttr>()) {
      S.Diag(AL.getLoc(), diag::warn_attr_on_unconsumable_class) << RD;

      return false;
    }
  }

  return true;
}

static void handleCallableWhenAttr(Sema &S, Decl *D, const ParsedAttr &AL) {
  if (!checkAttributeAtLeastNumArgs(S, AL, 1))
    return;

  if (!checkForConsumableClass(S, cast<CXXMethodDecl>(D), AL))
    return;

  SmallVector<CallableWhenAttr::ConsumedState, 3> States;
  for (unsigned ArgIndex = 0; ArgIndex < AL.getNumArgs(); ++ArgIndex) {
    CallableWhenAttr::ConsumedState CallableState;

    StringRef StateString;
    SourceLocation Loc;
    if (AL.isArgIdent(ArgIndex)) {
      IdentifierLoc *Ident = AL.getArgAsIdent(ArgIndex);
      StateString = Ident->Ident->getName();
      Loc = Ident->Loc;
    } else {
      if (!S.checkStringLiteralArgumentAttr(AL, ArgIndex, StateString, &Loc))
        return;
    }

    if (!CallableWhenAttr::ConvertStrToConsumedState(StateString,
                                                     CallableState)) {
      S.Diag(Loc, diag::warn_attribute_type_not_supported) << AL << StateString;
      return;
    }

    States.push_back(CallableState);
  }

  D->addAttr(::new (S.Context)
                 CallableWhenAttr(S.Context, AL, States.data(), States.size()));
}

static void handleParamTypestateAttr(Sema &S, Decl *D, const ParsedAttr &AL) {
  ParamTypestateAttr::ConsumedState ParamState;

  if (AL.isArgIdent(0)) {
    IdentifierLoc *Ident = AL.getArgAsIdent(0);
    StringRef StateString = Ident->Ident->getName();

    if (!ParamTypestateAttr::ConvertStrToConsumedState(StateString,
                                                       ParamState)) {
      S.Diag(Ident->Loc, diag::warn_attribute_type_not_supported)
          << AL << StateString;
      return;
    }
  } else {
    S.Diag(AL.getLoc(), diag::err_attribute_argument_type)
        << AL << AANT_ArgumentIdentifier;
    return;
  }

  // FIXME: This check is currently being done in the analysis.  It can be
  //        enabled here only after the parser propagates attributes at
  //        template specialization definition, not declaration.
  //QualType ReturnType = cast<ParmVarDecl>(D)->getType();
  //const CXXRecordDecl *RD = ReturnType->getAsCXXRecordDecl();
  //
  //if (!RD || !RD->hasAttr<ConsumableAttr>()) {
  //    S.Diag(AL.getLoc(), diag::warn_return_state_for_unconsumable_type) <<
  //      ReturnType.getAsString();
  //    return;
  //}

  D->addAttr(::new (S.Context) ParamTypestateAttr(S.Context, AL, ParamState));
}

static void handleReturnTypestateAttr(Sema &S, Decl *D, const ParsedAttr &AL) {
  ReturnTypestateAttr::ConsumedState ReturnState;

  if (AL.isArgIdent(0)) {
    IdentifierLoc *IL = AL.getArgAsIdent(0);
    if (!ReturnTypestateAttr::ConvertStrToConsumedState(IL->Ident->getName(),
                                                        ReturnState)) {
      S.Diag(IL->Loc, diag::warn_attribute_type_not_supported) << AL
                                                               << IL->Ident;
      return;
    }
  } else {
    S.Diag(AL.getLoc(), diag::err_attribute_argument_type)
        << AL << AANT_ArgumentIdentifier;
    return;
  }

  // FIXME: This check is currently being done in the analysis.  It can be
  //        enabled here only after the parser propagates attributes at
  //        template specialization definition, not declaration.
  //QualType ReturnType;
  //
  //if (const ParmVarDecl *Param = dyn_cast<ParmVarDecl>(D)) {
  //  ReturnType = Param->getType();
  //
  //} else if (const CXXConstructorDecl *Constructor =
  //             dyn_cast<CXXConstructorDecl>(D)) {
  //  ReturnType = Constructor->getThisType()->getPointeeType();
  //
  //} else {
  //
  //  ReturnType = cast<FunctionDecl>(D)->getCallResultType();
  //}
  //
  //const CXXRecordDecl *RD = ReturnType->getAsCXXRecordDecl();
  //
  //if (!RD || !RD->hasAttr<ConsumableAttr>()) {
  //    S.Diag(Attr.getLoc(), diag::warn_return_state_for_unconsumable_type) <<
  //      ReturnType.getAsString();
  //    return;
  //}

  D->addAttr(::new (S.Context) ReturnTypestateAttr(S.Context, AL, ReturnState));
}

static void handleSetTypestateAttr(Sema &S, Decl *D, const ParsedAttr &AL) {
  if (!checkForConsumableClass(S, cast<CXXMethodDecl>(D), AL))
    return;

  SetTypestateAttr::ConsumedState NewState;
  if (AL.isArgIdent(0)) {
    IdentifierLoc *Ident = AL.getArgAsIdent(0);
    StringRef Param = Ident->Ident->getName();
    if (!SetTypestateAttr::ConvertStrToConsumedState(Param, NewState)) {
      S.Diag(Ident->Loc, diag::warn_attribute_type_not_supported) << AL
                                                                  << Param;
      return;
    }
  } else {
    S.Diag(AL.getLoc(), diag::err_attribute_argument_type)
        << AL << AANT_ArgumentIdentifier;
    return;
  }

  D->addAttr(::new (S.Context) SetTypestateAttr(S.Context, AL, NewState));
}

static void handleTestTypestateAttr(Sema &S, Decl *D, const ParsedAttr &AL) {
  if (!checkForConsumableClass(S, cast<CXXMethodDecl>(D), AL))
    return;

  TestTypestateAttr::ConsumedState TestState;
  if (AL.isArgIdent(0)) {
    IdentifierLoc *Ident = AL.getArgAsIdent(0);
    StringRef Param = Ident->Ident->getName();
    if (!TestTypestateAttr::ConvertStrToConsumedState(Param, TestState)) {
      S.Diag(Ident->Loc, diag::warn_attribute_type_not_supported) << AL
                                                                  << Param;
      return;
    }
  } else {
    S.Diag(AL.getLoc(), diag::err_attribute_argument_type)
        << AL << AANT_ArgumentIdentifier;
    return;
  }

  D->addAttr(::new (S.Context) TestTypestateAttr(S.Context, AL, TestState));
}

static void handleExtVectorTypeAttr(Sema &S, Decl *D, const ParsedAttr &AL) {
  // Remember this typedef decl, we will need it later for diagnostics.
  S.ExtVectorDecls.push_back(cast<TypedefNameDecl>(D));
}

static void handlePackedAttr(Sema &S, Decl *D, const ParsedAttr &AL) {
  if (auto *TD = dyn_cast<TagDecl>(D))
    TD->addAttr(::new (S.Context) PackedAttr(S.Context, AL));
  else if (auto *FD = dyn_cast<FieldDecl>(D)) {
    bool BitfieldByteAligned = (!FD->getType()->isDependentType() &&
                                !FD->getType()->isIncompleteType() &&
                                FD->isBitField() &&
                                S.Context.getTypeAlign(FD->getType()) <= 8);

    if (S.getASTContext().getTargetInfo().getTriple().isPS4()) {
      if (BitfieldByteAligned)
        // The PS4 target needs to maintain ABI backwards compatibility.
        S.Diag(AL.getLoc(), diag::warn_attribute_ignored_for_field_of_type)
            << AL << FD->getType();
      else
        FD->addAttr(::new (S.Context) PackedAttr(S.Context, AL));
    } else {
      // Report warning about changed offset in the newer compiler versions.
      if (BitfieldByteAligned)
        S.Diag(AL.getLoc(), diag::warn_attribute_packed_for_bitfield);

      FD->addAttr(::new (S.Context) PackedAttr(S.Context, AL));
    }

  } else
    S.Diag(AL.getLoc(), diag::warn_attribute_ignored) << AL;
}

static void handlePreferredName(Sema &S, Decl *D, const ParsedAttr &AL) {
  auto *RD = cast<CXXRecordDecl>(D);
  ClassTemplateDecl *CTD = RD->getDescribedClassTemplate();
  assert(CTD && "attribute does not appertain to this declaration");

  ParsedType PT = AL.getTypeArg();
  TypeSourceInfo *TSI = nullptr;
  QualType T = S.GetTypeFromParser(PT, &TSI);
  if (!TSI)
    TSI = S.Context.getTrivialTypeSourceInfo(T, AL.getLoc());

  if (!T.hasQualifiers() && T->isTypedefNameType()) {
    // Find the template name, if this type names a template specialization.
    const TemplateDecl *Template = nullptr;
    if (const auto *CTSD = dyn_cast_or_null<ClassTemplateSpecializationDecl>(
            T->getAsCXXRecordDecl())) {
      Template = CTSD->getSpecializedTemplate();
    } else if (const auto *TST = T->getAs<TemplateSpecializationType>()) {
      while (TST && TST->isTypeAlias())
        TST = TST->getAliasedType()->getAs<TemplateSpecializationType>();
      if (TST)
        Template = TST->getTemplateName().getAsTemplateDecl();
    }

    if (Template && declaresSameEntity(Template, CTD)) {
      D->addAttr(::new (S.Context) PreferredNameAttr(S.Context, AL, TSI));
      return;
    }
  }

  S.Diag(AL.getLoc(), diag::err_attribute_preferred_name_arg_invalid)
      << T << CTD;
  if (const auto *TT = T->getAs<TypedefType>())
    S.Diag(TT->getDecl()->getLocation(), diag::note_entity_declared_at)
        << TT->getDecl();
}

static bool checkIBOutletCommon(Sema &S, Decl *D, const ParsedAttr &AL) {
  // The IBOutlet/IBOutletCollection attributes only apply to instance
  // variables or properties of Objective-C classes.  The outlet must also
  // have an object reference type.
  if (const auto *VD = dyn_cast<ObjCIvarDecl>(D)) {
    if (!VD->getType()->getAs<ObjCObjectPointerType>()) {
      S.Diag(AL.getLoc(), diag::warn_iboutlet_object_type)
          << AL << VD->getType() << 0;
      return false;
    }
  }
  else if (const auto *PD = dyn_cast<ObjCPropertyDecl>(D)) {
    if (!PD->getType()->getAs<ObjCObjectPointerType>()) {
      S.Diag(AL.getLoc(), diag::warn_iboutlet_object_type)
          << AL << PD->getType() << 1;
      return false;
    }
  }
  else {
    S.Diag(AL.getLoc(), diag::warn_attribute_iboutlet) << AL;
    return false;
  }

  return true;
}

static void handleIBOutlet(Sema &S, Decl *D, const ParsedAttr &AL) {
  if (!checkIBOutletCommon(S, D, AL))
    return;

  D->addAttr(::new (S.Context) IBOutletAttr(S.Context, AL));
}

static void handleIBOutletCollection(Sema &S, Decl *D, const ParsedAttr &AL) {

  // The iboutletcollection attribute can have zero or one arguments.
  if (AL.getNumArgs() > 1) {
    S.Diag(AL.getLoc(), diag::err_attribute_wrong_number_arguments) << AL << 1;
    return;
  }

  if (!checkIBOutletCommon(S, D, AL))
    return;

  ParsedType PT;

  if (AL.hasParsedType())
    PT = AL.getTypeArg();
  else {
    PT = S.getTypeName(S.Context.Idents.get("NSObject"), AL.getLoc(),
                       S.getScopeForContext(D->getDeclContext()->getParent()));
    if (!PT) {
      S.Diag(AL.getLoc(), diag::err_iboutletcollection_type) << "NSObject";
      return;
    }
  }

  TypeSourceInfo *QTLoc = nullptr;
  QualType QT = S.GetTypeFromParser(PT, &QTLoc);
  if (!QTLoc)
    QTLoc = S.Context.getTrivialTypeSourceInfo(QT, AL.getLoc());

  // Diagnose use of non-object type in iboutletcollection attribute.
  // FIXME. Gnu attribute extension ignores use of builtin types in
  // attributes. So, __attribute__((iboutletcollection(char))) will be
  // treated as __attribute__((iboutletcollection())).
  if (!QT->isObjCIdType() && !QT->isObjCObjectType()) {
    S.Diag(AL.getLoc(),
           QT->isBuiltinType() ? diag::err_iboutletcollection_builtintype
                               : diag::err_iboutletcollection_type) << QT;
    return;
  }

  D->addAttr(::new (S.Context) IBOutletCollectionAttr(S.Context, AL, QTLoc));
}

bool Sema::isValidPointerAttrType(QualType T, bool RefOkay) {
  if (RefOkay) {
    if (T->isReferenceType())
      return true;
  } else {
    T = T.getNonReferenceType();
  }

  // The nonnull attribute, and other similar attributes, can be applied to a
  // transparent union that contains a pointer type.
  if (const RecordType *UT = T->getAsUnionType()) {
    if (UT && UT->getDecl()->hasAttr<TransparentUnionAttr>()) {
      RecordDecl *UD = UT->getDecl();
      for (const auto *I : UD->fields()) {
        QualType QT = I->getType();
        if (QT->isAnyPointerType() || QT->isBlockPointerType())
          return true;
      }
    }
  }

  return T->isAnyPointerType() || T->isBlockPointerType();
}

static bool attrNonNullArgCheck(Sema &S, QualType T, const ParsedAttr &AL,
                                SourceRange AttrParmRange,
                                SourceRange TypeRange,
                                bool isReturnValue = false) {
  if (!S.isValidPointerAttrType(T)) {
    if (isReturnValue)
      S.Diag(AL.getLoc(), diag::warn_attribute_return_pointers_only)
          << AL << AttrParmRange << TypeRange;
    else
      S.Diag(AL.getLoc(), diag::warn_attribute_pointers_only)
          << AL << AttrParmRange << TypeRange << 0;
    return false;
  }
  return true;
}

static void handleNonNullAttr(Sema &S, Decl *D, const ParsedAttr &AL) {
  SmallVector<ParamIdx, 8> NonNullArgs;
  for (unsigned I = 0; I < AL.getNumArgs(); ++I) {
    Expr *Ex = AL.getArgAsExpr(I);
    ParamIdx Idx;
    if (!checkFunctionOrMethodParameterIndex(S, D, AL, I + 1, Ex, Idx))
      return;

    // Is the function argument a pointer type?
    if (Idx.getASTIndex() < getFunctionOrMethodNumParams(D) &&
        !attrNonNullArgCheck(
            S, getFunctionOrMethodParamType(D, Idx.getASTIndex()), AL,
            Ex->getSourceRange(),
            getFunctionOrMethodParamRange(D, Idx.getASTIndex())))
      continue;

    NonNullArgs.push_back(Idx);
  }

  // If no arguments were specified to __attribute__((nonnull)) then all pointer
  // arguments have a nonnull attribute; warn if there aren't any. Skip this
  // check if the attribute came from a macro expansion or a template
  // instantiation.
  if (NonNullArgs.empty() && AL.getLoc().isFileID() &&
      !S.inTemplateInstantiation()) {
    bool AnyPointers = isFunctionOrMethodVariadic(D);
    for (unsigned I = 0, E = getFunctionOrMethodNumParams(D);
         I != E && !AnyPointers; ++I) {
      QualType T = getFunctionOrMethodParamType(D, I);
      if (T->isDependentType() || S.isValidPointerAttrType(T))
        AnyPointers = true;
    }

    if (!AnyPointers)
      S.Diag(AL.getLoc(), diag::warn_attribute_nonnull_no_pointers);
  }

  ParamIdx *Start = NonNullArgs.data();
  unsigned Size = NonNullArgs.size();
  llvm::array_pod_sort(Start, Start + Size);
  D->addAttr(::new (S.Context) NonNullAttr(S.Context, AL, Start, Size));
}

static void handleNonNullAttrParameter(Sema &S, ParmVarDecl *D,
                                       const ParsedAttr &AL) {
  if (AL.getNumArgs() > 0) {
    if (D->getFunctionType()) {
      handleNonNullAttr(S, D, AL);
    } else {
      S.Diag(AL.getLoc(), diag::warn_attribute_nonnull_parm_no_args)
        << D->getSourceRange();
    }
    return;
  }

  // Is the argument a pointer type?
  if (!attrNonNullArgCheck(S, D->getType(), AL, SourceRange(),
                           D->getSourceRange()))
    return;

  D->addAttr(::new (S.Context) NonNullAttr(S.Context, AL, nullptr, 0));
}

static void handleReturnsNonNullAttr(Sema &S, Decl *D, const ParsedAttr &AL) {
  QualType ResultType = getFunctionOrMethodResultType(D);
  SourceRange SR = getFunctionOrMethodResultSourceRange(D);
  if (!attrNonNullArgCheck(S, ResultType, AL, SourceRange(), SR,
                           /* isReturnValue */ true))
    return;

  D->addAttr(::new (S.Context) ReturnsNonNullAttr(S.Context, AL));
}

static void handleNoEscapeAttr(Sema &S, Decl *D, const ParsedAttr &AL) {
  if (D->isInvalidDecl())
    return;

  // noescape only applies to pointer types.
  QualType T = cast<ParmVarDecl>(D)->getType();
  if (!S.isValidPointerAttrType(T, /* RefOkay */ true)) {
    S.Diag(AL.getLoc(), diag::warn_attribute_pointers_only)
        << AL << AL.getRange() << 0;
    return;
  }

  D->addAttr(::new (S.Context) NoEscapeAttr(S.Context, AL));
}

static void handleAssumeAlignedAttr(Sema &S, Decl *D, const ParsedAttr &AL) {
  Expr *E = AL.getArgAsExpr(0),
       *OE = AL.getNumArgs() > 1 ? AL.getArgAsExpr(1) : nullptr;
  S.AddAssumeAlignedAttr(D, AL, E, OE);
}

static void handleAllocAlignAttr(Sema &S, Decl *D, const ParsedAttr &AL) {
  S.AddAllocAlignAttr(D, AL, AL.getArgAsExpr(0));
}

void Sema::AddAssumeAlignedAttr(Decl *D, const AttributeCommonInfo &CI, Expr *E,
                                Expr *OE) {
  QualType ResultType = getFunctionOrMethodResultType(D);
  SourceRange SR = getFunctionOrMethodResultSourceRange(D);

  AssumeAlignedAttr TmpAttr(Context, CI, E, OE);
  SourceLocation AttrLoc = TmpAttr.getLocation();

  if (!isValidPointerAttrType(ResultType, /* RefOkay */ true)) {
    Diag(AttrLoc, diag::warn_attribute_return_pointers_refs_only)
        << &TmpAttr << TmpAttr.getRange() << SR;
    return;
  }

  if (!E->isValueDependent()) {
    Optional<llvm::APSInt> I = llvm::APSInt(64);
    if (!(I = E->getIntegerConstantExpr(Context))) {
      if (OE)
        Diag(AttrLoc, diag::err_attribute_argument_n_type)
          << &TmpAttr << 1 << AANT_ArgumentIntegerConstant
          << E->getSourceRange();
      else
        Diag(AttrLoc, diag::err_attribute_argument_type)
          << &TmpAttr << AANT_ArgumentIntegerConstant
          << E->getSourceRange();
      return;
    }

    if (!I->isPowerOf2()) {
      Diag(AttrLoc, diag::err_alignment_not_power_of_two)
        << E->getSourceRange();
      return;
    }

    if (*I > Sema::MaximumAlignment)
      Diag(CI.getLoc(), diag::warn_assume_aligned_too_great)
          << CI.getRange() << Sema::MaximumAlignment;
  }

  if (OE && !OE->isValueDependent() && !OE->isIntegerConstantExpr(Context)) {
    Diag(AttrLoc, diag::err_attribute_argument_n_type)
        << &TmpAttr << 2 << AANT_ArgumentIntegerConstant
        << OE->getSourceRange();
    return;
  }

  D->addAttr(::new (Context) AssumeAlignedAttr(Context, CI, E, OE));
}

void Sema::AddAllocAlignAttr(Decl *D, const AttributeCommonInfo &CI,
                             Expr *ParamExpr) {
  QualType ResultType = getFunctionOrMethodResultType(D);

  AllocAlignAttr TmpAttr(Context, CI, ParamIdx());
  SourceLocation AttrLoc = CI.getLoc();

  if (!ResultType->isDependentType() &&
      !isValidPointerAttrType(ResultType, /* RefOkay */ true)) {
    Diag(AttrLoc, diag::warn_attribute_return_pointers_refs_only)
        << &TmpAttr << CI.getRange() << getFunctionOrMethodResultSourceRange(D);
    return;
  }

  ParamIdx Idx;
  const auto *FuncDecl = cast<FunctionDecl>(D);
  if (!checkFunctionOrMethodParameterIndex(*this, FuncDecl, TmpAttr,
                                           /*AttrArgNum=*/1, ParamExpr, Idx))
    return;

  QualType Ty = getFunctionOrMethodParamType(D, Idx.getASTIndex());
  if (!Ty->isDependentType() && !Ty->isIntegralType(Context) &&
      !Ty->isAlignValT()) {
    Diag(ParamExpr->getBeginLoc(), diag::err_attribute_integers_only)
        << &TmpAttr
        << FuncDecl->getParamDecl(Idx.getASTIndex())->getSourceRange();
    return;
  }

  D->addAttr(::new (Context) AllocAlignAttr(Context, CI, Idx));
}

/// Check if \p AssumptionStr is a known assumption and warn if not.
static void checkAssumptionAttr(Sema &S, SourceLocation Loc,
                                StringRef AssumptionStr) {
  if (llvm::KnownAssumptionStrings.count(AssumptionStr))
    return;

  unsigned BestEditDistance = 3;
  StringRef Suggestion;
  for (const auto &KnownAssumptionIt : llvm::KnownAssumptionStrings) {
    unsigned EditDistance =
        AssumptionStr.edit_distance(KnownAssumptionIt.getKey());
    if (EditDistance < BestEditDistance) {
      Suggestion = KnownAssumptionIt.getKey();
      BestEditDistance = EditDistance;
    }
  }

  if (!Suggestion.empty())
    S.Diag(Loc, diag::warn_assume_attribute_string_unknown_suggested)
        << AssumptionStr << Suggestion;
  else
    S.Diag(Loc, diag::warn_assume_attribute_string_unknown) << AssumptionStr;
}

static void handleAssumumptionAttr(Sema &S, Decl *D, const ParsedAttr &AL) {
  // Handle the case where the attribute has a text message.
  StringRef Str;
  SourceLocation AttrStrLoc;
  if (!S.checkStringLiteralArgumentAttr(AL, 0, Str, &AttrStrLoc))
    return;

  checkAssumptionAttr(S, AttrStrLoc, Str);

  D->addAttr(::new (S.Context) AssumptionAttr(S.Context, AL, Str));
}

/// Normalize the attribute, __foo__ becomes foo.
/// Returns true if normalization was applied.
static bool normalizeName(StringRef &AttrName) {
  if (AttrName.size() > 4 && AttrName.startswith("__") &&
      AttrName.endswith("__")) {
    AttrName = AttrName.drop_front(2).drop_back(2);
    return true;
  }
  return false;
}

static void handleOwnershipAttr(Sema &S, Decl *D, const ParsedAttr &AL) {
  // This attribute must be applied to a function declaration. The first
  // argument to the attribute must be an identifier, the name of the resource,
  // for example: malloc. The following arguments must be argument indexes, the
  // arguments must be of integer type for Returns, otherwise of pointer type.
  // The difference between Holds and Takes is that a pointer may still be used
  // after being held. free() should be __attribute((ownership_takes)), whereas
  // a list append function may well be __attribute((ownership_holds)).

  if (!AL.isArgIdent(0)) {
    S.Diag(AL.getLoc(), diag::err_attribute_argument_n_type)
        << AL << 1 << AANT_ArgumentIdentifier;
    return;
  }

  // Figure out our Kind.
  OwnershipAttr::OwnershipKind K =
      OwnershipAttr(S.Context, AL, nullptr, nullptr, 0).getOwnKind();

  // Check arguments.
  switch (K) {
  case OwnershipAttr::Takes:
  case OwnershipAttr::Holds:
    if (AL.getNumArgs() < 2) {
      S.Diag(AL.getLoc(), diag::err_attribute_too_few_arguments) << AL << 2;
      return;
    }
    break;
  case OwnershipAttr::Returns:
    if (AL.getNumArgs() > 2) {
      S.Diag(AL.getLoc(), diag::err_attribute_too_many_arguments) << AL << 1;
      return;
    }
    break;
  }

  IdentifierInfo *Module = AL.getArgAsIdent(0)->Ident;

  StringRef ModuleName = Module->getName();
  if (normalizeName(ModuleName)) {
    Module = &S.PP.getIdentifierTable().get(ModuleName);
  }

  SmallVector<ParamIdx, 8> OwnershipArgs;
  for (unsigned i = 1; i < AL.getNumArgs(); ++i) {
    Expr *Ex = AL.getArgAsExpr(i);
    ParamIdx Idx;
    if (!checkFunctionOrMethodParameterIndex(S, D, AL, i, Ex, Idx))
      return;

    // Is the function argument a pointer type?
    QualType T = getFunctionOrMethodParamType(D, Idx.getASTIndex());
    int Err = -1;  // No error
    switch (K) {
      case OwnershipAttr::Takes:
      case OwnershipAttr::Holds:
        if (!T->isAnyPointerType() && !T->isBlockPointerType())
          Err = 0;
        break;
      case OwnershipAttr::Returns:
        if (!T->isIntegerType())
          Err = 1;
        break;
    }
    if (-1 != Err) {
      S.Diag(AL.getLoc(), diag::err_ownership_type) << AL << Err
                                                    << Ex->getSourceRange();
      return;
    }

    // Check we don't have a conflict with another ownership attribute.
    for (const auto *I : D->specific_attrs<OwnershipAttr>()) {
      // Cannot have two ownership attributes of different kinds for the same
      // index.
      if (I->getOwnKind() != K && I->args_end() !=
          std::find(I->args_begin(), I->args_end(), Idx)) {
        S.Diag(AL.getLoc(), diag::err_attributes_are_not_compatible) << AL << I;
        return;
      } else if (K == OwnershipAttr::Returns &&
                 I->getOwnKind() == OwnershipAttr::Returns) {
        // A returns attribute conflicts with any other returns attribute using
        // a different index.
        if (std::find(I->args_begin(), I->args_end(), Idx) == I->args_end()) {
          S.Diag(I->getLocation(), diag::err_ownership_returns_index_mismatch)
              << I->args_begin()->getSourceIndex();
          if (I->args_size())
            S.Diag(AL.getLoc(), diag::note_ownership_returns_index_mismatch)
                << Idx.getSourceIndex() << Ex->getSourceRange();
          return;
        }
      }
    }
    OwnershipArgs.push_back(Idx);
  }

  ParamIdx *Start = OwnershipArgs.data();
  unsigned Size = OwnershipArgs.size();
  llvm::array_pod_sort(Start, Start + Size);
  D->addAttr(::new (S.Context)
                 OwnershipAttr(S.Context, AL, Module, Start, Size));
}

static void handleWeakRefAttr(Sema &S, Decl *D, const ParsedAttr &AL) {
  // Check the attribute arguments.
  if (AL.getNumArgs() > 1) {
    S.Diag(AL.getLoc(), diag::err_attribute_wrong_number_arguments) << AL << 1;
    return;
  }

  // gcc rejects
  // class c {
  //   static int a __attribute__((weakref ("v2")));
  //   static int b() __attribute__((weakref ("f3")));
  // };
  // and ignores the attributes of
  // void f(void) {
  //   static int a __attribute__((weakref ("v2")));
  // }
  // we reject them
  const DeclContext *Ctx = D->getDeclContext()->getRedeclContext();
  if (!Ctx->isFileContext()) {
    S.Diag(AL.getLoc(), diag::err_attribute_weakref_not_global_context)
        << cast<NamedDecl>(D);
    return;
  }

  // The GCC manual says
  //
  // At present, a declaration to which `weakref' is attached can only
  // be `static'.
  //
  // It also says
  //
  // Without a TARGET,
  // given as an argument to `weakref' or to `alias', `weakref' is
  // equivalent to `weak'.
  //
  // gcc 4.4.1 will accept
  // int a7 __attribute__((weakref));
  // as
  // int a7 __attribute__((weak));
  // This looks like a bug in gcc. We reject that for now. We should revisit
  // it if this behaviour is actually used.

  // GCC rejects
  // static ((alias ("y"), weakref)).
  // Should we? How to check that weakref is before or after alias?

  // FIXME: it would be good for us to keep the WeakRefAttr as-written instead
  // of transforming it into an AliasAttr.  The WeakRefAttr never uses the
  // StringRef parameter it was given anyway.
  StringRef Str;
  if (AL.getNumArgs() && S.checkStringLiteralArgumentAttr(AL, 0, Str))
    // GCC will accept anything as the argument of weakref. Should we
    // check for an existing decl?
    D->addAttr(::new (S.Context) AliasAttr(S.Context, AL, Str));

  D->addAttr(::new (S.Context) WeakRefAttr(S.Context, AL));
}

static void handleIFuncAttr(Sema &S, Decl *D, const ParsedAttr &AL) {
  StringRef Str;
  if (!S.checkStringLiteralArgumentAttr(AL, 0, Str))
    return;

  // Aliases should be on declarations, not definitions.
  const auto *FD = cast<FunctionDecl>(D);
  if (FD->isThisDeclarationADefinition()) {
    S.Diag(AL.getLoc(), diag::err_alias_is_definition) << FD << 1;
    return;
  }

  D->addAttr(::new (S.Context) IFuncAttr(S.Context, AL, Str));
}

static void handleAliasAttr(Sema &S, Decl *D, const ParsedAttr &AL) {
  StringRef Str;
  if (!S.checkStringLiteralArgumentAttr(AL, 0, Str))
    return;

  if (S.Context.getTargetInfo().getTriple().isOSDarwin()) {
    S.Diag(AL.getLoc(), diag::err_alias_not_supported_on_darwin);
    return;
  }
  if (S.Context.getTargetInfo().getTriple().isNVPTX()) {
    S.Diag(AL.getLoc(), diag::err_alias_not_supported_on_nvptx);
  }

  // Aliases should be on declarations, not definitions.
  if (const auto *FD = dyn_cast<FunctionDecl>(D)) {
    if (FD->isThisDeclarationADefinition()) {
      S.Diag(AL.getLoc(), diag::err_alias_is_definition) << FD << 0;
      return;
    }
  } else {
    const auto *VD = cast<VarDecl>(D);
    if (VD->isThisDeclarationADefinition() && VD->isExternallyVisible()) {
      S.Diag(AL.getLoc(), diag::err_alias_is_definition) << VD << 0;
      return;
    }
  }

  // Mark target used to prevent unneeded-internal-declaration warnings.
  if (!S.LangOpts.CPlusPlus) {
    // FIXME: demangle Str for C++, as the attribute refers to the mangled
    // linkage name, not the pre-mangled identifier.
    const DeclarationNameInfo target(&S.Context.Idents.get(Str), AL.getLoc());
    LookupResult LR(S, target, Sema::LookupOrdinaryName);
    if (S.LookupQualifiedName(LR, S.getCurLexicalContext()))
      for (NamedDecl *ND : LR)
        ND->markUsed(S.Context);
  }

  D->addAttr(::new (S.Context) AliasAttr(S.Context, AL, Str));
}

static void handleTLSModelAttr(Sema &S, Decl *D, const ParsedAttr &AL) {
  StringRef Model;
  SourceLocation LiteralLoc;
  // Check that it is a string.
  if (!S.checkStringLiteralArgumentAttr(AL, 0, Model, &LiteralLoc))
    return;

  // Check that the value.
  if (Model != "global-dynamic" && Model != "local-dynamic"
      && Model != "initial-exec" && Model != "local-exec") {
    S.Diag(LiteralLoc, diag::err_attr_tlsmodel_arg);
    return;
  }

  D->addAttr(::new (S.Context) TLSModelAttr(S.Context, AL, Model));
}

static void handleRestrictAttr(Sema &S, Decl *D, const ParsedAttr &AL) {
  QualType ResultType = getFunctionOrMethodResultType(D);
  if (ResultType->isAnyPointerType() || ResultType->isBlockPointerType()) {
    D->addAttr(::new (S.Context) RestrictAttr(S.Context, AL));
    return;
  }

  S.Diag(AL.getLoc(), diag::warn_attribute_return_pointers_only)
      << AL << getFunctionOrMethodResultSourceRange(D);
}

static void handleCPUSpecificAttr(Sema &S, Decl *D, const ParsedAttr &AL) {
  FunctionDecl *FD = cast<FunctionDecl>(D);

  if (const auto *MD = dyn_cast<CXXMethodDecl>(D)) {
    if (MD->getParent()->isLambda()) {
      S.Diag(AL.getLoc(), diag::err_attribute_dll_lambda) << AL;
      return;
    }
  }

  if (!checkAttributeAtLeastNumArgs(S, AL, 1))
    return;

  SmallVector<IdentifierInfo *, 8> CPUs;
  for (unsigned ArgNo = 0; ArgNo < getNumAttributeArgs(AL); ++ArgNo) {
    if (!AL.isArgIdent(ArgNo)) {
      S.Diag(AL.getLoc(), diag::err_attribute_argument_type)
          << AL << AANT_ArgumentIdentifier;
      return;
    }

    IdentifierLoc *CPUArg = AL.getArgAsIdent(ArgNo);
    StringRef CPUName = CPUArg->Ident->getName().trim();

    if (!S.Context.getTargetInfo().validateCPUSpecificCPUDispatch(CPUName)) {
      S.Diag(CPUArg->Loc, diag::err_invalid_cpu_specific_dispatch_value)
          << CPUName << (AL.getKind() == ParsedAttr::AT_CPUDispatch);
      return;
    }

    const TargetInfo &Target = S.Context.getTargetInfo();
    if (llvm::any_of(CPUs, [CPUName, &Target](const IdentifierInfo *Cur) {
          return Target.CPUSpecificManglingCharacter(CPUName) ==
                 Target.CPUSpecificManglingCharacter(Cur->getName());
        })) {
      S.Diag(AL.getLoc(), diag::warn_multiversion_duplicate_entries);
      return;
    }
    CPUs.push_back(CPUArg->Ident);
  }

  FD->setIsMultiVersion(true);
  if (AL.getKind() == ParsedAttr::AT_CPUSpecific)
    D->addAttr(::new (S.Context)
                   CPUSpecificAttr(S.Context, AL, CPUs.data(), CPUs.size()));
  else
    D->addAttr(::new (S.Context)
                   CPUDispatchAttr(S.Context, AL, CPUs.data(), CPUs.size()));
}

static void handleCommonAttr(Sema &S, Decl *D, const ParsedAttr &AL) {
  if (S.LangOpts.CPlusPlus) {
    S.Diag(AL.getLoc(), diag::err_attribute_not_supported_in_lang)
        << AL << AttributeLangSupport::Cpp;
    return;
  }

  if (CommonAttr *CA = S.mergeCommonAttr(D, AL))
    D->addAttr(CA);
}

static void handleCmseNSEntryAttr(Sema &S, Decl *D, const ParsedAttr &AL) {
  if (S.LangOpts.CPlusPlus && !D->getDeclContext()->isExternCContext()) {
    S.Diag(AL.getLoc(), diag::err_attribute_not_clinkage) << AL;
    return;
  }

  const auto *FD = cast<FunctionDecl>(D);
  if (!FD->isExternallyVisible()) {
    S.Diag(AL.getLoc(), diag::warn_attribute_cmse_entry_static);
    return;
  }

  D->addAttr(::new (S.Context) CmseNSEntryAttr(S.Context, AL));
}

static void handleNakedAttr(Sema &S, Decl *D, const ParsedAttr &AL) {
  if (checkAttrMutualExclusion<DisableTailCallsAttr>(S, D, AL))
    return;

  if (AL.isDeclspecAttribute() && !S.getLangOpts().IntelCompat) { // INTEL
    const auto &Triple = S.getASTContext().getTargetInfo().getTriple();
    const auto &Arch = Triple.getArch();
    if (Arch != llvm::Triple::x86 &&
        (Arch != llvm::Triple::arm && Arch != llvm::Triple::thumb)) {
      S.Diag(AL.getLoc(), diag::err_attribute_not_supported_on_arch)
          << AL << Triple.getArchName();
      return;
    }
  }

  D->addAttr(::new (S.Context) NakedAttr(S.Context, AL));
}

static void handleNoReturnAttr(Sema &S, Decl *D, const ParsedAttr &Attrs) {
  if (hasDeclarator(D)) return;

  if (!isa<ObjCMethodDecl>(D)) {
    S.Diag(Attrs.getLoc(), diag::warn_attribute_wrong_decl_type)
        << Attrs << ExpectedFunctionOrMethod;
    return;
  }

  D->addAttr(::new (S.Context) NoReturnAttr(S.Context, Attrs));
}

static void handleNoCfCheckAttr(Sema &S, Decl *D, const ParsedAttr &Attrs) {
  if (!S.getLangOpts().CFProtectionBranch)
    S.Diag(Attrs.getLoc(), diag::warn_nocf_check_attribute_ignored);
  else
    handleSimpleAttribute<AnyX86NoCfCheckAttr>(S, D, Attrs);
}

bool Sema::CheckAttrNoArgs(const ParsedAttr &Attrs) {
  if (!checkAttributeNumArgs(*this, Attrs, 0)) {
    Attrs.setInvalid();
    return true;
  }

  return false;
}

bool Sema::CheckAttrTarget(const ParsedAttr &AL) {
  // Check whether the attribute is valid on the current target.
  const TargetInfo *Aux = Context.getAuxTargetInfo();
  if (!(AL.existsInTarget(Context.getTargetInfo()) ||
        (Context.getLangOpts().SYCLIsDevice &&
         Aux && AL.existsInTarget(*Aux)))) {
    Diag(AL.getLoc(), diag::warn_unknown_attribute_ignored)
        << AL << AL.getRange();
    AL.setInvalid();
    return true;
  }

  return false;
}

static void handleAnalyzerNoReturnAttr(Sema &S, Decl *D, const ParsedAttr &AL) {

  // The checking path for 'noreturn' and 'analyzer_noreturn' are different
  // because 'analyzer_noreturn' does not impact the type.
  if (!isFunctionOrMethodOrBlock(D)) {
    ValueDecl *VD = dyn_cast<ValueDecl>(D);
    if (!VD || (!VD->getType()->isBlockPointerType() &&
                !VD->getType()->isFunctionPointerType())) {
      S.Diag(AL.getLoc(), AL.isCXX11Attribute()
                              ? diag::err_attribute_wrong_decl_type
                              : diag::warn_attribute_wrong_decl_type)
          << AL << ExpectedFunctionMethodOrBlock;
      return;
    }
  }

  D->addAttr(::new (S.Context) AnalyzerNoReturnAttr(S.Context, AL));
}

// PS3 PPU-specific.
static void handleVecReturnAttr(Sema &S, Decl *D, const ParsedAttr &AL) {
  /*
    Returning a Vector Class in Registers

    According to the PPU ABI specifications, a class with a single member of
    vector type is returned in memory when used as the return value of a
    function.
    This results in inefficient code when implementing vector classes. To return
    the value in a single vector register, add the vecreturn attribute to the
    class definition. This attribute is also applicable to struct types.

    Example:

    struct Vector
    {
      __vector float xyzw;
    } __attribute__((vecreturn));

    Vector Add(Vector lhs, Vector rhs)
    {
      Vector result;
      result.xyzw = vec_add(lhs.xyzw, rhs.xyzw);
      return result; // This will be returned in a register
    }
  */
  if (VecReturnAttr *A = D->getAttr<VecReturnAttr>()) {
    S.Diag(AL.getLoc(), diag::err_repeat_attribute) << A;
    return;
  }

  const auto *R = cast<RecordDecl>(D);
  int count = 0;

  if (!isa<CXXRecordDecl>(R)) {
    S.Diag(AL.getLoc(), diag::err_attribute_vecreturn_only_vector_member);
    return;
  }

  if (!cast<CXXRecordDecl>(R)->isPOD()) {
    S.Diag(AL.getLoc(), diag::err_attribute_vecreturn_only_pod_record);
    return;
  }

  for (const auto *I : R->fields()) {
    if ((count == 1) || !I->getType()->isVectorType()) {
      S.Diag(AL.getLoc(), diag::err_attribute_vecreturn_only_vector_member);
      return;
    }
    count++;
  }

  D->addAttr(::new (S.Context) VecReturnAttr(S.Context, AL));
}

static void handleDependencyAttr(Sema &S, Scope *Scope, Decl *D,
                                 const ParsedAttr &AL) {
  if (isa<ParmVarDecl>(D)) {
    // [[carries_dependency]] can only be applied to a parameter if it is a
    // parameter of a function declaration or lambda.
    if (!(Scope->getFlags() & clang::Scope::FunctionDeclarationScope)) {
      S.Diag(AL.getLoc(),
             diag::err_carries_dependency_param_not_function_decl);
      return;
    }
  }

  D->addAttr(::new (S.Context) CarriesDependencyAttr(S.Context, AL));
}

static void handleUnusedAttr(Sema &S, Decl *D, const ParsedAttr &AL) {
  bool IsCXX17Attr = AL.isCXX11Attribute() && !AL.getScopeName();

  // If this is spelled as the standard C++17 attribute, but not in C++17, warn
  // about using it as an extension.
  if (!S.getLangOpts().CPlusPlus17 && IsCXX17Attr)
    S.Diag(AL.getLoc(), diag::ext_cxx17_attr) << AL;

  D->addAttr(::new (S.Context) UnusedAttr(S.Context, AL));
}

static void handleConstructorAttr(Sema &S, Decl *D, const ParsedAttr &AL) {
  uint32_t priority = ConstructorAttr::DefaultPriority;
  if (AL.getNumArgs() &&
      !checkUInt32Argument(S, AL, AL.getArgAsExpr(0), priority))
    return;

  D->addAttr(::new (S.Context) ConstructorAttr(S.Context, AL, priority));
}

static void handleDestructorAttr(Sema &S, Decl *D, const ParsedAttr &AL) {
  uint32_t priority = DestructorAttr::DefaultPriority;
  if (AL.getNumArgs() &&
      !checkUInt32Argument(S, AL, AL.getArgAsExpr(0), priority))
    return;

  D->addAttr(::new (S.Context) DestructorAttr(S.Context, AL, priority));
}

template <typename AttrTy>
static void handleAttrWithMessage(Sema &S, Decl *D, const ParsedAttr &AL) {
  // Handle the case where the attribute has a text message.
  StringRef Str;
  if (AL.getNumArgs() == 1 && !S.checkStringLiteralArgumentAttr(AL, 0, Str))
    return;

  D->addAttr(::new (S.Context) AttrTy(S.Context, AL, Str));
}

static void handleObjCSuppresProtocolAttr(Sema &S, Decl *D,
                                          const ParsedAttr &AL) {
  if (!cast<ObjCProtocolDecl>(D)->isThisDeclarationADefinition()) {
    S.Diag(AL.getLoc(), diag::err_objc_attr_protocol_requires_definition)
        << AL << AL.getRange();
    return;
  }

  D->addAttr(::new (S.Context) ObjCExplicitProtocolImplAttr(S.Context, AL));
}

static bool checkAvailabilityAttr(Sema &S, SourceRange Range,
                                  IdentifierInfo *Platform,
                                  VersionTuple Introduced,
                                  VersionTuple Deprecated,
                                  VersionTuple Obsoleted) {
  StringRef PlatformName
    = AvailabilityAttr::getPrettyPlatformName(Platform->getName());
  if (PlatformName.empty())
    PlatformName = Platform->getName();

  // Ensure that Introduced <= Deprecated <= Obsoleted (although not all
  // of these steps are needed).
  if (!Introduced.empty() && !Deprecated.empty() &&
      !(Introduced <= Deprecated)) {
    S.Diag(Range.getBegin(), diag::warn_availability_version_ordering)
      << 1 << PlatformName << Deprecated.getAsString()
      << 0 << Introduced.getAsString();
    return true;
  }

  if (!Introduced.empty() && !Obsoleted.empty() &&
      !(Introduced <= Obsoleted)) {
    S.Diag(Range.getBegin(), diag::warn_availability_version_ordering)
      << 2 << PlatformName << Obsoleted.getAsString()
      << 0 << Introduced.getAsString();
    return true;
  }

  if (!Deprecated.empty() && !Obsoleted.empty() &&
      !(Deprecated <= Obsoleted)) {
    S.Diag(Range.getBegin(), diag::warn_availability_version_ordering)
      << 2 << PlatformName << Obsoleted.getAsString()
      << 1 << Deprecated.getAsString();
    return true;
  }

  return false;
}

/// Check whether the two versions match.
///
/// If either version tuple is empty, then they are assumed to match. If
/// \p BeforeIsOkay is true, then \p X can be less than or equal to \p Y.
static bool versionsMatch(const VersionTuple &X, const VersionTuple &Y,
                          bool BeforeIsOkay) {
  if (X.empty() || Y.empty())
    return true;

  if (X == Y)
    return true;

  if (BeforeIsOkay && X < Y)
    return true;

  return false;
}

AvailabilityAttr *Sema::mergeAvailabilityAttr(
    NamedDecl *D, const AttributeCommonInfo &CI, IdentifierInfo *Platform,
    bool Implicit, VersionTuple Introduced, VersionTuple Deprecated,
    VersionTuple Obsoleted, bool IsUnavailable, StringRef Message,
    bool IsStrict, StringRef Replacement, AvailabilityMergeKind AMK,
    int Priority) {
  VersionTuple MergedIntroduced = Introduced;
  VersionTuple MergedDeprecated = Deprecated;
  VersionTuple MergedObsoleted = Obsoleted;
  bool FoundAny = false;
  bool OverrideOrImpl = false;
  switch (AMK) {
  case AMK_None:
  case AMK_Redeclaration:
    OverrideOrImpl = false;
    break;

  case AMK_Override:
  case AMK_ProtocolImplementation:
    OverrideOrImpl = true;
    break;
  }

  if (D->hasAttrs()) {
    AttrVec &Attrs = D->getAttrs();
    for (unsigned i = 0, e = Attrs.size(); i != e;) {
      const auto *OldAA = dyn_cast<AvailabilityAttr>(Attrs[i]);
      if (!OldAA) {
        ++i;
        continue;
      }

      IdentifierInfo *OldPlatform = OldAA->getPlatform();
      if (OldPlatform != Platform) {
        ++i;
        continue;
      }

      // If there is an existing availability attribute for this platform that
      // has a lower priority use the existing one and discard the new
      // attribute.
      if (OldAA->getPriority() < Priority)
        return nullptr;

      // If there is an existing attribute for this platform that has a higher
      // priority than the new attribute then erase the old one and continue
      // processing the attributes.
      if (OldAA->getPriority() > Priority) {
        Attrs.erase(Attrs.begin() + i);
        --e;
        continue;
      }

      FoundAny = true;
      VersionTuple OldIntroduced = OldAA->getIntroduced();
      VersionTuple OldDeprecated = OldAA->getDeprecated();
      VersionTuple OldObsoleted = OldAA->getObsoleted();
      bool OldIsUnavailable = OldAA->getUnavailable();

      if (!versionsMatch(OldIntroduced, Introduced, OverrideOrImpl) ||
          !versionsMatch(Deprecated, OldDeprecated, OverrideOrImpl) ||
          !versionsMatch(Obsoleted, OldObsoleted, OverrideOrImpl) ||
          !(OldIsUnavailable == IsUnavailable ||
            (OverrideOrImpl && !OldIsUnavailable && IsUnavailable))) {
        if (OverrideOrImpl) {
          int Which = -1;
          VersionTuple FirstVersion;
          VersionTuple SecondVersion;
          if (!versionsMatch(OldIntroduced, Introduced, OverrideOrImpl)) {
            Which = 0;
            FirstVersion = OldIntroduced;
            SecondVersion = Introduced;
          } else if (!versionsMatch(Deprecated, OldDeprecated, OverrideOrImpl)) {
            Which = 1;
            FirstVersion = Deprecated;
            SecondVersion = OldDeprecated;
          } else if (!versionsMatch(Obsoleted, OldObsoleted, OverrideOrImpl)) {
            Which = 2;
            FirstVersion = Obsoleted;
            SecondVersion = OldObsoleted;
          }

          if (Which == -1) {
            Diag(OldAA->getLocation(),
                 diag::warn_mismatched_availability_override_unavail)
              << AvailabilityAttr::getPrettyPlatformName(Platform->getName())
              << (AMK == AMK_Override);
          } else {
            Diag(OldAA->getLocation(),
                 diag::warn_mismatched_availability_override)
              << Which
              << AvailabilityAttr::getPrettyPlatformName(Platform->getName())
              << FirstVersion.getAsString() << SecondVersion.getAsString()
              << (AMK == AMK_Override);
          }
          if (AMK == AMK_Override)
            Diag(CI.getLoc(), diag::note_overridden_method);
          else
            Diag(CI.getLoc(), diag::note_protocol_method);
        } else {
          Diag(OldAA->getLocation(), diag::warn_mismatched_availability);
          Diag(CI.getLoc(), diag::note_previous_attribute);
        }

        Attrs.erase(Attrs.begin() + i);
        --e;
        continue;
      }

      VersionTuple MergedIntroduced2 = MergedIntroduced;
      VersionTuple MergedDeprecated2 = MergedDeprecated;
      VersionTuple MergedObsoleted2 = MergedObsoleted;

      if (MergedIntroduced2.empty())
        MergedIntroduced2 = OldIntroduced;
      if (MergedDeprecated2.empty())
        MergedDeprecated2 = OldDeprecated;
      if (MergedObsoleted2.empty())
        MergedObsoleted2 = OldObsoleted;

      if (checkAvailabilityAttr(*this, OldAA->getRange(), Platform,
                                MergedIntroduced2, MergedDeprecated2,
                                MergedObsoleted2)) {
        Attrs.erase(Attrs.begin() + i);
        --e;
        continue;
      }

      MergedIntroduced = MergedIntroduced2;
      MergedDeprecated = MergedDeprecated2;
      MergedObsoleted = MergedObsoleted2;
      ++i;
    }
  }

  if (FoundAny &&
      MergedIntroduced == Introduced &&
      MergedDeprecated == Deprecated &&
      MergedObsoleted == Obsoleted)
    return nullptr;

  // Only create a new attribute if !OverrideOrImpl, but we want to do
  // the checking.
  if (!checkAvailabilityAttr(*this, CI.getRange(), Platform, MergedIntroduced,
                             MergedDeprecated, MergedObsoleted) &&
      !OverrideOrImpl) {
    auto *Avail = ::new (Context) AvailabilityAttr(
        Context, CI, Platform, Introduced, Deprecated, Obsoleted, IsUnavailable,
        Message, IsStrict, Replacement, Priority);
    Avail->setImplicit(Implicit);
    return Avail;
  }
  return nullptr;
}

static void handleAvailabilityAttr(Sema &S, Decl *D, const ParsedAttr &AL) {
  if (!checkAttributeNumArgs(S, AL, 1))
    return;
  IdentifierLoc *Platform = AL.getArgAsIdent(0);

  IdentifierInfo *II = Platform->Ident;
  if (AvailabilityAttr::getPrettyPlatformName(II->getName()).empty())
    S.Diag(Platform->Loc, diag::warn_availability_unknown_platform)
      << Platform->Ident;

  auto *ND = dyn_cast<NamedDecl>(D);
  if (!ND) // We warned about this already, so just return.
    return;

  AvailabilityChange Introduced = AL.getAvailabilityIntroduced();
  AvailabilityChange Deprecated = AL.getAvailabilityDeprecated();
  AvailabilityChange Obsoleted = AL.getAvailabilityObsoleted();
  bool IsUnavailable = AL.getUnavailableLoc().isValid();
  bool IsStrict = AL.getStrictLoc().isValid();
  StringRef Str;
  if (const auto *SE = dyn_cast_or_null<StringLiteral>(AL.getMessageExpr()))
    Str = SE->getString();
  StringRef Replacement;
  if (const auto *SE = dyn_cast_or_null<StringLiteral>(AL.getReplacementExpr()))
    Replacement = SE->getString();

  if (II->isStr("swift")) {
    if (Introduced.isValid() || Obsoleted.isValid() ||
        (!IsUnavailable && !Deprecated.isValid())) {
      S.Diag(AL.getLoc(),
             diag::warn_availability_swift_unavailable_deprecated_only);
      return;
    }
  }

  int PriorityModifier = AL.isPragmaClangAttribute()
                             ? Sema::AP_PragmaClangAttribute
                             : Sema::AP_Explicit;
  AvailabilityAttr *NewAttr = S.mergeAvailabilityAttr(
      ND, AL, II, false /*Implicit*/, Introduced.Version, Deprecated.Version,
      Obsoleted.Version, IsUnavailable, Str, IsStrict, Replacement,
      Sema::AMK_None, PriorityModifier);
  if (NewAttr)
    D->addAttr(NewAttr);

  // Transcribe "ios" to "watchos" (and add a new attribute) if the versioning
  // matches before the start of the watchOS platform.
  if (S.Context.getTargetInfo().getTriple().isWatchOS()) {
    IdentifierInfo *NewII = nullptr;
    if (II->getName() == "ios")
      NewII = &S.Context.Idents.get("watchos");
    else if (II->getName() == "ios_app_extension")
      NewII = &S.Context.Idents.get("watchos_app_extension");

    if (NewII) {
        auto adjustWatchOSVersion = [](VersionTuple Version) -> VersionTuple {
          if (Version.empty())
            return Version;
          auto Major = Version.getMajor();
          auto NewMajor = Major >= 9 ? Major - 7 : 0;
          if (NewMajor >= 2) {
            if (Version.getMinor().hasValue()) {
              if (Version.getSubminor().hasValue())
                return VersionTuple(NewMajor, Version.getMinor().getValue(),
                                    Version.getSubminor().getValue());
              else
                return VersionTuple(NewMajor, Version.getMinor().getValue());
            }
            return VersionTuple(NewMajor);
          }

          return VersionTuple(2, 0);
        };

        auto NewIntroduced = adjustWatchOSVersion(Introduced.Version);
        auto NewDeprecated = adjustWatchOSVersion(Deprecated.Version);
        auto NewObsoleted = adjustWatchOSVersion(Obsoleted.Version);

        AvailabilityAttr *NewAttr = S.mergeAvailabilityAttr(
            ND, AL, NewII, true /*Implicit*/, NewIntroduced, NewDeprecated,
            NewObsoleted, IsUnavailable, Str, IsStrict, Replacement,
            Sema::AMK_None,
            PriorityModifier + Sema::AP_InferredFromOtherPlatform);
        if (NewAttr)
          D->addAttr(NewAttr);
      }
  } else if (S.Context.getTargetInfo().getTriple().isTvOS()) {
    // Transcribe "ios" to "tvos" (and add a new attribute) if the versioning
    // matches before the start of the tvOS platform.
    IdentifierInfo *NewII = nullptr;
    if (II->getName() == "ios")
      NewII = &S.Context.Idents.get("tvos");
    else if (II->getName() == "ios_app_extension")
      NewII = &S.Context.Idents.get("tvos_app_extension");

    if (NewII) {
      AvailabilityAttr *NewAttr = S.mergeAvailabilityAttr(
          ND, AL, NewII, true /*Implicit*/, Introduced.Version,
          Deprecated.Version, Obsoleted.Version, IsUnavailable, Str, IsStrict,
          Replacement, Sema::AMK_None,
          PriorityModifier + Sema::AP_InferredFromOtherPlatform);
      if (NewAttr)
        D->addAttr(NewAttr);
      }
  }
}

static void handleExternalSourceSymbolAttr(Sema &S, Decl *D,
                                           const ParsedAttr &AL) {
  if (!checkAttributeAtLeastNumArgs(S, AL, 1))
    return;
  assert(checkAttributeAtMostNumArgs(S, AL, 3) &&
         "Invalid number of arguments in an external_source_symbol attribute");

  StringRef Language;
  if (const auto *SE = dyn_cast_or_null<StringLiteral>(AL.getArgAsExpr(0)))
    Language = SE->getString();
  StringRef DefinedIn;
  if (const auto *SE = dyn_cast_or_null<StringLiteral>(AL.getArgAsExpr(1)))
    DefinedIn = SE->getString();
  bool IsGeneratedDeclaration = AL.getArgAsIdent(2) != nullptr;

  D->addAttr(::new (S.Context) ExternalSourceSymbolAttr(
      S.Context, AL, Language, DefinedIn, IsGeneratedDeclaration));
}

template <class T>
static T *mergeVisibilityAttr(Sema &S, Decl *D, const AttributeCommonInfo &CI,
                              typename T::VisibilityType value) {
  T *existingAttr = D->getAttr<T>();
  if (existingAttr) {
    typename T::VisibilityType existingValue = existingAttr->getVisibility();
    if (existingValue == value)
      return nullptr;
    S.Diag(existingAttr->getLocation(), diag::err_mismatched_visibility);
    S.Diag(CI.getLoc(), diag::note_previous_attribute);
    D->dropAttr<T>();
  }
  return ::new (S.Context) T(S.Context, CI, value);
}

VisibilityAttr *Sema::mergeVisibilityAttr(Decl *D,
                                          const AttributeCommonInfo &CI,
                                          VisibilityAttr::VisibilityType Vis) {
  return ::mergeVisibilityAttr<VisibilityAttr>(*this, D, CI, Vis);
}

TypeVisibilityAttr *
Sema::mergeTypeVisibilityAttr(Decl *D, const AttributeCommonInfo &CI,
                              TypeVisibilityAttr::VisibilityType Vis) {
  return ::mergeVisibilityAttr<TypeVisibilityAttr>(*this, D, CI, Vis);
}

static void handleVisibilityAttr(Sema &S, Decl *D, const ParsedAttr &AL,
                                 bool isTypeVisibility) {
  // Visibility attributes don't mean anything on a typedef.
  if (isa<TypedefNameDecl>(D)) {
    S.Diag(AL.getRange().getBegin(), diag::warn_attribute_ignored) << AL;
    return;
  }

  // 'type_visibility' can only go on a type or namespace.
  if (isTypeVisibility &&
      !(isa<TagDecl>(D) ||
        isa<ObjCInterfaceDecl>(D) ||
        isa<NamespaceDecl>(D))) {
    S.Diag(AL.getRange().getBegin(), diag::err_attribute_wrong_decl_type)
        << AL << ExpectedTypeOrNamespace;
    return;
  }

  // Check that the argument is a string literal.
  StringRef TypeStr;
  SourceLocation LiteralLoc;
  if (!S.checkStringLiteralArgumentAttr(AL, 0, TypeStr, &LiteralLoc))
    return;

  VisibilityAttr::VisibilityType type;
  if (!VisibilityAttr::ConvertStrToVisibilityType(TypeStr, type)) {
    S.Diag(LiteralLoc, diag::warn_attribute_type_not_supported) << AL
                                                                << TypeStr;
    return;
  }

  // Complain about attempts to use protected visibility on targets
  // (like Darwin) that don't support it.
  if (type == VisibilityAttr::Protected &&
      !S.Context.getTargetInfo().hasProtectedVisibility()) {
    S.Diag(AL.getLoc(), diag::warn_attribute_protected_visibility);
    type = VisibilityAttr::Default;
  }

  Attr *newAttr;
  if (isTypeVisibility) {
    newAttr = S.mergeTypeVisibilityAttr(
        D, AL, (TypeVisibilityAttr::VisibilityType)type);
  } else {
    newAttr = S.mergeVisibilityAttr(D, AL, type);
  }
  if (newAttr)
    D->addAttr(newAttr);
}

static void handleObjCNonRuntimeProtocolAttr(Sema &S, Decl *D,
                                             const ParsedAttr &AL) {
  handleSimpleAttribute<ObjCNonRuntimeProtocolAttr>(S, D, AL);
}

static void handleObjCDirectAttr(Sema &S, Decl *D, const ParsedAttr &AL) {
  // objc_direct cannot be set on methods declared in the context of a protocol
  if (isa<ObjCProtocolDecl>(D->getDeclContext())) {
    S.Diag(AL.getLoc(), diag::err_objc_direct_on_protocol) << false;
    return;
  }

  if (S.getLangOpts().ObjCRuntime.allowsDirectDispatch()) {
    handleSimpleAttribute<ObjCDirectAttr>(S, D, AL);
  } else {
    S.Diag(AL.getLoc(), diag::warn_objc_direct_ignored) << AL;
  }
}

static void handleObjCDirectMembersAttr(Sema &S, Decl *D,
                                        const ParsedAttr &AL) {
  if (S.getLangOpts().ObjCRuntime.allowsDirectDispatch()) {
    handleSimpleAttribute<ObjCDirectMembersAttr>(S, D, AL);
  } else {
    S.Diag(AL.getLoc(), diag::warn_objc_direct_ignored) << AL;
  }
}

static void handleObjCMethodFamilyAttr(Sema &S, Decl *D, const ParsedAttr &AL) {
  const auto *M = cast<ObjCMethodDecl>(D);
  if (!AL.isArgIdent(0)) {
    S.Diag(AL.getLoc(), diag::err_attribute_argument_n_type)
        << AL << 1 << AANT_ArgumentIdentifier;
    return;
  }

  IdentifierLoc *IL = AL.getArgAsIdent(0);
  ObjCMethodFamilyAttr::FamilyKind F;
  if (!ObjCMethodFamilyAttr::ConvertStrToFamilyKind(IL->Ident->getName(), F)) {
    S.Diag(IL->Loc, diag::warn_attribute_type_not_supported) << AL << IL->Ident;
    return;
  }

  if (F == ObjCMethodFamilyAttr::OMF_init &&
      !M->getReturnType()->isObjCObjectPointerType()) {
    S.Diag(M->getLocation(), diag::err_init_method_bad_return_type)
        << M->getReturnType();
    // Ignore the attribute.
    return;
  }

  D->addAttr(new (S.Context) ObjCMethodFamilyAttr(S.Context, AL, F));
}

static void handleObjCNSObject(Sema &S, Decl *D, const ParsedAttr &AL) {
  if (const auto *TD = dyn_cast<TypedefNameDecl>(D)) {
    QualType T = TD->getUnderlyingType();
    if (!T->isCARCBridgableType()) {
      S.Diag(TD->getLocation(), diag::err_nsobject_attribute);
      return;
    }
  }
  else if (const auto *PD = dyn_cast<ObjCPropertyDecl>(D)) {
    QualType T = PD->getType();
    if (!T->isCARCBridgableType()) {
      S.Diag(PD->getLocation(), diag::err_nsobject_attribute);
      return;
    }
  }
  else {
    // It is okay to include this attribute on properties, e.g.:
    //
    //  @property (retain, nonatomic) struct Bork *Q __attribute__((NSObject));
    //
    // In this case it follows tradition and suppresses an error in the above
    // case.
    S.Diag(D->getLocation(), diag::warn_nsobject_attribute);
  }
  D->addAttr(::new (S.Context) ObjCNSObjectAttr(S.Context, AL));
}

static void handleObjCIndependentClass(Sema &S, Decl *D, const ParsedAttr &AL) {
  if (const auto *TD = dyn_cast<TypedefNameDecl>(D)) {
    QualType T = TD->getUnderlyingType();
    if (!T->isObjCObjectPointerType()) {
      S.Diag(TD->getLocation(), diag::warn_ptr_independentclass_attribute);
      return;
    }
  } else {
    S.Diag(D->getLocation(), diag::warn_independentclass_attribute);
    return;
  }
  D->addAttr(::new (S.Context) ObjCIndependentClassAttr(S.Context, AL));
}

static void handleBlocksAttr(Sema &S, Decl *D, const ParsedAttr &AL) {
  if (!AL.isArgIdent(0)) {
    S.Diag(AL.getLoc(), diag::err_attribute_argument_n_type)
        << AL << 1 << AANT_ArgumentIdentifier;
    return;
  }

  IdentifierInfo *II = AL.getArgAsIdent(0)->Ident;
  BlocksAttr::BlockType type;
  if (!BlocksAttr::ConvertStrToBlockType(II->getName(), type)) {
    S.Diag(AL.getLoc(), diag::warn_attribute_type_not_supported) << AL << II;
    return;
  }

  D->addAttr(::new (S.Context) BlocksAttr(S.Context, AL, type));
}

static void handleSentinelAttr(Sema &S, Decl *D, const ParsedAttr &AL) {
  unsigned sentinel = (unsigned)SentinelAttr::DefaultSentinel;
  if (AL.getNumArgs() > 0) {
    Expr *E = AL.getArgAsExpr(0);
    Optional<llvm::APSInt> Idx = llvm::APSInt(32);
    if (E->isTypeDependent() || E->isValueDependent() ||
        !(Idx = E->getIntegerConstantExpr(S.Context))) {
      S.Diag(AL.getLoc(), diag::err_attribute_argument_n_type)
          << AL << 1 << AANT_ArgumentIntegerConstant << E->getSourceRange();
      return;
    }

    if (Idx->isSigned() && Idx->isNegative()) {
      S.Diag(AL.getLoc(), diag::err_attribute_sentinel_less_than_zero)
        << E->getSourceRange();
      return;
    }

    sentinel = Idx->getZExtValue();
  }

  unsigned nullPos = (unsigned)SentinelAttr::DefaultNullPos;
  if (AL.getNumArgs() > 1) {
    Expr *E = AL.getArgAsExpr(1);
    Optional<llvm::APSInt> Idx = llvm::APSInt(32);
    if (E->isTypeDependent() || E->isValueDependent() ||
        !(Idx = E->getIntegerConstantExpr(S.Context))) {
      S.Diag(AL.getLoc(), diag::err_attribute_argument_n_type)
          << AL << 2 << AANT_ArgumentIntegerConstant << E->getSourceRange();
      return;
    }
    nullPos = Idx->getZExtValue();

    if ((Idx->isSigned() && Idx->isNegative()) || nullPos > 1) {
      // FIXME: This error message could be improved, it would be nice
      // to say what the bounds actually are.
      S.Diag(AL.getLoc(), diag::err_attribute_sentinel_not_zero_or_one)
        << E->getSourceRange();
      return;
    }
  }

  if (const auto *FD = dyn_cast<FunctionDecl>(D)) {
    const FunctionType *FT = FD->getType()->castAs<FunctionType>();
    if (isa<FunctionNoProtoType>(FT)) {
      S.Diag(AL.getLoc(), diag::warn_attribute_sentinel_named_arguments);
      return;
    }

    if (!cast<FunctionProtoType>(FT)->isVariadic()) {
      S.Diag(AL.getLoc(), diag::warn_attribute_sentinel_not_variadic) << 0;
      return;
    }
  } else if (const auto *MD = dyn_cast<ObjCMethodDecl>(D)) {
    if (!MD->isVariadic()) {
      S.Diag(AL.getLoc(), diag::warn_attribute_sentinel_not_variadic) << 0;
      return;
    }
  } else if (const auto *BD = dyn_cast<BlockDecl>(D)) {
    if (!BD->isVariadic()) {
      S.Diag(AL.getLoc(), diag::warn_attribute_sentinel_not_variadic) << 1;
      return;
    }
  } else if (const auto *V = dyn_cast<VarDecl>(D)) {
    QualType Ty = V->getType();
    if (Ty->isBlockPointerType() || Ty->isFunctionPointerType()) {
      const FunctionType *FT = Ty->isFunctionPointerType()
       ? D->getFunctionType()
       : Ty->castAs<BlockPointerType>()->getPointeeType()->getAs<FunctionType>();
      if (!cast<FunctionProtoType>(FT)->isVariadic()) {
        int m = Ty->isFunctionPointerType() ? 0 : 1;
        S.Diag(AL.getLoc(), diag::warn_attribute_sentinel_not_variadic) << m;
        return;
      }
    } else {
      S.Diag(AL.getLoc(), diag::warn_attribute_wrong_decl_type)
          << AL << ExpectedFunctionMethodOrBlock;
      return;
    }
  } else {
    S.Diag(AL.getLoc(), diag::warn_attribute_wrong_decl_type)
        << AL << ExpectedFunctionMethodOrBlock;
    return;
  }
  D->addAttr(::new (S.Context) SentinelAttr(S.Context, AL, sentinel, nullPos));
}

static void handleWarnUnusedResult(Sema &S, Decl *D, const ParsedAttr &AL) {
  if (D->getFunctionType() &&
      D->getFunctionType()->getReturnType()->isVoidType() &&
      !isa<CXXConstructorDecl>(D)) {
    S.Diag(AL.getLoc(), diag::warn_attribute_void_function_method) << AL << 0;
    return;
  }
  if (const auto *MD = dyn_cast<ObjCMethodDecl>(D))
    if (MD->getReturnType()->isVoidType()) {
      S.Diag(AL.getLoc(), diag::warn_attribute_void_function_method) << AL << 1;
      return;
    }

  StringRef Str;
  if ((AL.isCXX11Attribute() || AL.isC2xAttribute()) && !AL.getScopeName()) {
    // The standard attribute cannot be applied to variable declarations such
    // as a function pointer.
    if (isa<VarDecl>(D))
      S.Diag(AL.getLoc(), diag::warn_attribute_wrong_decl_type_str)
          << AL << "functions, classes, or enumerations";

    // If this is spelled as the standard C++17 attribute, but not in C++17,
    // warn about using it as an extension. If there are attribute arguments,
    // then claim it's a C++2a extension instead.
    // FIXME: If WG14 does not seem likely to adopt the same feature, add an
    // extension warning for C2x mode.
    const LangOptions &LO = S.getLangOpts();
    if (AL.getNumArgs() == 1) {
      if (LO.CPlusPlus && !LO.CPlusPlus20)
        S.Diag(AL.getLoc(), diag::ext_cxx20_attr) << AL;

      // Since this this is spelled [[nodiscard]], get the optional string
      // literal. If in C++ mode, but not in C++2a mode, diagnose as an
      // extension.
      // FIXME: C2x should support this feature as well, even as an extension.
      if (!S.checkStringLiteralArgumentAttr(AL, 0, Str, nullptr))
        return;
    } else if (LO.CPlusPlus && !LO.CPlusPlus17)
      S.Diag(AL.getLoc(), diag::ext_cxx17_attr) << AL;
  }

  D->addAttr(::new (S.Context) WarnUnusedResultAttr(S.Context, AL, Str));
}

static void handleWeakImportAttr(Sema &S, Decl *D, const ParsedAttr &AL) {
  // weak_import only applies to variable & function declarations.
  bool isDef = false;
  if (!D->canBeWeakImported(isDef)) {
    if (isDef)
      S.Diag(AL.getLoc(), diag::warn_attribute_invalid_on_definition)
        << "weak_import";
    else if (isa<ObjCPropertyDecl>(D) || isa<ObjCMethodDecl>(D) ||
             (S.Context.getTargetInfo().getTriple().isOSDarwin() &&
              (isa<ObjCInterfaceDecl>(D) || isa<EnumDecl>(D)))) {
      // Nothing to warn about here.
    } else
      S.Diag(AL.getLoc(), diag::warn_attribute_wrong_decl_type)
          << AL << ExpectedVariableOrFunction;

    return;
  }

  D->addAttr(::new (S.Context) WeakImportAttr(S.Context, AL));
}

#if INTEL_CUSTOMIZATION
static bool checkValidSYCLSpelling(Sema &S, const ParsedAttr &Attr) {
  if (S.getLangOpts().SYCLIsDevice) {
    if (!Attr.isCXX11Attribute() || !Attr.hasScope() || !Attr.getScopeName() ||
        !(Attr.getScopeName()->isStr("intel") ||
          Attr.getScopeName()->isStr("intelfpga"))) {
      S.Diag(Attr.getLoc(), diag::warn_unknown_attribute_ignored) << Attr;
      return true;
    }
  }
  return false;
}
#endif // INTEL_CUSTOMIZATION

/// Give a warning for duplicate attributes, return true if duplicate.
template <typename AttrType>
static bool checkForDuplicateAttribute(Sema &S, Decl *D,
                                       const ParsedAttr &Attr) {
  // Give a warning for duplicates but not if it's one we've implicitly added.
  auto *A = D->getAttr<AttrType>();
  if (A && !A->isImplicit()) {
    S.Diag(Attr.getLoc(), diag::warn_duplicate_attribute_exact) << A;
    return true;
  }
  return false;
}

#if INTEL_CUSTOMIZATION
static void handleNumComputeUnitsAttr(Sema &S, Decl *D,
                                      const ParsedAttr &Attr) {
  if (!S.Context.getTargetInfo().getTriple().isINTELFPGAEnvironment()) {
    S.Diag(Attr.getLoc(), diag::warn_unknown_attribute_ignored)
        << Attr;
    return;
  }

  int NumComputeUnits[3];
  for (unsigned i = 0; i < Attr.getNumArgs(); ++i) {
    const Expr *E = Attr.getArgAsExpr(i);
    Optional<llvm::APSInt> ArgVal = E->getIntegerConstantExpr(S.Context);

    if (!ArgVal) {
      S.Diag(Attr.getLoc(), diag::err_attribute_argument_type)
          << Attr << AANT_ArgumentIntegerConstant << E->getSourceRange();
      return;
    }

    int Val = ArgVal->getSExtValue();

    if (Val < 1 || Val > 16384) {
      S.Diag(E->getSourceRange().getBegin(),
             diag::err_opencl_attribute_argument_out_of_bounds)
          << Attr << i + 1 << 1 << 16384;
      return;
    }

    NumComputeUnits[i] = Val;
  }

  // TODO: Check that num_compute_units attribute is specified with valid
  // number of arguments: CORC-2359

  if (Attr.getNumArgs() < 2)
    NumComputeUnits[1] = NumComputeUnitsAttr::DefaultYDim;
  if (Attr.getNumArgs() < 3)
    NumComputeUnits[2] = NumComputeUnitsAttr::DefaultZDim;

  D->addAttr(::new (S.Context) NumComputeUnitsAttr(
      S.Context, Attr, NumComputeUnits[0], NumComputeUnits[1],
      NumComputeUnits[2]));
}

static void handleAutorunAttr(Sema &S, Decl *D, const ParsedAttr &Attr) {
  if (!S.Context.getTargetInfo().getTriple().isINTELFPGAEnvironment()) {
    S.Diag(Attr.getLoc(), diag::warn_unknown_attribute_ignored)
        << Attr;
    return;
  }

  FunctionDecl *FD = cast<FunctionDecl>(D);
  if (!FD->param_empty()) {
    S.Diag(Attr.getLoc(),
        diag::err_opencl_autorun_kernel_cannot_have_arguments);
    return;
  }

  if (auto *A = D->getAttr<ReqdWorkGroupSizeAttr>()) {
    long long int N = 1ll << 32ll;
    ASTContext &Ctx = S.getASTContext();
    Optional<llvm::APSInt> XDimVal = A->getXDimVal(Ctx);
    Optional<llvm::APSInt> YDimVal = A->getYDimVal(Ctx);
    Optional<llvm::APSInt> ZDimVal = A->getZDimVal(Ctx);

    if (N % XDimVal->getZExtValue() != 0 ||
        N % YDimVal->getZExtValue() != 0 ||
        N % ZDimVal->getZExtValue() != 0) {
      S.Diag(A->getLocation(),
          diag::err_opencl_autorun_kernel_wrong_reqd_wg_size);
      return;
    }
  }

  // TODO: Check that kernel does not use I/O channels: CORC-2359

  D->addAttr(::new (S.Context) AutorunAttr(S.Context, Attr));
}

static void handleUsesGlobalWorkOffsetAttr(Sema &S, Decl *D, const ParsedAttr &Attr) {
  if (!S.Context.getTargetInfo().getTriple().isINTELFPGAEnvironment()) {
    S.Diag(Attr.getLoc(), diag::warn_unknown_attribute_ignored)
        << Attr;
    return;
  }

  uint32_t Enabled;
  const Expr *E = Attr.getArgAsExpr(0);
  if (!checkUInt32Argument(S, Attr, E, Enabled, 0,
                           /*StrictlyUnsigned=*/true)) return;

  D->addAttr(::new (S.Context) UsesGlobalWorkOffsetAttr(
      S.Context, Attr, Enabled));
}

static void handleClusterAttr(Sema &S, Decl *D, const ParsedAttr &Attr) {
  if (!S.getLangOpts().HLS && !S.getLangOpts().OpenCL) {
    S.Diag(Attr.getLoc(), diag::warn_unknown_attribute_ignored) << Attr;
    return;
  }

  StringRef Str;
  // Cluster Attribute can have atmost 1 user-defined argument.
  if (!checkAttributeAtMostNumArgs(S, Attr, 1) ||
      (Attr.getNumArgs() == 1 &&
       !S.checkStringLiteralArgumentAttr(Attr, 0, Str)))
    return;

  D->addAttr(::new (S.Context)
                 ClusterAttr(S.Context, Attr, Str, Attr.isArgExpr(0)));
}

static void handleStallLatencyAttr(Sema &S, Decl *D, const ParsedAttr &AL) {
  if (!S.getLangOpts().HLS &&
      !S.Context.getTargetInfo().getTriple().isINTELFPGAEnvironment()) {
    S.Diag(AL.getLoc(), diag::warn_unknown_attribute_ignored) << AL;
    return;
  }

  if (!checkAttributeNumArgs(S, AL, /*NumArgsExpected=*/0))
    return;

  if (const auto *SLA = D->getAttr<StallLatencyAttr>()) {
    if (AL.getSemanticSpelling() == SLA->getSemanticSpelling())
      S.Diag(AL.getLoc(), diag::warn_duplicate_attribute_exact) << SLA;
    else {
      S.Diag(AL.getLoc(), diag::err_attributes_are_not_compatible) << AL << SLA;
      S.Diag(SLA->getLocation(), diag::note_conflicting_attribute);
    }
    return;
  }

  handleSimpleAttribute<StallLatencyAttr>(S, D, AL);
}

static void handleStallFreeAttr(Sema &S, Decl *D, const ParsedAttr &Attr) {
  if (!S.getLangOpts().HLS &&
      !S.Context.getTargetInfo().getTriple().isINTELFPGAEnvironment()) {
    S.Diag(Attr.getLoc(), diag::warn_unknown_attribute_ignored)
        << Attr;
    return;
  }

  if (!checkAttributeNumArgs(S, Attr, /*NumArgsExpected=*/0))
    return;

  handleSimpleAttribute<StallFreeAttr>(S, D, Attr);
}

static void handleOpenCLBlockingAttr(Sema &S, Decl *D,
                                     const ParsedAttr &Attr) {
  if (D->isInvalidDecl())
    return;

  VarDecl *VD = cast<VarDecl>(D);
  QualType Ty = VD->getType();

  const Type *TypePtr = Ty.getTypePtr();
  if (!TypePtr->isPipeType()) {
    S.Diag(Attr.getLoc(), diag::warn_intel_opencl_attribute_wrong_decl_type)
        << Attr << 47;
    return;
  }

  D->addAttr(::new (S.Context) OpenCLBlockingAttr(S.Context, Attr));
}

static void handleOpenCLDepthAttr(Sema &S, Decl *D, const ParsedAttr &Attr) {
  if (D->isInvalidDecl())
    return;

  VarDecl *VD = cast<VarDecl>(D);
  QualType Ty = VD->getType();

  // Handle array of channels case
  QualType BaseTy = S.Context.getBaseElementType(Ty);
  if (BaseTy->isChannelType())
    Ty = BaseTy;

  if (Ty->isChannelType() &&
      !S.getOpenCLOptions().isEnabled("cl_intel_channels")) {
    S.Diag(Attr.getLoc(), diag::warn_unknown_attribute_ignored)
        << Attr << "cl_intel_channels";
    return;
  }

  if (!Ty->isChannelType() && !Ty->isPipeType()) {
    S.Diag(Attr.getLoc(), diag::warn_intel_opencl_attribute_wrong_decl_type)
        << Attr << 46;
    return;
  }

  Expr *E = Attr.getArgAsExpr(0);
  Expr::EvalResult Result;
  if (!E->EvaluateAsInt(Result, S.Context)) {
    S.Diag(Attr.getLoc(), diag::err_intel_opencl_attribute_argument_type)
        << Attr << 4;
    return;
  }

  llvm::APSInt Depth = Result.Val.getInt();
  int DepthVal = Depth.getExtValue();
  if (DepthVal < 0) {
    S.Diag(Attr.getLoc(), diag::warn_attribute_argument_n_negative)
        << Attr << "0";
    return;
  }

  D->addAttr(::new (S.Context) OpenCLDepthAttr(S.Context, Attr, DepthVal));
}

static void handleOpenCLIOAttr(Sema &S, Decl *D, const ParsedAttr &Attr) {
  if (D->isInvalidDecl())
    return;

  VarDecl *VD = cast<VarDecl>(D);
  QualType Ty = VD->getType();

  // Handle array of channels case
  QualType BaseTy = S.Context.getBaseElementType(Ty);
  if (BaseTy->isChannelType())
    Ty = BaseTy;

  if (Ty->isChannelType() &&
      !S.getOpenCLOptions().isEnabled("cl_intel_channels")) {
    S.Diag(Attr.getLoc(), diag::warn_unknown_attribute_ignored)
        << Attr << "cl_intel_channels";
    return;
  }

  if (!Ty->isChannelType() && !Ty->isPipeType()) {
    S.Diag(Attr.getLoc(), diag::warn_intel_opencl_attribute_wrong_decl_type)
        << Attr << 46;
    return;
  }

  StringRef Str;
  if (!S.checkStringLiteralArgumentAttr(Attr, 0, Str))
    return;

  D->addAttr(::new (S.Context) OpenCLIOAttr(S.Context, Attr, Str));
}

static void handleOpenCLLocalMemSizeAttr(Sema & S, Decl * D,
                                         const ParsedAttr &Attr) {
  if (D->isInvalidDecl())
    return;

  if (!S.getLangOpts().HLS &&
      !S.Context.getTargetInfo().getTriple().isINTELFPGAEnvironment()) {
    S.Diag(Attr.getLoc(), diag::warn_unknown_attribute_ignored)
        << Attr;
    return;
  }

  ParmVarDecl *PVD = cast<ParmVarDecl>(D);
  const QualType QT = PVD->getType();
  const Type *TypePtr = QT.getTypePtr();
  if (!TypePtr->isPointerType()) {
    S.Diag(Attr.getLoc(), diag::warn_type_attribute_wrong_type)
        << Attr << 1 << TypePtr->getTypeClassName();
    return;
  }

  QualType pointeeType = TypePtr->getPointeeType();
  if (!S.getLangOpts().HLS &&
      pointeeType.getAddressSpace() != LangAS::opencl_local) {
    S.Diag(Attr.getLoc(),
           diag::warn_opencl_attribute_only_for_local_address_space)
        << Attr;
    return;
  }

  Expr *E = Attr.getArgAsExpr(0);
  Expr::EvalResult Result;
  if (!E->EvaluateAsInt(Result, S.Context)) {
    S.Diag(Attr.getLoc(), diag::err_intel_opencl_attribute_argument_type)
        << Attr << 4;
    D->setInvalidDecl();
    return;
  }

  llvm::APSInt APLocalMemSize = Result.Val.getInt();
  int LocalMemSize = APLocalMemSize.getExtValue();
  if (LocalMemSize < OpenCLLocalMemSizeAttr::getMinValue() ||
      LocalMemSize > OpenCLLocalMemSizeAttr::getMaxValue() ||
      !APLocalMemSize.isPowerOf2()) {
    S.Diag(Attr.getLoc(), diag::err_opencl_power_of_two_in_range)
        << Attr
        << OpenCLLocalMemSizeAttr::getMinValue()
        << OpenCLLocalMemSizeAttr::getMaxValue();
    D->setInvalidDecl();
    return;
  }

  D->addAttr(::new (S.Context) OpenCLLocalMemSizeAttr(
      S.Context, Attr, LocalMemSize));
}

static void handleReadWriteMode(Sema &S, Decl *D, const ParsedAttr &Attr) {

  checkForDuplicateAttribute <ReadWriteModeAttr>(S, D, Attr);

  StringRef Str;
  if (!S.checkStringLiteralArgumentAttr(Attr, 0, Str)) {
    return;
  }

  if (Str != "readonly" && Str != "writeonly" && Str != "readwrite") {
    S.Diag(Attr.getLoc(), diag::err_hls_readwrite_arg_invalid) << Attr;
    return;
  }

  // ReadWrite attributes applies only to slavememory attributes.
  if (!D->getAttr<SlaveMemoryArgumentAttr>()) {
    S.Diag(Attr.getLoc(), diag::err_readwritememory_attribute_invalid) << Attr;
    return;
  }

  D->addAttr(::new (S.Context) ReadWriteModeAttr(S.Context, Attr, Str));
}

/// Handle the static_array_reset attribute.
/// This attribute requires a single constant value that must be 0 or 1.
/// It is incompatible with the register attribute.
static void handleStaticArrayResetAttr(Sema &S, Decl *D,
                                       const ParsedAttr &Attr) {
  checkForDuplicateAttribute<StaticArrayResetAttr>(S, D, Attr);

  if (checkAttrMutualExclusion<IntelFPGARegisterAttr>(S, D, Attr))
    return;

  S.HLSAddOneConstantValueAttr<StaticArrayResetAttr>(D, Attr,
                                                     Attr.getArgAsExpr(0));
}

static void setComponentDefaults(Sema &S, Decl *D) {
  if (!D->hasAttr<ComponentAttr>())
    D->addAttr(ComponentAttr::CreateImplicit(S.Context));
  if (!D->hasAttr<ComponentInterfaceAttr>())
    D->addAttr(ComponentInterfaceAttr::CreateImplicit(
        S.Context, ComponentInterfaceAttr::Streaming));
}

static void handleComponentAttr(Sema &S, Decl *D, const ParsedAttr &Attr) {

  if (!checkAttributeNumArgs(S, Attr, /*NumArgsExpected=*/0))
    return;

  // We are adding a user attribute, drop any implicit default.
  if (auto *CA = D->getAttr<ComponentAttr>())
    if (CA->isImplicit())
      D->dropAttr<ComponentAttr>();

  handleSimpleAttribute<ComponentAttr>(S, D, Attr);
  setComponentDefaults(S, D);
}

static void handleStallFreeReturnAttr(Sema &S, Decl *D,
                                      const ParsedAttr &Attr) {

  if (!checkAttributeNumArgs(S, Attr, /*NumArgsExpected=*/0))
    return;

  handleSimpleAttribute<StallFreeReturnAttr>(S, D, Attr);
  setComponentDefaults(S, D);
}

static void handleUseSingleClockAttr(Sema &S, Decl *D,
                                      const ParsedAttr &Attr) {

  if (!checkAttributeNumArgs(S, Attr, /*NumArgsExpected=*/0))
    return;

  handleSimpleAttribute<UseSingleClockAttr>(S, D, Attr);
  setComponentDefaults(S, D);
}

static void handleComponentInterfaceAttr(Sema &S, Decl *D,
                                         const ParsedAttr &Attr) {

  if (!checkAttributeNumArgs(S, Attr, /*NumArgsExpected=*/1))
    return;

  StringRef Str;
  if (!S.checkStringLiteralArgumentAttr(Attr, 0, Str))
    return;

  ComponentInterfaceAttr::ComponentInterfaceType Type;
  if (!ComponentInterfaceAttr::ConvertStrToComponentInterfaceType(Str, Type)) {
    SmallString<256> ValidStrings;
    ComponentInterfaceAttr::generateValidStrings(ValidStrings);
    S.Diag(D->getLocation(), diag::err_attribute_interface_invalid_type)
        << Attr << ValidStrings;
    return;
  }

  // We are adding a user attribute, drop any implicit default.
  if (auto *CIA = D->getAttr<ComponentInterfaceAttr>())
    if (CIA->isImplicit())
      D->dropAttr<ComponentInterfaceAttr>();

  D->addAttr(::new (S.Context) ComponentInterfaceAttr(S.Context, Attr, Type));

  setComponentDefaults(S, D);
}

static void handleMaxConcurrencyAttr(Sema &S, Decl *D, const ParsedAttr &Attr) {
  if (!S.getLangOpts().HLS &&
      !S.Context.getTargetInfo().getTriple().isINTELFPGAEnvironment()) {
    S.Diag(Attr.getLoc(), diag::warn_unknown_attribute_ignored) << Attr;
    return;
  }

  if (isa<VarDecl>(D)) {
    S.Diag(Attr.getLoc(), diag::warn_attribute_spelling_deprecated) << Attr;
    S.Diag(Attr.getLoc(), diag::note_spelling_suggestion) << "'private_copies'";
    if (checkAttrMutualExclusion<IntelFPGAPrivateCopiesAttr>(S, D, Attr))
      return;
  }

  checkForDuplicateAttribute<MaxConcurrencyAttr>(S, D, Attr);
  if (isa<VarDecl>(D) &&
      checkAttrMutualExclusion<IntelFPGARegisterAttr>(S, D, Attr))
    return;

  S.HLSAddOneConstantValueAttr<MaxConcurrencyAttr>(
      D, Attr, Attr.getArgAsExpr(0));
}

static void handleArgumentInterfaceAttr(Sema & S, Decl * D,
                                        const ParsedAttr &Attr) {
  if (!checkAttributeNumArgs(S, Attr, /*Num=*/1))
    return;

  StringRef Str;
  if (!S.checkStringLiteralArgumentAttr(Attr, 0, Str))
    return;

  ArgumentInterfaceAttr::ArgumentInterfaceType Type;
  if (!ArgumentInterfaceAttr::ConvertStrToArgumentInterfaceType(Str, Type)) {
    SmallString<256> ValidStrings;
    ArgumentInterfaceAttr::generateValidStrings(ValidStrings);
    S.Diag(D->getLocation(), diag::err_attribute_interface_invalid_type)
        << Attr << ValidStrings;
    return;
  }

  D->addAttr(::new (S.Context) ArgumentInterfaceAttr(S.Context, Attr, Type));
}

static void handleStableArgumentAttr(Sema &S, Decl *D,
                                     const ParsedAttr &Attr) {
  if (!checkAttributeNumArgs(S, Attr, /*Num=*/0))
    return;

  handleSimpleAttribute<StableArgumentAttr>(S, D, Attr);
}

static void handleSlaveMemoryArgumentAttr(Sema &S, Decl *D,
                                          const ParsedAttr &Attr) {
  if (!checkAttributeNumArgs(S, Attr, /*Num=*/0))
    return;

  handleSimpleAttribute<SlaveMemoryArgumentAttr>(S, D, Attr);
}

template <typename AttrType, typename IncompatAttrType1,
          typename IncompatAttrType2>
static void handleHLSIIAttr(Sema &S, Decl *D, const ParsedAttr &Attr) {
  if (!S.getLangOpts().HLS) {
    S.Diag(Attr.getLoc(), diag::warn_unknown_attribute_ignored) << Attr;
    return;
  }

  if (checkAttrMutualExclusion<IncompatAttrType1>(S, D, Attr))
    return;
  if (checkAttrMutualExclusion<IncompatAttrType2>(S, D, Attr))
    return;

  const auto *Existing = D->getAttr<HLSForceLoopPipeliningAttr>();

  if (Existing && Existing->getForceLoopPipelining() == "off") {
    S.Diag(Attr.getLoc(), diag::err_hls_force_loop_pipelining_conflict) << Attr;
    S.Diag(Existing->getLocation(), diag::note_conflicting_attribute);
    return;
  }

  S.HLSAddOneConstantValueAttr<AttrType>(D, Attr, Attr.getArgAsExpr(0));
}

static void handleHLSMaxInvocationDelayAttr(Sema &S, Decl *D,
                                            const ParsedAttr &Attr) {
  if (!S.getLangOpts().HLS) {
    S.Diag(Attr.getLoc(), diag::warn_unknown_attribute_ignored) << Attr;
    return;
  }

  const auto *Existing = D->getAttr<HLSForceLoopPipeliningAttr>();

  if (Existing && Existing->getForceLoopPipelining() == "off") {
    S.Diag(Attr.getLoc(), diag::err_hls_force_loop_pipelining_conflict) << Attr;
    S.Diag(Existing->getLocation(), diag::note_conflicting_attribute);
    return;
  }

  S.HLSAddOneConstantValueAttr<HLSMaxInvocationDelayAttr>(
      D, Attr, Attr.getArgAsExpr(0));
}

static void handleHLSForceLoopPipeliningAttr(Sema &S, Decl *D,
                                             const ParsedAttr &Attr) {
  if (!S.getLangOpts().HLS) {
    S.Diag(Attr.getLoc(), diag::warn_unknown_attribute_ignored) << Attr;
    return;
  }

  StringRef Str;
  if (Attr.getNumArgs() == 1 &&
      !S.checkStringLiteralArgumentAttr(Attr, 0, Str)) {
    return;
  }

  if (Str == "off") {
    if (checkAttrMutualExclusion<HLSIIAttr>(S, D, Attr))
      return;
    if (checkAttrMutualExclusion<HLSMaxIIAttr>(S, D, Attr))
      return;
    if (checkAttrMutualExclusion<HLSMinIIAttr>(S, D, Attr))
      return;
    if (checkAttrMutualExclusion<HLSMaxInvocationDelayAttr>(S, D, Attr))
      return;
  } else if (Str != "on") {
    S.Diag(Attr.getLoc(), diag::err_hls_force_loop_pipelining_invalid) << Attr;
    return;
  }

  D->addAttr(::new (S.Context) HLSForceLoopPipeliningAttr(
      S.Context, Attr, Str));
}

static void handleOpenCLBufferLocationAttr(Sema & S, Decl * D,
                                           const ParsedAttr &Attr) {

  if (D->isInvalidDecl())
    return;

  if (!S.Context.getTargetInfo().getTriple().isINTELFPGAEnvironment()) {
    S.Diag(Attr.getLoc(), diag::warn_unknown_attribute_ignored)
        << Attr;
    return;
  }

  ParmVarDecl *PVD = cast<ParmVarDecl>(D);
  const QualType QT = PVD->getType();
  const Type *TypePtr = QT.getTypePtr();
  if (!TypePtr->isPointerType()) {
    S.Diag(Attr.getLoc(), diag::warn_type_attribute_wrong_type)
        << Attr << 1 << TypePtr->getTypeClassName();
    return;
  }

  QualType pointeeType = TypePtr->getPointeeType();
  if (pointeeType.getAddressSpace() != LangAS::opencl_global) {
    S.Diag(Attr.getLoc(),
           diag::warn_opencl_attribute_only_for_global_address_space)
        << Attr;
    return;
  }

  StringRef Str;
  if (!S.checkStringLiteralArgumentAttr(Attr, 0, Str))
    return;

  D->addAttr(::new (S.Context) OpenCLBufferLocationAttr(
      S.Context, Attr, Str));
}

static void handleOpenCLHostAccessible(Sema &S, Decl *D,
                                       const ParsedAttr &Attr) {
  if (D->isInvalidDecl())
    return;

  QualType Ty = cast<VarDecl>(D)->getType();

  if (!S.getOpenCLOptions().isEnabled("cl_intel_fpga_host_pipe")) {
    S.Diag(D->getLocation(),
           diag::err_intel_opencl_attribute_requires_extension)
        << Attr << "cl_intel_fpga_host_pipe";
    return;
  }

  const Type *TypePtr = Ty.getTypePtr();
  if (!TypePtr->isPipeType()) {
    S.Diag(Attr.getLoc(), diag::warn_intel_opencl_attribute_wrong_decl_type)
        << Attr << 47;
    return;
  }

  D->addAttr(::new (S.Context) OpenCLHostAccessibleAttr(S.Context, Attr));
}

static void handleVecLenHint(Sema &S, Decl *D, const ParsedAttr &Attr) {
  if (!S.getOpenCLOptions().isEnabled("cl_intel_vec_len_hint")) {
    S.Diag(Attr.getLoc(), diag::warn_unknown_attribute_ignored)
        << Attr << "cl_intel_vec_len_hint";
    return;
  }

  uint32_t VecLen = 0;
  const Expr *E = Attr.getArgAsExpr(0);
  if (!checkUInt32Argument(S, Attr, E, VecLen, 0))
    return;

#define defineRange(...)                                                       \
  std::vector<uint32_t> SupportedLengths = {__VA_ARGS__};                      \
  std::string SupportedLengthsStr(#__VA_ARGS__);

  defineRange(0, 1, 4, 8, 16);
  if (std::find(SupportedLengths.begin(), SupportedLengths.end(), VecLen) ==
      SupportedLengths.end()) {
    S.Diag(Attr.getLoc(), diag::err_attribute_argument_is_not_in_range)
        << SupportedLengthsStr << E->getSourceRange();
    return;
  }

  D->addAttr(::new (S.Context) VecLenHintAttr(S.Context, Attr, VecLen));
}

template <typename AttrTy>
static bool diagnoseMemoryAttrs(Sema &S, Decl *D) {
  if (const auto *A = D->getAttr<AttrTy>())
    if (!A->isImplicit()) {
      S.Diag(A->getLocation(), diag::err_memory_attribute_invalid)
          << A << (S.getLangOpts().OpenCL ? 0 : 1);
      return true;
    }
  return false;
}

template <typename AttrTy, typename AttrTy2, typename... AttrTys>
static inline bool diagnoseMemoryAttrs(Sema &S, Decl *D) {
  bool Diagnosed = diagnoseMemoryAttrs<AttrTy>(S, D);
  return diagnoseMemoryAttrs<AttrTy2, AttrTys...>(S, D) || Diagnosed;
}

static bool IsSlaveMemory(Sema &S, Decl *D) {
  return S.getLangOpts().HLS && D->hasAttr<OpenCLLocalMemSizeAttr>() &&
         D->hasAttr<SlaveMemoryArgumentAttr>();
}
#endif // INTEL_CUSTOMIZATION

// Checks correctness of mutual usage of different work_group_size attributes:
// reqd_work_group_size, max_work_group_size and max_global_work_dim.
// Values of reqd_work_group_size arguments shall be equal or less than values
// coming from max_work_group_size.
// In case the value of 'max_global_work_dim' attribute equals to 0 we shall
// ensure that if max_work_group_size and reqd_work_group_size attributes exist,
// they hold equal values (1, 1, 1).
static bool checkWorkGroupSizeValues(Sema &S, Decl *D, const ParsedAttr &AL) {
  bool Result = true;
  auto checkZeroDim = [&S, &AL](auto &A, size_t X, size_t Y, size_t Z,
                                bool ReverseAttrs = false) -> bool {
    if (X != 1 || Y != 1 || Z != 1) {
      auto Diag =
          S.Diag(AL.getLoc(), diag::err_sycl_x_y_z_arguments_must_be_one);
      if (ReverseAttrs)
        Diag << AL << A;
      else
        Diag << A << AL;
      return false;
    }
    return true;
  };

  // Returns the unsigned constant integer value represented by
  // given expression.
  auto getExprValue = [](const Expr *E, ASTContext &Ctx) {
    return E->getIntegerConstantExpr(Ctx)->getZExtValue();
  };

  ASTContext &Ctx = S.getASTContext();

  if (AL.getKind() == ParsedAttr::AT_SYCLIntelMaxGlobalWorkDim) {
    ArrayRef<const Expr *> Dims;
    Attr *B = nullptr;
    if (const auto *B = D->getAttr<SYCLIntelMaxWorkGroupSizeAttr>())
      Dims = B->dimensions();
    else if (const auto *B = D->getAttr<ReqdWorkGroupSizeAttr>())
      Dims = B->dimensions();
    if (B) {
      Result &=
          checkZeroDim(B, getExprValue(Dims[0], Ctx),
                       getExprValue(Dims[1], Ctx), getExprValue(Dims[2], Ctx));
    }
    return Result;
  }

  if (AL.getKind() == ParsedAttr::AT_SYCLIntelMaxWorkGroupSize)
    S.CheckDeprecatedSYCLAttributeSpelling(AL);

  if (const auto *A = D->getAttr<SYCLIntelMaxGlobalWorkDimAttr>()) {
    if ((A->getValue()->getIntegerConstantExpr(Ctx)->getSExtValue()) == 0) {
      Result &= checkZeroDim(A, getExprValue(AL.getArgAsExpr(0), Ctx),
                             getExprValue(AL.getArgAsExpr(1), Ctx),
                             getExprValue(AL.getArgAsExpr(2), Ctx),
                             /*ReverseAttrs=*/true);
    }
  }

  if (const auto *A = D->getAttr<SYCLIntelMaxWorkGroupSizeAttr>()) {
    if (!((getExprValue(AL.getArgAsExpr(0), Ctx) <=
           getExprValue(A->getXDim(), Ctx)) &&
          (getExprValue(AL.getArgAsExpr(1), Ctx) <=
           getExprValue(A->getYDim(), Ctx)) &&
          (getExprValue(AL.getArgAsExpr(2), Ctx) <=
           getExprValue(A->getZDim(), Ctx)))) {
      S.Diag(AL.getLoc(), diag::err_conflicting_sycl_function_attributes)
          << AL << A->getSpelling();
      Result &= false;
    }
  }

  if (const auto *A = D->getAttr<ReqdWorkGroupSizeAttr>()) {
    if (!((getExprValue(AL.getArgAsExpr(0), Ctx) >=
           getExprValue(A->getXDim(), Ctx)) &&
          (getExprValue(AL.getArgAsExpr(1), Ctx) >=
           getExprValue(A->getYDim(), Ctx)) &&
          (getExprValue(AL.getArgAsExpr(2), Ctx) >=
           getExprValue(A->getZDim(), Ctx)))) {
      S.Diag(AL.getLoc(), diag::err_conflicting_sycl_function_attributes)
          << AL << A->getSpelling();
      Result &= false;
    }
  }
  return Result;
}

// Handles reqd_work_group_size and max_work_group_size.
template <typename WorkGroupAttr>
static void handleWorkGroupSize(Sema &S, Decl *D, const ParsedAttr &AL) {
  if (D->isInvalidDecl())
    return;

#if INTEL_CUSTOMIZATION
  if (AL.getKind() == ParsedAttr::AT_SYCLIntelMaxWorkGroupSize) {
    if (AL.getSyntax() == AttributeCommonInfo::AS_GNU &&
        !S.Context.getTargetInfo().getTriple().isINTELFPGAEnvironment()) {
      S.Diag(AL.getLoc(), diag::warn_unknown_attribute_ignored) << AL;
      return;
    }

    if (checkValidSYCLSpelling(S, AL))
      return;
  }
#endif // INTEL_CUSTOMIZATION

  Expr *XDimExpr = AL.getArgAsExpr(0);

  // If no attribute argument is specified, set to default value '1'
  // for second and third attribute argument in ReqdWorkGroupSizeAttr
  // for only with intel::reqd_work_group_size spelling.
  auto SetDefaultValue = [](Sema &S, const ParsedAttr &AL, SourceLocation loc) {
    Expr *E = (AL.getKind() == ParsedAttr::AT_ReqdWorkGroupSize &&
               AL.getAttributeSpellingListIndex() ==
                   ReqdWorkGroupSizeAttr::CXX11_intel_reqd_work_group_size)
                  ? IntegerLiteral::Create(S.Context, llvm::APInt(32, 1),
                                           S.Context.IntTy, AL.getLoc())
                  : nullptr;
    return E;
  };

  Expr *YDimExpr = AL.isArgExpr(1) ? AL.getArgAsExpr(1)
                                   : SetDefaultValue(S, AL, AL.getLoc());

  Expr *ZDimExpr = AL.isArgExpr(2) ? AL.getArgAsExpr(2)
                                   : SetDefaultValue(S, AL, AL.getLoc());

  if ((AL.getKind() == ParsedAttr::AT_ReqdWorkGroupSize &&
       AL.getAttributeSpellingListIndex() ==
           ReqdWorkGroupSizeAttr::CXX11_cl_reqd_work_group_size) ||
      (AL.getKind() == ParsedAttr::AT_SYCLIntelMaxWorkGroupSize)) {
    if (!checkAttributeNumArgs(S, AL, 3))
      return;
  }

#if INTEL_CUSTOMIZATION
  ASTContext &Ctx = S.getASTContext();
  if (!XDimExpr->isValueDependent() && !YDimExpr->isValueDependent() &&
      !ZDimExpr->isValueDependent()) {
    llvm::APSInt XDimVal, YDimVal, ZDimVal;
    ExprResult XDim = S.VerifyIntegerConstantExpression(XDimExpr, &XDimVal);
    ExprResult YDim = S.VerifyIntegerConstantExpression(YDimExpr, &YDimVal);
    ExprResult ZDim = S.VerifyIntegerConstantExpression(ZDimExpr, &ZDimVal);

    if (XDim.isInvalid())
      return;
    XDimExpr = XDim.get();

    if (YDim.isInvalid())
      return;
    YDimExpr = YDim.get();

    if (ZDim.isInvalid())
      return;
    ZDimExpr = ZDim.get();

    if (const auto *A = D->getAttr<SYCLIntelNumSimdWorkItemsAttr>()) {
      int64_t NumSimdWorkItems =
          A->getValue()->getIntegerConstantExpr(Ctx)->getSExtValue();

      if (!(XDimVal.getZExtValue() % NumSimdWorkItems == 0 ||
            YDimVal.getZExtValue() % NumSimdWorkItems == 0 ||
            ZDimVal.getZExtValue() % NumSimdWorkItems == 0)) {
        S.Diag(A->getLocation(), diag::err_sycl_num_kernel_wrong_reqd_wg_size)
            << A << AL;
        S.Diag(AL.getLoc(), diag::note_conflicting_attribute);
        return;
      }
    }

    if (D->hasAttr<AutorunAttr>()) {
      long long int N = 1ll << 32ll;
      if ((N % XDimVal.getZExtValue()) != 0 ||
          (N % YDimVal.getZExtValue()) != 0 ||
          (N % ZDimVal.getZExtValue()) != 0) {
        S.Diag(AL.getLoc(), diag::err_opencl_autorun_kernel_wrong_reqd_wg_size);
        return;
      }
    }
#endif // INTEL_CUSTOMIZATION

    if (const auto *ExistingAttr = D->getAttr<WorkGroupAttr>()) {
      // Compare attribute arguments value and warn for a mismatch.
      if (ExistingAttr->getXDimVal(Ctx) != XDimVal ||
          ExistingAttr->getYDimVal(Ctx) != YDimVal ||
          ExistingAttr->getZDimVal(Ctx) != ZDimVal) {
        S.Diag(AL.getLoc(), diag::warn_duplicate_attribute) << AL;
        S.Diag(ExistingAttr->getLocation(), diag::note_conflicting_attribute);
      }
    }
    if (!checkWorkGroupSizeValues(S, D, AL))
      return;
  }

  S.addIntelTripleArgAttr<WorkGroupAttr>(D, AL, XDimExpr, YDimExpr, ZDimExpr);
}

// Handles work_group_size_hint.
static void handleWorkGroupSizeHint(Sema &S, Decl *D, const ParsedAttr &AL) {
  uint32_t WGSize[3];

  if (!checkAttributeNumArgs(S, AL, 3))
    return;

  for (unsigned i = 0; i < 3; ++i) {
    if (!checkUInt32Argument(S, AL, AL.getArgAsExpr(i), WGSize[i], i,
                             /*StrictlyUnsigned=*/true))
      return;

    if (WGSize[i] == 0) {
      S.Diag(AL.getLoc(), diag::err_attribute_argument_is_zero)
          << AL << AL.getArgAsExpr(i)->getSourceRange();
      return;
    }
  }

  WorkGroupSizeHintAttr *Existing = D->getAttr<WorkGroupSizeHintAttr>();
  if (Existing &&
      !(Existing->getXDim() == WGSize[0] && Existing->getYDim() == WGSize[1] &&
        Existing->getZDim() == WGSize[2]))
    S.Diag(AL.getLoc(), diag::warn_duplicate_attribute) << AL;

  D->addAttr(::new (S.Context) WorkGroupSizeHintAttr(S.Context, AL, WGSize[0],
                                                     WGSize[1], WGSize[2]));
}

void Sema::AddIntelReqdSubGroupSize(Decl *D, const AttributeCommonInfo &CI,
                                    Expr *E) {
  if (!E->isValueDependent()) {
    // Validate that we have an integer constant expression and then store the
    // converted constant expression into the semantic attribute so that we
    // don't have to evaluate it again later.
    llvm::APSInt ArgVal;
    ExprResult Res = VerifyIntegerConstantExpression(E, &ArgVal);
    if (Res.isInvalid())
      return;
    E = Res.get();

    // This attribute requires a strictly positive value.
    if (ArgVal <= 0) {
      Diag(E->getExprLoc(), diag::err_attribute_requires_positive_integer)
          << CI << /*positive*/ 0;
      return;
    }

    // Check to see if there's a duplicate attribute with different values
    // already applied to the declaration.
    if (const auto *DeclAttr = D->getAttr<IntelReqdSubGroupSizeAttr>()) {
      // If the other attribute argument is instantiation dependent, we won't
      // have converted it to a constant expression yet and thus we test
      // whether this is a null pointer.
      const auto *DeclExpr = dyn_cast<ConstantExpr>(DeclAttr->getValue());
      if (DeclExpr && ArgVal != DeclExpr->getResultAsAPSInt()) {
        Diag(CI.getLoc(), diag::warn_duplicate_attribute) << CI;
        Diag(DeclAttr->getLoc(), diag::note_previous_attribute);
        return;
      }
    }
  }

  D->addAttr(::new (Context) IntelReqdSubGroupSizeAttr(Context, CI, E));
}

IntelReqdSubGroupSizeAttr *
Sema::MergeIntelReqdSubGroupSizeAttr(Decl *D,
                                     const IntelReqdSubGroupSizeAttr &A) {
  // Check to see if there's a duplicate attribute with different values
  // already applied to the declaration.
  if (const auto *DeclAttr = D->getAttr<IntelReqdSubGroupSizeAttr>()) {
    const auto *DeclExpr = dyn_cast<ConstantExpr>(DeclAttr->getValue());
    const auto *MergeExpr = dyn_cast<ConstantExpr>(A.getValue());
    if (DeclExpr && MergeExpr &&
        DeclExpr->getResultAsAPSInt() != MergeExpr->getResultAsAPSInt()) {
      Diag(DeclAttr->getLoc(), diag::warn_duplicate_attribute) << &A;
      Diag(A.getLoc(), diag::note_previous_attribute);
      return nullptr;
    }
  }
  return ::new (Context) IntelReqdSubGroupSizeAttr(Context, A, A.getValue());
}

static void handleIntelReqdSubGroupSize(Sema &S, Decl *D,
                                        const ParsedAttr &AL) {
  Expr *E = AL.getArgAsExpr(0);
  S.AddIntelReqdSubGroupSize(D, AL, E);
}

void Sema::AddSYCLIntelNumSimdWorkItemsAttr(Decl *D,
                                            const AttributeCommonInfo &CI,
                                            Expr *E) {
  if (!E->isValueDependent()) {
    // Validate that we have an integer constant expression and then store the
    // converted constant expression into the semantic attribute so that we
    // don't have to evaluate it again later.
    llvm::APSInt ArgVal;

    ExprResult Res = VerifyIntegerConstantExpression(E, &ArgVal);
    if (Res.isInvalid())
      return;
    E = Res.get();

    // This attribute requires a strictly positive value.
    if (ArgVal <= 0) {
      Diag(E->getExprLoc(), diag::err_attribute_requires_positive_integer)
          << CI << /*positive*/ 0;
      return;
    }

    // Check to see if there's a duplicate attribute with different values
    // already applied to the declaration.
    if (const auto *DeclAttr = D->getAttr<SYCLIntelNumSimdWorkItemsAttr>()) {
      // If the other attribute argument is instantiation dependent, we won't
      // have converted it to a constant expression yet and thus we test
      // whether this is a null pointer.
      const auto *DeclExpr = dyn_cast<ConstantExpr>(DeclAttr->getValue());
      if (DeclExpr && ArgVal != DeclExpr->getResultAsAPSInt()) {
        Diag(CI.getLoc(), diag::warn_duplicate_attribute) << CI;
        Diag(DeclAttr->getLoc(), diag::note_previous_attribute);
        return;
      }
    }

    // If the declaration has an [[intel::reqd_work_group_size]] attribute,
    // check to see if can be evenly divided by the num_simd_work_items attr.
    if (const auto *DeclAttr = D->getAttr<ReqdWorkGroupSizeAttr>()) {
      Optional<llvm::APSInt> XDimVal = DeclAttr->getXDimVal(Context);
      Optional<llvm::APSInt> YDimVal = DeclAttr->getYDimVal(Context);
      Optional<llvm::APSInt> ZDimVal = DeclAttr->getZDimVal(Context);

      if (!(*XDimVal % ArgVal == 0 || *YDimVal % ArgVal == 0 ||
            *ZDimVal % ArgVal == 0)) {
        Diag(CI.getLoc(), diag::err_sycl_num_kernel_wrong_reqd_wg_size)
            << CI << DeclAttr;
        Diag(DeclAttr->getLocation(), diag::note_conflicting_attribute);
        return;
      }
    }
  }

  D->addAttr(::new (Context) SYCLIntelNumSimdWorkItemsAttr(Context, CI, E));
}

SYCLIntelNumSimdWorkItemsAttr *Sema::MergeSYCLIntelNumSimdWorkItemsAttr(
    Decl *D, const SYCLIntelNumSimdWorkItemsAttr &A) {
  // Check to see if there's a duplicate attribute with different values
  // already applied to the declaration.
  if (const auto *DeclAttr = D->getAttr<SYCLIntelNumSimdWorkItemsAttr>()) {
    const auto *DeclExpr = dyn_cast<ConstantExpr>(DeclAttr->getValue());
    const auto *MergeExpr = dyn_cast<ConstantExpr>(A.getValue());
    if (DeclExpr && MergeExpr &&
        DeclExpr->getResultAsAPSInt() != MergeExpr->getResultAsAPSInt()) {
      Diag(DeclAttr->getLoc(), diag::warn_duplicate_attribute) << &A;
      Diag(A.getLoc(), diag::note_previous_attribute);
      return nullptr;
    }
  }
  return ::new (Context)
      SYCLIntelNumSimdWorkItemsAttr(Context, A, A.getValue());
}

static void handleSYCLIntelNumSimdWorkItemsAttr(Sema &S, Decl *D,
                                                const ParsedAttr &A) {
  S.CheckDeprecatedSYCLAttributeSpelling(A);

  Expr *E = A.getArgAsExpr(0);
  S.AddSYCLIntelNumSimdWorkItemsAttr(D, A, E);
}

// Handles use_stall_enable_clusters
static void handleUseStallEnableClustersAttr(Sema &S, Decl *D,
                                             const ParsedAttr &Attr) {
  if (D->isInvalidDecl())
    return;

#if INTEL_CUSTOMIZATION
  if (checkValidSYCLSpelling(S, Attr))
    return;
#endif // INTEL_CUSTOMIZATION

  unsigned NumArgs = Attr.getNumArgs();
  if (NumArgs > 0) {
    S.Diag(Attr.getLoc(), diag::warn_attribute_too_many_arguments) << Attr << 0;
    return;
  }

#if INTEL_CUSTOMIZATION
  if (Attr.getAttributeSpellingListIndex() ==
    SYCLIntelUseStallEnableClustersAttr::GNU_stall_enable) {
    S.Diag(Attr.getLoc(), diag::warn_attribute_spelling_deprecated) << Attr;
    S.Diag(Attr.getLoc(), diag::note_spelling_suggestion)
        << "'use_stall_enable_clusters'";
  } else if (Attr.getAttributeSpellingListIndex() ==
             SYCLIntelUseStallEnableClustersAttr::CXX11_clang_stall_enable) {
    S.Diag(Attr.getLoc(), diag::warn_attribute_spelling_deprecated)
        << "'" + Attr.getNormalizedFullName() + "'";
    S.Diag(Attr.getLoc(), diag::note_spelling_suggestion)
        << "'clang::use_stall_enable_clusters'";
  }
#endif // INTEL_CUSTOMIZATION

  handleSimpleAttribute<SYCLIntelUseStallEnableClustersAttr>(S, D, Attr);
}

// Handle scheduler_target_fmax_mhz
static void handleSchedulerTargetFmaxMhzAttr(Sema &S, Decl *D,
                                             const ParsedAttr &AL) {
  if (D->isInvalidDecl())
    return;

#if INTEL_CUSTOMIZATION
  if (checkValidSYCLSpelling(S, AL))
    return;
#endif // INTEL_CUSTOMIZATION

  Expr *E = AL.getArgAsExpr(0);

  if (D->getAttr<SYCLIntelSchedulerTargetFmaxMhzAttr>())
    S.Diag(AL.getLoc(), diag::warn_duplicate_attribute) << AL;

  S.CheckDeprecatedSYCLAttributeSpelling(AL);

  S.addIntelSingleArgAttr<SYCLIntelSchedulerTargetFmaxMhzAttr>(D, AL, E);
}

// Handles max_global_work_dim.
static void handleMaxGlobalWorkDimAttr(Sema &S, Decl *D,
                                       const ParsedAttr &A)  {
  if (D->isInvalidDecl())
    return;

#if INTEL_CUSTOMIZATION
  if (checkValidSYCLSpelling(S, A))
    return;

  if (A.getSyntax() == AttributeCommonInfo::AS_GNU &&
      !S.Context.getTargetInfo().getTriple().isINTELFPGAEnvironment()) {
    S.Diag(A.getLoc(), diag::warn_unknown_attribute_ignored) << A;
    return;
  }
#endif // INTEL_CUSTOMIZATION

  Expr *E = A.getArgAsExpr(0);

  if (!checkWorkGroupSizeValues(S, D, A)) {
    D->setInvalidDecl();
    return;
  }

  if (D->getAttr<SYCLIntelMaxGlobalWorkDimAttr>())
    S.Diag(A.getLoc(), diag::warn_duplicate_attribute) << A;

  S.CheckDeprecatedSYCLAttributeSpelling(A);

  S.addIntelSingleArgAttr<SYCLIntelMaxGlobalWorkDimAttr>(D, A, E);
}

SYCLIntelLoopFuseAttr *
Sema::mergeSYCLIntelLoopFuseAttr(Decl *D, const AttributeCommonInfo &CI,
                                 Expr *E) {

  if (const auto ExistingAttr = D->getAttr<SYCLIntelLoopFuseAttr>()) {
    // [[intel::loop_fuse]] and [[intel::loop_fuse_independent]] are
    // incompatible.
    // FIXME: If additional spellings are provided for this attribute,
    // this code will do the wrong thing.
    if (ExistingAttr->getAttributeSpellingListIndex() !=
        CI.getAttributeSpellingListIndex()) {
      Diag(CI.getLoc(), diag::err_attributes_are_not_compatible)
          << CI << ExistingAttr;
      Diag(ExistingAttr->getLocation(), diag::note_conflicting_attribute);
      return nullptr;
    }

    if (!E->isValueDependent()) {
      Optional<llvm::APSInt> ArgVal = E->getIntegerConstantExpr(Context);
      Optional<llvm::APSInt> ExistingArgVal =
          ExistingAttr->getValue()->getIntegerConstantExpr(Context);

      assert(ArgVal && ExistingArgVal &&
             "Argument should be an integer constant expression");
      // Compare attribute argument value and warn if there is a mismatch.
      if (ArgVal->getExtValue() != ExistingArgVal->getExtValue())
        Diag(ExistingAttr->getLoc(), diag::warn_duplicate_attribute)
            << ExistingAttr;
    }

    // If there is no mismatch, silently ignore duplicate attribute.
    return nullptr;
  }
  return ::new (Context) SYCLIntelLoopFuseAttr(Context, CI, E);
}

static bool checkSYCLIntelLoopFuseArgument(Sema &S,
                                           const AttributeCommonInfo &CI,
                                           Expr *E) {
  // Dependent expressions are checked when instantiated.
  if (E->isValueDependent())
    return false;

  Optional<llvm::APSInt> ArgVal = E->getIntegerConstantExpr(S.Context);
  if (!ArgVal) {
    S.Diag(E->getExprLoc(), diag::err_attribute_argument_type)
        << CI << AANT_ArgumentIntegerConstant << E->getSourceRange();
    return true;
  }

  if (!ArgVal->isNonNegative()) {
    S.Diag(E->getExprLoc(), diag::err_attribute_requires_positive_integer)
        << CI << /*non-negative*/ 1;
    return true;
  }

  return false;
}

void Sema::addSYCLIntelLoopFuseAttr(Decl *D, const AttributeCommonInfo &CI,
                                    Expr *E) {
  assert(E && "argument has unexpected null value");

  if (checkSYCLIntelLoopFuseArgument(*this, CI, E))
    return;

  SYCLIntelLoopFuseAttr *NewAttr = mergeSYCLIntelLoopFuseAttr(D, CI, E);

  if (NewAttr)
    D->addAttr(NewAttr);
}

// Handles [[intel::loop_fuse]] and [[intel::loop_fuse_independent]].
static void handleLoopFuseAttr(Sema &S, Decl *D, const ParsedAttr &Attr) {
  // Default argument value is set to 1.
  Expr *E = Attr.isArgExpr(0)
                ? Attr.getArgAsExpr(0)
                : IntegerLiteral::Create(S.Context, llvm::APInt(32, 1),
                                         S.Context.IntTy, Attr.getLoc());

  S.addSYCLIntelLoopFuseAttr(D, Attr, E);
}

static void handleVecTypeHint(Sema &S, Decl *D, const ParsedAttr &AL) {
  if (!AL.hasParsedType()) {
    S.Diag(AL.getLoc(), diag::err_attribute_wrong_number_arguments) << AL << 1;
    return;
  }

  TypeSourceInfo *ParmTSI = nullptr;
  QualType ParmType = S.GetTypeFromParser(AL.getTypeArg(), &ParmTSI);
  assert(ParmTSI && "no type source info for attribute argument");

  if (!ParmType->isExtVectorType() && !ParmType->isFloatingType() &&
      (ParmType->isBooleanType() ||
       !ParmType->isIntegralType(S.getASTContext()))) {
    S.Diag(AL.getLoc(), diag::err_attribute_invalid_argument) << 2 << AL;
    return;
  }

  if (VecTypeHintAttr *A = D->getAttr<VecTypeHintAttr>()) {
    if (!S.Context.hasSameType(A->getTypeHint(), ParmType)) {
      S.Diag(AL.getLoc(), diag::warn_duplicate_attribute) << AL;
      return;
    }
  }

  D->addAttr(::new (S.Context) VecTypeHintAttr(S.Context, AL, ParmTSI));
}

SectionAttr *Sema::mergeSectionAttr(Decl *D, const AttributeCommonInfo &CI,
                                    StringRef Name) {
  // Explicit or partial specializations do not inherit
  // the section attribute from the primary template.
  if (const auto *FD = dyn_cast<FunctionDecl>(D)) {
    if (CI.getAttributeSpellingListIndex() == SectionAttr::Declspec_allocate &&
        FD->isFunctionTemplateSpecialization())
      return nullptr;
  }
  if (SectionAttr *ExistingAttr = D->getAttr<SectionAttr>()) {
    if (ExistingAttr->getName() == Name)
      return nullptr;
    Diag(ExistingAttr->getLocation(), diag::warn_mismatched_section)
         << 1 /*section*/;
    Diag(CI.getLoc(), diag::note_previous_attribute);
    return nullptr;
  }
  return ::new (Context) SectionAttr(Context, CI, Name);
}

bool Sema::checkSectionName(SourceLocation LiteralLoc, StringRef SecName) {
  std::string Error = Context.getTargetInfo().isValidSectionSpecifier(SecName);
  if (!Error.empty()) {
    Diag(LiteralLoc, diag::err_attribute_section_invalid_for_target) << Error
         << 1 /*'section'*/;
    return false;
  }
  return true;
}

static void handleSectionAttr(Sema &S, Decl *D, const ParsedAttr &AL) {
  // Make sure that there is a string literal as the sections's single
  // argument.
  StringRef Str;
  SourceLocation LiteralLoc;
  if (!S.checkStringLiteralArgumentAttr(AL, 0, Str, &LiteralLoc))
    return;

  if (!S.checkSectionName(LiteralLoc, Str))
    return;

  // If the target wants to validate the section specifier, make it happen.
  std::string Error = S.Context.getTargetInfo().isValidSectionSpecifier(Str);
  if (!Error.empty()) {
    S.Diag(LiteralLoc, diag::err_attribute_section_invalid_for_target)
    << Error;
    return;
  }

  SectionAttr *NewAttr = S.mergeSectionAttr(D, AL, Str);
  if (NewAttr) {
    D->addAttr(NewAttr);
    if (isa<FunctionDecl, FunctionTemplateDecl, ObjCMethodDecl,
            ObjCPropertyDecl>(D))
      S.UnifySection(NewAttr->getName(),
                     ASTContext::PSF_Execute | ASTContext::PSF_Read,
                     cast<NamedDecl>(D));
  }
}

// This is used for `__declspec(code_seg("segname"))` on a decl.
// `#pragma code_seg("segname")` uses checkSectionName() instead.
static bool checkCodeSegName(Sema &S, SourceLocation LiteralLoc,
                             StringRef CodeSegName) {
  std::string Error =
      S.Context.getTargetInfo().isValidSectionSpecifier(CodeSegName);
  if (!Error.empty()) {
    S.Diag(LiteralLoc, diag::err_attribute_section_invalid_for_target)
        << Error << 0 /*'code-seg'*/;
    return false;
  }

  return true;
}

CodeSegAttr *Sema::mergeCodeSegAttr(Decl *D, const AttributeCommonInfo &CI,
                                    StringRef Name) {
  // Explicit or partial specializations do not inherit
  // the code_seg attribute from the primary template.
  if (const auto *FD = dyn_cast<FunctionDecl>(D)) {
    if (FD->isFunctionTemplateSpecialization())
      return nullptr;
  }
  if (const auto *ExistingAttr = D->getAttr<CodeSegAttr>()) {
    if (ExistingAttr->getName() == Name)
      return nullptr;
    Diag(ExistingAttr->getLocation(), diag::warn_mismatched_section)
         << 0 /*codeseg*/;
    Diag(CI.getLoc(), diag::note_previous_attribute);
    return nullptr;
  }
  return ::new (Context) CodeSegAttr(Context, CI, Name);
}

static void handleCodeSegAttr(Sema &S, Decl *D, const ParsedAttr &AL) {
  StringRef Str;
  SourceLocation LiteralLoc;
  if (!S.checkStringLiteralArgumentAttr(AL, 0, Str, &LiteralLoc))
    return;
  if (!checkCodeSegName(S, LiteralLoc, Str))
    return;
  if (const auto *ExistingAttr = D->getAttr<CodeSegAttr>()) {
    if (!ExistingAttr->isImplicit()) {
      S.Diag(AL.getLoc(),
             ExistingAttr->getName() == Str
             ? diag::warn_duplicate_codeseg_attribute
             : diag::err_conflicting_codeseg_attribute);
      return;
    }
    D->dropAttr<CodeSegAttr>();
  }
  if (CodeSegAttr *CSA = S.mergeCodeSegAttr(D, AL, Str))
    D->addAttr(CSA);
}

// Check for things we'd like to warn about. Multiversioning issues are
// handled later in the process, once we know how many exist.
bool Sema::checkTargetAttr(SourceLocation LiteralLoc, StringRef AttrStr) {
  enum FirstParam { Unsupported, Duplicate, Unknown };
  enum SecondParam { None, Architecture, Tune };
  if (AttrStr.find("fpmath=") != StringRef::npos)
    return Diag(LiteralLoc, diag::warn_unsupported_target_attribute)
           << Unsupported << None << "fpmath=";

  // Diagnose use of tune if target doesn't support it.
  if (!Context.getTargetInfo().supportsTargetAttributeTune() &&
      AttrStr.find("tune=") != StringRef::npos)
    return Diag(LiteralLoc, diag::warn_unsupported_target_attribute)
           << Unsupported << None << "tune=";

  ParsedTargetAttr ParsedAttrs = TargetAttr::parse(AttrStr);

  if (!ParsedAttrs.Architecture.empty() &&
      !Context.getTargetInfo().isValidCPUName(ParsedAttrs.Architecture))
    return Diag(LiteralLoc, diag::warn_unsupported_target_attribute)
           << Unknown << Architecture << ParsedAttrs.Architecture;

  if (!ParsedAttrs.Tune.empty() &&
      !Context.getTargetInfo().isValidCPUName(ParsedAttrs.Tune))
    return Diag(LiteralLoc, diag::warn_unsupported_target_attribute)
           << Unknown << Tune << ParsedAttrs.Tune;

  if (ParsedAttrs.DuplicateArchitecture)
    return Diag(LiteralLoc, diag::warn_unsupported_target_attribute)
           << Duplicate << None << "arch=";
  if (ParsedAttrs.DuplicateTune)
    return Diag(LiteralLoc, diag::warn_unsupported_target_attribute)
           << Duplicate << None << "tune=";

  for (const auto &Feature : ParsedAttrs.Features) {
    auto CurFeature = StringRef(Feature).drop_front(); // remove + or -.
    if (!Context.getTargetInfo().isValidFeatureName(CurFeature))
      return Diag(LiteralLoc, diag::warn_unsupported_target_attribute)
             << Unsupported << None << CurFeature;
  }

  TargetInfo::BranchProtectionInfo BPI;
  StringRef Error;
  if (!ParsedAttrs.BranchProtection.empty() &&
      !Context.getTargetInfo().validateBranchProtection(
          ParsedAttrs.BranchProtection, BPI, Error)) {
    if (Error.empty())
      return Diag(LiteralLoc, diag::warn_unsupported_target_attribute)
             << Unsupported << None << "branch-protection";
    else
      return Diag(LiteralLoc, diag::err_invalid_branch_protection_spec)
             << Error;
  }

  return false;
}

static void handleTargetAttr(Sema &S, Decl *D, const ParsedAttr &AL) {
  StringRef Str;
  SourceLocation LiteralLoc;
  if (!S.checkStringLiteralArgumentAttr(AL, 0, Str, &LiteralLoc) ||
      S.checkTargetAttr(LiteralLoc, Str))
    return;

  TargetAttr *NewAttr = ::new (S.Context) TargetAttr(S.Context, AL, Str);
  D->addAttr(NewAttr);
}

static void handleMinVectorWidthAttr(Sema &S, Decl *D, const ParsedAttr &AL) {
  Expr *E = AL.getArgAsExpr(0);
  uint32_t VecWidth;
  if (!checkUInt32Argument(S, AL, E, VecWidth)) {
    AL.setInvalid();
    return;
  }

  MinVectorWidthAttr *Existing = D->getAttr<MinVectorWidthAttr>();
  if (Existing && Existing->getVectorWidth() != VecWidth) {
    S.Diag(AL.getLoc(), diag::warn_duplicate_attribute) << AL;
    return;
  }

  D->addAttr(::new (S.Context) MinVectorWidthAttr(S.Context, AL, VecWidth));
}

static void handleCleanupAttr(Sema &S, Decl *D, const ParsedAttr &AL) {
  Expr *E = AL.getArgAsExpr(0);
  SourceLocation Loc = E->getExprLoc();
  FunctionDecl *FD = nullptr;
  DeclarationNameInfo NI;

  // gcc only allows for simple identifiers. Since we support more than gcc, we
  // will warn the user.
  if (auto *DRE = dyn_cast<DeclRefExpr>(E)) {
    if (DRE->hasQualifier())
      S.Diag(Loc, diag::warn_cleanup_ext);
    FD = dyn_cast<FunctionDecl>(DRE->getDecl());
    NI = DRE->getNameInfo();
    if (!FD) {
      S.Diag(Loc, diag::err_attribute_cleanup_arg_not_function) << 1
        << NI.getName();
      return;
    }
  } else if (auto *ULE = dyn_cast<UnresolvedLookupExpr>(E)) {
    if (ULE->hasExplicitTemplateArgs())
      S.Diag(Loc, diag::warn_cleanup_ext);
    FD = S.ResolveSingleFunctionTemplateSpecialization(ULE, true);
    NI = ULE->getNameInfo();
    if (!FD) {
      S.Diag(Loc, diag::err_attribute_cleanup_arg_not_function) << 2
        << NI.getName();
      if (ULE->getType() == S.Context.OverloadTy)
        S.NoteAllOverloadCandidates(ULE);
      return;
    }
  } else {
    S.Diag(Loc, diag::err_attribute_cleanup_arg_not_function) << 0;
    return;
  }

  if (FD->getNumParams() != 1) {
    S.Diag(Loc, diag::err_attribute_cleanup_func_must_take_one_arg)
      << NI.getName();
    return;
  }

  // We're currently more strict than GCC about what function types we accept.
  // If this ever proves to be a problem it should be easy to fix.
  QualType Ty = S.Context.getPointerType(cast<VarDecl>(D)->getType());
  QualType ParamTy = FD->getParamDecl(0)->getType();
  if (S.CheckAssignmentConstraints(FD->getParamDecl(0)->getLocation(),
                                   ParamTy, Ty) != Sema::Compatible) {
    S.Diag(Loc, diag::err_attribute_cleanup_func_arg_incompatible_type)
      << NI.getName() << ParamTy << Ty;
    return;
  }

  D->addAttr(::new (S.Context) CleanupAttr(S.Context, AL, FD));
}

static void handleEnumExtensibilityAttr(Sema &S, Decl *D,
                                        const ParsedAttr &AL) {
  if (!AL.isArgIdent(0)) {
    S.Diag(AL.getLoc(), diag::err_attribute_argument_n_type)
        << AL << 0 << AANT_ArgumentIdentifier;
    return;
  }

  EnumExtensibilityAttr::Kind ExtensibilityKind;
  IdentifierInfo *II = AL.getArgAsIdent(0)->Ident;
  if (!EnumExtensibilityAttr::ConvertStrToKind(II->getName(),
                                               ExtensibilityKind)) {
    S.Diag(AL.getLoc(), diag::warn_attribute_type_not_supported) << AL << II;
    return;
  }

  D->addAttr(::new (S.Context)
                 EnumExtensibilityAttr(S.Context, AL, ExtensibilityKind));
}

/// Handle __attribute__((format_arg((idx)))) attribute based on
/// http://gcc.gnu.org/onlinedocs/gcc/Function-Attributes.html
static void handleFormatArgAttr(Sema &S, Decl *D, const ParsedAttr &AL) {
  Expr *IdxExpr = AL.getArgAsExpr(0);
  ParamIdx Idx;
  if (!checkFunctionOrMethodParameterIndex(S, D, AL, 1, IdxExpr, Idx))
    return;

  // Make sure the format string is really a string.
  QualType Ty = getFunctionOrMethodParamType(D, Idx.getASTIndex());

  bool NotNSStringTy = !isNSStringType(Ty, S.Context);
  if (NotNSStringTy &&
      !isCFStringType(Ty, S.Context) &&
      (!Ty->isPointerType() ||
       !Ty->castAs<PointerType>()->getPointeeType()->isCharType())) {
    S.Diag(AL.getLoc(), diag::err_format_attribute_not)
        << "a string type" << IdxExpr->getSourceRange()
        << getFunctionOrMethodParamRange(D, 0);
    return;
  }
  Ty = getFunctionOrMethodResultType(D);
  if (!isNSStringType(Ty, S.Context) &&
      !isCFStringType(Ty, S.Context) &&
      (!Ty->isPointerType() ||
       !Ty->castAs<PointerType>()->getPointeeType()->isCharType())) {
    S.Diag(AL.getLoc(), diag::err_format_attribute_result_not)
        << (NotNSStringTy ? "string type" : "NSString")
        << IdxExpr->getSourceRange() << getFunctionOrMethodParamRange(D, 0);
    return;
  }

  D->addAttr(::new (S.Context) FormatArgAttr(S.Context, AL, Idx));
}

enum FormatAttrKind {
  CFStringFormat,
  NSStringFormat,
  StrftimeFormat,
  SupportedFormat,
  IgnoredFormat,
  InvalidFormat
};

/// getFormatAttrKind - Map from format attribute names to supported format
/// types.
static FormatAttrKind getFormatAttrKind(StringRef Format) {
  return llvm::StringSwitch<FormatAttrKind>(Format)
      // Check for formats that get handled specially.
      .Case("NSString", NSStringFormat)
      .Case("CFString", CFStringFormat)
      .Case("strftime", StrftimeFormat)

      // Otherwise, check for supported formats.
      .Cases("scanf", "printf", "printf0", "strfmon", SupportedFormat)
      .Cases("cmn_err", "vcmn_err", "zcmn_err", SupportedFormat)
      .Case("kprintf", SupportedFormat)         // OpenBSD.
      .Case("freebsd_kprintf", SupportedFormat) // FreeBSD.
      .Case("os_trace", SupportedFormat)
      .Case("os_log", SupportedFormat)

      .Cases("gcc_diag", "gcc_cdiag", "gcc_cxxdiag", "gcc_tdiag", IgnoredFormat)
      .Default(InvalidFormat);
}

/// Handle __attribute__((init_priority(priority))) attributes based on
/// http://gcc.gnu.org/onlinedocs/gcc/C_002b_002b-Attributes.html
static void handleInitPriorityAttr(Sema &S, Decl *D, const ParsedAttr &AL) {
  if (!S.getLangOpts().CPlusPlus) {
    S.Diag(AL.getLoc(), diag::warn_attribute_ignored) << AL;
    return;
  }

  if (S.getCurFunctionOrMethodDecl()) {
    S.Diag(AL.getLoc(), diag::err_init_priority_object_attr);
    AL.setInvalid();
    return;
  }
  QualType T = cast<VarDecl>(D)->getType();
  if (S.Context.getAsArrayType(T))
    T = S.Context.getBaseElementType(T);
  if (!T->getAs<RecordType>()) {
    S.Diag(AL.getLoc(), diag::err_init_priority_object_attr);
    AL.setInvalid();
    return;
  }

  Expr *E = AL.getArgAsExpr(0);
  uint32_t prioritynum;
  if (!checkUInt32Argument(S, AL, E, prioritynum)) {
    AL.setInvalid();
    return;
  }

  // Only perform the priority check if the attribute is outside of a system
  // header. Values <= 100 are reserved for the implementation, and libc++
  // benefits from being able to specify values in that range.
  if ((prioritynum < 101 || prioritynum > 65535) &&
      !S.getSourceManager().isInSystemHeader(AL.getLoc())) {
    S.Diag(AL.getLoc(), diag::err_attribute_argument_out_of_range)
        << E->getSourceRange() << AL << 101 << 65535;
    AL.setInvalid();
    return;
  }
  D->addAttr(::new (S.Context) InitPriorityAttr(S.Context, AL, prioritynum));
}

FormatAttr *Sema::mergeFormatAttr(Decl *D, const AttributeCommonInfo &CI,
                                  IdentifierInfo *Format, int FormatIdx,
                                  int FirstArg) {
  // Check whether we already have an equivalent format attribute.
  for (auto *F : D->specific_attrs<FormatAttr>()) {
    if (F->getType() == Format &&
        F->getFormatIdx() == FormatIdx &&
        F->getFirstArg() == FirstArg) {
      // If we don't have a valid location for this attribute, adopt the
      // location.
      if (F->getLocation().isInvalid())
        F->setRange(CI.getRange());
      return nullptr;
    }
  }

  return ::new (Context) FormatAttr(Context, CI, Format, FormatIdx, FirstArg);
}

/// Handle __attribute__((format(type,idx,firstarg))) attributes based on
/// http://gcc.gnu.org/onlinedocs/gcc/Function-Attributes.html
static void handleFormatAttr(Sema &S, Decl *D, const ParsedAttr &AL) {
  if (!AL.isArgIdent(0)) {
    S.Diag(AL.getLoc(), diag::err_attribute_argument_n_type)
        << AL << 1 << AANT_ArgumentIdentifier;
    return;
  }

  // In C++ the implicit 'this' function parameter also counts, and they are
  // counted from one.
  bool HasImplicitThisParam = isInstanceMethod(D);
  unsigned NumArgs = getFunctionOrMethodNumParams(D) + HasImplicitThisParam;

  IdentifierInfo *II = AL.getArgAsIdent(0)->Ident;
  StringRef Format = II->getName();

  if (normalizeName(Format)) {
    // If we've modified the string name, we need a new identifier for it.
    II = &S.Context.Idents.get(Format);
  }

  // Check for supported formats.
  FormatAttrKind Kind = getFormatAttrKind(Format);

  if (Kind == IgnoredFormat)
    return;

  if (Kind == InvalidFormat) {
    S.Diag(AL.getLoc(), diag::warn_attribute_type_not_supported)
        << AL << II->getName();
    return;
  }

  // checks for the 2nd argument
  Expr *IdxExpr = AL.getArgAsExpr(1);
  uint32_t Idx;
  if (!checkUInt32Argument(S, AL, IdxExpr, Idx, 2))
    return;

  if (Idx < 1 || Idx > NumArgs) {
    S.Diag(AL.getLoc(), diag::err_attribute_argument_out_of_bounds)
        << AL << 2 << IdxExpr->getSourceRange();
    return;
  }

  // FIXME: Do we need to bounds check?
  unsigned ArgIdx = Idx - 1;

  if (HasImplicitThisParam) {
    if (ArgIdx == 0) {
      S.Diag(AL.getLoc(),
             diag::err_format_attribute_implicit_this_format_string)
        << IdxExpr->getSourceRange();
      return;
    }
    ArgIdx--;
  }

  // make sure the format string is really a string
  QualType Ty = getFunctionOrMethodParamType(D, ArgIdx);

  if (Kind == CFStringFormat) {
    if (!isCFStringType(Ty, S.Context)) {
      S.Diag(AL.getLoc(), diag::err_format_attribute_not)
        << "a CFString" << IdxExpr->getSourceRange()
        << getFunctionOrMethodParamRange(D, ArgIdx);
      return;
    }
  } else if (Kind == NSStringFormat) {
    // FIXME: do we need to check if the type is NSString*?  What are the
    // semantics?
    if (!isNSStringType(Ty, S.Context)) {
      S.Diag(AL.getLoc(), diag::err_format_attribute_not)
        << "an NSString" << IdxExpr->getSourceRange()
        << getFunctionOrMethodParamRange(D, ArgIdx);
      return;
    }
  } else if (!Ty->isPointerType() ||
             !Ty->castAs<PointerType>()->getPointeeType()->isCharType()) {
    S.Diag(AL.getLoc(), diag::err_format_attribute_not)
      << "a string type" << IdxExpr->getSourceRange()
      << getFunctionOrMethodParamRange(D, ArgIdx);
    return;
  }

  // check the 3rd argument
  Expr *FirstArgExpr = AL.getArgAsExpr(2);
  uint32_t FirstArg;
  if (!checkUInt32Argument(S, AL, FirstArgExpr, FirstArg, 3))
    return;

  // check if the function is variadic if the 3rd argument non-zero
  if (FirstArg != 0) {
    if (isFunctionOrMethodVariadic(D)) {
      ++NumArgs; // +1 for ...
    } else {
      S.Diag(D->getLocation(), diag::err_format_attribute_requires_variadic);
      return;
    }
  }

  // strftime requires FirstArg to be 0 because it doesn't read from any
  // variable the input is just the current time + the format string.
  if (Kind == StrftimeFormat) {
    if (FirstArg != 0) {
      S.Diag(AL.getLoc(), diag::err_format_strftime_third_parameter)
        << FirstArgExpr->getSourceRange();
      return;
    }
  // if 0 it disables parameter checking (to use with e.g. va_list)
  } else if (FirstArg != 0 && FirstArg != NumArgs) {
    S.Diag(AL.getLoc(), diag::err_attribute_argument_out_of_bounds)
        << AL << 3 << FirstArgExpr->getSourceRange();
    return;
  }

  FormatAttr *NewAttr = S.mergeFormatAttr(D, AL, II, Idx, FirstArg);
  if (NewAttr)
    D->addAttr(NewAttr);
}

/// Handle __attribute__((callback(CalleeIdx, PayloadIdx0, ...))) attributes.
static void handleCallbackAttr(Sema &S, Decl *D, const ParsedAttr &AL) {
  // The index that identifies the callback callee is mandatory.
  if (AL.getNumArgs() == 0) {
    S.Diag(AL.getLoc(), diag::err_callback_attribute_no_callee)
        << AL.getRange();
    return;
  }

  bool HasImplicitThisParam = isInstanceMethod(D);
  int32_t NumArgs = getFunctionOrMethodNumParams(D);

  FunctionDecl *FD = D->getAsFunction();
  assert(FD && "Expected a function declaration!");

  llvm::StringMap<int> NameIdxMapping;
  NameIdxMapping["__"] = -1;

  NameIdxMapping["this"] = 0;

  int Idx = 1;
  for (const ParmVarDecl *PVD : FD->parameters())
    NameIdxMapping[PVD->getName()] = Idx++;

  auto UnknownName = NameIdxMapping.end();

  SmallVector<int, 8> EncodingIndices;
  for (unsigned I = 0, E = AL.getNumArgs(); I < E; ++I) {
    SourceRange SR;
    int32_t ArgIdx;

    if (AL.isArgIdent(I)) {
      IdentifierLoc *IdLoc = AL.getArgAsIdent(I);
      auto It = NameIdxMapping.find(IdLoc->Ident->getName());
      if (It == UnknownName) {
        S.Diag(AL.getLoc(), diag::err_callback_attribute_argument_unknown)
            << IdLoc->Ident << IdLoc->Loc;
        return;
      }

      SR = SourceRange(IdLoc->Loc);
      ArgIdx = It->second;
    } else if (AL.isArgExpr(I)) {
      Expr *IdxExpr = AL.getArgAsExpr(I);

      // If the expression is not parseable as an int32_t we have a problem.
      if (!checkUInt32Argument(S, AL, IdxExpr, (uint32_t &)ArgIdx, I + 1,
                               false)) {
        S.Diag(AL.getLoc(), diag::err_attribute_argument_out_of_bounds)
            << AL << (I + 1) << IdxExpr->getSourceRange();
        return;
      }

      // Check oob, excluding the special values, 0 and -1.
      if (ArgIdx < -1 || ArgIdx > NumArgs) {
        S.Diag(AL.getLoc(), diag::err_attribute_argument_out_of_bounds)
            << AL << (I + 1) << IdxExpr->getSourceRange();
        return;
      }

      SR = IdxExpr->getSourceRange();
    } else {
      llvm_unreachable("Unexpected ParsedAttr argument type!");
    }

    if (ArgIdx == 0 && !HasImplicitThisParam) {
      S.Diag(AL.getLoc(), diag::err_callback_implicit_this_not_available)
          << (I + 1) << SR;
      return;
    }

    // Adjust for the case we do not have an implicit "this" parameter. In this
    // case we decrease all positive values by 1 to get LLVM argument indices.
    if (!HasImplicitThisParam && ArgIdx > 0)
      ArgIdx -= 1;

    EncodingIndices.push_back(ArgIdx);
  }

  int CalleeIdx = EncodingIndices.front();
  // Check if the callee index is proper, thus not "this" and not "unknown".
  // This means the "CalleeIdx" has to be non-negative if "HasImplicitThisParam"
  // is false and positive if "HasImplicitThisParam" is true.
  if (CalleeIdx < (int)HasImplicitThisParam) {
    S.Diag(AL.getLoc(), diag::err_callback_attribute_invalid_callee)
        << AL.getRange();
    return;
  }

  // Get the callee type, note the index adjustment as the AST doesn't contain
  // the this type (which the callee cannot reference anyway!).
  const Type *CalleeType =
      getFunctionOrMethodParamType(D, CalleeIdx - HasImplicitThisParam)
          .getTypePtr();
  if (!CalleeType || !CalleeType->isFunctionPointerType()) {
    S.Diag(AL.getLoc(), diag::err_callback_callee_no_function_type)
        << AL.getRange();
    return;
  }

  const Type *CalleeFnType =
      CalleeType->getPointeeType()->getUnqualifiedDesugaredType();

  // TODO: Check the type of the callee arguments.

  const auto *CalleeFnProtoType = dyn_cast<FunctionProtoType>(CalleeFnType);
  if (!CalleeFnProtoType) {
    S.Diag(AL.getLoc(), diag::err_callback_callee_no_function_type)
        << AL.getRange();
    return;
  }

  if (CalleeFnProtoType->getNumParams() > EncodingIndices.size() - 1) {
    S.Diag(AL.getLoc(), diag::err_attribute_wrong_number_arguments)
        << AL << (unsigned)(EncodingIndices.size() - 1);
    return;
  }

  if (CalleeFnProtoType->getNumParams() < EncodingIndices.size() - 1) {
    S.Diag(AL.getLoc(), diag::err_attribute_wrong_number_arguments)
        << AL << (unsigned)(EncodingIndices.size() - 1);
    return;
  }

  if (CalleeFnProtoType->isVariadic()) {
    S.Diag(AL.getLoc(), diag::err_callback_callee_is_variadic) << AL.getRange();
    return;
  }

  // Do not allow multiple callback attributes.
  if (D->hasAttr<CallbackAttr>()) {
    S.Diag(AL.getLoc(), diag::err_callback_attribute_multiple) << AL.getRange();
    return;
  }

  D->addAttr(::new (S.Context) CallbackAttr(
      S.Context, AL, EncodingIndices.data(), EncodingIndices.size()));
}

static bool isFunctionLike(const Type &T) {
  // Check for explicit function types.
  // 'called_once' is only supported in Objective-C and it has
  // function pointers and block pointers.
  return T.isFunctionPointerType() || T.isBlockPointerType();
}

/// Handle 'called_once' attribute.
static void handleCalledOnceAttr(Sema &S, Decl *D, const ParsedAttr &AL) {
  // 'called_once' only applies to parameters representing functions.
  QualType T = cast<ParmVarDecl>(D)->getType();

  if (!isFunctionLike(*T)) {
    S.Diag(AL.getLoc(), diag::err_called_once_attribute_wrong_type);
    return;
  }

  D->addAttr(::new (S.Context) CalledOnceAttr(S.Context, AL));
}

static void handleTransparentUnionAttr(Sema &S, Decl *D, const ParsedAttr &AL) {
  // Try to find the underlying union declaration.
  RecordDecl *RD = nullptr;
  const auto *TD = dyn_cast<TypedefNameDecl>(D);
  if (TD && TD->getUnderlyingType()->isUnionType())
    RD = TD->getUnderlyingType()->getAsUnionType()->getDecl();
  else
    RD = dyn_cast<RecordDecl>(D);

  if (!RD || !RD->isUnion()) {
    S.Diag(AL.getLoc(), diag::warn_attribute_wrong_decl_type) << AL
                                                              << ExpectedUnion;
    return;
  }

  if (!RD->isCompleteDefinition()) {
    if (!RD->isBeingDefined())
      S.Diag(AL.getLoc(),
             diag::warn_transparent_union_attribute_not_definition);
    return;
  }

  RecordDecl::field_iterator Field = RD->field_begin(),
                          FieldEnd = RD->field_end();
  if (Field == FieldEnd) {
    S.Diag(AL.getLoc(), diag::warn_transparent_union_attribute_zero_fields);
    return;
  }

  FieldDecl *FirstField = *Field;
  QualType FirstType = FirstField->getType();
  if (FirstType->hasFloatingRepresentation() || FirstType->isVectorType()) {
    S.Diag(FirstField->getLocation(),
           diag::warn_transparent_union_attribute_floating)
      << FirstType->isVectorType() << FirstType;
    return;
  }

  if (FirstType->isIncompleteType())
    return;
  uint64_t FirstSize = S.Context.getTypeSize(FirstType);
  uint64_t FirstAlign = S.Context.getTypeAlign(FirstType);
  for (; Field != FieldEnd; ++Field) {
    QualType FieldType = Field->getType();
    if (FieldType->isIncompleteType())
      return;
    // FIXME: this isn't fully correct; we also need to test whether the
    // members of the union would all have the same calling convention as the
    // first member of the union. Checking just the size and alignment isn't
    // sufficient (consider structs passed on the stack instead of in registers
    // as an example).
    if (S.Context.getTypeSize(FieldType) != FirstSize ||
        S.Context.getTypeAlign(FieldType) > FirstAlign) {
      // Warn if we drop the attribute.
      bool isSize = S.Context.getTypeSize(FieldType) != FirstSize;
      unsigned FieldBits = isSize ? S.Context.getTypeSize(FieldType)
                                  : S.Context.getTypeAlign(FieldType);
      S.Diag(Field->getLocation(),
             diag::warn_transparent_union_attribute_field_size_align)
          << isSize << *Field << FieldBits;
      unsigned FirstBits = isSize ? FirstSize : FirstAlign;
      S.Diag(FirstField->getLocation(),
             diag::note_transparent_union_first_field_size_align)
          << isSize << FirstBits;
      return;
    }
  }

  RD->addAttr(::new (S.Context) TransparentUnionAttr(S.Context, AL));
}

void Sema::AddAnnotationAttr(Decl *D, const AttributeCommonInfo &CI,
                             StringRef Str, MutableArrayRef<Expr *> Args) {
  auto *Attr = AnnotateAttr::Create(Context, Str, Args.data(), Args.size(), CI);
  llvm::SmallVector<PartialDiagnosticAt, 8> Notes;
  for (unsigned Idx = 0; Idx < Attr->args_size(); Idx++) {
    Expr *&E = Attr->args_begin()[Idx];
    assert(E && "error are handled before");
    if (E->isValueDependent() || E->isTypeDependent())
      continue;

    if (E->getType()->isArrayType())
      E = ImpCastExprToType(E, Context.getPointerType(E->getType()),
                            clang::CK_ArrayToPointerDecay)
              .get();
    if (E->getType()->isFunctionType())
      E = ImplicitCastExpr::Create(Context,
                                   Context.getPointerType(E->getType()),
                                   clang::CK_FunctionToPointerDecay, E, nullptr,
                                   VK_RValue, FPOptionsOverride());
    if (E->isLValue())
      E = ImplicitCastExpr::Create(Context, E->getType().getNonReferenceType(),
                                   clang::CK_LValueToRValue, E, nullptr,
                                   VK_RValue, FPOptionsOverride());

    Expr::EvalResult Eval;
    Notes.clear();
    Eval.Diag = &Notes;

    bool Result =
        E->EvaluateAsConstantExpr(Eval, Context);

    /// Result means the expression can be folded to a constant.
    /// Note.empty() means the expression is a valid constant expression in the
    /// current language mode.
    if (!Result || !Notes.empty()) {
      Diag(E->getBeginLoc(), diag::err_attribute_argument_n_type)
          << CI << (Idx + 1) << AANT_ArgumentConstantExpr;
      for (auto &Note : Notes)
        Diag(Note.first, Note.second);
      return;
    }
    assert(Eval.Val.hasValue());
    E = ConstantExpr::Create(Context, E, Eval.Val);
  }
  D->addAttr(Attr);
}

static void handleAnnotateAttr(Sema &S, Decl *D, const ParsedAttr &AL) {
  // Make sure that there is a string literal as the annotation's first
  // argument.
  StringRef Str;
  if (!S.checkStringLiteralArgumentAttr(AL, 0, Str))
    return;

  llvm::SmallVector<Expr *, 4> Args;
  Args.reserve(AL.getNumArgs() - 1);
  for (unsigned Idx = 1; Idx < AL.getNumArgs(); Idx++) {
    assert(!AL.isArgIdent(Idx));
    Args.push_back(AL.getArgAsExpr(Idx));
  }

  S.AddAnnotationAttr(D, AL, Str, Args);
}

static void handleAlignValueAttr(Sema &S, Decl *D, const ParsedAttr &AL) {
  S.AddAlignValueAttr(D, AL, AL.getArgAsExpr(0));
}

void Sema::AddAlignValueAttr(Decl *D, const AttributeCommonInfo &CI, Expr *E) {
  AlignValueAttr TmpAttr(Context, CI, E);
  SourceLocation AttrLoc = CI.getLoc();

  QualType T;
  if (const auto *TD = dyn_cast<TypedefNameDecl>(D))
    T = TD->getUnderlyingType();
  else if (const auto *VD = dyn_cast<ValueDecl>(D))
    T = VD->getType();
  else
    llvm_unreachable("Unknown decl type for align_value");

  if (!T->isDependentType() && !T->isAnyPointerType() &&
      !T->isReferenceType() && !T->isMemberPointerType()) {
    Diag(AttrLoc, diag::warn_attribute_pointer_or_reference_only)
      << &TmpAttr << T << D->getSourceRange();
    return;
  }

  if (!E->isValueDependent()) {
    llvm::APSInt Alignment;
    ExprResult ICE = VerifyIntegerConstantExpression(
        E, &Alignment, diag::err_align_value_attribute_argument_not_int);
    if (ICE.isInvalid())
      return;

    if (!Alignment.isPowerOf2()) {
      Diag(AttrLoc, diag::err_alignment_not_power_of_two)
        << E->getSourceRange();
      return;
    }

    D->addAttr(::new (Context) AlignValueAttr(Context, CI, ICE.get()));
    return;
  }

  // Save dependent expressions in the AST to be instantiated.
  D->addAttr(::new (Context) AlignValueAttr(Context, CI, E));
}

static void handleAlignedAttr(Sema &S, Decl *D, const ParsedAttr &AL) {
  // check the attribute arguments.
  if (AL.getNumArgs() > 1) {
    S.Diag(AL.getLoc(), diag::err_attribute_wrong_number_arguments) << AL << 1;
    return;
  }

  if (AL.getNumArgs() == 0) {
    D->addAttr(::new (S.Context) AlignedAttr(S.Context, AL, true, nullptr));
    return;
  }

  Expr *E = AL.getArgAsExpr(0);
  if (AL.isPackExpansion() && !E->containsUnexpandedParameterPack()) {
    S.Diag(AL.getEllipsisLoc(),
           diag::err_pack_expansion_without_parameter_packs);
    return;
  }

  if (!AL.isPackExpansion() && S.DiagnoseUnexpandedParameterPack(E))
    return;

  S.AddAlignedAttr(D, AL, E, AL.isPackExpansion());
}

void Sema::AddAlignedAttr(Decl *D, const AttributeCommonInfo &CI, Expr *E,
                          bool IsPackExpansion) {
  AlignedAttr TmpAttr(Context, CI, true, E);
  SourceLocation AttrLoc = CI.getLoc();

  // C++11 alignas(...) and C11 _Alignas(...) have additional requirements.
  if (TmpAttr.isAlignas()) {
    // C++11 [dcl.align]p1:
    //   An alignment-specifier may be applied to a variable or to a class
    //   data member, but it shall not be applied to a bit-field, a function
    //   parameter, the formal parameter of a catch clause, or a variable
    //   declared with the register storage class specifier. An
    //   alignment-specifier may also be applied to the declaration of a class
    //   or enumeration type.
    // C11 6.7.5/2:
    //   An alignment attribute shall not be specified in a declaration of
    //   a typedef, or a bit-field, or a function, or a parameter, or an
    //   object declared with the register storage-class specifier.
    int DiagKind = -1;
    if (isa<ParmVarDecl>(D)) {
      DiagKind = 0;
    } else if (const auto *VD = dyn_cast<VarDecl>(D)) {
      if (VD->getStorageClass() == SC_Register)
        DiagKind = 1;
      if (VD->isExceptionVariable())
        DiagKind = 2;
    } else if (const auto *FD = dyn_cast<FieldDecl>(D)) {
      if (FD->isBitField())
        DiagKind = 3;
    } else if (!isa<TagDecl>(D)) {
      Diag(AttrLoc, diag::err_attribute_wrong_decl_type) << &TmpAttr
        << (TmpAttr.isC11() ? ExpectedVariableOrField
                            : ExpectedVariableFieldOrTag);
      return;
    }
    if (DiagKind != -1) {
      Diag(AttrLoc, diag::err_alignas_attribute_wrong_decl_type)
        << &TmpAttr << DiagKind;
      return;
    }
  }

  if (E->isValueDependent()) {
    // We can't support a dependent alignment on a non-dependent type,
    // because we have no way to model that a type is "alignment-dependent"
    // but not dependent in any other way.
    if (const auto *TND = dyn_cast<TypedefNameDecl>(D)) {
      if (!TND->getUnderlyingType()->isDependentType()) {
        Diag(AttrLoc, diag::err_alignment_dependent_typedef_name)
            << E->getSourceRange();
        return;
      }
    }

    // Save dependent expressions in the AST to be instantiated.
    AlignedAttr *AA = ::new (Context) AlignedAttr(Context, CI, true, E);
    AA->setPackExpansion(IsPackExpansion);
    D->addAttr(AA);
    return;
  }

  // FIXME: Cache the number on the AL object?
  llvm::APSInt Alignment;
  ExprResult ICE = VerifyIntegerConstantExpression(
      E, &Alignment, diag::err_aligned_attribute_argument_not_int);
  if (ICE.isInvalid())
    return;

  uint64_t AlignVal = Alignment.getZExtValue();

  // C++11 [dcl.align]p2:
  //   -- if the constant expression evaluates to zero, the alignment
  //      specifier shall have no effect
  // C11 6.7.5p6:
  //   An alignment specification of zero has no effect.
  if (!(TmpAttr.isAlignas() && !Alignment)) {
    if (!llvm::isPowerOf2_64(AlignVal)) {
      Diag(AttrLoc, diag::err_alignment_not_power_of_two)
        << E->getSourceRange();
      return;
    }
  }

  unsigned MaximumAlignment = Sema::MaximumAlignment;
  if (Context.getTargetInfo().getTriple().isOSBinFormatCOFF())
    MaximumAlignment = std::min(MaximumAlignment, 8192u);
  if (AlignVal > MaximumAlignment) {
    Diag(AttrLoc, diag::err_attribute_aligned_too_great)
        << MaximumAlignment << E->getSourceRange();
    return;
  }

  if (Context.getTargetInfo().isTLSSupported()) {
    unsigned MaxTLSAlign =
        Context.toCharUnitsFromBits(Context.getTargetInfo().getMaxTLSAlign())
            .getQuantity();
    const auto *VD = dyn_cast<VarDecl>(D);
    if (MaxTLSAlign && AlignVal > MaxTLSAlign && VD &&
        VD->getTLSKind() != VarDecl::TLS_None) {
      Diag(VD->getLocation(), diag::err_tls_var_aligned_over_maximum)
          << (unsigned)AlignVal << VD << MaxTLSAlign;
      return;
    }
  }

  AlignedAttr *AA = ::new (Context) AlignedAttr(Context, CI, true, ICE.get());
  AA->setPackExpansion(IsPackExpansion);
  D->addAttr(AA);
}

void Sema::AddAlignedAttr(Decl *D, const AttributeCommonInfo &CI,
                          TypeSourceInfo *TS, bool IsPackExpansion) {
  // FIXME: Cache the number on the AL object if non-dependent?
  // FIXME: Perform checking of type validity
  AlignedAttr *AA = ::new (Context) AlignedAttr(Context, CI, false, TS);
  AA->setPackExpansion(IsPackExpansion);
  D->addAttr(AA);
}

void Sema::CheckAlignasUnderalignment(Decl *D) {
  assert(D->hasAttrs() && "no attributes on decl");

  QualType UnderlyingTy, DiagTy;
  if (const auto *VD = dyn_cast<ValueDecl>(D)) {
    UnderlyingTy = DiagTy = VD->getType();
  } else {
    UnderlyingTy = DiagTy = Context.getTagDeclType(cast<TagDecl>(D));
    if (const auto *ED = dyn_cast<EnumDecl>(D))
      UnderlyingTy = ED->getIntegerType();
  }
  if (DiagTy->isDependentType() || DiagTy->isIncompleteType())
    return;

  // C++11 [dcl.align]p5, C11 6.7.5/4:
  //   The combined effect of all alignment attributes in a declaration shall
  //   not specify an alignment that is less strict than the alignment that
  //   would otherwise be required for the entity being declared.
  AlignedAttr *AlignasAttr = nullptr;
  AlignedAttr *LastAlignedAttr = nullptr;
  unsigned Align = 0;
  for (auto *I : D->specific_attrs<AlignedAttr>()) {
    if (I->isAlignmentDependent())
      return;
    if (I->isAlignas())
      AlignasAttr = I;
    Align = std::max(Align, I->getAlignment(Context));
    LastAlignedAttr = I;
  }

  if (Align && DiagTy->isSizelessType()) {
    Diag(LastAlignedAttr->getLocation(), diag::err_attribute_sizeless_type)
        << LastAlignedAttr << DiagTy;
  } else if (AlignasAttr && Align) {
    CharUnits RequestedAlign = Context.toCharUnitsFromBits(Align);
    CharUnits NaturalAlign = Context.getTypeAlignInChars(UnderlyingTy);
    if (NaturalAlign > RequestedAlign)
      Diag(AlignasAttr->getLocation(), diag::err_alignas_underaligned)
        << DiagTy << (unsigned)NaturalAlign.getQuantity();
  }
}

bool Sema::checkMSInheritanceAttrOnDefinition(
    CXXRecordDecl *RD, SourceRange Range, bool BestCase,
    MSInheritanceModel ExplicitModel) {
  assert(RD->hasDefinition() && "RD has no definition!");

  // We may not have seen base specifiers or any virtual methods yet.  We will
  // have to wait until the record is defined to catch any mismatches.
  if (!RD->getDefinition()->isCompleteDefinition())
    return false;

  // The unspecified model never matches what a definition could need.
  if (ExplicitModel == MSInheritanceModel::Unspecified)
    return false;

  if (BestCase) {
    if (RD->calculateInheritanceModel() == ExplicitModel)
      return false;
  } else {
    if (RD->calculateInheritanceModel() <= ExplicitModel)
      return false;
  }

  Diag(Range.getBegin(), diag::err_mismatched_ms_inheritance)
      << 0 /*definition*/;
  Diag(RD->getDefinition()->getLocation(), diag::note_defined_here) << RD;
  return true;
}

/// parseModeAttrArg - Parses attribute mode string and returns parsed type
/// attribute.
static void parseModeAttrArg(Sema &S, StringRef Str, unsigned &DestWidth,
                             bool &IntegerMode, bool &ComplexMode,
                             bool &ExplicitIEEE) {
  IntegerMode = true;
  ComplexMode = false;
  switch (Str.size()) {
  case 2:
    switch (Str[0]) {
    case 'Q':
      DestWidth = 8;
      break;
    case 'H':
      DestWidth = 16;
      break;
    case 'S':
      DestWidth = 32;
      break;
    case 'D':
      DestWidth = 64;
      break;
    case 'X':
      DestWidth = 96;
      break;
    case 'K': // KFmode - IEEE quad precision (__float128)
      ExplicitIEEE = true;
      DestWidth = Str[1] == 'I' ? 0 : 128;
      break;
    case 'T':
      ExplicitIEEE = false;
      DestWidth = 128;
      break;
    }
    if (Str[1] == 'F') {
      IntegerMode = false;
    } else if (Str[1] == 'C') {
      IntegerMode = false;
      ComplexMode = true;
    } else if (Str[1] != 'I') {
      DestWidth = 0;
    }
    break;
  case 4:
    // FIXME: glibc uses 'word' to define register_t; this is narrower than a
    // pointer on PIC16 and other embedded platforms.
    if (Str == "word")
      DestWidth = S.Context.getTargetInfo().getRegisterWidth();
    else if (Str == "byte")
      DestWidth = S.Context.getTargetInfo().getCharWidth();
    break;
  case 7:
    if (Str == "pointer")
      DestWidth = S.Context.getTargetInfo().getPointerWidth(0);
    break;
  case 11:
    if (Str == "unwind_word")
      DestWidth = S.Context.getTargetInfo().getUnwindWordWidth();
    break;
  }
}

/// handleModeAttr - This attribute modifies the width of a decl with primitive
/// type.
///
/// Despite what would be logical, the mode attribute is a decl attribute, not a
/// type attribute: 'int ** __attribute((mode(HI))) *G;' tries to make 'G' be
/// HImode, not an intermediate pointer.
static void handleModeAttr(Sema &S, Decl *D, const ParsedAttr &AL) {
  // This attribute isn't documented, but glibc uses it.  It changes
  // the width of an int or unsigned int to the specified size.
  if (!AL.isArgIdent(0)) {
    S.Diag(AL.getLoc(), diag::err_attribute_argument_type)
        << AL << AANT_ArgumentIdentifier;
    return;
  }

  IdentifierInfo *Name = AL.getArgAsIdent(0)->Ident;

  S.AddModeAttr(D, AL, Name);
}

void Sema::AddModeAttr(Decl *D, const AttributeCommonInfo &CI,
                       IdentifierInfo *Name, bool InInstantiation) {
  StringRef Str = Name->getName();
  normalizeName(Str);
  SourceLocation AttrLoc = CI.getLoc();

  unsigned DestWidth = 0;
  bool IntegerMode = true;
  bool ComplexMode = false;
  bool ExplicitIEEE = false;
  llvm::APInt VectorSize(64, 0);
  if (Str.size() >= 4 && Str[0] == 'V') {
    // Minimal length of vector mode is 4: 'V' + NUMBER(>=1) + TYPE(>=2).
    size_t StrSize = Str.size();
    size_t VectorStringLength = 0;
    while ((VectorStringLength + 1) < StrSize &&
           isdigit(Str[VectorStringLength + 1]))
      ++VectorStringLength;
    if (VectorStringLength &&
        !Str.substr(1, VectorStringLength).getAsInteger(10, VectorSize) &&
        VectorSize.isPowerOf2()) {
      parseModeAttrArg(*this, Str.substr(VectorStringLength + 1), DestWidth,
                       IntegerMode, ComplexMode, ExplicitIEEE);
      // Avoid duplicate warning from template instantiation.
      if (!InInstantiation)
        Diag(AttrLoc, diag::warn_vector_mode_deprecated);
    } else {
      VectorSize = 0;
    }
  }

  if (!VectorSize)
    parseModeAttrArg(*this, Str, DestWidth, IntegerMode, ComplexMode,
                     ExplicitIEEE);

  // FIXME: Sync this with InitializePredefinedMacros; we need to match int8_t
  // and friends, at least with glibc.
  // FIXME: Make sure floating-point mappings are accurate
  // FIXME: Support XF and TF types
  if (!DestWidth) {
    Diag(AttrLoc, diag::err_machine_mode) << 0 /*Unknown*/ << Name;
    return;
  }

  QualType OldTy;
  if (const auto *TD = dyn_cast<TypedefNameDecl>(D))
    OldTy = TD->getUnderlyingType();
  else if (const auto *ED = dyn_cast<EnumDecl>(D)) {
    // Something like 'typedef enum { X } __attribute__((mode(XX))) T;'.
    // Try to get type from enum declaration, default to int.
    OldTy = ED->getIntegerType();
    if (OldTy.isNull())
      OldTy = Context.IntTy;
  } else
    OldTy = cast<ValueDecl>(D)->getType();

  if (OldTy->isDependentType()) {
    D->addAttr(::new (Context) ModeAttr(Context, CI, Name));
    return;
  }

  // Base type can also be a vector type (see PR17453).
  // Distinguish between base type and base element type.
  QualType OldElemTy = OldTy;
  if (const auto *VT = OldTy->getAs<VectorType>())
    OldElemTy = VT->getElementType();

  // GCC allows 'mode' attribute on enumeration types (even incomplete), except
  // for vector modes. So, 'enum X __attribute__((mode(QI)));' forms a complete
  // type, 'enum { A } __attribute__((mode(V4SI)))' is rejected.
  if ((isa<EnumDecl>(D) || OldElemTy->getAs<EnumType>()) &&
      VectorSize.getBoolValue()) {
    Diag(AttrLoc, diag::err_enum_mode_vector_type) << Name << CI.getRange();
    return;
  }
  bool IntegralOrAnyEnumType = (OldElemTy->isIntegralOrEnumerationType() &&
                                !OldElemTy->isExtIntType()) ||
                               OldElemTy->getAs<EnumType>();

  if (!OldElemTy->getAs<BuiltinType>() && !OldElemTy->isComplexType() &&
      !IntegralOrAnyEnumType)
    Diag(AttrLoc, diag::err_mode_not_primitive);
  else if (IntegerMode) {
    if (!IntegralOrAnyEnumType)
      Diag(AttrLoc, diag::err_mode_wrong_type);
  } else if (ComplexMode) {
    if (!OldElemTy->isComplexType())
      Diag(AttrLoc, diag::err_mode_wrong_type);
  } else {
    if (!OldElemTy->isFloatingType())
      Diag(AttrLoc, diag::err_mode_wrong_type);
  }

  QualType NewElemTy;

  if (IntegerMode)
    NewElemTy = Context.getIntTypeForBitwidth(DestWidth,
                                              OldElemTy->isSignedIntegerType());
  else
    NewElemTy = Context.getRealTypeForBitwidth(DestWidth, ExplicitIEEE);

  if (NewElemTy.isNull()) {
    Diag(AttrLoc, diag::err_machine_mode) << 1 /*Unsupported*/ << Name;
    return;
  }

  if (ComplexMode) {
    NewElemTy = Context.getComplexType(NewElemTy);
  }

  QualType NewTy = NewElemTy;
  if (VectorSize.getBoolValue()) {
    NewTy = Context.getVectorType(NewTy, VectorSize.getZExtValue(),
                                  VectorType::GenericVector);
  } else if (const auto *OldVT = OldTy->getAs<VectorType>()) {
    // Complex machine mode does not support base vector types.
    if (ComplexMode) {
      Diag(AttrLoc, diag::err_complex_mode_vector_type);
      return;
    }
    unsigned NumElements = Context.getTypeSize(OldElemTy) *
                           OldVT->getNumElements() /
                           Context.getTypeSize(NewElemTy);
    NewTy =
        Context.getVectorType(NewElemTy, NumElements, OldVT->getVectorKind());
  }

  if (NewTy.isNull()) {
    Diag(AttrLoc, diag::err_mode_wrong_type);
    return;
  }

  // Install the new type.
  if (auto *TD = dyn_cast<TypedefNameDecl>(D))
    TD->setModedTypeSourceInfo(TD->getTypeSourceInfo(), NewTy);
  else if (auto *ED = dyn_cast<EnumDecl>(D))
    ED->setIntegerType(NewTy);
  else
    cast<ValueDecl>(D)->setType(NewTy);

  D->addAttr(::new (Context) ModeAttr(Context, CI, Name));
}

static void handleNoDebugAttr(Sema &S, Decl *D, const ParsedAttr &AL) {
  D->addAttr(::new (S.Context) NoDebugAttr(S.Context, AL));
}

AlwaysInlineAttr *Sema::mergeAlwaysInlineAttr(Decl *D,
                                              const AttributeCommonInfo &CI,
                                              const IdentifierInfo *Ident) {
  if (OptimizeNoneAttr *Optnone = D->getAttr<OptimizeNoneAttr>()) {
    Diag(CI.getLoc(), diag::warn_attribute_ignored) << Ident;
    Diag(Optnone->getLocation(), diag::note_conflicting_attribute);
    return nullptr;
  }

  if (D->hasAttr<AlwaysInlineAttr>())
    return nullptr;

  return ::new (Context) AlwaysInlineAttr(Context, CI);
}

CommonAttr *Sema::mergeCommonAttr(Decl *D, const ParsedAttr &AL) {
  if (checkAttrMutualExclusion<InternalLinkageAttr>(*this, D, AL))
    return nullptr;

  return ::new (Context) CommonAttr(Context, AL);
}

CommonAttr *Sema::mergeCommonAttr(Decl *D, const CommonAttr &AL) {
  if (checkAttrMutualExclusion<InternalLinkageAttr>(*this, D, AL))
    return nullptr;

  return ::new (Context) CommonAttr(Context, AL);
}

InternalLinkageAttr *Sema::mergeInternalLinkageAttr(Decl *D,
                                                    const ParsedAttr &AL) {
  if (const auto *VD = dyn_cast<VarDecl>(D)) {
    // Attribute applies to Var but not any subclass of it (like ParmVar,
    // ImplicitParm or VarTemplateSpecialization).
    if (VD->getKind() != Decl::Var) {
      Diag(AL.getLoc(), diag::warn_attribute_wrong_decl_type)
          << AL << (getLangOpts().CPlusPlus ? ExpectedFunctionVariableOrClass
                                            : ExpectedVariableOrFunction);
      return nullptr;
    }
    // Attribute does not apply to non-static local variables.
    if (VD->hasLocalStorage()) {
      Diag(VD->getLocation(), diag::warn_internal_linkage_local_storage);
      return nullptr;
    }
  }

  if (checkAttrMutualExclusion<CommonAttr>(*this, D, AL))
    return nullptr;

  return ::new (Context) InternalLinkageAttr(Context, AL);
}
InternalLinkageAttr *
Sema::mergeInternalLinkageAttr(Decl *D, const InternalLinkageAttr &AL) {
  if (const auto *VD = dyn_cast<VarDecl>(D)) {
    // Attribute applies to Var but not any subclass of it (like ParmVar,
    // ImplicitParm or VarTemplateSpecialization).
    if (VD->getKind() != Decl::Var) {
      Diag(AL.getLocation(), diag::warn_attribute_wrong_decl_type)
          << &AL << (getLangOpts().CPlusPlus ? ExpectedFunctionVariableOrClass
                                             : ExpectedVariableOrFunction);
      return nullptr;
    }
    // Attribute does not apply to non-static local variables.
    if (VD->hasLocalStorage()) {
      Diag(VD->getLocation(), diag::warn_internal_linkage_local_storage);
      return nullptr;
    }
  }

  if (checkAttrMutualExclusion<CommonAttr>(*this, D, AL))
    return nullptr;

  return ::new (Context) InternalLinkageAttr(Context, AL);
}

MinSizeAttr *Sema::mergeMinSizeAttr(Decl *D, const AttributeCommonInfo &CI) {
  if (OptimizeNoneAttr *Optnone = D->getAttr<OptimizeNoneAttr>()) {
    Diag(CI.getLoc(), diag::warn_attribute_ignored) << "'minsize'";
    Diag(Optnone->getLocation(), diag::note_conflicting_attribute);
    return nullptr;
  }

  if (D->hasAttr<MinSizeAttr>())
    return nullptr;

  return ::new (Context) MinSizeAttr(Context, CI);
}

NoSpeculativeLoadHardeningAttr *Sema::mergeNoSpeculativeLoadHardeningAttr(
    Decl *D, const NoSpeculativeLoadHardeningAttr &AL) {
  if (checkAttrMutualExclusion<SpeculativeLoadHardeningAttr>(*this, D, AL))
    return nullptr;

  return ::new (Context) NoSpeculativeLoadHardeningAttr(Context, AL);
}

SwiftNameAttr *Sema::mergeSwiftNameAttr(Decl *D, const SwiftNameAttr &SNA,
                                        StringRef Name) {
  if (const auto *PrevSNA = D->getAttr<SwiftNameAttr>()) {
    if (PrevSNA->getName() != Name && !PrevSNA->isImplicit()) {
      Diag(PrevSNA->getLocation(), diag::err_attributes_are_not_compatible)
          << PrevSNA << &SNA;
      Diag(SNA.getLoc(), diag::note_conflicting_attribute);
    }

    D->dropAttr<SwiftNameAttr>();
  }
  return ::new (Context) SwiftNameAttr(Context, SNA, Name);
}

OptimizeNoneAttr *Sema::mergeOptimizeNoneAttr(Decl *D,
                                              const AttributeCommonInfo &CI) {
  if (AlwaysInlineAttr *Inline = D->getAttr<AlwaysInlineAttr>()) {
    Diag(Inline->getLocation(), diag::warn_attribute_ignored) << Inline;
    Diag(CI.getLoc(), diag::note_conflicting_attribute);
    D->dropAttr<AlwaysInlineAttr>();
  }
  if (MinSizeAttr *MinSize = D->getAttr<MinSizeAttr>()) {
    Diag(MinSize->getLocation(), diag::warn_attribute_ignored) << MinSize;
    Diag(CI.getLoc(), diag::note_conflicting_attribute);
    D->dropAttr<MinSizeAttr>();
  }

  if (D->hasAttr<OptimizeNoneAttr>())
    return nullptr;

  return ::new (Context) OptimizeNoneAttr(Context, CI);
}

SpeculativeLoadHardeningAttr *Sema::mergeSpeculativeLoadHardeningAttr(
    Decl *D, const SpeculativeLoadHardeningAttr &AL) {
  if (checkAttrMutualExclusion<NoSpeculativeLoadHardeningAttr>(*this, D, AL))
    return nullptr;

  return ::new (Context) SpeculativeLoadHardeningAttr(Context, AL);
}

PreferDSPAttr *Sema::mergePreferDSPAttr(Decl *D, const PreferDSPAttr &AL) {
  if (checkAttrMutualExclusion<PreferSoftLogicAttr>(*this, D, AL))
    return nullptr;

  return ::new (Context) PreferDSPAttr(Context, AL);
}

PreferSoftLogicAttr *Sema::mergePreferSoftLogicAttr(
    Decl *D, const PreferSoftLogicAttr &AL) {
  if (checkAttrMutualExclusion<PreferDSPAttr>(*this, D, AL))
    return nullptr;

  return ::new (Context) PreferSoftLogicAttr(Context, AL);
}

static void handleAlwaysInlineAttr(Sema &S, Decl *D, const ParsedAttr &AL) {
  if (checkAttrMutualExclusion<NotTailCalledAttr>(S, D, AL))
    return;

  if (AlwaysInlineAttr *Inline =
          S.mergeAlwaysInlineAttr(D, AL, AL.getAttrName()))
    D->addAttr(Inline);
}

static void handleMinSizeAttr(Sema &S, Decl *D, const ParsedAttr &AL) {
  if (MinSizeAttr *MinSize = S.mergeMinSizeAttr(D, AL))
    D->addAttr(MinSize);
}

static void handleOptimizeNoneAttr(Sema &S, Decl *D, const ParsedAttr &AL) {
  if (OptimizeNoneAttr *Optnone = S.mergeOptimizeNoneAttr(D, AL))
    D->addAttr(Optnone);
}

static void handleSYCLDeviceAttr(Sema &S, Decl *D, const ParsedAttr &AL) {
  auto *FD = cast<FunctionDecl>(D);
  if (!FD->isExternallyVisible()) {
    S.Diag(AL.getLoc(), diag::err_sycl_attribute_internal_function) << AL;
    return;
  }

  handleSimpleAttribute<SYCLDeviceAttr>(S, D, AL);
}

static void handleSYCLDeviceIndirectlyCallableAttr(Sema &S, Decl *D,
                                                   const ParsedAttr &AL) {
  auto *FD = cast<FunctionDecl>(D);
  if (!FD->isExternallyVisible()) {
    S.Diag(AL.getLoc(), diag::err_sycl_attribute_internal_function) << AL;
    return;
  }

  D->addAttr(SYCLDeviceAttr::CreateImplicit(S.Context));
  handleSimpleAttribute<SYCLDeviceIndirectlyCallableAttr>(S, D, AL);
}

#if INTEL_CUSTOMIZATION
static void handleSYCLUnmaskedAttr(Sema &S, Decl *D, const ParsedAttr &AL) {
  if (S.LangOpts.SYCLIsHost)
    return;

  auto *FD = cast<FunctionDecl>(D);
  // Function must have at least one parameter.
  if (getFunctionOrMethodNumParams(D) < 1) {
    S.Diag(FD->getLocation(), diag::warn_sycl_unmasked_num_of_function_params);
    return;
  }

  if (!FD->isExternallyVisible()) {
    S.Diag(AL.getLoc(), diag::err_sycl_attribute_internal_function) << AL;
    return;
  }

  D->addAttr(SYCLDeviceAttr::CreateImplicit(S.Context));
  D->addAttr(SYCLDeviceIndirectlyCallableAttr::CreateImplicit(S.Context));

  handleSimpleAttribute<SYCLUnmaskedAttr>(S, D, AL);
}
#endif // INTEL_CUSTOMIZATION

static void handleSYCLRegisterNumAttr(Sema &S, Decl *D, const ParsedAttr &AL) {
  if (!checkAttributeNumArgs(S, AL, 1))
    return;
  uint32_t RegNo = 0;
  const Expr *E = AL.getArgAsExpr(0);
  if (!checkUInt32Argument(S, AL, E, RegNo, 0, /*StrictlyUnsigned=*/true))
    return;
  D->addAttr(::new (S.Context) SYCLRegisterNumAttr(S.Context, AL, RegNo));
}

static void handleConstantAttr(Sema &S, Decl *D, const ParsedAttr &AL) {
  if (checkAttrMutualExclusion<CUDASharedAttr>(S, D, AL) ||
      checkAttrMutualExclusion<HIPManagedAttr>(S, D, AL))
    return;
  const auto *VD = cast<VarDecl>(D);
  if (VD->hasLocalStorage()) {
    S.Diag(AL.getLoc(), diag::err_cuda_nonstatic_constdev);
    return;
  }
  D->addAttr(::new (S.Context) CUDAConstantAttr(S.Context, AL));
}

static void handleSharedAttr(Sema &S, Decl *D, const ParsedAttr &AL) {
  if (checkAttrMutualExclusion<CUDAConstantAttr>(S, D, AL) ||
      checkAttrMutualExclusion<HIPManagedAttr>(S, D, AL))
    return;
  const auto *VD = cast<VarDecl>(D);
  // extern __shared__ is only allowed on arrays with no length (e.g.
  // "int x[]").
  if (!S.getLangOpts().GPURelocatableDeviceCode && VD->hasExternalStorage() &&
      !isa<IncompleteArrayType>(VD->getType())) {
    S.Diag(AL.getLoc(), diag::err_cuda_extern_shared) << VD;
    return;
  }
  if (S.getLangOpts().CUDA && VD->hasLocalStorage() &&
      S.CUDADiagIfHostCode(AL.getLoc(), diag::err_cuda_host_shared)
          << S.CurrentCUDATarget())
    return;
  D->addAttr(::new (S.Context) CUDASharedAttr(S.Context, AL));
}

static void handleGlobalAttr(Sema &S, Decl *D, const ParsedAttr &AL) {
  if (checkAttrMutualExclusion<CUDADeviceAttr>(S, D, AL) ||
      checkAttrMutualExclusion<CUDAHostAttr>(S, D, AL)) {
    return;
  }
  const auto *FD = cast<FunctionDecl>(D);
  if (!FD->getReturnType()->isVoidType() &&
      !FD->getReturnType()->getAs<AutoType>() &&
      !FD->getReturnType()->isInstantiationDependentType()) {
    SourceRange RTRange = FD->getReturnTypeSourceRange();
    S.Diag(FD->getTypeSpecStartLoc(), diag::err_kern_type_not_void_return)
        << FD->getType()
        << (RTRange.isValid() ? FixItHint::CreateReplacement(RTRange, "void")
                              : FixItHint());
    return;
  }
  if (const auto *Method = dyn_cast<CXXMethodDecl>(FD)) {
    if (Method->isInstance()) {
      S.Diag(Method->getBeginLoc(), diag::err_kern_is_nonstatic_method)
          << Method;
      return;
    }
    S.Diag(Method->getBeginLoc(), diag::warn_kern_is_method) << Method;
  }
  // Only warn for "inline" when compiling for host, to cut down on noise.
  if (FD->isInlineSpecified() && !S.getLangOpts().CUDAIsDevice)
    S.Diag(FD->getBeginLoc(), diag::warn_kern_is_inline) << FD;

  D->addAttr(::new (S.Context) CUDAGlobalAttr(S.Context, AL));
  // In host compilation the kernel is emitted as a stub function, which is
  // a helper function for launching the kernel. The instructions in the helper
  // function has nothing to do with the source code of the kernel. Do not emit
  // debug info for the stub function to avoid confusing the debugger.
  if (S.LangOpts.HIP && !S.LangOpts.CUDAIsDevice)
    D->addAttr(NoDebugAttr::CreateImplicit(S.Context));
}

static void handleDeviceAttr(Sema &S, Decl *D, const ParsedAttr &AL) {
  if (checkAttrMutualExclusion<CUDAGlobalAttr>(S, D, AL)) {
    return;
  }

  if (const auto *VD = dyn_cast<VarDecl>(D)) {
    if (VD->hasLocalStorage()) {
      S.Diag(AL.getLoc(), diag::err_cuda_nonstatic_constdev);
      return;
    }
  }

  if (auto *A = D->getAttr<CUDADeviceAttr>()) {
    if (!A->isImplicit())
      return;
    D->dropAttr<CUDADeviceAttr>();
  }
  D->addAttr(::new (S.Context) CUDADeviceAttr(S.Context, AL));
}

static void handleManagedAttr(Sema &S, Decl *D, const ParsedAttr &AL) {
  if (checkAttrMutualExclusion<CUDAConstantAttr>(S, D, AL) ||
      checkAttrMutualExclusion<CUDASharedAttr>(S, D, AL)) {
    return;
  }

  if (const auto *VD = dyn_cast<VarDecl>(D)) {
    if (VD->hasLocalStorage()) {
      S.Diag(AL.getLoc(), diag::err_cuda_nonstatic_constdev);
      return;
    }
  }
  if (!D->hasAttr<HIPManagedAttr>())
    D->addAttr(::new (S.Context) HIPManagedAttr(S.Context, AL));
  if (!D->hasAttr<CUDADeviceAttr>())
    D->addAttr(CUDADeviceAttr::CreateImplicit(S.Context));
}

static void handleGNUInlineAttr(Sema &S, Decl *D, const ParsedAttr &AL) {
  const auto *Fn = cast<FunctionDecl>(D);
  if (!Fn->isInlineSpecified()) {
    S.Diag(AL.getLoc(), diag::warn_gnu_inline_attribute_requires_inline);
    return;
  }

  if (S.LangOpts.CPlusPlus && Fn->getStorageClass() != SC_Extern)
    S.Diag(AL.getLoc(), diag::warn_gnu_inline_cplusplus_without_extern);

  D->addAttr(::new (S.Context) GNUInlineAttr(S.Context, AL));
}

static void handleCallConvAttr(Sema &S, Decl *D, const ParsedAttr &AL) {
  if (hasDeclarator(D)) return;

  // Diagnostic is emitted elsewhere: here we store the (valid) AL
  // in the Decl node for syntactic reasoning, e.g., pretty-printing.
  CallingConv CC;
  if (S.CheckCallingConvAttr(AL, CC, /*FD*/nullptr))
    return;

  if (!isa<ObjCMethodDecl>(D)) {
    S.Diag(AL.getLoc(), diag::warn_attribute_wrong_decl_type)
        << AL << ExpectedFunctionOrMethod;
    return;
  }

  switch (AL.getKind()) {
  case ParsedAttr::AT_FastCall:
    D->addAttr(::new (S.Context) FastCallAttr(S.Context, AL));
    return;
  case ParsedAttr::AT_StdCall:
    D->addAttr(::new (S.Context) StdCallAttr(S.Context, AL));
    return;
  case ParsedAttr::AT_ThisCall:
    D->addAttr(::new (S.Context) ThisCallAttr(S.Context, AL));
    return;
  case ParsedAttr::AT_CDecl:
    D->addAttr(::new (S.Context) CDeclAttr(S.Context, AL));
    return;
  case ParsedAttr::AT_Pascal:
    D->addAttr(::new (S.Context) PascalAttr(S.Context, AL));
    return;
  case ParsedAttr::AT_SwiftCall:
    D->addAttr(::new (S.Context) SwiftCallAttr(S.Context, AL));
    return;
  case ParsedAttr::AT_VectorCall:
    D->addAttr(::new (S.Context) VectorCallAttr(S.Context, AL));
    return;
  case ParsedAttr::AT_MSABI:
    D->addAttr(::new (S.Context) MSABIAttr(S.Context, AL));
    return;
  case ParsedAttr::AT_SysVABI:
    D->addAttr(::new (S.Context) SysVABIAttr(S.Context, AL));
    return;
  case ParsedAttr::AT_RegCall:
    D->addAttr(::new (S.Context) RegCallAttr(S.Context, AL));
    return;
  case ParsedAttr::AT_Pcs: {
    PcsAttr::PCSType PCS;
    switch (CC) {
    case CC_AAPCS:
      PCS = PcsAttr::AAPCS;
      break;
    case CC_AAPCS_VFP:
      PCS = PcsAttr::AAPCS_VFP;
      break;
    default:
      llvm_unreachable("unexpected calling convention in pcs attribute");
    }

    D->addAttr(::new (S.Context) PcsAttr(S.Context, AL, PCS));
    return;
  }
  case ParsedAttr::AT_AArch64VectorPcs:
    D->addAttr(::new (S.Context) AArch64VectorPcsAttr(S.Context, AL));
    return;
  case ParsedAttr::AT_IntelOclBicc:
    D->addAttr(::new (S.Context) IntelOclBiccAttr(S.Context, AL));
    return;
#if INTEL_CUSTOMIZATION
  case ParsedAttr::AT_IntelOclBiccAVX:
    D->addAttr(::new (S.Context) IntelOclBiccAVXAttr(S.Context, AL));
    return;
  case ParsedAttr::AT_IntelOclBiccAVX512:
    D->addAttr(::new (S.Context) IntelOclBiccAVX512Attr(S.Context, AL));
    return;
#endif // INTEL_CUSTOMIZATION
  case ParsedAttr::AT_PreserveMost:
    D->addAttr(::new (S.Context) PreserveMostAttr(S.Context, AL));
    return;
  case ParsedAttr::AT_PreserveAll:
    D->addAttr(::new (S.Context) PreserveAllAttr(S.Context, AL));
    return;
  default:
    llvm_unreachable("unexpected attribute kind");
  }
}

static void handleSuppressAttr(Sema &S, Decl *D, const ParsedAttr &AL) {
  if (!checkAttributeAtLeastNumArgs(S, AL, 1))
    return;

  std::vector<StringRef> DiagnosticIdentifiers;
  for (unsigned I = 0, E = AL.getNumArgs(); I != E; ++I) {
    StringRef RuleName;

    if (!S.checkStringLiteralArgumentAttr(AL, I, RuleName, nullptr))
      return;

    // FIXME: Warn if the rule name is unknown. This is tricky because only
    // clang-tidy knows about available rules.
    DiagnosticIdentifiers.push_back(RuleName);
  }
  D->addAttr(::new (S.Context)
                 SuppressAttr(S.Context, AL, DiagnosticIdentifiers.data(),
                              DiagnosticIdentifiers.size()));
}

static void handleLifetimeCategoryAttr(Sema &S, Decl *D, const ParsedAttr &AL) {
  TypeSourceInfo *DerefTypeLoc = nullptr;
  QualType ParmType;
  if (AL.hasParsedType()) {
    ParmType = S.GetTypeFromParser(AL.getTypeArg(), &DerefTypeLoc);

    unsigned SelectIdx = ~0U;
    if (ParmType->isReferenceType())
      SelectIdx = 0;
    else if (ParmType->isArrayType())
      SelectIdx = 1;

    if (SelectIdx != ~0U) {
      S.Diag(AL.getLoc(), diag::err_attribute_invalid_argument)
          << SelectIdx << AL;
      return;
    }
  }

  // To check if earlier decl attributes do not conflict the newly parsed ones
  // we always add (and check) the attribute to the cannonical decl.
  D = D->getCanonicalDecl();
  if (AL.getKind() == ParsedAttr::AT_Owner) {
    if (checkAttrMutualExclusion<PointerAttr>(S, D, AL))
      return;
    if (const auto *OAttr = D->getAttr<OwnerAttr>()) {
      const Type *ExistingDerefType = OAttr->getDerefTypeLoc()
                                          ? OAttr->getDerefType().getTypePtr()
                                          : nullptr;
      if (ExistingDerefType != ParmType.getTypePtrOrNull()) {
        S.Diag(AL.getLoc(), diag::err_attributes_are_not_compatible)
            << AL << OAttr;
        S.Diag(OAttr->getLocation(), diag::note_conflicting_attribute);
      }
      return;
    }
    for (Decl *Redecl : D->redecls()) {
      Redecl->addAttr(::new (S.Context) OwnerAttr(S.Context, AL, DerefTypeLoc));
    }
  } else {
    if (checkAttrMutualExclusion<OwnerAttr>(S, D, AL))
      return;
    if (const auto *PAttr = D->getAttr<PointerAttr>()) {
      const Type *ExistingDerefType = PAttr->getDerefTypeLoc()
                                          ? PAttr->getDerefType().getTypePtr()
                                          : nullptr;
      if (ExistingDerefType != ParmType.getTypePtrOrNull()) {
        S.Diag(AL.getLoc(), diag::err_attributes_are_not_compatible)
            << AL << PAttr;
        S.Diag(PAttr->getLocation(), diag::note_conflicting_attribute);
      }
      return;
    }
    for (Decl *Redecl : D->redecls()) {
      Redecl->addAttr(::new (S.Context)
                          PointerAttr(S.Context, AL, DerefTypeLoc));
    }
  }
}

bool Sema::CheckCallingConvAttr(const ParsedAttr &Attrs, CallingConv &CC,
                                const FunctionDecl *FD) {
  if (Attrs.isInvalid())
    return true;

  if (Attrs.hasProcessingCache()) {
    CC = (CallingConv) Attrs.getProcessingCache();
    return false;
  }

  unsigned ReqArgs = Attrs.getKind() == ParsedAttr::AT_Pcs ? 1 : 0;
  if (!checkAttributeNumArgs(*this, Attrs, ReqArgs)) {
    Attrs.setInvalid();
    return true;
  }

  const TargetInfo &TI = Context.getTargetInfo();
  // TODO: diagnose uses of these conventions on the wrong target.
  switch (Attrs.getKind()) {
  case ParsedAttr::AT_CDecl:
    CC = TI.getDefaultCallingConv();
    break;
  case ParsedAttr::AT_FastCall:
    CC = CC_X86FastCall;
    break;
  case ParsedAttr::AT_StdCall:
    CC = CC_X86StdCall;
    break;
  case ParsedAttr::AT_ThisCall:
    CC = CC_X86ThisCall;
    break;
  case ParsedAttr::AT_Pascal:
    CC = CC_X86Pascal;
    break;
  case ParsedAttr::AT_SwiftCall:
    CC = CC_Swift;
    break;
  case ParsedAttr::AT_VectorCall:
    CC = CC_X86VectorCall;
    break;
  case ParsedAttr::AT_AArch64VectorPcs:
    CC = CC_AArch64VectorCall;
    break;
  case ParsedAttr::AT_RegCall:
    CC = CC_X86RegCall;
    break;
  case ParsedAttr::AT_MSABI:
    CC = Context.getTargetInfo().getTriple().isOSWindows() ? CC_C :
                                                             CC_Win64;
    break;
  case ParsedAttr::AT_SysVABI:
    CC = Context.getTargetInfo().getTriple().isOSWindows() ? CC_X86_64SysV :
                                                             CC_C;
    break;
  case ParsedAttr::AT_Pcs: {
    StringRef StrRef;
    if (!checkStringLiteralArgumentAttr(Attrs, 0, StrRef)) {
      Attrs.setInvalid();
      return true;
    }
    if (StrRef == "aapcs") {
      CC = CC_AAPCS;
      break;
    } else if (StrRef == "aapcs-vfp") {
      CC = CC_AAPCS_VFP;
      break;
    }

    Attrs.setInvalid();
    Diag(Attrs.getLoc(), diag::err_invalid_pcs);
    return true;
  }
  case ParsedAttr::AT_IntelOclBicc:
    CC = CC_IntelOclBicc;
    break;
#if INTEL_CUSTOMIZATION
  case ParsedAttr::AT_IntelOclBiccAVX:
    CC = CC_IntelOclBiccAVX;
    break;
  case ParsedAttr::AT_IntelOclBiccAVX512:
    CC = CC_IntelOclBiccAVX512;
    break;
#endif // INTEL_CUSTOMIZATION
  case ParsedAttr::AT_PreserveMost:
    CC = CC_PreserveMost;
    break;
  case ParsedAttr::AT_PreserveAll:
    CC = CC_PreserveAll;
    break;
  default: llvm_unreachable("unexpected attribute kind");
  }

  TargetInfo::CallingConvCheckResult A = TargetInfo::CCCR_OK;
  // CUDA functions may have host and/or device attributes which indicate
  // their targeted execution environment, therefore the calling convention
  // of functions in CUDA should be checked against the target deduced based
  // on their host/device attributes.
  if (LangOpts.CUDA) {
    auto *Aux = Context.getAuxTargetInfo();
    auto CudaTarget = IdentifyCUDATarget(FD);
    bool CheckHost = false, CheckDevice = false;
    switch (CudaTarget) {
    case CFT_HostDevice:
      CheckHost = true;
      CheckDevice = true;
      break;
    case CFT_Host:
      CheckHost = true;
      break;
    case CFT_Device:
    case CFT_Global:
      CheckDevice = true;
      break;
    case CFT_InvalidTarget:
      llvm_unreachable("unexpected cuda target");
    }
    auto *HostTI = LangOpts.CUDAIsDevice ? Aux : &TI;
    auto *DeviceTI = LangOpts.CUDAIsDevice ? &TI : Aux;
    if (CheckHost && HostTI)
      A = HostTI->checkCallingConvention(CC);
    if (A == TargetInfo::CCCR_OK && CheckDevice && DeviceTI)
      A = DeviceTI->checkCallingConvention(CC);
  } else {
    A = TI.checkCallingConvention(CC);
  }

  switch (A) {
  case TargetInfo::CCCR_OK:
    break;

  case TargetInfo::CCCR_Ignore:
    // Treat an ignored convention as if it was an explicit C calling convention
    // attribute. For example, __stdcall on Win x64 functions as __cdecl, so
    // that command line flags that change the default convention to
    // __vectorcall don't affect declarations marked __stdcall.
    CC = CC_C;
    break;

  case TargetInfo::CCCR_Error:
    Diag(Attrs.getLoc(), diag::error_cconv_unsupported)
        << Attrs << (int)CallingConventionIgnoredReason::ForThisTarget;
    break;

  case TargetInfo::CCCR_Warning: {
    Diag(Attrs.getLoc(), diag::warn_cconv_unsupported)
        << Attrs << (int)CallingConventionIgnoredReason::ForThisTarget;

    // This convention is not valid for the target. Use the default function or
    // method calling convention.
    bool IsCXXMethod = false, IsVariadic = false;
    if (FD) {
      IsCXXMethod = FD->isCXXInstanceMember();
      IsVariadic = FD->isVariadic();
    }
    CC = Context.getDefaultCallingConvention(IsVariadic, IsCXXMethod);
    break;
  }
  }

  Attrs.setProcessingCache((unsigned) CC);
  return false;
}

/// Pointer-like types in the default address space.
static bool isValidSwiftContextType(QualType Ty) {
  if (!Ty->hasPointerRepresentation())
    return Ty->isDependentType();
  return Ty->getPointeeType().getAddressSpace() == LangAS::Default;
}

/// Pointers and references in the default address space.
static bool isValidSwiftIndirectResultType(QualType Ty) {
  if (const auto *PtrType = Ty->getAs<PointerType>()) {
    Ty = PtrType->getPointeeType();
  } else if (const auto *RefType = Ty->getAs<ReferenceType>()) {
    Ty = RefType->getPointeeType();
  } else {
    return Ty->isDependentType();
  }
  return Ty.getAddressSpace() == LangAS::Default;
}

/// Pointers and references to pointers in the default address space.
static bool isValidSwiftErrorResultType(QualType Ty) {
  if (const auto *PtrType = Ty->getAs<PointerType>()) {
    Ty = PtrType->getPointeeType();
  } else if (const auto *RefType = Ty->getAs<ReferenceType>()) {
    Ty = RefType->getPointeeType();
  } else {
    return Ty->isDependentType();
  }
  if (!Ty.getQualifiers().empty())
    return false;
  return isValidSwiftContextType(Ty);
}

void Sema::AddParameterABIAttr(Decl *D, const AttributeCommonInfo &CI,
                               ParameterABI abi) {

  QualType type = cast<ParmVarDecl>(D)->getType();

  if (auto existingAttr = D->getAttr<ParameterABIAttr>()) {
    if (existingAttr->getABI() != abi) {
      Diag(CI.getLoc(), diag::err_attributes_are_not_compatible)
          << getParameterABISpelling(abi) << existingAttr;
      Diag(existingAttr->getLocation(), diag::note_conflicting_attribute);
      return;
    }
  }

  switch (abi) {
  case ParameterABI::Ordinary:
    llvm_unreachable("explicit attribute for ordinary parameter ABI?");

  case ParameterABI::SwiftContext:
    if (!isValidSwiftContextType(type)) {
      Diag(CI.getLoc(), diag::err_swift_abi_parameter_wrong_type)
          << getParameterABISpelling(abi) << /*pointer to pointer */ 0 << type;
    }
    D->addAttr(::new (Context) SwiftContextAttr(Context, CI));
    return;

  case ParameterABI::SwiftErrorResult:
    if (!isValidSwiftErrorResultType(type)) {
      Diag(CI.getLoc(), diag::err_swift_abi_parameter_wrong_type)
          << getParameterABISpelling(abi) << /*pointer to pointer */ 1 << type;
    }
    D->addAttr(::new (Context) SwiftErrorResultAttr(Context, CI));
    return;

  case ParameterABI::SwiftIndirectResult:
    if (!isValidSwiftIndirectResultType(type)) {
      Diag(CI.getLoc(), diag::err_swift_abi_parameter_wrong_type)
          << getParameterABISpelling(abi) << /*pointer*/ 0 << type;
    }
    D->addAttr(::new (Context) SwiftIndirectResultAttr(Context, CI));
    return;
  }
  llvm_unreachable("bad parameter ABI attribute");
}

/// Checks a regparm attribute, returning true if it is ill-formed and
/// otherwise setting numParams to the appropriate value.
bool Sema::CheckRegparmAttr(const ParsedAttr &AL, unsigned &numParams) {
  if (AL.isInvalid())
    return true;

  if (!checkAttributeNumArgs(*this, AL, 1)) {
    AL.setInvalid();
    return true;
  }

  uint32_t NP;
  Expr *NumParamsExpr = AL.getArgAsExpr(0);
  if (!checkUInt32Argument(*this, AL, NumParamsExpr, NP)) {
    AL.setInvalid();
    return true;
  }

  if (Context.getTargetInfo().getRegParmMax() == 0) {
    Diag(AL.getLoc(), diag::err_attribute_regparm_wrong_platform)
      << NumParamsExpr->getSourceRange();
    AL.setInvalid();
    return true;
  }

  numParams = NP;
  if (numParams > Context.getTargetInfo().getRegParmMax()) {
    Diag(AL.getLoc(), diag::err_attribute_regparm_invalid_number)
      << Context.getTargetInfo().getRegParmMax() << NumParamsExpr->getSourceRange();
    AL.setInvalid();
    return true;
  }

  return false;
}

// Checks whether an argument of launch_bounds attribute is
// acceptable, performs implicit conversion to Rvalue, and returns
// non-nullptr Expr result on success. Otherwise, it returns nullptr
// and may output an error.
static Expr *makeLaunchBoundsArgExpr(Sema &S, Expr *E,
                                     const CUDALaunchBoundsAttr &AL,
                                     const unsigned Idx) {
  if (S.DiagnoseUnexpandedParameterPack(E))
    return nullptr;

  // Accept template arguments for now as they depend on something else.
  // We'll get to check them when they eventually get instantiated.
  if (E->isValueDependent())
    return E;

  Optional<llvm::APSInt> I = llvm::APSInt(64);
  if (!(I = E->getIntegerConstantExpr(S.Context))) {
    S.Diag(E->getExprLoc(), diag::err_attribute_argument_n_type)
        << &AL << Idx << AANT_ArgumentIntegerConstant << E->getSourceRange();
    return nullptr;
  }
  // Make sure we can fit it in 32 bits.
  if (!I->isIntN(32)) {
    S.Diag(E->getExprLoc(), diag::err_ice_too_large)
        << I->toString(10, false) << 32 << /* Unsigned */ 1;
    return nullptr;
  }
  if (*I < 0)
    S.Diag(E->getExprLoc(), diag::warn_attribute_argument_n_negative)
        << &AL << Idx << E->getSourceRange();

  // We may need to perform implicit conversion of the argument.
  InitializedEntity Entity = InitializedEntity::InitializeParameter(
      S.Context, S.Context.getConstType(S.Context.IntTy), /*consume*/ false);
  ExprResult ValArg = S.PerformCopyInitialization(Entity, SourceLocation(), E);
  assert(!ValArg.isInvalid() &&
         "Unexpected PerformCopyInitialization() failure.");

  return ValArg.getAs<Expr>();
}

void Sema::AddLaunchBoundsAttr(Decl *D, const AttributeCommonInfo &CI,
                               Expr *MaxThreads, Expr *MinBlocks) {
  CUDALaunchBoundsAttr TmpAttr(Context, CI, MaxThreads, MinBlocks);
  MaxThreads = makeLaunchBoundsArgExpr(*this, MaxThreads, TmpAttr, 0);
  if (MaxThreads == nullptr)
    return;

  if (MinBlocks) {
    MinBlocks = makeLaunchBoundsArgExpr(*this, MinBlocks, TmpAttr, 1);
    if (MinBlocks == nullptr)
      return;
  }

  D->addAttr(::new (Context)
                 CUDALaunchBoundsAttr(Context, CI, MaxThreads, MinBlocks));
}

static void handleLaunchBoundsAttr(Sema &S, Decl *D, const ParsedAttr &AL) {
  if (!checkAttributeAtLeastNumArgs(S, AL, 1) ||
      !checkAttributeAtMostNumArgs(S, AL, 2))
    return;

  S.AddLaunchBoundsAttr(D, AL, AL.getArgAsExpr(0),
                        AL.getNumArgs() > 1 ? AL.getArgAsExpr(1) : nullptr);
}

static void handleArgumentWithTypeTagAttr(Sema &S, Decl *D,
                                          const ParsedAttr &AL) {
  if (!AL.isArgIdent(0)) {
    S.Diag(AL.getLoc(), diag::err_attribute_argument_n_type)
        << AL << /* arg num = */ 1 << AANT_ArgumentIdentifier;
    return;
  }

  ParamIdx ArgumentIdx;
  if (!checkFunctionOrMethodParameterIndex(S, D, AL, 2, AL.getArgAsExpr(1),
                                           ArgumentIdx))
    return;

  ParamIdx TypeTagIdx;
  if (!checkFunctionOrMethodParameterIndex(S, D, AL, 3, AL.getArgAsExpr(2),
                                           TypeTagIdx))
    return;

  bool IsPointer = AL.getAttrName()->getName() == "pointer_with_type_tag";
  if (IsPointer) {
    // Ensure that buffer has a pointer type.
    unsigned ArgumentIdxAST = ArgumentIdx.getASTIndex();
    if (ArgumentIdxAST >= getFunctionOrMethodNumParams(D) ||
        !getFunctionOrMethodParamType(D, ArgumentIdxAST)->isPointerType())
      S.Diag(AL.getLoc(), diag::err_attribute_pointers_only) << AL << 0;
  }

  D->addAttr(::new (S.Context) ArgumentWithTypeTagAttr(
      S.Context, AL, AL.getArgAsIdent(0)->Ident, ArgumentIdx, TypeTagIdx,
      IsPointer));
}

static void handleTypeTagForDatatypeAttr(Sema &S, Decl *D,
                                         const ParsedAttr &AL) {
  if (!AL.isArgIdent(0)) {
    S.Diag(AL.getLoc(), diag::err_attribute_argument_n_type)
        << AL << 1 << AANT_ArgumentIdentifier;
    return;
  }

  if (!checkAttributeNumArgs(S, AL, 1))
    return;

  if (!isa<VarDecl>(D)) {
    S.Diag(AL.getLoc(), diag::err_attribute_wrong_decl_type)
        << AL << ExpectedVariable;
    return;
  }

  IdentifierInfo *PointerKind = AL.getArgAsIdent(0)->Ident;
  TypeSourceInfo *MatchingCTypeLoc = nullptr;
  S.GetTypeFromParser(AL.getMatchingCType(), &MatchingCTypeLoc);
  assert(MatchingCTypeLoc && "no type source info for attribute argument");

  D->addAttr(::new (S.Context) TypeTagForDatatypeAttr(
      S.Context, AL, PointerKind, MatchingCTypeLoc, AL.getLayoutCompatible(),
      AL.getMustBeNull()));
}

static void handleNoGlobalWorkOffsetAttr(Sema &S, Decl *D,
                                         const ParsedAttr &A) {
  checkForDuplicateAttribute<SYCLIntelNoGlobalWorkOffsetAttr>(S, D, A);
  S.CheckDeprecatedSYCLAttributeSpelling(A);

  // If no attribute argument is specified, set to default value '1'.
  Expr *E = A.isArgExpr(0)
                ? A.getArgAsExpr(0)
                : IntegerLiteral::Create(S.Context, llvm::APInt(32, 1),
                                         S.Context.IntTy, A.getLoc());
  S.addIntelSingleArgAttr<SYCLIntelNoGlobalWorkOffsetAttr>(D, A, E);
}

/// Handle the [[intelfpga::doublepump]] and [[intelfpga::singlepump]] attributes.
/// One but not both can be specified
/// Both are incompatible with the __register__ attribute.
template <typename AttrType, typename IncompatAttrType>
static void handleIntelFPGAPumpAttr(Sema &S, Decl *D, const ParsedAttr &A) {
<<<<<<< HEAD
  if (S.LangOpts.SYCLIsHost)
    return;
#if INTEL_CUSTOMIZATION
  if (checkValidSYCLSpelling(S, A))
   return;
#endif // INTEL_CUSTOMIZATION

=======
>>>>>>> d0a678c9
  checkForDuplicateAttribute<AttrType>(S, D, A);
  if (checkAttrMutualExclusion<IncompatAttrType>(S, D, A))
    return;

  if (checkAttrMutualExclusion<IntelFPGARegisterAttr>(S, D, A))
    return;

  if (!D->hasAttr<IntelFPGAMemoryAttr>())
    D->addAttr(IntelFPGAMemoryAttr::CreateImplicit(
        S.Context, IntelFPGAMemoryAttr::Default));

  S.CheckDeprecatedSYCLAttributeSpelling(A);

  handleSimpleAttribute<AttrType>(S, D, A);
}

/// Handle the [[intelfpga::memory]] attribute.
/// This is incompatible with the [[intelfpga::register]] attribute.
static void handleIntelFPGAMemoryAttr(Sema &S, Decl *D,
                                      const ParsedAttr &AL) {
<<<<<<< HEAD

  if (S.LangOpts.SYCLIsHost)
    return;
#if INTEL_CUSTOMIZATION
  if (checkValidSYCLSpelling(S, AL))
   return;
#endif // INTEL_CUSTOMIZATION

=======
>>>>>>> d0a678c9
  checkForDuplicateAttribute<IntelFPGAMemoryAttr>(S, D, AL);
  if (checkAttrMutualExclusion<IntelFPGARegisterAttr>(S, D, AL))
    return;

  IntelFPGAMemoryAttr::MemoryKind Kind;
  if (AL.getNumArgs() == 0)
    Kind = IntelFPGAMemoryAttr::Default;
  else {
    StringRef Str;
    if (!S.checkStringLiteralArgumentAttr(AL, 0, Str))
      return;
    if (Str.empty() ||
        !IntelFPGAMemoryAttr::ConvertStrToMemoryKind(Str, Kind)) {
      SmallString<256> ValidStrings;
      IntelFPGAMemoryAttr::generateValidStrings(ValidStrings);
      S.Diag(AL.getLoc(), diag::err_intel_fpga_memory_arg_invalid)
          << AL << ValidStrings;
      return;
    }
  }

  // We are adding a user memory attribute, drop any implicit default.
  if (auto *MA = D->getAttr<IntelFPGAMemoryAttr>())
    if (MA->isImplicit())
      D->dropAttr<IntelFPGAMemoryAttr>();

  S.CheckDeprecatedSYCLAttributeSpelling(AL, "fpga_memory");

  D->addAttr(::new (S.Context) IntelFPGAMemoryAttr(S.Context, AL, Kind));
}

/// Check for and diagnose attributes incompatible with register.
/// return true if any incompatible attributes exist.
static bool checkIntelFPGARegisterAttrCompatibility(Sema &S, Decl *D,
                                                    const ParsedAttr &Attr) {
  bool InCompat = false;
  if (auto *MA = D->getAttr<IntelFPGAMemoryAttr>())
    if (!MA->isImplicit() &&
        checkAttrMutualExclusion<IntelFPGAMemoryAttr>(S, D, Attr))
      InCompat = true;
  if (checkAttrMutualExclusion<IntelFPGADoublePumpAttr>(S, D, Attr))
    InCompat = true;
  if (checkAttrMutualExclusion<IntelFPGASinglePumpAttr>(S, D, Attr))
    InCompat = true;
  if (checkAttrMutualExclusion<IntelFPGABankWidthAttr>(S, D, Attr))
    InCompat = true;
  if (checkAttrMutualExclusion<IntelFPGAPrivateCopiesAttr>(S, D, Attr))
    InCompat = true;
  if (auto *NBA = D->getAttr<IntelFPGANumBanksAttr>())
    if (!NBA->isImplicit() &&
        checkAttrMutualExclusion<IntelFPGANumBanksAttr>(S, D, Attr))
      InCompat = true;
#if INTEL_CUSTOMIZATION
  if (checkAttrMutualExclusion<MaxConcurrencyAttr>(S, D, Attr))
    InCompat = true;
  if (checkAttrMutualExclusion<StaticArrayResetAttr>(S, D, Attr))
    InCompat = true;
#endif // INTEL_CUSTOMIZATION
  if (checkAttrMutualExclusion<IntelFPGAMaxReplicatesAttr>(S, D, Attr))
    InCompat = true;
  if (checkAttrMutualExclusion<IntelFPGASimpleDualPortAttr>(S, D, Attr))
    InCompat = true;
  if (checkAttrMutualExclusion<IntelFPGAMergeAttr>(S, D, Attr))
    InCompat = true;
  if (checkAttrMutualExclusion<IntelFPGABankBitsAttr>(S, D, Attr))
    InCompat = true;
  if (checkAttrMutualExclusion<IntelFPGAForcePow2DepthAttr>(S, D, Attr))
    InCompat = true;

  return InCompat;
}

/// Handle the [[intelfpga::register]] attribute.
/// This is incompatible with most of the other memory attributes.
static void handleIntelFPGARegisterAttr(Sema &S, Decl *D, const ParsedAttr &A) {
<<<<<<< HEAD

  if (S.LangOpts.SYCLIsHost)
    return;
#if INTEL_CUSTOMIZATION
  if (checkValidSYCLSpelling(S, A))
   return;
#endif // INTEL_CUSTOMIZATION

=======
>>>>>>> d0a678c9
  checkForDuplicateAttribute<IntelFPGARegisterAttr>(S, D, A);
  if (checkIntelFPGARegisterAttrCompatibility(S, D, A))
    return;

  S.CheckDeprecatedSYCLAttributeSpelling(A, "fpga_register");

  handleSimpleAttribute<IntelFPGARegisterAttr>(S, D, A);
}

/// Handle the [[intelfpga::bankwidth]] and [[intelfpga::numbanks]] attributes.
/// These require a single constant power of two greater than zero.
/// These are incompatible with the register attribute.
/// The numbanks and bank_bits attributes are related.  If bank_bits exists
/// when handling numbanks they are checked for consistency.
template <typename AttrType>
static void handleOneConstantPowerTwoValueAttr(Sema &S, Decl *D,
                                               const ParsedAttr &A) {
<<<<<<< HEAD

  if (S.LangOpts.SYCLIsHost)
    return;
#if INTEL_CUSTOMIZATION
  if (checkValidSYCLSpelling(S, A))
   return;
#endif // INTEL_CUSTOMIZATION

=======
>>>>>>> d0a678c9
  checkForDuplicateAttribute<AttrType>(S, D, A);
  if (checkAttrMutualExclusion<IntelFPGARegisterAttr>(S, D, A))
    return;

  S.CheckDeprecatedSYCLAttributeSpelling(A);

  S.AddOneConstantPowerTwoValueAttr<AttrType>(D, A, A.getArgAsExpr(0));
}

static void handleIntelFPGASimpleDualPortAttr(Sema &S, Decl *D,
                                              const ParsedAttr &AL) {
<<<<<<< HEAD
  if (S.LangOpts.SYCLIsHost)
    return;
#if INTEL_CUSTOMIZATION
  if (checkValidSYCLSpelling(S, AL))
   return;
#endif // INTEL_CUSTOMIZATION

=======
>>>>>>> d0a678c9
  checkForDuplicateAttribute<IntelFPGASimpleDualPortAttr>(S, D, AL);

  if (checkAttrMutualExclusion<IntelFPGARegisterAttr>(S, D, AL))
    return;

  if (!D->hasAttr<IntelFPGAMemoryAttr>())
    D->addAttr(IntelFPGAMemoryAttr::CreateImplicit(
        S.Context, IntelFPGAMemoryAttr::Default));

  S.CheckDeprecatedSYCLAttributeSpelling(AL);

  D->addAttr(::new (S.Context)
                 IntelFPGASimpleDualPortAttr(S.Context, AL));
}

static void handleIntelFPGAMaxReplicatesAttr(Sema &S, Decl *D,
                                             const ParsedAttr &A) {
<<<<<<< HEAD
  if (S.LangOpts.SYCLIsHost)
    return;
#if INTEL_CUSTOMIZATION
  if (checkValidSYCLSpelling(S, A))
   return;
#endif // INTEL_CUSTOMIZATION

=======
>>>>>>> d0a678c9
  checkForDuplicateAttribute<IntelFPGAMaxReplicatesAttr>(S, D, A);

  if (checkAttrMutualExclusion<IntelFPGARegisterAttr>(S, D, A))
    return;

  S.CheckDeprecatedSYCLAttributeSpelling(A);

  S.addIntelSingleArgAttr<IntelFPGAMaxReplicatesAttr>(D, A, A.getArgAsExpr(0));
}

/// Handle the merge attribute.
/// This requires two string arguments.  The first argument is a name, the
/// second is a direction.  The direction must be "depth" or "width".
/// This is incompatible with the register attribute.
static void handleIntelFPGAMergeAttr(Sema &S, Decl *D, const ParsedAttr &AL) {

#if INTEL_CUSTOMIZATION
  if (checkValidSYCLSpelling(S, AL))
   return;
#endif // INTEL

  checkForDuplicateAttribute<IntelFPGAMergeAttr>(S, D, AL);

  if (checkAttrMutualExclusion<IntelFPGARegisterAttr>(S, D, AL))
    return;

  SmallVector<StringRef, 2> Results;
  for (int I = 0; I < 2; I++) {
    StringRef Str;
    if (!S.checkStringLiteralArgumentAttr(AL, I, Str))
      return;

    if (I == 1 && Str != "depth" && Str != "width") {
      S.Diag(AL.getLoc(), diag::err_intel_fpga_merge_dir_invalid) << AL;
      return;
    }
    Results.push_back(Str);
  }

  if (!D->hasAttr<IntelFPGAMemoryAttr>())
    D->addAttr(IntelFPGAMemoryAttr::CreateImplicit(
        S.Context, IntelFPGAMemoryAttr::Default));

  S.CheckDeprecatedSYCLAttributeSpelling(AL);

  D->addAttr(::new (S.Context)
                 IntelFPGAMergeAttr(S.Context, AL, Results[0], Results[1]));
}

/// Handle the bank_bits attribute.
/// This attribute accepts a list of values greater than zero.
/// This is incompatible with the register attribute.
/// The numbanks and bank_bits attributes are related. If numbanks exists
/// when handling bank_bits they are checked for consistency. If numbanks
/// hasn't been added yet an implicit one is added with the correct value.
/// If the user later adds a numbanks attribute the implicit one is removed.
/// The values must be consecutive values (i.e. 3,4,5 or 2,1).
static void handleIntelFPGABankBitsAttr(Sema &S, Decl *D, const ParsedAttr &A) {
#if INTEL_CUSTOMIZATION
  if (checkValidSYCLSpelling(S, A))
   return;
#endif // INTEL_CUSTOMIZATION

  checkForDuplicateAttribute<IntelFPGABankBitsAttr>(S, D, A);

  if (!checkAttributeAtLeastNumArgs(S, A, 1))
    return;

  if (checkAttrMutualExclusion<IntelFPGARegisterAttr>(S, D, A))
    return;

  SmallVector<Expr *, 8> Args;
  for (unsigned I = 0; I < A.getNumArgs(); ++I) {
    Args.push_back(A.getArgAsExpr(I));
  }

  S.CheckDeprecatedSYCLAttributeSpelling(A);

  S.AddIntelFPGABankBitsAttr(D, A, Args.data(), Args.size());
}

void Sema::AddIntelFPGABankBitsAttr(Decl *D, const AttributeCommonInfo &CI,
                                    Expr **Exprs, unsigned Size) {
  IntelFPGABankBitsAttr TmpAttr(Context, CI, Exprs, Size);
  SmallVector<Expr *, 8> Args;
  SmallVector<int64_t, 8> Values;
  bool ListIsValueDep = false;
  for (auto *E : TmpAttr.args()) {
    llvm::APSInt Value(32, /*IsUnsigned=*/false);
    Expr::EvalResult Result;
    ListIsValueDep = ListIsValueDep || E->isValueDependent();
    if (!E->isValueDependent()) {
      ExprResult ICE = VerifyIntegerConstantExpression(E, &Value);
      if (ICE.isInvalid())
        return;
      if (!Value.isNonNegative()) {
        Diag(E->getExprLoc(), diag::err_attribute_requires_positive_integer)
            << CI << /*non-negative*/ 1;
        return;
      }
      E = ICE.get();
    }
    Args.push_back(E);
    Values.push_back(Value.getExtValue());
  }

  // Check that the list is consecutive.
  if (!ListIsValueDep && Values.size() > 1) {
    bool ListIsAscending = Values[0] < Values[1];
    for (int I = 0, E = Values.size() - 1; I < E; ++I) {
      if (Values[I + 1] != Values[I] + (ListIsAscending ? 1 : -1)) {
        Diag(CI.getLoc(), diag::err_bankbits_non_consecutive) << &TmpAttr;
        return;
      }
    }
  }

  // Check or add the related numbanks attribute.
  if (auto *NBA = D->getAttr<IntelFPGANumBanksAttr>()) {
    Expr *E = NBA->getValue();
    if (!E->isValueDependent()) {
      Expr::EvalResult Result;
      E->EvaluateAsInt(Result, Context);
      llvm::APSInt Value = Result.Val.getInt();
      if (Args.size() != Value.ceilLogBase2()) {
        Diag(TmpAttr.getLoc(), diag::err_bankbits_numbanks_conflicting);
        return;
      }
    }
  } else {
    llvm::APInt Num(32, (unsigned)(1 << Args.size()));
    Expr *NBE =
        IntegerLiteral::Create(Context, Num, Context.IntTy, SourceLocation());
    D->addAttr(IntelFPGANumBanksAttr::CreateImplicit(Context, NBE));
  }

  if (!D->hasAttr<IntelFPGAMemoryAttr>())
    D->addAttr(IntelFPGAMemoryAttr::CreateImplicit(
        Context, IntelFPGAMemoryAttr::Default));

  D->addAttr(::new (Context)
                 IntelFPGABankBitsAttr(Context, CI, Args.data(), Args.size()));
}

static void handleIntelFPGAPrivateCopiesAttr(Sema &S, Decl *D,
                                             const ParsedAttr &A) {
<<<<<<< HEAD
  if (S.LangOpts.SYCLIsHost)
    return;

#if INTEL_CUSTOMIZATION
  if (checkValidSYCLSpelling(S, A))
   return;
#endif // INTEL_CUSTOMIZATION

=======
>>>>>>> d0a678c9
  checkForDuplicateAttribute<IntelFPGAPrivateCopiesAttr>(S, D, A);
  if (checkAttrMutualExclusion<IntelFPGARegisterAttr>(S, D, A))
    return;

  S.CheckDeprecatedSYCLAttributeSpelling(A);

  S.addIntelSingleArgAttr<IntelFPGAPrivateCopiesAttr>(D, A, A.getArgAsExpr(0));
}

static void handleIntelFPGAForcePow2DepthAttr(Sema &S, Decl *D,
                                              const ParsedAttr &A) {
<<<<<<< HEAD
  if (S.LangOpts.SYCLIsHost)
    return;

#if INTEL_CUSTOMIZATION
  if (checkValidSYCLSpelling(S, A))
   return;
#endif // INTEL_CUSTOMIZATION

=======
>>>>>>> d0a678c9
  checkForDuplicateAttribute<IntelFPGAForcePow2DepthAttr>(S, D, A);

  if (checkAttrMutualExclusion<IntelFPGARegisterAttr>(S, D, A))
    return;

  if (!D->hasAttr<IntelFPGAMemoryAttr>())
    D->addAttr(IntelFPGAMemoryAttr::CreateImplicit(
        S.Context, IntelFPGAMemoryAttr::Default));

  S.CheckDeprecatedSYCLAttributeSpelling(A);

  S.AddOneConstantValueAttr<IntelFPGAForcePow2DepthAttr>(D, A,
                                                         A.getArgAsExpr(0));
}

static void handleXRayLogArgsAttr(Sema &S, Decl *D, const ParsedAttr &AL) {
  ParamIdx ArgCount;

  if (!checkFunctionOrMethodParameterIndex(S, D, AL, 1, AL.getArgAsExpr(0),
                                           ArgCount,
                                           true /* CanIndexImplicitThis */))
    return;

  // ArgCount isn't a parameter index [0;n), it's a count [1;n]
  D->addAttr(::new (S.Context)
                 XRayLogArgsAttr(S.Context, AL, ArgCount.getSourceIndex()));
}

static void handlePatchableFunctionEntryAttr(Sema &S, Decl *D,
                                             const ParsedAttr &AL) {
  uint32_t Count = 0, Offset = 0;
  if (!checkUInt32Argument(S, AL, AL.getArgAsExpr(0), Count, 0, true))
    return;
  if (AL.getNumArgs() == 2) {
    Expr *Arg = AL.getArgAsExpr(1);
    if (!checkUInt32Argument(S, AL, Arg, Offset, 1, true))
      return;
    if (Count < Offset) {
      S.Diag(getAttrLoc(AL), diag::err_attribute_argument_out_of_range)
          << &AL << 0 << Count << Arg->getBeginLoc();
      return;
    }
  }
  D->addAttr(::new (S.Context)
                 PatchableFunctionEntryAttr(S.Context, AL, Count, Offset));
}

void Sema::addSYCLIntelPipeIOAttr(Decl *D, const AttributeCommonInfo &Attr,
                                  Expr *E) {
  VarDecl *VD = cast<VarDecl>(D);
  QualType Ty = VD->getType();
  // TODO: Applicable only on pipe storages. Currently they are defined
  // as structures inside of SYCL headers. Add a check for pipe_storage_t
  // when it is ready.
  if (!Ty->isStructureType()) {
    Diag(Attr.getLoc(), diag::err_attribute_wrong_decl_type_str)
        << Attr.getAttrName() << "SYCL pipe storage declaration";
    return;
  }

  if (!E->isInstantiationDependent()) {
    Optional<llvm::APSInt> ArgVal = E->getIntegerConstantExpr(getASTContext());
    if (!ArgVal) {
      Diag(E->getExprLoc(), diag::err_attribute_argument_type)
          << Attr << AANT_ArgumentIntegerConstant << E->getSourceRange();
      return;
    }
    int32_t ArgInt = ArgVal->getSExtValue();
    if (ArgInt < 0) {
      Diag(E->getExprLoc(), diag::err_attribute_requires_positive_integer)
          << Attr << /*non-negative*/ 1;
      return;
    }
  }

  D->addAttr(::new (Context) SYCLIntelPipeIOAttr(Context, Attr, E));
}

static void handleSYCLIntelPipeIOAttr(Sema &S, Decl *D,
                                      const ParsedAttr &Attr) {
  if (D->isInvalidDecl())
    return;

  Expr *E = Attr.getArgAsExpr(0);
  S.addSYCLIntelPipeIOAttr(D, Attr, E);
}

namespace {
struct IntrinToName {
  uint32_t Id;
  int32_t FullName;
  int32_t ShortName;
};
} // unnamed namespace

static bool ArmBuiltinAliasValid(unsigned BuiltinID, StringRef AliasName,
                                 ArrayRef<IntrinToName> Map,
                                 const char *IntrinNames) {
  if (AliasName.startswith("__arm_"))
    AliasName = AliasName.substr(6);
  const IntrinToName *It = std::lower_bound(
      Map.begin(), Map.end(), BuiltinID,
      [](const IntrinToName &L, unsigned Id) { return L.Id < Id; });
  if (It == Map.end() || It->Id != BuiltinID)
    return false;
  StringRef FullName(&IntrinNames[It->FullName]);
  if (AliasName == FullName)
    return true;
  if (It->ShortName == -1)
    return false;
  StringRef ShortName(&IntrinNames[It->ShortName]);
  return AliasName == ShortName;
}

static bool ArmMveAliasValid(unsigned BuiltinID, StringRef AliasName) {
#include "clang/Basic/arm_mve_builtin_aliases.inc"
  // The included file defines:
  // - ArrayRef<IntrinToName> Map
  // - const char IntrinNames[]
  return ArmBuiltinAliasValid(BuiltinID, AliasName, Map, IntrinNames);
}

static bool ArmCdeAliasValid(unsigned BuiltinID, StringRef AliasName) {
#include "clang/Basic/arm_cde_builtin_aliases.inc"
  return ArmBuiltinAliasValid(BuiltinID, AliasName, Map, IntrinNames);
}

static bool ArmSveAliasValid(unsigned BuiltinID, StringRef AliasName) {
  switch (BuiltinID) {
  default:
    return false;
#define GET_SVE_BUILTINS
#define BUILTIN(name, types, attr) case SVE::BI##name:
#include "clang/Basic/arm_sve_builtins.inc"
    return true;
  }
}

static void handleArmBuiltinAliasAttr(Sema &S, Decl *D, const ParsedAttr &AL) {
  if (!AL.isArgIdent(0)) {
    S.Diag(AL.getLoc(), diag::err_attribute_argument_n_type)
        << AL << 1 << AANT_ArgumentIdentifier;
    return;
  }

  IdentifierInfo *Ident = AL.getArgAsIdent(0)->Ident;
  unsigned BuiltinID = Ident->getBuiltinID();
  StringRef AliasName = cast<FunctionDecl>(D)->getIdentifier()->getName();

  bool IsAArch64 = S.Context.getTargetInfo().getTriple().isAArch64();
  if ((IsAArch64 && !ArmSveAliasValid(BuiltinID, AliasName)) ||
      (!IsAArch64 && !ArmMveAliasValid(BuiltinID, AliasName) &&
       !ArmCdeAliasValid(BuiltinID, AliasName))) {
    S.Diag(AL.getLoc(), diag::err_attribute_arm_builtin_alias);
    return;
  }

  D->addAttr(::new (S.Context) ArmBuiltinAliasAttr(S.Context, AL, Ident));
}

//===----------------------------------------------------------------------===//
// Checker-specific attribute handlers.
//===----------------------------------------------------------------------===//
static bool isValidSubjectOfNSReturnsRetainedAttribute(QualType QT) {
  return QT->isDependentType() || QT->isObjCRetainableType();
}

static bool isValidSubjectOfNSAttribute(QualType QT) {
  return QT->isDependentType() || QT->isObjCObjectPointerType() ||
         QT->isObjCNSObjectType();
}

static bool isValidSubjectOfCFAttribute(QualType QT) {
  return QT->isDependentType() || QT->isPointerType() ||
         isValidSubjectOfNSAttribute(QT);
}

static bool isValidSubjectOfOSAttribute(QualType QT) {
  if (QT->isDependentType())
    return true;
  QualType PT = QT->getPointeeType();
  return !PT.isNull() && PT->getAsCXXRecordDecl() != nullptr;
}

void Sema::AddXConsumedAttr(Decl *D, const AttributeCommonInfo &CI,
                            RetainOwnershipKind K,
                            bool IsTemplateInstantiation) {
  ValueDecl *VD = cast<ValueDecl>(D);
  switch (K) {
  case RetainOwnershipKind::OS:
    handleSimpleAttributeOrDiagnose<OSConsumedAttr>(
        *this, VD, CI, isValidSubjectOfOSAttribute(VD->getType()),
        diag::warn_ns_attribute_wrong_parameter_type,
        /*ExtraArgs=*/CI.getRange(), "os_consumed", /*pointers*/ 1);
    return;
  case RetainOwnershipKind::NS:
    handleSimpleAttributeOrDiagnose<NSConsumedAttr>(
        *this, VD, CI, isValidSubjectOfNSAttribute(VD->getType()),

        // These attributes are normally just advisory, but in ARC, ns_consumed
        // is significant.  Allow non-dependent code to contain inappropriate
        // attributes even in ARC, but require template instantiations to be
        // set up correctly.
        ((IsTemplateInstantiation && getLangOpts().ObjCAutoRefCount)
             ? diag::err_ns_attribute_wrong_parameter_type
             : diag::warn_ns_attribute_wrong_parameter_type),
        /*ExtraArgs=*/CI.getRange(), "ns_consumed", /*objc pointers*/ 0);
    return;
  case RetainOwnershipKind::CF:
    handleSimpleAttributeOrDiagnose<CFConsumedAttr>(
        *this, VD, CI, isValidSubjectOfCFAttribute(VD->getType()),
        diag::warn_ns_attribute_wrong_parameter_type,
        /*ExtraArgs=*/CI.getRange(), "cf_consumed", /*pointers*/ 1);
    return;
  }
}

static Sema::RetainOwnershipKind
parsedAttrToRetainOwnershipKind(const ParsedAttr &AL) {
  switch (AL.getKind()) {
  case ParsedAttr::AT_CFConsumed:
  case ParsedAttr::AT_CFReturnsRetained:
  case ParsedAttr::AT_CFReturnsNotRetained:
    return Sema::RetainOwnershipKind::CF;
  case ParsedAttr::AT_OSConsumesThis:
  case ParsedAttr::AT_OSConsumed:
  case ParsedAttr::AT_OSReturnsRetained:
  case ParsedAttr::AT_OSReturnsNotRetained:
  case ParsedAttr::AT_OSReturnsRetainedOnZero:
  case ParsedAttr::AT_OSReturnsRetainedOnNonZero:
    return Sema::RetainOwnershipKind::OS;
  case ParsedAttr::AT_NSConsumesSelf:
  case ParsedAttr::AT_NSConsumed:
  case ParsedAttr::AT_NSReturnsRetained:
  case ParsedAttr::AT_NSReturnsNotRetained:
  case ParsedAttr::AT_NSReturnsAutoreleased:
    return Sema::RetainOwnershipKind::NS;
  default:
    llvm_unreachable("Wrong argument supplied");
  }
}

bool Sema::checkNSReturnsRetainedReturnType(SourceLocation Loc, QualType QT) {
  if (isValidSubjectOfNSReturnsRetainedAttribute(QT))
    return false;

  Diag(Loc, diag::warn_ns_attribute_wrong_return_type)
      << "'ns_returns_retained'" << 0 << 0;
  return true;
}

/// \return whether the parameter is a pointer to OSObject pointer.
static bool isValidOSObjectOutParameter(const Decl *D) {
  const auto *PVD = dyn_cast<ParmVarDecl>(D);
  if (!PVD)
    return false;
  QualType QT = PVD->getType();
  QualType PT = QT->getPointeeType();
  return !PT.isNull() && isValidSubjectOfOSAttribute(PT);
}

static void handleXReturnsXRetainedAttr(Sema &S, Decl *D,
                                        const ParsedAttr &AL) {
  QualType ReturnType;
  Sema::RetainOwnershipKind K = parsedAttrToRetainOwnershipKind(AL);

  if (const auto *MD = dyn_cast<ObjCMethodDecl>(D)) {
    ReturnType = MD->getReturnType();
  } else if (S.getLangOpts().ObjCAutoRefCount && hasDeclarator(D) &&
             (AL.getKind() == ParsedAttr::AT_NSReturnsRetained)) {
    return; // ignore: was handled as a type attribute
  } else if (const auto *PD = dyn_cast<ObjCPropertyDecl>(D)) {
    ReturnType = PD->getType();
  } else if (const auto *FD = dyn_cast<FunctionDecl>(D)) {
    ReturnType = FD->getReturnType();
  } else if (const auto *Param = dyn_cast<ParmVarDecl>(D)) {
    // Attributes on parameters are used for out-parameters,
    // passed as pointers-to-pointers.
    unsigned DiagID = K == Sema::RetainOwnershipKind::CF
            ? /*pointer-to-CF-pointer*/2
            : /*pointer-to-OSObject-pointer*/3;
    ReturnType = Param->getType()->getPointeeType();
    if (ReturnType.isNull()) {
      S.Diag(D->getBeginLoc(), diag::warn_ns_attribute_wrong_parameter_type)
          << AL << DiagID << AL.getRange();
      return;
    }
  } else if (AL.isUsedAsTypeAttr()) {
    return;
  } else {
    AttributeDeclKind ExpectedDeclKind;
    switch (AL.getKind()) {
    default: llvm_unreachable("invalid ownership attribute");
    case ParsedAttr::AT_NSReturnsRetained:
    case ParsedAttr::AT_NSReturnsAutoreleased:
    case ParsedAttr::AT_NSReturnsNotRetained:
      ExpectedDeclKind = ExpectedFunctionOrMethod;
      break;

    case ParsedAttr::AT_OSReturnsRetained:
    case ParsedAttr::AT_OSReturnsNotRetained:
    case ParsedAttr::AT_CFReturnsRetained:
    case ParsedAttr::AT_CFReturnsNotRetained:
      ExpectedDeclKind = ExpectedFunctionMethodOrParameter;
      break;
    }
    S.Diag(D->getBeginLoc(), diag::warn_attribute_wrong_decl_type)
        << AL.getRange() << AL << ExpectedDeclKind;
    return;
  }

  bool TypeOK;
  bool Cf;
  unsigned ParmDiagID = 2; // Pointer-to-CF-pointer
  switch (AL.getKind()) {
  default: llvm_unreachable("invalid ownership attribute");
  case ParsedAttr::AT_NSReturnsRetained:
    TypeOK = isValidSubjectOfNSReturnsRetainedAttribute(ReturnType);
    Cf = false;
    break;

  case ParsedAttr::AT_NSReturnsAutoreleased:
  case ParsedAttr::AT_NSReturnsNotRetained:
    TypeOK = isValidSubjectOfNSAttribute(ReturnType);
    Cf = false;
    break;

  case ParsedAttr::AT_CFReturnsRetained:
  case ParsedAttr::AT_CFReturnsNotRetained:
    TypeOK = isValidSubjectOfCFAttribute(ReturnType);
    Cf = true;
    break;

  case ParsedAttr::AT_OSReturnsRetained:
  case ParsedAttr::AT_OSReturnsNotRetained:
    TypeOK = isValidSubjectOfOSAttribute(ReturnType);
    Cf = true;
    ParmDiagID = 3; // Pointer-to-OSObject-pointer
    break;
  }

  if (!TypeOK) {
    if (AL.isUsedAsTypeAttr())
      return;

    if (isa<ParmVarDecl>(D)) {
      S.Diag(D->getBeginLoc(), diag::warn_ns_attribute_wrong_parameter_type)
          << AL << ParmDiagID << AL.getRange();
    } else {
      // Needs to be kept in sync with warn_ns_attribute_wrong_return_type.
      enum : unsigned {
        Function,
        Method,
        Property
      } SubjectKind = Function;
      if (isa<ObjCMethodDecl>(D))
        SubjectKind = Method;
      else if (isa<ObjCPropertyDecl>(D))
        SubjectKind = Property;
      S.Diag(D->getBeginLoc(), diag::warn_ns_attribute_wrong_return_type)
          << AL << SubjectKind << Cf << AL.getRange();
    }
    return;
  }

  switch (AL.getKind()) {
    default:
      llvm_unreachable("invalid ownership attribute");
    case ParsedAttr::AT_NSReturnsAutoreleased:
      handleSimpleAttribute<NSReturnsAutoreleasedAttr>(S, D, AL);
      return;
    case ParsedAttr::AT_CFReturnsNotRetained:
      handleSimpleAttribute<CFReturnsNotRetainedAttr>(S, D, AL);
      return;
    case ParsedAttr::AT_NSReturnsNotRetained:
      handleSimpleAttribute<NSReturnsNotRetainedAttr>(S, D, AL);
      return;
    case ParsedAttr::AT_CFReturnsRetained:
      handleSimpleAttribute<CFReturnsRetainedAttr>(S, D, AL);
      return;
    case ParsedAttr::AT_NSReturnsRetained:
      handleSimpleAttribute<NSReturnsRetainedAttr>(S, D, AL);
      return;
    case ParsedAttr::AT_OSReturnsRetained:
      handleSimpleAttribute<OSReturnsRetainedAttr>(S, D, AL);
      return;
    case ParsedAttr::AT_OSReturnsNotRetained:
      handleSimpleAttribute<OSReturnsNotRetainedAttr>(S, D, AL);
      return;
  };
}

static void handleObjCReturnsInnerPointerAttr(Sema &S, Decl *D,
                                              const ParsedAttr &Attrs) {
  const int EP_ObjCMethod = 1;
  const int EP_ObjCProperty = 2;

  SourceLocation loc = Attrs.getLoc();
  QualType resultType;
  if (isa<ObjCMethodDecl>(D))
    resultType = cast<ObjCMethodDecl>(D)->getReturnType();
  else
    resultType = cast<ObjCPropertyDecl>(D)->getType();

  if (!resultType->isReferenceType() &&
      (!resultType->isPointerType() || resultType->isObjCRetainableType())) {
    S.Diag(D->getBeginLoc(), diag::warn_ns_attribute_wrong_return_type)
        << SourceRange(loc) << Attrs
        << (isa<ObjCMethodDecl>(D) ? EP_ObjCMethod : EP_ObjCProperty)
        << /*non-retainable pointer*/ 2;

    // Drop the attribute.
    return;
  }

  D->addAttr(::new (S.Context) ObjCReturnsInnerPointerAttr(S.Context, Attrs));
}

static void handleObjCRequiresSuperAttr(Sema &S, Decl *D,
                                        const ParsedAttr &Attrs) {
  const auto *Method = cast<ObjCMethodDecl>(D);

  const DeclContext *DC = Method->getDeclContext();
  if (const auto *PDecl = dyn_cast_or_null<ObjCProtocolDecl>(DC)) {
    S.Diag(D->getBeginLoc(), diag::warn_objc_requires_super_protocol) << Attrs
                                                                      << 0;
    S.Diag(PDecl->getLocation(), diag::note_protocol_decl);
    return;
  }
  if (Method->getMethodFamily() == OMF_dealloc) {
    S.Diag(D->getBeginLoc(), diag::warn_objc_requires_super_protocol) << Attrs
                                                                      << 1;
    return;
  }

  D->addAttr(::new (S.Context) ObjCRequiresSuperAttr(S.Context, Attrs));
}

static void handleNSErrorDomain(Sema &S, Decl *D, const ParsedAttr &AL) {
  auto *E = AL.getArgAsExpr(0);
  auto Loc = E ? E->getBeginLoc() : AL.getLoc();

  auto *DRE = dyn_cast<DeclRefExpr>(AL.getArgAsExpr(0));
  if (!DRE) {
    S.Diag(Loc, diag::err_nserrordomain_invalid_decl) << 0;
    return;
  }

  auto *VD = dyn_cast<VarDecl>(DRE->getDecl());
  if (!VD) {
    S.Diag(Loc, diag::err_nserrordomain_invalid_decl) << 1 << DRE->getDecl();
    return;
  }

  if (!isNSStringType(VD->getType(), S.Context) &&
      !isCFStringType(VD->getType(), S.Context)) {
    S.Diag(Loc, diag::err_nserrordomain_wrong_type) << VD;
    return;
  }

  D->addAttr(::new (S.Context) NSErrorDomainAttr(S.Context, AL, VD));
}

static void handleObjCBridgeAttr(Sema &S, Decl *D, const ParsedAttr &AL) {
  IdentifierLoc *Parm = AL.isArgIdent(0) ? AL.getArgAsIdent(0) : nullptr;

  if (!Parm) {
    S.Diag(D->getBeginLoc(), diag::err_objc_attr_not_id) << AL << 0;
    return;
  }

  // Typedefs only allow objc_bridge(id) and have some additional checking.
  if (const auto *TD = dyn_cast<TypedefNameDecl>(D)) {
    if (!Parm->Ident->isStr("id")) {
      S.Diag(AL.getLoc(), diag::err_objc_attr_typedef_not_id) << AL;
      return;
    }

    // Only allow 'cv void *'.
    QualType T = TD->getUnderlyingType();
    if (!T->isVoidPointerType()) {
      S.Diag(AL.getLoc(), diag::err_objc_attr_typedef_not_void_pointer);
      return;
    }
  }

  D->addAttr(::new (S.Context) ObjCBridgeAttr(S.Context, AL, Parm->Ident));
}

static void handleObjCBridgeMutableAttr(Sema &S, Decl *D,
                                        const ParsedAttr &AL) {
  IdentifierLoc *Parm = AL.isArgIdent(0) ? AL.getArgAsIdent(0) : nullptr;

  if (!Parm) {
    S.Diag(D->getBeginLoc(), diag::err_objc_attr_not_id) << AL << 0;
    return;
  }

  D->addAttr(::new (S.Context)
                 ObjCBridgeMutableAttr(S.Context, AL, Parm->Ident));
}

static void handleObjCBridgeRelatedAttr(Sema &S, Decl *D,
                                        const ParsedAttr &AL) {
  IdentifierInfo *RelatedClass =
      AL.isArgIdent(0) ? AL.getArgAsIdent(0)->Ident : nullptr;
  if (!RelatedClass) {
    S.Diag(D->getBeginLoc(), diag::err_objc_attr_not_id) << AL << 0;
    return;
  }
  IdentifierInfo *ClassMethod =
    AL.getArgAsIdent(1) ? AL.getArgAsIdent(1)->Ident : nullptr;
  IdentifierInfo *InstanceMethod =
    AL.getArgAsIdent(2) ? AL.getArgAsIdent(2)->Ident : nullptr;
  D->addAttr(::new (S.Context) ObjCBridgeRelatedAttr(
      S.Context, AL, RelatedClass, ClassMethod, InstanceMethod));
}

static void handleObjCDesignatedInitializer(Sema &S, Decl *D,
                                            const ParsedAttr &AL) {
  DeclContext *Ctx = D->getDeclContext();

  // This attribute can only be applied to methods in interfaces or class
  // extensions.
  if (!isa<ObjCInterfaceDecl>(Ctx) &&
      !(isa<ObjCCategoryDecl>(Ctx) &&
        cast<ObjCCategoryDecl>(Ctx)->IsClassExtension())) {
    S.Diag(D->getLocation(), diag::err_designated_init_attr_non_init);
    return;
  }

  ObjCInterfaceDecl *IFace;
  if (auto *CatDecl = dyn_cast<ObjCCategoryDecl>(Ctx))
    IFace = CatDecl->getClassInterface();
  else
    IFace = cast<ObjCInterfaceDecl>(Ctx);

  if (!IFace)
    return;

  IFace->setHasDesignatedInitializers();
  D->addAttr(::new (S.Context) ObjCDesignatedInitializerAttr(S.Context, AL));
}

static void handleObjCRuntimeName(Sema &S, Decl *D, const ParsedAttr &AL) {
  StringRef MetaDataName;
  if (!S.checkStringLiteralArgumentAttr(AL, 0, MetaDataName))
    return;
  D->addAttr(::new (S.Context)
                 ObjCRuntimeNameAttr(S.Context, AL, MetaDataName));
}

// When a user wants to use objc_boxable with a union or struct
// but they don't have access to the declaration (legacy/third-party code)
// then they can 'enable' this feature with a typedef:
// typedef struct __attribute((objc_boxable)) legacy_struct legacy_struct;
static void handleObjCBoxable(Sema &S, Decl *D, const ParsedAttr &AL) {
  bool notify = false;

  auto *RD = dyn_cast<RecordDecl>(D);
  if (RD && RD->getDefinition()) {
    RD = RD->getDefinition();
    notify = true;
  }

  if (RD) {
    ObjCBoxableAttr *BoxableAttr =
        ::new (S.Context) ObjCBoxableAttr(S.Context, AL);
    RD->addAttr(BoxableAttr);
    if (notify) {
      // we need to notify ASTReader/ASTWriter about
      // modification of existing declaration
      if (ASTMutationListener *L = S.getASTMutationListener())
        L->AddedAttributeToRecord(BoxableAttr, RD);
    }
  }
}

static void handleObjCOwnershipAttr(Sema &S, Decl *D, const ParsedAttr &AL) {
  if (hasDeclarator(D)) return;

  S.Diag(D->getBeginLoc(), diag::err_attribute_wrong_decl_type)
      << AL.getRange() << AL << ExpectedVariable;
}

static void handleObjCPreciseLifetimeAttr(Sema &S, Decl *D,
                                          const ParsedAttr &AL) {
  const auto *VD = cast<ValueDecl>(D);
  QualType QT = VD->getType();

  if (!QT->isDependentType() &&
      !QT->isObjCLifetimeType()) {
    S.Diag(AL.getLoc(), diag::err_objc_precise_lifetime_bad_type)
      << QT;
    return;
  }

  Qualifiers::ObjCLifetime Lifetime = QT.getObjCLifetime();

  // If we have no lifetime yet, check the lifetime we're presumably
  // going to infer.
  if (Lifetime == Qualifiers::OCL_None && !QT->isDependentType())
    Lifetime = QT->getObjCARCImplicitLifetime();

  switch (Lifetime) {
  case Qualifiers::OCL_None:
    assert(QT->isDependentType() &&
           "didn't infer lifetime for non-dependent type?");
    break;

  case Qualifiers::OCL_Weak:   // meaningful
  case Qualifiers::OCL_Strong: // meaningful
    break;

  case Qualifiers::OCL_ExplicitNone:
  case Qualifiers::OCL_Autoreleasing:
    S.Diag(AL.getLoc(), diag::warn_objc_precise_lifetime_meaningless)
        << (Lifetime == Qualifiers::OCL_Autoreleasing);
    break;
  }

  D->addAttr(::new (S.Context) ObjCPreciseLifetimeAttr(S.Context, AL));
}

static void handleSwiftAttrAttr(Sema &S, Decl *D, const ParsedAttr &AL) {
  // Make sure that there is a string literal as the annotation's single
  // argument.
  StringRef Str;
  if (!S.checkStringLiteralArgumentAttr(AL, 0, Str))
    return;

  D->addAttr(::new (S.Context) SwiftAttrAttr(S.Context, AL, Str));
}

static void handleSwiftBridge(Sema &S, Decl *D, const ParsedAttr &AL) {
  // Make sure that there is a string literal as the annotation's single
  // argument.
  StringRef BT;
  if (!S.checkStringLiteralArgumentAttr(AL, 0, BT))
    return;

  // Warn about duplicate attributes if they have different arguments, but drop
  // any duplicate attributes regardless.
  if (const auto *Other = D->getAttr<SwiftBridgeAttr>()) {
    if (Other->getSwiftType() != BT)
      S.Diag(AL.getLoc(), diag::warn_duplicate_attribute) << AL;
    return;
  }

  D->addAttr(::new (S.Context) SwiftBridgeAttr(S.Context, AL, BT));
}

static bool isErrorParameter(Sema &S, QualType QT) {
  const auto *PT = QT->getAs<PointerType>();
  if (!PT)
    return false;

  QualType Pointee = PT->getPointeeType();

  // Check for NSError**.
  if (const auto *OPT = Pointee->getAs<ObjCObjectPointerType>())
    if (const auto *ID = OPT->getInterfaceDecl())
      if (ID->getIdentifier() == S.getNSErrorIdent())
        return true;

  // Check for CFError**.
  if (const auto *PT = Pointee->getAs<PointerType>())
    if (const auto *RT = PT->getPointeeType()->getAs<RecordType>())
      if (S.isCFError(RT->getDecl()))
        return true;

  return false;
}

static void handleSwiftError(Sema &S, Decl *D, const ParsedAttr &AL) {
  auto hasErrorParameter = [](Sema &S, Decl *D, const ParsedAttr &AL) -> bool {
    for (unsigned I = 0, E = getFunctionOrMethodNumParams(D); I != E; ++I) {
      if (isErrorParameter(S, getFunctionOrMethodParamType(D, I)))
        return true;
    }

    S.Diag(AL.getLoc(), diag::err_attr_swift_error_no_error_parameter)
        << AL << isa<ObjCMethodDecl>(D);
    return false;
  };

  auto hasPointerResult = [](Sema &S, Decl *D, const ParsedAttr &AL) -> bool {
    // - C, ObjC, and block pointers are definitely okay.
    // - References are definitely not okay.
    // - nullptr_t is weird, but acceptable.
    QualType RT = getFunctionOrMethodResultType(D);
    if (RT->hasPointerRepresentation() && !RT->isReferenceType())
      return true;

    S.Diag(AL.getLoc(), diag::err_attr_swift_error_return_type)
        << AL << AL.getArgAsIdent(0)->Ident->getName() << isa<ObjCMethodDecl>(D)
        << /*pointer*/ 1;
    return false;
  };

  auto hasIntegerResult = [](Sema &S, Decl *D, const ParsedAttr &AL) -> bool {
    QualType RT = getFunctionOrMethodResultType(D);
    if (RT->isIntegralType(S.Context))
      return true;

    S.Diag(AL.getLoc(), diag::err_attr_swift_error_return_type)
        << AL << AL.getArgAsIdent(0)->Ident->getName() << isa<ObjCMethodDecl>(D)
        << /*integral*/ 0;
    return false;
  };

  if (D->isInvalidDecl())
    return;

  IdentifierLoc *Loc = AL.getArgAsIdent(0);
  SwiftErrorAttr::ConventionKind Convention;
  if (!SwiftErrorAttr::ConvertStrToConventionKind(Loc->Ident->getName(),
                                                  Convention)) {
    S.Diag(AL.getLoc(), diag::warn_attribute_type_not_supported)
        << AL << Loc->Ident;
    return;
  }

  switch (Convention) {
  case SwiftErrorAttr::None:
    // No additional validation required.
    break;

  case SwiftErrorAttr::NonNullError:
    if (!hasErrorParameter(S, D, AL))
      return;
    break;

  case SwiftErrorAttr::NullResult:
    if (!hasErrorParameter(S, D, AL) || !hasPointerResult(S, D, AL))
      return;
    break;

  case SwiftErrorAttr::NonZeroResult:
  case SwiftErrorAttr::ZeroResult:
    if (!hasErrorParameter(S, D, AL) || !hasIntegerResult(S, D, AL))
      return;
    break;
  }

  D->addAttr(::new (S.Context) SwiftErrorAttr(S.Context, AL, Convention));
}

static void checkSwiftAsyncErrorBlock(Sema &S, Decl *D,
                                      const SwiftAsyncErrorAttr *ErrorAttr,
                                      const SwiftAsyncAttr *AsyncAttr) {
  if (AsyncAttr->getKind() == SwiftAsyncAttr::None) {
    if (ErrorAttr->getConvention() != SwiftAsyncErrorAttr::None) {
      S.Diag(AsyncAttr->getLocation(),
             diag::err_swift_async_error_without_swift_async)
          << AsyncAttr << isa<ObjCMethodDecl>(D);
    }
    return;
  }

  const ParmVarDecl *HandlerParam = getFunctionOrMethodParam(
      D, AsyncAttr->getCompletionHandlerIndex().getASTIndex());
  // handleSwiftAsyncAttr already verified the type is correct, so no need to
  // double-check it here.
  const auto *FuncTy = HandlerParam->getType()
                           ->getAs<BlockPointerType>()
                           ->getPointeeType()
                           ->getAs<FunctionProtoType>();
  ArrayRef<QualType> BlockParams;
  if (FuncTy)
    BlockParams = FuncTy->getParamTypes();

  switch (ErrorAttr->getConvention()) {
  case SwiftAsyncErrorAttr::ZeroArgument:
  case SwiftAsyncErrorAttr::NonZeroArgument: {
    uint32_t ParamIdx = ErrorAttr->getHandlerParamIdx();
    if (ParamIdx == 0 || ParamIdx > BlockParams.size()) {
      S.Diag(ErrorAttr->getLocation(),
             diag::err_attribute_argument_out_of_bounds) << ErrorAttr << 2;
      return;
    }
    QualType ErrorParam = BlockParams[ParamIdx - 1];
    if (!ErrorParam->isIntegralType(S.Context)) {
      StringRef ConvStr =
          ErrorAttr->getConvention() == SwiftAsyncErrorAttr::ZeroArgument
              ? "zero_argument"
              : "nonzero_argument";
      S.Diag(ErrorAttr->getLocation(), diag::err_swift_async_error_non_integral)
          << ErrorAttr << ConvStr << ParamIdx << ErrorParam;
      return;
    }
    break;
  }
  case SwiftAsyncErrorAttr::NonNullError: {
    bool AnyErrorParams = false;
    for (QualType Param : BlockParams) {
      // Check for NSError *.
      if (const auto *ObjCPtrTy = Param->getAs<ObjCObjectPointerType>()) {
        if (const auto *ID = ObjCPtrTy->getInterfaceDecl()) {
          if (ID->getIdentifier() == S.getNSErrorIdent()) {
            AnyErrorParams = true;
            break;
          }
        }
      }
      // Check for CFError *.
      if (const auto *PtrTy = Param->getAs<PointerType>()) {
        if (const auto *RT = PtrTy->getPointeeType()->getAs<RecordType>()) {
          if (S.isCFError(RT->getDecl())) {
            AnyErrorParams = true;
            break;
          }
        }
      }
    }

    if (!AnyErrorParams) {
      S.Diag(ErrorAttr->getLocation(),
             diag::err_swift_async_error_no_error_parameter)
          << ErrorAttr << isa<ObjCMethodDecl>(D);
      return;
    }
    break;
  }
  case SwiftAsyncErrorAttr::None:
    break;
  }
}

static void handleSwiftAsyncError(Sema &S, Decl *D, const ParsedAttr &AL) {
  IdentifierLoc *IDLoc = AL.getArgAsIdent(0);
  SwiftAsyncErrorAttr::ConventionKind ConvKind;
  if (!SwiftAsyncErrorAttr::ConvertStrToConventionKind(IDLoc->Ident->getName(),
                                                       ConvKind)) {
    S.Diag(AL.getLoc(), diag::warn_attribute_type_not_supported)
        << AL << IDLoc->Ident;
    return;
  }

  uint32_t ParamIdx = 0;
  switch (ConvKind) {
  case SwiftAsyncErrorAttr::ZeroArgument:
  case SwiftAsyncErrorAttr::NonZeroArgument: {
    if (!checkAttributeNumArgs(S, AL, 2))
      return;

    Expr *IdxExpr = AL.getArgAsExpr(1);
    if (!checkUInt32Argument(S, AL, IdxExpr, ParamIdx))
      return;
    break;
  }
  case SwiftAsyncErrorAttr::NonNullError:
  case SwiftAsyncErrorAttr::None: {
    if (!checkAttributeNumArgs(S, AL, 1))
      return;
    break;
  }
  }

  auto *ErrorAttr =
      ::new (S.Context) SwiftAsyncErrorAttr(S.Context, AL, ConvKind, ParamIdx);
  D->addAttr(ErrorAttr);

  if (auto *AsyncAttr = D->getAttr<SwiftAsyncAttr>())
    checkSwiftAsyncErrorBlock(S, D, ErrorAttr, AsyncAttr);
}

// For a function, this will validate a compound Swift name, e.g.
// <code>init(foo:bar:baz:)</code> or <code>controllerForName(_:)</code>, and
// the function will output the number of parameter names, and whether this is a
// single-arg initializer.
//
// For a type, enum constant, property, or variable declaration, this will
// validate either a simple identifier, or a qualified
// <code>context.identifier</code> name.
static bool
validateSwiftFunctionName(Sema &S, const ParsedAttr &AL, SourceLocation Loc,
                          StringRef Name, unsigned &SwiftParamCount,
                          bool &IsSingleParamInit) {
  SwiftParamCount = 0;
  IsSingleParamInit = false;

  // Check whether this will be mapped to a getter or setter of a property.
  bool IsGetter = false, IsSetter = false;
  if (Name.startswith("getter:")) {
    IsGetter = true;
    Name = Name.substr(7);
  } else if (Name.startswith("setter:")) {
    IsSetter = true;
    Name = Name.substr(7);
  }

  if (Name.back() != ')') {
    S.Diag(Loc, diag::warn_attr_swift_name_function) << AL;
    return false;
  }

  bool IsMember = false;
  StringRef ContextName, BaseName, Parameters;

  std::tie(BaseName, Parameters) = Name.split('(');

  // Split at the first '.', if it exists, which separates the context name
  // from the base name.
  std::tie(ContextName, BaseName) = BaseName.split('.');
  if (BaseName.empty()) {
    BaseName = ContextName;
    ContextName = StringRef();
  } else if (ContextName.empty() || !isValidIdentifier(ContextName)) {
    S.Diag(Loc, diag::warn_attr_swift_name_invalid_identifier)
        << AL << /*context*/ 1;
    return false;
  } else {
    IsMember = true;
  }

  if (!isValidIdentifier(BaseName) || BaseName == "_") {
    S.Diag(Loc, diag::warn_attr_swift_name_invalid_identifier)
        << AL << /*basename*/ 0;
    return false;
  }

  bool IsSubscript = BaseName == "subscript";
  // A subscript accessor must be a getter or setter.
  if (IsSubscript && !IsGetter && !IsSetter) {
    S.Diag(Loc, diag::warn_attr_swift_name_subscript_invalid_parameter)
        << AL << /* getter or setter */ 0;
    return false;
  }

  if (Parameters.empty()) {
    S.Diag(Loc, diag::warn_attr_swift_name_missing_parameters) << AL;
    return false;
  }

  assert(Parameters.back() == ')' && "expected ')'");
  Parameters = Parameters.drop_back(); // ')'

  if (Parameters.empty()) {
    // Setters and subscripts must have at least one parameter.
    if (IsSubscript) {
      S.Diag(Loc, diag::warn_attr_swift_name_subscript_invalid_parameter)
          << AL << /* have at least one parameter */1;
      return false;
    }

    if (IsSetter) {
      S.Diag(Loc, diag::warn_attr_swift_name_setter_parameters) << AL;
      return false;
    }

    return true;
  }

  if (Parameters.back() != ':') {
    S.Diag(Loc, diag::warn_attr_swift_name_function) << AL;
    return false;
  }

  StringRef CurrentParam;
  llvm::Optional<unsigned> SelfLocation;
  unsigned NewValueCount = 0;
  llvm::Optional<unsigned> NewValueLocation;
  do {
    std::tie(CurrentParam, Parameters) = Parameters.split(':');

    if (!isValidIdentifier(CurrentParam)) {
      S.Diag(Loc, diag::warn_attr_swift_name_invalid_identifier)
          << AL << /*parameter*/2;
      return false;
    }

    if (IsMember && CurrentParam == "self") {
      // "self" indicates the "self" argument for a member.

      // More than one "self"?
      if (SelfLocation) {
        S.Diag(Loc, diag::warn_attr_swift_name_multiple_selfs) << AL;
        return false;
      }

      // The "self" location is the current parameter.
      SelfLocation = SwiftParamCount;
    } else if (CurrentParam == "newValue") {
      // "newValue" indicates the "newValue" argument for a setter.

      // There should only be one 'newValue', but it's only significant for
      // subscript accessors, so don't error right away.
      ++NewValueCount;

      NewValueLocation = SwiftParamCount;
    }

    ++SwiftParamCount;
  } while (!Parameters.empty());

  // Only instance subscripts are currently supported.
  if (IsSubscript && !SelfLocation) {
    S.Diag(Loc, diag::warn_attr_swift_name_subscript_invalid_parameter)
        << AL << /*have a 'self:' parameter*/2;
    return false;
  }

  IsSingleParamInit =
        SwiftParamCount == 1 && BaseName == "init" && CurrentParam != "_";

  // Check the number of parameters for a getter/setter.
  if (IsGetter || IsSetter) {
    // Setters have one parameter for the new value.
    unsigned NumExpectedParams = IsGetter ? 0 : 1;
    unsigned ParamDiag =
        IsGetter ? diag::warn_attr_swift_name_getter_parameters
                 : diag::warn_attr_swift_name_setter_parameters;

    // Instance methods have one parameter for "self".
    if (SelfLocation)
      ++NumExpectedParams;

    // Subscripts may have additional parameters beyond the expected params for
    // the index.
    if (IsSubscript) {
      if (SwiftParamCount < NumExpectedParams) {
        S.Diag(Loc, ParamDiag) << AL;
        return false;
      }

      // A subscript setter must explicitly label its newValue parameter to
      // distinguish it from index parameters.
      if (IsSetter) {
        if (!NewValueLocation) {
          S.Diag(Loc, diag::warn_attr_swift_name_subscript_setter_no_newValue)
              << AL;
          return false;
        }
        if (NewValueCount > 1) {
          S.Diag(Loc, diag::warn_attr_swift_name_subscript_setter_multiple_newValues)
              << AL;
          return false;
        }
      } else {
        // Subscript getters should have no 'newValue:' parameter.
        if (NewValueLocation) {
          S.Diag(Loc, diag::warn_attr_swift_name_subscript_getter_newValue)
              << AL;
          return false;
        }
      }
    } else {
      // Property accessors must have exactly the number of expected params.
      if (SwiftParamCount != NumExpectedParams) {
        S.Diag(Loc, ParamDiag) << AL;
        return false;
      }
    }
  }

  return true;
}

bool Sema::DiagnoseSwiftName(Decl *D, StringRef Name, SourceLocation Loc,
                             const ParsedAttr &AL, bool IsAsync) {
  if (isa<ObjCMethodDecl>(D) || isa<FunctionDecl>(D)) {
    ArrayRef<ParmVarDecl*> Params;
    unsigned ParamCount;

    if (const auto *Method = dyn_cast<ObjCMethodDecl>(D)) {
      ParamCount = Method->getSelector().getNumArgs();
      Params = Method->parameters().slice(0, ParamCount);
    } else {
      const auto *F = cast<FunctionDecl>(D);

      ParamCount = F->getNumParams();
      Params = F->parameters();

      if (!F->hasWrittenPrototype()) {
        Diag(Loc, diag::warn_attribute_wrong_decl_type) << AL
            << ExpectedFunctionWithProtoType;
        return false;
      }
    }

    // The async name drops the last callback parameter.
    if (IsAsync) {
      if (ParamCount == 0) {
        Diag(Loc, diag::warn_attr_swift_name_decl_missing_params)
            << AL << isa<ObjCMethodDecl>(D);
        return false;
      }
      ParamCount -= 1;
    }

    unsigned SwiftParamCount;
    bool IsSingleParamInit;
    if (!validateSwiftFunctionName(*this, AL, Loc, Name,
                                   SwiftParamCount, IsSingleParamInit))
      return false;

    bool ParamCountValid;
    if (SwiftParamCount == ParamCount) {
      ParamCountValid = true;
    } else if (SwiftParamCount > ParamCount) {
      ParamCountValid = IsSingleParamInit && ParamCount == 0;
    } else {
      // We have fewer Swift parameters than Objective-C parameters, but that
      // might be because we've transformed some of them. Check for potential
      // "out" parameters and err on the side of not warning.
      unsigned MaybeOutParamCount =
          std::count_if(Params.begin(), Params.end(),
                        [](const ParmVarDecl *Param) -> bool {
        QualType ParamTy = Param->getType();
        if (ParamTy->isReferenceType() || ParamTy->isPointerType())
          return !ParamTy->getPointeeType().isConstQualified();
        return false;
      });

      ParamCountValid = SwiftParamCount + MaybeOutParamCount >= ParamCount;
    }

    if (!ParamCountValid) {
      Diag(Loc, diag::warn_attr_swift_name_num_params)
          << (SwiftParamCount > ParamCount) << AL << ParamCount
          << SwiftParamCount;
      return false;
    }
  } else if ((isa<EnumConstantDecl>(D) || isa<ObjCProtocolDecl>(D) ||
              isa<ObjCInterfaceDecl>(D) || isa<ObjCPropertyDecl>(D) ||
              isa<VarDecl>(D) || isa<TypedefNameDecl>(D) || isa<TagDecl>(D) ||
              isa<IndirectFieldDecl>(D) || isa<FieldDecl>(D)) &&
             !IsAsync) {
    StringRef ContextName, BaseName;

    std::tie(ContextName, BaseName) = Name.split('.');
    if (BaseName.empty()) {
      BaseName = ContextName;
      ContextName = StringRef();
    } else if (!isValidIdentifier(ContextName)) {
      Diag(Loc, diag::warn_attr_swift_name_invalid_identifier) << AL
          << /*context*/1;
      return false;
    }

    if (!isValidIdentifier(BaseName)) {
      Diag(Loc, diag::warn_attr_swift_name_invalid_identifier) << AL
          << /*basename*/0;
      return false;
    }
  } else {
    Diag(Loc, diag::warn_attr_swift_name_decl_kind) << AL;
    return false;
  }
  return true;
}

static void handleSwiftName(Sema &S, Decl *D, const ParsedAttr &AL) {
  StringRef Name;
  SourceLocation Loc;
  if (!S.checkStringLiteralArgumentAttr(AL, 0, Name, &Loc))
    return;

  if (!S.DiagnoseSwiftName(D, Name, Loc, AL, /*IsAsync=*/false))
    return;

  D->addAttr(::new (S.Context) SwiftNameAttr(S.Context, AL, Name));
}

static void handleSwiftAsyncName(Sema &S, Decl *D, const ParsedAttr &AL) {
  StringRef Name;
  SourceLocation Loc;
  if (!S.checkStringLiteralArgumentAttr(AL, 0, Name, &Loc))
    return;

  if (!S.DiagnoseSwiftName(D, Name, Loc, AL, /*IsAsync=*/true))
    return;

  D->addAttr(::new (S.Context) SwiftAsyncNameAttr(S.Context, AL, Name));
}

static void handleSwiftNewType(Sema &S, Decl *D, const ParsedAttr &AL) {
  // Make sure that there is an identifier as the annotation's single argument.
  if (!checkAttributeNumArgs(S, AL, 1))
    return;

  if (!AL.isArgIdent(0)) {
    S.Diag(AL.getLoc(), diag::err_attribute_argument_type)
        << AL << AANT_ArgumentIdentifier;
    return;
  }

  SwiftNewTypeAttr::NewtypeKind Kind;
  IdentifierInfo *II = AL.getArgAsIdent(0)->Ident;
  if (!SwiftNewTypeAttr::ConvertStrToNewtypeKind(II->getName(), Kind)) {
    S.Diag(AL.getLoc(), diag::warn_attribute_type_not_supported) << AL << II;
    return;
  }

  if (!isa<TypedefNameDecl>(D)) {
    S.Diag(AL.getLoc(), diag::warn_attribute_wrong_decl_type_str)
        << AL << "typedefs";
    return;
  }

  D->addAttr(::new (S.Context) SwiftNewTypeAttr(S.Context, AL, Kind));
}

static void handleSwiftAsyncAttr(Sema &S, Decl *D, const ParsedAttr &AL) {
  if (!AL.isArgIdent(0)) {
    S.Diag(AL.getLoc(), diag::err_attribute_argument_n_type)
        << AL << 1 << AANT_ArgumentIdentifier;
    return;
  }

  SwiftAsyncAttr::Kind Kind;
  IdentifierInfo *II = AL.getArgAsIdent(0)->Ident;
  if (!SwiftAsyncAttr::ConvertStrToKind(II->getName(), Kind)) {
    S.Diag(AL.getLoc(), diag::err_swift_async_no_access) << AL << II;
    return;
  }

  ParamIdx Idx;
  if (Kind == SwiftAsyncAttr::None) {
    // If this is 'none', then there shouldn't be any additional arguments.
    if (!checkAttributeNumArgs(S, AL, 1))
      return;
  } else {
    // Non-none swift_async requires a completion handler index argument.
    if (!checkAttributeNumArgs(S, AL, 2))
      return;

    Expr *HandlerIdx = AL.getArgAsExpr(1);
    if (!checkFunctionOrMethodParameterIndex(S, D, AL, 2, HandlerIdx, Idx))
      return;

    const ParmVarDecl *CompletionBlock =
        getFunctionOrMethodParam(D, Idx.getASTIndex());
    QualType CompletionBlockType = CompletionBlock->getType();
    if (!CompletionBlockType->isBlockPointerType()) {
      S.Diag(CompletionBlock->getLocation(),
             diag::err_swift_async_bad_block_type)
          << CompletionBlock->getType();
      return;
    }
    QualType BlockTy =
        CompletionBlockType->getAs<BlockPointerType>()->getPointeeType();
    if (!BlockTy->getAs<FunctionType>()->getReturnType()->isVoidType()) {
      S.Diag(CompletionBlock->getLocation(),
             diag::err_swift_async_bad_block_type)
          << CompletionBlock->getType();
      return;
    }
  }

  auto *AsyncAttr =
      ::new (S.Context) SwiftAsyncAttr(S.Context, AL, Kind, Idx);
  D->addAttr(AsyncAttr);

  if (auto *ErrorAttr = D->getAttr<SwiftAsyncErrorAttr>())
    checkSwiftAsyncErrorBlock(S, D, ErrorAttr, AsyncAttr);
}

//===----------------------------------------------------------------------===//
// Microsoft specific attribute handlers.
//===----------------------------------------------------------------------===//

UuidAttr *Sema::mergeUuidAttr(Decl *D, const AttributeCommonInfo &CI,
                              StringRef UuidAsWritten, MSGuidDecl *GuidDecl) {
  if (const auto *UA = D->getAttr<UuidAttr>()) {
    if (declaresSameEntity(UA->getGuidDecl(), GuidDecl))
      return nullptr;
    if (!UA->getGuid().empty()) {
      Diag(UA->getLocation(), diag::err_mismatched_uuid);
      Diag(CI.getLoc(), diag::note_previous_uuid);
      D->dropAttr<UuidAttr>();
    }
  }

  return ::new (Context) UuidAttr(Context, CI, UuidAsWritten, GuidDecl);
}

static void handleUuidAttr(Sema &S, Decl *D, const ParsedAttr &AL) {
  if (!S.LangOpts.CPlusPlus) {
    S.Diag(AL.getLoc(), diag::err_attribute_not_supported_in_lang)
        << AL << AttributeLangSupport::C;
    return;
  }

  StringRef OrigStrRef;
  SourceLocation LiteralLoc;
  if (!S.checkStringLiteralArgumentAttr(AL, 0, OrigStrRef, &LiteralLoc))
    return;

  // GUID format is "XXXXXXXX-XXXX-XXXX-XXXX-XXXXXXXXXXXX" or
  // "{XXXXXXXX-XXXX-XXXX-XXXX-XXXXXXXXXXXX}", normalize to the former.
  StringRef StrRef = OrigStrRef;
  if (StrRef.size() == 38 && StrRef.front() == '{' && StrRef.back() == '}')
    StrRef = StrRef.drop_front().drop_back();

  // Validate GUID length.
  if (StrRef.size() != 36) {
    S.Diag(LiteralLoc, diag::err_attribute_uuid_malformed_guid);
    return;
  }

  for (unsigned i = 0; i < 36; ++i) {
    if (i == 8 || i == 13 || i == 18 || i == 23) {
      if (StrRef[i] != '-') {
        S.Diag(LiteralLoc, diag::err_attribute_uuid_malformed_guid);
        return;
      }
    } else if (!isHexDigit(StrRef[i])) {
      S.Diag(LiteralLoc, diag::err_attribute_uuid_malformed_guid);
      return;
    }
  }

  // Convert to our parsed format and canonicalize.
  MSGuidDecl::Parts Parsed;
  StrRef.substr(0, 8).getAsInteger(16, Parsed.Part1);
  StrRef.substr(9, 4).getAsInteger(16, Parsed.Part2);
  StrRef.substr(14, 4).getAsInteger(16, Parsed.Part3);
  for (unsigned i = 0; i != 8; ++i)
    StrRef.substr(19 + 2 * i + (i >= 2 ? 1 : 0), 2)
        .getAsInteger(16, Parsed.Part4And5[i]);
  MSGuidDecl *Guid = S.Context.getMSGuidDecl(Parsed);

  // FIXME: It'd be nice to also emit a fixit removing uuid(...) (and, if it's
  // the only thing in the [] list, the [] too), and add an insertion of
  // __declspec(uuid(...)).  But sadly, neither the SourceLocs of the commas
  // separating attributes nor of the [ and the ] are in the AST.
  // Cf "SourceLocations of attribute list delimiters - [[ ... , ... ]] etc"
  // on cfe-dev.
  if (AL.isMicrosoftAttribute()) // Check for [uuid(...)] spelling.
    S.Diag(AL.getLoc(), diag::warn_atl_uuid_deprecated);

  UuidAttr *UA = S.mergeUuidAttr(D, AL, OrigStrRef, Guid);
  if (UA)
    D->addAttr(UA);
}

static void handleMSInheritanceAttr(Sema &S, Decl *D, const ParsedAttr &AL) {
  if (!S.LangOpts.CPlusPlus) {
    S.Diag(AL.getLoc(), diag::err_attribute_not_supported_in_lang)
        << AL << AttributeLangSupport::C;
    return;
  }
  MSInheritanceAttr *IA = S.mergeMSInheritanceAttr(
      D, AL, /*BestCase=*/true, (MSInheritanceModel)AL.getSemanticSpelling());
  if (IA) {
    D->addAttr(IA);
    S.Consumer.AssignInheritanceModel(cast<CXXRecordDecl>(D));
  }
}

static void handleDeclspecThreadAttr(Sema &S, Decl *D, const ParsedAttr &AL) {
  const auto *VD = cast<VarDecl>(D);
  if (!S.Context.getTargetInfo().isTLSSupported()) {
    S.Diag(AL.getLoc(), diag::err_thread_unsupported);
    return;
  }
  if (VD->getTSCSpec() != TSCS_unspecified) {
    S.Diag(AL.getLoc(), diag::err_declspec_thread_on_thread_variable);
    return;
  }
  if (VD->hasLocalStorage()) {
    S.Diag(AL.getLoc(), diag::err_thread_non_global) << "__declspec(thread)";
    return;
  }
  D->addAttr(::new (S.Context) ThreadAttr(S.Context, AL));
}

static void handleAbiTagAttr(Sema &S, Decl *D, const ParsedAttr &AL) {
  SmallVector<StringRef, 4> Tags;
  for (unsigned I = 0, E = AL.getNumArgs(); I != E; ++I) {
    StringRef Tag;
    if (!S.checkStringLiteralArgumentAttr(AL, I, Tag))
      return;
    Tags.push_back(Tag);
  }

  if (const auto *NS = dyn_cast<NamespaceDecl>(D)) {
    if (!NS->isInline()) {
      S.Diag(AL.getLoc(), diag::warn_attr_abi_tag_namespace) << 0;
      return;
    }
    if (NS->isAnonymousNamespace()) {
      S.Diag(AL.getLoc(), diag::warn_attr_abi_tag_namespace) << 1;
      return;
    }
    if (AL.getNumArgs() == 0)
      Tags.push_back(NS->getName());
  } else if (!checkAttributeAtLeastNumArgs(S, AL, 1))
    return;

  // Store tags sorted and without duplicates.
  llvm::sort(Tags);
  Tags.erase(std::unique(Tags.begin(), Tags.end()), Tags.end());

  D->addAttr(::new (S.Context)
                 AbiTagAttr(S.Context, AL, Tags.data(), Tags.size()));
}

static void handleARMInterruptAttr(Sema &S, Decl *D, const ParsedAttr &AL) {
  // Check the attribute arguments.
  if (AL.getNumArgs() > 1) {
    S.Diag(AL.getLoc(), diag::err_attribute_too_many_arguments) << AL << 1;
    return;
  }

  StringRef Str;
  SourceLocation ArgLoc;

  if (AL.getNumArgs() == 0)
    Str = "";
  else if (!S.checkStringLiteralArgumentAttr(AL, 0, Str, &ArgLoc))
    return;

  ARMInterruptAttr::InterruptType Kind;
  if (!ARMInterruptAttr::ConvertStrToInterruptType(Str, Kind)) {
    S.Diag(AL.getLoc(), diag::warn_attribute_type_not_supported) << AL << Str
                                                                 << ArgLoc;
    return;
  }

  D->addAttr(::new (S.Context) ARMInterruptAttr(S.Context, AL, Kind));
}

static void handleMSP430InterruptAttr(Sema &S, Decl *D, const ParsedAttr &AL) {
  // MSP430 'interrupt' attribute is applied to
  // a function with no parameters and void return type.
  if (!isFunctionOrMethod(D)) {
    S.Diag(D->getLocation(), diag::warn_attribute_wrong_decl_type)
        << "'interrupt'" << ExpectedFunctionOrMethod;
    return;
  }

  if (hasFunctionProto(D) && getFunctionOrMethodNumParams(D) != 0) {
    S.Diag(D->getLocation(), diag::warn_interrupt_attribute_invalid)
        << /*MSP430*/ 1 << 0;
    return;
  }

  if (!getFunctionOrMethodResultType(D)->isVoidType()) {
    S.Diag(D->getLocation(), diag::warn_interrupt_attribute_invalid)
        << /*MSP430*/ 1 << 1;
    return;
  }

  // The attribute takes one integer argument.
  if (!checkAttributeNumArgs(S, AL, 1))
    return;

  if (!AL.isArgExpr(0)) {
    S.Diag(AL.getLoc(), diag::err_attribute_argument_type)
        << AL << AANT_ArgumentIntegerConstant;
    return;
  }

  Expr *NumParamsExpr = static_cast<Expr *>(AL.getArgAsExpr(0));
  Optional<llvm::APSInt> NumParams = llvm::APSInt(32);
  if (!(NumParams = NumParamsExpr->getIntegerConstantExpr(S.Context))) {
    S.Diag(AL.getLoc(), diag::err_attribute_argument_type)
        << AL << AANT_ArgumentIntegerConstant
        << NumParamsExpr->getSourceRange();
    return;
  }
  // The argument should be in range 0..63.
  unsigned Num = NumParams->getLimitedValue(255);
  if (Num > 63) {
    S.Diag(AL.getLoc(), diag::err_attribute_argument_out_of_bounds)
        << AL << (int)NumParams->getSExtValue()
        << NumParamsExpr->getSourceRange();
    return;
  }

  D->addAttr(::new (S.Context) MSP430InterruptAttr(S.Context, AL, Num));
  D->addAttr(UsedAttr::CreateImplicit(S.Context));
}

static void handleMipsInterruptAttr(Sema &S, Decl *D, const ParsedAttr &AL) {
  // Only one optional argument permitted.
  if (AL.getNumArgs() > 1) {
    S.Diag(AL.getLoc(), diag::err_attribute_too_many_arguments) << AL << 1;
    return;
  }

  StringRef Str;
  SourceLocation ArgLoc;

  if (AL.getNumArgs() == 0)
    Str = "";
  else if (!S.checkStringLiteralArgumentAttr(AL, 0, Str, &ArgLoc))
    return;

  // Semantic checks for a function with the 'interrupt' attribute for MIPS:
  // a) Must be a function.
  // b) Must have no parameters.
  // c) Must have the 'void' return type.
  // d) Cannot have the 'mips16' attribute, as that instruction set
  //    lacks the 'eret' instruction.
  // e) The attribute itself must either have no argument or one of the
  //    valid interrupt types, see [MipsInterruptDocs].

  if (!isFunctionOrMethod(D)) {
    S.Diag(D->getLocation(), diag::warn_attribute_wrong_decl_type)
        << "'interrupt'" << ExpectedFunctionOrMethod;
    return;
  }

  if (hasFunctionProto(D) && getFunctionOrMethodNumParams(D) != 0) {
    S.Diag(D->getLocation(), diag::warn_interrupt_attribute_invalid)
        << /*MIPS*/ 0 << 0;
    return;
  }

  if (!getFunctionOrMethodResultType(D)->isVoidType()) {
    S.Diag(D->getLocation(), diag::warn_interrupt_attribute_invalid)
        << /*MIPS*/ 0 << 1;
    return;
  }

  if (checkAttrMutualExclusion<Mips16Attr>(S, D, AL))
    return;

  MipsInterruptAttr::InterruptType Kind;
  if (!MipsInterruptAttr::ConvertStrToInterruptType(Str, Kind)) {
    S.Diag(AL.getLoc(), diag::warn_attribute_type_not_supported)
        << AL << "'" + std::string(Str) + "'";
    return;
  }

  D->addAttr(::new (S.Context) MipsInterruptAttr(S.Context, AL, Kind));
}

static void handleAnyX86InterruptAttr(Sema &S, Decl *D, const ParsedAttr &AL) {
  // Semantic checks for a function with the 'interrupt' attribute.
  // a) Must be a function.
  // b) Must have the 'void' return type.
  // c) Must take 1 or 2 arguments.
  // d) The 1st argument must be a pointer.
  // e) The 2nd argument (if any) must be an unsigned integer.
  if (!isFunctionOrMethod(D) || !hasFunctionProto(D) || isInstanceMethod(D) ||
      CXXMethodDecl::isStaticOverloadedOperator(
          cast<NamedDecl>(D)->getDeclName().getCXXOverloadedOperator())) {
    S.Diag(AL.getLoc(), diag::warn_attribute_wrong_decl_type)
        << AL << ExpectedFunctionWithProtoType;
    return;
  }
  // Interrupt handler must have void return type.
  if (!getFunctionOrMethodResultType(D)->isVoidType()) {
    S.Diag(getFunctionOrMethodResultSourceRange(D).getBegin(),
           diag::err_anyx86_interrupt_attribute)
        << (S.Context.getTargetInfo().getTriple().getArch() == llvm::Triple::x86
                ? 0
                : 1)
        << 0;
    return;
  }
  // Interrupt handler must have 1 or 2 parameters.
  unsigned NumParams = getFunctionOrMethodNumParams(D);
  if (NumParams < 1 || NumParams > 2) {
    S.Diag(D->getBeginLoc(), diag::err_anyx86_interrupt_attribute)
        << (S.Context.getTargetInfo().getTriple().getArch() == llvm::Triple::x86
                ? 0
                : 1)
        << 1;
    return;
  }
  // The first argument must be a pointer.
  if (!getFunctionOrMethodParamType(D, 0)->isPointerType()) {
    S.Diag(getFunctionOrMethodParamRange(D, 0).getBegin(),
           diag::err_anyx86_interrupt_attribute)
        << (S.Context.getTargetInfo().getTriple().getArch() == llvm::Triple::x86
                ? 0
                : 1)
        << 2;
    return;
  }
  // The second argument, if present, must be an unsigned integer.
  unsigned TypeSize =
      S.Context.getTargetInfo().getTriple().getArch() == llvm::Triple::x86_64
          ? 64
          : 32;
  if (NumParams == 2 &&
      (!getFunctionOrMethodParamType(D, 1)->isUnsignedIntegerType() ||
       S.Context.getTypeSize(getFunctionOrMethodParamType(D, 1)) != TypeSize)) {
    S.Diag(getFunctionOrMethodParamRange(D, 1).getBegin(),
           diag::err_anyx86_interrupt_attribute)
        << (S.Context.getTargetInfo().getTriple().getArch() == llvm::Triple::x86
                ? 0
                : 1)
        << 3 << S.Context.getIntTypeForBitwidth(TypeSize, /*Signed=*/false);
    return;
  }
  D->addAttr(::new (S.Context) AnyX86InterruptAttr(S.Context, AL));
  D->addAttr(UsedAttr::CreateImplicit(S.Context));
}

static void handleAVRInterruptAttr(Sema &S, Decl *D, const ParsedAttr &AL) {
  if (!isFunctionOrMethod(D)) {
    S.Diag(D->getLocation(), diag::warn_attribute_wrong_decl_type)
        << "'interrupt'" << ExpectedFunction;
    return;
  }

  if (!checkAttributeNumArgs(S, AL, 0))
    return;

  handleSimpleAttribute<AVRInterruptAttr>(S, D, AL);
}

static void handleAVRSignalAttr(Sema &S, Decl *D, const ParsedAttr &AL) {
  if (!isFunctionOrMethod(D)) {
    S.Diag(D->getLocation(), diag::warn_attribute_wrong_decl_type)
        << "'signal'" << ExpectedFunction;
    return;
  }

  if (!checkAttributeNumArgs(S, AL, 0))
    return;

  handleSimpleAttribute<AVRSignalAttr>(S, D, AL);
}

static void handleBPFPreserveAIRecord(Sema &S, RecordDecl *RD) {
  // Add preserve_access_index attribute to all fields and inner records.
  for (auto D : RD->decls()) {
    if (D->hasAttr<BPFPreserveAccessIndexAttr>())
      continue;

    D->addAttr(BPFPreserveAccessIndexAttr::CreateImplicit(S.Context));
    if (auto *Rec = dyn_cast<RecordDecl>(D))
      handleBPFPreserveAIRecord(S, Rec);
  }
}

static void handleBPFPreserveAccessIndexAttr(Sema &S, Decl *D,
    const ParsedAttr &AL) {
  auto *Rec = cast<RecordDecl>(D);
  handleBPFPreserveAIRecord(S, Rec);
  Rec->addAttr(::new (S.Context) BPFPreserveAccessIndexAttr(S.Context, AL));
}

static void handleWebAssemblyExportNameAttr(Sema &S, Decl *D, const ParsedAttr &AL) {
  if (!isFunctionOrMethod(D)) {
    S.Diag(D->getLocation(), diag::warn_attribute_wrong_decl_type)
        << "'export_name'" << ExpectedFunction;
    return;
  }

  auto *FD = cast<FunctionDecl>(D);
  if (FD->isThisDeclarationADefinition()) {
    S.Diag(D->getLocation(), diag::err_alias_is_definition) << FD << 0;
    return;
  }

  StringRef Str;
  SourceLocation ArgLoc;
  if (!S.checkStringLiteralArgumentAttr(AL, 0, Str, &ArgLoc))
    return;

  D->addAttr(::new (S.Context) WebAssemblyExportNameAttr(S.Context, AL, Str));
  D->addAttr(UsedAttr::CreateImplicit(S.Context));
}

WebAssemblyImportModuleAttr *
Sema::mergeImportModuleAttr(Decl *D, const WebAssemblyImportModuleAttr &AL) {
  auto *FD = cast<FunctionDecl>(D);

  if (const auto *ExistingAttr = FD->getAttr<WebAssemblyImportModuleAttr>()) {
    if (ExistingAttr->getImportModule() == AL.getImportModule())
      return nullptr;
    Diag(ExistingAttr->getLocation(), diag::warn_mismatched_import) << 0
      << ExistingAttr->getImportModule() << AL.getImportModule();
    Diag(AL.getLoc(), diag::note_previous_attribute);
    return nullptr;
  }
  if (FD->hasBody()) {
    Diag(AL.getLoc(), diag::warn_import_on_definition) << 0;
    return nullptr;
  }
  return ::new (Context) WebAssemblyImportModuleAttr(Context, AL,
                                                     AL.getImportModule());
}

WebAssemblyImportNameAttr *
Sema::mergeImportNameAttr(Decl *D, const WebAssemblyImportNameAttr &AL) {
  auto *FD = cast<FunctionDecl>(D);

  if (const auto *ExistingAttr = FD->getAttr<WebAssemblyImportNameAttr>()) {
    if (ExistingAttr->getImportName() == AL.getImportName())
      return nullptr;
    Diag(ExistingAttr->getLocation(), diag::warn_mismatched_import) << 1
      << ExistingAttr->getImportName() << AL.getImportName();
    Diag(AL.getLoc(), diag::note_previous_attribute);
    return nullptr;
  }
  if (FD->hasBody()) {
    Diag(AL.getLoc(), diag::warn_import_on_definition) << 1;
    return nullptr;
  }
  return ::new (Context) WebAssemblyImportNameAttr(Context, AL,
                                                   AL.getImportName());
}

static void
handleWebAssemblyImportModuleAttr(Sema &S, Decl *D, const ParsedAttr &AL) {
  auto *FD = cast<FunctionDecl>(D);

  StringRef Str;
  SourceLocation ArgLoc;
  if (!S.checkStringLiteralArgumentAttr(AL, 0, Str, &ArgLoc))
    return;
  if (FD->hasBody()) {
    S.Diag(AL.getLoc(), diag::warn_import_on_definition) << 0;
    return;
  }

  FD->addAttr(::new (S.Context)
                  WebAssemblyImportModuleAttr(S.Context, AL, Str));
}

static void
handleWebAssemblyImportNameAttr(Sema &S, Decl *D, const ParsedAttr &AL) {
  auto *FD = cast<FunctionDecl>(D);

  StringRef Str;
  SourceLocation ArgLoc;
  if (!S.checkStringLiteralArgumentAttr(AL, 0, Str, &ArgLoc))
    return;
  if (FD->hasBody()) {
    S.Diag(AL.getLoc(), diag::warn_import_on_definition) << 1;
    return;
  }

  FD->addAttr(::new (S.Context) WebAssemblyImportNameAttr(S.Context, AL, Str));
}

static void handleRISCVInterruptAttr(Sema &S, Decl *D,
                                     const ParsedAttr &AL) {
  // Warn about repeated attributes.
  if (const auto *A = D->getAttr<RISCVInterruptAttr>()) {
    S.Diag(AL.getRange().getBegin(),
      diag::warn_riscv_repeated_interrupt_attribute);
    S.Diag(A->getLocation(), diag::note_riscv_repeated_interrupt_attribute);
    return;
  }

  // Check the attribute argument. Argument is optional.
  if (!checkAttributeAtMostNumArgs(S, AL, 1))
    return;

  StringRef Str;
  SourceLocation ArgLoc;

  // 'machine'is the default interrupt mode.
  if (AL.getNumArgs() == 0)
    Str = "machine";
  else if (!S.checkStringLiteralArgumentAttr(AL, 0, Str, &ArgLoc))
    return;

  // Semantic checks for a function with the 'interrupt' attribute:
  // - Must be a function.
  // - Must have no parameters.
  // - Must have the 'void' return type.
  // - The attribute itself must either have no argument or one of the
  //   valid interrupt types, see [RISCVInterruptDocs].

  if (D->getFunctionType() == nullptr) {
    S.Diag(D->getLocation(), diag::warn_attribute_wrong_decl_type)
      << "'interrupt'" << ExpectedFunction;
    return;
  }

  if (hasFunctionProto(D) && getFunctionOrMethodNumParams(D) != 0) {
    S.Diag(D->getLocation(), diag::warn_interrupt_attribute_invalid)
      << /*RISC-V*/ 2 << 0;
    return;
  }

  if (!getFunctionOrMethodResultType(D)->isVoidType()) {
    S.Diag(D->getLocation(), diag::warn_interrupt_attribute_invalid)
      << /*RISC-V*/ 2 << 1;
    return;
  }

  RISCVInterruptAttr::InterruptType Kind;
  if (!RISCVInterruptAttr::ConvertStrToInterruptType(Str, Kind)) {
    S.Diag(AL.getLoc(), diag::warn_attribute_type_not_supported) << AL << Str
                                                                 << ArgLoc;
    return;
  }

  D->addAttr(::new (S.Context) RISCVInterruptAttr(S.Context, AL, Kind));
}

static void handleInterruptAttr(Sema &S, Decl *D, const ParsedAttr &AL) {
  // Dispatch the interrupt attribute based on the current target.
  switch (S.Context.getTargetInfo().getTriple().getArch()) {
  case llvm::Triple::msp430:
    handleMSP430InterruptAttr(S, D, AL);
    break;
  case llvm::Triple::mipsel:
  case llvm::Triple::mips:
    handleMipsInterruptAttr(S, D, AL);
    break;
  case llvm::Triple::x86:
  case llvm::Triple::x86_64:
    handleAnyX86InterruptAttr(S, D, AL);
    break;
  case llvm::Triple::avr:
    handleAVRInterruptAttr(S, D, AL);
    break;
  case llvm::Triple::riscv32:
  case llvm::Triple::riscv64:
    handleRISCVInterruptAttr(S, D, AL);
    break;
  default:
    handleARMInterruptAttr(S, D, AL);
    break;
  }
}

static bool
checkAMDGPUFlatWorkGroupSizeArguments(Sema &S, Expr *MinExpr, Expr *MaxExpr,
                                      const AMDGPUFlatWorkGroupSizeAttr &Attr) {
  // Accept template arguments for now as they depend on something else.
  // We'll get to check them when they eventually get instantiated.
  if (MinExpr->isValueDependent() || MaxExpr->isValueDependent())
    return false;

  uint32_t Min = 0;
  if (!checkUInt32Argument(S, Attr, MinExpr, Min, 0))
    return true;

  uint32_t Max = 0;
  if (!checkUInt32Argument(S, Attr, MaxExpr, Max, 1))
    return true;

  if (Min == 0 && Max != 0) {
    S.Diag(Attr.getLocation(), diag::err_attribute_argument_invalid)
        << &Attr << 0;
    return true;
  }
  if (Min > Max) {
    S.Diag(Attr.getLocation(), diag::err_attribute_argument_invalid)
        << &Attr << 1;
    return true;
  }

  return false;
}

void Sema::addAMDGPUFlatWorkGroupSizeAttr(Decl *D,
                                          const AttributeCommonInfo &CI,
                                          Expr *MinExpr, Expr *MaxExpr) {
  AMDGPUFlatWorkGroupSizeAttr TmpAttr(Context, CI, MinExpr, MaxExpr);

  if (checkAMDGPUFlatWorkGroupSizeArguments(*this, MinExpr, MaxExpr, TmpAttr))
    return;

  D->addAttr(::new (Context)
                 AMDGPUFlatWorkGroupSizeAttr(Context, CI, MinExpr, MaxExpr));
}

static void handleAMDGPUFlatWorkGroupSizeAttr(Sema &S, Decl *D,
                                              const ParsedAttr &AL) {
  Expr *MinExpr = AL.getArgAsExpr(0);
  Expr *MaxExpr = AL.getArgAsExpr(1);

  S.addAMDGPUFlatWorkGroupSizeAttr(D, AL, MinExpr, MaxExpr);
}

static bool checkAMDGPUWavesPerEUArguments(Sema &S, Expr *MinExpr,
                                           Expr *MaxExpr,
                                           const AMDGPUWavesPerEUAttr &Attr) {
  if (S.DiagnoseUnexpandedParameterPack(MinExpr) ||
      (MaxExpr && S.DiagnoseUnexpandedParameterPack(MaxExpr)))
    return true;

  // Accept template arguments for now as they depend on something else.
  // We'll get to check them when they eventually get instantiated.
  if (MinExpr->isValueDependent() || (MaxExpr && MaxExpr->isValueDependent()))
    return false;

  uint32_t Min = 0;
  if (!checkUInt32Argument(S, Attr, MinExpr, Min, 0))
    return true;

  uint32_t Max = 0;
  if (MaxExpr && !checkUInt32Argument(S, Attr, MaxExpr, Max, 1))
    return true;

  if (Min == 0 && Max != 0) {
    S.Diag(Attr.getLocation(), diag::err_attribute_argument_invalid)
        << &Attr << 0;
    return true;
  }
  if (Max != 0 && Min > Max) {
    S.Diag(Attr.getLocation(), diag::err_attribute_argument_invalid)
        << &Attr << 1;
    return true;
  }

  return false;
}

void Sema::addAMDGPUWavesPerEUAttr(Decl *D, const AttributeCommonInfo &CI,
                                   Expr *MinExpr, Expr *MaxExpr) {
  AMDGPUWavesPerEUAttr TmpAttr(Context, CI, MinExpr, MaxExpr);

  if (checkAMDGPUWavesPerEUArguments(*this, MinExpr, MaxExpr, TmpAttr))
    return;

  D->addAttr(::new (Context)
                 AMDGPUWavesPerEUAttr(Context, CI, MinExpr, MaxExpr));
}

static void handleAMDGPUWavesPerEUAttr(Sema &S, Decl *D, const ParsedAttr &AL) {
  if (!checkAttributeAtLeastNumArgs(S, AL, 1) ||
      !checkAttributeAtMostNumArgs(S, AL, 2))
    return;

  Expr *MinExpr = AL.getArgAsExpr(0);
  Expr *MaxExpr = (AL.getNumArgs() > 1) ? AL.getArgAsExpr(1) : nullptr;

  S.addAMDGPUWavesPerEUAttr(D, AL, MinExpr, MaxExpr);
}

static void handleAMDGPUNumSGPRAttr(Sema &S, Decl *D, const ParsedAttr &AL) {
  uint32_t NumSGPR = 0;
  Expr *NumSGPRExpr = AL.getArgAsExpr(0);
  if (!checkUInt32Argument(S, AL, NumSGPRExpr, NumSGPR))
    return;

  D->addAttr(::new (S.Context) AMDGPUNumSGPRAttr(S.Context, AL, NumSGPR));
}

static void handleAMDGPUNumVGPRAttr(Sema &S, Decl *D, const ParsedAttr &AL) {
  uint32_t NumVGPR = 0;
  Expr *NumVGPRExpr = AL.getArgAsExpr(0);
  if (!checkUInt32Argument(S, AL, NumVGPRExpr, NumVGPR))
    return;

  D->addAttr(::new (S.Context) AMDGPUNumVGPRAttr(S.Context, AL, NumVGPR));
}

static void handleX86ForceAlignArgPointerAttr(Sema &S, Decl *D,
                                              const ParsedAttr &AL) {
  // If we try to apply it to a function pointer, don't warn, but don't
  // do anything, either. It doesn't matter anyway, because there's nothing
  // special about calling a force_align_arg_pointer function.
  const auto *VD = dyn_cast<ValueDecl>(D);
  if (VD && VD->getType()->isFunctionPointerType())
    return;
  // Also don't warn on function pointer typedefs.
  const auto *TD = dyn_cast<TypedefNameDecl>(D);
  if (TD && (TD->getUnderlyingType()->isFunctionPointerType() ||
    TD->getUnderlyingType()->isFunctionType()))
    return;
  // Attribute can only be applied to function types.
  if (!isa<FunctionDecl>(D)) {
    S.Diag(AL.getLoc(), diag::warn_attribute_wrong_decl_type)
        << AL << ExpectedFunction;
    return;
  }

  D->addAttr(::new (S.Context) X86ForceAlignArgPointerAttr(S.Context, AL));
}

static void handleLayoutVersion(Sema &S, Decl *D, const ParsedAttr &AL) {
  uint32_t Version;
  Expr *VersionExpr = static_cast<Expr *>(AL.getArgAsExpr(0));
  if (!checkUInt32Argument(S, AL, AL.getArgAsExpr(0), Version))
    return;

  // TODO: Investigate what happens with the next major version of MSVC.
  if (Version != LangOptions::MSVC2015 / 100) {
    S.Diag(AL.getLoc(), diag::err_attribute_argument_out_of_bounds)
        << AL << Version << VersionExpr->getSourceRange();
    return;
  }

  // The attribute expects a "major" version number like 19, but new versions of
  // MSVC have moved to updating the "minor", or less significant numbers, so we
  // have to multiply by 100 now.
  Version *= 100;

  D->addAttr(::new (S.Context) LayoutVersionAttr(S.Context, AL, Version));
}

DLLImportAttr *Sema::mergeDLLImportAttr(Decl *D,
                                        const AttributeCommonInfo &CI) {
  if (D->hasAttr<DLLExportAttr>()) {
    Diag(CI.getLoc(), diag::warn_attribute_ignored) << "'dllimport'";
    return nullptr;
  }

  if (D->hasAttr<DLLImportAttr>())
    return nullptr;

  return ::new (Context) DLLImportAttr(Context, CI);
}

DLLExportAttr *Sema::mergeDLLExportAttr(Decl *D,
                                        const AttributeCommonInfo &CI) {
  if (DLLImportAttr *Import = D->getAttr<DLLImportAttr>()) {
    Diag(Import->getLocation(), diag::warn_attribute_ignored) << Import;
    D->dropAttr<DLLImportAttr>();
  }

  if (D->hasAttr<DLLExportAttr>())
    return nullptr;

  return ::new (Context) DLLExportAttr(Context, CI);
}

static void handleDLLAttr(Sema &S, Decl *D, const ParsedAttr &A) {
  if (isa<ClassTemplatePartialSpecializationDecl>(D) &&
      (S.Context.getTargetInfo().shouldDLLImportComdatSymbols())) {
    S.Diag(A.getRange().getBegin(), diag::warn_attribute_ignored) << A;
    return;
  }

  if (const auto *FD = dyn_cast<FunctionDecl>(D)) {
    if (FD->isInlined() && A.getKind() == ParsedAttr::AT_DLLImport &&
        !(S.Context.getTargetInfo().shouldDLLImportComdatSymbols())) {
      // MinGW doesn't allow dllimport on inline functions.
      S.Diag(A.getRange().getBegin(), diag::warn_attribute_ignored_on_inline)
          << A;
      return;
    }
  }

  if (const auto *MD = dyn_cast<CXXMethodDecl>(D)) {
    if ((S.Context.getTargetInfo().shouldDLLImportComdatSymbols()) &&
        MD->getParent()->isLambda()) {
      S.Diag(A.getRange().getBegin(), diag::err_attribute_dll_lambda) << A;
      return;
    }
  }

  Attr *NewAttr = A.getKind() == ParsedAttr::AT_DLLExport
                      ? (Attr *)S.mergeDLLExportAttr(D, A)
                      : (Attr *)S.mergeDLLImportAttr(D, A);
  if (NewAttr)
    D->addAttr(NewAttr);
}

MSInheritanceAttr *
Sema::mergeMSInheritanceAttr(Decl *D, const AttributeCommonInfo &CI,
                             bool BestCase,
                             MSInheritanceModel Model) {
  if (MSInheritanceAttr *IA = D->getAttr<MSInheritanceAttr>()) {
    if (IA->getInheritanceModel() == Model)
      return nullptr;
    Diag(IA->getLocation(), diag::err_mismatched_ms_inheritance)
        << 1 /*previous declaration*/;
    Diag(CI.getLoc(), diag::note_previous_ms_inheritance);
    D->dropAttr<MSInheritanceAttr>();
  }

  auto *RD = cast<CXXRecordDecl>(D);
  if (RD->hasDefinition()) {
    if (checkMSInheritanceAttrOnDefinition(RD, CI.getRange(), BestCase,
                                           Model)) {
      return nullptr;
    }
  } else {
    if (isa<ClassTemplatePartialSpecializationDecl>(RD)) {
      Diag(CI.getLoc(), diag::warn_ignored_ms_inheritance)
          << 1 /*partial specialization*/;
      return nullptr;
    }
    if (RD->getDescribedClassTemplate()) {
      Diag(CI.getLoc(), diag::warn_ignored_ms_inheritance)
          << 0 /*primary template*/;
      return nullptr;
    }
  }

  return ::new (Context) MSInheritanceAttr(Context, CI, BestCase);
}

static void handleCapabilityAttr(Sema &S, Decl *D, const ParsedAttr &AL) {
  // The capability attributes take a single string parameter for the name of
  // the capability they represent. The lockable attribute does not take any
  // parameters. However, semantically, both attributes represent the same
  // concept, and so they use the same semantic attribute. Eventually, the
  // lockable attribute will be removed.
  //
  // For backward compatibility, any capability which has no specified string
  // literal will be considered a "mutex."
  StringRef N("mutex");
  SourceLocation LiteralLoc;
  if (AL.getKind() == ParsedAttr::AT_Capability &&
      !S.checkStringLiteralArgumentAttr(AL, 0, N, &LiteralLoc))
    return;

  D->addAttr(::new (S.Context) CapabilityAttr(S.Context, AL, N));
}

static void handleAssertCapabilityAttr(Sema &S, Decl *D, const ParsedAttr &AL) {
  SmallVector<Expr*, 1> Args;
  if (!checkLockFunAttrCommon(S, D, AL, Args))
    return;

  D->addAttr(::new (S.Context)
                 AssertCapabilityAttr(S.Context, AL, Args.data(), Args.size()));
}

static void handleAcquireCapabilityAttr(Sema &S, Decl *D,
                                        const ParsedAttr &AL) {
  SmallVector<Expr*, 1> Args;
  if (!checkLockFunAttrCommon(S, D, AL, Args))
    return;

  D->addAttr(::new (S.Context) AcquireCapabilityAttr(S.Context, AL, Args.data(),
                                                     Args.size()));
}

static void handleTryAcquireCapabilityAttr(Sema &S, Decl *D,
                                           const ParsedAttr &AL) {
  SmallVector<Expr*, 2> Args;
  if (!checkTryLockFunAttrCommon(S, D, AL, Args))
    return;

  D->addAttr(::new (S.Context) TryAcquireCapabilityAttr(
      S.Context, AL, AL.getArgAsExpr(0), Args.data(), Args.size()));
}

static void handleReleaseCapabilityAttr(Sema &S, Decl *D,
                                        const ParsedAttr &AL) {
  // Check that all arguments are lockable objects.
  SmallVector<Expr *, 1> Args;
  checkAttrArgsAreCapabilityObjs(S, D, AL, Args, 0, true);

  D->addAttr(::new (S.Context) ReleaseCapabilityAttr(S.Context, AL, Args.data(),
                                                     Args.size()));
}

static void handleRequiresCapabilityAttr(Sema &S, Decl *D,
                                         const ParsedAttr &AL) {
  if (!checkAttributeAtLeastNumArgs(S, AL, 1))
    return;

  // check that all arguments are lockable objects
  SmallVector<Expr*, 1> Args;
  checkAttrArgsAreCapabilityObjs(S, D, AL, Args);
  if (Args.empty())
    return;

  RequiresCapabilityAttr *RCA = ::new (S.Context)
      RequiresCapabilityAttr(S.Context, AL, Args.data(), Args.size());

  D->addAttr(RCA);
}

static void handleDeprecatedAttr(Sema &S, Decl *D, const ParsedAttr &AL) {
  if (const auto *NSD = dyn_cast<NamespaceDecl>(D)) {
    if (NSD->isAnonymousNamespace()) {
      S.Diag(AL.getLoc(), diag::warn_deprecated_anonymous_namespace);
      // Do not want to attach the attribute to the namespace because that will
      // cause confusing diagnostic reports for uses of declarations within the
      // namespace.
      return;
    }
  }

  // Handle the cases where the attribute has a text message.
  StringRef Str, Replacement;
  if (AL.isArgExpr(0) && AL.getArgAsExpr(0) &&
      !S.checkStringLiteralArgumentAttr(AL, 0, Str))
    return;

  // Only support a single optional message for Declspec and CXX11.
  if (AL.isDeclspecAttribute() || AL.isCXX11Attribute())
    checkAttributeAtMostNumArgs(S, AL, 1);
  else if (AL.isArgExpr(1) && AL.getArgAsExpr(1) &&
           !S.checkStringLiteralArgumentAttr(AL, 1, Replacement))
    return;

  if (!S.getLangOpts().CPlusPlus14 && AL.isCXX11Attribute() && !AL.isGNUScope())
    S.Diag(AL.getLoc(), diag::ext_cxx14_attr) << AL;

  D->addAttr(::new (S.Context) DeprecatedAttr(S.Context, AL, Str, Replacement));
}

static bool isGlobalVar(const Decl *D) {
  if (const auto *S = dyn_cast<VarDecl>(D))
    return S->hasGlobalStorage();
  return false;
}

static void handleNoSanitizeAttr(Sema &S, Decl *D, const ParsedAttr &AL) {
  if (!checkAttributeAtLeastNumArgs(S, AL, 1))
    return;

  std::vector<StringRef> Sanitizers;

  for (unsigned I = 0, E = AL.getNumArgs(); I != E; ++I) {
    StringRef SanitizerName;
    SourceLocation LiteralLoc;

    if (!S.checkStringLiteralArgumentAttr(AL, I, SanitizerName, &LiteralLoc))
      return;

    if (parseSanitizerValue(SanitizerName, /*AllowGroups=*/true) ==
        SanitizerMask())
      S.Diag(LiteralLoc, diag::warn_unknown_sanitizer_ignored) << SanitizerName;
    else if (isGlobalVar(D) && SanitizerName != "address")
      S.Diag(D->getLocation(), diag::err_attribute_wrong_decl_type)
          << AL << ExpectedFunctionOrMethod;
    Sanitizers.push_back(SanitizerName);
  }

  D->addAttr(::new (S.Context) NoSanitizeAttr(S.Context, AL, Sanitizers.data(),
                                              Sanitizers.size()));
}

static void handleNoSanitizeSpecificAttr(Sema &S, Decl *D,
                                         const ParsedAttr &AL) {
  StringRef AttrName = AL.getAttrName()->getName();
  normalizeName(AttrName);
  StringRef SanitizerName = llvm::StringSwitch<StringRef>(AttrName)
                                .Case("no_address_safety_analysis", "address")
                                .Case("no_sanitize_address", "address")
                                .Case("no_sanitize_thread", "thread")
                                .Case("no_sanitize_memory", "memory");
  if (isGlobalVar(D) && SanitizerName != "address")
    S.Diag(D->getLocation(), diag::err_attribute_wrong_decl_type)
        << AL << ExpectedFunction;

  // FIXME: Rather than create a NoSanitizeSpecificAttr, this creates a
  // NoSanitizeAttr object; but we need to calculate the correct spelling list
  // index rather than incorrectly assume the index for NoSanitizeSpecificAttr
  // has the same spellings as the index for NoSanitizeAttr. We don't have a
  // general way to "translate" between the two, so this hack attempts to work
  // around the issue with hard-coded indicies. This is critical for calling
  // getSpelling() or prettyPrint() on the resulting semantic attribute object
  // without failing assertions.
  unsigned TranslatedSpellingIndex = 0;
  if (AL.isC2xAttribute() || AL.isCXX11Attribute())
    TranslatedSpellingIndex = 1;

  AttributeCommonInfo Info = AL;
  Info.setAttributeSpellingListIndex(TranslatedSpellingIndex);
  D->addAttr(::new (S.Context)
                 NoSanitizeAttr(S.Context, Info, &SanitizerName, 1));
}

static void handleInternalLinkageAttr(Sema &S, Decl *D, const ParsedAttr &AL) {
  if (InternalLinkageAttr *Internal = S.mergeInternalLinkageAttr(D, AL))
    D->addAttr(Internal);
}

static void handleOpenCLNoSVMAttr(Sema &S, Decl *D, const ParsedAttr &AL) {
  if (S.LangOpts.OpenCLVersion != 200)
    S.Diag(AL.getLoc(), diag::err_attribute_requires_opencl_version)
        << AL << "2.0" << 0;
  else
    S.Diag(AL.getLoc(), diag::warn_opencl_attr_deprecated_ignored) << AL
                                                                   << "2.0";
}

/// Handles semantic checking for features that are common to all attributes,
/// such as checking whether a parameter was properly specified, or the correct
/// number of arguments were passed, etc.
static bool handleCommonAttributeFeatures(Sema &S, Decl *D,
                                          const ParsedAttr &AL) {
  // Several attributes carry different semantics than the parsing requires, so
  // those are opted out of the common argument checks.
  //
  // We also bail on unknown and ignored attributes because those are handled
  // as part of the target-specific handling logic.
  if (AL.getKind() == ParsedAttr::UnknownAttribute)
    return false;
  // Check whether the attribute requires specific language extensions to be
  // enabled.
  if (!AL.diagnoseLangOpts(S))
    return true;
  // Check whether the attribute appertains to the given subject.
  if (!AL.diagnoseAppertainsTo(S, D))
    return true;
  if (AL.hasCustomParsing())
    return false;

  if (AL.getMinArgs() == AL.getMaxArgs()) {
    // If there are no optional arguments, then checking for the argument count
    // is trivial.
    if (!checkAttributeNumArgs(S, AL, AL.getMinArgs()))
      return true;
  } else {
    // There are optional arguments, so checking is slightly more involved.
    if (AL.getMinArgs() &&
        !checkAttributeAtLeastNumArgs(S, AL, AL.getMinArgs()))
      return true;
    else if (!AL.hasVariadicArg() && AL.getMaxArgs() &&
             !checkAttributeAtMostNumArgs(S, AL, AL.getMaxArgs()))
      return true;
  }

  if (S.CheckAttrTarget(AL))
    return true;

  return false;
}

static void handleOpenCLAccessAttr(Sema &S, Decl *D, const ParsedAttr &AL) {
  if (D->isInvalidDecl())
    return;

  // Check if there is only one access qualifier.
  if (D->hasAttr<OpenCLAccessAttr>()) {
    if (D->getAttr<OpenCLAccessAttr>()->getSemanticSpelling() ==
        AL.getSemanticSpelling()) {
      S.Diag(AL.getLoc(), diag::warn_duplicate_declspec)
          << AL.getAttrName()->getName() << AL.getRange();
    } else {
      S.Diag(AL.getLoc(), diag::err_opencl_multiple_access_qualifiers)
          << D->getSourceRange();
      D->setInvalidDecl(true);
      return;
    }
  }

  // OpenCL v2.0 s6.6 - read_write can be used for image types to specify that an
  // image object can be read and written.
  // OpenCL v2.0 s6.13.6 - A kernel cannot read from and write to the same pipe
  // object. Using the read_write (or __read_write) qualifier with the pipe
  // qualifier is a compilation error.
  if (const auto *PDecl = dyn_cast<ParmVarDecl>(D)) {
    const Type *DeclTy = PDecl->getType().getCanonicalType().getTypePtr();
    if (AL.getAttrName()->getName().find("read_write") != StringRef::npos) {
      if ((!S.getLangOpts().OpenCLCPlusPlus &&
           S.getLangOpts().OpenCLVersion < 200) ||
          DeclTy->isPipeType()) {
        S.Diag(AL.getLoc(), diag::err_opencl_invalid_read_write)
            << AL << PDecl->getType() << DeclTy->isImageType();
        D->setInvalidDecl(true);
        return;
      }
    }
  }

  D->addAttr(::new (S.Context) OpenCLAccessAttr(S.Context, AL));
}

static void handleSYCLKernelAttr(Sema &S, Decl *D, const ParsedAttr &AL) {
  // The 'sycl_kernel' attribute applies only to function templates.
  const auto *FD = cast<FunctionDecl>(D);
  const FunctionTemplateDecl *FT = FD->getDescribedFunctionTemplate();
  assert(FT && "Function template is expected");

  // Function template must have at least two template parameters so it
  // can be used in OpenCL kernel generation.
  const TemplateParameterList *TL = FT->getTemplateParameters();
  if (S.LangOpts.SYCLIsDevice && TL->size() < 2) {
    S.Diag(FT->getLocation(), diag::warn_sycl_kernel_num_of_template_params);
    return;
  }

  // The first two template parameters must be typenames.
  for (unsigned I = 0; I < 2 && I < TL->size(); ++I) {
    const NamedDecl *TParam = TL->getParam(I);
    if (isa<NonTypeTemplateParmDecl>(TParam)) {
      S.Diag(FT->getLocation(),
             diag::warn_sycl_kernel_invalid_template_param_type);
      return;
    }
  }

  // Function must have at least one parameter.
  if (getFunctionOrMethodNumParams(D) < 1) {
    S.Diag(FT->getLocation(), diag::warn_sycl_kernel_num_of_function_params);
    return;
  }

  // Function must return void.
  QualType RetTy = getFunctionOrMethodResultType(D);
  if (!RetTy->isVoidType()) {
    S.Diag(FT->getLocation(), diag::warn_sycl_kernel_return_type);
    return;
  }

  handleSimpleAttribute<SYCLKernelAttr>(S, D, AL);
}

static void handleDestroyAttr(Sema &S, Decl *D, const ParsedAttr &A) {
  if (!cast<VarDecl>(D)->hasGlobalStorage()) {
    S.Diag(D->getLocation(), diag::err_destroy_attr_on_non_static_var)
        << (A.getKind() == ParsedAttr::AT_AlwaysDestroy);
    return;
  }

  if (A.getKind() == ParsedAttr::AT_AlwaysDestroy)
    handleSimpleAttributeWithExclusions<AlwaysDestroyAttr, NoDestroyAttr>(S, D, A);
  else
    handleSimpleAttributeWithExclusions<NoDestroyAttr, AlwaysDestroyAttr>(S, D, A);
}

static void handleUninitializedAttr(Sema &S, Decl *D, const ParsedAttr &AL) {
  assert(cast<VarDecl>(D)->getStorageDuration() == SD_Automatic &&
         "uninitialized is only valid on automatic duration variables");
  D->addAttr(::new (S.Context) UninitializedAttr(S.Context, AL));
}

static bool tryMakeVariablePseudoStrong(Sema &S, VarDecl *VD,
                                        bool DiagnoseFailure) {
  QualType Ty = VD->getType();
  if (!Ty->isObjCRetainableType()) {
    if (DiagnoseFailure) {
      S.Diag(VD->getBeginLoc(), diag::warn_ignored_objc_externally_retained)
          << 0;
    }
    return false;
  }

  Qualifiers::ObjCLifetime LifetimeQual = Ty.getQualifiers().getObjCLifetime();

  // Sema::inferObjCARCLifetime must run after processing decl attributes
  // (because __block lowers to an attribute), so if the lifetime hasn't been
  // explicitly specified, infer it locally now.
  if (LifetimeQual == Qualifiers::OCL_None)
    LifetimeQual = Ty->getObjCARCImplicitLifetime();

  // The attributes only really makes sense for __strong variables; ignore any
  // attempts to annotate a parameter with any other lifetime qualifier.
  if (LifetimeQual != Qualifiers::OCL_Strong) {
    if (DiagnoseFailure) {
      S.Diag(VD->getBeginLoc(), diag::warn_ignored_objc_externally_retained)
          << 1;
    }
    return false;
  }

  // Tampering with the type of a VarDecl here is a bit of a hack, but we need
  // to ensure that the variable is 'const' so that we can error on
  // modification, which can otherwise over-release.
  VD->setType(Ty.withConst());
  VD->setARCPseudoStrong(true);
  return true;
}

static void handleObjCExternallyRetainedAttr(Sema &S, Decl *D,
                                             const ParsedAttr &AL) {
  if (auto *VD = dyn_cast<VarDecl>(D)) {
    assert(!isa<ParmVarDecl>(VD) && "should be diagnosed automatically");
    if (!VD->hasLocalStorage()) {
      S.Diag(D->getBeginLoc(), diag::warn_ignored_objc_externally_retained)
          << 0;
      return;
    }

    if (!tryMakeVariablePseudoStrong(S, VD, /*DiagnoseFailure=*/true))
      return;

    handleSimpleAttribute<ObjCExternallyRetainedAttr>(S, D, AL);
    return;
  }

  // If D is a function-like declaration (method, block, or function), then we
  // make every parameter psuedo-strong.
  unsigned NumParams =
      hasFunctionProto(D) ? getFunctionOrMethodNumParams(D) : 0;
  for (unsigned I = 0; I != NumParams; ++I) {
    auto *PVD = const_cast<ParmVarDecl *>(getFunctionOrMethodParam(D, I));
    QualType Ty = PVD->getType();

    // If a user wrote a parameter with __strong explicitly, then assume they
    // want "real" strong semantics for that parameter. This works because if
    // the parameter was written with __strong, then the strong qualifier will
    // be non-local.
    if (Ty.getLocalUnqualifiedType().getQualifiers().getObjCLifetime() ==
        Qualifiers::OCL_Strong)
      continue;

    tryMakeVariablePseudoStrong(S, PVD, /*DiagnoseFailure=*/false);
  }
  handleSimpleAttribute<ObjCExternallyRetainedAttr>(S, D, AL);
}

static void handleMIGServerRoutineAttr(Sema &S, Decl *D, const ParsedAttr &AL) {
  // Check that the return type is a `typedef int kern_return_t` or a typedef
  // around it, because otherwise MIG convention checks make no sense.
  // BlockDecl doesn't store a return type, so it's annoying to check,
  // so let's skip it for now.
  if (!isa<BlockDecl>(D)) {
    QualType T = getFunctionOrMethodResultType(D);
    bool IsKernReturnT = false;
    while (const auto *TT = T->getAs<TypedefType>()) {
      IsKernReturnT = (TT->getDecl()->getName() == "kern_return_t");
      T = TT->desugar();
    }
    if (!IsKernReturnT || T.getCanonicalType() != S.getASTContext().IntTy) {
      S.Diag(D->getBeginLoc(),
             diag::warn_mig_server_routine_does_not_return_kern_return_t);
      return;
    }
  }

  handleSimpleAttribute<MIGServerRoutineAttr>(S, D, AL);
}

static void handleMSAllocatorAttr(Sema &S, Decl *D, const ParsedAttr &AL) {
  // Warn if the return type is not a pointer or reference type.
  if (auto *FD = dyn_cast<FunctionDecl>(D)) {
    QualType RetTy = FD->getReturnType();
    if (!RetTy->isPointerType() && !RetTy->isReferenceType()) {
      S.Diag(AL.getLoc(), diag::warn_declspec_allocator_nonpointer)
          << AL.getRange() << RetTy;
      return;
    }
  }

  handleSimpleAttribute<MSAllocatorAttr>(S, D, AL);
}

static void handleAcquireHandleAttr(Sema &S, Decl *D, const ParsedAttr &AL) {
  if (AL.isUsedAsTypeAttr())
    return;
  // Warn if the parameter is definitely not an output parameter.
  if (const auto *PVD = dyn_cast<ParmVarDecl>(D)) {
    if (PVD->getType()->isIntegerType()) {
      S.Diag(AL.getLoc(), diag::err_attribute_output_parameter)
          << AL.getRange();
      return;
    }
  }
  StringRef Argument;
  if (!S.checkStringLiteralArgumentAttr(AL, 0, Argument))
    return;
  D->addAttr(AcquireHandleAttr::Create(S.Context, Argument, AL));
}

template<typename Attr>
static void handleHandleAttr(Sema &S, Decl *D, const ParsedAttr &AL) {
  StringRef Argument;
  if (!S.checkStringLiteralArgumentAttr(AL, 0, Argument))
    return;
  D->addAttr(Attr::Create(S.Context, Argument, AL));
}

static void handleCFGuardAttr(Sema &S, Decl *D, const ParsedAttr &AL) {
  // The guard attribute takes a single identifier argument.

  if (!AL.isArgIdent(0)) {
    S.Diag(AL.getLoc(), diag::err_attribute_argument_type)
        << AL << AANT_ArgumentIdentifier;
    return;
  }

  CFGuardAttr::GuardArg Arg;
  IdentifierInfo *II = AL.getArgAsIdent(0)->Ident;
  if (!CFGuardAttr::ConvertStrToGuardArg(II->getName(), Arg)) {
    S.Diag(AL.getLoc(), diag::warn_attribute_type_not_supported) << AL << II;
    return;
  }

  D->addAttr(::new (S.Context) CFGuardAttr(S.Context, AL, Arg));
}


template <typename AttrTy>
static const AttrTy *findEnforceTCBAttrByName(Decl *D, StringRef Name) {
  auto Attrs = D->specific_attrs<AttrTy>();
  auto I = llvm::find_if(Attrs,
                         [Name](const AttrTy *A) {
                           return A->getTCBName() == Name;
                         });
  return I == Attrs.end() ? nullptr : *I;
}

template <typename AttrTy, typename ConflictingAttrTy>
static void handleEnforceTCBAttr(Sema &S, Decl *D, const ParsedAttr &AL) {
  StringRef Argument;
  if (!S.checkStringLiteralArgumentAttr(AL, 0, Argument))
    return;

  // A function cannot be have both regular and leaf membership in the same TCB.
  if (const ConflictingAttrTy *ConflictingAttr =
      findEnforceTCBAttrByName<ConflictingAttrTy>(D, Argument)) {
    // We could attach a note to the other attribute but in this case
    // there's no need given how the two are very close to each other.
    S.Diag(AL.getLoc(), diag::err_tcb_conflicting_attributes)
      << AL.getAttrName()->getName() << ConflictingAttr->getAttrName()->getName()
      << Argument;

    // Error recovery: drop the non-leaf attribute so that to suppress
    // all future warnings caused by erroneous attributes. The leaf attribute
    // needs to be kept because it can only suppresses warnings, not cause them.
    D->dropAttr<EnforceTCBAttr>();
    return;
  }

  D->addAttr(AttrTy::Create(S.Context, Argument, AL));
}

template <typename AttrTy, typename ConflictingAttrTy>
static AttrTy *mergeEnforceTCBAttrImpl(Sema &S, Decl *D, const AttrTy &AL) {
  // Check if the new redeclaration has different leaf-ness in the same TCB.
  StringRef TCBName = AL.getTCBName();
  if (const ConflictingAttrTy *ConflictingAttr =
      findEnforceTCBAttrByName<ConflictingAttrTy>(D, TCBName)) {
    S.Diag(ConflictingAttr->getLoc(), diag::err_tcb_conflicting_attributes)
      << ConflictingAttr->getAttrName()->getName()
      << AL.getAttrName()->getName() << TCBName;

    // Add a note so that the user could easily find the conflicting attribute.
    S.Diag(AL.getLoc(), diag::note_conflicting_attribute);

    // More error recovery.
    D->dropAttr<EnforceTCBAttr>();
    return nullptr;
  }

  ASTContext &Context = S.getASTContext();
  return ::new(Context) AttrTy(Context, AL, AL.getTCBName());
}

EnforceTCBAttr *Sema::mergeEnforceTCBAttr(Decl *D, const EnforceTCBAttr &AL) {
  return mergeEnforceTCBAttrImpl<EnforceTCBAttr, EnforceTCBLeafAttr>(
      *this, D, AL);
}

EnforceTCBLeafAttr *Sema::mergeEnforceTCBLeafAttr(
    Decl *D, const EnforceTCBLeafAttr &AL) {
  return mergeEnforceTCBAttrImpl<EnforceTCBLeafAttr, EnforceTCBAttr>(
      *this, D, AL);
}

//===----------------------------------------------------------------------===//
// Top Level Sema Entry Points
//===----------------------------------------------------------------------===//

static bool IsDeclLambdaCallOperator(Decl *D) {
  if (const auto *MD = dyn_cast<CXXMethodDecl>(D))
    return MD->getParent()->isLambda() &&
           MD->getOverloadedOperator() == OverloadedOperatorKind::OO_Call;
  return false;
}

/// ProcessDeclAttribute - Apply the specific attribute to the specified decl if
/// the attribute applies to decls.  If the attribute is a type attribute, just
/// silently ignore it if a GNU attribute.
static void ProcessDeclAttribute(Sema &S, Scope *scope, Decl *D,
                                 const ParsedAttr &AL,
                                 bool IncludeCXX11Attributes) {
  if (AL.isInvalid() || AL.getKind() == ParsedAttr::IgnoredAttribute)
    return;

  // Ignore C++11 attributes on declarator chunks: they appertain to the type
  // instead.
  if (AL.isCXX11Attribute() && !IncludeCXX11Attributes &&
      (!IsDeclLambdaCallOperator(D) || !AL.isAllowedOnLambdas()))
    return;

  // Unknown attributes are automatically warned on. Target-specific attributes
  // which do not apply to the current target architecture are treated as
  // though they were unknown attributes.
  const TargetInfo *Aux = S.Context.getAuxTargetInfo();
  if (AL.getKind() == ParsedAttr::UnknownAttribute ||
      !(AL.existsInTarget(S.Context.getTargetInfo()) ||
        (S.Context.getLangOpts().SYCLIsDevice &&
         Aux && AL.existsInTarget(*Aux)))) {
    S.Diag(AL.getLoc(),
           AL.isDeclspecAttribute()
               ? (unsigned)diag::warn_unhandled_ms_attribute_ignored
               : (unsigned)diag::warn_unknown_attribute_ignored)
        << AL << AL.getRange();
    return;
  }

  if (handleCommonAttributeFeatures(S, D, AL))
    return;

  switch (AL.getKind()) {
  default:
    if (AL.getInfo().handleDeclAttribute(S, D, AL) != ParsedAttrInfo::NotHandled)
      break;
    if (!AL.isStmtAttr()) {
      // Type attributes are handled elsewhere; silently move on.
      assert(AL.isTypeAttr() && "Non-type attribute not handled");
      break;
    }
    S.Diag(AL.getLoc(), diag::err_stmt_attribute_invalid_on_decl)
        << AL << D->getLocation();
    break;
  case ParsedAttr::AT_Interrupt:
    handleInterruptAttr(S, D, AL);
    break;
  case ParsedAttr::AT_X86ForceAlignArgPointer:
    handleX86ForceAlignArgPointerAttr(S, D, AL);
    break;
  case ParsedAttr::AT_DLLExport:
  case ParsedAttr::AT_DLLImport:
    handleDLLAttr(S, D, AL);
    break;
  case ParsedAttr::AT_Mips16:
    handleSimpleAttributeWithExclusions<Mips16Attr, MicroMipsAttr,
                                        MipsInterruptAttr>(S, D, AL);
    break;
  case ParsedAttr::AT_MicroMips:
    handleSimpleAttributeWithExclusions<MicroMipsAttr, Mips16Attr>(S, D, AL);
    break;
  case ParsedAttr::AT_MipsLongCall:
    handleSimpleAttributeWithExclusions<MipsLongCallAttr, MipsShortCallAttr>(
        S, D, AL);
    break;
  case ParsedAttr::AT_MipsShortCall:
    handleSimpleAttributeWithExclusions<MipsShortCallAttr, MipsLongCallAttr>(
        S, D, AL);
    break;
  case ParsedAttr::AT_AMDGPUFlatWorkGroupSize:
    handleAMDGPUFlatWorkGroupSizeAttr(S, D, AL);
    break;
  case ParsedAttr::AT_AMDGPUWavesPerEU:
    handleAMDGPUWavesPerEUAttr(S, D, AL);
    break;
  case ParsedAttr::AT_AMDGPUNumSGPR:
    handleAMDGPUNumSGPRAttr(S, D, AL);
    break;
  case ParsedAttr::AT_AMDGPUNumVGPR:
    handleAMDGPUNumVGPRAttr(S, D, AL);
    break;
  case ParsedAttr::AT_AVRSignal:
    handleAVRSignalAttr(S, D, AL);
    break;
  case ParsedAttr::AT_BPFPreserveAccessIndex:
    handleBPFPreserveAccessIndexAttr(S, D, AL);
    break;
  case ParsedAttr::AT_WebAssemblyExportName:
    handleWebAssemblyExportNameAttr(S, D, AL);
    break;
  case ParsedAttr::AT_WebAssemblyImportModule:
    handleWebAssemblyImportModuleAttr(S, D, AL);
    break;
  case ParsedAttr::AT_WebAssemblyImportName:
    handleWebAssemblyImportNameAttr(S, D, AL);
    break;
  case ParsedAttr::AT_IBOutlet:
    handleIBOutlet(S, D, AL);
    break;
  case ParsedAttr::AT_IBOutletCollection:
    handleIBOutletCollection(S, D, AL);
    break;
  case ParsedAttr::AT_IFunc:
    handleIFuncAttr(S, D, AL);
    break;
  case ParsedAttr::AT_Alias:
    handleAliasAttr(S, D, AL);
    break;
  case ParsedAttr::AT_Aligned:
    handleAlignedAttr(S, D, AL);
    break;
  case ParsedAttr::AT_AlignValue:
    handleAlignValueAttr(S, D, AL);
    break;
  case ParsedAttr::AT_AllocSize:
    handleAllocSizeAttr(S, D, AL);
    break;
  case ParsedAttr::AT_AlwaysInline:
    handleAlwaysInlineAttr(S, D, AL);
    break;
  case ParsedAttr::AT_AnalyzerNoReturn:
    handleAnalyzerNoReturnAttr(S, D, AL);
    break;
  case ParsedAttr::AT_TLSModel:
    handleTLSModelAttr(S, D, AL);
    break;
  case ParsedAttr::AT_Annotate:
    handleAnnotateAttr(S, D, AL);
    break;
  case ParsedAttr::AT_Availability:
    handleAvailabilityAttr(S, D, AL);
    break;
  case ParsedAttr::AT_CarriesDependency:
    handleDependencyAttr(S, scope, D, AL);
    break;
  case ParsedAttr::AT_CPUDispatch:
  case ParsedAttr::AT_CPUSpecific:
    handleCPUSpecificAttr(S, D, AL);
    break;
  case ParsedAttr::AT_Common:
    handleCommonAttr(S, D, AL);
    break;
  case ParsedAttr::AT_CUDAConstant:
    handleConstantAttr(S, D, AL);
    break;
  case ParsedAttr::AT_PassObjectSize:
    handlePassObjectSizeAttr(S, D, AL);
    break;
  case ParsedAttr::AT_Constructor:
      handleConstructorAttr(S, D, AL);
    break;
  case ParsedAttr::AT_Deprecated:
    handleDeprecatedAttr(S, D, AL);
    break;
  case ParsedAttr::AT_Destructor:
      handleDestructorAttr(S, D, AL);
    break;
  case ParsedAttr::AT_EnableIf:
    handleEnableIfAttr(S, D, AL);
    break;
  case ParsedAttr::AT_DiagnoseIf:
    handleDiagnoseIfAttr(S, D, AL);
    break;
  case ParsedAttr::AT_NoBuiltin:
    handleNoBuiltinAttr(S, D, AL);
    break;
  case ParsedAttr::AT_ExtVectorType:
    handleExtVectorTypeAttr(S, D, AL);
    break;
  case ParsedAttr::AT_ExternalSourceSymbol:
    handleExternalSourceSymbolAttr(S, D, AL);
    break;
  case ParsedAttr::AT_MinSize:
    handleMinSizeAttr(S, D, AL);
    break;
  case ParsedAttr::AT_OptimizeNone:
    handleOptimizeNoneAttr(S, D, AL);
    break;
  case ParsedAttr::AT_EnumExtensibility:
    handleEnumExtensibilityAttr(S, D, AL);
    break;
  case ParsedAttr::AT_Flatten:
    handleSimpleAttribute<FlattenAttr>(S, D, AL);
    break;
#if INTEL_CUSTOMIZATION
  case ParsedAttr::AT_HLSDevice:
    handleSimpleAttribute<HLSDeviceAttr>(S, D, AL);
    break;
  case ParsedAttr::AT_PreferDSP:
    handleSimpleAttributeWithExclusions<PreferDSPAttr,
                                        PreferSoftLogicAttr>(S, D, AL);
    break;
  case ParsedAttr::AT_PreferSoftLogic:
    handleSimpleAttributeWithExclusions<PreferSoftLogicAttr,
                                        PreferDSPAttr>(S, D, AL);
    break;
#endif // INTEL_CUSTOMIZATION
  case ParsedAttr::AT_SYCLKernel:
    handleSYCLKernelAttr(S, D, AL);
    break;
  case ParsedAttr::AT_SYCLSimd:
    handleSimpleAttribute<SYCLSimdAttr>(S, D, AL);
    break;
  case ParsedAttr::AT_SYCLDevice:
    handleSYCLDeviceAttr(S, D, AL);
    break;
  case ParsedAttr::AT_SYCLDeviceIndirectlyCallable:
    handleSYCLDeviceIndirectlyCallableAttr(S, D, AL);
    break;
#if INTEL_CUSTOMIZATION
  case ParsedAttr::AT_SYCLUnmasked:
    handleSYCLUnmaskedAttr(S, D, AL);
    break;
#endif // INTEL_CUSTOMIZATION
  case ParsedAttr::AT_SYCLRegisterNum:
    handleSYCLRegisterNumAttr(S, D, AL);
    break;
  case ParsedAttr::AT_Format:
    handleFormatAttr(S, D, AL);
    break;
  case ParsedAttr::AT_FormatArg:
    handleFormatArgAttr(S, D, AL);
    break;
  case ParsedAttr::AT_Callback:
    handleCallbackAttr(S, D, AL);
    break;
  case ParsedAttr::AT_CalledOnce:
    handleCalledOnceAttr(S, D, AL);
    break;
  case ParsedAttr::AT_CUDAGlobal:
    handleGlobalAttr(S, D, AL);
    break;
  case ParsedAttr::AT_CUDADevice:
    handleDeviceAttr(S, D, AL);
    break;
  case ParsedAttr::AT_CUDAHost:
    handleSimpleAttributeWithExclusions<CUDAHostAttr, CUDAGlobalAttr>(S, D, AL);
    break;
  case ParsedAttr::AT_HIPManaged:
    handleManagedAttr(S, D, AL);
    break;
  case ParsedAttr::AT_CUDADeviceBuiltinSurfaceType:
    handleSimpleAttributeWithExclusions<CUDADeviceBuiltinSurfaceTypeAttr,
                                        CUDADeviceBuiltinTextureTypeAttr>(S, D,
                                                                          AL);
    break;
  case ParsedAttr::AT_CUDADeviceBuiltinTextureType:
    handleSimpleAttributeWithExclusions<CUDADeviceBuiltinTextureTypeAttr,
                                        CUDADeviceBuiltinSurfaceTypeAttr>(S, D,
                                                                          AL);
    break;
  case ParsedAttr::AT_GNUInline:
    handleGNUInlineAttr(S, D, AL);
    break;
  case ParsedAttr::AT_CUDALaunchBounds:
    handleLaunchBoundsAttr(S, D, AL);
    break;
  case ParsedAttr::AT_Restrict:
    handleRestrictAttr(S, D, AL);
    break;
  case ParsedAttr::AT_Mode:
    handleModeAttr(S, D, AL);
    break;
  case ParsedAttr::AT_NonNull:
    if (auto *PVD = dyn_cast<ParmVarDecl>(D))
      handleNonNullAttrParameter(S, PVD, AL);
    else
      handleNonNullAttr(S, D, AL);
    break;
  case ParsedAttr::AT_ReturnsNonNull:
    handleReturnsNonNullAttr(S, D, AL);
    break;
  case ParsedAttr::AT_NoEscape:
    handleNoEscapeAttr(S, D, AL);
    break;
  case ParsedAttr::AT_AssumeAligned:
    handleAssumeAlignedAttr(S, D, AL);
    break;
  case ParsedAttr::AT_AllocAlign:
    handleAllocAlignAttr(S, D, AL);
    break;
  case ParsedAttr::AT_Ownership:
    handleOwnershipAttr(S, D, AL);
    break;
  case ParsedAttr::AT_Cold:
    handleSimpleAttributeWithExclusions<ColdAttr, HotAttr>(S, D, AL);
    break;
  case ParsedAttr::AT_Hot:
    handleSimpleAttributeWithExclusions<HotAttr, ColdAttr>(S, D, AL);
    break;
  case ParsedAttr::AT_Naked:
    handleNakedAttr(S, D, AL);
    break;
  case ParsedAttr::AT_NoReturn:
    handleNoReturnAttr(S, D, AL);
    break;
  case ParsedAttr::AT_AnyX86NoCfCheck:
    handleNoCfCheckAttr(S, D, AL);
    break;
  case ParsedAttr::AT_Leaf:
    handleSimpleAttribute<LeafAttr>(S, D, AL);
    break;
  case ParsedAttr::AT_NoThrow:
    if (!AL.isUsedAsTypeAttr())
      handleSimpleAttribute<NoThrowAttr>(S, D, AL);
    break;
  case ParsedAttr::AT_CUDAShared:
    handleSharedAttr(S, D, AL);
    break;
  case ParsedAttr::AT_VecReturn:
    handleVecReturnAttr(S, D, AL);
    break;
  case ParsedAttr::AT_ObjCOwnership:
    handleObjCOwnershipAttr(S, D, AL);
    break;
  case ParsedAttr::AT_ObjCPreciseLifetime:
    handleObjCPreciseLifetimeAttr(S, D, AL);
    break;
  case ParsedAttr::AT_ObjCReturnsInnerPointer:
    handleObjCReturnsInnerPointerAttr(S, D, AL);
    break;
  case ParsedAttr::AT_ObjCRequiresSuper:
    handleObjCRequiresSuperAttr(S, D, AL);
    break;
  case ParsedAttr::AT_ObjCBridge:
    handleObjCBridgeAttr(S, D, AL);
    break;
  case ParsedAttr::AT_ObjCBridgeMutable:
    handleObjCBridgeMutableAttr(S, D, AL);
    break;
  case ParsedAttr::AT_ObjCBridgeRelated:
    handleObjCBridgeRelatedAttr(S, D, AL);
    break;
  case ParsedAttr::AT_ObjCDesignatedInitializer:
    handleObjCDesignatedInitializer(S, D, AL);
    break;
  case ParsedAttr::AT_ObjCRuntimeName:
    handleObjCRuntimeName(S, D, AL);
    break;
  case ParsedAttr::AT_ObjCBoxable:
    handleObjCBoxable(S, D, AL);
    break;
  case ParsedAttr::AT_NSErrorDomain:
    handleNSErrorDomain(S, D, AL);
    break;
  case ParsedAttr::AT_CFAuditedTransfer:
    handleSimpleAttributeWithExclusions<CFAuditedTransferAttr,
                                        CFUnknownTransferAttr>(S, D, AL);
    break;
  case ParsedAttr::AT_CFUnknownTransfer:
    handleSimpleAttributeWithExclusions<CFUnknownTransferAttr,
                                        CFAuditedTransferAttr>(S, D, AL);
    break;
  case ParsedAttr::AT_CFConsumed:
  case ParsedAttr::AT_NSConsumed:
  case ParsedAttr::AT_OSConsumed:
    S.AddXConsumedAttr(D, AL, parsedAttrToRetainOwnershipKind(AL),
                       /*IsTemplateInstantiation=*/false);
    break;
  case ParsedAttr::AT_OSReturnsRetainedOnZero:
    handleSimpleAttributeOrDiagnose<OSReturnsRetainedOnZeroAttr>(
        S, D, AL, isValidOSObjectOutParameter(D),
        diag::warn_ns_attribute_wrong_parameter_type,
        /*Extra Args=*/AL, /*pointer-to-OSObject-pointer*/ 3, AL.getRange());
    break;
  case ParsedAttr::AT_OSReturnsRetainedOnNonZero:
    handleSimpleAttributeOrDiagnose<OSReturnsRetainedOnNonZeroAttr>(
        S, D, AL, isValidOSObjectOutParameter(D),
        diag::warn_ns_attribute_wrong_parameter_type,
        /*Extra Args=*/AL, /*pointer-to-OSObject-poointer*/ 3, AL.getRange());
    break;
  case ParsedAttr::AT_NSReturnsAutoreleased:
  case ParsedAttr::AT_NSReturnsNotRetained:
  case ParsedAttr::AT_NSReturnsRetained:
  case ParsedAttr::AT_CFReturnsNotRetained:
  case ParsedAttr::AT_CFReturnsRetained:
  case ParsedAttr::AT_OSReturnsNotRetained:
  case ParsedAttr::AT_OSReturnsRetained:
    handleXReturnsXRetainedAttr(S, D, AL);
    break;
  case ParsedAttr::AT_WorkGroupSizeHint:
    handleWorkGroupSizeHint(S, D, AL);
    break;
  case ParsedAttr::AT_ReqdWorkGroupSize:
    handleWorkGroupSize<ReqdWorkGroupSizeAttr>(S, D, AL);
    break;
  case ParsedAttr::AT_SYCLIntelMaxWorkGroupSize:
    handleWorkGroupSize<SYCLIntelMaxWorkGroupSizeAttr>(S, D, AL);
    break;
  case ParsedAttr::AT_IntelReqdSubGroupSize:
    handleIntelReqdSubGroupSize(S, D, AL);
    break;
  case ParsedAttr::AT_SYCLIntelNumSimdWorkItems:
    handleSYCLIntelNumSimdWorkItemsAttr(S, D, AL);
    break;
  case ParsedAttr::AT_SYCLIntelSchedulerTargetFmaxMhz:
    handleSchedulerTargetFmaxMhzAttr(S, D, AL);
    break;
  case ParsedAttr::AT_SYCLIntelMaxGlobalWorkDim:
    handleMaxGlobalWorkDimAttr(S, D, AL);
    break;
  case ParsedAttr::AT_SYCLIntelNoGlobalWorkOffset:
    handleNoGlobalWorkOffsetAttr(S, D, AL);
    break;
  case ParsedAttr::AT_SYCLIntelUseStallEnableClusters:
    handleUseStallEnableClustersAttr(S, D, AL);
    break;
  case ParsedAttr::AT_SYCLIntelLoopFuse:
    handleLoopFuseAttr(S, D, AL);
    break;
  case ParsedAttr::AT_VecTypeHint:
    handleVecTypeHint(S, D, AL);
    break;
  case ParsedAttr::AT_InitPriority:
    if (S.Context.getTargetInfo().getTriple().isOSAIX())
      llvm::report_fatal_error(
          "'init_priority' attribute is not yet supported on AIX");
    else
      handleInitPriorityAttr(S, D, AL);
    break;
  case ParsedAttr::AT_Packed:
    handlePackedAttr(S, D, AL);
    break;
  case ParsedAttr::AT_PreferredName:
    handlePreferredName(S, D, AL);
    break;
  case ParsedAttr::AT_Section:
    handleSectionAttr(S, D, AL);
    break;
  case ParsedAttr::AT_SpeculativeLoadHardening:
    handleSimpleAttributeWithExclusions<SpeculativeLoadHardeningAttr,
                                        NoSpeculativeLoadHardeningAttr>(S, D,
                                                                        AL);
    break;
  case ParsedAttr::AT_NoSpeculativeLoadHardening:
    handleSimpleAttributeWithExclusions<NoSpeculativeLoadHardeningAttr,
                                        SpeculativeLoadHardeningAttr>(S, D, AL);
    break;
  case ParsedAttr::AT_CodeSeg:
    handleCodeSegAttr(S, D, AL);
    break;
  case ParsedAttr::AT_Target:
    handleTargetAttr(S, D, AL);
    break;
  case ParsedAttr::AT_MinVectorWidth:
    handleMinVectorWidthAttr(S, D, AL);
    break;
  case ParsedAttr::AT_Unavailable:
    handleAttrWithMessage<UnavailableAttr>(S, D, AL);
    break;
  case ParsedAttr::AT_Assumption:
    handleAssumumptionAttr(S, D, AL);
    break;
  case ParsedAttr::AT_ObjCDirect:
    handleObjCDirectAttr(S, D, AL);
    break;
  case ParsedAttr::AT_ObjCNonRuntimeProtocol:
    handleObjCNonRuntimeProtocolAttr(S, D, AL);
    break;
  case ParsedAttr::AT_ObjCDirectMembers:
    handleObjCDirectMembersAttr(S, D, AL);
    handleSimpleAttribute<ObjCDirectMembersAttr>(S, D, AL);
    break;
  case ParsedAttr::AT_ObjCExplicitProtocolImpl:
    handleObjCSuppresProtocolAttr(S, D, AL);
    break;
  case ParsedAttr::AT_Unused:
    handleUnusedAttr(S, D, AL);
    break;
  case ParsedAttr::AT_NotTailCalled:
    handleSimpleAttributeWithExclusions<NotTailCalledAttr, AlwaysInlineAttr>(
        S, D, AL);
    break;
  case ParsedAttr::AT_DisableTailCalls:
    handleSimpleAttributeWithExclusions<DisableTailCallsAttr, NakedAttr>(S, D,
                                                                         AL);
    break;
  case ParsedAttr::AT_NoMerge:
    handleSimpleAttribute<NoMergeAttr>(S, D, AL);
    break;
  case ParsedAttr::AT_Visibility:
    handleVisibilityAttr(S, D, AL, false);
    break;
  case ParsedAttr::AT_TypeVisibility:
    handleVisibilityAttr(S, D, AL, true);
    break;
  case ParsedAttr::AT_WarnUnusedResult:
    handleWarnUnusedResult(S, D, AL);
    break;
  case ParsedAttr::AT_WeakRef:
    handleWeakRefAttr(S, D, AL);
    break;
  case ParsedAttr::AT_WeakImport:
    handleWeakImportAttr(S, D, AL);
    break;
  case ParsedAttr::AT_TransparentUnion:
    handleTransparentUnionAttr(S, D, AL);
    break;
  case ParsedAttr::AT_ObjCMethodFamily:
    handleObjCMethodFamilyAttr(S, D, AL);
    break;
  case ParsedAttr::AT_ObjCNSObject:
    handleObjCNSObject(S, D, AL);
    break;
  case ParsedAttr::AT_ObjCIndependentClass:
    handleObjCIndependentClass(S, D, AL);
    break;
  case ParsedAttr::AT_Blocks:
    handleBlocksAttr(S, D, AL);
    break;
  case ParsedAttr::AT_Sentinel:
    handleSentinelAttr(S, D, AL);
    break;
  case ParsedAttr::AT_Cleanup:
    handleCleanupAttr(S, D, AL);
    break;
  case ParsedAttr::AT_NoDebug:
    handleNoDebugAttr(S, D, AL);
    break;
  case ParsedAttr::AT_CmseNSEntry:
    handleCmseNSEntryAttr(S, D, AL);
    break;
  case ParsedAttr::AT_StdCall:
  case ParsedAttr::AT_CDecl:
  case ParsedAttr::AT_FastCall:
  case ParsedAttr::AT_ThisCall:
  case ParsedAttr::AT_Pascal:
  case ParsedAttr::AT_RegCall:
  case ParsedAttr::AT_SwiftCall:
  case ParsedAttr::AT_VectorCall:
  case ParsedAttr::AT_MSABI:
  case ParsedAttr::AT_SysVABI:
  case ParsedAttr::AT_Pcs:
  case ParsedAttr::AT_IntelOclBicc:
#if INTEL_CUSTOMIZATION
  case ParsedAttr::AT_IntelOclBiccAVX:
  case ParsedAttr::AT_IntelOclBiccAVX512:
#endif // INTEL_CUSTOMIZATION
  case ParsedAttr::AT_PreserveMost:
  case ParsedAttr::AT_PreserveAll:
  case ParsedAttr::AT_AArch64VectorPcs:
    handleCallConvAttr(S, D, AL);
    break;
  case ParsedAttr::AT_Suppress:
    handleSuppressAttr(S, D, AL);
    break;
  case ParsedAttr::AT_Owner:
  case ParsedAttr::AT_Pointer:
    handleLifetimeCategoryAttr(S, D, AL);
    break;
  case ParsedAttr::AT_OpenCLAccess:
    handleOpenCLAccessAttr(S, D, AL);
    break;
  case ParsedAttr::AT_OpenCLNoSVM:
    handleOpenCLNoSVMAttr(S, D, AL);
    break;
  case ParsedAttr::AT_SwiftContext:
    S.AddParameterABIAttr(D, AL, ParameterABI::SwiftContext);
    break;
  case ParsedAttr::AT_SwiftErrorResult:
    S.AddParameterABIAttr(D, AL, ParameterABI::SwiftErrorResult);
    break;
  case ParsedAttr::AT_SwiftIndirectResult:
    S.AddParameterABIAttr(D, AL, ParameterABI::SwiftIndirectResult);
    break;
  case ParsedAttr::AT_InternalLinkage:
    handleInternalLinkageAttr(S, D, AL);
    break;

  // Microsoft attributes:
  case ParsedAttr::AT_LayoutVersion:
    handleLayoutVersion(S, D, AL);
    break;
  case ParsedAttr::AT_Uuid:
    handleUuidAttr(S, D, AL);
    break;
  case ParsedAttr::AT_MSInheritance:
    handleMSInheritanceAttr(S, D, AL);
    break;
  case ParsedAttr::AT_Thread:
    handleDeclspecThreadAttr(S, D, AL);
    break;

  case ParsedAttr::AT_AbiTag:
    handleAbiTagAttr(S, D, AL);
    break;
  case ParsedAttr::AT_CFGuard:
    handleCFGuardAttr(S, D, AL);
    break;

  // Thread safety attributes:
  case ParsedAttr::AT_AssertExclusiveLock:
    handleAssertExclusiveLockAttr(S, D, AL);
    break;
  case ParsedAttr::AT_AssertSharedLock:
    handleAssertSharedLockAttr(S, D, AL);
    break;
  case ParsedAttr::AT_PtGuardedVar:
    handlePtGuardedVarAttr(S, D, AL);
    break;
  case ParsedAttr::AT_NoSanitize:
    handleNoSanitizeAttr(S, D, AL);
    break;
  case ParsedAttr::AT_NoSanitizeSpecific:
    handleNoSanitizeSpecificAttr(S, D, AL);
    break;
  case ParsedAttr::AT_GuardedBy:
    handleGuardedByAttr(S, D, AL);
    break;
  case ParsedAttr::AT_PtGuardedBy:
    handlePtGuardedByAttr(S, D, AL);
    break;
  case ParsedAttr::AT_ExclusiveTrylockFunction:
    handleExclusiveTrylockFunctionAttr(S, D, AL);
    break;
  case ParsedAttr::AT_LockReturned:
    handleLockReturnedAttr(S, D, AL);
    break;
  case ParsedAttr::AT_LocksExcluded:
    handleLocksExcludedAttr(S, D, AL);
    break;
  case ParsedAttr::AT_SharedTrylockFunction:
    handleSharedTrylockFunctionAttr(S, D, AL);
    break;
  case ParsedAttr::AT_AcquiredBefore:
    handleAcquiredBeforeAttr(S, D, AL);
    break;
  case ParsedAttr::AT_AcquiredAfter:
    handleAcquiredAfterAttr(S, D, AL);
    break;

  // Capability analysis attributes.
  case ParsedAttr::AT_Capability:
  case ParsedAttr::AT_Lockable:
    handleCapabilityAttr(S, D, AL);
    break;
  case ParsedAttr::AT_RequiresCapability:
    handleRequiresCapabilityAttr(S, D, AL);
    break;

  case ParsedAttr::AT_AssertCapability:
    handleAssertCapabilityAttr(S, D, AL);
    break;
  case ParsedAttr::AT_AcquireCapability:
    handleAcquireCapabilityAttr(S, D, AL);
    break;
  case ParsedAttr::AT_ReleaseCapability:
    handleReleaseCapabilityAttr(S, D, AL);
    break;
  case ParsedAttr::AT_TryAcquireCapability:
    handleTryAcquireCapabilityAttr(S, D, AL);
    break;

  // Consumed analysis attributes.
  case ParsedAttr::AT_Consumable:
    handleConsumableAttr(S, D, AL);
    break;
  case ParsedAttr::AT_CallableWhen:
    handleCallableWhenAttr(S, D, AL);
    break;
  case ParsedAttr::AT_ParamTypestate:
    handleParamTypestateAttr(S, D, AL);
    break;
  case ParsedAttr::AT_ReturnTypestate:
    handleReturnTypestateAttr(S, D, AL);
    break;
  case ParsedAttr::AT_SetTypestate:
    handleSetTypestateAttr(S, D, AL);
    break;
  case ParsedAttr::AT_TestTypestate:
    handleTestTypestateAttr(S, D, AL);
    break;

  // Type safety attributes.
  case ParsedAttr::AT_ArgumentWithTypeTag:
    handleArgumentWithTypeTagAttr(S, D, AL);
    break;
  case ParsedAttr::AT_TypeTagForDatatype:
    handleTypeTagForDatatypeAttr(S, D, AL);
    break;

  // Intel FPGA specific attributes
  case ParsedAttr::AT_IntelFPGADoublePump:
    handleIntelFPGAPumpAttr<IntelFPGADoublePumpAttr, IntelFPGASinglePumpAttr>(
        S, D, AL);
    break;
  case ParsedAttr::AT_IntelFPGASinglePump:
    handleIntelFPGAPumpAttr<IntelFPGASinglePumpAttr, IntelFPGADoublePumpAttr>(
        S, D, AL);
    break;
  case ParsedAttr::AT_IntelFPGAMemory:
    handleIntelFPGAMemoryAttr(S, D, AL);
    break;
  case ParsedAttr::AT_IntelFPGARegister:
    handleIntelFPGARegisterAttr(S, D, AL);
    break;
  case ParsedAttr::AT_IntelFPGABankWidth:
    handleOneConstantPowerTwoValueAttr<IntelFPGABankWidthAttr>(S, D, AL);
    break;
  case ParsedAttr::AT_IntelFPGANumBanks:
    handleOneConstantPowerTwoValueAttr<IntelFPGANumBanksAttr>(S, D, AL);
    break;
  case ParsedAttr::AT_IntelFPGAPrivateCopies:
    handleIntelFPGAPrivateCopiesAttr(S, D, AL);
    break;
#if INTEL_CUSTOMIZATION
  case ParsedAttr::AT_VecLenHint:
    handleVecLenHint(S, D, AL);
    break;
  // Intel FPGA OpenCL specific attributes
  case ParsedAttr::AT_NumComputeUnits:
    handleNumComputeUnitsAttr(S, D, AL);
    break;
  case ParsedAttr::AT_OpenCLBlocking:
    handleOpenCLBlockingAttr(S, D, AL);
    break;
  case ParsedAttr::AT_OpenCLDepth:
    handleOpenCLDepthAttr(S, D, AL);
    break;
  case ParsedAttr::AT_OpenCLIO:
    handleOpenCLIOAttr(S, D, AL);
    break;
  case ParsedAttr::AT_OpenCLLocalMemSize:
    handleOpenCLLocalMemSizeAttr(S, D, AL);
    break;
  case ParsedAttr::AT_OpenCLBufferLocation:
    handleOpenCLBufferLocationAttr(S, D, AL);
    break;
  case ParsedAttr::AT_Autorun:
    handleAutorunAttr(S, D, AL);
    break;
  case ParsedAttr::AT_UsesGlobalWorkOffset:
    handleUsesGlobalWorkOffsetAttr(S, D, AL);
    break;
  case ParsedAttr::AT_OpenCLHostAccessible:
    handleOpenCLHostAccessible(S, D, AL);
    break;
  case ParsedAttr::AT_StallFree:
    handleStallFreeAttr(S, D, AL);
    break;
  case ParsedAttr::AT_Cluster:
    handleClusterAttr(S, D, AL);
    break;
  case ParsedAttr::AT_StallLatency:
    handleStallLatencyAttr(S, D, AL);
    break;
  // Intel HLS specific attributes
  case ParsedAttr::AT_ReadWriteMode:
    handleReadWriteMode(S, D, AL);
    break;
  case ParsedAttr::AT_StaticArrayReset:
    handleStaticArrayResetAttr(S, D, AL);
    break;
  case ParsedAttr::AT_Component:
    handleComponentAttr(S, D, AL);
    break;
  case ParsedAttr::AT_StallFreeReturn:
    handleStallFreeReturnAttr(S, D, AL);
    break;
  case ParsedAttr::AT_UseSingleClock:
    handleUseSingleClockAttr(S, D, AL);
    break;
  case ParsedAttr::AT_ComponentInterface:
    handleComponentInterfaceAttr(S, D, AL);
    break;
  case ParsedAttr::AT_MaxConcurrency:
    handleMaxConcurrencyAttr(S, D, AL);
    break;
  case ParsedAttr::AT_ArgumentInterface:
    handleArgumentInterfaceAttr(S, D, AL);
    break;
  case ParsedAttr::AT_StableArgument:
    handleStableArgumentAttr(S, D, AL);
    break;
  case ParsedAttr::AT_SlaveMemoryArgument:
    handleSlaveMemoryArgumentAttr(S, D, AL);
    break;
  case ParsedAttr::AT_HLSII:
    handleHLSIIAttr<HLSIIAttr, HLSMinIIAttr, HLSMaxIIAttr>(S, D, AL);
    break;
  case ParsedAttr::AT_HLSMinII:
    handleHLSIIAttr<HLSMinIIAttr, HLSIIAttr, HLSMaxIIAttr>(S, D, AL);
    break;
  case ParsedAttr::AT_HLSMaxII:
    handleHLSIIAttr<HLSMaxIIAttr, HLSIIAttr, HLSMinIIAttr>(S, D, AL);
    break;
  case ParsedAttr::AT_HLSForceLoopPipelining:
    handleHLSForceLoopPipeliningAttr(S, D, AL);
    break;
  case ParsedAttr::AT_HLSMaxInvocationDelay:
    handleHLSMaxInvocationDelayAttr(S, D, AL);
    break;
#endif // INTEL_CUSTOMIZATION
  case ParsedAttr::AT_IntelFPGAMaxReplicates:
    handleIntelFPGAMaxReplicatesAttr(S, D, AL);
    break;
  case ParsedAttr::AT_IntelFPGASimpleDualPort:
    handleIntelFPGASimpleDualPortAttr(S, D, AL);
    break;
  case ParsedAttr::AT_IntelFPGAMerge:
    handleIntelFPGAMergeAttr(S, D, AL);
    break;
  case ParsedAttr::AT_IntelFPGABankBits:
    handleIntelFPGABankBitsAttr(S, D, AL);
    break;
  case ParsedAttr::AT_IntelFPGAForcePow2Depth:
    handleIntelFPGAForcePow2DepthAttr(S, D, AL);
    break;
  case ParsedAttr::AT_SYCLIntelPipeIO:
    handleSYCLIntelPipeIOAttr(S, D, AL);
    break;

  // Swift attributes.
  case ParsedAttr::AT_SwiftAsyncName:
    handleSwiftAsyncName(S, D, AL);
    break;
  case ParsedAttr::AT_SwiftAttr:
    handleSwiftAttrAttr(S, D, AL);
    break;
  case ParsedAttr::AT_SwiftBridge:
    handleSwiftBridge(S, D, AL);
    break;
  case ParsedAttr::AT_SwiftBridgedTypedef:
    handleSimpleAttribute<SwiftBridgedTypedefAttr>(S, D, AL);
    break;
  case ParsedAttr::AT_SwiftError:
    handleSwiftError(S, D, AL);
    break;
  case ParsedAttr::AT_SwiftName:
    handleSwiftName(S, D, AL);
    break;
  case ParsedAttr::AT_SwiftNewType:
    handleSwiftNewType(S, D, AL);
    break;
  case ParsedAttr::AT_SwiftObjCMembers:
    handleSimpleAttribute<SwiftObjCMembersAttr>(S, D, AL);
    break;
  case ParsedAttr::AT_SwiftPrivate:
    handleSimpleAttribute<SwiftPrivateAttr>(S, D, AL);
    break;
  case ParsedAttr::AT_SwiftAsync:
    handleSwiftAsyncAttr(S, D, AL);
    break;
  case ParsedAttr::AT_SwiftAsyncError:
    handleSwiftAsyncError(S, D, AL);
    break;

  // XRay attributes.
  case ParsedAttr::AT_XRayLogArgs:
    handleXRayLogArgsAttr(S, D, AL);
    break;

  case ParsedAttr::AT_PatchableFunctionEntry:
    handlePatchableFunctionEntryAttr(S, D, AL);
    break;

  case ParsedAttr::AT_AlwaysDestroy:
  case ParsedAttr::AT_NoDestroy:
    handleDestroyAttr(S, D, AL);
    break;

  case ParsedAttr::AT_Uninitialized:
    handleUninitializedAttr(S, D, AL);
    break;

  case ParsedAttr::AT_LoaderUninitialized:
    handleSimpleAttribute<LoaderUninitializedAttr>(S, D, AL);
    break;

  case ParsedAttr::AT_ObjCExternallyRetained:
    handleObjCExternallyRetainedAttr(S, D, AL);
    break;

  case ParsedAttr::AT_MIGServerRoutine:
    handleMIGServerRoutineAttr(S, D, AL);
    break;

  case ParsedAttr::AT_MSAllocator:
    handleMSAllocatorAttr(S, D, AL);
    break;

  case ParsedAttr::AT_ArmBuiltinAlias:
    handleArmBuiltinAliasAttr(S, D, AL);
    break;

  case ParsedAttr::AT_AcquireHandle:
    handleAcquireHandleAttr(S, D, AL);
    break;

  case ParsedAttr::AT_ReleaseHandle:
    handleHandleAttr<ReleaseHandleAttr>(S, D, AL);
    break;

  case ParsedAttr::AT_UseHandle:
    handleHandleAttr<UseHandleAttr>(S, D, AL);
    break;

  case ParsedAttr::AT_EnforceTCB:
    handleEnforceTCBAttr<EnforceTCBAttr, EnforceTCBLeafAttr>(S, D, AL);
    break;

  case ParsedAttr::AT_EnforceTCBLeaf:
    handleEnforceTCBAttr<EnforceTCBLeafAttr, EnforceTCBAttr>(S, D, AL);
    break;
  }
}

/// ProcessDeclAttributeList - Apply all the decl attributes in the specified
/// attribute list to the specified decl, ignoring any type attributes.
void Sema::ProcessDeclAttributeList(Scope *S, Decl *D,
                                    const ParsedAttributesView &AttrList,
                                    bool IncludeCXX11Attributes) {
  if (AttrList.empty())
    return;

  for (const ParsedAttr &AL : AttrList)
    ProcessDeclAttribute(*this, S, D, AL, IncludeCXX11Attributes);

  // FIXME: We should be able to handle these cases in TableGen.
  // GCC accepts
  // static int a9 __attribute__((weakref));
  // but that looks really pointless. We reject it.
  if (D->hasAttr<WeakRefAttr>() && !D->hasAttr<AliasAttr>()) {
    Diag(AttrList.begin()->getLoc(), diag::err_attribute_weakref_without_alias)
        << cast<NamedDecl>(D);
    D->dropAttr<WeakRefAttr>();
    return;
  }

  // FIXME: We should be able to handle this in TableGen as well. It would be
  // good to have a way to specify "these attributes must appear as a group",
  // for these. Additionally, it would be good to have a way to specify "these
  // attribute must never appear as a group" for attributes like cold and hot.
  if (!(D->hasAttr<OpenCLKernelAttr>() ||
        LangOpts.SYCLIsDevice || LangOpts.SYCLIsHost)) {
    // These attributes cannot be applied to a non-kernel function.
    if (const auto *A = D->getAttr<ReqdWorkGroupSizeAttr>()) {
      // FIXME: This emits a different error message than
      // diag::err_attribute_wrong_decl_type + ExpectedKernelFunction.
      Diag(D->getLocation(), diag::err_opencl_kernel_attr) << A;
      D->setInvalidDecl();
    } else if (const auto *A = D->getAttr<WorkGroupSizeHintAttr>()) {
      Diag(D->getLocation(), diag::err_opencl_kernel_attr) << A;
      D->setInvalidDecl();
    } else if (const auto *A = D->getAttr<SYCLIntelMaxWorkGroupSizeAttr>()) {
      Diag(D->getLocation(), diag::err_opencl_kernel_attr) << A;
      D->setInvalidDecl();
    } else if (const auto *A = D->getAttr<VecTypeHintAttr>()) {
      Diag(D->getLocation(), diag::err_opencl_kernel_attr) << A;
      D->setInvalidDecl();
#if INTEL_CUSTOMIZATION
    } else if (const auto *A = D->getAttr<ReqdWorkGroupSizeAttr>()) {
      Diag(D->getLocation(), diag::err_opencl_kernel_attr) << A;
      D->setInvalidDecl();
    } else if (const auto *A = D->getAttr<SYCLIntelNumSimdWorkItemsAttr>()) {
      Diag(D->getLocation(), diag::err_opencl_kernel_attr) << A;
      D->setInvalidDecl();
    } else if (const auto *A = D->getAttr<NumComputeUnitsAttr>()) {
      Diag(D->getLocation(), diag::err_opencl_kernel_attr) << A;
      D->setInvalidDecl();
    } else if (const auto *A = D->getAttr<SYCLIntelMaxGlobalWorkDimAttr>()) {
      Diag(D->getLocation(), diag::err_opencl_kernel_attr) << A;
      D->setInvalidDecl();
    } else if (const auto *A = D->getAttr<SYCLIntelMaxWorkGroupSizeAttr>()) {
      Diag(D->getLocation(), diag::err_opencl_kernel_attr) << A;
      D->setInvalidDecl();
    } else if (const auto *A = D->getAttr<AutorunAttr>()) {
      Diag(D->getLocation(), diag::err_opencl_kernel_attr) << A;
      D->setInvalidDecl();
    } else if (const auto *A = D->getAttr<UsesGlobalWorkOffsetAttr>()) {
      Diag(D->getLocation(), diag::err_opencl_kernel_attr) << A;
      D->setInvalidDecl();
    } else if (Attr *A = D->getAttr<StallFreeAttr>()) {
      if (!getLangOpts().HLS) {
        Diag(D->getLocation(), diag::err_opencl_kernel_attr) << A;
        D->setInvalidDecl();
      }
    } else if (Attr *A = D->getAttr<SYCLIntelSchedulerTargetFmaxMhzAttr>()) {
      if (!getLangOpts().HLS) {
        Diag(D->getLocation(), diag::err_opencl_kernel_attr) << A;
        D->setInvalidDecl();
      }
#endif // INTEL_CUSTOMIZATION
    } else if (const auto *A = D->getAttr<IntelReqdSubGroupSizeAttr>()) {
      Diag(D->getLocation(), diag::err_opencl_kernel_attr) << A;
      D->setInvalidDecl();
    } else if (!D->hasAttr<CUDAGlobalAttr>()) {
      if (const auto *A = D->getAttr<AMDGPUFlatWorkGroupSizeAttr>()) {
        Diag(D->getLocation(), diag::err_attribute_wrong_decl_type)
            << A << ExpectedKernelFunction;
        D->setInvalidDecl();
      } else if (const auto *A = D->getAttr<AMDGPUWavesPerEUAttr>()) {
        Diag(D->getLocation(), diag::err_attribute_wrong_decl_type)
            << A << ExpectedKernelFunction;
        D->setInvalidDecl();
      } else if (const auto *A = D->getAttr<AMDGPUNumSGPRAttr>()) {
        Diag(D->getLocation(), diag::err_attribute_wrong_decl_type)
            << A << ExpectedKernelFunction;
        D->setInvalidDecl();
      } else if (const auto *A = D->getAttr<AMDGPUNumVGPRAttr>()) {
        Diag(D->getLocation(), diag::err_attribute_wrong_decl_type)
            << A << ExpectedKernelFunction;
        D->setInvalidDecl();
      }
    }
  }
#if INTEL_CUSTOMIZATION
  else {
    if (D->hasAttr<AutorunAttr>() &&
        !D->hasAttr<SYCLIntelMaxGlobalWorkDimAttr>() &&
        !D->hasAttr<ReqdWorkGroupSizeAttr>()) {
      Attr *A = D->getAttr<AutorunAttr>();
      Diag(A->getLocation(),
          diag::err_opencl_attribute_requires_another_to_be_specified)
          << A << "'reqd_work_group_size' or 'max_global_work_dim' attribute";
      D->setInvalidDecl();
    }
  }
  if (const auto *SLA = D->getAttr<StallLatencyAttr>()) {
    if (getLangOpts().HLS && !D->hasAttr<ComponentAttr>()) {
      Diag(D->getLocation(), diag::err_component_func_attr) << SLA;
      D->setInvalidDecl();
    } else if (Context.getTargetInfo().getTriple().isINTELFPGAEnvironment() &&
               !D->hasAttr<OpenCLKernelAttr>()) {
      Diag(D->getLocation(), diag::err_opencl_kernel_attr) << SLA;
      D->setInvalidDecl();
    }
  }
  if ((getLangOpts().HLS || getLangOpts().OpenCL) &&
      D->getKind() == Decl::ParmVar && !IsSlaveMemory(*this, D)) {
    // Check that memory attributes are only added to slave memory.
    if (diagnoseMemoryAttrs<
            IntelFPGAMemoryAttr, IntelFPGANumBanksAttr, IntelFPGABankWidthAttr,
            IntelFPGASinglePumpAttr, IntelFPGADoublePumpAttr,
            IntelFPGABankBitsAttr>(*this, D))
      D->setInvalidDecl();
  }
#endif // INTEL_CUSTOMIZATION

  // Do this check after processing D's attributes because the attribute
  // objc_method_family can change whether the given method is in the init
  // family, and it can be applied after objc_designated_initializer. This is a
  // bit of a hack, but we need it to be compatible with versions of clang that
  // processed the attribute list in the wrong order.
  if (D->hasAttr<ObjCDesignatedInitializerAttr>() &&
      cast<ObjCMethodDecl>(D)->getMethodFamily() != OMF_init) {
    Diag(D->getLocation(), diag::err_designated_init_attr_non_init);
    D->dropAttr<ObjCDesignatedInitializerAttr>();
  }
}

// Helper for delayed processing TransparentUnion or BPFPreserveAccessIndexAttr
// attribute.
void Sema::ProcessDeclAttributeDelayed(Decl *D,
                                       const ParsedAttributesView &AttrList) {
  for (const ParsedAttr &AL : AttrList)
    if (AL.getKind() == ParsedAttr::AT_TransparentUnion) {
      handleTransparentUnionAttr(*this, D, AL);
      break;
    }

  // For BPFPreserveAccessIndexAttr, we want to populate the attributes
  // to fields and inner records as well.
  if (D && D->hasAttr<BPFPreserveAccessIndexAttr>())
    handleBPFPreserveAIRecord(*this, cast<RecordDecl>(D));
}

// Annotation attributes are the only attributes allowed after an access
// specifier.
bool Sema::ProcessAccessDeclAttributeList(
    AccessSpecDecl *ASDecl, const ParsedAttributesView &AttrList) {
  for (const ParsedAttr &AL : AttrList) {
    if (AL.getKind() == ParsedAttr::AT_Annotate) {
      ProcessDeclAttribute(*this, nullptr, ASDecl, AL, AL.isCXX11Attribute());
    } else {
      Diag(AL.getLoc(), diag::err_only_annotate_after_access_spec);
      return true;
    }
  }
  return false;
}

/// checkUnusedDeclAttributes - Check a list of attributes to see if it
/// contains any decl attributes that we should warn about.
static void checkUnusedDeclAttributes(Sema &S, const ParsedAttributesView &A) {
  for (const ParsedAttr &AL : A) {
    // Only warn if the attribute is an unignored, non-type attribute.
    if (AL.isUsedAsTypeAttr() || AL.isInvalid())
      continue;
    if (AL.getKind() == ParsedAttr::IgnoredAttribute)
      continue;

    if (AL.getKind() == ParsedAttr::UnknownAttribute) {
      S.Diag(AL.getLoc(), diag::warn_unknown_attribute_ignored)
          << AL << AL.getRange();
    } else {
      S.Diag(AL.getLoc(), diag::warn_attribute_not_on_decl) << AL
                                                            << AL.getRange();
    }
  }
}

/// checkUnusedDeclAttributes - Given a declarator which is not being
/// used to build a declaration, complain about any decl attributes
/// which might be lying around on it.
void Sema::checkUnusedDeclAttributes(Declarator &D) {
  ::checkUnusedDeclAttributes(*this, D.getDeclSpec().getAttributes());
  ::checkUnusedDeclAttributes(*this, D.getAttributes());
  for (unsigned i = 0, e = D.getNumTypeObjects(); i != e; ++i)
    ::checkUnusedDeclAttributes(*this, D.getTypeObject(i).getAttrs());
}

/// DeclClonePragmaWeak - clone existing decl (maybe definition),
/// \#pragma weak needs a non-definition decl and source may not have one.
NamedDecl * Sema::DeclClonePragmaWeak(NamedDecl *ND, IdentifierInfo *II,
                                      SourceLocation Loc) {
  assert(isa<FunctionDecl>(ND) || isa<VarDecl>(ND));
  NamedDecl *NewD = nullptr;
  if (auto *FD = dyn_cast<FunctionDecl>(ND)) {
    FunctionDecl *NewFD;
    // FIXME: Missing call to CheckFunctionDeclaration().
    // FIXME: Mangling?
    // FIXME: Is the qualifier info correct?
    // FIXME: Is the DeclContext correct?
    NewFD = FunctionDecl::Create(
        FD->getASTContext(), FD->getDeclContext(), Loc, Loc,
        DeclarationName(II), FD->getType(), FD->getTypeSourceInfo(), SC_None,
        false /*isInlineSpecified*/, FD->hasPrototype(),
        ConstexprSpecKind::Unspecified, FD->getTrailingRequiresClause());
    NewD = NewFD;

    if (FD->getQualifier())
      NewFD->setQualifierInfo(FD->getQualifierLoc());

    // Fake up parameter variables; they are declared as if this were
    // a typedef.
    QualType FDTy = FD->getType();
    if (const auto *FT = FDTy->getAs<FunctionProtoType>()) {
      SmallVector<ParmVarDecl*, 16> Params;
      for (const auto &AI : FT->param_types()) {
        ParmVarDecl *Param = BuildParmVarDeclForTypedef(NewFD, Loc, AI);
        Param->setScopeInfo(0, Params.size());
        Params.push_back(Param);
      }
      NewFD->setParams(Params);
    }
  } else if (auto *VD = dyn_cast<VarDecl>(ND)) {
    NewD = VarDecl::Create(VD->getASTContext(), VD->getDeclContext(),
                           VD->getInnerLocStart(), VD->getLocation(), II,
                           VD->getType(), VD->getTypeSourceInfo(),
                           VD->getStorageClass());
    if (VD->getQualifier())
      cast<VarDecl>(NewD)->setQualifierInfo(VD->getQualifierLoc());
  }
  return NewD;
}

/// DeclApplyPragmaWeak - A declaration (maybe definition) needs \#pragma weak
/// applied to it, possibly with an alias.
void Sema::DeclApplyPragmaWeak(Scope *S, NamedDecl *ND, WeakInfo &W) {
  if (W.getUsed()) return; // only do this once
  W.setUsed(true);
  if (W.getAlias()) { // clone decl, impersonate __attribute(weak,alias(...))
    IdentifierInfo *NDId = ND->getIdentifier();
    NamedDecl *NewD = DeclClonePragmaWeak(ND, W.getAlias(), W.getLocation());
    NewD->addAttr(
        AliasAttr::CreateImplicit(Context, NDId->getName(), W.getLocation()));
    NewD->addAttr(WeakAttr::CreateImplicit(Context, W.getLocation(),
                                           AttributeCommonInfo::AS_Pragma));
    WeakTopLevelDecl.push_back(NewD);
    // FIXME: "hideous" code from Sema::LazilyCreateBuiltin
    // to insert Decl at TU scope, sorry.
    DeclContext *SavedContext = CurContext;
    CurContext = Context.getTranslationUnitDecl();
    NewD->setDeclContext(CurContext);
    NewD->setLexicalDeclContext(CurContext);
    PushOnScopeChains(NewD, S);
    CurContext = SavedContext;
  } else { // just add weak to existing
    ND->addAttr(WeakAttr::CreateImplicit(Context, W.getLocation(),
                                         AttributeCommonInfo::AS_Pragma));
  }
}

void Sema::ProcessPragmaWeak(Scope *S, Decl *D) {
  // It's valid to "forward-declare" #pragma weak, in which case we
  // have to do this.
  LoadExternalWeakUndeclaredIdentifiers();
  if (!WeakUndeclaredIdentifiers.empty()) {
    NamedDecl *ND = nullptr;
    if (auto *VD = dyn_cast<VarDecl>(D))
      if (VD->isExternC())
        ND = VD;
    if (auto *FD = dyn_cast<FunctionDecl>(D))
      if (FD->isExternC())
        ND = FD;
    if (ND) {
      if (IdentifierInfo *Id = ND->getIdentifier()) {
        auto I = WeakUndeclaredIdentifiers.find(Id);
        if (I != WeakUndeclaredIdentifiers.end()) {
          WeakInfo W = I->second;
          DeclApplyPragmaWeak(S, ND, W);
          WeakUndeclaredIdentifiers[Id] = W;
        }
      }
    }
  }
}

/// ProcessDeclAttributes - Given a declarator (PD) with attributes indicated in
/// it, apply them to D.  This is a bit tricky because PD can have attributes
/// specified in many different places, and we need to find and apply them all.
void Sema::ProcessDeclAttributes(Scope *S, Decl *D, const Declarator &PD) {
  // Apply decl attributes from the DeclSpec if present.
  if (!PD.getDeclSpec().getAttributes().empty())
    ProcessDeclAttributeList(S, D, PD.getDeclSpec().getAttributes());

  // Walk the declarator structure, applying decl attributes that were in a type
  // position to the decl itself.  This handles cases like:
  //   int *__attr__(x)** D;
  // when X is a decl attribute.
  for (unsigned i = 0, e = PD.getNumTypeObjects(); i != e; ++i)
     ProcessDeclAttributeList(S, D, PD.getTypeObject(i).getAttrs(),
                             /*IncludeCXX11Attributes=*/false);

  // Finally, apply any attributes on the decl itself.
  ProcessDeclAttributeList(S, D, PD.getAttributes());

  // Apply additional attributes specified by '#pragma clang attribute'.
  AddPragmaAttributes(S, D);
}

/// Is the given declaration allowed to use a forbidden type?
/// If so, it'll still be annotated with an attribute that makes it
/// illegal to actually use.
static bool isForbiddenTypeAllowed(Sema &S, Decl *D,
                                   const DelayedDiagnostic &diag,
                                   UnavailableAttr::ImplicitReason &reason) {
  // Private ivars are always okay.  Unfortunately, people don't
  // always properly make their ivars private, even in system headers.
  // Plus we need to make fields okay, too.
  if (!isa<FieldDecl>(D) && !isa<ObjCPropertyDecl>(D) &&
      !isa<FunctionDecl>(D))
    return false;

  // Silently accept unsupported uses of __weak in both user and system
  // declarations when it's been disabled, for ease of integration with
  // -fno-objc-arc files.  We do have to take some care against attempts
  // to define such things;  for now, we've only done that for ivars
  // and properties.
  if ((isa<ObjCIvarDecl>(D) || isa<ObjCPropertyDecl>(D))) {
    if (diag.getForbiddenTypeDiagnostic() == diag::err_arc_weak_disabled ||
        diag.getForbiddenTypeDiagnostic() == diag::err_arc_weak_no_runtime) {
      reason = UnavailableAttr::IR_ForbiddenWeak;
      return true;
    }
  }

  // Allow all sorts of things in system headers.
  if (S.Context.getSourceManager().isInSystemHeader(D->getLocation())) {
    // Currently, all the failures dealt with this way are due to ARC
    // restrictions.
    reason = UnavailableAttr::IR_ARCForbiddenType;
    return true;
  }

  return false;
}

/// Handle a delayed forbidden-type diagnostic.
static void handleDelayedForbiddenType(Sema &S, DelayedDiagnostic &DD,
                                       Decl *D) {
  auto Reason = UnavailableAttr::IR_None;
  if (D && isForbiddenTypeAllowed(S, D, DD, Reason)) {
    assert(Reason && "didn't set reason?");
    D->addAttr(UnavailableAttr::CreateImplicit(S.Context, "", Reason, DD.Loc));
    return;
  }
  if (S.getLangOpts().ObjCAutoRefCount)
    if (const auto *FD = dyn_cast<FunctionDecl>(D)) {
      // FIXME: we may want to suppress diagnostics for all
      // kind of forbidden type messages on unavailable functions.
      if (FD->hasAttr<UnavailableAttr>() &&
          DD.getForbiddenTypeDiagnostic() ==
              diag::err_arc_array_param_no_ownership) {
        DD.Triggered = true;
        return;
      }
    }

  S.Diag(DD.Loc, DD.getForbiddenTypeDiagnostic())
      << DD.getForbiddenTypeOperand() << DD.getForbiddenTypeArgument();
  DD.Triggered = true;
}


void Sema::PopParsingDeclaration(ParsingDeclState state, Decl *decl) {
  assert(DelayedDiagnostics.getCurrentPool());
  DelayedDiagnosticPool &poppedPool = *DelayedDiagnostics.getCurrentPool();
  DelayedDiagnostics.popWithoutEmitting(state);

  // When delaying diagnostics to run in the context of a parsed
  // declaration, we only want to actually emit anything if parsing
  // succeeds.
  if (!decl) return;

  // We emit all the active diagnostics in this pool or any of its
  // parents.  In general, we'll get one pool for the decl spec
  // and a child pool for each declarator; in a decl group like:
  //   deprecated_typedef foo, *bar, baz();
  // only the declarator pops will be passed decls.  This is correct;
  // we really do need to consider delayed diagnostics from the decl spec
  // for each of the different declarations.
  const DelayedDiagnosticPool *pool = &poppedPool;
  do {
    bool AnyAccessFailures = false;
    for (DelayedDiagnosticPool::pool_iterator
           i = pool->pool_begin(), e = pool->pool_end(); i != e; ++i) {
      // This const_cast is a bit lame.  Really, Triggered should be mutable.
      DelayedDiagnostic &diag = const_cast<DelayedDiagnostic&>(*i);
      if (diag.Triggered)
        continue;

      switch (diag.Kind) {
      case DelayedDiagnostic::Availability:
        // Don't bother giving deprecation/unavailable diagnostics if
        // the decl is invalid.
        if (!decl->isInvalidDecl())
          handleDelayedAvailabilityCheck(diag, decl);
        break;

      case DelayedDiagnostic::Access:
        // Only produce one access control diagnostic for a structured binding
        // declaration: we don't need to tell the user that all the fields are
        // inaccessible one at a time.
        if (AnyAccessFailures && isa<DecompositionDecl>(decl))
          continue;
        HandleDelayedAccessCheck(diag, decl);
        if (diag.Triggered)
          AnyAccessFailures = true;
        break;

      case DelayedDiagnostic::ForbiddenType:
        handleDelayedForbiddenType(*this, diag, decl);
        break;
      }
    }
  } while ((pool = pool->getParent()));
}

/// Given a set of delayed diagnostics, re-emit them as if they had
/// been delayed in the current context instead of in the given pool.
/// Essentially, this just moves them to the current pool.
void Sema::redelayDiagnostics(DelayedDiagnosticPool &pool) {
  DelayedDiagnosticPool *curPool = DelayedDiagnostics.getCurrentPool();
  assert(curPool && "re-emitting in undelayed context not supported");
  curPool->steal(pool);
}<|MERGE_RESOLUTION|>--- conflicted
+++ resolved
@@ -6500,16 +6500,11 @@
 /// Both are incompatible with the __register__ attribute.
 template <typename AttrType, typename IncompatAttrType>
 static void handleIntelFPGAPumpAttr(Sema &S, Decl *D, const ParsedAttr &A) {
-<<<<<<< HEAD
-  if (S.LangOpts.SYCLIsHost)
-    return;
 #if INTEL_CUSTOMIZATION
   if (checkValidSYCLSpelling(S, A))
    return;
 #endif // INTEL_CUSTOMIZATION
 
-=======
->>>>>>> d0a678c9
   checkForDuplicateAttribute<AttrType>(S, D, A);
   if (checkAttrMutualExclusion<IncompatAttrType>(S, D, A))
     return;
@@ -6530,17 +6525,11 @@
 /// This is incompatible with the [[intelfpga::register]] attribute.
 static void handleIntelFPGAMemoryAttr(Sema &S, Decl *D,
                                       const ParsedAttr &AL) {
-<<<<<<< HEAD
-
-  if (S.LangOpts.SYCLIsHost)
-    return;
 #if INTEL_CUSTOMIZATION
   if (checkValidSYCLSpelling(S, AL))
    return;
 #endif // INTEL_CUSTOMIZATION
 
-=======
->>>>>>> d0a678c9
   checkForDuplicateAttribute<IntelFPGAMemoryAttr>(S, D, AL);
   if (checkAttrMutualExclusion<IntelFPGARegisterAttr>(S, D, AL))
     return;
@@ -6616,17 +6605,11 @@
 /// Handle the [[intelfpga::register]] attribute.
 /// This is incompatible with most of the other memory attributes.
 static void handleIntelFPGARegisterAttr(Sema &S, Decl *D, const ParsedAttr &A) {
-<<<<<<< HEAD
-
-  if (S.LangOpts.SYCLIsHost)
-    return;
 #if INTEL_CUSTOMIZATION
   if (checkValidSYCLSpelling(S, A))
    return;
 #endif // INTEL_CUSTOMIZATION
 
-=======
->>>>>>> d0a678c9
   checkForDuplicateAttribute<IntelFPGARegisterAttr>(S, D, A);
   if (checkIntelFPGARegisterAttrCompatibility(S, D, A))
     return;
@@ -6644,17 +6627,11 @@
 template <typename AttrType>
 static void handleOneConstantPowerTwoValueAttr(Sema &S, Decl *D,
                                                const ParsedAttr &A) {
-<<<<<<< HEAD
-
-  if (S.LangOpts.SYCLIsHost)
-    return;
 #if INTEL_CUSTOMIZATION
   if (checkValidSYCLSpelling(S, A))
    return;
 #endif // INTEL_CUSTOMIZATION
 
-=======
->>>>>>> d0a678c9
   checkForDuplicateAttribute<AttrType>(S, D, A);
   if (checkAttrMutualExclusion<IntelFPGARegisterAttr>(S, D, A))
     return;
@@ -6666,16 +6643,11 @@
 
 static void handleIntelFPGASimpleDualPortAttr(Sema &S, Decl *D,
                                               const ParsedAttr &AL) {
-<<<<<<< HEAD
-  if (S.LangOpts.SYCLIsHost)
-    return;
 #if INTEL_CUSTOMIZATION
   if (checkValidSYCLSpelling(S, AL))
    return;
 #endif // INTEL_CUSTOMIZATION
 
-=======
->>>>>>> d0a678c9
   checkForDuplicateAttribute<IntelFPGASimpleDualPortAttr>(S, D, AL);
 
   if (checkAttrMutualExclusion<IntelFPGARegisterAttr>(S, D, AL))
@@ -6693,16 +6665,11 @@
 
 static void handleIntelFPGAMaxReplicatesAttr(Sema &S, Decl *D,
                                              const ParsedAttr &A) {
-<<<<<<< HEAD
-  if (S.LangOpts.SYCLIsHost)
-    return;
 #if INTEL_CUSTOMIZATION
   if (checkValidSYCLSpelling(S, A))
    return;
 #endif // INTEL_CUSTOMIZATION
 
-=======
->>>>>>> d0a678c9
   checkForDuplicateAttribute<IntelFPGAMaxReplicatesAttr>(S, D, A);
 
   if (checkAttrMutualExclusion<IntelFPGARegisterAttr>(S, D, A))
@@ -6849,17 +6816,11 @@
 
 static void handleIntelFPGAPrivateCopiesAttr(Sema &S, Decl *D,
                                              const ParsedAttr &A) {
-<<<<<<< HEAD
-  if (S.LangOpts.SYCLIsHost)
-    return;
-
 #if INTEL_CUSTOMIZATION
   if (checkValidSYCLSpelling(S, A))
    return;
 #endif // INTEL_CUSTOMIZATION
 
-=======
->>>>>>> d0a678c9
   checkForDuplicateAttribute<IntelFPGAPrivateCopiesAttr>(S, D, A);
   if (checkAttrMutualExclusion<IntelFPGARegisterAttr>(S, D, A))
     return;
@@ -6871,17 +6832,11 @@
 
 static void handleIntelFPGAForcePow2DepthAttr(Sema &S, Decl *D,
                                               const ParsedAttr &A) {
-<<<<<<< HEAD
-  if (S.LangOpts.SYCLIsHost)
-    return;
-
 #if INTEL_CUSTOMIZATION
   if (checkValidSYCLSpelling(S, A))
    return;
 #endif // INTEL_CUSTOMIZATION
 
-=======
->>>>>>> d0a678c9
   checkForDuplicateAttribute<IntelFPGAForcePow2DepthAttr>(S, D, A);
 
   if (checkAttrMutualExclusion<IntelFPGARegisterAttr>(S, D, A))
