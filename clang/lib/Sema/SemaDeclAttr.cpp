//===--- SemaDeclAttr.cpp - Declaration Attribute Handling ----------------===//
//
// Part of the LLVM Project, under the Apache License v2.0 with LLVM Exceptions.
// See https://llvm.org/LICENSE.txt for license information.
// SPDX-License-Identifier: Apache-2.0 WITH LLVM-exception
//
//===----------------------------------------------------------------------===//
//
//  This file implements decl-related attribute processing.
//
//===----------------------------------------------------------------------===//

#include "clang/AST/ASTConsumer.h"
#include "clang/AST/ASTContext.h"
#include "clang/AST/ASTMutationListener.h"
#include "clang/AST/CXXInheritance.h"
#include "clang/AST/DeclCXX.h"
#include "clang/AST/DeclObjC.h"
#include "clang/AST/DeclTemplate.h"
#include "clang/AST/Expr.h"
#include "clang/AST/ExprCXX.h"
#include "clang/AST/Mangle.h"
#include "clang/AST/RecursiveASTVisitor.h"
#include "clang/AST/Type.h"
#include "clang/Basic/CharInfo.h"
#include "clang/Basic/SourceManager.h"
#include "clang/Basic/TargetBuiltins.h"
#include "clang/Basic/TargetInfo.h"
#include "clang/Lex/Preprocessor.h"
#include "clang/Sema/DeclSpec.h"
#include "clang/Sema/DelayedDiagnostic.h"
#include "clang/Sema/Initialization.h"
#include "clang/Sema/Lookup.h"
#include "clang/Sema/ParsedAttr.h"
#include "clang/Sema/Scope.h"
#include "clang/Sema/ScopeInfo.h"
#include "clang/Sema/SemaInternal.h"
#include "llvm/ADT/Optional.h"
#include "llvm/ADT/STLExtras.h"
#include "llvm/ADT/StringExtras.h"
#include "llvm/Support/MathExtras.h"
#include "intel/SemaIntelImpl.h" // INTEL
#include "llvm/Support/raw_ostream.h"

using namespace clang;
using namespace sema;

namespace AttributeLangSupport {
  enum LANG {
    C,
    Cpp,
    ObjC
  };
} // end namespace AttributeLangSupport

//===----------------------------------------------------------------------===//
//  Helper functions
//===----------------------------------------------------------------------===//

/// isFunctionOrMethod - Return true if the given decl has function
/// type (function or function-typed variable) or an Objective-C
/// method.
static bool isFunctionOrMethod(const Decl *D) {
  return (D->getFunctionType() != nullptr) || isa<ObjCMethodDecl>(D);
}

/// Return true if the given decl has function type (function or
/// function-typed variable) or an Objective-C method or a block.
static bool isFunctionOrMethodOrBlock(const Decl *D) {
  return isFunctionOrMethod(D) || isa<BlockDecl>(D);
}

/// Return true if the given decl has a declarator that should have
/// been processed by Sema::GetTypeForDeclarator.
static bool hasDeclarator(const Decl *D) {
  // In some sense, TypedefDecl really *ought* to be a DeclaratorDecl.
  return isa<DeclaratorDecl>(D) || isa<BlockDecl>(D) || isa<TypedefNameDecl>(D) ||
         isa<ObjCPropertyDecl>(D);
}

/// hasFunctionProto - Return true if the given decl has a argument
/// information. This decl should have already passed
/// isFunctionOrMethod or isFunctionOrMethodOrBlock.
static bool hasFunctionProto(const Decl *D) {
  if (const FunctionType *FnTy = D->getFunctionType())
    return isa<FunctionProtoType>(FnTy);
  return isa<ObjCMethodDecl>(D) || isa<BlockDecl>(D);
}

/// getFunctionOrMethodNumParams - Return number of function or method
/// parameters. It is an error to call this on a K&R function (use
/// hasFunctionProto first).
static unsigned getFunctionOrMethodNumParams(const Decl *D) {
  if (const FunctionType *FnTy = D->getFunctionType())
    return cast<FunctionProtoType>(FnTy)->getNumParams();
  if (const auto *BD = dyn_cast<BlockDecl>(D))
    return BD->getNumParams();
  return cast<ObjCMethodDecl>(D)->param_size();
}

static const ParmVarDecl *getFunctionOrMethodParam(const Decl *D,
                                                   unsigned Idx) {
  if (const auto *FD = dyn_cast<FunctionDecl>(D))
    return FD->getParamDecl(Idx);
  if (const auto *MD = dyn_cast<ObjCMethodDecl>(D))
    return MD->getParamDecl(Idx);
  if (const auto *BD = dyn_cast<BlockDecl>(D))
    return BD->getParamDecl(Idx);
  return nullptr;
}

static QualType getFunctionOrMethodParamType(const Decl *D, unsigned Idx) {
  if (const FunctionType *FnTy = D->getFunctionType())
    return cast<FunctionProtoType>(FnTy)->getParamType(Idx);
  if (const auto *BD = dyn_cast<BlockDecl>(D))
    return BD->getParamDecl(Idx)->getType();

  return cast<ObjCMethodDecl>(D)->parameters()[Idx]->getType();
}

static SourceRange getFunctionOrMethodParamRange(const Decl *D, unsigned Idx) {
  if (auto *PVD = getFunctionOrMethodParam(D, Idx))
    return PVD->getSourceRange();
  return SourceRange();
}

static QualType getFunctionOrMethodResultType(const Decl *D) {
  if (const FunctionType *FnTy = D->getFunctionType())
    return FnTy->getReturnType();
  return cast<ObjCMethodDecl>(D)->getReturnType();
}

static SourceRange getFunctionOrMethodResultSourceRange(const Decl *D) {
  if (const auto *FD = dyn_cast<FunctionDecl>(D))
    return FD->getReturnTypeSourceRange();
  if (const auto *MD = dyn_cast<ObjCMethodDecl>(D))
    return MD->getReturnTypeSourceRange();
  return SourceRange();
}

static bool isFunctionOrMethodVariadic(const Decl *D) {
  if (const FunctionType *FnTy = D->getFunctionType())
    return cast<FunctionProtoType>(FnTy)->isVariadic();
  if (const auto *BD = dyn_cast<BlockDecl>(D))
    return BD->isVariadic();
  return cast<ObjCMethodDecl>(D)->isVariadic();
}

static bool isInstanceMethod(const Decl *D) {
  if (const auto *MethodDecl = dyn_cast<CXXMethodDecl>(D))
    return MethodDecl->isInstance();
  return false;
}

static inline bool isNSStringType(QualType T, ASTContext &Ctx) {
  const auto *PT = T->getAs<ObjCObjectPointerType>();
  if (!PT)
    return false;

  ObjCInterfaceDecl *Cls = PT->getObjectType()->getInterface();
  if (!Cls)
    return false;

  IdentifierInfo* ClsName = Cls->getIdentifier();

  // FIXME: Should we walk the chain of classes?
  return ClsName == &Ctx.Idents.get("NSString") ||
         ClsName == &Ctx.Idents.get("NSMutableString");
}

static inline bool isCFStringType(QualType T, ASTContext &Ctx) {
  const auto *PT = T->getAs<PointerType>();
  if (!PT)
    return false;

  const auto *RT = PT->getPointeeType()->getAs<RecordType>();
  if (!RT)
    return false;

  const RecordDecl *RD = RT->getDecl();
  if (RD->getTagKind() != TTK_Struct)
    return false;

  return RD->getIdentifier() == &Ctx.Idents.get("__CFString");
}

static unsigned getNumAttributeArgs(const ParsedAttr &AL) {
  // FIXME: Include the type in the argument list.
  return AL.getNumArgs() + AL.hasParsedType();
}

template <typename Compare>
static bool checkAttributeNumArgsImpl(Sema &S, const ParsedAttr &AL,
                                      unsigned Num, unsigned Diag,
                                      Compare Comp) {
  if (Comp(getNumAttributeArgs(AL), Num)) {
    S.Diag(AL.getLoc(), Diag) << AL << Num;
    return false;
  }

  return true;
}

/// Check if the attribute has exactly as many args as Num. May
/// output an error.
static bool checkAttributeNumArgs(Sema &S, const ParsedAttr &AL, unsigned Num) {
  return checkAttributeNumArgsImpl(S, AL, Num,
                                   diag::err_attribute_wrong_number_arguments,
                                   std::not_equal_to<unsigned>());
}

/// Check if the attribute has at least as many args as Num. May
/// output an error.
static bool checkAttributeAtLeastNumArgs(Sema &S, const ParsedAttr &AL,
                                         unsigned Num) {
  return checkAttributeNumArgsImpl(S, AL, Num,
                                   diag::err_attribute_too_few_arguments,
                                   std::less<unsigned>());
}

/// Check if the attribute has at most as many args as Num. May
/// output an error.
static bool checkAttributeAtMostNumArgs(Sema &S, const ParsedAttr &AL,
                                        unsigned Num) {
  return checkAttributeNumArgsImpl(S, AL, Num,
                                   diag::err_attribute_too_many_arguments,
                                   std::greater<unsigned>());
}

/// A helper function to provide Attribute Location for the Attr types
/// AND the ParsedAttr.
template <typename AttrInfo>
static std::enable_if_t<std::is_base_of<Attr, AttrInfo>::value, SourceLocation>
getAttrLoc(const AttrInfo &AL) {
  return AL.getLocation();
}
static SourceLocation getAttrLoc(const ParsedAttr &AL) { return AL.getLoc(); }

/// If Expr is a valid integer constant, get the value of the integer
/// expression and return success or failure. May output an error.
///
/// Negative argument is implicitly converted to unsigned, unless
/// \p StrictlyUnsigned is true.
template <typename AttrInfo>
static bool checkUInt32Argument(Sema &S, const AttrInfo &AI, const Expr *Expr,
                                uint32_t &Val, unsigned Idx = UINT_MAX,
                                bool StrictlyUnsigned = false) {
  Optional<llvm::APSInt> I = llvm::APSInt(32);
  if (Expr->isTypeDependent() || Expr->isValueDependent() ||
      !(I = Expr->getIntegerConstantExpr(S.Context))) {
    if (Idx != UINT_MAX)
      S.Diag(getAttrLoc(AI), diag::err_attribute_argument_n_type)
          << &AI << Idx << AANT_ArgumentIntegerConstant
          << Expr->getSourceRange();
    else
      S.Diag(getAttrLoc(AI), diag::err_attribute_argument_type)
          << &AI << AANT_ArgumentIntegerConstant << Expr->getSourceRange();
    return false;
  }

  if (!I->isIntN(32)) {
    S.Diag(Expr->getExprLoc(), diag::err_ice_too_large)
        << I->toString(10, false) << 32 << /* Unsigned */ 1;
    return false;
  }

  if (StrictlyUnsigned && I->isSigned() && I->isNegative()) {
    S.Diag(getAttrLoc(AI), diag::err_attribute_requires_positive_integer)
        << &AI << /*non-negative*/ 1;
    return false;
  }

  Val = (uint32_t)I->getZExtValue();
  return true;
}

/// Wrapper around checkUInt32Argument, with an extra check to be sure
/// that the result will fit into a regular (signed) int. All args have the same
/// purpose as they do in checkUInt32Argument.
template <typename AttrInfo>
static bool checkPositiveIntArgument(Sema &S, const AttrInfo &AI, const Expr *Expr,
                                     int &Val, unsigned Idx = UINT_MAX) {
  uint32_t UVal;
  if (!checkUInt32Argument(S, AI, Expr, UVal, Idx))
    return false;

  if (UVal > (uint32_t)std::numeric_limits<int>::max()) {
    llvm::APSInt I(32); // for toString
    I = UVal;
    S.Diag(Expr->getExprLoc(), diag::err_ice_too_large)
        << I.toString(10, false) << 32 << /* Unsigned */ 0;
    return false;
  }

  Val = UVal;
  return true;
}

/// Diagnose mutually exclusive attributes when present on a given
/// declaration. Returns true if diagnosed.
template <typename AttrTy>
static bool checkAttrMutualExclusion(Sema &S, Decl *D, const ParsedAttr &AL) {
  if (const auto *A = D->getAttr<AttrTy>()) {
    S.Diag(AL.getLoc(), diag::err_attributes_are_not_compatible) << AL << A;
    S.Diag(A->getLocation(), diag::note_conflicting_attribute);
    return true;
  }
  return false;
}

template <typename AttrTy>
static bool checkAttrMutualExclusion(Sema &S, Decl *D, const Attr &AL) {
  if (const auto *A = D->getAttr<AttrTy>()) {
    S.Diag(AL.getLocation(), diag::err_attributes_are_not_compatible) << &AL
                                                                      << A;
    S.Diag(A->getLocation(), diag::note_conflicting_attribute);
    return true;
  }
  return false;
}

/// Check if IdxExpr is a valid parameter index for a function or
/// instance method D.  May output an error.
///
/// \returns true if IdxExpr is a valid index.
template <typename AttrInfo>
static bool checkFunctionOrMethodParameterIndex(
    Sema &S, const Decl *D, const AttrInfo &AI, unsigned AttrArgNum,
    const Expr *IdxExpr, ParamIdx &Idx, bool CanIndexImplicitThis = false) {
  assert(isFunctionOrMethodOrBlock(D));

  // In C++ the implicit 'this' function parameter also counts.
  // Parameters are counted from one.
  bool HP = hasFunctionProto(D);
  bool HasImplicitThisParam = isInstanceMethod(D);
  bool IV = HP && isFunctionOrMethodVariadic(D);
  unsigned NumParams =
      (HP ? getFunctionOrMethodNumParams(D) : 0) + HasImplicitThisParam;

  Optional<llvm::APSInt> IdxInt;
  if (IdxExpr->isTypeDependent() || IdxExpr->isValueDependent() ||
      !(IdxInt = IdxExpr->getIntegerConstantExpr(S.Context))) {
    S.Diag(getAttrLoc(AI), diag::err_attribute_argument_n_type)
        << &AI << AttrArgNum << AANT_ArgumentIntegerConstant
        << IdxExpr->getSourceRange();
    return false;
  }

  unsigned IdxSource = IdxInt->getLimitedValue(UINT_MAX);
  if (IdxSource < 1 || (!IV && IdxSource > NumParams)) {
    S.Diag(getAttrLoc(AI), diag::err_attribute_argument_out_of_bounds)
        << &AI << AttrArgNum << IdxExpr->getSourceRange();
    return false;
  }
  if (HasImplicitThisParam && !CanIndexImplicitThis) {
    if (IdxSource == 1) {
      S.Diag(getAttrLoc(AI), diag::err_attribute_invalid_implicit_this_argument)
          << &AI << IdxExpr->getSourceRange();
      return false;
    }
  }

  Idx = ParamIdx(IdxSource, D);
  return true;
}

/// Check if the argument \p ArgNum of \p Attr is a ASCII string literal.
/// If not emit an error and return false. If the argument is an identifier it
/// will emit an error with a fixit hint and treat it as if it was a string
/// literal.
bool Sema::checkStringLiteralArgumentAttr(const ParsedAttr &AL, unsigned ArgNum,
                                          StringRef &Str,
                                          SourceLocation *ArgLocation) {
  // Look for identifiers. If we have one emit a hint to fix it to a literal.
  if (AL.isArgIdent(ArgNum)) {
    IdentifierLoc *Loc = AL.getArgAsIdent(ArgNum);
    Diag(Loc->Loc, diag::err_attribute_argument_type)
        << AL << AANT_ArgumentString
        << FixItHint::CreateInsertion(Loc->Loc, "\"")
        << FixItHint::CreateInsertion(getLocForEndOfToken(Loc->Loc), "\"");
    Str = Loc->Ident->getName();
    if (ArgLocation)
      *ArgLocation = Loc->Loc;
    return true;
  }

  // Now check for an actual string literal.
  Expr *ArgExpr = AL.getArgAsExpr(ArgNum);
  const auto *Literal = dyn_cast<StringLiteral>(ArgExpr->IgnoreParenCasts());
  if (ArgLocation)
    *ArgLocation = ArgExpr->getBeginLoc();

  if (!Literal || !Literal->isAscii()) {
    Diag(ArgExpr->getBeginLoc(), diag::err_attribute_argument_type)
        << AL << AANT_ArgumentString;
    return false;
  }

  Str = Literal->getString();
  return true;
}

/// Applies the given attribute to the Decl without performing any
/// additional semantic checking.
template <typename AttrType>
static void handleSimpleAttribute(Sema &S, Decl *D,
                                  const AttributeCommonInfo &CI) {
  D->addAttr(::new (S.Context) AttrType(S.Context, CI));
}

template <typename... DiagnosticArgs>
static const Sema::SemaDiagnosticBuilder&
appendDiagnostics(const Sema::SemaDiagnosticBuilder &Bldr) {
  return Bldr;
}

template <typename T, typename... DiagnosticArgs>
static const Sema::SemaDiagnosticBuilder&
appendDiagnostics(const Sema::SemaDiagnosticBuilder &Bldr, T &&ExtraArg,
                  DiagnosticArgs &&... ExtraArgs) {
  return appendDiagnostics(Bldr << std::forward<T>(ExtraArg),
                           std::forward<DiagnosticArgs>(ExtraArgs)...);
}

/// Add an attribute {@code AttrType} to declaration {@code D}, provided that
/// {@code PassesCheck} is true.
/// Otherwise, emit diagnostic {@code DiagID}, passing in all parameters
/// specified in {@code ExtraArgs}.
template <typename AttrType, typename... DiagnosticArgs>
static void handleSimpleAttributeOrDiagnose(Sema &S, Decl *D,
                                            const AttributeCommonInfo &CI,
                                            bool PassesCheck, unsigned DiagID,
                                            DiagnosticArgs &&... ExtraArgs) {
  if (!PassesCheck) {
    Sema::SemaDiagnosticBuilder DB = S.Diag(D->getBeginLoc(), DiagID);
    appendDiagnostics(DB, std::forward<DiagnosticArgs>(ExtraArgs)...);
    return;
  }
  handleSimpleAttribute<AttrType>(S, D, CI);
}

template <typename AttrType>
static void handleSimpleAttributeWithExclusions(Sema &S, Decl *D,
                                                const ParsedAttr &AL) {
  handleSimpleAttribute<AttrType>(S, D, AL);
}

/// Applies the given attribute to the Decl so long as the Decl doesn't
/// already have one of the given incompatible attributes.
template <typename AttrType, typename IncompatibleAttrType,
          typename... IncompatibleAttrTypes>
static void handleSimpleAttributeWithExclusions(Sema &S, Decl *D,
                                                const ParsedAttr &AL) {
  if (checkAttrMutualExclusion<IncompatibleAttrType>(S, D, AL))
    return;
  handleSimpleAttributeWithExclusions<AttrType, IncompatibleAttrTypes...>(S, D,
                                                                          AL);
}

/// Check if the passed-in expression is of type int or bool.
static bool isIntOrBool(Expr *Exp) {
  QualType QT = Exp->getType();
  return QT->isBooleanType() || QT->isIntegerType();
}


// Check to see if the type is a smart pointer of some kind.  We assume
// it's a smart pointer if it defines both operator-> and operator*.
static bool threadSafetyCheckIsSmartPointer(Sema &S, const RecordType* RT) {
  auto IsOverloadedOperatorPresent = [&S](const RecordDecl *Record,
                                          OverloadedOperatorKind Op) {
    DeclContextLookupResult Result =
        Record->lookup(S.Context.DeclarationNames.getCXXOperatorName(Op));
    return !Result.empty();
  };

  const RecordDecl *Record = RT->getDecl();
  bool foundStarOperator = IsOverloadedOperatorPresent(Record, OO_Star);
  bool foundArrowOperator = IsOverloadedOperatorPresent(Record, OO_Arrow);
  if (foundStarOperator && foundArrowOperator)
    return true;

  const CXXRecordDecl *CXXRecord = dyn_cast<CXXRecordDecl>(Record);
  if (!CXXRecord)
    return false;

  for (auto BaseSpecifier : CXXRecord->bases()) {
    if (!foundStarOperator)
      foundStarOperator = IsOverloadedOperatorPresent(
          BaseSpecifier.getType()->getAsRecordDecl(), OO_Star);
    if (!foundArrowOperator)
      foundArrowOperator = IsOverloadedOperatorPresent(
          BaseSpecifier.getType()->getAsRecordDecl(), OO_Arrow);
  }

  if (foundStarOperator && foundArrowOperator)
    return true;

  return false;
}

/// Check if passed in Decl is a pointer type.
/// Note that this function may produce an error message.
/// \return true if the Decl is a pointer type; false otherwise
static bool threadSafetyCheckIsPointer(Sema &S, const Decl *D,
                                       const ParsedAttr &AL) {
  const auto *VD = cast<ValueDecl>(D);
  QualType QT = VD->getType();
  if (QT->isAnyPointerType())
    return true;

  if (const auto *RT = QT->getAs<RecordType>()) {
    // If it's an incomplete type, it could be a smart pointer; skip it.
    // (We don't want to force template instantiation if we can avoid it,
    // since that would alter the order in which templates are instantiated.)
    if (RT->isIncompleteType())
      return true;

    if (threadSafetyCheckIsSmartPointer(S, RT))
      return true;
  }

  S.Diag(AL.getLoc(), diag::warn_thread_attribute_decl_not_pointer) << AL << QT;
  return false;
}

/// Checks that the passed in QualType either is of RecordType or points
/// to RecordType. Returns the relevant RecordType, null if it does not exit.
static const RecordType *getRecordType(QualType QT) {
  if (const auto *RT = QT->getAs<RecordType>())
    return RT;

  // Now check if we point to record type.
  if (const auto *PT = QT->getAs<PointerType>())
    return PT->getPointeeType()->getAs<RecordType>();

  return nullptr;
}

template <typename AttrType>
static bool checkRecordDeclForAttr(const RecordDecl *RD) {
  // Check if the record itself has the attribute.
  if (RD->hasAttr<AttrType>())
    return true;

  // Else check if any base classes have the attribute.
  if (const auto *CRD = dyn_cast<CXXRecordDecl>(RD)) {
    CXXBasePaths BPaths(false, false);
    if (CRD->lookupInBases(
            [](const CXXBaseSpecifier *BS, CXXBasePath &) {
              const auto &Ty = *BS->getType();
              // If it's type-dependent, we assume it could have the attribute.
              if (Ty.isDependentType())
                return true;
              return Ty.castAs<RecordType>()->getDecl()->hasAttr<AttrType>();
            },
            BPaths, true))
      return true;
  }
  return false;
}

static bool checkRecordTypeForCapability(Sema &S, QualType Ty) {
  const RecordType *RT = getRecordType(Ty);

  if (!RT)
    return false;

  // Don't check for the capability if the class hasn't been defined yet.
  if (RT->isIncompleteType())
    return true;

  // Allow smart pointers to be used as capability objects.
  // FIXME -- Check the type that the smart pointer points to.
  if (threadSafetyCheckIsSmartPointer(S, RT))
    return true;

  return checkRecordDeclForAttr<CapabilityAttr>(RT->getDecl());
}

static bool checkTypedefTypeForCapability(QualType Ty) {
  const auto *TD = Ty->getAs<TypedefType>();
  if (!TD)
    return false;

  TypedefNameDecl *TN = TD->getDecl();
  if (!TN)
    return false;

  return TN->hasAttr<CapabilityAttr>();
}

static bool typeHasCapability(Sema &S, QualType Ty) {
  if (checkTypedefTypeForCapability(Ty))
    return true;

  if (checkRecordTypeForCapability(S, Ty))
    return true;

  return false;
}

static bool isCapabilityExpr(Sema &S, const Expr *Ex) {
  // Capability expressions are simple expressions involving the boolean logic
  // operators &&, || or !, a simple DeclRefExpr, CastExpr or a ParenExpr. Once
  // a DeclRefExpr is found, its type should be checked to determine whether it
  // is a capability or not.

  if (const auto *E = dyn_cast<CastExpr>(Ex))
    return isCapabilityExpr(S, E->getSubExpr());
  else if (const auto *E = dyn_cast<ParenExpr>(Ex))
    return isCapabilityExpr(S, E->getSubExpr());
  else if (const auto *E = dyn_cast<UnaryOperator>(Ex)) {
    if (E->getOpcode() == UO_LNot || E->getOpcode() == UO_AddrOf ||
        E->getOpcode() == UO_Deref)
      return isCapabilityExpr(S, E->getSubExpr());
    return false;
  } else if (const auto *E = dyn_cast<BinaryOperator>(Ex)) {
    if (E->getOpcode() == BO_LAnd || E->getOpcode() == BO_LOr)
      return isCapabilityExpr(S, E->getLHS()) &&
             isCapabilityExpr(S, E->getRHS());
    return false;
  }

  return typeHasCapability(S, Ex->getType());
}

/// Checks that all attribute arguments, starting from Sidx, resolve to
/// a capability object.
/// \param Sidx The attribute argument index to start checking with.
/// \param ParamIdxOk Whether an argument can be indexing into a function
/// parameter list.
static void checkAttrArgsAreCapabilityObjs(Sema &S, Decl *D,
                                           const ParsedAttr &AL,
                                           SmallVectorImpl<Expr *> &Args,
                                           unsigned Sidx = 0,
                                           bool ParamIdxOk = false) {
  if (Sidx == AL.getNumArgs()) {
    // If we don't have any capability arguments, the attribute implicitly
    // refers to 'this'. So we need to make sure that 'this' exists, i.e. we're
    // a non-static method, and that the class is a (scoped) capability.
    const auto *MD = dyn_cast<const CXXMethodDecl>(D);
    if (MD && !MD->isStatic()) {
      const CXXRecordDecl *RD = MD->getParent();
      // FIXME -- need to check this again on template instantiation
      if (!checkRecordDeclForAttr<CapabilityAttr>(RD) &&
          !checkRecordDeclForAttr<ScopedLockableAttr>(RD))
        S.Diag(AL.getLoc(),
               diag::warn_thread_attribute_not_on_capability_member)
            << AL << MD->getParent();
    } else {
      S.Diag(AL.getLoc(), diag::warn_thread_attribute_not_on_non_static_member)
          << AL;
    }
  }

  for (unsigned Idx = Sidx; Idx < AL.getNumArgs(); ++Idx) {
    Expr *ArgExp = AL.getArgAsExpr(Idx);

    if (ArgExp->isTypeDependent()) {
      // FIXME -- need to check this again on template instantiation
      Args.push_back(ArgExp);
      continue;
    }

    if (const auto *StrLit = dyn_cast<StringLiteral>(ArgExp)) {
      if (StrLit->getLength() == 0 ||
          (StrLit->isAscii() && StrLit->getString() == StringRef("*"))) {
        // Pass empty strings to the analyzer without warnings.
        // Treat "*" as the universal lock.
        Args.push_back(ArgExp);
        continue;
      }

      // We allow constant strings to be used as a placeholder for expressions
      // that are not valid C++ syntax, but warn that they are ignored.
      S.Diag(AL.getLoc(), diag::warn_thread_attribute_ignored) << AL;
      Args.push_back(ArgExp);
      continue;
    }

    QualType ArgTy = ArgExp->getType();

    // A pointer to member expression of the form  &MyClass::mu is treated
    // specially -- we need to look at the type of the member.
    if (const auto *UOp = dyn_cast<UnaryOperator>(ArgExp))
      if (UOp->getOpcode() == UO_AddrOf)
        if (const auto *DRE = dyn_cast<DeclRefExpr>(UOp->getSubExpr()))
          if (DRE->getDecl()->isCXXInstanceMember())
            ArgTy = DRE->getDecl()->getType();

    // First see if we can just cast to record type, or pointer to record type.
    const RecordType *RT = getRecordType(ArgTy);

    // Now check if we index into a record type function param.
    if(!RT && ParamIdxOk) {
      const auto *FD = dyn_cast<FunctionDecl>(D);
      const auto *IL = dyn_cast<IntegerLiteral>(ArgExp);
      if(FD && IL) {
        unsigned int NumParams = FD->getNumParams();
        llvm::APInt ArgValue = IL->getValue();
        uint64_t ParamIdxFromOne = ArgValue.getZExtValue();
        uint64_t ParamIdxFromZero = ParamIdxFromOne - 1;
        if (!ArgValue.isStrictlyPositive() || ParamIdxFromOne > NumParams) {
          S.Diag(AL.getLoc(),
                 diag::err_attribute_argument_out_of_bounds_extra_info)
              << AL << Idx + 1 << NumParams;
          continue;
        }
        ArgTy = FD->getParamDecl(ParamIdxFromZero)->getType();
      }
    }

    // If the type does not have a capability, see if the components of the
    // expression have capabilities. This allows for writing C code where the
    // capability may be on the type, and the expression is a capability
    // boolean logic expression. Eg) requires_capability(A || B && !C)
    if (!typeHasCapability(S, ArgTy) && !isCapabilityExpr(S, ArgExp))
      S.Diag(AL.getLoc(), diag::warn_thread_attribute_argument_not_lockable)
          << AL << ArgTy;

    Args.push_back(ArgExp);
  }
}

//===----------------------------------------------------------------------===//
// Attribute Implementations
//===----------------------------------------------------------------------===//

static void handlePtGuardedVarAttr(Sema &S, Decl *D, const ParsedAttr &AL) {
  if (!threadSafetyCheckIsPointer(S, D, AL))
    return;

  D->addAttr(::new (S.Context) PtGuardedVarAttr(S.Context, AL));
}

static bool checkGuardedByAttrCommon(Sema &S, Decl *D, const ParsedAttr &AL,
                                     Expr *&Arg) {
  SmallVector<Expr *, 1> Args;
  // check that all arguments are lockable objects
  checkAttrArgsAreCapabilityObjs(S, D, AL, Args);
  unsigned Size = Args.size();
  if (Size != 1)
    return false;

  Arg = Args[0];

  return true;
}

static void handleGuardedByAttr(Sema &S, Decl *D, const ParsedAttr &AL) {
  Expr *Arg = nullptr;
  if (!checkGuardedByAttrCommon(S, D, AL, Arg))
    return;

  D->addAttr(::new (S.Context) GuardedByAttr(S.Context, AL, Arg));
}

static void handlePtGuardedByAttr(Sema &S, Decl *D, const ParsedAttr &AL) {
  Expr *Arg = nullptr;
  if (!checkGuardedByAttrCommon(S, D, AL, Arg))
    return;

  if (!threadSafetyCheckIsPointer(S, D, AL))
    return;

  D->addAttr(::new (S.Context) PtGuardedByAttr(S.Context, AL, Arg));
}

static bool checkAcquireOrderAttrCommon(Sema &S, Decl *D, const ParsedAttr &AL,
                                        SmallVectorImpl<Expr *> &Args) {
  if (!checkAttributeAtLeastNumArgs(S, AL, 1))
    return false;

  // Check that this attribute only applies to lockable types.
  QualType QT = cast<ValueDecl>(D)->getType();
  if (!QT->isDependentType() && !typeHasCapability(S, QT)) {
    S.Diag(AL.getLoc(), diag::warn_thread_attribute_decl_not_lockable) << AL;
    return false;
  }

  // Check that all arguments are lockable objects.
  checkAttrArgsAreCapabilityObjs(S, D, AL, Args);
  if (Args.empty())
    return false;

  return true;
}

static void handleAcquiredAfterAttr(Sema &S, Decl *D, const ParsedAttr &AL) {
  SmallVector<Expr *, 1> Args;
  if (!checkAcquireOrderAttrCommon(S, D, AL, Args))
    return;

  Expr **StartArg = &Args[0];
  D->addAttr(::new (S.Context)
                 AcquiredAfterAttr(S.Context, AL, StartArg, Args.size()));
}

static void handleAcquiredBeforeAttr(Sema &S, Decl *D, const ParsedAttr &AL) {
  SmallVector<Expr *, 1> Args;
  if (!checkAcquireOrderAttrCommon(S, D, AL, Args))
    return;

  Expr **StartArg = &Args[0];
  D->addAttr(::new (S.Context)
                 AcquiredBeforeAttr(S.Context, AL, StartArg, Args.size()));
}

static bool checkLockFunAttrCommon(Sema &S, Decl *D, const ParsedAttr &AL,
                                   SmallVectorImpl<Expr *> &Args) {
  // zero or more arguments ok
  // check that all arguments are lockable objects
  checkAttrArgsAreCapabilityObjs(S, D, AL, Args, 0, /*ParamIdxOk=*/true);

  return true;
}

static void handleAssertSharedLockAttr(Sema &S, Decl *D, const ParsedAttr &AL) {
  SmallVector<Expr *, 1> Args;
  if (!checkLockFunAttrCommon(S, D, AL, Args))
    return;

  unsigned Size = Args.size();
  Expr **StartArg = Size == 0 ? nullptr : &Args[0];
  D->addAttr(::new (S.Context)
                 AssertSharedLockAttr(S.Context, AL, StartArg, Size));
}

static void handleAssertExclusiveLockAttr(Sema &S, Decl *D,
                                          const ParsedAttr &AL) {
  SmallVector<Expr *, 1> Args;
  if (!checkLockFunAttrCommon(S, D, AL, Args))
    return;

  unsigned Size = Args.size();
  Expr **StartArg = Size == 0 ? nullptr : &Args[0];
  D->addAttr(::new (S.Context)
                 AssertExclusiveLockAttr(S.Context, AL, StartArg, Size));
}

/// Checks to be sure that the given parameter number is in bounds, and
/// is an integral type. Will emit appropriate diagnostics if this returns
/// false.
///
/// AttrArgNo is used to actually retrieve the argument, so it's base-0.
template <typename AttrInfo>
static bool checkParamIsIntegerType(Sema &S, const FunctionDecl *FD,
                                    const AttrInfo &AI, unsigned AttrArgNo) {
  assert(AI.isArgExpr(AttrArgNo) && "Expected expression argument");
  Expr *AttrArg = AI.getArgAsExpr(AttrArgNo);
  ParamIdx Idx;
  if (!checkFunctionOrMethodParameterIndex(S, FD, AI, AttrArgNo + 1, AttrArg,
                                           Idx))
    return false;

  const ParmVarDecl *Param = FD->getParamDecl(Idx.getASTIndex());
  if (!Param->getType()->isIntegerType() && !Param->getType()->isCharType()) {
    SourceLocation SrcLoc = AttrArg->getBeginLoc();
    S.Diag(SrcLoc, diag::err_attribute_integers_only)
        << AI << Param->getSourceRange();
    return false;
  }
  return true;
}

static void handleAllocSizeAttr(Sema &S, Decl *D, const ParsedAttr &AL) {
  if (!checkAttributeAtLeastNumArgs(S, AL, 1) ||
      !checkAttributeAtMostNumArgs(S, AL, 2))
    return;

  const auto *FD = cast<FunctionDecl>(D);
  if (!FD->getReturnType()->isPointerType()) {
    S.Diag(AL.getLoc(), diag::warn_attribute_return_pointers_only) << AL;
    return;
  }

  const Expr *SizeExpr = AL.getArgAsExpr(0);
  int SizeArgNoVal;
  // Parameter indices are 1-indexed, hence Index=1
  if (!checkPositiveIntArgument(S, AL, SizeExpr, SizeArgNoVal, /*Idx=*/1))
    return;
  if (!checkParamIsIntegerType(S, FD, AL, /*AttrArgNo=*/0))
    return;
  ParamIdx SizeArgNo(SizeArgNoVal, D);

  ParamIdx NumberArgNo;
  if (AL.getNumArgs() == 2) {
    const Expr *NumberExpr = AL.getArgAsExpr(1);
    int Val;
    // Parameter indices are 1-based, hence Index=2
    if (!checkPositiveIntArgument(S, AL, NumberExpr, Val, /*Idx=*/2))
      return;
    if (!checkParamIsIntegerType(S, FD, AL, /*AttrArgNo=*/1))
      return;
    NumberArgNo = ParamIdx(Val, D);
  }

  D->addAttr(::new (S.Context)
                 AllocSizeAttr(S.Context, AL, SizeArgNo, NumberArgNo));
}

static bool checkTryLockFunAttrCommon(Sema &S, Decl *D, const ParsedAttr &AL,
                                      SmallVectorImpl<Expr *> &Args) {
  if (!checkAttributeAtLeastNumArgs(S, AL, 1))
    return false;

  if (!isIntOrBool(AL.getArgAsExpr(0))) {
    S.Diag(AL.getLoc(), diag::err_attribute_argument_n_type)
        << AL << 1 << AANT_ArgumentIntOrBool;
    return false;
  }

  // check that all arguments are lockable objects
  checkAttrArgsAreCapabilityObjs(S, D, AL, Args, 1);

  return true;
}

static void handleSharedTrylockFunctionAttr(Sema &S, Decl *D,
                                            const ParsedAttr &AL) {
  SmallVector<Expr*, 2> Args;
  if (!checkTryLockFunAttrCommon(S, D, AL, Args))
    return;

  D->addAttr(::new (S.Context) SharedTrylockFunctionAttr(
      S.Context, AL, AL.getArgAsExpr(0), Args.data(), Args.size()));
}

static void handleExclusiveTrylockFunctionAttr(Sema &S, Decl *D,
                                               const ParsedAttr &AL) {
  SmallVector<Expr*, 2> Args;
  if (!checkTryLockFunAttrCommon(S, D, AL, Args))
    return;

  D->addAttr(::new (S.Context) ExclusiveTrylockFunctionAttr(
      S.Context, AL, AL.getArgAsExpr(0), Args.data(), Args.size()));
}

static void handleLockReturnedAttr(Sema &S, Decl *D, const ParsedAttr &AL) {
  // check that the argument is lockable object
  SmallVector<Expr*, 1> Args;
  checkAttrArgsAreCapabilityObjs(S, D, AL, Args);
  unsigned Size = Args.size();
  if (Size == 0)
    return;

  D->addAttr(::new (S.Context) LockReturnedAttr(S.Context, AL, Args[0]));
}

static void handleLocksExcludedAttr(Sema &S, Decl *D, const ParsedAttr &AL) {
  if (!checkAttributeAtLeastNumArgs(S, AL, 1))
    return;

  // check that all arguments are lockable objects
  SmallVector<Expr*, 1> Args;
  checkAttrArgsAreCapabilityObjs(S, D, AL, Args);
  unsigned Size = Args.size();
  if (Size == 0)
    return;
  Expr **StartArg = &Args[0];

  D->addAttr(::new (S.Context)
                 LocksExcludedAttr(S.Context, AL, StartArg, Size));
}

static bool checkFunctionConditionAttr(Sema &S, Decl *D, const ParsedAttr &AL,
                                       Expr *&Cond, StringRef &Msg) {
  Cond = AL.getArgAsExpr(0);
  if (!Cond->isTypeDependent()) {
    ExprResult Converted = S.PerformContextuallyConvertToBool(Cond);
    if (Converted.isInvalid())
      return false;
    Cond = Converted.get();
  }

  if (!S.checkStringLiteralArgumentAttr(AL, 1, Msg))
    return false;

  if (Msg.empty())
    Msg = "<no message provided>";

  SmallVector<PartialDiagnosticAt, 8> Diags;
  if (isa<FunctionDecl>(D) && !Cond->isValueDependent() &&
      !Expr::isPotentialConstantExprUnevaluated(Cond, cast<FunctionDecl>(D),
                                                Diags)) {
    S.Diag(AL.getLoc(), diag::err_attr_cond_never_constant_expr) << AL;
    for (const PartialDiagnosticAt &PDiag : Diags)
      S.Diag(PDiag.first, PDiag.second);
    return false;
  }
  return true;
}

static void handleEnableIfAttr(Sema &S, Decl *D, const ParsedAttr &AL) {
  S.Diag(AL.getLoc(), diag::ext_clang_enable_if);

  Expr *Cond;
  StringRef Msg;
  if (checkFunctionConditionAttr(S, D, AL, Cond, Msg))
    D->addAttr(::new (S.Context) EnableIfAttr(S.Context, AL, Cond, Msg));
}

namespace {
/// Determines if a given Expr references any of the given function's
/// ParmVarDecls, or the function's implicit `this` parameter (if applicable).
class ArgumentDependenceChecker
    : public RecursiveASTVisitor<ArgumentDependenceChecker> {
#ifndef NDEBUG
  const CXXRecordDecl *ClassType;
#endif
  llvm::SmallPtrSet<const ParmVarDecl *, 16> Parms;
  bool Result;

public:
  ArgumentDependenceChecker(const FunctionDecl *FD) {
#ifndef NDEBUG
    if (const auto *MD = dyn_cast<CXXMethodDecl>(FD))
      ClassType = MD->getParent();
    else
      ClassType = nullptr;
#endif
    Parms.insert(FD->param_begin(), FD->param_end());
  }

  bool referencesArgs(Expr *E) {
    Result = false;
    TraverseStmt(E);
    return Result;
  }

  bool VisitCXXThisExpr(CXXThisExpr *E) {
    assert(E->getType()->getPointeeCXXRecordDecl() == ClassType &&
           "`this` doesn't refer to the enclosing class?");
    Result = true;
    return false;
  }

  bool VisitDeclRefExpr(DeclRefExpr *DRE) {
    if (const auto *PVD = dyn_cast<ParmVarDecl>(DRE->getDecl()))
      if (Parms.count(PVD)) {
        Result = true;
        return false;
      }
    return true;
  }
};
}

static void handleDiagnoseIfAttr(Sema &S, Decl *D, const ParsedAttr &AL) {
  S.Diag(AL.getLoc(), diag::ext_clang_diagnose_if);

  Expr *Cond;
  StringRef Msg;
  if (!checkFunctionConditionAttr(S, D, AL, Cond, Msg))
    return;

  StringRef DiagTypeStr;
  if (!S.checkStringLiteralArgumentAttr(AL, 2, DiagTypeStr))
    return;

  DiagnoseIfAttr::DiagnosticType DiagType;
  if (!DiagnoseIfAttr::ConvertStrToDiagnosticType(DiagTypeStr, DiagType)) {
    S.Diag(AL.getArgAsExpr(2)->getBeginLoc(),
           diag::err_diagnose_if_invalid_diagnostic_type);
    return;
  }

  bool ArgDependent = false;
  if (const auto *FD = dyn_cast<FunctionDecl>(D))
    ArgDependent = ArgumentDependenceChecker(FD).referencesArgs(Cond);
  D->addAttr(::new (S.Context) DiagnoseIfAttr(
      S.Context, AL, Cond, Msg, DiagType, ArgDependent, cast<NamedDecl>(D)));
}

static void handleNoBuiltinAttr(Sema &S, Decl *D, const ParsedAttr &AL) {
  static constexpr const StringRef kWildcard = "*";

  llvm::SmallVector<StringRef, 16> Names;
  bool HasWildcard = false;

  const auto AddBuiltinName = [&Names, &HasWildcard](StringRef Name) {
    if (Name == kWildcard)
      HasWildcard = true;
    Names.push_back(Name);
  };

  // Add previously defined attributes.
  if (const auto *NBA = D->getAttr<NoBuiltinAttr>())
    for (StringRef BuiltinName : NBA->builtinNames())
      AddBuiltinName(BuiltinName);

  // Add current attributes.
  if (AL.getNumArgs() == 0)
    AddBuiltinName(kWildcard);
  else
    for (unsigned I = 0, E = AL.getNumArgs(); I != E; ++I) {
      StringRef BuiltinName;
      SourceLocation LiteralLoc;
      if (!S.checkStringLiteralArgumentAttr(AL, I, BuiltinName, &LiteralLoc))
        return;

      if (Builtin::Context::isBuiltinFunc(BuiltinName))
        AddBuiltinName(BuiltinName);
      else
        S.Diag(LiteralLoc, diag::warn_attribute_no_builtin_invalid_builtin_name)
            << BuiltinName << AL;
    }

  // Repeating the same attribute is fine.
  llvm::sort(Names);
  Names.erase(std::unique(Names.begin(), Names.end()), Names.end());

  // Empty no_builtin must be on its own.
  if (HasWildcard && Names.size() > 1)
    S.Diag(D->getLocation(),
           diag::err_attribute_no_builtin_wildcard_or_builtin_name)
        << AL;

  if (D->hasAttr<NoBuiltinAttr>())
    D->dropAttr<NoBuiltinAttr>();
  D->addAttr(::new (S.Context)
                 NoBuiltinAttr(S.Context, AL, Names.data(), Names.size()));
}

static void handlePassObjectSizeAttr(Sema &S, Decl *D, const ParsedAttr &AL) {
  if (D->hasAttr<PassObjectSizeAttr>()) {
    S.Diag(D->getBeginLoc(), diag::err_attribute_only_once_per_parameter) << AL;
    return;
  }

  Expr *E = AL.getArgAsExpr(0);
  uint32_t Type;
  if (!checkUInt32Argument(S, AL, E, Type, /*Idx=*/1))
    return;

  // pass_object_size's argument is passed in as the second argument of
  // __builtin_object_size. So, it has the same constraints as that second
  // argument; namely, it must be in the range [0, 3].
  if (Type > 3) {
    S.Diag(E->getBeginLoc(), diag::err_attribute_argument_out_of_range)
        << AL << 0 << 3 << E->getSourceRange();
    return;
  }

  // pass_object_size is only supported on constant pointer parameters; as a
  // kindness to users, we allow the parameter to be non-const for declarations.
  // At this point, we have no clue if `D` belongs to a function declaration or
  // definition, so we defer the constness check until later.
  if (!cast<ParmVarDecl>(D)->getType()->isPointerType()) {
    S.Diag(D->getBeginLoc(), diag::err_attribute_pointers_only) << AL << 1;
    return;
  }

  D->addAttr(::new (S.Context) PassObjectSizeAttr(S.Context, AL, (int)Type));
}

static void handleConsumableAttr(Sema &S, Decl *D, const ParsedAttr &AL) {
  ConsumableAttr::ConsumedState DefaultState;

  if (AL.isArgIdent(0)) {
    IdentifierLoc *IL = AL.getArgAsIdent(0);
    if (!ConsumableAttr::ConvertStrToConsumedState(IL->Ident->getName(),
                                                   DefaultState)) {
      S.Diag(IL->Loc, diag::warn_attribute_type_not_supported) << AL
                                                               << IL->Ident;
      return;
    }
  } else {
    S.Diag(AL.getLoc(), diag::err_attribute_argument_type)
        << AL << AANT_ArgumentIdentifier;
    return;
  }

  D->addAttr(::new (S.Context) ConsumableAttr(S.Context, AL, DefaultState));
}

static bool checkForConsumableClass(Sema &S, const CXXMethodDecl *MD,
                                    const ParsedAttr &AL) {
  QualType ThisType = MD->getThisType()->getPointeeType();

  if (const CXXRecordDecl *RD = ThisType->getAsCXXRecordDecl()) {
    if (!RD->hasAttr<ConsumableAttr>()) {
      S.Diag(AL.getLoc(), diag::warn_attr_on_unconsumable_class) << RD;

      return false;
    }
  }

  return true;
}

static void handleCallableWhenAttr(Sema &S, Decl *D, const ParsedAttr &AL) {
  if (!checkAttributeAtLeastNumArgs(S, AL, 1))
    return;

  if (!checkForConsumableClass(S, cast<CXXMethodDecl>(D), AL))
    return;

  SmallVector<CallableWhenAttr::ConsumedState, 3> States;
  for (unsigned ArgIndex = 0; ArgIndex < AL.getNumArgs(); ++ArgIndex) {
    CallableWhenAttr::ConsumedState CallableState;

    StringRef StateString;
    SourceLocation Loc;
    if (AL.isArgIdent(ArgIndex)) {
      IdentifierLoc *Ident = AL.getArgAsIdent(ArgIndex);
      StateString = Ident->Ident->getName();
      Loc = Ident->Loc;
    } else {
      if (!S.checkStringLiteralArgumentAttr(AL, ArgIndex, StateString, &Loc))
        return;
    }

    if (!CallableWhenAttr::ConvertStrToConsumedState(StateString,
                                                     CallableState)) {
      S.Diag(Loc, diag::warn_attribute_type_not_supported) << AL << StateString;
      return;
    }

    States.push_back(CallableState);
  }

  D->addAttr(::new (S.Context)
                 CallableWhenAttr(S.Context, AL, States.data(), States.size()));
}

static void handleParamTypestateAttr(Sema &S, Decl *D, const ParsedAttr &AL) {
  ParamTypestateAttr::ConsumedState ParamState;

  if (AL.isArgIdent(0)) {
    IdentifierLoc *Ident = AL.getArgAsIdent(0);
    StringRef StateString = Ident->Ident->getName();

    if (!ParamTypestateAttr::ConvertStrToConsumedState(StateString,
                                                       ParamState)) {
      S.Diag(Ident->Loc, diag::warn_attribute_type_not_supported)
          << AL << StateString;
      return;
    }
  } else {
    S.Diag(AL.getLoc(), diag::err_attribute_argument_type)
        << AL << AANT_ArgumentIdentifier;
    return;
  }

  // FIXME: This check is currently being done in the analysis.  It can be
  //        enabled here only after the parser propagates attributes at
  //        template specialization definition, not declaration.
  //QualType ReturnType = cast<ParmVarDecl>(D)->getType();
  //const CXXRecordDecl *RD = ReturnType->getAsCXXRecordDecl();
  //
  //if (!RD || !RD->hasAttr<ConsumableAttr>()) {
  //    S.Diag(AL.getLoc(), diag::warn_return_state_for_unconsumable_type) <<
  //      ReturnType.getAsString();
  //    return;
  //}

  D->addAttr(::new (S.Context) ParamTypestateAttr(S.Context, AL, ParamState));
}

static void handleReturnTypestateAttr(Sema &S, Decl *D, const ParsedAttr &AL) {
  ReturnTypestateAttr::ConsumedState ReturnState;

  if (AL.isArgIdent(0)) {
    IdentifierLoc *IL = AL.getArgAsIdent(0);
    if (!ReturnTypestateAttr::ConvertStrToConsumedState(IL->Ident->getName(),
                                                        ReturnState)) {
      S.Diag(IL->Loc, diag::warn_attribute_type_not_supported) << AL
                                                               << IL->Ident;
      return;
    }
  } else {
    S.Diag(AL.getLoc(), diag::err_attribute_argument_type)
        << AL << AANT_ArgumentIdentifier;
    return;
  }

  // FIXME: This check is currently being done in the analysis.  It can be
  //        enabled here only after the parser propagates attributes at
  //        template specialization definition, not declaration.
  //QualType ReturnType;
  //
  //if (const ParmVarDecl *Param = dyn_cast<ParmVarDecl>(D)) {
  //  ReturnType = Param->getType();
  //
  //} else if (const CXXConstructorDecl *Constructor =
  //             dyn_cast<CXXConstructorDecl>(D)) {
  //  ReturnType = Constructor->getThisType()->getPointeeType();
  //
  //} else {
  //
  //  ReturnType = cast<FunctionDecl>(D)->getCallResultType();
  //}
  //
  //const CXXRecordDecl *RD = ReturnType->getAsCXXRecordDecl();
  //
  //if (!RD || !RD->hasAttr<ConsumableAttr>()) {
  //    S.Diag(Attr.getLoc(), diag::warn_return_state_for_unconsumable_type) <<
  //      ReturnType.getAsString();
  //    return;
  //}

  D->addAttr(::new (S.Context) ReturnTypestateAttr(S.Context, AL, ReturnState));
}

static void handleSetTypestateAttr(Sema &S, Decl *D, const ParsedAttr &AL) {
  if (!checkForConsumableClass(S, cast<CXXMethodDecl>(D), AL))
    return;

  SetTypestateAttr::ConsumedState NewState;
  if (AL.isArgIdent(0)) {
    IdentifierLoc *Ident = AL.getArgAsIdent(0);
    StringRef Param = Ident->Ident->getName();
    if (!SetTypestateAttr::ConvertStrToConsumedState(Param, NewState)) {
      S.Diag(Ident->Loc, diag::warn_attribute_type_not_supported) << AL
                                                                  << Param;
      return;
    }
  } else {
    S.Diag(AL.getLoc(), diag::err_attribute_argument_type)
        << AL << AANT_ArgumentIdentifier;
    return;
  }

  D->addAttr(::new (S.Context) SetTypestateAttr(S.Context, AL, NewState));
}

static void handleTestTypestateAttr(Sema &S, Decl *D, const ParsedAttr &AL) {
  if (!checkForConsumableClass(S, cast<CXXMethodDecl>(D), AL))
    return;

  TestTypestateAttr::ConsumedState TestState;
  if (AL.isArgIdent(0)) {
    IdentifierLoc *Ident = AL.getArgAsIdent(0);
    StringRef Param = Ident->Ident->getName();
    if (!TestTypestateAttr::ConvertStrToConsumedState(Param, TestState)) {
      S.Diag(Ident->Loc, diag::warn_attribute_type_not_supported) << AL
                                                                  << Param;
      return;
    }
  } else {
    S.Diag(AL.getLoc(), diag::err_attribute_argument_type)
        << AL << AANT_ArgumentIdentifier;
    return;
  }

  D->addAttr(::new (S.Context) TestTypestateAttr(S.Context, AL, TestState));
}

static void handleExtVectorTypeAttr(Sema &S, Decl *D, const ParsedAttr &AL) {
  // Remember this typedef decl, we will need it later for diagnostics.
  S.ExtVectorDecls.push_back(cast<TypedefNameDecl>(D));
}

static void handlePackedAttr(Sema &S, Decl *D, const ParsedAttr &AL) {
  if (auto *TD = dyn_cast<TagDecl>(D))
    TD->addAttr(::new (S.Context) PackedAttr(S.Context, AL));
  else if (auto *FD = dyn_cast<FieldDecl>(D)) {
    bool BitfieldByteAligned = (!FD->getType()->isDependentType() &&
                                !FD->getType()->isIncompleteType() &&
                                FD->isBitField() &&
                                S.Context.getTypeAlign(FD->getType()) <= 8);

    if (S.getASTContext().getTargetInfo().getTriple().isPS4()) {
      if (BitfieldByteAligned)
        // The PS4 target needs to maintain ABI backwards compatibility.
        S.Diag(AL.getLoc(), diag::warn_attribute_ignored_for_field_of_type)
            << AL << FD->getType();
      else
        FD->addAttr(::new (S.Context) PackedAttr(S.Context, AL));
    } else {
      // Report warning about changed offset in the newer compiler versions.
      if (BitfieldByteAligned)
        S.Diag(AL.getLoc(), diag::warn_attribute_packed_for_bitfield);

      FD->addAttr(::new (S.Context) PackedAttr(S.Context, AL));
    }

  } else
    S.Diag(AL.getLoc(), diag::warn_attribute_ignored) << AL;
}

static bool checkIBOutletCommon(Sema &S, Decl *D, const ParsedAttr &AL) {
  // The IBOutlet/IBOutletCollection attributes only apply to instance
  // variables or properties of Objective-C classes.  The outlet must also
  // have an object reference type.
  if (const auto *VD = dyn_cast<ObjCIvarDecl>(D)) {
    if (!VD->getType()->getAs<ObjCObjectPointerType>()) {
      S.Diag(AL.getLoc(), diag::warn_iboutlet_object_type)
          << AL << VD->getType() << 0;
      return false;
    }
  }
  else if (const auto *PD = dyn_cast<ObjCPropertyDecl>(D)) {
    if (!PD->getType()->getAs<ObjCObjectPointerType>()) {
      S.Diag(AL.getLoc(), diag::warn_iboutlet_object_type)
          << AL << PD->getType() << 1;
      return false;
    }
  }
  else {
    S.Diag(AL.getLoc(), diag::warn_attribute_iboutlet) << AL;
    return false;
  }

  return true;
}

static void handleIBOutlet(Sema &S, Decl *D, const ParsedAttr &AL) {
  if (!checkIBOutletCommon(S, D, AL))
    return;

  D->addAttr(::new (S.Context) IBOutletAttr(S.Context, AL));
}

static void handleIBOutletCollection(Sema &S, Decl *D, const ParsedAttr &AL) {

  // The iboutletcollection attribute can have zero or one arguments.
  if (AL.getNumArgs() > 1) {
    S.Diag(AL.getLoc(), diag::err_attribute_wrong_number_arguments) << AL << 1;
    return;
  }

  if (!checkIBOutletCommon(S, D, AL))
    return;

  ParsedType PT;

  if (AL.hasParsedType())
    PT = AL.getTypeArg();
  else {
    PT = S.getTypeName(S.Context.Idents.get("NSObject"), AL.getLoc(),
                       S.getScopeForContext(D->getDeclContext()->getParent()));
    if (!PT) {
      S.Diag(AL.getLoc(), diag::err_iboutletcollection_type) << "NSObject";
      return;
    }
  }

  TypeSourceInfo *QTLoc = nullptr;
  QualType QT = S.GetTypeFromParser(PT, &QTLoc);
  if (!QTLoc)
    QTLoc = S.Context.getTrivialTypeSourceInfo(QT, AL.getLoc());

  // Diagnose use of non-object type in iboutletcollection attribute.
  // FIXME. Gnu attribute extension ignores use of builtin types in
  // attributes. So, __attribute__((iboutletcollection(char))) will be
  // treated as __attribute__((iboutletcollection())).
  if (!QT->isObjCIdType() && !QT->isObjCObjectType()) {
    S.Diag(AL.getLoc(),
           QT->isBuiltinType() ? diag::err_iboutletcollection_builtintype
                               : diag::err_iboutletcollection_type) << QT;
    return;
  }

  D->addAttr(::new (S.Context) IBOutletCollectionAttr(S.Context, AL, QTLoc));
}

bool Sema::isValidPointerAttrType(QualType T, bool RefOkay) {
  if (RefOkay) {
    if (T->isReferenceType())
      return true;
  } else {
    T = T.getNonReferenceType();
  }

  // The nonnull attribute, and other similar attributes, can be applied to a
  // transparent union that contains a pointer type.
  if (const RecordType *UT = T->getAsUnionType()) {
    if (UT && UT->getDecl()->hasAttr<TransparentUnionAttr>()) {
      RecordDecl *UD = UT->getDecl();
      for (const auto *I : UD->fields()) {
        QualType QT = I->getType();
        if (QT->isAnyPointerType() || QT->isBlockPointerType())
          return true;
      }
    }
  }

  return T->isAnyPointerType() || T->isBlockPointerType();
}

static bool attrNonNullArgCheck(Sema &S, QualType T, const ParsedAttr &AL,
                                SourceRange AttrParmRange,
                                SourceRange TypeRange,
                                bool isReturnValue = false) {
  if (!S.isValidPointerAttrType(T)) {
    if (isReturnValue)
      S.Diag(AL.getLoc(), diag::warn_attribute_return_pointers_only)
          << AL << AttrParmRange << TypeRange;
    else
      S.Diag(AL.getLoc(), diag::warn_attribute_pointers_only)
          << AL << AttrParmRange << TypeRange << 0;
    return false;
  }
  return true;
}

static void handleNonNullAttr(Sema &S, Decl *D, const ParsedAttr &AL) {
  SmallVector<ParamIdx, 8> NonNullArgs;
  for (unsigned I = 0; I < AL.getNumArgs(); ++I) {
    Expr *Ex = AL.getArgAsExpr(I);
    ParamIdx Idx;
    if (!checkFunctionOrMethodParameterIndex(S, D, AL, I + 1, Ex, Idx))
      return;

    // Is the function argument a pointer type?
    if (Idx.getASTIndex() < getFunctionOrMethodNumParams(D) &&
        !attrNonNullArgCheck(
            S, getFunctionOrMethodParamType(D, Idx.getASTIndex()), AL,
            Ex->getSourceRange(),
            getFunctionOrMethodParamRange(D, Idx.getASTIndex())))
      continue;

    NonNullArgs.push_back(Idx);
  }

  // If no arguments were specified to __attribute__((nonnull)) then all pointer
  // arguments have a nonnull attribute; warn if there aren't any. Skip this
  // check if the attribute came from a macro expansion or a template
  // instantiation.
  if (NonNullArgs.empty() && AL.getLoc().isFileID() &&
      !S.inTemplateInstantiation()) {
    bool AnyPointers = isFunctionOrMethodVariadic(D);
    for (unsigned I = 0, E = getFunctionOrMethodNumParams(D);
         I != E && !AnyPointers; ++I) {
      QualType T = getFunctionOrMethodParamType(D, I);
      if (T->isDependentType() || S.isValidPointerAttrType(T))
        AnyPointers = true;
    }

    if (!AnyPointers)
      S.Diag(AL.getLoc(), diag::warn_attribute_nonnull_no_pointers);
  }

  ParamIdx *Start = NonNullArgs.data();
  unsigned Size = NonNullArgs.size();
  llvm::array_pod_sort(Start, Start + Size);
  D->addAttr(::new (S.Context) NonNullAttr(S.Context, AL, Start, Size));
}

static void handleNonNullAttrParameter(Sema &S, ParmVarDecl *D,
                                       const ParsedAttr &AL) {
  if (AL.getNumArgs() > 0) {
    if (D->getFunctionType()) {
      handleNonNullAttr(S, D, AL);
    } else {
      S.Diag(AL.getLoc(), diag::warn_attribute_nonnull_parm_no_args)
        << D->getSourceRange();
    }
    return;
  }

  // Is the argument a pointer type?
  if (!attrNonNullArgCheck(S, D->getType(), AL, SourceRange(),
                           D->getSourceRange()))
    return;

  D->addAttr(::new (S.Context) NonNullAttr(S.Context, AL, nullptr, 0));
}

static void handleReturnsNonNullAttr(Sema &S, Decl *D, const ParsedAttr &AL) {
  QualType ResultType = getFunctionOrMethodResultType(D);
  SourceRange SR = getFunctionOrMethodResultSourceRange(D);
  if (!attrNonNullArgCheck(S, ResultType, AL, SourceRange(), SR,
                           /* isReturnValue */ true))
    return;

  D->addAttr(::new (S.Context) ReturnsNonNullAttr(S.Context, AL));
}

static void handleNoEscapeAttr(Sema &S, Decl *D, const ParsedAttr &AL) {
  if (D->isInvalidDecl())
    return;

  // noescape only applies to pointer types.
  QualType T = cast<ParmVarDecl>(D)->getType();
  if (!S.isValidPointerAttrType(T, /* RefOkay */ true)) {
    S.Diag(AL.getLoc(), diag::warn_attribute_pointers_only)
        << AL << AL.getRange() << 0;
    return;
  }

  D->addAttr(::new (S.Context) NoEscapeAttr(S.Context, AL));
}

static void handleAssumeAlignedAttr(Sema &S, Decl *D, const ParsedAttr &AL) {
  Expr *E = AL.getArgAsExpr(0),
       *OE = AL.getNumArgs() > 1 ? AL.getArgAsExpr(1) : nullptr;
  S.AddAssumeAlignedAttr(D, AL, E, OE);
}

static void handleAllocAlignAttr(Sema &S, Decl *D, const ParsedAttr &AL) {
  S.AddAllocAlignAttr(D, AL, AL.getArgAsExpr(0));
}

void Sema::AddAssumeAlignedAttr(Decl *D, const AttributeCommonInfo &CI, Expr *E,
                                Expr *OE) {
  QualType ResultType = getFunctionOrMethodResultType(D);
  SourceRange SR = getFunctionOrMethodResultSourceRange(D);

  AssumeAlignedAttr TmpAttr(Context, CI, E, OE);
  SourceLocation AttrLoc = TmpAttr.getLocation();

  if (!isValidPointerAttrType(ResultType, /* RefOkay */ true)) {
    Diag(AttrLoc, diag::warn_attribute_return_pointers_refs_only)
        << &TmpAttr << TmpAttr.getRange() << SR;
    return;
  }

  if (!E->isValueDependent()) {
    Optional<llvm::APSInt> I = llvm::APSInt(64);
    if (!(I = E->getIntegerConstantExpr(Context))) {
      if (OE)
        Diag(AttrLoc, diag::err_attribute_argument_n_type)
          << &TmpAttr << 1 << AANT_ArgumentIntegerConstant
          << E->getSourceRange();
      else
        Diag(AttrLoc, diag::err_attribute_argument_type)
          << &TmpAttr << AANT_ArgumentIntegerConstant
          << E->getSourceRange();
      return;
    }

    if (!I->isPowerOf2()) {
      Diag(AttrLoc, diag::err_alignment_not_power_of_two)
        << E->getSourceRange();
      return;
    }

    if (*I > Sema::MaximumAlignment)
      Diag(CI.getLoc(), diag::warn_assume_aligned_too_great)
          << CI.getRange() << Sema::MaximumAlignment;
  }

  if (OE && !OE->isValueDependent() && !OE->isIntegerConstantExpr(Context)) {
    Diag(AttrLoc, diag::err_attribute_argument_n_type)
        << &TmpAttr << 2 << AANT_ArgumentIntegerConstant
        << OE->getSourceRange();
    return;
  }

  D->addAttr(::new (Context) AssumeAlignedAttr(Context, CI, E, OE));
}

void Sema::AddAllocAlignAttr(Decl *D, const AttributeCommonInfo &CI,
                             Expr *ParamExpr) {
  QualType ResultType = getFunctionOrMethodResultType(D);

  AllocAlignAttr TmpAttr(Context, CI, ParamIdx());
  SourceLocation AttrLoc = CI.getLoc();

  if (!ResultType->isDependentType() &&
      !isValidPointerAttrType(ResultType, /* RefOkay */ true)) {
    Diag(AttrLoc, diag::warn_attribute_return_pointers_refs_only)
        << &TmpAttr << CI.getRange() << getFunctionOrMethodResultSourceRange(D);
    return;
  }

  ParamIdx Idx;
  const auto *FuncDecl = cast<FunctionDecl>(D);
  if (!checkFunctionOrMethodParameterIndex(*this, FuncDecl, TmpAttr,
                                           /*AttrArgNum=*/1, ParamExpr, Idx))
    return;

  QualType Ty = getFunctionOrMethodParamType(D, Idx.getASTIndex());
  if (!Ty->isDependentType() && !Ty->isIntegralType(Context) &&
      !Ty->isAlignValT()) {
    Diag(ParamExpr->getBeginLoc(), diag::err_attribute_integers_only)
        << &TmpAttr
        << FuncDecl->getParamDecl(Idx.getASTIndex())->getSourceRange();
    return;
  }

  D->addAttr(::new (Context) AllocAlignAttr(Context, CI, Idx));
}

/// Normalize the attribute, __foo__ becomes foo.
/// Returns true if normalization was applied.
static bool normalizeName(StringRef &AttrName) {
  if (AttrName.size() > 4 && AttrName.startswith("__") &&
      AttrName.endswith("__")) {
    AttrName = AttrName.drop_front(2).drop_back(2);
    return true;
  }
  return false;
}

static void handleOwnershipAttr(Sema &S, Decl *D, const ParsedAttr &AL) {
  // This attribute must be applied to a function declaration. The first
  // argument to the attribute must be an identifier, the name of the resource,
  // for example: malloc. The following arguments must be argument indexes, the
  // arguments must be of integer type for Returns, otherwise of pointer type.
  // The difference between Holds and Takes is that a pointer may still be used
  // after being held. free() should be __attribute((ownership_takes)), whereas
  // a list append function may well be __attribute((ownership_holds)).

  if (!AL.isArgIdent(0)) {
    S.Diag(AL.getLoc(), diag::err_attribute_argument_n_type)
        << AL << 1 << AANT_ArgumentIdentifier;
    return;
  }

  // Figure out our Kind.
  OwnershipAttr::OwnershipKind K =
      OwnershipAttr(S.Context, AL, nullptr, nullptr, 0).getOwnKind();

  // Check arguments.
  switch (K) {
  case OwnershipAttr::Takes:
  case OwnershipAttr::Holds:
    if (AL.getNumArgs() < 2) {
      S.Diag(AL.getLoc(), diag::err_attribute_too_few_arguments) << AL << 2;
      return;
    }
    break;
  case OwnershipAttr::Returns:
    if (AL.getNumArgs() > 2) {
      S.Diag(AL.getLoc(), diag::err_attribute_too_many_arguments) << AL << 1;
      return;
    }
    break;
  }

  IdentifierInfo *Module = AL.getArgAsIdent(0)->Ident;

  StringRef ModuleName = Module->getName();
  if (normalizeName(ModuleName)) {
    Module = &S.PP.getIdentifierTable().get(ModuleName);
  }

  SmallVector<ParamIdx, 8> OwnershipArgs;
  for (unsigned i = 1; i < AL.getNumArgs(); ++i) {
    Expr *Ex = AL.getArgAsExpr(i);
    ParamIdx Idx;
    if (!checkFunctionOrMethodParameterIndex(S, D, AL, i, Ex, Idx))
      return;

    // Is the function argument a pointer type?
    QualType T = getFunctionOrMethodParamType(D, Idx.getASTIndex());
    int Err = -1;  // No error
    switch (K) {
      case OwnershipAttr::Takes:
      case OwnershipAttr::Holds:
        if (!T->isAnyPointerType() && !T->isBlockPointerType())
          Err = 0;
        break;
      case OwnershipAttr::Returns:
        if (!T->isIntegerType())
          Err = 1;
        break;
    }
    if (-1 != Err) {
      S.Diag(AL.getLoc(), diag::err_ownership_type) << AL << Err
                                                    << Ex->getSourceRange();
      return;
    }

    // Check we don't have a conflict with another ownership attribute.
    for (const auto *I : D->specific_attrs<OwnershipAttr>()) {
      // Cannot have two ownership attributes of different kinds for the same
      // index.
      if (I->getOwnKind() != K && I->args_end() !=
          std::find(I->args_begin(), I->args_end(), Idx)) {
        S.Diag(AL.getLoc(), diag::err_attributes_are_not_compatible) << AL << I;
        return;
      } else if (K == OwnershipAttr::Returns &&
                 I->getOwnKind() == OwnershipAttr::Returns) {
        // A returns attribute conflicts with any other returns attribute using
        // a different index.
        if (std::find(I->args_begin(), I->args_end(), Idx) == I->args_end()) {
          S.Diag(I->getLocation(), diag::err_ownership_returns_index_mismatch)
              << I->args_begin()->getSourceIndex();
          if (I->args_size())
            S.Diag(AL.getLoc(), diag::note_ownership_returns_index_mismatch)
                << Idx.getSourceIndex() << Ex->getSourceRange();
          return;
        }
      }
    }
    OwnershipArgs.push_back(Idx);
  }

  ParamIdx *Start = OwnershipArgs.data();
  unsigned Size = OwnershipArgs.size();
  llvm::array_pod_sort(Start, Start + Size);
  D->addAttr(::new (S.Context)
                 OwnershipAttr(S.Context, AL, Module, Start, Size));
}

static void handleWeakRefAttr(Sema &S, Decl *D, const ParsedAttr &AL) {
  // Check the attribute arguments.
  if (AL.getNumArgs() > 1) {
    S.Diag(AL.getLoc(), diag::err_attribute_wrong_number_arguments) << AL << 1;
    return;
  }

  // gcc rejects
  // class c {
  //   static int a __attribute__((weakref ("v2")));
  //   static int b() __attribute__((weakref ("f3")));
  // };
  // and ignores the attributes of
  // void f(void) {
  //   static int a __attribute__((weakref ("v2")));
  // }
  // we reject them
  const DeclContext *Ctx = D->getDeclContext()->getRedeclContext();
  if (!Ctx->isFileContext()) {
    S.Diag(AL.getLoc(), diag::err_attribute_weakref_not_global_context)
        << cast<NamedDecl>(D);
    return;
  }

  // The GCC manual says
  //
  // At present, a declaration to which `weakref' is attached can only
  // be `static'.
  //
  // It also says
  //
  // Without a TARGET,
  // given as an argument to `weakref' or to `alias', `weakref' is
  // equivalent to `weak'.
  //
  // gcc 4.4.1 will accept
  // int a7 __attribute__((weakref));
  // as
  // int a7 __attribute__((weak));
  // This looks like a bug in gcc. We reject that for now. We should revisit
  // it if this behaviour is actually used.

  // GCC rejects
  // static ((alias ("y"), weakref)).
  // Should we? How to check that weakref is before or after alias?

  // FIXME: it would be good for us to keep the WeakRefAttr as-written instead
  // of transforming it into an AliasAttr.  The WeakRefAttr never uses the
  // StringRef parameter it was given anyway.
  StringRef Str;
  if (AL.getNumArgs() && S.checkStringLiteralArgumentAttr(AL, 0, Str))
    // GCC will accept anything as the argument of weakref. Should we
    // check for an existing decl?
    D->addAttr(::new (S.Context) AliasAttr(S.Context, AL, Str));

  D->addAttr(::new (S.Context) WeakRefAttr(S.Context, AL));
}

static void handleIFuncAttr(Sema &S, Decl *D, const ParsedAttr &AL) {
  StringRef Str;
  if (!S.checkStringLiteralArgumentAttr(AL, 0, Str))
    return;

  // Aliases should be on declarations, not definitions.
  const auto *FD = cast<FunctionDecl>(D);
  if (FD->isThisDeclarationADefinition()) {
    S.Diag(AL.getLoc(), diag::err_alias_is_definition) << FD << 1;
    return;
  }

  D->addAttr(::new (S.Context) IFuncAttr(S.Context, AL, Str));
}

static void handleAliasAttr(Sema &S, Decl *D, const ParsedAttr &AL) {
  StringRef Str;
  if (!S.checkStringLiteralArgumentAttr(AL, 0, Str))
    return;

  if (S.Context.getTargetInfo().getTriple().isOSDarwin()) {
    S.Diag(AL.getLoc(), diag::err_alias_not_supported_on_darwin);
    return;
  }
  if (S.Context.getTargetInfo().getTriple().isNVPTX()) {
    S.Diag(AL.getLoc(), diag::err_alias_not_supported_on_nvptx);
  }

  // Aliases should be on declarations, not definitions.
  if (const auto *FD = dyn_cast<FunctionDecl>(D)) {
    if (FD->isThisDeclarationADefinition()) {
      S.Diag(AL.getLoc(), diag::err_alias_is_definition) << FD << 0;
      return;
    }
  } else {
    const auto *VD = cast<VarDecl>(D);
    if (VD->isThisDeclarationADefinition() && VD->isExternallyVisible()) {
      S.Diag(AL.getLoc(), diag::err_alias_is_definition) << VD << 0;
      return;
    }
  }

  // Mark target used to prevent unneeded-internal-declaration warnings.
  if (!S.LangOpts.CPlusPlus) {
    // FIXME: demangle Str for C++, as the attribute refers to the mangled
    // linkage name, not the pre-mangled identifier.
    const DeclarationNameInfo target(&S.Context.Idents.get(Str), AL.getLoc());
    LookupResult LR(S, target, Sema::LookupOrdinaryName);
    if (S.LookupQualifiedName(LR, S.getCurLexicalContext()))
      for (NamedDecl *ND : LR)
        ND->markUsed(S.Context);
  }

  D->addAttr(::new (S.Context) AliasAttr(S.Context, AL, Str));
}

static void handleTLSModelAttr(Sema &S, Decl *D, const ParsedAttr &AL) {
  StringRef Model;
  SourceLocation LiteralLoc;
  // Check that it is a string.
  if (!S.checkStringLiteralArgumentAttr(AL, 0, Model, &LiteralLoc))
    return;

  // Check that the value.
  if (Model != "global-dynamic" && Model != "local-dynamic"
      && Model != "initial-exec" && Model != "local-exec") {
    S.Diag(LiteralLoc, diag::err_attr_tlsmodel_arg);
    return;
  }

  D->addAttr(::new (S.Context) TLSModelAttr(S.Context, AL, Model));
}

static void handleRestrictAttr(Sema &S, Decl *D, const ParsedAttr &AL) {
  QualType ResultType = getFunctionOrMethodResultType(D);
  if (ResultType->isAnyPointerType() || ResultType->isBlockPointerType()) {
    D->addAttr(::new (S.Context) RestrictAttr(S.Context, AL));
    return;
  }

  S.Diag(AL.getLoc(), diag::warn_attribute_return_pointers_only)
      << AL << getFunctionOrMethodResultSourceRange(D);
}

static void handleCPUSpecificAttr(Sema &S, Decl *D, const ParsedAttr &AL) {
  FunctionDecl *FD = cast<FunctionDecl>(D);

  if (const auto *MD = dyn_cast<CXXMethodDecl>(D)) {
    if (MD->getParent()->isLambda()) {
      S.Diag(AL.getLoc(), diag::err_attribute_dll_lambda) << AL;
      return;
    }
  }

  if (!checkAttributeAtLeastNumArgs(S, AL, 1))
    return;

  SmallVector<IdentifierInfo *, 8> CPUs;
  for (unsigned ArgNo = 0; ArgNo < getNumAttributeArgs(AL); ++ArgNo) {
    if (!AL.isArgIdent(ArgNo)) {
      S.Diag(AL.getLoc(), diag::err_attribute_argument_type)
          << AL << AANT_ArgumentIdentifier;
      return;
    }

    IdentifierLoc *CPUArg = AL.getArgAsIdent(ArgNo);
    StringRef CPUName = CPUArg->Ident->getName().trim();

    if (!S.Context.getTargetInfo().validateCPUSpecificCPUDispatch(CPUName)) {
      S.Diag(CPUArg->Loc, diag::err_invalid_cpu_specific_dispatch_value)
          << CPUName << (AL.getKind() == ParsedAttr::AT_CPUDispatch);
      return;
    }

    const TargetInfo &Target = S.Context.getTargetInfo();
    if (llvm::any_of(CPUs, [CPUName, &Target](const IdentifierInfo *Cur) {
          return Target.CPUSpecificManglingCharacter(CPUName) ==
                 Target.CPUSpecificManglingCharacter(Cur->getName());
        })) {
      S.Diag(AL.getLoc(), diag::warn_multiversion_duplicate_entries);
      return;
    }
    CPUs.push_back(CPUArg->Ident);
  }

  FD->setIsMultiVersion(true);
  if (AL.getKind() == ParsedAttr::AT_CPUSpecific)
    D->addAttr(::new (S.Context)
                   CPUSpecificAttr(S.Context, AL, CPUs.data(), CPUs.size()));
  else
    D->addAttr(::new (S.Context)
                   CPUDispatchAttr(S.Context, AL, CPUs.data(), CPUs.size()));
}

static void handleCommonAttr(Sema &S, Decl *D, const ParsedAttr &AL) {
  if (S.LangOpts.CPlusPlus) {
    S.Diag(AL.getLoc(), diag::err_attribute_not_supported_in_lang)
        << AL << AttributeLangSupport::Cpp;
    return;
  }

  if (CommonAttr *CA = S.mergeCommonAttr(D, AL))
    D->addAttr(CA);
}

static void handleCmseNSEntryAttr(Sema &S, Decl *D, const ParsedAttr &AL) {
  if (S.LangOpts.CPlusPlus && !D->getDeclContext()->isExternCContext()) {
    S.Diag(AL.getLoc(), diag::err_attribute_not_clinkage) << AL;
    return;
  }

  const auto *FD = cast<FunctionDecl>(D);
  if (!FD->isExternallyVisible()) {
    S.Diag(AL.getLoc(), diag::warn_attribute_cmse_entry_static);
    return;
  }

  D->addAttr(::new (S.Context) CmseNSEntryAttr(S.Context, AL));
}

static void handleNakedAttr(Sema &S, Decl *D, const ParsedAttr &AL) {
  if (checkAttrMutualExclusion<DisableTailCallsAttr>(S, D, AL))
    return;

  if (AL.isDeclspecAttribute() && !S.getLangOpts().IntelCompat) { // INTEL
    const auto &Triple = S.getASTContext().getTargetInfo().getTriple();
    const auto &Arch = Triple.getArch();
    if (Arch != llvm::Triple::x86 &&
        (Arch != llvm::Triple::arm && Arch != llvm::Triple::thumb)) {
      S.Diag(AL.getLoc(), diag::err_attribute_not_supported_on_arch)
          << AL << Triple.getArchName();
      return;
    }
  }

  D->addAttr(::new (S.Context) NakedAttr(S.Context, AL));
}

static void handleNoReturnAttr(Sema &S, Decl *D, const ParsedAttr &Attrs) {
  if (hasDeclarator(D)) return;

  if (!isa<ObjCMethodDecl>(D)) {
    S.Diag(Attrs.getLoc(), diag::warn_attribute_wrong_decl_type)
        << Attrs << ExpectedFunctionOrMethod;
    return;
  }

  D->addAttr(::new (S.Context) NoReturnAttr(S.Context, Attrs));
}

static void handleNoCfCheckAttr(Sema &S, Decl *D, const ParsedAttr &Attrs) {
  if (!S.getLangOpts().CFProtectionBranch)
    S.Diag(Attrs.getLoc(), diag::warn_nocf_check_attribute_ignored);
  else
    handleSimpleAttribute<AnyX86NoCfCheckAttr>(S, D, Attrs);
}

bool Sema::CheckAttrNoArgs(const ParsedAttr &Attrs) {
  if (!checkAttributeNumArgs(*this, Attrs, 0)) {
    Attrs.setInvalid();
    return true;
  }

  return false;
}

bool Sema::CheckAttrTarget(const ParsedAttr &AL) {
  // Check whether the attribute is valid on the current target.
  const TargetInfo *Aux = Context.getAuxTargetInfo();
  if (!(AL.existsInTarget(Context.getTargetInfo()) ||
        (Context.getLangOpts().SYCLIsDevice &&
         Aux && AL.existsInTarget(*Aux)))) {
    Diag(AL.getLoc(), diag::warn_unknown_attribute_ignored) << AL;
    AL.setInvalid();
    return true;
  }

  return false;
}

static void handleAnalyzerNoReturnAttr(Sema &S, Decl *D, const ParsedAttr &AL) {

  // The checking path for 'noreturn' and 'analyzer_noreturn' are different
  // because 'analyzer_noreturn' does not impact the type.
  if (!isFunctionOrMethodOrBlock(D)) {
    ValueDecl *VD = dyn_cast<ValueDecl>(D);
    if (!VD || (!VD->getType()->isBlockPointerType() &&
                !VD->getType()->isFunctionPointerType())) {
      S.Diag(AL.getLoc(), AL.isCXX11Attribute()
                              ? diag::err_attribute_wrong_decl_type
                              : diag::warn_attribute_wrong_decl_type)
          << AL << ExpectedFunctionMethodOrBlock;
      return;
    }
  }

  D->addAttr(::new (S.Context) AnalyzerNoReturnAttr(S.Context, AL));
}

// PS3 PPU-specific.
static void handleVecReturnAttr(Sema &S, Decl *D, const ParsedAttr &AL) {
  /*
    Returning a Vector Class in Registers

    According to the PPU ABI specifications, a class with a single member of
    vector type is returned in memory when used as the return value of a
    function.
    This results in inefficient code when implementing vector classes. To return
    the value in a single vector register, add the vecreturn attribute to the
    class definition. This attribute is also applicable to struct types.

    Example:

    struct Vector
    {
      __vector float xyzw;
    } __attribute__((vecreturn));

    Vector Add(Vector lhs, Vector rhs)
    {
      Vector result;
      result.xyzw = vec_add(lhs.xyzw, rhs.xyzw);
      return result; // This will be returned in a register
    }
  */
  if (VecReturnAttr *A = D->getAttr<VecReturnAttr>()) {
    S.Diag(AL.getLoc(), diag::err_repeat_attribute) << A;
    return;
  }

  const auto *R = cast<RecordDecl>(D);
  int count = 0;

  if (!isa<CXXRecordDecl>(R)) {
    S.Diag(AL.getLoc(), diag::err_attribute_vecreturn_only_vector_member);
    return;
  }

  if (!cast<CXXRecordDecl>(R)->isPOD()) {
    S.Diag(AL.getLoc(), diag::err_attribute_vecreturn_only_pod_record);
    return;
  }

  for (const auto *I : R->fields()) {
    if ((count == 1) || !I->getType()->isVectorType()) {
      S.Diag(AL.getLoc(), diag::err_attribute_vecreturn_only_vector_member);
      return;
    }
    count++;
  }

  D->addAttr(::new (S.Context) VecReturnAttr(S.Context, AL));
}

static void handleDependencyAttr(Sema &S, Scope *Scope, Decl *D,
                                 const ParsedAttr &AL) {
  if (isa<ParmVarDecl>(D)) {
    // [[carries_dependency]] can only be applied to a parameter if it is a
    // parameter of a function declaration or lambda.
    if (!(Scope->getFlags() & clang::Scope::FunctionDeclarationScope)) {
      S.Diag(AL.getLoc(),
             diag::err_carries_dependency_param_not_function_decl);
      return;
    }
  }

  D->addAttr(::new (S.Context) CarriesDependencyAttr(S.Context, AL));
}

static void handleUnusedAttr(Sema &S, Decl *D, const ParsedAttr &AL) {
  bool IsCXX17Attr = AL.isCXX11Attribute() && !AL.getScopeName();

  // If this is spelled as the standard C++17 attribute, but not in C++17, warn
  // about using it as an extension.
  if (!S.getLangOpts().CPlusPlus17 && IsCXX17Attr)
    S.Diag(AL.getLoc(), diag::ext_cxx17_attr) << AL;

  D->addAttr(::new (S.Context) UnusedAttr(S.Context, AL));
}

static void handleConstructorAttr(Sema &S, Decl *D, const ParsedAttr &AL) {
  uint32_t priority = ConstructorAttr::DefaultPriority;
  if (AL.getNumArgs() &&
      !checkUInt32Argument(S, AL, AL.getArgAsExpr(0), priority))
    return;

  D->addAttr(::new (S.Context) ConstructorAttr(S.Context, AL, priority));
}

static void handleDestructorAttr(Sema &S, Decl *D, const ParsedAttr &AL) {
  uint32_t priority = DestructorAttr::DefaultPriority;
  if (AL.getNumArgs() &&
      !checkUInt32Argument(S, AL, AL.getArgAsExpr(0), priority))
    return;

  D->addAttr(::new (S.Context) DestructorAttr(S.Context, AL, priority));
}

template <typename AttrTy>
static void handleAttrWithMessage(Sema &S, Decl *D, const ParsedAttr &AL) {
  // Handle the case where the attribute has a text message.
  StringRef Str;
  if (AL.getNumArgs() == 1 && !S.checkStringLiteralArgumentAttr(AL, 0, Str))
    return;

  D->addAttr(::new (S.Context) AttrTy(S.Context, AL, Str));
}

static void handleObjCSuppresProtocolAttr(Sema &S, Decl *D,
                                          const ParsedAttr &AL) {
  if (!cast<ObjCProtocolDecl>(D)->isThisDeclarationADefinition()) {
    S.Diag(AL.getLoc(), diag::err_objc_attr_protocol_requires_definition)
        << AL << AL.getRange();
    return;
  }

  D->addAttr(::new (S.Context) ObjCExplicitProtocolImplAttr(S.Context, AL));
}

static bool checkAvailabilityAttr(Sema &S, SourceRange Range,
                                  IdentifierInfo *Platform,
                                  VersionTuple Introduced,
                                  VersionTuple Deprecated,
                                  VersionTuple Obsoleted) {
  StringRef PlatformName
    = AvailabilityAttr::getPrettyPlatformName(Platform->getName());
  if (PlatformName.empty())
    PlatformName = Platform->getName();

  // Ensure that Introduced <= Deprecated <= Obsoleted (although not all
  // of these steps are needed).
  if (!Introduced.empty() && !Deprecated.empty() &&
      !(Introduced <= Deprecated)) {
    S.Diag(Range.getBegin(), diag::warn_availability_version_ordering)
      << 1 << PlatformName << Deprecated.getAsString()
      << 0 << Introduced.getAsString();
    return true;
  }

  if (!Introduced.empty() && !Obsoleted.empty() &&
      !(Introduced <= Obsoleted)) {
    S.Diag(Range.getBegin(), diag::warn_availability_version_ordering)
      << 2 << PlatformName << Obsoleted.getAsString()
      << 0 << Introduced.getAsString();
    return true;
  }

  if (!Deprecated.empty() && !Obsoleted.empty() &&
      !(Deprecated <= Obsoleted)) {
    S.Diag(Range.getBegin(), diag::warn_availability_version_ordering)
      << 2 << PlatformName << Obsoleted.getAsString()
      << 1 << Deprecated.getAsString();
    return true;
  }

  return false;
}

/// Check whether the two versions match.
///
/// If either version tuple is empty, then they are assumed to match. If
/// \p BeforeIsOkay is true, then \p X can be less than or equal to \p Y.
static bool versionsMatch(const VersionTuple &X, const VersionTuple &Y,
                          bool BeforeIsOkay) {
  if (X.empty() || Y.empty())
    return true;

  if (X == Y)
    return true;

  if (BeforeIsOkay && X < Y)
    return true;

  return false;
}

AvailabilityAttr *Sema::mergeAvailabilityAttr(
    NamedDecl *D, const AttributeCommonInfo &CI, IdentifierInfo *Platform,
    bool Implicit, VersionTuple Introduced, VersionTuple Deprecated,
    VersionTuple Obsoleted, bool IsUnavailable, StringRef Message,
    bool IsStrict, StringRef Replacement, AvailabilityMergeKind AMK,
    int Priority) {
  VersionTuple MergedIntroduced = Introduced;
  VersionTuple MergedDeprecated = Deprecated;
  VersionTuple MergedObsoleted = Obsoleted;
  bool FoundAny = false;
  bool OverrideOrImpl = false;
  switch (AMK) {
  case AMK_None:
  case AMK_Redeclaration:
    OverrideOrImpl = false;
    break;

  case AMK_Override:
  case AMK_ProtocolImplementation:
    OverrideOrImpl = true;
    break;
  }

  if (D->hasAttrs()) {
    AttrVec &Attrs = D->getAttrs();
    for (unsigned i = 0, e = Attrs.size(); i != e;) {
      const auto *OldAA = dyn_cast<AvailabilityAttr>(Attrs[i]);
      if (!OldAA) {
        ++i;
        continue;
      }

      IdentifierInfo *OldPlatform = OldAA->getPlatform();
      if (OldPlatform != Platform) {
        ++i;
        continue;
      }

      // If there is an existing availability attribute for this platform that
      // has a lower priority use the existing one and discard the new
      // attribute.
      if (OldAA->getPriority() < Priority)
        return nullptr;

      // If there is an existing attribute for this platform that has a higher
      // priority than the new attribute then erase the old one and continue
      // processing the attributes.
      if (OldAA->getPriority() > Priority) {
        Attrs.erase(Attrs.begin() + i);
        --e;
        continue;
      }

      FoundAny = true;
      VersionTuple OldIntroduced = OldAA->getIntroduced();
      VersionTuple OldDeprecated = OldAA->getDeprecated();
      VersionTuple OldObsoleted = OldAA->getObsoleted();
      bool OldIsUnavailable = OldAA->getUnavailable();

      if (!versionsMatch(OldIntroduced, Introduced, OverrideOrImpl) ||
          !versionsMatch(Deprecated, OldDeprecated, OverrideOrImpl) ||
          !versionsMatch(Obsoleted, OldObsoleted, OverrideOrImpl) ||
          !(OldIsUnavailable == IsUnavailable ||
            (OverrideOrImpl && !OldIsUnavailable && IsUnavailable))) {
        if (OverrideOrImpl) {
          int Which = -1;
          VersionTuple FirstVersion;
          VersionTuple SecondVersion;
          if (!versionsMatch(OldIntroduced, Introduced, OverrideOrImpl)) {
            Which = 0;
            FirstVersion = OldIntroduced;
            SecondVersion = Introduced;
          } else if (!versionsMatch(Deprecated, OldDeprecated, OverrideOrImpl)) {
            Which = 1;
            FirstVersion = Deprecated;
            SecondVersion = OldDeprecated;
          } else if (!versionsMatch(Obsoleted, OldObsoleted, OverrideOrImpl)) {
            Which = 2;
            FirstVersion = Obsoleted;
            SecondVersion = OldObsoleted;
          }

          if (Which == -1) {
            Diag(OldAA->getLocation(),
                 diag::warn_mismatched_availability_override_unavail)
              << AvailabilityAttr::getPrettyPlatformName(Platform->getName())
              << (AMK == AMK_Override);
          } else {
            Diag(OldAA->getLocation(),
                 diag::warn_mismatched_availability_override)
              << Which
              << AvailabilityAttr::getPrettyPlatformName(Platform->getName())
              << FirstVersion.getAsString() << SecondVersion.getAsString()
              << (AMK == AMK_Override);
          }
          if (AMK == AMK_Override)
            Diag(CI.getLoc(), diag::note_overridden_method);
          else
            Diag(CI.getLoc(), diag::note_protocol_method);
        } else {
          Diag(OldAA->getLocation(), diag::warn_mismatched_availability);
          Diag(CI.getLoc(), diag::note_previous_attribute);
        }

        Attrs.erase(Attrs.begin() + i);
        --e;
        continue;
      }

      VersionTuple MergedIntroduced2 = MergedIntroduced;
      VersionTuple MergedDeprecated2 = MergedDeprecated;
      VersionTuple MergedObsoleted2 = MergedObsoleted;

      if (MergedIntroduced2.empty())
        MergedIntroduced2 = OldIntroduced;
      if (MergedDeprecated2.empty())
        MergedDeprecated2 = OldDeprecated;
      if (MergedObsoleted2.empty())
        MergedObsoleted2 = OldObsoleted;

      if (checkAvailabilityAttr(*this, OldAA->getRange(), Platform,
                                MergedIntroduced2, MergedDeprecated2,
                                MergedObsoleted2)) {
        Attrs.erase(Attrs.begin() + i);
        --e;
        continue;
      }

      MergedIntroduced = MergedIntroduced2;
      MergedDeprecated = MergedDeprecated2;
      MergedObsoleted = MergedObsoleted2;
      ++i;
    }
  }

  if (FoundAny &&
      MergedIntroduced == Introduced &&
      MergedDeprecated == Deprecated &&
      MergedObsoleted == Obsoleted)
    return nullptr;

  // Only create a new attribute if !OverrideOrImpl, but we want to do
  // the checking.
  if (!checkAvailabilityAttr(*this, CI.getRange(), Platform, MergedIntroduced,
                             MergedDeprecated, MergedObsoleted) &&
      !OverrideOrImpl) {
    auto *Avail = ::new (Context) AvailabilityAttr(
        Context, CI, Platform, Introduced, Deprecated, Obsoleted, IsUnavailable,
        Message, IsStrict, Replacement, Priority);
    Avail->setImplicit(Implicit);
    return Avail;
  }
  return nullptr;
}

static void handleAvailabilityAttr(Sema &S, Decl *D, const ParsedAttr &AL) {
  if (!checkAttributeNumArgs(S, AL, 1))
    return;
  IdentifierLoc *Platform = AL.getArgAsIdent(0);

  IdentifierInfo *II = Platform->Ident;
  if (AvailabilityAttr::getPrettyPlatformName(II->getName()).empty())
    S.Diag(Platform->Loc, diag::warn_availability_unknown_platform)
      << Platform->Ident;

  auto *ND = dyn_cast<NamedDecl>(D);
  if (!ND) // We warned about this already, so just return.
    return;

  AvailabilityChange Introduced = AL.getAvailabilityIntroduced();
  AvailabilityChange Deprecated = AL.getAvailabilityDeprecated();
  AvailabilityChange Obsoleted = AL.getAvailabilityObsoleted();
  bool IsUnavailable = AL.getUnavailableLoc().isValid();
  bool IsStrict = AL.getStrictLoc().isValid();
  StringRef Str;
  if (const auto *SE = dyn_cast_or_null<StringLiteral>(AL.getMessageExpr()))
    Str = SE->getString();
  StringRef Replacement;
  if (const auto *SE = dyn_cast_or_null<StringLiteral>(AL.getReplacementExpr()))
    Replacement = SE->getString();

  if (II->isStr("swift")) {
    if (Introduced.isValid() || Obsoleted.isValid() ||
        (!IsUnavailable && !Deprecated.isValid())) {
      S.Diag(AL.getLoc(),
             diag::warn_availability_swift_unavailable_deprecated_only);
      return;
    }
  }

  int PriorityModifier = AL.isPragmaClangAttribute()
                             ? Sema::AP_PragmaClangAttribute
                             : Sema::AP_Explicit;
  AvailabilityAttr *NewAttr = S.mergeAvailabilityAttr(
      ND, AL, II, false /*Implicit*/, Introduced.Version, Deprecated.Version,
      Obsoleted.Version, IsUnavailable, Str, IsStrict, Replacement,
      Sema::AMK_None, PriorityModifier);
  if (NewAttr)
    D->addAttr(NewAttr);

  // Transcribe "ios" to "watchos" (and add a new attribute) if the versioning
  // matches before the start of the watchOS platform.
  if (S.Context.getTargetInfo().getTriple().isWatchOS()) {
    IdentifierInfo *NewII = nullptr;
    if (II->getName() == "ios")
      NewII = &S.Context.Idents.get("watchos");
    else if (II->getName() == "ios_app_extension")
      NewII = &S.Context.Idents.get("watchos_app_extension");

    if (NewII) {
        auto adjustWatchOSVersion = [](VersionTuple Version) -> VersionTuple {
          if (Version.empty())
            return Version;
          auto Major = Version.getMajor();
          auto NewMajor = Major >= 9 ? Major - 7 : 0;
          if (NewMajor >= 2) {
            if (Version.getMinor().hasValue()) {
              if (Version.getSubminor().hasValue())
                return VersionTuple(NewMajor, Version.getMinor().getValue(),
                                    Version.getSubminor().getValue());
              else
                return VersionTuple(NewMajor, Version.getMinor().getValue());
            }
            return VersionTuple(NewMajor);
          }

          return VersionTuple(2, 0);
        };

        auto NewIntroduced = adjustWatchOSVersion(Introduced.Version);
        auto NewDeprecated = adjustWatchOSVersion(Deprecated.Version);
        auto NewObsoleted = adjustWatchOSVersion(Obsoleted.Version);

        AvailabilityAttr *NewAttr = S.mergeAvailabilityAttr(
            ND, AL, NewII, true /*Implicit*/, NewIntroduced, NewDeprecated,
            NewObsoleted, IsUnavailable, Str, IsStrict, Replacement,
            Sema::AMK_None,
            PriorityModifier + Sema::AP_InferredFromOtherPlatform);
        if (NewAttr)
          D->addAttr(NewAttr);
      }
  } else if (S.Context.getTargetInfo().getTriple().isTvOS()) {
    // Transcribe "ios" to "tvos" (and add a new attribute) if the versioning
    // matches before the start of the tvOS platform.
    IdentifierInfo *NewII = nullptr;
    if (II->getName() == "ios")
      NewII = &S.Context.Idents.get("tvos");
    else if (II->getName() == "ios_app_extension")
      NewII = &S.Context.Idents.get("tvos_app_extension");

    if (NewII) {
      AvailabilityAttr *NewAttr = S.mergeAvailabilityAttr(
          ND, AL, NewII, true /*Implicit*/, Introduced.Version,
          Deprecated.Version, Obsoleted.Version, IsUnavailable, Str, IsStrict,
          Replacement, Sema::AMK_None,
          PriorityModifier + Sema::AP_InferredFromOtherPlatform);
      if (NewAttr)
        D->addAttr(NewAttr);
      }
  }
}

static void handleExternalSourceSymbolAttr(Sema &S, Decl *D,
                                           const ParsedAttr &AL) {
  if (!checkAttributeAtLeastNumArgs(S, AL, 1))
    return;
  assert(checkAttributeAtMostNumArgs(S, AL, 3) &&
         "Invalid number of arguments in an external_source_symbol attribute");

  StringRef Language;
  if (const auto *SE = dyn_cast_or_null<StringLiteral>(AL.getArgAsExpr(0)))
    Language = SE->getString();
  StringRef DefinedIn;
  if (const auto *SE = dyn_cast_or_null<StringLiteral>(AL.getArgAsExpr(1)))
    DefinedIn = SE->getString();
  bool IsGeneratedDeclaration = AL.getArgAsIdent(2) != nullptr;

  D->addAttr(::new (S.Context) ExternalSourceSymbolAttr(
      S.Context, AL, Language, DefinedIn, IsGeneratedDeclaration));
}

template <class T>
static T *mergeVisibilityAttr(Sema &S, Decl *D, const AttributeCommonInfo &CI,
                              typename T::VisibilityType value) {
  T *existingAttr = D->getAttr<T>();
  if (existingAttr) {
    typename T::VisibilityType existingValue = existingAttr->getVisibility();
    if (existingValue == value)
      return nullptr;
    S.Diag(existingAttr->getLocation(), diag::err_mismatched_visibility);
    S.Diag(CI.getLoc(), diag::note_previous_attribute);
    D->dropAttr<T>();
  }
  return ::new (S.Context) T(S.Context, CI, value);
}

VisibilityAttr *Sema::mergeVisibilityAttr(Decl *D,
                                          const AttributeCommonInfo &CI,
                                          VisibilityAttr::VisibilityType Vis) {
  return ::mergeVisibilityAttr<VisibilityAttr>(*this, D, CI, Vis);
}

TypeVisibilityAttr *
Sema::mergeTypeVisibilityAttr(Decl *D, const AttributeCommonInfo &CI,
                              TypeVisibilityAttr::VisibilityType Vis) {
  return ::mergeVisibilityAttr<TypeVisibilityAttr>(*this, D, CI, Vis);
}

static void handleVisibilityAttr(Sema &S, Decl *D, const ParsedAttr &AL,
                                 bool isTypeVisibility) {
  // Visibility attributes don't mean anything on a typedef.
  if (isa<TypedefNameDecl>(D)) {
    S.Diag(AL.getRange().getBegin(), diag::warn_attribute_ignored) << AL;
    return;
  }

  // 'type_visibility' can only go on a type or namespace.
  if (isTypeVisibility &&
      !(isa<TagDecl>(D) ||
        isa<ObjCInterfaceDecl>(D) ||
        isa<NamespaceDecl>(D))) {
    S.Diag(AL.getRange().getBegin(), diag::err_attribute_wrong_decl_type)
        << AL << ExpectedTypeOrNamespace;
    return;
  }

  // Check that the argument is a string literal.
  StringRef TypeStr;
  SourceLocation LiteralLoc;
  if (!S.checkStringLiteralArgumentAttr(AL, 0, TypeStr, &LiteralLoc))
    return;

  VisibilityAttr::VisibilityType type;
  if (!VisibilityAttr::ConvertStrToVisibilityType(TypeStr, type)) {
    S.Diag(LiteralLoc, diag::warn_attribute_type_not_supported) << AL
                                                                << TypeStr;
    return;
  }

  // Complain about attempts to use protected visibility on targets
  // (like Darwin) that don't support it.
  if (type == VisibilityAttr::Protected &&
      !S.Context.getTargetInfo().hasProtectedVisibility()) {
    S.Diag(AL.getLoc(), diag::warn_attribute_protected_visibility);
    type = VisibilityAttr::Default;
  }

  Attr *newAttr;
  if (isTypeVisibility) {
    newAttr = S.mergeTypeVisibilityAttr(
        D, AL, (TypeVisibilityAttr::VisibilityType)type);
  } else {
    newAttr = S.mergeVisibilityAttr(D, AL, type);
  }
  if (newAttr)
    D->addAttr(newAttr);
}

static void handleObjCDirectAttr(Sema &S, Decl *D, const ParsedAttr &AL) {
  // objc_direct cannot be set on methods declared in the context of a protocol
  if (isa<ObjCProtocolDecl>(D->getDeclContext())) {
    S.Diag(AL.getLoc(), diag::err_objc_direct_on_protocol) << false;
    return;
  }

  if (S.getLangOpts().ObjCRuntime.allowsDirectDispatch()) {
    handleSimpleAttribute<ObjCDirectAttr>(S, D, AL);
  } else {
    S.Diag(AL.getLoc(), diag::warn_objc_direct_ignored) << AL;
  }
}

static void handleObjCDirectMembersAttr(Sema &S, Decl *D,
                                        const ParsedAttr &AL) {
  if (S.getLangOpts().ObjCRuntime.allowsDirectDispatch()) {
    handleSimpleAttribute<ObjCDirectMembersAttr>(S, D, AL);
  } else {
    S.Diag(AL.getLoc(), diag::warn_objc_direct_ignored) << AL;
  }
}

static void handleObjCMethodFamilyAttr(Sema &S, Decl *D, const ParsedAttr &AL) {
  const auto *M = cast<ObjCMethodDecl>(D);
  if (!AL.isArgIdent(0)) {
    S.Diag(AL.getLoc(), diag::err_attribute_argument_n_type)
        << AL << 1 << AANT_ArgumentIdentifier;
    return;
  }

  IdentifierLoc *IL = AL.getArgAsIdent(0);
  ObjCMethodFamilyAttr::FamilyKind F;
  if (!ObjCMethodFamilyAttr::ConvertStrToFamilyKind(IL->Ident->getName(), F)) {
    S.Diag(IL->Loc, diag::warn_attribute_type_not_supported) << AL << IL->Ident;
    return;
  }

  if (F == ObjCMethodFamilyAttr::OMF_init &&
      !M->getReturnType()->isObjCObjectPointerType()) {
    S.Diag(M->getLocation(), diag::err_init_method_bad_return_type)
        << M->getReturnType();
    // Ignore the attribute.
    return;
  }

  D->addAttr(new (S.Context) ObjCMethodFamilyAttr(S.Context, AL, F));
}

static void handleObjCNSObject(Sema &S, Decl *D, const ParsedAttr &AL) {
  if (const auto *TD = dyn_cast<TypedefNameDecl>(D)) {
    QualType T = TD->getUnderlyingType();
    if (!T->isCARCBridgableType()) {
      S.Diag(TD->getLocation(), diag::err_nsobject_attribute);
      return;
    }
  }
  else if (const auto *PD = dyn_cast<ObjCPropertyDecl>(D)) {
    QualType T = PD->getType();
    if (!T->isCARCBridgableType()) {
      S.Diag(PD->getLocation(), diag::err_nsobject_attribute);
      return;
    }
  }
  else {
    // It is okay to include this attribute on properties, e.g.:
    //
    //  @property (retain, nonatomic) struct Bork *Q __attribute__((NSObject));
    //
    // In this case it follows tradition and suppresses an error in the above
    // case.
    S.Diag(D->getLocation(), diag::warn_nsobject_attribute);
  }
  D->addAttr(::new (S.Context) ObjCNSObjectAttr(S.Context, AL));
}

static void handleObjCIndependentClass(Sema &S, Decl *D, const ParsedAttr &AL) {
  if (const auto *TD = dyn_cast<TypedefNameDecl>(D)) {
    QualType T = TD->getUnderlyingType();
    if (!T->isObjCObjectPointerType()) {
      S.Diag(TD->getLocation(), diag::warn_ptr_independentclass_attribute);
      return;
    }
  } else {
    S.Diag(D->getLocation(), diag::warn_independentclass_attribute);
    return;
  }
  D->addAttr(::new (S.Context) ObjCIndependentClassAttr(S.Context, AL));
}

static void handleBlocksAttr(Sema &S, Decl *D, const ParsedAttr &AL) {
  if (!AL.isArgIdent(0)) {
    S.Diag(AL.getLoc(), diag::err_attribute_argument_n_type)
        << AL << 1 << AANT_ArgumentIdentifier;
    return;
  }

  IdentifierInfo *II = AL.getArgAsIdent(0)->Ident;
  BlocksAttr::BlockType type;
  if (!BlocksAttr::ConvertStrToBlockType(II->getName(), type)) {
    S.Diag(AL.getLoc(), diag::warn_attribute_type_not_supported) << AL << II;
    return;
  }

  D->addAttr(::new (S.Context) BlocksAttr(S.Context, AL, type));
}

static void handleSentinelAttr(Sema &S, Decl *D, const ParsedAttr &AL) {
  unsigned sentinel = (unsigned)SentinelAttr::DefaultSentinel;
  if (AL.getNumArgs() > 0) {
    Expr *E = AL.getArgAsExpr(0);
    Optional<llvm::APSInt> Idx = llvm::APSInt(32);
    if (E->isTypeDependent() || E->isValueDependent() ||
        !(Idx = E->getIntegerConstantExpr(S.Context))) {
      S.Diag(AL.getLoc(), diag::err_attribute_argument_n_type)
          << AL << 1 << AANT_ArgumentIntegerConstant << E->getSourceRange();
      return;
    }

    if (Idx->isSigned() && Idx->isNegative()) {
      S.Diag(AL.getLoc(), diag::err_attribute_sentinel_less_than_zero)
        << E->getSourceRange();
      return;
    }

    sentinel = Idx->getZExtValue();
  }

  unsigned nullPos = (unsigned)SentinelAttr::DefaultNullPos;
  if (AL.getNumArgs() > 1) {
    Expr *E = AL.getArgAsExpr(1);
    Optional<llvm::APSInt> Idx = llvm::APSInt(32);
    if (E->isTypeDependent() || E->isValueDependent() ||
        !(Idx = E->getIntegerConstantExpr(S.Context))) {
      S.Diag(AL.getLoc(), diag::err_attribute_argument_n_type)
          << AL << 2 << AANT_ArgumentIntegerConstant << E->getSourceRange();
      return;
    }
    nullPos = Idx->getZExtValue();

    if ((Idx->isSigned() && Idx->isNegative()) || nullPos > 1) {
      // FIXME: This error message could be improved, it would be nice
      // to say what the bounds actually are.
      S.Diag(AL.getLoc(), diag::err_attribute_sentinel_not_zero_or_one)
        << E->getSourceRange();
      return;
    }
  }

  if (const auto *FD = dyn_cast<FunctionDecl>(D)) {
    const FunctionType *FT = FD->getType()->castAs<FunctionType>();
    if (isa<FunctionNoProtoType>(FT)) {
      S.Diag(AL.getLoc(), diag::warn_attribute_sentinel_named_arguments);
      return;
    }

    if (!cast<FunctionProtoType>(FT)->isVariadic()) {
      S.Diag(AL.getLoc(), diag::warn_attribute_sentinel_not_variadic) << 0;
      return;
    }
  } else if (const auto *MD = dyn_cast<ObjCMethodDecl>(D)) {
    if (!MD->isVariadic()) {
      S.Diag(AL.getLoc(), diag::warn_attribute_sentinel_not_variadic) << 0;
      return;
    }
  } else if (const auto *BD = dyn_cast<BlockDecl>(D)) {
    if (!BD->isVariadic()) {
      S.Diag(AL.getLoc(), diag::warn_attribute_sentinel_not_variadic) << 1;
      return;
    }
  } else if (const auto *V = dyn_cast<VarDecl>(D)) {
    QualType Ty = V->getType();
    if (Ty->isBlockPointerType() || Ty->isFunctionPointerType()) {
      const FunctionType *FT = Ty->isFunctionPointerType()
       ? D->getFunctionType()
       : Ty->castAs<BlockPointerType>()->getPointeeType()->getAs<FunctionType>();
      if (!cast<FunctionProtoType>(FT)->isVariadic()) {
        int m = Ty->isFunctionPointerType() ? 0 : 1;
        S.Diag(AL.getLoc(), diag::warn_attribute_sentinel_not_variadic) << m;
        return;
      }
    } else {
      S.Diag(AL.getLoc(), diag::warn_attribute_wrong_decl_type)
          << AL << ExpectedFunctionMethodOrBlock;
      return;
    }
  } else {
    S.Diag(AL.getLoc(), diag::warn_attribute_wrong_decl_type)
        << AL << ExpectedFunctionMethodOrBlock;
    return;
  }
  D->addAttr(::new (S.Context) SentinelAttr(S.Context, AL, sentinel, nullPos));
}

static void handleWarnUnusedResult(Sema &S, Decl *D, const ParsedAttr &AL) {
  if (D->getFunctionType() &&
      D->getFunctionType()->getReturnType()->isVoidType() &&
      !isa<CXXConstructorDecl>(D)) {
    S.Diag(AL.getLoc(), diag::warn_attribute_void_function_method) << AL << 0;
    return;
  }
  if (const auto *MD = dyn_cast<ObjCMethodDecl>(D))
    if (MD->getReturnType()->isVoidType()) {
      S.Diag(AL.getLoc(), diag::warn_attribute_void_function_method) << AL << 1;
      return;
    }

  StringRef Str;
  if ((AL.isCXX11Attribute() || AL.isC2xAttribute()) && !AL.getScopeName()) {
    // The standard attribute cannot be applied to variable declarations such
    // as a function pointer.
    if (isa<VarDecl>(D))
      S.Diag(AL.getLoc(), diag::warn_attribute_wrong_decl_type_str)
          << AL << "functions, classes, or enumerations";

    // If this is spelled as the standard C++17 attribute, but not in C++17,
    // warn about using it as an extension. If there are attribute arguments,
    // then claim it's a C++2a extension instead.
    // FIXME: If WG14 does not seem likely to adopt the same feature, add an
    // extension warning for C2x mode.
    const LangOptions &LO = S.getLangOpts();
    if (AL.getNumArgs() == 1) {
      if (LO.CPlusPlus && !LO.CPlusPlus20)
        S.Diag(AL.getLoc(), diag::ext_cxx20_attr) << AL;

      // Since this this is spelled [[nodiscard]], get the optional string
      // literal. If in C++ mode, but not in C++2a mode, diagnose as an
      // extension.
      // FIXME: C2x should support this feature as well, even as an extension.
      if (!S.checkStringLiteralArgumentAttr(AL, 0, Str, nullptr))
        return;
    } else if (LO.CPlusPlus && !LO.CPlusPlus17)
      S.Diag(AL.getLoc(), diag::ext_cxx17_attr) << AL;
  }

  D->addAttr(::new (S.Context) WarnUnusedResultAttr(S.Context, AL, Str));
}

static void handleWeakImportAttr(Sema &S, Decl *D, const ParsedAttr &AL) {
  // weak_import only applies to variable & function declarations.
  bool isDef = false;
  if (!D->canBeWeakImported(isDef)) {
    if (isDef)
      S.Diag(AL.getLoc(), diag::warn_attribute_invalid_on_definition)
        << "weak_import";
    else if (isa<ObjCPropertyDecl>(D) || isa<ObjCMethodDecl>(D) ||
             (S.Context.getTargetInfo().getTriple().isOSDarwin() &&
              (isa<ObjCInterfaceDecl>(D) || isa<EnumDecl>(D)))) {
      // Nothing to warn about here.
    } else
      S.Diag(AL.getLoc(), diag::warn_attribute_wrong_decl_type)
          << AL << ExpectedVariableOrFunction;

    return;
  }

  D->addAttr(::new (S.Context) WeakImportAttr(S.Context, AL));
}

#if INTEL_CUSTOMIZATION
static bool checkValidSYCLSpelling(Sema &S, const ParsedAttr &Attr) {
  if (S.getLangOpts().SYCLIsDevice) {
    if (!Attr.isCXX11Attribute() || !Attr.hasScope() || !Attr.getScopeName() ||
        !Attr.getScopeName()->isStr("intelfpga")) {
      S.Diag(Attr.getLoc(), diag::warn_unknown_attribute_ignored) << Attr;
      return true;
    }
  }
  return false;
}
#endif // INTEL_CUSTOMIZATION

/// Give a warning for duplicate attributes, return true if duplicate.
template <typename AttrType>
static bool checkForDuplicateAttribute(Sema &S, Decl *D,
                                       const ParsedAttr &Attr) {
  // Give a warning for duplicates but not if it's one we've implicitly added.
  auto *A = D->getAttr<AttrType>();
  if (A && !A->isImplicit()) {
    S.Diag(Attr.getLoc(), diag::warn_duplicate_attribute_exact) << A;
    return true;
  }
  return false;
}

#if INTEL_CUSTOMIZATION
// Checks correctness of mutual usage of different work_group_size attributes:
// reqd_work_group_size, work_group_size_hint, max_work_group_size,
// max_global_work_dim
static bool checkWorkGroupSizeValues(Sema &S, Decl *D,
                                     const ParsedAttr &Attr,
                                     uint32_t WGSize[3]) {
  if (Attr.getKind() == ParsedAttr::AT_MaxGlobalWorkDim) {
    // in case of 'max_global_work_dim' attribute equals to 1 we should be sure
    // that if max_work_group_size and reqd_work_group_size attributes exist,
    // then they are equal (1, 1, 1)
    if (const MaxWorkGroupSizeAttr *A = D->getAttr<MaxWorkGroupSizeAttr>()) {
      if (A->getXDim() != 1 || A->getYDim() != 1 || A->getZDim() != 1) {
        S.Diag(A->getLocation(), diag::err_opencl_x_y_z_arguments_must_be_one)
            << A << Attr;
        D->setInvalidDecl();
        return false;
      }
    }
    if (const ReqdWorkGroupSizeAttr *A = D->getAttr<ReqdWorkGroupSizeAttr>()) {
      if (A->getXDim() != 1 || A->getYDim() != 1 || A->getZDim() != 1) {
        S.Diag(A->getLocation(), diag::err_opencl_x_y_z_arguments_must_be_one)
            << A << Attr;
        D->setInvalidDecl();
        return false;
      }
    }
  } else {
    // in other cases we should check that attribute value
    // >= reqd_work_group_size attribute value and
    // <= max_work_group_size attribute value
    if (const MaxGlobalWorkDimAttr *A = D->getAttr<MaxGlobalWorkDimAttr>()) {
      if (!(WGSize[0] == 1 && WGSize[1] == 1 && WGSize[2] == 1)) {
        S.Diag(Attr.getLoc(), diag::err_opencl_x_y_z_arguments_must_be_one)
            << Attr << A;
        D->setInvalidDecl();
        return false;
      }
    } else if (const MaxWorkGroupSizeAttr *A =
                   D->getAttr<MaxWorkGroupSizeAttr>()) {
      if (!(WGSize[0] <= A->getXDim() && WGSize[1] <= A->getYDim() &&
            WGSize[2] <= A->getZDim())) {
        S.Diag(Attr.getLoc(), diag::err_opencl_attributes_conflict)
            << Attr << A->getSpelling();
        D->setInvalidDecl();
        return false;
      }
    }

    if (const ReqdWorkGroupSizeAttr *A = D->getAttr<ReqdWorkGroupSizeAttr>()) {
      if (!(WGSize[0] >= A->getXDim() && WGSize[1] >= A->getYDim() &&
            WGSize[2] >= A->getZDim())) {
        S.Diag(Attr.getLoc(), diag::err_opencl_attributes_conflict)
            << Attr << A->getSpelling();
        D->setInvalidDecl();
        return false;
      }
    }
  }

  return true;
}

static void handleNumComputeUnitsAttr(Sema &S, Decl *D,
                                      const ParsedAttr &Attr) {
  if (!S.Context.getTargetInfo().getTriple().isINTELFPGAEnvironment()) {
    S.Diag(Attr.getLoc(), diag::warn_unknown_attribute_ignored)
        << Attr;
    return;
  }

  int NumComputeUnits[3];
  for (unsigned i = 0; i < Attr.getNumArgs(); ++i) {
    const Expr *E = Attr.getArgAsExpr(i);
    Optional<llvm::APSInt> ArgVal = E->getIntegerConstantExpr(S.Context);

    if (!ArgVal) {
      S.Diag(Attr.getLoc(), diag::err_attribute_argument_type)
          << Attr << AANT_ArgumentIntegerConstant << E->getSourceRange();
      return;
    }

    int Val = ArgVal->getSExtValue();

    if (Val < 1 || Val > 16384) {
      S.Diag(E->getSourceRange().getBegin(),
             diag::err_opencl_attribute_argument_out_of_bounds)
          << Attr << i + 1 << 1 << 16384;
      return;
    }

    NumComputeUnits[i] = Val;
  }

  // TODO: Check that num_compute_units attribute is specified with valid
  // number of arguments: CORC-2359

  if (Attr.getNumArgs() < 2)
    NumComputeUnits[1] = NumComputeUnitsAttr::DefaultYDim;
  if (Attr.getNumArgs() < 3)
    NumComputeUnits[2] = NumComputeUnitsAttr::DefaultZDim;

  D->addAttr(::new (S.Context) NumComputeUnitsAttr(
      S.Context, Attr, NumComputeUnits[0], NumComputeUnits[1],
      NumComputeUnits[2]));
}

static void handleNumSimdWorkItemsAttr(Sema &S, Decl *D,
                                       const ParsedAttr &Attr) {
  if (D->isInvalidDecl())
    return;

  if (!S.Context.getTargetInfo().getTriple().isINTELFPGAEnvironment()) {
    S.Diag(Attr.getLoc(), diag::warn_unknown_attribute_ignored)
        << Attr;
    return;
  }

  uint32_t NumSimdWorkItems;
  const Expr *E = Attr.getArgAsExpr(0);
  if (!checkUInt32Argument(S, Attr, E, NumSimdWorkItems, 0,
                           /*StrictlyUnsigned=*/true))
    return;
  if (NumSimdWorkItems == 0) {
    S.Diag(Attr.getLoc(), diag::err_attribute_argument_is_zero)
        << Attr << E->getSourceRange();
    return;
  }

  ReqdWorkGroupSizeAttr *ReqdWorkGroupSize =
      D->getAttr<ReqdWorkGroupSizeAttr>();
  if (ReqdWorkGroupSize &&
      !(ReqdWorkGroupSize->getXDim() % NumSimdWorkItems == 0 ||
        ReqdWorkGroupSize->getYDim() % NumSimdWorkItems == 0 ||
        ReqdWorkGroupSize->getZDim() % NumSimdWorkItems == 0)) {
    S.Diag(Attr.getLoc(), diag::err_opencl_attributes_conflict)
        << Attr << ReqdWorkGroupSize->getSpelling();
    return;
  }

  D->addAttr(::new (S.Context) NumSimdWorkItemsAttr(
      S.Context, Attr, NumSimdWorkItems));
}

static void handleMaxGlobalWorkDimAttr(Sema &S, Decl *D,
                                       const ParsedAttr &Attr) {
  if (!S.Context.getTargetInfo().getTriple().isINTELFPGAEnvironment()) {
    S.Diag(Attr.getLoc(), diag::warn_unknown_attribute_ignored)
      << Attr;
    return;
  }

  uint32_t MaxGlobalWorkDim;
  const Expr *E = Attr.getArgAsExpr(0);
  if (!checkUInt32Argument(S, Attr, E, MaxGlobalWorkDim, 0,
                           /*StrictlyUnsigned=*/true))
    return;
  if (MaxGlobalWorkDim > 3) {
    S.Diag(Attr.getLoc(), diag::err_intel_attribute_argument_is_not_in_range)
      << Attr;
    return;
  }

  uint32_t WGSize[3] = {1, 1, 1};
  if (!checkWorkGroupSizeValues(S, D, Attr, WGSize))
    return;

  D->addAttr(::new (S.Context) MaxGlobalWorkDimAttr(
      S.Context, Attr, MaxGlobalWorkDim));
}

static void handleAutorunAttr(Sema &S, Decl *D, const ParsedAttr &Attr) {
  if (!S.Context.getTargetInfo().getTriple().isINTELFPGAEnvironment()) {
    S.Diag(Attr.getLoc(), diag::warn_unknown_attribute_ignored)
        << Attr;
    return;
  }

  FunctionDecl *FD = cast<FunctionDecl>(D);
  if (!FD->param_empty()) {
    S.Diag(Attr.getLoc(),
        diag::err_opencl_autorun_kernel_cannot_have_arguments);
    return;
  }

  if (auto *A = D->getAttr<ReqdWorkGroupSizeAttr>()) {
    long long int N = 1ll << 32ll;
    if (N % A->getXDim() != 0 || N % A->getYDim() != 0 ||
        N % A->getZDim() != 0) {
      S.Diag(A->getLocation(),
          diag::err_opencl_autorun_kernel_wrong_reqd_wg_size);
      return;
    }
  }

  // TODO: Check that kernel does not use I/O channels: CORC-2359

  D->addAttr(::new (S.Context) AutorunAttr(S.Context, Attr));
}

static void handleUsesGlobalWorkOffsetAttr(Sema &S, Decl *D, const ParsedAttr &Attr) {
  if (!S.Context.getTargetInfo().getTriple().isINTELFPGAEnvironment()) {
    S.Diag(Attr.getLoc(), diag::warn_unknown_attribute_ignored)
        << Attr;
    return;
  }

  uint32_t Enabled;
  const Expr *E = Attr.getArgAsExpr(0);
  if (!checkUInt32Argument(S, Attr, E, Enabled, 0,
                           /*StrictlyUnsigned=*/true)) return;

  D->addAttr(::new (S.Context) UsesGlobalWorkOffsetAttr(
      S.Context, Attr, Enabled));
}

static void handleClusterAttr(Sema &S, Decl *D, const ParsedAttr &Attr) {
  if (!S.getLangOpts().HLS && !S.getLangOpts().OpenCL) {
    S.Diag(Attr.getLoc(), diag::warn_unknown_attribute_ignored) << Attr;
    return;
  }

  StringRef Str;
  // Cluster Attribute can have atmost 1 user-defined argument.
  if (!checkAttributeAtMostNumArgs(S, Attr, 1) ||
      (Attr.getNumArgs() == 1 &&
       !S.checkStringLiteralArgumentAttr(Attr, 0, Str)))
    return;

  D->addAttr(::new (S.Context)
                 ClusterAttr(S.Context, Attr, Str, Attr.isArgExpr(0)));
}

static void handleStallEnableAttr(Sema &S, Decl *D, const ParsedAttr &Attr) {
  if (!S.getLangOpts().HLS && !S.getLangOpts().OpenCL) {
    S.Diag(Attr.getLoc(), diag::warn_unknown_attribute_ignored) << Attr;
    return;
  }

  if (!checkAttributeNumArgs(S, Attr, /*NumArgsExpected=*/0))
    return;

  handleSimpleAttribute<StallEnableAttr>(S, D, Attr);
}

static void handleStallLatencyAttr(Sema &S, Decl *D, const ParsedAttr &AL) {
  if (!S.getLangOpts().HLS &&
      !S.Context.getTargetInfo().getTriple().isINTELFPGAEnvironment()) {
    S.Diag(AL.getLoc(), diag::warn_unknown_attribute_ignored) << AL;
    return;
  }

  if (!checkAttributeNumArgs(S, AL, /*NumArgsExpected=*/0))
    return;

  if (const auto *SLA = D->getAttr<StallLatencyAttr>()) {
    if (AL.getSemanticSpelling() == SLA->getSemanticSpelling())
      S.Diag(AL.getLoc(), diag::warn_duplicate_attribute_exact) << SLA;
    else {
      S.Diag(AL.getLoc(), diag::err_attributes_are_not_compatible) << AL << SLA;
      S.Diag(SLA->getLocation(), diag::note_conflicting_attribute);
    }
    return;
  }

  handleSimpleAttribute<StallLatencyAttr>(S, D, AL);
}

static void handleStallFreeAttr(Sema &S, Decl *D, const ParsedAttr &Attr) {
  if (!S.getLangOpts().HLS &&
      !S.Context.getTargetInfo().getTriple().isINTELFPGAEnvironment()) {
    S.Diag(Attr.getLoc(), diag::warn_unknown_attribute_ignored)
        << Attr;
    return;
  }

  if (!checkAttributeNumArgs(S, Attr, /*NumArgsExpected=*/0))
    return;

  handleSimpleAttribute<StallFreeAttr>(S, D, Attr);
}

static void handleSchedulerTargetFmaxMHzAttr(Sema &S, Decl *D,
                                                   const ParsedAttr &Attr) {
  if (D->isInvalidDecl())
    return;

  if (!S.getLangOpts().HLS &&
      !S.Context.getTargetInfo().getTriple().isINTELFPGAEnvironment()) {
    S.Diag(Attr.getLoc(), diag::warn_unknown_attribute_ignored)
        << Attr;
    return;
  }

  if (!checkAttributeNumArgs(S, Attr, /*NumArgsExpected=*/1))
    return;

  S.AddSchedulerTargetFmaxMHzAttr(D, Attr, Attr.getArgAsExpr(0));
}

void Sema::AddSchedulerTargetFmaxMHzAttr(Decl *D, const AttributeCommonInfo &CI,
                                         Expr *E) {
  SchedulerTargetFmaxMHzAttr TmpAttr(Context, CI, E);
  if (!E->isValueDependent()) {
    ExprResult ICE;
    if (checkRangedIntegralArgument<SchedulerTargetFmaxMHzAttr>(
            E, &TmpAttr, ICE))
      return;
    E = ICE.get();
  }
  D->addAttr(::new (Context) SchedulerTargetFmaxMHzAttr(Context, CI, E));
}

static void handleOpenCLBlockingAttr(Sema &S, Decl *D,
                                     const ParsedAttr &Attr) {
  if (D->isInvalidDecl())
    return;

  VarDecl *VD = cast<VarDecl>(D);
  QualType Ty = VD->getType();

  const Type *TypePtr = Ty.getTypePtr();
  if (!TypePtr->isPipeType()) {
    S.Diag(Attr.getLoc(), diag::warn_intel_opencl_attribute_wrong_decl_type)
        << Attr << 47;
    return;
  }

  D->addAttr(::new (S.Context) OpenCLBlockingAttr(S.Context, Attr));
}

static void handleOpenCLDepthAttr(Sema &S, Decl *D, const ParsedAttr &Attr) {
  if (D->isInvalidDecl())
    return;

  VarDecl *VD = cast<VarDecl>(D);
  QualType Ty = VD->getType();

  // Handle array of channels case
  QualType BaseTy = S.Context.getBaseElementType(Ty);
  if (BaseTy->isChannelType())
    Ty = BaseTy;

  if (Ty->isChannelType() &&
      !S.getOpenCLOptions().isEnabled("cl_intel_channels")) {
    S.Diag(Attr.getLoc(), diag::warn_unknown_attribute_ignored)
        << Attr << "cl_intel_channels";
    return;
  }

  if (!Ty->isChannelType() && !Ty->isPipeType()) {
    S.Diag(Attr.getLoc(), diag::warn_intel_opencl_attribute_wrong_decl_type)
        << Attr << 46;
    return;
  }

  Expr *E = Attr.getArgAsExpr(0);
  Expr::EvalResult Result;
  if (!E->EvaluateAsInt(Result, S.Context)) {
    S.Diag(Attr.getLoc(), diag::err_intel_opencl_attribute_argument_type)
        << Attr << 4;
    return;
  }

  llvm::APSInt Depth = Result.Val.getInt();
  int DepthVal = Depth.getExtValue();
  if (DepthVal < 0) {
    S.Diag(Attr.getLoc(), diag::warn_attribute_argument_n_negative)
        << Attr << "0";
    return;
  }

  D->addAttr(::new (S.Context) OpenCLDepthAttr(S.Context, Attr, DepthVal));
}

static void handleOpenCLIOAttr(Sema &S, Decl *D, const ParsedAttr &Attr) {
  if (D->isInvalidDecl())
    return;

  VarDecl *VD = cast<VarDecl>(D);
  QualType Ty = VD->getType();

  // Handle array of channels case
  QualType BaseTy = S.Context.getBaseElementType(Ty);
  if (BaseTy->isChannelType())
    Ty = BaseTy;

  if (Ty->isChannelType() &&
      !S.getOpenCLOptions().isEnabled("cl_intel_channels")) {
    S.Diag(Attr.getLoc(), diag::warn_unknown_attribute_ignored)
        << Attr << "cl_intel_channels";
    return;
  }

  if (!Ty->isChannelType() && !Ty->isPipeType()) {
    S.Diag(Attr.getLoc(), diag::warn_intel_opencl_attribute_wrong_decl_type)
        << Attr << 46;
    return;
  }

  StringRef Str;
  if (!S.checkStringLiteralArgumentAttr(Attr, 0, Str))
    return;

  D->addAttr(::new (S.Context) OpenCLIOAttr(S.Context, Attr, Str));
}

static void handleOpenCLLocalMemSizeAttr(Sema & S, Decl * D,
                                         const ParsedAttr &Attr) {
  if (D->isInvalidDecl())
    return;

  if (!S.getLangOpts().HLS &&
      !S.Context.getTargetInfo().getTriple().isINTELFPGAEnvironment()) {
    S.Diag(Attr.getLoc(), diag::warn_unknown_attribute_ignored)
        << Attr;
    return;
  }

  ParmVarDecl *PVD = cast<ParmVarDecl>(D);
  const QualType QT = PVD->getType();
  const Type *TypePtr = QT.getTypePtr();
  if (!TypePtr->isPointerType()) {
    S.Diag(Attr.getLoc(), diag::warn_type_attribute_wrong_type)
        << Attr << 1 << TypePtr->getTypeClassName();
    return;
  }

  QualType pointeeType = TypePtr->getPointeeType();
  if (!S.getLangOpts().HLS &&
      pointeeType.getAddressSpace() != LangAS::opencl_local) {
    S.Diag(Attr.getLoc(),
           diag::warn_opencl_attribute_only_for_local_address_space)
        << Attr;
    return;
  }

  Expr *E = Attr.getArgAsExpr(0);
  Expr::EvalResult Result;
  if (!E->EvaluateAsInt(Result, S.Context)) {
    S.Diag(Attr.getLoc(), diag::err_intel_opencl_attribute_argument_type)
        << Attr << 4;
    D->setInvalidDecl();
    return;
  }

  llvm::APSInt APLocalMemSize = Result.Val.getInt();
  int LocalMemSize = APLocalMemSize.getExtValue();
  if (LocalMemSize < OpenCLLocalMemSizeAttr::getMinValue() ||
      LocalMemSize > OpenCLLocalMemSizeAttr::getMaxValue() ||
      !APLocalMemSize.isPowerOf2()) {
    S.Diag(Attr.getLoc(), diag::err_opencl_power_of_two_in_range)
        << Attr
        << OpenCLLocalMemSizeAttr::getMinValue()
        << OpenCLLocalMemSizeAttr::getMaxValue();
    D->setInvalidDecl();
    return;
  }

  D->addAttr(::new (S.Context) OpenCLLocalMemSizeAttr(
      S.Context, Attr, LocalMemSize));
}

static void handleReadWriteMode(Sema &S, Decl *D, const ParsedAttr &Attr) {

  checkForDuplicateAttribute <ReadWriteModeAttr>(S, D, Attr);

  StringRef Str;
  if (!S.checkStringLiteralArgumentAttr(Attr, 0, Str)) {
    return;
  }

  if (Str != "readonly" && Str != "writeonly" && Str != "readwrite") {
    S.Diag(Attr.getLoc(), diag::err_hls_readwrite_arg_invalid) << Attr;
    return;
  }

  // ReadWrite attributes applies only to slavememory attributes.
  if (!D->getAttr<SlaveMemoryArgumentAttr>()) {
    S.Diag(Attr.getLoc(), diag::err_readwritememory_attribute_invalid) << Attr;
    return;
  }

  D->addAttr(::new (S.Context) ReadWriteModeAttr(S.Context, Attr, Str));
}

/// Handle the static_array_reset attribute.
/// This attribute requires a single constant value that must be 0 or 1.
/// It is incompatible with the register attribute.
static void handleStaticArrayResetAttr(Sema &S, Decl *D,
                                       const ParsedAttr &Attr) {
  checkForDuplicateAttribute<StaticArrayResetAttr>(S, D, Attr);

  if (checkAttrMutualExclusion<IntelFPGARegisterAttr>(S, D, Attr))
    return;

  S.HLSAddOneConstantValueAttr<StaticArrayResetAttr>(D, Attr,
                                                     Attr.getArgAsExpr(0));
}

static void setComponentDefaults(Sema &S, Decl *D) {
  if (!D->hasAttr<ComponentAttr>())
    D->addAttr(ComponentAttr::CreateImplicit(S.Context));
  if (!D->hasAttr<ComponentInterfaceAttr>())
    D->addAttr(ComponentInterfaceAttr::CreateImplicit(
        S.Context, ComponentInterfaceAttr::Streaming));
}

static void handleComponentAttr(Sema &S, Decl *D, const ParsedAttr &Attr) {

  if (!checkAttributeNumArgs(S, Attr, /*NumArgsExpected=*/0))
    return;

  // We are adding a user attribute, drop any implicit default.
  if (auto *CA = D->getAttr<ComponentAttr>())
    if (CA->isImplicit())
      D->dropAttr<ComponentAttr>();

  handleSimpleAttribute<ComponentAttr>(S, D, Attr);
  setComponentDefaults(S, D);
}

static void handleStallFreeReturnAttr(Sema &S, Decl *D,
                                      const ParsedAttr &Attr) {

  if (!checkAttributeNumArgs(S, Attr, /*NumArgsExpected=*/0))
    return;

  handleSimpleAttribute<StallFreeReturnAttr>(S, D, Attr);
  setComponentDefaults(S, D);
}

static void handleUseSingleClockAttr(Sema &S, Decl *D,
                                      const ParsedAttr &Attr) {

  if (!checkAttributeNumArgs(S, Attr, /*NumArgsExpected=*/0))
    return;

  handleSimpleAttribute<UseSingleClockAttr>(S, D, Attr);
  setComponentDefaults(S, D);
}

static void handleComponentInterfaceAttr(Sema &S, Decl *D,
                                         const ParsedAttr &Attr) {

  if (!checkAttributeNumArgs(S, Attr, /*NumArgsExpected=*/1))
    return;

  StringRef Str;
  if (!S.checkStringLiteralArgumentAttr(Attr, 0, Str))
    return;

  ComponentInterfaceAttr::ComponentInterfaceType Type;
  if (!ComponentInterfaceAttr::ConvertStrToComponentInterfaceType(Str, Type)) {
    SmallString<256> ValidStrings;
    ComponentInterfaceAttr::generateValidStrings(ValidStrings);
    S.Diag(D->getLocation(), diag::err_attribute_interface_invalid_type)
        << Attr << ValidStrings;
    return;
  }

  // We are adding a user attribute, drop any implicit default.
  if (auto *CIA = D->getAttr<ComponentInterfaceAttr>())
    if (CIA->isImplicit())
      D->dropAttr<ComponentInterfaceAttr>();

  D->addAttr(::new (S.Context) ComponentInterfaceAttr(S.Context, Attr, Type));

  setComponentDefaults(S, D);
}

static void handleMaxConcurrencyAttr(Sema &S, Decl *D, const ParsedAttr &Attr) {
  if (!S.getLangOpts().HLS &&
      !S.Context.getTargetInfo().getTriple().isINTELFPGAEnvironment()) {
    S.Diag(Attr.getLoc(), diag::warn_unknown_attribute_ignored) << Attr;
    return;
  }

  if (isa<VarDecl>(D)) {
    S.Diag(Attr.getLoc(), diag::warn_max_concurrency_deprecated) << Attr;
    if (checkAttrMutualExclusion<IntelFPGAPrivateCopiesAttr>(S, D, Attr))
      return;
  }

  checkForDuplicateAttribute<MaxConcurrencyAttr>(S, D, Attr);
  if (isa<VarDecl>(D) &&
      checkAttrMutualExclusion<IntelFPGARegisterAttr>(S, D, Attr))
    return;

  S.HLSAddOneConstantValueAttr<MaxConcurrencyAttr>(
      D, Attr, Attr.getArgAsExpr(0));
}

static void handleArgumentInterfaceAttr(Sema & S, Decl * D,
                                        const ParsedAttr &Attr) {
  if (!checkAttributeNumArgs(S, Attr, /*Num=*/1))
    return;

  StringRef Str;
  if (!S.checkStringLiteralArgumentAttr(Attr, 0, Str))
    return;

  ArgumentInterfaceAttr::ArgumentInterfaceType Type;
  if (!ArgumentInterfaceAttr::ConvertStrToArgumentInterfaceType(Str, Type)) {
    SmallString<256> ValidStrings;
    ArgumentInterfaceAttr::generateValidStrings(ValidStrings);
    S.Diag(D->getLocation(), diag::err_attribute_interface_invalid_type)
        << Attr << ValidStrings;
    return;
  }

  D->addAttr(::new (S.Context) ArgumentInterfaceAttr(S.Context, Attr, Type));
}

static void handleStableArgumentAttr(Sema &S, Decl *D,
                                     const ParsedAttr &Attr) {
  if (!checkAttributeNumArgs(S, Attr, /*Num=*/0))
    return;

  handleSimpleAttribute<StableArgumentAttr>(S, D, Attr);
}

static void handleSlaveMemoryArgumentAttr(Sema &S, Decl *D,
                                          const ParsedAttr &Attr) {
  if (!checkAttributeNumArgs(S, Attr, /*Num=*/0))
    return;

  handleSimpleAttribute<SlaveMemoryArgumentAttr>(S, D, Attr);
}

template <typename AttrType, typename IncompatAttrType1,
          typename IncompatAttrType2>
static void handleHLSIIAttr(Sema &S, Decl *D, const ParsedAttr &Attr) {
  if (!S.getLangOpts().HLS) {
    S.Diag(Attr.getLoc(), diag::warn_unknown_attribute_ignored) << Attr;
    return;
  }

  if (checkAttrMutualExclusion<IncompatAttrType1>(S, D, Attr))
    return;
  if (checkAttrMutualExclusion<IncompatAttrType2>(S, D, Attr))
    return;

  const auto *Existing = D->getAttr<HLSForceLoopPipeliningAttr>();

  if (Existing && Existing->getForceLoopPipelining() == "off") {
    S.Diag(Attr.getLoc(), diag::err_hls_force_loop_pipelining_conflict) << Attr;
    S.Diag(Existing->getLocation(), diag::note_conflicting_attribute);
    return;
  }

  S.HLSAddOneConstantValueAttr<AttrType>(D, Attr, Attr.getArgAsExpr(0));
}

static void handleHLSMaxInvocationDelayAttr(Sema &S, Decl *D,
                                            const ParsedAttr &Attr) {
  if (!S.getLangOpts().HLS) {
    S.Diag(Attr.getLoc(), diag::warn_unknown_attribute_ignored) << Attr;
    return;
  }

  const auto *Existing = D->getAttr<HLSForceLoopPipeliningAttr>();

  if (Existing && Existing->getForceLoopPipelining() == "off") {
    S.Diag(Attr.getLoc(), diag::err_hls_force_loop_pipelining_conflict) << Attr;
    S.Diag(Existing->getLocation(), diag::note_conflicting_attribute);
    return;
  }

  S.HLSAddOneConstantValueAttr<HLSMaxInvocationDelayAttr>(
      D, Attr, Attr.getArgAsExpr(0));
}

static void handleHLSForceLoopPipeliningAttr(Sema &S, Decl *D,
                                             const ParsedAttr &Attr) {
  if (!S.getLangOpts().HLS) {
    S.Diag(Attr.getLoc(), diag::warn_unknown_attribute_ignored) << Attr;
    return;
  }

  StringRef Str;
  if (Attr.getNumArgs() == 1 &&
      !S.checkStringLiteralArgumentAttr(Attr, 0, Str)) {
    return;
  }

  if (Str == "off") {
    if (checkAttrMutualExclusion<HLSIIAttr>(S, D, Attr))
      return;
    if (checkAttrMutualExclusion<HLSMaxIIAttr>(S, D, Attr))
      return;
    if (checkAttrMutualExclusion<HLSMinIIAttr>(S, D, Attr))
      return;
    if (checkAttrMutualExclusion<HLSMaxInvocationDelayAttr>(S, D, Attr))
      return;
  } else if (Str != "on") {
    S.Diag(Attr.getLoc(), diag::err_hls_force_loop_pipelining_invalid) << Attr;
    return;
  }

  D->addAttr(::new (S.Context) HLSForceLoopPipeliningAttr(
      S.Context, Attr, Str));
}

static void handleOpenCLBufferLocationAttr(Sema & S, Decl * D,
                                           const ParsedAttr &Attr) {

  if (D->isInvalidDecl())
    return;

  if (!S.Context.getTargetInfo().getTriple().isINTELFPGAEnvironment()) {
    S.Diag(Attr.getLoc(), diag::warn_unknown_attribute_ignored)
        << Attr;
    return;
  }

  ParmVarDecl *PVD = cast<ParmVarDecl>(D);
  const QualType QT = PVD->getType();
  const Type *TypePtr = QT.getTypePtr();
  if (!TypePtr->isPointerType()) {
    S.Diag(Attr.getLoc(), diag::warn_type_attribute_wrong_type)
        << Attr << 1 << TypePtr->getTypeClassName();
    return;
  }

  QualType pointeeType = TypePtr->getPointeeType();
  if (pointeeType.getAddressSpace() != LangAS::opencl_global) {
    S.Diag(Attr.getLoc(),
           diag::warn_opencl_attribute_only_for_global_address_space)
        << Attr;
    return;
  }

  StringRef Str;
  if (!S.checkStringLiteralArgumentAttr(Attr, 0, Str))
    return;

  D->addAttr(::new (S.Context) OpenCLBufferLocationAttr(
      S.Context, Attr, Str));
}

static void handleOpenCLHostAccessible(Sema &S, Decl *D,
                                       const ParsedAttr &Attr) {
  if (D->isInvalidDecl())
    return;

  QualType Ty = cast<VarDecl>(D)->getType();

  if (!S.getOpenCLOptions().isEnabled("cl_intel_fpga_host_pipe")) {
    S.Diag(D->getLocation(),
           diag::err_intel_opencl_attribute_requires_extension)
        << Attr << "cl_intel_fpga_host_pipe";
    return;
  }

  const Type *TypePtr = Ty.getTypePtr();
  if (!TypePtr->isPipeType()) {
    S.Diag(Attr.getLoc(), diag::warn_intel_opencl_attribute_wrong_decl_type)
        << Attr << 47;
    return;
  }

  D->addAttr(::new (S.Context) OpenCLHostAccessibleAttr(S.Context, Attr));
}

static void handleVecLenHint(Sema &S, Decl *D, const ParsedAttr &Attr) {
  if (!S.getOpenCLOptions().isEnabled("cl_intel_vec_len_hint")) {
    S.Diag(Attr.getLoc(), diag::warn_unknown_attribute_ignored)
        << Attr << "cl_intel_vec_len_hint";
    return;
  }

  uint32_t VecLen = 0;
  const Expr *E = Attr.getArgAsExpr(0);
  if (!checkUInt32Argument(S, Attr, E, VecLen, 0))
    return;

#define defineRange(...)                                                       \
  std::vector<uint32_t> SupportedLengths = {__VA_ARGS__};                      \
  std::string SupportedLengthsStr(#__VA_ARGS__);

  defineRange(0, 1, 4, 8, 16);
  if (std::find(SupportedLengths.begin(), SupportedLengths.end(), VecLen) ==
      SupportedLengths.end()) {
    S.Diag(Attr.getLoc(), diag::err_attribute_argument_is_not_in_range)
        << SupportedLengthsStr << E->getSourceRange();
    return;
  }

  D->addAttr(::new (S.Context) VecLenHintAttr(S.Context, Attr, VecLen));
}

template <typename AttrTy>
static bool diagnoseMemoryAttrs(Sema &S, Decl *D) {
  if (const auto *A = D->getAttr<AttrTy>())
    if (!A->isImplicit()) {
      S.Diag(A->getLocation(), diag::err_memory_attribute_invalid)
          << A << (S.getLangOpts().OpenCL ? 0 : 1);
      return true;
    }
  return false;
}

template <typename AttrTy, typename AttrTy2, typename... AttrTys>
static inline bool diagnoseMemoryAttrs(Sema &S, Decl *D) {
  bool Diagnosed = diagnoseMemoryAttrs<AttrTy>(S, D);
  return diagnoseMemoryAttrs<AttrTy2, AttrTys...>(S, D) || Diagnosed;
}

static bool IsSlaveMemory(Sema &S, Decl *D) {
  return S.getLangOpts().HLS && D->hasAttr<OpenCLLocalMemSizeAttr>() &&
         D->hasAttr<SlaveMemoryArgumentAttr>();
}
#endif // INTEL_CUSTOMIZATION

// Checks correctness of mutual usage of different work_group_size attributes:
// reqd_work_group_size, max_work_group_size and max_global_work_dim.
// Values of reqd_work_group_size arguments shall be equal or less than values
// coming from max_work_group_size.
// In case the value of 'max_global_work_dim' attribute equals to 0 we shall
// ensure that if max_work_group_size and reqd_work_group_size attributes exist,
// they hold equal values (1, 1, 1).
static bool checkSYCLWorkGroupSizeValues(Sema &S, Decl *D,        // INTEL
                                         const ParsedAttr &Attr,  // INTEL
                                         uint32_t WGSize[3]) {    // INTEL
  bool Result = true;
  auto checkZeroDim = [&S, &Attr](auto &A, size_t X, size_t Y, size_t Z,
                                  bool ReverseAttrs = false) -> bool {
    if (X != 1 || Y != 1 || Z != 1) {
      auto Diag =
          S.Diag(Attr.getLoc(), diag::err_sycl_x_y_z_arguments_must_be_one);
      if (ReverseAttrs)
        Diag << Attr << A;
      else
        Diag << A << Attr;
      return false;
    }
    return true;
  };

  if (Attr.getKind() == ParsedAttr::AT_SYCLIntelMaxGlobalWorkDim) {
    if (const auto *A = D->getAttr<SYCLIntelMaxWorkGroupSizeAttr>())
      Result &= checkZeroDim(A, A->getXDim(), A->getYDim(), A->getZDim());
    if (const auto *A = D->getAttr<ReqdWorkGroupSizeAttr>())
      Result &= checkZeroDim(A, A->getXDim(), A->getYDim(), A->getZDim());
    return Result;
  }

  if (const auto *A = D->getAttr<SYCLIntelMaxGlobalWorkDimAttr>())
    if (A->getNumber() == 0)
      Result &= checkZeroDim(A, WGSize[0], WGSize[1], WGSize[2],
                             /*ReverseAttrs=*/true);

  if (const auto *A = D->getAttr<SYCLIntelMaxWorkGroupSizeAttr>()) {
    if (!(WGSize[0] <= A->getXDim() && WGSize[1] <= A->getYDim() &&
          WGSize[2] <= A->getZDim())) {
      S.Diag(Attr.getLoc(), diag::err_conflicting_sycl_function_attributes)
          << Attr << A->getSpelling();
      Result &= false;
    }
  }
  if (const auto *A = D->getAttr<ReqdWorkGroupSizeAttr>()) {
    if (!(WGSize[0] >= A->getXDim() && WGSize[1] >= A->getYDim() &&
          WGSize[2] >= A->getZDim())) {
      S.Diag(Attr.getLoc(), diag::err_conflicting_sycl_function_attributes)
          << Attr << A->getSpelling();
      Result &= false;
    }
  }
  return Result;
}

// Handles reqd_work_group_size, work_group_size_hint and max_work_group_size
template <typename WorkGroupAttr>
static void handleWorkGroupSize(Sema &S, Decl *D, const ParsedAttr &AL) {
  if (D->isInvalidDecl())
    return;

#if INTEL_CUSTOMIZATION
  if (!S.Context.getTargetInfo().getTriple().isINTELFPGAEnvironment() &&
      AL.getKind() == ParsedAttr::AT_MaxWorkGroupSize) {
    S.Diag(AL.getLoc(), diag::warn_unknown_attribute_ignored)
        << AL;
    return;
  }
#endif // INTEL_CUSTOMIZATION

  uint32_t WGSize[3];
  if (AL.getKind() == ParsedAttr::AT_ReqdWorkGroupSize &&
      AL.getAttributeSpellingListIndex() ==
          ReqdWorkGroupSizeAttr::CXX11_intel_reqd_work_group_size) {
    WGSize[1] = ReqdWorkGroupSizeAttr::DefaultYDim;
    WGSize[2] = ReqdWorkGroupSizeAttr::DefaultZDim;
  } else if (!checkAttributeNumArgs(S, AL, 3))
    return;

  for (unsigned i = 0; i < 3; ++i) {
    if (i < AL.getNumArgs() &&
        !checkUInt32Argument(S, AL, AL.getArgAsExpr(i), WGSize[i], i,
                             /*StrictlyUnsigned=*/true))
      return;
    if (WGSize[i] == 0) {
      S.Diag(AL.getLoc(), diag::err_attribute_argument_is_zero)
          << AL << AL.getArgAsExpr(i)->getSourceRange();
      return;
    }
  }

#if INTEL_CUSTOMIZATION
  if (D->hasAttr<AutorunAttr>()) {
    long long int N = 1ll << 32ll;
    if (N % WGSize[0] != 0 || N % WGSize[1] != 0 || N % WGSize[2] != 0) {
      S.Diag(AL.getLoc(), diag::err_opencl_autorun_kernel_wrong_reqd_wg_size);
      return;
    }
  }
#endif // INTEL_CUSTOMIZATION

  // For a SYCLDevice WorkGroupAttr arguments are reversed
  if (S.getLangOpts().SYCLIsDevice) {
    std::swap(WGSize[0], WGSize[2]);
  }

  WorkGroupAttr *Existing = D->getAttr<WorkGroupAttr>();
  if (Existing &&
      !(Existing->getXDim() == WGSize[0] && Existing->getYDim() == WGSize[1] &&
        Existing->getZDim() == WGSize[2]))
    S.Diag(AL.getLoc(), diag::warn_duplicate_attribute) << AL;

#if INTEL_CUSTOMIZATION
  if (!checkSYCLWorkGroupSizeValues(S, D, AL, WGSize))
    return;
#endif // INTEL_CUSTOMIZATION
  if (!checkWorkGroupSizeValues(S, D, AL, WGSize))
    return;

  D->addAttr(::new (S.Context)
                 WorkGroupAttr(S.Context, AL, WGSize[0], WGSize[1], WGSize[2]));
}

// Handles intel_reqd_sub_group_size.
static void handleSubGroupSize(Sema &S, Decl *D, const ParsedAttr &AL) {
  if (S.LangOpts.SYCLIsHost)
    return;

  Expr *E = AL.getArgAsExpr(0);

  if (D->getAttr<IntelReqdSubGroupSizeAttr>())
    S.Diag(AL.getLoc(), diag::warn_duplicate_attribute) << AL;

  S.addIntelSYCLSingleArgFunctionAttr<IntelReqdSubGroupSizeAttr>(D, AL, E);
}

// Handles num_simd_work_items.
static void handleSYCLNumSimdWorkItemsAttr(Sema &S, Decl *D,         // INTEL
                                           const ParsedAttr &Attr) { // INTEL
  if (D->isInvalidDecl())
    return;

  Expr *E = Attr.getArgAsExpr(0);

  if (D->getAttr<SYCLIntelNumSimdWorkItemsAttr>())
    S.Diag(Attr.getLoc(), diag::warn_duplicate_attribute) << Attr;

  S.addIntelSYCLSingleArgFunctionAttr<SYCLIntelNumSimdWorkItemsAttr>(D, Attr,
                                                                     E);
}

// Handles max_global_work_dim.
static void handleSYCLMaxGlobalWorkDimAttr(Sema &S, Decl *D,         // INTEL
                                           const ParsedAttr &Attr) { // INTEL
  if (D->isInvalidDecl())
    return;

  uint32_t MaxGlobalWorkDim;
  const Expr *E = Attr.getArgAsExpr(0);
  if (!checkUInt32Argument(S, Attr, E, MaxGlobalWorkDim, 0,
                           /*StrictlyUnsigned=*/true))
    return;

  if (MaxGlobalWorkDim > 3) {
    S.Diag(Attr.getLoc(), diag::err_intel_attribute_argument_is_not_in_range)
      << Attr;
    return;
  }

  if (MaxGlobalWorkDim == 0) {
    uint32_t WGSize[3] = {1, 1, 1};
    if (!checkWorkGroupSizeValues(S, D, Attr, WGSize)) {
      D->setInvalidDecl();
      return;
    }
  }

  if (D->getAttr<SYCLIntelMaxGlobalWorkDimAttr>())
    S.Diag(Attr.getLoc(), diag::warn_duplicate_attribute) << Attr;

  D->addAttr(::new (S.Context) SYCLIntelMaxGlobalWorkDimAttr(
        S.Context, Attr, MaxGlobalWorkDim));
}

static void handleVecTypeHint(Sema &S, Decl *D, const ParsedAttr &AL) {
  if (!AL.hasParsedType()) {
    S.Diag(AL.getLoc(), diag::err_attribute_wrong_number_arguments) << AL << 1;
    return;
  }

  TypeSourceInfo *ParmTSI = nullptr;
  QualType ParmType = S.GetTypeFromParser(AL.getTypeArg(), &ParmTSI);
  assert(ParmTSI && "no type source info for attribute argument");

  if (!ParmType->isExtVectorType() && !ParmType->isFloatingType() &&
      (ParmType->isBooleanType() ||
       !ParmType->isIntegralType(S.getASTContext()))) {
    S.Diag(AL.getLoc(), diag::err_attribute_invalid_argument) << 2 << AL;
    return;
  }

  if (VecTypeHintAttr *A = D->getAttr<VecTypeHintAttr>()) {
    if (!S.Context.hasSameType(A->getTypeHint(), ParmType)) {
      S.Diag(AL.getLoc(), diag::warn_duplicate_attribute) << AL;
      return;
    }
  }

  D->addAttr(::new (S.Context) VecTypeHintAttr(S.Context, AL, ParmTSI));
}

SectionAttr *Sema::mergeSectionAttr(Decl *D, const AttributeCommonInfo &CI,
                                    StringRef Name) {
  // Explicit or partial specializations do not inherit
  // the section attribute from the primary template.
  if (const auto *FD = dyn_cast<FunctionDecl>(D)) {
    if (CI.getAttributeSpellingListIndex() == SectionAttr::Declspec_allocate &&
        FD->isFunctionTemplateSpecialization())
      return nullptr;
  }
  if (SectionAttr *ExistingAttr = D->getAttr<SectionAttr>()) {
    if (ExistingAttr->getName() == Name)
      return nullptr;
    Diag(ExistingAttr->getLocation(), diag::warn_mismatched_section)
         << 1 /*section*/;
    Diag(CI.getLoc(), diag::note_previous_attribute);
    return nullptr;
  }
  return ::new (Context) SectionAttr(Context, CI, Name);
}

bool Sema::checkSectionName(SourceLocation LiteralLoc, StringRef SecName) {
  std::string Error = Context.getTargetInfo().isValidSectionSpecifier(SecName);
  if (!Error.empty()) {
    Diag(LiteralLoc, diag::err_attribute_section_invalid_for_target) << Error
         << 1 /*'section'*/;
    return false;
  }
  return true;
}

static void handleSectionAttr(Sema &S, Decl *D, const ParsedAttr &AL) {
  // Make sure that there is a string literal as the sections's single
  // argument.
  StringRef Str;
  SourceLocation LiteralLoc;
  if (!S.checkStringLiteralArgumentAttr(AL, 0, Str, &LiteralLoc))
    return;

  if (!S.checkSectionName(LiteralLoc, Str))
    return;

  // If the target wants to validate the section specifier, make it happen.
  std::string Error = S.Context.getTargetInfo().isValidSectionSpecifier(Str);
  if (!Error.empty()) {
    S.Diag(LiteralLoc, diag::err_attribute_section_invalid_for_target)
    << Error;
    return;
  }

  SectionAttr *NewAttr = S.mergeSectionAttr(D, AL, Str);
  if (NewAttr)
    D->addAttr(NewAttr);
}

// This is used for `__declspec(code_seg("segname"))` on a decl.
// `#pragma code_seg("segname")` uses checkSectionName() instead.
static bool checkCodeSegName(Sema &S, SourceLocation LiteralLoc,
                             StringRef CodeSegName) {
  std::string Error =
      S.Context.getTargetInfo().isValidSectionSpecifier(CodeSegName);
  if (!Error.empty()) {
    S.Diag(LiteralLoc, diag::err_attribute_section_invalid_for_target)
        << Error << 0 /*'code-seg'*/;
    return false;
  }

  return true;
}

CodeSegAttr *Sema::mergeCodeSegAttr(Decl *D, const AttributeCommonInfo &CI,
                                    StringRef Name) {
  // Explicit or partial specializations do not inherit
  // the code_seg attribute from the primary template.
  if (const auto *FD = dyn_cast<FunctionDecl>(D)) {
    if (FD->isFunctionTemplateSpecialization())
      return nullptr;
  }
  if (const auto *ExistingAttr = D->getAttr<CodeSegAttr>()) {
    if (ExistingAttr->getName() == Name)
      return nullptr;
    Diag(ExistingAttr->getLocation(), diag::warn_mismatched_section)
         << 0 /*codeseg*/;
    Diag(CI.getLoc(), diag::note_previous_attribute);
    return nullptr;
  }
  return ::new (Context) CodeSegAttr(Context, CI, Name);
}

static void handleCodeSegAttr(Sema &S, Decl *D, const ParsedAttr &AL) {
  StringRef Str;
  SourceLocation LiteralLoc;
  if (!S.checkStringLiteralArgumentAttr(AL, 0, Str, &LiteralLoc))
    return;
  if (!checkCodeSegName(S, LiteralLoc, Str))
    return;
  if (const auto *ExistingAttr = D->getAttr<CodeSegAttr>()) {
    if (!ExistingAttr->isImplicit()) {
      S.Diag(AL.getLoc(),
             ExistingAttr->getName() == Str
             ? diag::warn_duplicate_codeseg_attribute
             : diag::err_conflicting_codeseg_attribute);
      return;
    }
    D->dropAttr<CodeSegAttr>();
  }
  if (CodeSegAttr *CSA = S.mergeCodeSegAttr(D, AL, Str))
    D->addAttr(CSA);
}

// Check for things we'd like to warn about. Multiversioning issues are
// handled later in the process, once we know how many exist.
bool Sema::checkTargetAttr(SourceLocation LiteralLoc, StringRef AttrStr) {
  enum FirstParam { Unsupported, Duplicate, Unknown };
  enum SecondParam { None, Architecture, Tune };
  if (AttrStr.find("fpmath=") != StringRef::npos)
    return Diag(LiteralLoc, diag::warn_unsupported_target_attribute)
           << Unsupported << None << "fpmath=";

  // Diagnose use of tune if target doesn't support it.
  if (!Context.getTargetInfo().supportsTargetAttributeTune() &&
      AttrStr.find("tune=") != StringRef::npos)
    return Diag(LiteralLoc, diag::warn_unsupported_target_attribute)
           << Unsupported << None << "tune=";

  ParsedTargetAttr ParsedAttrs = TargetAttr::parse(AttrStr);

  if (!ParsedAttrs.Architecture.empty() &&
      !Context.getTargetInfo().isValidCPUName(ParsedAttrs.Architecture))
    return Diag(LiteralLoc, diag::warn_unsupported_target_attribute)
           << Unknown << Architecture << ParsedAttrs.Architecture;

  if (!ParsedAttrs.Tune.empty() &&
      !Context.getTargetInfo().isValidCPUName(ParsedAttrs.Tune))
    return Diag(LiteralLoc, diag::warn_unsupported_target_attribute)
           << Unknown << Tune << ParsedAttrs.Tune;

  if (ParsedAttrs.DuplicateArchitecture)
    return Diag(LiteralLoc, diag::warn_unsupported_target_attribute)
           << Duplicate << None << "arch=";
  if (ParsedAttrs.DuplicateTune)
    return Diag(LiteralLoc, diag::warn_unsupported_target_attribute)
           << Duplicate << None << "tune=";

  for (const auto &Feature : ParsedAttrs.Features) {
    auto CurFeature = StringRef(Feature).drop_front(); // remove + or -.
    if (!Context.getTargetInfo().isValidFeatureName(CurFeature))
      return Diag(LiteralLoc, diag::warn_unsupported_target_attribute)
             << Unsupported << None << CurFeature;
  }

  TargetInfo::BranchProtectionInfo BPI;
  StringRef Error;
  if (!ParsedAttrs.BranchProtection.empty() &&
      !Context.getTargetInfo().validateBranchProtection(
          ParsedAttrs.BranchProtection, BPI, Error)) {
    if (Error.empty())
      return Diag(LiteralLoc, diag::warn_unsupported_target_attribute)
             << Unsupported << None << "branch-protection";
    else
      return Diag(LiteralLoc, diag::err_invalid_branch_protection_spec)
             << Error;
  }

  return false;
}

static void handleTargetAttr(Sema &S, Decl *D, const ParsedAttr &AL) {
  StringRef Str;
  SourceLocation LiteralLoc;
  if (!S.checkStringLiteralArgumentAttr(AL, 0, Str, &LiteralLoc) ||
      S.checkTargetAttr(LiteralLoc, Str))
    return;

  TargetAttr *NewAttr = ::new (S.Context) TargetAttr(S.Context, AL, Str);
  D->addAttr(NewAttr);
}

static void handleMinVectorWidthAttr(Sema &S, Decl *D, const ParsedAttr &AL) {
  Expr *E = AL.getArgAsExpr(0);
  uint32_t VecWidth;
  if (!checkUInt32Argument(S, AL, E, VecWidth)) {
    AL.setInvalid();
    return;
  }

  MinVectorWidthAttr *Existing = D->getAttr<MinVectorWidthAttr>();
  if (Existing && Existing->getVectorWidth() != VecWidth) {
    S.Diag(AL.getLoc(), diag::warn_duplicate_attribute) << AL;
    return;
  }

  D->addAttr(::new (S.Context) MinVectorWidthAttr(S.Context, AL, VecWidth));
}

static void handleCleanupAttr(Sema &S, Decl *D, const ParsedAttr &AL) {
  Expr *E = AL.getArgAsExpr(0);
  SourceLocation Loc = E->getExprLoc();
  FunctionDecl *FD = nullptr;
  DeclarationNameInfo NI;

  // gcc only allows for simple identifiers. Since we support more than gcc, we
  // will warn the user.
  if (auto *DRE = dyn_cast<DeclRefExpr>(E)) {
    if (DRE->hasQualifier())
      S.Diag(Loc, diag::warn_cleanup_ext);
    FD = dyn_cast<FunctionDecl>(DRE->getDecl());
    NI = DRE->getNameInfo();
    if (!FD) {
      S.Diag(Loc, diag::err_attribute_cleanup_arg_not_function) << 1
        << NI.getName();
      return;
    }
  } else if (auto *ULE = dyn_cast<UnresolvedLookupExpr>(E)) {
    if (ULE->hasExplicitTemplateArgs())
      S.Diag(Loc, diag::warn_cleanup_ext);
    FD = S.ResolveSingleFunctionTemplateSpecialization(ULE, true);
    NI = ULE->getNameInfo();
    if (!FD) {
      S.Diag(Loc, diag::err_attribute_cleanup_arg_not_function) << 2
        << NI.getName();
      if (ULE->getType() == S.Context.OverloadTy)
        S.NoteAllOverloadCandidates(ULE);
      return;
    }
  } else {
    S.Diag(Loc, diag::err_attribute_cleanup_arg_not_function) << 0;
    return;
  }

  if (FD->getNumParams() != 1) {
    S.Diag(Loc, diag::err_attribute_cleanup_func_must_take_one_arg)
      << NI.getName();
    return;
  }

  // We're currently more strict than GCC about what function types we accept.
  // If this ever proves to be a problem it should be easy to fix.
  QualType Ty = S.Context.getPointerType(cast<VarDecl>(D)->getType());
  QualType ParamTy = FD->getParamDecl(0)->getType();
  if (S.CheckAssignmentConstraints(FD->getParamDecl(0)->getLocation(),
                                   ParamTy, Ty) != Sema::Compatible) {
    S.Diag(Loc, diag::err_attribute_cleanup_func_arg_incompatible_type)
      << NI.getName() << ParamTy << Ty;
    return;
  }

  D->addAttr(::new (S.Context) CleanupAttr(S.Context, AL, FD));
}

static void handleEnumExtensibilityAttr(Sema &S, Decl *D,
                                        const ParsedAttr &AL) {
  if (!AL.isArgIdent(0)) {
    S.Diag(AL.getLoc(), diag::err_attribute_argument_n_type)
        << AL << 0 << AANT_ArgumentIdentifier;
    return;
  }

  EnumExtensibilityAttr::Kind ExtensibilityKind;
  IdentifierInfo *II = AL.getArgAsIdent(0)->Ident;
  if (!EnumExtensibilityAttr::ConvertStrToKind(II->getName(),
                                               ExtensibilityKind)) {
    S.Diag(AL.getLoc(), diag::warn_attribute_type_not_supported) << AL << II;
    return;
  }

  D->addAttr(::new (S.Context)
                 EnumExtensibilityAttr(S.Context, AL, ExtensibilityKind));
}

/// Handle __attribute__((format_arg((idx)))) attribute based on
/// http://gcc.gnu.org/onlinedocs/gcc/Function-Attributes.html
static void handleFormatArgAttr(Sema &S, Decl *D, const ParsedAttr &AL) {
  Expr *IdxExpr = AL.getArgAsExpr(0);
  ParamIdx Idx;
  if (!checkFunctionOrMethodParameterIndex(S, D, AL, 1, IdxExpr, Idx))
    return;

  // Make sure the format string is really a string.
  QualType Ty = getFunctionOrMethodParamType(D, Idx.getASTIndex());

  bool NotNSStringTy = !isNSStringType(Ty, S.Context);
  if (NotNSStringTy &&
      !isCFStringType(Ty, S.Context) &&
      (!Ty->isPointerType() ||
       !Ty->castAs<PointerType>()->getPointeeType()->isCharType())) {
    S.Diag(AL.getLoc(), diag::err_format_attribute_not)
        << "a string type" << IdxExpr->getSourceRange()
        << getFunctionOrMethodParamRange(D, 0);
    return;
  }
  Ty = getFunctionOrMethodResultType(D);
  if (!isNSStringType(Ty, S.Context) &&
      !isCFStringType(Ty, S.Context) &&
      (!Ty->isPointerType() ||
       !Ty->castAs<PointerType>()->getPointeeType()->isCharType())) {
    S.Diag(AL.getLoc(), diag::err_format_attribute_result_not)
        << (NotNSStringTy ? "string type" : "NSString")
        << IdxExpr->getSourceRange() << getFunctionOrMethodParamRange(D, 0);
    return;
  }

  D->addAttr(::new (S.Context) FormatArgAttr(S.Context, AL, Idx));
}

enum FormatAttrKind {
  CFStringFormat,
  NSStringFormat,
  StrftimeFormat,
  SupportedFormat,
  IgnoredFormat,
  InvalidFormat
};

/// getFormatAttrKind - Map from format attribute names to supported format
/// types.
static FormatAttrKind getFormatAttrKind(StringRef Format) {
  return llvm::StringSwitch<FormatAttrKind>(Format)
      // Check for formats that get handled specially.
      .Case("NSString", NSStringFormat)
      .Case("CFString", CFStringFormat)
      .Case("strftime", StrftimeFormat)

      // Otherwise, check for supported formats.
      .Cases("scanf", "printf", "printf0", "strfmon", SupportedFormat)
      .Cases("cmn_err", "vcmn_err", "zcmn_err", SupportedFormat)
      .Case("kprintf", SupportedFormat)         // OpenBSD.
      .Case("freebsd_kprintf", SupportedFormat) // FreeBSD.
      .Case("os_trace", SupportedFormat)
      .Case("os_log", SupportedFormat)

      .Cases("gcc_diag", "gcc_cdiag", "gcc_cxxdiag", "gcc_tdiag", IgnoredFormat)
      .Default(InvalidFormat);
}

/// Handle __attribute__((init_priority(priority))) attributes based on
/// http://gcc.gnu.org/onlinedocs/gcc/C_002b_002b-Attributes.html
static void handleInitPriorityAttr(Sema &S, Decl *D, const ParsedAttr &AL) {
  if (!S.getLangOpts().CPlusPlus) {
    S.Diag(AL.getLoc(), diag::warn_attribute_ignored) << AL;
    return;
  }

  if (S.getCurFunctionOrMethodDecl()) {
    S.Diag(AL.getLoc(), diag::err_init_priority_object_attr);
    AL.setInvalid();
    return;
  }
  QualType T = cast<VarDecl>(D)->getType();
  if (S.Context.getAsArrayType(T))
    T = S.Context.getBaseElementType(T);
  if (!T->getAs<RecordType>()) {
    S.Diag(AL.getLoc(), diag::err_init_priority_object_attr);
    AL.setInvalid();
    return;
  }

  Expr *E = AL.getArgAsExpr(0);
  uint32_t prioritynum;
  if (!checkUInt32Argument(S, AL, E, prioritynum)) {
    AL.setInvalid();
    return;
  }

  // Only perform the priority check if the attribute is outside of a system
  // header. Values <= 100 are reserved for the implementation, and libc++
  // benefits from being able to specify values in that range.
  if ((prioritynum < 101 || prioritynum > 65535) &&
      !S.getSourceManager().isInSystemHeader(AL.getLoc())) {
    S.Diag(AL.getLoc(), diag::err_attribute_argument_out_of_range)
        << E->getSourceRange() << AL << 101 << 65535;
    AL.setInvalid();
    return;
  }
  D->addAttr(::new (S.Context) InitPriorityAttr(S.Context, AL, prioritynum));
}

FormatAttr *Sema::mergeFormatAttr(Decl *D, const AttributeCommonInfo &CI,
                                  IdentifierInfo *Format, int FormatIdx,
                                  int FirstArg) {
  // Check whether we already have an equivalent format attribute.
  for (auto *F : D->specific_attrs<FormatAttr>()) {
    if (F->getType() == Format &&
        F->getFormatIdx() == FormatIdx &&
        F->getFirstArg() == FirstArg) {
      // If we don't have a valid location for this attribute, adopt the
      // location.
      if (F->getLocation().isInvalid())
        F->setRange(CI.getRange());
      return nullptr;
    }
  }

  return ::new (Context) FormatAttr(Context, CI, Format, FormatIdx, FirstArg);
}

/// Handle __attribute__((format(type,idx,firstarg))) attributes based on
/// http://gcc.gnu.org/onlinedocs/gcc/Function-Attributes.html
static void handleFormatAttr(Sema &S, Decl *D, const ParsedAttr &AL) {
  if (!AL.isArgIdent(0)) {
    S.Diag(AL.getLoc(), diag::err_attribute_argument_n_type)
        << AL << 1 << AANT_ArgumentIdentifier;
    return;
  }

  // In C++ the implicit 'this' function parameter also counts, and they are
  // counted from one.
  bool HasImplicitThisParam = isInstanceMethod(D);
  unsigned NumArgs = getFunctionOrMethodNumParams(D) + HasImplicitThisParam;

  IdentifierInfo *II = AL.getArgAsIdent(0)->Ident;
  StringRef Format = II->getName();

  if (normalizeName(Format)) {
    // If we've modified the string name, we need a new identifier for it.
    II = &S.Context.Idents.get(Format);
  }

  // Check for supported formats.
  FormatAttrKind Kind = getFormatAttrKind(Format);

  if (Kind == IgnoredFormat)
    return;

  if (Kind == InvalidFormat) {
    S.Diag(AL.getLoc(), diag::warn_attribute_type_not_supported)
        << AL << II->getName();
    return;
  }

  // checks for the 2nd argument
  Expr *IdxExpr = AL.getArgAsExpr(1);
  uint32_t Idx;
  if (!checkUInt32Argument(S, AL, IdxExpr, Idx, 2))
    return;

  if (Idx < 1 || Idx > NumArgs) {
    S.Diag(AL.getLoc(), diag::err_attribute_argument_out_of_bounds)
        << AL << 2 << IdxExpr->getSourceRange();
    return;
  }

  // FIXME: Do we need to bounds check?
  unsigned ArgIdx = Idx - 1;

  if (HasImplicitThisParam) {
    if (ArgIdx == 0) {
      S.Diag(AL.getLoc(),
             diag::err_format_attribute_implicit_this_format_string)
        << IdxExpr->getSourceRange();
      return;
    }
    ArgIdx--;
  }

  // make sure the format string is really a string
  QualType Ty = getFunctionOrMethodParamType(D, ArgIdx);

  if (Kind == CFStringFormat) {
    if (!isCFStringType(Ty, S.Context)) {
      S.Diag(AL.getLoc(), diag::err_format_attribute_not)
        << "a CFString" << IdxExpr->getSourceRange()
        << getFunctionOrMethodParamRange(D, ArgIdx);
      return;
    }
  } else if (Kind == NSStringFormat) {
    // FIXME: do we need to check if the type is NSString*?  What are the
    // semantics?
    if (!isNSStringType(Ty, S.Context)) {
      S.Diag(AL.getLoc(), diag::err_format_attribute_not)
        << "an NSString" << IdxExpr->getSourceRange()
        << getFunctionOrMethodParamRange(D, ArgIdx);
      return;
    }
  } else if (!Ty->isPointerType() ||
             !Ty->castAs<PointerType>()->getPointeeType()->isCharType()) {
    S.Diag(AL.getLoc(), diag::err_format_attribute_not)
      << "a string type" << IdxExpr->getSourceRange()
      << getFunctionOrMethodParamRange(D, ArgIdx);
    return;
  }

  // check the 3rd argument
  Expr *FirstArgExpr = AL.getArgAsExpr(2);
  uint32_t FirstArg;
  if (!checkUInt32Argument(S, AL, FirstArgExpr, FirstArg, 3))
    return;

  // check if the function is variadic if the 3rd argument non-zero
  if (FirstArg != 0) {
    if (isFunctionOrMethodVariadic(D)) {
      ++NumArgs; // +1 for ...
    } else {
      S.Diag(D->getLocation(), diag::err_format_attribute_requires_variadic);
      return;
    }
  }

  // strftime requires FirstArg to be 0 because it doesn't read from any
  // variable the input is just the current time + the format string.
  if (Kind == StrftimeFormat) {
    if (FirstArg != 0) {
      S.Diag(AL.getLoc(), diag::err_format_strftime_third_parameter)
        << FirstArgExpr->getSourceRange();
      return;
    }
  // if 0 it disables parameter checking (to use with e.g. va_list)
  } else if (FirstArg != 0 && FirstArg != NumArgs) {
    S.Diag(AL.getLoc(), diag::err_attribute_argument_out_of_bounds)
        << AL << 3 << FirstArgExpr->getSourceRange();
    return;
  }

  FormatAttr *NewAttr = S.mergeFormatAttr(D, AL, II, Idx, FirstArg);
  if (NewAttr)
    D->addAttr(NewAttr);
}

/// Handle __attribute__((callback(CalleeIdx, PayloadIdx0, ...))) attributes.
static void handleCallbackAttr(Sema &S, Decl *D, const ParsedAttr &AL) {
  // The index that identifies the callback callee is mandatory.
  if (AL.getNumArgs() == 0) {
    S.Diag(AL.getLoc(), diag::err_callback_attribute_no_callee)
        << AL.getRange();
    return;
  }

  bool HasImplicitThisParam = isInstanceMethod(D);
  int32_t NumArgs = getFunctionOrMethodNumParams(D);

  FunctionDecl *FD = D->getAsFunction();
  assert(FD && "Expected a function declaration!");

  llvm::StringMap<int> NameIdxMapping;
  NameIdxMapping["__"] = -1;

  NameIdxMapping["this"] = 0;

  int Idx = 1;
  for (const ParmVarDecl *PVD : FD->parameters())
    NameIdxMapping[PVD->getName()] = Idx++;

  auto UnknownName = NameIdxMapping.end();

  SmallVector<int, 8> EncodingIndices;
  for (unsigned I = 0, E = AL.getNumArgs(); I < E; ++I) {
    SourceRange SR;
    int32_t ArgIdx;

    if (AL.isArgIdent(I)) {
      IdentifierLoc *IdLoc = AL.getArgAsIdent(I);
      auto It = NameIdxMapping.find(IdLoc->Ident->getName());
      if (It == UnknownName) {
        S.Diag(AL.getLoc(), diag::err_callback_attribute_argument_unknown)
            << IdLoc->Ident << IdLoc->Loc;
        return;
      }

      SR = SourceRange(IdLoc->Loc);
      ArgIdx = It->second;
    } else if (AL.isArgExpr(I)) {
      Expr *IdxExpr = AL.getArgAsExpr(I);

      // If the expression is not parseable as an int32_t we have a problem.
      if (!checkUInt32Argument(S, AL, IdxExpr, (uint32_t &)ArgIdx, I + 1,
                               false)) {
        S.Diag(AL.getLoc(), diag::err_attribute_argument_out_of_bounds)
            << AL << (I + 1) << IdxExpr->getSourceRange();
        return;
      }

      // Check oob, excluding the special values, 0 and -1.
      if (ArgIdx < -1 || ArgIdx > NumArgs) {
        S.Diag(AL.getLoc(), diag::err_attribute_argument_out_of_bounds)
            << AL << (I + 1) << IdxExpr->getSourceRange();
        return;
      }

      SR = IdxExpr->getSourceRange();
    } else {
      llvm_unreachable("Unexpected ParsedAttr argument type!");
    }

    if (ArgIdx == 0 && !HasImplicitThisParam) {
      S.Diag(AL.getLoc(), diag::err_callback_implicit_this_not_available)
          << (I + 1) << SR;
      return;
    }

    // Adjust for the case we do not have an implicit "this" parameter. In this
    // case we decrease all positive values by 1 to get LLVM argument indices.
    if (!HasImplicitThisParam && ArgIdx > 0)
      ArgIdx -= 1;

    EncodingIndices.push_back(ArgIdx);
  }

  int CalleeIdx = EncodingIndices.front();
  // Check if the callee index is proper, thus not "this" and not "unknown".
  // This means the "CalleeIdx" has to be non-negative if "HasImplicitThisParam"
  // is false and positive if "HasImplicitThisParam" is true.
  if (CalleeIdx < (int)HasImplicitThisParam) {
    S.Diag(AL.getLoc(), diag::err_callback_attribute_invalid_callee)
        << AL.getRange();
    return;
  }

  // Get the callee type, note the index adjustment as the AST doesn't contain
  // the this type (which the callee cannot reference anyway!).
  const Type *CalleeType =
      getFunctionOrMethodParamType(D, CalleeIdx - HasImplicitThisParam)
          .getTypePtr();
  if (!CalleeType || !CalleeType->isFunctionPointerType()) {
    S.Diag(AL.getLoc(), diag::err_callback_callee_no_function_type)
        << AL.getRange();
    return;
  }

  const Type *CalleeFnType =
      CalleeType->getPointeeType()->getUnqualifiedDesugaredType();

  // TODO: Check the type of the callee arguments.

  const auto *CalleeFnProtoType = dyn_cast<FunctionProtoType>(CalleeFnType);
  if (!CalleeFnProtoType) {
    S.Diag(AL.getLoc(), diag::err_callback_callee_no_function_type)
        << AL.getRange();
    return;
  }

  if (CalleeFnProtoType->getNumParams() > EncodingIndices.size() - 1) {
    S.Diag(AL.getLoc(), diag::err_attribute_wrong_number_arguments)
        << AL << (unsigned)(EncodingIndices.size() - 1);
    return;
  }

  if (CalleeFnProtoType->getNumParams() < EncodingIndices.size() - 1) {
    S.Diag(AL.getLoc(), diag::err_attribute_wrong_number_arguments)
        << AL << (unsigned)(EncodingIndices.size() - 1);
    return;
  }

  if (CalleeFnProtoType->isVariadic()) {
    S.Diag(AL.getLoc(), diag::err_callback_callee_is_variadic) << AL.getRange();
    return;
  }

  // Do not allow multiple callback attributes.
  if (D->hasAttr<CallbackAttr>()) {
    S.Diag(AL.getLoc(), diag::err_callback_attribute_multiple) << AL.getRange();
    return;
  }

  D->addAttr(::new (S.Context) CallbackAttr(
      S.Context, AL, EncodingIndices.data(), EncodingIndices.size()));
}

static void handleTransparentUnionAttr(Sema &S, Decl *D, const ParsedAttr &AL) {
  // Try to find the underlying union declaration.
  RecordDecl *RD = nullptr;
  const auto *TD = dyn_cast<TypedefNameDecl>(D);
  if (TD && TD->getUnderlyingType()->isUnionType())
    RD = TD->getUnderlyingType()->getAsUnionType()->getDecl();
  else
    RD = dyn_cast<RecordDecl>(D);

  if (!RD || !RD->isUnion()) {
    S.Diag(AL.getLoc(), diag::warn_attribute_wrong_decl_type) << AL
                                                              << ExpectedUnion;
    return;
  }

  if (!RD->isCompleteDefinition()) {
    if (!RD->isBeingDefined())
      S.Diag(AL.getLoc(),
             diag::warn_transparent_union_attribute_not_definition);
    return;
  }

  RecordDecl::field_iterator Field = RD->field_begin(),
                          FieldEnd = RD->field_end();
  if (Field == FieldEnd) {
    S.Diag(AL.getLoc(), diag::warn_transparent_union_attribute_zero_fields);
    return;
  }

  FieldDecl *FirstField = *Field;
  QualType FirstType = FirstField->getType();
  if (FirstType->hasFloatingRepresentation() || FirstType->isVectorType()) {
    S.Diag(FirstField->getLocation(),
           diag::warn_transparent_union_attribute_floating)
      << FirstType->isVectorType() << FirstType;
    return;
  }

  if (FirstType->isIncompleteType())
    return;
  uint64_t FirstSize = S.Context.getTypeSize(FirstType);
  uint64_t FirstAlign = S.Context.getTypeAlign(FirstType);
  for (; Field != FieldEnd; ++Field) {
    QualType FieldType = Field->getType();
    if (FieldType->isIncompleteType())
      return;
    // FIXME: this isn't fully correct; we also need to test whether the
    // members of the union would all have the same calling convention as the
    // first member of the union. Checking just the size and alignment isn't
    // sufficient (consider structs passed on the stack instead of in registers
    // as an example).
    if (S.Context.getTypeSize(FieldType) != FirstSize ||
        S.Context.getTypeAlign(FieldType) > FirstAlign) {
      // Warn if we drop the attribute.
      bool isSize = S.Context.getTypeSize(FieldType) != FirstSize;
      unsigned FieldBits = isSize ? S.Context.getTypeSize(FieldType)
                                  : S.Context.getTypeAlign(FieldType);
      S.Diag(Field->getLocation(),
             diag::warn_transparent_union_attribute_field_size_align)
          << isSize << *Field << FieldBits;
      unsigned FirstBits = isSize ? FirstSize : FirstAlign;
      S.Diag(FirstField->getLocation(),
             diag::note_transparent_union_first_field_size_align)
          << isSize << FirstBits;
      return;
    }
  }

  RD->addAttr(::new (S.Context) TransparentUnionAttr(S.Context, AL));
}

static void handleAnnotateAttr(Sema &S, Decl *D, const ParsedAttr &AL) {
  // Make sure that there is a string literal as the annotation's single
  // argument.
  StringRef Str;
  if (!S.checkStringLiteralArgumentAttr(AL, 0, Str))
    return;

  // Don't duplicate annotations that are already set.
  for (const auto *I : D->specific_attrs<AnnotateAttr>()) {
    if (I->getAnnotation() == Str)
      return;
  }

  D->addAttr(::new (S.Context) AnnotateAttr(S.Context, AL, Str));
}

static void handleAlignValueAttr(Sema &S, Decl *D, const ParsedAttr &AL) {
  S.AddAlignValueAttr(D, AL, AL.getArgAsExpr(0));
}

void Sema::AddAlignValueAttr(Decl *D, const AttributeCommonInfo &CI, Expr *E) {
  AlignValueAttr TmpAttr(Context, CI, E);
  SourceLocation AttrLoc = CI.getLoc();

  QualType T;
  if (const auto *TD = dyn_cast<TypedefNameDecl>(D))
    T = TD->getUnderlyingType();
  else if (const auto *VD = dyn_cast<ValueDecl>(D))
    T = VD->getType();
  else
    llvm_unreachable("Unknown decl type for align_value");

  if (!T->isDependentType() && !T->isAnyPointerType() &&
      !T->isReferenceType() && !T->isMemberPointerType()) {
    Diag(AttrLoc, diag::warn_attribute_pointer_or_reference_only)
      << &TmpAttr << T << D->getSourceRange();
    return;
  }

  if (!E->isValueDependent()) {
    llvm::APSInt Alignment;
    ExprResult ICE
      = VerifyIntegerConstantExpression(E, &Alignment,
          diag::err_align_value_attribute_argument_not_int,
            /*AllowFold*/ false);
    if (ICE.isInvalid())
      return;

    if (!Alignment.isPowerOf2()) {
      Diag(AttrLoc, diag::err_alignment_not_power_of_two)
        << E->getSourceRange();
      return;
    }

    D->addAttr(::new (Context) AlignValueAttr(Context, CI, ICE.get()));
    return;
  }

  // Save dependent expressions in the AST to be instantiated.
  D->addAttr(::new (Context) AlignValueAttr(Context, CI, E));
}

static void handleAlignedAttr(Sema &S, Decl *D, const ParsedAttr &AL) {
  // check the attribute arguments.
  if (AL.getNumArgs() > 1) {
    S.Diag(AL.getLoc(), diag::err_attribute_wrong_number_arguments) << AL << 1;
    return;
  }

  if (AL.getNumArgs() == 0) {
    D->addAttr(::new (S.Context) AlignedAttr(S.Context, AL, true, nullptr));
    return;
  }

  Expr *E = AL.getArgAsExpr(0);
  if (AL.isPackExpansion() && !E->containsUnexpandedParameterPack()) {
    S.Diag(AL.getEllipsisLoc(),
           diag::err_pack_expansion_without_parameter_packs);
    return;
  }

  if (!AL.isPackExpansion() && S.DiagnoseUnexpandedParameterPack(E))
    return;

  S.AddAlignedAttr(D, AL, E, AL.isPackExpansion());
}

void Sema::AddAlignedAttr(Decl *D, const AttributeCommonInfo &CI, Expr *E,
                          bool IsPackExpansion) {
  AlignedAttr TmpAttr(Context, CI, true, E);
  SourceLocation AttrLoc = CI.getLoc();

  // C++11 alignas(...) and C11 _Alignas(...) have additional requirements.
  if (TmpAttr.isAlignas()) {
    // C++11 [dcl.align]p1:
    //   An alignment-specifier may be applied to a variable or to a class
    //   data member, but it shall not be applied to a bit-field, a function
    //   parameter, the formal parameter of a catch clause, or a variable
    //   declared with the register storage class specifier. An
    //   alignment-specifier may also be applied to the declaration of a class
    //   or enumeration type.
    // C11 6.7.5/2:
    //   An alignment attribute shall not be specified in a declaration of
    //   a typedef, or a bit-field, or a function, or a parameter, or an
    //   object declared with the register storage-class specifier.
    int DiagKind = -1;
    if (isa<ParmVarDecl>(D)) {
      DiagKind = 0;
    } else if (const auto *VD = dyn_cast<VarDecl>(D)) {
      if (VD->getStorageClass() == SC_Register)
        DiagKind = 1;
      if (VD->isExceptionVariable())
        DiagKind = 2;
    } else if (const auto *FD = dyn_cast<FieldDecl>(D)) {
      if (FD->isBitField())
        DiagKind = 3;
    } else if (!isa<TagDecl>(D)) {
      Diag(AttrLoc, diag::err_attribute_wrong_decl_type) << &TmpAttr
        << (TmpAttr.isC11() ? ExpectedVariableOrField
                            : ExpectedVariableFieldOrTag);
      return;
    }
    if (DiagKind != -1) {
      Diag(AttrLoc, diag::err_alignas_attribute_wrong_decl_type)
        << &TmpAttr << DiagKind;
      return;
    }
  }

  if (E->isValueDependent()) {
    // We can't support a dependent alignment on a non-dependent type,
    // because we have no way to model that a type is "alignment-dependent"
    // but not dependent in any other way.
    if (const auto *TND = dyn_cast<TypedefNameDecl>(D)) {
      if (!TND->getUnderlyingType()->isDependentType()) {
        Diag(AttrLoc, diag::err_alignment_dependent_typedef_name)
            << E->getSourceRange();
        return;
      }
    }

    // Save dependent expressions in the AST to be instantiated.
    AlignedAttr *AA = ::new (Context) AlignedAttr(Context, CI, true, E);
    AA->setPackExpansion(IsPackExpansion);
    D->addAttr(AA);
    return;
  }

  // FIXME: Cache the number on the AL object?
  llvm::APSInt Alignment;
  ExprResult ICE
    = VerifyIntegerConstantExpression(E, &Alignment,
        diag::err_aligned_attribute_argument_not_int,
        /*AllowFold*/ false);
  if (ICE.isInvalid())
    return;

  uint64_t AlignVal = Alignment.getZExtValue();

  // C++11 [dcl.align]p2:
  //   -- if the constant expression evaluates to zero, the alignment
  //      specifier shall have no effect
  // C11 6.7.5p6:
  //   An alignment specification of zero has no effect.
  if (!(TmpAttr.isAlignas() && !Alignment)) {
    if (!llvm::isPowerOf2_64(AlignVal)) {
      Diag(AttrLoc, diag::err_alignment_not_power_of_two)
        << E->getSourceRange();
      return;
    }
  }

  unsigned MaximumAlignment = Sema::MaximumAlignment;
  if (Context.getTargetInfo().getTriple().isOSBinFormatCOFF())
    MaximumAlignment = std::min(MaximumAlignment, 8192u);
  if (AlignVal > MaximumAlignment) {
    Diag(AttrLoc, diag::err_attribute_aligned_too_great)
        << MaximumAlignment << E->getSourceRange();
    return;
  }

  if (Context.getTargetInfo().isTLSSupported()) {
    unsigned MaxTLSAlign =
        Context.toCharUnitsFromBits(Context.getTargetInfo().getMaxTLSAlign())
            .getQuantity();
    const auto *VD = dyn_cast<VarDecl>(D);
    if (MaxTLSAlign && AlignVal > MaxTLSAlign && VD &&
        VD->getTLSKind() != VarDecl::TLS_None) {
      Diag(VD->getLocation(), diag::err_tls_var_aligned_over_maximum)
          << (unsigned)AlignVal << VD << MaxTLSAlign;
      return;
    }
  }

  AlignedAttr *AA = ::new (Context) AlignedAttr(Context, CI, true, ICE.get());
  AA->setPackExpansion(IsPackExpansion);
  D->addAttr(AA);
}

void Sema::AddAlignedAttr(Decl *D, const AttributeCommonInfo &CI,
                          TypeSourceInfo *TS, bool IsPackExpansion) {
  // FIXME: Cache the number on the AL object if non-dependent?
  // FIXME: Perform checking of type validity
  AlignedAttr *AA = ::new (Context) AlignedAttr(Context, CI, false, TS);
  AA->setPackExpansion(IsPackExpansion);
  D->addAttr(AA);
}

void Sema::CheckAlignasUnderalignment(Decl *D) {
  assert(D->hasAttrs() && "no attributes on decl");

  QualType UnderlyingTy, DiagTy;
  if (const auto *VD = dyn_cast<ValueDecl>(D)) {
    UnderlyingTy = DiagTy = VD->getType();
  } else {
    UnderlyingTy = DiagTy = Context.getTagDeclType(cast<TagDecl>(D));
    if (const auto *ED = dyn_cast<EnumDecl>(D))
      UnderlyingTy = ED->getIntegerType();
  }
  if (DiagTy->isDependentType() || DiagTy->isIncompleteType())
    return;

  // C++11 [dcl.align]p5, C11 6.7.5/4:
  //   The combined effect of all alignment attributes in a declaration shall
  //   not specify an alignment that is less strict than the alignment that
  //   would otherwise be required for the entity being declared.
  AlignedAttr *AlignasAttr = nullptr;
  AlignedAttr *LastAlignedAttr = nullptr;
  unsigned Align = 0;
  for (auto *I : D->specific_attrs<AlignedAttr>()) {
    if (I->isAlignmentDependent())
      return;
    if (I->isAlignas())
      AlignasAttr = I;
    Align = std::max(Align, I->getAlignment(Context));
    LastAlignedAttr = I;
  }

  if (Align && DiagTy->isSizelessType()) {
    Diag(LastAlignedAttr->getLocation(), diag::err_attribute_sizeless_type)
        << LastAlignedAttr << DiagTy;
  } else if (AlignasAttr && Align) {
    CharUnits RequestedAlign = Context.toCharUnitsFromBits(Align);
    CharUnits NaturalAlign = Context.getTypeAlignInChars(UnderlyingTy);
    if (NaturalAlign > RequestedAlign)
      Diag(AlignasAttr->getLocation(), diag::err_alignas_underaligned)
        << DiagTy << (unsigned)NaturalAlign.getQuantity();
  }
}

bool Sema::checkMSInheritanceAttrOnDefinition(
    CXXRecordDecl *RD, SourceRange Range, bool BestCase,
    MSInheritanceModel ExplicitModel) {
  assert(RD->hasDefinition() && "RD has no definition!");

  // We may not have seen base specifiers or any virtual methods yet.  We will
  // have to wait until the record is defined to catch any mismatches.
  if (!RD->getDefinition()->isCompleteDefinition())
    return false;

  // The unspecified model never matches what a definition could need.
  if (ExplicitModel == MSInheritanceModel::Unspecified)
    return false;

  if (BestCase) {
    if (RD->calculateInheritanceModel() == ExplicitModel)
      return false;
  } else {
    if (RD->calculateInheritanceModel() <= ExplicitModel)
      return false;
  }

  Diag(Range.getBegin(), diag::err_mismatched_ms_inheritance)
      << 0 /*definition*/;
  Diag(RD->getDefinition()->getLocation(), diag::note_defined_here) << RD;
  return true;
}

/// parseModeAttrArg - Parses attribute mode string and returns parsed type
/// attribute.
static void parseModeAttrArg(Sema &S, StringRef Str, unsigned &DestWidth,
                             bool &IntegerMode, bool &ComplexMode,
                             bool &ExplicitIEEE) {
  IntegerMode = true;
  ComplexMode = false;
  switch (Str.size()) {
  case 2:
    switch (Str[0]) {
    case 'Q':
      DestWidth = 8;
      break;
    case 'H':
      DestWidth = 16;
      break;
    case 'S':
      DestWidth = 32;
      break;
    case 'D':
      DestWidth = 64;
      break;
    case 'X':
      DestWidth = 96;
      break;
    case 'K': // KFmode - IEEE quad precision (__float128)
      ExplicitIEEE = true;
      DestWidth = Str[1] == 'I' ? 0 : 128;
      break;
    case 'T':
      ExplicitIEEE = false;
      DestWidth = 128;
      break;
    }
    if (Str[1] == 'F') {
      IntegerMode = false;
    } else if (Str[1] == 'C') {
      IntegerMode = false;
      ComplexMode = true;
    } else if (Str[1] != 'I') {
      DestWidth = 0;
    }
    break;
  case 4:
    // FIXME: glibc uses 'word' to define register_t; this is narrower than a
    // pointer on PIC16 and other embedded platforms.
    if (Str == "word")
      DestWidth = S.Context.getTargetInfo().getRegisterWidth();
    else if (Str == "byte")
      DestWidth = S.Context.getTargetInfo().getCharWidth();
    break;
  case 7:
    if (Str == "pointer")
      DestWidth = S.Context.getTargetInfo().getPointerWidth(0);
    break;
  case 11:
    if (Str == "unwind_word")
      DestWidth = S.Context.getTargetInfo().getUnwindWordWidth();
    break;
  }
}

/// handleModeAttr - This attribute modifies the width of a decl with primitive
/// type.
///
/// Despite what would be logical, the mode attribute is a decl attribute, not a
/// type attribute: 'int ** __attribute((mode(HI))) *G;' tries to make 'G' be
/// HImode, not an intermediate pointer.
static void handleModeAttr(Sema &S, Decl *D, const ParsedAttr &AL) {
  // This attribute isn't documented, but glibc uses it.  It changes
  // the width of an int or unsigned int to the specified size.
  if (!AL.isArgIdent(0)) {
    S.Diag(AL.getLoc(), diag::err_attribute_argument_type)
        << AL << AANT_ArgumentIdentifier;
    return;
  }

  IdentifierInfo *Name = AL.getArgAsIdent(0)->Ident;

  S.AddModeAttr(D, AL, Name);
}

void Sema::AddModeAttr(Decl *D, const AttributeCommonInfo &CI,
                       IdentifierInfo *Name, bool InInstantiation) {
  StringRef Str = Name->getName();
  normalizeName(Str);
  SourceLocation AttrLoc = CI.getLoc();

  unsigned DestWidth = 0;
  bool IntegerMode = true;
  bool ComplexMode = false;
  bool ExplicitIEEE = false;
  llvm::APInt VectorSize(64, 0);
  if (Str.size() >= 4 && Str[0] == 'V') {
    // Minimal length of vector mode is 4: 'V' + NUMBER(>=1) + TYPE(>=2).
    size_t StrSize = Str.size();
    size_t VectorStringLength = 0;
    while ((VectorStringLength + 1) < StrSize &&
           isdigit(Str[VectorStringLength + 1]))
      ++VectorStringLength;
    if (VectorStringLength &&
        !Str.substr(1, VectorStringLength).getAsInteger(10, VectorSize) &&
        VectorSize.isPowerOf2()) {
      parseModeAttrArg(*this, Str.substr(VectorStringLength + 1), DestWidth,
                       IntegerMode, ComplexMode, ExplicitIEEE);
      // Avoid duplicate warning from template instantiation.
      if (!InInstantiation)
        Diag(AttrLoc, diag::warn_vector_mode_deprecated);
    } else {
      VectorSize = 0;
    }
  }

  if (!VectorSize)
    parseModeAttrArg(*this, Str, DestWidth, IntegerMode, ComplexMode,
                     ExplicitIEEE);

  // FIXME: Sync this with InitializePredefinedMacros; we need to match int8_t
  // and friends, at least with glibc.
  // FIXME: Make sure floating-point mappings are accurate
  // FIXME: Support XF and TF types
  if (!DestWidth) {
    Diag(AttrLoc, diag::err_machine_mode) << 0 /*Unknown*/ << Name;
    return;
  }

  QualType OldTy;
  if (const auto *TD = dyn_cast<TypedefNameDecl>(D))
    OldTy = TD->getUnderlyingType();
  else if (const auto *ED = dyn_cast<EnumDecl>(D)) {
    // Something like 'typedef enum { X } __attribute__((mode(XX))) T;'.
    // Try to get type from enum declaration, default to int.
    OldTy = ED->getIntegerType();
    if (OldTy.isNull())
      OldTy = Context.IntTy;
  } else
    OldTy = cast<ValueDecl>(D)->getType();

  if (OldTy->isDependentType()) {
    D->addAttr(::new (Context) ModeAttr(Context, CI, Name));
    return;
  }

  // Base type can also be a vector type (see PR17453).
  // Distinguish between base type and base element type.
  QualType OldElemTy = OldTy;
  if (const auto *VT = OldTy->getAs<VectorType>())
    OldElemTy = VT->getElementType();

  // GCC allows 'mode' attribute on enumeration types (even incomplete), except
  // for vector modes. So, 'enum X __attribute__((mode(QI)));' forms a complete
  // type, 'enum { A } __attribute__((mode(V4SI)))' is rejected.
  if ((isa<EnumDecl>(D) || OldElemTy->getAs<EnumType>()) &&
      VectorSize.getBoolValue()) {
    Diag(AttrLoc, diag::err_enum_mode_vector_type) << Name << CI.getRange();
    return;
  }
  bool IntegralOrAnyEnumType = (OldElemTy->isIntegralOrEnumerationType() &&
                                !OldElemTy->isExtIntType()) ||
                               OldElemTy->getAs<EnumType>();

  if (!OldElemTy->getAs<BuiltinType>() && !OldElemTy->isComplexType() &&
      !IntegralOrAnyEnumType)
    Diag(AttrLoc, diag::err_mode_not_primitive);
  else if (IntegerMode) {
    if (!IntegralOrAnyEnumType)
      Diag(AttrLoc, diag::err_mode_wrong_type);
  } else if (ComplexMode) {
    if (!OldElemTy->isComplexType())
      Diag(AttrLoc, diag::err_mode_wrong_type);
  } else {
    if (!OldElemTy->isFloatingType())
      Diag(AttrLoc, diag::err_mode_wrong_type);
  }

  QualType NewElemTy;

  if (IntegerMode)
    NewElemTy = Context.getIntTypeForBitwidth(DestWidth,
                                              OldElemTy->isSignedIntegerType());
  else
    NewElemTy = Context.getRealTypeForBitwidth(DestWidth, ExplicitIEEE);

  if (NewElemTy.isNull()) {
    Diag(AttrLoc, diag::err_machine_mode) << 1 /*Unsupported*/ << Name;
    return;
  }

  if (ComplexMode) {
    NewElemTy = Context.getComplexType(NewElemTy);
  }

  QualType NewTy = NewElemTy;
  if (VectorSize.getBoolValue()) {
    NewTy = Context.getVectorType(NewTy, VectorSize.getZExtValue(),
                                  VectorType::GenericVector);
  } else if (const auto *OldVT = OldTy->getAs<VectorType>()) {
    // Complex machine mode does not support base vector types.
    if (ComplexMode) {
      Diag(AttrLoc, diag::err_complex_mode_vector_type);
      return;
    }
    unsigned NumElements = Context.getTypeSize(OldElemTy) *
                           OldVT->getNumElements() /
                           Context.getTypeSize(NewElemTy);
    NewTy =
        Context.getVectorType(NewElemTy, NumElements, OldVT->getVectorKind());
  }

  if (NewTy.isNull()) {
    Diag(AttrLoc, diag::err_mode_wrong_type);
    return;
  }

  // Install the new type.
  if (auto *TD = dyn_cast<TypedefNameDecl>(D))
    TD->setModedTypeSourceInfo(TD->getTypeSourceInfo(), NewTy);
  else if (auto *ED = dyn_cast<EnumDecl>(D))
    ED->setIntegerType(NewTy);
  else
    cast<ValueDecl>(D)->setType(NewTy);

  D->addAttr(::new (Context) ModeAttr(Context, CI, Name));
}

static void handleNoDebugAttr(Sema &S, Decl *D, const ParsedAttr &AL) {
  D->addAttr(::new (S.Context) NoDebugAttr(S.Context, AL));
}

AlwaysInlineAttr *Sema::mergeAlwaysInlineAttr(Decl *D,
                                              const AttributeCommonInfo &CI,
                                              const IdentifierInfo *Ident) {
  if (OptimizeNoneAttr *Optnone = D->getAttr<OptimizeNoneAttr>()) {
    Diag(CI.getLoc(), diag::warn_attribute_ignored) << Ident;
    Diag(Optnone->getLocation(), diag::note_conflicting_attribute);
    return nullptr;
  }

  if (D->hasAttr<AlwaysInlineAttr>())
    return nullptr;

  return ::new (Context) AlwaysInlineAttr(Context, CI);
}

CommonAttr *Sema::mergeCommonAttr(Decl *D, const ParsedAttr &AL) {
  if (checkAttrMutualExclusion<InternalLinkageAttr>(*this, D, AL))
    return nullptr;

  return ::new (Context) CommonAttr(Context, AL);
}

CommonAttr *Sema::mergeCommonAttr(Decl *D, const CommonAttr &AL) {
  if (checkAttrMutualExclusion<InternalLinkageAttr>(*this, D, AL))
    return nullptr;

  return ::new (Context) CommonAttr(Context, AL);
}

InternalLinkageAttr *Sema::mergeInternalLinkageAttr(Decl *D,
                                                    const ParsedAttr &AL) {
  if (const auto *VD = dyn_cast<VarDecl>(D)) {
    // Attribute applies to Var but not any subclass of it (like ParmVar,
    // ImplicitParm or VarTemplateSpecialization).
    if (VD->getKind() != Decl::Var) {
      Diag(AL.getLoc(), diag::warn_attribute_wrong_decl_type)
          << AL << (getLangOpts().CPlusPlus ? ExpectedFunctionVariableOrClass
                                            : ExpectedVariableOrFunction);
      return nullptr;
    }
    // Attribute does not apply to non-static local variables.
    if (VD->hasLocalStorage()) {
      Diag(VD->getLocation(), diag::warn_internal_linkage_local_storage);
      return nullptr;
    }
  }

  if (checkAttrMutualExclusion<CommonAttr>(*this, D, AL))
    return nullptr;

  return ::new (Context) InternalLinkageAttr(Context, AL);
}
InternalLinkageAttr *
Sema::mergeInternalLinkageAttr(Decl *D, const InternalLinkageAttr &AL) {
  if (const auto *VD = dyn_cast<VarDecl>(D)) {
    // Attribute applies to Var but not any subclass of it (like ParmVar,
    // ImplicitParm or VarTemplateSpecialization).
    if (VD->getKind() != Decl::Var) {
      Diag(AL.getLocation(), diag::warn_attribute_wrong_decl_type)
          << &AL << (getLangOpts().CPlusPlus ? ExpectedFunctionVariableOrClass
                                             : ExpectedVariableOrFunction);
      return nullptr;
    }
    // Attribute does not apply to non-static local variables.
    if (VD->hasLocalStorage()) {
      Diag(VD->getLocation(), diag::warn_internal_linkage_local_storage);
      return nullptr;
    }
  }

  if (checkAttrMutualExclusion<CommonAttr>(*this, D, AL))
    return nullptr;

  return ::new (Context) InternalLinkageAttr(Context, AL);
}

MinSizeAttr *Sema::mergeMinSizeAttr(Decl *D, const AttributeCommonInfo &CI) {
  if (OptimizeNoneAttr *Optnone = D->getAttr<OptimizeNoneAttr>()) {
    Diag(CI.getLoc(), diag::warn_attribute_ignored) << "'minsize'";
    Diag(Optnone->getLocation(), diag::note_conflicting_attribute);
    return nullptr;
  }

  if (D->hasAttr<MinSizeAttr>())
    return nullptr;

  return ::new (Context) MinSizeAttr(Context, CI);
}

NoSpeculativeLoadHardeningAttr *Sema::mergeNoSpeculativeLoadHardeningAttr(
    Decl *D, const NoSpeculativeLoadHardeningAttr &AL) {
  if (checkAttrMutualExclusion<SpeculativeLoadHardeningAttr>(*this, D, AL))
    return nullptr;

  return ::new (Context) NoSpeculativeLoadHardeningAttr(Context, AL);
}

SwiftNameAttr *Sema::mergeSwiftNameAttr(Decl *D, const SwiftNameAttr &SNA,
                                        StringRef Name, bool Override) {
  if (const auto *PrevSNA = D->getAttr<SwiftNameAttr>()) {
    if (Override) {
      // FIXME: warn about incompatible override
      return nullptr;
    }

    if (PrevSNA->getName() != Name && !PrevSNA->isImplicit()) {
      Diag(PrevSNA->getLocation(), diag::err_attributes_are_not_compatible)
          << PrevSNA << &SNA;
      Diag(SNA.getLoc(), diag::note_conflicting_attribute);
    }

    D->dropAttr<SwiftNameAttr>();
  }
  return ::new (Context) SwiftNameAttr(Context, SNA, Name);
}

OptimizeNoneAttr *Sema::mergeOptimizeNoneAttr(Decl *D,
                                              const AttributeCommonInfo &CI) {
  if (AlwaysInlineAttr *Inline = D->getAttr<AlwaysInlineAttr>()) {
    Diag(Inline->getLocation(), diag::warn_attribute_ignored) << Inline;
    Diag(CI.getLoc(), diag::note_conflicting_attribute);
    D->dropAttr<AlwaysInlineAttr>();
  }
  if (MinSizeAttr *MinSize = D->getAttr<MinSizeAttr>()) {
    Diag(MinSize->getLocation(), diag::warn_attribute_ignored) << MinSize;
    Diag(CI.getLoc(), diag::note_conflicting_attribute);
    D->dropAttr<MinSizeAttr>();
  }

  if (D->hasAttr<OptimizeNoneAttr>())
    return nullptr;

  return ::new (Context) OptimizeNoneAttr(Context, CI);
}

SpeculativeLoadHardeningAttr *Sema::mergeSpeculativeLoadHardeningAttr(
    Decl *D, const SpeculativeLoadHardeningAttr &AL) {
  if (checkAttrMutualExclusion<NoSpeculativeLoadHardeningAttr>(*this, D, AL))
    return nullptr;

  return ::new (Context) SpeculativeLoadHardeningAttr(Context, AL);
}

static void handleAlwaysInlineAttr(Sema &S, Decl *D, const ParsedAttr &AL) {
  if (checkAttrMutualExclusion<NotTailCalledAttr>(S, D, AL))
    return;

  if (AlwaysInlineAttr *Inline =
          S.mergeAlwaysInlineAttr(D, AL, AL.getAttrName()))
    D->addAttr(Inline);
}

static void handleMinSizeAttr(Sema &S, Decl *D, const ParsedAttr &AL) {
  if (MinSizeAttr *MinSize = S.mergeMinSizeAttr(D, AL))
    D->addAttr(MinSize);
}

static void handleOptimizeNoneAttr(Sema &S, Decl *D, const ParsedAttr &AL) {
  if (OptimizeNoneAttr *Optnone = S.mergeOptimizeNoneAttr(D, AL))
    D->addAttr(Optnone);
}

static void handleSYCLDeviceAttr(Sema &S, Decl *D, const ParsedAttr &AL) {
  auto *FD = cast<FunctionDecl>(D);
  if (!FD->isExternallyVisible()) {
    S.Diag(AL.getLoc(), diag::err_sycl_attibute_cannot_be_applied_here) << AL;
    return;
  }
  if (FD->getReturnType()->isPointerType()) {
    S.Diag(AL.getLoc(), diag::warn_sycl_attibute_function_raw_ptr)
        << AL << 0 /* function with a raw pointer return type */;
  }
  for (const ParmVarDecl *Param : FD->parameters())
    if (Param->getType()->isPointerType()) {
      S.Diag(AL.getLoc(), diag::warn_sycl_attibute_function_raw_ptr)
          << AL << 1 /* function with a raw pointer parameter type */;
    }

  handleSimpleAttribute<SYCLDeviceAttr>(S, D, AL);
}

static void handleSYCLDeviceIndirectlyCallableAttr(Sema &S, Decl *D,
                                                   const ParsedAttr &AL) {
  auto *FD = cast<FunctionDecl>(D);
  if (!FD->isExternallyVisible()) {
    S.Diag(AL.getLoc(), diag::err_sycl_attibute_cannot_be_applied_here) << AL;
    return;
  }

  D->addAttr(SYCLDeviceAttr::CreateImplicit(S.Context));
  handleSimpleAttribute<SYCLDeviceIndirectlyCallableAttr>(S, D, AL);
}

static void handleSYCLRegisterNumAttr(Sema &S, Decl *D, const ParsedAttr &AL) {
  auto *VD = cast<VarDecl>(D);
  if (!VD->hasGlobalStorage()) {
    S.Diag(AL.getLoc(), diag::err_sycl_attibute_cannot_be_applied_here)
        << AL << 0;
    return;
  }
  if (!checkAttributeNumArgs(S, AL, 1))
    return;
  uint32_t RegNo = 0;
  const Expr *E = AL.getArgAsExpr(0);
  if (!checkUInt32Argument(S, AL, E, RegNo, 0, /*StrictlyUnsigned=*/true))
    return;
  D->addAttr(::new (S.Context) SYCLRegisterNumAttr(S.Context, AL, RegNo));
}

static void handleConstantAttr(Sema &S, Decl *D, const ParsedAttr &AL) {
  if (checkAttrMutualExclusion<CUDASharedAttr>(S, D, AL))
    return;
  const auto *VD = cast<VarDecl>(D);
  if (!VD->hasGlobalStorage()) {
    S.Diag(AL.getLoc(), diag::err_cuda_nonglobal_constant);
    return;
  }
  D->addAttr(::new (S.Context) CUDAConstantAttr(S.Context, AL));
}

static void handleSharedAttr(Sema &S, Decl *D, const ParsedAttr &AL) {
  if (checkAttrMutualExclusion<CUDAConstantAttr>(S, D, AL))
    return;
  const auto *VD = cast<VarDecl>(D);
  // extern __shared__ is only allowed on arrays with no length (e.g.
  // "int x[]").
  if (!S.getLangOpts().GPURelocatableDeviceCode && VD->hasExternalStorage() &&
      !isa<IncompleteArrayType>(VD->getType())) {
    S.Diag(AL.getLoc(), diag::err_cuda_extern_shared) << VD;
    return;
  }
  if (S.getLangOpts().CUDA && VD->hasLocalStorage() &&
      S.CUDADiagIfHostCode(AL.getLoc(), diag::err_cuda_host_shared)
          << S.CurrentCUDATarget())
    return;
  D->addAttr(::new (S.Context) CUDASharedAttr(S.Context, AL));
}

static void handleGlobalAttr(Sema &S, Decl *D, const ParsedAttr &AL) {
  if (checkAttrMutualExclusion<CUDADeviceAttr>(S, D, AL) ||
      checkAttrMutualExclusion<CUDAHostAttr>(S, D, AL)) {
    return;
  }
  const auto *FD = cast<FunctionDecl>(D);
  if (!FD->getReturnType()->isVoidType() &&
      !FD->getReturnType()->getAs<AutoType>() &&
      !FD->getReturnType()->isInstantiationDependentType()) {
    SourceRange RTRange = FD->getReturnTypeSourceRange();
    S.Diag(FD->getTypeSpecStartLoc(), diag::err_kern_type_not_void_return)
        << FD->getType()
        << (RTRange.isValid() ? FixItHint::CreateReplacement(RTRange, "void")
                              : FixItHint());
    return;
  }
  if (const auto *Method = dyn_cast<CXXMethodDecl>(FD)) {
    if (Method->isInstance()) {
      S.Diag(Method->getBeginLoc(), diag::err_kern_is_nonstatic_method)
          << Method;
      return;
    }
    S.Diag(Method->getBeginLoc(), diag::warn_kern_is_method) << Method;
  }
  // Only warn for "inline" when compiling for host, to cut down on noise.
  if (FD->isInlineSpecified() && !S.getLangOpts().CUDAIsDevice)
    S.Diag(FD->getBeginLoc(), diag::warn_kern_is_inline) << FD;

  D->addAttr(::new (S.Context) CUDAGlobalAttr(S.Context, AL));
  // In host compilation the kernel is emitted as a stub function, which is
  // a helper function for launching the kernel. The instructions in the helper
  // function has nothing to do with the source code of the kernel. Do not emit
  // debug info for the stub function to avoid confusing the debugger.
  if (S.LangOpts.HIP && !S.LangOpts.CUDAIsDevice)
    D->addAttr(NoDebugAttr::CreateImplicit(S.Context));
}

static void handleGNUInlineAttr(Sema &S, Decl *D, const ParsedAttr &AL) {
  const auto *Fn = cast<FunctionDecl>(D);
  if (!Fn->isInlineSpecified()) {
    S.Diag(AL.getLoc(), diag::warn_gnu_inline_attribute_requires_inline);
    return;
  }

  if (S.LangOpts.CPlusPlus && Fn->getStorageClass() != SC_Extern)
    S.Diag(AL.getLoc(), diag::warn_gnu_inline_cplusplus_without_extern);

  D->addAttr(::new (S.Context) GNUInlineAttr(S.Context, AL));
}

static void handleCallConvAttr(Sema &S, Decl *D, const ParsedAttr &AL) {
  if (hasDeclarator(D)) return;

  // Diagnostic is emitted elsewhere: here we store the (valid) AL
  // in the Decl node for syntactic reasoning, e.g., pretty-printing.
  CallingConv CC;
  if (S.CheckCallingConvAttr(AL, CC, /*FD*/nullptr))
    return;

  if (!isa<ObjCMethodDecl>(D)) {
    S.Diag(AL.getLoc(), diag::warn_attribute_wrong_decl_type)
        << AL << ExpectedFunctionOrMethod;
    return;
  }

  switch (AL.getKind()) {
  case ParsedAttr::AT_FastCall:
    D->addAttr(::new (S.Context) FastCallAttr(S.Context, AL));
    return;
  case ParsedAttr::AT_StdCall:
    D->addAttr(::new (S.Context) StdCallAttr(S.Context, AL));
    return;
  case ParsedAttr::AT_ThisCall:
    D->addAttr(::new (S.Context) ThisCallAttr(S.Context, AL));
    return;
  case ParsedAttr::AT_CDecl:
    D->addAttr(::new (S.Context) CDeclAttr(S.Context, AL));
    return;
  case ParsedAttr::AT_Pascal:
    D->addAttr(::new (S.Context) PascalAttr(S.Context, AL));
    return;
  case ParsedAttr::AT_SwiftCall:
    D->addAttr(::new (S.Context) SwiftCallAttr(S.Context, AL));
    return;
  case ParsedAttr::AT_VectorCall:
    D->addAttr(::new (S.Context) VectorCallAttr(S.Context, AL));
    return;
  case ParsedAttr::AT_MSABI:
    D->addAttr(::new (S.Context) MSABIAttr(S.Context, AL));
    return;
  case ParsedAttr::AT_SysVABI:
    D->addAttr(::new (S.Context) SysVABIAttr(S.Context, AL));
    return;
  case ParsedAttr::AT_RegCall:
    D->addAttr(::new (S.Context) RegCallAttr(S.Context, AL));
    return;
  case ParsedAttr::AT_Pcs: {
    PcsAttr::PCSType PCS;
    switch (CC) {
    case CC_AAPCS:
      PCS = PcsAttr::AAPCS;
      break;
    case CC_AAPCS_VFP:
      PCS = PcsAttr::AAPCS_VFP;
      break;
    default:
      llvm_unreachable("unexpected calling convention in pcs attribute");
    }

    D->addAttr(::new (S.Context) PcsAttr(S.Context, AL, PCS));
    return;
  }
  case ParsedAttr::AT_AArch64VectorPcs:
    D->addAttr(::new (S.Context) AArch64VectorPcsAttr(S.Context, AL));
    return;
  case ParsedAttr::AT_IntelOclBicc:
    D->addAttr(::new (S.Context) IntelOclBiccAttr(S.Context, AL));
    return;
#if INTEL_CUSTOMIZATION
  case ParsedAttr::AT_IntelOclBiccAVX:
    D->addAttr(::new (S.Context) IntelOclBiccAVXAttr(S.Context, AL));
    return;
  case ParsedAttr::AT_IntelOclBiccAVX512:
    D->addAttr(::new (S.Context) IntelOclBiccAVX512Attr(S.Context, AL));
    return;
#endif // INTEL_CUSTOMIZATION
  case ParsedAttr::AT_PreserveMost:
    D->addAttr(::new (S.Context) PreserveMostAttr(S.Context, AL));
    return;
  case ParsedAttr::AT_PreserveAll:
    D->addAttr(::new (S.Context) PreserveAllAttr(S.Context, AL));
    return;
  default:
    llvm_unreachable("unexpected attribute kind");
  }
}

static void handleSuppressAttr(Sema &S, Decl *D, const ParsedAttr &AL) {
  if (!checkAttributeAtLeastNumArgs(S, AL, 1))
    return;

  std::vector<StringRef> DiagnosticIdentifiers;
  for (unsigned I = 0, E = AL.getNumArgs(); I != E; ++I) {
    StringRef RuleName;

    if (!S.checkStringLiteralArgumentAttr(AL, I, RuleName, nullptr))
      return;

    // FIXME: Warn if the rule name is unknown. This is tricky because only
    // clang-tidy knows about available rules.
    DiagnosticIdentifiers.push_back(RuleName);
  }
  D->addAttr(::new (S.Context)
                 SuppressAttr(S.Context, AL, DiagnosticIdentifiers.data(),
                              DiagnosticIdentifiers.size()));
}

static void handleLifetimeCategoryAttr(Sema &S, Decl *D, const ParsedAttr &AL) {
  TypeSourceInfo *DerefTypeLoc = nullptr;
  QualType ParmType;
  if (AL.hasParsedType()) {
    ParmType = S.GetTypeFromParser(AL.getTypeArg(), &DerefTypeLoc);

    unsigned SelectIdx = ~0U;
    if (ParmType->isReferenceType())
      SelectIdx = 0;
    else if (ParmType->isArrayType())
      SelectIdx = 1;

    if (SelectIdx != ~0U) {
      S.Diag(AL.getLoc(), diag::err_attribute_invalid_argument)
          << SelectIdx << AL;
      return;
    }
  }

  // To check if earlier decl attributes do not conflict the newly parsed ones
  // we always add (and check) the attribute to the cannonical decl.
  D = D->getCanonicalDecl();
  if (AL.getKind() == ParsedAttr::AT_Owner) {
    if (checkAttrMutualExclusion<PointerAttr>(S, D, AL))
      return;
    if (const auto *OAttr = D->getAttr<OwnerAttr>()) {
      const Type *ExistingDerefType = OAttr->getDerefTypeLoc()
                                          ? OAttr->getDerefType().getTypePtr()
                                          : nullptr;
      if (ExistingDerefType != ParmType.getTypePtrOrNull()) {
        S.Diag(AL.getLoc(), diag::err_attributes_are_not_compatible)
            << AL << OAttr;
        S.Diag(OAttr->getLocation(), diag::note_conflicting_attribute);
      }
      return;
    }
    for (Decl *Redecl : D->redecls()) {
      Redecl->addAttr(::new (S.Context) OwnerAttr(S.Context, AL, DerefTypeLoc));
    }
  } else {
    if (checkAttrMutualExclusion<OwnerAttr>(S, D, AL))
      return;
    if (const auto *PAttr = D->getAttr<PointerAttr>()) {
      const Type *ExistingDerefType = PAttr->getDerefTypeLoc()
                                          ? PAttr->getDerefType().getTypePtr()
                                          : nullptr;
      if (ExistingDerefType != ParmType.getTypePtrOrNull()) {
        S.Diag(AL.getLoc(), diag::err_attributes_are_not_compatible)
            << AL << PAttr;
        S.Diag(PAttr->getLocation(), diag::note_conflicting_attribute);
      }
      return;
    }
    for (Decl *Redecl : D->redecls()) {
      Redecl->addAttr(::new (S.Context)
                          PointerAttr(S.Context, AL, DerefTypeLoc));
    }
  }
}

bool Sema::CheckCallingConvAttr(const ParsedAttr &Attrs, CallingConv &CC,
                                const FunctionDecl *FD) {
  if (Attrs.isInvalid())
    return true;

  if (Attrs.hasProcessingCache()) {
    CC = (CallingConv) Attrs.getProcessingCache();
    return false;
  }

  unsigned ReqArgs = Attrs.getKind() == ParsedAttr::AT_Pcs ? 1 : 0;
  if (!checkAttributeNumArgs(*this, Attrs, ReqArgs)) {
    Attrs.setInvalid();
    return true;
  }

  const TargetInfo &TI = Context.getTargetInfo();
  // TODO: diagnose uses of these conventions on the wrong target.
  switch (Attrs.getKind()) {
  case ParsedAttr::AT_CDecl:
    CC = TI.getDefaultCallingConv();
    break;
  case ParsedAttr::AT_FastCall:
    CC = CC_X86FastCall;
    break;
  case ParsedAttr::AT_StdCall:
    CC = CC_X86StdCall;
    break;
  case ParsedAttr::AT_ThisCall:
    CC = CC_X86ThisCall;
    break;
  case ParsedAttr::AT_Pascal:
    CC = CC_X86Pascal;
    break;
  case ParsedAttr::AT_SwiftCall:
    CC = CC_Swift;
    break;
  case ParsedAttr::AT_VectorCall:
    CC = CC_X86VectorCall;
    break;
  case ParsedAttr::AT_AArch64VectorPcs:
    CC = CC_AArch64VectorCall;
    break;
  case ParsedAttr::AT_RegCall:
    CC = CC_X86RegCall;
    break;
  case ParsedAttr::AT_MSABI:
    CC = Context.getTargetInfo().getTriple().isOSWindows() ? CC_C :
                                                             CC_Win64;
    break;
  case ParsedAttr::AT_SysVABI:
    CC = Context.getTargetInfo().getTriple().isOSWindows() ? CC_X86_64SysV :
                                                             CC_C;
    break;
  case ParsedAttr::AT_Pcs: {
    StringRef StrRef;
    if (!checkStringLiteralArgumentAttr(Attrs, 0, StrRef)) {
      Attrs.setInvalid();
      return true;
    }
    if (StrRef == "aapcs") {
      CC = CC_AAPCS;
      break;
    } else if (StrRef == "aapcs-vfp") {
      CC = CC_AAPCS_VFP;
      break;
    }

    Attrs.setInvalid();
    Diag(Attrs.getLoc(), diag::err_invalid_pcs);
    return true;
  }
  case ParsedAttr::AT_IntelOclBicc:
    CC = CC_IntelOclBicc;
    break;
#if INTEL_CUSTOMIZATION
  case ParsedAttr::AT_IntelOclBiccAVX:
    CC = CC_IntelOclBiccAVX;
    break;
  case ParsedAttr::AT_IntelOclBiccAVX512:
    CC = CC_IntelOclBiccAVX512;
    break;
#endif // INTEL_CUSTOMIZATION
  case ParsedAttr::AT_PreserveMost:
    CC = CC_PreserveMost;
    break;
  case ParsedAttr::AT_PreserveAll:
    CC = CC_PreserveAll;
    break;
  default: llvm_unreachable("unexpected attribute kind");
  }

  TargetInfo::CallingConvCheckResult A = TargetInfo::CCCR_OK;
  // CUDA functions may have host and/or device attributes which indicate
  // their targeted execution environment, therefore the calling convention
  // of functions in CUDA should be checked against the target deduced based
  // on their host/device attributes.
  if (LangOpts.CUDA) {
    auto *Aux = Context.getAuxTargetInfo();
    auto CudaTarget = IdentifyCUDATarget(FD);
    bool CheckHost = false, CheckDevice = false;
    switch (CudaTarget) {
    case CFT_HostDevice:
      CheckHost = true;
      CheckDevice = true;
      break;
    case CFT_Host:
      CheckHost = true;
      break;
    case CFT_Device:
    case CFT_Global:
      CheckDevice = true;
      break;
    case CFT_InvalidTarget:
      llvm_unreachable("unexpected cuda target");
    }
    auto *HostTI = LangOpts.CUDAIsDevice ? Aux : &TI;
    auto *DeviceTI = LangOpts.CUDAIsDevice ? &TI : Aux;
    if (CheckHost && HostTI)
      A = HostTI->checkCallingConvention(CC);
    if (A == TargetInfo::CCCR_OK && CheckDevice && DeviceTI)
      A = DeviceTI->checkCallingConvention(CC);
  } else {
    A = TI.checkCallingConvention(CC);
  }

  switch (A) {
  case TargetInfo::CCCR_OK:
    break;

  case TargetInfo::CCCR_Ignore:
    // Treat an ignored convention as if it was an explicit C calling convention
    // attribute. For example, __stdcall on Win x64 functions as __cdecl, so
    // that command line flags that change the default convention to
    // __vectorcall don't affect declarations marked __stdcall.
    CC = CC_C;
    break;

  case TargetInfo::CCCR_Error:
    Diag(Attrs.getLoc(), diag::error_cconv_unsupported)
        << Attrs << (int)CallingConventionIgnoredReason::ForThisTarget;
    break;

  case TargetInfo::CCCR_Warning: {
    Diag(Attrs.getLoc(), diag::warn_cconv_unsupported)
        << Attrs << (int)CallingConventionIgnoredReason::ForThisTarget;

    // This convention is not valid for the target. Use the default function or
    // method calling convention.
    bool IsCXXMethod = false, IsVariadic = false;
    if (FD) {
      IsCXXMethod = FD->isCXXInstanceMember();
      IsVariadic = FD->isVariadic();
    }
    CC = Context.getDefaultCallingConvention(IsVariadic, IsCXXMethod);
    break;
  }
  }

  Attrs.setProcessingCache((unsigned) CC);
  return false;
}

/// Pointer-like types in the default address space.
static bool isValidSwiftContextType(QualType Ty) {
  if (!Ty->hasPointerRepresentation())
    return Ty->isDependentType();
  return Ty->getPointeeType().getAddressSpace() == LangAS::Default;
}

/// Pointers and references in the default address space.
static bool isValidSwiftIndirectResultType(QualType Ty) {
  if (const auto *PtrType = Ty->getAs<PointerType>()) {
    Ty = PtrType->getPointeeType();
  } else if (const auto *RefType = Ty->getAs<ReferenceType>()) {
    Ty = RefType->getPointeeType();
  } else {
    return Ty->isDependentType();
  }
  return Ty.getAddressSpace() == LangAS::Default;
}

/// Pointers and references to pointers in the default address space.
static bool isValidSwiftErrorResultType(QualType Ty) {
  if (const auto *PtrType = Ty->getAs<PointerType>()) {
    Ty = PtrType->getPointeeType();
  } else if (const auto *RefType = Ty->getAs<ReferenceType>()) {
    Ty = RefType->getPointeeType();
  } else {
    return Ty->isDependentType();
  }
  if (!Ty.getQualifiers().empty())
    return false;
  return isValidSwiftContextType(Ty);
}

void Sema::AddParameterABIAttr(Decl *D, const AttributeCommonInfo &CI,
                               ParameterABI abi) {

  QualType type = cast<ParmVarDecl>(D)->getType();

  if (auto existingAttr = D->getAttr<ParameterABIAttr>()) {
    if (existingAttr->getABI() != abi) {
      Diag(CI.getLoc(), diag::err_attributes_are_not_compatible)
          << getParameterABISpelling(abi) << existingAttr;
      Diag(existingAttr->getLocation(), diag::note_conflicting_attribute);
      return;
    }
  }

  switch (abi) {
  case ParameterABI::Ordinary:
    llvm_unreachable("explicit attribute for ordinary parameter ABI?");

  case ParameterABI::SwiftContext:
    if (!isValidSwiftContextType(type)) {
      Diag(CI.getLoc(), diag::err_swift_abi_parameter_wrong_type)
          << getParameterABISpelling(abi) << /*pointer to pointer */ 0 << type;
    }
    D->addAttr(::new (Context) SwiftContextAttr(Context, CI));
    return;

  case ParameterABI::SwiftErrorResult:
    if (!isValidSwiftErrorResultType(type)) {
      Diag(CI.getLoc(), diag::err_swift_abi_parameter_wrong_type)
          << getParameterABISpelling(abi) << /*pointer to pointer */ 1 << type;
    }
    D->addAttr(::new (Context) SwiftErrorResultAttr(Context, CI));
    return;

  case ParameterABI::SwiftIndirectResult:
    if (!isValidSwiftIndirectResultType(type)) {
      Diag(CI.getLoc(), diag::err_swift_abi_parameter_wrong_type)
          << getParameterABISpelling(abi) << /*pointer*/ 0 << type;
    }
    D->addAttr(::new (Context) SwiftIndirectResultAttr(Context, CI));
    return;
  }
  llvm_unreachable("bad parameter ABI attribute");
}

/// Checks a regparm attribute, returning true if it is ill-formed and
/// otherwise setting numParams to the appropriate value.
bool Sema::CheckRegparmAttr(const ParsedAttr &AL, unsigned &numParams) {
  if (AL.isInvalid())
    return true;

  if (!checkAttributeNumArgs(*this, AL, 1)) {
    AL.setInvalid();
    return true;
  }

  uint32_t NP;
  Expr *NumParamsExpr = AL.getArgAsExpr(0);
  if (!checkUInt32Argument(*this, AL, NumParamsExpr, NP)) {
    AL.setInvalid();
    return true;
  }

  if (Context.getTargetInfo().getRegParmMax() == 0) {
    Diag(AL.getLoc(), diag::err_attribute_regparm_wrong_platform)
      << NumParamsExpr->getSourceRange();
    AL.setInvalid();
    return true;
  }

  numParams = NP;
  if (numParams > Context.getTargetInfo().getRegParmMax()) {
    Diag(AL.getLoc(), diag::err_attribute_regparm_invalid_number)
      << Context.getTargetInfo().getRegParmMax() << NumParamsExpr->getSourceRange();
    AL.setInvalid();
    return true;
  }

  return false;
}

// Checks whether an argument of launch_bounds attribute is
// acceptable, performs implicit conversion to Rvalue, and returns
// non-nullptr Expr result on success. Otherwise, it returns nullptr
// and may output an error.
static Expr *makeLaunchBoundsArgExpr(Sema &S, Expr *E,
                                     const CUDALaunchBoundsAttr &AL,
                                     const unsigned Idx) {
  if (S.DiagnoseUnexpandedParameterPack(E))
    return nullptr;

  // Accept template arguments for now as they depend on something else.
  // We'll get to check them when they eventually get instantiated.
  if (E->isValueDependent())
    return E;

  Optional<llvm::APSInt> I = llvm::APSInt(64);
  if (!(I = E->getIntegerConstantExpr(S.Context))) {
    S.Diag(E->getExprLoc(), diag::err_attribute_argument_n_type)
        << &AL << Idx << AANT_ArgumentIntegerConstant << E->getSourceRange();
    return nullptr;
  }
  // Make sure we can fit it in 32 bits.
  if (!I->isIntN(32)) {
    S.Diag(E->getExprLoc(), diag::err_ice_too_large)
        << I->toString(10, false) << 32 << /* Unsigned */ 1;
    return nullptr;
  }
  if (*I < 0)
    S.Diag(E->getExprLoc(), diag::warn_attribute_argument_n_negative)
        << &AL << Idx << E->getSourceRange();

  // We may need to perform implicit conversion of the argument.
  InitializedEntity Entity = InitializedEntity::InitializeParameter(
      S.Context, S.Context.getConstType(S.Context.IntTy), /*consume*/ false);
  ExprResult ValArg = S.PerformCopyInitialization(Entity, SourceLocation(), E);
  assert(!ValArg.isInvalid() &&
         "Unexpected PerformCopyInitialization() failure.");

  return ValArg.getAs<Expr>();
}

void Sema::AddLaunchBoundsAttr(Decl *D, const AttributeCommonInfo &CI,
                               Expr *MaxThreads, Expr *MinBlocks) {
  CUDALaunchBoundsAttr TmpAttr(Context, CI, MaxThreads, MinBlocks);
  MaxThreads = makeLaunchBoundsArgExpr(*this, MaxThreads, TmpAttr, 0);
  if (MaxThreads == nullptr)
    return;

  if (MinBlocks) {
    MinBlocks = makeLaunchBoundsArgExpr(*this, MinBlocks, TmpAttr, 1);
    if (MinBlocks == nullptr)
      return;
  }

  D->addAttr(::new (Context)
                 CUDALaunchBoundsAttr(Context, CI, MaxThreads, MinBlocks));
}

static void handleLaunchBoundsAttr(Sema &S, Decl *D, const ParsedAttr &AL) {
  if (!checkAttributeAtLeastNumArgs(S, AL, 1) ||
      !checkAttributeAtMostNumArgs(S, AL, 2))
    return;

  S.AddLaunchBoundsAttr(D, AL, AL.getArgAsExpr(0),
                        AL.getNumArgs() > 1 ? AL.getArgAsExpr(1) : nullptr);
}

static void handleArgumentWithTypeTagAttr(Sema &S, Decl *D,
                                          const ParsedAttr &AL) {
  if (!AL.isArgIdent(0)) {
    S.Diag(AL.getLoc(), diag::err_attribute_argument_n_type)
        << AL << /* arg num = */ 1 << AANT_ArgumentIdentifier;
    return;
  }

  ParamIdx ArgumentIdx;
  if (!checkFunctionOrMethodParameterIndex(S, D, AL, 2, AL.getArgAsExpr(1),
                                           ArgumentIdx))
    return;

  ParamIdx TypeTagIdx;
  if (!checkFunctionOrMethodParameterIndex(S, D, AL, 3, AL.getArgAsExpr(2),
                                           TypeTagIdx))
    return;

  bool IsPointer = AL.getAttrName()->getName() == "pointer_with_type_tag";
  if (IsPointer) {
    // Ensure that buffer has a pointer type.
    unsigned ArgumentIdxAST = ArgumentIdx.getASTIndex();
    if (ArgumentIdxAST >= getFunctionOrMethodNumParams(D) ||
        !getFunctionOrMethodParamType(D, ArgumentIdxAST)->isPointerType())
      S.Diag(AL.getLoc(), diag::err_attribute_pointers_only) << AL << 0;
  }

  D->addAttr(::new (S.Context) ArgumentWithTypeTagAttr(
      S.Context, AL, AL.getArgAsIdent(0)->Ident, ArgumentIdx, TypeTagIdx,
      IsPointer));
}

static void handleTypeTagForDatatypeAttr(Sema &S, Decl *D,
                                         const ParsedAttr &AL) {
  if (!AL.isArgIdent(0)) {
    S.Diag(AL.getLoc(), diag::err_attribute_argument_n_type)
        << AL << 1 << AANT_ArgumentIdentifier;
    return;
  }

  if (!checkAttributeNumArgs(S, AL, 1))
    return;

  if (!isa<VarDecl>(D)) {
    S.Diag(AL.getLoc(), diag::err_attribute_wrong_decl_type)
        << AL << ExpectedVariable;
    return;
  }

  IdentifierInfo *PointerKind = AL.getArgAsIdent(0)->Ident;
  TypeSourceInfo *MatchingCTypeLoc = nullptr;
  S.GetTypeFromParser(AL.getMatchingCType(), &MatchingCTypeLoc);
  assert(MatchingCTypeLoc && "no type source info for attribute argument");

  D->addAttr(::new (S.Context) TypeTagForDatatypeAttr(
      S.Context, AL, PointerKind, MatchingCTypeLoc, AL.getLayoutCompatible(),
      AL.getMustBeNull()));
}

static void handleNoGlobalWorkOffsetAttr(Sema &S, Decl *D,
                                         const ParsedAttr &Attr) {
  if (S.LangOpts.SYCLIsHost)
    return;

  checkForDuplicateAttribute<SYCLIntelNoGlobalWorkOffsetAttr>(S, D, Attr);

  uint32_t Enabled = 1;
  if (Attr.getNumArgs()) {
    const Expr *E = Attr.getArgAsExpr(0);
    if (!checkUInt32Argument(S, Attr, E, Enabled, 0,
                             /*StrictlyUnsigned=*/true))
      return;
  }
  if (Enabled > 1)
    S.Diag(Attr.getLoc(), diag::warn_boolean_attribute_argument_is_not_valid)
        << Attr;

  D->addAttr(::new (S.Context)
                 SYCLIntelNoGlobalWorkOffsetAttr(S.Context, Attr, Enabled));
}

/// Handle the [[intelfpga::doublepump]] and [[intelfpga::singlepump]] attributes.
/// One but not both can be specified
/// Both are incompatible with the __register__ attribute.
template <typename AttrType, typename IncompatAttrType>
static void handleIntelFPGAPumpAttr(Sema &S, Decl *D, const ParsedAttr &Attr) {

  if (S.LangOpts.SYCLIsHost)
    return;
#if INTEL_CUSTOMIZATION
  if (checkValidSYCLSpelling(S, Attr))
   return;
#endif // INTEL_CUSTOMIZATION

  checkForDuplicateAttribute<AttrType>(S, D, Attr);
  if (checkAttrMutualExclusion<IncompatAttrType>(S, D, Attr))
    return;

  if (checkAttrMutualExclusion<IntelFPGARegisterAttr>(S, D, Attr))
    return;

  if (!D->hasAttr<IntelFPGAMemoryAttr>())
    D->addAttr(IntelFPGAMemoryAttr::CreateImplicit(
        S.Context, IntelFPGAMemoryAttr::Default));

  handleSimpleAttribute<AttrType>(S, D, Attr);
}

/// Handle the [[intelfpga::memory]] attribute.
/// This is incompatible with the [[intelfpga::register]] attribute.
static void handleIntelFPGAMemoryAttr(Sema &S, Decl *D,
                                      const ParsedAttr &AL) {

  if (S.LangOpts.SYCLIsHost)
    return;
#if INTEL_CUSTOMIZATION
  if (checkValidSYCLSpelling(S, AL))
   return;
#endif // INTEL_CUSTOMIZATION

  checkForDuplicateAttribute<IntelFPGAMemoryAttr>(S, D, AL);
  if (checkAttrMutualExclusion<IntelFPGARegisterAttr>(S, D, AL))
    return;

  IntelFPGAMemoryAttr::MemoryKind Kind;
  if (AL.getNumArgs() == 0)
    Kind = IntelFPGAMemoryAttr::Default;
  else {
    StringRef Str;
    if (!S.checkStringLiteralArgumentAttr(AL, 0, Str))
      return;
    if (Str.empty() ||
        !IntelFPGAMemoryAttr::ConvertStrToMemoryKind(Str, Kind)) {
      SmallString<256> ValidStrings;
      IntelFPGAMemoryAttr::generateValidStrings(ValidStrings);
      S.Diag(AL.getLoc(), diag::err_intel_fpga_memory_arg_invalid)
          << AL << ValidStrings;
      return;
    }
  }

  // We are adding a user memory attribute, drop any implicit default.
  if (auto *MA = D->getAttr<IntelFPGAMemoryAttr>())
    if (MA->isImplicit())
      D->dropAttr<IntelFPGAMemoryAttr>();

  D->addAttr(::new (S.Context) IntelFPGAMemoryAttr(S.Context, AL, Kind));
}

/// Check for and diagnose attributes incompatible with register.
/// return true if any incompatible attributes exist.
static bool checkIntelFPGARegisterAttrCompatibility(Sema &S, Decl *D,
                                                    const ParsedAttr &Attr) {
  bool InCompat = false;
  if (auto *MA = D->getAttr<IntelFPGAMemoryAttr>())
    if (!MA->isImplicit() &&
        checkAttrMutualExclusion<IntelFPGAMemoryAttr>(S, D, Attr))
      InCompat = true;
  if (checkAttrMutualExclusion<IntelFPGADoublePumpAttr>(S, D, Attr))
    InCompat = true;
  if (checkAttrMutualExclusion<IntelFPGASinglePumpAttr>(S, D, Attr))
    InCompat = true;
  if (checkAttrMutualExclusion<IntelFPGABankWidthAttr>(S, D, Attr))
    InCompat = true;
  if (checkAttrMutualExclusion<IntelFPGAPrivateCopiesAttr>(S, D, Attr))
    InCompat = true;
  if (auto *NBA = D->getAttr<IntelFPGANumBanksAttr>())
    if (!NBA->isImplicit() &&
        checkAttrMutualExclusion<IntelFPGANumBanksAttr>(S, D, Attr))
      InCompat = true;
#if INTEL_CUSTOMIZATION
  if (checkAttrMutualExclusion<MaxConcurrencyAttr>(S, D, Attr))
    InCompat = true;
  if (checkAttrMutualExclusion<StaticArrayResetAttr>(S, D, Attr))
    InCompat = true;
#endif // INTEL_CUSTOMIZATION
  if (checkAttrMutualExclusion<IntelFPGAMaxReplicatesAttr>(S, D, Attr))
    InCompat = true;
  if (checkAttrMutualExclusion<IntelFPGASimpleDualPortAttr>(S, D, Attr))
    InCompat = true;
  if (checkAttrMutualExclusion<IntelFPGAMergeAttr>(S, D, Attr))
    InCompat = true;
  if (checkAttrMutualExclusion<IntelFPGABankBitsAttr>(S, D, Attr))
    InCompat = true;
  if (checkAttrMutualExclusion<IntelFPGAForcePow2DepthAttr>(S, D, Attr))
    InCompat = true;

  return InCompat;
}

/// Handle the [[intelfpga::register]] attribute.
/// This is incompatible with most of the other memory attributes.
static void handleIntelFPGARegisterAttr(Sema &S, Decl *D,
                                        const ParsedAttr &Attr) {

  if (S.LangOpts.SYCLIsHost)
    return;
#if INTEL_CUSTOMIZATION
  if (checkValidSYCLSpelling(S, Attr))
   return;
#endif // INTEL_CUSTOMIZATION

  checkForDuplicateAttribute<IntelFPGARegisterAttr>(S, D, Attr);
  if (checkIntelFPGARegisterAttrCompatibility(S, D, Attr))
    return;

  handleSimpleAttribute<IntelFPGARegisterAttr>(S, D, Attr);
}

/// Handle the [[intelfpga::bankwidth]] and [[intelfpga::numbanks]] attributes.
/// These require a single constant power of two greater than zero.
/// These are incompatible with the register attribute.
/// The numbanks and bank_bits attributes are related.  If bank_bits exists
/// when handling numbanks they are checked for consistency.
template <typename AttrType>
static void handleOneConstantPowerTwoValueAttr(Sema &S, Decl *D,
                                            const ParsedAttr &Attr) {
  if (S.LangOpts.SYCLIsHost)
    return;
#if INTEL_CUSTOMIZATION
  if (checkValidSYCLSpelling(S, Attr))
   return;
#endif // INTEL_CUSTOMIZATION

  checkForDuplicateAttribute<AttrType>(S, D, Attr);
  if (checkAttrMutualExclusion<IntelFPGARegisterAttr>(S, D, Attr))
    return;

  S.AddOneConstantPowerTwoValueAttr<AttrType>(
      D, Attr, Attr.getArgAsExpr(0));
}

static void handleIntelFPGASimpleDualPortAttr(Sema &S, Decl *D,
                                              const ParsedAttr &AL) {
  if (S.LangOpts.SYCLIsHost)
    return;
#if INTEL_CUSTOMIZATION
  if (checkValidSYCLSpelling(S, AL))
   return;
#endif // INTEL_CUSTOMIZATION

  checkForDuplicateAttribute<IntelFPGASimpleDualPortAttr>(S, D, AL);

  if (checkAttrMutualExclusion<IntelFPGARegisterAttr>(S, D, AL))
    return;

  if (!D->hasAttr<IntelFPGAMemoryAttr>())
    D->addAttr(IntelFPGAMemoryAttr::CreateImplicit(
        S.Context, IntelFPGAMemoryAttr::Default));

  D->addAttr(::new (S.Context)
                 IntelFPGASimpleDualPortAttr(S.Context, AL));
}

static void handleIntelFPGAMaxReplicatesAttr(Sema &S, Decl *D,
                                             const ParsedAttr &Attr) {
  if (S.LangOpts.SYCLIsHost)
    return;
#if INTEL_CUSTOMIZATION
  if (checkValidSYCLSpelling(S, Attr))
   return;
#endif // INTEL_CUSTOMIZATION

  checkForDuplicateAttribute<IntelFPGAMaxReplicatesAttr>(S, D, Attr);

  if (checkAttrMutualExclusion<IntelFPGARegisterAttr>(S, D, Attr))
    return;

  S.AddOneConstantValueAttr<IntelFPGAMaxReplicatesAttr>(D, Attr,
                                                        Attr.getArgAsExpr(0));
}

/// Handle the merge attribute.
/// This requires two string arguments.  The first argument is a name, the
/// second is a direction.  The direction must be "depth" or "width".
/// This is incompatible with the register attribute.
static void handleIntelFPGAMergeAttr(Sema &S, Decl *D, const ParsedAttr &AL) {

#if INTEL_CUSTOMIZATION
  if (checkValidSYCLSpelling(S, AL))
   return;
#endif // INTEL

  checkForDuplicateAttribute<IntelFPGAMergeAttr>(S, D, AL);

  if (S.LangOpts.SYCLIsHost)
    return;

  if (checkAttrMutualExclusion<IntelFPGARegisterAttr>(S, D, AL))
    return;

  SmallVector<StringRef, 2> Results;
  for (int I = 0; I < 2; I++) {
    StringRef Str;
    if (!S.checkStringLiteralArgumentAttr(AL, I, Str))
      return;

    if (I == 1 && Str != "depth" && Str != "width") {
      S.Diag(AL.getLoc(), diag::err_intel_fpga_merge_dir_invalid) << AL;
      return;
    }
    Results.push_back(Str);
  }

  if (!D->hasAttr<IntelFPGAMemoryAttr>())
    D->addAttr(IntelFPGAMemoryAttr::CreateImplicit(
        S.Context, IntelFPGAMemoryAttr::Default));

  D->addAttr(::new (S.Context)
                 IntelFPGAMergeAttr(S.Context, AL, Results[0], Results[1]));
}

/// Handle the bank_bits attribute.
/// This attribute accepts a list of values greater than zero.
/// This is incompatible with the register attribute.
/// The numbanks and bank_bits attributes are related. If numbanks exists
/// when handling bank_bits they are checked for consistency. If numbanks
/// hasn't been added yet an implicit one is added with the correct value.
/// If the user later adds a numbanks attribute the implicit one is removed.
/// The values must be consecutive values (i.e. 3,4,5 or 2,1).
static void handleIntelFPGABankBitsAttr(Sema &S, Decl *D,
                                        const ParsedAttr &Attr) {
#if INTEL_CUSTOMIZATION
  if (checkValidSYCLSpelling(S, Attr))
   return;
#endif // INTEL_CUSTOMIZATION

  checkForDuplicateAttribute<IntelFPGABankBitsAttr>(S, D, Attr);

  if (!checkAttributeAtLeastNumArgs(S, Attr, 1))
    return;

  if (checkAttrMutualExclusion<IntelFPGARegisterAttr>(S, D, Attr))
    return;

  SmallVector<Expr *, 8> Args;
  for (unsigned I = 0; I < Attr.getNumArgs(); ++I) {
    Args.push_back(Attr.getArgAsExpr(I));
  }

  S.AddIntelFPGABankBitsAttr(D, Attr, Args.data(), Args.size());
}

void Sema::AddIntelFPGABankBitsAttr(Decl *D, const AttributeCommonInfo &CI,
                                    Expr **Exprs, unsigned Size) {
  IntelFPGABankBitsAttr TmpAttr(Context, CI, Exprs, Size);
  SmallVector<Expr *, 8> Args;
  SmallVector<int64_t, 8> Values;
  bool ListIsValueDep = false;
  for (auto *E : TmpAttr.args()) {
    llvm::APSInt Value(32, /*IsUnsigned=*/false);
    Expr::EvalResult Result;
    ListIsValueDep = ListIsValueDep || E->isValueDependent();
    if (!E->isValueDependent()) {
      ExprResult ICE;
      if (checkRangedIntegralArgument<IntelFPGABankBitsAttr>(E, &TmpAttr, ICE))
        return;
      if (E->EvaluateAsInt(Result, Context))
        Value = Result.Val.getInt();
      E = ICE.get();
    }
    Args.push_back(E);
    Values.push_back(Value.getExtValue());
  }

  // Check that the list is consecutive.
  if (!ListIsValueDep && Values.size() > 1) {
    bool ListIsAscending = Values[0] < Values[1];
    for (int I = 0, E = Values.size() - 1; I < E; ++I) {
      if (Values[I + 1] != Values[I] + (ListIsAscending ? 1 : -1)) {
        Diag(CI.getLoc(), diag::err_bankbits_non_consecutive) << &TmpAttr;
        return;
      }
    }
  }

  // Check or add the related numbanks attribute.
  if (auto *NBA = D->getAttr<IntelFPGANumBanksAttr>()) {
    Expr *E = NBA->getValue();
    if (!E->isValueDependent()) {
      Expr::EvalResult Result;
      E->EvaluateAsInt(Result, Context);
      llvm::APSInt Value = Result.Val.getInt();
      if (Args.size() != Value.ceilLogBase2()) {
        Diag(TmpAttr.getLoc(), diag::err_bankbits_numbanks_conflicting);
        return;
      }
    }
  } else {
    llvm::APInt Num(32, (unsigned)(1 << Args.size()));
    Expr *NBE =
        IntegerLiteral::Create(Context, Num, Context.IntTy, SourceLocation());
    D->addAttr(IntelFPGANumBanksAttr::CreateImplicit(Context, NBE));
  }

  if (!D->hasAttr<IntelFPGAMemoryAttr>())
    D->addAttr(IntelFPGAMemoryAttr::CreateImplicit(
        Context, IntelFPGAMemoryAttr::Default));

  D->addAttr(::new (Context)
                 IntelFPGABankBitsAttr(Context, CI, Args.data(), Args.size()));
}

static void handleIntelFPGAPrivateCopiesAttr(Sema &S, Decl *D,
                                             const ParsedAttr &Attr) {

  if (S.LangOpts.SYCLIsHost)
    return;

#if INTEL_CUSTOMIZATION
  if (checkValidSYCLSpelling(S, Attr))
   return;
#endif // INTEL_CUSTOMIZATION

  checkForDuplicateAttribute<IntelFPGAPrivateCopiesAttr>(S, D, Attr);
  if (checkAttrMutualExclusion<IntelFPGARegisterAttr>(S, D, Attr))
    return;

  S.AddOneConstantValueAttr<IntelFPGAPrivateCopiesAttr>(D, Attr,
                                                        Attr.getArgAsExpr(0));
}

static void handleIntelFPGAForcePow2DepthAttr(Sema &S, Decl *D,
                                              const ParsedAttr &Attr) {
  if (S.LangOpts.SYCLIsHost)
    return;

#if INTEL_CUSTOMIZATION
  if (checkValidSYCLSpelling(S, Attr))
   return;
#endif // INTEL_CUSTOMIZATION

  checkForDuplicateAttribute<IntelFPGAForcePow2DepthAttr>(S, D, Attr);

  if (checkAttrMutualExclusion<IntelFPGARegisterAttr>(S, D, Attr))
    return;

  if (!D->hasAttr<IntelFPGAMemoryAttr>())
    D->addAttr(IntelFPGAMemoryAttr::CreateImplicit(
        S.Context, IntelFPGAMemoryAttr::Default));

  S.AddOneConstantValueAttr<IntelFPGAForcePow2DepthAttr>(D, Attr,
                                                         Attr.getArgAsExpr(0));
}

static void handleXRayLogArgsAttr(Sema &S, Decl *D, const ParsedAttr &AL) {
  ParamIdx ArgCount;

  if (!checkFunctionOrMethodParameterIndex(S, D, AL, 1, AL.getArgAsExpr(0),
                                           ArgCount,
                                           true /* CanIndexImplicitThis */))
    return;

  // ArgCount isn't a parameter index [0;n), it's a count [1;n]
  D->addAttr(::new (S.Context)
                 XRayLogArgsAttr(S.Context, AL, ArgCount.getSourceIndex()));
}

static void handlePatchableFunctionEntryAttr(Sema &S, Decl *D,
                                             const ParsedAttr &AL) {
  uint32_t Count = 0, Offset = 0;
  if (!checkUInt32Argument(S, AL, AL.getArgAsExpr(0), Count, 0, true))
    return;
  if (AL.getNumArgs() == 2) {
    Expr *Arg = AL.getArgAsExpr(1);
    if (!checkUInt32Argument(S, AL, Arg, Offset, 1, true))
      return;
    if (Count < Offset) {
      S.Diag(getAttrLoc(AL), diag::err_attribute_argument_out_of_range)
          << &AL << 0 << Count << Arg->getBeginLoc();
      return;
    }
  }
  D->addAttr(::new (S.Context)
                 PatchableFunctionEntryAttr(S.Context, AL, Count, Offset));
}

void Sema::addSYCLIntelPipeIOAttr(Decl *D, const AttributeCommonInfo &Attr,
                                  Expr *E) {
  VarDecl *VD = cast<VarDecl>(D);
  QualType Ty = VD->getType();
  // TODO: Applicable only on pipe storages. Currently they are defined
  // as structures inside of SYCL headers. Add a check for pipe_storage_t
  // when it is ready.
  if (!Ty->isStructureType()) {
    Diag(Attr.getLoc(), diag::err_attribute_wrong_decl_type_str)
        << Attr.getAttrName() << "SYCL pipe storage declaration";
    return;
  }

  if (!E->isInstantiationDependent()) {
    Optional<llvm::APSInt> ArgVal = E->getIntegerConstantExpr(getASTContext());
    if (!ArgVal) {
      Diag(E->getExprLoc(), diag::err_attribute_argument_type)
          << Attr.getAttrName() << AANT_ArgumentIntegerConstant
          << E->getSourceRange();
      return;
    }
    int32_t ArgInt = ArgVal->getSExtValue();
    if (ArgInt < 0) {
      Diag(E->getExprLoc(), diag::err_attribute_requires_positive_integer)
          << Attr.getAttrName() << /*non-negative*/ 1;
      return;
    }
  }

  D->addAttr(::new (Context) SYCLIntelPipeIOAttr(Context, Attr, E));
}

static void handleSYCLIntelPipeIOAttr(Sema &S, Decl *D,
                                      const ParsedAttr &Attr) {
  if (D->isInvalidDecl())
    return;

  Expr *E = Attr.getArgAsExpr(0);
  S.addSYCLIntelPipeIOAttr(D, Attr, E);
}

namespace {
struct IntrinToName {
  uint32_t Id;
  int32_t FullName;
  int32_t ShortName;
};
} // unnamed namespace

static bool ArmBuiltinAliasValid(unsigned BuiltinID, StringRef AliasName,
                                 ArrayRef<IntrinToName> Map,
                                 const char *IntrinNames) {
  if (AliasName.startswith("__arm_"))
    AliasName = AliasName.substr(6);
  const IntrinToName *It = std::lower_bound(
      Map.begin(), Map.end(), BuiltinID,
      [](const IntrinToName &L, unsigned Id) { return L.Id < Id; });
  if (It == Map.end() || It->Id != BuiltinID)
    return false;
  StringRef FullName(&IntrinNames[It->FullName]);
  if (AliasName == FullName)
    return true;
  if (It->ShortName == -1)
    return false;
  StringRef ShortName(&IntrinNames[It->ShortName]);
  return AliasName == ShortName;
}

static bool ArmMveAliasValid(unsigned BuiltinID, StringRef AliasName) {
#include "clang/Basic/arm_mve_builtin_aliases.inc"
  // The included file defines:
  // - ArrayRef<IntrinToName> Map
  // - const char IntrinNames[]
  return ArmBuiltinAliasValid(BuiltinID, AliasName, Map, IntrinNames);
}

static bool ArmCdeAliasValid(unsigned BuiltinID, StringRef AliasName) {
#include "clang/Basic/arm_cde_builtin_aliases.inc"
  return ArmBuiltinAliasValid(BuiltinID, AliasName, Map, IntrinNames);
}

static bool ArmSveAliasValid(unsigned BuiltinID, StringRef AliasName) {
  switch (BuiltinID) {
  default:
    return false;
#define GET_SVE_BUILTINS
#define BUILTIN(name, types, attr) case SVE::BI##name:
#include "clang/Basic/arm_sve_builtins.inc"
    return true;
  }
}

static void handleArmBuiltinAliasAttr(Sema &S, Decl *D, const ParsedAttr &AL) {
  if (!AL.isArgIdent(0)) {
    S.Diag(AL.getLoc(), diag::err_attribute_argument_n_type)
        << AL << 1 << AANT_ArgumentIdentifier;
    return;
  }

  IdentifierInfo *Ident = AL.getArgAsIdent(0)->Ident;
  unsigned BuiltinID = Ident->getBuiltinID();
  StringRef AliasName = cast<FunctionDecl>(D)->getIdentifier()->getName();

  bool IsAArch64 = S.Context.getTargetInfo().getTriple().isAArch64();
  if ((IsAArch64 && !ArmSveAliasValid(BuiltinID, AliasName)) ||
      (!IsAArch64 && !ArmMveAliasValid(BuiltinID, AliasName) &&
       !ArmCdeAliasValid(BuiltinID, AliasName))) {
    S.Diag(AL.getLoc(), diag::err_attribute_arm_builtin_alias);
    return;
  }

  D->addAttr(::new (S.Context) ArmBuiltinAliasAttr(S.Context, AL, Ident));
}

//===----------------------------------------------------------------------===//
// Checker-specific attribute handlers.
//===----------------------------------------------------------------------===//
static bool isValidSubjectOfNSReturnsRetainedAttribute(QualType QT) {
  return QT->isDependentType() || QT->isObjCRetainableType();
}

static bool isValidSubjectOfNSAttribute(QualType QT) {
  return QT->isDependentType() || QT->isObjCObjectPointerType() ||
         QT->isObjCNSObjectType();
}

static bool isValidSubjectOfCFAttribute(QualType QT) {
  return QT->isDependentType() || QT->isPointerType() ||
         isValidSubjectOfNSAttribute(QT);
}

static bool isValidSubjectOfOSAttribute(QualType QT) {
  if (QT->isDependentType())
    return true;
  QualType PT = QT->getPointeeType();
  return !PT.isNull() && PT->getAsCXXRecordDecl() != nullptr;
}

void Sema::AddXConsumedAttr(Decl *D, const AttributeCommonInfo &CI,
                            RetainOwnershipKind K,
                            bool IsTemplateInstantiation) {
  ValueDecl *VD = cast<ValueDecl>(D);
  switch (K) {
  case RetainOwnershipKind::OS:
    handleSimpleAttributeOrDiagnose<OSConsumedAttr>(
        *this, VD, CI, isValidSubjectOfOSAttribute(VD->getType()),
        diag::warn_ns_attribute_wrong_parameter_type,
        /*ExtraArgs=*/CI.getRange(), "os_consumed", /*pointers*/ 1);
    return;
  case RetainOwnershipKind::NS:
    handleSimpleAttributeOrDiagnose<NSConsumedAttr>(
        *this, VD, CI, isValidSubjectOfNSAttribute(VD->getType()),

        // These attributes are normally just advisory, but in ARC, ns_consumed
        // is significant.  Allow non-dependent code to contain inappropriate
        // attributes even in ARC, but require template instantiations to be
        // set up correctly.
        ((IsTemplateInstantiation && getLangOpts().ObjCAutoRefCount)
             ? diag::err_ns_attribute_wrong_parameter_type
             : diag::warn_ns_attribute_wrong_parameter_type),
        /*ExtraArgs=*/CI.getRange(), "ns_consumed", /*objc pointers*/ 0);
    return;
  case RetainOwnershipKind::CF:
    handleSimpleAttributeOrDiagnose<CFConsumedAttr>(
        *this, VD, CI, isValidSubjectOfCFAttribute(VD->getType()),
        diag::warn_ns_attribute_wrong_parameter_type,
        /*ExtraArgs=*/CI.getRange(), "cf_consumed", /*pointers*/ 1);
    return;
  }
}

static Sema::RetainOwnershipKind
parsedAttrToRetainOwnershipKind(const ParsedAttr &AL) {
  switch (AL.getKind()) {
  case ParsedAttr::AT_CFConsumed:
  case ParsedAttr::AT_CFReturnsRetained:
  case ParsedAttr::AT_CFReturnsNotRetained:
    return Sema::RetainOwnershipKind::CF;
  case ParsedAttr::AT_OSConsumesThis:
  case ParsedAttr::AT_OSConsumed:
  case ParsedAttr::AT_OSReturnsRetained:
  case ParsedAttr::AT_OSReturnsNotRetained:
  case ParsedAttr::AT_OSReturnsRetainedOnZero:
  case ParsedAttr::AT_OSReturnsRetainedOnNonZero:
    return Sema::RetainOwnershipKind::OS;
  case ParsedAttr::AT_NSConsumesSelf:
  case ParsedAttr::AT_NSConsumed:
  case ParsedAttr::AT_NSReturnsRetained:
  case ParsedAttr::AT_NSReturnsNotRetained:
  case ParsedAttr::AT_NSReturnsAutoreleased:
    return Sema::RetainOwnershipKind::NS;
  default:
    llvm_unreachable("Wrong argument supplied");
  }
}

bool Sema::checkNSReturnsRetainedReturnType(SourceLocation Loc, QualType QT) {
  if (isValidSubjectOfNSReturnsRetainedAttribute(QT))
    return false;

  Diag(Loc, diag::warn_ns_attribute_wrong_return_type)
      << "'ns_returns_retained'" << 0 << 0;
  return true;
}

/// \return whether the parameter is a pointer to OSObject pointer.
static bool isValidOSObjectOutParameter(const Decl *D) {
  const auto *PVD = dyn_cast<ParmVarDecl>(D);
  if (!PVD)
    return false;
  QualType QT = PVD->getType();
  QualType PT = QT->getPointeeType();
  return !PT.isNull() && isValidSubjectOfOSAttribute(PT);
}

static void handleXReturnsXRetainedAttr(Sema &S, Decl *D,
                                        const ParsedAttr &AL) {
  QualType ReturnType;
  Sema::RetainOwnershipKind K = parsedAttrToRetainOwnershipKind(AL);

  if (const auto *MD = dyn_cast<ObjCMethodDecl>(D)) {
    ReturnType = MD->getReturnType();
  } else if (S.getLangOpts().ObjCAutoRefCount && hasDeclarator(D) &&
             (AL.getKind() == ParsedAttr::AT_NSReturnsRetained)) {
    return; // ignore: was handled as a type attribute
  } else if (const auto *PD = dyn_cast<ObjCPropertyDecl>(D)) {
    ReturnType = PD->getType();
  } else if (const auto *FD = dyn_cast<FunctionDecl>(D)) {
    ReturnType = FD->getReturnType();
  } else if (const auto *Param = dyn_cast<ParmVarDecl>(D)) {
    // Attributes on parameters are used for out-parameters,
    // passed as pointers-to-pointers.
    unsigned DiagID = K == Sema::RetainOwnershipKind::CF
            ? /*pointer-to-CF-pointer*/2
            : /*pointer-to-OSObject-pointer*/3;
    ReturnType = Param->getType()->getPointeeType();
    if (ReturnType.isNull()) {
      S.Diag(D->getBeginLoc(), diag::warn_ns_attribute_wrong_parameter_type)
          << AL << DiagID << AL.getRange();
      return;
    }
  } else if (AL.isUsedAsTypeAttr()) {
    return;
  } else {
    AttributeDeclKind ExpectedDeclKind;
    switch (AL.getKind()) {
    default: llvm_unreachable("invalid ownership attribute");
    case ParsedAttr::AT_NSReturnsRetained:
    case ParsedAttr::AT_NSReturnsAutoreleased:
    case ParsedAttr::AT_NSReturnsNotRetained:
      ExpectedDeclKind = ExpectedFunctionOrMethod;
      break;

    case ParsedAttr::AT_OSReturnsRetained:
    case ParsedAttr::AT_OSReturnsNotRetained:
    case ParsedAttr::AT_CFReturnsRetained:
    case ParsedAttr::AT_CFReturnsNotRetained:
      ExpectedDeclKind = ExpectedFunctionMethodOrParameter;
      break;
    }
    S.Diag(D->getBeginLoc(), diag::warn_attribute_wrong_decl_type)
        << AL.getRange() << AL << ExpectedDeclKind;
    return;
  }

  bool TypeOK;
  bool Cf;
  unsigned ParmDiagID = 2; // Pointer-to-CF-pointer
  switch (AL.getKind()) {
  default: llvm_unreachable("invalid ownership attribute");
  case ParsedAttr::AT_NSReturnsRetained:
    TypeOK = isValidSubjectOfNSReturnsRetainedAttribute(ReturnType);
    Cf = false;
    break;

  case ParsedAttr::AT_NSReturnsAutoreleased:
  case ParsedAttr::AT_NSReturnsNotRetained:
    TypeOK = isValidSubjectOfNSAttribute(ReturnType);
    Cf = false;
    break;

  case ParsedAttr::AT_CFReturnsRetained:
  case ParsedAttr::AT_CFReturnsNotRetained:
    TypeOK = isValidSubjectOfCFAttribute(ReturnType);
    Cf = true;
    break;

  case ParsedAttr::AT_OSReturnsRetained:
  case ParsedAttr::AT_OSReturnsNotRetained:
    TypeOK = isValidSubjectOfOSAttribute(ReturnType);
    Cf = true;
    ParmDiagID = 3; // Pointer-to-OSObject-pointer
    break;
  }

  if (!TypeOK) {
    if (AL.isUsedAsTypeAttr())
      return;

    if (isa<ParmVarDecl>(D)) {
      S.Diag(D->getBeginLoc(), diag::warn_ns_attribute_wrong_parameter_type)
          << AL << ParmDiagID << AL.getRange();
    } else {
      // Needs to be kept in sync with warn_ns_attribute_wrong_return_type.
      enum : unsigned {
        Function,
        Method,
        Property
      } SubjectKind = Function;
      if (isa<ObjCMethodDecl>(D))
        SubjectKind = Method;
      else if (isa<ObjCPropertyDecl>(D))
        SubjectKind = Property;
      S.Diag(D->getBeginLoc(), diag::warn_ns_attribute_wrong_return_type)
          << AL << SubjectKind << Cf << AL.getRange();
    }
    return;
  }

  switch (AL.getKind()) {
    default:
      llvm_unreachable("invalid ownership attribute");
    case ParsedAttr::AT_NSReturnsAutoreleased:
      handleSimpleAttribute<NSReturnsAutoreleasedAttr>(S, D, AL);
      return;
    case ParsedAttr::AT_CFReturnsNotRetained:
      handleSimpleAttribute<CFReturnsNotRetainedAttr>(S, D, AL);
      return;
    case ParsedAttr::AT_NSReturnsNotRetained:
      handleSimpleAttribute<NSReturnsNotRetainedAttr>(S, D, AL);
      return;
    case ParsedAttr::AT_CFReturnsRetained:
      handleSimpleAttribute<CFReturnsRetainedAttr>(S, D, AL);
      return;
    case ParsedAttr::AT_NSReturnsRetained:
      handleSimpleAttribute<NSReturnsRetainedAttr>(S, D, AL);
      return;
    case ParsedAttr::AT_OSReturnsRetained:
      handleSimpleAttribute<OSReturnsRetainedAttr>(S, D, AL);
      return;
    case ParsedAttr::AT_OSReturnsNotRetained:
      handleSimpleAttribute<OSReturnsNotRetainedAttr>(S, D, AL);
      return;
  };
}

static void handleObjCReturnsInnerPointerAttr(Sema &S, Decl *D,
                                              const ParsedAttr &Attrs) {
  const int EP_ObjCMethod = 1;
  const int EP_ObjCProperty = 2;

  SourceLocation loc = Attrs.getLoc();
  QualType resultType;
  if (isa<ObjCMethodDecl>(D))
    resultType = cast<ObjCMethodDecl>(D)->getReturnType();
  else
    resultType = cast<ObjCPropertyDecl>(D)->getType();

  if (!resultType->isReferenceType() &&
      (!resultType->isPointerType() || resultType->isObjCRetainableType())) {
    S.Diag(D->getBeginLoc(), diag::warn_ns_attribute_wrong_return_type)
        << SourceRange(loc) << Attrs
        << (isa<ObjCMethodDecl>(D) ? EP_ObjCMethod : EP_ObjCProperty)
        << /*non-retainable pointer*/ 2;

    // Drop the attribute.
    return;
  }

  D->addAttr(::new (S.Context) ObjCReturnsInnerPointerAttr(S.Context, Attrs));
}

static void handleObjCRequiresSuperAttr(Sema &S, Decl *D,
                                        const ParsedAttr &Attrs) {
  const auto *Method = cast<ObjCMethodDecl>(D);

  const DeclContext *DC = Method->getDeclContext();
  if (const auto *PDecl = dyn_cast_or_null<ObjCProtocolDecl>(DC)) {
    S.Diag(D->getBeginLoc(), diag::warn_objc_requires_super_protocol) << Attrs
                                                                      << 0;
    S.Diag(PDecl->getLocation(), diag::note_protocol_decl);
    return;
  }
  if (Method->getMethodFamily() == OMF_dealloc) {
    S.Diag(D->getBeginLoc(), diag::warn_objc_requires_super_protocol) << Attrs
                                                                      << 1;
    return;
  }

  D->addAttr(::new (S.Context) ObjCRequiresSuperAttr(S.Context, Attrs));
}

static void handleNSErrorDomain(Sema &S, Decl *D, const ParsedAttr &AL) {
  auto *E = AL.getArgAsExpr(0);
  auto Loc = E ? E->getBeginLoc() : AL.getLoc();

  auto *DRE = dyn_cast<DeclRefExpr>(AL.getArgAsExpr(0));
  if (!DRE) {
    S.Diag(Loc, diag::err_nserrordomain_invalid_decl) << 0;
    return;
  }

  auto *VD = dyn_cast<VarDecl>(DRE->getDecl());
  if (!VD) {
    S.Diag(Loc, diag::err_nserrordomain_invalid_decl) << 1 << DRE->getDecl();
    return;
  }

  if (!isNSStringType(VD->getType(), S.Context)) {
    S.Diag(Loc, diag::err_nserrordomain_wrong_type) << VD;
    return;
  }

  D->addAttr(::new (S.Context) NSErrorDomainAttr(S.Context, AL, VD));
}

static void handleObjCBridgeAttr(Sema &S, Decl *D, const ParsedAttr &AL) {
  IdentifierLoc *Parm = AL.isArgIdent(0) ? AL.getArgAsIdent(0) : nullptr;

  if (!Parm) {
    S.Diag(D->getBeginLoc(), diag::err_objc_attr_not_id) << AL << 0;
    return;
  }

  // Typedefs only allow objc_bridge(id) and have some additional checking.
  if (const auto *TD = dyn_cast<TypedefNameDecl>(D)) {
    if (!Parm->Ident->isStr("id")) {
      S.Diag(AL.getLoc(), diag::err_objc_attr_typedef_not_id) << AL;
      return;
    }

    // Only allow 'cv void *'.
    QualType T = TD->getUnderlyingType();
    if (!T->isVoidPointerType()) {
      S.Diag(AL.getLoc(), diag::err_objc_attr_typedef_not_void_pointer);
      return;
    }
  }

  D->addAttr(::new (S.Context) ObjCBridgeAttr(S.Context, AL, Parm->Ident));
}

static void handleObjCBridgeMutableAttr(Sema &S, Decl *D,
                                        const ParsedAttr &AL) {
  IdentifierLoc *Parm = AL.isArgIdent(0) ? AL.getArgAsIdent(0) : nullptr;

  if (!Parm) {
    S.Diag(D->getBeginLoc(), diag::err_objc_attr_not_id) << AL << 0;
    return;
  }

  D->addAttr(::new (S.Context)
                 ObjCBridgeMutableAttr(S.Context, AL, Parm->Ident));
}

static void handleObjCBridgeRelatedAttr(Sema &S, Decl *D,
                                        const ParsedAttr &AL) {
  IdentifierInfo *RelatedClass =
      AL.isArgIdent(0) ? AL.getArgAsIdent(0)->Ident : nullptr;
  if (!RelatedClass) {
    S.Diag(D->getBeginLoc(), diag::err_objc_attr_not_id) << AL << 0;
    return;
  }
  IdentifierInfo *ClassMethod =
    AL.getArgAsIdent(1) ? AL.getArgAsIdent(1)->Ident : nullptr;
  IdentifierInfo *InstanceMethod =
    AL.getArgAsIdent(2) ? AL.getArgAsIdent(2)->Ident : nullptr;
  D->addAttr(::new (S.Context) ObjCBridgeRelatedAttr(
      S.Context, AL, RelatedClass, ClassMethod, InstanceMethod));
}

static void handleObjCDesignatedInitializer(Sema &S, Decl *D,
                                            const ParsedAttr &AL) {
  DeclContext *Ctx = D->getDeclContext();

  // This attribute can only be applied to methods in interfaces or class
  // extensions.
  if (!isa<ObjCInterfaceDecl>(Ctx) &&
      !(isa<ObjCCategoryDecl>(Ctx) &&
        cast<ObjCCategoryDecl>(Ctx)->IsClassExtension())) {
    S.Diag(D->getLocation(), diag::err_designated_init_attr_non_init);
    return;
  }

  ObjCInterfaceDecl *IFace;
  if (auto *CatDecl = dyn_cast<ObjCCategoryDecl>(Ctx))
    IFace = CatDecl->getClassInterface();
  else
    IFace = cast<ObjCInterfaceDecl>(Ctx);

  if (!IFace)
    return;

  IFace->setHasDesignatedInitializers();
  D->addAttr(::new (S.Context) ObjCDesignatedInitializerAttr(S.Context, AL));
}

static void handleObjCRuntimeName(Sema &S, Decl *D, const ParsedAttr &AL) {
  StringRef MetaDataName;
  if (!S.checkStringLiteralArgumentAttr(AL, 0, MetaDataName))
    return;
  D->addAttr(::new (S.Context)
                 ObjCRuntimeNameAttr(S.Context, AL, MetaDataName));
}

// When a user wants to use objc_boxable with a union or struct
// but they don't have access to the declaration (legacy/third-party code)
// then they can 'enable' this feature with a typedef:
// typedef struct __attribute((objc_boxable)) legacy_struct legacy_struct;
static void handleObjCBoxable(Sema &S, Decl *D, const ParsedAttr &AL) {
  bool notify = false;

  auto *RD = dyn_cast<RecordDecl>(D);
  if (RD && RD->getDefinition()) {
    RD = RD->getDefinition();
    notify = true;
  }

  if (RD) {
    ObjCBoxableAttr *BoxableAttr =
        ::new (S.Context) ObjCBoxableAttr(S.Context, AL);
    RD->addAttr(BoxableAttr);
    if (notify) {
      // we need to notify ASTReader/ASTWriter about
      // modification of existing declaration
      if (ASTMutationListener *L = S.getASTMutationListener())
        L->AddedAttributeToRecord(BoxableAttr, RD);
    }
  }
}

static void handleObjCOwnershipAttr(Sema &S, Decl *D, const ParsedAttr &AL) {
  if (hasDeclarator(D)) return;

  S.Diag(D->getBeginLoc(), diag::err_attribute_wrong_decl_type)
      << AL.getRange() << AL << ExpectedVariable;
}

static void handleObjCPreciseLifetimeAttr(Sema &S, Decl *D,
                                          const ParsedAttr &AL) {
  const auto *VD = cast<ValueDecl>(D);
  QualType QT = VD->getType();

  if (!QT->isDependentType() &&
      !QT->isObjCLifetimeType()) {
    S.Diag(AL.getLoc(), diag::err_objc_precise_lifetime_bad_type)
      << QT;
    return;
  }

  Qualifiers::ObjCLifetime Lifetime = QT.getObjCLifetime();

  // If we have no lifetime yet, check the lifetime we're presumably
  // going to infer.
  if (Lifetime == Qualifiers::OCL_None && !QT->isDependentType())
    Lifetime = QT->getObjCARCImplicitLifetime();

  switch (Lifetime) {
  case Qualifiers::OCL_None:
    assert(QT->isDependentType() &&
           "didn't infer lifetime for non-dependent type?");
    break;

  case Qualifiers::OCL_Weak:   // meaningful
  case Qualifiers::OCL_Strong: // meaningful
    break;

  case Qualifiers::OCL_ExplicitNone:
  case Qualifiers::OCL_Autoreleasing:
    S.Diag(AL.getLoc(), diag::warn_objc_precise_lifetime_meaningless)
        << (Lifetime == Qualifiers::OCL_Autoreleasing);
    break;
  }

  D->addAttr(::new (S.Context) ObjCPreciseLifetimeAttr(S.Context, AL));
}

static void handleSwiftBridge(Sema &S, Decl *D, const ParsedAttr &AL) {
  // Make sure that there is a string literal as the annotation's single
  // argument.
  StringRef BT;
  if (!S.checkStringLiteralArgumentAttr(AL, 0, BT))
    return;

  // Don't duplicate annotations that are already set.
  if (D->hasAttr<SwiftBridgeAttr>()) {
    S.Diag(AL.getLoc(), diag::warn_duplicate_attribute) << AL;
    return;
  }

  D->addAttr(::new (S.Context) SwiftBridgeAttr(S.Context, AL, BT));
}

static bool isErrorParameter(Sema &S, QualType QT) {
  const auto *PT = QT->getAs<PointerType>();
  if (!PT)
    return false;

  QualType Pointee = PT->getPointeeType();

  // Check for NSError**.
  if (const auto *OPT = Pointee->getAs<ObjCObjectPointerType>())
    if (const auto *ID = OPT->getInterfaceDecl())
      if (ID->getIdentifier() == S.getNSErrorIdent())
        return true;

  // Check for CFError**.
  if (const auto *PT = Pointee->getAs<PointerType>())
    if (const auto *RT = PT->getPointeeType()->getAs<RecordType>())
      if (S.isCFError(RT->getDecl()))
        return true;

  return false;
}

static void handleSwiftError(Sema &S, Decl *D, const ParsedAttr &AL) {
  auto hasErrorParameter = [](Sema &S, Decl *D, const ParsedAttr &AL) -> bool {
    for (unsigned I = 0, E = getFunctionOrMethodNumParams(D); I != E; ++I) {
      if (isErrorParameter(S, getFunctionOrMethodParamType(D, I)))
        return true;
    }

    S.Diag(AL.getLoc(), diag::err_attr_swift_error_no_error_parameter)
        << AL << isa<ObjCMethodDecl>(D);
    return false;
  };

  auto hasPointerResult = [](Sema &S, Decl *D, const ParsedAttr &AL) -> bool {
    // - C, ObjC, and block pointers are definitely okay.
    // - References are definitely not okay.
    // - nullptr_t is weird, but acceptable.
    QualType RT = getFunctionOrMethodResultType(D);
    if (RT->hasPointerRepresentation() && !RT->isReferenceType())
      return true;

    S.Diag(AL.getLoc(), diag::err_attr_swift_error_return_type)
        << AL << AL.getArgAsIdent(0)->Ident->getName() << isa<ObjCMethodDecl>(D)
        << /*pointer*/ 1;
    return false;
  };

  auto hasIntegerResult = [](Sema &S, Decl *D, const ParsedAttr &AL) -> bool {
    QualType RT = getFunctionOrMethodResultType(D);
    if (RT->isIntegralType(S.Context))
      return true;

    S.Diag(AL.getLoc(), diag::err_attr_swift_error_return_type)
        << AL << AL.getArgAsIdent(0)->Ident->getName() << isa<ObjCMethodDecl>(D)
        << /*integral*/ 0;
    return false;
  };

  if (D->isInvalidDecl())
    return;

  IdentifierLoc *Loc = AL.getArgAsIdent(0);
  SwiftErrorAttr::ConventionKind Convention;
  if (!SwiftErrorAttr::ConvertStrToConventionKind(Loc->Ident->getName(),
                                                  Convention)) {
    S.Diag(AL.getLoc(), diag::warn_attribute_type_not_supported)
        << AL << Loc->Ident;
    return;
  }

  switch (Convention) {
  case SwiftErrorAttr::None:
    // No additional validation required.
    break;

  case SwiftErrorAttr::NonNullError:
    if (!hasErrorParameter(S, D, AL))
      return;
    break;

  case SwiftErrorAttr::NullResult:
    if (!hasErrorParameter(S, D, AL) || !hasPointerResult(S, D, AL))
      return;
    break;

  case SwiftErrorAttr::NonZeroResult:
  case SwiftErrorAttr::ZeroResult:
    if (!hasErrorParameter(S, D, AL) || !hasIntegerResult(S, D, AL))
      return;
    break;
  }

  D->addAttr(::new (S.Context) SwiftErrorAttr(S.Context, AL, Convention));
}

<<<<<<< HEAD
// For a function, this will validate a compound Swift name, e.g.
// <code>init(foo:bar:baz:)</code> or <code>controllerForName(_:)</code>, and
// the function will output the number of parameter names, and whether this is a
// single-arg initializer.
//
// For a type, enum constant, property, or variable declaration, this will
// validate either a simple identifier, or a qualified
// <code>context.identifier</code> name.
static bool
validateSwiftFunctionName(Sema &S, const ParsedAttr &AL, SourceLocation Loc,
                          StringRef Name, unsigned &SwiftParamCount,
                          bool &IsSingleParamInit) {
  SwiftParamCount = 0;
  IsSingleParamInit = false;

  // Check whether this will be mapped to a getter or setter of a property.
  bool IsGetter = false, IsSetter = false;
  if (Name.startswith("getter:")) {
    IsGetter = true;
    Name = Name.substr(7);
  } else if (Name.startswith("setter:")) {
    IsSetter = true;
    Name = Name.substr(7);
  }

  if (Name.back() != ')') {
    S.Diag(Loc, diag::warn_attr_swift_name_function) << AL;
    return false;
  }

  bool IsMember = false;
  StringRef ContextName, BaseName, Parameters;

  std::tie(BaseName, Parameters) = Name.split('(');

  // Split at the first '.', if it exists, which separates the context name
  // from the base name.
  std::tie(ContextName, BaseName) = BaseName.split('.');
  if (BaseName.empty()) {
    BaseName = ContextName;
    ContextName = StringRef();
  } else if (ContextName.empty() || !isValidIdentifier(ContextName)) {
    S.Diag(Loc, diag::warn_attr_swift_name_invalid_identifier)
        << AL << /*context*/ 1;
    return false;
  } else {
    IsMember = true;
  }

  if (!isValidIdentifier(BaseName) || BaseName == "_") {
    S.Diag(Loc, diag::warn_attr_swift_name_invalid_identifier)
        << AL << /*basename*/ 0;
    return false;
  }

  bool IsSubscript = BaseName == "subscript";
  // A subscript accessor must be a getter or setter.
  if (IsSubscript && !IsGetter && !IsSetter) {
    S.Diag(Loc, diag::warn_attr_swift_name_subscript_invalid_parameter)
        << AL << /* getter or setter */ 0;
    return false;
  }

  if (Parameters.empty()) {
    S.Diag(Loc, diag::warn_attr_swift_name_missing_parameters) << AL;
    return false;
  }

  assert(Parameters.back() == ')' && "expected ')'");
  Parameters = Parameters.drop_back(); // ')'

  if (Parameters.empty()) {
    // Setters and subscripts must have at least one parameter.
    if (IsSubscript) {
      S.Diag(Loc, diag::warn_attr_swift_name_subscript_invalid_parameter)
          << AL << /* have at least one parameter */1;
      return false;
    }

    if (IsSetter) {
      S.Diag(Loc, diag::warn_attr_swift_name_setter_parameters) << AL;
      return false;
    }

    return true;
  }

  if (Parameters.back() != ':') {
    S.Diag(Loc, diag::warn_attr_swift_name_function) << AL;
    return false;
  }

  StringRef CurrentParam;
  llvm::Optional<unsigned> SelfLocation;
  unsigned NewValueCount = 0;
  llvm::Optional<unsigned> NewValueLocation;
  do {
    std::tie(CurrentParam, Parameters) = Parameters.split(':');

    if (!isValidIdentifier(CurrentParam)) {
      S.Diag(Loc, diag::warn_attr_swift_name_invalid_identifier)
          << AL << /*parameter*/2;
      return false;
    }

    if (IsMember && CurrentParam == "self") {
      // "self" indicates the "self" argument for a member.

      // More than one "self"?
      if (SelfLocation) {
        S.Diag(Loc, diag::warn_attr_swift_name_multiple_selfs) << AL;
        return false;
      }

      // The "self" location is the current parameter.
      SelfLocation = SwiftParamCount;
    } else if (CurrentParam == "newValue") {
      // "newValue" indicates the "newValue" argument for a setter.

      // There should only be one 'newValue', but it's only significant for
      // subscript accessors, so don't error right away.
      ++NewValueCount;

      NewValueLocation = SwiftParamCount;
    }

    ++SwiftParamCount;
  } while (!Parameters.empty());

  // Only instance subscripts are currently supported.
  if (IsSubscript && !SelfLocation) {
    S.Diag(Loc, diag::warn_attr_swift_name_subscript_invalid_parameter)
        << AL << /*have a 'self:' parameter*/2;
    return false;
  }

  IsSingleParamInit =
        SwiftParamCount == 1 && BaseName == "init" && CurrentParam != "_";

  // Check the number of parameters for a getter/setter.
  if (IsGetter || IsSetter) {
    // Setters have one parameter for the new value.
    unsigned NumExpectedParams = IsGetter ? 0 : 1;
    unsigned ParamDiag =
        IsGetter ? diag::warn_attr_swift_name_getter_parameters
                 : diag::warn_attr_swift_name_setter_parameters;

    // Instance methods have one parameter for "self".
    if (SelfLocation)
      ++NumExpectedParams;

    // Subscripts may have additional parameters beyond the expected params for
    // the index.
    if (IsSubscript) {
      if (SwiftParamCount < NumExpectedParams) {
        S.Diag(Loc, ParamDiag) << AL;
        return false;
      }

      // A subscript setter must explicitly label its newValue parameter to
      // distinguish it from index parameters.
      if (IsSetter) {
        if (!NewValueLocation) {
          S.Diag(Loc, diag::warn_attr_swift_name_subscript_setter_no_newValue)
              << AL;
          return false;
        }
        if (NewValueCount > 1) {
          S.Diag(Loc, diag::warn_attr_swift_name_subscript_setter_multiple_newValues)
              << AL;
          return false;
        }
      } else {
        // Subscript getters should have no 'newValue:' parameter.
        if (NewValueLocation) {
          S.Diag(Loc, diag::warn_attr_swift_name_subscript_getter_newValue)
              << AL;
          return false;
        }
      }
    } else {
      // Property accessors must have exactly the number of expected params.
      if (SwiftParamCount != NumExpectedParams) {
        S.Diag(Loc, ParamDiag) << AL;
        return false;
      }
    }
  }

  return true;
}

bool Sema::DiagnoseSwiftName(Decl *D, StringRef Name, SourceLocation Loc,
                             const ParsedAttr &AL) {
  if (isa<ObjCMethodDecl>(D) || isa<FunctionDecl>(D)) {
    ArrayRef<ParmVarDecl*> Params;
    unsigned ParamCount;

    if (const auto *Method = dyn_cast<ObjCMethodDecl>(D)) {
      ParamCount = Method->getSelector().getNumArgs();
      Params = Method->parameters().slice(0, ParamCount);
    } else {
      const auto *F = cast<FunctionDecl>(D);

      ParamCount = F->getNumParams();
      Params = F->parameters();

      if (!F->hasWrittenPrototype()) {
        Diag(Loc, diag::warn_attribute_wrong_decl_type) << AL
            << ExpectedFunctionWithProtoType;
        return false;
      }
    }

    unsigned SwiftParamCount;
    bool IsSingleParamInit;
    if (!validateSwiftFunctionName(*this, AL, Loc, Name,
                                   SwiftParamCount, IsSingleParamInit))
      return false;

    bool ParamCountValid;
    if (SwiftParamCount == ParamCount) {
      ParamCountValid = true;
    } else if (SwiftParamCount > ParamCount) {
      ParamCountValid = IsSingleParamInit && ParamCount == 0;
    } else {
      // We have fewer Swift parameters than Objective-C parameters, but that
      // might be because we've transformed some of them. Check for potential
      // "out" parameters and err on the side of not warning.
      unsigned MaybeOutParamCount =
          std::count_if(Params.begin(), Params.end(),
                        [](const ParmVarDecl *Param) -> bool {
        QualType ParamTy = Param->getType();
        if (ParamTy->isReferenceType() || ParamTy->isPointerType())
          return !ParamTy->getPointeeType().isConstQualified();
        return false;
      });

      ParamCountValid = SwiftParamCount + MaybeOutParamCount >= ParamCount;
    }

    if (!ParamCountValid) {
      Diag(Loc, diag::warn_attr_swift_name_num_params)
          << (SwiftParamCount > ParamCount) << AL << ParamCount
          << SwiftParamCount;
      return false;
    }
  } else if (isa<EnumConstantDecl>(D) || isa<ObjCProtocolDecl>(D) ||
             isa<ObjCInterfaceDecl>(D) || isa<ObjCPropertyDecl>(D) ||
             isa<VarDecl>(D) || isa<TypedefNameDecl>(D) || isa<TagDecl>(D) ||
             isa<IndirectFieldDecl>(D) || isa<FieldDecl>(D)) {
    StringRef ContextName, BaseName;

    std::tie(ContextName, BaseName) = Name.split('.');
    if (BaseName.empty()) {
      BaseName = ContextName;
      ContextName = StringRef();
    } else if (!isValidIdentifier(ContextName)) {
      Diag(Loc, diag::warn_attr_swift_name_invalid_identifier) << AL
          << /*context*/1;
      return false;
    }

    if (!isValidIdentifier(BaseName)) {
      Diag(Loc, diag::warn_attr_swift_name_invalid_identifier) << AL
          << /*basename*/0;
      return false;
    }
  } else {
    Diag(Loc, diag::warn_attr_swift_name_decl_kind) << AL;
    return false;
  }
  return true;
}

static void handleSwiftName(Sema &S, Decl *D, const ParsedAttr &AL) {
  StringRef Name;
  SourceLocation Loc;
  if (!S.checkStringLiteralArgumentAttr(AL, 0, Name, &Loc))
    return;

  if (!S.DiagnoseSwiftName(D, Name, Loc, AL))
    return;

  D->addAttr(::new (S.Context) SwiftNameAttr(S.Context, AL, Name));
}

=======
>>>>>>> 15de32a8
//===----------------------------------------------------------------------===//
// Microsoft specific attribute handlers.
//===----------------------------------------------------------------------===//

UuidAttr *Sema::mergeUuidAttr(Decl *D, const AttributeCommonInfo &CI,
                              StringRef UuidAsWritten, MSGuidDecl *GuidDecl) {
  if (const auto *UA = D->getAttr<UuidAttr>()) {
    if (declaresSameEntity(UA->getGuidDecl(), GuidDecl))
      return nullptr;
    if (!UA->getGuid().empty()) {
      Diag(UA->getLocation(), diag::err_mismatched_uuid);
      Diag(CI.getLoc(), diag::note_previous_uuid);
      D->dropAttr<UuidAttr>();
    }
  }

  return ::new (Context) UuidAttr(Context, CI, UuidAsWritten, GuidDecl);
}

static void handleUuidAttr(Sema &S, Decl *D, const ParsedAttr &AL) {
  if (!S.LangOpts.CPlusPlus) {
    S.Diag(AL.getLoc(), diag::err_attribute_not_supported_in_lang)
        << AL << AttributeLangSupport::C;
    return;
  }

  StringRef OrigStrRef;
  SourceLocation LiteralLoc;
  if (!S.checkStringLiteralArgumentAttr(AL, 0, OrigStrRef, &LiteralLoc))
    return;

  // GUID format is "XXXXXXXX-XXXX-XXXX-XXXX-XXXXXXXXXXXX" or
  // "{XXXXXXXX-XXXX-XXXX-XXXX-XXXXXXXXXXXX}", normalize to the former.
  StringRef StrRef = OrigStrRef;
  if (StrRef.size() == 38 && StrRef.front() == '{' && StrRef.back() == '}')
    StrRef = StrRef.drop_front().drop_back();

  // Validate GUID length.
  if (StrRef.size() != 36) {
    S.Diag(LiteralLoc, diag::err_attribute_uuid_malformed_guid);
    return;
  }

  for (unsigned i = 0; i < 36; ++i) {
    if (i == 8 || i == 13 || i == 18 || i == 23) {
      if (StrRef[i] != '-') {
        S.Diag(LiteralLoc, diag::err_attribute_uuid_malformed_guid);
        return;
      }
    } else if (!isHexDigit(StrRef[i])) {
      S.Diag(LiteralLoc, diag::err_attribute_uuid_malformed_guid);
      return;
    }
  }

  // Convert to our parsed format and canonicalize.
  MSGuidDecl::Parts Parsed;
  StrRef.substr(0, 8).getAsInteger(16, Parsed.Part1);
  StrRef.substr(9, 4).getAsInteger(16, Parsed.Part2);
  StrRef.substr(14, 4).getAsInteger(16, Parsed.Part3);
  for (unsigned i = 0; i != 8; ++i)
    StrRef.substr(19 + 2 * i + (i >= 2 ? 1 : 0), 2)
        .getAsInteger(16, Parsed.Part4And5[i]);
  MSGuidDecl *Guid = S.Context.getMSGuidDecl(Parsed);

  // FIXME: It'd be nice to also emit a fixit removing uuid(...) (and, if it's
  // the only thing in the [] list, the [] too), and add an insertion of
  // __declspec(uuid(...)).  But sadly, neither the SourceLocs of the commas
  // separating attributes nor of the [ and the ] are in the AST.
  // Cf "SourceLocations of attribute list delimiters - [[ ... , ... ]] etc"
  // on cfe-dev.
  if (AL.isMicrosoftAttribute()) // Check for [uuid(...)] spelling.
    S.Diag(AL.getLoc(), diag::warn_atl_uuid_deprecated);

  UuidAttr *UA = S.mergeUuidAttr(D, AL, OrigStrRef, Guid);
  if (UA)
    D->addAttr(UA);
}

static void handleMSInheritanceAttr(Sema &S, Decl *D, const ParsedAttr &AL) {
  if (!S.LangOpts.CPlusPlus) {
    S.Diag(AL.getLoc(), diag::err_attribute_not_supported_in_lang)
        << AL << AttributeLangSupport::C;
    return;
  }
  MSInheritanceAttr *IA = S.mergeMSInheritanceAttr(
      D, AL, /*BestCase=*/true, (MSInheritanceModel)AL.getSemanticSpelling());
  if (IA) {
    D->addAttr(IA);
    S.Consumer.AssignInheritanceModel(cast<CXXRecordDecl>(D));
  }
}

static void handleDeclspecThreadAttr(Sema &S, Decl *D, const ParsedAttr &AL) {
  const auto *VD = cast<VarDecl>(D);
  if (!S.Context.getTargetInfo().isTLSSupported()) {
    S.Diag(AL.getLoc(), diag::err_thread_unsupported);
    return;
  }
  if (VD->getTSCSpec() != TSCS_unspecified) {
    S.Diag(AL.getLoc(), diag::err_declspec_thread_on_thread_variable);
    return;
  }
  if (VD->hasLocalStorage()) {
    S.Diag(AL.getLoc(), diag::err_thread_non_global) << "__declspec(thread)";
    return;
  }
  D->addAttr(::new (S.Context) ThreadAttr(S.Context, AL));
}

static void handleAbiTagAttr(Sema &S, Decl *D, const ParsedAttr &AL) {
  SmallVector<StringRef, 4> Tags;
  for (unsigned I = 0, E = AL.getNumArgs(); I != E; ++I) {
    StringRef Tag;
    if (!S.checkStringLiteralArgumentAttr(AL, I, Tag))
      return;
    Tags.push_back(Tag);
  }

  if (const auto *NS = dyn_cast<NamespaceDecl>(D)) {
    if (!NS->isInline()) {
      S.Diag(AL.getLoc(), diag::warn_attr_abi_tag_namespace) << 0;
      return;
    }
    if (NS->isAnonymousNamespace()) {
      S.Diag(AL.getLoc(), diag::warn_attr_abi_tag_namespace) << 1;
      return;
    }
    if (AL.getNumArgs() == 0)
      Tags.push_back(NS->getName());
  } else if (!checkAttributeAtLeastNumArgs(S, AL, 1))
    return;

  // Store tags sorted and without duplicates.
  llvm::sort(Tags);
  Tags.erase(std::unique(Tags.begin(), Tags.end()), Tags.end());

  D->addAttr(::new (S.Context)
                 AbiTagAttr(S.Context, AL, Tags.data(), Tags.size()));
}

static void handleARMInterruptAttr(Sema &S, Decl *D, const ParsedAttr &AL) {
  // Check the attribute arguments.
  if (AL.getNumArgs() > 1) {
    S.Diag(AL.getLoc(), diag::err_attribute_too_many_arguments) << AL << 1;
    return;
  }

  StringRef Str;
  SourceLocation ArgLoc;

  if (AL.getNumArgs() == 0)
    Str = "";
  else if (!S.checkStringLiteralArgumentAttr(AL, 0, Str, &ArgLoc))
    return;

  ARMInterruptAttr::InterruptType Kind;
  if (!ARMInterruptAttr::ConvertStrToInterruptType(Str, Kind)) {
    S.Diag(AL.getLoc(), diag::warn_attribute_type_not_supported) << AL << Str
                                                                 << ArgLoc;
    return;
  }

  D->addAttr(::new (S.Context) ARMInterruptAttr(S.Context, AL, Kind));
}

static void handleMSP430InterruptAttr(Sema &S, Decl *D, const ParsedAttr &AL) {
  // MSP430 'interrupt' attribute is applied to
  // a function with no parameters and void return type.
  if (!isFunctionOrMethod(D)) {
    S.Diag(D->getLocation(), diag::warn_attribute_wrong_decl_type)
        << "'interrupt'" << ExpectedFunctionOrMethod;
    return;
  }

  if (hasFunctionProto(D) && getFunctionOrMethodNumParams(D) != 0) {
    S.Diag(D->getLocation(), diag::warn_interrupt_attribute_invalid)
        << /*MSP430*/ 1 << 0;
    return;
  }

  if (!getFunctionOrMethodResultType(D)->isVoidType()) {
    S.Diag(D->getLocation(), diag::warn_interrupt_attribute_invalid)
        << /*MSP430*/ 1 << 1;
    return;
  }

  // The attribute takes one integer argument.
  if (!checkAttributeNumArgs(S, AL, 1))
    return;

  if (!AL.isArgExpr(0)) {
    S.Diag(AL.getLoc(), diag::err_attribute_argument_type)
        << AL << AANT_ArgumentIntegerConstant;
    return;
  }

  Expr *NumParamsExpr = static_cast<Expr *>(AL.getArgAsExpr(0));
  Optional<llvm::APSInt> NumParams = llvm::APSInt(32);
  if (!(NumParams = NumParamsExpr->getIntegerConstantExpr(S.Context))) {
    S.Diag(AL.getLoc(), diag::err_attribute_argument_type)
        << AL << AANT_ArgumentIntegerConstant
        << NumParamsExpr->getSourceRange();
    return;
  }
  // The argument should be in range 0..63.
  unsigned Num = NumParams->getLimitedValue(255);
  if (Num > 63) {
    S.Diag(AL.getLoc(), diag::err_attribute_argument_out_of_bounds)
        << AL << (int)NumParams->getSExtValue()
        << NumParamsExpr->getSourceRange();
    return;
  }

  D->addAttr(::new (S.Context) MSP430InterruptAttr(S.Context, AL, Num));
  D->addAttr(UsedAttr::CreateImplicit(S.Context));
}

static void handleMipsInterruptAttr(Sema &S, Decl *D, const ParsedAttr &AL) {
  // Only one optional argument permitted.
  if (AL.getNumArgs() > 1) {
    S.Diag(AL.getLoc(), diag::err_attribute_too_many_arguments) << AL << 1;
    return;
  }

  StringRef Str;
  SourceLocation ArgLoc;

  if (AL.getNumArgs() == 0)
    Str = "";
  else if (!S.checkStringLiteralArgumentAttr(AL, 0, Str, &ArgLoc))
    return;

  // Semantic checks for a function with the 'interrupt' attribute for MIPS:
  // a) Must be a function.
  // b) Must have no parameters.
  // c) Must have the 'void' return type.
  // d) Cannot have the 'mips16' attribute, as that instruction set
  //    lacks the 'eret' instruction.
  // e) The attribute itself must either have no argument or one of the
  //    valid interrupt types, see [MipsInterruptDocs].

  if (!isFunctionOrMethod(D)) {
    S.Diag(D->getLocation(), diag::warn_attribute_wrong_decl_type)
        << "'interrupt'" << ExpectedFunctionOrMethod;
    return;
  }

  if (hasFunctionProto(D) && getFunctionOrMethodNumParams(D) != 0) {
    S.Diag(D->getLocation(), diag::warn_interrupt_attribute_invalid)
        << /*MIPS*/ 0 << 0;
    return;
  }

  if (!getFunctionOrMethodResultType(D)->isVoidType()) {
    S.Diag(D->getLocation(), diag::warn_interrupt_attribute_invalid)
        << /*MIPS*/ 0 << 1;
    return;
  }

  if (checkAttrMutualExclusion<Mips16Attr>(S, D, AL))
    return;

  MipsInterruptAttr::InterruptType Kind;
  if (!MipsInterruptAttr::ConvertStrToInterruptType(Str, Kind)) {
    S.Diag(AL.getLoc(), diag::warn_attribute_type_not_supported)
        << AL << "'" + std::string(Str) + "'";
    return;
  }

  D->addAttr(::new (S.Context) MipsInterruptAttr(S.Context, AL, Kind));
}

static void handleAnyX86InterruptAttr(Sema &S, Decl *D, const ParsedAttr &AL) {
  // Semantic checks for a function with the 'interrupt' attribute.
  // a) Must be a function.
  // b) Must have the 'void' return type.
  // c) Must take 1 or 2 arguments.
  // d) The 1st argument must be a pointer.
  // e) The 2nd argument (if any) must be an unsigned integer.
  if (!isFunctionOrMethod(D) || !hasFunctionProto(D) || isInstanceMethod(D) ||
      CXXMethodDecl::isStaticOverloadedOperator(
          cast<NamedDecl>(D)->getDeclName().getCXXOverloadedOperator())) {
    S.Diag(AL.getLoc(), diag::warn_attribute_wrong_decl_type)
        << AL << ExpectedFunctionWithProtoType;
    return;
  }
  // Interrupt handler must have void return type.
  if (!getFunctionOrMethodResultType(D)->isVoidType()) {
    S.Diag(getFunctionOrMethodResultSourceRange(D).getBegin(),
           diag::err_anyx86_interrupt_attribute)
        << (S.Context.getTargetInfo().getTriple().getArch() == llvm::Triple::x86
                ? 0
                : 1)
        << 0;
    return;
  }
  // Interrupt handler must have 1 or 2 parameters.
  unsigned NumParams = getFunctionOrMethodNumParams(D);
  if (NumParams < 1 || NumParams > 2) {
    S.Diag(D->getBeginLoc(), diag::err_anyx86_interrupt_attribute)
        << (S.Context.getTargetInfo().getTriple().getArch() == llvm::Triple::x86
                ? 0
                : 1)
        << 1;
    return;
  }
  // The first argument must be a pointer.
  if (!getFunctionOrMethodParamType(D, 0)->isPointerType()) {
    S.Diag(getFunctionOrMethodParamRange(D, 0).getBegin(),
           diag::err_anyx86_interrupt_attribute)
        << (S.Context.getTargetInfo().getTriple().getArch() == llvm::Triple::x86
                ? 0
                : 1)
        << 2;
    return;
  }
  // The second argument, if present, must be an unsigned integer.
  unsigned TypeSize =
      S.Context.getTargetInfo().getTriple().getArch() == llvm::Triple::x86_64
          ? 64
          : 32;
  if (NumParams == 2 &&
      (!getFunctionOrMethodParamType(D, 1)->isUnsignedIntegerType() ||
       S.Context.getTypeSize(getFunctionOrMethodParamType(D, 1)) != TypeSize)) {
    S.Diag(getFunctionOrMethodParamRange(D, 1).getBegin(),
           diag::err_anyx86_interrupt_attribute)
        << (S.Context.getTargetInfo().getTriple().getArch() == llvm::Triple::x86
                ? 0
                : 1)
        << 3 << S.Context.getIntTypeForBitwidth(TypeSize, /*Signed=*/false);
    return;
  }
  D->addAttr(::new (S.Context) AnyX86InterruptAttr(S.Context, AL));
  D->addAttr(UsedAttr::CreateImplicit(S.Context));
}

static void handleAVRInterruptAttr(Sema &S, Decl *D, const ParsedAttr &AL) {
  if (!isFunctionOrMethod(D)) {
    S.Diag(D->getLocation(), diag::warn_attribute_wrong_decl_type)
        << "'interrupt'" << ExpectedFunction;
    return;
  }

  if (!checkAttributeNumArgs(S, AL, 0))
    return;

  handleSimpleAttribute<AVRInterruptAttr>(S, D, AL);
}

static void handleAVRSignalAttr(Sema &S, Decl *D, const ParsedAttr &AL) {
  if (!isFunctionOrMethod(D)) {
    S.Diag(D->getLocation(), diag::warn_attribute_wrong_decl_type)
        << "'signal'" << ExpectedFunction;
    return;
  }

  if (!checkAttributeNumArgs(S, AL, 0))
    return;

  handleSimpleAttribute<AVRSignalAttr>(S, D, AL);
}

static void handleBPFPreserveAIRecord(Sema &S, RecordDecl *RD) {
  // Add preserve_access_index attribute to all fields and inner records.
  for (auto D : RD->decls()) {
    if (D->hasAttr<BPFPreserveAccessIndexAttr>())
      continue;

    D->addAttr(BPFPreserveAccessIndexAttr::CreateImplicit(S.Context));
    if (auto *Rec = dyn_cast<RecordDecl>(D))
      handleBPFPreserveAIRecord(S, Rec);
  }
}

static void handleBPFPreserveAccessIndexAttr(Sema &S, Decl *D,
    const ParsedAttr &AL) {
  auto *Rec = cast<RecordDecl>(D);
  handleBPFPreserveAIRecord(S, Rec);
  Rec->addAttr(::new (S.Context) BPFPreserveAccessIndexAttr(S.Context, AL));
}

static void handleWebAssemblyExportNameAttr(Sema &S, Decl *D, const ParsedAttr &AL) {
  if (!isFunctionOrMethod(D)) {
    S.Diag(D->getLocation(), diag::warn_attribute_wrong_decl_type)
        << "'export_name'" << ExpectedFunction;
    return;
  }

  auto *FD = cast<FunctionDecl>(D);
  if (FD->isThisDeclarationADefinition()) {
    S.Diag(D->getLocation(), diag::err_alias_is_definition) << FD << 0;
    return;
  }

  StringRef Str;
  SourceLocation ArgLoc;
  if (!S.checkStringLiteralArgumentAttr(AL, 0, Str, &ArgLoc))
    return;

  D->addAttr(::new (S.Context) WebAssemblyExportNameAttr(S.Context, AL, Str));
  D->addAttr(UsedAttr::CreateImplicit(S.Context));
}

WebAssemblyImportModuleAttr *
Sema::mergeImportModuleAttr(Decl *D, const WebAssemblyImportModuleAttr &AL) {
  auto *FD = cast<FunctionDecl>(D);

  if (const auto *ExistingAttr = FD->getAttr<WebAssemblyImportModuleAttr>()) {
    if (ExistingAttr->getImportModule() == AL.getImportModule())
      return nullptr;
    Diag(ExistingAttr->getLocation(), diag::warn_mismatched_import) << 0
      << ExistingAttr->getImportModule() << AL.getImportModule();
    Diag(AL.getLoc(), diag::note_previous_attribute);
    return nullptr;
  }
  if (FD->hasBody()) {
    Diag(AL.getLoc(), diag::warn_import_on_definition) << 0;
    return nullptr;
  }
  return ::new (Context) WebAssemblyImportModuleAttr(Context, AL,
                                                     AL.getImportModule());
}

WebAssemblyImportNameAttr *
Sema::mergeImportNameAttr(Decl *D, const WebAssemblyImportNameAttr &AL) {
  auto *FD = cast<FunctionDecl>(D);

  if (const auto *ExistingAttr = FD->getAttr<WebAssemblyImportNameAttr>()) {
    if (ExistingAttr->getImportName() == AL.getImportName())
      return nullptr;
    Diag(ExistingAttr->getLocation(), diag::warn_mismatched_import) << 1
      << ExistingAttr->getImportName() << AL.getImportName();
    Diag(AL.getLoc(), diag::note_previous_attribute);
    return nullptr;
  }
  if (FD->hasBody()) {
    Diag(AL.getLoc(), diag::warn_import_on_definition) << 1;
    return nullptr;
  }
  return ::new (Context) WebAssemblyImportNameAttr(Context, AL,
                                                   AL.getImportName());
}

static void
handleWebAssemblyImportModuleAttr(Sema &S, Decl *D, const ParsedAttr &AL) {
  auto *FD = cast<FunctionDecl>(D);

  StringRef Str;
  SourceLocation ArgLoc;
  if (!S.checkStringLiteralArgumentAttr(AL, 0, Str, &ArgLoc))
    return;
  if (FD->hasBody()) {
    S.Diag(AL.getLoc(), diag::warn_import_on_definition) << 0;
    return;
  }

  FD->addAttr(::new (S.Context)
                  WebAssemblyImportModuleAttr(S.Context, AL, Str));
}

static void
handleWebAssemblyImportNameAttr(Sema &S, Decl *D, const ParsedAttr &AL) {
  auto *FD = cast<FunctionDecl>(D);

  StringRef Str;
  SourceLocation ArgLoc;
  if (!S.checkStringLiteralArgumentAttr(AL, 0, Str, &ArgLoc))
    return;
  if (FD->hasBody()) {
    S.Diag(AL.getLoc(), diag::warn_import_on_definition) << 1;
    return;
  }

  FD->addAttr(::new (S.Context) WebAssemblyImportNameAttr(S.Context, AL, Str));
}

static void handleRISCVInterruptAttr(Sema &S, Decl *D,
                                     const ParsedAttr &AL) {
  // Warn about repeated attributes.
  if (const auto *A = D->getAttr<RISCVInterruptAttr>()) {
    S.Diag(AL.getRange().getBegin(),
      diag::warn_riscv_repeated_interrupt_attribute);
    S.Diag(A->getLocation(), diag::note_riscv_repeated_interrupt_attribute);
    return;
  }

  // Check the attribute argument. Argument is optional.
  if (!checkAttributeAtMostNumArgs(S, AL, 1))
    return;

  StringRef Str;
  SourceLocation ArgLoc;

  // 'machine'is the default interrupt mode.
  if (AL.getNumArgs() == 0)
    Str = "machine";
  else if (!S.checkStringLiteralArgumentAttr(AL, 0, Str, &ArgLoc))
    return;

  // Semantic checks for a function with the 'interrupt' attribute:
  // - Must be a function.
  // - Must have no parameters.
  // - Must have the 'void' return type.
  // - The attribute itself must either have no argument or one of the
  //   valid interrupt types, see [RISCVInterruptDocs].

  if (D->getFunctionType() == nullptr) {
    S.Diag(D->getLocation(), diag::warn_attribute_wrong_decl_type)
      << "'interrupt'" << ExpectedFunction;
    return;
  }

  if (hasFunctionProto(D) && getFunctionOrMethodNumParams(D) != 0) {
    S.Diag(D->getLocation(), diag::warn_interrupt_attribute_invalid)
      << /*RISC-V*/ 2 << 0;
    return;
  }

  if (!getFunctionOrMethodResultType(D)->isVoidType()) {
    S.Diag(D->getLocation(), diag::warn_interrupt_attribute_invalid)
      << /*RISC-V*/ 2 << 1;
    return;
  }

  RISCVInterruptAttr::InterruptType Kind;
  if (!RISCVInterruptAttr::ConvertStrToInterruptType(Str, Kind)) {
    S.Diag(AL.getLoc(), diag::warn_attribute_type_not_supported) << AL << Str
                                                                 << ArgLoc;
    return;
  }

  D->addAttr(::new (S.Context) RISCVInterruptAttr(S.Context, AL, Kind));
}

static void handleInterruptAttr(Sema &S, Decl *D, const ParsedAttr &AL) {
  // Dispatch the interrupt attribute based on the current target.
  switch (S.Context.getTargetInfo().getTriple().getArch()) {
  case llvm::Triple::msp430:
    handleMSP430InterruptAttr(S, D, AL);
    break;
  case llvm::Triple::mipsel:
  case llvm::Triple::mips:
    handleMipsInterruptAttr(S, D, AL);
    break;
  case llvm::Triple::x86:
  case llvm::Triple::x86_64:
    handleAnyX86InterruptAttr(S, D, AL);
    break;
  case llvm::Triple::avr:
    handleAVRInterruptAttr(S, D, AL);
    break;
  case llvm::Triple::riscv32:
  case llvm::Triple::riscv64:
    handleRISCVInterruptAttr(S, D, AL);
    break;
  default:
    handleARMInterruptAttr(S, D, AL);
    break;
  }
}

static bool
checkAMDGPUFlatWorkGroupSizeArguments(Sema &S, Expr *MinExpr, Expr *MaxExpr,
                                      const AMDGPUFlatWorkGroupSizeAttr &Attr) {
  // Accept template arguments for now as they depend on something else.
  // We'll get to check them when they eventually get instantiated.
  if (MinExpr->isValueDependent() || MaxExpr->isValueDependent())
    return false;

  uint32_t Min = 0;
  if (!checkUInt32Argument(S, Attr, MinExpr, Min, 0))
    return true;

  uint32_t Max = 0;
  if (!checkUInt32Argument(S, Attr, MaxExpr, Max, 1))
    return true;

  if (Min == 0 && Max != 0) {
    S.Diag(Attr.getLocation(), diag::err_attribute_argument_invalid)
        << &Attr << 0;
    return true;
  }
  if (Min > Max) {
    S.Diag(Attr.getLocation(), diag::err_attribute_argument_invalid)
        << &Attr << 1;
    return true;
  }

  return false;
}

void Sema::addAMDGPUFlatWorkGroupSizeAttr(Decl *D,
                                          const AttributeCommonInfo &CI,
                                          Expr *MinExpr, Expr *MaxExpr) {
  AMDGPUFlatWorkGroupSizeAttr TmpAttr(Context, CI, MinExpr, MaxExpr);

  if (checkAMDGPUFlatWorkGroupSizeArguments(*this, MinExpr, MaxExpr, TmpAttr))
    return;

  D->addAttr(::new (Context)
                 AMDGPUFlatWorkGroupSizeAttr(Context, CI, MinExpr, MaxExpr));
}

static void handleAMDGPUFlatWorkGroupSizeAttr(Sema &S, Decl *D,
                                              const ParsedAttr &AL) {
  Expr *MinExpr = AL.getArgAsExpr(0);
  Expr *MaxExpr = AL.getArgAsExpr(1);

  S.addAMDGPUFlatWorkGroupSizeAttr(D, AL, MinExpr, MaxExpr);
}

static bool checkAMDGPUWavesPerEUArguments(Sema &S, Expr *MinExpr,
                                           Expr *MaxExpr,
                                           const AMDGPUWavesPerEUAttr &Attr) {
  if (S.DiagnoseUnexpandedParameterPack(MinExpr) ||
      (MaxExpr && S.DiagnoseUnexpandedParameterPack(MaxExpr)))
    return true;

  // Accept template arguments for now as they depend on something else.
  // We'll get to check them when they eventually get instantiated.
  if (MinExpr->isValueDependent() || (MaxExpr && MaxExpr->isValueDependent()))
    return false;

  uint32_t Min = 0;
  if (!checkUInt32Argument(S, Attr, MinExpr, Min, 0))
    return true;

  uint32_t Max = 0;
  if (MaxExpr && !checkUInt32Argument(S, Attr, MaxExpr, Max, 1))
    return true;

  if (Min == 0 && Max != 0) {
    S.Diag(Attr.getLocation(), diag::err_attribute_argument_invalid)
        << &Attr << 0;
    return true;
  }
  if (Max != 0 && Min > Max) {
    S.Diag(Attr.getLocation(), diag::err_attribute_argument_invalid)
        << &Attr << 1;
    return true;
  }

  return false;
}

void Sema::addAMDGPUWavesPerEUAttr(Decl *D, const AttributeCommonInfo &CI,
                                   Expr *MinExpr, Expr *MaxExpr) {
  AMDGPUWavesPerEUAttr TmpAttr(Context, CI, MinExpr, MaxExpr);

  if (checkAMDGPUWavesPerEUArguments(*this, MinExpr, MaxExpr, TmpAttr))
    return;

  D->addAttr(::new (Context)
                 AMDGPUWavesPerEUAttr(Context, CI, MinExpr, MaxExpr));
}

static void handleAMDGPUWavesPerEUAttr(Sema &S, Decl *D, const ParsedAttr &AL) {
  if (!checkAttributeAtLeastNumArgs(S, AL, 1) ||
      !checkAttributeAtMostNumArgs(S, AL, 2))
    return;

  Expr *MinExpr = AL.getArgAsExpr(0);
  Expr *MaxExpr = (AL.getNumArgs() > 1) ? AL.getArgAsExpr(1) : nullptr;

  S.addAMDGPUWavesPerEUAttr(D, AL, MinExpr, MaxExpr);
}

static void handleAMDGPUNumSGPRAttr(Sema &S, Decl *D, const ParsedAttr &AL) {
  uint32_t NumSGPR = 0;
  Expr *NumSGPRExpr = AL.getArgAsExpr(0);
  if (!checkUInt32Argument(S, AL, NumSGPRExpr, NumSGPR))
    return;

  D->addAttr(::new (S.Context) AMDGPUNumSGPRAttr(S.Context, AL, NumSGPR));
}

static void handleAMDGPUNumVGPRAttr(Sema &S, Decl *D, const ParsedAttr &AL) {
  uint32_t NumVGPR = 0;
  Expr *NumVGPRExpr = AL.getArgAsExpr(0);
  if (!checkUInt32Argument(S, AL, NumVGPRExpr, NumVGPR))
    return;

  D->addAttr(::new (S.Context) AMDGPUNumVGPRAttr(S.Context, AL, NumVGPR));
}

static void handleX86ForceAlignArgPointerAttr(Sema &S, Decl *D,
                                              const ParsedAttr &AL) {
  // If we try to apply it to a function pointer, don't warn, but don't
  // do anything, either. It doesn't matter anyway, because there's nothing
  // special about calling a force_align_arg_pointer function.
  const auto *VD = dyn_cast<ValueDecl>(D);
  if (VD && VD->getType()->isFunctionPointerType())
    return;
  // Also don't warn on function pointer typedefs.
  const auto *TD = dyn_cast<TypedefNameDecl>(D);
  if (TD && (TD->getUnderlyingType()->isFunctionPointerType() ||
    TD->getUnderlyingType()->isFunctionType()))
    return;
  // Attribute can only be applied to function types.
  if (!isa<FunctionDecl>(D)) {
    S.Diag(AL.getLoc(), diag::warn_attribute_wrong_decl_type)
        << AL << ExpectedFunction;
    return;
  }

  D->addAttr(::new (S.Context) X86ForceAlignArgPointerAttr(S.Context, AL));
}

static void handleLayoutVersion(Sema &S, Decl *D, const ParsedAttr &AL) {
  uint32_t Version;
  Expr *VersionExpr = static_cast<Expr *>(AL.getArgAsExpr(0));
  if (!checkUInt32Argument(S, AL, AL.getArgAsExpr(0), Version))
    return;

  // TODO: Investigate what happens with the next major version of MSVC.
  if (Version != LangOptions::MSVC2015 / 100) {
    S.Diag(AL.getLoc(), diag::err_attribute_argument_out_of_bounds)
        << AL << Version << VersionExpr->getSourceRange();
    return;
  }

  // The attribute expects a "major" version number like 19, but new versions of
  // MSVC have moved to updating the "minor", or less significant numbers, so we
  // have to multiply by 100 now.
  Version *= 100;

  D->addAttr(::new (S.Context) LayoutVersionAttr(S.Context, AL, Version));
}

DLLImportAttr *Sema::mergeDLLImportAttr(Decl *D,
                                        const AttributeCommonInfo &CI) {
  if (D->hasAttr<DLLExportAttr>()) {
    Diag(CI.getLoc(), diag::warn_attribute_ignored) << "'dllimport'";
    return nullptr;
  }

  if (D->hasAttr<DLLImportAttr>())
    return nullptr;

  return ::new (Context) DLLImportAttr(Context, CI);
}

DLLExportAttr *Sema::mergeDLLExportAttr(Decl *D,
                                        const AttributeCommonInfo &CI) {
  if (DLLImportAttr *Import = D->getAttr<DLLImportAttr>()) {
    Diag(Import->getLocation(), diag::warn_attribute_ignored) << Import;
    D->dropAttr<DLLImportAttr>();
  }

  if (D->hasAttr<DLLExportAttr>())
    return nullptr;

  return ::new (Context) DLLExportAttr(Context, CI);
}

static void handleDLLAttr(Sema &S, Decl *D, const ParsedAttr &A) {
  if (isa<ClassTemplatePartialSpecializationDecl>(D) &&
      S.Context.getTargetInfo().getCXXABI().isMicrosoft()) {
    S.Diag(A.getRange().getBegin(), diag::warn_attribute_ignored) << A;
    return;
  }

  if (const auto *FD = dyn_cast<FunctionDecl>(D)) {
    if (FD->isInlined() && A.getKind() == ParsedAttr::AT_DLLImport &&
        !S.Context.getTargetInfo().getCXXABI().isMicrosoft()) {
      // MinGW doesn't allow dllimport on inline functions.
      S.Diag(A.getRange().getBegin(), diag::warn_attribute_ignored_on_inline)
          << A;
      return;
    }
  }

  if (const auto *MD = dyn_cast<CXXMethodDecl>(D)) {
    if (S.Context.getTargetInfo().getCXXABI().isMicrosoft() &&
        MD->getParent()->isLambda()) {
      S.Diag(A.getRange().getBegin(), diag::err_attribute_dll_lambda) << A;
      return;
    }
  }

  Attr *NewAttr = A.getKind() == ParsedAttr::AT_DLLExport
                      ? (Attr *)S.mergeDLLExportAttr(D, A)
                      : (Attr *)S.mergeDLLImportAttr(D, A);
  if (NewAttr)
    D->addAttr(NewAttr);
}

MSInheritanceAttr *
Sema::mergeMSInheritanceAttr(Decl *D, const AttributeCommonInfo &CI,
                             bool BestCase,
                             MSInheritanceModel Model) {
  if (MSInheritanceAttr *IA = D->getAttr<MSInheritanceAttr>()) {
    if (IA->getInheritanceModel() == Model)
      return nullptr;
    Diag(IA->getLocation(), diag::err_mismatched_ms_inheritance)
        << 1 /*previous declaration*/;
    Diag(CI.getLoc(), diag::note_previous_ms_inheritance);
    D->dropAttr<MSInheritanceAttr>();
  }

  auto *RD = cast<CXXRecordDecl>(D);
  if (RD->hasDefinition()) {
    if (checkMSInheritanceAttrOnDefinition(RD, CI.getRange(), BestCase,
                                           Model)) {
      return nullptr;
    }
  } else {
    if (isa<ClassTemplatePartialSpecializationDecl>(RD)) {
      Diag(CI.getLoc(), diag::warn_ignored_ms_inheritance)
          << 1 /*partial specialization*/;
      return nullptr;
    }
    if (RD->getDescribedClassTemplate()) {
      Diag(CI.getLoc(), diag::warn_ignored_ms_inheritance)
          << 0 /*primary template*/;
      return nullptr;
    }
  }

  return ::new (Context) MSInheritanceAttr(Context, CI, BestCase);
}

static void handleCapabilityAttr(Sema &S, Decl *D, const ParsedAttr &AL) {
  // The capability attributes take a single string parameter for the name of
  // the capability they represent. The lockable attribute does not take any
  // parameters. However, semantically, both attributes represent the same
  // concept, and so they use the same semantic attribute. Eventually, the
  // lockable attribute will be removed.
  //
  // For backward compatibility, any capability which has no specified string
  // literal will be considered a "mutex."
  StringRef N("mutex");
  SourceLocation LiteralLoc;
  if (AL.getKind() == ParsedAttr::AT_Capability &&
      !S.checkStringLiteralArgumentAttr(AL, 0, N, &LiteralLoc))
    return;

  D->addAttr(::new (S.Context) CapabilityAttr(S.Context, AL, N));
}

static void handleAssertCapabilityAttr(Sema &S, Decl *D, const ParsedAttr &AL) {
  SmallVector<Expr*, 1> Args;
  if (!checkLockFunAttrCommon(S, D, AL, Args))
    return;

  D->addAttr(::new (S.Context)
                 AssertCapabilityAttr(S.Context, AL, Args.data(), Args.size()));
}

static void handleAcquireCapabilityAttr(Sema &S, Decl *D,
                                        const ParsedAttr &AL) {
  SmallVector<Expr*, 1> Args;
  if (!checkLockFunAttrCommon(S, D, AL, Args))
    return;

  D->addAttr(::new (S.Context) AcquireCapabilityAttr(S.Context, AL, Args.data(),
                                                     Args.size()));
}

static void handleTryAcquireCapabilityAttr(Sema &S, Decl *D,
                                           const ParsedAttr &AL) {
  SmallVector<Expr*, 2> Args;
  if (!checkTryLockFunAttrCommon(S, D, AL, Args))
    return;

  D->addAttr(::new (S.Context) TryAcquireCapabilityAttr(
      S.Context, AL, AL.getArgAsExpr(0), Args.data(), Args.size()));
}

static void handleReleaseCapabilityAttr(Sema &S, Decl *D,
                                        const ParsedAttr &AL) {
  // Check that all arguments are lockable objects.
  SmallVector<Expr *, 1> Args;
  checkAttrArgsAreCapabilityObjs(S, D, AL, Args, 0, true);

  D->addAttr(::new (S.Context) ReleaseCapabilityAttr(S.Context, AL, Args.data(),
                                                     Args.size()));
}

static void handleRequiresCapabilityAttr(Sema &S, Decl *D,
                                         const ParsedAttr &AL) {
  if (!checkAttributeAtLeastNumArgs(S, AL, 1))
    return;

  // check that all arguments are lockable objects
  SmallVector<Expr*, 1> Args;
  checkAttrArgsAreCapabilityObjs(S, D, AL, Args);
  if (Args.empty())
    return;

  RequiresCapabilityAttr *RCA = ::new (S.Context)
      RequiresCapabilityAttr(S.Context, AL, Args.data(), Args.size());

  D->addAttr(RCA);
}

static void handleDeprecatedAttr(Sema &S, Decl *D, const ParsedAttr &AL) {
  if (const auto *NSD = dyn_cast<NamespaceDecl>(D)) {
    if (NSD->isAnonymousNamespace()) {
      S.Diag(AL.getLoc(), diag::warn_deprecated_anonymous_namespace);
      // Do not want to attach the attribute to the namespace because that will
      // cause confusing diagnostic reports for uses of declarations within the
      // namespace.
      return;
    }
  }

  // Handle the cases where the attribute has a text message.
  StringRef Str, Replacement;
  if (AL.isArgExpr(0) && AL.getArgAsExpr(0) &&
      !S.checkStringLiteralArgumentAttr(AL, 0, Str))
    return;

  // Only support a single optional message for Declspec and CXX11.
  if (AL.isDeclspecAttribute() || AL.isCXX11Attribute())
    checkAttributeAtMostNumArgs(S, AL, 1);
  else if (AL.isArgExpr(1) && AL.getArgAsExpr(1) &&
           !S.checkStringLiteralArgumentAttr(AL, 1, Replacement))
    return;

  if (!S.getLangOpts().CPlusPlus14 && AL.isCXX11Attribute() && !AL.isGNUScope())
    S.Diag(AL.getLoc(), diag::ext_cxx14_attr) << AL;

  D->addAttr(::new (S.Context) DeprecatedAttr(S.Context, AL, Str, Replacement));
}

static bool isGlobalVar(const Decl *D) {
  if (const auto *S = dyn_cast<VarDecl>(D))
    return S->hasGlobalStorage();
  return false;
}

static void handleNoSanitizeAttr(Sema &S, Decl *D, const ParsedAttr &AL) {
  if (!checkAttributeAtLeastNumArgs(S, AL, 1))
    return;

  std::vector<StringRef> Sanitizers;

  for (unsigned I = 0, E = AL.getNumArgs(); I != E; ++I) {
    StringRef SanitizerName;
    SourceLocation LiteralLoc;

    if (!S.checkStringLiteralArgumentAttr(AL, I, SanitizerName, &LiteralLoc))
      return;

    if (parseSanitizerValue(SanitizerName, /*AllowGroups=*/true) ==
        SanitizerMask())
      S.Diag(LiteralLoc, diag::warn_unknown_sanitizer_ignored) << SanitizerName;
    else if (isGlobalVar(D) && SanitizerName != "address")
      S.Diag(D->getLocation(), diag::err_attribute_wrong_decl_type)
          << AL << ExpectedFunctionOrMethod;
    Sanitizers.push_back(SanitizerName);
  }

  D->addAttr(::new (S.Context) NoSanitizeAttr(S.Context, AL, Sanitizers.data(),
                                              Sanitizers.size()));
}

static void handleNoSanitizeSpecificAttr(Sema &S, Decl *D,
                                         const ParsedAttr &AL) {
  StringRef AttrName = AL.getAttrName()->getName();
  normalizeName(AttrName);
  StringRef SanitizerName = llvm::StringSwitch<StringRef>(AttrName)
                                .Case("no_address_safety_analysis", "address")
                                .Case("no_sanitize_address", "address")
                                .Case("no_sanitize_thread", "thread")
                                .Case("no_sanitize_memory", "memory");
  if (isGlobalVar(D) && SanitizerName != "address")
    S.Diag(D->getLocation(), diag::err_attribute_wrong_decl_type)
        << AL << ExpectedFunction;

  // FIXME: Rather than create a NoSanitizeSpecificAttr, this creates a
  // NoSanitizeAttr object; but we need to calculate the correct spelling list
  // index rather than incorrectly assume the index for NoSanitizeSpecificAttr
  // has the same spellings as the index for NoSanitizeAttr. We don't have a
  // general way to "translate" between the two, so this hack attempts to work
  // around the issue with hard-coded indicies. This is critical for calling
  // getSpelling() or prettyPrint() on the resulting semantic attribute object
  // without failing assertions.
  unsigned TranslatedSpellingIndex = 0;
  if (AL.isC2xAttribute() || AL.isCXX11Attribute())
    TranslatedSpellingIndex = 1;

  AttributeCommonInfo Info = AL;
  Info.setAttributeSpellingListIndex(TranslatedSpellingIndex);
  D->addAttr(::new (S.Context)
                 NoSanitizeAttr(S.Context, Info, &SanitizerName, 1));
}

static void handleInternalLinkageAttr(Sema &S, Decl *D, const ParsedAttr &AL) {
  if (InternalLinkageAttr *Internal = S.mergeInternalLinkageAttr(D, AL))
    D->addAttr(Internal);
}

static void handleOpenCLNoSVMAttr(Sema &S, Decl *D, const ParsedAttr &AL) {
  if (S.LangOpts.OpenCLVersion != 200)
    S.Diag(AL.getLoc(), diag::err_attribute_requires_opencl_version)
        << AL << "2.0" << 0;
  else
    S.Diag(AL.getLoc(), diag::warn_opencl_attr_deprecated_ignored) << AL
                                                                   << "2.0";
}

/// Handles semantic checking for features that are common to all attributes,
/// such as checking whether a parameter was properly specified, or the correct
/// number of arguments were passed, etc.
static bool handleCommonAttributeFeatures(Sema &S, Decl *D,
                                          const ParsedAttr &AL) {
  // Several attributes carry different semantics than the parsing requires, so
  // those are opted out of the common argument checks.
  //
  // We also bail on unknown and ignored attributes because those are handled
  // as part of the target-specific handling logic.
  if (AL.getKind() == ParsedAttr::UnknownAttribute)
    return false;
  // Check whether the attribute requires specific language extensions to be
  // enabled.
  if (!AL.diagnoseLangOpts(S))
    return true;
  // Check whether the attribute appertains to the given subject.
  if (!AL.diagnoseAppertainsTo(S, D))
    return true;
  if (AL.hasCustomParsing())
    return false;

  if (AL.getMinArgs() == AL.getMaxArgs()) {
    // If there are no optional arguments, then checking for the argument count
    // is trivial.
    if (!checkAttributeNumArgs(S, AL, AL.getMinArgs()))
      return true;
  } else {
    // There are optional arguments, so checking is slightly more involved.
    if (AL.getMinArgs() &&
        !checkAttributeAtLeastNumArgs(S, AL, AL.getMinArgs()))
      return true;
    else if (!AL.hasVariadicArg() && AL.getMaxArgs() &&
             !checkAttributeAtMostNumArgs(S, AL, AL.getMaxArgs()))
      return true;
  }

  if (S.CheckAttrTarget(AL))
    return true;

  return false;
}

static void handleOpenCLAccessAttr(Sema &S, Decl *D, const ParsedAttr &AL) {
  if (D->isInvalidDecl())
    return;

  // Check if there is only one access qualifier.
  if (D->hasAttr<OpenCLAccessAttr>()) {
    if (D->getAttr<OpenCLAccessAttr>()->getSemanticSpelling() ==
        AL.getSemanticSpelling()) {
      S.Diag(AL.getLoc(), diag::warn_duplicate_declspec)
          << AL.getAttrName()->getName() << AL.getRange();
    } else {
      S.Diag(AL.getLoc(), diag::err_opencl_multiple_access_qualifiers)
          << D->getSourceRange();
      D->setInvalidDecl(true);
      return;
    }
  }

  // OpenCL v2.0 s6.6 - read_write can be used for image types to specify that an
  // image object can be read and written.
  // OpenCL v2.0 s6.13.6 - A kernel cannot read from and write to the same pipe
  // object. Using the read_write (or __read_write) qualifier with the pipe
  // qualifier is a compilation error.
  if (const auto *PDecl = dyn_cast<ParmVarDecl>(D)) {
    const Type *DeclTy = PDecl->getType().getCanonicalType().getTypePtr();
    if (AL.getAttrName()->getName().find("read_write") != StringRef::npos) {
      if ((!S.getLangOpts().OpenCLCPlusPlus &&
           S.getLangOpts().OpenCLVersion < 200) ||
          DeclTy->isPipeType()) {
        S.Diag(AL.getLoc(), diag::err_opencl_invalid_read_write)
            << AL << PDecl->getType() << DeclTy->isImageType();
        D->setInvalidDecl(true);
        return;
      }
    }
  }

  D->addAttr(::new (S.Context) OpenCLAccessAttr(S.Context, AL));
}

static void handleSYCLKernelAttr(Sema &S, Decl *D, const ParsedAttr &AL) {
  // The 'sycl_kernel' attribute applies only to function templates.
  const auto *FD = cast<FunctionDecl>(D);
  const FunctionTemplateDecl *FT = FD->getDescribedFunctionTemplate();
  assert(FT && "Function template is expected");

  // Function template must have at least two template parameters so it
  // can be used in OpenCL kernel generation.
  const TemplateParameterList *TL = FT->getTemplateParameters();
  if (S.LangOpts.SYCLIsDevice && TL->size() < 2) {
    S.Diag(FT->getLocation(), diag::warn_sycl_kernel_num_of_template_params);
    return;
  }

  // The first two template parameters must be typenames.
  for (unsigned I = 0; I < 2 && I < TL->size(); ++I) {
    const NamedDecl *TParam = TL->getParam(I);
    if (isa<NonTypeTemplateParmDecl>(TParam)) {
      S.Diag(FT->getLocation(),
             diag::warn_sycl_kernel_invalid_template_param_type);
      return;
    }
  }

  // Function must have at least one parameter.
  if (getFunctionOrMethodNumParams(D) < 1) {
    S.Diag(FT->getLocation(), diag::warn_sycl_kernel_num_of_function_params);
    return;
  }

  // Function must return void.
  QualType RetTy = getFunctionOrMethodResultType(D);
  if (!RetTy->isVoidType()) {
    S.Diag(FT->getLocation(), diag::warn_sycl_kernel_return_type);
    return;
  }

  handleSimpleAttribute<SYCLKernelAttr>(S, D, AL);
}

static void handleDestroyAttr(Sema &S, Decl *D, const ParsedAttr &A) {
  if (!cast<VarDecl>(D)->hasGlobalStorage()) {
    S.Diag(D->getLocation(), diag::err_destroy_attr_on_non_static_var)
        << (A.getKind() == ParsedAttr::AT_AlwaysDestroy);
    return;
  }

  if (A.getKind() == ParsedAttr::AT_AlwaysDestroy)
    handleSimpleAttributeWithExclusions<AlwaysDestroyAttr, NoDestroyAttr>(S, D, A);
  else
    handleSimpleAttributeWithExclusions<NoDestroyAttr, AlwaysDestroyAttr>(S, D, A);
}

static void handleUninitializedAttr(Sema &S, Decl *D, const ParsedAttr &AL) {
  assert(cast<VarDecl>(D)->getStorageDuration() == SD_Automatic &&
         "uninitialized is only valid on automatic duration variables");
  D->addAttr(::new (S.Context) UninitializedAttr(S.Context, AL));
}

static bool tryMakeVariablePseudoStrong(Sema &S, VarDecl *VD,
                                        bool DiagnoseFailure) {
  QualType Ty = VD->getType();
  if (!Ty->isObjCRetainableType()) {
    if (DiagnoseFailure) {
      S.Diag(VD->getBeginLoc(), diag::warn_ignored_objc_externally_retained)
          << 0;
    }
    return false;
  }

  Qualifiers::ObjCLifetime LifetimeQual = Ty.getQualifiers().getObjCLifetime();

  // Sema::inferObjCARCLifetime must run after processing decl attributes
  // (because __block lowers to an attribute), so if the lifetime hasn't been
  // explicitly specified, infer it locally now.
  if (LifetimeQual == Qualifiers::OCL_None)
    LifetimeQual = Ty->getObjCARCImplicitLifetime();

  // The attributes only really makes sense for __strong variables; ignore any
  // attempts to annotate a parameter with any other lifetime qualifier.
  if (LifetimeQual != Qualifiers::OCL_Strong) {
    if (DiagnoseFailure) {
      S.Diag(VD->getBeginLoc(), diag::warn_ignored_objc_externally_retained)
          << 1;
    }
    return false;
  }

  // Tampering with the type of a VarDecl here is a bit of a hack, but we need
  // to ensure that the variable is 'const' so that we can error on
  // modification, which can otherwise over-release.
  VD->setType(Ty.withConst());
  VD->setARCPseudoStrong(true);
  return true;
}

static void handleObjCExternallyRetainedAttr(Sema &S, Decl *D,
                                             const ParsedAttr &AL) {
  if (auto *VD = dyn_cast<VarDecl>(D)) {
    assert(!isa<ParmVarDecl>(VD) && "should be diagnosed automatically");
    if (!VD->hasLocalStorage()) {
      S.Diag(D->getBeginLoc(), diag::warn_ignored_objc_externally_retained)
          << 0;
      return;
    }

    if (!tryMakeVariablePseudoStrong(S, VD, /*DiagnoseFailure=*/true))
      return;

    handleSimpleAttribute<ObjCExternallyRetainedAttr>(S, D, AL);
    return;
  }

  // If D is a function-like declaration (method, block, or function), then we
  // make every parameter psuedo-strong.
  unsigned NumParams =
      hasFunctionProto(D) ? getFunctionOrMethodNumParams(D) : 0;
  for (unsigned I = 0; I != NumParams; ++I) {
    auto *PVD = const_cast<ParmVarDecl *>(getFunctionOrMethodParam(D, I));
    QualType Ty = PVD->getType();

    // If a user wrote a parameter with __strong explicitly, then assume they
    // want "real" strong semantics for that parameter. This works because if
    // the parameter was written with __strong, then the strong qualifier will
    // be non-local.
    if (Ty.getLocalUnqualifiedType().getQualifiers().getObjCLifetime() ==
        Qualifiers::OCL_Strong)
      continue;

    tryMakeVariablePseudoStrong(S, PVD, /*DiagnoseFailure=*/false);
  }
  handleSimpleAttribute<ObjCExternallyRetainedAttr>(S, D, AL);
}

static void handleMIGServerRoutineAttr(Sema &S, Decl *D, const ParsedAttr &AL) {
  // Check that the return type is a `typedef int kern_return_t` or a typedef
  // around it, because otherwise MIG convention checks make no sense.
  // BlockDecl doesn't store a return type, so it's annoying to check,
  // so let's skip it for now.
  if (!isa<BlockDecl>(D)) {
    QualType T = getFunctionOrMethodResultType(D);
    bool IsKernReturnT = false;
    while (const auto *TT = T->getAs<TypedefType>()) {
      IsKernReturnT = (TT->getDecl()->getName() == "kern_return_t");
      T = TT->desugar();
    }
    if (!IsKernReturnT || T.getCanonicalType() != S.getASTContext().IntTy) {
      S.Diag(D->getBeginLoc(),
             diag::warn_mig_server_routine_does_not_return_kern_return_t);
      return;
    }
  }

  handleSimpleAttribute<MIGServerRoutineAttr>(S, D, AL);
}

static void handleMSAllocatorAttr(Sema &S, Decl *D, const ParsedAttr &AL) {
  // Warn if the return type is not a pointer or reference type.
  if (auto *FD = dyn_cast<FunctionDecl>(D)) {
    QualType RetTy = FD->getReturnType();
    if (!RetTy->isPointerType() && !RetTy->isReferenceType()) {
      S.Diag(AL.getLoc(), diag::warn_declspec_allocator_nonpointer)
          << AL.getRange() << RetTy;
      return;
    }
  }

  handleSimpleAttribute<MSAllocatorAttr>(S, D, AL);
}

static void handleAcquireHandleAttr(Sema &S, Decl *D, const ParsedAttr &AL) {
  if (AL.isUsedAsTypeAttr())
    return;
  // Warn if the parameter is definitely not an output parameter.
  if (const auto *PVD = dyn_cast<ParmVarDecl>(D)) {
    if (PVD->getType()->isIntegerType()) {
      S.Diag(AL.getLoc(), diag::err_attribute_output_parameter)
          << AL.getRange();
      return;
    }
  }
  StringRef Argument;
  if (!S.checkStringLiteralArgumentAttr(AL, 0, Argument))
    return;
  D->addAttr(AcquireHandleAttr::Create(S.Context, Argument, AL));
}

template<typename Attr>
static void handleHandleAttr(Sema &S, Decl *D, const ParsedAttr &AL) {
  StringRef Argument;
  if (!S.checkStringLiteralArgumentAttr(AL, 0, Argument))
    return;
  D->addAttr(Attr::Create(S.Context, Argument, AL));
}

static void handleCFGuardAttr(Sema &S, Decl *D, const ParsedAttr &AL) {
  // The guard attribute takes a single identifier argument.

  if (!AL.isArgIdent(0)) {
    S.Diag(AL.getLoc(), diag::err_attribute_argument_type)
        << AL << AANT_ArgumentIdentifier;
    return;
  }

  CFGuardAttr::GuardArg Arg;
  IdentifierInfo *II = AL.getArgAsIdent(0)->Ident;
  if (!CFGuardAttr::ConvertStrToGuardArg(II->getName(), Arg)) {
    S.Diag(AL.getLoc(), diag::warn_attribute_type_not_supported) << AL << II;
    return;
  }

  D->addAttr(::new (S.Context) CFGuardAttr(S.Context, AL, Arg));
}

//===----------------------------------------------------------------------===//
// Top Level Sema Entry Points
//===----------------------------------------------------------------------===//

static bool IsDeclLambdaCallOperator(Decl *D) {
  if (const auto *MD = dyn_cast<CXXMethodDecl>(D))
    return MD->getParent()->isLambda() &&
           MD->getOverloadedOperator() == OverloadedOperatorKind::OO_Call;
  return false;
}

/// ProcessDeclAttribute - Apply the specific attribute to the specified decl if
/// the attribute applies to decls.  If the attribute is a type attribute, just
/// silently ignore it if a GNU attribute.
static void ProcessDeclAttribute(Sema &S, Scope *scope, Decl *D,
                                 const ParsedAttr &AL,
                                 bool IncludeCXX11Attributes) {
  if (AL.isInvalid() || AL.getKind() == ParsedAttr::IgnoredAttribute)
    return;

  // Ignore C++11 attributes on declarator chunks: they appertain to the type
  // instead.
  if (AL.isCXX11Attribute() && !IncludeCXX11Attributes &&
      (!IsDeclLambdaCallOperator(D) || !AL.isAllowedOnLambdas()))
    return;

  // Unknown attributes are automatically warned on. Target-specific attributes
  // which do not apply to the current target architecture are treated as
  // though they were unknown attributes.
  const TargetInfo *Aux = S.Context.getAuxTargetInfo();
  if (AL.getKind() == ParsedAttr::UnknownAttribute ||
      !(AL.existsInTarget(S.Context.getTargetInfo()) ||
        (S.Context.getLangOpts().SYCLIsDevice &&
         Aux && AL.existsInTarget(*Aux)))) {
    S.Diag(AL.getLoc(),
           AL.isDeclspecAttribute()
               ? (unsigned)diag::warn_unhandled_ms_attribute_ignored
               : (unsigned)diag::warn_unknown_attribute_ignored)
        << AL;
    return;
  }

  if (handleCommonAttributeFeatures(S, D, AL))
    return;

  switch (AL.getKind()) {
  default:
    if (AL.getInfo().handleDeclAttribute(S, D, AL) != ParsedAttrInfo::NotHandled)
      break;
    if (!AL.isStmtAttr()) {
      // Type attributes are handled elsewhere; silently move on.
      assert(AL.isTypeAttr() && "Non-type attribute not handled");
      break;
    }
    S.Diag(AL.getLoc(), diag::err_stmt_attribute_invalid_on_decl)
        << AL << D->getLocation();
    break;
  case ParsedAttr::AT_Interrupt:
    handleInterruptAttr(S, D, AL);
    break;
  case ParsedAttr::AT_X86ForceAlignArgPointer:
    handleX86ForceAlignArgPointerAttr(S, D, AL);
    break;
  case ParsedAttr::AT_DLLExport:
  case ParsedAttr::AT_DLLImport:
    handleDLLAttr(S, D, AL);
    break;
  case ParsedAttr::AT_Mips16:
    handleSimpleAttributeWithExclusions<Mips16Attr, MicroMipsAttr,
                                        MipsInterruptAttr>(S, D, AL);
    break;
  case ParsedAttr::AT_MicroMips:
    handleSimpleAttributeWithExclusions<MicroMipsAttr, Mips16Attr>(S, D, AL);
    break;
  case ParsedAttr::AT_MipsLongCall:
    handleSimpleAttributeWithExclusions<MipsLongCallAttr, MipsShortCallAttr>(
        S, D, AL);
    break;
  case ParsedAttr::AT_MipsShortCall:
    handleSimpleAttributeWithExclusions<MipsShortCallAttr, MipsLongCallAttr>(
        S, D, AL);
    break;
  case ParsedAttr::AT_AMDGPUFlatWorkGroupSize:
    handleAMDGPUFlatWorkGroupSizeAttr(S, D, AL);
    break;
  case ParsedAttr::AT_AMDGPUWavesPerEU:
    handleAMDGPUWavesPerEUAttr(S, D, AL);
    break;
  case ParsedAttr::AT_AMDGPUNumSGPR:
    handleAMDGPUNumSGPRAttr(S, D, AL);
    break;
  case ParsedAttr::AT_AMDGPUNumVGPR:
    handleAMDGPUNumVGPRAttr(S, D, AL);
    break;
  case ParsedAttr::AT_AVRSignal:
    handleAVRSignalAttr(S, D, AL);
    break;
  case ParsedAttr::AT_BPFPreserveAccessIndex:
    handleBPFPreserveAccessIndexAttr(S, D, AL);
    break;
  case ParsedAttr::AT_WebAssemblyExportName:
    handleWebAssemblyExportNameAttr(S, D, AL);
    break;
  case ParsedAttr::AT_WebAssemblyImportModule:
    handleWebAssemblyImportModuleAttr(S, D, AL);
    break;
  case ParsedAttr::AT_WebAssemblyImportName:
    handleWebAssemblyImportNameAttr(S, D, AL);
    break;
  case ParsedAttr::AT_IBOutlet:
    handleIBOutlet(S, D, AL);
    break;
  case ParsedAttr::AT_IBOutletCollection:
    handleIBOutletCollection(S, D, AL);
    break;
  case ParsedAttr::AT_IFunc:
    handleIFuncAttr(S, D, AL);
    break;
  case ParsedAttr::AT_Alias:
    handleAliasAttr(S, D, AL);
    break;
  case ParsedAttr::AT_Aligned:
    handleAlignedAttr(S, D, AL);
    break;
  case ParsedAttr::AT_AlignValue:
    handleAlignValueAttr(S, D, AL);
    break;
  case ParsedAttr::AT_AllocSize:
    handleAllocSizeAttr(S, D, AL);
    break;
  case ParsedAttr::AT_AlwaysInline:
    handleAlwaysInlineAttr(S, D, AL);
    break;
  case ParsedAttr::AT_AnalyzerNoReturn:
    handleAnalyzerNoReturnAttr(S, D, AL);
    break;
  case ParsedAttr::AT_TLSModel:
    handleTLSModelAttr(S, D, AL);
    break;
  case ParsedAttr::AT_Annotate:
    handleAnnotateAttr(S, D, AL);
    break;
  case ParsedAttr::AT_Availability:
    handleAvailabilityAttr(S, D, AL);
    break;
  case ParsedAttr::AT_CarriesDependency:
    handleDependencyAttr(S, scope, D, AL);
    break;
  case ParsedAttr::AT_CPUDispatch:
  case ParsedAttr::AT_CPUSpecific:
    handleCPUSpecificAttr(S, D, AL);
    break;
  case ParsedAttr::AT_Common:
    handleCommonAttr(S, D, AL);
    break;
  case ParsedAttr::AT_CUDAConstant:
    handleConstantAttr(S, D, AL);
    break;
  case ParsedAttr::AT_PassObjectSize:
    handlePassObjectSizeAttr(S, D, AL);
    break;
  case ParsedAttr::AT_Constructor:
    if (S.Context.getTargetInfo().getTriple().isOSAIX())
      llvm::report_fatal_error(
          "'constructor' attribute is not yet supported on AIX");
    else
      handleConstructorAttr(S, D, AL);
    break;
  case ParsedAttr::AT_Deprecated:
    handleDeprecatedAttr(S, D, AL);
    break;
  case ParsedAttr::AT_Destructor:
    if (S.Context.getTargetInfo().getTriple().isOSAIX())
      llvm::report_fatal_error("'destructor' attribute is not yet supported on AIX");
    else
      handleDestructorAttr(S, D, AL);
    break;
  case ParsedAttr::AT_EnableIf:
    handleEnableIfAttr(S, D, AL);
    break;
  case ParsedAttr::AT_DiagnoseIf:
    handleDiagnoseIfAttr(S, D, AL);
    break;
  case ParsedAttr::AT_NoBuiltin:
    handleNoBuiltinAttr(S, D, AL);
    break;
  case ParsedAttr::AT_ExtVectorType:
    handleExtVectorTypeAttr(S, D, AL);
    break;
  case ParsedAttr::AT_ExternalSourceSymbol:
    handleExternalSourceSymbolAttr(S, D, AL);
    break;
  case ParsedAttr::AT_MinSize:
    handleMinSizeAttr(S, D, AL);
    break;
  case ParsedAttr::AT_OptimizeNone:
    handleOptimizeNoneAttr(S, D, AL);
    break;
  case ParsedAttr::AT_EnumExtensibility:
    handleEnumExtensibilityAttr(S, D, AL);
    break;
  case ParsedAttr::AT_Flatten:
    handleSimpleAttribute<FlattenAttr>(S, D, AL);
    break;
#if INTEL_CUSTOMIZATION
  case ParsedAttr::AT_HLSDevice:
    handleSimpleAttribute<HLSDeviceAttr>(S, D, AL);
    break;
#endif // INTEL_CUSTOMIZATION
  case ParsedAttr::AT_SYCLKernel:
    handleSYCLKernelAttr(S, D, AL);
    break;
  case ParsedAttr::AT_SYCLSimd:
    handleSimpleAttribute<SYCLSimdAttr>(S, D, AL);
    break;
  case ParsedAttr::AT_SYCLDevice:
    handleSYCLDeviceAttr(S, D, AL);
    break;
  case ParsedAttr::AT_SYCLDeviceIndirectlyCallable:
    handleSYCLDeviceIndirectlyCallableAttr(S, D, AL);
    break;
  case ParsedAttr::AT_SYCLRegisterNum:
    handleSYCLRegisterNumAttr(S, D, AL);
    break;
  case ParsedAttr::AT_Format:
    handleFormatAttr(S, D, AL);
    break;
  case ParsedAttr::AT_FormatArg:
    handleFormatArgAttr(S, D, AL);
    break;
  case ParsedAttr::AT_Callback:
    handleCallbackAttr(S, D, AL);
    break;
  case ParsedAttr::AT_CUDAGlobal:
    handleGlobalAttr(S, D, AL);
    break;
  case ParsedAttr::AT_CUDADevice:
    handleSimpleAttributeWithExclusions<CUDADeviceAttr, CUDAGlobalAttr>(S, D,
                                                                        AL);
    break;
  case ParsedAttr::AT_CUDAHost:
    handleSimpleAttributeWithExclusions<CUDAHostAttr, CUDAGlobalAttr>(S, D, AL);
    break;
  case ParsedAttr::AT_CUDADeviceBuiltinSurfaceType:
    handleSimpleAttributeWithExclusions<CUDADeviceBuiltinSurfaceTypeAttr,
                                        CUDADeviceBuiltinTextureTypeAttr>(S, D,
                                                                          AL);
    break;
  case ParsedAttr::AT_CUDADeviceBuiltinTextureType:
    handleSimpleAttributeWithExclusions<CUDADeviceBuiltinTextureTypeAttr,
                                        CUDADeviceBuiltinSurfaceTypeAttr>(S, D,
                                                                          AL);
    break;
  case ParsedAttr::AT_GNUInline:
    handleGNUInlineAttr(S, D, AL);
    break;
  case ParsedAttr::AT_CUDALaunchBounds:
    handleLaunchBoundsAttr(S, D, AL);
    break;
  case ParsedAttr::AT_Restrict:
    handleRestrictAttr(S, D, AL);
    break;
  case ParsedAttr::AT_Mode:
    handleModeAttr(S, D, AL);
    break;
  case ParsedAttr::AT_NonNull:
    if (auto *PVD = dyn_cast<ParmVarDecl>(D))
      handleNonNullAttrParameter(S, PVD, AL);
    else
      handleNonNullAttr(S, D, AL);
    break;
  case ParsedAttr::AT_ReturnsNonNull:
    handleReturnsNonNullAttr(S, D, AL);
    break;
  case ParsedAttr::AT_NoEscape:
    handleNoEscapeAttr(S, D, AL);
    break;
  case ParsedAttr::AT_AssumeAligned:
    handleAssumeAlignedAttr(S, D, AL);
    break;
  case ParsedAttr::AT_AllocAlign:
    handleAllocAlignAttr(S, D, AL);
    break;
  case ParsedAttr::AT_Ownership:
    handleOwnershipAttr(S, D, AL);
    break;
  case ParsedAttr::AT_Cold:
    handleSimpleAttributeWithExclusions<ColdAttr, HotAttr>(S, D, AL);
    break;
  case ParsedAttr::AT_Hot:
    handleSimpleAttributeWithExclusions<HotAttr, ColdAttr>(S, D, AL);
    break;
  case ParsedAttr::AT_Naked:
    handleNakedAttr(S, D, AL);
    break;
  case ParsedAttr::AT_NoReturn:
    handleNoReturnAttr(S, D, AL);
    break;
  case ParsedAttr::AT_AnyX86NoCfCheck:
    handleNoCfCheckAttr(S, D, AL);
    break;
  case ParsedAttr::AT_NoThrow:
    if (!AL.isUsedAsTypeAttr())
      handleSimpleAttribute<NoThrowAttr>(S, D, AL);
    break;
  case ParsedAttr::AT_CUDAShared:
    handleSharedAttr(S, D, AL);
    break;
  case ParsedAttr::AT_VecReturn:
    handleVecReturnAttr(S, D, AL);
    break;
  case ParsedAttr::AT_ObjCOwnership:
    handleObjCOwnershipAttr(S, D, AL);
    break;
  case ParsedAttr::AT_ObjCPreciseLifetime:
    handleObjCPreciseLifetimeAttr(S, D, AL);
    break;
  case ParsedAttr::AT_ObjCReturnsInnerPointer:
    handleObjCReturnsInnerPointerAttr(S, D, AL);
    break;
  case ParsedAttr::AT_ObjCRequiresSuper:
    handleObjCRequiresSuperAttr(S, D, AL);
    break;
  case ParsedAttr::AT_ObjCBridge:
    handleObjCBridgeAttr(S, D, AL);
    break;
  case ParsedAttr::AT_ObjCBridgeMutable:
    handleObjCBridgeMutableAttr(S, D, AL);
    break;
  case ParsedAttr::AT_ObjCBridgeRelated:
    handleObjCBridgeRelatedAttr(S, D, AL);
    break;
  case ParsedAttr::AT_ObjCDesignatedInitializer:
    handleObjCDesignatedInitializer(S, D, AL);
    break;
  case ParsedAttr::AT_ObjCRuntimeName:
    handleObjCRuntimeName(S, D, AL);
    break;
  case ParsedAttr::AT_ObjCBoxable:
    handleObjCBoxable(S, D, AL);
    break;
  case ParsedAttr::AT_NSErrorDomain:
    handleNSErrorDomain(S, D, AL);
    break;
  case ParsedAttr::AT_CFAuditedTransfer:
    handleSimpleAttributeWithExclusions<CFAuditedTransferAttr,
                                        CFUnknownTransferAttr>(S, D, AL);
    break;
  case ParsedAttr::AT_CFUnknownTransfer:
    handleSimpleAttributeWithExclusions<CFUnknownTransferAttr,
                                        CFAuditedTransferAttr>(S, D, AL);
    break;
  case ParsedAttr::AT_CFConsumed:
  case ParsedAttr::AT_NSConsumed:
  case ParsedAttr::AT_OSConsumed:
    S.AddXConsumedAttr(D, AL, parsedAttrToRetainOwnershipKind(AL),
                       /*IsTemplateInstantiation=*/false);
    break;
  case ParsedAttr::AT_OSReturnsRetainedOnZero:
    handleSimpleAttributeOrDiagnose<OSReturnsRetainedOnZeroAttr>(
        S, D, AL, isValidOSObjectOutParameter(D),
        diag::warn_ns_attribute_wrong_parameter_type,
        /*Extra Args=*/AL, /*pointer-to-OSObject-pointer*/ 3, AL.getRange());
    break;
  case ParsedAttr::AT_OSReturnsRetainedOnNonZero:
    handleSimpleAttributeOrDiagnose<OSReturnsRetainedOnNonZeroAttr>(
        S, D, AL, isValidOSObjectOutParameter(D),
        diag::warn_ns_attribute_wrong_parameter_type,
        /*Extra Args=*/AL, /*pointer-to-OSObject-poointer*/ 3, AL.getRange());
    break;
  case ParsedAttr::AT_NSReturnsAutoreleased:
  case ParsedAttr::AT_NSReturnsNotRetained:
  case ParsedAttr::AT_NSReturnsRetained:
  case ParsedAttr::AT_CFReturnsNotRetained:
  case ParsedAttr::AT_CFReturnsRetained:
  case ParsedAttr::AT_OSReturnsNotRetained:
  case ParsedAttr::AT_OSReturnsRetained:
    handleXReturnsXRetainedAttr(S, D, AL);
    break;
  case ParsedAttr::AT_WorkGroupSizeHint:
    handleWorkGroupSize<WorkGroupSizeHintAttr>(S, D, AL);
    break;
  case ParsedAttr::AT_ReqdWorkGroupSize:
    handleWorkGroupSize<ReqdWorkGroupSizeAttr>(S, D, AL);
    break;
  case ParsedAttr::AT_SYCLIntelMaxWorkGroupSize:
    handleWorkGroupSize<SYCLIntelMaxWorkGroupSizeAttr>(S, D, AL);
    break;
  case ParsedAttr::AT_IntelReqdSubGroupSize:
    handleSubGroupSize(S, D, AL);
    break;
  case ParsedAttr::AT_SYCLIntelNumSimdWorkItems:
    handleSYCLNumSimdWorkItemsAttr(S, D, AL); // INTEL
    break;
  case ParsedAttr::AT_SYCLIntelMaxGlobalWorkDim:
    handleSYCLMaxGlobalWorkDimAttr(S, D, AL); // INTEL
    break;
  case ParsedAttr::AT_SYCLIntelNoGlobalWorkOffset:
    handleNoGlobalWorkOffsetAttr(S, D, AL);
    break;
  case ParsedAttr::AT_VecTypeHint:
    handleVecTypeHint(S, D, AL);
    break;
  case ParsedAttr::AT_InitPriority:
    if (S.Context.getTargetInfo().getTriple().isOSAIX())
      llvm::report_fatal_error(
          "'init_priority' attribute is not yet supported on AIX");
    else
      handleInitPriorityAttr(S, D, AL);
    break;
  case ParsedAttr::AT_Packed:
    handlePackedAttr(S, D, AL);
    break;
  case ParsedAttr::AT_Section:
    handleSectionAttr(S, D, AL);
    break;
  case ParsedAttr::AT_SpeculativeLoadHardening:
    handleSimpleAttributeWithExclusions<SpeculativeLoadHardeningAttr,
                                        NoSpeculativeLoadHardeningAttr>(S, D,
                                                                        AL);
    break;
  case ParsedAttr::AT_NoSpeculativeLoadHardening:
    handleSimpleAttributeWithExclusions<NoSpeculativeLoadHardeningAttr,
                                        SpeculativeLoadHardeningAttr>(S, D, AL);
    break;
  case ParsedAttr::AT_CodeSeg:
    handleCodeSegAttr(S, D, AL);
    break;
  case ParsedAttr::AT_Target:
    handleTargetAttr(S, D, AL);
    break;
  case ParsedAttr::AT_MinVectorWidth:
    handleMinVectorWidthAttr(S, D, AL);
    break;
  case ParsedAttr::AT_Unavailable:
    handleAttrWithMessage<UnavailableAttr>(S, D, AL);
    break;
  case ParsedAttr::AT_ObjCDirect:
    handleObjCDirectAttr(S, D, AL);
    break;
  case ParsedAttr::AT_ObjCDirectMembers:
    handleObjCDirectMembersAttr(S, D, AL);
    handleSimpleAttribute<ObjCDirectMembersAttr>(S, D, AL);
    break;
  case ParsedAttr::AT_ObjCExplicitProtocolImpl:
    handleObjCSuppresProtocolAttr(S, D, AL);
    break;
  case ParsedAttr::AT_Unused:
    handleUnusedAttr(S, D, AL);
    break;
  case ParsedAttr::AT_NotTailCalled:
    handleSimpleAttributeWithExclusions<NotTailCalledAttr, AlwaysInlineAttr>(
        S, D, AL);
    break;
  case ParsedAttr::AT_DisableTailCalls:
    handleSimpleAttributeWithExclusions<DisableTailCallsAttr, NakedAttr>(S, D,
                                                                         AL);
    break;
  case ParsedAttr::AT_Visibility:
    handleVisibilityAttr(S, D, AL, false);
    break;
  case ParsedAttr::AT_TypeVisibility:
    handleVisibilityAttr(S, D, AL, true);
    break;
  case ParsedAttr::AT_WarnUnusedResult:
    handleWarnUnusedResult(S, D, AL);
    break;
  case ParsedAttr::AT_WeakRef:
    handleWeakRefAttr(S, D, AL);
    break;
  case ParsedAttr::AT_WeakImport:
    handleWeakImportAttr(S, D, AL);
    break;
  case ParsedAttr::AT_TransparentUnion:
    handleTransparentUnionAttr(S, D, AL);
    break;
  case ParsedAttr::AT_ObjCMethodFamily:
    handleObjCMethodFamilyAttr(S, D, AL);
    break;
  case ParsedAttr::AT_ObjCNSObject:
    handleObjCNSObject(S, D, AL);
    break;
  case ParsedAttr::AT_ObjCIndependentClass:
    handleObjCIndependentClass(S, D, AL);
    break;
  case ParsedAttr::AT_Blocks:
    handleBlocksAttr(S, D, AL);
    break;
  case ParsedAttr::AT_Sentinel:
    handleSentinelAttr(S, D, AL);
    break;
  case ParsedAttr::AT_Cleanup:
    handleCleanupAttr(S, D, AL);
    break;
  case ParsedAttr::AT_NoDebug:
    handleNoDebugAttr(S, D, AL);
    break;
  case ParsedAttr::AT_CmseNSEntry:
    handleCmseNSEntryAttr(S, D, AL);
    break;
  case ParsedAttr::AT_StdCall:
  case ParsedAttr::AT_CDecl:
  case ParsedAttr::AT_FastCall:
  case ParsedAttr::AT_ThisCall:
  case ParsedAttr::AT_Pascal:
  case ParsedAttr::AT_RegCall:
  case ParsedAttr::AT_SwiftCall:
  case ParsedAttr::AT_VectorCall:
  case ParsedAttr::AT_MSABI:
  case ParsedAttr::AT_SysVABI:
  case ParsedAttr::AT_Pcs:
  case ParsedAttr::AT_IntelOclBicc:
#if INTEL_CUSTOMIZATION
  case ParsedAttr::AT_IntelOclBiccAVX:
  case ParsedAttr::AT_IntelOclBiccAVX512:
#endif // INTEL_CUSTOMIZATION
  case ParsedAttr::AT_PreserveMost:
  case ParsedAttr::AT_PreserveAll:
  case ParsedAttr::AT_AArch64VectorPcs:
    handleCallConvAttr(S, D, AL);
    break;
  case ParsedAttr::AT_Suppress:
    handleSuppressAttr(S, D, AL);
    break;
  case ParsedAttr::AT_Owner:
  case ParsedAttr::AT_Pointer:
    handleLifetimeCategoryAttr(S, D, AL);
    break;
  case ParsedAttr::AT_OpenCLAccess:
    handleOpenCLAccessAttr(S, D, AL);
    break;
  case ParsedAttr::AT_OpenCLNoSVM:
    handleOpenCLNoSVMAttr(S, D, AL);
    break;
  case ParsedAttr::AT_SwiftContext:
    S.AddParameterABIAttr(D, AL, ParameterABI::SwiftContext);
    break;
  case ParsedAttr::AT_SwiftErrorResult:
    S.AddParameterABIAttr(D, AL, ParameterABI::SwiftErrorResult);
    break;
  case ParsedAttr::AT_SwiftIndirectResult:
    S.AddParameterABIAttr(D, AL, ParameterABI::SwiftIndirectResult);
    break;
  case ParsedAttr::AT_InternalLinkage:
    handleInternalLinkageAttr(S, D, AL);
    break;

  // Microsoft attributes:
  case ParsedAttr::AT_LayoutVersion:
    handleLayoutVersion(S, D, AL);
    break;
  case ParsedAttr::AT_Uuid:
    handleUuidAttr(S, D, AL);
    break;
  case ParsedAttr::AT_MSInheritance:
    handleMSInheritanceAttr(S, D, AL);
    break;
  case ParsedAttr::AT_Thread:
    handleDeclspecThreadAttr(S, D, AL);
    break;

  case ParsedAttr::AT_AbiTag:
    handleAbiTagAttr(S, D, AL);
    break;
  case ParsedAttr::AT_CFGuard:
    handleCFGuardAttr(S, D, AL);
    break;

  // Thread safety attributes:
  case ParsedAttr::AT_AssertExclusiveLock:
    handleAssertExclusiveLockAttr(S, D, AL);
    break;
  case ParsedAttr::AT_AssertSharedLock:
    handleAssertSharedLockAttr(S, D, AL);
    break;
  case ParsedAttr::AT_PtGuardedVar:
    handlePtGuardedVarAttr(S, D, AL);
    break;
  case ParsedAttr::AT_NoSanitize:
    handleNoSanitizeAttr(S, D, AL);
    break;
  case ParsedAttr::AT_NoSanitizeSpecific:
    handleNoSanitizeSpecificAttr(S, D, AL);
    break;
  case ParsedAttr::AT_GuardedBy:
    handleGuardedByAttr(S, D, AL);
    break;
  case ParsedAttr::AT_PtGuardedBy:
    handlePtGuardedByAttr(S, D, AL);
    break;
  case ParsedAttr::AT_ExclusiveTrylockFunction:
    handleExclusiveTrylockFunctionAttr(S, D, AL);
    break;
  case ParsedAttr::AT_LockReturned:
    handleLockReturnedAttr(S, D, AL);
    break;
  case ParsedAttr::AT_LocksExcluded:
    handleLocksExcludedAttr(S, D, AL);
    break;
  case ParsedAttr::AT_SharedTrylockFunction:
    handleSharedTrylockFunctionAttr(S, D, AL);
    break;
  case ParsedAttr::AT_AcquiredBefore:
    handleAcquiredBeforeAttr(S, D, AL);
    break;
  case ParsedAttr::AT_AcquiredAfter:
    handleAcquiredAfterAttr(S, D, AL);
    break;

  // Capability analysis attributes.
  case ParsedAttr::AT_Capability:
  case ParsedAttr::AT_Lockable:
    handleCapabilityAttr(S, D, AL);
    break;
  case ParsedAttr::AT_RequiresCapability:
    handleRequiresCapabilityAttr(S, D, AL);
    break;

  case ParsedAttr::AT_AssertCapability:
    handleAssertCapabilityAttr(S, D, AL);
    break;
  case ParsedAttr::AT_AcquireCapability:
    handleAcquireCapabilityAttr(S, D, AL);
    break;
  case ParsedAttr::AT_ReleaseCapability:
    handleReleaseCapabilityAttr(S, D, AL);
    break;
  case ParsedAttr::AT_TryAcquireCapability:
    handleTryAcquireCapabilityAttr(S, D, AL);
    break;

  // Consumed analysis attributes.
  case ParsedAttr::AT_Consumable:
    handleConsumableAttr(S, D, AL);
    break;
  case ParsedAttr::AT_CallableWhen:
    handleCallableWhenAttr(S, D, AL);
    break;
  case ParsedAttr::AT_ParamTypestate:
    handleParamTypestateAttr(S, D, AL);
    break;
  case ParsedAttr::AT_ReturnTypestate:
    handleReturnTypestateAttr(S, D, AL);
    break;
  case ParsedAttr::AT_SetTypestate:
    handleSetTypestateAttr(S, D, AL);
    break;
  case ParsedAttr::AT_TestTypestate:
    handleTestTypestateAttr(S, D, AL);
    break;

  // Type safety attributes.
  case ParsedAttr::AT_ArgumentWithTypeTag:
    handleArgumentWithTypeTagAttr(S, D, AL);
    break;
  case ParsedAttr::AT_TypeTagForDatatype:
    handleTypeTagForDatatypeAttr(S, D, AL);
    break;

  // Intel FPGA specific attributes
  case ParsedAttr::AT_IntelFPGADoublePump:
    handleIntelFPGAPumpAttr<IntelFPGADoublePumpAttr, IntelFPGASinglePumpAttr>(
        S, D, AL);
    break;
  case ParsedAttr::AT_IntelFPGASinglePump:
    handleIntelFPGAPumpAttr<IntelFPGASinglePumpAttr, IntelFPGADoublePumpAttr>(
        S, D, AL);
    break;
  case ParsedAttr::AT_IntelFPGAMemory:
    handleIntelFPGAMemoryAttr(S, D, AL);
    break;
  case ParsedAttr::AT_IntelFPGARegister:
    handleIntelFPGARegisterAttr(S, D, AL);
    break;
  case ParsedAttr::AT_IntelFPGABankWidth:
    handleOneConstantPowerTwoValueAttr<IntelFPGABankWidthAttr>(S, D, AL);
    break;
  case ParsedAttr::AT_IntelFPGANumBanks:
    handleOneConstantPowerTwoValueAttr<IntelFPGANumBanksAttr>(S, D, AL);
    break;
  case ParsedAttr::AT_IntelFPGAPrivateCopies:
    handleIntelFPGAPrivateCopiesAttr(S, D, AL);
    break;
#if INTEL_CUSTOMIZATION
  case ParsedAttr::AT_VecLenHint:
    handleVecLenHint(S, D, AL);
    break;
  // Intel FPGA OpenCL specific attributes
  case ParsedAttr::AT_MaxWorkGroupSize:
    handleWorkGroupSize<MaxWorkGroupSizeAttr>(S, D, AL);
    break;
  case ParsedAttr::AT_NumComputeUnits:
    handleNumComputeUnitsAttr(S, D, AL);
    break;
  case ParsedAttr::AT_NumSimdWorkItems:
    handleNumSimdWorkItemsAttr(S, D, AL);
    break;
  case ParsedAttr::AT_OpenCLBlocking:
    handleOpenCLBlockingAttr(S, D, AL);
    break;
  case ParsedAttr::AT_OpenCLDepth:
    handleOpenCLDepthAttr(S, D, AL);
    break;
  case ParsedAttr::AT_OpenCLIO:
    handleOpenCLIOAttr(S, D, AL);
    break;
  case ParsedAttr::AT_OpenCLLocalMemSize:
    handleOpenCLLocalMemSizeAttr(S, D, AL);
    break;
  case ParsedAttr::AT_OpenCLBufferLocation:
    handleOpenCLBufferLocationAttr(S, D, AL);
    break;
  case ParsedAttr::AT_MaxGlobalWorkDim:
    handleMaxGlobalWorkDimAttr(S, D, AL);
    break;
  case ParsedAttr::AT_Autorun:
    handleAutorunAttr(S, D, AL);
    break;
  case ParsedAttr::AT_UsesGlobalWorkOffset:
    handleUsesGlobalWorkOffsetAttr(S, D, AL);
    break;
  case ParsedAttr::AT_OpenCLHostAccessible:
    handleOpenCLHostAccessible(S, D, AL);
    break;
  case ParsedAttr::AT_StallFree:
    handleStallFreeAttr(S, D, AL);
    break;
  case ParsedAttr::AT_SchedulerTargetFmaxMHz:
    handleSchedulerTargetFmaxMHzAttr(S, D, AL);
    break;
  case ParsedAttr::AT_Cluster:
    handleClusterAttr(S, D, AL);
    break;
  case ParsedAttr::AT_StallEnable:
    handleStallEnableAttr(S, D, AL);
    break;
  case ParsedAttr::AT_StallLatency:
    handleStallLatencyAttr(S, D, AL);
    break;
  // Intel HLS specific attributes
  case ParsedAttr::AT_ReadWriteMode:
    handleReadWriteMode(S, D, AL);
    break;
  case ParsedAttr::AT_StaticArrayReset:
    handleStaticArrayResetAttr(S, D, AL);
    break;
  case ParsedAttr::AT_Component:
    handleComponentAttr(S, D, AL);
    break;
  case ParsedAttr::AT_StallFreeReturn:
    handleStallFreeReturnAttr(S, D, AL);
    break;
  case ParsedAttr::AT_UseSingleClock:
    handleUseSingleClockAttr(S, D, AL);
    break;
  case ParsedAttr::AT_ComponentInterface:
    handleComponentInterfaceAttr(S, D, AL);
    break;
  case ParsedAttr::AT_MaxConcurrency:
    handleMaxConcurrencyAttr(S, D, AL);
    break;
  case ParsedAttr::AT_ArgumentInterface:
    handleArgumentInterfaceAttr(S, D, AL);
    break;
  case ParsedAttr::AT_StableArgument:
    handleStableArgumentAttr(S, D, AL);
    break;
  case ParsedAttr::AT_SlaveMemoryArgument:
    handleSlaveMemoryArgumentAttr(S, D, AL);
    break;
  case ParsedAttr::AT_HLSII:
    handleHLSIIAttr<HLSIIAttr, HLSMinIIAttr, HLSMaxIIAttr>(S, D, AL);
    break;
  case ParsedAttr::AT_HLSMinII:
    handleHLSIIAttr<HLSMinIIAttr, HLSIIAttr, HLSMaxIIAttr>(S, D, AL);
    break;
  case ParsedAttr::AT_HLSMaxII:
    handleHLSIIAttr<HLSMaxIIAttr, HLSIIAttr, HLSMinIIAttr>(S, D, AL);
    break;
  case ParsedAttr::AT_HLSForceLoopPipelining:
    handleHLSForceLoopPipeliningAttr(S, D, AL);
    break;
  case ParsedAttr::AT_HLSMaxInvocationDelay:
    handleHLSMaxInvocationDelayAttr(S, D, AL);
    break;
#endif // INTEL_CUSTOMIZATION
  case ParsedAttr::AT_IntelFPGAMaxReplicates:
    handleIntelFPGAMaxReplicatesAttr(S, D, AL);
    break;
  case ParsedAttr::AT_IntelFPGASimpleDualPort:
    handleIntelFPGASimpleDualPortAttr(S, D, AL);
    break;
  case ParsedAttr::AT_IntelFPGAMerge:
    handleIntelFPGAMergeAttr(S, D, AL);
    break;
  case ParsedAttr::AT_IntelFPGABankBits:
    handleIntelFPGABankBitsAttr(S, D, AL);
    break;
  case ParsedAttr::AT_IntelFPGAForcePow2Depth:
    handleIntelFPGAForcePow2DepthAttr(S, D, AL);
    break;
  case ParsedAttr::AT_SYCLIntelPipeIO:
    handleSYCLIntelPipeIOAttr(S, D, AL);

  // Swift attributes.
  case ParsedAttr::AT_SwiftBridge:
    handleSwiftBridge(S, D, AL);
    break;
  case ParsedAttr::AT_SwiftBridgedTypedef:
    handleSimpleAttribute<SwiftBridgedTypedefAttr>(S, D, AL);
    break;
  case ParsedAttr::AT_SwiftError:
    handleSwiftError(S, D, AL);
    break;
  case ParsedAttr::AT_SwiftObjCMembers:
    handleSimpleAttribute<SwiftObjCMembersAttr>(S, D, AL);
    break;

  // Swift attributes.
  case ParsedAttr::AT_SwiftBridge:
    handleSwiftBridge(S, D, AL);
    break;
  case ParsedAttr::AT_SwiftBridgedTypedef:
    handleSimpleAttribute<SwiftBridgedTypedefAttr>(S, D, AL);
    break;
  case ParsedAttr::AT_SwiftError:
    handleSwiftError(S, D, AL);
    break;
  case ParsedAttr::AT_SwiftName:
    handleSwiftName(S, D, AL);
    break;
  case ParsedAttr::AT_SwiftObjCMembers:
    handleSimpleAttribute<SwiftObjCMembersAttr>(S, D, AL);
    break;

  // XRay attributes.
  case ParsedAttr::AT_XRayLogArgs:
    handleXRayLogArgsAttr(S, D, AL);
    break;

  case ParsedAttr::AT_PatchableFunctionEntry:
    handlePatchableFunctionEntryAttr(S, D, AL);
    break;

  case ParsedAttr::AT_AlwaysDestroy:
  case ParsedAttr::AT_NoDestroy:
    handleDestroyAttr(S, D, AL);
    break;

  case ParsedAttr::AT_Uninitialized:
    handleUninitializedAttr(S, D, AL);
    break;

  case ParsedAttr::AT_LoaderUninitialized:
    handleSimpleAttribute<LoaderUninitializedAttr>(S, D, AL);
    break;

  case ParsedAttr::AT_ObjCExternallyRetained:
    handleObjCExternallyRetainedAttr(S, D, AL);
    break;

  case ParsedAttr::AT_MIGServerRoutine:
    handleMIGServerRoutineAttr(S, D, AL);
    break;

  case ParsedAttr::AT_MSAllocator:
    handleMSAllocatorAttr(S, D, AL);
    break;

  case ParsedAttr::AT_ArmBuiltinAlias:
    handleArmBuiltinAliasAttr(S, D, AL);
    break;

  case ParsedAttr::AT_AcquireHandle:
    handleAcquireHandleAttr(S, D, AL);
    break;

  case ParsedAttr::AT_ReleaseHandle:
    handleHandleAttr<ReleaseHandleAttr>(S, D, AL);
    break;

  case ParsedAttr::AT_UseHandle:
    handleHandleAttr<UseHandleAttr>(S, D, AL);
    break;
  }
}

/// ProcessDeclAttributeList - Apply all the decl attributes in the specified
/// attribute list to the specified decl, ignoring any type attributes.
void Sema::ProcessDeclAttributeList(Scope *S, Decl *D,
                                    const ParsedAttributesView &AttrList,
                                    bool IncludeCXX11Attributes) {
  if (AttrList.empty())
    return;

  for (const ParsedAttr &AL : AttrList)
    ProcessDeclAttribute(*this, S, D, AL, IncludeCXX11Attributes);

  // FIXME: We should be able to handle these cases in TableGen.
  // GCC accepts
  // static int a9 __attribute__((weakref));
  // but that looks really pointless. We reject it.
  if (D->hasAttr<WeakRefAttr>() && !D->hasAttr<AliasAttr>()) {
    Diag(AttrList.begin()->getLoc(), diag::err_attribute_weakref_without_alias)
        << cast<NamedDecl>(D);
    D->dropAttr<WeakRefAttr>();
    return;
  }

  // FIXME: We should be able to handle this in TableGen as well. It would be
  // good to have a way to specify "these attributes must appear as a group",
  // for these. Additionally, it would be good to have a way to specify "these
  // attribute must never appear as a group" for attributes like cold and hot.
  if (!(D->hasAttr<OpenCLKernelAttr>() ||
        LangOpts.SYCLIsDevice || LangOpts.SYCLIsHost)) {
    // These attributes cannot be applied to a non-kernel function.
    if (const auto *A = D->getAttr<ReqdWorkGroupSizeAttr>()) {
      // FIXME: This emits a different error message than
      // diag::err_attribute_wrong_decl_type + ExpectedKernelFunction.
      Diag(D->getLocation(), diag::err_opencl_kernel_attr) << A;
      D->setInvalidDecl();
    } else if (const auto *A = D->getAttr<WorkGroupSizeHintAttr>()) {
      Diag(D->getLocation(), diag::err_opencl_kernel_attr) << A;
      D->setInvalidDecl();
    } else if (const auto *A = D->getAttr<SYCLIntelMaxWorkGroupSizeAttr>()) {
      Diag(D->getLocation(), diag::err_opencl_kernel_attr) << A;
      D->setInvalidDecl();
    } else if (const auto *A = D->getAttr<VecTypeHintAttr>()) {
      Diag(D->getLocation(), diag::err_opencl_kernel_attr) << A;
      D->setInvalidDecl();
#if INTEL_CUSTOMIZATION
    } else if (const auto *A = D->getAttr<ReqdWorkGroupSizeAttr>()) {
      Diag(D->getLocation(), diag::err_opencl_kernel_attr) << A;
      D->setInvalidDecl();
    } else if (const auto *A = D->getAttr<NumSimdWorkItemsAttr>()) {
      Diag(D->getLocation(), diag::err_opencl_kernel_attr) << A;
      D->setInvalidDecl();
    } else if (const auto *A = D->getAttr<NumComputeUnitsAttr>()) {
      Diag(D->getLocation(), diag::err_opencl_kernel_attr) << A;
      D->setInvalidDecl();
    } else if (const auto *A = D->getAttr<MaxGlobalWorkDimAttr>()) {
      Diag(D->getLocation(), diag::err_opencl_kernel_attr) << A;
      D->setInvalidDecl();
    } else if (const auto *A = D->getAttr<MaxWorkGroupSizeAttr>()) {
      Diag(D->getLocation(), diag::err_opencl_kernel_attr) << A;
      D->setInvalidDecl();
    } else if (const auto *A = D->getAttr<AutorunAttr>()) {
      Diag(D->getLocation(), diag::err_opencl_kernel_attr) << A;
      D->setInvalidDecl();
    } else if (const auto *A = D->getAttr<UsesGlobalWorkOffsetAttr>()) {
      Diag(D->getLocation(), diag::err_opencl_kernel_attr) << A;
      D->setInvalidDecl();
    } else if (Attr *A = D->getAttr<StallFreeAttr>()) {
      if (!getLangOpts().HLS) {
        Diag(D->getLocation(), diag::err_opencl_kernel_attr) << A;
        D->setInvalidDecl();
      }
    } else if (Attr *A = D->getAttr<SchedulerTargetFmaxMHzAttr>()) {
      if (!getLangOpts().HLS) {
        Diag(D->getLocation(), diag::err_opencl_kernel_attr) << A;
        D->setInvalidDecl();
      }
#endif // INTEL_CUSTOMIZATION
    } else if (const auto *A = D->getAttr<IntelReqdSubGroupSizeAttr>()) {
      if (!getLangOpts().SYCLIsDevice) {
        Diag(D->getLocation(), diag::err_opencl_kernel_attr) << A;
        D->setInvalidDecl();
      }
    } else if (!D->hasAttr<CUDAGlobalAttr>()) {
      if (const auto *A = D->getAttr<AMDGPUFlatWorkGroupSizeAttr>()) {
        Diag(D->getLocation(), diag::err_attribute_wrong_decl_type)
            << A << ExpectedKernelFunction;
        D->setInvalidDecl();
      } else if (const auto *A = D->getAttr<AMDGPUWavesPerEUAttr>()) {
        Diag(D->getLocation(), diag::err_attribute_wrong_decl_type)
            << A << ExpectedKernelFunction;
        D->setInvalidDecl();
      } else if (const auto *A = D->getAttr<AMDGPUNumSGPRAttr>()) {
        Diag(D->getLocation(), diag::err_attribute_wrong_decl_type)
            << A << ExpectedKernelFunction;
        D->setInvalidDecl();
      } else if (const auto *A = D->getAttr<AMDGPUNumVGPRAttr>()) {
        Diag(D->getLocation(), diag::err_attribute_wrong_decl_type)
            << A << ExpectedKernelFunction;
        D->setInvalidDecl();
      }
    }
  }
#if INTEL_CUSTOMIZATION
  else {
    if (D->hasAttr<AutorunAttr>() && !D->hasAttr<MaxGlobalWorkDimAttr>() &&
        !D->hasAttr<ReqdWorkGroupSizeAttr>()) {
      Attr *A = D->getAttr<AutorunAttr>();
      Diag(A->getLocation(),
          diag::err_opencl_attribute_requires_another_to_be_specified)
          << A << "'reqd_work_group_size' or 'max_global_work_dim' attribute";
      D->setInvalidDecl();
    }
  }
  if (const auto *SLA = D->getAttr<StallLatencyAttr>()) {
    if (getLangOpts().HLS && !D->hasAttr<ComponentAttr>()) {
      Diag(D->getLocation(), diag::err_component_func_attr) << SLA;
      D->setInvalidDecl();
    } else if (Context.getTargetInfo().getTriple().isINTELFPGAEnvironment() &&
               !D->hasAttr<OpenCLKernelAttr>()) {
      Diag(D->getLocation(), diag::err_opencl_kernel_attr) << SLA;
      D->setInvalidDecl();
    }
  }
  if ((getLangOpts().HLS || getLangOpts().OpenCL) &&
      D->getKind() == Decl::ParmVar && !IsSlaveMemory(*this, D)) {
    // Check that memory attributes are only added to slave memory.
    if (diagnoseMemoryAttrs<
            IntelFPGAMemoryAttr, IntelFPGANumBanksAttr, IntelFPGABankWidthAttr,
            IntelFPGASinglePumpAttr, IntelFPGADoublePumpAttr,
            IntelFPGABankBitsAttr>(*this, D))
      D->setInvalidDecl();
  }
#endif // INTEL_CUSTOMIZATION

  // Do this check after processing D's attributes because the attribute
  // objc_method_family can change whether the given method is in the init
  // family, and it can be applied after objc_designated_initializer. This is a
  // bit of a hack, but we need it to be compatible with versions of clang that
  // processed the attribute list in the wrong order.
  if (D->hasAttr<ObjCDesignatedInitializerAttr>() &&
      cast<ObjCMethodDecl>(D)->getMethodFamily() != OMF_init) {
    Diag(D->getLocation(), diag::err_designated_init_attr_non_init);
    D->dropAttr<ObjCDesignatedInitializerAttr>();
  }
}

// Helper for delayed processing TransparentUnion or BPFPreserveAccessIndexAttr
// attribute.
void Sema::ProcessDeclAttributeDelayed(Decl *D,
                                       const ParsedAttributesView &AttrList) {
  for (const ParsedAttr &AL : AttrList)
    if (AL.getKind() == ParsedAttr::AT_TransparentUnion) {
      handleTransparentUnionAttr(*this, D, AL);
      break;
    }

  // For BPFPreserveAccessIndexAttr, we want to populate the attributes
  // to fields and inner records as well.
  if (D && D->hasAttr<BPFPreserveAccessIndexAttr>())
    handleBPFPreserveAIRecord(*this, cast<RecordDecl>(D));
}

// Annotation attributes are the only attributes allowed after an access
// specifier.
bool Sema::ProcessAccessDeclAttributeList(
    AccessSpecDecl *ASDecl, const ParsedAttributesView &AttrList) {
  for (const ParsedAttr &AL : AttrList) {
    if (AL.getKind() == ParsedAttr::AT_Annotate) {
      ProcessDeclAttribute(*this, nullptr, ASDecl, AL, AL.isCXX11Attribute());
    } else {
      Diag(AL.getLoc(), diag::err_only_annotate_after_access_spec);
      return true;
    }
  }
  return false;
}

/// checkUnusedDeclAttributes - Check a list of attributes to see if it
/// contains any decl attributes that we should warn about.
static void checkUnusedDeclAttributes(Sema &S, const ParsedAttributesView &A) {
  for (const ParsedAttr &AL : A) {
    // Only warn if the attribute is an unignored, non-type attribute.
    if (AL.isUsedAsTypeAttr() || AL.isInvalid())
      continue;
    if (AL.getKind() == ParsedAttr::IgnoredAttribute)
      continue;

    if (AL.getKind() == ParsedAttr::UnknownAttribute) {
      S.Diag(AL.getLoc(), diag::warn_unknown_attribute_ignored)
          << AL << AL.getRange();
    } else {
      S.Diag(AL.getLoc(), diag::warn_attribute_not_on_decl) << AL
                                                            << AL.getRange();
    }
  }
}

/// checkUnusedDeclAttributes - Given a declarator which is not being
/// used to build a declaration, complain about any decl attributes
/// which might be lying around on it.
void Sema::checkUnusedDeclAttributes(Declarator &D) {
  ::checkUnusedDeclAttributes(*this, D.getDeclSpec().getAttributes());
  ::checkUnusedDeclAttributes(*this, D.getAttributes());
  for (unsigned i = 0, e = D.getNumTypeObjects(); i != e; ++i)
    ::checkUnusedDeclAttributes(*this, D.getTypeObject(i).getAttrs());
}

/// DeclClonePragmaWeak - clone existing decl (maybe definition),
/// \#pragma weak needs a non-definition decl and source may not have one.
NamedDecl * Sema::DeclClonePragmaWeak(NamedDecl *ND, IdentifierInfo *II,
                                      SourceLocation Loc) {
  assert(isa<FunctionDecl>(ND) || isa<VarDecl>(ND));
  NamedDecl *NewD = nullptr;
  if (auto *FD = dyn_cast<FunctionDecl>(ND)) {
    FunctionDecl *NewFD;
    // FIXME: Missing call to CheckFunctionDeclaration().
    // FIXME: Mangling?
    // FIXME: Is the qualifier info correct?
    // FIXME: Is the DeclContext correct?
    NewFD = FunctionDecl::Create(
        FD->getASTContext(), FD->getDeclContext(), Loc, Loc,
        DeclarationName(II), FD->getType(), FD->getTypeSourceInfo(), SC_None,
        false /*isInlineSpecified*/, FD->hasPrototype(), CSK_unspecified,
        FD->getTrailingRequiresClause());
    NewD = NewFD;

    if (FD->getQualifier())
      NewFD->setQualifierInfo(FD->getQualifierLoc());

    // Fake up parameter variables; they are declared as if this were
    // a typedef.
    QualType FDTy = FD->getType();
    if (const auto *FT = FDTy->getAs<FunctionProtoType>()) {
      SmallVector<ParmVarDecl*, 16> Params;
      for (const auto &AI : FT->param_types()) {
        ParmVarDecl *Param = BuildParmVarDeclForTypedef(NewFD, Loc, AI);
        Param->setScopeInfo(0, Params.size());
        Params.push_back(Param);
      }
      NewFD->setParams(Params);
    }
  } else if (auto *VD = dyn_cast<VarDecl>(ND)) {
    NewD = VarDecl::Create(VD->getASTContext(), VD->getDeclContext(),
                           VD->getInnerLocStart(), VD->getLocation(), II,
                           VD->getType(), VD->getTypeSourceInfo(),
                           VD->getStorageClass());
    if (VD->getQualifier())
      cast<VarDecl>(NewD)->setQualifierInfo(VD->getQualifierLoc());
  }
  return NewD;
}

/// DeclApplyPragmaWeak - A declaration (maybe definition) needs \#pragma weak
/// applied to it, possibly with an alias.
void Sema::DeclApplyPragmaWeak(Scope *S, NamedDecl *ND, WeakInfo &W) {
  if (W.getUsed()) return; // only do this once
  W.setUsed(true);
  if (W.getAlias()) { // clone decl, impersonate __attribute(weak,alias(...))
    IdentifierInfo *NDId = ND->getIdentifier();
    NamedDecl *NewD = DeclClonePragmaWeak(ND, W.getAlias(), W.getLocation());
    NewD->addAttr(
        AliasAttr::CreateImplicit(Context, NDId->getName(), W.getLocation()));
    NewD->addAttr(WeakAttr::CreateImplicit(Context, W.getLocation(),
                                           AttributeCommonInfo::AS_Pragma));
    WeakTopLevelDecl.push_back(NewD);
    // FIXME: "hideous" code from Sema::LazilyCreateBuiltin
    // to insert Decl at TU scope, sorry.
    DeclContext *SavedContext = CurContext;
    CurContext = Context.getTranslationUnitDecl();
    NewD->setDeclContext(CurContext);
    NewD->setLexicalDeclContext(CurContext);
    PushOnScopeChains(NewD, S);
    CurContext = SavedContext;
  } else { // just add weak to existing
    ND->addAttr(WeakAttr::CreateImplicit(Context, W.getLocation(),
                                         AttributeCommonInfo::AS_Pragma));
  }
}

void Sema::ProcessPragmaWeak(Scope *S, Decl *D) {
  // It's valid to "forward-declare" #pragma weak, in which case we
  // have to do this.
  LoadExternalWeakUndeclaredIdentifiers();
  if (!WeakUndeclaredIdentifiers.empty()) {
    NamedDecl *ND = nullptr;
    if (auto *VD = dyn_cast<VarDecl>(D))
      if (VD->isExternC())
        ND = VD;
    if (auto *FD = dyn_cast<FunctionDecl>(D))
      if (FD->isExternC())
        ND = FD;
    if (ND) {
      if (IdentifierInfo *Id = ND->getIdentifier()) {
        auto I = WeakUndeclaredIdentifiers.find(Id);
        if (I != WeakUndeclaredIdentifiers.end()) {
          WeakInfo W = I->second;
          DeclApplyPragmaWeak(S, ND, W);
          WeakUndeclaredIdentifiers[Id] = W;
        }
      }
    }
  }
}

/// ProcessDeclAttributes - Given a declarator (PD) with attributes indicated in
/// it, apply them to D.  This is a bit tricky because PD can have attributes
/// specified in many different places, and we need to find and apply them all.
void Sema::ProcessDeclAttributes(Scope *S, Decl *D, const Declarator &PD) {
  // Apply decl attributes from the DeclSpec if present.
  if (!PD.getDeclSpec().getAttributes().empty())
    ProcessDeclAttributeList(S, D, PD.getDeclSpec().getAttributes());

  // Walk the declarator structure, applying decl attributes that were in a type
  // position to the decl itself.  This handles cases like:
  //   int *__attr__(x)** D;
  // when X is a decl attribute.
  for (unsigned i = 0, e = PD.getNumTypeObjects(); i != e; ++i)
     ProcessDeclAttributeList(S, D, PD.getTypeObject(i).getAttrs(),
                             /*IncludeCXX11Attributes=*/false);

  // Finally, apply any attributes on the decl itself.
  ProcessDeclAttributeList(S, D, PD.getAttributes());

  // Apply additional attributes specified by '#pragma clang attribute'.
  AddPragmaAttributes(S, D);
}

/// Is the given declaration allowed to use a forbidden type?
/// If so, it'll still be annotated with an attribute that makes it
/// illegal to actually use.
static bool isForbiddenTypeAllowed(Sema &S, Decl *D,
                                   const DelayedDiagnostic &diag,
                                   UnavailableAttr::ImplicitReason &reason) {
  // Private ivars are always okay.  Unfortunately, people don't
  // always properly make their ivars private, even in system headers.
  // Plus we need to make fields okay, too.
  if (!isa<FieldDecl>(D) && !isa<ObjCPropertyDecl>(D) &&
      !isa<FunctionDecl>(D))
    return false;

  // Silently accept unsupported uses of __weak in both user and system
  // declarations when it's been disabled, for ease of integration with
  // -fno-objc-arc files.  We do have to take some care against attempts
  // to define such things;  for now, we've only done that for ivars
  // and properties.
  if ((isa<ObjCIvarDecl>(D) || isa<ObjCPropertyDecl>(D))) {
    if (diag.getForbiddenTypeDiagnostic() == diag::err_arc_weak_disabled ||
        diag.getForbiddenTypeDiagnostic() == diag::err_arc_weak_no_runtime) {
      reason = UnavailableAttr::IR_ForbiddenWeak;
      return true;
    }
  }

  // Allow all sorts of things in system headers.
  if (S.Context.getSourceManager().isInSystemHeader(D->getLocation())) {
    // Currently, all the failures dealt with this way are due to ARC
    // restrictions.
    reason = UnavailableAttr::IR_ARCForbiddenType;
    return true;
  }

  return false;
}

/// Handle a delayed forbidden-type diagnostic.
static void handleDelayedForbiddenType(Sema &S, DelayedDiagnostic &DD,
                                       Decl *D) {
  auto Reason = UnavailableAttr::IR_None;
  if (D && isForbiddenTypeAllowed(S, D, DD, Reason)) {
    assert(Reason && "didn't set reason?");
    D->addAttr(UnavailableAttr::CreateImplicit(S.Context, "", Reason, DD.Loc));
    return;
  }
  if (S.getLangOpts().ObjCAutoRefCount)
    if (const auto *FD = dyn_cast<FunctionDecl>(D)) {
      // FIXME: we may want to suppress diagnostics for all
      // kind of forbidden type messages on unavailable functions.
      if (FD->hasAttr<UnavailableAttr>() &&
          DD.getForbiddenTypeDiagnostic() ==
              diag::err_arc_array_param_no_ownership) {
        DD.Triggered = true;
        return;
      }
    }

  S.Diag(DD.Loc, DD.getForbiddenTypeDiagnostic())
      << DD.getForbiddenTypeOperand() << DD.getForbiddenTypeArgument();
  DD.Triggered = true;
}


void Sema::PopParsingDeclaration(ParsingDeclState state, Decl *decl) {
  assert(DelayedDiagnostics.getCurrentPool());
  DelayedDiagnosticPool &poppedPool = *DelayedDiagnostics.getCurrentPool();
  DelayedDiagnostics.popWithoutEmitting(state);

  // When delaying diagnostics to run in the context of a parsed
  // declaration, we only want to actually emit anything if parsing
  // succeeds.
  if (!decl) return;

  // We emit all the active diagnostics in this pool or any of its
  // parents.  In general, we'll get one pool for the decl spec
  // and a child pool for each declarator; in a decl group like:
  //   deprecated_typedef foo, *bar, baz();
  // only the declarator pops will be passed decls.  This is correct;
  // we really do need to consider delayed diagnostics from the decl spec
  // for each of the different declarations.
  const DelayedDiagnosticPool *pool = &poppedPool;
  do {
    bool AnyAccessFailures = false;
    for (DelayedDiagnosticPool::pool_iterator
           i = pool->pool_begin(), e = pool->pool_end(); i != e; ++i) {
      // This const_cast is a bit lame.  Really, Triggered should be mutable.
      DelayedDiagnostic &diag = const_cast<DelayedDiagnostic&>(*i);
      if (diag.Triggered)
        continue;

      switch (diag.Kind) {
      case DelayedDiagnostic::Availability:
        // Don't bother giving deprecation/unavailable diagnostics if
        // the decl is invalid.
        if (!decl->isInvalidDecl())
          handleDelayedAvailabilityCheck(diag, decl);
        break;

      case DelayedDiagnostic::Access:
        // Only produce one access control diagnostic for a structured binding
        // declaration: we don't need to tell the user that all the fields are
        // inaccessible one at a time.
        if (AnyAccessFailures && isa<DecompositionDecl>(decl))
          continue;
        HandleDelayedAccessCheck(diag, decl);
        if (diag.Triggered)
          AnyAccessFailures = true;
        break;

      case DelayedDiagnostic::ForbiddenType:
        handleDelayedForbiddenType(*this, diag, decl);
        break;
      }
    }
  } while ((pool = pool->getParent()));
}

/// Given a set of delayed diagnostics, re-emit them as if they had
/// been delayed in the current context instead of in the given pool.
/// Essentially, this just moves them to the current pool.
void Sema::redelayDiagnostics(DelayedDiagnosticPool &pool) {
  DelayedDiagnosticPool *curPool = DelayedDiagnostics.getCurrentPool();
  assert(curPool && "re-emitting in undelayed context not supported");
  curPool->steal(pool);
}<|MERGE_RESOLUTION|>--- conflicted
+++ resolved
@@ -7133,7 +7133,6 @@
   D->addAttr(::new (S.Context) SwiftErrorAttr(S.Context, AL, Convention));
 }
 
-<<<<<<< HEAD
 // For a function, this will validate a compound Swift name, e.g.
 // <code>init(foo:bar:baz:)</code> or <code>controllerForName(_:)</code>, and
 // the function will output the number of parameter names, and whether this is a
@@ -7421,8 +7420,6 @@
   D->addAttr(::new (S.Context) SwiftNameAttr(S.Context, AL, Name));
 }
 
-=======
->>>>>>> 15de32a8
 //===----------------------------------------------------------------------===//
 // Microsoft specific attribute handlers.
 //===----------------------------------------------------------------------===//
@@ -9527,19 +9524,6 @@
     break;
   case ParsedAttr::AT_SYCLIntelPipeIO:
     handleSYCLIntelPipeIOAttr(S, D, AL);
-
-  // Swift attributes.
-  case ParsedAttr::AT_SwiftBridge:
-    handleSwiftBridge(S, D, AL);
-    break;
-  case ParsedAttr::AT_SwiftBridgedTypedef:
-    handleSimpleAttribute<SwiftBridgedTypedefAttr>(S, D, AL);
-    break;
-  case ParsedAttr::AT_SwiftError:
-    handleSwiftError(S, D, AL);
-    break;
-  case ParsedAttr::AT_SwiftObjCMembers:
-    handleSimpleAttribute<SwiftObjCMembersAttr>(S, D, AL);
     break;
 
   // Swift attributes.
