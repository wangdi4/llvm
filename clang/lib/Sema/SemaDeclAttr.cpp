//===--- SemaDeclAttr.cpp - Declaration Attribute Handling ----------------===//
//
// Part of the LLVM Project, under the Apache License v2.0 with LLVM Exceptions.
// See https://llvm.org/LICENSE.txt for license information.
// SPDX-License-Identifier: Apache-2.0 WITH LLVM-exception
//
//===----------------------------------------------------------------------===//
//
//  This file implements decl-related attribute processing.
//
//===----------------------------------------------------------------------===//

#include "clang/AST/ASTConsumer.h"
#include "clang/AST/ASTContext.h"
#include "clang/AST/ASTMutationListener.h"
#include "clang/AST/CXXInheritance.h"
#include "clang/AST/DeclCXX.h"
#include "clang/AST/DeclObjC.h"
#include "clang/AST/DeclTemplate.h"
#include "clang/AST/Expr.h"
#include "clang/AST/ExprCXX.h"
#include "clang/AST/Mangle.h"
#include "clang/AST/RecursiveASTVisitor.h"
#include "clang/Basic/CharInfo.h"
#include "clang/Basic/SourceManager.h"
#include "clang/Basic/TargetInfo.h"
#include "clang/Lex/Preprocessor.h"
#include "clang/Sema/DeclSpec.h"
#include "clang/Sema/DelayedDiagnostic.h"
#include "clang/Sema/Initialization.h"
#include "clang/Sema/Lookup.h"
#include "clang/Sema/Scope.h"
#include "clang/Sema/ScopeInfo.h"
#include "clang/Sema/SemaInternal.h"
#include "llvm/ADT/STLExtras.h"
#include "llvm/ADT/StringExtras.h"
#include "llvm/Support/MathExtras.h"
#include "intel/SemaIntelImpl.h" // INTEL

using namespace clang;
using namespace sema;

namespace AttributeLangSupport {
  enum LANG {
    C,
    Cpp,
    ObjC
  };
} // end namespace AttributeLangSupport

//===----------------------------------------------------------------------===//
//  Helper functions
//===----------------------------------------------------------------------===//

/// isFunctionOrMethod - Return true if the given decl has function
/// type (function or function-typed variable) or an Objective-C
/// method.
static bool isFunctionOrMethod(const Decl *D) {
  return (D->getFunctionType() != nullptr) || isa<ObjCMethodDecl>(D);
}

/// Return true if the given decl has function type (function or
/// function-typed variable) or an Objective-C method or a block.
static bool isFunctionOrMethodOrBlock(const Decl *D) {
  return isFunctionOrMethod(D) || isa<BlockDecl>(D);
}

/// Return true if the given decl has a declarator that should have
/// been processed by Sema::GetTypeForDeclarator.
static bool hasDeclarator(const Decl *D) {
  // In some sense, TypedefDecl really *ought* to be a DeclaratorDecl.
  return isa<DeclaratorDecl>(D) || isa<BlockDecl>(D) || isa<TypedefNameDecl>(D) ||
         isa<ObjCPropertyDecl>(D);
}

/// hasFunctionProto - Return true if the given decl has a argument
/// information. This decl should have already passed
/// isFunctionOrMethod or isFunctionOrMethodOrBlock.
static bool hasFunctionProto(const Decl *D) {
  if (const FunctionType *FnTy = D->getFunctionType())
    return isa<FunctionProtoType>(FnTy);
  return isa<ObjCMethodDecl>(D) || isa<BlockDecl>(D);
}

/// getFunctionOrMethodNumParams - Return number of function or method
/// parameters. It is an error to call this on a K&R function (use
/// hasFunctionProto first).
static unsigned getFunctionOrMethodNumParams(const Decl *D) {
  if (const FunctionType *FnTy = D->getFunctionType())
    return cast<FunctionProtoType>(FnTy)->getNumParams();
  if (const auto *BD = dyn_cast<BlockDecl>(D))
    return BD->getNumParams();
  return cast<ObjCMethodDecl>(D)->param_size();
}

static const ParmVarDecl *getFunctionOrMethodParam(const Decl *D,
                                                   unsigned Idx) {
  if (const auto *FD = dyn_cast<FunctionDecl>(D))
    return FD->getParamDecl(Idx);
  if (const auto *MD = dyn_cast<ObjCMethodDecl>(D))
    return MD->getParamDecl(Idx);
  if (const auto *BD = dyn_cast<BlockDecl>(D))
    return BD->getParamDecl(Idx);
  return nullptr;
}

static QualType getFunctionOrMethodParamType(const Decl *D, unsigned Idx) {
  if (const FunctionType *FnTy = D->getFunctionType())
    return cast<FunctionProtoType>(FnTy)->getParamType(Idx);
  if (const auto *BD = dyn_cast<BlockDecl>(D))
    return BD->getParamDecl(Idx)->getType();

  return cast<ObjCMethodDecl>(D)->parameters()[Idx]->getType();
}

static SourceRange getFunctionOrMethodParamRange(const Decl *D, unsigned Idx) {
  if (auto *PVD = getFunctionOrMethodParam(D, Idx))
    return PVD->getSourceRange();
  return SourceRange();
}

static QualType getFunctionOrMethodResultType(const Decl *D) {
  if (const FunctionType *FnTy = D->getFunctionType())
    return FnTy->getReturnType();
  return cast<ObjCMethodDecl>(D)->getReturnType();
}

static SourceRange getFunctionOrMethodResultSourceRange(const Decl *D) {
  if (const auto *FD = dyn_cast<FunctionDecl>(D))
    return FD->getReturnTypeSourceRange();
  if (const auto *MD = dyn_cast<ObjCMethodDecl>(D))
    return MD->getReturnTypeSourceRange();
  return SourceRange();
}

static bool isFunctionOrMethodVariadic(const Decl *D) {
  if (const FunctionType *FnTy = D->getFunctionType())
    return cast<FunctionProtoType>(FnTy)->isVariadic();
  if (const auto *BD = dyn_cast<BlockDecl>(D))
    return BD->isVariadic();
  return cast<ObjCMethodDecl>(D)->isVariadic();
}

static bool isInstanceMethod(const Decl *D) {
  if (const auto *MethodDecl = dyn_cast<CXXMethodDecl>(D))
    return MethodDecl->isInstance();
  return false;
}

static inline bool isNSStringType(QualType T, ASTContext &Ctx) {
  const auto *PT = T->getAs<ObjCObjectPointerType>();
  if (!PT)
    return false;

  ObjCInterfaceDecl *Cls = PT->getObjectType()->getInterface();
  if (!Cls)
    return false;

  IdentifierInfo* ClsName = Cls->getIdentifier();

  // FIXME: Should we walk the chain of classes?
  return ClsName == &Ctx.Idents.get("NSString") ||
         ClsName == &Ctx.Idents.get("NSMutableString");
}

static inline bool isCFStringType(QualType T, ASTContext &Ctx) {
  const auto *PT = T->getAs<PointerType>();
  if (!PT)
    return false;

  const auto *RT = PT->getPointeeType()->getAs<RecordType>();
  if (!RT)
    return false;

  const RecordDecl *RD = RT->getDecl();
  if (RD->getTagKind() != TTK_Struct)
    return false;

  return RD->getIdentifier() == &Ctx.Idents.get("__CFString");
}

static unsigned getNumAttributeArgs(const ParsedAttr &AL) {
  // FIXME: Include the type in the argument list.
  return AL.getNumArgs() + AL.hasParsedType();
}

template <typename Compare>
static bool checkAttributeNumArgsImpl(Sema &S, const ParsedAttr &AL,
                                      unsigned Num, unsigned Diag,
                                      Compare Comp) {
  if (Comp(getNumAttributeArgs(AL), Num)) {
    S.Diag(AL.getLoc(), Diag) << AL << Num;
    return false;
  }

  return true;
}

/// Check if the attribute has exactly as many args as Num. May
/// output an error.
static bool checkAttributeNumArgs(Sema &S, const ParsedAttr &AL, unsigned Num) {
  return checkAttributeNumArgsImpl(S, AL, Num,
                                   diag::err_attribute_wrong_number_arguments,
                                   std::not_equal_to<unsigned>());
}

/// Check if the attribute has at least as many args as Num. May
/// output an error.
static bool checkAttributeAtLeastNumArgs(Sema &S, const ParsedAttr &AL,
                                         unsigned Num) {
  return checkAttributeNumArgsImpl(S, AL, Num,
                                   diag::err_attribute_too_few_arguments,
                                   std::less<unsigned>());
}

/// Check if the attribute has at most as many args as Num. May
/// output an error.
static bool checkAttributeAtMostNumArgs(Sema &S, const ParsedAttr &AL,
                                        unsigned Num) {
  return checkAttributeNumArgsImpl(S, AL, Num,
                                   diag::err_attribute_too_many_arguments,
                                   std::greater<unsigned>());
}

/// A helper function to provide Attribute Location for the Attr types
/// AND the ParsedAttr.
template <typename AttrInfo>
static typename std::enable_if<std::is_base_of<Attr, AttrInfo>::value,
                               SourceLocation>::type
getAttrLoc(const AttrInfo &AL) {
  return AL.getLocation();
}
static SourceLocation getAttrLoc(const ParsedAttr &AL) { return AL.getLoc(); }

/// If Expr is a valid integer constant, get the value of the integer
/// expression and return success or failure. May output an error.
///
/// Negative argument is implicitly converted to unsigned, unless
/// \p StrictlyUnsigned is true.
template <typename AttrInfo>
static bool checkUInt32Argument(Sema &S, const AttrInfo &AI, const Expr *Expr,
                                uint32_t &Val, unsigned Idx = UINT_MAX,
                                bool StrictlyUnsigned = false) {
  llvm::APSInt I(32);
  if (Expr->isTypeDependent() || Expr->isValueDependent() ||
      !Expr->isIntegerConstantExpr(I, S.Context)) {
    if (Idx != UINT_MAX)
      S.Diag(getAttrLoc(AI), diag::err_attribute_argument_n_type)
          << AI << Idx << AANT_ArgumentIntegerConstant
          << Expr->getSourceRange();
    else
      S.Diag(getAttrLoc(AI), diag::err_attribute_argument_type)
          << AI << AANT_ArgumentIntegerConstant << Expr->getSourceRange();
    return false;
  }

  if (!I.isIntN(32)) {
    S.Diag(Expr->getExprLoc(), diag::err_ice_too_large)
        << I.toString(10, false) << 32 << /* Unsigned */ 1;
    return false;
  }

  if (StrictlyUnsigned && I.isSigned() && I.isNegative()) {
    S.Diag(getAttrLoc(AI), diag::err_attribute_requires_positive_integer)
        << AI << /*non-negative*/ 1;
    return false;
  }

  Val = (uint32_t)I.getZExtValue();
  return true;
}

/// Wrapper around checkUInt32Argument, with an extra check to be sure
/// that the result will fit into a regular (signed) int. All args have the same
/// purpose as they do in checkUInt32Argument.
template <typename AttrInfo>
static bool checkPositiveIntArgument(Sema &S, const AttrInfo &AI, const Expr *Expr,
                                     int &Val, unsigned Idx = UINT_MAX) {
  uint32_t UVal;
  if (!checkUInt32Argument(S, AI, Expr, UVal, Idx))
    return false;

  if (UVal > (uint32_t)std::numeric_limits<int>::max()) {
    llvm::APSInt I(32); // for toString
    I = UVal;
    S.Diag(Expr->getExprLoc(), diag::err_ice_too_large)
        << I.toString(10, false) << 32 << /* Unsigned */ 0;
    return false;
  }

  Val = UVal;
  return true;
}

/// Diagnose mutually exclusive attributes when present on a given
/// declaration. Returns true if diagnosed.
template <typename AttrTy>
static bool checkAttrMutualExclusion(Sema &S, Decl *D, const ParsedAttr &AL) {
  if (const auto *A = D->getAttr<AttrTy>()) {
    S.Diag(AL.getLoc(), diag::err_attributes_are_not_compatible) << AL << A;
    S.Diag(A->getLocation(), diag::note_conflicting_attribute);
    return true;
  }
  return false;
}

template <typename AttrTy>
static bool checkAttrMutualExclusion(Sema &S, Decl *D, const Attr &AL) {
  if (const auto *A = D->getAttr<AttrTy>()) {
    S.Diag(AL.getLocation(), diag::err_attributes_are_not_compatible) << &AL
                                                                      << A;
    S.Diag(A->getLocation(), diag::note_conflicting_attribute);
    return true;
  }
  return false;
}

/// Check if IdxExpr is a valid parameter index for a function or
/// instance method D.  May output an error.
///
/// \returns true if IdxExpr is a valid index.
template <typename AttrInfo>
static bool checkFunctionOrMethodParameterIndex(
    Sema &S, const Decl *D, const AttrInfo &AI, unsigned AttrArgNum,
    const Expr *IdxExpr, ParamIdx &Idx, bool CanIndexImplicitThis = false) {
  assert(isFunctionOrMethodOrBlock(D));

  // In C++ the implicit 'this' function parameter also counts.
  // Parameters are counted from one.
  bool HP = hasFunctionProto(D);
  bool HasImplicitThisParam = isInstanceMethod(D);
  bool IV = HP && isFunctionOrMethodVariadic(D);
  unsigned NumParams =
      (HP ? getFunctionOrMethodNumParams(D) : 0) + HasImplicitThisParam;

  llvm::APSInt IdxInt;
  if (IdxExpr->isTypeDependent() || IdxExpr->isValueDependent() ||
      !IdxExpr->isIntegerConstantExpr(IdxInt, S.Context)) {
    S.Diag(getAttrLoc(AI), diag::err_attribute_argument_n_type)
        << &AI << AttrArgNum << AANT_ArgumentIntegerConstant
        << IdxExpr->getSourceRange();
    return false;
  }

  unsigned IdxSource = IdxInt.getLimitedValue(UINT_MAX);
  if (IdxSource < 1 || (!IV && IdxSource > NumParams)) {
    S.Diag(getAttrLoc(AI), diag::err_attribute_argument_out_of_bounds)
        << &AI << AttrArgNum << IdxExpr->getSourceRange();
    return false;
  }
  if (HasImplicitThisParam && !CanIndexImplicitThis) {
    if (IdxSource == 1) {
      S.Diag(getAttrLoc(AI), diag::err_attribute_invalid_implicit_this_argument)
          << &AI << IdxExpr->getSourceRange();
      return false;
    }
  }

  Idx = ParamIdx(IdxSource, D);
  return true;
}

/// Check if the argument \p ArgNum of \p Attr is a ASCII string literal.
/// If not emit an error and return false. If the argument is an identifier it
/// will emit an error with a fixit hint and treat it as if it was a string
/// literal.
bool Sema::checkStringLiteralArgumentAttr(const ParsedAttr &AL, unsigned ArgNum,
                                          StringRef &Str,
                                          SourceLocation *ArgLocation) {
  // Look for identifiers. If we have one emit a hint to fix it to a literal.
  if (AL.isArgIdent(ArgNum)) {
    IdentifierLoc *Loc = AL.getArgAsIdent(ArgNum);
    Diag(Loc->Loc, diag::err_attribute_argument_type)
        << AL << AANT_ArgumentString
        << FixItHint::CreateInsertion(Loc->Loc, "\"")
        << FixItHint::CreateInsertion(getLocForEndOfToken(Loc->Loc), "\"");
    Str = Loc->Ident->getName();
    if (ArgLocation)
      *ArgLocation = Loc->Loc;
    return true;
  }

  // Now check for an actual string literal.
  Expr *ArgExpr = AL.getArgAsExpr(ArgNum);
  const auto *Literal = dyn_cast<StringLiteral>(ArgExpr->IgnoreParenCasts());
  if (ArgLocation)
    *ArgLocation = ArgExpr->getBeginLoc();

  if (!Literal || !Literal->isAscii()) {
    Diag(ArgExpr->getBeginLoc(), diag::err_attribute_argument_type)
        << AL << AANT_ArgumentString;
    return false;
  }

  Str = Literal->getString();
  return true;
}

/// Applies the given attribute to the Decl without performing any
/// additional semantic checking.
template <typename AttrType>
static void handleSimpleAttribute(Sema &S, Decl *D, SourceRange SR,
                                  unsigned SpellingIndex) {
  D->addAttr(::new (S.Context) AttrType(SR, S.Context, SpellingIndex));
}

template <typename AttrType>
static void handleSimpleAttribute(Sema &S, Decl *D, const ParsedAttr &AL) {
  handleSimpleAttribute<AttrType>(S, D, AL.getRange(),
                                  AL.getAttributeSpellingListIndex());
}


template <typename... DiagnosticArgs>
static const Sema::SemaDiagnosticBuilder&
appendDiagnostics(const Sema::SemaDiagnosticBuilder &Bldr) {
  return Bldr;
}

template <typename T, typename... DiagnosticArgs>
static const Sema::SemaDiagnosticBuilder&
appendDiagnostics(const Sema::SemaDiagnosticBuilder &Bldr, T &&ExtraArg,
                  DiagnosticArgs &&... ExtraArgs) {
  return appendDiagnostics(Bldr << std::forward<T>(ExtraArg),
                           std::forward<DiagnosticArgs>(ExtraArgs)...);
}

/// Add an attribute {@code AttrType} to declaration {@code D}, provided that
/// {@code PassesCheck} is true.
/// Otherwise, emit diagnostic {@code DiagID}, passing in all parameters
/// specified in {@code ExtraArgs}.
template <typename AttrType, typename... DiagnosticArgs>
static void
handleSimpleAttributeOrDiagnose(Sema &S, Decl *D, SourceRange SR,
                               unsigned SpellingIndex,
                               bool PassesCheck,
                               unsigned DiagID, DiagnosticArgs&&... ExtraArgs) {
  if (!PassesCheck) {
    Sema::SemaDiagnosticBuilder DB = S.Diag(D->getBeginLoc(), DiagID);
    appendDiagnostics(DB, std::forward<DiagnosticArgs>(ExtraArgs)...);
    return;
  }
  handleSimpleAttribute<AttrType>(S, D, SR, SpellingIndex);
}

template <typename AttrType, typename... DiagnosticArgs>
static void
handleSimpleAttributeOrDiagnose(Sema &S, Decl *D, const ParsedAttr &AL,
                               bool PassesCheck,
                               unsigned DiagID,
                               DiagnosticArgs&&... ExtraArgs) {
  return handleSimpleAttributeOrDiagnose<AttrType>(
      S, D, AL.getRange(), AL.getAttributeSpellingListIndex(), PassesCheck,
      DiagID, std::forward<DiagnosticArgs>(ExtraArgs)...);
}

template <typename AttrType>
static void handleSimpleAttributeWithExclusions(Sema &S, Decl *D,
                                                const ParsedAttr &AL) {
  handleSimpleAttribute<AttrType>(S, D, AL);
}

/// Applies the given attribute to the Decl so long as the Decl doesn't
/// already have one of the given incompatible attributes.
template <typename AttrType, typename IncompatibleAttrType,
          typename... IncompatibleAttrTypes>
static void handleSimpleAttributeWithExclusions(Sema &S, Decl *D,
                                                const ParsedAttr &AL) {
  if (checkAttrMutualExclusion<IncompatibleAttrType>(S, D, AL))
    return;
  handleSimpleAttributeWithExclusions<AttrType, IncompatibleAttrTypes...>(S, D,
                                                                          AL);
}

/// Check if the passed-in expression is of type int or bool.
static bool isIntOrBool(Expr *Exp) {
  QualType QT = Exp->getType();
  return QT->isBooleanType() || QT->isIntegerType();
}


// Check to see if the type is a smart pointer of some kind.  We assume
// it's a smart pointer if it defines both operator-> and operator*.
static bool threadSafetyCheckIsSmartPointer(Sema &S, const RecordType* RT) {
  auto IsOverloadedOperatorPresent = [&S](const RecordDecl *Record,
                                          OverloadedOperatorKind Op) {
    DeclContextLookupResult Result =
        Record->lookup(S.Context.DeclarationNames.getCXXOperatorName(Op));
    return !Result.empty();
  };

  const RecordDecl *Record = RT->getDecl();
  bool foundStarOperator = IsOverloadedOperatorPresent(Record, OO_Star);
  bool foundArrowOperator = IsOverloadedOperatorPresent(Record, OO_Arrow);
  if (foundStarOperator && foundArrowOperator)
    return true;

  const CXXRecordDecl *CXXRecord = dyn_cast<CXXRecordDecl>(Record);
  if (!CXXRecord)
    return false;

  for (auto BaseSpecifier : CXXRecord->bases()) {
    if (!foundStarOperator)
      foundStarOperator = IsOverloadedOperatorPresent(
          BaseSpecifier.getType()->getAsRecordDecl(), OO_Star);
    if (!foundArrowOperator)
      foundArrowOperator = IsOverloadedOperatorPresent(
          BaseSpecifier.getType()->getAsRecordDecl(), OO_Arrow);
  }

  if (foundStarOperator && foundArrowOperator)
    return true;

  return false;
}

/// Check if passed in Decl is a pointer type.
/// Note that this function may produce an error message.
/// \return true if the Decl is a pointer type; false otherwise
static bool threadSafetyCheckIsPointer(Sema &S, const Decl *D,
                                       const ParsedAttr &AL) {
  const auto *VD = cast<ValueDecl>(D);
  QualType QT = VD->getType();
  if (QT->isAnyPointerType())
    return true;

  if (const auto *RT = QT->getAs<RecordType>()) {
    // If it's an incomplete type, it could be a smart pointer; skip it.
    // (We don't want to force template instantiation if we can avoid it,
    // since that would alter the order in which templates are instantiated.)
    if (RT->isIncompleteType())
      return true;

    if (threadSafetyCheckIsSmartPointer(S, RT))
      return true;
  }

  S.Diag(AL.getLoc(), diag::warn_thread_attribute_decl_not_pointer) << AL << QT;
  return false;
}

/// Checks that the passed in QualType either is of RecordType or points
/// to RecordType. Returns the relevant RecordType, null if it does not exit.
static const RecordType *getRecordType(QualType QT) {
  if (const auto *RT = QT->getAs<RecordType>())
    return RT;

  // Now check if we point to record type.
  if (const auto *PT = QT->getAs<PointerType>())
    return PT->getPointeeType()->getAs<RecordType>();

  return nullptr;
}

template <typename AttrType>
static bool checkRecordDeclForAttr(const RecordDecl *RD) {
  // Check if the record itself has the attribute.
  if (RD->hasAttr<AttrType>())
    return true;

  // Else check if any base classes have the attribute.
  if (const auto *CRD = dyn_cast<CXXRecordDecl>(RD)) {
    CXXBasePaths BPaths(false, false);
    if (CRD->lookupInBases(
            [](const CXXBaseSpecifier *BS, CXXBasePath &) {
              const auto &Ty = *BS->getType();
              // If it's type-dependent, we assume it could have the attribute.
              if (Ty.isDependentType())
                return true;
              return Ty.getAs<RecordType>()->getDecl()->hasAttr<AttrType>();
            },
            BPaths, true))
      return true;
  }
  return false;
}

static bool checkRecordTypeForCapability(Sema &S, QualType Ty) {
  const RecordType *RT = getRecordType(Ty);

  if (!RT)
    return false;

  // Don't check for the capability if the class hasn't been defined yet.
  if (RT->isIncompleteType())
    return true;

  // Allow smart pointers to be used as capability objects.
  // FIXME -- Check the type that the smart pointer points to.
  if (threadSafetyCheckIsSmartPointer(S, RT))
    return true;

  return checkRecordDeclForAttr<CapabilityAttr>(RT->getDecl());
}

static bool checkTypedefTypeForCapability(QualType Ty) {
  const auto *TD = Ty->getAs<TypedefType>();
  if (!TD)
    return false;

  TypedefNameDecl *TN = TD->getDecl();
  if (!TN)
    return false;

  return TN->hasAttr<CapabilityAttr>();
}

static bool typeHasCapability(Sema &S, QualType Ty) {
  if (checkTypedefTypeForCapability(Ty))
    return true;

  if (checkRecordTypeForCapability(S, Ty))
    return true;

  return false;
}

static bool isCapabilityExpr(Sema &S, const Expr *Ex) {
  // Capability expressions are simple expressions involving the boolean logic
  // operators &&, || or !, a simple DeclRefExpr, CastExpr or a ParenExpr. Once
  // a DeclRefExpr is found, its type should be checked to determine whether it
  // is a capability or not.

  if (const auto *E = dyn_cast<CastExpr>(Ex))
    return isCapabilityExpr(S, E->getSubExpr());
  else if (const auto *E = dyn_cast<ParenExpr>(Ex))
    return isCapabilityExpr(S, E->getSubExpr());
  else if (const auto *E = dyn_cast<UnaryOperator>(Ex)) {
    if (E->getOpcode() == UO_LNot || E->getOpcode() == UO_AddrOf ||
        E->getOpcode() == UO_Deref)
      return isCapabilityExpr(S, E->getSubExpr());
    return false;
  } else if (const auto *E = dyn_cast<BinaryOperator>(Ex)) {
    if (E->getOpcode() == BO_LAnd || E->getOpcode() == BO_LOr)
      return isCapabilityExpr(S, E->getLHS()) &&
             isCapabilityExpr(S, E->getRHS());
    return false;
  }

  return typeHasCapability(S, Ex->getType());
}

/// Checks that all attribute arguments, starting from Sidx, resolve to
/// a capability object.
/// \param Sidx The attribute argument index to start checking with.
/// \param ParamIdxOk Whether an argument can be indexing into a function
/// parameter list.
static void checkAttrArgsAreCapabilityObjs(Sema &S, Decl *D,
                                           const ParsedAttr &AL,
                                           SmallVectorImpl<Expr *> &Args,
                                           unsigned Sidx = 0,
                                           bool ParamIdxOk = false) {
  if (Sidx == AL.getNumArgs()) {
    // If we don't have any capability arguments, the attribute implicitly
    // refers to 'this'. So we need to make sure that 'this' exists, i.e. we're
    // a non-static method, and that the class is a (scoped) capability.
    const auto *MD = dyn_cast<const CXXMethodDecl>(D);
    if (MD && !MD->isStatic()) {
      const CXXRecordDecl *RD = MD->getParent();
      // FIXME -- need to check this again on template instantiation
      if (!checkRecordDeclForAttr<CapabilityAttr>(RD) &&
          !checkRecordDeclForAttr<ScopedLockableAttr>(RD))
        S.Diag(AL.getLoc(),
               diag::warn_thread_attribute_not_on_capability_member)
            << AL << MD->getParent();
    } else {
      S.Diag(AL.getLoc(), diag::warn_thread_attribute_not_on_non_static_member)
          << AL;
    }
  }

  for (unsigned Idx = Sidx; Idx < AL.getNumArgs(); ++Idx) {
    Expr *ArgExp = AL.getArgAsExpr(Idx);

    if (ArgExp->isTypeDependent()) {
      // FIXME -- need to check this again on template instantiation
      Args.push_back(ArgExp);
      continue;
    }

    if (const auto *StrLit = dyn_cast<StringLiteral>(ArgExp)) {
      if (StrLit->getLength() == 0 ||
          (StrLit->isAscii() && StrLit->getString() == StringRef("*"))) {
        // Pass empty strings to the analyzer without warnings.
        // Treat "*" as the universal lock.
        Args.push_back(ArgExp);
        continue;
      }

      // We allow constant strings to be used as a placeholder for expressions
      // that are not valid C++ syntax, but warn that they are ignored.
      S.Diag(AL.getLoc(), diag::warn_thread_attribute_ignored) << AL;
      Args.push_back(ArgExp);
      continue;
    }

    QualType ArgTy = ArgExp->getType();

    // A pointer to member expression of the form  &MyClass::mu is treated
    // specially -- we need to look at the type of the member.
    if (const auto *UOp = dyn_cast<UnaryOperator>(ArgExp))
      if (UOp->getOpcode() == UO_AddrOf)
        if (const auto *DRE = dyn_cast<DeclRefExpr>(UOp->getSubExpr()))
          if (DRE->getDecl()->isCXXInstanceMember())
            ArgTy = DRE->getDecl()->getType();

    // First see if we can just cast to record type, or pointer to record type.
    const RecordType *RT = getRecordType(ArgTy);

    // Now check if we index into a record type function param.
    if(!RT && ParamIdxOk) {
      const auto *FD = dyn_cast<FunctionDecl>(D);
      const auto *IL = dyn_cast<IntegerLiteral>(ArgExp);
      if(FD && IL) {
        unsigned int NumParams = FD->getNumParams();
        llvm::APInt ArgValue = IL->getValue();
        uint64_t ParamIdxFromOne = ArgValue.getZExtValue();
        uint64_t ParamIdxFromZero = ParamIdxFromOne - 1;
        if (!ArgValue.isStrictlyPositive() || ParamIdxFromOne > NumParams) {
          S.Diag(AL.getLoc(),
                 diag::err_attribute_argument_out_of_bounds_extra_info)
              << AL << Idx + 1 << NumParams;
          continue;
        }
        ArgTy = FD->getParamDecl(ParamIdxFromZero)->getType();
      }
    }

    // If the type does not have a capability, see if the components of the
    // expression have capabilities. This allows for writing C code where the
    // capability may be on the type, and the expression is a capability
    // boolean logic expression. Eg) requires_capability(A || B && !C)
    if (!typeHasCapability(S, ArgTy) && !isCapabilityExpr(S, ArgExp))
      S.Diag(AL.getLoc(), diag::warn_thread_attribute_argument_not_lockable)
          << AL << ArgTy;

    Args.push_back(ArgExp);
  }
}

//===----------------------------------------------------------------------===//
// Attribute Implementations
//===----------------------------------------------------------------------===//

static void handlePtGuardedVarAttr(Sema &S, Decl *D, const ParsedAttr &AL) {
  if (!threadSafetyCheckIsPointer(S, D, AL))
    return;

  D->addAttr(::new (S.Context)
             PtGuardedVarAttr(AL.getRange(), S.Context,
                              AL.getAttributeSpellingListIndex()));
}

static bool checkGuardedByAttrCommon(Sema &S, Decl *D, const ParsedAttr &AL,
                                     Expr *&Arg) {
  SmallVector<Expr *, 1> Args;
  // check that all arguments are lockable objects
  checkAttrArgsAreCapabilityObjs(S, D, AL, Args);
  unsigned Size = Args.size();
  if (Size != 1)
    return false;

  Arg = Args[0];

  return true;
}

static void handleGuardedByAttr(Sema &S, Decl *D, const ParsedAttr &AL) {
  Expr *Arg = nullptr;
  if (!checkGuardedByAttrCommon(S, D, AL, Arg))
    return;

  D->addAttr(::new (S.Context) GuardedByAttr(
      AL.getRange(), S.Context, Arg, AL.getAttributeSpellingListIndex()));
}

static void handlePtGuardedByAttr(Sema &S, Decl *D, const ParsedAttr &AL) {
  Expr *Arg = nullptr;
  if (!checkGuardedByAttrCommon(S, D, AL, Arg))
    return;

  if (!threadSafetyCheckIsPointer(S, D, AL))
    return;

  D->addAttr(::new (S.Context) PtGuardedByAttr(
      AL.getRange(), S.Context, Arg, AL.getAttributeSpellingListIndex()));
}

static bool checkAcquireOrderAttrCommon(Sema &S, Decl *D, const ParsedAttr &AL,
                                        SmallVectorImpl<Expr *> &Args) {
  if (!checkAttributeAtLeastNumArgs(S, AL, 1))
    return false;

  // Check that this attribute only applies to lockable types.
  QualType QT = cast<ValueDecl>(D)->getType();
  if (!QT->isDependentType() && !typeHasCapability(S, QT)) {
    S.Diag(AL.getLoc(), diag::warn_thread_attribute_decl_not_lockable) << AL;
    return false;
  }

  // Check that all arguments are lockable objects.
  checkAttrArgsAreCapabilityObjs(S, D, AL, Args);
  if (Args.empty())
    return false;

  return true;
}

static void handleAcquiredAfterAttr(Sema &S, Decl *D, const ParsedAttr &AL) {
  SmallVector<Expr *, 1> Args;
  if (!checkAcquireOrderAttrCommon(S, D, AL, Args))
    return;

  Expr **StartArg = &Args[0];
  D->addAttr(::new (S.Context) AcquiredAfterAttr(
      AL.getRange(), S.Context, StartArg, Args.size(),
      AL.getAttributeSpellingListIndex()));
}

static void handleAcquiredBeforeAttr(Sema &S, Decl *D, const ParsedAttr &AL) {
  SmallVector<Expr *, 1> Args;
  if (!checkAcquireOrderAttrCommon(S, D, AL, Args))
    return;

  Expr **StartArg = &Args[0];
  D->addAttr(::new (S.Context) AcquiredBeforeAttr(
      AL.getRange(), S.Context, StartArg, Args.size(),
      AL.getAttributeSpellingListIndex()));
}

static bool checkLockFunAttrCommon(Sema &S, Decl *D, const ParsedAttr &AL,
                                   SmallVectorImpl<Expr *> &Args) {
  // zero or more arguments ok
  // check that all arguments are lockable objects
  checkAttrArgsAreCapabilityObjs(S, D, AL, Args, 0, /*ParamIdxOk=*/true);

  return true;
}

static void handleAssertSharedLockAttr(Sema &S, Decl *D, const ParsedAttr &AL) {
  SmallVector<Expr *, 1> Args;
  if (!checkLockFunAttrCommon(S, D, AL, Args))
    return;

  unsigned Size = Args.size();
  Expr **StartArg = Size == 0 ? nullptr : &Args[0];
  D->addAttr(::new (S.Context)
                 AssertSharedLockAttr(AL.getRange(), S.Context, StartArg, Size,
                                      AL.getAttributeSpellingListIndex()));
}

static void handleAssertExclusiveLockAttr(Sema &S, Decl *D,
                                          const ParsedAttr &AL) {
  SmallVector<Expr *, 1> Args;
  if (!checkLockFunAttrCommon(S, D, AL, Args))
    return;

  unsigned Size = Args.size();
  Expr **StartArg = Size == 0 ? nullptr : &Args[0];
  D->addAttr(::new (S.Context) AssertExclusiveLockAttr(
      AL.getRange(), S.Context, StartArg, Size,
      AL.getAttributeSpellingListIndex()));
}

/// Checks to be sure that the given parameter number is in bounds, and
/// is an integral type. Will emit appropriate diagnostics if this returns
/// false.
///
/// AttrArgNo is used to actually retrieve the argument, so it's base-0.
template <typename AttrInfo>
static bool checkParamIsIntegerType(Sema &S, const FunctionDecl *FD,
                                    const AttrInfo &AI, unsigned AttrArgNo) {
  assert(AI.isArgExpr(AttrArgNo) && "Expected expression argument");
  Expr *AttrArg = AI.getArgAsExpr(AttrArgNo);
  ParamIdx Idx;
  if (!checkFunctionOrMethodParameterIndex(S, FD, AI, AttrArgNo + 1, AttrArg,
                                           Idx))
    return false;

  const ParmVarDecl *Param = FD->getParamDecl(Idx.getASTIndex());
  if (!Param->getType()->isIntegerType() && !Param->getType()->isCharType()) {
    SourceLocation SrcLoc = AttrArg->getBeginLoc();
    S.Diag(SrcLoc, diag::err_attribute_integers_only)
        << AI << Param->getSourceRange();
    return false;
  }
  return true;
}

static void handleAllocSizeAttr(Sema &S, Decl *D, const ParsedAttr &AL) {
  if (!checkAttributeAtLeastNumArgs(S, AL, 1) ||
      !checkAttributeAtMostNumArgs(S, AL, 2))
    return;

  const auto *FD = cast<FunctionDecl>(D);
  if (!FD->getReturnType()->isPointerType()) {
    S.Diag(AL.getLoc(), diag::warn_attribute_return_pointers_only) << AL;
    return;
  }

  const Expr *SizeExpr = AL.getArgAsExpr(0);
  int SizeArgNoVal;
  // Parameter indices are 1-indexed, hence Index=1
  if (!checkPositiveIntArgument(S, AL, SizeExpr, SizeArgNoVal, /*Index=*/1))
    return;
  if (!checkParamIsIntegerType(S, FD, AL, /*AttrArgNo=*/0))
    return;
  ParamIdx SizeArgNo(SizeArgNoVal, D);

  ParamIdx NumberArgNo;
  if (AL.getNumArgs() == 2) {
    const Expr *NumberExpr = AL.getArgAsExpr(1);
    int Val;
    // Parameter indices are 1-based, hence Index=2
    if (!checkPositiveIntArgument(S, AL, NumberExpr, Val, /*Index=*/2))
      return;
    if (!checkParamIsIntegerType(S, FD, AL, /*AttrArgNo=*/1))
      return;
    NumberArgNo = ParamIdx(Val, D);
  }

  D->addAttr(::new (S.Context)
                 AllocSizeAttr(AL.getRange(), S.Context, SizeArgNo, NumberArgNo,
                               AL.getAttributeSpellingListIndex()));
}

static bool checkTryLockFunAttrCommon(Sema &S, Decl *D, const ParsedAttr &AL,
                                      SmallVectorImpl<Expr *> &Args) {
  if (!checkAttributeAtLeastNumArgs(S, AL, 1))
    return false;

  if (!isIntOrBool(AL.getArgAsExpr(0))) {
    S.Diag(AL.getLoc(), diag::err_attribute_argument_n_type)
        << AL << 1 << AANT_ArgumentIntOrBool;
    return false;
  }

  // check that all arguments are lockable objects
  checkAttrArgsAreCapabilityObjs(S, D, AL, Args, 1);

  return true;
}

static void handleSharedTrylockFunctionAttr(Sema &S, Decl *D,
                                            const ParsedAttr &AL) {
  SmallVector<Expr*, 2> Args;
  if (!checkTryLockFunAttrCommon(S, D, AL, Args))
    return;

  D->addAttr(::new (S.Context) SharedTrylockFunctionAttr(
      AL.getRange(), S.Context, AL.getArgAsExpr(0), Args.data(), Args.size(),
      AL.getAttributeSpellingListIndex()));
}

static void handleExclusiveTrylockFunctionAttr(Sema &S, Decl *D,
                                               const ParsedAttr &AL) {
  SmallVector<Expr*, 2> Args;
  if (!checkTryLockFunAttrCommon(S, D, AL, Args))
    return;

  D->addAttr(::new (S.Context) ExclusiveTrylockFunctionAttr(
      AL.getRange(), S.Context, AL.getArgAsExpr(0), Args.data(),
      Args.size(), AL.getAttributeSpellingListIndex()));
}

static void handleLockReturnedAttr(Sema &S, Decl *D, const ParsedAttr &AL) {
  // check that the argument is lockable object
  SmallVector<Expr*, 1> Args;
  checkAttrArgsAreCapabilityObjs(S, D, AL, Args);
  unsigned Size = Args.size();
  if (Size == 0)
    return;

  D->addAttr(::new (S.Context)
             LockReturnedAttr(AL.getRange(), S.Context, Args[0],
                              AL.getAttributeSpellingListIndex()));
}

static void handleLocksExcludedAttr(Sema &S, Decl *D, const ParsedAttr &AL) {
  if (!checkAttributeAtLeastNumArgs(S, AL, 1))
    return;

  // check that all arguments are lockable objects
  SmallVector<Expr*, 1> Args;
  checkAttrArgsAreCapabilityObjs(S, D, AL, Args);
  unsigned Size = Args.size();
  if (Size == 0)
    return;
  Expr **StartArg = &Args[0];

  D->addAttr(::new (S.Context)
             LocksExcludedAttr(AL.getRange(), S.Context, StartArg, Size,
                               AL.getAttributeSpellingListIndex()));
}

static bool checkFunctionConditionAttr(Sema &S, Decl *D, const ParsedAttr &AL,
                                       Expr *&Cond, StringRef &Msg) {
  Cond = AL.getArgAsExpr(0);
  if (!Cond->isTypeDependent()) {
    ExprResult Converted = S.PerformContextuallyConvertToBool(Cond);
    if (Converted.isInvalid())
      return false;
    Cond = Converted.get();
  }

  if (!S.checkStringLiteralArgumentAttr(AL, 1, Msg))
    return false;

  if (Msg.empty())
    Msg = "<no message provided>";

  SmallVector<PartialDiagnosticAt, 8> Diags;
  if (isa<FunctionDecl>(D) && !Cond->isValueDependent() &&
      !Expr::isPotentialConstantExprUnevaluated(Cond, cast<FunctionDecl>(D),
                                                Diags)) {
    S.Diag(AL.getLoc(), diag::err_attr_cond_never_constant_expr) << AL;
    for (const PartialDiagnosticAt &PDiag : Diags)
      S.Diag(PDiag.first, PDiag.second);
    return false;
  }
  return true;
}

static void handleEnableIfAttr(Sema &S, Decl *D, const ParsedAttr &AL) {
  S.Diag(AL.getLoc(), diag::ext_clang_enable_if);

  Expr *Cond;
  StringRef Msg;
  if (checkFunctionConditionAttr(S, D, AL, Cond, Msg))
    D->addAttr(::new (S.Context)
                   EnableIfAttr(AL.getRange(), S.Context, Cond, Msg,
                                AL.getAttributeSpellingListIndex()));
}

namespace {
/// Determines if a given Expr references any of the given function's
/// ParmVarDecls, or the function's implicit `this` parameter (if applicable).
class ArgumentDependenceChecker
    : public RecursiveASTVisitor<ArgumentDependenceChecker> {
#ifndef NDEBUG
  const CXXRecordDecl *ClassType;
#endif
  llvm::SmallPtrSet<const ParmVarDecl *, 16> Parms;
  bool Result;

public:
  ArgumentDependenceChecker(const FunctionDecl *FD) {
#ifndef NDEBUG
    if (const auto *MD = dyn_cast<CXXMethodDecl>(FD))
      ClassType = MD->getParent();
    else
      ClassType = nullptr;
#endif
    Parms.insert(FD->param_begin(), FD->param_end());
  }

  bool referencesArgs(Expr *E) {
    Result = false;
    TraverseStmt(E);
    return Result;
  }

  bool VisitCXXThisExpr(CXXThisExpr *E) {
    assert(E->getType()->getPointeeCXXRecordDecl() == ClassType &&
           "`this` doesn't refer to the enclosing class?");
    Result = true;
    return false;
  }

  bool VisitDeclRefExpr(DeclRefExpr *DRE) {
    if (const auto *PVD = dyn_cast<ParmVarDecl>(DRE->getDecl()))
      if (Parms.count(PVD)) {
        Result = true;
        return false;
      }
    return true;
  }
};
}

static void handleDiagnoseIfAttr(Sema &S, Decl *D, const ParsedAttr &AL) {
  S.Diag(AL.getLoc(), diag::ext_clang_diagnose_if);

  Expr *Cond;
  StringRef Msg;
  if (!checkFunctionConditionAttr(S, D, AL, Cond, Msg))
    return;

  StringRef DiagTypeStr;
  if (!S.checkStringLiteralArgumentAttr(AL, 2, DiagTypeStr))
    return;

  DiagnoseIfAttr::DiagnosticType DiagType;
  if (!DiagnoseIfAttr::ConvertStrToDiagnosticType(DiagTypeStr, DiagType)) {
    S.Diag(AL.getArgAsExpr(2)->getBeginLoc(),
           diag::err_diagnose_if_invalid_diagnostic_type);
    return;
  }

  bool ArgDependent = false;
  if (const auto *FD = dyn_cast<FunctionDecl>(D))
    ArgDependent = ArgumentDependenceChecker(FD).referencesArgs(Cond);
  D->addAttr(::new (S.Context) DiagnoseIfAttr(
      AL.getRange(), S.Context, Cond, Msg, DiagType, ArgDependent,
      cast<NamedDecl>(D), AL.getAttributeSpellingListIndex()));
}

static void handlePassObjectSizeAttr(Sema &S, Decl *D, const ParsedAttr &AL) {
  if (D->hasAttr<PassObjectSizeAttr>()) {
    S.Diag(D->getBeginLoc(), diag::err_attribute_only_once_per_parameter) << AL;
    return;
  }

  Expr *E = AL.getArgAsExpr(0);
  uint32_t Type;
  if (!checkUInt32Argument(S, AL, E, Type, /*Idx=*/1))
    return;

  // pass_object_size's argument is passed in as the second argument of
  // __builtin_object_size. So, it has the same constraints as that second
  // argument; namely, it must be in the range [0, 3].
  if (Type > 3) {
    S.Diag(E->getBeginLoc(), diag::err_attribute_argument_out_of_range)
        << AL << 0 << 3 << E->getSourceRange();
    return;
  }

  // pass_object_size is only supported on constant pointer parameters; as a
  // kindness to users, we allow the parameter to be non-const for declarations.
  // At this point, we have no clue if `D` belongs to a function declaration or
  // definition, so we defer the constness check until later.
  if (!cast<ParmVarDecl>(D)->getType()->isPointerType()) {
    S.Diag(D->getBeginLoc(), diag::err_attribute_pointers_only) << AL << 1;
    return;
  }

  D->addAttr(::new (S.Context) PassObjectSizeAttr(
      AL.getRange(), S.Context, (int)Type, AL.getAttributeSpellingListIndex()));
}

static void handleConsumableAttr(Sema &S, Decl *D, const ParsedAttr &AL) {
  ConsumableAttr::ConsumedState DefaultState;

  if (AL.isArgIdent(0)) {
    IdentifierLoc *IL = AL.getArgAsIdent(0);
    if (!ConsumableAttr::ConvertStrToConsumedState(IL->Ident->getName(),
                                                   DefaultState)) {
      S.Diag(IL->Loc, diag::warn_attribute_type_not_supported) << AL
                                                               << IL->Ident;
      return;
    }
  } else {
    S.Diag(AL.getLoc(), diag::err_attribute_argument_type)
        << AL << AANT_ArgumentIdentifier;
    return;
  }

  D->addAttr(::new (S.Context)
             ConsumableAttr(AL.getRange(), S.Context, DefaultState,
                            AL.getAttributeSpellingListIndex()));
}

static bool checkForConsumableClass(Sema &S, const CXXMethodDecl *MD,
                                    const ParsedAttr &AL) {
  QualType ThisType = MD->getThisType()->getPointeeType();

  if (const CXXRecordDecl *RD = ThisType->getAsCXXRecordDecl()) {
    if (!RD->hasAttr<ConsumableAttr>()) {
      S.Diag(AL.getLoc(), diag::warn_attr_on_unconsumable_class) <<
        RD->getNameAsString();

      return false;
    }
  }

  return true;
}

static void handleCallableWhenAttr(Sema &S, Decl *D, const ParsedAttr &AL) {
  if (!checkAttributeAtLeastNumArgs(S, AL, 1))
    return;

  if (!checkForConsumableClass(S, cast<CXXMethodDecl>(D), AL))
    return;

  SmallVector<CallableWhenAttr::ConsumedState, 3> States;
  for (unsigned ArgIndex = 0; ArgIndex < AL.getNumArgs(); ++ArgIndex) {
    CallableWhenAttr::ConsumedState CallableState;

    StringRef StateString;
    SourceLocation Loc;
    if (AL.isArgIdent(ArgIndex)) {
      IdentifierLoc *Ident = AL.getArgAsIdent(ArgIndex);
      StateString = Ident->Ident->getName();
      Loc = Ident->Loc;
    } else {
      if (!S.checkStringLiteralArgumentAttr(AL, ArgIndex, StateString, &Loc))
        return;
    }

    if (!CallableWhenAttr::ConvertStrToConsumedState(StateString,
                                                     CallableState)) {
      S.Diag(Loc, diag::warn_attribute_type_not_supported) << AL << StateString;
      return;
    }

    States.push_back(CallableState);
  }

  D->addAttr(::new (S.Context)
             CallableWhenAttr(AL.getRange(), S.Context, States.data(),
               States.size(), AL.getAttributeSpellingListIndex()));
}

static void handleParamTypestateAttr(Sema &S, Decl *D, const ParsedAttr &AL) {
  ParamTypestateAttr::ConsumedState ParamState;

  if (AL.isArgIdent(0)) {
    IdentifierLoc *Ident = AL.getArgAsIdent(0);
    StringRef StateString = Ident->Ident->getName();

    if (!ParamTypestateAttr::ConvertStrToConsumedState(StateString,
                                                       ParamState)) {
      S.Diag(Ident->Loc, diag::warn_attribute_type_not_supported)
          << AL << StateString;
      return;
    }
  } else {
    S.Diag(AL.getLoc(), diag::err_attribute_argument_type)
        << AL << AANT_ArgumentIdentifier;
    return;
  }

  // FIXME: This check is currently being done in the analysis.  It can be
  //        enabled here only after the parser propagates attributes at
  //        template specialization definition, not declaration.
  //QualType ReturnType = cast<ParmVarDecl>(D)->getType();
  //const CXXRecordDecl *RD = ReturnType->getAsCXXRecordDecl();
  //
  //if (!RD || !RD->hasAttr<ConsumableAttr>()) {
  //    S.Diag(AL.getLoc(), diag::warn_return_state_for_unconsumable_type) <<
  //      ReturnType.getAsString();
  //    return;
  //}

  D->addAttr(::new (S.Context)
             ParamTypestateAttr(AL.getRange(), S.Context, ParamState,
                                AL.getAttributeSpellingListIndex()));
}

static void handleReturnTypestateAttr(Sema &S, Decl *D, const ParsedAttr &AL) {
  ReturnTypestateAttr::ConsumedState ReturnState;

  if (AL.isArgIdent(0)) {
    IdentifierLoc *IL = AL.getArgAsIdent(0);
    if (!ReturnTypestateAttr::ConvertStrToConsumedState(IL->Ident->getName(),
                                                        ReturnState)) {
      S.Diag(IL->Loc, diag::warn_attribute_type_not_supported) << AL
                                                               << IL->Ident;
      return;
    }
  } else {
    S.Diag(AL.getLoc(), diag::err_attribute_argument_type)
        << AL << AANT_ArgumentIdentifier;
    return;
  }

  // FIXME: This check is currently being done in the analysis.  It can be
  //        enabled here only after the parser propagates attributes at
  //        template specialization definition, not declaration.
  //QualType ReturnType;
  //
  //if (const ParmVarDecl *Param = dyn_cast<ParmVarDecl>(D)) {
  //  ReturnType = Param->getType();
  //
  //} else if (const CXXConstructorDecl *Constructor =
  //             dyn_cast<CXXConstructorDecl>(D)) {
  //  ReturnType = Constructor->getThisType()->getPointeeType();
  //
  //} else {
  //
  //  ReturnType = cast<FunctionDecl>(D)->getCallResultType();
  //}
  //
  //const CXXRecordDecl *RD = ReturnType->getAsCXXRecordDecl();
  //
  //if (!RD || !RD->hasAttr<ConsumableAttr>()) {
  //    S.Diag(Attr.getLoc(), diag::warn_return_state_for_unconsumable_type) <<
  //      ReturnType.getAsString();
  //    return;
  //}

  D->addAttr(::new (S.Context)
                 ReturnTypestateAttr(AL.getRange(), S.Context, ReturnState,
                                     AL.getAttributeSpellingListIndex()));
}

static void handleSetTypestateAttr(Sema &S, Decl *D, const ParsedAttr &AL) {
  if (!checkForConsumableClass(S, cast<CXXMethodDecl>(D), AL))
    return;

  SetTypestateAttr::ConsumedState NewState;
  if (AL.isArgIdent(0)) {
    IdentifierLoc *Ident = AL.getArgAsIdent(0);
    StringRef Param = Ident->Ident->getName();
    if (!SetTypestateAttr::ConvertStrToConsumedState(Param, NewState)) {
      S.Diag(Ident->Loc, diag::warn_attribute_type_not_supported) << AL
                                                                  << Param;
      return;
    }
  } else {
    S.Diag(AL.getLoc(), diag::err_attribute_argument_type)
        << AL << AANT_ArgumentIdentifier;
    return;
  }

  D->addAttr(::new (S.Context)
             SetTypestateAttr(AL.getRange(), S.Context, NewState,
                              AL.getAttributeSpellingListIndex()));
}

static void handleTestTypestateAttr(Sema &S, Decl *D, const ParsedAttr &AL) {
  if (!checkForConsumableClass(S, cast<CXXMethodDecl>(D), AL))
    return;

  TestTypestateAttr::ConsumedState TestState;
  if (AL.isArgIdent(0)) {
    IdentifierLoc *Ident = AL.getArgAsIdent(0);
    StringRef Param = Ident->Ident->getName();
    if (!TestTypestateAttr::ConvertStrToConsumedState(Param, TestState)) {
      S.Diag(Ident->Loc, diag::warn_attribute_type_not_supported) << AL
                                                                  << Param;
      return;
    }
  } else {
    S.Diag(AL.getLoc(), diag::err_attribute_argument_type)
        << AL << AANT_ArgumentIdentifier;
    return;
  }

  D->addAttr(::new (S.Context)
             TestTypestateAttr(AL.getRange(), S.Context, TestState,
                                AL.getAttributeSpellingListIndex()));
}

static void handleExtVectorTypeAttr(Sema &S, Decl *D, const ParsedAttr &AL) {
  // Remember this typedef decl, we will need it later for diagnostics.
  S.ExtVectorDecls.push_back(cast<TypedefNameDecl>(D));
}

static void handlePackedAttr(Sema &S, Decl *D, const ParsedAttr &AL) {
  if (auto *TD = dyn_cast<TagDecl>(D))
    TD->addAttr(::new (S.Context) PackedAttr(AL.getRange(), S.Context,
                                        AL.getAttributeSpellingListIndex()));
  else if (auto *FD = dyn_cast<FieldDecl>(D)) {
    bool BitfieldByteAligned = (!FD->getType()->isDependentType() &&
                                !FD->getType()->isIncompleteType() &&
                                FD->isBitField() &&
                                S.Context.getTypeAlign(FD->getType()) <= 8);

    if (S.getASTContext().getTargetInfo().getTriple().isPS4()) {
      if (BitfieldByteAligned)
        // The PS4 target needs to maintain ABI backwards compatibility.
        S.Diag(AL.getLoc(), diag::warn_attribute_ignored_for_field_of_type)
            << AL << FD->getType();
      else
        FD->addAttr(::new (S.Context) PackedAttr(
                    AL.getRange(), S.Context, AL.getAttributeSpellingListIndex()));
    } else {
      // Report warning about changed offset in the newer compiler versions.
      if (BitfieldByteAligned)
        S.Diag(AL.getLoc(), diag::warn_attribute_packed_for_bitfield);

      FD->addAttr(::new (S.Context) PackedAttr(
                  AL.getRange(), S.Context, AL.getAttributeSpellingListIndex()));
    }

  } else
    S.Diag(AL.getLoc(), diag::warn_attribute_ignored) << AL;
}

static bool checkIBOutletCommon(Sema &S, Decl *D, const ParsedAttr &AL) {
  // The IBOutlet/IBOutletCollection attributes only apply to instance
  // variables or properties of Objective-C classes.  The outlet must also
  // have an object reference type.
  if (const auto *VD = dyn_cast<ObjCIvarDecl>(D)) {
    if (!VD->getType()->getAs<ObjCObjectPointerType>()) {
      S.Diag(AL.getLoc(), diag::warn_iboutlet_object_type)
          << AL << VD->getType() << 0;
      return false;
    }
  }
  else if (const auto *PD = dyn_cast<ObjCPropertyDecl>(D)) {
    if (!PD->getType()->getAs<ObjCObjectPointerType>()) {
      S.Diag(AL.getLoc(), diag::warn_iboutlet_object_type)
          << AL << PD->getType() << 1;
      return false;
    }
  }
  else {
    S.Diag(AL.getLoc(), diag::warn_attribute_iboutlet) << AL;
    return false;
  }

  return true;
}

static void handleIBOutlet(Sema &S, Decl *D, const ParsedAttr &AL) {
  if (!checkIBOutletCommon(S, D, AL))
    return;

  D->addAttr(::new (S.Context)
             IBOutletAttr(AL.getRange(), S.Context,
                          AL.getAttributeSpellingListIndex()));
}

static void handleIBOutletCollection(Sema &S, Decl *D, const ParsedAttr &AL) {

  // The iboutletcollection attribute can have zero or one arguments.
  if (AL.getNumArgs() > 1) {
    S.Diag(AL.getLoc(), diag::err_attribute_wrong_number_arguments) << AL << 1;
    return;
  }

  if (!checkIBOutletCommon(S, D, AL))
    return;

  ParsedType PT;

  if (AL.hasParsedType())
    PT = AL.getTypeArg();
  else {
    PT = S.getTypeName(S.Context.Idents.get("NSObject"), AL.getLoc(),
                       S.getScopeForContext(D->getDeclContext()->getParent()));
    if (!PT) {
      S.Diag(AL.getLoc(), diag::err_iboutletcollection_type) << "NSObject";
      return;
    }
  }

  TypeSourceInfo *QTLoc = nullptr;
  QualType QT = S.GetTypeFromParser(PT, &QTLoc);
  if (!QTLoc)
    QTLoc = S.Context.getTrivialTypeSourceInfo(QT, AL.getLoc());

  // Diagnose use of non-object type in iboutletcollection attribute.
  // FIXME. Gnu attribute extension ignores use of builtin types in
  // attributes. So, __attribute__((iboutletcollection(char))) will be
  // treated as __attribute__((iboutletcollection())).
  if (!QT->isObjCIdType() && !QT->isObjCObjectType()) {
    S.Diag(AL.getLoc(),
           QT->isBuiltinType() ? diag::err_iboutletcollection_builtintype
                               : diag::err_iboutletcollection_type) << QT;
    return;
  }

  D->addAttr(::new (S.Context)
             IBOutletCollectionAttr(AL.getRange(), S.Context, QTLoc,
                                    AL.getAttributeSpellingListIndex()));
}

bool Sema::isValidPointerAttrType(QualType T, bool RefOkay) {
  if (RefOkay) {
    if (T->isReferenceType())
      return true;
  } else {
    T = T.getNonReferenceType();
  }

  // The nonnull attribute, and other similar attributes, can be applied to a
  // transparent union that contains a pointer type.
  if (const RecordType *UT = T->getAsUnionType()) {
    if (UT && UT->getDecl()->hasAttr<TransparentUnionAttr>()) {
      RecordDecl *UD = UT->getDecl();
      for (const auto *I : UD->fields()) {
        QualType QT = I->getType();
        if (QT->isAnyPointerType() || QT->isBlockPointerType())
          return true;
      }
    }
  }

  return T->isAnyPointerType() || T->isBlockPointerType();
}

static bool attrNonNullArgCheck(Sema &S, QualType T, const ParsedAttr &AL,
                                SourceRange AttrParmRange,
                                SourceRange TypeRange,
                                bool isReturnValue = false) {
  if (!S.isValidPointerAttrType(T)) {
    if (isReturnValue)
      S.Diag(AL.getLoc(), diag::warn_attribute_return_pointers_only)
          << AL << AttrParmRange << TypeRange;
    else
      S.Diag(AL.getLoc(), diag::warn_attribute_pointers_only)
          << AL << AttrParmRange << TypeRange << 0;
    return false;
  }
  return true;
}

static void handleNonNullAttr(Sema &S, Decl *D, const ParsedAttr &AL) {
  SmallVector<ParamIdx, 8> NonNullArgs;
  for (unsigned I = 0; I < AL.getNumArgs(); ++I) {
    Expr *Ex = AL.getArgAsExpr(I);
    ParamIdx Idx;
    if (!checkFunctionOrMethodParameterIndex(S, D, AL, I + 1, Ex, Idx))
      return;

    // Is the function argument a pointer type?
    if (Idx.getASTIndex() < getFunctionOrMethodNumParams(D) &&
        !attrNonNullArgCheck(
            S, getFunctionOrMethodParamType(D, Idx.getASTIndex()), AL,
            Ex->getSourceRange(),
            getFunctionOrMethodParamRange(D, Idx.getASTIndex())))
      continue;

    NonNullArgs.push_back(Idx);
  }

  // If no arguments were specified to __attribute__((nonnull)) then all pointer
  // arguments have a nonnull attribute; warn if there aren't any. Skip this
  // check if the attribute came from a macro expansion or a template
  // instantiation.
  if (NonNullArgs.empty() && AL.getLoc().isFileID() &&
      !S.inTemplateInstantiation()) {
    bool AnyPointers = isFunctionOrMethodVariadic(D);
    for (unsigned I = 0, E = getFunctionOrMethodNumParams(D);
         I != E && !AnyPointers; ++I) {
      QualType T = getFunctionOrMethodParamType(D, I);
      if (T->isDependentType() || S.isValidPointerAttrType(T))
        AnyPointers = true;
    }

    if (!AnyPointers)
      S.Diag(AL.getLoc(), diag::warn_attribute_nonnull_no_pointers);
  }

  ParamIdx *Start = NonNullArgs.data();
  unsigned Size = NonNullArgs.size();
  llvm::array_pod_sort(Start, Start + Size);
  D->addAttr(::new (S.Context)
                 NonNullAttr(AL.getRange(), S.Context, Start, Size,
                             AL.getAttributeSpellingListIndex()));
}

static void handleNonNullAttrParameter(Sema &S, ParmVarDecl *D,
                                       const ParsedAttr &AL) {
  if (AL.getNumArgs() > 0) {
    if (D->getFunctionType()) {
      handleNonNullAttr(S, D, AL);
    } else {
      S.Diag(AL.getLoc(), diag::warn_attribute_nonnull_parm_no_args)
        << D->getSourceRange();
    }
    return;
  }

  // Is the argument a pointer type?
  if (!attrNonNullArgCheck(S, D->getType(), AL, SourceRange(),
                           D->getSourceRange()))
    return;

  D->addAttr(::new (S.Context)
                 NonNullAttr(AL.getRange(), S.Context, nullptr, 0,
                             AL.getAttributeSpellingListIndex()));
}

static void handleReturnsNonNullAttr(Sema &S, Decl *D, const ParsedAttr &AL) {
  QualType ResultType = getFunctionOrMethodResultType(D);
  SourceRange SR = getFunctionOrMethodResultSourceRange(D);
  if (!attrNonNullArgCheck(S, ResultType, AL, SourceRange(), SR,
                           /* isReturnValue */ true))
    return;

  D->addAttr(::new (S.Context)
            ReturnsNonNullAttr(AL.getRange(), S.Context,
                               AL.getAttributeSpellingListIndex()));
}

static void handleNoEscapeAttr(Sema &S, Decl *D, const ParsedAttr &AL) {
  if (D->isInvalidDecl())
    return;

  // noescape only applies to pointer types.
  QualType T = cast<ParmVarDecl>(D)->getType();
  if (!S.isValidPointerAttrType(T, /* RefOkay */ true)) {
    S.Diag(AL.getLoc(), diag::warn_attribute_pointers_only)
        << AL << AL.getRange() << 0;
    return;
  }

  D->addAttr(::new (S.Context) NoEscapeAttr(
      AL.getRange(), S.Context, AL.getAttributeSpellingListIndex()));
}

static void handleAssumeAlignedAttr(Sema &S, Decl *D, const ParsedAttr &AL) {
  Expr *E = AL.getArgAsExpr(0),
       *OE = AL.getNumArgs() > 1 ? AL.getArgAsExpr(1) : nullptr;
  S.AddAssumeAlignedAttr(AL.getRange(), D, E, OE,
                         AL.getAttributeSpellingListIndex());
}

static void handleAllocAlignAttr(Sema &S, Decl *D, const ParsedAttr &AL) {
  S.AddAllocAlignAttr(AL.getRange(), D, AL.getArgAsExpr(0),
                      AL.getAttributeSpellingListIndex());
}

void Sema::AddAssumeAlignedAttr(SourceRange AttrRange, Decl *D, Expr *E,
                                Expr *OE, unsigned SpellingListIndex) {
  QualType ResultType = getFunctionOrMethodResultType(D);
  SourceRange SR = getFunctionOrMethodResultSourceRange(D);

  AssumeAlignedAttr TmpAttr(AttrRange, Context, E, OE, SpellingListIndex);
  SourceLocation AttrLoc = AttrRange.getBegin();

  if (!isValidPointerAttrType(ResultType, /* RefOkay */ true)) {
    Diag(AttrLoc, diag::warn_attribute_return_pointers_refs_only)
      << &TmpAttr << AttrRange << SR;
    return;
  }

  if (!E->isValueDependent()) {
    llvm::APSInt I(64);
    if (!E->isIntegerConstantExpr(I, Context)) {
      if (OE)
        Diag(AttrLoc, diag::err_attribute_argument_n_type)
          << &TmpAttr << 1 << AANT_ArgumentIntegerConstant
          << E->getSourceRange();
      else
        Diag(AttrLoc, diag::err_attribute_argument_type)
          << &TmpAttr << AANT_ArgumentIntegerConstant
          << E->getSourceRange();
      return;
    }

    if (!I.isPowerOf2()) {
      Diag(AttrLoc, diag::err_alignment_not_power_of_two)
        << E->getSourceRange();
      return;
    }
  }

  if (OE) {
    if (!OE->isValueDependent()) {
      llvm::APSInt I(64);
      if (!OE->isIntegerConstantExpr(I, Context)) {
        Diag(AttrLoc, diag::err_attribute_argument_n_type)
          << &TmpAttr << 2 << AANT_ArgumentIntegerConstant
          << OE->getSourceRange();
        return;
      }
    }
  }

  D->addAttr(::new (Context)
            AssumeAlignedAttr(AttrRange, Context, E, OE, SpellingListIndex));
}

void Sema::AddAllocAlignAttr(SourceRange AttrRange, Decl *D, Expr *ParamExpr,
                             unsigned SpellingListIndex) {
  QualType ResultType = getFunctionOrMethodResultType(D);

  AllocAlignAttr TmpAttr(AttrRange, Context, ParamIdx(), SpellingListIndex);
  SourceLocation AttrLoc = AttrRange.getBegin();

  if (!ResultType->isDependentType() &&
      !isValidPointerAttrType(ResultType, /* RefOkay */ true)) {
    Diag(AttrLoc, diag::warn_attribute_return_pointers_refs_only)
        << &TmpAttr << AttrRange << getFunctionOrMethodResultSourceRange(D);
    return;
  }

  ParamIdx Idx;
  const auto *FuncDecl = cast<FunctionDecl>(D);
  if (!checkFunctionOrMethodParameterIndex(*this, FuncDecl, TmpAttr,
                                           /*AttrArgNo=*/1, ParamExpr, Idx))
    return;

  QualType Ty = getFunctionOrMethodParamType(D, Idx.getASTIndex());
  if (!Ty->isDependentType() && !Ty->isIntegralType(Context)) {
    Diag(ParamExpr->getBeginLoc(), diag::err_attribute_integers_only)
        << &TmpAttr
        << FuncDecl->getParamDecl(Idx.getASTIndex())->getSourceRange();
    return;
  }

  D->addAttr(::new (Context)
                 AllocAlignAttr(AttrRange, Context, Idx, SpellingListIndex));
}

/// Normalize the attribute, __foo__ becomes foo.
/// Returns true if normalization was applied.
static bool normalizeName(StringRef &AttrName) {
  if (AttrName.size() > 4 && AttrName.startswith("__") &&
      AttrName.endswith("__")) {
    AttrName = AttrName.drop_front(2).drop_back(2);
    return true;
  }
  return false;
}

static void handleOwnershipAttr(Sema &S, Decl *D, const ParsedAttr &AL) {
  // This attribute must be applied to a function declaration. The first
  // argument to the attribute must be an identifier, the name of the resource,
  // for example: malloc. The following arguments must be argument indexes, the
  // arguments must be of integer type for Returns, otherwise of pointer type.
  // The difference between Holds and Takes is that a pointer may still be used
  // after being held. free() should be __attribute((ownership_takes)), whereas
  // a list append function may well be __attribute((ownership_holds)).

  if (!AL.isArgIdent(0)) {
    S.Diag(AL.getLoc(), diag::err_attribute_argument_n_type)
        << AL << 1 << AANT_ArgumentIdentifier;
    return;
  }

  // Figure out our Kind.
  OwnershipAttr::OwnershipKind K =
      OwnershipAttr(AL.getLoc(), S.Context, nullptr, nullptr, 0,
                    AL.getAttributeSpellingListIndex()).getOwnKind();

  // Check arguments.
  switch (K) {
  case OwnershipAttr::Takes:
  case OwnershipAttr::Holds:
    if (AL.getNumArgs() < 2) {
      S.Diag(AL.getLoc(), diag::err_attribute_too_few_arguments) << AL << 2;
      return;
    }
    break;
  case OwnershipAttr::Returns:
    if (AL.getNumArgs() > 2) {
      S.Diag(AL.getLoc(), diag::err_attribute_too_many_arguments) << AL << 1;
      return;
    }
    break;
  }

  IdentifierInfo *Module = AL.getArgAsIdent(0)->Ident;

  StringRef ModuleName = Module->getName();
  if (normalizeName(ModuleName)) {
    Module = &S.PP.getIdentifierTable().get(ModuleName);
  }

  SmallVector<ParamIdx, 8> OwnershipArgs;
  for (unsigned i = 1; i < AL.getNumArgs(); ++i) {
    Expr *Ex = AL.getArgAsExpr(i);
    ParamIdx Idx;
    if (!checkFunctionOrMethodParameterIndex(S, D, AL, i, Ex, Idx))
      return;

    // Is the function argument a pointer type?
    QualType T = getFunctionOrMethodParamType(D, Idx.getASTIndex());
    int Err = -1;  // No error
    switch (K) {
      case OwnershipAttr::Takes:
      case OwnershipAttr::Holds:
        if (!T->isAnyPointerType() && !T->isBlockPointerType())
          Err = 0;
        break;
      case OwnershipAttr::Returns:
        if (!T->isIntegerType())
          Err = 1;
        break;
    }
    if (-1 != Err) {
      S.Diag(AL.getLoc(), diag::err_ownership_type) << AL << Err
                                                    << Ex->getSourceRange();
      return;
    }

    // Check we don't have a conflict with another ownership attribute.
    for (const auto *I : D->specific_attrs<OwnershipAttr>()) {
      // Cannot have two ownership attributes of different kinds for the same
      // index.
      if (I->getOwnKind() != K && I->args_end() !=
          std::find(I->args_begin(), I->args_end(), Idx)) {
        S.Diag(AL.getLoc(), diag::err_attributes_are_not_compatible) << AL << I;
        return;
      } else if (K == OwnershipAttr::Returns &&
                 I->getOwnKind() == OwnershipAttr::Returns) {
        // A returns attribute conflicts with any other returns attribute using
        // a different index.
        if (std::find(I->args_begin(), I->args_end(), Idx) == I->args_end()) {
          S.Diag(I->getLocation(), diag::err_ownership_returns_index_mismatch)
              << I->args_begin()->getSourceIndex();
          if (I->args_size())
            S.Diag(AL.getLoc(), diag::note_ownership_returns_index_mismatch)
                << Idx.getSourceIndex() << Ex->getSourceRange();
          return;
        }
      }
    }
    OwnershipArgs.push_back(Idx);
  }

  ParamIdx *Start = OwnershipArgs.data();
  unsigned Size = OwnershipArgs.size();
  llvm::array_pod_sort(Start, Start + Size);
  D->addAttr(::new (S.Context)
                 OwnershipAttr(AL.getLoc(), S.Context, Module, Start, Size,
                               AL.getAttributeSpellingListIndex()));
}

static void handleWeakRefAttr(Sema &S, Decl *D, const ParsedAttr &AL) {
  // Check the attribute arguments.
  if (AL.getNumArgs() > 1) {
    S.Diag(AL.getLoc(), diag::err_attribute_wrong_number_arguments) << AL << 1;
    return;
  }

  // gcc rejects
  // class c {
  //   static int a __attribute__((weakref ("v2")));
  //   static int b() __attribute__((weakref ("f3")));
  // };
  // and ignores the attributes of
  // void f(void) {
  //   static int a __attribute__((weakref ("v2")));
  // }
  // we reject them
  const DeclContext *Ctx = D->getDeclContext()->getRedeclContext();
  if (!Ctx->isFileContext()) {
    S.Diag(AL.getLoc(), diag::err_attribute_weakref_not_global_context)
        << cast<NamedDecl>(D);
    return;
  }

  // The GCC manual says
  //
  // At present, a declaration to which `weakref' is attached can only
  // be `static'.
  //
  // It also says
  //
  // Without a TARGET,
  // given as an argument to `weakref' or to `alias', `weakref' is
  // equivalent to `weak'.
  //
  // gcc 4.4.1 will accept
  // int a7 __attribute__((weakref));
  // as
  // int a7 __attribute__((weak));
  // This looks like a bug in gcc. We reject that for now. We should revisit
  // it if this behaviour is actually used.

  // GCC rejects
  // static ((alias ("y"), weakref)).
  // Should we? How to check that weakref is before or after alias?

  // FIXME: it would be good for us to keep the WeakRefAttr as-written instead
  // of transforming it into an AliasAttr.  The WeakRefAttr never uses the
  // StringRef parameter it was given anyway.
  StringRef Str;
  if (AL.getNumArgs() && S.checkStringLiteralArgumentAttr(AL, 0, Str))
    // GCC will accept anything as the argument of weakref. Should we
    // check for an existing decl?
    D->addAttr(::new (S.Context) AliasAttr(AL.getRange(), S.Context, Str,
                                        AL.getAttributeSpellingListIndex()));

  D->addAttr(::new (S.Context)
             WeakRefAttr(AL.getRange(), S.Context,
                         AL.getAttributeSpellingListIndex()));
}

static void handleIFuncAttr(Sema &S, Decl *D, const ParsedAttr &AL) {
  StringRef Str;
  if (!S.checkStringLiteralArgumentAttr(AL, 0, Str))
    return;

  // Aliases should be on declarations, not definitions.
  const auto *FD = cast<FunctionDecl>(D);
  if (FD->isThisDeclarationADefinition()) {
    S.Diag(AL.getLoc(), diag::err_alias_is_definition) << FD << 1;
    return;
  }

  D->addAttr(::new (S.Context) IFuncAttr(AL.getRange(), S.Context, Str,
                                         AL.getAttributeSpellingListIndex()));
}

static void handleAliasAttr(Sema &S, Decl *D, const ParsedAttr &AL) {
  StringRef Str;
  if (!S.checkStringLiteralArgumentAttr(AL, 0, Str))
    return;

  if (S.Context.getTargetInfo().getTriple().isOSDarwin()) {
    S.Diag(AL.getLoc(), diag::err_alias_not_supported_on_darwin);
    return;
  }
  if (S.Context.getTargetInfo().getTriple().isNVPTX()) {
    S.Diag(AL.getLoc(), diag::err_alias_not_supported_on_nvptx);
  }

  // Aliases should be on declarations, not definitions.
  if (const auto *FD = dyn_cast<FunctionDecl>(D)) {
    if (FD->isThisDeclarationADefinition()) {
      S.Diag(AL.getLoc(), diag::err_alias_is_definition) << FD << 0;
      return;
    }
  } else {
    const auto *VD = cast<VarDecl>(D);
    if (VD->isThisDeclarationADefinition() && VD->isExternallyVisible()) {
      S.Diag(AL.getLoc(), diag::err_alias_is_definition) << VD << 0;
      return;
    }
  }

  // Mark target used to prevent unneeded-internal-declaration warnings.
  if (!S.LangOpts.CPlusPlus) {
    // FIXME: demangle Str for C++, as the attribute refers to the mangled
    // linkage name, not the pre-mangled identifier.
    const DeclarationNameInfo target(&S.Context.Idents.get(Str), AL.getLoc());
    LookupResult LR(S, target, Sema::LookupOrdinaryName);
    if (S.LookupQualifiedName(LR, S.getCurLexicalContext()))
      for (NamedDecl *ND : LR)
        ND->markUsed(S.Context);
  }

  D->addAttr(::new (S.Context) AliasAttr(AL.getRange(), S.Context, Str,
                                         AL.getAttributeSpellingListIndex()));
}

static void handleTLSModelAttr(Sema &S, Decl *D, const ParsedAttr &AL) {
  StringRef Model;
  SourceLocation LiteralLoc;
  // Check that it is a string.
  if (!S.checkStringLiteralArgumentAttr(AL, 0, Model, &LiteralLoc))
    return;

  // Check that the value.
  if (Model != "global-dynamic" && Model != "local-dynamic"
      && Model != "initial-exec" && Model != "local-exec") {
    S.Diag(LiteralLoc, diag::err_attr_tlsmodel_arg);
    return;
  }

  D->addAttr(::new (S.Context)
             TLSModelAttr(AL.getRange(), S.Context, Model,
                          AL.getAttributeSpellingListIndex()));
}

static void handleRestrictAttr(Sema &S, Decl *D, const ParsedAttr &AL) {
  QualType ResultType = getFunctionOrMethodResultType(D);
  if (ResultType->isAnyPointerType() || ResultType->isBlockPointerType()) {
    D->addAttr(::new (S.Context) RestrictAttr(
        AL.getRange(), S.Context, AL.getAttributeSpellingListIndex()));
    return;
  }

  S.Diag(AL.getLoc(), diag::warn_attribute_return_pointers_only)
      << AL << getFunctionOrMethodResultSourceRange(D);
}

static void handleCPUSpecificAttr(Sema &S, Decl *D, const ParsedAttr &AL) {
  FunctionDecl *FD = cast<FunctionDecl>(D);

  if (const auto *MD = dyn_cast<CXXMethodDecl>(D)) {
    if (MD->getParent()->isLambda()) {
      S.Diag(AL.getLoc(), diag::err_attribute_dll_lambda) << AL;
      return;
    }
  }

  if (!checkAttributeAtLeastNumArgs(S, AL, 1))
    return;

  SmallVector<IdentifierInfo *, 8> CPUs;
  for (unsigned ArgNo = 0; ArgNo < getNumAttributeArgs(AL); ++ArgNo) {
    if (!AL.isArgIdent(ArgNo)) {
      S.Diag(AL.getLoc(), diag::err_attribute_argument_type)
          << AL << AANT_ArgumentIdentifier;
      return;
    }

    IdentifierLoc *CPUArg = AL.getArgAsIdent(ArgNo);
    StringRef CPUName = CPUArg->Ident->getName().trim();

    if (!S.Context.getTargetInfo().validateCPUSpecificCPUDispatch(CPUName)) {
      S.Diag(CPUArg->Loc, diag::err_invalid_cpu_specific_dispatch_value)
          << CPUName << (AL.getKind() == ParsedAttr::AT_CPUDispatch);
      return;
    }

    const TargetInfo &Target = S.Context.getTargetInfo();
    if (llvm::any_of(CPUs, [CPUName, &Target](const IdentifierInfo *Cur) {
          return Target.CPUSpecificManglingCharacter(CPUName) ==
                 Target.CPUSpecificManglingCharacter(Cur->getName());
        })) {
      S.Diag(AL.getLoc(), diag::warn_multiversion_duplicate_entries);
      return;
    }
    CPUs.push_back(CPUArg->Ident);
  }

  FD->setIsMultiVersion(true);
  if (AL.getKind() == ParsedAttr::AT_CPUSpecific)
    D->addAttr(::new (S.Context) CPUSpecificAttr(
        AL.getRange(), S.Context, CPUs.data(), CPUs.size(),
        AL.getAttributeSpellingListIndex()));
  else
    D->addAttr(::new (S.Context) CPUDispatchAttr(
        AL.getRange(), S.Context, CPUs.data(), CPUs.size(),
        AL.getAttributeSpellingListIndex()));
}

static void handleCommonAttr(Sema &S, Decl *D, const ParsedAttr &AL) {
#if INTEL_CUSTOMIZATION
  // Fix for CQ375398: 'common' attribute is not supported in C++
  if (!S.getLangOpts().IntelCompat)
#endif // INTEL_CUSTOMIZATION
  if (S.LangOpts.CPlusPlus) {
    S.Diag(AL.getLoc(), diag::err_attribute_not_supported_in_lang)
        << AL << AttributeLangSupport::Cpp;
    return;
  }

  if (CommonAttr *CA = S.mergeCommonAttr(D, AL))
    D->addAttr(CA);
}

static void handleNakedAttr(Sema &S, Decl *D, const ParsedAttr &AL) {
  if (checkAttrMutualExclusion<DisableTailCallsAttr>(S, D, AL))
    return;

  if (AL.isDeclspecAttribute() && !S.getLangOpts().IntelCompat) { // INTEL
    const auto &Triple = S.getASTContext().getTargetInfo().getTriple();
    const auto &Arch = Triple.getArch();
    if (Arch != llvm::Triple::x86 &&
        (Arch != llvm::Triple::arm && Arch != llvm::Triple::thumb)) {
      S.Diag(AL.getLoc(), diag::err_attribute_not_supported_on_arch)
          << AL << Triple.getArchName();
      return;
    }
  }

  D->addAttr(::new (S.Context) NakedAttr(AL.getRange(), S.Context,
                                         AL.getAttributeSpellingListIndex()));
}

static void handleNoReturnAttr(Sema &S, Decl *D, const ParsedAttr &Attrs) {
  if (hasDeclarator(D)) return;

  if (!isa<ObjCMethodDecl>(D)) {
    S.Diag(Attrs.getLoc(), diag::warn_attribute_wrong_decl_type)
        << Attrs << ExpectedFunctionOrMethod;
    return;
  }

  D->addAttr(::new (S.Context) NoReturnAttr(
      Attrs.getRange(), S.Context, Attrs.getAttributeSpellingListIndex()));
}

static void handleNoCfCheckAttr(Sema &S, Decl *D, const ParsedAttr &Attrs) {
  if (!S.getLangOpts().CFProtectionBranch)
    S.Diag(Attrs.getLoc(), diag::warn_nocf_check_attribute_ignored);
  else
    handleSimpleAttribute<AnyX86NoCfCheckAttr>(S, D, Attrs);
}

bool Sema::CheckAttrNoArgs(const ParsedAttr &Attrs) {
  if (!checkAttributeNumArgs(*this, Attrs, 0)) {
    Attrs.setInvalid();
    return true;
  }

  return false;
}

bool Sema::CheckAttrTarget(const ParsedAttr &AL) {
  // Check whether the attribute is valid on the current target.
  if (!AL.existsInTarget(Context.getTargetInfo())) {
    Diag(AL.getLoc(), diag::warn_unknown_attribute_ignored) << AL;
    AL.setInvalid();
    return true;
  }

  return false;
}

static void handleAnalyzerNoReturnAttr(Sema &S, Decl *D, const ParsedAttr &AL) {

  // The checking path for 'noreturn' and 'analyzer_noreturn' are different
  // because 'analyzer_noreturn' does not impact the type.
  if (!isFunctionOrMethodOrBlock(D)) {
    ValueDecl *VD = dyn_cast<ValueDecl>(D);
    if (!VD || (!VD->getType()->isBlockPointerType() &&
                !VD->getType()->isFunctionPointerType())) {
      S.Diag(AL.getLoc(), AL.isCXX11Attribute()
                              ? diag::err_attribute_wrong_decl_type
                              : diag::warn_attribute_wrong_decl_type)
          << AL << ExpectedFunctionMethodOrBlock;
      return;
    }
  }

  D->addAttr(::new (S.Context)
             AnalyzerNoReturnAttr(AL.getRange(), S.Context,
                                  AL.getAttributeSpellingListIndex()));
}

// PS3 PPU-specific.
static void handleVecReturnAttr(Sema &S, Decl *D, const ParsedAttr &AL) {
  /*
    Returning a Vector Class in Registers

    According to the PPU ABI specifications, a class with a single member of
    vector type is returned in memory when used as the return value of a
    function.
    This results in inefficient code when implementing vector classes. To return
    the value in a single vector register, add the vecreturn attribute to the
    class definition. This attribute is also applicable to struct types.

    Example:

    struct Vector
    {
      __vector float xyzw;
    } __attribute__((vecreturn));

    Vector Add(Vector lhs, Vector rhs)
    {
      Vector result;
      result.xyzw = vec_add(lhs.xyzw, rhs.xyzw);
      return result; // This will be returned in a register
    }
  */
  if (VecReturnAttr *A = D->getAttr<VecReturnAttr>()) {
    S.Diag(AL.getLoc(), diag::err_repeat_attribute) << A;
    return;
  }

  const auto *R = cast<RecordDecl>(D);
  int count = 0;

  if (!isa<CXXRecordDecl>(R)) {
    S.Diag(AL.getLoc(), diag::err_attribute_vecreturn_only_vector_member);
    return;
  }

  if (!cast<CXXRecordDecl>(R)->isPOD()) {
    S.Diag(AL.getLoc(), diag::err_attribute_vecreturn_only_pod_record);
    return;
  }

  for (const auto *I : R->fields()) {
    if ((count == 1) || !I->getType()->isVectorType()) {
      S.Diag(AL.getLoc(), diag::err_attribute_vecreturn_only_vector_member);
      return;
    }
    count++;
  }

  D->addAttr(::new (S.Context) VecReturnAttr(
      AL.getRange(), S.Context, AL.getAttributeSpellingListIndex()));
}

static void handleDependencyAttr(Sema &S, Scope *Scope, Decl *D,
                                 const ParsedAttr &AL) {
  if (isa<ParmVarDecl>(D)) {
    // [[carries_dependency]] can only be applied to a parameter if it is a
    // parameter of a function declaration or lambda.
    if (!(Scope->getFlags() & clang::Scope::FunctionDeclarationScope)) {
      S.Diag(AL.getLoc(),
             diag::err_carries_dependency_param_not_function_decl);
      return;
    }
  }

  D->addAttr(::new (S.Context) CarriesDependencyAttr(
                                   AL.getRange(), S.Context,
                                   AL.getAttributeSpellingListIndex()));
}

static void handleUnusedAttr(Sema &S, Decl *D, const ParsedAttr &AL) {
  bool IsCXX17Attr = AL.isCXX11Attribute() && !AL.getScopeName();

  // If this is spelled as the standard C++17 attribute, but not in C++17, warn
  // about using it as an extension.
  if (!S.getLangOpts().CPlusPlus17 && IsCXX17Attr)
    S.Diag(AL.getLoc(), diag::ext_cxx17_attr) << AL;

  D->addAttr(::new (S.Context) UnusedAttr(
      AL.getRange(), S.Context, AL.getAttributeSpellingListIndex()));
}

static void handleConstructorAttr(Sema &S, Decl *D, const ParsedAttr &AL) {
  uint32_t priority = ConstructorAttr::DefaultPriority;
  if (AL.getNumArgs() &&
      !checkUInt32Argument(S, AL, AL.getArgAsExpr(0), priority))
    return;

  D->addAttr(::new (S.Context)
             ConstructorAttr(AL.getRange(), S.Context, priority,
                             AL.getAttributeSpellingListIndex()));
}

static void handleDestructorAttr(Sema &S, Decl *D, const ParsedAttr &AL) {
  uint32_t priority = DestructorAttr::DefaultPriority;
  if (AL.getNumArgs() &&
      !checkUInt32Argument(S, AL, AL.getArgAsExpr(0), priority))
    return;

  D->addAttr(::new (S.Context)
             DestructorAttr(AL.getRange(), S.Context, priority,
                            AL.getAttributeSpellingListIndex()));
}

template <typename AttrTy>
static void handleAttrWithMessage(Sema &S, Decl *D, const ParsedAttr &AL) {
  // Handle the case where the attribute has a text message.
  StringRef Str;
  if (AL.getNumArgs() == 1 && !S.checkStringLiteralArgumentAttr(AL, 0, Str))
    return;

  D->addAttr(::new (S.Context) AttrTy(AL.getRange(), S.Context, Str,
                                      AL.getAttributeSpellingListIndex()));
}

static void handleObjCSuppresProtocolAttr(Sema &S, Decl *D,
                                          const ParsedAttr &AL) {
  if (!cast<ObjCProtocolDecl>(D)->isThisDeclarationADefinition()) {
    S.Diag(AL.getLoc(), diag::err_objc_attr_protocol_requires_definition)
        << AL << AL.getRange();
    return;
  }

  D->addAttr(::new (S.Context)
          ObjCExplicitProtocolImplAttr(AL.getRange(), S.Context,
                                       AL.getAttributeSpellingListIndex()));
}

static bool checkAvailabilityAttr(Sema &S, SourceRange Range,
                                  IdentifierInfo *Platform,
                                  VersionTuple Introduced,
                                  VersionTuple Deprecated,
                                  VersionTuple Obsoleted) {
  StringRef PlatformName
    = AvailabilityAttr::getPrettyPlatformName(Platform->getName());
  if (PlatformName.empty())
    PlatformName = Platform->getName();

  // Ensure that Introduced <= Deprecated <= Obsoleted (although not all
  // of these steps are needed).
  if (!Introduced.empty() && !Deprecated.empty() &&
      !(Introduced <= Deprecated)) {
    S.Diag(Range.getBegin(), diag::warn_availability_version_ordering)
      << 1 << PlatformName << Deprecated.getAsString()
      << 0 << Introduced.getAsString();
    return true;
  }

  if (!Introduced.empty() && !Obsoleted.empty() &&
      !(Introduced <= Obsoleted)) {
    S.Diag(Range.getBegin(), diag::warn_availability_version_ordering)
      << 2 << PlatformName << Obsoleted.getAsString()
      << 0 << Introduced.getAsString();
    return true;
  }

  if (!Deprecated.empty() && !Obsoleted.empty() &&
      !(Deprecated <= Obsoleted)) {
    S.Diag(Range.getBegin(), diag::warn_availability_version_ordering)
      << 2 << PlatformName << Obsoleted.getAsString()
      << 1 << Deprecated.getAsString();
    return true;
  }

  return false;
}

/// Check whether the two versions match.
///
/// If either version tuple is empty, then they are assumed to match. If
/// \p BeforeIsOkay is true, then \p X can be less than or equal to \p Y.
static bool versionsMatch(const VersionTuple &X, const VersionTuple &Y,
                          bool BeforeIsOkay) {
  if (X.empty() || Y.empty())
    return true;

  if (X == Y)
    return true;

  if (BeforeIsOkay && X < Y)
    return true;

  return false;
}

AvailabilityAttr *Sema::mergeAvailabilityAttr(
    NamedDecl *D, SourceRange Range, IdentifierInfo *Platform, bool Implicit,
    VersionTuple Introduced, VersionTuple Deprecated, VersionTuple Obsoleted,
    bool IsUnavailable, StringRef Message, bool IsStrict, StringRef Replacement,
    AvailabilityMergeKind AMK, int Priority, unsigned AttrSpellingListIndex) {
  VersionTuple MergedIntroduced = Introduced;
  VersionTuple MergedDeprecated = Deprecated;
  VersionTuple MergedObsoleted = Obsoleted;
  bool FoundAny = false;
  bool OverrideOrImpl = false;
  switch (AMK) {
  case AMK_None:
  case AMK_Redeclaration:
    OverrideOrImpl = false;
    break;

  case AMK_Override:
  case AMK_ProtocolImplementation:
    OverrideOrImpl = true;
    break;
  }

  if (D->hasAttrs()) {
    AttrVec &Attrs = D->getAttrs();
    for (unsigned i = 0, e = Attrs.size(); i != e;) {
      const auto *OldAA = dyn_cast<AvailabilityAttr>(Attrs[i]);
      if (!OldAA) {
        ++i;
        continue;
      }

      IdentifierInfo *OldPlatform = OldAA->getPlatform();
      if (OldPlatform != Platform) {
        ++i;
        continue;
      }

      // If there is an existing availability attribute for this platform that
      // has a lower priority use the existing one and discard the new
      // attribute.
      if (OldAA->getPriority() < Priority)
        return nullptr;

      // If there is an existing attribute for this platform that has a higher
      // priority than the new attribute then erase the old one and continue
      // processing the attributes.
      if (OldAA->getPriority() > Priority) {
        Attrs.erase(Attrs.begin() + i);
        --e;
        continue;
      }

      FoundAny = true;
      VersionTuple OldIntroduced = OldAA->getIntroduced();
      VersionTuple OldDeprecated = OldAA->getDeprecated();
      VersionTuple OldObsoleted = OldAA->getObsoleted();
      bool OldIsUnavailable = OldAA->getUnavailable();

      if (!versionsMatch(OldIntroduced, Introduced, OverrideOrImpl) ||
          !versionsMatch(Deprecated, OldDeprecated, OverrideOrImpl) ||
          !versionsMatch(Obsoleted, OldObsoleted, OverrideOrImpl) ||
          !(OldIsUnavailable == IsUnavailable ||
            (OverrideOrImpl && !OldIsUnavailable && IsUnavailable))) {
        if (OverrideOrImpl) {
          int Which = -1;
          VersionTuple FirstVersion;
          VersionTuple SecondVersion;
          if (!versionsMatch(OldIntroduced, Introduced, OverrideOrImpl)) {
            Which = 0;
            FirstVersion = OldIntroduced;
            SecondVersion = Introduced;
          } else if (!versionsMatch(Deprecated, OldDeprecated, OverrideOrImpl)) {
            Which = 1;
            FirstVersion = Deprecated;
            SecondVersion = OldDeprecated;
          } else if (!versionsMatch(Obsoleted, OldObsoleted, OverrideOrImpl)) {
            Which = 2;
            FirstVersion = Obsoleted;
            SecondVersion = OldObsoleted;
          }

          if (Which == -1) {
            Diag(OldAA->getLocation(),
                 diag::warn_mismatched_availability_override_unavail)
              << AvailabilityAttr::getPrettyPlatformName(Platform->getName())
              << (AMK == AMK_Override);
          } else {
            Diag(OldAA->getLocation(),
                 diag::warn_mismatched_availability_override)
              << Which
              << AvailabilityAttr::getPrettyPlatformName(Platform->getName())
              << FirstVersion.getAsString() << SecondVersion.getAsString()
              << (AMK == AMK_Override);
          }
          if (AMK == AMK_Override)
            Diag(Range.getBegin(), diag::note_overridden_method);
          else
            Diag(Range.getBegin(), diag::note_protocol_method);
        } else {
          Diag(OldAA->getLocation(), diag::warn_mismatched_availability);
          Diag(Range.getBegin(), diag::note_previous_attribute);
        }

        Attrs.erase(Attrs.begin() + i);
        --e;
        continue;
      }

      VersionTuple MergedIntroduced2 = MergedIntroduced;
      VersionTuple MergedDeprecated2 = MergedDeprecated;
      VersionTuple MergedObsoleted2 = MergedObsoleted;

      if (MergedIntroduced2.empty())
        MergedIntroduced2 = OldIntroduced;
      if (MergedDeprecated2.empty())
        MergedDeprecated2 = OldDeprecated;
      if (MergedObsoleted2.empty())
        MergedObsoleted2 = OldObsoleted;

      if (checkAvailabilityAttr(*this, OldAA->getRange(), Platform,
                                MergedIntroduced2, MergedDeprecated2,
                                MergedObsoleted2)) {
        Attrs.erase(Attrs.begin() + i);
        --e;
        continue;
      }

      MergedIntroduced = MergedIntroduced2;
      MergedDeprecated = MergedDeprecated2;
      MergedObsoleted = MergedObsoleted2;
      ++i;
    }
  }

  if (FoundAny &&
      MergedIntroduced == Introduced &&
      MergedDeprecated == Deprecated &&
      MergedObsoleted == Obsoleted)
    return nullptr;

  // Only create a new attribute if !OverrideOrImpl, but we want to do
  // the checking.
  if (!checkAvailabilityAttr(*this, Range, Platform, MergedIntroduced,
                             MergedDeprecated, MergedObsoleted) &&
      !OverrideOrImpl) {
    auto *Avail = ::new (Context)
        AvailabilityAttr(Range, Context, Platform, Introduced, Deprecated,
                         Obsoleted, IsUnavailable, Message, IsStrict,
                         Replacement, Priority, AttrSpellingListIndex);
    Avail->setImplicit(Implicit);
    return Avail;
  }
  return nullptr;
}

static void handleAvailabilityAttr(Sema &S, Decl *D, const ParsedAttr &AL) {
  if (!checkAttributeNumArgs(S, AL, 1))
    return;
  IdentifierLoc *Platform = AL.getArgAsIdent(0);
  unsigned Index = AL.getAttributeSpellingListIndex();

  IdentifierInfo *II = Platform->Ident;
  if (AvailabilityAttr::getPrettyPlatformName(II->getName()).empty())
    S.Diag(Platform->Loc, diag::warn_availability_unknown_platform)
      << Platform->Ident;

  auto *ND = dyn_cast<NamedDecl>(D);
  if (!ND) // We warned about this already, so just return.
    return;

  AvailabilityChange Introduced = AL.getAvailabilityIntroduced();
  AvailabilityChange Deprecated = AL.getAvailabilityDeprecated();
  AvailabilityChange Obsoleted = AL.getAvailabilityObsoleted();
  bool IsUnavailable = AL.getUnavailableLoc().isValid();
  bool IsStrict = AL.getStrictLoc().isValid();
  StringRef Str;
  if (const auto *SE = dyn_cast_or_null<StringLiteral>(AL.getMessageExpr()))
    Str = SE->getString();
  StringRef Replacement;
  if (const auto *SE = dyn_cast_or_null<StringLiteral>(AL.getReplacementExpr()))
    Replacement = SE->getString();

  if (II->isStr("swift")) {
    if (Introduced.isValid() || Obsoleted.isValid() ||
        (!IsUnavailable && !Deprecated.isValid())) {
      S.Diag(AL.getLoc(),
             diag::warn_availability_swift_unavailable_deprecated_only);
      return;
    }
  }

  int PriorityModifier = AL.isPragmaClangAttribute()
                             ? Sema::AP_PragmaClangAttribute
                             : Sema::AP_Explicit;
  AvailabilityAttr *NewAttr = S.mergeAvailabilityAttr(
      ND, AL.getRange(), II, false /*Implicit*/, Introduced.Version,
      Deprecated.Version, Obsoleted.Version, IsUnavailable, Str, IsStrict,
      Replacement, Sema::AMK_None, PriorityModifier, Index);
  if (NewAttr)
    D->addAttr(NewAttr);

  // Transcribe "ios" to "watchos" (and add a new attribute) if the versioning
  // matches before the start of the watchOS platform.
  if (S.Context.getTargetInfo().getTriple().isWatchOS()) {
    IdentifierInfo *NewII = nullptr;
    if (II->getName() == "ios")
      NewII = &S.Context.Idents.get("watchos");
    else if (II->getName() == "ios_app_extension")
      NewII = &S.Context.Idents.get("watchos_app_extension");

    if (NewII) {
        auto adjustWatchOSVersion = [](VersionTuple Version) -> VersionTuple {
          if (Version.empty())
            return Version;
          auto Major = Version.getMajor();
          auto NewMajor = Major >= 9 ? Major - 7 : 0;
          if (NewMajor >= 2) {
            if (Version.getMinor().hasValue()) {
              if (Version.getSubminor().hasValue())
                return VersionTuple(NewMajor, Version.getMinor().getValue(),
                                    Version.getSubminor().getValue());
              else
                return VersionTuple(NewMajor, Version.getMinor().getValue());
            }
          }

          return VersionTuple(2, 0);
        };

        auto NewIntroduced = adjustWatchOSVersion(Introduced.Version);
        auto NewDeprecated = adjustWatchOSVersion(Deprecated.Version);
        auto NewObsoleted = adjustWatchOSVersion(Obsoleted.Version);

        AvailabilityAttr *NewAttr = S.mergeAvailabilityAttr(
            ND, AL.getRange(), NewII, true /*Implicit*/, NewIntroduced,
            NewDeprecated, NewObsoleted, IsUnavailable, Str, IsStrict,
            Replacement, Sema::AMK_None,
            PriorityModifier + Sema::AP_InferredFromOtherPlatform, Index);
        if (NewAttr)
          D->addAttr(NewAttr);
      }
  } else if (S.Context.getTargetInfo().getTriple().isTvOS()) {
    // Transcribe "ios" to "tvos" (and add a new attribute) if the versioning
    // matches before the start of the tvOS platform.
    IdentifierInfo *NewII = nullptr;
    if (II->getName() == "ios")
      NewII = &S.Context.Idents.get("tvos");
    else if (II->getName() == "ios_app_extension")
      NewII = &S.Context.Idents.get("tvos_app_extension");

    if (NewII) {
      AvailabilityAttr *NewAttr = S.mergeAvailabilityAttr(
          ND, AL.getRange(), NewII, true /*Implicit*/, Introduced.Version,
          Deprecated.Version, Obsoleted.Version, IsUnavailable, Str, IsStrict,
          Replacement, Sema::AMK_None,
          PriorityModifier + Sema::AP_InferredFromOtherPlatform, Index);
      if (NewAttr)
        D->addAttr(NewAttr);
      }
  }
}

static void handleExternalSourceSymbolAttr(Sema &S, Decl *D,
                                           const ParsedAttr &AL) {
  if (!checkAttributeAtLeastNumArgs(S, AL, 1))
    return;
  assert(checkAttributeAtMostNumArgs(S, AL, 3) &&
         "Invalid number of arguments in an external_source_symbol attribute");

  StringRef Language;
  if (const auto *SE = dyn_cast_or_null<StringLiteral>(AL.getArgAsExpr(0)))
    Language = SE->getString();
  StringRef DefinedIn;
  if (const auto *SE = dyn_cast_or_null<StringLiteral>(AL.getArgAsExpr(1)))
    DefinedIn = SE->getString();
  bool IsGeneratedDeclaration = AL.getArgAsIdent(2) != nullptr;

  D->addAttr(::new (S.Context) ExternalSourceSymbolAttr(
      AL.getRange(), S.Context, Language, DefinedIn, IsGeneratedDeclaration,
      AL.getAttributeSpellingListIndex()));
}

template <class T>
static T *mergeVisibilityAttr(Sema &S, Decl *D, SourceRange range,
                              typename T::VisibilityType value,
                              unsigned attrSpellingListIndex) {
  T *existingAttr = D->getAttr<T>();
  if (existingAttr) {
    typename T::VisibilityType existingValue = existingAttr->getVisibility();
    if (existingValue == value)
      return nullptr;
#if INTEL_CUSTOMIZATION
    // CQ#370092 - emit a warning, not error in IntelCompat mode
    if (S.getLangOpts().IntelCompat)
      S.Diag(existingAttr->getLocation(), diag::warn_mismatched_visibility);
    else
#endif // INTEL_CUSTOMIZATION
    S.Diag(existingAttr->getLocation(), diag::err_mismatched_visibility);
    S.Diag(range.getBegin(), diag::note_previous_attribute);
    D->dropAttr<T>();
  }
  return ::new (S.Context) T(range, S.Context, value, attrSpellingListIndex);
}

VisibilityAttr *Sema::mergeVisibilityAttr(Decl *D, SourceRange Range,
                                          VisibilityAttr::VisibilityType Vis,
                                          unsigned AttrSpellingListIndex) {
  return ::mergeVisibilityAttr<VisibilityAttr>(*this, D, Range, Vis,
                                               AttrSpellingListIndex);
}

TypeVisibilityAttr *Sema::mergeTypeVisibilityAttr(Decl *D, SourceRange Range,
                                      TypeVisibilityAttr::VisibilityType Vis,
                                      unsigned AttrSpellingListIndex) {
  return ::mergeVisibilityAttr<TypeVisibilityAttr>(*this, D, Range, Vis,
                                                   AttrSpellingListIndex);
}

static void handleVisibilityAttr(Sema &S, Decl *D, const ParsedAttr &AL,
                                 bool isTypeVisibility) {
  // Visibility attributes don't mean anything on a typedef.
  if (isa<TypedefNameDecl>(D)) {
    S.Diag(AL.getRange().getBegin(), diag::warn_attribute_ignored) << AL;
    return;
  }

  // 'type_visibility' can only go on a type or namespace.
  if (isTypeVisibility &&
      !(isa<TagDecl>(D) ||
        isa<ObjCInterfaceDecl>(D) ||
        isa<NamespaceDecl>(D))) {
    S.Diag(AL.getRange().getBegin(), diag::err_attribute_wrong_decl_type)
        << AL << ExpectedTypeOrNamespace;
    return;
  }

  // Check that the argument is a string literal.
  StringRef TypeStr;
  SourceLocation LiteralLoc;
  if (!S.checkStringLiteralArgumentAttr(AL, 0, TypeStr, &LiteralLoc))
    return;

  VisibilityAttr::VisibilityType type;
  if (!VisibilityAttr::ConvertStrToVisibilityType(TypeStr, type)) {
    S.Diag(LiteralLoc, diag::warn_attribute_type_not_supported) << AL
                                                                << TypeStr;
    return;
  }

  // Complain about attempts to use protected visibility on targets
  // (like Darwin) that don't support it.
  if (type == VisibilityAttr::Protected &&
      !S.Context.getTargetInfo().hasProtectedVisibility()) {
    S.Diag(AL.getLoc(), diag::warn_attribute_protected_visibility);
    type = VisibilityAttr::Default;
  }

  unsigned Index = AL.getAttributeSpellingListIndex();
  Attr *newAttr;
  if (isTypeVisibility) {
    newAttr = S.mergeTypeVisibilityAttr(D, AL.getRange(),
                                    (TypeVisibilityAttr::VisibilityType) type,
                                        Index);
  } else {
    newAttr = S.mergeVisibilityAttr(D, AL.getRange(), type, Index);
  }
  if (newAttr)
    D->addAttr(newAttr);
}

static void handleObjCMethodFamilyAttr(Sema &S, Decl *D, const ParsedAttr &AL) {
  const auto *M = cast<ObjCMethodDecl>(D);
  if (!AL.isArgIdent(0)) {
    S.Diag(AL.getLoc(), diag::err_attribute_argument_n_type)
        << AL << 1 << AANT_ArgumentIdentifier;
    return;
  }

  IdentifierLoc *IL = AL.getArgAsIdent(0);
  ObjCMethodFamilyAttr::FamilyKind F;
  if (!ObjCMethodFamilyAttr::ConvertStrToFamilyKind(IL->Ident->getName(), F)) {
    S.Diag(IL->Loc, diag::warn_attribute_type_not_supported) << AL << IL->Ident;
    return;
  }

  if (F == ObjCMethodFamilyAttr::OMF_init &&
      !M->getReturnType()->isObjCObjectPointerType()) {
    S.Diag(M->getLocation(), diag::err_init_method_bad_return_type)
        << M->getReturnType();
    // Ignore the attribute.
    return;
  }

  D->addAttr(new (S.Context) ObjCMethodFamilyAttr(
      AL.getRange(), S.Context, F, AL.getAttributeSpellingListIndex()));
}

static void handleObjCNSObject(Sema &S, Decl *D, const ParsedAttr &AL) {
  if (const auto *TD = dyn_cast<TypedefNameDecl>(D)) {
    QualType T = TD->getUnderlyingType();
    if (!T->isCARCBridgableType()) {
      S.Diag(TD->getLocation(), diag::err_nsobject_attribute);
      return;
    }
  }
  else if (const auto *PD = dyn_cast<ObjCPropertyDecl>(D)) {
    QualType T = PD->getType();
    if (!T->isCARCBridgableType()) {
      S.Diag(PD->getLocation(), diag::err_nsobject_attribute);
      return;
    }
  }
  else {
    // It is okay to include this attribute on properties, e.g.:
    //
    //  @property (retain, nonatomic) struct Bork *Q __attribute__((NSObject));
    //
    // In this case it follows tradition and suppresses an error in the above
    // case.
    S.Diag(D->getLocation(), diag::warn_nsobject_attribute);
  }
  D->addAttr(::new (S.Context)
             ObjCNSObjectAttr(AL.getRange(), S.Context,
                              AL.getAttributeSpellingListIndex()));
}

static void handleObjCIndependentClass(Sema &S, Decl *D, const ParsedAttr &AL) {
  if (const auto *TD = dyn_cast<TypedefNameDecl>(D)) {
    QualType T = TD->getUnderlyingType();
    if (!T->isObjCObjectPointerType()) {
      S.Diag(TD->getLocation(), diag::warn_ptr_independentclass_attribute);
      return;
    }
  } else {
    S.Diag(D->getLocation(), diag::warn_independentclass_attribute);
    return;
  }
  D->addAttr(::new (S.Context)
             ObjCIndependentClassAttr(AL.getRange(), S.Context,
                              AL.getAttributeSpellingListIndex()));
}

static void handleBlocksAttr(Sema &S, Decl *D, const ParsedAttr &AL) {
  if (!AL.isArgIdent(0)) {
    S.Diag(AL.getLoc(), diag::err_attribute_argument_n_type)
        << AL << 1 << AANT_ArgumentIdentifier;
    return;
  }

  IdentifierInfo *II = AL.getArgAsIdent(0)->Ident;
  BlocksAttr::BlockType type;
  if (!BlocksAttr::ConvertStrToBlockType(II->getName(), type)) {
    S.Diag(AL.getLoc(), diag::warn_attribute_type_not_supported) << AL << II;
    return;
  }

  D->addAttr(::new (S.Context)
             BlocksAttr(AL.getRange(), S.Context, type,
                        AL.getAttributeSpellingListIndex()));
}

static void handleSentinelAttr(Sema &S, Decl *D, const ParsedAttr &AL) {
  unsigned sentinel = (unsigned)SentinelAttr::DefaultSentinel;
  if (AL.getNumArgs() > 0) {
    Expr *E = AL.getArgAsExpr(0);
    llvm::APSInt Idx(32);
    if (E->isTypeDependent() || E->isValueDependent() ||
        !E->isIntegerConstantExpr(Idx, S.Context)) {
      S.Diag(AL.getLoc(), diag::err_attribute_argument_n_type)
          << AL << 1 << AANT_ArgumentIntegerConstant << E->getSourceRange();
      return;
    }

    if (Idx.isSigned() && Idx.isNegative()) {
      S.Diag(AL.getLoc(), diag::err_attribute_sentinel_less_than_zero)
        << E->getSourceRange();
      return;
    }

    sentinel = Idx.getZExtValue();
  }

  unsigned nullPos = (unsigned)SentinelAttr::DefaultNullPos;
  if (AL.getNumArgs() > 1) {
    Expr *E = AL.getArgAsExpr(1);
    llvm::APSInt Idx(32);
    if (E->isTypeDependent() || E->isValueDependent() ||
        !E->isIntegerConstantExpr(Idx, S.Context)) {
      S.Diag(AL.getLoc(), diag::err_attribute_argument_n_type)
          << AL << 2 << AANT_ArgumentIntegerConstant << E->getSourceRange();
      return;
    }
    nullPos = Idx.getZExtValue();

    if ((Idx.isSigned() && Idx.isNegative()) || nullPos > 1) {
      // FIXME: This error message could be improved, it would be nice
      // to say what the bounds actually are.
      S.Diag(AL.getLoc(), diag::err_attribute_sentinel_not_zero_or_one)
        << E->getSourceRange();
      return;
    }
  }

  if (const auto *FD = dyn_cast<FunctionDecl>(D)) {
    const FunctionType *FT = FD->getType()->castAs<FunctionType>();
    if (isa<FunctionNoProtoType>(FT)) {
      S.Diag(AL.getLoc(), diag::warn_attribute_sentinel_named_arguments);
      return;
    }

    if (!cast<FunctionProtoType>(FT)->isVariadic()) {
      S.Diag(AL.getLoc(), diag::warn_attribute_sentinel_not_variadic) << 0;
      return;
    }
  } else if (const auto *MD = dyn_cast<ObjCMethodDecl>(D)) {
    if (!MD->isVariadic()) {
      S.Diag(AL.getLoc(), diag::warn_attribute_sentinel_not_variadic) << 0;
      return;
    }
  } else if (const auto *BD = dyn_cast<BlockDecl>(D)) {
    if (!BD->isVariadic()) {
      S.Diag(AL.getLoc(), diag::warn_attribute_sentinel_not_variadic) << 1;
      return;
    }
  } else if (const auto *V = dyn_cast<VarDecl>(D)) {
    QualType Ty = V->getType();
    if (Ty->isBlockPointerType() || Ty->isFunctionPointerType()) {
      const FunctionType *FT = Ty->isFunctionPointerType()
       ? D->getFunctionType()
       : Ty->getAs<BlockPointerType>()->getPointeeType()->getAs<FunctionType>();
      if (!cast<FunctionProtoType>(FT)->isVariadic()) {
        int m = Ty->isFunctionPointerType() ? 0 : 1;
        S.Diag(AL.getLoc(), diag::warn_attribute_sentinel_not_variadic) << m;
        return;
      }
    } else {
      S.Diag(AL.getLoc(), diag::warn_attribute_wrong_decl_type)
          << AL << ExpectedFunctionMethodOrBlock;
      return;
    }
  } else {
    S.Diag(AL.getLoc(), diag::warn_attribute_wrong_decl_type)
        << AL << ExpectedFunctionMethodOrBlock;
    return;
  }
  D->addAttr(::new (S.Context)
             SentinelAttr(AL.getRange(), S.Context, sentinel, nullPos,
                          AL.getAttributeSpellingListIndex()));
}

static void handleWarnUnusedResult(Sema &S, Decl *D, const ParsedAttr &AL) {
  if (D->getFunctionType() &&
      D->getFunctionType()->getReturnType()->isVoidType()) {
    S.Diag(AL.getLoc(), diag::warn_attribute_void_function_method) << AL << 0;
    return;
  }
  if (const auto *MD = dyn_cast<ObjCMethodDecl>(D))
    if (MD->getReturnType()->isVoidType()) {
      S.Diag(AL.getLoc(), diag::warn_attribute_void_function_method) << AL << 1;
      return;
    }

  // If this is spelled as the standard C++17 attribute, but not in C++17, warn
  // about using it as an extension.
  if (!S.getLangOpts().CPlusPlus17 && AL.isCXX11Attribute() &&
      !AL.getScopeName())
    S.Diag(AL.getLoc(), diag::ext_cxx17_attr) << AL;

  D->addAttr(::new (S.Context)
             WarnUnusedResultAttr(AL.getRange(), S.Context,
                                  AL.getAttributeSpellingListIndex()));
}

static void handleWeakImportAttr(Sema &S, Decl *D, const ParsedAttr &AL) {
  // weak_import only applies to variable & function declarations.
  bool isDef = false;
  if (!D->canBeWeakImported(isDef)) {
    if (isDef)
      S.Diag(AL.getLoc(), diag::warn_attribute_invalid_on_definition)
        << "weak_import";
    else if (isa<ObjCPropertyDecl>(D) || isa<ObjCMethodDecl>(D) ||
             (S.Context.getTargetInfo().getTriple().isOSDarwin() &&
              (isa<ObjCInterfaceDecl>(D) || isa<EnumDecl>(D)))) {
      // Nothing to warn about here.
    } else
      S.Diag(AL.getLoc(), diag::warn_attribute_wrong_decl_type)
          << AL << ExpectedVariableOrFunction;

    return;
  }

  D->addAttr(::new (S.Context)
             WeakImportAttr(AL.getRange(), S.Context,
                            AL.getAttributeSpellingListIndex()));
}

#if INTEL_CUSTOMIZATION
// Checks correctness of mutual usage of different work_group_size attributes:
// reqd_work_group_size, work_group_size_hint, max_work_group_size,
// max_global_work_dim
static bool checkWorkGroupSizeValues(Sema &S, Decl *D,
                                     const ParsedAttr &Attr,
                                     uint32_t WGSize[3]) {
  if (Attr.getKind() == ParsedAttr::AT_MaxGlobalWorkDim) {
    // in case of 'max_global_work_dim' attribute equals to 1 we should be sure
    // that if max_work_group_size and reqd_work_group_size attributes exist,
    // then they are equal (1, 1, 1)
    if (const MaxWorkGroupSizeAttr *A = D->getAttr<MaxWorkGroupSizeAttr>()) {
      if (A->getXDim() != 1 || A->getYDim() != 1 || A->getZDim() != 1) {
        S.Diag(A->getLocation(), diag::err_opencl_x_y_z_arguments_must_be_one)
            << A << Attr;
        D->setInvalidDecl();
        return false;
      }
    }
    if (const ReqdWorkGroupSizeAttr *A = D->getAttr<ReqdWorkGroupSizeAttr>()) {
      if (A->getXDim() != 1 || A->getYDim() != 1 || A->getZDim() != 1) {
        S.Diag(A->getLocation(), diag::err_opencl_x_y_z_arguments_must_be_one)
            << A << Attr;
        D->setInvalidDecl();
        return false;
      }
    }
  } else {
    // in other cases we should check that attribute value
    // >= reqd_work_group_size attribute value and
    // <= max_work_group_size attribute value
    if (const MaxGlobalWorkDimAttr *A = D->getAttr<MaxGlobalWorkDimAttr>()) {
      if (!(WGSize[0] == 1 && WGSize[1] == 1 && WGSize[2] == 1)) {
        S.Diag(Attr.getLoc(), diag::err_opencl_x_y_z_arguments_must_be_one)
            << Attr << A;
        D->setInvalidDecl();
        return false;
      }
    } else if (const MaxWorkGroupSizeAttr *A =
                   D->getAttr<MaxWorkGroupSizeAttr>()) {
      if (!(WGSize[0] <= A->getXDim() && WGSize[1] <= A->getYDim() &&
            WGSize[2] <= A->getZDim())) {
        S.Diag(Attr.getLoc(), diag::err_opencl_attributes_conflict)
            << Attr << A->getSpelling();
        D->setInvalidDecl();
        return false;
      }
    }

    if (const ReqdWorkGroupSizeAttr *A = D->getAttr<ReqdWorkGroupSizeAttr>()) {
      if (!(WGSize[0] >= A->getXDim() && WGSize[1] >= A->getYDim() &&
            WGSize[2] >= A->getZDim())) {
        S.Diag(Attr.getLoc(), diag::err_opencl_attributes_conflict)
            << Attr << A->getSpelling();
        D->setInvalidDecl();
        return false;
      }
    }
  }

  return true;
}

static void handleNumComputeUnitsAttr(Sema &S, Decl *D,
                                      const ParsedAttr &Attr) {
  if (!S.Context.getTargetInfo().getTriple().isINTELFPGAEnvironment()) {
    S.Diag(Attr.getLoc(), diag::warn_unknown_attribute_ignored)
        << Attr;
    return;
  }

  int NumComputeUnits[3];
  for (unsigned i = 0; i < Attr.getNumArgs(); ++i) {
    const Expr *E = Attr.getArgAsExpr(i);
    llvm::APSInt ArgVal(32);

    if (!E->isIntegerConstantExpr(ArgVal, S.Context)) {
      S.Diag(Attr.getLoc(), diag::err_attribute_argument_type)
          << Attr << AANT_ArgumentIntegerConstant
          << E->getSourceRange();
      return;
    }

    int Val = ArgVal.getSExtValue();

    if (Val < 1 || Val > 16384) {
      S.Diag(E->getSourceRange().getBegin(),
             diag::err_opencl_attribute_argument_out_of_bounds)
          << Attr << i + 1 << 1 << 16384;
      return;
    }

    NumComputeUnits[i] = Val;
  }

  // TODO: Check that num_compute_units attribute is specified with valid
  // number of arguments: CORC-2359

  if (Attr.getNumArgs() < 2)
    NumComputeUnits[1] = NumComputeUnitsAttr::DefaultYDim;
  if (Attr.getNumArgs() < 3)
    NumComputeUnits[2] = NumComputeUnitsAttr::DefaultZDim;

  D->addAttr(::new (S.Context) NumComputeUnitsAttr(
      Attr.getRange(), S.Context, NumComputeUnits[0], NumComputeUnits[1],
      NumComputeUnits[2], Attr.getAttributeSpellingListIndex()));
}

static void handleNumSimdWorkItemsAttr(Sema &S, Decl *D,
                                       const ParsedAttr &Attr) {
  if (D->isInvalidDecl())
    return;

  if (!S.Context.getTargetInfo().getTriple().isINTELFPGAEnvironment()) {
    S.Diag(Attr.getLoc(), diag::warn_unknown_attribute_ignored)
        << Attr;
    return;
  }

  uint32_t NumSimdWorkItems;
  const Expr *E = Attr.getArgAsExpr(0);
  if (!checkUInt32Argument(S, Attr, E, NumSimdWorkItems, 0,
                           /*StrictlyUnsigned=*/true))
    return;
  if (NumSimdWorkItems == 0) {
    S.Diag(Attr.getLoc(), diag::err_attribute_argument_is_zero)
        << Attr << E->getSourceRange();
    return;
  }

  ReqdWorkGroupSizeAttr *ReqdWorkGroupSize =
      D->getAttr<ReqdWorkGroupSizeAttr>();
  if (ReqdWorkGroupSize &&
      !(ReqdWorkGroupSize->getXDim() % NumSimdWorkItems == 0 ||
        ReqdWorkGroupSize->getYDim() % NumSimdWorkItems == 0 ||
        ReqdWorkGroupSize->getZDim() % NumSimdWorkItems == 0)) {
    S.Diag(Attr.getLoc(), diag::err_opencl_attributes_conflict)
        << Attr << ReqdWorkGroupSize->getSpelling();
    return;
  }

  D->addAttr(::new (S.Context) NumSimdWorkItemsAttr(
      Attr.getRange(), S.Context, NumSimdWorkItems,
      Attr.getAttributeSpellingListIndex()));
}

static void handleMaxGlobalWorkDimAttr(Sema &S, Decl *D,
                                       const ParsedAttr &Attr) {
  if (!S.Context.getTargetInfo().getTriple().isINTELFPGAEnvironment()) {
    S.Diag(Attr.getLoc(), diag::warn_unknown_attribute_ignored)
      << Attr;
    return;
  }

  uint32_t MaxGlobalWorkDim;
  const Expr *E = Attr.getArgAsExpr(0);
  if (!checkUInt32Argument(S, Attr, E, MaxGlobalWorkDim, 0,
                           /*StrictlyUnsigned=*/true))
    return;
  if (MaxGlobalWorkDim > 3) {
    S.Diag(Attr.getLoc(), diag::err_intel_attribute_argument_is_not_in_range)
      << Attr;
    return;
  }

  uint32_t WGSize[3] = {1, 1, 1};
  if (!checkWorkGroupSizeValues(S, D, Attr, WGSize))
    return;

  D->addAttr(::new (S.Context) MaxGlobalWorkDimAttr(
      Attr.getRange(), S.Context, MaxGlobalWorkDim,
      Attr.getAttributeSpellingListIndex()));
}

static void handleAutorunAttr(Sema &S, Decl *D, const ParsedAttr &Attr) {
  if (!S.Context.getTargetInfo().getTriple().isINTELFPGAEnvironment()) {
    S.Diag(Attr.getLoc(), diag::warn_unknown_attribute_ignored)
        << Attr;
    return;
  }

  FunctionDecl *FD = cast<FunctionDecl>(D);
  if (!FD->param_empty()) {
    S.Diag(Attr.getLoc(),
        diag::err_opencl_autorun_kernel_cannot_have_arguments);
    return;
  }

  if (auto *A = D->getAttr<ReqdWorkGroupSizeAttr>()) {
    long long int N = 1ll << 32ll;
    if (N % A->getXDim() != 0 || N % A->getYDim() != 0 ||
        N % A->getZDim() != 0) {
      S.Diag(A->getLocation(),
          diag::err_opencl_autorun_kernel_wrong_reqd_wg_size);
      return;
    }
  }

  // TODO: Check that kernel does not use I/O channels: CORC-2359

  D->addAttr(::new (S.Context) AutorunAttr(Attr.getRange(), S.Context,
      Attr.getAttributeSpellingListIndex()));
}

static void handleUsesGlobalWorkOffsetAttr(Sema &S, Decl *D, const ParsedAttr &Attr) {
  if (!S.Context.getTargetInfo().getTriple().isINTELFPGAEnvironment()) {
    S.Diag(Attr.getLoc(), diag::warn_unknown_attribute_ignored)
        << Attr;
    return;
  }

  uint32_t Enabled;
  const Expr *E = Attr.getArgAsExpr(0);
  if (!checkUInt32Argument(S, Attr, E, Enabled, 0,
                           /*StrictlyUnsigned=*/true)) return;

  D->addAttr(::new (S.Context) UsesGlobalWorkOffsetAttr(
      Attr.getRange(), S.Context, Enabled,
      Attr.getAttributeSpellingListIndex()));
}

static void handleClusterAttr(Sema &S, Decl *D, const ParsedAttr &Attr) {
  if (!S.getLangOpts().HLS && !S.getLangOpts().OpenCL) {
    S.Diag(Attr.getLoc(), diag::warn_unknown_attribute_ignored) << Attr;
    return;
  }

  StringRef Str;
  // Cluster Attribute can have atmost 1 user-defined argument.
  if (!checkAttributeAtMostNumArgs(S, Attr, 1) ||
      (Attr.getNumArgs() == 1 &&
       !S.checkStringLiteralArgumentAttr(Attr, 0, Str)))
    return;

  D->addAttr(::new (S.Context)
                 ClusterAttr(Attr.getRange(), S.Context, Str, Attr.isArgExpr(0),
                             Attr.getAttributeSpellingListIndex()));
}

static void handleStallEnableAttr(Sema &S, Decl *D, const ParsedAttr &Attr) {
  if (!S.getLangOpts().HLS && !S.getLangOpts().OpenCL) {
    S.Diag(Attr.getLoc(), diag::warn_unknown_attribute_ignored) << Attr;
    return;
  }

  if (!checkAttributeNumArgs(S, Attr, /*NumArgsExpected=*/0))
    return;

  handleSimpleAttribute<StallEnableAttr>(S, D, Attr);
}

static void handleStallLatencyAttr(Sema &S, Decl *D, const ParsedAttr &AL) {
  if (!S.getLangOpts().HLS &&
      !S.Context.getTargetInfo().getTriple().isINTELFPGAEnvironment()) {
    S.Diag(AL.getLoc(), diag::warn_unknown_attribute_ignored) << AL;
    return;
  }

  if (!checkAttributeNumArgs(S, AL, /*NumArgsExpected=*/0))
    return;

  if (const auto *SLA = D->getAttr<StallLatencyAttr>()) {
    if (AL.getSemanticSpelling() == SLA->getSemanticSpelling())
      S.Diag(AL.getLoc(), diag::warn_duplicate_attribute_exact) << SLA;
    else {
      S.Diag(AL.getLoc(), diag::err_attributes_are_not_compatible) << AL << SLA;
      S.Diag(SLA->getLocation(), diag::note_conflicting_attribute);
    }
    return;
  }

  handleSimpleAttribute<StallLatencyAttr>(S, D, AL);
}

static void handleStallFreeAttr(Sema &S, Decl *D, const ParsedAttr &Attr) {
  if (!S.getLangOpts().HLS &&
      !S.Context.getTargetInfo().getTriple().isINTELFPGAEnvironment()) {
    S.Diag(Attr.getLoc(), diag::warn_unknown_attribute_ignored)
        << Attr;
    return;
  }

  if (!checkAttributeNumArgs(S, Attr, /*NumArgsExpected=*/0))
    return;

  handleSimpleAttribute<StallFreeAttr>(S, D, Attr);
}

static void handleSchedulerTargetFmaxMHzAttr(Sema &S, Decl *D,
                                                   const ParsedAttr &Attr) {
  if (D->isInvalidDecl())
    return;

  if (!S.getLangOpts().HLS &&
      !S.Context.getTargetInfo().getTriple().isINTELFPGAEnvironment()) {
    S.Diag(Attr.getLoc(), diag::warn_unknown_attribute_ignored)
        << Attr;
    return;
  }

  if (!checkAttributeNumArgs(S, Attr, /*NumArgsExpected=*/1))
    return;

  S.AddSchedulerTargetFmaxMHzAttr(Attr.getRange(), D,
                                        Attr.getArgAsExpr(0),
                                        Attr.getAttributeSpellingListIndex());
}

void Sema::AddSchedulerTargetFmaxMHzAttr(SourceRange AttrRange, Decl *D,
                                               Expr *E,
                                               unsigned SpellingListIndex) {
  SchedulerTargetFmaxMHzAttr TmpAttr(AttrRange, Context, E,
                                           SpellingListIndex);
  if (!E->isValueDependent()) {
    ExprResult ICE;
    if (checkRangedIntegralArgument<SchedulerTargetFmaxMHzAttr>(
            E, &TmpAttr, ICE))
      return;
    E = ICE.get();
  }
  D->addAttr(::new (Context) SchedulerTargetFmaxMHzAttr(
      AttrRange, Context, E, SpellingListIndex));
}

/// Give a warning for duplicate attributes, return true if duplicate.
template <typename AttrType>
static bool checkForDuplicateAttribute(Sema &S, Decl *D,
                                       const ParsedAttr &Attr) {
  // Give a warning for duplicates but not if it's one we've implicitly added.
  auto *A = D->getAttr<AttrType>();
  if (A && !A->isImplicit()) {
    S.Diag(Attr.getLoc(), diag::warn_duplicate_attribute_exact) << A;
    return true;
  }
  return false;
}

static void handleInternalMaxBlockRamDepthAttr(Sema &S, Decl *D,
                                               const ParsedAttr &Attr) {
  checkForDuplicateAttribute<InternalMaxBlockRamDepthAttr>(S, D, Attr);
  if (checkAttrMutualExclusion<OptimizeFMaxAttr>(S, D, Attr))
    return;
  if (checkAttrMutualExclusion<OptimizeRamUsageAttr>(S, D, Attr))
    return;
  if (checkAttrMutualExclusion<RegisterAttr>(S, D, Attr))
    return;

  if (D->isInvalidDecl())
    return;

  if (!S.getLangOpts().HLS &&
      !S.Context.getTargetInfo().getTriple().isINTELFPGAEnvironment()) {
    S.Diag(Attr.getLoc(), diag::warn_unknown_attribute_ignored)
        << Attr;
    return;
  }

  if (!checkAttributeNumArgs(S, Attr, /*NumArgsExpected=*/1))
    return;

  if (const auto *AIA = D->getAttr<ArgumentInterfaceAttr>()) {
    if (AIA->getType() == ArgumentInterfaceAttr::Slave) {
      (void)checkAttrMutualExclusion<ArgumentInterfaceAttr>(
          S, D, Attr);
      return;
    }
  }

  if (!D->hasAttr<MemoryAttr>())
    D->addAttr(MemoryAttr::CreateImplicit(S.Context, MemoryAttr::Default));

  S.AddInternalMaxBlockRamDepthAttr(Attr.getRange(), D, Attr.getArgAsExpr(0),
                                    Attr.getAttributeSpellingListIndex());
}

void Sema::AddInternalMaxBlockRamDepthAttr(SourceRange AttrRange, Decl *D,
                                           Expr *E,
                                           unsigned SpellingListIndex) {
  InternalMaxBlockRamDepthAttr TmpAttr(AttrRange, Context, E,
                                       SpellingListIndex);

  if (!E->isValueDependent()) {
    ExprResult ICE;
    if (checkRangedIntegralArgument<InternalMaxBlockRamDepthAttr>(E, &TmpAttr,
                                                                  ICE))
      return;
    E = ICE.get();
  }
  D->addAttr(::new (Context) InternalMaxBlockRamDepthAttr(AttrRange, Context, E,
                                                          SpellingListIndex));
}

static void handleOpenCLBlockingAttr(Sema &S, Decl *D,
                                     const ParsedAttr &Attr) {
  if (D->isInvalidDecl())
    return;

  VarDecl *VD = cast<VarDecl>(D);
  QualType Ty = VD->getType();

  const Type *TypePtr = Ty.getTypePtr();
  if (!TypePtr->isPipeType()) {
    S.Diag(Attr.getLoc(), diag::warn_intel_opencl_attribute_wrong_decl_type)
        << Attr << 47;
    return;
  }

  D->addAttr(::new (S.Context) OpenCLBlockingAttr(
      Attr.getRange(), S.Context, Attr.getAttributeSpellingListIndex()));
}

static void handleOpenCLDepthAttr(Sema &S, Decl *D, const ParsedAttr &Attr) {
  if (D->isInvalidDecl())
    return;

  VarDecl *VD = cast<VarDecl>(D);
  QualType Ty = VD->getType();

  // Handle array of channels case
  QualType BaseTy = S.Context.getBaseElementType(Ty);
  if (BaseTy->isChannelType())
    Ty = BaseTy;

  if (Ty->isChannelType() &&
      !S.getOpenCLOptions().isEnabled("cl_intel_channels")) {
    S.Diag(Attr.getLoc(), diag::warn_unknown_attribute_ignored)
        << Attr << "cl_intel_channels";
    return;
  }

  if (!Ty->isChannelType() && !Ty->isPipeType()) {
    S.Diag(Attr.getLoc(), diag::warn_intel_opencl_attribute_wrong_decl_type)
        << Attr << 46;
    return;
  }

  Expr *E = Attr.getArgAsExpr(0);
  Expr::EvalResult Result;
  if (!E->EvaluateAsInt(Result, S.Context)) {
    S.Diag(Attr.getLoc(), diag::err_intel_opencl_attribute_argument_type)
        << Attr << 4;
    return;
  }

  llvm::APSInt Depth = Result.Val.getInt();
  int DepthVal = Depth.getExtValue();
  if (DepthVal < 0) {
    S.Diag(Attr.getLoc(), diag::warn_attribute_argument_n_negative)
        << Attr << "0";
    return;
  }

  D->addAttr(::new (S.Context)
                 OpenCLDepthAttr(Attr.getRange(), S.Context, DepthVal,
                                 Attr.getAttributeSpellingListIndex()));
}

static void handleOpenCLIOAttr(Sema &S, Decl *D, const ParsedAttr &Attr) {
  if (D->isInvalidDecl())
    return;

  VarDecl *VD = cast<VarDecl>(D);
  QualType Ty = VD->getType();

  // Handle array of channels case
  QualType BaseTy = S.Context.getBaseElementType(Ty);
  if (BaseTy->isChannelType())
    Ty = BaseTy;

  if (Ty->isChannelType() &&
      !S.getOpenCLOptions().isEnabled("cl_intel_channels")) {
    S.Diag(Attr.getLoc(), diag::warn_unknown_attribute_ignored)
        << Attr << "cl_intel_channels";
    return;
  }

  if (!Ty->isChannelType() && !Ty->isPipeType()) {
    S.Diag(Attr.getLoc(), diag::warn_intel_opencl_attribute_wrong_decl_type)
        << Attr << 46;
    return;
  }

  StringRef Str;
  if (!S.checkStringLiteralArgumentAttr(Attr, 0, Str))
    return;

  D->addAttr(::new (S.Context) OpenCLIOAttr(
      Attr.getRange(), S.Context, Str, Attr.getAttributeSpellingListIndex()));
}

static void handleOpenCLLocalMemSizeAttr(Sema & S, Decl * D,
                                         const ParsedAttr &Attr) {
  if (D->isInvalidDecl())
    return;

  if (!S.getLangOpts().HLS &&
      !S.Context.getTargetInfo().getTriple().isINTELFPGAEnvironment()) {
    S.Diag(Attr.getLoc(), diag::warn_unknown_attribute_ignored)
        << Attr;
    return;
  }

  ParmVarDecl *PVD = cast<ParmVarDecl>(D);
  const QualType QT = PVD->getOriginalType();
  const Type *TypePtr = QT.getTypePtr();
  if (!TypePtr->isPointerType()) {
    S.Diag(Attr.getLoc(), diag::warn_type_attribute_wrong_type)
        << Attr << 1 << TypePtr->getTypeClassName();
    return;
  }

  QualType pointeeType = TypePtr->getPointeeType();
  if (!S.getLangOpts().HLS &&
      pointeeType.getAddressSpace() != LangAS::opencl_local) {
    S.Diag(Attr.getLoc(),
           diag::warn_opencl_attribute_only_for_local_address_space)
        << Attr;
    return;
  }

  Expr *E = Attr.getArgAsExpr(0);
  Expr::EvalResult Result;
  if (!E->EvaluateAsInt(Result, S.Context)) {
    S.Diag(Attr.getLoc(), diag::err_intel_opencl_attribute_argument_type)
        << Attr << 4;
    D->setInvalidDecl();
    return;
  }

  llvm::APSInt APLocalMemSize = Result.Val.getInt();
  int LocalMemSize = APLocalMemSize.getExtValue();
  if (LocalMemSize < OpenCLLocalMemSizeAttr::getMinValue() ||
      LocalMemSize > OpenCLLocalMemSizeAttr::getMaxValue() ||
      !APLocalMemSize.isPowerOf2()) {
    S.Diag(Attr.getLoc(), diag::err_opencl_power_of_two_in_range)
        << Attr
        << OpenCLLocalMemSizeAttr::getMinValue()
        << OpenCLLocalMemSizeAttr::getMaxValue();
    D->setInvalidDecl();
    return;
  }

  D->addAttr(::new (S.Context) OpenCLLocalMemSizeAttr(
      Attr.getRange(), S.Context, LocalMemSize,
      Attr.getAttributeSpellingListIndex()));
}

static void handleOptimizeFMaxAttr(Sema &S, Decl *D,
                                   const ParsedAttr &Attr) {
  checkForDuplicateAttribute<OptimizeFMaxAttr>(S, D, Attr);

  if (checkAttrMutualExclusion<OptimizeRamUsageAttr>(S, D, Attr))
    return;

  if (checkAttrMutualExclusion<InternalMaxBlockRamDepthAttr>(S, D, Attr))
    return;

  if (checkAttrMutualExclusion<RegisterAttr>(S, D, Attr))
    return;

  if (const auto *AIA = D->getAttr<ArgumentInterfaceAttr>()) {
    if (AIA->getType() == ArgumentInterfaceAttr::Slave) {
      (void)checkAttrMutualExclusion<ArgumentInterfaceAttr>(S, D, Attr);
      return;
    }
  }

  if (!D->hasAttr<MemoryAttr>())
    D->addAttr(MemoryAttr::CreateImplicit(S.Context, MemoryAttr::Default));

  handleSimpleAttribute<OptimizeFMaxAttr>(S, D, Attr);
}

static void handleOptimizeRamUsageAttr(Sema &S, Decl *D,
                                       const ParsedAttr &Attr) {
  checkForDuplicateAttribute<OptimizeRamUsageAttr>(S, D, Attr);

  if (checkAttrMutualExclusion<OptimizeFMaxAttr>(S, D, Attr))
    return;

  if (checkAttrMutualExclusion<InternalMaxBlockRamDepthAttr>(S, D, Attr))
    return;

  if (checkAttrMutualExclusion<RegisterAttr>(S, D, Attr))
    return;

  if (const auto *AIA = D->getAttr<ArgumentInterfaceAttr>()) {
    if (AIA->getType() == ArgumentInterfaceAttr::Slave) {
      (void)checkAttrMutualExclusion<ArgumentInterfaceAttr>(S, D, Attr);
      return;
    }
  }

  if (!D->hasAttr<MemoryAttr>())
    D->addAttr(MemoryAttr::CreateImplicit(S.Context, MemoryAttr::Default));

  handleSimpleAttribute<OptimizeRamUsageAttr>(S, D, Attr);
}

/// Handle the __doublepump__ and __singlepump__ attributes.
/// One but not both can be specified, and __register__ is incompatible.
template <typename AttrType, typename IncompatAttrType>
static void handlePumpAttr(Sema &S, Decl *D, const ParsedAttr &Attr) {

  checkForDuplicateAttribute<AttrType>(S, D, Attr);
  if (checkAttrMutualExclusion<IncompatAttrType>(S, D, Attr))
    return;

  if (checkAttrMutualExclusion<RegisterAttr>(S, D, Attr))
    return;

  if (!D->hasAttr<MemoryAttr>())
    D->addAttr(MemoryAttr::CreateImplicit(S.Context, MemoryAttr::Default));

  handleSimpleAttribute<AttrType>(S, D, Attr);
}

/// Handle the __memory__ attribute.
/// This is incompatible with the __register__ attribute.
static void handleMemoryAttr(Sema &S, Decl *D, const ParsedAttr &Attr) {

  checkForDuplicateAttribute<MemoryAttr>(S, D, Attr);
  if (checkAttrMutualExclusion<RegisterAttr>(S, D, Attr))
    return;

  MemoryAttr::MemoryKind Kind;
  if (Attr.getNumArgs() == 0)
    Kind = MemoryAttr::Default;
  else {
    StringRef Str;
    if (!S.checkStringLiteralArgumentAttr(Attr, 0, Str))
      return;
    if (Str.empty() || !MemoryAttr::ConvertStrToMemoryKind(Str, Kind)) {
      SmallString<256> ValidStrings;
      MemoryAttr::generateValidStrings(ValidStrings);
      S.Diag(Attr.getLoc(), diag::err_hls_memory_arg_invalid)
          << Attr << ValidStrings;
      return;
    }
  }

  // We are adding a user memory attribute, drop any implicit default.
  if (auto *MA = D->getAttr<MemoryAttr>())
    if (MA->isImplicit())
      D->dropAttr<MemoryAttr>();

  D->addAttr(::new (S.Context) MemoryAttr(
      Attr.getRange(), S.Context, Kind, Attr.getAttributeSpellingListIndex()));
}

/// Check for and diagnose attributes incompatible with register.
/// return true if any incompatible attributes exist.
static bool checkRegisterAttrCompatibility(Sema &S, Decl *D,
                                           const ParsedAttr &Attr) {
  bool InCompat = false;
  if (auto *MA = D->getAttr<MemoryAttr>())
    if (!MA->isImplicit() && checkAttrMutualExclusion<MemoryAttr>(S, D, Attr))
      InCompat = true;
  if (checkAttrMutualExclusion<DoublePumpAttr>(S, D, Attr))
    InCompat = true;
  if (checkAttrMutualExclusion<SinglePumpAttr>(S, D, Attr))
    InCompat = true;
  if (checkAttrMutualExclusion<MergeAttr>(S, D, Attr))
    InCompat = true;
  if (checkAttrMutualExclusion<BankBitsAttr>(S, D, Attr))
    InCompat = true;
  if (checkAttrMutualExclusion<BankWidthAttr>(S, D, Attr))
    InCompat = true;
  if (checkAttrMutualExclusion<MaxConcurrencyAttr>(S, D, Attr))
    InCompat = true;
  if (auto *NBA = D->getAttr<NumBanksAttr>())
    if (!NBA->isImplicit() &&
        checkAttrMutualExclusion<NumBanksAttr>(S, D, Attr))
      InCompat = true;
  if (checkAttrMutualExclusion<NumReadPortsAttr>(S, D, Attr))
    InCompat = true;
  if (checkAttrMutualExclusion<NumWritePortsAttr>(S, D, Attr))
    InCompat = true;
  if (checkAttrMutualExclusion<StaticArrayResetAttr>(S, D, Attr))
    InCompat = true;
  if (checkAttrMutualExclusion<InternalMaxBlockRamDepthAttr>(S, D, Attr))
    InCompat = true;

  if (checkAttrMutualExclusion<OptimizeFMaxAttr>(S, D, Attr))
    InCompat = true;

  if (checkAttrMutualExclusion<OptimizeRamUsageAttr>(S, D, Attr))
    InCompat = true;

  return InCompat;
}

/// Handle the __register__ attribute.
/// This is incompatible with most of the other memory attributes.
static void handleRegisterAttr(Sema &S, Decl *D, const ParsedAttr &Attr) {

  checkForDuplicateAttribute<RegisterAttr>(S, D, Attr);
  if (checkRegisterAttrCompatibility(S, D, Attr))
    return;

  handleSimpleAttribute<RegisterAttr>(S, D, Attr);
}

/// Handle the numreadports, numwriteports, max_concurrency, and
/// static_array_reset attributes.  These require a single constant value.
/// numreadports,numwriteports: must be greater than zero.
/// max_concurrency: must be greater than or equal to zero.
/// static_array_reset: must be 0 or 1.
/// These are incompatible with the register attribute.
template <typename AttrType>
static void handleOneConstantValueAttr(Sema &S, Decl *D,
                                       const ParsedAttr &Attr) {
  checkForDuplicateAttribute<AttrType>(S, D, Attr);
  if (checkAttrMutualExclusion<RegisterAttr>(S, D, Attr))
    return;

  S.AddOneConstantValueAttr<AttrType>(Attr.getRange(), D, Attr.getArgAsExpr(0),
                                      Attr.getAttributeSpellingListIndex());
}

/// Handle the bankwidth and numbanks attributes.
/// These require a single constant power of two greater than zero.
/// These are incompatible with the register attribute.
/// The numbanks and bank_bits attributes are related.  If bank_bits exists
/// when handling numbanks they are checked for consistency.
template <typename AttrType>
static void handleOneConstantPowerTwoValueAttr(Sema &S, Decl *D,
                                               const ParsedAttr &Attr) {
  checkForDuplicateAttribute<AttrType>(S, D, Attr);
  if (checkAttrMutualExclusion<RegisterAttr>(S, D, Attr))
    return;

  S.AddOneConstantPowerTwoValueAttr<AttrType>(
      Attr.getRange(), D, Attr.getArgAsExpr(0),
      Attr.getAttributeSpellingListIndex());
}

/// Handle the numports_readonly_writeonly attribute.
/// This requires two constant values greater than zero.
/// This is incompatible with the register attribute.
/// This generates a NumReadPortsAttr and a NumWritePortsAttr instead of
/// its own attribute.
static void handleNumPortsReadOnlyWriteOnlyAttr(Sema &S, Decl *D,
                                                const ParsedAttr &Attr) {
  checkForDuplicateAttribute<NumReadPortsAttr>(S, D, Attr);
  checkForDuplicateAttribute<NumWritePortsAttr>(S, D, Attr);
  if (checkAttrMutualExclusion<RegisterAttr>(S, D, Attr))
    return;

  S.AddOneConstantValueAttr<NumReadPortsAttr>(Attr.getRange(), D,
                                              Attr.getArgAsExpr(0), 0);
  S.AddOneConstantValueAttr<NumWritePortsAttr>(Attr.getRange(), D,
                                               Attr.getArgAsExpr(1), 0);
}

/// Handle the merge attribute.
/// This requires two string arguments.  The first argument is a name, the
/// second is a direction.  The direction must be "depth" or "width".
/// This is incompatible with the register attribute.
static void handleMergeAttr(Sema &S, Decl *D, const ParsedAttr &Attr) {

  checkForDuplicateAttribute<MergeAttr>(S, D, Attr);

  if (checkAttrMutualExclusion<RegisterAttr>(S, D, Attr))
    return;

  SmallVector<StringRef, 2> Results;
  for (int I = 0; I < 2; I++) {
    StringRef Str;
    if (!S.checkStringLiteralArgumentAttr(Attr, I, Str))
      return;

    if (I == 1 && Str != "depth" && Str != "width") {
      S.Diag(Attr.getLoc(), diag::err_hls_merge_dir_invalid) << Attr;
      return;
    }
    Results.push_back(Str);
  }

  if (!D->hasAttr<MemoryAttr>())
    D->addAttr(MemoryAttr::CreateImplicit(S.Context, MemoryAttr::Default));

  D->addAttr(::new (S.Context)
                 MergeAttr(Attr.getRange(), S.Context, Results[0], Results[1],
                           Attr.getAttributeSpellingListIndex()));
}

/// Handle the bank_bits attribute.
/// This attribute accepts a list of values greater than zero.
/// This is incompatible with the register attribute.
/// The numbanks and bank_bits attributes are related.  If numbanks exists
/// when handling bank_bits they are checked for consistency.  If numbanks
/// hasn't been added yet an implicit one is added with the correct value.
/// If the user later adds a numbanks attribute the implicit one is removed.
/// The values must be consecutive values (i.e. 3,4,5 or 2,1).
static void handleBankBitsAttr(Sema &S, Decl *D, const ParsedAttr &Attr) {

  checkForDuplicateAttribute<BankBitsAttr>(S, D, Attr);

  if (!checkAttributeAtLeastNumArgs(S, Attr, 1))
    return;

  if (checkAttrMutualExclusion<RegisterAttr>(S, D, Attr))
    return;

  SmallVector<Expr *, 8> Args;
  for (unsigned I = 0; I < Attr.getNumArgs(); ++I) {
    Args.push_back(Attr.getArgAsExpr(I));
  }

  S.AddBankBitsAttr(Attr.getRange(), D, Args.data(), Args.size(),
                    Attr.getAttributeSpellingListIndex());
}

void Sema::AddBankBitsAttr(SourceRange AttrRange, Decl *D, Expr **Exprs,
                           unsigned Size, unsigned SpellingListIndex) {
  BankBitsAttr TmpAttr(AttrRange, Context, Exprs, Size, SpellingListIndex);
  SmallVector<Expr *, 8> Args;
  SmallVector<int64_t, 8> Values;
  bool ListIsValueDep = false;
  for (auto *E : TmpAttr.args()) {
    llvm::APSInt Value(32, /*IsUnsigned=*/false);
    Expr::EvalResult Result;
    ListIsValueDep = ListIsValueDep || E->isValueDependent();
    if (!E->isValueDependent()) {
      ExprResult ICE;
      if (checkRangedIntegralArgument<BankBitsAttr>(E, &TmpAttr, ICE))
        return;
      if (E->EvaluateAsInt(Result, Context))
        Value = Result.Val.getInt();
      E = ICE.get();
    }
    Args.push_back(E);
    Values.push_back(Value.getExtValue());
  }

  // Check that the list is consecutive.
  if (!ListIsValueDep && Values.size() > 1) {
    bool ListIsAscending = Values[0] < Values[1];
    for (int I = 0, E = Values.size() - 1; I < E; ++I) {
      if (Values[I + 1] != Values[I] + (ListIsAscending ? 1 : -1)) {
        Diag(AttrRange.getBegin(), diag::err_bankbits_non_consecutive)
            << &TmpAttr;
        return;
      }
    }
  }

  // Check or add the related numbanks attribute.
  if (auto *NBA = D->getAttr<NumBanksAttr>()) {
    Expr *E = NBA->getValue();
    if (!E->isValueDependent()) {
      Expr::EvalResult Result;
      E->EvaluateAsInt(Result, Context);
      llvm::APSInt Value = Result.Val.getInt();
      if (Args.size() != Value.ceilLogBase2()) {
        Diag(AttrRange.getBegin(), diag::err_bankbits_numbanks_conflicting);
        return;
      }
    }
  } else {
    llvm::APInt Num(32, (unsigned)(1 << Args.size()));
    Expr *NBE =
        IntegerLiteral::Create(Context, Num, Context.IntTy, SourceLocation());
    D->addAttr(NumBanksAttr::CreateImplicit(Context, NBE));
  }

  if (!D->hasAttr<MemoryAttr>())
    D->addAttr(MemoryAttr::CreateImplicit(Context, MemoryAttr::Default));

  D->addAttr(::new (Context) BankBitsAttr(AttrRange, Context, Args.data(),
                                          Args.size(), SpellingListIndex));
}

static void setComponentDefaults(Sema &S, Decl *D) {
  if (!D->hasAttr<ComponentAttr>())
    D->addAttr(ComponentAttr::CreateImplicit(S.Context));
  if (!D->hasAttr<ComponentInterfaceAttr>())
    D->addAttr(ComponentInterfaceAttr::CreateImplicit(
        S.Context, ComponentInterfaceAttr::Streaming));
}

static void handleComponentAttr(Sema &S, Decl *D, const ParsedAttr &Attr) {

  if (!checkAttributeNumArgs(S, Attr, /*NumArgsExpected=*/0))
    return;

  // We are adding a user attribute, drop any implicit default.
  if (auto *CA = D->getAttr<ComponentAttr>())
    if (CA->isImplicit())
      D->dropAttr<ComponentAttr>();

  handleSimpleAttribute<ComponentAttr>(S, D, Attr);
  setComponentDefaults(S, D);
}

static void handleStallFreeReturnAttr(Sema &S, Decl *D,
                                      const ParsedAttr &Attr) {

  if (!checkAttributeNumArgs(S, Attr, /*NumArgsExpected=*/0))
    return;

  handleSimpleAttribute<StallFreeReturnAttr>(S, D, Attr);
  setComponentDefaults(S, D);
}

static void handleUseSingleClockAttr(Sema &S, Decl *D,
                                      const ParsedAttr &Attr) {

  if (!checkAttributeNumArgs(S, Attr, /*NumArgsExpected=*/0))
    return;

  handleSimpleAttribute<UseSingleClockAttr>(S, D, Attr);
  setComponentDefaults(S, D);
}

static void handleComponentInterfaceAttr(Sema &S, Decl *D,
                                         const ParsedAttr &Attr) {

  if (!checkAttributeNumArgs(S, Attr, /*NumArgsExpected=*/1))
    return;

  StringRef Str;
  if (!S.checkStringLiteralArgumentAttr(Attr, 0, Str))
    return;

  ComponentInterfaceAttr::ComponentInterfaceType Type;
  if (!ComponentInterfaceAttr::ConvertStrToComponentInterfaceType(Str, Type)) {
    SmallString<256> ValidStrings;
    ComponentInterfaceAttr::generateValidStrings(ValidStrings);
    S.Diag(D->getLocation(), diag::err_attribute_interface_invalid_type)
        << Attr << ValidStrings;
    return;
  }

  // We are adding a user attribute, drop any implicit default.
  if (auto *CIA = D->getAttr<ComponentInterfaceAttr>())
    if (CIA->isImplicit())
      D->dropAttr<ComponentInterfaceAttr>();

  D->addAttr(::new (S.Context) ComponentInterfaceAttr(
      Attr.getRange(), S.Context, Type, Attr.getAttributeSpellingListIndex()));

  setComponentDefaults(S, D);
}

static void handleMaxConcurrencyAttr(Sema &S, Decl *D, const ParsedAttr &Attr) {
  if (!S.getLangOpts().HLS &&
      !S.Context.getTargetInfo().getTriple().isINTELFPGAEnvironment()) {
    S.Diag(Attr.getLoc(), diag::warn_unknown_attribute_ignored) << Attr;
    return;
  }

  checkForDuplicateAttribute<MaxConcurrencyAttr>(S, D, Attr);
  if (isa<VarDecl>(D) && checkAttrMutualExclusion<RegisterAttr>(S, D, Attr))
    return;

  S.AddOneConstantValueAttr<MaxConcurrencyAttr>(
      Attr.getRange(), D, Attr.getArgAsExpr(0),
      Attr.getAttributeSpellingListIndex());
}

static void handleArgumentInterfaceAttr(Sema & S, Decl * D,
                                        const ParsedAttr &Attr) {
  if (!checkAttributeNumArgs(S, Attr, /*Num=*/1))
    return;

  StringRef Str;
  if (!S.checkStringLiteralArgumentAttr(Attr, 0, Str))
    return;

  ArgumentInterfaceAttr::ArgumentInterfaceType Type;
  if (!ArgumentInterfaceAttr::ConvertStrToArgumentInterfaceType(Str, Type)) {
    SmallString<256> ValidStrings;
    ArgumentInterfaceAttr::generateValidStrings(ValidStrings);
    S.Diag(D->getLocation(), diag::err_attribute_interface_invalid_type)
        << Attr << ValidStrings;
    return;
  }
  if (Type == ArgumentInterfaceAttr::Slave) {
    if (checkAttrMutualExclusion<InternalMaxBlockRamDepthAttr>(S, D, Attr))
      return;
    if (checkAttrMutualExclusion<OptimizeFMaxAttr>(S, D, Attr))
      return;
    if (checkAttrMutualExclusion<OptimizeRamUsageAttr>(S, D, Attr))
      return;
  }

  D->addAttr(::new (S.Context) ArgumentInterfaceAttr(
      Attr.getRange(), S.Context, Type, Attr.getAttributeSpellingListIndex()));
}

static void handleStableArgumentAttr(Sema &S, Decl *D,
                                     const ParsedAttr &Attr) {
  if (!checkAttributeNumArgs(S, Attr, /*Num=*/0))
    return;

  handleSimpleAttribute<StableArgumentAttr>(S, D, Attr);
}

static void handleSlaveMemoryArgumentAttr(Sema &S, Decl *D,
                                          const ParsedAttr &Attr) {
  if (!checkAttributeNumArgs(S, Attr, /*Num=*/0))
    return;

  handleSimpleAttribute<SlaveMemoryArgumentAttr>(S, D, Attr);
}

template <typename AttrType, typename IncompatAttrType1,
          typename IncompatAttrType2>
static void handleHLSIIAttr(Sema &S, Decl *D, const ParsedAttr &Attr) {
  if (!S.getLangOpts().HLS) {
    S.Diag(Attr.getLoc(), diag::warn_unknown_attribute_ignored) << Attr;
    return;
  }

  if (checkAttrMutualExclusion<IncompatAttrType1>(S, D, Attr))
    return;
  if (checkAttrMutualExclusion<IncompatAttrType2>(S, D, Attr))
    return;

  const auto *Existing = D->getAttr<HLSForceLoopPipeliningAttr>();

  if (Existing && Existing->getForceLoopPipelining() == "off") {
    S.Diag(Attr.getLoc(), diag::err_hls_force_loop_pipelining_conflict) << Attr;
    S.Diag(Existing->getLocation(), diag::note_conflicting_attribute);
    return;
  }

  S.AddOneConstantValueAttr<AttrType>(Attr.getRange(), D, Attr.getArgAsExpr(0),
                 Attr.getAttributeSpellingListIndex());
}

static void handleHLSMaxInvocationDelayAttr(Sema &S, Decl *D,
                                            const ParsedAttr &Attr) {
  if (!S.getLangOpts().HLS) {
    S.Diag(Attr.getLoc(), diag::warn_unknown_attribute_ignored) << Attr;
    return;
  }

  const auto *Existing = D->getAttr<HLSForceLoopPipeliningAttr>();

  if (Existing && Existing->getForceLoopPipelining() == "off") {
    S.Diag(Attr.getLoc(), diag::err_hls_force_loop_pipelining_conflict) << Attr;
    S.Diag(Existing->getLocation(), diag::note_conflicting_attribute);
    return;
  }

  S.AddOneConstantValueAttr<HLSMaxInvocationDelayAttr>(Attr.getRange(),
        D, Attr.getArgAsExpr(0), Attr.getAttributeSpellingListIndex());
}

static void handleHLSForceLoopPipeliningAttr(Sema &S, Decl *D,
                                             const ParsedAttr &Attr) {
  if (!S.getLangOpts().HLS) {
    S.Diag(Attr.getLoc(), diag::warn_unknown_attribute_ignored) << Attr;
    return;
  }

  StringRef Str;
  if (Attr.getNumArgs() == 1 &&
      !S.checkStringLiteralArgumentAttr(Attr, 0, Str)) {
    return;
  }

  if (Str == "off") {
    if (checkAttrMutualExclusion<HLSIIAttr>(S, D, Attr))
      return;
    if (checkAttrMutualExclusion<HLSMaxIIAttr>(S, D, Attr))
      return;
    if (checkAttrMutualExclusion<HLSMinIIAttr>(S, D, Attr))
      return;
    if (checkAttrMutualExclusion<HLSMaxInvocationDelayAttr>(S, D, Attr))
      return;
  } else if (Str != "on") {
    S.Diag(Attr.getLoc(), diag::err_hls_force_loop_pipelining_invalid) << Attr;
    return;
  }

  D->addAttr(::new (S.Context) HLSForceLoopPipeliningAttr(
      Attr.getRange(), S.Context, Str, Attr.getAttributeSpellingListIndex()));
}

static void handleOpenCLBufferLocationAttr(Sema & S, Decl * D,
                                           const ParsedAttr &Attr) {

  if (D->isInvalidDecl())
    return;

  if (!S.Context.getTargetInfo().getTriple().isINTELFPGAEnvironment()) {
    S.Diag(Attr.getLoc(), diag::warn_unknown_attribute_ignored)
        << Attr;
    return;
  }

  ParmVarDecl *PVD = cast<ParmVarDecl>(D);
  const QualType QT = PVD->getOriginalType();
  const Type *TypePtr = QT.getTypePtr();
  if (!TypePtr->isPointerType()) {
    S.Diag(Attr.getLoc(), diag::warn_type_attribute_wrong_type)
        << Attr << 1 << TypePtr->getTypeClassName();
    return;
  }

  QualType pointeeType = TypePtr->getPointeeType();
  if (pointeeType.getAddressSpace() != LangAS::opencl_global) {
    S.Diag(Attr.getLoc(),
           diag::warn_opencl_attribute_only_for_global_address_space)
        << Attr;
    return;
  }

  StringRef Str;
  if (!S.checkStringLiteralArgumentAttr(Attr, 0, Str))
    return;

  D->addAttr(::new (S.Context) OpenCLBufferLocationAttr(
      Attr.getRange(), S.Context, Str, Attr.getAttributeSpellingListIndex()));
}

static void handleOpenCLHostAccessible(Sema &S, Decl *D,
                                       const ParsedAttr &Attr) {
  if (D->isInvalidDecl())
    return;

  QualType Ty = cast<VarDecl>(D)->getType();

  if (!S.getOpenCLOptions().isEnabled("cl_intel_fpga_host_pipe")) {
    S.Diag(D->getLocation(),
           diag::err_intel_opencl_attribute_requires_extension)
        << Attr << "cl_intel_fpga_host_pipe";
    return;
  }

  const Type *TypePtr = Ty.getTypePtr();
  if (!TypePtr->isPipeType()) {
    S.Diag(Attr.getLoc(), diag::warn_intel_opencl_attribute_wrong_decl_type)
        << Attr << 47;
    return;
  }

  D->addAttr(::new (S.Context) OpenCLHostAccessibleAttr(
      Attr.getRange(), S.Context, Attr.getAttributeSpellingListIndex()));
}

static void handleVecLenHint(Sema &S, Decl *D, const ParsedAttr &Attr) {
  if (!S.getOpenCLOptions().isEnabled("cl_intel_vec_len_hint")) {
    S.Diag(Attr.getLoc(), diag::warn_unknown_attribute_ignored)
        << Attr << "cl_intel_vec_len_hint";
    return;
  }

  uint32_t VecLen = 0;
  const Expr *E = Attr.getArgAsExpr(0);
  if (!checkUInt32Argument(S, Attr, E, VecLen, 0))
    return;

#define defineRange(...)                                                       \
  std::vector<uint32_t> SupportedLengths = {__VA_ARGS__};                      \
  std::string SupportedLengthsStr(#__VA_ARGS__);

  defineRange(0, 1, 4, 8, 16);
  if (std::find(SupportedLengths.begin(), SupportedLengths.end(), VecLen) ==
      SupportedLengths.end()) {
    S.Diag(Attr.getLoc(), diag::err_attribute_argument_is_not_in_range)
        << SupportedLengthsStr << E->getSourceRange();
    return;
  }

  D->addAttr(::new (S.Context)
                 VecLenHintAttr(Attr.getRange(), S.Context, VecLen,
                                Attr.getAttributeSpellingListIndex()));
}

template <typename AttrTy>
static bool diagnoseMemoryAttrs(Sema &S, Decl *D) {
  if (const auto *A = D->getAttr<AttrTy>())
    if (!A->isImplicit()) {
      S.Diag(A->getLocation(), diag::err_memory_attribute_invalid)
          << A << (S.getLangOpts().OpenCL ? 0 : 1);
      return true;
    }
  return false;
}

template <typename AttrTy, typename AttrTy2, typename... AttrTys>
static inline bool diagnoseMemoryAttrs(Sema &S, Decl *D) {
  bool Diagnosed = diagnoseMemoryAttrs<AttrTy>(S, D);
  return diagnoseMemoryAttrs<AttrTy2, AttrTys...>(S, D) || Diagnosed;
}

static bool IsSlaveMemory(Sema &S, Decl *D) {
  return S.getLangOpts().HLS && D->hasAttr<OpenCLLocalMemSizeAttr>() &&
         D->hasAttr<SlaveMemoryArgumentAttr>();
}

// Handles reqd_work_group_size, work_group_size_hint and max_work_group_size
// attributes
#endif // INTEL_CUSTOMIZATION
template <typename WorkGroupAttr>
static void handleWorkGroupSize(Sema &S, Decl *D, const ParsedAttr &AL) {
#if INTEL_CUSTOMIZATION
  if (!S.Context.getTargetInfo().getTriple().isINTELFPGAEnvironment() &&
      AL.getKind() == ParsedAttr::AT_MaxWorkGroupSize) {
    S.Diag(AL.getLoc(), diag::warn_unknown_attribute_ignored)
        << AL;
    return;
  }
#endif // INTEL_CUSTOMIZATION

  uint32_t WGSize[3];
  for (unsigned i = 0; i < 3; ++i) {
    const Expr *E = AL.getArgAsExpr(i);
    if (!checkUInt32Argument(S, AL, E, WGSize[i], i,
                             /*StrictlyUnsigned=*/true))
      return;
    if (WGSize[i] == 0) {
      S.Diag(AL.getLoc(), diag::err_attribute_argument_is_zero)
          << AL << E->getSourceRange();
      return;
    }
  }

#if INTEL_CUSTOMIZATION
  if (!checkWorkGroupSizeValues(S, D, AL, WGSize))
    return;

  if (D->hasAttr<AutorunAttr>()) {
    long long int N = 1ll << 32ll;
    if (N % WGSize[0] != 0 || N % WGSize[1] != 0 || N % WGSize[2] != 0) {
      S.Diag(AL.getLoc(), diag::err_opencl_autorun_kernel_wrong_reqd_wg_size);
      return;
    }
  }
#endif // INTEL_CUSTOMIZATION

  WorkGroupAttr *Existing = D->getAttr<WorkGroupAttr>();
  if (Existing && !(Existing->getXDim() == WGSize[0] &&
                    Existing->getYDim() == WGSize[1] &&
                    Existing->getZDim() == WGSize[2]))
    S.Diag(AL.getLoc(), diag::warn_duplicate_attribute) << AL;

  D->addAttr(::new (S.Context) WorkGroupAttr(AL.getRange(), S.Context,
                                             WGSize[0], WGSize[1], WGSize[2],
                                       AL.getAttributeSpellingListIndex()));
}

// Handles intel_reqd_sub_group_size.
static void handleSubGroupSize(Sema &S, Decl *D, const ParsedAttr &AL) {
  uint32_t SGSize;
  const Expr *E = AL.getArgAsExpr(0);
  if (!checkUInt32Argument(S, AL, E, SGSize))
    return;
  if (SGSize == 0) {
    S.Diag(AL.getLoc(), diag::err_attribute_argument_is_zero)
        << AL << E->getSourceRange();
    return;
  }

  OpenCLIntelReqdSubGroupSizeAttr *Existing =
      D->getAttr<OpenCLIntelReqdSubGroupSizeAttr>();
  if (Existing && Existing->getSubGroupSize() != SGSize)
    S.Diag(AL.getLoc(), diag::warn_duplicate_attribute) << AL;

  D->addAttr(::new (S.Context) OpenCLIntelReqdSubGroupSizeAttr(
      AL.getRange(), S.Context, SGSize,
      AL.getAttributeSpellingListIndex()));
}

static void handleVecTypeHint(Sema &S, Decl *D, const ParsedAttr &AL) {
  if (!AL.hasParsedType()) {
    S.Diag(AL.getLoc(), diag::err_attribute_wrong_number_arguments) << AL << 1;
    return;
  }

  TypeSourceInfo *ParmTSI = nullptr;
  QualType ParmType = S.GetTypeFromParser(AL.getTypeArg(), &ParmTSI);
  assert(ParmTSI && "no type source info for attribute argument");

  if (!ParmType->isExtVectorType() && !ParmType->isFloatingType() &&
      (ParmType->isBooleanType() ||
       !ParmType->isIntegralType(S.getASTContext()))) {
    S.Diag(AL.getLoc(), diag::err_attribute_argument_vec_type_hint)
        << ParmType;
    return;
  }

  if (VecTypeHintAttr *A = D->getAttr<VecTypeHintAttr>()) {
    if (!S.Context.hasSameType(A->getTypeHint(), ParmType)) {
      S.Diag(AL.getLoc(), diag::warn_duplicate_attribute) << AL;
      return;
    }
  }

  D->addAttr(::new (S.Context) VecTypeHintAttr(AL.getLoc(), S.Context,
                                               ParmTSI,
                                        AL.getAttributeSpellingListIndex()));
}

SectionAttr *Sema::mergeSectionAttr(Decl *D, SourceRange Range,
                                    StringRef Name,
                                    unsigned AttrSpellingListIndex) {
  // Explicit or partial specializations do not inherit
  // the section attribute from the primary template.
  if (const auto *FD = dyn_cast<FunctionDecl>(D)) {
    if (AttrSpellingListIndex == SectionAttr::Declspec_allocate &&
        FD->isFunctionTemplateSpecialization())
      return nullptr;
  }
  if (SectionAttr *ExistingAttr = D->getAttr<SectionAttr>()) {
    if (ExistingAttr->getName() == Name)
      return nullptr;
    Diag(ExistingAttr->getLocation(), diag::warn_mismatched_section)
         << 1 /*section*/;
    Diag(Range.getBegin(), diag::note_previous_attribute);
    return nullptr;
  }
  return ::new (Context) SectionAttr(Range, Context, Name,
                                     AttrSpellingListIndex);
}

bool Sema::checkSectionName(SourceLocation LiteralLoc, StringRef SecName) {
  std::string Error = Context.getTargetInfo().isValidSectionSpecifier(SecName);
  if (!Error.empty()) {
    Diag(LiteralLoc, diag::err_attribute_section_invalid_for_target) << Error
         << 1 /*'section'*/;
    return false;
  }
  return true;
}

static void handleSectionAttr(Sema &S, Decl *D, const ParsedAttr &AL) {
  // Make sure that there is a string literal as the sections's single
  // argument.
  StringRef Str;
  SourceLocation LiteralLoc;
  if (!S.checkStringLiteralArgumentAttr(AL, 0, Str, &LiteralLoc))
    return;

  if (!S.checkSectionName(LiteralLoc, Str))
    return;

  // If the target wants to validate the section specifier, make it happen.
  std::string Error = S.Context.getTargetInfo().isValidSectionSpecifier(Str);
  if (!Error.empty()) {
    S.Diag(LiteralLoc, diag::err_attribute_section_invalid_for_target)
    << Error;
    return;
  }

  unsigned Index = AL.getAttributeSpellingListIndex();
  SectionAttr *NewAttr = S.mergeSectionAttr(D, AL.getRange(), Str, Index);
  if (NewAttr)
    D->addAttr(NewAttr);
}

static bool checkCodeSegName(Sema&S, SourceLocation LiteralLoc, StringRef CodeSegName) {
  std::string Error = S.Context.getTargetInfo().isValidSectionSpecifier(CodeSegName);
  if (!Error.empty()) {
    S.Diag(LiteralLoc, diag::err_attribute_section_invalid_for_target) << Error
           << 0 /*'code-seg'*/;
    return false;
  }
  return true;
}

CodeSegAttr *Sema::mergeCodeSegAttr(Decl *D, SourceRange Range,
                                    StringRef Name,
                                    unsigned AttrSpellingListIndex) {
  // Explicit or partial specializations do not inherit
  // the code_seg attribute from the primary template.
  if (const auto *FD = dyn_cast<FunctionDecl>(D)) {
    if (FD->isFunctionTemplateSpecialization())
      return nullptr;
  }
  if (const auto *ExistingAttr = D->getAttr<CodeSegAttr>()) {
    if (ExistingAttr->getName() == Name)
      return nullptr;
    Diag(ExistingAttr->getLocation(), diag::warn_mismatched_section)
         << 0 /*codeseg*/;
    Diag(Range.getBegin(), diag::note_previous_attribute);
    return nullptr;
  }
  return ::new (Context) CodeSegAttr(Range, Context, Name,
                                     AttrSpellingListIndex);
}

static void handleCodeSegAttr(Sema &S, Decl *D, const ParsedAttr &AL) {
  StringRef Str;
  SourceLocation LiteralLoc;
  if (!S.checkStringLiteralArgumentAttr(AL, 0, Str, &LiteralLoc))
    return;
  if (!checkCodeSegName(S, LiteralLoc, Str))
    return;
  if (const auto *ExistingAttr = D->getAttr<CodeSegAttr>()) {
    if (!ExistingAttr->isImplicit()) {
      S.Diag(AL.getLoc(),
             ExistingAttr->getName() == Str
             ? diag::warn_duplicate_codeseg_attribute
             : diag::err_conflicting_codeseg_attribute);
      return;
    }
    D->dropAttr<CodeSegAttr>();
  }
  if (CodeSegAttr *CSA = S.mergeCodeSegAttr(D, AL.getRange(), Str,
                                            AL.getAttributeSpellingListIndex()))
    D->addAttr(CSA);
}

// Check for things we'd like to warn about. Multiversioning issues are
// handled later in the process, once we know how many exist.
bool Sema::checkTargetAttr(SourceLocation LiteralLoc, StringRef AttrStr) {
  enum FirstParam { Unsupported, Duplicate };
  enum SecondParam { None, Architecture };
  for (auto Str : {"tune=", "fpmath="})
    if (AttrStr.find(Str) != StringRef::npos)
      return Diag(LiteralLoc, diag::warn_unsupported_target_attribute)
             << Unsupported << None << Str;

  TargetAttr::ParsedTargetAttr ParsedAttrs = TargetAttr::parse(AttrStr);

  if (!ParsedAttrs.Architecture.empty() &&
      !Context.getTargetInfo().isValidCPUName(ParsedAttrs.Architecture))
    return Diag(LiteralLoc, diag::warn_unsupported_target_attribute)
           << Unsupported << Architecture << ParsedAttrs.Architecture;

  if (ParsedAttrs.DuplicateArchitecture)
    return Diag(LiteralLoc, diag::warn_unsupported_target_attribute)
           << Duplicate << None << "arch=";

  for (const auto &Feature : ParsedAttrs.Features) {
    auto CurFeature = StringRef(Feature).drop_front(); // remove + or -.
    if (!Context.getTargetInfo().isValidFeatureName(CurFeature))
      return Diag(LiteralLoc, diag::warn_unsupported_target_attribute)
             << Unsupported << None << CurFeature;
  }

  return false;
}

static void handleTargetAttr(Sema &S, Decl *D, const ParsedAttr &AL) {
  StringRef Str;
  SourceLocation LiteralLoc;
  if (!S.checkStringLiteralArgumentAttr(AL, 0, Str, &LiteralLoc) ||
      S.checkTargetAttr(LiteralLoc, Str))
    return;

  unsigned Index = AL.getAttributeSpellingListIndex();
  TargetAttr *NewAttr =
      ::new (S.Context) TargetAttr(AL.getRange(), S.Context, Str, Index);
  D->addAttr(NewAttr);
}

static void handleMinVectorWidthAttr(Sema &S, Decl *D, const ParsedAttr &AL) {
  Expr *E = AL.getArgAsExpr(0);
  uint32_t VecWidth;
  if (!checkUInt32Argument(S, AL, E, VecWidth)) {
    AL.setInvalid();
    return;
  }

  MinVectorWidthAttr *Existing = D->getAttr<MinVectorWidthAttr>();
  if (Existing && Existing->getVectorWidth() != VecWidth) {
    S.Diag(AL.getLoc(), diag::warn_duplicate_attribute) << AL;
    return;
  }

  D->addAttr(::new (S.Context)
             MinVectorWidthAttr(AL.getRange(), S.Context, VecWidth,
                                AL.getAttributeSpellingListIndex()));
}

static void handleCleanupAttr(Sema &S, Decl *D, const ParsedAttr &AL) {
  Expr *E = AL.getArgAsExpr(0);
  SourceLocation Loc = E->getExprLoc();
  FunctionDecl *FD = nullptr;
  DeclarationNameInfo NI;

  // gcc only allows for simple identifiers. Since we support more than gcc, we
  // will warn the user.
  if (auto *DRE = dyn_cast<DeclRefExpr>(E)) {
    if (DRE->hasQualifier())
      S.Diag(Loc, diag::warn_cleanup_ext);
    FD = dyn_cast<FunctionDecl>(DRE->getDecl());
    NI = DRE->getNameInfo();
    if (!FD) {
      S.Diag(Loc, diag::err_attribute_cleanup_arg_not_function) << 1
        << NI.getName();
      return;
    }
  } else if (auto *ULE = dyn_cast<UnresolvedLookupExpr>(E)) {
    if (ULE->hasExplicitTemplateArgs())
      S.Diag(Loc, diag::warn_cleanup_ext);
    FD = S.ResolveSingleFunctionTemplateSpecialization(ULE, true);
    NI = ULE->getNameInfo();
    if (!FD) {
      S.Diag(Loc, diag::err_attribute_cleanup_arg_not_function) << 2
        << NI.getName();
      if (ULE->getType() == S.Context.OverloadTy)
        S.NoteAllOverloadCandidates(ULE);
      return;
    }
  } else {
    S.Diag(Loc, diag::err_attribute_cleanup_arg_not_function) << 0;
    return;
  }

  if (FD->getNumParams() != 1) {
    S.Diag(Loc, diag::err_attribute_cleanup_func_must_take_one_arg)
      << NI.getName();
    return;
  }

  // We're currently more strict than GCC about what function types we accept.
  // If this ever proves to be a problem it should be easy to fix.
  QualType Ty = S.Context.getPointerType(cast<VarDecl>(D)->getType());
  QualType ParamTy = FD->getParamDecl(0)->getType();
  if (S.CheckAssignmentConstraints(FD->getParamDecl(0)->getLocation(),
                                   ParamTy, Ty) != Sema::Compatible) {
#if INTEL_CUSTOMIZATION
    // CQ#371284 - allow 'PtrToInt' cast for cleanup function's argument.
    // We also need to generate corresponding cast operation (ptrtoint
    // instead of bitcast) at CodeGen stage.
    // For IntelCompat mode only.
    if (S.getLangOpts().IntelCompat &&
        S.CheckAssignmentConstraints(FD->getParamDecl(0)->getLocation(),
                                     ParamTy, Ty) == Sema::PointerToInt) {
      S.Diag(Loc, diag::ext_typecheck_convert_pointer_int)
          << Ty << ParamTy << Sema::AA_Sending << 0;
      S.Diag(FD->getParamDecl(0)->getLocation(),
             diag::note_attribute_cleanup_func_ptr_to_int_conversion)
          << NI.getName();
    } else {
#endif // INTEL_CUSTOMIZATION
    S.Diag(Loc, diag::err_attribute_cleanup_func_arg_incompatible_type)
      << NI.getName() << ParamTy << Ty;
    return;
#if INTEL_CUSTOMIZATION
    }
#endif // INTEL_CUSTOMIZATION
  }

  D->addAttr(::new (S.Context)
             CleanupAttr(AL.getRange(), S.Context, FD,
                         AL.getAttributeSpellingListIndex()));
}

static void handleEnumExtensibilityAttr(Sema &S, Decl *D,
                                        const ParsedAttr &AL) {
  if (!AL.isArgIdent(0)) {
    S.Diag(AL.getLoc(), diag::err_attribute_argument_n_type)
        << AL << 0 << AANT_ArgumentIdentifier;
    return;
  }

  EnumExtensibilityAttr::Kind ExtensibilityKind;
  IdentifierInfo *II = AL.getArgAsIdent(0)->Ident;
  if (!EnumExtensibilityAttr::ConvertStrToKind(II->getName(),
                                               ExtensibilityKind)) {
    S.Diag(AL.getLoc(), diag::warn_attribute_type_not_supported) << AL << II;
    return;
  }

  D->addAttr(::new (S.Context) EnumExtensibilityAttr(
      AL.getRange(), S.Context, ExtensibilityKind,
      AL.getAttributeSpellingListIndex()));
}

/// Handle __attribute__((format_arg((idx)))) attribute based on
/// http://gcc.gnu.org/onlinedocs/gcc/Function-Attributes.html
static void handleFormatArgAttr(Sema &S, Decl *D, const ParsedAttr &AL) {
  Expr *IdxExpr = AL.getArgAsExpr(0);
  ParamIdx Idx;
  if (!checkFunctionOrMethodParameterIndex(S, D, AL, 1, IdxExpr, Idx))
    return;

  // Make sure the format string is really a string.
  QualType Ty = getFunctionOrMethodParamType(D, Idx.getASTIndex());

  bool NotNSStringTy = !isNSStringType(Ty, S.Context);
  if (NotNSStringTy &&
      !isCFStringType(Ty, S.Context) &&
      (!Ty->isPointerType() ||
       !Ty->getAs<PointerType>()->getPointeeType()->isCharType())) {
    S.Diag(AL.getLoc(), diag::err_format_attribute_not)
        << "a string type" << IdxExpr->getSourceRange()
        << getFunctionOrMethodParamRange(D, 0);
    return;
  }
  Ty = getFunctionOrMethodResultType(D);
  if (!isNSStringType(Ty, S.Context) &&
      !isCFStringType(Ty, S.Context) &&
      (!Ty->isPointerType() ||
       !Ty->getAs<PointerType>()->getPointeeType()->isCharType())) {
    S.Diag(AL.getLoc(), diag::err_format_attribute_result_not)
        << (NotNSStringTy ? "string type" : "NSString")
        << IdxExpr->getSourceRange() << getFunctionOrMethodParamRange(D, 0);
    return;
  }

  D->addAttr(::new (S.Context) FormatArgAttr(
      AL.getRange(), S.Context, Idx, AL.getAttributeSpellingListIndex()));
}

enum FormatAttrKind {
  CFStringFormat,
  NSStringFormat,
  StrftimeFormat,
  SupportedFormat,
  IgnoredFormat,
  InvalidFormat
};

/// getFormatAttrKind - Map from format attribute names to supported format
/// types.
static FormatAttrKind getFormatAttrKind(StringRef Format) {
  return llvm::StringSwitch<FormatAttrKind>(Format)
      // Check for formats that get handled specially.
      .Case("NSString", NSStringFormat)
      .Case("CFString", CFStringFormat)
      .Case("strftime", StrftimeFormat)

      // Otherwise, check for supported formats.
      .Cases("scanf", "printf", "printf0", "strfmon", SupportedFormat)
      .Cases("cmn_err", "vcmn_err", "zcmn_err", SupportedFormat)
      .Case("kprintf", SupportedFormat)         // OpenBSD.
      .Case("freebsd_kprintf", SupportedFormat) // FreeBSD.
      .Case("os_trace", SupportedFormat)
      .Case("os_log", SupportedFormat)

      .Cases("gcc_diag", "gcc_cdiag", "gcc_cxxdiag", "gcc_tdiag", IgnoredFormat)
      .Default(InvalidFormat);
}

/// Handle __attribute__((init_priority(priority))) attributes based on
/// http://gcc.gnu.org/onlinedocs/gcc/C_002b_002b-Attributes.html
static void handleInitPriorityAttr(Sema &S, Decl *D, const ParsedAttr &AL) {
  if (!S.getLangOpts().CPlusPlus) {
    S.Diag(AL.getLoc(), diag::warn_attribute_ignored) << AL;
    return;
  }

  if (S.getCurFunctionOrMethodDecl()) {
    S.Diag(AL.getLoc(), diag::err_init_priority_object_attr);
    AL.setInvalid();
    return;
  }
  QualType T = cast<VarDecl>(D)->getType();
  if (S.Context.getAsArrayType(T))
    T = S.Context.getBaseElementType(T);
  if (!T->getAs<RecordType>()) {
    S.Diag(AL.getLoc(), diag::err_init_priority_object_attr);
    AL.setInvalid();
    return;
  }

  Expr *E = AL.getArgAsExpr(0);
  uint32_t prioritynum;
  if (!checkUInt32Argument(S, AL, E, prioritynum)) {
    AL.setInvalid();
    return;
  }

  if (prioritynum < 101 || prioritynum > 65535) {
    S.Diag(AL.getLoc(), diag::err_attribute_argument_out_of_range)
        << E->getSourceRange() << AL << 101 << 65535;
    AL.setInvalid();
    return;
  }
  D->addAttr(::new (S.Context)
             InitPriorityAttr(AL.getRange(), S.Context, prioritynum,
                              AL.getAttributeSpellingListIndex()));
}

FormatAttr *Sema::mergeFormatAttr(Decl *D, SourceRange Range,
                                  IdentifierInfo *Format, int FormatIdx,
                                  int FirstArg,
                                  unsigned AttrSpellingListIndex) {
  // Check whether we already have an equivalent format attribute.
  for (auto *F : D->specific_attrs<FormatAttr>()) {
    if (F->getType() == Format &&
        F->getFormatIdx() == FormatIdx &&
        F->getFirstArg() == FirstArg) {
      // If we don't have a valid location for this attribute, adopt the
      // location.
      if (F->getLocation().isInvalid())
        F->setRange(Range);
      return nullptr;
    }
  }

  return ::new (Context) FormatAttr(Range, Context, Format, FormatIdx,
                                    FirstArg, AttrSpellingListIndex);
}

/// Handle __attribute__((format(type,idx,firstarg))) attributes based on
/// http://gcc.gnu.org/onlinedocs/gcc/Function-Attributes.html
static void handleFormatAttr(Sema &S, Decl *D, const ParsedAttr &AL) {
  if (!AL.isArgIdent(0)) {
    S.Diag(AL.getLoc(), diag::err_attribute_argument_n_type)
        << AL << 1 << AANT_ArgumentIdentifier;
    return;
  }

  // In C++ the implicit 'this' function parameter also counts, and they are
  // counted from one.
  bool HasImplicitThisParam = isInstanceMethod(D);
  unsigned NumArgs = getFunctionOrMethodNumParams(D) + HasImplicitThisParam;

  IdentifierInfo *II = AL.getArgAsIdent(0)->Ident;
  StringRef Format = II->getName();

  if (normalizeName(Format)) {
    // If we've modified the string name, we need a new identifier for it.
    II = &S.Context.Idents.get(Format);
  }

  // Check for supported formats.
  FormatAttrKind Kind = getFormatAttrKind(Format);

  if (Kind == IgnoredFormat)
    return;

  if (Kind == InvalidFormat) {
    S.Diag(AL.getLoc(), diag::warn_attribute_type_not_supported)
        << AL << II->getName();
    return;
  }

  // checks for the 2nd argument
  Expr *IdxExpr = AL.getArgAsExpr(1);
  uint32_t Idx;
  if (!checkUInt32Argument(S, AL, IdxExpr, Idx, 2))
    return;

  if (Idx < 1 || Idx > NumArgs) {
    S.Diag(AL.getLoc(), diag::err_attribute_argument_out_of_bounds)
        << AL << 2 << IdxExpr->getSourceRange();
    return;
  }

  // FIXME: Do we need to bounds check?
  unsigned ArgIdx = Idx - 1;

  if (HasImplicitThisParam) {
    if (ArgIdx == 0) {
      S.Diag(AL.getLoc(),
             diag::err_format_attribute_implicit_this_format_string)
        << IdxExpr->getSourceRange();
      return;
    }
    ArgIdx--;
  }

  // make sure the format string is really a string
  QualType Ty = getFunctionOrMethodParamType(D, ArgIdx);

  if (Kind == CFStringFormat) {
    if (!isCFStringType(Ty, S.Context)) {
      S.Diag(AL.getLoc(), diag::err_format_attribute_not)
        << "a CFString" << IdxExpr->getSourceRange()
        << getFunctionOrMethodParamRange(D, ArgIdx);
      return;
    }
  } else if (Kind == NSStringFormat) {
    // FIXME: do we need to check if the type is NSString*?  What are the
    // semantics?
    if (!isNSStringType(Ty, S.Context)) {
      S.Diag(AL.getLoc(), diag::err_format_attribute_not)
        << "an NSString" << IdxExpr->getSourceRange()
        << getFunctionOrMethodParamRange(D, ArgIdx);
      return;
    }
  } else if (!Ty->isPointerType() ||
             !Ty->getAs<PointerType>()->getPointeeType()->isCharType()) {
    S.Diag(AL.getLoc(), diag::err_format_attribute_not)
      << "a string type" << IdxExpr->getSourceRange()
      << getFunctionOrMethodParamRange(D, ArgIdx);
    return;
  }

  // check the 3rd argument
  Expr *FirstArgExpr = AL.getArgAsExpr(2);
  uint32_t FirstArg;
  if (!checkUInt32Argument(S, AL, FirstArgExpr, FirstArg, 3))
    return;

  // check if the function is variadic if the 3rd argument non-zero
  if (FirstArg != 0) {
    if (isFunctionOrMethodVariadic(D)) {
      ++NumArgs; // +1 for ...
    } else {
      S.Diag(D->getLocation(), diag::err_format_attribute_requires_variadic);
      return;
    }
  }

  // strftime requires FirstArg to be 0 because it doesn't read from any
  // variable the input is just the current time + the format string.
  if (Kind == StrftimeFormat) {
    if (FirstArg != 0) {
      S.Diag(AL.getLoc(), diag::err_format_strftime_third_parameter)
        << FirstArgExpr->getSourceRange();
      return;
    }
  // if 0 it disables parameter checking (to use with e.g. va_list)
  } else if (FirstArg != 0 && FirstArg != NumArgs) {
    S.Diag(AL.getLoc(), diag::err_attribute_argument_out_of_bounds)
        << AL << 3 << FirstArgExpr->getSourceRange();
    return;
  }

  FormatAttr *NewAttr = S.mergeFormatAttr(D, AL.getRange(), II,
                                          Idx, FirstArg,
                                          AL.getAttributeSpellingListIndex());
  if (NewAttr)
    D->addAttr(NewAttr);
}

/// Handle __attribute__((callback(CalleeIdx, PayloadIdx0, ...))) attributes.
static void handleCallbackAttr(Sema &S, Decl *D, const ParsedAttr &AL) {
  // The index that identifies the callback callee is mandatory.
  if (AL.getNumArgs() == 0) {
    S.Diag(AL.getLoc(), diag::err_callback_attribute_no_callee)
        << AL.getRange();
    return;
  }

  bool HasImplicitThisParam = isInstanceMethod(D);
  int32_t NumArgs = getFunctionOrMethodNumParams(D);

  FunctionDecl *FD = D->getAsFunction();
  assert(FD && "Expected a function declaration!");

  llvm::StringMap<int> NameIdxMapping;
  NameIdxMapping["__"] = -1;

  NameIdxMapping["this"] = 0;

  int Idx = 1;
  for (const ParmVarDecl *PVD : FD->parameters())
    NameIdxMapping[PVD->getName()] = Idx++;

  auto UnknownName = NameIdxMapping.end();

  SmallVector<int, 8> EncodingIndices;
  for (unsigned I = 0, E = AL.getNumArgs(); I < E; ++I) {
    SourceRange SR;
    int32_t ArgIdx;

    if (AL.isArgIdent(I)) {
      IdentifierLoc *IdLoc = AL.getArgAsIdent(I);
      auto It = NameIdxMapping.find(IdLoc->Ident->getName());
      if (It == UnknownName) {
        S.Diag(AL.getLoc(), diag::err_callback_attribute_argument_unknown)
            << IdLoc->Ident << IdLoc->Loc;
        return;
      }

      SR = SourceRange(IdLoc->Loc);
      ArgIdx = It->second;
    } else if (AL.isArgExpr(I)) {
      Expr *IdxExpr = AL.getArgAsExpr(I);

      // If the expression is not parseable as an int32_t we have a problem.
      if (!checkUInt32Argument(S, AL, IdxExpr, (uint32_t &)ArgIdx, I + 1,
                               false)) {
        S.Diag(AL.getLoc(), diag::err_attribute_argument_out_of_bounds)
            << AL << (I + 1) << IdxExpr->getSourceRange();
        return;
      }

      // Check oob, excluding the special values, 0 and -1.
      if (ArgIdx < -1 || ArgIdx > NumArgs) {
        S.Diag(AL.getLoc(), diag::err_attribute_argument_out_of_bounds)
            << AL << (I + 1) << IdxExpr->getSourceRange();
        return;
      }

      SR = IdxExpr->getSourceRange();
    } else {
      llvm_unreachable("Unexpected ParsedAttr argument type!");
    }

    if (ArgIdx == 0 && !HasImplicitThisParam) {
      S.Diag(AL.getLoc(), diag::err_callback_implicit_this_not_available)
          << (I + 1) << SR;
      return;
    }

    // Adjust for the case we do not have an implicit "this" parameter. In this
    // case we decrease all positive values by 1 to get LLVM argument indices.
    if (!HasImplicitThisParam && ArgIdx > 0)
      ArgIdx -= 1;

    EncodingIndices.push_back(ArgIdx);
  }

  int CalleeIdx = EncodingIndices.front();
  // Check if the callee index is proper, thus not "this" and not "unknown".
  // This means the "CalleeIdx" has to be non-negative if "HasImplicitThisParam"
  // is false and positive if "HasImplicitThisParam" is true.
  if (CalleeIdx < (int)HasImplicitThisParam) {
    S.Diag(AL.getLoc(), diag::err_callback_attribute_invalid_callee)
        << AL.getRange();
    return;
  }

  // Get the callee type, note the index adjustment as the AST doesn't contain
  // the this type (which the callee cannot reference anyway!).
  const Type *CalleeType =
      getFunctionOrMethodParamType(D, CalleeIdx - HasImplicitThisParam)
          .getTypePtr();
  if (!CalleeType || !CalleeType->isFunctionPointerType()) {
    S.Diag(AL.getLoc(), diag::err_callback_callee_no_function_type)
        << AL.getRange();
    return;
  }

  const Type *CalleeFnType =
      CalleeType->getPointeeType()->getUnqualifiedDesugaredType();

  // TODO: Check the type of the callee arguments.

  const auto *CalleeFnProtoType = dyn_cast<FunctionProtoType>(CalleeFnType);
  if (!CalleeFnProtoType) {
    S.Diag(AL.getLoc(), diag::err_callback_callee_no_function_type)
        << AL.getRange();
    return;
  }

  if (CalleeFnProtoType->getNumParams() > EncodingIndices.size() - 1) {
    S.Diag(AL.getLoc(), diag::err_attribute_wrong_number_arguments)
        << AL << (unsigned)(EncodingIndices.size() - 1);
    return;
  }

  if (CalleeFnProtoType->getNumParams() < EncodingIndices.size() - 1) {
    S.Diag(AL.getLoc(), diag::err_attribute_wrong_number_arguments)
        << AL << (unsigned)(EncodingIndices.size() - 1);
    return;
  }

  if (CalleeFnProtoType->isVariadic()) {
    S.Diag(AL.getLoc(), diag::err_callback_callee_is_variadic) << AL.getRange();
    return;
  }

  // Do not allow multiple callback attributes.
  if (D->hasAttr<CallbackAttr>()) {
    S.Diag(AL.getLoc(), diag::err_callback_attribute_multiple) << AL.getRange();
    return;
  }

  D->addAttr(::new (S.Context) CallbackAttr(
      AL.getRange(), S.Context, EncodingIndices.data(), EncodingIndices.size(),
      AL.getAttributeSpellingListIndex()));
}

static void handleTransparentUnionAttr(Sema &S, Decl *D, const ParsedAttr &AL) {
  // Try to find the underlying union declaration.
  RecordDecl *RD = nullptr;
  const auto *TD = dyn_cast<TypedefNameDecl>(D);
  if (TD && TD->getUnderlyingType()->isUnionType())
    RD = TD->getUnderlyingType()->getAsUnionType()->getDecl();
  else
    RD = dyn_cast<RecordDecl>(D);

  if (!RD || !RD->isUnion()) {
    S.Diag(AL.getLoc(), diag::warn_attribute_wrong_decl_type) << AL
                                                              << ExpectedUnion;
    return;
  }

  if (!RD->isCompleteDefinition()) {
    if (!RD->isBeingDefined())
      S.Diag(AL.getLoc(),
             diag::warn_transparent_union_attribute_not_definition);
    return;
  }

  RecordDecl::field_iterator Field = RD->field_begin(),
                          FieldEnd = RD->field_end();
  if (Field == FieldEnd) {
    S.Diag(AL.getLoc(), diag::warn_transparent_union_attribute_zero_fields);
    return;
  }

  FieldDecl *FirstField = *Field;
  QualType FirstType = FirstField->getType();
  if (FirstType->hasFloatingRepresentation() || FirstType->isVectorType()) {
    S.Diag(FirstField->getLocation(),
           diag::warn_transparent_union_attribute_floating)
      << FirstType->isVectorType() << FirstType;
    return;
  }

  if (FirstType->isIncompleteType())
    return;
  uint64_t FirstSize = S.Context.getTypeSize(FirstType);
  uint64_t FirstAlign = S.Context.getTypeAlign(FirstType);
  for (; Field != FieldEnd; ++Field) {
    QualType FieldType = Field->getType();
    if (FieldType->isIncompleteType())
      return;
    // FIXME: this isn't fully correct; we also need to test whether the
    // members of the union would all have the same calling convention as the
    // first member of the union. Checking just the size and alignment isn't
    // sufficient (consider structs passed on the stack instead of in registers
    // as an example).
    if (S.Context.getTypeSize(FieldType) != FirstSize ||
        S.Context.getTypeAlign(FieldType) > FirstAlign) {
      // Warn if we drop the attribute.
      bool isSize = S.Context.getTypeSize(FieldType) != FirstSize;
      unsigned FieldBits = isSize? S.Context.getTypeSize(FieldType)
                                 : S.Context.getTypeAlign(FieldType);
      S.Diag(Field->getLocation(),
          diag::warn_transparent_union_attribute_field_size_align)
        << isSize << Field->getDeclName() << FieldBits;
      unsigned FirstBits = isSize? FirstSize : FirstAlign;
      S.Diag(FirstField->getLocation(),
             diag::note_transparent_union_first_field_size_align)
        << isSize << FirstBits;
      return;
    }
  }

  RD->addAttr(::new (S.Context)
              TransparentUnionAttr(AL.getRange(), S.Context,
                                   AL.getAttributeSpellingListIndex()));
}

static void handleAnnotateAttr(Sema &S, Decl *D, const ParsedAttr &AL) {
  // Make sure that there is a string literal as the annotation's single
  // argument.
  StringRef Str;
  if (!S.checkStringLiteralArgumentAttr(AL, 0, Str))
    return;

  // Don't duplicate annotations that are already set.
  for (const auto *I : D->specific_attrs<AnnotateAttr>()) {
    if (I->getAnnotation() == Str)
      return;
  }

  D->addAttr(::new (S.Context)
             AnnotateAttr(AL.getRange(), S.Context, Str,
                          AL.getAttributeSpellingListIndex()));
}

static void handleAlignValueAttr(Sema &S, Decl *D, const ParsedAttr &AL) {
  S.AddAlignValueAttr(AL.getRange(), D, AL.getArgAsExpr(0),
                      AL.getAttributeSpellingListIndex());
}

void Sema::AddAlignValueAttr(SourceRange AttrRange, Decl *D, Expr *E,
                             unsigned SpellingListIndex) {
  AlignValueAttr TmpAttr(AttrRange, Context, E, SpellingListIndex);
  SourceLocation AttrLoc = AttrRange.getBegin();

  QualType T;
  if (const auto *TD = dyn_cast<TypedefNameDecl>(D))
    T = TD->getUnderlyingType();
  else if (const auto *VD = dyn_cast<ValueDecl>(D))
    T = VD->getType();
  else
    llvm_unreachable("Unknown decl type for align_value");

  if (!T->isDependentType() && !T->isAnyPointerType() &&
      !T->isReferenceType() && !T->isMemberPointerType()) {
    Diag(AttrLoc, diag::warn_attribute_pointer_or_reference_only)
      << &TmpAttr /*TmpAttr.getName()*/ << T << D->getSourceRange();
    return;
  }

  if (!E->isValueDependent()) {
    llvm::APSInt Alignment;
    ExprResult ICE
      = VerifyIntegerConstantExpression(E, &Alignment,
          diag::err_align_value_attribute_argument_not_int,
            /*AllowFold*/ false);
    if (ICE.isInvalid())
      return;

    if (!Alignment.isPowerOf2()) {
      Diag(AttrLoc, diag::err_alignment_not_power_of_two)
        << E->getSourceRange();
      return;
    }

    D->addAttr(::new (Context)
               AlignValueAttr(AttrRange, Context, ICE.get(),
               SpellingListIndex));
    return;
  }

  // Save dependent expressions in the AST to be instantiated.
  D->addAttr(::new (Context) AlignValueAttr(TmpAttr));
}

static void handleAlignedAttr(Sema &S, Decl *D, const ParsedAttr &AL) {
#if INTEL_CUSTOMIZATION
  // Fix for CQ368132: __declspec (align) in icc can take more than one
  // argument.
  if (!S.getLangOpts().IntelCompat)
#endif // INTEL_CUSTOMIZATION
  // check the attribute arguments.
  if (AL.getNumArgs() > 1) {
    S.Diag(AL.getLoc(), diag::err_attribute_wrong_number_arguments) << AL << 1;
    return;
  }

  if (AL.getNumArgs() == 0) {
#if INTEL_CUSTOMIZATION
    // Fix for CQ368132: __declspec (align) in icc can take more than one
    // argument.
    D->addAttr(::new (S.Context) AlignedAttr(
        AL.getRange(), S.Context, true, nullptr, /*IsOffsetExpr=*/true,
        /*Offset=*/nullptr, AL.getAttributeSpellingListIndex()));
#else
    D->addAttr(::new (S.Context) AlignedAttr(AL.getRange(), S.Context,
               true, nullptr, AL.getAttributeSpellingListIndex()));
#endif // INTEL_CUSTOMIZATION
    return;
  }

  Expr *E = AL.getArgAsExpr(0);
  if (AL.isPackExpansion() && !E->containsUnexpandedParameterPack()) {
    S.Diag(AL.getEllipsisLoc(),
           diag::err_pack_expansion_without_parameter_packs);
    return;
  }

  if (!AL.isPackExpansion() && S.DiagnoseUnexpandedParameterPack(E))
    return;

#if INTEL_CUSTOMIZATION
  // Fix for CQ368132: __declspec (align) in icc can take more than one
  // argument.
  Expr *Offset = nullptr;
  if (E && S.getLangOpts().IntelCompat && AL.getNumArgs() > 1) {
    Offset = AL.getArgAsExpr(1);
    if (AL.isPackExpansion() && !Offset->containsUnexpandedParameterPack()) {
      S.Diag(AL.getEllipsisLoc(),
             diag::err_pack_expansion_without_parameter_packs);
      return;
    }

    if (!AL.isPackExpansion() && S.DiagnoseUnexpandedParameterPack(Offset))
      return;
  }
  S.AddAlignedAttr(AL.getRange(), D, E, Offset,
                   AL.getAttributeSpellingListIndex(),
                   AL.isPackExpansion());
#else
  S.AddAlignedAttr(AL.getRange(), D, E, AL.getAttributeSpellingListIndex(),
                   AL.isPackExpansion());
#endif // INTEL_CUSTOMIZATION
}

#if INTEL_CUSTOMIZATION
// Fix for CQ368132: __declspec (align) in icc can take more than one argument.
void Sema::AddAlignedAttr(SourceRange AttrRange, Decl *D, Expr *E, Expr *Offset,
                          unsigned SpellingListIndex, bool IsPackExpansion) {
  AlignedAttr TmpAttr(AttrRange, Context, true, E, /*IsOffsetExpr=*/true,
                      Offset, SpellingListIndex);
#else
void Sema::AddAlignedAttr(SourceRange AttrRange, Decl *D, Expr *E,
                          unsigned SpellingListIndex, bool IsPackExpansion) {
  AlignedAttr TmpAttr(AttrRange, Context, true, E, SpellingListIndex);
#endif // INTEL_CUSTOMIZATION
  SourceLocation AttrLoc = AttrRange.getBegin();

  // C++11 alignas(...) and C11 _Alignas(...) have additional requirements.
  if (TmpAttr.isAlignas()) {
    // C++11 [dcl.align]p1:
    //   An alignment-specifier may be applied to a variable or to a class
    //   data member, but it shall not be applied to a bit-field, a function
    //   parameter, the formal parameter of a catch clause, or a variable
    //   declared with the register storage class specifier. An
    //   alignment-specifier may also be applied to the declaration of a class
    //   or enumeration type.
    // C11 6.7.5/2:
    //   An alignment attribute shall not be specified in a declaration of
    //   a typedef, or a bit-field, or a function, or a parameter, or an
    //   object declared with the register storage-class specifier.
    int DiagKind = -1;
    if (isa<ParmVarDecl>(D)) {
      DiagKind = 0;
    } else if (const auto *VD = dyn_cast<VarDecl>(D)) {
      if (VD->getStorageClass() == SC_Register)
        DiagKind = 1;
      if (VD->isExceptionVariable())
        DiagKind = 2;
    } else if (const auto *FD = dyn_cast<FieldDecl>(D)) {
      if (FD->isBitField())
        DiagKind = 3;
    } else if (!isa<TagDecl>(D)) {
      Diag(AttrLoc, diag::err_attribute_wrong_decl_type) << &TmpAttr
        << (TmpAttr.isC11() ? ExpectedVariableOrField
                            : ExpectedVariableFieldOrTag);
      return;
    }
    if (DiagKind != -1) {
      Diag(AttrLoc, diag::err_alignas_attribute_wrong_decl_type)
        << &TmpAttr << DiagKind;
      return;
    }
  }

  if (E->isValueDependent()) {
    // We can't support a dependent alignment on a non-dependent type,
    // because we have no way to model that a type is "alignment-dependent"
    // but not dependent in any other way.
    if (const auto *TND = dyn_cast<TypedefNameDecl>(D)) {
      if (!TND->getUnderlyingType()->isDependentType()) {
        Diag(AttrLoc, diag::err_alignment_dependent_typedef_name)
            << E->getSourceRange();
        return;
      }
    }

    // Save dependent expressions in the AST to be instantiated.
    AlignedAttr *AA = ::new (Context) AlignedAttr(TmpAttr);
    AA->setPackExpansion(IsPackExpansion);
    D->addAttr(AA);
    return;
  }
#if INTEL_CUSTOMIZATION
  // Fix for CQ368132: __declspec (align) in icc can take more than one
  // argument.
  if (getLangOpts().IntelCompat && Offset &&
      (Offset->isTypeDependent() || Offset->isValueDependent())) {
    // Save dependent expressions in the AST to be instantiated.
    AlignedAttr *AA = ::new (Context) AlignedAttr(TmpAttr);
    AA->setPackExpansion(IsPackExpansion);
    D->addAttr(AA);
    return;
  }
#endif // INTEL_CUSTOMIZATION

  // FIXME: Cache the number on the AL object?
  llvm::APSInt Alignment;
  ExprResult ICE
    = VerifyIntegerConstantExpression(E, &Alignment,
        diag::err_aligned_attribute_argument_not_int,
        /*AllowFold*/ false);
  if (ICE.isInvalid())
    return;
#if INTEL_CUSTOMIZATION
  // Fix for CQ368132: __declspec (align) in icc can take more than one
  // argument.
  ExprResult ICEOffset;
  if (getLangOpts().IntelCompat && Offset) {
    llvm::APSInt OffsetVal(32);
    ICEOffset = VerifyIntegerConstantExpression(
        Offset, &OffsetVal, diag::err_aligned_attribute_argument_not_int,
        /*AllowFold*/ false);
    if (ICEOffset.isInvalid())
      return;
  }
#endif // INTEL_CUSTOMIZATION

  uint64_t AlignVal = Alignment.getZExtValue();

  // C++11 [dcl.align]p2:
  //   -- if the constant expression evaluates to zero, the alignment
  //      specifier shall have no effect
  // C11 6.7.5p6:
  //   An alignment specification of zero has no effect.
  if (!(TmpAttr.isAlignas() && !Alignment)) {
    if (!llvm::isPowerOf2_64(AlignVal)) {
      Diag(AttrLoc, diag::err_alignment_not_power_of_two)
        << E->getSourceRange();
      return;
    }
  }

  // Alignment calculations can wrap around if it's greater than 2**28.
  unsigned MaxValidAlignment =
      Context.getTargetInfo().getTriple().isOSBinFormatCOFF() ? 8192
                                                              : 268435456;
  if (AlignVal > MaxValidAlignment) {
    Diag(AttrLoc, diag::err_attribute_aligned_too_great) << MaxValidAlignment
                                                         << E->getSourceRange();
    return;
  }

  if (Context.getTargetInfo().isTLSSupported()) {
    unsigned MaxTLSAlign =
        Context.toCharUnitsFromBits(Context.getTargetInfo().getMaxTLSAlign())
            .getQuantity();
    const auto *VD = dyn_cast<VarDecl>(D);
    if (MaxTLSAlign && AlignVal > MaxTLSAlign && VD &&
        VD->getTLSKind() != VarDecl::TLS_None) {
      Diag(VD->getLocation(), diag::err_tls_var_aligned_over_maximum)
          << (unsigned)AlignVal << VD << MaxTLSAlign;
      return;
    }
  }

#if INTEL_CUSTOMIZATION
  // Fix for CQ368132: __declspec (align) in icc can take more than one
  // argument.
  AlignedAttr *AA = ::new (Context)
      AlignedAttr(AttrRange, Context, true, ICE.get(), /*IsOffsetExpr=*/true,
                  ICEOffset.get(), SpellingListIndex);
#else
  AlignedAttr *AA = ::new (Context) AlignedAttr(AttrRange, Context, true,
                                                ICE.get(), SpellingListIndex);
#endif // INTEL_CUSTOMIZATION
  AA->setPackExpansion(IsPackExpansion);
  D->addAttr(AA);
}

void Sema::AddAlignedAttr(SourceRange AttrRange, Decl *D, TypeSourceInfo *TS,
                          unsigned SpellingListIndex, bool IsPackExpansion) {
  // FIXME: Cache the number on the AL object if non-dependent?
  // FIXME: Perform checking of type validity
#if INTEL_CUSTOMIZATION
  // Fix for CQ368132: __declspec (align) in icc can take more than one
  // argument.
  AlignedAttr *AA = ::new (Context)
      AlignedAttr(AttrRange, Context, false, TS, /*IsOffsetExpr=*/true,
                  /*Offset=*/nullptr, SpellingListIndex);
#else
  AlignedAttr *AA = ::new (Context) AlignedAttr(AttrRange, Context, false, TS,
                                                SpellingListIndex);
#endif // INTEL_CUSTOMIZATION
  AA->setPackExpansion(IsPackExpansion);
  D->addAttr(AA);
}

void Sema::CheckAlignasUnderalignment(Decl *D) {
  assert(D->hasAttrs() && "no attributes on decl");

  QualType UnderlyingTy, DiagTy;
  if (const auto *VD = dyn_cast<ValueDecl>(D)) {
    UnderlyingTy = DiagTy = VD->getType();
  } else {
    UnderlyingTy = DiagTy = Context.getTagDeclType(cast<TagDecl>(D));
    if (const auto *ED = dyn_cast<EnumDecl>(D))
      UnderlyingTy = ED->getIntegerType();
  }
  if (DiagTy->isDependentType() || DiagTy->isIncompleteType())
    return;

  // C++11 [dcl.align]p5, C11 6.7.5/4:
  //   The combined effect of all alignment attributes in a declaration shall
  //   not specify an alignment that is less strict than the alignment that
  //   would otherwise be required for the entity being declared.
  AlignedAttr *AlignasAttr = nullptr;
  unsigned Align = 0;
  for (auto *I : D->specific_attrs<AlignedAttr>()) {
    if (I->isAlignmentDependent())
      return;
    if (I->isAlignas())
      AlignasAttr = I;
    Align = std::max(Align, I->getAlignment(Context));
  }

  if (AlignasAttr && Align) {
    CharUnits RequestedAlign = Context.toCharUnitsFromBits(Align);
    CharUnits NaturalAlign = Context.getTypeAlignInChars(UnderlyingTy);
    if (NaturalAlign > RequestedAlign)
      Diag(AlignasAttr->getLocation(), diag::err_alignas_underaligned)
        << DiagTy << (unsigned)NaturalAlign.getQuantity();
  }
}

bool Sema::checkMSInheritanceAttrOnDefinition(
    CXXRecordDecl *RD, SourceRange Range, bool BestCase,
    MSInheritanceAttr::Spelling SemanticSpelling) {
  assert(RD->hasDefinition() && "RD has no definition!");

  // We may not have seen base specifiers or any virtual methods yet.  We will
  // have to wait until the record is defined to catch any mismatches.
  if (!RD->getDefinition()->isCompleteDefinition())
    return false;

  // The unspecified model never matches what a definition could need.
  if (SemanticSpelling == MSInheritanceAttr::Keyword_unspecified_inheritance)
    return false;

  if (BestCase) {
    if (RD->calculateInheritanceModel() == SemanticSpelling)
      return false;
  } else {
    if (RD->calculateInheritanceModel() <= SemanticSpelling)
      return false;
  }

  Diag(Range.getBegin(), diag::err_mismatched_ms_inheritance)
      << 0 /*definition*/;
  Diag(RD->getDefinition()->getLocation(), diag::note_defined_here)
      << RD->getNameAsString();
  return true;
}

/// parseModeAttrArg - Parses attribute mode string and returns parsed type
/// attribute.
static void parseModeAttrArg(Sema &S, StringRef Str, unsigned &DestWidth,
                             bool &IntegerMode, bool &ComplexMode) {
  IntegerMode = true;
  ComplexMode = false;
  switch (Str.size()) {
  case 2:
    switch (Str[0]) {
    case 'Q':
      DestWidth = 8;
      break;
    case 'H':
      DestWidth = 16;
      break;
    case 'S':
      DestWidth = 32;
      break;
    case 'D':
      DestWidth = 64;
      break;
    case 'X':
      DestWidth = 96;
      break;
    case 'T':
      DestWidth = 128;
      break;
    }
    if (Str[1] == 'F') {
      IntegerMode = false;
    } else if (Str[1] == 'C') {
      IntegerMode = false;
      ComplexMode = true;
    } else if (Str[1] != 'I') {
      DestWidth = 0;
    }
    break;
  case 4:
    // FIXME: glibc uses 'word' to define register_t; this is narrower than a
    // pointer on PIC16 and other embedded platforms.
    if (Str == "word")
      DestWidth = S.Context.getTargetInfo().getRegisterWidth();
    else if (Str == "byte")
      DestWidth = S.Context.getTargetInfo().getCharWidth();
    break;
  case 7:
    if (Str == "pointer")
      DestWidth = S.Context.getTargetInfo().getPointerWidth(0);
    break;
  case 11:
    if (Str == "unwind_word")
      DestWidth = S.Context.getTargetInfo().getUnwindWordWidth();
    break;
  }
}

/// handleModeAttr - This attribute modifies the width of a decl with primitive
/// type.
///
/// Despite what would be logical, the mode attribute is a decl attribute, not a
/// type attribute: 'int ** __attribute((mode(HI))) *G;' tries to make 'G' be
/// HImode, not an intermediate pointer.
#if INTEL_CUSTOMIZATION
static void handleModeAttr(Sema &S, Decl *D, const ParsedAttr &AL,
                           QualType *CurTy = nullptr) { // INTEL
#endif // INTEL_CUSTOMIZATION
  // This attribute isn't documented, but glibc uses it.  It changes
  // the width of an int or unsigned int to the specified size.
  if (!AL.isArgIdent(0)) {
    S.Diag(AL.getLoc(), diag::err_attribute_argument_type)
        << AL << AANT_ArgumentIdentifier;
    return;
  }

  assert(((D && !CurTy) || (CurTy && !D)) && "Invalid arguments");  // INTEL

  IdentifierInfo *Name = AL.getArgAsIdent(0)->Ident;

  S.AddModeAttr(AL.getRange(), D, Name,                            // INTEL
                AL.getAttributeSpellingListIndex(), false, CurTy); // INTEL
}

void Sema::AddModeAttr(SourceRange AttrRange, Decl *D, IdentifierInfo *Name,
                       unsigned SpellingListIndex,
                       bool InInstantiation,                  // INTEL
                       QualType *CurTy) {                     // INTEL
  StringRef Str = Name->getName();
  normalizeName(Str);
  SourceLocation AttrLoc = AttrRange.getBegin();

#if INTEL_CUSTOMIZATION
  // CQ#369184 - decimal types are not supported, so handle this gracefully.
  if (getLangOpts().IntelCompat && D && Str.size() == 2 && Str[1] == 'D') {
    Diag(AttrLoc, diag::err_decimal_unsupported);
    return;
  }
#endif // INTEL_CUSTOMIZATION
  unsigned DestWidth = 0;
  bool IntegerMode = true;
  bool ComplexMode = false;
  llvm::APInt VectorSize(64, 0);
  if (Str.size() >= 4 && Str[0] == 'V') {
    // Minimal length of vector mode is 4: 'V' + NUMBER(>=1) + TYPE(>=2).
    size_t StrSize = Str.size();
    size_t VectorStringLength = 0;
    while ((VectorStringLength + 1) < StrSize &&
           isdigit(Str[VectorStringLength + 1]))
      ++VectorStringLength;
    if (VectorStringLength &&
        !Str.substr(1, VectorStringLength).getAsInteger(10, VectorSize) &&
        VectorSize.isPowerOf2()) {
      parseModeAttrArg(*this, Str.substr(VectorStringLength + 1), DestWidth,
                       IntegerMode, ComplexMode);
      // Avoid duplicate warning from template instantiation.
      if (!InInstantiation)
        Diag(AttrLoc, diag::warn_vector_mode_deprecated);
    } else {
      VectorSize = 0;
    }
  }

  if (!VectorSize)
    parseModeAttrArg(*this, Str, DestWidth, IntegerMode, ComplexMode);

  // FIXME: Sync this with InitializePredefinedMacros; we need to match int8_t
  // and friends, at least with glibc.
  // FIXME: Make sure floating-point mappings are accurate
  // FIXME: Support XF and TF types
  if (!DestWidth) {
    Diag(AttrLoc, diag::err_machine_mode) << 0 /*Unknown*/ << Name;
    return;
  }

  QualType OldTy;
  if (D) {  // INTEL
  if (const auto *TD = dyn_cast<TypedefNameDecl>(D))
    OldTy = TD->getUnderlyingType();
  else if (const auto *ED = dyn_cast<EnumDecl>(D)) {
    // Something like 'typedef enum { X } __attribute__((mode(XX))) T;'.
    // Try to get type from enum declaration, default to int.
    OldTy = ED->getIntegerType();
    if (OldTy.isNull())
      OldTy = Context.IntTy;
  } else
    OldTy = cast<ValueDecl>(D)->getType();
  } else            // INTEL
    OldTy = *CurTy; // INTEL

  if (D)  // INTEL
  if (OldTy->isDependentType()) {
    D->addAttr(::new (Context)
               ModeAttr(AttrRange, Context, Name, SpellingListIndex));
    return;
  }

  // Base type can also be a vector type (see PR17453).
  // Distinguish between base type and base element type.
  QualType OldElemTy = OldTy;
  if (const auto *VT = OldTy->getAs<VectorType>())
    OldElemTy = VT->getElementType();

  // GCC allows 'mode' attribute on enumeration types (even incomplete), except
  // for vector modes. So, 'enum X __attribute__((mode(QI)));' forms a complete
  // type, 'enum { A } __attribute__((mode(V4SI)))' is rejected.
  if (((D && isa<EnumDecl>(D)) || OldElemTy->getAs<EnumType>()) && // INTEL
      VectorSize.getBoolValue()) {
    Diag(AttrLoc, diag::err_enum_mode_vector_type) << Name << AttrRange;
    return;
  }
  bool IntegralOrAnyEnumType =
      OldElemTy->isIntegralOrEnumerationType() || OldElemTy->getAs<EnumType>();

  if (!OldElemTy->getAs<BuiltinType>() && !OldElemTy->isComplexType() &&
      !IntegralOrAnyEnumType)
    Diag(AttrLoc, diag::err_mode_not_primitive);
  else if (IntegerMode) {
    if (!IntegralOrAnyEnumType)
      Diag(AttrLoc, diag::err_mode_wrong_type);
  } else if (ComplexMode) {
    if (!OldElemTy->isComplexType())
      Diag(AttrLoc, diag::err_mode_wrong_type);
  } else {
    if (!OldElemTy->isFloatingType())
      Diag(AttrLoc, diag::err_mode_wrong_type);
  }

  QualType NewElemTy;

  if (IntegerMode)
    NewElemTy = Context.getIntTypeForBitwidth(DestWidth,
                                              OldElemTy->isSignedIntegerType());
  else
    NewElemTy = Context.getRealTypeForBitwidth(DestWidth);

  if (D)  // INTEL
  if (NewElemTy.isNull()) {
    Diag(AttrLoc, diag::err_machine_mode) << 1 /*Unsupported*/ << Name;
    return;
  }

  if (ComplexMode) {
    NewElemTy = Context.getComplexType(NewElemTy);
  }

  QualType NewTy = NewElemTy;
  if (VectorSize.getBoolValue()) {
    NewTy = Context.getVectorType(NewTy, VectorSize.getZExtValue(),
                                  VectorType::GenericVector);
  } else if (const auto *OldVT = OldTy->getAs<VectorType>()) {
    // Complex machine mode does not support base vector types.
    if (D)  // INTEL
    if (ComplexMode) {
      Diag(AttrLoc, diag::err_complex_mode_vector_type);
      return;
    }
    unsigned NumElements = Context.getTypeSize(OldElemTy) *
                           OldVT->getNumElements() /
                           Context.getTypeSize(NewElemTy);
    NewTy =
        Context.getVectorType(NewElemTy, NumElements, OldVT->getVectorKind());
  }

  if (NewTy.isNull()) {
    Diag(AttrLoc, diag::err_mode_wrong_type);
    return;
  }

#if INTEL_CUSTOMIZATION
  // CQ380256: 'mode' attribute ignored when parsing type
  if (!D) {
    *CurTy = NewTy;
    return;
  }
#endif // INTEL CUSTOMIZATION
  // Install the new type.
  if (auto *TD = dyn_cast<TypedefNameDecl>(D))
    TD->setModedTypeSourceInfo(TD->getTypeSourceInfo(), NewTy);
  else if (auto *ED = dyn_cast<EnumDecl>(D))
    ED->setIntegerType(NewTy);
  else
    cast<ValueDecl>(D)->setType(NewTy);

  D->addAttr(::new (Context)
             ModeAttr(AttrRange, Context, Name, SpellingListIndex));
}

#if INTEL_CUSTOMIZATION
// CQ380256: 'mode' attribute ignored when parsing type
// In fact this attribute could modify type, e.g. inside cast expression
void Sema::HandleModeAttr(const ParsedAttr &AL, QualType *CurTy) {
  handleModeAttr(*this, nullptr, AL, CurTy);
}
#endif // INTEL CUSTOMIZATION

static void handleNoDebugAttr(Sema &S, Decl *D, const ParsedAttr &AL) {
  D->addAttr(::new (S.Context)
             NoDebugAttr(AL.getRange(), S.Context,
                         AL.getAttributeSpellingListIndex()));
}

AlwaysInlineAttr *Sema::mergeAlwaysInlineAttr(Decl *D, SourceRange Range,
                                              IdentifierInfo *Ident,
                                              unsigned AttrSpellingListIndex) {
  if (OptimizeNoneAttr *Optnone = D->getAttr<OptimizeNoneAttr>()) {
    Diag(Range.getBegin(), diag::warn_attribute_ignored) << Ident;
    Diag(Optnone->getLocation(), diag::note_conflicting_attribute);
    return nullptr;
  }

  if (D->hasAttr<AlwaysInlineAttr>())
    return nullptr;

  return ::new (Context) AlwaysInlineAttr(Range, Context,
                                          AttrSpellingListIndex);
}

CommonAttr *Sema::mergeCommonAttr(Decl *D, const ParsedAttr &AL) {
  if (checkAttrMutualExclusion<InternalLinkageAttr>(*this, D, AL))
    return nullptr;

  return ::new (Context)
      CommonAttr(AL.getRange(), Context, AL.getAttributeSpellingListIndex());
}

CommonAttr *Sema::mergeCommonAttr(Decl *D, const CommonAttr &AL) {
  if (checkAttrMutualExclusion<InternalLinkageAttr>(*this, D, AL))
    return nullptr;

  return ::new (Context)
      CommonAttr(AL.getRange(), Context, AL.getSpellingListIndex());
}

InternalLinkageAttr *Sema::mergeInternalLinkageAttr(Decl *D,
                                                    const ParsedAttr &AL) {
  if (const auto *VD = dyn_cast<VarDecl>(D)) {
    // Attribute applies to Var but not any subclass of it (like ParmVar,
    // ImplicitParm or VarTemplateSpecialization).
    if (VD->getKind() != Decl::Var) {
      Diag(AL.getLoc(), diag::warn_attribute_wrong_decl_type)
          << AL << (getLangOpts().CPlusPlus ? ExpectedFunctionVariableOrClass
                                            : ExpectedVariableOrFunction);
      return nullptr;
    }
    // Attribute does not apply to non-static local variables.
    if (VD->hasLocalStorage()) {
      Diag(VD->getLocation(), diag::warn_internal_linkage_local_storage);
      return nullptr;
    }
  }

  if (checkAttrMutualExclusion<CommonAttr>(*this, D, AL))
    return nullptr;

  return ::new (Context) InternalLinkageAttr(
      AL.getRange(), Context, AL.getAttributeSpellingListIndex());
}
InternalLinkageAttr *
Sema::mergeInternalLinkageAttr(Decl *D, const InternalLinkageAttr &AL) {
  if (const auto *VD = dyn_cast<VarDecl>(D)) {
    // Attribute applies to Var but not any subclass of it (like ParmVar,
    // ImplicitParm or VarTemplateSpecialization).
    if (VD->getKind() != Decl::Var) {
      Diag(AL.getLocation(), diag::warn_attribute_wrong_decl_type)
          << &AL << (getLangOpts().CPlusPlus ? ExpectedFunctionVariableOrClass
                                             : ExpectedVariableOrFunction);
      return nullptr;
    }
    // Attribute does not apply to non-static local variables.
    if (VD->hasLocalStorage()) {
      Diag(VD->getLocation(), diag::warn_internal_linkage_local_storage);
      return nullptr;
    }
  }

  if (checkAttrMutualExclusion<CommonAttr>(*this, D, AL))
    return nullptr;

  return ::new (Context)
      InternalLinkageAttr(AL.getRange(), Context, AL.getSpellingListIndex());
}

MinSizeAttr *Sema::mergeMinSizeAttr(Decl *D, SourceRange Range,
                                    unsigned AttrSpellingListIndex) {
  if (OptimizeNoneAttr *Optnone = D->getAttr<OptimizeNoneAttr>()) {
    Diag(Range.getBegin(), diag::warn_attribute_ignored) << "'minsize'";
    Diag(Optnone->getLocation(), diag::note_conflicting_attribute);
    return nullptr;
  }

  if (D->hasAttr<MinSizeAttr>())
    return nullptr;

  return ::new (Context) MinSizeAttr(Range, Context, AttrSpellingListIndex);
}

NoSpeculativeLoadHardeningAttr *Sema::mergeNoSpeculativeLoadHardeningAttr(
    Decl *D, const NoSpeculativeLoadHardeningAttr &AL) {
  if (checkAttrMutualExclusion<SpeculativeLoadHardeningAttr>(*this, D, AL))
    return nullptr;

  return ::new (Context) NoSpeculativeLoadHardeningAttr(
      AL.getRange(), Context, AL.getSpellingListIndex());
}

OptimizeNoneAttr *Sema::mergeOptimizeNoneAttr(Decl *D, SourceRange Range,
                                              unsigned AttrSpellingListIndex) {
  if (AlwaysInlineAttr *Inline = D->getAttr<AlwaysInlineAttr>()) {
    Diag(Inline->getLocation(), diag::warn_attribute_ignored) << Inline;
    Diag(Range.getBegin(), diag::note_conflicting_attribute);
    D->dropAttr<AlwaysInlineAttr>();
  }
  if (MinSizeAttr *MinSize = D->getAttr<MinSizeAttr>()) {
    Diag(MinSize->getLocation(), diag::warn_attribute_ignored) << MinSize;
    Diag(Range.getBegin(), diag::note_conflicting_attribute);
    D->dropAttr<MinSizeAttr>();
  }

  if (D->hasAttr<OptimizeNoneAttr>())
    return nullptr;

  return ::new (Context) OptimizeNoneAttr(Range, Context,
                                          AttrSpellingListIndex);
}

SpeculativeLoadHardeningAttr *Sema::mergeSpeculativeLoadHardeningAttr(
    Decl *D, const SpeculativeLoadHardeningAttr &AL) {
  if (checkAttrMutualExclusion<NoSpeculativeLoadHardeningAttr>(*this, D, AL))
    return nullptr;

  return ::new (Context) SpeculativeLoadHardeningAttr(
      AL.getRange(), Context, AL.getSpellingListIndex());
}

static void handleAlwaysInlineAttr(Sema &S, Decl *D, const ParsedAttr &AL) {
  if (checkAttrMutualExclusion<NotTailCalledAttr>(S, D, AL))
    return;

  if (AlwaysInlineAttr *Inline = S.mergeAlwaysInlineAttr(
          D, AL.getRange(), AL.getName(),
          AL.getAttributeSpellingListIndex()))
    D->addAttr(Inline);
}

static void handleMinSizeAttr(Sema &S, Decl *D, const ParsedAttr &AL) {
  if (MinSizeAttr *MinSize = S.mergeMinSizeAttr(
          D, AL.getRange(), AL.getAttributeSpellingListIndex()))
    D->addAttr(MinSize);
}

static void handleOptimizeNoneAttr(Sema &S, Decl *D, const ParsedAttr &AL) {
  if (OptimizeNoneAttr *Optnone = S.mergeOptimizeNoneAttr(
          D, AL.getRange(), AL.getAttributeSpellingListIndex()))
    D->addAttr(Optnone);
}

static void handleConstantAttr(Sema &S, Decl *D, const ParsedAttr &AL) {
  if (checkAttrMutualExclusion<CUDASharedAttr>(S, D, AL))
    return;
  const auto *VD = cast<VarDecl>(D);
  if (!VD->hasGlobalStorage()) {
    S.Diag(AL.getLoc(), diag::err_cuda_nonglobal_constant);
    return;
  }
  D->addAttr(::new (S.Context) CUDAConstantAttr(
      AL.getRange(), S.Context, AL.getAttributeSpellingListIndex()));
}

static void handleSharedAttr(Sema &S, Decl *D, const ParsedAttr &AL) {
  if (checkAttrMutualExclusion<CUDAConstantAttr>(S, D, AL))
    return;
  const auto *VD = cast<VarDecl>(D);
  // extern __shared__ is only allowed on arrays with no length (e.g.
  // "int x[]").
  if (!S.getLangOpts().GPURelocatableDeviceCode && VD->hasExternalStorage() &&
      !isa<IncompleteArrayType>(VD->getType())) {
    S.Diag(AL.getLoc(), diag::err_cuda_extern_shared) << VD;
    return;
  }
  if (S.getLangOpts().CUDA && VD->hasLocalStorage() &&
      S.CUDADiagIfHostCode(AL.getLoc(), diag::err_cuda_host_shared)
          << S.CurrentCUDATarget())
    return;
  D->addAttr(::new (S.Context) CUDASharedAttr(
      AL.getRange(), S.Context, AL.getAttributeSpellingListIndex()));
}

static void handleGlobalAttr(Sema &S, Decl *D, const ParsedAttr &AL) {
  if (checkAttrMutualExclusion<CUDADeviceAttr>(S, D, AL) ||
      checkAttrMutualExclusion<CUDAHostAttr>(S, D, AL)) {
    return;
  }
  const auto *FD = cast<FunctionDecl>(D);
  if (!FD->getReturnType()->isVoidType()) {
    SourceRange RTRange = FD->getReturnTypeSourceRange();
    S.Diag(FD->getTypeSpecStartLoc(), diag::err_kern_type_not_void_return)
        << FD->getType()
        << (RTRange.isValid() ? FixItHint::CreateReplacement(RTRange, "void")
                              : FixItHint());
    return;
  }
  if (const auto *Method = dyn_cast<CXXMethodDecl>(FD)) {
    if (Method->isInstance()) {
      S.Diag(Method->getBeginLoc(), diag::err_kern_is_nonstatic_method)
          << Method;
      return;
    }
    S.Diag(Method->getBeginLoc(), diag::warn_kern_is_method) << Method;
  }
  // Only warn for "inline" when compiling for host, to cut down on noise.
  if (FD->isInlineSpecified() && !S.getLangOpts().CUDAIsDevice)
    S.Diag(FD->getBeginLoc(), diag::warn_kern_is_inline) << FD;

  D->addAttr(::new (S.Context)
              CUDAGlobalAttr(AL.getRange(), S.Context,
                             AL.getAttributeSpellingListIndex()));
}

static void handleGNUInlineAttr(Sema &S, Decl *D, const ParsedAttr &AL) {
  const auto *Fn = cast<FunctionDecl>(D);
  if (!Fn->isInlineSpecified()) {
    S.Diag(AL.getLoc(), diag::warn_gnu_inline_attribute_requires_inline);
    return;
  }

  D->addAttr(::new (S.Context)
             GNUInlineAttr(AL.getRange(), S.Context,
                           AL.getAttributeSpellingListIndex()));
}

static void handleCallConvAttr(Sema &S, Decl *D, const ParsedAttr &AL) {
  if (hasDeclarator(D)) return;

  // Diagnostic is emitted elsewhere: here we store the (valid) AL
  // in the Decl node for syntactic reasoning, e.g., pretty-printing.
  CallingConv CC;
  if (S.CheckCallingConvAttr(AL, CC, /*FD*/nullptr))
    return;

  if (!isa<ObjCMethodDecl>(D)) {
    S.Diag(AL.getLoc(), diag::warn_attribute_wrong_decl_type)
        << AL << ExpectedFunctionOrMethod;
    return;
  }

  switch (AL.getKind()) {
  case ParsedAttr::AT_FastCall:
    D->addAttr(::new (S.Context)
               FastCallAttr(AL.getRange(), S.Context,
                            AL.getAttributeSpellingListIndex()));
    return;
  case ParsedAttr::AT_StdCall:
    D->addAttr(::new (S.Context)
               StdCallAttr(AL.getRange(), S.Context,
                           AL.getAttributeSpellingListIndex()));
    return;
  case ParsedAttr::AT_ThisCall:
    D->addAttr(::new (S.Context)
               ThisCallAttr(AL.getRange(), S.Context,
                            AL.getAttributeSpellingListIndex()));
    return;
  case ParsedAttr::AT_CDecl:
    D->addAttr(::new (S.Context)
               CDeclAttr(AL.getRange(), S.Context,
                         AL.getAttributeSpellingListIndex()));
    return;
  case ParsedAttr::AT_Pascal:
    D->addAttr(::new (S.Context)
               PascalAttr(AL.getRange(), S.Context,
                          AL.getAttributeSpellingListIndex()));
    return;
  case ParsedAttr::AT_SwiftCall:
    D->addAttr(::new (S.Context)
               SwiftCallAttr(AL.getRange(), S.Context,
                             AL.getAttributeSpellingListIndex()));
    return;
  case ParsedAttr::AT_VectorCall:
    D->addAttr(::new (S.Context)
               VectorCallAttr(AL.getRange(), S.Context,
                              AL.getAttributeSpellingListIndex()));
    return;
  case ParsedAttr::AT_MSABI:
    D->addAttr(::new (S.Context)
               MSABIAttr(AL.getRange(), S.Context,
                         AL.getAttributeSpellingListIndex()));
    return;
  case ParsedAttr::AT_SysVABI:
    D->addAttr(::new (S.Context)
               SysVABIAttr(AL.getRange(), S.Context,
                           AL.getAttributeSpellingListIndex()));
    return;
  case ParsedAttr::AT_RegCall:
    D->addAttr(::new (S.Context) RegCallAttr(
        AL.getRange(), S.Context, AL.getAttributeSpellingListIndex()));
    return;
  case ParsedAttr::AT_Pcs: {
    PcsAttr::PCSType PCS;
    switch (CC) {
    case CC_AAPCS:
      PCS = PcsAttr::AAPCS;
      break;
    case CC_AAPCS_VFP:
      PCS = PcsAttr::AAPCS_VFP;
      break;
    default:
      llvm_unreachable("unexpected calling convention in pcs attribute");
    }

    D->addAttr(::new (S.Context)
               PcsAttr(AL.getRange(), S.Context, PCS,
                       AL.getAttributeSpellingListIndex()));
    return;
  }
  case ParsedAttr::AT_AArch64VectorPcs:
    D->addAttr(::new(S.Context)
               AArch64VectorPcsAttr(AL.getRange(), S.Context,
                                    AL.getAttributeSpellingListIndex()));
    return;
  case ParsedAttr::AT_IntelOclBicc:
    D->addAttr(::new (S.Context)
               IntelOclBiccAttr(AL.getRange(), S.Context,
                                AL.getAttributeSpellingListIndex()));
    return;
  case ParsedAttr::AT_PreserveMost:
    D->addAttr(::new (S.Context) PreserveMostAttr(
        AL.getRange(), S.Context, AL.getAttributeSpellingListIndex()));
    return;
  case ParsedAttr::AT_PreserveAll:
    D->addAttr(::new (S.Context) PreserveAllAttr(
        AL.getRange(), S.Context, AL.getAttributeSpellingListIndex()));
    return;
  default:
    llvm_unreachable("unexpected attribute kind");
  }
}

static void handleSuppressAttr(Sema &S, Decl *D, const ParsedAttr &AL) {
  if (!checkAttributeAtLeastNumArgs(S, AL, 1))
    return;

  std::vector<StringRef> DiagnosticIdentifiers;
  for (unsigned I = 0, E = AL.getNumArgs(); I != E; ++I) {
    StringRef RuleName;

    if (!S.checkStringLiteralArgumentAttr(AL, I, RuleName, nullptr))
      return;

    // FIXME: Warn if the rule name is unknown. This is tricky because only
    // clang-tidy knows about available rules.
    DiagnosticIdentifiers.push_back(RuleName);
  }
  D->addAttr(::new (S.Context) SuppressAttr(
      AL.getRange(), S.Context, DiagnosticIdentifiers.data(),
      DiagnosticIdentifiers.size(), AL.getAttributeSpellingListIndex()));
}

bool Sema::CheckCallingConvAttr(const ParsedAttr &Attrs, CallingConv &CC,
                                const FunctionDecl *FD) {
  if (Attrs.isInvalid())
    return true;

  if (Attrs.hasProcessingCache()) {
    CC = (CallingConv) Attrs.getProcessingCache();
    return false;
  }

  unsigned ReqArgs = Attrs.getKind() == ParsedAttr::AT_Pcs ? 1 : 0;
  if (!checkAttributeNumArgs(*this, Attrs, ReqArgs)) {
    Attrs.setInvalid();
    return true;
  }

  // TODO: diagnose uses of these conventions on the wrong target.
  switch (Attrs.getKind()) {
  case ParsedAttr::AT_CDecl:
    CC = CC_C;
    break;
  case ParsedAttr::AT_FastCall:
    CC = CC_X86FastCall;
    break;
  case ParsedAttr::AT_StdCall:
    CC = CC_X86StdCall;
    break;
  case ParsedAttr::AT_ThisCall:
    CC = CC_X86ThisCall;
    break;
  case ParsedAttr::AT_Pascal:
    CC = CC_X86Pascal;
    break;
  case ParsedAttr::AT_SwiftCall:
    CC = CC_Swift;
    break;
  case ParsedAttr::AT_VectorCall:
    CC = CC_X86VectorCall;
    break;
  case ParsedAttr::AT_AArch64VectorPcs:
    CC = CC_AArch64VectorCall;
    break;
  case ParsedAttr::AT_RegCall:
    CC = CC_X86RegCall;
    break;
  case ParsedAttr::AT_MSABI:
    CC = Context.getTargetInfo().getTriple().isOSWindows() ? CC_C :
                                                             CC_Win64;
    break;
  case ParsedAttr::AT_SysVABI:
    CC = Context.getTargetInfo().getTriple().isOSWindows() ? CC_X86_64SysV :
                                                             CC_C;
    break;
  case ParsedAttr::AT_Pcs: {
    StringRef StrRef;
    if (!checkStringLiteralArgumentAttr(Attrs, 0, StrRef)) {
      Attrs.setInvalid();
      return true;
    }
    if (StrRef == "aapcs") {
      CC = CC_AAPCS;
      break;
    } else if (StrRef == "aapcs-vfp") {
      CC = CC_AAPCS_VFP;
      break;
    }

    Attrs.setInvalid();
    Diag(Attrs.getLoc(), diag::err_invalid_pcs);
    return true;
  }
  case ParsedAttr::AT_IntelOclBicc:
    CC = CC_IntelOclBicc;
    break;
  case ParsedAttr::AT_PreserveMost:
    CC = CC_PreserveMost;
    break;
  case ParsedAttr::AT_PreserveAll:
    CC = CC_PreserveAll;
    break;
  default: llvm_unreachable("unexpected attribute kind");
  }

  const TargetInfo &TI = Context.getTargetInfo();
  TargetInfo::CallingConvCheckResult A = TI.checkCallingConvention(CC);
  if (A != TargetInfo::CCCR_OK) {
    if (A == TargetInfo::CCCR_Warning)
      Diag(Attrs.getLoc(), diag::warn_cconv_ignored) << Attrs;

    // This convention is not valid for the target. Use the default function or
    // method calling convention.
    bool IsCXXMethod = false, IsVariadic = false;
    if (FD) {
      IsCXXMethod = FD->isCXXInstanceMember();
      IsVariadic = FD->isVariadic();
    }
    CC = Context.getDefaultCallingConvention(IsVariadic, IsCXXMethod);
  }

  Attrs.setProcessingCache((unsigned) CC);
  return false;
}

/// Pointer-like types in the default address space.
static bool isValidSwiftContextType(QualType Ty) {
  if (!Ty->hasPointerRepresentation())
    return Ty->isDependentType();
  return Ty->getPointeeType().getAddressSpace() == LangAS::Default;
}

/// Pointers and references in the default address space.
static bool isValidSwiftIndirectResultType(QualType Ty) {
  if (const auto *PtrType = Ty->getAs<PointerType>()) {
    Ty = PtrType->getPointeeType();
  } else if (const auto *RefType = Ty->getAs<ReferenceType>()) {
    Ty = RefType->getPointeeType();
  } else {
    return Ty->isDependentType();
  }
  return Ty.getAddressSpace() == LangAS::Default;
}

/// Pointers and references to pointers in the default address space.
static bool isValidSwiftErrorResultType(QualType Ty) {
  if (const auto *PtrType = Ty->getAs<PointerType>()) {
    Ty = PtrType->getPointeeType();
  } else if (const auto *RefType = Ty->getAs<ReferenceType>()) {
    Ty = RefType->getPointeeType();
  } else {
    return Ty->isDependentType();
  }
  if (!Ty.getQualifiers().empty())
    return false;
  return isValidSwiftContextType(Ty);
}

static void handleParameterABIAttr(Sema &S, Decl *D, const ParsedAttr &Attrs,
                                   ParameterABI Abi) {
  S.AddParameterABIAttr(Attrs.getRange(), D, Abi,
                        Attrs.getAttributeSpellingListIndex());
}

void Sema::AddParameterABIAttr(SourceRange range, Decl *D, ParameterABI abi,
                               unsigned spellingIndex) {

  QualType type = cast<ParmVarDecl>(D)->getType();

  if (auto existingAttr = D->getAttr<ParameterABIAttr>()) {
    if (existingAttr->getABI() != abi) {
      Diag(range.getBegin(), diag::err_attributes_are_not_compatible)
        << getParameterABISpelling(abi) << existingAttr;
      Diag(existingAttr->getLocation(), diag::note_conflicting_attribute);
      return;
    }
  }

  switch (abi) {
  case ParameterABI::Ordinary:
    llvm_unreachable("explicit attribute for ordinary parameter ABI?");

  case ParameterABI::SwiftContext:
    if (!isValidSwiftContextType(type)) {
      Diag(range.getBegin(), diag::err_swift_abi_parameter_wrong_type)
        << getParameterABISpelling(abi)
        << /*pointer to pointer */ 0 << type;
    }
    D->addAttr(::new (Context)
               SwiftContextAttr(range, Context, spellingIndex));
    return;

  case ParameterABI::SwiftErrorResult:
    if (!isValidSwiftErrorResultType(type)) {
      Diag(range.getBegin(), diag::err_swift_abi_parameter_wrong_type)
        << getParameterABISpelling(abi)
        << /*pointer to pointer */ 1 << type;
    }
    D->addAttr(::new (Context)
               SwiftErrorResultAttr(range, Context, spellingIndex));
    return;

  case ParameterABI::SwiftIndirectResult:
    if (!isValidSwiftIndirectResultType(type)) {
      Diag(range.getBegin(), diag::err_swift_abi_parameter_wrong_type)
        << getParameterABISpelling(abi)
        << /*pointer*/ 0 << type;
    }
    D->addAttr(::new (Context)
               SwiftIndirectResultAttr(range, Context, spellingIndex));
    return;
  }
  llvm_unreachable("bad parameter ABI attribute");
}

/// Checks a regparm attribute, returning true if it is ill-formed and
/// otherwise setting numParams to the appropriate value.
bool Sema::CheckRegparmAttr(const ParsedAttr &AL, unsigned &numParams) {
  if (AL.isInvalid())
    return true;

  if (!checkAttributeNumArgs(*this, AL, 1)) {
    AL.setInvalid();
    return true;
  }

  uint32_t NP;
  Expr *NumParamsExpr = AL.getArgAsExpr(0);
  if (!checkUInt32Argument(*this, AL, NumParamsExpr, NP)) {
    AL.setInvalid();
    return true;
  }

  if (Context.getTargetInfo().getRegParmMax() == 0) {
    Diag(AL.getLoc(), diag::err_attribute_regparm_wrong_platform)
      << NumParamsExpr->getSourceRange();
    AL.setInvalid();
    return true;
  }

  numParams = NP;
  if (numParams > Context.getTargetInfo().getRegParmMax()) {
    Diag(AL.getLoc(), diag::err_attribute_regparm_invalid_number)
      << Context.getTargetInfo().getRegParmMax() << NumParamsExpr->getSourceRange();
    AL.setInvalid();
    return true;
  }

  return false;
}

// Checks whether an argument of launch_bounds attribute is
// acceptable, performs implicit conversion to Rvalue, and returns
// non-nullptr Expr result on success. Otherwise, it returns nullptr
// and may output an error.
static Expr *makeLaunchBoundsArgExpr(Sema &S, Expr *E,
                                     const CUDALaunchBoundsAttr &AL,
                                     const unsigned Idx) {
  if (S.DiagnoseUnexpandedParameterPack(E))
    return nullptr;

  // Accept template arguments for now as they depend on something else.
  // We'll get to check them when they eventually get instantiated.
  if (E->isValueDependent())
    return E;

  llvm::APSInt I(64);
  if (!E->isIntegerConstantExpr(I, S.Context)) {
    S.Diag(E->getExprLoc(), diag::err_attribute_argument_n_type)
        << &AL << Idx << AANT_ArgumentIntegerConstant << E->getSourceRange();
    return nullptr;
  }
  // Make sure we can fit it in 32 bits.
  if (!I.isIntN(32)) {
    S.Diag(E->getExprLoc(), diag::err_ice_too_large) << I.toString(10, false)
                                                     << 32 << /* Unsigned */ 1;
    return nullptr;
  }
  if (I < 0)
    S.Diag(E->getExprLoc(), diag::warn_attribute_argument_n_negative)
        << &AL << Idx << E->getSourceRange();

  // We may need to perform implicit conversion of the argument.
  InitializedEntity Entity = InitializedEntity::InitializeParameter(
      S.Context, S.Context.getConstType(S.Context.IntTy), /*consume*/ false);
  ExprResult ValArg = S.PerformCopyInitialization(Entity, SourceLocation(), E);
  assert(!ValArg.isInvalid() &&
         "Unexpected PerformCopyInitialization() failure.");

  return ValArg.getAs<Expr>();
}

void Sema::AddLaunchBoundsAttr(SourceRange AttrRange, Decl *D, Expr *MaxThreads,
                               Expr *MinBlocks, unsigned SpellingListIndex) {
  CUDALaunchBoundsAttr TmpAttr(AttrRange, Context, MaxThreads, MinBlocks,
                               SpellingListIndex);
  MaxThreads = makeLaunchBoundsArgExpr(*this, MaxThreads, TmpAttr, 0);
  if (MaxThreads == nullptr)
    return;

  if (MinBlocks) {
    MinBlocks = makeLaunchBoundsArgExpr(*this, MinBlocks, TmpAttr, 1);
    if (MinBlocks == nullptr)
      return;
  }

  D->addAttr(::new (Context) CUDALaunchBoundsAttr(
      AttrRange, Context, MaxThreads, MinBlocks, SpellingListIndex));
}

static void handleLaunchBoundsAttr(Sema &S, Decl *D, const ParsedAttr &AL) {
  if (!checkAttributeAtLeastNumArgs(S, AL, 1) ||
      !checkAttributeAtMostNumArgs(S, AL, 2))
    return;

  S.AddLaunchBoundsAttr(AL.getRange(), D, AL.getArgAsExpr(0),
                        AL.getNumArgs() > 1 ? AL.getArgAsExpr(1) : nullptr,
                        AL.getAttributeSpellingListIndex());
}

static void handleArgumentWithTypeTagAttr(Sema &S, Decl *D,
                                          const ParsedAttr &AL) {
  if (!AL.isArgIdent(0)) {
    S.Diag(AL.getLoc(), diag::err_attribute_argument_n_type)
        << AL << /* arg num = */ 1 << AANT_ArgumentIdentifier;
    return;
  }

  ParamIdx ArgumentIdx;
  if (!checkFunctionOrMethodParameterIndex(S, D, AL, 2, AL.getArgAsExpr(1),
                                           ArgumentIdx))
    return;

  ParamIdx TypeTagIdx;
  if (!checkFunctionOrMethodParameterIndex(S, D, AL, 3, AL.getArgAsExpr(2),
                                           TypeTagIdx))
    return;

  bool IsPointer = AL.getName()->getName() == "pointer_with_type_tag";
  if (IsPointer) {
    // Ensure that buffer has a pointer type.
    unsigned ArgumentIdxAST = ArgumentIdx.getASTIndex();
    if (ArgumentIdxAST >= getFunctionOrMethodNumParams(D) ||
        !getFunctionOrMethodParamType(D, ArgumentIdxAST)->isPointerType())
      S.Diag(AL.getLoc(), diag::err_attribute_pointers_only) << AL << 0;
  }

  D->addAttr(::new (S.Context) ArgumentWithTypeTagAttr(
      AL.getRange(), S.Context, AL.getArgAsIdent(0)->Ident, ArgumentIdx,
      TypeTagIdx, IsPointer, AL.getAttributeSpellingListIndex()));
}

static void handleTypeTagForDatatypeAttr(Sema &S, Decl *D,
                                         const ParsedAttr &AL) {
  if (!AL.isArgIdent(0)) {
    S.Diag(AL.getLoc(), diag::err_attribute_argument_n_type)
        << AL << 1 << AANT_ArgumentIdentifier;
    return;
  }

  if (!checkAttributeNumArgs(S, AL, 1))
    return;

  if (!isa<VarDecl>(D)) {
    S.Diag(AL.getLoc(), diag::err_attribute_wrong_decl_type)
        << AL << ExpectedVariable;
    return;
  }

  IdentifierInfo *PointerKind = AL.getArgAsIdent(0)->Ident;
  TypeSourceInfo *MatchingCTypeLoc = nullptr;
  S.GetTypeFromParser(AL.getMatchingCType(), &MatchingCTypeLoc);
  assert(MatchingCTypeLoc && "no type source info for attribute argument");

  D->addAttr(::new (S.Context)
             TypeTagForDatatypeAttr(AL.getRange(), S.Context, PointerKind,
                                    MatchingCTypeLoc,
                                    AL.getLayoutCompatible(),
                                    AL.getMustBeNull(),
                                    AL.getAttributeSpellingListIndex()));
}

static void handleXRayLogArgsAttr(Sema &S, Decl *D, const ParsedAttr &AL) {
  ParamIdx ArgCount;

  if (!checkFunctionOrMethodParameterIndex(S, D, AL, 1, AL.getArgAsExpr(0),
                                           ArgCount,
                                           true /* CanIndexImplicitThis */))
    return;

  // ArgCount isn't a parameter index [0;n), it's a count [1;n]
  D->addAttr(::new (S.Context) XRayLogArgsAttr(
      AL.getRange(), S.Context, ArgCount.getSourceIndex(),
      AL.getAttributeSpellingListIndex()));
}

//===----------------------------------------------------------------------===//
// Checker-specific attribute handlers.
//===----------------------------------------------------------------------===//
static bool isValidSubjectOfNSReturnsRetainedAttribute(QualType QT) {
  return QT->isDependentType() || QT->isObjCRetainableType();
}

static bool isValidSubjectOfNSAttribute(QualType QT) {
  return QT->isDependentType() || QT->isObjCObjectPointerType() ||
         QT->isObjCNSObjectType();
}

static bool isValidSubjectOfCFAttribute(QualType QT) {
  return QT->isDependentType() || QT->isPointerType() ||
         isValidSubjectOfNSAttribute(QT);
}

static bool isValidSubjectOfOSAttribute(QualType QT) {
  if (QT->isDependentType())
    return true;
  QualType PT = QT->getPointeeType();
  return !PT.isNull() && PT->getAsCXXRecordDecl() != nullptr;
}

void Sema::AddXConsumedAttr(Decl *D, SourceRange SR, unsigned SpellingIndex,
                            RetainOwnershipKind K,
                            bool IsTemplateInstantiation) {
  ValueDecl *VD = cast<ValueDecl>(D);
  switch (K) {
  case RetainOwnershipKind::OS:
    handleSimpleAttributeOrDiagnose<OSConsumedAttr>(
        *this, VD, SR, SpellingIndex, isValidSubjectOfOSAttribute(VD->getType()),
        diag::warn_ns_attribute_wrong_parameter_type,
        /*ExtraArgs=*/SR, "os_consumed", /*pointers*/ 1);
    return;
  case RetainOwnershipKind::NS:
    handleSimpleAttributeOrDiagnose<NSConsumedAttr>(
        *this, VD, SR, SpellingIndex, isValidSubjectOfNSAttribute(VD->getType()),

        // These attributes are normally just advisory, but in ARC, ns_consumed
        // is significant.  Allow non-dependent code to contain inappropriate
        // attributes even in ARC, but require template instantiations to be
        // set up correctly.
        ((IsTemplateInstantiation && getLangOpts().ObjCAutoRefCount)
             ? diag::err_ns_attribute_wrong_parameter_type
             : diag::warn_ns_attribute_wrong_parameter_type),
        /*ExtraArgs=*/SR, "ns_consumed", /*objc pointers*/ 0);
    return;
  case RetainOwnershipKind::CF:
    handleSimpleAttributeOrDiagnose<CFConsumedAttr>(
        *this, VD, SR, SpellingIndex,
        isValidSubjectOfCFAttribute(VD->getType()),
        diag::warn_ns_attribute_wrong_parameter_type,
        /*ExtraArgs=*/SR, "cf_consumed", /*pointers*/1);
    return;
  }
}

static Sema::RetainOwnershipKind
parsedAttrToRetainOwnershipKind(const ParsedAttr &AL) {
  switch (AL.getKind()) {
  case ParsedAttr::AT_CFConsumed:
  case ParsedAttr::AT_CFReturnsRetained:
  case ParsedAttr::AT_CFReturnsNotRetained:
    return Sema::RetainOwnershipKind::CF;
  case ParsedAttr::AT_OSConsumesThis:
  case ParsedAttr::AT_OSConsumed:
  case ParsedAttr::AT_OSReturnsRetained:
  case ParsedAttr::AT_OSReturnsNotRetained:
  case ParsedAttr::AT_OSReturnsRetainedOnZero:
  case ParsedAttr::AT_OSReturnsRetainedOnNonZero:
    return Sema::RetainOwnershipKind::OS;
  case ParsedAttr::AT_NSConsumesSelf:
  case ParsedAttr::AT_NSConsumed:
  case ParsedAttr::AT_NSReturnsRetained:
  case ParsedAttr::AT_NSReturnsNotRetained:
  case ParsedAttr::AT_NSReturnsAutoreleased:
    return Sema::RetainOwnershipKind::NS;
  default:
    llvm_unreachable("Wrong argument supplied");
  }
}

bool Sema::checkNSReturnsRetainedReturnType(SourceLocation Loc, QualType QT) {
  if (isValidSubjectOfNSReturnsRetainedAttribute(QT))
    return false;

  Diag(Loc, diag::warn_ns_attribute_wrong_return_type)
      << "'ns_returns_retained'" << 0 << 0;
  return true;
}

/// \return whether the parameter is a pointer to OSObject pointer.
static bool isValidOSObjectOutParameter(const Decl *D) {
  const auto *PVD = dyn_cast<ParmVarDecl>(D);
  if (!PVD)
    return false;
  QualType QT = PVD->getType();
  QualType PT = QT->getPointeeType();
  return !PT.isNull() && isValidSubjectOfOSAttribute(PT);
}

static void handleXReturnsXRetainedAttr(Sema &S, Decl *D,
                                        const ParsedAttr &AL) {
  QualType ReturnType;
  Sema::RetainOwnershipKind K = parsedAttrToRetainOwnershipKind(AL);

  if (const auto *MD = dyn_cast<ObjCMethodDecl>(D)) {
    ReturnType = MD->getReturnType();
  } else if (S.getLangOpts().ObjCAutoRefCount && hasDeclarator(D) &&
             (AL.getKind() == ParsedAttr::AT_NSReturnsRetained)) {
    return; // ignore: was handled as a type attribute
  } else if (const auto *PD = dyn_cast<ObjCPropertyDecl>(D)) {
    ReturnType = PD->getType();
  } else if (const auto *FD = dyn_cast<FunctionDecl>(D)) {
    ReturnType = FD->getReturnType();
  } else if (const auto *Param = dyn_cast<ParmVarDecl>(D)) {
    // Attributes on parameters are used for out-parameters,
    // passed as pointers-to-pointers.
    unsigned DiagID = K == Sema::RetainOwnershipKind::CF
            ? /*pointer-to-CF-pointer*/2
            : /*pointer-to-OSObject-pointer*/3;
    ReturnType = Param->getType()->getPointeeType();
    if (ReturnType.isNull()) {
      S.Diag(D->getBeginLoc(), diag::warn_ns_attribute_wrong_parameter_type)
          << AL << DiagID << AL.getRange();
      return;
    }
  } else if (AL.isUsedAsTypeAttr()) {
    return;
  } else {
    AttributeDeclKind ExpectedDeclKind;
    switch (AL.getKind()) {
    default: llvm_unreachable("invalid ownership attribute");
    case ParsedAttr::AT_NSReturnsRetained:
    case ParsedAttr::AT_NSReturnsAutoreleased:
    case ParsedAttr::AT_NSReturnsNotRetained:
      ExpectedDeclKind = ExpectedFunctionOrMethod;
      break;

    case ParsedAttr::AT_OSReturnsRetained:
    case ParsedAttr::AT_OSReturnsNotRetained:
    case ParsedAttr::AT_CFReturnsRetained:
    case ParsedAttr::AT_CFReturnsNotRetained:
      ExpectedDeclKind = ExpectedFunctionMethodOrParameter;
      break;
    }
    S.Diag(D->getBeginLoc(), diag::warn_attribute_wrong_decl_type)
        << AL.getRange() << AL << ExpectedDeclKind;
    return;
  }

  bool TypeOK;
  bool Cf;
  unsigned ParmDiagID = 2; // Pointer-to-CF-pointer
  switch (AL.getKind()) {
  default: llvm_unreachable("invalid ownership attribute");
  case ParsedAttr::AT_NSReturnsRetained:
    TypeOK = isValidSubjectOfNSReturnsRetainedAttribute(ReturnType);
    Cf = false;
    break;

  case ParsedAttr::AT_NSReturnsAutoreleased:
  case ParsedAttr::AT_NSReturnsNotRetained:
    TypeOK = isValidSubjectOfNSAttribute(ReturnType);
    Cf = false;
    break;

  case ParsedAttr::AT_CFReturnsRetained:
  case ParsedAttr::AT_CFReturnsNotRetained:
    TypeOK = isValidSubjectOfCFAttribute(ReturnType);
    Cf = true;
    break;

  case ParsedAttr::AT_OSReturnsRetained:
  case ParsedAttr::AT_OSReturnsNotRetained:
    TypeOK = isValidSubjectOfOSAttribute(ReturnType);
    Cf = true;
    ParmDiagID = 3; // Pointer-to-OSObject-pointer
    break;
  }

  if (!TypeOK) {
    if (AL.isUsedAsTypeAttr())
      return;

    if (isa<ParmVarDecl>(D)) {
      S.Diag(D->getBeginLoc(), diag::warn_ns_attribute_wrong_parameter_type)
          << AL << ParmDiagID << AL.getRange();
    } else {
      // Needs to be kept in sync with warn_ns_attribute_wrong_return_type.
      enum : unsigned {
        Function,
        Method,
        Property
      } SubjectKind = Function;
      if (isa<ObjCMethodDecl>(D))
        SubjectKind = Method;
      else if (isa<ObjCPropertyDecl>(D))
        SubjectKind = Property;
      S.Diag(D->getBeginLoc(), diag::warn_ns_attribute_wrong_return_type)
          << AL << SubjectKind << Cf << AL.getRange();
    }
    return;
  }

  switch (AL.getKind()) {
    default:
      llvm_unreachable("invalid ownership attribute");
    case ParsedAttr::AT_NSReturnsAutoreleased:
      handleSimpleAttribute<NSReturnsAutoreleasedAttr>(S, D, AL);
      return;
    case ParsedAttr::AT_CFReturnsNotRetained:
      handleSimpleAttribute<CFReturnsNotRetainedAttr>(S, D, AL);
      return;
    case ParsedAttr::AT_NSReturnsNotRetained:
      handleSimpleAttribute<NSReturnsNotRetainedAttr>(S, D, AL);
      return;
    case ParsedAttr::AT_CFReturnsRetained:
      handleSimpleAttribute<CFReturnsRetainedAttr>(S, D, AL);
      return;
    case ParsedAttr::AT_NSReturnsRetained:
      handleSimpleAttribute<NSReturnsRetainedAttr>(S, D, AL);
      return;
    case ParsedAttr::AT_OSReturnsRetained:
      handleSimpleAttribute<OSReturnsRetainedAttr>(S, D, AL);
      return;
    case ParsedAttr::AT_OSReturnsNotRetained:
      handleSimpleAttribute<OSReturnsNotRetainedAttr>(S, D, AL);
      return;
  };
}

static void handleObjCReturnsInnerPointerAttr(Sema &S, Decl *D,
                                              const ParsedAttr &Attrs) {
  const int EP_ObjCMethod = 1;
  const int EP_ObjCProperty = 2;

  SourceLocation loc = Attrs.getLoc();
  QualType resultType;
  if (isa<ObjCMethodDecl>(D))
    resultType = cast<ObjCMethodDecl>(D)->getReturnType();
  else
    resultType = cast<ObjCPropertyDecl>(D)->getType();

  if (!resultType->isReferenceType() &&
      (!resultType->isPointerType() || resultType->isObjCRetainableType())) {
    S.Diag(D->getBeginLoc(), diag::warn_ns_attribute_wrong_return_type)
        << SourceRange(loc) << Attrs
        << (isa<ObjCMethodDecl>(D) ? EP_ObjCMethod : EP_ObjCProperty)
        << /*non-retainable pointer*/ 2;

    // Drop the attribute.
    return;
  }

  D->addAttr(::new (S.Context) ObjCReturnsInnerPointerAttr(
      Attrs.getRange(), S.Context, Attrs.getAttributeSpellingListIndex()));
}

static void handleObjCRequiresSuperAttr(Sema &S, Decl *D,
                                        const ParsedAttr &Attrs) {
  const auto *Method = cast<ObjCMethodDecl>(D);

  const DeclContext *DC = Method->getDeclContext();
  if (const auto *PDecl = dyn_cast_or_null<ObjCProtocolDecl>(DC)) {
    S.Diag(D->getBeginLoc(), diag::warn_objc_requires_super_protocol) << Attrs
                                                                      << 0;
    S.Diag(PDecl->getLocation(), diag::note_protocol_decl);
    return;
  }
  if (Method->getMethodFamily() == OMF_dealloc) {
    S.Diag(D->getBeginLoc(), diag::warn_objc_requires_super_protocol) << Attrs
                                                                      << 1;
    return;
  }

  D->addAttr(::new (S.Context) ObjCRequiresSuperAttr(
      Attrs.getRange(), S.Context, Attrs.getAttributeSpellingListIndex()));
}

static void handleObjCBridgeAttr(Sema &S, Decl *D, const ParsedAttr &AL) {
  IdentifierLoc *Parm = AL.isArgIdent(0) ? AL.getArgAsIdent(0) : nullptr;

  if (!Parm) {
    S.Diag(D->getBeginLoc(), diag::err_objc_attr_not_id) << AL << 0;
    return;
  }

  // Typedefs only allow objc_bridge(id) and have some additional checking.
  if (const auto *TD = dyn_cast<TypedefNameDecl>(D)) {
    if (!Parm->Ident->isStr("id")) {
      S.Diag(AL.getLoc(), diag::err_objc_attr_typedef_not_id) << AL;
      return;
    }

    // Only allow 'cv void *'.
    QualType T = TD->getUnderlyingType();
    if (!T->isVoidPointerType()) {
      S.Diag(AL.getLoc(), diag::err_objc_attr_typedef_not_void_pointer);
      return;
    }
  }

  D->addAttr(::new (S.Context)
             ObjCBridgeAttr(AL.getRange(), S.Context, Parm->Ident,
                           AL.getAttributeSpellingListIndex()));
}

static void handleObjCBridgeMutableAttr(Sema &S, Decl *D,
                                        const ParsedAttr &AL) {
  IdentifierLoc *Parm = AL.isArgIdent(0) ? AL.getArgAsIdent(0) : nullptr;

  if (!Parm) {
    S.Diag(D->getBeginLoc(), diag::err_objc_attr_not_id) << AL << 0;
    return;
  }

  D->addAttr(::new (S.Context)
             ObjCBridgeMutableAttr(AL.getRange(), S.Context, Parm->Ident,
                            AL.getAttributeSpellingListIndex()));
}

static void handleObjCBridgeRelatedAttr(Sema &S, Decl *D,
                                        const ParsedAttr &AL) {
  IdentifierInfo *RelatedClass =
      AL.isArgIdent(0) ? AL.getArgAsIdent(0)->Ident : nullptr;
  if (!RelatedClass) {
    S.Diag(D->getBeginLoc(), diag::err_objc_attr_not_id) << AL << 0;
    return;
  }
  IdentifierInfo *ClassMethod =
    AL.getArgAsIdent(1) ? AL.getArgAsIdent(1)->Ident : nullptr;
  IdentifierInfo *InstanceMethod =
    AL.getArgAsIdent(2) ? AL.getArgAsIdent(2)->Ident : nullptr;
  D->addAttr(::new (S.Context)
             ObjCBridgeRelatedAttr(AL.getRange(), S.Context, RelatedClass,
                                   ClassMethod, InstanceMethod,
                                   AL.getAttributeSpellingListIndex()));
}

static void handleObjCDesignatedInitializer(Sema &S, Decl *D,
                                            const ParsedAttr &AL) {
  DeclContext *Ctx = D->getDeclContext();

  // This attribute can only be applied to methods in interfaces or class
  // extensions.
  if (!isa<ObjCInterfaceDecl>(Ctx) &&
      !(isa<ObjCCategoryDecl>(Ctx) &&
        cast<ObjCCategoryDecl>(Ctx)->IsClassExtension())) {
    S.Diag(D->getLocation(), diag::err_designated_init_attr_non_init);
    return;
  }

  ObjCInterfaceDecl *IFace;
  if (auto *CatDecl = dyn_cast<ObjCCategoryDecl>(Ctx))
    IFace = CatDecl->getClassInterface();
  else
    IFace = cast<ObjCInterfaceDecl>(Ctx);

  if (!IFace)
    return;

  IFace->setHasDesignatedInitializers();
  D->addAttr(::new (S.Context)
                  ObjCDesignatedInitializerAttr(AL.getRange(), S.Context,
                                         AL.getAttributeSpellingListIndex()));
}

static void handleObjCRuntimeName(Sema &S, Decl *D, const ParsedAttr &AL) {
  StringRef MetaDataName;
  if (!S.checkStringLiteralArgumentAttr(AL, 0, MetaDataName))
    return;
  D->addAttr(::new (S.Context)
             ObjCRuntimeNameAttr(AL.getRange(), S.Context,
                                 MetaDataName,
                                 AL.getAttributeSpellingListIndex()));
}

// When a user wants to use objc_boxable with a union or struct
// but they don't have access to the declaration (legacy/third-party code)
// then they can 'enable' this feature with a typedef:
// typedef struct __attribute((objc_boxable)) legacy_struct legacy_struct;
static void handleObjCBoxable(Sema &S, Decl *D, const ParsedAttr &AL) {
  bool notify = false;

  auto *RD = dyn_cast<RecordDecl>(D);
  if (RD && RD->getDefinition()) {
    RD = RD->getDefinition();
    notify = true;
  }

  if (RD) {
    ObjCBoxableAttr *BoxableAttr = ::new (S.Context)
                          ObjCBoxableAttr(AL.getRange(), S.Context,
                                          AL.getAttributeSpellingListIndex());
    RD->addAttr(BoxableAttr);
    if (notify) {
      // we need to notify ASTReader/ASTWriter about
      // modification of existing declaration
      if (ASTMutationListener *L = S.getASTMutationListener())
        L->AddedAttributeToRecord(BoxableAttr, RD);
    }
  }
}

static void handleObjCOwnershipAttr(Sema &S, Decl *D, const ParsedAttr &AL) {
  if (hasDeclarator(D)) return;

  S.Diag(D->getBeginLoc(), diag::err_attribute_wrong_decl_type)
      << AL.getRange() << AL << ExpectedVariable;
}

static void handleObjCPreciseLifetimeAttr(Sema &S, Decl *D,
                                          const ParsedAttr &AL) {
  const auto *VD = cast<ValueDecl>(D);
  QualType QT = VD->getType();

  if (!QT->isDependentType() &&
      !QT->isObjCLifetimeType()) {
    S.Diag(AL.getLoc(), diag::err_objc_precise_lifetime_bad_type)
      << QT;
    return;
  }

  Qualifiers::ObjCLifetime Lifetime = QT.getObjCLifetime();

  // If we have no lifetime yet, check the lifetime we're presumably
  // going to infer.
  if (Lifetime == Qualifiers::OCL_None && !QT->isDependentType())
    Lifetime = QT->getObjCARCImplicitLifetime();

  switch (Lifetime) {
  case Qualifiers::OCL_None:
    assert(QT->isDependentType() &&
           "didn't infer lifetime for non-dependent type?");
    break;

  case Qualifiers::OCL_Weak:   // meaningful
  case Qualifiers::OCL_Strong: // meaningful
    break;

  case Qualifiers::OCL_ExplicitNone:
  case Qualifiers::OCL_Autoreleasing:
    S.Diag(AL.getLoc(), diag::warn_objc_precise_lifetime_meaningless)
        << (Lifetime == Qualifiers::OCL_Autoreleasing);
    break;
  }

  D->addAttr(::new (S.Context)
             ObjCPreciseLifetimeAttr(AL.getRange(), S.Context,
                                     AL.getAttributeSpellingListIndex()));
}

//===----------------------------------------------------------------------===//
// Microsoft specific attribute handlers.
//===----------------------------------------------------------------------===//

UuidAttr *Sema::mergeUuidAttr(Decl *D, SourceRange Range,
                              unsigned AttrSpellingListIndex, StringRef Uuid) {
  if (const auto *UA = D->getAttr<UuidAttr>()) {
    if (UA->getGuid().equals_lower(Uuid))
      return nullptr;
    Diag(UA->getLocation(), diag::err_mismatched_uuid);
    Diag(Range.getBegin(), diag::note_previous_uuid);
    D->dropAttr<UuidAttr>();
  }

  return ::new (Context) UuidAttr(Range, Context, Uuid, AttrSpellingListIndex);
}

static void handleUuidAttr(Sema &S, Decl *D, const ParsedAttr &AL) {
#if INTEL_CUSTOMIZATION
  if (!S.getLangOpts().MicrosoftExt && !S.getLangOpts().Borland &&
      !S.getLangOpts().IntelCompat) {
    // CQ380552: xmain should allow uuid MS attribute on linux in intel
    // compatibility mode. The check has been moved here from
    // include/clang/Basic/Attr.td
    S.Diag(AL.getRange().getBegin(), diag::warn_attribute_ignored)
        << AL.getName();
    return;
  }
#endif // INTEL_CUSTOMIZATION
  if (!S.LangOpts.CPlusPlus) {
    S.Diag(AL.getLoc(), diag::err_attribute_not_supported_in_lang)
        << AL << AttributeLangSupport::C;
    return;
  }

  StringRef StrRef;
  SourceLocation LiteralLoc;
  if (!S.checkStringLiteralArgumentAttr(AL, 0, StrRef, &LiteralLoc))
    return;

  // GUID format is "XXXXXXXX-XXXX-XXXX-XXXX-XXXXXXXXXXXX" or
  // "{XXXXXXXX-XXXX-XXXX-XXXX-XXXXXXXXXXXX}", normalize to the former.
  if (StrRef.size() == 38 && StrRef.front() == '{' && StrRef.back() == '}')
    StrRef = StrRef.drop_front().drop_back();

  // Validate GUID length.
  if (StrRef.size() != 36) {
    S.Diag(LiteralLoc, diag::err_attribute_uuid_malformed_guid);
    return;
  }

  for (unsigned i = 0; i < 36; ++i) {
    if (i == 8 || i == 13 || i == 18 || i == 23) {
      if (StrRef[i] != '-') {
        S.Diag(LiteralLoc, diag::err_attribute_uuid_malformed_guid);
        return;
      }
    } else if (!isHexDigit(StrRef[i])) {
      S.Diag(LiteralLoc, diag::err_attribute_uuid_malformed_guid);
      return;
    }
  }

  // FIXME: It'd be nice to also emit a fixit removing uuid(...) (and, if it's
  // the only thing in the [] list, the [] too), and add an insertion of
  // __declspec(uuid(...)).  But sadly, neither the SourceLocs of the commas
  // separating attributes nor of the [ and the ] are in the AST.
  // Cf "SourceLocations of attribute list delimiters - [[ ... , ... ]] etc"
  // on cfe-dev.
  if (AL.isMicrosoftAttribute()) // Check for [uuid(...)] spelling.
    S.Diag(AL.getLoc(), diag::warn_atl_uuid_deprecated);

  UuidAttr *UA = S.mergeUuidAttr(D, AL.getRange(),
                                 AL.getAttributeSpellingListIndex(), StrRef);
  if (UA)
    D->addAttr(UA);
}

static void handleMSInheritanceAttr(Sema &S, Decl *D, const ParsedAttr &AL) {
  if (!S.LangOpts.CPlusPlus) {
    S.Diag(AL.getLoc(), diag::err_attribute_not_supported_in_lang)
        << AL << AttributeLangSupport::C;
    return;
  }
  MSInheritanceAttr *IA = S.mergeMSInheritanceAttr(
      D, AL.getRange(), /*BestCase=*/true,
      AL.getAttributeSpellingListIndex(),
      (MSInheritanceAttr::Spelling)AL.getSemanticSpelling());
  if (IA) {
    D->addAttr(IA);
    S.Consumer.AssignInheritanceModel(cast<CXXRecordDecl>(D));
  }
}

static void handleDeclspecThreadAttr(Sema &S, Decl *D, const ParsedAttr &AL) {

#if INTEL_CUSTOMIZATION
  if (!S.getLangOpts().MicrosoftExt && !S.getLangOpts().IntelCompat) {
  // CQ375205: xmain should allow thread attribute on linux in intel
  // compatibility mode. The check has been moved here from
  // include/clang/Basic/Attr.td
    S.Diag(AL.getRange().getBegin(), diag::warn_attribute_ignored)
        << AL.getName();
    return;
  }
#endif // INTEL_CUSTOMIZATION

  const auto *VD = cast<VarDecl>(D);
  if (!S.Context.getTargetInfo().isTLSSupported()) {
    S.Diag(AL.getLoc(), diag::err_thread_unsupported);
    return;
  }
  if (VD->getTSCSpec() != TSCS_unspecified) {
    S.Diag(AL.getLoc(), diag::err_declspec_thread_on_thread_variable);
    return;
  }
  if (VD->hasLocalStorage()) {
    S.Diag(AL.getLoc(), diag::err_thread_non_global) << "__declspec(thread)";
    return;
  }
  D->addAttr(::new (S.Context) ThreadAttr(AL.getRange(), S.Context,
                                          AL.getAttributeSpellingListIndex()));
}

static void handleAbiTagAttr(Sema &S, Decl *D, const ParsedAttr &AL) {
  SmallVector<StringRef, 4> Tags;
  for (unsigned I = 0, E = AL.getNumArgs(); I != E; ++I) {
    StringRef Tag;
    if (!S.checkStringLiteralArgumentAttr(AL, I, Tag))
      return;
    Tags.push_back(Tag);
  }

  if (const auto *NS = dyn_cast<NamespaceDecl>(D)) {
    if (!NS->isInline()) {
      S.Diag(AL.getLoc(), diag::warn_attr_abi_tag_namespace) << 0;
      return;
    }
    if (NS->isAnonymousNamespace()) {
      S.Diag(AL.getLoc(), diag::warn_attr_abi_tag_namespace) << 1;
      return;
    }
    if (AL.getNumArgs() == 0)
      Tags.push_back(NS->getName());
  } else if (!checkAttributeAtLeastNumArgs(S, AL, 1))
    return;

  // Store tags sorted and without duplicates.
  llvm::sort(Tags);
  Tags.erase(std::unique(Tags.begin(), Tags.end()), Tags.end());

  D->addAttr(::new (S.Context)
             AbiTagAttr(AL.getRange(), S.Context, Tags.data(), Tags.size(),
                        AL.getAttributeSpellingListIndex()));
}

static void handleARMInterruptAttr(Sema &S, Decl *D, const ParsedAttr &AL) {
  // Check the attribute arguments.
  if (AL.getNumArgs() > 1) {
    S.Diag(AL.getLoc(), diag::err_attribute_too_many_arguments) << AL << 1;
    return;
  }

  StringRef Str;
  SourceLocation ArgLoc;

  if (AL.getNumArgs() == 0)
    Str = "";
  else if (!S.checkStringLiteralArgumentAttr(AL, 0, Str, &ArgLoc))
    return;

  ARMInterruptAttr::InterruptType Kind;
  if (!ARMInterruptAttr::ConvertStrToInterruptType(Str, Kind)) {
    S.Diag(AL.getLoc(), diag::warn_attribute_type_not_supported) << AL << Str
                                                                 << ArgLoc;
    return;
  }

  unsigned Index = AL.getAttributeSpellingListIndex();
  D->addAttr(::new (S.Context)
             ARMInterruptAttr(AL.getLoc(), S.Context, Kind, Index));
}

static void handleMSP430InterruptAttr(Sema &S, Decl *D, const ParsedAttr &AL) {
  // MSP430 'interrupt' attribute is applied to
  // a function with no parameters and void return type.
  if (!isFunctionOrMethod(D)) {
    S.Diag(D->getLocation(), diag::warn_attribute_wrong_decl_type)
        << "'interrupt'" << ExpectedFunctionOrMethod;
    return;
  }

  if (hasFunctionProto(D) && getFunctionOrMethodNumParams(D) != 0) {
    S.Diag(D->getLocation(), diag::warn_interrupt_attribute_invalid)
        << /*MSP430*/ 1 << 0;
    return;
  }

  if (!getFunctionOrMethodResultType(D)->isVoidType()) {
    S.Diag(D->getLocation(), diag::warn_interrupt_attribute_invalid)
        << /*MSP430*/ 1 << 1;
    return;
  }

  // The attribute takes one integer argument.
  if (!checkAttributeNumArgs(S, AL, 1))
    return;

  if (!AL.isArgExpr(0)) {
    S.Diag(AL.getLoc(), diag::err_attribute_argument_type)
        << AL << AANT_ArgumentIntegerConstant;
    return;
  }

  Expr *NumParamsExpr = static_cast<Expr *>(AL.getArgAsExpr(0));
  llvm::APSInt NumParams(32);
  if (!NumParamsExpr->isIntegerConstantExpr(NumParams, S.Context)) {
    S.Diag(AL.getLoc(), diag::err_attribute_argument_type)
        << AL << AANT_ArgumentIntegerConstant
        << NumParamsExpr->getSourceRange();
    return;
  }
  // The argument should be in range 0..63.
  unsigned Num = NumParams.getLimitedValue(255);
  if (Num > 63) {
    S.Diag(AL.getLoc(), diag::err_attribute_argument_out_of_bounds)
        << AL << (int)NumParams.getSExtValue()
        << NumParamsExpr->getSourceRange();
    return;
  }

  D->addAttr(::new (S.Context)
              MSP430InterruptAttr(AL.getLoc(), S.Context, Num,
                                  AL.getAttributeSpellingListIndex()));
  D->addAttr(UsedAttr::CreateImplicit(S.Context));
}

static void handleMipsInterruptAttr(Sema &S, Decl *D, const ParsedAttr &AL) {
  // Only one optional argument permitted.
  if (AL.getNumArgs() > 1) {
    S.Diag(AL.getLoc(), diag::err_attribute_too_many_arguments) << AL << 1;
    return;
  }

  StringRef Str;
  SourceLocation ArgLoc;

  if (AL.getNumArgs() == 0)
    Str = "";
  else if (!S.checkStringLiteralArgumentAttr(AL, 0, Str, &ArgLoc))
    return;

  // Semantic checks for a function with the 'interrupt' attribute for MIPS:
  // a) Must be a function.
  // b) Must have no parameters.
  // c) Must have the 'void' return type.
  // d) Cannot have the 'mips16' attribute, as that instruction set
  //    lacks the 'eret' instruction.
  // e) The attribute itself must either have no argument or one of the
  //    valid interrupt types, see [MipsInterruptDocs].

  if (!isFunctionOrMethod(D)) {
    S.Diag(D->getLocation(), diag::warn_attribute_wrong_decl_type)
        << "'interrupt'" << ExpectedFunctionOrMethod;
    return;
  }

  if (hasFunctionProto(D) && getFunctionOrMethodNumParams(D) != 0) {
    S.Diag(D->getLocation(), diag::warn_interrupt_attribute_invalid)
        << /*MIPS*/ 0 << 0;
    return;
  }

  if (!getFunctionOrMethodResultType(D)->isVoidType()) {
    S.Diag(D->getLocation(), diag::warn_interrupt_attribute_invalid)
        << /*MIPS*/ 0 << 1;
    return;
  }

  if (checkAttrMutualExclusion<Mips16Attr>(S, D, AL))
    return;

  MipsInterruptAttr::InterruptType Kind;
  if (!MipsInterruptAttr::ConvertStrToInterruptType(Str, Kind)) {
    S.Diag(AL.getLoc(), diag::warn_attribute_type_not_supported)
        << AL << "'" + std::string(Str) + "'";
    return;
  }

  D->addAttr(::new (S.Context) MipsInterruptAttr(
      AL.getLoc(), S.Context, Kind, AL.getAttributeSpellingListIndex()));
}

static void handleAnyX86InterruptAttr(Sema &S, Decl *D, const ParsedAttr &AL) {
  // Semantic checks for a function with the 'interrupt' attribute.
  // a) Must be a function.
  // b) Must have the 'void' return type.
  // c) Must take 1 or 2 arguments.
  // d) The 1st argument must be a pointer.
  // e) The 2nd argument (if any) must be an unsigned integer.
  if (!isFunctionOrMethod(D) || !hasFunctionProto(D) || isInstanceMethod(D) ||
      CXXMethodDecl::isStaticOverloadedOperator(
          cast<NamedDecl>(D)->getDeclName().getCXXOverloadedOperator())) {
    S.Diag(AL.getLoc(), diag::warn_attribute_wrong_decl_type)
        << AL << ExpectedFunctionWithProtoType;
    return;
  }
  // Interrupt handler must have void return type.
  if (!getFunctionOrMethodResultType(D)->isVoidType()) {
    S.Diag(getFunctionOrMethodResultSourceRange(D).getBegin(),
           diag::err_anyx86_interrupt_attribute)
        << (S.Context.getTargetInfo().getTriple().getArch() == llvm::Triple::x86
                ? 0
                : 1)
        << 0;
    return;
  }
  // Interrupt handler must have 1 or 2 parameters.
  unsigned NumParams = getFunctionOrMethodNumParams(D);
  if (NumParams < 1 || NumParams > 2) {
    S.Diag(D->getBeginLoc(), diag::err_anyx86_interrupt_attribute)
        << (S.Context.getTargetInfo().getTriple().getArch() == llvm::Triple::x86
                ? 0
                : 1)
        << 1;
    return;
  }
  // The first argument must be a pointer.
  if (!getFunctionOrMethodParamType(D, 0)->isPointerType()) {
    S.Diag(getFunctionOrMethodParamRange(D, 0).getBegin(),
           diag::err_anyx86_interrupt_attribute)
        << (S.Context.getTargetInfo().getTriple().getArch() == llvm::Triple::x86
                ? 0
                : 1)
        << 2;
    return;
  }
  // The second argument, if present, must be an unsigned integer.
  unsigned TypeSize =
      S.Context.getTargetInfo().getTriple().getArch() == llvm::Triple::x86_64
          ? 64
          : 32;
  if (NumParams == 2 &&
      (!getFunctionOrMethodParamType(D, 1)->isUnsignedIntegerType() ||
       S.Context.getTypeSize(getFunctionOrMethodParamType(D, 1)) != TypeSize)) {
    S.Diag(getFunctionOrMethodParamRange(D, 1).getBegin(),
           diag::err_anyx86_interrupt_attribute)
        << (S.Context.getTargetInfo().getTriple().getArch() == llvm::Triple::x86
                ? 0
                : 1)
        << 3 << S.Context.getIntTypeForBitwidth(TypeSize, /*Signed=*/false);
    return;
  }
  D->addAttr(::new (S.Context) AnyX86InterruptAttr(
      AL.getLoc(), S.Context, AL.getAttributeSpellingListIndex()));
  D->addAttr(UsedAttr::CreateImplicit(S.Context));
}

static void handleAVRInterruptAttr(Sema &S, Decl *D, const ParsedAttr &AL) {
  if (!isFunctionOrMethod(D)) {
    S.Diag(D->getLocation(), diag::warn_attribute_wrong_decl_type)
        << "'interrupt'" << ExpectedFunction;
    return;
  }

  if (!checkAttributeNumArgs(S, AL, 0))
    return;

  handleSimpleAttribute<AVRInterruptAttr>(S, D, AL);
}

static void handleAVRSignalAttr(Sema &S, Decl *D, const ParsedAttr &AL) {
  if (!isFunctionOrMethod(D)) {
    S.Diag(D->getLocation(), diag::warn_attribute_wrong_decl_type)
        << "'signal'" << ExpectedFunction;
    return;
  }

  if (!checkAttributeNumArgs(S, AL, 0))
    return;

  handleSimpleAttribute<AVRSignalAttr>(S, D, AL);
}

static void handleWebAssemblyImportModuleAttr(Sema &S, Decl *D, const ParsedAttr &AL) {
  if (!isFunctionOrMethod(D)) {
    S.Diag(D->getLocation(), diag::warn_attribute_wrong_decl_type)
        << "'import_module'" << ExpectedFunction;
    return;
  }

  auto *FD = cast<FunctionDecl>(D);
  if (FD->isThisDeclarationADefinition()) {
    S.Diag(D->getLocation(), diag::err_alias_is_definition) << FD << 0;
    return;
  }

  StringRef Str;
  SourceLocation ArgLoc;
  if (!S.checkStringLiteralArgumentAttr(AL, 0, Str, &ArgLoc))
    return;

  FD->addAttr(::new (S.Context) WebAssemblyImportModuleAttr(
      AL.getRange(), S.Context, Str,
      AL.getAttributeSpellingListIndex()));
}

static void handleWebAssemblyImportNameAttr(Sema &S, Decl *D, const ParsedAttr &AL) {
  if (!isFunctionOrMethod(D)) {
    S.Diag(D->getLocation(), diag::warn_attribute_wrong_decl_type)
        << "'import_name'" << ExpectedFunction;
    return;
  }

  auto *FD = cast<FunctionDecl>(D);
  if (FD->isThisDeclarationADefinition()) {
    S.Diag(D->getLocation(), diag::err_alias_is_definition) << FD << 0;
    return;
  }

  StringRef Str;
  SourceLocation ArgLoc;
  if (!S.checkStringLiteralArgumentAttr(AL, 0, Str, &ArgLoc))
    return;

  FD->addAttr(::new (S.Context) WebAssemblyImportNameAttr(
      AL.getRange(), S.Context, Str,
      AL.getAttributeSpellingListIndex()));
}

static void handleRISCVInterruptAttr(Sema &S, Decl *D,
                                     const ParsedAttr &AL) {
  // Warn about repeated attributes.
  if (const auto *A = D->getAttr<RISCVInterruptAttr>()) {
    S.Diag(AL.getRange().getBegin(),
      diag::warn_riscv_repeated_interrupt_attribute);
    S.Diag(A->getLocation(), diag::note_riscv_repeated_interrupt_attribute);
    return;
  }

  // Check the attribute argument. Argument is optional.
  if (!checkAttributeAtMostNumArgs(S, AL, 1))
    return;

  StringRef Str;
  SourceLocation ArgLoc;

  // 'machine'is the default interrupt mode.
  if (AL.getNumArgs() == 0)
    Str = "machine";
  else if (!S.checkStringLiteralArgumentAttr(AL, 0, Str, &ArgLoc))
    return;

  // Semantic checks for a function with the 'interrupt' attribute:
  // - Must be a function.
  // - Must have no parameters.
  // - Must have the 'void' return type.
  // - The attribute itself must either have no argument or one of the
  //   valid interrupt types, see [RISCVInterruptDocs].

  if (D->getFunctionType() == nullptr) {
    S.Diag(D->getLocation(), diag::warn_attribute_wrong_decl_type)
      << "'interrupt'" << ExpectedFunction;
    return;
  }

  if (hasFunctionProto(D) && getFunctionOrMethodNumParams(D) != 0) {
    S.Diag(D->getLocation(), diag::warn_interrupt_attribute_invalid)
      << /*RISC-V*/ 2 << 0;
    return;
  }

  if (!getFunctionOrMethodResultType(D)->isVoidType()) {
    S.Diag(D->getLocation(), diag::warn_interrupt_attribute_invalid)
      << /*RISC-V*/ 2 << 1;
    return;
  }

  RISCVInterruptAttr::InterruptType Kind;
  if (!RISCVInterruptAttr::ConvertStrToInterruptType(Str, Kind)) {
    S.Diag(AL.getLoc(), diag::warn_attribute_type_not_supported) << AL << Str
                                                                 << ArgLoc;
    return;
  }

  D->addAttr(::new (S.Context) RISCVInterruptAttr(
    AL.getLoc(), S.Context, Kind, AL.getAttributeSpellingListIndex()));
}

static void handleInterruptAttr(Sema &S, Decl *D, const ParsedAttr &AL) {
  // Dispatch the interrupt attribute based on the current target.
  switch (S.Context.getTargetInfo().getTriple().getArch()) {
  case llvm::Triple::msp430:
    handleMSP430InterruptAttr(S, D, AL);
    break;
  case llvm::Triple::mipsel:
  case llvm::Triple::mips:
    handleMipsInterruptAttr(S, D, AL);
    break;
  case llvm::Triple::x86:
  case llvm::Triple::x86_64:
    handleAnyX86InterruptAttr(S, D, AL);
    break;
  case llvm::Triple::avr:
    handleAVRInterruptAttr(S, D, AL);
    break;
  case llvm::Triple::riscv32:
  case llvm::Triple::riscv64:
    handleRISCVInterruptAttr(S, D, AL);
    break;
  default:
    handleARMInterruptAttr(S, D, AL);
    break;
  }
}

static void handleAMDGPUFlatWorkGroupSizeAttr(Sema &S, Decl *D,
                                              const ParsedAttr &AL) {
  uint32_t Min = 0;
  Expr *MinExpr = AL.getArgAsExpr(0);
  if (!checkUInt32Argument(S, AL, MinExpr, Min))
    return;

  uint32_t Max = 0;
  Expr *MaxExpr = AL.getArgAsExpr(1);
  if (!checkUInt32Argument(S, AL, MaxExpr, Max))
    return;

  if (Min == 0 && Max != 0) {
    S.Diag(AL.getLoc(), diag::err_attribute_argument_invalid) << AL << 0;
    return;
  }
  if (Min > Max) {
    S.Diag(AL.getLoc(), diag::err_attribute_argument_invalid) << AL << 1;
    return;
  }

  D->addAttr(::new (S.Context)
             AMDGPUFlatWorkGroupSizeAttr(AL.getLoc(), S.Context, Min, Max,
                                         AL.getAttributeSpellingListIndex()));
}

static void handleAMDGPUWavesPerEUAttr(Sema &S, Decl *D, const ParsedAttr &AL) {
  uint32_t Min = 0;
  Expr *MinExpr = AL.getArgAsExpr(0);
  if (!checkUInt32Argument(S, AL, MinExpr, Min))
    return;

  uint32_t Max = 0;
  if (AL.getNumArgs() == 2) {
    Expr *MaxExpr = AL.getArgAsExpr(1);
    if (!checkUInt32Argument(S, AL, MaxExpr, Max))
      return;
  }

  if (Min == 0 && Max != 0) {
    S.Diag(AL.getLoc(), diag::err_attribute_argument_invalid) << AL << 0;
    return;
  }
  if (Max != 0 && Min > Max) {
    S.Diag(AL.getLoc(), diag::err_attribute_argument_invalid) << AL << 1;
    return;
  }

  D->addAttr(::new (S.Context)
             AMDGPUWavesPerEUAttr(AL.getLoc(), S.Context, Min, Max,
                                  AL.getAttributeSpellingListIndex()));
}

static void handleAMDGPUNumSGPRAttr(Sema &S, Decl *D, const ParsedAttr &AL) {
  uint32_t NumSGPR = 0;
  Expr *NumSGPRExpr = AL.getArgAsExpr(0);
  if (!checkUInt32Argument(S, AL, NumSGPRExpr, NumSGPR))
    return;

  D->addAttr(::new (S.Context)
             AMDGPUNumSGPRAttr(AL.getLoc(), S.Context, NumSGPR,
                               AL.getAttributeSpellingListIndex()));
}

static void handleAMDGPUNumVGPRAttr(Sema &S, Decl *D, const ParsedAttr &AL) {
  uint32_t NumVGPR = 0;
  Expr *NumVGPRExpr = AL.getArgAsExpr(0);
  if (!checkUInt32Argument(S, AL, NumVGPRExpr, NumVGPR))
    return;

  D->addAttr(::new (S.Context)
             AMDGPUNumVGPRAttr(AL.getLoc(), S.Context, NumVGPR,
                               AL.getAttributeSpellingListIndex()));
}

static void handleX86ForceAlignArgPointerAttr(Sema &S, Decl *D,
                                              const ParsedAttr &AL) {
  // If we try to apply it to a function pointer, don't warn, but don't
  // do anything, either. It doesn't matter anyway, because there's nothing
  // special about calling a force_align_arg_pointer function.
  const auto *VD = dyn_cast<ValueDecl>(D);
  if (VD && VD->getType()->isFunctionPointerType())
    return;
  // Also don't warn on function pointer typedefs.
  const auto *TD = dyn_cast<TypedefNameDecl>(D);
  if (TD && (TD->getUnderlyingType()->isFunctionPointerType() ||
    TD->getUnderlyingType()->isFunctionType()))
    return;
  // Attribute can only be applied to function types.
  if (!isa<FunctionDecl>(D)) {
    S.Diag(AL.getLoc(), diag::warn_attribute_wrong_decl_type)
        << AL << ExpectedFunction;
    return;
  }

  D->addAttr(::new (S.Context)
              X86ForceAlignArgPointerAttr(AL.getRange(), S.Context,
                                        AL.getAttributeSpellingListIndex()));
}

static void handleLayoutVersion(Sema &S, Decl *D, const ParsedAttr &AL) {
  uint32_t Version;
  Expr *VersionExpr = static_cast<Expr *>(AL.getArgAsExpr(0));
  if (!checkUInt32Argument(S, AL, AL.getArgAsExpr(0), Version))
    return;

  // TODO: Investigate what happens with the next major version of MSVC.
  if (Version != LangOptions::MSVC2015 / 100) {
    S.Diag(AL.getLoc(), diag::err_attribute_argument_out_of_bounds)
        << AL << Version << VersionExpr->getSourceRange();
    return;
  }

  // The attribute expects a "major" version number like 19, but new versions of
  // MSVC have moved to updating the "minor", or less significant numbers, so we
  // have to multiply by 100 now.
  Version *= 100;

  D->addAttr(::new (S.Context)
                 LayoutVersionAttr(AL.getRange(), S.Context, Version,
                                   AL.getAttributeSpellingListIndex()));
}

DLLImportAttr *Sema::mergeDLLImportAttr(Decl *D, SourceRange Range,
                                        unsigned AttrSpellingListIndex) {
  if (D->hasAttr<DLLExportAttr>()) {
    Diag(Range.getBegin(), diag::warn_attribute_ignored) << "'dllimport'";
    return nullptr;
  }

  if (D->hasAttr<DLLImportAttr>())
    return nullptr;

  return ::new (Context) DLLImportAttr(Range, Context, AttrSpellingListIndex);
}

DLLExportAttr *Sema::mergeDLLExportAttr(Decl *D, SourceRange Range,
                                        unsigned AttrSpellingListIndex) {
  if (DLLImportAttr *Import = D->getAttr<DLLImportAttr>()) {
    Diag(Import->getLocation(), diag::warn_attribute_ignored) << Import;
    D->dropAttr<DLLImportAttr>();
  }

  if (D->hasAttr<DLLExportAttr>())
    return nullptr;

  return ::new (Context) DLLExportAttr(Range, Context, AttrSpellingListIndex);
}

static void handleDLLAttr(Sema &S, Decl *D, const ParsedAttr &A) {
  if (isa<ClassTemplatePartialSpecializationDecl>(D) &&
      S.Context.getTargetInfo().getCXXABI().isMicrosoft()) {
    S.Diag(A.getRange().getBegin(), diag::warn_attribute_ignored) << A;
    return;
  }

  if (const auto *FD = dyn_cast<FunctionDecl>(D)) {
    if (FD->isInlined() && A.getKind() == ParsedAttr::AT_DLLImport &&
        !S.Context.getTargetInfo().getCXXABI().isMicrosoft()) {
      // MinGW doesn't allow dllimport on inline functions.
      S.Diag(A.getRange().getBegin(), diag::warn_attribute_ignored_on_inline)
          << A;
      return;
    }
  }

  if (const auto *MD = dyn_cast<CXXMethodDecl>(D)) {
    if (S.Context.getTargetInfo().getCXXABI().isMicrosoft() &&
        MD->getParent()->isLambda()) {
      S.Diag(A.getRange().getBegin(), diag::err_attribute_dll_lambda) << A;
      return;
    }
  }

  unsigned Index = A.getAttributeSpellingListIndex();
  Attr *NewAttr = A.getKind() == ParsedAttr::AT_DLLExport
                      ? (Attr *)S.mergeDLLExportAttr(D, A.getRange(), Index)
                      : (Attr *)S.mergeDLLImportAttr(D, A.getRange(), Index);
  if (NewAttr)
    D->addAttr(NewAttr);
}

MSInheritanceAttr *
Sema::mergeMSInheritanceAttr(Decl *D, SourceRange Range, bool BestCase,
                             unsigned AttrSpellingListIndex,
                             MSInheritanceAttr::Spelling SemanticSpelling) {
  if (MSInheritanceAttr *IA = D->getAttr<MSInheritanceAttr>()) {
    if (IA->getSemanticSpelling() == SemanticSpelling)
      return nullptr;
    Diag(IA->getLocation(), diag::err_mismatched_ms_inheritance)
        << 1 /*previous declaration*/;
    Diag(Range.getBegin(), diag::note_previous_ms_inheritance);
    D->dropAttr<MSInheritanceAttr>();
  }

  auto *RD = cast<CXXRecordDecl>(D);
  if (RD->hasDefinition()) {
    if (checkMSInheritanceAttrOnDefinition(RD, Range, BestCase,
                                           SemanticSpelling)) {
      return nullptr;
    }
  } else {
    if (isa<ClassTemplatePartialSpecializationDecl>(RD)) {
      Diag(Range.getBegin(), diag::warn_ignored_ms_inheritance)
          << 1 /*partial specialization*/;
      return nullptr;
    }
    if (RD->getDescribedClassTemplate()) {
      Diag(Range.getBegin(), diag::warn_ignored_ms_inheritance)
          << 0 /*primary template*/;
      return nullptr;
    }
  }

  return ::new (Context)
      MSInheritanceAttr(Range, Context, BestCase, AttrSpellingListIndex);
}

static void handleCapabilityAttr(Sema &S, Decl *D, const ParsedAttr &AL) {
  // The capability attributes take a single string parameter for the name of
  // the capability they represent. The lockable attribute does not take any
  // parameters. However, semantically, both attributes represent the same
  // concept, and so they use the same semantic attribute. Eventually, the
  // lockable attribute will be removed.
  //
  // For backward compatibility, any capability which has no specified string
  // literal will be considered a "mutex."
  StringRef N("mutex");
  SourceLocation LiteralLoc;
  if (AL.getKind() == ParsedAttr::AT_Capability &&
      !S.checkStringLiteralArgumentAttr(AL, 0, N, &LiteralLoc))
    return;

  // Currently, there are only two names allowed for a capability: role and
  // mutex (case insensitive). Diagnose other capability names.
  if (!N.equals_lower("mutex") && !N.equals_lower("role"))
    S.Diag(LiteralLoc, diag::warn_invalid_capability_name) << N;

  D->addAttr(::new (S.Context) CapabilityAttr(AL.getRange(), S.Context, N,
                                        AL.getAttributeSpellingListIndex()));
}

static void handleAssertCapabilityAttr(Sema &S, Decl *D, const ParsedAttr &AL) {
  SmallVector<Expr*, 1> Args;
  if (!checkLockFunAttrCommon(S, D, AL, Args))
    return;

  D->addAttr(::new (S.Context) AssertCapabilityAttr(AL.getRange(), S.Context,
                                                    Args.data(), Args.size(),
                                        AL.getAttributeSpellingListIndex()));
}

static void handleAcquireCapabilityAttr(Sema &S, Decl *D,
                                        const ParsedAttr &AL) {
  SmallVector<Expr*, 1> Args;
  if (!checkLockFunAttrCommon(S, D, AL, Args))
    return;

  D->addAttr(::new (S.Context) AcquireCapabilityAttr(AL.getRange(),
                                                     S.Context,
                                                     Args.data(), Args.size(),
                                        AL.getAttributeSpellingListIndex()));
}

static void handleTryAcquireCapabilityAttr(Sema &S, Decl *D,
                                           const ParsedAttr &AL) {
  SmallVector<Expr*, 2> Args;
  if (!checkTryLockFunAttrCommon(S, D, AL, Args))
    return;

  D->addAttr(::new (S.Context) TryAcquireCapabilityAttr(AL.getRange(),
                                                        S.Context,
                                                        AL.getArgAsExpr(0),
                                                        Args.data(),
                                                        Args.size(),
                                        AL.getAttributeSpellingListIndex()));
}

static void handleReleaseCapabilityAttr(Sema &S, Decl *D,
                                        const ParsedAttr &AL) {
  // Check that all arguments are lockable objects.
  SmallVector<Expr *, 1> Args;
  checkAttrArgsAreCapabilityObjs(S, D, AL, Args, 0, true);

  D->addAttr(::new (S.Context) ReleaseCapabilityAttr(
      AL.getRange(), S.Context, Args.data(), Args.size(),
      AL.getAttributeSpellingListIndex()));
}

static void handleRequiresCapabilityAttr(Sema &S, Decl *D,
                                         const ParsedAttr &AL) {
  if (!checkAttributeAtLeastNumArgs(S, AL, 1))
    return;

  // check that all arguments are lockable objects
  SmallVector<Expr*, 1> Args;
  checkAttrArgsAreCapabilityObjs(S, D, AL, Args);
  if (Args.empty())
    return;

  RequiresCapabilityAttr *RCA = ::new (S.Context)
    RequiresCapabilityAttr(AL.getRange(), S.Context, Args.data(),
                           Args.size(), AL.getAttributeSpellingListIndex());

  D->addAttr(RCA);
}

static void handleDeprecatedAttr(Sema &S, Decl *D, const ParsedAttr &AL) {
  if (const auto *NSD = dyn_cast<NamespaceDecl>(D)) {
    if (NSD->isAnonymousNamespace()) {
      S.Diag(AL.getLoc(), diag::warn_deprecated_anonymous_namespace);
      // Do not want to attach the attribute to the namespace because that will
      // cause confusing diagnostic reports for uses of declarations within the
      // namespace.
      return;
    }
  }

  // Handle the cases where the attribute has a text message.
  StringRef Str, Replacement;
  if (AL.isArgExpr(0) && AL.getArgAsExpr(0) &&
      !S.checkStringLiteralArgumentAttr(AL, 0, Str))
    return;

  // Only support a single optional message for Declspec and CXX11.
  if (AL.isDeclspecAttribute() || AL.isCXX11Attribute())
    checkAttributeAtMostNumArgs(S, AL, 1);
  else if (AL.isArgExpr(1) && AL.getArgAsExpr(1) &&
           !S.checkStringLiteralArgumentAttr(AL, 1, Replacement))
    return;

  if (!S.getLangOpts().CPlusPlus14 && AL.isCXX11Attribute() && !AL.isGNUScope())
    S.Diag(AL.getLoc(), diag::ext_cxx14_attr) << AL;

  D->addAttr(::new (S.Context)
                 DeprecatedAttr(AL.getRange(), S.Context, Str, Replacement,
                                AL.getAttributeSpellingListIndex()));
}

static bool isGlobalVar(const Decl *D) {
  if (const auto *S = dyn_cast<VarDecl>(D))
    return S->hasGlobalStorage();
  return false;
}

static void handleNoSanitizeAttr(Sema &S, Decl *D, const ParsedAttr &AL) {
  if (!checkAttributeAtLeastNumArgs(S, AL, 1))
    return;

  std::vector<StringRef> Sanitizers;

  for (unsigned I = 0, E = AL.getNumArgs(); I != E; ++I) {
    StringRef SanitizerName;
    SourceLocation LiteralLoc;

    if (!S.checkStringLiteralArgumentAttr(AL, I, SanitizerName, &LiteralLoc))
      return;

    if (parseSanitizerValue(SanitizerName, /*AllowGroups=*/true) == 0)
      S.Diag(LiteralLoc, diag::warn_unknown_sanitizer_ignored) << SanitizerName;
    else if (isGlobalVar(D) && SanitizerName != "address")
      S.Diag(D->getLocation(), diag::err_attribute_wrong_decl_type)
          << AL << ExpectedFunctionOrMethod;
    Sanitizers.push_back(SanitizerName);
  }

  D->addAttr(::new (S.Context) NoSanitizeAttr(
      AL.getRange(), S.Context, Sanitizers.data(), Sanitizers.size(),
      AL.getAttributeSpellingListIndex()));
}

static void handleNoSanitizeSpecificAttr(Sema &S, Decl *D,
                                         const ParsedAttr &AL) {
  StringRef AttrName = AL.getName()->getName();
  normalizeName(AttrName);
  StringRef SanitizerName = llvm::StringSwitch<StringRef>(AttrName)
                                .Case("no_address_safety_analysis", "address")
                                .Case("no_sanitize_address", "address")
                                .Case("no_sanitize_thread", "thread")
                                .Case("no_sanitize_memory", "memory");
  if (isGlobalVar(D) && SanitizerName != "address")
    S.Diag(D->getLocation(), diag::err_attribute_wrong_decl_type)
        << AL << ExpectedFunction;
  D->addAttr(::new (S.Context)
                 NoSanitizeAttr(AL.getRange(), S.Context, &SanitizerName, 1,
                                AL.getAttributeSpellingListIndex()));
}

static void handleInternalLinkageAttr(Sema &S, Decl *D, const ParsedAttr &AL) {
  if (InternalLinkageAttr *Internal = S.mergeInternalLinkageAttr(D, AL))
    D->addAttr(Internal);
}

static void handleOpenCLNoSVMAttr(Sema &S, Decl *D, const ParsedAttr &AL) {
  if (S.LangOpts.OpenCLVersion != 200)
    S.Diag(AL.getLoc(), diag::err_attribute_requires_opencl_version)
        << AL << "2.0" << 0;
  else
    S.Diag(AL.getLoc(), diag::warn_opencl_attr_deprecated_ignored) << AL
                                                                   << "2.0";
}

/// Handles semantic checking for features that are common to all attributes,
/// such as checking whether a parameter was properly specified, or the correct
/// number of arguments were passed, etc.
static bool handleCommonAttributeFeatures(Sema &S, Decl *D,
                                          const ParsedAttr &AL) {
  // Several attributes carry different semantics than the parsing requires, so
  // those are opted out of the common argument checks.
  //
  // We also bail on unknown and ignored attributes because those are handled
  // as part of the target-specific handling logic.
  if (AL.getKind() == ParsedAttr::UnknownAttribute)
    return false;
  // Check whether the attribute requires specific language extensions to be
  // enabled.
  if (!AL.diagnoseLangOpts(S))
    return true;
  // Check whether the attribute appertains to the given subject.
  if (!AL.diagnoseAppertainsTo(S, D))
    return true;
  if (AL.hasCustomParsing())
    return false;

  if (AL.getMinArgs() == AL.getMaxArgs()) {
    // If there are no optional arguments, then checking for the argument count
    // is trivial.
    if (!checkAttributeNumArgs(S, AL, AL.getMinArgs()))
      return true;
  } else {
    // There are optional arguments, so checking is slightly more involved.
    if (AL.getMinArgs() &&
        !checkAttributeAtLeastNumArgs(S, AL, AL.getMinArgs()))
      return true;
    else if (!AL.hasVariadicArg() && AL.getMaxArgs() &&
             !checkAttributeAtMostNumArgs(S, AL, AL.getMaxArgs()))
      return true;
  }

  if (S.CheckAttrTarget(AL))
    return true;

  return false;
}

static void handleOpenCLAccessAttr(Sema &S, Decl *D, const ParsedAttr &AL) {
  if (D->isInvalidDecl())
    return;

  // Check if there is only one access qualifier.
  if (D->hasAttr<OpenCLAccessAttr>()) {
    if (D->getAttr<OpenCLAccessAttr>()->getSemanticSpelling() ==
        AL.getSemanticSpelling()) {
      S.Diag(AL.getLoc(), diag::warn_duplicate_declspec)
          << AL.getName()->getName() << AL.getRange();
    } else {
      S.Diag(AL.getLoc(), diag::err_opencl_multiple_access_qualifiers)
          << D->getSourceRange();
      D->setInvalidDecl(true);
      return;
    }
  }

  // OpenCL v2.0 s6.6 - read_write can be used for image types to specify that an
  // image object can be read and written.
  // OpenCL v2.0 s6.13.6 - A kernel cannot read from and write to the same pipe
  // object. Using the read_write (or __read_write) qualifier with the pipe
  // qualifier is a compilation error.
  if (const auto *PDecl = dyn_cast<ParmVarDecl>(D)) {
    const Type *DeclTy = PDecl->getType().getCanonicalType().getTypePtr();
    if (AL.getName()->getName().find("read_write") != StringRef::npos) {
      if ((!S.getLangOpts().OpenCLCPlusPlus &&
           S.getLangOpts().OpenCLVersion < 200) ||
          DeclTy->isPipeType()) {
        S.Diag(AL.getLoc(), diag::err_opencl_invalid_read_write)
            << AL << PDecl->getType() << DeclTy->isImageType();
        D->setInvalidDecl(true);
        return;
      }
    }
  }

  D->addAttr(::new (S.Context) OpenCLAccessAttr(
      AL.getRange(), S.Context, AL.getAttributeSpellingListIndex()));
}

static void handleDestroyAttr(Sema &S, Decl *D, const ParsedAttr &A) {
  if (!cast<VarDecl>(D)->hasGlobalStorage()) {
    S.Diag(D->getLocation(), diag::err_destroy_attr_on_non_static_var)
        << (A.getKind() == ParsedAttr::AT_AlwaysDestroy);
    return;
  }

  if (A.getKind() == ParsedAttr::AT_AlwaysDestroy)
    handleSimpleAttributeWithExclusions<AlwaysDestroyAttr, NoDestroyAttr>(S, D, A);
  else
    handleSimpleAttributeWithExclusions<NoDestroyAttr, AlwaysDestroyAttr>(S, D, A);
}

static void handleUninitializedAttr(Sema &S, Decl *D, const ParsedAttr &AL) {
  assert(cast<VarDecl>(D)->getStorageDuration() == SD_Automatic &&
         "uninitialized is only valid on automatic duration variables");
  unsigned Index = AL.getAttributeSpellingListIndex();
  D->addAttr(::new (S.Context)
                 UninitializedAttr(AL.getLoc(), S.Context, Index));
}

static bool tryMakeVariablePseudoStrong(Sema &S, VarDecl *VD,
                                        bool DiagnoseFailure) {
  QualType Ty = VD->getType();
  if (!Ty->isObjCRetainableType()) {
    if (DiagnoseFailure) {
      S.Diag(VD->getBeginLoc(), diag::warn_ignored_objc_externally_retained)
          << 0;
    }
    return false;
  }

  Qualifiers::ObjCLifetime LifetimeQual = Ty.getQualifiers().getObjCLifetime();

  // Sema::inferObjCARCLifetime must run after processing decl attributes
  // (because __block lowers to an attribute), so if the lifetime hasn't been
  // explicitly specified, infer it locally now.
  if (LifetimeQual == Qualifiers::OCL_None)
    LifetimeQual = Ty->getObjCARCImplicitLifetime();

  // The attributes only really makes sense for __strong variables; ignore any
  // attempts to annotate a parameter with any other lifetime qualifier.
  if (LifetimeQual != Qualifiers::OCL_Strong) {
    if (DiagnoseFailure) {
      S.Diag(VD->getBeginLoc(), diag::warn_ignored_objc_externally_retained)
          << 1;
    }
    return false;
  }

  // Tampering with the type of a VarDecl here is a bit of a hack, but we need
  // to ensure that the variable is 'const' so that we can error on
  // modification, which can otherwise over-release.
  VD->setType(Ty.withConst());
  VD->setARCPseudoStrong(true);
  return true;
}

static void handleObjCExternallyRetainedAttr(Sema &S, Decl *D,
                                             const ParsedAttr &AL) {
  if (auto *VD = dyn_cast<VarDecl>(D)) {
    assert(!isa<ParmVarDecl>(VD) && "should be diagnosed automatically");
    if (!VD->hasLocalStorage()) {
      S.Diag(D->getBeginLoc(), diag::warn_ignored_objc_externally_retained)
          << 0;
      return;
    }

    if (!tryMakeVariablePseudoStrong(S, VD, /*DiagnoseFailure=*/true))
      return;

    handleSimpleAttribute<ObjCExternallyRetainedAttr>(S, D, AL);
    return;
  }

  // If D is a function-like declaration (method, block, or function), then we
  // make every parameter psuedo-strong.
  for (unsigned I = 0, E = getFunctionOrMethodNumParams(D); I != E; ++I) {
    auto *PVD = const_cast<ParmVarDecl *>(getFunctionOrMethodParam(D, I));
    QualType Ty = PVD->getType();

    // If a user wrote a parameter with __strong explicitly, then assume they
    // want "real" strong semantics for that parameter. This works because if
    // the parameter was written with __strong, then the strong qualifier will
    // be non-local.
    if (Ty.getLocalUnqualifiedType().getQualifiers().getObjCLifetime() ==
        Qualifiers::OCL_Strong)
      continue;

    tryMakeVariablePseudoStrong(S, PVD, /*DiagnoseFailure=*/false);
  }
  handleSimpleAttribute<ObjCExternallyRetainedAttr>(S, D, AL);
}

static void handleFortifyStdLib(Sema &S, Decl *D, const ParsedAttr &AL) {
  auto *FD = cast<FunctionDecl>(D);
  unsigned VariantID = Builtin::getFortifiedVariantFunction(FD->getBuiltinID());
  if (VariantID == 0) {
    S.Diag(D->getLocation(), diag::err_fortify_std_lib_bad_decl);
    return;
  }

  uint32_t BOSType, Flag;
  if (!checkUInt32Argument(S, AL, AL.getArgAsExpr(0), BOSType, 0, true) ||
      !checkUInt32Argument(S, AL, AL.getArgAsExpr(1), Flag, 1, true))
    return;

  if (BOSType > 3) {
    S.Diag(AL.getArgAsExpr(0)->getBeginLoc(),
           diag::err_attribute_argument_out_of_range)
        << AL << 0 << 3;
    return;
  }

  D->addAttr(::new (S.getASTContext()) FortifyStdLibAttr(
      AL.getLoc(), S.getASTContext(), BOSType, Flag,
      AL.getAttributeSpellingListIndex()));
}

static void handleMIGServerRoutineAttr(Sema &S, Decl *D, const ParsedAttr &AL) {
  // Check that the return type is a `typedef int kern_return_t` or a typedef
  // around it, because otherwise MIG convention checks make no sense.
  // BlockDecl doesn't store a return type, so it's annoying to check,
  // so let's skip it for now.
  if (!isa<BlockDecl>(D)) {
    QualType T = getFunctionOrMethodResultType(D);
    bool IsKernReturnT = false;
    while (const auto *TT = T->getAs<TypedefType>()) {
      IsKernReturnT = (TT->getDecl()->getName() == "kern_return_t");
      T = TT->desugar();
    }
    if (!IsKernReturnT || T.getCanonicalType() != S.getASTContext().IntTy) {
      S.Diag(D->getBeginLoc(),
             diag::warn_mig_server_routine_does_not_return_kern_return_t);
      return;
    }
  }

  handleSimpleAttribute<MIGServerRoutineAttr>(S, D, AL);
}

//===----------------------------------------------------------------------===//
// Top Level Sema Entry Points
//===----------------------------------------------------------------------===//
/// ProcessDeclAttribute - Apply the specific attribute to the specified decl if
/// the attribute applies to decls.  If the attribute is a type attribute, just
/// silently ignore it if a GNU attribute.
static void ProcessDeclAttribute(Sema &S, Scope *scope, Decl *D,
                                 const ParsedAttr &AL,
                                 bool IncludeCXX11Attributes) {
  if (AL.isInvalid() || AL.getKind() == ParsedAttr::IgnoredAttribute)
    return;

  // Ignore C++11 attributes on declarator chunks: they appertain to the type
  // instead.
  if (AL.isCXX11Attribute() && !IncludeCXX11Attributes)
    return;

  // Unknown attributes are automatically warned on. Target-specific attributes
  // which do not apply to the current target architecture are treated as
  // though they were unknown attributes.
  if (AL.getKind() == ParsedAttr::UnknownAttribute ||
      !AL.existsInTarget(S.Context.getTargetInfo())) {
    S.Diag(AL.getLoc(),
           AL.isDeclspecAttribute()
               ? (unsigned)diag::warn_unhandled_ms_attribute_ignored
               : (unsigned)diag::warn_unknown_attribute_ignored)
        << AL;
    return;
  }

  if (handleCommonAttributeFeatures(S, D, AL))
    return;

  switch (AL.getKind()) {
  default:
    if (!AL.isStmtAttr()) {
      // Type attributes are handled elsewhere; silently move on.
      assert(AL.isTypeAttr() && "Non-type attribute not handled");
      break;
    }
    S.Diag(AL.getLoc(), diag::err_stmt_attribute_invalid_on_decl)
        << AL << D->getLocation();
    break;
  case ParsedAttr::AT_Interrupt:
    handleInterruptAttr(S, D, AL);
    break;
  case ParsedAttr::AT_X86ForceAlignArgPointer:
    handleX86ForceAlignArgPointerAttr(S, D, AL);
    break;
  case ParsedAttr::AT_DLLExport:
  case ParsedAttr::AT_DLLImport:
    handleDLLAttr(S, D, AL);
    break;
  case ParsedAttr::AT_Mips16:
    handleSimpleAttributeWithExclusions<Mips16Attr, MicroMipsAttr,
                                        MipsInterruptAttr>(S, D, AL);
    break;
  case ParsedAttr::AT_NoMips16:
    handleSimpleAttribute<NoMips16Attr>(S, D, AL);
    break;
  case ParsedAttr::AT_MicroMips:
    handleSimpleAttributeWithExclusions<MicroMipsAttr, Mips16Attr>(S, D, AL);
    break;
  case ParsedAttr::AT_NoMicroMips:
    handleSimpleAttribute<NoMicroMipsAttr>(S, D, AL);
    break;
  case ParsedAttr::AT_MipsLongCall:
    handleSimpleAttributeWithExclusions<MipsLongCallAttr, MipsShortCallAttr>(
        S, D, AL);
    break;
  case ParsedAttr::AT_MipsShortCall:
    handleSimpleAttributeWithExclusions<MipsShortCallAttr, MipsLongCallAttr>(
        S, D, AL);
    break;
  case ParsedAttr::AT_AMDGPUFlatWorkGroupSize:
    handleAMDGPUFlatWorkGroupSizeAttr(S, D, AL);
    break;
  case ParsedAttr::AT_AMDGPUWavesPerEU:
    handleAMDGPUWavesPerEUAttr(S, D, AL);
    break;
  case ParsedAttr::AT_AMDGPUNumSGPR:
    handleAMDGPUNumSGPRAttr(S, D, AL);
    break;
  case ParsedAttr::AT_AMDGPUNumVGPR:
    handleAMDGPUNumVGPRAttr(S, D, AL);
    break;
  case ParsedAttr::AT_AVRSignal:
    handleAVRSignalAttr(S, D, AL);
    break;
  case ParsedAttr::AT_WebAssemblyImportModule:
    handleWebAssemblyImportModuleAttr(S, D, AL);
    break;
  case ParsedAttr::AT_WebAssemblyImportName:
    handleWebAssemblyImportNameAttr(S, D, AL);
    break;
  case ParsedAttr::AT_IBAction:
    handleSimpleAttribute<IBActionAttr>(S, D, AL);
    break;
  case ParsedAttr::AT_IBOutlet:
    handleIBOutlet(S, D, AL);
    break;
  case ParsedAttr::AT_IBOutletCollection:
    handleIBOutletCollection(S, D, AL);
    break;
  case ParsedAttr::AT_IFunc:
    handleIFuncAttr(S, D, AL);
    break;
  case ParsedAttr::AT_Alias:
    handleAliasAttr(S, D, AL);
    break;
  case ParsedAttr::AT_Aligned:
    handleAlignedAttr(S, D, AL);
    break;
  case ParsedAttr::AT_AlignValue:
    handleAlignValueAttr(S, D, AL);
    break;
  case ParsedAttr::AT_AllocSize:
    handleAllocSizeAttr(S, D, AL);
    break;
  case ParsedAttr::AT_AlwaysInline:
    handleAlwaysInlineAttr(S, D, AL);
    break;
  case ParsedAttr::AT_Artificial:
    handleSimpleAttribute<ArtificialAttr>(S, D, AL);
    break;
  case ParsedAttr::AT_AnalyzerNoReturn:
    handleAnalyzerNoReturnAttr(S, D, AL);
    break;
  case ParsedAttr::AT_TLSModel:
    handleTLSModelAttr(S, D, AL);
    break;
  case ParsedAttr::AT_Annotate:
    handleAnnotateAttr(S, D, AL);
    break;
  case ParsedAttr::AT_Availability:
    handleAvailabilityAttr(S, D, AL);
    break;
  case ParsedAttr::AT_CarriesDependency:
    handleDependencyAttr(S, scope, D, AL);
    break;
  case ParsedAttr::AT_CPUDispatch:
  case ParsedAttr::AT_CPUSpecific:
    handleCPUSpecificAttr(S, D, AL);
    break;
  case ParsedAttr::AT_Common:
    handleCommonAttr(S, D, AL);
    break;
  case ParsedAttr::AT_CUDAConstant:
    handleConstantAttr(S, D, AL);
    break;
  case ParsedAttr::AT_PassObjectSize:
    handlePassObjectSizeAttr(S, D, AL);
    break;
  case ParsedAttr::AT_Constructor:
    handleConstructorAttr(S, D, AL);
    break;
  case ParsedAttr::AT_CXX11NoReturn:
    handleSimpleAttribute<CXX11NoReturnAttr>(S, D, AL);
    break;
  case ParsedAttr::AT_Deprecated:
    handleDeprecatedAttr(S, D, AL);
    break;
  case ParsedAttr::AT_Destructor:
    handleDestructorAttr(S, D, AL);
    break;
  case ParsedAttr::AT_EnableIf:
    handleEnableIfAttr(S, D, AL);
    break;
  case ParsedAttr::AT_DiagnoseIf:
    handleDiagnoseIfAttr(S, D, AL);
    break;
  case ParsedAttr::AT_ExtVectorType:
    handleExtVectorTypeAttr(S, D, AL);
    break;
  case ParsedAttr::AT_ExternalSourceSymbol:
    handleExternalSourceSymbolAttr(S, D, AL);
    break;
  case ParsedAttr::AT_MinSize:
    handleMinSizeAttr(S, D, AL);
    break;
  case ParsedAttr::AT_OptimizeNone:
    handleOptimizeNoneAttr(S, D, AL);
    break;
  case ParsedAttr::AT_FlagEnum:
    handleSimpleAttribute<FlagEnumAttr>(S, D, AL);
    break;
  case ParsedAttr::AT_EnumExtensibility:
    handleEnumExtensibilityAttr(S, D, AL);
    break;
  case ParsedAttr::AT_Flatten:
    handleSimpleAttribute<FlattenAttr>(S, D, AL);
    break;
  case ParsedAttr::AT_Format:
    handleFormatAttr(S, D, AL);
    break;
  case ParsedAttr::AT_FormatArg:
    handleFormatArgAttr(S, D, AL);
    break;
  case ParsedAttr::AT_Callback:
    handleCallbackAttr(S, D, AL);
    break;
  case ParsedAttr::AT_CUDAGlobal:
    handleGlobalAttr(S, D, AL);
    break;
  case ParsedAttr::AT_CUDADevice:
    handleSimpleAttributeWithExclusions<CUDADeviceAttr, CUDAGlobalAttr>(S, D,
                                                                        AL);
    break;
  case ParsedAttr::AT_CUDAHost:
    handleSimpleAttributeWithExclusions<CUDAHostAttr, CUDAGlobalAttr>(S, D, AL);
    break;
  case ParsedAttr::AT_GNUInline:
    handleGNUInlineAttr(S, D, AL);
    break;
  case ParsedAttr::AT_CUDALaunchBounds:
    handleLaunchBoundsAttr(S, D, AL);
    break;
  case ParsedAttr::AT_Restrict:
    handleRestrictAttr(S, D, AL);
    break;
  case ParsedAttr::AT_LifetimeBound:
    handleSimpleAttribute<LifetimeBoundAttr>(S, D, AL);
    break;
  case ParsedAttr::AT_MayAlias:
    handleSimpleAttribute<MayAliasAttr>(S, D, AL);
    break;
  case ParsedAttr::AT_Mode:
    handleModeAttr(S, D, AL);
    break;
  case ParsedAttr::AT_NoAlias:
    handleSimpleAttribute<NoAliasAttr>(S, D, AL);
    break;
  case ParsedAttr::AT_NoCommon:
    handleSimpleAttribute<NoCommonAttr>(S, D, AL);
    break;
  case ParsedAttr::AT_NoSplitStack:
    handleSimpleAttribute<NoSplitStackAttr>(S, D, AL);
    break;
  case ParsedAttr::AT_NonNull:
    if (auto *PVD = dyn_cast<ParmVarDecl>(D))
      handleNonNullAttrParameter(S, PVD, AL);
    else
      handleNonNullAttr(S, D, AL);
    break;
  case ParsedAttr::AT_ReturnsNonNull:
    handleReturnsNonNullAttr(S, D, AL);
    break;
  case ParsedAttr::AT_NoEscape:
    handleNoEscapeAttr(S, D, AL);
    break;
  case ParsedAttr::AT_AssumeAligned:
    handleAssumeAlignedAttr(S, D, AL);
    break;
  case ParsedAttr::AT_AllocAlign:
    handleAllocAlignAttr(S, D, AL);
    break;
  case ParsedAttr::AT_Overloadable:
    handleSimpleAttribute<OverloadableAttr>(S, D, AL);
    break;
  case ParsedAttr::AT_Ownership:
    handleOwnershipAttr(S, D, AL);
    break;
  case ParsedAttr::AT_Cold:
    handleSimpleAttributeWithExclusions<ColdAttr, HotAttr>(S, D, AL);
    break;
  case ParsedAttr::AT_Hot:
    handleSimpleAttributeWithExclusions<HotAttr, ColdAttr>(S, D, AL);
    break;
  case ParsedAttr::AT_Naked:
    handleNakedAttr(S, D, AL);
    break;
  case ParsedAttr::AT_NoReturn:
    handleNoReturnAttr(S, D, AL);
    break;
  case ParsedAttr::AT_AnyX86NoCfCheck:
    handleNoCfCheckAttr(S, D, AL);
    break;
  case ParsedAttr::AT_NoThrow:
    handleSimpleAttribute<NoThrowAttr>(S, D, AL);
    break;
  case ParsedAttr::AT_CUDAShared:
    handleSharedAttr(S, D, AL);
    break;
  case ParsedAttr::AT_VecReturn:
    handleVecReturnAttr(S, D, AL);
    break;
  case ParsedAttr::AT_ObjCOwnership:
    handleObjCOwnershipAttr(S, D, AL);
    break;
  case ParsedAttr::AT_ObjCPreciseLifetime:
    handleObjCPreciseLifetimeAttr(S, D, AL);
    break;
  case ParsedAttr::AT_ObjCReturnsInnerPointer:
    handleObjCReturnsInnerPointerAttr(S, D, AL);
    break;
  case ParsedAttr::AT_ObjCRequiresSuper:
    handleObjCRequiresSuperAttr(S, D, AL);
    break;
  case ParsedAttr::AT_ObjCBridge:
    handleObjCBridgeAttr(S, D, AL);
    break;
  case ParsedAttr::AT_ObjCBridgeMutable:
    handleObjCBridgeMutableAttr(S, D, AL);
    break;
  case ParsedAttr::AT_ObjCBridgeRelated:
    handleObjCBridgeRelatedAttr(S, D, AL);
    break;
  case ParsedAttr::AT_ObjCDesignatedInitializer:
    handleObjCDesignatedInitializer(S, D, AL);
    break;
  case ParsedAttr::AT_ObjCRuntimeName:
    handleObjCRuntimeName(S, D, AL);
    break;
  case ParsedAttr::AT_ObjCRuntimeVisible:
    handleSimpleAttribute<ObjCRuntimeVisibleAttr>(S, D, AL);
    break;
  case ParsedAttr::AT_ObjCBoxable:
    handleObjCBoxable(S, D, AL);
    break;
  case ParsedAttr::AT_CFAuditedTransfer:
    handleSimpleAttributeWithExclusions<CFAuditedTransferAttr,
                                        CFUnknownTransferAttr>(S, D, AL);
    break;
  case ParsedAttr::AT_CFUnknownTransfer:
    handleSimpleAttributeWithExclusions<CFUnknownTransferAttr,
                                        CFAuditedTransferAttr>(S, D, AL);
    break;
  case ParsedAttr::AT_CFConsumed:
  case ParsedAttr::AT_NSConsumed:
  case ParsedAttr::AT_OSConsumed:
    S.AddXConsumedAttr(D, AL.getRange(), AL.getAttributeSpellingListIndex(),
                     parsedAttrToRetainOwnershipKind(AL),
                     /*IsTemplateInstantiation=*/false);
    break;
  case ParsedAttr::AT_NSConsumesSelf:
    handleSimpleAttribute<NSConsumesSelfAttr>(S, D, AL);
    break;
  case ParsedAttr::AT_OSConsumesThis:
    handleSimpleAttribute<OSConsumesThisAttr>(S, D, AL);
    break;
  case ParsedAttr::AT_OSReturnsRetainedOnZero:
    handleSimpleAttributeOrDiagnose<OSReturnsRetainedOnZeroAttr>(
        S, D, AL, isValidOSObjectOutParameter(D),
        diag::warn_ns_attribute_wrong_parameter_type,
        /*Extra Args=*/AL, /*pointer-to-OSObject-pointer*/ 3, AL.getRange());
    break;
  case ParsedAttr::AT_OSReturnsRetainedOnNonZero:
    handleSimpleAttributeOrDiagnose<OSReturnsRetainedOnNonZeroAttr>(
        S, D, AL, isValidOSObjectOutParameter(D),
        diag::warn_ns_attribute_wrong_parameter_type,
        /*Extra Args=*/AL, /*pointer-to-OSObject-poointer*/ 3, AL.getRange());
    break;
  case ParsedAttr::AT_NSReturnsAutoreleased:
  case ParsedAttr::AT_NSReturnsNotRetained:
  case ParsedAttr::AT_NSReturnsRetained:
  case ParsedAttr::AT_CFReturnsNotRetained:
  case ParsedAttr::AT_CFReturnsRetained:
  case ParsedAttr::AT_OSReturnsNotRetained:
  case ParsedAttr::AT_OSReturnsRetained:
    handleXReturnsXRetainedAttr(S, D, AL);
    break;
  case ParsedAttr::AT_WorkGroupSizeHint:
    handleWorkGroupSize<WorkGroupSizeHintAttr>(S, D, AL);
    break;
  case ParsedAttr::AT_ReqdWorkGroupSize:
    handleWorkGroupSize<ReqdWorkGroupSizeAttr>(S, D, AL);
    break;
  case ParsedAttr::AT_OpenCLIntelReqdSubGroupSize:
    handleSubGroupSize(S, D, AL);
    break;
  case ParsedAttr::AT_VecTypeHint:
    handleVecTypeHint(S, D, AL);
    break;
  case ParsedAttr::AT_RequireConstantInit:
    handleSimpleAttribute<RequireConstantInitAttr>(S, D, AL);
    break;
  case ParsedAttr::AT_InitPriority:
    handleInitPriorityAttr(S, D, AL);
    break;
  case ParsedAttr::AT_Packed:
    handlePackedAttr(S, D, AL);
    break;
  case ParsedAttr::AT_Section:
    handleSectionAttr(S, D, AL);
    break;
  case ParsedAttr::AT_SpeculativeLoadHardening:
    handleSimpleAttributeWithExclusions<SpeculativeLoadHardeningAttr,
                                        NoSpeculativeLoadHardeningAttr>(S, D,
                                                                        AL);
    break;
  case ParsedAttr::AT_NoSpeculativeLoadHardening:
    handleSimpleAttributeWithExclusions<NoSpeculativeLoadHardeningAttr,
                                        SpeculativeLoadHardeningAttr>(S, D, AL);
    break;
  case ParsedAttr::AT_CodeSeg:
    handleCodeSegAttr(S, D, AL);
    break;
  case ParsedAttr::AT_Target:
    handleTargetAttr(S, D, AL);
    break;
  case ParsedAttr::AT_MinVectorWidth:
    handleMinVectorWidthAttr(S, D, AL);
    break;
  case ParsedAttr::AT_Unavailable:
    handleAttrWithMessage<UnavailableAttr>(S, D, AL);
    break;
  case ParsedAttr::AT_ArcWeakrefUnavailable:
    handleSimpleAttribute<ArcWeakrefUnavailableAttr>(S, D, AL);
    break;
  case ParsedAttr::AT_ObjCRootClass:
    handleSimpleAttribute<ObjCRootClassAttr>(S, D, AL);
    break;
  case ParsedAttr::AT_ObjCNonLazyClass:
    handleSimpleAttribute<ObjCNonLazyClassAttr>(S, D, AL);
    break;
  case ParsedAttr::AT_ObjCSubclassingRestricted:
    handleSimpleAttribute<ObjCSubclassingRestrictedAttr>(S, D, AL);
    break;
  case ParsedAttr::AT_ObjCExplicitProtocolImpl:
    handleObjCSuppresProtocolAttr(S, D, AL);
    break;
  case ParsedAttr::AT_ObjCRequiresPropertyDefs:
    handleSimpleAttribute<ObjCRequiresPropertyDefsAttr>(S, D, AL);
    break;
  case ParsedAttr::AT_Unused:
    handleUnusedAttr(S, D, AL);
    break;
  case ParsedAttr::AT_ReturnsTwice:
    handleSimpleAttribute<ReturnsTwiceAttr>(S, D, AL);
    break;
  case ParsedAttr::AT_NotTailCalled:
    handleSimpleAttributeWithExclusions<NotTailCalledAttr, AlwaysInlineAttr>(
        S, D, AL);
    break;
  case ParsedAttr::AT_DisableTailCalls:
    handleSimpleAttributeWithExclusions<DisableTailCallsAttr, NakedAttr>(S, D,
                                                                         AL);
    break;
  case ParsedAttr::AT_Used:
    handleSimpleAttribute<UsedAttr>(S, D, AL);
    break;
  case ParsedAttr::AT_Visibility:
    handleVisibilityAttr(S, D, AL, false);
    break;
  case ParsedAttr::AT_TypeVisibility:
    handleVisibilityAttr(S, D, AL, true);
    break;
  case ParsedAttr::AT_WarnUnused:
    handleSimpleAttribute<WarnUnusedAttr>(S, D, AL);
    break;
  case ParsedAttr::AT_WarnUnusedResult:
    handleWarnUnusedResult(S, D, AL);
    break;
  case ParsedAttr::AT_Weak:
    handleSimpleAttribute<WeakAttr>(S, D, AL);
    break;
  case ParsedAttr::AT_WeakRef:
    handleWeakRefAttr(S, D, AL);
    break;
  case ParsedAttr::AT_WeakImport:
    handleWeakImportAttr(S, D, AL);
    break;
  case ParsedAttr::AT_TransparentUnion:
    handleTransparentUnionAttr(S, D, AL);
    break;
  case ParsedAttr::AT_ObjCException:
    handleSimpleAttribute<ObjCExceptionAttr>(S, D, AL);
    break;
  case ParsedAttr::AT_ObjCMethodFamily:
    handleObjCMethodFamilyAttr(S, D, AL);
    break;
  case ParsedAttr::AT_ObjCNSObject:
    handleObjCNSObject(S, D, AL);
    break;
  case ParsedAttr::AT_ObjCIndependentClass:
    handleObjCIndependentClass(S, D, AL);
    break;
  case ParsedAttr::AT_Blocks:
    handleBlocksAttr(S, D, AL);
    break;
  case ParsedAttr::AT_Sentinel:
    handleSentinelAttr(S, D, AL);
    break;
  case ParsedAttr::AT_Const:
    handleSimpleAttribute<ConstAttr>(S, D, AL);
    break;
  case ParsedAttr::AT_Pure:
    handleSimpleAttribute<PureAttr>(S, D, AL);
    break;
  case ParsedAttr::AT_Cleanup:
    handleCleanupAttr(S, D, AL);
    break;
  case ParsedAttr::AT_NoDebug:
    handleNoDebugAttr(S, D, AL);
    break;
  case ParsedAttr::AT_NoDuplicate:
    handleSimpleAttribute<NoDuplicateAttr>(S, D, AL);
    break;
  case ParsedAttr::AT_Convergent:
    handleSimpleAttribute<ConvergentAttr>(S, D, AL);
    break;
  case ParsedAttr::AT_NoInline:
    handleSimpleAttribute<NoInlineAttr>(S, D, AL);
    break;
  case ParsedAttr::AT_NoInstrumentFunction: // Interacts with -pg.
    handleSimpleAttribute<NoInstrumentFunctionAttr>(S, D, AL);
    break;
  case ParsedAttr::AT_NoStackProtector:
    // Interacts with -fstack-protector options.
    handleSimpleAttribute<NoStackProtectorAttr>(S, D, AL);
    break;
  case ParsedAttr::AT_StdCall:
  case ParsedAttr::AT_CDecl:
  case ParsedAttr::AT_FastCall:
  case ParsedAttr::AT_ThisCall:
  case ParsedAttr::AT_Pascal:
  case ParsedAttr::AT_RegCall:
  case ParsedAttr::AT_SwiftCall:
  case ParsedAttr::AT_VectorCall:
  case ParsedAttr::AT_MSABI:
  case ParsedAttr::AT_SysVABI:
  case ParsedAttr::AT_Pcs:
  case ParsedAttr::AT_IntelOclBicc:
  case ParsedAttr::AT_PreserveMost:
  case ParsedAttr::AT_PreserveAll:
  case ParsedAttr::AT_AArch64VectorPcs:
    handleCallConvAttr(S, D, AL);
    break;
  case ParsedAttr::AT_Suppress:
    handleSuppressAttr(S, D, AL);
    break;
  case ParsedAttr::AT_OpenCLKernel:
    handleSimpleAttribute<OpenCLKernelAttr>(S, D, AL);
    break;
  case ParsedAttr::AT_OpenCLAccess:
    handleOpenCLAccessAttr(S, D, AL);
    break;
  case ParsedAttr::AT_OpenCLNoSVM:
    handleOpenCLNoSVMAttr(S, D, AL);
    break;
  case ParsedAttr::AT_SwiftContext:
    handleParameterABIAttr(S, D, AL, ParameterABI::SwiftContext);
    break;
  case ParsedAttr::AT_SwiftErrorResult:
    handleParameterABIAttr(S, D, AL, ParameterABI::SwiftErrorResult);
    break;
  case ParsedAttr::AT_SwiftIndirectResult:
    handleParameterABIAttr(S, D, AL, ParameterABI::SwiftIndirectResult);
    break;
  case ParsedAttr::AT_InternalLinkage:
    handleInternalLinkageAttr(S, D, AL);
    break;
  case ParsedAttr::AT_ExcludeFromExplicitInstantiation:
    handleSimpleAttribute<ExcludeFromExplicitInstantiationAttr>(S, D, AL);
    break;
  case ParsedAttr::AT_LTOVisibilityPublic:
    handleSimpleAttribute<LTOVisibilityPublicAttr>(S, D, AL);
    break;

  // Microsoft attributes:
  case ParsedAttr::AT_EmptyBases:
    handleSimpleAttribute<EmptyBasesAttr>(S, D, AL);
    break;
  case ParsedAttr::AT_LayoutVersion:
    handleLayoutVersion(S, D, AL);
    break;
  case ParsedAttr::AT_TrivialABI:
    handleSimpleAttribute<TrivialABIAttr>(S, D, AL);
    break;
  case ParsedAttr::AT_MSNoVTable:
    handleSimpleAttribute<MSNoVTableAttr>(S, D, AL);
    break;
  case ParsedAttr::AT_MSStruct:
    handleSimpleAttribute<MSStructAttr>(S, D, AL);
    break;
  case ParsedAttr::AT_Uuid:
    handleUuidAttr(S, D, AL);
    break;
  case ParsedAttr::AT_MSInheritance:
    handleMSInheritanceAttr(S, D, AL);
    break;
  case ParsedAttr::AT_SelectAny:
    handleSimpleAttribute<SelectAnyAttr>(S, D, AL);
    break;
  case ParsedAttr::AT_Thread:
    handleDeclspecThreadAttr(S, D, AL);
    break;

  case ParsedAttr::AT_AbiTag:
    handleAbiTagAttr(S, D, AL);
    break;

  // Thread safety attributes:
  case ParsedAttr::AT_AssertExclusiveLock:
    handleAssertExclusiveLockAttr(S, D, AL);
    break;
  case ParsedAttr::AT_AssertSharedLock:
    handleAssertSharedLockAttr(S, D, AL);
    break;
  case ParsedAttr::AT_GuardedVar:
    handleSimpleAttribute<GuardedVarAttr>(S, D, AL);
    break;
  case ParsedAttr::AT_PtGuardedVar:
    handlePtGuardedVarAttr(S, D, AL);
    break;
  case ParsedAttr::AT_ScopedLockable:
    handleSimpleAttribute<ScopedLockableAttr>(S, D, AL);
    break;
  case ParsedAttr::AT_NoSanitize:
    handleNoSanitizeAttr(S, D, AL);
    break;
  case ParsedAttr::AT_NoSanitizeSpecific:
    handleNoSanitizeSpecificAttr(S, D, AL);
    break;
  case ParsedAttr::AT_NoThreadSafetyAnalysis:
    handleSimpleAttribute<NoThreadSafetyAnalysisAttr>(S, D, AL);
    break;
  case ParsedAttr::AT_GuardedBy:
    handleGuardedByAttr(S, D, AL);
    break;
  case ParsedAttr::AT_PtGuardedBy:
    handlePtGuardedByAttr(S, D, AL);
    break;
  case ParsedAttr::AT_ExclusiveTrylockFunction:
    handleExclusiveTrylockFunctionAttr(S, D, AL);
    break;
  case ParsedAttr::AT_LockReturned:
    handleLockReturnedAttr(S, D, AL);
    break;
  case ParsedAttr::AT_LocksExcluded:
    handleLocksExcludedAttr(S, D, AL);
    break;
  case ParsedAttr::AT_SharedTrylockFunction:
    handleSharedTrylockFunctionAttr(S, D, AL);
    break;
  case ParsedAttr::AT_AcquiredBefore:
    handleAcquiredBeforeAttr(S, D, AL);
    break;
  case ParsedAttr::AT_AcquiredAfter:
    handleAcquiredAfterAttr(S, D, AL);
    break;

  // Capability analysis attributes.
  case ParsedAttr::AT_Capability:
  case ParsedAttr::AT_Lockable:
    handleCapabilityAttr(S, D, AL);
    break;
  case ParsedAttr::AT_RequiresCapability:
    handleRequiresCapabilityAttr(S, D, AL);
    break;

  case ParsedAttr::AT_AssertCapability:
    handleAssertCapabilityAttr(S, D, AL);
    break;
  case ParsedAttr::AT_AcquireCapability:
    handleAcquireCapabilityAttr(S, D, AL);
    break;
  case ParsedAttr::AT_ReleaseCapability:
    handleReleaseCapabilityAttr(S, D, AL);
    break;
  case ParsedAttr::AT_TryAcquireCapability:
    handleTryAcquireCapabilityAttr(S, D, AL);
    break;

  // Consumed analysis attributes.
  case ParsedAttr::AT_Consumable:
    handleConsumableAttr(S, D, AL);
    break;
  case ParsedAttr::AT_ConsumableAutoCast:
    handleSimpleAttribute<ConsumableAutoCastAttr>(S, D, AL);
    break;
  case ParsedAttr::AT_ConsumableSetOnRead:
    handleSimpleAttribute<ConsumableSetOnReadAttr>(S, D, AL);
    break;
  case ParsedAttr::AT_CallableWhen:
    handleCallableWhenAttr(S, D, AL);
    break;
  case ParsedAttr::AT_ParamTypestate:
    handleParamTypestateAttr(S, D, AL);
    break;
  case ParsedAttr::AT_ReturnTypestate:
    handleReturnTypestateAttr(S, D, AL);
    break;
  case ParsedAttr::AT_SetTypestate:
    handleSetTypestateAttr(S, D, AL);
    break;
  case ParsedAttr::AT_TestTypestate:
    handleTestTypestateAttr(S, D, AL);
    break;

  // Type safety attributes.
  case ParsedAttr::AT_ArgumentWithTypeTag:
    handleArgumentWithTypeTagAttr(S, D, AL);
    break;
  case ParsedAttr::AT_TypeTagForDatatype:
    handleTypeTagForDatatypeAttr(S, D, AL);
    break;
#if INTEL_CUSTOMIZATION
  case ParsedAttr::AT_VecLenHint:
    handleVecLenHint(S, D, AL);
    break;
  // Intel FPGA OpenCL specific attributes
  case ParsedAttr::AT_MaxWorkGroupSize:
    handleWorkGroupSize<MaxWorkGroupSizeAttr>(S, D, AL);
    break;
  case ParsedAttr::AT_NumComputeUnits:
    handleNumComputeUnitsAttr(S, D, AL);
    break;
  case ParsedAttr::AT_NumSimdWorkItems:
    handleNumSimdWorkItemsAttr(S, D, AL);
    break;
  case ParsedAttr::AT_OpenCLBlocking:
    handleOpenCLBlockingAttr(S, D, AL);
    break;
  case ParsedAttr::AT_OpenCLDepth:
    handleOpenCLDepthAttr(S, D, AL);
    break;
  case ParsedAttr::AT_OpenCLIO:
    handleOpenCLIOAttr(S, D, AL);
    break;
  case ParsedAttr::AT_OpenCLLocalMemSize:
    handleOpenCLLocalMemSizeAttr(S, D, AL);
    break;
  case ParsedAttr::AT_OpenCLBufferLocation:
    handleOpenCLBufferLocationAttr(S, D, AL);
    break;
  case ParsedAttr::AT_MaxGlobalWorkDim:
    handleMaxGlobalWorkDimAttr(S, D, AL);
    break;
  case ParsedAttr::AT_Autorun:
    handleAutorunAttr(S, D, AL);
    break;
  case ParsedAttr::AT_UsesGlobalWorkOffset:
    handleUsesGlobalWorkOffsetAttr(S, D, AL);
    break;
  case ParsedAttr::AT_OpenCLHostAccessible:
    handleOpenCLHostAccessible(S, D, AL);
    break;
  case ParsedAttr::AT_StallFree:
    handleStallFreeAttr(S, D, AL);
    break;
  case ParsedAttr::AT_SchedulerTargetFmaxMHz:
    handleSchedulerTargetFmaxMHzAttr(S, D, AL);
    break;
  case ParsedAttr::AT_InternalMaxBlockRamDepth:
    handleInternalMaxBlockRamDepthAttr(S, D, AL);
    break;
  case ParsedAttr::AT_Cluster:
    handleClusterAttr(S, D, AL);
    break;
  case ParsedAttr::AT_StallEnable:
    handleStallEnableAttr(S, D, AL);
    break;
  case ParsedAttr::AT_StallLatency:
    handleStallLatencyAttr(S, D, AL);
    break;
  // Intel HLS specific attributes
  case ParsedAttr::AT_OptimizeFMax:
    handleOptimizeFMaxAttr(S, D, AL);
    break;
  case ParsedAttr::AT_OptimizeRamUsage:
    handleOptimizeRamUsageAttr(S, D, AL);
    break;
  case ParsedAttr::AT_SinglePump:
    handlePumpAttr<SinglePumpAttr, DoublePumpAttr>(S, D, AL);
    break;
  case ParsedAttr::AT_DoublePump:
    handlePumpAttr<DoublePumpAttr, SinglePumpAttr>(S, D, AL);
    break;
  case ParsedAttr::AT_Memory:
    handleMemoryAttr(S, D, AL);
    break;
  case ParsedAttr::AT_Register:
    handleRegisterAttr(S, D, AL);
    break;
  case ParsedAttr::AT_BankWidth:
    handleOneConstantPowerTwoValueAttr<BankWidthAttr>(S, D, AL);
    break;
  case ParsedAttr::AT_NumBanks:
    handleOneConstantPowerTwoValueAttr<NumBanksAttr>(S, D, AL);
    break;
  case ParsedAttr::AT_NumReadPorts:
    handleOneConstantValueAttr<NumReadPortsAttr>(S, D, AL);
    break;
  case ParsedAttr::AT_NumWritePorts:
    handleOneConstantValueAttr<NumWritePortsAttr>(S, D, AL);
    break;
  case ParsedAttr::AT_NumPortsReadOnlyWriteOnly:
    handleNumPortsReadOnlyWriteOnlyAttr(S, D, AL);
    break;
  case ParsedAttr::AT_Merge:
    handleMergeAttr(S, D, AL);
    break;
  case ParsedAttr::AT_BankBits:
    handleBankBitsAttr(S, D, AL);
    break;
  case ParsedAttr::AT_StaticArrayReset:
    handleOneConstantValueAttr<StaticArrayResetAttr>(S, D, AL);
    break;
  case ParsedAttr::AT_Component:
    handleComponentAttr(S, D, AL);
    break;
  case ParsedAttr::AT_StallFreeReturn:
    handleStallFreeReturnAttr(S, D, AL);
    break;
  case ParsedAttr::AT_UseSingleClock:
    handleUseSingleClockAttr(S, D, AL);
    break;
  case ParsedAttr::AT_ComponentInterface:
    handleComponentInterfaceAttr(S, D, AL);
    break;
  case ParsedAttr::AT_MaxConcurrency:
    handleMaxConcurrencyAttr(S, D, AL);
    break;
  case ParsedAttr::AT_ArgumentInterface:
    handleArgumentInterfaceAttr(S, D, AL);
    break;
  case ParsedAttr::AT_StableArgument:
    handleStableArgumentAttr(S, D, AL);
    break;
  case ParsedAttr::AT_SlaveMemoryArgument:
    handleSlaveMemoryArgumentAttr(S, D, AL);
    break;
  case ParsedAttr::AT_HLSII:
    handleHLSIIAttr<HLSIIAttr, HLSMinIIAttr, HLSMaxIIAttr>(S, D, AL);
    break;
  case ParsedAttr::AT_HLSMinII:
    handleHLSIIAttr<HLSMinIIAttr, HLSIIAttr, HLSMaxIIAttr>(S, D, AL);
    break;
  case ParsedAttr::AT_HLSMaxII:
    handleHLSIIAttr<HLSMaxIIAttr, HLSIIAttr, HLSMinIIAttr>(S, D, AL);
    break;
  case ParsedAttr::AT_HLSForceLoopPipelining:
    handleHLSForceLoopPipeliningAttr(S, D, AL);
    break;
  case ParsedAttr::AT_HLSMaxInvocationDelay:
    handleHLSMaxInvocationDelayAttr(S, D, AL);
    break;
#endif // INTEL_CUSTOMIZATION
  case ParsedAttr::AT_AnyX86NoCallerSavedRegisters:
    handleSimpleAttribute<AnyX86NoCallerSavedRegistersAttr>(S, D, AL);
    break;
  case ParsedAttr::AT_RenderScriptKernel:
    handleSimpleAttribute<RenderScriptKernelAttr>(S, D, AL);
    break;
  // XRay attributes.
  case ParsedAttr::AT_XRayInstrument:
    handleSimpleAttribute<XRayInstrumentAttr>(S, D, AL);
    break;
  case ParsedAttr::AT_XRayLogArgs:
    handleXRayLogArgsAttr(S, D, AL);
    break;

  // Move semantics attribute.
  case ParsedAttr::AT_Reinitializes:
    handleSimpleAttribute<ReinitializesAttr>(S, D, AL);
    break;

  case ParsedAttr::AT_AlwaysDestroy:
  case ParsedAttr::AT_NoDestroy:
    handleDestroyAttr(S, D, AL);
    break;

  case ParsedAttr::AT_Uninitialized:
    handleUninitializedAttr(S, D, AL);
    break;

  case ParsedAttr::AT_ObjCExternallyRetained:
    handleObjCExternallyRetainedAttr(S, D, AL);
    break;

  case ParsedAttr::AT_FortifyStdLib:
    handleFortifyStdLib(S, D, AL);
    break;

  case ParsedAttr::AT_MIGServerRoutine:
    handleMIGServerRoutineAttr(S, D, AL);
    break;
  }
}

/// ProcessDeclAttributeList - Apply all the decl attributes in the specified
/// attribute list to the specified decl, ignoring any type attributes.
void Sema::ProcessDeclAttributeList(Scope *S, Decl *D,
                                    const ParsedAttributesView &AttrList,
                                    bool IncludeCXX11Attributes) {
  if (AttrList.empty())
    return;

  for (const ParsedAttr &AL : AttrList)
    ProcessDeclAttribute(*this, S, D, AL, IncludeCXX11Attributes);

  // FIXME: We should be able to handle these cases in TableGen.
  // GCC accepts
  // static int a9 __attribute__((weakref));
  // but that looks really pointless. We reject it.
  if (D->hasAttr<WeakRefAttr>() && !D->hasAttr<AliasAttr>()) {
    Diag(AttrList.begin()->getLoc(), diag::err_attribute_weakref_without_alias)
        << cast<NamedDecl>(D);
    D->dropAttr<WeakRefAttr>();
    return;
  }

  // FIXME: We should be able to handle this in TableGen as well. It would be
  // good to have a way to specify "these attributes must appear as a group",
  // for these. Additionally, it would be good to have a way to specify "these
  // attribute must never appear as a group" for attributes like cold and hot.
  if (!D->hasAttr<OpenCLKernelAttr>()) {
    // These attributes cannot be applied to a non-kernel function.
    if (const auto *A = D->getAttr<ReqdWorkGroupSizeAttr>()) {
      // FIXME: This emits a different error message than
      // diag::err_attribute_wrong_decl_type + ExpectedKernelFunction.
      Diag(D->getLocation(), diag::err_opencl_kernel_attr) << A;
      D->setInvalidDecl();
    } else if (const auto *A = D->getAttr<WorkGroupSizeHintAttr>()) {
      Diag(D->getLocation(), diag::err_opencl_kernel_attr) << A;
      D->setInvalidDecl();
    } else if (const auto *A = D->getAttr<VecTypeHintAttr>()) {
      Diag(D->getLocation(), diag::err_opencl_kernel_attr) << A;
      D->setInvalidDecl();
#if INTEL_CUSTOMIZATION
    } else if (const auto *A = D->getAttr<ReqdWorkGroupSizeAttr>()) {
      Diag(D->getLocation(), diag::err_opencl_kernel_attr) << A;
      D->setInvalidDecl();
    } else if (const auto *A = D->getAttr<NumSimdWorkItemsAttr>()) {
      Diag(D->getLocation(), diag::err_opencl_kernel_attr) << A;
      D->setInvalidDecl();
    } else if (const auto *A = D->getAttr<NumComputeUnitsAttr>()) {
      Diag(D->getLocation(), diag::err_opencl_kernel_attr) << A;
      D->setInvalidDecl();
    } else if (const auto *A = D->getAttr<MaxGlobalWorkDimAttr>()) {
      Diag(D->getLocation(), diag::err_opencl_kernel_attr) << A;
      D->setInvalidDecl();
    } else if (const auto *A = D->getAttr<MaxWorkGroupSizeAttr>()) {
      Diag(D->getLocation(), diag::err_opencl_kernel_attr) << A;
      D->setInvalidDecl();
    } else if (const auto *A = D->getAttr<AutorunAttr>()) {
      Diag(D->getLocation(), diag::err_opencl_kernel_attr) << A;
      D->setInvalidDecl();
    } else if (const auto *A = D->getAttr<UsesGlobalWorkOffsetAttr>()) {
      Diag(D->getLocation(), diag::err_opencl_kernel_attr) << A;
      D->setInvalidDecl();
    } else if (Attr *A = D->getAttr<StallFreeAttr>()) {
      if (!getLangOpts().HLS) {
        Diag(D->getLocation(), diag::err_opencl_kernel_attr) << A;
        D->setInvalidDecl();
      }
    } else if (Attr *A = D->getAttr<SchedulerTargetFmaxMHzAttr>()) {
      if (!getLangOpts().HLS) {
        Diag(D->getLocation(), diag::err_opencl_kernel_attr) << A;
        D->setInvalidDecl();
      }
#endif // INTEL_CUSTOMIZATION
    } else if (const auto *A = D->getAttr<OpenCLIntelReqdSubGroupSizeAttr>()) {
      Diag(D->getLocation(), diag::err_opencl_kernel_attr) << A;
      D->setInvalidDecl();
    } else if (!D->hasAttr<CUDAGlobalAttr>()) {
      if (const auto *A = D->getAttr<AMDGPUFlatWorkGroupSizeAttr>()) {
        Diag(D->getLocation(), diag::err_attribute_wrong_decl_type)
            << A << ExpectedKernelFunction;
        D->setInvalidDecl();
      } else if (const auto *A = D->getAttr<AMDGPUWavesPerEUAttr>()) {
        Diag(D->getLocation(), diag::err_attribute_wrong_decl_type)
            << A << ExpectedKernelFunction;
        D->setInvalidDecl();
      } else if (const auto *A = D->getAttr<AMDGPUNumSGPRAttr>()) {
        Diag(D->getLocation(), diag::err_attribute_wrong_decl_type)
            << A << ExpectedKernelFunction;
        D->setInvalidDecl();
      } else if (const auto *A = D->getAttr<AMDGPUNumVGPRAttr>()) {
        Diag(D->getLocation(), diag::err_attribute_wrong_decl_type)
            << A << ExpectedKernelFunction;
        D->setInvalidDecl();
      }
    }
  }
<<<<<<< HEAD
#if INTEL_CUSTOMIZATION
  else {
    if (D->hasAttr<AutorunAttr>() && !D->hasAttr<MaxGlobalWorkDimAttr>() &&
        !D->hasAttr<ReqdWorkGroupSizeAttr>()) {
      Attr *A = D->getAttr<AutorunAttr>();
      Diag(A->getLocation(),
          diag::err_opencl_attribute_requires_another_to_be_specified)
          << A << "'reqd_work_group_size' or 'max_global_work_dim' attribute";
      D->setInvalidDecl();
    }
  }
  if (const auto *SLA = D->getAttr<StallLatencyAttr>()) {
    if (getLangOpts().HLS && !D->hasAttr<ComponentAttr>()) {
      Diag(D->getLocation(), diag::err_component_func_attr) << SLA;
      D->setInvalidDecl();
    } else if (Context.getTargetInfo().getTriple().isINTELFPGAEnvironment() &&
               !D->hasAttr<OpenCLKernelAttr>()) {
      Diag(D->getLocation(), diag::err_opencl_kernel_attr) << SLA;
      D->setInvalidDecl();
    }
  }
  if ((getLangOpts().HLS || getLangOpts().OpenCL) &&
      D->getKind() == Decl::ParmVar && !IsSlaveMemory(*this, D)) {
    // Check that memory attributes are only added to slave memory.
    if (diagnoseMemoryAttrs<MemoryAttr, NumBanksAttr, BankWidthAttr,
                            SinglePumpAttr, DoublePumpAttr, BankBitsAttr,
                            NumReadPortsAttr, NumWritePortsAttr,
                            InternalMaxBlockRamDepthAttr, OptimizeFMaxAttr,
                            OptimizeRamUsageAttr>(*this, D))
      D->setInvalidDecl();
  }
#endif // INTEL_CUSTOMIZATION
=======

  // Do this check after processing D's attributes because the attribute
  // objc_method_family can change whether the given method is in the init
  // family, and it can be applied after objc_designated_initializer. This is a
  // bit of a hack, but we need it to be compatible with versions of clang that
  // processed the attribute list in the wrong order.
  if (D->hasAttr<ObjCDesignatedInitializerAttr>() &&
      cast<ObjCMethodDecl>(D)->getMethodFamily() != OMF_init) {
    Diag(D->getLocation(), diag::err_designated_init_attr_non_init);
    D->dropAttr<ObjCDesignatedInitializerAttr>();
  }
>>>>>>> b26fa705
}

// Helper for delayed processing TransparentUnion attribute.
void Sema::ProcessDeclAttributeDelayed(Decl *D,
                                       const ParsedAttributesView &AttrList) {
  for (const ParsedAttr &AL : AttrList)
    if (AL.getKind() == ParsedAttr::AT_TransparentUnion) {
      handleTransparentUnionAttr(*this, D, AL);
      break;
    }
}

// Annotation attributes are the only attributes allowed after an access
// specifier.
bool Sema::ProcessAccessDeclAttributeList(
    AccessSpecDecl *ASDecl, const ParsedAttributesView &AttrList) {
  for (const ParsedAttr &AL : AttrList) {
    if (AL.getKind() == ParsedAttr::AT_Annotate) {
      ProcessDeclAttribute(*this, nullptr, ASDecl, AL, AL.isCXX11Attribute());
    } else {
      Diag(AL.getLoc(), diag::err_only_annotate_after_access_spec);
      return true;
    }
  }
  return false;
}

/// checkUnusedDeclAttributes - Check a list of attributes to see if it
/// contains any decl attributes that we should warn about.
static void checkUnusedDeclAttributes(Sema &S, const ParsedAttributesView &A) {
  for (const ParsedAttr &AL : A) {
    // Only warn if the attribute is an unignored, non-type attribute.
    if (AL.isUsedAsTypeAttr() || AL.isInvalid())
      continue;
    if (AL.getKind() == ParsedAttr::IgnoredAttribute)
      continue;

    if (AL.getKind() == ParsedAttr::UnknownAttribute) {
      S.Diag(AL.getLoc(), diag::warn_unknown_attribute_ignored)
          << AL << AL.getRange();
    } else {
      S.Diag(AL.getLoc(), diag::warn_attribute_not_on_decl) << AL
                                                            << AL.getRange();
    }
  }
}

/// checkUnusedDeclAttributes - Given a declarator which is not being
/// used to build a declaration, complain about any decl attributes
/// which might be lying around on it.
void Sema::checkUnusedDeclAttributes(Declarator &D) {
  ::checkUnusedDeclAttributes(*this, D.getDeclSpec().getAttributes());
  ::checkUnusedDeclAttributes(*this, D.getAttributes());
  for (unsigned i = 0, e = D.getNumTypeObjects(); i != e; ++i)
    ::checkUnusedDeclAttributes(*this, D.getTypeObject(i).getAttrs());
}

/// DeclClonePragmaWeak - clone existing decl (maybe definition),
/// \#pragma weak needs a non-definition decl and source may not have one.
NamedDecl * Sema::DeclClonePragmaWeak(NamedDecl *ND, IdentifierInfo *II,
                                      SourceLocation Loc) {
  assert(isa<FunctionDecl>(ND) || isa<VarDecl>(ND));
  NamedDecl *NewD = nullptr;
  if (auto *FD = dyn_cast<FunctionDecl>(ND)) {
    FunctionDecl *NewFD;
    // FIXME: Missing call to CheckFunctionDeclaration().
    // FIXME: Mangling?
    // FIXME: Is the qualifier info correct?
    // FIXME: Is the DeclContext correct?
    NewFD = FunctionDecl::Create(FD->getASTContext(), FD->getDeclContext(),
                                 Loc, Loc, DeclarationName(II),
                                 FD->getType(), FD->getTypeSourceInfo(),
                                 SC_None, false/*isInlineSpecified*/,
                                 FD->hasPrototype(),
                                 false/*isConstexprSpecified*/);
    NewD = NewFD;

    if (FD->getQualifier())
      NewFD->setQualifierInfo(FD->getQualifierLoc());

    // Fake up parameter variables; they are declared as if this were
    // a typedef.
    QualType FDTy = FD->getType();
    if (const auto *FT = FDTy->getAs<FunctionProtoType>()) {
      SmallVector<ParmVarDecl*, 16> Params;
      for (const auto &AI : FT->param_types()) {
        ParmVarDecl *Param = BuildParmVarDeclForTypedef(NewFD, Loc, AI);
        Param->setScopeInfo(0, Params.size());
        Params.push_back(Param);
      }
      NewFD->setParams(Params);
    }
  } else if (auto *VD = dyn_cast<VarDecl>(ND)) {
    NewD = VarDecl::Create(VD->getASTContext(), VD->getDeclContext(),
                           VD->getInnerLocStart(), VD->getLocation(), II,
                           VD->getType(), VD->getTypeSourceInfo(),
                           VD->getStorageClass());
    if (VD->getQualifier())
      cast<VarDecl>(NewD)->setQualifierInfo(VD->getQualifierLoc());
  }
  return NewD;
}

/// DeclApplyPragmaWeak - A declaration (maybe definition) needs \#pragma weak
/// applied to it, possibly with an alias.
void Sema::DeclApplyPragmaWeak(Scope *S, NamedDecl *ND, WeakInfo &W) {
  if (W.getUsed()) return; // only do this once
  W.setUsed(true);
  if (W.getAlias()) { // clone decl, impersonate __attribute(weak,alias(...))
    IdentifierInfo *NDId = ND->getIdentifier();
    NamedDecl *NewD = DeclClonePragmaWeak(ND, W.getAlias(), W.getLocation());
#if INTEL_CUSTOMIZATION
    //CQ#368749: put mangled name into alias attr if needed
    if (getLangOpts().IntelCompat) {
      std::string AliasName = "";
      std::unique_ptr<MangleContext> MC;
      MC.reset(Context.createMangleContext());

      if (MC->shouldMangleDeclName(ND)) {
        SmallString<256> Buffer;
        llvm::raw_svector_ostream Out(Buffer);
        if (const CXXConstructorDecl *CD = dyn_cast<CXXConstructorDecl>(ND))
          MC->mangleCXXCtor(CD, Ctor_Base, Out);
        else if (const CXXDestructorDecl *DD = dyn_cast<CXXDestructorDecl>(ND))
          MC->mangleCXXDtor(DD, Dtor_Base, Out);
        else
          MC->mangleName(ND, Out);

        if (!Buffer.empty() && Buffer.front() == '\01')
          AliasName = Buffer.substr(1);
        AliasName = Buffer.str();
      } else {
        AliasName = NDId->getName();
      }
      NewD->addAttr(
          AliasAttr::CreateImplicit(Context, AliasName, W.getLocation()));
    } else
#endif // INTEL_CUSTOMIZATION
    NewD->addAttr(AliasAttr::CreateImplicit(Context, NDId->getName(),
                                            W.getLocation()));
    NewD->addAttr(WeakAttr::CreateImplicit(Context, W.getLocation()));
    WeakTopLevelDecl.push_back(NewD);
    // FIXME: "hideous" code from Sema::LazilyCreateBuiltin
    // to insert Decl at TU scope, sorry.
    DeclContext *SavedContext = CurContext;
#if INTEL_CUSTOMIZATION
    //CQ#368740: fix declaration context for pragma weak
    if (getLangOpts().IntelCompat && NewD->getDeclContext()->isExternCContext())
      CurContext = NewD->getDeclContext();
    else
#endif // INTEL_CUSTOMIZATION
    CurContext = Context.getTranslationUnitDecl();
    NewD->setDeclContext(CurContext);
    NewD->setLexicalDeclContext(CurContext);
    PushOnScopeChains(NewD, S);
    CurContext = SavedContext;
  } else { // just add weak to existing
    ND->addAttr(WeakAttr::CreateImplicit(Context, W.getLocation()));
  }
}

void Sema::ProcessPragmaWeak(Scope *S, Decl *D) {
  // It's valid to "forward-declare" #pragma weak, in which case we
  // have to do this.
  LoadExternalWeakUndeclaredIdentifiers();
  if (!WeakUndeclaredIdentifiers.empty()) {
    NamedDecl *ND = nullptr;
    if (auto *VD = dyn_cast<VarDecl>(D))
      if (VD->isExternC())
        ND = VD;
    if (auto *FD = dyn_cast<FunctionDecl>(D))
      if (FD->isExternC())
        ND = FD;
    if (ND) {
      if (IdentifierInfo *Id = ND->getIdentifier()) {
        auto I = WeakUndeclaredIdentifiers.find(Id);
        if (I != WeakUndeclaredIdentifiers.end()) {
          WeakInfo W = I->second;
          DeclApplyPragmaWeak(S, ND, W);
          WeakUndeclaredIdentifiers[Id] = W;
        }
      }
    }
  }
}

/// ProcessDeclAttributes - Given a declarator (PD) with attributes indicated in
/// it, apply them to D.  This is a bit tricky because PD can have attributes
/// specified in many different places, and we need to find and apply them all.
void Sema::ProcessDeclAttributes(Scope *S, Decl *D, const Declarator &PD) {
  // Apply decl attributes from the DeclSpec if present.
  if (!PD.getDeclSpec().getAttributes().empty())
    ProcessDeclAttributeList(S, D, PD.getDeclSpec().getAttributes());

  // Walk the declarator structure, applying decl attributes that were in a type
  // position to the decl itself.  This handles cases like:
  //   int *__attr__(x)** D;
  // when X is a decl attribute.
  for (unsigned i = 0, e = PD.getNumTypeObjects(); i != e; ++i)
#if INTEL_CUSTOMIZATION
    // Fix for CQ#373601: applying gnu::aligned attribute.
    ProcessDeclAttributeList(
        S, D, PD.getTypeObject(i).getAttrs(),
        /*IncludeCXX11Attributes=*/getLangOpts().IntelCompat &&
            PD.getDeclSpec().getStorageClassSpec() == DeclSpec::SCS_typedef);
#endif // INTEL_CUSTOMIZATION

  // Finally, apply any attributes on the decl itself.
  ProcessDeclAttributeList(S, D, PD.getAttributes());

  // Apply additional attributes specified by '#pragma clang attribute'.
  AddPragmaAttributes(S, D);
}

/// Is the given declaration allowed to use a forbidden type?
/// If so, it'll still be annotated with an attribute that makes it
/// illegal to actually use.
static bool isForbiddenTypeAllowed(Sema &S, Decl *D,
                                   const DelayedDiagnostic &diag,
                                   UnavailableAttr::ImplicitReason &reason) {
  // Private ivars are always okay.  Unfortunately, people don't
  // always properly make their ivars private, even in system headers.
  // Plus we need to make fields okay, too.
  if (!isa<FieldDecl>(D) && !isa<ObjCPropertyDecl>(D) &&
      !isa<FunctionDecl>(D))
    return false;

  // Silently accept unsupported uses of __weak in both user and system
  // declarations when it's been disabled, for ease of integration with
  // -fno-objc-arc files.  We do have to take some care against attempts
  // to define such things;  for now, we've only done that for ivars
  // and properties.
  if ((isa<ObjCIvarDecl>(D) || isa<ObjCPropertyDecl>(D))) {
    if (diag.getForbiddenTypeDiagnostic() == diag::err_arc_weak_disabled ||
        diag.getForbiddenTypeDiagnostic() == diag::err_arc_weak_no_runtime) {
      reason = UnavailableAttr::IR_ForbiddenWeak;
      return true;
    }
  }

  // Allow all sorts of things in system headers.
  if (S.Context.getSourceManager().isInSystemHeader(D->getLocation())) {
    // Currently, all the failures dealt with this way are due to ARC
    // restrictions.
    reason = UnavailableAttr::IR_ARCForbiddenType;
    return true;
  }

  return false;
}

/// Handle a delayed forbidden-type diagnostic.
static void handleDelayedForbiddenType(Sema &S, DelayedDiagnostic &DD,
                                       Decl *D) {
  auto Reason = UnavailableAttr::IR_None;
  if (D && isForbiddenTypeAllowed(S, D, DD, Reason)) {
    assert(Reason && "didn't set reason?");
    D->addAttr(UnavailableAttr::CreateImplicit(S.Context, "", Reason, DD.Loc));
    return;
  }
  if (S.getLangOpts().ObjCAutoRefCount)
    if (const auto *FD = dyn_cast<FunctionDecl>(D)) {
      // FIXME: we may want to suppress diagnostics for all
      // kind of forbidden type messages on unavailable functions.
      if (FD->hasAttr<UnavailableAttr>() &&
          DD.getForbiddenTypeDiagnostic() ==
              diag::err_arc_array_param_no_ownership) {
        DD.Triggered = true;
        return;
      }
    }

  S.Diag(DD.Loc, DD.getForbiddenTypeDiagnostic())
      << DD.getForbiddenTypeOperand() << DD.getForbiddenTypeArgument();
  DD.Triggered = true;
}

static const AvailabilityAttr *getAttrForPlatform(ASTContext &Context,
                                                  const Decl *D) {
  // Check each AvailabilityAttr to find the one for this platform.
  for (const auto *A : D->attrs()) {
    if (const auto *Avail = dyn_cast<AvailabilityAttr>(A)) {
      // FIXME: this is copied from CheckAvailability. We should try to
      // de-duplicate.

      // Check if this is an App Extension "platform", and if so chop off
      // the suffix for matching with the actual platform.
      StringRef ActualPlatform = Avail->getPlatform()->getName();
      StringRef RealizedPlatform = ActualPlatform;
      if (Context.getLangOpts().AppExt) {
        size_t suffix = RealizedPlatform.rfind("_app_extension");
        if (suffix != StringRef::npos)
          RealizedPlatform = RealizedPlatform.slice(0, suffix);
      }

      StringRef TargetPlatform = Context.getTargetInfo().getPlatformName();

      // Match the platform name.
      if (RealizedPlatform == TargetPlatform)
        return Avail;
    }
  }
  return nullptr;
}

/// The diagnostic we should emit for \c D, and the declaration that
/// originated it, or \c AR_Available.
///
/// \param D The declaration to check.
/// \param Message If non-null, this will be populated with the message from
/// the availability attribute that is selected.
/// \param ClassReceiver If we're checking the the method of a class message
/// send, the class. Otherwise nullptr.
static std::pair<AvailabilityResult, const NamedDecl *>
ShouldDiagnoseAvailabilityOfDecl(Sema &S, const NamedDecl *D,
                                 std::string *Message,
                                 ObjCInterfaceDecl *ClassReceiver) {
  AvailabilityResult Result = D->getAvailability(Message);

  // For typedefs, if the typedef declaration appears available look
  // to the underlying type to see if it is more restrictive.
  while (const auto *TD = dyn_cast<TypedefNameDecl>(D)) {
    if (Result == AR_Available) {
      if (const auto *TT = TD->getUnderlyingType()->getAs<TagType>()) {
        D = TT->getDecl();
        Result = D->getAvailability(Message);
        continue;
      }
    }
    break;
  }

  // Forward class declarations get their attributes from their definition.
  if (const auto *IDecl = dyn_cast<ObjCInterfaceDecl>(D)) {
    if (IDecl->getDefinition()) {
      D = IDecl->getDefinition();
      Result = D->getAvailability(Message);
    }
  }

  if (const auto *ECD = dyn_cast<EnumConstantDecl>(D))
    if (Result == AR_Available) {
      const DeclContext *DC = ECD->getDeclContext();
      if (const auto *TheEnumDecl = dyn_cast<EnumDecl>(DC)) {
        Result = TheEnumDecl->getAvailability(Message);
        D = TheEnumDecl;
      }
    }

  // For +new, infer availability from -init.
  if (const auto *MD = dyn_cast<ObjCMethodDecl>(D)) {
    if (S.NSAPIObj && ClassReceiver) {
      ObjCMethodDecl *Init = ClassReceiver->lookupInstanceMethod(
          S.NSAPIObj->getInitSelector());
      if (Init && Result == AR_Available && MD->isClassMethod() &&
          MD->getSelector() == S.NSAPIObj->getNewSelector() &&
          MD->definedInNSObject(S.getASTContext())) {
        Result = Init->getAvailability(Message);
        D = Init;
      }
    }
  }

  return {Result, D};
}


/// whether we should emit a diagnostic for \c K and \c DeclVersion in
/// the context of \c Ctx. For example, we should emit an unavailable diagnostic
/// in a deprecated context, but not the other way around.
static bool
ShouldDiagnoseAvailabilityInContext(Sema &S, AvailabilityResult K,
                                    VersionTuple DeclVersion, Decl *Ctx,
                                    const NamedDecl *OffendingDecl) {
  assert(K != AR_Available && "Expected an unavailable declaration here!");

  // Checks if we should emit the availability diagnostic in the context of C.
  auto CheckContext = [&](const Decl *C) {
    if (K == AR_NotYetIntroduced) {
      if (const AvailabilityAttr *AA = getAttrForPlatform(S.Context, C))
        if (AA->getIntroduced() >= DeclVersion)
          return true;
    } else if (K == AR_Deprecated) {
      if (C->isDeprecated())
        return true;
    } else if (K == AR_Unavailable) {
      // It is perfectly fine to refer to an 'unavailable' Objective-C method
      // when it is referenced from within the @implementation itself. In this
      // context, we interpret unavailable as a form of access control.
      if (const auto *MD = dyn_cast<ObjCMethodDecl>(OffendingDecl)) {
        if (const auto *Impl = dyn_cast<ObjCImplDecl>(C)) {
          if (MD->getClassInterface() == Impl->getClassInterface())
            return true;
        }
      }
    }

    if (C->isUnavailable())
      return true;
    return false;
  };

  do {
    if (CheckContext(Ctx))
      return false;

    // An implementation implicitly has the availability of the interface.
    // Unless it is "+load" method.
    if (const auto *MethodD = dyn_cast<ObjCMethodDecl>(Ctx))
      if (MethodD->isClassMethod() &&
          MethodD->getSelector().getAsString() == "load")
        return true;

    if (const auto *CatOrImpl = dyn_cast<ObjCImplDecl>(Ctx)) {
      if (const ObjCInterfaceDecl *Interface = CatOrImpl->getClassInterface())
        if (CheckContext(Interface))
          return false;
    }
    // A category implicitly has the availability of the interface.
    else if (const auto *CatD = dyn_cast<ObjCCategoryDecl>(Ctx))
      if (const ObjCInterfaceDecl *Interface = CatD->getClassInterface())
        if (CheckContext(Interface))
          return false;
  } while ((Ctx = cast_or_null<Decl>(Ctx->getDeclContext())));

  return true;
}

static bool
shouldDiagnoseAvailabilityByDefault(const ASTContext &Context,
                                    const VersionTuple &DeploymentVersion,
                                    const VersionTuple &DeclVersion) {
  const auto &Triple = Context.getTargetInfo().getTriple();
  VersionTuple ForceAvailabilityFromVersion;
  switch (Triple.getOS()) {
  case llvm::Triple::IOS:
  case llvm::Triple::TvOS:
    ForceAvailabilityFromVersion = VersionTuple(/*Major=*/11);
    break;
  case llvm::Triple::WatchOS:
    ForceAvailabilityFromVersion = VersionTuple(/*Major=*/4);
    break;
  case llvm::Triple::Darwin:
  case llvm::Triple::MacOSX:
    ForceAvailabilityFromVersion = VersionTuple(/*Major=*/10, /*Minor=*/13);
    break;
  default:
    // New targets should always warn about availability.
    return Triple.getVendor() == llvm::Triple::Apple;
  }
  return DeploymentVersion >= ForceAvailabilityFromVersion ||
         DeclVersion >= ForceAvailabilityFromVersion;
}

static NamedDecl *findEnclosingDeclToAnnotate(Decl *OrigCtx) {
  for (Decl *Ctx = OrigCtx; Ctx;
       Ctx = cast_or_null<Decl>(Ctx->getDeclContext())) {
    if (isa<TagDecl>(Ctx) || isa<FunctionDecl>(Ctx) || isa<ObjCMethodDecl>(Ctx))
      return cast<NamedDecl>(Ctx);
    if (auto *CD = dyn_cast<ObjCContainerDecl>(Ctx)) {
      if (auto *Imp = dyn_cast<ObjCImplDecl>(Ctx))
        return Imp->getClassInterface();
      return CD;
    }
  }

  return dyn_cast<NamedDecl>(OrigCtx);
}

namespace {

struct AttributeInsertion {
  StringRef Prefix;
  SourceLocation Loc;
  StringRef Suffix;

  static AttributeInsertion createInsertionAfter(const NamedDecl *D) {
    return {" ", D->getEndLoc(), ""};
  }
  static AttributeInsertion createInsertionAfter(SourceLocation Loc) {
    return {" ", Loc, ""};
  }
  static AttributeInsertion createInsertionBefore(const NamedDecl *D) {
    return {"", D->getBeginLoc(), "\n"};
  }
};

} // end anonymous namespace

/// Tries to parse a string as ObjC method name.
///
/// \param Name The string to parse. Expected to originate from availability
/// attribute argument.
/// \param SlotNames The vector that will be populated with slot names. In case
/// of unsuccessful parsing can contain invalid data.
/// \returns A number of method parameters if parsing was successful, None
/// otherwise.
static Optional<unsigned>
tryParseObjCMethodName(StringRef Name, SmallVectorImpl<StringRef> &SlotNames,
                       const LangOptions &LangOpts) {
  // Accept replacements starting with - or + as valid ObjC method names.
  if (!Name.empty() && (Name.front() == '-' || Name.front() == '+'))
    Name = Name.drop_front(1);
  if (Name.empty())
    return None;
  Name.split(SlotNames, ':');
  unsigned NumParams;
  if (Name.back() == ':') {
    // Remove an empty string at the end that doesn't represent any slot.
    SlotNames.pop_back();
    NumParams = SlotNames.size();
  } else {
    if (SlotNames.size() != 1)
      // Not a valid method name, just a colon-separated string.
      return None;
    NumParams = 0;
  }
  // Verify all slot names are valid.
  bool AllowDollar = LangOpts.DollarIdents;
  for (StringRef S : SlotNames) {
    if (S.empty())
      continue;
    if (!isValidIdentifier(S, AllowDollar))
      return None;
  }
  return NumParams;
}

/// Returns a source location in which it's appropriate to insert a new
/// attribute for the given declaration \D.
static Optional<AttributeInsertion>
createAttributeInsertion(const NamedDecl *D, const SourceManager &SM,
                         const LangOptions &LangOpts) {
  if (isa<ObjCPropertyDecl>(D))
    return AttributeInsertion::createInsertionAfter(D);
  if (const auto *MD = dyn_cast<ObjCMethodDecl>(D)) {
    if (MD->hasBody())
      return None;
    return AttributeInsertion::createInsertionAfter(D);
  }
  if (const auto *TD = dyn_cast<TagDecl>(D)) {
    SourceLocation Loc =
        Lexer::getLocForEndOfToken(TD->getInnerLocStart(), 0, SM, LangOpts);
    if (Loc.isInvalid())
      return None;
    // Insert after the 'struct'/whatever keyword.
    return AttributeInsertion::createInsertionAfter(Loc);
  }
  return AttributeInsertion::createInsertionBefore(D);
}

/// Actually emit an availability diagnostic for a reference to an unavailable
/// decl.
///
/// \param Ctx The context that the reference occurred in
/// \param ReferringDecl The exact declaration that was referenced.
/// \param OffendingDecl A related decl to \c ReferringDecl that has an
/// availability attribute corresponding to \c K attached to it. Note that this
/// may not be the same as ReferringDecl, i.e. if an EnumDecl is annotated and
/// we refer to a member EnumConstantDecl, ReferringDecl is the EnumConstantDecl
/// and OffendingDecl is the EnumDecl.
static void DoEmitAvailabilityWarning(Sema &S, AvailabilityResult K,
                                      Decl *Ctx, const NamedDecl *ReferringDecl,
                                      const NamedDecl *OffendingDecl,
                                      StringRef Message,
                                      ArrayRef<SourceLocation> Locs,
                                      const ObjCInterfaceDecl *UnknownObjCClass,
                                      const ObjCPropertyDecl *ObjCProperty,
                                      bool ObjCPropertyAccess) {
  // Diagnostics for deprecated or unavailable.
  unsigned diag, diag_message, diag_fwdclass_message;
  unsigned diag_available_here = diag::note_availability_specified_here;
  SourceLocation NoteLocation = OffendingDecl->getLocation();

  // Matches 'diag::note_property_attribute' options.
  unsigned property_note_select;

  // Matches diag::note_availability_specified_here.
  unsigned available_here_select_kind;

  VersionTuple DeclVersion;
  if (const AvailabilityAttr *AA = getAttrForPlatform(S.Context, OffendingDecl))
    DeclVersion = AA->getIntroduced();

  if (!ShouldDiagnoseAvailabilityInContext(S, K, DeclVersion, Ctx,
                                           OffendingDecl))
    return;

  SourceLocation Loc = Locs.front();

  // The declaration can have multiple availability attributes, we are looking
  // at one of them.
  const AvailabilityAttr *A = getAttrForPlatform(S.Context, OffendingDecl);
  if (A && A->isInherited()) {
    for (const Decl *Redecl = OffendingDecl->getMostRecentDecl(); Redecl;
         Redecl = Redecl->getPreviousDecl()) {
      const AvailabilityAttr *AForRedecl =
          getAttrForPlatform(S.Context, Redecl);
      if (AForRedecl && !AForRedecl->isInherited()) {
        // If D is a declaration with inherited attributes, the note should
        // point to the declaration with actual attributes.
        NoteLocation = Redecl->getLocation();
        break;
      }
    }
  }

  switch (K) {
  case AR_NotYetIntroduced: {
    // We would like to emit the diagnostic even if -Wunguarded-availability is
    // not specified for deployment targets >= to iOS 11 or equivalent or
    // for declarations that were introduced in iOS 11 (macOS 10.13, ...) or
    // later.
    const AvailabilityAttr *AA =
        getAttrForPlatform(S.getASTContext(), OffendingDecl);
    VersionTuple Introduced = AA->getIntroduced();

    bool UseNewWarning = shouldDiagnoseAvailabilityByDefault(
        S.Context, S.Context.getTargetInfo().getPlatformMinVersion(),
        Introduced);
    unsigned Warning = UseNewWarning ? diag::warn_unguarded_availability_new
                                     : diag::warn_unguarded_availability;

    std::string PlatformName = AvailabilityAttr::getPrettyPlatformName(
        S.getASTContext().getTargetInfo().getPlatformName());

    S.Diag(Loc, Warning) << OffendingDecl << PlatformName
                         << Introduced.getAsString();

    S.Diag(OffendingDecl->getLocation(),
           diag::note_partial_availability_specified_here)
        << OffendingDecl << PlatformName << Introduced.getAsString()
        << S.Context.getTargetInfo().getPlatformMinVersion().getAsString();

    if (const auto *Enclosing = findEnclosingDeclToAnnotate(Ctx)) {
      if (const auto *TD = dyn_cast<TagDecl>(Enclosing))
        if (TD->getDeclName().isEmpty()) {
          S.Diag(TD->getLocation(),
                 diag::note_decl_unguarded_availability_silence)
              << /*Anonymous*/ 1 << TD->getKindName();
          return;
        }
      auto FixitNoteDiag =
          S.Diag(Enclosing->getLocation(),
                 diag::note_decl_unguarded_availability_silence)
          << /*Named*/ 0 << Enclosing;
      // Don't offer a fixit for declarations with availability attributes.
      if (Enclosing->hasAttr<AvailabilityAttr>())
        return;
      if (!S.getPreprocessor().isMacroDefined("API_AVAILABLE"))
        return;
      Optional<AttributeInsertion> Insertion = createAttributeInsertion(
          Enclosing, S.getSourceManager(), S.getLangOpts());
      if (!Insertion)
        return;
      std::string PlatformName =
          AvailabilityAttr::getPlatformNameSourceSpelling(
              S.getASTContext().getTargetInfo().getPlatformName())
              .lower();
      std::string Introduced =
          OffendingDecl->getVersionIntroduced().getAsString();
      FixitNoteDiag << FixItHint::CreateInsertion(
          Insertion->Loc,
          (llvm::Twine(Insertion->Prefix) + "API_AVAILABLE(" + PlatformName +
           "(" + Introduced + "))" + Insertion->Suffix)
              .str());
    }
    return;
  }
  case AR_Deprecated:
    diag = !ObjCPropertyAccess ? diag::warn_deprecated
                               : diag::warn_property_method_deprecated;
    diag_message = diag::warn_deprecated_message;
    diag_fwdclass_message = diag::warn_deprecated_fwdclass_message;
    property_note_select = /* deprecated */ 0;
    available_here_select_kind = /* deprecated */ 2;
    if (const auto *AL = OffendingDecl->getAttr<DeprecatedAttr>())
      NoteLocation = AL->getLocation();
    break;

  case AR_Unavailable:
    diag = !ObjCPropertyAccess ? diag::err_unavailable
                               : diag::err_property_method_unavailable;
    diag_message = diag::err_unavailable_message;
    diag_fwdclass_message = diag::warn_unavailable_fwdclass_message;
    property_note_select = /* unavailable */ 1;
    available_here_select_kind = /* unavailable */ 0;

    if (auto AL = OffendingDecl->getAttr<UnavailableAttr>()) {
      if (AL->isImplicit() && AL->getImplicitReason()) {
        // Most of these failures are due to extra restrictions in ARC;
        // reflect that in the primary diagnostic when applicable.
        auto flagARCError = [&] {
          if (S.getLangOpts().ObjCAutoRefCount &&
              S.getSourceManager().isInSystemHeader(
                  OffendingDecl->getLocation()))
            diag = diag::err_unavailable_in_arc;
        };

        switch (AL->getImplicitReason()) {
        case UnavailableAttr::IR_None: break;

        case UnavailableAttr::IR_ARCForbiddenType:
          flagARCError();
          diag_available_here = diag::note_arc_forbidden_type;
          break;

        case UnavailableAttr::IR_ForbiddenWeak:
          if (S.getLangOpts().ObjCWeakRuntime)
            diag_available_here = diag::note_arc_weak_disabled;
          else
            diag_available_here = diag::note_arc_weak_no_runtime;
          break;

        case UnavailableAttr::IR_ARCForbiddenConversion:
          flagARCError();
          diag_available_here = diag::note_performs_forbidden_arc_conversion;
          break;

        case UnavailableAttr::IR_ARCInitReturnsUnrelated:
          flagARCError();
          diag_available_here = diag::note_arc_init_returns_unrelated;
          break;

        case UnavailableAttr::IR_ARCFieldWithOwnership:
          flagARCError();
          diag_available_here = diag::note_arc_field_with_ownership;
          break;
        }
      }
    }
    break;

  case AR_Available:
    llvm_unreachable("Warning for availability of available declaration?");
  }

  SmallVector<FixItHint, 12> FixIts;
  if (K == AR_Deprecated) {
    StringRef Replacement;
    if (auto AL = OffendingDecl->getAttr<DeprecatedAttr>())
      Replacement = AL->getReplacement();
    if (auto AL = getAttrForPlatform(S.Context, OffendingDecl))
      Replacement = AL->getReplacement();

    CharSourceRange UseRange;
    if (!Replacement.empty())
      UseRange =
          CharSourceRange::getCharRange(Loc, S.getLocForEndOfToken(Loc));
    if (UseRange.isValid()) {
      if (const auto *MethodDecl = dyn_cast<ObjCMethodDecl>(ReferringDecl)) {
        Selector Sel = MethodDecl->getSelector();
        SmallVector<StringRef, 12> SelectorSlotNames;
        Optional<unsigned> NumParams = tryParseObjCMethodName(
            Replacement, SelectorSlotNames, S.getLangOpts());
        if (NumParams && NumParams.getValue() == Sel.getNumArgs()) {
          assert(SelectorSlotNames.size() == Locs.size());
          for (unsigned I = 0; I < Locs.size(); ++I) {
            if (!Sel.getNameForSlot(I).empty()) {
              CharSourceRange NameRange = CharSourceRange::getCharRange(
                  Locs[I], S.getLocForEndOfToken(Locs[I]));
              FixIts.push_back(FixItHint::CreateReplacement(
                  NameRange, SelectorSlotNames[I]));
            } else
              FixIts.push_back(
                  FixItHint::CreateInsertion(Locs[I], SelectorSlotNames[I]));
          }
        } else
          FixIts.push_back(FixItHint::CreateReplacement(UseRange, Replacement));
      } else
        FixIts.push_back(FixItHint::CreateReplacement(UseRange, Replacement));
    }
  }

  if (!Message.empty()) {
    S.Diag(Loc, diag_message) << ReferringDecl << Message << FixIts;
    if (ObjCProperty)
      S.Diag(ObjCProperty->getLocation(), diag::note_property_attribute)
          << ObjCProperty->getDeclName() << property_note_select;
  } else if (!UnknownObjCClass) {
    S.Diag(Loc, diag) << ReferringDecl << FixIts;
    if (ObjCProperty)
      S.Diag(ObjCProperty->getLocation(), diag::note_property_attribute)
          << ObjCProperty->getDeclName() << property_note_select;
  } else {
    S.Diag(Loc, diag_fwdclass_message) << ReferringDecl << FixIts;
    S.Diag(UnknownObjCClass->getLocation(), diag::note_forward_class);
  }

  S.Diag(NoteLocation, diag_available_here)
    << OffendingDecl << available_here_select_kind;
}

static void handleDelayedAvailabilityCheck(Sema &S, DelayedDiagnostic &DD,
                                           Decl *Ctx) {
  assert(DD.Kind == DelayedDiagnostic::Availability &&
         "Expected an availability diagnostic here");

  DD.Triggered = true;
  DoEmitAvailabilityWarning(
      S, DD.getAvailabilityResult(), Ctx, DD.getAvailabilityReferringDecl(),
      DD.getAvailabilityOffendingDecl(), DD.getAvailabilityMessage(),
      DD.getAvailabilitySelectorLocs(), DD.getUnknownObjCClass(),
      DD.getObjCProperty(), false);
}

void Sema::PopParsingDeclaration(ParsingDeclState state, Decl *decl) {
  assert(DelayedDiagnostics.getCurrentPool());
  DelayedDiagnosticPool &poppedPool = *DelayedDiagnostics.getCurrentPool();
  DelayedDiagnostics.popWithoutEmitting(state);

  // When delaying diagnostics to run in the context of a parsed
  // declaration, we only want to actually emit anything if parsing
  // succeeds.
  if (!decl) return;

  // We emit all the active diagnostics in this pool or any of its
  // parents.  In general, we'll get one pool for the decl spec
  // and a child pool for each declarator; in a decl group like:
  //   deprecated_typedef foo, *bar, baz();
  // only the declarator pops will be passed decls.  This is correct;
  // we really do need to consider delayed diagnostics from the decl spec
  // for each of the different declarations.
  const DelayedDiagnosticPool *pool = &poppedPool;
  do {
    bool AnyAccessFailures = false;
    for (DelayedDiagnosticPool::pool_iterator
           i = pool->pool_begin(), e = pool->pool_end(); i != e; ++i) {
      // This const_cast is a bit lame.  Really, Triggered should be mutable.
      DelayedDiagnostic &diag = const_cast<DelayedDiagnostic&>(*i);
      if (diag.Triggered)
        continue;

      switch (diag.Kind) {
      case DelayedDiagnostic::Availability:
        // Don't bother giving deprecation/unavailable diagnostics if
        // the decl is invalid.
        if (!decl->isInvalidDecl())
          handleDelayedAvailabilityCheck(*this, diag, decl);
        break;

      case DelayedDiagnostic::Access:
        // Only produce one access control diagnostic for a structured binding
        // declaration: we don't need to tell the user that all the fields are
        // inaccessible one at a time.
        if (AnyAccessFailures && isa<DecompositionDecl>(decl))
          continue;
        HandleDelayedAccessCheck(diag, decl);
        if (diag.Triggered)
          AnyAccessFailures = true;
        break;

      case DelayedDiagnostic::ForbiddenType:
        handleDelayedForbiddenType(*this, diag, decl);
        break;
      }
    }
  } while ((pool = pool->getParent()));
}

/// Given a set of delayed diagnostics, re-emit them as if they had
/// been delayed in the current context instead of in the given pool.
/// Essentially, this just moves them to the current pool.
void Sema::redelayDiagnostics(DelayedDiagnosticPool &pool) {
  DelayedDiagnosticPool *curPool = DelayedDiagnostics.getCurrentPool();
  assert(curPool && "re-emitting in undelayed context not supported");
  curPool->steal(pool);
}

static void EmitAvailabilityWarning(Sema &S, AvailabilityResult AR,
                                    const NamedDecl *ReferringDecl,
                                    const NamedDecl *OffendingDecl,
                                    StringRef Message,
                                    ArrayRef<SourceLocation> Locs,
                                    const ObjCInterfaceDecl *UnknownObjCClass,
                                    const ObjCPropertyDecl *ObjCProperty,
                                    bool ObjCPropertyAccess) {
  // Delay if we're currently parsing a declaration.
  if (S.DelayedDiagnostics.shouldDelayDiagnostics()) {
    S.DelayedDiagnostics.add(
        DelayedDiagnostic::makeAvailability(
            AR, Locs, ReferringDecl, OffendingDecl, UnknownObjCClass,
            ObjCProperty, Message, ObjCPropertyAccess));
    return;
  }

  Decl *Ctx = cast<Decl>(S.getCurLexicalContext());
  DoEmitAvailabilityWarning(S, AR, Ctx, ReferringDecl, OffendingDecl,
                            Message, Locs, UnknownObjCClass, ObjCProperty,
                            ObjCPropertyAccess);
}

namespace {

/// Returns true if the given statement can be a body-like child of \p Parent.
bool isBodyLikeChildStmt(const Stmt *S, const Stmt *Parent) {
  switch (Parent->getStmtClass()) {
  case Stmt::IfStmtClass:
    return cast<IfStmt>(Parent)->getThen() == S ||
           cast<IfStmt>(Parent)->getElse() == S;
  case Stmt::WhileStmtClass:
    return cast<WhileStmt>(Parent)->getBody() == S;
  case Stmt::DoStmtClass:
    return cast<DoStmt>(Parent)->getBody() == S;
  case Stmt::ForStmtClass:
    return cast<ForStmt>(Parent)->getBody() == S;
  case Stmt::CXXForRangeStmtClass:
    return cast<CXXForRangeStmt>(Parent)->getBody() == S;
  case Stmt::ObjCForCollectionStmtClass:
    return cast<ObjCForCollectionStmt>(Parent)->getBody() == S;
  case Stmt::CaseStmtClass:
  case Stmt::DefaultStmtClass:
    return cast<SwitchCase>(Parent)->getSubStmt() == S;
  default:
    return false;
  }
}

class StmtUSEFinder : public RecursiveASTVisitor<StmtUSEFinder> {
  const Stmt *Target;

public:
  bool VisitStmt(Stmt *S) { return S != Target; }

  /// Returns true if the given statement is present in the given declaration.
  static bool isContained(const Stmt *Target, const Decl *D) {
    StmtUSEFinder Visitor;
    Visitor.Target = Target;
    return !Visitor.TraverseDecl(const_cast<Decl *>(D));
  }
};

/// Traverses the AST and finds the last statement that used a given
/// declaration.
class LastDeclUSEFinder : public RecursiveASTVisitor<LastDeclUSEFinder> {
  const Decl *D;

public:
  bool VisitDeclRefExpr(DeclRefExpr *DRE) {
    if (DRE->getDecl() == D)
      return false;
    return true;
  }

  static const Stmt *findLastStmtThatUsesDecl(const Decl *D,
                                              const CompoundStmt *Scope) {
    LastDeclUSEFinder Visitor;
    Visitor.D = D;
    for (auto I = Scope->body_rbegin(), E = Scope->body_rend(); I != E; ++I) {
      const Stmt *S = *I;
      if (!Visitor.TraverseStmt(const_cast<Stmt *>(S)))
        return S;
    }
    return nullptr;
  }
};

/// This class implements -Wunguarded-availability.
///
/// This is done with a traversal of the AST of a function that makes reference
/// to a partially available declaration. Whenever we encounter an \c if of the
/// form: \c if(@available(...)), we use the version from the condition to visit
/// the then statement.
class DiagnoseUnguardedAvailability
    : public RecursiveASTVisitor<DiagnoseUnguardedAvailability> {
  typedef RecursiveASTVisitor<DiagnoseUnguardedAvailability> Base;

  Sema &SemaRef;
  Decl *Ctx;

  /// Stack of potentially nested 'if (@available(...))'s.
  SmallVector<VersionTuple, 8> AvailabilityStack;
  SmallVector<const Stmt *, 16> StmtStack;

  void DiagnoseDeclAvailability(NamedDecl *D, SourceRange Range,
                                ObjCInterfaceDecl *ClassReceiver = nullptr);

public:
  DiagnoseUnguardedAvailability(Sema &SemaRef, Decl *Ctx)
      : SemaRef(SemaRef), Ctx(Ctx) {
    AvailabilityStack.push_back(
        SemaRef.Context.getTargetInfo().getPlatformMinVersion());
  }

  bool TraverseDecl(Decl *D) {
    // Avoid visiting nested functions to prevent duplicate warnings.
    if (!D || isa<FunctionDecl>(D))
      return true;
    return Base::TraverseDecl(D);
  }

  bool TraverseStmt(Stmt *S) {
    if (!S)
      return true;
    StmtStack.push_back(S);
    bool Result = Base::TraverseStmt(S);
    StmtStack.pop_back();
    return Result;
  }

  void IssueDiagnostics(Stmt *S) { TraverseStmt(S); }

  bool TraverseIfStmt(IfStmt *If);

  bool TraverseLambdaExpr(LambdaExpr *E) { return true; }

  // for 'case X:' statements, don't bother looking at the 'X'; it can't lead
  // to any useful diagnostics.
  bool TraverseCaseStmt(CaseStmt *CS) { return TraverseStmt(CS->getSubStmt()); }

  bool VisitObjCPropertyRefExpr(ObjCPropertyRefExpr *PRE) {
    if (PRE->isClassReceiver())
      DiagnoseDeclAvailability(PRE->getClassReceiver(), PRE->getReceiverLocation());
    return true;
  }

  bool VisitObjCMessageExpr(ObjCMessageExpr *Msg) {
    if (ObjCMethodDecl *D = Msg->getMethodDecl()) {
      ObjCInterfaceDecl *ID = nullptr;
      QualType ReceiverTy = Msg->getClassReceiver();
      if (!ReceiverTy.isNull() && ReceiverTy->getAsObjCInterfaceType())
        ID = ReceiverTy->getAsObjCInterfaceType()->getInterface();

      DiagnoseDeclAvailability(
          D, SourceRange(Msg->getSelectorStartLoc(), Msg->getEndLoc()), ID);
    }
    return true;
  }

  bool VisitDeclRefExpr(DeclRefExpr *DRE) {
    DiagnoseDeclAvailability(DRE->getDecl(),
                             SourceRange(DRE->getBeginLoc(), DRE->getEndLoc()));
    return true;
  }

  bool VisitMemberExpr(MemberExpr *ME) {
    DiagnoseDeclAvailability(ME->getMemberDecl(),
                             SourceRange(ME->getBeginLoc(), ME->getEndLoc()));
    return true;
  }

  bool VisitObjCAvailabilityCheckExpr(ObjCAvailabilityCheckExpr *E) {
    SemaRef.Diag(E->getBeginLoc(), diag::warn_at_available_unchecked_use)
        << (!SemaRef.getLangOpts().ObjC);
    return true;
  }

  bool VisitTypeLoc(TypeLoc Ty);
};

void DiagnoseUnguardedAvailability::DiagnoseDeclAvailability(
    NamedDecl *D, SourceRange Range, ObjCInterfaceDecl *ReceiverClass) {
  AvailabilityResult Result;
  const NamedDecl *OffendingDecl;
  std::tie(Result, OffendingDecl) =
      ShouldDiagnoseAvailabilityOfDecl(SemaRef, D, nullptr, ReceiverClass);
  if (Result != AR_Available) {
    // All other diagnostic kinds have already been handled in
    // DiagnoseAvailabilityOfDecl.
    if (Result != AR_NotYetIntroduced)
      return;

    const AvailabilityAttr *AA =
      getAttrForPlatform(SemaRef.getASTContext(), OffendingDecl);
    VersionTuple Introduced = AA->getIntroduced();

    if (AvailabilityStack.back() >= Introduced)
      return;

    // If the context of this function is less available than D, we should not
    // emit a diagnostic.
    if (!ShouldDiagnoseAvailabilityInContext(SemaRef, Result, Introduced, Ctx,
                                             OffendingDecl))
      return;

    // We would like to emit the diagnostic even if -Wunguarded-availability is
    // not specified for deployment targets >= to iOS 11 or equivalent or
    // for declarations that were introduced in iOS 11 (macOS 10.13, ...) or
    // later.
    unsigned DiagKind =
        shouldDiagnoseAvailabilityByDefault(
            SemaRef.Context,
            SemaRef.Context.getTargetInfo().getPlatformMinVersion(), Introduced)
            ? diag::warn_unguarded_availability_new
            : diag::warn_unguarded_availability;

    std::string PlatformName = AvailabilityAttr::getPrettyPlatformName(
        SemaRef.getASTContext().getTargetInfo().getPlatformName());

    SemaRef.Diag(Range.getBegin(), DiagKind)
        << Range << D << PlatformName << Introduced.getAsString();

    SemaRef.Diag(OffendingDecl->getLocation(),
                 diag::note_partial_availability_specified_here)
        << OffendingDecl << PlatformName << Introduced.getAsString()
        << SemaRef.Context.getTargetInfo()
               .getPlatformMinVersion()
               .getAsString();

    auto FixitDiag =
        SemaRef.Diag(Range.getBegin(), diag::note_unguarded_available_silence)
        << Range << D
        << (SemaRef.getLangOpts().ObjC ? /*@available*/ 0
                                       : /*__builtin_available*/ 1);

    // Find the statement which should be enclosed in the if @available check.
    if (StmtStack.empty())
      return;
    const Stmt *StmtOfUse = StmtStack.back();
    const CompoundStmt *Scope = nullptr;
    for (const Stmt *S : llvm::reverse(StmtStack)) {
      if (const auto *CS = dyn_cast<CompoundStmt>(S)) {
        Scope = CS;
        break;
      }
      if (isBodyLikeChildStmt(StmtOfUse, S)) {
        // The declaration won't be seen outside of the statement, so we don't
        // have to wrap the uses of any declared variables in if (@available).
        // Therefore we can avoid setting Scope here.
        break;
      }
      StmtOfUse = S;
    }
    const Stmt *LastStmtOfUse = nullptr;
    if (isa<DeclStmt>(StmtOfUse) && Scope) {
      for (const Decl *D : cast<DeclStmt>(StmtOfUse)->decls()) {
        if (StmtUSEFinder::isContained(StmtStack.back(), D)) {
          LastStmtOfUse = LastDeclUSEFinder::findLastStmtThatUsesDecl(D, Scope);
          break;
        }
      }
    }

    const SourceManager &SM = SemaRef.getSourceManager();
    SourceLocation IfInsertionLoc =
        SM.getExpansionLoc(StmtOfUse->getBeginLoc());
    SourceLocation StmtEndLoc =
        SM.getExpansionRange(
              (LastStmtOfUse ? LastStmtOfUse : StmtOfUse)->getEndLoc())
            .getEnd();
    if (SM.getFileID(IfInsertionLoc) != SM.getFileID(StmtEndLoc))
      return;

    StringRef Indentation = Lexer::getIndentationForLine(IfInsertionLoc, SM);
    const char *ExtraIndentation = "    ";
    std::string FixItString;
    llvm::raw_string_ostream FixItOS(FixItString);
    FixItOS << "if (" << (SemaRef.getLangOpts().ObjC ? "@available"
                                                     : "__builtin_available")
            << "("
            << AvailabilityAttr::getPlatformNameSourceSpelling(
                   SemaRef.getASTContext().getTargetInfo().getPlatformName())
            << " " << Introduced.getAsString() << ", *)) {\n"
            << Indentation << ExtraIndentation;
    FixitDiag << FixItHint::CreateInsertion(IfInsertionLoc, FixItOS.str());
    SourceLocation ElseInsertionLoc = Lexer::findLocationAfterToken(
        StmtEndLoc, tok::semi, SM, SemaRef.getLangOpts(),
        /*SkipTrailingWhitespaceAndNewLine=*/false);
    if (ElseInsertionLoc.isInvalid())
      ElseInsertionLoc =
          Lexer::getLocForEndOfToken(StmtEndLoc, 0, SM, SemaRef.getLangOpts());
    FixItOS.str().clear();
    FixItOS << "\n"
            << Indentation << "} else {\n"
            << Indentation << ExtraIndentation
            << "// Fallback on earlier versions\n"
            << Indentation << "}";
    FixitDiag << FixItHint::CreateInsertion(ElseInsertionLoc, FixItOS.str());
  }
}

bool DiagnoseUnguardedAvailability::VisitTypeLoc(TypeLoc Ty) {
  const Type *TyPtr = Ty.getTypePtr();
  SourceRange Range{Ty.getBeginLoc(), Ty.getEndLoc()};

  if (Range.isInvalid())
    return true;

  if (const auto *TT = dyn_cast<TagType>(TyPtr)) {
    TagDecl *TD = TT->getDecl();
    DiagnoseDeclAvailability(TD, Range);

  } else if (const auto *TD = dyn_cast<TypedefType>(TyPtr)) {
    TypedefNameDecl *D = TD->getDecl();
    DiagnoseDeclAvailability(D, Range);

  } else if (const auto *ObjCO = dyn_cast<ObjCObjectType>(TyPtr)) {
    if (NamedDecl *D = ObjCO->getInterface())
      DiagnoseDeclAvailability(D, Range);
  }

  return true;
}

bool DiagnoseUnguardedAvailability::TraverseIfStmt(IfStmt *If) {
  VersionTuple CondVersion;
  if (auto *E = dyn_cast<ObjCAvailabilityCheckExpr>(If->getCond())) {
    CondVersion = E->getVersion();

    // If we're using the '*' case here or if this check is redundant, then we
    // use the enclosing version to check both branches.
    if (CondVersion.empty() || CondVersion <= AvailabilityStack.back())
      return TraverseStmt(If->getThen()) && TraverseStmt(If->getElse());
  } else {
    // This isn't an availability checking 'if', we can just continue.
    return Base::TraverseIfStmt(If);
  }

  AvailabilityStack.push_back(CondVersion);
  bool ShouldContinue = TraverseStmt(If->getThen());
  AvailabilityStack.pop_back();

  return ShouldContinue && TraverseStmt(If->getElse());
}

} // end anonymous namespace

void Sema::DiagnoseUnguardedAvailabilityViolations(Decl *D) {
  Stmt *Body = nullptr;

  if (auto *FD = D->getAsFunction()) {
    // FIXME: We only examine the pattern decl for availability violations now,
    // but we should also examine instantiated templates.
    if (FD->isTemplateInstantiation())
      return;

    Body = FD->getBody();
  } else if (auto *MD = dyn_cast<ObjCMethodDecl>(D))
    Body = MD->getBody();
  else if (auto *BD = dyn_cast<BlockDecl>(D))
    Body = BD->getBody();

  assert(Body && "Need a body here!");

  DiagnoseUnguardedAvailability(*this, D).IssueDiagnostics(Body);
}

void Sema::DiagnoseAvailabilityOfDecl(NamedDecl *D,
                                      ArrayRef<SourceLocation> Locs,
                                      const ObjCInterfaceDecl *UnknownObjCClass,
                                      bool ObjCPropertyAccess,
                                      bool AvoidPartialAvailabilityChecks,
                                      ObjCInterfaceDecl *ClassReceiver) {
  std::string Message;
  AvailabilityResult Result;
  const NamedDecl* OffendingDecl;
  // See if this declaration is unavailable, deprecated, or partial.
  std::tie(Result, OffendingDecl) =
      ShouldDiagnoseAvailabilityOfDecl(*this, D, &Message, ClassReceiver);
  if (Result == AR_Available)
    return;

  if (Result == AR_NotYetIntroduced) {
    if (AvoidPartialAvailabilityChecks)
      return;

    // We need to know the @available context in the current function to
    // diagnose this use, let DiagnoseUnguardedAvailabilityViolations do that
    // when we're done parsing the current function.
    if (getCurFunctionOrMethodDecl()) {
      getEnclosingFunction()->HasPotentialAvailabilityViolations = true;
      return;
    } else if (getCurBlock() || getCurLambda()) {
      getCurFunction()->HasPotentialAvailabilityViolations = true;
      return;
    }
  }

  const ObjCPropertyDecl *ObjCPDecl = nullptr;
  if (const auto *MD = dyn_cast<ObjCMethodDecl>(D)) {
    if (const ObjCPropertyDecl *PD = MD->findPropertyDecl()) {
      AvailabilityResult PDeclResult = PD->getAvailability(nullptr);
      if (PDeclResult == Result)
        ObjCPDecl = PD;
    }
  }

  EmitAvailabilityWarning(*this, Result, D, OffendingDecl, Message, Locs,
                          UnknownObjCClass, ObjCPDecl, ObjCPropertyAccess);
}<|MERGE_RESOLUTION|>--- conflicted
+++ resolved
@@ -8846,7 +8846,6 @@
       }
     }
   }
-<<<<<<< HEAD
 #if INTEL_CUSTOMIZATION
   else {
     if (D->hasAttr<AutorunAttr>() && !D->hasAttr<MaxGlobalWorkDimAttr>() &&
@@ -8879,7 +8878,6 @@
       D->setInvalidDecl();
   }
 #endif // INTEL_CUSTOMIZATION
-=======
 
   // Do this check after processing D's attributes because the attribute
   // objc_method_family can change whether the given method is in the init
@@ -8891,7 +8889,6 @@
     Diag(D->getLocation(), diag::err_designated_init_attr_non_init);
     D->dropAttr<ObjCDesignatedInitializerAttr>();
   }
->>>>>>> b26fa705
 }
 
 // Helper for delayed processing TransparentUnion attribute.
