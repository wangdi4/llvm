//===--- SemaDeclAttr.cpp - Declaration Attribute Handling ----------------===//
//
// Part of the LLVM Project, under the Apache License v2.0 with LLVM Exceptions.
// See https://llvm.org/LICENSE.txt for license information.
// SPDX-License-Identifier: Apache-2.0 WITH LLVM-exception
//
//===----------------------------------------------------------------------===//
//
//  This file implements decl-related attribute processing.
//
//===----------------------------------------------------------------------===//

#include "clang/AST/ASTConsumer.h"
#include "clang/AST/ASTContext.h"
#include "clang/AST/ASTMutationListener.h"
#include "clang/AST/CXXInheritance.h"
#include "clang/AST/DeclCXX.h"
#include "clang/AST/DeclObjC.h"
#include "clang/AST/DeclTemplate.h"
#include "clang/AST/Expr.h"
#include "clang/AST/ExprCXX.h"
#include "clang/AST/Mangle.h"
#include "clang/AST/RecursiveASTVisitor.h"
#include "clang/AST/Type.h"
#include "clang/Basic/CharInfo.h"
#include "clang/Basic/Cuda.h"
#include "clang/Basic/DarwinSDKInfo.h"
#include "clang/Basic/HLSLRuntime.h"
#include "clang/Basic/LangOptions.h"
#include "clang/Basic/SourceLocation.h"
#include "clang/Basic/SourceManager.h"
#include "clang/Basic/TargetBuiltins.h"
#include "clang/Basic/TargetInfo.h"
#include "clang/Lex/Preprocessor.h"
#include "clang/Sema/DeclSpec.h"
#include "clang/Sema/DelayedDiagnostic.h"
#include "clang/Sema/Initialization.h"
#include "clang/Sema/Lookup.h"
#include "clang/Sema/ParsedAttr.h"
#include "clang/Sema/Scope.h"
#include "clang/Sema/ScopeInfo.h"
#include "clang/Sema/SemaInternal.h"
#include "llvm/ADT/STLExtras.h"
#include "llvm/ADT/StringExtras.h"
#include "llvm/IR/Assumptions.h"
#include "llvm/MC/MCSectionMachO.h"
#include "llvm/Support/Error.h"
#include "llvm/Support/MathExtras.h"
#include "llvm/Support/raw_ostream.h"
#include <optional>

using namespace clang;
using namespace sema;

namespace AttributeLangSupport {
  enum LANG {
    C,
    Cpp,
    ObjC
  };
} // end namespace AttributeLangSupport

//===----------------------------------------------------------------------===//
//  Helper functions
//===----------------------------------------------------------------------===//

/// isFunctionOrMethod - Return true if the given decl has function
/// type (function or function-typed variable) or an Objective-C
/// method.
static bool isFunctionOrMethod(const Decl *D) {
  return (D->getFunctionType() != nullptr) || isa<ObjCMethodDecl>(D);
}

/// Return true if the given decl has function type (function or
/// function-typed variable) or an Objective-C method or a block.
static bool isFunctionOrMethodOrBlock(const Decl *D) {
  return isFunctionOrMethod(D) || isa<BlockDecl>(D);
}

/// Return true if the given decl has a declarator that should have
/// been processed by Sema::GetTypeForDeclarator.
static bool hasDeclarator(const Decl *D) {
  // In some sense, TypedefDecl really *ought* to be a DeclaratorDecl.
  return isa<DeclaratorDecl>(D) || isa<BlockDecl>(D) || isa<TypedefNameDecl>(D) ||
         isa<ObjCPropertyDecl>(D);
}

/// hasFunctionProto - Return true if the given decl has a argument
/// information. This decl should have already passed
/// isFunctionOrMethod or isFunctionOrMethodOrBlock.
static bool hasFunctionProto(const Decl *D) {
  if (const FunctionType *FnTy = D->getFunctionType())
    return isa<FunctionProtoType>(FnTy);
  return isa<ObjCMethodDecl>(D) || isa<BlockDecl>(D);
}

/// getFunctionOrMethodNumParams - Return number of function or method
/// parameters. It is an error to call this on a K&R function (use
/// hasFunctionProto first).
static unsigned getFunctionOrMethodNumParams(const Decl *D) {
  if (const FunctionType *FnTy = D->getFunctionType())
    return cast<FunctionProtoType>(FnTy)->getNumParams();
  if (const auto *BD = dyn_cast<BlockDecl>(D))
    return BD->getNumParams();
  return cast<ObjCMethodDecl>(D)->param_size();
}

static const ParmVarDecl *getFunctionOrMethodParam(const Decl *D,
                                                   unsigned Idx) {
  if (const auto *FD = dyn_cast<FunctionDecl>(D))
    return FD->getParamDecl(Idx);
  if (const auto *MD = dyn_cast<ObjCMethodDecl>(D))
    return MD->getParamDecl(Idx);
  if (const auto *BD = dyn_cast<BlockDecl>(D))
    return BD->getParamDecl(Idx);
  return nullptr;
}

static QualType getFunctionOrMethodParamType(const Decl *D, unsigned Idx) {
  if (const FunctionType *FnTy = D->getFunctionType())
    return cast<FunctionProtoType>(FnTy)->getParamType(Idx);
  if (const auto *BD = dyn_cast<BlockDecl>(D))
    return BD->getParamDecl(Idx)->getType();

  return cast<ObjCMethodDecl>(D)->parameters()[Idx]->getType();
}

static SourceRange getFunctionOrMethodParamRange(const Decl *D, unsigned Idx) {
  if (auto *PVD = getFunctionOrMethodParam(D, Idx))
    return PVD->getSourceRange();
  return SourceRange();
}

static QualType getFunctionOrMethodResultType(const Decl *D) {
  if (const FunctionType *FnTy = D->getFunctionType())
    return FnTy->getReturnType();
  return cast<ObjCMethodDecl>(D)->getReturnType();
}

static SourceRange getFunctionOrMethodResultSourceRange(const Decl *D) {
  if (const auto *FD = dyn_cast<FunctionDecl>(D))
    return FD->getReturnTypeSourceRange();
  if (const auto *MD = dyn_cast<ObjCMethodDecl>(D))
    return MD->getReturnTypeSourceRange();
  return SourceRange();
}

static bool isFunctionOrMethodVariadic(const Decl *D) {
  if (const FunctionType *FnTy = D->getFunctionType())
    return cast<FunctionProtoType>(FnTy)->isVariadic();
  if (const auto *BD = dyn_cast<BlockDecl>(D))
    return BD->isVariadic();
  return cast<ObjCMethodDecl>(D)->isVariadic();
}

static bool isInstanceMethod(const Decl *D) {
  if (const auto *MethodDecl = dyn_cast<CXXMethodDecl>(D))
    return MethodDecl->isInstance();
  return false;
}

static inline bool isNSStringType(QualType T, ASTContext &Ctx,
                                  bool AllowNSAttributedString = false) {
  const auto *PT = T->getAs<ObjCObjectPointerType>();
  if (!PT)
    return false;

  ObjCInterfaceDecl *Cls = PT->getObjectType()->getInterface();
  if (!Cls)
    return false;

  IdentifierInfo* ClsName = Cls->getIdentifier();

  if (AllowNSAttributedString &&
      ClsName == &Ctx.Idents.get("NSAttributedString"))
    return true;
  // FIXME: Should we walk the chain of classes?
  return ClsName == &Ctx.Idents.get("NSString") ||
         ClsName == &Ctx.Idents.get("NSMutableString");
}

static inline bool isCFStringType(QualType T, ASTContext &Ctx) {
  const auto *PT = T->getAs<PointerType>();
  if (!PT)
    return false;

  const auto *RT = PT->getPointeeType()->getAs<RecordType>();
  if (!RT)
    return false;

  const RecordDecl *RD = RT->getDecl();
  if (RD->getTagKind() != TagTypeKind::Struct)
    return false;

  return RD->getIdentifier() == &Ctx.Idents.get("__CFString");
}

static unsigned getNumAttributeArgs(const ParsedAttr &AL) {
  // FIXME: Include the type in the argument list.
  return AL.getNumArgs() + AL.hasParsedType();
}

/// A helper function to provide Attribute Location for the Attr types
/// AND the ParsedAttr.
template <typename AttrInfo>
static std::enable_if_t<std::is_base_of_v<Attr, AttrInfo>, SourceLocation>
getAttrLoc(const AttrInfo &AL) {
  return AL.getLocation();
}
static SourceLocation getAttrLoc(const ParsedAttr &AL) { return AL.getLoc(); }

/// If Expr is a valid integer constant, get the value of the integer
/// expression and return success or failure. May output an error.
///
/// Negative argument is implicitly converted to unsigned, unless
/// \p StrictlyUnsigned is true.
template <typename AttrInfo>
static bool checkUInt32Argument(Sema &S, const AttrInfo &AI, const Expr *Expr,
                                uint32_t &Val, unsigned Idx = UINT_MAX,
                                bool StrictlyUnsigned = false) {
  std::optional<llvm::APSInt> I = llvm::APSInt(32);
  if (Expr->isTypeDependent() ||
      !(I = Expr->getIntegerConstantExpr(S.Context))) {
    if (Idx != UINT_MAX)
      S.Diag(getAttrLoc(AI), diag::err_attribute_argument_n_type)
          << &AI << Idx << AANT_ArgumentIntegerConstant
          << Expr->getSourceRange();
    else
      S.Diag(getAttrLoc(AI), diag::err_attribute_argument_type)
          << &AI << AANT_ArgumentIntegerConstant << Expr->getSourceRange();
    return false;
  }

  if (!I->isIntN(32)) {
    S.Diag(Expr->getExprLoc(), diag::err_ice_too_large)
        << toString(*I, 10, false) << 32 << /* Unsigned */ 1;
    return false;
  }

  if (StrictlyUnsigned && I->isSigned() && I->isNegative()) {
    S.Diag(getAttrLoc(AI), diag::err_attribute_requires_positive_integer)
        << &AI << /*non-negative*/ 1;
    return false;
  }

  Val = (uint32_t)I->getZExtValue();
  return true;
}

/// Wrapper around checkUInt32Argument, with an extra check to be sure
/// that the result will fit into a regular (signed) int. All args have the same
/// purpose as they do in checkUInt32Argument.
template <typename AttrInfo>
static bool checkPositiveIntArgument(Sema &S, const AttrInfo &AI, const Expr *Expr,
                                     int &Val, unsigned Idx = UINT_MAX) {
  uint32_t UVal;
  if (!checkUInt32Argument(S, AI, Expr, UVal, Idx))
    return false;

  if (UVal > (uint32_t)std::numeric_limits<int>::max()) {
    llvm::APSInt I(32); // for toString
    I = UVal;
    S.Diag(Expr->getExprLoc(), diag::err_ice_too_large)
        << toString(I, 10, false) << 32 << /* Unsigned */ 0;
    return false;
  }

  Val = UVal;
  return true;
}

/// Diagnose mutually exclusive attributes when present on a given
/// declaration. Returns true if diagnosed.
template <typename AttrTy>
static bool checkAttrMutualExclusion(Sema &S, Decl *D,
                                     const AttributeCommonInfo &AL) {
  if (const auto *A = D->getAttr<AttrTy>()) {
    S.Diag(AL.getLoc(), diag::err_attributes_are_not_compatible)
        << AL << A
        << (AL.isRegularKeywordAttribute() || A->isRegularKeywordAttribute());
    S.Diag(A->getLocation(), diag::note_conflicting_attribute);
    return true;
  }
  return false;
}

template <typename AttrTy>
static bool checkAttrMutualExclusion(Sema &S, Decl *D, const Attr &AL) {
  if (const auto *A = D->getAttr<AttrTy>()) {
    S.Diag(AL.getLocation(), diag::err_attributes_are_not_compatible)
        << &AL << A
        << (AL.isRegularKeywordAttribute() || A->isRegularKeywordAttribute());
    S.Diag(A->getLocation(), diag::note_conflicting_attribute);
    return true;
  }
  return false;
}

void Sema::DiagnoseDeprecatedAttribute(const ParsedAttr &A, StringRef NewScope,
                                       StringRef NewName) {
  assert((!NewName.empty() || !NewScope.empty()) &&
         "Deprecated attribute with no new scope or name?");
  Diag(A.getLoc(), diag::warn_attribute_spelling_deprecated)
      << "'" + A.getNormalizedFullName() + "'";

  FixItHint Fix;
  std::string NewFullName;
  if (NewScope.empty() && !NewName.empty()) {
    // Only have a new name.
    Fix = FixItHint::CreateReplacement(A.getLoc(), NewName);
    NewFullName =
        ((A.hasScope() ? A.getScopeName()->getName() : StringRef("")) +
         "::" + NewName)
            .str();
  } else if (NewName.empty() && !NewScope.empty()) {
    // Only have a new scope.
    Fix = FixItHint::CreateReplacement(A.getScopeLoc(), NewScope);
    NewFullName = (NewScope + "::" + A.getAttrName()->getName()).str();
  } else {
    // Have both a new name and a new scope.
    NewFullName = (NewScope + "::" + NewName).str();
    Fix = FixItHint::CreateReplacement(A.getRange(), NewFullName);
  }

  Diag(A.getLoc(), diag::note_spelling_suggestion)
      << "'" + NewFullName + "'" << Fix;
}

void Sema::CheckDeprecatedSYCLAttributeSpelling(const ParsedAttr &A,
                                                StringRef NewName) {
  // Additionally, diagnose the old [[intel::ii]] spelling.
  if (A.getKind() == ParsedAttr::AT_SYCLIntelInitiationInterval &&
      A.getAttrName()->isStr("ii")) {
    DiagnoseDeprecatedAttribute(A, "intel", "initiation_interval");
    return;
  }

  // Diagnose SYCL 2017 spellings in later SYCL modes.
  if (LangOpts.getSYCLVersion() > LangOptions::SYCL_2017) {
    // All attributes in the cl vendor namespace are deprecated in favor of a
    // name in the sycl namespace as of SYCL 2020.
    if (A.hasScope() && A.getScopeName()->isStr("cl")) {
      DiagnoseDeprecatedAttribute(A, "sycl", NewName);
      return;
    }

    // All GNU-style spellings are deprecated in favor of a C++-style spelling.
    if (A.getSyntax() == ParsedAttr::AS_GNU) {
      // Note: we cannot suggest an automatic fix-it because GNU-style
      // spellings can appear in locations that are not valid for a C++-style
      // spelling, and the attribute could be part of an attribute list within
      // a single __attribute__ specifier. Just tell the user it's deprecated
      // manually.
      //
      // This currently assumes that the GNU-style spelling is the same as the
      // SYCL 2020 spelling (sans the vendor namespace).
      Diag(A.getLoc(), diag::warn_attribute_spelling_deprecated)
          << "'" + A.getNormalizedFullName() + "'";
      Diag(A.getLoc(), diag::note_spelling_suggestion)
          << "'[[sycl::" + A.getNormalizedFullName() + "]]'";
      return;
    }
  }

  // Diagnose SYCL 2020 spellings used in earlier SYCL modes as being an
  // extension.
  if (LangOpts.getSYCLVersion() == LangOptions::SYCL_2017 && A.hasScope() &&
      A.getScopeName()->isStr("sycl")) {
    Diag(A.getLoc(), diag::ext_sycl_2020_attr_spelling) << A;
    return;
  }
}

/// Check if IdxExpr is a valid parameter index for a function or
/// instance method D.  May output an error.
///
/// \returns true if IdxExpr is a valid index.
template <typename AttrInfo>
static bool checkFunctionOrMethodParameterIndex(
    Sema &S, const Decl *D, const AttrInfo &AI, unsigned AttrArgNum,
    const Expr *IdxExpr, ParamIdx &Idx, bool CanIndexImplicitThis = false) {
  assert(isFunctionOrMethodOrBlock(D));

  // In C++ the implicit 'this' function parameter also counts.
  // Parameters are counted from one.
  bool HP = hasFunctionProto(D);
  bool HasImplicitThisParam = isInstanceMethod(D);
  bool IV = HP && isFunctionOrMethodVariadic(D);
  unsigned NumParams =
      (HP ? getFunctionOrMethodNumParams(D) : 0) + HasImplicitThisParam;

  std::optional<llvm::APSInt> IdxInt;
  if (IdxExpr->isTypeDependent() ||
      !(IdxInt = IdxExpr->getIntegerConstantExpr(S.Context))) {
    S.Diag(getAttrLoc(AI), diag::err_attribute_argument_n_type)
        << &AI << AttrArgNum << AANT_ArgumentIntegerConstant
        << IdxExpr->getSourceRange();
    return false;
  }

  unsigned IdxSource = IdxInt->getLimitedValue(UINT_MAX);
  if (IdxSource < 1 || (!IV && IdxSource > NumParams)) {
    S.Diag(getAttrLoc(AI), diag::err_attribute_argument_out_of_bounds)
        << &AI << AttrArgNum << IdxExpr->getSourceRange();
    return false;
  }
  if (HasImplicitThisParam && !CanIndexImplicitThis) {
    if (IdxSource == 1) {
      S.Diag(getAttrLoc(AI), diag::err_attribute_invalid_implicit_this_argument)
          << &AI << IdxExpr->getSourceRange();
      return false;
    }
  }

  Idx = ParamIdx(IdxSource, D);
  return true;
}

/// Check if the argument \p E is a ASCII string literal. If not emit an error
/// and return false, otherwise set \p Str to the value of the string literal
/// and return true.
bool Sema::checkStringLiteralArgumentAttr(const AttributeCommonInfo &CI,
                                          const Expr *E, StringRef &Str,
                                          SourceLocation *ArgLocation) {
  const auto *Literal = dyn_cast<StringLiteral>(E->IgnoreParenCasts());
  if (ArgLocation)
    *ArgLocation = E->getBeginLoc();

  if (!Literal || (!Literal->isUnevaluated() && !Literal->isOrdinary())) {
    Diag(E->getBeginLoc(), diag::err_attribute_argument_type)
        << CI << AANT_ArgumentString;
    return false;
  }

  Str = Literal->getString();
  return true;
}

/// Check if the argument \p ArgNum of \p Attr is a ASCII string literal.
/// If not emit an error and return false. If the argument is an identifier it
/// will emit an error with a fixit hint and treat it as if it was a string
/// literal.
bool Sema::checkStringLiteralArgumentAttr(const ParsedAttr &AL, unsigned ArgNum,
                                          StringRef &Str,
                                          SourceLocation *ArgLocation) {
  // Look for identifiers. If we have one emit a hint to fix it to a literal.
  if (AL.isArgIdent(ArgNum)) {
    IdentifierLoc *Loc = AL.getArgAsIdent(ArgNum);
    Diag(Loc->Loc, diag::err_attribute_argument_type)
        << AL << AANT_ArgumentString
        << FixItHint::CreateInsertion(Loc->Loc, "\"")
        << FixItHint::CreateInsertion(getLocForEndOfToken(Loc->Loc), "\"");
    Str = Loc->Ident->getName();
    if (ArgLocation)
      *ArgLocation = Loc->Loc;
    return true;
  }

  // Now check for an actual string literal.
  Expr *ArgExpr = AL.getArgAsExpr(ArgNum);
  const auto *Literal = dyn_cast<StringLiteral>(ArgExpr->IgnoreParenCasts());
  if (ArgLocation)
    *ArgLocation = ArgExpr->getBeginLoc();

  if (!Literal || (!Literal->isUnevaluated() && !Literal->isOrdinary())) {
    Diag(ArgExpr->getBeginLoc(), diag::err_attribute_argument_type)
        << AL << AANT_ArgumentString;
    return false;
  }
  Str = Literal->getString();
  return checkStringLiteralArgumentAttr(AL, ArgExpr, Str, ArgLocation);
}

/// Applies the given attribute to the Decl without performing any
/// additional semantic checking.
template <typename AttrType>
static void handleSimpleAttribute(Sema &S, Decl *D,
                                  const AttributeCommonInfo &CI) {
  D->addAttr(::new (S.Context) AttrType(S.Context, CI));
}

template <typename... DiagnosticArgs>
static const Sema::SemaDiagnosticBuilder&
appendDiagnostics(const Sema::SemaDiagnosticBuilder &Bldr) {
  return Bldr;
}

template <typename T, typename... DiagnosticArgs>
static const Sema::SemaDiagnosticBuilder&
appendDiagnostics(const Sema::SemaDiagnosticBuilder &Bldr, T &&ExtraArg,
                  DiagnosticArgs &&... ExtraArgs) {
  return appendDiagnostics(Bldr << std::forward<T>(ExtraArg),
                           std::forward<DiagnosticArgs>(ExtraArgs)...);
}

/// Add an attribute @c AttrType to declaration @c D, provided that
/// @c PassesCheck is true.
/// Otherwise, emit diagnostic @c DiagID, passing in all parameters
/// specified in @c ExtraArgs.
template <typename AttrType, typename... DiagnosticArgs>
static void handleSimpleAttributeOrDiagnose(Sema &S, Decl *D,
                                            const AttributeCommonInfo &CI,
                                            bool PassesCheck, unsigned DiagID,
                                            DiagnosticArgs &&... ExtraArgs) {
  if (!PassesCheck) {
    Sema::SemaDiagnosticBuilder DB = S.Diag(D->getBeginLoc(), DiagID);
    appendDiagnostics(DB, std::forward<DiagnosticArgs>(ExtraArgs)...);
    return;
  }
  handleSimpleAttribute<AttrType>(S, D, CI);
}

/// Check if the passed-in expression is of type int or bool.
static bool isIntOrBool(Expr *Exp) {
  QualType QT = Exp->getType();
  return QT->isBooleanType() || QT->isIntegerType();
}


// Check to see if the type is a smart pointer of some kind.  We assume
// it's a smart pointer if it defines both operator-> and operator*.
static bool threadSafetyCheckIsSmartPointer(Sema &S, const RecordType* RT) {
  auto IsOverloadedOperatorPresent = [&S](const RecordDecl *Record,
                                          OverloadedOperatorKind Op) {
    DeclContextLookupResult Result =
        Record->lookup(S.Context.DeclarationNames.getCXXOperatorName(Op));
    return !Result.empty();
  };

  const RecordDecl *Record = RT->getDecl();
  bool foundStarOperator = IsOverloadedOperatorPresent(Record, OO_Star);
  bool foundArrowOperator = IsOverloadedOperatorPresent(Record, OO_Arrow);
  if (foundStarOperator && foundArrowOperator)
    return true;

  const CXXRecordDecl *CXXRecord = dyn_cast<CXXRecordDecl>(Record);
  if (!CXXRecord)
    return false;

  for (const auto &BaseSpecifier : CXXRecord->bases()) {
    if (!foundStarOperator)
      foundStarOperator = IsOverloadedOperatorPresent(
          BaseSpecifier.getType()->getAsRecordDecl(), OO_Star);
    if (!foundArrowOperator)
      foundArrowOperator = IsOverloadedOperatorPresent(
          BaseSpecifier.getType()->getAsRecordDecl(), OO_Arrow);
  }

  if (foundStarOperator && foundArrowOperator)
    return true;

  return false;
}

/// Check if passed in Decl is a pointer type.
/// Note that this function may produce an error message.
/// \return true if the Decl is a pointer type; false otherwise
static bool threadSafetyCheckIsPointer(Sema &S, const Decl *D,
                                       const ParsedAttr &AL) {
  const auto *VD = cast<ValueDecl>(D);
  QualType QT = VD->getType();
  if (QT->isAnyPointerType())
    return true;

  if (const auto *RT = QT->getAs<RecordType>()) {
    // If it's an incomplete type, it could be a smart pointer; skip it.
    // (We don't want to force template instantiation if we can avoid it,
    // since that would alter the order in which templates are instantiated.)
    if (RT->isIncompleteType())
      return true;

    if (threadSafetyCheckIsSmartPointer(S, RT))
      return true;
  }

  S.Diag(AL.getLoc(), diag::warn_thread_attribute_decl_not_pointer) << AL << QT;
  return false;
}

/// Checks that the passed in QualType either is of RecordType or points
/// to RecordType. Returns the relevant RecordType, null if it does not exit.
static const RecordType *getRecordType(QualType QT) {
  if (const auto *RT = QT->getAs<RecordType>())
    return RT;

  // Now check if we point to record type.
  if (const auto *PT = QT->getAs<PointerType>())
    return PT->getPointeeType()->getAs<RecordType>();

  return nullptr;
}

template <typename AttrType>
static bool checkRecordDeclForAttr(const RecordDecl *RD) {
  // Check if the record itself has the attribute.
  if (RD->hasAttr<AttrType>())
    return true;

  // Else check if any base classes have the attribute.
  if (const auto *CRD = dyn_cast<CXXRecordDecl>(RD)) {
    if (!CRD->forallBases([](const CXXRecordDecl *Base) {
          return !Base->hasAttr<AttrType>();
        }))
      return true;
  }
  return false;
}

static bool checkRecordTypeForCapability(Sema &S, QualType Ty) {
  const RecordType *RT = getRecordType(Ty);

  if (!RT)
    return false;

  // Don't check for the capability if the class hasn't been defined yet.
  if (RT->isIncompleteType())
    return true;

  // Allow smart pointers to be used as capability objects.
  // FIXME -- Check the type that the smart pointer points to.
  if (threadSafetyCheckIsSmartPointer(S, RT))
    return true;

  return checkRecordDeclForAttr<CapabilityAttr>(RT->getDecl());
}

static bool checkTypedefTypeForCapability(QualType Ty) {
  const auto *TD = Ty->getAs<TypedefType>();
  if (!TD)
    return false;

  TypedefNameDecl *TN = TD->getDecl();
  if (!TN)
    return false;

  return TN->hasAttr<CapabilityAttr>();
}

static bool typeHasCapability(Sema &S, QualType Ty) {
  if (checkTypedefTypeForCapability(Ty))
    return true;

  if (checkRecordTypeForCapability(S, Ty))
    return true;

  return false;
}

static bool isCapabilityExpr(Sema &S, const Expr *Ex) {
  // Capability expressions are simple expressions involving the boolean logic
  // operators &&, || or !, a simple DeclRefExpr, CastExpr or a ParenExpr. Once
  // a DeclRefExpr is found, its type should be checked to determine whether it
  // is a capability or not.

  if (const auto *E = dyn_cast<CastExpr>(Ex))
    return isCapabilityExpr(S, E->getSubExpr());
  else if (const auto *E = dyn_cast<ParenExpr>(Ex))
    return isCapabilityExpr(S, E->getSubExpr());
  else if (const auto *E = dyn_cast<UnaryOperator>(Ex)) {
    if (E->getOpcode() == UO_LNot || E->getOpcode() == UO_AddrOf ||
        E->getOpcode() == UO_Deref)
      return isCapabilityExpr(S, E->getSubExpr());
    return false;
  } else if (const auto *E = dyn_cast<BinaryOperator>(Ex)) {
    if (E->getOpcode() == BO_LAnd || E->getOpcode() == BO_LOr)
      return isCapabilityExpr(S, E->getLHS()) &&
             isCapabilityExpr(S, E->getRHS());
    return false;
  }

  return typeHasCapability(S, Ex->getType());
}

/// Checks that all attribute arguments, starting from Sidx, resolve to
/// a capability object.
/// \param Sidx The attribute argument index to start checking with.
/// \param ParamIdxOk Whether an argument can be indexing into a function
/// parameter list.
static void checkAttrArgsAreCapabilityObjs(Sema &S, Decl *D,
                                           const ParsedAttr &AL,
                                           SmallVectorImpl<Expr *> &Args,
                                           unsigned Sidx = 0,
                                           bool ParamIdxOk = false) {
  if (Sidx == AL.getNumArgs()) {
    // If we don't have any capability arguments, the attribute implicitly
    // refers to 'this'. So we need to make sure that 'this' exists, i.e. we're
    // a non-static method, and that the class is a (scoped) capability.
    const auto *MD = dyn_cast<const CXXMethodDecl>(D);
    if (MD && !MD->isStatic()) {
      const CXXRecordDecl *RD = MD->getParent();
      // FIXME -- need to check this again on template instantiation
      if (!checkRecordDeclForAttr<CapabilityAttr>(RD) &&
          !checkRecordDeclForAttr<ScopedLockableAttr>(RD))
        S.Diag(AL.getLoc(),
               diag::warn_thread_attribute_not_on_capability_member)
            << AL << MD->getParent();
    } else {
      S.Diag(AL.getLoc(), diag::warn_thread_attribute_not_on_non_static_member)
          << AL;
    }
  }

  for (unsigned Idx = Sidx; Idx < AL.getNumArgs(); ++Idx) {
    Expr *ArgExp = AL.getArgAsExpr(Idx);

    if (ArgExp->isTypeDependent()) {
      // FIXME -- need to check this again on template instantiation
      Args.push_back(ArgExp);
      continue;
    }

    if (const auto *StrLit = dyn_cast<StringLiteral>(ArgExp)) {
      if (StrLit->getLength() == 0 ||
          (StrLit->isOrdinary() && StrLit->getString() == StringRef("*"))) {
        // Pass empty strings to the analyzer without warnings.
        // Treat "*" as the universal lock.
        Args.push_back(ArgExp);
        continue;
      }

      // We allow constant strings to be used as a placeholder for expressions
      // that are not valid C++ syntax, but warn that they are ignored.
      S.Diag(AL.getLoc(), diag::warn_thread_attribute_ignored) << AL;
      Args.push_back(ArgExp);
      continue;
    }

    QualType ArgTy = ArgExp->getType();

    // A pointer to member expression of the form  &MyClass::mu is treated
    // specially -- we need to look at the type of the member.
    if (const auto *UOp = dyn_cast<UnaryOperator>(ArgExp))
      if (UOp->getOpcode() == UO_AddrOf)
        if (const auto *DRE = dyn_cast<DeclRefExpr>(UOp->getSubExpr()))
          if (DRE->getDecl()->isCXXInstanceMember())
            ArgTy = DRE->getDecl()->getType();

    // First see if we can just cast to record type, or pointer to record type.
    const RecordType *RT = getRecordType(ArgTy);

    // Now check if we index into a record type function param.
    if(!RT && ParamIdxOk) {
      const auto *FD = dyn_cast<FunctionDecl>(D);
      const auto *IL = dyn_cast<IntegerLiteral>(ArgExp);
      if(FD && IL) {
        unsigned int NumParams = FD->getNumParams();
        llvm::APInt ArgValue = IL->getValue();
        uint64_t ParamIdxFromOne = ArgValue.getZExtValue();
        uint64_t ParamIdxFromZero = ParamIdxFromOne - 1;
        if (!ArgValue.isStrictlyPositive() || ParamIdxFromOne > NumParams) {
          S.Diag(AL.getLoc(),
                 diag::err_attribute_argument_out_of_bounds_extra_info)
              << AL << Idx + 1 << NumParams;
          continue;
        }
        ArgTy = FD->getParamDecl(ParamIdxFromZero)->getType();
      }
    }

    // If the type does not have a capability, see if the components of the
    // expression have capabilities. This allows for writing C code where the
    // capability may be on the type, and the expression is a capability
    // boolean logic expression. Eg) requires_capability(A || B && !C)
    if (!typeHasCapability(S, ArgTy) && !isCapabilityExpr(S, ArgExp))
      S.Diag(AL.getLoc(), diag::warn_thread_attribute_argument_not_lockable)
          << AL << ArgTy;

    Args.push_back(ArgExp);
  }
}

//===----------------------------------------------------------------------===//
// Attribute Implementations
//===----------------------------------------------------------------------===//

static void handlePtGuardedVarAttr(Sema &S, Decl *D, const ParsedAttr &AL) {
  if (!threadSafetyCheckIsPointer(S, D, AL))
    return;

  D->addAttr(::new (S.Context) PtGuardedVarAttr(S.Context, AL));
}

static bool checkGuardedByAttrCommon(Sema &S, Decl *D, const ParsedAttr &AL,
                                     Expr *&Arg) {
  SmallVector<Expr *, 1> Args;
  // check that all arguments are lockable objects
  checkAttrArgsAreCapabilityObjs(S, D, AL, Args);
  unsigned Size = Args.size();
  if (Size != 1)
    return false;

  Arg = Args[0];

  return true;
}

static void handleGuardedByAttr(Sema &S, Decl *D, const ParsedAttr &AL) {
  Expr *Arg = nullptr;
  if (!checkGuardedByAttrCommon(S, D, AL, Arg))
    return;

  D->addAttr(::new (S.Context) GuardedByAttr(S.Context, AL, Arg));
}

static void handlePtGuardedByAttr(Sema &S, Decl *D, const ParsedAttr &AL) {
  Expr *Arg = nullptr;
  if (!checkGuardedByAttrCommon(S, D, AL, Arg))
    return;

  if (!threadSafetyCheckIsPointer(S, D, AL))
    return;

  D->addAttr(::new (S.Context) PtGuardedByAttr(S.Context, AL, Arg));
}

static bool checkAcquireOrderAttrCommon(Sema &S, Decl *D, const ParsedAttr &AL,
                                        SmallVectorImpl<Expr *> &Args) {
  if (!AL.checkAtLeastNumArgs(S, 1))
    return false;

  // Check that this attribute only applies to lockable types.
  QualType QT = cast<ValueDecl>(D)->getType();
  if (!QT->isDependentType() && !typeHasCapability(S, QT)) {
    S.Diag(AL.getLoc(), diag::warn_thread_attribute_decl_not_lockable) << AL;
    return false;
  }

  // Check that all arguments are lockable objects.
  checkAttrArgsAreCapabilityObjs(S, D, AL, Args);
  if (Args.empty())
    return false;

  return true;
}

static void handleAcquiredAfterAttr(Sema &S, Decl *D, const ParsedAttr &AL) {
  SmallVector<Expr *, 1> Args;
  if (!checkAcquireOrderAttrCommon(S, D, AL, Args))
    return;

  Expr **StartArg = &Args[0];
  D->addAttr(::new (S.Context)
                 AcquiredAfterAttr(S.Context, AL, StartArg, Args.size()));
}

static void handleAcquiredBeforeAttr(Sema &S, Decl *D, const ParsedAttr &AL) {
  SmallVector<Expr *, 1> Args;
  if (!checkAcquireOrderAttrCommon(S, D, AL, Args))
    return;

  Expr **StartArg = &Args[0];
  D->addAttr(::new (S.Context)
                 AcquiredBeforeAttr(S.Context, AL, StartArg, Args.size()));
}

static bool checkLockFunAttrCommon(Sema &S, Decl *D, const ParsedAttr &AL,
                                   SmallVectorImpl<Expr *> &Args) {
  // zero or more arguments ok
  // check that all arguments are lockable objects
  checkAttrArgsAreCapabilityObjs(S, D, AL, Args, 0, /*ParamIdxOk=*/true);

  return true;
}

static void handleAssertSharedLockAttr(Sema &S, Decl *D, const ParsedAttr &AL) {
  SmallVector<Expr *, 1> Args;
  if (!checkLockFunAttrCommon(S, D, AL, Args))
    return;

  unsigned Size = Args.size();
  Expr **StartArg = Size == 0 ? nullptr : &Args[0];
  D->addAttr(::new (S.Context)
                 AssertSharedLockAttr(S.Context, AL, StartArg, Size));
}

static void handleAssertExclusiveLockAttr(Sema &S, Decl *D,
                                          const ParsedAttr &AL) {
  SmallVector<Expr *, 1> Args;
  if (!checkLockFunAttrCommon(S, D, AL, Args))
    return;

  unsigned Size = Args.size();
  Expr **StartArg = Size == 0 ? nullptr : &Args[0];
  D->addAttr(::new (S.Context)
                 AssertExclusiveLockAttr(S.Context, AL, StartArg, Size));
}

/// Checks to be sure that the given parameter number is in bounds, and
/// is an integral type. Will emit appropriate diagnostics if this returns
/// false.
///
/// AttrArgNo is used to actually retrieve the argument, so it's base-0.
template <typename AttrInfo>
static bool checkParamIsIntegerType(Sema &S, const Decl *D, const AttrInfo &AI,
                                    unsigned AttrArgNo) {
  assert(AI.isArgExpr(AttrArgNo) && "Expected expression argument");
  Expr *AttrArg = AI.getArgAsExpr(AttrArgNo);
  ParamIdx Idx;
  if (!checkFunctionOrMethodParameterIndex(S, D, AI, AttrArgNo + 1, AttrArg,
                                           Idx))
    return false;

  QualType ParamTy = getFunctionOrMethodParamType(D, Idx.getASTIndex());
  if (!ParamTy->isIntegerType() && !ParamTy->isCharType()) {
    SourceLocation SrcLoc = AttrArg->getBeginLoc();
    S.Diag(SrcLoc, diag::err_attribute_integers_only)
        << AI << getFunctionOrMethodParamRange(D, Idx.getASTIndex());
    return false;
  }
  return true;
}

static void handleAllocSizeAttr(Sema &S, Decl *D, const ParsedAttr &AL) {
  if (!AL.checkAtLeastNumArgs(S, 1) || !AL.checkAtMostNumArgs(S, 2))
    return;

  assert(isFunctionOrMethod(D) && hasFunctionProto(D));

  QualType RetTy = getFunctionOrMethodResultType(D);
  if (!RetTy->isPointerType()) {
    S.Diag(AL.getLoc(), diag::warn_attribute_return_pointers_only) << AL;
    return;
  }

  const Expr *SizeExpr = AL.getArgAsExpr(0);
  int SizeArgNoVal;
  // Parameter indices are 1-indexed, hence Index=1
  if (!checkPositiveIntArgument(S, AL, SizeExpr, SizeArgNoVal, /*Idx=*/1))
    return;
  if (!checkParamIsIntegerType(S, D, AL, /*AttrArgNo=*/0))
    return;
  ParamIdx SizeArgNo(SizeArgNoVal, D);

  ParamIdx NumberArgNo;
  if (AL.getNumArgs() == 2) {
    const Expr *NumberExpr = AL.getArgAsExpr(1);
    int Val;
    // Parameter indices are 1-based, hence Index=2
    if (!checkPositiveIntArgument(S, AL, NumberExpr, Val, /*Idx=*/2))
      return;
    if (!checkParamIsIntegerType(S, D, AL, /*AttrArgNo=*/1))
      return;
    NumberArgNo = ParamIdx(Val, D);
  }

  D->addAttr(::new (S.Context)
                 AllocSizeAttr(S.Context, AL, SizeArgNo, NumberArgNo));
}

static bool checkTryLockFunAttrCommon(Sema &S, Decl *D, const ParsedAttr &AL,
                                      SmallVectorImpl<Expr *> &Args) {
  if (!AL.checkAtLeastNumArgs(S, 1))
    return false;

  if (!isIntOrBool(AL.getArgAsExpr(0))) {
    S.Diag(AL.getLoc(), diag::err_attribute_argument_n_type)
        << AL << 1 << AANT_ArgumentIntOrBool;
    return false;
  }

  // check that all arguments are lockable objects
  checkAttrArgsAreCapabilityObjs(S, D, AL, Args, 1);

  return true;
}

static void handleSharedTrylockFunctionAttr(Sema &S, Decl *D,
                                            const ParsedAttr &AL) {
  SmallVector<Expr*, 2> Args;
  if (!checkTryLockFunAttrCommon(S, D, AL, Args))
    return;

  D->addAttr(::new (S.Context) SharedTrylockFunctionAttr(
      S.Context, AL, AL.getArgAsExpr(0), Args.data(), Args.size()));
}

static void handleExclusiveTrylockFunctionAttr(Sema &S, Decl *D,
                                               const ParsedAttr &AL) {
  SmallVector<Expr*, 2> Args;
  if (!checkTryLockFunAttrCommon(S, D, AL, Args))
    return;

  D->addAttr(::new (S.Context) ExclusiveTrylockFunctionAttr(
      S.Context, AL, AL.getArgAsExpr(0), Args.data(), Args.size()));
}

static void handleLockReturnedAttr(Sema &S, Decl *D, const ParsedAttr &AL) {
  // check that the argument is lockable object
  SmallVector<Expr*, 1> Args;
  checkAttrArgsAreCapabilityObjs(S, D, AL, Args);
  unsigned Size = Args.size();
  if (Size == 0)
    return;

  D->addAttr(::new (S.Context) LockReturnedAttr(S.Context, AL, Args[0]));
}

static void handleLocksExcludedAttr(Sema &S, Decl *D, const ParsedAttr &AL) {
  if (!AL.checkAtLeastNumArgs(S, 1))
    return;

  // check that all arguments are lockable objects
  SmallVector<Expr*, 1> Args;
  checkAttrArgsAreCapabilityObjs(S, D, AL, Args);
  unsigned Size = Args.size();
  if (Size == 0)
    return;
  Expr **StartArg = &Args[0];

  D->addAttr(::new (S.Context)
                 LocksExcludedAttr(S.Context, AL, StartArg, Size));
}

static bool checkFunctionConditionAttr(Sema &S, Decl *D, const ParsedAttr &AL,
                                       Expr *&Cond, StringRef &Msg) {
  Cond = AL.getArgAsExpr(0);
  if (!Cond->isTypeDependent()) {
    ExprResult Converted = S.PerformContextuallyConvertToBool(Cond);
    if (Converted.isInvalid())
      return false;
    Cond = Converted.get();
  }

  if (!S.checkStringLiteralArgumentAttr(AL, 1, Msg))
    return false;

  if (Msg.empty())
    Msg = "<no message provided>";

  SmallVector<PartialDiagnosticAt, 8> Diags;
  if (isa<FunctionDecl>(D) && !Cond->isValueDependent() &&
      !Expr::isPotentialConstantExprUnevaluated(Cond, cast<FunctionDecl>(D),
                                                Diags)) {
    S.Diag(AL.getLoc(), diag::err_attr_cond_never_constant_expr) << AL;
    for (const PartialDiagnosticAt &PDiag : Diags)
      S.Diag(PDiag.first, PDiag.second);
    return false;
  }
  return true;
}

static void handleEnableIfAttr(Sema &S, Decl *D, const ParsedAttr &AL) {
  S.Diag(AL.getLoc(), diag::ext_clang_enable_if);

  Expr *Cond;
  StringRef Msg;
  if (checkFunctionConditionAttr(S, D, AL, Cond, Msg))
    D->addAttr(::new (S.Context) EnableIfAttr(S.Context, AL, Cond, Msg));
}

static void handleErrorAttr(Sema &S, Decl *D, const ParsedAttr &AL) {
  StringRef NewUserDiagnostic;
  if (!S.checkStringLiteralArgumentAttr(AL, 0, NewUserDiagnostic))
    return;
  if (ErrorAttr *EA = S.mergeErrorAttr(D, AL, NewUserDiagnostic))
    D->addAttr(EA);
}

namespace {
/// Determines if a given Expr references any of the given function's
/// ParmVarDecls, or the function's implicit `this` parameter (if applicable).
class ArgumentDependenceChecker
    : public RecursiveASTVisitor<ArgumentDependenceChecker> {
#ifndef NDEBUG
  const CXXRecordDecl *ClassType;
#endif
  llvm::SmallPtrSet<const ParmVarDecl *, 16> Parms;
  bool Result;

public:
  ArgumentDependenceChecker(const FunctionDecl *FD) {
#ifndef NDEBUG
    if (const auto *MD = dyn_cast<CXXMethodDecl>(FD))
      ClassType = MD->getParent();
    else
      ClassType = nullptr;
#endif
    Parms.insert(FD->param_begin(), FD->param_end());
  }

  bool referencesArgs(Expr *E) {
    Result = false;
    TraverseStmt(E);
    return Result;
  }

  bool VisitCXXThisExpr(CXXThisExpr *E) {
    assert(E->getType()->getPointeeCXXRecordDecl() == ClassType &&
           "`this` doesn't refer to the enclosing class?");
    Result = true;
    return false;
  }

  bool VisitDeclRefExpr(DeclRefExpr *DRE) {
    if (const auto *PVD = dyn_cast<ParmVarDecl>(DRE->getDecl()))
      if (Parms.count(PVD)) {
        Result = true;
        return false;
      }
    return true;
  }
};
}

static void handleDiagnoseAsBuiltinAttr(Sema &S, Decl *D,
                                        const ParsedAttr &AL) {
  const auto *DeclFD = cast<FunctionDecl>(D);

  if (const auto *MethodDecl = dyn_cast<CXXMethodDecl>(DeclFD))
    if (!MethodDecl->isStatic()) {
      S.Diag(AL.getLoc(), diag::err_attribute_no_member_function) << AL;
      return;
    }

  auto DiagnoseType = [&](unsigned Index, AttributeArgumentNType T) {
    SourceLocation Loc = [&]() {
      auto Union = AL.getArg(Index - 1);
      if (Union.is<Expr *>())
        return Union.get<Expr *>()->getBeginLoc();
      return Union.get<IdentifierLoc *>()->Loc;
    }();

    S.Diag(Loc, diag::err_attribute_argument_n_type) << AL << Index << T;
  };

  FunctionDecl *AttrFD = [&]() -> FunctionDecl * {
    if (!AL.isArgExpr(0))
      return nullptr;
    auto *F = dyn_cast_if_present<DeclRefExpr>(AL.getArgAsExpr(0));
    if (!F)
      return nullptr;
    return dyn_cast_if_present<FunctionDecl>(F->getFoundDecl());
  }();

  if (!AttrFD || !AttrFD->getBuiltinID(true)) {
    DiagnoseType(1, AANT_ArgumentBuiltinFunction);
    return;
  }

  if (AttrFD->getNumParams() != AL.getNumArgs() - 1) {
    S.Diag(AL.getLoc(), diag::err_attribute_wrong_number_arguments_for)
        << AL << AttrFD << AttrFD->getNumParams();
    return;
  }

  SmallVector<unsigned, 8> Indices;

  for (unsigned I = 1; I < AL.getNumArgs(); ++I) {
    if (!AL.isArgExpr(I)) {
      DiagnoseType(I + 1, AANT_ArgumentIntegerConstant);
      return;
    }

    const Expr *IndexExpr = AL.getArgAsExpr(I);
    uint32_t Index;

    if (!checkUInt32Argument(S, AL, IndexExpr, Index, I + 1, false))
      return;

    if (Index > DeclFD->getNumParams()) {
      S.Diag(AL.getLoc(), diag::err_attribute_bounds_for_function)
          << AL << Index << DeclFD << DeclFD->getNumParams();
      return;
    }

    QualType T1 = AttrFD->getParamDecl(I - 1)->getType();
    QualType T2 = DeclFD->getParamDecl(Index - 1)->getType();

    if (T1.getCanonicalType().getUnqualifiedType() !=
        T2.getCanonicalType().getUnqualifiedType()) {
      S.Diag(IndexExpr->getBeginLoc(), diag::err_attribute_parameter_types)
          << AL << Index << DeclFD << T2 << I << AttrFD << T1;
      return;
    }

    Indices.push_back(Index - 1);
  }

  D->addAttr(::new (S.Context) DiagnoseAsBuiltinAttr(
      S.Context, AL, AttrFD, Indices.data(), Indices.size()));
}

static void handleDiagnoseIfAttr(Sema &S, Decl *D, const ParsedAttr &AL) {
  S.Diag(AL.getLoc(), diag::ext_clang_diagnose_if);

  Expr *Cond;
  StringRef Msg;
  if (!checkFunctionConditionAttr(S, D, AL, Cond, Msg))
    return;

  StringRef DiagTypeStr;
  if (!S.checkStringLiteralArgumentAttr(AL, 2, DiagTypeStr))
    return;

  DiagnoseIfAttr::DiagnosticType DiagType;
  if (!DiagnoseIfAttr::ConvertStrToDiagnosticType(DiagTypeStr, DiagType)) {
    S.Diag(AL.getArgAsExpr(2)->getBeginLoc(),
           diag::err_diagnose_if_invalid_diagnostic_type);
    return;
  }

  bool ArgDependent = false;
  if (const auto *FD = dyn_cast<FunctionDecl>(D))
    ArgDependent = ArgumentDependenceChecker(FD).referencesArgs(Cond);
  D->addAttr(::new (S.Context) DiagnoseIfAttr(
      S.Context, AL, Cond, Msg, DiagType, ArgDependent, cast<NamedDecl>(D)));
}

static void handleNoBuiltinAttr(Sema &S, Decl *D, const ParsedAttr &AL) {
  static constexpr const StringRef kWildcard = "*";

  llvm::SmallVector<StringRef, 16> Names;
  bool HasWildcard = false;

  const auto AddBuiltinName = [&Names, &HasWildcard](StringRef Name) {
    if (Name == kWildcard)
      HasWildcard = true;
    Names.push_back(Name);
  };

  // Add previously defined attributes.
  if (const auto *NBA = D->getAttr<NoBuiltinAttr>())
    for (StringRef BuiltinName : NBA->builtinNames())
      AddBuiltinName(BuiltinName);

  // Add current attributes.
  if (AL.getNumArgs() == 0)
    AddBuiltinName(kWildcard);
  else
    for (unsigned I = 0, E = AL.getNumArgs(); I != E; ++I) {
      StringRef BuiltinName;
      SourceLocation LiteralLoc;
      if (!S.checkStringLiteralArgumentAttr(AL, I, BuiltinName, &LiteralLoc))
        return;

      if (Builtin::Context::isBuiltinFunc(BuiltinName))
        AddBuiltinName(BuiltinName);
      else
        S.Diag(LiteralLoc, diag::warn_attribute_no_builtin_invalid_builtin_name)
            << BuiltinName << AL;
    }

  // Repeating the same attribute is fine.
  llvm::sort(Names);
  Names.erase(std::unique(Names.begin(), Names.end()), Names.end());

  // Empty no_builtin must be on its own.
  if (HasWildcard && Names.size() > 1)
    S.Diag(D->getLocation(),
           diag::err_attribute_no_builtin_wildcard_or_builtin_name)
        << AL;

  if (D->hasAttr<NoBuiltinAttr>())
    D->dropAttr<NoBuiltinAttr>();
  D->addAttr(::new (S.Context)
                 NoBuiltinAttr(S.Context, AL, Names.data(), Names.size()));
}

static void handlePassObjectSizeAttr(Sema &S, Decl *D, const ParsedAttr &AL) {
  if (D->hasAttr<PassObjectSizeAttr>()) {
    S.Diag(D->getBeginLoc(), diag::err_attribute_only_once_per_parameter) << AL;
    return;
  }

  Expr *E = AL.getArgAsExpr(0);
  uint32_t Type;
  if (!checkUInt32Argument(S, AL, E, Type, /*Idx=*/1))
    return;

  // pass_object_size's argument is passed in as the second argument of
  // __builtin_object_size. So, it has the same constraints as that second
  // argument; namely, it must be in the range [0, 3].
  if (Type > 3) {
    S.Diag(E->getBeginLoc(), diag::err_attribute_argument_out_of_range)
        << AL << 0 << 3 << E->getSourceRange();
    return;
  }

  // pass_object_size is only supported on constant pointer parameters; as a
  // kindness to users, we allow the parameter to be non-const for declarations.
  // At this point, we have no clue if `D` belongs to a function declaration or
  // definition, so we defer the constness check until later.
  if (!cast<ParmVarDecl>(D)->getType()->isPointerType()) {
    S.Diag(D->getBeginLoc(), diag::err_attribute_pointers_only) << AL << 1;
    return;
  }

  D->addAttr(::new (S.Context) PassObjectSizeAttr(S.Context, AL, (int)Type));
}

static void handleConsumableAttr(Sema &S, Decl *D, const ParsedAttr &AL) {
  ConsumableAttr::ConsumedState DefaultState;

  if (AL.isArgIdent(0)) {
    IdentifierLoc *IL = AL.getArgAsIdent(0);
    if (!ConsumableAttr::ConvertStrToConsumedState(IL->Ident->getName(),
                                                   DefaultState)) {
      S.Diag(IL->Loc, diag::warn_attribute_type_not_supported) << AL
                                                               << IL->Ident;
      return;
    }
  } else {
    S.Diag(AL.getLoc(), diag::err_attribute_argument_type)
        << AL << AANT_ArgumentIdentifier;
    return;
  }

  D->addAttr(::new (S.Context) ConsumableAttr(S.Context, AL, DefaultState));
}

static bool checkForConsumableClass(Sema &S, const CXXMethodDecl *MD,
                                    const ParsedAttr &AL) {
  QualType ThisType = MD->getFunctionObjectParameterType();

  if (const CXXRecordDecl *RD = ThisType->getAsCXXRecordDecl()) {
    if (!RD->hasAttr<ConsumableAttr>()) {
      S.Diag(AL.getLoc(), diag::warn_attr_on_unconsumable_class) << RD;

      return false;
    }
  }

  return true;
}

static void handleCallableWhenAttr(Sema &S, Decl *D, const ParsedAttr &AL) {
  if (!AL.checkAtLeastNumArgs(S, 1))
    return;

  if (!checkForConsumableClass(S, cast<CXXMethodDecl>(D), AL))
    return;

  SmallVector<CallableWhenAttr::ConsumedState, 3> States;
  for (unsigned ArgIndex = 0; ArgIndex < AL.getNumArgs(); ++ArgIndex) {
    CallableWhenAttr::ConsumedState CallableState;

    StringRef StateString;
    SourceLocation Loc;
    if (AL.isArgIdent(ArgIndex)) {
      IdentifierLoc *Ident = AL.getArgAsIdent(ArgIndex);
      StateString = Ident->Ident->getName();
      Loc = Ident->Loc;
    } else {
      if (!S.checkStringLiteralArgumentAttr(AL, ArgIndex, StateString, &Loc))
        return;
    }

    if (!CallableWhenAttr::ConvertStrToConsumedState(StateString,
                                                     CallableState)) {
      S.Diag(Loc, diag::warn_attribute_type_not_supported) << AL << StateString;
      return;
    }

    States.push_back(CallableState);
  }

  D->addAttr(::new (S.Context)
                 CallableWhenAttr(S.Context, AL, States.data(), States.size()));
}

static void handleParamTypestateAttr(Sema &S, Decl *D, const ParsedAttr &AL) {
  ParamTypestateAttr::ConsumedState ParamState;

  if (AL.isArgIdent(0)) {
    IdentifierLoc *Ident = AL.getArgAsIdent(0);
    StringRef StateString = Ident->Ident->getName();

    if (!ParamTypestateAttr::ConvertStrToConsumedState(StateString,
                                                       ParamState)) {
      S.Diag(Ident->Loc, diag::warn_attribute_type_not_supported)
          << AL << StateString;
      return;
    }
  } else {
    S.Diag(AL.getLoc(), diag::err_attribute_argument_type)
        << AL << AANT_ArgumentIdentifier;
    return;
  }

  // FIXME: This check is currently being done in the analysis.  It can be
  //        enabled here only after the parser propagates attributes at
  //        template specialization definition, not declaration.
  //QualType ReturnType = cast<ParmVarDecl>(D)->getType();
  //const CXXRecordDecl *RD = ReturnType->getAsCXXRecordDecl();
  //
  //if (!RD || !RD->hasAttr<ConsumableAttr>()) {
  //    S.Diag(AL.getLoc(), diag::warn_return_state_for_unconsumable_type) <<
  //      ReturnType.getAsString();
  //    return;
  //}

  D->addAttr(::new (S.Context) ParamTypestateAttr(S.Context, AL, ParamState));
}

static void handleReturnTypestateAttr(Sema &S, Decl *D, const ParsedAttr &AL) {
  ReturnTypestateAttr::ConsumedState ReturnState;

  if (AL.isArgIdent(0)) {
    IdentifierLoc *IL = AL.getArgAsIdent(0);
    if (!ReturnTypestateAttr::ConvertStrToConsumedState(IL->Ident->getName(),
                                                        ReturnState)) {
      S.Diag(IL->Loc, diag::warn_attribute_type_not_supported) << AL
                                                               << IL->Ident;
      return;
    }
  } else {
    S.Diag(AL.getLoc(), diag::err_attribute_argument_type)
        << AL << AANT_ArgumentIdentifier;
    return;
  }

  // FIXME: This check is currently being done in the analysis.  It can be
  //        enabled here only after the parser propagates attributes at
  //        template specialization definition, not declaration.
  // QualType ReturnType;
  //
  // if (const ParmVarDecl *Param = dyn_cast<ParmVarDecl>(D)) {
  //  ReturnType = Param->getType();
  //
  //} else if (const CXXConstructorDecl *Constructor =
  //             dyn_cast<CXXConstructorDecl>(D)) {
  //  ReturnType = Constructor->getFunctionObjectParameterType();
  //
  //} else {
  //
  //  ReturnType = cast<FunctionDecl>(D)->getCallResultType();
  //}
  //
  // const CXXRecordDecl *RD = ReturnType->getAsCXXRecordDecl();
  //
  // if (!RD || !RD->hasAttr<ConsumableAttr>()) {
  //    S.Diag(Attr.getLoc(), diag::warn_return_state_for_unconsumable_type) <<
  //      ReturnType.getAsString();
  //    return;
  //}

  D->addAttr(::new (S.Context) ReturnTypestateAttr(S.Context, AL, ReturnState));
}

static void handleSetTypestateAttr(Sema &S, Decl *D, const ParsedAttr &AL) {
  if (!checkForConsumableClass(S, cast<CXXMethodDecl>(D), AL))
    return;

  SetTypestateAttr::ConsumedState NewState;
  if (AL.isArgIdent(0)) {
    IdentifierLoc *Ident = AL.getArgAsIdent(0);
    StringRef Param = Ident->Ident->getName();
    if (!SetTypestateAttr::ConvertStrToConsumedState(Param, NewState)) {
      S.Diag(Ident->Loc, diag::warn_attribute_type_not_supported) << AL
                                                                  << Param;
      return;
    }
  } else {
    S.Diag(AL.getLoc(), diag::err_attribute_argument_type)
        << AL << AANT_ArgumentIdentifier;
    return;
  }

  D->addAttr(::new (S.Context) SetTypestateAttr(S.Context, AL, NewState));
}

static void handleTestTypestateAttr(Sema &S, Decl *D, const ParsedAttr &AL) {
  if (!checkForConsumableClass(S, cast<CXXMethodDecl>(D), AL))
    return;

  TestTypestateAttr::ConsumedState TestState;
  if (AL.isArgIdent(0)) {
    IdentifierLoc *Ident = AL.getArgAsIdent(0);
    StringRef Param = Ident->Ident->getName();
    if (!TestTypestateAttr::ConvertStrToConsumedState(Param, TestState)) {
      S.Diag(Ident->Loc, diag::warn_attribute_type_not_supported) << AL
                                                                  << Param;
      return;
    }
  } else {
    S.Diag(AL.getLoc(), diag::err_attribute_argument_type)
        << AL << AANT_ArgumentIdentifier;
    return;
  }

  D->addAttr(::new (S.Context) TestTypestateAttr(S.Context, AL, TestState));
}

static void handleExtVectorTypeAttr(Sema &S, Decl *D, const ParsedAttr &AL) {
  // Remember this typedef decl, we will need it later for diagnostics.
  S.ExtVectorDecls.push_back(cast<TypedefNameDecl>(D));
}

static void handlePackedAttr(Sema &S, Decl *D, const ParsedAttr &AL) {
  if (auto *TD = dyn_cast<TagDecl>(D))
    TD->addAttr(::new (S.Context) PackedAttr(S.Context, AL));
  else if (auto *FD = dyn_cast<FieldDecl>(D)) {
    bool BitfieldByteAligned = (!FD->getType()->isDependentType() &&
                                !FD->getType()->isIncompleteType() &&
                                FD->isBitField() &&
                                S.Context.getTypeAlign(FD->getType()) <= 8);

    if (S.getASTContext().getTargetInfo().getTriple().isPS()) {
      if (BitfieldByteAligned)
        // The PS4/PS5 targets need to maintain ABI backwards compatibility.
        S.Diag(AL.getLoc(), diag::warn_attribute_ignored_for_field_of_type)
            << AL << FD->getType();
      else
        FD->addAttr(::new (S.Context) PackedAttr(S.Context, AL));
    } else {
      // Report warning about changed offset in the newer compiler versions.
      if (BitfieldByteAligned)
        S.Diag(AL.getLoc(), diag::warn_attribute_packed_for_bitfield);

      FD->addAttr(::new (S.Context) PackedAttr(S.Context, AL));
    }

  } else
    S.Diag(AL.getLoc(), diag::warn_attribute_ignored) << AL;
}

static void handlePreferredName(Sema &S, Decl *D, const ParsedAttr &AL) {
  auto *RD = cast<CXXRecordDecl>(D);
  ClassTemplateDecl *CTD = RD->getDescribedClassTemplate();
  assert(CTD && "attribute does not appertain to this declaration");

  ParsedType PT = AL.getTypeArg();
  TypeSourceInfo *TSI = nullptr;
  QualType T = S.GetTypeFromParser(PT, &TSI);
  if (!TSI)
    TSI = S.Context.getTrivialTypeSourceInfo(T, AL.getLoc());

  if (!T.hasQualifiers() && T->isTypedefNameType()) {
    // Find the template name, if this type names a template specialization.
    const TemplateDecl *Template = nullptr;
    if (const auto *CTSD = dyn_cast_if_present<ClassTemplateSpecializationDecl>(
            T->getAsCXXRecordDecl())) {
      Template = CTSD->getSpecializedTemplate();
    } else if (const auto *TST = T->getAs<TemplateSpecializationType>()) {
      while (TST && TST->isTypeAlias())
        TST = TST->getAliasedType()->getAs<TemplateSpecializationType>();
      if (TST)
        Template = TST->getTemplateName().getAsTemplateDecl();
    }

    if (Template && declaresSameEntity(Template, CTD)) {
      D->addAttr(::new (S.Context) PreferredNameAttr(S.Context, AL, TSI));
      return;
    }
  }

  S.Diag(AL.getLoc(), diag::err_attribute_preferred_name_arg_invalid)
      << T << CTD;
  if (const auto *TT = T->getAs<TypedefType>())
    S.Diag(TT->getDecl()->getLocation(), diag::note_entity_declared_at)
        << TT->getDecl();
}

static bool checkIBOutletCommon(Sema &S, Decl *D, const ParsedAttr &AL) {
  // The IBOutlet/IBOutletCollection attributes only apply to instance
  // variables or properties of Objective-C classes.  The outlet must also
  // have an object reference type.
  if (const auto *VD = dyn_cast<ObjCIvarDecl>(D)) {
    if (!VD->getType()->getAs<ObjCObjectPointerType>()) {
      S.Diag(AL.getLoc(), diag::warn_iboutlet_object_type)
          << AL << VD->getType() << 0;
      return false;
    }
  }
  else if (const auto *PD = dyn_cast<ObjCPropertyDecl>(D)) {
    if (!PD->getType()->getAs<ObjCObjectPointerType>()) {
      S.Diag(AL.getLoc(), diag::warn_iboutlet_object_type)
          << AL << PD->getType() << 1;
      return false;
    }
  }
  else {
    S.Diag(AL.getLoc(), diag::warn_attribute_iboutlet) << AL;
    return false;
  }

  return true;
}

static void handleIBOutlet(Sema &S, Decl *D, const ParsedAttr &AL) {
  if (!checkIBOutletCommon(S, D, AL))
    return;

  D->addAttr(::new (S.Context) IBOutletAttr(S.Context, AL));
}

static void handleIBOutletCollection(Sema &S, Decl *D, const ParsedAttr &AL) {

  // The iboutletcollection attribute can have zero or one arguments.
  if (AL.getNumArgs() > 1) {
    S.Diag(AL.getLoc(), diag::err_attribute_wrong_number_arguments) << AL << 1;
    return;
  }

  if (!checkIBOutletCommon(S, D, AL))
    return;

  ParsedType PT;

  if (AL.hasParsedType())
    PT = AL.getTypeArg();
  else {
    PT = S.getTypeName(S.Context.Idents.get("NSObject"), AL.getLoc(),
                       S.getScopeForContext(D->getDeclContext()->getParent()));
    if (!PT) {
      S.Diag(AL.getLoc(), diag::err_iboutletcollection_type) << "NSObject";
      return;
    }
  }

  TypeSourceInfo *QTLoc = nullptr;
  QualType QT = S.GetTypeFromParser(PT, &QTLoc);
  if (!QTLoc)
    QTLoc = S.Context.getTrivialTypeSourceInfo(QT, AL.getLoc());

  // Diagnose use of non-object type in iboutletcollection attribute.
  // FIXME. Gnu attribute extension ignores use of builtin types in
  // attributes. So, __attribute__((iboutletcollection(char))) will be
  // treated as __attribute__((iboutletcollection())).
  if (!QT->isObjCIdType() && !QT->isObjCObjectType()) {
    S.Diag(AL.getLoc(),
           QT->isBuiltinType() ? diag::err_iboutletcollection_builtintype
                               : diag::err_iboutletcollection_type) << QT;
    return;
  }

  D->addAttr(::new (S.Context) IBOutletCollectionAttr(S.Context, AL, QTLoc));
}

bool Sema::isValidPointerAttrType(QualType T, bool RefOkay) {
  if (RefOkay) {
    if (T->isReferenceType())
      return true;
  } else {
    T = T.getNonReferenceType();
  }

  // The nonnull attribute, and other similar attributes, can be applied to a
  // transparent union that contains a pointer type.
  if (const RecordType *UT = T->getAsUnionType()) {
    if (UT && UT->getDecl()->hasAttr<TransparentUnionAttr>()) {
      RecordDecl *UD = UT->getDecl();
      for (const auto *I : UD->fields()) {
        QualType QT = I->getType();
        if (QT->isAnyPointerType() || QT->isBlockPointerType())
          return true;
      }
    }
  }

  return T->isAnyPointerType() || T->isBlockPointerType();
}

static bool attrNonNullArgCheck(Sema &S, QualType T, const ParsedAttr &AL,
                                SourceRange AttrParmRange,
                                SourceRange TypeRange,
                                bool isReturnValue = false) {
  if (!S.isValidPointerAttrType(T)) {
    if (isReturnValue)
      S.Diag(AL.getLoc(), diag::warn_attribute_return_pointers_only)
          << AL << AttrParmRange << TypeRange;
    else
      S.Diag(AL.getLoc(), diag::warn_attribute_pointers_only)
          << AL << AttrParmRange << TypeRange << 0;
    return false;
  }
  return true;
}

static void handleNonNullAttr(Sema &S, Decl *D, const ParsedAttr &AL) {
  SmallVector<ParamIdx, 8> NonNullArgs;
  for (unsigned I = 0; I < AL.getNumArgs(); ++I) {
    Expr *Ex = AL.getArgAsExpr(I);
    ParamIdx Idx;
    if (!checkFunctionOrMethodParameterIndex(S, D, AL, I + 1, Ex, Idx))
      return;

    // Is the function argument a pointer type?
    if (Idx.getASTIndex() < getFunctionOrMethodNumParams(D) &&
        !attrNonNullArgCheck(
            S, getFunctionOrMethodParamType(D, Idx.getASTIndex()), AL,
            Ex->getSourceRange(),
            getFunctionOrMethodParamRange(D, Idx.getASTIndex())))
      continue;

    NonNullArgs.push_back(Idx);
  }

  // If no arguments were specified to __attribute__((nonnull)) then all pointer
  // arguments have a nonnull attribute; warn if there aren't any. Skip this
  // check if the attribute came from a macro expansion or a template
  // instantiation.
  if (NonNullArgs.empty() && AL.getLoc().isFileID() &&
      !S.inTemplateInstantiation()) {
    bool AnyPointers = isFunctionOrMethodVariadic(D);
    for (unsigned I = 0, E = getFunctionOrMethodNumParams(D);
         I != E && !AnyPointers; ++I) {
      QualType T = getFunctionOrMethodParamType(D, I);
      if (T->isDependentType() || S.isValidPointerAttrType(T))
        AnyPointers = true;
    }

    if (!AnyPointers)
      S.Diag(AL.getLoc(), diag::warn_attribute_nonnull_no_pointers);
  }

  ParamIdx *Start = NonNullArgs.data();
  unsigned Size = NonNullArgs.size();
  llvm::array_pod_sort(Start, Start + Size);
  D->addAttr(::new (S.Context) NonNullAttr(S.Context, AL, Start, Size));
}

static void handleNonNullAttrParameter(Sema &S, ParmVarDecl *D,
                                       const ParsedAttr &AL) {
  if (AL.getNumArgs() > 0) {
    if (D->getFunctionType()) {
      handleNonNullAttr(S, D, AL);
    } else {
      S.Diag(AL.getLoc(), diag::warn_attribute_nonnull_parm_no_args)
        << D->getSourceRange();
    }
    return;
  }

  // Is the argument a pointer type?
  if (!attrNonNullArgCheck(S, D->getType(), AL, SourceRange(),
                           D->getSourceRange()))
    return;

  D->addAttr(::new (S.Context) NonNullAttr(S.Context, AL, nullptr, 0));
}

static void handleReturnsNonNullAttr(Sema &S, Decl *D, const ParsedAttr &AL) {
  QualType ResultType = getFunctionOrMethodResultType(D);
  SourceRange SR = getFunctionOrMethodResultSourceRange(D);
  if (!attrNonNullArgCheck(S, ResultType, AL, SourceRange(), SR,
                           /* isReturnValue */ true))
    return;

  D->addAttr(::new (S.Context) ReturnsNonNullAttr(S.Context, AL));
}

static void handleNoEscapeAttr(Sema &S, Decl *D, const ParsedAttr &AL) {
  if (D->isInvalidDecl())
    return;

  // noescape only applies to pointer types.
  QualType T = cast<ParmVarDecl>(D)->getType();
  if (!S.isValidPointerAttrType(T, /* RefOkay */ true)) {
    S.Diag(AL.getLoc(), diag::warn_attribute_pointers_only)
        << AL << AL.getRange() << 0;
    return;
  }

  D->addAttr(::new (S.Context) NoEscapeAttr(S.Context, AL));
}

static void handleAssumeAlignedAttr(Sema &S, Decl *D, const ParsedAttr &AL) {
  Expr *E = AL.getArgAsExpr(0),
       *OE = AL.getNumArgs() > 1 ? AL.getArgAsExpr(1) : nullptr;
  S.AddAssumeAlignedAttr(D, AL, E, OE);
}

static void handleAllocAlignAttr(Sema &S, Decl *D, const ParsedAttr &AL) {
  S.AddAllocAlignAttr(D, AL, AL.getArgAsExpr(0));
}

void Sema::AddAssumeAlignedAttr(Decl *D, const AttributeCommonInfo &CI, Expr *E,
                                Expr *OE) {
  QualType ResultType = getFunctionOrMethodResultType(D);
  SourceRange SR = getFunctionOrMethodResultSourceRange(D);

  AssumeAlignedAttr TmpAttr(Context, CI, E, OE);
  SourceLocation AttrLoc = TmpAttr.getLocation();

  if (!isValidPointerAttrType(ResultType, /* RefOkay */ true)) {
    Diag(AttrLoc, diag::warn_attribute_return_pointers_refs_only)
        << &TmpAttr << TmpAttr.getRange() << SR;
    return;
  }

  if (!E->isValueDependent()) {
    std::optional<llvm::APSInt> I = llvm::APSInt(64);
    if (!(I = E->getIntegerConstantExpr(Context))) {
      if (OE)
        Diag(AttrLoc, diag::err_attribute_argument_n_type)
          << &TmpAttr << 1 << AANT_ArgumentIntegerConstant
          << E->getSourceRange();
      else
        Diag(AttrLoc, diag::err_attribute_argument_type)
          << &TmpAttr << AANT_ArgumentIntegerConstant
          << E->getSourceRange();
      return;
    }

    if (!I->isPowerOf2()) {
      Diag(AttrLoc, diag::err_alignment_not_power_of_two)
        << E->getSourceRange();
      return;
    }

    if (*I > Sema::MaximumAlignment)
      Diag(CI.getLoc(), diag::warn_assume_aligned_too_great)
          << CI.getRange() << Sema::MaximumAlignment;
  }

  if (OE && !OE->isValueDependent() && !OE->isIntegerConstantExpr(Context)) {
    Diag(AttrLoc, diag::err_attribute_argument_n_type)
        << &TmpAttr << 2 << AANT_ArgumentIntegerConstant
        << OE->getSourceRange();
    return;
  }

  D->addAttr(::new (Context) AssumeAlignedAttr(Context, CI, E, OE));
}

void Sema::AddAllocAlignAttr(Decl *D, const AttributeCommonInfo &CI,
                             Expr *ParamExpr) {
  QualType ResultType = getFunctionOrMethodResultType(D);

  AllocAlignAttr TmpAttr(Context, CI, ParamIdx());
  SourceLocation AttrLoc = CI.getLoc();

  if (!ResultType->isDependentType() &&
      !isValidPointerAttrType(ResultType, /* RefOkay */ true)) {
    Diag(AttrLoc, diag::warn_attribute_return_pointers_refs_only)
        << &TmpAttr << CI.getRange() << getFunctionOrMethodResultSourceRange(D);
    return;
  }

  ParamIdx Idx;
  const auto *FuncDecl = cast<FunctionDecl>(D);
  if (!checkFunctionOrMethodParameterIndex(*this, FuncDecl, TmpAttr,
                                           /*AttrArgNum=*/1, ParamExpr, Idx))
    return;

  QualType Ty = getFunctionOrMethodParamType(D, Idx.getASTIndex());
  if (!Ty->isDependentType() && !Ty->isIntegralType(Context) &&
      !Ty->isAlignValT()) {
    Diag(ParamExpr->getBeginLoc(), diag::err_attribute_integers_only)
        << &TmpAttr
        << FuncDecl->getParamDecl(Idx.getASTIndex())->getSourceRange();
    return;
  }

  D->addAttr(::new (Context) AllocAlignAttr(Context, CI, Idx));
}

/// Check if \p AssumptionStr is a known assumption and warn if not.
static void checkAssumptionAttr(Sema &S, SourceLocation Loc,
                                StringRef AssumptionStr) {
  if (llvm::KnownAssumptionStrings.count(AssumptionStr))
    return;

  unsigned BestEditDistance = 3;
  StringRef Suggestion;
  for (const auto &KnownAssumptionIt : llvm::KnownAssumptionStrings) {
    unsigned EditDistance =
        AssumptionStr.edit_distance(KnownAssumptionIt.getKey());
    if (EditDistance < BestEditDistance) {
      Suggestion = KnownAssumptionIt.getKey();
      BestEditDistance = EditDistance;
    }
  }

  if (!Suggestion.empty())
    S.Diag(Loc, diag::warn_assume_attribute_string_unknown_suggested)
        << AssumptionStr << Suggestion;
  else
    S.Diag(Loc, diag::warn_assume_attribute_string_unknown) << AssumptionStr;
}

static void handleAssumumptionAttr(Sema &S, Decl *D, const ParsedAttr &AL) {
  // Handle the case where the attribute has a text message.
  StringRef Str;
  SourceLocation AttrStrLoc;
  if (!S.checkStringLiteralArgumentAttr(AL, 0, Str, &AttrStrLoc))
    return;

  checkAssumptionAttr(S, AttrStrLoc, Str);

  D->addAttr(::new (S.Context) AssumptionAttr(S.Context, AL, Str));
}

/// Normalize the attribute, __foo__ becomes foo.
/// Returns true if normalization was applied.
static bool normalizeName(StringRef &AttrName) {
  if (AttrName.size() > 4 && AttrName.starts_with("__") &&
      AttrName.ends_with("__")) {
    AttrName = AttrName.drop_front(2).drop_back(2);
    return true;
  }
  return false;
}

static void handleOwnershipAttr(Sema &S, Decl *D, const ParsedAttr &AL) {
  // This attribute must be applied to a function declaration. The first
  // argument to the attribute must be an identifier, the name of the resource,
  // for example: malloc. The following arguments must be argument indexes, the
  // arguments must be of integer type for Returns, otherwise of pointer type.
  // The difference between Holds and Takes is that a pointer may still be used
  // after being held. free() should be __attribute((ownership_takes)), whereas
  // a list append function may well be __attribute((ownership_holds)).

  if (!AL.isArgIdent(0)) {
    S.Diag(AL.getLoc(), diag::err_attribute_argument_n_type)
        << AL << 1 << AANT_ArgumentIdentifier;
    return;
  }

  // Figure out our Kind.
  OwnershipAttr::OwnershipKind K =
      OwnershipAttr(S.Context, AL, nullptr, nullptr, 0).getOwnKind();

  // Check arguments.
  switch (K) {
  case OwnershipAttr::Takes:
  case OwnershipAttr::Holds:
    if (AL.getNumArgs() < 2) {
      S.Diag(AL.getLoc(), diag::err_attribute_too_few_arguments) << AL << 2;
      return;
    }
    break;
  case OwnershipAttr::Returns:
    if (AL.getNumArgs() > 2) {
      S.Diag(AL.getLoc(), diag::err_attribute_too_many_arguments) << AL << 1;
      return;
    }
    break;
  }

  IdentifierInfo *Module = AL.getArgAsIdent(0)->Ident;

  StringRef ModuleName = Module->getName();
  if (normalizeName(ModuleName)) {
    Module = &S.PP.getIdentifierTable().get(ModuleName);
  }

  SmallVector<ParamIdx, 8> OwnershipArgs;
  for (unsigned i = 1; i < AL.getNumArgs(); ++i) {
    Expr *Ex = AL.getArgAsExpr(i);
    ParamIdx Idx;
    if (!checkFunctionOrMethodParameterIndex(S, D, AL, i, Ex, Idx))
      return;

    // Is the function argument a pointer type?
    QualType T = getFunctionOrMethodParamType(D, Idx.getASTIndex());
    int Err = -1;  // No error
    switch (K) {
      case OwnershipAttr::Takes:
      case OwnershipAttr::Holds:
        if (!T->isAnyPointerType() && !T->isBlockPointerType())
          Err = 0;
        break;
      case OwnershipAttr::Returns:
        if (!T->isIntegerType())
          Err = 1;
        break;
    }
    if (-1 != Err) {
      S.Diag(AL.getLoc(), diag::err_ownership_type) << AL << Err
                                                    << Ex->getSourceRange();
      return;
    }

    // Check we don't have a conflict with another ownership attribute.
    for (const auto *I : D->specific_attrs<OwnershipAttr>()) {
      // Cannot have two ownership attributes of different kinds for the same
      // index.
      if (I->getOwnKind() != K && llvm::is_contained(I->args(), Idx)) {
          S.Diag(AL.getLoc(), diag::err_attributes_are_not_compatible)
              << AL << I
              << (AL.isRegularKeywordAttribute() ||
                  I->isRegularKeywordAttribute());
          return;
      } else if (K == OwnershipAttr::Returns &&
                 I->getOwnKind() == OwnershipAttr::Returns) {
        // A returns attribute conflicts with any other returns attribute using
        // a different index.
        if (!llvm::is_contained(I->args(), Idx)) {
          S.Diag(I->getLocation(), diag::err_ownership_returns_index_mismatch)
              << I->args_begin()->getSourceIndex();
          if (I->args_size())
            S.Diag(AL.getLoc(), diag::note_ownership_returns_index_mismatch)
                << Idx.getSourceIndex() << Ex->getSourceRange();
          return;
        }
      }
    }
    OwnershipArgs.push_back(Idx);
  }

  ParamIdx *Start = OwnershipArgs.data();
  unsigned Size = OwnershipArgs.size();
  llvm::array_pod_sort(Start, Start + Size);
  D->addAttr(::new (S.Context)
                 OwnershipAttr(S.Context, AL, Module, Start, Size));
}

static void handleWeakRefAttr(Sema &S, Decl *D, const ParsedAttr &AL) {
  // Check the attribute arguments.
  if (AL.getNumArgs() > 1) {
    S.Diag(AL.getLoc(), diag::err_attribute_wrong_number_arguments) << AL << 1;
    return;
  }

  // gcc rejects
  // class c {
  //   static int a __attribute__((weakref ("v2")));
  //   static int b() __attribute__((weakref ("f3")));
  // };
  // and ignores the attributes of
  // void f(void) {
  //   static int a __attribute__((weakref ("v2")));
  // }
  // we reject them
  const DeclContext *Ctx = D->getDeclContext()->getRedeclContext();
  if (!Ctx->isFileContext()) {
    S.Diag(AL.getLoc(), diag::err_attribute_weakref_not_global_context)
        << cast<NamedDecl>(D);
    return;
  }

  // The GCC manual says
  //
  // At present, a declaration to which `weakref' is attached can only
  // be `static'.
  //
  // It also says
  //
  // Without a TARGET,
  // given as an argument to `weakref' or to `alias', `weakref' is
  // equivalent to `weak'.
  //
  // gcc 4.4.1 will accept
  // int a7 __attribute__((weakref));
  // as
  // int a7 __attribute__((weak));
  // This looks like a bug in gcc. We reject that for now. We should revisit
  // it if this behaviour is actually used.

  // GCC rejects
  // static ((alias ("y"), weakref)).
  // Should we? How to check that weakref is before or after alias?

  // FIXME: it would be good for us to keep the WeakRefAttr as-written instead
  // of transforming it into an AliasAttr.  The WeakRefAttr never uses the
  // StringRef parameter it was given anyway.
  StringRef Str;
  if (AL.getNumArgs() && S.checkStringLiteralArgumentAttr(AL, 0, Str))
    // GCC will accept anything as the argument of weakref. Should we
    // check for an existing decl?
    D->addAttr(::new (S.Context) AliasAttr(S.Context, AL, Str));

  D->addAttr(::new (S.Context) WeakRefAttr(S.Context, AL));
}

static void handleIFuncAttr(Sema &S, Decl *D, const ParsedAttr &AL) {
  StringRef Str;
  if (!S.checkStringLiteralArgumentAttr(AL, 0, Str))
    return;

  // Aliases should be on declarations, not definitions.
  const auto *FD = cast<FunctionDecl>(D);
  if (FD->isThisDeclarationADefinition()) {
    S.Diag(AL.getLoc(), diag::err_alias_is_definition) << FD << 1;
    return;
  }

  D->addAttr(::new (S.Context) IFuncAttr(S.Context, AL, Str));
}

static void handleAliasAttr(Sema &S, Decl *D, const ParsedAttr &AL) {
  StringRef Str;
  if (!S.checkStringLiteralArgumentAttr(AL, 0, Str))
    return;

  if (S.Context.getTargetInfo().getTriple().isOSDarwin()) {
    S.Diag(AL.getLoc(), diag::err_alias_not_supported_on_darwin);
    return;
  }

  if (S.Context.getTargetInfo().getTriple().isNVPTX()) {
    CudaVersion Version =
        ToCudaVersion(S.Context.getTargetInfo().getSDKVersion());
    if (Version != CudaVersion::UNKNOWN && Version < CudaVersion::CUDA_100)
      S.Diag(AL.getLoc(), diag::err_alias_not_supported_on_nvptx);
  }

  // Aliases should be on declarations, not definitions.
  if (const auto *FD = dyn_cast<FunctionDecl>(D)) {
    if (FD->isThisDeclarationADefinition()) {
      S.Diag(AL.getLoc(), diag::err_alias_is_definition) << FD << 0;
      return;
    }
  } else {
    const auto *VD = cast<VarDecl>(D);
    if (VD->isThisDeclarationADefinition() && VD->isExternallyVisible()) {
      S.Diag(AL.getLoc(), diag::err_alias_is_definition) << VD << 0;
      return;
    }
  }

  // Mark target used to prevent unneeded-internal-declaration warnings.
  if (!S.LangOpts.CPlusPlus) {
    // FIXME: demangle Str for C++, as the attribute refers to the mangled
    // linkage name, not the pre-mangled identifier.
    const DeclarationNameInfo target(&S.Context.Idents.get(Str), AL.getLoc());
    LookupResult LR(S, target, Sema::LookupOrdinaryName);
    if (S.LookupQualifiedName(LR, S.getCurLexicalContext()))
      for (NamedDecl *ND : LR)
        ND->markUsed(S.Context);
  }

  D->addAttr(::new (S.Context) AliasAttr(S.Context, AL, Str));
}

static void handleTLSModelAttr(Sema &S, Decl *D, const ParsedAttr &AL) {
  StringRef Model;
  SourceLocation LiteralLoc;
  // Check that it is a string.
  if (!S.checkStringLiteralArgumentAttr(AL, 0, Model, &LiteralLoc))
    return;

  // Check that the value.
  if (Model != "global-dynamic" && Model != "local-dynamic"
      && Model != "initial-exec" && Model != "local-exec") {
    S.Diag(LiteralLoc, diag::err_attr_tlsmodel_arg);
    return;
  }

  if (S.Context.getTargetInfo().getTriple().isOSAIX() &&
      Model == "local-dynamic") {
    S.Diag(LiteralLoc, diag::err_aix_attr_unsupported_tls_model) << Model;
    return;
  }

  D->addAttr(::new (S.Context) TLSModelAttr(S.Context, AL, Model));
}

static void handleRestrictAttr(Sema &S, Decl *D, const ParsedAttr &AL) {
  QualType ResultType = getFunctionOrMethodResultType(D);
  if (ResultType->isAnyPointerType() || ResultType->isBlockPointerType()) {
    D->addAttr(::new (S.Context) RestrictAttr(S.Context, AL));
    return;
  }

  S.Diag(AL.getLoc(), diag::warn_attribute_return_pointers_only)
      << AL << getFunctionOrMethodResultSourceRange(D);
}

static void handleCPUSpecificAttr(Sema &S, Decl *D, const ParsedAttr &AL) {
  // Ensure we don't combine these with themselves, since that causes some
  // confusing behavior.
  if (AL.getParsedKind() == ParsedAttr::AT_CPUDispatch) {
    if (checkAttrMutualExclusion<CPUSpecificAttr>(S, D, AL))
      return;

    if (const auto *Other = D->getAttr<CPUDispatchAttr>()) {
      S.Diag(AL.getLoc(), diag::err_disallowed_duplicate_attribute) << AL;
      S.Diag(Other->getLocation(), diag::note_conflicting_attribute);
      return;
    }
  } else if (AL.getParsedKind() == ParsedAttr::AT_CPUSpecific) {
    if (checkAttrMutualExclusion<CPUDispatchAttr>(S, D, AL))
      return;

    if (const auto *Other = D->getAttr<CPUSpecificAttr>()) {
      S.Diag(AL.getLoc(), diag::err_disallowed_duplicate_attribute) << AL;
      S.Diag(Other->getLocation(), diag::note_conflicting_attribute);
      return;
    }
  }

  FunctionDecl *FD = cast<FunctionDecl>(D);

  if (const auto *MD = dyn_cast<CXXMethodDecl>(D)) {
    if (MD->getParent()->isLambda()) {
      S.Diag(AL.getLoc(), diag::err_attribute_dll_lambda) << AL;
      return;
    }
  }

  if (!AL.checkAtLeastNumArgs(S, 1))
    return;

  SmallVector<IdentifierInfo *, 8> CPUs;
  for (unsigned ArgNo = 0; ArgNo < getNumAttributeArgs(AL); ++ArgNo) {
    if (!AL.isArgIdent(ArgNo)) {
      S.Diag(AL.getLoc(), diag::err_attribute_argument_type)
          << AL << AANT_ArgumentIdentifier;
      return;
    }

    IdentifierLoc *CPUArg = AL.getArgAsIdent(ArgNo);
    StringRef CPUName = CPUArg->Ident->getName().trim();

    if (!S.Context.getTargetInfo().validateCPUSpecificCPUDispatch(CPUName)) {
      S.Diag(CPUArg->Loc, diag::err_invalid_cpu_specific_dispatch_value)
          << CPUName << (AL.getKind() == ParsedAttr::AT_CPUDispatch);
      return;
    }

    const TargetInfo &Target = S.Context.getTargetInfo();
    if (llvm::any_of(CPUs, [CPUName, &Target](const IdentifierInfo *Cur) {
          return Target.CPUSpecificManglingCharacter(CPUName) ==
                 Target.CPUSpecificManglingCharacter(Cur->getName());
        })) {
      S.Diag(AL.getLoc(), diag::warn_multiversion_duplicate_entries);
      return;
    }
    CPUs.push_back(CPUArg->Ident);
  }

  FD->setIsMultiVersion(true);
  if (AL.getKind() == ParsedAttr::AT_CPUSpecific)
    D->addAttr(::new (S.Context)
                   CPUSpecificAttr(S.Context, AL, CPUs.data(), CPUs.size()));
  else
    D->addAttr(::new (S.Context)
                   CPUDispatchAttr(S.Context, AL, CPUs.data(), CPUs.size()));
}

static void handleCommonAttr(Sema &S, Decl *D, const ParsedAttr &AL) {
  if (S.LangOpts.CPlusPlus) {
    S.Diag(AL.getLoc(), diag::err_attribute_not_supported_in_lang)
        << AL << AttributeLangSupport::Cpp;
    return;
  }

  D->addAttr(::new (S.Context) CommonAttr(S.Context, AL));
}

static void handleCmseNSEntryAttr(Sema &S, Decl *D, const ParsedAttr &AL) {
  if (S.LangOpts.CPlusPlus && !D->getDeclContext()->isExternCContext()) {
    S.Diag(AL.getLoc(), diag::err_attribute_not_clinkage) << AL;
    return;
  }

  const auto *FD = cast<FunctionDecl>(D);
  if (!FD->isExternallyVisible()) {
    S.Diag(AL.getLoc(), diag::warn_attribute_cmse_entry_static);
    return;
  }

  D->addAttr(::new (S.Context) CmseNSEntryAttr(S.Context, AL));
}

static void handleNakedAttr(Sema &S, Decl *D, const ParsedAttr &AL) {
  if (AL.isDeclspecAttribute()) {
    const auto &Triple = S.getASTContext().getTargetInfo().getTriple();
    const auto &Arch = Triple.getArch();
    if (Arch != llvm::Triple::x86 &&
        (Arch != llvm::Triple::arm && Arch != llvm::Triple::thumb)) {
      S.Diag(AL.getLoc(), diag::err_attribute_not_supported_on_arch)
          << AL << Triple.getArchName();
      return;
    }

    // This form is not allowed to be written on a member function (static or
    // nonstatic) when in Microsoft compatibility mode.
    if (S.getLangOpts().MSVCCompat && isa<CXXMethodDecl>(D)) {
      S.Diag(AL.getLoc(), diag::err_attribute_wrong_decl_type_str)
          << AL << AL.isRegularKeywordAttribute() << "non-member functions";
      return;
    }
  }

  D->addAttr(::new (S.Context) NakedAttr(S.Context, AL));
}

static void handleNoReturnAttr(Sema &S, Decl *D, const ParsedAttr &Attrs) {
  if (hasDeclarator(D)) return;

  if (!isa<ObjCMethodDecl>(D)) {
    S.Diag(Attrs.getLoc(), diag::warn_attribute_wrong_decl_type)
        << Attrs << Attrs.isRegularKeywordAttribute()
        << ExpectedFunctionOrMethod;
    return;
  }

  D->addAttr(::new (S.Context) NoReturnAttr(S.Context, Attrs));
}

static void handleStandardNoReturnAttr(Sema &S, Decl *D, const ParsedAttr &A) {
  // The [[_Noreturn]] spelling is deprecated in C23, so if that was used,
  // issue an appropriate diagnostic. However, don't issue a diagnostic if the
  // attribute name comes from a macro expansion. We don't want to punish users
  // who write [[noreturn]] after including <stdnoreturn.h> (where 'noreturn'
  // is defined as a macro which expands to '_Noreturn').
  if (!S.getLangOpts().CPlusPlus &&
      A.getSemanticSpelling() == CXX11NoReturnAttr::C23_Noreturn &&
      !(A.getLoc().isMacroID() &&
        S.getSourceManager().isInSystemMacro(A.getLoc())))
    S.Diag(A.getLoc(), diag::warn_deprecated_noreturn_spelling) << A.getRange();

  D->addAttr(::new (S.Context) CXX11NoReturnAttr(S.Context, A));
}

static void handleNoCfCheckAttr(Sema &S, Decl *D, const ParsedAttr &Attrs) {
  if (!S.getLangOpts().CFProtectionBranch)
    S.Diag(Attrs.getLoc(), diag::warn_nocf_check_attribute_ignored);
  else
    handleSimpleAttribute<AnyX86NoCfCheckAttr>(S, D, Attrs);
}

bool Sema::CheckAttrNoArgs(const ParsedAttr &Attrs) {
  if (!Attrs.checkExactlyNumArgs(*this, 0)) {
    Attrs.setInvalid();
    return true;
  }

  return false;
}

bool Sema::CheckAttrTarget(const ParsedAttr &AL) {
  // Check whether the attribute is valid on the current target.
  const TargetInfo *Aux = Context.getAuxTargetInfo();
  if (!(AL.existsInTarget(Context.getTargetInfo()) ||
        (Context.getLangOpts().SYCLIsDevice &&
         Aux && AL.existsInTarget(*Aux)))) {
    Diag(AL.getLoc(), AL.isRegularKeywordAttribute()
                          ? diag::err_keyword_not_supported_on_target
                          : diag::warn_unknown_attribute_ignored)
        << AL << AL.getRange();
    AL.setInvalid();
    return true;
  }

  return false;
}

static void handleAnalyzerNoReturnAttr(Sema &S, Decl *D, const ParsedAttr &AL) {

  // The checking path for 'noreturn' and 'analyzer_noreturn' are different
  // because 'analyzer_noreturn' does not impact the type.
  if (!isFunctionOrMethodOrBlock(D)) {
    ValueDecl *VD = dyn_cast<ValueDecl>(D);
    if (!VD || (!VD->getType()->isBlockPointerType() &&
                !VD->getType()->isFunctionPointerType())) {
      S.Diag(AL.getLoc(), AL.isStandardAttributeSyntax()
                              ? diag::err_attribute_wrong_decl_type
                              : diag::warn_attribute_wrong_decl_type)
          << AL << AL.isRegularKeywordAttribute()
          << ExpectedFunctionMethodOrBlock;
      return;
    }
  }

  D->addAttr(::new (S.Context) AnalyzerNoReturnAttr(S.Context, AL));
}

// PS3 PPU-specific.
static void handleVecReturnAttr(Sema &S, Decl *D, const ParsedAttr &AL) {
  /*
    Returning a Vector Class in Registers

    According to the PPU ABI specifications, a class with a single member of
    vector type is returned in memory when used as the return value of a
    function.
    This results in inefficient code when implementing vector classes. To return
    the value in a single vector register, add the vecreturn attribute to the
    class definition. This attribute is also applicable to struct types.

    Example:

    struct Vector
    {
      __vector float xyzw;
    } __attribute__((vecreturn));

    Vector Add(Vector lhs, Vector rhs)
    {
      Vector result;
      result.xyzw = vec_add(lhs.xyzw, rhs.xyzw);
      return result; // This will be returned in a register
    }
  */
  if (VecReturnAttr *A = D->getAttr<VecReturnAttr>()) {
    S.Diag(AL.getLoc(), diag::err_repeat_attribute) << A;
    return;
  }

  const auto *R = cast<RecordDecl>(D);
  int count = 0;

  if (!isa<CXXRecordDecl>(R)) {
    S.Diag(AL.getLoc(), diag::err_attribute_vecreturn_only_vector_member);
    return;
  }

  if (!cast<CXXRecordDecl>(R)->isPOD()) {
    S.Diag(AL.getLoc(), diag::err_attribute_vecreturn_only_pod_record);
    return;
  }

  for (const auto *I : R->fields()) {
    if ((count == 1) || !I->getType()->isVectorType()) {
      S.Diag(AL.getLoc(), diag::err_attribute_vecreturn_only_vector_member);
      return;
    }
    count++;
  }

  D->addAttr(::new (S.Context) VecReturnAttr(S.Context, AL));
}

static void handleDependencyAttr(Sema &S, Scope *Scope, Decl *D,
                                 const ParsedAttr &AL) {
  if (isa<ParmVarDecl>(D)) {
    // [[carries_dependency]] can only be applied to a parameter if it is a
    // parameter of a function declaration or lambda.
    if (!(Scope->getFlags() & clang::Scope::FunctionDeclarationScope)) {
      S.Diag(AL.getLoc(),
             diag::err_carries_dependency_param_not_function_decl);
      return;
    }
  }

  D->addAttr(::new (S.Context) CarriesDependencyAttr(S.Context, AL));
}

static void handleUnusedAttr(Sema &S, Decl *D, const ParsedAttr &AL) {
  bool IsCXX17Attr = AL.isCXX11Attribute() && !AL.getScopeName();

  // If this is spelled as the standard C++17 attribute, but not in C++17, warn
  // about using it as an extension.
  if (!S.getLangOpts().CPlusPlus17 && IsCXX17Attr)
    S.Diag(AL.getLoc(), diag::ext_cxx17_attr) << AL;

  D->addAttr(::new (S.Context) UnusedAttr(S.Context, AL));
}

static void handleConstructorAttr(Sema &S, Decl *D, const ParsedAttr &AL) {
  uint32_t priority = ConstructorAttr::DefaultPriority;
  if (S.getLangOpts().HLSL && AL.getNumArgs()) {
    S.Diag(AL.getLoc(), diag::err_hlsl_init_priority_unsupported);
    return;
  }
  if (AL.getNumArgs() &&
      !checkUInt32Argument(S, AL, AL.getArgAsExpr(0), priority))
    return;

  D->addAttr(::new (S.Context) ConstructorAttr(S.Context, AL, priority));
}

static void handleDestructorAttr(Sema &S, Decl *D, const ParsedAttr &AL) {
  uint32_t priority = DestructorAttr::DefaultPriority;
  if (AL.getNumArgs() &&
      !checkUInt32Argument(S, AL, AL.getArgAsExpr(0), priority))
    return;

  D->addAttr(::new (S.Context) DestructorAttr(S.Context, AL, priority));
}

template <typename AttrTy>
static void handleAttrWithMessage(Sema &S, Decl *D, const ParsedAttr &AL) {
  // Handle the case where the attribute has a text message.
  StringRef Str;
  if (AL.getNumArgs() == 1 && !S.checkStringLiteralArgumentAttr(AL, 0, Str))
    return;

  D->addAttr(::new (S.Context) AttrTy(S.Context, AL, Str));
}

static void handleObjCSuppresProtocolAttr(Sema &S, Decl *D,
                                          const ParsedAttr &AL) {
  if (!cast<ObjCProtocolDecl>(D)->isThisDeclarationADefinition()) {
    S.Diag(AL.getLoc(), diag::err_objc_attr_protocol_requires_definition)
        << AL << AL.getRange();
    return;
  }

  D->addAttr(::new (S.Context) ObjCExplicitProtocolImplAttr(S.Context, AL));
}

static bool checkAvailabilityAttr(Sema &S, SourceRange Range,
                                  IdentifierInfo *Platform,
                                  VersionTuple Introduced,
                                  VersionTuple Deprecated,
                                  VersionTuple Obsoleted) {
  StringRef PlatformName
    = AvailabilityAttr::getPrettyPlatformName(Platform->getName());
  if (PlatformName.empty())
    PlatformName = Platform->getName();

  // Ensure that Introduced <= Deprecated <= Obsoleted (although not all
  // of these steps are needed).
  if (!Introduced.empty() && !Deprecated.empty() &&
      !(Introduced <= Deprecated)) {
    S.Diag(Range.getBegin(), diag::warn_availability_version_ordering)
      << 1 << PlatformName << Deprecated.getAsString()
      << 0 << Introduced.getAsString();
    return true;
  }

  if (!Introduced.empty() && !Obsoleted.empty() &&
      !(Introduced <= Obsoleted)) {
    S.Diag(Range.getBegin(), diag::warn_availability_version_ordering)
      << 2 << PlatformName << Obsoleted.getAsString()
      << 0 << Introduced.getAsString();
    return true;
  }

  if (!Deprecated.empty() && !Obsoleted.empty() &&
      !(Deprecated <= Obsoleted)) {
    S.Diag(Range.getBegin(), diag::warn_availability_version_ordering)
      << 2 << PlatformName << Obsoleted.getAsString()
      << 1 << Deprecated.getAsString();
    return true;
  }

  return false;
}

/// Check whether the two versions match.
///
/// If either version tuple is empty, then they are assumed to match. If
/// \p BeforeIsOkay is true, then \p X can be less than or equal to \p Y.
static bool versionsMatch(const VersionTuple &X, const VersionTuple &Y,
                          bool BeforeIsOkay) {
  if (X.empty() || Y.empty())
    return true;

  if (X == Y)
    return true;

  if (BeforeIsOkay && X < Y)
    return true;

  return false;
}

AvailabilityAttr *Sema::mergeAvailabilityAttr(
    NamedDecl *D, const AttributeCommonInfo &CI, IdentifierInfo *Platform,
    bool Implicit, VersionTuple Introduced, VersionTuple Deprecated,
    VersionTuple Obsoleted, bool IsUnavailable, StringRef Message,
    bool IsStrict, StringRef Replacement, AvailabilityMergeKind AMK,
    int Priority) {
  VersionTuple MergedIntroduced = Introduced;
  VersionTuple MergedDeprecated = Deprecated;
  VersionTuple MergedObsoleted = Obsoleted;
  bool FoundAny = false;
  bool OverrideOrImpl = false;
  switch (AMK) {
  case AMK_None:
  case AMK_Redeclaration:
    OverrideOrImpl = false;
    break;

  case AMK_Override:
  case AMK_ProtocolImplementation:
  case AMK_OptionalProtocolImplementation:
    OverrideOrImpl = true;
    break;
  }

  if (D->hasAttrs()) {
    AttrVec &Attrs = D->getAttrs();
    for (unsigned i = 0, e = Attrs.size(); i != e;) {
      const auto *OldAA = dyn_cast<AvailabilityAttr>(Attrs[i]);
      if (!OldAA) {
        ++i;
        continue;
      }

      IdentifierInfo *OldPlatform = OldAA->getPlatform();
      if (OldPlatform != Platform) {
        ++i;
        continue;
      }

      // If there is an existing availability attribute for this platform that
      // has a lower priority use the existing one and discard the new
      // attribute.
      if (OldAA->getPriority() < Priority)
        return nullptr;

      // If there is an existing attribute for this platform that has a higher
      // priority than the new attribute then erase the old one and continue
      // processing the attributes.
      if (OldAA->getPriority() > Priority) {
        Attrs.erase(Attrs.begin() + i);
        --e;
        continue;
      }

      FoundAny = true;
      VersionTuple OldIntroduced = OldAA->getIntroduced();
      VersionTuple OldDeprecated = OldAA->getDeprecated();
      VersionTuple OldObsoleted = OldAA->getObsoleted();
      bool OldIsUnavailable = OldAA->getUnavailable();

      if (!versionsMatch(OldIntroduced, Introduced, OverrideOrImpl) ||
          !versionsMatch(Deprecated, OldDeprecated, OverrideOrImpl) ||
          !versionsMatch(Obsoleted, OldObsoleted, OverrideOrImpl) ||
          !(OldIsUnavailable == IsUnavailable ||
            (OverrideOrImpl && !OldIsUnavailable && IsUnavailable))) {
        if (OverrideOrImpl) {
          int Which = -1;
          VersionTuple FirstVersion;
          VersionTuple SecondVersion;
          if (!versionsMatch(OldIntroduced, Introduced, OverrideOrImpl)) {
            Which = 0;
            FirstVersion = OldIntroduced;
            SecondVersion = Introduced;
          } else if (!versionsMatch(Deprecated, OldDeprecated, OverrideOrImpl)) {
            Which = 1;
            FirstVersion = Deprecated;
            SecondVersion = OldDeprecated;
          } else if (!versionsMatch(Obsoleted, OldObsoleted, OverrideOrImpl)) {
            Which = 2;
            FirstVersion = Obsoleted;
            SecondVersion = OldObsoleted;
          }

          if (Which == -1) {
            Diag(OldAA->getLocation(),
                 diag::warn_mismatched_availability_override_unavail)
              << AvailabilityAttr::getPrettyPlatformName(Platform->getName())
              << (AMK == AMK_Override);
          } else if (Which != 1 && AMK == AMK_OptionalProtocolImplementation) {
            // Allow different 'introduced' / 'obsoleted' availability versions
            // on a method that implements an optional protocol requirement. It
            // makes less sense to allow this for 'deprecated' as the user can't
            // see if the method is 'deprecated' as 'respondsToSelector' will
            // still return true when the method is deprecated.
            ++i;
            continue;
          } else {
            Diag(OldAA->getLocation(),
                 diag::warn_mismatched_availability_override)
              << Which
              << AvailabilityAttr::getPrettyPlatformName(Platform->getName())
              << FirstVersion.getAsString() << SecondVersion.getAsString()
              << (AMK == AMK_Override);
          }
          if (AMK == AMK_Override)
            Diag(CI.getLoc(), diag::note_overridden_method);
          else
            Diag(CI.getLoc(), diag::note_protocol_method);
        } else {
          Diag(OldAA->getLocation(), diag::warn_mismatched_availability);
          Diag(CI.getLoc(), diag::note_previous_attribute);
        }

        Attrs.erase(Attrs.begin() + i);
        --e;
        continue;
      }

      VersionTuple MergedIntroduced2 = MergedIntroduced;
      VersionTuple MergedDeprecated2 = MergedDeprecated;
      VersionTuple MergedObsoleted2 = MergedObsoleted;

      if (MergedIntroduced2.empty())
        MergedIntroduced2 = OldIntroduced;
      if (MergedDeprecated2.empty())
        MergedDeprecated2 = OldDeprecated;
      if (MergedObsoleted2.empty())
        MergedObsoleted2 = OldObsoleted;

      if (checkAvailabilityAttr(*this, OldAA->getRange(), Platform,
                                MergedIntroduced2, MergedDeprecated2,
                                MergedObsoleted2)) {
        Attrs.erase(Attrs.begin() + i);
        --e;
        continue;
      }

      MergedIntroduced = MergedIntroduced2;
      MergedDeprecated = MergedDeprecated2;
      MergedObsoleted = MergedObsoleted2;
      ++i;
    }
  }

  if (FoundAny &&
      MergedIntroduced == Introduced &&
      MergedDeprecated == Deprecated &&
      MergedObsoleted == Obsoleted)
    return nullptr;

  // Only create a new attribute if !OverrideOrImpl, but we want to do
  // the checking.
  if (!checkAvailabilityAttr(*this, CI.getRange(), Platform, MergedIntroduced,
                             MergedDeprecated, MergedObsoleted) &&
      !OverrideOrImpl) {
    auto *Avail = ::new (Context) AvailabilityAttr(
        Context, CI, Platform, Introduced, Deprecated, Obsoleted, IsUnavailable,
        Message, IsStrict, Replacement, Priority);
    Avail->setImplicit(Implicit);
    return Avail;
  }
  return nullptr;
}

static void handleAvailabilityAttr(Sema &S, Decl *D, const ParsedAttr &AL) {
  if (isa<UsingDecl, UnresolvedUsingTypenameDecl, UnresolvedUsingValueDecl>(
          D)) {
    S.Diag(AL.getRange().getBegin(), diag::warn_deprecated_ignored_on_using)
        << AL;
    return;
  }

  if (!AL.checkExactlyNumArgs(S, 1))
    return;
  IdentifierLoc *Platform = AL.getArgAsIdent(0);

  IdentifierInfo *II = Platform->Ident;
  if (AvailabilityAttr::getPrettyPlatformName(II->getName()).empty())
    S.Diag(Platform->Loc, diag::warn_availability_unknown_platform)
      << Platform->Ident;

  auto *ND = dyn_cast<NamedDecl>(D);
  if (!ND) // We warned about this already, so just return.
    return;

  AvailabilityChange Introduced = AL.getAvailabilityIntroduced();
  AvailabilityChange Deprecated = AL.getAvailabilityDeprecated();
  AvailabilityChange Obsoleted = AL.getAvailabilityObsoleted();
  bool IsUnavailable = AL.getUnavailableLoc().isValid();
  bool IsStrict = AL.getStrictLoc().isValid();
  StringRef Str;
  if (const auto *SE = dyn_cast_if_present<StringLiteral>(AL.getMessageExpr()))
    Str = SE->getString();
  StringRef Replacement;
  if (const auto *SE =
          dyn_cast_if_present<StringLiteral>(AL.getReplacementExpr()))
    Replacement = SE->getString();

  if (II->isStr("swift")) {
    if (Introduced.isValid() || Obsoleted.isValid() ||
        (!IsUnavailable && !Deprecated.isValid())) {
      S.Diag(AL.getLoc(),
             diag::warn_availability_swift_unavailable_deprecated_only);
      return;
    }
  }

  if (II->isStr("fuchsia")) {
    std::optional<unsigned> Min, Sub;
    if ((Min = Introduced.Version.getMinor()) ||
        (Sub = Introduced.Version.getSubminor())) {
      S.Diag(AL.getLoc(), diag::warn_availability_fuchsia_unavailable_minor);
      return;
    }
  }

  int PriorityModifier = AL.isPragmaClangAttribute()
                             ? Sema::AP_PragmaClangAttribute
                             : Sema::AP_Explicit;
  AvailabilityAttr *NewAttr = S.mergeAvailabilityAttr(
      ND, AL, II, false /*Implicit*/, Introduced.Version, Deprecated.Version,
      Obsoleted.Version, IsUnavailable, Str, IsStrict, Replacement,
      Sema::AMK_None, PriorityModifier);
  if (NewAttr)
    D->addAttr(NewAttr);

  // Transcribe "ios" to "watchos" (and add a new attribute) if the versioning
  // matches before the start of the watchOS platform.
  if (S.Context.getTargetInfo().getTriple().isWatchOS()) {
    IdentifierInfo *NewII = nullptr;
    if (II->getName() == "ios")
      NewII = &S.Context.Idents.get("watchos");
    else if (II->getName() == "ios_app_extension")
      NewII = &S.Context.Idents.get("watchos_app_extension");

    if (NewII) {
      const auto *SDKInfo = S.getDarwinSDKInfoForAvailabilityChecking();
      const auto *IOSToWatchOSMapping =
          SDKInfo ? SDKInfo->getVersionMapping(
                        DarwinSDKInfo::OSEnvPair::iOStoWatchOSPair())
                  : nullptr;

      auto adjustWatchOSVersion =
          [IOSToWatchOSMapping](VersionTuple Version) -> VersionTuple {
        if (Version.empty())
          return Version;
        auto MinimumWatchOSVersion = VersionTuple(2, 0);

        if (IOSToWatchOSMapping) {
          if (auto MappedVersion = IOSToWatchOSMapping->map(
                  Version, MinimumWatchOSVersion, std::nullopt)) {
            return *MappedVersion;
          }
        }

        auto Major = Version.getMajor();
        auto NewMajor = Major >= 9 ? Major - 7 : 0;
        if (NewMajor >= 2) {
          if (Version.getMinor()) {
            if (Version.getSubminor())
              return VersionTuple(NewMajor, *Version.getMinor(),
                                  *Version.getSubminor());
            else
              return VersionTuple(NewMajor, *Version.getMinor());
          }
          return VersionTuple(NewMajor);
        }

        return MinimumWatchOSVersion;
      };

      auto NewIntroduced = adjustWatchOSVersion(Introduced.Version);
      auto NewDeprecated = adjustWatchOSVersion(Deprecated.Version);
      auto NewObsoleted = adjustWatchOSVersion(Obsoleted.Version);

      AvailabilityAttr *NewAttr = S.mergeAvailabilityAttr(
          ND, AL, NewII, true /*Implicit*/, NewIntroduced, NewDeprecated,
          NewObsoleted, IsUnavailable, Str, IsStrict, Replacement,
          Sema::AMK_None,
          PriorityModifier + Sema::AP_InferredFromOtherPlatform);
      if (NewAttr)
        D->addAttr(NewAttr);
    }
  } else if (S.Context.getTargetInfo().getTriple().isTvOS()) {
    // Transcribe "ios" to "tvos" (and add a new attribute) if the versioning
    // matches before the start of the tvOS platform.
    IdentifierInfo *NewII = nullptr;
    if (II->getName() == "ios")
      NewII = &S.Context.Idents.get("tvos");
    else if (II->getName() == "ios_app_extension")
      NewII = &S.Context.Idents.get("tvos_app_extension");

    if (NewII) {
      const auto *SDKInfo = S.getDarwinSDKInfoForAvailabilityChecking();
      const auto *IOSToTvOSMapping =
          SDKInfo ? SDKInfo->getVersionMapping(
                        DarwinSDKInfo::OSEnvPair::iOStoTvOSPair())
                  : nullptr;

      auto AdjustTvOSVersion =
          [IOSToTvOSMapping](VersionTuple Version) -> VersionTuple {
        if (Version.empty())
          return Version;

        if (IOSToTvOSMapping) {
          if (auto MappedVersion = IOSToTvOSMapping->map(
                  Version, VersionTuple(0, 0), std::nullopt)) {
            return *MappedVersion;
          }
        }
        return Version;
      };

      auto NewIntroduced = AdjustTvOSVersion(Introduced.Version);
      auto NewDeprecated = AdjustTvOSVersion(Deprecated.Version);
      auto NewObsoleted = AdjustTvOSVersion(Obsoleted.Version);

      AvailabilityAttr *NewAttr = S.mergeAvailabilityAttr(
          ND, AL, NewII, true /*Implicit*/, NewIntroduced, NewDeprecated,
          NewObsoleted, IsUnavailable, Str, IsStrict, Replacement,
          Sema::AMK_None,
          PriorityModifier + Sema::AP_InferredFromOtherPlatform);
      if (NewAttr)
        D->addAttr(NewAttr);
    }
  } else if (S.Context.getTargetInfo().getTriple().getOS() ==
                 llvm::Triple::IOS &&
             S.Context.getTargetInfo().getTriple().isMacCatalystEnvironment()) {
    auto GetSDKInfo = [&]() {
      return S.getDarwinSDKInfoForAvailabilityChecking(AL.getRange().getBegin(),
                                                       "macOS");
    };

    // Transcribe "ios" to "maccatalyst" (and add a new attribute).
    IdentifierInfo *NewII = nullptr;
    if (II->getName() == "ios")
      NewII = &S.Context.Idents.get("maccatalyst");
    else if (II->getName() == "ios_app_extension")
      NewII = &S.Context.Idents.get("maccatalyst_app_extension");
    if (NewII) {
      auto MinMacCatalystVersion = [](const VersionTuple &V) {
        if (V.empty())
          return V;
        if (V.getMajor() < 13 ||
            (V.getMajor() == 13 && V.getMinor() && *V.getMinor() < 1))
          return VersionTuple(13, 1); // The min Mac Catalyst version is 13.1.
        return V;
      };
      AvailabilityAttr *NewAttr = S.mergeAvailabilityAttr(
          ND, AL, NewII, true /*Implicit*/,
          MinMacCatalystVersion(Introduced.Version),
          MinMacCatalystVersion(Deprecated.Version),
          MinMacCatalystVersion(Obsoleted.Version), IsUnavailable, Str,
          IsStrict, Replacement, Sema::AMK_None,
          PriorityModifier + Sema::AP_InferredFromOtherPlatform);
      if (NewAttr)
        D->addAttr(NewAttr);
    } else if (II->getName() == "macos" && GetSDKInfo() &&
               (!Introduced.Version.empty() || !Deprecated.Version.empty() ||
                !Obsoleted.Version.empty())) {
      if (const auto *MacOStoMacCatalystMapping =
              GetSDKInfo()->getVersionMapping(
                  DarwinSDKInfo::OSEnvPair::macOStoMacCatalystPair())) {
        // Infer Mac Catalyst availability from the macOS availability attribute
        // if it has versioned availability. Don't infer 'unavailable'. This
        // inferred availability has lower priority than the other availability
        // attributes that are inferred from 'ios'.
        NewII = &S.Context.Idents.get("maccatalyst");
        auto RemapMacOSVersion =
            [&](const VersionTuple &V) -> std::optional<VersionTuple> {
          if (V.empty())
            return std::nullopt;
          // API_TO_BE_DEPRECATED is 100000.
          if (V.getMajor() == 100000)
            return VersionTuple(100000);
          // The minimum iosmac version is 13.1
          return MacOStoMacCatalystMapping->map(V, VersionTuple(13, 1),
                                                std::nullopt);
        };
        std::optional<VersionTuple> NewIntroduced =
                                        RemapMacOSVersion(Introduced.Version),
                                    NewDeprecated =
                                        RemapMacOSVersion(Deprecated.Version),
                                    NewObsoleted =
                                        RemapMacOSVersion(Obsoleted.Version);
        if (NewIntroduced || NewDeprecated || NewObsoleted) {
          auto VersionOrEmptyVersion =
              [](const std::optional<VersionTuple> &V) -> VersionTuple {
            return V ? *V : VersionTuple();
          };
          AvailabilityAttr *NewAttr = S.mergeAvailabilityAttr(
              ND, AL, NewII, true /*Implicit*/,
              VersionOrEmptyVersion(NewIntroduced),
              VersionOrEmptyVersion(NewDeprecated),
              VersionOrEmptyVersion(NewObsoleted), /*IsUnavailable=*/false, Str,
              IsStrict, Replacement, Sema::AMK_None,
              PriorityModifier + Sema::AP_InferredFromOtherPlatform +
                  Sema::AP_InferredFromOtherPlatform);
          if (NewAttr)
            D->addAttr(NewAttr);
        }
      }
    }
  }
}

static void handleExternalSourceSymbolAttr(Sema &S, Decl *D,
                                           const ParsedAttr &AL) {
  if (!AL.checkAtLeastNumArgs(S, 1) || !AL.checkAtMostNumArgs(S, 4))
    return;

  StringRef Language;
  if (const auto *SE = dyn_cast_if_present<StringLiteral>(AL.getArgAsExpr(0)))
    Language = SE->getString();
  StringRef DefinedIn;
  if (const auto *SE = dyn_cast_if_present<StringLiteral>(AL.getArgAsExpr(1)))
    DefinedIn = SE->getString();
  bool IsGeneratedDeclaration = AL.getArgAsIdent(2) != nullptr;
  StringRef USR;
  if (const auto *SE = dyn_cast_if_present<StringLiteral>(AL.getArgAsExpr(3)))
    USR = SE->getString();

  D->addAttr(::new (S.Context) ExternalSourceSymbolAttr(
      S.Context, AL, Language, DefinedIn, IsGeneratedDeclaration, USR));
}

template <class T>
static T *mergeVisibilityAttr(Sema &S, Decl *D, const AttributeCommonInfo &CI,
                              typename T::VisibilityType value) {
  T *existingAttr = D->getAttr<T>();
  if (existingAttr) {
    typename T::VisibilityType existingValue = existingAttr->getVisibility();
    if (existingValue == value)
      return nullptr;
    S.Diag(existingAttr->getLocation(), diag::err_mismatched_visibility);
    S.Diag(CI.getLoc(), diag::note_previous_attribute);
    D->dropAttr<T>();
  }
  return ::new (S.Context) T(S.Context, CI, value);
}

VisibilityAttr *Sema::mergeVisibilityAttr(Decl *D,
                                          const AttributeCommonInfo &CI,
                                          VisibilityAttr::VisibilityType Vis) {
  return ::mergeVisibilityAttr<VisibilityAttr>(*this, D, CI, Vis);
}

TypeVisibilityAttr *
Sema::mergeTypeVisibilityAttr(Decl *D, const AttributeCommonInfo &CI,
                              TypeVisibilityAttr::VisibilityType Vis) {
  return ::mergeVisibilityAttr<TypeVisibilityAttr>(*this, D, CI, Vis);
}

static void handleVisibilityAttr(Sema &S, Decl *D, const ParsedAttr &AL,
                                 bool isTypeVisibility) {
  // Visibility attributes don't mean anything on a typedef.
  if (isa<TypedefNameDecl>(D)) {
    S.Diag(AL.getRange().getBegin(), diag::warn_attribute_ignored) << AL;
    return;
  }

  // 'type_visibility' can only go on a type or namespace.
  if (isTypeVisibility && !(isa<TagDecl>(D) || isa<ObjCInterfaceDecl>(D) ||
                            isa<NamespaceDecl>(D))) {
    S.Diag(AL.getRange().getBegin(), diag::err_attribute_wrong_decl_type)
        << AL << AL.isRegularKeywordAttribute() << ExpectedTypeOrNamespace;
    return;
  }

  // Check that the argument is a string literal.
  StringRef TypeStr;
  SourceLocation LiteralLoc;
  if (!S.checkStringLiteralArgumentAttr(AL, 0, TypeStr, &LiteralLoc))
    return;

  VisibilityAttr::VisibilityType type;
  if (!VisibilityAttr::ConvertStrToVisibilityType(TypeStr, type)) {
    S.Diag(LiteralLoc, diag::warn_attribute_type_not_supported) << AL
                                                                << TypeStr;
    return;
  }

  // Complain about attempts to use protected visibility on targets
  // (like Darwin) that don't support it.
  if (type == VisibilityAttr::Protected &&
      !S.Context.getTargetInfo().hasProtectedVisibility()) {
    S.Diag(AL.getLoc(), diag::warn_attribute_protected_visibility);
    type = VisibilityAttr::Default;
  }

  Attr *newAttr;
  if (isTypeVisibility) {
    newAttr = S.mergeTypeVisibilityAttr(
        D, AL, (TypeVisibilityAttr::VisibilityType)type);
  } else {
    newAttr = S.mergeVisibilityAttr(D, AL, type);
  }
  if (newAttr)
    D->addAttr(newAttr);
}

static void handleObjCDirectAttr(Sema &S, Decl *D, const ParsedAttr &AL) {
  // objc_direct cannot be set on methods declared in the context of a protocol
  if (isa<ObjCProtocolDecl>(D->getDeclContext())) {
    S.Diag(AL.getLoc(), diag::err_objc_direct_on_protocol) << false;
    return;
  }

  if (S.getLangOpts().ObjCRuntime.allowsDirectDispatch()) {
    handleSimpleAttribute<ObjCDirectAttr>(S, D, AL);
  } else {
    S.Diag(AL.getLoc(), diag::warn_objc_direct_ignored) << AL;
  }
}

static void handleObjCDirectMembersAttr(Sema &S, Decl *D,
                                        const ParsedAttr &AL) {
  if (S.getLangOpts().ObjCRuntime.allowsDirectDispatch()) {
    handleSimpleAttribute<ObjCDirectMembersAttr>(S, D, AL);
  } else {
    S.Diag(AL.getLoc(), diag::warn_objc_direct_ignored) << AL;
  }
}

static void handleObjCMethodFamilyAttr(Sema &S, Decl *D, const ParsedAttr &AL) {
  const auto *M = cast<ObjCMethodDecl>(D);
  if (!AL.isArgIdent(0)) {
    S.Diag(AL.getLoc(), diag::err_attribute_argument_n_type)
        << AL << 1 << AANT_ArgumentIdentifier;
    return;
  }

  IdentifierLoc *IL = AL.getArgAsIdent(0);
  ObjCMethodFamilyAttr::FamilyKind F;
  if (!ObjCMethodFamilyAttr::ConvertStrToFamilyKind(IL->Ident->getName(), F)) {
    S.Diag(IL->Loc, diag::warn_attribute_type_not_supported) << AL << IL->Ident;
    return;
  }

  if (F == ObjCMethodFamilyAttr::OMF_init &&
      !M->getReturnType()->isObjCObjectPointerType()) {
    S.Diag(M->getLocation(), diag::err_init_method_bad_return_type)
        << M->getReturnType();
    // Ignore the attribute.
    return;
  }

  D->addAttr(new (S.Context) ObjCMethodFamilyAttr(S.Context, AL, F));
}

static void handleObjCNSObject(Sema &S, Decl *D, const ParsedAttr &AL) {
  if (const auto *TD = dyn_cast<TypedefNameDecl>(D)) {
    QualType T = TD->getUnderlyingType();
    if (!T->isCARCBridgableType()) {
      S.Diag(TD->getLocation(), diag::err_nsobject_attribute);
      return;
    }
  }
  else if (const auto *PD = dyn_cast<ObjCPropertyDecl>(D)) {
    QualType T = PD->getType();
    if (!T->isCARCBridgableType()) {
      S.Diag(PD->getLocation(), diag::err_nsobject_attribute);
      return;
    }
  }
  else {
    // It is okay to include this attribute on properties, e.g.:
    //
    //  @property (retain, nonatomic) struct Bork *Q __attribute__((NSObject));
    //
    // In this case it follows tradition and suppresses an error in the above
    // case.
    S.Diag(D->getLocation(), diag::warn_nsobject_attribute);
  }
  D->addAttr(::new (S.Context) ObjCNSObjectAttr(S.Context, AL));
}

static void handleObjCIndependentClass(Sema &S, Decl *D, const ParsedAttr &AL) {
  if (const auto *TD = dyn_cast<TypedefNameDecl>(D)) {
    QualType T = TD->getUnderlyingType();
    if (!T->isObjCObjectPointerType()) {
      S.Diag(TD->getLocation(), diag::warn_ptr_independentclass_attribute);
      return;
    }
  } else {
    S.Diag(D->getLocation(), diag::warn_independentclass_attribute);
    return;
  }
  D->addAttr(::new (S.Context) ObjCIndependentClassAttr(S.Context, AL));
}

static void handleBlocksAttr(Sema &S, Decl *D, const ParsedAttr &AL) {
  if (!AL.isArgIdent(0)) {
    S.Diag(AL.getLoc(), diag::err_attribute_argument_n_type)
        << AL << 1 << AANT_ArgumentIdentifier;
    return;
  }

  IdentifierInfo *II = AL.getArgAsIdent(0)->Ident;
  BlocksAttr::BlockType type;
  if (!BlocksAttr::ConvertStrToBlockType(II->getName(), type)) {
    S.Diag(AL.getLoc(), diag::warn_attribute_type_not_supported) << AL << II;
    return;
  }

  D->addAttr(::new (S.Context) BlocksAttr(S.Context, AL, type));
}

static void handleSentinelAttr(Sema &S, Decl *D, const ParsedAttr &AL) {
  unsigned sentinel = (unsigned)SentinelAttr::DefaultSentinel;
  if (AL.getNumArgs() > 0) {
    Expr *E = AL.getArgAsExpr(0);
    std::optional<llvm::APSInt> Idx = llvm::APSInt(32);
    if (E->isTypeDependent() || !(Idx = E->getIntegerConstantExpr(S.Context))) {
      S.Diag(AL.getLoc(), diag::err_attribute_argument_n_type)
          << AL << 1 << AANT_ArgumentIntegerConstant << E->getSourceRange();
      return;
    }

    if (Idx->isSigned() && Idx->isNegative()) {
      S.Diag(AL.getLoc(), diag::err_attribute_sentinel_less_than_zero)
        << E->getSourceRange();
      return;
    }

    sentinel = Idx->getZExtValue();
  }

  unsigned nullPos = (unsigned)SentinelAttr::DefaultNullPos;
  if (AL.getNumArgs() > 1) {
    Expr *E = AL.getArgAsExpr(1);
    std::optional<llvm::APSInt> Idx = llvm::APSInt(32);
    if (E->isTypeDependent() || !(Idx = E->getIntegerConstantExpr(S.Context))) {
      S.Diag(AL.getLoc(), diag::err_attribute_argument_n_type)
          << AL << 2 << AANT_ArgumentIntegerConstant << E->getSourceRange();
      return;
    }
    nullPos = Idx->getZExtValue();

    if ((Idx->isSigned() && Idx->isNegative()) || nullPos > 1) {
      // FIXME: This error message could be improved, it would be nice
      // to say what the bounds actually are.
      S.Diag(AL.getLoc(), diag::err_attribute_sentinel_not_zero_or_one)
        << E->getSourceRange();
      return;
    }
  }

  if (const auto *FD = dyn_cast<FunctionDecl>(D)) {
    const FunctionType *FT = FD->getType()->castAs<FunctionType>();
    if (isa<FunctionNoProtoType>(FT)) {
      S.Diag(AL.getLoc(), diag::warn_attribute_sentinel_named_arguments);
      return;
    }

    if (!cast<FunctionProtoType>(FT)->isVariadic()) {
      S.Diag(AL.getLoc(), diag::warn_attribute_sentinel_not_variadic) << 0;
      return;
    }
  } else if (const auto *MD = dyn_cast<ObjCMethodDecl>(D)) {
    if (!MD->isVariadic()) {
      S.Diag(AL.getLoc(), diag::warn_attribute_sentinel_not_variadic) << 0;
      return;
    }
  } else if (const auto *BD = dyn_cast<BlockDecl>(D)) {
    if (!BD->isVariadic()) {
      S.Diag(AL.getLoc(), diag::warn_attribute_sentinel_not_variadic) << 1;
      return;
    }
  } else if (const auto *V = dyn_cast<VarDecl>(D)) {
    QualType Ty = V->getType();
    if (Ty->isBlockPointerType() || Ty->isFunctionPointerType()) {
      const FunctionType *FT = Ty->isFunctionPointerType()
                                   ? D->getFunctionType()
                                   : Ty->castAs<BlockPointerType>()
                                         ->getPointeeType()
                                         ->castAs<FunctionType>();
      if (!cast<FunctionProtoType>(FT)->isVariadic()) {
        int m = Ty->isFunctionPointerType() ? 0 : 1;
        S.Diag(AL.getLoc(), diag::warn_attribute_sentinel_not_variadic) << m;
        return;
      }
    } else {
      S.Diag(AL.getLoc(), diag::warn_attribute_wrong_decl_type)
          << AL << AL.isRegularKeywordAttribute()
          << ExpectedFunctionMethodOrBlock;
      return;
    }
  } else {
    S.Diag(AL.getLoc(), diag::warn_attribute_wrong_decl_type)
        << AL << AL.isRegularKeywordAttribute()
        << ExpectedFunctionMethodOrBlock;
    return;
  }
  D->addAttr(::new (S.Context) SentinelAttr(S.Context, AL, sentinel, nullPos));
}

static void handleWarnUnusedResult(Sema &S, Decl *D, const ParsedAttr &AL) {
  if (D->getFunctionType() &&
      D->getFunctionType()->getReturnType()->isVoidType() &&
      !isa<CXXConstructorDecl>(D)) {
    S.Diag(AL.getLoc(), diag::warn_attribute_void_function_method) << AL << 0;
    return;
  }
  if (const auto *MD = dyn_cast<ObjCMethodDecl>(D))
    if (MD->getReturnType()->isVoidType()) {
      S.Diag(AL.getLoc(), diag::warn_attribute_void_function_method) << AL << 1;
      return;
    }

  StringRef Str;
  if (AL.isStandardAttributeSyntax() && !AL.getScopeName()) {
    // The standard attribute cannot be applied to variable declarations such
    // as a function pointer.
    if (isa<VarDecl>(D))
      S.Diag(AL.getLoc(), diag::warn_attribute_wrong_decl_type_str)
          << AL << AL.isRegularKeywordAttribute()
          << "functions, classes, or enumerations";

    // If this is spelled as the standard C++17 attribute, but not in C++17,
    // warn about using it as an extension. If there are attribute arguments,
    // then claim it's a C++20 extension instead.
    // FIXME: If WG14 does not seem likely to adopt the same feature, add an
    // extension warning for C23 mode.
    const LangOptions &LO = S.getLangOpts();
    if (AL.getNumArgs() == 1) {
      if (LO.CPlusPlus && !LO.CPlusPlus20)
        S.Diag(AL.getLoc(), diag::ext_cxx20_attr) << AL;

      // Since this is spelled [[nodiscard]], get the optional string
      // literal. If in C++ mode, but not in C++20 mode, diagnose as an
      // extension.
      // FIXME: C23 should support this feature as well, even as an extension.
      if (!S.checkStringLiteralArgumentAttr(AL, 0, Str, nullptr))
        return;
    } else if (LO.CPlusPlus && !LO.CPlusPlus17)
      S.Diag(AL.getLoc(), diag::ext_cxx17_attr) << AL;
  }

  if ((!AL.isGNUAttribute() &&
       !(AL.isStandardAttributeSyntax() && AL.isClangScope())) &&
      isa<TypedefNameDecl>(D)) {
    S.Diag(AL.getLoc(), diag::warn_unused_result_typedef_unsupported_spelling)
        << AL.isGNUScope();
    return;
  }

  D->addAttr(::new (S.Context) WarnUnusedResultAttr(S.Context, AL, Str));
}

static void handleWeakImportAttr(Sema &S, Decl *D, const ParsedAttr &AL) {
  // weak_import only applies to variable & function declarations.
  bool isDef = false;
  if (!D->canBeWeakImported(isDef)) {
    if (isDef)
      S.Diag(AL.getLoc(), diag::warn_attribute_invalid_on_definition)
        << "weak_import";
    else if (isa<ObjCPropertyDecl>(D) || isa<ObjCMethodDecl>(D) ||
             (S.Context.getTargetInfo().getTriple().isOSDarwin() &&
              (isa<ObjCInterfaceDecl>(D) || isa<EnumDecl>(D)))) {
      // Nothing to warn about here.
    } else
      S.Diag(AL.getLoc(), diag::warn_attribute_wrong_decl_type)
          << AL << AL.isRegularKeywordAttribute() << ExpectedVariableOrFunction;

    return;
  }

  D->addAttr(::new (S.Context) WeakImportAttr(S.Context, AL));
}

// Handles reqd_work_group_size and work_group_size_hint.
template <typename WorkGroupAttr>
static void handleWorkGroupSize(Sema &S, Decl *D, const ParsedAttr &AL) {
  if (!AL.checkExactlyNumArgs(S, 3))
    return;

  uint32_t WGSize[3];
  for (unsigned i = 0; i < 3; ++i) {
    const Expr *E = AL.getArgAsExpr(i);
    if (!checkUInt32Argument(S, AL, E, WGSize[i], i,
                             /*StrictlyUnsigned=*/true))
      return;
    if (WGSize[i] == 0) {
      S.Diag(AL.getLoc(), diag::err_attribute_argument_is_zero)
          << AL << E->getSourceRange();
      return;
    }
  }

  WorkGroupAttr *Existing = D->getAttr<WorkGroupAttr>();
  if (Existing && !(Existing->getXDim() == WGSize[0] &&
                    Existing->getYDim() == WGSize[1] &&
                    Existing->getZDim() == WGSize[2]))
    S.Diag(AL.getLoc(), diag::warn_duplicate_attribute) << AL;

  D->addAttr(::new (S.Context)
                 WorkGroupAttr(S.Context, AL, WGSize[0], WGSize[1], WGSize[2]));
}

// Returns a DupArgResult value; Same means the args have the same value,
// Different means the args do not have the same value, and Unknown means that
// the args cannot (yet) be compared.
enum class DupArgResult { Unknown, Same, Different };
static DupArgResult AreArgValuesIdentical(const Expr *LHS, const Expr *RHS) {
  // If both operands are nullptr they are unspecified and are considered the
  // same.
  if (!LHS && !RHS)
    return DupArgResult::Same;

  // Otherwise, if either operand is nullptr they are considered different.
  if (!LHS || !RHS)
    return DupArgResult::Different;

  // Otherwise, if either operand is still value dependent, we can't test
  // anything.
  const auto *LHSCE = dyn_cast<ConstantExpr>(LHS);
  const auto *RHSCE = dyn_cast<ConstantExpr>(RHS);
  if (!LHSCE || !RHSCE)
    return DupArgResult::Unknown;

  // Otherwise, test that the values.
  return LHSCE->getResultAsAPSInt() == RHSCE->getResultAsAPSInt()
             ? DupArgResult::Same
             : DupArgResult::Different;
}

// Returns true if any of the specified dimensions (X,Y,Z) differ between the
// arguments.
bool Sema::AnyWorkGroupSizesDiffer(const Expr *LHSXDim, const Expr *LHSYDim,
                                   const Expr *LHSZDim, const Expr *RHSXDim,
                                   const Expr *RHSYDim, const Expr *RHSZDim) {
  DupArgResult Results[] = {AreArgValuesIdentical(LHSXDim, RHSXDim),
                            AreArgValuesIdentical(LHSYDim, RHSYDim),
                            AreArgValuesIdentical(LHSZDim, RHSZDim)};
  return llvm::is_contained(Results, DupArgResult::Different);
}

// Returns true if all of the specified dimensions (X,Y,Z) are the same between
// the arguments.
bool Sema::AllWorkGroupSizesSame(const Expr *LHSXDim, const Expr *LHSYDim,
                                 const Expr *LHSZDim, const Expr *RHSXDim,
                                 const Expr *RHSYDim, const Expr *RHSZDim) {
  DupArgResult Results[] = {AreArgValuesIdentical(LHSXDim, RHSXDim),
                            AreArgValuesIdentical(LHSYDim, RHSYDim),
                            AreArgValuesIdentical(LHSZDim, RHSZDim)};
  return llvm::all_of(Results,
                      [](DupArgResult V) { return V == DupArgResult::Same; });
}

void Sema::AddSYCLWorkGroupSizeHintAttr(Decl *D, const AttributeCommonInfo &CI,
                                        Expr *XDim, Expr *YDim, Expr *ZDim) {
  // Returns nullptr if diagnosing, otherwise returns the original expression
  // or the original expression converted to a constant expression.
  auto CheckAndConvertArg = [&](Expr *E) -> std::optional<Expr *> {
    // We can only check if the expression is not value dependent.
    if (E && !E->isValueDependent()) {
      llvm::APSInt ArgVal;
      ExprResult Res = VerifyIntegerConstantExpression(E, &ArgVal);
      if (Res.isInvalid())
        return std::nullopt;
      E = Res.get();

      // This attribute requires a strictly positive value.
      if (ArgVal <= 0) {
        Diag(E->getExprLoc(), diag::err_attribute_requires_positive_integer)
            << CI << /*positive*/ 0;
        return std::nullopt;
      }
    }

    return E;
  };

  // Check all three argument values, and if any are bad, bail out. This will
  // convert the given expressions into constant expressions when possible.
  std::optional<Expr *> XDimConvert = CheckAndConvertArg(XDim);
  std::optional<Expr *> YDimConvert = CheckAndConvertArg(YDim);
  std::optional<Expr *> ZDimConvert = CheckAndConvertArg(ZDim);
  if (!XDimConvert || !YDimConvert || !ZDimConvert)
    return;
  XDim = XDimConvert.value();
  YDim = YDimConvert.value();
  ZDim = ZDimConvert.value();

  // If the attribute was already applied with different arguments, then
  // diagnose the second attribute as a duplicate and don't add it.
  if (const auto *Existing = D->getAttr<SYCLWorkGroupSizeHintAttr>()) {
    // If any of the results are known to be different, we can diagnose at this
    // point and drop the attribute.
    if (AnyWorkGroupSizesDiffer(XDim, YDim, ZDim, Existing->getXDim(),
                                Existing->getYDim(), Existing->getZDim())) {
      Diag(CI.getLoc(), diag::warn_duplicate_attribute) << CI;
      Diag(Existing->getLoc(), diag::note_previous_attribute);
      return;
    }
    // If all of the results are known to be the same, we can silently drop the
    // attribute. Otherwise, we have to add the attribute and resolve its
    // differences later.
    if (AllWorkGroupSizesSame(XDim, YDim, ZDim, Existing->getXDim(),
                              Existing->getYDim(), Existing->getZDim()))
      return;
  }

  D->addAttr(::new (Context)
                 SYCLWorkGroupSizeHintAttr(Context, CI, XDim, YDim, ZDim));
}

SYCLWorkGroupSizeHintAttr *
Sema::MergeSYCLWorkGroupSizeHintAttr(Decl *D,
                                     const SYCLWorkGroupSizeHintAttr &A) {
  // Check to see if there's a duplicate attribute already applied.
  if (const auto *DeclAttr = D->getAttr<SYCLWorkGroupSizeHintAttr>()) {
    // If any of the results are known to be different, we can diagnose at this
    // point and drop the attribute.
    if (AnyWorkGroupSizesDiffer(DeclAttr->getXDim(), DeclAttr->getYDim(),
                                DeclAttr->getZDim(), A.getXDim(), A.getYDim(),
                                A.getZDim())) {
      Diag(DeclAttr->getLoc(), diag::warn_duplicate_attribute) << &A;
      Diag(A.getLoc(), diag::note_previous_attribute);
      return nullptr;
    }
    // If all of the results are known to be the same, we can silently drop the
    // attribute. Otherwise, we have to add the attribute and resolve its
    // differences later.
    if (AllWorkGroupSizesSame(DeclAttr->getXDim(), DeclAttr->getYDim(),
                              DeclAttr->getZDim(), A.getXDim(), A.getYDim(),
                              A.getZDim()))
      return nullptr;
  }
  return ::new (Context) SYCLWorkGroupSizeHintAttr(Context, A, A.getXDim(),
                                                   A.getYDim(), A.getZDim());
}

// Handles SYCL work_group_size_hint.
static void handleSYCLWorkGroupSizeHint(Sema &S, Decl *D,
                                        const ParsedAttr &AL) {
  S.CheckDeprecatedSYCLAttributeSpelling(AL);

  // __attribute__((work_group_size_hint) requires exactly three arguments.
  if (AL.getSyntax() == ParsedAttr::AS_GNU || !AL.hasScope() ||
      (AL.hasScope() && !AL.getScopeName()->isStr("sycl"))) {
    if (!AL.checkExactlyNumArgs(S, 3))
      return;
  } else if (!AL.checkAtLeastNumArgs(S, 1) || !AL.checkAtMostNumArgs(S, 3))
    return;

  size_t NumArgs = AL.getNumArgs();
  Expr *XDimExpr = NumArgs > 0 ? AL.getArgAsExpr(0) : nullptr;
  Expr *YDimExpr = NumArgs > 1 ? AL.getArgAsExpr(1) : nullptr;
  Expr *ZDimExpr = NumArgs > 2 ? AL.getArgAsExpr(2) : nullptr;
  S.AddSYCLWorkGroupSizeHintAttr(D, AL, XDimExpr, YDimExpr, ZDimExpr);
}

static void handleWorkGroupSizeHint(Sema &S, Decl *D, const ParsedAttr &AL) {
  // Handle the attribute based on whether we are targeting SYCL or not.
  if (S.getLangOpts().SYCLIsDevice || S.getLangOpts().SYCLIsHost)
    handleSYCLWorkGroupSizeHint(S, D, AL);
  else
    handleWorkGroupSize<WorkGroupSizeHintAttr>(S, D, AL);
}

// Checks correctness of mutual usage of different work_group_size attributes:
// reqd_work_group_size, max_work_group_size, and max_global_work_dim.
//
// If [[intel::max_work_group_size(X, Y, Z)]] or
// [[sycl::reqd_work_group_size(X, Y, Z)]] or
// [[cl::reqd_work_group_size(X, Y, Z)]]
// or __attribute__((reqd_work_group_size)) attribute is specified on a
// declaration along with [[intel::max_global_work_dim()]] attribute, check to
// see if all arguments of 'max_work_group_size' or different spellings of
// 'reqd_work_group_size' attribute hold value 1 in case the argument of
// [[intel::max_global_work_dim()]] attribute value equals to 0.
static bool InvalidWorkGroupSizeAttrs(Sema &S, const Expr *MGValue,
                                      const Expr *XDim, const Expr *YDim,
                                      const Expr *ZDim) {
  // If any of the operand is still value dependent, we can't test anything.
  const auto *MGValueExpr = dyn_cast<ConstantExpr>(MGValue);
  const auto *XDimExpr = dyn_cast<ConstantExpr>(XDim);

  if (!MGValueExpr || !XDimExpr)
    return false;

  // Y and Z may be optional so we allow them to be null and consider them
  // dependent if the original epxression was not null while the result of the
  // cast is.
  const auto *YDimExpr = dyn_cast_or_null<ConstantExpr>(YDim);
  const auto *ZDimExpr = dyn_cast_or_null<ConstantExpr>(ZDim);

  if ((!YDimExpr && YDim) || (!ZDimExpr && ZDim))
    return false;

  // Otherwise, check if the attribute values are equal to one.
  // Y and Z dimensions are optional and are considered trivially 1 if
  // unspecified.
  return (MGValueExpr->getResultAsAPSInt() == 0 &&
          (XDimExpr->getResultAsAPSInt() != 1 ||
           (YDimExpr && YDimExpr->getResultAsAPSInt() != 1) ||
           (ZDimExpr && ZDimExpr->getResultAsAPSInt() != 1)));
}

// Checks correctness of mutual usage of different work_group_size attributes:
// reqd_work_group_size and max_work_group_size.
//
// If the 'reqd_work_group_size' attribute is specified on a declaration along
// with 'max_work_group_size' attribute, check to see if values of
// 'reqd_work_group_size' attribute arguments are equal to or less than values
// of 'max_work_group_size' attribute arguments.
//
// The arguments to reqd_work_group_size are ordered based on which index
// increments the fastest. In OpenCL, the first argument is the index that
// increments the fastest, and in SYCL, the last argument is the index that
// increments the fastest.
//
// __attribute__((reqd_work_group_size)) follows the OpenCL rules in OpenCL
// mode. All spellings of reqd_work_group_size attribute (regardless of
// syntax used) follow the SYCL rules when in SYCL mode.
bool Sema::CheckMaxAllowedWorkGroupSize(
    const Expr *RWGSXDim, const Expr *RWGSYDim, const Expr *RWGSZDim,
    const Expr *MWGSXDim, const Expr *MWGSYDim, const Expr *MWGSZDim) {
  // If any of the operand is still value dependent, we can't test anything.
  const auto *RWGSXDimExpr = dyn_cast<ConstantExpr>(RWGSXDim);
  const auto *MWGSXDimExpr = dyn_cast<ConstantExpr>(MWGSXDim);
  const auto *MWGSYDimExpr = dyn_cast<ConstantExpr>(MWGSYDim);
  const auto *MWGSZDimExpr = dyn_cast<ConstantExpr>(MWGSZDim);

  if (!RWGSXDimExpr || !MWGSXDimExpr || !MWGSYDimExpr || !MWGSZDimExpr)
    return false;

  // Y and Z may be optional so we allow them to be null and consider them
  // dependent if the original epxression was not null while the result of the
  // cast is.
  const auto *RWGSYDimExpr = dyn_cast_or_null<ConstantExpr>(RWGSYDim);
  const auto *RWGSZDimExpr = dyn_cast_or_null<ConstantExpr>(RWGSZDim);

  if ((!RWGSYDimExpr && RWGSYDim) || (!RWGSZDimExpr && RWGSZDim))
    return false;

  // SYCL reorders arguments based on the dimensionality.
  // If we only have the X-dimension, there is no change to the expressions,
  // otherwise the last specified dimension acts as the first dimension in the
  // work-group size.
  const ConstantExpr *FirstRWGDimExpr = RWGSXDimExpr;
  const ConstantExpr *SecondRWGDimExpr = RWGSYDimExpr;
  const ConstantExpr *ThirdRWGDimExpr = RWGSZDimExpr;
  if (getLangOpts().SYCLIsDevice && RWGSYDim)
    std::swap(FirstRWGDimExpr, RWGSZDim ? ThirdRWGDimExpr : SecondRWGDimExpr);

  // Check if values of 'reqd_work_group_size' attribute arguments are greater
  // than values of 'max_work_group_size' attribute arguments.
  bool CheckFirstArgument =
      FirstRWGDimExpr->getResultAsAPSInt().getZExtValue() >
      MWGSZDimExpr->getResultAsAPSInt().getZExtValue();

  bool CheckSecondArgument =
      SecondRWGDimExpr && SecondRWGDimExpr->getResultAsAPSInt().getZExtValue() >
                              MWGSYDimExpr->getResultAsAPSInt().getZExtValue();

  bool CheckThirdArgument =
      ThirdRWGDimExpr && ThirdRWGDimExpr->getResultAsAPSInt().getZExtValue() >
                             MWGSXDimExpr->getResultAsAPSInt().getZExtValue();

  return CheckFirstArgument || CheckSecondArgument || CheckThirdArgument;
}

void Sema::AddSYCLIntelMaxWorkGroupSizeAttr(Decl *D,
                                            const AttributeCommonInfo &CI,
                                            Expr *XDim, Expr *YDim,
                                            Expr *ZDim) {
  // Returns nullptr if diagnosing, otherwise returns the original expression
  // or the original expression converted to a constant expression.
  auto CheckAndConvertArg = [&](Expr *E) -> Expr * {
    // Check if the expression is not value dependent.
    if (!E->isValueDependent()) {
      llvm::APSInt ArgVal;
      ExprResult Res = VerifyIntegerConstantExpression(E, &ArgVal);
      if (Res.isInvalid())
        return nullptr;
      E = Res.get();

      // This attribute requires a strictly positive value.
      if (ArgVal <= 0) {
        Diag(E->getExprLoc(), diag::err_attribute_requires_positive_integer)
            << CI << /*positive*/ 0;
        return nullptr;
      }
    }
    return E;
  };

  // Check all three argument values, and if any are bad, bail out. This will
  // convert the given expressions into constant expressions when possible.
  XDim = CheckAndConvertArg(XDim);
  YDim = CheckAndConvertArg(YDim);
  ZDim = CheckAndConvertArg(ZDim);
  if (!XDim || !YDim || !ZDim)
    return;

  // If the 'max_work_group_size' attribute is specified on a declaration along
  // with 'reqd_work_group_size' attribute, check to see if values of
  // 'reqd_work_group_size' attribute arguments are equal to or less than values
  // of 'max_work_group_size' attribute arguments.
  //
  // We emit diagnostic if values of 'reqd_work_group_size' attribute arguments
  // are greater than values of 'max_work_group_size' attribute arguments.
  if (const auto *DeclAttr = D->getAttr<SYCLReqdWorkGroupSizeAttr>()) {
    if (CheckMaxAllowedWorkGroupSize(DeclAttr->getXDim(), DeclAttr->getYDim(),
                                     DeclAttr->getZDim(), XDim, YDim, ZDim)) {
      Diag(CI.getLoc(), diag::err_conflicting_sycl_function_attributes)
          << CI << DeclAttr;
      Diag(DeclAttr->getLoc(), diag::note_conflicting_attribute);
      return;
    }
  }

  // If the declaration has a SYCLIntelMaxWorkGroupSizeAttr, check to see if
  // the attribute holds values equal to (1, 1, 1) in case the value of
  // SYCLIntelMaxGlobalWorkDimAttr equals to 0.
  if (const auto *DeclAttr = D->getAttr<SYCLIntelMaxGlobalWorkDimAttr>()) {
    if (InvalidWorkGroupSizeAttrs(*this, DeclAttr->getValue(), XDim, YDim,
                                  ZDim)) {
      Diag(CI.getLoc(), diag::err_sycl_x_y_z_arguments_must_be_one)
          << CI << DeclAttr;
      return;
    }
  }

  // If the attribute was already applied with different arguments, then
  // diagnose the second attribute as a duplicate and don't add it.
  if (const auto *Existing = D->getAttr<SYCLIntelMaxWorkGroupSizeAttr>()) {
    // If any of the results are known to be different, we can diagnose at this
    // point and drop the attribute.
    if (AnyWorkGroupSizesDiffer(XDim, YDim, ZDim, Existing->getXDim(),
                                Existing->getYDim(), Existing->getZDim())) {
      Diag(CI.getLoc(), diag::warn_duplicate_attribute) << CI;
      Diag(Existing->getLoc(), diag::note_previous_attribute);
      return;
    }
    // If all of the results are known to be the same, we can silently drop the
    // attribute. Otherwise, we have to add the attribute and resolve its
    // differences later.
    if (AllWorkGroupSizesSame(XDim, YDim, ZDim, Existing->getXDim(),
                              Existing->getYDim(), Existing->getZDim()))
      return;
  }

  D->addAttr(::new (Context)
                 SYCLIntelMaxWorkGroupSizeAttr(Context, CI, XDim, YDim, ZDim));
}

SYCLIntelMaxWorkGroupSizeAttr *Sema::MergeSYCLIntelMaxWorkGroupSizeAttr(
    Decl *D, const SYCLIntelMaxWorkGroupSizeAttr &A) {
  // Check to see if there's a duplicate attribute already applied.
  if (const auto *DeclAttr = D->getAttr<SYCLIntelMaxWorkGroupSizeAttr>()) {
    // If any of the results are known to be different, we can diagnose at this
    // point and drop the attribute.
    if (AnyWorkGroupSizesDiffer(DeclAttr->getXDim(), DeclAttr->getYDim(),
                                DeclAttr->getZDim(), A.getXDim(), A.getYDim(),
                                A.getZDim())) {
      Diag(DeclAttr->getLoc(), diag::warn_duplicate_attribute) << &A;
      Diag(A.getLoc(), diag::note_previous_attribute);
      return nullptr;
    }
    // If all of the results are known to be the same, we can silently drop the
    // attribute. Otherwise, we have to add the attribute and resolve its
    // differences later.
    if (AllWorkGroupSizesSame(DeclAttr->getXDim(), DeclAttr->getYDim(),
                              DeclAttr->getZDim(), A.getXDim(), A.getYDim(),
                              A.getZDim()))
      return nullptr;
  }

  // If the 'max_work_group_size' attribute is specified on a declaration along
  // with 'reqd_work_group_size' attribute, check to see if values of
  // 'reqd_work_group_size' attribute arguments are equal to or less than values
  // of 'max_work_group_size' attribute arguments.
  //
  // We emit diagnostic if values of 'reqd_work_group_size' attribute arguments
  // are greater than values of 'max_work_group_size' attribute arguments.
  if (const auto *DeclAttr = D->getAttr<SYCLReqdWorkGroupSizeAttr>()) {
    if (CheckMaxAllowedWorkGroupSize(DeclAttr->getXDim(), DeclAttr->getYDim(),
                                     DeclAttr->getZDim(), A.getXDim(),
                                     A.getYDim(), A.getZDim())) {
      Diag(DeclAttr->getLoc(), diag::err_conflicting_sycl_function_attributes)
          << DeclAttr << &A;
      Diag(A.getLoc(), diag::note_conflicting_attribute);
      return nullptr;
    }
  }

  // If the declaration has a SYCLIntelMaxWorkGroupSizeAttr, check to see if
  // the attribute holds values equal to (1, 1, 1) in case the value of
  // SYCLIntelMaxGlobalWorkDimAttr equals to 0.
  if (const auto *DeclAttr = D->getAttr<SYCLIntelMaxGlobalWorkDimAttr>()) {
    if (InvalidWorkGroupSizeAttrs(*this, DeclAttr->getValue(), A.getXDim(),
                                  A.getYDim(), A.getZDim())) {
      Diag(A.getLoc(), diag::err_sycl_x_y_z_arguments_must_be_one)
          << &A << DeclAttr;
      return nullptr;
    }
  }

  return ::new (Context) SYCLIntelMaxWorkGroupSizeAttr(
      Context, A, A.getXDim(), A.getYDim(), A.getZDim());
}

// Handles max_work_group_size attribute.
static void handleSYCLIntelMaxWorkGroupSize(Sema &S, Decl *D,
                                            const ParsedAttr &AL) {
  S.AddSYCLIntelMaxWorkGroupSizeAttr(D, AL, AL.getArgAsExpr(0),
                                     AL.getArgAsExpr(1), AL.getArgAsExpr(2));
}

// Handles min_work_groups_per_cu attribute.
static void handleSYCLIntelMinWorkGroupsPerComputeUnit(Sema &S, Decl *D,
                                                       const ParsedAttr &AL) {
  S.AddSYCLIntelMinWorkGroupsPerComputeUnitAttr(D, AL, AL.getArgAsExpr(0));
}

// Handles max_work_groups_per_mp attribute.
static void
handleSYCLIntelMaxWorkGroupsPerMultiprocessor(Sema &S, Decl *D,
                                              const ParsedAttr &AL) {
  S.AddSYCLIntelMaxWorkGroupsPerMultiprocessorAttr(D, AL, AL.getArgAsExpr(0));
}

// Handles reqd_work_group_size.
// If the 'reqd_work_group_size' attribute is specified on a declaration along
// with 'num_simd_work_items' attribute, the required work group size specified
// by 'num_simd_work_items' attribute must evenly divide the index that
// increments fastest in the 'reqd_work_group_size' attribute.
//
// The arguments to reqd_work_group_size are ordered based on which index
// increments the fastest. In OpenCL, the first argument is the index that
// increments the fastest, and in SYCL, the last argument is the index that
// increments the fastest.
//
// __attribute__((reqd_work_group_size)) follows the OpenCL rules in OpenCL
// mode. All spellings of reqd_work_group_size attribute (regardless of
// syntax used) follow the SYCL rules when in SYCL mode.
static bool CheckWorkGroupSize(Sema &S, const Expr *NSWIValue,
                               const Expr *RWGSXDim, const Expr *RWGSYDim,
                               const Expr *RWGSZDim) {
  // If any of the operand is still value dependent, we can't test anything.
  const auto *NSWIValueExpr = dyn_cast<ConstantExpr>(NSWIValue);
  const auto *RWGSXDimExpr = dyn_cast<ConstantExpr>(RWGSXDim);

  if (!NSWIValueExpr || !RWGSXDimExpr)
    return false;

  // Y and Z may be optional so we allow them to be null and consider them
  // dependent if the original epxression was not null while the result of the
  // cast is.
  const auto *RWGSYDimExpr = dyn_cast_or_null<ConstantExpr>(RWGSYDim);
  const auto *RWGSZDimExpr = dyn_cast_or_null<ConstantExpr>(RWGSZDim);

  if ((!RWGSYDimExpr && RWGSYDim) || (!RWGSZDimExpr && RWGSZDim))
    return false;

  // Otherwise, check which argument increments the fastest.
  const ConstantExpr *LastRWGSDimExpr =
      RWGSZDim ? RWGSZDimExpr : (RWGSYDim ? RWGSYDimExpr : RWGSXDimExpr);
  unsigned WorkGroupSize = LastRWGSDimExpr->getResultAsAPSInt().getZExtValue();

  // Check if the required work group size specified by 'num_simd_work_items'
  // attribute evenly divides the index that increments fastest in the
  // 'reqd_work_group_size' attribute.
  return WorkGroupSize % NSWIValueExpr->getResultAsAPSInt().getZExtValue() != 0;
}

void Sema::AddSYCLReqdWorkGroupSizeAttr(Decl *D, const AttributeCommonInfo &CI,
                                        Expr *XDim, Expr *YDim, Expr *ZDim) {
  // Returns nullptr if diagnosing, otherwise returns the original expression
  // or the original expression converted to a constant expression.
  auto CheckAndConvertArg = [&](Expr *E) -> std::optional<Expr *> {
    // Check if the expression is not value dependent.
    if (E && !E->isValueDependent()) {
      llvm::APSInt ArgVal;
      ExprResult Res = VerifyIntegerConstantExpression(E, &ArgVal);
      if (Res.isInvalid())
        return std::nullopt;
      E = Res.get();

      // This attribute requires a strictly positive value.
      if (ArgVal <= 0) {
        Diag(E->getExprLoc(), diag::err_attribute_requires_positive_integer)
            << CI << /*positive*/ 0;
        return std::nullopt;
      }
    }
    return E;
  };

  // Check all three argument values, and if any are bad, bail out. This will
  // convert the given expressions into constant expressions when possible.
  std::optional<Expr *> XDimConvert = CheckAndConvertArg(XDim);
  std::optional<Expr *> YDimConvert = CheckAndConvertArg(YDim);
  std::optional<Expr *> ZDimConvert = CheckAndConvertArg(ZDim);
  if (!XDimConvert || !YDimConvert || !ZDimConvert)
    return;
  XDim = XDimConvert.value();
  YDim = YDimConvert.value();
  ZDim = ZDimConvert.value();

  // If the declaration has a ReqdWorkGroupSizeAttr, check to see if
  // the attribute holds values equal to (1, 1, 1) in case the value of
  // SYCLIntelMaxGlobalWorkDimAttr equals to 0.
  if (const auto *DeclAttr = D->getAttr<SYCLIntelMaxGlobalWorkDimAttr>()) {
    if (InvalidWorkGroupSizeAttrs(*this, DeclAttr->getValue(), XDim, YDim,
                                  ZDim)) {
      Diag(CI.getLoc(), diag::err_sycl_x_y_z_arguments_must_be_one)
          << CI << DeclAttr;
    }
  }

  // If the 'max_work_group_size' attribute is specified on a declaration along
  // with 'reqd_work_group_size' attribute, check to see if values of
  // 'reqd_work_group_size' attribute arguments are equal to or less than values
  // of 'max_work_group_size' attribute arguments.
  //
  // We emit diagnostic if values of 'reqd_work_group_size' attribute arguments
  // are greater than values of 'max_work_group_size' attribute arguments.
  if (const auto *DeclAttr = D->getAttr<SYCLIntelMaxWorkGroupSizeAttr>()) {
    if (CheckMaxAllowedWorkGroupSize(XDim, YDim, ZDim, DeclAttr->getXDim(),
                                     DeclAttr->getYDim(),
                                     DeclAttr->getZDim())) {
      Diag(CI.getLoc(), diag::err_conflicting_sycl_function_attributes)
          << CI << DeclAttr;
      Diag(DeclAttr->getLoc(), diag::note_conflicting_attribute);
      return;
    }
  }

  // If the 'reqd_work_group_size' attribute is specified on a declaration
  // along with 'num_simd_work_items' attribute, the required work group size
  // specified by 'num_simd_work_items' attribute must evenly divide the index
  // that increments fastest in the 'reqd_work_group_size' attribute.
  if (const auto *DeclAttr = D->getAttr<SYCLIntelNumSimdWorkItemsAttr>()) {
    if (CheckWorkGroupSize(*this, DeclAttr->getValue(), XDim, YDim, ZDim)) {
      Diag(DeclAttr->getLoc(), diag::err_sycl_num_kernel_wrong_reqd_wg_size)
          << DeclAttr << CI;
      Diag(CI.getLoc(), diag::note_conflicting_attribute);
      return;
    }
  }

  // If the attribute was already applied with different arguments, then
  // diagnose the second attribute as a duplicate and don't add it.
  if (const auto *Existing = D->getAttr<SYCLReqdWorkGroupSizeAttr>()) {
    // If any of the results are known to be different, we can diagnose at this
    // point and drop the attribute.
    if (AnyWorkGroupSizesDiffer(XDim, YDim, ZDim, Existing->getXDim(),
                                Existing->getYDim(), Existing->getZDim())) {
      Diag(CI.getLoc(), diag::err_duplicate_attribute) << CI;
      Diag(Existing->getLoc(), diag::note_previous_attribute);
      return;
    }

    // If all of the results are known to be the same, we can silently drop the
    // attribute. Otherwise, we have to add the attribute and resolve its
    // differences later.
    if (AllWorkGroupSizesSame(XDim, YDim, ZDim, Existing->getXDim(),
                              Existing->getYDim(), Existing->getZDim()))
      return;
  }

  D->addAttr(::new (Context)
                 SYCLReqdWorkGroupSizeAttr(Context, CI, XDim, YDim, ZDim));
}

SYCLReqdWorkGroupSizeAttr *
Sema::MergeSYCLReqdWorkGroupSizeAttr(Decl *D,
                                     const SYCLReqdWorkGroupSizeAttr &A) {
  // If the declaration has a SYCLReqdWorkGroupSizeAttr, check to see if the
  // attribute holds values equal to (1, 1, 1) in case the value of
  // SYCLIntelMaxGlobalWorkDimAttr equals to 0.
  if (const auto *DeclAttr = D->getAttr<SYCLIntelMaxGlobalWorkDimAttr>()) {
    if (InvalidWorkGroupSizeAttrs(*this, DeclAttr->getValue(), A.getXDim(),
                                  A.getYDim(), A.getZDim())) {
      Diag(A.getLoc(), diag::err_sycl_x_y_z_arguments_must_be_one)
          << &A << DeclAttr;
      return nullptr;
    }
  }

  // If the 'max_work_group_size' attribute is specified on a declaration along
  // with 'reqd_work_group_size' attribute, check to see if values of
  // 'reqd_work_group_size' attribute arguments are equal or less than values
  // of 'max_work_group_size' attribute arguments.
  //
  // We emit diagnostic if values of 'reqd_work_group_size' attribute arguments
  // are greater than values of 'max_work_group_size' attribute arguments.
  if (const auto *DeclAttr = D->getAttr<SYCLIntelMaxWorkGroupSizeAttr>()) {
    if (CheckMaxAllowedWorkGroupSize(A.getXDim(), A.getYDim(), A.getZDim(),
                                     DeclAttr->getXDim(), DeclAttr->getYDim(),
                                     DeclAttr->getZDim())) {
      Diag(DeclAttr->getLoc(), diag::err_conflicting_sycl_function_attributes)
          << DeclAttr << &A;
      Diag(A.getLoc(), diag::note_conflicting_attribute);
      return nullptr;
    }
  }

  // If the 'reqd_work_group_size' attribute is specified on a declaration
  // along with 'num_simd_work_items' attribute, the required work group size
  // specified by 'num_simd_work_items' attribute must evenly divide the index
  // that increments fastest in the 'reqd_work_group_size' attribute.
  if (const auto *DeclAttr = D->getAttr<SYCLIntelNumSimdWorkItemsAttr>()) {
    if (CheckWorkGroupSize(*this, DeclAttr->getValue(), A.getXDim(),
                           A.getYDim(), A.getZDim())) {
      Diag(DeclAttr->getLoc(), diag::err_sycl_num_kernel_wrong_reqd_wg_size)
          << DeclAttr << &A;
      Diag(A.getLoc(), diag::note_conflicting_attribute);
      return nullptr;
    }
  }

  // Check to see if there's a duplicate attribute already applied.
  if (const auto *DeclAttr = D->getAttr<SYCLReqdWorkGroupSizeAttr>()) {
    // If any of the results are known to be different, we can diagnose at this
    // point and drop the attribute.
    if (AnyWorkGroupSizesDiffer(DeclAttr->getXDim(), DeclAttr->getYDim(),
                                DeclAttr->getZDim(), A.getXDim(), A.getYDim(),
                                A.getZDim())) {
      Diag(DeclAttr->getLoc(), diag::err_duplicate_attribute) << &A;
      Diag(A.getLoc(), diag::note_previous_attribute);
      return nullptr;
    }

    // If all of the results are known to be the same, we can silently drop the
    // attribute. Otherwise, we have to add the attribute and resolve its
    // differences later.
    if (AllWorkGroupSizesSame(DeclAttr->getXDim(), DeclAttr->getYDim(),
                              DeclAttr->getZDim(), A.getXDim(), A.getYDim(),
                              A.getZDim()))
      return nullptr;
  }

  return ::new (Context) SYCLReqdWorkGroupSizeAttr(Context, A, A.getXDim(),
                                                   A.getYDim(), A.getZDim());
}

static void handleSYCLReqdWorkGroupSize(Sema &S, Decl *D, const ParsedAttr &AL){
  S.CheckDeprecatedSYCLAttributeSpelling(AL);

  // __attribute__((reqd_work_group_size)) and [[cl::reqd_work_group_size]]
  // all require exactly three arguments.
  if ((AL.getKind() == ParsedAttr::AT_ReqdWorkGroupSize &&
       AL.getAttributeSpellingListIndex() ==
           SYCLReqdWorkGroupSizeAttr::CXX11_cl_reqd_work_group_size) ||
      AL.getSyntax() == ParsedAttr::AS_GNU) {
    if (!AL.checkExactlyNumArgs(S, 3))
      return;
  } else if (!AL.checkAtLeastNumArgs(S, 1) || !AL.checkAtMostNumArgs(S, 3))
    return;

  size_t NumArgs = AL.getNumArgs();
  Expr *XDimExpr = NumArgs > 0 ? AL.getArgAsExpr(0) : nullptr;
  Expr *YDimExpr = NumArgs > 1 ? AL.getArgAsExpr(1) : nullptr;
  Expr *ZDimExpr = NumArgs > 2 ? AL.getArgAsExpr(2) : nullptr;
  S.AddSYCLReqdWorkGroupSizeAttr(D, AL, XDimExpr, YDimExpr, ZDimExpr);
}

static void handleReqdWorkGroupSize(Sema &S, Decl *D, const ParsedAttr &AL) {
  // Handle the attribute based on whether we are targeting SYCL or not.
  if (S.getLangOpts().SYCLIsDevice || S.getLangOpts().SYCLIsHost)
    handleSYCLReqdWorkGroupSize(S, D, AL);
  else
    handleWorkGroupSize<ReqdWorkGroupSizeAttr>(S, D, AL);
}

void Sema::AddIntelReqdSubGroupSize(Decl *D, const AttributeCommonInfo &CI,
                                    Expr *E) {
  if (!E->isValueDependent()) {
    // Validate that we have an integer constant expression and then store the
    // converted constant expression into the semantic attribute so that we
    // don't have to evaluate it again later.
    llvm::APSInt ArgVal;
    ExprResult Res = VerifyIntegerConstantExpression(E, &ArgVal);
    if (Res.isInvalid())
      return;
    E = Res.get();

    // This attribute requires a strictly positive value.
    if (ArgVal <= 0) {
      Diag(E->getExprLoc(), diag::err_attribute_requires_positive_integer)
          << CI << /*positive*/ 0;
      return;
    }
    auto &TI = Context.getTargetInfo();
    if (TI.getTriple().isNVPTX() && ArgVal != 32)
      Diag(E->getExprLoc(), diag::warn_reqd_sub_group_attribute_n)
          << ArgVal.getSExtValue() << TI.getTriple().getArchName() << 32;
    if (TI.getTriple().isAMDGPU()) {
      const auto HasWaveFrontSize64 =
          TI.getTargetOpts().FeatureMap["wavefrontsize64"];
      const auto HasWaveFrontSize32 =
          TI.getTargetOpts().FeatureMap["wavefrontsize32"];

      // CDNA supports only 64 wave front size, for those GPUs allow subgroup
      // size of 64. Some GPUs support both 32 and 64, for those (and the rest)
      // only allow 32. Warn on incompatible sizes.
      const auto SupportedWaveFrontSize =
          HasWaveFrontSize64 && !HasWaveFrontSize32 ? 64 : 32;
      if (ArgVal != SupportedWaveFrontSize)
        Diag(E->getExprLoc(), diag::warn_reqd_sub_group_attribute_n)
            << ArgVal.getSExtValue() << TI.getTriple().getArchName()
            << SupportedWaveFrontSize;
    }

    // Check to see if there's a duplicate attribute with different values
    // already applied to the declaration.
    if (const auto *DeclAttr = D->getAttr<IntelReqdSubGroupSizeAttr>()) {
      // If the other attribute argument is instantiation dependent, we won't
      // have converted it to a constant expression yet and thus we test
      // whether this is a null pointer.
      if (const auto *DeclExpr = dyn_cast<ConstantExpr>(DeclAttr->getValue())) {
        if (ArgVal != DeclExpr->getResultAsAPSInt()) {
          Diag(CI.getLoc(), diag::warn_duplicate_attribute) << CI;
          Diag(DeclAttr->getLoc(), diag::note_previous_attribute);
        }
        // Drop the duplicate attribute.
        return;
      }
    }
  }

  D->addAttr(::new (Context) IntelReqdSubGroupSizeAttr(Context, CI, E));
}

IntelReqdSubGroupSizeAttr *
Sema::MergeIntelReqdSubGroupSizeAttr(Decl *D,
                                     const IntelReqdSubGroupSizeAttr &A) {
  // Check to see if there's a duplicate attribute with different values
  // already applied to the declaration.
  if (const auto *DeclAttr = D->getAttr<IntelReqdSubGroupSizeAttr>()) {
    if (const auto *DeclExpr = dyn_cast<ConstantExpr>(DeclAttr->getValue())) {
      if (const auto *MergeExpr = dyn_cast<ConstantExpr>(A.getValue())) {
        if (DeclExpr->getResultAsAPSInt() != MergeExpr->getResultAsAPSInt()) {
          Diag(DeclAttr->getLoc(), diag::warn_duplicate_attribute) << &A;
          Diag(A.getLoc(), diag::note_previous_attribute);
          return nullptr;
        }
        // Do not add a duplicate attribute.
        return nullptr;
      }
    }
  }
  return ::new (Context) IntelReqdSubGroupSizeAttr(Context, A, A.getValue());
}

static void handleIntelReqdSubGroupSize(Sema &S, Decl *D,
                                        const ParsedAttr &AL) {
  S.CheckDeprecatedSYCLAttributeSpelling(AL);

  Expr *E = AL.getArgAsExpr(0);
  S.AddIntelReqdSubGroupSize(D, AL, E);
}

IntelNamedSubGroupSizeAttr *
Sema::MergeIntelNamedSubGroupSizeAttr(Decl *D,
                                      const IntelNamedSubGroupSizeAttr &A) {
  // Check to see if there's a duplicate attribute with different values
  // already applied to the declaration.
  if (const auto *DeclAttr = D->getAttr<IntelNamedSubGroupSizeAttr>()) {
    if (DeclAttr->getType() != A.getType()) {
      Diag(DeclAttr->getLoc(), diag::warn_duplicate_attribute) << &A;
      Diag(A.getLoc(), diag::note_previous_attribute);
    }
    return nullptr;
  }

  return IntelNamedSubGroupSizeAttr::Create(Context, A.getType(), A);
}

static void handleIntelNamedSubGroupSize(Sema &S, Decl *D,
                                         const ParsedAttr &AL) {
  StringRef SizeStr;
  SourceLocation Loc;
  if (AL.isArgIdent(0)) {
    IdentifierLoc *IL = AL.getArgAsIdent(0);
    SizeStr = IL->Ident->getName();
    Loc = IL->Loc;
  } else if (!S.checkStringLiteralArgumentAttr(AL, 0, SizeStr, &Loc)) {
    return;
  }

  IntelNamedSubGroupSizeAttr::SubGroupSizeType SizeType;
  if (!IntelNamedSubGroupSizeAttr::ConvertStrToSubGroupSizeType(SizeStr,
                                                                SizeType)) {
    S.Diag(Loc, diag::warn_attribute_type_not_supported) << AL << SizeStr;
    return;
  }
  D->addAttr(IntelNamedSubGroupSizeAttr::Create(S.Context, SizeType, AL));
}

void Sema::AddSYCLIntelNumSimdWorkItemsAttr(Decl *D,
                                            const AttributeCommonInfo &CI,
                                            Expr *E) {
  if (!E->isValueDependent()) {
    // Validate that we have an integer constant expression and then store the
    // converted constant expression into the semantic attribute so that we
    // don't have to evaluate it again later.
    llvm::APSInt ArgVal;
    ExprResult Res = VerifyIntegerConstantExpression(E, &ArgVal);
    if (Res.isInvalid())
      return;
    E = Res.get();

    // This attribute requires a strictly positive value.
    if (ArgVal <= 0) {
      Diag(E->getExprLoc(), diag::err_attribute_requires_positive_integer)
          << CI << /*positive*/ 0;
      return;
    }

    // Check to see if there's a duplicate attribute with different values
    // already applied to the declaration.
    if (const auto *DeclAttr = D->getAttr<SYCLIntelNumSimdWorkItemsAttr>()) {
      // If the other attribute argument is instantiation dependent, we won't
      // have converted it to a constant expression yet and thus we test
      // whether this is a null pointer.
      if (const auto *DeclExpr = dyn_cast<ConstantExpr>(DeclAttr->getValue())) {
        if (ArgVal != DeclExpr->getResultAsAPSInt()) {
          Diag(CI.getLoc(), diag::warn_duplicate_attribute) << CI;
          Diag(DeclAttr->getLoc(), diag::note_previous_attribute);
        }
        // Drop the duplicate attribute.
        return;
      }
    }

    // If the 'reqd_work_group_size' attribute is specified on a declaration
    // along with 'num_simd_work_items' attribute, the required work group size
    // specified by 'num_simd_work_items' attribute must evenly divide the index
    // that increments fastest in the 'reqd_work_group_size' attribute.
    if (const auto *DeclAttr = D->getAttr<SYCLReqdWorkGroupSizeAttr>()) {
      if (CheckWorkGroupSize(*this, E, DeclAttr->getXDim(), DeclAttr->getYDim(),
                             DeclAttr->getZDim())) {
        Diag(CI.getLoc(), diag::err_sycl_num_kernel_wrong_reqd_wg_size)
            << CI << DeclAttr;
        Diag(DeclAttr->getLoc(), diag::note_conflicting_attribute);
        return;
      }
    }
  }

  D->addAttr(::new (Context) SYCLIntelNumSimdWorkItemsAttr(Context, CI, E));
}

SYCLIntelNumSimdWorkItemsAttr *Sema::MergeSYCLIntelNumSimdWorkItemsAttr(
    Decl *D, const SYCLIntelNumSimdWorkItemsAttr &A) {
  // Check to see if there's a duplicate attribute with different values
  // already applied to the declaration.
  if (const auto *DeclAttr = D->getAttr<SYCLIntelNumSimdWorkItemsAttr>()) {
    if (const auto *DeclExpr = dyn_cast<ConstantExpr>(DeclAttr->getValue())) {
      if (const auto *MergeExpr = dyn_cast<ConstantExpr>(A.getValue())) {
        if (DeclExpr->getResultAsAPSInt() != MergeExpr->getResultAsAPSInt()) {
          Diag(DeclAttr->getLoc(), diag::warn_duplicate_attribute) << &A;
          Diag(A.getLoc(), diag::note_previous_attribute);
        }
        // Do not add a duplicate attribute.
        return nullptr;
      }
    }
  }

  // If the 'reqd_work_group_size' attribute is specified on a declaration
  // along with 'num_simd_work_items' attribute, the required work group size
  // specified by 'num_simd_work_items' attribute must evenly divide the index
  // that increments fastest in the 'reqd_work_group_size' attribute.
  if (const auto *DeclAttr = D->getAttr<SYCLReqdWorkGroupSizeAttr>()) {
    if (CheckWorkGroupSize(*this, A.getValue(), DeclAttr->getXDim(),
                           DeclAttr->getYDim(), DeclAttr->getZDim())) {
      Diag(A.getLoc(), diag::err_sycl_num_kernel_wrong_reqd_wg_size)
          << &A << DeclAttr;
      Diag(DeclAttr->getLoc(), diag::note_conflicting_attribute);
      return nullptr;
    }
  }

  return ::new (Context)
      SYCLIntelNumSimdWorkItemsAttr(Context, A, A.getValue());
}

static void handleSYCLIntelNumSimdWorkItemsAttr(Sema &S, Decl *D,
                                                const ParsedAttr &A) {
  Expr *E = A.getArgAsExpr(0);
  S.AddSYCLIntelNumSimdWorkItemsAttr(D, A, E);
}

// Handles use_stall_enable_clusters
static void handleSYCLIntelUseStallEnableClustersAttr(Sema &S, Decl *D,
                                                      const ParsedAttr &A) {
  D->addAttr(::new (S.Context)
                 SYCLIntelUseStallEnableClustersAttr(S.Context, A));
}

// Handles initiation_interval attribute.
void Sema::AddSYCLIntelInitiationIntervalAttr(Decl *D,
                                              const AttributeCommonInfo &CI,
                                              Expr *E) {
  if (!E->isValueDependent()) {
    // Validate that we have an integer constant expression and then store the
    // converted constant expression into the semantic attribute so that we
    // don't have to evaluate it again later.
    llvm::APSInt ArgVal;
    ExprResult Res = VerifyIntegerConstantExpression(E, &ArgVal);
    if (Res.isInvalid())
      return;
    E = Res.get();
    // This attribute requires a strictly positive value.
    if (ArgVal <= 0) {
      Diag(E->getExprLoc(), diag::err_attribute_requires_positive_integer)
          << CI << /*positive*/ 0;
      return;
    }
    // Check to see if there's a duplicate attribute with different values
    // already applied to the declaration.
    if (const auto *DeclAttr =
            D->getAttr<SYCLIntelInitiationIntervalAttr>()) {
      // If the other attribute argument is instantiation dependent, we won't
      // have converted it to a constant expression yet and thus we test
      // whether this is a null pointer.
      if (const auto *DeclExpr =
              dyn_cast<ConstantExpr>(DeclAttr->getIntervalExpr())) {
        if (ArgVal != DeclExpr->getResultAsAPSInt()) {
          Diag(CI.getLoc(), diag::warn_duplicate_attribute) << CI;
          Diag(DeclAttr->getLoc(), diag::note_previous_attribute);
        }
        // Drop the duplicate attribute.
        return;
      }
    }
  }

  D->addAttr(::new (Context)
                 SYCLIntelInitiationIntervalAttr(Context, CI, E));
}

SYCLIntelInitiationIntervalAttr *
Sema::MergeSYCLIntelInitiationIntervalAttr(
    Decl *D, const SYCLIntelInitiationIntervalAttr &A) {
  // Check to see if there's a duplicate attribute with different values
  // already applied to the declaration.
  if (const auto *DeclAttr =
          D->getAttr<SYCLIntelInitiationIntervalAttr>()) {
    if (const auto *DeclExpr =
            dyn_cast<ConstantExpr>(DeclAttr->getIntervalExpr())) {
      if (const auto *MergeExpr = dyn_cast<ConstantExpr>(A.getIntervalExpr())) {
        if (DeclExpr->getResultAsAPSInt() != MergeExpr->getResultAsAPSInt()) {
          Diag(DeclAttr->getLoc(), diag::warn_duplicate_attribute) << &A;
          Diag(A.getLoc(), diag::note_previous_attribute);
        }
        // Do not add a duplicate attribute.
        return nullptr;
      }
    }
  }

  return ::new (Context)
      SYCLIntelInitiationIntervalAttr(Context, A, A.getIntervalExpr());
}

static void handleSYCLIntelInitiationIntervalAttr(Sema &S, Decl *D,
                                                      const ParsedAttr &A) {
  S.CheckDeprecatedSYCLAttributeSpelling(A);

  S.AddSYCLIntelInitiationIntervalAttr(D, A, A.getArgAsExpr(0));
}

// Handle scheduler_target_fmax_mhz
void Sema::AddSYCLIntelSchedulerTargetFmaxMhzAttr(Decl *D,
                                                  const AttributeCommonInfo &CI,
                                                  Expr *E) {
  if (!E->isValueDependent()) {
    // Validate that we have an integer constant expression and then store the
    // converted constant expression into the semantic attribute so that we
    // don't have to evaluate it again later.
    llvm::APSInt ArgVal;
    ExprResult Res = VerifyIntegerConstantExpression(E, &ArgVal);
    if (Res.isInvalid())
      return;
    E = Res.get();

    // This attribute requires a non-negative value.
    if (ArgVal < 0) {
      Diag(E->getExprLoc(), diag::err_attribute_requires_positive_integer)
          << CI << /*non-negative*/ 1;
      return;
    }
    // Check to see if there's a duplicate attribute with different values
    // already applied to the declaration.
    if (const auto *DeclAttr =
            D->getAttr<SYCLIntelSchedulerTargetFmaxMhzAttr>()) {
      // If the other attribute argument is instantiation dependent, we won't
      // have converted it to a constant expression yet and thus we test
      // whether this is a null pointer.
      if (const auto *DeclExpr = dyn_cast<ConstantExpr>(DeclAttr->getValue())) {
        if (ArgVal != DeclExpr->getResultAsAPSInt()) {
          Diag(CI.getLoc(), diag::warn_duplicate_attribute) << CI;
          Diag(DeclAttr->getLoc(), diag::note_previous_attribute);
        }
        // Drop the duplicate attribute.
        return;
      }
    }
  }

  D->addAttr(::new (Context)
                 SYCLIntelSchedulerTargetFmaxMhzAttr(Context, CI, E));
}

SYCLIntelSchedulerTargetFmaxMhzAttr *
Sema::MergeSYCLIntelSchedulerTargetFmaxMhzAttr(
    Decl *D, const SYCLIntelSchedulerTargetFmaxMhzAttr &A) {
  // Check to see if there's a duplicate attribute with different values
  // already applied to the declaration.
  if (const auto *DeclAttr =
          D->getAttr<SYCLIntelSchedulerTargetFmaxMhzAttr>()) {
    if (const auto *DeclExpr = dyn_cast<ConstantExpr>(DeclAttr->getValue())) {
      if (const auto *MergeExpr = dyn_cast<ConstantExpr>(A.getValue())) {
        if (DeclExpr->getResultAsAPSInt() != MergeExpr->getResultAsAPSInt()) {
          Diag(DeclAttr->getLoc(), diag::warn_duplicate_attribute) << &A;
          Diag(A.getLoc(), diag::note_previous_attribute);
          return nullptr;
        }
        // Do not add a duplicate attribute.
        return nullptr;
      }
    }
  }
  return ::new (Context)
      SYCLIntelSchedulerTargetFmaxMhzAttr(Context, A, A.getValue());
}

static void handleSYCLIntelSchedulerTargetFmaxMhzAttr(Sema &S, Decl *D,
                                                      const ParsedAttr &AL) {
  Expr *E = AL.getArgAsExpr(0);
  S.AddSYCLIntelSchedulerTargetFmaxMhzAttr(D, AL, E);
}

// Handles max_global_work_dim.
// Returns a OneArgResult value; EqualToOne means all argument values are
// equal to one, NotEqualToOne means at least one argument value is not
// equal to one, and Unknown means that at least one of the argument values
// could not be determined.
enum class OneArgResult { Unknown, EqualToOne, NotEqualToOne };
static OneArgResult AreAllArgsOne(const Expr *Args[], size_t Count) {

  for (size_t Idx = 0; Idx < Count; ++Idx) {
    const Expr *Arg = Args[Idx];
    // Optional arguments are considered trivially one.
    if (!Arg)
      return OneArgResult::EqualToOne;
    const auto *CE = dyn_cast<ConstantExpr>(Args[Idx]);
    if (!CE)
      return OneArgResult::Unknown;
    if (CE->getResultAsAPSInt() != 1)
      return OneArgResult::NotEqualToOne;
  }
  return OneArgResult::EqualToOne;
}

// If the declaration has a SYCLIntelMaxWorkGroupSizeAttr or
// ReqdWorkGroupSizeAttr, check to see if they hold equal values
// (1, 1, 1). Returns true if diagnosed.
template <typename AttrTy>
static bool checkWorkGroupSizeAttrExpr(Sema &S, Decl *D,
                                       const AttributeCommonInfo &AL) {
  if (const auto *A = D->getAttr<AttrTy>()) {
    const Expr *Args[3] = {A->getXDim(), A->getYDim(), A->getZDim()};
    if (OneArgResult::NotEqualToOne == AreAllArgsOne(Args, 3)) {
      S.Diag(A->getLocation(), diag::err_sycl_x_y_z_arguments_must_be_one)
          << A << AL;
      return true;
    }
  }
  return false;
}

void Sema::AddSYCLIntelMaxGlobalWorkDimAttr(Decl *D,
                                            const AttributeCommonInfo &CI,
                                            Expr *E) {
  if (!E->isValueDependent()) {
    // Validate that we have an integer constant expression and then store the
    // converted constant expression into the semantic attribute so that we
    // don't have to evaluate it again later.
    llvm::APSInt ArgVal;
    ExprResult Res = VerifyIntegerConstantExpression(E, &ArgVal);
    if (Res.isInvalid())
      return;
    E = Res.get();

    // This attribute must be in the range [0, 3].
    if (ArgVal < 0 || ArgVal > 3) {
      Diag(E->getBeginLoc(), diag::err_attribute_argument_out_of_range)
          << CI << 0 << 3 << E->getSourceRange();
      return;
    }

    // Check to see if there's a duplicate attribute with different values
    // already applied to the declaration.
    if (const auto *DeclAttr = D->getAttr<SYCLIntelMaxGlobalWorkDimAttr>()) {
      // If the other attribute argument is instantiation dependent, we won't
      // have converted it to a constant expression yet and thus we test
      // whether this is a null pointer.
      if (const auto *DeclExpr = dyn_cast<ConstantExpr>(DeclAttr->getValue())) {
        if (ArgVal != DeclExpr->getResultAsAPSInt()) {
          Diag(CI.getLoc(), diag::warn_duplicate_attribute) << CI;
          Diag(DeclAttr->getLoc(), diag::note_previous_attribute);
        }
        // Drop the duplicate attribute.
        return;
      }
    }

    // If the declaration has a SYCLIntelMaxWorkGroupSizeAttr or
    // SYCLReqdWorkGroupSizeAttr, check to see if the attribute holds values
    // equal to (1, 1, 1) in case the value of SYCLIntelMaxGlobalWorkDimAttr
    // equals to 0.
    if (ArgVal == 0) {
      if (checkWorkGroupSizeAttrExpr<SYCLIntelMaxWorkGroupSizeAttr>(*this, D,
                                                                    CI) ||
          checkWorkGroupSizeAttrExpr<SYCLReqdWorkGroupSizeAttr>(*this, D, CI))
        return;
    }
  }

  D->addAttr(::new (Context) SYCLIntelMaxGlobalWorkDimAttr(Context, CI, E));
}

// Check that the value is a non-negative integer constant that can fit in
// 32-bits. Issue correct error message and return false on failure.
bool static check32BitInt(const Expr *E, Sema &S, llvm::APSInt &I,
                          const AttributeCommonInfo &CI) {
  if (!I.isIntN(32)) {
    S.Diag(E->getExprLoc(), diag::err_ice_too_large)
        << llvm::toString(I, 10, false) << 32 << /* Unsigned */ 1;
    return false;
  }

  if (I.isSigned() && I.isNegative()) {
    S.Diag(E->getExprLoc(), diag::err_attribute_requires_positive_integer)
        << CI << /* Non-negative */ 1;
    return false;
  }

  return true;
}

void Sema::AddSYCLIntelMinWorkGroupsPerComputeUnitAttr(
    Decl *D, const AttributeCommonInfo &CI, Expr *E) {
  if (Context.getLangOpts().SYCLIsDevice &&
      !Context.getTargetInfo().getTriple().isNVPTX()) {
    Diag(E->getBeginLoc(), diag::warn_launch_bounds_is_cuda_specific)
        << CI << E->getSourceRange();
    return;
  }
  if (!E->isValueDependent()) {
    // Validate that we have an integer constant expression and then store the
    // converted constant expression into the semantic attribute so that we
    // don't have to evaluate it again later.
    llvm::APSInt ArgVal;
    ExprResult Res = VerifyIntegerConstantExpression(E, &ArgVal);
    if (Res.isInvalid())
      return;
    if (!check32BitInt(E, *this, ArgVal, CI))
      return;
    E = Res.get();

    // Check to see if there's a duplicate attribute with different values
    // already applied to the declaration.
    if (const auto *DeclAttr =
            D->getAttr<SYCLIntelMinWorkGroupsPerComputeUnitAttr>()) {
      // If the other attribute argument is instantiation dependent, we won't
      // have converted it to a constant expression yet and thus we test
      // whether this is a null pointer.
      if (const auto *DeclExpr = dyn_cast<ConstantExpr>(DeclAttr->getValue())) {
        if (ArgVal != DeclExpr->getResultAsAPSInt()) {
          Diag(CI.getLoc(), diag::warn_duplicate_attribute) << CI;
          Diag(DeclAttr->getLoc(), diag::note_previous_attribute);
        }
        // Drop the duplicate attribute.
        return;
      }
    }
  }

  D->addAttr(::new (Context)
                 SYCLIntelMinWorkGroupsPerComputeUnitAttr(Context, CI, E));
}

// Helper to get CudaArch.
static CudaArch getCudaArch(const TargetInfo &TI) {
  if (!TI.getTriple().isNVPTX())
    llvm_unreachable("getCudaArch is only valid for NVPTX triple");
  auto &TO = TI.getTargetOpts();
  return StringToCudaArch(TO.CPU);
}

void Sema::AddSYCLIntelMaxWorkGroupsPerMultiprocessorAttr(
    Decl *D, const AttributeCommonInfo &CI, Expr *E) {
  auto &TI = Context.getTargetInfo();
  if (Context.getLangOpts().SYCLIsDevice) {
    if (!TI.getTriple().isNVPTX()) {
      Diag(E->getBeginLoc(), diag::warn_launch_bounds_is_cuda_specific)
          << CI << E->getSourceRange();
      return;
    }

    // Feature '.maxclusterrank' requires .target sm_90 or higher.
    auto SM = getCudaArch(TI);
    if (SM == CudaArch::UNKNOWN || SM < CudaArch::SM_90) {
      Diag(E->getBeginLoc(), diag::warn_cuda_maxclusterrank_sm_90)
          << CudaArchToString(SM) << CI << E->getSourceRange();
      return;
    }
  }
  if (!E->isValueDependent()) {
    // Validate that we have an integer constant expression and then store the
    // converted constant expression into the semantic attribute so that we
    // don't have to evaluate it again later.
    llvm::APSInt ArgVal;
    ExprResult Res = VerifyIntegerConstantExpression(E, &ArgVal);
    if (Res.isInvalid())
      return;
    if (!check32BitInt(E, *this, ArgVal, CI))
      return;
    E = Res.get();

    // Check to see if there's a duplicate attribute with different values
    // already applied to the declaration.
    if (const auto *DeclAttr =
            D->getAttr<SYCLIntelMaxWorkGroupsPerMultiprocessorAttr>()) {
      // If the other attribute argument is instantiation dependent, we won't
      // have converted it to a constant expression yet and thus we test
      // whether this is a null pointer.
      if (const auto *DeclExpr = dyn_cast<ConstantExpr>(DeclAttr->getValue())) {
        if (ArgVal != DeclExpr->getResultAsAPSInt()) {
          Diag(CI.getLoc(), diag::warn_duplicate_attribute) << CI;
          Diag(DeclAttr->getLoc(), diag::note_previous_attribute);
        }
        // Drop the duplicate attribute.
        return;
      }
    }
  }

  D->addAttr(::new (Context)
                 SYCLIntelMaxWorkGroupsPerMultiprocessorAttr(Context, CI, E));
}

SYCLIntelMaxGlobalWorkDimAttr *Sema::MergeSYCLIntelMaxGlobalWorkDimAttr(
    Decl *D, const SYCLIntelMaxGlobalWorkDimAttr &A) {
  // Check to see if there's a duplicate attribute with different values
  // already applied to the declaration.
  if (const auto *DeclAttr = D->getAttr<SYCLIntelMaxGlobalWorkDimAttr>()) {
    if (const auto *DeclExpr = dyn_cast<ConstantExpr>(DeclAttr->getValue())) {
      if (const auto *MergeExpr = dyn_cast<ConstantExpr>(A.getValue())) {
        if (DeclExpr->getResultAsAPSInt() != MergeExpr->getResultAsAPSInt()) {
          Diag(DeclAttr->getLoc(), diag::warn_duplicate_attribute) << &A;
          Diag(A.getLoc(), diag::note_previous_attribute);
        }
        // Do not add a duplicate attribute.
        return nullptr;
      }
    }
  }

  // If the declaration has a SYCLIntelMaxWorkGroupSizeAttr or
  // SYCLReqdWorkGroupSizeAttr, check to see if the attribute holds values equal
  // to (1, 1, 1) in case the value of SYCLIntelMaxGlobalWorkDimAttr equals to
  // 0.
  const auto *MergeExpr = dyn_cast<ConstantExpr>(A.getValue());
  if (MergeExpr && MergeExpr->getResultAsAPSInt() == 0) {
    if (checkWorkGroupSizeAttrExpr<SYCLIntelMaxWorkGroupSizeAttr>(*this, D,
                                                                  A) ||
        checkWorkGroupSizeAttrExpr<SYCLReqdWorkGroupSizeAttr>(*this, D, A))
      return nullptr;
  }

  return ::new (Context)
      SYCLIntelMaxGlobalWorkDimAttr(Context, A, A.getValue());
}

static void handleSYCLIntelMaxGlobalWorkDimAttr(Sema &S, Decl *D,
                                                const ParsedAttr &AL) {
  Expr *E = AL.getArgAsExpr(0);
  S.AddSYCLIntelMaxGlobalWorkDimAttr(D, AL, E);
}

SYCLIntelMinWorkGroupsPerComputeUnitAttr *
Sema::MergeSYCLIntelMinWorkGroupsPerComputeUnitAttr(
    Decl *D, const SYCLIntelMinWorkGroupsPerComputeUnitAttr &A) {
  // Check to see if there's a duplicate attribute with different values
  // already applied to the declaration.
  if (const auto *DeclAttr =
          D->getAttr<SYCLIntelMinWorkGroupsPerComputeUnitAttr>()) {
    if (const auto *DeclExpr = dyn_cast<ConstantExpr>(DeclAttr->getValue())) {
      if (const auto *MergeExpr = dyn_cast<ConstantExpr>(A.getValue())) {
        if (DeclExpr->getResultAsAPSInt() != MergeExpr->getResultAsAPSInt()) {
          Diag(DeclAttr->getLoc(), diag::warn_duplicate_attribute) << &A;
          Diag(A.getLoc(), diag::note_previous_attribute);
        }
        // Do not add a duplicate attribute.
        return nullptr;
      }
    }
  }

  return ::new (Context)
      SYCLIntelMinWorkGroupsPerComputeUnitAttr(Context, A, A.getValue());
}

SYCLIntelMaxWorkGroupsPerMultiprocessorAttr *
Sema::MergeSYCLIntelMaxWorkGroupsPerMultiprocessorAttr(
    Decl *D, const SYCLIntelMaxWorkGroupsPerMultiprocessorAttr &A) {
  // Check to see if there's a duplicate attribute with different values
  // already applied to the declaration.
  if (const auto *DeclAttr =
          D->getAttr<SYCLIntelMaxWorkGroupsPerMultiprocessorAttr>()) {
    if (const auto *DeclExpr = dyn_cast<ConstantExpr>(DeclAttr->getValue())) {
      if (const auto *MergeExpr = dyn_cast<ConstantExpr>(A.getValue())) {
        if (DeclExpr->getResultAsAPSInt() != MergeExpr->getResultAsAPSInt()) {
          Diag(DeclAttr->getLoc(), diag::warn_duplicate_attribute) << &A;
          Diag(A.getLoc(), diag::note_previous_attribute);
        }
        // Do not add a duplicate attribute.
        return nullptr;
      }
    }
  }

  return ::new (Context)
      SYCLIntelMaxWorkGroupsPerMultiprocessorAttr(Context, A, A.getValue());
}

// Handles [[intel::loop_fuse]] and [[intel::loop_fuse_independent]].
void Sema::AddSYCLIntelLoopFuseAttr(Decl *D, const AttributeCommonInfo &CI,
                                    Expr *E) {
  if (!E->isValueDependent()) {
    // Validate that we have an integer constant expression and then store the
    // converted constant expression into the semantic attribute so that we
    // don't have to evaluate it again later.
    llvm::APSInt ArgVal;
    ExprResult Res = VerifyIntegerConstantExpression(E, &ArgVal);
    if (Res.isInvalid())
      return;
    E = Res.get();

    // This attribute requires a non-negative value.
    if (ArgVal < 0) {
      Diag(E->getExprLoc(), diag::err_attribute_requires_positive_integer)
          << CI << /*non-negative*/ 1;
      return;
    }
    // Check to see if there's a duplicate attribute with different values
    // already applied to the declaration.
    if (const auto *DeclAttr = D->getAttr<SYCLIntelLoopFuseAttr>()) {
      // [[intel::loop_fuse]] and [[intel::loop_fuse_independent]] are
      // incompatible.
      // FIXME: If additional spellings are provided for this attribute,
      // this code will do the wrong thing.
      if (DeclAttr->getAttributeSpellingListIndex() !=
          CI.getAttributeSpellingListIndex()) {
        Diag(CI.getLoc(), diag::err_attributes_are_not_compatible)
            << CI << DeclAttr << CI.isRegularKeywordAttribute();
        Diag(DeclAttr->getLocation(), diag::note_conflicting_attribute);
        return;
      }
      // If the other attribute argument is instantiation dependent, we won't
      // have converted it to a constant expression yet and thus we test
      // whether this is a null pointer.
      if (const auto *DeclExpr = dyn_cast<ConstantExpr>(DeclAttr->getValue())) {
        if (ArgVal != DeclExpr->getResultAsAPSInt()) {
          Diag(CI.getLoc(), diag::warn_duplicate_attribute) << CI;
          Diag(DeclAttr->getLoc(), diag::note_previous_attribute);
        }
        // Drop the duplicate attribute.
        return;
      }
    }
  }

  D->addAttr(::new (Context) SYCLIntelLoopFuseAttr(Context, CI, E));
}

SYCLIntelLoopFuseAttr *
Sema::MergeSYCLIntelLoopFuseAttr(Decl *D, const SYCLIntelLoopFuseAttr &A) {
  // Check to see if there's a duplicate attribute with different values
  // already applied to the declaration.
  if (const auto *DeclAttr = D->getAttr<SYCLIntelLoopFuseAttr>()) {
    // [[intel::loop_fuse]] and [[intel::loop_fuse_independent]] are
    // incompatible.
    // FIXME: If additional spellings are provided for this attribute,
    // this code will do the wrong thing.
    if (DeclAttr->getAttributeSpellingListIndex() !=
        A.getAttributeSpellingListIndex()) {
      Diag(A.getLoc(), diag::err_attributes_are_not_compatible)
          << &A << DeclAttr << A.isRegularKeywordAttribute();
      Diag(DeclAttr->getLoc(), diag::note_conflicting_attribute);
      return nullptr;
    }
    if (const auto *DeclExpr = dyn_cast<ConstantExpr>(DeclAttr->getValue())) {
      if (const auto *MergeExpr = dyn_cast<ConstantExpr>(A.getValue())) {
        if (DeclExpr->getResultAsAPSInt() != MergeExpr->getResultAsAPSInt()) {
          Diag(DeclAttr->getLoc(), diag::warn_duplicate_attribute) << &A;
          Diag(A.getLoc(), diag::note_previous_attribute);
        }
        // Do not add a duplicate attribute.
        return nullptr;
      }
    }
  }

  return ::new (Context) SYCLIntelLoopFuseAttr(Context, A, A.getValue());
}

static void handleSYCLIntelLoopFuseAttr(Sema &S, Decl *D, const ParsedAttr &A) {
  // If no attribute argument is specified, set to default value '1'.
  Expr *E = A.isArgExpr(0)
                ? A.getArgAsExpr(0)
                : IntegerLiteral::Create(S.Context, llvm::APInt(32, 1),
                                         S.Context.IntTy, A.getLoc());

  S.AddSYCLIntelLoopFuseAttr(D, A, E);
}

static void handleVecTypeHint(Sema &S, Decl *D, const ParsedAttr &AL) {
  // This attribute is deprecated without replacement in SYCL 2020 mode.
  // Ignore the attribute in SYCL 2020.
  if (S.LangOpts.getSYCLVersion() > LangOptions::SYCL_2017) {
    S.Diag(AL.getLoc(), diag::warn_attribute_deprecated_ignored) << AL;
    return;
  }

  // If the attribute is used with the [[sycl::vec_type_hint]] spelling in SYCL
  // 2017 mode, we want to warn about using the newer name in the older
  // standard as a compatibility extension.
  if (S.LangOpts.getSYCLVersion() == LangOptions::SYCL_2017 && AL.hasScope())
    S.Diag(AL.getLoc(), diag::ext_sycl_2020_attr_spelling) << AL;

  if (!AL.hasParsedType()) {
    S.Diag(AL.getLoc(), diag::err_attribute_wrong_number_arguments) << AL << 1;
    return;
  }

  TypeSourceInfo *ParmTSI = nullptr;
  QualType ParmType = S.GetTypeFromParser(AL.getTypeArg(), &ParmTSI);
  assert(ParmTSI && "no type source info for attribute argument");

  if (!ParmType->isExtVectorType() && !ParmType->isFloatingType() &&
      (ParmType->isBooleanType() ||
       !ParmType->isIntegralType(S.getASTContext()))) {
    S.Diag(AL.getLoc(), diag::err_attribute_invalid_argument) << 2 << AL;
    return;
  }

  if (VecTypeHintAttr *A = D->getAttr<VecTypeHintAttr>()) {
    if (!S.Context.hasSameType(A->getTypeHint(), ParmType)) {
      S.Diag(AL.getLoc(), diag::warn_duplicate_attribute) << AL;
      return;
    }
  }

  D->addAttr(::new (S.Context) VecTypeHintAttr(S.Context, AL, ParmTSI));
}

SectionAttr *Sema::mergeSectionAttr(Decl *D, const AttributeCommonInfo &CI,
                                    StringRef Name) {
  // Explicit or partial specializations do not inherit
  // the section attribute from the primary template.
  if (const auto *FD = dyn_cast<FunctionDecl>(D)) {
    if (CI.getAttributeSpellingListIndex() == SectionAttr::Declspec_allocate &&
        FD->isFunctionTemplateSpecialization())
      return nullptr;
  }
  if (SectionAttr *ExistingAttr = D->getAttr<SectionAttr>()) {
    if (ExistingAttr->getName() == Name)
      return nullptr;
    Diag(ExistingAttr->getLocation(), diag::warn_mismatched_section)
         << 1 /*section*/;
    Diag(CI.getLoc(), diag::note_previous_attribute);
    return nullptr;
  }
  return ::new (Context) SectionAttr(Context, CI, Name);
}

/// Used to implement to perform semantic checking on
/// attribute((section("foo"))) specifiers.
///
/// In this case, "foo" is passed in to be checked.  If the section
/// specifier is invalid, return an Error that indicates the problem.
///
/// This is a simple quality of implementation feature to catch errors
/// and give good diagnostics in cases when the assembler or code generator
/// would otherwise reject the section specifier.
llvm::Error Sema::isValidSectionSpecifier(StringRef SecName) {
  if (!Context.getTargetInfo().getTriple().isOSDarwin())
    return llvm::Error::success();

  // Let MCSectionMachO validate this.
  StringRef Segment, Section;
  unsigned TAA, StubSize;
  bool HasTAA;
  return llvm::MCSectionMachO::ParseSectionSpecifier(SecName, Segment, Section,
                                                     TAA, HasTAA, StubSize);
}

bool Sema::checkSectionName(SourceLocation LiteralLoc, StringRef SecName) {
  if (llvm::Error E = isValidSectionSpecifier(SecName)) {
    Diag(LiteralLoc, diag::err_attribute_section_invalid_for_target)
        << toString(std::move(E)) << 1 /*'section'*/;
    return false;
  }
  return true;
}

static void handleSectionAttr(Sema &S, Decl *D, const ParsedAttr &AL) {
  // Make sure that there is a string literal as the sections's single
  // argument.
  StringRef Str;
  SourceLocation LiteralLoc;
  if (!S.checkStringLiteralArgumentAttr(AL, 0, Str, &LiteralLoc))
    return;

  if (!S.checkSectionName(LiteralLoc, Str))
    return;

  SectionAttr *NewAttr = S.mergeSectionAttr(D, AL, Str);
  if (NewAttr) {
    D->addAttr(NewAttr);
    if (isa<FunctionDecl, FunctionTemplateDecl, ObjCMethodDecl,
            ObjCPropertyDecl>(D))
      S.UnifySection(NewAttr->getName(),
                     ASTContext::PSF_Execute | ASTContext::PSF_Read,
                     cast<NamedDecl>(D));
  }
}

// This is used for `__declspec(code_seg("segname"))` on a decl.
// `#pragma code_seg("segname")` uses checkSectionName() instead.
static bool checkCodeSegName(Sema &S, SourceLocation LiteralLoc,
                             StringRef CodeSegName) {
  if (llvm::Error E = S.isValidSectionSpecifier(CodeSegName)) {
    S.Diag(LiteralLoc, diag::err_attribute_section_invalid_for_target)
        << toString(std::move(E)) << 0 /*'code-seg'*/;
    return false;
  }

  return true;
}

CodeSegAttr *Sema::mergeCodeSegAttr(Decl *D, const AttributeCommonInfo &CI,
                                    StringRef Name) {
  // Explicit or partial specializations do not inherit
  // the code_seg attribute from the primary template.
  if (const auto *FD = dyn_cast<FunctionDecl>(D)) {
    if (FD->isFunctionTemplateSpecialization())
      return nullptr;
  }
  if (const auto *ExistingAttr = D->getAttr<CodeSegAttr>()) {
    if (ExistingAttr->getName() == Name)
      return nullptr;
    Diag(ExistingAttr->getLocation(), diag::warn_mismatched_section)
         << 0 /*codeseg*/;
    Diag(CI.getLoc(), diag::note_previous_attribute);
    return nullptr;
  }
  return ::new (Context) CodeSegAttr(Context, CI, Name);
}

static void handleCodeSegAttr(Sema &S, Decl *D, const ParsedAttr &AL) {
  StringRef Str;
  SourceLocation LiteralLoc;
  if (!S.checkStringLiteralArgumentAttr(AL, 0, Str, &LiteralLoc))
    return;
  if (!checkCodeSegName(S, LiteralLoc, Str))
    return;
  if (const auto *ExistingAttr = D->getAttr<CodeSegAttr>()) {
    if (!ExistingAttr->isImplicit()) {
      S.Diag(AL.getLoc(),
             ExistingAttr->getName() == Str
             ? diag::warn_duplicate_codeseg_attribute
             : diag::err_conflicting_codeseg_attribute);
      return;
    }
    D->dropAttr<CodeSegAttr>();
  }
  if (CodeSegAttr *CSA = S.mergeCodeSegAttr(D, AL, Str))
    D->addAttr(CSA);
}

// Check for things we'd like to warn about. Multiversioning issues are
// handled later in the process, once we know how many exist.
bool Sema::checkTargetAttr(SourceLocation LiteralLoc, StringRef AttrStr) {
  enum FirstParam { Unsupported, Duplicate, Unknown };
  enum SecondParam { None, CPU, Tune };
  enum ThirdParam { Target, TargetClones };
  if (AttrStr.contains("fpmath="))
    return Diag(LiteralLoc, diag::warn_unsupported_target_attribute)
           << Unsupported << None << "fpmath=" << Target;

  // Diagnose use of tune if target doesn't support it.
  if (!Context.getTargetInfo().supportsTargetAttributeTune() &&
      AttrStr.contains("tune="))
    return Diag(LiteralLoc, diag::warn_unsupported_target_attribute)
           << Unsupported << None << "tune=" << Target;

  ParsedTargetAttr ParsedAttrs =
      Context.getTargetInfo().parseTargetAttr(AttrStr);

  if (!ParsedAttrs.CPU.empty() &&
      !Context.getTargetInfo().isValidCPUName(ParsedAttrs.CPU))
    return Diag(LiteralLoc, diag::warn_unsupported_target_attribute)
           << Unknown << CPU << ParsedAttrs.CPU << Target;

  if (!ParsedAttrs.Tune.empty() &&
      !Context.getTargetInfo().isValidCPUName(ParsedAttrs.Tune))
    return Diag(LiteralLoc, diag::warn_unsupported_target_attribute)
           << Unknown << Tune << ParsedAttrs.Tune << Target;

  if (Context.getTargetInfo().getTriple().isRISCV() &&
      ParsedAttrs.Duplicate != "")
    return Diag(LiteralLoc, diag::err_duplicate_target_attribute)
           << Duplicate << None << ParsedAttrs.Duplicate << Target;

  if (ParsedAttrs.Duplicate != "")
    return Diag(LiteralLoc, diag::warn_unsupported_target_attribute)
           << Duplicate << None << ParsedAttrs.Duplicate << Target;

  for (const auto &Feature : ParsedAttrs.Features) {
    auto CurFeature = StringRef(Feature).drop_front(); // remove + or -.
    if (!Context.getTargetInfo().isValidFeatureName(CurFeature))
      return Diag(LiteralLoc, diag::warn_unsupported_target_attribute)
             << Unsupported << None << CurFeature << Target;
  }

  TargetInfo::BranchProtectionInfo BPI;
  StringRef DiagMsg;
  if (ParsedAttrs.BranchProtection.empty())
    return false;
  if (!Context.getTargetInfo().validateBranchProtection(
          ParsedAttrs.BranchProtection, ParsedAttrs.CPU, BPI, DiagMsg)) {
    if (DiagMsg.empty())
      return Diag(LiteralLoc, diag::warn_unsupported_target_attribute)
             << Unsupported << None << "branch-protection" << Target;
    return Diag(LiteralLoc, diag::err_invalid_branch_protection_spec)
           << DiagMsg;
  }
  if (!DiagMsg.empty())
    Diag(LiteralLoc, diag::warn_unsupported_branch_protection_spec) << DiagMsg;

  return false;
}

// Check Target Version attrs
bool Sema::checkTargetVersionAttr(SourceLocation LiteralLoc, StringRef &AttrStr,
                                  bool &isDefault) {
  enum FirstParam { Unsupported };
  enum SecondParam { None };
  enum ThirdParam { Target, TargetClones, TargetVersion };
  if (AttrStr.trim() == "default")
    isDefault = true;
  llvm::SmallVector<StringRef, 8> Features;
  AttrStr.split(Features, "+");
  for (auto &CurFeature : Features) {
    CurFeature = CurFeature.trim();
    if (CurFeature == "default")
      continue;
    if (!Context.getTargetInfo().validateCpuSupports(CurFeature))
      return Diag(LiteralLoc, diag::warn_unsupported_target_attribute)
             << Unsupported << None << CurFeature << TargetVersion;
  }
  return false;
}

static void handleTargetVersionAttr(Sema &S, Decl *D, const ParsedAttr &AL) {
  StringRef Str;
  SourceLocation LiteralLoc;
  bool isDefault = false;
  if (!S.checkStringLiteralArgumentAttr(AL, 0, Str, &LiteralLoc) ||
      S.checkTargetVersionAttr(LiteralLoc, Str, isDefault))
    return;
  // Do not create default only target_version attribute
  if (!isDefault) {
    TargetVersionAttr *NewAttr =
        ::new (S.Context) TargetVersionAttr(S.Context, AL, Str);
    D->addAttr(NewAttr);
  }
}

static void handleTargetAttr(Sema &S, Decl *D, const ParsedAttr &AL) {
  StringRef Str;
  SourceLocation LiteralLoc;
  if (!S.checkStringLiteralArgumentAttr(AL, 0, Str, &LiteralLoc) ||
      S.checkTargetAttr(LiteralLoc, Str))
    return;

  TargetAttr *NewAttr = ::new (S.Context) TargetAttr(S.Context, AL, Str);
  D->addAttr(NewAttr);
}

bool Sema::checkTargetClonesAttrString(
    SourceLocation LiteralLoc, StringRef Str, const StringLiteral *Literal,
    bool &HasDefault, bool &HasCommas, bool &HasNotDefault,
    SmallVectorImpl<SmallString<64>> &StringsBuffer) {
  enum FirstParam { Unsupported, Duplicate, Unknown };
  enum SecondParam { None, CPU, Tune };
  enum ThirdParam { Target, TargetClones };
  HasCommas = HasCommas || Str.contains(',');
  const TargetInfo &TInfo = Context.getTargetInfo();
  // Warn on empty at the beginning of a string.
  if (Str.size() == 0)
    return Diag(LiteralLoc, diag::warn_unsupported_target_attribute)
           << Unsupported << None << "" << TargetClones;

  std::pair<StringRef, StringRef> Parts = {{}, Str};
  while (!Parts.second.empty()) {
    Parts = Parts.second.split(',');
    StringRef Cur = Parts.first.trim();
    SourceLocation CurLoc =
        Literal->getLocationOfByte(Cur.data() - Literal->getString().data(),
                                   getSourceManager(), getLangOpts(), TInfo);

    bool DefaultIsDupe = false;
    bool HasCodeGenImpact = false;
    if (Cur.empty())
      return Diag(CurLoc, diag::warn_unsupported_target_attribute)
             << Unsupported << None << "" << TargetClones;

    if (TInfo.getTriple().isAArch64()) {
      // AArch64 target clones specific
      if (Cur == "default") {
        DefaultIsDupe = HasDefault;
        HasDefault = true;
        if (llvm::is_contained(StringsBuffer, Cur) || DefaultIsDupe)
          Diag(CurLoc, diag::warn_target_clone_duplicate_options);
        else
          StringsBuffer.push_back(Cur);
      } else {
        std::pair<StringRef, StringRef> CurParts = {{}, Cur};
        llvm::SmallVector<StringRef, 8> CurFeatures;
        while (!CurParts.second.empty()) {
          CurParts = CurParts.second.split('+');
          StringRef CurFeature = CurParts.first.trim();
          if (!TInfo.validateCpuSupports(CurFeature)) {
            Diag(CurLoc, diag::warn_unsupported_target_attribute)
                << Unsupported << None << CurFeature << TargetClones;
            continue;
          }
          if (TInfo.doesFeatureAffectCodeGen(CurFeature))
            HasCodeGenImpact = true;
          CurFeatures.push_back(CurFeature);
        }
        // Canonize TargetClones Attributes
        llvm::sort(CurFeatures);
        SmallString<64> Res;
        for (auto &CurFeat : CurFeatures) {
          if (!Res.equals(""))
            Res.append("+");
          Res.append(CurFeat);
        }
        if (llvm::is_contained(StringsBuffer, Res) || DefaultIsDupe)
          Diag(CurLoc, diag::warn_target_clone_duplicate_options);
        else if (!HasCodeGenImpact)
          // Ignore features in target_clone attribute that don't impact
          // code generation
          Diag(CurLoc, diag::warn_target_clone_no_impact_options);
        else if (!Res.empty()) {
          StringsBuffer.push_back(Res);
          HasNotDefault = true;
        }
      }
    } else {
      // Other targets ( currently X86 )
      if (Cur.starts_with("arch=")) {
        if (!Context.getTargetInfo().isValidCPUName(
                Cur.drop_front(sizeof("arch=") - 1)))
          return Diag(CurLoc, diag::warn_unsupported_target_attribute)
                 << Unsupported << CPU << Cur.drop_front(sizeof("arch=") - 1)
                 << TargetClones;
      } else if (Cur == "default") {
        DefaultIsDupe = HasDefault;
        HasDefault = true;
      } else if (!Context.getTargetInfo().isValidFeatureName(Cur))
        return Diag(CurLoc, diag::warn_unsupported_target_attribute)
               << Unsupported << None << Cur << TargetClones;
      if (llvm::is_contained(StringsBuffer, Cur) || DefaultIsDupe)
        Diag(CurLoc, diag::warn_target_clone_duplicate_options);
      // Note: Add even if there are duplicates, since it changes name mangling.
      StringsBuffer.push_back(Cur);
    }
  }

  if (Str.rtrim().ends_with(","))
    return Diag(LiteralLoc, diag::warn_unsupported_target_attribute)
           << Unsupported << None << "" << TargetClones;
  return false;
}

static void handleTargetClonesAttr(Sema &S, Decl *D, const ParsedAttr &AL) {
  if (S.Context.getTargetInfo().getTriple().isAArch64() &&
      !S.Context.getTargetInfo().hasFeature("fmv"))
    return;

  // Ensure we don't combine these with themselves, since that causes some
  // confusing behavior.
  if (const auto *Other = D->getAttr<TargetClonesAttr>()) {
    S.Diag(AL.getLoc(), diag::err_disallowed_duplicate_attribute) << AL;
    S.Diag(Other->getLocation(), diag::note_conflicting_attribute);
    return;
  }
  if (checkAttrMutualExclusion<TargetClonesAttr>(S, D, AL))
    return;

  SmallVector<StringRef, 2> Strings;
  SmallVector<SmallString<64>, 2> StringsBuffer;
  bool HasCommas = false, HasDefault = false, HasNotDefault = false;

  for (unsigned I = 0, E = AL.getNumArgs(); I != E; ++I) {
    StringRef CurStr;
    SourceLocation LiteralLoc;
    if (!S.checkStringLiteralArgumentAttr(AL, I, CurStr, &LiteralLoc) ||
        S.checkTargetClonesAttrString(
            LiteralLoc, CurStr,
            cast<StringLiteral>(AL.getArgAsExpr(I)->IgnoreParenCasts()),
            HasDefault, HasCommas, HasNotDefault, StringsBuffer))
      return;
  }

  for (auto &SmallStr : StringsBuffer)
    Strings.push_back(SmallStr.str());

  if (HasCommas && AL.getNumArgs() > 1)
    S.Diag(AL.getLoc(), diag::warn_target_clone_mixed_values);

  if (S.Context.getTargetInfo().getTriple().isAArch64() && !HasDefault) {
    // Add default attribute if there is no one
    HasDefault = true;
    Strings.push_back("default");
  }

  if (!HasDefault) {
    S.Diag(AL.getLoc(), diag::err_target_clone_must_have_default);
    return;
  }

  // FIXME: We could probably figure out how to get this to work for lambdas
  // someday.
  if (const auto *MD = dyn_cast<CXXMethodDecl>(D)) {
    if (MD->getParent()->isLambda()) {
      S.Diag(D->getLocation(), diag::err_multiversion_doesnt_support)
          << static_cast<unsigned>(MultiVersionKind::TargetClones)
          << /*Lambda*/ 9;
      return;
    }
  }

  // No multiversion if we have default version only.
  if (S.Context.getTargetInfo().getTriple().isAArch64() && !HasNotDefault)
    return;

  cast<FunctionDecl>(D)->setIsMultiVersion();
  TargetClonesAttr *NewAttr = ::new (S.Context)
      TargetClonesAttr(S.Context, AL, Strings.data(), Strings.size());
  D->addAttr(NewAttr);
}

static void handleMinVectorWidthAttr(Sema &S, Decl *D, const ParsedAttr &AL) {
  Expr *E = AL.getArgAsExpr(0);
  uint32_t VecWidth;
  if (!checkUInt32Argument(S, AL, E, VecWidth)) {
    AL.setInvalid();
    return;
  }

  MinVectorWidthAttr *Existing = D->getAttr<MinVectorWidthAttr>();
  if (Existing && Existing->getVectorWidth() != VecWidth) {
    S.Diag(AL.getLoc(), diag::warn_duplicate_attribute) << AL;
    return;
  }

  D->addAttr(::new (S.Context) MinVectorWidthAttr(S.Context, AL, VecWidth));
}

static void handleCleanupAttr(Sema &S, Decl *D, const ParsedAttr &AL) {
  Expr *E = AL.getArgAsExpr(0);
  SourceLocation Loc = E->getExprLoc();
  FunctionDecl *FD = nullptr;
  DeclarationNameInfo NI;

  // gcc only allows for simple identifiers. Since we support more than gcc, we
  // will warn the user.
  if (auto *DRE = dyn_cast<DeclRefExpr>(E)) {
    if (DRE->hasQualifier())
      S.Diag(Loc, diag::warn_cleanup_ext);
    FD = dyn_cast<FunctionDecl>(DRE->getDecl());
    NI = DRE->getNameInfo();
    if (!FD) {
      S.Diag(Loc, diag::err_attribute_cleanup_arg_not_function) << 1
        << NI.getName();
      return;
    }
  } else if (auto *ULE = dyn_cast<UnresolvedLookupExpr>(E)) {
    if (ULE->hasExplicitTemplateArgs())
      S.Diag(Loc, diag::warn_cleanup_ext);
    FD = S.ResolveSingleFunctionTemplateSpecialization(ULE, true);
    NI = ULE->getNameInfo();
    if (!FD) {
      S.Diag(Loc, diag::err_attribute_cleanup_arg_not_function) << 2
        << NI.getName();
      if (ULE->getType() == S.Context.OverloadTy)
        S.NoteAllOverloadCandidates(ULE);
      return;
    }
  } else {
    S.Diag(Loc, diag::err_attribute_cleanup_arg_not_function) << 0;
    return;
  }

  if (FD->getNumParams() != 1) {
    S.Diag(Loc, diag::err_attribute_cleanup_func_must_take_one_arg)
      << NI.getName();
    return;
  }

  // We're currently more strict than GCC about what function types we accept.
  // If this ever proves to be a problem it should be easy to fix.
  QualType Ty = S.Context.getPointerType(cast<VarDecl>(D)->getType());
  QualType ParamTy = FD->getParamDecl(0)->getType();
  if (S.CheckAssignmentConstraints(FD->getParamDecl(0)->getLocation(),
                                   ParamTy, Ty) != Sema::Compatible) {
    S.Diag(Loc, diag::err_attribute_cleanup_func_arg_incompatible_type)
      << NI.getName() << ParamTy << Ty;
    return;
  }

  D->addAttr(::new (S.Context) CleanupAttr(S.Context, AL, FD));
}

static void handleEnumExtensibilityAttr(Sema &S, Decl *D,
                                        const ParsedAttr &AL) {
  if (!AL.isArgIdent(0)) {
    S.Diag(AL.getLoc(), diag::err_attribute_argument_n_type)
        << AL << 0 << AANT_ArgumentIdentifier;
    return;
  }

  EnumExtensibilityAttr::Kind ExtensibilityKind;
  IdentifierInfo *II = AL.getArgAsIdent(0)->Ident;
  if (!EnumExtensibilityAttr::ConvertStrToKind(II->getName(),
                                               ExtensibilityKind)) {
    S.Diag(AL.getLoc(), diag::warn_attribute_type_not_supported) << AL << II;
    return;
  }

  D->addAttr(::new (S.Context)
                 EnumExtensibilityAttr(S.Context, AL, ExtensibilityKind));
}

/// Handle __attribute__((format_arg((idx)))) attribute based on
/// http://gcc.gnu.org/onlinedocs/gcc/Function-Attributes.html
static void handleFormatArgAttr(Sema &S, Decl *D, const ParsedAttr &AL) {
  const Expr *IdxExpr = AL.getArgAsExpr(0);
  ParamIdx Idx;
  if (!checkFunctionOrMethodParameterIndex(S, D, AL, 1, IdxExpr, Idx))
    return;

  // Make sure the format string is really a string.
  QualType Ty = getFunctionOrMethodParamType(D, Idx.getASTIndex());

  bool NotNSStringTy = !isNSStringType(Ty, S.Context);
  if (NotNSStringTy &&
      !isCFStringType(Ty, S.Context) &&
      (!Ty->isPointerType() ||
       !Ty->castAs<PointerType>()->getPointeeType()->isCharType())) {
    S.Diag(AL.getLoc(), diag::err_format_attribute_not)
        << IdxExpr->getSourceRange() << getFunctionOrMethodParamRange(D, 0);
    return;
  }
  Ty = getFunctionOrMethodResultType(D);
  // replace instancetype with the class type
  auto Instancetype = S.Context.getObjCInstanceTypeDecl()->getTypeForDecl();
  if (Ty->getAs<TypedefType>() == Instancetype)
    if (auto *OMD = dyn_cast<ObjCMethodDecl>(D))
      if (auto *Interface = OMD->getClassInterface())
        Ty = S.Context.getObjCObjectPointerType(
            QualType(Interface->getTypeForDecl(), 0));
  if (!isNSStringType(Ty, S.Context, /*AllowNSAttributedString=*/true) &&
      !isCFStringType(Ty, S.Context) &&
      (!Ty->isPointerType() ||
       !Ty->castAs<PointerType>()->getPointeeType()->isCharType())) {
    S.Diag(AL.getLoc(), diag::err_format_attribute_result_not)
        << (NotNSStringTy ? "string type" : "NSString")
        << IdxExpr->getSourceRange() << getFunctionOrMethodParamRange(D, 0);
    return;
  }

  D->addAttr(::new (S.Context) FormatArgAttr(S.Context, AL, Idx));
}

enum FormatAttrKind {
  CFStringFormat,
  NSStringFormat,
  StrftimeFormat,
  SupportedFormat,
  IgnoredFormat,
  InvalidFormat
};

/// getFormatAttrKind - Map from format attribute names to supported format
/// types.
static FormatAttrKind getFormatAttrKind(StringRef Format) {
  return llvm::StringSwitch<FormatAttrKind>(Format)
      // Check for formats that get handled specially.
      .Case("NSString", NSStringFormat)
      .Case("CFString", CFStringFormat)
      .Case("strftime", StrftimeFormat)

      // Otherwise, check for supported formats.
      .Cases("scanf", "printf", "printf0", "strfmon", SupportedFormat)
      .Cases("cmn_err", "vcmn_err", "zcmn_err", SupportedFormat)
      .Case("kprintf", SupportedFormat)         // OpenBSD.
      .Case("freebsd_kprintf", SupportedFormat) // FreeBSD.
      .Case("os_trace", SupportedFormat)
      .Case("os_log", SupportedFormat)

      .Cases("gcc_diag", "gcc_cdiag", "gcc_cxxdiag", "gcc_tdiag", IgnoredFormat)
      .Default(InvalidFormat);
}

/// Handle __attribute__((init_priority(priority))) attributes based on
/// http://gcc.gnu.org/onlinedocs/gcc/C_002b_002b-Attributes.html
static void handleInitPriorityAttr(Sema &S, Decl *D, const ParsedAttr &AL) {
  if (!S.getLangOpts().CPlusPlus) {
    S.Diag(AL.getLoc(), diag::warn_attribute_ignored) << AL;
    return;
  }

  if (S.getLangOpts().HLSL) {
    S.Diag(AL.getLoc(), diag::err_hlsl_init_priority_unsupported);
    return;
  }

  if (S.getCurFunctionOrMethodDecl()) {
    S.Diag(AL.getLoc(), diag::err_init_priority_object_attr);
    AL.setInvalid();
    return;
  }
  QualType T = cast<VarDecl>(D)->getType();
  if (S.Context.getAsArrayType(T))
    T = S.Context.getBaseElementType(T);
  if (!T->getAs<RecordType>()) {
    S.Diag(AL.getLoc(), diag::err_init_priority_object_attr);
    AL.setInvalid();
    return;
  }

  Expr *E = AL.getArgAsExpr(0);
  uint32_t prioritynum;
  if (!checkUInt32Argument(S, AL, E, prioritynum)) {
    AL.setInvalid();
    return;
  }

  // Only perform the priority check if the attribute is outside of a system
  // header. Values <= 100 are reserved for the implementation, and libc++
  // benefits from being able to specify values in that range.
  if ((prioritynum < 101 || prioritynum > 65535) &&
      !S.getSourceManager().isInSystemHeader(AL.getLoc())) {
    S.Diag(AL.getLoc(), diag::err_attribute_argument_out_of_range)
        << E->getSourceRange() << AL << 101 << 65535;
    AL.setInvalid();
    return;
  }
  D->addAttr(::new (S.Context) InitPriorityAttr(S.Context, AL, prioritynum));
}

ErrorAttr *Sema::mergeErrorAttr(Decl *D, const AttributeCommonInfo &CI,
                                StringRef NewUserDiagnostic) {
  if (const auto *EA = D->getAttr<ErrorAttr>()) {
    std::string NewAttr = CI.getNormalizedFullName();
    assert((NewAttr == "error" || NewAttr == "warning") &&
           "unexpected normalized full name");
    bool Match = (EA->isError() && NewAttr == "error") ||
                 (EA->isWarning() && NewAttr == "warning");
    if (!Match) {
      Diag(EA->getLocation(), diag::err_attributes_are_not_compatible)
          << CI << EA
          << (CI.isRegularKeywordAttribute() ||
              EA->isRegularKeywordAttribute());
      Diag(CI.getLoc(), diag::note_conflicting_attribute);
      return nullptr;
    }
    if (EA->getUserDiagnostic() != NewUserDiagnostic) {
      Diag(CI.getLoc(), diag::warn_duplicate_attribute) << EA;
      Diag(EA->getLoc(), diag::note_previous_attribute);
    }
    D->dropAttr<ErrorAttr>();
  }
  return ::new (Context) ErrorAttr(Context, CI, NewUserDiagnostic);
}

FormatAttr *Sema::mergeFormatAttr(Decl *D, const AttributeCommonInfo &CI,
                                  IdentifierInfo *Format, int FormatIdx,
                                  int FirstArg) {
  // Check whether we already have an equivalent format attribute.
  for (auto *F : D->specific_attrs<FormatAttr>()) {
    if (F->getType() == Format &&
        F->getFormatIdx() == FormatIdx &&
        F->getFirstArg() == FirstArg) {
      // If we don't have a valid location for this attribute, adopt the
      // location.
      if (F->getLocation().isInvalid())
        F->setRange(CI.getRange());
      return nullptr;
    }
  }

  return ::new (Context) FormatAttr(Context, CI, Format, FormatIdx, FirstArg);
}

/// Handle __attribute__((format(type,idx,firstarg))) attributes based on
/// http://gcc.gnu.org/onlinedocs/gcc/Function-Attributes.html
static void handleFormatAttr(Sema &S, Decl *D, const ParsedAttr &AL) {
  if (!AL.isArgIdent(0)) {
    S.Diag(AL.getLoc(), diag::err_attribute_argument_n_type)
        << AL << 1 << AANT_ArgumentIdentifier;
    return;
  }

  // In C++ the implicit 'this' function parameter also counts, and they are
  // counted from one.
  bool HasImplicitThisParam = isInstanceMethod(D);
  unsigned NumArgs = getFunctionOrMethodNumParams(D) + HasImplicitThisParam;

  IdentifierInfo *II = AL.getArgAsIdent(0)->Ident;
  StringRef Format = II->getName();

  if (normalizeName(Format)) {
    // If we've modified the string name, we need a new identifier for it.
    II = &S.Context.Idents.get(Format);
  }

  // Check for supported formats.
  FormatAttrKind Kind = getFormatAttrKind(Format);

  if (Kind == IgnoredFormat)
    return;

  if (Kind == InvalidFormat) {
    S.Diag(AL.getLoc(), diag::warn_attribute_type_not_supported)
        << AL << II->getName();
    return;
  }

  // checks for the 2nd argument
  Expr *IdxExpr = AL.getArgAsExpr(1);
  uint32_t Idx;
  if (!checkUInt32Argument(S, AL, IdxExpr, Idx, 2))
    return;

  if (Idx < 1 || Idx > NumArgs) {
    S.Diag(AL.getLoc(), diag::err_attribute_argument_out_of_bounds)
        << AL << 2 << IdxExpr->getSourceRange();
    return;
  }

  // FIXME: Do we need to bounds check?
  unsigned ArgIdx = Idx - 1;

  if (HasImplicitThisParam) {
    if (ArgIdx == 0) {
      S.Diag(AL.getLoc(),
             diag::err_format_attribute_implicit_this_format_string)
        << IdxExpr->getSourceRange();
      return;
    }
    ArgIdx--;
  }

  // make sure the format string is really a string
  QualType Ty = getFunctionOrMethodParamType(D, ArgIdx);

  if (!isNSStringType(Ty, S.Context, true) &&
      !isCFStringType(Ty, S.Context) &&
      (!Ty->isPointerType() ||
       !Ty->castAs<PointerType>()->getPointeeType()->isCharType())) {
    S.Diag(AL.getLoc(), diag::err_format_attribute_not)
      << IdxExpr->getSourceRange() << getFunctionOrMethodParamRange(D, ArgIdx);
    return;
  }

  // check the 3rd argument
  Expr *FirstArgExpr = AL.getArgAsExpr(2);
  uint32_t FirstArg;
  if (!checkUInt32Argument(S, AL, FirstArgExpr, FirstArg, 3))
    return;

  // FirstArg == 0 is is always valid.
  if (FirstArg != 0) {
    if (Kind == StrftimeFormat) {
      // If the kind is strftime, FirstArg must be 0 because strftime does not
      // use any variadic arguments.
      S.Diag(AL.getLoc(), diag::err_format_strftime_third_parameter)
          << FirstArgExpr->getSourceRange()
          << FixItHint::CreateReplacement(FirstArgExpr->getSourceRange(), "0");
      return;
    } else if (isFunctionOrMethodVariadic(D)) {
      // Else, if the function is variadic, then FirstArg must be 0 or the
      // "position" of the ... parameter. It's unusual to use 0 with variadic
      // functions, so the fixit proposes the latter.
      if (FirstArg != NumArgs + 1) {
        S.Diag(AL.getLoc(), diag::err_attribute_argument_out_of_bounds)
            << AL << 3 << FirstArgExpr->getSourceRange()
            << FixItHint::CreateReplacement(FirstArgExpr->getSourceRange(),
                                            std::to_string(NumArgs + 1));
        return;
      }
    } else {
      // Inescapable GCC compatibility diagnostic.
      S.Diag(D->getLocation(), diag::warn_gcc_requires_variadic_function) << AL;
      if (FirstArg <= Idx) {
        // Else, the function is not variadic, and FirstArg must be 0 or any
        // parameter after the format parameter. We don't offer a fixit because
        // there are too many possible good values.
        S.Diag(AL.getLoc(), diag::err_attribute_argument_out_of_bounds)
            << AL << 3 << FirstArgExpr->getSourceRange();
        return;
      }
    }
  }

  FormatAttr *NewAttr = S.mergeFormatAttr(D, AL, II, Idx, FirstArg);
  if (NewAttr)
    D->addAttr(NewAttr);
}

/// Handle __attribute__((callback(CalleeIdx, PayloadIdx0, ...))) attributes.
static void handleCallbackAttr(Sema &S, Decl *D, const ParsedAttr &AL) {
  // The index that identifies the callback callee is mandatory.
  if (AL.getNumArgs() == 0) {
    S.Diag(AL.getLoc(), diag::err_callback_attribute_no_callee)
        << AL.getRange();
    return;
  }

  bool HasImplicitThisParam = isInstanceMethod(D);
  int32_t NumArgs = getFunctionOrMethodNumParams(D);

  FunctionDecl *FD = D->getAsFunction();
  assert(FD && "Expected a function declaration!");

  llvm::StringMap<int> NameIdxMapping;
  NameIdxMapping["__"] = -1;

  NameIdxMapping["this"] = 0;

  int Idx = 1;
  for (const ParmVarDecl *PVD : FD->parameters())
    NameIdxMapping[PVD->getName()] = Idx++;

  auto UnknownName = NameIdxMapping.end();

  SmallVector<int, 8> EncodingIndices;
  for (unsigned I = 0, E = AL.getNumArgs(); I < E; ++I) {
    SourceRange SR;
    int32_t ArgIdx;

    if (AL.isArgIdent(I)) {
      IdentifierLoc *IdLoc = AL.getArgAsIdent(I);
      auto It = NameIdxMapping.find(IdLoc->Ident->getName());
      if (It == UnknownName) {
        S.Diag(AL.getLoc(), diag::err_callback_attribute_argument_unknown)
            << IdLoc->Ident << IdLoc->Loc;
        return;
      }

      SR = SourceRange(IdLoc->Loc);
      ArgIdx = It->second;
    } else if (AL.isArgExpr(I)) {
      Expr *IdxExpr = AL.getArgAsExpr(I);

      // If the expression is not parseable as an int32_t we have a problem.
      if (!checkUInt32Argument(S, AL, IdxExpr, (uint32_t &)ArgIdx, I + 1,
                               false)) {
        S.Diag(AL.getLoc(), diag::err_attribute_argument_out_of_bounds)
            << AL << (I + 1) << IdxExpr->getSourceRange();
        return;
      }

      // Check oob, excluding the special values, 0 and -1.
      if (ArgIdx < -1 || ArgIdx > NumArgs) {
        S.Diag(AL.getLoc(), diag::err_attribute_argument_out_of_bounds)
            << AL << (I + 1) << IdxExpr->getSourceRange();
        return;
      }

      SR = IdxExpr->getSourceRange();
    } else {
      llvm_unreachable("Unexpected ParsedAttr argument type!");
    }

    if (ArgIdx == 0 && !HasImplicitThisParam) {
      S.Diag(AL.getLoc(), diag::err_callback_implicit_this_not_available)
          << (I + 1) << SR;
      return;
    }

    // Adjust for the case we do not have an implicit "this" parameter. In this
    // case we decrease all positive values by 1 to get LLVM argument indices.
    if (!HasImplicitThisParam && ArgIdx > 0)
      ArgIdx -= 1;

    EncodingIndices.push_back(ArgIdx);
  }

  int CalleeIdx = EncodingIndices.front();
  // Check if the callee index is proper, thus not "this" and not "unknown".
  // This means the "CalleeIdx" has to be non-negative if "HasImplicitThisParam"
  // is false and positive if "HasImplicitThisParam" is true.
  if (CalleeIdx < (int)HasImplicitThisParam) {
    S.Diag(AL.getLoc(), diag::err_callback_attribute_invalid_callee)
        << AL.getRange();
    return;
  }

  // Get the callee type, note the index adjustment as the AST doesn't contain
  // the this type (which the callee cannot reference anyway!).
  const Type *CalleeType =
      getFunctionOrMethodParamType(D, CalleeIdx - HasImplicitThisParam)
          .getTypePtr();
  if (!CalleeType || !CalleeType->isFunctionPointerType()) {
    S.Diag(AL.getLoc(), diag::err_callback_callee_no_function_type)
        << AL.getRange();
    return;
  }

  const Type *CalleeFnType =
      CalleeType->getPointeeType()->getUnqualifiedDesugaredType();

  // TODO: Check the type of the callee arguments.

  const auto *CalleeFnProtoType = dyn_cast<FunctionProtoType>(CalleeFnType);
  if (!CalleeFnProtoType) {
    S.Diag(AL.getLoc(), diag::err_callback_callee_no_function_type)
        << AL.getRange();
    return;
  }

  if (CalleeFnProtoType->getNumParams() > EncodingIndices.size() - 1) {
    S.Diag(AL.getLoc(), diag::err_attribute_wrong_number_arguments)
        << AL << (unsigned)(EncodingIndices.size() - 1);
    return;
  }

  if (CalleeFnProtoType->getNumParams() < EncodingIndices.size() - 1) {
    S.Diag(AL.getLoc(), diag::err_attribute_wrong_number_arguments)
        << AL << (unsigned)(EncodingIndices.size() - 1);
    return;
  }

  if (CalleeFnProtoType->isVariadic()) {
    S.Diag(AL.getLoc(), diag::err_callback_callee_is_variadic) << AL.getRange();
    return;
  }

  // Do not allow multiple callback attributes.
  if (D->hasAttr<CallbackAttr>()) {
    S.Diag(AL.getLoc(), diag::err_callback_attribute_multiple) << AL.getRange();
    return;
  }

  D->addAttr(::new (S.Context) CallbackAttr(
      S.Context, AL, EncodingIndices.data(), EncodingIndices.size()));
}

static bool isFunctionLike(const Type &T) {
  // Check for explicit function types.
  // 'called_once' is only supported in Objective-C and it has
  // function pointers and block pointers.
  return T.isFunctionPointerType() || T.isBlockPointerType();
}

/// Handle 'called_once' attribute.
static void handleCalledOnceAttr(Sema &S, Decl *D, const ParsedAttr &AL) {
  // 'called_once' only applies to parameters representing functions.
  QualType T = cast<ParmVarDecl>(D)->getType();

  if (!isFunctionLike(*T)) {
    S.Diag(AL.getLoc(), diag::err_called_once_attribute_wrong_type);
    return;
  }

  D->addAttr(::new (S.Context) CalledOnceAttr(S.Context, AL));
}

static void handleTransparentUnionAttr(Sema &S, Decl *D, const ParsedAttr &AL) {
  // Try to find the underlying union declaration.
  RecordDecl *RD = nullptr;
  const auto *TD = dyn_cast<TypedefNameDecl>(D);
  if (TD && TD->getUnderlyingType()->isUnionType())
    RD = TD->getUnderlyingType()->getAsUnionType()->getDecl();
  else
    RD = dyn_cast<RecordDecl>(D);

  if (!RD || !RD->isUnion()) {
    S.Diag(AL.getLoc(), diag::warn_attribute_wrong_decl_type)
        << AL << AL.isRegularKeywordAttribute() << ExpectedUnion;
    return;
  }

  if (!RD->isCompleteDefinition()) {
    if (!RD->isBeingDefined())
      S.Diag(AL.getLoc(),
             diag::warn_transparent_union_attribute_not_definition);
    return;
  }

  RecordDecl::field_iterator Field = RD->field_begin(),
                          FieldEnd = RD->field_end();
  if (Field == FieldEnd) {
    S.Diag(AL.getLoc(), diag::warn_transparent_union_attribute_zero_fields);
    return;
  }

  FieldDecl *FirstField = *Field;
  QualType FirstType = FirstField->getType();
  if (FirstType->hasFloatingRepresentation() || FirstType->isVectorType()) {
    S.Diag(FirstField->getLocation(),
           diag::warn_transparent_union_attribute_floating)
      << FirstType->isVectorType() << FirstType;
    return;
  }

  if (FirstType->isIncompleteType())
    return;
  uint64_t FirstSize = S.Context.getTypeSize(FirstType);
  uint64_t FirstAlign = S.Context.getTypeAlign(FirstType);
  for (; Field != FieldEnd; ++Field) {
    QualType FieldType = Field->getType();
    if (FieldType->isIncompleteType())
      return;
    // FIXME: this isn't fully correct; we also need to test whether the
    // members of the union would all have the same calling convention as the
    // first member of the union. Checking just the size and alignment isn't
    // sufficient (consider structs passed on the stack instead of in registers
    // as an example).
    if (S.Context.getTypeSize(FieldType) != FirstSize ||
        S.Context.getTypeAlign(FieldType) > FirstAlign) {
      // Warn if we drop the attribute.
      bool isSize = S.Context.getTypeSize(FieldType) != FirstSize;
      unsigned FieldBits = isSize ? S.Context.getTypeSize(FieldType)
                                  : S.Context.getTypeAlign(FieldType);
      S.Diag(Field->getLocation(),
             diag::warn_transparent_union_attribute_field_size_align)
          << isSize << *Field << FieldBits;
      unsigned FirstBits = isSize ? FirstSize : FirstAlign;
      S.Diag(FirstField->getLocation(),
             diag::note_transparent_union_first_field_size_align)
          << isSize << FirstBits;
      return;
    }
  }

  RD->addAttr(::new (S.Context) TransparentUnionAttr(S.Context, AL));
}

void Sema::AddAnnotationAttr(Decl *D, const AttributeCommonInfo &CI,
                             StringRef Str, MutableArrayRef<Expr *> Args) {
  auto *Attr = AnnotateAttr::Create(Context, Str, Args.data(), Args.size(), CI);
  if (ConstantFoldAttrArgs(
          CI, MutableArrayRef<Expr *>(Attr->args_begin(), Attr->args_end()))) {
    D->addAttr(Attr);
  }
}

static void handleAnnotateAttr(Sema &S, Decl *D, const ParsedAttr &AL) {
  // Make sure that there is a string literal as the annotation's first
  // argument.
  StringRef Str;
  if (!S.checkStringLiteralArgumentAttr(AL, 0, Str))
    return;

  llvm::SmallVector<Expr *, 4> Args;
  Args.reserve(AL.getNumArgs() - 1);
  for (unsigned Idx = 1; Idx < AL.getNumArgs(); Idx++) {
    assert(!AL.isArgIdent(Idx));
    Args.push_back(AL.getArgAsExpr(Idx));
  }

  S.AddAnnotationAttr(D, AL, Str, Args);
}

static void handleAlignValueAttr(Sema &S, Decl *D, const ParsedAttr &AL) {
  S.AddAlignValueAttr(D, AL, AL.getArgAsExpr(0));
}

void Sema::AddAlignValueAttr(Decl *D, const AttributeCommonInfo &CI, Expr *E) {
  AlignValueAttr TmpAttr(Context, CI, E);
  SourceLocation AttrLoc = CI.getLoc();

  QualType T;
  if (const auto *TD = dyn_cast<TypedefNameDecl>(D))
    T = TD->getUnderlyingType();
  else if (const auto *VD = dyn_cast<ValueDecl>(D))
    T = VD->getType();
  else
    llvm_unreachable("Unknown decl type for align_value");

  if (!T->isDependentType() && !T->isAnyPointerType() &&
      !T->isReferenceType() && !T->isMemberPointerType()) {
    Diag(AttrLoc, diag::warn_attribute_pointer_or_reference_only)
      << &TmpAttr << T << D->getSourceRange();
    return;
  }

  if (!E->isValueDependent()) {
    llvm::APSInt Alignment;
    ExprResult ICE = VerifyIntegerConstantExpression(
        E, &Alignment, diag::err_align_value_attribute_argument_not_int);
    if (ICE.isInvalid())
      return;

    if (!Alignment.isPowerOf2()) {
      Diag(AttrLoc, diag::err_alignment_not_power_of_two)
        << E->getSourceRange();
      return;
    }

    D->addAttr(::new (Context) AlignValueAttr(Context, CI, ICE.get()));
    return;
  }

  // Save dependent expressions in the AST to be instantiated.
  D->addAttr(::new (Context) AlignValueAttr(Context, CI, E));
}

static void handleAlignedAttr(Sema &S, Decl *D, const ParsedAttr &AL) {
  if (AL.hasParsedType()) {
    const ParsedType &TypeArg = AL.getTypeArg();
    TypeSourceInfo *TInfo;
    (void)S.GetTypeFromParser(
        ParsedType::getFromOpaquePtr(TypeArg.getAsOpaquePtr()), &TInfo);
    if (AL.isPackExpansion() &&
        !TInfo->getType()->containsUnexpandedParameterPack()) {
      S.Diag(AL.getEllipsisLoc(),
             diag::err_pack_expansion_without_parameter_packs);
      return;
    }

    if (!AL.isPackExpansion() &&
        S.DiagnoseUnexpandedParameterPack(TInfo->getTypeLoc().getBeginLoc(),
                                          TInfo, Sema::UPPC_Expression))
      return;

    S.AddAlignedAttr(D, AL, TInfo, AL.isPackExpansion());
    return;
  }

  // check the attribute arguments.
  if (AL.getNumArgs() > 1) {
    S.Diag(AL.getLoc(), diag::err_attribute_wrong_number_arguments) << AL << 1;
    return;
  }

  if (AL.getNumArgs() == 0) {
    D->addAttr(::new (S.Context) AlignedAttr(S.Context, AL, true, nullptr));
    return;
  }

  Expr *E = AL.getArgAsExpr(0);
  if (AL.isPackExpansion() && !E->containsUnexpandedParameterPack()) {
    S.Diag(AL.getEllipsisLoc(),
           diag::err_pack_expansion_without_parameter_packs);
    return;
  }

  if (!AL.isPackExpansion() && S.DiagnoseUnexpandedParameterPack(E))
    return;

  S.AddAlignedAttr(D, AL, E, AL.isPackExpansion());
}

/// Perform checking of type validity
///
/// C++11 [dcl.align]p1:
///   An alignment-specifier may be applied to a variable or to a class
///   data member, but it shall not be applied to a bit-field, a function
///   parameter, the formal parameter of a catch clause, or a variable
///   declared with the register storage class specifier. An
///   alignment-specifier may also be applied to the declaration of a class
///   or enumeration type.
/// CWG 2354:
///   CWG agreed to remove permission for alignas to be applied to
///   enumerations.
/// C11 6.7.5/2:
///   An alignment attribute shall not be specified in a declaration of
///   a typedef, or a bit-field, or a function, or a parameter, or an
///   object declared with the register storage-class specifier.
static bool validateAlignasAppliedType(Sema &S, Decl *D,
                                       const AlignedAttr &Attr,
                                       SourceLocation AttrLoc) {
  int DiagKind = -1;
  if (isa<ParmVarDecl>(D)) {
    DiagKind = 0;
  } else if (const auto *VD = dyn_cast<VarDecl>(D)) {
    if (VD->getStorageClass() == SC_Register)
      DiagKind = 1;
    if (VD->isExceptionVariable())
      DiagKind = 2;
  } else if (const auto *FD = dyn_cast<FieldDecl>(D)) {
    if (FD->isBitField())
      DiagKind = 3;
  } else if (const auto *ED = dyn_cast<EnumDecl>(D)) {
    if (ED->getLangOpts().CPlusPlus)
      DiagKind = 4;
  } else if (!isa<TagDecl>(D)) {
    return S.Diag(AttrLoc, diag::err_attribute_wrong_decl_type)
           << &Attr << Attr.isRegularKeywordAttribute()
           << (Attr.isC11() ? ExpectedVariableOrField
                            : ExpectedVariableFieldOrTag);
  }
  if (DiagKind != -1) {
    return S.Diag(AttrLoc, diag::err_alignas_attribute_wrong_decl_type)
           << &Attr << DiagKind;
  }
  return false;
}

void Sema::AddAlignedAttr(Decl *D, const AttributeCommonInfo &CI, Expr *E,
                          bool IsPackExpansion) {
  AlignedAttr TmpAttr(Context, CI, true, E);
  SourceLocation AttrLoc = CI.getLoc();

  // C++11 alignas(...) and C11 _Alignas(...) have additional requirements.
  if (TmpAttr.isAlignas() &&
      validateAlignasAppliedType(*this, D, TmpAttr, AttrLoc))
    return;

  if (E->isValueDependent()) {
    // We can't support a dependent alignment on a non-dependent type,
    // because we have no way to model that a type is "alignment-dependent"
    // but not dependent in any other way.
    if (const auto *TND = dyn_cast<TypedefNameDecl>(D)) {
      if (!TND->getUnderlyingType()->isDependentType()) {
        Diag(AttrLoc, diag::err_alignment_dependent_typedef_name)
            << E->getSourceRange();
        return;
      }
    }

    // Save dependent expressions in the AST to be instantiated.
    AlignedAttr *AA = ::new (Context) AlignedAttr(Context, CI, true, E);
    AA->setPackExpansion(IsPackExpansion);
    D->addAttr(AA);
    return;
  }

  // FIXME: Cache the number on the AL object?
  llvm::APSInt Alignment;
  ExprResult ICE = VerifyIntegerConstantExpression(
      E, &Alignment, diag::err_aligned_attribute_argument_not_int);
  if (ICE.isInvalid())
    return;

  uint64_t MaximumAlignment = Sema::MaximumAlignment;
  if (Context.getTargetInfo().getTriple().isOSBinFormatCOFF())
    MaximumAlignment = std::min(MaximumAlignment, uint64_t(8192));
  if (Alignment > MaximumAlignment) {
    Diag(AttrLoc, diag::err_attribute_aligned_too_great)
        << MaximumAlignment << E->getSourceRange();
    return;
  }

  uint64_t AlignVal = Alignment.getZExtValue();
  // C++11 [dcl.align]p2:
  //   -- if the constant expression evaluates to zero, the alignment
  //      specifier shall have no effect
  // C11 6.7.5p6:
  //   An alignment specification of zero has no effect.
  if (!(TmpAttr.isAlignas() && !Alignment)) {
    if (!llvm::isPowerOf2_64(AlignVal)) {
      Diag(AttrLoc, diag::err_alignment_not_power_of_two)
        << E->getSourceRange();
      return;
    }
  }

  const auto *VD = dyn_cast<VarDecl>(D);
  if (VD) {
    unsigned MaxTLSAlign =
        Context.toCharUnitsFromBits(Context.getTargetInfo().getMaxTLSAlign())
            .getQuantity();
    if (MaxTLSAlign && AlignVal > MaxTLSAlign &&
        VD->getTLSKind() != VarDecl::TLS_None) {
      Diag(VD->getLocation(), diag::err_tls_var_aligned_over_maximum)
          << (unsigned)AlignVal << VD << MaxTLSAlign;
      return;
    }
  }

  // On AIX, an aligned attribute can not decrease the alignment when applied
  // to a variable declaration with vector type.
  if (VD && Context.getTargetInfo().getTriple().isOSAIX()) {
    const Type *Ty = VD->getType().getTypePtr();
    if (Ty->isVectorType() && AlignVal < 16) {
      Diag(VD->getLocation(), diag::warn_aligned_attr_underaligned)
          << VD->getType() << 16;
      return;
    }
  }

  AlignedAttr *AA = ::new (Context) AlignedAttr(Context, CI, true, ICE.get());
  AA->setPackExpansion(IsPackExpansion);
  AA->setCachedAlignmentValue(
      static_cast<unsigned>(AlignVal * Context.getCharWidth()));
  D->addAttr(AA);
}

void Sema::AddAlignedAttr(Decl *D, const AttributeCommonInfo &CI,
                          TypeSourceInfo *TS, bool IsPackExpansion) {
  AlignedAttr TmpAttr(Context, CI, false, TS);
  SourceLocation AttrLoc = CI.getLoc();

  // C++11 alignas(...) and C11 _Alignas(...) have additional requirements.
  if (TmpAttr.isAlignas() &&
      validateAlignasAppliedType(*this, D, TmpAttr, AttrLoc))
    return;

  if (TS->getType()->isDependentType()) {
    // We can't support a dependent alignment on a non-dependent type,
    // because we have no way to model that a type is "type-dependent"
    // but not dependent in any other way.
    if (const auto *TND = dyn_cast<TypedefNameDecl>(D)) {
      if (!TND->getUnderlyingType()->isDependentType()) {
        Diag(AttrLoc, diag::err_alignment_dependent_typedef_name)
            << TS->getTypeLoc().getSourceRange();
        return;
      }
    }

    AlignedAttr *AA = ::new (Context) AlignedAttr(Context, CI, false, TS);
    AA->setPackExpansion(IsPackExpansion);
    D->addAttr(AA);
    return;
  }

  const auto *VD = dyn_cast<VarDecl>(D);
  unsigned AlignVal = TmpAttr.getAlignment(Context);
  // On AIX, an aligned attribute can not decrease the alignment when applied
  // to a variable declaration with vector type.
  if (VD && Context.getTargetInfo().getTriple().isOSAIX()) {
    const Type *Ty = VD->getType().getTypePtr();
    if (Ty->isVectorType() &&
        Context.toCharUnitsFromBits(AlignVal).getQuantity() < 16) {
      Diag(VD->getLocation(), diag::warn_aligned_attr_underaligned)
          << VD->getType() << 16;
      return;
    }
  }

  AlignedAttr *AA = ::new (Context) AlignedAttr(Context, CI, false, TS);
  AA->setPackExpansion(IsPackExpansion);
  AA->setCachedAlignmentValue(AlignVal);
  D->addAttr(AA);
}

void Sema::CheckAlignasUnderalignment(Decl *D) {
  assert(D->hasAttrs() && "no attributes on decl");

  QualType UnderlyingTy, DiagTy;
  if (const auto *VD = dyn_cast<ValueDecl>(D)) {
    UnderlyingTy = DiagTy = VD->getType();
  } else {
    UnderlyingTy = DiagTy = Context.getTagDeclType(cast<TagDecl>(D));
    if (const auto *ED = dyn_cast<EnumDecl>(D))
      UnderlyingTy = ED->getIntegerType();
  }
  if (DiagTy->isDependentType() || DiagTy->isIncompleteType())
    return;

  // C++11 [dcl.align]p5, C11 6.7.5/4:
  //   The combined effect of all alignment attributes in a declaration shall
  //   not specify an alignment that is less strict than the alignment that
  //   would otherwise be required for the entity being declared.
  AlignedAttr *AlignasAttr = nullptr;
  AlignedAttr *LastAlignedAttr = nullptr;
  unsigned Align = 0;
  for (auto *I : D->specific_attrs<AlignedAttr>()) {
    if (I->isAlignmentDependent())
      return;
    if (I->isAlignas())
      AlignasAttr = I;
    Align = std::max(Align, I->getAlignment(Context));
    LastAlignedAttr = I;
  }

  if (Align && DiagTy->isSizelessType()) {
    Diag(LastAlignedAttr->getLocation(), diag::err_attribute_sizeless_type)
        << LastAlignedAttr << DiagTy;
  } else if (AlignasAttr && Align) {
    CharUnits RequestedAlign = Context.toCharUnitsFromBits(Align);
    CharUnits NaturalAlign = Context.getTypeAlignInChars(UnderlyingTy);
    if (NaturalAlign > RequestedAlign)
      Diag(AlignasAttr->getLocation(), diag::err_alignas_underaligned)
        << DiagTy << (unsigned)NaturalAlign.getQuantity();
  }
}

bool Sema::checkMSInheritanceAttrOnDefinition(
    CXXRecordDecl *RD, SourceRange Range, bool BestCase,
    MSInheritanceModel ExplicitModel) {
  assert(RD->hasDefinition() && "RD has no definition!");

  // We may not have seen base specifiers or any virtual methods yet.  We will
  // have to wait until the record is defined to catch any mismatches.
  if (!RD->getDefinition()->isCompleteDefinition())
    return false;

  // The unspecified model never matches what a definition could need.
  if (ExplicitModel == MSInheritanceModel::Unspecified)
    return false;

  if (BestCase) {
    if (RD->calculateInheritanceModel() == ExplicitModel)
      return false;
  } else {
    if (RD->calculateInheritanceModel() <= ExplicitModel)
      return false;
  }

  Diag(Range.getBegin(), diag::err_mismatched_ms_inheritance)
      << 0 /*definition*/;
  Diag(RD->getDefinition()->getLocation(), diag::note_defined_here) << RD;
  return true;
}

/// parseModeAttrArg - Parses attribute mode string and returns parsed type
/// attribute.
static void parseModeAttrArg(Sema &S, StringRef Str, unsigned &DestWidth,
                             bool &IntegerMode, bool &ComplexMode,
                             FloatModeKind &ExplicitType) {
  IntegerMode = true;
  ComplexMode = false;
  ExplicitType = FloatModeKind::NoFloat;
  switch (Str.size()) {
  case 2:
    switch (Str[0]) {
    case 'Q':
      DestWidth = 8;
      break;
    case 'H':
      DestWidth = 16;
      break;
    case 'S':
      DestWidth = 32;
      break;
    case 'D':
      DestWidth = 64;
      break;
    case 'X':
      DestWidth = 96;
      break;
    case 'K': // KFmode - IEEE quad precision (__float128)
      ExplicitType = FloatModeKind::Float128;
      DestWidth = Str[1] == 'I' ? 0 : 128;
      break;
    case 'T':
      ExplicitType = FloatModeKind::LongDouble;
      DestWidth = 128;
      break;
    case 'I':
      ExplicitType = FloatModeKind::Ibm128;
      DestWidth = Str[1] == 'I' ? 0 : 128;
      break;
    }
    if (Str[1] == 'F') {
      IntegerMode = false;
    } else if (Str[1] == 'C') {
      IntegerMode = false;
      ComplexMode = true;
    } else if (Str[1] != 'I') {
      DestWidth = 0;
    }
    break;
  case 4:
    // FIXME: glibc uses 'word' to define register_t; this is narrower than a
    // pointer on PIC16 and other embedded platforms.
    if (Str == "word")
      DestWidth = S.Context.getTargetInfo().getRegisterWidth();
    else if (Str == "byte")
      DestWidth = S.Context.getTargetInfo().getCharWidth();
    break;
  case 7:
    if (Str == "pointer")
      DestWidth = S.Context.getTargetInfo().getPointerWidth(LangAS::Default);
    break;
  case 11:
    if (Str == "unwind_word")
      DestWidth = S.Context.getTargetInfo().getUnwindWordWidth();
    break;
  }
}

/// handleModeAttr - This attribute modifies the width of a decl with primitive
/// type.
///
/// Despite what would be logical, the mode attribute is a decl attribute, not a
/// type attribute: 'int ** __attribute((mode(HI))) *G;' tries to make 'G' be
/// HImode, not an intermediate pointer.
static void handleModeAttr(Sema &S, Decl *D, const ParsedAttr &AL) {
  // This attribute isn't documented, but glibc uses it.  It changes
  // the width of an int or unsigned int to the specified size.
  if (!AL.isArgIdent(0)) {
    S.Diag(AL.getLoc(), diag::err_attribute_argument_type)
        << AL << AANT_ArgumentIdentifier;
    return;
  }

  IdentifierInfo *Name = AL.getArgAsIdent(0)->Ident;

  S.AddModeAttr(D, AL, Name);
}

void Sema::AddModeAttr(Decl *D, const AttributeCommonInfo &CI,
                       IdentifierInfo *Name, bool InInstantiation) {
  StringRef Str = Name->getName();
  normalizeName(Str);
  SourceLocation AttrLoc = CI.getLoc();

  unsigned DestWidth = 0;
  bool IntegerMode = true;
  bool ComplexMode = false;
  FloatModeKind ExplicitType = FloatModeKind::NoFloat;
  llvm::APInt VectorSize(64, 0);
  if (Str.size() >= 4 && Str[0] == 'V') {
    // Minimal length of vector mode is 4: 'V' + NUMBER(>=1) + TYPE(>=2).
    size_t StrSize = Str.size();
    size_t VectorStringLength = 0;
    while ((VectorStringLength + 1) < StrSize &&
           isdigit(Str[VectorStringLength + 1]))
      ++VectorStringLength;
    if (VectorStringLength &&
        !Str.substr(1, VectorStringLength).getAsInteger(10, VectorSize) &&
        VectorSize.isPowerOf2()) {
      parseModeAttrArg(*this, Str.substr(VectorStringLength + 1), DestWidth,
                       IntegerMode, ComplexMode, ExplicitType);
      // Avoid duplicate warning from template instantiation.
      if (!InInstantiation)
        Diag(AttrLoc, diag::warn_vector_mode_deprecated);
    } else {
      VectorSize = 0;
    }
  }

  if (!VectorSize)
    parseModeAttrArg(*this, Str, DestWidth, IntegerMode, ComplexMode,
                     ExplicitType);

  // FIXME: Sync this with InitializePredefinedMacros; we need to match int8_t
  // and friends, at least with glibc.
  // FIXME: Make sure floating-point mappings are accurate
  // FIXME: Support XF and TF types
  if (!DestWidth) {
    Diag(AttrLoc, diag::err_machine_mode) << 0 /*Unknown*/ << Name;
    return;
  }

  QualType OldTy;
  if (const auto *TD = dyn_cast<TypedefNameDecl>(D))
    OldTy = TD->getUnderlyingType();
  else if (const auto *ED = dyn_cast<EnumDecl>(D)) {
    // Something like 'typedef enum { X } __attribute__((mode(XX))) T;'.
    // Try to get type from enum declaration, default to int.
    OldTy = ED->getIntegerType();
    if (OldTy.isNull())
      OldTy = Context.IntTy;
  } else
    OldTy = cast<ValueDecl>(D)->getType();

  if (OldTy->isDependentType()) {
    D->addAttr(::new (Context) ModeAttr(Context, CI, Name));
    return;
  }

  // Base type can also be a vector type (see PR17453).
  // Distinguish between base type and base element type.
  QualType OldElemTy = OldTy;
  if (const auto *VT = OldTy->getAs<VectorType>())
    OldElemTy = VT->getElementType();

  // GCC allows 'mode' attribute on enumeration types (even incomplete), except
  // for vector modes. So, 'enum X __attribute__((mode(QI)));' forms a complete
  // type, 'enum { A } __attribute__((mode(V4SI)))' is rejected.
  if ((isa<EnumDecl>(D) || OldElemTy->getAs<EnumType>()) &&
      VectorSize.getBoolValue()) {
    Diag(AttrLoc, diag::err_enum_mode_vector_type) << Name << CI.getRange();
    return;
  }
  bool IntegralOrAnyEnumType = (OldElemTy->isIntegralOrEnumerationType() &&
                                !OldElemTy->isBitIntType()) ||
                               OldElemTy->getAs<EnumType>();

  if (!OldElemTy->getAs<BuiltinType>() && !OldElemTy->isComplexType() &&
      !IntegralOrAnyEnumType)
    Diag(AttrLoc, diag::err_mode_not_primitive);
  else if (IntegerMode) {
    if (!IntegralOrAnyEnumType)
      Diag(AttrLoc, diag::err_mode_wrong_type);
  } else if (ComplexMode) {
    if (!OldElemTy->isComplexType())
      Diag(AttrLoc, diag::err_mode_wrong_type);
  } else {
    if (!OldElemTy->isFloatingType())
      Diag(AttrLoc, diag::err_mode_wrong_type);
  }

  QualType NewElemTy;

  if (IntegerMode)
    NewElemTy = Context.getIntTypeForBitwidth(DestWidth,
                                              OldElemTy->isSignedIntegerType());
  else
    NewElemTy = Context.getRealTypeForBitwidth(DestWidth, ExplicitType);

  if (NewElemTy.isNull()) {
    Diag(AttrLoc, diag::err_machine_mode) << 1 /*Unsupported*/ << Name;
    return;
  }

  if (ComplexMode) {
    NewElemTy = Context.getComplexType(NewElemTy);
  }

  QualType NewTy = NewElemTy;
  if (VectorSize.getBoolValue()) {
    NewTy = Context.getVectorType(NewTy, VectorSize.getZExtValue(),
                                  VectorKind::Generic);
  } else if (const auto *OldVT = OldTy->getAs<VectorType>()) {
    // Complex machine mode does not support base vector types.
    if (ComplexMode) {
      Diag(AttrLoc, diag::err_complex_mode_vector_type);
      return;
    }
    unsigned NumElements = Context.getTypeSize(OldElemTy) *
                           OldVT->getNumElements() /
                           Context.getTypeSize(NewElemTy);
    NewTy =
        Context.getVectorType(NewElemTy, NumElements, OldVT->getVectorKind());
  }

  if (NewTy.isNull()) {
    Diag(AttrLoc, diag::err_mode_wrong_type);
    return;
  }

  // Install the new type.
  if (auto *TD = dyn_cast<TypedefNameDecl>(D))
    TD->setModedTypeSourceInfo(TD->getTypeSourceInfo(), NewTy);
  else if (auto *ED = dyn_cast<EnumDecl>(D))
    ED->setIntegerType(NewTy);
  else
    cast<ValueDecl>(D)->setType(NewTy);

  D->addAttr(::new (Context) ModeAttr(Context, CI, Name));
}

static void handleNoDebugAttr(Sema &S, Decl *D, const ParsedAttr &AL) {
  D->addAttr(::new (S.Context) NoDebugAttr(S.Context, AL));
}

AlwaysInlineAttr *Sema::mergeAlwaysInlineAttr(Decl *D,
                                              const AttributeCommonInfo &CI,
                                              const IdentifierInfo *Ident) {
  if (OptimizeNoneAttr *Optnone = D->getAttr<OptimizeNoneAttr>()) {
    Diag(CI.getLoc(), diag::warn_attribute_ignored) << Ident;
    Diag(Optnone->getLocation(), diag::note_conflicting_attribute);
    return nullptr;
  }

  if (D->hasAttr<AlwaysInlineAttr>())
    return nullptr;

  return ::new (Context) AlwaysInlineAttr(Context, CI);
}

InternalLinkageAttr *Sema::mergeInternalLinkageAttr(Decl *D,
                                                    const ParsedAttr &AL) {
  if (const auto *VD = dyn_cast<VarDecl>(D)) {
    // Attribute applies to Var but not any subclass of it (like ParmVar,
    // ImplicitParm or VarTemplateSpecialization).
    if (VD->getKind() != Decl::Var) {
      Diag(AL.getLoc(), diag::warn_attribute_wrong_decl_type)
          << AL << AL.isRegularKeywordAttribute()
          << (getLangOpts().CPlusPlus ? ExpectedFunctionVariableOrClass
                                      : ExpectedVariableOrFunction);
      return nullptr;
    }
    // Attribute does not apply to non-static local variables.
    if (VD->hasLocalStorage()) {
      Diag(VD->getLocation(), diag::warn_internal_linkage_local_storage);
      return nullptr;
    }
  }

  return ::new (Context) InternalLinkageAttr(Context, AL);
}
InternalLinkageAttr *
Sema::mergeInternalLinkageAttr(Decl *D, const InternalLinkageAttr &AL) {
  if (const auto *VD = dyn_cast<VarDecl>(D)) {
    // Attribute applies to Var but not any subclass of it (like ParmVar,
    // ImplicitParm or VarTemplateSpecialization).
    if (VD->getKind() != Decl::Var) {
      Diag(AL.getLocation(), diag::warn_attribute_wrong_decl_type)
          << &AL << AL.isRegularKeywordAttribute()
          << (getLangOpts().CPlusPlus ? ExpectedFunctionVariableOrClass
                                      : ExpectedVariableOrFunction);
      return nullptr;
    }
    // Attribute does not apply to non-static local variables.
    if (VD->hasLocalStorage()) {
      Diag(VD->getLocation(), diag::warn_internal_linkage_local_storage);
      return nullptr;
    }
  }

  return ::new (Context) InternalLinkageAttr(Context, AL);
}

MinSizeAttr *Sema::mergeMinSizeAttr(Decl *D, const AttributeCommonInfo &CI) {
  if (OptimizeNoneAttr *Optnone = D->getAttr<OptimizeNoneAttr>()) {
    Diag(CI.getLoc(), diag::warn_attribute_ignored) << "'minsize'";
    Diag(Optnone->getLocation(), diag::note_conflicting_attribute);
    return nullptr;
  }

  if (D->hasAttr<MinSizeAttr>())
    return nullptr;

  return ::new (Context) MinSizeAttr(Context, CI);
}

SwiftNameAttr *Sema::mergeSwiftNameAttr(Decl *D, const SwiftNameAttr &SNA,
                                        StringRef Name) {
  if (const auto *PrevSNA = D->getAttr<SwiftNameAttr>()) {
    if (PrevSNA->getName() != Name && !PrevSNA->isImplicit()) {
      Diag(PrevSNA->getLocation(), diag::err_attributes_are_not_compatible)
          << PrevSNA << &SNA
          << (PrevSNA->isRegularKeywordAttribute() ||
              SNA.isRegularKeywordAttribute());
      Diag(SNA.getLoc(), diag::note_conflicting_attribute);
    }

    D->dropAttr<SwiftNameAttr>();
  }
  return ::new (Context) SwiftNameAttr(Context, SNA, Name);
}

OptimizeNoneAttr *Sema::mergeOptimizeNoneAttr(Decl *D,
                                              const AttributeCommonInfo &CI) {
  if (AlwaysInlineAttr *Inline = D->getAttr<AlwaysInlineAttr>()) {
    Diag(Inline->getLocation(), diag::warn_attribute_ignored) << Inline;
    Diag(CI.getLoc(), diag::note_conflicting_attribute);
    D->dropAttr<AlwaysInlineAttr>();
  }
  if (MinSizeAttr *MinSize = D->getAttr<MinSizeAttr>()) {
    Diag(MinSize->getLocation(), diag::warn_attribute_ignored) << MinSize;
    Diag(CI.getLoc(), diag::note_conflicting_attribute);
    D->dropAttr<MinSizeAttr>();
  }

  if (D->hasAttr<OptimizeNoneAttr>())
    return nullptr;

  return ::new (Context) OptimizeNoneAttr(Context, CI);
}

static void handleAlwaysInlineAttr(Sema &S, Decl *D, const ParsedAttr &AL) {
  if (AlwaysInlineAttr *Inline =
          S.mergeAlwaysInlineAttr(D, AL, AL.getAttrName()))
    D->addAttr(Inline);
}

static void handleMinSizeAttr(Sema &S, Decl *D, const ParsedAttr &AL) {
  if (MinSizeAttr *MinSize = S.mergeMinSizeAttr(D, AL))
    D->addAttr(MinSize);
}

static void handleOptimizeNoneAttr(Sema &S, Decl *D, const ParsedAttr &AL) {
  if (OptimizeNoneAttr *Optnone = S.mergeOptimizeNoneAttr(D, AL))
    D->addAttr(Optnone);
}

static void handleSYCLDeviceAttr(Sema &S, Decl *D, const ParsedAttr &AL) {
  auto *ND = cast<NamedDecl>(D);
  if (!ND->isExternallyVisible()) {
    S.Diag(AL.getLoc(), diag::err_sycl_attribute_internal_decl)
        << AL << !isa<FunctionDecl>(ND);
    return;
  }

  if (auto *VD = dyn_cast<VarDecl>(D)) {
    QualType VarType = VD->getType();
    // Diagnose only for non-dependent types since dependent type don't have
    // attributes applied on them ATM.
    if (!VarType->isDependentType() &&
        !S.isTypeDecoratedWithDeclAttribute<SYCLDeviceGlobalAttr>(
            VD->getType())) {
      S.Diag(AL.getLoc(), diag::err_sycl_attribute_not_device_global) << AL;
      return;
    }
  }

  handleSimpleAttribute<SYCLDeviceAttr>(S, D, AL);
}

static void handleSYCLDeviceIndirectlyCallableAttr(Sema &S, Decl *D,
                                                   const ParsedAttr &AL) {
  auto *FD = cast<FunctionDecl>(D);
  if (!FD->isExternallyVisible()) {
    S.Diag(AL.getLoc(), diag::err_sycl_attribute_internal_decl)
        << AL << /*function*/ 0;
    return;
  }

  D->addAttr(SYCLDeviceAttr::CreateImplicit(S.Context));
  handleSimpleAttribute<SYCLDeviceIndirectlyCallableAttr>(S, D, AL);
}

static void handleSYCLGlobalVarAttr(Sema &S, Decl *D, const ParsedAttr &AL) {
  if (!S.Context.getSourceManager().isInSystemHeader(D->getLocation())) {
    S.Diag(AL.getLoc(), diag::err_attribute_only_system_header) << AL;
    return;
  }

  handleSimpleAttribute<SYCLGlobalVarAttr>(S, D, AL);
}

static void handleSYCLRegisterNumAttr(Sema &S, Decl *D, const ParsedAttr &AL) {
  if (!AL.checkExactlyNumArgs(S, 1))
    return;
  uint32_t RegNo = 0;
  const Expr *E = AL.getArgAsExpr(0);
  if (!checkUInt32Argument(S, AL, E, RegNo, 0, /*StrictlyUnsigned=*/true))
    return;
  D->addAttr(::new (S.Context) SYCLRegisterNumAttr(S.Context, AL, RegNo));
}

void Sema::AddSYCLIntelESimdVectorizeAttr(Decl *D,
                                          const AttributeCommonInfo &CI,
                                          Expr *E) {
  if (!E->isValueDependent()) {
    // Validate that we have an integer constant expression and then store the
    // converted constant expression into the semantic attribute so that we
    // don't have to evaluate it again later.
    llvm::APSInt ArgVal;
    ExprResult Res = VerifyIntegerConstantExpression(E, &ArgVal);
    if (Res.isInvalid())
      return;
    E = Res.get();

    if (ArgVal != 8 && ArgVal != 16 && ArgVal != 32) {
      Diag(E->getExprLoc(), diag::err_sycl_esimd_vectorize_unsupported_value)
          << CI;
      return;
    }

    // Check to see if there's a duplicate attribute with different values
    // already applied to the declaration.
    if (const auto *DeclAttr = D->getAttr<SYCLIntelESimdVectorizeAttr>()) {
      // If the other attribute argument is instantiation dependent, we won't
      // have converted it to a constant expression yet and thus we test
      // whether this is a null pointer.
      if (const auto *DeclExpr = dyn_cast<ConstantExpr>(DeclAttr->getValue())) {
        if (ArgVal != DeclExpr->getResultAsAPSInt()) {
          Diag(CI.getLoc(), diag::warn_duplicate_attribute) << CI;
          Diag(DeclAttr->getLoc(), diag::note_previous_attribute);
        }
        // Drop the duplicate attribute.
        return;
      }
    }
  }

  D->addAttr(::new (Context) SYCLIntelESimdVectorizeAttr(Context, CI, E));
}

SYCLIntelESimdVectorizeAttr *
Sema::MergeSYCLIntelESimdVectorizeAttr(Decl *D,
                                       const SYCLIntelESimdVectorizeAttr &A) {
  // Check to see if there's a duplicate attribute with different values
  // already applied to the declaration.
  if (const auto *DeclAttr = D->getAttr<SYCLIntelESimdVectorizeAttr>()) {
    if (const auto *DeclExpr = dyn_cast<ConstantExpr>(DeclAttr->getValue())) {
      if (const auto *MergeExpr = dyn_cast<ConstantExpr>(A.getValue())) {
        if (DeclExpr->getResultAsAPSInt() != MergeExpr->getResultAsAPSInt()) {
          Diag(DeclAttr->getLoc(), diag::warn_duplicate_attribute) << &A;
          Diag(A.getLoc(), diag::note_previous_attribute);
        }
        // Do not add a duplicate attribute.
        return nullptr;
      }
    }
  }
  return ::new (Context) SYCLIntelESimdVectorizeAttr(Context, A, A.getValue());
}

static void handleSYCLIntelESimdVectorizeAttr(Sema &S, Decl *D,
                                              const ParsedAttr &A) {
  S.CheckDeprecatedSYCLAttributeSpelling(A);

  Expr *E = A.getArgAsExpr(0);
  S.AddSYCLIntelESimdVectorizeAttr(D, A, E);
}

static void handleConstantAttr(Sema &S, Decl *D, const ParsedAttr &AL) {
  const auto *VD = cast<VarDecl>(D);
  if (VD->hasLocalStorage()) {
    S.Diag(AL.getLoc(), diag::err_cuda_nonstatic_constdev);
    return;
  }
  // constexpr variable may already get an implicit constant attr, which should
  // be replaced by the explicit constant attr.
  if (auto *A = D->getAttr<CUDAConstantAttr>()) {
    if (!A->isImplicit())
      return;
    D->dropAttr<CUDAConstantAttr>();
  }
  D->addAttr(::new (S.Context) CUDAConstantAttr(S.Context, AL));
}

static void handleSharedAttr(Sema &S, Decl *D, const ParsedAttr &AL) {
  const auto *VD = cast<VarDecl>(D);
  // extern __shared__ is only allowed on arrays with no length (e.g.
  // "int x[]").
  if (!S.getLangOpts().GPURelocatableDeviceCode && VD->hasExternalStorage() &&
      !isa<IncompleteArrayType>(VD->getType())) {
    S.Diag(AL.getLoc(), diag::err_cuda_extern_shared) << VD;
    return;
  }
  if (S.getLangOpts().CUDA && VD->hasLocalStorage() &&
      S.CUDADiagIfHostCode(AL.getLoc(), diag::err_cuda_host_shared)
          << S.CurrentCUDATarget())
    return;
  D->addAttr(::new (S.Context) CUDASharedAttr(S.Context, AL));
}

static void handleGlobalAttr(Sema &S, Decl *D, const ParsedAttr &AL) {
  const auto *FD = cast<FunctionDecl>(D);
  if (!FD->getReturnType()->isVoidType() &&
      !FD->getReturnType()->getAs<AutoType>() &&
      !FD->getReturnType()->isInstantiationDependentType()) {
    SourceRange RTRange = FD->getReturnTypeSourceRange();
    S.Diag(FD->getTypeSpecStartLoc(), diag::err_kern_type_not_void_return)
        << FD->getType()
        << (RTRange.isValid() ? FixItHint::CreateReplacement(RTRange, "void")
                              : FixItHint());
    return;
  }
  if (const auto *Method = dyn_cast<CXXMethodDecl>(FD)) {
    if (Method->isInstance()) {
      S.Diag(Method->getBeginLoc(), diag::err_kern_is_nonstatic_method)
          << Method;
      return;
    }
    S.Diag(Method->getBeginLoc(), diag::warn_kern_is_method) << Method;
  }
  // Only warn for "inline" when compiling for host, to cut down on noise.
  if (FD->isInlineSpecified() && !S.getLangOpts().CUDAIsDevice)
    S.Diag(FD->getBeginLoc(), diag::warn_kern_is_inline) << FD;

  if (AL.getKind() == ParsedAttr::AT_NVPTXKernel)
    D->addAttr(::new (S.Context) NVPTXKernelAttr(S.Context, AL));
  else
    D->addAttr(::new (S.Context) CUDAGlobalAttr(S.Context, AL));
  // In host compilation the kernel is emitted as a stub function, which is
  // a helper function for launching the kernel. The instructions in the helper
  // function has nothing to do with the source code of the kernel. Do not emit
  // debug info for the stub function to avoid confusing the debugger.
  if (S.LangOpts.HIP && !S.LangOpts.CUDAIsDevice)
    D->addAttr(NoDebugAttr::CreateImplicit(S.Context));
}

static void handleDeviceAttr(Sema &S, Decl *D, const ParsedAttr &AL) {
  if (const auto *VD = dyn_cast<VarDecl>(D)) {
    if (VD->hasLocalStorage()) {
      S.Diag(AL.getLoc(), diag::err_cuda_nonstatic_constdev);
      return;
    }
  }

  if (auto *A = D->getAttr<CUDADeviceAttr>()) {
    if (!A->isImplicit())
      return;
    D->dropAttr<CUDADeviceAttr>();
  }
  D->addAttr(::new (S.Context) CUDADeviceAttr(S.Context, AL));
}

static void handleManagedAttr(Sema &S, Decl *D, const ParsedAttr &AL) {
  if (const auto *VD = dyn_cast<VarDecl>(D)) {
    if (VD->hasLocalStorage()) {
      S.Diag(AL.getLoc(), diag::err_cuda_nonstatic_constdev);
      return;
    }
  }
  if (!D->hasAttr<HIPManagedAttr>())
    D->addAttr(::new (S.Context) HIPManagedAttr(S.Context, AL));
  if (!D->hasAttr<CUDADeviceAttr>())
    D->addAttr(CUDADeviceAttr::CreateImplicit(S.Context));
}

static void handleGNUInlineAttr(Sema &S, Decl *D, const ParsedAttr &AL) {
  const auto *Fn = cast<FunctionDecl>(D);
  if (!Fn->isInlineSpecified()) {
    S.Diag(AL.getLoc(), diag::warn_gnu_inline_attribute_requires_inline);
    return;
  }

  if (S.LangOpts.CPlusPlus && Fn->getStorageClass() != SC_Extern)
    S.Diag(AL.getLoc(), diag::warn_gnu_inline_cplusplus_without_extern);

  D->addAttr(::new (S.Context) GNUInlineAttr(S.Context, AL));
}

static void handleCallConvAttr(Sema &S, Decl *D, const ParsedAttr &AL) {
  if (hasDeclarator(D)) return;

  // Diagnostic is emitted elsewhere: here we store the (valid) AL
  // in the Decl node for syntactic reasoning, e.g., pretty-printing.
  CallingConv CC;
  if (S.CheckCallingConvAttr(AL, CC, /*FD*/ nullptr,
                             S.IdentifyCUDATarget(dyn_cast<FunctionDecl>(D))))
    return;

  if (!isa<ObjCMethodDecl>(D)) {
    S.Diag(AL.getLoc(), diag::warn_attribute_wrong_decl_type)
        << AL << AL.isRegularKeywordAttribute() << ExpectedFunctionOrMethod;
    return;
  }

  switch (AL.getKind()) {
  case ParsedAttr::AT_FastCall:
    D->addAttr(::new (S.Context) FastCallAttr(S.Context, AL));
    return;
  case ParsedAttr::AT_StdCall:
    D->addAttr(::new (S.Context) StdCallAttr(S.Context, AL));
    return;
  case ParsedAttr::AT_ThisCall:
    D->addAttr(::new (S.Context) ThisCallAttr(S.Context, AL));
    return;
  case ParsedAttr::AT_CDecl:
    D->addAttr(::new (S.Context) CDeclAttr(S.Context, AL));
    return;
  case ParsedAttr::AT_Pascal:
    D->addAttr(::new (S.Context) PascalAttr(S.Context, AL));
    return;
  case ParsedAttr::AT_SwiftCall:
    D->addAttr(::new (S.Context) SwiftCallAttr(S.Context, AL));
    return;
  case ParsedAttr::AT_SwiftAsyncCall:
    D->addAttr(::new (S.Context) SwiftAsyncCallAttr(S.Context, AL));
    return;
  case ParsedAttr::AT_VectorCall:
    D->addAttr(::new (S.Context) VectorCallAttr(S.Context, AL));
    return;
  case ParsedAttr::AT_MSABI:
    D->addAttr(::new (S.Context) MSABIAttr(S.Context, AL));
    return;
  case ParsedAttr::AT_SysVABI:
    D->addAttr(::new (S.Context) SysVABIAttr(S.Context, AL));
    return;
  case ParsedAttr::AT_RegCall:
    D->addAttr(::new (S.Context) RegCallAttr(S.Context, AL));
    return;
  case ParsedAttr::AT_Pcs: {
    PcsAttr::PCSType PCS;
    switch (CC) {
    case CC_AAPCS:
      PCS = PcsAttr::AAPCS;
      break;
    case CC_AAPCS_VFP:
      PCS = PcsAttr::AAPCS_VFP;
      break;
    default:
      llvm_unreachable("unexpected calling convention in pcs attribute");
    }

    D->addAttr(::new (S.Context) PcsAttr(S.Context, AL, PCS));
    return;
  }
  case ParsedAttr::AT_AArch64VectorPcs:
    D->addAttr(::new (S.Context) AArch64VectorPcsAttr(S.Context, AL));
    return;
  case ParsedAttr::AT_AArch64SVEPcs:
    D->addAttr(::new (S.Context) AArch64SVEPcsAttr(S.Context, AL));
    return;
  case ParsedAttr::AT_AMDGPUKernelCall:
    D->addAttr(::new (S.Context) AMDGPUKernelCallAttr(S.Context, AL));
    return;
  case ParsedAttr::AT_IntelOclBicc:
    D->addAttr(::new (S.Context) IntelOclBiccAttr(S.Context, AL));
    return;
  case ParsedAttr::AT_PreserveMost:
    D->addAttr(::new (S.Context) PreserveMostAttr(S.Context, AL));
    return;
  case ParsedAttr::AT_PreserveAll:
    D->addAttr(::new (S.Context) PreserveAllAttr(S.Context, AL));
    return;
  case ParsedAttr::AT_M68kRTD:
    D->addAttr(::new (S.Context) M68kRTDAttr(S.Context, AL));
    return;
  default:
    llvm_unreachable("unexpected attribute kind");
  }
}

static void handleSuppressAttr(Sema &S, Decl *D, const ParsedAttr &AL) {
  if (!AL.checkAtLeastNumArgs(S, 1))
    return;

  std::vector<StringRef> DiagnosticIdentifiers;
  for (unsigned I = 0, E = AL.getNumArgs(); I != E; ++I) {
    StringRef RuleName;

    if (!S.checkStringLiteralArgumentAttr(AL, I, RuleName, nullptr))
      return;

    // FIXME: Warn if the rule name is unknown. This is tricky because only
    // clang-tidy knows about available rules.
    DiagnosticIdentifiers.push_back(RuleName);
  }
  D->addAttr(::new (S.Context)
                 SuppressAttr(S.Context, AL, DiagnosticIdentifiers.data(),
                              DiagnosticIdentifiers.size()));
}

static void handleLifetimeCategoryAttr(Sema &S, Decl *D, const ParsedAttr &AL) {
  TypeSourceInfo *DerefTypeLoc = nullptr;
  QualType ParmType;
  if (AL.hasParsedType()) {
    ParmType = S.GetTypeFromParser(AL.getTypeArg(), &DerefTypeLoc);

    unsigned SelectIdx = ~0U;
    if (ParmType->isReferenceType())
      SelectIdx = 0;
    else if (ParmType->isArrayType())
      SelectIdx = 1;

    if (SelectIdx != ~0U) {
      S.Diag(AL.getLoc(), diag::err_attribute_invalid_argument)
          << SelectIdx << AL;
      return;
    }
  }

  // To check if earlier decl attributes do not conflict the newly parsed ones
  // we always add (and check) the attribute to the canonical decl. We need
  // to repeat the check for attribute mutual exclusion because we're attaching
  // all of the attributes to the canonical declaration rather than the current
  // declaration.
  D = D->getCanonicalDecl();
  if (AL.getKind() == ParsedAttr::AT_Owner) {
    if (checkAttrMutualExclusion<PointerAttr>(S, D, AL))
      return;
    if (const auto *OAttr = D->getAttr<OwnerAttr>()) {
      const Type *ExistingDerefType = OAttr->getDerefTypeLoc()
                                          ? OAttr->getDerefType().getTypePtr()
                                          : nullptr;
      if (ExistingDerefType != ParmType.getTypePtrOrNull()) {
        S.Diag(AL.getLoc(), diag::err_attributes_are_not_compatible)
            << AL << OAttr
            << (AL.isRegularKeywordAttribute() ||
                OAttr->isRegularKeywordAttribute());
        S.Diag(OAttr->getLocation(), diag::note_conflicting_attribute);
      }
      return;
    }
    for (Decl *Redecl : D->redecls()) {
      Redecl->addAttr(::new (S.Context) OwnerAttr(S.Context, AL, DerefTypeLoc));
    }
  } else {
    if (checkAttrMutualExclusion<OwnerAttr>(S, D, AL))
      return;
    if (const auto *PAttr = D->getAttr<PointerAttr>()) {
      const Type *ExistingDerefType = PAttr->getDerefTypeLoc()
                                          ? PAttr->getDerefType().getTypePtr()
                                          : nullptr;
      if (ExistingDerefType != ParmType.getTypePtrOrNull()) {
        S.Diag(AL.getLoc(), diag::err_attributes_are_not_compatible)
            << AL << PAttr
            << (AL.isRegularKeywordAttribute() ||
                PAttr->isRegularKeywordAttribute());
        S.Diag(PAttr->getLocation(), diag::note_conflicting_attribute);
      }
      return;
    }
    for (Decl *Redecl : D->redecls()) {
      Redecl->addAttr(::new (S.Context)
                          PointerAttr(S.Context, AL, DerefTypeLoc));
    }
  }
}

static void handleRandomizeLayoutAttr(Sema &S, Decl *D, const ParsedAttr &AL) {
  if (checkAttrMutualExclusion<NoRandomizeLayoutAttr>(S, D, AL))
    return;
  if (!D->hasAttr<RandomizeLayoutAttr>())
    D->addAttr(::new (S.Context) RandomizeLayoutAttr(S.Context, AL));
}

static void handleNoRandomizeLayoutAttr(Sema &S, Decl *D,
                                        const ParsedAttr &AL) {
  if (checkAttrMutualExclusion<RandomizeLayoutAttr>(S, D, AL))
    return;
  if (!D->hasAttr<NoRandomizeLayoutAttr>())
    D->addAttr(::new (S.Context) NoRandomizeLayoutAttr(S.Context, AL));
}

bool Sema::CheckCallingConvAttr(const ParsedAttr &Attrs, CallingConv &CC,
                                const FunctionDecl *FD,
                                CUDAFunctionTarget CFT) {
  if (Attrs.isInvalid())
    return true;

  if (Attrs.hasProcessingCache()) {
    CC = (CallingConv) Attrs.getProcessingCache();
    return false;
  }

  unsigned ReqArgs = Attrs.getKind() == ParsedAttr::AT_Pcs ? 1 : 0;
  if (!Attrs.checkExactlyNumArgs(*this, ReqArgs)) {
    Attrs.setInvalid();
    return true;
  }

  const TargetInfo &TI = Context.getTargetInfo();
  // TODO: diagnose uses of these conventions on the wrong target.
  switch (Attrs.getKind()) {
  case ParsedAttr::AT_CDecl:
    CC = TI.getDefaultCallingConv();
    break;
  case ParsedAttr::AT_FastCall:
    CC = CC_X86FastCall;
    break;
  case ParsedAttr::AT_StdCall:
    CC = CC_X86StdCall;
    break;
  case ParsedAttr::AT_ThisCall:
    CC = CC_X86ThisCall;
    break;
  case ParsedAttr::AT_Pascal:
    CC = CC_X86Pascal;
    break;
  case ParsedAttr::AT_SwiftCall:
    CC = CC_Swift;
    break;
  case ParsedAttr::AT_SwiftAsyncCall:
    CC = CC_SwiftAsync;
    break;
  case ParsedAttr::AT_VectorCall:
    CC = CC_X86VectorCall;
    break;
  case ParsedAttr::AT_AArch64VectorPcs:
    CC = CC_AArch64VectorCall;
    break;
  case ParsedAttr::AT_AArch64SVEPcs:
    CC = CC_AArch64SVEPCS;
    break;
  case ParsedAttr::AT_AMDGPUKernelCall:
    CC = CC_AMDGPUKernelCall;
    break;
  case ParsedAttr::AT_RegCall:
    CC = CC_X86RegCall;
    break;
  case ParsedAttr::AT_MSABI:
    CC = Context.getTargetInfo().getTriple().isOSWindows() ? CC_C :
                                                             CC_Win64;
    break;
  case ParsedAttr::AT_SysVABI:
    CC = Context.getTargetInfo().getTriple().isOSWindows() ? CC_X86_64SysV :
                                                             CC_C;
    break;
  case ParsedAttr::AT_Pcs: {
    StringRef StrRef;
    if (!checkStringLiteralArgumentAttr(Attrs, 0, StrRef)) {
      Attrs.setInvalid();
      return true;
    }
    if (StrRef == "aapcs") {
      CC = CC_AAPCS;
      break;
    } else if (StrRef == "aapcs-vfp") {
      CC = CC_AAPCS_VFP;
      break;
    }

    Attrs.setInvalid();
    Diag(Attrs.getLoc(), diag::err_invalid_pcs);
    return true;
  }
  case ParsedAttr::AT_IntelOclBicc:
    CC = CC_IntelOclBicc;
    break;
  case ParsedAttr::AT_PreserveMost:
    CC = CC_PreserveMost;
    break;
  case ParsedAttr::AT_PreserveAll:
    CC = CC_PreserveAll;
    break;
  case ParsedAttr::AT_M68kRTD:
    CC = CC_M68kRTD;
    break;
  default: llvm_unreachable("unexpected attribute kind");
  }

  TargetInfo::CallingConvCheckResult A = TargetInfo::CCCR_OK;
  // CUDA functions may have host and/or device attributes which indicate
  // their targeted execution environment, therefore the calling convention
  // of functions in CUDA should be checked against the target deduced based
  // on their host/device attributes.
  if (LangOpts.CUDA) {
    auto *Aux = Context.getAuxTargetInfo();
    assert(FD || CFT != CFT_InvalidTarget);
    auto CudaTarget = FD ? IdentifyCUDATarget(FD) : CFT;
    bool CheckHost = false, CheckDevice = false;
    switch (CudaTarget) {
    case CFT_HostDevice:
      CheckHost = true;
      CheckDevice = true;
      break;
    case CFT_Host:
      CheckHost = true;
      break;
    case CFT_Device:
    case CFT_Global:
      CheckDevice = true;
      break;
    case CFT_InvalidTarget:
      llvm_unreachable("unexpected cuda target");
    }
    auto *HostTI = LangOpts.CUDAIsDevice ? Aux : &TI;
    auto *DeviceTI = LangOpts.CUDAIsDevice ? &TI : Aux;
    if (CheckHost && HostTI)
      A = HostTI->checkCallingConvention(CC);
    if (A == TargetInfo::CCCR_OK && CheckDevice && DeviceTI)
      A = DeviceTI->checkCallingConvention(CC);
  } else {
    A = TI.checkCallingConvention(CC);
  }

  switch (A) {
  case TargetInfo::CCCR_OK:
    break;

  case TargetInfo::CCCR_Ignore:
    // Treat an ignored convention as if it was an explicit C calling convention
    // attribute. For example, __stdcall on Win x64 functions as __cdecl, so
    // that command line flags that change the default convention to
    // __vectorcall don't affect declarations marked __stdcall.
    CC = CC_C;
    break;

  case TargetInfo::CCCR_Error:
    Diag(Attrs.getLoc(), diag::error_cconv_unsupported)
        << Attrs << (int)CallingConventionIgnoredReason::ForThisTarget;
    break;

  case TargetInfo::CCCR_Warning: {
    Diag(Attrs.getLoc(), diag::warn_cconv_unsupported)
        << Attrs << (int)CallingConventionIgnoredReason::ForThisTarget;

    // This convention is not valid for the target. Use the default function or
    // method calling convention.
    bool IsCXXMethod = false, IsVariadic = false;
    if (FD) {
      IsCXXMethod = FD->isCXXInstanceMember();
      IsVariadic = FD->isVariadic();
    }
    CC = Context.getDefaultCallingConvention(IsVariadic, IsCXXMethod);
    break;
  }
  }

  Attrs.setProcessingCache((unsigned) CC);
  return false;
}

/// Pointer-like types in the default address space.
static bool isValidSwiftContextType(QualType Ty) {
  if (!Ty->hasPointerRepresentation())
    return Ty->isDependentType();
  return Ty->getPointeeType().getAddressSpace() == LangAS::Default;
}

/// Pointers and references in the default address space.
static bool isValidSwiftIndirectResultType(QualType Ty) {
  if (const auto *PtrType = Ty->getAs<PointerType>()) {
    Ty = PtrType->getPointeeType();
  } else if (const auto *RefType = Ty->getAs<ReferenceType>()) {
    Ty = RefType->getPointeeType();
  } else {
    return Ty->isDependentType();
  }
  return Ty.getAddressSpace() == LangAS::Default;
}

/// Pointers and references to pointers in the default address space.
static bool isValidSwiftErrorResultType(QualType Ty) {
  if (const auto *PtrType = Ty->getAs<PointerType>()) {
    Ty = PtrType->getPointeeType();
  } else if (const auto *RefType = Ty->getAs<ReferenceType>()) {
    Ty = RefType->getPointeeType();
  } else {
    return Ty->isDependentType();
  }
  if (!Ty.getQualifiers().empty())
    return false;
  return isValidSwiftContextType(Ty);
}

void Sema::AddParameterABIAttr(Decl *D, const AttributeCommonInfo &CI,
                               ParameterABI abi) {

  QualType type = cast<ParmVarDecl>(D)->getType();

  if (auto existingAttr = D->getAttr<ParameterABIAttr>()) {
    if (existingAttr->getABI() != abi) {
      Diag(CI.getLoc(), diag::err_attributes_are_not_compatible)
          << getParameterABISpelling(abi) << existingAttr
          << (CI.isRegularKeywordAttribute() ||
              existingAttr->isRegularKeywordAttribute());
      Diag(existingAttr->getLocation(), diag::note_conflicting_attribute);
      return;
    }
  }

  switch (abi) {
  case ParameterABI::Ordinary:
    llvm_unreachable("explicit attribute for ordinary parameter ABI?");

  case ParameterABI::SwiftContext:
    if (!isValidSwiftContextType(type)) {
      Diag(CI.getLoc(), diag::err_swift_abi_parameter_wrong_type)
          << getParameterABISpelling(abi) << /*pointer to pointer */ 0 << type;
    }
    D->addAttr(::new (Context) SwiftContextAttr(Context, CI));
    return;

  case ParameterABI::SwiftAsyncContext:
    if (!isValidSwiftContextType(type)) {
      Diag(CI.getLoc(), diag::err_swift_abi_parameter_wrong_type)
          << getParameterABISpelling(abi) << /*pointer to pointer */ 0 << type;
    }
    D->addAttr(::new (Context) SwiftAsyncContextAttr(Context, CI));
    return;

  case ParameterABI::SwiftErrorResult:
    if (!isValidSwiftErrorResultType(type)) {
      Diag(CI.getLoc(), diag::err_swift_abi_parameter_wrong_type)
          << getParameterABISpelling(abi) << /*pointer to pointer */ 1 << type;
    }
    D->addAttr(::new (Context) SwiftErrorResultAttr(Context, CI));
    return;

  case ParameterABI::SwiftIndirectResult:
    if (!isValidSwiftIndirectResultType(type)) {
      Diag(CI.getLoc(), diag::err_swift_abi_parameter_wrong_type)
          << getParameterABISpelling(abi) << /*pointer*/ 0 << type;
    }
    D->addAttr(::new (Context) SwiftIndirectResultAttr(Context, CI));
    return;
  }
  llvm_unreachable("bad parameter ABI attribute");
}

/// Checks a regparm attribute, returning true if it is ill-formed and
/// otherwise setting numParams to the appropriate value.
bool Sema::CheckRegparmAttr(const ParsedAttr &AL, unsigned &numParams) {
  if (AL.isInvalid())
    return true;

  if (!AL.checkExactlyNumArgs(*this, 1)) {
    AL.setInvalid();
    return true;
  }

  uint32_t NP;
  Expr *NumParamsExpr = AL.getArgAsExpr(0);
  if (!checkUInt32Argument(*this, AL, NumParamsExpr, NP)) {
    AL.setInvalid();
    return true;
  }

  if (Context.getTargetInfo().getRegParmMax() == 0) {
    Diag(AL.getLoc(), diag::err_attribute_regparm_wrong_platform)
      << NumParamsExpr->getSourceRange();
    AL.setInvalid();
    return true;
  }

  numParams = NP;
  if (numParams > Context.getTargetInfo().getRegParmMax()) {
    Diag(AL.getLoc(), diag::err_attribute_regparm_invalid_number)
      << Context.getTargetInfo().getRegParmMax() << NumParamsExpr->getSourceRange();
    AL.setInvalid();
    return true;
  }

  return false;
}

// Checks whether an argument of launch_bounds attribute is
// acceptable, performs implicit conversion to Rvalue, and returns
// non-nullptr Expr result on success. Otherwise, it returns nullptr
// and may output an error.
static Expr *makeLaunchBoundsArgExpr(Sema &S, Expr *E,
                                     const CUDALaunchBoundsAttr &AL,
                                     const unsigned Idx) {
  if (S.DiagnoseUnexpandedParameterPack(E))
    return nullptr;

  // Accept template arguments for now as they depend on something else.
  // We'll get to check them when they eventually get instantiated.
  if (E->isValueDependent())
    return E;

  std::optional<llvm::APSInt> I = llvm::APSInt(64);
  if (!(I = E->getIntegerConstantExpr(S.Context))) {
    S.Diag(E->getExprLoc(), diag::err_attribute_argument_n_type)
        << &AL << Idx << AANT_ArgumentIntegerConstant << E->getSourceRange();
    return nullptr;
  }
  // Make sure we can fit it in 32 bits.
  if (!I->isIntN(32)) {
    S.Diag(E->getExprLoc(), diag::err_ice_too_large)
        << toString(*I, 10, false) << 32 << /* Unsigned */ 1;
    return nullptr;
  }
  if (*I < 0)
    S.Diag(E->getExprLoc(), diag::warn_attribute_argument_n_negative)
        << &AL << Idx << E->getSourceRange();

  // We may need to perform implicit conversion of the argument.
  InitializedEntity Entity = InitializedEntity::InitializeParameter(
      S.Context, S.Context.getConstType(S.Context.IntTy), /*consume*/ false);
  ExprResult ValArg = S.PerformCopyInitialization(Entity, SourceLocation(), E);
  assert(!ValArg.isInvalid() &&
         "Unexpected PerformCopyInitialization() failure.");

  return ValArg.getAs<Expr>();
}

CUDALaunchBoundsAttr *
Sema::CreateLaunchBoundsAttr(const AttributeCommonInfo &CI, Expr *MaxThreads,
                             Expr *MinBlocks, Expr *MaxBlocks) {
  CUDALaunchBoundsAttr TmpAttr(Context, CI, MaxThreads, MinBlocks, MaxBlocks);
  MaxThreads = makeLaunchBoundsArgExpr(*this, MaxThreads, TmpAttr, 0);
  if (!MaxThreads)
    return nullptr;

  if (MinBlocks) {
    MinBlocks = makeLaunchBoundsArgExpr(*this, MinBlocks, TmpAttr, 1);
    if (!MinBlocks)
      return nullptr;
  }

  if (MaxBlocks) {
    // '.maxclusterrank' ptx directive requires .target sm_90 or higher.
    auto SM = getCudaArch(Context.getTargetInfo());
    if (SM == CudaArch::UNKNOWN || SM < CudaArch::SM_90) {
      Diag(MaxBlocks->getBeginLoc(), diag::warn_cuda_maxclusterrank_sm_90)
          << CudaArchToString(SM) << CI << MaxBlocks->getSourceRange();
      // Ignore it by setting MaxBlocks to null;
      MaxBlocks = nullptr;
    } else {
      MaxBlocks = makeLaunchBoundsArgExpr(*this, MaxBlocks, TmpAttr, 2);
      if (!MaxBlocks)
        return nullptr;
    }
  }

  return ::new (Context)
      CUDALaunchBoundsAttr(Context, CI, MaxThreads, MinBlocks, MaxBlocks);
}

void Sema::AddLaunchBoundsAttr(Decl *D, const AttributeCommonInfo &CI,
                               Expr *MaxThreads, Expr *MinBlocks,
                               Expr *MaxBlocks) {
  if (auto *Attr = CreateLaunchBoundsAttr(CI, MaxThreads, MinBlocks, MaxBlocks))
    D->addAttr(Attr);
}

static void handleLaunchBoundsAttr(Sema &S, Decl *D, const ParsedAttr &AL) {
  if (!AL.checkAtLeastNumArgs(S, 1) || !AL.checkAtMostNumArgs(S, 3))
    return;

  S.AddLaunchBoundsAttr(D, AL, AL.getArgAsExpr(0),
                        AL.getNumArgs() > 1 ? AL.getArgAsExpr(1) : nullptr,
                        AL.getNumArgs() > 2 ? AL.getArgAsExpr(2) : nullptr);
}

static void handleArgumentWithTypeTagAttr(Sema &S, Decl *D,
                                          const ParsedAttr &AL) {
  if (!AL.isArgIdent(0)) {
    S.Diag(AL.getLoc(), diag::err_attribute_argument_n_type)
        << AL << /* arg num = */ 1 << AANT_ArgumentIdentifier;
    return;
  }

  ParamIdx ArgumentIdx;
  if (!checkFunctionOrMethodParameterIndex(S, D, AL, 2, AL.getArgAsExpr(1),
                                           ArgumentIdx))
    return;

  ParamIdx TypeTagIdx;
  if (!checkFunctionOrMethodParameterIndex(S, D, AL, 3, AL.getArgAsExpr(2),
                                           TypeTagIdx))
    return;

  bool IsPointer = AL.getAttrName()->getName() == "pointer_with_type_tag";
  if (IsPointer) {
    // Ensure that buffer has a pointer type.
    unsigned ArgumentIdxAST = ArgumentIdx.getASTIndex();
    if (ArgumentIdxAST >= getFunctionOrMethodNumParams(D) ||
        !getFunctionOrMethodParamType(D, ArgumentIdxAST)->isPointerType())
      S.Diag(AL.getLoc(), diag::err_attribute_pointers_only) << AL << 0;
  }

  D->addAttr(::new (S.Context) ArgumentWithTypeTagAttr(
      S.Context, AL, AL.getArgAsIdent(0)->Ident, ArgumentIdx, TypeTagIdx,
      IsPointer));
}

static void handleTypeTagForDatatypeAttr(Sema &S, Decl *D,
                                         const ParsedAttr &AL) {
  if (!AL.isArgIdent(0)) {
    S.Diag(AL.getLoc(), diag::err_attribute_argument_n_type)
        << AL << 1 << AANT_ArgumentIdentifier;
    return;
  }

  if (!AL.checkExactlyNumArgs(S, 1))
    return;

  if (!isa<VarDecl>(D)) {
    S.Diag(AL.getLoc(), diag::err_attribute_wrong_decl_type)
        << AL << AL.isRegularKeywordAttribute() << ExpectedVariable;
    return;
  }

  IdentifierInfo *PointerKind = AL.getArgAsIdent(0)->Ident;
  TypeSourceInfo *MatchingCTypeLoc = nullptr;
  S.GetTypeFromParser(AL.getMatchingCType(), &MatchingCTypeLoc);
  assert(MatchingCTypeLoc && "no type source info for attribute argument");

  D->addAttr(::new (S.Context) TypeTagForDatatypeAttr(
      S.Context, AL, PointerKind, MatchingCTypeLoc, AL.getLayoutCompatible(),
      AL.getMustBeNull()));
}

/// Give a warning for duplicate attributes, return true if duplicate.
template <typename AttrType>
static bool checkForDuplicateAttribute(Sema &S, Decl *D,
                                       const ParsedAttr &Attr) {
  // Give a warning for duplicates but not if it's one we've implicitly added.
  auto *A = D->getAttr<AttrType>();
  if (A && !A->isImplicit()) {
    S.Diag(Attr.getLoc(), diag::warn_duplicate_attribute_exact) << A;
    return true;
  }
  return false;
}

void Sema::AddSYCLIntelNoGlobalWorkOffsetAttr(Decl *D,
                                              const AttributeCommonInfo &CI,
                                              Expr *E) {
  if (!E->isValueDependent()) {
    // Validate that we have an integer constant expression and then store the
    // converted constant expression into the semantic attribute so that we
    // don't have to evaluate it again later.
    llvm::APSInt ArgVal;
    ExprResult Res = VerifyIntegerConstantExpression(E, &ArgVal);
    if (Res.isInvalid())
      return;
    E = Res.get();

    // Check to see if there's a duplicate attribute with different values
    // already applied to the declaration.
    if (const auto *DeclAttr = D->getAttr<SYCLIntelNoGlobalWorkOffsetAttr>()) {
      // If the other attribute argument is instantiation dependent, we won't
      // have converted it to a constant expression yet and thus we test
      // whether this is a null pointer.
      if (const auto *DeclExpr = dyn_cast<ConstantExpr>(DeclAttr->getValue())) {
        if (ArgVal != DeclExpr->getResultAsAPSInt()) {
          Diag(CI.getLoc(), diag::warn_duplicate_attribute) << CI;
          Diag(DeclAttr->getLoc(), diag::note_previous_attribute);
        }
        // Drop the duplicate attribute.
        return;
      }
    }
  }

  D->addAttr(::new (Context) SYCLIntelNoGlobalWorkOffsetAttr(Context, CI, E));
}

SYCLIntelNoGlobalWorkOffsetAttr *Sema::MergeSYCLIntelNoGlobalWorkOffsetAttr(
    Decl *D, const SYCLIntelNoGlobalWorkOffsetAttr &A) {
  // Check to see if there's a duplicate attribute with different values
  // already applied to the declaration.
  if (const auto *DeclAttr = D->getAttr<SYCLIntelNoGlobalWorkOffsetAttr>()) {
    if (const auto *DeclExpr = dyn_cast<ConstantExpr>(DeclAttr->getValue())) {
      if (const auto *MergeExpr = dyn_cast<ConstantExpr>(A.getValue())) {
        if (DeclExpr->getResultAsAPSInt() != MergeExpr->getResultAsAPSInt()) {
          Diag(DeclAttr->getLoc(), diag::warn_duplicate_attribute) << &A;
          Diag(A.getLoc(), diag::note_previous_attribute);
        }
        // Do not add a duplicate attribute.
        return nullptr;
      }
    }
  }
  return ::new (Context)
      SYCLIntelNoGlobalWorkOffsetAttr(Context, A, A.getValue());
}

static void handleSYCLIntelNoGlobalWorkOffsetAttr(Sema &S, Decl *D,
                                                  const ParsedAttr &A) {
  // If no attribute argument is specified, set to default value '1'.
  Expr *E = A.isArgExpr(0)
                ? A.getArgAsExpr(0)
                : IntegerLiteral::Create(S.Context, llvm::APInt(32, 1),
                                         S.Context.IntTy, A.getLoc());

  S.AddSYCLIntelNoGlobalWorkOffsetAttr(D, A, E);
}

/// Handle the [[intel::singlepump]] attribute.
static void handleSYCLIntelSinglePumpAttr(Sema &S, Decl *D,
                                          const ParsedAttr &AL) {
  // 'singlepump' Attribute does not take any argument. Give a warning for
  // duplicate attributes but not if it's one we've implicitly added and drop
  // any duplicates.
  if (const auto *ExistingAttr = D->getAttr<SYCLIntelSinglePumpAttr>()) {
    if (ExistingAttr && !ExistingAttr->isImplicit()) {
      S.Diag(AL.getLoc(), diag::warn_duplicate_attribute_exact) << &AL;
      S.Diag(ExistingAttr->getLoc(), diag::note_previous_attribute);
      return;
    }
  }

  // If the declaration does not have an [[intel::fpga_memory]]
  // attribute, this creates one as an implicit attribute.
  if (!D->hasAttr<SYCLIntelMemoryAttr>())
    D->addAttr(SYCLIntelMemoryAttr::CreateImplicit(
        S.Context, SYCLIntelMemoryAttr::Default));

  D->addAttr(::new (S.Context) SYCLIntelSinglePumpAttr(S.Context, AL));
}

/// Handle the [[intel::doublepump]] attribute.
static void handleSYCLIntelDoublePumpAttr(Sema &S, Decl *D,
                                          const ParsedAttr &AL) {
  // 'doublepump' Attribute does not take any argument. Give a warning for
  // duplicate attributes but not if it's one we've implicitly added and drop
  // any duplicates.
  if (const auto *ExistingAttr = D->getAttr<SYCLIntelDoublePumpAttr>()) {
    if (ExistingAttr && !ExistingAttr->isImplicit()) {
      S.Diag(AL.getLoc(), diag::warn_duplicate_attribute_exact) << &AL;
      S.Diag(ExistingAttr->getLoc(), diag::note_previous_attribute);
      return;
    }
  }

  // If the declaration does not have an [[intel::fpga_memory]]
  // attribute, this creates one as an implicit attribute.
  if (!D->hasAttr<SYCLIntelMemoryAttr>())
    D->addAttr(SYCLIntelMemoryAttr::CreateImplicit(
        S.Context, SYCLIntelMemoryAttr::Default));

  D->addAttr(::new (S.Context) SYCLIntelDoublePumpAttr(S.Context, AL));
}

/// Handle the [[intel::fpga_memory]] attribute.
/// This is incompatible with the [[intel::fpga_register]] attribute.
static void handleSYCLIntelMemoryAttr(Sema &S, Decl *D,
                                  const ParsedAttr &AL) {
  checkForDuplicateAttribute<SYCLIntelMemoryAttr>(S, D, AL);
  if (checkAttrMutualExclusion<SYCLIntelRegisterAttr>(S, D, AL))
    return;

  SYCLIntelMemoryAttr::MemoryKind Kind;
  if (AL.getNumArgs() == 0)
    Kind = SYCLIntelMemoryAttr::Default;
  else {
    StringRef Str;
    if (!S.checkStringLiteralArgumentAttr(AL, 0, Str))
      return;
    if (Str.empty() ||
        !SYCLIntelMemoryAttr::ConvertStrToMemoryKind(Str, Kind)) {
      SmallString<256> ValidStrings;
      SYCLIntelMemoryAttr::generateValidStrings(ValidStrings);
      S.Diag(AL.getLoc(), diag::err_intel_fpga_memory_arg_invalid)
          << AL << ValidStrings;
      return;
    }
  }

  // We are adding a user memory attribute, drop any implicit default.
  if (auto *MA = D->getAttr<SYCLIntelMemoryAttr>())
    if (MA->isImplicit())
      D->dropAttr<SYCLIntelMemoryAttr>();

  D->addAttr(::new (S.Context) SYCLIntelMemoryAttr(S.Context, AL, Kind));
}

/// Check for and diagnose attributes incompatible with register.
/// return true if any incompatible attributes exist.
static bool checkIntelFPGARegisterAttrCompatibility(Sema &S, Decl *D,
                                                    const ParsedAttr &Attr) {
  bool InCompat = false;
  if (auto *MA = D->getAttr<SYCLIntelMemoryAttr>())
    if (!MA->isImplicit() &&
        checkAttrMutualExclusion<SYCLIntelMemoryAttr>(S, D, Attr))
      InCompat = true;

  return InCompat;
}

/// Handle the [[intel::fpga_register]] attribute.
/// This is incompatible with most of the other memory attributes.
static void handleSYCLIntelRegisterAttr(Sema &S, Decl *D,
		                        const ParsedAttr &A) {

  // 'fpga_register' Attribute does not take any argument. Give a warning for
  // duplicate attributes but not if it's one we've implicitly added and drop
  // any duplicates.
  if (const auto *ExistingAttr = D->getAttr<SYCLIntelRegisterAttr>()) {
    if (ExistingAttr && !ExistingAttr->isImplicit()) {
      S.Diag(A.getLoc(), diag::warn_duplicate_attribute_exact) << &A;
      S.Diag(ExistingAttr->getLoc(), diag::note_previous_attribute);
      return;
    }
  }

  if (checkIntelFPGARegisterAttrCompatibility(S, D, A))
    return;

  handleSimpleAttribute<SYCLIntelRegisterAttr>(S, D, A);
}

/// Handle the [[intel::bankwidth]] and [[intel::numbanks]] attributes.
/// These require a single constant power of two greater than zero.
/// These are incompatible with the register attribute.
/// The numbanks and bank_bits attributes are related.  If bank_bits exists
/// when handling numbanks they are checked for consistency.

void Sema::AddSYCLIntelBankWidthAttr(Decl *D, const AttributeCommonInfo &CI,
                                     Expr *E) {
  if (!E->isValueDependent()) {
    // Validate that we have an integer constant expression and then store the
    // converted constant expression into the semantic attribute so that we
    // don't have to evaluate it again later.
    llvm::APSInt ArgVal;
    ExprResult Res = VerifyIntegerConstantExpression(E, &ArgVal);
    if (Res.isInvalid())
      return;
    E = Res.get();

    // This attribute requires a strictly positive value.
    if (ArgVal <= 0) {
      Diag(E->getExprLoc(), diag::err_attribute_requires_positive_integer)
          << CI << /*positive*/ 0;
      return;
    }

    // This attribute requires a single constant power of two greater than zero.
    if (!ArgVal.isPowerOf2()) {
      Diag(E->getExprLoc(), diag::err_attribute_argument_not_power_of_two)
          << CI;
      return;
    }

    // Check to see if there's a duplicate attribute with different values
    // already applied to the declaration.
    if (const auto *DeclAttr = D->getAttr<SYCLIntelBankWidthAttr>()) {
      // If the other attribute argument is instantiation dependent, we won't
      // have converted it to a constant expression yet and thus we test
      // whether this is a null pointer.
      if (const auto *DeclExpr = dyn_cast<ConstantExpr>(DeclAttr->getValue())) {
        if (ArgVal != DeclExpr->getResultAsAPSInt()) {
          Diag(CI.getLoc(), diag::warn_duplicate_attribute) << CI;
          Diag(DeclAttr->getLoc(), diag::note_previous_attribute);
        }
        // Drop the duplicate attribute.
        return;
      }
    }
  }

  // If the declaration does not have an [[intel::fpga_memory]]
  // attribute, this creates one as an implicit attribute.
  if (!D->hasAttr<SYCLIntelMemoryAttr>())
    D->addAttr(SYCLIntelMemoryAttr::CreateImplicit(
        Context, SYCLIntelMemoryAttr::Default));

  D->addAttr(::new (Context) SYCLIntelBankWidthAttr(Context, CI, E));
}

SYCLIntelBankWidthAttr *
Sema::MergeSYCLIntelBankWidthAttr(Decl *D, const SYCLIntelBankWidthAttr &A) {
  // Check to see if there's a duplicate attribute with different values
  // already applied to the declaration.
  if (const auto *DeclAttr = D->getAttr<SYCLIntelBankWidthAttr>()) {
    const auto *DeclExpr = dyn_cast<ConstantExpr>(DeclAttr->getValue());
    const auto *MergeExpr = dyn_cast<ConstantExpr>(A.getValue());
    if (DeclExpr && MergeExpr &&
        DeclExpr->getResultAsAPSInt() != MergeExpr->getResultAsAPSInt()) {
      Diag(DeclAttr->getLoc(), diag::warn_duplicate_attribute) << &A;
      Diag(A.getLoc(), diag::note_previous_attribute);
      return nullptr;
    }
  }

  return ::new (Context) SYCLIntelBankWidthAttr(Context, A, A.getValue());
}

static void handleSYCLIntelBankWidthAttr(Sema &S, Decl *D,
                                         const ParsedAttr &A) {
  S.AddSYCLIntelBankWidthAttr(D, A, A.getArgAsExpr(0));
}

void Sema::AddSYCLIntelNumBanksAttr(Decl *D, const AttributeCommonInfo &CI,
                                    Expr *E) {
  if (!E->isValueDependent()) {
    // Validate that we have an integer constant expression and then store the
    // converted constant expression into the semantic attribute so that we
    // don't have to evaluate it again later.
    llvm::APSInt ArgVal;
    ExprResult Res = VerifyIntegerConstantExpression(E, &ArgVal);
    if (Res.isInvalid())
      return;
    E = Res.get();

    // This attribute requires a strictly positive value.
    if (ArgVal <= 0) {
      Diag(E->getExprLoc(), diag::err_attribute_requires_positive_integer)
          << CI << /*positive*/ 0;
      return;
    }

    // This attribute requires a single constant power of two greater than zero.
    if (!ArgVal.isPowerOf2()) {
      Diag(E->getExprLoc(), diag::err_attribute_argument_not_power_of_two)
          << CI;
      return;
    }

    // Check or add the related BankBits attribute.
    if (auto *BBA = D->getAttr<SYCLIntelBankBitsAttr>()) {
      unsigned NumBankBits = BBA->args_size();
      if (NumBankBits != ArgVal.ceilLogBase2()) {
        Diag(E->getExprLoc(), diag::err_bankbits_numbanks_conflicting) << CI;
        return;
      }
    }

    // Check to see if there's a duplicate attribute with different values
    // already applied to the declaration.
    if (const auto *DeclAttr = D->getAttr<SYCLIntelNumBanksAttr>()) {
      // If the other attribute argument is instantiation dependent, we won't
      // have converted it to a constant expression yet and thus we test
      // whether this is a null pointer.
      if (const auto *DeclExpr = dyn_cast<ConstantExpr>(DeclAttr->getValue())) {
        if (ArgVal != DeclExpr->getResultAsAPSInt()) {
          Diag(CI.getLoc(), diag::warn_duplicate_attribute) << CI;
          Diag(DeclAttr->getLoc(), diag::note_previous_attribute);
        }
        // Drop the duplicate attribute.
        return;
      }
    }
  }

<<<<<<< HEAD
  // If the declaration does not have an [[intel::fpga_memory]]
  // attribute, this creates one as an implicit attribute.
  if (!D->hasAttr<SYCLIntelMemoryAttr>())
    D->addAttr(SYCLIntelMemoryAttr::CreateImplicit(
        Context, SYCLIntelMemoryAttr::Default));
=======
static void handleSuppressAttr(Sema &S, Decl *D, const ParsedAttr &AL) {
  if (AL.getAttributeSpellingListIndex() == SuppressAttr::CXX11_gsl_suppress) {
    // Suppression attribute with GSL spelling requires at least 1 argument.
    if (!AL.checkAtLeastNumArgs(S, 1))
      return;
  } else if (!isa<VarDecl>(D)) {
    // Analyzer suppression applies only to variables and statements.
    S.Diag(AL.getLoc(), diag::err_attribute_wrong_decl_type_str)
        << AL << 0 << "variables and statements";
    return;
  }
>>>>>>> ab3430f8

  // We are adding a user NumBanks attribute, drop any implicit default.
  if (auto *NBA = D->getAttr<SYCLIntelNumBanksAttr>()) {
    if (NBA->isImplicit())
      D->dropAttr<SYCLIntelNumBanksAttr>();
  }

  D->addAttr(::new (Context) SYCLIntelNumBanksAttr(Context, CI, E));
}

<<<<<<< HEAD
SYCLIntelNumBanksAttr *
Sema::MergeSYCLIntelNumBanksAttr(Decl *D, const SYCLIntelNumBanksAttr &A) {
  // Check to see if there's a duplicate attribute with different values
  // already applied to the declaration.
  if (const auto *DeclAttr = D->getAttr<SYCLIntelNumBanksAttr>()) {
    const auto *DeclExpr = dyn_cast<ConstantExpr>(DeclAttr->getValue());
    const auto *MergeExpr = dyn_cast<ConstantExpr>(A.getValue());
    if (DeclExpr && MergeExpr &&
        DeclExpr->getResultAsAPSInt() != MergeExpr->getResultAsAPSInt()) {
      Diag(DeclAttr->getLoc(), diag::warn_duplicate_attribute) << &A;
      Diag(A.getLoc(), diag::note_previous_attribute);
      return nullptr;
    }
=======
    DiagnosticIdentifiers.push_back(RuleName);
>>>>>>> ab3430f8
  }

  return ::new (Context) SYCLIntelNumBanksAttr(Context, A, A.getValue());
}

static void handleSYCLIntelNumBanksAttr(Sema &S, Decl *D, const ParsedAttr &A) {
  S.AddSYCLIntelNumBanksAttr(D, A, A.getArgAsExpr(0));
}

static void handleIntelSimpleDualPortAttr(Sema &S, Decl *D,
                                          const ParsedAttr &AL) {
  // 'simple_dual_port' Attribute does not take any argument. Give a warning for
  // duplicate attributes but not if it's one we've implicitly added and drop
  // any duplicates.
  if (const auto *ExistingAttr = D->getAttr<SYCLIntelSimpleDualPortAttr>()) {
    if (ExistingAttr && !ExistingAttr->isImplicit()) {
      S.Diag(AL.getLoc(), diag::warn_duplicate_attribute_exact) << &AL;
      S.Diag(ExistingAttr->getLoc(), diag::note_previous_attribute);
      return;
    }
  }

  if (!D->hasAttr<SYCLIntelMemoryAttr>())
    D->addAttr(SYCLIntelMemoryAttr::CreateImplicit(
        S.Context, SYCLIntelMemoryAttr::Default));

  D->addAttr(::new (S.Context)
                 SYCLIntelSimpleDualPortAttr(S.Context, AL));
}

void Sema::AddSYCLIntelMaxReplicatesAttr(Decl *D, const AttributeCommonInfo &CI,
                                         Expr *E) {
  if (!E->isValueDependent()) {
    // Validate that we have an integer constant expression and then store the
    // converted constant expression into the semantic attribute so that we
    // don't have to evaluate it again later.
    llvm::APSInt ArgVal;
    ExprResult Res = VerifyIntegerConstantExpression(E, &ArgVal);
    if (Res.isInvalid())
      return;
    E = Res.get();
    // This attribute requires a strictly positive value.
    if (ArgVal <= 0) {
      Diag(E->getExprLoc(), diag::err_attribute_requires_positive_integer)
          << CI << /*positive*/ 0;
      return;
    }
    // Check to see if there's a duplicate attribute with different values
    // already applied to the declaration.
    if (const auto *DeclAttr = D->getAttr<SYCLIntelMaxReplicatesAttr>()) {
      // If the other attribute argument is instantiation dependent, we won't
      // have converted it to a constant expression yet and thus we test
      // whether this is a null pointer.
      if (const auto *DeclExpr = dyn_cast<ConstantExpr>(DeclAttr->getValue())) {
        if (ArgVal != DeclExpr->getResultAsAPSInt()) {
          Diag(CI.getLoc(), diag::warn_duplicate_attribute) << CI;
          Diag(DeclAttr->getLoc(), diag::note_previous_attribute);
        }
        // Drop the duplicate attribute.
        return;
      }
    }
  }

  // If the declaration does not have an [[intel::fpga_memory]]
  // attribute, this creates one as an implicit attribute.
  if (!D->hasAttr<SYCLIntelMemoryAttr>())
    D->addAttr(SYCLIntelMemoryAttr::CreateImplicit(
        Context, SYCLIntelMemoryAttr::Default));

  D->addAttr(::new (Context) SYCLIntelMaxReplicatesAttr(Context, CI, E));
}

SYCLIntelMaxReplicatesAttr *
Sema::MergeSYCLIntelMaxReplicatesAttr(Decl *D,
                                      const SYCLIntelMaxReplicatesAttr &A) {
  // Check to see if there's a duplicate attribute with different values
  // already applied to the declaration.
  if (const auto *DeclAttr = D->getAttr<SYCLIntelMaxReplicatesAttr>()) {
    if (const auto *DeclExpr = dyn_cast<ConstantExpr>(DeclAttr->getValue())) {
      if (const auto *MergeExpr = dyn_cast<ConstantExpr>(A.getValue())) {
        if (DeclExpr->getResultAsAPSInt() != MergeExpr->getResultAsAPSInt()) {
          Diag(DeclAttr->getLoc(), diag::warn_duplicate_attribute) << &A;
          Diag(A.getLoc(), diag::note_previous_attribute);
        }
        // Do not add a duplicate attribute.
        return nullptr;
      }
    }
  }

  return ::new (Context) SYCLIntelMaxReplicatesAttr(Context, A, A.getValue());
}

static void handleSYCLIntelMaxReplicatesAttr(Sema &S, Decl *D,
                                          const ParsedAttr &A) {
  S.AddSYCLIntelMaxReplicatesAttr(D, A, A.getArgAsExpr(0));
}

/// Handle the merge attribute.
/// This requires two string arguments.  The first argument is a name, the
/// second is a direction.  The direction must be "depth" or "width".
/// This is incompatible with the register attribute.
static void handleSYCLIntelMergeAttr(Sema &S, Decl *D, const ParsedAttr &AL) {
  SmallVector<StringRef, 2> Results;
  for (int I = 0; I < 2; I++) {
    StringRef Str;
    if (!S.checkStringLiteralArgumentAttr(AL, I, Str))
      return;

    if (I == 1 && Str != "depth" && Str != "width") {
      S.Diag(AL.getLoc(), diag::err_intel_fpga_merge_dir_invalid) << AL;
      return;
    }
    Results.push_back(Str);
  }

  // Warn about duplicate attributes if they have different arguments, no
  // diagnostic is emitted if the arguments match, and drop any duplicate
  // attributes.
  if (const auto *Existing = D->getAttr<SYCLIntelMergeAttr>()) {
    if (Existing && !(Existing->getName() == Results[0] &&
                      Existing->getDirection() == Results[1])) {
      S.Diag(AL.getLoc(), diag::warn_duplicate_attribute) << AL;
      S.Diag(Existing->getLoc(), diag::note_previous_attribute);
    }
    // If there is no mismatch, drop any duplicate attributes.
    return;
  }

  if (!D->hasAttr<SYCLIntelMemoryAttr>())
    D->addAttr(SYCLIntelMemoryAttr::CreateImplicit(
        S.Context, SYCLIntelMemoryAttr::Default));

  D->addAttr(::new (S.Context)
                 SYCLIntelMergeAttr(S.Context, AL, Results[0], Results[1]));
}

/// Handle the bank_bits attribute.
/// This attribute accepts a list of values greater than zero.
/// This is incompatible with the register attribute.
/// The numbanks and bank_bits attributes are related. If numbanks exists
/// when handling bank_bits they are checked for consistency. If numbanks
/// hasn't been added yet an implicit one is added with the correct value.
/// If the user later adds a numbanks attribute the implicit one is removed.
/// The values must be consecutive values (i.e. 3,4,5 or 2,1).
static void handleSYCLIntelBankBitsAttr(Sema &S, Decl *D, const ParsedAttr &A) {
  checkForDuplicateAttribute<SYCLIntelBankBitsAttr>(S, D, A);

  if (!A.checkAtLeastNumArgs(S, 1))
    return;

  SmallVector<Expr *, 8> Args;
  for (unsigned I = 0; I < A.getNumArgs(); ++I) {
    Args.push_back(A.getArgAsExpr(I));
  }

  S.AddSYCLIntelBankBitsAttr(D, A, Args.data(), Args.size());
}

void Sema::AddSYCLIntelBankBitsAttr(Decl *D, const AttributeCommonInfo &CI,
                                    Expr **Exprs, unsigned Size) {
  SYCLIntelBankBitsAttr TmpAttr(Context, CI, Exprs, Size);
  SmallVector<Expr *, 8> Args;
  SmallVector<int64_t, 8> Values;
  bool ListIsValueDep = false;
  for (auto *E : TmpAttr.args()) {
    llvm::APSInt Value(32, /*IsUnsigned=*/false);
    Expr::EvalResult Result;
    ListIsValueDep = ListIsValueDep || E->isValueDependent();
    if (!E->isValueDependent()) {
      ExprResult ICE = VerifyIntegerConstantExpression(E, &Value);
      if (ICE.isInvalid())
        return;
      if (!Value.isNonNegative()) {
        Diag(E->getExprLoc(), diag::err_attribute_requires_positive_integer)
            << CI << /*non-negative*/ 1;
        return;
      }
      E = ICE.get();
    }
    Args.push_back(E);
    Values.push_back(Value.getExtValue());
  }

  // Check that the list is consecutive.
  if (!ListIsValueDep && Values.size() > 1) {
    bool ListIsAscending = Values[0] < Values[1];
    for (int I = 0, E = Values.size() - 1; I < E; ++I) {
      if (Values[I + 1] != Values[I] + (ListIsAscending ? 1 : -1)) {
        Diag(CI.getLoc(), diag::err_bankbits_non_consecutive) << &TmpAttr;
        return;
      }
    }
  }

  // Check or add the related numbanks attribute.
  if (auto *NBA = D->getAttr<SYCLIntelNumBanksAttr>()) {
    Expr *E = NBA->getValue();
    if (!E->isValueDependent()) {
      Expr::EvalResult Result;
      E->EvaluateAsInt(Result, Context);
      llvm::APSInt Value = Result.Val.getInt();
      if (Args.size() != Value.ceilLogBase2()) {
        Diag(TmpAttr.getLoc(), diag::err_bankbits_numbanks_conflicting);
        return;
      }
    }
  } else {
    llvm::APInt Num(32, (unsigned)(1 << Args.size()));
    Expr *NBE =
        IntegerLiteral::Create(Context, Num, Context.IntTy, SourceLocation());
    D->addAttr(SYCLIntelNumBanksAttr::CreateImplicit(Context, NBE));
  }

  if (!D->hasAttr<SYCLIntelMemoryAttr>())
    D->addAttr(SYCLIntelMemoryAttr::CreateImplicit(
        Context, SYCLIntelMemoryAttr::Default));

  D->addAttr(::new (Context)
                 SYCLIntelBankBitsAttr(Context, CI, Args.data(), Args.size()));
}

void Sema::AddSYCLIntelPrivateCopiesAttr(Decl *D, const AttributeCommonInfo &CI,
                                         Expr *E) {
  if (!E->isValueDependent()) {
    // Validate that we have an integer constant expression and then store the
    // converted constant expression into the semantic attribute so that we
    // don't have to evaluate it again later.
    llvm::APSInt ArgVal;
    ExprResult Res = VerifyIntegerConstantExpression(E, &ArgVal);
    if (Res.isInvalid())
      return;
    E = Res.get();
    // This attribute requires a non-negative value.
    if (ArgVal < 0) {
      Diag(E->getExprLoc(), diag::err_attribute_requires_positive_integer)
          << CI << /*non-negative*/ 1;
      return;
    }
    // Check to see if there's a duplicate attribute with different values
    // already applied to the declaration.
    if (const auto *DeclAttr = D->getAttr<SYCLIntelPrivateCopiesAttr>()) {
      // If the other attribute argument is instantiation dependent, we won't
      // have converted it to a constant expression yet and thus we test
      // whether this is a null pointer.
      if (const auto *DeclExpr = dyn_cast<ConstantExpr>(DeclAttr->getValue())) {
        if (ArgVal != DeclExpr->getResultAsAPSInt()) {
          Diag(CI.getLoc(), diag::warn_duplicate_attribute) << CI;
          Diag(DeclAttr->getLoc(), diag::note_previous_attribute);
        }
        // Drop the duplicate attribute.
        return;
      }
    }
  }

  // If the declaration does not have [[intel::fpga_memory]]
  // attribute, this creates default implicit memory.
  if (!D->hasAttr<SYCLIntelMemoryAttr>())
    D->addAttr(SYCLIntelMemoryAttr::CreateImplicit(
        Context, SYCLIntelMemoryAttr::Default));

  D->addAttr(::new (Context) SYCLIntelPrivateCopiesAttr(Context, CI, E));
}

static void handleSYCLIntelPrivateCopiesAttr(Sema &S, Decl *D,
                                             const ParsedAttr &A) {
  S.AddSYCLIntelPrivateCopiesAttr(D, A, A.getArgAsExpr(0));
}

void Sema::AddSYCLIntelForcePow2DepthAttr(Decl *D,
                                          const AttributeCommonInfo &CI,
                                          Expr *E) {
  if (!E->isValueDependent()) {
    // Validate that we have an integer constant expression and then store the
    // converted constant expression into the semantic attribute so that we
    // don't have to evaluate it again later.
    llvm::APSInt ArgVal;
    ExprResult Res = VerifyIntegerConstantExpression(E, &ArgVal);
    if (Res.isInvalid())
      return;
    E = Res.get();

    // This attribute accepts values 0 and 1 only.
    if (ArgVal < 0 || ArgVal > 1) {
      Diag(E->getBeginLoc(), diag::err_attribute_argument_is_not_valid) << CI;
      return;
    }

    // Check to see if there's a duplicate attribute with different values
    // already applied to the declaration.
    if (const auto *DeclAttr = D->getAttr<SYCLIntelForcePow2DepthAttr>()) {
      // If the other attribute argument is instantiation dependent, we won't
      // have converted it to a constant expression yet and thus we test
      // whether this is a null pointer.
      if (const auto *DeclExpr = dyn_cast<ConstantExpr>(DeclAttr->getValue())) {
        if (ArgVal != DeclExpr->getResultAsAPSInt()) {
          Diag(CI.getLoc(), diag::warn_duplicate_attribute) << CI;
          Diag(DeclAttr->getLoc(), diag::note_previous_attribute);
        }
        // If there is no mismatch, drop any duplicate attributes.
        return;
      }
    }
  }

  // If the declaration does not have an [[intel::fpga_memory]]
  // attribute, this creates one as an implicit attribute.
  if (!D->hasAttr<SYCLIntelMemoryAttr>())
    D->addAttr(SYCLIntelMemoryAttr::CreateImplicit(
        Context, SYCLIntelMemoryAttr::Default));

  D->addAttr(::new (Context) SYCLIntelForcePow2DepthAttr(Context, CI, E));
}

SYCLIntelForcePow2DepthAttr *
Sema::MergeSYCLIntelForcePow2DepthAttr(Decl *D,
                                       const SYCLIntelForcePow2DepthAttr &A) {
  // Check to see if there's a duplicate attribute with different values
  // already applied to the declaration.
  if (const auto *DeclAttr = D->getAttr<SYCLIntelForcePow2DepthAttr>()) {
    if (const auto *DeclExpr = dyn_cast<ConstantExpr>(DeclAttr->getValue())) {
      if (const auto *MergeExpr = dyn_cast<ConstantExpr>(A.getValue())) {
        if (DeclExpr->getResultAsAPSInt() != MergeExpr->getResultAsAPSInt()) {
          Diag(DeclAttr->getLoc(), diag::warn_duplicate_attribute) << &A;
          Diag(A.getLoc(), diag::note_previous_attribute);
        }
        // If there is no mismatch, drop any duplicate attributes.
        return nullptr;
      }
    }
  }

  return ::new (Context) SYCLIntelForcePow2DepthAttr(Context, A, A.getValue());
}

static void handleSYCLIntelForcePow2DepthAttr(Sema &S, Decl *D,
                                              const ParsedAttr &A) {
  S.AddSYCLIntelForcePow2DepthAttr(D, A, A.getArgAsExpr(0));
}

static void handleXRayLogArgsAttr(Sema &S, Decl *D, const ParsedAttr &AL) {
  ParamIdx ArgCount;

  if (!checkFunctionOrMethodParameterIndex(S, D, AL, 1, AL.getArgAsExpr(0),
                                           ArgCount,
                                           true /* CanIndexImplicitThis */))
    return;

  // ArgCount isn't a parameter index [0;n), it's a count [1;n]
  D->addAttr(::new (S.Context)
                 XRayLogArgsAttr(S.Context, AL, ArgCount.getSourceIndex()));
}

static void handlePatchableFunctionEntryAttr(Sema &S, Decl *D,
                                             const ParsedAttr &AL) {
  uint32_t Count = 0, Offset = 0;
  if (!checkUInt32Argument(S, AL, AL.getArgAsExpr(0), Count, 0, true))
    return;
  if (AL.getNumArgs() == 2) {
    Expr *Arg = AL.getArgAsExpr(1);
    if (!checkUInt32Argument(S, AL, Arg, Offset, 1, true))
      return;
    if (Count < Offset) {
      S.Diag(getAttrLoc(AL), diag::err_attribute_argument_out_of_range)
          << &AL << 0 << Count << Arg->getBeginLoc();
      return;
    }
  }
  D->addAttr(::new (S.Context)
                 PatchableFunctionEntryAttr(S.Context, AL, Count, Offset));
}

void Sema::addSYCLIntelPipeIOAttr(Decl *D, const AttributeCommonInfo &CI,
                                  Expr *E) {
  VarDecl *VD = cast<VarDecl>(D);
  QualType Ty = VD->getType();
  // TODO: Applicable only on pipe storages. Currently they are defined
  // as structures inside of SYCL headers. Add a check for pipe_storage_t
  // when it is ready.
  if (!Ty->isStructureType()) {
    Diag(CI.getLoc(), diag::err_attribute_wrong_decl_type_str)
        << CI << CI.isRegularKeywordAttribute()
        << "SYCL pipe storage declaration";
    return;
  }

  if (!E->isValueDependent()) {
    // Validate that we have an integer constant expression and then store the
    // converted constant expression into the semantic attribute so that we
    // don't have to evaluate it again later.
    llvm::APSInt ArgVal;
    ExprResult Res = VerifyIntegerConstantExpression(E, &ArgVal);
    if (Res.isInvalid())
      return;
    E = Res.get();

    // This attribute requires a non-negative value.
    if (ArgVal < 0) {
      Diag(E->getExprLoc(), diag::err_attribute_requires_positive_integer)
          << CI << /*non-negative*/ 1;
      return;
    }

    // Check to see if there's a duplicate attribute with different values
    // already applied to the declaration.
    if (const auto *DeclAttr = D->getAttr<SYCLIntelPipeIOAttr>()) {
      // If the other attribute argument is instantiation dependent, we won't
      // have converted it to a constant expression yet and thus we test
      // whether this is a null pointer.
      if (const auto *DeclExpr = dyn_cast<ConstantExpr>(DeclAttr->getID())) {
        if (ArgVal != DeclExpr->getResultAsAPSInt()) {
          Diag(CI.getLoc(), diag::warn_duplicate_attribute) << CI;
          Diag(DeclAttr->getLoc(), diag::note_previous_attribute);
        }
        // Drop the duplicate attribute.
        return;
      }
    }
  }

  D->addAttr(::new (Context) SYCLIntelPipeIOAttr(Context, CI, E));
}

SYCLIntelPipeIOAttr *
Sema::MergeSYCLIntelPipeIOAttr(Decl *D, const SYCLIntelPipeIOAttr &A) {
  // Check to see if there's a duplicate attribute with different values
  // already applied to the declaration.
  if (const auto *DeclAttr = D->getAttr<SYCLIntelPipeIOAttr>()) {
    if (const auto *DeclExpr = dyn_cast<ConstantExpr>(DeclAttr->getID())) {
      if (const auto *MergeExpr = dyn_cast<ConstantExpr>(A.getID())) {
        if (DeclExpr->getResultAsAPSInt() != MergeExpr->getResultAsAPSInt()) {
          Diag(DeclAttr->getLoc(), diag::err_disallowed_duplicate_attribute)
              << &A;
          Diag(A.getLoc(), diag::note_conflicting_attribute);
        }
        // Do not add a duplicate attribute.
        return nullptr;
      }
    }
  }

  return ::new (Context) SYCLIntelPipeIOAttr(Context, A, A.getID());
}

static void handleSYCLIntelPipeIOAttr(Sema &S, Decl *D, const ParsedAttr &A) {
  Expr *E = A.getArgAsExpr(0);
  S.addSYCLIntelPipeIOAttr(D, A, E);
}

SYCLIntelMaxConcurrencyAttr *Sema::MergeSYCLIntelMaxConcurrencyAttr(
    Decl *D, const SYCLIntelMaxConcurrencyAttr &A) {
  // Check to see if there's a duplicate attribute with different values
  // already applied to the declaration.
  if (const auto *DeclAttr = D->getAttr<SYCLIntelMaxConcurrencyAttr>()) {
    if (const auto *DeclExpr =
            dyn_cast<ConstantExpr>(DeclAttr->getNThreadsExpr())) {
      if (const auto *MergeExpr = dyn_cast<ConstantExpr>(A.getNThreadsExpr())) {
        if (DeclExpr->getResultAsAPSInt() != MergeExpr->getResultAsAPSInt()) {
          Diag(DeclAttr->getLoc(), diag::warn_duplicate_attribute) << &A;
          Diag(A.getLoc(), diag::note_previous_attribute);
        }
        // Do not add a duplicate attribute.
        return nullptr;
      }
    }
  }

  return ::new (Context)
      SYCLIntelMaxConcurrencyAttr(Context, A, A.getNThreadsExpr());
}

void Sema::AddSYCLIntelMaxConcurrencyAttr(Decl *D,
                                          const AttributeCommonInfo &CI,
                                          Expr *E) {
  if (!E->isValueDependent()) {
    llvm::APSInt ArgVal;
    ExprResult Res = VerifyIntegerConstantExpression(E, &ArgVal);
    if (Res.isInvalid())
      return;
    E = Res.get();

    // This attribute requires a non-negative value.
    if (ArgVal < 0) {
      Diag(E->getExprLoc(), diag::err_attribute_requires_positive_integer)
          << CI << /*non-negative*/ 1;
      return;
    }

    // Check to see if there's a duplicate attribute with different values
    // already applied to the declaration.
    if (const auto *DeclAttr = D->getAttr<SYCLIntelMaxConcurrencyAttr>()) {
      // If the other attribute argument is instantiation dependent, we won't
      // have converted it to a constant expression yet and thus we test
      // whether this is a null pointer.
      if (const auto *DeclExpr =
              dyn_cast<ConstantExpr>(DeclAttr->getNThreadsExpr())) {
        if (ArgVal != DeclExpr->getResultAsAPSInt()) {
          Diag(CI.getLoc(), diag::warn_duplicate_attribute) << CI;
          Diag(DeclAttr->getLoc(), diag::note_previous_attribute);
        }
        // Drop the duplicate attribute.
        return;
      }
    }
  }

  D->addAttr(::new (Context) SYCLIntelMaxConcurrencyAttr(Context, CI, E));
}

static void handleSYCLIntelMaxConcurrencyAttr(Sema &S, Decl *D,
                                              const ParsedAttr &A) {
  Expr *E = A.getArgAsExpr(0);
  S.AddSYCLIntelMaxConcurrencyAttr(D, A, E);
}

// Checks if an expression is a valid filter list for an add_ir_attributes_*
// attribute. Returns true if an error occured.
static bool checkAddIRAttributesFilterListExpr(Expr *FilterListArg, Sema &S,
                                               const AttributeCommonInfo &CI) {
  const auto *FilterListE = cast<InitListExpr>(FilterListArg);
  for (const Expr *FilterElemE : FilterListE->inits())
    if (!isa<StringLiteral>(FilterElemE))
      return S.Diag(FilterElemE->getBeginLoc(),
                    diag::err_sycl_add_ir_attribute_invalid_filter)
             << CI;
  return false;
}

// Returns true if a type is either an array of char or a pointer to char.
static bool isAddIRAttributesValidStringType(QualType T) {
  if (!T->isArrayType() && !T->isPointerType())
    return false;
  QualType ElemT = T->isArrayType()
                       ? cast<ArrayType>(T.getTypePtr())->getElementType()
                       : T->getPointeeType();
  return ElemT.isConstQualified() && ElemT->isCharType();
}

// Checks if an expression is a valid attribute name for an add_ir_attributes_*
// attribute. Returns true if an error occured.
static bool checkAddIRAttributesNameExpr(Expr *NameArg, Sema &S,
                                         const AttributeCommonInfo &CI) {
  // Only strings and const char * are valid name arguments.
  if (isAddIRAttributesValidStringType(NameArg->getType()))
    return false;

  return S.Diag(NameArg->getBeginLoc(),
                diag::err_sycl_add_ir_attribute_invalid_name)
         << CI;
}

// Checks if an expression is a valid attribute value for an add_ir_attributes_*
// attribute. Returns true if an error occured.
static bool checkAddIRAttributesValueExpr(Expr *ValArg, Sema &S,
                                          const AttributeCommonInfo &CI) {
  QualType ValType = ValArg->getType();
  if (isAddIRAttributesValidStringType(ValType) || ValType->isNullPtrType() ||
      ValType->isIntegralOrEnumerationType() || ValType->isFloatingType())
    return false;

  return S.Diag(ValArg->getBeginLoc(),
                diag::err_sycl_add_ir_attribute_invalid_value)
         << CI;
}

// Checks and evaluates arguments of an add_ir_attributes_* attribute. Returns
// true if an error occured.
static bool evaluateAddIRAttributesArgs(Expr **Args, size_t ArgsSize, Sema &S,
                                        const AttributeCommonInfo &CI) {
  ASTContext &Context = S.getASTContext();

  // Check filter list if it is the first argument.
  bool HasFilter = ArgsSize && isa<InitListExpr>(Args[0]);
  if (HasFilter && checkAddIRAttributesFilterListExpr(Args[0], S, CI))
    return true;

  llvm::SmallVector<PartialDiagnosticAt, 8> Notes;
  bool HasDependentArg = false;
  for (unsigned I = HasFilter; I < ArgsSize; I++) {
    Expr *&E = Args[I];

    if (isa<InitListExpr>(E))
      return S.Diag(E->getBeginLoc(),
                    diag::err_sycl_add_ir_attr_filter_list_invalid_arg)
             << CI;

    if (E->isValueDependent() || E->isTypeDependent()) {
      HasDependentArg = true;
      continue;
    }

    Expr::EvalResult Eval;
    Eval.Diag = &Notes;
    if (!E->EvaluateAsConstantExpr(Eval, Context) || !Notes.empty()) {
      S.Diag(E->getBeginLoc(), diag::err_attribute_argument_n_type)
          << CI << (I + 1) << AANT_ArgumentConstantExpr;
      for (auto &Note : Notes)
        S.Diag(Note.first, Note.second);
      return true;
    }
    assert(Eval.Val.hasValue());
    E = ConstantExpr::Create(Context, E, Eval.Val);
  }

  // If there are no dependent expressions, check for expected number of args.
  if (!HasDependentArg && ArgsSize && (ArgsSize - HasFilter) & 1)
    return S.Diag(CI.getLoc(), diag::err_sycl_add_ir_attribute_must_have_pairs)
           << CI;

  // If there are no dependent expressions, check argument types.
  // First half of the arguments are names, the second half are values.
  unsigned MidArg = (ArgsSize - HasFilter) / 2 + HasFilter;
  if (!HasDependentArg) {
    for (unsigned I = HasFilter; I < ArgsSize; ++I) {
      if ((I < MidArg && checkAddIRAttributesNameExpr(Args[I], S, CI)) ||
          (I >= MidArg && checkAddIRAttributesValueExpr(Args[I], S, CI)))
        return true;
    }
  }
  return false;
}

static bool hasDependentExpr(Expr **Exprs, const size_t ExprsSize) {
  return std::any_of(Exprs, Exprs + ExprsSize, [](const Expr *E) {
    return E->isValueDependent() || E->isTypeDependent();
  });
}

static bool hasSameSYCLAddIRAttributes(
    const SmallVector<std::pair<std::string, std::string>, 4> &LAttrs,
    const SmallVector<std::pair<std::string, std::string>, 4> &RAttrs) {
  std::set<std::pair<std::string, std::string>> LNameValSet{LAttrs.begin(),
                                                            LAttrs.end()};
  std::set<std::pair<std::string, std::string>> RNameValSet{RAttrs.begin(),
                                                            RAttrs.end()};
  return LNameValSet == RNameValSet;
}

template <typename AddIRAttrT>
static bool checkSYCLAddIRAttributesMergeability(const AddIRAttrT &NewAttr,
                                                 const AddIRAttrT &ExistingAttr,
                                                 Sema &S) {
  ASTContext &Context = S.getASTContext();
  // If there are no dependent argument expressions and the filters or the
  // attributes are different, then fail due to differing duplicates.
  if (!hasDependentExpr(NewAttr.args_begin(), NewAttr.args_size()) &&
      !hasDependentExpr(ExistingAttr.args_begin(), ExistingAttr.args_size()) &&
      (NewAttr.getAttributeFilter() != ExistingAttr.getAttributeFilter() ||
       !hasSameSYCLAddIRAttributes(
           NewAttr.getAttributeNameValuePairs(Context),
           ExistingAttr.getAttributeNameValuePairs(Context)))) {
    S.Diag(ExistingAttr.getLoc(), diag::err_duplicate_attribute) << &NewAttr;
    S.Diag(NewAttr.getLoc(), diag::note_conflicting_attribute);
    return true;
  }
  return false;
}

void Sema::CheckSYCLAddIRAttributesFunctionAttrConflicts(Decl *D) {
  const auto *AddIRFuncAttr = D->getAttr<SYCLAddIRAttributesFunctionAttr>();

  // If there is no such attribute there is nothing to check. If there are
  // dependent arguments we cannot know the actual number of arguments so we
  // defer the check.
  if (!AddIRFuncAttr ||
      hasDependentExpr(AddIRFuncAttr->args_begin(), AddIRFuncAttr->args_size()))
    return;

  // If there are no name-value pairs in the attribute it will not have an
  // effect and we can skip the check. The filter is ignored.
  size_t NumArgsWithoutFilter =
      AddIRFuncAttr->args_size() - (AddIRFuncAttr->hasFilterList() ? 1 : 0);
  if (NumArgsWithoutFilter == 0)
    return;

  // "sycl-single-task" is present on all single_task invocations, implicitly
  // added by the SYCL headers. It can only conflict with max_global_work_dim,
  // but the value will be the same so there is no need for a warning.
  if (NumArgsWithoutFilter == 2) {
    auto NameValuePairs = AddIRFuncAttr->getAttributeNameValuePairs(Context);
    if (NameValuePairs.size() > 0 &&
        NameValuePairs[0].first == "sycl-single-task")
      return;
  }

  // If there are potentially conflicting attributes, we issue a warning.
  for (const auto *Attr : std::vector<AttributeCommonInfo *>{
           D->getAttr<SYCLReqdWorkGroupSizeAttr>(),
           D->getAttr<IntelReqdSubGroupSizeAttr>(),
           D->getAttr<SYCLWorkGroupSizeHintAttr>(),
           D->getAttr<SYCLDeviceHasAttr>()})
    if (Attr)
      Diag(Attr->getLoc(), diag::warn_sycl_old_and_new_kernel_attributes)
          << Attr;
}

SYCLAddIRAttributesFunctionAttr *Sema::MergeSYCLAddIRAttributesFunctionAttr(
    Decl *D, const SYCLAddIRAttributesFunctionAttr &A) {
  if (const auto *ExistingAttr =
          D->getAttr<SYCLAddIRAttributesFunctionAttr>()) {
    checkSYCLAddIRAttributesMergeability(A, *ExistingAttr, *this);
    return nullptr;
  }
  return A.clone(Context);
}

void Sema::AddSYCLAddIRAttributesFunctionAttr(Decl *D,
                                              const AttributeCommonInfo &CI,
                                              MutableArrayRef<Expr *> Args) {
  if (const auto *FuncD = dyn_cast<FunctionDecl>(D)) {
    if (FuncD->isDefaulted()) {
      Diag(CI.getLoc(), diag::err_disallow_attribute_on_func) << CI << 0;
      return;
    }
    if (FuncD->isDeleted()) {
      Diag(CI.getLoc(), diag::err_disallow_attribute_on_func) << CI << 1;
      return;
    }
  }

  auto *Attr = SYCLAddIRAttributesFunctionAttr::Create(Context, Args.data(),
                                                       Args.size(), CI);
  if (evaluateAddIRAttributesArgs(Attr->args_begin(), Attr->args_size(), *this,
                                  CI))
    return;
  D->addAttr(Attr);
}

static void handleSYCLAddIRAttributesFunctionAttr(Sema &S, Decl *D,
                                                  const ParsedAttr &A) {
  llvm::SmallVector<Expr *, 4> Args;
  Args.reserve(A.getNumArgs() - 1);
  for (unsigned I = 0; I < A.getNumArgs(); I++) {
    assert(A.isArgExpr(I));
    Args.push_back(A.getArgAsExpr(I));
  }

  S.AddSYCLAddIRAttributesFunctionAttr(D, A, Args);
}

SYCLAddIRAttributesKernelParameterAttr *
Sema::MergeSYCLAddIRAttributesKernelParameterAttr(
    Decl *D, const SYCLAddIRAttributesKernelParameterAttr &A) {
  if (const auto *ExistingAttr =
          D->getAttr<SYCLAddIRAttributesKernelParameterAttr>()) {
    checkSYCLAddIRAttributesMergeability(A, *ExistingAttr, *this);
    return nullptr;
  }
  return A.clone(Context);
}

void Sema::AddSYCLAddIRAttributesKernelParameterAttr(
    Decl *D, const AttributeCommonInfo &CI, MutableArrayRef<Expr *> Args) {
  auto *Attr = SYCLAddIRAttributesKernelParameterAttr::Create(
      Context, Args.data(), Args.size(), CI);
  if (evaluateAddIRAttributesArgs(Attr->args_begin(), Attr->args_size(), *this,
                                  CI))
    return;
  D->addAttr(Attr);
}

static void handleSYCLAddIRAttributesKernelParameterAttr(Sema &S, Decl *D,
                                                         const ParsedAttr &A) {
  llvm::SmallVector<Expr *, 4> Args;
  Args.reserve(A.getNumArgs() - 1);
  for (unsigned I = 0; I < A.getNumArgs(); I++) {
    assert(A.getArgAsExpr(I));
    Args.push_back(A.getArgAsExpr(I));
  }

  S.AddSYCLAddIRAttributesKernelParameterAttr(D, A, Args);
}

SYCLAddIRAttributesGlobalVariableAttr *
Sema::MergeSYCLAddIRAttributesGlobalVariableAttr(
    Decl *D, const SYCLAddIRAttributesGlobalVariableAttr &A) {
  if (const auto *ExistingAttr =
          D->getAttr<SYCLAddIRAttributesGlobalVariableAttr>()) {
    checkSYCLAddIRAttributesMergeability(A, *ExistingAttr, *this);
    return nullptr;
  }
  return A.clone(Context);
}

void Sema::AddSYCLAddIRAttributesGlobalVariableAttr(
    Decl *D, const AttributeCommonInfo &CI, MutableArrayRef<Expr *> Args) {
  auto *Attr = SYCLAddIRAttributesGlobalVariableAttr::Create(
      Context, Args.data(), Args.size(), CI);
  if (evaluateAddIRAttributesArgs(Attr->args_begin(), Attr->args_size(), *this,
                                  CI))
    return;
  D->addAttr(Attr);
}

static void handleSYCLAddIRAttributesGlobalVariableAttr(Sema &S, Decl *D,
                                                        const ParsedAttr &A) {
  llvm::SmallVector<Expr *, 4> Args;
  Args.reserve(A.getNumArgs() - 1);
  for (unsigned I = 0; I < A.getNumArgs(); I++) {
    assert(A.getArgAsExpr(I));
    Args.push_back(A.getArgAsExpr(I));
  }

  S.AddSYCLAddIRAttributesGlobalVariableAttr(D, A, Args);
}

SYCLAddIRAnnotationsMemberAttr *Sema::MergeSYCLAddIRAnnotationsMemberAttr(
    Decl *D, const SYCLAddIRAnnotationsMemberAttr &A) {
  if (const auto *ExistingAttr = D->getAttr<SYCLAddIRAnnotationsMemberAttr>()) {
    checkSYCLAddIRAttributesMergeability(A, *ExistingAttr, *this);
    return nullptr;
  }
  return A.clone(Context);
}

void Sema::AddSYCLAddIRAnnotationsMemberAttr(Decl *D,
                                             const AttributeCommonInfo &CI,
                                             MutableArrayRef<Expr *> Args) {
  auto *Attr = SYCLAddIRAnnotationsMemberAttr::Create(Context, Args.data(),
                                                      Args.size(), CI);
  if (evaluateAddIRAttributesArgs(Attr->args_begin(), Attr->args_size(), *this,
                                  CI))
    return;
  D->addAttr(Attr);
}

static void handleSYCLAddIRAnnotationsMemberAttr(Sema &S, Decl *D,
                                                 const ParsedAttr &A) {
  llvm::SmallVector<Expr *, 4> Args;
  Args.reserve(A.getNumArgs());
  for (unsigned I = 0; I < A.getNumArgs(); I++) {
    assert(A.getArgAsExpr(I));
    Args.push_back(A.getArgAsExpr(I));
  }

  S.AddSYCLAddIRAnnotationsMemberAttr(D, A, Args);
}

namespace {
struct IntrinToName {
  uint32_t Id;
  int32_t FullName;
  int32_t ShortName;
};
} // unnamed namespace

static bool ArmBuiltinAliasValid(unsigned BuiltinID, StringRef AliasName,
                                 ArrayRef<IntrinToName> Map,
                                 const char *IntrinNames) {
  if (AliasName.starts_with("__arm_"))
    AliasName = AliasName.substr(6);
  const IntrinToName *It =
      llvm::lower_bound(Map, BuiltinID, [](const IntrinToName &L, unsigned Id) {
        return L.Id < Id;
      });
  if (It == Map.end() || It->Id != BuiltinID)
    return false;
  StringRef FullName(&IntrinNames[It->FullName]);
  if (AliasName == FullName)
    return true;
  if (It->ShortName == -1)
    return false;
  StringRef ShortName(&IntrinNames[It->ShortName]);
  return AliasName == ShortName;
}

static bool ArmMveAliasValid(unsigned BuiltinID, StringRef AliasName) {
#include "clang/Basic/arm_mve_builtin_aliases.inc"
  // The included file defines:
  // - ArrayRef<IntrinToName> Map
  // - const char IntrinNames[]
  return ArmBuiltinAliasValid(BuiltinID, AliasName, Map, IntrinNames);
}

static bool ArmCdeAliasValid(unsigned BuiltinID, StringRef AliasName) {
#include "clang/Basic/arm_cde_builtin_aliases.inc"
  return ArmBuiltinAliasValid(BuiltinID, AliasName, Map, IntrinNames);
}

static bool ArmSveAliasValid(ASTContext &Context, unsigned BuiltinID,
                             StringRef AliasName) {
  if (Context.BuiltinInfo.isAuxBuiltinID(BuiltinID))
    BuiltinID = Context.BuiltinInfo.getAuxBuiltinID(BuiltinID);
  return BuiltinID >= AArch64::FirstSVEBuiltin &&
         BuiltinID <= AArch64::LastSVEBuiltin;
}

static bool ArmSmeAliasValid(ASTContext &Context, unsigned BuiltinID,
                             StringRef AliasName) {
  if (Context.BuiltinInfo.isAuxBuiltinID(BuiltinID))
    BuiltinID = Context.BuiltinInfo.getAuxBuiltinID(BuiltinID);
  return BuiltinID >= AArch64::FirstSMEBuiltin &&
         BuiltinID <= AArch64::LastSMEBuiltin;
}

static void handleArmBuiltinAliasAttr(Sema &S, Decl *D, const ParsedAttr &AL) {
  if (!AL.isArgIdent(0)) {
    S.Diag(AL.getLoc(), diag::err_attribute_argument_n_type)
        << AL << 1 << AANT_ArgumentIdentifier;
    return;
  }

  IdentifierInfo *Ident = AL.getArgAsIdent(0)->Ident;
  unsigned BuiltinID = Ident->getBuiltinID();
  StringRef AliasName = cast<FunctionDecl>(D)->getIdentifier()->getName();

  bool IsAArch64 = S.Context.getTargetInfo().getTriple().isAArch64();
  if ((IsAArch64 && !ArmSveAliasValid(S.Context, BuiltinID, AliasName) &&
       !ArmSmeAliasValid(S.Context, BuiltinID, AliasName)) ||
      (!IsAArch64 && !ArmMveAliasValid(BuiltinID, AliasName) &&
       !ArmCdeAliasValid(BuiltinID, AliasName))) {
    S.Diag(AL.getLoc(), diag::err_attribute_arm_builtin_alias);
    return;
  }

  D->addAttr(::new (S.Context) ArmBuiltinAliasAttr(S.Context, AL, Ident));
}

static bool RISCVAliasValid(unsigned BuiltinID, StringRef AliasName) {
  return BuiltinID >= RISCV::FirstRVVBuiltin &&
         BuiltinID <= RISCV::LastRVVBuiltin;
}

static void handleBuiltinAliasAttr(Sema &S, Decl *D,
                                        const ParsedAttr &AL) {
  if (!AL.isArgIdent(0)) {
    S.Diag(AL.getLoc(), diag::err_attribute_argument_n_type)
        << AL << 1 << AANT_ArgumentIdentifier;
    return;
  }

  IdentifierInfo *Ident = AL.getArgAsIdent(0)->Ident;
  unsigned BuiltinID = Ident->getBuiltinID();
  StringRef AliasName = cast<FunctionDecl>(D)->getIdentifier()->getName();

  bool IsAArch64 = S.Context.getTargetInfo().getTriple().isAArch64();
  bool IsARM = S.Context.getTargetInfo().getTriple().isARM();
  bool IsRISCV = S.Context.getTargetInfo().getTriple().isRISCV();
  bool IsHLSL = S.Context.getLangOpts().HLSL;
  if ((IsAArch64 && !ArmSveAliasValid(S.Context, BuiltinID, AliasName)) ||
      (IsARM && !ArmMveAliasValid(BuiltinID, AliasName) &&
       !ArmCdeAliasValid(BuiltinID, AliasName)) ||
      (IsRISCV && !RISCVAliasValid(BuiltinID, AliasName)) ||
      (!IsAArch64 && !IsARM && !IsRISCV && !IsHLSL)) {
    S.Diag(AL.getLoc(), diag::err_attribute_builtin_alias) << AL;
    return;
  }

  D->addAttr(::new (S.Context) BuiltinAliasAttr(S.Context, AL, Ident));
}

static void handlePreferredTypeAttr(Sema &S, Decl *D, const ParsedAttr &AL) {
  if (!AL.hasParsedType()) {
    S.Diag(AL.getLoc(), diag::err_attribute_wrong_number_arguments) << AL << 1;
    return;
  }

  TypeSourceInfo *ParmTSI = nullptr;
  QualType QT = S.GetTypeFromParser(AL.getTypeArg(), &ParmTSI);
  assert(ParmTSI && "no type source info for attribute argument");
  S.RequireCompleteType(ParmTSI->getTypeLoc().getBeginLoc(), QT,
                        diag::err_incomplete_type);

  D->addAttr(::new (S.Context) PreferredTypeAttr(S.Context, AL, ParmTSI));
}

//===----------------------------------------------------------------------===//
// Checker-specific attribute handlers.
//===----------------------------------------------------------------------===//
static bool isValidSubjectOfNSReturnsRetainedAttribute(QualType QT) {
  return QT->isDependentType() || QT->isObjCRetainableType();
}

static bool isValidSubjectOfNSAttribute(QualType QT) {
  return QT->isDependentType() || QT->isObjCObjectPointerType() ||
         QT->isObjCNSObjectType();
}

static bool isValidSubjectOfCFAttribute(QualType QT) {
  return QT->isDependentType() || QT->isPointerType() ||
         isValidSubjectOfNSAttribute(QT);
}

static bool isValidSubjectOfOSAttribute(QualType QT) {
  if (QT->isDependentType())
    return true;
  QualType PT = QT->getPointeeType();
  return !PT.isNull() && PT->getAsCXXRecordDecl() != nullptr;
}

void Sema::AddXConsumedAttr(Decl *D, const AttributeCommonInfo &CI,
                            RetainOwnershipKind K,
                            bool IsTemplateInstantiation) {
  ValueDecl *VD = cast<ValueDecl>(D);
  switch (K) {
  case RetainOwnershipKind::OS:
    handleSimpleAttributeOrDiagnose<OSConsumedAttr>(
        *this, VD, CI, isValidSubjectOfOSAttribute(VD->getType()),
        diag::warn_ns_attribute_wrong_parameter_type,
        /*ExtraArgs=*/CI.getRange(), "os_consumed", /*pointers*/ 1);
    return;
  case RetainOwnershipKind::NS:
    handleSimpleAttributeOrDiagnose<NSConsumedAttr>(
        *this, VD, CI, isValidSubjectOfNSAttribute(VD->getType()),

        // These attributes are normally just advisory, but in ARC, ns_consumed
        // is significant.  Allow non-dependent code to contain inappropriate
        // attributes even in ARC, but require template instantiations to be
        // set up correctly.
        ((IsTemplateInstantiation && getLangOpts().ObjCAutoRefCount)
             ? diag::err_ns_attribute_wrong_parameter_type
             : diag::warn_ns_attribute_wrong_parameter_type),
        /*ExtraArgs=*/CI.getRange(), "ns_consumed", /*objc pointers*/ 0);
    return;
  case RetainOwnershipKind::CF:
    handleSimpleAttributeOrDiagnose<CFConsumedAttr>(
        *this, VD, CI, isValidSubjectOfCFAttribute(VD->getType()),
        diag::warn_ns_attribute_wrong_parameter_type,
        /*ExtraArgs=*/CI.getRange(), "cf_consumed", /*pointers*/ 1);
    return;
  }
}

static Sema::RetainOwnershipKind
parsedAttrToRetainOwnershipKind(const ParsedAttr &AL) {
  switch (AL.getKind()) {
  case ParsedAttr::AT_CFConsumed:
  case ParsedAttr::AT_CFReturnsRetained:
  case ParsedAttr::AT_CFReturnsNotRetained:
    return Sema::RetainOwnershipKind::CF;
  case ParsedAttr::AT_OSConsumesThis:
  case ParsedAttr::AT_OSConsumed:
  case ParsedAttr::AT_OSReturnsRetained:
  case ParsedAttr::AT_OSReturnsNotRetained:
  case ParsedAttr::AT_OSReturnsRetainedOnZero:
  case ParsedAttr::AT_OSReturnsRetainedOnNonZero:
    return Sema::RetainOwnershipKind::OS;
  case ParsedAttr::AT_NSConsumesSelf:
  case ParsedAttr::AT_NSConsumed:
  case ParsedAttr::AT_NSReturnsRetained:
  case ParsedAttr::AT_NSReturnsNotRetained:
  case ParsedAttr::AT_NSReturnsAutoreleased:
    return Sema::RetainOwnershipKind::NS;
  default:
    llvm_unreachable("Wrong argument supplied");
  }
}

bool Sema::checkNSReturnsRetainedReturnType(SourceLocation Loc, QualType QT) {
  if (isValidSubjectOfNSReturnsRetainedAttribute(QT))
    return false;

  Diag(Loc, diag::warn_ns_attribute_wrong_return_type)
      << "'ns_returns_retained'" << 0 << 0;
  return true;
}

/// \return whether the parameter is a pointer to OSObject pointer.
static bool isValidOSObjectOutParameter(const Decl *D) {
  const auto *PVD = dyn_cast<ParmVarDecl>(D);
  if (!PVD)
    return false;
  QualType QT = PVD->getType();
  QualType PT = QT->getPointeeType();
  return !PT.isNull() && isValidSubjectOfOSAttribute(PT);
}

static void handleXReturnsXRetainedAttr(Sema &S, Decl *D,
                                        const ParsedAttr &AL) {
  QualType ReturnType;
  Sema::RetainOwnershipKind K = parsedAttrToRetainOwnershipKind(AL);

  if (const auto *MD = dyn_cast<ObjCMethodDecl>(D)) {
    ReturnType = MD->getReturnType();
  } else if (S.getLangOpts().ObjCAutoRefCount && hasDeclarator(D) &&
             (AL.getKind() == ParsedAttr::AT_NSReturnsRetained)) {
    return; // ignore: was handled as a type attribute
  } else if (const auto *PD = dyn_cast<ObjCPropertyDecl>(D)) {
    ReturnType = PD->getType();
  } else if (const auto *FD = dyn_cast<FunctionDecl>(D)) {
    ReturnType = FD->getReturnType();
  } else if (const auto *Param = dyn_cast<ParmVarDecl>(D)) {
    // Attributes on parameters are used for out-parameters,
    // passed as pointers-to-pointers.
    unsigned DiagID = K == Sema::RetainOwnershipKind::CF
            ? /*pointer-to-CF-pointer*/2
            : /*pointer-to-OSObject-pointer*/3;
    ReturnType = Param->getType()->getPointeeType();
    if (ReturnType.isNull()) {
      S.Diag(D->getBeginLoc(), diag::warn_ns_attribute_wrong_parameter_type)
          << AL << DiagID << AL.getRange();
      return;
    }
  } else if (AL.isUsedAsTypeAttr()) {
    return;
  } else {
    AttributeDeclKind ExpectedDeclKind;
    switch (AL.getKind()) {
    default: llvm_unreachable("invalid ownership attribute");
    case ParsedAttr::AT_NSReturnsRetained:
    case ParsedAttr::AT_NSReturnsAutoreleased:
    case ParsedAttr::AT_NSReturnsNotRetained:
      ExpectedDeclKind = ExpectedFunctionOrMethod;
      break;

    case ParsedAttr::AT_OSReturnsRetained:
    case ParsedAttr::AT_OSReturnsNotRetained:
    case ParsedAttr::AT_CFReturnsRetained:
    case ParsedAttr::AT_CFReturnsNotRetained:
      ExpectedDeclKind = ExpectedFunctionMethodOrParameter;
      break;
    }
    S.Diag(D->getBeginLoc(), diag::warn_attribute_wrong_decl_type)
        << AL.getRange() << AL << AL.isRegularKeywordAttribute()
        << ExpectedDeclKind;
    return;
  }

  bool TypeOK;
  bool Cf;
  unsigned ParmDiagID = 2; // Pointer-to-CF-pointer
  switch (AL.getKind()) {
  default: llvm_unreachable("invalid ownership attribute");
  case ParsedAttr::AT_NSReturnsRetained:
    TypeOK = isValidSubjectOfNSReturnsRetainedAttribute(ReturnType);
    Cf = false;
    break;

  case ParsedAttr::AT_NSReturnsAutoreleased:
  case ParsedAttr::AT_NSReturnsNotRetained:
    TypeOK = isValidSubjectOfNSAttribute(ReturnType);
    Cf = false;
    break;

  case ParsedAttr::AT_CFReturnsRetained:
  case ParsedAttr::AT_CFReturnsNotRetained:
    TypeOK = isValidSubjectOfCFAttribute(ReturnType);
    Cf = true;
    break;

  case ParsedAttr::AT_OSReturnsRetained:
  case ParsedAttr::AT_OSReturnsNotRetained:
    TypeOK = isValidSubjectOfOSAttribute(ReturnType);
    Cf = true;
    ParmDiagID = 3; // Pointer-to-OSObject-pointer
    break;
  }

  if (!TypeOK) {
    if (AL.isUsedAsTypeAttr())
      return;

    if (isa<ParmVarDecl>(D)) {
      S.Diag(D->getBeginLoc(), diag::warn_ns_attribute_wrong_parameter_type)
          << AL << ParmDiagID << AL.getRange();
    } else {
      // Needs to be kept in sync with warn_ns_attribute_wrong_return_type.
      enum : unsigned {
        Function,
        Method,
        Property
      } SubjectKind = Function;
      if (isa<ObjCMethodDecl>(D))
        SubjectKind = Method;
      else if (isa<ObjCPropertyDecl>(D))
        SubjectKind = Property;
      S.Diag(D->getBeginLoc(), diag::warn_ns_attribute_wrong_return_type)
          << AL << SubjectKind << Cf << AL.getRange();
    }
    return;
  }

  switch (AL.getKind()) {
    default:
      llvm_unreachable("invalid ownership attribute");
    case ParsedAttr::AT_NSReturnsAutoreleased:
      handleSimpleAttribute<NSReturnsAutoreleasedAttr>(S, D, AL);
      return;
    case ParsedAttr::AT_CFReturnsNotRetained:
      handleSimpleAttribute<CFReturnsNotRetainedAttr>(S, D, AL);
      return;
    case ParsedAttr::AT_NSReturnsNotRetained:
      handleSimpleAttribute<NSReturnsNotRetainedAttr>(S, D, AL);
      return;
    case ParsedAttr::AT_CFReturnsRetained:
      handleSimpleAttribute<CFReturnsRetainedAttr>(S, D, AL);
      return;
    case ParsedAttr::AT_NSReturnsRetained:
      handleSimpleAttribute<NSReturnsRetainedAttr>(S, D, AL);
      return;
    case ParsedAttr::AT_OSReturnsRetained:
      handleSimpleAttribute<OSReturnsRetainedAttr>(S, D, AL);
      return;
    case ParsedAttr::AT_OSReturnsNotRetained:
      handleSimpleAttribute<OSReturnsNotRetainedAttr>(S, D, AL);
      return;
  };
}

static void handleObjCReturnsInnerPointerAttr(Sema &S, Decl *D,
                                              const ParsedAttr &Attrs) {
  const int EP_ObjCMethod = 1;
  const int EP_ObjCProperty = 2;

  SourceLocation loc = Attrs.getLoc();
  QualType resultType;
  if (isa<ObjCMethodDecl>(D))
    resultType = cast<ObjCMethodDecl>(D)->getReturnType();
  else
    resultType = cast<ObjCPropertyDecl>(D)->getType();

  if (!resultType->isReferenceType() &&
      (!resultType->isPointerType() || resultType->isObjCRetainableType())) {
    S.Diag(D->getBeginLoc(), diag::warn_ns_attribute_wrong_return_type)
        << SourceRange(loc) << Attrs
        << (isa<ObjCMethodDecl>(D) ? EP_ObjCMethod : EP_ObjCProperty)
        << /*non-retainable pointer*/ 2;

    // Drop the attribute.
    return;
  }

  D->addAttr(::new (S.Context) ObjCReturnsInnerPointerAttr(S.Context, Attrs));
}

static void handleObjCRequiresSuperAttr(Sema &S, Decl *D,
                                        const ParsedAttr &Attrs) {
  const auto *Method = cast<ObjCMethodDecl>(D);

  const DeclContext *DC = Method->getDeclContext();
  if (const auto *PDecl = dyn_cast_if_present<ObjCProtocolDecl>(DC)) {
    S.Diag(D->getBeginLoc(), diag::warn_objc_requires_super_protocol) << Attrs
                                                                      << 0;
    S.Diag(PDecl->getLocation(), diag::note_protocol_decl);
    return;
  }
  if (Method->getMethodFamily() == OMF_dealloc) {
    S.Diag(D->getBeginLoc(), diag::warn_objc_requires_super_protocol) << Attrs
                                                                      << 1;
    return;
  }

  D->addAttr(::new (S.Context) ObjCRequiresSuperAttr(S.Context, Attrs));
}

static void handleNSErrorDomain(Sema &S, Decl *D, const ParsedAttr &AL) {
  auto *E = AL.getArgAsExpr(0);
  auto Loc = E ? E->getBeginLoc() : AL.getLoc();

  auto *DRE = dyn_cast<DeclRefExpr>(AL.getArgAsExpr(0));
  if (!DRE) {
    S.Diag(Loc, diag::err_nserrordomain_invalid_decl) << 0;
    return;
  }

  auto *VD = dyn_cast<VarDecl>(DRE->getDecl());
  if (!VD) {
    S.Diag(Loc, diag::err_nserrordomain_invalid_decl) << 1 << DRE->getDecl();
    return;
  }

  if (!isNSStringType(VD->getType(), S.Context) &&
      !isCFStringType(VD->getType(), S.Context)) {
    S.Diag(Loc, diag::err_nserrordomain_wrong_type) << VD;
    return;
  }

  D->addAttr(::new (S.Context) NSErrorDomainAttr(S.Context, AL, VD));
}

static void handleObjCBridgeAttr(Sema &S, Decl *D, const ParsedAttr &AL) {
  IdentifierLoc *Parm = AL.isArgIdent(0) ? AL.getArgAsIdent(0) : nullptr;

  if (!Parm) {
    S.Diag(D->getBeginLoc(), diag::err_objc_attr_not_id) << AL << 0;
    return;
  }

  // Typedefs only allow objc_bridge(id) and have some additional checking.
  if (const auto *TD = dyn_cast<TypedefNameDecl>(D)) {
    if (!Parm->Ident->isStr("id")) {
      S.Diag(AL.getLoc(), diag::err_objc_attr_typedef_not_id) << AL;
      return;
    }

    // Only allow 'cv void *'.
    QualType T = TD->getUnderlyingType();
    if (!T->isVoidPointerType()) {
      S.Diag(AL.getLoc(), diag::err_objc_attr_typedef_not_void_pointer);
      return;
    }
  }

  D->addAttr(::new (S.Context) ObjCBridgeAttr(S.Context, AL, Parm->Ident));
}

static void handleObjCBridgeMutableAttr(Sema &S, Decl *D,
                                        const ParsedAttr &AL) {
  IdentifierLoc *Parm = AL.isArgIdent(0) ? AL.getArgAsIdent(0) : nullptr;

  if (!Parm) {
    S.Diag(D->getBeginLoc(), diag::err_objc_attr_not_id) << AL << 0;
    return;
  }

  D->addAttr(::new (S.Context)
                 ObjCBridgeMutableAttr(S.Context, AL, Parm->Ident));
}

static void handleObjCBridgeRelatedAttr(Sema &S, Decl *D,
                                        const ParsedAttr &AL) {
  IdentifierInfo *RelatedClass =
      AL.isArgIdent(0) ? AL.getArgAsIdent(0)->Ident : nullptr;
  if (!RelatedClass) {
    S.Diag(D->getBeginLoc(), diag::err_objc_attr_not_id) << AL << 0;
    return;
  }
  IdentifierInfo *ClassMethod =
    AL.getArgAsIdent(1) ? AL.getArgAsIdent(1)->Ident : nullptr;
  IdentifierInfo *InstanceMethod =
    AL.getArgAsIdent(2) ? AL.getArgAsIdent(2)->Ident : nullptr;
  D->addAttr(::new (S.Context) ObjCBridgeRelatedAttr(
      S.Context, AL, RelatedClass, ClassMethod, InstanceMethod));
}

static void handleObjCDesignatedInitializer(Sema &S, Decl *D,
                                            const ParsedAttr &AL) {
  DeclContext *Ctx = D->getDeclContext();

  // This attribute can only be applied to methods in interfaces or class
  // extensions.
  if (!isa<ObjCInterfaceDecl>(Ctx) &&
      !(isa<ObjCCategoryDecl>(Ctx) &&
        cast<ObjCCategoryDecl>(Ctx)->IsClassExtension())) {
    S.Diag(D->getLocation(), diag::err_designated_init_attr_non_init);
    return;
  }

  ObjCInterfaceDecl *IFace;
  if (auto *CatDecl = dyn_cast<ObjCCategoryDecl>(Ctx))
    IFace = CatDecl->getClassInterface();
  else
    IFace = cast<ObjCInterfaceDecl>(Ctx);

  if (!IFace)
    return;

  IFace->setHasDesignatedInitializers();
  D->addAttr(::new (S.Context) ObjCDesignatedInitializerAttr(S.Context, AL));
}

static void handleObjCRuntimeName(Sema &S, Decl *D, const ParsedAttr &AL) {
  StringRef MetaDataName;
  if (!S.checkStringLiteralArgumentAttr(AL, 0, MetaDataName))
    return;
  D->addAttr(::new (S.Context)
                 ObjCRuntimeNameAttr(S.Context, AL, MetaDataName));
}

// When a user wants to use objc_boxable with a union or struct
// but they don't have access to the declaration (legacy/third-party code)
// then they can 'enable' this feature with a typedef:
// typedef struct __attribute((objc_boxable)) legacy_struct legacy_struct;
static void handleObjCBoxable(Sema &S, Decl *D, const ParsedAttr &AL) {
  bool notify = false;

  auto *RD = dyn_cast<RecordDecl>(D);
  if (RD && RD->getDefinition()) {
    RD = RD->getDefinition();
    notify = true;
  }

  if (RD) {
    ObjCBoxableAttr *BoxableAttr =
        ::new (S.Context) ObjCBoxableAttr(S.Context, AL);
    RD->addAttr(BoxableAttr);
    if (notify) {
      // we need to notify ASTReader/ASTWriter about
      // modification of existing declaration
      if (ASTMutationListener *L = S.getASTMutationListener())
        L->AddedAttributeToRecord(BoxableAttr, RD);
    }
  }
}

static void handleObjCOwnershipAttr(Sema &S, Decl *D, const ParsedAttr &AL) {
  if (hasDeclarator(D))
    return;

  S.Diag(D->getBeginLoc(), diag::err_attribute_wrong_decl_type)
      << AL.getRange() << AL << AL.isRegularKeywordAttribute()
      << ExpectedVariable;
}

static void handleObjCPreciseLifetimeAttr(Sema &S, Decl *D,
                                          const ParsedAttr &AL) {
  const auto *VD = cast<ValueDecl>(D);
  QualType QT = VD->getType();

  if (!QT->isDependentType() &&
      !QT->isObjCLifetimeType()) {
    S.Diag(AL.getLoc(), diag::err_objc_precise_lifetime_bad_type)
      << QT;
    return;
  }

  Qualifiers::ObjCLifetime Lifetime = QT.getObjCLifetime();

  // If we have no lifetime yet, check the lifetime we're presumably
  // going to infer.
  if (Lifetime == Qualifiers::OCL_None && !QT->isDependentType())
    Lifetime = QT->getObjCARCImplicitLifetime();

  switch (Lifetime) {
  case Qualifiers::OCL_None:
    assert(QT->isDependentType() &&
           "didn't infer lifetime for non-dependent type?");
    break;

  case Qualifiers::OCL_Weak:   // meaningful
  case Qualifiers::OCL_Strong: // meaningful
    break;

  case Qualifiers::OCL_ExplicitNone:
  case Qualifiers::OCL_Autoreleasing:
    S.Diag(AL.getLoc(), diag::warn_objc_precise_lifetime_meaningless)
        << (Lifetime == Qualifiers::OCL_Autoreleasing);
    break;
  }

  D->addAttr(::new (S.Context) ObjCPreciseLifetimeAttr(S.Context, AL));
}

static void handleSwiftAttrAttr(Sema &S, Decl *D, const ParsedAttr &AL) {
  // Make sure that there is a string literal as the annotation's single
  // argument.
  StringRef Str;
  if (!S.checkStringLiteralArgumentAttr(AL, 0, Str))
    return;

  D->addAttr(::new (S.Context) SwiftAttrAttr(S.Context, AL, Str));
}

static void handleSwiftBridge(Sema &S, Decl *D, const ParsedAttr &AL) {
  // Make sure that there is a string literal as the annotation's single
  // argument.
  StringRef BT;
  if (!S.checkStringLiteralArgumentAttr(AL, 0, BT))
    return;

  // Warn about duplicate attributes if they have different arguments, but drop
  // any duplicate attributes regardless.
  if (const auto *Other = D->getAttr<SwiftBridgeAttr>()) {
    if (Other->getSwiftType() != BT)
      S.Diag(AL.getLoc(), diag::warn_duplicate_attribute) << AL;
    return;
  }

  D->addAttr(::new (S.Context) SwiftBridgeAttr(S.Context, AL, BT));
}

static bool isErrorParameter(Sema &S, QualType QT) {
  const auto *PT = QT->getAs<PointerType>();
  if (!PT)
    return false;

  QualType Pointee = PT->getPointeeType();

  // Check for NSError**.
  if (const auto *OPT = Pointee->getAs<ObjCObjectPointerType>())
    if (const auto *ID = OPT->getInterfaceDecl())
      if (ID->getIdentifier() == S.getNSErrorIdent())
        return true;

  // Check for CFError**.
  if (const auto *PT = Pointee->getAs<PointerType>())
    if (const auto *RT = PT->getPointeeType()->getAs<RecordType>())
      if (S.isCFError(RT->getDecl()))
        return true;

  return false;
}

static void handleSwiftError(Sema &S, Decl *D, const ParsedAttr &AL) {
  auto hasErrorParameter = [](Sema &S, Decl *D, const ParsedAttr &AL) -> bool {
    for (unsigned I = 0, E = getFunctionOrMethodNumParams(D); I != E; ++I) {
      if (isErrorParameter(S, getFunctionOrMethodParamType(D, I)))
        return true;
    }

    S.Diag(AL.getLoc(), diag::err_attr_swift_error_no_error_parameter)
        << AL << isa<ObjCMethodDecl>(D);
    return false;
  };

  auto hasPointerResult = [](Sema &S, Decl *D, const ParsedAttr &AL) -> bool {
    // - C, ObjC, and block pointers are definitely okay.
    // - References are definitely not okay.
    // - nullptr_t is weird, but acceptable.
    QualType RT = getFunctionOrMethodResultType(D);
    if (RT->hasPointerRepresentation() && !RT->isReferenceType())
      return true;

    S.Diag(AL.getLoc(), diag::err_attr_swift_error_return_type)
        << AL << AL.getArgAsIdent(0)->Ident->getName() << isa<ObjCMethodDecl>(D)
        << /*pointer*/ 1;
    return false;
  };

  auto hasIntegerResult = [](Sema &S, Decl *D, const ParsedAttr &AL) -> bool {
    QualType RT = getFunctionOrMethodResultType(D);
    if (RT->isIntegralType(S.Context))
      return true;

    S.Diag(AL.getLoc(), diag::err_attr_swift_error_return_type)
        << AL << AL.getArgAsIdent(0)->Ident->getName() << isa<ObjCMethodDecl>(D)
        << /*integral*/ 0;
    return false;
  };

  if (D->isInvalidDecl())
    return;

  IdentifierLoc *Loc = AL.getArgAsIdent(0);
  SwiftErrorAttr::ConventionKind Convention;
  if (!SwiftErrorAttr::ConvertStrToConventionKind(Loc->Ident->getName(),
                                                  Convention)) {
    S.Diag(AL.getLoc(), diag::warn_attribute_type_not_supported)
        << AL << Loc->Ident;
    return;
  }

  switch (Convention) {
  case SwiftErrorAttr::None:
    // No additional validation required.
    break;

  case SwiftErrorAttr::NonNullError:
    if (!hasErrorParameter(S, D, AL))
      return;
    break;

  case SwiftErrorAttr::NullResult:
    if (!hasErrorParameter(S, D, AL) || !hasPointerResult(S, D, AL))
      return;
    break;

  case SwiftErrorAttr::NonZeroResult:
  case SwiftErrorAttr::ZeroResult:
    if (!hasErrorParameter(S, D, AL) || !hasIntegerResult(S, D, AL))
      return;
    break;
  }

  D->addAttr(::new (S.Context) SwiftErrorAttr(S.Context, AL, Convention));
}

static void checkSwiftAsyncErrorBlock(Sema &S, Decl *D,
                                      const SwiftAsyncErrorAttr *ErrorAttr,
                                      const SwiftAsyncAttr *AsyncAttr) {
  if (AsyncAttr->getKind() == SwiftAsyncAttr::None) {
    if (ErrorAttr->getConvention() != SwiftAsyncErrorAttr::None) {
      S.Diag(AsyncAttr->getLocation(),
             diag::err_swift_async_error_without_swift_async)
          << AsyncAttr << isa<ObjCMethodDecl>(D);
    }
    return;
  }

  const ParmVarDecl *HandlerParam = getFunctionOrMethodParam(
      D, AsyncAttr->getCompletionHandlerIndex().getASTIndex());
  // handleSwiftAsyncAttr already verified the type is correct, so no need to
  // double-check it here.
  const auto *FuncTy = HandlerParam->getType()
                           ->castAs<BlockPointerType>()
                           ->getPointeeType()
                           ->getAs<FunctionProtoType>();
  ArrayRef<QualType> BlockParams;
  if (FuncTy)
    BlockParams = FuncTy->getParamTypes();

  switch (ErrorAttr->getConvention()) {
  case SwiftAsyncErrorAttr::ZeroArgument:
  case SwiftAsyncErrorAttr::NonZeroArgument: {
    uint32_t ParamIdx = ErrorAttr->getHandlerParamIdx();
    if (ParamIdx == 0 || ParamIdx > BlockParams.size()) {
      S.Diag(ErrorAttr->getLocation(),
             diag::err_attribute_argument_out_of_bounds) << ErrorAttr << 2;
      return;
    }
    QualType ErrorParam = BlockParams[ParamIdx - 1];
    if (!ErrorParam->isIntegralType(S.Context)) {
      StringRef ConvStr =
          ErrorAttr->getConvention() == SwiftAsyncErrorAttr::ZeroArgument
              ? "zero_argument"
              : "nonzero_argument";
      S.Diag(ErrorAttr->getLocation(), diag::err_swift_async_error_non_integral)
          << ErrorAttr << ConvStr << ParamIdx << ErrorParam;
      return;
    }
    break;
  }
  case SwiftAsyncErrorAttr::NonNullError: {
    bool AnyErrorParams = false;
    for (QualType Param : BlockParams) {
      // Check for NSError *.
      if (const auto *ObjCPtrTy = Param->getAs<ObjCObjectPointerType>()) {
        if (const auto *ID = ObjCPtrTy->getInterfaceDecl()) {
          if (ID->getIdentifier() == S.getNSErrorIdent()) {
            AnyErrorParams = true;
            break;
          }
        }
      }
      // Check for CFError *.
      if (const auto *PtrTy = Param->getAs<PointerType>()) {
        if (const auto *RT = PtrTy->getPointeeType()->getAs<RecordType>()) {
          if (S.isCFError(RT->getDecl())) {
            AnyErrorParams = true;
            break;
          }
        }
      }
    }

    if (!AnyErrorParams) {
      S.Diag(ErrorAttr->getLocation(),
             diag::err_swift_async_error_no_error_parameter)
          << ErrorAttr << isa<ObjCMethodDecl>(D);
      return;
    }
    break;
  }
  case SwiftAsyncErrorAttr::None:
    break;
  }
}

static void handleSwiftAsyncError(Sema &S, Decl *D, const ParsedAttr &AL) {
  IdentifierLoc *IDLoc = AL.getArgAsIdent(0);
  SwiftAsyncErrorAttr::ConventionKind ConvKind;
  if (!SwiftAsyncErrorAttr::ConvertStrToConventionKind(IDLoc->Ident->getName(),
                                                       ConvKind)) {
    S.Diag(AL.getLoc(), diag::warn_attribute_type_not_supported)
        << AL << IDLoc->Ident;
    return;
  }

  uint32_t ParamIdx = 0;
  switch (ConvKind) {
  case SwiftAsyncErrorAttr::ZeroArgument:
  case SwiftAsyncErrorAttr::NonZeroArgument: {
    if (!AL.checkExactlyNumArgs(S, 2))
      return;

    Expr *IdxExpr = AL.getArgAsExpr(1);
    if (!checkUInt32Argument(S, AL, IdxExpr, ParamIdx))
      return;
    break;
  }
  case SwiftAsyncErrorAttr::NonNullError:
  case SwiftAsyncErrorAttr::None: {
    if (!AL.checkExactlyNumArgs(S, 1))
      return;
    break;
  }
  }

  auto *ErrorAttr =
      ::new (S.Context) SwiftAsyncErrorAttr(S.Context, AL, ConvKind, ParamIdx);
  D->addAttr(ErrorAttr);

  if (auto *AsyncAttr = D->getAttr<SwiftAsyncAttr>())
    checkSwiftAsyncErrorBlock(S, D, ErrorAttr, AsyncAttr);
}

// For a function, this will validate a compound Swift name, e.g.
// <code>init(foo:bar:baz:)</code> or <code>controllerForName(_:)</code>, and
// the function will output the number of parameter names, and whether this is a
// single-arg initializer.
//
// For a type, enum constant, property, or variable declaration, this will
// validate either a simple identifier, or a qualified
// <code>context.identifier</code> name.
static bool
validateSwiftFunctionName(Sema &S, const ParsedAttr &AL, SourceLocation Loc,
                          StringRef Name, unsigned &SwiftParamCount,
                          bool &IsSingleParamInit) {
  SwiftParamCount = 0;
  IsSingleParamInit = false;

  // Check whether this will be mapped to a getter or setter of a property.
  bool IsGetter = false, IsSetter = false;
  if (Name.starts_with("getter:")) {
    IsGetter = true;
    Name = Name.substr(7);
  } else if (Name.starts_with("setter:")) {
    IsSetter = true;
    Name = Name.substr(7);
  }

  if (Name.back() != ')') {
    S.Diag(Loc, diag::warn_attr_swift_name_function) << AL;
    return false;
  }

  bool IsMember = false;
  StringRef ContextName, BaseName, Parameters;

  std::tie(BaseName, Parameters) = Name.split('(');

  // Split at the first '.', if it exists, which separates the context name
  // from the base name.
  std::tie(ContextName, BaseName) = BaseName.split('.');
  if (BaseName.empty()) {
    BaseName = ContextName;
    ContextName = StringRef();
  } else if (ContextName.empty() || !isValidAsciiIdentifier(ContextName)) {
    S.Diag(Loc, diag::warn_attr_swift_name_invalid_identifier)
        << AL << /*context*/ 1;
    return false;
  } else {
    IsMember = true;
  }

  if (!isValidAsciiIdentifier(BaseName) || BaseName == "_") {
    S.Diag(Loc, diag::warn_attr_swift_name_invalid_identifier)
        << AL << /*basename*/ 0;
    return false;
  }

  bool IsSubscript = BaseName == "subscript";
  // A subscript accessor must be a getter or setter.
  if (IsSubscript && !IsGetter && !IsSetter) {
    S.Diag(Loc, diag::warn_attr_swift_name_subscript_invalid_parameter)
        << AL << /* getter or setter */ 0;
    return false;
  }

  if (Parameters.empty()) {
    S.Diag(Loc, diag::warn_attr_swift_name_missing_parameters) << AL;
    return false;
  }

  assert(Parameters.back() == ')' && "expected ')'");
  Parameters = Parameters.drop_back(); // ')'

  if (Parameters.empty()) {
    // Setters and subscripts must have at least one parameter.
    if (IsSubscript) {
      S.Diag(Loc, diag::warn_attr_swift_name_subscript_invalid_parameter)
          << AL << /* have at least one parameter */1;
      return false;
    }

    if (IsSetter) {
      S.Diag(Loc, diag::warn_attr_swift_name_setter_parameters) << AL;
      return false;
    }

    return true;
  }

  if (Parameters.back() != ':') {
    S.Diag(Loc, diag::warn_attr_swift_name_function) << AL;
    return false;
  }

  StringRef CurrentParam;
  std::optional<unsigned> SelfLocation;
  unsigned NewValueCount = 0;
  std::optional<unsigned> NewValueLocation;
  do {
    std::tie(CurrentParam, Parameters) = Parameters.split(':');

    if (!isValidAsciiIdentifier(CurrentParam)) {
      S.Diag(Loc, diag::warn_attr_swift_name_invalid_identifier)
          << AL << /*parameter*/2;
      return false;
    }

    if (IsMember && CurrentParam == "self") {
      // "self" indicates the "self" argument for a member.

      // More than one "self"?
      if (SelfLocation) {
        S.Diag(Loc, diag::warn_attr_swift_name_multiple_selfs) << AL;
        return false;
      }

      // The "self" location is the current parameter.
      SelfLocation = SwiftParamCount;
    } else if (CurrentParam == "newValue") {
      // "newValue" indicates the "newValue" argument for a setter.

      // There should only be one 'newValue', but it's only significant for
      // subscript accessors, so don't error right away.
      ++NewValueCount;

      NewValueLocation = SwiftParamCount;
    }

    ++SwiftParamCount;
  } while (!Parameters.empty());

  // Only instance subscripts are currently supported.
  if (IsSubscript && !SelfLocation) {
    S.Diag(Loc, diag::warn_attr_swift_name_subscript_invalid_parameter)
        << AL << /*have a 'self:' parameter*/2;
    return false;
  }

  IsSingleParamInit =
        SwiftParamCount == 1 && BaseName == "init" && CurrentParam != "_";

  // Check the number of parameters for a getter/setter.
  if (IsGetter || IsSetter) {
    // Setters have one parameter for the new value.
    unsigned NumExpectedParams = IsGetter ? 0 : 1;
    unsigned ParamDiag =
        IsGetter ? diag::warn_attr_swift_name_getter_parameters
                 : diag::warn_attr_swift_name_setter_parameters;

    // Instance methods have one parameter for "self".
    if (SelfLocation)
      ++NumExpectedParams;

    // Subscripts may have additional parameters beyond the expected params for
    // the index.
    if (IsSubscript) {
      if (SwiftParamCount < NumExpectedParams) {
        S.Diag(Loc, ParamDiag) << AL;
        return false;
      }

      // A subscript setter must explicitly label its newValue parameter to
      // distinguish it from index parameters.
      if (IsSetter) {
        if (!NewValueLocation) {
          S.Diag(Loc, diag::warn_attr_swift_name_subscript_setter_no_newValue)
              << AL;
          return false;
        }
        if (NewValueCount > 1) {
          S.Diag(Loc, diag::warn_attr_swift_name_subscript_setter_multiple_newValues)
              << AL;
          return false;
        }
      } else {
        // Subscript getters should have no 'newValue:' parameter.
        if (NewValueLocation) {
          S.Diag(Loc, diag::warn_attr_swift_name_subscript_getter_newValue)
              << AL;
          return false;
        }
      }
    } else {
      // Property accessors must have exactly the number of expected params.
      if (SwiftParamCount != NumExpectedParams) {
        S.Diag(Loc, ParamDiag) << AL;
        return false;
      }
    }
  }

  return true;
}

bool Sema::DiagnoseSwiftName(Decl *D, StringRef Name, SourceLocation Loc,
                             const ParsedAttr &AL, bool IsAsync) {
  if (isa<ObjCMethodDecl>(D) || isa<FunctionDecl>(D)) {
    ArrayRef<ParmVarDecl*> Params;
    unsigned ParamCount;

    if (const auto *Method = dyn_cast<ObjCMethodDecl>(D)) {
      ParamCount = Method->getSelector().getNumArgs();
      Params = Method->parameters().slice(0, ParamCount);
    } else {
      const auto *F = cast<FunctionDecl>(D);

      ParamCount = F->getNumParams();
      Params = F->parameters();

      if (!F->hasWrittenPrototype()) {
        Diag(Loc, diag::warn_attribute_wrong_decl_type)
            << AL << AL.isRegularKeywordAttribute()
            << ExpectedFunctionWithProtoType;
        return false;
      }
    }

    // The async name drops the last callback parameter.
    if (IsAsync) {
      if (ParamCount == 0) {
        Diag(Loc, diag::warn_attr_swift_name_decl_missing_params)
            << AL << isa<ObjCMethodDecl>(D);
        return false;
      }
      ParamCount -= 1;
    }

    unsigned SwiftParamCount;
    bool IsSingleParamInit;
    if (!validateSwiftFunctionName(*this, AL, Loc, Name,
                                   SwiftParamCount, IsSingleParamInit))
      return false;

    bool ParamCountValid;
    if (SwiftParamCount == ParamCount) {
      ParamCountValid = true;
    } else if (SwiftParamCount > ParamCount) {
      ParamCountValid = IsSingleParamInit && ParamCount == 0;
    } else {
      // We have fewer Swift parameters than Objective-C parameters, but that
      // might be because we've transformed some of them. Check for potential
      // "out" parameters and err on the side of not warning.
      unsigned MaybeOutParamCount =
          llvm::count_if(Params, [](const ParmVarDecl *Param) -> bool {
            QualType ParamTy = Param->getType();
            if (ParamTy->isReferenceType() || ParamTy->isPointerType())
              return !ParamTy->getPointeeType().isConstQualified();
            return false;
          });

      ParamCountValid = SwiftParamCount + MaybeOutParamCount >= ParamCount;
    }

    if (!ParamCountValid) {
      Diag(Loc, diag::warn_attr_swift_name_num_params)
          << (SwiftParamCount > ParamCount) << AL << ParamCount
          << SwiftParamCount;
      return false;
    }
  } else if ((isa<EnumConstantDecl>(D) || isa<ObjCProtocolDecl>(D) ||
              isa<ObjCInterfaceDecl>(D) || isa<ObjCPropertyDecl>(D) ||
              isa<VarDecl>(D) || isa<TypedefNameDecl>(D) || isa<TagDecl>(D) ||
              isa<IndirectFieldDecl>(D) || isa<FieldDecl>(D)) &&
             !IsAsync) {
    StringRef ContextName, BaseName;

    std::tie(ContextName, BaseName) = Name.split('.');
    if (BaseName.empty()) {
      BaseName = ContextName;
      ContextName = StringRef();
    } else if (!isValidAsciiIdentifier(ContextName)) {
      Diag(Loc, diag::warn_attr_swift_name_invalid_identifier) << AL
          << /*context*/1;
      return false;
    }

    if (!isValidAsciiIdentifier(BaseName)) {
      Diag(Loc, diag::warn_attr_swift_name_invalid_identifier) << AL
          << /*basename*/0;
      return false;
    }
  } else {
    Diag(Loc, diag::warn_attr_swift_name_decl_kind) << AL;
    return false;
  }
  return true;
}

static void handleSwiftName(Sema &S, Decl *D, const ParsedAttr &AL) {
  StringRef Name;
  SourceLocation Loc;
  if (!S.checkStringLiteralArgumentAttr(AL, 0, Name, &Loc))
    return;

  if (!S.DiagnoseSwiftName(D, Name, Loc, AL, /*IsAsync=*/false))
    return;

  D->addAttr(::new (S.Context) SwiftNameAttr(S.Context, AL, Name));
}

static void handleSwiftAsyncName(Sema &S, Decl *D, const ParsedAttr &AL) {
  StringRef Name;
  SourceLocation Loc;
  if (!S.checkStringLiteralArgumentAttr(AL, 0, Name, &Loc))
    return;

  if (!S.DiagnoseSwiftName(D, Name, Loc, AL, /*IsAsync=*/true))
    return;

  D->addAttr(::new (S.Context) SwiftAsyncNameAttr(S.Context, AL, Name));
}

static void handleSwiftNewType(Sema &S, Decl *D, const ParsedAttr &AL) {
  // Make sure that there is an identifier as the annotation's single argument.
  if (!AL.checkExactlyNumArgs(S, 1))
    return;

  if (!AL.isArgIdent(0)) {
    S.Diag(AL.getLoc(), diag::err_attribute_argument_type)
        << AL << AANT_ArgumentIdentifier;
    return;
  }

  SwiftNewTypeAttr::NewtypeKind Kind;
  IdentifierInfo *II = AL.getArgAsIdent(0)->Ident;
  if (!SwiftNewTypeAttr::ConvertStrToNewtypeKind(II->getName(), Kind)) {
    S.Diag(AL.getLoc(), diag::warn_attribute_type_not_supported) << AL << II;
    return;
  }

  if (!isa<TypedefNameDecl>(D)) {
    S.Diag(AL.getLoc(), diag::warn_attribute_wrong_decl_type_str)
        << AL << AL.isRegularKeywordAttribute() << "typedefs";
    return;
  }

  D->addAttr(::new (S.Context) SwiftNewTypeAttr(S.Context, AL, Kind));
}

static void handleSwiftAsyncAttr(Sema &S, Decl *D, const ParsedAttr &AL) {
  if (!AL.isArgIdent(0)) {
    S.Diag(AL.getLoc(), diag::err_attribute_argument_n_type)
        << AL << 1 << AANT_ArgumentIdentifier;
    return;
  }

  SwiftAsyncAttr::Kind Kind;
  IdentifierInfo *II = AL.getArgAsIdent(0)->Ident;
  if (!SwiftAsyncAttr::ConvertStrToKind(II->getName(), Kind)) {
    S.Diag(AL.getLoc(), diag::err_swift_async_no_access) << AL << II;
    return;
  }

  ParamIdx Idx;
  if (Kind == SwiftAsyncAttr::None) {
    // If this is 'none', then there shouldn't be any additional arguments.
    if (!AL.checkExactlyNumArgs(S, 1))
      return;
  } else {
    // Non-none swift_async requires a completion handler index argument.
    if (!AL.checkExactlyNumArgs(S, 2))
      return;

    Expr *HandlerIdx = AL.getArgAsExpr(1);
    if (!checkFunctionOrMethodParameterIndex(S, D, AL, 2, HandlerIdx, Idx))
      return;

    const ParmVarDecl *CompletionBlock =
        getFunctionOrMethodParam(D, Idx.getASTIndex());
    QualType CompletionBlockType = CompletionBlock->getType();
    if (!CompletionBlockType->isBlockPointerType()) {
      S.Diag(CompletionBlock->getLocation(),
             diag::err_swift_async_bad_block_type)
          << CompletionBlock->getType();
      return;
    }
    QualType BlockTy =
        CompletionBlockType->castAs<BlockPointerType>()->getPointeeType();
    if (!BlockTy->castAs<FunctionType>()->getReturnType()->isVoidType()) {
      S.Diag(CompletionBlock->getLocation(),
             diag::err_swift_async_bad_block_type)
          << CompletionBlock->getType();
      return;
    }
  }

  auto *AsyncAttr =
      ::new (S.Context) SwiftAsyncAttr(S.Context, AL, Kind, Idx);
  D->addAttr(AsyncAttr);

  if (auto *ErrorAttr = D->getAttr<SwiftAsyncErrorAttr>())
    checkSwiftAsyncErrorBlock(S, D, ErrorAttr, AsyncAttr);
}

//===----------------------------------------------------------------------===//
// Microsoft specific attribute handlers.
//===----------------------------------------------------------------------===//

UuidAttr *Sema::mergeUuidAttr(Decl *D, const AttributeCommonInfo &CI,
                              StringRef UuidAsWritten, MSGuidDecl *GuidDecl) {
  if (const auto *UA = D->getAttr<UuidAttr>()) {
    if (declaresSameEntity(UA->getGuidDecl(), GuidDecl))
      return nullptr;
    if (!UA->getGuid().empty()) {
      Diag(UA->getLocation(), diag::err_mismatched_uuid);
      Diag(CI.getLoc(), diag::note_previous_uuid);
      D->dropAttr<UuidAttr>();
    }
  }

  return ::new (Context) UuidAttr(Context, CI, UuidAsWritten, GuidDecl);
}

static void handleUuidAttr(Sema &S, Decl *D, const ParsedAttr &AL) {
  if (!S.LangOpts.CPlusPlus) {
    S.Diag(AL.getLoc(), diag::err_attribute_not_supported_in_lang)
        << AL << AttributeLangSupport::C;
    return;
  }

  StringRef OrigStrRef;
  SourceLocation LiteralLoc;
  if (!S.checkStringLiteralArgumentAttr(AL, 0, OrigStrRef, &LiteralLoc))
    return;

  // GUID format is "XXXXXXXX-XXXX-XXXX-XXXX-XXXXXXXXXXXX" or
  // "{XXXXXXXX-XXXX-XXXX-XXXX-XXXXXXXXXXXX}", normalize to the former.
  StringRef StrRef = OrigStrRef;
  if (StrRef.size() == 38 && StrRef.front() == '{' && StrRef.back() == '}')
    StrRef = StrRef.drop_front().drop_back();

  // Validate GUID length.
  if (StrRef.size() != 36) {
    S.Diag(LiteralLoc, diag::err_attribute_uuid_malformed_guid);
    return;
  }

  for (unsigned i = 0; i < 36; ++i) {
    if (i == 8 || i == 13 || i == 18 || i == 23) {
      if (StrRef[i] != '-') {
        S.Diag(LiteralLoc, diag::err_attribute_uuid_malformed_guid);
        return;
      }
    } else if (!isHexDigit(StrRef[i])) {
      S.Diag(LiteralLoc, diag::err_attribute_uuid_malformed_guid);
      return;
    }
  }

  // Convert to our parsed format and canonicalize.
  MSGuidDecl::Parts Parsed;
  StrRef.substr(0, 8).getAsInteger(16, Parsed.Part1);
  StrRef.substr(9, 4).getAsInteger(16, Parsed.Part2);
  StrRef.substr(14, 4).getAsInteger(16, Parsed.Part3);
  for (unsigned i = 0; i != 8; ++i)
    StrRef.substr(19 + 2 * i + (i >= 2 ? 1 : 0), 2)
        .getAsInteger(16, Parsed.Part4And5[i]);
  MSGuidDecl *Guid = S.Context.getMSGuidDecl(Parsed);

  // FIXME: It'd be nice to also emit a fixit removing uuid(...) (and, if it's
  // the only thing in the [] list, the [] too), and add an insertion of
  // __declspec(uuid(...)).  But sadly, neither the SourceLocs of the commas
  // separating attributes nor of the [ and the ] are in the AST.
  // Cf "SourceLocations of attribute list delimiters - [[ ... , ... ]] etc"
  // on cfe-dev.
  if (AL.isMicrosoftAttribute()) // Check for [uuid(...)] spelling.
    S.Diag(AL.getLoc(), diag::warn_atl_uuid_deprecated);

  UuidAttr *UA = S.mergeUuidAttr(D, AL, OrigStrRef, Guid);
  if (UA)
    D->addAttr(UA);
}

static void handleHLSLNumThreadsAttr(Sema &S, Decl *D, const ParsedAttr &AL) {
  llvm::VersionTuple SMVersion =
      S.Context.getTargetInfo().getTriple().getOSVersion();
  uint32_t ZMax = 1024;
  uint32_t ThreadMax = 1024;
  if (SMVersion.getMajor() <= 4) {
    ZMax = 1;
    ThreadMax = 768;
  } else if (SMVersion.getMajor() == 5) {
    ZMax = 64;
    ThreadMax = 1024;
  }

  uint32_t X;
  if (!checkUInt32Argument(S, AL, AL.getArgAsExpr(0), X))
    return;
  if (X > 1024) {
    S.Diag(AL.getArgAsExpr(0)->getExprLoc(),
           diag::err_hlsl_numthreads_argument_oor) << 0 << 1024;
    return;
  }
  uint32_t Y;
  if (!checkUInt32Argument(S, AL, AL.getArgAsExpr(1), Y))
    return;
  if (Y > 1024) {
    S.Diag(AL.getArgAsExpr(1)->getExprLoc(),
           diag::err_hlsl_numthreads_argument_oor) << 1 << 1024;
    return;
  }
  uint32_t Z;
  if (!checkUInt32Argument(S, AL, AL.getArgAsExpr(2), Z))
    return;
  if (Z > ZMax) {
    S.Diag(AL.getArgAsExpr(2)->getExprLoc(),
           diag::err_hlsl_numthreads_argument_oor) << 2 << ZMax;
    return;
  }

  if (X * Y * Z > ThreadMax) {
    S.Diag(AL.getLoc(), diag::err_hlsl_numthreads_invalid) << ThreadMax;
    return;
  }

  HLSLNumThreadsAttr *NewAttr = S.mergeHLSLNumThreadsAttr(D, AL, X, Y, Z);
  if (NewAttr)
    D->addAttr(NewAttr);
}

HLSLNumThreadsAttr *Sema::mergeHLSLNumThreadsAttr(Decl *D,
                                                  const AttributeCommonInfo &AL,
                                                  int X, int Y, int Z) {
  if (HLSLNumThreadsAttr *NT = D->getAttr<HLSLNumThreadsAttr>()) {
    if (NT->getX() != X || NT->getY() != Y || NT->getZ() != Z) {
      Diag(NT->getLocation(), diag::err_hlsl_attribute_param_mismatch) << AL;
      Diag(AL.getLoc(), diag::note_conflicting_attribute);
    }
    return nullptr;
  }
  return ::new (Context) HLSLNumThreadsAttr(Context, AL, X, Y, Z);
}

static bool isLegalTypeForHLSLSV_DispatchThreadID(QualType T) {
  if (!T->hasUnsignedIntegerRepresentation())
    return false;
  if (const auto *VT = T->getAs<VectorType>())
    return VT->getNumElements() <= 3;
  return true;
}

static void handleHLSLSV_DispatchThreadIDAttr(Sema &S, Decl *D,
                                              const ParsedAttr &AL) {
  // FIXME: support semantic on field.
  // See https://github.com/llvm/llvm-project/issues/57889.
  if (isa<FieldDecl>(D)) {
    S.Diag(AL.getLoc(), diag::err_hlsl_attr_invalid_ast_node)
        << AL << "parameter";
    return;
  }

  auto *VD = cast<ValueDecl>(D);
  if (!isLegalTypeForHLSLSV_DispatchThreadID(VD->getType())) {
    S.Diag(AL.getLoc(), diag::err_hlsl_attr_invalid_type)
        << AL << "uint/uint2/uint3";
    return;
  }

  D->addAttr(::new (S.Context) HLSLSV_DispatchThreadIDAttr(S.Context, AL));
}

static void handleHLSLShaderAttr(Sema &S, Decl *D, const ParsedAttr &AL) {
  StringRef Str;
  SourceLocation ArgLoc;
  if (!S.checkStringLiteralArgumentAttr(AL, 0, Str, &ArgLoc))
    return;

  HLSLShaderAttr::ShaderType ShaderType;
  if (!HLSLShaderAttr::ConvertStrToShaderType(Str, ShaderType)) {
    S.Diag(AL.getLoc(), diag::warn_attribute_type_not_supported)
        << AL << Str << ArgLoc;
    return;
  }

  // FIXME: check function match the shader stage.

  HLSLShaderAttr *NewAttr = S.mergeHLSLShaderAttr(D, AL, ShaderType);
  if (NewAttr)
    D->addAttr(NewAttr);
}

HLSLShaderAttr *
Sema::mergeHLSLShaderAttr(Decl *D, const AttributeCommonInfo &AL,
                          HLSLShaderAttr::ShaderType ShaderType) {
  if (HLSLShaderAttr *NT = D->getAttr<HLSLShaderAttr>()) {
    if (NT->getType() != ShaderType) {
      Diag(NT->getLocation(), diag::err_hlsl_attribute_param_mismatch) << AL;
      Diag(AL.getLoc(), diag::note_conflicting_attribute);
    }
    return nullptr;
  }
  return HLSLShaderAttr::Create(Context, ShaderType, AL);
}

static void handleHLSLResourceBindingAttr(Sema &S, Decl *D,
                                          const ParsedAttr &AL) {
  StringRef Space = "space0";
  StringRef Slot = "";

  if (!AL.isArgIdent(0)) {
    S.Diag(AL.getLoc(), diag::err_attribute_argument_type)
        << AL << AANT_ArgumentIdentifier;
    return;
  }

  IdentifierLoc *Loc = AL.getArgAsIdent(0);
  StringRef Str = Loc->Ident->getName();
  SourceLocation ArgLoc = Loc->Loc;

  SourceLocation SpaceArgLoc;
  if (AL.getNumArgs() == 2) {
    Slot = Str;
    if (!AL.isArgIdent(1)) {
      S.Diag(AL.getLoc(), diag::err_attribute_argument_type)
          << AL << AANT_ArgumentIdentifier;
      return;
    }

    IdentifierLoc *Loc = AL.getArgAsIdent(1);
    Space = Loc->Ident->getName();
    SpaceArgLoc = Loc->Loc;
  } else {
    Slot = Str;
  }

  // Validate.
  if (!Slot.empty()) {
    switch (Slot[0]) {
    case 'u':
    case 'b':
    case 's':
    case 't':
      break;
    default:
      S.Diag(ArgLoc, diag::err_hlsl_unsupported_register_type)
          << Slot.substr(0, 1);
      return;
    }

    StringRef SlotNum = Slot.substr(1);
    unsigned Num = 0;
    if (SlotNum.getAsInteger(10, Num)) {
      S.Diag(ArgLoc, diag::err_hlsl_unsupported_register_number);
      return;
    }
  }

  if (!Space.starts_with("space")) {
    S.Diag(SpaceArgLoc, diag::err_hlsl_expected_space) << Space;
    return;
  }
  StringRef SpaceNum = Space.substr(5);
  unsigned Num = 0;
  if (SpaceNum.getAsInteger(10, Num)) {
    S.Diag(SpaceArgLoc, diag::err_hlsl_expected_space) << Space;
    return;
  }

  // FIXME: check reg type match decl. Issue
  // https://github.com/llvm/llvm-project/issues/57886.
  HLSLResourceBindingAttr *NewAttr =
      HLSLResourceBindingAttr::Create(S.getASTContext(), Slot, Space, AL);
  if (NewAttr)
    D->addAttr(NewAttr);
}

static void handleHLSLParamModifierAttr(Sema &S, Decl *D,
                                        const ParsedAttr &AL) {
  HLSLParamModifierAttr *NewAttr = S.mergeHLSLParamModifierAttr(
      D, AL,
      static_cast<HLSLParamModifierAttr::Spelling>(AL.getSemanticSpelling()));
  if (NewAttr)
    D->addAttr(NewAttr);
}

HLSLParamModifierAttr *
Sema::mergeHLSLParamModifierAttr(Decl *D, const AttributeCommonInfo &AL,
                                 HLSLParamModifierAttr::Spelling Spelling) {
  // We can only merge an `in` attribute with an `out` attribute. All other
  // combinations of duplicated attributes are ill-formed.
  if (HLSLParamModifierAttr *PA = D->getAttr<HLSLParamModifierAttr>()) {
    if ((PA->isIn() && Spelling == HLSLParamModifierAttr::Keyword_out) ||
        (PA->isOut() && Spelling == HLSLParamModifierAttr::Keyword_in)) {
      D->dropAttr<HLSLParamModifierAttr>();
      SourceRange AdjustedRange = {PA->getLocation(), AL.getRange().getEnd()};
      return HLSLParamModifierAttr::Create(
          Context, /*MergedSpelling=*/true, AdjustedRange,
          HLSLParamModifierAttr::Keyword_inout);
    }
    Diag(AL.getLoc(), diag::err_hlsl_duplicate_parameter_modifier) << AL;
    Diag(PA->getLocation(), diag::note_conflicting_attribute);
    return nullptr;
  }
  return HLSLParamModifierAttr::Create(Context, AL);
}

static void handleMSInheritanceAttr(Sema &S, Decl *D, const ParsedAttr &AL) {
  if (!S.LangOpts.CPlusPlus) {
    S.Diag(AL.getLoc(), diag::err_attribute_not_supported_in_lang)
        << AL << AttributeLangSupport::C;
    return;
  }
  MSInheritanceAttr *IA = S.mergeMSInheritanceAttr(
      D, AL, /*BestCase=*/true, (MSInheritanceModel)AL.getSemanticSpelling());
  if (IA) {
    D->addAttr(IA);
    S.Consumer.AssignInheritanceModel(cast<CXXRecordDecl>(D));
  }
}

static void handleDeclspecThreadAttr(Sema &S, Decl *D, const ParsedAttr &AL) {
  const auto *VD = cast<VarDecl>(D);
  if (!S.Context.getTargetInfo().isTLSSupported()) {
    S.Diag(AL.getLoc(), diag::err_thread_unsupported);
    return;
  }
  if (VD->getTSCSpec() != TSCS_unspecified) {
    S.Diag(AL.getLoc(), diag::err_declspec_thread_on_thread_variable);
    return;
  }
  if (VD->hasLocalStorage()) {
    S.Diag(AL.getLoc(), diag::err_thread_non_global) << "__declspec(thread)";
    return;
  }
  D->addAttr(::new (S.Context) ThreadAttr(S.Context, AL));
}

static void handleMSConstexprAttr(Sema &S, Decl *D, const ParsedAttr &AL) {
  if (!S.getLangOpts().isCompatibleWithMSVC(LangOptions::MSVC2022_3)) {
    S.Diag(AL.getLoc(), diag::warn_unknown_attribute_ignored)
        << AL << AL.getRange();
    return;
  }
  auto *FD = cast<FunctionDecl>(D);
  if (FD->isConstexprSpecified() || FD->isConsteval()) {
    S.Diag(AL.getLoc(), diag::err_ms_constexpr_cannot_be_applied)
        << FD->isConsteval() << FD;
    return;
  }
  if (auto *MD = dyn_cast<CXXMethodDecl>(FD)) {
    if (!S.getLangOpts().CPlusPlus20 && MD->isVirtual()) {
      S.Diag(AL.getLoc(), diag::err_ms_constexpr_cannot_be_applied)
          << /*virtual*/ 2 << MD;
      return;
    }
  }
  D->addAttr(::new (S.Context) MSConstexprAttr(S.Context, AL));
}

static void handleAbiTagAttr(Sema &S, Decl *D, const ParsedAttr &AL) {
  SmallVector<StringRef, 4> Tags;
  for (unsigned I = 0, E = AL.getNumArgs(); I != E; ++I) {
    StringRef Tag;
    if (!S.checkStringLiteralArgumentAttr(AL, I, Tag))
      return;
    Tags.push_back(Tag);
  }

  if (const auto *NS = dyn_cast<NamespaceDecl>(D)) {
    if (!NS->isInline()) {
      S.Diag(AL.getLoc(), diag::warn_attr_abi_tag_namespace) << 0;
      return;
    }
    if (NS->isAnonymousNamespace()) {
      S.Diag(AL.getLoc(), diag::warn_attr_abi_tag_namespace) << 1;
      return;
    }
    if (AL.getNumArgs() == 0)
      Tags.push_back(NS->getName());
  } else if (!AL.checkAtLeastNumArgs(S, 1))
    return;

  // Store tags sorted and without duplicates.
  llvm::sort(Tags);
  Tags.erase(std::unique(Tags.begin(), Tags.end()), Tags.end());

  D->addAttr(::new (S.Context)
                 AbiTagAttr(S.Context, AL, Tags.data(), Tags.size()));
}

static void handleARMInterruptAttr(Sema &S, Decl *D, const ParsedAttr &AL) {
  // Check the attribute arguments.
  if (AL.getNumArgs() > 1) {
    S.Diag(AL.getLoc(), diag::err_attribute_too_many_arguments) << AL << 1;
    return;
  }

  StringRef Str;
  SourceLocation ArgLoc;

  if (AL.getNumArgs() == 0)
    Str = "";
  else if (!S.checkStringLiteralArgumentAttr(AL, 0, Str, &ArgLoc))
    return;

  ARMInterruptAttr::InterruptType Kind;
  if (!ARMInterruptAttr::ConvertStrToInterruptType(Str, Kind)) {
    S.Diag(AL.getLoc(), diag::warn_attribute_type_not_supported) << AL << Str
                                                                 << ArgLoc;
    return;
  }

  D->addAttr(::new (S.Context) ARMInterruptAttr(S.Context, AL, Kind));
}

static void handleMSP430InterruptAttr(Sema &S, Decl *D, const ParsedAttr &AL) {
  // MSP430 'interrupt' attribute is applied to
  // a function with no parameters and void return type.
  if (!isFunctionOrMethod(D)) {
    S.Diag(D->getLocation(), diag::warn_attribute_wrong_decl_type)
        << AL << AL.isRegularKeywordAttribute() << ExpectedFunctionOrMethod;
    return;
  }

  if (hasFunctionProto(D) && getFunctionOrMethodNumParams(D) != 0) {
    S.Diag(D->getLocation(), diag::warn_interrupt_attribute_invalid)
        << /*MSP430*/ 1 << 0;
    return;
  }

  if (!getFunctionOrMethodResultType(D)->isVoidType()) {
    S.Diag(D->getLocation(), diag::warn_interrupt_attribute_invalid)
        << /*MSP430*/ 1 << 1;
    return;
  }

  // The attribute takes one integer argument.
  if (!AL.checkExactlyNumArgs(S, 1))
    return;

  if (!AL.isArgExpr(0)) {
    S.Diag(AL.getLoc(), diag::err_attribute_argument_type)
        << AL << AANT_ArgumentIntegerConstant;
    return;
  }

  Expr *NumParamsExpr = static_cast<Expr *>(AL.getArgAsExpr(0));
  std::optional<llvm::APSInt> NumParams = llvm::APSInt(32);
  if (!(NumParams = NumParamsExpr->getIntegerConstantExpr(S.Context))) {
    S.Diag(AL.getLoc(), diag::err_attribute_argument_type)
        << AL << AANT_ArgumentIntegerConstant
        << NumParamsExpr->getSourceRange();
    return;
  }
  // The argument should be in range 0..63.
  unsigned Num = NumParams->getLimitedValue(255);
  if (Num > 63) {
    S.Diag(AL.getLoc(), diag::err_attribute_argument_out_of_bounds)
        << AL << (int)NumParams->getSExtValue()
        << NumParamsExpr->getSourceRange();
    return;
  }

  D->addAttr(::new (S.Context) MSP430InterruptAttr(S.Context, AL, Num));
  D->addAttr(UsedAttr::CreateImplicit(S.Context));
}

static void handleMipsInterruptAttr(Sema &S, Decl *D, const ParsedAttr &AL) {
  // Only one optional argument permitted.
  if (AL.getNumArgs() > 1) {
    S.Diag(AL.getLoc(), diag::err_attribute_too_many_arguments) << AL << 1;
    return;
  }

  StringRef Str;
  SourceLocation ArgLoc;

  if (AL.getNumArgs() == 0)
    Str = "";
  else if (!S.checkStringLiteralArgumentAttr(AL, 0, Str, &ArgLoc))
    return;

  // Semantic checks for a function with the 'interrupt' attribute for MIPS:
  // a) Must be a function.
  // b) Must have no parameters.
  // c) Must have the 'void' return type.
  // d) Cannot have the 'mips16' attribute, as that instruction set
  //    lacks the 'eret' instruction.
  // e) The attribute itself must either have no argument or one of the
  //    valid interrupt types, see [MipsInterruptDocs].

  if (!isFunctionOrMethod(D)) {
    S.Diag(D->getLocation(), diag::warn_attribute_wrong_decl_type)
        << AL << AL.isRegularKeywordAttribute() << ExpectedFunctionOrMethod;
    return;
  }

  if (hasFunctionProto(D) && getFunctionOrMethodNumParams(D) != 0) {
    S.Diag(D->getLocation(), diag::warn_interrupt_attribute_invalid)
        << /*MIPS*/ 0 << 0;
    return;
  }

  if (!getFunctionOrMethodResultType(D)->isVoidType()) {
    S.Diag(D->getLocation(), diag::warn_interrupt_attribute_invalid)
        << /*MIPS*/ 0 << 1;
    return;
  }

  // We still have to do this manually because the Interrupt attributes are
  // a bit special due to sharing their spellings across targets.
  if (checkAttrMutualExclusion<Mips16Attr>(S, D, AL))
    return;

  MipsInterruptAttr::InterruptType Kind;
  if (!MipsInterruptAttr::ConvertStrToInterruptType(Str, Kind)) {
    S.Diag(AL.getLoc(), diag::warn_attribute_type_not_supported)
        << AL << "'" + std::string(Str) + "'";
    return;
  }

  D->addAttr(::new (S.Context) MipsInterruptAttr(S.Context, AL, Kind));
}

static void handleM68kInterruptAttr(Sema &S, Decl *D, const ParsedAttr &AL) {
  if (!AL.checkExactlyNumArgs(S, 1))
    return;

  if (!AL.isArgExpr(0)) {
    S.Diag(AL.getLoc(), diag::err_attribute_argument_type)
        << AL << AANT_ArgumentIntegerConstant;
    return;
  }

  // FIXME: Check for decl - it should be void ()(void).

  Expr *NumParamsExpr = static_cast<Expr *>(AL.getArgAsExpr(0));
  auto MaybeNumParams = NumParamsExpr->getIntegerConstantExpr(S.Context);
  if (!MaybeNumParams) {
    S.Diag(AL.getLoc(), diag::err_attribute_argument_type)
        << AL << AANT_ArgumentIntegerConstant
        << NumParamsExpr->getSourceRange();
    return;
  }

  unsigned Num = MaybeNumParams->getLimitedValue(255);
  if ((Num & 1) || Num > 30) {
    S.Diag(AL.getLoc(), diag::err_attribute_argument_out_of_bounds)
        << AL << (int)MaybeNumParams->getSExtValue()
        << NumParamsExpr->getSourceRange();
    return;
  }

  D->addAttr(::new (S.Context) M68kInterruptAttr(S.Context, AL, Num));
  D->addAttr(UsedAttr::CreateImplicit(S.Context));
}

static void handleAnyX86InterruptAttr(Sema &S, Decl *D, const ParsedAttr &AL) {
  // Semantic checks for a function with the 'interrupt' attribute.
  // a) Must be a function.
  // b) Must have the 'void' return type.
  // c) Must take 1 or 2 arguments.
  // d) The 1st argument must be a pointer.
  // e) The 2nd argument (if any) must be an unsigned integer.
  if (!isFunctionOrMethod(D) || !hasFunctionProto(D) || isInstanceMethod(D) ||
      CXXMethodDecl::isStaticOverloadedOperator(
          cast<NamedDecl>(D)->getDeclName().getCXXOverloadedOperator())) {
    S.Diag(AL.getLoc(), diag::warn_attribute_wrong_decl_type)
        << AL << AL.isRegularKeywordAttribute()
        << ExpectedFunctionWithProtoType;
    return;
  }
  // Interrupt handler must have void return type.
  if (!getFunctionOrMethodResultType(D)->isVoidType()) {
    S.Diag(getFunctionOrMethodResultSourceRange(D).getBegin(),
           diag::err_anyx86_interrupt_attribute)
        << (S.Context.getTargetInfo().getTriple().getArch() == llvm::Triple::x86
                ? 0
                : 1)
        << 0;
    return;
  }
  // Interrupt handler must have 1 or 2 parameters.
  unsigned NumParams = getFunctionOrMethodNumParams(D);
  if (NumParams < 1 || NumParams > 2) {
    S.Diag(D->getBeginLoc(), diag::err_anyx86_interrupt_attribute)
        << (S.Context.getTargetInfo().getTriple().getArch() == llvm::Triple::x86
                ? 0
                : 1)
        << 1;
    return;
  }
  // The first argument must be a pointer.
  if (!getFunctionOrMethodParamType(D, 0)->isPointerType()) {
    S.Diag(getFunctionOrMethodParamRange(D, 0).getBegin(),
           diag::err_anyx86_interrupt_attribute)
        << (S.Context.getTargetInfo().getTriple().getArch() == llvm::Triple::x86
                ? 0
                : 1)
        << 2;
    return;
  }
  // The second argument, if present, must be an unsigned integer.
  unsigned TypeSize =
      S.Context.getTargetInfo().getTriple().getArch() == llvm::Triple::x86_64
          ? 64
          : 32;
  if (NumParams == 2 &&
      (!getFunctionOrMethodParamType(D, 1)->isUnsignedIntegerType() ||
       S.Context.getTypeSize(getFunctionOrMethodParamType(D, 1)) != TypeSize)) {
    S.Diag(getFunctionOrMethodParamRange(D, 1).getBegin(),
           diag::err_anyx86_interrupt_attribute)
        << (S.Context.getTargetInfo().getTriple().getArch() == llvm::Triple::x86
                ? 0
                : 1)
        << 3 << S.Context.getIntTypeForBitwidth(TypeSize, /*Signed=*/false);
    return;
  }
  D->addAttr(::new (S.Context) AnyX86InterruptAttr(S.Context, AL));
  D->addAttr(UsedAttr::CreateImplicit(S.Context));
}

static void handleAVRInterruptAttr(Sema &S, Decl *D, const ParsedAttr &AL) {
  if (!isFunctionOrMethod(D)) {
    S.Diag(D->getLocation(), diag::warn_attribute_wrong_decl_type)
        << AL << AL.isRegularKeywordAttribute() << ExpectedFunction;
    return;
  }

  if (!AL.checkExactlyNumArgs(S, 0))
    return;

  handleSimpleAttribute<AVRInterruptAttr>(S, D, AL);
}

static void handleAVRSignalAttr(Sema &S, Decl *D, const ParsedAttr &AL) {
  if (!isFunctionOrMethod(D)) {
    S.Diag(D->getLocation(), diag::warn_attribute_wrong_decl_type)
        << AL << AL.isRegularKeywordAttribute() << ExpectedFunction;
    return;
  }

  if (!AL.checkExactlyNumArgs(S, 0))
    return;

  handleSimpleAttribute<AVRSignalAttr>(S, D, AL);
}

static void handleBPFPreserveAIRecord(Sema &S, RecordDecl *RD) {
  // Add preserve_access_index attribute to all fields and inner records.
  for (auto *D : RD->decls()) {
    if (D->hasAttr<BPFPreserveAccessIndexAttr>())
      continue;

    D->addAttr(BPFPreserveAccessIndexAttr::CreateImplicit(S.Context));
    if (auto *Rec = dyn_cast<RecordDecl>(D))
      handleBPFPreserveAIRecord(S, Rec);
  }
}

static void handleBPFPreserveAccessIndexAttr(Sema &S, Decl *D,
    const ParsedAttr &AL) {
  auto *Rec = cast<RecordDecl>(D);
  handleBPFPreserveAIRecord(S, Rec);
  Rec->addAttr(::new (S.Context) BPFPreserveAccessIndexAttr(S.Context, AL));
}

static bool hasBTFDeclTagAttr(Decl *D, StringRef Tag) {
  for (const auto *I : D->specific_attrs<BTFDeclTagAttr>()) {
    if (I->getBTFDeclTag() == Tag)
      return true;
  }
  return false;
}

static void handleBTFDeclTagAttr(Sema &S, Decl *D, const ParsedAttr &AL) {
  StringRef Str;
  if (!S.checkStringLiteralArgumentAttr(AL, 0, Str))
    return;
  if (hasBTFDeclTagAttr(D, Str))
    return;

  D->addAttr(::new (S.Context) BTFDeclTagAttr(S.Context, AL, Str));
}

BTFDeclTagAttr *Sema::mergeBTFDeclTagAttr(Decl *D, const BTFDeclTagAttr &AL) {
  if (hasBTFDeclTagAttr(D, AL.getBTFDeclTag()))
    return nullptr;
  return ::new (Context) BTFDeclTagAttr(Context, AL, AL.getBTFDeclTag());
}

static void handleWebAssemblyExportNameAttr(Sema &S, Decl *D,
                                            const ParsedAttr &AL) {
  if (!isFunctionOrMethod(D)) {
    S.Diag(D->getLocation(), diag::warn_attribute_wrong_decl_type)
        << AL << AL.isRegularKeywordAttribute() << ExpectedFunction;
    return;
  }

  auto *FD = cast<FunctionDecl>(D);
  if (FD->isThisDeclarationADefinition()) {
    S.Diag(D->getLocation(), diag::err_alias_is_definition) << FD << 0;
    return;
  }

  StringRef Str;
  SourceLocation ArgLoc;
  if (!S.checkStringLiteralArgumentAttr(AL, 0, Str, &ArgLoc))
    return;

  D->addAttr(::new (S.Context) WebAssemblyExportNameAttr(S.Context, AL, Str));
  D->addAttr(UsedAttr::CreateImplicit(S.Context));
}

WebAssemblyImportModuleAttr *
Sema::mergeImportModuleAttr(Decl *D, const WebAssemblyImportModuleAttr &AL) {
  auto *FD = cast<FunctionDecl>(D);

  if (const auto *ExistingAttr = FD->getAttr<WebAssemblyImportModuleAttr>()) {
    if (ExistingAttr->getImportModule() == AL.getImportModule())
      return nullptr;
    Diag(ExistingAttr->getLocation(), diag::warn_mismatched_import) << 0
      << ExistingAttr->getImportModule() << AL.getImportModule();
    Diag(AL.getLoc(), diag::note_previous_attribute);
    return nullptr;
  }
  if (FD->hasBody()) {
    Diag(AL.getLoc(), diag::warn_import_on_definition) << 0;
    return nullptr;
  }
  return ::new (Context) WebAssemblyImportModuleAttr(Context, AL,
                                                     AL.getImportModule());
}

WebAssemblyImportNameAttr *
Sema::mergeImportNameAttr(Decl *D, const WebAssemblyImportNameAttr &AL) {
  auto *FD = cast<FunctionDecl>(D);

  if (const auto *ExistingAttr = FD->getAttr<WebAssemblyImportNameAttr>()) {
    if (ExistingAttr->getImportName() == AL.getImportName())
      return nullptr;
    Diag(ExistingAttr->getLocation(), diag::warn_mismatched_import) << 1
      << ExistingAttr->getImportName() << AL.getImportName();
    Diag(AL.getLoc(), diag::note_previous_attribute);
    return nullptr;
  }
  if (FD->hasBody()) {
    Diag(AL.getLoc(), diag::warn_import_on_definition) << 1;
    return nullptr;
  }
  return ::new (Context) WebAssemblyImportNameAttr(Context, AL,
                                                   AL.getImportName());
}

static void
handleWebAssemblyImportModuleAttr(Sema &S, Decl *D, const ParsedAttr &AL) {
  auto *FD = cast<FunctionDecl>(D);

  StringRef Str;
  SourceLocation ArgLoc;
  if (!S.checkStringLiteralArgumentAttr(AL, 0, Str, &ArgLoc))
    return;
  if (FD->hasBody()) {
    S.Diag(AL.getLoc(), diag::warn_import_on_definition) << 0;
    return;
  }

  FD->addAttr(::new (S.Context)
                  WebAssemblyImportModuleAttr(S.Context, AL, Str));
}

static void
handleWebAssemblyImportNameAttr(Sema &S, Decl *D, const ParsedAttr &AL) {
  auto *FD = cast<FunctionDecl>(D);

  StringRef Str;
  SourceLocation ArgLoc;
  if (!S.checkStringLiteralArgumentAttr(AL, 0, Str, &ArgLoc))
    return;
  if (FD->hasBody()) {
    S.Diag(AL.getLoc(), diag::warn_import_on_definition) << 1;
    return;
  }

  FD->addAttr(::new (S.Context) WebAssemblyImportNameAttr(S.Context, AL, Str));
}

static void handleRISCVInterruptAttr(Sema &S, Decl *D,
                                     const ParsedAttr &AL) {
  // Warn about repeated attributes.
  if (const auto *A = D->getAttr<RISCVInterruptAttr>()) {
    S.Diag(AL.getRange().getBegin(),
      diag::warn_riscv_repeated_interrupt_attribute);
    S.Diag(A->getLocation(), diag::note_riscv_repeated_interrupt_attribute);
    return;
  }

  // Check the attribute argument. Argument is optional.
  if (!AL.checkAtMostNumArgs(S, 1))
    return;

  StringRef Str;
  SourceLocation ArgLoc;

  // 'machine'is the default interrupt mode.
  if (AL.getNumArgs() == 0)
    Str = "machine";
  else if (!S.checkStringLiteralArgumentAttr(AL, 0, Str, &ArgLoc))
    return;

  // Semantic checks for a function with the 'interrupt' attribute:
  // - Must be a function.
  // - Must have no parameters.
  // - Must have the 'void' return type.
  // - The attribute itself must either have no argument or one of the
  //   valid interrupt types, see [RISCVInterruptDocs].

  if (D->getFunctionType() == nullptr) {
    S.Diag(D->getLocation(), diag::warn_attribute_wrong_decl_type)
        << AL << AL.isRegularKeywordAttribute() << ExpectedFunction;
    return;
  }

  if (hasFunctionProto(D) && getFunctionOrMethodNumParams(D) != 0) {
    S.Diag(D->getLocation(), diag::warn_interrupt_attribute_invalid)
      << /*RISC-V*/ 2 << 0;
    return;
  }

  if (!getFunctionOrMethodResultType(D)->isVoidType()) {
    S.Diag(D->getLocation(), diag::warn_interrupt_attribute_invalid)
      << /*RISC-V*/ 2 << 1;
    return;
  }

  RISCVInterruptAttr::InterruptType Kind;
  if (!RISCVInterruptAttr::ConvertStrToInterruptType(Str, Kind)) {
    S.Diag(AL.getLoc(), diag::warn_attribute_type_not_supported) << AL << Str
                                                                 << ArgLoc;
    return;
  }

  D->addAttr(::new (S.Context) RISCVInterruptAttr(S.Context, AL, Kind));
}

static void handleInterruptAttr(Sema &S, Decl *D, const ParsedAttr &AL) {
  // Dispatch the interrupt attribute based on the current target.
  switch (S.Context.getTargetInfo().getTriple().getArch()) {
  case llvm::Triple::msp430:
    handleMSP430InterruptAttr(S, D, AL);
    break;
  case llvm::Triple::mipsel:
  case llvm::Triple::mips:
    handleMipsInterruptAttr(S, D, AL);
    break;
  case llvm::Triple::m68k:
    handleM68kInterruptAttr(S, D, AL);
    break;
  case llvm::Triple::x86:
  case llvm::Triple::x86_64:
    handleAnyX86InterruptAttr(S, D, AL);
    break;
  case llvm::Triple::avr:
    handleAVRInterruptAttr(S, D, AL);
    break;
  case llvm::Triple::riscv32:
  case llvm::Triple::riscv64:
    handleRISCVInterruptAttr(S, D, AL);
    break;
  default:
    handleARMInterruptAttr(S, D, AL);
    break;
  }
}

static bool
checkAMDGPUFlatWorkGroupSizeArguments(Sema &S, Expr *MinExpr, Expr *MaxExpr,
                                      const AMDGPUFlatWorkGroupSizeAttr &Attr) {
  // Accept template arguments for now as they depend on something else.
  // We'll get to check them when they eventually get instantiated.
  if (MinExpr->isValueDependent() || MaxExpr->isValueDependent())
    return false;

  uint32_t Min = 0;
  if (!checkUInt32Argument(S, Attr, MinExpr, Min, 0))
    return true;

  uint32_t Max = 0;
  if (!checkUInt32Argument(S, Attr, MaxExpr, Max, 1))
    return true;

  if (Min == 0 && Max != 0) {
    S.Diag(Attr.getLocation(), diag::err_attribute_argument_invalid)
        << &Attr << 0;
    return true;
  }
  if (Min > Max) {
    S.Diag(Attr.getLocation(), diag::err_attribute_argument_invalid)
        << &Attr << 1;
    return true;
  }

  return false;
}

AMDGPUFlatWorkGroupSizeAttr *
Sema::CreateAMDGPUFlatWorkGroupSizeAttr(const AttributeCommonInfo &CI,
                                        Expr *MinExpr, Expr *MaxExpr) {
  AMDGPUFlatWorkGroupSizeAttr TmpAttr(Context, CI, MinExpr, MaxExpr);

  if (checkAMDGPUFlatWorkGroupSizeArguments(*this, MinExpr, MaxExpr, TmpAttr))
    return nullptr;
  return ::new (Context)
      AMDGPUFlatWorkGroupSizeAttr(Context, CI, MinExpr, MaxExpr);
}

void Sema::addAMDGPUFlatWorkGroupSizeAttr(Decl *D,
                                          const AttributeCommonInfo &CI,
                                          Expr *MinExpr, Expr *MaxExpr) {
  if (auto *Attr = CreateAMDGPUFlatWorkGroupSizeAttr(CI, MinExpr, MaxExpr))
    D->addAttr(Attr);
}

static void handleAMDGPUFlatWorkGroupSizeAttr(Sema &S, Decl *D,
                                              const ParsedAttr &AL) {
  Expr *MinExpr = AL.getArgAsExpr(0);
  Expr *MaxExpr = AL.getArgAsExpr(1);

  S.addAMDGPUFlatWorkGroupSizeAttr(D, AL, MinExpr, MaxExpr);
}

static bool checkAMDGPUWavesPerEUArguments(Sema &S, Expr *MinExpr,
                                           Expr *MaxExpr,
                                           const AMDGPUWavesPerEUAttr &Attr) {
  if (S.DiagnoseUnexpandedParameterPack(MinExpr) ||
      (MaxExpr && S.DiagnoseUnexpandedParameterPack(MaxExpr)))
    return true;

  // Accept template arguments for now as they depend on something else.
  // We'll get to check them when they eventually get instantiated.
  if (MinExpr->isValueDependent() || (MaxExpr && MaxExpr->isValueDependent()))
    return false;

  uint32_t Min = 0;
  if (!checkUInt32Argument(S, Attr, MinExpr, Min, 0))
    return true;

  uint32_t Max = 0;
  if (MaxExpr && !checkUInt32Argument(S, Attr, MaxExpr, Max, 1))
    return true;

  if (Min == 0 && Max != 0) {
    S.Diag(Attr.getLocation(), diag::err_attribute_argument_invalid)
        << &Attr << 0;
    return true;
  }
  if (Max != 0 && Min > Max) {
    S.Diag(Attr.getLocation(), diag::err_attribute_argument_invalid)
        << &Attr << 1;
    return true;
  }

  return false;
}

AMDGPUWavesPerEUAttr *
Sema::CreateAMDGPUWavesPerEUAttr(const AttributeCommonInfo &CI, Expr *MinExpr,
                                 Expr *MaxExpr) {
  AMDGPUWavesPerEUAttr TmpAttr(Context, CI, MinExpr, MaxExpr);

  if (checkAMDGPUWavesPerEUArguments(*this, MinExpr, MaxExpr, TmpAttr))
    return nullptr;

  return ::new (Context) AMDGPUWavesPerEUAttr(Context, CI, MinExpr, MaxExpr);
}

void Sema::addAMDGPUWavesPerEUAttr(Decl *D, const AttributeCommonInfo &CI,
                                   Expr *MinExpr, Expr *MaxExpr) {
  if (auto *Attr = CreateAMDGPUWavesPerEUAttr(CI, MinExpr, MaxExpr))
    D->addAttr(Attr);
}

static void handleAMDGPUWavesPerEUAttr(Sema &S, Decl *D, const ParsedAttr &AL) {
  if (!AL.checkAtLeastNumArgs(S, 1) || !AL.checkAtMostNumArgs(S, 2))
    return;

  Expr *MinExpr = AL.getArgAsExpr(0);
  Expr *MaxExpr = (AL.getNumArgs() > 1) ? AL.getArgAsExpr(1) : nullptr;

  S.addAMDGPUWavesPerEUAttr(D, AL, MinExpr, MaxExpr);
}

static void handleAMDGPUNumSGPRAttr(Sema &S, Decl *D, const ParsedAttr &AL) {
  uint32_t NumSGPR = 0;
  Expr *NumSGPRExpr = AL.getArgAsExpr(0);
  if (!checkUInt32Argument(S, AL, NumSGPRExpr, NumSGPR))
    return;

  D->addAttr(::new (S.Context) AMDGPUNumSGPRAttr(S.Context, AL, NumSGPR));
}

static void handleAMDGPUNumVGPRAttr(Sema &S, Decl *D, const ParsedAttr &AL) {
  uint32_t NumVGPR = 0;
  Expr *NumVGPRExpr = AL.getArgAsExpr(0);
  if (!checkUInt32Argument(S, AL, NumVGPRExpr, NumVGPR))
    return;

  D->addAttr(::new (S.Context) AMDGPUNumVGPRAttr(S.Context, AL, NumVGPR));
}

static void handleX86ForceAlignArgPointerAttr(Sema &S, Decl *D,
                                              const ParsedAttr &AL) {
  // If we try to apply it to a function pointer, don't warn, but don't
  // do anything, either. It doesn't matter anyway, because there's nothing
  // special about calling a force_align_arg_pointer function.
  const auto *VD = dyn_cast<ValueDecl>(D);
  if (VD && VD->getType()->isFunctionPointerType())
    return;
  // Also don't warn on function pointer typedefs.
  const auto *TD = dyn_cast<TypedefNameDecl>(D);
  if (TD && (TD->getUnderlyingType()->isFunctionPointerType() ||
    TD->getUnderlyingType()->isFunctionType()))
    return;
  // Attribute can only be applied to function types.
  if (!isa<FunctionDecl>(D)) {
    S.Diag(AL.getLoc(), diag::warn_attribute_wrong_decl_type)
        << AL << AL.isRegularKeywordAttribute() << ExpectedFunction;
    return;
  }

  D->addAttr(::new (S.Context) X86ForceAlignArgPointerAttr(S.Context, AL));
}

static void handleLayoutVersion(Sema &S, Decl *D, const ParsedAttr &AL) {
  uint32_t Version;
  Expr *VersionExpr = static_cast<Expr *>(AL.getArgAsExpr(0));
  if (!checkUInt32Argument(S, AL, AL.getArgAsExpr(0), Version))
    return;

  // TODO: Investigate what happens with the next major version of MSVC.
  if (Version != LangOptions::MSVC2015 / 100) {
    S.Diag(AL.getLoc(), diag::err_attribute_argument_out_of_bounds)
        << AL << Version << VersionExpr->getSourceRange();
    return;
  }

  // The attribute expects a "major" version number like 19, but new versions of
  // MSVC have moved to updating the "minor", or less significant numbers, so we
  // have to multiply by 100 now.
  Version *= 100;

  D->addAttr(::new (S.Context) LayoutVersionAttr(S.Context, AL, Version));
}

DLLImportAttr *Sema::mergeDLLImportAttr(Decl *D,
                                        const AttributeCommonInfo &CI) {
  if (D->hasAttr<DLLExportAttr>()) {
    Diag(CI.getLoc(), diag::warn_attribute_ignored) << "'dllimport'";
    return nullptr;
  }

  if (D->hasAttr<DLLImportAttr>())
    return nullptr;

  return ::new (Context) DLLImportAttr(Context, CI);
}

DLLExportAttr *Sema::mergeDLLExportAttr(Decl *D,
                                        const AttributeCommonInfo &CI) {
  if (DLLImportAttr *Import = D->getAttr<DLLImportAttr>()) {
    Diag(Import->getLocation(), diag::warn_attribute_ignored) << Import;
    D->dropAttr<DLLImportAttr>();
  }

  if (D->hasAttr<DLLExportAttr>())
    return nullptr;

  return ::new (Context) DLLExportAttr(Context, CI);
}

static void handleDLLAttr(Sema &S, Decl *D, const ParsedAttr &A) {
  if (isa<ClassTemplatePartialSpecializationDecl>(D) &&
      (S.Context.getTargetInfo().shouldDLLImportComdatSymbols())) {
    S.Diag(A.getRange().getBegin(), diag::warn_attribute_ignored) << A;
    return;
  }

  if (const auto *FD = dyn_cast<FunctionDecl>(D)) {
    if (FD->isInlined() && A.getKind() == ParsedAttr::AT_DLLImport &&
        !(S.Context.getTargetInfo().shouldDLLImportComdatSymbols())) {
      // MinGW doesn't allow dllimport on inline functions.
      S.Diag(A.getRange().getBegin(), diag::warn_attribute_ignored_on_inline)
          << A;
      return;
    }
  }

  if (const auto *MD = dyn_cast<CXXMethodDecl>(D)) {
    if ((S.Context.getTargetInfo().shouldDLLImportComdatSymbols()) &&
        MD->getParent()->isLambda()) {
      S.Diag(A.getRange().getBegin(), diag::err_attribute_dll_lambda) << A;
      return;
    }
  }

  Attr *NewAttr = A.getKind() == ParsedAttr::AT_DLLExport
                      ? (Attr *)S.mergeDLLExportAttr(D, A)
                      : (Attr *)S.mergeDLLImportAttr(D, A);
  if (NewAttr)
    D->addAttr(NewAttr);
}

MSInheritanceAttr *
Sema::mergeMSInheritanceAttr(Decl *D, const AttributeCommonInfo &CI,
                             bool BestCase,
                             MSInheritanceModel Model) {
  if (MSInheritanceAttr *IA = D->getAttr<MSInheritanceAttr>()) {
    if (IA->getInheritanceModel() == Model)
      return nullptr;
    Diag(IA->getLocation(), diag::err_mismatched_ms_inheritance)
        << 1 /*previous declaration*/;
    Diag(CI.getLoc(), diag::note_previous_ms_inheritance);
    D->dropAttr<MSInheritanceAttr>();
  }

  auto *RD = cast<CXXRecordDecl>(D);
  if (RD->hasDefinition()) {
    if (checkMSInheritanceAttrOnDefinition(RD, CI.getRange(), BestCase,
                                           Model)) {
      return nullptr;
    }
  } else {
    if (isa<ClassTemplatePartialSpecializationDecl>(RD)) {
      Diag(CI.getLoc(), diag::warn_ignored_ms_inheritance)
          << 1 /*partial specialization*/;
      return nullptr;
    }
    if (RD->getDescribedClassTemplate()) {
      Diag(CI.getLoc(), diag::warn_ignored_ms_inheritance)
          << 0 /*primary template*/;
      return nullptr;
    }
  }

  return ::new (Context) MSInheritanceAttr(Context, CI, BestCase);
}

static void handleCapabilityAttr(Sema &S, Decl *D, const ParsedAttr &AL) {
  // The capability attributes take a single string parameter for the name of
  // the capability they represent. The lockable attribute does not take any
  // parameters. However, semantically, both attributes represent the same
  // concept, and so they use the same semantic attribute. Eventually, the
  // lockable attribute will be removed.
  //
  // For backward compatibility, any capability which has no specified string
  // literal will be considered a "mutex."
  StringRef N("mutex");
  SourceLocation LiteralLoc;
  if (AL.getKind() == ParsedAttr::AT_Capability &&
      !S.checkStringLiteralArgumentAttr(AL, 0, N, &LiteralLoc))
    return;

  D->addAttr(::new (S.Context) CapabilityAttr(S.Context, AL, N));
}

static void handleAssertCapabilityAttr(Sema &S, Decl *D, const ParsedAttr &AL) {
  SmallVector<Expr*, 1> Args;
  if (!checkLockFunAttrCommon(S, D, AL, Args))
    return;

  D->addAttr(::new (S.Context)
                 AssertCapabilityAttr(S.Context, AL, Args.data(), Args.size()));
}

static void handleAcquireCapabilityAttr(Sema &S, Decl *D,
                                        const ParsedAttr &AL) {
  SmallVector<Expr*, 1> Args;
  if (!checkLockFunAttrCommon(S, D, AL, Args))
    return;

  D->addAttr(::new (S.Context) AcquireCapabilityAttr(S.Context, AL, Args.data(),
                                                     Args.size()));
}

static void handleTryAcquireCapabilityAttr(Sema &S, Decl *D,
                                           const ParsedAttr &AL) {
  SmallVector<Expr*, 2> Args;
  if (!checkTryLockFunAttrCommon(S, D, AL, Args))
    return;

  D->addAttr(::new (S.Context) TryAcquireCapabilityAttr(
      S.Context, AL, AL.getArgAsExpr(0), Args.data(), Args.size()));
}

static void handleReleaseCapabilityAttr(Sema &S, Decl *D,
                                        const ParsedAttr &AL) {
  // Check that all arguments are lockable objects.
  SmallVector<Expr *, 1> Args;
  checkAttrArgsAreCapabilityObjs(S, D, AL, Args, 0, true);

  D->addAttr(::new (S.Context) ReleaseCapabilityAttr(S.Context, AL, Args.data(),
                                                     Args.size()));
}

static void handleRequiresCapabilityAttr(Sema &S, Decl *D,
                                         const ParsedAttr &AL) {
  if (!AL.checkAtLeastNumArgs(S, 1))
    return;

  // check that all arguments are lockable objects
  SmallVector<Expr*, 1> Args;
  checkAttrArgsAreCapabilityObjs(S, D, AL, Args);
  if (Args.empty())
    return;

  RequiresCapabilityAttr *RCA = ::new (S.Context)
      RequiresCapabilityAttr(S.Context, AL, Args.data(), Args.size());

  D->addAttr(RCA);
}

static void handleDeprecatedAttr(Sema &S, Decl *D, const ParsedAttr &AL) {
  if (const auto *NSD = dyn_cast<NamespaceDecl>(D)) {
    if (NSD->isAnonymousNamespace()) {
      S.Diag(AL.getLoc(), diag::warn_deprecated_anonymous_namespace);
      // Do not want to attach the attribute to the namespace because that will
      // cause confusing diagnostic reports for uses of declarations within the
      // namespace.
      return;
    }
  } else if (isa<UsingDecl, UnresolvedUsingTypenameDecl,
                 UnresolvedUsingValueDecl>(D)) {
    S.Diag(AL.getRange().getBegin(), diag::warn_deprecated_ignored_on_using)
        << AL;
    return;
  }

  // Handle the cases where the attribute has a text message.
  StringRef Str, Replacement;
  if (AL.isArgExpr(0) && AL.getArgAsExpr(0) &&
      !S.checkStringLiteralArgumentAttr(AL, 0, Str))
    return;

  // Support a single optional message only for Declspec and [[]] spellings.
  if (AL.isDeclspecAttribute() || AL.isStandardAttributeSyntax())
    AL.checkAtMostNumArgs(S, 1);
  else if (AL.isArgExpr(1) && AL.getArgAsExpr(1) &&
           !S.checkStringLiteralArgumentAttr(AL, 1, Replacement))
    return;

  if (!S.getLangOpts().CPlusPlus14 && AL.isCXX11Attribute() && !AL.isGNUScope())
    S.Diag(AL.getLoc(), diag::ext_cxx14_attr) << AL;

  D->addAttr(::new (S.Context) DeprecatedAttr(S.Context, AL, Str, Replacement));
}

static bool isGlobalVar(const Decl *D) {
  if (const auto *S = dyn_cast<VarDecl>(D))
    return S->hasGlobalStorage();
  return false;
}

static bool isSanitizerAttributeAllowedOnGlobals(StringRef Sanitizer) {
  return Sanitizer == "address" || Sanitizer == "hwaddress" ||
         Sanitizer == "memtag";
}

static void handleNoSanitizeAttr(Sema &S, Decl *D, const ParsedAttr &AL) {
  if (!AL.checkAtLeastNumArgs(S, 1))
    return;

  std::vector<StringRef> Sanitizers;

  for (unsigned I = 0, E = AL.getNumArgs(); I != E; ++I) {
    StringRef SanitizerName;
    SourceLocation LiteralLoc;

    if (!S.checkStringLiteralArgumentAttr(AL, I, SanitizerName, &LiteralLoc))
      return;

    if (parseSanitizerValue(SanitizerName, /*AllowGroups=*/true) ==
            SanitizerMask() &&
        SanitizerName != "coverage")
      S.Diag(LiteralLoc, diag::warn_unknown_sanitizer_ignored) << SanitizerName;
    else if (isGlobalVar(D) && !isSanitizerAttributeAllowedOnGlobals(SanitizerName))
      S.Diag(D->getLocation(), diag::warn_attribute_type_not_supported_global)
          << AL << SanitizerName;
    Sanitizers.push_back(SanitizerName);
  }

  D->addAttr(::new (S.Context) NoSanitizeAttr(S.Context, AL, Sanitizers.data(),
                                              Sanitizers.size()));
}

static void handleNoSanitizeSpecificAttr(Sema &S, Decl *D,
                                         const ParsedAttr &AL) {
  StringRef AttrName = AL.getAttrName()->getName();
  normalizeName(AttrName);
  StringRef SanitizerName = llvm::StringSwitch<StringRef>(AttrName)
                                .Case("no_address_safety_analysis", "address")
                                .Case("no_sanitize_address", "address")
                                .Case("no_sanitize_thread", "thread")
                                .Case("no_sanitize_memory", "memory");
  if (isGlobalVar(D) && SanitizerName != "address")
    S.Diag(D->getLocation(), diag::err_attribute_wrong_decl_type)
        << AL << AL.isRegularKeywordAttribute() << ExpectedFunction;

  // FIXME: Rather than create a NoSanitizeSpecificAttr, this creates a
  // NoSanitizeAttr object; but we need to calculate the correct spelling list
  // index rather than incorrectly assume the index for NoSanitizeSpecificAttr
  // has the same spellings as the index for NoSanitizeAttr. We don't have a
  // general way to "translate" between the two, so this hack attempts to work
  // around the issue with hard-coded indices. This is critical for calling
  // getSpelling() or prettyPrint() on the resulting semantic attribute object
  // without failing assertions.
  unsigned TranslatedSpellingIndex = 0;
  if (AL.isStandardAttributeSyntax())
    TranslatedSpellingIndex = 1;

  AttributeCommonInfo Info = AL;
  Info.setAttributeSpellingListIndex(TranslatedSpellingIndex);
  D->addAttr(::new (S.Context)
                 NoSanitizeAttr(S.Context, Info, &SanitizerName, 1));
}

static void handleInternalLinkageAttr(Sema &S, Decl *D, const ParsedAttr &AL) {
  if (InternalLinkageAttr *Internal = S.mergeInternalLinkageAttr(D, AL))
    D->addAttr(Internal);
}

static void handleOpenCLNoSVMAttr(Sema &S, Decl *D, const ParsedAttr &AL) {
  if (S.LangOpts.getOpenCLCompatibleVersion() < 200)
    S.Diag(AL.getLoc(), diag::err_attribute_requires_opencl_version)
        << AL << "2.0" << 1;
  else
    S.Diag(AL.getLoc(), diag::warn_opencl_attr_deprecated_ignored)
        << AL << S.LangOpts.getOpenCLVersionString();
}

static void handleOpenCLAccessAttr(Sema &S, Decl *D, const ParsedAttr &AL) {
  if (D->isInvalidDecl())
    return;

  // Check if there is only one access qualifier.
  if (D->hasAttr<OpenCLAccessAttr>()) {
    if (D->getAttr<OpenCLAccessAttr>()->getSemanticSpelling() ==
        AL.getSemanticSpelling()) {
      S.Diag(AL.getLoc(), diag::warn_duplicate_declspec)
          << AL.getAttrName()->getName() << AL.getRange();
    } else {
      S.Diag(AL.getLoc(), diag::err_opencl_multiple_access_qualifiers)
          << D->getSourceRange();
      D->setInvalidDecl(true);
      return;
    }
  }

  // OpenCL v2.0 s6.6 - read_write can be used for image types to specify that
  // an image object can be read and written. OpenCL v2.0 s6.13.6 - A kernel
  // cannot read from and write to the same pipe object. Using the read_write
  // (or __read_write) qualifier with the pipe qualifier is a compilation error.
  // OpenCL v3.0 s6.8 - For OpenCL C 2.0, or with the
  // __opencl_c_read_write_images feature, image objects specified as arguments
  // to a kernel can additionally be declared to be read-write.
  // C++ for OpenCL 1.0 inherits rule from OpenCL C v2.0.
  // C++ for OpenCL 2021 inherits rule from OpenCL C v3.0.
  if (const auto *PDecl = dyn_cast<ParmVarDecl>(D)) {
    const Type *DeclTy = PDecl->getType().getCanonicalType().getTypePtr();
    if (AL.getAttrName()->getName().contains("read_write")) {
      bool ReadWriteImagesUnsupported =
          (S.getLangOpts().getOpenCLCompatibleVersion() < 200) ||
          (S.getLangOpts().getOpenCLCompatibleVersion() == 300 &&
           !S.getOpenCLOptions().isSupported("__opencl_c_read_write_images",
                                             S.getLangOpts()));
      if (ReadWriteImagesUnsupported || DeclTy->isPipeType()) {
        S.Diag(AL.getLoc(), diag::err_opencl_invalid_read_write)
            << AL << PDecl->getType() << DeclTy->isImageType();
        D->setInvalidDecl(true);
        return;
      }
    }
  }

  D->addAttr(::new (S.Context) OpenCLAccessAttr(S.Context, AL));
}

static void handleZeroCallUsedRegsAttr(Sema &S, Decl *D, const ParsedAttr &AL) {
  // Check that the argument is a string literal.
  StringRef KindStr;
  SourceLocation LiteralLoc;
  if (!S.checkStringLiteralArgumentAttr(AL, 0, KindStr, &LiteralLoc))
    return;

  ZeroCallUsedRegsAttr::ZeroCallUsedRegsKind Kind;
  if (!ZeroCallUsedRegsAttr::ConvertStrToZeroCallUsedRegsKind(KindStr, Kind)) {
    S.Diag(LiteralLoc, diag::warn_attribute_type_not_supported)
        << AL << KindStr;
    return;
  }

  D->dropAttr<ZeroCallUsedRegsAttr>();
  D->addAttr(ZeroCallUsedRegsAttr::Create(S.Context, Kind, AL));
}

static void handleCountedByAttr(Sema &S, Decl *D, const ParsedAttr &AL) {
  if (!AL.isArgIdent(0)) {
    S.Diag(AL.getLoc(), diag::err_attribute_argument_type)
        << AL << AANT_ArgumentIdentifier;
    return;
  }

  IdentifierLoc *IL = AL.getArgAsIdent(0);
  CountedByAttr *CBA =
      ::new (S.Context) CountedByAttr(S.Context, AL, IL->Ident);
  CBA->setCountedByFieldLoc(IL->Loc);
  D->addAttr(CBA);
}

bool Sema::CheckCountedByAttr(Scope *S, const FieldDecl *FD) {
  const auto *CBA = FD->getAttr<CountedByAttr>();
  const IdentifierInfo *FieldName = CBA->getCountedByField();
  DeclarationNameInfo NameInfo(FieldName,
                               CBA->getCountedByFieldLoc().getBegin());

  LookupResult MemResult(*this, NameInfo, Sema::LookupMemberName);
  LookupName(MemResult, S);

  if (MemResult.empty()) {
    // The "counted_by" field needs to exist within the struct.
    LookupResult OrdResult(*this, NameInfo, Sema::LookupOrdinaryName);
    LookupName(OrdResult, S);

    if (!OrdResult.empty()) {
      SourceRange SR = FD->getLocation();
      Diag(SR.getBegin(), diag::err_counted_by_must_be_in_structure)
          << FieldName << SR;

      if (auto *ND = OrdResult.getAsSingle<NamedDecl>()) {
        SR = ND->getLocation();
        Diag(SR.getBegin(), diag::note_flexible_array_counted_by_attr_field)
            << ND << SR;
      }
      return true;
    }

    CXXScopeSpec SS;
    DeclFilterCCC<FieldDecl> Filter(FieldName);
    return DiagnoseEmptyLookup(S, SS, MemResult, Filter, nullptr, std::nullopt,
                               const_cast<DeclContext *>(FD->getDeclContext()));
  }

  LangOptions::StrictFlexArraysLevelKind StrictFlexArraysLevel =
      LangOptions::StrictFlexArraysLevelKind::IncompleteOnly;

  if (!Decl::isFlexibleArrayMemberLike(Context, FD, FD->getType(),
                                       StrictFlexArraysLevel, true)) {
    // The "counted_by" attribute must be on a flexible array member.
    SourceRange SR = FD->getLocation();
    Diag(SR.getBegin(), diag::err_counted_by_attr_not_on_flexible_array_member)
        << SR;
    return true;
  }

  if (const FieldDecl *Field = MemResult.getAsSingle<FieldDecl>()) {
    if (Field->hasAttr<CountedByAttr>()) {
      // The "counted_by" field can't point to the flexible array member.
      SourceRange SR = CBA->getCountedByFieldLoc();
      Diag(SR.getBegin(), diag::err_counted_by_attr_refers_to_flexible_array)
          << CBA->getCountedByField() << SR;
      return true;
    }

    if (!Field->getType()->isIntegerType() ||
        Field->getType()->isBooleanType()) {
      // The "counted_by" field must have an integer type.
      SourceRange SR = CBA->getCountedByFieldLoc();
      Diag(SR.getBegin(),
           diag::err_flexible_array_counted_by_attr_field_not_integer)
          << CBA->getCountedByField() << SR;

      SR = Field->getLocation();
      Diag(SR.getBegin(), diag::note_flexible_array_counted_by_attr_field)
          << Field << SR;
      return true;
    }
  }

  return false;
}

static void handleFunctionReturnThunksAttr(Sema &S, Decl *D,
                                           const ParsedAttr &AL) {
  StringRef KindStr;
  SourceLocation LiteralLoc;
  if (!S.checkStringLiteralArgumentAttr(AL, 0, KindStr, &LiteralLoc))
    return;

  FunctionReturnThunksAttr::Kind Kind;
  if (!FunctionReturnThunksAttr::ConvertStrToKind(KindStr, Kind)) {
    S.Diag(LiteralLoc, diag::warn_attribute_type_not_supported)
        << AL << KindStr;
    return;
  }
  // FIXME: it would be good to better handle attribute merging rather than
  // silently replacing the existing attribute, so long as it does not break
  // the expected codegen tests.
  D->dropAttr<FunctionReturnThunksAttr>();
  D->addAttr(FunctionReturnThunksAttr::Create(S.Context, Kind, AL));
}

bool isDeviceAspectType(const QualType Ty) {
  const EnumType *ET = Ty->getAs<EnumType>();
  if (!ET)
    return false;

  if (const auto *Attr = ET->getDecl()->getAttr<SYCLTypeAttr>())
    return Attr->getType() == SYCLTypeAttr::aspect;

  return false;
}

SYCLDeviceHasAttr *Sema::MergeSYCLDeviceHasAttr(Decl *D,
                                                const SYCLDeviceHasAttr &A) {
  if (const auto *ExistingAttr = D->getAttr<SYCLDeviceHasAttr>()) {
    Diag(ExistingAttr->getLoc(), diag::warn_duplicate_attribute_exact) << &A;
    Diag(A.getLoc(), diag::note_previous_attribute);
    return nullptr;
  }

  SmallVector<Expr *, 5> Args;
  for (auto *E : A.aspects())
    Args.push_back(E);
  return ::new (Context)
      SYCLDeviceHasAttr(Context, A, Args.data(), Args.size());
}

void Sema::AddSYCLDeviceHasAttr(Decl *D, const AttributeCommonInfo &CI,
                                Expr **Exprs, unsigned Size) {

  SYCLDeviceHasAttr TmpAttr(Context, CI, Exprs, Size);
  SmallVector<Expr *, 5> Aspects;
  for (auto *E : TmpAttr.aspects())
    if (!isa<PackExpansionExpr>(E) && !isDeviceAspectType(E->getType()))
      Diag(E->getExprLoc(), diag::err_sycl_invalid_aspect_argument) << CI;

  if (const auto *ExistingAttr = D->getAttr<SYCLDeviceHasAttr>()) {
    Diag(CI.getLoc(), diag::warn_duplicate_attribute_exact) << CI;
    Diag(ExistingAttr->getLoc(), diag::note_previous_attribute);
    return;
  }

  D->addAttr(::new (Context) SYCLDeviceHasAttr(Context, CI, Exprs, Size));
}

static void handleSYCLDeviceHasAttr(Sema &S, Decl *D, const ParsedAttr &A) {
  // Ignore the attribute if compiling for the host side because aspects may not
  // be marked properly for such compilation
  if (!S.Context.getLangOpts().SYCLIsDevice)
    return;

  SmallVector<Expr *, 5> Args;
  for (unsigned I = 0; I < A.getNumArgs(); ++I)
    Args.push_back(A.getArgAsExpr(I));

  S.AddSYCLDeviceHasAttr(D, A, Args.data(), Args.size());
}

SYCLUsesAspectsAttr *
Sema::MergeSYCLUsesAspectsAttr(Decl *D, const SYCLUsesAspectsAttr &A) {
  if (const auto *ExistingAttr = D->getAttr<SYCLUsesAspectsAttr>()) {
    Diag(ExistingAttr->getLoc(), diag::warn_duplicate_attribute_exact) << &A;
    Diag(A.getLoc(), diag::note_previous_attribute);
    return nullptr;
  }

  SmallVector<Expr *, 5> Args;
  for (auto *E : A.aspects())
    Args.push_back(E);
  return ::new (Context)
      SYCLUsesAspectsAttr(Context, A, Args.data(), Args.size());
}

void Sema::AddSYCLUsesAspectsAttr(Decl *D, const AttributeCommonInfo &CI,
                                  Expr **Exprs, unsigned Size) {

  SYCLUsesAspectsAttr TmpAttr(Context, CI, Exprs, Size);
  SmallVector<Expr *, 5> Aspects;
  for (auto *E : TmpAttr.aspects())
    if (!isDeviceAspectType(E->getType()))
      Diag(E->getExprLoc(), diag::err_sycl_invalid_aspect_argument) << CI;

  if (const auto *ExistingAttr = D->getAttr<SYCLUsesAspectsAttr>()) {
    Diag(CI.getLoc(), diag::warn_duplicate_attribute_exact) << CI;
    Diag(ExistingAttr->getLoc(), diag::note_previous_attribute);
    return;
  }

  D->addAttr(::new (Context) SYCLUsesAspectsAttr(Context, CI, Exprs, Size));
}

static void handleSYCLUsesAspectsAttr(Sema &S, Decl *D, const ParsedAttr &A) {
  // Ignore the attribute if compiling for the host because aspects may not be
  // marked properly for such compilation
  if (!S.Context.getLangOpts().SYCLIsDevice)
    return;

  SmallVector<Expr *, 5> Args;
  for (unsigned I = 0; I < A.getNumArgs(); ++I)
    Args.push_back(A.getArgAsExpr(I));

  S.AddSYCLUsesAspectsAttr(D, A, Args.data(), Args.size());
}

static void handleAvailableOnlyInDefaultEvalMethod(Sema &S, Decl *D,
                                                   const ParsedAttr &AL) {
  assert(isa<TypedefNameDecl>(D) && "This attribute only applies to a typedef");
  handleSimpleAttribute<AvailableOnlyInDefaultEvalMethodAttr>(S, D, AL);
}

static void handleNoMergeAttr(Sema &S, Decl *D, const ParsedAttr &AL) {
  auto *VDecl = dyn_cast<VarDecl>(D);
  if (VDecl && !VDecl->isFunctionPointerType()) {
    S.Diag(AL.getLoc(), diag::warn_attribute_ignored_non_function_pointer)
        << AL << VDecl;
    return;
  }
  D->addAttr(NoMergeAttr::Create(S.Context, AL));
}

static void handleNoUniqueAddressAttr(Sema &S, Decl *D, const ParsedAttr &AL) {
  D->addAttr(NoUniqueAddressAttr::Create(S.Context, AL));
}

static void handleSYCLKernelAttr(Sema &S, Decl *D, const ParsedAttr &AL) {
  // The 'sycl_kernel' attribute applies only to function templates.
  const auto *FD = cast<FunctionDecl>(D);
  const FunctionTemplateDecl *FT = FD->getDescribedFunctionTemplate();
  assert(FT && "Function template is expected");

  // Function template must have at least two template parameters so it
  // can be used in OpenCL kernel generation.
  const TemplateParameterList *TL = FT->getTemplateParameters();
  if (TL->size() < 2) {
    S.Diag(FT->getLocation(), diag::warn_sycl_kernel_num_of_template_params);
    return;
  }

  // The first two template parameters must be typenames.
  for (unsigned I = 0; I < 2 && I < TL->size(); ++I) {
    const NamedDecl *TParam = TL->getParam(I);
    if (isa<NonTypeTemplateParmDecl>(TParam)) {
      S.Diag(FT->getLocation(),
             diag::warn_sycl_kernel_invalid_template_param_type);
      return;
    }
  }

  // Function must have at least one parameter.
  if (getFunctionOrMethodNumParams(D) < 1) {
    S.Diag(FT->getLocation(), diag::warn_sycl_kernel_num_of_function_params);
    return;
  }

  // Function must return void.
  QualType RetTy = getFunctionOrMethodResultType(D);
  if (!RetTy->isVoidType()) {
    S.Diag(FT->getLocation(), diag::warn_sycl_kernel_return_type);
    return;
  }

  handleSimpleAttribute<SYCLKernelAttr>(S, D, AL);
}

SYCLTypeAttr *Sema::MergeSYCLTypeAttr(Decl *D, const AttributeCommonInfo &CI,
                                      SYCLTypeAttr::SYCLType TypeName) {
  if (const auto *ExistingAttr = D->getAttr<SYCLTypeAttr>()) {
    if (ExistingAttr->getType() != TypeName) {
      Diag(ExistingAttr->getLoc(), diag::err_duplicate_attribute)
          << ExistingAttr;
      Diag(CI.getLoc(), diag::note_previous_attribute);
    }
    // Do not add duplicate attribute
    return nullptr;
  }
  return ::new (Context) SYCLTypeAttr(Context, CI, TypeName);
}

static void handleSYCLTypeAttr(Sema &S, Decl *D, const ParsedAttr &AL) {
  if (!AL.isArgIdent(0)) {
    S.Diag(AL.getLoc(), diag::err_attribute_argument_type)
        << AL << AANT_ArgumentIdentifier;
    return;
  }

  IdentifierInfo *II = AL.getArgAsIdent(0)->Ident;
  SYCLTypeAttr::SYCLType Type;

  if (!SYCLTypeAttr::ConvertStrToSYCLType(II->getName(), Type)) {
    S.Diag(AL.getLoc(), diag::err_attribute_argument_not_supported) << AL << II;
    return;
  }

  if (SYCLTypeAttr *NewAttr = S.MergeSYCLTypeAttr(D, AL, Type))
    D->addAttr(NewAttr);
}

static void handleDestroyAttr(Sema &S, Decl *D, const ParsedAttr &A) {
  if (!cast<VarDecl>(D)->hasGlobalStorage()) {
    S.Diag(D->getLocation(), diag::err_destroy_attr_on_non_static_var)
        << (A.getKind() == ParsedAttr::AT_AlwaysDestroy);
    return;
  }

  if (A.getKind() == ParsedAttr::AT_AlwaysDestroy)
    handleSimpleAttribute<AlwaysDestroyAttr>(S, D, A);
  else
    handleSimpleAttribute<NoDestroyAttr>(S, D, A);
}

static void handleUninitializedAttr(Sema &S, Decl *D, const ParsedAttr &AL) {
  assert(cast<VarDecl>(D)->getStorageDuration() == SD_Automatic &&
         "uninitialized is only valid on automatic duration variables");
  D->addAttr(::new (S.Context) UninitializedAttr(S.Context, AL));
}

static bool tryMakeVariablePseudoStrong(Sema &S, VarDecl *VD,
                                        bool DiagnoseFailure) {
  QualType Ty = VD->getType();
  if (!Ty->isObjCRetainableType()) {
    if (DiagnoseFailure) {
      S.Diag(VD->getBeginLoc(), diag::warn_ignored_objc_externally_retained)
          << 0;
    }
    return false;
  }

  Qualifiers::ObjCLifetime LifetimeQual = Ty.getQualifiers().getObjCLifetime();

  // Sema::inferObjCARCLifetime must run after processing decl attributes
  // (because __block lowers to an attribute), so if the lifetime hasn't been
  // explicitly specified, infer it locally now.
  if (LifetimeQual == Qualifiers::OCL_None)
    LifetimeQual = Ty->getObjCARCImplicitLifetime();

  // The attributes only really makes sense for __strong variables; ignore any
  // attempts to annotate a parameter with any other lifetime qualifier.
  if (LifetimeQual != Qualifiers::OCL_Strong) {
    if (DiagnoseFailure) {
      S.Diag(VD->getBeginLoc(), diag::warn_ignored_objc_externally_retained)
          << 1;
    }
    return false;
  }

  // Tampering with the type of a VarDecl here is a bit of a hack, but we need
  // to ensure that the variable is 'const' so that we can error on
  // modification, which can otherwise over-release.
  VD->setType(Ty.withConst());
  VD->setARCPseudoStrong(true);
  return true;
}

static void handleObjCExternallyRetainedAttr(Sema &S, Decl *D,
                                             const ParsedAttr &AL) {
  if (auto *VD = dyn_cast<VarDecl>(D)) {
    assert(!isa<ParmVarDecl>(VD) && "should be diagnosed automatically");
    if (!VD->hasLocalStorage()) {
      S.Diag(D->getBeginLoc(), diag::warn_ignored_objc_externally_retained)
          << 0;
      return;
    }

    if (!tryMakeVariablePseudoStrong(S, VD, /*DiagnoseFailure=*/true))
      return;

    handleSimpleAttribute<ObjCExternallyRetainedAttr>(S, D, AL);
    return;
  }

  // If D is a function-like declaration (method, block, or function), then we
  // make every parameter psuedo-strong.
  unsigned NumParams =
      hasFunctionProto(D) ? getFunctionOrMethodNumParams(D) : 0;
  for (unsigned I = 0; I != NumParams; ++I) {
    auto *PVD = const_cast<ParmVarDecl *>(getFunctionOrMethodParam(D, I));
    QualType Ty = PVD->getType();

    // If a user wrote a parameter with __strong explicitly, then assume they
    // want "real" strong semantics for that parameter. This works because if
    // the parameter was written with __strong, then the strong qualifier will
    // be non-local.
    if (Ty.getLocalUnqualifiedType().getQualifiers().getObjCLifetime() ==
        Qualifiers::OCL_Strong)
      continue;

    tryMakeVariablePseudoStrong(S, PVD, /*DiagnoseFailure=*/false);
  }
  handleSimpleAttribute<ObjCExternallyRetainedAttr>(S, D, AL);
}

static void handleMIGServerRoutineAttr(Sema &S, Decl *D, const ParsedAttr &AL) {
  // Check that the return type is a `typedef int kern_return_t` or a typedef
  // around it, because otherwise MIG convention checks make no sense.
  // BlockDecl doesn't store a return type, so it's annoying to check,
  // so let's skip it for now.
  if (!isa<BlockDecl>(D)) {
    QualType T = getFunctionOrMethodResultType(D);
    bool IsKernReturnT = false;
    while (const auto *TT = T->getAs<TypedefType>()) {
      IsKernReturnT = (TT->getDecl()->getName() == "kern_return_t");
      T = TT->desugar();
    }
    if (!IsKernReturnT || T.getCanonicalType() != S.getASTContext().IntTy) {
      S.Diag(D->getBeginLoc(),
             diag::warn_mig_server_routine_does_not_return_kern_return_t);
      return;
    }
  }

  handleSimpleAttribute<MIGServerRoutineAttr>(S, D, AL);
}

static void handleMSAllocatorAttr(Sema &S, Decl *D, const ParsedAttr &AL) {
  // Warn if the return type is not a pointer or reference type.
  if (auto *FD = dyn_cast<FunctionDecl>(D)) {
    QualType RetTy = FD->getReturnType();
    if (!RetTy->isPointerType() && !RetTy->isReferenceType()) {
      S.Diag(AL.getLoc(), diag::warn_declspec_allocator_nonpointer)
          << AL.getRange() << RetTy;
      return;
    }
  }

  handleSimpleAttribute<MSAllocatorAttr>(S, D, AL);
}

static void handleAcquireHandleAttr(Sema &S, Decl *D, const ParsedAttr &AL) {
  if (AL.isUsedAsTypeAttr())
    return;
  // Warn if the parameter is definitely not an output parameter.
  if (const auto *PVD = dyn_cast<ParmVarDecl>(D)) {
    if (PVD->getType()->isIntegerType()) {
      S.Diag(AL.getLoc(), diag::err_attribute_output_parameter)
          << AL.getRange();
      return;
    }
  }
  StringRef Argument;
  if (!S.checkStringLiteralArgumentAttr(AL, 0, Argument))
    return;
  D->addAttr(AcquireHandleAttr::Create(S.Context, Argument, AL));
}

template<typename Attr>
static void handleHandleAttr(Sema &S, Decl *D, const ParsedAttr &AL) {
  StringRef Argument;
  if (!S.checkStringLiteralArgumentAttr(AL, 0, Argument))
    return;
  D->addAttr(Attr::Create(S.Context, Argument, AL));
}

template<typename Attr>
static void handleUnsafeBufferUsage(Sema &S, Decl *D, const ParsedAttr &AL) {
  D->addAttr(Attr::Create(S.Context, AL));
}

static void handleCFGuardAttr(Sema &S, Decl *D, const ParsedAttr &AL) {
  // The guard attribute takes a single identifier argument.

  if (!AL.isArgIdent(0)) {
    S.Diag(AL.getLoc(), diag::err_attribute_argument_type)
        << AL << AANT_ArgumentIdentifier;
    return;
  }

  CFGuardAttr::GuardArg Arg;
  IdentifierInfo *II = AL.getArgAsIdent(0)->Ident;
  if (!CFGuardAttr::ConvertStrToGuardArg(II->getName(), Arg)) {
    S.Diag(AL.getLoc(), diag::warn_attribute_type_not_supported) << AL << II;
    return;
  }

  D->addAttr(::new (S.Context) CFGuardAttr(S.Context, AL, Arg));
}


template <typename AttrTy>
static const AttrTy *findEnforceTCBAttrByName(Decl *D, StringRef Name) {
  auto Attrs = D->specific_attrs<AttrTy>();
  auto I = llvm::find_if(Attrs,
                         [Name](const AttrTy *A) {
                           return A->getTCBName() == Name;
                         });
  return I == Attrs.end() ? nullptr : *I;
}

template <typename AttrTy, typename ConflictingAttrTy>
static void handleEnforceTCBAttr(Sema &S, Decl *D, const ParsedAttr &AL) {
  StringRef Argument;
  if (!S.checkStringLiteralArgumentAttr(AL, 0, Argument))
    return;

  // A function cannot be have both regular and leaf membership in the same TCB.
  if (const ConflictingAttrTy *ConflictingAttr =
      findEnforceTCBAttrByName<ConflictingAttrTy>(D, Argument)) {
    // We could attach a note to the other attribute but in this case
    // there's no need given how the two are very close to each other.
    S.Diag(AL.getLoc(), diag::err_tcb_conflicting_attributes)
      << AL.getAttrName()->getName() << ConflictingAttr->getAttrName()->getName()
      << Argument;

    // Error recovery: drop the non-leaf attribute so that to suppress
    // all future warnings caused by erroneous attributes. The leaf attribute
    // needs to be kept because it can only suppresses warnings, not cause them.
    D->dropAttr<EnforceTCBAttr>();
    return;
  }

  D->addAttr(AttrTy::Create(S.Context, Argument, AL));
}

template <typename AttrTy, typename ConflictingAttrTy>
static AttrTy *mergeEnforceTCBAttrImpl(Sema &S, Decl *D, const AttrTy &AL) {
  // Check if the new redeclaration has different leaf-ness in the same TCB.
  StringRef TCBName = AL.getTCBName();
  if (const ConflictingAttrTy *ConflictingAttr =
      findEnforceTCBAttrByName<ConflictingAttrTy>(D, TCBName)) {
    S.Diag(ConflictingAttr->getLoc(), diag::err_tcb_conflicting_attributes)
      << ConflictingAttr->getAttrName()->getName()
      << AL.getAttrName()->getName() << TCBName;

    // Add a note so that the user could easily find the conflicting attribute.
    S.Diag(AL.getLoc(), diag::note_conflicting_attribute);

    // More error recovery.
    D->dropAttr<EnforceTCBAttr>();
    return nullptr;
  }

  ASTContext &Context = S.getASTContext();
  return ::new(Context) AttrTy(Context, AL, AL.getTCBName());
}

EnforceTCBAttr *Sema::mergeEnforceTCBAttr(Decl *D, const EnforceTCBAttr &AL) {
  return mergeEnforceTCBAttrImpl<EnforceTCBAttr, EnforceTCBLeafAttr>(
      *this, D, AL);
}

EnforceTCBLeafAttr *Sema::mergeEnforceTCBLeafAttr(
    Decl *D, const EnforceTCBLeafAttr &AL) {
  return mergeEnforceTCBAttrImpl<EnforceTCBLeafAttr, EnforceTCBAttr>(
      *this, D, AL);
}

//===----------------------------------------------------------------------===//
// Top Level Sema Entry Points
//===----------------------------------------------------------------------===//

static bool IsDeclLambdaCallOperator(Decl *D) {
  if (const auto *MD = dyn_cast<CXXMethodDecl>(D))
    return MD->getParent()->isLambda() &&
           MD->getOverloadedOperator() == OverloadedOperatorKind::OO_Call;
  return false;
}

// Returns true if the attribute must delay setting its arguments until after
// template instantiation, and false otherwise.
static bool MustDelayAttributeArguments(const ParsedAttr &AL) {
  // Only attributes that accept expression parameter packs can delay arguments.
  if (!AL.acceptsExprPack())
    return false;

  bool AttrHasVariadicArg = AL.hasVariadicArg();
  unsigned AttrNumArgs = AL.getNumArgMembers();
  for (size_t I = 0; I < std::min(AL.getNumArgs(), AttrNumArgs); ++I) {
    bool IsLastAttrArg = I == (AttrNumArgs - 1);
    // If the argument is the last argument and it is variadic it can contain
    // any expression.
    if (IsLastAttrArg && AttrHasVariadicArg)
      return false;
    Expr *E = AL.getArgAsExpr(I);
    bool ArgMemberCanHoldExpr = AL.isParamExpr(I);
    // If the expression is a pack expansion then arguments must be delayed
    // unless the argument is an expression and it is the last argument of the
    // attribute.
    if (isa<PackExpansionExpr>(E))
      return !(IsLastAttrArg && ArgMemberCanHoldExpr);
    // Last case is if the expression is value dependent then it must delay
    // arguments unless the corresponding argument is able to hold the
    // expression.
    if (E->isValueDependent() && !ArgMemberCanHoldExpr)
      return true;
  }
  return false;
}


static void handleArmNewZaAttr(Sema &S, Decl *D, const ParsedAttr &AL) {
  if (auto *FPT = dyn_cast<FunctionProtoType>(D->getFunctionType())) {
    if (FPT->getAArch64SMEAttributes() &
        FunctionType::SME_PStateZASharedMask) {
      S.Diag(AL.getLoc(), diag::err_attributes_are_not_compatible)
          << AL << "'__arm_shared_za'" << true;
      AL.setInvalid();
    }
    if (FPT->getAArch64SMEAttributes() &
        FunctionType::SME_PStateZAPreservedMask) {
      S.Diag(AL.getLoc(), diag::err_attributes_are_not_compatible)
          << AL << "'__arm_preserves_za'" << true;
      AL.setInvalid();
    }
    if (AL.isInvalid())
      return;
  }

  handleSimpleAttribute<ArmNewZAAttr>(S, D, AL);
}

/// ProcessDeclAttribute - Apply the specific attribute to the specified decl if
/// the attribute applies to decls.  If the attribute is a type attribute, just
/// silently ignore it if a GNU attribute.
static void
ProcessDeclAttribute(Sema &S, Scope *scope, Decl *D, const ParsedAttr &AL,
                     const Sema::ProcessDeclAttributeOptions &Options) {
  if (AL.isInvalid() || AL.getKind() == ParsedAttr::IgnoredAttribute)
    return;

  // Ignore C++11 attributes on declarator chunks: they appertain to the type
  // instead.
  if (AL.isCXX11Attribute() && !Options.IncludeCXX11Attributes &&
      (!IsDeclLambdaCallOperator(D) || !AL.supportsNonconformingLambdaSyntax()))
    return;

  // Unknown attributes are automatically warned on. Target-specific attributes
  // which do not apply to the current target architecture are treated as
  // though they were unknown attributes.
  const TargetInfo *Aux = S.Context.getAuxTargetInfo();
  if (AL.getKind() == ParsedAttr::UnknownAttribute ||
      !(AL.existsInTarget(S.Context.getTargetInfo()) ||
        (S.Context.getLangOpts().SYCLIsDevice &&
         Aux && AL.existsInTarget(*Aux)))) {
    S.Diag(AL.getLoc(),
           AL.isRegularKeywordAttribute()
               ? (unsigned)diag::err_keyword_not_supported_on_target
           : AL.isDeclspecAttribute()
               ? (unsigned)diag::warn_unhandled_ms_attribute_ignored
               : (unsigned)diag::warn_unknown_attribute_ignored)
        << AL << AL.getRange();
    return;
  }

  // Check if argument population must delayed to after template instantiation.
  bool MustDelayArgs = MustDelayAttributeArguments(AL);

  // Argument number check must be skipped if arguments are delayed.
  if (S.checkCommonAttributeFeatures(D, AL, MustDelayArgs))
    return;

  if (MustDelayArgs) {
    AL.handleAttrWithDelayedArgs(S, D);
    return;
  }

  switch (AL.getKind()) {
  default:
    if (AL.getInfo().handleDeclAttribute(S, D, AL) != ParsedAttrInfo::NotHandled)
      break;
    if (!AL.isStmtAttr()) {
      assert(AL.isTypeAttr() && "Non-type attribute not handled");
    }
    if (AL.isTypeAttr()) {
      if (Options.IgnoreTypeAttributes)
        break;
      if (!AL.isStandardAttributeSyntax() && !AL.isRegularKeywordAttribute()) {
        // Non-[[]] type attributes are handled in processTypeAttrs(); silently
        // move on.
        break;
      }

      // According to the C and C++ standards, we should never see a
      // [[]] type attribute on a declaration. However, we have in the past
      // allowed some type attributes to "slide" to the `DeclSpec`, so we need
      // to continue to support this legacy behavior. We only do this, however,
      // if
      // - we actually have a `DeclSpec`, i.e. if we're looking at a
      //   `DeclaratorDecl`, or
      // - we are looking at an alias-declaration, where historically we have
      //   allowed type attributes after the identifier to slide to the type.
      if (AL.slidesFromDeclToDeclSpecLegacyBehavior() &&
          isa<DeclaratorDecl, TypeAliasDecl>(D)) {
        // Suggest moving the attribute to the type instead, but only for our
        // own vendor attributes; moving other vendors' attributes might hurt
        // portability.
        if (AL.isClangScope()) {
          S.Diag(AL.getLoc(), diag::warn_type_attribute_deprecated_on_decl)
              << AL << D->getLocation();
        }

        // Allow this type attribute to be handled in processTypeAttrs();
        // silently move on.
        break;
      }

      if (AL.getKind() == ParsedAttr::AT_Regparm) {
        // `regparm` is a special case: It's a type attribute but we still want
        // to treat it as if it had been written on the declaration because that
        // way we'll be able to handle it directly in `processTypeAttr()`.
        // If we treated `regparm` it as if it had been written on the
        // `DeclSpec`, the logic in `distributeFunctionTypeAttrFromDeclSepc()`
        // would try to move it to the declarator, but that doesn't work: We
        // can't remove the attribute from the list of declaration attributes
        // because it might be needed by other declarators in the same
        // declaration.
        break;
      }

      if (AL.getKind() == ParsedAttr::AT_VectorSize) {
        // `vector_size` is a special case: It's a type attribute semantically,
        // but GCC expects the [[]] syntax to be written on the declaration (and
        // warns that the attribute has no effect if it is placed on the
        // decl-specifier-seq).
        // Silently move on and allow the attribute to be handled in
        // processTypeAttr().
        break;
      }

      if (AL.getKind() == ParsedAttr::AT_NoDeref) {
        // FIXME: `noderef` currently doesn't work correctly in [[]] syntax.
        // See https://github.com/llvm/llvm-project/issues/55790 for details.
        // We allow processTypeAttrs() to emit a warning and silently move on.
        break;
      }
    }
    // N.B., ClangAttrEmitter.cpp emits a diagnostic helper that ensures a
    // statement attribute is not written on a declaration, but this code is
    // needed for type attributes as well as statement attributes in Attr.td
    // that do not list any subjects.
    S.Diag(AL.getLoc(), diag::err_attribute_invalid_on_decl)
        << AL << AL.isRegularKeywordAttribute() << D->getLocation();
    break;
  case ParsedAttr::AT_Interrupt:
    handleInterruptAttr(S, D, AL);
    break;
  case ParsedAttr::AT_X86ForceAlignArgPointer:
    handleX86ForceAlignArgPointerAttr(S, D, AL);
    break;
  case ParsedAttr::AT_ReadOnlyPlacement:
    handleSimpleAttribute<ReadOnlyPlacementAttr>(S, D, AL);
    break;
  case ParsedAttr::AT_DLLExport:
  case ParsedAttr::AT_DLLImport:
    handleDLLAttr(S, D, AL);
    break;
  case ParsedAttr::AT_AMDGPUFlatWorkGroupSize:
    handleAMDGPUFlatWorkGroupSizeAttr(S, D, AL);
    break;
  case ParsedAttr::AT_AMDGPUWavesPerEU:
    handleAMDGPUWavesPerEUAttr(S, D, AL);
    break;
  case ParsedAttr::AT_AMDGPUNumSGPR:
    handleAMDGPUNumSGPRAttr(S, D, AL);
    break;
  case ParsedAttr::AT_AMDGPUNumVGPR:
    handleAMDGPUNumVGPRAttr(S, D, AL);
    break;
  case ParsedAttr::AT_AVRSignal:
    handleAVRSignalAttr(S, D, AL);
    break;
  case ParsedAttr::AT_BPFPreserveAccessIndex:
    handleBPFPreserveAccessIndexAttr(S, D, AL);
    break;
  case ParsedAttr::AT_BPFPreserveStaticOffset:
    handleSimpleAttribute<BPFPreserveStaticOffsetAttr>(S, D, AL);
    break;
  case ParsedAttr::AT_BTFDeclTag:
    handleBTFDeclTagAttr(S, D, AL);
    break;
  case ParsedAttr::AT_WebAssemblyExportName:
    handleWebAssemblyExportNameAttr(S, D, AL);
    break;
  case ParsedAttr::AT_WebAssemblyImportModule:
    handleWebAssemblyImportModuleAttr(S, D, AL);
    break;
  case ParsedAttr::AT_WebAssemblyImportName:
    handleWebAssemblyImportNameAttr(S, D, AL);
    break;
  case ParsedAttr::AT_IBOutlet:
    handleIBOutlet(S, D, AL);
    break;
  case ParsedAttr::AT_IBOutletCollection:
    handleIBOutletCollection(S, D, AL);
    break;
  case ParsedAttr::AT_IFunc:
    handleIFuncAttr(S, D, AL);
    break;
  case ParsedAttr::AT_Alias:
    handleAliasAttr(S, D, AL);
    break;
  case ParsedAttr::AT_Aligned:
    handleAlignedAttr(S, D, AL);
    break;
  case ParsedAttr::AT_AlignValue:
    handleAlignValueAttr(S, D, AL);
    break;
  case ParsedAttr::AT_AllocSize:
    handleAllocSizeAttr(S, D, AL);
    break;
  case ParsedAttr::AT_AlwaysInline:
    handleAlwaysInlineAttr(S, D, AL);
    break;
  case ParsedAttr::AT_AnalyzerNoReturn:
    handleAnalyzerNoReturnAttr(S, D, AL);
    break;
  case ParsedAttr::AT_TLSModel:
    handleTLSModelAttr(S, D, AL);
    break;
  case ParsedAttr::AT_Annotate:
    handleAnnotateAttr(S, D, AL);
    break;
  case ParsedAttr::AT_Availability:
    handleAvailabilityAttr(S, D, AL);
    break;
  case ParsedAttr::AT_CarriesDependency:
    handleDependencyAttr(S, scope, D, AL);
    break;
  case ParsedAttr::AT_CPUDispatch:
  case ParsedAttr::AT_CPUSpecific:
    handleCPUSpecificAttr(S, D, AL);
    break;
  case ParsedAttr::AT_Common:
    handleCommonAttr(S, D, AL);
    break;
  case ParsedAttr::AT_CUDAConstant:
    handleConstantAttr(S, D, AL);
    break;
  case ParsedAttr::AT_PassObjectSize:
    handlePassObjectSizeAttr(S, D, AL);
    break;
  case ParsedAttr::AT_Constructor:
      handleConstructorAttr(S, D, AL);
    break;
  case ParsedAttr::AT_Deprecated:
    handleDeprecatedAttr(S, D, AL);
    break;
  case ParsedAttr::AT_Destructor:
      handleDestructorAttr(S, D, AL);
    break;
  case ParsedAttr::AT_EnableIf:
    handleEnableIfAttr(S, D, AL);
    break;
  case ParsedAttr::AT_Error:
    handleErrorAttr(S, D, AL);
    break;
  case ParsedAttr::AT_DiagnoseIf:
    handleDiagnoseIfAttr(S, D, AL);
    break;
  case ParsedAttr::AT_DiagnoseAsBuiltin:
    handleDiagnoseAsBuiltinAttr(S, D, AL);
    break;
  case ParsedAttr::AT_NoBuiltin:
    handleNoBuiltinAttr(S, D, AL);
    break;
  case ParsedAttr::AT_ExtVectorType:
    handleExtVectorTypeAttr(S, D, AL);
    break;
  case ParsedAttr::AT_ExternalSourceSymbol:
    handleExternalSourceSymbolAttr(S, D, AL);
    break;
  case ParsedAttr::AT_MinSize:
    handleMinSizeAttr(S, D, AL);
    break;
  case ParsedAttr::AT_OptimizeNone:
    handleOptimizeNoneAttr(S, D, AL);
    break;
  case ParsedAttr::AT_EnumExtensibility:
    handleEnumExtensibilityAttr(S, D, AL);
    break;
  case ParsedAttr::AT_SYCLKernel:
    handleSYCLKernelAttr(S, D, AL);
    break;
  case ParsedAttr::AT_SYCLSimd:
    handleSimpleAttribute<SYCLSimdAttr>(S, D, AL);
    break;
  case ParsedAttr::AT_SYCLSpecialClass:
    handleSimpleAttribute<SYCLSpecialClassAttr>(S, D, AL);
    break;
  case ParsedAttr::AT_SYCLType:
    handleSYCLTypeAttr(S, D, AL);
    break;
  case ParsedAttr::AT_SYCLDevice:
    handleSYCLDeviceAttr(S, D, AL);
    break;
  case ParsedAttr::AT_SYCLDeviceIndirectlyCallable:
    handleSYCLDeviceIndirectlyCallableAttr(S, D, AL);
    break;
  case ParsedAttr::AT_SYCLGlobalVar:
    handleSYCLGlobalVarAttr(S, D, AL);
    break;
  case ParsedAttr::AT_SYCLRegisterNum:
    handleSYCLRegisterNumAttr(S, D, AL);
    break;
  case ParsedAttr::AT_SYCLIntelESimdVectorize:
    handleSYCLIntelESimdVectorizeAttr(S, D, AL);
    break;
  case ParsedAttr::AT_SYCLDeviceHas:
    handleSYCLDeviceHasAttr(S, D, AL);
    break;
  case ParsedAttr::AT_SYCLUsesAspects:
    handleSYCLUsesAspectsAttr(S, D, AL);
    break;
  case ParsedAttr::AT_Format:
    handleFormatAttr(S, D, AL);
    break;
  case ParsedAttr::AT_FormatArg:
    handleFormatArgAttr(S, D, AL);
    break;
  case ParsedAttr::AT_Callback:
    handleCallbackAttr(S, D, AL);
    break;
  case ParsedAttr::AT_CalledOnce:
    handleCalledOnceAttr(S, D, AL);
    break;
  case ParsedAttr::AT_NVPTXKernel:
  case ParsedAttr::AT_CUDAGlobal:
    handleGlobalAttr(S, D, AL);
    break;
  case ParsedAttr::AT_CUDADevice:
    handleDeviceAttr(S, D, AL);
    break;
  case ParsedAttr::AT_HIPManaged:
    handleManagedAttr(S, D, AL);
    break;
  case ParsedAttr::AT_GNUInline:
    handleGNUInlineAttr(S, D, AL);
    break;
  case ParsedAttr::AT_CUDALaunchBounds:
    handleLaunchBoundsAttr(S, D, AL);
    break;
  case ParsedAttr::AT_Restrict:
    handleRestrictAttr(S, D, AL);
    break;
  case ParsedAttr::AT_Mode:
    handleModeAttr(S, D, AL);
    break;
  case ParsedAttr::AT_NonNull:
    if (auto *PVD = dyn_cast<ParmVarDecl>(D))
      handleNonNullAttrParameter(S, PVD, AL);
    else
      handleNonNullAttr(S, D, AL);
    break;
  case ParsedAttr::AT_ReturnsNonNull:
    handleReturnsNonNullAttr(S, D, AL);
    break;
  case ParsedAttr::AT_NoEscape:
    handleNoEscapeAttr(S, D, AL);
    break;
  case ParsedAttr::AT_MaybeUndef:
    handleSimpleAttribute<MaybeUndefAttr>(S, D, AL);
    break;
  case ParsedAttr::AT_AssumeAligned:
    handleAssumeAlignedAttr(S, D, AL);
    break;
  case ParsedAttr::AT_AllocAlign:
    handleAllocAlignAttr(S, D, AL);
    break;
  case ParsedAttr::AT_Ownership:
    handleOwnershipAttr(S, D, AL);
    break;
  case ParsedAttr::AT_Naked:
    handleNakedAttr(S, D, AL);
    break;
  case ParsedAttr::AT_NoReturn:
    handleNoReturnAttr(S, D, AL);
    break;
  case ParsedAttr::AT_CXX11NoReturn:
    handleStandardNoReturnAttr(S, D, AL);
    break;
  case ParsedAttr::AT_AnyX86NoCfCheck:
    handleNoCfCheckAttr(S, D, AL);
    break;
  case ParsedAttr::AT_NoThrow:
    if (!AL.isUsedAsTypeAttr())
      handleSimpleAttribute<NoThrowAttr>(S, D, AL);
    break;
  case ParsedAttr::AT_CUDAShared:
    handleSharedAttr(S, D, AL);
    break;
  case ParsedAttr::AT_VecReturn:
    handleVecReturnAttr(S, D, AL);
    break;
  case ParsedAttr::AT_ObjCOwnership:
    handleObjCOwnershipAttr(S, D, AL);
    break;
  case ParsedAttr::AT_ObjCPreciseLifetime:
    handleObjCPreciseLifetimeAttr(S, D, AL);
    break;
  case ParsedAttr::AT_ObjCReturnsInnerPointer:
    handleObjCReturnsInnerPointerAttr(S, D, AL);
    break;
  case ParsedAttr::AT_ObjCRequiresSuper:
    handleObjCRequiresSuperAttr(S, D, AL);
    break;
  case ParsedAttr::AT_ObjCBridge:
    handleObjCBridgeAttr(S, D, AL);
    break;
  case ParsedAttr::AT_ObjCBridgeMutable:
    handleObjCBridgeMutableAttr(S, D, AL);
    break;
  case ParsedAttr::AT_ObjCBridgeRelated:
    handleObjCBridgeRelatedAttr(S, D, AL);
    break;
  case ParsedAttr::AT_ObjCDesignatedInitializer:
    handleObjCDesignatedInitializer(S, D, AL);
    break;
  case ParsedAttr::AT_ObjCRuntimeName:
    handleObjCRuntimeName(S, D, AL);
    break;
  case ParsedAttr::AT_ObjCBoxable:
    handleObjCBoxable(S, D, AL);
    break;
  case ParsedAttr::AT_NSErrorDomain:
    handleNSErrorDomain(S, D, AL);
    break;
  case ParsedAttr::AT_CFConsumed:
  case ParsedAttr::AT_NSConsumed:
  case ParsedAttr::AT_OSConsumed:
    S.AddXConsumedAttr(D, AL, parsedAttrToRetainOwnershipKind(AL),
                       /*IsTemplateInstantiation=*/false);
    break;
  case ParsedAttr::AT_OSReturnsRetainedOnZero:
    handleSimpleAttributeOrDiagnose<OSReturnsRetainedOnZeroAttr>(
        S, D, AL, isValidOSObjectOutParameter(D),
        diag::warn_ns_attribute_wrong_parameter_type,
        /*Extra Args=*/AL, /*pointer-to-OSObject-pointer*/ 3, AL.getRange());
    break;
  case ParsedAttr::AT_OSReturnsRetainedOnNonZero:
    handleSimpleAttributeOrDiagnose<OSReturnsRetainedOnNonZeroAttr>(
        S, D, AL, isValidOSObjectOutParameter(D),
        diag::warn_ns_attribute_wrong_parameter_type,
        /*Extra Args=*/AL, /*pointer-to-OSObject-poointer*/ 3, AL.getRange());
    break;
  case ParsedAttr::AT_NSReturnsAutoreleased:
  case ParsedAttr::AT_NSReturnsNotRetained:
  case ParsedAttr::AT_NSReturnsRetained:
  case ParsedAttr::AT_CFReturnsNotRetained:
  case ParsedAttr::AT_CFReturnsRetained:
  case ParsedAttr::AT_OSReturnsNotRetained:
  case ParsedAttr::AT_OSReturnsRetained:
    handleXReturnsXRetainedAttr(S, D, AL);
    break;
  case ParsedAttr::AT_WorkGroupSizeHint:
    handleWorkGroupSizeHint(S, D, AL);
    break;
  case ParsedAttr::AT_ReqdWorkGroupSize:
    handleReqdWorkGroupSize(S, D, AL);
    break;
  case ParsedAttr::AT_SYCLIntelMaxWorkGroupSize:
    handleSYCLIntelMaxWorkGroupSize(S, D, AL);
    break;
  case ParsedAttr::AT_SYCLIntelMinWorkGroupsPerComputeUnit:
    handleSYCLIntelMinWorkGroupsPerComputeUnit(S, D, AL);
    break;
  case ParsedAttr::AT_SYCLIntelMaxWorkGroupsPerMultiprocessor:
    handleSYCLIntelMaxWorkGroupsPerMultiprocessor(S, D, AL);
    break;
  case ParsedAttr::AT_IntelReqdSubGroupSize:
    handleIntelReqdSubGroupSize(S, D, AL);
    break;
  case ParsedAttr::AT_IntelNamedSubGroupSize:
    handleIntelNamedSubGroupSize(S, D, AL);
    break;
  case ParsedAttr::AT_SYCLIntelNumSimdWorkItems:
    handleSYCLIntelNumSimdWorkItemsAttr(S, D, AL);
    break;
  case ParsedAttr::AT_SYCLIntelSchedulerTargetFmaxMhz:
    handleSYCLIntelSchedulerTargetFmaxMhzAttr(S, D, AL);
    break;
  case ParsedAttr::AT_SYCLIntelMaxGlobalWorkDim:
    handleSYCLIntelMaxGlobalWorkDimAttr(S, D, AL);
    break;
  case ParsedAttr::AT_SYCLIntelNoGlobalWorkOffset:
    handleSYCLIntelNoGlobalWorkOffsetAttr(S, D, AL);
    break;
  case ParsedAttr::AT_SYCLIntelUseStallEnableClusters:
    handleSYCLIntelUseStallEnableClustersAttr(S, D, AL);
    break;
  case ParsedAttr::AT_SYCLIntelLoopFuse:
    handleSYCLIntelLoopFuseAttr(S, D, AL);
    break;
  case ParsedAttr::AT_SYCLIntelInitiationInterval:
    handleSYCLIntelInitiationIntervalAttr(S, D, AL);
    break;
  case ParsedAttr::AT_VecTypeHint:
    handleVecTypeHint(S, D, AL);
    break;
  case ParsedAttr::AT_InitPriority:
      handleInitPriorityAttr(S, D, AL);
    break;
  case ParsedAttr::AT_Packed:
    handlePackedAttr(S, D, AL);
    break;
  case ParsedAttr::AT_PreferredName:
    handlePreferredName(S, D, AL);
    break;
  case ParsedAttr::AT_Section:
    handleSectionAttr(S, D, AL);
    break;
  case ParsedAttr::AT_RandomizeLayout:
    handleRandomizeLayoutAttr(S, D, AL);
    break;
  case ParsedAttr::AT_NoRandomizeLayout:
    handleNoRandomizeLayoutAttr(S, D, AL);
    break;
  case ParsedAttr::AT_CodeSeg:
    handleCodeSegAttr(S, D, AL);
    break;
  case ParsedAttr::AT_Target:
    handleTargetAttr(S, D, AL);
    break;
  case ParsedAttr::AT_TargetVersion:
    handleTargetVersionAttr(S, D, AL);
    break;
  case ParsedAttr::AT_TargetClones:
    handleTargetClonesAttr(S, D, AL);
    break;
  case ParsedAttr::AT_MinVectorWidth:
    handleMinVectorWidthAttr(S, D, AL);
    break;
  case ParsedAttr::AT_Unavailable:
    handleAttrWithMessage<UnavailableAttr>(S, D, AL);
    break;
  case ParsedAttr::AT_Assumption:
    handleAssumumptionAttr(S, D, AL);
    break;
  case ParsedAttr::AT_ObjCDirect:
    handleObjCDirectAttr(S, D, AL);
    break;
  case ParsedAttr::AT_ObjCDirectMembers:
    handleObjCDirectMembersAttr(S, D, AL);
    handleSimpleAttribute<ObjCDirectMembersAttr>(S, D, AL);
    break;
  case ParsedAttr::AT_ObjCExplicitProtocolImpl:
    handleObjCSuppresProtocolAttr(S, D, AL);
    break;
  case ParsedAttr::AT_Unused:
    handleUnusedAttr(S, D, AL);
    break;
  case ParsedAttr::AT_Visibility:
    handleVisibilityAttr(S, D, AL, false);
    break;
  case ParsedAttr::AT_TypeVisibility:
    handleVisibilityAttr(S, D, AL, true);
    break;
  case ParsedAttr::AT_WarnUnusedResult:
    handleWarnUnusedResult(S, D, AL);
    break;
  case ParsedAttr::AT_WeakRef:
    handleWeakRefAttr(S, D, AL);
    break;
  case ParsedAttr::AT_WeakImport:
    handleWeakImportAttr(S, D, AL);
    break;
  case ParsedAttr::AT_TransparentUnion:
    handleTransparentUnionAttr(S, D, AL);
    break;
  case ParsedAttr::AT_ObjCMethodFamily:
    handleObjCMethodFamilyAttr(S, D, AL);
    break;
  case ParsedAttr::AT_ObjCNSObject:
    handleObjCNSObject(S, D, AL);
    break;
  case ParsedAttr::AT_ObjCIndependentClass:
    handleObjCIndependentClass(S, D, AL);
    break;
  case ParsedAttr::AT_Blocks:
    handleBlocksAttr(S, D, AL);
    break;
  case ParsedAttr::AT_Sentinel:
    handleSentinelAttr(S, D, AL);
    break;
  case ParsedAttr::AT_Cleanup:
    handleCleanupAttr(S, D, AL);
    break;
  case ParsedAttr::AT_NoDebug:
    handleNoDebugAttr(S, D, AL);
    break;
  case ParsedAttr::AT_CmseNSEntry:
    handleCmseNSEntryAttr(S, D, AL);
    break;
  case ParsedAttr::AT_StdCall:
  case ParsedAttr::AT_CDecl:
  case ParsedAttr::AT_FastCall:
  case ParsedAttr::AT_ThisCall:
  case ParsedAttr::AT_Pascal:
  case ParsedAttr::AT_RegCall:
  case ParsedAttr::AT_SwiftCall:
  case ParsedAttr::AT_SwiftAsyncCall:
  case ParsedAttr::AT_VectorCall:
  case ParsedAttr::AT_MSABI:
  case ParsedAttr::AT_SysVABI:
  case ParsedAttr::AT_Pcs:
  case ParsedAttr::AT_IntelOclBicc:
  case ParsedAttr::AT_PreserveMost:
  case ParsedAttr::AT_PreserveAll:
  case ParsedAttr::AT_AArch64VectorPcs:
  case ParsedAttr::AT_AArch64SVEPcs:
  case ParsedAttr::AT_AMDGPUKernelCall:
  case ParsedAttr::AT_M68kRTD:
    handleCallConvAttr(S, D, AL);
    break;
  case ParsedAttr::AT_Suppress:
    handleSuppressAttr(S, D, AL);
    break;
  case ParsedAttr::AT_Owner:
  case ParsedAttr::AT_Pointer:
    handleLifetimeCategoryAttr(S, D, AL);
    break;
  case ParsedAttr::AT_OpenCLAccess:
    handleOpenCLAccessAttr(S, D, AL);
    break;
  case ParsedAttr::AT_OpenCLNoSVM:
    handleOpenCLNoSVMAttr(S, D, AL);
    break;
  case ParsedAttr::AT_SwiftContext:
    S.AddParameterABIAttr(D, AL, ParameterABI::SwiftContext);
    break;
  case ParsedAttr::AT_SwiftAsyncContext:
    S.AddParameterABIAttr(D, AL, ParameterABI::SwiftAsyncContext);
    break;
  case ParsedAttr::AT_SwiftErrorResult:
    S.AddParameterABIAttr(D, AL, ParameterABI::SwiftErrorResult);
    break;
  case ParsedAttr::AT_SwiftIndirectResult:
    S.AddParameterABIAttr(D, AL, ParameterABI::SwiftIndirectResult);
    break;
  case ParsedAttr::AT_InternalLinkage:
    handleInternalLinkageAttr(S, D, AL);
    break;
  case ParsedAttr::AT_ZeroCallUsedRegs:
    handleZeroCallUsedRegsAttr(S, D, AL);
    break;
  case ParsedAttr::AT_FunctionReturnThunks:
    handleFunctionReturnThunksAttr(S, D, AL);
    break;
  case ParsedAttr::AT_NoMerge:
    handleNoMergeAttr(S, D, AL);
    break;
  case ParsedAttr::AT_NoUniqueAddress:
    handleNoUniqueAddressAttr(S, D, AL);
    break;

  case ParsedAttr::AT_AvailableOnlyInDefaultEvalMethod:
    handleAvailableOnlyInDefaultEvalMethod(S, D, AL);
    break;

  case ParsedAttr::AT_CountedBy:
    handleCountedByAttr(S, D, AL);
    break;

  // Microsoft attributes:
  case ParsedAttr::AT_LayoutVersion:
    handleLayoutVersion(S, D, AL);
    break;
  case ParsedAttr::AT_Uuid:
    handleUuidAttr(S, D, AL);
    break;
  case ParsedAttr::AT_MSInheritance:
    handleMSInheritanceAttr(S, D, AL);
    break;
  case ParsedAttr::AT_Thread:
    handleDeclspecThreadAttr(S, D, AL);
    break;
  case ParsedAttr::AT_MSConstexpr:
    handleMSConstexprAttr(S, D, AL);
    break;

  // HLSL attributes:
  case ParsedAttr::AT_HLSLNumThreads:
    handleHLSLNumThreadsAttr(S, D, AL);
    break;
  case ParsedAttr::AT_HLSLSV_GroupIndex:
    handleSimpleAttribute<HLSLSV_GroupIndexAttr>(S, D, AL);
    break;
  case ParsedAttr::AT_HLSLSV_DispatchThreadID:
    handleHLSLSV_DispatchThreadIDAttr(S, D, AL);
    break;
  case ParsedAttr::AT_HLSLShader:
    handleHLSLShaderAttr(S, D, AL);
    break;
  case ParsedAttr::AT_HLSLResourceBinding:
    handleHLSLResourceBindingAttr(S, D, AL);
    break;
  case ParsedAttr::AT_HLSLParamModifier:
    handleHLSLParamModifierAttr(S, D, AL);
    break;

  case ParsedAttr::AT_AbiTag:
    handleAbiTagAttr(S, D, AL);
    break;
  case ParsedAttr::AT_CFGuard:
    handleCFGuardAttr(S, D, AL);
    break;

  // Thread safety attributes:
  case ParsedAttr::AT_AssertExclusiveLock:
    handleAssertExclusiveLockAttr(S, D, AL);
    break;
  case ParsedAttr::AT_AssertSharedLock:
    handleAssertSharedLockAttr(S, D, AL);
    break;
  case ParsedAttr::AT_PtGuardedVar:
    handlePtGuardedVarAttr(S, D, AL);
    break;
  case ParsedAttr::AT_NoSanitize:
    handleNoSanitizeAttr(S, D, AL);
    break;
  case ParsedAttr::AT_NoSanitizeSpecific:
    handleNoSanitizeSpecificAttr(S, D, AL);
    break;
  case ParsedAttr::AT_GuardedBy:
    handleGuardedByAttr(S, D, AL);
    break;
  case ParsedAttr::AT_PtGuardedBy:
    handlePtGuardedByAttr(S, D, AL);
    break;
  case ParsedAttr::AT_ExclusiveTrylockFunction:
    handleExclusiveTrylockFunctionAttr(S, D, AL);
    break;
  case ParsedAttr::AT_LockReturned:
    handleLockReturnedAttr(S, D, AL);
    break;
  case ParsedAttr::AT_LocksExcluded:
    handleLocksExcludedAttr(S, D, AL);
    break;
  case ParsedAttr::AT_SharedTrylockFunction:
    handleSharedTrylockFunctionAttr(S, D, AL);
    break;
  case ParsedAttr::AT_AcquiredBefore:
    handleAcquiredBeforeAttr(S, D, AL);
    break;
  case ParsedAttr::AT_AcquiredAfter:
    handleAcquiredAfterAttr(S, D, AL);
    break;

  // Capability analysis attributes.
  case ParsedAttr::AT_Capability:
  case ParsedAttr::AT_Lockable:
    handleCapabilityAttr(S, D, AL);
    break;
  case ParsedAttr::AT_RequiresCapability:
    handleRequiresCapabilityAttr(S, D, AL);
    break;

  case ParsedAttr::AT_AssertCapability:
    handleAssertCapabilityAttr(S, D, AL);
    break;
  case ParsedAttr::AT_AcquireCapability:
    handleAcquireCapabilityAttr(S, D, AL);
    break;
  case ParsedAttr::AT_ReleaseCapability:
    handleReleaseCapabilityAttr(S, D, AL);
    break;
  case ParsedAttr::AT_TryAcquireCapability:
    handleTryAcquireCapabilityAttr(S, D, AL);
    break;

  // Consumed analysis attributes.
  case ParsedAttr::AT_Consumable:
    handleConsumableAttr(S, D, AL);
    break;
  case ParsedAttr::AT_CallableWhen:
    handleCallableWhenAttr(S, D, AL);
    break;
  case ParsedAttr::AT_ParamTypestate:
    handleParamTypestateAttr(S, D, AL);
    break;
  case ParsedAttr::AT_ReturnTypestate:
    handleReturnTypestateAttr(S, D, AL);
    break;
  case ParsedAttr::AT_SetTypestate:
    handleSetTypestateAttr(S, D, AL);
    break;
  case ParsedAttr::AT_TestTypestate:
    handleTestTypestateAttr(S, D, AL);
    break;

  // Type safety attributes.
  case ParsedAttr::AT_ArgumentWithTypeTag:
    handleArgumentWithTypeTagAttr(S, D, AL);
    break;
  case ParsedAttr::AT_TypeTagForDatatype:
    handleTypeTagForDatatypeAttr(S, D, AL);
    break;

  // Intel FPGA specific attributes
  case ParsedAttr::AT_SYCLIntelDoublePump:
    handleSYCLIntelDoublePumpAttr(S, D, AL);
    break;
  case ParsedAttr::AT_SYCLIntelSinglePump:
    handleSYCLIntelSinglePumpAttr(S, D, AL);
    break;
  case ParsedAttr::AT_SYCLIntelMemory:
    handleSYCLIntelMemoryAttr(S, D, AL);
    break;
  case ParsedAttr::AT_SYCLIntelRegister:
    handleSYCLIntelRegisterAttr(S, D, AL);
    break;
  case ParsedAttr::AT_SYCLIntelBankWidth:
    handleSYCLIntelBankWidthAttr(S, D, AL);
    break;
  case ParsedAttr::AT_SYCLIntelNumBanks:
    handleSYCLIntelNumBanksAttr(S, D, AL);
    break;
  case ParsedAttr::AT_SYCLIntelPrivateCopies:
    handleSYCLIntelPrivateCopiesAttr(S, D, AL);
    break;
  case ParsedAttr::AT_SYCLIntelMaxReplicates:
    handleSYCLIntelMaxReplicatesAttr(S, D, AL);
    break;
  case ParsedAttr::AT_SYCLIntelSimpleDualPort:
    handleIntelSimpleDualPortAttr(S, D, AL);
    break;
  case ParsedAttr::AT_SYCLIntelMerge:
    handleSYCLIntelMergeAttr(S, D, AL);
    break;
  case ParsedAttr::AT_SYCLIntelBankBits:
    handleSYCLIntelBankBitsAttr(S, D, AL);
    break;
  case ParsedAttr::AT_SYCLIntelForcePow2Depth:
    handleSYCLIntelForcePow2DepthAttr(S, D, AL);
    break;
  case ParsedAttr::AT_SYCLIntelPipeIO:
    handleSYCLIntelPipeIOAttr(S, D, AL);
    break;
  case ParsedAttr::AT_SYCLIntelMaxConcurrency:
    handleSYCLIntelMaxConcurrencyAttr(S, D, AL);
    break;
  case ParsedAttr::AT_SYCLAddIRAttributesFunction:
    handleSYCLAddIRAttributesFunctionAttr(S, D, AL);
    break;
  case ParsedAttr::AT_SYCLAddIRAttributesKernelParameter:
    handleSYCLAddIRAttributesKernelParameterAttr(S, D, AL);
    break;
  case ParsedAttr::AT_SYCLAddIRAttributesGlobalVariable:
    handleSYCLAddIRAttributesGlobalVariableAttr(S, D, AL);
    break;
  case ParsedAttr::AT_SYCLAddIRAnnotationsMember:
    handleSYCLAddIRAnnotationsMemberAttr(S, D, AL);
    break;

  // Swift attributes.
  case ParsedAttr::AT_SwiftAsyncName:
    handleSwiftAsyncName(S, D, AL);
    break;
  case ParsedAttr::AT_SwiftAttr:
    handleSwiftAttrAttr(S, D, AL);
    break;
  case ParsedAttr::AT_SwiftBridge:
    handleSwiftBridge(S, D, AL);
    break;
  case ParsedAttr::AT_SwiftError:
    handleSwiftError(S, D, AL);
    break;
  case ParsedAttr::AT_SwiftName:
    handleSwiftName(S, D, AL);
    break;
  case ParsedAttr::AT_SwiftNewType:
    handleSwiftNewType(S, D, AL);
    break;
  case ParsedAttr::AT_SwiftAsync:
    handleSwiftAsyncAttr(S, D, AL);
    break;
  case ParsedAttr::AT_SwiftAsyncError:
    handleSwiftAsyncError(S, D, AL);
    break;

  // XRay attributes.
  case ParsedAttr::AT_XRayLogArgs:
    handleXRayLogArgsAttr(S, D, AL);
    break;

  case ParsedAttr::AT_PatchableFunctionEntry:
    handlePatchableFunctionEntryAttr(S, D, AL);
    break;

  case ParsedAttr::AT_AlwaysDestroy:
  case ParsedAttr::AT_NoDestroy:
    handleDestroyAttr(S, D, AL);
    break;

  case ParsedAttr::AT_Uninitialized:
    handleUninitializedAttr(S, D, AL);
    break;

  case ParsedAttr::AT_ObjCExternallyRetained:
    handleObjCExternallyRetainedAttr(S, D, AL);
    break;

  case ParsedAttr::AT_MIGServerRoutine:
    handleMIGServerRoutineAttr(S, D, AL);
    break;

  case ParsedAttr::AT_MSAllocator:
    handleMSAllocatorAttr(S, D, AL);
    break;

  case ParsedAttr::AT_ArmBuiltinAlias:
    handleArmBuiltinAliasAttr(S, D, AL);
    break;

  case ParsedAttr::AT_ArmLocallyStreaming:
    handleSimpleAttribute<ArmLocallyStreamingAttr>(S, D, AL);
    break;

  case ParsedAttr::AT_ArmNewZA:
    handleArmNewZaAttr(S, D, AL);
    break;

  case ParsedAttr::AT_AcquireHandle:
    handleAcquireHandleAttr(S, D, AL);
    break;

  case ParsedAttr::AT_ReleaseHandle:
    handleHandleAttr<ReleaseHandleAttr>(S, D, AL);
    break;

  case ParsedAttr::AT_UnsafeBufferUsage:
    handleUnsafeBufferUsage<UnsafeBufferUsageAttr>(S, D, AL);
    break;

  case ParsedAttr::AT_UseHandle:
    handleHandleAttr<UseHandleAttr>(S, D, AL);
    break;

  case ParsedAttr::AT_EnforceTCB:
    handleEnforceTCBAttr<EnforceTCBAttr, EnforceTCBLeafAttr>(S, D, AL);
    break;

  case ParsedAttr::AT_EnforceTCBLeaf:
    handleEnforceTCBAttr<EnforceTCBLeafAttr, EnforceTCBAttr>(S, D, AL);
    break;

  case ParsedAttr::AT_BuiltinAlias:
    handleBuiltinAliasAttr(S, D, AL);
    break;

  case ParsedAttr::AT_PreferredType:
    handlePreferredTypeAttr(S, D, AL);
    break;

  case ParsedAttr::AT_UsingIfExists:
    handleSimpleAttribute<UsingIfExistsAttr>(S, D, AL);
    break;
  }
}

/// ProcessDeclAttributeList - Apply all the decl attributes in the specified
/// attribute list to the specified decl, ignoring any type attributes.
void Sema::ProcessDeclAttributeList(
    Scope *S, Decl *D, const ParsedAttributesView &AttrList,
    const ProcessDeclAttributeOptions &Options) {
  if (AttrList.empty())
    return;

  for (const ParsedAttr &AL : AttrList)
    ProcessDeclAttribute(*this, S, D, AL, Options);

  // FIXME: We should be able to handle these cases in TableGen.
  // GCC accepts
  // static int a9 __attribute__((weakref));
  // but that looks really pointless. We reject it.
  if (D->hasAttr<WeakRefAttr>() && !D->hasAttr<AliasAttr>()) {
    Diag(AttrList.begin()->getLoc(), diag::err_attribute_weakref_without_alias)
        << cast<NamedDecl>(D);
    D->dropAttr<WeakRefAttr>();
    return;
  }

  // FIXME: We should be able to handle this in TableGen as well. It would be
  // good to have a way to specify "these attributes must appear as a group",
  // for these. Additionally, it would be good to have a way to specify "these
  // attribute must never appear as a group" for attributes like cold and hot.
  if (!(D->hasAttr<OpenCLKernelAttr>() ||
        LangOpts.SYCLIsDevice || LangOpts.SYCLIsHost)) {
    // These attributes cannot be applied to a non-kernel function.
    if (const auto *A = D->getAttr<ReqdWorkGroupSizeAttr>()) {
      // FIXME: This emits a different error message than
      // diag::err_attribute_wrong_decl_type + ExpectedKernelFunction.
      Diag(D->getLocation(), diag::err_opencl_kernel_attr) << A;
      D->setInvalidDecl();
    } else if (const auto *A = D->getAttr<WorkGroupSizeHintAttr>()) {
      Diag(D->getLocation(), diag::err_opencl_kernel_attr) << A;
      D->setInvalidDecl();
    } else if (const auto *A = D->getAttr<SYCLReqdWorkGroupSizeAttr>()) {
      Diag(D->getLocation(), diag::err_opencl_kernel_attr) << A;
      D->setInvalidDecl();
    } else if (const auto *A = D->getAttr<SYCLWorkGroupSizeHintAttr>()) {
      Diag(D->getLocation(), diag::err_opencl_kernel_attr) << A;
      D->setInvalidDecl();
    } else if (const auto *A = D->getAttr<SYCLIntelMaxWorkGroupSizeAttr>()) {
      Diag(D->getLocation(), diag::err_opencl_kernel_attr) << A;
      D->setInvalidDecl();
    } else if (const auto *A =
                   D->getAttr<SYCLIntelMinWorkGroupsPerComputeUnitAttr>()) {
      Diag(D->getLocation(), diag::err_opencl_kernel_attr) << A;
      D->setInvalidDecl();
    } else if (const auto *A =
                   D->getAttr<SYCLIntelMaxWorkGroupsPerMultiprocessorAttr>()) {
      Diag(D->getLocation(), diag::err_opencl_kernel_attr) << A;
      D->setInvalidDecl();
    } else if (const auto *A = D->getAttr<SYCLIntelNoGlobalWorkOffsetAttr>()) {
      Diag(D->getLocation(), diag::err_opencl_kernel_attr) << A;
      D->setInvalidDecl();
    } else if (const auto *A = D->getAttr<VecTypeHintAttr>()) {
      Diag(D->getLocation(), diag::err_opencl_kernel_attr) << A;
      D->setInvalidDecl();
    } else if (const auto *A = D->getAttr<IntelReqdSubGroupSizeAttr>()) {
      Diag(D->getLocation(), diag::err_opencl_kernel_attr) << A;
      D->setInvalidDecl();
    } else if (!D->hasAttr<CUDAGlobalAttr>()) {
      if (const auto *A = D->getAttr<AMDGPUFlatWorkGroupSizeAttr>()) {
        Diag(D->getLocation(), diag::err_attribute_wrong_decl_type)
            << A << A->isRegularKeywordAttribute() << ExpectedKernelFunction;
        D->setInvalidDecl();
      } else if (const auto *A = D->getAttr<AMDGPUWavesPerEUAttr>()) {
        Diag(D->getLocation(), diag::err_attribute_wrong_decl_type)
            << A << A->isRegularKeywordAttribute() << ExpectedKernelFunction;
        D->setInvalidDecl();
      } else if (const auto *A = D->getAttr<AMDGPUNumSGPRAttr>()) {
        Diag(D->getLocation(), diag::err_attribute_wrong_decl_type)
            << A << A->isRegularKeywordAttribute() << ExpectedKernelFunction;
        D->setInvalidDecl();
      } else if (const auto *A = D->getAttr<AMDGPUNumVGPRAttr>()) {
        Diag(D->getLocation(), diag::err_attribute_wrong_decl_type)
            << A << A->isRegularKeywordAttribute() << ExpectedKernelFunction;
        D->setInvalidDecl();
      }
    }
  }

  // Do this check after processing D's attributes because the attribute
  // objc_method_family can change whether the given method is in the init
  // family, and it can be applied after objc_designated_initializer. This is a
  // bit of a hack, but we need it to be compatible with versions of clang that
  // processed the attribute list in the wrong order.
  if (D->hasAttr<ObjCDesignatedInitializerAttr>() &&
      cast<ObjCMethodDecl>(D)->getMethodFamily() != OMF_init) {
    Diag(D->getLocation(), diag::err_designated_init_attr_non_init);
    D->dropAttr<ObjCDesignatedInitializerAttr>();
  }
}

// Helper for delayed processing TransparentUnion or BPFPreserveAccessIndexAttr
// attribute.
void Sema::ProcessDeclAttributeDelayed(Decl *D,
                                       const ParsedAttributesView &AttrList) {
  for (const ParsedAttr &AL : AttrList)
    if (AL.getKind() == ParsedAttr::AT_TransparentUnion) {
      handleTransparentUnionAttr(*this, D, AL);
      break;
    }

  // For BPFPreserveAccessIndexAttr, we want to populate the attributes
  // to fields and inner records as well.
  if (D && D->hasAttr<BPFPreserveAccessIndexAttr>())
    handleBPFPreserveAIRecord(*this, cast<RecordDecl>(D));
}

// Annotation attributes are the only attributes allowed after an access
// specifier.
bool Sema::ProcessAccessDeclAttributeList(
    AccessSpecDecl *ASDecl, const ParsedAttributesView &AttrList) {
  for (const ParsedAttr &AL : AttrList) {
    if (AL.getKind() == ParsedAttr::AT_Annotate) {
      ProcessDeclAttribute(*this, nullptr, ASDecl, AL,
                           ProcessDeclAttributeOptions());
    } else {
      Diag(AL.getLoc(), diag::err_only_annotate_after_access_spec);
      return true;
    }
  }
  return false;
}

/// checkUnusedDeclAttributes - Check a list of attributes to see if it
/// contains any decl attributes that we should warn about.
static void checkUnusedDeclAttributes(Sema &S, const ParsedAttributesView &A) {
  for (const ParsedAttr &AL : A) {
    // Only warn if the attribute is an unignored, non-type attribute.
    if (AL.isUsedAsTypeAttr() || AL.isInvalid())
      continue;
    if (AL.getKind() == ParsedAttr::IgnoredAttribute)
      continue;

    if (AL.getKind() == ParsedAttr::UnknownAttribute) {
      S.Diag(AL.getLoc(), diag::warn_unknown_attribute_ignored)
          << AL << AL.getRange();
    } else {
      S.Diag(AL.getLoc(), diag::warn_attribute_not_on_decl) << AL
                                                            << AL.getRange();
    }
  }
}

/// checkUnusedDeclAttributes - Given a declarator which is not being
/// used to build a declaration, complain about any decl attributes
/// which might be lying around on it.
void Sema::checkUnusedDeclAttributes(Declarator &D) {
  ::checkUnusedDeclAttributes(*this, D.getDeclarationAttributes());
  ::checkUnusedDeclAttributes(*this, D.getDeclSpec().getAttributes());
  ::checkUnusedDeclAttributes(*this, D.getAttributes());
  for (unsigned i = 0, e = D.getNumTypeObjects(); i != e; ++i)
    ::checkUnusedDeclAttributes(*this, D.getTypeObject(i).getAttrs());
}

/// DeclClonePragmaWeak - clone existing decl (maybe definition),
/// \#pragma weak needs a non-definition decl and source may not have one.
NamedDecl *Sema::DeclClonePragmaWeak(NamedDecl *ND, const IdentifierInfo *II,
                                     SourceLocation Loc) {
  assert(isa<FunctionDecl>(ND) || isa<VarDecl>(ND));
  NamedDecl *NewD = nullptr;
  if (auto *FD = dyn_cast<FunctionDecl>(ND)) {
    FunctionDecl *NewFD;
    // FIXME: Missing call to CheckFunctionDeclaration().
    // FIXME: Mangling?
    // FIXME: Is the qualifier info correct?
    // FIXME: Is the DeclContext correct?
    NewFD = FunctionDecl::Create(
        FD->getASTContext(), FD->getDeclContext(), Loc, Loc,
        DeclarationName(II), FD->getType(), FD->getTypeSourceInfo(), SC_None,
        getCurFPFeatures().isFPConstrained(), false /*isInlineSpecified*/,
        FD->hasPrototype(), ConstexprSpecKind::Unspecified,
        FD->getTrailingRequiresClause());
    NewD = NewFD;

    if (FD->getQualifier())
      NewFD->setQualifierInfo(FD->getQualifierLoc());

    // Fake up parameter variables; they are declared as if this were
    // a typedef.
    QualType FDTy = FD->getType();
    if (const auto *FT = FDTy->getAs<FunctionProtoType>()) {
      SmallVector<ParmVarDecl*, 16> Params;
      for (const auto &AI : FT->param_types()) {
        ParmVarDecl *Param = BuildParmVarDeclForTypedef(NewFD, Loc, AI);
        Param->setScopeInfo(0, Params.size());
        Params.push_back(Param);
      }
      NewFD->setParams(Params);
    }
  } else if (auto *VD = dyn_cast<VarDecl>(ND)) {
    NewD = VarDecl::Create(VD->getASTContext(), VD->getDeclContext(),
                           VD->getInnerLocStart(), VD->getLocation(), II,
                           VD->getType(), VD->getTypeSourceInfo(),
                           VD->getStorageClass());
    if (VD->getQualifier())
      cast<VarDecl>(NewD)->setQualifierInfo(VD->getQualifierLoc());
  }
  return NewD;
}

/// DeclApplyPragmaWeak - A declaration (maybe definition) needs \#pragma weak
/// applied to it, possibly with an alias.
void Sema::DeclApplyPragmaWeak(Scope *S, NamedDecl *ND, const WeakInfo &W) {
  if (W.getAlias()) { // clone decl, impersonate __attribute(weak,alias(...))
    IdentifierInfo *NDId = ND->getIdentifier();
    NamedDecl *NewD = DeclClonePragmaWeak(ND, W.getAlias(), W.getLocation());
    NewD->addAttr(
        AliasAttr::CreateImplicit(Context, NDId->getName(), W.getLocation()));
    NewD->addAttr(WeakAttr::CreateImplicit(Context, W.getLocation()));
    WeakTopLevelDecl.push_back(NewD);
    // FIXME: "hideous" code from Sema::LazilyCreateBuiltin
    // to insert Decl at TU scope, sorry.
    DeclContext *SavedContext = CurContext;
    CurContext = Context.getTranslationUnitDecl();
    NewD->setDeclContext(CurContext);
    NewD->setLexicalDeclContext(CurContext);
    PushOnScopeChains(NewD, S);
    CurContext = SavedContext;
  } else { // just add weak to existing
    ND->addAttr(WeakAttr::CreateImplicit(Context, W.getLocation()));
  }
}

void Sema::ProcessPragmaWeak(Scope *S, Decl *D) {
  // It's valid to "forward-declare" #pragma weak, in which case we
  // have to do this.
  LoadExternalWeakUndeclaredIdentifiers();
  if (WeakUndeclaredIdentifiers.empty())
    return;
  NamedDecl *ND = nullptr;
  if (auto *VD = dyn_cast<VarDecl>(D))
    if (VD->isExternC())
      ND = VD;
  if (auto *FD = dyn_cast<FunctionDecl>(D))
    if (FD->isExternC())
      ND = FD;
  if (!ND)
    return;
  if (IdentifierInfo *Id = ND->getIdentifier()) {
    auto I = WeakUndeclaredIdentifiers.find(Id);
    if (I != WeakUndeclaredIdentifiers.end()) {
      auto &WeakInfos = I->second;
      for (const auto &W : WeakInfos)
        DeclApplyPragmaWeak(S, ND, W);
      std::remove_reference_t<decltype(WeakInfos)> EmptyWeakInfos;
      WeakInfos.swap(EmptyWeakInfos);
    }
  }
}

/// ProcessDeclAttributes - Given a declarator (PD) with attributes indicated in
/// it, apply them to D.  This is a bit tricky because PD can have attributes
/// specified in many different places, and we need to find and apply them all.
void Sema::ProcessDeclAttributes(Scope *S, Decl *D, const Declarator &PD) {
  // Ordering of attributes can be important, so we take care to process
  // attributes in the order in which they appeared in the source code.

  // First, process attributes that appeared on the declaration itself (but
  // only if they don't have the legacy behavior of "sliding" to the DeclSepc).
  ParsedAttributesView NonSlidingAttrs;
  for (ParsedAttr &AL : PD.getDeclarationAttributes()) {
    if (AL.slidesFromDeclToDeclSpecLegacyBehavior()) {
      // Skip processing the attribute, but do check if it appertains to the
      // declaration. This is needed for the `MatrixType` attribute, which,
      // despite being a type attribute, defines a `SubjectList` that only
      // allows it to be used on typedef declarations.
      AL.diagnoseAppertainsTo(*this, D);
    } else {
      NonSlidingAttrs.addAtEnd(&AL);
    }
  }
  ProcessDeclAttributeList(S, D, NonSlidingAttrs);

  // Apply decl attributes from the DeclSpec if present.
  if (!PD.getDeclSpec().getAttributes().empty()) {
    ProcessDeclAttributeList(S, D, PD.getDeclSpec().getAttributes(),
                             ProcessDeclAttributeOptions()
                                 .WithIncludeCXX11Attributes(false)
                                 .WithIgnoreTypeAttributes(true));
  }

  // Walk the declarator structure, applying decl attributes that were in a type
  // position to the decl itself.  This handles cases like:
  //   int *__attr__(x)** D;
  // when X is a decl attribute.
  for (unsigned i = 0, e = PD.getNumTypeObjects(); i != e; ++i) {
    ProcessDeclAttributeList(S, D, PD.getTypeObject(i).getAttrs(),
                             ProcessDeclAttributeOptions()
                                 .WithIncludeCXX11Attributes(false)
                                 .WithIgnoreTypeAttributes(true));
  }

  // Finally, apply any attributes on the decl itself.
  ProcessDeclAttributeList(S, D, PD.getAttributes());

  // Apply additional attributes specified by '#pragma clang attribute'.
  AddPragmaAttributes(S, D);
}

/// Is the given declaration allowed to use a forbidden type?
/// If so, it'll still be annotated with an attribute that makes it
/// illegal to actually use.
static bool isForbiddenTypeAllowed(Sema &S, Decl *D,
                                   const DelayedDiagnostic &diag,
                                   UnavailableAttr::ImplicitReason &reason) {
  // Private ivars are always okay.  Unfortunately, people don't
  // always properly make their ivars private, even in system headers.
  // Plus we need to make fields okay, too.
  if (!isa<FieldDecl>(D) && !isa<ObjCPropertyDecl>(D) &&
      !isa<FunctionDecl>(D))
    return false;

  // Silently accept unsupported uses of __weak in both user and system
  // declarations when it's been disabled, for ease of integration with
  // -fno-objc-arc files.  We do have to take some care against attempts
  // to define such things;  for now, we've only done that for ivars
  // and properties.
  if ((isa<ObjCIvarDecl>(D) || isa<ObjCPropertyDecl>(D))) {
    if (diag.getForbiddenTypeDiagnostic() == diag::err_arc_weak_disabled ||
        diag.getForbiddenTypeDiagnostic() == diag::err_arc_weak_no_runtime) {
      reason = UnavailableAttr::IR_ForbiddenWeak;
      return true;
    }
  }

  // Allow all sorts of things in system headers.
  if (S.Context.getSourceManager().isInSystemHeader(D->getLocation())) {
    // Currently, all the failures dealt with this way are due to ARC
    // restrictions.
    reason = UnavailableAttr::IR_ARCForbiddenType;
    return true;
  }

  return false;
}

/// Handle a delayed forbidden-type diagnostic.
static void handleDelayedForbiddenType(Sema &S, DelayedDiagnostic &DD,
                                       Decl *D) {
  auto Reason = UnavailableAttr::IR_None;
  if (D && isForbiddenTypeAllowed(S, D, DD, Reason)) {
    assert(Reason && "didn't set reason?");
    D->addAttr(UnavailableAttr::CreateImplicit(S.Context, "", Reason, DD.Loc));
    return;
  }
  if (S.getLangOpts().ObjCAutoRefCount)
    if (const auto *FD = dyn_cast<FunctionDecl>(D)) {
      // FIXME: we may want to suppress diagnostics for all
      // kind of forbidden type messages on unavailable functions.
      if (FD->hasAttr<UnavailableAttr>() &&
          DD.getForbiddenTypeDiagnostic() ==
              diag::err_arc_array_param_no_ownership) {
        DD.Triggered = true;
        return;
      }
    }

  S.Diag(DD.Loc, DD.getForbiddenTypeDiagnostic())
      << DD.getForbiddenTypeOperand() << DD.getForbiddenTypeArgument();
  DD.Triggered = true;
}


void Sema::PopParsingDeclaration(ParsingDeclState state, Decl *decl) {
  assert(DelayedDiagnostics.getCurrentPool());
  DelayedDiagnosticPool &poppedPool = *DelayedDiagnostics.getCurrentPool();
  DelayedDiagnostics.popWithoutEmitting(state);

  // When delaying diagnostics to run in the context of a parsed
  // declaration, we only want to actually emit anything if parsing
  // succeeds.
  if (!decl) return;

  // We emit all the active diagnostics in this pool or any of its
  // parents.  In general, we'll get one pool for the decl spec
  // and a child pool for each declarator; in a decl group like:
  //   deprecated_typedef foo, *bar, baz();
  // only the declarator pops will be passed decls.  This is correct;
  // we really do need to consider delayed diagnostics from the decl spec
  // for each of the different declarations.
  const DelayedDiagnosticPool *pool = &poppedPool;
  do {
    bool AnyAccessFailures = false;
    for (DelayedDiagnosticPool::pool_iterator
           i = pool->pool_begin(), e = pool->pool_end(); i != e; ++i) {
      // This const_cast is a bit lame.  Really, Triggered should be mutable.
      DelayedDiagnostic &diag = const_cast<DelayedDiagnostic&>(*i);
      if (diag.Triggered)
        continue;

      switch (diag.Kind) {
      case DelayedDiagnostic::Availability:
        // Don't bother giving deprecation/unavailable diagnostics if
        // the decl is invalid.
        if (!decl->isInvalidDecl())
          handleDelayedAvailabilityCheck(diag, decl);
        break;

      case DelayedDiagnostic::Access:
        // Only produce one access control diagnostic for a structured binding
        // declaration: we don't need to tell the user that all the fields are
        // inaccessible one at a time.
        if (AnyAccessFailures && isa<DecompositionDecl>(decl))
          continue;
        HandleDelayedAccessCheck(diag, decl);
        if (diag.Triggered)
          AnyAccessFailures = true;
        break;

      case DelayedDiagnostic::ForbiddenType:
        handleDelayedForbiddenType(*this, diag, decl);
        break;
      }
    }
  } while ((pool = pool->getParent()));
}

/// Given a set of delayed diagnostics, re-emit them as if they had
/// been delayed in the current context instead of in the given pool.
/// Essentially, this just moves them to the current pool.
void Sema::redelayDiagnostics(DelayedDiagnosticPool &pool) {
  DelayedDiagnosticPool *curPool = DelayedDiagnostics.getCurrentPool();
  assert(curPool && "re-emitting in undelayed context not supported");
  curPool->steal(pool);
}<|MERGE_RESOLUTION|>--- conflicted
+++ resolved
@@ -6852,8 +6852,16 @@
 }
 
 static void handleSuppressAttr(Sema &S, Decl *D, const ParsedAttr &AL) {
-  if (!AL.checkAtLeastNumArgs(S, 1))
-    return;
+  if (AL.getAttributeSpellingListIndex() == SuppressAttr::CXX11_gsl_suppress) {
+    // Suppression attribute with GSL spelling requires at least 1 argument.
+    if (!AL.checkAtLeastNumArgs(S, 1))
+      return;
+  } else if (!isa<VarDecl>(D)) {
+    // Analyzer suppression applies only to variables and statements.
+    S.Diag(AL.getLoc(), diag::err_attribute_wrong_decl_type_str)
+        << AL << 0 << "variables and statements";
+    return;
+  }
 
   std::vector<StringRef> DiagnosticIdentifiers;
   for (unsigned I = 0, E = AL.getNumArgs(); I != E; ++I) {
@@ -6862,8 +6870,6 @@
     if (!S.checkStringLiteralArgumentAttr(AL, I, RuleName, nullptr))
       return;
 
-    // FIXME: Warn if the rule name is unknown. This is tricky because only
-    // clang-tidy knows about available rules.
     DiagnosticIdentifiers.push_back(RuleName);
   }
   D->addAttr(::new (S.Context)
@@ -7719,25 +7725,11 @@
     }
   }
 
-<<<<<<< HEAD
   // If the declaration does not have an [[intel::fpga_memory]]
   // attribute, this creates one as an implicit attribute.
   if (!D->hasAttr<SYCLIntelMemoryAttr>())
     D->addAttr(SYCLIntelMemoryAttr::CreateImplicit(
         Context, SYCLIntelMemoryAttr::Default));
-=======
-static void handleSuppressAttr(Sema &S, Decl *D, const ParsedAttr &AL) {
-  if (AL.getAttributeSpellingListIndex() == SuppressAttr::CXX11_gsl_suppress) {
-    // Suppression attribute with GSL spelling requires at least 1 argument.
-    if (!AL.checkAtLeastNumArgs(S, 1))
-      return;
-  } else if (!isa<VarDecl>(D)) {
-    // Analyzer suppression applies only to variables and statements.
-    S.Diag(AL.getLoc(), diag::err_attribute_wrong_decl_type_str)
-        << AL << 0 << "variables and statements";
-    return;
-  }
->>>>>>> ab3430f8
 
   // We are adding a user NumBanks attribute, drop any implicit default.
   if (auto *NBA = D->getAttr<SYCLIntelNumBanksAttr>()) {
@@ -7748,7 +7740,6 @@
   D->addAttr(::new (Context) SYCLIntelNumBanksAttr(Context, CI, E));
 }
 
-<<<<<<< HEAD
 SYCLIntelNumBanksAttr *
 Sema::MergeSYCLIntelNumBanksAttr(Decl *D, const SYCLIntelNumBanksAttr &A) {
   // Check to see if there's a duplicate attribute with different values
@@ -7762,9 +7753,6 @@
       Diag(A.getLoc(), diag::note_previous_attribute);
       return nullptr;
     }
-=======
-    DiagnosticIdentifiers.push_back(RuleName);
->>>>>>> ab3430f8
   }
 
   return ::new (Context) SYCLIntelNumBanksAttr(Context, A, A.getValue());
