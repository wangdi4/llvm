--- conflicted
+++ resolved
@@ -3853,18 +3853,8 @@
       S.Context, Attr, Str));
 }
 
-<<<<<<< HEAD
 static void handleOpenCLBufferLocationAttr(Sema & S, Decl * D,
                                            const ParsedAttr &Attr) {
-=======
-/// Handle __attribute__((format_arg((idx)))) attribute based on
-/// http://gcc.gnu.org/onlinedocs/gcc/Function-Attributes.html
-static void handleFormatArgAttr(Sema &S, Decl *D, const ParsedAttr &AL) {
-  const Expr *IdxExpr = AL.getArgAsExpr(0);
-  ParamIdx Idx;
-  if (!checkFunctionOrMethodParameterIndex(S, D, AL, 1, IdxExpr, Idx))
-    return;
->>>>>>> 257dc54b
 
   if (D->isInvalidDecl())
     return;
@@ -6034,7 +6024,7 @@
 /// Handle __attribute__((format_arg((idx)))) attribute based on
 /// http://gcc.gnu.org/onlinedocs/gcc/Function-Attributes.html
 static void handleFormatArgAttr(Sema &S, Decl *D, const ParsedAttr &AL) {
-  Expr *IdxExpr = AL.getArgAsExpr(0);
+  const Expr *IdxExpr = AL.getArgAsExpr(0);
   ParamIdx Idx;
   if (!checkFunctionOrMethodParameterIndex(S, D, AL, 1, IdxExpr, Idx))
     return;
