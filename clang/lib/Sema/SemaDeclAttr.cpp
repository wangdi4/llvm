//===--- SemaDeclAttr.cpp - Declaration Attribute Handling ----------------===//
//
// Part of the LLVM Project, under the Apache License v2.0 with LLVM Exceptions.
// See https://llvm.org/LICENSE.txt for license information.
// SPDX-License-Identifier: Apache-2.0 WITH LLVM-exception
//
//===----------------------------------------------------------------------===//
//
//  This file implements decl-related attribute processing.
//
//===----------------------------------------------------------------------===//

#include "clang/AST/ASTConsumer.h"
#include "clang/AST/ASTContext.h"
#include "clang/AST/ASTMutationListener.h"
#include "clang/AST/CXXInheritance.h"
#include "clang/AST/DeclCXX.h"
#include "clang/AST/DeclObjC.h"
#include "clang/AST/DeclTemplate.h"
#include "clang/AST/Expr.h"
#include "clang/AST/ExprCXX.h"
#include "clang/AST/Mangle.h"
#include "clang/AST/RecursiveASTVisitor.h"
#include "clang/AST/Type.h"
#include "clang/Basic/CharInfo.h"
#include "clang/Basic/SourceLocation.h"
#include "clang/Basic/SourceManager.h"
#include "clang/Basic/TargetBuiltins.h"
#include "clang/Basic/TargetInfo.h"
#include "clang/Lex/Preprocessor.h"
#include "clang/Sema/DeclSpec.h"
#include "clang/Sema/DelayedDiagnostic.h"
#include "clang/Sema/Initialization.h"
#include "clang/Sema/Lookup.h"
#include "clang/Sema/ParsedAttr.h"
#include "clang/Sema/Scope.h"
#include "clang/Sema/ScopeInfo.h"
#include "clang/Sema/SemaInternal.h"
#include "llvm/ADT/Optional.h"
#include "llvm/ADT/STLExtras.h"
#include "llvm/ADT/StringExtras.h"
#include "llvm/IR/Assumptions.h"
#include "llvm/Support/MathExtras.h"
#include "intel/SemaIntelImpl.h" // INTEL
#include "llvm/Support/raw_ostream.h"

using namespace clang;
using namespace sema;

namespace AttributeLangSupport {
  enum LANG {
    C,
    Cpp,
    ObjC
  };
} // end namespace AttributeLangSupport

//===----------------------------------------------------------------------===//
//  Helper functions
//===----------------------------------------------------------------------===//

/// isFunctionOrMethod - Return true if the given decl has function
/// type (function or function-typed variable) or an Objective-C
/// method.
static bool isFunctionOrMethod(const Decl *D) {
  return (D->getFunctionType() != nullptr) || isa<ObjCMethodDecl>(D);
}

/// Return true if the given decl has function type (function or
/// function-typed variable) or an Objective-C method or a block.
static bool isFunctionOrMethodOrBlock(const Decl *D) {
  return isFunctionOrMethod(D) || isa<BlockDecl>(D);
}

/// Return true if the given decl has a declarator that should have
/// been processed by Sema::GetTypeForDeclarator.
static bool hasDeclarator(const Decl *D) {
  // In some sense, TypedefDecl really *ought* to be a DeclaratorDecl.
  return isa<DeclaratorDecl>(D) || isa<BlockDecl>(D) || isa<TypedefNameDecl>(D) ||
         isa<ObjCPropertyDecl>(D);
}

/// hasFunctionProto - Return true if the given decl has a argument
/// information. This decl should have already passed
/// isFunctionOrMethod or isFunctionOrMethodOrBlock.
static bool hasFunctionProto(const Decl *D) {
  if (const FunctionType *FnTy = D->getFunctionType())
    return isa<FunctionProtoType>(FnTy);
  return isa<ObjCMethodDecl>(D) || isa<BlockDecl>(D);
}

/// getFunctionOrMethodNumParams - Return number of function or method
/// parameters. It is an error to call this on a K&R function (use
/// hasFunctionProto first).
static unsigned getFunctionOrMethodNumParams(const Decl *D) {
  if (const FunctionType *FnTy = D->getFunctionType())
    return cast<FunctionProtoType>(FnTy)->getNumParams();
  if (const auto *BD = dyn_cast<BlockDecl>(D))
    return BD->getNumParams();
  return cast<ObjCMethodDecl>(D)->param_size();
}

static const ParmVarDecl *getFunctionOrMethodParam(const Decl *D,
                                                   unsigned Idx) {
  if (const auto *FD = dyn_cast<FunctionDecl>(D))
    return FD->getParamDecl(Idx);
  if (const auto *MD = dyn_cast<ObjCMethodDecl>(D))
    return MD->getParamDecl(Idx);
  if (const auto *BD = dyn_cast<BlockDecl>(D))
    return BD->getParamDecl(Idx);
  return nullptr;
}

static QualType getFunctionOrMethodParamType(const Decl *D, unsigned Idx) {
  if (const FunctionType *FnTy = D->getFunctionType())
    return cast<FunctionProtoType>(FnTy)->getParamType(Idx);
  if (const auto *BD = dyn_cast<BlockDecl>(D))
    return BD->getParamDecl(Idx)->getType();

  return cast<ObjCMethodDecl>(D)->parameters()[Idx]->getType();
}

static SourceRange getFunctionOrMethodParamRange(const Decl *D, unsigned Idx) {
  if (auto *PVD = getFunctionOrMethodParam(D, Idx))
    return PVD->getSourceRange();
  return SourceRange();
}

static QualType getFunctionOrMethodResultType(const Decl *D) {
  if (const FunctionType *FnTy = D->getFunctionType())
    return FnTy->getReturnType();
  return cast<ObjCMethodDecl>(D)->getReturnType();
}

static SourceRange getFunctionOrMethodResultSourceRange(const Decl *D) {
  if (const auto *FD = dyn_cast<FunctionDecl>(D))
    return FD->getReturnTypeSourceRange();
  if (const auto *MD = dyn_cast<ObjCMethodDecl>(D))
    return MD->getReturnTypeSourceRange();
  return SourceRange();
}

static bool isFunctionOrMethodVariadic(const Decl *D) {
  if (const FunctionType *FnTy = D->getFunctionType())
    return cast<FunctionProtoType>(FnTy)->isVariadic();
  if (const auto *BD = dyn_cast<BlockDecl>(D))
    return BD->isVariadic();
  return cast<ObjCMethodDecl>(D)->isVariadic();
}

static bool isInstanceMethod(const Decl *D) {
  if (const auto *MethodDecl = dyn_cast<CXXMethodDecl>(D))
    return MethodDecl->isInstance();
  return false;
}

static inline bool isNSStringType(QualType T, ASTContext &Ctx) {
  const auto *PT = T->getAs<ObjCObjectPointerType>();
  if (!PT)
    return false;

  ObjCInterfaceDecl *Cls = PT->getObjectType()->getInterface();
  if (!Cls)
    return false;

  IdentifierInfo* ClsName = Cls->getIdentifier();

  // FIXME: Should we walk the chain of classes?
  return ClsName == &Ctx.Idents.get("NSString") ||
         ClsName == &Ctx.Idents.get("NSMutableString");
}

static inline bool isCFStringType(QualType T, ASTContext &Ctx) {
  const auto *PT = T->getAs<PointerType>();
  if (!PT)
    return false;

  const auto *RT = PT->getPointeeType()->getAs<RecordType>();
  if (!RT)
    return false;

  const RecordDecl *RD = RT->getDecl();
  if (RD->getTagKind() != TTK_Struct)
    return false;

  return RD->getIdentifier() == &Ctx.Idents.get("__CFString");
}

static unsigned getNumAttributeArgs(const ParsedAttr &AL) {
  // FIXME: Include the type in the argument list.
  return AL.getNumArgs() + AL.hasParsedType();
}

template <typename Compare>
static bool checkAttributeNumArgsImpl(Sema &S, const ParsedAttr &AL,
                                      unsigned Num, unsigned Diag,
                                      Compare Comp) {
  if (Comp(getNumAttributeArgs(AL), Num)) {
    S.Diag(AL.getLoc(), Diag) << AL << Num;
    return false;
  }

  return true;
}

/// Check if the attribute has exactly as many args as Num. May
/// output an error.
static bool checkAttributeNumArgs(Sema &S, const ParsedAttr &AL, unsigned Num) {
  return checkAttributeNumArgsImpl(S, AL, Num,
                                   diag::err_attribute_wrong_number_arguments,
                                   std::not_equal_to<unsigned>());
}

/// Check if the attribute has at least as many args as Num. May
/// output an error.
static bool checkAttributeAtLeastNumArgs(Sema &S, const ParsedAttr &AL,
                                         unsigned Num) {
  return checkAttributeNumArgsImpl(S, AL, Num,
                                   diag::err_attribute_too_few_arguments,
                                   std::less<unsigned>());
}

/// Check if the attribute has at most as many args as Num. May
/// output an error.
static bool checkAttributeAtMostNumArgs(Sema &S, const ParsedAttr &AL,
                                        unsigned Num) {
  return checkAttributeNumArgsImpl(S, AL, Num,
                                   diag::err_attribute_too_many_arguments,
                                   std::greater<unsigned>());
}

/// A helper function to provide Attribute Location for the Attr types
/// AND the ParsedAttr.
template <typename AttrInfo>
static std::enable_if_t<std::is_base_of<Attr, AttrInfo>::value, SourceLocation>
getAttrLoc(const AttrInfo &AL) {
  return AL.getLocation();
}
static SourceLocation getAttrLoc(const ParsedAttr &AL) { return AL.getLoc(); }

/// If Expr is a valid integer constant, get the value of the integer
/// expression and return success or failure. May output an error.
///
/// Negative argument is implicitly converted to unsigned, unless
/// \p StrictlyUnsigned is true.
template <typename AttrInfo>
static bool checkUInt32Argument(Sema &S, const AttrInfo &AI, const Expr *Expr,
                                uint32_t &Val, unsigned Idx = UINT_MAX,
                                bool StrictlyUnsigned = false) {
  Optional<llvm::APSInt> I = llvm::APSInt(32);
  if (Expr->isTypeDependent() || Expr->isValueDependent() ||
      !(I = Expr->getIntegerConstantExpr(S.Context))) {
    if (Idx != UINT_MAX)
      S.Diag(getAttrLoc(AI), diag::err_attribute_argument_n_type)
          << &AI << Idx << AANT_ArgumentIntegerConstant
          << Expr->getSourceRange();
    else
      S.Diag(getAttrLoc(AI), diag::err_attribute_argument_type)
          << &AI << AANT_ArgumentIntegerConstant << Expr->getSourceRange();
    return false;
  }

  if (!I->isIntN(32)) {
    S.Diag(Expr->getExprLoc(), diag::err_ice_too_large)
        << I->toString(10, false) << 32 << /* Unsigned */ 1;
    return false;
  }

  if (StrictlyUnsigned && I->isSigned() && I->isNegative()) {
    S.Diag(getAttrLoc(AI), diag::err_attribute_requires_positive_integer)
        << &AI << /*non-negative*/ 1;
    return false;
  }

  Val = (uint32_t)I->getZExtValue();
  return true;
}

/// Wrapper around checkUInt32Argument, with an extra check to be sure
/// that the result will fit into a regular (signed) int. All args have the same
/// purpose as they do in checkUInt32Argument.
template <typename AttrInfo>
static bool checkPositiveIntArgument(Sema &S, const AttrInfo &AI, const Expr *Expr,
                                     int &Val, unsigned Idx = UINT_MAX) {
  uint32_t UVal;
  if (!checkUInt32Argument(S, AI, Expr, UVal, Idx))
    return false;

  if (UVal > (uint32_t)std::numeric_limits<int>::max()) {
    llvm::APSInt I(32); // for toString
    I = UVal;
    S.Diag(Expr->getExprLoc(), diag::err_ice_too_large)
        << I.toString(10, false) << 32 << /* Unsigned */ 0;
    return false;
  }

  Val = UVal;
  return true;
}

/// Diagnose mutually exclusive attributes when present on a given
/// declaration. Returns true if diagnosed.
template <typename AttrTy>
static bool checkAttrMutualExclusion(Sema &S, Decl *D, const ParsedAttr &AL) {
  if (const auto *A = D->getAttr<AttrTy>()) {
    S.Diag(AL.getLoc(), diag::err_attributes_are_not_compatible) << AL << A;
    S.Diag(A->getLocation(), diag::note_conflicting_attribute);
    return true;
  }
  return false;
}

template <typename AttrTy>
static bool checkAttrMutualExclusion(Sema &S, Decl *D, const Attr &AL) {
  if (const auto *A = D->getAttr<AttrTy>()) {
    S.Diag(AL.getLocation(), diag::err_attributes_are_not_compatible) << &AL
                                                                      << A;
    S.Diag(A->getLocation(), diag::note_conflicting_attribute);
    return true;
  }
  return false;
}

void Sema::DiagnoseDeprecatedAttribute(const ParsedAttr &A, StringRef NewScope,
                                       StringRef NewName) {
  assert((!NewName.empty() || !NewScope.empty()) &&
         "Deprecated attribute with no new scope or name?");
  Diag(A.getLoc(), diag::warn_attribute_spelling_deprecated)
      << "'" + A.getNormalizedFullName() + "'";

  FixItHint Fix;
  std::string NewFullName;
  if (NewScope.empty() && !NewName.empty()) {
    // Only have a new name.
    Fix = FixItHint::CreateReplacement(A.getLoc(), NewName);
    NewFullName =
        ((A.hasScope() ? A.getScopeName()->getName() : StringRef("")) +
         "::" + NewName)
            .str();
  } else if (NewName.empty() && !NewScope.empty()) {
    // Only have a new scope.
    Fix = FixItHint::CreateReplacement(A.getScopeLoc(), NewScope);
    NewFullName = (NewScope + "::" + A.getAttrName()->getName()).str();
  } else {
    // Have both a new name and a new scope.
    NewFullName = (NewScope + "::" + NewName).str();
    Fix = FixItHint::CreateReplacement(A.getRange(), NewFullName);
  }

  Diag(A.getLoc(), diag::note_spelling_suggestion)
      << "'" + NewFullName + "'" << Fix;
}

void Sema::CheckDeprecatedSYCLAttributeSpelling(const ParsedAttr &A,
                                                StringRef NewName) {
#if INTEL_CUSTOMIZATION
  // Some FPGA attributes have GNU spelling and can appear without a scope
  if (!A.hasScope())
    return;
#endif // INTEL_CUSTOMIZATION

  // Additionally, diagnose the old [[intel::ii]] spelling.
  if (A.getKind() == ParsedAttr::AT_SYCLIntelFPGAInitiationInterval &&
      A.getAttrName()->isStr("ii")) {
    DiagnoseDeprecatedAttribute(A, "intel", "initiation_interval");
    return;
  }

  // All attributes in the intelfpga vendor namespace are deprecated in favor
  // of a name in the intel vendor namespace. By default, assume the attribute
  // retains its original name but changes the namespace. However, some
  // attributes were renamed, so we support supplying a new name as well.
  if (A.hasScope() && A.getScopeName()->isStr("intelfpga")) {
    DiagnoseDeprecatedAttribute(A, "intel", NewName);
    return;
  }
}

/// Check if IdxExpr is a valid parameter index for a function or
/// instance method D.  May output an error.
///
/// \returns true if IdxExpr is a valid index.
template <typename AttrInfo>
static bool checkFunctionOrMethodParameterIndex(
    Sema &S, const Decl *D, const AttrInfo &AI, unsigned AttrArgNum,
    const Expr *IdxExpr, ParamIdx &Idx, bool CanIndexImplicitThis = false) {
  assert(isFunctionOrMethodOrBlock(D));

  // In C++ the implicit 'this' function parameter also counts.
  // Parameters are counted from one.
  bool HP = hasFunctionProto(D);
  bool HasImplicitThisParam = isInstanceMethod(D);
  bool IV = HP && isFunctionOrMethodVariadic(D);
  unsigned NumParams =
      (HP ? getFunctionOrMethodNumParams(D) : 0) + HasImplicitThisParam;

  Optional<llvm::APSInt> IdxInt;
  if (IdxExpr->isTypeDependent() || IdxExpr->isValueDependent() ||
      !(IdxInt = IdxExpr->getIntegerConstantExpr(S.Context))) {
    S.Diag(getAttrLoc(AI), diag::err_attribute_argument_n_type)
        << &AI << AttrArgNum << AANT_ArgumentIntegerConstant
        << IdxExpr->getSourceRange();
    return false;
  }

  unsigned IdxSource = IdxInt->getLimitedValue(UINT_MAX);
  if (IdxSource < 1 || (!IV && IdxSource > NumParams)) {
    S.Diag(getAttrLoc(AI), diag::err_attribute_argument_out_of_bounds)
        << &AI << AttrArgNum << IdxExpr->getSourceRange();
    return false;
  }
  if (HasImplicitThisParam && !CanIndexImplicitThis) {
    if (IdxSource == 1) {
      S.Diag(getAttrLoc(AI), diag::err_attribute_invalid_implicit_this_argument)
          << &AI << IdxExpr->getSourceRange();
      return false;
    }
  }

  Idx = ParamIdx(IdxSource, D);
  return true;
}

/// Check if the argument \p ArgNum of \p Attr is a ASCII string literal.
/// If not emit an error and return false. If the argument is an identifier it
/// will emit an error with a fixit hint and treat it as if it was a string
/// literal.
bool Sema::checkStringLiteralArgumentAttr(const ParsedAttr &AL, unsigned ArgNum,
                                          StringRef &Str,
                                          SourceLocation *ArgLocation) {
  // Look for identifiers. If we have one emit a hint to fix it to a literal.
  if (AL.isArgIdent(ArgNum)) {
    IdentifierLoc *Loc = AL.getArgAsIdent(ArgNum);
    Diag(Loc->Loc, diag::err_attribute_argument_type)
        << AL << AANT_ArgumentString
        << FixItHint::CreateInsertion(Loc->Loc, "\"")
        << FixItHint::CreateInsertion(getLocForEndOfToken(Loc->Loc), "\"");
    Str = Loc->Ident->getName();
    if (ArgLocation)
      *ArgLocation = Loc->Loc;
    return true;
  }

  // Now check for an actual string literal.
  Expr *ArgExpr = AL.getArgAsExpr(ArgNum);
  const auto *Literal = dyn_cast<StringLiteral>(ArgExpr->IgnoreParenCasts());
  if (ArgLocation)
    *ArgLocation = ArgExpr->getBeginLoc();

  if (!Literal || !Literal->isAscii()) {
    Diag(ArgExpr->getBeginLoc(), diag::err_attribute_argument_type)
        << AL << AANT_ArgumentString;
    return false;
  }

  Str = Literal->getString();
  return true;
}

/// Applies the given attribute to the Decl without performing any
/// additional semantic checking.
template <typename AttrType>
static void handleSimpleAttribute(Sema &S, Decl *D,
                                  const AttributeCommonInfo &CI) {
  D->addAttr(::new (S.Context) AttrType(S.Context, CI));
}

template <typename... DiagnosticArgs>
static const Sema::SemaDiagnosticBuilder&
appendDiagnostics(const Sema::SemaDiagnosticBuilder &Bldr) {
  return Bldr;
}

template <typename T, typename... DiagnosticArgs>
static const Sema::SemaDiagnosticBuilder&
appendDiagnostics(const Sema::SemaDiagnosticBuilder &Bldr, T &&ExtraArg,
                  DiagnosticArgs &&... ExtraArgs) {
  return appendDiagnostics(Bldr << std::forward<T>(ExtraArg),
                           std::forward<DiagnosticArgs>(ExtraArgs)...);
}

/// Add an attribute {@code AttrType} to declaration {@code D}, provided that
/// {@code PassesCheck} is true.
/// Otherwise, emit diagnostic {@code DiagID}, passing in all parameters
/// specified in {@code ExtraArgs}.
template <typename AttrType, typename... DiagnosticArgs>
static void handleSimpleAttributeOrDiagnose(Sema &S, Decl *D,
                                            const AttributeCommonInfo &CI,
                                            bool PassesCheck, unsigned DiagID,
                                            DiagnosticArgs &&... ExtraArgs) {
  if (!PassesCheck) {
    Sema::SemaDiagnosticBuilder DB = S.Diag(D->getBeginLoc(), DiagID);
    appendDiagnostics(DB, std::forward<DiagnosticArgs>(ExtraArgs)...);
    return;
  }
  handleSimpleAttribute<AttrType>(S, D, CI);
}

template <typename AttrType>
static void handleSimpleAttributeWithExclusions(Sema &S, Decl *D,
                                                const ParsedAttr &AL) {
  handleSimpleAttribute<AttrType>(S, D, AL);
}

/// Applies the given attribute to the Decl so long as the Decl doesn't
/// already have one of the given incompatible attributes.
template <typename AttrType, typename IncompatibleAttrType,
          typename... IncompatibleAttrTypes>
static void handleSimpleAttributeWithExclusions(Sema &S, Decl *D,
                                                const ParsedAttr &AL) {
  if (checkAttrMutualExclusion<IncompatibleAttrType>(S, D, AL))
    return;
  handleSimpleAttributeWithExclusions<AttrType, IncompatibleAttrTypes...>(S, D,
                                                                          AL);
}

/// Check if the passed-in expression is of type int or bool.
static bool isIntOrBool(Expr *Exp) {
  QualType QT = Exp->getType();
  return QT->isBooleanType() || QT->isIntegerType();
}


// Check to see if the type is a smart pointer of some kind.  We assume
// it's a smart pointer if it defines both operator-> and operator*.
static bool threadSafetyCheckIsSmartPointer(Sema &S, const RecordType* RT) {
  auto IsOverloadedOperatorPresent = [&S](const RecordDecl *Record,
                                          OverloadedOperatorKind Op) {
    DeclContextLookupResult Result =
        Record->lookup(S.Context.DeclarationNames.getCXXOperatorName(Op));
    return !Result.empty();
  };

  const RecordDecl *Record = RT->getDecl();
  bool foundStarOperator = IsOverloadedOperatorPresent(Record, OO_Star);
  bool foundArrowOperator = IsOverloadedOperatorPresent(Record, OO_Arrow);
  if (foundStarOperator && foundArrowOperator)
    return true;

  const CXXRecordDecl *CXXRecord = dyn_cast<CXXRecordDecl>(Record);
  if (!CXXRecord)
    return false;

  for (auto BaseSpecifier : CXXRecord->bases()) {
    if (!foundStarOperator)
      foundStarOperator = IsOverloadedOperatorPresent(
          BaseSpecifier.getType()->getAsRecordDecl(), OO_Star);
    if (!foundArrowOperator)
      foundArrowOperator = IsOverloadedOperatorPresent(
          BaseSpecifier.getType()->getAsRecordDecl(), OO_Arrow);
  }

  if (foundStarOperator && foundArrowOperator)
    return true;

  return false;
}

/// Check if passed in Decl is a pointer type.
/// Note that this function may produce an error message.
/// \return true if the Decl is a pointer type; false otherwise
static bool threadSafetyCheckIsPointer(Sema &S, const Decl *D,
                                       const ParsedAttr &AL) {
  const auto *VD = cast<ValueDecl>(D);
  QualType QT = VD->getType();
  if (QT->isAnyPointerType())
    return true;

  if (const auto *RT = QT->getAs<RecordType>()) {
    // If it's an incomplete type, it could be a smart pointer; skip it.
    // (We don't want to force template instantiation if we can avoid it,
    // since that would alter the order in which templates are instantiated.)
    if (RT->isIncompleteType())
      return true;

    if (threadSafetyCheckIsSmartPointer(S, RT))
      return true;
  }

  S.Diag(AL.getLoc(), diag::warn_thread_attribute_decl_not_pointer) << AL << QT;
  return false;
}

/// Checks that the passed in QualType either is of RecordType or points
/// to RecordType. Returns the relevant RecordType, null if it does not exit.
static const RecordType *getRecordType(QualType QT) {
  if (const auto *RT = QT->getAs<RecordType>())
    return RT;

  // Now check if we point to record type.
  if (const auto *PT = QT->getAs<PointerType>())
    return PT->getPointeeType()->getAs<RecordType>();

  return nullptr;
}

template <typename AttrType>
static bool checkRecordDeclForAttr(const RecordDecl *RD) {
  // Check if the record itself has the attribute.
  if (RD->hasAttr<AttrType>())
    return true;

  // Else check if any base classes have the attribute.
  if (const auto *CRD = dyn_cast<CXXRecordDecl>(RD)) {
    CXXBasePaths BPaths(false, false);
    if (CRD->lookupInBases(
            [](const CXXBaseSpecifier *BS, CXXBasePath &) {
              const auto &Ty = *BS->getType();
              // If it's type-dependent, we assume it could have the attribute.
              if (Ty.isDependentType())
                return true;
              return Ty.castAs<RecordType>()->getDecl()->hasAttr<AttrType>();
            },
            BPaths, true))
      return true;
  }
  return false;
}

static bool checkRecordTypeForCapability(Sema &S, QualType Ty) {
  const RecordType *RT = getRecordType(Ty);

  if (!RT)
    return false;

  // Don't check for the capability if the class hasn't been defined yet.
  if (RT->isIncompleteType())
    return true;

  // Allow smart pointers to be used as capability objects.
  // FIXME -- Check the type that the smart pointer points to.
  if (threadSafetyCheckIsSmartPointer(S, RT))
    return true;

  return checkRecordDeclForAttr<CapabilityAttr>(RT->getDecl());
}

static bool checkTypedefTypeForCapability(QualType Ty) {
  const auto *TD = Ty->getAs<TypedefType>();
  if (!TD)
    return false;

  TypedefNameDecl *TN = TD->getDecl();
  if (!TN)
    return false;

  return TN->hasAttr<CapabilityAttr>();
}

static bool typeHasCapability(Sema &S, QualType Ty) {
  if (checkTypedefTypeForCapability(Ty))
    return true;

  if (checkRecordTypeForCapability(S, Ty))
    return true;

  return false;
}

static bool isCapabilityExpr(Sema &S, const Expr *Ex) {
  // Capability expressions are simple expressions involving the boolean logic
  // operators &&, || or !, a simple DeclRefExpr, CastExpr or a ParenExpr. Once
  // a DeclRefExpr is found, its type should be checked to determine whether it
  // is a capability or not.

  if (const auto *E = dyn_cast<CastExpr>(Ex))
    return isCapabilityExpr(S, E->getSubExpr());
  else if (const auto *E = dyn_cast<ParenExpr>(Ex))
    return isCapabilityExpr(S, E->getSubExpr());
  else if (const auto *E = dyn_cast<UnaryOperator>(Ex)) {
    if (E->getOpcode() == UO_LNot || E->getOpcode() == UO_AddrOf ||
        E->getOpcode() == UO_Deref)
      return isCapabilityExpr(S, E->getSubExpr());
    return false;
  } else if (const auto *E = dyn_cast<BinaryOperator>(Ex)) {
    if (E->getOpcode() == BO_LAnd || E->getOpcode() == BO_LOr)
      return isCapabilityExpr(S, E->getLHS()) &&
             isCapabilityExpr(S, E->getRHS());
    return false;
  }

  return typeHasCapability(S, Ex->getType());
}

/// Checks that all attribute arguments, starting from Sidx, resolve to
/// a capability object.
/// \param Sidx The attribute argument index to start checking with.
/// \param ParamIdxOk Whether an argument can be indexing into a function
/// parameter list.
static void checkAttrArgsAreCapabilityObjs(Sema &S, Decl *D,
                                           const ParsedAttr &AL,
                                           SmallVectorImpl<Expr *> &Args,
                                           unsigned Sidx = 0,
                                           bool ParamIdxOk = false) {
  if (Sidx == AL.getNumArgs()) {
    // If we don't have any capability arguments, the attribute implicitly
    // refers to 'this'. So we need to make sure that 'this' exists, i.e. we're
    // a non-static method, and that the class is a (scoped) capability.
    const auto *MD = dyn_cast<const CXXMethodDecl>(D);
    if (MD && !MD->isStatic()) {
      const CXXRecordDecl *RD = MD->getParent();
      // FIXME -- need to check this again on template instantiation
      if (!checkRecordDeclForAttr<CapabilityAttr>(RD) &&
          !checkRecordDeclForAttr<ScopedLockableAttr>(RD))
        S.Diag(AL.getLoc(),
               diag::warn_thread_attribute_not_on_capability_member)
            << AL << MD->getParent();
    } else {
      S.Diag(AL.getLoc(), diag::warn_thread_attribute_not_on_non_static_member)
          << AL;
    }
  }

  for (unsigned Idx = Sidx; Idx < AL.getNumArgs(); ++Idx) {
    Expr *ArgExp = AL.getArgAsExpr(Idx);

    if (ArgExp->isTypeDependent()) {
      // FIXME -- need to check this again on template instantiation
      Args.push_back(ArgExp);
      continue;
    }

    if (const auto *StrLit = dyn_cast<StringLiteral>(ArgExp)) {
      if (StrLit->getLength() == 0 ||
          (StrLit->isAscii() && StrLit->getString() == StringRef("*"))) {
        // Pass empty strings to the analyzer without warnings.
        // Treat "*" as the universal lock.
        Args.push_back(ArgExp);
        continue;
      }

      // We allow constant strings to be used as a placeholder for expressions
      // that are not valid C++ syntax, but warn that they are ignored.
      S.Diag(AL.getLoc(), diag::warn_thread_attribute_ignored) << AL;
      Args.push_back(ArgExp);
      continue;
    }

    QualType ArgTy = ArgExp->getType();

    // A pointer to member expression of the form  &MyClass::mu is treated
    // specially -- we need to look at the type of the member.
    if (const auto *UOp = dyn_cast<UnaryOperator>(ArgExp))
      if (UOp->getOpcode() == UO_AddrOf)
        if (const auto *DRE = dyn_cast<DeclRefExpr>(UOp->getSubExpr()))
          if (DRE->getDecl()->isCXXInstanceMember())
            ArgTy = DRE->getDecl()->getType();

    // First see if we can just cast to record type, or pointer to record type.
    const RecordType *RT = getRecordType(ArgTy);

    // Now check if we index into a record type function param.
    if(!RT && ParamIdxOk) {
      const auto *FD = dyn_cast<FunctionDecl>(D);
      const auto *IL = dyn_cast<IntegerLiteral>(ArgExp);
      if(FD && IL) {
        unsigned int NumParams = FD->getNumParams();
        llvm::APInt ArgValue = IL->getValue();
        uint64_t ParamIdxFromOne = ArgValue.getZExtValue();
        uint64_t ParamIdxFromZero = ParamIdxFromOne - 1;
        if (!ArgValue.isStrictlyPositive() || ParamIdxFromOne > NumParams) {
          S.Diag(AL.getLoc(),
                 diag::err_attribute_argument_out_of_bounds_extra_info)
              << AL << Idx + 1 << NumParams;
          continue;
        }
        ArgTy = FD->getParamDecl(ParamIdxFromZero)->getType();
      }
    }

    // If the type does not have a capability, see if the components of the
    // expression have capabilities. This allows for writing C code where the
    // capability may be on the type, and the expression is a capability
    // boolean logic expression. Eg) requires_capability(A || B && !C)
    if (!typeHasCapability(S, ArgTy) && !isCapabilityExpr(S, ArgExp))
      S.Diag(AL.getLoc(), diag::warn_thread_attribute_argument_not_lockable)
          << AL << ArgTy;

    Args.push_back(ArgExp);
  }
}

//===----------------------------------------------------------------------===//
// Attribute Implementations
//===----------------------------------------------------------------------===//

static void handlePtGuardedVarAttr(Sema &S, Decl *D, const ParsedAttr &AL) {
  if (!threadSafetyCheckIsPointer(S, D, AL))
    return;

  D->addAttr(::new (S.Context) PtGuardedVarAttr(S.Context, AL));
}

static bool checkGuardedByAttrCommon(Sema &S, Decl *D, const ParsedAttr &AL,
                                     Expr *&Arg) {
  SmallVector<Expr *, 1> Args;
  // check that all arguments are lockable objects
  checkAttrArgsAreCapabilityObjs(S, D, AL, Args);
  unsigned Size = Args.size();
  if (Size != 1)
    return false;

  Arg = Args[0];

  return true;
}

static void handleGuardedByAttr(Sema &S, Decl *D, const ParsedAttr &AL) {
  Expr *Arg = nullptr;
  if (!checkGuardedByAttrCommon(S, D, AL, Arg))
    return;

  D->addAttr(::new (S.Context) GuardedByAttr(S.Context, AL, Arg));
}

static void handlePtGuardedByAttr(Sema &S, Decl *D, const ParsedAttr &AL) {
  Expr *Arg = nullptr;
  if (!checkGuardedByAttrCommon(S, D, AL, Arg))
    return;

  if (!threadSafetyCheckIsPointer(S, D, AL))
    return;

  D->addAttr(::new (S.Context) PtGuardedByAttr(S.Context, AL, Arg));
}

static bool checkAcquireOrderAttrCommon(Sema &S, Decl *D, const ParsedAttr &AL,
                                        SmallVectorImpl<Expr *> &Args) {
  if (!checkAttributeAtLeastNumArgs(S, AL, 1))
    return false;

  // Check that this attribute only applies to lockable types.
  QualType QT = cast<ValueDecl>(D)->getType();
  if (!QT->isDependentType() && !typeHasCapability(S, QT)) {
    S.Diag(AL.getLoc(), diag::warn_thread_attribute_decl_not_lockable) << AL;
    return false;
  }

  // Check that all arguments are lockable objects.
  checkAttrArgsAreCapabilityObjs(S, D, AL, Args);
  if (Args.empty())
    return false;

  return true;
}

static void handleAcquiredAfterAttr(Sema &S, Decl *D, const ParsedAttr &AL) {
  SmallVector<Expr *, 1> Args;
  if (!checkAcquireOrderAttrCommon(S, D, AL, Args))
    return;

  Expr **StartArg = &Args[0];
  D->addAttr(::new (S.Context)
                 AcquiredAfterAttr(S.Context, AL, StartArg, Args.size()));
}

static void handleAcquiredBeforeAttr(Sema &S, Decl *D, const ParsedAttr &AL) {
  SmallVector<Expr *, 1> Args;
  if (!checkAcquireOrderAttrCommon(S, D, AL, Args))
    return;

  Expr **StartArg = &Args[0];
  D->addAttr(::new (S.Context)
                 AcquiredBeforeAttr(S.Context, AL, StartArg, Args.size()));
}

static bool checkLockFunAttrCommon(Sema &S, Decl *D, const ParsedAttr &AL,
                                   SmallVectorImpl<Expr *> &Args) {
  // zero or more arguments ok
  // check that all arguments are lockable objects
  checkAttrArgsAreCapabilityObjs(S, D, AL, Args, 0, /*ParamIdxOk=*/true);

  return true;
}

static void handleAssertSharedLockAttr(Sema &S, Decl *D, const ParsedAttr &AL) {
  SmallVector<Expr *, 1> Args;
  if (!checkLockFunAttrCommon(S, D, AL, Args))
    return;

  unsigned Size = Args.size();
  Expr **StartArg = Size == 0 ? nullptr : &Args[0];
  D->addAttr(::new (S.Context)
                 AssertSharedLockAttr(S.Context, AL, StartArg, Size));
}

static void handleAssertExclusiveLockAttr(Sema &S, Decl *D,
                                          const ParsedAttr &AL) {
  SmallVector<Expr *, 1> Args;
  if (!checkLockFunAttrCommon(S, D, AL, Args))
    return;

  unsigned Size = Args.size();
  Expr **StartArg = Size == 0 ? nullptr : &Args[0];
  D->addAttr(::new (S.Context)
                 AssertExclusiveLockAttr(S.Context, AL, StartArg, Size));
}

/// Checks to be sure that the given parameter number is in bounds, and
/// is an integral type. Will emit appropriate diagnostics if this returns
/// false.
///
/// AttrArgNo is used to actually retrieve the argument, so it's base-0.
template <typename AttrInfo>
static bool checkParamIsIntegerType(Sema &S, const FunctionDecl *FD,
                                    const AttrInfo &AI, unsigned AttrArgNo) {
  assert(AI.isArgExpr(AttrArgNo) && "Expected expression argument");
  Expr *AttrArg = AI.getArgAsExpr(AttrArgNo);
  ParamIdx Idx;
  if (!checkFunctionOrMethodParameterIndex(S, FD, AI, AttrArgNo + 1, AttrArg,
                                           Idx))
    return false;

  const ParmVarDecl *Param = FD->getParamDecl(Idx.getASTIndex());
  if (!Param->getType()->isIntegerType() && !Param->getType()->isCharType()) {
    SourceLocation SrcLoc = AttrArg->getBeginLoc();
    S.Diag(SrcLoc, diag::err_attribute_integers_only)
        << AI << Param->getSourceRange();
    return false;
  }
  return true;
}

static void handleAllocSizeAttr(Sema &S, Decl *D, const ParsedAttr &AL) {
  if (!checkAttributeAtLeastNumArgs(S, AL, 1) ||
      !checkAttributeAtMostNumArgs(S, AL, 2))
    return;

  const auto *FD = cast<FunctionDecl>(D);
  if (!FD->getReturnType()->isPointerType()) {
    S.Diag(AL.getLoc(), diag::warn_attribute_return_pointers_only) << AL;
    return;
  }

  const Expr *SizeExpr = AL.getArgAsExpr(0);
  int SizeArgNoVal;
  // Parameter indices are 1-indexed, hence Index=1
  if (!checkPositiveIntArgument(S, AL, SizeExpr, SizeArgNoVal, /*Idx=*/1))
    return;
  if (!checkParamIsIntegerType(S, FD, AL, /*AttrArgNo=*/0))
    return;
  ParamIdx SizeArgNo(SizeArgNoVal, D);

  ParamIdx NumberArgNo;
  if (AL.getNumArgs() == 2) {
    const Expr *NumberExpr = AL.getArgAsExpr(1);
    int Val;
    // Parameter indices are 1-based, hence Index=2
    if (!checkPositiveIntArgument(S, AL, NumberExpr, Val, /*Idx=*/2))
      return;
    if (!checkParamIsIntegerType(S, FD, AL, /*AttrArgNo=*/1))
      return;
    NumberArgNo = ParamIdx(Val, D);
  }

  D->addAttr(::new (S.Context)
                 AllocSizeAttr(S.Context, AL, SizeArgNo, NumberArgNo));
}

static bool checkTryLockFunAttrCommon(Sema &S, Decl *D, const ParsedAttr &AL,
                                      SmallVectorImpl<Expr *> &Args) {
  if (!checkAttributeAtLeastNumArgs(S, AL, 1))
    return false;

  if (!isIntOrBool(AL.getArgAsExpr(0))) {
    S.Diag(AL.getLoc(), diag::err_attribute_argument_n_type)
        << AL << 1 << AANT_ArgumentIntOrBool;
    return false;
  }

  // check that all arguments are lockable objects
  checkAttrArgsAreCapabilityObjs(S, D, AL, Args, 1);

  return true;
}

static void handleSharedTrylockFunctionAttr(Sema &S, Decl *D,
                                            const ParsedAttr &AL) {
  SmallVector<Expr*, 2> Args;
  if (!checkTryLockFunAttrCommon(S, D, AL, Args))
    return;

  D->addAttr(::new (S.Context) SharedTrylockFunctionAttr(
      S.Context, AL, AL.getArgAsExpr(0), Args.data(), Args.size()));
}

static void handleExclusiveTrylockFunctionAttr(Sema &S, Decl *D,
                                               const ParsedAttr &AL) {
  SmallVector<Expr*, 2> Args;
  if (!checkTryLockFunAttrCommon(S, D, AL, Args))
    return;

  D->addAttr(::new (S.Context) ExclusiveTrylockFunctionAttr(
      S.Context, AL, AL.getArgAsExpr(0), Args.data(), Args.size()));
}

static void handleLockReturnedAttr(Sema &S, Decl *D, const ParsedAttr &AL) {
  // check that the argument is lockable object
  SmallVector<Expr*, 1> Args;
  checkAttrArgsAreCapabilityObjs(S, D, AL, Args);
  unsigned Size = Args.size();
  if (Size == 0)
    return;

  D->addAttr(::new (S.Context) LockReturnedAttr(S.Context, AL, Args[0]));
}

static void handleLocksExcludedAttr(Sema &S, Decl *D, const ParsedAttr &AL) {
  if (!checkAttributeAtLeastNumArgs(S, AL, 1))
    return;

  // check that all arguments are lockable objects
  SmallVector<Expr*, 1> Args;
  checkAttrArgsAreCapabilityObjs(S, D, AL, Args);
  unsigned Size = Args.size();
  if (Size == 0)
    return;
  Expr **StartArg = &Args[0];

  D->addAttr(::new (S.Context)
                 LocksExcludedAttr(S.Context, AL, StartArg, Size));
}

static bool checkFunctionConditionAttr(Sema &S, Decl *D, const ParsedAttr &AL,
                                       Expr *&Cond, StringRef &Msg) {
  Cond = AL.getArgAsExpr(0);
  if (!Cond->isTypeDependent()) {
    ExprResult Converted = S.PerformContextuallyConvertToBool(Cond);
    if (Converted.isInvalid())
      return false;
    Cond = Converted.get();
  }

  if (!S.checkStringLiteralArgumentAttr(AL, 1, Msg))
    return false;

  if (Msg.empty())
    Msg = "<no message provided>";

  SmallVector<PartialDiagnosticAt, 8> Diags;
  if (isa<FunctionDecl>(D) && !Cond->isValueDependent() &&
      !Expr::isPotentialConstantExprUnevaluated(Cond, cast<FunctionDecl>(D),
                                                Diags)) {
    S.Diag(AL.getLoc(), diag::err_attr_cond_never_constant_expr) << AL;
    for (const PartialDiagnosticAt &PDiag : Diags)
      S.Diag(PDiag.first, PDiag.second);
    return false;
  }
  return true;
}

static void handleEnableIfAttr(Sema &S, Decl *D, const ParsedAttr &AL) {
  S.Diag(AL.getLoc(), diag::ext_clang_enable_if);

  Expr *Cond;
  StringRef Msg;
  if (checkFunctionConditionAttr(S, D, AL, Cond, Msg))
    D->addAttr(::new (S.Context) EnableIfAttr(S.Context, AL, Cond, Msg));
}

namespace {
/// Determines if a given Expr references any of the given function's
/// ParmVarDecls, or the function's implicit `this` parameter (if applicable).
class ArgumentDependenceChecker
    : public RecursiveASTVisitor<ArgumentDependenceChecker> {
#ifndef NDEBUG
  const CXXRecordDecl *ClassType;
#endif
  llvm::SmallPtrSet<const ParmVarDecl *, 16> Parms;
  bool Result;

public:
  ArgumentDependenceChecker(const FunctionDecl *FD) {
#ifndef NDEBUG
    if (const auto *MD = dyn_cast<CXXMethodDecl>(FD))
      ClassType = MD->getParent();
    else
      ClassType = nullptr;
#endif
    Parms.insert(FD->param_begin(), FD->param_end());
  }

  bool referencesArgs(Expr *E) {
    Result = false;
    TraverseStmt(E);
    return Result;
  }

  bool VisitCXXThisExpr(CXXThisExpr *E) {
    assert(E->getType()->getPointeeCXXRecordDecl() == ClassType &&
           "`this` doesn't refer to the enclosing class?");
    Result = true;
    return false;
  }

  bool VisitDeclRefExpr(DeclRefExpr *DRE) {
    if (const auto *PVD = dyn_cast<ParmVarDecl>(DRE->getDecl()))
      if (Parms.count(PVD)) {
        Result = true;
        return false;
      }
    return true;
  }
};
}

static void handleDiagnoseIfAttr(Sema &S, Decl *D, const ParsedAttr &AL) {
  S.Diag(AL.getLoc(), diag::ext_clang_diagnose_if);

  Expr *Cond;
  StringRef Msg;
  if (!checkFunctionConditionAttr(S, D, AL, Cond, Msg))
    return;

  StringRef DiagTypeStr;
  if (!S.checkStringLiteralArgumentAttr(AL, 2, DiagTypeStr))
    return;

  DiagnoseIfAttr::DiagnosticType DiagType;
  if (!DiagnoseIfAttr::ConvertStrToDiagnosticType(DiagTypeStr, DiagType)) {
    S.Diag(AL.getArgAsExpr(2)->getBeginLoc(),
           diag::err_diagnose_if_invalid_diagnostic_type);
    return;
  }

  bool ArgDependent = false;
  if (const auto *FD = dyn_cast<FunctionDecl>(D))
    ArgDependent = ArgumentDependenceChecker(FD).referencesArgs(Cond);
  D->addAttr(::new (S.Context) DiagnoseIfAttr(
      S.Context, AL, Cond, Msg, DiagType, ArgDependent, cast<NamedDecl>(D)));
}

static void handleNoBuiltinAttr(Sema &S, Decl *D, const ParsedAttr &AL) {
  static constexpr const StringRef kWildcard = "*";

  llvm::SmallVector<StringRef, 16> Names;
  bool HasWildcard = false;

  const auto AddBuiltinName = [&Names, &HasWildcard](StringRef Name) {
    if (Name == kWildcard)
      HasWildcard = true;
    Names.push_back(Name);
  };

  // Add previously defined attributes.
  if (const auto *NBA = D->getAttr<NoBuiltinAttr>())
    for (StringRef BuiltinName : NBA->builtinNames())
      AddBuiltinName(BuiltinName);

  // Add current attributes.
  if (AL.getNumArgs() == 0)
    AddBuiltinName(kWildcard);
  else
    for (unsigned I = 0, E = AL.getNumArgs(); I != E; ++I) {
      StringRef BuiltinName;
      SourceLocation LiteralLoc;
      if (!S.checkStringLiteralArgumentAttr(AL, I, BuiltinName, &LiteralLoc))
        return;

      if (Builtin::Context::isBuiltinFunc(BuiltinName))
        AddBuiltinName(BuiltinName);
      else
        S.Diag(LiteralLoc, diag::warn_attribute_no_builtin_invalid_builtin_name)
            << BuiltinName << AL;
    }

  // Repeating the same attribute is fine.
  llvm::sort(Names);
  Names.erase(std::unique(Names.begin(), Names.end()), Names.end());

  // Empty no_builtin must be on its own.
  if (HasWildcard && Names.size() > 1)
    S.Diag(D->getLocation(),
           diag::err_attribute_no_builtin_wildcard_or_builtin_name)
        << AL;

  if (D->hasAttr<NoBuiltinAttr>())
    D->dropAttr<NoBuiltinAttr>();
  D->addAttr(::new (S.Context)
                 NoBuiltinAttr(S.Context, AL, Names.data(), Names.size()));
}

static void handlePassObjectSizeAttr(Sema &S, Decl *D, const ParsedAttr &AL) {
  if (D->hasAttr<PassObjectSizeAttr>()) {
    S.Diag(D->getBeginLoc(), diag::err_attribute_only_once_per_parameter) << AL;
    return;
  }

  Expr *E = AL.getArgAsExpr(0);
  uint32_t Type;
  if (!checkUInt32Argument(S, AL, E, Type, /*Idx=*/1))
    return;

  // pass_object_size's argument is passed in as the second argument of
  // __builtin_object_size. So, it has the same constraints as that second
  // argument; namely, it must be in the range [0, 3].
  if (Type > 3) {
    S.Diag(E->getBeginLoc(), diag::err_attribute_argument_out_of_range)
        << AL << 0 << 3 << E->getSourceRange();
    return;
  }

  // pass_object_size is only supported on constant pointer parameters; as a
  // kindness to users, we allow the parameter to be non-const for declarations.
  // At this point, we have no clue if `D` belongs to a function declaration or
  // definition, so we defer the constness check until later.
  if (!cast<ParmVarDecl>(D)->getType()->isPointerType()) {
    S.Diag(D->getBeginLoc(), diag::err_attribute_pointers_only) << AL << 1;
    return;
  }

  D->addAttr(::new (S.Context) PassObjectSizeAttr(S.Context, AL, (int)Type));
}

static void handleConsumableAttr(Sema &S, Decl *D, const ParsedAttr &AL) {
  ConsumableAttr::ConsumedState DefaultState;

  if (AL.isArgIdent(0)) {
    IdentifierLoc *IL = AL.getArgAsIdent(0);
    if (!ConsumableAttr::ConvertStrToConsumedState(IL->Ident->getName(),
                                                   DefaultState)) {
      S.Diag(IL->Loc, diag::warn_attribute_type_not_supported) << AL
                                                               << IL->Ident;
      return;
    }
  } else {
    S.Diag(AL.getLoc(), diag::err_attribute_argument_type)
        << AL << AANT_ArgumentIdentifier;
    return;
  }

  D->addAttr(::new (S.Context) ConsumableAttr(S.Context, AL, DefaultState));
}

static bool checkForConsumableClass(Sema &S, const CXXMethodDecl *MD,
                                    const ParsedAttr &AL) {
  QualType ThisType = MD->getThisType()->getPointeeType();

  if (const CXXRecordDecl *RD = ThisType->getAsCXXRecordDecl()) {
    if (!RD->hasAttr<ConsumableAttr>()) {
      S.Diag(AL.getLoc(), diag::warn_attr_on_unconsumable_class) << RD;

      return false;
    }
  }

  return true;
}

static void handleCallableWhenAttr(Sema &S, Decl *D, const ParsedAttr &AL) {
  if (!checkAttributeAtLeastNumArgs(S, AL, 1))
    return;

  if (!checkForConsumableClass(S, cast<CXXMethodDecl>(D), AL))
    return;

  SmallVector<CallableWhenAttr::ConsumedState, 3> States;
  for (unsigned ArgIndex = 0; ArgIndex < AL.getNumArgs(); ++ArgIndex) {
    CallableWhenAttr::ConsumedState CallableState;

    StringRef StateString;
    SourceLocation Loc;
    if (AL.isArgIdent(ArgIndex)) {
      IdentifierLoc *Ident = AL.getArgAsIdent(ArgIndex);
      StateString = Ident->Ident->getName();
      Loc = Ident->Loc;
    } else {
      if (!S.checkStringLiteralArgumentAttr(AL, ArgIndex, StateString, &Loc))
        return;
    }

    if (!CallableWhenAttr::ConvertStrToConsumedState(StateString,
                                                     CallableState)) {
      S.Diag(Loc, diag::warn_attribute_type_not_supported) << AL << StateString;
      return;
    }

    States.push_back(CallableState);
  }

  D->addAttr(::new (S.Context)
                 CallableWhenAttr(S.Context, AL, States.data(), States.size()));
}

static void handleParamTypestateAttr(Sema &S, Decl *D, const ParsedAttr &AL) {
  ParamTypestateAttr::ConsumedState ParamState;

  if (AL.isArgIdent(0)) {
    IdentifierLoc *Ident = AL.getArgAsIdent(0);
    StringRef StateString = Ident->Ident->getName();

    if (!ParamTypestateAttr::ConvertStrToConsumedState(StateString,
                                                       ParamState)) {
      S.Diag(Ident->Loc, diag::warn_attribute_type_not_supported)
          << AL << StateString;
      return;
    }
  } else {
    S.Diag(AL.getLoc(), diag::err_attribute_argument_type)
        << AL << AANT_ArgumentIdentifier;
    return;
  }

  // FIXME: This check is currently being done in the analysis.  It can be
  //        enabled here only after the parser propagates attributes at
  //        template specialization definition, not declaration.
  //QualType ReturnType = cast<ParmVarDecl>(D)->getType();
  //const CXXRecordDecl *RD = ReturnType->getAsCXXRecordDecl();
  //
  //if (!RD || !RD->hasAttr<ConsumableAttr>()) {
  //    S.Diag(AL.getLoc(), diag::warn_return_state_for_unconsumable_type) <<
  //      ReturnType.getAsString();
  //    return;
  //}

  D->addAttr(::new (S.Context) ParamTypestateAttr(S.Context, AL, ParamState));
}

static void handleReturnTypestateAttr(Sema &S, Decl *D, const ParsedAttr &AL) {
  ReturnTypestateAttr::ConsumedState ReturnState;

  if (AL.isArgIdent(0)) {
    IdentifierLoc *IL = AL.getArgAsIdent(0);
    if (!ReturnTypestateAttr::ConvertStrToConsumedState(IL->Ident->getName(),
                                                        ReturnState)) {
      S.Diag(IL->Loc, diag::warn_attribute_type_not_supported) << AL
                                                               << IL->Ident;
      return;
    }
  } else {
    S.Diag(AL.getLoc(), diag::err_attribute_argument_type)
        << AL << AANT_ArgumentIdentifier;
    return;
  }

  // FIXME: This check is currently being done in the analysis.  It can be
  //        enabled here only after the parser propagates attributes at
  //        template specialization definition, not declaration.
  //QualType ReturnType;
  //
  //if (const ParmVarDecl *Param = dyn_cast<ParmVarDecl>(D)) {
  //  ReturnType = Param->getType();
  //
  //} else if (const CXXConstructorDecl *Constructor =
  //             dyn_cast<CXXConstructorDecl>(D)) {
  //  ReturnType = Constructor->getThisType()->getPointeeType();
  //
  //} else {
  //
  //  ReturnType = cast<FunctionDecl>(D)->getCallResultType();
  //}
  //
  //const CXXRecordDecl *RD = ReturnType->getAsCXXRecordDecl();
  //
  //if (!RD || !RD->hasAttr<ConsumableAttr>()) {
  //    S.Diag(Attr.getLoc(), diag::warn_return_state_for_unconsumable_type) <<
  //      ReturnType.getAsString();
  //    return;
  //}

  D->addAttr(::new (S.Context) ReturnTypestateAttr(S.Context, AL, ReturnState));
}

static void handleSetTypestateAttr(Sema &S, Decl *D, const ParsedAttr &AL) {
  if (!checkForConsumableClass(S, cast<CXXMethodDecl>(D), AL))
    return;

  SetTypestateAttr::ConsumedState NewState;
  if (AL.isArgIdent(0)) {
    IdentifierLoc *Ident = AL.getArgAsIdent(0);
    StringRef Param = Ident->Ident->getName();
    if (!SetTypestateAttr::ConvertStrToConsumedState(Param, NewState)) {
      S.Diag(Ident->Loc, diag::warn_attribute_type_not_supported) << AL
                                                                  << Param;
      return;
    }
  } else {
    S.Diag(AL.getLoc(), diag::err_attribute_argument_type)
        << AL << AANT_ArgumentIdentifier;
    return;
  }

  D->addAttr(::new (S.Context) SetTypestateAttr(S.Context, AL, NewState));
}

static void handleTestTypestateAttr(Sema &S, Decl *D, const ParsedAttr &AL) {
  if (!checkForConsumableClass(S, cast<CXXMethodDecl>(D), AL))
    return;

  TestTypestateAttr::ConsumedState TestState;
  if (AL.isArgIdent(0)) {
    IdentifierLoc *Ident = AL.getArgAsIdent(0);
    StringRef Param = Ident->Ident->getName();
    if (!TestTypestateAttr::ConvertStrToConsumedState(Param, TestState)) {
      S.Diag(Ident->Loc, diag::warn_attribute_type_not_supported) << AL
                                                                  << Param;
      return;
    }
  } else {
    S.Diag(AL.getLoc(), diag::err_attribute_argument_type)
        << AL << AANT_ArgumentIdentifier;
    return;
  }

  D->addAttr(::new (S.Context) TestTypestateAttr(S.Context, AL, TestState));
}

static void handleExtVectorTypeAttr(Sema &S, Decl *D, const ParsedAttr &AL) {
  // Remember this typedef decl, we will need it later for diagnostics.
  S.ExtVectorDecls.push_back(cast<TypedefNameDecl>(D));
}

static void handlePackedAttr(Sema &S, Decl *D, const ParsedAttr &AL) {
  if (auto *TD = dyn_cast<TagDecl>(D))
    TD->addAttr(::new (S.Context) PackedAttr(S.Context, AL));
  else if (auto *FD = dyn_cast<FieldDecl>(D)) {
    bool BitfieldByteAligned = (!FD->getType()->isDependentType() &&
                                !FD->getType()->isIncompleteType() &&
                                FD->isBitField() &&
                                S.Context.getTypeAlign(FD->getType()) <= 8);

    if (S.getASTContext().getTargetInfo().getTriple().isPS4()) {
      if (BitfieldByteAligned)
        // The PS4 target needs to maintain ABI backwards compatibility.
        S.Diag(AL.getLoc(), diag::warn_attribute_ignored_for_field_of_type)
            << AL << FD->getType();
      else
        FD->addAttr(::new (S.Context) PackedAttr(S.Context, AL));
    } else {
      // Report warning about changed offset in the newer compiler versions.
      if (BitfieldByteAligned)
        S.Diag(AL.getLoc(), diag::warn_attribute_packed_for_bitfield);

      FD->addAttr(::new (S.Context) PackedAttr(S.Context, AL));
    }

  } else
    S.Diag(AL.getLoc(), diag::warn_attribute_ignored) << AL;
}

static void handlePreferredName(Sema &S, Decl *D, const ParsedAttr &AL) {
  auto *RD = cast<CXXRecordDecl>(D);
  ClassTemplateDecl *CTD = RD->getDescribedClassTemplate();
  assert(CTD && "attribute does not appertain to this declaration");

  ParsedType PT = AL.getTypeArg();
  TypeSourceInfo *TSI = nullptr;
  QualType T = S.GetTypeFromParser(PT, &TSI);
  if (!TSI)
    TSI = S.Context.getTrivialTypeSourceInfo(T, AL.getLoc());

  if (!T.hasQualifiers() && T->isTypedefNameType()) {
    // Find the template name, if this type names a template specialization.
    const TemplateDecl *Template = nullptr;
    if (const auto *CTSD = dyn_cast_or_null<ClassTemplateSpecializationDecl>(
            T->getAsCXXRecordDecl())) {
      Template = CTSD->getSpecializedTemplate();
    } else if (const auto *TST = T->getAs<TemplateSpecializationType>()) {
      while (TST && TST->isTypeAlias())
        TST = TST->getAliasedType()->getAs<TemplateSpecializationType>();
      if (TST)
        Template = TST->getTemplateName().getAsTemplateDecl();
    }

    if (Template && declaresSameEntity(Template, CTD)) {
      D->addAttr(::new (S.Context) PreferredNameAttr(S.Context, AL, TSI));
      return;
    }
  }

  S.Diag(AL.getLoc(), diag::err_attribute_preferred_name_arg_invalid)
      << T << CTD;
  if (const auto *TT = T->getAs<TypedefType>())
    S.Diag(TT->getDecl()->getLocation(), diag::note_entity_declared_at)
        << TT->getDecl();
}

static bool checkIBOutletCommon(Sema &S, Decl *D, const ParsedAttr &AL) {
  // The IBOutlet/IBOutletCollection attributes only apply to instance
  // variables or properties of Objective-C classes.  The outlet must also
  // have an object reference type.
  if (const auto *VD = dyn_cast<ObjCIvarDecl>(D)) {
    if (!VD->getType()->getAs<ObjCObjectPointerType>()) {
      S.Diag(AL.getLoc(), diag::warn_iboutlet_object_type)
          << AL << VD->getType() << 0;
      return false;
    }
  }
  else if (const auto *PD = dyn_cast<ObjCPropertyDecl>(D)) {
    if (!PD->getType()->getAs<ObjCObjectPointerType>()) {
      S.Diag(AL.getLoc(), diag::warn_iboutlet_object_type)
          << AL << PD->getType() << 1;
      return false;
    }
  }
  else {
    S.Diag(AL.getLoc(), diag::warn_attribute_iboutlet) << AL;
    return false;
  }

  return true;
}

static void handleIBOutlet(Sema &S, Decl *D, const ParsedAttr &AL) {
  if (!checkIBOutletCommon(S, D, AL))
    return;

  D->addAttr(::new (S.Context) IBOutletAttr(S.Context, AL));
}

static void handleIBOutletCollection(Sema &S, Decl *D, const ParsedAttr &AL) {

  // The iboutletcollection attribute can have zero or one arguments.
  if (AL.getNumArgs() > 1) {
    S.Diag(AL.getLoc(), diag::err_attribute_wrong_number_arguments) << AL << 1;
    return;
  }

  if (!checkIBOutletCommon(S, D, AL))
    return;

  ParsedType PT;

  if (AL.hasParsedType())
    PT = AL.getTypeArg();
  else {
    PT = S.getTypeName(S.Context.Idents.get("NSObject"), AL.getLoc(),
                       S.getScopeForContext(D->getDeclContext()->getParent()));
    if (!PT) {
      S.Diag(AL.getLoc(), diag::err_iboutletcollection_type) << "NSObject";
      return;
    }
  }

  TypeSourceInfo *QTLoc = nullptr;
  QualType QT = S.GetTypeFromParser(PT, &QTLoc);
  if (!QTLoc)
    QTLoc = S.Context.getTrivialTypeSourceInfo(QT, AL.getLoc());

  // Diagnose use of non-object type in iboutletcollection attribute.
  // FIXME. Gnu attribute extension ignores use of builtin types in
  // attributes. So, __attribute__((iboutletcollection(char))) will be
  // treated as __attribute__((iboutletcollection())).
  if (!QT->isObjCIdType() && !QT->isObjCObjectType()) {
    S.Diag(AL.getLoc(),
           QT->isBuiltinType() ? diag::err_iboutletcollection_builtintype
                               : diag::err_iboutletcollection_type) << QT;
    return;
  }

  D->addAttr(::new (S.Context) IBOutletCollectionAttr(S.Context, AL, QTLoc));
}

bool Sema::isValidPointerAttrType(QualType T, bool RefOkay) {
  if (RefOkay) {
    if (T->isReferenceType())
      return true;
  } else {
    T = T.getNonReferenceType();
  }

  // The nonnull attribute, and other similar attributes, can be applied to a
  // transparent union that contains a pointer type.
  if (const RecordType *UT = T->getAsUnionType()) {
    if (UT && UT->getDecl()->hasAttr<TransparentUnionAttr>()) {
      RecordDecl *UD = UT->getDecl();
      for (const auto *I : UD->fields()) {
        QualType QT = I->getType();
        if (QT->isAnyPointerType() || QT->isBlockPointerType())
          return true;
      }
    }
  }

  return T->isAnyPointerType() || T->isBlockPointerType();
}

static bool attrNonNullArgCheck(Sema &S, QualType T, const ParsedAttr &AL,
                                SourceRange AttrParmRange,
                                SourceRange TypeRange,
                                bool isReturnValue = false) {
  if (!S.isValidPointerAttrType(T)) {
    if (isReturnValue)
      S.Diag(AL.getLoc(), diag::warn_attribute_return_pointers_only)
          << AL << AttrParmRange << TypeRange;
    else
      S.Diag(AL.getLoc(), diag::warn_attribute_pointers_only)
          << AL << AttrParmRange << TypeRange << 0;
    return false;
  }
  return true;
}

static void handleNonNullAttr(Sema &S, Decl *D, const ParsedAttr &AL) {
  SmallVector<ParamIdx, 8> NonNullArgs;
  for (unsigned I = 0; I < AL.getNumArgs(); ++I) {
    Expr *Ex = AL.getArgAsExpr(I);
    ParamIdx Idx;
    if (!checkFunctionOrMethodParameterIndex(S, D, AL, I + 1, Ex, Idx))
      return;

    // Is the function argument a pointer type?
    if (Idx.getASTIndex() < getFunctionOrMethodNumParams(D) &&
        !attrNonNullArgCheck(
            S, getFunctionOrMethodParamType(D, Idx.getASTIndex()), AL,
            Ex->getSourceRange(),
            getFunctionOrMethodParamRange(D, Idx.getASTIndex())))
      continue;

    NonNullArgs.push_back(Idx);
  }

  // If no arguments were specified to __attribute__((nonnull)) then all pointer
  // arguments have a nonnull attribute; warn if there aren't any. Skip this
  // check if the attribute came from a macro expansion or a template
  // instantiation.
  if (NonNullArgs.empty() && AL.getLoc().isFileID() &&
      !S.inTemplateInstantiation()) {
    bool AnyPointers = isFunctionOrMethodVariadic(D);
    for (unsigned I = 0, E = getFunctionOrMethodNumParams(D);
         I != E && !AnyPointers; ++I) {
      QualType T = getFunctionOrMethodParamType(D, I);
      if (T->isDependentType() || S.isValidPointerAttrType(T))
        AnyPointers = true;
    }

    if (!AnyPointers)
      S.Diag(AL.getLoc(), diag::warn_attribute_nonnull_no_pointers);
  }

  ParamIdx *Start = NonNullArgs.data();
  unsigned Size = NonNullArgs.size();
  llvm::array_pod_sort(Start, Start + Size);
  D->addAttr(::new (S.Context) NonNullAttr(S.Context, AL, Start, Size));
}

static void handleNonNullAttrParameter(Sema &S, ParmVarDecl *D,
                                       const ParsedAttr &AL) {
  if (AL.getNumArgs() > 0) {
    if (D->getFunctionType()) {
      handleNonNullAttr(S, D, AL);
    } else {
      S.Diag(AL.getLoc(), diag::warn_attribute_nonnull_parm_no_args)
        << D->getSourceRange();
    }
    return;
  }

  // Is the argument a pointer type?
  if (!attrNonNullArgCheck(S, D->getType(), AL, SourceRange(),
                           D->getSourceRange()))
    return;

  D->addAttr(::new (S.Context) NonNullAttr(S.Context, AL, nullptr, 0));
}

static void handleReturnsNonNullAttr(Sema &S, Decl *D, const ParsedAttr &AL) {
  QualType ResultType = getFunctionOrMethodResultType(D);
  SourceRange SR = getFunctionOrMethodResultSourceRange(D);
  if (!attrNonNullArgCheck(S, ResultType, AL, SourceRange(), SR,
                           /* isReturnValue */ true))
    return;

  D->addAttr(::new (S.Context) ReturnsNonNullAttr(S.Context, AL));
}

static void handleNoEscapeAttr(Sema &S, Decl *D, const ParsedAttr &AL) {
  if (D->isInvalidDecl())
    return;

  // noescape only applies to pointer types.
  QualType T = cast<ParmVarDecl>(D)->getType();
  if (!S.isValidPointerAttrType(T, /* RefOkay */ true)) {
    S.Diag(AL.getLoc(), diag::warn_attribute_pointers_only)
        << AL << AL.getRange() << 0;
    return;
  }

  D->addAttr(::new (S.Context) NoEscapeAttr(S.Context, AL));
}

static void handleAssumeAlignedAttr(Sema &S, Decl *D, const ParsedAttr &AL) {
  Expr *E = AL.getArgAsExpr(0),
       *OE = AL.getNumArgs() > 1 ? AL.getArgAsExpr(1) : nullptr;
  S.AddAssumeAlignedAttr(D, AL, E, OE);
}

static void handleAllocAlignAttr(Sema &S, Decl *D, const ParsedAttr &AL) {
  S.AddAllocAlignAttr(D, AL, AL.getArgAsExpr(0));
}

void Sema::AddAssumeAlignedAttr(Decl *D, const AttributeCommonInfo &CI, Expr *E,
                                Expr *OE) {
  QualType ResultType = getFunctionOrMethodResultType(D);
  SourceRange SR = getFunctionOrMethodResultSourceRange(D);

  AssumeAlignedAttr TmpAttr(Context, CI, E, OE);
  SourceLocation AttrLoc = TmpAttr.getLocation();

  if (!isValidPointerAttrType(ResultType, /* RefOkay */ true)) {
    Diag(AttrLoc, diag::warn_attribute_return_pointers_refs_only)
        << &TmpAttr << TmpAttr.getRange() << SR;
    return;
  }

  if (!E->isValueDependent()) {
    Optional<llvm::APSInt> I = llvm::APSInt(64);
    if (!(I = E->getIntegerConstantExpr(Context))) {
      if (OE)
        Diag(AttrLoc, diag::err_attribute_argument_n_type)
          << &TmpAttr << 1 << AANT_ArgumentIntegerConstant
          << E->getSourceRange();
      else
        Diag(AttrLoc, diag::err_attribute_argument_type)
          << &TmpAttr << AANT_ArgumentIntegerConstant
          << E->getSourceRange();
      return;
    }

    if (!I->isPowerOf2()) {
      Diag(AttrLoc, diag::err_alignment_not_power_of_two)
        << E->getSourceRange();
      return;
    }

    if (*I > Sema::MaximumAlignment)
      Diag(CI.getLoc(), diag::warn_assume_aligned_too_great)
          << CI.getRange() << Sema::MaximumAlignment;
  }

  if (OE && !OE->isValueDependent() && !OE->isIntegerConstantExpr(Context)) {
    Diag(AttrLoc, diag::err_attribute_argument_n_type)
        << &TmpAttr << 2 << AANT_ArgumentIntegerConstant
        << OE->getSourceRange();
    return;
  }

  D->addAttr(::new (Context) AssumeAlignedAttr(Context, CI, E, OE));
}

void Sema::AddAllocAlignAttr(Decl *D, const AttributeCommonInfo &CI,
                             Expr *ParamExpr) {
  QualType ResultType = getFunctionOrMethodResultType(D);

  AllocAlignAttr TmpAttr(Context, CI, ParamIdx());
  SourceLocation AttrLoc = CI.getLoc();

  if (!ResultType->isDependentType() &&
      !isValidPointerAttrType(ResultType, /* RefOkay */ true)) {
    Diag(AttrLoc, diag::warn_attribute_return_pointers_refs_only)
        << &TmpAttr << CI.getRange() << getFunctionOrMethodResultSourceRange(D);
    return;
  }

  ParamIdx Idx;
  const auto *FuncDecl = cast<FunctionDecl>(D);
  if (!checkFunctionOrMethodParameterIndex(*this, FuncDecl, TmpAttr,
                                           /*AttrArgNum=*/1, ParamExpr, Idx))
    return;

  QualType Ty = getFunctionOrMethodParamType(D, Idx.getASTIndex());
  if (!Ty->isDependentType() && !Ty->isIntegralType(Context) &&
      !Ty->isAlignValT()) {
    Diag(ParamExpr->getBeginLoc(), diag::err_attribute_integers_only)
        << &TmpAttr
        << FuncDecl->getParamDecl(Idx.getASTIndex())->getSourceRange();
    return;
  }

  D->addAttr(::new (Context) AllocAlignAttr(Context, CI, Idx));
}

/// Check if \p AssumptionStr is a known assumption and warn if not.
static void checkAssumptionAttr(Sema &S, SourceLocation Loc,
                                StringRef AssumptionStr) {
  if (llvm::KnownAssumptionStrings.count(AssumptionStr))
    return;

  unsigned BestEditDistance = 3;
  StringRef Suggestion;
  for (const auto &KnownAssumptionIt : llvm::KnownAssumptionStrings) {
    unsigned EditDistance =
        AssumptionStr.edit_distance(KnownAssumptionIt.getKey());
    if (EditDistance < BestEditDistance) {
      Suggestion = KnownAssumptionIt.getKey();
      BestEditDistance = EditDistance;
    }
  }

  if (!Suggestion.empty())
    S.Diag(Loc, diag::warn_assume_attribute_string_unknown_suggested)
        << AssumptionStr << Suggestion;
  else
    S.Diag(Loc, diag::warn_assume_attribute_string_unknown) << AssumptionStr;
}

static void handleAssumumptionAttr(Sema &S, Decl *D, const ParsedAttr &AL) {
  // Handle the case where the attribute has a text message.
  StringRef Str;
  SourceLocation AttrStrLoc;
  if (!S.checkStringLiteralArgumentAttr(AL, 0, Str, &AttrStrLoc))
    return;

  checkAssumptionAttr(S, AttrStrLoc, Str);

  D->addAttr(::new (S.Context) AssumptionAttr(S.Context, AL, Str));
}

/// Normalize the attribute, __foo__ becomes foo.
/// Returns true if normalization was applied.
static bool normalizeName(StringRef &AttrName) {
  if (AttrName.size() > 4 && AttrName.startswith("__") &&
      AttrName.endswith("__")) {
    AttrName = AttrName.drop_front(2).drop_back(2);
    return true;
  }
  return false;
}

static void handleOwnershipAttr(Sema &S, Decl *D, const ParsedAttr &AL) {
  // This attribute must be applied to a function declaration. The first
  // argument to the attribute must be an identifier, the name of the resource,
  // for example: malloc. The following arguments must be argument indexes, the
  // arguments must be of integer type for Returns, otherwise of pointer type.
  // The difference between Holds and Takes is that a pointer may still be used
  // after being held. free() should be __attribute((ownership_takes)), whereas
  // a list append function may well be __attribute((ownership_holds)).

  if (!AL.isArgIdent(0)) {
    S.Diag(AL.getLoc(), diag::err_attribute_argument_n_type)
        << AL << 1 << AANT_ArgumentIdentifier;
    return;
  }

  // Figure out our Kind.
  OwnershipAttr::OwnershipKind K =
      OwnershipAttr(S.Context, AL, nullptr, nullptr, 0).getOwnKind();

  // Check arguments.
  switch (K) {
  case OwnershipAttr::Takes:
  case OwnershipAttr::Holds:
    if (AL.getNumArgs() < 2) {
      S.Diag(AL.getLoc(), diag::err_attribute_too_few_arguments) << AL << 2;
      return;
    }
    break;
  case OwnershipAttr::Returns:
    if (AL.getNumArgs() > 2) {
      S.Diag(AL.getLoc(), diag::err_attribute_too_many_arguments) << AL << 1;
      return;
    }
    break;
  }

  IdentifierInfo *Module = AL.getArgAsIdent(0)->Ident;

  StringRef ModuleName = Module->getName();
  if (normalizeName(ModuleName)) {
    Module = &S.PP.getIdentifierTable().get(ModuleName);
  }

  SmallVector<ParamIdx, 8> OwnershipArgs;
  for (unsigned i = 1; i < AL.getNumArgs(); ++i) {
    Expr *Ex = AL.getArgAsExpr(i);
    ParamIdx Idx;
    if (!checkFunctionOrMethodParameterIndex(S, D, AL, i, Ex, Idx))
      return;

    // Is the function argument a pointer type?
    QualType T = getFunctionOrMethodParamType(D, Idx.getASTIndex());
    int Err = -1;  // No error
    switch (K) {
      case OwnershipAttr::Takes:
      case OwnershipAttr::Holds:
        if (!T->isAnyPointerType() && !T->isBlockPointerType())
          Err = 0;
        break;
      case OwnershipAttr::Returns:
        if (!T->isIntegerType())
          Err = 1;
        break;
    }
    if (-1 != Err) {
      S.Diag(AL.getLoc(), diag::err_ownership_type) << AL << Err
                                                    << Ex->getSourceRange();
      return;
    }

    // Check we don't have a conflict with another ownership attribute.
    for (const auto *I : D->specific_attrs<OwnershipAttr>()) {
      // Cannot have two ownership attributes of different kinds for the same
      // index.
      if (I->getOwnKind() != K && I->args_end() !=
          std::find(I->args_begin(), I->args_end(), Idx)) {
        S.Diag(AL.getLoc(), diag::err_attributes_are_not_compatible) << AL << I;
        return;
      } else if (K == OwnershipAttr::Returns &&
                 I->getOwnKind() == OwnershipAttr::Returns) {
        // A returns attribute conflicts with any other returns attribute using
        // a different index.
        if (std::find(I->args_begin(), I->args_end(), Idx) == I->args_end()) {
          S.Diag(I->getLocation(), diag::err_ownership_returns_index_mismatch)
              << I->args_begin()->getSourceIndex();
          if (I->args_size())
            S.Diag(AL.getLoc(), diag::note_ownership_returns_index_mismatch)
                << Idx.getSourceIndex() << Ex->getSourceRange();
          return;
        }
      }
    }
    OwnershipArgs.push_back(Idx);
  }

  ParamIdx *Start = OwnershipArgs.data();
  unsigned Size = OwnershipArgs.size();
  llvm::array_pod_sort(Start, Start + Size);
  D->addAttr(::new (S.Context)
                 OwnershipAttr(S.Context, AL, Module, Start, Size));
}

static void handleWeakRefAttr(Sema &S, Decl *D, const ParsedAttr &AL) {
  // Check the attribute arguments.
  if (AL.getNumArgs() > 1) {
    S.Diag(AL.getLoc(), diag::err_attribute_wrong_number_arguments) << AL << 1;
    return;
  }

  // gcc rejects
  // class c {
  //   static int a __attribute__((weakref ("v2")));
  //   static int b() __attribute__((weakref ("f3")));
  // };
  // and ignores the attributes of
  // void f(void) {
  //   static int a __attribute__((weakref ("v2")));
  // }
  // we reject them
  const DeclContext *Ctx = D->getDeclContext()->getRedeclContext();
  if (!Ctx->isFileContext()) {
    S.Diag(AL.getLoc(), diag::err_attribute_weakref_not_global_context)
        << cast<NamedDecl>(D);
    return;
  }

  // The GCC manual says
  //
  // At present, a declaration to which `weakref' is attached can only
  // be `static'.
  //
  // It also says
  //
  // Without a TARGET,
  // given as an argument to `weakref' or to `alias', `weakref' is
  // equivalent to `weak'.
  //
  // gcc 4.4.1 will accept
  // int a7 __attribute__((weakref));
  // as
  // int a7 __attribute__((weak));
  // This looks like a bug in gcc. We reject that for now. We should revisit
  // it if this behaviour is actually used.

  // GCC rejects
  // static ((alias ("y"), weakref)).
  // Should we? How to check that weakref is before or after alias?

  // FIXME: it would be good for us to keep the WeakRefAttr as-written instead
  // of transforming it into an AliasAttr.  The WeakRefAttr never uses the
  // StringRef parameter it was given anyway.
  StringRef Str;
  if (AL.getNumArgs() && S.checkStringLiteralArgumentAttr(AL, 0, Str))
    // GCC will accept anything as the argument of weakref. Should we
    // check for an existing decl?
    D->addAttr(::new (S.Context) AliasAttr(S.Context, AL, Str));

  D->addAttr(::new (S.Context) WeakRefAttr(S.Context, AL));
}

static void handleIFuncAttr(Sema &S, Decl *D, const ParsedAttr &AL) {
  StringRef Str;
  if (!S.checkStringLiteralArgumentAttr(AL, 0, Str))
    return;

  // Aliases should be on declarations, not definitions.
  const auto *FD = cast<FunctionDecl>(D);
  if (FD->isThisDeclarationADefinition()) {
    S.Diag(AL.getLoc(), diag::err_alias_is_definition) << FD << 1;
    return;
  }

  D->addAttr(::new (S.Context) IFuncAttr(S.Context, AL, Str));
}

static void handleAliasAttr(Sema &S, Decl *D, const ParsedAttr &AL) {
  StringRef Str;
  if (!S.checkStringLiteralArgumentAttr(AL, 0, Str))
    return;

  if (S.Context.getTargetInfo().getTriple().isOSDarwin()) {
    S.Diag(AL.getLoc(), diag::err_alias_not_supported_on_darwin);
    return;
  }
  if (S.Context.getTargetInfo().getTriple().isNVPTX()) {
    S.Diag(AL.getLoc(), diag::err_alias_not_supported_on_nvptx);
  }

  // Aliases should be on declarations, not definitions.
  if (const auto *FD = dyn_cast<FunctionDecl>(D)) {
    if (FD->isThisDeclarationADefinition()) {
      S.Diag(AL.getLoc(), diag::err_alias_is_definition) << FD << 0;
      return;
    }
  } else {
    const auto *VD = cast<VarDecl>(D);
    if (VD->isThisDeclarationADefinition() && VD->isExternallyVisible()) {
      S.Diag(AL.getLoc(), diag::err_alias_is_definition) << VD << 0;
      return;
    }
  }

  // Mark target used to prevent unneeded-internal-declaration warnings.
  if (!S.LangOpts.CPlusPlus) {
    // FIXME: demangle Str for C++, as the attribute refers to the mangled
    // linkage name, not the pre-mangled identifier.
    const DeclarationNameInfo target(&S.Context.Idents.get(Str), AL.getLoc());
    LookupResult LR(S, target, Sema::LookupOrdinaryName);
    if (S.LookupQualifiedName(LR, S.getCurLexicalContext()))
      for (NamedDecl *ND : LR)
        ND->markUsed(S.Context);
  }

  D->addAttr(::new (S.Context) AliasAttr(S.Context, AL, Str));
}

static void handleTLSModelAttr(Sema &S, Decl *D, const ParsedAttr &AL) {
  StringRef Model;
  SourceLocation LiteralLoc;
  // Check that it is a string.
  if (!S.checkStringLiteralArgumentAttr(AL, 0, Model, &LiteralLoc))
    return;

  // Check that the value.
  if (Model != "global-dynamic" && Model != "local-dynamic"
      && Model != "initial-exec" && Model != "local-exec") {
    S.Diag(LiteralLoc, diag::err_attr_tlsmodel_arg);
    return;
  }

  D->addAttr(::new (S.Context) TLSModelAttr(S.Context, AL, Model));
}

static void handleRestrictAttr(Sema &S, Decl *D, const ParsedAttr &AL) {
  QualType ResultType = getFunctionOrMethodResultType(D);
  if (ResultType->isAnyPointerType() || ResultType->isBlockPointerType()) {
    D->addAttr(::new (S.Context) RestrictAttr(S.Context, AL));
    return;
  }

  S.Diag(AL.getLoc(), diag::warn_attribute_return_pointers_only)
      << AL << getFunctionOrMethodResultSourceRange(D);
}

static void handleCPUSpecificAttr(Sema &S, Decl *D, const ParsedAttr &AL) {
  FunctionDecl *FD = cast<FunctionDecl>(D);

  if (const auto *MD = dyn_cast<CXXMethodDecl>(D)) {
    if (MD->getParent()->isLambda()) {
      S.Diag(AL.getLoc(), diag::err_attribute_dll_lambda) << AL;
      return;
    }
  }

  if (!checkAttributeAtLeastNumArgs(S, AL, 1))
    return;

  SmallVector<IdentifierInfo *, 8> CPUs;
  for (unsigned ArgNo = 0; ArgNo < getNumAttributeArgs(AL); ++ArgNo) {
    if (!AL.isArgIdent(ArgNo)) {
      S.Diag(AL.getLoc(), diag::err_attribute_argument_type)
          << AL << AANT_ArgumentIdentifier;
      return;
    }

    IdentifierLoc *CPUArg = AL.getArgAsIdent(ArgNo);
    StringRef CPUName = CPUArg->Ident->getName().trim();

    if (!S.Context.getTargetInfo().validateCPUSpecificCPUDispatch(CPUName)) {
      S.Diag(CPUArg->Loc, diag::err_invalid_cpu_specific_dispatch_value)
          << CPUName << (AL.getKind() == ParsedAttr::AT_CPUDispatch);
      return;
    }

    const TargetInfo &Target = S.Context.getTargetInfo();
    if (llvm::any_of(CPUs, [CPUName, &Target](const IdentifierInfo *Cur) {
          return Target.CPUSpecificManglingCharacter(CPUName) ==
                 Target.CPUSpecificManglingCharacter(Cur->getName());
        })) {
      S.Diag(AL.getLoc(), diag::warn_multiversion_duplicate_entries);
      return;
    }
    CPUs.push_back(CPUArg->Ident);
  }

  FD->setIsMultiVersion(true);
  if (AL.getKind() == ParsedAttr::AT_CPUSpecific)
    D->addAttr(::new (S.Context)
                   CPUSpecificAttr(S.Context, AL, CPUs.data(), CPUs.size()));
  else
    D->addAttr(::new (S.Context)
                   CPUDispatchAttr(S.Context, AL, CPUs.data(), CPUs.size()));
}

static void handleCommonAttr(Sema &S, Decl *D, const ParsedAttr &AL) {
  if (S.LangOpts.CPlusPlus) {
    S.Diag(AL.getLoc(), diag::err_attribute_not_supported_in_lang)
        << AL << AttributeLangSupport::Cpp;
    return;
  }

  if (CommonAttr *CA = S.mergeCommonAttr(D, AL))
    D->addAttr(CA);
}

static void handleCmseNSEntryAttr(Sema &S, Decl *D, const ParsedAttr &AL) {
  if (S.LangOpts.CPlusPlus && !D->getDeclContext()->isExternCContext()) {
    S.Diag(AL.getLoc(), diag::err_attribute_not_clinkage) << AL;
    return;
  }

  const auto *FD = cast<FunctionDecl>(D);
  if (!FD->isExternallyVisible()) {
    S.Diag(AL.getLoc(), diag::warn_attribute_cmse_entry_static);
    return;
  }

  D->addAttr(::new (S.Context) CmseNSEntryAttr(S.Context, AL));
}

static void handleNakedAttr(Sema &S, Decl *D, const ParsedAttr &AL) {
  if (checkAttrMutualExclusion<DisableTailCallsAttr>(S, D, AL))
    return;

  if (AL.isDeclspecAttribute() && !S.getLangOpts().IntelCompat) { // INTEL
    const auto &Triple = S.getASTContext().getTargetInfo().getTriple();
    const auto &Arch = Triple.getArch();
    if (Arch != llvm::Triple::x86 &&
        (Arch != llvm::Triple::arm && Arch != llvm::Triple::thumb)) {
      S.Diag(AL.getLoc(), diag::err_attribute_not_supported_on_arch)
          << AL << Triple.getArchName();
      return;
    }
  }

  D->addAttr(::new (S.Context) NakedAttr(S.Context, AL));
}

static void handleNoReturnAttr(Sema &S, Decl *D, const ParsedAttr &Attrs) {
  if (hasDeclarator(D)) return;

  if (!isa<ObjCMethodDecl>(D)) {
    S.Diag(Attrs.getLoc(), diag::warn_attribute_wrong_decl_type)
        << Attrs << ExpectedFunctionOrMethod;
    return;
  }

  D->addAttr(::new (S.Context) NoReturnAttr(S.Context, Attrs));
}

static void handleNoCfCheckAttr(Sema &S, Decl *D, const ParsedAttr &Attrs) {
  if (!S.getLangOpts().CFProtectionBranch)
    S.Diag(Attrs.getLoc(), diag::warn_nocf_check_attribute_ignored);
  else
    handleSimpleAttribute<AnyX86NoCfCheckAttr>(S, D, Attrs);
}

bool Sema::CheckAttrNoArgs(const ParsedAttr &Attrs) {
  if (!checkAttributeNumArgs(*this, Attrs, 0)) {
    Attrs.setInvalid();
    return true;
  }

  return false;
}

bool Sema::CheckAttrTarget(const ParsedAttr &AL) {
  // Check whether the attribute is valid on the current target.
  const TargetInfo *Aux = Context.getAuxTargetInfo();
  if (!(AL.existsInTarget(Context.getTargetInfo()) ||
        (Context.getLangOpts().SYCLIsDevice &&
         Aux && AL.existsInTarget(*Aux)))) {
    Diag(AL.getLoc(), diag::warn_unknown_attribute_ignored)
        << AL << AL.getRange();
    AL.setInvalid();
    return true;
  }

  return false;
}

static void handleAnalyzerNoReturnAttr(Sema &S, Decl *D, const ParsedAttr &AL) {

  // The checking path for 'noreturn' and 'analyzer_noreturn' are different
  // because 'analyzer_noreturn' does not impact the type.
  if (!isFunctionOrMethodOrBlock(D)) {
    ValueDecl *VD = dyn_cast<ValueDecl>(D);
    if (!VD || (!VD->getType()->isBlockPointerType() &&
                !VD->getType()->isFunctionPointerType())) {
      S.Diag(AL.getLoc(), AL.isCXX11Attribute()
                              ? diag::err_attribute_wrong_decl_type
                              : diag::warn_attribute_wrong_decl_type)
          << AL << ExpectedFunctionMethodOrBlock;
      return;
    }
  }

  D->addAttr(::new (S.Context) AnalyzerNoReturnAttr(S.Context, AL));
}

// PS3 PPU-specific.
static void handleVecReturnAttr(Sema &S, Decl *D, const ParsedAttr &AL) {
  /*
    Returning a Vector Class in Registers

    According to the PPU ABI specifications, a class with a single member of
    vector type is returned in memory when used as the return value of a
    function.
    This results in inefficient code when implementing vector classes. To return
    the value in a single vector register, add the vecreturn attribute to the
    class definition. This attribute is also applicable to struct types.

    Example:

    struct Vector
    {
      __vector float xyzw;
    } __attribute__((vecreturn));

    Vector Add(Vector lhs, Vector rhs)
    {
      Vector result;
      result.xyzw = vec_add(lhs.xyzw, rhs.xyzw);
      return result; // This will be returned in a register
    }
  */
  if (VecReturnAttr *A = D->getAttr<VecReturnAttr>()) {
    S.Diag(AL.getLoc(), diag::err_repeat_attribute) << A;
    return;
  }

  const auto *R = cast<RecordDecl>(D);
  int count = 0;

  if (!isa<CXXRecordDecl>(R)) {
    S.Diag(AL.getLoc(), diag::err_attribute_vecreturn_only_vector_member);
    return;
  }

  if (!cast<CXXRecordDecl>(R)->isPOD()) {
    S.Diag(AL.getLoc(), diag::err_attribute_vecreturn_only_pod_record);
    return;
  }

  for (const auto *I : R->fields()) {
    if ((count == 1) || !I->getType()->isVectorType()) {
      S.Diag(AL.getLoc(), diag::err_attribute_vecreturn_only_vector_member);
      return;
    }
    count++;
  }

  D->addAttr(::new (S.Context) VecReturnAttr(S.Context, AL));
}

static void handleDependencyAttr(Sema &S, Scope *Scope, Decl *D,
                                 const ParsedAttr &AL) {
  if (isa<ParmVarDecl>(D)) {
    // [[carries_dependency]] can only be applied to a parameter if it is a
    // parameter of a function declaration or lambda.
    if (!(Scope->getFlags() & clang::Scope::FunctionDeclarationScope)) {
      S.Diag(AL.getLoc(),
             diag::err_carries_dependency_param_not_function_decl);
      return;
    }
  }

  D->addAttr(::new (S.Context) CarriesDependencyAttr(S.Context, AL));
}

static void handleUnusedAttr(Sema &S, Decl *D, const ParsedAttr &AL) {
  bool IsCXX17Attr = AL.isCXX11Attribute() && !AL.getScopeName();

  // If this is spelled as the standard C++17 attribute, but not in C++17, warn
  // about using it as an extension.
  if (!S.getLangOpts().CPlusPlus17 && IsCXX17Attr)
    S.Diag(AL.getLoc(), diag::ext_cxx17_attr) << AL;

  D->addAttr(::new (S.Context) UnusedAttr(S.Context, AL));
}

static void handleConstructorAttr(Sema &S, Decl *D, const ParsedAttr &AL) {
  uint32_t priority = ConstructorAttr::DefaultPriority;
  if (AL.getNumArgs() &&
      !checkUInt32Argument(S, AL, AL.getArgAsExpr(0), priority))
    return;

  D->addAttr(::new (S.Context) ConstructorAttr(S.Context, AL, priority));
}

static void handleDestructorAttr(Sema &S, Decl *D, const ParsedAttr &AL) {
  uint32_t priority = DestructorAttr::DefaultPriority;
  if (AL.getNumArgs() &&
      !checkUInt32Argument(S, AL, AL.getArgAsExpr(0), priority))
    return;

  D->addAttr(::new (S.Context) DestructorAttr(S.Context, AL, priority));
}

template <typename AttrTy>
static void handleAttrWithMessage(Sema &S, Decl *D, const ParsedAttr &AL) {
  // Handle the case where the attribute has a text message.
  StringRef Str;
  if (AL.getNumArgs() == 1 && !S.checkStringLiteralArgumentAttr(AL, 0, Str))
    return;

  D->addAttr(::new (S.Context) AttrTy(S.Context, AL, Str));
}

static void handleObjCSuppresProtocolAttr(Sema &S, Decl *D,
                                          const ParsedAttr &AL) {
  if (!cast<ObjCProtocolDecl>(D)->isThisDeclarationADefinition()) {
    S.Diag(AL.getLoc(), diag::err_objc_attr_protocol_requires_definition)
        << AL << AL.getRange();
    return;
  }

  D->addAttr(::new (S.Context) ObjCExplicitProtocolImplAttr(S.Context, AL));
}

static bool checkAvailabilityAttr(Sema &S, SourceRange Range,
                                  IdentifierInfo *Platform,
                                  VersionTuple Introduced,
                                  VersionTuple Deprecated,
                                  VersionTuple Obsoleted) {
  StringRef PlatformName
    = AvailabilityAttr::getPrettyPlatformName(Platform->getName());
  if (PlatformName.empty())
    PlatformName = Platform->getName();

  // Ensure that Introduced <= Deprecated <= Obsoleted (although not all
  // of these steps are needed).
  if (!Introduced.empty() && !Deprecated.empty() &&
      !(Introduced <= Deprecated)) {
    S.Diag(Range.getBegin(), diag::warn_availability_version_ordering)
      << 1 << PlatformName << Deprecated.getAsString()
      << 0 << Introduced.getAsString();
    return true;
  }

  if (!Introduced.empty() && !Obsoleted.empty() &&
      !(Introduced <= Obsoleted)) {
    S.Diag(Range.getBegin(), diag::warn_availability_version_ordering)
      << 2 << PlatformName << Obsoleted.getAsString()
      << 0 << Introduced.getAsString();
    return true;
  }

  if (!Deprecated.empty() && !Obsoleted.empty() &&
      !(Deprecated <= Obsoleted)) {
    S.Diag(Range.getBegin(), diag::warn_availability_version_ordering)
      << 2 << PlatformName << Obsoleted.getAsString()
      << 1 << Deprecated.getAsString();
    return true;
  }

  return false;
}

/// Check whether the two versions match.
///
/// If either version tuple is empty, then they are assumed to match. If
/// \p BeforeIsOkay is true, then \p X can be less than or equal to \p Y.
static bool versionsMatch(const VersionTuple &X, const VersionTuple &Y,
                          bool BeforeIsOkay) {
  if (X.empty() || Y.empty())
    return true;

  if (X == Y)
    return true;

  if (BeforeIsOkay && X < Y)
    return true;

  return false;
}

AvailabilityAttr *Sema::mergeAvailabilityAttr(
    NamedDecl *D, const AttributeCommonInfo &CI, IdentifierInfo *Platform,
    bool Implicit, VersionTuple Introduced, VersionTuple Deprecated,
    VersionTuple Obsoleted, bool IsUnavailable, StringRef Message,
    bool IsStrict, StringRef Replacement, AvailabilityMergeKind AMK,
    int Priority) {
  VersionTuple MergedIntroduced = Introduced;
  VersionTuple MergedDeprecated = Deprecated;
  VersionTuple MergedObsoleted = Obsoleted;
  bool FoundAny = false;
  bool OverrideOrImpl = false;
  switch (AMK) {
  case AMK_None:
  case AMK_Redeclaration:
    OverrideOrImpl = false;
    break;

  case AMK_Override:
  case AMK_ProtocolImplementation:
    OverrideOrImpl = true;
    break;
  }

  if (D->hasAttrs()) {
    AttrVec &Attrs = D->getAttrs();
    for (unsigned i = 0, e = Attrs.size(); i != e;) {
      const auto *OldAA = dyn_cast<AvailabilityAttr>(Attrs[i]);
      if (!OldAA) {
        ++i;
        continue;
      }

      IdentifierInfo *OldPlatform = OldAA->getPlatform();
      if (OldPlatform != Platform) {
        ++i;
        continue;
      }

      // If there is an existing availability attribute for this platform that
      // has a lower priority use the existing one and discard the new
      // attribute.
      if (OldAA->getPriority() < Priority)
        return nullptr;

      // If there is an existing attribute for this platform that has a higher
      // priority than the new attribute then erase the old one and continue
      // processing the attributes.
      if (OldAA->getPriority() > Priority) {
        Attrs.erase(Attrs.begin() + i);
        --e;
        continue;
      }

      FoundAny = true;
      VersionTuple OldIntroduced = OldAA->getIntroduced();
      VersionTuple OldDeprecated = OldAA->getDeprecated();
      VersionTuple OldObsoleted = OldAA->getObsoleted();
      bool OldIsUnavailable = OldAA->getUnavailable();

      if (!versionsMatch(OldIntroduced, Introduced, OverrideOrImpl) ||
          !versionsMatch(Deprecated, OldDeprecated, OverrideOrImpl) ||
          !versionsMatch(Obsoleted, OldObsoleted, OverrideOrImpl) ||
          !(OldIsUnavailable == IsUnavailable ||
            (OverrideOrImpl && !OldIsUnavailable && IsUnavailable))) {
        if (OverrideOrImpl) {
          int Which = -1;
          VersionTuple FirstVersion;
          VersionTuple SecondVersion;
          if (!versionsMatch(OldIntroduced, Introduced, OverrideOrImpl)) {
            Which = 0;
            FirstVersion = OldIntroduced;
            SecondVersion = Introduced;
          } else if (!versionsMatch(Deprecated, OldDeprecated, OverrideOrImpl)) {
            Which = 1;
            FirstVersion = Deprecated;
            SecondVersion = OldDeprecated;
          } else if (!versionsMatch(Obsoleted, OldObsoleted, OverrideOrImpl)) {
            Which = 2;
            FirstVersion = Obsoleted;
            SecondVersion = OldObsoleted;
          }

          if (Which == -1) {
            Diag(OldAA->getLocation(),
                 diag::warn_mismatched_availability_override_unavail)
              << AvailabilityAttr::getPrettyPlatformName(Platform->getName())
              << (AMK == AMK_Override);
          } else {
            Diag(OldAA->getLocation(),
                 diag::warn_mismatched_availability_override)
              << Which
              << AvailabilityAttr::getPrettyPlatformName(Platform->getName())
              << FirstVersion.getAsString() << SecondVersion.getAsString()
              << (AMK == AMK_Override);
          }
          if (AMK == AMK_Override)
            Diag(CI.getLoc(), diag::note_overridden_method);
          else
            Diag(CI.getLoc(), diag::note_protocol_method);
        } else {
          Diag(OldAA->getLocation(), diag::warn_mismatched_availability);
          Diag(CI.getLoc(), diag::note_previous_attribute);
        }

        Attrs.erase(Attrs.begin() + i);
        --e;
        continue;
      }

      VersionTuple MergedIntroduced2 = MergedIntroduced;
      VersionTuple MergedDeprecated2 = MergedDeprecated;
      VersionTuple MergedObsoleted2 = MergedObsoleted;

      if (MergedIntroduced2.empty())
        MergedIntroduced2 = OldIntroduced;
      if (MergedDeprecated2.empty())
        MergedDeprecated2 = OldDeprecated;
      if (MergedObsoleted2.empty())
        MergedObsoleted2 = OldObsoleted;

      if (checkAvailabilityAttr(*this, OldAA->getRange(), Platform,
                                MergedIntroduced2, MergedDeprecated2,
                                MergedObsoleted2)) {
        Attrs.erase(Attrs.begin() + i);
        --e;
        continue;
      }

      MergedIntroduced = MergedIntroduced2;
      MergedDeprecated = MergedDeprecated2;
      MergedObsoleted = MergedObsoleted2;
      ++i;
    }
  }

  if (FoundAny &&
      MergedIntroduced == Introduced &&
      MergedDeprecated == Deprecated &&
      MergedObsoleted == Obsoleted)
    return nullptr;

  // Only create a new attribute if !OverrideOrImpl, but we want to do
  // the checking.
  if (!checkAvailabilityAttr(*this, CI.getRange(), Platform, MergedIntroduced,
                             MergedDeprecated, MergedObsoleted) &&
      !OverrideOrImpl) {
    auto *Avail = ::new (Context) AvailabilityAttr(
        Context, CI, Platform, Introduced, Deprecated, Obsoleted, IsUnavailable,
        Message, IsStrict, Replacement, Priority);
    Avail->setImplicit(Implicit);
    return Avail;
  }
  return nullptr;
}

static void handleAvailabilityAttr(Sema &S, Decl *D, const ParsedAttr &AL) {
  if (!checkAttributeNumArgs(S, AL, 1))
    return;
  IdentifierLoc *Platform = AL.getArgAsIdent(0);

  IdentifierInfo *II = Platform->Ident;
  if (AvailabilityAttr::getPrettyPlatformName(II->getName()).empty())
    S.Diag(Platform->Loc, diag::warn_availability_unknown_platform)
      << Platform->Ident;

  auto *ND = dyn_cast<NamedDecl>(D);
  if (!ND) // We warned about this already, so just return.
    return;

  AvailabilityChange Introduced = AL.getAvailabilityIntroduced();
  AvailabilityChange Deprecated = AL.getAvailabilityDeprecated();
  AvailabilityChange Obsoleted = AL.getAvailabilityObsoleted();
  bool IsUnavailable = AL.getUnavailableLoc().isValid();
  bool IsStrict = AL.getStrictLoc().isValid();
  StringRef Str;
  if (const auto *SE = dyn_cast_or_null<StringLiteral>(AL.getMessageExpr()))
    Str = SE->getString();
  StringRef Replacement;
  if (const auto *SE = dyn_cast_or_null<StringLiteral>(AL.getReplacementExpr()))
    Replacement = SE->getString();

  if (II->isStr("swift")) {
    if (Introduced.isValid() || Obsoleted.isValid() ||
        (!IsUnavailable && !Deprecated.isValid())) {
      S.Diag(AL.getLoc(),
             diag::warn_availability_swift_unavailable_deprecated_only);
      return;
    }
  }

  int PriorityModifier = AL.isPragmaClangAttribute()
                             ? Sema::AP_PragmaClangAttribute
                             : Sema::AP_Explicit;
  AvailabilityAttr *NewAttr = S.mergeAvailabilityAttr(
      ND, AL, II, false /*Implicit*/, Introduced.Version, Deprecated.Version,
      Obsoleted.Version, IsUnavailable, Str, IsStrict, Replacement,
      Sema::AMK_None, PriorityModifier);
  if (NewAttr)
    D->addAttr(NewAttr);

  // Transcribe "ios" to "watchos" (and add a new attribute) if the versioning
  // matches before the start of the watchOS platform.
  if (S.Context.getTargetInfo().getTriple().isWatchOS()) {
    IdentifierInfo *NewII = nullptr;
    if (II->getName() == "ios")
      NewII = &S.Context.Idents.get("watchos");
    else if (II->getName() == "ios_app_extension")
      NewII = &S.Context.Idents.get("watchos_app_extension");

    if (NewII) {
        auto adjustWatchOSVersion = [](VersionTuple Version) -> VersionTuple {
          if (Version.empty())
            return Version;
          auto Major = Version.getMajor();
          auto NewMajor = Major >= 9 ? Major - 7 : 0;
          if (NewMajor >= 2) {
            if (Version.getMinor().hasValue()) {
              if (Version.getSubminor().hasValue())
                return VersionTuple(NewMajor, Version.getMinor().getValue(),
                                    Version.getSubminor().getValue());
              else
                return VersionTuple(NewMajor, Version.getMinor().getValue());
            }
            return VersionTuple(NewMajor);
          }

          return VersionTuple(2, 0);
        };

        auto NewIntroduced = adjustWatchOSVersion(Introduced.Version);
        auto NewDeprecated = adjustWatchOSVersion(Deprecated.Version);
        auto NewObsoleted = adjustWatchOSVersion(Obsoleted.Version);

        AvailabilityAttr *NewAttr = S.mergeAvailabilityAttr(
            ND, AL, NewII, true /*Implicit*/, NewIntroduced, NewDeprecated,
            NewObsoleted, IsUnavailable, Str, IsStrict, Replacement,
            Sema::AMK_None,
            PriorityModifier + Sema::AP_InferredFromOtherPlatform);
        if (NewAttr)
          D->addAttr(NewAttr);
      }
  } else if (S.Context.getTargetInfo().getTriple().isTvOS()) {
    // Transcribe "ios" to "tvos" (and add a new attribute) if the versioning
    // matches before the start of the tvOS platform.
    IdentifierInfo *NewII = nullptr;
    if (II->getName() == "ios")
      NewII = &S.Context.Idents.get("tvos");
    else if (II->getName() == "ios_app_extension")
      NewII = &S.Context.Idents.get("tvos_app_extension");

    if (NewII) {
      AvailabilityAttr *NewAttr = S.mergeAvailabilityAttr(
          ND, AL, NewII, true /*Implicit*/, Introduced.Version,
          Deprecated.Version, Obsoleted.Version, IsUnavailable, Str, IsStrict,
          Replacement, Sema::AMK_None,
          PriorityModifier + Sema::AP_InferredFromOtherPlatform);
      if (NewAttr)
        D->addAttr(NewAttr);
      }
  }
}

static void handleExternalSourceSymbolAttr(Sema &S, Decl *D,
                                           const ParsedAttr &AL) {
  if (!checkAttributeAtLeastNumArgs(S, AL, 1))
    return;
  assert(checkAttributeAtMostNumArgs(S, AL, 3) &&
         "Invalid number of arguments in an external_source_symbol attribute");

  StringRef Language;
  if (const auto *SE = dyn_cast_or_null<StringLiteral>(AL.getArgAsExpr(0)))
    Language = SE->getString();
  StringRef DefinedIn;
  if (const auto *SE = dyn_cast_or_null<StringLiteral>(AL.getArgAsExpr(1)))
    DefinedIn = SE->getString();
  bool IsGeneratedDeclaration = AL.getArgAsIdent(2) != nullptr;

  D->addAttr(::new (S.Context) ExternalSourceSymbolAttr(
      S.Context, AL, Language, DefinedIn, IsGeneratedDeclaration));
}

template <class T>
static T *mergeVisibilityAttr(Sema &S, Decl *D, const AttributeCommonInfo &CI,
                              typename T::VisibilityType value) {
  T *existingAttr = D->getAttr<T>();
  if (existingAttr) {
    typename T::VisibilityType existingValue = existingAttr->getVisibility();
    if (existingValue == value)
      return nullptr;
    S.Diag(existingAttr->getLocation(), diag::err_mismatched_visibility);
    S.Diag(CI.getLoc(), diag::note_previous_attribute);
    D->dropAttr<T>();
  }
  return ::new (S.Context) T(S.Context, CI, value);
}

VisibilityAttr *Sema::mergeVisibilityAttr(Decl *D,
                                          const AttributeCommonInfo &CI,
                                          VisibilityAttr::VisibilityType Vis) {
  return ::mergeVisibilityAttr<VisibilityAttr>(*this, D, CI, Vis);
}

TypeVisibilityAttr *
Sema::mergeTypeVisibilityAttr(Decl *D, const AttributeCommonInfo &CI,
                              TypeVisibilityAttr::VisibilityType Vis) {
  return ::mergeVisibilityAttr<TypeVisibilityAttr>(*this, D, CI, Vis);
}

static void handleVisibilityAttr(Sema &S, Decl *D, const ParsedAttr &AL,
                                 bool isTypeVisibility) {
  // Visibility attributes don't mean anything on a typedef.
  if (isa<TypedefNameDecl>(D)) {
    S.Diag(AL.getRange().getBegin(), diag::warn_attribute_ignored) << AL;
    return;
  }

  // 'type_visibility' can only go on a type or namespace.
  if (isTypeVisibility &&
      !(isa<TagDecl>(D) ||
        isa<ObjCInterfaceDecl>(D) ||
        isa<NamespaceDecl>(D))) {
    S.Diag(AL.getRange().getBegin(), diag::err_attribute_wrong_decl_type)
        << AL << ExpectedTypeOrNamespace;
    return;
  }

  // Check that the argument is a string literal.
  StringRef TypeStr;
  SourceLocation LiteralLoc;
  if (!S.checkStringLiteralArgumentAttr(AL, 0, TypeStr, &LiteralLoc))
    return;

  VisibilityAttr::VisibilityType type;
  if (!VisibilityAttr::ConvertStrToVisibilityType(TypeStr, type)) {
    S.Diag(LiteralLoc, diag::warn_attribute_type_not_supported) << AL
                                                                << TypeStr;
    return;
  }

  // Complain about attempts to use protected visibility on targets
  // (like Darwin) that don't support it.
  if (type == VisibilityAttr::Protected &&
      !S.Context.getTargetInfo().hasProtectedVisibility()) {
    S.Diag(AL.getLoc(), diag::warn_attribute_protected_visibility);
    type = VisibilityAttr::Default;
  }

  Attr *newAttr;
  if (isTypeVisibility) {
    newAttr = S.mergeTypeVisibilityAttr(
        D, AL, (TypeVisibilityAttr::VisibilityType)type);
  } else {
    newAttr = S.mergeVisibilityAttr(D, AL, type);
  }
  if (newAttr)
    D->addAttr(newAttr);
}

static void handleObjCNonRuntimeProtocolAttr(Sema &S, Decl *D,
                                             const ParsedAttr &AL) {
  handleSimpleAttribute<ObjCNonRuntimeProtocolAttr>(S, D, AL);
}

static void handleObjCDirectAttr(Sema &S, Decl *D, const ParsedAttr &AL) {
  // objc_direct cannot be set on methods declared in the context of a protocol
  if (isa<ObjCProtocolDecl>(D->getDeclContext())) {
    S.Diag(AL.getLoc(), diag::err_objc_direct_on_protocol) << false;
    return;
  }

  if (S.getLangOpts().ObjCRuntime.allowsDirectDispatch()) {
    handleSimpleAttribute<ObjCDirectAttr>(S, D, AL);
  } else {
    S.Diag(AL.getLoc(), diag::warn_objc_direct_ignored) << AL;
  }
}

static void handleObjCDirectMembersAttr(Sema &S, Decl *D,
                                        const ParsedAttr &AL) {
  if (S.getLangOpts().ObjCRuntime.allowsDirectDispatch()) {
    handleSimpleAttribute<ObjCDirectMembersAttr>(S, D, AL);
  } else {
    S.Diag(AL.getLoc(), diag::warn_objc_direct_ignored) << AL;
  }
}

static void handleObjCMethodFamilyAttr(Sema &S, Decl *D, const ParsedAttr &AL) {
  const auto *M = cast<ObjCMethodDecl>(D);
  if (!AL.isArgIdent(0)) {
    S.Diag(AL.getLoc(), diag::err_attribute_argument_n_type)
        << AL << 1 << AANT_ArgumentIdentifier;
    return;
  }

  IdentifierLoc *IL = AL.getArgAsIdent(0);
  ObjCMethodFamilyAttr::FamilyKind F;
  if (!ObjCMethodFamilyAttr::ConvertStrToFamilyKind(IL->Ident->getName(), F)) {
    S.Diag(IL->Loc, diag::warn_attribute_type_not_supported) << AL << IL->Ident;
    return;
  }

  if (F == ObjCMethodFamilyAttr::OMF_init &&
      !M->getReturnType()->isObjCObjectPointerType()) {
    S.Diag(M->getLocation(), diag::err_init_method_bad_return_type)
        << M->getReturnType();
    // Ignore the attribute.
    return;
  }

  D->addAttr(new (S.Context) ObjCMethodFamilyAttr(S.Context, AL, F));
}

static void handleObjCNSObject(Sema &S, Decl *D, const ParsedAttr &AL) {
  if (const auto *TD = dyn_cast<TypedefNameDecl>(D)) {
    QualType T = TD->getUnderlyingType();
    if (!T->isCARCBridgableType()) {
      S.Diag(TD->getLocation(), diag::err_nsobject_attribute);
      return;
    }
  }
  else if (const auto *PD = dyn_cast<ObjCPropertyDecl>(D)) {
    QualType T = PD->getType();
    if (!T->isCARCBridgableType()) {
      S.Diag(PD->getLocation(), diag::err_nsobject_attribute);
      return;
    }
  }
  else {
    // It is okay to include this attribute on properties, e.g.:
    //
    //  @property (retain, nonatomic) struct Bork *Q __attribute__((NSObject));
    //
    // In this case it follows tradition and suppresses an error in the above
    // case.
    S.Diag(D->getLocation(), diag::warn_nsobject_attribute);
  }
  D->addAttr(::new (S.Context) ObjCNSObjectAttr(S.Context, AL));
}

static void handleObjCIndependentClass(Sema &S, Decl *D, const ParsedAttr &AL) {
  if (const auto *TD = dyn_cast<TypedefNameDecl>(D)) {
    QualType T = TD->getUnderlyingType();
    if (!T->isObjCObjectPointerType()) {
      S.Diag(TD->getLocation(), diag::warn_ptr_independentclass_attribute);
      return;
    }
  } else {
    S.Diag(D->getLocation(), diag::warn_independentclass_attribute);
    return;
  }
  D->addAttr(::new (S.Context) ObjCIndependentClassAttr(S.Context, AL));
}

static void handleBlocksAttr(Sema &S, Decl *D, const ParsedAttr &AL) {
  if (!AL.isArgIdent(0)) {
    S.Diag(AL.getLoc(), diag::err_attribute_argument_n_type)
        << AL << 1 << AANT_ArgumentIdentifier;
    return;
  }

  IdentifierInfo *II = AL.getArgAsIdent(0)->Ident;
  BlocksAttr::BlockType type;
  if (!BlocksAttr::ConvertStrToBlockType(II->getName(), type)) {
    S.Diag(AL.getLoc(), diag::warn_attribute_type_not_supported) << AL << II;
    return;
  }

  D->addAttr(::new (S.Context) BlocksAttr(S.Context, AL, type));
}

static void handleSentinelAttr(Sema &S, Decl *D, const ParsedAttr &AL) {
  unsigned sentinel = (unsigned)SentinelAttr::DefaultSentinel;
  if (AL.getNumArgs() > 0) {
    Expr *E = AL.getArgAsExpr(0);
    Optional<llvm::APSInt> Idx = llvm::APSInt(32);
    if (E->isTypeDependent() || E->isValueDependent() ||
        !(Idx = E->getIntegerConstantExpr(S.Context))) {
      S.Diag(AL.getLoc(), diag::err_attribute_argument_n_type)
          << AL << 1 << AANT_ArgumentIntegerConstant << E->getSourceRange();
      return;
    }

    if (Idx->isSigned() && Idx->isNegative()) {
      S.Diag(AL.getLoc(), diag::err_attribute_sentinel_less_than_zero)
        << E->getSourceRange();
      return;
    }

    sentinel = Idx->getZExtValue();
  }

  unsigned nullPos = (unsigned)SentinelAttr::DefaultNullPos;
  if (AL.getNumArgs() > 1) {
    Expr *E = AL.getArgAsExpr(1);
    Optional<llvm::APSInt> Idx = llvm::APSInt(32);
    if (E->isTypeDependent() || E->isValueDependent() ||
        !(Idx = E->getIntegerConstantExpr(S.Context))) {
      S.Diag(AL.getLoc(), diag::err_attribute_argument_n_type)
          << AL << 2 << AANT_ArgumentIntegerConstant << E->getSourceRange();
      return;
    }
    nullPos = Idx->getZExtValue();

    if ((Idx->isSigned() && Idx->isNegative()) || nullPos > 1) {
      // FIXME: This error message could be improved, it would be nice
      // to say what the bounds actually are.
      S.Diag(AL.getLoc(), diag::err_attribute_sentinel_not_zero_or_one)
        << E->getSourceRange();
      return;
    }
  }

  if (const auto *FD = dyn_cast<FunctionDecl>(D)) {
    const FunctionType *FT = FD->getType()->castAs<FunctionType>();
    if (isa<FunctionNoProtoType>(FT)) {
      S.Diag(AL.getLoc(), diag::warn_attribute_sentinel_named_arguments);
      return;
    }

    if (!cast<FunctionProtoType>(FT)->isVariadic()) {
      S.Diag(AL.getLoc(), diag::warn_attribute_sentinel_not_variadic) << 0;
      return;
    }
  } else if (const auto *MD = dyn_cast<ObjCMethodDecl>(D)) {
    if (!MD->isVariadic()) {
      S.Diag(AL.getLoc(), diag::warn_attribute_sentinel_not_variadic) << 0;
      return;
    }
  } else if (const auto *BD = dyn_cast<BlockDecl>(D)) {
    if (!BD->isVariadic()) {
      S.Diag(AL.getLoc(), diag::warn_attribute_sentinel_not_variadic) << 1;
      return;
    }
  } else if (const auto *V = dyn_cast<VarDecl>(D)) {
    QualType Ty = V->getType();
    if (Ty->isBlockPointerType() || Ty->isFunctionPointerType()) {
      const FunctionType *FT = Ty->isFunctionPointerType()
       ? D->getFunctionType()
       : Ty->castAs<BlockPointerType>()->getPointeeType()->getAs<FunctionType>();
      if (!cast<FunctionProtoType>(FT)->isVariadic()) {
        int m = Ty->isFunctionPointerType() ? 0 : 1;
        S.Diag(AL.getLoc(), diag::warn_attribute_sentinel_not_variadic) << m;
        return;
      }
    } else {
      S.Diag(AL.getLoc(), diag::warn_attribute_wrong_decl_type)
          << AL << ExpectedFunctionMethodOrBlock;
      return;
    }
  } else {
    S.Diag(AL.getLoc(), diag::warn_attribute_wrong_decl_type)
        << AL << ExpectedFunctionMethodOrBlock;
    return;
  }
  D->addAttr(::new (S.Context) SentinelAttr(S.Context, AL, sentinel, nullPos));
}

static void handleWarnUnusedResult(Sema &S, Decl *D, const ParsedAttr &AL) {
  if (D->getFunctionType() &&
      D->getFunctionType()->getReturnType()->isVoidType() &&
      !isa<CXXConstructorDecl>(D)) {
    S.Diag(AL.getLoc(), diag::warn_attribute_void_function_method) << AL << 0;
    return;
  }
  if (const auto *MD = dyn_cast<ObjCMethodDecl>(D))
    if (MD->getReturnType()->isVoidType()) {
      S.Diag(AL.getLoc(), diag::warn_attribute_void_function_method) << AL << 1;
      return;
    }

  StringRef Str;
  if ((AL.isCXX11Attribute() || AL.isC2xAttribute()) && !AL.getScopeName()) {
    // The standard attribute cannot be applied to variable declarations such
    // as a function pointer.
    if (isa<VarDecl>(D))
      S.Diag(AL.getLoc(), diag::warn_attribute_wrong_decl_type_str)
          << AL << "functions, classes, or enumerations";

    // If this is spelled as the standard C++17 attribute, but not in C++17,
    // warn about using it as an extension. If there are attribute arguments,
    // then claim it's a C++2a extension instead.
    // FIXME: If WG14 does not seem likely to adopt the same feature, add an
    // extension warning for C2x mode.
    const LangOptions &LO = S.getLangOpts();
    if (AL.getNumArgs() == 1) {
      if (LO.CPlusPlus && !LO.CPlusPlus20)
        S.Diag(AL.getLoc(), diag::ext_cxx20_attr) << AL;

      // Since this this is spelled [[nodiscard]], get the optional string
      // literal. If in C++ mode, but not in C++2a mode, diagnose as an
      // extension.
      // FIXME: C2x should support this feature as well, even as an extension.
      if (!S.checkStringLiteralArgumentAttr(AL, 0, Str, nullptr))
        return;
    } else if (LO.CPlusPlus && !LO.CPlusPlus17)
      S.Diag(AL.getLoc(), diag::ext_cxx17_attr) << AL;
  }

  D->addAttr(::new (S.Context) WarnUnusedResultAttr(S.Context, AL, Str));
}

static void handleWeakImportAttr(Sema &S, Decl *D, const ParsedAttr &AL) {
  // weak_import only applies to variable & function declarations.
  bool isDef = false;
  if (!D->canBeWeakImported(isDef)) {
    if (isDef)
      S.Diag(AL.getLoc(), diag::warn_attribute_invalid_on_definition)
        << "weak_import";
    else if (isa<ObjCPropertyDecl>(D) || isa<ObjCMethodDecl>(D) ||
             (S.Context.getTargetInfo().getTriple().isOSDarwin() &&
              (isa<ObjCInterfaceDecl>(D) || isa<EnumDecl>(D)))) {
      // Nothing to warn about here.
    } else
      S.Diag(AL.getLoc(), diag::warn_attribute_wrong_decl_type)
          << AL << ExpectedVariableOrFunction;

    return;
  }

  D->addAttr(::new (S.Context) WeakImportAttr(S.Context, AL));
}

#if INTEL_CUSTOMIZATION
static bool checkValidSYCLSpelling(Sema &S, const ParsedAttr &Attr) {
  if (S.getLangOpts().SYCLIsDevice) {
    if (!Attr.isCXX11Attribute() || !Attr.hasScope() || !Attr.getScopeName() ||
        !(Attr.getScopeName()->isStr("intel") ||
          Attr.getScopeName()->isStr("intelfpga"))) {
      S.Diag(Attr.getLoc(), diag::warn_unknown_attribute_ignored) << Attr;
      return true;
    }
  }
  return false;
}
#endif // INTEL_CUSTOMIZATION

/// Give a warning for duplicate attributes, return true if duplicate.
template <typename AttrType>
static bool checkForDuplicateAttribute(Sema &S, Decl *D,
                                       const ParsedAttr &Attr) {
  // Give a warning for duplicates but not if it's one we've implicitly added.
  auto *A = D->getAttr<AttrType>();
  if (A && !A->isImplicit()) {
    S.Diag(Attr.getLoc(), diag::warn_duplicate_attribute_exact) << A;
    return true;
  }
  return false;
}

#if INTEL_CUSTOMIZATION
static void handleNumComputeUnitsAttr(Sema &S, Decl *D,
                                      const ParsedAttr &Attr) {
  if (!S.Context.getTargetInfo().getTriple().isINTELFPGAEnvironment()) {
    S.Diag(Attr.getLoc(), diag::warn_unknown_attribute_ignored)
        << Attr;
    return;
  }

  int NumComputeUnits[3];
  for (unsigned i = 0; i < Attr.getNumArgs(); ++i) {
    const Expr *E = Attr.getArgAsExpr(i);
    Optional<llvm::APSInt> ArgVal = E->getIntegerConstantExpr(S.Context);

    if (!ArgVal) {
      S.Diag(Attr.getLoc(), diag::err_attribute_argument_type)
          << Attr << AANT_ArgumentIntegerConstant << E->getSourceRange();
      return;
    }

    int Val = ArgVal->getSExtValue();

    if (Val < 1 || Val > 16384) {
      S.Diag(E->getSourceRange().getBegin(),
             diag::err_opencl_attribute_argument_out_of_bounds)
          << Attr << i + 1 << 1 << 16384;
      return;
    }

    NumComputeUnits[i] = Val;
  }

  // TODO: Check that num_compute_units attribute is specified with valid
  // number of arguments: CORC-2359

  if (Attr.getNumArgs() < 2)
    NumComputeUnits[1] = NumComputeUnitsAttr::DefaultYDim;
  if (Attr.getNumArgs() < 3)
    NumComputeUnits[2] = NumComputeUnitsAttr::DefaultZDim;

  D->addAttr(::new (S.Context) NumComputeUnitsAttr(
      S.Context, Attr, NumComputeUnits[0], NumComputeUnits[1],
      NumComputeUnits[2]));
}

static void handleAutorunAttr(Sema &S, Decl *D, const ParsedAttr &Attr) {
  if (!S.Context.getTargetInfo().getTriple().isINTELFPGAEnvironment()) {
    S.Diag(Attr.getLoc(), diag::warn_unknown_attribute_ignored)
        << Attr;
    return;
  }

  FunctionDecl *FD = cast<FunctionDecl>(D);
  if (!FD->param_empty()) {
    S.Diag(Attr.getLoc(),
        diag::err_opencl_autorun_kernel_cannot_have_arguments);
    return;
  }

  if (auto *A = D->getAttr<ReqdWorkGroupSizeAttr>()) {
    long long int N = 1ll << 32ll;
    ASTContext &Ctx = S.getASTContext();
    Optional<llvm::APSInt> XDimVal = A->getXDim()->getIntegerConstantExpr(Ctx);
    Optional<llvm::APSInt> YDimVal = A->getXDim()->getIntegerConstantExpr(Ctx);
    Optional<llvm::APSInt> ZDimVal = A->getXDim()->getIntegerConstantExpr(Ctx);

    if (N % XDimVal->getZExtValue() != 0 ||
        N % YDimVal->getZExtValue() != 0 ||
        N % ZDimVal->getZExtValue() != 0) {
      S.Diag(A->getLocation(),
          diag::err_opencl_autorun_kernel_wrong_reqd_wg_size);
      return;
    }
  }

  // TODO: Check that kernel does not use I/O channels: CORC-2359

  D->addAttr(::new (S.Context) AutorunAttr(S.Context, Attr));
}

static void handleUsesGlobalWorkOffsetAttr(Sema &S, Decl *D, const ParsedAttr &Attr) {
  if (!S.Context.getTargetInfo().getTriple().isINTELFPGAEnvironment()) {
    S.Diag(Attr.getLoc(), diag::warn_unknown_attribute_ignored)
        << Attr;
    return;
  }

  uint32_t Enabled;
  const Expr *E = Attr.getArgAsExpr(0);
  if (!checkUInt32Argument(S, Attr, E, Enabled, 0,
                           /*StrictlyUnsigned=*/true)) return;

  D->addAttr(::new (S.Context) UsesGlobalWorkOffsetAttr(
      S.Context, Attr, Enabled));
}

static void handleClusterAttr(Sema &S, Decl *D, const ParsedAttr &Attr) {
  if (!S.getLangOpts().HLS && !S.getLangOpts().OpenCL) {
    S.Diag(Attr.getLoc(), diag::warn_unknown_attribute_ignored) << Attr;
    return;
  }

  StringRef Str;
  // Cluster Attribute can have atmost 1 user-defined argument.
  if (!checkAttributeAtMostNumArgs(S, Attr, 1) ||
      (Attr.getNumArgs() == 1 &&
       !S.checkStringLiteralArgumentAttr(Attr, 0, Str)))
    return;

  D->addAttr(::new (S.Context)
                 ClusterAttr(S.Context, Attr, Str, Attr.isArgExpr(0)));
}

static void handleStallLatencyAttr(Sema &S, Decl *D, const ParsedAttr &AL) {
  if (!S.getLangOpts().HLS &&
      !S.Context.getTargetInfo().getTriple().isINTELFPGAEnvironment()) {
    S.Diag(AL.getLoc(), diag::warn_unknown_attribute_ignored) << AL;
    return;
  }

  if (!checkAttributeNumArgs(S, AL, /*NumArgsExpected=*/0))
    return;

  if (const auto *SLA = D->getAttr<StallLatencyAttr>()) {
    if (AL.getSemanticSpelling() == SLA->getSemanticSpelling())
      S.Diag(AL.getLoc(), diag::warn_duplicate_attribute_exact) << SLA;
    else {
      S.Diag(AL.getLoc(), diag::err_attributes_are_not_compatible) << AL << SLA;
      S.Diag(SLA->getLocation(), diag::note_conflicting_attribute);
    }
    return;
  }

  handleSimpleAttribute<StallLatencyAttr>(S, D, AL);
}

static void handleStallFreeAttr(Sema &S, Decl *D, const ParsedAttr &Attr) {
  if (!S.getLangOpts().HLS &&
      !S.Context.getTargetInfo().getTriple().isINTELFPGAEnvironment()) {
    S.Diag(Attr.getLoc(), diag::warn_unknown_attribute_ignored)
        << Attr;
    return;
  }

  if (!checkAttributeNumArgs(S, Attr, /*NumArgsExpected=*/0))
    return;

  handleSimpleAttribute<StallFreeAttr>(S, D, Attr);
}

static void handleOpenCLBlockingAttr(Sema &S, Decl *D,
                                     const ParsedAttr &Attr) {
  if (D->isInvalidDecl())
    return;

  VarDecl *VD = cast<VarDecl>(D);
  QualType Ty = VD->getType();

  const Type *TypePtr = Ty.getTypePtr();
  if (!TypePtr->isPipeType()) {
    S.Diag(Attr.getLoc(), diag::warn_intel_opencl_attribute_wrong_decl_type)
        << Attr << 47;
    return;
  }

  D->addAttr(::new (S.Context) OpenCLBlockingAttr(S.Context, Attr));
}

static void handleOpenCLDepthAttr(Sema &S, Decl *D, const ParsedAttr &Attr) {
  if (D->isInvalidDecl())
    return;

  VarDecl *VD = cast<VarDecl>(D);
  QualType Ty = VD->getType();

  // Handle array of channels case
  QualType BaseTy = S.Context.getBaseElementType(Ty);
  if (BaseTy->isChannelType())
    Ty = BaseTy;

  if (Ty->isChannelType() &&
      !S.getOpenCLOptions().isEnabled("cl_intel_channels")) {
    S.Diag(Attr.getLoc(), diag::warn_unknown_attribute_ignored)
        << Attr << "cl_intel_channels";
    return;
  }

  if (!Ty->isChannelType() && !Ty->isPipeType()) {
    S.Diag(Attr.getLoc(), diag::warn_intel_opencl_attribute_wrong_decl_type)
        << Attr << 46;
    return;
  }

  Expr *E = Attr.getArgAsExpr(0);
  Expr::EvalResult Result;
  if (!E->EvaluateAsInt(Result, S.Context)) {
    S.Diag(Attr.getLoc(), diag::err_intel_opencl_attribute_argument_type)
        << Attr << 4;
    return;
  }

  llvm::APSInt Depth = Result.Val.getInt();
  int DepthVal = Depth.getExtValue();
  if (DepthVal < 0) {
    S.Diag(Attr.getLoc(), diag::warn_attribute_argument_n_negative)
        << Attr << "0";
    return;
  }

  D->addAttr(::new (S.Context) OpenCLDepthAttr(S.Context, Attr, DepthVal));
}

static void handleOpenCLIOAttr(Sema &S, Decl *D, const ParsedAttr &Attr) {
  if (D->isInvalidDecl())
    return;

  VarDecl *VD = cast<VarDecl>(D);
  QualType Ty = VD->getType();

  // Handle array of channels case
  QualType BaseTy = S.Context.getBaseElementType(Ty);
  if (BaseTy->isChannelType())
    Ty = BaseTy;

  if (Ty->isChannelType() &&
      !S.getOpenCLOptions().isEnabled("cl_intel_channels")) {
    S.Diag(Attr.getLoc(), diag::warn_unknown_attribute_ignored)
        << Attr << "cl_intel_channels";
    return;
  }

  if (!Ty->isChannelType() && !Ty->isPipeType()) {
    S.Diag(Attr.getLoc(), diag::warn_intel_opencl_attribute_wrong_decl_type)
        << Attr << 46;
    return;
  }

  StringRef Str;
  if (!S.checkStringLiteralArgumentAttr(Attr, 0, Str))
    return;

  D->addAttr(::new (S.Context) OpenCLIOAttr(S.Context, Attr, Str));
}

static void handleOpenCLLocalMemSizeAttr(Sema & S, Decl * D,
                                         const ParsedAttr &Attr) {
  if (D->isInvalidDecl())
    return;

  if (!S.getLangOpts().HLS &&
      !S.Context.getTargetInfo().getTriple().isINTELFPGAEnvironment()) {
    S.Diag(Attr.getLoc(), diag::warn_unknown_attribute_ignored)
        << Attr;
    return;
  }

  ParmVarDecl *PVD = cast<ParmVarDecl>(D);
  const QualType QT = PVD->getType();
  const Type *TypePtr = QT.getTypePtr();
  if (!TypePtr->isPointerType()) {
    S.Diag(Attr.getLoc(), diag::warn_type_attribute_wrong_type)
        << Attr << 1 << TypePtr->getTypeClassName();
    return;
  }

  QualType pointeeType = TypePtr->getPointeeType();
  if (!S.getLangOpts().HLS &&
      pointeeType.getAddressSpace() != LangAS::opencl_local) {
    S.Diag(Attr.getLoc(),
           diag::warn_opencl_attribute_only_for_local_address_space)
        << Attr;
    return;
  }

  Expr *E = Attr.getArgAsExpr(0);
  Expr::EvalResult Result;
  if (!E->EvaluateAsInt(Result, S.Context)) {
    S.Diag(Attr.getLoc(), diag::err_intel_opencl_attribute_argument_type)
        << Attr << 4;
    D->setInvalidDecl();
    return;
  }

  llvm::APSInt APLocalMemSize = Result.Val.getInt();
  int LocalMemSize = APLocalMemSize.getExtValue();
  if (LocalMemSize < OpenCLLocalMemSizeAttr::getMinValue() ||
      LocalMemSize > OpenCLLocalMemSizeAttr::getMaxValue() ||
      !APLocalMemSize.isPowerOf2()) {
    S.Diag(Attr.getLoc(), diag::err_opencl_power_of_two_in_range)
        << Attr
        << OpenCLLocalMemSizeAttr::getMinValue()
        << OpenCLLocalMemSizeAttr::getMaxValue();
    D->setInvalidDecl();
    return;
  }

  D->addAttr(::new (S.Context) OpenCLLocalMemSizeAttr(
      S.Context, Attr, LocalMemSize));
}

static void handleReadWriteMode(Sema &S, Decl *D, const ParsedAttr &Attr) {

  checkForDuplicateAttribute <ReadWriteModeAttr>(S, D, Attr);

  StringRef Str;
  if (!S.checkStringLiteralArgumentAttr(Attr, 0, Str)) {
    return;
  }

  if (Str != "readonly" && Str != "writeonly" && Str != "readwrite") {
    S.Diag(Attr.getLoc(), diag::err_hls_readwrite_arg_invalid) << Attr;
    return;
  }

  // ReadWrite attributes applies only to slavememory attributes.
  if (!D->getAttr<SlaveMemoryArgumentAttr>()) {
    S.Diag(Attr.getLoc(), diag::err_readwritememory_attribute_invalid) << Attr;
    return;
  }

  D->addAttr(::new (S.Context) ReadWriteModeAttr(S.Context, Attr, Str));
}

/// Handle the static_array_reset attribute.
/// This attribute requires a single constant value that must be 0 or 1.
/// It is incompatible with the register attribute.
static void handleStaticArrayResetAttr(Sema &S, Decl *D,
                                       const ParsedAttr &Attr) {
  checkForDuplicateAttribute<StaticArrayResetAttr>(S, D, Attr);

  if (checkAttrMutualExclusion<IntelFPGARegisterAttr>(S, D, Attr))
    return;

  S.HLSAddOneConstantValueAttr<StaticArrayResetAttr>(D, Attr,
                                                     Attr.getArgAsExpr(0));
}

static void setComponentDefaults(Sema &S, Decl *D) {
  if (!D->hasAttr<ComponentAttr>())
    D->addAttr(ComponentAttr::CreateImplicit(S.Context));
  if (!D->hasAttr<ComponentInterfaceAttr>())
    D->addAttr(ComponentInterfaceAttr::CreateImplicit(
        S.Context, ComponentInterfaceAttr::Streaming));
}

static void handleComponentAttr(Sema &S, Decl *D, const ParsedAttr &Attr) {

  if (!checkAttributeNumArgs(S, Attr, /*NumArgsExpected=*/0))
    return;

  // We are adding a user attribute, drop any implicit default.
  if (auto *CA = D->getAttr<ComponentAttr>())
    if (CA->isImplicit())
      D->dropAttr<ComponentAttr>();

  handleSimpleAttribute<ComponentAttr>(S, D, Attr);
  setComponentDefaults(S, D);
}

static void handleStallFreeReturnAttr(Sema &S, Decl *D,
                                      const ParsedAttr &Attr) {

  if (!checkAttributeNumArgs(S, Attr, /*NumArgsExpected=*/0))
    return;

  handleSimpleAttribute<StallFreeReturnAttr>(S, D, Attr);
  setComponentDefaults(S, D);
}

static void handleUseSingleClockAttr(Sema &S, Decl *D,
                                      const ParsedAttr &Attr) {

  if (!checkAttributeNumArgs(S, Attr, /*NumArgsExpected=*/0))
    return;

  handleSimpleAttribute<UseSingleClockAttr>(S, D, Attr);
  setComponentDefaults(S, D);
}

static void handleComponentInterfaceAttr(Sema &S, Decl *D,
                                         const ParsedAttr &Attr) {

  if (!checkAttributeNumArgs(S, Attr, /*NumArgsExpected=*/1))
    return;

  StringRef Str;
  if (!S.checkStringLiteralArgumentAttr(Attr, 0, Str))
    return;

  ComponentInterfaceAttr::ComponentInterfaceType Type;
  if (!ComponentInterfaceAttr::ConvertStrToComponentInterfaceType(Str, Type)) {
    SmallString<256> ValidStrings;
    ComponentInterfaceAttr::generateValidStrings(ValidStrings);
    S.Diag(D->getLocation(), diag::err_attribute_interface_invalid_type)
        << Attr << ValidStrings;
    return;
  }

  // We are adding a user attribute, drop any implicit default.
  if (auto *CIA = D->getAttr<ComponentInterfaceAttr>())
    if (CIA->isImplicit())
      D->dropAttr<ComponentInterfaceAttr>();

  D->addAttr(::new (S.Context) ComponentInterfaceAttr(S.Context, Attr, Type));

  setComponentDefaults(S, D);
}

static void handleMaxConcurrencyAttr(Sema &S, Decl *D, const ParsedAttr &Attr) {
  if (!S.getLangOpts().HLS &&
      !S.Context.getTargetInfo().getTriple().isINTELFPGAEnvironment()) {
    S.Diag(Attr.getLoc(), diag::warn_unknown_attribute_ignored) << Attr;
    return;
  }

  if (isa<VarDecl>(D)) {
    S.Diag(Attr.getLoc(), diag::warn_attribute_spelling_deprecated) << Attr;
    S.Diag(Attr.getLoc(), diag::note_spelling_suggestion) << "'private_copies'";
    if (checkAttrMutualExclusion<IntelFPGAPrivateCopiesAttr>(S, D, Attr))
      return;
  }

  checkForDuplicateAttribute<MaxConcurrencyAttr>(S, D, Attr);
  if (isa<VarDecl>(D) &&
      checkAttrMutualExclusion<IntelFPGARegisterAttr>(S, D, Attr))
    return;

  S.HLSAddOneConstantValueAttr<MaxConcurrencyAttr>(
      D, Attr, Attr.getArgAsExpr(0));
}

static void handleArgumentInterfaceAttr(Sema & S, Decl * D,
                                        const ParsedAttr &Attr) {
  if (!checkAttributeNumArgs(S, Attr, /*Num=*/1))
    return;

  StringRef Str;
  if (!S.checkStringLiteralArgumentAttr(Attr, 0, Str))
    return;

  ArgumentInterfaceAttr::ArgumentInterfaceType Type;
  if (!ArgumentInterfaceAttr::ConvertStrToArgumentInterfaceType(Str, Type)) {
    SmallString<256> ValidStrings;
    ArgumentInterfaceAttr::generateValidStrings(ValidStrings);
    S.Diag(D->getLocation(), diag::err_attribute_interface_invalid_type)
        << Attr << ValidStrings;
    return;
  }

  D->addAttr(::new (S.Context) ArgumentInterfaceAttr(S.Context, Attr, Type));
}

static void handleStableArgumentAttr(Sema &S, Decl *D,
                                     const ParsedAttr &Attr) {
  if (!checkAttributeNumArgs(S, Attr, /*Num=*/0))
    return;

  handleSimpleAttribute<StableArgumentAttr>(S, D, Attr);
}

static void handleSlaveMemoryArgumentAttr(Sema &S, Decl *D,
                                          const ParsedAttr &Attr) {
  if (!checkAttributeNumArgs(S, Attr, /*Num=*/0))
    return;

  handleSimpleAttribute<SlaveMemoryArgumentAttr>(S, D, Attr);
}

template <typename AttrType, typename IncompatAttrType1,
          typename IncompatAttrType2>
static void handleHLSIIAttr(Sema &S, Decl *D, const ParsedAttr &Attr) {
  if (!S.getLangOpts().HLS) {
    S.Diag(Attr.getLoc(), diag::warn_unknown_attribute_ignored) << Attr;
    return;
  }

  if (checkAttrMutualExclusion<IncompatAttrType1>(S, D, Attr))
    return;
  if (checkAttrMutualExclusion<IncompatAttrType2>(S, D, Attr))
    return;

  const auto *Existing = D->getAttr<HLSForceLoopPipeliningAttr>();

  if (Existing && Existing->getForceLoopPipelining() == "off") {
    S.Diag(Attr.getLoc(), diag::err_hls_force_loop_pipelining_conflict) << Attr;
    S.Diag(Existing->getLocation(), diag::note_conflicting_attribute);
    return;
  }

  S.HLSAddOneConstantValueAttr<AttrType>(D, Attr, Attr.getArgAsExpr(0));
}

static void handleHLSMaxInvocationDelayAttr(Sema &S, Decl *D,
                                            const ParsedAttr &Attr) {
  if (!S.getLangOpts().HLS) {
    S.Diag(Attr.getLoc(), diag::warn_unknown_attribute_ignored) << Attr;
    return;
  }

  const auto *Existing = D->getAttr<HLSForceLoopPipeliningAttr>();

  if (Existing && Existing->getForceLoopPipelining() == "off") {
    S.Diag(Attr.getLoc(), diag::err_hls_force_loop_pipelining_conflict) << Attr;
    S.Diag(Existing->getLocation(), diag::note_conflicting_attribute);
    return;
  }

  S.HLSAddOneConstantValueAttr<HLSMaxInvocationDelayAttr>(
      D, Attr, Attr.getArgAsExpr(0));
}

static void handleHLSForceLoopPipeliningAttr(Sema &S, Decl *D,
                                             const ParsedAttr &Attr) {
  if (!S.getLangOpts().HLS) {
    S.Diag(Attr.getLoc(), diag::warn_unknown_attribute_ignored) << Attr;
    return;
  }

  StringRef Str;
  if (Attr.getNumArgs() == 1 &&
      !S.checkStringLiteralArgumentAttr(Attr, 0, Str)) {
    return;
  }

  if (Str == "off") {
    if (checkAttrMutualExclusion<HLSIIAttr>(S, D, Attr))
      return;
    if (checkAttrMutualExclusion<HLSMaxIIAttr>(S, D, Attr))
      return;
    if (checkAttrMutualExclusion<HLSMinIIAttr>(S, D, Attr))
      return;
    if (checkAttrMutualExclusion<HLSMaxInvocationDelayAttr>(S, D, Attr))
      return;
  } else if (Str != "on") {
    S.Diag(Attr.getLoc(), diag::err_hls_force_loop_pipelining_invalid) << Attr;
    return;
  }

  D->addAttr(::new (S.Context) HLSForceLoopPipeliningAttr(
      S.Context, Attr, Str));
}

static void handleOpenCLBufferLocationAttr(Sema & S, Decl * D,
                                           const ParsedAttr &Attr) {

  if (D->isInvalidDecl())
    return;

  if (!S.Context.getTargetInfo().getTriple().isINTELFPGAEnvironment()) {
    S.Diag(Attr.getLoc(), diag::warn_unknown_attribute_ignored)
        << Attr;
    return;
  }

  ParmVarDecl *PVD = cast<ParmVarDecl>(D);
  const QualType QT = PVD->getType();
  const Type *TypePtr = QT.getTypePtr();
  if (!TypePtr->isPointerType()) {
    S.Diag(Attr.getLoc(), diag::warn_type_attribute_wrong_type)
        << Attr << 1 << TypePtr->getTypeClassName();
    return;
  }

  QualType pointeeType = TypePtr->getPointeeType();
  if (pointeeType.getAddressSpace() != LangAS::opencl_global) {
    S.Diag(Attr.getLoc(),
           diag::warn_opencl_attribute_only_for_global_address_space)
        << Attr;
    return;
  }

  StringRef Str;
  if (!S.checkStringLiteralArgumentAttr(Attr, 0, Str))
    return;

  D->addAttr(::new (S.Context) OpenCLBufferLocationAttr(
      S.Context, Attr, Str));
}

static void handleOpenCLHostAccessible(Sema &S, Decl *D,
                                       const ParsedAttr &Attr) {
  if (D->isInvalidDecl())
    return;

  QualType Ty = cast<VarDecl>(D)->getType();

  if (!S.getOpenCLOptions().isEnabled("cl_intel_fpga_host_pipe")) {
    S.Diag(D->getLocation(),
           diag::err_intel_opencl_attribute_requires_extension)
        << Attr << "cl_intel_fpga_host_pipe";
    return;
  }

  const Type *TypePtr = Ty.getTypePtr();
  if (!TypePtr->isPipeType()) {
    S.Diag(Attr.getLoc(), diag::warn_intel_opencl_attribute_wrong_decl_type)
        << Attr << 47;
    return;
  }

  D->addAttr(::new (S.Context) OpenCLHostAccessibleAttr(S.Context, Attr));
}

static void handleVecLenHint(Sema &S, Decl *D, const ParsedAttr &Attr) {
  if (!S.getOpenCLOptions().isEnabled("cl_intel_vec_len_hint")) {
    S.Diag(Attr.getLoc(), diag::warn_unknown_attribute_ignored)
        << Attr << "cl_intel_vec_len_hint";
    return;
  }

  uint32_t VecLen = 0;
  const Expr *E = Attr.getArgAsExpr(0);
  if (!checkUInt32Argument(S, Attr, E, VecLen, 0))
    return;

#define defineRange(...)                                                       \
  std::vector<uint32_t> SupportedLengths = {__VA_ARGS__};                      \
  std::string SupportedLengthsStr(#__VA_ARGS__);

  defineRange(0, 1, 4, 8, 16);
  if (std::find(SupportedLengths.begin(), SupportedLengths.end(), VecLen) ==
      SupportedLengths.end()) {
    S.Diag(Attr.getLoc(), diag::err_attribute_argument_is_not_in_range)
        << SupportedLengthsStr << E->getSourceRange();
    return;
  }

  D->addAttr(::new (S.Context) VecLenHintAttr(S.Context, Attr, VecLen));
}

template <typename AttrTy>
static bool diagnoseMemoryAttrs(Sema &S, Decl *D) {
  if (const auto *A = D->getAttr<AttrTy>())
    if (!A->isImplicit()) {
      S.Diag(A->getLocation(), diag::err_memory_attribute_invalid)
          << A << (S.getLangOpts().OpenCL ? 0 : 1);
      return true;
    }
  return false;
}

template <typename AttrTy, typename AttrTy2, typename... AttrTys>
static inline bool diagnoseMemoryAttrs(Sema &S, Decl *D) {
  bool Diagnosed = diagnoseMemoryAttrs<AttrTy>(S, D);
  return diagnoseMemoryAttrs<AttrTy2, AttrTys...>(S, D) || Diagnosed;
}

static bool IsSlaveMemory(Sema &S, Decl *D) {
  return S.getLangOpts().HLS && D->hasAttr<OpenCLLocalMemSizeAttr>() &&
         D->hasAttr<SlaveMemoryArgumentAttr>();
}
#endif // INTEL_CUSTOMIZATION

// Checks correctness of mutual usage of different work_group_size attributes:
// reqd_work_group_size, max_work_group_size and max_global_work_dim.
// Values of reqd_work_group_size arguments shall be equal or less than values
// coming from max_work_group_size.
// In case the value of 'max_global_work_dim' attribute equals to 0 we shall
// ensure that if max_work_group_size and reqd_work_group_size attributes exist,
// they hold equal values (1, 1, 1).
static bool checkWorkGroupSizeValues(Sema &S, Decl *D, const ParsedAttr &AL) {
  bool Result = true;
  auto checkZeroDim = [&S, &AL](auto &A, size_t X, size_t Y, size_t Z,
                                bool ReverseAttrs = false) -> bool {
    if (X != 1 || Y != 1 || Z != 1) {
      auto Diag =
          S.Diag(AL.getLoc(), diag::err_sycl_x_y_z_arguments_must_be_one);
      if (ReverseAttrs)
        Diag << AL << A;
      else
        Diag << A << AL;
      return false;
    }
    return true;
  };

  // Returns the unsigned constant integer value represented by
  // given expression.
  auto getExprValue = [](const Expr *E, ASTContext &Ctx) {
    return E->getIntegerConstantExpr(Ctx)->getZExtValue();
  };

  ASTContext &Ctx = S.getASTContext();

  if (AL.getKind() == ParsedAttr::AT_SYCLIntelMaxGlobalWorkDim) {
    ArrayRef<const Expr *> Dims;
    Attr *B = nullptr;
    if (const auto *B = D->getAttr<SYCLIntelMaxWorkGroupSizeAttr>())
      Dims = B->dimensions();
    else if (const auto *B = D->getAttr<ReqdWorkGroupSizeAttr>())
      Dims = B->dimensions();
    if (B) {
      Result &=
          checkZeroDim(B, getExprValue(Dims[0], Ctx),
                       getExprValue(Dims[1], Ctx), getExprValue(Dims[2], Ctx));
    }
    return Result;
  }

  if (AL.getKind() == ParsedAttr::AT_SYCLIntelMaxWorkGroupSize)
    S.CheckDeprecatedSYCLAttributeSpelling(AL);

  if (const auto *A = D->getAttr<SYCLIntelMaxGlobalWorkDimAttr>()) {
    if ((A->getValue()->getIntegerConstantExpr(Ctx)->getSExtValue()) == 0) {
      Result &= checkZeroDim(A, getExprValue(AL.getArgAsExpr(0), Ctx),
                             getExprValue(AL.getArgAsExpr(1), Ctx),
                             getExprValue(AL.getArgAsExpr(2), Ctx),
                             /*ReverseAttrs=*/true);
    }
  }

  if (const auto *A = D->getAttr<SYCLIntelMaxWorkGroupSizeAttr>()) {
    if (!((getExprValue(AL.getArgAsExpr(0), Ctx) <=
           getExprValue(A->getXDim(), Ctx)) &&
          (getExprValue(AL.getArgAsExpr(1), Ctx) <=
           getExprValue(A->getYDim(), Ctx)) &&
          (getExprValue(AL.getArgAsExpr(2), Ctx) <=
           getExprValue(A->getZDim(), Ctx)))) {
      S.Diag(AL.getLoc(), diag::err_conflicting_sycl_function_attributes)
          << AL << A->getSpelling();
      Result &= false;
    }
  }

  if (const auto *A = D->getAttr<ReqdWorkGroupSizeAttr>()) {
    if (!((getExprValue(AL.getArgAsExpr(0), Ctx) >=
           getExprValue(A->getXDim(), Ctx)) &&
          (getExprValue(AL.getArgAsExpr(1), Ctx) >=
           getExprValue(A->getYDim(), Ctx)) &&
          (getExprValue(AL.getArgAsExpr(2), Ctx) >=
           getExprValue(A->getZDim(), Ctx)))) {
      S.Diag(AL.getLoc(), diag::err_conflicting_sycl_function_attributes)
          << AL << A->getSpelling();
      Result &= false;
    }
  }
  return Result;
}

// Handles reqd_work_group_size and max_work_group_size.
template <typename WorkGroupAttr>
static void handleWorkGroupSize(Sema &S, Decl *D, const ParsedAttr &AL) {
  if (D->isInvalidDecl())
    return;

#if INTEL_CUSTOMIZATION
  if (AL.getKind() == ParsedAttr::AT_SYCLIntelMaxWorkGroupSize) {
    if (AL.getSyntax() == AttributeCommonInfo::AS_GNU &&
        !S.Context.getTargetInfo().getTriple().isINTELFPGAEnvironment()) {
      S.Diag(AL.getLoc(), diag::warn_unknown_attribute_ignored) << AL;
      return;
    }

    if (checkValidSYCLSpelling(S, AL))
      return;
  }
#endif // INTEL_CUSTOMIZATION

  Expr *XDimExpr = AL.getArgAsExpr(0);

  // If no attribute argument is specified, set to default value '1'
  // for second and third attribute argument in ReqdWorkGroupSizeAttr
  // for only with intel::reqd_work_group_size spelling.
  auto SetDefaultValue = [](Sema &S, const ParsedAttr &AL, SourceLocation loc) {
    Expr *E = (AL.getKind() == ParsedAttr::AT_ReqdWorkGroupSize &&
               AL.getAttributeSpellingListIndex() ==
                   ReqdWorkGroupSizeAttr::CXX11_intel_reqd_work_group_size)
                  ? IntegerLiteral::Create(S.Context, llvm::APInt(32, 1),
                                           S.Context.IntTy, AL.getLoc())
                  : nullptr;
    return E;
  };

  Expr *YDimExpr = AL.isArgExpr(1) ? AL.getArgAsExpr(1)
                                   : SetDefaultValue(S, AL, AL.getLoc());

  Expr *ZDimExpr = AL.isArgExpr(2) ? AL.getArgAsExpr(2)
                                   : SetDefaultValue(S, AL, AL.getLoc());

  if ((AL.getKind() == ParsedAttr::AT_ReqdWorkGroupSize &&
       AL.getAttributeSpellingListIndex() ==
           ReqdWorkGroupSizeAttr::CXX11_cl_reqd_work_group_size) ||
      (AL.getKind() == ParsedAttr::AT_SYCLIntelMaxWorkGroupSize)) {
    if (!checkAttributeNumArgs(S, AL, 3))
      return;
  }

#if INTEL_CUSTOMIZATION
  ASTContext &Ctx = S.getASTContext();

  if (D->hasAttr<AutorunAttr>()) {
    long long int N = 1ll << 32ll;
    Optional<llvm::APSInt> XDimVal = XDimExpr->getIntegerConstantExpr(Ctx);
    Optional<llvm::APSInt> YDimVal = YDimExpr->getIntegerConstantExpr(Ctx);
    Optional<llvm::APSInt> ZDimVal = ZDimExpr->getIntegerConstantExpr(Ctx);

    if ((N % XDimVal->getZExtValue()) != 0 ||
        (N % YDimVal->getZExtValue()) != 0 ||
        (N % ZDimVal->getZExtValue()) != 0) {
      S.Diag(AL.getLoc(), diag::err_opencl_autorun_kernel_wrong_reqd_wg_size);
      return;
    }
  }

  if (const auto *A = D->getAttr<SYCLIntelNumSimdWorkItemsAttr>()) {
    Optional<llvm::APSInt> NumSimdWorkItems =
        A->getValue()->getIntegerConstantExpr(Ctx);
    Optional<llvm::APSInt> XDimVal = XDimExpr->getIntegerConstantExpr(Ctx);
    Optional<llvm::APSInt> YDimVal = YDimExpr->getIntegerConstantExpr(Ctx);
    Optional<llvm::APSInt> ZDimVal = ZDimExpr->getIntegerConstantExpr(Ctx);

    if (!(XDimVal->getExtValue() % NumSimdWorkItems->getExtValue() == 0 ||
          YDimVal->getZExtValue() % NumSimdWorkItems->getExtValue() == 0 ||
          ZDimVal->getZExtValue() % NumSimdWorkItems->getExtValue() == 0)) {
      S.Diag(A->getLocation(), diag::err_conflicting_sycl_function_attributes)
          << A << AL;
      S.Diag(AL.getLoc(), diag::note_conflicting_attribute);
      return;
    }
  }
#endif // INTEL_CUSTOMIZATION

  if (WorkGroupAttr *ExistingAttr = D->getAttr<WorkGroupAttr>()) {
    ASTContext &Ctx = S.getASTContext();
    Optional<llvm::APSInt> XDimVal = XDimExpr->getIntegerConstantExpr(Ctx);
    Optional<llvm::APSInt> YDimVal = YDimExpr->getIntegerConstantExpr(Ctx);
    Optional<llvm::APSInt> ZDimVal = ZDimExpr->getIntegerConstantExpr(Ctx);
    Optional<llvm::APSInt> ExistingXDimVal = ExistingAttr->getXDimVal(Ctx);
    Optional<llvm::APSInt> ExistingYDimVal = ExistingAttr->getYDimVal(Ctx);
    Optional<llvm::APSInt> ExistingZDimVal = ExistingAttr->getZDimVal(Ctx);

    // Compare attribute arguments value and warn for a mismatch.
    if (ExistingXDimVal != XDimVal || ExistingYDimVal != YDimVal ||
        ExistingZDimVal != ZDimVal) {
      S.Diag(AL.getLoc(), diag::warn_duplicate_attribute) << AL;
      S.Diag(ExistingAttr->getLocation(), diag::note_conflicting_attribute);
    }
  }

  if (!checkWorkGroupSizeValues(S, D, AL))
    return;

  S.addIntelTripleArgAttr<WorkGroupAttr>(D, AL, XDimExpr, YDimExpr, ZDimExpr);
}

// Handles work_group_size_hint.
static void handleWorkGroupSizeHint(Sema &S, Decl *D, const ParsedAttr &AL) {
  uint32_t WGSize[3];

  if (!checkAttributeNumArgs(S, AL, 3))
    return;

  for (unsigned i = 0; i < 3; ++i) {
    if (!checkUInt32Argument(S, AL, AL.getArgAsExpr(i), WGSize[i], i,
                             /*StrictlyUnsigned=*/true))
      return;

    if (WGSize[i] == 0) {
      S.Diag(AL.getLoc(), diag::err_attribute_argument_is_zero)
          << AL << AL.getArgAsExpr(i)->getSourceRange();
      return;
    }
  }

  WorkGroupSizeHintAttr *Existing = D->getAttr<WorkGroupSizeHintAttr>();
  if (Existing &&
      !(Existing->getXDim() == WGSize[0] && Existing->getYDim() == WGSize[1] &&
        Existing->getZDim() == WGSize[2]))
    S.Diag(AL.getLoc(), diag::warn_duplicate_attribute) << AL;

  D->addAttr(::new (S.Context) WorkGroupSizeHintAttr(S.Context, AL, WGSize[0],
                                                     WGSize[1], WGSize[2]));
}

// Handles intel_reqd_sub_group_size.
static void handleSubGroupSize(Sema &S, Decl *D, const ParsedAttr &AL) {
  if (S.LangOpts.SYCLIsHost)
    return;

  Expr *E = AL.getArgAsExpr(0);

  if (D->getAttr<IntelReqdSubGroupSizeAttr>())
    S.Diag(AL.getLoc(), diag::warn_duplicate_attribute) << AL;

  S.addIntelSingleArgAttr<IntelReqdSubGroupSizeAttr>(D, AL, E);
}

// Handles num_simd_work_items.
static void handleNumSimdWorkItemsAttr(Sema &S, Decl *D,
                                       const ParsedAttr &A) {
  if (D->isInvalidDecl())
    return;

  Expr *E = A.getArgAsExpr(0);

  if (D->getAttr<SYCLIntelNumSimdWorkItemsAttr>())
    S.Diag(A.getLoc(), diag::warn_duplicate_attribute) << A;

  S.CheckDeprecatedSYCLAttributeSpelling(A);

<<<<<<< HEAD
#if INTEL_CUSTOMIZATION
  if (checkValidSYCLSpelling(S, A))
    return;

  if (A.getSyntax() == AttributeCommonInfo::AS_GNU &&
      !S.Context.getTargetInfo().getTriple().isINTELFPGAEnvironment()) {
    S.Diag(A.getLoc(), diag::warn_unknown_attribute_ignored) << A;
    return;
  }

  if (const auto *B = D->getAttr<ReqdWorkGroupSizeAttr>()) {
    ASTContext &Ctx = S.getASTContext();

    if (!E->isValueDependent()) {
      Optional<llvm::APSInt> NumSimdWorkItems = E->getIntegerConstantExpr(Ctx);
      Optional<llvm::APSInt> XDimVal = B->getXDim()->getIntegerConstantExpr(Ctx);
      Optional<llvm::APSInt> YDimVal = B->getYDim()->getIntegerConstantExpr(Ctx);
      Optional<llvm::APSInt> ZDimVal = B->getZDim()->getIntegerConstantExpr(Ctx);

      if (!(XDimVal->getExtValue() % NumSimdWorkItems->getExtValue() == 0 ||
            YDimVal->getZExtValue() % NumSimdWorkItems->getExtValue() == 0 ||
            ZDimVal->getZExtValue() % NumSimdWorkItems->getExtValue() == 0)) {
        S.Diag(A.getLoc(), diag::err_conflicting_sycl_function_attributes)
            << A << B->getSpelling();
        S.Diag(B->getLocation(), diag::note_conflicting_attribute);
        return;
      }
    }
  }
#endif // INTEL_CUSTOMIZATION

  S.addIntelSYCLSingleArgFunctionAttr<SYCLIntelNumSimdWorkItemsAttr>(D, A, E);
=======
  S.addIntelSingleArgAttr<SYCLIntelNumSimdWorkItemsAttr>(D, A, E);
>>>>>>> 489df6bb
}

// Handles use_stall_enable_clusters
static void handleUseStallEnableClustersAttr(Sema &S, Decl *D,
                                             const ParsedAttr &Attr) {
  if (D->isInvalidDecl())
    return;

#if INTEL_CUSTOMIZATION
  if (checkValidSYCLSpelling(S, Attr))
    return;
#endif // INTEL_CUSTOMIZATION

  unsigned NumArgs = Attr.getNumArgs();
  if (NumArgs > 0) {
    S.Diag(Attr.getLoc(), diag::warn_attribute_too_many_arguments) << Attr << 0;
    return;
  }

#if INTEL_CUSTOMIZATION
  if (Attr.getAttributeSpellingListIndex() ==
    SYCLIntelUseStallEnableClustersAttr::GNU_stall_enable) {
    S.Diag(Attr.getLoc(), diag::warn_attribute_spelling_deprecated) << Attr;
    S.Diag(Attr.getLoc(), diag::note_spelling_suggestion)
        << "'use_stall_enable_clusters'";
  } else if (Attr.getAttributeSpellingListIndex() ==
             SYCLIntelUseStallEnableClustersAttr::CXX11_clang_stall_enable) {
    S.Diag(Attr.getLoc(), diag::warn_attribute_spelling_deprecated)
        << "'" + Attr.getNormalizedFullName() + "'";
    S.Diag(Attr.getLoc(), diag::note_spelling_suggestion)
        << "'clang::use_stall_enable_clusters'";
  }
#endif // INTEL_CUSTOMIZATION

  handleSimpleAttribute<SYCLIntelUseStallEnableClustersAttr>(S, D, Attr);
}

// Handle scheduler_target_fmax_mhz
static void handleSchedulerTargetFmaxMhzAttr(Sema &S, Decl *D,
                                             const ParsedAttr &AL) {
  if (D->isInvalidDecl())
    return;

#if INTEL_CUSTOMIZATION
  if (checkValidSYCLSpelling(S, AL))
    return;
#endif // INTEL_CUSTOMIZATION

  Expr *E = AL.getArgAsExpr(0);

  if (D->getAttr<SYCLIntelSchedulerTargetFmaxMhzAttr>())
    S.Diag(AL.getLoc(), diag::warn_duplicate_attribute) << AL;

  S.CheckDeprecatedSYCLAttributeSpelling(AL);

  S.addIntelSingleArgAttr<SYCLIntelSchedulerTargetFmaxMhzAttr>(D, AL, E);
}

// Handles max_global_work_dim.
static void handleMaxGlobalWorkDimAttr(Sema &S, Decl *D,
                                       const ParsedAttr &A)  {
  if (D->isInvalidDecl())
    return;

#if INTEL_CUSTOMIZATION
  if (checkValidSYCLSpelling(S, A))
    return;

  if (A.getSyntax() == AttributeCommonInfo::AS_GNU &&
      !S.Context.getTargetInfo().getTriple().isINTELFPGAEnvironment()) {
    S.Diag(A.getLoc(), diag::warn_unknown_attribute_ignored) << A;
    return;
  }
#endif // INTEL_CUSTOMIZATION

  Expr *E = A.getArgAsExpr(0);

  if (!checkWorkGroupSizeValues(S, D, A)) {
    D->setInvalidDecl();
    return;
  }

  if (D->getAttr<SYCLIntelMaxGlobalWorkDimAttr>())
    S.Diag(A.getLoc(), diag::warn_duplicate_attribute) << A;

  S.CheckDeprecatedSYCLAttributeSpelling(A);

  S.addIntelSingleArgAttr<SYCLIntelMaxGlobalWorkDimAttr>(D, A, E);
}

SYCLIntelLoopFuseAttr *
Sema::mergeSYCLIntelLoopFuseAttr(Decl *D, const AttributeCommonInfo &CI,
                                 Expr *E) {

  if (const auto ExistingAttr = D->getAttr<SYCLIntelLoopFuseAttr>()) {
    // [[intel::loop_fuse]] and [[intel::loop_fuse_independent]] are
    // incompatible.
    // FIXME: If additional spellings are provided for this attribute,
    // this code will do the wrong thing.
    if (ExistingAttr->getAttributeSpellingListIndex() !=
        CI.getAttributeSpellingListIndex()) {
      Diag(CI.getLoc(), diag::err_attributes_are_not_compatible)
          << CI << ExistingAttr;
      Diag(ExistingAttr->getLocation(), diag::note_conflicting_attribute);
      return nullptr;
    }

    if (!E->isValueDependent()) {
      Optional<llvm::APSInt> ArgVal = E->getIntegerConstantExpr(Context);
      Optional<llvm::APSInt> ExistingArgVal =
          ExistingAttr->getValue()->getIntegerConstantExpr(Context);

      assert(ArgVal && ExistingArgVal &&
             "Argument should be an integer constant expression");
      // Compare attribute argument value and warn if there is a mismatch.
      if (ArgVal->getExtValue() != ExistingArgVal->getExtValue())
        Diag(ExistingAttr->getLoc(), diag::warn_duplicate_attribute)
            << ExistingAttr;
    }

    // If there is no mismatch, silently ignore duplicate attribute.
    return nullptr;
  }
  return ::new (Context) SYCLIntelLoopFuseAttr(Context, CI, E);
}

static bool checkSYCLIntelLoopFuseArgument(Sema &S,
                                           const AttributeCommonInfo &CI,
                                           Expr *E) {
  // Dependent expressions are checked when instantiated.
  if (E->isValueDependent())
    return false;

  Optional<llvm::APSInt> ArgVal = E->getIntegerConstantExpr(S.Context);
  if (!ArgVal) {
    S.Diag(E->getExprLoc(), diag::err_attribute_argument_type)
        << CI << AANT_ArgumentIntegerConstant << E->getSourceRange();
    return true;
  }

  if (!ArgVal->isNonNegative()) {
    S.Diag(E->getExprLoc(), diag::err_attribute_requires_positive_integer)
        << CI << /*non-negative*/ 1;
    return true;
  }

  return false;
}

void Sema::addSYCLIntelLoopFuseAttr(Decl *D, const AttributeCommonInfo &CI,
                                    Expr *E) {
  assert(E && "argument has unexpected null value");

  if (checkSYCLIntelLoopFuseArgument(*this, CI, E))
    return;

  // Attribute should not be added during host compilation.
  if (getLangOpts().SYCLIsHost)
    return;

  SYCLIntelLoopFuseAttr *NewAttr = mergeSYCLIntelLoopFuseAttr(D, CI, E);

  if (NewAttr)
    D->addAttr(NewAttr);
}

// Handles [[intel::loop_fuse]] and [[intel::loop_fuse_independent]].
static void handleLoopFuseAttr(Sema &S, Decl *D, const ParsedAttr &Attr) {
  // Default argument value is set to 1.
  Expr *E = Attr.isArgExpr(0)
                ? Attr.getArgAsExpr(0)
                : IntegerLiteral::Create(S.Context, llvm::APInt(32, 1),
                                         S.Context.IntTy, Attr.getLoc());

  S.addSYCLIntelLoopFuseAttr(D, Attr, E);
}

static void handleVecTypeHint(Sema &S, Decl *D, const ParsedAttr &AL) {
  if (!AL.hasParsedType()) {
    S.Diag(AL.getLoc(), diag::err_attribute_wrong_number_arguments) << AL << 1;
    return;
  }

  TypeSourceInfo *ParmTSI = nullptr;
  QualType ParmType = S.GetTypeFromParser(AL.getTypeArg(), &ParmTSI);
  assert(ParmTSI && "no type source info for attribute argument");

  if (!ParmType->isExtVectorType() && !ParmType->isFloatingType() &&
      (ParmType->isBooleanType() ||
       !ParmType->isIntegralType(S.getASTContext()))) {
    S.Diag(AL.getLoc(), diag::err_attribute_invalid_argument) << 2 << AL;
    return;
  }

  if (VecTypeHintAttr *A = D->getAttr<VecTypeHintAttr>()) {
    if (!S.Context.hasSameType(A->getTypeHint(), ParmType)) {
      S.Diag(AL.getLoc(), diag::warn_duplicate_attribute) << AL;
      return;
    }
  }

  D->addAttr(::new (S.Context) VecTypeHintAttr(S.Context, AL, ParmTSI));
}

SectionAttr *Sema::mergeSectionAttr(Decl *D, const AttributeCommonInfo &CI,
                                    StringRef Name) {
  // Explicit or partial specializations do not inherit
  // the section attribute from the primary template.
  if (const auto *FD = dyn_cast<FunctionDecl>(D)) {
    if (CI.getAttributeSpellingListIndex() == SectionAttr::Declspec_allocate &&
        FD->isFunctionTemplateSpecialization())
      return nullptr;
  }
  if (SectionAttr *ExistingAttr = D->getAttr<SectionAttr>()) {
    if (ExistingAttr->getName() == Name)
      return nullptr;
    Diag(ExistingAttr->getLocation(), diag::warn_mismatched_section)
         << 1 /*section*/;
    Diag(CI.getLoc(), diag::note_previous_attribute);
    return nullptr;
  }
  return ::new (Context) SectionAttr(Context, CI, Name);
}

bool Sema::checkSectionName(SourceLocation LiteralLoc, StringRef SecName) {
  std::string Error = Context.getTargetInfo().isValidSectionSpecifier(SecName);
  if (!Error.empty()) {
    Diag(LiteralLoc, diag::err_attribute_section_invalid_for_target) << Error
         << 1 /*'section'*/;
    return false;
  }
  return true;
}

static void handleSectionAttr(Sema &S, Decl *D, const ParsedAttr &AL) {
  // Make sure that there is a string literal as the sections's single
  // argument.
  StringRef Str;
  SourceLocation LiteralLoc;
  if (!S.checkStringLiteralArgumentAttr(AL, 0, Str, &LiteralLoc))
    return;

  if (!S.checkSectionName(LiteralLoc, Str))
    return;

  // If the target wants to validate the section specifier, make it happen.
  std::string Error = S.Context.getTargetInfo().isValidSectionSpecifier(Str);
  if (!Error.empty()) {
    S.Diag(LiteralLoc, diag::err_attribute_section_invalid_for_target)
    << Error;
    return;
  }

  SectionAttr *NewAttr = S.mergeSectionAttr(D, AL, Str);
  if (NewAttr) {
    D->addAttr(NewAttr);
    if (isa<FunctionDecl, FunctionTemplateDecl, ObjCMethodDecl,
            ObjCPropertyDecl>(D))
      S.UnifySection(NewAttr->getName(),
                     ASTContext::PSF_Execute | ASTContext::PSF_Read,
                     cast<NamedDecl>(D));
  }
}

// This is used for `__declspec(code_seg("segname"))` on a decl.
// `#pragma code_seg("segname")` uses checkSectionName() instead.
static bool checkCodeSegName(Sema &S, SourceLocation LiteralLoc,
                             StringRef CodeSegName) {
  std::string Error =
      S.Context.getTargetInfo().isValidSectionSpecifier(CodeSegName);
  if (!Error.empty()) {
    S.Diag(LiteralLoc, diag::err_attribute_section_invalid_for_target)
        << Error << 0 /*'code-seg'*/;
    return false;
  }

  return true;
}

CodeSegAttr *Sema::mergeCodeSegAttr(Decl *D, const AttributeCommonInfo &CI,
                                    StringRef Name) {
  // Explicit or partial specializations do not inherit
  // the code_seg attribute from the primary template.
  if (const auto *FD = dyn_cast<FunctionDecl>(D)) {
    if (FD->isFunctionTemplateSpecialization())
      return nullptr;
  }
  if (const auto *ExistingAttr = D->getAttr<CodeSegAttr>()) {
    if (ExistingAttr->getName() == Name)
      return nullptr;
    Diag(ExistingAttr->getLocation(), diag::warn_mismatched_section)
         << 0 /*codeseg*/;
    Diag(CI.getLoc(), diag::note_previous_attribute);
    return nullptr;
  }
  return ::new (Context) CodeSegAttr(Context, CI, Name);
}

static void handleCodeSegAttr(Sema &S, Decl *D, const ParsedAttr &AL) {
  StringRef Str;
  SourceLocation LiteralLoc;
  if (!S.checkStringLiteralArgumentAttr(AL, 0, Str, &LiteralLoc))
    return;
  if (!checkCodeSegName(S, LiteralLoc, Str))
    return;
  if (const auto *ExistingAttr = D->getAttr<CodeSegAttr>()) {
    if (!ExistingAttr->isImplicit()) {
      S.Diag(AL.getLoc(),
             ExistingAttr->getName() == Str
             ? diag::warn_duplicate_codeseg_attribute
             : diag::err_conflicting_codeseg_attribute);
      return;
    }
    D->dropAttr<CodeSegAttr>();
  }
  if (CodeSegAttr *CSA = S.mergeCodeSegAttr(D, AL, Str))
    D->addAttr(CSA);
}

// Check for things we'd like to warn about. Multiversioning issues are
// handled later in the process, once we know how many exist.
bool Sema::checkTargetAttr(SourceLocation LiteralLoc, StringRef AttrStr) {
  enum FirstParam { Unsupported, Duplicate, Unknown };
  enum SecondParam { None, Architecture, Tune };
  if (AttrStr.find("fpmath=") != StringRef::npos)
    return Diag(LiteralLoc, diag::warn_unsupported_target_attribute)
           << Unsupported << None << "fpmath=";

  // Diagnose use of tune if target doesn't support it.
  if (!Context.getTargetInfo().supportsTargetAttributeTune() &&
      AttrStr.find("tune=") != StringRef::npos)
    return Diag(LiteralLoc, diag::warn_unsupported_target_attribute)
           << Unsupported << None << "tune=";

  ParsedTargetAttr ParsedAttrs = TargetAttr::parse(AttrStr);

  if (!ParsedAttrs.Architecture.empty() &&
      !Context.getTargetInfo().isValidCPUName(ParsedAttrs.Architecture))
    return Diag(LiteralLoc, diag::warn_unsupported_target_attribute)
           << Unknown << Architecture << ParsedAttrs.Architecture;

  if (!ParsedAttrs.Tune.empty() &&
      !Context.getTargetInfo().isValidCPUName(ParsedAttrs.Tune))
    return Diag(LiteralLoc, diag::warn_unsupported_target_attribute)
           << Unknown << Tune << ParsedAttrs.Tune;

  if (ParsedAttrs.DuplicateArchitecture)
    return Diag(LiteralLoc, diag::warn_unsupported_target_attribute)
           << Duplicate << None << "arch=";
  if (ParsedAttrs.DuplicateTune)
    return Diag(LiteralLoc, diag::warn_unsupported_target_attribute)
           << Duplicate << None << "tune=";

  for (const auto &Feature : ParsedAttrs.Features) {
    auto CurFeature = StringRef(Feature).drop_front(); // remove + or -.
    if (!Context.getTargetInfo().isValidFeatureName(CurFeature))
      return Diag(LiteralLoc, diag::warn_unsupported_target_attribute)
             << Unsupported << None << CurFeature;
  }

  TargetInfo::BranchProtectionInfo BPI;
  StringRef Error;
  if (!ParsedAttrs.BranchProtection.empty() &&
      !Context.getTargetInfo().validateBranchProtection(
          ParsedAttrs.BranchProtection, BPI, Error)) {
    if (Error.empty())
      return Diag(LiteralLoc, diag::warn_unsupported_target_attribute)
             << Unsupported << None << "branch-protection";
    else
      return Diag(LiteralLoc, diag::err_invalid_branch_protection_spec)
             << Error;
  }

  return false;
}

static void handleTargetAttr(Sema &S, Decl *D, const ParsedAttr &AL) {
  StringRef Str;
  SourceLocation LiteralLoc;
  if (!S.checkStringLiteralArgumentAttr(AL, 0, Str, &LiteralLoc) ||
      S.checkTargetAttr(LiteralLoc, Str))
    return;

  TargetAttr *NewAttr = ::new (S.Context) TargetAttr(S.Context, AL, Str);
  D->addAttr(NewAttr);
}

static void handleMinVectorWidthAttr(Sema &S, Decl *D, const ParsedAttr &AL) {
  Expr *E = AL.getArgAsExpr(0);
  uint32_t VecWidth;
  if (!checkUInt32Argument(S, AL, E, VecWidth)) {
    AL.setInvalid();
    return;
  }

  MinVectorWidthAttr *Existing = D->getAttr<MinVectorWidthAttr>();
  if (Existing && Existing->getVectorWidth() != VecWidth) {
    S.Diag(AL.getLoc(), diag::warn_duplicate_attribute) << AL;
    return;
  }

  D->addAttr(::new (S.Context) MinVectorWidthAttr(S.Context, AL, VecWidth));
}

static void handleCleanupAttr(Sema &S, Decl *D, const ParsedAttr &AL) {
  Expr *E = AL.getArgAsExpr(0);
  SourceLocation Loc = E->getExprLoc();
  FunctionDecl *FD = nullptr;
  DeclarationNameInfo NI;

  // gcc only allows for simple identifiers. Since we support more than gcc, we
  // will warn the user.
  if (auto *DRE = dyn_cast<DeclRefExpr>(E)) {
    if (DRE->hasQualifier())
      S.Diag(Loc, diag::warn_cleanup_ext);
    FD = dyn_cast<FunctionDecl>(DRE->getDecl());
    NI = DRE->getNameInfo();
    if (!FD) {
      S.Diag(Loc, diag::err_attribute_cleanup_arg_not_function) << 1
        << NI.getName();
      return;
    }
  } else if (auto *ULE = dyn_cast<UnresolvedLookupExpr>(E)) {
    if (ULE->hasExplicitTemplateArgs())
      S.Diag(Loc, diag::warn_cleanup_ext);
    FD = S.ResolveSingleFunctionTemplateSpecialization(ULE, true);
    NI = ULE->getNameInfo();
    if (!FD) {
      S.Diag(Loc, diag::err_attribute_cleanup_arg_not_function) << 2
        << NI.getName();
      if (ULE->getType() == S.Context.OverloadTy)
        S.NoteAllOverloadCandidates(ULE);
      return;
    }
  } else {
    S.Diag(Loc, diag::err_attribute_cleanup_arg_not_function) << 0;
    return;
  }

  if (FD->getNumParams() != 1) {
    S.Diag(Loc, diag::err_attribute_cleanup_func_must_take_one_arg)
      << NI.getName();
    return;
  }

  // We're currently more strict than GCC about what function types we accept.
  // If this ever proves to be a problem it should be easy to fix.
  QualType Ty = S.Context.getPointerType(cast<VarDecl>(D)->getType());
  QualType ParamTy = FD->getParamDecl(0)->getType();
  if (S.CheckAssignmentConstraints(FD->getParamDecl(0)->getLocation(),
                                   ParamTy, Ty) != Sema::Compatible) {
    S.Diag(Loc, diag::err_attribute_cleanup_func_arg_incompatible_type)
      << NI.getName() << ParamTy << Ty;
    return;
  }

  D->addAttr(::new (S.Context) CleanupAttr(S.Context, AL, FD));
}

static void handleEnumExtensibilityAttr(Sema &S, Decl *D,
                                        const ParsedAttr &AL) {
  if (!AL.isArgIdent(0)) {
    S.Diag(AL.getLoc(), diag::err_attribute_argument_n_type)
        << AL << 0 << AANT_ArgumentIdentifier;
    return;
  }

  EnumExtensibilityAttr::Kind ExtensibilityKind;
  IdentifierInfo *II = AL.getArgAsIdent(0)->Ident;
  if (!EnumExtensibilityAttr::ConvertStrToKind(II->getName(),
                                               ExtensibilityKind)) {
    S.Diag(AL.getLoc(), diag::warn_attribute_type_not_supported) << AL << II;
    return;
  }

  D->addAttr(::new (S.Context)
                 EnumExtensibilityAttr(S.Context, AL, ExtensibilityKind));
}

/// Handle __attribute__((format_arg((idx)))) attribute based on
/// http://gcc.gnu.org/onlinedocs/gcc/Function-Attributes.html
static void handleFormatArgAttr(Sema &S, Decl *D, const ParsedAttr &AL) {
  Expr *IdxExpr = AL.getArgAsExpr(0);
  ParamIdx Idx;
  if (!checkFunctionOrMethodParameterIndex(S, D, AL, 1, IdxExpr, Idx))
    return;

  // Make sure the format string is really a string.
  QualType Ty = getFunctionOrMethodParamType(D, Idx.getASTIndex());

  bool NotNSStringTy = !isNSStringType(Ty, S.Context);
  if (NotNSStringTy &&
      !isCFStringType(Ty, S.Context) &&
      (!Ty->isPointerType() ||
       !Ty->castAs<PointerType>()->getPointeeType()->isCharType())) {
    S.Diag(AL.getLoc(), diag::err_format_attribute_not)
        << "a string type" << IdxExpr->getSourceRange()
        << getFunctionOrMethodParamRange(D, 0);
    return;
  }
  Ty = getFunctionOrMethodResultType(D);
  if (!isNSStringType(Ty, S.Context) &&
      !isCFStringType(Ty, S.Context) &&
      (!Ty->isPointerType() ||
       !Ty->castAs<PointerType>()->getPointeeType()->isCharType())) {
    S.Diag(AL.getLoc(), diag::err_format_attribute_result_not)
        << (NotNSStringTy ? "string type" : "NSString")
        << IdxExpr->getSourceRange() << getFunctionOrMethodParamRange(D, 0);
    return;
  }

  D->addAttr(::new (S.Context) FormatArgAttr(S.Context, AL, Idx));
}

enum FormatAttrKind {
  CFStringFormat,
  NSStringFormat,
  StrftimeFormat,
  SupportedFormat,
  IgnoredFormat,
  InvalidFormat
};

/// getFormatAttrKind - Map from format attribute names to supported format
/// types.
static FormatAttrKind getFormatAttrKind(StringRef Format) {
  return llvm::StringSwitch<FormatAttrKind>(Format)
      // Check for formats that get handled specially.
      .Case("NSString", NSStringFormat)
      .Case("CFString", CFStringFormat)
      .Case("strftime", StrftimeFormat)

      // Otherwise, check for supported formats.
      .Cases("scanf", "printf", "printf0", "strfmon", SupportedFormat)
      .Cases("cmn_err", "vcmn_err", "zcmn_err", SupportedFormat)
      .Case("kprintf", SupportedFormat)         // OpenBSD.
      .Case("freebsd_kprintf", SupportedFormat) // FreeBSD.
      .Case("os_trace", SupportedFormat)
      .Case("os_log", SupportedFormat)

      .Cases("gcc_diag", "gcc_cdiag", "gcc_cxxdiag", "gcc_tdiag", IgnoredFormat)
      .Default(InvalidFormat);
}

/// Handle __attribute__((init_priority(priority))) attributes based on
/// http://gcc.gnu.org/onlinedocs/gcc/C_002b_002b-Attributes.html
static void handleInitPriorityAttr(Sema &S, Decl *D, const ParsedAttr &AL) {
  if (!S.getLangOpts().CPlusPlus) {
    S.Diag(AL.getLoc(), diag::warn_attribute_ignored) << AL;
    return;
  }

  if (S.getCurFunctionOrMethodDecl()) {
    S.Diag(AL.getLoc(), diag::err_init_priority_object_attr);
    AL.setInvalid();
    return;
  }
  QualType T = cast<VarDecl>(D)->getType();
  if (S.Context.getAsArrayType(T))
    T = S.Context.getBaseElementType(T);
  if (!T->getAs<RecordType>()) {
    S.Diag(AL.getLoc(), diag::err_init_priority_object_attr);
    AL.setInvalid();
    return;
  }

  Expr *E = AL.getArgAsExpr(0);
  uint32_t prioritynum;
  if (!checkUInt32Argument(S, AL, E, prioritynum)) {
    AL.setInvalid();
    return;
  }

  // Only perform the priority check if the attribute is outside of a system
  // header. Values <= 100 are reserved for the implementation, and libc++
  // benefits from being able to specify values in that range.
  if ((prioritynum < 101 || prioritynum > 65535) &&
      !S.getSourceManager().isInSystemHeader(AL.getLoc())) {
    S.Diag(AL.getLoc(), diag::err_attribute_argument_out_of_range)
        << E->getSourceRange() << AL << 101 << 65535;
    AL.setInvalid();
    return;
  }
  D->addAttr(::new (S.Context) InitPriorityAttr(S.Context, AL, prioritynum));
}

FormatAttr *Sema::mergeFormatAttr(Decl *D, const AttributeCommonInfo &CI,
                                  IdentifierInfo *Format, int FormatIdx,
                                  int FirstArg) {
  // Check whether we already have an equivalent format attribute.
  for (auto *F : D->specific_attrs<FormatAttr>()) {
    if (F->getType() == Format &&
        F->getFormatIdx() == FormatIdx &&
        F->getFirstArg() == FirstArg) {
      // If we don't have a valid location for this attribute, adopt the
      // location.
      if (F->getLocation().isInvalid())
        F->setRange(CI.getRange());
      return nullptr;
    }
  }

  return ::new (Context) FormatAttr(Context, CI, Format, FormatIdx, FirstArg);
}

/// Handle __attribute__((format(type,idx,firstarg))) attributes based on
/// http://gcc.gnu.org/onlinedocs/gcc/Function-Attributes.html
static void handleFormatAttr(Sema &S, Decl *D, const ParsedAttr &AL) {
  if (!AL.isArgIdent(0)) {
    S.Diag(AL.getLoc(), diag::err_attribute_argument_n_type)
        << AL << 1 << AANT_ArgumentIdentifier;
    return;
  }

  // In C++ the implicit 'this' function parameter also counts, and they are
  // counted from one.
  bool HasImplicitThisParam = isInstanceMethod(D);
  unsigned NumArgs = getFunctionOrMethodNumParams(D) + HasImplicitThisParam;

  IdentifierInfo *II = AL.getArgAsIdent(0)->Ident;
  StringRef Format = II->getName();

  if (normalizeName(Format)) {
    // If we've modified the string name, we need a new identifier for it.
    II = &S.Context.Idents.get(Format);
  }

  // Check for supported formats.
  FormatAttrKind Kind = getFormatAttrKind(Format);

  if (Kind == IgnoredFormat)
    return;

  if (Kind == InvalidFormat) {
    S.Diag(AL.getLoc(), diag::warn_attribute_type_not_supported)
        << AL << II->getName();
    return;
  }

  // checks for the 2nd argument
  Expr *IdxExpr = AL.getArgAsExpr(1);
  uint32_t Idx;
  if (!checkUInt32Argument(S, AL, IdxExpr, Idx, 2))
    return;

  if (Idx < 1 || Idx > NumArgs) {
    S.Diag(AL.getLoc(), diag::err_attribute_argument_out_of_bounds)
        << AL << 2 << IdxExpr->getSourceRange();
    return;
  }

  // FIXME: Do we need to bounds check?
  unsigned ArgIdx = Idx - 1;

  if (HasImplicitThisParam) {
    if (ArgIdx == 0) {
      S.Diag(AL.getLoc(),
             diag::err_format_attribute_implicit_this_format_string)
        << IdxExpr->getSourceRange();
      return;
    }
    ArgIdx--;
  }

  // make sure the format string is really a string
  QualType Ty = getFunctionOrMethodParamType(D, ArgIdx);

  if (Kind == CFStringFormat) {
    if (!isCFStringType(Ty, S.Context)) {
      S.Diag(AL.getLoc(), diag::err_format_attribute_not)
        << "a CFString" << IdxExpr->getSourceRange()
        << getFunctionOrMethodParamRange(D, ArgIdx);
      return;
    }
  } else if (Kind == NSStringFormat) {
    // FIXME: do we need to check if the type is NSString*?  What are the
    // semantics?
    if (!isNSStringType(Ty, S.Context)) {
      S.Diag(AL.getLoc(), diag::err_format_attribute_not)
        << "an NSString" << IdxExpr->getSourceRange()
        << getFunctionOrMethodParamRange(D, ArgIdx);
      return;
    }
  } else if (!Ty->isPointerType() ||
             !Ty->castAs<PointerType>()->getPointeeType()->isCharType()) {
    S.Diag(AL.getLoc(), diag::err_format_attribute_not)
      << "a string type" << IdxExpr->getSourceRange()
      << getFunctionOrMethodParamRange(D, ArgIdx);
    return;
  }

  // check the 3rd argument
  Expr *FirstArgExpr = AL.getArgAsExpr(2);
  uint32_t FirstArg;
  if (!checkUInt32Argument(S, AL, FirstArgExpr, FirstArg, 3))
    return;

  // check if the function is variadic if the 3rd argument non-zero
  if (FirstArg != 0) {
    if (isFunctionOrMethodVariadic(D)) {
      ++NumArgs; // +1 for ...
    } else {
      S.Diag(D->getLocation(), diag::err_format_attribute_requires_variadic);
      return;
    }
  }

  // strftime requires FirstArg to be 0 because it doesn't read from any
  // variable the input is just the current time + the format string.
  if (Kind == StrftimeFormat) {
    if (FirstArg != 0) {
      S.Diag(AL.getLoc(), diag::err_format_strftime_third_parameter)
        << FirstArgExpr->getSourceRange();
      return;
    }
  // if 0 it disables parameter checking (to use with e.g. va_list)
  } else if (FirstArg != 0 && FirstArg != NumArgs) {
    S.Diag(AL.getLoc(), diag::err_attribute_argument_out_of_bounds)
        << AL << 3 << FirstArgExpr->getSourceRange();
    return;
  }

  FormatAttr *NewAttr = S.mergeFormatAttr(D, AL, II, Idx, FirstArg);
  if (NewAttr)
    D->addAttr(NewAttr);
}

/// Handle __attribute__((callback(CalleeIdx, PayloadIdx0, ...))) attributes.
static void handleCallbackAttr(Sema &S, Decl *D, const ParsedAttr &AL) {
  // The index that identifies the callback callee is mandatory.
  if (AL.getNumArgs() == 0) {
    S.Diag(AL.getLoc(), diag::err_callback_attribute_no_callee)
        << AL.getRange();
    return;
  }

  bool HasImplicitThisParam = isInstanceMethod(D);
  int32_t NumArgs = getFunctionOrMethodNumParams(D);

  FunctionDecl *FD = D->getAsFunction();
  assert(FD && "Expected a function declaration!");

  llvm::StringMap<int> NameIdxMapping;
  NameIdxMapping["__"] = -1;

  NameIdxMapping["this"] = 0;

  int Idx = 1;
  for (const ParmVarDecl *PVD : FD->parameters())
    NameIdxMapping[PVD->getName()] = Idx++;

  auto UnknownName = NameIdxMapping.end();

  SmallVector<int, 8> EncodingIndices;
  for (unsigned I = 0, E = AL.getNumArgs(); I < E; ++I) {
    SourceRange SR;
    int32_t ArgIdx;

    if (AL.isArgIdent(I)) {
      IdentifierLoc *IdLoc = AL.getArgAsIdent(I);
      auto It = NameIdxMapping.find(IdLoc->Ident->getName());
      if (It == UnknownName) {
        S.Diag(AL.getLoc(), diag::err_callback_attribute_argument_unknown)
            << IdLoc->Ident << IdLoc->Loc;
        return;
      }

      SR = SourceRange(IdLoc->Loc);
      ArgIdx = It->second;
    } else if (AL.isArgExpr(I)) {
      Expr *IdxExpr = AL.getArgAsExpr(I);

      // If the expression is not parseable as an int32_t we have a problem.
      if (!checkUInt32Argument(S, AL, IdxExpr, (uint32_t &)ArgIdx, I + 1,
                               false)) {
        S.Diag(AL.getLoc(), diag::err_attribute_argument_out_of_bounds)
            << AL << (I + 1) << IdxExpr->getSourceRange();
        return;
      }

      // Check oob, excluding the special values, 0 and -1.
      if (ArgIdx < -1 || ArgIdx > NumArgs) {
        S.Diag(AL.getLoc(), diag::err_attribute_argument_out_of_bounds)
            << AL << (I + 1) << IdxExpr->getSourceRange();
        return;
      }

      SR = IdxExpr->getSourceRange();
    } else {
      llvm_unreachable("Unexpected ParsedAttr argument type!");
    }

    if (ArgIdx == 0 && !HasImplicitThisParam) {
      S.Diag(AL.getLoc(), diag::err_callback_implicit_this_not_available)
          << (I + 1) << SR;
      return;
    }

    // Adjust for the case we do not have an implicit "this" parameter. In this
    // case we decrease all positive values by 1 to get LLVM argument indices.
    if (!HasImplicitThisParam && ArgIdx > 0)
      ArgIdx -= 1;

    EncodingIndices.push_back(ArgIdx);
  }

  int CalleeIdx = EncodingIndices.front();
  // Check if the callee index is proper, thus not "this" and not "unknown".
  // This means the "CalleeIdx" has to be non-negative if "HasImplicitThisParam"
  // is false and positive if "HasImplicitThisParam" is true.
  if (CalleeIdx < (int)HasImplicitThisParam) {
    S.Diag(AL.getLoc(), diag::err_callback_attribute_invalid_callee)
        << AL.getRange();
    return;
  }

  // Get the callee type, note the index adjustment as the AST doesn't contain
  // the this type (which the callee cannot reference anyway!).
  const Type *CalleeType =
      getFunctionOrMethodParamType(D, CalleeIdx - HasImplicitThisParam)
          .getTypePtr();
  if (!CalleeType || !CalleeType->isFunctionPointerType()) {
    S.Diag(AL.getLoc(), diag::err_callback_callee_no_function_type)
        << AL.getRange();
    return;
  }

  const Type *CalleeFnType =
      CalleeType->getPointeeType()->getUnqualifiedDesugaredType();

  // TODO: Check the type of the callee arguments.

  const auto *CalleeFnProtoType = dyn_cast<FunctionProtoType>(CalleeFnType);
  if (!CalleeFnProtoType) {
    S.Diag(AL.getLoc(), diag::err_callback_callee_no_function_type)
        << AL.getRange();
    return;
  }

  if (CalleeFnProtoType->getNumParams() > EncodingIndices.size() - 1) {
    S.Diag(AL.getLoc(), diag::err_attribute_wrong_number_arguments)
        << AL << (unsigned)(EncodingIndices.size() - 1);
    return;
  }

  if (CalleeFnProtoType->getNumParams() < EncodingIndices.size() - 1) {
    S.Diag(AL.getLoc(), diag::err_attribute_wrong_number_arguments)
        << AL << (unsigned)(EncodingIndices.size() - 1);
    return;
  }

  if (CalleeFnProtoType->isVariadic()) {
    S.Diag(AL.getLoc(), diag::err_callback_callee_is_variadic) << AL.getRange();
    return;
  }

  // Do not allow multiple callback attributes.
  if (D->hasAttr<CallbackAttr>()) {
    S.Diag(AL.getLoc(), diag::err_callback_attribute_multiple) << AL.getRange();
    return;
  }

  D->addAttr(::new (S.Context) CallbackAttr(
      S.Context, AL, EncodingIndices.data(), EncodingIndices.size()));
}

static bool isFunctionLike(const Type &T) {
  // Check for explicit function types.
  // 'called_once' is only supported in Objective-C and it has
  // function pointers and block pointers.
  return T.isFunctionPointerType() || T.isBlockPointerType();
}

/// Handle 'called_once' attribute.
static void handleCalledOnceAttr(Sema &S, Decl *D, const ParsedAttr &AL) {
  // 'called_once' only applies to parameters representing functions.
  QualType T = cast<ParmVarDecl>(D)->getType();

  if (!isFunctionLike(*T)) {
    S.Diag(AL.getLoc(), diag::err_called_once_attribute_wrong_type);
    return;
  }

  D->addAttr(::new (S.Context) CalledOnceAttr(S.Context, AL));
}

static void handleTransparentUnionAttr(Sema &S, Decl *D, const ParsedAttr &AL) {
  // Try to find the underlying union declaration.
  RecordDecl *RD = nullptr;
  const auto *TD = dyn_cast<TypedefNameDecl>(D);
  if (TD && TD->getUnderlyingType()->isUnionType())
    RD = TD->getUnderlyingType()->getAsUnionType()->getDecl();
  else
    RD = dyn_cast<RecordDecl>(D);

  if (!RD || !RD->isUnion()) {
    S.Diag(AL.getLoc(), diag::warn_attribute_wrong_decl_type) << AL
                                                              << ExpectedUnion;
    return;
  }

  if (!RD->isCompleteDefinition()) {
    if (!RD->isBeingDefined())
      S.Diag(AL.getLoc(),
             diag::warn_transparent_union_attribute_not_definition);
    return;
  }

  RecordDecl::field_iterator Field = RD->field_begin(),
                          FieldEnd = RD->field_end();
  if (Field == FieldEnd) {
    S.Diag(AL.getLoc(), diag::warn_transparent_union_attribute_zero_fields);
    return;
  }

  FieldDecl *FirstField = *Field;
  QualType FirstType = FirstField->getType();
  if (FirstType->hasFloatingRepresentation() || FirstType->isVectorType()) {
    S.Diag(FirstField->getLocation(),
           diag::warn_transparent_union_attribute_floating)
      << FirstType->isVectorType() << FirstType;
    return;
  }

  if (FirstType->isIncompleteType())
    return;
  uint64_t FirstSize = S.Context.getTypeSize(FirstType);
  uint64_t FirstAlign = S.Context.getTypeAlign(FirstType);
  for (; Field != FieldEnd; ++Field) {
    QualType FieldType = Field->getType();
    if (FieldType->isIncompleteType())
      return;
    // FIXME: this isn't fully correct; we also need to test whether the
    // members of the union would all have the same calling convention as the
    // first member of the union. Checking just the size and alignment isn't
    // sufficient (consider structs passed on the stack instead of in registers
    // as an example).
    if (S.Context.getTypeSize(FieldType) != FirstSize ||
        S.Context.getTypeAlign(FieldType) > FirstAlign) {
      // Warn if we drop the attribute.
      bool isSize = S.Context.getTypeSize(FieldType) != FirstSize;
      unsigned FieldBits = isSize ? S.Context.getTypeSize(FieldType)
                                  : S.Context.getTypeAlign(FieldType);
      S.Diag(Field->getLocation(),
             diag::warn_transparent_union_attribute_field_size_align)
          << isSize << *Field << FieldBits;
      unsigned FirstBits = isSize ? FirstSize : FirstAlign;
      S.Diag(FirstField->getLocation(),
             diag::note_transparent_union_first_field_size_align)
          << isSize << FirstBits;
      return;
    }
  }

  RD->addAttr(::new (S.Context) TransparentUnionAttr(S.Context, AL));
}

void Sema::AddAnnotationAttr(Decl *D, const AttributeCommonInfo &CI,
                             StringRef Str, MutableArrayRef<Expr *> Args) {
  auto *Attr = AnnotateAttr::Create(Context, Str, Args.data(), Args.size(), CI);
  llvm::SmallVector<PartialDiagnosticAt, 8> Notes;
  for (unsigned Idx = 0; Idx < Attr->args_size(); Idx++) {
    Expr *&E = Attr->args_begin()[Idx];
    assert(E && "error are handled before");
    if (E->isValueDependent() || E->isTypeDependent())
      continue;

    if (E->getType()->isArrayType())
      E = ImpCastExprToType(E, Context.getPointerType(E->getType()),
                            clang::CK_ArrayToPointerDecay)
              .get();
    if (E->getType()->isFunctionType())
      E = ImplicitCastExpr::Create(Context,
                                   Context.getPointerType(E->getType()),
                                   clang::CK_FunctionToPointerDecay, E, nullptr,
                                   VK_RValue, FPOptionsOverride());
    if (E->isLValue())
      E = ImplicitCastExpr::Create(Context, E->getType().getNonReferenceType(),
                                   clang::CK_LValueToRValue, E, nullptr,
                                   VK_RValue, FPOptionsOverride());

    Expr::EvalResult Eval;
    Notes.clear();
    Eval.Diag = &Notes;

    bool Result =
        E->EvaluateAsConstantExpr(Eval, Context);

    /// Result means the expression can be folded to a constant.
    /// Note.empty() means the expression is a valid constant expression in the
    /// current language mode.
    if (!Result || !Notes.empty()) {
      Diag(E->getBeginLoc(), diag::err_attribute_argument_n_type)
          << CI << (Idx + 1) << AANT_ArgumentConstantExpr;
      for (auto &Note : Notes)
        Diag(Note.first, Note.second);
      return;
    }
    assert(Eval.Val.hasValue());
    E = ConstantExpr::Create(Context, E, Eval.Val);
  }
  D->addAttr(Attr);
}

static void handleAnnotateAttr(Sema &S, Decl *D, const ParsedAttr &AL) {
  // Make sure that there is a string literal as the annotation's first
  // argument.
  StringRef Str;
  if (!S.checkStringLiteralArgumentAttr(AL, 0, Str))
    return;

  llvm::SmallVector<Expr *, 4> Args;
  Args.reserve(AL.getNumArgs() - 1);
  for (unsigned Idx = 1; Idx < AL.getNumArgs(); Idx++) {
    assert(!AL.isArgIdent(Idx));
    Args.push_back(AL.getArgAsExpr(Idx));
  }

  S.AddAnnotationAttr(D, AL, Str, Args);
}

static void handleAlignValueAttr(Sema &S, Decl *D, const ParsedAttr &AL) {
  S.AddAlignValueAttr(D, AL, AL.getArgAsExpr(0));
}

void Sema::AddAlignValueAttr(Decl *D, const AttributeCommonInfo &CI, Expr *E) {
  AlignValueAttr TmpAttr(Context, CI, E);
  SourceLocation AttrLoc = CI.getLoc();

  QualType T;
  if (const auto *TD = dyn_cast<TypedefNameDecl>(D))
    T = TD->getUnderlyingType();
  else if (const auto *VD = dyn_cast<ValueDecl>(D))
    T = VD->getType();
  else
    llvm_unreachable("Unknown decl type for align_value");

  if (!T->isDependentType() && !T->isAnyPointerType() &&
      !T->isReferenceType() && !T->isMemberPointerType()) {
    Diag(AttrLoc, diag::warn_attribute_pointer_or_reference_only)
      << &TmpAttr << T << D->getSourceRange();
    return;
  }

  if (!E->isValueDependent()) {
    llvm::APSInt Alignment;
    ExprResult ICE = VerifyIntegerConstantExpression(
        E, &Alignment, diag::err_align_value_attribute_argument_not_int);
    if (ICE.isInvalid())
      return;

    if (!Alignment.isPowerOf2()) {
      Diag(AttrLoc, diag::err_alignment_not_power_of_two)
        << E->getSourceRange();
      return;
    }

    D->addAttr(::new (Context) AlignValueAttr(Context, CI, ICE.get()));
    return;
  }

  // Save dependent expressions in the AST to be instantiated.
  D->addAttr(::new (Context) AlignValueAttr(Context, CI, E));
}

static void handleAlignedAttr(Sema &S, Decl *D, const ParsedAttr &AL) {
  // check the attribute arguments.
  if (AL.getNumArgs() > 1) {
    S.Diag(AL.getLoc(), diag::err_attribute_wrong_number_arguments) << AL << 1;
    return;
  }

  if (AL.getNumArgs() == 0) {
    D->addAttr(::new (S.Context) AlignedAttr(S.Context, AL, true, nullptr));
    return;
  }

  Expr *E = AL.getArgAsExpr(0);
  if (AL.isPackExpansion() && !E->containsUnexpandedParameterPack()) {
    S.Diag(AL.getEllipsisLoc(),
           diag::err_pack_expansion_without_parameter_packs);
    return;
  }

  if (!AL.isPackExpansion() && S.DiagnoseUnexpandedParameterPack(E))
    return;

  S.AddAlignedAttr(D, AL, E, AL.isPackExpansion());
}

void Sema::AddAlignedAttr(Decl *D, const AttributeCommonInfo &CI, Expr *E,
                          bool IsPackExpansion) {
  AlignedAttr TmpAttr(Context, CI, true, E);
  SourceLocation AttrLoc = CI.getLoc();

  // C++11 alignas(...) and C11 _Alignas(...) have additional requirements.
  if (TmpAttr.isAlignas()) {
    // C++11 [dcl.align]p1:
    //   An alignment-specifier may be applied to a variable or to a class
    //   data member, but it shall not be applied to a bit-field, a function
    //   parameter, the formal parameter of a catch clause, or a variable
    //   declared with the register storage class specifier. An
    //   alignment-specifier may also be applied to the declaration of a class
    //   or enumeration type.
    // C11 6.7.5/2:
    //   An alignment attribute shall not be specified in a declaration of
    //   a typedef, or a bit-field, or a function, or a parameter, or an
    //   object declared with the register storage-class specifier.
    int DiagKind = -1;
    if (isa<ParmVarDecl>(D)) {
      DiagKind = 0;
    } else if (const auto *VD = dyn_cast<VarDecl>(D)) {
      if (VD->getStorageClass() == SC_Register)
        DiagKind = 1;
      if (VD->isExceptionVariable())
        DiagKind = 2;
    } else if (const auto *FD = dyn_cast<FieldDecl>(D)) {
      if (FD->isBitField())
        DiagKind = 3;
    } else if (!isa<TagDecl>(D)) {
      Diag(AttrLoc, diag::err_attribute_wrong_decl_type) << &TmpAttr
        << (TmpAttr.isC11() ? ExpectedVariableOrField
                            : ExpectedVariableFieldOrTag);
      return;
    }
    if (DiagKind != -1) {
      Diag(AttrLoc, diag::err_alignas_attribute_wrong_decl_type)
        << &TmpAttr << DiagKind;
      return;
    }
  }

  if (E->isValueDependent()) {
    // We can't support a dependent alignment on a non-dependent type,
    // because we have no way to model that a type is "alignment-dependent"
    // but not dependent in any other way.
    if (const auto *TND = dyn_cast<TypedefNameDecl>(D)) {
      if (!TND->getUnderlyingType()->isDependentType()) {
        Diag(AttrLoc, diag::err_alignment_dependent_typedef_name)
            << E->getSourceRange();
        return;
      }
    }

    // Save dependent expressions in the AST to be instantiated.
    AlignedAttr *AA = ::new (Context) AlignedAttr(Context, CI, true, E);
    AA->setPackExpansion(IsPackExpansion);
    D->addAttr(AA);
    return;
  }

  // FIXME: Cache the number on the AL object?
  llvm::APSInt Alignment;
  ExprResult ICE = VerifyIntegerConstantExpression(
      E, &Alignment, diag::err_aligned_attribute_argument_not_int);
  if (ICE.isInvalid())
    return;

  uint64_t AlignVal = Alignment.getZExtValue();

  // C++11 [dcl.align]p2:
  //   -- if the constant expression evaluates to zero, the alignment
  //      specifier shall have no effect
  // C11 6.7.5p6:
  //   An alignment specification of zero has no effect.
  if (!(TmpAttr.isAlignas() && !Alignment)) {
    if (!llvm::isPowerOf2_64(AlignVal)) {
      Diag(AttrLoc, diag::err_alignment_not_power_of_two)
        << E->getSourceRange();
      return;
    }
  }

  unsigned MaximumAlignment = Sema::MaximumAlignment;
  if (Context.getTargetInfo().getTriple().isOSBinFormatCOFF())
    MaximumAlignment = std::min(MaximumAlignment, 8192u);
  if (AlignVal > MaximumAlignment) {
    Diag(AttrLoc, diag::err_attribute_aligned_too_great)
        << MaximumAlignment << E->getSourceRange();
    return;
  }

  if (Context.getTargetInfo().isTLSSupported()) {
    unsigned MaxTLSAlign =
        Context.toCharUnitsFromBits(Context.getTargetInfo().getMaxTLSAlign())
            .getQuantity();
    const auto *VD = dyn_cast<VarDecl>(D);
    if (MaxTLSAlign && AlignVal > MaxTLSAlign && VD &&
        VD->getTLSKind() != VarDecl::TLS_None) {
      Diag(VD->getLocation(), diag::err_tls_var_aligned_over_maximum)
          << (unsigned)AlignVal << VD << MaxTLSAlign;
      return;
    }
  }

  AlignedAttr *AA = ::new (Context) AlignedAttr(Context, CI, true, ICE.get());
  AA->setPackExpansion(IsPackExpansion);
  D->addAttr(AA);
}

void Sema::AddAlignedAttr(Decl *D, const AttributeCommonInfo &CI,
                          TypeSourceInfo *TS, bool IsPackExpansion) {
  // FIXME: Cache the number on the AL object if non-dependent?
  // FIXME: Perform checking of type validity
  AlignedAttr *AA = ::new (Context) AlignedAttr(Context, CI, false, TS);
  AA->setPackExpansion(IsPackExpansion);
  D->addAttr(AA);
}

void Sema::CheckAlignasUnderalignment(Decl *D) {
  assert(D->hasAttrs() && "no attributes on decl");

  QualType UnderlyingTy, DiagTy;
  if (const auto *VD = dyn_cast<ValueDecl>(D)) {
    UnderlyingTy = DiagTy = VD->getType();
  } else {
    UnderlyingTy = DiagTy = Context.getTagDeclType(cast<TagDecl>(D));
    if (const auto *ED = dyn_cast<EnumDecl>(D))
      UnderlyingTy = ED->getIntegerType();
  }
  if (DiagTy->isDependentType() || DiagTy->isIncompleteType())
    return;

  // C++11 [dcl.align]p5, C11 6.7.5/4:
  //   The combined effect of all alignment attributes in a declaration shall
  //   not specify an alignment that is less strict than the alignment that
  //   would otherwise be required for the entity being declared.
  AlignedAttr *AlignasAttr = nullptr;
  AlignedAttr *LastAlignedAttr = nullptr;
  unsigned Align = 0;
  for (auto *I : D->specific_attrs<AlignedAttr>()) {
    if (I->isAlignmentDependent())
      return;
    if (I->isAlignas())
      AlignasAttr = I;
    Align = std::max(Align, I->getAlignment(Context));
    LastAlignedAttr = I;
  }

  if (Align && DiagTy->isSizelessType()) {
    Diag(LastAlignedAttr->getLocation(), diag::err_attribute_sizeless_type)
        << LastAlignedAttr << DiagTy;
  } else if (AlignasAttr && Align) {
    CharUnits RequestedAlign = Context.toCharUnitsFromBits(Align);
    CharUnits NaturalAlign = Context.getTypeAlignInChars(UnderlyingTy);
    if (NaturalAlign > RequestedAlign)
      Diag(AlignasAttr->getLocation(), diag::err_alignas_underaligned)
        << DiagTy << (unsigned)NaturalAlign.getQuantity();
  }
}

bool Sema::checkMSInheritanceAttrOnDefinition(
    CXXRecordDecl *RD, SourceRange Range, bool BestCase,
    MSInheritanceModel ExplicitModel) {
  assert(RD->hasDefinition() && "RD has no definition!");

  // We may not have seen base specifiers or any virtual methods yet.  We will
  // have to wait until the record is defined to catch any mismatches.
  if (!RD->getDefinition()->isCompleteDefinition())
    return false;

  // The unspecified model never matches what a definition could need.
  if (ExplicitModel == MSInheritanceModel::Unspecified)
    return false;

  if (BestCase) {
    if (RD->calculateInheritanceModel() == ExplicitModel)
      return false;
  } else {
    if (RD->calculateInheritanceModel() <= ExplicitModel)
      return false;
  }

  Diag(Range.getBegin(), diag::err_mismatched_ms_inheritance)
      << 0 /*definition*/;
  Diag(RD->getDefinition()->getLocation(), diag::note_defined_here) << RD;
  return true;
}

/// parseModeAttrArg - Parses attribute mode string and returns parsed type
/// attribute.
static void parseModeAttrArg(Sema &S, StringRef Str, unsigned &DestWidth,
                             bool &IntegerMode, bool &ComplexMode,
                             bool &ExplicitIEEE) {
  IntegerMode = true;
  ComplexMode = false;
  switch (Str.size()) {
  case 2:
    switch (Str[0]) {
    case 'Q':
      DestWidth = 8;
      break;
    case 'H':
      DestWidth = 16;
      break;
    case 'S':
      DestWidth = 32;
      break;
    case 'D':
      DestWidth = 64;
      break;
    case 'X':
      DestWidth = 96;
      break;
    case 'K': // KFmode - IEEE quad precision (__float128)
      ExplicitIEEE = true;
      DestWidth = Str[1] == 'I' ? 0 : 128;
      break;
    case 'T':
      ExplicitIEEE = false;
      DestWidth = 128;
      break;
    }
    if (Str[1] == 'F') {
      IntegerMode = false;
    } else if (Str[1] == 'C') {
      IntegerMode = false;
      ComplexMode = true;
    } else if (Str[1] != 'I') {
      DestWidth = 0;
    }
    break;
  case 4:
    // FIXME: glibc uses 'word' to define register_t; this is narrower than a
    // pointer on PIC16 and other embedded platforms.
    if (Str == "word")
      DestWidth = S.Context.getTargetInfo().getRegisterWidth();
    else if (Str == "byte")
      DestWidth = S.Context.getTargetInfo().getCharWidth();
    break;
  case 7:
    if (Str == "pointer")
      DestWidth = S.Context.getTargetInfo().getPointerWidth(0);
    break;
  case 11:
    if (Str == "unwind_word")
      DestWidth = S.Context.getTargetInfo().getUnwindWordWidth();
    break;
  }
}

/// handleModeAttr - This attribute modifies the width of a decl with primitive
/// type.
///
/// Despite what would be logical, the mode attribute is a decl attribute, not a
/// type attribute: 'int ** __attribute((mode(HI))) *G;' tries to make 'G' be
/// HImode, not an intermediate pointer.
static void handleModeAttr(Sema &S, Decl *D, const ParsedAttr &AL) {
  // This attribute isn't documented, but glibc uses it.  It changes
  // the width of an int or unsigned int to the specified size.
  if (!AL.isArgIdent(0)) {
    S.Diag(AL.getLoc(), diag::err_attribute_argument_type)
        << AL << AANT_ArgumentIdentifier;
    return;
  }

  IdentifierInfo *Name = AL.getArgAsIdent(0)->Ident;

  S.AddModeAttr(D, AL, Name);
}

void Sema::AddModeAttr(Decl *D, const AttributeCommonInfo &CI,
                       IdentifierInfo *Name, bool InInstantiation) {
  StringRef Str = Name->getName();
  normalizeName(Str);
  SourceLocation AttrLoc = CI.getLoc();

  unsigned DestWidth = 0;
  bool IntegerMode = true;
  bool ComplexMode = false;
  bool ExplicitIEEE = false;
  llvm::APInt VectorSize(64, 0);
  if (Str.size() >= 4 && Str[0] == 'V') {
    // Minimal length of vector mode is 4: 'V' + NUMBER(>=1) + TYPE(>=2).
    size_t StrSize = Str.size();
    size_t VectorStringLength = 0;
    while ((VectorStringLength + 1) < StrSize &&
           isdigit(Str[VectorStringLength + 1]))
      ++VectorStringLength;
    if (VectorStringLength &&
        !Str.substr(1, VectorStringLength).getAsInteger(10, VectorSize) &&
        VectorSize.isPowerOf2()) {
      parseModeAttrArg(*this, Str.substr(VectorStringLength + 1), DestWidth,
                       IntegerMode, ComplexMode, ExplicitIEEE);
      // Avoid duplicate warning from template instantiation.
      if (!InInstantiation)
        Diag(AttrLoc, diag::warn_vector_mode_deprecated);
    } else {
      VectorSize = 0;
    }
  }

  if (!VectorSize)
    parseModeAttrArg(*this, Str, DestWidth, IntegerMode, ComplexMode,
                     ExplicitIEEE);

  // FIXME: Sync this with InitializePredefinedMacros; we need to match int8_t
  // and friends, at least with glibc.
  // FIXME: Make sure floating-point mappings are accurate
  // FIXME: Support XF and TF types
  if (!DestWidth) {
    Diag(AttrLoc, diag::err_machine_mode) << 0 /*Unknown*/ << Name;
    return;
  }

  QualType OldTy;
  if (const auto *TD = dyn_cast<TypedefNameDecl>(D))
    OldTy = TD->getUnderlyingType();
  else if (const auto *ED = dyn_cast<EnumDecl>(D)) {
    // Something like 'typedef enum { X } __attribute__((mode(XX))) T;'.
    // Try to get type from enum declaration, default to int.
    OldTy = ED->getIntegerType();
    if (OldTy.isNull())
      OldTy = Context.IntTy;
  } else
    OldTy = cast<ValueDecl>(D)->getType();

  if (OldTy->isDependentType()) {
    D->addAttr(::new (Context) ModeAttr(Context, CI, Name));
    return;
  }

  // Base type can also be a vector type (see PR17453).
  // Distinguish between base type and base element type.
  QualType OldElemTy = OldTy;
  if (const auto *VT = OldTy->getAs<VectorType>())
    OldElemTy = VT->getElementType();

  // GCC allows 'mode' attribute on enumeration types (even incomplete), except
  // for vector modes. So, 'enum X __attribute__((mode(QI)));' forms a complete
  // type, 'enum { A } __attribute__((mode(V4SI)))' is rejected.
  if ((isa<EnumDecl>(D) || OldElemTy->getAs<EnumType>()) &&
      VectorSize.getBoolValue()) {
    Diag(AttrLoc, diag::err_enum_mode_vector_type) << Name << CI.getRange();
    return;
  }
  bool IntegralOrAnyEnumType = (OldElemTy->isIntegralOrEnumerationType() &&
                                !OldElemTy->isExtIntType()) ||
                               OldElemTy->getAs<EnumType>();

  if (!OldElemTy->getAs<BuiltinType>() && !OldElemTy->isComplexType() &&
      !IntegralOrAnyEnumType)
    Diag(AttrLoc, diag::err_mode_not_primitive);
  else if (IntegerMode) {
    if (!IntegralOrAnyEnumType)
      Diag(AttrLoc, diag::err_mode_wrong_type);
  } else if (ComplexMode) {
    if (!OldElemTy->isComplexType())
      Diag(AttrLoc, diag::err_mode_wrong_type);
  } else {
    if (!OldElemTy->isFloatingType())
      Diag(AttrLoc, diag::err_mode_wrong_type);
  }

  QualType NewElemTy;

  if (IntegerMode)
    NewElemTy = Context.getIntTypeForBitwidth(DestWidth,
                                              OldElemTy->isSignedIntegerType());
  else
    NewElemTy = Context.getRealTypeForBitwidth(DestWidth, ExplicitIEEE);

  if (NewElemTy.isNull()) {
    Diag(AttrLoc, diag::err_machine_mode) << 1 /*Unsupported*/ << Name;
    return;
  }

  if (ComplexMode) {
    NewElemTy = Context.getComplexType(NewElemTy);
  }

  QualType NewTy = NewElemTy;
  if (VectorSize.getBoolValue()) {
    NewTy = Context.getVectorType(NewTy, VectorSize.getZExtValue(),
                                  VectorType::GenericVector);
  } else if (const auto *OldVT = OldTy->getAs<VectorType>()) {
    // Complex machine mode does not support base vector types.
    if (ComplexMode) {
      Diag(AttrLoc, diag::err_complex_mode_vector_type);
      return;
    }
    unsigned NumElements = Context.getTypeSize(OldElemTy) *
                           OldVT->getNumElements() /
                           Context.getTypeSize(NewElemTy);
    NewTy =
        Context.getVectorType(NewElemTy, NumElements, OldVT->getVectorKind());
  }

  if (NewTy.isNull()) {
    Diag(AttrLoc, diag::err_mode_wrong_type);
    return;
  }

  // Install the new type.
  if (auto *TD = dyn_cast<TypedefNameDecl>(D))
    TD->setModedTypeSourceInfo(TD->getTypeSourceInfo(), NewTy);
  else if (auto *ED = dyn_cast<EnumDecl>(D))
    ED->setIntegerType(NewTy);
  else
    cast<ValueDecl>(D)->setType(NewTy);

  D->addAttr(::new (Context) ModeAttr(Context, CI, Name));
}

static void handleNoDebugAttr(Sema &S, Decl *D, const ParsedAttr &AL) {
  D->addAttr(::new (S.Context) NoDebugAttr(S.Context, AL));
}

AlwaysInlineAttr *Sema::mergeAlwaysInlineAttr(Decl *D,
                                              const AttributeCommonInfo &CI,
                                              const IdentifierInfo *Ident) {
  if (OptimizeNoneAttr *Optnone = D->getAttr<OptimizeNoneAttr>()) {
    Diag(CI.getLoc(), diag::warn_attribute_ignored) << Ident;
    Diag(Optnone->getLocation(), diag::note_conflicting_attribute);
    return nullptr;
  }

  if (D->hasAttr<AlwaysInlineAttr>())
    return nullptr;

  return ::new (Context) AlwaysInlineAttr(Context, CI);
}

CommonAttr *Sema::mergeCommonAttr(Decl *D, const ParsedAttr &AL) {
  if (checkAttrMutualExclusion<InternalLinkageAttr>(*this, D, AL))
    return nullptr;

  return ::new (Context) CommonAttr(Context, AL);
}

CommonAttr *Sema::mergeCommonAttr(Decl *D, const CommonAttr &AL) {
  if (checkAttrMutualExclusion<InternalLinkageAttr>(*this, D, AL))
    return nullptr;

  return ::new (Context) CommonAttr(Context, AL);
}

InternalLinkageAttr *Sema::mergeInternalLinkageAttr(Decl *D,
                                                    const ParsedAttr &AL) {
  if (const auto *VD = dyn_cast<VarDecl>(D)) {
    // Attribute applies to Var but not any subclass of it (like ParmVar,
    // ImplicitParm or VarTemplateSpecialization).
    if (VD->getKind() != Decl::Var) {
      Diag(AL.getLoc(), diag::warn_attribute_wrong_decl_type)
          << AL << (getLangOpts().CPlusPlus ? ExpectedFunctionVariableOrClass
                                            : ExpectedVariableOrFunction);
      return nullptr;
    }
    // Attribute does not apply to non-static local variables.
    if (VD->hasLocalStorage()) {
      Diag(VD->getLocation(), diag::warn_internal_linkage_local_storage);
      return nullptr;
    }
  }

  if (checkAttrMutualExclusion<CommonAttr>(*this, D, AL))
    return nullptr;

  return ::new (Context) InternalLinkageAttr(Context, AL);
}
InternalLinkageAttr *
Sema::mergeInternalLinkageAttr(Decl *D, const InternalLinkageAttr &AL) {
  if (const auto *VD = dyn_cast<VarDecl>(D)) {
    // Attribute applies to Var but not any subclass of it (like ParmVar,
    // ImplicitParm or VarTemplateSpecialization).
    if (VD->getKind() != Decl::Var) {
      Diag(AL.getLocation(), diag::warn_attribute_wrong_decl_type)
          << &AL << (getLangOpts().CPlusPlus ? ExpectedFunctionVariableOrClass
                                             : ExpectedVariableOrFunction);
      return nullptr;
    }
    // Attribute does not apply to non-static local variables.
    if (VD->hasLocalStorage()) {
      Diag(VD->getLocation(), diag::warn_internal_linkage_local_storage);
      return nullptr;
    }
  }

  if (checkAttrMutualExclusion<CommonAttr>(*this, D, AL))
    return nullptr;

  return ::new (Context) InternalLinkageAttr(Context, AL);
}

MinSizeAttr *Sema::mergeMinSizeAttr(Decl *D, const AttributeCommonInfo &CI) {
  if (OptimizeNoneAttr *Optnone = D->getAttr<OptimizeNoneAttr>()) {
    Diag(CI.getLoc(), diag::warn_attribute_ignored) << "'minsize'";
    Diag(Optnone->getLocation(), diag::note_conflicting_attribute);
    return nullptr;
  }

  if (D->hasAttr<MinSizeAttr>())
    return nullptr;

  return ::new (Context) MinSizeAttr(Context, CI);
}

NoSpeculativeLoadHardeningAttr *Sema::mergeNoSpeculativeLoadHardeningAttr(
    Decl *D, const NoSpeculativeLoadHardeningAttr &AL) {
  if (checkAttrMutualExclusion<SpeculativeLoadHardeningAttr>(*this, D, AL))
    return nullptr;

  return ::new (Context) NoSpeculativeLoadHardeningAttr(Context, AL);
}

SwiftNameAttr *Sema::mergeSwiftNameAttr(Decl *D, const SwiftNameAttr &SNA,
                                        StringRef Name) {
  if (const auto *PrevSNA = D->getAttr<SwiftNameAttr>()) {
    if (PrevSNA->getName() != Name && !PrevSNA->isImplicit()) {
      Diag(PrevSNA->getLocation(), diag::err_attributes_are_not_compatible)
          << PrevSNA << &SNA;
      Diag(SNA.getLoc(), diag::note_conflicting_attribute);
    }

    D->dropAttr<SwiftNameAttr>();
  }
  return ::new (Context) SwiftNameAttr(Context, SNA, Name);
}

OptimizeNoneAttr *Sema::mergeOptimizeNoneAttr(Decl *D,
                                              const AttributeCommonInfo &CI) {
  if (AlwaysInlineAttr *Inline = D->getAttr<AlwaysInlineAttr>()) {
    Diag(Inline->getLocation(), diag::warn_attribute_ignored) << Inline;
    Diag(CI.getLoc(), diag::note_conflicting_attribute);
    D->dropAttr<AlwaysInlineAttr>();
  }
  if (MinSizeAttr *MinSize = D->getAttr<MinSizeAttr>()) {
    Diag(MinSize->getLocation(), diag::warn_attribute_ignored) << MinSize;
    Diag(CI.getLoc(), diag::note_conflicting_attribute);
    D->dropAttr<MinSizeAttr>();
  }

  if (D->hasAttr<OptimizeNoneAttr>())
    return nullptr;

  return ::new (Context) OptimizeNoneAttr(Context, CI);
}

SpeculativeLoadHardeningAttr *Sema::mergeSpeculativeLoadHardeningAttr(
    Decl *D, const SpeculativeLoadHardeningAttr &AL) {
  if (checkAttrMutualExclusion<NoSpeculativeLoadHardeningAttr>(*this, D, AL))
    return nullptr;

  return ::new (Context) SpeculativeLoadHardeningAttr(Context, AL);
}

PreferDSPAttr *Sema::mergePreferDSPAttr(Decl *D, const PreferDSPAttr &AL) {
  if (checkAttrMutualExclusion<PreferSoftLogicAttr>(*this, D, AL))
    return nullptr;

  return ::new (Context) PreferDSPAttr(Context, AL);
}

PreferSoftLogicAttr *Sema::mergePreferSoftLogicAttr(
    Decl *D, const PreferSoftLogicAttr &AL) {
  if (checkAttrMutualExclusion<PreferDSPAttr>(*this, D, AL))
    return nullptr;

  return ::new (Context) PreferSoftLogicAttr(Context, AL);
}

static void handleAlwaysInlineAttr(Sema &S, Decl *D, const ParsedAttr &AL) {
  if (checkAttrMutualExclusion<NotTailCalledAttr>(S, D, AL))
    return;

  if (AlwaysInlineAttr *Inline =
          S.mergeAlwaysInlineAttr(D, AL, AL.getAttrName()))
    D->addAttr(Inline);
}

static void handleMinSizeAttr(Sema &S, Decl *D, const ParsedAttr &AL) {
  if (MinSizeAttr *MinSize = S.mergeMinSizeAttr(D, AL))
    D->addAttr(MinSize);
}

static void handleOptimizeNoneAttr(Sema &S, Decl *D, const ParsedAttr &AL) {
  if (OptimizeNoneAttr *Optnone = S.mergeOptimizeNoneAttr(D, AL))
    D->addAttr(Optnone);
}

static void handleSYCLDeviceAttr(Sema &S, Decl *D, const ParsedAttr &AL) {
  auto *FD = cast<FunctionDecl>(D);
  if (!FD->isExternallyVisible()) {
    S.Diag(AL.getLoc(), diag::err_sycl_attribute_internal_function) << AL;
    return;
  }

  handleSimpleAttribute<SYCLDeviceAttr>(S, D, AL);
}

static void handleSYCLDeviceIndirectlyCallableAttr(Sema &S, Decl *D,
                                                   const ParsedAttr &AL) {
  auto *FD = cast<FunctionDecl>(D);
  if (!FD->isExternallyVisible()) {
    S.Diag(AL.getLoc(), diag::err_sycl_attribute_internal_function) << AL;
    return;
  }

  D->addAttr(SYCLDeviceAttr::CreateImplicit(S.Context));
  handleSimpleAttribute<SYCLDeviceIndirectlyCallableAttr>(S, D, AL);
}

#if INTEL_CUSTOMIZATION
static void handleSYCLUnmaskedAttr(Sema &S, Decl *D, const ParsedAttr &AL) {
  if (S.LangOpts.SYCLIsHost)
    return;

  auto *FD = cast<FunctionDecl>(D);
  // Function must have at least one parameter.
  if (getFunctionOrMethodNumParams(D) < 1) {
    S.Diag(FD->getLocation(), diag::warn_sycl_unmasked_num_of_function_params);
    return;
  }

  if (!FD->isExternallyVisible()) {
    S.Diag(AL.getLoc(), diag::err_sycl_attribute_internal_function) << AL;
    return;
  }

  D->addAttr(SYCLDeviceAttr::CreateImplicit(S.Context));
  D->addAttr(SYCLDeviceIndirectlyCallableAttr::CreateImplicit(S.Context));

  handleSimpleAttribute<SYCLUnmaskedAttr>(S, D, AL);
}
#endif // INTEL_CUSTOMIZATION

static void handleSYCLRegisterNumAttr(Sema &S, Decl *D, const ParsedAttr &AL) {
  if (!checkAttributeNumArgs(S, AL, 1))
    return;
  uint32_t RegNo = 0;
  const Expr *E = AL.getArgAsExpr(0);
  if (!checkUInt32Argument(S, AL, E, RegNo, 0, /*StrictlyUnsigned=*/true))
    return;
  D->addAttr(::new (S.Context) SYCLRegisterNumAttr(S.Context, AL, RegNo));
}

static void handleConstantAttr(Sema &S, Decl *D, const ParsedAttr &AL) {
  if (checkAttrMutualExclusion<CUDASharedAttr>(S, D, AL) ||
      checkAttrMutualExclusion<HIPManagedAttr>(S, D, AL))
    return;
  const auto *VD = cast<VarDecl>(D);
  if (VD->hasLocalStorage()) {
    S.Diag(AL.getLoc(), diag::err_cuda_nonstatic_constdev);
    return;
  }
  D->addAttr(::new (S.Context) CUDAConstantAttr(S.Context, AL));
}

static void handleSharedAttr(Sema &S, Decl *D, const ParsedAttr &AL) {
  if (checkAttrMutualExclusion<CUDAConstantAttr>(S, D, AL) ||
      checkAttrMutualExclusion<HIPManagedAttr>(S, D, AL))
    return;
  const auto *VD = cast<VarDecl>(D);
  // extern __shared__ is only allowed on arrays with no length (e.g.
  // "int x[]").
  if (!S.getLangOpts().GPURelocatableDeviceCode && VD->hasExternalStorage() &&
      !isa<IncompleteArrayType>(VD->getType())) {
    S.Diag(AL.getLoc(), diag::err_cuda_extern_shared) << VD;
    return;
  }
  if (S.getLangOpts().CUDA && VD->hasLocalStorage() &&
      S.CUDADiagIfHostCode(AL.getLoc(), diag::err_cuda_host_shared)
          << S.CurrentCUDATarget())
    return;
  D->addAttr(::new (S.Context) CUDASharedAttr(S.Context, AL));
}

static void handleGlobalAttr(Sema &S, Decl *D, const ParsedAttr &AL) {
  if (checkAttrMutualExclusion<CUDADeviceAttr>(S, D, AL) ||
      checkAttrMutualExclusion<CUDAHostAttr>(S, D, AL)) {
    return;
  }
  const auto *FD = cast<FunctionDecl>(D);
  if (!FD->getReturnType()->isVoidType() &&
      !FD->getReturnType()->getAs<AutoType>() &&
      !FD->getReturnType()->isInstantiationDependentType()) {
    SourceRange RTRange = FD->getReturnTypeSourceRange();
    S.Diag(FD->getTypeSpecStartLoc(), diag::err_kern_type_not_void_return)
        << FD->getType()
        << (RTRange.isValid() ? FixItHint::CreateReplacement(RTRange, "void")
                              : FixItHint());
    return;
  }
  if (const auto *Method = dyn_cast<CXXMethodDecl>(FD)) {
    if (Method->isInstance()) {
      S.Diag(Method->getBeginLoc(), diag::err_kern_is_nonstatic_method)
          << Method;
      return;
    }
    S.Diag(Method->getBeginLoc(), diag::warn_kern_is_method) << Method;
  }
  // Only warn for "inline" when compiling for host, to cut down on noise.
  if (FD->isInlineSpecified() && !S.getLangOpts().CUDAIsDevice)
    S.Diag(FD->getBeginLoc(), diag::warn_kern_is_inline) << FD;

  D->addAttr(::new (S.Context) CUDAGlobalAttr(S.Context, AL));
  // In host compilation the kernel is emitted as a stub function, which is
  // a helper function for launching the kernel. The instructions in the helper
  // function has nothing to do with the source code of the kernel. Do not emit
  // debug info for the stub function to avoid confusing the debugger.
  if (S.LangOpts.HIP && !S.LangOpts.CUDAIsDevice)
    D->addAttr(NoDebugAttr::CreateImplicit(S.Context));
}

static void handleDeviceAttr(Sema &S, Decl *D, const ParsedAttr &AL) {
  if (checkAttrMutualExclusion<CUDAGlobalAttr>(S, D, AL)) {
    return;
  }

  if (const auto *VD = dyn_cast<VarDecl>(D)) {
    if (VD->hasLocalStorage()) {
      S.Diag(AL.getLoc(), diag::err_cuda_nonstatic_constdev);
      return;
    }
  }

  if (auto *A = D->getAttr<CUDADeviceAttr>()) {
    if (!A->isImplicit())
      return;
    D->dropAttr<CUDADeviceAttr>();
  }
  D->addAttr(::new (S.Context) CUDADeviceAttr(S.Context, AL));
}

static void handleManagedAttr(Sema &S, Decl *D, const ParsedAttr &AL) {
  if (checkAttrMutualExclusion<CUDAConstantAttr>(S, D, AL) ||
      checkAttrMutualExclusion<CUDASharedAttr>(S, D, AL)) {
    return;
  }

  if (const auto *VD = dyn_cast<VarDecl>(D)) {
    if (VD->hasLocalStorage()) {
      S.Diag(AL.getLoc(), diag::err_cuda_nonstatic_constdev);
      return;
    }
  }
  if (!D->hasAttr<HIPManagedAttr>())
    D->addAttr(::new (S.Context) HIPManagedAttr(S.Context, AL));
  if (!D->hasAttr<CUDADeviceAttr>())
    D->addAttr(CUDADeviceAttr::CreateImplicit(S.Context));
}

static void handleGNUInlineAttr(Sema &S, Decl *D, const ParsedAttr &AL) {
  const auto *Fn = cast<FunctionDecl>(D);
  if (!Fn->isInlineSpecified()) {
    S.Diag(AL.getLoc(), diag::warn_gnu_inline_attribute_requires_inline);
    return;
  }

  if (S.LangOpts.CPlusPlus && Fn->getStorageClass() != SC_Extern)
    S.Diag(AL.getLoc(), diag::warn_gnu_inline_cplusplus_without_extern);

  D->addAttr(::new (S.Context) GNUInlineAttr(S.Context, AL));
}

static void handleCallConvAttr(Sema &S, Decl *D, const ParsedAttr &AL) {
  if (hasDeclarator(D)) return;

  // Diagnostic is emitted elsewhere: here we store the (valid) AL
  // in the Decl node for syntactic reasoning, e.g., pretty-printing.
  CallingConv CC;
  if (S.CheckCallingConvAttr(AL, CC, /*FD*/nullptr))
    return;

  if (!isa<ObjCMethodDecl>(D)) {
    S.Diag(AL.getLoc(), diag::warn_attribute_wrong_decl_type)
        << AL << ExpectedFunctionOrMethod;
    return;
  }

  switch (AL.getKind()) {
  case ParsedAttr::AT_FastCall:
    D->addAttr(::new (S.Context) FastCallAttr(S.Context, AL));
    return;
  case ParsedAttr::AT_StdCall:
    D->addAttr(::new (S.Context) StdCallAttr(S.Context, AL));
    return;
  case ParsedAttr::AT_ThisCall:
    D->addAttr(::new (S.Context) ThisCallAttr(S.Context, AL));
    return;
  case ParsedAttr::AT_CDecl:
    D->addAttr(::new (S.Context) CDeclAttr(S.Context, AL));
    return;
  case ParsedAttr::AT_Pascal:
    D->addAttr(::new (S.Context) PascalAttr(S.Context, AL));
    return;
  case ParsedAttr::AT_SwiftCall:
    D->addAttr(::new (S.Context) SwiftCallAttr(S.Context, AL));
    return;
  case ParsedAttr::AT_VectorCall:
    D->addAttr(::new (S.Context) VectorCallAttr(S.Context, AL));
    return;
  case ParsedAttr::AT_MSABI:
    D->addAttr(::new (S.Context) MSABIAttr(S.Context, AL));
    return;
  case ParsedAttr::AT_SysVABI:
    D->addAttr(::new (S.Context) SysVABIAttr(S.Context, AL));
    return;
  case ParsedAttr::AT_RegCall:
    D->addAttr(::new (S.Context) RegCallAttr(S.Context, AL));
    return;
  case ParsedAttr::AT_Pcs: {
    PcsAttr::PCSType PCS;
    switch (CC) {
    case CC_AAPCS:
      PCS = PcsAttr::AAPCS;
      break;
    case CC_AAPCS_VFP:
      PCS = PcsAttr::AAPCS_VFP;
      break;
    default:
      llvm_unreachable("unexpected calling convention in pcs attribute");
    }

    D->addAttr(::new (S.Context) PcsAttr(S.Context, AL, PCS));
    return;
  }
  case ParsedAttr::AT_AArch64VectorPcs:
    D->addAttr(::new (S.Context) AArch64VectorPcsAttr(S.Context, AL));
    return;
  case ParsedAttr::AT_IntelOclBicc:
    D->addAttr(::new (S.Context) IntelOclBiccAttr(S.Context, AL));
    return;
#if INTEL_CUSTOMIZATION
  case ParsedAttr::AT_IntelOclBiccAVX:
    D->addAttr(::new (S.Context) IntelOclBiccAVXAttr(S.Context, AL));
    return;
  case ParsedAttr::AT_IntelOclBiccAVX512:
    D->addAttr(::new (S.Context) IntelOclBiccAVX512Attr(S.Context, AL));
    return;
#endif // INTEL_CUSTOMIZATION
  case ParsedAttr::AT_PreserveMost:
    D->addAttr(::new (S.Context) PreserveMostAttr(S.Context, AL));
    return;
  case ParsedAttr::AT_PreserveAll:
    D->addAttr(::new (S.Context) PreserveAllAttr(S.Context, AL));
    return;
  default:
    llvm_unreachable("unexpected attribute kind");
  }
}

static void handleSuppressAttr(Sema &S, Decl *D, const ParsedAttr &AL) {
  if (!checkAttributeAtLeastNumArgs(S, AL, 1))
    return;

  std::vector<StringRef> DiagnosticIdentifiers;
  for (unsigned I = 0, E = AL.getNumArgs(); I != E; ++I) {
    StringRef RuleName;

    if (!S.checkStringLiteralArgumentAttr(AL, I, RuleName, nullptr))
      return;

    // FIXME: Warn if the rule name is unknown. This is tricky because only
    // clang-tidy knows about available rules.
    DiagnosticIdentifiers.push_back(RuleName);
  }
  D->addAttr(::new (S.Context)
                 SuppressAttr(S.Context, AL, DiagnosticIdentifiers.data(),
                              DiagnosticIdentifiers.size()));
}

static void handleLifetimeCategoryAttr(Sema &S, Decl *D, const ParsedAttr &AL) {
  TypeSourceInfo *DerefTypeLoc = nullptr;
  QualType ParmType;
  if (AL.hasParsedType()) {
    ParmType = S.GetTypeFromParser(AL.getTypeArg(), &DerefTypeLoc);

    unsigned SelectIdx = ~0U;
    if (ParmType->isReferenceType())
      SelectIdx = 0;
    else if (ParmType->isArrayType())
      SelectIdx = 1;

    if (SelectIdx != ~0U) {
      S.Diag(AL.getLoc(), diag::err_attribute_invalid_argument)
          << SelectIdx << AL;
      return;
    }
  }

  // To check if earlier decl attributes do not conflict the newly parsed ones
  // we always add (and check) the attribute to the cannonical decl.
  D = D->getCanonicalDecl();
  if (AL.getKind() == ParsedAttr::AT_Owner) {
    if (checkAttrMutualExclusion<PointerAttr>(S, D, AL))
      return;
    if (const auto *OAttr = D->getAttr<OwnerAttr>()) {
      const Type *ExistingDerefType = OAttr->getDerefTypeLoc()
                                          ? OAttr->getDerefType().getTypePtr()
                                          : nullptr;
      if (ExistingDerefType != ParmType.getTypePtrOrNull()) {
        S.Diag(AL.getLoc(), diag::err_attributes_are_not_compatible)
            << AL << OAttr;
        S.Diag(OAttr->getLocation(), diag::note_conflicting_attribute);
      }
      return;
    }
    for (Decl *Redecl : D->redecls()) {
      Redecl->addAttr(::new (S.Context) OwnerAttr(S.Context, AL, DerefTypeLoc));
    }
  } else {
    if (checkAttrMutualExclusion<OwnerAttr>(S, D, AL))
      return;
    if (const auto *PAttr = D->getAttr<PointerAttr>()) {
      const Type *ExistingDerefType = PAttr->getDerefTypeLoc()
                                          ? PAttr->getDerefType().getTypePtr()
                                          : nullptr;
      if (ExistingDerefType != ParmType.getTypePtrOrNull()) {
        S.Diag(AL.getLoc(), diag::err_attributes_are_not_compatible)
            << AL << PAttr;
        S.Diag(PAttr->getLocation(), diag::note_conflicting_attribute);
      }
      return;
    }
    for (Decl *Redecl : D->redecls()) {
      Redecl->addAttr(::new (S.Context)
                          PointerAttr(S.Context, AL, DerefTypeLoc));
    }
  }
}

bool Sema::CheckCallingConvAttr(const ParsedAttr &Attrs, CallingConv &CC,
                                const FunctionDecl *FD) {
  if (Attrs.isInvalid())
    return true;

  if (Attrs.hasProcessingCache()) {
    CC = (CallingConv) Attrs.getProcessingCache();
    return false;
  }

  unsigned ReqArgs = Attrs.getKind() == ParsedAttr::AT_Pcs ? 1 : 0;
  if (!checkAttributeNumArgs(*this, Attrs, ReqArgs)) {
    Attrs.setInvalid();
    return true;
  }

  const TargetInfo &TI = Context.getTargetInfo();
  // TODO: diagnose uses of these conventions on the wrong target.
  switch (Attrs.getKind()) {
  case ParsedAttr::AT_CDecl:
    CC = TI.getDefaultCallingConv();
    break;
  case ParsedAttr::AT_FastCall:
    CC = CC_X86FastCall;
    break;
  case ParsedAttr::AT_StdCall:
    CC = CC_X86StdCall;
    break;
  case ParsedAttr::AT_ThisCall:
    CC = CC_X86ThisCall;
    break;
  case ParsedAttr::AT_Pascal:
    CC = CC_X86Pascal;
    break;
  case ParsedAttr::AT_SwiftCall:
    CC = CC_Swift;
    break;
  case ParsedAttr::AT_VectorCall:
    CC = CC_X86VectorCall;
    break;
  case ParsedAttr::AT_AArch64VectorPcs:
    CC = CC_AArch64VectorCall;
    break;
  case ParsedAttr::AT_RegCall:
    CC = CC_X86RegCall;
    break;
  case ParsedAttr::AT_MSABI:
    CC = Context.getTargetInfo().getTriple().isOSWindows() ? CC_C :
                                                             CC_Win64;
    break;
  case ParsedAttr::AT_SysVABI:
    CC = Context.getTargetInfo().getTriple().isOSWindows() ? CC_X86_64SysV :
                                                             CC_C;
    break;
  case ParsedAttr::AT_Pcs: {
    StringRef StrRef;
    if (!checkStringLiteralArgumentAttr(Attrs, 0, StrRef)) {
      Attrs.setInvalid();
      return true;
    }
    if (StrRef == "aapcs") {
      CC = CC_AAPCS;
      break;
    } else if (StrRef == "aapcs-vfp") {
      CC = CC_AAPCS_VFP;
      break;
    }

    Attrs.setInvalid();
    Diag(Attrs.getLoc(), diag::err_invalid_pcs);
    return true;
  }
  case ParsedAttr::AT_IntelOclBicc:
    CC = CC_IntelOclBicc;
    break;
#if INTEL_CUSTOMIZATION
  case ParsedAttr::AT_IntelOclBiccAVX:
    CC = CC_IntelOclBiccAVX;
    break;
  case ParsedAttr::AT_IntelOclBiccAVX512:
    CC = CC_IntelOclBiccAVX512;
    break;
#endif // INTEL_CUSTOMIZATION
  case ParsedAttr::AT_PreserveMost:
    CC = CC_PreserveMost;
    break;
  case ParsedAttr::AT_PreserveAll:
    CC = CC_PreserveAll;
    break;
  default: llvm_unreachable("unexpected attribute kind");
  }

  TargetInfo::CallingConvCheckResult A = TargetInfo::CCCR_OK;
  // CUDA functions may have host and/or device attributes which indicate
  // their targeted execution environment, therefore the calling convention
  // of functions in CUDA should be checked against the target deduced based
  // on their host/device attributes.
  if (LangOpts.CUDA) {
    auto *Aux = Context.getAuxTargetInfo();
    auto CudaTarget = IdentifyCUDATarget(FD);
    bool CheckHost = false, CheckDevice = false;
    switch (CudaTarget) {
    case CFT_HostDevice:
      CheckHost = true;
      CheckDevice = true;
      break;
    case CFT_Host:
      CheckHost = true;
      break;
    case CFT_Device:
    case CFT_Global:
      CheckDevice = true;
      break;
    case CFT_InvalidTarget:
      llvm_unreachable("unexpected cuda target");
    }
    auto *HostTI = LangOpts.CUDAIsDevice ? Aux : &TI;
    auto *DeviceTI = LangOpts.CUDAIsDevice ? &TI : Aux;
    if (CheckHost && HostTI)
      A = HostTI->checkCallingConvention(CC);
    if (A == TargetInfo::CCCR_OK && CheckDevice && DeviceTI)
      A = DeviceTI->checkCallingConvention(CC);
  } else {
    A = TI.checkCallingConvention(CC);
  }

  switch (A) {
  case TargetInfo::CCCR_OK:
    break;

  case TargetInfo::CCCR_Ignore:
    // Treat an ignored convention as if it was an explicit C calling convention
    // attribute. For example, __stdcall on Win x64 functions as __cdecl, so
    // that command line flags that change the default convention to
    // __vectorcall don't affect declarations marked __stdcall.
    CC = CC_C;
    break;

  case TargetInfo::CCCR_Error:
    Diag(Attrs.getLoc(), diag::error_cconv_unsupported)
        << Attrs << (int)CallingConventionIgnoredReason::ForThisTarget;
    break;

  case TargetInfo::CCCR_Warning: {
    Diag(Attrs.getLoc(), diag::warn_cconv_unsupported)
        << Attrs << (int)CallingConventionIgnoredReason::ForThisTarget;

    // This convention is not valid for the target. Use the default function or
    // method calling convention.
    bool IsCXXMethod = false, IsVariadic = false;
    if (FD) {
      IsCXXMethod = FD->isCXXInstanceMember();
      IsVariadic = FD->isVariadic();
    }
    CC = Context.getDefaultCallingConvention(IsVariadic, IsCXXMethod);
    break;
  }
  }

  Attrs.setProcessingCache((unsigned) CC);
  return false;
}

/// Pointer-like types in the default address space.
static bool isValidSwiftContextType(QualType Ty) {
  if (!Ty->hasPointerRepresentation())
    return Ty->isDependentType();
  return Ty->getPointeeType().getAddressSpace() == LangAS::Default;
}

/// Pointers and references in the default address space.
static bool isValidSwiftIndirectResultType(QualType Ty) {
  if (const auto *PtrType = Ty->getAs<PointerType>()) {
    Ty = PtrType->getPointeeType();
  } else if (const auto *RefType = Ty->getAs<ReferenceType>()) {
    Ty = RefType->getPointeeType();
  } else {
    return Ty->isDependentType();
  }
  return Ty.getAddressSpace() == LangAS::Default;
}

/// Pointers and references to pointers in the default address space.
static bool isValidSwiftErrorResultType(QualType Ty) {
  if (const auto *PtrType = Ty->getAs<PointerType>()) {
    Ty = PtrType->getPointeeType();
  } else if (const auto *RefType = Ty->getAs<ReferenceType>()) {
    Ty = RefType->getPointeeType();
  } else {
    return Ty->isDependentType();
  }
  if (!Ty.getQualifiers().empty())
    return false;
  return isValidSwiftContextType(Ty);
}

void Sema::AddParameterABIAttr(Decl *D, const AttributeCommonInfo &CI,
                               ParameterABI abi) {

  QualType type = cast<ParmVarDecl>(D)->getType();

  if (auto existingAttr = D->getAttr<ParameterABIAttr>()) {
    if (existingAttr->getABI() != abi) {
      Diag(CI.getLoc(), diag::err_attributes_are_not_compatible)
          << getParameterABISpelling(abi) << existingAttr;
      Diag(existingAttr->getLocation(), diag::note_conflicting_attribute);
      return;
    }
  }

  switch (abi) {
  case ParameterABI::Ordinary:
    llvm_unreachable("explicit attribute for ordinary parameter ABI?");

  case ParameterABI::SwiftContext:
    if (!isValidSwiftContextType(type)) {
      Diag(CI.getLoc(), diag::err_swift_abi_parameter_wrong_type)
          << getParameterABISpelling(abi) << /*pointer to pointer */ 0 << type;
    }
    D->addAttr(::new (Context) SwiftContextAttr(Context, CI));
    return;

  case ParameterABI::SwiftErrorResult:
    if (!isValidSwiftErrorResultType(type)) {
      Diag(CI.getLoc(), diag::err_swift_abi_parameter_wrong_type)
          << getParameterABISpelling(abi) << /*pointer to pointer */ 1 << type;
    }
    D->addAttr(::new (Context) SwiftErrorResultAttr(Context, CI));
    return;

  case ParameterABI::SwiftIndirectResult:
    if (!isValidSwiftIndirectResultType(type)) {
      Diag(CI.getLoc(), diag::err_swift_abi_parameter_wrong_type)
          << getParameterABISpelling(abi) << /*pointer*/ 0 << type;
    }
    D->addAttr(::new (Context) SwiftIndirectResultAttr(Context, CI));
    return;
  }
  llvm_unreachable("bad parameter ABI attribute");
}

/// Checks a regparm attribute, returning true if it is ill-formed and
/// otherwise setting numParams to the appropriate value.
bool Sema::CheckRegparmAttr(const ParsedAttr &AL, unsigned &numParams) {
  if (AL.isInvalid())
    return true;

  if (!checkAttributeNumArgs(*this, AL, 1)) {
    AL.setInvalid();
    return true;
  }

  uint32_t NP;
  Expr *NumParamsExpr = AL.getArgAsExpr(0);
  if (!checkUInt32Argument(*this, AL, NumParamsExpr, NP)) {
    AL.setInvalid();
    return true;
  }

  if (Context.getTargetInfo().getRegParmMax() == 0) {
    Diag(AL.getLoc(), diag::err_attribute_regparm_wrong_platform)
      << NumParamsExpr->getSourceRange();
    AL.setInvalid();
    return true;
  }

  numParams = NP;
  if (numParams > Context.getTargetInfo().getRegParmMax()) {
    Diag(AL.getLoc(), diag::err_attribute_regparm_invalid_number)
      << Context.getTargetInfo().getRegParmMax() << NumParamsExpr->getSourceRange();
    AL.setInvalid();
    return true;
  }

  return false;
}

// Checks whether an argument of launch_bounds attribute is
// acceptable, performs implicit conversion to Rvalue, and returns
// non-nullptr Expr result on success. Otherwise, it returns nullptr
// and may output an error.
static Expr *makeLaunchBoundsArgExpr(Sema &S, Expr *E,
                                     const CUDALaunchBoundsAttr &AL,
                                     const unsigned Idx) {
  if (S.DiagnoseUnexpandedParameterPack(E))
    return nullptr;

  // Accept template arguments for now as they depend on something else.
  // We'll get to check them when they eventually get instantiated.
  if (E->isValueDependent())
    return E;

  Optional<llvm::APSInt> I = llvm::APSInt(64);
  if (!(I = E->getIntegerConstantExpr(S.Context))) {
    S.Diag(E->getExprLoc(), diag::err_attribute_argument_n_type)
        << &AL << Idx << AANT_ArgumentIntegerConstant << E->getSourceRange();
    return nullptr;
  }
  // Make sure we can fit it in 32 bits.
  if (!I->isIntN(32)) {
    S.Diag(E->getExprLoc(), diag::err_ice_too_large)
        << I->toString(10, false) << 32 << /* Unsigned */ 1;
    return nullptr;
  }
  if (*I < 0)
    S.Diag(E->getExprLoc(), diag::warn_attribute_argument_n_negative)
        << &AL << Idx << E->getSourceRange();

  // We may need to perform implicit conversion of the argument.
  InitializedEntity Entity = InitializedEntity::InitializeParameter(
      S.Context, S.Context.getConstType(S.Context.IntTy), /*consume*/ false);
  ExprResult ValArg = S.PerformCopyInitialization(Entity, SourceLocation(), E);
  assert(!ValArg.isInvalid() &&
         "Unexpected PerformCopyInitialization() failure.");

  return ValArg.getAs<Expr>();
}

void Sema::AddLaunchBoundsAttr(Decl *D, const AttributeCommonInfo &CI,
                               Expr *MaxThreads, Expr *MinBlocks) {
  CUDALaunchBoundsAttr TmpAttr(Context, CI, MaxThreads, MinBlocks);
  MaxThreads = makeLaunchBoundsArgExpr(*this, MaxThreads, TmpAttr, 0);
  if (MaxThreads == nullptr)
    return;

  if (MinBlocks) {
    MinBlocks = makeLaunchBoundsArgExpr(*this, MinBlocks, TmpAttr, 1);
    if (MinBlocks == nullptr)
      return;
  }

  D->addAttr(::new (Context)
                 CUDALaunchBoundsAttr(Context, CI, MaxThreads, MinBlocks));
}

static void handleLaunchBoundsAttr(Sema &S, Decl *D, const ParsedAttr &AL) {
  if (!checkAttributeAtLeastNumArgs(S, AL, 1) ||
      !checkAttributeAtMostNumArgs(S, AL, 2))
    return;

  S.AddLaunchBoundsAttr(D, AL, AL.getArgAsExpr(0),
                        AL.getNumArgs() > 1 ? AL.getArgAsExpr(1) : nullptr);
}

static void handleArgumentWithTypeTagAttr(Sema &S, Decl *D,
                                          const ParsedAttr &AL) {
  if (!AL.isArgIdent(0)) {
    S.Diag(AL.getLoc(), diag::err_attribute_argument_n_type)
        << AL << /* arg num = */ 1 << AANT_ArgumentIdentifier;
    return;
  }

  ParamIdx ArgumentIdx;
  if (!checkFunctionOrMethodParameterIndex(S, D, AL, 2, AL.getArgAsExpr(1),
                                           ArgumentIdx))
    return;

  ParamIdx TypeTagIdx;
  if (!checkFunctionOrMethodParameterIndex(S, D, AL, 3, AL.getArgAsExpr(2),
                                           TypeTagIdx))
    return;

  bool IsPointer = AL.getAttrName()->getName() == "pointer_with_type_tag";
  if (IsPointer) {
    // Ensure that buffer has a pointer type.
    unsigned ArgumentIdxAST = ArgumentIdx.getASTIndex();
    if (ArgumentIdxAST >= getFunctionOrMethodNumParams(D) ||
        !getFunctionOrMethodParamType(D, ArgumentIdxAST)->isPointerType())
      S.Diag(AL.getLoc(), diag::err_attribute_pointers_only) << AL << 0;
  }

  D->addAttr(::new (S.Context) ArgumentWithTypeTagAttr(
      S.Context, AL, AL.getArgAsIdent(0)->Ident, ArgumentIdx, TypeTagIdx,
      IsPointer));
}

static void handleTypeTagForDatatypeAttr(Sema &S, Decl *D,
                                         const ParsedAttr &AL) {
  if (!AL.isArgIdent(0)) {
    S.Diag(AL.getLoc(), diag::err_attribute_argument_n_type)
        << AL << 1 << AANT_ArgumentIdentifier;
    return;
  }

  if (!checkAttributeNumArgs(S, AL, 1))
    return;

  if (!isa<VarDecl>(D)) {
    S.Diag(AL.getLoc(), diag::err_attribute_wrong_decl_type)
        << AL << ExpectedVariable;
    return;
  }

  IdentifierInfo *PointerKind = AL.getArgAsIdent(0)->Ident;
  TypeSourceInfo *MatchingCTypeLoc = nullptr;
  S.GetTypeFromParser(AL.getMatchingCType(), &MatchingCTypeLoc);
  assert(MatchingCTypeLoc && "no type source info for attribute argument");

  D->addAttr(::new (S.Context) TypeTagForDatatypeAttr(
      S.Context, AL, PointerKind, MatchingCTypeLoc, AL.getLayoutCompatible(),
      AL.getMustBeNull()));
}

static void handleNoGlobalWorkOffsetAttr(Sema &S, Decl *D,
                                         const ParsedAttr &A) {
  if (S.LangOpts.SYCLIsHost)
    return;

  checkForDuplicateAttribute<SYCLIntelNoGlobalWorkOffsetAttr>(S, D, A);
  S.CheckDeprecatedSYCLAttributeSpelling(A);

  // If no attribute argument is specified, set to default value '1'.
  Expr *E = A.isArgExpr(0)
                ? A.getArgAsExpr(0)
                : IntegerLiteral::Create(S.Context, llvm::APInt(32, 1),
                                         S.Context.IntTy, A.getLoc());
  S.addIntelSingleArgAttr<SYCLIntelNoGlobalWorkOffsetAttr>(D, A, E);
}

/// Handle the [[intelfpga::doublepump]] and [[intelfpga::singlepump]] attributes.
/// One but not both can be specified
/// Both are incompatible with the __register__ attribute.
template <typename AttrType, typename IncompatAttrType>
static void handleIntelFPGAPumpAttr(Sema &S, Decl *D, const ParsedAttr &A) {
  if (S.LangOpts.SYCLIsHost)
    return;
#if INTEL_CUSTOMIZATION
  if (checkValidSYCLSpelling(S, A))
   return;
#endif // INTEL_CUSTOMIZATION

  checkForDuplicateAttribute<AttrType>(S, D, A);
  if (checkAttrMutualExclusion<IncompatAttrType>(S, D, A))
    return;

  if (checkAttrMutualExclusion<IntelFPGARegisterAttr>(S, D, A))
    return;

  if (!D->hasAttr<IntelFPGAMemoryAttr>())
    D->addAttr(IntelFPGAMemoryAttr::CreateImplicit(
        S.Context, IntelFPGAMemoryAttr::Default));

  S.CheckDeprecatedSYCLAttributeSpelling(A);

  handleSimpleAttribute<AttrType>(S, D, A);
}

/// Handle the [[intelfpga::memory]] attribute.
/// This is incompatible with the [[intelfpga::register]] attribute.
static void handleIntelFPGAMemoryAttr(Sema &S, Decl *D,
                                      const ParsedAttr &AL) {

  if (S.LangOpts.SYCLIsHost)
    return;
#if INTEL_CUSTOMIZATION
  if (checkValidSYCLSpelling(S, AL))
   return;
#endif // INTEL_CUSTOMIZATION

  checkForDuplicateAttribute<IntelFPGAMemoryAttr>(S, D, AL);
  if (checkAttrMutualExclusion<IntelFPGARegisterAttr>(S, D, AL))
    return;

  IntelFPGAMemoryAttr::MemoryKind Kind;
  if (AL.getNumArgs() == 0)
    Kind = IntelFPGAMemoryAttr::Default;
  else {
    StringRef Str;
    if (!S.checkStringLiteralArgumentAttr(AL, 0, Str))
      return;
    if (Str.empty() ||
        !IntelFPGAMemoryAttr::ConvertStrToMemoryKind(Str, Kind)) {
      SmallString<256> ValidStrings;
      IntelFPGAMemoryAttr::generateValidStrings(ValidStrings);
      S.Diag(AL.getLoc(), diag::err_intel_fpga_memory_arg_invalid)
          << AL << ValidStrings;
      return;
    }
  }

  // We are adding a user memory attribute, drop any implicit default.
  if (auto *MA = D->getAttr<IntelFPGAMemoryAttr>())
    if (MA->isImplicit())
      D->dropAttr<IntelFPGAMemoryAttr>();

  S.CheckDeprecatedSYCLAttributeSpelling(AL, "fpga_memory");

  D->addAttr(::new (S.Context) IntelFPGAMemoryAttr(S.Context, AL, Kind));
}

/// Check for and diagnose attributes incompatible with register.
/// return true if any incompatible attributes exist.
static bool checkIntelFPGARegisterAttrCompatibility(Sema &S, Decl *D,
                                                    const ParsedAttr &Attr) {
  bool InCompat = false;
  if (auto *MA = D->getAttr<IntelFPGAMemoryAttr>())
    if (!MA->isImplicit() &&
        checkAttrMutualExclusion<IntelFPGAMemoryAttr>(S, D, Attr))
      InCompat = true;
  if (checkAttrMutualExclusion<IntelFPGADoublePumpAttr>(S, D, Attr))
    InCompat = true;
  if (checkAttrMutualExclusion<IntelFPGASinglePumpAttr>(S, D, Attr))
    InCompat = true;
  if (checkAttrMutualExclusion<IntelFPGABankWidthAttr>(S, D, Attr))
    InCompat = true;
  if (checkAttrMutualExclusion<IntelFPGAPrivateCopiesAttr>(S, D, Attr))
    InCompat = true;
  if (auto *NBA = D->getAttr<IntelFPGANumBanksAttr>())
    if (!NBA->isImplicit() &&
        checkAttrMutualExclusion<IntelFPGANumBanksAttr>(S, D, Attr))
      InCompat = true;
#if INTEL_CUSTOMIZATION
  if (checkAttrMutualExclusion<MaxConcurrencyAttr>(S, D, Attr))
    InCompat = true;
  if (checkAttrMutualExclusion<StaticArrayResetAttr>(S, D, Attr))
    InCompat = true;
#endif // INTEL_CUSTOMIZATION
  if (checkAttrMutualExclusion<IntelFPGAMaxReplicatesAttr>(S, D, Attr))
    InCompat = true;
  if (checkAttrMutualExclusion<IntelFPGASimpleDualPortAttr>(S, D, Attr))
    InCompat = true;
  if (checkAttrMutualExclusion<IntelFPGAMergeAttr>(S, D, Attr))
    InCompat = true;
  if (checkAttrMutualExclusion<IntelFPGABankBitsAttr>(S, D, Attr))
    InCompat = true;
  if (checkAttrMutualExclusion<IntelFPGAForcePow2DepthAttr>(S, D, Attr))
    InCompat = true;

  return InCompat;
}

/// Handle the [[intelfpga::register]] attribute.
/// This is incompatible with most of the other memory attributes.
static void handleIntelFPGARegisterAttr(Sema &S, Decl *D, const ParsedAttr &A) {

  if (S.LangOpts.SYCLIsHost)
    return;
#if INTEL_CUSTOMIZATION
  if (checkValidSYCLSpelling(S, A))
   return;
#endif // INTEL_CUSTOMIZATION

  checkForDuplicateAttribute<IntelFPGARegisterAttr>(S, D, A);
  if (checkIntelFPGARegisterAttrCompatibility(S, D, A))
    return;

  S.CheckDeprecatedSYCLAttributeSpelling(A, "fpga_register");

  handleSimpleAttribute<IntelFPGARegisterAttr>(S, D, A);
}

/// Handle the [[intelfpga::bankwidth]] and [[intelfpga::numbanks]] attributes.
/// These require a single constant power of two greater than zero.
/// These are incompatible with the register attribute.
/// The numbanks and bank_bits attributes are related.  If bank_bits exists
/// when handling numbanks they are checked for consistency.
template <typename AttrType>
static void handleOneConstantPowerTwoValueAttr(Sema &S, Decl *D,
                                               const ParsedAttr &A) {

  if (S.LangOpts.SYCLIsHost)
    return;
#if INTEL_CUSTOMIZATION
  if (checkValidSYCLSpelling(S, A))
   return;
#endif // INTEL_CUSTOMIZATION

  checkForDuplicateAttribute<AttrType>(S, D, A);
  if (checkAttrMutualExclusion<IntelFPGARegisterAttr>(S, D, A))
    return;

  S.CheckDeprecatedSYCLAttributeSpelling(A);

  S.AddOneConstantPowerTwoValueAttr<AttrType>(D, A, A.getArgAsExpr(0));
}

static void handleIntelFPGASimpleDualPortAttr(Sema &S, Decl *D,
                                              const ParsedAttr &AL) {
  if (S.LangOpts.SYCLIsHost)
    return;
#if INTEL_CUSTOMIZATION
  if (checkValidSYCLSpelling(S, AL))
   return;
#endif // INTEL_CUSTOMIZATION

  checkForDuplicateAttribute<IntelFPGASimpleDualPortAttr>(S, D, AL);

  if (checkAttrMutualExclusion<IntelFPGARegisterAttr>(S, D, AL))
    return;

  if (!D->hasAttr<IntelFPGAMemoryAttr>())
    D->addAttr(IntelFPGAMemoryAttr::CreateImplicit(
        S.Context, IntelFPGAMemoryAttr::Default));

  S.CheckDeprecatedSYCLAttributeSpelling(AL);

  D->addAttr(::new (S.Context)
                 IntelFPGASimpleDualPortAttr(S.Context, AL));
}

static void handleIntelFPGAMaxReplicatesAttr(Sema &S, Decl *D,
                                             const ParsedAttr &A) {
  if (S.LangOpts.SYCLIsHost)
    return;
#if INTEL_CUSTOMIZATION
  if (checkValidSYCLSpelling(S, A))
   return;
#endif // INTEL_CUSTOMIZATION

  checkForDuplicateAttribute<IntelFPGAMaxReplicatesAttr>(S, D, A);

  if (checkAttrMutualExclusion<IntelFPGARegisterAttr>(S, D, A))
    return;

  S.CheckDeprecatedSYCLAttributeSpelling(A);

  S.addIntelSingleArgAttr<IntelFPGAMaxReplicatesAttr>(D, A, A.getArgAsExpr(0));
}

/// Handle the merge attribute.
/// This requires two string arguments.  The first argument is a name, the
/// second is a direction.  The direction must be "depth" or "width".
/// This is incompatible with the register attribute.
static void handleIntelFPGAMergeAttr(Sema &S, Decl *D, const ParsedAttr &AL) {

#if INTEL_CUSTOMIZATION
  if (checkValidSYCLSpelling(S, AL))
   return;
#endif // INTEL

  checkForDuplicateAttribute<IntelFPGAMergeAttr>(S, D, AL);

  if (S.LangOpts.SYCLIsHost)
    return;

  if (checkAttrMutualExclusion<IntelFPGARegisterAttr>(S, D, AL))
    return;

  SmallVector<StringRef, 2> Results;
  for (int I = 0; I < 2; I++) {
    StringRef Str;
    if (!S.checkStringLiteralArgumentAttr(AL, I, Str))
      return;

    if (I == 1 && Str != "depth" && Str != "width") {
      S.Diag(AL.getLoc(), diag::err_intel_fpga_merge_dir_invalid) << AL;
      return;
    }
    Results.push_back(Str);
  }

  if (!D->hasAttr<IntelFPGAMemoryAttr>())
    D->addAttr(IntelFPGAMemoryAttr::CreateImplicit(
        S.Context, IntelFPGAMemoryAttr::Default));

  S.CheckDeprecatedSYCLAttributeSpelling(AL);

  D->addAttr(::new (S.Context)
                 IntelFPGAMergeAttr(S.Context, AL, Results[0], Results[1]));
}

/// Handle the bank_bits attribute.
/// This attribute accepts a list of values greater than zero.
/// This is incompatible with the register attribute.
/// The numbanks and bank_bits attributes are related. If numbanks exists
/// when handling bank_bits they are checked for consistency. If numbanks
/// hasn't been added yet an implicit one is added with the correct value.
/// If the user later adds a numbanks attribute the implicit one is removed.
/// The values must be consecutive values (i.e. 3,4,5 or 2,1).
static void handleIntelFPGABankBitsAttr(Sema &S, Decl *D, const ParsedAttr &A) {
#if INTEL_CUSTOMIZATION
  if (checkValidSYCLSpelling(S, A))
   return;
#endif // INTEL_CUSTOMIZATION

  checkForDuplicateAttribute<IntelFPGABankBitsAttr>(S, D, A);

  if (!checkAttributeAtLeastNumArgs(S, A, 1))
    return;

  if (checkAttrMutualExclusion<IntelFPGARegisterAttr>(S, D, A))
    return;

  SmallVector<Expr *, 8> Args;
  for (unsigned I = 0; I < A.getNumArgs(); ++I) {
    Args.push_back(A.getArgAsExpr(I));
  }

  S.CheckDeprecatedSYCLAttributeSpelling(A);

  S.AddIntelFPGABankBitsAttr(D, A, Args.data(), Args.size());
}

void Sema::AddIntelFPGABankBitsAttr(Decl *D, const AttributeCommonInfo &CI,
                                    Expr **Exprs, unsigned Size) {
  IntelFPGABankBitsAttr TmpAttr(Context, CI, Exprs, Size);
  SmallVector<Expr *, 8> Args;
  SmallVector<int64_t, 8> Values;
  bool ListIsValueDep = false;
  for (auto *E : TmpAttr.args()) {
    llvm::APSInt Value(32, /*IsUnsigned=*/false);
    Expr::EvalResult Result;
    ListIsValueDep = ListIsValueDep || E->isValueDependent();
    if (!E->isValueDependent()) {
      ExprResult ICE = VerifyIntegerConstantExpression(E, &Value);
      if (ICE.isInvalid())
        return;
      if (!Value.isNonNegative()) {
        Diag(E->getExprLoc(), diag::err_attribute_requires_positive_integer)
            << CI << /*non-negative*/ 1;
        return;
      }
      E = ICE.get();
    }
    Args.push_back(E);
    Values.push_back(Value.getExtValue());
  }

  // Check that the list is consecutive.
  if (!ListIsValueDep && Values.size() > 1) {
    bool ListIsAscending = Values[0] < Values[1];
    for (int I = 0, E = Values.size() - 1; I < E; ++I) {
      if (Values[I + 1] != Values[I] + (ListIsAscending ? 1 : -1)) {
        Diag(CI.getLoc(), diag::err_bankbits_non_consecutive) << &TmpAttr;
        return;
      }
    }
  }

  // Check or add the related numbanks attribute.
  if (auto *NBA = D->getAttr<IntelFPGANumBanksAttr>()) {
    Expr *E = NBA->getValue();
    if (!E->isValueDependent()) {
      Expr::EvalResult Result;
      E->EvaluateAsInt(Result, Context);
      llvm::APSInt Value = Result.Val.getInt();
      if (Args.size() != Value.ceilLogBase2()) {
        Diag(TmpAttr.getLoc(), diag::err_bankbits_numbanks_conflicting);
        return;
      }
    }
  } else {
    llvm::APInt Num(32, (unsigned)(1 << Args.size()));
    Expr *NBE =
        IntegerLiteral::Create(Context, Num, Context.IntTy, SourceLocation());
    D->addAttr(IntelFPGANumBanksAttr::CreateImplicit(Context, NBE));
  }

  if (!D->hasAttr<IntelFPGAMemoryAttr>())
    D->addAttr(IntelFPGAMemoryAttr::CreateImplicit(
        Context, IntelFPGAMemoryAttr::Default));

  D->addAttr(::new (Context)
                 IntelFPGABankBitsAttr(Context, CI, Args.data(), Args.size()));
}

static void handleIntelFPGAPrivateCopiesAttr(Sema &S, Decl *D,
                                             const ParsedAttr &A) {
  if (S.LangOpts.SYCLIsHost)
    return;

#if INTEL_CUSTOMIZATION
  if (checkValidSYCLSpelling(S, A))
   return;
#endif // INTEL_CUSTOMIZATION

  checkForDuplicateAttribute<IntelFPGAPrivateCopiesAttr>(S, D, A);
  if (checkAttrMutualExclusion<IntelFPGARegisterAttr>(S, D, A))
    return;

  S.CheckDeprecatedSYCLAttributeSpelling(A);

  S.addIntelSingleArgAttr<IntelFPGAPrivateCopiesAttr>(D, A, A.getArgAsExpr(0));
}

static void handleIntelFPGAForcePow2DepthAttr(Sema &S, Decl *D,
                                              const ParsedAttr &A) {
  if (S.LangOpts.SYCLIsHost)
    return;

#if INTEL_CUSTOMIZATION
  if (checkValidSYCLSpelling(S, A))
   return;
#endif // INTEL_CUSTOMIZATION

  checkForDuplicateAttribute<IntelFPGAForcePow2DepthAttr>(S, D, A);

  if (checkAttrMutualExclusion<IntelFPGARegisterAttr>(S, D, A))
    return;

  if (!D->hasAttr<IntelFPGAMemoryAttr>())
    D->addAttr(IntelFPGAMemoryAttr::CreateImplicit(
        S.Context, IntelFPGAMemoryAttr::Default));

  S.CheckDeprecatedSYCLAttributeSpelling(A);

  S.AddOneConstantValueAttr<IntelFPGAForcePow2DepthAttr>(D, A,
                                                         A.getArgAsExpr(0));
}

static void handleXRayLogArgsAttr(Sema &S, Decl *D, const ParsedAttr &AL) {
  ParamIdx ArgCount;

  if (!checkFunctionOrMethodParameterIndex(S, D, AL, 1, AL.getArgAsExpr(0),
                                           ArgCount,
                                           true /* CanIndexImplicitThis */))
    return;

  // ArgCount isn't a parameter index [0;n), it's a count [1;n]
  D->addAttr(::new (S.Context)
                 XRayLogArgsAttr(S.Context, AL, ArgCount.getSourceIndex()));
}

static void handlePatchableFunctionEntryAttr(Sema &S, Decl *D,
                                             const ParsedAttr &AL) {
  uint32_t Count = 0, Offset = 0;
  if (!checkUInt32Argument(S, AL, AL.getArgAsExpr(0), Count, 0, true))
    return;
  if (AL.getNumArgs() == 2) {
    Expr *Arg = AL.getArgAsExpr(1);
    if (!checkUInt32Argument(S, AL, Arg, Offset, 1, true))
      return;
    if (Count < Offset) {
      S.Diag(getAttrLoc(AL), diag::err_attribute_argument_out_of_range)
          << &AL << 0 << Count << Arg->getBeginLoc();
      return;
    }
  }
  D->addAttr(::new (S.Context)
                 PatchableFunctionEntryAttr(S.Context, AL, Count, Offset));
}

void Sema::addSYCLIntelPipeIOAttr(Decl *D, const AttributeCommonInfo &Attr,
                                  Expr *E) {
  VarDecl *VD = cast<VarDecl>(D);
  QualType Ty = VD->getType();
  // TODO: Applicable only on pipe storages. Currently they are defined
  // as structures inside of SYCL headers. Add a check for pipe_storage_t
  // when it is ready.
  if (!Ty->isStructureType()) {
    Diag(Attr.getLoc(), diag::err_attribute_wrong_decl_type_str)
        << Attr.getAttrName() << "SYCL pipe storage declaration";
    return;
  }

  if (!E->isInstantiationDependent()) {
    Optional<llvm::APSInt> ArgVal = E->getIntegerConstantExpr(getASTContext());
    if (!ArgVal) {
      Diag(E->getExprLoc(), diag::err_attribute_argument_type)
          << Attr.getAttrName() << AANT_ArgumentIntegerConstant
          << E->getSourceRange();
      return;
    }
    int32_t ArgInt = ArgVal->getSExtValue();
    if (ArgInt < 0) {
      Diag(E->getExprLoc(), diag::err_attribute_requires_positive_integer)
          << Attr.getAttrName() << /*non-negative*/ 1;
      return;
    }
  }

  D->addAttr(::new (Context) SYCLIntelPipeIOAttr(Context, Attr, E));
}

static void handleSYCLIntelPipeIOAttr(Sema &S, Decl *D,
                                      const ParsedAttr &Attr) {
  if (D->isInvalidDecl())
    return;

  Expr *E = Attr.getArgAsExpr(0);
  S.addSYCLIntelPipeIOAttr(D, Attr, E);
}

namespace {
struct IntrinToName {
  uint32_t Id;
  int32_t FullName;
  int32_t ShortName;
};
} // unnamed namespace

static bool ArmBuiltinAliasValid(unsigned BuiltinID, StringRef AliasName,
                                 ArrayRef<IntrinToName> Map,
                                 const char *IntrinNames) {
  if (AliasName.startswith("__arm_"))
    AliasName = AliasName.substr(6);
  const IntrinToName *It = std::lower_bound(
      Map.begin(), Map.end(), BuiltinID,
      [](const IntrinToName &L, unsigned Id) { return L.Id < Id; });
  if (It == Map.end() || It->Id != BuiltinID)
    return false;
  StringRef FullName(&IntrinNames[It->FullName]);
  if (AliasName == FullName)
    return true;
  if (It->ShortName == -1)
    return false;
  StringRef ShortName(&IntrinNames[It->ShortName]);
  return AliasName == ShortName;
}

static bool ArmMveAliasValid(unsigned BuiltinID, StringRef AliasName) {
#include "clang/Basic/arm_mve_builtin_aliases.inc"
  // The included file defines:
  // - ArrayRef<IntrinToName> Map
  // - const char IntrinNames[]
  return ArmBuiltinAliasValid(BuiltinID, AliasName, Map, IntrinNames);
}

static bool ArmCdeAliasValid(unsigned BuiltinID, StringRef AliasName) {
#include "clang/Basic/arm_cde_builtin_aliases.inc"
  return ArmBuiltinAliasValid(BuiltinID, AliasName, Map, IntrinNames);
}

static bool ArmSveAliasValid(unsigned BuiltinID, StringRef AliasName) {
  switch (BuiltinID) {
  default:
    return false;
#define GET_SVE_BUILTINS
#define BUILTIN(name, types, attr) case SVE::BI##name:
#include "clang/Basic/arm_sve_builtins.inc"
    return true;
  }
}

static void handleArmBuiltinAliasAttr(Sema &S, Decl *D, const ParsedAttr &AL) {
  if (!AL.isArgIdent(0)) {
    S.Diag(AL.getLoc(), diag::err_attribute_argument_n_type)
        << AL << 1 << AANT_ArgumentIdentifier;
    return;
  }

  IdentifierInfo *Ident = AL.getArgAsIdent(0)->Ident;
  unsigned BuiltinID = Ident->getBuiltinID();
  StringRef AliasName = cast<FunctionDecl>(D)->getIdentifier()->getName();

  bool IsAArch64 = S.Context.getTargetInfo().getTriple().isAArch64();
  if ((IsAArch64 && !ArmSveAliasValid(BuiltinID, AliasName)) ||
      (!IsAArch64 && !ArmMveAliasValid(BuiltinID, AliasName) &&
       !ArmCdeAliasValid(BuiltinID, AliasName))) {
    S.Diag(AL.getLoc(), diag::err_attribute_arm_builtin_alias);
    return;
  }

  D->addAttr(::new (S.Context) ArmBuiltinAliasAttr(S.Context, AL, Ident));
}

//===----------------------------------------------------------------------===//
// Checker-specific attribute handlers.
//===----------------------------------------------------------------------===//
static bool isValidSubjectOfNSReturnsRetainedAttribute(QualType QT) {
  return QT->isDependentType() || QT->isObjCRetainableType();
}

static bool isValidSubjectOfNSAttribute(QualType QT) {
  return QT->isDependentType() || QT->isObjCObjectPointerType() ||
         QT->isObjCNSObjectType();
}

static bool isValidSubjectOfCFAttribute(QualType QT) {
  return QT->isDependentType() || QT->isPointerType() ||
         isValidSubjectOfNSAttribute(QT);
}

static bool isValidSubjectOfOSAttribute(QualType QT) {
  if (QT->isDependentType())
    return true;
  QualType PT = QT->getPointeeType();
  return !PT.isNull() && PT->getAsCXXRecordDecl() != nullptr;
}

void Sema::AddXConsumedAttr(Decl *D, const AttributeCommonInfo &CI,
                            RetainOwnershipKind K,
                            bool IsTemplateInstantiation) {
  ValueDecl *VD = cast<ValueDecl>(D);
  switch (K) {
  case RetainOwnershipKind::OS:
    handleSimpleAttributeOrDiagnose<OSConsumedAttr>(
        *this, VD, CI, isValidSubjectOfOSAttribute(VD->getType()),
        diag::warn_ns_attribute_wrong_parameter_type,
        /*ExtraArgs=*/CI.getRange(), "os_consumed", /*pointers*/ 1);
    return;
  case RetainOwnershipKind::NS:
    handleSimpleAttributeOrDiagnose<NSConsumedAttr>(
        *this, VD, CI, isValidSubjectOfNSAttribute(VD->getType()),

        // These attributes are normally just advisory, but in ARC, ns_consumed
        // is significant.  Allow non-dependent code to contain inappropriate
        // attributes even in ARC, but require template instantiations to be
        // set up correctly.
        ((IsTemplateInstantiation && getLangOpts().ObjCAutoRefCount)
             ? diag::err_ns_attribute_wrong_parameter_type
             : diag::warn_ns_attribute_wrong_parameter_type),
        /*ExtraArgs=*/CI.getRange(), "ns_consumed", /*objc pointers*/ 0);
    return;
  case RetainOwnershipKind::CF:
    handleSimpleAttributeOrDiagnose<CFConsumedAttr>(
        *this, VD, CI, isValidSubjectOfCFAttribute(VD->getType()),
        diag::warn_ns_attribute_wrong_parameter_type,
        /*ExtraArgs=*/CI.getRange(), "cf_consumed", /*pointers*/ 1);
    return;
  }
}

static Sema::RetainOwnershipKind
parsedAttrToRetainOwnershipKind(const ParsedAttr &AL) {
  switch (AL.getKind()) {
  case ParsedAttr::AT_CFConsumed:
  case ParsedAttr::AT_CFReturnsRetained:
  case ParsedAttr::AT_CFReturnsNotRetained:
    return Sema::RetainOwnershipKind::CF;
  case ParsedAttr::AT_OSConsumesThis:
  case ParsedAttr::AT_OSConsumed:
  case ParsedAttr::AT_OSReturnsRetained:
  case ParsedAttr::AT_OSReturnsNotRetained:
  case ParsedAttr::AT_OSReturnsRetainedOnZero:
  case ParsedAttr::AT_OSReturnsRetainedOnNonZero:
    return Sema::RetainOwnershipKind::OS;
  case ParsedAttr::AT_NSConsumesSelf:
  case ParsedAttr::AT_NSConsumed:
  case ParsedAttr::AT_NSReturnsRetained:
  case ParsedAttr::AT_NSReturnsNotRetained:
  case ParsedAttr::AT_NSReturnsAutoreleased:
    return Sema::RetainOwnershipKind::NS;
  default:
    llvm_unreachable("Wrong argument supplied");
  }
}

bool Sema::checkNSReturnsRetainedReturnType(SourceLocation Loc, QualType QT) {
  if (isValidSubjectOfNSReturnsRetainedAttribute(QT))
    return false;

  Diag(Loc, diag::warn_ns_attribute_wrong_return_type)
      << "'ns_returns_retained'" << 0 << 0;
  return true;
}

/// \return whether the parameter is a pointer to OSObject pointer.
static bool isValidOSObjectOutParameter(const Decl *D) {
  const auto *PVD = dyn_cast<ParmVarDecl>(D);
  if (!PVD)
    return false;
  QualType QT = PVD->getType();
  QualType PT = QT->getPointeeType();
  return !PT.isNull() && isValidSubjectOfOSAttribute(PT);
}

static void handleXReturnsXRetainedAttr(Sema &S, Decl *D,
                                        const ParsedAttr &AL) {
  QualType ReturnType;
  Sema::RetainOwnershipKind K = parsedAttrToRetainOwnershipKind(AL);

  if (const auto *MD = dyn_cast<ObjCMethodDecl>(D)) {
    ReturnType = MD->getReturnType();
  } else if (S.getLangOpts().ObjCAutoRefCount && hasDeclarator(D) &&
             (AL.getKind() == ParsedAttr::AT_NSReturnsRetained)) {
    return; // ignore: was handled as a type attribute
  } else if (const auto *PD = dyn_cast<ObjCPropertyDecl>(D)) {
    ReturnType = PD->getType();
  } else if (const auto *FD = dyn_cast<FunctionDecl>(D)) {
    ReturnType = FD->getReturnType();
  } else if (const auto *Param = dyn_cast<ParmVarDecl>(D)) {
    // Attributes on parameters are used for out-parameters,
    // passed as pointers-to-pointers.
    unsigned DiagID = K == Sema::RetainOwnershipKind::CF
            ? /*pointer-to-CF-pointer*/2
            : /*pointer-to-OSObject-pointer*/3;
    ReturnType = Param->getType()->getPointeeType();
    if (ReturnType.isNull()) {
      S.Diag(D->getBeginLoc(), diag::warn_ns_attribute_wrong_parameter_type)
          << AL << DiagID << AL.getRange();
      return;
    }
  } else if (AL.isUsedAsTypeAttr()) {
    return;
  } else {
    AttributeDeclKind ExpectedDeclKind;
    switch (AL.getKind()) {
    default: llvm_unreachable("invalid ownership attribute");
    case ParsedAttr::AT_NSReturnsRetained:
    case ParsedAttr::AT_NSReturnsAutoreleased:
    case ParsedAttr::AT_NSReturnsNotRetained:
      ExpectedDeclKind = ExpectedFunctionOrMethod;
      break;

    case ParsedAttr::AT_OSReturnsRetained:
    case ParsedAttr::AT_OSReturnsNotRetained:
    case ParsedAttr::AT_CFReturnsRetained:
    case ParsedAttr::AT_CFReturnsNotRetained:
      ExpectedDeclKind = ExpectedFunctionMethodOrParameter;
      break;
    }
    S.Diag(D->getBeginLoc(), diag::warn_attribute_wrong_decl_type)
        << AL.getRange() << AL << ExpectedDeclKind;
    return;
  }

  bool TypeOK;
  bool Cf;
  unsigned ParmDiagID = 2; // Pointer-to-CF-pointer
  switch (AL.getKind()) {
  default: llvm_unreachable("invalid ownership attribute");
  case ParsedAttr::AT_NSReturnsRetained:
    TypeOK = isValidSubjectOfNSReturnsRetainedAttribute(ReturnType);
    Cf = false;
    break;

  case ParsedAttr::AT_NSReturnsAutoreleased:
  case ParsedAttr::AT_NSReturnsNotRetained:
    TypeOK = isValidSubjectOfNSAttribute(ReturnType);
    Cf = false;
    break;

  case ParsedAttr::AT_CFReturnsRetained:
  case ParsedAttr::AT_CFReturnsNotRetained:
    TypeOK = isValidSubjectOfCFAttribute(ReturnType);
    Cf = true;
    break;

  case ParsedAttr::AT_OSReturnsRetained:
  case ParsedAttr::AT_OSReturnsNotRetained:
    TypeOK = isValidSubjectOfOSAttribute(ReturnType);
    Cf = true;
    ParmDiagID = 3; // Pointer-to-OSObject-pointer
    break;
  }

  if (!TypeOK) {
    if (AL.isUsedAsTypeAttr())
      return;

    if (isa<ParmVarDecl>(D)) {
      S.Diag(D->getBeginLoc(), diag::warn_ns_attribute_wrong_parameter_type)
          << AL << ParmDiagID << AL.getRange();
    } else {
      // Needs to be kept in sync with warn_ns_attribute_wrong_return_type.
      enum : unsigned {
        Function,
        Method,
        Property
      } SubjectKind = Function;
      if (isa<ObjCMethodDecl>(D))
        SubjectKind = Method;
      else if (isa<ObjCPropertyDecl>(D))
        SubjectKind = Property;
      S.Diag(D->getBeginLoc(), diag::warn_ns_attribute_wrong_return_type)
          << AL << SubjectKind << Cf << AL.getRange();
    }
    return;
  }

  switch (AL.getKind()) {
    default:
      llvm_unreachable("invalid ownership attribute");
    case ParsedAttr::AT_NSReturnsAutoreleased:
      handleSimpleAttribute<NSReturnsAutoreleasedAttr>(S, D, AL);
      return;
    case ParsedAttr::AT_CFReturnsNotRetained:
      handleSimpleAttribute<CFReturnsNotRetainedAttr>(S, D, AL);
      return;
    case ParsedAttr::AT_NSReturnsNotRetained:
      handleSimpleAttribute<NSReturnsNotRetainedAttr>(S, D, AL);
      return;
    case ParsedAttr::AT_CFReturnsRetained:
      handleSimpleAttribute<CFReturnsRetainedAttr>(S, D, AL);
      return;
    case ParsedAttr::AT_NSReturnsRetained:
      handleSimpleAttribute<NSReturnsRetainedAttr>(S, D, AL);
      return;
    case ParsedAttr::AT_OSReturnsRetained:
      handleSimpleAttribute<OSReturnsRetainedAttr>(S, D, AL);
      return;
    case ParsedAttr::AT_OSReturnsNotRetained:
      handleSimpleAttribute<OSReturnsNotRetainedAttr>(S, D, AL);
      return;
  };
}

static void handleObjCReturnsInnerPointerAttr(Sema &S, Decl *D,
                                              const ParsedAttr &Attrs) {
  const int EP_ObjCMethod = 1;
  const int EP_ObjCProperty = 2;

  SourceLocation loc = Attrs.getLoc();
  QualType resultType;
  if (isa<ObjCMethodDecl>(D))
    resultType = cast<ObjCMethodDecl>(D)->getReturnType();
  else
    resultType = cast<ObjCPropertyDecl>(D)->getType();

  if (!resultType->isReferenceType() &&
      (!resultType->isPointerType() || resultType->isObjCRetainableType())) {
    S.Diag(D->getBeginLoc(), diag::warn_ns_attribute_wrong_return_type)
        << SourceRange(loc) << Attrs
        << (isa<ObjCMethodDecl>(D) ? EP_ObjCMethod : EP_ObjCProperty)
        << /*non-retainable pointer*/ 2;

    // Drop the attribute.
    return;
  }

  D->addAttr(::new (S.Context) ObjCReturnsInnerPointerAttr(S.Context, Attrs));
}

static void handleObjCRequiresSuperAttr(Sema &S, Decl *D,
                                        const ParsedAttr &Attrs) {
  const auto *Method = cast<ObjCMethodDecl>(D);

  const DeclContext *DC = Method->getDeclContext();
  if (const auto *PDecl = dyn_cast_or_null<ObjCProtocolDecl>(DC)) {
    S.Diag(D->getBeginLoc(), diag::warn_objc_requires_super_protocol) << Attrs
                                                                      << 0;
    S.Diag(PDecl->getLocation(), diag::note_protocol_decl);
    return;
  }
  if (Method->getMethodFamily() == OMF_dealloc) {
    S.Diag(D->getBeginLoc(), diag::warn_objc_requires_super_protocol) << Attrs
                                                                      << 1;
    return;
  }

  D->addAttr(::new (S.Context) ObjCRequiresSuperAttr(S.Context, Attrs));
}

static void handleNSErrorDomain(Sema &S, Decl *D, const ParsedAttr &AL) {
  auto *E = AL.getArgAsExpr(0);
  auto Loc = E ? E->getBeginLoc() : AL.getLoc();

  auto *DRE = dyn_cast<DeclRefExpr>(AL.getArgAsExpr(0));
  if (!DRE) {
    S.Diag(Loc, diag::err_nserrordomain_invalid_decl) << 0;
    return;
  }

  auto *VD = dyn_cast<VarDecl>(DRE->getDecl());
  if (!VD) {
    S.Diag(Loc, diag::err_nserrordomain_invalid_decl) << 1 << DRE->getDecl();
    return;
  }

  if (!isNSStringType(VD->getType(), S.Context) &&
      !isCFStringType(VD->getType(), S.Context)) {
    S.Diag(Loc, diag::err_nserrordomain_wrong_type) << VD;
    return;
  }

  D->addAttr(::new (S.Context) NSErrorDomainAttr(S.Context, AL, VD));
}

static void handleObjCBridgeAttr(Sema &S, Decl *D, const ParsedAttr &AL) {
  IdentifierLoc *Parm = AL.isArgIdent(0) ? AL.getArgAsIdent(0) : nullptr;

  if (!Parm) {
    S.Diag(D->getBeginLoc(), diag::err_objc_attr_not_id) << AL << 0;
    return;
  }

  // Typedefs only allow objc_bridge(id) and have some additional checking.
  if (const auto *TD = dyn_cast<TypedefNameDecl>(D)) {
    if (!Parm->Ident->isStr("id")) {
      S.Diag(AL.getLoc(), diag::err_objc_attr_typedef_not_id) << AL;
      return;
    }

    // Only allow 'cv void *'.
    QualType T = TD->getUnderlyingType();
    if (!T->isVoidPointerType()) {
      S.Diag(AL.getLoc(), diag::err_objc_attr_typedef_not_void_pointer);
      return;
    }
  }

  D->addAttr(::new (S.Context) ObjCBridgeAttr(S.Context, AL, Parm->Ident));
}

static void handleObjCBridgeMutableAttr(Sema &S, Decl *D,
                                        const ParsedAttr &AL) {
  IdentifierLoc *Parm = AL.isArgIdent(0) ? AL.getArgAsIdent(0) : nullptr;

  if (!Parm) {
    S.Diag(D->getBeginLoc(), diag::err_objc_attr_not_id) << AL << 0;
    return;
  }

  D->addAttr(::new (S.Context)
                 ObjCBridgeMutableAttr(S.Context, AL, Parm->Ident));
}

static void handleObjCBridgeRelatedAttr(Sema &S, Decl *D,
                                        const ParsedAttr &AL) {
  IdentifierInfo *RelatedClass =
      AL.isArgIdent(0) ? AL.getArgAsIdent(0)->Ident : nullptr;
  if (!RelatedClass) {
    S.Diag(D->getBeginLoc(), diag::err_objc_attr_not_id) << AL << 0;
    return;
  }
  IdentifierInfo *ClassMethod =
    AL.getArgAsIdent(1) ? AL.getArgAsIdent(1)->Ident : nullptr;
  IdentifierInfo *InstanceMethod =
    AL.getArgAsIdent(2) ? AL.getArgAsIdent(2)->Ident : nullptr;
  D->addAttr(::new (S.Context) ObjCBridgeRelatedAttr(
      S.Context, AL, RelatedClass, ClassMethod, InstanceMethod));
}

static void handleObjCDesignatedInitializer(Sema &S, Decl *D,
                                            const ParsedAttr &AL) {
  DeclContext *Ctx = D->getDeclContext();

  // This attribute can only be applied to methods in interfaces or class
  // extensions.
  if (!isa<ObjCInterfaceDecl>(Ctx) &&
      !(isa<ObjCCategoryDecl>(Ctx) &&
        cast<ObjCCategoryDecl>(Ctx)->IsClassExtension())) {
    S.Diag(D->getLocation(), diag::err_designated_init_attr_non_init);
    return;
  }

  ObjCInterfaceDecl *IFace;
  if (auto *CatDecl = dyn_cast<ObjCCategoryDecl>(Ctx))
    IFace = CatDecl->getClassInterface();
  else
    IFace = cast<ObjCInterfaceDecl>(Ctx);

  if (!IFace)
    return;

  IFace->setHasDesignatedInitializers();
  D->addAttr(::new (S.Context) ObjCDesignatedInitializerAttr(S.Context, AL));
}

static void handleObjCRuntimeName(Sema &S, Decl *D, const ParsedAttr &AL) {
  StringRef MetaDataName;
  if (!S.checkStringLiteralArgumentAttr(AL, 0, MetaDataName))
    return;
  D->addAttr(::new (S.Context)
                 ObjCRuntimeNameAttr(S.Context, AL, MetaDataName));
}

// When a user wants to use objc_boxable with a union or struct
// but they don't have access to the declaration (legacy/third-party code)
// then they can 'enable' this feature with a typedef:
// typedef struct __attribute((objc_boxable)) legacy_struct legacy_struct;
static void handleObjCBoxable(Sema &S, Decl *D, const ParsedAttr &AL) {
  bool notify = false;

  auto *RD = dyn_cast<RecordDecl>(D);
  if (RD && RD->getDefinition()) {
    RD = RD->getDefinition();
    notify = true;
  }

  if (RD) {
    ObjCBoxableAttr *BoxableAttr =
        ::new (S.Context) ObjCBoxableAttr(S.Context, AL);
    RD->addAttr(BoxableAttr);
    if (notify) {
      // we need to notify ASTReader/ASTWriter about
      // modification of existing declaration
      if (ASTMutationListener *L = S.getASTMutationListener())
        L->AddedAttributeToRecord(BoxableAttr, RD);
    }
  }
}

static void handleObjCOwnershipAttr(Sema &S, Decl *D, const ParsedAttr &AL) {
  if (hasDeclarator(D)) return;

  S.Diag(D->getBeginLoc(), diag::err_attribute_wrong_decl_type)
      << AL.getRange() << AL << ExpectedVariable;
}

static void handleObjCPreciseLifetimeAttr(Sema &S, Decl *D,
                                          const ParsedAttr &AL) {
  const auto *VD = cast<ValueDecl>(D);
  QualType QT = VD->getType();

  if (!QT->isDependentType() &&
      !QT->isObjCLifetimeType()) {
    S.Diag(AL.getLoc(), diag::err_objc_precise_lifetime_bad_type)
      << QT;
    return;
  }

  Qualifiers::ObjCLifetime Lifetime = QT.getObjCLifetime();

  // If we have no lifetime yet, check the lifetime we're presumably
  // going to infer.
  if (Lifetime == Qualifiers::OCL_None && !QT->isDependentType())
    Lifetime = QT->getObjCARCImplicitLifetime();

  switch (Lifetime) {
  case Qualifiers::OCL_None:
    assert(QT->isDependentType() &&
           "didn't infer lifetime for non-dependent type?");
    break;

  case Qualifiers::OCL_Weak:   // meaningful
  case Qualifiers::OCL_Strong: // meaningful
    break;

  case Qualifiers::OCL_ExplicitNone:
  case Qualifiers::OCL_Autoreleasing:
    S.Diag(AL.getLoc(), diag::warn_objc_precise_lifetime_meaningless)
        << (Lifetime == Qualifiers::OCL_Autoreleasing);
    break;
  }

  D->addAttr(::new (S.Context) ObjCPreciseLifetimeAttr(S.Context, AL));
}

static void handleSwiftAttrAttr(Sema &S, Decl *D, const ParsedAttr &AL) {
  // Make sure that there is a string literal as the annotation's single
  // argument.
  StringRef Str;
  if (!S.checkStringLiteralArgumentAttr(AL, 0, Str))
    return;

  D->addAttr(::new (S.Context) SwiftAttrAttr(S.Context, AL, Str));
}

static void handleSwiftBridge(Sema &S, Decl *D, const ParsedAttr &AL) {
  // Make sure that there is a string literal as the annotation's single
  // argument.
  StringRef BT;
  if (!S.checkStringLiteralArgumentAttr(AL, 0, BT))
    return;

  // Warn about duplicate attributes if they have different arguments, but drop
  // any duplicate attributes regardless.
  if (const auto *Other = D->getAttr<SwiftBridgeAttr>()) {
    if (Other->getSwiftType() != BT)
      S.Diag(AL.getLoc(), diag::warn_duplicate_attribute) << AL;
    return;
  }

  D->addAttr(::new (S.Context) SwiftBridgeAttr(S.Context, AL, BT));
}

static bool isErrorParameter(Sema &S, QualType QT) {
  const auto *PT = QT->getAs<PointerType>();
  if (!PT)
    return false;

  QualType Pointee = PT->getPointeeType();

  // Check for NSError**.
  if (const auto *OPT = Pointee->getAs<ObjCObjectPointerType>())
    if (const auto *ID = OPT->getInterfaceDecl())
      if (ID->getIdentifier() == S.getNSErrorIdent())
        return true;

  // Check for CFError**.
  if (const auto *PT = Pointee->getAs<PointerType>())
    if (const auto *RT = PT->getPointeeType()->getAs<RecordType>())
      if (S.isCFError(RT->getDecl()))
        return true;

  return false;
}

static void handleSwiftError(Sema &S, Decl *D, const ParsedAttr &AL) {
  auto hasErrorParameter = [](Sema &S, Decl *D, const ParsedAttr &AL) -> bool {
    for (unsigned I = 0, E = getFunctionOrMethodNumParams(D); I != E; ++I) {
      if (isErrorParameter(S, getFunctionOrMethodParamType(D, I)))
        return true;
    }

    S.Diag(AL.getLoc(), diag::err_attr_swift_error_no_error_parameter)
        << AL << isa<ObjCMethodDecl>(D);
    return false;
  };

  auto hasPointerResult = [](Sema &S, Decl *D, const ParsedAttr &AL) -> bool {
    // - C, ObjC, and block pointers are definitely okay.
    // - References are definitely not okay.
    // - nullptr_t is weird, but acceptable.
    QualType RT = getFunctionOrMethodResultType(D);
    if (RT->hasPointerRepresentation() && !RT->isReferenceType())
      return true;

    S.Diag(AL.getLoc(), diag::err_attr_swift_error_return_type)
        << AL << AL.getArgAsIdent(0)->Ident->getName() << isa<ObjCMethodDecl>(D)
        << /*pointer*/ 1;
    return false;
  };

  auto hasIntegerResult = [](Sema &S, Decl *D, const ParsedAttr &AL) -> bool {
    QualType RT = getFunctionOrMethodResultType(D);
    if (RT->isIntegralType(S.Context))
      return true;

    S.Diag(AL.getLoc(), diag::err_attr_swift_error_return_type)
        << AL << AL.getArgAsIdent(0)->Ident->getName() << isa<ObjCMethodDecl>(D)
        << /*integral*/ 0;
    return false;
  };

  if (D->isInvalidDecl())
    return;

  IdentifierLoc *Loc = AL.getArgAsIdent(0);
  SwiftErrorAttr::ConventionKind Convention;
  if (!SwiftErrorAttr::ConvertStrToConventionKind(Loc->Ident->getName(),
                                                  Convention)) {
    S.Diag(AL.getLoc(), diag::warn_attribute_type_not_supported)
        << AL << Loc->Ident;
    return;
  }

  switch (Convention) {
  case SwiftErrorAttr::None:
    // No additional validation required.
    break;

  case SwiftErrorAttr::NonNullError:
    if (!hasErrorParameter(S, D, AL))
      return;
    break;

  case SwiftErrorAttr::NullResult:
    if (!hasErrorParameter(S, D, AL) || !hasPointerResult(S, D, AL))
      return;
    break;

  case SwiftErrorAttr::NonZeroResult:
  case SwiftErrorAttr::ZeroResult:
    if (!hasErrorParameter(S, D, AL) || !hasIntegerResult(S, D, AL))
      return;
    break;
  }

  D->addAttr(::new (S.Context) SwiftErrorAttr(S.Context, AL, Convention));
}

static void checkSwiftAsyncErrorBlock(Sema &S, Decl *D,
                                      const SwiftAsyncErrorAttr *ErrorAttr,
                                      const SwiftAsyncAttr *AsyncAttr) {
  if (AsyncAttr->getKind() == SwiftAsyncAttr::None) {
    if (ErrorAttr->getConvention() != SwiftAsyncErrorAttr::None) {
      S.Diag(AsyncAttr->getLocation(),
             diag::err_swift_async_error_without_swift_async)
          << AsyncAttr << isa<ObjCMethodDecl>(D);
    }
    return;
  }

  const ParmVarDecl *HandlerParam = getFunctionOrMethodParam(
      D, AsyncAttr->getCompletionHandlerIndex().getASTIndex());
  // handleSwiftAsyncAttr already verified the type is correct, so no need to
  // double-check it here.
  const auto *FuncTy = HandlerParam->getType()
                           ->getAs<BlockPointerType>()
                           ->getPointeeType()
                           ->getAs<FunctionProtoType>();
  ArrayRef<QualType> BlockParams;
  if (FuncTy)
    BlockParams = FuncTy->getParamTypes();

  switch (ErrorAttr->getConvention()) {
  case SwiftAsyncErrorAttr::ZeroArgument:
  case SwiftAsyncErrorAttr::NonZeroArgument: {
    uint32_t ParamIdx = ErrorAttr->getHandlerParamIdx();
    if (ParamIdx == 0 || ParamIdx > BlockParams.size()) {
      S.Diag(ErrorAttr->getLocation(),
             diag::err_attribute_argument_out_of_bounds) << ErrorAttr << 2;
      return;
    }
    QualType ErrorParam = BlockParams[ParamIdx - 1];
    if (!ErrorParam->isIntegralType(S.Context)) {
      StringRef ConvStr =
          ErrorAttr->getConvention() == SwiftAsyncErrorAttr::ZeroArgument
              ? "zero_argument"
              : "nonzero_argument";
      S.Diag(ErrorAttr->getLocation(), diag::err_swift_async_error_non_integral)
          << ErrorAttr << ConvStr << ParamIdx << ErrorParam;
      return;
    }
    break;
  }
  case SwiftAsyncErrorAttr::NonNullError: {
    bool AnyErrorParams = false;
    for (QualType Param : BlockParams) {
      // Check for NSError *.
      if (const auto *ObjCPtrTy = Param->getAs<ObjCObjectPointerType>()) {
        if (const auto *ID = ObjCPtrTy->getInterfaceDecl()) {
          if (ID->getIdentifier() == S.getNSErrorIdent()) {
            AnyErrorParams = true;
            break;
          }
        }
      }
      // Check for CFError *.
      if (const auto *PtrTy = Param->getAs<PointerType>()) {
        if (const auto *RT = PtrTy->getPointeeType()->getAs<RecordType>()) {
          if (S.isCFError(RT->getDecl())) {
            AnyErrorParams = true;
            break;
          }
        }
      }
    }

    if (!AnyErrorParams) {
      S.Diag(ErrorAttr->getLocation(),
             diag::err_swift_async_error_no_error_parameter)
          << ErrorAttr << isa<ObjCMethodDecl>(D);
      return;
    }
    break;
  }
  case SwiftAsyncErrorAttr::None:
    break;
  }
}

static void handleSwiftAsyncError(Sema &S, Decl *D, const ParsedAttr &AL) {
  IdentifierLoc *IDLoc = AL.getArgAsIdent(0);
  SwiftAsyncErrorAttr::ConventionKind ConvKind;
  if (!SwiftAsyncErrorAttr::ConvertStrToConventionKind(IDLoc->Ident->getName(),
                                                       ConvKind)) {
    S.Diag(AL.getLoc(), diag::warn_attribute_type_not_supported)
        << AL << IDLoc->Ident;
    return;
  }

  uint32_t ParamIdx = 0;
  switch (ConvKind) {
  case SwiftAsyncErrorAttr::ZeroArgument:
  case SwiftAsyncErrorAttr::NonZeroArgument: {
    if (!checkAttributeNumArgs(S, AL, 2))
      return;

    Expr *IdxExpr = AL.getArgAsExpr(1);
    if (!checkUInt32Argument(S, AL, IdxExpr, ParamIdx))
      return;
    break;
  }
  case SwiftAsyncErrorAttr::NonNullError:
  case SwiftAsyncErrorAttr::None: {
    if (!checkAttributeNumArgs(S, AL, 1))
      return;
    break;
  }
  }

  auto *ErrorAttr =
      ::new (S.Context) SwiftAsyncErrorAttr(S.Context, AL, ConvKind, ParamIdx);
  D->addAttr(ErrorAttr);

  if (auto *AsyncAttr = D->getAttr<SwiftAsyncAttr>())
    checkSwiftAsyncErrorBlock(S, D, ErrorAttr, AsyncAttr);
}

// For a function, this will validate a compound Swift name, e.g.
// <code>init(foo:bar:baz:)</code> or <code>controllerForName(_:)</code>, and
// the function will output the number of parameter names, and whether this is a
// single-arg initializer.
//
// For a type, enum constant, property, or variable declaration, this will
// validate either a simple identifier, or a qualified
// <code>context.identifier</code> name.
static bool
validateSwiftFunctionName(Sema &S, const ParsedAttr &AL, SourceLocation Loc,
                          StringRef Name, unsigned &SwiftParamCount,
                          bool &IsSingleParamInit) {
  SwiftParamCount = 0;
  IsSingleParamInit = false;

  // Check whether this will be mapped to a getter or setter of a property.
  bool IsGetter = false, IsSetter = false;
  if (Name.startswith("getter:")) {
    IsGetter = true;
    Name = Name.substr(7);
  } else if (Name.startswith("setter:")) {
    IsSetter = true;
    Name = Name.substr(7);
  }

  if (Name.back() != ')') {
    S.Diag(Loc, diag::warn_attr_swift_name_function) << AL;
    return false;
  }

  bool IsMember = false;
  StringRef ContextName, BaseName, Parameters;

  std::tie(BaseName, Parameters) = Name.split('(');

  // Split at the first '.', if it exists, which separates the context name
  // from the base name.
  std::tie(ContextName, BaseName) = BaseName.split('.');
  if (BaseName.empty()) {
    BaseName = ContextName;
    ContextName = StringRef();
  } else if (ContextName.empty() || !isValidIdentifier(ContextName)) {
    S.Diag(Loc, diag::warn_attr_swift_name_invalid_identifier)
        << AL << /*context*/ 1;
    return false;
  } else {
    IsMember = true;
  }

  if (!isValidIdentifier(BaseName) || BaseName == "_") {
    S.Diag(Loc, diag::warn_attr_swift_name_invalid_identifier)
        << AL << /*basename*/ 0;
    return false;
  }

  bool IsSubscript = BaseName == "subscript";
  // A subscript accessor must be a getter or setter.
  if (IsSubscript && !IsGetter && !IsSetter) {
    S.Diag(Loc, diag::warn_attr_swift_name_subscript_invalid_parameter)
        << AL << /* getter or setter */ 0;
    return false;
  }

  if (Parameters.empty()) {
    S.Diag(Loc, diag::warn_attr_swift_name_missing_parameters) << AL;
    return false;
  }

  assert(Parameters.back() == ')' && "expected ')'");
  Parameters = Parameters.drop_back(); // ')'

  if (Parameters.empty()) {
    // Setters and subscripts must have at least one parameter.
    if (IsSubscript) {
      S.Diag(Loc, diag::warn_attr_swift_name_subscript_invalid_parameter)
          << AL << /* have at least one parameter */1;
      return false;
    }

    if (IsSetter) {
      S.Diag(Loc, diag::warn_attr_swift_name_setter_parameters) << AL;
      return false;
    }

    return true;
  }

  if (Parameters.back() != ':') {
    S.Diag(Loc, diag::warn_attr_swift_name_function) << AL;
    return false;
  }

  StringRef CurrentParam;
  llvm::Optional<unsigned> SelfLocation;
  unsigned NewValueCount = 0;
  llvm::Optional<unsigned> NewValueLocation;
  do {
    std::tie(CurrentParam, Parameters) = Parameters.split(':');

    if (!isValidIdentifier(CurrentParam)) {
      S.Diag(Loc, diag::warn_attr_swift_name_invalid_identifier)
          << AL << /*parameter*/2;
      return false;
    }

    if (IsMember && CurrentParam == "self") {
      // "self" indicates the "self" argument for a member.

      // More than one "self"?
      if (SelfLocation) {
        S.Diag(Loc, diag::warn_attr_swift_name_multiple_selfs) << AL;
        return false;
      }

      // The "self" location is the current parameter.
      SelfLocation = SwiftParamCount;
    } else if (CurrentParam == "newValue") {
      // "newValue" indicates the "newValue" argument for a setter.

      // There should only be one 'newValue', but it's only significant for
      // subscript accessors, so don't error right away.
      ++NewValueCount;

      NewValueLocation = SwiftParamCount;
    }

    ++SwiftParamCount;
  } while (!Parameters.empty());

  // Only instance subscripts are currently supported.
  if (IsSubscript && !SelfLocation) {
    S.Diag(Loc, diag::warn_attr_swift_name_subscript_invalid_parameter)
        << AL << /*have a 'self:' parameter*/2;
    return false;
  }

  IsSingleParamInit =
        SwiftParamCount == 1 && BaseName == "init" && CurrentParam != "_";

  // Check the number of parameters for a getter/setter.
  if (IsGetter || IsSetter) {
    // Setters have one parameter for the new value.
    unsigned NumExpectedParams = IsGetter ? 0 : 1;
    unsigned ParamDiag =
        IsGetter ? diag::warn_attr_swift_name_getter_parameters
                 : diag::warn_attr_swift_name_setter_parameters;

    // Instance methods have one parameter for "self".
    if (SelfLocation)
      ++NumExpectedParams;

    // Subscripts may have additional parameters beyond the expected params for
    // the index.
    if (IsSubscript) {
      if (SwiftParamCount < NumExpectedParams) {
        S.Diag(Loc, ParamDiag) << AL;
        return false;
      }

      // A subscript setter must explicitly label its newValue parameter to
      // distinguish it from index parameters.
      if (IsSetter) {
        if (!NewValueLocation) {
          S.Diag(Loc, diag::warn_attr_swift_name_subscript_setter_no_newValue)
              << AL;
          return false;
        }
        if (NewValueCount > 1) {
          S.Diag(Loc, diag::warn_attr_swift_name_subscript_setter_multiple_newValues)
              << AL;
          return false;
        }
      } else {
        // Subscript getters should have no 'newValue:' parameter.
        if (NewValueLocation) {
          S.Diag(Loc, diag::warn_attr_swift_name_subscript_getter_newValue)
              << AL;
          return false;
        }
      }
    } else {
      // Property accessors must have exactly the number of expected params.
      if (SwiftParamCount != NumExpectedParams) {
        S.Diag(Loc, ParamDiag) << AL;
        return false;
      }
    }
  }

  return true;
}

bool Sema::DiagnoseSwiftName(Decl *D, StringRef Name, SourceLocation Loc,
                             const ParsedAttr &AL, bool IsAsync) {
  if (isa<ObjCMethodDecl>(D) || isa<FunctionDecl>(D)) {
    ArrayRef<ParmVarDecl*> Params;
    unsigned ParamCount;

    if (const auto *Method = dyn_cast<ObjCMethodDecl>(D)) {
      ParamCount = Method->getSelector().getNumArgs();
      Params = Method->parameters().slice(0, ParamCount);
    } else {
      const auto *F = cast<FunctionDecl>(D);

      ParamCount = F->getNumParams();
      Params = F->parameters();

      if (!F->hasWrittenPrototype()) {
        Diag(Loc, diag::warn_attribute_wrong_decl_type) << AL
            << ExpectedFunctionWithProtoType;
        return false;
      }
    }

    // The async name drops the last callback parameter.
    if (IsAsync) {
      if (ParamCount == 0) {
        Diag(Loc, diag::warn_attr_swift_name_decl_missing_params)
            << AL << isa<ObjCMethodDecl>(D);
        return false;
      }
      ParamCount -= 1;
    }

    unsigned SwiftParamCount;
    bool IsSingleParamInit;
    if (!validateSwiftFunctionName(*this, AL, Loc, Name,
                                   SwiftParamCount, IsSingleParamInit))
      return false;

    bool ParamCountValid;
    if (SwiftParamCount == ParamCount) {
      ParamCountValid = true;
    } else if (SwiftParamCount > ParamCount) {
      ParamCountValid = IsSingleParamInit && ParamCount == 0;
    } else {
      // We have fewer Swift parameters than Objective-C parameters, but that
      // might be because we've transformed some of them. Check for potential
      // "out" parameters and err on the side of not warning.
      unsigned MaybeOutParamCount =
          std::count_if(Params.begin(), Params.end(),
                        [](const ParmVarDecl *Param) -> bool {
        QualType ParamTy = Param->getType();
        if (ParamTy->isReferenceType() || ParamTy->isPointerType())
          return !ParamTy->getPointeeType().isConstQualified();
        return false;
      });

      ParamCountValid = SwiftParamCount + MaybeOutParamCount >= ParamCount;
    }

    if (!ParamCountValid) {
      Diag(Loc, diag::warn_attr_swift_name_num_params)
          << (SwiftParamCount > ParamCount) << AL << ParamCount
          << SwiftParamCount;
      return false;
    }
  } else if ((isa<EnumConstantDecl>(D) || isa<ObjCProtocolDecl>(D) ||
              isa<ObjCInterfaceDecl>(D) || isa<ObjCPropertyDecl>(D) ||
              isa<VarDecl>(D) || isa<TypedefNameDecl>(D) || isa<TagDecl>(D) ||
              isa<IndirectFieldDecl>(D) || isa<FieldDecl>(D)) &&
             !IsAsync) {
    StringRef ContextName, BaseName;

    std::tie(ContextName, BaseName) = Name.split('.');
    if (BaseName.empty()) {
      BaseName = ContextName;
      ContextName = StringRef();
    } else if (!isValidIdentifier(ContextName)) {
      Diag(Loc, diag::warn_attr_swift_name_invalid_identifier) << AL
          << /*context*/1;
      return false;
    }

    if (!isValidIdentifier(BaseName)) {
      Diag(Loc, diag::warn_attr_swift_name_invalid_identifier) << AL
          << /*basename*/0;
      return false;
    }
  } else {
    Diag(Loc, diag::warn_attr_swift_name_decl_kind) << AL;
    return false;
  }
  return true;
}

static void handleSwiftName(Sema &S, Decl *D, const ParsedAttr &AL) {
  StringRef Name;
  SourceLocation Loc;
  if (!S.checkStringLiteralArgumentAttr(AL, 0, Name, &Loc))
    return;

  if (!S.DiagnoseSwiftName(D, Name, Loc, AL, /*IsAsync=*/false))
    return;

  D->addAttr(::new (S.Context) SwiftNameAttr(S.Context, AL, Name));
}

static void handleSwiftAsyncName(Sema &S, Decl *D, const ParsedAttr &AL) {
  StringRef Name;
  SourceLocation Loc;
  if (!S.checkStringLiteralArgumentAttr(AL, 0, Name, &Loc))
    return;

  if (!S.DiagnoseSwiftName(D, Name, Loc, AL, /*IsAsync=*/true))
    return;

  D->addAttr(::new (S.Context) SwiftAsyncNameAttr(S.Context, AL, Name));
}

static void handleSwiftNewType(Sema &S, Decl *D, const ParsedAttr &AL) {
  // Make sure that there is an identifier as the annotation's single argument.
  if (!checkAttributeNumArgs(S, AL, 1))
    return;

  if (!AL.isArgIdent(0)) {
    S.Diag(AL.getLoc(), diag::err_attribute_argument_type)
        << AL << AANT_ArgumentIdentifier;
    return;
  }

  SwiftNewTypeAttr::NewtypeKind Kind;
  IdentifierInfo *II = AL.getArgAsIdent(0)->Ident;
  if (!SwiftNewTypeAttr::ConvertStrToNewtypeKind(II->getName(), Kind)) {
    S.Diag(AL.getLoc(), diag::warn_attribute_type_not_supported) << AL << II;
    return;
  }

  if (!isa<TypedefNameDecl>(D)) {
    S.Diag(AL.getLoc(), diag::warn_attribute_wrong_decl_type_str)
        << AL << "typedefs";
    return;
  }

  D->addAttr(::new (S.Context) SwiftNewTypeAttr(S.Context, AL, Kind));
}

static void handleSwiftAsyncAttr(Sema &S, Decl *D, const ParsedAttr &AL) {
  if (!AL.isArgIdent(0)) {
    S.Diag(AL.getLoc(), diag::err_attribute_argument_n_type)
        << AL << 1 << AANT_ArgumentIdentifier;
    return;
  }

  SwiftAsyncAttr::Kind Kind;
  IdentifierInfo *II = AL.getArgAsIdent(0)->Ident;
  if (!SwiftAsyncAttr::ConvertStrToKind(II->getName(), Kind)) {
    S.Diag(AL.getLoc(), diag::err_swift_async_no_access) << AL << II;
    return;
  }

  ParamIdx Idx;
  if (Kind == SwiftAsyncAttr::None) {
    // If this is 'none', then there shouldn't be any additional arguments.
    if (!checkAttributeNumArgs(S, AL, 1))
      return;
  } else {
    // Non-none swift_async requires a completion handler index argument.
    if (!checkAttributeNumArgs(S, AL, 2))
      return;

    Expr *HandlerIdx = AL.getArgAsExpr(1);
    if (!checkFunctionOrMethodParameterIndex(S, D, AL, 2, HandlerIdx, Idx))
      return;

    const ParmVarDecl *CompletionBlock =
        getFunctionOrMethodParam(D, Idx.getASTIndex());
    QualType CompletionBlockType = CompletionBlock->getType();
    if (!CompletionBlockType->isBlockPointerType()) {
      S.Diag(CompletionBlock->getLocation(),
             diag::err_swift_async_bad_block_type)
          << CompletionBlock->getType();
      return;
    }
    QualType BlockTy =
        CompletionBlockType->getAs<BlockPointerType>()->getPointeeType();
    if (!BlockTy->getAs<FunctionType>()->getReturnType()->isVoidType()) {
      S.Diag(CompletionBlock->getLocation(),
             diag::err_swift_async_bad_block_type)
          << CompletionBlock->getType();
      return;
    }
  }

  auto *AsyncAttr =
      ::new (S.Context) SwiftAsyncAttr(S.Context, AL, Kind, Idx);
  D->addAttr(AsyncAttr);

  if (auto *ErrorAttr = D->getAttr<SwiftAsyncErrorAttr>())
    checkSwiftAsyncErrorBlock(S, D, ErrorAttr, AsyncAttr);
}

//===----------------------------------------------------------------------===//
// Microsoft specific attribute handlers.
//===----------------------------------------------------------------------===//

UuidAttr *Sema::mergeUuidAttr(Decl *D, const AttributeCommonInfo &CI,
                              StringRef UuidAsWritten, MSGuidDecl *GuidDecl) {
  if (const auto *UA = D->getAttr<UuidAttr>()) {
    if (declaresSameEntity(UA->getGuidDecl(), GuidDecl))
      return nullptr;
    if (!UA->getGuid().empty()) {
      Diag(UA->getLocation(), diag::err_mismatched_uuid);
      Diag(CI.getLoc(), diag::note_previous_uuid);
      D->dropAttr<UuidAttr>();
    }
  }

  return ::new (Context) UuidAttr(Context, CI, UuidAsWritten, GuidDecl);
}

static void handleUuidAttr(Sema &S, Decl *D, const ParsedAttr &AL) {
  if (!S.LangOpts.CPlusPlus) {
    S.Diag(AL.getLoc(), diag::err_attribute_not_supported_in_lang)
        << AL << AttributeLangSupport::C;
    return;
  }

  StringRef OrigStrRef;
  SourceLocation LiteralLoc;
  if (!S.checkStringLiteralArgumentAttr(AL, 0, OrigStrRef, &LiteralLoc))
    return;

  // GUID format is "XXXXXXXX-XXXX-XXXX-XXXX-XXXXXXXXXXXX" or
  // "{XXXXXXXX-XXXX-XXXX-XXXX-XXXXXXXXXXXX}", normalize to the former.
  StringRef StrRef = OrigStrRef;
  if (StrRef.size() == 38 && StrRef.front() == '{' && StrRef.back() == '}')
    StrRef = StrRef.drop_front().drop_back();

  // Validate GUID length.
  if (StrRef.size() != 36) {
    S.Diag(LiteralLoc, diag::err_attribute_uuid_malformed_guid);
    return;
  }

  for (unsigned i = 0; i < 36; ++i) {
    if (i == 8 || i == 13 || i == 18 || i == 23) {
      if (StrRef[i] != '-') {
        S.Diag(LiteralLoc, diag::err_attribute_uuid_malformed_guid);
        return;
      }
    } else if (!isHexDigit(StrRef[i])) {
      S.Diag(LiteralLoc, diag::err_attribute_uuid_malformed_guid);
      return;
    }
  }

  // Convert to our parsed format and canonicalize.
  MSGuidDecl::Parts Parsed;
  StrRef.substr(0, 8).getAsInteger(16, Parsed.Part1);
  StrRef.substr(9, 4).getAsInteger(16, Parsed.Part2);
  StrRef.substr(14, 4).getAsInteger(16, Parsed.Part3);
  for (unsigned i = 0; i != 8; ++i)
    StrRef.substr(19 + 2 * i + (i >= 2 ? 1 : 0), 2)
        .getAsInteger(16, Parsed.Part4And5[i]);
  MSGuidDecl *Guid = S.Context.getMSGuidDecl(Parsed);

  // FIXME: It'd be nice to also emit a fixit removing uuid(...) (and, if it's
  // the only thing in the [] list, the [] too), and add an insertion of
  // __declspec(uuid(...)).  But sadly, neither the SourceLocs of the commas
  // separating attributes nor of the [ and the ] are in the AST.
  // Cf "SourceLocations of attribute list delimiters - [[ ... , ... ]] etc"
  // on cfe-dev.
  if (AL.isMicrosoftAttribute()) // Check for [uuid(...)] spelling.
    S.Diag(AL.getLoc(), diag::warn_atl_uuid_deprecated);

  UuidAttr *UA = S.mergeUuidAttr(D, AL, OrigStrRef, Guid);
  if (UA)
    D->addAttr(UA);
}

static void handleMSInheritanceAttr(Sema &S, Decl *D, const ParsedAttr &AL) {
  if (!S.LangOpts.CPlusPlus) {
    S.Diag(AL.getLoc(), diag::err_attribute_not_supported_in_lang)
        << AL << AttributeLangSupport::C;
    return;
  }
  MSInheritanceAttr *IA = S.mergeMSInheritanceAttr(
      D, AL, /*BestCase=*/true, (MSInheritanceModel)AL.getSemanticSpelling());
  if (IA) {
    D->addAttr(IA);
    S.Consumer.AssignInheritanceModel(cast<CXXRecordDecl>(D));
  }
}

static void handleDeclspecThreadAttr(Sema &S, Decl *D, const ParsedAttr &AL) {
  const auto *VD = cast<VarDecl>(D);
  if (!S.Context.getTargetInfo().isTLSSupported()) {
    S.Diag(AL.getLoc(), diag::err_thread_unsupported);
    return;
  }
  if (VD->getTSCSpec() != TSCS_unspecified) {
    S.Diag(AL.getLoc(), diag::err_declspec_thread_on_thread_variable);
    return;
  }
  if (VD->hasLocalStorage()) {
    S.Diag(AL.getLoc(), diag::err_thread_non_global) << "__declspec(thread)";
    return;
  }
  D->addAttr(::new (S.Context) ThreadAttr(S.Context, AL));
}

static void handleAbiTagAttr(Sema &S, Decl *D, const ParsedAttr &AL) {
  SmallVector<StringRef, 4> Tags;
  for (unsigned I = 0, E = AL.getNumArgs(); I != E; ++I) {
    StringRef Tag;
    if (!S.checkStringLiteralArgumentAttr(AL, I, Tag))
      return;
    Tags.push_back(Tag);
  }

  if (const auto *NS = dyn_cast<NamespaceDecl>(D)) {
    if (!NS->isInline()) {
      S.Diag(AL.getLoc(), diag::warn_attr_abi_tag_namespace) << 0;
      return;
    }
    if (NS->isAnonymousNamespace()) {
      S.Diag(AL.getLoc(), diag::warn_attr_abi_tag_namespace) << 1;
      return;
    }
    if (AL.getNumArgs() == 0)
      Tags.push_back(NS->getName());
  } else if (!checkAttributeAtLeastNumArgs(S, AL, 1))
    return;

  // Store tags sorted and without duplicates.
  llvm::sort(Tags);
  Tags.erase(std::unique(Tags.begin(), Tags.end()), Tags.end());

  D->addAttr(::new (S.Context)
                 AbiTagAttr(S.Context, AL, Tags.data(), Tags.size()));
}

static void handleARMInterruptAttr(Sema &S, Decl *D, const ParsedAttr &AL) {
  // Check the attribute arguments.
  if (AL.getNumArgs() > 1) {
    S.Diag(AL.getLoc(), diag::err_attribute_too_many_arguments) << AL << 1;
    return;
  }

  StringRef Str;
  SourceLocation ArgLoc;

  if (AL.getNumArgs() == 0)
    Str = "";
  else if (!S.checkStringLiteralArgumentAttr(AL, 0, Str, &ArgLoc))
    return;

  ARMInterruptAttr::InterruptType Kind;
  if (!ARMInterruptAttr::ConvertStrToInterruptType(Str, Kind)) {
    S.Diag(AL.getLoc(), diag::warn_attribute_type_not_supported) << AL << Str
                                                                 << ArgLoc;
    return;
  }

  D->addAttr(::new (S.Context) ARMInterruptAttr(S.Context, AL, Kind));
}

static void handleMSP430InterruptAttr(Sema &S, Decl *D, const ParsedAttr &AL) {
  // MSP430 'interrupt' attribute is applied to
  // a function with no parameters and void return type.
  if (!isFunctionOrMethod(D)) {
    S.Diag(D->getLocation(), diag::warn_attribute_wrong_decl_type)
        << "'interrupt'" << ExpectedFunctionOrMethod;
    return;
  }

  if (hasFunctionProto(D) && getFunctionOrMethodNumParams(D) != 0) {
    S.Diag(D->getLocation(), diag::warn_interrupt_attribute_invalid)
        << /*MSP430*/ 1 << 0;
    return;
  }

  if (!getFunctionOrMethodResultType(D)->isVoidType()) {
    S.Diag(D->getLocation(), diag::warn_interrupt_attribute_invalid)
        << /*MSP430*/ 1 << 1;
    return;
  }

  // The attribute takes one integer argument.
  if (!checkAttributeNumArgs(S, AL, 1))
    return;

  if (!AL.isArgExpr(0)) {
    S.Diag(AL.getLoc(), diag::err_attribute_argument_type)
        << AL << AANT_ArgumentIntegerConstant;
    return;
  }

  Expr *NumParamsExpr = static_cast<Expr *>(AL.getArgAsExpr(0));
  Optional<llvm::APSInt> NumParams = llvm::APSInt(32);
  if (!(NumParams = NumParamsExpr->getIntegerConstantExpr(S.Context))) {
    S.Diag(AL.getLoc(), diag::err_attribute_argument_type)
        << AL << AANT_ArgumentIntegerConstant
        << NumParamsExpr->getSourceRange();
    return;
  }
  // The argument should be in range 0..63.
  unsigned Num = NumParams->getLimitedValue(255);
  if (Num > 63) {
    S.Diag(AL.getLoc(), diag::err_attribute_argument_out_of_bounds)
        << AL << (int)NumParams->getSExtValue()
        << NumParamsExpr->getSourceRange();
    return;
  }

  D->addAttr(::new (S.Context) MSP430InterruptAttr(S.Context, AL, Num));
  D->addAttr(UsedAttr::CreateImplicit(S.Context));
}

static void handleMipsInterruptAttr(Sema &S, Decl *D, const ParsedAttr &AL) {
  // Only one optional argument permitted.
  if (AL.getNumArgs() > 1) {
    S.Diag(AL.getLoc(), diag::err_attribute_too_many_arguments) << AL << 1;
    return;
  }

  StringRef Str;
  SourceLocation ArgLoc;

  if (AL.getNumArgs() == 0)
    Str = "";
  else if (!S.checkStringLiteralArgumentAttr(AL, 0, Str, &ArgLoc))
    return;

  // Semantic checks for a function with the 'interrupt' attribute for MIPS:
  // a) Must be a function.
  // b) Must have no parameters.
  // c) Must have the 'void' return type.
  // d) Cannot have the 'mips16' attribute, as that instruction set
  //    lacks the 'eret' instruction.
  // e) The attribute itself must either have no argument or one of the
  //    valid interrupt types, see [MipsInterruptDocs].

  if (!isFunctionOrMethod(D)) {
    S.Diag(D->getLocation(), diag::warn_attribute_wrong_decl_type)
        << "'interrupt'" << ExpectedFunctionOrMethod;
    return;
  }

  if (hasFunctionProto(D) && getFunctionOrMethodNumParams(D) != 0) {
    S.Diag(D->getLocation(), diag::warn_interrupt_attribute_invalid)
        << /*MIPS*/ 0 << 0;
    return;
  }

  if (!getFunctionOrMethodResultType(D)->isVoidType()) {
    S.Diag(D->getLocation(), diag::warn_interrupt_attribute_invalid)
        << /*MIPS*/ 0 << 1;
    return;
  }

  if (checkAttrMutualExclusion<Mips16Attr>(S, D, AL))
    return;

  MipsInterruptAttr::InterruptType Kind;
  if (!MipsInterruptAttr::ConvertStrToInterruptType(Str, Kind)) {
    S.Diag(AL.getLoc(), diag::warn_attribute_type_not_supported)
        << AL << "'" + std::string(Str) + "'";
    return;
  }

  D->addAttr(::new (S.Context) MipsInterruptAttr(S.Context, AL, Kind));
}

static void handleAnyX86InterruptAttr(Sema &S, Decl *D, const ParsedAttr &AL) {
  // Semantic checks for a function with the 'interrupt' attribute.
  // a) Must be a function.
  // b) Must have the 'void' return type.
  // c) Must take 1 or 2 arguments.
  // d) The 1st argument must be a pointer.
  // e) The 2nd argument (if any) must be an unsigned integer.
  if (!isFunctionOrMethod(D) || !hasFunctionProto(D) || isInstanceMethod(D) ||
      CXXMethodDecl::isStaticOverloadedOperator(
          cast<NamedDecl>(D)->getDeclName().getCXXOverloadedOperator())) {
    S.Diag(AL.getLoc(), diag::warn_attribute_wrong_decl_type)
        << AL << ExpectedFunctionWithProtoType;
    return;
  }
  // Interrupt handler must have void return type.
  if (!getFunctionOrMethodResultType(D)->isVoidType()) {
    S.Diag(getFunctionOrMethodResultSourceRange(D).getBegin(),
           diag::err_anyx86_interrupt_attribute)
        << (S.Context.getTargetInfo().getTriple().getArch() == llvm::Triple::x86
                ? 0
                : 1)
        << 0;
    return;
  }
  // Interrupt handler must have 1 or 2 parameters.
  unsigned NumParams = getFunctionOrMethodNumParams(D);
  if (NumParams < 1 || NumParams > 2) {
    S.Diag(D->getBeginLoc(), diag::err_anyx86_interrupt_attribute)
        << (S.Context.getTargetInfo().getTriple().getArch() == llvm::Triple::x86
                ? 0
                : 1)
        << 1;
    return;
  }
  // The first argument must be a pointer.
  if (!getFunctionOrMethodParamType(D, 0)->isPointerType()) {
    S.Diag(getFunctionOrMethodParamRange(D, 0).getBegin(),
           diag::err_anyx86_interrupt_attribute)
        << (S.Context.getTargetInfo().getTriple().getArch() == llvm::Triple::x86
                ? 0
                : 1)
        << 2;
    return;
  }
  // The second argument, if present, must be an unsigned integer.
  unsigned TypeSize =
      S.Context.getTargetInfo().getTriple().getArch() == llvm::Triple::x86_64
          ? 64
          : 32;
  if (NumParams == 2 &&
      (!getFunctionOrMethodParamType(D, 1)->isUnsignedIntegerType() ||
       S.Context.getTypeSize(getFunctionOrMethodParamType(D, 1)) != TypeSize)) {
    S.Diag(getFunctionOrMethodParamRange(D, 1).getBegin(),
           diag::err_anyx86_interrupt_attribute)
        << (S.Context.getTargetInfo().getTriple().getArch() == llvm::Triple::x86
                ? 0
                : 1)
        << 3 << S.Context.getIntTypeForBitwidth(TypeSize, /*Signed=*/false);
    return;
  }
  D->addAttr(::new (S.Context) AnyX86InterruptAttr(S.Context, AL));
  D->addAttr(UsedAttr::CreateImplicit(S.Context));
}

static void handleAVRInterruptAttr(Sema &S, Decl *D, const ParsedAttr &AL) {
  if (!isFunctionOrMethod(D)) {
    S.Diag(D->getLocation(), diag::warn_attribute_wrong_decl_type)
        << "'interrupt'" << ExpectedFunction;
    return;
  }

  if (!checkAttributeNumArgs(S, AL, 0))
    return;

  handleSimpleAttribute<AVRInterruptAttr>(S, D, AL);
}

static void handleAVRSignalAttr(Sema &S, Decl *D, const ParsedAttr &AL) {
  if (!isFunctionOrMethod(D)) {
    S.Diag(D->getLocation(), diag::warn_attribute_wrong_decl_type)
        << "'signal'" << ExpectedFunction;
    return;
  }

  if (!checkAttributeNumArgs(S, AL, 0))
    return;

  handleSimpleAttribute<AVRSignalAttr>(S, D, AL);
}

static void handleBPFPreserveAIRecord(Sema &S, RecordDecl *RD) {
  // Add preserve_access_index attribute to all fields and inner records.
  for (auto D : RD->decls()) {
    if (D->hasAttr<BPFPreserveAccessIndexAttr>())
      continue;

    D->addAttr(BPFPreserveAccessIndexAttr::CreateImplicit(S.Context));
    if (auto *Rec = dyn_cast<RecordDecl>(D))
      handleBPFPreserveAIRecord(S, Rec);
  }
}

static void handleBPFPreserveAccessIndexAttr(Sema &S, Decl *D,
    const ParsedAttr &AL) {
  auto *Rec = cast<RecordDecl>(D);
  handleBPFPreserveAIRecord(S, Rec);
  Rec->addAttr(::new (S.Context) BPFPreserveAccessIndexAttr(S.Context, AL));
}

static void handleWebAssemblyExportNameAttr(Sema &S, Decl *D, const ParsedAttr &AL) {
  if (!isFunctionOrMethod(D)) {
    S.Diag(D->getLocation(), diag::warn_attribute_wrong_decl_type)
        << "'export_name'" << ExpectedFunction;
    return;
  }

  auto *FD = cast<FunctionDecl>(D);
  if (FD->isThisDeclarationADefinition()) {
    S.Diag(D->getLocation(), diag::err_alias_is_definition) << FD << 0;
    return;
  }

  StringRef Str;
  SourceLocation ArgLoc;
  if (!S.checkStringLiteralArgumentAttr(AL, 0, Str, &ArgLoc))
    return;

  D->addAttr(::new (S.Context) WebAssemblyExportNameAttr(S.Context, AL, Str));
  D->addAttr(UsedAttr::CreateImplicit(S.Context));
}

WebAssemblyImportModuleAttr *
Sema::mergeImportModuleAttr(Decl *D, const WebAssemblyImportModuleAttr &AL) {
  auto *FD = cast<FunctionDecl>(D);

  if (const auto *ExistingAttr = FD->getAttr<WebAssemblyImportModuleAttr>()) {
    if (ExistingAttr->getImportModule() == AL.getImportModule())
      return nullptr;
    Diag(ExistingAttr->getLocation(), diag::warn_mismatched_import) << 0
      << ExistingAttr->getImportModule() << AL.getImportModule();
    Diag(AL.getLoc(), diag::note_previous_attribute);
    return nullptr;
  }
  if (FD->hasBody()) {
    Diag(AL.getLoc(), diag::warn_import_on_definition) << 0;
    return nullptr;
  }
  return ::new (Context) WebAssemblyImportModuleAttr(Context, AL,
                                                     AL.getImportModule());
}

WebAssemblyImportNameAttr *
Sema::mergeImportNameAttr(Decl *D, const WebAssemblyImportNameAttr &AL) {
  auto *FD = cast<FunctionDecl>(D);

  if (const auto *ExistingAttr = FD->getAttr<WebAssemblyImportNameAttr>()) {
    if (ExistingAttr->getImportName() == AL.getImportName())
      return nullptr;
    Diag(ExistingAttr->getLocation(), diag::warn_mismatched_import) << 1
      << ExistingAttr->getImportName() << AL.getImportName();
    Diag(AL.getLoc(), diag::note_previous_attribute);
    return nullptr;
  }
  if (FD->hasBody()) {
    Diag(AL.getLoc(), diag::warn_import_on_definition) << 1;
    return nullptr;
  }
  return ::new (Context) WebAssemblyImportNameAttr(Context, AL,
                                                   AL.getImportName());
}

static void
handleWebAssemblyImportModuleAttr(Sema &S, Decl *D, const ParsedAttr &AL) {
  auto *FD = cast<FunctionDecl>(D);

  StringRef Str;
  SourceLocation ArgLoc;
  if (!S.checkStringLiteralArgumentAttr(AL, 0, Str, &ArgLoc))
    return;
  if (FD->hasBody()) {
    S.Diag(AL.getLoc(), diag::warn_import_on_definition) << 0;
    return;
  }

  FD->addAttr(::new (S.Context)
                  WebAssemblyImportModuleAttr(S.Context, AL, Str));
}

static void
handleWebAssemblyImportNameAttr(Sema &S, Decl *D, const ParsedAttr &AL) {
  auto *FD = cast<FunctionDecl>(D);

  StringRef Str;
  SourceLocation ArgLoc;
  if (!S.checkStringLiteralArgumentAttr(AL, 0, Str, &ArgLoc))
    return;
  if (FD->hasBody()) {
    S.Diag(AL.getLoc(), diag::warn_import_on_definition) << 1;
    return;
  }

  FD->addAttr(::new (S.Context) WebAssemblyImportNameAttr(S.Context, AL, Str));
}

static void handleRISCVInterruptAttr(Sema &S, Decl *D,
                                     const ParsedAttr &AL) {
  // Warn about repeated attributes.
  if (const auto *A = D->getAttr<RISCVInterruptAttr>()) {
    S.Diag(AL.getRange().getBegin(),
      diag::warn_riscv_repeated_interrupt_attribute);
    S.Diag(A->getLocation(), diag::note_riscv_repeated_interrupt_attribute);
    return;
  }

  // Check the attribute argument. Argument is optional.
  if (!checkAttributeAtMostNumArgs(S, AL, 1))
    return;

  StringRef Str;
  SourceLocation ArgLoc;

  // 'machine'is the default interrupt mode.
  if (AL.getNumArgs() == 0)
    Str = "machine";
  else if (!S.checkStringLiteralArgumentAttr(AL, 0, Str, &ArgLoc))
    return;

  // Semantic checks for a function with the 'interrupt' attribute:
  // - Must be a function.
  // - Must have no parameters.
  // - Must have the 'void' return type.
  // - The attribute itself must either have no argument or one of the
  //   valid interrupt types, see [RISCVInterruptDocs].

  if (D->getFunctionType() == nullptr) {
    S.Diag(D->getLocation(), diag::warn_attribute_wrong_decl_type)
      << "'interrupt'" << ExpectedFunction;
    return;
  }

  if (hasFunctionProto(D) && getFunctionOrMethodNumParams(D) != 0) {
    S.Diag(D->getLocation(), diag::warn_interrupt_attribute_invalid)
      << /*RISC-V*/ 2 << 0;
    return;
  }

  if (!getFunctionOrMethodResultType(D)->isVoidType()) {
    S.Diag(D->getLocation(), diag::warn_interrupt_attribute_invalid)
      << /*RISC-V*/ 2 << 1;
    return;
  }

  RISCVInterruptAttr::InterruptType Kind;
  if (!RISCVInterruptAttr::ConvertStrToInterruptType(Str, Kind)) {
    S.Diag(AL.getLoc(), diag::warn_attribute_type_not_supported) << AL << Str
                                                                 << ArgLoc;
    return;
  }

  D->addAttr(::new (S.Context) RISCVInterruptAttr(S.Context, AL, Kind));
}

static void handleInterruptAttr(Sema &S, Decl *D, const ParsedAttr &AL) {
  // Dispatch the interrupt attribute based on the current target.
  switch (S.Context.getTargetInfo().getTriple().getArch()) {
  case llvm::Triple::msp430:
    handleMSP430InterruptAttr(S, D, AL);
    break;
  case llvm::Triple::mipsel:
  case llvm::Triple::mips:
    handleMipsInterruptAttr(S, D, AL);
    break;
  case llvm::Triple::x86:
  case llvm::Triple::x86_64:
    handleAnyX86InterruptAttr(S, D, AL);
    break;
  case llvm::Triple::avr:
    handleAVRInterruptAttr(S, D, AL);
    break;
  case llvm::Triple::riscv32:
  case llvm::Triple::riscv64:
    handleRISCVInterruptAttr(S, D, AL);
    break;
  default:
    handleARMInterruptAttr(S, D, AL);
    break;
  }
}

static bool
checkAMDGPUFlatWorkGroupSizeArguments(Sema &S, Expr *MinExpr, Expr *MaxExpr,
                                      const AMDGPUFlatWorkGroupSizeAttr &Attr) {
  // Accept template arguments for now as they depend on something else.
  // We'll get to check them when they eventually get instantiated.
  if (MinExpr->isValueDependent() || MaxExpr->isValueDependent())
    return false;

  uint32_t Min = 0;
  if (!checkUInt32Argument(S, Attr, MinExpr, Min, 0))
    return true;

  uint32_t Max = 0;
  if (!checkUInt32Argument(S, Attr, MaxExpr, Max, 1))
    return true;

  if (Min == 0 && Max != 0) {
    S.Diag(Attr.getLocation(), diag::err_attribute_argument_invalid)
        << &Attr << 0;
    return true;
  }
  if (Min > Max) {
    S.Diag(Attr.getLocation(), diag::err_attribute_argument_invalid)
        << &Attr << 1;
    return true;
  }

  return false;
}

void Sema::addAMDGPUFlatWorkGroupSizeAttr(Decl *D,
                                          const AttributeCommonInfo &CI,
                                          Expr *MinExpr, Expr *MaxExpr) {
  AMDGPUFlatWorkGroupSizeAttr TmpAttr(Context, CI, MinExpr, MaxExpr);

  if (checkAMDGPUFlatWorkGroupSizeArguments(*this, MinExpr, MaxExpr, TmpAttr))
    return;

  D->addAttr(::new (Context)
                 AMDGPUFlatWorkGroupSizeAttr(Context, CI, MinExpr, MaxExpr));
}

static void handleAMDGPUFlatWorkGroupSizeAttr(Sema &S, Decl *D,
                                              const ParsedAttr &AL) {
  Expr *MinExpr = AL.getArgAsExpr(0);
  Expr *MaxExpr = AL.getArgAsExpr(1);

  S.addAMDGPUFlatWorkGroupSizeAttr(D, AL, MinExpr, MaxExpr);
}

static bool checkAMDGPUWavesPerEUArguments(Sema &S, Expr *MinExpr,
                                           Expr *MaxExpr,
                                           const AMDGPUWavesPerEUAttr &Attr) {
  if (S.DiagnoseUnexpandedParameterPack(MinExpr) ||
      (MaxExpr && S.DiagnoseUnexpandedParameterPack(MaxExpr)))
    return true;

  // Accept template arguments for now as they depend on something else.
  // We'll get to check them when they eventually get instantiated.
  if (MinExpr->isValueDependent() || (MaxExpr && MaxExpr->isValueDependent()))
    return false;

  uint32_t Min = 0;
  if (!checkUInt32Argument(S, Attr, MinExpr, Min, 0))
    return true;

  uint32_t Max = 0;
  if (MaxExpr && !checkUInt32Argument(S, Attr, MaxExpr, Max, 1))
    return true;

  if (Min == 0 && Max != 0) {
    S.Diag(Attr.getLocation(), diag::err_attribute_argument_invalid)
        << &Attr << 0;
    return true;
  }
  if (Max != 0 && Min > Max) {
    S.Diag(Attr.getLocation(), diag::err_attribute_argument_invalid)
        << &Attr << 1;
    return true;
  }

  return false;
}

void Sema::addAMDGPUWavesPerEUAttr(Decl *D, const AttributeCommonInfo &CI,
                                   Expr *MinExpr, Expr *MaxExpr) {
  AMDGPUWavesPerEUAttr TmpAttr(Context, CI, MinExpr, MaxExpr);

  if (checkAMDGPUWavesPerEUArguments(*this, MinExpr, MaxExpr, TmpAttr))
    return;

  D->addAttr(::new (Context)
                 AMDGPUWavesPerEUAttr(Context, CI, MinExpr, MaxExpr));
}

static void handleAMDGPUWavesPerEUAttr(Sema &S, Decl *D, const ParsedAttr &AL) {
  if (!checkAttributeAtLeastNumArgs(S, AL, 1) ||
      !checkAttributeAtMostNumArgs(S, AL, 2))
    return;

  Expr *MinExpr = AL.getArgAsExpr(0);
  Expr *MaxExpr = (AL.getNumArgs() > 1) ? AL.getArgAsExpr(1) : nullptr;

  S.addAMDGPUWavesPerEUAttr(D, AL, MinExpr, MaxExpr);
}

static void handleAMDGPUNumSGPRAttr(Sema &S, Decl *D, const ParsedAttr &AL) {
  uint32_t NumSGPR = 0;
  Expr *NumSGPRExpr = AL.getArgAsExpr(0);
  if (!checkUInt32Argument(S, AL, NumSGPRExpr, NumSGPR))
    return;

  D->addAttr(::new (S.Context) AMDGPUNumSGPRAttr(S.Context, AL, NumSGPR));
}

static void handleAMDGPUNumVGPRAttr(Sema &S, Decl *D, const ParsedAttr &AL) {
  uint32_t NumVGPR = 0;
  Expr *NumVGPRExpr = AL.getArgAsExpr(0);
  if (!checkUInt32Argument(S, AL, NumVGPRExpr, NumVGPR))
    return;

  D->addAttr(::new (S.Context) AMDGPUNumVGPRAttr(S.Context, AL, NumVGPR));
}

static void handleX86ForceAlignArgPointerAttr(Sema &S, Decl *D,
                                              const ParsedAttr &AL) {
  // If we try to apply it to a function pointer, don't warn, but don't
  // do anything, either. It doesn't matter anyway, because there's nothing
  // special about calling a force_align_arg_pointer function.
  const auto *VD = dyn_cast<ValueDecl>(D);
  if (VD && VD->getType()->isFunctionPointerType())
    return;
  // Also don't warn on function pointer typedefs.
  const auto *TD = dyn_cast<TypedefNameDecl>(D);
  if (TD && (TD->getUnderlyingType()->isFunctionPointerType() ||
    TD->getUnderlyingType()->isFunctionType()))
    return;
  // Attribute can only be applied to function types.
  if (!isa<FunctionDecl>(D)) {
    S.Diag(AL.getLoc(), diag::warn_attribute_wrong_decl_type)
        << AL << ExpectedFunction;
    return;
  }

  D->addAttr(::new (S.Context) X86ForceAlignArgPointerAttr(S.Context, AL));
}

static void handleLayoutVersion(Sema &S, Decl *D, const ParsedAttr &AL) {
  uint32_t Version;
  Expr *VersionExpr = static_cast<Expr *>(AL.getArgAsExpr(0));
  if (!checkUInt32Argument(S, AL, AL.getArgAsExpr(0), Version))
    return;

  // TODO: Investigate what happens with the next major version of MSVC.
  if (Version != LangOptions::MSVC2015 / 100) {
    S.Diag(AL.getLoc(), diag::err_attribute_argument_out_of_bounds)
        << AL << Version << VersionExpr->getSourceRange();
    return;
  }

  // The attribute expects a "major" version number like 19, but new versions of
  // MSVC have moved to updating the "minor", or less significant numbers, so we
  // have to multiply by 100 now.
  Version *= 100;

  D->addAttr(::new (S.Context) LayoutVersionAttr(S.Context, AL, Version));
}

DLLImportAttr *Sema::mergeDLLImportAttr(Decl *D,
                                        const AttributeCommonInfo &CI) {
  if (D->hasAttr<DLLExportAttr>()) {
    Diag(CI.getLoc(), diag::warn_attribute_ignored) << "'dllimport'";
    return nullptr;
  }

  if (D->hasAttr<DLLImportAttr>())
    return nullptr;

  return ::new (Context) DLLImportAttr(Context, CI);
}

DLLExportAttr *Sema::mergeDLLExportAttr(Decl *D,
                                        const AttributeCommonInfo &CI) {
  if (DLLImportAttr *Import = D->getAttr<DLLImportAttr>()) {
    Diag(Import->getLocation(), diag::warn_attribute_ignored) << Import;
    D->dropAttr<DLLImportAttr>();
  }

  if (D->hasAttr<DLLExportAttr>())
    return nullptr;

  return ::new (Context) DLLExportAttr(Context, CI);
}

static void handleDLLAttr(Sema &S, Decl *D, const ParsedAttr &A) {
  if (isa<ClassTemplatePartialSpecializationDecl>(D) &&
      (S.Context.getTargetInfo().shouldDLLImportComdatSymbols())) {
    S.Diag(A.getRange().getBegin(), diag::warn_attribute_ignored) << A;
    return;
  }

  if (const auto *FD = dyn_cast<FunctionDecl>(D)) {
    if (FD->isInlined() && A.getKind() == ParsedAttr::AT_DLLImport &&
        !(S.Context.getTargetInfo().shouldDLLImportComdatSymbols())) {
      // MinGW doesn't allow dllimport on inline functions.
      S.Diag(A.getRange().getBegin(), diag::warn_attribute_ignored_on_inline)
          << A;
      return;
    }
  }

  if (const auto *MD = dyn_cast<CXXMethodDecl>(D)) {
    if ((S.Context.getTargetInfo().shouldDLLImportComdatSymbols()) &&
        MD->getParent()->isLambda()) {
      S.Diag(A.getRange().getBegin(), diag::err_attribute_dll_lambda) << A;
      return;
    }
  }

  Attr *NewAttr = A.getKind() == ParsedAttr::AT_DLLExport
                      ? (Attr *)S.mergeDLLExportAttr(D, A)
                      : (Attr *)S.mergeDLLImportAttr(D, A);
  if (NewAttr)
    D->addAttr(NewAttr);
}

MSInheritanceAttr *
Sema::mergeMSInheritanceAttr(Decl *D, const AttributeCommonInfo &CI,
                             bool BestCase,
                             MSInheritanceModel Model) {
  if (MSInheritanceAttr *IA = D->getAttr<MSInheritanceAttr>()) {
    if (IA->getInheritanceModel() == Model)
      return nullptr;
    Diag(IA->getLocation(), diag::err_mismatched_ms_inheritance)
        << 1 /*previous declaration*/;
    Diag(CI.getLoc(), diag::note_previous_ms_inheritance);
    D->dropAttr<MSInheritanceAttr>();
  }

  auto *RD = cast<CXXRecordDecl>(D);
  if (RD->hasDefinition()) {
    if (checkMSInheritanceAttrOnDefinition(RD, CI.getRange(), BestCase,
                                           Model)) {
      return nullptr;
    }
  } else {
    if (isa<ClassTemplatePartialSpecializationDecl>(RD)) {
      Diag(CI.getLoc(), diag::warn_ignored_ms_inheritance)
          << 1 /*partial specialization*/;
      return nullptr;
    }
    if (RD->getDescribedClassTemplate()) {
      Diag(CI.getLoc(), diag::warn_ignored_ms_inheritance)
          << 0 /*primary template*/;
      return nullptr;
    }
  }

  return ::new (Context) MSInheritanceAttr(Context, CI, BestCase);
}

static void handleCapabilityAttr(Sema &S, Decl *D, const ParsedAttr &AL) {
  // The capability attributes take a single string parameter for the name of
  // the capability they represent. The lockable attribute does not take any
  // parameters. However, semantically, both attributes represent the same
  // concept, and so they use the same semantic attribute. Eventually, the
  // lockable attribute will be removed.
  //
  // For backward compatibility, any capability which has no specified string
  // literal will be considered a "mutex."
  StringRef N("mutex");
  SourceLocation LiteralLoc;
  if (AL.getKind() == ParsedAttr::AT_Capability &&
      !S.checkStringLiteralArgumentAttr(AL, 0, N, &LiteralLoc))
    return;

  D->addAttr(::new (S.Context) CapabilityAttr(S.Context, AL, N));
}

static void handleAssertCapabilityAttr(Sema &S, Decl *D, const ParsedAttr &AL) {
  SmallVector<Expr*, 1> Args;
  if (!checkLockFunAttrCommon(S, D, AL, Args))
    return;

  D->addAttr(::new (S.Context)
                 AssertCapabilityAttr(S.Context, AL, Args.data(), Args.size()));
}

static void handleAcquireCapabilityAttr(Sema &S, Decl *D,
                                        const ParsedAttr &AL) {
  SmallVector<Expr*, 1> Args;
  if (!checkLockFunAttrCommon(S, D, AL, Args))
    return;

  D->addAttr(::new (S.Context) AcquireCapabilityAttr(S.Context, AL, Args.data(),
                                                     Args.size()));
}

static void handleTryAcquireCapabilityAttr(Sema &S, Decl *D,
                                           const ParsedAttr &AL) {
  SmallVector<Expr*, 2> Args;
  if (!checkTryLockFunAttrCommon(S, D, AL, Args))
    return;

  D->addAttr(::new (S.Context) TryAcquireCapabilityAttr(
      S.Context, AL, AL.getArgAsExpr(0), Args.data(), Args.size()));
}

static void handleReleaseCapabilityAttr(Sema &S, Decl *D,
                                        const ParsedAttr &AL) {
  // Check that all arguments are lockable objects.
  SmallVector<Expr *, 1> Args;
  checkAttrArgsAreCapabilityObjs(S, D, AL, Args, 0, true);

  D->addAttr(::new (S.Context) ReleaseCapabilityAttr(S.Context, AL, Args.data(),
                                                     Args.size()));
}

static void handleRequiresCapabilityAttr(Sema &S, Decl *D,
                                         const ParsedAttr &AL) {
  if (!checkAttributeAtLeastNumArgs(S, AL, 1))
    return;

  // check that all arguments are lockable objects
  SmallVector<Expr*, 1> Args;
  checkAttrArgsAreCapabilityObjs(S, D, AL, Args);
  if (Args.empty())
    return;

  RequiresCapabilityAttr *RCA = ::new (S.Context)
      RequiresCapabilityAttr(S.Context, AL, Args.data(), Args.size());

  D->addAttr(RCA);
}

static void handleDeprecatedAttr(Sema &S, Decl *D, const ParsedAttr &AL) {
  if (const auto *NSD = dyn_cast<NamespaceDecl>(D)) {
    if (NSD->isAnonymousNamespace()) {
      S.Diag(AL.getLoc(), diag::warn_deprecated_anonymous_namespace);
      // Do not want to attach the attribute to the namespace because that will
      // cause confusing diagnostic reports for uses of declarations within the
      // namespace.
      return;
    }
  }

  // Handle the cases where the attribute has a text message.
  StringRef Str, Replacement;
  if (AL.isArgExpr(0) && AL.getArgAsExpr(0) &&
      !S.checkStringLiteralArgumentAttr(AL, 0, Str))
    return;

  // Only support a single optional message for Declspec and CXX11.
  if (AL.isDeclspecAttribute() || AL.isCXX11Attribute())
    checkAttributeAtMostNumArgs(S, AL, 1);
  else if (AL.isArgExpr(1) && AL.getArgAsExpr(1) &&
           !S.checkStringLiteralArgumentAttr(AL, 1, Replacement))
    return;

  if (!S.getLangOpts().CPlusPlus14 && AL.isCXX11Attribute() && !AL.isGNUScope())
    S.Diag(AL.getLoc(), diag::ext_cxx14_attr) << AL;

  D->addAttr(::new (S.Context) DeprecatedAttr(S.Context, AL, Str, Replacement));
}

static bool isGlobalVar(const Decl *D) {
  if (const auto *S = dyn_cast<VarDecl>(D))
    return S->hasGlobalStorage();
  return false;
}

static void handleNoSanitizeAttr(Sema &S, Decl *D, const ParsedAttr &AL) {
  if (!checkAttributeAtLeastNumArgs(S, AL, 1))
    return;

  std::vector<StringRef> Sanitizers;

  for (unsigned I = 0, E = AL.getNumArgs(); I != E; ++I) {
    StringRef SanitizerName;
    SourceLocation LiteralLoc;

    if (!S.checkStringLiteralArgumentAttr(AL, I, SanitizerName, &LiteralLoc))
      return;

    if (parseSanitizerValue(SanitizerName, /*AllowGroups=*/true) ==
        SanitizerMask())
      S.Diag(LiteralLoc, diag::warn_unknown_sanitizer_ignored) << SanitizerName;
    else if (isGlobalVar(D) && SanitizerName != "address")
      S.Diag(D->getLocation(), diag::err_attribute_wrong_decl_type)
          << AL << ExpectedFunctionOrMethod;
    Sanitizers.push_back(SanitizerName);
  }

  D->addAttr(::new (S.Context) NoSanitizeAttr(S.Context, AL, Sanitizers.data(),
                                              Sanitizers.size()));
}

static void handleNoSanitizeSpecificAttr(Sema &S, Decl *D,
                                         const ParsedAttr &AL) {
  StringRef AttrName = AL.getAttrName()->getName();
  normalizeName(AttrName);
  StringRef SanitizerName = llvm::StringSwitch<StringRef>(AttrName)
                                .Case("no_address_safety_analysis", "address")
                                .Case("no_sanitize_address", "address")
                                .Case("no_sanitize_thread", "thread")
                                .Case("no_sanitize_memory", "memory");
  if (isGlobalVar(D) && SanitizerName != "address")
    S.Diag(D->getLocation(), diag::err_attribute_wrong_decl_type)
        << AL << ExpectedFunction;

  // FIXME: Rather than create a NoSanitizeSpecificAttr, this creates a
  // NoSanitizeAttr object; but we need to calculate the correct spelling list
  // index rather than incorrectly assume the index for NoSanitizeSpecificAttr
  // has the same spellings as the index for NoSanitizeAttr. We don't have a
  // general way to "translate" between the two, so this hack attempts to work
  // around the issue with hard-coded indicies. This is critical for calling
  // getSpelling() or prettyPrint() on the resulting semantic attribute object
  // without failing assertions.
  unsigned TranslatedSpellingIndex = 0;
  if (AL.isC2xAttribute() || AL.isCXX11Attribute())
    TranslatedSpellingIndex = 1;

  AttributeCommonInfo Info = AL;
  Info.setAttributeSpellingListIndex(TranslatedSpellingIndex);
  D->addAttr(::new (S.Context)
                 NoSanitizeAttr(S.Context, Info, &SanitizerName, 1));
}

static void handleInternalLinkageAttr(Sema &S, Decl *D, const ParsedAttr &AL) {
  if (InternalLinkageAttr *Internal = S.mergeInternalLinkageAttr(D, AL))
    D->addAttr(Internal);
}

static void handleOpenCLNoSVMAttr(Sema &S, Decl *D, const ParsedAttr &AL) {
  if (S.LangOpts.OpenCLVersion != 200)
    S.Diag(AL.getLoc(), diag::err_attribute_requires_opencl_version)
        << AL << "2.0" << 0;
  else
    S.Diag(AL.getLoc(), diag::warn_opencl_attr_deprecated_ignored) << AL
                                                                   << "2.0";
}

/// Handles semantic checking for features that are common to all attributes,
/// such as checking whether a parameter was properly specified, or the correct
/// number of arguments were passed, etc.
static bool handleCommonAttributeFeatures(Sema &S, Decl *D,
                                          const ParsedAttr &AL) {
  // Several attributes carry different semantics than the parsing requires, so
  // those are opted out of the common argument checks.
  //
  // We also bail on unknown and ignored attributes because those are handled
  // as part of the target-specific handling logic.
  if (AL.getKind() == ParsedAttr::UnknownAttribute)
    return false;
  // Check whether the attribute requires specific language extensions to be
  // enabled.
  if (!AL.diagnoseLangOpts(S))
    return true;
  // Check whether the attribute appertains to the given subject.
  if (!AL.diagnoseAppertainsTo(S, D))
    return true;
  if (AL.hasCustomParsing())
    return false;

  if (AL.getMinArgs() == AL.getMaxArgs()) {
    // If there are no optional arguments, then checking for the argument count
    // is trivial.
    if (!checkAttributeNumArgs(S, AL, AL.getMinArgs()))
      return true;
  } else {
    // There are optional arguments, so checking is slightly more involved.
    if (AL.getMinArgs() &&
        !checkAttributeAtLeastNumArgs(S, AL, AL.getMinArgs()))
      return true;
    else if (!AL.hasVariadicArg() && AL.getMaxArgs() &&
             !checkAttributeAtMostNumArgs(S, AL, AL.getMaxArgs()))
      return true;
  }

  if (S.CheckAttrTarget(AL))
    return true;

  return false;
}

static void handleOpenCLAccessAttr(Sema &S, Decl *D, const ParsedAttr &AL) {
  if (D->isInvalidDecl())
    return;

  // Check if there is only one access qualifier.
  if (D->hasAttr<OpenCLAccessAttr>()) {
    if (D->getAttr<OpenCLAccessAttr>()->getSemanticSpelling() ==
        AL.getSemanticSpelling()) {
      S.Diag(AL.getLoc(), diag::warn_duplicate_declspec)
          << AL.getAttrName()->getName() << AL.getRange();
    } else {
      S.Diag(AL.getLoc(), diag::err_opencl_multiple_access_qualifiers)
          << D->getSourceRange();
      D->setInvalidDecl(true);
      return;
    }
  }

  // OpenCL v2.0 s6.6 - read_write can be used for image types to specify that an
  // image object can be read and written.
  // OpenCL v2.0 s6.13.6 - A kernel cannot read from and write to the same pipe
  // object. Using the read_write (or __read_write) qualifier with the pipe
  // qualifier is a compilation error.
  if (const auto *PDecl = dyn_cast<ParmVarDecl>(D)) {
    const Type *DeclTy = PDecl->getType().getCanonicalType().getTypePtr();
    if (AL.getAttrName()->getName().find("read_write") != StringRef::npos) {
      if ((!S.getLangOpts().OpenCLCPlusPlus &&
           S.getLangOpts().OpenCLVersion < 200) ||
          DeclTy->isPipeType()) {
        S.Diag(AL.getLoc(), diag::err_opencl_invalid_read_write)
            << AL << PDecl->getType() << DeclTy->isImageType();
        D->setInvalidDecl(true);
        return;
      }
    }
  }

  D->addAttr(::new (S.Context) OpenCLAccessAttr(S.Context, AL));
}

static void handleSYCLKernelAttr(Sema &S, Decl *D, const ParsedAttr &AL) {
  // The 'sycl_kernel' attribute applies only to function templates.
  const auto *FD = cast<FunctionDecl>(D);
  const FunctionTemplateDecl *FT = FD->getDescribedFunctionTemplate();
  assert(FT && "Function template is expected");

  // Function template must have at least two template parameters so it
  // can be used in OpenCL kernel generation.
  const TemplateParameterList *TL = FT->getTemplateParameters();
  if (S.LangOpts.SYCLIsDevice && TL->size() < 2) {
    S.Diag(FT->getLocation(), diag::warn_sycl_kernel_num_of_template_params);
    return;
  }

  // The first two template parameters must be typenames.
  for (unsigned I = 0; I < 2 && I < TL->size(); ++I) {
    const NamedDecl *TParam = TL->getParam(I);
    if (isa<NonTypeTemplateParmDecl>(TParam)) {
      S.Diag(FT->getLocation(),
             diag::warn_sycl_kernel_invalid_template_param_type);
      return;
    }
  }

  // Function must have at least one parameter.
  if (getFunctionOrMethodNumParams(D) < 1) {
    S.Diag(FT->getLocation(), diag::warn_sycl_kernel_num_of_function_params);
    return;
  }

  // Function must return void.
  QualType RetTy = getFunctionOrMethodResultType(D);
  if (!RetTy->isVoidType()) {
    S.Diag(FT->getLocation(), diag::warn_sycl_kernel_return_type);
    return;
  }

  handleSimpleAttribute<SYCLKernelAttr>(S, D, AL);
}

static void handleDestroyAttr(Sema &S, Decl *D, const ParsedAttr &A) {
  if (!cast<VarDecl>(D)->hasGlobalStorage()) {
    S.Diag(D->getLocation(), diag::err_destroy_attr_on_non_static_var)
        << (A.getKind() == ParsedAttr::AT_AlwaysDestroy);
    return;
  }

  if (A.getKind() == ParsedAttr::AT_AlwaysDestroy)
    handleSimpleAttributeWithExclusions<AlwaysDestroyAttr, NoDestroyAttr>(S, D, A);
  else
    handleSimpleAttributeWithExclusions<NoDestroyAttr, AlwaysDestroyAttr>(S, D, A);
}

static void handleUninitializedAttr(Sema &S, Decl *D, const ParsedAttr &AL) {
  assert(cast<VarDecl>(D)->getStorageDuration() == SD_Automatic &&
         "uninitialized is only valid on automatic duration variables");
  D->addAttr(::new (S.Context) UninitializedAttr(S.Context, AL));
}

static bool tryMakeVariablePseudoStrong(Sema &S, VarDecl *VD,
                                        bool DiagnoseFailure) {
  QualType Ty = VD->getType();
  if (!Ty->isObjCRetainableType()) {
    if (DiagnoseFailure) {
      S.Diag(VD->getBeginLoc(), diag::warn_ignored_objc_externally_retained)
          << 0;
    }
    return false;
  }

  Qualifiers::ObjCLifetime LifetimeQual = Ty.getQualifiers().getObjCLifetime();

  // Sema::inferObjCARCLifetime must run after processing decl attributes
  // (because __block lowers to an attribute), so if the lifetime hasn't been
  // explicitly specified, infer it locally now.
  if (LifetimeQual == Qualifiers::OCL_None)
    LifetimeQual = Ty->getObjCARCImplicitLifetime();

  // The attributes only really makes sense for __strong variables; ignore any
  // attempts to annotate a parameter with any other lifetime qualifier.
  if (LifetimeQual != Qualifiers::OCL_Strong) {
    if (DiagnoseFailure) {
      S.Diag(VD->getBeginLoc(), diag::warn_ignored_objc_externally_retained)
          << 1;
    }
    return false;
  }

  // Tampering with the type of a VarDecl here is a bit of a hack, but we need
  // to ensure that the variable is 'const' so that we can error on
  // modification, which can otherwise over-release.
  VD->setType(Ty.withConst());
  VD->setARCPseudoStrong(true);
  return true;
}

static void handleObjCExternallyRetainedAttr(Sema &S, Decl *D,
                                             const ParsedAttr &AL) {
  if (auto *VD = dyn_cast<VarDecl>(D)) {
    assert(!isa<ParmVarDecl>(VD) && "should be diagnosed automatically");
    if (!VD->hasLocalStorage()) {
      S.Diag(D->getBeginLoc(), diag::warn_ignored_objc_externally_retained)
          << 0;
      return;
    }

    if (!tryMakeVariablePseudoStrong(S, VD, /*DiagnoseFailure=*/true))
      return;

    handleSimpleAttribute<ObjCExternallyRetainedAttr>(S, D, AL);
    return;
  }

  // If D is a function-like declaration (method, block, or function), then we
  // make every parameter psuedo-strong.
  unsigned NumParams =
      hasFunctionProto(D) ? getFunctionOrMethodNumParams(D) : 0;
  for (unsigned I = 0; I != NumParams; ++I) {
    auto *PVD = const_cast<ParmVarDecl *>(getFunctionOrMethodParam(D, I));
    QualType Ty = PVD->getType();

    // If a user wrote a parameter with __strong explicitly, then assume they
    // want "real" strong semantics for that parameter. This works because if
    // the parameter was written with __strong, then the strong qualifier will
    // be non-local.
    if (Ty.getLocalUnqualifiedType().getQualifiers().getObjCLifetime() ==
        Qualifiers::OCL_Strong)
      continue;

    tryMakeVariablePseudoStrong(S, PVD, /*DiagnoseFailure=*/false);
  }
  handleSimpleAttribute<ObjCExternallyRetainedAttr>(S, D, AL);
}

static void handleMIGServerRoutineAttr(Sema &S, Decl *D, const ParsedAttr &AL) {
  // Check that the return type is a `typedef int kern_return_t` or a typedef
  // around it, because otherwise MIG convention checks make no sense.
  // BlockDecl doesn't store a return type, so it's annoying to check,
  // so let's skip it for now.
  if (!isa<BlockDecl>(D)) {
    QualType T = getFunctionOrMethodResultType(D);
    bool IsKernReturnT = false;
    while (const auto *TT = T->getAs<TypedefType>()) {
      IsKernReturnT = (TT->getDecl()->getName() == "kern_return_t");
      T = TT->desugar();
    }
    if (!IsKernReturnT || T.getCanonicalType() != S.getASTContext().IntTy) {
      S.Diag(D->getBeginLoc(),
             diag::warn_mig_server_routine_does_not_return_kern_return_t);
      return;
    }
  }

  handleSimpleAttribute<MIGServerRoutineAttr>(S, D, AL);
}

static void handleMSAllocatorAttr(Sema &S, Decl *D, const ParsedAttr &AL) {
  // Warn if the return type is not a pointer or reference type.
  if (auto *FD = dyn_cast<FunctionDecl>(D)) {
    QualType RetTy = FD->getReturnType();
    if (!RetTy->isPointerType() && !RetTy->isReferenceType()) {
      S.Diag(AL.getLoc(), diag::warn_declspec_allocator_nonpointer)
          << AL.getRange() << RetTy;
      return;
    }
  }

  handleSimpleAttribute<MSAllocatorAttr>(S, D, AL);
}

static void handleAcquireHandleAttr(Sema &S, Decl *D, const ParsedAttr &AL) {
  if (AL.isUsedAsTypeAttr())
    return;
  // Warn if the parameter is definitely not an output parameter.
  if (const auto *PVD = dyn_cast<ParmVarDecl>(D)) {
    if (PVD->getType()->isIntegerType()) {
      S.Diag(AL.getLoc(), diag::err_attribute_output_parameter)
          << AL.getRange();
      return;
    }
  }
  StringRef Argument;
  if (!S.checkStringLiteralArgumentAttr(AL, 0, Argument))
    return;
  D->addAttr(AcquireHandleAttr::Create(S.Context, Argument, AL));
}

template<typename Attr>
static void handleHandleAttr(Sema &S, Decl *D, const ParsedAttr &AL) {
  StringRef Argument;
  if (!S.checkStringLiteralArgumentAttr(AL, 0, Argument))
    return;
  D->addAttr(Attr::Create(S.Context, Argument, AL));
}

static void handleCFGuardAttr(Sema &S, Decl *D, const ParsedAttr &AL) {
  // The guard attribute takes a single identifier argument.

  if (!AL.isArgIdent(0)) {
    S.Diag(AL.getLoc(), diag::err_attribute_argument_type)
        << AL << AANT_ArgumentIdentifier;
    return;
  }

  CFGuardAttr::GuardArg Arg;
  IdentifierInfo *II = AL.getArgAsIdent(0)->Ident;
  if (!CFGuardAttr::ConvertStrToGuardArg(II->getName(), Arg)) {
    S.Diag(AL.getLoc(), diag::warn_attribute_type_not_supported) << AL << II;
    return;
  }

  D->addAttr(::new (S.Context) CFGuardAttr(S.Context, AL, Arg));
}


template <typename AttrTy>
static const AttrTy *findEnforceTCBAttrByName(Decl *D, StringRef Name) {
  auto Attrs = D->specific_attrs<AttrTy>();
  auto I = llvm::find_if(Attrs,
                         [Name](const AttrTy *A) {
                           return A->getTCBName() == Name;
                         });
  return I == Attrs.end() ? nullptr : *I;
}

template <typename AttrTy, typename ConflictingAttrTy>
static void handleEnforceTCBAttr(Sema &S, Decl *D, const ParsedAttr &AL) {
  StringRef Argument;
  if (!S.checkStringLiteralArgumentAttr(AL, 0, Argument))
    return;

  // A function cannot be have both regular and leaf membership in the same TCB.
  if (const ConflictingAttrTy *ConflictingAttr =
      findEnforceTCBAttrByName<ConflictingAttrTy>(D, Argument)) {
    // We could attach a note to the other attribute but in this case
    // there's no need given how the two are very close to each other.
    S.Diag(AL.getLoc(), diag::err_tcb_conflicting_attributes)
      << AL.getAttrName()->getName() << ConflictingAttr->getAttrName()->getName()
      << Argument;

    // Error recovery: drop the non-leaf attribute so that to suppress
    // all future warnings caused by erroneous attributes. The leaf attribute
    // needs to be kept because it can only suppresses warnings, not cause them.
    D->dropAttr<EnforceTCBAttr>();
    return;
  }

  D->addAttr(AttrTy::Create(S.Context, Argument, AL));
}

template <typename AttrTy, typename ConflictingAttrTy>
static AttrTy *mergeEnforceTCBAttrImpl(Sema &S, Decl *D, const AttrTy &AL) {
  // Check if the new redeclaration has different leaf-ness in the same TCB.
  StringRef TCBName = AL.getTCBName();
  if (const ConflictingAttrTy *ConflictingAttr =
      findEnforceTCBAttrByName<ConflictingAttrTy>(D, TCBName)) {
    S.Diag(ConflictingAttr->getLoc(), diag::err_tcb_conflicting_attributes)
      << ConflictingAttr->getAttrName()->getName()
      << AL.getAttrName()->getName() << TCBName;

    // Add a note so that the user could easily find the conflicting attribute.
    S.Diag(AL.getLoc(), diag::note_conflicting_attribute);

    // More error recovery.
    D->dropAttr<EnforceTCBAttr>();
    return nullptr;
  }

  ASTContext &Context = S.getASTContext();
  return ::new(Context) AttrTy(Context, AL, AL.getTCBName());
}

EnforceTCBAttr *Sema::mergeEnforceTCBAttr(Decl *D, const EnforceTCBAttr &AL) {
  return mergeEnforceTCBAttrImpl<EnforceTCBAttr, EnforceTCBLeafAttr>(
      *this, D, AL);
}

EnforceTCBLeafAttr *Sema::mergeEnforceTCBLeafAttr(
    Decl *D, const EnforceTCBLeafAttr &AL) {
  return mergeEnforceTCBAttrImpl<EnforceTCBLeafAttr, EnforceTCBAttr>(
      *this, D, AL);
}

//===----------------------------------------------------------------------===//
// Top Level Sema Entry Points
//===----------------------------------------------------------------------===//

static bool IsDeclLambdaCallOperator(Decl *D) {
  if (const auto *MD = dyn_cast<CXXMethodDecl>(D))
    return MD->getParent()->isLambda() &&
           MD->getOverloadedOperator() == OverloadedOperatorKind::OO_Call;
  return false;
}

/// ProcessDeclAttribute - Apply the specific attribute to the specified decl if
/// the attribute applies to decls.  If the attribute is a type attribute, just
/// silently ignore it if a GNU attribute.
static void ProcessDeclAttribute(Sema &S, Scope *scope, Decl *D,
                                 const ParsedAttr &AL,
                                 bool IncludeCXX11Attributes) {
  if (AL.isInvalid() || AL.getKind() == ParsedAttr::IgnoredAttribute)
    return;

  // Ignore C++11 attributes on declarator chunks: they appertain to the type
  // instead.
  if (AL.isCXX11Attribute() && !IncludeCXX11Attributes &&
      (!IsDeclLambdaCallOperator(D) || !AL.isAllowedOnLambdas()))
    return;

  // Unknown attributes are automatically warned on. Target-specific attributes
  // which do not apply to the current target architecture are treated as
  // though they were unknown attributes.
  const TargetInfo *Aux = S.Context.getAuxTargetInfo();
  if (AL.getKind() == ParsedAttr::UnknownAttribute ||
      !(AL.existsInTarget(S.Context.getTargetInfo()) ||
        (S.Context.getLangOpts().SYCLIsDevice &&
         Aux && AL.existsInTarget(*Aux)))) {
    S.Diag(AL.getLoc(),
           AL.isDeclspecAttribute()
               ? (unsigned)diag::warn_unhandled_ms_attribute_ignored
               : (unsigned)diag::warn_unknown_attribute_ignored)
        << AL << AL.getRange();
    return;
  }

  if (handleCommonAttributeFeatures(S, D, AL))
    return;

  switch (AL.getKind()) {
  default:
    if (AL.getInfo().handleDeclAttribute(S, D, AL) != ParsedAttrInfo::NotHandled)
      break;
    if (!AL.isStmtAttr()) {
      // Type attributes are handled elsewhere; silently move on.
      assert(AL.isTypeAttr() && "Non-type attribute not handled");
      break;
    }
    S.Diag(AL.getLoc(), diag::err_stmt_attribute_invalid_on_decl)
        << AL << D->getLocation();
    break;
  case ParsedAttr::AT_Interrupt:
    handleInterruptAttr(S, D, AL);
    break;
  case ParsedAttr::AT_X86ForceAlignArgPointer:
    handleX86ForceAlignArgPointerAttr(S, D, AL);
    break;
  case ParsedAttr::AT_DLLExport:
  case ParsedAttr::AT_DLLImport:
    handleDLLAttr(S, D, AL);
    break;
  case ParsedAttr::AT_Mips16:
    handleSimpleAttributeWithExclusions<Mips16Attr, MicroMipsAttr,
                                        MipsInterruptAttr>(S, D, AL);
    break;
  case ParsedAttr::AT_MicroMips:
    handleSimpleAttributeWithExclusions<MicroMipsAttr, Mips16Attr>(S, D, AL);
    break;
  case ParsedAttr::AT_MipsLongCall:
    handleSimpleAttributeWithExclusions<MipsLongCallAttr, MipsShortCallAttr>(
        S, D, AL);
    break;
  case ParsedAttr::AT_MipsShortCall:
    handleSimpleAttributeWithExclusions<MipsShortCallAttr, MipsLongCallAttr>(
        S, D, AL);
    break;
  case ParsedAttr::AT_AMDGPUFlatWorkGroupSize:
    handleAMDGPUFlatWorkGroupSizeAttr(S, D, AL);
    break;
  case ParsedAttr::AT_AMDGPUWavesPerEU:
    handleAMDGPUWavesPerEUAttr(S, D, AL);
    break;
  case ParsedAttr::AT_AMDGPUNumSGPR:
    handleAMDGPUNumSGPRAttr(S, D, AL);
    break;
  case ParsedAttr::AT_AMDGPUNumVGPR:
    handleAMDGPUNumVGPRAttr(S, D, AL);
    break;
  case ParsedAttr::AT_AVRSignal:
    handleAVRSignalAttr(S, D, AL);
    break;
  case ParsedAttr::AT_BPFPreserveAccessIndex:
    handleBPFPreserveAccessIndexAttr(S, D, AL);
    break;
  case ParsedAttr::AT_WebAssemblyExportName:
    handleWebAssemblyExportNameAttr(S, D, AL);
    break;
  case ParsedAttr::AT_WebAssemblyImportModule:
    handleWebAssemblyImportModuleAttr(S, D, AL);
    break;
  case ParsedAttr::AT_WebAssemblyImportName:
    handleWebAssemblyImportNameAttr(S, D, AL);
    break;
  case ParsedAttr::AT_IBOutlet:
    handleIBOutlet(S, D, AL);
    break;
  case ParsedAttr::AT_IBOutletCollection:
    handleIBOutletCollection(S, D, AL);
    break;
  case ParsedAttr::AT_IFunc:
    handleIFuncAttr(S, D, AL);
    break;
  case ParsedAttr::AT_Alias:
    handleAliasAttr(S, D, AL);
    break;
  case ParsedAttr::AT_Aligned:
    handleAlignedAttr(S, D, AL);
    break;
  case ParsedAttr::AT_AlignValue:
    handleAlignValueAttr(S, D, AL);
    break;
  case ParsedAttr::AT_AllocSize:
    handleAllocSizeAttr(S, D, AL);
    break;
  case ParsedAttr::AT_AlwaysInline:
    handleAlwaysInlineAttr(S, D, AL);
    break;
  case ParsedAttr::AT_AnalyzerNoReturn:
    handleAnalyzerNoReturnAttr(S, D, AL);
    break;
  case ParsedAttr::AT_TLSModel:
    handleTLSModelAttr(S, D, AL);
    break;
  case ParsedAttr::AT_Annotate:
    handleAnnotateAttr(S, D, AL);
    break;
  case ParsedAttr::AT_Availability:
    handleAvailabilityAttr(S, D, AL);
    break;
  case ParsedAttr::AT_CarriesDependency:
    handleDependencyAttr(S, scope, D, AL);
    break;
  case ParsedAttr::AT_CPUDispatch:
  case ParsedAttr::AT_CPUSpecific:
    handleCPUSpecificAttr(S, D, AL);
    break;
  case ParsedAttr::AT_Common:
    handleCommonAttr(S, D, AL);
    break;
  case ParsedAttr::AT_CUDAConstant:
    handleConstantAttr(S, D, AL);
    break;
  case ParsedAttr::AT_PassObjectSize:
    handlePassObjectSizeAttr(S, D, AL);
    break;
  case ParsedAttr::AT_Constructor:
      handleConstructorAttr(S, D, AL);
    break;
  case ParsedAttr::AT_Deprecated:
    handleDeprecatedAttr(S, D, AL);
    break;
  case ParsedAttr::AT_Destructor:
      handleDestructorAttr(S, D, AL);
    break;
  case ParsedAttr::AT_EnableIf:
    handleEnableIfAttr(S, D, AL);
    break;
  case ParsedAttr::AT_DiagnoseIf:
    handleDiagnoseIfAttr(S, D, AL);
    break;
  case ParsedAttr::AT_NoBuiltin:
    handleNoBuiltinAttr(S, D, AL);
    break;
  case ParsedAttr::AT_ExtVectorType:
    handleExtVectorTypeAttr(S, D, AL);
    break;
  case ParsedAttr::AT_ExternalSourceSymbol:
    handleExternalSourceSymbolAttr(S, D, AL);
    break;
  case ParsedAttr::AT_MinSize:
    handleMinSizeAttr(S, D, AL);
    break;
  case ParsedAttr::AT_OptimizeNone:
    handleOptimizeNoneAttr(S, D, AL);
    break;
  case ParsedAttr::AT_EnumExtensibility:
    handleEnumExtensibilityAttr(S, D, AL);
    break;
  case ParsedAttr::AT_Flatten:
    handleSimpleAttribute<FlattenAttr>(S, D, AL);
    break;
#if INTEL_CUSTOMIZATION
  case ParsedAttr::AT_HLSDevice:
    handleSimpleAttribute<HLSDeviceAttr>(S, D, AL);
    break;
  case ParsedAttr::AT_PreferDSP:
    handleSimpleAttributeWithExclusions<PreferDSPAttr,
                                        PreferSoftLogicAttr>(S, D, AL);
    break;
  case ParsedAttr::AT_PreferSoftLogic:
    handleSimpleAttributeWithExclusions<PreferSoftLogicAttr,
                                        PreferDSPAttr>(S, D, AL);
    break;
#endif // INTEL_CUSTOMIZATION
  case ParsedAttr::AT_SYCLKernel:
    handleSYCLKernelAttr(S, D, AL);
    break;
  case ParsedAttr::AT_SYCLSimd:
    handleSimpleAttribute<SYCLSimdAttr>(S, D, AL);
    break;
  case ParsedAttr::AT_SYCLDevice:
    handleSYCLDeviceAttr(S, D, AL);
    break;
  case ParsedAttr::AT_SYCLDeviceIndirectlyCallable:
    handleSYCLDeviceIndirectlyCallableAttr(S, D, AL);
    break;
#if INTEL_CUSTOMIZATION
  case ParsedAttr::AT_SYCLUnmasked:
    handleSYCLUnmaskedAttr(S, D, AL);
    break;
#endif // INTEL_CUSTOMIZATION
  case ParsedAttr::AT_SYCLRegisterNum:
    handleSYCLRegisterNumAttr(S, D, AL);
    break;
  case ParsedAttr::AT_Format:
    handleFormatAttr(S, D, AL);
    break;
  case ParsedAttr::AT_FormatArg:
    handleFormatArgAttr(S, D, AL);
    break;
  case ParsedAttr::AT_Callback:
    handleCallbackAttr(S, D, AL);
    break;
  case ParsedAttr::AT_CalledOnce:
    handleCalledOnceAttr(S, D, AL);
    break;
  case ParsedAttr::AT_CUDAGlobal:
    handleGlobalAttr(S, D, AL);
    break;
  case ParsedAttr::AT_CUDADevice:
    handleDeviceAttr(S, D, AL);
    break;
  case ParsedAttr::AT_CUDAHost:
    handleSimpleAttributeWithExclusions<CUDAHostAttr, CUDAGlobalAttr>(S, D, AL);
    break;
  case ParsedAttr::AT_HIPManaged:
    handleManagedAttr(S, D, AL);
    break;
  case ParsedAttr::AT_CUDADeviceBuiltinSurfaceType:
    handleSimpleAttributeWithExclusions<CUDADeviceBuiltinSurfaceTypeAttr,
                                        CUDADeviceBuiltinTextureTypeAttr>(S, D,
                                                                          AL);
    break;
  case ParsedAttr::AT_CUDADeviceBuiltinTextureType:
    handleSimpleAttributeWithExclusions<CUDADeviceBuiltinTextureTypeAttr,
                                        CUDADeviceBuiltinSurfaceTypeAttr>(S, D,
                                                                          AL);
    break;
  case ParsedAttr::AT_GNUInline:
    handleGNUInlineAttr(S, D, AL);
    break;
  case ParsedAttr::AT_CUDALaunchBounds:
    handleLaunchBoundsAttr(S, D, AL);
    break;
  case ParsedAttr::AT_Restrict:
    handleRestrictAttr(S, D, AL);
    break;
  case ParsedAttr::AT_Mode:
    handleModeAttr(S, D, AL);
    break;
  case ParsedAttr::AT_NonNull:
    if (auto *PVD = dyn_cast<ParmVarDecl>(D))
      handleNonNullAttrParameter(S, PVD, AL);
    else
      handleNonNullAttr(S, D, AL);
    break;
  case ParsedAttr::AT_ReturnsNonNull:
    handleReturnsNonNullAttr(S, D, AL);
    break;
  case ParsedAttr::AT_NoEscape:
    handleNoEscapeAttr(S, D, AL);
    break;
  case ParsedAttr::AT_AssumeAligned:
    handleAssumeAlignedAttr(S, D, AL);
    break;
  case ParsedAttr::AT_AllocAlign:
    handleAllocAlignAttr(S, D, AL);
    break;
  case ParsedAttr::AT_Ownership:
    handleOwnershipAttr(S, D, AL);
    break;
  case ParsedAttr::AT_Cold:
    handleSimpleAttributeWithExclusions<ColdAttr, HotAttr>(S, D, AL);
    break;
  case ParsedAttr::AT_Hot:
    handleSimpleAttributeWithExclusions<HotAttr, ColdAttr>(S, D, AL);
    break;
  case ParsedAttr::AT_Naked:
    handleNakedAttr(S, D, AL);
    break;
  case ParsedAttr::AT_NoReturn:
    handleNoReturnAttr(S, D, AL);
    break;
  case ParsedAttr::AT_AnyX86NoCfCheck:
    handleNoCfCheckAttr(S, D, AL);
    break;
  case ParsedAttr::AT_Leaf:
    handleSimpleAttribute<LeafAttr>(S, D, AL);
    break;
  case ParsedAttr::AT_NoThrow:
    if (!AL.isUsedAsTypeAttr())
      handleSimpleAttribute<NoThrowAttr>(S, D, AL);
    break;
  case ParsedAttr::AT_CUDAShared:
    handleSharedAttr(S, D, AL);
    break;
  case ParsedAttr::AT_VecReturn:
    handleVecReturnAttr(S, D, AL);
    break;
  case ParsedAttr::AT_ObjCOwnership:
    handleObjCOwnershipAttr(S, D, AL);
    break;
  case ParsedAttr::AT_ObjCPreciseLifetime:
    handleObjCPreciseLifetimeAttr(S, D, AL);
    break;
  case ParsedAttr::AT_ObjCReturnsInnerPointer:
    handleObjCReturnsInnerPointerAttr(S, D, AL);
    break;
  case ParsedAttr::AT_ObjCRequiresSuper:
    handleObjCRequiresSuperAttr(S, D, AL);
    break;
  case ParsedAttr::AT_ObjCBridge:
    handleObjCBridgeAttr(S, D, AL);
    break;
  case ParsedAttr::AT_ObjCBridgeMutable:
    handleObjCBridgeMutableAttr(S, D, AL);
    break;
  case ParsedAttr::AT_ObjCBridgeRelated:
    handleObjCBridgeRelatedAttr(S, D, AL);
    break;
  case ParsedAttr::AT_ObjCDesignatedInitializer:
    handleObjCDesignatedInitializer(S, D, AL);
    break;
  case ParsedAttr::AT_ObjCRuntimeName:
    handleObjCRuntimeName(S, D, AL);
    break;
  case ParsedAttr::AT_ObjCBoxable:
    handleObjCBoxable(S, D, AL);
    break;
  case ParsedAttr::AT_NSErrorDomain:
    handleNSErrorDomain(S, D, AL);
    break;
  case ParsedAttr::AT_CFAuditedTransfer:
    handleSimpleAttributeWithExclusions<CFAuditedTransferAttr,
                                        CFUnknownTransferAttr>(S, D, AL);
    break;
  case ParsedAttr::AT_CFUnknownTransfer:
    handleSimpleAttributeWithExclusions<CFUnknownTransferAttr,
                                        CFAuditedTransferAttr>(S, D, AL);
    break;
  case ParsedAttr::AT_CFConsumed:
  case ParsedAttr::AT_NSConsumed:
  case ParsedAttr::AT_OSConsumed:
    S.AddXConsumedAttr(D, AL, parsedAttrToRetainOwnershipKind(AL),
                       /*IsTemplateInstantiation=*/false);
    break;
  case ParsedAttr::AT_OSReturnsRetainedOnZero:
    handleSimpleAttributeOrDiagnose<OSReturnsRetainedOnZeroAttr>(
        S, D, AL, isValidOSObjectOutParameter(D),
        diag::warn_ns_attribute_wrong_parameter_type,
        /*Extra Args=*/AL, /*pointer-to-OSObject-pointer*/ 3, AL.getRange());
    break;
  case ParsedAttr::AT_OSReturnsRetainedOnNonZero:
    handleSimpleAttributeOrDiagnose<OSReturnsRetainedOnNonZeroAttr>(
        S, D, AL, isValidOSObjectOutParameter(D),
        diag::warn_ns_attribute_wrong_parameter_type,
        /*Extra Args=*/AL, /*pointer-to-OSObject-poointer*/ 3, AL.getRange());
    break;
  case ParsedAttr::AT_NSReturnsAutoreleased:
  case ParsedAttr::AT_NSReturnsNotRetained:
  case ParsedAttr::AT_NSReturnsRetained:
  case ParsedAttr::AT_CFReturnsNotRetained:
  case ParsedAttr::AT_CFReturnsRetained:
  case ParsedAttr::AT_OSReturnsNotRetained:
  case ParsedAttr::AT_OSReturnsRetained:
    handleXReturnsXRetainedAttr(S, D, AL);
    break;
  case ParsedAttr::AT_WorkGroupSizeHint:
    handleWorkGroupSizeHint(S, D, AL);
    break;
  case ParsedAttr::AT_ReqdWorkGroupSize:
    handleWorkGroupSize<ReqdWorkGroupSizeAttr>(S, D, AL);
    break;
  case ParsedAttr::AT_SYCLIntelMaxWorkGroupSize:
    handleWorkGroupSize<SYCLIntelMaxWorkGroupSizeAttr>(S, D, AL);
    break;
  case ParsedAttr::AT_IntelReqdSubGroupSize:
    handleSubGroupSize(S, D, AL);
    break;
  case ParsedAttr::AT_SYCLIntelNumSimdWorkItems:
    handleNumSimdWorkItemsAttr(S, D, AL);
    break;
  case ParsedAttr::AT_SYCLIntelSchedulerTargetFmaxMhz:
    handleSchedulerTargetFmaxMhzAttr(S, D, AL);
    break;
  case ParsedAttr::AT_SYCLIntelMaxGlobalWorkDim:
    handleMaxGlobalWorkDimAttr(S, D, AL);
    break;
  case ParsedAttr::AT_SYCLIntelNoGlobalWorkOffset:
    handleNoGlobalWorkOffsetAttr(S, D, AL);
    break;
  case ParsedAttr::AT_SYCLIntelUseStallEnableClusters:
    handleUseStallEnableClustersAttr(S, D, AL);
    break;
  case ParsedAttr::AT_SYCLIntelLoopFuse:
    handleLoopFuseAttr(S, D, AL);
    break;
  case ParsedAttr::AT_VecTypeHint:
    handleVecTypeHint(S, D, AL);
    break;
  case ParsedAttr::AT_InitPriority:
    if (S.Context.getTargetInfo().getTriple().isOSAIX())
      llvm::report_fatal_error(
          "'init_priority' attribute is not yet supported on AIX");
    else
      handleInitPriorityAttr(S, D, AL);
    break;
  case ParsedAttr::AT_Packed:
    handlePackedAttr(S, D, AL);
    break;
  case ParsedAttr::AT_PreferredName:
    handlePreferredName(S, D, AL);
    break;
  case ParsedAttr::AT_Section:
    handleSectionAttr(S, D, AL);
    break;
  case ParsedAttr::AT_SpeculativeLoadHardening:
    handleSimpleAttributeWithExclusions<SpeculativeLoadHardeningAttr,
                                        NoSpeculativeLoadHardeningAttr>(S, D,
                                                                        AL);
    break;
  case ParsedAttr::AT_NoSpeculativeLoadHardening:
    handleSimpleAttributeWithExclusions<NoSpeculativeLoadHardeningAttr,
                                        SpeculativeLoadHardeningAttr>(S, D, AL);
    break;
  case ParsedAttr::AT_CodeSeg:
    handleCodeSegAttr(S, D, AL);
    break;
  case ParsedAttr::AT_Target:
    handleTargetAttr(S, D, AL);
    break;
  case ParsedAttr::AT_MinVectorWidth:
    handleMinVectorWidthAttr(S, D, AL);
    break;
  case ParsedAttr::AT_Unavailable:
    handleAttrWithMessage<UnavailableAttr>(S, D, AL);
    break;
  case ParsedAttr::AT_Assumption:
    handleAssumumptionAttr(S, D, AL);
    break;
  case ParsedAttr::AT_ObjCDirect:
    handleObjCDirectAttr(S, D, AL);
    break;
  case ParsedAttr::AT_ObjCNonRuntimeProtocol:
    handleObjCNonRuntimeProtocolAttr(S, D, AL);
    break;
  case ParsedAttr::AT_ObjCDirectMembers:
    handleObjCDirectMembersAttr(S, D, AL);
    handleSimpleAttribute<ObjCDirectMembersAttr>(S, D, AL);
    break;
  case ParsedAttr::AT_ObjCExplicitProtocolImpl:
    handleObjCSuppresProtocolAttr(S, D, AL);
    break;
  case ParsedAttr::AT_Unused:
    handleUnusedAttr(S, D, AL);
    break;
  case ParsedAttr::AT_NotTailCalled:
    handleSimpleAttributeWithExclusions<NotTailCalledAttr, AlwaysInlineAttr>(
        S, D, AL);
    break;
  case ParsedAttr::AT_DisableTailCalls:
    handleSimpleAttributeWithExclusions<DisableTailCallsAttr, NakedAttr>(S, D,
                                                                         AL);
    break;
  case ParsedAttr::AT_NoMerge:
    handleSimpleAttribute<NoMergeAttr>(S, D, AL);
    break;
  case ParsedAttr::AT_Visibility:
    handleVisibilityAttr(S, D, AL, false);
    break;
  case ParsedAttr::AT_TypeVisibility:
    handleVisibilityAttr(S, D, AL, true);
    break;
  case ParsedAttr::AT_WarnUnusedResult:
    handleWarnUnusedResult(S, D, AL);
    break;
  case ParsedAttr::AT_WeakRef:
    handleWeakRefAttr(S, D, AL);
    break;
  case ParsedAttr::AT_WeakImport:
    handleWeakImportAttr(S, D, AL);
    break;
  case ParsedAttr::AT_TransparentUnion:
    handleTransparentUnionAttr(S, D, AL);
    break;
  case ParsedAttr::AT_ObjCMethodFamily:
    handleObjCMethodFamilyAttr(S, D, AL);
    break;
  case ParsedAttr::AT_ObjCNSObject:
    handleObjCNSObject(S, D, AL);
    break;
  case ParsedAttr::AT_ObjCIndependentClass:
    handleObjCIndependentClass(S, D, AL);
    break;
  case ParsedAttr::AT_Blocks:
    handleBlocksAttr(S, D, AL);
    break;
  case ParsedAttr::AT_Sentinel:
    handleSentinelAttr(S, D, AL);
    break;
  case ParsedAttr::AT_Cleanup:
    handleCleanupAttr(S, D, AL);
    break;
  case ParsedAttr::AT_NoDebug:
    handleNoDebugAttr(S, D, AL);
    break;
  case ParsedAttr::AT_CmseNSEntry:
    handleCmseNSEntryAttr(S, D, AL);
    break;
  case ParsedAttr::AT_StdCall:
  case ParsedAttr::AT_CDecl:
  case ParsedAttr::AT_FastCall:
  case ParsedAttr::AT_ThisCall:
  case ParsedAttr::AT_Pascal:
  case ParsedAttr::AT_RegCall:
  case ParsedAttr::AT_SwiftCall:
  case ParsedAttr::AT_VectorCall:
  case ParsedAttr::AT_MSABI:
  case ParsedAttr::AT_SysVABI:
  case ParsedAttr::AT_Pcs:
  case ParsedAttr::AT_IntelOclBicc:
#if INTEL_CUSTOMIZATION
  case ParsedAttr::AT_IntelOclBiccAVX:
  case ParsedAttr::AT_IntelOclBiccAVX512:
#endif // INTEL_CUSTOMIZATION
  case ParsedAttr::AT_PreserveMost:
  case ParsedAttr::AT_PreserveAll:
  case ParsedAttr::AT_AArch64VectorPcs:
    handleCallConvAttr(S, D, AL);
    break;
  case ParsedAttr::AT_Suppress:
    handleSuppressAttr(S, D, AL);
    break;
  case ParsedAttr::AT_Owner:
  case ParsedAttr::AT_Pointer:
    handleLifetimeCategoryAttr(S, D, AL);
    break;
  case ParsedAttr::AT_OpenCLAccess:
    handleOpenCLAccessAttr(S, D, AL);
    break;
  case ParsedAttr::AT_OpenCLNoSVM:
    handleOpenCLNoSVMAttr(S, D, AL);
    break;
  case ParsedAttr::AT_SwiftContext:
    S.AddParameterABIAttr(D, AL, ParameterABI::SwiftContext);
    break;
  case ParsedAttr::AT_SwiftErrorResult:
    S.AddParameterABIAttr(D, AL, ParameterABI::SwiftErrorResult);
    break;
  case ParsedAttr::AT_SwiftIndirectResult:
    S.AddParameterABIAttr(D, AL, ParameterABI::SwiftIndirectResult);
    break;
  case ParsedAttr::AT_InternalLinkage:
    handleInternalLinkageAttr(S, D, AL);
    break;

  // Microsoft attributes:
  case ParsedAttr::AT_LayoutVersion:
    handleLayoutVersion(S, D, AL);
    break;
  case ParsedAttr::AT_Uuid:
    handleUuidAttr(S, D, AL);
    break;
  case ParsedAttr::AT_MSInheritance:
    handleMSInheritanceAttr(S, D, AL);
    break;
  case ParsedAttr::AT_Thread:
    handleDeclspecThreadAttr(S, D, AL);
    break;

  case ParsedAttr::AT_AbiTag:
    handleAbiTagAttr(S, D, AL);
    break;
  case ParsedAttr::AT_CFGuard:
    handleCFGuardAttr(S, D, AL);
    break;

  // Thread safety attributes:
  case ParsedAttr::AT_AssertExclusiveLock:
    handleAssertExclusiveLockAttr(S, D, AL);
    break;
  case ParsedAttr::AT_AssertSharedLock:
    handleAssertSharedLockAttr(S, D, AL);
    break;
  case ParsedAttr::AT_PtGuardedVar:
    handlePtGuardedVarAttr(S, D, AL);
    break;
  case ParsedAttr::AT_NoSanitize:
    handleNoSanitizeAttr(S, D, AL);
    break;
  case ParsedAttr::AT_NoSanitizeSpecific:
    handleNoSanitizeSpecificAttr(S, D, AL);
    break;
  case ParsedAttr::AT_GuardedBy:
    handleGuardedByAttr(S, D, AL);
    break;
  case ParsedAttr::AT_PtGuardedBy:
    handlePtGuardedByAttr(S, D, AL);
    break;
  case ParsedAttr::AT_ExclusiveTrylockFunction:
    handleExclusiveTrylockFunctionAttr(S, D, AL);
    break;
  case ParsedAttr::AT_LockReturned:
    handleLockReturnedAttr(S, D, AL);
    break;
  case ParsedAttr::AT_LocksExcluded:
    handleLocksExcludedAttr(S, D, AL);
    break;
  case ParsedAttr::AT_SharedTrylockFunction:
    handleSharedTrylockFunctionAttr(S, D, AL);
    break;
  case ParsedAttr::AT_AcquiredBefore:
    handleAcquiredBeforeAttr(S, D, AL);
    break;
  case ParsedAttr::AT_AcquiredAfter:
    handleAcquiredAfterAttr(S, D, AL);
    break;

  // Capability analysis attributes.
  case ParsedAttr::AT_Capability:
  case ParsedAttr::AT_Lockable:
    handleCapabilityAttr(S, D, AL);
    break;
  case ParsedAttr::AT_RequiresCapability:
    handleRequiresCapabilityAttr(S, D, AL);
    break;

  case ParsedAttr::AT_AssertCapability:
    handleAssertCapabilityAttr(S, D, AL);
    break;
  case ParsedAttr::AT_AcquireCapability:
    handleAcquireCapabilityAttr(S, D, AL);
    break;
  case ParsedAttr::AT_ReleaseCapability:
    handleReleaseCapabilityAttr(S, D, AL);
    break;
  case ParsedAttr::AT_TryAcquireCapability:
    handleTryAcquireCapabilityAttr(S, D, AL);
    break;

  // Consumed analysis attributes.
  case ParsedAttr::AT_Consumable:
    handleConsumableAttr(S, D, AL);
    break;
  case ParsedAttr::AT_CallableWhen:
    handleCallableWhenAttr(S, D, AL);
    break;
  case ParsedAttr::AT_ParamTypestate:
    handleParamTypestateAttr(S, D, AL);
    break;
  case ParsedAttr::AT_ReturnTypestate:
    handleReturnTypestateAttr(S, D, AL);
    break;
  case ParsedAttr::AT_SetTypestate:
    handleSetTypestateAttr(S, D, AL);
    break;
  case ParsedAttr::AT_TestTypestate:
    handleTestTypestateAttr(S, D, AL);
    break;

  // Type safety attributes.
  case ParsedAttr::AT_ArgumentWithTypeTag:
    handleArgumentWithTypeTagAttr(S, D, AL);
    break;
  case ParsedAttr::AT_TypeTagForDatatype:
    handleTypeTagForDatatypeAttr(S, D, AL);
    break;

  // Intel FPGA specific attributes
  case ParsedAttr::AT_IntelFPGADoublePump:
    handleIntelFPGAPumpAttr<IntelFPGADoublePumpAttr, IntelFPGASinglePumpAttr>(
        S, D, AL);
    break;
  case ParsedAttr::AT_IntelFPGASinglePump:
    handleIntelFPGAPumpAttr<IntelFPGASinglePumpAttr, IntelFPGADoublePumpAttr>(
        S, D, AL);
    break;
  case ParsedAttr::AT_IntelFPGAMemory:
    handleIntelFPGAMemoryAttr(S, D, AL);
    break;
  case ParsedAttr::AT_IntelFPGARegister:
    handleIntelFPGARegisterAttr(S, D, AL);
    break;
  case ParsedAttr::AT_IntelFPGABankWidth:
    handleOneConstantPowerTwoValueAttr<IntelFPGABankWidthAttr>(S, D, AL);
    break;
  case ParsedAttr::AT_IntelFPGANumBanks:
    handleOneConstantPowerTwoValueAttr<IntelFPGANumBanksAttr>(S, D, AL);
    break;
  case ParsedAttr::AT_IntelFPGAPrivateCopies:
    handleIntelFPGAPrivateCopiesAttr(S, D, AL);
    break;
#if INTEL_CUSTOMIZATION
  case ParsedAttr::AT_VecLenHint:
    handleVecLenHint(S, D, AL);
    break;
  // Intel FPGA OpenCL specific attributes
  case ParsedAttr::AT_NumComputeUnits:
    handleNumComputeUnitsAttr(S, D, AL);
    break;
  case ParsedAttr::AT_OpenCLBlocking:
    handleOpenCLBlockingAttr(S, D, AL);
    break;
  case ParsedAttr::AT_OpenCLDepth:
    handleOpenCLDepthAttr(S, D, AL);
    break;
  case ParsedAttr::AT_OpenCLIO:
    handleOpenCLIOAttr(S, D, AL);
    break;
  case ParsedAttr::AT_OpenCLLocalMemSize:
    handleOpenCLLocalMemSizeAttr(S, D, AL);
    break;
  case ParsedAttr::AT_OpenCLBufferLocation:
    handleOpenCLBufferLocationAttr(S, D, AL);
    break;
  case ParsedAttr::AT_Autorun:
    handleAutorunAttr(S, D, AL);
    break;
  case ParsedAttr::AT_UsesGlobalWorkOffset:
    handleUsesGlobalWorkOffsetAttr(S, D, AL);
    break;
  case ParsedAttr::AT_OpenCLHostAccessible:
    handleOpenCLHostAccessible(S, D, AL);
    break;
  case ParsedAttr::AT_StallFree:
    handleStallFreeAttr(S, D, AL);
    break;
  case ParsedAttr::AT_Cluster:
    handleClusterAttr(S, D, AL);
    break;
  case ParsedAttr::AT_StallLatency:
    handleStallLatencyAttr(S, D, AL);
    break;
  // Intel HLS specific attributes
  case ParsedAttr::AT_ReadWriteMode:
    handleReadWriteMode(S, D, AL);
    break;
  case ParsedAttr::AT_StaticArrayReset:
    handleStaticArrayResetAttr(S, D, AL);
    break;
  case ParsedAttr::AT_Component:
    handleComponentAttr(S, D, AL);
    break;
  case ParsedAttr::AT_StallFreeReturn:
    handleStallFreeReturnAttr(S, D, AL);
    break;
  case ParsedAttr::AT_UseSingleClock:
    handleUseSingleClockAttr(S, D, AL);
    break;
  case ParsedAttr::AT_ComponentInterface:
    handleComponentInterfaceAttr(S, D, AL);
    break;
  case ParsedAttr::AT_MaxConcurrency:
    handleMaxConcurrencyAttr(S, D, AL);
    break;
  case ParsedAttr::AT_ArgumentInterface:
    handleArgumentInterfaceAttr(S, D, AL);
    break;
  case ParsedAttr::AT_StableArgument:
    handleStableArgumentAttr(S, D, AL);
    break;
  case ParsedAttr::AT_SlaveMemoryArgument:
    handleSlaveMemoryArgumentAttr(S, D, AL);
    break;
  case ParsedAttr::AT_HLSII:
    handleHLSIIAttr<HLSIIAttr, HLSMinIIAttr, HLSMaxIIAttr>(S, D, AL);
    break;
  case ParsedAttr::AT_HLSMinII:
    handleHLSIIAttr<HLSMinIIAttr, HLSIIAttr, HLSMaxIIAttr>(S, D, AL);
    break;
  case ParsedAttr::AT_HLSMaxII:
    handleHLSIIAttr<HLSMaxIIAttr, HLSIIAttr, HLSMinIIAttr>(S, D, AL);
    break;
  case ParsedAttr::AT_HLSForceLoopPipelining:
    handleHLSForceLoopPipeliningAttr(S, D, AL);
    break;
  case ParsedAttr::AT_HLSMaxInvocationDelay:
    handleHLSMaxInvocationDelayAttr(S, D, AL);
    break;
#endif // INTEL_CUSTOMIZATION
  case ParsedAttr::AT_IntelFPGAMaxReplicates:
    handleIntelFPGAMaxReplicatesAttr(S, D, AL);
    break;
  case ParsedAttr::AT_IntelFPGASimpleDualPort:
    handleIntelFPGASimpleDualPortAttr(S, D, AL);
    break;
  case ParsedAttr::AT_IntelFPGAMerge:
    handleIntelFPGAMergeAttr(S, D, AL);
    break;
  case ParsedAttr::AT_IntelFPGABankBits:
    handleIntelFPGABankBitsAttr(S, D, AL);
    break;
  case ParsedAttr::AT_IntelFPGAForcePow2Depth:
    handleIntelFPGAForcePow2DepthAttr(S, D, AL);
    break;
  case ParsedAttr::AT_SYCLIntelPipeIO:
    handleSYCLIntelPipeIOAttr(S, D, AL);
    break;

  // Swift attributes.
  case ParsedAttr::AT_SwiftAsyncName:
    handleSwiftAsyncName(S, D, AL);
    break;
  case ParsedAttr::AT_SwiftAttr:
    handleSwiftAttrAttr(S, D, AL);
    break;
  case ParsedAttr::AT_SwiftBridge:
    handleSwiftBridge(S, D, AL);
    break;
  case ParsedAttr::AT_SwiftBridgedTypedef:
    handleSimpleAttribute<SwiftBridgedTypedefAttr>(S, D, AL);
    break;
  case ParsedAttr::AT_SwiftError:
    handleSwiftError(S, D, AL);
    break;
  case ParsedAttr::AT_SwiftName:
    handleSwiftName(S, D, AL);
    break;
  case ParsedAttr::AT_SwiftNewType:
    handleSwiftNewType(S, D, AL);
    break;
  case ParsedAttr::AT_SwiftObjCMembers:
    handleSimpleAttribute<SwiftObjCMembersAttr>(S, D, AL);
    break;
  case ParsedAttr::AT_SwiftPrivate:
    handleSimpleAttribute<SwiftPrivateAttr>(S, D, AL);
    break;
  case ParsedAttr::AT_SwiftAsync:
    handleSwiftAsyncAttr(S, D, AL);
    break;
  case ParsedAttr::AT_SwiftAsyncError:
    handleSwiftAsyncError(S, D, AL);
    break;

  // XRay attributes.
  case ParsedAttr::AT_XRayLogArgs:
    handleXRayLogArgsAttr(S, D, AL);
    break;

  case ParsedAttr::AT_PatchableFunctionEntry:
    handlePatchableFunctionEntryAttr(S, D, AL);
    break;

  case ParsedAttr::AT_AlwaysDestroy:
  case ParsedAttr::AT_NoDestroy:
    handleDestroyAttr(S, D, AL);
    break;

  case ParsedAttr::AT_Uninitialized:
    handleUninitializedAttr(S, D, AL);
    break;

  case ParsedAttr::AT_LoaderUninitialized:
    handleSimpleAttribute<LoaderUninitializedAttr>(S, D, AL);
    break;

  case ParsedAttr::AT_ObjCExternallyRetained:
    handleObjCExternallyRetainedAttr(S, D, AL);
    break;

  case ParsedAttr::AT_MIGServerRoutine:
    handleMIGServerRoutineAttr(S, D, AL);
    break;

  case ParsedAttr::AT_MSAllocator:
    handleMSAllocatorAttr(S, D, AL);
    break;

  case ParsedAttr::AT_ArmBuiltinAlias:
    handleArmBuiltinAliasAttr(S, D, AL);
    break;

  case ParsedAttr::AT_AcquireHandle:
    handleAcquireHandleAttr(S, D, AL);
    break;

  case ParsedAttr::AT_ReleaseHandle:
    handleHandleAttr<ReleaseHandleAttr>(S, D, AL);
    break;

  case ParsedAttr::AT_UseHandle:
    handleHandleAttr<UseHandleAttr>(S, D, AL);
    break;

  case ParsedAttr::AT_EnforceTCB:
    handleEnforceTCBAttr<EnforceTCBAttr, EnforceTCBLeafAttr>(S, D, AL);
    break;

  case ParsedAttr::AT_EnforceTCBLeaf:
    handleEnforceTCBAttr<EnforceTCBLeafAttr, EnforceTCBAttr>(S, D, AL);
    break;
  }
}

/// ProcessDeclAttributeList - Apply all the decl attributes in the specified
/// attribute list to the specified decl, ignoring any type attributes.
void Sema::ProcessDeclAttributeList(Scope *S, Decl *D,
                                    const ParsedAttributesView &AttrList,
                                    bool IncludeCXX11Attributes) {
  if (AttrList.empty())
    return;

  for (const ParsedAttr &AL : AttrList)
    ProcessDeclAttribute(*this, S, D, AL, IncludeCXX11Attributes);

  // FIXME: We should be able to handle these cases in TableGen.
  // GCC accepts
  // static int a9 __attribute__((weakref));
  // but that looks really pointless. We reject it.
  if (D->hasAttr<WeakRefAttr>() && !D->hasAttr<AliasAttr>()) {
    Diag(AttrList.begin()->getLoc(), diag::err_attribute_weakref_without_alias)
        << cast<NamedDecl>(D);
    D->dropAttr<WeakRefAttr>();
    return;
  }

  // FIXME: We should be able to handle this in TableGen as well. It would be
  // good to have a way to specify "these attributes must appear as a group",
  // for these. Additionally, it would be good to have a way to specify "these
  // attribute must never appear as a group" for attributes like cold and hot.
  if (!(D->hasAttr<OpenCLKernelAttr>() ||
        LangOpts.SYCLIsDevice || LangOpts.SYCLIsHost)) {
    // These attributes cannot be applied to a non-kernel function.
    if (const auto *A = D->getAttr<ReqdWorkGroupSizeAttr>()) {
      // FIXME: This emits a different error message than
      // diag::err_attribute_wrong_decl_type + ExpectedKernelFunction.
      Diag(D->getLocation(), diag::err_opencl_kernel_attr) << A;
      D->setInvalidDecl();
    } else if (const auto *A = D->getAttr<WorkGroupSizeHintAttr>()) {
      Diag(D->getLocation(), diag::err_opencl_kernel_attr) << A;
      D->setInvalidDecl();
    } else if (const auto *A = D->getAttr<SYCLIntelMaxWorkGroupSizeAttr>()) {
      Diag(D->getLocation(), diag::err_opencl_kernel_attr) << A;
      D->setInvalidDecl();
    } else if (const auto *A = D->getAttr<VecTypeHintAttr>()) {
      Diag(D->getLocation(), diag::err_opencl_kernel_attr) << A;
      D->setInvalidDecl();
#if INTEL_CUSTOMIZATION
    } else if (const auto *A = D->getAttr<ReqdWorkGroupSizeAttr>()) {
      Diag(D->getLocation(), diag::err_opencl_kernel_attr) << A;
      D->setInvalidDecl();
    } else if (const auto *A = D->getAttr<SYCLIntelNumSimdWorkItemsAttr>()) {
      Diag(D->getLocation(), diag::err_opencl_kernel_attr) << A;
      D->setInvalidDecl();
    } else if (const auto *A = D->getAttr<NumComputeUnitsAttr>()) {
      Diag(D->getLocation(), diag::err_opencl_kernel_attr) << A;
      D->setInvalidDecl();
    } else if (const auto *A = D->getAttr<SYCLIntelMaxGlobalWorkDimAttr>()) {
      Diag(D->getLocation(), diag::err_opencl_kernel_attr) << A;
      D->setInvalidDecl();
    } else if (const auto *A = D->getAttr<SYCLIntelMaxWorkGroupSizeAttr>()) {
      Diag(D->getLocation(), diag::err_opencl_kernel_attr) << A;
      D->setInvalidDecl();
    } else if (const auto *A = D->getAttr<AutorunAttr>()) {
      Diag(D->getLocation(), diag::err_opencl_kernel_attr) << A;
      D->setInvalidDecl();
    } else if (const auto *A = D->getAttr<UsesGlobalWorkOffsetAttr>()) {
      Diag(D->getLocation(), diag::err_opencl_kernel_attr) << A;
      D->setInvalidDecl();
    } else if (Attr *A = D->getAttr<StallFreeAttr>()) {
      if (!getLangOpts().HLS) {
        Diag(D->getLocation(), diag::err_opencl_kernel_attr) << A;
        D->setInvalidDecl();
      }
    } else if (Attr *A = D->getAttr<SYCLIntelSchedulerTargetFmaxMhzAttr>()) {
      if (!getLangOpts().HLS) {
        Diag(D->getLocation(), diag::err_opencl_kernel_attr) << A;
        D->setInvalidDecl();
      }
#endif // INTEL_CUSTOMIZATION
    } else if (const auto *A = D->getAttr<IntelReqdSubGroupSizeAttr>()) {
      Diag(D->getLocation(), diag::err_opencl_kernel_attr) << A;
      D->setInvalidDecl();
    } else if (!D->hasAttr<CUDAGlobalAttr>()) {
      if (const auto *A = D->getAttr<AMDGPUFlatWorkGroupSizeAttr>()) {
        Diag(D->getLocation(), diag::err_attribute_wrong_decl_type)
            << A << ExpectedKernelFunction;
        D->setInvalidDecl();
      } else if (const auto *A = D->getAttr<AMDGPUWavesPerEUAttr>()) {
        Diag(D->getLocation(), diag::err_attribute_wrong_decl_type)
            << A << ExpectedKernelFunction;
        D->setInvalidDecl();
      } else if (const auto *A = D->getAttr<AMDGPUNumSGPRAttr>()) {
        Diag(D->getLocation(), diag::err_attribute_wrong_decl_type)
            << A << ExpectedKernelFunction;
        D->setInvalidDecl();
      } else if (const auto *A = D->getAttr<AMDGPUNumVGPRAttr>()) {
        Diag(D->getLocation(), diag::err_attribute_wrong_decl_type)
            << A << ExpectedKernelFunction;
        D->setInvalidDecl();
      }
    }
  }
#if INTEL_CUSTOMIZATION
  else {
    if (D->hasAttr<AutorunAttr>() &&
        !D->hasAttr<SYCLIntelMaxGlobalWorkDimAttr>() &&
        !D->hasAttr<ReqdWorkGroupSizeAttr>()) {
      Attr *A = D->getAttr<AutorunAttr>();
      Diag(A->getLocation(),
          diag::err_opencl_attribute_requires_another_to_be_specified)
          << A << "'reqd_work_group_size' or 'max_global_work_dim' attribute";
      D->setInvalidDecl();
    }
  }
  if (const auto *SLA = D->getAttr<StallLatencyAttr>()) {
    if (getLangOpts().HLS && !D->hasAttr<ComponentAttr>()) {
      Diag(D->getLocation(), diag::err_component_func_attr) << SLA;
      D->setInvalidDecl();
    } else if (Context.getTargetInfo().getTriple().isINTELFPGAEnvironment() &&
               !D->hasAttr<OpenCLKernelAttr>()) {
      Diag(D->getLocation(), diag::err_opencl_kernel_attr) << SLA;
      D->setInvalidDecl();
    }
  }
  if ((getLangOpts().HLS || getLangOpts().OpenCL) &&
      D->getKind() == Decl::ParmVar && !IsSlaveMemory(*this, D)) {
    // Check that memory attributes are only added to slave memory.
    if (diagnoseMemoryAttrs<
            IntelFPGAMemoryAttr, IntelFPGANumBanksAttr, IntelFPGABankWidthAttr,
            IntelFPGASinglePumpAttr, IntelFPGADoublePumpAttr,
            IntelFPGABankBitsAttr>(*this, D))
      D->setInvalidDecl();
  }
#endif // INTEL_CUSTOMIZATION

  // Do this check after processing D's attributes because the attribute
  // objc_method_family can change whether the given method is in the init
  // family, and it can be applied after objc_designated_initializer. This is a
  // bit of a hack, but we need it to be compatible with versions of clang that
  // processed the attribute list in the wrong order.
  if (D->hasAttr<ObjCDesignatedInitializerAttr>() &&
      cast<ObjCMethodDecl>(D)->getMethodFamily() != OMF_init) {
    Diag(D->getLocation(), diag::err_designated_init_attr_non_init);
    D->dropAttr<ObjCDesignatedInitializerAttr>();
  }
}

// Helper for delayed processing TransparentUnion or BPFPreserveAccessIndexAttr
// attribute.
void Sema::ProcessDeclAttributeDelayed(Decl *D,
                                       const ParsedAttributesView &AttrList) {
  for (const ParsedAttr &AL : AttrList)
    if (AL.getKind() == ParsedAttr::AT_TransparentUnion) {
      handleTransparentUnionAttr(*this, D, AL);
      break;
    }

  // For BPFPreserveAccessIndexAttr, we want to populate the attributes
  // to fields and inner records as well.
  if (D && D->hasAttr<BPFPreserveAccessIndexAttr>())
    handleBPFPreserveAIRecord(*this, cast<RecordDecl>(D));
}

// Annotation attributes are the only attributes allowed after an access
// specifier.
bool Sema::ProcessAccessDeclAttributeList(
    AccessSpecDecl *ASDecl, const ParsedAttributesView &AttrList) {
  for (const ParsedAttr &AL : AttrList) {
    if (AL.getKind() == ParsedAttr::AT_Annotate) {
      ProcessDeclAttribute(*this, nullptr, ASDecl, AL, AL.isCXX11Attribute());
    } else {
      Diag(AL.getLoc(), diag::err_only_annotate_after_access_spec);
      return true;
    }
  }
  return false;
}

/// checkUnusedDeclAttributes - Check a list of attributes to see if it
/// contains any decl attributes that we should warn about.
static void checkUnusedDeclAttributes(Sema &S, const ParsedAttributesView &A) {
  for (const ParsedAttr &AL : A) {
    // Only warn if the attribute is an unignored, non-type attribute.
    if (AL.isUsedAsTypeAttr() || AL.isInvalid())
      continue;
    if (AL.getKind() == ParsedAttr::IgnoredAttribute)
      continue;

    if (AL.getKind() == ParsedAttr::UnknownAttribute) {
      S.Diag(AL.getLoc(), diag::warn_unknown_attribute_ignored)
          << AL << AL.getRange();
    } else {
      S.Diag(AL.getLoc(), diag::warn_attribute_not_on_decl) << AL
                                                            << AL.getRange();
    }
  }
}

/// checkUnusedDeclAttributes - Given a declarator which is not being
/// used to build a declaration, complain about any decl attributes
/// which might be lying around on it.
void Sema::checkUnusedDeclAttributes(Declarator &D) {
  ::checkUnusedDeclAttributes(*this, D.getDeclSpec().getAttributes());
  ::checkUnusedDeclAttributes(*this, D.getAttributes());
  for (unsigned i = 0, e = D.getNumTypeObjects(); i != e; ++i)
    ::checkUnusedDeclAttributes(*this, D.getTypeObject(i).getAttrs());
}

/// DeclClonePragmaWeak - clone existing decl (maybe definition),
/// \#pragma weak needs a non-definition decl and source may not have one.
NamedDecl * Sema::DeclClonePragmaWeak(NamedDecl *ND, IdentifierInfo *II,
                                      SourceLocation Loc) {
  assert(isa<FunctionDecl>(ND) || isa<VarDecl>(ND));
  NamedDecl *NewD = nullptr;
  if (auto *FD = dyn_cast<FunctionDecl>(ND)) {
    FunctionDecl *NewFD;
    // FIXME: Missing call to CheckFunctionDeclaration().
    // FIXME: Mangling?
    // FIXME: Is the qualifier info correct?
    // FIXME: Is the DeclContext correct?
    NewFD = FunctionDecl::Create(
        FD->getASTContext(), FD->getDeclContext(), Loc, Loc,
        DeclarationName(II), FD->getType(), FD->getTypeSourceInfo(), SC_None,
        false /*isInlineSpecified*/, FD->hasPrototype(),
        ConstexprSpecKind::Unspecified, FD->getTrailingRequiresClause());
    NewD = NewFD;

    if (FD->getQualifier())
      NewFD->setQualifierInfo(FD->getQualifierLoc());

    // Fake up parameter variables; they are declared as if this were
    // a typedef.
    QualType FDTy = FD->getType();
    if (const auto *FT = FDTy->getAs<FunctionProtoType>()) {
      SmallVector<ParmVarDecl*, 16> Params;
      for (const auto &AI : FT->param_types()) {
        ParmVarDecl *Param = BuildParmVarDeclForTypedef(NewFD, Loc, AI);
        Param->setScopeInfo(0, Params.size());
        Params.push_back(Param);
      }
      NewFD->setParams(Params);
    }
  } else if (auto *VD = dyn_cast<VarDecl>(ND)) {
    NewD = VarDecl::Create(VD->getASTContext(), VD->getDeclContext(),
                           VD->getInnerLocStart(), VD->getLocation(), II,
                           VD->getType(), VD->getTypeSourceInfo(),
                           VD->getStorageClass());
    if (VD->getQualifier())
      cast<VarDecl>(NewD)->setQualifierInfo(VD->getQualifierLoc());
  }
  return NewD;
}

/// DeclApplyPragmaWeak - A declaration (maybe definition) needs \#pragma weak
/// applied to it, possibly with an alias.
void Sema::DeclApplyPragmaWeak(Scope *S, NamedDecl *ND, WeakInfo &W) {
  if (W.getUsed()) return; // only do this once
  W.setUsed(true);
  if (W.getAlias()) { // clone decl, impersonate __attribute(weak,alias(...))
    IdentifierInfo *NDId = ND->getIdentifier();
    NamedDecl *NewD = DeclClonePragmaWeak(ND, W.getAlias(), W.getLocation());
    NewD->addAttr(
        AliasAttr::CreateImplicit(Context, NDId->getName(), W.getLocation()));
    NewD->addAttr(WeakAttr::CreateImplicit(Context, W.getLocation(),
                                           AttributeCommonInfo::AS_Pragma));
    WeakTopLevelDecl.push_back(NewD);
    // FIXME: "hideous" code from Sema::LazilyCreateBuiltin
    // to insert Decl at TU scope, sorry.
    DeclContext *SavedContext = CurContext;
    CurContext = Context.getTranslationUnitDecl();
    NewD->setDeclContext(CurContext);
    NewD->setLexicalDeclContext(CurContext);
    PushOnScopeChains(NewD, S);
    CurContext = SavedContext;
  } else { // just add weak to existing
    ND->addAttr(WeakAttr::CreateImplicit(Context, W.getLocation(),
                                         AttributeCommonInfo::AS_Pragma));
  }
}

void Sema::ProcessPragmaWeak(Scope *S, Decl *D) {
  // It's valid to "forward-declare" #pragma weak, in which case we
  // have to do this.
  LoadExternalWeakUndeclaredIdentifiers();
  if (!WeakUndeclaredIdentifiers.empty()) {
    NamedDecl *ND = nullptr;
    if (auto *VD = dyn_cast<VarDecl>(D))
      if (VD->isExternC())
        ND = VD;
    if (auto *FD = dyn_cast<FunctionDecl>(D))
      if (FD->isExternC())
        ND = FD;
    if (ND) {
      if (IdentifierInfo *Id = ND->getIdentifier()) {
        auto I = WeakUndeclaredIdentifiers.find(Id);
        if (I != WeakUndeclaredIdentifiers.end()) {
          WeakInfo W = I->second;
          DeclApplyPragmaWeak(S, ND, W);
          WeakUndeclaredIdentifiers[Id] = W;
        }
      }
    }
  }
}

/// ProcessDeclAttributes - Given a declarator (PD) with attributes indicated in
/// it, apply them to D.  This is a bit tricky because PD can have attributes
/// specified in many different places, and we need to find and apply them all.
void Sema::ProcessDeclAttributes(Scope *S, Decl *D, const Declarator &PD) {
  // Apply decl attributes from the DeclSpec if present.
  if (!PD.getDeclSpec().getAttributes().empty())
    ProcessDeclAttributeList(S, D, PD.getDeclSpec().getAttributes());

  // Walk the declarator structure, applying decl attributes that were in a type
  // position to the decl itself.  This handles cases like:
  //   int *__attr__(x)** D;
  // when X is a decl attribute.
  for (unsigned i = 0, e = PD.getNumTypeObjects(); i != e; ++i)
     ProcessDeclAttributeList(S, D, PD.getTypeObject(i).getAttrs(),
                             /*IncludeCXX11Attributes=*/false);

  // Finally, apply any attributes on the decl itself.
  ProcessDeclAttributeList(S, D, PD.getAttributes());

  // Apply additional attributes specified by '#pragma clang attribute'.
  AddPragmaAttributes(S, D);
}

/// Is the given declaration allowed to use a forbidden type?
/// If so, it'll still be annotated with an attribute that makes it
/// illegal to actually use.
static bool isForbiddenTypeAllowed(Sema &S, Decl *D,
                                   const DelayedDiagnostic &diag,
                                   UnavailableAttr::ImplicitReason &reason) {
  // Private ivars are always okay.  Unfortunately, people don't
  // always properly make their ivars private, even in system headers.
  // Plus we need to make fields okay, too.
  if (!isa<FieldDecl>(D) && !isa<ObjCPropertyDecl>(D) &&
      !isa<FunctionDecl>(D))
    return false;

  // Silently accept unsupported uses of __weak in both user and system
  // declarations when it's been disabled, for ease of integration with
  // -fno-objc-arc files.  We do have to take some care against attempts
  // to define such things;  for now, we've only done that for ivars
  // and properties.
  if ((isa<ObjCIvarDecl>(D) || isa<ObjCPropertyDecl>(D))) {
    if (diag.getForbiddenTypeDiagnostic() == diag::err_arc_weak_disabled ||
        diag.getForbiddenTypeDiagnostic() == diag::err_arc_weak_no_runtime) {
      reason = UnavailableAttr::IR_ForbiddenWeak;
      return true;
    }
  }

  // Allow all sorts of things in system headers.
  if (S.Context.getSourceManager().isInSystemHeader(D->getLocation())) {
    // Currently, all the failures dealt with this way are due to ARC
    // restrictions.
    reason = UnavailableAttr::IR_ARCForbiddenType;
    return true;
  }

  return false;
}

/// Handle a delayed forbidden-type diagnostic.
static void handleDelayedForbiddenType(Sema &S, DelayedDiagnostic &DD,
                                       Decl *D) {
  auto Reason = UnavailableAttr::IR_None;
  if (D && isForbiddenTypeAllowed(S, D, DD, Reason)) {
    assert(Reason && "didn't set reason?");
    D->addAttr(UnavailableAttr::CreateImplicit(S.Context, "", Reason, DD.Loc));
    return;
  }
  if (S.getLangOpts().ObjCAutoRefCount)
    if (const auto *FD = dyn_cast<FunctionDecl>(D)) {
      // FIXME: we may want to suppress diagnostics for all
      // kind of forbidden type messages on unavailable functions.
      if (FD->hasAttr<UnavailableAttr>() &&
          DD.getForbiddenTypeDiagnostic() ==
              diag::err_arc_array_param_no_ownership) {
        DD.Triggered = true;
        return;
      }
    }

  S.Diag(DD.Loc, DD.getForbiddenTypeDiagnostic())
      << DD.getForbiddenTypeOperand() << DD.getForbiddenTypeArgument();
  DD.Triggered = true;
}


void Sema::PopParsingDeclaration(ParsingDeclState state, Decl *decl) {
  assert(DelayedDiagnostics.getCurrentPool());
  DelayedDiagnosticPool &poppedPool = *DelayedDiagnostics.getCurrentPool();
  DelayedDiagnostics.popWithoutEmitting(state);

  // When delaying diagnostics to run in the context of a parsed
  // declaration, we only want to actually emit anything if parsing
  // succeeds.
  if (!decl) return;

  // We emit all the active diagnostics in this pool or any of its
  // parents.  In general, we'll get one pool for the decl spec
  // and a child pool for each declarator; in a decl group like:
  //   deprecated_typedef foo, *bar, baz();
  // only the declarator pops will be passed decls.  This is correct;
  // we really do need to consider delayed diagnostics from the decl spec
  // for each of the different declarations.
  const DelayedDiagnosticPool *pool = &poppedPool;
  do {
    bool AnyAccessFailures = false;
    for (DelayedDiagnosticPool::pool_iterator
           i = pool->pool_begin(), e = pool->pool_end(); i != e; ++i) {
      // This const_cast is a bit lame.  Really, Triggered should be mutable.
      DelayedDiagnostic &diag = const_cast<DelayedDiagnostic&>(*i);
      if (diag.Triggered)
        continue;

      switch (diag.Kind) {
      case DelayedDiagnostic::Availability:
        // Don't bother giving deprecation/unavailable diagnostics if
        // the decl is invalid.
        if (!decl->isInvalidDecl())
          handleDelayedAvailabilityCheck(diag, decl);
        break;

      case DelayedDiagnostic::Access:
        // Only produce one access control diagnostic for a structured binding
        // declaration: we don't need to tell the user that all the fields are
        // inaccessible one at a time.
        if (AnyAccessFailures && isa<DecompositionDecl>(decl))
          continue;
        HandleDelayedAccessCheck(diag, decl);
        if (diag.Triggered)
          AnyAccessFailures = true;
        break;

      case DelayedDiagnostic::ForbiddenType:
        handleDelayedForbiddenType(*this, diag, decl);
        break;
      }
    }
  } while ((pool = pool->getParent()));
}

/// Given a set of delayed diagnostics, re-emit them as if they had
/// been delayed in the current context instead of in the given pool.
/// Essentially, this just moves them to the current pool.
void Sema::redelayDiagnostics(DelayedDiagnosticPool &pool) {
  DelayedDiagnosticPool *curPool = DelayedDiagnostics.getCurrentPool();
  assert(curPool && "re-emitting in undelayed context not supported");
  curPool->steal(pool);
}<|MERGE_RESOLUTION|>--- conflicted
+++ resolved
@@ -3943,7 +3943,6 @@
 
   S.CheckDeprecatedSYCLAttributeSpelling(A);
 
-<<<<<<< HEAD
 #if INTEL_CUSTOMIZATION
   if (checkValidSYCLSpelling(S, A))
     return;
@@ -3975,10 +3974,7 @@
   }
 #endif // INTEL_CUSTOMIZATION
 
-  S.addIntelSYCLSingleArgFunctionAttr<SYCLIntelNumSimdWorkItemsAttr>(D, A, E);
-=======
   S.addIntelSingleArgAttr<SYCLIntelNumSimdWorkItemsAttr>(D, A, E);
->>>>>>> 489df6bb
 }
 
 // Handles use_stall_enable_clusters
