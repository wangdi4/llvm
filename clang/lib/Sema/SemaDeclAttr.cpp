//===--- SemaDeclAttr.cpp - Declaration Attribute Handling ----------------===//
//
// Part of the LLVM Project, under the Apache License v2.0 with LLVM Exceptions.
// See https://llvm.org/LICENSE.txt for license information.
// SPDX-License-Identifier: Apache-2.0 WITH LLVM-exception
//
//===----------------------------------------------------------------------===//
//
//  This file implements decl-related attribute processing.
//
//===----------------------------------------------------------------------===//

#include "clang/AST/ASTConsumer.h"
#include "clang/AST/ASTContext.h"
#include "clang/AST/ASTMutationListener.h"
#include "clang/AST/CXXInheritance.h"
#include "clang/AST/DeclCXX.h"
#include "clang/AST/DeclObjC.h"
#include "clang/AST/DeclTemplate.h"
#include "clang/AST/Expr.h"
#include "clang/AST/ExprCXX.h"
#include "clang/AST/Mangle.h"
#include "clang/AST/RecursiveASTVisitor.h"
#include "clang/AST/Type.h"
#include "clang/Basic/CharInfo.h"
#include "clang/Basic/SourceLocation.h"
#include "clang/Basic/SourceManager.h"
#include "clang/Basic/TargetBuiltins.h"
#include "clang/Basic/TargetInfo.h"
#include "clang/Lex/Preprocessor.h"
#include "clang/Sema/DeclSpec.h"
#include "clang/Sema/DelayedDiagnostic.h"
#include "clang/Sema/Initialization.h"
#include "clang/Sema/Lookup.h"
#include "clang/Sema/ParsedAttr.h"
#include "clang/Sema/Scope.h"
#include "clang/Sema/ScopeInfo.h"
#include "clang/Sema/SemaInternal.h"
#include "llvm/ADT/Optional.h"
#include "llvm/ADT/STLExtras.h"
#include "llvm/ADT/StringExtras.h"
#include "llvm/IR/Assumptions.h"
#include "llvm/Support/MathExtras.h"
#include "intel/SemaIntelImpl.h" // INTEL
#include "llvm/Support/raw_ostream.h"

using namespace clang;
using namespace sema;

namespace AttributeLangSupport {
  enum LANG {
    C,
    Cpp,
    ObjC
  };
} // end namespace AttributeLangSupport

//===----------------------------------------------------------------------===//
//  Helper functions
//===----------------------------------------------------------------------===//

/// isFunctionOrMethod - Return true if the given decl has function
/// type (function or function-typed variable) or an Objective-C
/// method.
static bool isFunctionOrMethod(const Decl *D) {
  return (D->getFunctionType() != nullptr) || isa<ObjCMethodDecl>(D);
}

/// Return true if the given decl has function type (function or
/// function-typed variable) or an Objective-C method or a block.
static bool isFunctionOrMethodOrBlock(const Decl *D) {
  return isFunctionOrMethod(D) || isa<BlockDecl>(D);
}

/// Return true if the given decl has a declarator that should have
/// been processed by Sema::GetTypeForDeclarator.
static bool hasDeclarator(const Decl *D) {
  // In some sense, TypedefDecl really *ought* to be a DeclaratorDecl.
  return isa<DeclaratorDecl>(D) || isa<BlockDecl>(D) || isa<TypedefNameDecl>(D) ||
         isa<ObjCPropertyDecl>(D);
}

/// hasFunctionProto - Return true if the given decl has a argument
/// information. This decl should have already passed
/// isFunctionOrMethod or isFunctionOrMethodOrBlock.
static bool hasFunctionProto(const Decl *D) {
  if (const FunctionType *FnTy = D->getFunctionType())
    return isa<FunctionProtoType>(FnTy);
  return isa<ObjCMethodDecl>(D) || isa<BlockDecl>(D);
}

/// getFunctionOrMethodNumParams - Return number of function or method
/// parameters. It is an error to call this on a K&R function (use
/// hasFunctionProto first).
static unsigned getFunctionOrMethodNumParams(const Decl *D) {
  if (const FunctionType *FnTy = D->getFunctionType())
    return cast<FunctionProtoType>(FnTy)->getNumParams();
  if (const auto *BD = dyn_cast<BlockDecl>(D))
    return BD->getNumParams();
  return cast<ObjCMethodDecl>(D)->param_size();
}

static const ParmVarDecl *getFunctionOrMethodParam(const Decl *D,
                                                   unsigned Idx) {
  if (const auto *FD = dyn_cast<FunctionDecl>(D))
    return FD->getParamDecl(Idx);
  if (const auto *MD = dyn_cast<ObjCMethodDecl>(D))
    return MD->getParamDecl(Idx);
  if (const auto *BD = dyn_cast<BlockDecl>(D))
    return BD->getParamDecl(Idx);
  return nullptr;
}

static QualType getFunctionOrMethodParamType(const Decl *D, unsigned Idx) {
  if (const FunctionType *FnTy = D->getFunctionType())
    return cast<FunctionProtoType>(FnTy)->getParamType(Idx);
  if (const auto *BD = dyn_cast<BlockDecl>(D))
    return BD->getParamDecl(Idx)->getType();

  return cast<ObjCMethodDecl>(D)->parameters()[Idx]->getType();
}

static SourceRange getFunctionOrMethodParamRange(const Decl *D, unsigned Idx) {
  if (auto *PVD = getFunctionOrMethodParam(D, Idx))
    return PVD->getSourceRange();
  return SourceRange();
}

static QualType getFunctionOrMethodResultType(const Decl *D) {
  if (const FunctionType *FnTy = D->getFunctionType())
    return FnTy->getReturnType();
  return cast<ObjCMethodDecl>(D)->getReturnType();
}

static SourceRange getFunctionOrMethodResultSourceRange(const Decl *D) {
  if (const auto *FD = dyn_cast<FunctionDecl>(D))
    return FD->getReturnTypeSourceRange();
  if (const auto *MD = dyn_cast<ObjCMethodDecl>(D))
    return MD->getReturnTypeSourceRange();
  return SourceRange();
}

static bool isFunctionOrMethodVariadic(const Decl *D) {
  if (const FunctionType *FnTy = D->getFunctionType())
    return cast<FunctionProtoType>(FnTy)->isVariadic();
  if (const auto *BD = dyn_cast<BlockDecl>(D))
    return BD->isVariadic();
  return cast<ObjCMethodDecl>(D)->isVariadic();
}

static bool isInstanceMethod(const Decl *D) {
  if (const auto *MethodDecl = dyn_cast<CXXMethodDecl>(D))
    return MethodDecl->isInstance();
  return false;
}

static inline bool isNSStringType(QualType T, ASTContext &Ctx) {
  const auto *PT = T->getAs<ObjCObjectPointerType>();
  if (!PT)
    return false;

  ObjCInterfaceDecl *Cls = PT->getObjectType()->getInterface();
  if (!Cls)
    return false;

  IdentifierInfo* ClsName = Cls->getIdentifier();

  // FIXME: Should we walk the chain of classes?
  return ClsName == &Ctx.Idents.get("NSString") ||
         ClsName == &Ctx.Idents.get("NSMutableString");
}

static inline bool isCFStringType(QualType T, ASTContext &Ctx) {
  const auto *PT = T->getAs<PointerType>();
  if (!PT)
    return false;

  const auto *RT = PT->getPointeeType()->getAs<RecordType>();
  if (!RT)
    return false;

  const RecordDecl *RD = RT->getDecl();
  if (RD->getTagKind() != TTK_Struct)
    return false;

  return RD->getIdentifier() == &Ctx.Idents.get("__CFString");
}

static unsigned getNumAttributeArgs(const ParsedAttr &AL) {
  // FIXME: Include the type in the argument list.
  return AL.getNumArgs() + AL.hasParsedType();
}

template <typename Compare>
static bool checkAttributeNumArgsImpl(Sema &S, const ParsedAttr &AL,
                                      unsigned Num, unsigned Diag,
                                      Compare Comp) {
  if (Comp(getNumAttributeArgs(AL), Num)) {
    S.Diag(AL.getLoc(), Diag) << AL << Num;
    return false;
  }

  return true;
}

/// Check if the attribute has exactly as many args as Num. May
/// output an error.
static bool checkAttributeNumArgs(Sema &S, const ParsedAttr &AL, unsigned Num) {
  return checkAttributeNumArgsImpl(S, AL, Num,
                                   diag::err_attribute_wrong_number_arguments,
                                   std::not_equal_to<unsigned>());
}

/// Check if the attribute has at least as many args as Num. May
/// output an error.
static bool checkAttributeAtLeastNumArgs(Sema &S, const ParsedAttr &AL,
                                         unsigned Num) {
  return checkAttributeNumArgsImpl(S, AL, Num,
                                   diag::err_attribute_too_few_arguments,
                                   std::less<unsigned>());
}

/// Check if the attribute has at most as many args as Num. May
/// output an error.
static bool checkAttributeAtMostNumArgs(Sema &S, const ParsedAttr &AL,
                                        unsigned Num) {
  return checkAttributeNumArgsImpl(S, AL, Num,
                                   diag::err_attribute_too_many_arguments,
                                   std::greater<unsigned>());
}

/// A helper function to provide Attribute Location for the Attr types
/// AND the ParsedAttr.
template <typename AttrInfo>
static std::enable_if_t<std::is_base_of<Attr, AttrInfo>::value, SourceLocation>
getAttrLoc(const AttrInfo &AL) {
  return AL.getLocation();
}
static SourceLocation getAttrLoc(const ParsedAttr &AL) { return AL.getLoc(); }

/// If Expr is a valid integer constant, get the value of the integer
/// expression and return success or failure. May output an error.
///
/// Negative argument is implicitly converted to unsigned, unless
/// \p StrictlyUnsigned is true.
template <typename AttrInfo>
static bool checkUInt32Argument(Sema &S, const AttrInfo &AI, const Expr *Expr,
                                uint32_t &Val, unsigned Idx = UINT_MAX,
                                bool StrictlyUnsigned = false) {
  Optional<llvm::APSInt> I = llvm::APSInt(32);
  if (Expr->isTypeDependent() || Expr->isValueDependent() ||
      !(I = Expr->getIntegerConstantExpr(S.Context))) {
    if (Idx != UINT_MAX)
      S.Diag(getAttrLoc(AI), diag::err_attribute_argument_n_type)
          << &AI << Idx << AANT_ArgumentIntegerConstant
          << Expr->getSourceRange();
    else
      S.Diag(getAttrLoc(AI), diag::err_attribute_argument_type)
          << &AI << AANT_ArgumentIntegerConstant << Expr->getSourceRange();
    return false;
  }

  if (!I->isIntN(32)) {
    S.Diag(Expr->getExprLoc(), diag::err_ice_too_large)
        << I->toString(10, false) << 32 << /* Unsigned */ 1;
    return false;
  }

  if (StrictlyUnsigned && I->isSigned() && I->isNegative()) {
    S.Diag(getAttrLoc(AI), diag::err_attribute_requires_positive_integer)
        << &AI << /*non-negative*/ 1;
    return false;
  }

  Val = (uint32_t)I->getZExtValue();
  return true;
}

/// Wrapper around checkUInt32Argument, with an extra check to be sure
/// that the result will fit into a regular (signed) int. All args have the same
/// purpose as they do in checkUInt32Argument.
template <typename AttrInfo>
static bool checkPositiveIntArgument(Sema &S, const AttrInfo &AI, const Expr *Expr,
                                     int &Val, unsigned Idx = UINT_MAX) {
  uint32_t UVal;
  if (!checkUInt32Argument(S, AI, Expr, UVal, Idx))
    return false;

  if (UVal > (uint32_t)std::numeric_limits<int>::max()) {
    llvm::APSInt I(32); // for toString
    I = UVal;
    S.Diag(Expr->getExprLoc(), diag::err_ice_too_large)
        << I.toString(10, false) << 32 << /* Unsigned */ 0;
    return false;
  }

  Val = UVal;
  return true;
}

/// Diagnose mutually exclusive attributes when present on a given
/// declaration. Returns true if diagnosed.
template <typename AttrTy>
static bool checkAttrMutualExclusion(Sema &S, Decl *D, const ParsedAttr &AL) {
  if (const auto *A = D->getAttr<AttrTy>()) {
    S.Diag(AL.getLoc(), diag::err_attributes_are_not_compatible) << AL << A;
    S.Diag(A->getLocation(), diag::note_conflicting_attribute);
    return true;
  }
  return false;
}

template <typename AttrTy>
static bool checkAttrMutualExclusion(Sema &S, Decl *D, const Attr &AL) {
  if (const auto *A = D->getAttr<AttrTy>()) {
    S.Diag(AL.getLocation(), diag::err_attributes_are_not_compatible) << &AL
                                                                      << A;
    S.Diag(A->getLocation(), diag::note_conflicting_attribute);
    return true;
  }
  return false;
}

void Sema::DiagnoseDeprecatedAttribute(const ParsedAttr &A, StringRef NewScope,
                                       StringRef NewName) {
  assert((!NewName.empty() || !NewScope.empty()) &&
         "Deprecated attribute with no new scope or name?");
  Diag(A.getLoc(), diag::warn_attribute_spelling_deprecated)
      << "'" + A.getNormalizedFullName() + "'";

  FixItHint Fix;
  std::string NewFullName;
  if (NewScope.empty() && !NewName.empty()) {
    // Only have a new name.
    Fix = FixItHint::CreateReplacement(A.getLoc(), NewName);
    NewFullName =
        ((A.hasScope() ? A.getScopeName()->getName() : StringRef("")) +
         "::" + NewName)
            .str();
  } else if (NewName.empty() && !NewScope.empty()) {
    // Only have a new scope.
    Fix = FixItHint::CreateReplacement(A.getScopeLoc(), NewScope);
    NewFullName = (NewScope + "::" + A.getAttrName()->getName()).str();
  } else {
    // Have both a new name and a new scope.
    NewFullName = (NewScope + "::" + NewName).str();
    Fix = FixItHint::CreateReplacement(A.getRange(), NewFullName);
  }

  Diag(A.getLoc(), diag::note_spelling_suggestion)
      << "'" + NewFullName + "'" << Fix;
}

void Sema::CheckDeprecatedSYCLAttributeSpelling(const ParsedAttr &A,
                                                StringRef NewName) {
<<<<<<< HEAD
#if INTEL_CUSTOMIZATION
  // Some FPGA attributes have GNU spelling and can appear without a scope
  if (!A.hasScope())
    return;
#endif // INTEL_CUSTOMIZATION
=======
  // Additionally, diagnose the old [[intel::ii]] spelling.
  if (A.getKind() == ParsedAttr::AT_SYCLIntelFPGAInitiationInterval &&
      A.getAttrName()->isStr("ii")) {
    DiagnoseDeprecatedAttribute(A, "intel", "initiation_interval");
    return;
  }

>>>>>>> b04e6a06
  // All attributes in the intelfpga vendor namespace are deprecated in favor
  // of a name in the intel vendor namespace. By default, assume the attribute
  // retains its original name but changes the namespace. However, some
  // attributes were renamed, so we support supplying a new name as well.
  if (A.hasScope() && A.getScopeName()->isStr("intelfpga")) {
    DiagnoseDeprecatedAttribute(A, "intel", NewName);
    return;
  }
}

/// Check if IdxExpr is a valid parameter index for a function or
/// instance method D.  May output an error.
///
/// \returns true if IdxExpr is a valid index.
template <typename AttrInfo>
static bool checkFunctionOrMethodParameterIndex(
    Sema &S, const Decl *D, const AttrInfo &AI, unsigned AttrArgNum,
    const Expr *IdxExpr, ParamIdx &Idx, bool CanIndexImplicitThis = false) {
  assert(isFunctionOrMethodOrBlock(D));

  // In C++ the implicit 'this' function parameter also counts.
  // Parameters are counted from one.
  bool HP = hasFunctionProto(D);
  bool HasImplicitThisParam = isInstanceMethod(D);
  bool IV = HP && isFunctionOrMethodVariadic(D);
  unsigned NumParams =
      (HP ? getFunctionOrMethodNumParams(D) : 0) + HasImplicitThisParam;

  Optional<llvm::APSInt> IdxInt;
  if (IdxExpr->isTypeDependent() || IdxExpr->isValueDependent() ||
      !(IdxInt = IdxExpr->getIntegerConstantExpr(S.Context))) {
    S.Diag(getAttrLoc(AI), diag::err_attribute_argument_n_type)
        << &AI << AttrArgNum << AANT_ArgumentIntegerConstant
        << IdxExpr->getSourceRange();
    return false;
  }

  unsigned IdxSource = IdxInt->getLimitedValue(UINT_MAX);
  if (IdxSource < 1 || (!IV && IdxSource > NumParams)) {
    S.Diag(getAttrLoc(AI), diag::err_attribute_argument_out_of_bounds)
        << &AI << AttrArgNum << IdxExpr->getSourceRange();
    return false;
  }
  if (HasImplicitThisParam && !CanIndexImplicitThis) {
    if (IdxSource == 1) {
      S.Diag(getAttrLoc(AI), diag::err_attribute_invalid_implicit_this_argument)
          << &AI << IdxExpr->getSourceRange();
      return false;
    }
  }

  Idx = ParamIdx(IdxSource, D);
  return true;
}

/// Check if the argument \p ArgNum of \p Attr is a ASCII string literal.
/// If not emit an error and return false. If the argument is an identifier it
/// will emit an error with a fixit hint and treat it as if it was a string
/// literal.
bool Sema::checkStringLiteralArgumentAttr(const ParsedAttr &AL, unsigned ArgNum,
                                          StringRef &Str,
                                          SourceLocation *ArgLocation) {
  // Look for identifiers. If we have one emit a hint to fix it to a literal.
  if (AL.isArgIdent(ArgNum)) {
    IdentifierLoc *Loc = AL.getArgAsIdent(ArgNum);
    Diag(Loc->Loc, diag::err_attribute_argument_type)
        << AL << AANT_ArgumentString
        << FixItHint::CreateInsertion(Loc->Loc, "\"")
        << FixItHint::CreateInsertion(getLocForEndOfToken(Loc->Loc), "\"");
    Str = Loc->Ident->getName();
    if (ArgLocation)
      *ArgLocation = Loc->Loc;
    return true;
  }

  // Now check for an actual string literal.
  Expr *ArgExpr = AL.getArgAsExpr(ArgNum);
  const auto *Literal = dyn_cast<StringLiteral>(ArgExpr->IgnoreParenCasts());
  if (ArgLocation)
    *ArgLocation = ArgExpr->getBeginLoc();

  if (!Literal || !Literal->isAscii()) {
    Diag(ArgExpr->getBeginLoc(), diag::err_attribute_argument_type)
        << AL << AANT_ArgumentString;
    return false;
  }

  Str = Literal->getString();
  return true;
}

/// Applies the given attribute to the Decl without performing any
/// additional semantic checking.
template <typename AttrType>
static void handleSimpleAttribute(Sema &S, Decl *D,
                                  const AttributeCommonInfo &CI) {
  D->addAttr(::new (S.Context) AttrType(S.Context, CI));
}

template <typename... DiagnosticArgs>
static const Sema::SemaDiagnosticBuilder&
appendDiagnostics(const Sema::SemaDiagnosticBuilder &Bldr) {
  return Bldr;
}

template <typename T, typename... DiagnosticArgs>
static const Sema::SemaDiagnosticBuilder&
appendDiagnostics(const Sema::SemaDiagnosticBuilder &Bldr, T &&ExtraArg,
                  DiagnosticArgs &&... ExtraArgs) {
  return appendDiagnostics(Bldr << std::forward<T>(ExtraArg),
                           std::forward<DiagnosticArgs>(ExtraArgs)...);
}

/// Add an attribute {@code AttrType} to declaration {@code D}, provided that
/// {@code PassesCheck} is true.
/// Otherwise, emit diagnostic {@code DiagID}, passing in all parameters
/// specified in {@code ExtraArgs}.
template <typename AttrType, typename... DiagnosticArgs>
static void handleSimpleAttributeOrDiagnose(Sema &S, Decl *D,
                                            const AttributeCommonInfo &CI,
                                            bool PassesCheck, unsigned DiagID,
                                            DiagnosticArgs &&... ExtraArgs) {
  if (!PassesCheck) {
    Sema::SemaDiagnosticBuilder DB = S.Diag(D->getBeginLoc(), DiagID);
    appendDiagnostics(DB, std::forward<DiagnosticArgs>(ExtraArgs)...);
    return;
  }
  handleSimpleAttribute<AttrType>(S, D, CI);
}

template <typename AttrType>
static void handleSimpleAttributeWithExclusions(Sema &S, Decl *D,
                                                const ParsedAttr &AL) {
  handleSimpleAttribute<AttrType>(S, D, AL);
}

/// Applies the given attribute to the Decl so long as the Decl doesn't
/// already have one of the given incompatible attributes.
template <typename AttrType, typename IncompatibleAttrType,
          typename... IncompatibleAttrTypes>
static void handleSimpleAttributeWithExclusions(Sema &S, Decl *D,
                                                const ParsedAttr &AL) {
  if (checkAttrMutualExclusion<IncompatibleAttrType>(S, D, AL))
    return;
  handleSimpleAttributeWithExclusions<AttrType, IncompatibleAttrTypes...>(S, D,
                                                                          AL);
}

/// Check if the passed-in expression is of type int or bool.
static bool isIntOrBool(Expr *Exp) {
  QualType QT = Exp->getType();
  return QT->isBooleanType() || QT->isIntegerType();
}


// Check to see if the type is a smart pointer of some kind.  We assume
// it's a smart pointer if it defines both operator-> and operator*.
static bool threadSafetyCheckIsSmartPointer(Sema &S, const RecordType* RT) {
  auto IsOverloadedOperatorPresent = [&S](const RecordDecl *Record,
                                          OverloadedOperatorKind Op) {
    DeclContextLookupResult Result =
        Record->lookup(S.Context.DeclarationNames.getCXXOperatorName(Op));
    return !Result.empty();
  };

  const RecordDecl *Record = RT->getDecl();
  bool foundStarOperator = IsOverloadedOperatorPresent(Record, OO_Star);
  bool foundArrowOperator = IsOverloadedOperatorPresent(Record, OO_Arrow);
  if (foundStarOperator && foundArrowOperator)
    return true;

  const CXXRecordDecl *CXXRecord = dyn_cast<CXXRecordDecl>(Record);
  if (!CXXRecord)
    return false;

  for (auto BaseSpecifier : CXXRecord->bases()) {
    if (!foundStarOperator)
      foundStarOperator = IsOverloadedOperatorPresent(
          BaseSpecifier.getType()->getAsRecordDecl(), OO_Star);
    if (!foundArrowOperator)
      foundArrowOperator = IsOverloadedOperatorPresent(
          BaseSpecifier.getType()->getAsRecordDecl(), OO_Arrow);
  }

  if (foundStarOperator && foundArrowOperator)
    return true;

  return false;
}

/// Check if passed in Decl is a pointer type.
/// Note that this function may produce an error message.
/// \return true if the Decl is a pointer type; false otherwise
static bool threadSafetyCheckIsPointer(Sema &S, const Decl *D,
                                       const ParsedAttr &AL) {
  const auto *VD = cast<ValueDecl>(D);
  QualType QT = VD->getType();
  if (QT->isAnyPointerType())
    return true;

  if (const auto *RT = QT->getAs<RecordType>()) {
    // If it's an incomplete type, it could be a smart pointer; skip it.
    // (We don't want to force template instantiation if we can avoid it,
    // since that would alter the order in which templates are instantiated.)
    if (RT->isIncompleteType())
      return true;

    if (threadSafetyCheckIsSmartPointer(S, RT))
      return true;
  }

  S.Diag(AL.getLoc(), diag::warn_thread_attribute_decl_not_pointer) << AL << QT;
  return false;
}

/// Checks that the passed in QualType either is of RecordType or points
/// to RecordType. Returns the relevant RecordType, null if it does not exit.
static const RecordType *getRecordType(QualType QT) {
  if (const auto *RT = QT->getAs<RecordType>())
    return RT;

  // Now check if we point to record type.
  if (const auto *PT = QT->getAs<PointerType>())
    return PT->getPointeeType()->getAs<RecordType>();

  return nullptr;
}

template <typename AttrType>
static bool checkRecordDeclForAttr(const RecordDecl *RD) {
  // Check if the record itself has the attribute.
  if (RD->hasAttr<AttrType>())
    return true;

  // Else check if any base classes have the attribute.
  if (const auto *CRD = dyn_cast<CXXRecordDecl>(RD)) {
    CXXBasePaths BPaths(false, false);
    if (CRD->lookupInBases(
            [](const CXXBaseSpecifier *BS, CXXBasePath &) {
              const auto &Ty = *BS->getType();
              // If it's type-dependent, we assume it could have the attribute.
              if (Ty.isDependentType())
                return true;
              return Ty.castAs<RecordType>()->getDecl()->hasAttr<AttrType>();
            },
            BPaths, true))
      return true;
  }
  return false;
}

static bool checkRecordTypeForCapability(Sema &S, QualType Ty) {
  const RecordType *RT = getRecordType(Ty);

  if (!RT)
    return false;

  // Don't check for the capability if the class hasn't been defined yet.
  if (RT->isIncompleteType())
    return true;

  // Allow smart pointers to be used as capability objects.
  // FIXME -- Check the type that the smart pointer points to.
  if (threadSafetyCheckIsSmartPointer(S, RT))
    return true;

  return checkRecordDeclForAttr<CapabilityAttr>(RT->getDecl());
}

static bool checkTypedefTypeForCapability(QualType Ty) {
  const auto *TD = Ty->getAs<TypedefType>();
  if (!TD)
    return false;

  TypedefNameDecl *TN = TD->getDecl();
  if (!TN)
    return false;

  return TN->hasAttr<CapabilityAttr>();
}

static bool typeHasCapability(Sema &S, QualType Ty) {
  if (checkTypedefTypeForCapability(Ty))
    return true;

  if (checkRecordTypeForCapability(S, Ty))
    return true;

  return false;
}

static bool isCapabilityExpr(Sema &S, const Expr *Ex) {
  // Capability expressions are simple expressions involving the boolean logic
  // operators &&, || or !, a simple DeclRefExpr, CastExpr or a ParenExpr. Once
  // a DeclRefExpr is found, its type should be checked to determine whether it
  // is a capability or not.

  if (const auto *E = dyn_cast<CastExpr>(Ex))
    return isCapabilityExpr(S, E->getSubExpr());
  else if (const auto *E = dyn_cast<ParenExpr>(Ex))
    return isCapabilityExpr(S, E->getSubExpr());
  else if (const auto *E = dyn_cast<UnaryOperator>(Ex)) {
    if (E->getOpcode() == UO_LNot || E->getOpcode() == UO_AddrOf ||
        E->getOpcode() == UO_Deref)
      return isCapabilityExpr(S, E->getSubExpr());
    return false;
  } else if (const auto *E = dyn_cast<BinaryOperator>(Ex)) {
    if (E->getOpcode() == BO_LAnd || E->getOpcode() == BO_LOr)
      return isCapabilityExpr(S, E->getLHS()) &&
             isCapabilityExpr(S, E->getRHS());
    return false;
  }

  return typeHasCapability(S, Ex->getType());
}

/// Checks that all attribute arguments, starting from Sidx, resolve to
/// a capability object.
/// \param Sidx The attribute argument index to start checking with.
/// \param ParamIdxOk Whether an argument can be indexing into a function
/// parameter list.
static void checkAttrArgsAreCapabilityObjs(Sema &S, Decl *D,
                                           const ParsedAttr &AL,
                                           SmallVectorImpl<Expr *> &Args,
                                           unsigned Sidx = 0,
                                           bool ParamIdxOk = false) {
  if (Sidx == AL.getNumArgs()) {
    // If we don't have any capability arguments, the attribute implicitly
    // refers to 'this'. So we need to make sure that 'this' exists, i.e. we're
    // a non-static method, and that the class is a (scoped) capability.
    const auto *MD = dyn_cast<const CXXMethodDecl>(D);
    if (MD && !MD->isStatic()) {
      const CXXRecordDecl *RD = MD->getParent();
      // FIXME -- need to check this again on template instantiation
      if (!checkRecordDeclForAttr<CapabilityAttr>(RD) &&
          !checkRecordDeclForAttr<ScopedLockableAttr>(RD))
        S.Diag(AL.getLoc(),
               diag::warn_thread_attribute_not_on_capability_member)
            << AL << MD->getParent();
    } else {
      S.Diag(AL.getLoc(), diag::warn_thread_attribute_not_on_non_static_member)
          << AL;
    }
  }

  for (unsigned Idx = Sidx; Idx < AL.getNumArgs(); ++Idx) {
    Expr *ArgExp = AL.getArgAsExpr(Idx);

    if (ArgExp->isTypeDependent()) {
      // FIXME -- need to check this again on template instantiation
      Args.push_back(ArgExp);
      continue;
    }

    if (const auto *StrLit = dyn_cast<StringLiteral>(ArgExp)) {
      if (StrLit->getLength() == 0 ||
          (StrLit->isAscii() && StrLit->getString() == StringRef("*"))) {
        // Pass empty strings to the analyzer without warnings.
        // Treat "*" as the universal lock.
        Args.push_back(ArgExp);
        continue;
      }

      // We allow constant strings to be used as a placeholder for expressions
      // that are not valid C++ syntax, but warn that they are ignored.
      S.Diag(AL.getLoc(), diag::warn_thread_attribute_ignored) << AL;
      Args.push_back(ArgExp);
      continue;
    }

    QualType ArgTy = ArgExp->getType();

    // A pointer to member expression of the form  &MyClass::mu is treated
    // specially -- we need to look at the type of the member.
    if (const auto *UOp = dyn_cast<UnaryOperator>(ArgExp))
      if (UOp->getOpcode() == UO_AddrOf)
        if (const auto *DRE = dyn_cast<DeclRefExpr>(UOp->getSubExpr()))
          if (DRE->getDecl()->isCXXInstanceMember())
            ArgTy = DRE->getDecl()->getType();

    // First see if we can just cast to record type, or pointer to record type.
    const RecordType *RT = getRecordType(ArgTy);

    // Now check if we index into a record type function param.
    if(!RT && ParamIdxOk) {
      const auto *FD = dyn_cast<FunctionDecl>(D);
      const auto *IL = dyn_cast<IntegerLiteral>(ArgExp);
      if(FD && IL) {
        unsigned int NumParams = FD->getNumParams();
        llvm::APInt ArgValue = IL->getValue();
        uint64_t ParamIdxFromOne = ArgValue.getZExtValue();
        uint64_t ParamIdxFromZero = ParamIdxFromOne - 1;
        if (!ArgValue.isStrictlyPositive() || ParamIdxFromOne > NumParams) {
          S.Diag(AL.getLoc(),
                 diag::err_attribute_argument_out_of_bounds_extra_info)
              << AL << Idx + 1 << NumParams;
          continue;
        }
        ArgTy = FD->getParamDecl(ParamIdxFromZero)->getType();
      }
    }

    // If the type does not have a capability, see if the components of the
    // expression have capabilities. This allows for writing C code where the
    // capability may be on the type, and the expression is a capability
    // boolean logic expression. Eg) requires_capability(A || B && !C)
    if (!typeHasCapability(S, ArgTy) && !isCapabilityExpr(S, ArgExp))
      S.Diag(AL.getLoc(), diag::warn_thread_attribute_argument_not_lockable)
          << AL << ArgTy;

    Args.push_back(ArgExp);
  }
}

//===----------------------------------------------------------------------===//
// Attribute Implementations
//===----------------------------------------------------------------------===//

static void handlePtGuardedVarAttr(Sema &S, Decl *D, const ParsedAttr &AL) {
  if (!threadSafetyCheckIsPointer(S, D, AL))
    return;

  D->addAttr(::new (S.Context) PtGuardedVarAttr(S.Context, AL));
}

static bool checkGuardedByAttrCommon(Sema &S, Decl *D, const ParsedAttr &AL,
                                     Expr *&Arg) {
  SmallVector<Expr *, 1> Args;
  // check that all arguments are lockable objects
  checkAttrArgsAreCapabilityObjs(S, D, AL, Args);
  unsigned Size = Args.size();
  if (Size != 1)
    return false;

  Arg = Args[0];

  return true;
}

static void handleGuardedByAttr(Sema &S, Decl *D, const ParsedAttr &AL) {
  Expr *Arg = nullptr;
  if (!checkGuardedByAttrCommon(S, D, AL, Arg))
    return;

  D->addAttr(::new (S.Context) GuardedByAttr(S.Context, AL, Arg));
}

static void handlePtGuardedByAttr(Sema &S, Decl *D, const ParsedAttr &AL) {
  Expr *Arg = nullptr;
  if (!checkGuardedByAttrCommon(S, D, AL, Arg))
    return;

  if (!threadSafetyCheckIsPointer(S, D, AL))
    return;

  D->addAttr(::new (S.Context) PtGuardedByAttr(S.Context, AL, Arg));
}

static bool checkAcquireOrderAttrCommon(Sema &S, Decl *D, const ParsedAttr &AL,
                                        SmallVectorImpl<Expr *> &Args) {
  if (!checkAttributeAtLeastNumArgs(S, AL, 1))
    return false;

  // Check that this attribute only applies to lockable types.
  QualType QT = cast<ValueDecl>(D)->getType();
  if (!QT->isDependentType() && !typeHasCapability(S, QT)) {
    S.Diag(AL.getLoc(), diag::warn_thread_attribute_decl_not_lockable) << AL;
    return false;
  }

  // Check that all arguments are lockable objects.
  checkAttrArgsAreCapabilityObjs(S, D, AL, Args);
  if (Args.empty())
    return false;

  return true;
}

static void handleAcquiredAfterAttr(Sema &S, Decl *D, const ParsedAttr &AL) {
  SmallVector<Expr *, 1> Args;
  if (!checkAcquireOrderAttrCommon(S, D, AL, Args))
    return;

  Expr **StartArg = &Args[0];
  D->addAttr(::new (S.Context)
                 AcquiredAfterAttr(S.Context, AL, StartArg, Args.size()));
}

static void handleAcquiredBeforeAttr(Sema &S, Decl *D, const ParsedAttr &AL) {
  SmallVector<Expr *, 1> Args;
  if (!checkAcquireOrderAttrCommon(S, D, AL, Args))
    return;

  Expr **StartArg = &Args[0];
  D->addAttr(::new (S.Context)
                 AcquiredBeforeAttr(S.Context, AL, StartArg, Args.size()));
}

static bool checkLockFunAttrCommon(Sema &S, Decl *D, const ParsedAttr &AL,
                                   SmallVectorImpl<Expr *> &Args) {
  // zero or more arguments ok
  // check that all arguments are lockable objects
  checkAttrArgsAreCapabilityObjs(S, D, AL, Args, 0, /*ParamIdxOk=*/true);

  return true;
}

static void handleAssertSharedLockAttr(Sema &S, Decl *D, const ParsedAttr &AL) {
  SmallVector<Expr *, 1> Args;
  if (!checkLockFunAttrCommon(S, D, AL, Args))
    return;

  unsigned Size = Args.size();
  Expr **StartArg = Size == 0 ? nullptr : &Args[0];
  D->addAttr(::new (S.Context)
                 AssertSharedLockAttr(S.Context, AL, StartArg, Size));
}

static void handleAssertExclusiveLockAttr(Sema &S, Decl *D,
                                          const ParsedAttr &AL) {
  SmallVector<Expr *, 1> Args;
  if (!checkLockFunAttrCommon(S, D, AL, Args))
    return;

  unsigned Size = Args.size();
  Expr **StartArg = Size == 0 ? nullptr : &Args[0];
  D->addAttr(::new (S.Context)
                 AssertExclusiveLockAttr(S.Context, AL, StartArg, Size));
}

/// Checks to be sure that the given parameter number is in bounds, and
/// is an integral type. Will emit appropriate diagnostics if this returns
/// false.
///
/// AttrArgNo is used to actually retrieve the argument, so it's base-0.
template <typename AttrInfo>
static bool checkParamIsIntegerType(Sema &S, const FunctionDecl *FD,
                                    const AttrInfo &AI, unsigned AttrArgNo) {
  assert(AI.isArgExpr(AttrArgNo) && "Expected expression argument");
  Expr *AttrArg = AI.getArgAsExpr(AttrArgNo);
  ParamIdx Idx;
  if (!checkFunctionOrMethodParameterIndex(S, FD, AI, AttrArgNo + 1, AttrArg,
                                           Idx))
    return false;

  const ParmVarDecl *Param = FD->getParamDecl(Idx.getASTIndex());
  if (!Param->getType()->isIntegerType() && !Param->getType()->isCharType()) {
    SourceLocation SrcLoc = AttrArg->getBeginLoc();
    S.Diag(SrcLoc, diag::err_attribute_integers_only)
        << AI << Param->getSourceRange();
    return false;
  }
  return true;
}

static void handleAllocSizeAttr(Sema &S, Decl *D, const ParsedAttr &AL) {
  if (!checkAttributeAtLeastNumArgs(S, AL, 1) ||
      !checkAttributeAtMostNumArgs(S, AL, 2))
    return;

  const auto *FD = cast<FunctionDecl>(D);
  if (!FD->getReturnType()->isPointerType()) {
    S.Diag(AL.getLoc(), diag::warn_attribute_return_pointers_only) << AL;
    return;
  }

  const Expr *SizeExpr = AL.getArgAsExpr(0);
  int SizeArgNoVal;
  // Parameter indices are 1-indexed, hence Index=1
  if (!checkPositiveIntArgument(S, AL, SizeExpr, SizeArgNoVal, /*Idx=*/1))
    return;
  if (!checkParamIsIntegerType(S, FD, AL, /*AttrArgNo=*/0))
    return;
  ParamIdx SizeArgNo(SizeArgNoVal, D);

  ParamIdx NumberArgNo;
  if (AL.getNumArgs() == 2) {
    const Expr *NumberExpr = AL.getArgAsExpr(1);
    int Val;
    // Parameter indices are 1-based, hence Index=2
    if (!checkPositiveIntArgument(S, AL, NumberExpr, Val, /*Idx=*/2))
      return;
    if (!checkParamIsIntegerType(S, FD, AL, /*AttrArgNo=*/1))
      return;
    NumberArgNo = ParamIdx(Val, D);
  }

  D->addAttr(::new (S.Context)
                 AllocSizeAttr(S.Context, AL, SizeArgNo, NumberArgNo));
}

static bool checkTryLockFunAttrCommon(Sema &S, Decl *D, const ParsedAttr &AL,
                                      SmallVectorImpl<Expr *> &Args) {
  if (!checkAttributeAtLeastNumArgs(S, AL, 1))
    return false;

  if (!isIntOrBool(AL.getArgAsExpr(0))) {
    S.Diag(AL.getLoc(), diag::err_attribute_argument_n_type)
        << AL << 1 << AANT_ArgumentIntOrBool;
    return false;
  }

  // check that all arguments are lockable objects
  checkAttrArgsAreCapabilityObjs(S, D, AL, Args, 1);

  return true;
}

static void handleSharedTrylockFunctionAttr(Sema &S, Decl *D,
                                            const ParsedAttr &AL) {
  SmallVector<Expr*, 2> Args;
  if (!checkTryLockFunAttrCommon(S, D, AL, Args))
    return;

  D->addAttr(::new (S.Context) SharedTrylockFunctionAttr(
      S.Context, AL, AL.getArgAsExpr(0), Args.data(), Args.size()));
}

static void handleExclusiveTrylockFunctionAttr(Sema &S, Decl *D,
                                               const ParsedAttr &AL) {
  SmallVector<Expr*, 2> Args;
  if (!checkTryLockFunAttrCommon(S, D, AL, Args))
    return;

  D->addAttr(::new (S.Context) ExclusiveTrylockFunctionAttr(
      S.Context, AL, AL.getArgAsExpr(0), Args.data(), Args.size()));
}

static void handleLockReturnedAttr(Sema &S, Decl *D, const ParsedAttr &AL) {
  // check that the argument is lockable object
  SmallVector<Expr*, 1> Args;
  checkAttrArgsAreCapabilityObjs(S, D, AL, Args);
  unsigned Size = Args.size();
  if (Size == 0)
    return;

  D->addAttr(::new (S.Context) LockReturnedAttr(S.Context, AL, Args[0]));
}

static void handleLocksExcludedAttr(Sema &S, Decl *D, const ParsedAttr &AL) {
  if (!checkAttributeAtLeastNumArgs(S, AL, 1))
    return;

  // check that all arguments are lockable objects
  SmallVector<Expr*, 1> Args;
  checkAttrArgsAreCapabilityObjs(S, D, AL, Args);
  unsigned Size = Args.size();
  if (Size == 0)
    return;
  Expr **StartArg = &Args[0];

  D->addAttr(::new (S.Context)
                 LocksExcludedAttr(S.Context, AL, StartArg, Size));
}

static bool checkFunctionConditionAttr(Sema &S, Decl *D, const ParsedAttr &AL,
                                       Expr *&Cond, StringRef &Msg) {
  Cond = AL.getArgAsExpr(0);
  if (!Cond->isTypeDependent()) {
    ExprResult Converted = S.PerformContextuallyConvertToBool(Cond);
    if (Converted.isInvalid())
      return false;
    Cond = Converted.get();
  }

  if (!S.checkStringLiteralArgumentAttr(AL, 1, Msg))
    return false;

  if (Msg.empty())
    Msg = "<no message provided>";

  SmallVector<PartialDiagnosticAt, 8> Diags;
  if (isa<FunctionDecl>(D) && !Cond->isValueDependent() &&
      !Expr::isPotentialConstantExprUnevaluated(Cond, cast<FunctionDecl>(D),
                                                Diags)) {
    S.Diag(AL.getLoc(), diag::err_attr_cond_never_constant_expr) << AL;
    for (const PartialDiagnosticAt &PDiag : Diags)
      S.Diag(PDiag.first, PDiag.second);
    return false;
  }
  return true;
}

static void handleEnableIfAttr(Sema &S, Decl *D, const ParsedAttr &AL) {
  S.Diag(AL.getLoc(), diag::ext_clang_enable_if);

  Expr *Cond;
  StringRef Msg;
  if (checkFunctionConditionAttr(S, D, AL, Cond, Msg))
    D->addAttr(::new (S.Context) EnableIfAttr(S.Context, AL, Cond, Msg));
}

namespace {
/// Determines if a given Expr references any of the given function's
/// ParmVarDecls, or the function's implicit `this` parameter (if applicable).
class ArgumentDependenceChecker
    : public RecursiveASTVisitor<ArgumentDependenceChecker> {
#ifndef NDEBUG
  const CXXRecordDecl *ClassType;
#endif
  llvm::SmallPtrSet<const ParmVarDecl *, 16> Parms;
  bool Result;

public:
  ArgumentDependenceChecker(const FunctionDecl *FD) {
#ifndef NDEBUG
    if (const auto *MD = dyn_cast<CXXMethodDecl>(FD))
      ClassType = MD->getParent();
    else
      ClassType = nullptr;
#endif
    Parms.insert(FD->param_begin(), FD->param_end());
  }

  bool referencesArgs(Expr *E) {
    Result = false;
    TraverseStmt(E);
    return Result;
  }

  bool VisitCXXThisExpr(CXXThisExpr *E) {
    assert(E->getType()->getPointeeCXXRecordDecl() == ClassType &&
           "`this` doesn't refer to the enclosing class?");
    Result = true;
    return false;
  }

  bool VisitDeclRefExpr(DeclRefExpr *DRE) {
    if (const auto *PVD = dyn_cast<ParmVarDecl>(DRE->getDecl()))
      if (Parms.count(PVD)) {
        Result = true;
        return false;
      }
    return true;
  }
};
}

static void handleDiagnoseIfAttr(Sema &S, Decl *D, const ParsedAttr &AL) {
  S.Diag(AL.getLoc(), diag::ext_clang_diagnose_if);

  Expr *Cond;
  StringRef Msg;
  if (!checkFunctionConditionAttr(S, D, AL, Cond, Msg))
    return;

  StringRef DiagTypeStr;
  if (!S.checkStringLiteralArgumentAttr(AL, 2, DiagTypeStr))
    return;

  DiagnoseIfAttr::DiagnosticType DiagType;
  if (!DiagnoseIfAttr::ConvertStrToDiagnosticType(DiagTypeStr, DiagType)) {
    S.Diag(AL.getArgAsExpr(2)->getBeginLoc(),
           diag::err_diagnose_if_invalid_diagnostic_type);
    return;
  }

  bool ArgDependent = false;
  if (const auto *FD = dyn_cast<FunctionDecl>(D))
    ArgDependent = ArgumentDependenceChecker(FD).referencesArgs(Cond);
  D->addAttr(::new (S.Context) DiagnoseIfAttr(
      S.Context, AL, Cond, Msg, DiagType, ArgDependent, cast<NamedDecl>(D)));
}

static void handleNoBuiltinAttr(Sema &S, Decl *D, const ParsedAttr &AL) {
  static constexpr const StringRef kWildcard = "*";

  llvm::SmallVector<StringRef, 16> Names;
  bool HasWildcard = false;

  const auto AddBuiltinName = [&Names, &HasWildcard](StringRef Name) {
    if (Name == kWildcard)
      HasWildcard = true;
    Names.push_back(Name);
  };

  // Add previously defined attributes.
  if (const auto *NBA = D->getAttr<NoBuiltinAttr>())
    for (StringRef BuiltinName : NBA->builtinNames())
      AddBuiltinName(BuiltinName);

  // Add current attributes.
  if (AL.getNumArgs() == 0)
    AddBuiltinName(kWildcard);
  else
    for (unsigned I = 0, E = AL.getNumArgs(); I != E; ++I) {
      StringRef BuiltinName;
      SourceLocation LiteralLoc;
      if (!S.checkStringLiteralArgumentAttr(AL, I, BuiltinName, &LiteralLoc))
        return;

      if (Builtin::Context::isBuiltinFunc(BuiltinName))
        AddBuiltinName(BuiltinName);
      else
        S.Diag(LiteralLoc, diag::warn_attribute_no_builtin_invalid_builtin_name)
            << BuiltinName << AL;
    }

  // Repeating the same attribute is fine.
  llvm::sort(Names);
  Names.erase(std::unique(Names.begin(), Names.end()), Names.end());

  // Empty no_builtin must be on its own.
  if (HasWildcard && Names.size() > 1)
    S.Diag(D->getLocation(),
           diag::err_attribute_no_builtin_wildcard_or_builtin_name)
        << AL;

  if (D->hasAttr<NoBuiltinAttr>())
    D->dropAttr<NoBuiltinAttr>();
  D->addAttr(::new (S.Context)
                 NoBuiltinAttr(S.Context, AL, Names.data(), Names.size()));
}

static void handlePassObjectSizeAttr(Sema &S, Decl *D, const ParsedAttr &AL) {
  if (D->hasAttr<PassObjectSizeAttr>()) {
    S.Diag(D->getBeginLoc(), diag::err_attribute_only_once_per_parameter) << AL;
    return;
  }

  Expr *E = AL.getArgAsExpr(0);
  uint32_t Type;
  if (!checkUInt32Argument(S, AL, E, Type, /*Idx=*/1))
    return;

  // pass_object_size's argument is passed in as the second argument of
  // __builtin_object_size. So, it has the same constraints as that second
  // argument; namely, it must be in the range [0, 3].
  if (Type > 3) {
    S.Diag(E->getBeginLoc(), diag::err_attribute_argument_out_of_range)
        << AL << 0 << 3 << E->getSourceRange();
    return;
  }

  // pass_object_size is only supported on constant pointer parameters; as a
  // kindness to users, we allow the parameter to be non-const for declarations.
  // At this point, we have no clue if `D` belongs to a function declaration or
  // definition, so we defer the constness check until later.
  if (!cast<ParmVarDecl>(D)->getType()->isPointerType()) {
    S.Diag(D->getBeginLoc(), diag::err_attribute_pointers_only) << AL << 1;
    return;
  }

  D->addAttr(::new (S.Context) PassObjectSizeAttr(S.Context, AL, (int)Type));
}

static void handleConsumableAttr(Sema &S, Decl *D, const ParsedAttr &AL) {
  ConsumableAttr::ConsumedState DefaultState;

  if (AL.isArgIdent(0)) {
    IdentifierLoc *IL = AL.getArgAsIdent(0);
    if (!ConsumableAttr::ConvertStrToConsumedState(IL->Ident->getName(),
                                                   DefaultState)) {
      S.Diag(IL->Loc, diag::warn_attribute_type_not_supported) << AL
                                                               << IL->Ident;
      return;
    }
  } else {
    S.Diag(AL.getLoc(), diag::err_attribute_argument_type)
        << AL << AANT_ArgumentIdentifier;
    return;
  }

  D->addAttr(::new (S.Context) ConsumableAttr(S.Context, AL, DefaultState));
}

static bool checkForConsumableClass(Sema &S, const CXXMethodDecl *MD,
                                    const ParsedAttr &AL) {
  QualType ThisType = MD->getThisType()->getPointeeType();

  if (const CXXRecordDecl *RD = ThisType->getAsCXXRecordDecl()) {
    if (!RD->hasAttr<ConsumableAttr>()) {
      S.Diag(AL.getLoc(), diag::warn_attr_on_unconsumable_class) << RD;

      return false;
    }
  }

  return true;
}

static void handleCallableWhenAttr(Sema &S, Decl *D, const ParsedAttr &AL) {
  if (!checkAttributeAtLeastNumArgs(S, AL, 1))
    return;

  if (!checkForConsumableClass(S, cast<CXXMethodDecl>(D), AL))
    return;

  SmallVector<CallableWhenAttr::ConsumedState, 3> States;
  for (unsigned ArgIndex = 0; ArgIndex < AL.getNumArgs(); ++ArgIndex) {
    CallableWhenAttr::ConsumedState CallableState;

    StringRef StateString;
    SourceLocation Loc;
    if (AL.isArgIdent(ArgIndex)) {
      IdentifierLoc *Ident = AL.getArgAsIdent(ArgIndex);
      StateString = Ident->Ident->getName();
      Loc = Ident->Loc;
    } else {
      if (!S.checkStringLiteralArgumentAttr(AL, ArgIndex, StateString, &Loc))
        return;
    }

    if (!CallableWhenAttr::ConvertStrToConsumedState(StateString,
                                                     CallableState)) {
      S.Diag(Loc, diag::warn_attribute_type_not_supported) << AL << StateString;
      return;
    }

    States.push_back(CallableState);
  }

  D->addAttr(::new (S.Context)
                 CallableWhenAttr(S.Context, AL, States.data(), States.size()));
}

static void handleParamTypestateAttr(Sema &S, Decl *D, const ParsedAttr &AL) {
  ParamTypestateAttr::ConsumedState ParamState;

  if (AL.isArgIdent(0)) {
    IdentifierLoc *Ident = AL.getArgAsIdent(0);
    StringRef StateString = Ident->Ident->getName();

    if (!ParamTypestateAttr::ConvertStrToConsumedState(StateString,
                                                       ParamState)) {
      S.Diag(Ident->Loc, diag::warn_attribute_type_not_supported)
          << AL << StateString;
      return;
    }
  } else {
    S.Diag(AL.getLoc(), diag::err_attribute_argument_type)
        << AL << AANT_ArgumentIdentifier;
    return;
  }

  // FIXME: This check is currently being done in the analysis.  It can be
  //        enabled here only after the parser propagates attributes at
  //        template specialization definition, not declaration.
  //QualType ReturnType = cast<ParmVarDecl>(D)->getType();
  //const CXXRecordDecl *RD = ReturnType->getAsCXXRecordDecl();
  //
  //if (!RD || !RD->hasAttr<ConsumableAttr>()) {
  //    S.Diag(AL.getLoc(), diag::warn_return_state_for_unconsumable_type) <<
  //      ReturnType.getAsString();
  //    return;
  //}

  D->addAttr(::new (S.Context) ParamTypestateAttr(S.Context, AL, ParamState));
}

static void handleReturnTypestateAttr(Sema &S, Decl *D, const ParsedAttr &AL) {
  ReturnTypestateAttr::ConsumedState ReturnState;

  if (AL.isArgIdent(0)) {
    IdentifierLoc *IL = AL.getArgAsIdent(0);
    if (!ReturnTypestateAttr::ConvertStrToConsumedState(IL->Ident->getName(),
                                                        ReturnState)) {
      S.Diag(IL->Loc, diag::warn_attribute_type_not_supported) << AL
                                                               << IL->Ident;
      return;
    }
  } else {
    S.Diag(AL.getLoc(), diag::err_attribute_argument_type)
        << AL << AANT_ArgumentIdentifier;
    return;
  }

  // FIXME: This check is currently being done in the analysis.  It can be
  //        enabled here only after the parser propagates attributes at
  //        template specialization definition, not declaration.
  //QualType ReturnType;
  //
  //if (const ParmVarDecl *Param = dyn_cast<ParmVarDecl>(D)) {
  //  ReturnType = Param->getType();
  //
  //} else if (const CXXConstructorDecl *Constructor =
  //             dyn_cast<CXXConstructorDecl>(D)) {
  //  ReturnType = Constructor->getThisType()->getPointeeType();
  //
  //} else {
  //
  //  ReturnType = cast<FunctionDecl>(D)->getCallResultType();
  //}
  //
  //const CXXRecordDecl *RD = ReturnType->getAsCXXRecordDecl();
  //
  //if (!RD || !RD->hasAttr<ConsumableAttr>()) {
  //    S.Diag(Attr.getLoc(), diag::warn_return_state_for_unconsumable_type) <<
  //      ReturnType.getAsString();
  //    return;
  //}

  D->addAttr(::new (S.Context) ReturnTypestateAttr(S.Context, AL, ReturnState));
}

static void handleSetTypestateAttr(Sema &S, Decl *D, const ParsedAttr &AL) {
  if (!checkForConsumableClass(S, cast<CXXMethodDecl>(D), AL))
    return;

  SetTypestateAttr::ConsumedState NewState;
  if (AL.isArgIdent(0)) {
    IdentifierLoc *Ident = AL.getArgAsIdent(0);
    StringRef Param = Ident->Ident->getName();
    if (!SetTypestateAttr::ConvertStrToConsumedState(Param, NewState)) {
      S.Diag(Ident->Loc, diag::warn_attribute_type_not_supported) << AL
                                                                  << Param;
      return;
    }
  } else {
    S.Diag(AL.getLoc(), diag::err_attribute_argument_type)
        << AL << AANT_ArgumentIdentifier;
    return;
  }

  D->addAttr(::new (S.Context) SetTypestateAttr(S.Context, AL, NewState));
}

static void handleTestTypestateAttr(Sema &S, Decl *D, const ParsedAttr &AL) {
  if (!checkForConsumableClass(S, cast<CXXMethodDecl>(D), AL))
    return;

  TestTypestateAttr::ConsumedState TestState;
  if (AL.isArgIdent(0)) {
    IdentifierLoc *Ident = AL.getArgAsIdent(0);
    StringRef Param = Ident->Ident->getName();
    if (!TestTypestateAttr::ConvertStrToConsumedState(Param, TestState)) {
      S.Diag(Ident->Loc, diag::warn_attribute_type_not_supported) << AL
                                                                  << Param;
      return;
    }
  } else {
    S.Diag(AL.getLoc(), diag::err_attribute_argument_type)
        << AL << AANT_ArgumentIdentifier;
    return;
  }

  D->addAttr(::new (S.Context) TestTypestateAttr(S.Context, AL, TestState));
}

static void handleExtVectorTypeAttr(Sema &S, Decl *D, const ParsedAttr &AL) {
  // Remember this typedef decl, we will need it later for diagnostics.
  S.ExtVectorDecls.push_back(cast<TypedefNameDecl>(D));
}

static void handlePackedAttr(Sema &S, Decl *D, const ParsedAttr &AL) {
  if (auto *TD = dyn_cast<TagDecl>(D))
    TD->addAttr(::new (S.Context) PackedAttr(S.Context, AL));
  else if (auto *FD = dyn_cast<FieldDecl>(D)) {
    bool BitfieldByteAligned = (!FD->getType()->isDependentType() &&
                                !FD->getType()->isIncompleteType() &&
                                FD->isBitField() &&
                                S.Context.getTypeAlign(FD->getType()) <= 8);

    if (S.getASTContext().getTargetInfo().getTriple().isPS4()) {
      if (BitfieldByteAligned)
        // The PS4 target needs to maintain ABI backwards compatibility.
        S.Diag(AL.getLoc(), diag::warn_attribute_ignored_for_field_of_type)
            << AL << FD->getType();
      else
        FD->addAttr(::new (S.Context) PackedAttr(S.Context, AL));
    } else {
      // Report warning about changed offset in the newer compiler versions.
      if (BitfieldByteAligned)
        S.Diag(AL.getLoc(), diag::warn_attribute_packed_for_bitfield);

      FD->addAttr(::new (S.Context) PackedAttr(S.Context, AL));
    }

  } else
    S.Diag(AL.getLoc(), diag::warn_attribute_ignored) << AL;
}

static void handlePreferredName(Sema &S, Decl *D, const ParsedAttr &AL) {
  auto *RD = cast<CXXRecordDecl>(D);
  ClassTemplateDecl *CTD = RD->getDescribedClassTemplate();
  assert(CTD && "attribute does not appertain to this declaration");

  ParsedType PT = AL.getTypeArg();
  TypeSourceInfo *TSI = nullptr;
  QualType T = S.GetTypeFromParser(PT, &TSI);
  if (!TSI)
    TSI = S.Context.getTrivialTypeSourceInfo(T, AL.getLoc());

  if (!T.hasQualifiers() && T->isTypedefNameType()) {
    // Find the template name, if this type names a template specialization.
    const TemplateDecl *Template = nullptr;
    if (const auto *CTSD = dyn_cast_or_null<ClassTemplateSpecializationDecl>(
            T->getAsCXXRecordDecl())) {
      Template = CTSD->getSpecializedTemplate();
    } else if (const auto *TST = T->getAs<TemplateSpecializationType>()) {
      while (TST && TST->isTypeAlias())
        TST = TST->getAliasedType()->getAs<TemplateSpecializationType>();
      if (TST)
        Template = TST->getTemplateName().getAsTemplateDecl();
    }

    if (Template && declaresSameEntity(Template, CTD)) {
      D->addAttr(::new (S.Context) PreferredNameAttr(S.Context, AL, TSI));
      return;
    }
  }

  S.Diag(AL.getLoc(), diag::err_attribute_preferred_name_arg_invalid)
      << T << CTD;
  if (const auto *TT = T->getAs<TypedefType>())
    S.Diag(TT->getDecl()->getLocation(), diag::note_entity_declared_at)
        << TT->getDecl();
}

static bool checkIBOutletCommon(Sema &S, Decl *D, const ParsedAttr &AL) {
  // The IBOutlet/IBOutletCollection attributes only apply to instance
  // variables or properties of Objective-C classes.  The outlet must also
  // have an object reference type.
  if (const auto *VD = dyn_cast<ObjCIvarDecl>(D)) {
    if (!VD->getType()->getAs<ObjCObjectPointerType>()) {
      S.Diag(AL.getLoc(), diag::warn_iboutlet_object_type)
          << AL << VD->getType() << 0;
      return false;
    }
  }
  else if (const auto *PD = dyn_cast<ObjCPropertyDecl>(D)) {
    if (!PD->getType()->getAs<ObjCObjectPointerType>()) {
      S.Diag(AL.getLoc(), diag::warn_iboutlet_object_type)
          << AL << PD->getType() << 1;
      return false;
    }
  }
  else {
    S.Diag(AL.getLoc(), diag::warn_attribute_iboutlet) << AL;
    return false;
  }

  return true;
}

static void handleIBOutlet(Sema &S, Decl *D, const ParsedAttr &AL) {
  if (!checkIBOutletCommon(S, D, AL))
    return;

  D->addAttr(::new (S.Context) IBOutletAttr(S.Context, AL));
}

static void handleIBOutletCollection(Sema &S, Decl *D, const ParsedAttr &AL) {

  // The iboutletcollection attribute can have zero or one arguments.
  if (AL.getNumArgs() > 1) {
    S.Diag(AL.getLoc(), diag::err_attribute_wrong_number_arguments) << AL << 1;
    return;
  }

  if (!checkIBOutletCommon(S, D, AL))
    return;

  ParsedType PT;

  if (AL.hasParsedType())
    PT = AL.getTypeArg();
  else {
    PT = S.getTypeName(S.Context.Idents.get("NSObject"), AL.getLoc(),
                       S.getScopeForContext(D->getDeclContext()->getParent()));
    if (!PT) {
      S.Diag(AL.getLoc(), diag::err_iboutletcollection_type) << "NSObject";
      return;
    }
  }

  TypeSourceInfo *QTLoc = nullptr;
  QualType QT = S.GetTypeFromParser(PT, &QTLoc);
  if (!QTLoc)
    QTLoc = S.Context.getTrivialTypeSourceInfo(QT, AL.getLoc());

  // Diagnose use of non-object type in iboutletcollection attribute.
  // FIXME. Gnu attribute extension ignores use of builtin types in
  // attributes. So, __attribute__((iboutletcollection(char))) will be
  // treated as __attribute__((iboutletcollection())).
  if (!QT->isObjCIdType() && !QT->isObjCObjectType()) {
    S.Diag(AL.getLoc(),
           QT->isBuiltinType() ? diag::err_iboutletcollection_builtintype
                               : diag::err_iboutletcollection_type) << QT;
    return;
  }

  D->addAttr(::new (S.Context) IBOutletCollectionAttr(S.Context, AL, QTLoc));
}

bool Sema::isValidPointerAttrType(QualType T, bool RefOkay) {
  if (RefOkay) {
    if (T->isReferenceType())
      return true;
  } else {
    T = T.getNonReferenceType();
  }

  // The nonnull attribute, and other similar attributes, can be applied to a
  // transparent union that contains a pointer type.
  if (const RecordType *UT = T->getAsUnionType()) {
    if (UT && UT->getDecl()->hasAttr<TransparentUnionAttr>()) {
      RecordDecl *UD = UT->getDecl();
      for (const auto *I : UD->fields()) {
        QualType QT = I->getType();
        if (QT->isAnyPointerType() || QT->isBlockPointerType())
          return true;
      }
    }
  }

  return T->isAnyPointerType() || T->isBlockPointerType();
}

static bool attrNonNullArgCheck(Sema &S, QualType T, const ParsedAttr &AL,
                                SourceRange AttrParmRange,
                                SourceRange TypeRange,
                                bool isReturnValue = false) {
  if (!S.isValidPointerAttrType(T)) {
    if (isReturnValue)
      S.Diag(AL.getLoc(), diag::warn_attribute_return_pointers_only)
          << AL << AttrParmRange << TypeRange;
    else
      S.Diag(AL.getLoc(), diag::warn_attribute_pointers_only)
          << AL << AttrParmRange << TypeRange << 0;
    return false;
  }
  return true;
}

static void handleNonNullAttr(Sema &S, Decl *D, const ParsedAttr &AL) {
  SmallVector<ParamIdx, 8> NonNullArgs;
  for (unsigned I = 0; I < AL.getNumArgs(); ++I) {
    Expr *Ex = AL.getArgAsExpr(I);
    ParamIdx Idx;
    if (!checkFunctionOrMethodParameterIndex(S, D, AL, I + 1, Ex, Idx))
      return;

    // Is the function argument a pointer type?
    if (Idx.getASTIndex() < getFunctionOrMethodNumParams(D) &&
        !attrNonNullArgCheck(
            S, getFunctionOrMethodParamType(D, Idx.getASTIndex()), AL,
            Ex->getSourceRange(),
            getFunctionOrMethodParamRange(D, Idx.getASTIndex())))
      continue;

    NonNullArgs.push_back(Idx);
  }

  // If no arguments were specified to __attribute__((nonnull)) then all pointer
  // arguments have a nonnull attribute; warn if there aren't any. Skip this
  // check if the attribute came from a macro expansion or a template
  // instantiation.
  if (NonNullArgs.empty() && AL.getLoc().isFileID() &&
      !S.inTemplateInstantiation()) {
    bool AnyPointers = isFunctionOrMethodVariadic(D);
    for (unsigned I = 0, E = getFunctionOrMethodNumParams(D);
         I != E && !AnyPointers; ++I) {
      QualType T = getFunctionOrMethodParamType(D, I);
      if (T->isDependentType() || S.isValidPointerAttrType(T))
        AnyPointers = true;
    }

    if (!AnyPointers)
      S.Diag(AL.getLoc(), diag::warn_attribute_nonnull_no_pointers);
  }

  ParamIdx *Start = NonNullArgs.data();
  unsigned Size = NonNullArgs.size();
  llvm::array_pod_sort(Start, Start + Size);
  D->addAttr(::new (S.Context) NonNullAttr(S.Context, AL, Start, Size));
}

static void handleNonNullAttrParameter(Sema &S, ParmVarDecl *D,
                                       const ParsedAttr &AL) {
  if (AL.getNumArgs() > 0) {
    if (D->getFunctionType()) {
      handleNonNullAttr(S, D, AL);
    } else {
      S.Diag(AL.getLoc(), diag::warn_attribute_nonnull_parm_no_args)
        << D->getSourceRange();
    }
    return;
  }

  // Is the argument a pointer type?
  if (!attrNonNullArgCheck(S, D->getType(), AL, SourceRange(),
                           D->getSourceRange()))
    return;

  D->addAttr(::new (S.Context) NonNullAttr(S.Context, AL, nullptr, 0));
}

static void handleReturnsNonNullAttr(Sema &S, Decl *D, const ParsedAttr &AL) {
  QualType ResultType = getFunctionOrMethodResultType(D);
  SourceRange SR = getFunctionOrMethodResultSourceRange(D);
  if (!attrNonNullArgCheck(S, ResultType, AL, SourceRange(), SR,
                           /* isReturnValue */ true))
    return;

  D->addAttr(::new (S.Context) ReturnsNonNullAttr(S.Context, AL));
}

static void handleNoEscapeAttr(Sema &S, Decl *D, const ParsedAttr &AL) {
  if (D->isInvalidDecl())
    return;

  // noescape only applies to pointer types.
  QualType T = cast<ParmVarDecl>(D)->getType();
  if (!S.isValidPointerAttrType(T, /* RefOkay */ true)) {
    S.Diag(AL.getLoc(), diag::warn_attribute_pointers_only)
        << AL << AL.getRange() << 0;
    return;
  }

  D->addAttr(::new (S.Context) NoEscapeAttr(S.Context, AL));
}

static void handleAssumeAlignedAttr(Sema &S, Decl *D, const ParsedAttr &AL) {
  Expr *E = AL.getArgAsExpr(0),
       *OE = AL.getNumArgs() > 1 ? AL.getArgAsExpr(1) : nullptr;
  S.AddAssumeAlignedAttr(D, AL, E, OE);
}

static void handleAllocAlignAttr(Sema &S, Decl *D, const ParsedAttr &AL) {
  S.AddAllocAlignAttr(D, AL, AL.getArgAsExpr(0));
}

void Sema::AddAssumeAlignedAttr(Decl *D, const AttributeCommonInfo &CI, Expr *E,
                                Expr *OE) {
  QualType ResultType = getFunctionOrMethodResultType(D);
  SourceRange SR = getFunctionOrMethodResultSourceRange(D);

  AssumeAlignedAttr TmpAttr(Context, CI, E, OE);
  SourceLocation AttrLoc = TmpAttr.getLocation();

  if (!isValidPointerAttrType(ResultType, /* RefOkay */ true)) {
    Diag(AttrLoc, diag::warn_attribute_return_pointers_refs_only)
        << &TmpAttr << TmpAttr.getRange() << SR;
    return;
  }

  if (!E->isValueDependent()) {
    Optional<llvm::APSInt> I = llvm::APSInt(64);
    if (!(I = E->getIntegerConstantExpr(Context))) {
      if (OE)
        Diag(AttrLoc, diag::err_attribute_argument_n_type)
          << &TmpAttr << 1 << AANT_ArgumentIntegerConstant
          << E->getSourceRange();
      else
        Diag(AttrLoc, diag::err_attribute_argument_type)
          << &TmpAttr << AANT_ArgumentIntegerConstant
          << E->getSourceRange();
      return;
    }

    if (!I->isPowerOf2()) {
      Diag(AttrLoc, diag::err_alignment_not_power_of_two)
        << E->getSourceRange();
      return;
    }

    if (*I > Sema::MaximumAlignment)
      Diag(CI.getLoc(), diag::warn_assume_aligned_too_great)
          << CI.getRange() << Sema::MaximumAlignment;
  }

  if (OE && !OE->isValueDependent() && !OE->isIntegerConstantExpr(Context)) {
    Diag(AttrLoc, diag::err_attribute_argument_n_type)
        << &TmpAttr << 2 << AANT_ArgumentIntegerConstant
        << OE->getSourceRange();
    return;
  }

  D->addAttr(::new (Context) AssumeAlignedAttr(Context, CI, E, OE));
}

void Sema::AddAllocAlignAttr(Decl *D, const AttributeCommonInfo &CI,
                             Expr *ParamExpr) {
  QualType ResultType = getFunctionOrMethodResultType(D);

  AllocAlignAttr TmpAttr(Context, CI, ParamIdx());
  SourceLocation AttrLoc = CI.getLoc();

  if (!ResultType->isDependentType() &&
      !isValidPointerAttrType(ResultType, /* RefOkay */ true)) {
    Diag(AttrLoc, diag::warn_attribute_return_pointers_refs_only)
        << &TmpAttr << CI.getRange() << getFunctionOrMethodResultSourceRange(D);
    return;
  }

  ParamIdx Idx;
  const auto *FuncDecl = cast<FunctionDecl>(D);
  if (!checkFunctionOrMethodParameterIndex(*this, FuncDecl, TmpAttr,
                                           /*AttrArgNum=*/1, ParamExpr, Idx))
    return;

  QualType Ty = getFunctionOrMethodParamType(D, Idx.getASTIndex());
  if (!Ty->isDependentType() && !Ty->isIntegralType(Context) &&
      !Ty->isAlignValT()) {
    Diag(ParamExpr->getBeginLoc(), diag::err_attribute_integers_only)
        << &TmpAttr
        << FuncDecl->getParamDecl(Idx.getASTIndex())->getSourceRange();
    return;
  }

  D->addAttr(::new (Context) AllocAlignAttr(Context, CI, Idx));
}

/// Check if \p AssumptionStr is a known assumption and warn if not.
static void checkAssumptionAttr(Sema &S, SourceLocation Loc,
                                StringRef AssumptionStr) {
  if (llvm::KnownAssumptionStrings.count(AssumptionStr))
    return;

  unsigned BestEditDistance = 3;
  StringRef Suggestion;
  for (const auto &KnownAssumptionIt : llvm::KnownAssumptionStrings) {
    unsigned EditDistance =
        AssumptionStr.edit_distance(KnownAssumptionIt.getKey());
    if (EditDistance < BestEditDistance) {
      Suggestion = KnownAssumptionIt.getKey();
      BestEditDistance = EditDistance;
    }
  }

  if (!Suggestion.empty())
    S.Diag(Loc, diag::warn_assume_attribute_string_unknown_suggested)
        << AssumptionStr << Suggestion;
  else
    S.Diag(Loc, diag::warn_assume_attribute_string_unknown) << AssumptionStr;
}

static void handleAssumumptionAttr(Sema &S, Decl *D, const ParsedAttr &AL) {
  // Handle the case where the attribute has a text message.
  StringRef Str;
  SourceLocation AttrStrLoc;
  if (!S.checkStringLiteralArgumentAttr(AL, 0, Str, &AttrStrLoc))
    return;

  checkAssumptionAttr(S, AttrStrLoc, Str);

  D->addAttr(::new (S.Context) AssumptionAttr(S.Context, AL, Str));
}

/// Normalize the attribute, __foo__ becomes foo.
/// Returns true if normalization was applied.
static bool normalizeName(StringRef &AttrName) {
  if (AttrName.size() > 4 && AttrName.startswith("__") &&
      AttrName.endswith("__")) {
    AttrName = AttrName.drop_front(2).drop_back(2);
    return true;
  }
  return false;
}

static void handleOwnershipAttr(Sema &S, Decl *D, const ParsedAttr &AL) {
  // This attribute must be applied to a function declaration. The first
  // argument to the attribute must be an identifier, the name of the resource,
  // for example: malloc. The following arguments must be argument indexes, the
  // arguments must be of integer type for Returns, otherwise of pointer type.
  // The difference between Holds and Takes is that a pointer may still be used
  // after being held. free() should be __attribute((ownership_takes)), whereas
  // a list append function may well be __attribute((ownership_holds)).

  if (!AL.isArgIdent(0)) {
    S.Diag(AL.getLoc(), diag::err_attribute_argument_n_type)
        << AL << 1 << AANT_ArgumentIdentifier;
    return;
  }

  // Figure out our Kind.
  OwnershipAttr::OwnershipKind K =
      OwnershipAttr(S.Context, AL, nullptr, nullptr, 0).getOwnKind();

  // Check arguments.
  switch (K) {
  case OwnershipAttr::Takes:
  case OwnershipAttr::Holds:
    if (AL.getNumArgs() < 2) {
      S.Diag(AL.getLoc(), diag::err_attribute_too_few_arguments) << AL << 2;
      return;
    }
    break;
  case OwnershipAttr::Returns:
    if (AL.getNumArgs() > 2) {
      S.Diag(AL.getLoc(), diag::err_attribute_too_many_arguments) << AL << 1;
      return;
    }
    break;
  }

  IdentifierInfo *Module = AL.getArgAsIdent(0)->Ident;

  StringRef ModuleName = Module->getName();
  if (normalizeName(ModuleName)) {
    Module = &S.PP.getIdentifierTable().get(ModuleName);
  }

  SmallVector<ParamIdx, 8> OwnershipArgs;
  for (unsigned i = 1; i < AL.getNumArgs(); ++i) {
    Expr *Ex = AL.getArgAsExpr(i);
    ParamIdx Idx;
    if (!checkFunctionOrMethodParameterIndex(S, D, AL, i, Ex, Idx))
      return;

    // Is the function argument a pointer type?
    QualType T = getFunctionOrMethodParamType(D, Idx.getASTIndex());
    int Err = -1;  // No error
    switch (K) {
      case OwnershipAttr::Takes:
      case OwnershipAttr::Holds:
        if (!T->isAnyPointerType() && !T->isBlockPointerType())
          Err = 0;
        break;
      case OwnershipAttr::Returns:
        if (!T->isIntegerType())
          Err = 1;
        break;
    }
    if (-1 != Err) {
      S.Diag(AL.getLoc(), diag::err_ownership_type) << AL << Err
                                                    << Ex->getSourceRange();
      return;
    }

    // Check we don't have a conflict with another ownership attribute.
    for (const auto *I : D->specific_attrs<OwnershipAttr>()) {
      // Cannot have two ownership attributes of different kinds for the same
      // index.
      if (I->getOwnKind() != K && I->args_end() !=
          std::find(I->args_begin(), I->args_end(), Idx)) {
        S.Diag(AL.getLoc(), diag::err_attributes_are_not_compatible) << AL << I;
        return;
      } else if (K == OwnershipAttr::Returns &&
                 I->getOwnKind() == OwnershipAttr::Returns) {
        // A returns attribute conflicts with any other returns attribute using
        // a different index.
        if (std::find(I->args_begin(), I->args_end(), Idx) == I->args_end()) {
          S.Diag(I->getLocation(), diag::err_ownership_returns_index_mismatch)
              << I->args_begin()->getSourceIndex();
          if (I->args_size())
            S.Diag(AL.getLoc(), diag::note_ownership_returns_index_mismatch)
                << Idx.getSourceIndex() << Ex->getSourceRange();
          return;
        }
      }
    }
    OwnershipArgs.push_back(Idx);
  }

  ParamIdx *Start = OwnershipArgs.data();
  unsigned Size = OwnershipArgs.size();
  llvm::array_pod_sort(Start, Start + Size);
  D->addAttr(::new (S.Context)
                 OwnershipAttr(S.Context, AL, Module, Start, Size));
}

static void handleWeakRefAttr(Sema &S, Decl *D, const ParsedAttr &AL) {
  // Check the attribute arguments.
  if (AL.getNumArgs() > 1) {
    S.Diag(AL.getLoc(), diag::err_attribute_wrong_number_arguments) << AL << 1;
    return;
  }

  // gcc rejects
  // class c {
  //   static int a __attribute__((weakref ("v2")));
  //   static int b() __attribute__((weakref ("f3")));
  // };
  // and ignores the attributes of
  // void f(void) {
  //   static int a __attribute__((weakref ("v2")));
  // }
  // we reject them
  const DeclContext *Ctx = D->getDeclContext()->getRedeclContext();
  if (!Ctx->isFileContext()) {
    S.Diag(AL.getLoc(), diag::err_attribute_weakref_not_global_context)
        << cast<NamedDecl>(D);
    return;
  }

  // The GCC manual says
  //
  // At present, a declaration to which `weakref' is attached can only
  // be `static'.
  //
  // It also says
  //
  // Without a TARGET,
  // given as an argument to `weakref' or to `alias', `weakref' is
  // equivalent to `weak'.
  //
  // gcc 4.4.1 will accept
  // int a7 __attribute__((weakref));
  // as
  // int a7 __attribute__((weak));
  // This looks like a bug in gcc. We reject that for now. We should revisit
  // it if this behaviour is actually used.

  // GCC rejects
  // static ((alias ("y"), weakref)).
  // Should we? How to check that weakref is before or after alias?

  // FIXME: it would be good for us to keep the WeakRefAttr as-written instead
  // of transforming it into an AliasAttr.  The WeakRefAttr never uses the
  // StringRef parameter it was given anyway.
  StringRef Str;
  if (AL.getNumArgs() && S.checkStringLiteralArgumentAttr(AL, 0, Str))
    // GCC will accept anything as the argument of weakref. Should we
    // check for an existing decl?
    D->addAttr(::new (S.Context) AliasAttr(S.Context, AL, Str));

  D->addAttr(::new (S.Context) WeakRefAttr(S.Context, AL));
}

static void handleIFuncAttr(Sema &S, Decl *D, const ParsedAttr &AL) {
  StringRef Str;
  if (!S.checkStringLiteralArgumentAttr(AL, 0, Str))
    return;

  // Aliases should be on declarations, not definitions.
  const auto *FD = cast<FunctionDecl>(D);
  if (FD->isThisDeclarationADefinition()) {
    S.Diag(AL.getLoc(), diag::err_alias_is_definition) << FD << 1;
    return;
  }

  D->addAttr(::new (S.Context) IFuncAttr(S.Context, AL, Str));
}

static void handleAliasAttr(Sema &S, Decl *D, const ParsedAttr &AL) {
  StringRef Str;
  if (!S.checkStringLiteralArgumentAttr(AL, 0, Str))
    return;

  if (S.Context.getTargetInfo().getTriple().isOSDarwin()) {
    S.Diag(AL.getLoc(), diag::err_alias_not_supported_on_darwin);
    return;
  }
  if (S.Context.getTargetInfo().getTriple().isNVPTX()) {
    S.Diag(AL.getLoc(), diag::err_alias_not_supported_on_nvptx);
  }

  // Aliases should be on declarations, not definitions.
  if (const auto *FD = dyn_cast<FunctionDecl>(D)) {
    if (FD->isThisDeclarationADefinition()) {
      S.Diag(AL.getLoc(), diag::err_alias_is_definition) << FD << 0;
      return;
    }
  } else {
    const auto *VD = cast<VarDecl>(D);
    if (VD->isThisDeclarationADefinition() && VD->isExternallyVisible()) {
      S.Diag(AL.getLoc(), diag::err_alias_is_definition) << VD << 0;
      return;
    }
  }

  // Mark target used to prevent unneeded-internal-declaration warnings.
  if (!S.LangOpts.CPlusPlus) {
    // FIXME: demangle Str for C++, as the attribute refers to the mangled
    // linkage name, not the pre-mangled identifier.
    const DeclarationNameInfo target(&S.Context.Idents.get(Str), AL.getLoc());
    LookupResult LR(S, target, Sema::LookupOrdinaryName);
    if (S.LookupQualifiedName(LR, S.getCurLexicalContext()))
      for (NamedDecl *ND : LR)
        ND->markUsed(S.Context);
  }

  D->addAttr(::new (S.Context) AliasAttr(S.Context, AL, Str));
}

static void handleTLSModelAttr(Sema &S, Decl *D, const ParsedAttr &AL) {
  StringRef Model;
  SourceLocation LiteralLoc;
  // Check that it is a string.
  if (!S.checkStringLiteralArgumentAttr(AL, 0, Model, &LiteralLoc))
    return;

  // Check that the value.
  if (Model != "global-dynamic" && Model != "local-dynamic"
      && Model != "initial-exec" && Model != "local-exec") {
    S.Diag(LiteralLoc, diag::err_attr_tlsmodel_arg);
    return;
  }

  D->addAttr(::new (S.Context) TLSModelAttr(S.Context, AL, Model));
}

static void handleRestrictAttr(Sema &S, Decl *D, const ParsedAttr &AL) {
  QualType ResultType = getFunctionOrMethodResultType(D);
  if (ResultType->isAnyPointerType() || ResultType->isBlockPointerType()) {
    D->addAttr(::new (S.Context) RestrictAttr(S.Context, AL));
    return;
  }

  S.Diag(AL.getLoc(), diag::warn_attribute_return_pointers_only)
      << AL << getFunctionOrMethodResultSourceRange(D);
}

static void handleCPUSpecificAttr(Sema &S, Decl *D, const ParsedAttr &AL) {
  FunctionDecl *FD = cast<FunctionDecl>(D);

  if (const auto *MD = dyn_cast<CXXMethodDecl>(D)) {
    if (MD->getParent()->isLambda()) {
      S.Diag(AL.getLoc(), diag::err_attribute_dll_lambda) << AL;
      return;
    }
  }

  if (!checkAttributeAtLeastNumArgs(S, AL, 1))
    return;

  SmallVector<IdentifierInfo *, 8> CPUs;
  for (unsigned ArgNo = 0; ArgNo < getNumAttributeArgs(AL); ++ArgNo) {
    if (!AL.isArgIdent(ArgNo)) {
      S.Diag(AL.getLoc(), diag::err_attribute_argument_type)
          << AL << AANT_ArgumentIdentifier;
      return;
    }

    IdentifierLoc *CPUArg = AL.getArgAsIdent(ArgNo);
    StringRef CPUName = CPUArg->Ident->getName().trim();

    if (!S.Context.getTargetInfo().validateCPUSpecificCPUDispatch(CPUName)) {
      S.Diag(CPUArg->Loc, diag::err_invalid_cpu_specific_dispatch_value)
          << CPUName << (AL.getKind() == ParsedAttr::AT_CPUDispatch);
      return;
    }

    const TargetInfo &Target = S.Context.getTargetInfo();
    if (llvm::any_of(CPUs, [CPUName, &Target](const IdentifierInfo *Cur) {
          return Target.CPUSpecificManglingCharacter(CPUName) ==
                 Target.CPUSpecificManglingCharacter(Cur->getName());
        })) {
      S.Diag(AL.getLoc(), diag::warn_multiversion_duplicate_entries);
      return;
    }
    CPUs.push_back(CPUArg->Ident);
  }

  FD->setIsMultiVersion(true);
  if (AL.getKind() == ParsedAttr::AT_CPUSpecific)
    D->addAttr(::new (S.Context)
                   CPUSpecificAttr(S.Context, AL, CPUs.data(), CPUs.size()));
  else
    D->addAttr(::new (S.Context)
                   CPUDispatchAttr(S.Context, AL, CPUs.data(), CPUs.size()));
}

static void handleCommonAttr(Sema &S, Decl *D, const ParsedAttr &AL) {
  if (S.LangOpts.CPlusPlus) {
    S.Diag(AL.getLoc(), diag::err_attribute_not_supported_in_lang)
        << AL << AttributeLangSupport::Cpp;
    return;
  }

  if (CommonAttr *CA = S.mergeCommonAttr(D, AL))
    D->addAttr(CA);
}

static void handleCmseNSEntryAttr(Sema &S, Decl *D, const ParsedAttr &AL) {
  if (S.LangOpts.CPlusPlus && !D->getDeclContext()->isExternCContext()) {
    S.Diag(AL.getLoc(), diag::err_attribute_not_clinkage) << AL;
    return;
  }

  const auto *FD = cast<FunctionDecl>(D);
  if (!FD->isExternallyVisible()) {
    S.Diag(AL.getLoc(), diag::warn_attribute_cmse_entry_static);
    return;
  }

  D->addAttr(::new (S.Context) CmseNSEntryAttr(S.Context, AL));
}

static void handleNakedAttr(Sema &S, Decl *D, const ParsedAttr &AL) {
  if (checkAttrMutualExclusion<DisableTailCallsAttr>(S, D, AL))
    return;

  if (AL.isDeclspecAttribute() && !S.getLangOpts().IntelCompat) { // INTEL
    const auto &Triple = S.getASTContext().getTargetInfo().getTriple();
    const auto &Arch = Triple.getArch();
    if (Arch != llvm::Triple::x86 &&
        (Arch != llvm::Triple::arm && Arch != llvm::Triple::thumb)) {
      S.Diag(AL.getLoc(), diag::err_attribute_not_supported_on_arch)
          << AL << Triple.getArchName();
      return;
    }
  }

  D->addAttr(::new (S.Context) NakedAttr(S.Context, AL));
}

static void handleNoReturnAttr(Sema &S, Decl *D, const ParsedAttr &Attrs) {
  if (hasDeclarator(D)) return;

  if (!isa<ObjCMethodDecl>(D)) {
    S.Diag(Attrs.getLoc(), diag::warn_attribute_wrong_decl_type)
        << Attrs << ExpectedFunctionOrMethod;
    return;
  }

  D->addAttr(::new (S.Context) NoReturnAttr(S.Context, Attrs));
}

static void handleNoCfCheckAttr(Sema &S, Decl *D, const ParsedAttr &Attrs) {
  if (!S.getLangOpts().CFProtectionBranch)
    S.Diag(Attrs.getLoc(), diag::warn_nocf_check_attribute_ignored);
  else
    handleSimpleAttribute<AnyX86NoCfCheckAttr>(S, D, Attrs);
}

bool Sema::CheckAttrNoArgs(const ParsedAttr &Attrs) {
  if (!checkAttributeNumArgs(*this, Attrs, 0)) {
    Attrs.setInvalid();
    return true;
  }

  return false;
}

bool Sema::CheckAttrTarget(const ParsedAttr &AL) {
  // Check whether the attribute is valid on the current target.
  const TargetInfo *Aux = Context.getAuxTargetInfo();
  if (!(AL.existsInTarget(Context.getTargetInfo()) ||
        (Context.getLangOpts().SYCLIsDevice &&
         Aux && AL.existsInTarget(*Aux)))) {
    Diag(AL.getLoc(), diag::warn_unknown_attribute_ignored)
        << AL << AL.getRange();
    AL.setInvalid();
    return true;
  }

  return false;
}

static void handleAnalyzerNoReturnAttr(Sema &S, Decl *D, const ParsedAttr &AL) {

  // The checking path for 'noreturn' and 'analyzer_noreturn' are different
  // because 'analyzer_noreturn' does not impact the type.
  if (!isFunctionOrMethodOrBlock(D)) {
    ValueDecl *VD = dyn_cast<ValueDecl>(D);
    if (!VD || (!VD->getType()->isBlockPointerType() &&
                !VD->getType()->isFunctionPointerType())) {
      S.Diag(AL.getLoc(), AL.isCXX11Attribute()
                              ? diag::err_attribute_wrong_decl_type
                              : diag::warn_attribute_wrong_decl_type)
          << AL << ExpectedFunctionMethodOrBlock;
      return;
    }
  }

  D->addAttr(::new (S.Context) AnalyzerNoReturnAttr(S.Context, AL));
}

// PS3 PPU-specific.
static void handleVecReturnAttr(Sema &S, Decl *D, const ParsedAttr &AL) {
  /*
    Returning a Vector Class in Registers

    According to the PPU ABI specifications, a class with a single member of
    vector type is returned in memory when used as the return value of a
    function.
    This results in inefficient code when implementing vector classes. To return
    the value in a single vector register, add the vecreturn attribute to the
    class definition. This attribute is also applicable to struct types.

    Example:

    struct Vector
    {
      __vector float xyzw;
    } __attribute__((vecreturn));

    Vector Add(Vector lhs, Vector rhs)
    {
      Vector result;
      result.xyzw = vec_add(lhs.xyzw, rhs.xyzw);
      return result; // This will be returned in a register
    }
  */
  if (VecReturnAttr *A = D->getAttr<VecReturnAttr>()) {
    S.Diag(AL.getLoc(), diag::err_repeat_attribute) << A;
    return;
  }

  const auto *R = cast<RecordDecl>(D);
  int count = 0;

  if (!isa<CXXRecordDecl>(R)) {
    S.Diag(AL.getLoc(), diag::err_attribute_vecreturn_only_vector_member);
    return;
  }

  if (!cast<CXXRecordDecl>(R)->isPOD()) {
    S.Diag(AL.getLoc(), diag::err_attribute_vecreturn_only_pod_record);
    return;
  }

  for (const auto *I : R->fields()) {
    if ((count == 1) || !I->getType()->isVectorType()) {
      S.Diag(AL.getLoc(), diag::err_attribute_vecreturn_only_vector_member);
      return;
    }
    count++;
  }

  D->addAttr(::new (S.Context) VecReturnAttr(S.Context, AL));
}

static void handleDependencyAttr(Sema &S, Scope *Scope, Decl *D,
                                 const ParsedAttr &AL) {
  if (isa<ParmVarDecl>(D)) {
    // [[carries_dependency]] can only be applied to a parameter if it is a
    // parameter of a function declaration or lambda.
    if (!(Scope->getFlags() & clang::Scope::FunctionDeclarationScope)) {
      S.Diag(AL.getLoc(),
             diag::err_carries_dependency_param_not_function_decl);
      return;
    }
  }

  D->addAttr(::new (S.Context) CarriesDependencyAttr(S.Context, AL));
}

static void handleUnusedAttr(Sema &S, Decl *D, const ParsedAttr &AL) {
  bool IsCXX17Attr = AL.isCXX11Attribute() && !AL.getScopeName();

  // If this is spelled as the standard C++17 attribute, but not in C++17, warn
  // about using it as an extension.
  if (!S.getLangOpts().CPlusPlus17 && IsCXX17Attr)
    S.Diag(AL.getLoc(), diag::ext_cxx17_attr) << AL;

  D->addAttr(::new (S.Context) UnusedAttr(S.Context, AL));
}

static void handleConstructorAttr(Sema &S, Decl *D, const ParsedAttr &AL) {
  uint32_t priority = ConstructorAttr::DefaultPriority;
  if (AL.getNumArgs() &&
      !checkUInt32Argument(S, AL, AL.getArgAsExpr(0), priority))
    return;

  D->addAttr(::new (S.Context) ConstructorAttr(S.Context, AL, priority));
}

static void handleDestructorAttr(Sema &S, Decl *D, const ParsedAttr &AL) {
  uint32_t priority = DestructorAttr::DefaultPriority;
  if (AL.getNumArgs() &&
      !checkUInt32Argument(S, AL, AL.getArgAsExpr(0), priority))
    return;

  D->addAttr(::new (S.Context) DestructorAttr(S.Context, AL, priority));
}

template <typename AttrTy>
static void handleAttrWithMessage(Sema &S, Decl *D, const ParsedAttr &AL) {
  // Handle the case where the attribute has a text message.
  StringRef Str;
  if (AL.getNumArgs() == 1 && !S.checkStringLiteralArgumentAttr(AL, 0, Str))
    return;

  D->addAttr(::new (S.Context) AttrTy(S.Context, AL, Str));
}

static void handleObjCSuppresProtocolAttr(Sema &S, Decl *D,
                                          const ParsedAttr &AL) {
  if (!cast<ObjCProtocolDecl>(D)->isThisDeclarationADefinition()) {
    S.Diag(AL.getLoc(), diag::err_objc_attr_protocol_requires_definition)
        << AL << AL.getRange();
    return;
  }

  D->addAttr(::new (S.Context) ObjCExplicitProtocolImplAttr(S.Context, AL));
}

static bool checkAvailabilityAttr(Sema &S, SourceRange Range,
                                  IdentifierInfo *Platform,
                                  VersionTuple Introduced,
                                  VersionTuple Deprecated,
                                  VersionTuple Obsoleted) {
  StringRef PlatformName
    = AvailabilityAttr::getPrettyPlatformName(Platform->getName());
  if (PlatformName.empty())
    PlatformName = Platform->getName();

  // Ensure that Introduced <= Deprecated <= Obsoleted (although not all
  // of these steps are needed).
  if (!Introduced.empty() && !Deprecated.empty() &&
      !(Introduced <= Deprecated)) {
    S.Diag(Range.getBegin(), diag::warn_availability_version_ordering)
      << 1 << PlatformName << Deprecated.getAsString()
      << 0 << Introduced.getAsString();
    return true;
  }

  if (!Introduced.empty() && !Obsoleted.empty() &&
      !(Introduced <= Obsoleted)) {
    S.Diag(Range.getBegin(), diag::warn_availability_version_ordering)
      << 2 << PlatformName << Obsoleted.getAsString()
      << 0 << Introduced.getAsString();
    return true;
  }

  if (!Deprecated.empty() && !Obsoleted.empty() &&
      !(Deprecated <= Obsoleted)) {
    S.Diag(Range.getBegin(), diag::warn_availability_version_ordering)
      << 2 << PlatformName << Obsoleted.getAsString()
      << 1 << Deprecated.getAsString();
    return true;
  }

  return false;
}

/// Check whether the two versions match.
///
/// If either version tuple is empty, then they are assumed to match. If
/// \p BeforeIsOkay is true, then \p X can be less than or equal to \p Y.
static bool versionsMatch(const VersionTuple &X, const VersionTuple &Y,
                          bool BeforeIsOkay) {
  if (X.empty() || Y.empty())
    return true;

  if (X == Y)
    return true;

  if (BeforeIsOkay && X < Y)
    return true;

  return false;
}

AvailabilityAttr *Sema::mergeAvailabilityAttr(
    NamedDecl *D, const AttributeCommonInfo &CI, IdentifierInfo *Platform,
    bool Implicit, VersionTuple Introduced, VersionTuple Deprecated,
    VersionTuple Obsoleted, bool IsUnavailable, StringRef Message,
    bool IsStrict, StringRef Replacement, AvailabilityMergeKind AMK,
    int Priority) {
  VersionTuple MergedIntroduced = Introduced;
  VersionTuple MergedDeprecated = Deprecated;
  VersionTuple MergedObsoleted = Obsoleted;
  bool FoundAny = false;
  bool OverrideOrImpl = false;
  switch (AMK) {
  case AMK_None:
  case AMK_Redeclaration:
    OverrideOrImpl = false;
    break;

  case AMK_Override:
  case AMK_ProtocolImplementation:
    OverrideOrImpl = true;
    break;
  }

  if (D->hasAttrs()) {
    AttrVec &Attrs = D->getAttrs();
    for (unsigned i = 0, e = Attrs.size(); i != e;) {
      const auto *OldAA = dyn_cast<AvailabilityAttr>(Attrs[i]);
      if (!OldAA) {
        ++i;
        continue;
      }

      IdentifierInfo *OldPlatform = OldAA->getPlatform();
      if (OldPlatform != Platform) {
        ++i;
        continue;
      }

      // If there is an existing availability attribute for this platform that
      // has a lower priority use the existing one and discard the new
      // attribute.
      if (OldAA->getPriority() < Priority)
        return nullptr;

      // If there is an existing attribute for this platform that has a higher
      // priority than the new attribute then erase the old one and continue
      // processing the attributes.
      if (OldAA->getPriority() > Priority) {
        Attrs.erase(Attrs.begin() + i);
        --e;
        continue;
      }

      FoundAny = true;
      VersionTuple OldIntroduced = OldAA->getIntroduced();
      VersionTuple OldDeprecated = OldAA->getDeprecated();
      VersionTuple OldObsoleted = OldAA->getObsoleted();
      bool OldIsUnavailable = OldAA->getUnavailable();

      if (!versionsMatch(OldIntroduced, Introduced, OverrideOrImpl) ||
          !versionsMatch(Deprecated, OldDeprecated, OverrideOrImpl) ||
          !versionsMatch(Obsoleted, OldObsoleted, OverrideOrImpl) ||
          !(OldIsUnavailable == IsUnavailable ||
            (OverrideOrImpl && !OldIsUnavailable && IsUnavailable))) {
        if (OverrideOrImpl) {
          int Which = -1;
          VersionTuple FirstVersion;
          VersionTuple SecondVersion;
          if (!versionsMatch(OldIntroduced, Introduced, OverrideOrImpl)) {
            Which = 0;
            FirstVersion = OldIntroduced;
            SecondVersion = Introduced;
          } else if (!versionsMatch(Deprecated, OldDeprecated, OverrideOrImpl)) {
            Which = 1;
            FirstVersion = Deprecated;
            SecondVersion = OldDeprecated;
          } else if (!versionsMatch(Obsoleted, OldObsoleted, OverrideOrImpl)) {
            Which = 2;
            FirstVersion = Obsoleted;
            SecondVersion = OldObsoleted;
          }

          if (Which == -1) {
            Diag(OldAA->getLocation(),
                 diag::warn_mismatched_availability_override_unavail)
              << AvailabilityAttr::getPrettyPlatformName(Platform->getName())
              << (AMK == AMK_Override);
          } else {
            Diag(OldAA->getLocation(),
                 diag::warn_mismatched_availability_override)
              << Which
              << AvailabilityAttr::getPrettyPlatformName(Platform->getName())
              << FirstVersion.getAsString() << SecondVersion.getAsString()
              << (AMK == AMK_Override);
          }
          if (AMK == AMK_Override)
            Diag(CI.getLoc(), diag::note_overridden_method);
          else
            Diag(CI.getLoc(), diag::note_protocol_method);
        } else {
          Diag(OldAA->getLocation(), diag::warn_mismatched_availability);
          Diag(CI.getLoc(), diag::note_previous_attribute);
        }

        Attrs.erase(Attrs.begin() + i);
        --e;
        continue;
      }

      VersionTuple MergedIntroduced2 = MergedIntroduced;
      VersionTuple MergedDeprecated2 = MergedDeprecated;
      VersionTuple MergedObsoleted2 = MergedObsoleted;

      if (MergedIntroduced2.empty())
        MergedIntroduced2 = OldIntroduced;
      if (MergedDeprecated2.empty())
        MergedDeprecated2 = OldDeprecated;
      if (MergedObsoleted2.empty())
        MergedObsoleted2 = OldObsoleted;

      if (checkAvailabilityAttr(*this, OldAA->getRange(), Platform,
                                MergedIntroduced2, MergedDeprecated2,
                                MergedObsoleted2)) {
        Attrs.erase(Attrs.begin() + i);
        --e;
        continue;
      }

      MergedIntroduced = MergedIntroduced2;
      MergedDeprecated = MergedDeprecated2;
      MergedObsoleted = MergedObsoleted2;
      ++i;
    }
  }

  if (FoundAny &&
      MergedIntroduced == Introduced &&
      MergedDeprecated == Deprecated &&
      MergedObsoleted == Obsoleted)
    return nullptr;

  // Only create a new attribute if !OverrideOrImpl, but we want to do
  // the checking.
  if (!checkAvailabilityAttr(*this, CI.getRange(), Platform, MergedIntroduced,
                             MergedDeprecated, MergedObsoleted) &&
      !OverrideOrImpl) {
    auto *Avail = ::new (Context) AvailabilityAttr(
        Context, CI, Platform, Introduced, Deprecated, Obsoleted, IsUnavailable,
        Message, IsStrict, Replacement, Priority);
    Avail->setImplicit(Implicit);
    return Avail;
  }
  return nullptr;
}

static void handleAvailabilityAttr(Sema &S, Decl *D, const ParsedAttr &AL) {
  if (!checkAttributeNumArgs(S, AL, 1))
    return;
  IdentifierLoc *Platform = AL.getArgAsIdent(0);

  IdentifierInfo *II = Platform->Ident;
  if (AvailabilityAttr::getPrettyPlatformName(II->getName()).empty())
    S.Diag(Platform->Loc, diag::warn_availability_unknown_platform)
      << Platform->Ident;

  auto *ND = dyn_cast<NamedDecl>(D);
  if (!ND) // We warned about this already, so just return.
    return;

  AvailabilityChange Introduced = AL.getAvailabilityIntroduced();
  AvailabilityChange Deprecated = AL.getAvailabilityDeprecated();
  AvailabilityChange Obsoleted = AL.getAvailabilityObsoleted();
  bool IsUnavailable = AL.getUnavailableLoc().isValid();
  bool IsStrict = AL.getStrictLoc().isValid();
  StringRef Str;
  if (const auto *SE = dyn_cast_or_null<StringLiteral>(AL.getMessageExpr()))
    Str = SE->getString();
  StringRef Replacement;
  if (const auto *SE = dyn_cast_or_null<StringLiteral>(AL.getReplacementExpr()))
    Replacement = SE->getString();

  if (II->isStr("swift")) {
    if (Introduced.isValid() || Obsoleted.isValid() ||
        (!IsUnavailable && !Deprecated.isValid())) {
      S.Diag(AL.getLoc(),
             diag::warn_availability_swift_unavailable_deprecated_only);
      return;
    }
  }

  int PriorityModifier = AL.isPragmaClangAttribute()
                             ? Sema::AP_PragmaClangAttribute
                             : Sema::AP_Explicit;
  AvailabilityAttr *NewAttr = S.mergeAvailabilityAttr(
      ND, AL, II, false /*Implicit*/, Introduced.Version, Deprecated.Version,
      Obsoleted.Version, IsUnavailable, Str, IsStrict, Replacement,
      Sema::AMK_None, PriorityModifier);
  if (NewAttr)
    D->addAttr(NewAttr);

  // Transcribe "ios" to "watchos" (and add a new attribute) if the versioning
  // matches before the start of the watchOS platform.
  if (S.Context.getTargetInfo().getTriple().isWatchOS()) {
    IdentifierInfo *NewII = nullptr;
    if (II->getName() == "ios")
      NewII = &S.Context.Idents.get("watchos");
    else if (II->getName() == "ios_app_extension")
      NewII = &S.Context.Idents.get("watchos_app_extension");

    if (NewII) {
        auto adjustWatchOSVersion = [](VersionTuple Version) -> VersionTuple {
          if (Version.empty())
            return Version;
          auto Major = Version.getMajor();
          auto NewMajor = Major >= 9 ? Major - 7 : 0;
          if (NewMajor >= 2) {
            if (Version.getMinor().hasValue()) {
              if (Version.getSubminor().hasValue())
                return VersionTuple(NewMajor, Version.getMinor().getValue(),
                                    Version.getSubminor().getValue());
              else
                return VersionTuple(NewMajor, Version.getMinor().getValue());
            }
            return VersionTuple(NewMajor);
          }

          return VersionTuple(2, 0);
        };

        auto NewIntroduced = adjustWatchOSVersion(Introduced.Version);
        auto NewDeprecated = adjustWatchOSVersion(Deprecated.Version);
        auto NewObsoleted = adjustWatchOSVersion(Obsoleted.Version);

        AvailabilityAttr *NewAttr = S.mergeAvailabilityAttr(
            ND, AL, NewII, true /*Implicit*/, NewIntroduced, NewDeprecated,
            NewObsoleted, IsUnavailable, Str, IsStrict, Replacement,
            Sema::AMK_None,
            PriorityModifier + Sema::AP_InferredFromOtherPlatform);
        if (NewAttr)
          D->addAttr(NewAttr);
      }
  } else if (S.Context.getTargetInfo().getTriple().isTvOS()) {
    // Transcribe "ios" to "tvos" (and add a new attribute) if the versioning
    // matches before the start of the tvOS platform.
    IdentifierInfo *NewII = nullptr;
    if (II->getName() == "ios")
      NewII = &S.Context.Idents.get("tvos");
    else if (II->getName() == "ios_app_extension")
      NewII = &S.Context.Idents.get("tvos_app_extension");

    if (NewII) {
      AvailabilityAttr *NewAttr = S.mergeAvailabilityAttr(
          ND, AL, NewII, true /*Implicit*/, Introduced.Version,
          Deprecated.Version, Obsoleted.Version, IsUnavailable, Str, IsStrict,
          Replacement, Sema::AMK_None,
          PriorityModifier + Sema::AP_InferredFromOtherPlatform);
      if (NewAttr)
        D->addAttr(NewAttr);
      }
  }
}

static void handleExternalSourceSymbolAttr(Sema &S, Decl *D,
                                           const ParsedAttr &AL) {
  if (!checkAttributeAtLeastNumArgs(S, AL, 1))
    return;
  assert(checkAttributeAtMostNumArgs(S, AL, 3) &&
         "Invalid number of arguments in an external_source_symbol attribute");

  StringRef Language;
  if (const auto *SE = dyn_cast_or_null<StringLiteral>(AL.getArgAsExpr(0)))
    Language = SE->getString();
  StringRef DefinedIn;
  if (const auto *SE = dyn_cast_or_null<StringLiteral>(AL.getArgAsExpr(1)))
    DefinedIn = SE->getString();
  bool IsGeneratedDeclaration = AL.getArgAsIdent(2) != nullptr;

  D->addAttr(::new (S.Context) ExternalSourceSymbolAttr(
      S.Context, AL, Language, DefinedIn, IsGeneratedDeclaration));
}

template <class T>
static T *mergeVisibilityAttr(Sema &S, Decl *D, const AttributeCommonInfo &CI,
                              typename T::VisibilityType value) {
  T *existingAttr = D->getAttr<T>();
  if (existingAttr) {
    typename T::VisibilityType existingValue = existingAttr->getVisibility();
    if (existingValue == value)
      return nullptr;
    S.Diag(existingAttr->getLocation(), diag::err_mismatched_visibility);
    S.Diag(CI.getLoc(), diag::note_previous_attribute);
    D->dropAttr<T>();
  }
  return ::new (S.Context) T(S.Context, CI, value);
}

VisibilityAttr *Sema::mergeVisibilityAttr(Decl *D,
                                          const AttributeCommonInfo &CI,
                                          VisibilityAttr::VisibilityType Vis) {
  return ::mergeVisibilityAttr<VisibilityAttr>(*this, D, CI, Vis);
}

TypeVisibilityAttr *
Sema::mergeTypeVisibilityAttr(Decl *D, const AttributeCommonInfo &CI,
                              TypeVisibilityAttr::VisibilityType Vis) {
  return ::mergeVisibilityAttr<TypeVisibilityAttr>(*this, D, CI, Vis);
}

static void handleVisibilityAttr(Sema &S, Decl *D, const ParsedAttr &AL,
                                 bool isTypeVisibility) {
  // Visibility attributes don't mean anything on a typedef.
  if (isa<TypedefNameDecl>(D)) {
    S.Diag(AL.getRange().getBegin(), diag::warn_attribute_ignored) << AL;
    return;
  }

  // 'type_visibility' can only go on a type or namespace.
  if (isTypeVisibility &&
      !(isa<TagDecl>(D) ||
        isa<ObjCInterfaceDecl>(D) ||
        isa<NamespaceDecl>(D))) {
    S.Diag(AL.getRange().getBegin(), diag::err_attribute_wrong_decl_type)
        << AL << ExpectedTypeOrNamespace;
    return;
  }

  // Check that the argument is a string literal.
  StringRef TypeStr;
  SourceLocation LiteralLoc;
  if (!S.checkStringLiteralArgumentAttr(AL, 0, TypeStr, &LiteralLoc))
    return;

  VisibilityAttr::VisibilityType type;
  if (!VisibilityAttr::ConvertStrToVisibilityType(TypeStr, type)) {
    S.Diag(LiteralLoc, diag::warn_attribute_type_not_supported) << AL
                                                                << TypeStr;
    return;
  }

  // Complain about attempts to use protected visibility on targets
  // (like Darwin) that don't support it.
  if (type == VisibilityAttr::Protected &&
      !S.Context.getTargetInfo().hasProtectedVisibility()) {
    S.Diag(AL.getLoc(), diag::warn_attribute_protected_visibility);
    type = VisibilityAttr::Default;
  }

  Attr *newAttr;
  if (isTypeVisibility) {
    newAttr = S.mergeTypeVisibilityAttr(
        D, AL, (TypeVisibilityAttr::VisibilityType)type);
  } else {
    newAttr = S.mergeVisibilityAttr(D, AL, type);
  }
  if (newAttr)
    D->addAttr(newAttr);
}

static void handleObjCNonRuntimeProtocolAttr(Sema &S, Decl *D,
                                             const ParsedAttr &AL) {
  handleSimpleAttribute<ObjCNonRuntimeProtocolAttr>(S, D, AL);
}

static void handleObjCDirectAttr(Sema &S, Decl *D, const ParsedAttr &AL) {
  // objc_direct cannot be set on methods declared in the context of a protocol
  if (isa<ObjCProtocolDecl>(D->getDeclContext())) {
    S.Diag(AL.getLoc(), diag::err_objc_direct_on_protocol) << false;
    return;
  }

  if (S.getLangOpts().ObjCRuntime.allowsDirectDispatch()) {
    handleSimpleAttribute<ObjCDirectAttr>(S, D, AL);
  } else {
    S.Diag(AL.getLoc(), diag::warn_objc_direct_ignored) << AL;
  }
}

static void handleObjCDirectMembersAttr(Sema &S, Decl *D,
                                        const ParsedAttr &AL) {
  if (S.getLangOpts().ObjCRuntime.allowsDirectDispatch()) {
    handleSimpleAttribute<ObjCDirectMembersAttr>(S, D, AL);
  } else {
    S.Diag(AL.getLoc(), diag::warn_objc_direct_ignored) << AL;
  }
}

static void handleObjCMethodFamilyAttr(Sema &S, Decl *D, const ParsedAttr &AL) {
  const auto *M = cast<ObjCMethodDecl>(D);
  if (!AL.isArgIdent(0)) {
    S.Diag(AL.getLoc(), diag::err_attribute_argument_n_type)
        << AL << 1 << AANT_ArgumentIdentifier;
    return;
  }

  IdentifierLoc *IL = AL.getArgAsIdent(0);
  ObjCMethodFamilyAttr::FamilyKind F;
  if (!ObjCMethodFamilyAttr::ConvertStrToFamilyKind(IL->Ident->getName(), F)) {
    S.Diag(IL->Loc, diag::warn_attribute_type_not_supported) << AL << IL->Ident;
    return;
  }

  if (F == ObjCMethodFamilyAttr::OMF_init &&
      !M->getReturnType()->isObjCObjectPointerType()) {
    S.Diag(M->getLocation(), diag::err_init_method_bad_return_type)
        << M->getReturnType();
    // Ignore the attribute.
    return;
  }

  D->addAttr(new (S.Context) ObjCMethodFamilyAttr(S.Context, AL, F));
}

static void handleObjCNSObject(Sema &S, Decl *D, const ParsedAttr &AL) {
  if (const auto *TD = dyn_cast<TypedefNameDecl>(D)) {
    QualType T = TD->getUnderlyingType();
    if (!T->isCARCBridgableType()) {
      S.Diag(TD->getLocation(), diag::err_nsobject_attribute);
      return;
    }
  }
  else if (const auto *PD = dyn_cast<ObjCPropertyDecl>(D)) {
    QualType T = PD->getType();
    if (!T->isCARCBridgableType()) {
      S.Diag(PD->getLocation(), diag::err_nsobject_attribute);
      return;
    }
  }
  else {
    // It is okay to include this attribute on properties, e.g.:
    //
    //  @property (retain, nonatomic) struct Bork *Q __attribute__((NSObject));
    //
    // In this case it follows tradition and suppresses an error in the above
    // case.
    S.Diag(D->getLocation(), diag::warn_nsobject_attribute);
  }
  D->addAttr(::new (S.Context) ObjCNSObjectAttr(S.Context, AL));
}

static void handleObjCIndependentClass(Sema &S, Decl *D, const ParsedAttr &AL) {
  if (const auto *TD = dyn_cast<TypedefNameDecl>(D)) {
    QualType T = TD->getUnderlyingType();
    if (!T->isObjCObjectPointerType()) {
      S.Diag(TD->getLocation(), diag::warn_ptr_independentclass_attribute);
      return;
    }
  } else {
    S.Diag(D->getLocation(), diag::warn_independentclass_attribute);
    return;
  }
  D->addAttr(::new (S.Context) ObjCIndependentClassAttr(S.Context, AL));
}

static void handleBlocksAttr(Sema &S, Decl *D, const ParsedAttr &AL) {
  if (!AL.isArgIdent(0)) {
    S.Diag(AL.getLoc(), diag::err_attribute_argument_n_type)
        << AL << 1 << AANT_ArgumentIdentifier;
    return;
  }

  IdentifierInfo *II = AL.getArgAsIdent(0)->Ident;
  BlocksAttr::BlockType type;
  if (!BlocksAttr::ConvertStrToBlockType(II->getName(), type)) {
    S.Diag(AL.getLoc(), diag::warn_attribute_type_not_supported) << AL << II;
    return;
  }

  D->addAttr(::new (S.Context) BlocksAttr(S.Context, AL, type));
}

static void handleSentinelAttr(Sema &S, Decl *D, const ParsedAttr &AL) {
  unsigned sentinel = (unsigned)SentinelAttr::DefaultSentinel;
  if (AL.getNumArgs() > 0) {
    Expr *E = AL.getArgAsExpr(0);
    Optional<llvm::APSInt> Idx = llvm::APSInt(32);
    if (E->isTypeDependent() || E->isValueDependent() ||
        !(Idx = E->getIntegerConstantExpr(S.Context))) {
      S.Diag(AL.getLoc(), diag::err_attribute_argument_n_type)
          << AL << 1 << AANT_ArgumentIntegerConstant << E->getSourceRange();
      return;
    }

    if (Idx->isSigned() && Idx->isNegative()) {
      S.Diag(AL.getLoc(), diag::err_attribute_sentinel_less_than_zero)
        << E->getSourceRange();
      return;
    }

    sentinel = Idx->getZExtValue();
  }

  unsigned nullPos = (unsigned)SentinelAttr::DefaultNullPos;
  if (AL.getNumArgs() > 1) {
    Expr *E = AL.getArgAsExpr(1);
    Optional<llvm::APSInt> Idx = llvm::APSInt(32);
    if (E->isTypeDependent() || E->isValueDependent() ||
        !(Idx = E->getIntegerConstantExpr(S.Context))) {
      S.Diag(AL.getLoc(), diag::err_attribute_argument_n_type)
          << AL << 2 << AANT_ArgumentIntegerConstant << E->getSourceRange();
      return;
    }
    nullPos = Idx->getZExtValue();

    if ((Idx->isSigned() && Idx->isNegative()) || nullPos > 1) {
      // FIXME: This error message could be improved, it would be nice
      // to say what the bounds actually are.
      S.Diag(AL.getLoc(), diag::err_attribute_sentinel_not_zero_or_one)
        << E->getSourceRange();
      return;
    }
  }

  if (const auto *FD = dyn_cast<FunctionDecl>(D)) {
    const FunctionType *FT = FD->getType()->castAs<FunctionType>();
    if (isa<FunctionNoProtoType>(FT)) {
      S.Diag(AL.getLoc(), diag::warn_attribute_sentinel_named_arguments);
      return;
    }

    if (!cast<FunctionProtoType>(FT)->isVariadic()) {
      S.Diag(AL.getLoc(), diag::warn_attribute_sentinel_not_variadic) << 0;
      return;
    }
  } else if (const auto *MD = dyn_cast<ObjCMethodDecl>(D)) {
    if (!MD->isVariadic()) {
      S.Diag(AL.getLoc(), diag::warn_attribute_sentinel_not_variadic) << 0;
      return;
    }
  } else if (const auto *BD = dyn_cast<BlockDecl>(D)) {
    if (!BD->isVariadic()) {
      S.Diag(AL.getLoc(), diag::warn_attribute_sentinel_not_variadic) << 1;
      return;
    }
  } else if (const auto *V = dyn_cast<VarDecl>(D)) {
    QualType Ty = V->getType();
    if (Ty->isBlockPointerType() || Ty->isFunctionPointerType()) {
      const FunctionType *FT = Ty->isFunctionPointerType()
       ? D->getFunctionType()
       : Ty->castAs<BlockPointerType>()->getPointeeType()->getAs<FunctionType>();
      if (!cast<FunctionProtoType>(FT)->isVariadic()) {
        int m = Ty->isFunctionPointerType() ? 0 : 1;
        S.Diag(AL.getLoc(), diag::warn_attribute_sentinel_not_variadic) << m;
        return;
      }
    } else {
      S.Diag(AL.getLoc(), diag::warn_attribute_wrong_decl_type)
          << AL << ExpectedFunctionMethodOrBlock;
      return;
    }
  } else {
    S.Diag(AL.getLoc(), diag::warn_attribute_wrong_decl_type)
        << AL << ExpectedFunctionMethodOrBlock;
    return;
  }
  D->addAttr(::new (S.Context) SentinelAttr(S.Context, AL, sentinel, nullPos));
}

static void handleWarnUnusedResult(Sema &S, Decl *D, const ParsedAttr &AL) {
  if (D->getFunctionType() &&
      D->getFunctionType()->getReturnType()->isVoidType() &&
      !isa<CXXConstructorDecl>(D)) {
    S.Diag(AL.getLoc(), diag::warn_attribute_void_function_method) << AL << 0;
    return;
  }
  if (const auto *MD = dyn_cast<ObjCMethodDecl>(D))
    if (MD->getReturnType()->isVoidType()) {
      S.Diag(AL.getLoc(), diag::warn_attribute_void_function_method) << AL << 1;
      return;
    }

  StringRef Str;
  if ((AL.isCXX11Attribute() || AL.isC2xAttribute()) && !AL.getScopeName()) {
    // The standard attribute cannot be applied to variable declarations such
    // as a function pointer.
    if (isa<VarDecl>(D))
      S.Diag(AL.getLoc(), diag::warn_attribute_wrong_decl_type_str)
          << AL << "functions, classes, or enumerations";

    // If this is spelled as the standard C++17 attribute, but not in C++17,
    // warn about using it as an extension. If there are attribute arguments,
    // then claim it's a C++2a extension instead.
    // FIXME: If WG14 does not seem likely to adopt the same feature, add an
    // extension warning for C2x mode.
    const LangOptions &LO = S.getLangOpts();
    if (AL.getNumArgs() == 1) {
      if (LO.CPlusPlus && !LO.CPlusPlus20)
        S.Diag(AL.getLoc(), diag::ext_cxx20_attr) << AL;

      // Since this this is spelled [[nodiscard]], get the optional string
      // literal. If in C++ mode, but not in C++2a mode, diagnose as an
      // extension.
      // FIXME: C2x should support this feature as well, even as an extension.
      if (!S.checkStringLiteralArgumentAttr(AL, 0, Str, nullptr))
        return;
    } else if (LO.CPlusPlus && !LO.CPlusPlus17)
      S.Diag(AL.getLoc(), diag::ext_cxx17_attr) << AL;
  }

  D->addAttr(::new (S.Context) WarnUnusedResultAttr(S.Context, AL, Str));
}

static void handleWeakImportAttr(Sema &S, Decl *D, const ParsedAttr &AL) {
  // weak_import only applies to variable & function declarations.
  bool isDef = false;
  if (!D->canBeWeakImported(isDef)) {
    if (isDef)
      S.Diag(AL.getLoc(), diag::warn_attribute_invalid_on_definition)
        << "weak_import";
    else if (isa<ObjCPropertyDecl>(D) || isa<ObjCMethodDecl>(D) ||
             (S.Context.getTargetInfo().getTriple().isOSDarwin() &&
              (isa<ObjCInterfaceDecl>(D) || isa<EnumDecl>(D)))) {
      // Nothing to warn about here.
    } else
      S.Diag(AL.getLoc(), diag::warn_attribute_wrong_decl_type)
          << AL << ExpectedVariableOrFunction;

    return;
  }

  D->addAttr(::new (S.Context) WeakImportAttr(S.Context, AL));
}

#if INTEL_CUSTOMIZATION
static bool checkValidSYCLSpelling(Sema &S, const ParsedAttr &Attr) {
  if (S.getLangOpts().SYCLIsDevice) {
    if (!Attr.isCXX11Attribute() || !Attr.hasScope() || !Attr.getScopeName() ||
        !(Attr.getScopeName()->isStr("intel") ||
          Attr.getScopeName()->isStr("intelfpga"))) {
      S.Diag(Attr.getLoc(), diag::warn_unknown_attribute_ignored) << Attr;
      return true;
    }
  }
  return false;
}
#endif // INTEL_CUSTOMIZATION

/// Give a warning for duplicate attributes, return true if duplicate.
template <typename AttrType>
static bool checkForDuplicateAttribute(Sema &S, Decl *D,
                                       const ParsedAttr &Attr) {
  // Give a warning for duplicates but not if it's one we've implicitly added.
  auto *A = D->getAttr<AttrType>();
  if (A && !A->isImplicit()) {
    S.Diag(Attr.getLoc(), diag::warn_duplicate_attribute_exact) << A;
    return true;
  }
  return false;
}

#if INTEL_CUSTOMIZATION
static void handleNumComputeUnitsAttr(Sema &S, Decl *D,
                                      const ParsedAttr &Attr) {
  if (!S.Context.getTargetInfo().getTriple().isINTELFPGAEnvironment()) {
    S.Diag(Attr.getLoc(), diag::warn_unknown_attribute_ignored)
        << Attr;
    return;
  }

  int NumComputeUnits[3];
  for (unsigned i = 0; i < Attr.getNumArgs(); ++i) {
    const Expr *E = Attr.getArgAsExpr(i);
    Optional<llvm::APSInt> ArgVal = E->getIntegerConstantExpr(S.Context);

    if (!ArgVal) {
      S.Diag(Attr.getLoc(), diag::err_attribute_argument_type)
          << Attr << AANT_ArgumentIntegerConstant << E->getSourceRange();
      return;
    }

    int Val = ArgVal->getSExtValue();

    if (Val < 1 || Val > 16384) {
      S.Diag(E->getSourceRange().getBegin(),
             diag::err_opencl_attribute_argument_out_of_bounds)
          << Attr << i + 1 << 1 << 16384;
      return;
    }

    NumComputeUnits[i] = Val;
  }

  // TODO: Check that num_compute_units attribute is specified with valid
  // number of arguments: CORC-2359

  if (Attr.getNumArgs() < 2)
    NumComputeUnits[1] = NumComputeUnitsAttr::DefaultYDim;
  if (Attr.getNumArgs() < 3)
    NumComputeUnits[2] = NumComputeUnitsAttr::DefaultZDim;

  D->addAttr(::new (S.Context) NumComputeUnitsAttr(
      S.Context, Attr, NumComputeUnits[0], NumComputeUnits[1],
      NumComputeUnits[2]));
}

static void handleAutorunAttr(Sema &S, Decl *D, const ParsedAttr &Attr) {
  if (!S.Context.getTargetInfo().getTriple().isINTELFPGAEnvironment()) {
    S.Diag(Attr.getLoc(), diag::warn_unknown_attribute_ignored)
        << Attr;
    return;
  }

  FunctionDecl *FD = cast<FunctionDecl>(D);
  if (!FD->param_empty()) {
    S.Diag(Attr.getLoc(),
        diag::err_opencl_autorun_kernel_cannot_have_arguments);
    return;
  }

  if (auto *A = D->getAttr<ReqdWorkGroupSizeAttr>()) {
    long long int N = 1ll << 32ll;
    ASTContext &Ctx = S.getASTContext();
    Optional<llvm::APSInt> XDimVal = A->getXDim()->getIntegerConstantExpr(Ctx);
    Optional<llvm::APSInt> YDimVal = A->getXDim()->getIntegerConstantExpr(Ctx);
    Optional<llvm::APSInt> ZDimVal = A->getXDim()->getIntegerConstantExpr(Ctx);

    if (N % XDimVal->getZExtValue() != 0 ||
        N % YDimVal->getZExtValue() != 0 ||
        N % ZDimVal->getZExtValue() != 0) {
      S.Diag(A->getLocation(),
          diag::err_opencl_autorun_kernel_wrong_reqd_wg_size);
      return;
    }
  }

  // TODO: Check that kernel does not use I/O channels: CORC-2359

  D->addAttr(::new (S.Context) AutorunAttr(S.Context, Attr));
}

static void handleUsesGlobalWorkOffsetAttr(Sema &S, Decl *D, const ParsedAttr &Attr) {
  if (!S.Context.getTargetInfo().getTriple().isINTELFPGAEnvironment()) {
    S.Diag(Attr.getLoc(), diag::warn_unknown_attribute_ignored)
        << Attr;
    return;
  }

  uint32_t Enabled;
  const Expr *E = Attr.getArgAsExpr(0);
  if (!checkUInt32Argument(S, Attr, E, Enabled, 0,
                           /*StrictlyUnsigned=*/true)) return;

  D->addAttr(::new (S.Context) UsesGlobalWorkOffsetAttr(
      S.Context, Attr, Enabled));
}

static void handleClusterAttr(Sema &S, Decl *D, const ParsedAttr &Attr) {
  if (!S.getLangOpts().HLS && !S.getLangOpts().OpenCL) {
    S.Diag(Attr.getLoc(), diag::warn_unknown_attribute_ignored) << Attr;
    return;
  }

  StringRef Str;
  // Cluster Attribute can have atmost 1 user-defined argument.
  if (!checkAttributeAtMostNumArgs(S, Attr, 1) ||
      (Attr.getNumArgs() == 1 &&
       !S.checkStringLiteralArgumentAttr(Attr, 0, Str)))
    return;

  D->addAttr(::new (S.Context)
                 ClusterAttr(S.Context, Attr, Str, Attr.isArgExpr(0)));
}

static void handleStallLatencyAttr(Sema &S, Decl *D, const ParsedAttr &AL) {
  if (!S.getLangOpts().HLS &&
      !S.Context.getTargetInfo().getTriple().isINTELFPGAEnvironment()) {
    S.Diag(AL.getLoc(), diag::warn_unknown_attribute_ignored) << AL;
    return;
  }

  if (!checkAttributeNumArgs(S, AL, /*NumArgsExpected=*/0))
    return;

  if (const auto *SLA = D->getAttr<StallLatencyAttr>()) {
    if (AL.getSemanticSpelling() == SLA->getSemanticSpelling())
      S.Diag(AL.getLoc(), diag::warn_duplicate_attribute_exact) << SLA;
    else {
      S.Diag(AL.getLoc(), diag::err_attributes_are_not_compatible) << AL << SLA;
      S.Diag(SLA->getLocation(), diag::note_conflicting_attribute);
    }
    return;
  }

  handleSimpleAttribute<StallLatencyAttr>(S, D, AL);
}

static void handleStallFreeAttr(Sema &S, Decl *D, const ParsedAttr &Attr) {
  if (!S.getLangOpts().HLS &&
      !S.Context.getTargetInfo().getTriple().isINTELFPGAEnvironment()) {
    S.Diag(Attr.getLoc(), diag::warn_unknown_attribute_ignored)
        << Attr;
    return;
  }

  if (!checkAttributeNumArgs(S, Attr, /*NumArgsExpected=*/0))
    return;

  handleSimpleAttribute<StallFreeAttr>(S, D, Attr);
}

static void handleOpenCLBlockingAttr(Sema &S, Decl *D,
                                     const ParsedAttr &Attr) {
  if (D->isInvalidDecl())
    return;

  VarDecl *VD = cast<VarDecl>(D);
  QualType Ty = VD->getType();

  const Type *TypePtr = Ty.getTypePtr();
  if (!TypePtr->isPipeType()) {
    S.Diag(Attr.getLoc(), diag::warn_intel_opencl_attribute_wrong_decl_type)
        << Attr << 47;
    return;
  }

  D->addAttr(::new (S.Context) OpenCLBlockingAttr(S.Context, Attr));
}

static void handleOpenCLDepthAttr(Sema &S, Decl *D, const ParsedAttr &Attr) {
  if (D->isInvalidDecl())
    return;

  VarDecl *VD = cast<VarDecl>(D);
  QualType Ty = VD->getType();

  // Handle array of channels case
  QualType BaseTy = S.Context.getBaseElementType(Ty);
  if (BaseTy->isChannelType())
    Ty = BaseTy;

  if (Ty->isChannelType() &&
      !S.getOpenCLOptions().isEnabled("cl_intel_channels")) {
    S.Diag(Attr.getLoc(), diag::warn_unknown_attribute_ignored)
        << Attr << "cl_intel_channels";
    return;
  }

  if (!Ty->isChannelType() && !Ty->isPipeType()) {
    S.Diag(Attr.getLoc(), diag::warn_intel_opencl_attribute_wrong_decl_type)
        << Attr << 46;
    return;
  }

  Expr *E = Attr.getArgAsExpr(0);
  Expr::EvalResult Result;
  if (!E->EvaluateAsInt(Result, S.Context)) {
    S.Diag(Attr.getLoc(), diag::err_intel_opencl_attribute_argument_type)
        << Attr << 4;
    return;
  }

  llvm::APSInt Depth = Result.Val.getInt();
  int DepthVal = Depth.getExtValue();
  if (DepthVal < 0) {
    S.Diag(Attr.getLoc(), diag::warn_attribute_argument_n_negative)
        << Attr << "0";
    return;
  }

  D->addAttr(::new (S.Context) OpenCLDepthAttr(S.Context, Attr, DepthVal));
}

static void handleOpenCLIOAttr(Sema &S, Decl *D, const ParsedAttr &Attr) {
  if (D->isInvalidDecl())
    return;

  VarDecl *VD = cast<VarDecl>(D);
  QualType Ty = VD->getType();

  // Handle array of channels case
  QualType BaseTy = S.Context.getBaseElementType(Ty);
  if (BaseTy->isChannelType())
    Ty = BaseTy;

  if (Ty->isChannelType() &&
      !S.getOpenCLOptions().isEnabled("cl_intel_channels")) {
    S.Diag(Attr.getLoc(), diag::warn_unknown_attribute_ignored)
        << Attr << "cl_intel_channels";
    return;
  }

  if (!Ty->isChannelType() && !Ty->isPipeType()) {
    S.Diag(Attr.getLoc(), diag::warn_intel_opencl_attribute_wrong_decl_type)
        << Attr << 46;
    return;
  }

  StringRef Str;
  if (!S.checkStringLiteralArgumentAttr(Attr, 0, Str))
    return;

  D->addAttr(::new (S.Context) OpenCLIOAttr(S.Context, Attr, Str));
}

static void handleOpenCLLocalMemSizeAttr(Sema & S, Decl * D,
                                         const ParsedAttr &Attr) {
  if (D->isInvalidDecl())
    return;

  if (!S.getLangOpts().HLS &&
      !S.Context.getTargetInfo().getTriple().isINTELFPGAEnvironment()) {
    S.Diag(Attr.getLoc(), diag::warn_unknown_attribute_ignored)
        << Attr;
    return;
  }

  ParmVarDecl *PVD = cast<ParmVarDecl>(D);
  const QualType QT = PVD->getType();
  const Type *TypePtr = QT.getTypePtr();
  if (!TypePtr->isPointerType()) {
    S.Diag(Attr.getLoc(), diag::warn_type_attribute_wrong_type)
        << Attr << 1 << TypePtr->getTypeClassName();
    return;
  }

  QualType pointeeType = TypePtr->getPointeeType();
  if (!S.getLangOpts().HLS &&
      pointeeType.getAddressSpace() != LangAS::opencl_local) {
    S.Diag(Attr.getLoc(),
           diag::warn_opencl_attribute_only_for_local_address_space)
        << Attr;
    return;
  }

  Expr *E = Attr.getArgAsExpr(0);
  Expr::EvalResult Result;
  if (!E->EvaluateAsInt(Result, S.Context)) {
    S.Diag(Attr.getLoc(), diag::err_intel_opencl_attribute_argument_type)
        << Attr << 4;
    D->setInvalidDecl();
    return;
  }

  llvm::APSInt APLocalMemSize = Result.Val.getInt();
  int LocalMemSize = APLocalMemSize.getExtValue();
  if (LocalMemSize < OpenCLLocalMemSizeAttr::getMinValue() ||
      LocalMemSize > OpenCLLocalMemSizeAttr::getMaxValue() ||
      !APLocalMemSize.isPowerOf2()) {
    S.Diag(Attr.getLoc(), diag::err_opencl_power_of_two_in_range)
        << Attr
        << OpenCLLocalMemSizeAttr::getMinValue()
        << OpenCLLocalMemSizeAttr::getMaxValue();
    D->setInvalidDecl();
    return;
  }

  D->addAttr(::new (S.Context) OpenCLLocalMemSizeAttr(
      S.Context, Attr, LocalMemSize));
}

static void handleReadWriteMode(Sema &S, Decl *D, const ParsedAttr &Attr) {

  checkForDuplicateAttribute <ReadWriteModeAttr>(S, D, Attr);

  StringRef Str;
  if (!S.checkStringLiteralArgumentAttr(Attr, 0, Str)) {
    return;
  }

  if (Str != "readonly" && Str != "writeonly" && Str != "readwrite") {
    S.Diag(Attr.getLoc(), diag::err_hls_readwrite_arg_invalid) << Attr;
    return;
  }

  // ReadWrite attributes applies only to slavememory attributes.
  if (!D->getAttr<SlaveMemoryArgumentAttr>()) {
    S.Diag(Attr.getLoc(), diag::err_readwritememory_attribute_invalid) << Attr;
    return;
  }

  D->addAttr(::new (S.Context) ReadWriteModeAttr(S.Context, Attr, Str));
}

/// Handle the static_array_reset attribute.
/// This attribute requires a single constant value that must be 0 or 1.
/// It is incompatible with the register attribute.
static void handleStaticArrayResetAttr(Sema &S, Decl *D,
                                       const ParsedAttr &Attr) {
  checkForDuplicateAttribute<StaticArrayResetAttr>(S, D, Attr);

  if (checkAttrMutualExclusion<IntelFPGARegisterAttr>(S, D, Attr))
    return;

  S.HLSAddOneConstantValueAttr<StaticArrayResetAttr>(D, Attr,
                                                     Attr.getArgAsExpr(0));
}

static void setComponentDefaults(Sema &S, Decl *D) {
  if (!D->hasAttr<ComponentAttr>())
    D->addAttr(ComponentAttr::CreateImplicit(S.Context));
  if (!D->hasAttr<ComponentInterfaceAttr>())
    D->addAttr(ComponentInterfaceAttr::CreateImplicit(
        S.Context, ComponentInterfaceAttr::Streaming));
}

static void handleComponentAttr(Sema &S, Decl *D, const ParsedAttr &Attr) {

  if (!checkAttributeNumArgs(S, Attr, /*NumArgsExpected=*/0))
    return;

  // We are adding a user attribute, drop any implicit default.
  if (auto *CA = D->getAttr<ComponentAttr>())
    if (CA->isImplicit())
      D->dropAttr<ComponentAttr>();

  handleSimpleAttribute<ComponentAttr>(S, D, Attr);
  setComponentDefaults(S, D);
}

static void handleStallFreeReturnAttr(Sema &S, Decl *D,
                                      const ParsedAttr &Attr) {

  if (!checkAttributeNumArgs(S, Attr, /*NumArgsExpected=*/0))
    return;

  handleSimpleAttribute<StallFreeReturnAttr>(S, D, Attr);
  setComponentDefaults(S, D);
}

static void handleUseSingleClockAttr(Sema &S, Decl *D,
                                      const ParsedAttr &Attr) {

  if (!checkAttributeNumArgs(S, Attr, /*NumArgsExpected=*/0))
    return;

  handleSimpleAttribute<UseSingleClockAttr>(S, D, Attr);
  setComponentDefaults(S, D);
}

static void handleComponentInterfaceAttr(Sema &S, Decl *D,
                                         const ParsedAttr &Attr) {

  if (!checkAttributeNumArgs(S, Attr, /*NumArgsExpected=*/1))
    return;

  StringRef Str;
  if (!S.checkStringLiteralArgumentAttr(Attr, 0, Str))
    return;

  ComponentInterfaceAttr::ComponentInterfaceType Type;
  if (!ComponentInterfaceAttr::ConvertStrToComponentInterfaceType(Str, Type)) {
    SmallString<256> ValidStrings;
    ComponentInterfaceAttr::generateValidStrings(ValidStrings);
    S.Diag(D->getLocation(), diag::err_attribute_interface_invalid_type)
        << Attr << ValidStrings;
    return;
  }

  // We are adding a user attribute, drop any implicit default.
  if (auto *CIA = D->getAttr<ComponentInterfaceAttr>())
    if (CIA->isImplicit())
      D->dropAttr<ComponentInterfaceAttr>();

  D->addAttr(::new (S.Context) ComponentInterfaceAttr(S.Context, Attr, Type));

  setComponentDefaults(S, D);
}

static void handleMaxConcurrencyAttr(Sema &S, Decl *D, const ParsedAttr &Attr) {
  if (!S.getLangOpts().HLS &&
      !S.Context.getTargetInfo().getTriple().isINTELFPGAEnvironment()) {
    S.Diag(Attr.getLoc(), diag::warn_unknown_attribute_ignored) << Attr;
    return;
  }

  if (isa<VarDecl>(D)) {
    S.Diag(Attr.getLoc(), diag::warn_attribute_spelling_deprecated) << Attr;
    S.Diag(Attr.getLoc(), diag::note_spelling_suggestion) << "'private_copies'";
    if (checkAttrMutualExclusion<IntelFPGAPrivateCopiesAttr>(S, D, Attr))
      return;
  }

  checkForDuplicateAttribute<MaxConcurrencyAttr>(S, D, Attr);
  if (isa<VarDecl>(D) &&
      checkAttrMutualExclusion<IntelFPGARegisterAttr>(S, D, Attr))
    return;

  S.HLSAddOneConstantValueAttr<MaxConcurrencyAttr>(
      D, Attr, Attr.getArgAsExpr(0));
}

static void handleArgumentInterfaceAttr(Sema & S, Decl * D,
                                        const ParsedAttr &Attr) {
  if (!checkAttributeNumArgs(S, Attr, /*Num=*/1))
    return;

  StringRef Str;
  if (!S.checkStringLiteralArgumentAttr(Attr, 0, Str))
    return;

  ArgumentInterfaceAttr::ArgumentInterfaceType Type;
  if (!ArgumentInterfaceAttr::ConvertStrToArgumentInterfaceType(Str, Type)) {
    SmallString<256> ValidStrings;
    ArgumentInterfaceAttr::generateValidStrings(ValidStrings);
    S.Diag(D->getLocation(), diag::err_attribute_interface_invalid_type)
        << Attr << ValidStrings;
    return;
  }

  D->addAttr(::new (S.Context) ArgumentInterfaceAttr(S.Context, Attr, Type));
}

static void handleStableArgumentAttr(Sema &S, Decl *D,
                                     const ParsedAttr &Attr) {
  if (!checkAttributeNumArgs(S, Attr, /*Num=*/0))
    return;

  handleSimpleAttribute<StableArgumentAttr>(S, D, Attr);
}

static void handleSlaveMemoryArgumentAttr(Sema &S, Decl *D,
                                          const ParsedAttr &Attr) {
  if (!checkAttributeNumArgs(S, Attr, /*Num=*/0))
    return;

  handleSimpleAttribute<SlaveMemoryArgumentAttr>(S, D, Attr);
}

template <typename AttrType, typename IncompatAttrType1,
          typename IncompatAttrType2>
static void handleHLSIIAttr(Sema &S, Decl *D, const ParsedAttr &Attr) {
  if (!S.getLangOpts().HLS) {
    S.Diag(Attr.getLoc(), diag::warn_unknown_attribute_ignored) << Attr;
    return;
  }

  if (checkAttrMutualExclusion<IncompatAttrType1>(S, D, Attr))
    return;
  if (checkAttrMutualExclusion<IncompatAttrType2>(S, D, Attr))
    return;

  const auto *Existing = D->getAttr<HLSForceLoopPipeliningAttr>();

  if (Existing && Existing->getForceLoopPipelining() == "off") {
    S.Diag(Attr.getLoc(), diag::err_hls_force_loop_pipelining_conflict) << Attr;
    S.Diag(Existing->getLocation(), diag::note_conflicting_attribute);
    return;
  }

  S.HLSAddOneConstantValueAttr<AttrType>(D, Attr, Attr.getArgAsExpr(0));
}

static void handleHLSMaxInvocationDelayAttr(Sema &S, Decl *D,
                                            const ParsedAttr &Attr) {
  if (!S.getLangOpts().HLS) {
    S.Diag(Attr.getLoc(), diag::warn_unknown_attribute_ignored) << Attr;
    return;
  }

  const auto *Existing = D->getAttr<HLSForceLoopPipeliningAttr>();

  if (Existing && Existing->getForceLoopPipelining() == "off") {
    S.Diag(Attr.getLoc(), diag::err_hls_force_loop_pipelining_conflict) << Attr;
    S.Diag(Existing->getLocation(), diag::note_conflicting_attribute);
    return;
  }

  S.HLSAddOneConstantValueAttr<HLSMaxInvocationDelayAttr>(
      D, Attr, Attr.getArgAsExpr(0));
}

static void handleHLSForceLoopPipeliningAttr(Sema &S, Decl *D,
                                             const ParsedAttr &Attr) {
  if (!S.getLangOpts().HLS) {
    S.Diag(Attr.getLoc(), diag::warn_unknown_attribute_ignored) << Attr;
    return;
  }

  StringRef Str;
  if (Attr.getNumArgs() == 1 &&
      !S.checkStringLiteralArgumentAttr(Attr, 0, Str)) {
    return;
  }

  if (Str == "off") {
    if (checkAttrMutualExclusion<HLSIIAttr>(S, D, Attr))
      return;
    if (checkAttrMutualExclusion<HLSMaxIIAttr>(S, D, Attr))
      return;
    if (checkAttrMutualExclusion<HLSMinIIAttr>(S, D, Attr))
      return;
    if (checkAttrMutualExclusion<HLSMaxInvocationDelayAttr>(S, D, Attr))
      return;
  } else if (Str != "on") {
    S.Diag(Attr.getLoc(), diag::err_hls_force_loop_pipelining_invalid) << Attr;
    return;
  }

  D->addAttr(::new (S.Context) HLSForceLoopPipeliningAttr(
      S.Context, Attr, Str));
}

static void handleOpenCLBufferLocationAttr(Sema & S, Decl * D,
                                           const ParsedAttr &Attr) {

  if (D->isInvalidDecl())
    return;

  if (!S.Context.getTargetInfo().getTriple().isINTELFPGAEnvironment()) {
    S.Diag(Attr.getLoc(), diag::warn_unknown_attribute_ignored)
        << Attr;
    return;
  }

  ParmVarDecl *PVD = cast<ParmVarDecl>(D);
  const QualType QT = PVD->getType();
  const Type *TypePtr = QT.getTypePtr();
  if (!TypePtr->isPointerType()) {
    S.Diag(Attr.getLoc(), diag::warn_type_attribute_wrong_type)
        << Attr << 1 << TypePtr->getTypeClassName();
    return;
  }

  QualType pointeeType = TypePtr->getPointeeType();
  if (pointeeType.getAddressSpace() != LangAS::opencl_global) {
    S.Diag(Attr.getLoc(),
           diag::warn_opencl_attribute_only_for_global_address_space)
        << Attr;
    return;
  }

  StringRef Str;
  if (!S.checkStringLiteralArgumentAttr(Attr, 0, Str))
    return;

  D->addAttr(::new (S.Context) OpenCLBufferLocationAttr(
      S.Context, Attr, Str));
}

static void handleOpenCLHostAccessible(Sema &S, Decl *D,
                                       const ParsedAttr &Attr) {
  if (D->isInvalidDecl())
    return;

  QualType Ty = cast<VarDecl>(D)->getType();

  if (!S.getOpenCLOptions().isEnabled("cl_intel_fpga_host_pipe")) {
    S.Diag(D->getLocation(),
           diag::err_intel_opencl_attribute_requires_extension)
        << Attr << "cl_intel_fpga_host_pipe";
    return;
  }

  const Type *TypePtr = Ty.getTypePtr();
  if (!TypePtr->isPipeType()) {
    S.Diag(Attr.getLoc(), diag::warn_intel_opencl_attribute_wrong_decl_type)
        << Attr << 47;
    return;
  }

  D->addAttr(::new (S.Context) OpenCLHostAccessibleAttr(S.Context, Attr));
}

static void handleVecLenHint(Sema &S, Decl *D, const ParsedAttr &Attr) {
  if (!S.getOpenCLOptions().isEnabled("cl_intel_vec_len_hint")) {
    S.Diag(Attr.getLoc(), diag::warn_unknown_attribute_ignored)
        << Attr << "cl_intel_vec_len_hint";
    return;
  }

  uint32_t VecLen = 0;
  const Expr *E = Attr.getArgAsExpr(0);
  if (!checkUInt32Argument(S, Attr, E, VecLen, 0))
    return;

#define defineRange(...)                                                       \
  std::vector<uint32_t> SupportedLengths = {__VA_ARGS__};                      \
  std::string SupportedLengthsStr(#__VA_ARGS__);

  defineRange(0, 1, 4, 8, 16);
  if (std::find(SupportedLengths.begin(), SupportedLengths.end(), VecLen) ==
      SupportedLengths.end()) {
    S.Diag(Attr.getLoc(), diag::err_attribute_argument_is_not_in_range)
        << SupportedLengthsStr << E->getSourceRange();
    return;
  }

  D->addAttr(::new (S.Context) VecLenHintAttr(S.Context, Attr, VecLen));
}

template <typename AttrTy>
static bool diagnoseMemoryAttrs(Sema &S, Decl *D) {
  if (const auto *A = D->getAttr<AttrTy>())
    if (!A->isImplicit()) {
      S.Diag(A->getLocation(), diag::err_memory_attribute_invalid)
          << A << (S.getLangOpts().OpenCL ? 0 : 1);
      return true;
    }
  return false;
}

template <typename AttrTy, typename AttrTy2, typename... AttrTys>
static inline bool diagnoseMemoryAttrs(Sema &S, Decl *D) {
  bool Diagnosed = diagnoseMemoryAttrs<AttrTy>(S, D);
  return diagnoseMemoryAttrs<AttrTy2, AttrTys...>(S, D) || Diagnosed;
}

static bool IsSlaveMemory(Sema &S, Decl *D) {
  return S.getLangOpts().HLS && D->hasAttr<OpenCLLocalMemSizeAttr>() &&
         D->hasAttr<SlaveMemoryArgumentAttr>();
}
#endif // INTEL_CUSTOMIZATION

// Checks correctness of mutual usage of different work_group_size attributes:
// reqd_work_group_size, max_work_group_size and max_global_work_dim.
// Values of reqd_work_group_size arguments shall be equal or less than values
// coming from max_work_group_size.
// In case the value of 'max_global_work_dim' attribute equals to 0 we shall
// ensure that if max_work_group_size and reqd_work_group_size attributes exist,
// they hold equal values (1, 1, 1).
static bool checkWorkGroupSizeValues(Sema &S, Decl *D, const ParsedAttr &AL) {
  bool Result = true;
  auto checkZeroDim = [&S, &AL](auto &A, size_t X, size_t Y, size_t Z,
                                bool ReverseAttrs = false) -> bool {
    if (X != 1 || Y != 1 || Z != 1) {
      auto Diag =
          S.Diag(AL.getLoc(), diag::err_sycl_x_y_z_arguments_must_be_one);
      if (ReverseAttrs)
        Diag << AL << A;
      else
        Diag << A << AL;
      return false;
    }
    return true;
  };

  // Returns the unsigned constant integer value represented by
  // given expression.
  auto getExprValue = [](const Expr *E, ASTContext &Ctx) {
    return E->getIntegerConstantExpr(Ctx)->getZExtValue();
  };

  ASTContext &Ctx = S.getASTContext();

  if (AL.getKind() == ParsedAttr::AT_SYCLIntelMaxGlobalWorkDim) {
    ArrayRef<const Expr *> Dims;
    Attr *B = nullptr;
    if (const auto *B = D->getAttr<SYCLIntelMaxWorkGroupSizeAttr>())
      Dims = B->dimensions();
    else if (const auto *B = D->getAttr<ReqdWorkGroupSizeAttr>())
      Dims = B->dimensions();
    if (B) {
      Result &=
          checkZeroDim(B, getExprValue(Dims[0], Ctx),
                       getExprValue(Dims[1], Ctx), getExprValue(Dims[2], Ctx));
    }
    return Result;
  }

  if (AL.getKind() == ParsedAttr::AT_SYCLIntelMaxWorkGroupSize)
    S.CheckDeprecatedSYCLAttributeSpelling(AL);

  if (const auto *A = D->getAttr<SYCLIntelMaxGlobalWorkDimAttr>()) {
    if ((A->getValue()->getIntegerConstantExpr(Ctx)->getSExtValue()) == 0) {
      Result &= checkZeroDim(A, getExprValue(AL.getArgAsExpr(0), Ctx),
                             getExprValue(AL.getArgAsExpr(1), Ctx),
                             getExprValue(AL.getArgAsExpr(2), Ctx),
                             /*ReverseAttrs=*/true);
    }
  }

  if (const auto *A = D->getAttr<SYCLIntelMaxWorkGroupSizeAttr>()) {
    if (!((getExprValue(AL.getArgAsExpr(0), Ctx) <=
           getExprValue(A->getXDim(), Ctx)) &&
          (getExprValue(AL.getArgAsExpr(1), Ctx) <=
           getExprValue(A->getYDim(), Ctx)) &&
          (getExprValue(AL.getArgAsExpr(2), Ctx) <=
           getExprValue(A->getZDim(), Ctx)))) {
      S.Diag(AL.getLoc(), diag::err_conflicting_sycl_function_attributes)
          << AL << A->getSpelling();
      Result &= false;
    }
  }

  if (const auto *A = D->getAttr<ReqdWorkGroupSizeAttr>()) {
    if (!((getExprValue(AL.getArgAsExpr(0), Ctx) >=
           getExprValue(A->getXDim(), Ctx)) &&
          (getExprValue(AL.getArgAsExpr(1), Ctx) >=
           getExprValue(A->getYDim(), Ctx)) &&
          (getExprValue(AL.getArgAsExpr(2), Ctx) >=
           getExprValue(A->getZDim(), Ctx)))) {
      S.Diag(AL.getLoc(), diag::err_conflicting_sycl_function_attributes)
          << AL << A->getSpelling();
      Result &= false;
    }
  }
  return Result;
}

// Handles reqd_work_group_size and max_work_group_size.
template <typename WorkGroupAttr>
static void handleWorkGroupSize(Sema &S, Decl *D, const ParsedAttr &AL) {
  if (D->isInvalidDecl())
    return;

#if INTEL_CUSTOMIZATION
  if (AL.getKind() == ParsedAttr::AT_SYCLIntelMaxWorkGroupSize) {
    if (AL.getSyntax() == AttributeCommonInfo::AS_GNU &&
        !S.Context.getTargetInfo().getTriple().isINTELFPGAEnvironment()) {
      S.Diag(AL.getLoc(), diag::warn_unknown_attribute_ignored) << AL;
      return;
    }

    if (checkValidSYCLSpelling(S, AL))
      return;
  }
#endif // INTEL_CUSTOMIZATION

  Expr *XDimExpr = AL.getArgAsExpr(0);

  // If no attribute argument is specified, set to default value '1'
  // for second and third attribute argument in ReqdWorkGroupSizeAttr
  // for only with intel::reqd_work_group_size spelling.
  auto SetDefaultValue = [](Sema &S, const ParsedAttr &AL, SourceLocation loc) {
    Expr *E = (AL.getKind() == ParsedAttr::AT_ReqdWorkGroupSize &&
               AL.getAttributeSpellingListIndex() ==
                   ReqdWorkGroupSizeAttr::CXX11_intel_reqd_work_group_size)
                  ? IntegerLiteral::Create(S.Context, llvm::APInt(32, 1),
                                           S.Context.IntTy, AL.getLoc())
                  : nullptr;
    return E;
  };

  Expr *YDimExpr = AL.isArgExpr(1) ? AL.getArgAsExpr(1)
                                   : SetDefaultValue(S, AL, AL.getLoc());

  Expr *ZDimExpr = AL.isArgExpr(2) ? AL.getArgAsExpr(2)
                                   : SetDefaultValue(S, AL, AL.getLoc());

  if ((AL.getKind() == ParsedAttr::AT_ReqdWorkGroupSize &&
       AL.getAttributeSpellingListIndex() ==
           ReqdWorkGroupSizeAttr::CXX11_cl_reqd_work_group_size) ||
      (AL.getKind() == ParsedAttr::AT_SYCLIntelMaxWorkGroupSize)) {
    if (!checkAttributeNumArgs(S, AL, 3))
      return;
  }

#if INTEL_CUSTOMIZATION
  ASTContext &Ctx = S.getASTContext();

  if (D->hasAttr<AutorunAttr>()) {
    long long int N = 1ll << 32ll;
    Optional<llvm::APSInt> XDimVal = XDimExpr->getIntegerConstantExpr(Ctx);
    Optional<llvm::APSInt> YDimVal = YDimExpr->getIntegerConstantExpr(Ctx);
    Optional<llvm::APSInt> ZDimVal = ZDimExpr->getIntegerConstantExpr(Ctx);

    if ((N % XDimVal->getZExtValue()) != 0 ||
        (N % YDimVal->getZExtValue()) != 0 ||
        (N % ZDimVal->getZExtValue()) != 0) {
      S.Diag(AL.getLoc(), diag::err_opencl_autorun_kernel_wrong_reqd_wg_size);
      return;
    }
  }

  if (const auto *A = D->getAttr<SYCLIntelNumSimdWorkItemsAttr>()) {
    Optional<llvm::APSInt> NumSimdWorkItems =
        A->getValue()->getIntegerConstantExpr(Ctx);
    Optional<llvm::APSInt> XDimVal = XDimExpr->getIntegerConstantExpr(Ctx);
    Optional<llvm::APSInt> YDimVal = YDimExpr->getIntegerConstantExpr(Ctx);
    Optional<llvm::APSInt> ZDimVal = ZDimExpr->getIntegerConstantExpr(Ctx);

    if (!(XDimVal->getExtValue() % NumSimdWorkItems->getExtValue() == 0 ||
          YDimVal->getZExtValue() % NumSimdWorkItems->getExtValue() == 0 ||
          ZDimVal->getZExtValue() % NumSimdWorkItems->getExtValue() == 0)) {
      S.Diag(A->getLocation(), diag::err_conflicting_sycl_function_attributes)
          << A << AL;
      S.Diag(AL.getLoc(), diag::note_conflicting_attribute);
      return;
    }
  }
#endif // INTEL_CUSTOMIZATION

  if (WorkGroupAttr *ExistingAttr = D->getAttr<WorkGroupAttr>()) {
    ASTContext &Ctx = S.getASTContext();
    Optional<llvm::APSInt> XDimVal = XDimExpr->getIntegerConstantExpr(Ctx);
    Optional<llvm::APSInt> YDimVal = YDimExpr->getIntegerConstantExpr(Ctx);
    Optional<llvm::APSInt> ZDimVal = ZDimExpr->getIntegerConstantExpr(Ctx);
    Optional<llvm::APSInt> ExistingXDimVal = ExistingAttr->getXDimVal(Ctx);
    Optional<llvm::APSInt> ExistingYDimVal = ExistingAttr->getYDimVal(Ctx);
    Optional<llvm::APSInt> ExistingZDimVal = ExistingAttr->getZDimVal(Ctx);

    // Compare attribute arguments value and warn for a mismatch.
    if (ExistingXDimVal != XDimVal || ExistingYDimVal != YDimVal ||
        ExistingZDimVal != ZDimVal) {
      S.Diag(AL.getLoc(), diag::warn_duplicate_attribute) << AL;
      S.Diag(ExistingAttr->getLocation(), diag::note_conflicting_attribute);
    }
  }

  if (!checkWorkGroupSizeValues(S, D, AL))
    return;

  S.addIntelSYCLTripleArgFunctionAttr<WorkGroupAttr>(D, AL, XDimExpr, YDimExpr,
                                                     ZDimExpr);
}

// Handles work_group_size_hint.
static void handleWorkGroupSizeHint(Sema &S, Decl *D, const ParsedAttr &AL) {
  uint32_t WGSize[3];

  if (!checkAttributeNumArgs(S, AL, 3))
    return;

  for (unsigned i = 0; i < 3; ++i) {
    if (!checkUInt32Argument(S, AL, AL.getArgAsExpr(i), WGSize[i], i,
                             /*StrictlyUnsigned=*/true))
      return;

    if (WGSize[i] == 0) {
      S.Diag(AL.getLoc(), diag::err_attribute_argument_is_zero)
          << AL << AL.getArgAsExpr(i)->getSourceRange();
      return;
    }
  }

  WorkGroupSizeHintAttr *Existing = D->getAttr<WorkGroupSizeHintAttr>();
  if (Existing &&
      !(Existing->getXDim() == WGSize[0] && Existing->getYDim() == WGSize[1] &&
        Existing->getZDim() == WGSize[2]))
    S.Diag(AL.getLoc(), diag::warn_duplicate_attribute) << AL;

  D->addAttr(::new (S.Context) WorkGroupSizeHintAttr(S.Context, AL, WGSize[0],
                                                     WGSize[1], WGSize[2]));
}

// Handles intel_reqd_sub_group_size.
static void handleSubGroupSize(Sema &S, Decl *D, const ParsedAttr &AL) {
  if (S.LangOpts.SYCLIsHost)
    return;

  Expr *E = AL.getArgAsExpr(0);

  if (D->getAttr<IntelReqdSubGroupSizeAttr>())
    S.Diag(AL.getLoc(), diag::warn_duplicate_attribute) << AL;

  S.addIntelSYCLSingleArgFunctionAttr<IntelReqdSubGroupSizeAttr>(D, AL, E);
}

// Handles num_simd_work_items.
static void handleNumSimdWorkItemsAttr(Sema &S, Decl *D,
                                       const ParsedAttr &A) {
  if (D->isInvalidDecl())
    return;

  Expr *E = A.getArgAsExpr(0);

  if (D->getAttr<SYCLIntelNumSimdWorkItemsAttr>())
    S.Diag(A.getLoc(), diag::warn_duplicate_attribute) << A;

  S.CheckDeprecatedSYCLAttributeSpelling(A);

#if INTEL_CUSTOMIZATION
  if (checkValidSYCLSpelling(S, A))
    return;

  if (A.getSyntax() == AttributeCommonInfo::AS_GNU &&
      !S.Context.getTargetInfo().getTriple().isINTELFPGAEnvironment()) {
    S.Diag(A.getLoc(), diag::warn_unknown_attribute_ignored) << A;
    return;
  }

  if (const auto *B = D->getAttr<ReqdWorkGroupSizeAttr>()) {
    ASTContext &Ctx = S.getASTContext();

    if (!E->isValueDependent()) {
      Optional<llvm::APSInt> NumSimdWorkItems = E->getIntegerConstantExpr(Ctx);
      Optional<llvm::APSInt> XDimVal = B->getXDim()->getIntegerConstantExpr(Ctx);
      Optional<llvm::APSInt> YDimVal = B->getYDim()->getIntegerConstantExpr(Ctx);
      Optional<llvm::APSInt> ZDimVal = B->getZDim()->getIntegerConstantExpr(Ctx);

      if (!(XDimVal->getExtValue() % NumSimdWorkItems->getExtValue() == 0 ||
            YDimVal->getZExtValue() % NumSimdWorkItems->getExtValue() == 0 ||
            ZDimVal->getZExtValue() % NumSimdWorkItems->getExtValue() == 0)) {
        S.Diag(A.getLoc(), diag::err_conflicting_sycl_function_attributes)
            << A << B->getSpelling();
        S.Diag(B->getLocation(), diag::note_conflicting_attribute);
        return;
      }
    }
  }
#endif // INTEL_CUSTOMIZATION

  S.addIntelSYCLSingleArgFunctionAttr<SYCLIntelNumSimdWorkItemsAttr>(D, A, E);
}

// Handles use_stall_enable_clusters
static void handleUseStallEnableClustersAttr(Sema &S, Decl *D,
                                             const ParsedAttr &Attr) {
  if (D->isInvalidDecl())
    return;

#if INTEL_CUSTOMIZATION
  if (checkValidSYCLSpelling(S, Attr))
    return;
#endif // INTEL_CUSTOMIZATION

  unsigned NumArgs = Attr.getNumArgs();
  if (NumArgs > 0) {
    S.Diag(Attr.getLoc(), diag::warn_attribute_too_many_arguments) << Attr << 0;
    return;
  }

#if INTEL_CUSTOMIZATION
  if (Attr.getAttributeSpellingListIndex() ==
    SYCLIntelUseStallEnableClustersAttr::GNU_stall_enable) {
    S.Diag(Attr.getLoc(), diag::warn_attribute_spelling_deprecated) << Attr;
    S.Diag(Attr.getLoc(), diag::note_spelling_suggestion)
        << "'use_stall_enable_clusters'";
  } else if (Attr.getAttributeSpellingListIndex() ==
             SYCLIntelUseStallEnableClustersAttr::CXX11_clang_stall_enable) {
    S.Diag(Attr.getLoc(), diag::warn_attribute_spelling_deprecated)
        << "'" + Attr.getNormalizedFullName() + "'";
    S.Diag(Attr.getLoc(), diag::note_spelling_suggestion)
        << "'clang::use_stall_enable_clusters'";
  }
#endif // INTEL_CUSTOMIZATION

  handleSimpleAttribute<SYCLIntelUseStallEnableClustersAttr>(S, D, Attr);
}

// Handle scheduler_target_fmax_mhz
static void handleSchedulerTargetFmaxMhzAttr(Sema &S, Decl *D,
                                             const ParsedAttr &AL) {
  if (D->isInvalidDecl())
    return;

#if INTEL_CUSTOMIZATION
  if (checkValidSYCLSpelling(S, AL))
    return;
#endif // INTEL_CUSTOMIZATION

  Expr *E = AL.getArgAsExpr(0);

  if (D->getAttr<SYCLIntelSchedulerTargetFmaxMhzAttr>())
    S.Diag(AL.getLoc(), diag::warn_duplicate_attribute) << AL;

  S.CheckDeprecatedSYCLAttributeSpelling(AL);

  S.AddOneConstantValueAttr<SYCLIntelSchedulerTargetFmaxMhzAttr>(D, AL, E);
}

// Handles max_global_work_dim.
static void handleMaxGlobalWorkDimAttr(Sema &S, Decl *D,
                                       const ParsedAttr &A)  {
  if (D->isInvalidDecl())
    return;

#if INTEL_CUSTOMIZATION
  if (checkValidSYCLSpelling(S, A))
    return;

  if (A.getSyntax() == AttributeCommonInfo::AS_GNU &&
      !S.Context.getTargetInfo().getTriple().isINTELFPGAEnvironment()) {
    S.Diag(A.getLoc(), diag::warn_unknown_attribute_ignored) << A;
    return;
  }
#endif // INTEL_CUSTOMIZATION

  Expr *E = A.getArgAsExpr(0);

  if (!checkWorkGroupSizeValues(S, D, A)) {
    D->setInvalidDecl();
    return;
  }

  if (D->getAttr<SYCLIntelMaxGlobalWorkDimAttr>())
    S.Diag(A.getLoc(), diag::warn_duplicate_attribute) << A;

  S.CheckDeprecatedSYCLAttributeSpelling(A);

  S.addIntelSYCLSingleArgFunctionAttr<SYCLIntelMaxGlobalWorkDimAttr>(D, A, E);
}

SYCLIntelLoopFuseAttr *
Sema::mergeSYCLIntelLoopFuseAttr(Decl *D, const AttributeCommonInfo &CI,
                                 Expr *E) {

  if (const auto ExistingAttr = D->getAttr<SYCLIntelLoopFuseAttr>()) {
    // [[intel::loop_fuse]] and [[intel::loop_fuse_independent]] are
    // incompatible.
    // FIXME: If additional spellings are provided for this attribute,
    // this code will do the wrong thing.
    if (ExistingAttr->getAttributeSpellingListIndex() !=
        CI.getAttributeSpellingListIndex()) {
      Diag(CI.getLoc(), diag::err_attributes_are_not_compatible)
          << CI << ExistingAttr;
      Diag(ExistingAttr->getLocation(), diag::note_conflicting_attribute);
      return nullptr;
    }

    if (!E->isValueDependent()) {
      Optional<llvm::APSInt> ArgVal = E->getIntegerConstantExpr(Context);
      Optional<llvm::APSInt> ExistingArgVal =
          ExistingAttr->getValue()->getIntegerConstantExpr(Context);

      assert(ArgVal && ExistingArgVal &&
             "Argument should be an integer constant expression");
      // Compare attribute argument value and warn if there is a mismatch.
      if (ArgVal->getExtValue() != ExistingArgVal->getExtValue())
        Diag(ExistingAttr->getLoc(), diag::warn_duplicate_attribute)
            << ExistingAttr;
    }

    // If there is no mismatch, silently ignore duplicate attribute.
    return nullptr;
  }
  return ::new (Context) SYCLIntelLoopFuseAttr(Context, CI, E);
}

static bool checkSYCLIntelLoopFuseArgument(Sema &S,
                                           const AttributeCommonInfo &CI,
                                           Expr *E) {
  // Dependent expressions are checked when instantiated.
  if (E->isValueDependent())
    return false;

  Optional<llvm::APSInt> ArgVal = E->getIntegerConstantExpr(S.Context);
  if (!ArgVal) {
    S.Diag(E->getExprLoc(), diag::err_attribute_argument_type)
        << CI << AANT_ArgumentIntegerConstant << E->getSourceRange();
    return true;
  }

  SYCLIntelLoopFuseAttr TmpAttr(S.Context, CI, E);
  ExprResult ICE;

  return S.checkRangedIntegralArgument<SYCLIntelLoopFuseAttr>(E, &TmpAttr, ICE);
}

void Sema::addSYCLIntelLoopFuseAttr(Decl *D, const AttributeCommonInfo &CI,
                                    Expr *E) {
  assert(E && "argument has unexpected null value");

  if (checkSYCLIntelLoopFuseArgument(*this, CI, E))
    return;

  // Attribute should not be added during host compilation.
  if (getLangOpts().SYCLIsHost)
    return;

  SYCLIntelLoopFuseAttr *NewAttr = mergeSYCLIntelLoopFuseAttr(D, CI, E);

  if (NewAttr)
    D->addAttr(NewAttr);
}

// Handles [[intel::loop_fuse]] and [[intel::loop_fuse_independent]].
static void handleLoopFuseAttr(Sema &S, Decl *D, const ParsedAttr &Attr) {
  // Default argument value is set to 1.
  Expr *E = Attr.isArgExpr(0)
                ? Attr.getArgAsExpr(0)
                : IntegerLiteral::Create(S.Context, llvm::APInt(32, 1),
                                         S.Context.IntTy, Attr.getLoc());

  S.addSYCLIntelLoopFuseAttr(D, Attr, E);
}

static void handleVecTypeHint(Sema &S, Decl *D, const ParsedAttr &AL) {
  if (!AL.hasParsedType()) {
    S.Diag(AL.getLoc(), diag::err_attribute_wrong_number_arguments) << AL << 1;
    return;
  }

  TypeSourceInfo *ParmTSI = nullptr;
  QualType ParmType = S.GetTypeFromParser(AL.getTypeArg(), &ParmTSI);
  assert(ParmTSI && "no type source info for attribute argument");

  if (!ParmType->isExtVectorType() && !ParmType->isFloatingType() &&
      (ParmType->isBooleanType() ||
       !ParmType->isIntegralType(S.getASTContext()))) {
    S.Diag(AL.getLoc(), diag::err_attribute_invalid_argument) << 2 << AL;
    return;
  }

  if (VecTypeHintAttr *A = D->getAttr<VecTypeHintAttr>()) {
    if (!S.Context.hasSameType(A->getTypeHint(), ParmType)) {
      S.Diag(AL.getLoc(), diag::warn_duplicate_attribute) << AL;
      return;
    }
  }

  D->addAttr(::new (S.Context) VecTypeHintAttr(S.Context, AL, ParmTSI));
}

SectionAttr *Sema::mergeSectionAttr(Decl *D, const AttributeCommonInfo &CI,
                                    StringRef Name) {
  // Explicit or partial specializations do not inherit
  // the section attribute from the primary template.
  if (const auto *FD = dyn_cast<FunctionDecl>(D)) {
    if (CI.getAttributeSpellingListIndex() == SectionAttr::Declspec_allocate &&
        FD->isFunctionTemplateSpecialization())
      return nullptr;
  }
  if (SectionAttr *ExistingAttr = D->getAttr<SectionAttr>()) {
    if (ExistingAttr->getName() == Name)
      return nullptr;
    Diag(ExistingAttr->getLocation(), diag::warn_mismatched_section)
         << 1 /*section*/;
    Diag(CI.getLoc(), diag::note_previous_attribute);
    return nullptr;
  }
  return ::new (Context) SectionAttr(Context, CI, Name);
}

bool Sema::checkSectionName(SourceLocation LiteralLoc, StringRef SecName) {
  std::string Error = Context.getTargetInfo().isValidSectionSpecifier(SecName);
  if (!Error.empty()) {
    Diag(LiteralLoc, diag::err_attribute_section_invalid_for_target) << Error
         << 1 /*'section'*/;
    return false;
  }
  return true;
}

static void handleSectionAttr(Sema &S, Decl *D, const ParsedAttr &AL) {
  // Make sure that there is a string literal as the sections's single
  // argument.
  StringRef Str;
  SourceLocation LiteralLoc;
  if (!S.checkStringLiteralArgumentAttr(AL, 0, Str, &LiteralLoc))
    return;

  if (!S.checkSectionName(LiteralLoc, Str))
    return;

  // If the target wants to validate the section specifier, make it happen.
  std::string Error = S.Context.getTargetInfo().isValidSectionSpecifier(Str);
  if (!Error.empty()) {
    S.Diag(LiteralLoc, diag::err_attribute_section_invalid_for_target)
    << Error;
    return;
  }

  SectionAttr *NewAttr = S.mergeSectionAttr(D, AL, Str);
  if (NewAttr) {
    D->addAttr(NewAttr);
    if (isa<FunctionDecl, FunctionTemplateDecl, ObjCMethodDecl,
            ObjCPropertyDecl>(D))
      S.UnifySection(NewAttr->getName(),
                     ASTContext::PSF_Execute | ASTContext::PSF_Read,
                     cast<NamedDecl>(D));
  }
}

// This is used for `__declspec(code_seg("segname"))` on a decl.
// `#pragma code_seg("segname")` uses checkSectionName() instead.
static bool checkCodeSegName(Sema &S, SourceLocation LiteralLoc,
                             StringRef CodeSegName) {
  std::string Error =
      S.Context.getTargetInfo().isValidSectionSpecifier(CodeSegName);
  if (!Error.empty()) {
    S.Diag(LiteralLoc, diag::err_attribute_section_invalid_for_target)
        << Error << 0 /*'code-seg'*/;
    return false;
  }

  return true;
}

CodeSegAttr *Sema::mergeCodeSegAttr(Decl *D, const AttributeCommonInfo &CI,
                                    StringRef Name) {
  // Explicit or partial specializations do not inherit
  // the code_seg attribute from the primary template.
  if (const auto *FD = dyn_cast<FunctionDecl>(D)) {
    if (FD->isFunctionTemplateSpecialization())
      return nullptr;
  }
  if (const auto *ExistingAttr = D->getAttr<CodeSegAttr>()) {
    if (ExistingAttr->getName() == Name)
      return nullptr;
    Diag(ExistingAttr->getLocation(), diag::warn_mismatched_section)
         << 0 /*codeseg*/;
    Diag(CI.getLoc(), diag::note_previous_attribute);
    return nullptr;
  }
  return ::new (Context) CodeSegAttr(Context, CI, Name);
}

static void handleCodeSegAttr(Sema &S, Decl *D, const ParsedAttr &AL) {
  StringRef Str;
  SourceLocation LiteralLoc;
  if (!S.checkStringLiteralArgumentAttr(AL, 0, Str, &LiteralLoc))
    return;
  if (!checkCodeSegName(S, LiteralLoc, Str))
    return;
  if (const auto *ExistingAttr = D->getAttr<CodeSegAttr>()) {
    if (!ExistingAttr->isImplicit()) {
      S.Diag(AL.getLoc(),
             ExistingAttr->getName() == Str
             ? diag::warn_duplicate_codeseg_attribute
             : diag::err_conflicting_codeseg_attribute);
      return;
    }
    D->dropAttr<CodeSegAttr>();
  }
  if (CodeSegAttr *CSA = S.mergeCodeSegAttr(D, AL, Str))
    D->addAttr(CSA);
}

// Check for things we'd like to warn about. Multiversioning issues are
// handled later in the process, once we know how many exist.
bool Sema::checkTargetAttr(SourceLocation LiteralLoc, StringRef AttrStr) {
  enum FirstParam { Unsupported, Duplicate, Unknown };
  enum SecondParam { None, Architecture, Tune };
  if (AttrStr.find("fpmath=") != StringRef::npos)
    return Diag(LiteralLoc, diag::warn_unsupported_target_attribute)
           << Unsupported << None << "fpmath=";

  // Diagnose use of tune if target doesn't support it.
  if (!Context.getTargetInfo().supportsTargetAttributeTune() &&
      AttrStr.find("tune=") != StringRef::npos)
    return Diag(LiteralLoc, diag::warn_unsupported_target_attribute)
           << Unsupported << None << "tune=";

  ParsedTargetAttr ParsedAttrs = TargetAttr::parse(AttrStr);

  if (!ParsedAttrs.Architecture.empty() &&
      !Context.getTargetInfo().isValidCPUName(ParsedAttrs.Architecture))
    return Diag(LiteralLoc, diag::warn_unsupported_target_attribute)
           << Unknown << Architecture << ParsedAttrs.Architecture;

  if (!ParsedAttrs.Tune.empty() &&
      !Context.getTargetInfo().isValidCPUName(ParsedAttrs.Tune))
    return Diag(LiteralLoc, diag::warn_unsupported_target_attribute)
           << Unknown << Tune << ParsedAttrs.Tune;

  if (ParsedAttrs.DuplicateArchitecture)
    return Diag(LiteralLoc, diag::warn_unsupported_target_attribute)
           << Duplicate << None << "arch=";
  if (ParsedAttrs.DuplicateTune)
    return Diag(LiteralLoc, diag::warn_unsupported_target_attribute)
           << Duplicate << None << "tune=";

  for (const auto &Feature : ParsedAttrs.Features) {
    auto CurFeature = StringRef(Feature).drop_front(); // remove + or -.
    if (!Context.getTargetInfo().isValidFeatureName(CurFeature))
      return Diag(LiteralLoc, diag::warn_unsupported_target_attribute)
             << Unsupported << None << CurFeature;
  }

  TargetInfo::BranchProtectionInfo BPI;
  StringRef Error;
  if (!ParsedAttrs.BranchProtection.empty() &&
      !Context.getTargetInfo().validateBranchProtection(
          ParsedAttrs.BranchProtection, BPI, Error)) {
    if (Error.empty())
      return Diag(LiteralLoc, diag::warn_unsupported_target_attribute)
             << Unsupported << None << "branch-protection";
    else
      return Diag(LiteralLoc, diag::err_invalid_branch_protection_spec)
             << Error;
  }

  return false;
}

static void handleTargetAttr(Sema &S, Decl *D, const ParsedAttr &AL) {
  StringRef Str;
  SourceLocation LiteralLoc;
  if (!S.checkStringLiteralArgumentAttr(AL, 0, Str, &LiteralLoc) ||
      S.checkTargetAttr(LiteralLoc, Str))
    return;

  TargetAttr *NewAttr = ::new (S.Context) TargetAttr(S.Context, AL, Str);
  D->addAttr(NewAttr);
}

static void handleMinVectorWidthAttr(Sema &S, Decl *D, const ParsedAttr &AL) {
  Expr *E = AL.getArgAsExpr(0);
  uint32_t VecWidth;
  if (!checkUInt32Argument(S, AL, E, VecWidth)) {
    AL.setInvalid();
    return;
  }

  MinVectorWidthAttr *Existing = D->getAttr<MinVectorWidthAttr>();
  if (Existing && Existing->getVectorWidth() != VecWidth) {
    S.Diag(AL.getLoc(), diag::warn_duplicate_attribute) << AL;
    return;
  }

  D->addAttr(::new (S.Context) MinVectorWidthAttr(S.Context, AL, VecWidth));
}

static void handleCleanupAttr(Sema &S, Decl *D, const ParsedAttr &AL) {
  Expr *E = AL.getArgAsExpr(0);
  SourceLocation Loc = E->getExprLoc();
  FunctionDecl *FD = nullptr;
  DeclarationNameInfo NI;

  // gcc only allows for simple identifiers. Since we support more than gcc, we
  // will warn the user.
  if (auto *DRE = dyn_cast<DeclRefExpr>(E)) {
    if (DRE->hasQualifier())
      S.Diag(Loc, diag::warn_cleanup_ext);
    FD = dyn_cast<FunctionDecl>(DRE->getDecl());
    NI = DRE->getNameInfo();
    if (!FD) {
      S.Diag(Loc, diag::err_attribute_cleanup_arg_not_function) << 1
        << NI.getName();
      return;
    }
  } else if (auto *ULE = dyn_cast<UnresolvedLookupExpr>(E)) {
    if (ULE->hasExplicitTemplateArgs())
      S.Diag(Loc, diag::warn_cleanup_ext);
    FD = S.ResolveSingleFunctionTemplateSpecialization(ULE, true);
    NI = ULE->getNameInfo();
    if (!FD) {
      S.Diag(Loc, diag::err_attribute_cleanup_arg_not_function) << 2
        << NI.getName();
      if (ULE->getType() == S.Context.OverloadTy)
        S.NoteAllOverloadCandidates(ULE);
      return;
    }
  } else {
    S.Diag(Loc, diag::err_attribute_cleanup_arg_not_function) << 0;
    return;
  }

  if (FD->getNumParams() != 1) {
    S.Diag(Loc, diag::err_attribute_cleanup_func_must_take_one_arg)
      << NI.getName();
    return;
  }

  // We're currently more strict than GCC about what function types we accept.
  // If this ever proves to be a problem it should be easy to fix.
  QualType Ty = S.Context.getPointerType(cast<VarDecl>(D)->getType());
  QualType ParamTy = FD->getParamDecl(0)->getType();
  if (S.CheckAssignmentConstraints(FD->getParamDecl(0)->getLocation(),
                                   ParamTy, Ty) != Sema::Compatible) {
    S.Diag(Loc, diag::err_attribute_cleanup_func_arg_incompatible_type)
      << NI.getName() << ParamTy << Ty;
    return;
  }

  D->addAttr(::new (S.Context) CleanupAttr(S.Context, AL, FD));
}

static void handleEnumExtensibilityAttr(Sema &S, Decl *D,
                                        const ParsedAttr &AL) {
  if (!AL.isArgIdent(0)) {
    S.Diag(AL.getLoc(), diag::err_attribute_argument_n_type)
        << AL << 0 << AANT_ArgumentIdentifier;
    return;
  }

  EnumExtensibilityAttr::Kind ExtensibilityKind;
  IdentifierInfo *II = AL.getArgAsIdent(0)->Ident;
  if (!EnumExtensibilityAttr::ConvertStrToKind(II->getName(),
                                               ExtensibilityKind)) {
    S.Diag(AL.getLoc(), diag::warn_attribute_type_not_supported) << AL << II;
    return;
  }

  D->addAttr(::new (S.Context)
                 EnumExtensibilityAttr(S.Context, AL, ExtensibilityKind));
}

/// Handle __attribute__((format_arg((idx)))) attribute based on
/// http://gcc.gnu.org/onlinedocs/gcc/Function-Attributes.html
static void handleFormatArgAttr(Sema &S, Decl *D, const ParsedAttr &AL) {
  Expr *IdxExpr = AL.getArgAsExpr(0);
  ParamIdx Idx;
  if (!checkFunctionOrMethodParameterIndex(S, D, AL, 1, IdxExpr, Idx))
    return;

  // Make sure the format string is really a string.
  QualType Ty = getFunctionOrMethodParamType(D, Idx.getASTIndex());

  bool NotNSStringTy = !isNSStringType(Ty, S.Context);
  if (NotNSStringTy &&
      !isCFStringType(Ty, S.Context) &&
      (!Ty->isPointerType() ||
       !Ty->castAs<PointerType>()->getPointeeType()->isCharType())) {
    S.Diag(AL.getLoc(), diag::err_format_attribute_not)
        << "a string type" << IdxExpr->getSourceRange()
        << getFunctionOrMethodParamRange(D, 0);
    return;
  }
  Ty = getFunctionOrMethodResultType(D);
  if (!isNSStringType(Ty, S.Context) &&
      !isCFStringType(Ty, S.Context) &&
      (!Ty->isPointerType() ||
       !Ty->castAs<PointerType>()->getPointeeType()->isCharType())) {
    S.Diag(AL.getLoc(), diag::err_format_attribute_result_not)
        << (NotNSStringTy ? "string type" : "NSString")
        << IdxExpr->getSourceRange() << getFunctionOrMethodParamRange(D, 0);
    return;
  }

  D->addAttr(::new (S.Context) FormatArgAttr(S.Context, AL, Idx));
}

enum FormatAttrKind {
  CFStringFormat,
  NSStringFormat,
  StrftimeFormat,
  SupportedFormat,
  IgnoredFormat,
  InvalidFormat
};

/// getFormatAttrKind - Map from format attribute names to supported format
/// types.
static FormatAttrKind getFormatAttrKind(StringRef Format) {
  return llvm::StringSwitch<FormatAttrKind>(Format)
      // Check for formats that get handled specially.
      .Case("NSString", NSStringFormat)
      .Case("CFString", CFStringFormat)
      .Case("strftime", StrftimeFormat)

      // Otherwise, check for supported formats.
      .Cases("scanf", "printf", "printf0", "strfmon", SupportedFormat)
      .Cases("cmn_err", "vcmn_err", "zcmn_err", SupportedFormat)
      .Case("kprintf", SupportedFormat)         // OpenBSD.
      .Case("freebsd_kprintf", SupportedFormat) // FreeBSD.
      .Case("os_trace", SupportedFormat)
      .Case("os_log", SupportedFormat)

      .Cases("gcc_diag", "gcc_cdiag", "gcc_cxxdiag", "gcc_tdiag", IgnoredFormat)
      .Default(InvalidFormat);
}

/// Handle __attribute__((init_priority(priority))) attributes based on
/// http://gcc.gnu.org/onlinedocs/gcc/C_002b_002b-Attributes.html
static void handleInitPriorityAttr(Sema &S, Decl *D, const ParsedAttr &AL) {
  if (!S.getLangOpts().CPlusPlus) {
    S.Diag(AL.getLoc(), diag::warn_attribute_ignored) << AL;
    return;
  }

  if (S.getCurFunctionOrMethodDecl()) {
    S.Diag(AL.getLoc(), diag::err_init_priority_object_attr);
    AL.setInvalid();
    return;
  }
  QualType T = cast<VarDecl>(D)->getType();
  if (S.Context.getAsArrayType(T))
    T = S.Context.getBaseElementType(T);
  if (!T->getAs<RecordType>()) {
    S.Diag(AL.getLoc(), diag::err_init_priority_object_attr);
    AL.setInvalid();
    return;
  }

  Expr *E = AL.getArgAsExpr(0);
  uint32_t prioritynum;
  if (!checkUInt32Argument(S, AL, E, prioritynum)) {
    AL.setInvalid();
    return;
  }

  // Only perform the priority check if the attribute is outside of a system
  // header. Values <= 100 are reserved for the implementation, and libc++
  // benefits from being able to specify values in that range.
  if ((prioritynum < 101 || prioritynum > 65535) &&
      !S.getSourceManager().isInSystemHeader(AL.getLoc())) {
    S.Diag(AL.getLoc(), diag::err_attribute_argument_out_of_range)
        << E->getSourceRange() << AL << 101 << 65535;
    AL.setInvalid();
    return;
  }
  D->addAttr(::new (S.Context) InitPriorityAttr(S.Context, AL, prioritynum));
}

FormatAttr *Sema::mergeFormatAttr(Decl *D, const AttributeCommonInfo &CI,
                                  IdentifierInfo *Format, int FormatIdx,
                                  int FirstArg) {
  // Check whether we already have an equivalent format attribute.
  for (auto *F : D->specific_attrs<FormatAttr>()) {
    if (F->getType() == Format &&
        F->getFormatIdx() == FormatIdx &&
        F->getFirstArg() == FirstArg) {
      // If we don't have a valid location for this attribute, adopt the
      // location.
      if (F->getLocation().isInvalid())
        F->setRange(CI.getRange());
      return nullptr;
    }
  }

  return ::new (Context) FormatAttr(Context, CI, Format, FormatIdx, FirstArg);
}

/// Handle __attribute__((format(type,idx,firstarg))) attributes based on
/// http://gcc.gnu.org/onlinedocs/gcc/Function-Attributes.html
static void handleFormatAttr(Sema &S, Decl *D, const ParsedAttr &AL) {
  if (!AL.isArgIdent(0)) {
    S.Diag(AL.getLoc(), diag::err_attribute_argument_n_type)
        << AL << 1 << AANT_ArgumentIdentifier;
    return;
  }

  // In C++ the implicit 'this' function parameter also counts, and they are
  // counted from one.
  bool HasImplicitThisParam = isInstanceMethod(D);
  unsigned NumArgs = getFunctionOrMethodNumParams(D) + HasImplicitThisParam;

  IdentifierInfo *II = AL.getArgAsIdent(0)->Ident;
  StringRef Format = II->getName();

  if (normalizeName(Format)) {
    // If we've modified the string name, we need a new identifier for it.
    II = &S.Context.Idents.get(Format);
  }

  // Check for supported formats.
  FormatAttrKind Kind = getFormatAttrKind(Format);

  if (Kind == IgnoredFormat)
    return;

  if (Kind == InvalidFormat) {
    S.Diag(AL.getLoc(), diag::warn_attribute_type_not_supported)
        << AL << II->getName();
    return;
  }

  // checks for the 2nd argument
  Expr *IdxExpr = AL.getArgAsExpr(1);
  uint32_t Idx;
  if (!checkUInt32Argument(S, AL, IdxExpr, Idx, 2))
    return;

  if (Idx < 1 || Idx > NumArgs) {
    S.Diag(AL.getLoc(), diag::err_attribute_argument_out_of_bounds)
        << AL << 2 << IdxExpr->getSourceRange();
    return;
  }

  // FIXME: Do we need to bounds check?
  unsigned ArgIdx = Idx - 1;

  if (HasImplicitThisParam) {
    if (ArgIdx == 0) {
      S.Diag(AL.getLoc(),
             diag::err_format_attribute_implicit_this_format_string)
        << IdxExpr->getSourceRange();
      return;
    }
    ArgIdx--;
  }

  // make sure the format string is really a string
  QualType Ty = getFunctionOrMethodParamType(D, ArgIdx);

  if (Kind == CFStringFormat) {
    if (!isCFStringType(Ty, S.Context)) {
      S.Diag(AL.getLoc(), diag::err_format_attribute_not)
        << "a CFString" << IdxExpr->getSourceRange()
        << getFunctionOrMethodParamRange(D, ArgIdx);
      return;
    }
  } else if (Kind == NSStringFormat) {
    // FIXME: do we need to check if the type is NSString*?  What are the
    // semantics?
    if (!isNSStringType(Ty, S.Context)) {
      S.Diag(AL.getLoc(), diag::err_format_attribute_not)
        << "an NSString" << IdxExpr->getSourceRange()
        << getFunctionOrMethodParamRange(D, ArgIdx);
      return;
    }
  } else if (!Ty->isPointerType() ||
             !Ty->castAs<PointerType>()->getPointeeType()->isCharType()) {
    S.Diag(AL.getLoc(), diag::err_format_attribute_not)
      << "a string type" << IdxExpr->getSourceRange()
      << getFunctionOrMethodParamRange(D, ArgIdx);
    return;
  }

  // check the 3rd argument
  Expr *FirstArgExpr = AL.getArgAsExpr(2);
  uint32_t FirstArg;
  if (!checkUInt32Argument(S, AL, FirstArgExpr, FirstArg, 3))
    return;

  // check if the function is variadic if the 3rd argument non-zero
  if (FirstArg != 0) {
    if (isFunctionOrMethodVariadic(D)) {
      ++NumArgs; // +1 for ...
    } else {
      S.Diag(D->getLocation(), diag::err_format_attribute_requires_variadic);
      return;
    }
  }

  // strftime requires FirstArg to be 0 because it doesn't read from any
  // variable the input is just the current time + the format string.
  if (Kind == StrftimeFormat) {
    if (FirstArg != 0) {
      S.Diag(AL.getLoc(), diag::err_format_strftime_third_parameter)
        << FirstArgExpr->getSourceRange();
      return;
    }
  // if 0 it disables parameter checking (to use with e.g. va_list)
  } else if (FirstArg != 0 && FirstArg != NumArgs) {
    S.Diag(AL.getLoc(), diag::err_attribute_argument_out_of_bounds)
        << AL << 3 << FirstArgExpr->getSourceRange();
    return;
  }

  FormatAttr *NewAttr = S.mergeFormatAttr(D, AL, II, Idx, FirstArg);
  if (NewAttr)
    D->addAttr(NewAttr);
}

/// Handle __attribute__((callback(CalleeIdx, PayloadIdx0, ...))) attributes.
static void handleCallbackAttr(Sema &S, Decl *D, const ParsedAttr &AL) {
  // The index that identifies the callback callee is mandatory.
  if (AL.getNumArgs() == 0) {
    S.Diag(AL.getLoc(), diag::err_callback_attribute_no_callee)
        << AL.getRange();
    return;
  }

  bool HasImplicitThisParam = isInstanceMethod(D);
  int32_t NumArgs = getFunctionOrMethodNumParams(D);

  FunctionDecl *FD = D->getAsFunction();
  assert(FD && "Expected a function declaration!");

  llvm::StringMap<int> NameIdxMapping;
  NameIdxMapping["__"] = -1;

  NameIdxMapping["this"] = 0;

  int Idx = 1;
  for (const ParmVarDecl *PVD : FD->parameters())
    NameIdxMapping[PVD->getName()] = Idx++;

  auto UnknownName = NameIdxMapping.end();

  SmallVector<int, 8> EncodingIndices;
  for (unsigned I = 0, E = AL.getNumArgs(); I < E; ++I) {
    SourceRange SR;
    int32_t ArgIdx;

    if (AL.isArgIdent(I)) {
      IdentifierLoc *IdLoc = AL.getArgAsIdent(I);
      auto It = NameIdxMapping.find(IdLoc->Ident->getName());
      if (It == UnknownName) {
        S.Diag(AL.getLoc(), diag::err_callback_attribute_argument_unknown)
            << IdLoc->Ident << IdLoc->Loc;
        return;
      }

      SR = SourceRange(IdLoc->Loc);
      ArgIdx = It->second;
    } else if (AL.isArgExpr(I)) {
      Expr *IdxExpr = AL.getArgAsExpr(I);

      // If the expression is not parseable as an int32_t we have a problem.
      if (!checkUInt32Argument(S, AL, IdxExpr, (uint32_t &)ArgIdx, I + 1,
                               false)) {
        S.Diag(AL.getLoc(), diag::err_attribute_argument_out_of_bounds)
            << AL << (I + 1) << IdxExpr->getSourceRange();
        return;
      }

      // Check oob, excluding the special values, 0 and -1.
      if (ArgIdx < -1 || ArgIdx > NumArgs) {
        S.Diag(AL.getLoc(), diag::err_attribute_argument_out_of_bounds)
            << AL << (I + 1) << IdxExpr->getSourceRange();
        return;
      }

      SR = IdxExpr->getSourceRange();
    } else {
      llvm_unreachable("Unexpected ParsedAttr argument type!");
    }

    if (ArgIdx == 0 && !HasImplicitThisParam) {
      S.Diag(AL.getLoc(), diag::err_callback_implicit_this_not_available)
          << (I + 1) << SR;
      return;
    }

    // Adjust for the case we do not have an implicit "this" parameter. In this
    // case we decrease all positive values by 1 to get LLVM argument indices.
    if (!HasImplicitThisParam && ArgIdx > 0)
      ArgIdx -= 1;

    EncodingIndices.push_back(ArgIdx);
  }

  int CalleeIdx = EncodingIndices.front();
  // Check if the callee index is proper, thus not "this" and not "unknown".
  // This means the "CalleeIdx" has to be non-negative if "HasImplicitThisParam"
  // is false and positive if "HasImplicitThisParam" is true.
  if (CalleeIdx < (int)HasImplicitThisParam) {
    S.Diag(AL.getLoc(), diag::err_callback_attribute_invalid_callee)
        << AL.getRange();
    return;
  }

  // Get the callee type, note the index adjustment as the AST doesn't contain
  // the this type (which the callee cannot reference anyway!).
  const Type *CalleeType =
      getFunctionOrMethodParamType(D, CalleeIdx - HasImplicitThisParam)
          .getTypePtr();
  if (!CalleeType || !CalleeType->isFunctionPointerType()) {
    S.Diag(AL.getLoc(), diag::err_callback_callee_no_function_type)
        << AL.getRange();
    return;
  }

  const Type *CalleeFnType =
      CalleeType->getPointeeType()->getUnqualifiedDesugaredType();

  // TODO: Check the type of the callee arguments.

  const auto *CalleeFnProtoType = dyn_cast<FunctionProtoType>(CalleeFnType);
  if (!CalleeFnProtoType) {
    S.Diag(AL.getLoc(), diag::err_callback_callee_no_function_type)
        << AL.getRange();
    return;
  }

  if (CalleeFnProtoType->getNumParams() > EncodingIndices.size() - 1) {
    S.Diag(AL.getLoc(), diag::err_attribute_wrong_number_arguments)
        << AL << (unsigned)(EncodingIndices.size() - 1);
    return;
  }

  if (CalleeFnProtoType->getNumParams() < EncodingIndices.size() - 1) {
    S.Diag(AL.getLoc(), diag::err_attribute_wrong_number_arguments)
        << AL << (unsigned)(EncodingIndices.size() - 1);
    return;
  }

  if (CalleeFnProtoType->isVariadic()) {
    S.Diag(AL.getLoc(), diag::err_callback_callee_is_variadic) << AL.getRange();
    return;
  }

  // Do not allow multiple callback attributes.
  if (D->hasAttr<CallbackAttr>()) {
    S.Diag(AL.getLoc(), diag::err_callback_attribute_multiple) << AL.getRange();
    return;
  }

  D->addAttr(::new (S.Context) CallbackAttr(
      S.Context, AL, EncodingIndices.data(), EncodingIndices.size()));
}

static bool isFunctionLike(const Type &T) {
  // Check for explicit function types.
  // 'called_once' is only supported in Objective-C and it has
  // function pointers and block pointers.
  return T.isFunctionPointerType() || T.isBlockPointerType();
}

/// Handle 'called_once' attribute.
static void handleCalledOnceAttr(Sema &S, Decl *D, const ParsedAttr &AL) {
  // 'called_once' only applies to parameters representing functions.
  QualType T = cast<ParmVarDecl>(D)->getType();

  if (!isFunctionLike(*T)) {
    S.Diag(AL.getLoc(), diag::err_called_once_attribute_wrong_type);
    return;
  }

  D->addAttr(::new (S.Context) CalledOnceAttr(S.Context, AL));
}

static void handleTransparentUnionAttr(Sema &S, Decl *D, const ParsedAttr &AL) {
  // Try to find the underlying union declaration.
  RecordDecl *RD = nullptr;
  const auto *TD = dyn_cast<TypedefNameDecl>(D);
  if (TD && TD->getUnderlyingType()->isUnionType())
    RD = TD->getUnderlyingType()->getAsUnionType()->getDecl();
  else
    RD = dyn_cast<RecordDecl>(D);

  if (!RD || !RD->isUnion()) {
    S.Diag(AL.getLoc(), diag::warn_attribute_wrong_decl_type) << AL
                                                              << ExpectedUnion;
    return;
  }

  if (!RD->isCompleteDefinition()) {
    if (!RD->isBeingDefined())
      S.Diag(AL.getLoc(),
             diag::warn_transparent_union_attribute_not_definition);
    return;
  }

  RecordDecl::field_iterator Field = RD->field_begin(),
                          FieldEnd = RD->field_end();
  if (Field == FieldEnd) {
    S.Diag(AL.getLoc(), diag::warn_transparent_union_attribute_zero_fields);
    return;
  }

  FieldDecl *FirstField = *Field;
  QualType FirstType = FirstField->getType();
  if (FirstType->hasFloatingRepresentation() || FirstType->isVectorType()) {
    S.Diag(FirstField->getLocation(),
           diag::warn_transparent_union_attribute_floating)
      << FirstType->isVectorType() << FirstType;
    return;
  }

  if (FirstType->isIncompleteType())
    return;
  uint64_t FirstSize = S.Context.getTypeSize(FirstType);
  uint64_t FirstAlign = S.Context.getTypeAlign(FirstType);
  for (; Field != FieldEnd; ++Field) {
    QualType FieldType = Field->getType();
    if (FieldType->isIncompleteType())
      return;
    // FIXME: this isn't fully correct; we also need to test whether the
    // members of the union would all have the same calling convention as the
    // first member of the union. Checking just the size and alignment isn't
    // sufficient (consider structs passed on the stack instead of in registers
    // as an example).
    if (S.Context.getTypeSize(FieldType) != FirstSize ||
        S.Context.getTypeAlign(FieldType) > FirstAlign) {
      // Warn if we drop the attribute.
      bool isSize = S.Context.getTypeSize(FieldType) != FirstSize;
      unsigned FieldBits = isSize ? S.Context.getTypeSize(FieldType)
                                  : S.Context.getTypeAlign(FieldType);
      S.Diag(Field->getLocation(),
             diag::warn_transparent_union_attribute_field_size_align)
          << isSize << *Field << FieldBits;
      unsigned FirstBits = isSize ? FirstSize : FirstAlign;
      S.Diag(FirstField->getLocation(),
             diag::note_transparent_union_first_field_size_align)
          << isSize << FirstBits;
      return;
    }
  }

  RD->addAttr(::new (S.Context) TransparentUnionAttr(S.Context, AL));
}

void Sema::AddAnnotationAttr(Decl *D, const AttributeCommonInfo &CI,
                             StringRef Str, MutableArrayRef<Expr *> Args) {
  auto *Attr = AnnotateAttr::Create(Context, Str, Args.data(), Args.size(), CI);
  llvm::SmallVector<PartialDiagnosticAt, 8> Notes;
  for (unsigned Idx = 0; Idx < Attr->args_size(); Idx++) {
    Expr *&E = Attr->args_begin()[Idx];
    assert(E && "error are handled before");
    if (E->isValueDependent() || E->isTypeDependent())
      continue;

    if (E->getType()->isArrayType())
      E = ImpCastExprToType(E, Context.getPointerType(E->getType()),
                            clang::CK_ArrayToPointerDecay)
              .get();
    if (E->getType()->isFunctionType())
      E = ImplicitCastExpr::Create(Context,
                                   Context.getPointerType(E->getType()),
                                   clang::CK_FunctionToPointerDecay, E, nullptr,
                                   VK_RValue, FPOptionsOverride());
    if (E->isLValue())
      E = ImplicitCastExpr::Create(Context, E->getType().getNonReferenceType(),
                                   clang::CK_LValueToRValue, E, nullptr,
                                   VK_RValue, FPOptionsOverride());

    Expr::EvalResult Eval;
    Notes.clear();
    Eval.Diag = &Notes;

    bool Result =
        E->EvaluateAsConstantExpr(Eval, Context);

    /// Result means the expression can be folded to a constant.
    /// Note.empty() means the expression is a valid constant expression in the
    /// current language mode.
    if (!Result || !Notes.empty()) {
      Diag(E->getBeginLoc(), diag::err_attribute_argument_n_type)
          << CI << (Idx + 1) << AANT_ArgumentConstantExpr;
      for (auto &Note : Notes)
        Diag(Note.first, Note.second);
      return;
    }
    assert(Eval.Val.hasValue());
    E = ConstantExpr::Create(Context, E, Eval.Val);
  }
  D->addAttr(Attr);
}

static void handleAnnotateAttr(Sema &S, Decl *D, const ParsedAttr &AL) {
  // Make sure that there is a string literal as the annotation's first
  // argument.
  StringRef Str;
  if (!S.checkStringLiteralArgumentAttr(AL, 0, Str))
    return;

  llvm::SmallVector<Expr *, 4> Args;
  Args.reserve(AL.getNumArgs() - 1);
  for (unsigned Idx = 1; Idx < AL.getNumArgs(); Idx++) {
    assert(!AL.isArgIdent(Idx));
    Args.push_back(AL.getArgAsExpr(Idx));
  }

  S.AddAnnotationAttr(D, AL, Str, Args);
}

static void handleAlignValueAttr(Sema &S, Decl *D, const ParsedAttr &AL) {
  S.AddAlignValueAttr(D, AL, AL.getArgAsExpr(0));
}

void Sema::AddAlignValueAttr(Decl *D, const AttributeCommonInfo &CI, Expr *E) {
  AlignValueAttr TmpAttr(Context, CI, E);
  SourceLocation AttrLoc = CI.getLoc();

  QualType T;
  if (const auto *TD = dyn_cast<TypedefNameDecl>(D))
    T = TD->getUnderlyingType();
  else if (const auto *VD = dyn_cast<ValueDecl>(D))
    T = VD->getType();
  else
    llvm_unreachable("Unknown decl type for align_value");

  if (!T->isDependentType() && !T->isAnyPointerType() &&
      !T->isReferenceType() && !T->isMemberPointerType()) {
    Diag(AttrLoc, diag::warn_attribute_pointer_or_reference_only)
      << &TmpAttr << T << D->getSourceRange();
    return;
  }

  if (!E->isValueDependent()) {
    llvm::APSInt Alignment;
    ExprResult ICE = VerifyIntegerConstantExpression(
        E, &Alignment, diag::err_align_value_attribute_argument_not_int);
    if (ICE.isInvalid())
      return;

    if (!Alignment.isPowerOf2()) {
      Diag(AttrLoc, diag::err_alignment_not_power_of_two)
        << E->getSourceRange();
      return;
    }

    D->addAttr(::new (Context) AlignValueAttr(Context, CI, ICE.get()));
    return;
  }

  // Save dependent expressions in the AST to be instantiated.
  D->addAttr(::new (Context) AlignValueAttr(Context, CI, E));
}

static void handleAlignedAttr(Sema &S, Decl *D, const ParsedAttr &AL) {
  // check the attribute arguments.
  if (AL.getNumArgs() > 1) {
    S.Diag(AL.getLoc(), diag::err_attribute_wrong_number_arguments) << AL << 1;
    return;
  }

  if (AL.getNumArgs() == 0) {
    D->addAttr(::new (S.Context) AlignedAttr(S.Context, AL, true, nullptr));
    return;
  }

  Expr *E = AL.getArgAsExpr(0);
  if (AL.isPackExpansion() && !E->containsUnexpandedParameterPack()) {
    S.Diag(AL.getEllipsisLoc(),
           diag::err_pack_expansion_without_parameter_packs);
    return;
  }

  if (!AL.isPackExpansion() && S.DiagnoseUnexpandedParameterPack(E))
    return;

  S.AddAlignedAttr(D, AL, E, AL.isPackExpansion());
}

void Sema::AddAlignedAttr(Decl *D, const AttributeCommonInfo &CI, Expr *E,
                          bool IsPackExpansion) {
  AlignedAttr TmpAttr(Context, CI, true, E);
  SourceLocation AttrLoc = CI.getLoc();

  // C++11 alignas(...) and C11 _Alignas(...) have additional requirements.
  if (TmpAttr.isAlignas()) {
    // C++11 [dcl.align]p1:
    //   An alignment-specifier may be applied to a variable or to a class
    //   data member, but it shall not be applied to a bit-field, a function
    //   parameter, the formal parameter of a catch clause, or a variable
    //   declared with the register storage class specifier. An
    //   alignment-specifier may also be applied to the declaration of a class
    //   or enumeration type.
    // C11 6.7.5/2:
    //   An alignment attribute shall not be specified in a declaration of
    //   a typedef, or a bit-field, or a function, or a parameter, or an
    //   object declared with the register storage-class specifier.
    int DiagKind = -1;
    if (isa<ParmVarDecl>(D)) {
      DiagKind = 0;
    } else if (const auto *VD = dyn_cast<VarDecl>(D)) {
      if (VD->getStorageClass() == SC_Register)
        DiagKind = 1;
      if (VD->isExceptionVariable())
        DiagKind = 2;
    } else if (const auto *FD = dyn_cast<FieldDecl>(D)) {
      if (FD->isBitField())
        DiagKind = 3;
    } else if (!isa<TagDecl>(D)) {
      Diag(AttrLoc, diag::err_attribute_wrong_decl_type) << &TmpAttr
        << (TmpAttr.isC11() ? ExpectedVariableOrField
                            : ExpectedVariableFieldOrTag);
      return;
    }
    if (DiagKind != -1) {
      Diag(AttrLoc, diag::err_alignas_attribute_wrong_decl_type)
        << &TmpAttr << DiagKind;
      return;
    }
  }

  if (E->isValueDependent()) {
    // We can't support a dependent alignment on a non-dependent type,
    // because we have no way to model that a type is "alignment-dependent"
    // but not dependent in any other way.
    if (const auto *TND = dyn_cast<TypedefNameDecl>(D)) {
      if (!TND->getUnderlyingType()->isDependentType()) {
        Diag(AttrLoc, diag::err_alignment_dependent_typedef_name)
            << E->getSourceRange();
        return;
      }
    }

    // Save dependent expressions in the AST to be instantiated.
    AlignedAttr *AA = ::new (Context) AlignedAttr(Context, CI, true, E);
    AA->setPackExpansion(IsPackExpansion);
    D->addAttr(AA);
    return;
  }

  // FIXME: Cache the number on the AL object?
  llvm::APSInt Alignment;
  ExprResult ICE = VerifyIntegerConstantExpression(
      E, &Alignment, diag::err_aligned_attribute_argument_not_int);
  if (ICE.isInvalid())
    return;

  uint64_t AlignVal = Alignment.getZExtValue();

  // C++11 [dcl.align]p2:
  //   -- if the constant expression evaluates to zero, the alignment
  //      specifier shall have no effect
  // C11 6.7.5p6:
  //   An alignment specification of zero has no effect.
  if (!(TmpAttr.isAlignas() && !Alignment)) {
    if (!llvm::isPowerOf2_64(AlignVal)) {
      Diag(AttrLoc, diag::err_alignment_not_power_of_two)
        << E->getSourceRange();
      return;
    }
  }

  unsigned MaximumAlignment = Sema::MaximumAlignment;
  if (Context.getTargetInfo().getTriple().isOSBinFormatCOFF())
    MaximumAlignment = std::min(MaximumAlignment, 8192u);
  if (AlignVal > MaximumAlignment) {
    Diag(AttrLoc, diag::err_attribute_aligned_too_great)
        << MaximumAlignment << E->getSourceRange();
    return;
  }

  if (Context.getTargetInfo().isTLSSupported()) {
    unsigned MaxTLSAlign =
        Context.toCharUnitsFromBits(Context.getTargetInfo().getMaxTLSAlign())
            .getQuantity();
    const auto *VD = dyn_cast<VarDecl>(D);
    if (MaxTLSAlign && AlignVal > MaxTLSAlign && VD &&
        VD->getTLSKind() != VarDecl::TLS_None) {
      Diag(VD->getLocation(), diag::err_tls_var_aligned_over_maximum)
          << (unsigned)AlignVal << VD << MaxTLSAlign;
      return;
    }
  }

  AlignedAttr *AA = ::new (Context) AlignedAttr(Context, CI, true, ICE.get());
  AA->setPackExpansion(IsPackExpansion);
  D->addAttr(AA);
}

void Sema::AddAlignedAttr(Decl *D, const AttributeCommonInfo &CI,
                          TypeSourceInfo *TS, bool IsPackExpansion) {
  // FIXME: Cache the number on the AL object if non-dependent?
  // FIXME: Perform checking of type validity
  AlignedAttr *AA = ::new (Context) AlignedAttr(Context, CI, false, TS);
  AA->setPackExpansion(IsPackExpansion);
  D->addAttr(AA);
}

void Sema::CheckAlignasUnderalignment(Decl *D) {
  assert(D->hasAttrs() && "no attributes on decl");

  QualType UnderlyingTy, DiagTy;
  if (const auto *VD = dyn_cast<ValueDecl>(D)) {
    UnderlyingTy = DiagTy = VD->getType();
  } else {
    UnderlyingTy = DiagTy = Context.getTagDeclType(cast<TagDecl>(D));
    if (const auto *ED = dyn_cast<EnumDecl>(D))
      UnderlyingTy = ED->getIntegerType();
  }
  if (DiagTy->isDependentType() || DiagTy->isIncompleteType())
    return;

  // C++11 [dcl.align]p5, C11 6.7.5/4:
  //   The combined effect of all alignment attributes in a declaration shall
  //   not specify an alignment that is less strict than the alignment that
  //   would otherwise be required for the entity being declared.
  AlignedAttr *AlignasAttr = nullptr;
  AlignedAttr *LastAlignedAttr = nullptr;
  unsigned Align = 0;
  for (auto *I : D->specific_attrs<AlignedAttr>()) {
    if (I->isAlignmentDependent())
      return;
    if (I->isAlignas())
      AlignasAttr = I;
    Align = std::max(Align, I->getAlignment(Context));
    LastAlignedAttr = I;
  }

  if (Align && DiagTy->isSizelessType()) {
    Diag(LastAlignedAttr->getLocation(), diag::err_attribute_sizeless_type)
        << LastAlignedAttr << DiagTy;
  } else if (AlignasAttr && Align) {
    CharUnits RequestedAlign = Context.toCharUnitsFromBits(Align);
    CharUnits NaturalAlign = Context.getTypeAlignInChars(UnderlyingTy);
    if (NaturalAlign > RequestedAlign)
      Diag(AlignasAttr->getLocation(), diag::err_alignas_underaligned)
        << DiagTy << (unsigned)NaturalAlign.getQuantity();
  }
}

bool Sema::checkMSInheritanceAttrOnDefinition(
    CXXRecordDecl *RD, SourceRange Range, bool BestCase,
    MSInheritanceModel ExplicitModel) {
  assert(RD->hasDefinition() && "RD has no definition!");

  // We may not have seen base specifiers or any virtual methods yet.  We will
  // have to wait until the record is defined to catch any mismatches.
  if (!RD->getDefinition()->isCompleteDefinition())
    return false;

  // The unspecified model never matches what a definition could need.
  if (ExplicitModel == MSInheritanceModel::Unspecified)
    return false;

  if (BestCase) {
    if (RD->calculateInheritanceModel() == ExplicitModel)
      return false;
  } else {
    if (RD->calculateInheritanceModel() <= ExplicitModel)
      return false;
  }

  Diag(Range.getBegin(), diag::err_mismatched_ms_inheritance)
      << 0 /*definition*/;
  Diag(RD->getDefinition()->getLocation(), diag::note_defined_here) << RD;
  return true;
}

/// parseModeAttrArg - Parses attribute mode string and returns parsed type
/// attribute.
static void parseModeAttrArg(Sema &S, StringRef Str, unsigned &DestWidth,
                             bool &IntegerMode, bool &ComplexMode,
                             bool &ExplicitIEEE) {
  IntegerMode = true;
  ComplexMode = false;
  switch (Str.size()) {
  case 2:
    switch (Str[0]) {
    case 'Q':
      DestWidth = 8;
      break;
    case 'H':
      DestWidth = 16;
      break;
    case 'S':
      DestWidth = 32;
      break;
    case 'D':
      DestWidth = 64;
      break;
    case 'X':
      DestWidth = 96;
      break;
    case 'K': // KFmode - IEEE quad precision (__float128)
      ExplicitIEEE = true;
      DestWidth = Str[1] == 'I' ? 0 : 128;
      break;
    case 'T':
      ExplicitIEEE = false;
      DestWidth = 128;
      break;
    }
    if (Str[1] == 'F') {
      IntegerMode = false;
    } else if (Str[1] == 'C') {
      IntegerMode = false;
      ComplexMode = true;
    } else if (Str[1] != 'I') {
      DestWidth = 0;
    }
    break;
  case 4:
    // FIXME: glibc uses 'word' to define register_t; this is narrower than a
    // pointer on PIC16 and other embedded platforms.
    if (Str == "word")
      DestWidth = S.Context.getTargetInfo().getRegisterWidth();
    else if (Str == "byte")
      DestWidth = S.Context.getTargetInfo().getCharWidth();
    break;
  case 7:
    if (Str == "pointer")
      DestWidth = S.Context.getTargetInfo().getPointerWidth(0);
    break;
  case 11:
    if (Str == "unwind_word")
      DestWidth = S.Context.getTargetInfo().getUnwindWordWidth();
    break;
  }
}

/// handleModeAttr - This attribute modifies the width of a decl with primitive
/// type.
///
/// Despite what would be logical, the mode attribute is a decl attribute, not a
/// type attribute: 'int ** __attribute((mode(HI))) *G;' tries to make 'G' be
/// HImode, not an intermediate pointer.
static void handleModeAttr(Sema &S, Decl *D, const ParsedAttr &AL) {
  // This attribute isn't documented, but glibc uses it.  It changes
  // the width of an int or unsigned int to the specified size.
  if (!AL.isArgIdent(0)) {
    S.Diag(AL.getLoc(), diag::err_attribute_argument_type)
        << AL << AANT_ArgumentIdentifier;
    return;
  }

  IdentifierInfo *Name = AL.getArgAsIdent(0)->Ident;

  S.AddModeAttr(D, AL, Name);
}

void Sema::AddModeAttr(Decl *D, const AttributeCommonInfo &CI,
                       IdentifierInfo *Name, bool InInstantiation) {
  StringRef Str = Name->getName();
  normalizeName(Str);
  SourceLocation AttrLoc = CI.getLoc();

  unsigned DestWidth = 0;
  bool IntegerMode = true;
  bool ComplexMode = false;
  bool ExplicitIEEE = false;
  llvm::APInt VectorSize(64, 0);
  if (Str.size() >= 4 && Str[0] == 'V') {
    // Minimal length of vector mode is 4: 'V' + NUMBER(>=1) + TYPE(>=2).
    size_t StrSize = Str.size();
    size_t VectorStringLength = 0;
    while ((VectorStringLength + 1) < StrSize &&
           isdigit(Str[VectorStringLength + 1]))
      ++VectorStringLength;
    if (VectorStringLength &&
        !Str.substr(1, VectorStringLength).getAsInteger(10, VectorSize) &&
        VectorSize.isPowerOf2()) {
      parseModeAttrArg(*this, Str.substr(VectorStringLength + 1), DestWidth,
                       IntegerMode, ComplexMode, ExplicitIEEE);
      // Avoid duplicate warning from template instantiation.
      if (!InInstantiation)
        Diag(AttrLoc, diag::warn_vector_mode_deprecated);
    } else {
      VectorSize = 0;
    }
  }

  if (!VectorSize)
    parseModeAttrArg(*this, Str, DestWidth, IntegerMode, ComplexMode,
                     ExplicitIEEE);

  // FIXME: Sync this with InitializePredefinedMacros; we need to match int8_t
  // and friends, at least with glibc.
  // FIXME: Make sure floating-point mappings are accurate
  // FIXME: Support XF and TF types
  if (!DestWidth) {
    Diag(AttrLoc, diag::err_machine_mode) << 0 /*Unknown*/ << Name;
    return;
  }

  QualType OldTy;
  if (const auto *TD = dyn_cast<TypedefNameDecl>(D))
    OldTy = TD->getUnderlyingType();
  else if (const auto *ED = dyn_cast<EnumDecl>(D)) {
    // Something like 'typedef enum { X } __attribute__((mode(XX))) T;'.
    // Try to get type from enum declaration, default to int.
    OldTy = ED->getIntegerType();
    if (OldTy.isNull())
      OldTy = Context.IntTy;
  } else
    OldTy = cast<ValueDecl>(D)->getType();

  if (OldTy->isDependentType()) {
    D->addAttr(::new (Context) ModeAttr(Context, CI, Name));
    return;
  }

  // Base type can also be a vector type (see PR17453).
  // Distinguish between base type and base element type.
  QualType OldElemTy = OldTy;
  if (const auto *VT = OldTy->getAs<VectorType>())
    OldElemTy = VT->getElementType();

  // GCC allows 'mode' attribute on enumeration types (even incomplete), except
  // for vector modes. So, 'enum X __attribute__((mode(QI)));' forms a complete
  // type, 'enum { A } __attribute__((mode(V4SI)))' is rejected.
  if ((isa<EnumDecl>(D) || OldElemTy->getAs<EnumType>()) &&
      VectorSize.getBoolValue()) {
    Diag(AttrLoc, diag::err_enum_mode_vector_type) << Name << CI.getRange();
    return;
  }
  bool IntegralOrAnyEnumType = (OldElemTy->isIntegralOrEnumerationType() &&
                                !OldElemTy->isExtIntType()) ||
                               OldElemTy->getAs<EnumType>();

  if (!OldElemTy->getAs<BuiltinType>() && !OldElemTy->isComplexType() &&
      !IntegralOrAnyEnumType)
    Diag(AttrLoc, diag::err_mode_not_primitive);
  else if (IntegerMode) {
    if (!IntegralOrAnyEnumType)
      Diag(AttrLoc, diag::err_mode_wrong_type);
  } else if (ComplexMode) {
    if (!OldElemTy->isComplexType())
      Diag(AttrLoc, diag::err_mode_wrong_type);
  } else {
    if (!OldElemTy->isFloatingType())
      Diag(AttrLoc, diag::err_mode_wrong_type);
  }

  QualType NewElemTy;

  if (IntegerMode)
    NewElemTy = Context.getIntTypeForBitwidth(DestWidth,
                                              OldElemTy->isSignedIntegerType());
  else
    NewElemTy = Context.getRealTypeForBitwidth(DestWidth, ExplicitIEEE);

  if (NewElemTy.isNull()) {
    Diag(AttrLoc, diag::err_machine_mode) << 1 /*Unsupported*/ << Name;
    return;
  }

  if (ComplexMode) {
    NewElemTy = Context.getComplexType(NewElemTy);
  }

  QualType NewTy = NewElemTy;
  if (VectorSize.getBoolValue()) {
    NewTy = Context.getVectorType(NewTy, VectorSize.getZExtValue(),
                                  VectorType::GenericVector);
  } else if (const auto *OldVT = OldTy->getAs<VectorType>()) {
    // Complex machine mode does not support base vector types.
    if (ComplexMode) {
      Diag(AttrLoc, diag::err_complex_mode_vector_type);
      return;
    }
    unsigned NumElements = Context.getTypeSize(OldElemTy) *
                           OldVT->getNumElements() /
                           Context.getTypeSize(NewElemTy);
    NewTy =
        Context.getVectorType(NewElemTy, NumElements, OldVT->getVectorKind());
  }

  if (NewTy.isNull()) {
    Diag(AttrLoc, diag::err_mode_wrong_type);
    return;
  }

  // Install the new type.
  if (auto *TD = dyn_cast<TypedefNameDecl>(D))
    TD->setModedTypeSourceInfo(TD->getTypeSourceInfo(), NewTy);
  else if (auto *ED = dyn_cast<EnumDecl>(D))
    ED->setIntegerType(NewTy);
  else
    cast<ValueDecl>(D)->setType(NewTy);

  D->addAttr(::new (Context) ModeAttr(Context, CI, Name));
}

static void handleNoDebugAttr(Sema &S, Decl *D, const ParsedAttr &AL) {
  D->addAttr(::new (S.Context) NoDebugAttr(S.Context, AL));
}

AlwaysInlineAttr *Sema::mergeAlwaysInlineAttr(Decl *D,
                                              const AttributeCommonInfo &CI,
                                              const IdentifierInfo *Ident) {
  if (OptimizeNoneAttr *Optnone = D->getAttr<OptimizeNoneAttr>()) {
    Diag(CI.getLoc(), diag::warn_attribute_ignored) << Ident;
    Diag(Optnone->getLocation(), diag::note_conflicting_attribute);
    return nullptr;
  }

  if (D->hasAttr<AlwaysInlineAttr>())
    return nullptr;

  return ::new (Context) AlwaysInlineAttr(Context, CI);
}

CommonAttr *Sema::mergeCommonAttr(Decl *D, const ParsedAttr &AL) {
  if (checkAttrMutualExclusion<InternalLinkageAttr>(*this, D, AL))
    return nullptr;

  return ::new (Context) CommonAttr(Context, AL);
}

CommonAttr *Sema::mergeCommonAttr(Decl *D, const CommonAttr &AL) {
  if (checkAttrMutualExclusion<InternalLinkageAttr>(*this, D, AL))
    return nullptr;

  return ::new (Context) CommonAttr(Context, AL);
}

InternalLinkageAttr *Sema::mergeInternalLinkageAttr(Decl *D,
                                                    const ParsedAttr &AL) {
  if (const auto *VD = dyn_cast<VarDecl>(D)) {
    // Attribute applies to Var but not any subclass of it (like ParmVar,
    // ImplicitParm or VarTemplateSpecialization).
    if (VD->getKind() != Decl::Var) {
      Diag(AL.getLoc(), diag::warn_attribute_wrong_decl_type)
          << AL << (getLangOpts().CPlusPlus ? ExpectedFunctionVariableOrClass
                                            : ExpectedVariableOrFunction);
      return nullptr;
    }
    // Attribute does not apply to non-static local variables.
    if (VD->hasLocalStorage()) {
      Diag(VD->getLocation(), diag::warn_internal_linkage_local_storage);
      return nullptr;
    }
  }

  if (checkAttrMutualExclusion<CommonAttr>(*this, D, AL))
    return nullptr;

  return ::new (Context) InternalLinkageAttr(Context, AL);
}
InternalLinkageAttr *
Sema::mergeInternalLinkageAttr(Decl *D, const InternalLinkageAttr &AL) {
  if (const auto *VD = dyn_cast<VarDecl>(D)) {
    // Attribute applies to Var but not any subclass of it (like ParmVar,
    // ImplicitParm or VarTemplateSpecialization).
    if (VD->getKind() != Decl::Var) {
      Diag(AL.getLocation(), diag::warn_attribute_wrong_decl_type)
          << &AL << (getLangOpts().CPlusPlus ? ExpectedFunctionVariableOrClass
                                             : ExpectedVariableOrFunction);
      return nullptr;
    }
    // Attribute does not apply to non-static local variables.
    if (VD->hasLocalStorage()) {
      Diag(VD->getLocation(), diag::warn_internal_linkage_local_storage);
      return nullptr;
    }
  }

  if (checkAttrMutualExclusion<CommonAttr>(*this, D, AL))
    return nullptr;

  return ::new (Context) InternalLinkageAttr(Context, AL);
}

MinSizeAttr *Sema::mergeMinSizeAttr(Decl *D, const AttributeCommonInfo &CI) {
  if (OptimizeNoneAttr *Optnone = D->getAttr<OptimizeNoneAttr>()) {
    Diag(CI.getLoc(), diag::warn_attribute_ignored) << "'minsize'";
    Diag(Optnone->getLocation(), diag::note_conflicting_attribute);
    return nullptr;
  }

  if (D->hasAttr<MinSizeAttr>())
    return nullptr;

  return ::new (Context) MinSizeAttr(Context, CI);
}

NoSpeculativeLoadHardeningAttr *Sema::mergeNoSpeculativeLoadHardeningAttr(
    Decl *D, const NoSpeculativeLoadHardeningAttr &AL) {
  if (checkAttrMutualExclusion<SpeculativeLoadHardeningAttr>(*this, D, AL))
    return nullptr;

  return ::new (Context) NoSpeculativeLoadHardeningAttr(Context, AL);
}

SwiftNameAttr *Sema::mergeSwiftNameAttr(Decl *D, const SwiftNameAttr &SNA,
                                        StringRef Name) {
  if (const auto *PrevSNA = D->getAttr<SwiftNameAttr>()) {
    if (PrevSNA->getName() != Name && !PrevSNA->isImplicit()) {
      Diag(PrevSNA->getLocation(), diag::err_attributes_are_not_compatible)
          << PrevSNA << &SNA;
      Diag(SNA.getLoc(), diag::note_conflicting_attribute);
    }

    D->dropAttr<SwiftNameAttr>();
  }
  return ::new (Context) SwiftNameAttr(Context, SNA, Name);
}

OptimizeNoneAttr *Sema::mergeOptimizeNoneAttr(Decl *D,
                                              const AttributeCommonInfo &CI) {
  if (AlwaysInlineAttr *Inline = D->getAttr<AlwaysInlineAttr>()) {
    Diag(Inline->getLocation(), diag::warn_attribute_ignored) << Inline;
    Diag(CI.getLoc(), diag::note_conflicting_attribute);
    D->dropAttr<AlwaysInlineAttr>();
  }
  if (MinSizeAttr *MinSize = D->getAttr<MinSizeAttr>()) {
    Diag(MinSize->getLocation(), diag::warn_attribute_ignored) << MinSize;
    Diag(CI.getLoc(), diag::note_conflicting_attribute);
    D->dropAttr<MinSizeAttr>();
  }

  if (D->hasAttr<OptimizeNoneAttr>())
    return nullptr;

  return ::new (Context) OptimizeNoneAttr(Context, CI);
}

SpeculativeLoadHardeningAttr *Sema::mergeSpeculativeLoadHardeningAttr(
    Decl *D, const SpeculativeLoadHardeningAttr &AL) {
  if (checkAttrMutualExclusion<NoSpeculativeLoadHardeningAttr>(*this, D, AL))
    return nullptr;

  return ::new (Context) SpeculativeLoadHardeningAttr(Context, AL);
}

PreferDSPAttr *Sema::mergePreferDSPAttr(Decl *D, const PreferDSPAttr &AL) {
  if (checkAttrMutualExclusion<PreferSoftLogicAttr>(*this, D, AL))
    return nullptr;

  return ::new (Context) PreferDSPAttr(Context, AL);
}

PreferSoftLogicAttr *Sema::mergePreferSoftLogicAttr(
    Decl *D, const PreferSoftLogicAttr &AL) {
  if (checkAttrMutualExclusion<PreferDSPAttr>(*this, D, AL))
    return nullptr;

  return ::new (Context) PreferSoftLogicAttr(Context, AL);
}

static void handleAlwaysInlineAttr(Sema &S, Decl *D, const ParsedAttr &AL) {
  if (checkAttrMutualExclusion<NotTailCalledAttr>(S, D, AL))
    return;

  if (AlwaysInlineAttr *Inline =
          S.mergeAlwaysInlineAttr(D, AL, AL.getAttrName()))
    D->addAttr(Inline);
}

static void handleMinSizeAttr(Sema &S, Decl *D, const ParsedAttr &AL) {
  if (MinSizeAttr *MinSize = S.mergeMinSizeAttr(D, AL))
    D->addAttr(MinSize);
}

static void handleOptimizeNoneAttr(Sema &S, Decl *D, const ParsedAttr &AL) {
  if (OptimizeNoneAttr *Optnone = S.mergeOptimizeNoneAttr(D, AL))
    D->addAttr(Optnone);
}

static void handleSYCLDeviceAttr(Sema &S, Decl *D, const ParsedAttr &AL) {
  auto *FD = cast<FunctionDecl>(D);
  if (!FD->isExternallyVisible()) {
    S.Diag(AL.getLoc(), diag::err_sycl_attribute_internal_function) << AL;
    return;
  }

  handleSimpleAttribute<SYCLDeviceAttr>(S, D, AL);
}

static void handleSYCLDeviceIndirectlyCallableAttr(Sema &S, Decl *D,
                                                   const ParsedAttr &AL) {
  auto *FD = cast<FunctionDecl>(D);
  if (!FD->isExternallyVisible()) {
    S.Diag(AL.getLoc(), diag::err_sycl_attribute_internal_function) << AL;
    return;
  }

  D->addAttr(SYCLDeviceAttr::CreateImplicit(S.Context));
  handleSimpleAttribute<SYCLDeviceIndirectlyCallableAttr>(S, D, AL);
}

#if INTEL_CUSTOMIZATION
static void handleSYCLUnmaskedAttr(Sema &S, Decl *D, const ParsedAttr &AL) {
  if (S.LangOpts.SYCLIsHost)
    return;

  auto *FD = cast<FunctionDecl>(D);
  // Function must have at least one parameter.
  if (getFunctionOrMethodNumParams(D) < 1) {
    S.Diag(FD->getLocation(), diag::warn_sycl_unmasked_num_of_function_params);
    return;
  }

  if (!FD->isExternallyVisible()) {
    S.Diag(AL.getLoc(), diag::err_sycl_attribute_internal_function) << AL;
    return;
  }

  D->addAttr(SYCLDeviceAttr::CreateImplicit(S.Context));
  D->addAttr(SYCLDeviceIndirectlyCallableAttr::CreateImplicit(S.Context));

  handleSimpleAttribute<SYCLUnmaskedAttr>(S, D, AL);
}
#endif // INTEL_CUSTOMIZATION

static void handleSYCLRegisterNumAttr(Sema &S, Decl *D, const ParsedAttr &AL) {
  if (!checkAttributeNumArgs(S, AL, 1))
    return;
  uint32_t RegNo = 0;
  const Expr *E = AL.getArgAsExpr(0);
  if (!checkUInt32Argument(S, AL, E, RegNo, 0, /*StrictlyUnsigned=*/true))
    return;
  D->addAttr(::new (S.Context) SYCLRegisterNumAttr(S.Context, AL, RegNo));
}

static void handleConstantAttr(Sema &S, Decl *D, const ParsedAttr &AL) {
  if (checkAttrMutualExclusion<CUDASharedAttr>(S, D, AL) ||
      checkAttrMutualExclusion<HIPManagedAttr>(S, D, AL))
    return;
  const auto *VD = cast<VarDecl>(D);
  if (VD->hasLocalStorage()) {
    S.Diag(AL.getLoc(), diag::err_cuda_nonstatic_constdev);
    return;
  }
  D->addAttr(::new (S.Context) CUDAConstantAttr(S.Context, AL));
}

static void handleSharedAttr(Sema &S, Decl *D, const ParsedAttr &AL) {
  if (checkAttrMutualExclusion<CUDAConstantAttr>(S, D, AL) ||
      checkAttrMutualExclusion<HIPManagedAttr>(S, D, AL))
    return;
  const auto *VD = cast<VarDecl>(D);
  // extern __shared__ is only allowed on arrays with no length (e.g.
  // "int x[]").
  if (!S.getLangOpts().GPURelocatableDeviceCode && VD->hasExternalStorage() &&
      !isa<IncompleteArrayType>(VD->getType())) {
    S.Diag(AL.getLoc(), diag::err_cuda_extern_shared) << VD;
    return;
  }
  if (S.getLangOpts().CUDA && VD->hasLocalStorage() &&
      S.CUDADiagIfHostCode(AL.getLoc(), diag::err_cuda_host_shared)
          << S.CurrentCUDATarget())
    return;
  D->addAttr(::new (S.Context) CUDASharedAttr(S.Context, AL));
}

static void handleGlobalAttr(Sema &S, Decl *D, const ParsedAttr &AL) {
  if (checkAttrMutualExclusion<CUDADeviceAttr>(S, D, AL) ||
      checkAttrMutualExclusion<CUDAHostAttr>(S, D, AL)) {
    return;
  }
  const auto *FD = cast<FunctionDecl>(D);
  if (!FD->getReturnType()->isVoidType() &&
      !FD->getReturnType()->getAs<AutoType>() &&
      !FD->getReturnType()->isInstantiationDependentType()) {
    SourceRange RTRange = FD->getReturnTypeSourceRange();
    S.Diag(FD->getTypeSpecStartLoc(), diag::err_kern_type_not_void_return)
        << FD->getType()
        << (RTRange.isValid() ? FixItHint::CreateReplacement(RTRange, "void")
                              : FixItHint());
    return;
  }
  if (const auto *Method = dyn_cast<CXXMethodDecl>(FD)) {
    if (Method->isInstance()) {
      S.Diag(Method->getBeginLoc(), diag::err_kern_is_nonstatic_method)
          << Method;
      return;
    }
    S.Diag(Method->getBeginLoc(), diag::warn_kern_is_method) << Method;
  }
  // Only warn for "inline" when compiling for host, to cut down on noise.
  if (FD->isInlineSpecified() && !S.getLangOpts().CUDAIsDevice)
    S.Diag(FD->getBeginLoc(), diag::warn_kern_is_inline) << FD;

  D->addAttr(::new (S.Context) CUDAGlobalAttr(S.Context, AL));
  // In host compilation the kernel is emitted as a stub function, which is
  // a helper function for launching the kernel. The instructions in the helper
  // function has nothing to do with the source code of the kernel. Do not emit
  // debug info for the stub function to avoid confusing the debugger.
  if (S.LangOpts.HIP && !S.LangOpts.CUDAIsDevice)
    D->addAttr(NoDebugAttr::CreateImplicit(S.Context));
}

static void handleDeviceAttr(Sema &S, Decl *D, const ParsedAttr &AL) {
  if (checkAttrMutualExclusion<CUDAGlobalAttr>(S, D, AL)) {
    return;
  }

  if (const auto *VD = dyn_cast<VarDecl>(D)) {
    if (VD->hasLocalStorage()) {
      S.Diag(AL.getLoc(), diag::err_cuda_nonstatic_constdev);
      return;
    }
  }

  if (auto *A = D->getAttr<CUDADeviceAttr>()) {
    if (!A->isImplicit())
      return;
    D->dropAttr<CUDADeviceAttr>();
  }
  D->addAttr(::new (S.Context) CUDADeviceAttr(S.Context, AL));
}

static void handleManagedAttr(Sema &S, Decl *D, const ParsedAttr &AL) {
  if (checkAttrMutualExclusion<CUDAConstantAttr>(S, D, AL) ||
      checkAttrMutualExclusion<CUDASharedAttr>(S, D, AL)) {
    return;
  }

  if (const auto *VD = dyn_cast<VarDecl>(D)) {
    if (VD->hasLocalStorage()) {
      S.Diag(AL.getLoc(), diag::err_cuda_nonstatic_constdev);
      return;
    }
  }
  if (!D->hasAttr<HIPManagedAttr>())
    D->addAttr(::new (S.Context) HIPManagedAttr(S.Context, AL));
  if (!D->hasAttr<CUDADeviceAttr>())
    D->addAttr(CUDADeviceAttr::CreateImplicit(S.Context));
}

static void handleGNUInlineAttr(Sema &S, Decl *D, const ParsedAttr &AL) {
  const auto *Fn = cast<FunctionDecl>(D);
  if (!Fn->isInlineSpecified()) {
    S.Diag(AL.getLoc(), diag::warn_gnu_inline_attribute_requires_inline);
    return;
  }

  if (S.LangOpts.CPlusPlus && Fn->getStorageClass() != SC_Extern)
    S.Diag(AL.getLoc(), diag::warn_gnu_inline_cplusplus_without_extern);

  D->addAttr(::new (S.Context) GNUInlineAttr(S.Context, AL));
}

static void handleCallConvAttr(Sema &S, Decl *D, const ParsedAttr &AL) {
  if (hasDeclarator(D)) return;

  // Diagnostic is emitted elsewhere: here we store the (valid) AL
  // in the Decl node for syntactic reasoning, e.g., pretty-printing.
  CallingConv CC;
  if (S.CheckCallingConvAttr(AL, CC, /*FD*/nullptr))
    return;

  if (!isa<ObjCMethodDecl>(D)) {
    S.Diag(AL.getLoc(), diag::warn_attribute_wrong_decl_type)
        << AL << ExpectedFunctionOrMethod;
    return;
  }

  switch (AL.getKind()) {
  case ParsedAttr::AT_FastCall:
    D->addAttr(::new (S.Context) FastCallAttr(S.Context, AL));
    return;
  case ParsedAttr::AT_StdCall:
    D->addAttr(::new (S.Context) StdCallAttr(S.Context, AL));
    return;
  case ParsedAttr::AT_ThisCall:
    D->addAttr(::new (S.Context) ThisCallAttr(S.Context, AL));
    return;
  case ParsedAttr::AT_CDecl:
    D->addAttr(::new (S.Context) CDeclAttr(S.Context, AL));
    return;
  case ParsedAttr::AT_Pascal:
    D->addAttr(::new (S.Context) PascalAttr(S.Context, AL));
    return;
  case ParsedAttr::AT_SwiftCall:
    D->addAttr(::new (S.Context) SwiftCallAttr(S.Context, AL));
    return;
  case ParsedAttr::AT_VectorCall:
    D->addAttr(::new (S.Context) VectorCallAttr(S.Context, AL));
    return;
  case ParsedAttr::AT_MSABI:
    D->addAttr(::new (S.Context) MSABIAttr(S.Context, AL));
    return;
  case ParsedAttr::AT_SysVABI:
    D->addAttr(::new (S.Context) SysVABIAttr(S.Context, AL));
    return;
  case ParsedAttr::AT_RegCall:
    D->addAttr(::new (S.Context) RegCallAttr(S.Context, AL));
    return;
  case ParsedAttr::AT_Pcs: {
    PcsAttr::PCSType PCS;
    switch (CC) {
    case CC_AAPCS:
      PCS = PcsAttr::AAPCS;
      break;
    case CC_AAPCS_VFP:
      PCS = PcsAttr::AAPCS_VFP;
      break;
    default:
      llvm_unreachable("unexpected calling convention in pcs attribute");
    }

    D->addAttr(::new (S.Context) PcsAttr(S.Context, AL, PCS));
    return;
  }
  case ParsedAttr::AT_AArch64VectorPcs:
    D->addAttr(::new (S.Context) AArch64VectorPcsAttr(S.Context, AL));
    return;
  case ParsedAttr::AT_IntelOclBicc:
    D->addAttr(::new (S.Context) IntelOclBiccAttr(S.Context, AL));
    return;
#if INTEL_CUSTOMIZATION
  case ParsedAttr::AT_IntelOclBiccAVX:
    D->addAttr(::new (S.Context) IntelOclBiccAVXAttr(S.Context, AL));
    return;
  case ParsedAttr::AT_IntelOclBiccAVX512:
    D->addAttr(::new (S.Context) IntelOclBiccAVX512Attr(S.Context, AL));
    return;
#endif // INTEL_CUSTOMIZATION
  case ParsedAttr::AT_PreserveMost:
    D->addAttr(::new (S.Context) PreserveMostAttr(S.Context, AL));
    return;
  case ParsedAttr::AT_PreserveAll:
    D->addAttr(::new (S.Context) PreserveAllAttr(S.Context, AL));
    return;
  default:
    llvm_unreachable("unexpected attribute kind");
  }
}

static void handleSuppressAttr(Sema &S, Decl *D, const ParsedAttr &AL) {
  if (!checkAttributeAtLeastNumArgs(S, AL, 1))
    return;

  std::vector<StringRef> DiagnosticIdentifiers;
  for (unsigned I = 0, E = AL.getNumArgs(); I != E; ++I) {
    StringRef RuleName;

    if (!S.checkStringLiteralArgumentAttr(AL, I, RuleName, nullptr))
      return;

    // FIXME: Warn if the rule name is unknown. This is tricky because only
    // clang-tidy knows about available rules.
    DiagnosticIdentifiers.push_back(RuleName);
  }
  D->addAttr(::new (S.Context)
                 SuppressAttr(S.Context, AL, DiagnosticIdentifiers.data(),
                              DiagnosticIdentifiers.size()));
}

static void handleLifetimeCategoryAttr(Sema &S, Decl *D, const ParsedAttr &AL) {
  TypeSourceInfo *DerefTypeLoc = nullptr;
  QualType ParmType;
  if (AL.hasParsedType()) {
    ParmType = S.GetTypeFromParser(AL.getTypeArg(), &DerefTypeLoc);

    unsigned SelectIdx = ~0U;
    if (ParmType->isReferenceType())
      SelectIdx = 0;
    else if (ParmType->isArrayType())
      SelectIdx = 1;

    if (SelectIdx != ~0U) {
      S.Diag(AL.getLoc(), diag::err_attribute_invalid_argument)
          << SelectIdx << AL;
      return;
    }
  }

  // To check if earlier decl attributes do not conflict the newly parsed ones
  // we always add (and check) the attribute to the cannonical decl.
  D = D->getCanonicalDecl();
  if (AL.getKind() == ParsedAttr::AT_Owner) {
    if (checkAttrMutualExclusion<PointerAttr>(S, D, AL))
      return;
    if (const auto *OAttr = D->getAttr<OwnerAttr>()) {
      const Type *ExistingDerefType = OAttr->getDerefTypeLoc()
                                          ? OAttr->getDerefType().getTypePtr()
                                          : nullptr;
      if (ExistingDerefType != ParmType.getTypePtrOrNull()) {
        S.Diag(AL.getLoc(), diag::err_attributes_are_not_compatible)
            << AL << OAttr;
        S.Diag(OAttr->getLocation(), diag::note_conflicting_attribute);
      }
      return;
    }
    for (Decl *Redecl : D->redecls()) {
      Redecl->addAttr(::new (S.Context) OwnerAttr(S.Context, AL, DerefTypeLoc));
    }
  } else {
    if (checkAttrMutualExclusion<OwnerAttr>(S, D, AL))
      return;
    if (const auto *PAttr = D->getAttr<PointerAttr>()) {
      const Type *ExistingDerefType = PAttr->getDerefTypeLoc()
                                          ? PAttr->getDerefType().getTypePtr()
                                          : nullptr;
      if (ExistingDerefType != ParmType.getTypePtrOrNull()) {
        S.Diag(AL.getLoc(), diag::err_attributes_are_not_compatible)
            << AL << PAttr;
        S.Diag(PAttr->getLocation(), diag::note_conflicting_attribute);
      }
      return;
    }
    for (Decl *Redecl : D->redecls()) {
      Redecl->addAttr(::new (S.Context)
                          PointerAttr(S.Context, AL, DerefTypeLoc));
    }
  }
}

bool Sema::CheckCallingConvAttr(const ParsedAttr &Attrs, CallingConv &CC,
                                const FunctionDecl *FD) {
  if (Attrs.isInvalid())
    return true;

  if (Attrs.hasProcessingCache()) {
    CC = (CallingConv) Attrs.getProcessingCache();
    return false;
  }

  unsigned ReqArgs = Attrs.getKind() == ParsedAttr::AT_Pcs ? 1 : 0;
  if (!checkAttributeNumArgs(*this, Attrs, ReqArgs)) {
    Attrs.setInvalid();
    return true;
  }

  const TargetInfo &TI = Context.getTargetInfo();
  // TODO: diagnose uses of these conventions on the wrong target.
  switch (Attrs.getKind()) {
  case ParsedAttr::AT_CDecl:
    CC = TI.getDefaultCallingConv();
    break;
  case ParsedAttr::AT_FastCall:
    CC = CC_X86FastCall;
    break;
  case ParsedAttr::AT_StdCall:
    CC = CC_X86StdCall;
    break;
  case ParsedAttr::AT_ThisCall:
    CC = CC_X86ThisCall;
    break;
  case ParsedAttr::AT_Pascal:
    CC = CC_X86Pascal;
    break;
  case ParsedAttr::AT_SwiftCall:
    CC = CC_Swift;
    break;
  case ParsedAttr::AT_VectorCall:
    CC = CC_X86VectorCall;
    break;
  case ParsedAttr::AT_AArch64VectorPcs:
    CC = CC_AArch64VectorCall;
    break;
  case ParsedAttr::AT_RegCall:
    CC = CC_X86RegCall;
    break;
  case ParsedAttr::AT_MSABI:
    CC = Context.getTargetInfo().getTriple().isOSWindows() ? CC_C :
                                                             CC_Win64;
    break;
  case ParsedAttr::AT_SysVABI:
    CC = Context.getTargetInfo().getTriple().isOSWindows() ? CC_X86_64SysV :
                                                             CC_C;
    break;
  case ParsedAttr::AT_Pcs: {
    StringRef StrRef;
    if (!checkStringLiteralArgumentAttr(Attrs, 0, StrRef)) {
      Attrs.setInvalid();
      return true;
    }
    if (StrRef == "aapcs") {
      CC = CC_AAPCS;
      break;
    } else if (StrRef == "aapcs-vfp") {
      CC = CC_AAPCS_VFP;
      break;
    }

    Attrs.setInvalid();
    Diag(Attrs.getLoc(), diag::err_invalid_pcs);
    return true;
  }
  case ParsedAttr::AT_IntelOclBicc:
    CC = CC_IntelOclBicc;
    break;
#if INTEL_CUSTOMIZATION
  case ParsedAttr::AT_IntelOclBiccAVX:
    CC = CC_IntelOclBiccAVX;
    break;
  case ParsedAttr::AT_IntelOclBiccAVX512:
    CC = CC_IntelOclBiccAVX512;
    break;
#endif // INTEL_CUSTOMIZATION
  case ParsedAttr::AT_PreserveMost:
    CC = CC_PreserveMost;
    break;
  case ParsedAttr::AT_PreserveAll:
    CC = CC_PreserveAll;
    break;
  default: llvm_unreachable("unexpected attribute kind");
  }

  TargetInfo::CallingConvCheckResult A = TargetInfo::CCCR_OK;
  // CUDA functions may have host and/or device attributes which indicate
  // their targeted execution environment, therefore the calling convention
  // of functions in CUDA should be checked against the target deduced based
  // on their host/device attributes.
  if (LangOpts.CUDA) {
    auto *Aux = Context.getAuxTargetInfo();
    auto CudaTarget = IdentifyCUDATarget(FD);
    bool CheckHost = false, CheckDevice = false;
    switch (CudaTarget) {
    case CFT_HostDevice:
      CheckHost = true;
      CheckDevice = true;
      break;
    case CFT_Host:
      CheckHost = true;
      break;
    case CFT_Device:
    case CFT_Global:
      CheckDevice = true;
      break;
    case CFT_InvalidTarget:
      llvm_unreachable("unexpected cuda target");
    }
    auto *HostTI = LangOpts.CUDAIsDevice ? Aux : &TI;
    auto *DeviceTI = LangOpts.CUDAIsDevice ? &TI : Aux;
    if (CheckHost && HostTI)
      A = HostTI->checkCallingConvention(CC);
    if (A == TargetInfo::CCCR_OK && CheckDevice && DeviceTI)
      A = DeviceTI->checkCallingConvention(CC);
  } else {
    A = TI.checkCallingConvention(CC);
  }

  switch (A) {
  case TargetInfo::CCCR_OK:
    break;

  case TargetInfo::CCCR_Ignore:
    // Treat an ignored convention as if it was an explicit C calling convention
    // attribute. For example, __stdcall on Win x64 functions as __cdecl, so
    // that command line flags that change the default convention to
    // __vectorcall don't affect declarations marked __stdcall.
    CC = CC_C;
    break;

  case TargetInfo::CCCR_Error:
    Diag(Attrs.getLoc(), diag::error_cconv_unsupported)
        << Attrs << (int)CallingConventionIgnoredReason::ForThisTarget;
    break;

  case TargetInfo::CCCR_Warning: {
    Diag(Attrs.getLoc(), diag::warn_cconv_unsupported)
        << Attrs << (int)CallingConventionIgnoredReason::ForThisTarget;

    // This convention is not valid for the target. Use the default function or
    // method calling convention.
    bool IsCXXMethod = false, IsVariadic = false;
    if (FD) {
      IsCXXMethod = FD->isCXXInstanceMember();
      IsVariadic = FD->isVariadic();
    }
    CC = Context.getDefaultCallingConvention(IsVariadic, IsCXXMethod);
    break;
  }
  }

  Attrs.setProcessingCache((unsigned) CC);
  return false;
}

/// Pointer-like types in the default address space.
static bool isValidSwiftContextType(QualType Ty) {
  if (!Ty->hasPointerRepresentation())
    return Ty->isDependentType();
  return Ty->getPointeeType().getAddressSpace() == LangAS::Default;
}

/// Pointers and references in the default address space.
static bool isValidSwiftIndirectResultType(QualType Ty) {
  if (const auto *PtrType = Ty->getAs<PointerType>()) {
    Ty = PtrType->getPointeeType();
  } else if (const auto *RefType = Ty->getAs<ReferenceType>()) {
    Ty = RefType->getPointeeType();
  } else {
    return Ty->isDependentType();
  }
  return Ty.getAddressSpace() == LangAS::Default;
}

/// Pointers and references to pointers in the default address space.
static bool isValidSwiftErrorResultType(QualType Ty) {
  if (const auto *PtrType = Ty->getAs<PointerType>()) {
    Ty = PtrType->getPointeeType();
  } else if (const auto *RefType = Ty->getAs<ReferenceType>()) {
    Ty = RefType->getPointeeType();
  } else {
    return Ty->isDependentType();
  }
  if (!Ty.getQualifiers().empty())
    return false;
  return isValidSwiftContextType(Ty);
}

void Sema::AddParameterABIAttr(Decl *D, const AttributeCommonInfo &CI,
                               ParameterABI abi) {

  QualType type = cast<ParmVarDecl>(D)->getType();

  if (auto existingAttr = D->getAttr<ParameterABIAttr>()) {
    if (existingAttr->getABI() != abi) {
      Diag(CI.getLoc(), diag::err_attributes_are_not_compatible)
          << getParameterABISpelling(abi) << existingAttr;
      Diag(existingAttr->getLocation(), diag::note_conflicting_attribute);
      return;
    }
  }

  switch (abi) {
  case ParameterABI::Ordinary:
    llvm_unreachable("explicit attribute for ordinary parameter ABI?");

  case ParameterABI::SwiftContext:
    if (!isValidSwiftContextType(type)) {
      Diag(CI.getLoc(), diag::err_swift_abi_parameter_wrong_type)
          << getParameterABISpelling(abi) << /*pointer to pointer */ 0 << type;
    }
    D->addAttr(::new (Context) SwiftContextAttr(Context, CI));
    return;

  case ParameterABI::SwiftErrorResult:
    if (!isValidSwiftErrorResultType(type)) {
      Diag(CI.getLoc(), diag::err_swift_abi_parameter_wrong_type)
          << getParameterABISpelling(abi) << /*pointer to pointer */ 1 << type;
    }
    D->addAttr(::new (Context) SwiftErrorResultAttr(Context, CI));
    return;

  case ParameterABI::SwiftIndirectResult:
    if (!isValidSwiftIndirectResultType(type)) {
      Diag(CI.getLoc(), diag::err_swift_abi_parameter_wrong_type)
          << getParameterABISpelling(abi) << /*pointer*/ 0 << type;
    }
    D->addAttr(::new (Context) SwiftIndirectResultAttr(Context, CI));
    return;
  }
  llvm_unreachable("bad parameter ABI attribute");
}

/// Checks a regparm attribute, returning true if it is ill-formed and
/// otherwise setting numParams to the appropriate value.
bool Sema::CheckRegparmAttr(const ParsedAttr &AL, unsigned &numParams) {
  if (AL.isInvalid())
    return true;

  if (!checkAttributeNumArgs(*this, AL, 1)) {
    AL.setInvalid();
    return true;
  }

  uint32_t NP;
  Expr *NumParamsExpr = AL.getArgAsExpr(0);
  if (!checkUInt32Argument(*this, AL, NumParamsExpr, NP)) {
    AL.setInvalid();
    return true;
  }

  if (Context.getTargetInfo().getRegParmMax() == 0) {
    Diag(AL.getLoc(), diag::err_attribute_regparm_wrong_platform)
      << NumParamsExpr->getSourceRange();
    AL.setInvalid();
    return true;
  }

  numParams = NP;
  if (numParams > Context.getTargetInfo().getRegParmMax()) {
    Diag(AL.getLoc(), diag::err_attribute_regparm_invalid_number)
      << Context.getTargetInfo().getRegParmMax() << NumParamsExpr->getSourceRange();
    AL.setInvalid();
    return true;
  }

  return false;
}

// Checks whether an argument of launch_bounds attribute is
// acceptable, performs implicit conversion to Rvalue, and returns
// non-nullptr Expr result on success. Otherwise, it returns nullptr
// and may output an error.
static Expr *makeLaunchBoundsArgExpr(Sema &S, Expr *E,
                                     const CUDALaunchBoundsAttr &AL,
                                     const unsigned Idx) {
  if (S.DiagnoseUnexpandedParameterPack(E))
    return nullptr;

  // Accept template arguments for now as they depend on something else.
  // We'll get to check them when they eventually get instantiated.
  if (E->isValueDependent())
    return E;

  Optional<llvm::APSInt> I = llvm::APSInt(64);
  if (!(I = E->getIntegerConstantExpr(S.Context))) {
    S.Diag(E->getExprLoc(), diag::err_attribute_argument_n_type)
        << &AL << Idx << AANT_ArgumentIntegerConstant << E->getSourceRange();
    return nullptr;
  }
  // Make sure we can fit it in 32 bits.
  if (!I->isIntN(32)) {
    S.Diag(E->getExprLoc(), diag::err_ice_too_large)
        << I->toString(10, false) << 32 << /* Unsigned */ 1;
    return nullptr;
  }
  if (*I < 0)
    S.Diag(E->getExprLoc(), diag::warn_attribute_argument_n_negative)
        << &AL << Idx << E->getSourceRange();

  // We may need to perform implicit conversion of the argument.
  InitializedEntity Entity = InitializedEntity::InitializeParameter(
      S.Context, S.Context.getConstType(S.Context.IntTy), /*consume*/ false);
  ExprResult ValArg = S.PerformCopyInitialization(Entity, SourceLocation(), E);
  assert(!ValArg.isInvalid() &&
         "Unexpected PerformCopyInitialization() failure.");

  return ValArg.getAs<Expr>();
}

void Sema::AddLaunchBoundsAttr(Decl *D, const AttributeCommonInfo &CI,
                               Expr *MaxThreads, Expr *MinBlocks) {
  CUDALaunchBoundsAttr TmpAttr(Context, CI, MaxThreads, MinBlocks);
  MaxThreads = makeLaunchBoundsArgExpr(*this, MaxThreads, TmpAttr, 0);
  if (MaxThreads == nullptr)
    return;

  if (MinBlocks) {
    MinBlocks = makeLaunchBoundsArgExpr(*this, MinBlocks, TmpAttr, 1);
    if (MinBlocks == nullptr)
      return;
  }

  D->addAttr(::new (Context)
                 CUDALaunchBoundsAttr(Context, CI, MaxThreads, MinBlocks));
}

static void handleLaunchBoundsAttr(Sema &S, Decl *D, const ParsedAttr &AL) {
  if (!checkAttributeAtLeastNumArgs(S, AL, 1) ||
      !checkAttributeAtMostNumArgs(S, AL, 2))
    return;

  S.AddLaunchBoundsAttr(D, AL, AL.getArgAsExpr(0),
                        AL.getNumArgs() > 1 ? AL.getArgAsExpr(1) : nullptr);
}

static void handleArgumentWithTypeTagAttr(Sema &S, Decl *D,
                                          const ParsedAttr &AL) {
  if (!AL.isArgIdent(0)) {
    S.Diag(AL.getLoc(), diag::err_attribute_argument_n_type)
        << AL << /* arg num = */ 1 << AANT_ArgumentIdentifier;
    return;
  }

  ParamIdx ArgumentIdx;
  if (!checkFunctionOrMethodParameterIndex(S, D, AL, 2, AL.getArgAsExpr(1),
                                           ArgumentIdx))
    return;

  ParamIdx TypeTagIdx;
  if (!checkFunctionOrMethodParameterIndex(S, D, AL, 3, AL.getArgAsExpr(2),
                                           TypeTagIdx))
    return;

  bool IsPointer = AL.getAttrName()->getName() == "pointer_with_type_tag";
  if (IsPointer) {
    // Ensure that buffer has a pointer type.
    unsigned ArgumentIdxAST = ArgumentIdx.getASTIndex();
    if (ArgumentIdxAST >= getFunctionOrMethodNumParams(D) ||
        !getFunctionOrMethodParamType(D, ArgumentIdxAST)->isPointerType())
      S.Diag(AL.getLoc(), diag::err_attribute_pointers_only) << AL << 0;
  }

  D->addAttr(::new (S.Context) ArgumentWithTypeTagAttr(
      S.Context, AL, AL.getArgAsIdent(0)->Ident, ArgumentIdx, TypeTagIdx,
      IsPointer));
}

static void handleTypeTagForDatatypeAttr(Sema &S, Decl *D,
                                         const ParsedAttr &AL) {
  if (!AL.isArgIdent(0)) {
    S.Diag(AL.getLoc(), diag::err_attribute_argument_n_type)
        << AL << 1 << AANT_ArgumentIdentifier;
    return;
  }

  if (!checkAttributeNumArgs(S, AL, 1))
    return;

  if (!isa<VarDecl>(D)) {
    S.Diag(AL.getLoc(), diag::err_attribute_wrong_decl_type)
        << AL << ExpectedVariable;
    return;
  }

  IdentifierInfo *PointerKind = AL.getArgAsIdent(0)->Ident;
  TypeSourceInfo *MatchingCTypeLoc = nullptr;
  S.GetTypeFromParser(AL.getMatchingCType(), &MatchingCTypeLoc);
  assert(MatchingCTypeLoc && "no type source info for attribute argument");

  D->addAttr(::new (S.Context) TypeTagForDatatypeAttr(
      S.Context, AL, PointerKind, MatchingCTypeLoc, AL.getLayoutCompatible(),
      AL.getMustBeNull()));
}

static void handleNoGlobalWorkOffsetAttr(Sema &S, Decl *D,
                                         const ParsedAttr &A) {
  if (S.LangOpts.SYCLIsHost)
    return;

  checkForDuplicateAttribute<SYCLIntelNoGlobalWorkOffsetAttr>(S, D, A);
  S.CheckDeprecatedSYCLAttributeSpelling(A);

  // If no attribute argument is specified, set to default value '1'.
  Expr *E = A.isArgExpr(0)
                ? A.getArgAsExpr(0)
                : IntegerLiteral::Create(S.Context, llvm::APInt(32, 1),
                                         S.Context.IntTy, A.getLoc());
  S.addIntelSYCLSingleArgFunctionAttr<SYCLIntelNoGlobalWorkOffsetAttr>(D, A, E);
}

/// Handle the [[intelfpga::doublepump]] and [[intelfpga::singlepump]] attributes.
/// One but not both can be specified
/// Both are incompatible with the __register__ attribute.
template <typename AttrType, typename IncompatAttrType>
static void handleIntelFPGAPumpAttr(Sema &S, Decl *D, const ParsedAttr &A) {
  if (S.LangOpts.SYCLIsHost)
    return;
#if INTEL_CUSTOMIZATION
  if (checkValidSYCLSpelling(S, A))
   return;
#endif // INTEL_CUSTOMIZATION

  checkForDuplicateAttribute<AttrType>(S, D, A);
  if (checkAttrMutualExclusion<IncompatAttrType>(S, D, A))
    return;

  if (checkAttrMutualExclusion<IntelFPGARegisterAttr>(S, D, A))
    return;

  if (!D->hasAttr<IntelFPGAMemoryAttr>())
    D->addAttr(IntelFPGAMemoryAttr::CreateImplicit(
        S.Context, IntelFPGAMemoryAttr::Default));

  S.CheckDeprecatedSYCLAttributeSpelling(A);

  handleSimpleAttribute<AttrType>(S, D, A);
}

/// Handle the [[intelfpga::memory]] attribute.
/// This is incompatible with the [[intelfpga::register]] attribute.
static void handleIntelFPGAMemoryAttr(Sema &S, Decl *D,
                                      const ParsedAttr &AL) {

  if (S.LangOpts.SYCLIsHost)
    return;
#if INTEL_CUSTOMIZATION
  if (checkValidSYCLSpelling(S, AL))
   return;
#endif // INTEL_CUSTOMIZATION

  checkForDuplicateAttribute<IntelFPGAMemoryAttr>(S, D, AL);
  if (checkAttrMutualExclusion<IntelFPGARegisterAttr>(S, D, AL))
    return;

  IntelFPGAMemoryAttr::MemoryKind Kind;
  if (AL.getNumArgs() == 0)
    Kind = IntelFPGAMemoryAttr::Default;
  else {
    StringRef Str;
    if (!S.checkStringLiteralArgumentAttr(AL, 0, Str))
      return;
    if (Str.empty() ||
        !IntelFPGAMemoryAttr::ConvertStrToMemoryKind(Str, Kind)) {
      SmallString<256> ValidStrings;
      IntelFPGAMemoryAttr::generateValidStrings(ValidStrings);
      S.Diag(AL.getLoc(), diag::err_intel_fpga_memory_arg_invalid)
          << AL << ValidStrings;
      return;
    }
  }

  // We are adding a user memory attribute, drop any implicit default.
  if (auto *MA = D->getAttr<IntelFPGAMemoryAttr>())
    if (MA->isImplicit())
      D->dropAttr<IntelFPGAMemoryAttr>();

  S.CheckDeprecatedSYCLAttributeSpelling(AL, "fpga_memory");

  D->addAttr(::new (S.Context) IntelFPGAMemoryAttr(S.Context, AL, Kind));
}

/// Check for and diagnose attributes incompatible with register.
/// return true if any incompatible attributes exist.
static bool checkIntelFPGARegisterAttrCompatibility(Sema &S, Decl *D,
                                                    const ParsedAttr &Attr) {
  bool InCompat = false;
  if (auto *MA = D->getAttr<IntelFPGAMemoryAttr>())
    if (!MA->isImplicit() &&
        checkAttrMutualExclusion<IntelFPGAMemoryAttr>(S, D, Attr))
      InCompat = true;
  if (checkAttrMutualExclusion<IntelFPGADoublePumpAttr>(S, D, Attr))
    InCompat = true;
  if (checkAttrMutualExclusion<IntelFPGASinglePumpAttr>(S, D, Attr))
    InCompat = true;
  if (checkAttrMutualExclusion<IntelFPGABankWidthAttr>(S, D, Attr))
    InCompat = true;
  if (checkAttrMutualExclusion<IntelFPGAPrivateCopiesAttr>(S, D, Attr))
    InCompat = true;
  if (auto *NBA = D->getAttr<IntelFPGANumBanksAttr>())
    if (!NBA->isImplicit() &&
        checkAttrMutualExclusion<IntelFPGANumBanksAttr>(S, D, Attr))
      InCompat = true;
#if INTEL_CUSTOMIZATION
  if (checkAttrMutualExclusion<MaxConcurrencyAttr>(S, D, Attr))
    InCompat = true;
  if (checkAttrMutualExclusion<StaticArrayResetAttr>(S, D, Attr))
    InCompat = true;
#endif // INTEL_CUSTOMIZATION
  if (checkAttrMutualExclusion<IntelFPGAMaxReplicatesAttr>(S, D, Attr))
    InCompat = true;
  if (checkAttrMutualExclusion<IntelFPGASimpleDualPortAttr>(S, D, Attr))
    InCompat = true;
  if (checkAttrMutualExclusion<IntelFPGAMergeAttr>(S, D, Attr))
    InCompat = true;
  if (checkAttrMutualExclusion<IntelFPGABankBitsAttr>(S, D, Attr))
    InCompat = true;
  if (checkAttrMutualExclusion<IntelFPGAForcePow2DepthAttr>(S, D, Attr))
    InCompat = true;

  return InCompat;
}

/// Handle the [[intelfpga::register]] attribute.
/// This is incompatible with most of the other memory attributes.
static void handleIntelFPGARegisterAttr(Sema &S, Decl *D, const ParsedAttr &A) {

  if (S.LangOpts.SYCLIsHost)
    return;
#if INTEL_CUSTOMIZATION
  if (checkValidSYCLSpelling(S, A))
   return;
#endif // INTEL_CUSTOMIZATION

  checkForDuplicateAttribute<IntelFPGARegisterAttr>(S, D, A);
  if (checkIntelFPGARegisterAttrCompatibility(S, D, A))
    return;

  S.CheckDeprecatedSYCLAttributeSpelling(A, "fpga_register");

  handleSimpleAttribute<IntelFPGARegisterAttr>(S, D, A);
}

/// Handle the [[intelfpga::bankwidth]] and [[intelfpga::numbanks]] attributes.
/// These require a single constant power of two greater than zero.
/// These are incompatible with the register attribute.
/// The numbanks and bank_bits attributes are related.  If bank_bits exists
/// when handling numbanks they are checked for consistency.
template <typename AttrType>
static void handleOneConstantPowerTwoValueAttr(Sema &S, Decl *D,
                                               const ParsedAttr &A) {

  if (S.LangOpts.SYCLIsHost)
    return;
#if INTEL_CUSTOMIZATION
  if (checkValidSYCLSpelling(S, A))
   return;
#endif // INTEL_CUSTOMIZATION

  checkForDuplicateAttribute<AttrType>(S, D, A);
  if (checkAttrMutualExclusion<IntelFPGARegisterAttr>(S, D, A))
    return;

  if (A.getKind() == ParsedAttr::AT_IntelFPGABankWidth ||
      A.getKind() == ParsedAttr::AT_IntelFPGANumBanks)
    S.CheckDeprecatedSYCLAttributeSpelling(A);

  S.AddOneConstantPowerTwoValueAttr<AttrType>(D, A, A.getArgAsExpr(0));
}

static void handleIntelFPGASimpleDualPortAttr(Sema &S, Decl *D,
                                              const ParsedAttr &AL) {
  if (S.LangOpts.SYCLIsHost)
    return;
#if INTEL_CUSTOMIZATION
  if (checkValidSYCLSpelling(S, AL))
   return;
#endif // INTEL_CUSTOMIZATION

  checkForDuplicateAttribute<IntelFPGASimpleDualPortAttr>(S, D, AL);

  if (checkAttrMutualExclusion<IntelFPGARegisterAttr>(S, D, AL))
    return;

  if (!D->hasAttr<IntelFPGAMemoryAttr>())
    D->addAttr(IntelFPGAMemoryAttr::CreateImplicit(
        S.Context, IntelFPGAMemoryAttr::Default));

  S.CheckDeprecatedSYCLAttributeSpelling(AL);

  D->addAttr(::new (S.Context)
                 IntelFPGASimpleDualPortAttr(S.Context, AL));
}

static void handleIntelFPGAMaxReplicatesAttr(Sema &S, Decl *D,
                                             const ParsedAttr &A) {
  if (S.LangOpts.SYCLIsHost)
    return;
#if INTEL_CUSTOMIZATION
  if (checkValidSYCLSpelling(S, A))
   return;
#endif // INTEL_CUSTOMIZATION

  checkForDuplicateAttribute<IntelFPGAMaxReplicatesAttr>(S, D, A);

  if (checkAttrMutualExclusion<IntelFPGARegisterAttr>(S, D, A))
    return;

  S.CheckDeprecatedSYCLAttributeSpelling(A);

  S.AddOneConstantValueAttr<IntelFPGAMaxReplicatesAttr>(D, A,
                                                        A.getArgAsExpr(0));
}

/// Handle the merge attribute.
/// This requires two string arguments.  The first argument is a name, the
/// second is a direction.  The direction must be "depth" or "width".
/// This is incompatible with the register attribute.
static void handleIntelFPGAMergeAttr(Sema &S, Decl *D, const ParsedAttr &AL) {

#if INTEL_CUSTOMIZATION
  if (checkValidSYCLSpelling(S, AL))
   return;
#endif // INTEL

  checkForDuplicateAttribute<IntelFPGAMergeAttr>(S, D, AL);

  if (S.LangOpts.SYCLIsHost)
    return;

  if (checkAttrMutualExclusion<IntelFPGARegisterAttr>(S, D, AL))
    return;

  SmallVector<StringRef, 2> Results;
  for (int I = 0; I < 2; I++) {
    StringRef Str;
    if (!S.checkStringLiteralArgumentAttr(AL, I, Str))
      return;

    if (I == 1 && Str != "depth" && Str != "width") {
      S.Diag(AL.getLoc(), diag::err_intel_fpga_merge_dir_invalid) << AL;
      return;
    }
    Results.push_back(Str);
  }

  if (!D->hasAttr<IntelFPGAMemoryAttr>())
    D->addAttr(IntelFPGAMemoryAttr::CreateImplicit(
        S.Context, IntelFPGAMemoryAttr::Default));

  S.CheckDeprecatedSYCLAttributeSpelling(AL);

  D->addAttr(::new (S.Context)
                 IntelFPGAMergeAttr(S.Context, AL, Results[0], Results[1]));
}

/// Handle the bank_bits attribute.
/// This attribute accepts a list of values greater than zero.
/// This is incompatible with the register attribute.
/// The numbanks and bank_bits attributes are related. If numbanks exists
/// when handling bank_bits they are checked for consistency. If numbanks
/// hasn't been added yet an implicit one is added with the correct value.
/// If the user later adds a numbanks attribute the implicit one is removed.
/// The values must be consecutive values (i.e. 3,4,5 or 2,1).
static void handleIntelFPGABankBitsAttr(Sema &S, Decl *D, const ParsedAttr &A) {
#if INTEL_CUSTOMIZATION
  if (checkValidSYCLSpelling(S, A))
   return;
#endif // INTEL_CUSTOMIZATION

  checkForDuplicateAttribute<IntelFPGABankBitsAttr>(S, D, A);

  if (!checkAttributeAtLeastNumArgs(S, A, 1))
    return;

  if (checkAttrMutualExclusion<IntelFPGARegisterAttr>(S, D, A))
    return;

  SmallVector<Expr *, 8> Args;
  for (unsigned I = 0; I < A.getNumArgs(); ++I) {
    Args.push_back(A.getArgAsExpr(I));
  }

  S.CheckDeprecatedSYCLAttributeSpelling(A);

  S.AddIntelFPGABankBitsAttr(D, A, Args.data(), Args.size());
}

void Sema::AddIntelFPGABankBitsAttr(Decl *D, const AttributeCommonInfo &CI,
                                    Expr **Exprs, unsigned Size) {
  IntelFPGABankBitsAttr TmpAttr(Context, CI, Exprs, Size);
  SmallVector<Expr *, 8> Args;
  SmallVector<int64_t, 8> Values;
  bool ListIsValueDep = false;
  for (auto *E : TmpAttr.args()) {
    llvm::APSInt Value(32, /*IsUnsigned=*/false);
    Expr::EvalResult Result;
    ListIsValueDep = ListIsValueDep || E->isValueDependent();
    if (!E->isValueDependent()) {
      ExprResult ICE;
      if (checkRangedIntegralArgument<IntelFPGABankBitsAttr>(E, &TmpAttr, ICE))
        return;
      if (E->EvaluateAsInt(Result, Context))
        Value = Result.Val.getInt();
      E = ICE.get();
    }
    Args.push_back(E);
    Values.push_back(Value.getExtValue());
  }

  // Check that the list is consecutive.
  if (!ListIsValueDep && Values.size() > 1) {
    bool ListIsAscending = Values[0] < Values[1];
    for (int I = 0, E = Values.size() - 1; I < E; ++I) {
      if (Values[I + 1] != Values[I] + (ListIsAscending ? 1 : -1)) {
        Diag(CI.getLoc(), diag::err_bankbits_non_consecutive) << &TmpAttr;
        return;
      }
    }
  }

  // Check or add the related numbanks attribute.
  if (auto *NBA = D->getAttr<IntelFPGANumBanksAttr>()) {
    Expr *E = NBA->getValue();
    if (!E->isValueDependent()) {
      Expr::EvalResult Result;
      E->EvaluateAsInt(Result, Context);
      llvm::APSInt Value = Result.Val.getInt();
      if (Args.size() != Value.ceilLogBase2()) {
        Diag(TmpAttr.getLoc(), diag::err_bankbits_numbanks_conflicting);
        return;
      }
    }
  } else {
    llvm::APInt Num(32, (unsigned)(1 << Args.size()));
    Expr *NBE =
        IntegerLiteral::Create(Context, Num, Context.IntTy, SourceLocation());
    D->addAttr(IntelFPGANumBanksAttr::CreateImplicit(Context, NBE));
  }

  if (!D->hasAttr<IntelFPGAMemoryAttr>())
    D->addAttr(IntelFPGAMemoryAttr::CreateImplicit(
        Context, IntelFPGAMemoryAttr::Default));

  D->addAttr(::new (Context)
                 IntelFPGABankBitsAttr(Context, CI, Args.data(), Args.size()));
}

static void handleIntelFPGAPrivateCopiesAttr(Sema &S, Decl *D,
                                             const ParsedAttr &A) {
  if (S.LangOpts.SYCLIsHost)
    return;

#if INTEL_CUSTOMIZATION
  if (checkValidSYCLSpelling(S, A))
   return;
#endif // INTEL_CUSTOMIZATION

  checkForDuplicateAttribute<IntelFPGAPrivateCopiesAttr>(S, D, A);
  if (checkAttrMutualExclusion<IntelFPGARegisterAttr>(S, D, A))
    return;

  S.CheckDeprecatedSYCLAttributeSpelling(A);

  S.AddOneConstantValueAttr<IntelFPGAPrivateCopiesAttr>(D, A,
                                                        A.getArgAsExpr(0));
}

static void handleIntelFPGAForcePow2DepthAttr(Sema &S, Decl *D,
                                              const ParsedAttr &A) {
  if (S.LangOpts.SYCLIsHost)
    return;

#if INTEL_CUSTOMIZATION
  if (checkValidSYCLSpelling(S, A))
   return;
#endif // INTEL_CUSTOMIZATION

  checkForDuplicateAttribute<IntelFPGAForcePow2DepthAttr>(S, D, A);

  if (checkAttrMutualExclusion<IntelFPGARegisterAttr>(S, D, A))
    return;

  if (!D->hasAttr<IntelFPGAMemoryAttr>())
    D->addAttr(IntelFPGAMemoryAttr::CreateImplicit(
        S.Context, IntelFPGAMemoryAttr::Default));

  S.CheckDeprecatedSYCLAttributeSpelling(A);

  S.AddOneConstantValueAttr<IntelFPGAForcePow2DepthAttr>(D, A,
                                                         A.getArgAsExpr(0));
}

static void handleXRayLogArgsAttr(Sema &S, Decl *D, const ParsedAttr &AL) {
  ParamIdx ArgCount;

  if (!checkFunctionOrMethodParameterIndex(S, D, AL, 1, AL.getArgAsExpr(0),
                                           ArgCount,
                                           true /* CanIndexImplicitThis */))
    return;

  // ArgCount isn't a parameter index [0;n), it's a count [1;n]
  D->addAttr(::new (S.Context)
                 XRayLogArgsAttr(S.Context, AL, ArgCount.getSourceIndex()));
}

static void handlePatchableFunctionEntryAttr(Sema &S, Decl *D,
                                             const ParsedAttr &AL) {
  uint32_t Count = 0, Offset = 0;
  if (!checkUInt32Argument(S, AL, AL.getArgAsExpr(0), Count, 0, true))
    return;
  if (AL.getNumArgs() == 2) {
    Expr *Arg = AL.getArgAsExpr(1);
    if (!checkUInt32Argument(S, AL, Arg, Offset, 1, true))
      return;
    if (Count < Offset) {
      S.Diag(getAttrLoc(AL), diag::err_attribute_argument_out_of_range)
          << &AL << 0 << Count << Arg->getBeginLoc();
      return;
    }
  }
  D->addAttr(::new (S.Context)
                 PatchableFunctionEntryAttr(S.Context, AL, Count, Offset));
}

void Sema::addSYCLIntelPipeIOAttr(Decl *D, const AttributeCommonInfo &Attr,
                                  Expr *E) {
  VarDecl *VD = cast<VarDecl>(D);
  QualType Ty = VD->getType();
  // TODO: Applicable only on pipe storages. Currently they are defined
  // as structures inside of SYCL headers. Add a check for pipe_storage_t
  // when it is ready.
  if (!Ty->isStructureType()) {
    Diag(Attr.getLoc(), diag::err_attribute_wrong_decl_type_str)
        << Attr.getAttrName() << "SYCL pipe storage declaration";
    return;
  }

  if (!E->isInstantiationDependent()) {
    Optional<llvm::APSInt> ArgVal = E->getIntegerConstantExpr(getASTContext());
    if (!ArgVal) {
      Diag(E->getExprLoc(), diag::err_attribute_argument_type)
          << Attr.getAttrName() << AANT_ArgumentIntegerConstant
          << E->getSourceRange();
      return;
    }
    int32_t ArgInt = ArgVal->getSExtValue();
    if (ArgInt < 0) {
      Diag(E->getExprLoc(), diag::err_attribute_requires_positive_integer)
          << Attr.getAttrName() << /*non-negative*/ 1;
      return;
    }
  }

  D->addAttr(::new (Context) SYCLIntelPipeIOAttr(Context, Attr, E));
}

static void handleSYCLIntelPipeIOAttr(Sema &S, Decl *D,
                                      const ParsedAttr &Attr) {
  if (D->isInvalidDecl())
    return;

  Expr *E = Attr.getArgAsExpr(0);
  S.addSYCLIntelPipeIOAttr(D, Attr, E);
}

namespace {
struct IntrinToName {
  uint32_t Id;
  int32_t FullName;
  int32_t ShortName;
};
} // unnamed namespace

static bool ArmBuiltinAliasValid(unsigned BuiltinID, StringRef AliasName,
                                 ArrayRef<IntrinToName> Map,
                                 const char *IntrinNames) {
  if (AliasName.startswith("__arm_"))
    AliasName = AliasName.substr(6);
  const IntrinToName *It = std::lower_bound(
      Map.begin(), Map.end(), BuiltinID,
      [](const IntrinToName &L, unsigned Id) { return L.Id < Id; });
  if (It == Map.end() || It->Id != BuiltinID)
    return false;
  StringRef FullName(&IntrinNames[It->FullName]);
  if (AliasName == FullName)
    return true;
  if (It->ShortName == -1)
    return false;
  StringRef ShortName(&IntrinNames[It->ShortName]);
  return AliasName == ShortName;
}

static bool ArmMveAliasValid(unsigned BuiltinID, StringRef AliasName) {
#include "clang/Basic/arm_mve_builtin_aliases.inc"
  // The included file defines:
  // - ArrayRef<IntrinToName> Map
  // - const char IntrinNames[]
  return ArmBuiltinAliasValid(BuiltinID, AliasName, Map, IntrinNames);
}

static bool ArmCdeAliasValid(unsigned BuiltinID, StringRef AliasName) {
#include "clang/Basic/arm_cde_builtin_aliases.inc"
  return ArmBuiltinAliasValid(BuiltinID, AliasName, Map, IntrinNames);
}

static bool ArmSveAliasValid(unsigned BuiltinID, StringRef AliasName) {
  switch (BuiltinID) {
  default:
    return false;
#define GET_SVE_BUILTINS
#define BUILTIN(name, types, attr) case SVE::BI##name:
#include "clang/Basic/arm_sve_builtins.inc"
    return true;
  }
}

static void handleArmBuiltinAliasAttr(Sema &S, Decl *D, const ParsedAttr &AL) {
  if (!AL.isArgIdent(0)) {
    S.Diag(AL.getLoc(), diag::err_attribute_argument_n_type)
        << AL << 1 << AANT_ArgumentIdentifier;
    return;
  }

  IdentifierInfo *Ident = AL.getArgAsIdent(0)->Ident;
  unsigned BuiltinID = Ident->getBuiltinID();
  StringRef AliasName = cast<FunctionDecl>(D)->getIdentifier()->getName();

  bool IsAArch64 = S.Context.getTargetInfo().getTriple().isAArch64();
  if ((IsAArch64 && !ArmSveAliasValid(BuiltinID, AliasName)) ||
      (!IsAArch64 && !ArmMveAliasValid(BuiltinID, AliasName) &&
       !ArmCdeAliasValid(BuiltinID, AliasName))) {
    S.Diag(AL.getLoc(), diag::err_attribute_arm_builtin_alias);
    return;
  }

  D->addAttr(::new (S.Context) ArmBuiltinAliasAttr(S.Context, AL, Ident));
}

//===----------------------------------------------------------------------===//
// Checker-specific attribute handlers.
//===----------------------------------------------------------------------===//
static bool isValidSubjectOfNSReturnsRetainedAttribute(QualType QT) {
  return QT->isDependentType() || QT->isObjCRetainableType();
}

static bool isValidSubjectOfNSAttribute(QualType QT) {
  return QT->isDependentType() || QT->isObjCObjectPointerType() ||
         QT->isObjCNSObjectType();
}

static bool isValidSubjectOfCFAttribute(QualType QT) {
  return QT->isDependentType() || QT->isPointerType() ||
         isValidSubjectOfNSAttribute(QT);
}

static bool isValidSubjectOfOSAttribute(QualType QT) {
  if (QT->isDependentType())
    return true;
  QualType PT = QT->getPointeeType();
  return !PT.isNull() && PT->getAsCXXRecordDecl() != nullptr;
}

void Sema::AddXConsumedAttr(Decl *D, const AttributeCommonInfo &CI,
                            RetainOwnershipKind K,
                            bool IsTemplateInstantiation) {
  ValueDecl *VD = cast<ValueDecl>(D);
  switch (K) {
  case RetainOwnershipKind::OS:
    handleSimpleAttributeOrDiagnose<OSConsumedAttr>(
        *this, VD, CI, isValidSubjectOfOSAttribute(VD->getType()),
        diag::warn_ns_attribute_wrong_parameter_type,
        /*ExtraArgs=*/CI.getRange(), "os_consumed", /*pointers*/ 1);
    return;
  case RetainOwnershipKind::NS:
    handleSimpleAttributeOrDiagnose<NSConsumedAttr>(
        *this, VD, CI, isValidSubjectOfNSAttribute(VD->getType()),

        // These attributes are normally just advisory, but in ARC, ns_consumed
        // is significant.  Allow non-dependent code to contain inappropriate
        // attributes even in ARC, but require template instantiations to be
        // set up correctly.
        ((IsTemplateInstantiation && getLangOpts().ObjCAutoRefCount)
             ? diag::err_ns_attribute_wrong_parameter_type
             : diag::warn_ns_attribute_wrong_parameter_type),
        /*ExtraArgs=*/CI.getRange(), "ns_consumed", /*objc pointers*/ 0);
    return;
  case RetainOwnershipKind::CF:
    handleSimpleAttributeOrDiagnose<CFConsumedAttr>(
        *this, VD, CI, isValidSubjectOfCFAttribute(VD->getType()),
        diag::warn_ns_attribute_wrong_parameter_type,
        /*ExtraArgs=*/CI.getRange(), "cf_consumed", /*pointers*/ 1);
    return;
  }
}

static Sema::RetainOwnershipKind
parsedAttrToRetainOwnershipKind(const ParsedAttr &AL) {
  switch (AL.getKind()) {
  case ParsedAttr::AT_CFConsumed:
  case ParsedAttr::AT_CFReturnsRetained:
  case ParsedAttr::AT_CFReturnsNotRetained:
    return Sema::RetainOwnershipKind::CF;
  case ParsedAttr::AT_OSConsumesThis:
  case ParsedAttr::AT_OSConsumed:
  case ParsedAttr::AT_OSReturnsRetained:
  case ParsedAttr::AT_OSReturnsNotRetained:
  case ParsedAttr::AT_OSReturnsRetainedOnZero:
  case ParsedAttr::AT_OSReturnsRetainedOnNonZero:
    return Sema::RetainOwnershipKind::OS;
  case ParsedAttr::AT_NSConsumesSelf:
  case ParsedAttr::AT_NSConsumed:
  case ParsedAttr::AT_NSReturnsRetained:
  case ParsedAttr::AT_NSReturnsNotRetained:
  case ParsedAttr::AT_NSReturnsAutoreleased:
    return Sema::RetainOwnershipKind::NS;
  default:
    llvm_unreachable("Wrong argument supplied");
  }
}

bool Sema::checkNSReturnsRetainedReturnType(SourceLocation Loc, QualType QT) {
  if (isValidSubjectOfNSReturnsRetainedAttribute(QT))
    return false;

  Diag(Loc, diag::warn_ns_attribute_wrong_return_type)
      << "'ns_returns_retained'" << 0 << 0;
  return true;
}

/// \return whether the parameter is a pointer to OSObject pointer.
static bool isValidOSObjectOutParameter(const Decl *D) {
  const auto *PVD = dyn_cast<ParmVarDecl>(D);
  if (!PVD)
    return false;
  QualType QT = PVD->getType();
  QualType PT = QT->getPointeeType();
  return !PT.isNull() && isValidSubjectOfOSAttribute(PT);
}

static void handleXReturnsXRetainedAttr(Sema &S, Decl *D,
                                        const ParsedAttr &AL) {
  QualType ReturnType;
  Sema::RetainOwnershipKind K = parsedAttrToRetainOwnershipKind(AL);

  if (const auto *MD = dyn_cast<ObjCMethodDecl>(D)) {
    ReturnType = MD->getReturnType();
  } else if (S.getLangOpts().ObjCAutoRefCount && hasDeclarator(D) &&
             (AL.getKind() == ParsedAttr::AT_NSReturnsRetained)) {
    return; // ignore: was handled as a type attribute
  } else if (const auto *PD = dyn_cast<ObjCPropertyDecl>(D)) {
    ReturnType = PD->getType();
  } else if (const auto *FD = dyn_cast<FunctionDecl>(D)) {
    ReturnType = FD->getReturnType();
  } else if (const auto *Param = dyn_cast<ParmVarDecl>(D)) {
    // Attributes on parameters are used for out-parameters,
    // passed as pointers-to-pointers.
    unsigned DiagID = K == Sema::RetainOwnershipKind::CF
            ? /*pointer-to-CF-pointer*/2
            : /*pointer-to-OSObject-pointer*/3;
    ReturnType = Param->getType()->getPointeeType();
    if (ReturnType.isNull()) {
      S.Diag(D->getBeginLoc(), diag::warn_ns_attribute_wrong_parameter_type)
          << AL << DiagID << AL.getRange();
      return;
    }
  } else if (AL.isUsedAsTypeAttr()) {
    return;
  } else {
    AttributeDeclKind ExpectedDeclKind;
    switch (AL.getKind()) {
    default: llvm_unreachable("invalid ownership attribute");
    case ParsedAttr::AT_NSReturnsRetained:
    case ParsedAttr::AT_NSReturnsAutoreleased:
    case ParsedAttr::AT_NSReturnsNotRetained:
      ExpectedDeclKind = ExpectedFunctionOrMethod;
      break;

    case ParsedAttr::AT_OSReturnsRetained:
    case ParsedAttr::AT_OSReturnsNotRetained:
    case ParsedAttr::AT_CFReturnsRetained:
    case ParsedAttr::AT_CFReturnsNotRetained:
      ExpectedDeclKind = ExpectedFunctionMethodOrParameter;
      break;
    }
    S.Diag(D->getBeginLoc(), diag::warn_attribute_wrong_decl_type)
        << AL.getRange() << AL << ExpectedDeclKind;
    return;
  }

  bool TypeOK;
  bool Cf;
  unsigned ParmDiagID = 2; // Pointer-to-CF-pointer
  switch (AL.getKind()) {
  default: llvm_unreachable("invalid ownership attribute");
  case ParsedAttr::AT_NSReturnsRetained:
    TypeOK = isValidSubjectOfNSReturnsRetainedAttribute(ReturnType);
    Cf = false;
    break;

  case ParsedAttr::AT_NSReturnsAutoreleased:
  case ParsedAttr::AT_NSReturnsNotRetained:
    TypeOK = isValidSubjectOfNSAttribute(ReturnType);
    Cf = false;
    break;

  case ParsedAttr::AT_CFReturnsRetained:
  case ParsedAttr::AT_CFReturnsNotRetained:
    TypeOK = isValidSubjectOfCFAttribute(ReturnType);
    Cf = true;
    break;

  case ParsedAttr::AT_OSReturnsRetained:
  case ParsedAttr::AT_OSReturnsNotRetained:
    TypeOK = isValidSubjectOfOSAttribute(ReturnType);
    Cf = true;
    ParmDiagID = 3; // Pointer-to-OSObject-pointer
    break;
  }

  if (!TypeOK) {
    if (AL.isUsedAsTypeAttr())
      return;

    if (isa<ParmVarDecl>(D)) {
      S.Diag(D->getBeginLoc(), diag::warn_ns_attribute_wrong_parameter_type)
          << AL << ParmDiagID << AL.getRange();
    } else {
      // Needs to be kept in sync with warn_ns_attribute_wrong_return_type.
      enum : unsigned {
        Function,
        Method,
        Property
      } SubjectKind = Function;
      if (isa<ObjCMethodDecl>(D))
        SubjectKind = Method;
      else if (isa<ObjCPropertyDecl>(D))
        SubjectKind = Property;
      S.Diag(D->getBeginLoc(), diag::warn_ns_attribute_wrong_return_type)
          << AL << SubjectKind << Cf << AL.getRange();
    }
    return;
  }

  switch (AL.getKind()) {
    default:
      llvm_unreachable("invalid ownership attribute");
    case ParsedAttr::AT_NSReturnsAutoreleased:
      handleSimpleAttribute<NSReturnsAutoreleasedAttr>(S, D, AL);
      return;
    case ParsedAttr::AT_CFReturnsNotRetained:
      handleSimpleAttribute<CFReturnsNotRetainedAttr>(S, D, AL);
      return;
    case ParsedAttr::AT_NSReturnsNotRetained:
      handleSimpleAttribute<NSReturnsNotRetainedAttr>(S, D, AL);
      return;
    case ParsedAttr::AT_CFReturnsRetained:
      handleSimpleAttribute<CFReturnsRetainedAttr>(S, D, AL);
      return;
    case ParsedAttr::AT_NSReturnsRetained:
      handleSimpleAttribute<NSReturnsRetainedAttr>(S, D, AL);
      return;
    case ParsedAttr::AT_OSReturnsRetained:
      handleSimpleAttribute<OSReturnsRetainedAttr>(S, D, AL);
      return;
    case ParsedAttr::AT_OSReturnsNotRetained:
      handleSimpleAttribute<OSReturnsNotRetainedAttr>(S, D, AL);
      return;
  };
}

static void handleObjCReturnsInnerPointerAttr(Sema &S, Decl *D,
                                              const ParsedAttr &Attrs) {
  const int EP_ObjCMethod = 1;
  const int EP_ObjCProperty = 2;

  SourceLocation loc = Attrs.getLoc();
  QualType resultType;
  if (isa<ObjCMethodDecl>(D))
    resultType = cast<ObjCMethodDecl>(D)->getReturnType();
  else
    resultType = cast<ObjCPropertyDecl>(D)->getType();

  if (!resultType->isReferenceType() &&
      (!resultType->isPointerType() || resultType->isObjCRetainableType())) {
    S.Diag(D->getBeginLoc(), diag::warn_ns_attribute_wrong_return_type)
        << SourceRange(loc) << Attrs
        << (isa<ObjCMethodDecl>(D) ? EP_ObjCMethod : EP_ObjCProperty)
        << /*non-retainable pointer*/ 2;

    // Drop the attribute.
    return;
  }

  D->addAttr(::new (S.Context) ObjCReturnsInnerPointerAttr(S.Context, Attrs));
}

static void handleObjCRequiresSuperAttr(Sema &S, Decl *D,
                                        const ParsedAttr &Attrs) {
  const auto *Method = cast<ObjCMethodDecl>(D);

  const DeclContext *DC = Method->getDeclContext();
  if (const auto *PDecl = dyn_cast_or_null<ObjCProtocolDecl>(DC)) {
    S.Diag(D->getBeginLoc(), diag::warn_objc_requires_super_protocol) << Attrs
                                                                      << 0;
    S.Diag(PDecl->getLocation(), diag::note_protocol_decl);
    return;
  }
  if (Method->getMethodFamily() == OMF_dealloc) {
    S.Diag(D->getBeginLoc(), diag::warn_objc_requires_super_protocol) << Attrs
                                                                      << 1;
    return;
  }

  D->addAttr(::new (S.Context) ObjCRequiresSuperAttr(S.Context, Attrs));
}

static void handleNSErrorDomain(Sema &S, Decl *D, const ParsedAttr &AL) {
  auto *E = AL.getArgAsExpr(0);
  auto Loc = E ? E->getBeginLoc() : AL.getLoc();

  auto *DRE = dyn_cast<DeclRefExpr>(AL.getArgAsExpr(0));
  if (!DRE) {
    S.Diag(Loc, diag::err_nserrordomain_invalid_decl) << 0;
    return;
  }

  auto *VD = dyn_cast<VarDecl>(DRE->getDecl());
  if (!VD) {
    S.Diag(Loc, diag::err_nserrordomain_invalid_decl) << 1 << DRE->getDecl();
    return;
  }

  if (!isNSStringType(VD->getType(), S.Context) &&
      !isCFStringType(VD->getType(), S.Context)) {
    S.Diag(Loc, diag::err_nserrordomain_wrong_type) << VD;
    return;
  }

  D->addAttr(::new (S.Context) NSErrorDomainAttr(S.Context, AL, VD));
}

static void handleObjCBridgeAttr(Sema &S, Decl *D, const ParsedAttr &AL) {
  IdentifierLoc *Parm = AL.isArgIdent(0) ? AL.getArgAsIdent(0) : nullptr;

  if (!Parm) {
    S.Diag(D->getBeginLoc(), diag::err_objc_attr_not_id) << AL << 0;
    return;
  }

  // Typedefs only allow objc_bridge(id) and have some additional checking.
  if (const auto *TD = dyn_cast<TypedefNameDecl>(D)) {
    if (!Parm->Ident->isStr("id")) {
      S.Diag(AL.getLoc(), diag::err_objc_attr_typedef_not_id) << AL;
      return;
    }

    // Only allow 'cv void *'.
    QualType T = TD->getUnderlyingType();
    if (!T->isVoidPointerType()) {
      S.Diag(AL.getLoc(), diag::err_objc_attr_typedef_not_void_pointer);
      return;
    }
  }

  D->addAttr(::new (S.Context) ObjCBridgeAttr(S.Context, AL, Parm->Ident));
}

static void handleObjCBridgeMutableAttr(Sema &S, Decl *D,
                                        const ParsedAttr &AL) {
  IdentifierLoc *Parm = AL.isArgIdent(0) ? AL.getArgAsIdent(0) : nullptr;

  if (!Parm) {
    S.Diag(D->getBeginLoc(), diag::err_objc_attr_not_id) << AL << 0;
    return;
  }

  D->addAttr(::new (S.Context)
                 ObjCBridgeMutableAttr(S.Context, AL, Parm->Ident));
}

static void handleObjCBridgeRelatedAttr(Sema &S, Decl *D,
                                        const ParsedAttr &AL) {
  IdentifierInfo *RelatedClass =
      AL.isArgIdent(0) ? AL.getArgAsIdent(0)->Ident : nullptr;
  if (!RelatedClass) {
    S.Diag(D->getBeginLoc(), diag::err_objc_attr_not_id) << AL << 0;
    return;
  }
  IdentifierInfo *ClassMethod =
    AL.getArgAsIdent(1) ? AL.getArgAsIdent(1)->Ident : nullptr;
  IdentifierInfo *InstanceMethod =
    AL.getArgAsIdent(2) ? AL.getArgAsIdent(2)->Ident : nullptr;
  D->addAttr(::new (S.Context) ObjCBridgeRelatedAttr(
      S.Context, AL, RelatedClass, ClassMethod, InstanceMethod));
}

static void handleObjCDesignatedInitializer(Sema &S, Decl *D,
                                            const ParsedAttr &AL) {
  DeclContext *Ctx = D->getDeclContext();

  // This attribute can only be applied to methods in interfaces or class
  // extensions.
  if (!isa<ObjCInterfaceDecl>(Ctx) &&
      !(isa<ObjCCategoryDecl>(Ctx) &&
        cast<ObjCCategoryDecl>(Ctx)->IsClassExtension())) {
    S.Diag(D->getLocation(), diag::err_designated_init_attr_non_init);
    return;
  }

  ObjCInterfaceDecl *IFace;
  if (auto *CatDecl = dyn_cast<ObjCCategoryDecl>(Ctx))
    IFace = CatDecl->getClassInterface();
  else
    IFace = cast<ObjCInterfaceDecl>(Ctx);

  if (!IFace)
    return;

  IFace->setHasDesignatedInitializers();
  D->addAttr(::new (S.Context) ObjCDesignatedInitializerAttr(S.Context, AL));
}

static void handleObjCRuntimeName(Sema &S, Decl *D, const ParsedAttr &AL) {
  StringRef MetaDataName;
  if (!S.checkStringLiteralArgumentAttr(AL, 0, MetaDataName))
    return;
  D->addAttr(::new (S.Context)
                 ObjCRuntimeNameAttr(S.Context, AL, MetaDataName));
}

// When a user wants to use objc_boxable with a union or struct
// but they don't have access to the declaration (legacy/third-party code)
// then they can 'enable' this feature with a typedef:
// typedef struct __attribute((objc_boxable)) legacy_struct legacy_struct;
static void handleObjCBoxable(Sema &S, Decl *D, const ParsedAttr &AL) {
  bool notify = false;

  auto *RD = dyn_cast<RecordDecl>(D);
  if (RD && RD->getDefinition()) {
    RD = RD->getDefinition();
    notify = true;
  }

  if (RD) {
    ObjCBoxableAttr *BoxableAttr =
        ::new (S.Context) ObjCBoxableAttr(S.Context, AL);
    RD->addAttr(BoxableAttr);
    if (notify) {
      // we need to notify ASTReader/ASTWriter about
      // modification of existing declaration
      if (ASTMutationListener *L = S.getASTMutationListener())
        L->AddedAttributeToRecord(BoxableAttr, RD);
    }
  }
}

static void handleObjCOwnershipAttr(Sema &S, Decl *D, const ParsedAttr &AL) {
  if (hasDeclarator(D)) return;

  S.Diag(D->getBeginLoc(), diag::err_attribute_wrong_decl_type)
      << AL.getRange() << AL << ExpectedVariable;
}

static void handleObjCPreciseLifetimeAttr(Sema &S, Decl *D,
                                          const ParsedAttr &AL) {
  const auto *VD = cast<ValueDecl>(D);
  QualType QT = VD->getType();

  if (!QT->isDependentType() &&
      !QT->isObjCLifetimeType()) {
    S.Diag(AL.getLoc(), diag::err_objc_precise_lifetime_bad_type)
      << QT;
    return;
  }

  Qualifiers::ObjCLifetime Lifetime = QT.getObjCLifetime();

  // If we have no lifetime yet, check the lifetime we're presumably
  // going to infer.
  if (Lifetime == Qualifiers::OCL_None && !QT->isDependentType())
    Lifetime = QT->getObjCARCImplicitLifetime();

  switch (Lifetime) {
  case Qualifiers::OCL_None:
    assert(QT->isDependentType() &&
           "didn't infer lifetime for non-dependent type?");
    break;

  case Qualifiers::OCL_Weak:   // meaningful
  case Qualifiers::OCL_Strong: // meaningful
    break;

  case Qualifiers::OCL_ExplicitNone:
  case Qualifiers::OCL_Autoreleasing:
    S.Diag(AL.getLoc(), diag::warn_objc_precise_lifetime_meaningless)
        << (Lifetime == Qualifiers::OCL_Autoreleasing);
    break;
  }

  D->addAttr(::new (S.Context) ObjCPreciseLifetimeAttr(S.Context, AL));
}

static void handleSwiftAttrAttr(Sema &S, Decl *D, const ParsedAttr &AL) {
  // Make sure that there is a string literal as the annotation's single
  // argument.
  StringRef Str;
  if (!S.checkStringLiteralArgumentAttr(AL, 0, Str))
    return;

  D->addAttr(::new (S.Context) SwiftAttrAttr(S.Context, AL, Str));
}

static void handleSwiftBridge(Sema &S, Decl *D, const ParsedAttr &AL) {
  // Make sure that there is a string literal as the annotation's single
  // argument.
  StringRef BT;
  if (!S.checkStringLiteralArgumentAttr(AL, 0, BT))
    return;

  // Don't duplicate annotations that are already set.
  if (D->hasAttr<SwiftBridgeAttr>()) {
    S.Diag(AL.getLoc(), diag::warn_duplicate_attribute) << AL;
    return;
  }

  D->addAttr(::new (S.Context) SwiftBridgeAttr(S.Context, AL, BT));
}

static bool isErrorParameter(Sema &S, QualType QT) {
  const auto *PT = QT->getAs<PointerType>();
  if (!PT)
    return false;

  QualType Pointee = PT->getPointeeType();

  // Check for NSError**.
  if (const auto *OPT = Pointee->getAs<ObjCObjectPointerType>())
    if (const auto *ID = OPT->getInterfaceDecl())
      if (ID->getIdentifier() == S.getNSErrorIdent())
        return true;

  // Check for CFError**.
  if (const auto *PT = Pointee->getAs<PointerType>())
    if (const auto *RT = PT->getPointeeType()->getAs<RecordType>())
      if (S.isCFError(RT->getDecl()))
        return true;

  return false;
}

static void handleSwiftError(Sema &S, Decl *D, const ParsedAttr &AL) {
  auto hasErrorParameter = [](Sema &S, Decl *D, const ParsedAttr &AL) -> bool {
    for (unsigned I = 0, E = getFunctionOrMethodNumParams(D); I != E; ++I) {
      if (isErrorParameter(S, getFunctionOrMethodParamType(D, I)))
        return true;
    }

    S.Diag(AL.getLoc(), diag::err_attr_swift_error_no_error_parameter)
        << AL << isa<ObjCMethodDecl>(D);
    return false;
  };

  auto hasPointerResult = [](Sema &S, Decl *D, const ParsedAttr &AL) -> bool {
    // - C, ObjC, and block pointers are definitely okay.
    // - References are definitely not okay.
    // - nullptr_t is weird, but acceptable.
    QualType RT = getFunctionOrMethodResultType(D);
    if (RT->hasPointerRepresentation() && !RT->isReferenceType())
      return true;

    S.Diag(AL.getLoc(), diag::err_attr_swift_error_return_type)
        << AL << AL.getArgAsIdent(0)->Ident->getName() << isa<ObjCMethodDecl>(D)
        << /*pointer*/ 1;
    return false;
  };

  auto hasIntegerResult = [](Sema &S, Decl *D, const ParsedAttr &AL) -> bool {
    QualType RT = getFunctionOrMethodResultType(D);
    if (RT->isIntegralType(S.Context))
      return true;

    S.Diag(AL.getLoc(), diag::err_attr_swift_error_return_type)
        << AL << AL.getArgAsIdent(0)->Ident->getName() << isa<ObjCMethodDecl>(D)
        << /*integral*/ 0;
    return false;
  };

  if (D->isInvalidDecl())
    return;

  IdentifierLoc *Loc = AL.getArgAsIdent(0);
  SwiftErrorAttr::ConventionKind Convention;
  if (!SwiftErrorAttr::ConvertStrToConventionKind(Loc->Ident->getName(),
                                                  Convention)) {
    S.Diag(AL.getLoc(), diag::warn_attribute_type_not_supported)
        << AL << Loc->Ident;
    return;
  }

  switch (Convention) {
  case SwiftErrorAttr::None:
    // No additional validation required.
    break;

  case SwiftErrorAttr::NonNullError:
    if (!hasErrorParameter(S, D, AL))
      return;
    break;

  case SwiftErrorAttr::NullResult:
    if (!hasErrorParameter(S, D, AL) || !hasPointerResult(S, D, AL))
      return;
    break;

  case SwiftErrorAttr::NonZeroResult:
  case SwiftErrorAttr::ZeroResult:
    if (!hasErrorParameter(S, D, AL) || !hasIntegerResult(S, D, AL))
      return;
    break;
  }

  D->addAttr(::new (S.Context) SwiftErrorAttr(S.Context, AL, Convention));
}

// For a function, this will validate a compound Swift name, e.g.
// <code>init(foo:bar:baz:)</code> or <code>controllerForName(_:)</code>, and
// the function will output the number of parameter names, and whether this is a
// single-arg initializer.
//
// For a type, enum constant, property, or variable declaration, this will
// validate either a simple identifier, or a qualified
// <code>context.identifier</code> name.
static bool
validateSwiftFunctionName(Sema &S, const ParsedAttr &AL, SourceLocation Loc,
                          StringRef Name, unsigned &SwiftParamCount,
                          bool &IsSingleParamInit) {
  SwiftParamCount = 0;
  IsSingleParamInit = false;

  // Check whether this will be mapped to a getter or setter of a property.
  bool IsGetter = false, IsSetter = false;
  if (Name.startswith("getter:")) {
    IsGetter = true;
    Name = Name.substr(7);
  } else if (Name.startswith("setter:")) {
    IsSetter = true;
    Name = Name.substr(7);
  }

  if (Name.back() != ')') {
    S.Diag(Loc, diag::warn_attr_swift_name_function) << AL;
    return false;
  }

  bool IsMember = false;
  StringRef ContextName, BaseName, Parameters;

  std::tie(BaseName, Parameters) = Name.split('(');

  // Split at the first '.', if it exists, which separates the context name
  // from the base name.
  std::tie(ContextName, BaseName) = BaseName.split('.');
  if (BaseName.empty()) {
    BaseName = ContextName;
    ContextName = StringRef();
  } else if (ContextName.empty() || !isValidIdentifier(ContextName)) {
    S.Diag(Loc, diag::warn_attr_swift_name_invalid_identifier)
        << AL << /*context*/ 1;
    return false;
  } else {
    IsMember = true;
  }

  if (!isValidIdentifier(BaseName) || BaseName == "_") {
    S.Diag(Loc, diag::warn_attr_swift_name_invalid_identifier)
        << AL << /*basename*/ 0;
    return false;
  }

  bool IsSubscript = BaseName == "subscript";
  // A subscript accessor must be a getter or setter.
  if (IsSubscript && !IsGetter && !IsSetter) {
    S.Diag(Loc, diag::warn_attr_swift_name_subscript_invalid_parameter)
        << AL << /* getter or setter */ 0;
    return false;
  }

  if (Parameters.empty()) {
    S.Diag(Loc, diag::warn_attr_swift_name_missing_parameters) << AL;
    return false;
  }

  assert(Parameters.back() == ')' && "expected ')'");
  Parameters = Parameters.drop_back(); // ')'

  if (Parameters.empty()) {
    // Setters and subscripts must have at least one parameter.
    if (IsSubscript) {
      S.Diag(Loc, diag::warn_attr_swift_name_subscript_invalid_parameter)
          << AL << /* have at least one parameter */1;
      return false;
    }

    if (IsSetter) {
      S.Diag(Loc, diag::warn_attr_swift_name_setter_parameters) << AL;
      return false;
    }

    return true;
  }

  if (Parameters.back() != ':') {
    S.Diag(Loc, diag::warn_attr_swift_name_function) << AL;
    return false;
  }

  StringRef CurrentParam;
  llvm::Optional<unsigned> SelfLocation;
  unsigned NewValueCount = 0;
  llvm::Optional<unsigned> NewValueLocation;
  do {
    std::tie(CurrentParam, Parameters) = Parameters.split(':');

    if (!isValidIdentifier(CurrentParam)) {
      S.Diag(Loc, diag::warn_attr_swift_name_invalid_identifier)
          << AL << /*parameter*/2;
      return false;
    }

    if (IsMember && CurrentParam == "self") {
      // "self" indicates the "self" argument for a member.

      // More than one "self"?
      if (SelfLocation) {
        S.Diag(Loc, diag::warn_attr_swift_name_multiple_selfs) << AL;
        return false;
      }

      // The "self" location is the current parameter.
      SelfLocation = SwiftParamCount;
    } else if (CurrentParam == "newValue") {
      // "newValue" indicates the "newValue" argument for a setter.

      // There should only be one 'newValue', but it's only significant for
      // subscript accessors, so don't error right away.
      ++NewValueCount;

      NewValueLocation = SwiftParamCount;
    }

    ++SwiftParamCount;
  } while (!Parameters.empty());

  // Only instance subscripts are currently supported.
  if (IsSubscript && !SelfLocation) {
    S.Diag(Loc, diag::warn_attr_swift_name_subscript_invalid_parameter)
        << AL << /*have a 'self:' parameter*/2;
    return false;
  }

  IsSingleParamInit =
        SwiftParamCount == 1 && BaseName == "init" && CurrentParam != "_";

  // Check the number of parameters for a getter/setter.
  if (IsGetter || IsSetter) {
    // Setters have one parameter for the new value.
    unsigned NumExpectedParams = IsGetter ? 0 : 1;
    unsigned ParamDiag =
        IsGetter ? diag::warn_attr_swift_name_getter_parameters
                 : diag::warn_attr_swift_name_setter_parameters;

    // Instance methods have one parameter for "self".
    if (SelfLocation)
      ++NumExpectedParams;

    // Subscripts may have additional parameters beyond the expected params for
    // the index.
    if (IsSubscript) {
      if (SwiftParamCount < NumExpectedParams) {
        S.Diag(Loc, ParamDiag) << AL;
        return false;
      }

      // A subscript setter must explicitly label its newValue parameter to
      // distinguish it from index parameters.
      if (IsSetter) {
        if (!NewValueLocation) {
          S.Diag(Loc, diag::warn_attr_swift_name_subscript_setter_no_newValue)
              << AL;
          return false;
        }
        if (NewValueCount > 1) {
          S.Diag(Loc, diag::warn_attr_swift_name_subscript_setter_multiple_newValues)
              << AL;
          return false;
        }
      } else {
        // Subscript getters should have no 'newValue:' parameter.
        if (NewValueLocation) {
          S.Diag(Loc, diag::warn_attr_swift_name_subscript_getter_newValue)
              << AL;
          return false;
        }
      }
    } else {
      // Property accessors must have exactly the number of expected params.
      if (SwiftParamCount != NumExpectedParams) {
        S.Diag(Loc, ParamDiag) << AL;
        return false;
      }
    }
  }

  return true;
}

bool Sema::DiagnoseSwiftName(Decl *D, StringRef Name, SourceLocation Loc,
                             const ParsedAttr &AL, bool IsAsync) {
  if (isa<ObjCMethodDecl>(D) || isa<FunctionDecl>(D)) {
    ArrayRef<ParmVarDecl*> Params;
    unsigned ParamCount;

    if (const auto *Method = dyn_cast<ObjCMethodDecl>(D)) {
      ParamCount = Method->getSelector().getNumArgs();
      Params = Method->parameters().slice(0, ParamCount);
    } else {
      const auto *F = cast<FunctionDecl>(D);

      ParamCount = F->getNumParams();
      Params = F->parameters();

      if (!F->hasWrittenPrototype()) {
        Diag(Loc, diag::warn_attribute_wrong_decl_type) << AL
            << ExpectedFunctionWithProtoType;
        return false;
      }
    }

    // The async name drops the last callback parameter.
    if (IsAsync) {
      if (ParamCount == 0) {
        Diag(Loc, diag::warn_attr_swift_name_decl_missing_params)
            << AL << isa<ObjCMethodDecl>(D);
        return false;
      }
      ParamCount -= 1;
    }

    unsigned SwiftParamCount;
    bool IsSingleParamInit;
    if (!validateSwiftFunctionName(*this, AL, Loc, Name,
                                   SwiftParamCount, IsSingleParamInit))
      return false;

    bool ParamCountValid;
    if (SwiftParamCount == ParamCount) {
      ParamCountValid = true;
    } else if (SwiftParamCount > ParamCount) {
      ParamCountValid = IsSingleParamInit && ParamCount == 0;
    } else {
      // We have fewer Swift parameters than Objective-C parameters, but that
      // might be because we've transformed some of them. Check for potential
      // "out" parameters and err on the side of not warning.
      unsigned MaybeOutParamCount =
          std::count_if(Params.begin(), Params.end(),
                        [](const ParmVarDecl *Param) -> bool {
        QualType ParamTy = Param->getType();
        if (ParamTy->isReferenceType() || ParamTy->isPointerType())
          return !ParamTy->getPointeeType().isConstQualified();
        return false;
      });

      ParamCountValid = SwiftParamCount + MaybeOutParamCount >= ParamCount;
    }

    if (!ParamCountValid) {
      Diag(Loc, diag::warn_attr_swift_name_num_params)
          << (SwiftParamCount > ParamCount) << AL << ParamCount
          << SwiftParamCount;
      return false;
    }
  } else if ((isa<EnumConstantDecl>(D) || isa<ObjCProtocolDecl>(D) ||
              isa<ObjCInterfaceDecl>(D) || isa<ObjCPropertyDecl>(D) ||
              isa<VarDecl>(D) || isa<TypedefNameDecl>(D) || isa<TagDecl>(D) ||
              isa<IndirectFieldDecl>(D) || isa<FieldDecl>(D)) &&
             !IsAsync) {
    StringRef ContextName, BaseName;

    std::tie(ContextName, BaseName) = Name.split('.');
    if (BaseName.empty()) {
      BaseName = ContextName;
      ContextName = StringRef();
    } else if (!isValidIdentifier(ContextName)) {
      Diag(Loc, diag::warn_attr_swift_name_invalid_identifier) << AL
          << /*context*/1;
      return false;
    }

    if (!isValidIdentifier(BaseName)) {
      Diag(Loc, diag::warn_attr_swift_name_invalid_identifier) << AL
          << /*basename*/0;
      return false;
    }
  } else {
    Diag(Loc, diag::warn_attr_swift_name_decl_kind) << AL;
    return false;
  }
  return true;
}

static void handleSwiftName(Sema &S, Decl *D, const ParsedAttr &AL) {
  StringRef Name;
  SourceLocation Loc;
  if (!S.checkStringLiteralArgumentAttr(AL, 0, Name, &Loc))
    return;

  if (!S.DiagnoseSwiftName(D, Name, Loc, AL, /*IsAsync=*/false))
    return;

  D->addAttr(::new (S.Context) SwiftNameAttr(S.Context, AL, Name));
}

static void handleSwiftAsyncName(Sema &S, Decl *D, const ParsedAttr &AL) {
  StringRef Name;
  SourceLocation Loc;
  if (!S.checkStringLiteralArgumentAttr(AL, 0, Name, &Loc))
    return;

  if (!S.DiagnoseSwiftName(D, Name, Loc, AL, /*IsAsync=*/true))
    return;

  D->addAttr(::new (S.Context) SwiftAsyncNameAttr(S.Context, AL, Name));
}

static void handleSwiftNewType(Sema &S, Decl *D, const ParsedAttr &AL) {
  // Make sure that there is an identifier as the annotation's single argument.
  if (!checkAttributeNumArgs(S, AL, 1))
    return;

  if (!AL.isArgIdent(0)) {
    S.Diag(AL.getLoc(), diag::err_attribute_argument_type)
        << AL << AANT_ArgumentIdentifier;
    return;
  }

  SwiftNewTypeAttr::NewtypeKind Kind;
  IdentifierInfo *II = AL.getArgAsIdent(0)->Ident;
  if (!SwiftNewTypeAttr::ConvertStrToNewtypeKind(II->getName(), Kind)) {
    S.Diag(AL.getLoc(), diag::warn_attribute_type_not_supported) << AL << II;
    return;
  }

  if (!isa<TypedefNameDecl>(D)) {
    S.Diag(AL.getLoc(), diag::warn_attribute_wrong_decl_type_str)
        << AL << "typedefs";
    return;
  }

  D->addAttr(::new (S.Context) SwiftNewTypeAttr(S.Context, AL, Kind));
}

static void handleSwiftAsyncAttr(Sema &S, Decl *D, const ParsedAttr &AL) {
  if (!AL.isArgIdent(0)) {
    S.Diag(AL.getLoc(), diag::err_attribute_argument_n_type)
        << AL << 1 << AANT_ArgumentIdentifier;
    return;
  }

  SwiftAsyncAttr::Kind Kind;
  IdentifierInfo *II = AL.getArgAsIdent(0)->Ident;
  if (!SwiftAsyncAttr::ConvertStrToKind(II->getName(), Kind)) {
    S.Diag(AL.getLoc(), diag::err_swift_async_no_access) << AL << II;
    return;
  }

  ParamIdx Idx;
  if (Kind == SwiftAsyncAttr::None) {
    // If this is 'none', then there shouldn't be any additional arguments.
    if (!checkAttributeNumArgs(S, AL, 1))
      return;
  } else {
    // Non-none swift_async requires a completion handler index argument.
    if (!checkAttributeNumArgs(S, AL, 2))
      return;

    Expr *HandlerIdx = AL.getArgAsExpr(1);
    if (!checkFunctionOrMethodParameterIndex(S, D, AL, 2, HandlerIdx, Idx))
      return;

    const ParmVarDecl *CompletionBlock =
        getFunctionOrMethodParam(D, Idx.getASTIndex());
    QualType CompletionBlockType = CompletionBlock->getType();
    if (!CompletionBlockType->isBlockPointerType()) {
      S.Diag(CompletionBlock->getLocation(),
             diag::err_swift_async_bad_block_type)
          << CompletionBlock->getType();
      return;
    }
    QualType BlockTy =
        CompletionBlockType->getAs<BlockPointerType>()->getPointeeType();
    if (!BlockTy->getAs<FunctionType>()->getReturnType()->isVoidType()) {
      S.Diag(CompletionBlock->getLocation(),
             diag::err_swift_async_bad_block_type)
          << CompletionBlock->getType();
      return;
    }
  }

  D->addAttr(::new (S.Context) SwiftAsyncAttr(S.Context, AL, Kind, Idx));
}

//===----------------------------------------------------------------------===//
// Microsoft specific attribute handlers.
//===----------------------------------------------------------------------===//

UuidAttr *Sema::mergeUuidAttr(Decl *D, const AttributeCommonInfo &CI,
                              StringRef UuidAsWritten, MSGuidDecl *GuidDecl) {
  if (const auto *UA = D->getAttr<UuidAttr>()) {
    if (declaresSameEntity(UA->getGuidDecl(), GuidDecl))
      return nullptr;
    if (!UA->getGuid().empty()) {
      Diag(UA->getLocation(), diag::err_mismatched_uuid);
      Diag(CI.getLoc(), diag::note_previous_uuid);
      D->dropAttr<UuidAttr>();
    }
  }

  return ::new (Context) UuidAttr(Context, CI, UuidAsWritten, GuidDecl);
}

static void handleUuidAttr(Sema &S, Decl *D, const ParsedAttr &AL) {
  if (!S.LangOpts.CPlusPlus) {
    S.Diag(AL.getLoc(), diag::err_attribute_not_supported_in_lang)
        << AL << AttributeLangSupport::C;
    return;
  }

  StringRef OrigStrRef;
  SourceLocation LiteralLoc;
  if (!S.checkStringLiteralArgumentAttr(AL, 0, OrigStrRef, &LiteralLoc))
    return;

  // GUID format is "XXXXXXXX-XXXX-XXXX-XXXX-XXXXXXXXXXXX" or
  // "{XXXXXXXX-XXXX-XXXX-XXXX-XXXXXXXXXXXX}", normalize to the former.
  StringRef StrRef = OrigStrRef;
  if (StrRef.size() == 38 && StrRef.front() == '{' && StrRef.back() == '}')
    StrRef = StrRef.drop_front().drop_back();

  // Validate GUID length.
  if (StrRef.size() != 36) {
    S.Diag(LiteralLoc, diag::err_attribute_uuid_malformed_guid);
    return;
  }

  for (unsigned i = 0; i < 36; ++i) {
    if (i == 8 || i == 13 || i == 18 || i == 23) {
      if (StrRef[i] != '-') {
        S.Diag(LiteralLoc, diag::err_attribute_uuid_malformed_guid);
        return;
      }
    } else if (!isHexDigit(StrRef[i])) {
      S.Diag(LiteralLoc, diag::err_attribute_uuid_malformed_guid);
      return;
    }
  }

  // Convert to our parsed format and canonicalize.
  MSGuidDecl::Parts Parsed;
  StrRef.substr(0, 8).getAsInteger(16, Parsed.Part1);
  StrRef.substr(9, 4).getAsInteger(16, Parsed.Part2);
  StrRef.substr(14, 4).getAsInteger(16, Parsed.Part3);
  for (unsigned i = 0; i != 8; ++i)
    StrRef.substr(19 + 2 * i + (i >= 2 ? 1 : 0), 2)
        .getAsInteger(16, Parsed.Part4And5[i]);
  MSGuidDecl *Guid = S.Context.getMSGuidDecl(Parsed);

  // FIXME: It'd be nice to also emit a fixit removing uuid(...) (and, if it's
  // the only thing in the [] list, the [] too), and add an insertion of
  // __declspec(uuid(...)).  But sadly, neither the SourceLocs of the commas
  // separating attributes nor of the [ and the ] are in the AST.
  // Cf "SourceLocations of attribute list delimiters - [[ ... , ... ]] etc"
  // on cfe-dev.
  if (AL.isMicrosoftAttribute()) // Check for [uuid(...)] spelling.
    S.Diag(AL.getLoc(), diag::warn_atl_uuid_deprecated);

  UuidAttr *UA = S.mergeUuidAttr(D, AL, OrigStrRef, Guid);
  if (UA)
    D->addAttr(UA);
}

static void handleMSInheritanceAttr(Sema &S, Decl *D, const ParsedAttr &AL) {
  if (!S.LangOpts.CPlusPlus) {
    S.Diag(AL.getLoc(), diag::err_attribute_not_supported_in_lang)
        << AL << AttributeLangSupport::C;
    return;
  }
  MSInheritanceAttr *IA = S.mergeMSInheritanceAttr(
      D, AL, /*BestCase=*/true, (MSInheritanceModel)AL.getSemanticSpelling());
  if (IA) {
    D->addAttr(IA);
    S.Consumer.AssignInheritanceModel(cast<CXXRecordDecl>(D));
  }
}

static void handleDeclspecThreadAttr(Sema &S, Decl *D, const ParsedAttr &AL) {
  const auto *VD = cast<VarDecl>(D);
  if (!S.Context.getTargetInfo().isTLSSupported()) {
    S.Diag(AL.getLoc(), diag::err_thread_unsupported);
    return;
  }
  if (VD->getTSCSpec() != TSCS_unspecified) {
    S.Diag(AL.getLoc(), diag::err_declspec_thread_on_thread_variable);
    return;
  }
  if (VD->hasLocalStorage()) {
    S.Diag(AL.getLoc(), diag::err_thread_non_global) << "__declspec(thread)";
    return;
  }
  D->addAttr(::new (S.Context) ThreadAttr(S.Context, AL));
}

static void handleAbiTagAttr(Sema &S, Decl *D, const ParsedAttr &AL) {
  SmallVector<StringRef, 4> Tags;
  for (unsigned I = 0, E = AL.getNumArgs(); I != E; ++I) {
    StringRef Tag;
    if (!S.checkStringLiteralArgumentAttr(AL, I, Tag))
      return;
    Tags.push_back(Tag);
  }

  if (const auto *NS = dyn_cast<NamespaceDecl>(D)) {
    if (!NS->isInline()) {
      S.Diag(AL.getLoc(), diag::warn_attr_abi_tag_namespace) << 0;
      return;
    }
    if (NS->isAnonymousNamespace()) {
      S.Diag(AL.getLoc(), diag::warn_attr_abi_tag_namespace) << 1;
      return;
    }
    if (AL.getNumArgs() == 0)
      Tags.push_back(NS->getName());
  } else if (!checkAttributeAtLeastNumArgs(S, AL, 1))
    return;

  // Store tags sorted and without duplicates.
  llvm::sort(Tags);
  Tags.erase(std::unique(Tags.begin(), Tags.end()), Tags.end());

  D->addAttr(::new (S.Context)
                 AbiTagAttr(S.Context, AL, Tags.data(), Tags.size()));
}

static void handleARMInterruptAttr(Sema &S, Decl *D, const ParsedAttr &AL) {
  // Check the attribute arguments.
  if (AL.getNumArgs() > 1) {
    S.Diag(AL.getLoc(), diag::err_attribute_too_many_arguments) << AL << 1;
    return;
  }

  StringRef Str;
  SourceLocation ArgLoc;

  if (AL.getNumArgs() == 0)
    Str = "";
  else if (!S.checkStringLiteralArgumentAttr(AL, 0, Str, &ArgLoc))
    return;

  ARMInterruptAttr::InterruptType Kind;
  if (!ARMInterruptAttr::ConvertStrToInterruptType(Str, Kind)) {
    S.Diag(AL.getLoc(), diag::warn_attribute_type_not_supported) << AL << Str
                                                                 << ArgLoc;
    return;
  }

  D->addAttr(::new (S.Context) ARMInterruptAttr(S.Context, AL, Kind));
}

static void handleMSP430InterruptAttr(Sema &S, Decl *D, const ParsedAttr &AL) {
  // MSP430 'interrupt' attribute is applied to
  // a function with no parameters and void return type.
  if (!isFunctionOrMethod(D)) {
    S.Diag(D->getLocation(), diag::warn_attribute_wrong_decl_type)
        << "'interrupt'" << ExpectedFunctionOrMethod;
    return;
  }

  if (hasFunctionProto(D) && getFunctionOrMethodNumParams(D) != 0) {
    S.Diag(D->getLocation(), diag::warn_interrupt_attribute_invalid)
        << /*MSP430*/ 1 << 0;
    return;
  }

  if (!getFunctionOrMethodResultType(D)->isVoidType()) {
    S.Diag(D->getLocation(), diag::warn_interrupt_attribute_invalid)
        << /*MSP430*/ 1 << 1;
    return;
  }

  // The attribute takes one integer argument.
  if (!checkAttributeNumArgs(S, AL, 1))
    return;

  if (!AL.isArgExpr(0)) {
    S.Diag(AL.getLoc(), diag::err_attribute_argument_type)
        << AL << AANT_ArgumentIntegerConstant;
    return;
  }

  Expr *NumParamsExpr = static_cast<Expr *>(AL.getArgAsExpr(0));
  Optional<llvm::APSInt> NumParams = llvm::APSInt(32);
  if (!(NumParams = NumParamsExpr->getIntegerConstantExpr(S.Context))) {
    S.Diag(AL.getLoc(), diag::err_attribute_argument_type)
        << AL << AANT_ArgumentIntegerConstant
        << NumParamsExpr->getSourceRange();
    return;
  }
  // The argument should be in range 0..63.
  unsigned Num = NumParams->getLimitedValue(255);
  if (Num > 63) {
    S.Diag(AL.getLoc(), diag::err_attribute_argument_out_of_bounds)
        << AL << (int)NumParams->getSExtValue()
        << NumParamsExpr->getSourceRange();
    return;
  }

  D->addAttr(::new (S.Context) MSP430InterruptAttr(S.Context, AL, Num));
  D->addAttr(UsedAttr::CreateImplicit(S.Context));
}

static void handleMipsInterruptAttr(Sema &S, Decl *D, const ParsedAttr &AL) {
  // Only one optional argument permitted.
  if (AL.getNumArgs() > 1) {
    S.Diag(AL.getLoc(), diag::err_attribute_too_many_arguments) << AL << 1;
    return;
  }

  StringRef Str;
  SourceLocation ArgLoc;

  if (AL.getNumArgs() == 0)
    Str = "";
  else if (!S.checkStringLiteralArgumentAttr(AL, 0, Str, &ArgLoc))
    return;

  // Semantic checks for a function with the 'interrupt' attribute for MIPS:
  // a) Must be a function.
  // b) Must have no parameters.
  // c) Must have the 'void' return type.
  // d) Cannot have the 'mips16' attribute, as that instruction set
  //    lacks the 'eret' instruction.
  // e) The attribute itself must either have no argument or one of the
  //    valid interrupt types, see [MipsInterruptDocs].

  if (!isFunctionOrMethod(D)) {
    S.Diag(D->getLocation(), diag::warn_attribute_wrong_decl_type)
        << "'interrupt'" << ExpectedFunctionOrMethod;
    return;
  }

  if (hasFunctionProto(D) && getFunctionOrMethodNumParams(D) != 0) {
    S.Diag(D->getLocation(), diag::warn_interrupt_attribute_invalid)
        << /*MIPS*/ 0 << 0;
    return;
  }

  if (!getFunctionOrMethodResultType(D)->isVoidType()) {
    S.Diag(D->getLocation(), diag::warn_interrupt_attribute_invalid)
        << /*MIPS*/ 0 << 1;
    return;
  }

  if (checkAttrMutualExclusion<Mips16Attr>(S, D, AL))
    return;

  MipsInterruptAttr::InterruptType Kind;
  if (!MipsInterruptAttr::ConvertStrToInterruptType(Str, Kind)) {
    S.Diag(AL.getLoc(), diag::warn_attribute_type_not_supported)
        << AL << "'" + std::string(Str) + "'";
    return;
  }

  D->addAttr(::new (S.Context) MipsInterruptAttr(S.Context, AL, Kind));
}

static void handleAnyX86InterruptAttr(Sema &S, Decl *D, const ParsedAttr &AL) {
  // Semantic checks for a function with the 'interrupt' attribute.
  // a) Must be a function.
  // b) Must have the 'void' return type.
  // c) Must take 1 or 2 arguments.
  // d) The 1st argument must be a pointer.
  // e) The 2nd argument (if any) must be an unsigned integer.
  if (!isFunctionOrMethod(D) || !hasFunctionProto(D) || isInstanceMethod(D) ||
      CXXMethodDecl::isStaticOverloadedOperator(
          cast<NamedDecl>(D)->getDeclName().getCXXOverloadedOperator())) {
    S.Diag(AL.getLoc(), diag::warn_attribute_wrong_decl_type)
        << AL << ExpectedFunctionWithProtoType;
    return;
  }
  // Interrupt handler must have void return type.
  if (!getFunctionOrMethodResultType(D)->isVoidType()) {
    S.Diag(getFunctionOrMethodResultSourceRange(D).getBegin(),
           diag::err_anyx86_interrupt_attribute)
        << (S.Context.getTargetInfo().getTriple().getArch() == llvm::Triple::x86
                ? 0
                : 1)
        << 0;
    return;
  }
  // Interrupt handler must have 1 or 2 parameters.
  unsigned NumParams = getFunctionOrMethodNumParams(D);
  if (NumParams < 1 || NumParams > 2) {
    S.Diag(D->getBeginLoc(), diag::err_anyx86_interrupt_attribute)
        << (S.Context.getTargetInfo().getTriple().getArch() == llvm::Triple::x86
                ? 0
                : 1)
        << 1;
    return;
  }
  // The first argument must be a pointer.
  if (!getFunctionOrMethodParamType(D, 0)->isPointerType()) {
    S.Diag(getFunctionOrMethodParamRange(D, 0).getBegin(),
           diag::err_anyx86_interrupt_attribute)
        << (S.Context.getTargetInfo().getTriple().getArch() == llvm::Triple::x86
                ? 0
                : 1)
        << 2;
    return;
  }
  // The second argument, if present, must be an unsigned integer.
  unsigned TypeSize =
      S.Context.getTargetInfo().getTriple().getArch() == llvm::Triple::x86_64
          ? 64
          : 32;
  if (NumParams == 2 &&
      (!getFunctionOrMethodParamType(D, 1)->isUnsignedIntegerType() ||
       S.Context.getTypeSize(getFunctionOrMethodParamType(D, 1)) != TypeSize)) {
    S.Diag(getFunctionOrMethodParamRange(D, 1).getBegin(),
           diag::err_anyx86_interrupt_attribute)
        << (S.Context.getTargetInfo().getTriple().getArch() == llvm::Triple::x86
                ? 0
                : 1)
        << 3 << S.Context.getIntTypeForBitwidth(TypeSize, /*Signed=*/false);
    return;
  }
  D->addAttr(::new (S.Context) AnyX86InterruptAttr(S.Context, AL));
  D->addAttr(UsedAttr::CreateImplicit(S.Context));
}

static void handleAVRInterruptAttr(Sema &S, Decl *D, const ParsedAttr &AL) {
  if (!isFunctionOrMethod(D)) {
    S.Diag(D->getLocation(), diag::warn_attribute_wrong_decl_type)
        << "'interrupt'" << ExpectedFunction;
    return;
  }

  if (!checkAttributeNumArgs(S, AL, 0))
    return;

  handleSimpleAttribute<AVRInterruptAttr>(S, D, AL);
}

static void handleAVRSignalAttr(Sema &S, Decl *D, const ParsedAttr &AL) {
  if (!isFunctionOrMethod(D)) {
    S.Diag(D->getLocation(), diag::warn_attribute_wrong_decl_type)
        << "'signal'" << ExpectedFunction;
    return;
  }

  if (!checkAttributeNumArgs(S, AL, 0))
    return;

  handleSimpleAttribute<AVRSignalAttr>(S, D, AL);
}

static void handleBPFPreserveAIRecord(Sema &S, RecordDecl *RD) {
  // Add preserve_access_index attribute to all fields and inner records.
  for (auto D : RD->decls()) {
    if (D->hasAttr<BPFPreserveAccessIndexAttr>())
      continue;

    D->addAttr(BPFPreserveAccessIndexAttr::CreateImplicit(S.Context));
    if (auto *Rec = dyn_cast<RecordDecl>(D))
      handleBPFPreserveAIRecord(S, Rec);
  }
}

static void handleBPFPreserveAccessIndexAttr(Sema &S, Decl *D,
    const ParsedAttr &AL) {
  auto *Rec = cast<RecordDecl>(D);
  handleBPFPreserveAIRecord(S, Rec);
  Rec->addAttr(::new (S.Context) BPFPreserveAccessIndexAttr(S.Context, AL));
}

static void handleWebAssemblyExportNameAttr(Sema &S, Decl *D, const ParsedAttr &AL) {
  if (!isFunctionOrMethod(D)) {
    S.Diag(D->getLocation(), diag::warn_attribute_wrong_decl_type)
        << "'export_name'" << ExpectedFunction;
    return;
  }

  auto *FD = cast<FunctionDecl>(D);
  if (FD->isThisDeclarationADefinition()) {
    S.Diag(D->getLocation(), diag::err_alias_is_definition) << FD << 0;
    return;
  }

  StringRef Str;
  SourceLocation ArgLoc;
  if (!S.checkStringLiteralArgumentAttr(AL, 0, Str, &ArgLoc))
    return;

  D->addAttr(::new (S.Context) WebAssemblyExportNameAttr(S.Context, AL, Str));
  D->addAttr(UsedAttr::CreateImplicit(S.Context));
}

WebAssemblyImportModuleAttr *
Sema::mergeImportModuleAttr(Decl *D, const WebAssemblyImportModuleAttr &AL) {
  auto *FD = cast<FunctionDecl>(D);

  if (const auto *ExistingAttr = FD->getAttr<WebAssemblyImportModuleAttr>()) {
    if (ExistingAttr->getImportModule() == AL.getImportModule())
      return nullptr;
    Diag(ExistingAttr->getLocation(), diag::warn_mismatched_import) << 0
      << ExistingAttr->getImportModule() << AL.getImportModule();
    Diag(AL.getLoc(), diag::note_previous_attribute);
    return nullptr;
  }
  if (FD->hasBody()) {
    Diag(AL.getLoc(), diag::warn_import_on_definition) << 0;
    return nullptr;
  }
  return ::new (Context) WebAssemblyImportModuleAttr(Context, AL,
                                                     AL.getImportModule());
}

WebAssemblyImportNameAttr *
Sema::mergeImportNameAttr(Decl *D, const WebAssemblyImportNameAttr &AL) {
  auto *FD = cast<FunctionDecl>(D);

  if (const auto *ExistingAttr = FD->getAttr<WebAssemblyImportNameAttr>()) {
    if (ExistingAttr->getImportName() == AL.getImportName())
      return nullptr;
    Diag(ExistingAttr->getLocation(), diag::warn_mismatched_import) << 1
      << ExistingAttr->getImportName() << AL.getImportName();
    Diag(AL.getLoc(), diag::note_previous_attribute);
    return nullptr;
  }
  if (FD->hasBody()) {
    Diag(AL.getLoc(), diag::warn_import_on_definition) << 1;
    return nullptr;
  }
  return ::new (Context) WebAssemblyImportNameAttr(Context, AL,
                                                   AL.getImportName());
}

static void
handleWebAssemblyImportModuleAttr(Sema &S, Decl *D, const ParsedAttr &AL) {
  auto *FD = cast<FunctionDecl>(D);

  StringRef Str;
  SourceLocation ArgLoc;
  if (!S.checkStringLiteralArgumentAttr(AL, 0, Str, &ArgLoc))
    return;
  if (FD->hasBody()) {
    S.Diag(AL.getLoc(), diag::warn_import_on_definition) << 0;
    return;
  }

  FD->addAttr(::new (S.Context)
                  WebAssemblyImportModuleAttr(S.Context, AL, Str));
}

static void
handleWebAssemblyImportNameAttr(Sema &S, Decl *D, const ParsedAttr &AL) {
  auto *FD = cast<FunctionDecl>(D);

  StringRef Str;
  SourceLocation ArgLoc;
  if (!S.checkStringLiteralArgumentAttr(AL, 0, Str, &ArgLoc))
    return;
  if (FD->hasBody()) {
    S.Diag(AL.getLoc(), diag::warn_import_on_definition) << 1;
    return;
  }

  FD->addAttr(::new (S.Context) WebAssemblyImportNameAttr(S.Context, AL, Str));
}

static void handleRISCVInterruptAttr(Sema &S, Decl *D,
                                     const ParsedAttr &AL) {
  // Warn about repeated attributes.
  if (const auto *A = D->getAttr<RISCVInterruptAttr>()) {
    S.Diag(AL.getRange().getBegin(),
      diag::warn_riscv_repeated_interrupt_attribute);
    S.Diag(A->getLocation(), diag::note_riscv_repeated_interrupt_attribute);
    return;
  }

  // Check the attribute argument. Argument is optional.
  if (!checkAttributeAtMostNumArgs(S, AL, 1))
    return;

  StringRef Str;
  SourceLocation ArgLoc;

  // 'machine'is the default interrupt mode.
  if (AL.getNumArgs() == 0)
    Str = "machine";
  else if (!S.checkStringLiteralArgumentAttr(AL, 0, Str, &ArgLoc))
    return;

  // Semantic checks for a function with the 'interrupt' attribute:
  // - Must be a function.
  // - Must have no parameters.
  // - Must have the 'void' return type.
  // - The attribute itself must either have no argument or one of the
  //   valid interrupt types, see [RISCVInterruptDocs].

  if (D->getFunctionType() == nullptr) {
    S.Diag(D->getLocation(), diag::warn_attribute_wrong_decl_type)
      << "'interrupt'" << ExpectedFunction;
    return;
  }

  if (hasFunctionProto(D) && getFunctionOrMethodNumParams(D) != 0) {
    S.Diag(D->getLocation(), diag::warn_interrupt_attribute_invalid)
      << /*RISC-V*/ 2 << 0;
    return;
  }

  if (!getFunctionOrMethodResultType(D)->isVoidType()) {
    S.Diag(D->getLocation(), diag::warn_interrupt_attribute_invalid)
      << /*RISC-V*/ 2 << 1;
    return;
  }

  RISCVInterruptAttr::InterruptType Kind;
  if (!RISCVInterruptAttr::ConvertStrToInterruptType(Str, Kind)) {
    S.Diag(AL.getLoc(), diag::warn_attribute_type_not_supported) << AL << Str
                                                                 << ArgLoc;
    return;
  }

  D->addAttr(::new (S.Context) RISCVInterruptAttr(S.Context, AL, Kind));
}

static void handleInterruptAttr(Sema &S, Decl *D, const ParsedAttr &AL) {
  // Dispatch the interrupt attribute based on the current target.
  switch (S.Context.getTargetInfo().getTriple().getArch()) {
  case llvm::Triple::msp430:
    handleMSP430InterruptAttr(S, D, AL);
    break;
  case llvm::Triple::mipsel:
  case llvm::Triple::mips:
    handleMipsInterruptAttr(S, D, AL);
    break;
  case llvm::Triple::x86:
  case llvm::Triple::x86_64:
    handleAnyX86InterruptAttr(S, D, AL);
    break;
  case llvm::Triple::avr:
    handleAVRInterruptAttr(S, D, AL);
    break;
  case llvm::Triple::riscv32:
  case llvm::Triple::riscv64:
    handleRISCVInterruptAttr(S, D, AL);
    break;
  default:
    handleARMInterruptAttr(S, D, AL);
    break;
  }
}

static bool
checkAMDGPUFlatWorkGroupSizeArguments(Sema &S, Expr *MinExpr, Expr *MaxExpr,
                                      const AMDGPUFlatWorkGroupSizeAttr &Attr) {
  // Accept template arguments for now as they depend on something else.
  // We'll get to check them when they eventually get instantiated.
  if (MinExpr->isValueDependent() || MaxExpr->isValueDependent())
    return false;

  uint32_t Min = 0;
  if (!checkUInt32Argument(S, Attr, MinExpr, Min, 0))
    return true;

  uint32_t Max = 0;
  if (!checkUInt32Argument(S, Attr, MaxExpr, Max, 1))
    return true;

  if (Min == 0 && Max != 0) {
    S.Diag(Attr.getLocation(), diag::err_attribute_argument_invalid)
        << &Attr << 0;
    return true;
  }
  if (Min > Max) {
    S.Diag(Attr.getLocation(), diag::err_attribute_argument_invalid)
        << &Attr << 1;
    return true;
  }

  return false;
}

void Sema::addAMDGPUFlatWorkGroupSizeAttr(Decl *D,
                                          const AttributeCommonInfo &CI,
                                          Expr *MinExpr, Expr *MaxExpr) {
  AMDGPUFlatWorkGroupSizeAttr TmpAttr(Context, CI, MinExpr, MaxExpr);

  if (checkAMDGPUFlatWorkGroupSizeArguments(*this, MinExpr, MaxExpr, TmpAttr))
    return;

  D->addAttr(::new (Context)
                 AMDGPUFlatWorkGroupSizeAttr(Context, CI, MinExpr, MaxExpr));
}

static void handleAMDGPUFlatWorkGroupSizeAttr(Sema &S, Decl *D,
                                              const ParsedAttr &AL) {
  Expr *MinExpr = AL.getArgAsExpr(0);
  Expr *MaxExpr = AL.getArgAsExpr(1);

  S.addAMDGPUFlatWorkGroupSizeAttr(D, AL, MinExpr, MaxExpr);
}

static bool checkAMDGPUWavesPerEUArguments(Sema &S, Expr *MinExpr,
                                           Expr *MaxExpr,
                                           const AMDGPUWavesPerEUAttr &Attr) {
  if (S.DiagnoseUnexpandedParameterPack(MinExpr) ||
      (MaxExpr && S.DiagnoseUnexpandedParameterPack(MaxExpr)))
    return true;

  // Accept template arguments for now as they depend on something else.
  // We'll get to check them when they eventually get instantiated.
  if (MinExpr->isValueDependent() || (MaxExpr && MaxExpr->isValueDependent()))
    return false;

  uint32_t Min = 0;
  if (!checkUInt32Argument(S, Attr, MinExpr, Min, 0))
    return true;

  uint32_t Max = 0;
  if (MaxExpr && !checkUInt32Argument(S, Attr, MaxExpr, Max, 1))
    return true;

  if (Min == 0 && Max != 0) {
    S.Diag(Attr.getLocation(), diag::err_attribute_argument_invalid)
        << &Attr << 0;
    return true;
  }
  if (Max != 0 && Min > Max) {
    S.Diag(Attr.getLocation(), diag::err_attribute_argument_invalid)
        << &Attr << 1;
    return true;
  }

  return false;
}

void Sema::addAMDGPUWavesPerEUAttr(Decl *D, const AttributeCommonInfo &CI,
                                   Expr *MinExpr, Expr *MaxExpr) {
  AMDGPUWavesPerEUAttr TmpAttr(Context, CI, MinExpr, MaxExpr);

  if (checkAMDGPUWavesPerEUArguments(*this, MinExpr, MaxExpr, TmpAttr))
    return;

  D->addAttr(::new (Context)
                 AMDGPUWavesPerEUAttr(Context, CI, MinExpr, MaxExpr));
}

static void handleAMDGPUWavesPerEUAttr(Sema &S, Decl *D, const ParsedAttr &AL) {
  if (!checkAttributeAtLeastNumArgs(S, AL, 1) ||
      !checkAttributeAtMostNumArgs(S, AL, 2))
    return;

  Expr *MinExpr = AL.getArgAsExpr(0);
  Expr *MaxExpr = (AL.getNumArgs() > 1) ? AL.getArgAsExpr(1) : nullptr;

  S.addAMDGPUWavesPerEUAttr(D, AL, MinExpr, MaxExpr);
}

static void handleAMDGPUNumSGPRAttr(Sema &S, Decl *D, const ParsedAttr &AL) {
  uint32_t NumSGPR = 0;
  Expr *NumSGPRExpr = AL.getArgAsExpr(0);
  if (!checkUInt32Argument(S, AL, NumSGPRExpr, NumSGPR))
    return;

  D->addAttr(::new (S.Context) AMDGPUNumSGPRAttr(S.Context, AL, NumSGPR));
}

static void handleAMDGPUNumVGPRAttr(Sema &S, Decl *D, const ParsedAttr &AL) {
  uint32_t NumVGPR = 0;
  Expr *NumVGPRExpr = AL.getArgAsExpr(0);
  if (!checkUInt32Argument(S, AL, NumVGPRExpr, NumVGPR))
    return;

  D->addAttr(::new (S.Context) AMDGPUNumVGPRAttr(S.Context, AL, NumVGPR));
}

static void handleX86ForceAlignArgPointerAttr(Sema &S, Decl *D,
                                              const ParsedAttr &AL) {
  // If we try to apply it to a function pointer, don't warn, but don't
  // do anything, either. It doesn't matter anyway, because there's nothing
  // special about calling a force_align_arg_pointer function.
  const auto *VD = dyn_cast<ValueDecl>(D);
  if (VD && VD->getType()->isFunctionPointerType())
    return;
  // Also don't warn on function pointer typedefs.
  const auto *TD = dyn_cast<TypedefNameDecl>(D);
  if (TD && (TD->getUnderlyingType()->isFunctionPointerType() ||
    TD->getUnderlyingType()->isFunctionType()))
    return;
  // Attribute can only be applied to function types.
  if (!isa<FunctionDecl>(D)) {
    S.Diag(AL.getLoc(), diag::warn_attribute_wrong_decl_type)
        << AL << ExpectedFunction;
    return;
  }

  D->addAttr(::new (S.Context) X86ForceAlignArgPointerAttr(S.Context, AL));
}

static void handleLayoutVersion(Sema &S, Decl *D, const ParsedAttr &AL) {
  uint32_t Version;
  Expr *VersionExpr = static_cast<Expr *>(AL.getArgAsExpr(0));
  if (!checkUInt32Argument(S, AL, AL.getArgAsExpr(0), Version))
    return;

  // TODO: Investigate what happens with the next major version of MSVC.
  if (Version != LangOptions::MSVC2015 / 100) {
    S.Diag(AL.getLoc(), diag::err_attribute_argument_out_of_bounds)
        << AL << Version << VersionExpr->getSourceRange();
    return;
  }

  // The attribute expects a "major" version number like 19, but new versions of
  // MSVC have moved to updating the "minor", or less significant numbers, so we
  // have to multiply by 100 now.
  Version *= 100;

  D->addAttr(::new (S.Context) LayoutVersionAttr(S.Context, AL, Version));
}

DLLImportAttr *Sema::mergeDLLImportAttr(Decl *D,
                                        const AttributeCommonInfo &CI) {
  if (D->hasAttr<DLLExportAttr>()) {
    Diag(CI.getLoc(), diag::warn_attribute_ignored) << "'dllimport'";
    return nullptr;
  }

  if (D->hasAttr<DLLImportAttr>())
    return nullptr;

  return ::new (Context) DLLImportAttr(Context, CI);
}

DLLExportAttr *Sema::mergeDLLExportAttr(Decl *D,
                                        const AttributeCommonInfo &CI) {
  if (DLLImportAttr *Import = D->getAttr<DLLImportAttr>()) {
    Diag(Import->getLocation(), diag::warn_attribute_ignored) << Import;
    D->dropAttr<DLLImportAttr>();
  }

  if (D->hasAttr<DLLExportAttr>())
    return nullptr;

  return ::new (Context) DLLExportAttr(Context, CI);
}

static void handleDLLAttr(Sema &S, Decl *D, const ParsedAttr &A) {
  if (isa<ClassTemplatePartialSpecializationDecl>(D) &&
      (S.Context.getTargetInfo().shouldDLLImportComdatSymbols())) {
    S.Diag(A.getRange().getBegin(), diag::warn_attribute_ignored) << A;
    return;
  }

  if (const auto *FD = dyn_cast<FunctionDecl>(D)) {
    if (FD->isInlined() && A.getKind() == ParsedAttr::AT_DLLImport &&
        !(S.Context.getTargetInfo().shouldDLLImportComdatSymbols())) {
      // MinGW doesn't allow dllimport on inline functions.
      S.Diag(A.getRange().getBegin(), diag::warn_attribute_ignored_on_inline)
          << A;
      return;
    }
  }

  if (const auto *MD = dyn_cast<CXXMethodDecl>(D)) {
    if ((S.Context.getTargetInfo().shouldDLLImportComdatSymbols()) &&
        MD->getParent()->isLambda()) {
      S.Diag(A.getRange().getBegin(), diag::err_attribute_dll_lambda) << A;
      return;
    }
  }

  Attr *NewAttr = A.getKind() == ParsedAttr::AT_DLLExport
                      ? (Attr *)S.mergeDLLExportAttr(D, A)
                      : (Attr *)S.mergeDLLImportAttr(D, A);
  if (NewAttr)
    D->addAttr(NewAttr);
}

MSInheritanceAttr *
Sema::mergeMSInheritanceAttr(Decl *D, const AttributeCommonInfo &CI,
                             bool BestCase,
                             MSInheritanceModel Model) {
  if (MSInheritanceAttr *IA = D->getAttr<MSInheritanceAttr>()) {
    if (IA->getInheritanceModel() == Model)
      return nullptr;
    Diag(IA->getLocation(), diag::err_mismatched_ms_inheritance)
        << 1 /*previous declaration*/;
    Diag(CI.getLoc(), diag::note_previous_ms_inheritance);
    D->dropAttr<MSInheritanceAttr>();
  }

  auto *RD = cast<CXXRecordDecl>(D);
  if (RD->hasDefinition()) {
    if (checkMSInheritanceAttrOnDefinition(RD, CI.getRange(), BestCase,
                                           Model)) {
      return nullptr;
    }
  } else {
    if (isa<ClassTemplatePartialSpecializationDecl>(RD)) {
      Diag(CI.getLoc(), diag::warn_ignored_ms_inheritance)
          << 1 /*partial specialization*/;
      return nullptr;
    }
    if (RD->getDescribedClassTemplate()) {
      Diag(CI.getLoc(), diag::warn_ignored_ms_inheritance)
          << 0 /*primary template*/;
      return nullptr;
    }
  }

  return ::new (Context) MSInheritanceAttr(Context, CI, BestCase);
}

static void handleCapabilityAttr(Sema &S, Decl *D, const ParsedAttr &AL) {
  // The capability attributes take a single string parameter for the name of
  // the capability they represent. The lockable attribute does not take any
  // parameters. However, semantically, both attributes represent the same
  // concept, and so they use the same semantic attribute. Eventually, the
  // lockable attribute will be removed.
  //
  // For backward compatibility, any capability which has no specified string
  // literal will be considered a "mutex."
  StringRef N("mutex");
  SourceLocation LiteralLoc;
  if (AL.getKind() == ParsedAttr::AT_Capability &&
      !S.checkStringLiteralArgumentAttr(AL, 0, N, &LiteralLoc))
    return;

  D->addAttr(::new (S.Context) CapabilityAttr(S.Context, AL, N));
}

static void handleAssertCapabilityAttr(Sema &S, Decl *D, const ParsedAttr &AL) {
  SmallVector<Expr*, 1> Args;
  if (!checkLockFunAttrCommon(S, D, AL, Args))
    return;

  D->addAttr(::new (S.Context)
                 AssertCapabilityAttr(S.Context, AL, Args.data(), Args.size()));
}

static void handleAcquireCapabilityAttr(Sema &S, Decl *D,
                                        const ParsedAttr &AL) {
  SmallVector<Expr*, 1> Args;
  if (!checkLockFunAttrCommon(S, D, AL, Args))
    return;

  D->addAttr(::new (S.Context) AcquireCapabilityAttr(S.Context, AL, Args.data(),
                                                     Args.size()));
}

static void handleTryAcquireCapabilityAttr(Sema &S, Decl *D,
                                           const ParsedAttr &AL) {
  SmallVector<Expr*, 2> Args;
  if (!checkTryLockFunAttrCommon(S, D, AL, Args))
    return;

  D->addAttr(::new (S.Context) TryAcquireCapabilityAttr(
      S.Context, AL, AL.getArgAsExpr(0), Args.data(), Args.size()));
}

static void handleReleaseCapabilityAttr(Sema &S, Decl *D,
                                        const ParsedAttr &AL) {
  // Check that all arguments are lockable objects.
  SmallVector<Expr *, 1> Args;
  checkAttrArgsAreCapabilityObjs(S, D, AL, Args, 0, true);

  D->addAttr(::new (S.Context) ReleaseCapabilityAttr(S.Context, AL, Args.data(),
                                                     Args.size()));
}

static void handleRequiresCapabilityAttr(Sema &S, Decl *D,
                                         const ParsedAttr &AL) {
  if (!checkAttributeAtLeastNumArgs(S, AL, 1))
    return;

  // check that all arguments are lockable objects
  SmallVector<Expr*, 1> Args;
  checkAttrArgsAreCapabilityObjs(S, D, AL, Args);
  if (Args.empty())
    return;

  RequiresCapabilityAttr *RCA = ::new (S.Context)
      RequiresCapabilityAttr(S.Context, AL, Args.data(), Args.size());

  D->addAttr(RCA);
}

static void handleDeprecatedAttr(Sema &S, Decl *D, const ParsedAttr &AL) {
  if (const auto *NSD = dyn_cast<NamespaceDecl>(D)) {
    if (NSD->isAnonymousNamespace()) {
      S.Diag(AL.getLoc(), diag::warn_deprecated_anonymous_namespace);
      // Do not want to attach the attribute to the namespace because that will
      // cause confusing diagnostic reports for uses of declarations within the
      // namespace.
      return;
    }
  }

  // Handle the cases where the attribute has a text message.
  StringRef Str, Replacement;
  if (AL.isArgExpr(0) && AL.getArgAsExpr(0) &&
      !S.checkStringLiteralArgumentAttr(AL, 0, Str))
    return;

  // Only support a single optional message for Declspec and CXX11.
  if (AL.isDeclspecAttribute() || AL.isCXX11Attribute())
    checkAttributeAtMostNumArgs(S, AL, 1);
  else if (AL.isArgExpr(1) && AL.getArgAsExpr(1) &&
           !S.checkStringLiteralArgumentAttr(AL, 1, Replacement))
    return;

  if (!S.getLangOpts().CPlusPlus14 && AL.isCXX11Attribute() && !AL.isGNUScope())
    S.Diag(AL.getLoc(), diag::ext_cxx14_attr) << AL;

  D->addAttr(::new (S.Context) DeprecatedAttr(S.Context, AL, Str, Replacement));
}

static bool isGlobalVar(const Decl *D) {
  if (const auto *S = dyn_cast<VarDecl>(D))
    return S->hasGlobalStorage();
  return false;
}

static void handleNoSanitizeAttr(Sema &S, Decl *D, const ParsedAttr &AL) {
  if (!checkAttributeAtLeastNumArgs(S, AL, 1))
    return;

  std::vector<StringRef> Sanitizers;

  for (unsigned I = 0, E = AL.getNumArgs(); I != E; ++I) {
    StringRef SanitizerName;
    SourceLocation LiteralLoc;

    if (!S.checkStringLiteralArgumentAttr(AL, I, SanitizerName, &LiteralLoc))
      return;

    if (parseSanitizerValue(SanitizerName, /*AllowGroups=*/true) ==
        SanitizerMask())
      S.Diag(LiteralLoc, diag::warn_unknown_sanitizer_ignored) << SanitizerName;
    else if (isGlobalVar(D) && SanitizerName != "address")
      S.Diag(D->getLocation(), diag::err_attribute_wrong_decl_type)
          << AL << ExpectedFunctionOrMethod;
    Sanitizers.push_back(SanitizerName);
  }

  D->addAttr(::new (S.Context) NoSanitizeAttr(S.Context, AL, Sanitizers.data(),
                                              Sanitizers.size()));
}

static void handleNoSanitizeSpecificAttr(Sema &S, Decl *D,
                                         const ParsedAttr &AL) {
  StringRef AttrName = AL.getAttrName()->getName();
  normalizeName(AttrName);
  StringRef SanitizerName = llvm::StringSwitch<StringRef>(AttrName)
                                .Case("no_address_safety_analysis", "address")
                                .Case("no_sanitize_address", "address")
                                .Case("no_sanitize_thread", "thread")
                                .Case("no_sanitize_memory", "memory");
  if (isGlobalVar(D) && SanitizerName != "address")
    S.Diag(D->getLocation(), diag::err_attribute_wrong_decl_type)
        << AL << ExpectedFunction;

  // FIXME: Rather than create a NoSanitizeSpecificAttr, this creates a
  // NoSanitizeAttr object; but we need to calculate the correct spelling list
  // index rather than incorrectly assume the index for NoSanitizeSpecificAttr
  // has the same spellings as the index for NoSanitizeAttr. We don't have a
  // general way to "translate" between the two, so this hack attempts to work
  // around the issue with hard-coded indicies. This is critical for calling
  // getSpelling() or prettyPrint() on the resulting semantic attribute object
  // without failing assertions.
  unsigned TranslatedSpellingIndex = 0;
  if (AL.isC2xAttribute() || AL.isCXX11Attribute())
    TranslatedSpellingIndex = 1;

  AttributeCommonInfo Info = AL;
  Info.setAttributeSpellingListIndex(TranslatedSpellingIndex);
  D->addAttr(::new (S.Context)
                 NoSanitizeAttr(S.Context, Info, &SanitizerName, 1));
}

static void handleInternalLinkageAttr(Sema &S, Decl *D, const ParsedAttr &AL) {
  if (InternalLinkageAttr *Internal = S.mergeInternalLinkageAttr(D, AL))
    D->addAttr(Internal);
}

static void handleOpenCLNoSVMAttr(Sema &S, Decl *D, const ParsedAttr &AL) {
  if (S.LangOpts.OpenCLVersion != 200)
    S.Diag(AL.getLoc(), diag::err_attribute_requires_opencl_version)
        << AL << "2.0" << 0;
  else
    S.Diag(AL.getLoc(), diag::warn_opencl_attr_deprecated_ignored) << AL
                                                                   << "2.0";
}

/// Handles semantic checking for features that are common to all attributes,
/// such as checking whether a parameter was properly specified, or the correct
/// number of arguments were passed, etc.
static bool handleCommonAttributeFeatures(Sema &S, Decl *D,
                                          const ParsedAttr &AL) {
  // Several attributes carry different semantics than the parsing requires, so
  // those are opted out of the common argument checks.
  //
  // We also bail on unknown and ignored attributes because those are handled
  // as part of the target-specific handling logic.
  if (AL.getKind() == ParsedAttr::UnknownAttribute)
    return false;
  // Check whether the attribute requires specific language extensions to be
  // enabled.
  if (!AL.diagnoseLangOpts(S))
    return true;
  // Check whether the attribute appertains to the given subject.
  if (!AL.diagnoseAppertainsTo(S, D))
    return true;
  if (AL.hasCustomParsing())
    return false;

  if (AL.getMinArgs() == AL.getMaxArgs()) {
    // If there are no optional arguments, then checking for the argument count
    // is trivial.
    if (!checkAttributeNumArgs(S, AL, AL.getMinArgs()))
      return true;
  } else {
    // There are optional arguments, so checking is slightly more involved.
    if (AL.getMinArgs() &&
        !checkAttributeAtLeastNumArgs(S, AL, AL.getMinArgs()))
      return true;
    else if (!AL.hasVariadicArg() && AL.getMaxArgs() &&
             !checkAttributeAtMostNumArgs(S, AL, AL.getMaxArgs()))
      return true;
  }

  if (S.CheckAttrTarget(AL))
    return true;

  return false;
}

static void handleOpenCLAccessAttr(Sema &S, Decl *D, const ParsedAttr &AL) {
  if (D->isInvalidDecl())
    return;

  // Check if there is only one access qualifier.
  if (D->hasAttr<OpenCLAccessAttr>()) {
    if (D->getAttr<OpenCLAccessAttr>()->getSemanticSpelling() ==
        AL.getSemanticSpelling()) {
      S.Diag(AL.getLoc(), diag::warn_duplicate_declspec)
          << AL.getAttrName()->getName() << AL.getRange();
    } else {
      S.Diag(AL.getLoc(), diag::err_opencl_multiple_access_qualifiers)
          << D->getSourceRange();
      D->setInvalidDecl(true);
      return;
    }
  }

  // OpenCL v2.0 s6.6 - read_write can be used for image types to specify that an
  // image object can be read and written.
  // OpenCL v2.0 s6.13.6 - A kernel cannot read from and write to the same pipe
  // object. Using the read_write (or __read_write) qualifier with the pipe
  // qualifier is a compilation error.
  if (const auto *PDecl = dyn_cast<ParmVarDecl>(D)) {
    const Type *DeclTy = PDecl->getType().getCanonicalType().getTypePtr();
    if (AL.getAttrName()->getName().find("read_write") != StringRef::npos) {
      if ((!S.getLangOpts().OpenCLCPlusPlus &&
           S.getLangOpts().OpenCLVersion < 200) ||
          DeclTy->isPipeType()) {
        S.Diag(AL.getLoc(), diag::err_opencl_invalid_read_write)
            << AL << PDecl->getType() << DeclTy->isImageType();
        D->setInvalidDecl(true);
        return;
      }
    }
  }

  D->addAttr(::new (S.Context) OpenCLAccessAttr(S.Context, AL));
}

static void handleSYCLKernelAttr(Sema &S, Decl *D, const ParsedAttr &AL) {
  // The 'sycl_kernel' attribute applies only to function templates.
  const auto *FD = cast<FunctionDecl>(D);
  const FunctionTemplateDecl *FT = FD->getDescribedFunctionTemplate();
  assert(FT && "Function template is expected");

  // Function template must have at least two template parameters so it
  // can be used in OpenCL kernel generation.
  const TemplateParameterList *TL = FT->getTemplateParameters();
  if (S.LangOpts.SYCLIsDevice && TL->size() < 2) {
    S.Diag(FT->getLocation(), diag::warn_sycl_kernel_num_of_template_params);
    return;
  }

  // The first two template parameters must be typenames.
  for (unsigned I = 0; I < 2 && I < TL->size(); ++I) {
    const NamedDecl *TParam = TL->getParam(I);
    if (isa<NonTypeTemplateParmDecl>(TParam)) {
      S.Diag(FT->getLocation(),
             diag::warn_sycl_kernel_invalid_template_param_type);
      return;
    }
  }

  // Function must have at least one parameter.
  if (getFunctionOrMethodNumParams(D) < 1) {
    S.Diag(FT->getLocation(), diag::warn_sycl_kernel_num_of_function_params);
    return;
  }

  // Function must return void.
  QualType RetTy = getFunctionOrMethodResultType(D);
  if (!RetTy->isVoidType()) {
    S.Diag(FT->getLocation(), diag::warn_sycl_kernel_return_type);
    return;
  }

  handleSimpleAttribute<SYCLKernelAttr>(S, D, AL);
}

static void handleDestroyAttr(Sema &S, Decl *D, const ParsedAttr &A) {
  if (!cast<VarDecl>(D)->hasGlobalStorage()) {
    S.Diag(D->getLocation(), diag::err_destroy_attr_on_non_static_var)
        << (A.getKind() == ParsedAttr::AT_AlwaysDestroy);
    return;
  }

  if (A.getKind() == ParsedAttr::AT_AlwaysDestroy)
    handleSimpleAttributeWithExclusions<AlwaysDestroyAttr, NoDestroyAttr>(S, D, A);
  else
    handleSimpleAttributeWithExclusions<NoDestroyAttr, AlwaysDestroyAttr>(S, D, A);
}

static void handleUninitializedAttr(Sema &S, Decl *D, const ParsedAttr &AL) {
  assert(cast<VarDecl>(D)->getStorageDuration() == SD_Automatic &&
         "uninitialized is only valid on automatic duration variables");
  D->addAttr(::new (S.Context) UninitializedAttr(S.Context, AL));
}

static bool tryMakeVariablePseudoStrong(Sema &S, VarDecl *VD,
                                        bool DiagnoseFailure) {
  QualType Ty = VD->getType();
  if (!Ty->isObjCRetainableType()) {
    if (DiagnoseFailure) {
      S.Diag(VD->getBeginLoc(), diag::warn_ignored_objc_externally_retained)
          << 0;
    }
    return false;
  }

  Qualifiers::ObjCLifetime LifetimeQual = Ty.getQualifiers().getObjCLifetime();

  // Sema::inferObjCARCLifetime must run after processing decl attributes
  // (because __block lowers to an attribute), so if the lifetime hasn't been
  // explicitly specified, infer it locally now.
  if (LifetimeQual == Qualifiers::OCL_None)
    LifetimeQual = Ty->getObjCARCImplicitLifetime();

  // The attributes only really makes sense for __strong variables; ignore any
  // attempts to annotate a parameter with any other lifetime qualifier.
  if (LifetimeQual != Qualifiers::OCL_Strong) {
    if (DiagnoseFailure) {
      S.Diag(VD->getBeginLoc(), diag::warn_ignored_objc_externally_retained)
          << 1;
    }
    return false;
  }

  // Tampering with the type of a VarDecl here is a bit of a hack, but we need
  // to ensure that the variable is 'const' so that we can error on
  // modification, which can otherwise over-release.
  VD->setType(Ty.withConst());
  VD->setARCPseudoStrong(true);
  return true;
}

static void handleObjCExternallyRetainedAttr(Sema &S, Decl *D,
                                             const ParsedAttr &AL) {
  if (auto *VD = dyn_cast<VarDecl>(D)) {
    assert(!isa<ParmVarDecl>(VD) && "should be diagnosed automatically");
    if (!VD->hasLocalStorage()) {
      S.Diag(D->getBeginLoc(), diag::warn_ignored_objc_externally_retained)
          << 0;
      return;
    }

    if (!tryMakeVariablePseudoStrong(S, VD, /*DiagnoseFailure=*/true))
      return;

    handleSimpleAttribute<ObjCExternallyRetainedAttr>(S, D, AL);
    return;
  }

  // If D is a function-like declaration (method, block, or function), then we
  // make every parameter psuedo-strong.
  unsigned NumParams =
      hasFunctionProto(D) ? getFunctionOrMethodNumParams(D) : 0;
  for (unsigned I = 0; I != NumParams; ++I) {
    auto *PVD = const_cast<ParmVarDecl *>(getFunctionOrMethodParam(D, I));
    QualType Ty = PVD->getType();

    // If a user wrote a parameter with __strong explicitly, then assume they
    // want "real" strong semantics for that parameter. This works because if
    // the parameter was written with __strong, then the strong qualifier will
    // be non-local.
    if (Ty.getLocalUnqualifiedType().getQualifiers().getObjCLifetime() ==
        Qualifiers::OCL_Strong)
      continue;

    tryMakeVariablePseudoStrong(S, PVD, /*DiagnoseFailure=*/false);
  }
  handleSimpleAttribute<ObjCExternallyRetainedAttr>(S, D, AL);
}

static void handleMIGServerRoutineAttr(Sema &S, Decl *D, const ParsedAttr &AL) {
  // Check that the return type is a `typedef int kern_return_t` or a typedef
  // around it, because otherwise MIG convention checks make no sense.
  // BlockDecl doesn't store a return type, so it's annoying to check,
  // so let's skip it for now.
  if (!isa<BlockDecl>(D)) {
    QualType T = getFunctionOrMethodResultType(D);
    bool IsKernReturnT = false;
    while (const auto *TT = T->getAs<TypedefType>()) {
      IsKernReturnT = (TT->getDecl()->getName() == "kern_return_t");
      T = TT->desugar();
    }
    if (!IsKernReturnT || T.getCanonicalType() != S.getASTContext().IntTy) {
      S.Diag(D->getBeginLoc(),
             diag::warn_mig_server_routine_does_not_return_kern_return_t);
      return;
    }
  }

  handleSimpleAttribute<MIGServerRoutineAttr>(S, D, AL);
}

static void handleMSAllocatorAttr(Sema &S, Decl *D, const ParsedAttr &AL) {
  // Warn if the return type is not a pointer or reference type.
  if (auto *FD = dyn_cast<FunctionDecl>(D)) {
    QualType RetTy = FD->getReturnType();
    if (!RetTy->isPointerType() && !RetTy->isReferenceType()) {
      S.Diag(AL.getLoc(), diag::warn_declspec_allocator_nonpointer)
          << AL.getRange() << RetTy;
      return;
    }
  }

  handleSimpleAttribute<MSAllocatorAttr>(S, D, AL);
}

static void handleAcquireHandleAttr(Sema &S, Decl *D, const ParsedAttr &AL) {
  if (AL.isUsedAsTypeAttr())
    return;
  // Warn if the parameter is definitely not an output parameter.
  if (const auto *PVD = dyn_cast<ParmVarDecl>(D)) {
    if (PVD->getType()->isIntegerType()) {
      S.Diag(AL.getLoc(), diag::err_attribute_output_parameter)
          << AL.getRange();
      return;
    }
  }
  StringRef Argument;
  if (!S.checkStringLiteralArgumentAttr(AL, 0, Argument))
    return;
  D->addAttr(AcquireHandleAttr::Create(S.Context, Argument, AL));
}

template<typename Attr>
static void handleHandleAttr(Sema &S, Decl *D, const ParsedAttr &AL) {
  StringRef Argument;
  if (!S.checkStringLiteralArgumentAttr(AL, 0, Argument))
    return;
  D->addAttr(Attr::Create(S.Context, Argument, AL));
}

static void handleCFGuardAttr(Sema &S, Decl *D, const ParsedAttr &AL) {
  // The guard attribute takes a single identifier argument.

  if (!AL.isArgIdent(0)) {
    S.Diag(AL.getLoc(), diag::err_attribute_argument_type)
        << AL << AANT_ArgumentIdentifier;
    return;
  }

  CFGuardAttr::GuardArg Arg;
  IdentifierInfo *II = AL.getArgAsIdent(0)->Ident;
  if (!CFGuardAttr::ConvertStrToGuardArg(II->getName(), Arg)) {
    S.Diag(AL.getLoc(), diag::warn_attribute_type_not_supported) << AL << II;
    return;
  }

  D->addAttr(::new (S.Context) CFGuardAttr(S.Context, AL, Arg));
}


template <typename AttrTy>
static const AttrTy *findEnforceTCBAttrByName(Decl *D, StringRef Name) {
  auto Attrs = D->specific_attrs<AttrTy>();
  auto I = llvm::find_if(Attrs,
                         [Name](const AttrTy *A) {
                           return A->getTCBName() == Name;
                         });
  return I == Attrs.end() ? nullptr : *I;
}

template <typename AttrTy, typename ConflictingAttrTy>
static void handleEnforceTCBAttr(Sema &S, Decl *D, const ParsedAttr &AL) {
  StringRef Argument;
  if (!S.checkStringLiteralArgumentAttr(AL, 0, Argument))
    return;

  // A function cannot be have both regular and leaf membership in the same TCB.
  if (const ConflictingAttrTy *ConflictingAttr =
      findEnforceTCBAttrByName<ConflictingAttrTy>(D, Argument)) {
    // We could attach a note to the other attribute but in this case
    // there's no need given how the two are very close to each other.
    S.Diag(AL.getLoc(), diag::err_tcb_conflicting_attributes)
      << AL.getAttrName()->getName() << ConflictingAttr->getAttrName()->getName()
      << Argument;

    // Error recovery: drop the non-leaf attribute so that to suppress
    // all future warnings caused by erroneous attributes. The leaf attribute
    // needs to be kept because it can only suppresses warnings, not cause them.
    D->dropAttr<EnforceTCBAttr>();
    return;
  }

  D->addAttr(AttrTy::Create(S.Context, Argument, AL));
}

template <typename AttrTy, typename ConflictingAttrTy>
static AttrTy *mergeEnforceTCBAttrImpl(Sema &S, Decl *D, const AttrTy &AL) {
  // Check if the new redeclaration has different leaf-ness in the same TCB.
  StringRef TCBName = AL.getTCBName();
  if (const ConflictingAttrTy *ConflictingAttr =
      findEnforceTCBAttrByName<ConflictingAttrTy>(D, TCBName)) {
    S.Diag(ConflictingAttr->getLoc(), diag::err_tcb_conflicting_attributes)
      << ConflictingAttr->getAttrName()->getName()
      << AL.getAttrName()->getName() << TCBName;

    // Add a note so that the user could easily find the conflicting attribute.
    S.Diag(AL.getLoc(), diag::note_conflicting_attribute);

    // More error recovery.
    D->dropAttr<EnforceTCBAttr>();
    return nullptr;
  }

  ASTContext &Context = S.getASTContext();
  return ::new(Context) AttrTy(Context, AL, AL.getTCBName());
}

EnforceTCBAttr *Sema::mergeEnforceTCBAttr(Decl *D, const EnforceTCBAttr &AL) {
  return mergeEnforceTCBAttrImpl<EnforceTCBAttr, EnforceTCBLeafAttr>(
      *this, D, AL);
}

EnforceTCBLeafAttr *Sema::mergeEnforceTCBLeafAttr(
    Decl *D, const EnforceTCBLeafAttr &AL) {
  return mergeEnforceTCBAttrImpl<EnforceTCBLeafAttr, EnforceTCBAttr>(
      *this, D, AL);
}

//===----------------------------------------------------------------------===//
// Top Level Sema Entry Points
//===----------------------------------------------------------------------===//

static bool IsDeclLambdaCallOperator(Decl *D) {
  if (const auto *MD = dyn_cast<CXXMethodDecl>(D))
    return MD->getParent()->isLambda() &&
           MD->getOverloadedOperator() == OverloadedOperatorKind::OO_Call;
  return false;
}

/// ProcessDeclAttribute - Apply the specific attribute to the specified decl if
/// the attribute applies to decls.  If the attribute is a type attribute, just
/// silently ignore it if a GNU attribute.
static void ProcessDeclAttribute(Sema &S, Scope *scope, Decl *D,
                                 const ParsedAttr &AL,
                                 bool IncludeCXX11Attributes) {
  if (AL.isInvalid() || AL.getKind() == ParsedAttr::IgnoredAttribute)
    return;

  // Ignore C++11 attributes on declarator chunks: they appertain to the type
  // instead.
  if (AL.isCXX11Attribute() && !IncludeCXX11Attributes &&
      (!IsDeclLambdaCallOperator(D) || !AL.isAllowedOnLambdas()))
    return;

  // Unknown attributes are automatically warned on. Target-specific attributes
  // which do not apply to the current target architecture are treated as
  // though they were unknown attributes.
  const TargetInfo *Aux = S.Context.getAuxTargetInfo();
  if (AL.getKind() == ParsedAttr::UnknownAttribute ||
      !(AL.existsInTarget(S.Context.getTargetInfo()) ||
        (S.Context.getLangOpts().SYCLIsDevice &&
         Aux && AL.existsInTarget(*Aux)))) {
    S.Diag(AL.getLoc(),
           AL.isDeclspecAttribute()
               ? (unsigned)diag::warn_unhandled_ms_attribute_ignored
               : (unsigned)diag::warn_unknown_attribute_ignored)
        << AL << AL.getRange();
    return;
  }

  if (handleCommonAttributeFeatures(S, D, AL))
    return;

  switch (AL.getKind()) {
  default:
    if (AL.getInfo().handleDeclAttribute(S, D, AL) != ParsedAttrInfo::NotHandled)
      break;
    if (!AL.isStmtAttr()) {
      // Type attributes are handled elsewhere; silently move on.
      assert(AL.isTypeAttr() && "Non-type attribute not handled");
      break;
    }
    S.Diag(AL.getLoc(), diag::err_stmt_attribute_invalid_on_decl)
        << AL << D->getLocation();
    break;
  case ParsedAttr::AT_Interrupt:
    handleInterruptAttr(S, D, AL);
    break;
  case ParsedAttr::AT_X86ForceAlignArgPointer:
    handleX86ForceAlignArgPointerAttr(S, D, AL);
    break;
  case ParsedAttr::AT_DLLExport:
  case ParsedAttr::AT_DLLImport:
    handleDLLAttr(S, D, AL);
    break;
  case ParsedAttr::AT_Mips16:
    handleSimpleAttributeWithExclusions<Mips16Attr, MicroMipsAttr,
                                        MipsInterruptAttr>(S, D, AL);
    break;
  case ParsedAttr::AT_MicroMips:
    handleSimpleAttributeWithExclusions<MicroMipsAttr, Mips16Attr>(S, D, AL);
    break;
  case ParsedAttr::AT_MipsLongCall:
    handleSimpleAttributeWithExclusions<MipsLongCallAttr, MipsShortCallAttr>(
        S, D, AL);
    break;
  case ParsedAttr::AT_MipsShortCall:
    handleSimpleAttributeWithExclusions<MipsShortCallAttr, MipsLongCallAttr>(
        S, D, AL);
    break;
  case ParsedAttr::AT_AMDGPUFlatWorkGroupSize:
    handleAMDGPUFlatWorkGroupSizeAttr(S, D, AL);
    break;
  case ParsedAttr::AT_AMDGPUWavesPerEU:
    handleAMDGPUWavesPerEUAttr(S, D, AL);
    break;
  case ParsedAttr::AT_AMDGPUNumSGPR:
    handleAMDGPUNumSGPRAttr(S, D, AL);
    break;
  case ParsedAttr::AT_AMDGPUNumVGPR:
    handleAMDGPUNumVGPRAttr(S, D, AL);
    break;
  case ParsedAttr::AT_AVRSignal:
    handleAVRSignalAttr(S, D, AL);
    break;
  case ParsedAttr::AT_BPFPreserveAccessIndex:
    handleBPFPreserveAccessIndexAttr(S, D, AL);
    break;
  case ParsedAttr::AT_WebAssemblyExportName:
    handleWebAssemblyExportNameAttr(S, D, AL);
    break;
  case ParsedAttr::AT_WebAssemblyImportModule:
    handleWebAssemblyImportModuleAttr(S, D, AL);
    break;
  case ParsedAttr::AT_WebAssemblyImportName:
    handleWebAssemblyImportNameAttr(S, D, AL);
    break;
  case ParsedAttr::AT_IBOutlet:
    handleIBOutlet(S, D, AL);
    break;
  case ParsedAttr::AT_IBOutletCollection:
    handleIBOutletCollection(S, D, AL);
    break;
  case ParsedAttr::AT_IFunc:
    handleIFuncAttr(S, D, AL);
    break;
  case ParsedAttr::AT_Alias:
    handleAliasAttr(S, D, AL);
    break;
  case ParsedAttr::AT_Aligned:
    handleAlignedAttr(S, D, AL);
    break;
  case ParsedAttr::AT_AlignValue:
    handleAlignValueAttr(S, D, AL);
    break;
  case ParsedAttr::AT_AllocSize:
    handleAllocSizeAttr(S, D, AL);
    break;
  case ParsedAttr::AT_AlwaysInline:
    handleAlwaysInlineAttr(S, D, AL);
    break;
  case ParsedAttr::AT_AnalyzerNoReturn:
    handleAnalyzerNoReturnAttr(S, D, AL);
    break;
  case ParsedAttr::AT_TLSModel:
    handleTLSModelAttr(S, D, AL);
    break;
  case ParsedAttr::AT_Annotate:
    handleAnnotateAttr(S, D, AL);
    break;
  case ParsedAttr::AT_Availability:
    handleAvailabilityAttr(S, D, AL);
    break;
  case ParsedAttr::AT_CarriesDependency:
    handleDependencyAttr(S, scope, D, AL);
    break;
  case ParsedAttr::AT_CPUDispatch:
  case ParsedAttr::AT_CPUSpecific:
    handleCPUSpecificAttr(S, D, AL);
    break;
  case ParsedAttr::AT_Common:
    handleCommonAttr(S, D, AL);
    break;
  case ParsedAttr::AT_CUDAConstant:
    handleConstantAttr(S, D, AL);
    break;
  case ParsedAttr::AT_PassObjectSize:
    handlePassObjectSizeAttr(S, D, AL);
    break;
  case ParsedAttr::AT_Constructor:
      handleConstructorAttr(S, D, AL);
    break;
  case ParsedAttr::AT_Deprecated:
    handleDeprecatedAttr(S, D, AL);
    break;
  case ParsedAttr::AT_Destructor:
      handleDestructorAttr(S, D, AL);
    break;
  case ParsedAttr::AT_EnableIf:
    handleEnableIfAttr(S, D, AL);
    break;
  case ParsedAttr::AT_DiagnoseIf:
    handleDiagnoseIfAttr(S, D, AL);
    break;
  case ParsedAttr::AT_NoBuiltin:
    handleNoBuiltinAttr(S, D, AL);
    break;
  case ParsedAttr::AT_ExtVectorType:
    handleExtVectorTypeAttr(S, D, AL);
    break;
  case ParsedAttr::AT_ExternalSourceSymbol:
    handleExternalSourceSymbolAttr(S, D, AL);
    break;
  case ParsedAttr::AT_MinSize:
    handleMinSizeAttr(S, D, AL);
    break;
  case ParsedAttr::AT_OptimizeNone:
    handleOptimizeNoneAttr(S, D, AL);
    break;
  case ParsedAttr::AT_EnumExtensibility:
    handleEnumExtensibilityAttr(S, D, AL);
    break;
  case ParsedAttr::AT_Flatten:
    handleSimpleAttribute<FlattenAttr>(S, D, AL);
    break;
#if INTEL_CUSTOMIZATION
  case ParsedAttr::AT_HLSDevice:
    handleSimpleAttribute<HLSDeviceAttr>(S, D, AL);
    break;
  case ParsedAttr::AT_PreferDSP:
    handleSimpleAttributeWithExclusions<PreferDSPAttr,
                                        PreferSoftLogicAttr>(S, D, AL);
    break;
  case ParsedAttr::AT_PreferSoftLogic:
    handleSimpleAttributeWithExclusions<PreferSoftLogicAttr,
                                        PreferDSPAttr>(S, D, AL);
    break;
#endif // INTEL_CUSTOMIZATION
  case ParsedAttr::AT_SYCLKernel:
    handleSYCLKernelAttr(S, D, AL);
    break;
  case ParsedAttr::AT_SYCLSimd:
    handleSimpleAttribute<SYCLSimdAttr>(S, D, AL);
    break;
  case ParsedAttr::AT_SYCLDevice:
    handleSYCLDeviceAttr(S, D, AL);
    break;
  case ParsedAttr::AT_SYCLDeviceIndirectlyCallable:
    handleSYCLDeviceIndirectlyCallableAttr(S, D, AL);
    break;
#if INTEL_CUSTOMIZATION
  case ParsedAttr::AT_SYCLUnmasked:
    handleSYCLUnmaskedAttr(S, D, AL);
    break;
#endif // INTEL_CUSTOMIZATION
  case ParsedAttr::AT_SYCLRegisterNum:
    handleSYCLRegisterNumAttr(S, D, AL);
    break;
  case ParsedAttr::AT_Format:
    handleFormatAttr(S, D, AL);
    break;
  case ParsedAttr::AT_FormatArg:
    handleFormatArgAttr(S, D, AL);
    break;
  case ParsedAttr::AT_Callback:
    handleCallbackAttr(S, D, AL);
    break;
  case ParsedAttr::AT_CalledOnce:
    handleCalledOnceAttr(S, D, AL);
    break;
  case ParsedAttr::AT_CUDAGlobal:
    handleGlobalAttr(S, D, AL);
    break;
  case ParsedAttr::AT_CUDADevice:
    handleDeviceAttr(S, D, AL);
    break;
  case ParsedAttr::AT_CUDAHost:
    handleSimpleAttributeWithExclusions<CUDAHostAttr, CUDAGlobalAttr>(S, D, AL);
    break;
  case ParsedAttr::AT_HIPManaged:
    handleManagedAttr(S, D, AL);
    break;
  case ParsedAttr::AT_CUDADeviceBuiltinSurfaceType:
    handleSimpleAttributeWithExclusions<CUDADeviceBuiltinSurfaceTypeAttr,
                                        CUDADeviceBuiltinTextureTypeAttr>(S, D,
                                                                          AL);
    break;
  case ParsedAttr::AT_CUDADeviceBuiltinTextureType:
    handleSimpleAttributeWithExclusions<CUDADeviceBuiltinTextureTypeAttr,
                                        CUDADeviceBuiltinSurfaceTypeAttr>(S, D,
                                                                          AL);
    break;
  case ParsedAttr::AT_GNUInline:
    handleGNUInlineAttr(S, D, AL);
    break;
  case ParsedAttr::AT_CUDALaunchBounds:
    handleLaunchBoundsAttr(S, D, AL);
    break;
  case ParsedAttr::AT_Restrict:
    handleRestrictAttr(S, D, AL);
    break;
  case ParsedAttr::AT_Mode:
    handleModeAttr(S, D, AL);
    break;
  case ParsedAttr::AT_NonNull:
    if (auto *PVD = dyn_cast<ParmVarDecl>(D))
      handleNonNullAttrParameter(S, PVD, AL);
    else
      handleNonNullAttr(S, D, AL);
    break;
  case ParsedAttr::AT_ReturnsNonNull:
    handleReturnsNonNullAttr(S, D, AL);
    break;
  case ParsedAttr::AT_NoEscape:
    handleNoEscapeAttr(S, D, AL);
    break;
  case ParsedAttr::AT_AssumeAligned:
    handleAssumeAlignedAttr(S, D, AL);
    break;
  case ParsedAttr::AT_AllocAlign:
    handleAllocAlignAttr(S, D, AL);
    break;
  case ParsedAttr::AT_Ownership:
    handleOwnershipAttr(S, D, AL);
    break;
  case ParsedAttr::AT_Cold:
    handleSimpleAttributeWithExclusions<ColdAttr, HotAttr>(S, D, AL);
    break;
  case ParsedAttr::AT_Hot:
    handleSimpleAttributeWithExclusions<HotAttr, ColdAttr>(S, D, AL);
    break;
  case ParsedAttr::AT_Naked:
    handleNakedAttr(S, D, AL);
    break;
  case ParsedAttr::AT_NoReturn:
    handleNoReturnAttr(S, D, AL);
    break;
  case ParsedAttr::AT_AnyX86NoCfCheck:
    handleNoCfCheckAttr(S, D, AL);
    break;
  case ParsedAttr::AT_Leaf:
    handleSimpleAttribute<LeafAttr>(S, D, AL);
    break;
  case ParsedAttr::AT_NoThrow:
    if (!AL.isUsedAsTypeAttr())
      handleSimpleAttribute<NoThrowAttr>(S, D, AL);
    break;
  case ParsedAttr::AT_CUDAShared:
    handleSharedAttr(S, D, AL);
    break;
  case ParsedAttr::AT_VecReturn:
    handleVecReturnAttr(S, D, AL);
    break;
  case ParsedAttr::AT_ObjCOwnership:
    handleObjCOwnershipAttr(S, D, AL);
    break;
  case ParsedAttr::AT_ObjCPreciseLifetime:
    handleObjCPreciseLifetimeAttr(S, D, AL);
    break;
  case ParsedAttr::AT_ObjCReturnsInnerPointer:
    handleObjCReturnsInnerPointerAttr(S, D, AL);
    break;
  case ParsedAttr::AT_ObjCRequiresSuper:
    handleObjCRequiresSuperAttr(S, D, AL);
    break;
  case ParsedAttr::AT_ObjCBridge:
    handleObjCBridgeAttr(S, D, AL);
    break;
  case ParsedAttr::AT_ObjCBridgeMutable:
    handleObjCBridgeMutableAttr(S, D, AL);
    break;
  case ParsedAttr::AT_ObjCBridgeRelated:
    handleObjCBridgeRelatedAttr(S, D, AL);
    break;
  case ParsedAttr::AT_ObjCDesignatedInitializer:
    handleObjCDesignatedInitializer(S, D, AL);
    break;
  case ParsedAttr::AT_ObjCRuntimeName:
    handleObjCRuntimeName(S, D, AL);
    break;
  case ParsedAttr::AT_ObjCBoxable:
    handleObjCBoxable(S, D, AL);
    break;
  case ParsedAttr::AT_NSErrorDomain:
    handleNSErrorDomain(S, D, AL);
    break;
  case ParsedAttr::AT_CFAuditedTransfer:
    handleSimpleAttributeWithExclusions<CFAuditedTransferAttr,
                                        CFUnknownTransferAttr>(S, D, AL);
    break;
  case ParsedAttr::AT_CFUnknownTransfer:
    handleSimpleAttributeWithExclusions<CFUnknownTransferAttr,
                                        CFAuditedTransferAttr>(S, D, AL);
    break;
  case ParsedAttr::AT_CFConsumed:
  case ParsedAttr::AT_NSConsumed:
  case ParsedAttr::AT_OSConsumed:
    S.AddXConsumedAttr(D, AL, parsedAttrToRetainOwnershipKind(AL),
                       /*IsTemplateInstantiation=*/false);
    break;
  case ParsedAttr::AT_OSReturnsRetainedOnZero:
    handleSimpleAttributeOrDiagnose<OSReturnsRetainedOnZeroAttr>(
        S, D, AL, isValidOSObjectOutParameter(D),
        diag::warn_ns_attribute_wrong_parameter_type,
        /*Extra Args=*/AL, /*pointer-to-OSObject-pointer*/ 3, AL.getRange());
    break;
  case ParsedAttr::AT_OSReturnsRetainedOnNonZero:
    handleSimpleAttributeOrDiagnose<OSReturnsRetainedOnNonZeroAttr>(
        S, D, AL, isValidOSObjectOutParameter(D),
        diag::warn_ns_attribute_wrong_parameter_type,
        /*Extra Args=*/AL, /*pointer-to-OSObject-poointer*/ 3, AL.getRange());
    break;
  case ParsedAttr::AT_NSReturnsAutoreleased:
  case ParsedAttr::AT_NSReturnsNotRetained:
  case ParsedAttr::AT_NSReturnsRetained:
  case ParsedAttr::AT_CFReturnsNotRetained:
  case ParsedAttr::AT_CFReturnsRetained:
  case ParsedAttr::AT_OSReturnsNotRetained:
  case ParsedAttr::AT_OSReturnsRetained:
    handleXReturnsXRetainedAttr(S, D, AL);
    break;
  case ParsedAttr::AT_WorkGroupSizeHint:
    handleWorkGroupSizeHint(S, D, AL);
    break;
  case ParsedAttr::AT_ReqdWorkGroupSize:
    handleWorkGroupSize<ReqdWorkGroupSizeAttr>(S, D, AL);
    break;
  case ParsedAttr::AT_SYCLIntelMaxWorkGroupSize:
    handleWorkGroupSize<SYCLIntelMaxWorkGroupSizeAttr>(S, D, AL);
    break;
  case ParsedAttr::AT_IntelReqdSubGroupSize:
    handleSubGroupSize(S, D, AL);
    break;
  case ParsedAttr::AT_SYCLIntelNumSimdWorkItems:
    handleNumSimdWorkItemsAttr(S, D, AL);
    break;
  case ParsedAttr::AT_SYCLIntelSchedulerTargetFmaxMhz:
    handleSchedulerTargetFmaxMhzAttr(S, D, AL);
    break;
  case ParsedAttr::AT_SYCLIntelMaxGlobalWorkDim:
    handleMaxGlobalWorkDimAttr(S, D, AL);
    break;
  case ParsedAttr::AT_SYCLIntelNoGlobalWorkOffset:
    handleNoGlobalWorkOffsetAttr(S, D, AL);
    break;
  case ParsedAttr::AT_SYCLIntelUseStallEnableClusters:
    handleUseStallEnableClustersAttr(S, D, AL);
    break;
  case ParsedAttr::AT_SYCLIntelLoopFuse:
    handleLoopFuseAttr(S, D, AL);
    break;
  case ParsedAttr::AT_VecTypeHint:
    handleVecTypeHint(S, D, AL);
    break;
  case ParsedAttr::AT_InitPriority:
    if (S.Context.getTargetInfo().getTriple().isOSAIX())
      llvm::report_fatal_error(
          "'init_priority' attribute is not yet supported on AIX");
    else
      handleInitPriorityAttr(S, D, AL);
    break;
  case ParsedAttr::AT_Packed:
    handlePackedAttr(S, D, AL);
    break;
  case ParsedAttr::AT_PreferredName:
    handlePreferredName(S, D, AL);
    break;
  case ParsedAttr::AT_Section:
    handleSectionAttr(S, D, AL);
    break;
  case ParsedAttr::AT_SpeculativeLoadHardening:
    handleSimpleAttributeWithExclusions<SpeculativeLoadHardeningAttr,
                                        NoSpeculativeLoadHardeningAttr>(S, D,
                                                                        AL);
    break;
  case ParsedAttr::AT_NoSpeculativeLoadHardening:
    handleSimpleAttributeWithExclusions<NoSpeculativeLoadHardeningAttr,
                                        SpeculativeLoadHardeningAttr>(S, D, AL);
    break;
  case ParsedAttr::AT_CodeSeg:
    handleCodeSegAttr(S, D, AL);
    break;
  case ParsedAttr::AT_Target:
    handleTargetAttr(S, D, AL);
    break;
  case ParsedAttr::AT_MinVectorWidth:
    handleMinVectorWidthAttr(S, D, AL);
    break;
  case ParsedAttr::AT_Unavailable:
    handleAttrWithMessage<UnavailableAttr>(S, D, AL);
    break;
  case ParsedAttr::AT_Assumption:
    handleAssumumptionAttr(S, D, AL);
    break;
  case ParsedAttr::AT_ObjCDirect:
    handleObjCDirectAttr(S, D, AL);
    break;
  case ParsedAttr::AT_ObjCNonRuntimeProtocol:
    handleObjCNonRuntimeProtocolAttr(S, D, AL);
    break;
  case ParsedAttr::AT_ObjCDirectMembers:
    handleObjCDirectMembersAttr(S, D, AL);
    handleSimpleAttribute<ObjCDirectMembersAttr>(S, D, AL);
    break;
  case ParsedAttr::AT_ObjCExplicitProtocolImpl:
    handleObjCSuppresProtocolAttr(S, D, AL);
    break;
  case ParsedAttr::AT_Unused:
    handleUnusedAttr(S, D, AL);
    break;
  case ParsedAttr::AT_NotTailCalled:
    handleSimpleAttributeWithExclusions<NotTailCalledAttr, AlwaysInlineAttr>(
        S, D, AL);
    break;
  case ParsedAttr::AT_DisableTailCalls:
    handleSimpleAttributeWithExclusions<DisableTailCallsAttr, NakedAttr>(S, D,
                                                                         AL);
    break;
  case ParsedAttr::AT_NoMerge:
    handleSimpleAttribute<NoMergeAttr>(S, D, AL);
    break;
  case ParsedAttr::AT_Visibility:
    handleVisibilityAttr(S, D, AL, false);
    break;
  case ParsedAttr::AT_TypeVisibility:
    handleVisibilityAttr(S, D, AL, true);
    break;
  case ParsedAttr::AT_WarnUnusedResult:
    handleWarnUnusedResult(S, D, AL);
    break;
  case ParsedAttr::AT_WeakRef:
    handleWeakRefAttr(S, D, AL);
    break;
  case ParsedAttr::AT_WeakImport:
    handleWeakImportAttr(S, D, AL);
    break;
  case ParsedAttr::AT_TransparentUnion:
    handleTransparentUnionAttr(S, D, AL);
    break;
  case ParsedAttr::AT_ObjCMethodFamily:
    handleObjCMethodFamilyAttr(S, D, AL);
    break;
  case ParsedAttr::AT_ObjCNSObject:
    handleObjCNSObject(S, D, AL);
    break;
  case ParsedAttr::AT_ObjCIndependentClass:
    handleObjCIndependentClass(S, D, AL);
    break;
  case ParsedAttr::AT_Blocks:
    handleBlocksAttr(S, D, AL);
    break;
  case ParsedAttr::AT_Sentinel:
    handleSentinelAttr(S, D, AL);
    break;
  case ParsedAttr::AT_Cleanup:
    handleCleanupAttr(S, D, AL);
    break;
  case ParsedAttr::AT_NoDebug:
    handleNoDebugAttr(S, D, AL);
    break;
  case ParsedAttr::AT_CmseNSEntry:
    handleCmseNSEntryAttr(S, D, AL);
    break;
  case ParsedAttr::AT_StdCall:
  case ParsedAttr::AT_CDecl:
  case ParsedAttr::AT_FastCall:
  case ParsedAttr::AT_ThisCall:
  case ParsedAttr::AT_Pascal:
  case ParsedAttr::AT_RegCall:
  case ParsedAttr::AT_SwiftCall:
  case ParsedAttr::AT_VectorCall:
  case ParsedAttr::AT_MSABI:
  case ParsedAttr::AT_SysVABI:
  case ParsedAttr::AT_Pcs:
  case ParsedAttr::AT_IntelOclBicc:
#if INTEL_CUSTOMIZATION
  case ParsedAttr::AT_IntelOclBiccAVX:
  case ParsedAttr::AT_IntelOclBiccAVX512:
#endif // INTEL_CUSTOMIZATION
  case ParsedAttr::AT_PreserveMost:
  case ParsedAttr::AT_PreserveAll:
  case ParsedAttr::AT_AArch64VectorPcs:
    handleCallConvAttr(S, D, AL);
    break;
  case ParsedAttr::AT_Suppress:
    handleSuppressAttr(S, D, AL);
    break;
  case ParsedAttr::AT_Owner:
  case ParsedAttr::AT_Pointer:
    handleLifetimeCategoryAttr(S, D, AL);
    break;
  case ParsedAttr::AT_OpenCLAccess:
    handleOpenCLAccessAttr(S, D, AL);
    break;
  case ParsedAttr::AT_OpenCLNoSVM:
    handleOpenCLNoSVMAttr(S, D, AL);
    break;
  case ParsedAttr::AT_SwiftContext:
    S.AddParameterABIAttr(D, AL, ParameterABI::SwiftContext);
    break;
  case ParsedAttr::AT_SwiftErrorResult:
    S.AddParameterABIAttr(D, AL, ParameterABI::SwiftErrorResult);
    break;
  case ParsedAttr::AT_SwiftIndirectResult:
    S.AddParameterABIAttr(D, AL, ParameterABI::SwiftIndirectResult);
    break;
  case ParsedAttr::AT_InternalLinkage:
    handleInternalLinkageAttr(S, D, AL);
    break;

  // Microsoft attributes:
  case ParsedAttr::AT_LayoutVersion:
    handleLayoutVersion(S, D, AL);
    break;
  case ParsedAttr::AT_Uuid:
    handleUuidAttr(S, D, AL);
    break;
  case ParsedAttr::AT_MSInheritance:
    handleMSInheritanceAttr(S, D, AL);
    break;
  case ParsedAttr::AT_Thread:
    handleDeclspecThreadAttr(S, D, AL);
    break;

  case ParsedAttr::AT_AbiTag:
    handleAbiTagAttr(S, D, AL);
    break;
  case ParsedAttr::AT_CFGuard:
    handleCFGuardAttr(S, D, AL);
    break;

  // Thread safety attributes:
  case ParsedAttr::AT_AssertExclusiveLock:
    handleAssertExclusiveLockAttr(S, D, AL);
    break;
  case ParsedAttr::AT_AssertSharedLock:
    handleAssertSharedLockAttr(S, D, AL);
    break;
  case ParsedAttr::AT_PtGuardedVar:
    handlePtGuardedVarAttr(S, D, AL);
    break;
  case ParsedAttr::AT_NoSanitize:
    handleNoSanitizeAttr(S, D, AL);
    break;
  case ParsedAttr::AT_NoSanitizeSpecific:
    handleNoSanitizeSpecificAttr(S, D, AL);
    break;
  case ParsedAttr::AT_GuardedBy:
    handleGuardedByAttr(S, D, AL);
    break;
  case ParsedAttr::AT_PtGuardedBy:
    handlePtGuardedByAttr(S, D, AL);
    break;
  case ParsedAttr::AT_ExclusiveTrylockFunction:
    handleExclusiveTrylockFunctionAttr(S, D, AL);
    break;
  case ParsedAttr::AT_LockReturned:
    handleLockReturnedAttr(S, D, AL);
    break;
  case ParsedAttr::AT_LocksExcluded:
    handleLocksExcludedAttr(S, D, AL);
    break;
  case ParsedAttr::AT_SharedTrylockFunction:
    handleSharedTrylockFunctionAttr(S, D, AL);
    break;
  case ParsedAttr::AT_AcquiredBefore:
    handleAcquiredBeforeAttr(S, D, AL);
    break;
  case ParsedAttr::AT_AcquiredAfter:
    handleAcquiredAfterAttr(S, D, AL);
    break;

  // Capability analysis attributes.
  case ParsedAttr::AT_Capability:
  case ParsedAttr::AT_Lockable:
    handleCapabilityAttr(S, D, AL);
    break;
  case ParsedAttr::AT_RequiresCapability:
    handleRequiresCapabilityAttr(S, D, AL);
    break;

  case ParsedAttr::AT_AssertCapability:
    handleAssertCapabilityAttr(S, D, AL);
    break;
  case ParsedAttr::AT_AcquireCapability:
    handleAcquireCapabilityAttr(S, D, AL);
    break;
  case ParsedAttr::AT_ReleaseCapability:
    handleReleaseCapabilityAttr(S, D, AL);
    break;
  case ParsedAttr::AT_TryAcquireCapability:
    handleTryAcquireCapabilityAttr(S, D, AL);
    break;

  // Consumed analysis attributes.
  case ParsedAttr::AT_Consumable:
    handleConsumableAttr(S, D, AL);
    break;
  case ParsedAttr::AT_CallableWhen:
    handleCallableWhenAttr(S, D, AL);
    break;
  case ParsedAttr::AT_ParamTypestate:
    handleParamTypestateAttr(S, D, AL);
    break;
  case ParsedAttr::AT_ReturnTypestate:
    handleReturnTypestateAttr(S, D, AL);
    break;
  case ParsedAttr::AT_SetTypestate:
    handleSetTypestateAttr(S, D, AL);
    break;
  case ParsedAttr::AT_TestTypestate:
    handleTestTypestateAttr(S, D, AL);
    break;

  // Type safety attributes.
  case ParsedAttr::AT_ArgumentWithTypeTag:
    handleArgumentWithTypeTagAttr(S, D, AL);
    break;
  case ParsedAttr::AT_TypeTagForDatatype:
    handleTypeTagForDatatypeAttr(S, D, AL);
    break;

  // Intel FPGA specific attributes
  case ParsedAttr::AT_IntelFPGADoublePump:
    handleIntelFPGAPumpAttr<IntelFPGADoublePumpAttr, IntelFPGASinglePumpAttr>(
        S, D, AL);
    break;
  case ParsedAttr::AT_IntelFPGASinglePump:
    handleIntelFPGAPumpAttr<IntelFPGASinglePumpAttr, IntelFPGADoublePumpAttr>(
        S, D, AL);
    break;
  case ParsedAttr::AT_IntelFPGAMemory:
    handleIntelFPGAMemoryAttr(S, D, AL);
    break;
  case ParsedAttr::AT_IntelFPGARegister:
    handleIntelFPGARegisterAttr(S, D, AL);
    break;
  case ParsedAttr::AT_IntelFPGABankWidth:
    handleOneConstantPowerTwoValueAttr<IntelFPGABankWidthAttr>(S, D, AL);
    break;
  case ParsedAttr::AT_IntelFPGANumBanks:
    handleOneConstantPowerTwoValueAttr<IntelFPGANumBanksAttr>(S, D, AL);
    break;
  case ParsedAttr::AT_IntelFPGAPrivateCopies:
    handleIntelFPGAPrivateCopiesAttr(S, D, AL);
    break;
#if INTEL_CUSTOMIZATION
  case ParsedAttr::AT_VecLenHint:
    handleVecLenHint(S, D, AL);
    break;
  // Intel FPGA OpenCL specific attributes
  case ParsedAttr::AT_NumComputeUnits:
    handleNumComputeUnitsAttr(S, D, AL);
    break;
  case ParsedAttr::AT_OpenCLBlocking:
    handleOpenCLBlockingAttr(S, D, AL);
    break;
  case ParsedAttr::AT_OpenCLDepth:
    handleOpenCLDepthAttr(S, D, AL);
    break;
  case ParsedAttr::AT_OpenCLIO:
    handleOpenCLIOAttr(S, D, AL);
    break;
  case ParsedAttr::AT_OpenCLLocalMemSize:
    handleOpenCLLocalMemSizeAttr(S, D, AL);
    break;
  case ParsedAttr::AT_OpenCLBufferLocation:
    handleOpenCLBufferLocationAttr(S, D, AL);
    break;
  case ParsedAttr::AT_Autorun:
    handleAutorunAttr(S, D, AL);
    break;
  case ParsedAttr::AT_UsesGlobalWorkOffset:
    handleUsesGlobalWorkOffsetAttr(S, D, AL);
    break;
  case ParsedAttr::AT_OpenCLHostAccessible:
    handleOpenCLHostAccessible(S, D, AL);
    break;
  case ParsedAttr::AT_StallFree:
    handleStallFreeAttr(S, D, AL);
    break;
  case ParsedAttr::AT_Cluster:
    handleClusterAttr(S, D, AL);
    break;
  case ParsedAttr::AT_StallLatency:
    handleStallLatencyAttr(S, D, AL);
    break;
  // Intel HLS specific attributes
  case ParsedAttr::AT_ReadWriteMode:
    handleReadWriteMode(S, D, AL);
    break;
  case ParsedAttr::AT_StaticArrayReset:
    handleStaticArrayResetAttr(S, D, AL);
    break;
  case ParsedAttr::AT_Component:
    handleComponentAttr(S, D, AL);
    break;
  case ParsedAttr::AT_StallFreeReturn:
    handleStallFreeReturnAttr(S, D, AL);
    break;
  case ParsedAttr::AT_UseSingleClock:
    handleUseSingleClockAttr(S, D, AL);
    break;
  case ParsedAttr::AT_ComponentInterface:
    handleComponentInterfaceAttr(S, D, AL);
    break;
  case ParsedAttr::AT_MaxConcurrency:
    handleMaxConcurrencyAttr(S, D, AL);
    break;
  case ParsedAttr::AT_ArgumentInterface:
    handleArgumentInterfaceAttr(S, D, AL);
    break;
  case ParsedAttr::AT_StableArgument:
    handleStableArgumentAttr(S, D, AL);
    break;
  case ParsedAttr::AT_SlaveMemoryArgument:
    handleSlaveMemoryArgumentAttr(S, D, AL);
    break;
  case ParsedAttr::AT_HLSII:
    handleHLSIIAttr<HLSIIAttr, HLSMinIIAttr, HLSMaxIIAttr>(S, D, AL);
    break;
  case ParsedAttr::AT_HLSMinII:
    handleHLSIIAttr<HLSMinIIAttr, HLSIIAttr, HLSMaxIIAttr>(S, D, AL);
    break;
  case ParsedAttr::AT_HLSMaxII:
    handleHLSIIAttr<HLSMaxIIAttr, HLSIIAttr, HLSMinIIAttr>(S, D, AL);
    break;
  case ParsedAttr::AT_HLSForceLoopPipelining:
    handleHLSForceLoopPipeliningAttr(S, D, AL);
    break;
  case ParsedAttr::AT_HLSMaxInvocationDelay:
    handleHLSMaxInvocationDelayAttr(S, D, AL);
    break;
#endif // INTEL_CUSTOMIZATION
  case ParsedAttr::AT_IntelFPGAMaxReplicates:
    handleIntelFPGAMaxReplicatesAttr(S, D, AL);
    break;
  case ParsedAttr::AT_IntelFPGASimpleDualPort:
    handleIntelFPGASimpleDualPortAttr(S, D, AL);
    break;
  case ParsedAttr::AT_IntelFPGAMerge:
    handleIntelFPGAMergeAttr(S, D, AL);
    break;
  case ParsedAttr::AT_IntelFPGABankBits:
    handleIntelFPGABankBitsAttr(S, D, AL);
    break;
  case ParsedAttr::AT_IntelFPGAForcePow2Depth:
    handleIntelFPGAForcePow2DepthAttr(S, D, AL);
    break;
  case ParsedAttr::AT_SYCLIntelPipeIO:
    handleSYCLIntelPipeIOAttr(S, D, AL);
    break;

  // Swift attributes.
  case ParsedAttr::AT_SwiftAsyncName:
    handleSwiftAsyncName(S, D, AL);
    break;
  case ParsedAttr::AT_SwiftAttr:
    handleSwiftAttrAttr(S, D, AL);
    break;
  case ParsedAttr::AT_SwiftBridge:
    handleSwiftBridge(S, D, AL);
    break;
  case ParsedAttr::AT_SwiftBridgedTypedef:
    handleSimpleAttribute<SwiftBridgedTypedefAttr>(S, D, AL);
    break;
  case ParsedAttr::AT_SwiftError:
    handleSwiftError(S, D, AL);
    break;
  case ParsedAttr::AT_SwiftName:
    handleSwiftName(S, D, AL);
    break;
  case ParsedAttr::AT_SwiftNewType:
    handleSwiftNewType(S, D, AL);
    break;
  case ParsedAttr::AT_SwiftObjCMembers:
    handleSimpleAttribute<SwiftObjCMembersAttr>(S, D, AL);
    break;
  case ParsedAttr::AT_SwiftPrivate:
    handleSimpleAttribute<SwiftPrivateAttr>(S, D, AL);
    break;
  case ParsedAttr::AT_SwiftAsync:
    handleSwiftAsyncAttr(S, D, AL);
    break;

  // XRay attributes.
  case ParsedAttr::AT_XRayLogArgs:
    handleXRayLogArgsAttr(S, D, AL);
    break;

  case ParsedAttr::AT_PatchableFunctionEntry:
    handlePatchableFunctionEntryAttr(S, D, AL);
    break;

  case ParsedAttr::AT_AlwaysDestroy:
  case ParsedAttr::AT_NoDestroy:
    handleDestroyAttr(S, D, AL);
    break;

  case ParsedAttr::AT_Uninitialized:
    handleUninitializedAttr(S, D, AL);
    break;

  case ParsedAttr::AT_LoaderUninitialized:
    handleSimpleAttribute<LoaderUninitializedAttr>(S, D, AL);
    break;

  case ParsedAttr::AT_ObjCExternallyRetained:
    handleObjCExternallyRetainedAttr(S, D, AL);
    break;

  case ParsedAttr::AT_MIGServerRoutine:
    handleMIGServerRoutineAttr(S, D, AL);
    break;

  case ParsedAttr::AT_MSAllocator:
    handleMSAllocatorAttr(S, D, AL);
    break;

  case ParsedAttr::AT_ArmBuiltinAlias:
    handleArmBuiltinAliasAttr(S, D, AL);
    break;

  case ParsedAttr::AT_AcquireHandle:
    handleAcquireHandleAttr(S, D, AL);
    break;

  case ParsedAttr::AT_ReleaseHandle:
    handleHandleAttr<ReleaseHandleAttr>(S, D, AL);
    break;

  case ParsedAttr::AT_UseHandle:
    handleHandleAttr<UseHandleAttr>(S, D, AL);
    break;

  case ParsedAttr::AT_EnforceTCB:
    handleEnforceTCBAttr<EnforceTCBAttr, EnforceTCBLeafAttr>(S, D, AL);
    break;

  case ParsedAttr::AT_EnforceTCBLeaf:
    handleEnforceTCBAttr<EnforceTCBLeafAttr, EnforceTCBAttr>(S, D, AL);
    break;
  }
}

/// ProcessDeclAttributeList - Apply all the decl attributes in the specified
/// attribute list to the specified decl, ignoring any type attributes.
void Sema::ProcessDeclAttributeList(Scope *S, Decl *D,
                                    const ParsedAttributesView &AttrList,
                                    bool IncludeCXX11Attributes) {
  if (AttrList.empty())
    return;

  for (const ParsedAttr &AL : AttrList)
    ProcessDeclAttribute(*this, S, D, AL, IncludeCXX11Attributes);

  // FIXME: We should be able to handle these cases in TableGen.
  // GCC accepts
  // static int a9 __attribute__((weakref));
  // but that looks really pointless. We reject it.
  if (D->hasAttr<WeakRefAttr>() && !D->hasAttr<AliasAttr>()) {
    Diag(AttrList.begin()->getLoc(), diag::err_attribute_weakref_without_alias)
        << cast<NamedDecl>(D);
    D->dropAttr<WeakRefAttr>();
    return;
  }

  // FIXME: We should be able to handle this in TableGen as well. It would be
  // good to have a way to specify "these attributes must appear as a group",
  // for these. Additionally, it would be good to have a way to specify "these
  // attribute must never appear as a group" for attributes like cold and hot.
  if (!(D->hasAttr<OpenCLKernelAttr>() ||
        LangOpts.SYCLIsDevice || LangOpts.SYCLIsHost)) {
    // These attributes cannot be applied to a non-kernel function.
    if (const auto *A = D->getAttr<ReqdWorkGroupSizeAttr>()) {
      // FIXME: This emits a different error message than
      // diag::err_attribute_wrong_decl_type + ExpectedKernelFunction.
      Diag(D->getLocation(), diag::err_opencl_kernel_attr) << A;
      D->setInvalidDecl();
    } else if (const auto *A = D->getAttr<WorkGroupSizeHintAttr>()) {
      Diag(D->getLocation(), diag::err_opencl_kernel_attr) << A;
      D->setInvalidDecl();
    } else if (const auto *A = D->getAttr<SYCLIntelMaxWorkGroupSizeAttr>()) {
      Diag(D->getLocation(), diag::err_opencl_kernel_attr) << A;
      D->setInvalidDecl();
    } else if (const auto *A = D->getAttr<VecTypeHintAttr>()) {
      Diag(D->getLocation(), diag::err_opencl_kernel_attr) << A;
      D->setInvalidDecl();
#if INTEL_CUSTOMIZATION
    } else if (const auto *A = D->getAttr<ReqdWorkGroupSizeAttr>()) {
      Diag(D->getLocation(), diag::err_opencl_kernel_attr) << A;
      D->setInvalidDecl();
    } else if (const auto *A = D->getAttr<SYCLIntelNumSimdWorkItemsAttr>()) {
      Diag(D->getLocation(), diag::err_opencl_kernel_attr) << A;
      D->setInvalidDecl();
    } else if (const auto *A = D->getAttr<NumComputeUnitsAttr>()) {
      Diag(D->getLocation(), diag::err_opencl_kernel_attr) << A;
      D->setInvalidDecl();
    } else if (const auto *A = D->getAttr<SYCLIntelMaxGlobalWorkDimAttr>()) {
      Diag(D->getLocation(), diag::err_opencl_kernel_attr) << A;
      D->setInvalidDecl();
    } else if (const auto *A = D->getAttr<SYCLIntelMaxWorkGroupSizeAttr>()) {
      Diag(D->getLocation(), diag::err_opencl_kernel_attr) << A;
      D->setInvalidDecl();
    } else if (const auto *A = D->getAttr<AutorunAttr>()) {
      Diag(D->getLocation(), diag::err_opencl_kernel_attr) << A;
      D->setInvalidDecl();
    } else if (const auto *A = D->getAttr<UsesGlobalWorkOffsetAttr>()) {
      Diag(D->getLocation(), diag::err_opencl_kernel_attr) << A;
      D->setInvalidDecl();
    } else if (Attr *A = D->getAttr<StallFreeAttr>()) {
      if (!getLangOpts().HLS) {
        Diag(D->getLocation(), diag::err_opencl_kernel_attr) << A;
        D->setInvalidDecl();
      }
    } else if (Attr *A = D->getAttr<SYCLIntelSchedulerTargetFmaxMhzAttr>()) {
      if (!getLangOpts().HLS) {
        Diag(D->getLocation(), diag::err_opencl_kernel_attr) << A;
        D->setInvalidDecl();
      }
#endif // INTEL_CUSTOMIZATION
    } else if (const auto *A = D->getAttr<IntelReqdSubGroupSizeAttr>()) {
      Diag(D->getLocation(), diag::err_opencl_kernel_attr) << A;
      D->setInvalidDecl();
    } else if (!D->hasAttr<CUDAGlobalAttr>()) {
      if (const auto *A = D->getAttr<AMDGPUFlatWorkGroupSizeAttr>()) {
        Diag(D->getLocation(), diag::err_attribute_wrong_decl_type)
            << A << ExpectedKernelFunction;
        D->setInvalidDecl();
      } else if (const auto *A = D->getAttr<AMDGPUWavesPerEUAttr>()) {
        Diag(D->getLocation(), diag::err_attribute_wrong_decl_type)
            << A << ExpectedKernelFunction;
        D->setInvalidDecl();
      } else if (const auto *A = D->getAttr<AMDGPUNumSGPRAttr>()) {
        Diag(D->getLocation(), diag::err_attribute_wrong_decl_type)
            << A << ExpectedKernelFunction;
        D->setInvalidDecl();
      } else if (const auto *A = D->getAttr<AMDGPUNumVGPRAttr>()) {
        Diag(D->getLocation(), diag::err_attribute_wrong_decl_type)
            << A << ExpectedKernelFunction;
        D->setInvalidDecl();
      }
    }
  }
#if INTEL_CUSTOMIZATION
  else {
    if (D->hasAttr<AutorunAttr>() &&
        !D->hasAttr<SYCLIntelMaxGlobalWorkDimAttr>() &&
        !D->hasAttr<ReqdWorkGroupSizeAttr>()) {
      Attr *A = D->getAttr<AutorunAttr>();
      Diag(A->getLocation(),
          diag::err_opencl_attribute_requires_another_to_be_specified)
          << A << "'reqd_work_group_size' or 'max_global_work_dim' attribute";
      D->setInvalidDecl();
    }
  }
  if (const auto *SLA = D->getAttr<StallLatencyAttr>()) {
    if (getLangOpts().HLS && !D->hasAttr<ComponentAttr>()) {
      Diag(D->getLocation(), diag::err_component_func_attr) << SLA;
      D->setInvalidDecl();
    } else if (Context.getTargetInfo().getTriple().isINTELFPGAEnvironment() &&
               !D->hasAttr<OpenCLKernelAttr>()) {
      Diag(D->getLocation(), diag::err_opencl_kernel_attr) << SLA;
      D->setInvalidDecl();
    }
  }
  if ((getLangOpts().HLS || getLangOpts().OpenCL) &&
      D->getKind() == Decl::ParmVar && !IsSlaveMemory(*this, D)) {
    // Check that memory attributes are only added to slave memory.
    if (diagnoseMemoryAttrs<
            IntelFPGAMemoryAttr, IntelFPGANumBanksAttr, IntelFPGABankWidthAttr,
            IntelFPGASinglePumpAttr, IntelFPGADoublePumpAttr,
            IntelFPGABankBitsAttr>(*this, D))
      D->setInvalidDecl();
  }
#endif // INTEL_CUSTOMIZATION

  // Do this check after processing D's attributes because the attribute
  // objc_method_family can change whether the given method is in the init
  // family, and it can be applied after objc_designated_initializer. This is a
  // bit of a hack, but we need it to be compatible with versions of clang that
  // processed the attribute list in the wrong order.
  if (D->hasAttr<ObjCDesignatedInitializerAttr>() &&
      cast<ObjCMethodDecl>(D)->getMethodFamily() != OMF_init) {
    Diag(D->getLocation(), diag::err_designated_init_attr_non_init);
    D->dropAttr<ObjCDesignatedInitializerAttr>();
  }
}

// Helper for delayed processing TransparentUnion or BPFPreserveAccessIndexAttr
// attribute.
void Sema::ProcessDeclAttributeDelayed(Decl *D,
                                       const ParsedAttributesView &AttrList) {
  for (const ParsedAttr &AL : AttrList)
    if (AL.getKind() == ParsedAttr::AT_TransparentUnion) {
      handleTransparentUnionAttr(*this, D, AL);
      break;
    }

  // For BPFPreserveAccessIndexAttr, we want to populate the attributes
  // to fields and inner records as well.
  if (D && D->hasAttr<BPFPreserveAccessIndexAttr>())
    handleBPFPreserveAIRecord(*this, cast<RecordDecl>(D));
}

// Annotation attributes are the only attributes allowed after an access
// specifier.
bool Sema::ProcessAccessDeclAttributeList(
    AccessSpecDecl *ASDecl, const ParsedAttributesView &AttrList) {
  for (const ParsedAttr &AL : AttrList) {
    if (AL.getKind() == ParsedAttr::AT_Annotate) {
      ProcessDeclAttribute(*this, nullptr, ASDecl, AL, AL.isCXX11Attribute());
    } else {
      Diag(AL.getLoc(), diag::err_only_annotate_after_access_spec);
      return true;
    }
  }
  return false;
}

/// checkUnusedDeclAttributes - Check a list of attributes to see if it
/// contains any decl attributes that we should warn about.
static void checkUnusedDeclAttributes(Sema &S, const ParsedAttributesView &A) {
  for (const ParsedAttr &AL : A) {
    // Only warn if the attribute is an unignored, non-type attribute.
    if (AL.isUsedAsTypeAttr() || AL.isInvalid())
      continue;
    if (AL.getKind() == ParsedAttr::IgnoredAttribute)
      continue;

    if (AL.getKind() == ParsedAttr::UnknownAttribute) {
      S.Diag(AL.getLoc(), diag::warn_unknown_attribute_ignored)
          << AL << AL.getRange();
    } else {
      S.Diag(AL.getLoc(), diag::warn_attribute_not_on_decl) << AL
                                                            << AL.getRange();
    }
  }
}

/// checkUnusedDeclAttributes - Given a declarator which is not being
/// used to build a declaration, complain about any decl attributes
/// which might be lying around on it.
void Sema::checkUnusedDeclAttributes(Declarator &D) {
  ::checkUnusedDeclAttributes(*this, D.getDeclSpec().getAttributes());
  ::checkUnusedDeclAttributes(*this, D.getAttributes());
  for (unsigned i = 0, e = D.getNumTypeObjects(); i != e; ++i)
    ::checkUnusedDeclAttributes(*this, D.getTypeObject(i).getAttrs());
}

/// DeclClonePragmaWeak - clone existing decl (maybe definition),
/// \#pragma weak needs a non-definition decl and source may not have one.
NamedDecl * Sema::DeclClonePragmaWeak(NamedDecl *ND, IdentifierInfo *II,
                                      SourceLocation Loc) {
  assert(isa<FunctionDecl>(ND) || isa<VarDecl>(ND));
  NamedDecl *NewD = nullptr;
  if (auto *FD = dyn_cast<FunctionDecl>(ND)) {
    FunctionDecl *NewFD;
    // FIXME: Missing call to CheckFunctionDeclaration().
    // FIXME: Mangling?
    // FIXME: Is the qualifier info correct?
    // FIXME: Is the DeclContext correct?
    NewFD = FunctionDecl::Create(
        FD->getASTContext(), FD->getDeclContext(), Loc, Loc,
        DeclarationName(II), FD->getType(), FD->getTypeSourceInfo(), SC_None,
        false /*isInlineSpecified*/, FD->hasPrototype(),
        ConstexprSpecKind::Unspecified, FD->getTrailingRequiresClause());
    NewD = NewFD;

    if (FD->getQualifier())
      NewFD->setQualifierInfo(FD->getQualifierLoc());

    // Fake up parameter variables; they are declared as if this were
    // a typedef.
    QualType FDTy = FD->getType();
    if (const auto *FT = FDTy->getAs<FunctionProtoType>()) {
      SmallVector<ParmVarDecl*, 16> Params;
      for (const auto &AI : FT->param_types()) {
        ParmVarDecl *Param = BuildParmVarDeclForTypedef(NewFD, Loc, AI);
        Param->setScopeInfo(0, Params.size());
        Params.push_back(Param);
      }
      NewFD->setParams(Params);
    }
  } else if (auto *VD = dyn_cast<VarDecl>(ND)) {
    NewD = VarDecl::Create(VD->getASTContext(), VD->getDeclContext(),
                           VD->getInnerLocStart(), VD->getLocation(), II,
                           VD->getType(), VD->getTypeSourceInfo(),
                           VD->getStorageClass());
    if (VD->getQualifier())
      cast<VarDecl>(NewD)->setQualifierInfo(VD->getQualifierLoc());
  }
  return NewD;
}

/// DeclApplyPragmaWeak - A declaration (maybe definition) needs \#pragma weak
/// applied to it, possibly with an alias.
void Sema::DeclApplyPragmaWeak(Scope *S, NamedDecl *ND, WeakInfo &W) {
  if (W.getUsed()) return; // only do this once
  W.setUsed(true);
  if (W.getAlias()) { // clone decl, impersonate __attribute(weak,alias(...))
    IdentifierInfo *NDId = ND->getIdentifier();
    NamedDecl *NewD = DeclClonePragmaWeak(ND, W.getAlias(), W.getLocation());
    NewD->addAttr(
        AliasAttr::CreateImplicit(Context, NDId->getName(), W.getLocation()));
    NewD->addAttr(WeakAttr::CreateImplicit(Context, W.getLocation(),
                                           AttributeCommonInfo::AS_Pragma));
    WeakTopLevelDecl.push_back(NewD);
    // FIXME: "hideous" code from Sema::LazilyCreateBuiltin
    // to insert Decl at TU scope, sorry.
    DeclContext *SavedContext = CurContext;
    CurContext = Context.getTranslationUnitDecl();
    NewD->setDeclContext(CurContext);
    NewD->setLexicalDeclContext(CurContext);
    PushOnScopeChains(NewD, S);
    CurContext = SavedContext;
  } else { // just add weak to existing
    ND->addAttr(WeakAttr::CreateImplicit(Context, W.getLocation(),
                                         AttributeCommonInfo::AS_Pragma));
  }
}

void Sema::ProcessPragmaWeak(Scope *S, Decl *D) {
  // It's valid to "forward-declare" #pragma weak, in which case we
  // have to do this.
  LoadExternalWeakUndeclaredIdentifiers();
  if (!WeakUndeclaredIdentifiers.empty()) {
    NamedDecl *ND = nullptr;
    if (auto *VD = dyn_cast<VarDecl>(D))
      if (VD->isExternC())
        ND = VD;
    if (auto *FD = dyn_cast<FunctionDecl>(D))
      if (FD->isExternC())
        ND = FD;
    if (ND) {
      if (IdentifierInfo *Id = ND->getIdentifier()) {
        auto I = WeakUndeclaredIdentifiers.find(Id);
        if (I != WeakUndeclaredIdentifiers.end()) {
          WeakInfo W = I->second;
          DeclApplyPragmaWeak(S, ND, W);
          WeakUndeclaredIdentifiers[Id] = W;
        }
      }
    }
  }
}

/// ProcessDeclAttributes - Given a declarator (PD) with attributes indicated in
/// it, apply them to D.  This is a bit tricky because PD can have attributes
/// specified in many different places, and we need to find and apply them all.
void Sema::ProcessDeclAttributes(Scope *S, Decl *D, const Declarator &PD) {
  // Apply decl attributes from the DeclSpec if present.
  if (!PD.getDeclSpec().getAttributes().empty())
    ProcessDeclAttributeList(S, D, PD.getDeclSpec().getAttributes());

  // Walk the declarator structure, applying decl attributes that were in a type
  // position to the decl itself.  This handles cases like:
  //   int *__attr__(x)** D;
  // when X is a decl attribute.
  for (unsigned i = 0, e = PD.getNumTypeObjects(); i != e; ++i)
     ProcessDeclAttributeList(S, D, PD.getTypeObject(i).getAttrs(),
                             /*IncludeCXX11Attributes=*/false);

  // Finally, apply any attributes on the decl itself.
  ProcessDeclAttributeList(S, D, PD.getAttributes());

  // Apply additional attributes specified by '#pragma clang attribute'.
  AddPragmaAttributes(S, D);
}

/// Is the given declaration allowed to use a forbidden type?
/// If so, it'll still be annotated with an attribute that makes it
/// illegal to actually use.
static bool isForbiddenTypeAllowed(Sema &S, Decl *D,
                                   const DelayedDiagnostic &diag,
                                   UnavailableAttr::ImplicitReason &reason) {
  // Private ivars are always okay.  Unfortunately, people don't
  // always properly make their ivars private, even in system headers.
  // Plus we need to make fields okay, too.
  if (!isa<FieldDecl>(D) && !isa<ObjCPropertyDecl>(D) &&
      !isa<FunctionDecl>(D))
    return false;

  // Silently accept unsupported uses of __weak in both user and system
  // declarations when it's been disabled, for ease of integration with
  // -fno-objc-arc files.  We do have to take some care against attempts
  // to define such things;  for now, we've only done that for ivars
  // and properties.
  if ((isa<ObjCIvarDecl>(D) || isa<ObjCPropertyDecl>(D))) {
    if (diag.getForbiddenTypeDiagnostic() == diag::err_arc_weak_disabled ||
        diag.getForbiddenTypeDiagnostic() == diag::err_arc_weak_no_runtime) {
      reason = UnavailableAttr::IR_ForbiddenWeak;
      return true;
    }
  }

  // Allow all sorts of things in system headers.
  if (S.Context.getSourceManager().isInSystemHeader(D->getLocation())) {
    // Currently, all the failures dealt with this way are due to ARC
    // restrictions.
    reason = UnavailableAttr::IR_ARCForbiddenType;
    return true;
  }

  return false;
}

/// Handle a delayed forbidden-type diagnostic.
static void handleDelayedForbiddenType(Sema &S, DelayedDiagnostic &DD,
                                       Decl *D) {
  auto Reason = UnavailableAttr::IR_None;
  if (D && isForbiddenTypeAllowed(S, D, DD, Reason)) {
    assert(Reason && "didn't set reason?");
    D->addAttr(UnavailableAttr::CreateImplicit(S.Context, "", Reason, DD.Loc));
    return;
  }
  if (S.getLangOpts().ObjCAutoRefCount)
    if (const auto *FD = dyn_cast<FunctionDecl>(D)) {
      // FIXME: we may want to suppress diagnostics for all
      // kind of forbidden type messages on unavailable functions.
      if (FD->hasAttr<UnavailableAttr>() &&
          DD.getForbiddenTypeDiagnostic() ==
              diag::err_arc_array_param_no_ownership) {
        DD.Triggered = true;
        return;
      }
    }

  S.Diag(DD.Loc, DD.getForbiddenTypeDiagnostic())
      << DD.getForbiddenTypeOperand() << DD.getForbiddenTypeArgument();
  DD.Triggered = true;
}


void Sema::PopParsingDeclaration(ParsingDeclState state, Decl *decl) {
  assert(DelayedDiagnostics.getCurrentPool());
  DelayedDiagnosticPool &poppedPool = *DelayedDiagnostics.getCurrentPool();
  DelayedDiagnostics.popWithoutEmitting(state);

  // When delaying diagnostics to run in the context of a parsed
  // declaration, we only want to actually emit anything if parsing
  // succeeds.
  if (!decl) return;

  // We emit all the active diagnostics in this pool or any of its
  // parents.  In general, we'll get one pool for the decl spec
  // and a child pool for each declarator; in a decl group like:
  //   deprecated_typedef foo, *bar, baz();
  // only the declarator pops will be passed decls.  This is correct;
  // we really do need to consider delayed diagnostics from the decl spec
  // for each of the different declarations.
  const DelayedDiagnosticPool *pool = &poppedPool;
  do {
    bool AnyAccessFailures = false;
    for (DelayedDiagnosticPool::pool_iterator
           i = pool->pool_begin(), e = pool->pool_end(); i != e; ++i) {
      // This const_cast is a bit lame.  Really, Triggered should be mutable.
      DelayedDiagnostic &diag = const_cast<DelayedDiagnostic&>(*i);
      if (diag.Triggered)
        continue;

      switch (diag.Kind) {
      case DelayedDiagnostic::Availability:
        // Don't bother giving deprecation/unavailable diagnostics if
        // the decl is invalid.
        if (!decl->isInvalidDecl())
          handleDelayedAvailabilityCheck(diag, decl);
        break;

      case DelayedDiagnostic::Access:
        // Only produce one access control diagnostic for a structured binding
        // declaration: we don't need to tell the user that all the fields are
        // inaccessible one at a time.
        if (AnyAccessFailures && isa<DecompositionDecl>(decl))
          continue;
        HandleDelayedAccessCheck(diag, decl);
        if (diag.Triggered)
          AnyAccessFailures = true;
        break;

      case DelayedDiagnostic::ForbiddenType:
        handleDelayedForbiddenType(*this, diag, decl);
        break;
      }
    }
  } while ((pool = pool->getParent()));
}

/// Given a set of delayed diagnostics, re-emit them as if they had
/// been delayed in the current context instead of in the given pool.
/// Essentially, this just moves them to the current pool.
void Sema::redelayDiagnostics(DelayedDiagnosticPool &pool) {
  DelayedDiagnosticPool *curPool = DelayedDiagnostics.getCurrentPool();
  assert(curPool && "re-emitting in undelayed context not supported");
  curPool->steal(pool);
}<|MERGE_RESOLUTION|>--- conflicted
+++ resolved
@@ -353,13 +353,12 @@
 
 void Sema::CheckDeprecatedSYCLAttributeSpelling(const ParsedAttr &A,
                                                 StringRef NewName) {
-<<<<<<< HEAD
 #if INTEL_CUSTOMIZATION
   // Some FPGA attributes have GNU spelling and can appear without a scope
   if (!A.hasScope())
     return;
 #endif // INTEL_CUSTOMIZATION
-=======
+
   // Additionally, diagnose the old [[intel::ii]] spelling.
   if (A.getKind() == ParsedAttr::AT_SYCLIntelFPGAInitiationInterval &&
       A.getAttrName()->isStr("ii")) {
@@ -367,7 +366,6 @@
     return;
   }
 
->>>>>>> b04e6a06
   // All attributes in the intelfpga vendor namespace are deprecated in favor
   // of a name in the intel vendor namespace. By default, assume the attribute
   // retains its original name but changes the namespace. However, some
