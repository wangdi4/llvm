--- conflicted
+++ resolved
@@ -3078,39 +3078,10 @@
       S.Context, Attr, Enabled));
 }
 
-<<<<<<< HEAD
 static void handleClusterAttr(Sema &S, Decl *D, const ParsedAttr &Attr) {
   if (!S.getLangOpts().HLS && !S.getLangOpts().OpenCL) {
     S.Diag(Attr.getLoc(), diag::warn_unknown_attribute_ignored) << Attr;
     return;
-=======
-/// Used to implement to perform semantic checking on
-/// attribute((section("foo"))) specifiers.
-///
-/// In this case, "foo" is passed in to be checked.  If the section
-/// specifier is invalid, return an Error that indicates the problem.
-///
-/// This is a simple quality of implementation feature to catch errors
-/// and give good diagnostics in cases when the assembler or code generator
-/// would otherwise reject the section specifier.
-llvm::Error Sema::isValidSectionSpecifier(StringRef SecName) {
-  if (!Context.getTargetInfo().getTriple().isOSDarwin())
-    return llvm::Error::success();
-
-  // Let MCSectionMachO validate this.
-  StringRef Segment, Section;
-  unsigned TAA, StubSize;
-  bool HasTAA;
-  return llvm::MCSectionMachO::ParseSectionSpecifier(SecName, Segment, Section,
-                                                     TAA, HasTAA, StubSize);
-}
-
-bool Sema::checkSectionName(SourceLocation LiteralLoc, StringRef SecName) {
-  if (llvm::Error E = isValidSectionSpecifier(SecName)) {
-    Diag(LiteralLoc, diag::err_attribute_section_invalid_for_target)
-        << toString(std::move(E)) << 1 /*'section'*/;
-    return false;
->>>>>>> 671f0e2e
   }
 
   StringRef Str;
@@ -3131,7 +3102,6 @@
     return;
   }
 
-<<<<<<< HEAD
   if (!AL.checkExactlyNumArgs(S, /*NumArgsExpected=*/0))
     return;
 
@@ -3143,16 +3113,6 @@
       S.Diag(SLA->getLocation(), diag::note_conflicting_attribute);
     }
     return;
-=======
-// This is used for `__declspec(code_seg("segname"))` on a decl.
-// `#pragma code_seg("segname")` uses checkSectionName() instead.
-static bool checkCodeSegName(Sema &S, SourceLocation LiteralLoc,
-                             StringRef CodeSegName) {
-  if (llvm::Error E = S.isValidSectionSpecifier(CodeSegName)) {
-    S.Diag(LiteralLoc, diag::err_attribute_section_invalid_for_target)
-        << toString(std::move(E)) << 0 /*'code-seg'*/;
-    return false;
->>>>>>> 671f0e2e
   }
 
   handleSimpleAttribute<StallLatencyAttr>(S, D, AL);
@@ -4534,9 +4494,29 @@
   return ::new (Context) SectionAttr(Context, CI, Name);
 }
 
+/// Used to implement to perform semantic checking on
+/// attribute((section("foo"))) specifiers.
+///
+/// In this case, "foo" is passed in to be checked.  If the section
+/// specifier is invalid, return an Error that indicates the problem.
+///
+/// This is a simple quality of implementation feature to catch errors
+/// and give good diagnostics in cases when the assembler or code generator
+/// would otherwise reject the section specifier.
+llvm::Error Sema::isValidSectionSpecifier(StringRef SecName) {
+  if (!Context.getTargetInfo().getTriple().isOSDarwin())
+    return llvm::Error::success();
+
+  // Let MCSectionMachO validate this.
+  StringRef Segment, Section;
+  unsigned TAA, StubSize;
+  bool HasTAA;
+  return llvm::MCSectionMachO::ParseSectionSpecifier(SecName, Segment, Section,
+                                                     TAA, HasTAA, StubSize);
+}
+
 bool Sema::checkSectionName(SourceLocation LiteralLoc, StringRef SecName) {
-  if (llvm::Error E =
-          Context.getTargetInfo().isValidSectionSpecifier(SecName)) {
+  if (llvm::Error E = isValidSectionSpecifier(SecName)) {
     Diag(LiteralLoc, diag::err_attribute_section_invalid_for_target)
         << toString(std::move(E)) << 1 /*'section'*/;
     return false;
@@ -4570,8 +4550,7 @@
 // `#pragma code_seg("segname")` uses checkSectionName() instead.
 static bool checkCodeSegName(Sema &S, SourceLocation LiteralLoc,
                              StringRef CodeSegName) {
-  if (llvm::Error E =
-          S.Context.getTargetInfo().isValidSectionSpecifier(CodeSegName)) {
+  if (llvm::Error E = S.isValidSectionSpecifier(CodeSegName)) {
     S.Diag(LiteralLoc, diag::err_attribute_section_invalid_for_target)
         << toString(std::move(E)) << 0 /*'code-seg'*/;
     return false;
