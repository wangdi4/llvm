//===--- SemaDeclAttr.cpp - Declaration Attribute Handling ----------------===//
//
// Part of the LLVM Project, under the Apache License v2.0 with LLVM Exceptions.
// See https://llvm.org/LICENSE.txt for license information.
// SPDX-License-Identifier: Apache-2.0 WITH LLVM-exception
//
//===----------------------------------------------------------------------===//
//
//  This file implements decl-related attribute processing.
//
//===----------------------------------------------------------------------===//

#include "clang/AST/ASTConsumer.h"
#include "clang/AST/ASTContext.h"
#include "clang/AST/ASTMutationListener.h"
#include "clang/AST/CXXInheritance.h"
#include "clang/AST/DeclCXX.h"
#include "clang/AST/DeclObjC.h"
#include "clang/AST/DeclTemplate.h"
#include "clang/AST/Expr.h"
#include "clang/AST/ExprCXX.h"
#include "clang/AST/Mangle.h"
#include "clang/AST/RecursiveASTVisitor.h"
#include "clang/AST/Type.h"
#include "clang/Basic/CharInfo.h"
#include "clang/Basic/SourceLocation.h"
#include "clang/Basic/SourceManager.h"
#include "clang/Basic/TargetBuiltins.h"
#include "clang/Basic/TargetInfo.h"
#include "clang/Lex/Preprocessor.h"
#include "clang/Sema/DeclSpec.h"
#include "clang/Sema/DelayedDiagnostic.h"
#include "clang/Sema/Initialization.h"
#include "clang/Sema/Lookup.h"
#include "clang/Sema/ParsedAttr.h"
#include "clang/Sema/Scope.h"
#include "clang/Sema/ScopeInfo.h"
#include "clang/Sema/SemaInternal.h"
#include "llvm/ADT/Optional.h"
#include "llvm/ADT/STLExtras.h"
#include "llvm/ADT/StringExtras.h"
#include "llvm/IR/Assumptions.h"
#include "llvm/MC/MCSectionMachO.h"
#include "llvm/Support/Error.h"
#include "llvm/Support/MathExtras.h"
#include "intel/SemaIntelImpl.h" // INTEL
#include "llvm/Support/raw_ostream.h"

using namespace clang;
using namespace sema;

namespace AttributeLangSupport {
  enum LANG {
    C,
    Cpp,
    ObjC
  };
} // end namespace AttributeLangSupport

//===----------------------------------------------------------------------===//
//  Helper functions
//===----------------------------------------------------------------------===//

/// isFunctionOrMethod - Return true if the given decl has function
/// type (function or function-typed variable) or an Objective-C
/// method.
static bool isFunctionOrMethod(const Decl *D) {
  return (D->getFunctionType() != nullptr) || isa<ObjCMethodDecl>(D);
}

/// Return true if the given decl has function type (function or
/// function-typed variable) or an Objective-C method or a block.
static bool isFunctionOrMethodOrBlock(const Decl *D) {
  return isFunctionOrMethod(D) || isa<BlockDecl>(D);
}

/// Return true if the given decl has a declarator that should have
/// been processed by Sema::GetTypeForDeclarator.
static bool hasDeclarator(const Decl *D) {
  // In some sense, TypedefDecl really *ought* to be a DeclaratorDecl.
  return isa<DeclaratorDecl>(D) || isa<BlockDecl>(D) || isa<TypedefNameDecl>(D) ||
         isa<ObjCPropertyDecl>(D);
}

/// hasFunctionProto - Return true if the given decl has a argument
/// information. This decl should have already passed
/// isFunctionOrMethod or isFunctionOrMethodOrBlock.
static bool hasFunctionProto(const Decl *D) {
  if (const FunctionType *FnTy = D->getFunctionType())
    return isa<FunctionProtoType>(FnTy);
  return isa<ObjCMethodDecl>(D) || isa<BlockDecl>(D);
}

/// getFunctionOrMethodNumParams - Return number of function or method
/// parameters. It is an error to call this on a K&R function (use
/// hasFunctionProto first).
static unsigned getFunctionOrMethodNumParams(const Decl *D) {
  if (const FunctionType *FnTy = D->getFunctionType())
    return cast<FunctionProtoType>(FnTy)->getNumParams();
  if (const auto *BD = dyn_cast<BlockDecl>(D))
    return BD->getNumParams();
  return cast<ObjCMethodDecl>(D)->param_size();
}

static const ParmVarDecl *getFunctionOrMethodParam(const Decl *D,
                                                   unsigned Idx) {
  if (const auto *FD = dyn_cast<FunctionDecl>(D))
    return FD->getParamDecl(Idx);
  if (const auto *MD = dyn_cast<ObjCMethodDecl>(D))
    return MD->getParamDecl(Idx);
  if (const auto *BD = dyn_cast<BlockDecl>(D))
    return BD->getParamDecl(Idx);
  return nullptr;
}

static QualType getFunctionOrMethodParamType(const Decl *D, unsigned Idx) {
  if (const FunctionType *FnTy = D->getFunctionType())
    return cast<FunctionProtoType>(FnTy)->getParamType(Idx);
  if (const auto *BD = dyn_cast<BlockDecl>(D))
    return BD->getParamDecl(Idx)->getType();

  return cast<ObjCMethodDecl>(D)->parameters()[Idx]->getType();
}

static SourceRange getFunctionOrMethodParamRange(const Decl *D, unsigned Idx) {
  if (auto *PVD = getFunctionOrMethodParam(D, Idx))
    return PVD->getSourceRange();
  return SourceRange();
}

static QualType getFunctionOrMethodResultType(const Decl *D) {
  if (const FunctionType *FnTy = D->getFunctionType())
    return FnTy->getReturnType();
  return cast<ObjCMethodDecl>(D)->getReturnType();
}

static SourceRange getFunctionOrMethodResultSourceRange(const Decl *D) {
  if (const auto *FD = dyn_cast<FunctionDecl>(D))
    return FD->getReturnTypeSourceRange();
  if (const auto *MD = dyn_cast<ObjCMethodDecl>(D))
    return MD->getReturnTypeSourceRange();
  return SourceRange();
}

static bool isFunctionOrMethodVariadic(const Decl *D) {
  if (const FunctionType *FnTy = D->getFunctionType())
    return cast<FunctionProtoType>(FnTy)->isVariadic();
  if (const auto *BD = dyn_cast<BlockDecl>(D))
    return BD->isVariadic();
  return cast<ObjCMethodDecl>(D)->isVariadic();
}

static bool isInstanceMethod(const Decl *D) {
  if (const auto *MethodDecl = dyn_cast<CXXMethodDecl>(D))
    return MethodDecl->isInstance();
  return false;
}

static inline bool isNSStringType(QualType T, ASTContext &Ctx,
                                  bool AllowNSAttributedString = false) {
  const auto *PT = T->getAs<ObjCObjectPointerType>();
  if (!PT)
    return false;

  ObjCInterfaceDecl *Cls = PT->getObjectType()->getInterface();
  if (!Cls)
    return false;

  IdentifierInfo* ClsName = Cls->getIdentifier();

  if (AllowNSAttributedString &&
      ClsName == &Ctx.Idents.get("NSAttributedString"))
    return true;
  // FIXME: Should we walk the chain of classes?
  return ClsName == &Ctx.Idents.get("NSString") ||
         ClsName == &Ctx.Idents.get("NSMutableString");
}

static inline bool isCFStringType(QualType T, ASTContext &Ctx) {
  const auto *PT = T->getAs<PointerType>();
  if (!PT)
    return false;

  const auto *RT = PT->getPointeeType()->getAs<RecordType>();
  if (!RT)
    return false;

  const RecordDecl *RD = RT->getDecl();
  if (RD->getTagKind() != TTK_Struct)
    return false;

  return RD->getIdentifier() == &Ctx.Idents.get("__CFString");
}

static unsigned getNumAttributeArgs(const ParsedAttr &AL) {
  // FIXME: Include the type in the argument list.
  return AL.getNumArgs() + AL.hasParsedType();
}

/// A helper function to provide Attribute Location for the Attr types
/// AND the ParsedAttr.
template <typename AttrInfo>
static std::enable_if_t<std::is_base_of<Attr, AttrInfo>::value, SourceLocation>
getAttrLoc(const AttrInfo &AL) {
  return AL.getLocation();
}
static SourceLocation getAttrLoc(const ParsedAttr &AL) { return AL.getLoc(); }

/// If Expr is a valid integer constant, get the value of the integer
/// expression and return success or failure. May output an error.
///
/// Negative argument is implicitly converted to unsigned, unless
/// \p StrictlyUnsigned is true.
template <typename AttrInfo>
static bool checkUInt32Argument(Sema &S, const AttrInfo &AI, const Expr *Expr,
                                uint32_t &Val, unsigned Idx = UINT_MAX,
                                bool StrictlyUnsigned = false) {
  Optional<llvm::APSInt> I = llvm::APSInt(32);
  if (Expr->isTypeDependent() || Expr->isValueDependent() ||
      !(I = Expr->getIntegerConstantExpr(S.Context))) {
    if (Idx != UINT_MAX)
      S.Diag(getAttrLoc(AI), diag::err_attribute_argument_n_type)
          << &AI << Idx << AANT_ArgumentIntegerConstant
          << Expr->getSourceRange();
    else
      S.Diag(getAttrLoc(AI), diag::err_attribute_argument_type)
          << &AI << AANT_ArgumentIntegerConstant << Expr->getSourceRange();
    return false;
  }

  if (!I->isIntN(32)) {
    S.Diag(Expr->getExprLoc(), diag::err_ice_too_large)
        << I->toString(10, false) << 32 << /* Unsigned */ 1;
    return false;
  }

  if (StrictlyUnsigned && I->isSigned() && I->isNegative()) {
    S.Diag(getAttrLoc(AI), diag::err_attribute_requires_positive_integer)
        << &AI << /*non-negative*/ 1;
    return false;
  }

  Val = (uint32_t)I->getZExtValue();
  return true;
}

/// Wrapper around checkUInt32Argument, with an extra check to be sure
/// that the result will fit into a regular (signed) int. All args have the same
/// purpose as they do in checkUInt32Argument.
template <typename AttrInfo>
static bool checkPositiveIntArgument(Sema &S, const AttrInfo &AI, const Expr *Expr,
                                     int &Val, unsigned Idx = UINT_MAX) {
  uint32_t UVal;
  if (!checkUInt32Argument(S, AI, Expr, UVal, Idx))
    return false;

  if (UVal > (uint32_t)std::numeric_limits<int>::max()) {
    llvm::APSInt I(32); // for toString
    I = UVal;
    S.Diag(Expr->getExprLoc(), diag::err_ice_too_large)
        << I.toString(10, false) << 32 << /* Unsigned */ 0;
    return false;
  }

  Val = UVal;
  return true;
}

/// Diagnose mutually exclusive attributes when present on a given
/// declaration. Returns true if diagnosed.
template <typename AttrTy>
static bool checkAttrMutualExclusion(Sema &S, Decl *D,
                                     const AttributeCommonInfo &AL) {
  if (const auto *A = D->getAttr<AttrTy>()) {
    S.Diag(AL.getLoc(), diag::err_attributes_are_not_compatible) << AL << A;
    S.Diag(A->getLocation(), diag::note_conflicting_attribute);
    return true;
  }
  return false;
}

template <typename AttrTy>
static bool checkAttrMutualExclusion(Sema &S, Decl *D, const Attr &AL) {
  if (const auto *A = D->getAttr<AttrTy>()) {
    S.Diag(AL.getLocation(), diag::err_attributes_are_not_compatible) << &AL
                                                                      << A;
    S.Diag(A->getLocation(), diag::note_conflicting_attribute);
    return true;
  }
  return false;
}

void Sema::DiagnoseDeprecatedAttribute(const ParsedAttr &A, StringRef NewScope,
                                       StringRef NewName) {
  assert((!NewName.empty() || !NewScope.empty()) &&
         "Deprecated attribute with no new scope or name?");
  Diag(A.getLoc(), diag::warn_attribute_spelling_deprecated)
      << "'" + A.getNormalizedFullName() + "'";

  FixItHint Fix;
  std::string NewFullName;
  if (NewScope.empty() && !NewName.empty()) {
    // Only have a new name.
    Fix = FixItHint::CreateReplacement(A.getLoc(), NewName);
    NewFullName =
        ((A.hasScope() ? A.getScopeName()->getName() : StringRef("")) +
         "::" + NewName)
            .str();
  } else if (NewName.empty() && !NewScope.empty()) {
    // Only have a new scope.
    Fix = FixItHint::CreateReplacement(A.getScopeLoc(), NewScope);
    NewFullName = (NewScope + "::" + A.getAttrName()->getName()).str();
  } else {
    // Have both a new name and a new scope.
    NewFullName = (NewScope + "::" + NewName).str();
    Fix = FixItHint::CreateReplacement(A.getRange(), NewFullName);
  }

  Diag(A.getLoc(), diag::note_spelling_suggestion)
      << "'" + NewFullName + "'" << Fix;
}

void Sema::CheckDeprecatedSYCLAttributeSpelling(const ParsedAttr &A,
                                                StringRef NewName) {
#if INTEL_CUSTOMIZATION
  // Some FPGA attributes have GNU spelling and can appear without a scope
  if (!A.hasScope())
    return;
#endif // INTEL_CUSTOMIZATION

  // Additionally, diagnose the old [[intel::ii]] spelling.
  if (A.getKind() == ParsedAttr::AT_SYCLIntelFPGAInitiationInterval &&
      A.getAttrName()->isStr("ii")) {
    DiagnoseDeprecatedAttribute(A, "intel", "initiation_interval");
    return;
  }

  // Diagnose SYCL 2017 spellings in later SYCL modes.
  if (LangOpts.getSYCLVersion() > LangOptions::SYCL_2017) {
    // All attributes in the cl vendor namespace are deprecated in favor of a
    // name in the sycl namespace as of SYCL 2020.
    if (A.hasScope() && A.getScopeName()->isStr("cl")) {
      DiagnoseDeprecatedAttribute(A, "sycl", NewName);
      return;
    }

    // All GNU-style spellings are deprecated in favor of a C++-style spelling.
    if (A.getSyntax() == ParsedAttr::AS_GNU) {
      // Note: we cannot suggest an automatic fix-it because GNU-style
      // spellings can appear in locations that are not valid for a C++-style
      // spelling, and the attribute could be part of an attribute list within
      // a single __attribute__ specifier. Just tell the user it's deprecated
      // manually.
      //
      // This currently assumes that the GNU-style spelling is the same as the
      // SYCL 2020 spelling (sans the vendor namespace).
      Diag(A.getLoc(), diag::warn_attribute_spelling_deprecated)
          << "'" + A.getNormalizedFullName() + "'";
      Diag(A.getLoc(), diag::note_spelling_suggestion)
          << "'[[sycl::" + A.getNormalizedFullName() + "]]'";
      return;
    }
  }

  // Diagnose SYCL 2020 spellings used in earlier SYCL modes as being an
  // extension.
  if (LangOpts.getSYCLVersion() == LangOptions::SYCL_2017 && A.hasScope() &&
      A.getScopeName()->isStr("sycl")) {
    Diag(A.getLoc(), diag::ext_sycl_2020_attr_spelling) << A;
    return;
  }

  // All attributes in the intelfpga vendor namespace are deprecated in favor
  // of a name in the intel vendor namespace. By default, assume the attribute
  // retains its original name but changes the namespace. However, some
  // attributes were renamed, so we support supplying a new name as well.
  if (A.hasScope() && A.getScopeName()->isStr("intelfpga")) {
    DiagnoseDeprecatedAttribute(A, "intel", NewName);
    return;
  }
}

/// Check if IdxExpr is a valid parameter index for a function or
/// instance method D.  May output an error.
///
/// \returns true if IdxExpr is a valid index.
template <typename AttrInfo>
static bool checkFunctionOrMethodParameterIndex(
    Sema &S, const Decl *D, const AttrInfo &AI, unsigned AttrArgNum,
    const Expr *IdxExpr, ParamIdx &Idx, bool CanIndexImplicitThis = false) {
  assert(isFunctionOrMethodOrBlock(D));

  // In C++ the implicit 'this' function parameter also counts.
  // Parameters are counted from one.
  bool HP = hasFunctionProto(D);
  bool HasImplicitThisParam = isInstanceMethod(D);
  bool IV = HP && isFunctionOrMethodVariadic(D);
  unsigned NumParams =
      (HP ? getFunctionOrMethodNumParams(D) : 0) + HasImplicitThisParam;

  Optional<llvm::APSInt> IdxInt;
  if (IdxExpr->isTypeDependent() || IdxExpr->isValueDependent() ||
      !(IdxInt = IdxExpr->getIntegerConstantExpr(S.Context))) {
    S.Diag(getAttrLoc(AI), diag::err_attribute_argument_n_type)
        << &AI << AttrArgNum << AANT_ArgumentIntegerConstant
        << IdxExpr->getSourceRange();
    return false;
  }

  unsigned IdxSource = IdxInt->getLimitedValue(UINT_MAX);
  if (IdxSource < 1 || (!IV && IdxSource > NumParams)) {
    S.Diag(getAttrLoc(AI), diag::err_attribute_argument_out_of_bounds)
        << &AI << AttrArgNum << IdxExpr->getSourceRange();
    return false;
  }
  if (HasImplicitThisParam && !CanIndexImplicitThis) {
    if (IdxSource == 1) {
      S.Diag(getAttrLoc(AI), diag::err_attribute_invalid_implicit_this_argument)
          << &AI << IdxExpr->getSourceRange();
      return false;
    }
  }

  Idx = ParamIdx(IdxSource, D);
  return true;
}

/// Check if the argument \p ArgNum of \p Attr is a ASCII string literal.
/// If not emit an error and return false. If the argument is an identifier it
/// will emit an error with a fixit hint and treat it as if it was a string
/// literal.
bool Sema::checkStringLiteralArgumentAttr(const ParsedAttr &AL, unsigned ArgNum,
                                          StringRef &Str,
                                          SourceLocation *ArgLocation) {
  // Look for identifiers. If we have one emit a hint to fix it to a literal.
  if (AL.isArgIdent(ArgNum)) {
    IdentifierLoc *Loc = AL.getArgAsIdent(ArgNum);
    Diag(Loc->Loc, diag::err_attribute_argument_type)
        << AL << AANT_ArgumentString
        << FixItHint::CreateInsertion(Loc->Loc, "\"")
        << FixItHint::CreateInsertion(getLocForEndOfToken(Loc->Loc), "\"");
    Str = Loc->Ident->getName();
    if (ArgLocation)
      *ArgLocation = Loc->Loc;
    return true;
  }

  // Now check for an actual string literal.
  Expr *ArgExpr = AL.getArgAsExpr(ArgNum);
  const auto *Literal = dyn_cast<StringLiteral>(ArgExpr->IgnoreParenCasts());
  if (ArgLocation)
    *ArgLocation = ArgExpr->getBeginLoc();

  if (!Literal || !Literal->isAscii()) {
    Diag(ArgExpr->getBeginLoc(), diag::err_attribute_argument_type)
        << AL << AANT_ArgumentString;
    return false;
  }

  Str = Literal->getString();
  return true;
}

/// Applies the given attribute to the Decl without performing any
/// additional semantic checking.
template <typename AttrType>
static void handleSimpleAttribute(Sema &S, Decl *D,
                                  const AttributeCommonInfo &CI) {
  D->addAttr(::new (S.Context) AttrType(S.Context, CI));
}

template <typename... DiagnosticArgs>
static const Sema::SemaDiagnosticBuilder&
appendDiagnostics(const Sema::SemaDiagnosticBuilder &Bldr) {
  return Bldr;
}

template <typename T, typename... DiagnosticArgs>
static const Sema::SemaDiagnosticBuilder&
appendDiagnostics(const Sema::SemaDiagnosticBuilder &Bldr, T &&ExtraArg,
                  DiagnosticArgs &&... ExtraArgs) {
  return appendDiagnostics(Bldr << std::forward<T>(ExtraArg),
                           std::forward<DiagnosticArgs>(ExtraArgs)...);
}

/// Add an attribute @c AttrType to declaration @c D, provided that
/// @c PassesCheck is true.
/// Otherwise, emit diagnostic @c DiagID, passing in all parameters
/// specified in @c ExtraArgs.
template <typename AttrType, typename... DiagnosticArgs>
static void handleSimpleAttributeOrDiagnose(Sema &S, Decl *D,
                                            const AttributeCommonInfo &CI,
                                            bool PassesCheck, unsigned DiagID,
                                            DiagnosticArgs &&... ExtraArgs) {
  if (!PassesCheck) {
    Sema::SemaDiagnosticBuilder DB = S.Diag(D->getBeginLoc(), DiagID);
    appendDiagnostics(DB, std::forward<DiagnosticArgs>(ExtraArgs)...);
    return;
  }
  handleSimpleAttribute<AttrType>(S, D, CI);
}

/// Check if the passed-in expression is of type int or bool.
static bool isIntOrBool(Expr *Exp) {
  QualType QT = Exp->getType();
  return QT->isBooleanType() || QT->isIntegerType();
}


// Check to see if the type is a smart pointer of some kind.  We assume
// it's a smart pointer if it defines both operator-> and operator*.
static bool threadSafetyCheckIsSmartPointer(Sema &S, const RecordType* RT) {
  auto IsOverloadedOperatorPresent = [&S](const RecordDecl *Record,
                                          OverloadedOperatorKind Op) {
    DeclContextLookupResult Result =
        Record->lookup(S.Context.DeclarationNames.getCXXOperatorName(Op));
    return !Result.empty();
  };

  const RecordDecl *Record = RT->getDecl();
  bool foundStarOperator = IsOverloadedOperatorPresent(Record, OO_Star);
  bool foundArrowOperator = IsOverloadedOperatorPresent(Record, OO_Arrow);
  if (foundStarOperator && foundArrowOperator)
    return true;

  const CXXRecordDecl *CXXRecord = dyn_cast<CXXRecordDecl>(Record);
  if (!CXXRecord)
    return false;

  for (auto BaseSpecifier : CXXRecord->bases()) {
    if (!foundStarOperator)
      foundStarOperator = IsOverloadedOperatorPresent(
          BaseSpecifier.getType()->getAsRecordDecl(), OO_Star);
    if (!foundArrowOperator)
      foundArrowOperator = IsOverloadedOperatorPresent(
          BaseSpecifier.getType()->getAsRecordDecl(), OO_Arrow);
  }

  if (foundStarOperator && foundArrowOperator)
    return true;

  return false;
}

/// Check if passed in Decl is a pointer type.
/// Note that this function may produce an error message.
/// \return true if the Decl is a pointer type; false otherwise
static bool threadSafetyCheckIsPointer(Sema &S, const Decl *D,
                                       const ParsedAttr &AL) {
  const auto *VD = cast<ValueDecl>(D);
  QualType QT = VD->getType();
  if (QT->isAnyPointerType())
    return true;

  if (const auto *RT = QT->getAs<RecordType>()) {
    // If it's an incomplete type, it could be a smart pointer; skip it.
    // (We don't want to force template instantiation if we can avoid it,
    // since that would alter the order in which templates are instantiated.)
    if (RT->isIncompleteType())
      return true;

    if (threadSafetyCheckIsSmartPointer(S, RT))
      return true;
  }

  S.Diag(AL.getLoc(), diag::warn_thread_attribute_decl_not_pointer) << AL << QT;
  return false;
}

/// Checks that the passed in QualType either is of RecordType or points
/// to RecordType. Returns the relevant RecordType, null if it does not exit.
static const RecordType *getRecordType(QualType QT) {
  if (const auto *RT = QT->getAs<RecordType>())
    return RT;

  // Now check if we point to record type.
  if (const auto *PT = QT->getAs<PointerType>())
    return PT->getPointeeType()->getAs<RecordType>();

  return nullptr;
}

template <typename AttrType>
static bool checkRecordDeclForAttr(const RecordDecl *RD) {
  // Check if the record itself has the attribute.
  if (RD->hasAttr<AttrType>())
    return true;

  // Else check if any base classes have the attribute.
  if (const auto *CRD = dyn_cast<CXXRecordDecl>(RD)) {
    if (!CRD->forallBases([](const CXXRecordDecl *Base) {
          return !Base->hasAttr<AttrType>();
        }))
      return true;
  }
  return false;
}

static bool checkRecordTypeForCapability(Sema &S, QualType Ty) {
  const RecordType *RT = getRecordType(Ty);

  if (!RT)
    return false;

  // Don't check for the capability if the class hasn't been defined yet.
  if (RT->isIncompleteType())
    return true;

  // Allow smart pointers to be used as capability objects.
  // FIXME -- Check the type that the smart pointer points to.
  if (threadSafetyCheckIsSmartPointer(S, RT))
    return true;

  return checkRecordDeclForAttr<CapabilityAttr>(RT->getDecl());
}

static bool checkTypedefTypeForCapability(QualType Ty) {
  const auto *TD = Ty->getAs<TypedefType>();
  if (!TD)
    return false;

  TypedefNameDecl *TN = TD->getDecl();
  if (!TN)
    return false;

  return TN->hasAttr<CapabilityAttr>();
}

static bool typeHasCapability(Sema &S, QualType Ty) {
  if (checkTypedefTypeForCapability(Ty))
    return true;

  if (checkRecordTypeForCapability(S, Ty))
    return true;

  return false;
}

static bool isCapabilityExpr(Sema &S, const Expr *Ex) {
  // Capability expressions are simple expressions involving the boolean logic
  // operators &&, || or !, a simple DeclRefExpr, CastExpr or a ParenExpr. Once
  // a DeclRefExpr is found, its type should be checked to determine whether it
  // is a capability or not.

  if (const auto *E = dyn_cast<CastExpr>(Ex))
    return isCapabilityExpr(S, E->getSubExpr());
  else if (const auto *E = dyn_cast<ParenExpr>(Ex))
    return isCapabilityExpr(S, E->getSubExpr());
  else if (const auto *E = dyn_cast<UnaryOperator>(Ex)) {
    if (E->getOpcode() == UO_LNot || E->getOpcode() == UO_AddrOf ||
        E->getOpcode() == UO_Deref)
      return isCapabilityExpr(S, E->getSubExpr());
    return false;
  } else if (const auto *E = dyn_cast<BinaryOperator>(Ex)) {
    if (E->getOpcode() == BO_LAnd || E->getOpcode() == BO_LOr)
      return isCapabilityExpr(S, E->getLHS()) &&
             isCapabilityExpr(S, E->getRHS());
    return false;
  }

  return typeHasCapability(S, Ex->getType());
}

/// Checks that all attribute arguments, starting from Sidx, resolve to
/// a capability object.
/// \param Sidx The attribute argument index to start checking with.
/// \param ParamIdxOk Whether an argument can be indexing into a function
/// parameter list.
static void checkAttrArgsAreCapabilityObjs(Sema &S, Decl *D,
                                           const ParsedAttr &AL,
                                           SmallVectorImpl<Expr *> &Args,
                                           unsigned Sidx = 0,
                                           bool ParamIdxOk = false) {
  if (Sidx == AL.getNumArgs()) {
    // If we don't have any capability arguments, the attribute implicitly
    // refers to 'this'. So we need to make sure that 'this' exists, i.e. we're
    // a non-static method, and that the class is a (scoped) capability.
    const auto *MD = dyn_cast<const CXXMethodDecl>(D);
    if (MD && !MD->isStatic()) {
      const CXXRecordDecl *RD = MD->getParent();
      // FIXME -- need to check this again on template instantiation
      if (!checkRecordDeclForAttr<CapabilityAttr>(RD) &&
          !checkRecordDeclForAttr<ScopedLockableAttr>(RD))
        S.Diag(AL.getLoc(),
               diag::warn_thread_attribute_not_on_capability_member)
            << AL << MD->getParent();
    } else {
      S.Diag(AL.getLoc(), diag::warn_thread_attribute_not_on_non_static_member)
          << AL;
    }
  }

  for (unsigned Idx = Sidx; Idx < AL.getNumArgs(); ++Idx) {
    Expr *ArgExp = AL.getArgAsExpr(Idx);

    if (ArgExp->isTypeDependent()) {
      // FIXME -- need to check this again on template instantiation
      Args.push_back(ArgExp);
      continue;
    }

    if (const auto *StrLit = dyn_cast<StringLiteral>(ArgExp)) {
      if (StrLit->getLength() == 0 ||
          (StrLit->isAscii() && StrLit->getString() == StringRef("*"))) {
        // Pass empty strings to the analyzer without warnings.
        // Treat "*" as the universal lock.
        Args.push_back(ArgExp);
        continue;
      }

      // We allow constant strings to be used as a placeholder for expressions
      // that are not valid C++ syntax, but warn that they are ignored.
      S.Diag(AL.getLoc(), diag::warn_thread_attribute_ignored) << AL;
      Args.push_back(ArgExp);
      continue;
    }

    QualType ArgTy = ArgExp->getType();

    // A pointer to member expression of the form  &MyClass::mu is treated
    // specially -- we need to look at the type of the member.
    if (const auto *UOp = dyn_cast<UnaryOperator>(ArgExp))
      if (UOp->getOpcode() == UO_AddrOf)
        if (const auto *DRE = dyn_cast<DeclRefExpr>(UOp->getSubExpr()))
          if (DRE->getDecl()->isCXXInstanceMember())
            ArgTy = DRE->getDecl()->getType();

    // First see if we can just cast to record type, or pointer to record type.
    const RecordType *RT = getRecordType(ArgTy);

    // Now check if we index into a record type function param.
    if(!RT && ParamIdxOk) {
      const auto *FD = dyn_cast<FunctionDecl>(D);
      const auto *IL = dyn_cast<IntegerLiteral>(ArgExp);
      if(FD && IL) {
        unsigned int NumParams = FD->getNumParams();
        llvm::APInt ArgValue = IL->getValue();
        uint64_t ParamIdxFromOne = ArgValue.getZExtValue();
        uint64_t ParamIdxFromZero = ParamIdxFromOne - 1;
        if (!ArgValue.isStrictlyPositive() || ParamIdxFromOne > NumParams) {
          S.Diag(AL.getLoc(),
                 diag::err_attribute_argument_out_of_bounds_extra_info)
              << AL << Idx + 1 << NumParams;
          continue;
        }
        ArgTy = FD->getParamDecl(ParamIdxFromZero)->getType();
      }
    }

    // If the type does not have a capability, see if the components of the
    // expression have capabilities. This allows for writing C code where the
    // capability may be on the type, and the expression is a capability
    // boolean logic expression. Eg) requires_capability(A || B && !C)
    if (!typeHasCapability(S, ArgTy) && !isCapabilityExpr(S, ArgExp))
      S.Diag(AL.getLoc(), diag::warn_thread_attribute_argument_not_lockable)
          << AL << ArgTy;

    Args.push_back(ArgExp);
  }
}

//===----------------------------------------------------------------------===//
// Attribute Implementations
//===----------------------------------------------------------------------===//

static void handlePtGuardedVarAttr(Sema &S, Decl *D, const ParsedAttr &AL) {
  if (!threadSafetyCheckIsPointer(S, D, AL))
    return;

  D->addAttr(::new (S.Context) PtGuardedVarAttr(S.Context, AL));
}

static bool checkGuardedByAttrCommon(Sema &S, Decl *D, const ParsedAttr &AL,
                                     Expr *&Arg) {
  SmallVector<Expr *, 1> Args;
  // check that all arguments are lockable objects
  checkAttrArgsAreCapabilityObjs(S, D, AL, Args);
  unsigned Size = Args.size();
  if (Size != 1)
    return false;

  Arg = Args[0];

  return true;
}

static void handleGuardedByAttr(Sema &S, Decl *D, const ParsedAttr &AL) {
  Expr *Arg = nullptr;
  if (!checkGuardedByAttrCommon(S, D, AL, Arg))
    return;

  D->addAttr(::new (S.Context) GuardedByAttr(S.Context, AL, Arg));
}

static void handlePtGuardedByAttr(Sema &S, Decl *D, const ParsedAttr &AL) {
  Expr *Arg = nullptr;
  if (!checkGuardedByAttrCommon(S, D, AL, Arg))
    return;

  if (!threadSafetyCheckIsPointer(S, D, AL))
    return;

  D->addAttr(::new (S.Context) PtGuardedByAttr(S.Context, AL, Arg));
}

static bool checkAcquireOrderAttrCommon(Sema &S, Decl *D, const ParsedAttr &AL,
                                        SmallVectorImpl<Expr *> &Args) {
  if (!AL.checkAtLeastNumArgs(S, 1))
    return false;

  // Check that this attribute only applies to lockable types.
  QualType QT = cast<ValueDecl>(D)->getType();
  if (!QT->isDependentType() && !typeHasCapability(S, QT)) {
    S.Diag(AL.getLoc(), diag::warn_thread_attribute_decl_not_lockable) << AL;
    return false;
  }

  // Check that all arguments are lockable objects.
  checkAttrArgsAreCapabilityObjs(S, D, AL, Args);
  if (Args.empty())
    return false;

  return true;
}

static void handleAcquiredAfterAttr(Sema &S, Decl *D, const ParsedAttr &AL) {
  SmallVector<Expr *, 1> Args;
  if (!checkAcquireOrderAttrCommon(S, D, AL, Args))
    return;

  Expr **StartArg = &Args[0];
  D->addAttr(::new (S.Context)
                 AcquiredAfterAttr(S.Context, AL, StartArg, Args.size()));
}

static void handleAcquiredBeforeAttr(Sema &S, Decl *D, const ParsedAttr &AL) {
  SmallVector<Expr *, 1> Args;
  if (!checkAcquireOrderAttrCommon(S, D, AL, Args))
    return;

  Expr **StartArg = &Args[0];
  D->addAttr(::new (S.Context)
                 AcquiredBeforeAttr(S.Context, AL, StartArg, Args.size()));
}

static bool checkLockFunAttrCommon(Sema &S, Decl *D, const ParsedAttr &AL,
                                   SmallVectorImpl<Expr *> &Args) {
  // zero or more arguments ok
  // check that all arguments are lockable objects
  checkAttrArgsAreCapabilityObjs(S, D, AL, Args, 0, /*ParamIdxOk=*/true);

  return true;
}

static void handleAssertSharedLockAttr(Sema &S, Decl *D, const ParsedAttr &AL) {
  SmallVector<Expr *, 1> Args;
  if (!checkLockFunAttrCommon(S, D, AL, Args))
    return;

  unsigned Size = Args.size();
  Expr **StartArg = Size == 0 ? nullptr : &Args[0];
  D->addAttr(::new (S.Context)
                 AssertSharedLockAttr(S.Context, AL, StartArg, Size));
}

static void handleAssertExclusiveLockAttr(Sema &S, Decl *D,
                                          const ParsedAttr &AL) {
  SmallVector<Expr *, 1> Args;
  if (!checkLockFunAttrCommon(S, D, AL, Args))
    return;

  unsigned Size = Args.size();
  Expr **StartArg = Size == 0 ? nullptr : &Args[0];
  D->addAttr(::new (S.Context)
                 AssertExclusiveLockAttr(S.Context, AL, StartArg, Size));
}

/// Checks to be sure that the given parameter number is in bounds, and
/// is an integral type. Will emit appropriate diagnostics if this returns
/// false.
///
/// AttrArgNo is used to actually retrieve the argument, so it's base-0.
template <typename AttrInfo>
static bool checkParamIsIntegerType(Sema &S, const Decl *D, const AttrInfo &AI,
                                    unsigned AttrArgNo) {
  assert(AI.isArgExpr(AttrArgNo) && "Expected expression argument");
  Expr *AttrArg = AI.getArgAsExpr(AttrArgNo);
  ParamIdx Idx;
  if (!checkFunctionOrMethodParameterIndex(S, D, AI, AttrArgNo + 1, AttrArg,
                                           Idx))
    return false;

  QualType ParamTy = getFunctionOrMethodParamType(D, Idx.getASTIndex());
  if (!ParamTy->isIntegerType() && !ParamTy->isCharType()) {
    SourceLocation SrcLoc = AttrArg->getBeginLoc();
    S.Diag(SrcLoc, diag::err_attribute_integers_only)
        << AI << getFunctionOrMethodParamRange(D, Idx.getASTIndex());
    return false;
  }
  return true;
}

static void handleAllocSizeAttr(Sema &S, Decl *D, const ParsedAttr &AL) {
  if (!AL.checkAtLeastNumArgs(S, 1) || !AL.checkAtMostNumArgs(S, 2))
    return;

  assert(isFunctionOrMethod(D) && hasFunctionProto(D));

  QualType RetTy = getFunctionOrMethodResultType(D);
  if (!RetTy->isPointerType()) {
    S.Diag(AL.getLoc(), diag::warn_attribute_return_pointers_only) << AL;
    return;
  }

  const Expr *SizeExpr = AL.getArgAsExpr(0);
  int SizeArgNoVal;
  // Parameter indices are 1-indexed, hence Index=1
  if (!checkPositiveIntArgument(S, AL, SizeExpr, SizeArgNoVal, /*Idx=*/1))
    return;
  if (!checkParamIsIntegerType(S, D, AL, /*AttrArgNo=*/0))
    return;
  ParamIdx SizeArgNo(SizeArgNoVal, D);

  ParamIdx NumberArgNo;
  if (AL.getNumArgs() == 2) {
    const Expr *NumberExpr = AL.getArgAsExpr(1);
    int Val;
    // Parameter indices are 1-based, hence Index=2
    if (!checkPositiveIntArgument(S, AL, NumberExpr, Val, /*Idx=*/2))
      return;
    if (!checkParamIsIntegerType(S, D, AL, /*AttrArgNo=*/1))
      return;
    NumberArgNo = ParamIdx(Val, D);
  }

  D->addAttr(::new (S.Context)
                 AllocSizeAttr(S.Context, AL, SizeArgNo, NumberArgNo));
}

static bool checkTryLockFunAttrCommon(Sema &S, Decl *D, const ParsedAttr &AL,
                                      SmallVectorImpl<Expr *> &Args) {
  if (!AL.checkAtLeastNumArgs(S, 1))
    return false;

  if (!isIntOrBool(AL.getArgAsExpr(0))) {
    S.Diag(AL.getLoc(), diag::err_attribute_argument_n_type)
        << AL << 1 << AANT_ArgumentIntOrBool;
    return false;
  }

  // check that all arguments are lockable objects
  checkAttrArgsAreCapabilityObjs(S, D, AL, Args, 1);

  return true;
}

static void handleSharedTrylockFunctionAttr(Sema &S, Decl *D,
                                            const ParsedAttr &AL) {
  SmallVector<Expr*, 2> Args;
  if (!checkTryLockFunAttrCommon(S, D, AL, Args))
    return;

  D->addAttr(::new (S.Context) SharedTrylockFunctionAttr(
      S.Context, AL, AL.getArgAsExpr(0), Args.data(), Args.size()));
}

static void handleExclusiveTrylockFunctionAttr(Sema &S, Decl *D,
                                               const ParsedAttr &AL) {
  SmallVector<Expr*, 2> Args;
  if (!checkTryLockFunAttrCommon(S, D, AL, Args))
    return;

  D->addAttr(::new (S.Context) ExclusiveTrylockFunctionAttr(
      S.Context, AL, AL.getArgAsExpr(0), Args.data(), Args.size()));
}

static void handleLockReturnedAttr(Sema &S, Decl *D, const ParsedAttr &AL) {
  // check that the argument is lockable object
  SmallVector<Expr*, 1> Args;
  checkAttrArgsAreCapabilityObjs(S, D, AL, Args);
  unsigned Size = Args.size();
  if (Size == 0)
    return;

  D->addAttr(::new (S.Context) LockReturnedAttr(S.Context, AL, Args[0]));
}

static void handleLocksExcludedAttr(Sema &S, Decl *D, const ParsedAttr &AL) {
  if (!AL.checkAtLeastNumArgs(S, 1))
    return;

  // check that all arguments are lockable objects
  SmallVector<Expr*, 1> Args;
  checkAttrArgsAreCapabilityObjs(S, D, AL, Args);
  unsigned Size = Args.size();
  if (Size == 0)
    return;
  Expr **StartArg = &Args[0];

  D->addAttr(::new (S.Context)
                 LocksExcludedAttr(S.Context, AL, StartArg, Size));
}

static bool checkFunctionConditionAttr(Sema &S, Decl *D, const ParsedAttr &AL,
                                       Expr *&Cond, StringRef &Msg) {
  Cond = AL.getArgAsExpr(0);
  if (!Cond->isTypeDependent()) {
    ExprResult Converted = S.PerformContextuallyConvertToBool(Cond);
    if (Converted.isInvalid())
      return false;
    Cond = Converted.get();
  }

  if (!S.checkStringLiteralArgumentAttr(AL, 1, Msg))
    return false;

  if (Msg.empty())
    Msg = "<no message provided>";

  SmallVector<PartialDiagnosticAt, 8> Diags;
  if (isa<FunctionDecl>(D) && !Cond->isValueDependent() &&
      !Expr::isPotentialConstantExprUnevaluated(Cond, cast<FunctionDecl>(D),
                                                Diags)) {
    S.Diag(AL.getLoc(), diag::err_attr_cond_never_constant_expr) << AL;
    for (const PartialDiagnosticAt &PDiag : Diags)
      S.Diag(PDiag.first, PDiag.second);
    return false;
  }
  return true;
}

static void handleEnableIfAttr(Sema &S, Decl *D, const ParsedAttr &AL) {
  S.Diag(AL.getLoc(), diag::ext_clang_enable_if);

  Expr *Cond;
  StringRef Msg;
  if (checkFunctionConditionAttr(S, D, AL, Cond, Msg))
    D->addAttr(::new (S.Context) EnableIfAttr(S.Context, AL, Cond, Msg));
}

namespace {
/// Determines if a given Expr references any of the given function's
/// ParmVarDecls, or the function's implicit `this` parameter (if applicable).
class ArgumentDependenceChecker
    : public RecursiveASTVisitor<ArgumentDependenceChecker> {
#ifndef NDEBUG
  const CXXRecordDecl *ClassType;
#endif
  llvm::SmallPtrSet<const ParmVarDecl *, 16> Parms;
  bool Result;

public:
  ArgumentDependenceChecker(const FunctionDecl *FD) {
#ifndef NDEBUG
    if (const auto *MD = dyn_cast<CXXMethodDecl>(FD))
      ClassType = MD->getParent();
    else
      ClassType = nullptr;
#endif
    Parms.insert(FD->param_begin(), FD->param_end());
  }

  bool referencesArgs(Expr *E) {
    Result = false;
    TraverseStmt(E);
    return Result;
  }

  bool VisitCXXThisExpr(CXXThisExpr *E) {
    assert(E->getType()->getPointeeCXXRecordDecl() == ClassType &&
           "`this` doesn't refer to the enclosing class?");
    Result = true;
    return false;
  }

  bool VisitDeclRefExpr(DeclRefExpr *DRE) {
    if (const auto *PVD = dyn_cast<ParmVarDecl>(DRE->getDecl()))
      if (Parms.count(PVD)) {
        Result = true;
        return false;
      }
    return true;
  }
};
}

static void handleDiagnoseIfAttr(Sema &S, Decl *D, const ParsedAttr &AL) {
  S.Diag(AL.getLoc(), diag::ext_clang_diagnose_if);

  Expr *Cond;
  StringRef Msg;
  if (!checkFunctionConditionAttr(S, D, AL, Cond, Msg))
    return;

  StringRef DiagTypeStr;
  if (!S.checkStringLiteralArgumentAttr(AL, 2, DiagTypeStr))
    return;

  DiagnoseIfAttr::DiagnosticType DiagType;
  if (!DiagnoseIfAttr::ConvertStrToDiagnosticType(DiagTypeStr, DiagType)) {
    S.Diag(AL.getArgAsExpr(2)->getBeginLoc(),
           diag::err_diagnose_if_invalid_diagnostic_type);
    return;
  }

  bool ArgDependent = false;
  if (const auto *FD = dyn_cast<FunctionDecl>(D))
    ArgDependent = ArgumentDependenceChecker(FD).referencesArgs(Cond);
  D->addAttr(::new (S.Context) DiagnoseIfAttr(
      S.Context, AL, Cond, Msg, DiagType, ArgDependent, cast<NamedDecl>(D)));
}

static void handleNoBuiltinAttr(Sema &S, Decl *D, const ParsedAttr &AL) {
  static constexpr const StringRef kWildcard = "*";

  llvm::SmallVector<StringRef, 16> Names;
  bool HasWildcard = false;

  const auto AddBuiltinName = [&Names, &HasWildcard](StringRef Name) {
    if (Name == kWildcard)
      HasWildcard = true;
    Names.push_back(Name);
  };

  // Add previously defined attributes.
  if (const auto *NBA = D->getAttr<NoBuiltinAttr>())
    for (StringRef BuiltinName : NBA->builtinNames())
      AddBuiltinName(BuiltinName);

  // Add current attributes.
  if (AL.getNumArgs() == 0)
    AddBuiltinName(kWildcard);
  else
    for (unsigned I = 0, E = AL.getNumArgs(); I != E; ++I) {
      StringRef BuiltinName;
      SourceLocation LiteralLoc;
      if (!S.checkStringLiteralArgumentAttr(AL, I, BuiltinName, &LiteralLoc))
        return;

      if (Builtin::Context::isBuiltinFunc(BuiltinName))
        AddBuiltinName(BuiltinName);
      else
        S.Diag(LiteralLoc, diag::warn_attribute_no_builtin_invalid_builtin_name)
            << BuiltinName << AL;
    }

  // Repeating the same attribute is fine.
  llvm::sort(Names);
  Names.erase(std::unique(Names.begin(), Names.end()), Names.end());

  // Empty no_builtin must be on its own.
  if (HasWildcard && Names.size() > 1)
    S.Diag(D->getLocation(),
           diag::err_attribute_no_builtin_wildcard_or_builtin_name)
        << AL;

  if (D->hasAttr<NoBuiltinAttr>())
    D->dropAttr<NoBuiltinAttr>();
  D->addAttr(::new (S.Context)
                 NoBuiltinAttr(S.Context, AL, Names.data(), Names.size()));
}

static void handlePassObjectSizeAttr(Sema &S, Decl *D, const ParsedAttr &AL) {
  if (D->hasAttr<PassObjectSizeAttr>()) {
    S.Diag(D->getBeginLoc(), diag::err_attribute_only_once_per_parameter) << AL;
    return;
  }

  Expr *E = AL.getArgAsExpr(0);
  uint32_t Type;
  if (!checkUInt32Argument(S, AL, E, Type, /*Idx=*/1))
    return;

  // pass_object_size's argument is passed in as the second argument of
  // __builtin_object_size. So, it has the same constraints as that second
  // argument; namely, it must be in the range [0, 3].
  if (Type > 3) {
    S.Diag(E->getBeginLoc(), diag::err_attribute_argument_out_of_range)
        << AL << 0 << 3 << E->getSourceRange();
    return;
  }

  // pass_object_size is only supported on constant pointer parameters; as a
  // kindness to users, we allow the parameter to be non-const for declarations.
  // At this point, we have no clue if `D` belongs to a function declaration or
  // definition, so we defer the constness check until later.
  if (!cast<ParmVarDecl>(D)->getType()->isPointerType()) {
    S.Diag(D->getBeginLoc(), diag::err_attribute_pointers_only) << AL << 1;
    return;
  }

  D->addAttr(::new (S.Context) PassObjectSizeAttr(S.Context, AL, (int)Type));
}

static void handleConsumableAttr(Sema &S, Decl *D, const ParsedAttr &AL) {
  ConsumableAttr::ConsumedState DefaultState;

  if (AL.isArgIdent(0)) {
    IdentifierLoc *IL = AL.getArgAsIdent(0);
    if (!ConsumableAttr::ConvertStrToConsumedState(IL->Ident->getName(),
                                                   DefaultState)) {
      S.Diag(IL->Loc, diag::warn_attribute_type_not_supported) << AL
                                                               << IL->Ident;
      return;
    }
  } else {
    S.Diag(AL.getLoc(), diag::err_attribute_argument_type)
        << AL << AANT_ArgumentIdentifier;
    return;
  }

  D->addAttr(::new (S.Context) ConsumableAttr(S.Context, AL, DefaultState));
}

static bool checkForConsumableClass(Sema &S, const CXXMethodDecl *MD,
                                    const ParsedAttr &AL) {
  QualType ThisType = MD->getThisType()->getPointeeType();

  if (const CXXRecordDecl *RD = ThisType->getAsCXXRecordDecl()) {
    if (!RD->hasAttr<ConsumableAttr>()) {
      S.Diag(AL.getLoc(), diag::warn_attr_on_unconsumable_class) << RD;

      return false;
    }
  }

  return true;
}

static void handleCallableWhenAttr(Sema &S, Decl *D, const ParsedAttr &AL) {
  if (!AL.checkAtLeastNumArgs(S, 1))
    return;

  if (!checkForConsumableClass(S, cast<CXXMethodDecl>(D), AL))
    return;

  SmallVector<CallableWhenAttr::ConsumedState, 3> States;
  for (unsigned ArgIndex = 0; ArgIndex < AL.getNumArgs(); ++ArgIndex) {
    CallableWhenAttr::ConsumedState CallableState;

    StringRef StateString;
    SourceLocation Loc;
    if (AL.isArgIdent(ArgIndex)) {
      IdentifierLoc *Ident = AL.getArgAsIdent(ArgIndex);
      StateString = Ident->Ident->getName();
      Loc = Ident->Loc;
    } else {
      if (!S.checkStringLiteralArgumentAttr(AL, ArgIndex, StateString, &Loc))
        return;
    }

    if (!CallableWhenAttr::ConvertStrToConsumedState(StateString,
                                                     CallableState)) {
      S.Diag(Loc, diag::warn_attribute_type_not_supported) << AL << StateString;
      return;
    }

    States.push_back(CallableState);
  }

  D->addAttr(::new (S.Context)
                 CallableWhenAttr(S.Context, AL, States.data(), States.size()));
}

static void handleParamTypestateAttr(Sema &S, Decl *D, const ParsedAttr &AL) {
  ParamTypestateAttr::ConsumedState ParamState;

  if (AL.isArgIdent(0)) {
    IdentifierLoc *Ident = AL.getArgAsIdent(0);
    StringRef StateString = Ident->Ident->getName();

    if (!ParamTypestateAttr::ConvertStrToConsumedState(StateString,
                                                       ParamState)) {
      S.Diag(Ident->Loc, diag::warn_attribute_type_not_supported)
          << AL << StateString;
      return;
    }
  } else {
    S.Diag(AL.getLoc(), diag::err_attribute_argument_type)
        << AL << AANT_ArgumentIdentifier;
    return;
  }

  // FIXME: This check is currently being done in the analysis.  It can be
  //        enabled here only after the parser propagates attributes at
  //        template specialization definition, not declaration.
  //QualType ReturnType = cast<ParmVarDecl>(D)->getType();
  //const CXXRecordDecl *RD = ReturnType->getAsCXXRecordDecl();
  //
  //if (!RD || !RD->hasAttr<ConsumableAttr>()) {
  //    S.Diag(AL.getLoc(), diag::warn_return_state_for_unconsumable_type) <<
  //      ReturnType.getAsString();
  //    return;
  //}

  D->addAttr(::new (S.Context) ParamTypestateAttr(S.Context, AL, ParamState));
}

static void handleReturnTypestateAttr(Sema &S, Decl *D, const ParsedAttr &AL) {
  ReturnTypestateAttr::ConsumedState ReturnState;

  if (AL.isArgIdent(0)) {
    IdentifierLoc *IL = AL.getArgAsIdent(0);
    if (!ReturnTypestateAttr::ConvertStrToConsumedState(IL->Ident->getName(),
                                                        ReturnState)) {
      S.Diag(IL->Loc, diag::warn_attribute_type_not_supported) << AL
                                                               << IL->Ident;
      return;
    }
  } else {
    S.Diag(AL.getLoc(), diag::err_attribute_argument_type)
        << AL << AANT_ArgumentIdentifier;
    return;
  }

  // FIXME: This check is currently being done in the analysis.  It can be
  //        enabled here only after the parser propagates attributes at
  //        template specialization definition, not declaration.
  //QualType ReturnType;
  //
  //if (const ParmVarDecl *Param = dyn_cast<ParmVarDecl>(D)) {
  //  ReturnType = Param->getType();
  //
  //} else if (const CXXConstructorDecl *Constructor =
  //             dyn_cast<CXXConstructorDecl>(D)) {
  //  ReturnType = Constructor->getThisType()->getPointeeType();
  //
  //} else {
  //
  //  ReturnType = cast<FunctionDecl>(D)->getCallResultType();
  //}
  //
  //const CXXRecordDecl *RD = ReturnType->getAsCXXRecordDecl();
  //
  //if (!RD || !RD->hasAttr<ConsumableAttr>()) {
  //    S.Diag(Attr.getLoc(), diag::warn_return_state_for_unconsumable_type) <<
  //      ReturnType.getAsString();
  //    return;
  //}

  D->addAttr(::new (S.Context) ReturnTypestateAttr(S.Context, AL, ReturnState));
}

static void handleSetTypestateAttr(Sema &S, Decl *D, const ParsedAttr &AL) {
  if (!checkForConsumableClass(S, cast<CXXMethodDecl>(D), AL))
    return;

  SetTypestateAttr::ConsumedState NewState;
  if (AL.isArgIdent(0)) {
    IdentifierLoc *Ident = AL.getArgAsIdent(0);
    StringRef Param = Ident->Ident->getName();
    if (!SetTypestateAttr::ConvertStrToConsumedState(Param, NewState)) {
      S.Diag(Ident->Loc, diag::warn_attribute_type_not_supported) << AL
                                                                  << Param;
      return;
    }
  } else {
    S.Diag(AL.getLoc(), diag::err_attribute_argument_type)
        << AL << AANT_ArgumentIdentifier;
    return;
  }

  D->addAttr(::new (S.Context) SetTypestateAttr(S.Context, AL, NewState));
}

static void handleTestTypestateAttr(Sema &S, Decl *D, const ParsedAttr &AL) {
  if (!checkForConsumableClass(S, cast<CXXMethodDecl>(D), AL))
    return;

  TestTypestateAttr::ConsumedState TestState;
  if (AL.isArgIdent(0)) {
    IdentifierLoc *Ident = AL.getArgAsIdent(0);
    StringRef Param = Ident->Ident->getName();
    if (!TestTypestateAttr::ConvertStrToConsumedState(Param, TestState)) {
      S.Diag(Ident->Loc, diag::warn_attribute_type_not_supported) << AL
                                                                  << Param;
      return;
    }
  } else {
    S.Diag(AL.getLoc(), diag::err_attribute_argument_type)
        << AL << AANT_ArgumentIdentifier;
    return;
  }

  D->addAttr(::new (S.Context) TestTypestateAttr(S.Context, AL, TestState));
}

static void handleExtVectorTypeAttr(Sema &S, Decl *D, const ParsedAttr &AL) {
  // Remember this typedef decl, we will need it later for diagnostics.
  S.ExtVectorDecls.push_back(cast<TypedefNameDecl>(D));
}

static void handlePackedAttr(Sema &S, Decl *D, const ParsedAttr &AL) {
  if (auto *TD = dyn_cast<TagDecl>(D))
    TD->addAttr(::new (S.Context) PackedAttr(S.Context, AL));
  else if (auto *FD = dyn_cast<FieldDecl>(D)) {
    bool BitfieldByteAligned = (!FD->getType()->isDependentType() &&
                                !FD->getType()->isIncompleteType() &&
                                FD->isBitField() &&
                                S.Context.getTypeAlign(FD->getType()) <= 8);

    if (S.getASTContext().getTargetInfo().getTriple().isPS4()) {
      if (BitfieldByteAligned)
        // The PS4 target needs to maintain ABI backwards compatibility.
        S.Diag(AL.getLoc(), diag::warn_attribute_ignored_for_field_of_type)
            << AL << FD->getType();
      else
        FD->addAttr(::new (S.Context) PackedAttr(S.Context, AL));
    } else {
      // Report warning about changed offset in the newer compiler versions.
      if (BitfieldByteAligned)
        S.Diag(AL.getLoc(), diag::warn_attribute_packed_for_bitfield);

      FD->addAttr(::new (S.Context) PackedAttr(S.Context, AL));
    }

  } else
    S.Diag(AL.getLoc(), diag::warn_attribute_ignored) << AL;
}

static void handlePreferredName(Sema &S, Decl *D, const ParsedAttr &AL) {
  auto *RD = cast<CXXRecordDecl>(D);
  ClassTemplateDecl *CTD = RD->getDescribedClassTemplate();
  assert(CTD && "attribute does not appertain to this declaration");

  ParsedType PT = AL.getTypeArg();
  TypeSourceInfo *TSI = nullptr;
  QualType T = S.GetTypeFromParser(PT, &TSI);
  if (!TSI)
    TSI = S.Context.getTrivialTypeSourceInfo(T, AL.getLoc());

  if (!T.hasQualifiers() && T->isTypedefNameType()) {
    // Find the template name, if this type names a template specialization.
    const TemplateDecl *Template = nullptr;
    if (const auto *CTSD = dyn_cast_or_null<ClassTemplateSpecializationDecl>(
            T->getAsCXXRecordDecl())) {
      Template = CTSD->getSpecializedTemplate();
    } else if (const auto *TST = T->getAs<TemplateSpecializationType>()) {
      while (TST && TST->isTypeAlias())
        TST = TST->getAliasedType()->getAs<TemplateSpecializationType>();
      if (TST)
        Template = TST->getTemplateName().getAsTemplateDecl();
    }

    if (Template && declaresSameEntity(Template, CTD)) {
      D->addAttr(::new (S.Context) PreferredNameAttr(S.Context, AL, TSI));
      return;
    }
  }

  S.Diag(AL.getLoc(), diag::err_attribute_preferred_name_arg_invalid)
      << T << CTD;
  if (const auto *TT = T->getAs<TypedefType>())
    S.Diag(TT->getDecl()->getLocation(), diag::note_entity_declared_at)
        << TT->getDecl();
}

static bool checkIBOutletCommon(Sema &S, Decl *D, const ParsedAttr &AL) {
  // The IBOutlet/IBOutletCollection attributes only apply to instance
  // variables or properties of Objective-C classes.  The outlet must also
  // have an object reference type.
  if (const auto *VD = dyn_cast<ObjCIvarDecl>(D)) {
    if (!VD->getType()->getAs<ObjCObjectPointerType>()) {
      S.Diag(AL.getLoc(), diag::warn_iboutlet_object_type)
          << AL << VD->getType() << 0;
      return false;
    }
  }
  else if (const auto *PD = dyn_cast<ObjCPropertyDecl>(D)) {
    if (!PD->getType()->getAs<ObjCObjectPointerType>()) {
      S.Diag(AL.getLoc(), diag::warn_iboutlet_object_type)
          << AL << PD->getType() << 1;
      return false;
    }
  }
  else {
    S.Diag(AL.getLoc(), diag::warn_attribute_iboutlet) << AL;
    return false;
  }

  return true;
}

static void handleIBOutlet(Sema &S, Decl *D, const ParsedAttr &AL) {
  if (!checkIBOutletCommon(S, D, AL))
    return;

  D->addAttr(::new (S.Context) IBOutletAttr(S.Context, AL));
}

static void handleIBOutletCollection(Sema &S, Decl *D, const ParsedAttr &AL) {

  // The iboutletcollection attribute can have zero or one arguments.
  if (AL.getNumArgs() > 1) {
    S.Diag(AL.getLoc(), diag::err_attribute_wrong_number_arguments) << AL << 1;
    return;
  }

  if (!checkIBOutletCommon(S, D, AL))
    return;

  ParsedType PT;

  if (AL.hasParsedType())
    PT = AL.getTypeArg();
  else {
    PT = S.getTypeName(S.Context.Idents.get("NSObject"), AL.getLoc(),
                       S.getScopeForContext(D->getDeclContext()->getParent()));
    if (!PT) {
      S.Diag(AL.getLoc(), diag::err_iboutletcollection_type) << "NSObject";
      return;
    }
  }

  TypeSourceInfo *QTLoc = nullptr;
  QualType QT = S.GetTypeFromParser(PT, &QTLoc);
  if (!QTLoc)
    QTLoc = S.Context.getTrivialTypeSourceInfo(QT, AL.getLoc());

  // Diagnose use of non-object type in iboutletcollection attribute.
  // FIXME. Gnu attribute extension ignores use of builtin types in
  // attributes. So, __attribute__((iboutletcollection(char))) will be
  // treated as __attribute__((iboutletcollection())).
  if (!QT->isObjCIdType() && !QT->isObjCObjectType()) {
    S.Diag(AL.getLoc(),
           QT->isBuiltinType() ? diag::err_iboutletcollection_builtintype
                               : diag::err_iboutletcollection_type) << QT;
    return;
  }

  D->addAttr(::new (S.Context) IBOutletCollectionAttr(S.Context, AL, QTLoc));
}

bool Sema::isValidPointerAttrType(QualType T, bool RefOkay) {
  if (RefOkay) {
    if (T->isReferenceType())
      return true;
  } else {
    T = T.getNonReferenceType();
  }

  // The nonnull attribute, and other similar attributes, can be applied to a
  // transparent union that contains a pointer type.
  if (const RecordType *UT = T->getAsUnionType()) {
    if (UT && UT->getDecl()->hasAttr<TransparentUnionAttr>()) {
      RecordDecl *UD = UT->getDecl();
      for (const auto *I : UD->fields()) {
        QualType QT = I->getType();
        if (QT->isAnyPointerType() || QT->isBlockPointerType())
          return true;
      }
    }
  }

  return T->isAnyPointerType() || T->isBlockPointerType();
}

static bool attrNonNullArgCheck(Sema &S, QualType T, const ParsedAttr &AL,
                                SourceRange AttrParmRange,
                                SourceRange TypeRange,
                                bool isReturnValue = false) {
  if (!S.isValidPointerAttrType(T)) {
    if (isReturnValue)
      S.Diag(AL.getLoc(), diag::warn_attribute_return_pointers_only)
          << AL << AttrParmRange << TypeRange;
    else
      S.Diag(AL.getLoc(), diag::warn_attribute_pointers_only)
          << AL << AttrParmRange << TypeRange << 0;
    return false;
  }
  return true;
}

static void handleNonNullAttr(Sema &S, Decl *D, const ParsedAttr &AL) {
  SmallVector<ParamIdx, 8> NonNullArgs;
  for (unsigned I = 0; I < AL.getNumArgs(); ++I) {
    Expr *Ex = AL.getArgAsExpr(I);
    ParamIdx Idx;
    if (!checkFunctionOrMethodParameterIndex(S, D, AL, I + 1, Ex, Idx))
      return;

    // Is the function argument a pointer type?
    if (Idx.getASTIndex() < getFunctionOrMethodNumParams(D) &&
        !attrNonNullArgCheck(
            S, getFunctionOrMethodParamType(D, Idx.getASTIndex()), AL,
            Ex->getSourceRange(),
            getFunctionOrMethodParamRange(D, Idx.getASTIndex())))
      continue;

    NonNullArgs.push_back(Idx);
  }

  // If no arguments were specified to __attribute__((nonnull)) then all pointer
  // arguments have a nonnull attribute; warn if there aren't any. Skip this
  // check if the attribute came from a macro expansion or a template
  // instantiation.
  if (NonNullArgs.empty() && AL.getLoc().isFileID() &&
      !S.inTemplateInstantiation()) {
    bool AnyPointers = isFunctionOrMethodVariadic(D);
    for (unsigned I = 0, E = getFunctionOrMethodNumParams(D);
         I != E && !AnyPointers; ++I) {
      QualType T = getFunctionOrMethodParamType(D, I);
      if (T->isDependentType() || S.isValidPointerAttrType(T))
        AnyPointers = true;
    }

    if (!AnyPointers)
      S.Diag(AL.getLoc(), diag::warn_attribute_nonnull_no_pointers);
  }

  ParamIdx *Start = NonNullArgs.data();
  unsigned Size = NonNullArgs.size();
  llvm::array_pod_sort(Start, Start + Size);
  D->addAttr(::new (S.Context) NonNullAttr(S.Context, AL, Start, Size));
}

static void handleNonNullAttrParameter(Sema &S, ParmVarDecl *D,
                                       const ParsedAttr &AL) {
  if (AL.getNumArgs() > 0) {
    if (D->getFunctionType()) {
      handleNonNullAttr(S, D, AL);
    } else {
      S.Diag(AL.getLoc(), diag::warn_attribute_nonnull_parm_no_args)
        << D->getSourceRange();
    }
    return;
  }

  // Is the argument a pointer type?
  if (!attrNonNullArgCheck(S, D->getType(), AL, SourceRange(),
                           D->getSourceRange()))
    return;

  D->addAttr(::new (S.Context) NonNullAttr(S.Context, AL, nullptr, 0));
}

static void handleReturnsNonNullAttr(Sema &S, Decl *D, const ParsedAttr &AL) {
  QualType ResultType = getFunctionOrMethodResultType(D);
  SourceRange SR = getFunctionOrMethodResultSourceRange(D);
  if (!attrNonNullArgCheck(S, ResultType, AL, SourceRange(), SR,
                           /* isReturnValue */ true))
    return;

  D->addAttr(::new (S.Context) ReturnsNonNullAttr(S.Context, AL));
}

static void handleNoEscapeAttr(Sema &S, Decl *D, const ParsedAttr &AL) {
  if (D->isInvalidDecl())
    return;

  // noescape only applies to pointer types.
  QualType T = cast<ParmVarDecl>(D)->getType();
  if (!S.isValidPointerAttrType(T, /* RefOkay */ true)) {
    S.Diag(AL.getLoc(), diag::warn_attribute_pointers_only)
        << AL << AL.getRange() << 0;
    return;
  }

  D->addAttr(::new (S.Context) NoEscapeAttr(S.Context, AL));
}

static void handleAssumeAlignedAttr(Sema &S, Decl *D, const ParsedAttr &AL) {
  Expr *E = AL.getArgAsExpr(0),
       *OE = AL.getNumArgs() > 1 ? AL.getArgAsExpr(1) : nullptr;
  S.AddAssumeAlignedAttr(D, AL, E, OE);
}

static void handleAllocAlignAttr(Sema &S, Decl *D, const ParsedAttr &AL) {
  S.AddAllocAlignAttr(D, AL, AL.getArgAsExpr(0));
}

void Sema::AddAssumeAlignedAttr(Decl *D, const AttributeCommonInfo &CI, Expr *E,
                                Expr *OE) {
  QualType ResultType = getFunctionOrMethodResultType(D);
  SourceRange SR = getFunctionOrMethodResultSourceRange(D);

  AssumeAlignedAttr TmpAttr(Context, CI, E, OE);
  SourceLocation AttrLoc = TmpAttr.getLocation();

  if (!isValidPointerAttrType(ResultType, /* RefOkay */ true)) {
    Diag(AttrLoc, diag::warn_attribute_return_pointers_refs_only)
        << &TmpAttr << TmpAttr.getRange() << SR;
    return;
  }

  if (!E->isValueDependent()) {
    Optional<llvm::APSInt> I = llvm::APSInt(64);
    if (!(I = E->getIntegerConstantExpr(Context))) {
      if (OE)
        Diag(AttrLoc, diag::err_attribute_argument_n_type)
          << &TmpAttr << 1 << AANT_ArgumentIntegerConstant
          << E->getSourceRange();
      else
        Diag(AttrLoc, diag::err_attribute_argument_type)
          << &TmpAttr << AANT_ArgumentIntegerConstant
          << E->getSourceRange();
      return;
    }

    if (!I->isPowerOf2()) {
      Diag(AttrLoc, diag::err_alignment_not_power_of_two)
        << E->getSourceRange();
      return;
    }

    if (*I > Sema::MaximumAlignment)
      Diag(CI.getLoc(), diag::warn_assume_aligned_too_great)
          << CI.getRange() << Sema::MaximumAlignment;
  }

  if (OE && !OE->isValueDependent() && !OE->isIntegerConstantExpr(Context)) {
    Diag(AttrLoc, diag::err_attribute_argument_n_type)
        << &TmpAttr << 2 << AANT_ArgumentIntegerConstant
        << OE->getSourceRange();
    return;
  }

  D->addAttr(::new (Context) AssumeAlignedAttr(Context, CI, E, OE));
}

void Sema::AddAllocAlignAttr(Decl *D, const AttributeCommonInfo &CI,
                             Expr *ParamExpr) {
  QualType ResultType = getFunctionOrMethodResultType(D);

  AllocAlignAttr TmpAttr(Context, CI, ParamIdx());
  SourceLocation AttrLoc = CI.getLoc();

  if (!ResultType->isDependentType() &&
      !isValidPointerAttrType(ResultType, /* RefOkay */ true)) {
    Diag(AttrLoc, diag::warn_attribute_return_pointers_refs_only)
        << &TmpAttr << CI.getRange() << getFunctionOrMethodResultSourceRange(D);
    return;
  }

  ParamIdx Idx;
  const auto *FuncDecl = cast<FunctionDecl>(D);
  if (!checkFunctionOrMethodParameterIndex(*this, FuncDecl, TmpAttr,
                                           /*AttrArgNum=*/1, ParamExpr, Idx))
    return;

  QualType Ty = getFunctionOrMethodParamType(D, Idx.getASTIndex());
  if (!Ty->isDependentType() && !Ty->isIntegralType(Context) &&
      !Ty->isAlignValT()) {
    Diag(ParamExpr->getBeginLoc(), diag::err_attribute_integers_only)
        << &TmpAttr
        << FuncDecl->getParamDecl(Idx.getASTIndex())->getSourceRange();
    return;
  }

  D->addAttr(::new (Context) AllocAlignAttr(Context, CI, Idx));
}

/// Check if \p AssumptionStr is a known assumption and warn if not.
static void checkAssumptionAttr(Sema &S, SourceLocation Loc,
                                StringRef AssumptionStr) {
  if (llvm::KnownAssumptionStrings.count(AssumptionStr))
    return;

  unsigned BestEditDistance = 3;
  StringRef Suggestion;
  for (const auto &KnownAssumptionIt : llvm::KnownAssumptionStrings) {
    unsigned EditDistance =
        AssumptionStr.edit_distance(KnownAssumptionIt.getKey());
    if (EditDistance < BestEditDistance) {
      Suggestion = KnownAssumptionIt.getKey();
      BestEditDistance = EditDistance;
    }
  }

  if (!Suggestion.empty())
    S.Diag(Loc, diag::warn_assume_attribute_string_unknown_suggested)
        << AssumptionStr << Suggestion;
  else
    S.Diag(Loc, diag::warn_assume_attribute_string_unknown) << AssumptionStr;
}

static void handleAssumumptionAttr(Sema &S, Decl *D, const ParsedAttr &AL) {
  // Handle the case where the attribute has a text message.
  StringRef Str;
  SourceLocation AttrStrLoc;
  if (!S.checkStringLiteralArgumentAttr(AL, 0, Str, &AttrStrLoc))
    return;

  checkAssumptionAttr(S, AttrStrLoc, Str);

  D->addAttr(::new (S.Context) AssumptionAttr(S.Context, AL, Str));
}

/// Normalize the attribute, __foo__ becomes foo.
/// Returns true if normalization was applied.
static bool normalizeName(StringRef &AttrName) {
  if (AttrName.size() > 4 && AttrName.startswith("__") &&
      AttrName.endswith("__")) {
    AttrName = AttrName.drop_front(2).drop_back(2);
    return true;
  }
  return false;
}

static void handleOwnershipAttr(Sema &S, Decl *D, const ParsedAttr &AL) {
  // This attribute must be applied to a function declaration. The first
  // argument to the attribute must be an identifier, the name of the resource,
  // for example: malloc. The following arguments must be argument indexes, the
  // arguments must be of integer type for Returns, otherwise of pointer type.
  // The difference between Holds and Takes is that a pointer may still be used
  // after being held. free() should be __attribute((ownership_takes)), whereas
  // a list append function may well be __attribute((ownership_holds)).

  if (!AL.isArgIdent(0)) {
    S.Diag(AL.getLoc(), diag::err_attribute_argument_n_type)
        << AL << 1 << AANT_ArgumentIdentifier;
    return;
  }

  // Figure out our Kind.
  OwnershipAttr::OwnershipKind K =
      OwnershipAttr(S.Context, AL, nullptr, nullptr, 0).getOwnKind();

  // Check arguments.
  switch (K) {
  case OwnershipAttr::Takes:
  case OwnershipAttr::Holds:
    if (AL.getNumArgs() < 2) {
      S.Diag(AL.getLoc(), diag::err_attribute_too_few_arguments) << AL << 2;
      return;
    }
    break;
  case OwnershipAttr::Returns:
    if (AL.getNumArgs() > 2) {
      S.Diag(AL.getLoc(), diag::err_attribute_too_many_arguments) << AL << 1;
      return;
    }
    break;
  }

  IdentifierInfo *Module = AL.getArgAsIdent(0)->Ident;

  StringRef ModuleName = Module->getName();
  if (normalizeName(ModuleName)) {
    Module = &S.PP.getIdentifierTable().get(ModuleName);
  }

  SmallVector<ParamIdx, 8> OwnershipArgs;
  for (unsigned i = 1; i < AL.getNumArgs(); ++i) {
    Expr *Ex = AL.getArgAsExpr(i);
    ParamIdx Idx;
    if (!checkFunctionOrMethodParameterIndex(S, D, AL, i, Ex, Idx))
      return;

    // Is the function argument a pointer type?
    QualType T = getFunctionOrMethodParamType(D, Idx.getASTIndex());
    int Err = -1;  // No error
    switch (K) {
      case OwnershipAttr::Takes:
      case OwnershipAttr::Holds:
        if (!T->isAnyPointerType() && !T->isBlockPointerType())
          Err = 0;
        break;
      case OwnershipAttr::Returns:
        if (!T->isIntegerType())
          Err = 1;
        break;
    }
    if (-1 != Err) {
      S.Diag(AL.getLoc(), diag::err_ownership_type) << AL << Err
                                                    << Ex->getSourceRange();
      return;
    }

    // Check we don't have a conflict with another ownership attribute.
    for (const auto *I : D->specific_attrs<OwnershipAttr>()) {
      // Cannot have two ownership attributes of different kinds for the same
      // index.
      if (I->getOwnKind() != K && I->args_end() !=
          std::find(I->args_begin(), I->args_end(), Idx)) {
        S.Diag(AL.getLoc(), diag::err_attributes_are_not_compatible) << AL << I;
        return;
      } else if (K == OwnershipAttr::Returns &&
                 I->getOwnKind() == OwnershipAttr::Returns) {
        // A returns attribute conflicts with any other returns attribute using
        // a different index.
        if (std::find(I->args_begin(), I->args_end(), Idx) == I->args_end()) {
          S.Diag(I->getLocation(), diag::err_ownership_returns_index_mismatch)
              << I->args_begin()->getSourceIndex();
          if (I->args_size())
            S.Diag(AL.getLoc(), diag::note_ownership_returns_index_mismatch)
                << Idx.getSourceIndex() << Ex->getSourceRange();
          return;
        }
      }
    }
    OwnershipArgs.push_back(Idx);
  }

  ParamIdx *Start = OwnershipArgs.data();
  unsigned Size = OwnershipArgs.size();
  llvm::array_pod_sort(Start, Start + Size);
  D->addAttr(::new (S.Context)
                 OwnershipAttr(S.Context, AL, Module, Start, Size));
}

static void handleWeakRefAttr(Sema &S, Decl *D, const ParsedAttr &AL) {
  // Check the attribute arguments.
  if (AL.getNumArgs() > 1) {
    S.Diag(AL.getLoc(), diag::err_attribute_wrong_number_arguments) << AL << 1;
    return;
  }

  // gcc rejects
  // class c {
  //   static int a __attribute__((weakref ("v2")));
  //   static int b() __attribute__((weakref ("f3")));
  // };
  // and ignores the attributes of
  // void f(void) {
  //   static int a __attribute__((weakref ("v2")));
  // }
  // we reject them
  const DeclContext *Ctx = D->getDeclContext()->getRedeclContext();
  if (!Ctx->isFileContext()) {
    S.Diag(AL.getLoc(), diag::err_attribute_weakref_not_global_context)
        << cast<NamedDecl>(D);
    return;
  }

  // The GCC manual says
  //
  // At present, a declaration to which `weakref' is attached can only
  // be `static'.
  //
  // It also says
  //
  // Without a TARGET,
  // given as an argument to `weakref' or to `alias', `weakref' is
  // equivalent to `weak'.
  //
  // gcc 4.4.1 will accept
  // int a7 __attribute__((weakref));
  // as
  // int a7 __attribute__((weak));
  // This looks like a bug in gcc. We reject that for now. We should revisit
  // it if this behaviour is actually used.

  // GCC rejects
  // static ((alias ("y"), weakref)).
  // Should we? How to check that weakref is before or after alias?

  // FIXME: it would be good for us to keep the WeakRefAttr as-written instead
  // of transforming it into an AliasAttr.  The WeakRefAttr never uses the
  // StringRef parameter it was given anyway.
  StringRef Str;
  if (AL.getNumArgs() && S.checkStringLiteralArgumentAttr(AL, 0, Str))
    // GCC will accept anything as the argument of weakref. Should we
    // check for an existing decl?
    D->addAttr(::new (S.Context) AliasAttr(S.Context, AL, Str));

  D->addAttr(::new (S.Context) WeakRefAttr(S.Context, AL));
}

static void handleIFuncAttr(Sema &S, Decl *D, const ParsedAttr &AL) {
  StringRef Str;
  if (!S.checkStringLiteralArgumentAttr(AL, 0, Str))
    return;

  // Aliases should be on declarations, not definitions.
  const auto *FD = cast<FunctionDecl>(D);
  if (FD->isThisDeclarationADefinition()) {
    S.Diag(AL.getLoc(), diag::err_alias_is_definition) << FD << 1;
    return;
  }

  D->addAttr(::new (S.Context) IFuncAttr(S.Context, AL, Str));
}

static void handleAliasAttr(Sema &S, Decl *D, const ParsedAttr &AL) {
  StringRef Str;
  if (!S.checkStringLiteralArgumentAttr(AL, 0, Str))
    return;

  if (S.Context.getTargetInfo().getTriple().isOSDarwin()) {
    S.Diag(AL.getLoc(), diag::err_alias_not_supported_on_darwin);
    return;
  }
  if (S.Context.getTargetInfo().getTriple().isNVPTX()) {
    S.Diag(AL.getLoc(), diag::err_alias_not_supported_on_nvptx);
  }

  // Aliases should be on declarations, not definitions.
  if (const auto *FD = dyn_cast<FunctionDecl>(D)) {
    if (FD->isThisDeclarationADefinition()) {
      S.Diag(AL.getLoc(), diag::err_alias_is_definition) << FD << 0;
      return;
    }
  } else {
    const auto *VD = cast<VarDecl>(D);
    if (VD->isThisDeclarationADefinition() && VD->isExternallyVisible()) {
      S.Diag(AL.getLoc(), diag::err_alias_is_definition) << VD << 0;
      return;
    }
  }

  // Mark target used to prevent unneeded-internal-declaration warnings.
  if (!S.LangOpts.CPlusPlus) {
    // FIXME: demangle Str for C++, as the attribute refers to the mangled
    // linkage name, not the pre-mangled identifier.
    const DeclarationNameInfo target(&S.Context.Idents.get(Str), AL.getLoc());
    LookupResult LR(S, target, Sema::LookupOrdinaryName);
    if (S.LookupQualifiedName(LR, S.getCurLexicalContext()))
      for (NamedDecl *ND : LR)
        ND->markUsed(S.Context);
  }

  D->addAttr(::new (S.Context) AliasAttr(S.Context, AL, Str));
}

static void handleTLSModelAttr(Sema &S, Decl *D, const ParsedAttr &AL) {
  StringRef Model;
  SourceLocation LiteralLoc;
  // Check that it is a string.
  if (!S.checkStringLiteralArgumentAttr(AL, 0, Model, &LiteralLoc))
    return;

  // Check that the value.
  if (Model != "global-dynamic" && Model != "local-dynamic"
      && Model != "initial-exec" && Model != "local-exec") {
    S.Diag(LiteralLoc, diag::err_attr_tlsmodel_arg);
    return;
  }

  if (S.Context.getTargetInfo().getTriple().isOSAIX() &&
      Model != "global-dynamic") {
    S.Diag(LiteralLoc, diag::err_aix_attr_unsupported_tls_model) << Model;
    return;
  }

  D->addAttr(::new (S.Context) TLSModelAttr(S.Context, AL, Model));
}

static void handleRestrictAttr(Sema &S, Decl *D, const ParsedAttr &AL) {
  QualType ResultType = getFunctionOrMethodResultType(D);
  if (ResultType->isAnyPointerType() || ResultType->isBlockPointerType()) {
    D->addAttr(::new (S.Context) RestrictAttr(S.Context, AL));
    return;
  }

  S.Diag(AL.getLoc(), diag::warn_attribute_return_pointers_only)
      << AL << getFunctionOrMethodResultSourceRange(D);
}

static void handleCPUSpecificAttr(Sema &S, Decl *D, const ParsedAttr &AL) {
  FunctionDecl *FD = cast<FunctionDecl>(D);

  if (const auto *MD = dyn_cast<CXXMethodDecl>(D)) {
    if (MD->getParent()->isLambda()) {
      S.Diag(AL.getLoc(), diag::err_attribute_dll_lambda) << AL;
      return;
    }
  }

  if (!AL.checkAtLeastNumArgs(S, 1))
    return;

  SmallVector<IdentifierInfo *, 8> CPUs;
  for (unsigned ArgNo = 0; ArgNo < getNumAttributeArgs(AL); ++ArgNo) {
    if (!AL.isArgIdent(ArgNo)) {
      S.Diag(AL.getLoc(), diag::err_attribute_argument_type)
          << AL << AANT_ArgumentIdentifier;
      return;
    }

    IdentifierLoc *CPUArg = AL.getArgAsIdent(ArgNo);
    StringRef CPUName = CPUArg->Ident->getName().trim();

    if (!S.Context.getTargetInfo().validateCPUSpecificCPUDispatch(CPUName)) {
      S.Diag(CPUArg->Loc, diag::err_invalid_cpu_specific_dispatch_value)
          << CPUName << (AL.getKind() == ParsedAttr::AT_CPUDispatch);
      return;
    }

    const TargetInfo &Target = S.Context.getTargetInfo();
    if (llvm::any_of(CPUs, [CPUName, &Target](const IdentifierInfo *Cur) {
          return Target.CPUSpecificManglingCharacter(CPUName) ==
                 Target.CPUSpecificManglingCharacter(Cur->getName());
        })) {
      S.Diag(AL.getLoc(), diag::warn_multiversion_duplicate_entries);
      return;
    }
    CPUs.push_back(CPUArg->Ident);
  }

  FD->setIsMultiVersion(true);
  if (AL.getKind() == ParsedAttr::AT_CPUSpecific)
    D->addAttr(::new (S.Context)
                   CPUSpecificAttr(S.Context, AL, CPUs.data(), CPUs.size()));
  else
    D->addAttr(::new (S.Context)
                   CPUDispatchAttr(S.Context, AL, CPUs.data(), CPUs.size()));
}

static void handleCommonAttr(Sema &S, Decl *D, const ParsedAttr &AL) {
  if (S.LangOpts.CPlusPlus) {
    S.Diag(AL.getLoc(), diag::err_attribute_not_supported_in_lang)
        << AL << AttributeLangSupport::Cpp;
    return;
  }

  D->addAttr(::new (S.Context) CommonAttr(S.Context, AL));
}

static void handleCmseNSEntryAttr(Sema &S, Decl *D, const ParsedAttr &AL) {
  if (S.LangOpts.CPlusPlus && !D->getDeclContext()->isExternCContext()) {
    S.Diag(AL.getLoc(), diag::err_attribute_not_clinkage) << AL;
    return;
  }

  const auto *FD = cast<FunctionDecl>(D);
  if (!FD->isExternallyVisible()) {
    S.Diag(AL.getLoc(), diag::warn_attribute_cmse_entry_static);
    return;
  }

  D->addAttr(::new (S.Context) CmseNSEntryAttr(S.Context, AL));
}

static void handleNakedAttr(Sema &S, Decl *D, const ParsedAttr &AL) {
  if (AL.isDeclspecAttribute() && !S.getLangOpts().IntelCompat) { // INTEL
    const auto &Triple = S.getASTContext().getTargetInfo().getTriple();
    const auto &Arch = Triple.getArch();
    if (Arch != llvm::Triple::x86 &&
        (Arch != llvm::Triple::arm && Arch != llvm::Triple::thumb)) {
      S.Diag(AL.getLoc(), diag::err_attribute_not_supported_on_arch)
          << AL << Triple.getArchName();
      return;
    }
  }

  D->addAttr(::new (S.Context) NakedAttr(S.Context, AL));
}

static void handleNoReturnAttr(Sema &S, Decl *D, const ParsedAttr &Attrs) {
  if (hasDeclarator(D)) return;

  if (!isa<ObjCMethodDecl>(D)) {
    S.Diag(Attrs.getLoc(), diag::warn_attribute_wrong_decl_type)
        << Attrs << ExpectedFunctionOrMethod;
    return;
  }

  D->addAttr(::new (S.Context) NoReturnAttr(S.Context, Attrs));
}

static void handleNoCfCheckAttr(Sema &S, Decl *D, const ParsedAttr &Attrs) {
  if (!S.getLangOpts().CFProtectionBranch)
    S.Diag(Attrs.getLoc(), diag::warn_nocf_check_attribute_ignored);
  else
    handleSimpleAttribute<AnyX86NoCfCheckAttr>(S, D, Attrs);
}

bool Sema::CheckAttrNoArgs(const ParsedAttr &Attrs) {
  if (!Attrs.checkExactlyNumArgs(*this, 0)) {
    Attrs.setInvalid();
    return true;
  }

  return false;
}

bool Sema::CheckAttrTarget(const ParsedAttr &AL) {
  // Check whether the attribute is valid on the current target.
  const TargetInfo *Aux = Context.getAuxTargetInfo();
  if (!(AL.existsInTarget(Context.getTargetInfo()) ||
        (Context.getLangOpts().SYCLIsDevice &&
         Aux && AL.existsInTarget(*Aux)))) {
    Diag(AL.getLoc(), diag::warn_unknown_attribute_ignored)
        << AL << AL.getRange();
    AL.setInvalid();
    return true;
  }

  return false;
}

static void handleAnalyzerNoReturnAttr(Sema &S, Decl *D, const ParsedAttr &AL) {

  // The checking path for 'noreturn' and 'analyzer_noreturn' are different
  // because 'analyzer_noreturn' does not impact the type.
  if (!isFunctionOrMethodOrBlock(D)) {
    ValueDecl *VD = dyn_cast<ValueDecl>(D);
    if (!VD || (!VD->getType()->isBlockPointerType() &&
                !VD->getType()->isFunctionPointerType())) {
      S.Diag(AL.getLoc(), AL.isCXX11Attribute()
                              ? diag::err_attribute_wrong_decl_type
                              : diag::warn_attribute_wrong_decl_type)
          << AL << ExpectedFunctionMethodOrBlock;
      return;
    }
  }

  D->addAttr(::new (S.Context) AnalyzerNoReturnAttr(S.Context, AL));
}

// PS3 PPU-specific.
static void handleVecReturnAttr(Sema &S, Decl *D, const ParsedAttr &AL) {
  /*
    Returning a Vector Class in Registers

    According to the PPU ABI specifications, a class with a single member of
    vector type is returned in memory when used as the return value of a
    function.
    This results in inefficient code when implementing vector classes. To return
    the value in a single vector register, add the vecreturn attribute to the
    class definition. This attribute is also applicable to struct types.

    Example:

    struct Vector
    {
      __vector float xyzw;
    } __attribute__((vecreturn));

    Vector Add(Vector lhs, Vector rhs)
    {
      Vector result;
      result.xyzw = vec_add(lhs.xyzw, rhs.xyzw);
      return result; // This will be returned in a register
    }
  */
  if (VecReturnAttr *A = D->getAttr<VecReturnAttr>()) {
    S.Diag(AL.getLoc(), diag::err_repeat_attribute) << A;
    return;
  }

  const auto *R = cast<RecordDecl>(D);
  int count = 0;

  if (!isa<CXXRecordDecl>(R)) {
    S.Diag(AL.getLoc(), diag::err_attribute_vecreturn_only_vector_member);
    return;
  }

  if (!cast<CXXRecordDecl>(R)->isPOD()) {
    S.Diag(AL.getLoc(), diag::err_attribute_vecreturn_only_pod_record);
    return;
  }

  for (const auto *I : R->fields()) {
    if ((count == 1) || !I->getType()->isVectorType()) {
      S.Diag(AL.getLoc(), diag::err_attribute_vecreturn_only_vector_member);
      return;
    }
    count++;
  }

  D->addAttr(::new (S.Context) VecReturnAttr(S.Context, AL));
}

static void handleDependencyAttr(Sema &S, Scope *Scope, Decl *D,
                                 const ParsedAttr &AL) {
  if (isa<ParmVarDecl>(D)) {
    // [[carries_dependency]] can only be applied to a parameter if it is a
    // parameter of a function declaration or lambda.
    if (!(Scope->getFlags() & clang::Scope::FunctionDeclarationScope)) {
      S.Diag(AL.getLoc(),
             diag::err_carries_dependency_param_not_function_decl);
      return;
    }
  }

  D->addAttr(::new (S.Context) CarriesDependencyAttr(S.Context, AL));
}

static void handleUnusedAttr(Sema &S, Decl *D, const ParsedAttr &AL) {
  bool IsCXX17Attr = AL.isCXX11Attribute() && !AL.getScopeName();

  // If this is spelled as the standard C++17 attribute, but not in C++17, warn
  // about using it as an extension.
  if (!S.getLangOpts().CPlusPlus17 && IsCXX17Attr)
    S.Diag(AL.getLoc(), diag::ext_cxx17_attr) << AL;

  D->addAttr(::new (S.Context) UnusedAttr(S.Context, AL));
}

static void handleConstructorAttr(Sema &S, Decl *D, const ParsedAttr &AL) {
  uint32_t priority = ConstructorAttr::DefaultPriority;
  if (AL.getNumArgs() &&
      !checkUInt32Argument(S, AL, AL.getArgAsExpr(0), priority))
    return;

  D->addAttr(::new (S.Context) ConstructorAttr(S.Context, AL, priority));
}

static void handleDestructorAttr(Sema &S, Decl *D, const ParsedAttr &AL) {
  uint32_t priority = DestructorAttr::DefaultPriority;
  if (AL.getNumArgs() &&
      !checkUInt32Argument(S, AL, AL.getArgAsExpr(0), priority))
    return;

  D->addAttr(::new (S.Context) DestructorAttr(S.Context, AL, priority));
}

template <typename AttrTy>
static void handleAttrWithMessage(Sema &S, Decl *D, const ParsedAttr &AL) {
  // Handle the case where the attribute has a text message.
  StringRef Str;
  if (AL.getNumArgs() == 1 && !S.checkStringLiteralArgumentAttr(AL, 0, Str))
    return;

  D->addAttr(::new (S.Context) AttrTy(S.Context, AL, Str));
}

static void handleObjCSuppresProtocolAttr(Sema &S, Decl *D,
                                          const ParsedAttr &AL) {
  if (!cast<ObjCProtocolDecl>(D)->isThisDeclarationADefinition()) {
    S.Diag(AL.getLoc(), diag::err_objc_attr_protocol_requires_definition)
        << AL << AL.getRange();
    return;
  }

  D->addAttr(::new (S.Context) ObjCExplicitProtocolImplAttr(S.Context, AL));
}

static bool checkAvailabilityAttr(Sema &S, SourceRange Range,
                                  IdentifierInfo *Platform,
                                  VersionTuple Introduced,
                                  VersionTuple Deprecated,
                                  VersionTuple Obsoleted) {
  StringRef PlatformName
    = AvailabilityAttr::getPrettyPlatformName(Platform->getName());
  if (PlatformName.empty())
    PlatformName = Platform->getName();

  // Ensure that Introduced <= Deprecated <= Obsoleted (although not all
  // of these steps are needed).
  if (!Introduced.empty() && !Deprecated.empty() &&
      !(Introduced <= Deprecated)) {
    S.Diag(Range.getBegin(), diag::warn_availability_version_ordering)
      << 1 << PlatformName << Deprecated.getAsString()
      << 0 << Introduced.getAsString();
    return true;
  }

  if (!Introduced.empty() && !Obsoleted.empty() &&
      !(Introduced <= Obsoleted)) {
    S.Diag(Range.getBegin(), diag::warn_availability_version_ordering)
      << 2 << PlatformName << Obsoleted.getAsString()
      << 0 << Introduced.getAsString();
    return true;
  }

  if (!Deprecated.empty() && !Obsoleted.empty() &&
      !(Deprecated <= Obsoleted)) {
    S.Diag(Range.getBegin(), diag::warn_availability_version_ordering)
      << 2 << PlatformName << Obsoleted.getAsString()
      << 1 << Deprecated.getAsString();
    return true;
  }

  return false;
}

/// Check whether the two versions match.
///
/// If either version tuple is empty, then they are assumed to match. If
/// \p BeforeIsOkay is true, then \p X can be less than or equal to \p Y.
static bool versionsMatch(const VersionTuple &X, const VersionTuple &Y,
                          bool BeforeIsOkay) {
  if (X.empty() || Y.empty())
    return true;

  if (X == Y)
    return true;

  if (BeforeIsOkay && X < Y)
    return true;

  return false;
}

AvailabilityAttr *Sema::mergeAvailabilityAttr(
    NamedDecl *D, const AttributeCommonInfo &CI, IdentifierInfo *Platform,
    bool Implicit, VersionTuple Introduced, VersionTuple Deprecated,
    VersionTuple Obsoleted, bool IsUnavailable, StringRef Message,
    bool IsStrict, StringRef Replacement, AvailabilityMergeKind AMK,
    int Priority) {
  VersionTuple MergedIntroduced = Introduced;
  VersionTuple MergedDeprecated = Deprecated;
  VersionTuple MergedObsoleted = Obsoleted;
  bool FoundAny = false;
  bool OverrideOrImpl = false;
  switch (AMK) {
  case AMK_None:
  case AMK_Redeclaration:
    OverrideOrImpl = false;
    break;

  case AMK_Override:
  case AMK_ProtocolImplementation:
    OverrideOrImpl = true;
    break;
  }

  if (D->hasAttrs()) {
    AttrVec &Attrs = D->getAttrs();
    for (unsigned i = 0, e = Attrs.size(); i != e;) {
      const auto *OldAA = dyn_cast<AvailabilityAttr>(Attrs[i]);
      if (!OldAA) {
        ++i;
        continue;
      }

      IdentifierInfo *OldPlatform = OldAA->getPlatform();
      if (OldPlatform != Platform) {
        ++i;
        continue;
      }

      // If there is an existing availability attribute for this platform that
      // has a lower priority use the existing one and discard the new
      // attribute.
      if (OldAA->getPriority() < Priority)
        return nullptr;

      // If there is an existing attribute for this platform that has a higher
      // priority than the new attribute then erase the old one and continue
      // processing the attributes.
      if (OldAA->getPriority() > Priority) {
        Attrs.erase(Attrs.begin() + i);
        --e;
        continue;
      }

      FoundAny = true;
      VersionTuple OldIntroduced = OldAA->getIntroduced();
      VersionTuple OldDeprecated = OldAA->getDeprecated();
      VersionTuple OldObsoleted = OldAA->getObsoleted();
      bool OldIsUnavailable = OldAA->getUnavailable();

      if (!versionsMatch(OldIntroduced, Introduced, OverrideOrImpl) ||
          !versionsMatch(Deprecated, OldDeprecated, OverrideOrImpl) ||
          !versionsMatch(Obsoleted, OldObsoleted, OverrideOrImpl) ||
          !(OldIsUnavailable == IsUnavailable ||
            (OverrideOrImpl && !OldIsUnavailable && IsUnavailable))) {
        if (OverrideOrImpl) {
          int Which = -1;
          VersionTuple FirstVersion;
          VersionTuple SecondVersion;
          if (!versionsMatch(OldIntroduced, Introduced, OverrideOrImpl)) {
            Which = 0;
            FirstVersion = OldIntroduced;
            SecondVersion = Introduced;
          } else if (!versionsMatch(Deprecated, OldDeprecated, OverrideOrImpl)) {
            Which = 1;
            FirstVersion = Deprecated;
            SecondVersion = OldDeprecated;
          } else if (!versionsMatch(Obsoleted, OldObsoleted, OverrideOrImpl)) {
            Which = 2;
            FirstVersion = Obsoleted;
            SecondVersion = OldObsoleted;
          }

          if (Which == -1) {
            Diag(OldAA->getLocation(),
                 diag::warn_mismatched_availability_override_unavail)
              << AvailabilityAttr::getPrettyPlatformName(Platform->getName())
              << (AMK == AMK_Override);
          } else {
            Diag(OldAA->getLocation(),
                 diag::warn_mismatched_availability_override)
              << Which
              << AvailabilityAttr::getPrettyPlatformName(Platform->getName())
              << FirstVersion.getAsString() << SecondVersion.getAsString()
              << (AMK == AMK_Override);
          }
          if (AMK == AMK_Override)
            Diag(CI.getLoc(), diag::note_overridden_method);
          else
            Diag(CI.getLoc(), diag::note_protocol_method);
        } else {
          Diag(OldAA->getLocation(), diag::warn_mismatched_availability);
          Diag(CI.getLoc(), diag::note_previous_attribute);
        }

        Attrs.erase(Attrs.begin() + i);
        --e;
        continue;
      }

      VersionTuple MergedIntroduced2 = MergedIntroduced;
      VersionTuple MergedDeprecated2 = MergedDeprecated;
      VersionTuple MergedObsoleted2 = MergedObsoleted;

      if (MergedIntroduced2.empty())
        MergedIntroduced2 = OldIntroduced;
      if (MergedDeprecated2.empty())
        MergedDeprecated2 = OldDeprecated;
      if (MergedObsoleted2.empty())
        MergedObsoleted2 = OldObsoleted;

      if (checkAvailabilityAttr(*this, OldAA->getRange(), Platform,
                                MergedIntroduced2, MergedDeprecated2,
                                MergedObsoleted2)) {
        Attrs.erase(Attrs.begin() + i);
        --e;
        continue;
      }

      MergedIntroduced = MergedIntroduced2;
      MergedDeprecated = MergedDeprecated2;
      MergedObsoleted = MergedObsoleted2;
      ++i;
    }
  }

  if (FoundAny &&
      MergedIntroduced == Introduced &&
      MergedDeprecated == Deprecated &&
      MergedObsoleted == Obsoleted)
    return nullptr;

  // Only create a new attribute if !OverrideOrImpl, but we want to do
  // the checking.
  if (!checkAvailabilityAttr(*this, CI.getRange(), Platform, MergedIntroduced,
                             MergedDeprecated, MergedObsoleted) &&
      !OverrideOrImpl) {
    auto *Avail = ::new (Context) AvailabilityAttr(
        Context, CI, Platform, Introduced, Deprecated, Obsoleted, IsUnavailable,
        Message, IsStrict, Replacement, Priority);
    Avail->setImplicit(Implicit);
    return Avail;
  }
  return nullptr;
}

static void handleAvailabilityAttr(Sema &S, Decl *D, const ParsedAttr &AL) {
  if (!AL.checkExactlyNumArgs(S, 1))
    return;
  IdentifierLoc *Platform = AL.getArgAsIdent(0);

  IdentifierInfo *II = Platform->Ident;
  if (AvailabilityAttr::getPrettyPlatformName(II->getName()).empty())
    S.Diag(Platform->Loc, diag::warn_availability_unknown_platform)
      << Platform->Ident;

  auto *ND = dyn_cast<NamedDecl>(D);
  if (!ND) // We warned about this already, so just return.
    return;

  AvailabilityChange Introduced = AL.getAvailabilityIntroduced();
  AvailabilityChange Deprecated = AL.getAvailabilityDeprecated();
  AvailabilityChange Obsoleted = AL.getAvailabilityObsoleted();
  bool IsUnavailable = AL.getUnavailableLoc().isValid();
  bool IsStrict = AL.getStrictLoc().isValid();
  StringRef Str;
  if (const auto *SE = dyn_cast_or_null<StringLiteral>(AL.getMessageExpr()))
    Str = SE->getString();
  StringRef Replacement;
  if (const auto *SE = dyn_cast_or_null<StringLiteral>(AL.getReplacementExpr()))
    Replacement = SE->getString();

  if (II->isStr("swift")) {
    if (Introduced.isValid() || Obsoleted.isValid() ||
        (!IsUnavailable && !Deprecated.isValid())) {
      S.Diag(AL.getLoc(),
             diag::warn_availability_swift_unavailable_deprecated_only);
      return;
    }
  }

  int PriorityModifier = AL.isPragmaClangAttribute()
                             ? Sema::AP_PragmaClangAttribute
                             : Sema::AP_Explicit;
  AvailabilityAttr *NewAttr = S.mergeAvailabilityAttr(
      ND, AL, II, false /*Implicit*/, Introduced.Version, Deprecated.Version,
      Obsoleted.Version, IsUnavailable, Str, IsStrict, Replacement,
      Sema::AMK_None, PriorityModifier);
  if (NewAttr)
    D->addAttr(NewAttr);

  // Transcribe "ios" to "watchos" (and add a new attribute) if the versioning
  // matches before the start of the watchOS platform.
  if (S.Context.getTargetInfo().getTriple().isWatchOS()) {
    IdentifierInfo *NewII = nullptr;
    if (II->getName() == "ios")
      NewII = &S.Context.Idents.get("watchos");
    else if (II->getName() == "ios_app_extension")
      NewII = &S.Context.Idents.get("watchos_app_extension");

    if (NewII) {
        auto adjustWatchOSVersion = [](VersionTuple Version) -> VersionTuple {
          if (Version.empty())
            return Version;
          auto Major = Version.getMajor();
          auto NewMajor = Major >= 9 ? Major - 7 : 0;
          if (NewMajor >= 2) {
            if (Version.getMinor().hasValue()) {
              if (Version.getSubminor().hasValue())
                return VersionTuple(NewMajor, Version.getMinor().getValue(),
                                    Version.getSubminor().getValue());
              else
                return VersionTuple(NewMajor, Version.getMinor().getValue());
            }
            return VersionTuple(NewMajor);
          }

          return VersionTuple(2, 0);
        };

        auto NewIntroduced = adjustWatchOSVersion(Introduced.Version);
        auto NewDeprecated = adjustWatchOSVersion(Deprecated.Version);
        auto NewObsoleted = adjustWatchOSVersion(Obsoleted.Version);

        AvailabilityAttr *NewAttr = S.mergeAvailabilityAttr(
            ND, AL, NewII, true /*Implicit*/, NewIntroduced, NewDeprecated,
            NewObsoleted, IsUnavailable, Str, IsStrict, Replacement,
            Sema::AMK_None,
            PriorityModifier + Sema::AP_InferredFromOtherPlatform);
        if (NewAttr)
          D->addAttr(NewAttr);
      }
  } else if (S.Context.getTargetInfo().getTriple().isTvOS()) {
    // Transcribe "ios" to "tvos" (and add a new attribute) if the versioning
    // matches before the start of the tvOS platform.
    IdentifierInfo *NewII = nullptr;
    if (II->getName() == "ios")
      NewII = &S.Context.Idents.get("tvos");
    else if (II->getName() == "ios_app_extension")
      NewII = &S.Context.Idents.get("tvos_app_extension");

    if (NewII) {
      AvailabilityAttr *NewAttr = S.mergeAvailabilityAttr(
          ND, AL, NewII, true /*Implicit*/, Introduced.Version,
          Deprecated.Version, Obsoleted.Version, IsUnavailable, Str, IsStrict,
          Replacement, Sema::AMK_None,
          PriorityModifier + Sema::AP_InferredFromOtherPlatform);
      if (NewAttr)
        D->addAttr(NewAttr);
      }
  }
}

static void handleExternalSourceSymbolAttr(Sema &S, Decl *D,
                                           const ParsedAttr &AL) {
  if (!AL.checkAtLeastNumArgs(S, 1) || !AL.checkAtMostNumArgs(S, 3))
    return;

  StringRef Language;
  if (const auto *SE = dyn_cast_or_null<StringLiteral>(AL.getArgAsExpr(0)))
    Language = SE->getString();
  StringRef DefinedIn;
  if (const auto *SE = dyn_cast_or_null<StringLiteral>(AL.getArgAsExpr(1)))
    DefinedIn = SE->getString();
  bool IsGeneratedDeclaration = AL.getArgAsIdent(2) != nullptr;

  D->addAttr(::new (S.Context) ExternalSourceSymbolAttr(
      S.Context, AL, Language, DefinedIn, IsGeneratedDeclaration));
}

template <class T>
static T *mergeVisibilityAttr(Sema &S, Decl *D, const AttributeCommonInfo &CI,
                              typename T::VisibilityType value) {
  T *existingAttr = D->getAttr<T>();
  if (existingAttr) {
    typename T::VisibilityType existingValue = existingAttr->getVisibility();
    if (existingValue == value)
      return nullptr;
    S.Diag(existingAttr->getLocation(), diag::err_mismatched_visibility);
    S.Diag(CI.getLoc(), diag::note_previous_attribute);
    D->dropAttr<T>();
  }
  return ::new (S.Context) T(S.Context, CI, value);
}

VisibilityAttr *Sema::mergeVisibilityAttr(Decl *D,
                                          const AttributeCommonInfo &CI,
                                          VisibilityAttr::VisibilityType Vis) {
  return ::mergeVisibilityAttr<VisibilityAttr>(*this, D, CI, Vis);
}

TypeVisibilityAttr *
Sema::mergeTypeVisibilityAttr(Decl *D, const AttributeCommonInfo &CI,
                              TypeVisibilityAttr::VisibilityType Vis) {
  return ::mergeVisibilityAttr<TypeVisibilityAttr>(*this, D, CI, Vis);
}

static void handleVisibilityAttr(Sema &S, Decl *D, const ParsedAttr &AL,
                                 bool isTypeVisibility) {
  // Visibility attributes don't mean anything on a typedef.
  if (isa<TypedefNameDecl>(D)) {
    S.Diag(AL.getRange().getBegin(), diag::warn_attribute_ignored) << AL;
    return;
  }

  // 'type_visibility' can only go on a type or namespace.
  if (isTypeVisibility &&
      !(isa<TagDecl>(D) ||
        isa<ObjCInterfaceDecl>(D) ||
        isa<NamespaceDecl>(D))) {
    S.Diag(AL.getRange().getBegin(), diag::err_attribute_wrong_decl_type)
        << AL << ExpectedTypeOrNamespace;
    return;
  }

  // Check that the argument is a string literal.
  StringRef TypeStr;
  SourceLocation LiteralLoc;
  if (!S.checkStringLiteralArgumentAttr(AL, 0, TypeStr, &LiteralLoc))
    return;

  VisibilityAttr::VisibilityType type;
  if (!VisibilityAttr::ConvertStrToVisibilityType(TypeStr, type)) {
    S.Diag(LiteralLoc, diag::warn_attribute_type_not_supported) << AL
                                                                << TypeStr;
    return;
  }

  // Complain about attempts to use protected visibility on targets
  // (like Darwin) that don't support it.
  if (type == VisibilityAttr::Protected &&
      !S.Context.getTargetInfo().hasProtectedVisibility()) {
    S.Diag(AL.getLoc(), diag::warn_attribute_protected_visibility);
    type = VisibilityAttr::Default;
  }

  Attr *newAttr;
  if (isTypeVisibility) {
    newAttr = S.mergeTypeVisibilityAttr(
        D, AL, (TypeVisibilityAttr::VisibilityType)type);
  } else {
    newAttr = S.mergeVisibilityAttr(D, AL, type);
  }
  if (newAttr)
    D->addAttr(newAttr);
}

static void handleObjCDirectAttr(Sema &S, Decl *D, const ParsedAttr &AL) {
  // objc_direct cannot be set on methods declared in the context of a protocol
  if (isa<ObjCProtocolDecl>(D->getDeclContext())) {
    S.Diag(AL.getLoc(), diag::err_objc_direct_on_protocol) << false;
    return;
  }

  if (S.getLangOpts().ObjCRuntime.allowsDirectDispatch()) {
    handleSimpleAttribute<ObjCDirectAttr>(S, D, AL);
  } else {
    S.Diag(AL.getLoc(), diag::warn_objc_direct_ignored) << AL;
  }
}

static void handleObjCDirectMembersAttr(Sema &S, Decl *D,
                                        const ParsedAttr &AL) {
  if (S.getLangOpts().ObjCRuntime.allowsDirectDispatch()) {
    handleSimpleAttribute<ObjCDirectMembersAttr>(S, D, AL);
  } else {
    S.Diag(AL.getLoc(), diag::warn_objc_direct_ignored) << AL;
  }
}

static void handleObjCMethodFamilyAttr(Sema &S, Decl *D, const ParsedAttr &AL) {
  const auto *M = cast<ObjCMethodDecl>(D);
  if (!AL.isArgIdent(0)) {
    S.Diag(AL.getLoc(), diag::err_attribute_argument_n_type)
        << AL << 1 << AANT_ArgumentIdentifier;
    return;
  }

  IdentifierLoc *IL = AL.getArgAsIdent(0);
  ObjCMethodFamilyAttr::FamilyKind F;
  if (!ObjCMethodFamilyAttr::ConvertStrToFamilyKind(IL->Ident->getName(), F)) {
    S.Diag(IL->Loc, diag::warn_attribute_type_not_supported) << AL << IL->Ident;
    return;
  }

  if (F == ObjCMethodFamilyAttr::OMF_init &&
      !M->getReturnType()->isObjCObjectPointerType()) {
    S.Diag(M->getLocation(), diag::err_init_method_bad_return_type)
        << M->getReturnType();
    // Ignore the attribute.
    return;
  }

  D->addAttr(new (S.Context) ObjCMethodFamilyAttr(S.Context, AL, F));
}

static void handleObjCNSObject(Sema &S, Decl *D, const ParsedAttr &AL) {
  if (const auto *TD = dyn_cast<TypedefNameDecl>(D)) {
    QualType T = TD->getUnderlyingType();
    if (!T->isCARCBridgableType()) {
      S.Diag(TD->getLocation(), diag::err_nsobject_attribute);
      return;
    }
  }
  else if (const auto *PD = dyn_cast<ObjCPropertyDecl>(D)) {
    QualType T = PD->getType();
    if (!T->isCARCBridgableType()) {
      S.Diag(PD->getLocation(), diag::err_nsobject_attribute);
      return;
    }
  }
  else {
    // It is okay to include this attribute on properties, e.g.:
    //
    //  @property (retain, nonatomic) struct Bork *Q __attribute__((NSObject));
    //
    // In this case it follows tradition and suppresses an error in the above
    // case.
    S.Diag(D->getLocation(), diag::warn_nsobject_attribute);
  }
  D->addAttr(::new (S.Context) ObjCNSObjectAttr(S.Context, AL));
}

static void handleObjCIndependentClass(Sema &S, Decl *D, const ParsedAttr &AL) {
  if (const auto *TD = dyn_cast<TypedefNameDecl>(D)) {
    QualType T = TD->getUnderlyingType();
    if (!T->isObjCObjectPointerType()) {
      S.Diag(TD->getLocation(), diag::warn_ptr_independentclass_attribute);
      return;
    }
  } else {
    S.Diag(D->getLocation(), diag::warn_independentclass_attribute);
    return;
  }
  D->addAttr(::new (S.Context) ObjCIndependentClassAttr(S.Context, AL));
}

static void handleBlocksAttr(Sema &S, Decl *D, const ParsedAttr &AL) {
  if (!AL.isArgIdent(0)) {
    S.Diag(AL.getLoc(), diag::err_attribute_argument_n_type)
        << AL << 1 << AANT_ArgumentIdentifier;
    return;
  }

  IdentifierInfo *II = AL.getArgAsIdent(0)->Ident;
  BlocksAttr::BlockType type;
  if (!BlocksAttr::ConvertStrToBlockType(II->getName(), type)) {
    S.Diag(AL.getLoc(), diag::warn_attribute_type_not_supported) << AL << II;
    return;
  }

  D->addAttr(::new (S.Context) BlocksAttr(S.Context, AL, type));
}

static void handleSentinelAttr(Sema &S, Decl *D, const ParsedAttr &AL) {
  unsigned sentinel = (unsigned)SentinelAttr::DefaultSentinel;
  if (AL.getNumArgs() > 0) {
    Expr *E = AL.getArgAsExpr(0);
    Optional<llvm::APSInt> Idx = llvm::APSInt(32);
    if (E->isTypeDependent() || E->isValueDependent() ||
        !(Idx = E->getIntegerConstantExpr(S.Context))) {
      S.Diag(AL.getLoc(), diag::err_attribute_argument_n_type)
          << AL << 1 << AANT_ArgumentIntegerConstant << E->getSourceRange();
      return;
    }

    if (Idx->isSigned() && Idx->isNegative()) {
      S.Diag(AL.getLoc(), diag::err_attribute_sentinel_less_than_zero)
        << E->getSourceRange();
      return;
    }

    sentinel = Idx->getZExtValue();
  }

  unsigned nullPos = (unsigned)SentinelAttr::DefaultNullPos;
  if (AL.getNumArgs() > 1) {
    Expr *E = AL.getArgAsExpr(1);
    Optional<llvm::APSInt> Idx = llvm::APSInt(32);
    if (E->isTypeDependent() || E->isValueDependent() ||
        !(Idx = E->getIntegerConstantExpr(S.Context))) {
      S.Diag(AL.getLoc(), diag::err_attribute_argument_n_type)
          << AL << 2 << AANT_ArgumentIntegerConstant << E->getSourceRange();
      return;
    }
    nullPos = Idx->getZExtValue();

    if ((Idx->isSigned() && Idx->isNegative()) || nullPos > 1) {
      // FIXME: This error message could be improved, it would be nice
      // to say what the bounds actually are.
      S.Diag(AL.getLoc(), diag::err_attribute_sentinel_not_zero_or_one)
        << E->getSourceRange();
      return;
    }
  }

  if (const auto *FD = dyn_cast<FunctionDecl>(D)) {
    const FunctionType *FT = FD->getType()->castAs<FunctionType>();
    if (isa<FunctionNoProtoType>(FT)) {
      S.Diag(AL.getLoc(), diag::warn_attribute_sentinel_named_arguments);
      return;
    }

    if (!cast<FunctionProtoType>(FT)->isVariadic()) {
      S.Diag(AL.getLoc(), diag::warn_attribute_sentinel_not_variadic) << 0;
      return;
    }
  } else if (const auto *MD = dyn_cast<ObjCMethodDecl>(D)) {
    if (!MD->isVariadic()) {
      S.Diag(AL.getLoc(), diag::warn_attribute_sentinel_not_variadic) << 0;
      return;
    }
  } else if (const auto *BD = dyn_cast<BlockDecl>(D)) {
    if (!BD->isVariadic()) {
      S.Diag(AL.getLoc(), diag::warn_attribute_sentinel_not_variadic) << 1;
      return;
    }
  } else if (const auto *V = dyn_cast<VarDecl>(D)) {
    QualType Ty = V->getType();
    if (Ty->isBlockPointerType() || Ty->isFunctionPointerType()) {
      const FunctionType *FT = Ty->isFunctionPointerType()
                                   ? D->getFunctionType()
                                   : Ty->castAs<BlockPointerType>()
                                         ->getPointeeType()
                                         ->castAs<FunctionType>();
      if (!cast<FunctionProtoType>(FT)->isVariadic()) {
        int m = Ty->isFunctionPointerType() ? 0 : 1;
        S.Diag(AL.getLoc(), diag::warn_attribute_sentinel_not_variadic) << m;
        return;
      }
    } else {
      S.Diag(AL.getLoc(), diag::warn_attribute_wrong_decl_type)
          << AL << ExpectedFunctionMethodOrBlock;
      return;
    }
  } else {
    S.Diag(AL.getLoc(), diag::warn_attribute_wrong_decl_type)
        << AL << ExpectedFunctionMethodOrBlock;
    return;
  }
  D->addAttr(::new (S.Context) SentinelAttr(S.Context, AL, sentinel, nullPos));
}

static void handleWarnUnusedResult(Sema &S, Decl *D, const ParsedAttr &AL) {
  if (D->getFunctionType() &&
      D->getFunctionType()->getReturnType()->isVoidType() &&
      !isa<CXXConstructorDecl>(D)) {
    S.Diag(AL.getLoc(), diag::warn_attribute_void_function_method) << AL << 0;
    return;
  }
  if (const auto *MD = dyn_cast<ObjCMethodDecl>(D))
    if (MD->getReturnType()->isVoidType()) {
      S.Diag(AL.getLoc(), diag::warn_attribute_void_function_method) << AL << 1;
      return;
    }

  StringRef Str;
  if ((AL.isCXX11Attribute() || AL.isC2xAttribute()) && !AL.getScopeName()) {
    // The standard attribute cannot be applied to variable declarations such
    // as a function pointer.
    if (isa<VarDecl>(D))
      S.Diag(AL.getLoc(), diag::warn_attribute_wrong_decl_type_str)
          << AL << "functions, classes, or enumerations";

    // If this is spelled as the standard C++17 attribute, but not in C++17,
    // warn about using it as an extension. If there are attribute arguments,
    // then claim it's a C++2a extension instead.
    // FIXME: If WG14 does not seem likely to adopt the same feature, add an
    // extension warning for C2x mode.
    const LangOptions &LO = S.getLangOpts();
    if (AL.getNumArgs() == 1) {
      if (LO.CPlusPlus && !LO.CPlusPlus20)
        S.Diag(AL.getLoc(), diag::ext_cxx20_attr) << AL;

      // Since this this is spelled [[nodiscard]], get the optional string
      // literal. If in C++ mode, but not in C++2a mode, diagnose as an
      // extension.
      // FIXME: C2x should support this feature as well, even as an extension.
      if (!S.checkStringLiteralArgumentAttr(AL, 0, Str, nullptr))
        return;
    } else if (LO.CPlusPlus && !LO.CPlusPlus17)
      S.Diag(AL.getLoc(), diag::ext_cxx17_attr) << AL;
  }

  D->addAttr(::new (S.Context) WarnUnusedResultAttr(S.Context, AL, Str));
}

static void handleWeakImportAttr(Sema &S, Decl *D, const ParsedAttr &AL) {
  // weak_import only applies to variable & function declarations.
  bool isDef = false;
  if (!D->canBeWeakImported(isDef)) {
    if (isDef)
      S.Diag(AL.getLoc(), diag::warn_attribute_invalid_on_definition)
        << "weak_import";
    else if (isa<ObjCPropertyDecl>(D) || isa<ObjCMethodDecl>(D) ||
             (S.Context.getTargetInfo().getTriple().isOSDarwin() &&
              (isa<ObjCInterfaceDecl>(D) || isa<EnumDecl>(D)))) {
      // Nothing to warn about here.
    } else
      S.Diag(AL.getLoc(), diag::warn_attribute_wrong_decl_type)
          << AL << ExpectedVariableOrFunction;

    return;
  }

  D->addAttr(::new (S.Context) WeakImportAttr(S.Context, AL));
}

#if INTEL_CUSTOMIZATION
static bool checkValidSYCLSpelling(Sema &S, const ParsedAttr &A) {
  if ((A.getSyntax() == AttributeCommonInfo::AS_GNU &&
       !(S.getLangOpts().HLS ||
         S.Context.getTargetInfo().getTriple().isINTELFPGAEnvironment())) ||
      (S.getLangOpts().SYCLIsDevice &&
       (!A.isCXX11Attribute() ||
        (A.hasScope() &&
         !(A.getScopeName()->isStr("intel") ||
           A.getScopeName()->isStr("intelfpga")))))) {
    S.Diag(A.getLoc(), diag::warn_unknown_attribute_ignored) << A;
    return true;
  }
  return false;
}
#endif // INTEL_CUSTOMIZATION

/// Give a warning for duplicate attributes, return true if duplicate.
template <typename AttrType>
static bool checkForDuplicateAttribute(Sema &S, Decl *D,
                                       const ParsedAttr &Attr) {
  // Give a warning for duplicates but not if it's one we've implicitly added.
  auto *A = D->getAttr<AttrType>();
  if (A && !A->isImplicit()) {
    S.Diag(Attr.getLoc(), diag::warn_duplicate_attribute_exact) << A;
    return true;
  }
  return false;
}

#if INTEL_CUSTOMIZATION
static void handleNumComputeUnitsAttr(Sema &S, Decl *D,
                                      const ParsedAttr &Attr) {
  if (!S.Context.getTargetInfo().getTriple().isINTELFPGAEnvironment()) {
    S.Diag(Attr.getLoc(), diag::warn_unknown_attribute_ignored)
        << Attr;
    return;
  }

  int NumComputeUnits[3];
  for (unsigned i = 0; i < Attr.getNumArgs(); ++i) {
    const Expr *E = Attr.getArgAsExpr(i);
    Optional<llvm::APSInt> ArgVal = E->getIntegerConstantExpr(S.Context);

    if (!ArgVal) {
      S.Diag(Attr.getLoc(), diag::err_attribute_argument_type)
          << Attr << AANT_ArgumentIntegerConstant << E->getSourceRange();
      return;
    }

    int Val = ArgVal->getSExtValue();

    if (Val < 1 || Val > 16384) {
      S.Diag(E->getSourceRange().getBegin(),
             diag::err_opencl_attribute_argument_out_of_bounds)
          << Attr << i + 1 << 1 << 16384;
      return;
    }

    NumComputeUnits[i] = Val;
  }

  // TODO: Check that num_compute_units attribute is specified with valid
  // number of arguments: CORC-2359

  if (Attr.getNumArgs() < 2)
    NumComputeUnits[1] = NumComputeUnitsAttr::DefaultYDim;
  if (Attr.getNumArgs() < 3)
    NumComputeUnits[2] = NumComputeUnitsAttr::DefaultZDim;

  D->addAttr(::new (S.Context) NumComputeUnitsAttr(
      S.Context, Attr, NumComputeUnits[0], NumComputeUnits[1],
      NumComputeUnits[2]));
}

static void handleAutorunAttr(Sema &S, Decl *D, const ParsedAttr &Attr) {
  if (!S.Context.getTargetInfo().getTriple().isINTELFPGAEnvironment()) {
    S.Diag(Attr.getLoc(), diag::warn_unknown_attribute_ignored)
        << Attr;
    return;
  }

  FunctionDecl *FD = cast<FunctionDecl>(D);
  if (!FD->param_empty()) {
    S.Diag(Attr.getLoc(),
        diag::err_opencl_autorun_kernel_cannot_have_arguments);
    return;
  }

  if (auto *A = D->getAttr<ReqdWorkGroupSizeAttr>()) {
    long long int N = 1ll << 32ll;
    ASTContext &Ctx = S.getASTContext();
    Optional<llvm::APSInt> XDimVal = A->getXDimVal(Ctx);
    Optional<llvm::APSInt> YDimVal = A->getYDimVal(Ctx);
    Optional<llvm::APSInt> ZDimVal = A->getZDimVal(Ctx);

    if (N % XDimVal->getZExtValue() != 0 ||
        N % YDimVal->getZExtValue() != 0 ||
        N % ZDimVal->getZExtValue() != 0) {
      S.Diag(A->getLocation(),
          diag::err_opencl_autorun_kernel_wrong_reqd_wg_size);
      return;
    }
  }

  // TODO: Check that kernel does not use I/O channels: CORC-2359

  D->addAttr(::new (S.Context) AutorunAttr(S.Context, Attr));
}

static void handleUsesGlobalWorkOffsetAttr(Sema &S, Decl *D, const ParsedAttr &Attr) {
  if (!S.Context.getTargetInfo().getTriple().isINTELFPGAEnvironment()) {
    S.Diag(Attr.getLoc(), diag::warn_unknown_attribute_ignored)
        << Attr;
    return;
  }

  uint32_t Enabled;
  const Expr *E = Attr.getArgAsExpr(0);
  if (!checkUInt32Argument(S, Attr, E, Enabled, 0,
                           /*StrictlyUnsigned=*/true)) return;

  D->addAttr(::new (S.Context) UsesGlobalWorkOffsetAttr(
      S.Context, Attr, Enabled));
}

static void handleClusterAttr(Sema &S, Decl *D, const ParsedAttr &Attr) {
  if (!S.getLangOpts().HLS && !S.getLangOpts().OpenCL) {
    S.Diag(Attr.getLoc(), diag::warn_unknown_attribute_ignored) << Attr;
    return;
  }

  StringRef Str;
  // Cluster Attribute can have atmost 1 user-defined argument.
  if (!Attr.checkAtMostNumArgs(S, 1) ||
      (Attr.getNumArgs() == 1 &&
       !S.checkStringLiteralArgumentAttr(Attr, 0, Str)))
    return;

  D->addAttr(::new (S.Context)
                 ClusterAttr(S.Context, Attr, Str, Attr.isArgExpr(0)));
}

static void handleStallLatencyAttr(Sema &S, Decl *D, const ParsedAttr &AL) {
  if (!S.getLangOpts().HLS &&
      !S.Context.getTargetInfo().getTriple().isINTELFPGAEnvironment()) {
    S.Diag(AL.getLoc(), diag::warn_unknown_attribute_ignored) << AL;
    return;
  }

  if (!AL.checkExactlyNumArgs(S, /*NumArgsExpected=*/0))
    return;

  if (const auto *SLA = D->getAttr<StallLatencyAttr>()) {
    if (AL.getSemanticSpelling() == SLA->getSemanticSpelling())
      S.Diag(AL.getLoc(), diag::warn_duplicate_attribute_exact) << SLA;
    else {
      S.Diag(AL.getLoc(), diag::err_attributes_are_not_compatible) << AL << SLA;
      S.Diag(SLA->getLocation(), diag::note_conflicting_attribute);
    }
    return;
  }

  handleSimpleAttribute<StallLatencyAttr>(S, D, AL);
}

static void handleStallFreeAttr(Sema &S, Decl *D, const ParsedAttr &Attr) {
  if (!S.getLangOpts().HLS &&
      !S.Context.getTargetInfo().getTriple().isINTELFPGAEnvironment()) {
    S.Diag(Attr.getLoc(), diag::warn_unknown_attribute_ignored)
        << Attr;
    return;
  }

  if (!Attr.checkExactlyNumArgs(S, /*NumArgsExpected=*/0))
    return;

  handleSimpleAttribute<StallFreeAttr>(S, D, Attr);
}

static void handleOpenCLBlockingAttr(Sema &S, Decl *D,
                                     const ParsedAttr &Attr) {
  if (D->isInvalidDecl())
    return;

  VarDecl *VD = cast<VarDecl>(D);
  QualType Ty = VD->getType();

  const Type *TypePtr = Ty.getTypePtr();
  if (!TypePtr->isPipeType()) {
    S.Diag(Attr.getLoc(), diag::warn_intel_opencl_attribute_wrong_decl_type)
        << Attr << 47;
    return;
  }

  D->addAttr(::new (S.Context) OpenCLBlockingAttr(S.Context, Attr));
}

static void handleOpenCLDepthAttr(Sema &S, Decl *D, const ParsedAttr &Attr) {
  if (D->isInvalidDecl())
    return;

  VarDecl *VD = cast<VarDecl>(D);
  QualType Ty = VD->getType();

  // Handle array of channels case
  QualType BaseTy = S.Context.getBaseElementType(Ty);
  if (BaseTy->isChannelType())
    Ty = BaseTy;

  if (Ty->isChannelType() && !S.getOpenCLOptions().isAvailableOption(
                                 "cl_intel_channels", S.getLangOpts())) {
    S.Diag(Attr.getLoc(), diag::warn_unknown_attribute_ignored)
        << Attr << "cl_intel_channels";
    return;
  }

  if (!Ty->isChannelType() && !Ty->isPipeType()) {
    S.Diag(Attr.getLoc(), diag::warn_intel_opencl_attribute_wrong_decl_type)
        << Attr << 46;
    return;
  }

  Expr *E = Attr.getArgAsExpr(0);
  Expr::EvalResult Result;
  if (!E->EvaluateAsInt(Result, S.Context)) {
    S.Diag(Attr.getLoc(), diag::err_intel_opencl_attribute_argument_type)
        << Attr << 4;
    return;
  }

  llvm::APSInt Depth = Result.Val.getInt();
  int DepthVal = Depth.getExtValue();
  if (DepthVal < 0) {
    S.Diag(Attr.getLoc(), diag::warn_attribute_argument_n_negative)
        << Attr << "0";
    return;
  }

  D->addAttr(::new (S.Context) OpenCLDepthAttr(S.Context, Attr, DepthVal));
}

static void handleOpenCLIOAttr(Sema &S, Decl *D, const ParsedAttr &Attr) {
  if (D->isInvalidDecl())
    return;

  VarDecl *VD = cast<VarDecl>(D);
  QualType Ty = VD->getType();

  // Handle array of channels case
  QualType BaseTy = S.Context.getBaseElementType(Ty);
  if (BaseTy->isChannelType())
    Ty = BaseTy;

  if (Ty->isChannelType() && !S.getOpenCLOptions().isAvailableOption(
                                 "cl_intel_channels", S.getLangOpts())) {
    S.Diag(Attr.getLoc(), diag::warn_unknown_attribute_ignored)
        << Attr << "cl_intel_channels";
    return;
  }

  if (!Ty->isChannelType() && !Ty->isPipeType()) {
    S.Diag(Attr.getLoc(), diag::warn_intel_opencl_attribute_wrong_decl_type)
        << Attr << 46;
    return;
  }

  StringRef Str;
  if (!S.checkStringLiteralArgumentAttr(Attr, 0, Str))
    return;

  D->addAttr(::new (S.Context) OpenCLIOAttr(S.Context, Attr, Str));
}

static void handleOpenCLLocalMemSizeAttr(Sema & S, Decl * D,
                                         const ParsedAttr &Attr) {
  if (D->isInvalidDecl())
    return;

  if (!S.getLangOpts().HLS &&
      !S.Context.getTargetInfo().getTriple().isINTELFPGAEnvironment()) {
    S.Diag(Attr.getLoc(), diag::warn_unknown_attribute_ignored)
        << Attr;
    return;
  }

  ParmVarDecl *PVD = cast<ParmVarDecl>(D);
  const QualType QT = PVD->getType();
  const Type *TypePtr = QT.getTypePtr();
  if (!TypePtr->isPointerType()) {
    S.Diag(Attr.getLoc(), diag::warn_type_attribute_wrong_type)
        << Attr << 1 << TypePtr->getTypeClassName();
    return;
  }

  QualType pointeeType = TypePtr->getPointeeType();
  if (!S.getLangOpts().HLS &&
      pointeeType.getAddressSpace() != LangAS::opencl_local) {
    S.Diag(Attr.getLoc(),
           diag::warn_opencl_attribute_only_for_local_address_space)
        << Attr;
    return;
  }

  Expr *E = Attr.getArgAsExpr(0);
  Expr::EvalResult Result;
  if (!E->EvaluateAsInt(Result, S.Context)) {
    S.Diag(Attr.getLoc(), diag::err_intel_opencl_attribute_argument_type)
        << Attr << 4;
    D->setInvalidDecl();
    return;
  }

  llvm::APSInt APLocalMemSize = Result.Val.getInt();
  int LocalMemSize = APLocalMemSize.getExtValue();
  if (LocalMemSize < OpenCLLocalMemSizeAttr::getMinValue() ||
      LocalMemSize > OpenCLLocalMemSizeAttr::getMaxValue() ||
      !APLocalMemSize.isPowerOf2()) {
    S.Diag(Attr.getLoc(), diag::err_opencl_power_of_two_in_range)
        << Attr
        << OpenCLLocalMemSizeAttr::getMinValue()
        << OpenCLLocalMemSizeAttr::getMaxValue();
    D->setInvalidDecl();
    return;
  }

  D->addAttr(::new (S.Context) OpenCLLocalMemSizeAttr(
      S.Context, Attr, LocalMemSize));
}

static void handleReadWriteMode(Sema &S, Decl *D, const ParsedAttr &Attr) {

  checkForDuplicateAttribute <ReadWriteModeAttr>(S, D, Attr);

  StringRef Str;
  if (!S.checkStringLiteralArgumentAttr(Attr, 0, Str)) {
    return;
  }

  if (Str != "readonly" && Str != "writeonly" && Str != "readwrite") {
    S.Diag(Attr.getLoc(), diag::err_hls_readwrite_arg_invalid) << Attr;
    return;
  }

  // ReadWrite attributes applies only to agentmemory attributes.
  if (!D->getAttr<AgentMemoryArgumentAttr>()) {
    S.Diag(Attr.getLoc(), diag::err_readwritememory_attribute_invalid) << Attr;
    return;
  }

  D->addAttr(::new (S.Context) ReadWriteModeAttr(S.Context, Attr, Str));
}

/// Handle the static_array_reset attribute.
/// This attribute requires a single constant value that must be 0 or 1.
/// It is incompatible with the register attribute.
static void handleStaticArrayResetAttr(Sema &S, Decl *D,
                                       const ParsedAttr &Attr) {
  checkForDuplicateAttribute<StaticArrayResetAttr>(S, D, Attr);

  if (checkAttrMutualExclusion<IntelFPGARegisterAttr>(S, D, Attr))
    return;

  S.HLSAddOneConstantValueAttr<StaticArrayResetAttr>(D, Attr,
                                                     Attr.getArgAsExpr(0));
}

static void setComponentDefaults(Sema &S, Decl *D) {
  if (!D->hasAttr<ComponentAttr>())
    D->addAttr(ComponentAttr::CreateImplicit(S.Context));
  if (!D->hasAttr<ComponentInterfaceAttr>())
    D->addAttr(ComponentInterfaceAttr::CreateImplicit(
        S.Context, ComponentInterfaceAttr::Streaming));
}

static void handleComponentAttr(Sema &S, Decl *D, const ParsedAttr &Attr) {

  if (!Attr.checkExactlyNumArgs(S, /*NumArgsExpected=*/0))
    return;

  // We are adding a user attribute, drop any implicit default.
  if (auto *CA = D->getAttr<ComponentAttr>())
    if (CA->isImplicit())
      D->dropAttr<ComponentAttr>();

  handleSimpleAttribute<ComponentAttr>(S, D, Attr);
  setComponentDefaults(S, D);
}

static void handleStallFreeReturnAttr(Sema &S, Decl *D,
                                      const ParsedAttr &Attr) {

  if (!Attr.checkExactlyNumArgs(S, /*NumArgsExpected=*/0))
    return;

  handleSimpleAttribute<StallFreeReturnAttr>(S, D, Attr);
  setComponentDefaults(S, D);
}

static void handleUseSingleClockAttr(Sema &S, Decl *D,
                                      const ParsedAttr &Attr) {

  if (!Attr.checkExactlyNumArgs(S, /*NumArgsExpected=*/0))
    return;

  handleSimpleAttribute<UseSingleClockAttr>(S, D, Attr);
  setComponentDefaults(S, D);
}

static void handleComponentInterfaceAttr(Sema &S, Decl *D,
                                         const ParsedAttr &Attr) {

  if (!Attr.checkExactlyNumArgs(S, /*NumArgsExpected=*/1))
    return;

  StringRef Str;
  if (!S.checkStringLiteralArgumentAttr(Attr, 0, Str))
    return;

  ComponentInterfaceAttr::ComponentInterfaceType Type;
  if (!ComponentInterfaceAttr::ConvertStrToComponentInterfaceType(Str, Type)) {
    SmallString<256> ValidStrings;
    ComponentInterfaceAttr::generateValidStrings(ValidStrings);
    S.Diag(D->getLocation(), diag::err_attribute_interface_invalid_type)
        << Attr << ValidStrings;
    return;
  }

  // We are adding a user attribute, drop any implicit default.
  if (auto *CIA = D->getAttr<ComponentInterfaceAttr>())
    if (CIA->isImplicit())
      D->dropAttr<ComponentInterfaceAttr>();

  D->addAttr(::new (S.Context) ComponentInterfaceAttr(S.Context, Attr, Type));

  setComponentDefaults(S, D);
}

static void handleMaxConcurrencyAttr(Sema &S, Decl *D, const ParsedAttr &Attr) {
  if (!S.getLangOpts().HLS &&
      !S.Context.getTargetInfo().getTriple().isINTELFPGAEnvironment()) {
    S.Diag(Attr.getLoc(), diag::warn_unknown_attribute_ignored) << Attr;
    return;
  }

  if (isa<VarDecl>(D)) {
    S.Diag(Attr.getLoc(), diag::warn_attribute_spelling_deprecated) << Attr;
    S.Diag(Attr.getLoc(), diag::note_spelling_suggestion) << "'private_copies'";
    if (checkAttrMutualExclusion<IntelFPGAPrivateCopiesAttr>(S, D, Attr))
      return;
  }

  checkForDuplicateAttribute<MaxConcurrencyAttr>(S, D, Attr);
  if (isa<VarDecl>(D) &&
      checkAttrMutualExclusion<IntelFPGARegisterAttr>(S, D, Attr))
    return;

  S.HLSAddOneConstantValueAttr<MaxConcurrencyAttr>(
      D, Attr, Attr.getArgAsExpr(0));
}

static void handleArgumentInterfaceAttr(Sema & S, Decl * D,
                                        const ParsedAttr &Attr) {
  if (!Attr.checkExactlyNumArgs(S, /*Num=*/1))
    return;

  StringRef Str;
  if (!S.checkStringLiteralArgumentAttr(Attr, 0, Str))
    return;

  ArgumentInterfaceAttr::ArgumentInterfaceType Type;
  if (!ArgumentInterfaceAttr::ConvertStrToArgumentInterfaceType(Str, Type)) {
    SmallString<256> ValidStrings;
    ArgumentInterfaceAttr::generateValidStrings(ValidStrings);
    S.Diag(D->getLocation(), diag::err_attribute_interface_invalid_type)
        << Attr << ValidStrings;
    return;
  }

  D->addAttr(::new (S.Context) ArgumentInterfaceAttr(S.Context, Attr, Type));
}

static void handleStableArgumentAttr(Sema &S, Decl *D,
                                     const ParsedAttr &Attr) {
  if (!Attr.checkExactlyNumArgs(S, /*Num=*/0))
    return;

  handleSimpleAttribute<StableArgumentAttr>(S, D, Attr);
}

static void handleAgentMemoryArgumentAttr(Sema &S, Decl *D,
                                          const ParsedAttr &Attr) {
  if (!Attr.checkExactlyNumArgs(S, /*Num=*/0))
    return;

  handleSimpleAttribute<AgentMemoryArgumentAttr>(S, D, Attr);
}

template <typename AttrType, typename IncompatAttrType1,
          typename IncompatAttrType2>
static void handleHLSIIAttr(Sema &S, Decl *D, const ParsedAttr &Attr) {
  if (!S.getLangOpts().HLS) {
    S.Diag(Attr.getLoc(), diag::warn_unknown_attribute_ignored) << Attr;
    return;
  }

  if (checkAttrMutualExclusion<IncompatAttrType1>(S, D, Attr))
    return;
  if (checkAttrMutualExclusion<IncompatAttrType2>(S, D, Attr))
    return;

  const auto *Existing = D->getAttr<HLSForceLoopPipeliningAttr>();

  if (Existing && Existing->getForceLoopPipelining() == "off") {
    S.Diag(Attr.getLoc(), diag::err_hls_force_loop_pipelining_conflict) << Attr;
    S.Diag(Existing->getLocation(), diag::note_conflicting_attribute);
    return;
  }

  S.HLSAddOneConstantValueAttr<AttrType>(D, Attr, Attr.getArgAsExpr(0));
}

static void handleHLSMaxInvocationDelayAttr(Sema &S, Decl *D,
                                            const ParsedAttr &Attr) {
  if (!S.getLangOpts().HLS) {
    S.Diag(Attr.getLoc(), diag::warn_unknown_attribute_ignored) << Attr;
    return;
  }

  const auto *Existing = D->getAttr<HLSForceLoopPipeliningAttr>();

  if (Existing && Existing->getForceLoopPipelining() == "off") {
    S.Diag(Attr.getLoc(), diag::err_hls_force_loop_pipelining_conflict) << Attr;
    S.Diag(Existing->getLocation(), diag::note_conflicting_attribute);
    return;
  }

  S.HLSAddOneConstantValueAttr<HLSMaxInvocationDelayAttr>(
      D, Attr, Attr.getArgAsExpr(0));
}

static void handleHLSForceLoopPipeliningAttr(Sema &S, Decl *D,
                                             const ParsedAttr &Attr) {
  if (!S.getLangOpts().HLS) {
    S.Diag(Attr.getLoc(), diag::warn_unknown_attribute_ignored) << Attr;
    return;
  }

  StringRef Str;
  if (Attr.getNumArgs() == 1 &&
      !S.checkStringLiteralArgumentAttr(Attr, 0, Str)) {
    return;
  }

  if (Str == "off") {
    if (checkAttrMutualExclusion<HLSIIAttr>(S, D, Attr))
      return;
    if (checkAttrMutualExclusion<HLSMaxIIAttr>(S, D, Attr))
      return;
    if (checkAttrMutualExclusion<HLSMinIIAttr>(S, D, Attr))
      return;
    if (checkAttrMutualExclusion<HLSMaxInvocationDelayAttr>(S, D, Attr))
      return;
  } else if (Str != "on") {
    S.Diag(Attr.getLoc(), diag::err_hls_force_loop_pipelining_invalid) << Attr;
    return;
  }

  D->addAttr(::new (S.Context) HLSForceLoopPipeliningAttr(
      S.Context, Attr, Str));
}

static void handleOpenCLBufferLocationAttr(Sema & S, Decl * D,
                                           const ParsedAttr &Attr) {

  if (D->isInvalidDecl())
    return;

  if (!S.Context.getTargetInfo().getTriple().isINTELFPGAEnvironment()) {
    S.Diag(Attr.getLoc(), diag::warn_unknown_attribute_ignored)
        << Attr;
    return;
  }

  ParmVarDecl *PVD = cast<ParmVarDecl>(D);
  const QualType QT = PVD->getType();
  const Type *TypePtr = QT.getTypePtr();
  if (!TypePtr->isPointerType()) {
    S.Diag(Attr.getLoc(), diag::warn_type_attribute_wrong_type)
        << Attr << 1 << TypePtr->getTypeClassName();
    return;
  }

  QualType pointeeType = TypePtr->getPointeeType();
  if (pointeeType.getAddressSpace() != LangAS::opencl_global) {
    S.Diag(Attr.getLoc(),
           diag::warn_opencl_attribute_only_for_global_address_space)
        << Attr;
    return;
  }

  StringRef Str;
  if (!S.checkStringLiteralArgumentAttr(Attr, 0, Str))
    return;

  D->addAttr(::new (S.Context) OpenCLBufferLocationAttr(
      S.Context, Attr, Str));
}

static void handleOpenCLHostAccessible(Sema &S, Decl *D,
                                       const ParsedAttr &Attr) {
  if (D->isInvalidDecl())
    return;

  QualType Ty = cast<VarDecl>(D)->getType();

  if (!S.getOpenCLOptions().isAvailableOption("cl_intel_fpga_host_pipe",
                                              S.getLangOpts())) {
    S.Diag(D->getLocation(),
           diag::err_intel_opencl_attribute_requires_extension)
        << Attr << "cl_intel_fpga_host_pipe";
    return;
  }

  const Type *TypePtr = Ty.getTypePtr();
  if (!TypePtr->isPipeType()) {
    S.Diag(Attr.getLoc(), diag::warn_intel_opencl_attribute_wrong_decl_type)
        << Attr << 47;
    return;
  }

  D->addAttr(::new (S.Context) OpenCLHostAccessibleAttr(S.Context, Attr));
}

static void handleVecLenHint(Sema &S, Decl *D, const ParsedAttr &Attr) {
  if (!S.getOpenCLOptions().isAvailableOption("cl_intel_vec_len_hint",
                                              S.getLangOpts())) {
    S.Diag(Attr.getLoc(), diag::warn_unknown_attribute_ignored)
        << Attr << "cl_intel_vec_len_hint";
    return;
  }

  uint32_t VecLen = 0;
  const Expr *E = Attr.getArgAsExpr(0);
  if (!checkUInt32Argument(S, Attr, E, VecLen, 0))
    return;

#define defineRange(...)                                                       \
  std::vector<uint32_t> SupportedLengths = {__VA_ARGS__};                      \
  std::string SupportedLengthsStr(#__VA_ARGS__);

  defineRange(0, 1, 4, 8, 16);
  if (std::find(SupportedLengths.begin(), SupportedLengths.end(), VecLen) ==
      SupportedLengths.end()) {
    S.Diag(Attr.getLoc(), diag::err_attribute_argument_is_not_in_range)
        << SupportedLengthsStr << E->getSourceRange();
    return;
  }

  D->addAttr(::new (S.Context) VecLenHintAttr(S.Context, Attr, VecLen));
}

template <typename AttrTy>
static bool diagnoseMemoryAttrs(Sema &S, Decl *D) {
  if (const auto *A = D->getAttr<AttrTy>())
    if (!A->isImplicit()) {
      S.Diag(A->getLocation(), diag::err_memory_attribute_invalid)
          << A << (S.getLangOpts().OpenCL ? 0 : 1);
      return true;
    }
  return false;
}

template <typename AttrTy, typename AttrTy2, typename... AttrTys>
static inline bool diagnoseMemoryAttrs(Sema &S, Decl *D) {
  bool Diagnosed = diagnoseMemoryAttrs<AttrTy>(S, D);
  return diagnoseMemoryAttrs<AttrTy2, AttrTys...>(S, D) || Diagnosed;
}

static bool IsAgentMemory(Sema &S, Decl *D) {
  return S.getLangOpts().HLS && D->hasAttr<OpenCLLocalMemSizeAttr>() &&
         D->hasAttr<AgentMemoryArgumentAttr>();
}

static void handleAllowCpuFeaturesAttr(Sema &S, Decl *D,
                                      const ParsedAttr &Attr) {

  Expr *P1 = Attr.getArgAsExpr(0);
  Expr *P2 = Attr.getNumArgs() > 1 ? Attr.getArgAsExpr(1) : nullptr;
  S.AddAllowCpuFeaturesAttr(D, Attr, P1, P2);
}

static bool
HasConflictingAllowCpuFeaturesAttr(Sema &S, Decl *D, Expr *P1, Expr *P2,
                                   const AttributeCommonInfo &NewCI) {
  if (const auto *ExistingAttr = D->getAttr<AllowCpuFeaturesAttr>()) {
    const auto *ExistingP1 = dyn_cast<ConstantExpr>(ExistingAttr->getPage1());
    const auto *ExistingP2 =
        dyn_cast_or_null<ConstantExpr>(ExistingAttr->getPage2());
    const auto *NewP1 = dyn_cast<ConstantExpr>(P1);
    const auto *NewP2 = dyn_cast_or_null<ConstantExpr>(P2);

    if (((P2 == nullptr) != (ExistingAttr->getPage2() == nullptr)) ||
        (ExistingP1 && NewP1 &&
         ExistingP1->getResultAsAPSInt() != NewP1->getResultAsAPSInt()) ||
        (ExistingP2 && NewP2 &&
         ExistingP2->getResultAsAPSInt() != NewP2->getResultAsAPSInt())) {
      S.Diag(ExistingAttr->getLoc(), diag::warn_duplicate_attribute) << NewCI;
      S.Diag(NewCI.getLoc(), diag::note_previous_attribute);
      return true;
    }
  }

  return false;
}

AllowCpuFeaturesAttr *
Sema::MergeAllowCpuFeaturesAttr(Decl *D, const AllowCpuFeaturesAttr &AL) {
  if (HasConflictingAllowCpuFeaturesAttr(*this, D, AL.getPage1(),
                                         AL.getPage2(), AL))
    return nullptr;

  return AllowCpuFeaturesAttr::Create(Context, AL.getPage1(), AL.getPage2(),
                                      AL);
}

void Sema::AddAllowCpuFeaturesAttr(Decl *D, const AttributeCommonInfo &CI,
                                   Expr *P1, Expr *P2) {
  if (!P1->isValueDependent()) {
    llvm::APSInt ArgVal;
    ExprResult Res = VerifyIntegerConstantExpression(P1, &ArgVal);
    if (Res.isInvalid())
      return;
    P1 = Res.get();
    const auto *P1CE = cast<ConstantExpr>(P1);

    if (!Context.isValidCpuFeaturesBitmask(
            0, P1CE->getResultAsAPSInt().getZExtValue())) {
      Diag(P1->getExprLoc(), diag::err_allow_cpu_feature_invalid_bitmask);
      return;
    }
  }

  if (P2 && !P2->isValueDependent()) {
    llvm::APSInt ArgVal;
    ExprResult Res = VerifyIntegerConstantExpression(P2, &ArgVal);
    if (Res.isInvalid())
      return;
    P2 = Res.get();
    const auto *P2CE = cast<ConstantExpr>(P2);

    if (!Context.isValidCpuFeaturesBitmask(
            0, P2CE->getResultAsAPSInt().getZExtValue())) {
      Diag(P2->getExprLoc(), diag::err_allow_cpu_feature_invalid_bitmask);
      return;
    }
  }

  if (!HasConflictingAllowCpuFeaturesAttr(*this, D, P1, P2, CI))
    D->addAttr(AllowCpuFeaturesAttr::Create(Context, P1, P2, CI));
}
#endif // INTEL_CUSTOMIZATION

// Checks correctness of mutual usage of different work_group_size attributes:
// reqd_work_group_size, max_work_group_size and max_global_work_dim.
// Values of reqd_work_group_size arguments shall be equal or less than values
// coming from max_work_group_size.
// In case the value of 'max_global_work_dim' attribute equals to 0 we shall
// ensure that if max_work_group_size and reqd_work_group_size attributes exist,
// they hold equal values (1, 1, 1).
static bool checkWorkGroupSizeValues(Sema &S, Decl *D, const ParsedAttr &AL) {
  bool Result = true;
  auto checkZeroDim = [&S, &AL](auto &A, size_t X, size_t Y, size_t Z,
                                bool ReverseAttrs = false) -> bool {
    if (X != 1 || Y != 1 || Z != 1) {
      auto Diag =
          S.Diag(AL.getLoc(), diag::err_sycl_x_y_z_arguments_must_be_one);
      if (ReverseAttrs)
        Diag << AL << A;
      else
        Diag << A << AL;
      return false;
    }
    return true;
  };

  // Returns the unsigned constant integer value represented by
  // given expression.
  auto getExprValue = [](const Expr *E, ASTContext &Ctx) {
    return E->getIntegerConstantExpr(Ctx)->getZExtValue();
  };

  ASTContext &Ctx = S.getASTContext();

  if (AL.getKind() == ParsedAttr::AT_SYCLIntelMaxGlobalWorkDim) {
    ArrayRef<const Expr *> Dims;
    Attr *B = nullptr;
    if (const auto *B = D->getAttr<SYCLIntelMaxWorkGroupSizeAttr>())
      Dims = B->dimensions();
    else if (const auto *B = D->getAttr<ReqdWorkGroupSizeAttr>())
      Dims = B->dimensions();
    if (B) {
      Result &=
          checkZeroDim(B, getExprValue(Dims[0], Ctx),
                       getExprValue(Dims[1], Ctx), getExprValue(Dims[2], Ctx));
    }
    return Result;
  }

  if (const auto *A = D->getAttr<SYCLIntelMaxGlobalWorkDimAttr>()) {
    if ((A->getValue()->getIntegerConstantExpr(Ctx)->getSExtValue()) == 0) {
      Result &= checkZeroDim(A, getExprValue(AL.getArgAsExpr(0), Ctx),
                             getExprValue(AL.getArgAsExpr(1), Ctx),
                             getExprValue(AL.getArgAsExpr(2), Ctx),
                             /*ReverseAttrs=*/true);
    }
  }

  if (const auto *A = D->getAttr<SYCLIntelMaxWorkGroupSizeAttr>()) {
    if (!((getExprValue(AL.getArgAsExpr(0), Ctx) <=
           getExprValue(A->getXDim(), Ctx)) &&
          (getExprValue(AL.getArgAsExpr(1), Ctx) <=
           getExprValue(A->getYDim(), Ctx)) &&
          (getExprValue(AL.getArgAsExpr(2), Ctx) <=
           getExprValue(A->getZDim(), Ctx)))) {
      S.Diag(AL.getLoc(), diag::err_conflicting_sycl_function_attributes)
          << AL << A->getSpelling();
      Result &= false;
    }
  }

  if (const auto *A = D->getAttr<ReqdWorkGroupSizeAttr>()) {
    if (!((getExprValue(AL.getArgAsExpr(0), Ctx) >=
           getExprValue(A->getXDim(), Ctx)) &&
          (getExprValue(AL.getArgAsExpr(1), Ctx) >=
           getExprValue(A->getYDim(), Ctx)) &&
          (getExprValue(AL.getArgAsExpr(2), Ctx) >=
           getExprValue(A->getZDim(), Ctx)))) {
      S.Diag(AL.getLoc(), diag::err_conflicting_sycl_function_attributes)
          << AL << A->getSpelling();
      Result &= false;
    }
  }
  return Result;
}

// Handles reqd_work_group_size and max_work_group_size.
template <typename WorkGroupAttr>
static void handleWorkGroupSize(Sema &S, Decl *D, const ParsedAttr &AL) {
  if (D->isInvalidDecl())
    return;

<<<<<<< HEAD
#if INTEL_CUSTOMIZATION
  if (AL.getKind() == ParsedAttr::AT_SYCLIntelMaxWorkGroupSize) {
    if (AL.getSyntax() == AttributeCommonInfo::AS_GNU &&
        !S.Context.getTargetInfo().getTriple().isINTELFPGAEnvironment()) {
      S.Diag(AL.getLoc(), diag::warn_unknown_attribute_ignored) << AL;
      return;
    }

    if (checkValidSYCLSpelling(S, AL))
      return;
  }
#endif // INTEL_CUSTOMIZATION
=======
  S.CheckDeprecatedSYCLAttributeSpelling(AL);
>>>>>>> 001bbd42

  Expr *XDimExpr = AL.getArgAsExpr(0);

  // If no attribute argument is specified, set the second and third argument
  // to the default value 1, but only if the sycl:: or intel::
  // reqd_work_group_size spelling was used.
  auto SetDefaultValue = [](Sema &S, const ParsedAttr &AL, SourceLocation loc) {
    Expr *E =
        (AL.getKind() == ParsedAttr::AT_ReqdWorkGroupSize && AL.hasScope() &&
         (AL.getScopeName()->isStr("sycl") ||
          AL.getScopeName()->isStr("intel")))
            ? IntegerLiteral::Create(S.Context, llvm::APInt(32, 1),
                                     S.Context.IntTy, AL.getLoc())
            : nullptr;
    return E;
  };

  Expr *YDimExpr = AL.isArgExpr(1) ? AL.getArgAsExpr(1)
                                   : SetDefaultValue(S, AL, AL.getLoc());

  Expr *ZDimExpr = AL.isArgExpr(2) ? AL.getArgAsExpr(2)
                                   : SetDefaultValue(S, AL, AL.getLoc());

  // __attribute__((reqd_work_group_size)), [[cl::reqd_work_group_size]], and
  // [[intel::max_work_group_size]] all require exactly three arguments.
  if ((AL.getKind() == ParsedAttr::AT_ReqdWorkGroupSize &&
       AL.getAttributeSpellingListIndex() ==
           ReqdWorkGroupSizeAttr::CXX11_cl_reqd_work_group_size) ||
      AL.getKind() == ParsedAttr::AT_SYCLIntelMaxWorkGroupSize ||
      AL.getSyntax() == ParsedAttr::AS_GNU) {
    if (!AL.checkExactlyNumArgs(S, 3))
      return;
  }

  ASTContext &Ctx = S.getASTContext();
  if (!XDimExpr->isValueDependent() && !YDimExpr->isValueDependent() &&
      !ZDimExpr->isValueDependent()) {
    llvm::APSInt XDimVal, YDimVal, ZDimVal;
    ExprResult XDim = S.VerifyIntegerConstantExpression(XDimExpr, &XDimVal);
    ExprResult YDim = S.VerifyIntegerConstantExpression(YDimExpr, &YDimVal);
    ExprResult ZDim = S.VerifyIntegerConstantExpression(ZDimExpr, &ZDimVal);

    if (XDim.isInvalid())
      return;
    XDimExpr = XDim.get();

    if (YDim.isInvalid())
      return;
    YDimExpr = YDim.get();

    if (ZDim.isInvalid())
      return;
    ZDimExpr = ZDim.get();

    // If the num_simd_work_items attribute is specified on a declaration it
    // must evenly divide the index that increments fastest in the
    // reqd_work_group_size attribute. In OpenCL, the first argument increments
    // the fastest, and in SYCL, the last argument increments the fastest.
    if (const auto *A = D->getAttr<SYCLIntelNumSimdWorkItemsAttr>()) {
      int64_t NumSimdWorkItems =
          A->getValue()->getIntegerConstantExpr(Ctx)->getSExtValue();

      unsigned WorkGroupSize = S.getLangOpts().OpenCL ? XDimVal.getZExtValue()
                                                      : ZDimVal.getZExtValue();

      if (WorkGroupSize % NumSimdWorkItems != 0) {
        S.Diag(A->getLocation(), diag::err_sycl_num_kernel_wrong_reqd_wg_size)
            << A << AL;
        S.Diag(AL.getLoc(), diag::note_conflicting_attribute);
        return;
      }
    }

#if INTEL_CUSTOMIZATION
    if (D->hasAttr<AutorunAttr>()) {
      long long int N = 1ll << 32ll;
      if ((N % XDimVal.getZExtValue()) != 0 ||
          (N % YDimVal.getZExtValue()) != 0 ||
          (N % ZDimVal.getZExtValue()) != 0) {
        S.Diag(AL.getLoc(), diag::err_opencl_autorun_kernel_wrong_reqd_wg_size);
        return;
      }
    }
#endif // INTEL_CUSTOMIZATION

    if (const auto *ExistingAttr = D->getAttr<WorkGroupAttr>()) {
      // Compare attribute arguments value and warn for a mismatch.
      if (ExistingAttr->getXDimVal(Ctx) != XDimVal ||
          ExistingAttr->getYDimVal(Ctx) != YDimVal ||
          ExistingAttr->getZDimVal(Ctx) != ZDimVal) {
        S.Diag(AL.getLoc(), diag::warn_duplicate_attribute) << AL;
        S.Diag(ExistingAttr->getLocation(), diag::note_conflicting_attribute);
      }
    }
    if (!checkWorkGroupSizeValues(S, D, AL))
      return;
  }

  S.addIntelTripleArgAttr<WorkGroupAttr>(D, AL, XDimExpr, YDimExpr, ZDimExpr);
}

// Handles work_group_size_hint.
static void handleWorkGroupSizeHint(Sema &S, Decl *D, const ParsedAttr &AL) {
  S.CheckDeprecatedSYCLAttributeSpelling(AL);

  uint32_t WGSize[3];
  for (unsigned i = 0; i < AL.getNumArgs(); ++i) {
    if (!checkUInt32Argument(S, AL, AL.getArgAsExpr(i), WGSize[i], i,
                             /*StrictlyUnsigned=*/true))
      return;

    if (WGSize[i] == 0) {
      S.Diag(AL.getLoc(), diag::err_attribute_argument_is_zero)
          << AL << AL.getArgAsExpr(i)->getSourceRange();
      return;
    }
  }

  WorkGroupSizeHintAttr *Existing = D->getAttr<WorkGroupSizeHintAttr>();
  if (Existing &&
      !(Existing->getXDim() == WGSize[0] && Existing->getYDim() == WGSize[1] &&
        Existing->getZDim() == WGSize[2]))
    S.Diag(AL.getLoc(), diag::warn_duplicate_attribute) << AL;

  D->addAttr(::new (S.Context) WorkGroupSizeHintAttr(S.Context, AL, WGSize[0],
                                                     WGSize[1], WGSize[2]));
}

void Sema::AddIntelReqdSubGroupSize(Decl *D, const AttributeCommonInfo &CI,
                                    Expr *E) {
  if (!E->isValueDependent()) {
    // Validate that we have an integer constant expression and then store the
    // converted constant expression into the semantic attribute so that we
    // don't have to evaluate it again later.
    llvm::APSInt ArgVal;
    ExprResult Res = VerifyIntegerConstantExpression(E, &ArgVal);
    if (Res.isInvalid())
      return;
    E = Res.get();

    // This attribute requires a strictly positive value.
    if (ArgVal <= 0) {
      Diag(E->getExprLoc(), diag::err_attribute_requires_positive_integer)
          << CI << /*positive*/ 0;
      return;
    }

    // Check to see if there's a duplicate attribute with different values
    // already applied to the declaration.
    if (const auto *DeclAttr = D->getAttr<IntelReqdSubGroupSizeAttr>()) {
      // If the other attribute argument is instantiation dependent, we won't
      // have converted it to a constant expression yet and thus we test
      // whether this is a null pointer.
      if (const auto *DeclExpr = dyn_cast<ConstantExpr>(DeclAttr->getValue())) {
        if (ArgVal != DeclExpr->getResultAsAPSInt()) {
          Diag(CI.getLoc(), diag::warn_duplicate_attribute) << CI;
          Diag(DeclAttr->getLoc(), diag::note_previous_attribute);
        }
        // Drop the duplicate attribute.
        return;
      }
    }
  }

  D->addAttr(::new (Context) IntelReqdSubGroupSizeAttr(Context, CI, E));
}

IntelReqdSubGroupSizeAttr *
Sema::MergeIntelReqdSubGroupSizeAttr(Decl *D,
                                     const IntelReqdSubGroupSizeAttr &A) {
  // Check to see if there's a duplicate attribute with different values
  // already applied to the declaration.
  if (const auto *DeclAttr = D->getAttr<IntelReqdSubGroupSizeAttr>()) {
    if (const auto *DeclExpr = dyn_cast<ConstantExpr>(DeclAttr->getValue())) {
      if (const auto *MergeExpr = dyn_cast<ConstantExpr>(A.getValue())) {
        if (DeclExpr->getResultAsAPSInt() != MergeExpr->getResultAsAPSInt()) {
          Diag(DeclAttr->getLoc(), diag::warn_duplicate_attribute) << &A;
          Diag(A.getLoc(), diag::note_previous_attribute);
          return nullptr;
        }
        // Do not add a duplicate attribute.
        return nullptr;
      }
    }
  }
  return ::new (Context) IntelReqdSubGroupSizeAttr(Context, A, A.getValue());
}

static void handleIntelReqdSubGroupSize(Sema &S, Decl *D,
                                        const ParsedAttr &AL) {
  S.CheckDeprecatedSYCLAttributeSpelling(AL);

  Expr *E = AL.getArgAsExpr(0);
  S.AddIntelReqdSubGroupSize(D, AL, E);
}

IntelNamedSubGroupSizeAttr *
Sema::MergeIntelNamedSubGroupSizeAttr(Decl *D,
                                      const IntelNamedSubGroupSizeAttr &A) {
  // Check to see if there's a duplicate attribute with different values
  // already applied to the declaration.
  if (const auto *DeclAttr = D->getAttr<IntelNamedSubGroupSizeAttr>()) {
    if (DeclAttr->getType() != A.getType()) {
      Diag(DeclAttr->getLoc(), diag::warn_duplicate_attribute) << &A;
      Diag(A.getLoc(), diag::note_previous_attribute);
    }
    return nullptr;
  }

  return IntelNamedSubGroupSizeAttr::Create(Context, A.getType(), A);
}

static void handleIntelNamedSubGroupSize(Sema &S, Decl *D,
                                         const ParsedAttr &AL) {
  StringRef SizeStr;
  SourceLocation Loc;
  if (AL.isArgIdent(0)) {
    IdentifierLoc *IL = AL.getArgAsIdent(0);
    SizeStr = IL->Ident->getName();
    Loc = IL->Loc;
  } else if (!S.checkStringLiteralArgumentAttr(AL, 0, SizeStr, &Loc)) {
    return;
  }

  IntelNamedSubGroupSizeAttr::SubGroupSizeType SizeType;
  if (!IntelNamedSubGroupSizeAttr::ConvertStrToSubGroupSizeType(SizeStr,
                                                                SizeType)) {
    S.Diag(Loc, diag::warn_attribute_type_not_supported) << AL << SizeStr;
  }
  D->addAttr(IntelNamedSubGroupSizeAttr::Create(S.Context, SizeType, AL));
}

void Sema::AddSYCLIntelNumSimdWorkItemsAttr(Decl *D,
                                            const AttributeCommonInfo &CI,
                                            Expr *E) {
  if (!E->isValueDependent()) {
    // Validate that we have an integer constant expression and then store the
    // converted constant expression into the semantic attribute so that we
    // don't have to evaluate it again later.
    llvm::APSInt ArgVal;

    ExprResult Res = VerifyIntegerConstantExpression(E, &ArgVal);
    if (Res.isInvalid())
      return;
    E = Res.get();

    // This attribute requires a strictly positive value.
    if (ArgVal <= 0) {
      Diag(E->getExprLoc(), diag::err_attribute_requires_positive_integer)
          << CI << /*positive*/ 0;
      return;
    }

    // Check to see if there's a duplicate attribute with different values
    // already applied to the declaration.
    if (const auto *DeclAttr = D->getAttr<SYCLIntelNumSimdWorkItemsAttr>()) {
      // If the other attribute argument is instantiation dependent, we won't
      // have converted it to a constant expression yet and thus we test
      // whether this is a null pointer.
      if (const auto *DeclExpr = dyn_cast<ConstantExpr>(DeclAttr->getValue())) {
        if (ArgVal != DeclExpr->getResultAsAPSInt()) {
          Diag(CI.getLoc(), diag::warn_duplicate_attribute) << CI;
          Diag(DeclAttr->getLoc(), diag::note_previous_attribute);
        }
        // Drop the duplicate attribute.
        return;
      }
    }

    // If the reqd_work_group_size attribute is specified on a declaration
    // along with num_simd_work_items, the required work group size specified
    // by num_simd_work_items attribute must evenly divide the index that
    // increments fastest in the reqd_work_group_size attribute.
    //
    // The arguments to reqd_work_group_size are ordered based on which index
    // increments the fastest. In OpenCL, the first argument is the index that
    // increments the fastest, and in SYCL, the last argument is the index that
    // increments the fastest.
    if (const auto *DeclAttr = D->getAttr<ReqdWorkGroupSizeAttr>()) {
      Expr *XDimExpr = DeclAttr->getXDim();
      Expr *YDimExpr = DeclAttr->getYDim();
      Expr *ZDimExpr = DeclAttr->getZDim();

      if (!XDimExpr->isValueDependent() && !YDimExpr->isValueDependent() &&
          !ZDimExpr->isValueDependent()) {
        llvm::APSInt XDimVal, ZDimVal;
        ExprResult XDim = VerifyIntegerConstantExpression(XDimExpr, &XDimVal);
        ExprResult ZDim = VerifyIntegerConstantExpression(ZDimExpr, &ZDimVal);

        if (XDim.isInvalid() || ZDim.isInvalid())
          return;

        unsigned WorkGroupSize = getLangOpts().OpenCL ? XDimVal.getZExtValue()
                                                      : ZDimVal.getZExtValue();

        if (WorkGroupSize % ArgVal.getSExtValue() != 0) {
          Diag(CI.getLoc(), diag::err_sycl_num_kernel_wrong_reqd_wg_size)
              << CI << DeclAttr;
          Diag(DeclAttr->getLocation(), diag::note_conflicting_attribute);
          return;
        }
      }
    }
  }

  D->addAttr(::new (Context) SYCLIntelNumSimdWorkItemsAttr(Context, CI, E));
}

SYCLIntelNumSimdWorkItemsAttr *Sema::MergeSYCLIntelNumSimdWorkItemsAttr(
    Decl *D, const SYCLIntelNumSimdWorkItemsAttr &A) {
  // Check to see if there's a duplicate attribute with different values
  // already applied to the declaration.
  if (const auto *DeclAttr = D->getAttr<SYCLIntelNumSimdWorkItemsAttr>()) {
    if (const auto *DeclExpr = dyn_cast<ConstantExpr>(DeclAttr->getValue())) {
      if (const auto *MergeExpr = dyn_cast<ConstantExpr>(A.getValue())) {
        if (DeclExpr->getResultAsAPSInt() != MergeExpr->getResultAsAPSInt()) {
          Diag(DeclAttr->getLoc(), diag::warn_duplicate_attribute) << &A;
          Diag(A.getLoc(), diag::note_previous_attribute);
        }
        // Do not add a duplicate attribute.
        return nullptr;
      }
    }
  }
  return ::new (Context)
      SYCLIntelNumSimdWorkItemsAttr(Context, A, A.getValue());
}

static void handleSYCLIntelNumSimdWorkItemsAttr(Sema &S, Decl *D,
                                                const ParsedAttr &A) {
#if INTEL_CUSTOMIZATION
  if (checkValidSYCLSpelling(S, A))
    return;
#endif // INTEL_CUSTOMIZATION

  S.CheckDeprecatedSYCLAttributeSpelling(A);

  Expr *E = A.getArgAsExpr(0);
  S.AddSYCLIntelNumSimdWorkItemsAttr(D, A, E);
}

// Handles use_stall_enable_clusters
static void handleUseStallEnableClustersAttr(Sema &S, Decl *D,
                                             const ParsedAttr &Attr) {
  if (D->isInvalidDecl())
    return;

#if INTEL_CUSTOMIZATION
  if (checkValidSYCLSpelling(S, Attr))
    return;
#endif // INTEL_CUSTOMIZATION

  unsigned NumArgs = Attr.getNumArgs();
  if (NumArgs > 0) {
    S.Diag(Attr.getLoc(), diag::warn_attribute_too_many_arguments) << Attr << 0;
    return;
  }

#if INTEL_CUSTOMIZATION
  if (Attr.getAttributeSpellingListIndex() ==
    SYCLIntelUseStallEnableClustersAttr::GNU_stall_enable) {
    S.Diag(Attr.getLoc(), diag::warn_attribute_spelling_deprecated) << Attr;
    S.Diag(Attr.getLoc(), diag::note_spelling_suggestion)
        << "'use_stall_enable_clusters'";
  } else if (Attr.getAttributeSpellingListIndex() ==
             SYCLIntelUseStallEnableClustersAttr::CXX11_clang_stall_enable) {
    S.Diag(Attr.getLoc(), diag::warn_attribute_spelling_deprecated)
        << "'" + Attr.getNormalizedFullName() + "'";
    S.Diag(Attr.getLoc(), diag::note_spelling_suggestion)
        << "'clang::use_stall_enable_clusters'";
  }
#endif // INTEL_CUSTOMIZATION

  handleSimpleAttribute<SYCLIntelUseStallEnableClustersAttr>(S, D, Attr);
}

// Handles disable_loop_pipelining attribute.
static void handleSYCLIntelFPGADisableLoopPipeliningAttr(Sema &S, Decl *D,
                                                         const ParsedAttr &A) {
  S.CheckDeprecatedSYCLAttributeSpelling(A);
  D->addAttr(::new (S.Context)
                 SYCLIntelFPGADisableLoopPipeliningAttr(S.Context, A));
}

// Handles initiation_interval attribute.
void Sema::AddSYCLIntelFPGAInitiationIntervalAttr(Decl *D,
                                                  const AttributeCommonInfo &CI,
                                                  Expr *E) {
  if (!E->isValueDependent()) {
    // Validate that we have an integer constant expression and then store the
    // converted constant expression into the semantic attribute so that we
    // don't have to evaluate it again later.
    llvm::APSInt ArgVal;
    ExprResult Res = VerifyIntegerConstantExpression(E, &ArgVal);
    if (Res.isInvalid())
      return;
    E = Res.get();
    // This attribute requires a strictly positive value.
    if (ArgVal <= 0) {
      Diag(E->getExprLoc(), diag::err_attribute_requires_positive_integer)
          << CI << /*positive*/ 0;
      return;
    }
    // Check to see if there's a duplicate attribute with different values
    // already applied to the declaration.
    if (const auto *DeclAttr =
            D->getAttr<SYCLIntelFPGAInitiationIntervalAttr>()) {
      // If the other attribute argument is instantiation dependent, we won't
      // have converted it to a constant expression yet and thus we test
      // whether this is a null pointer.
      if (const auto *DeclExpr =
              dyn_cast<ConstantExpr>(DeclAttr->getIntervalExpr())) {
        if (ArgVal != DeclExpr->getResultAsAPSInt()) {
          Diag(CI.getLoc(), diag::warn_duplicate_attribute) << CI;
          Diag(DeclAttr->getLoc(), diag::note_previous_attribute);
        }
        // Drop the duplicate attribute.
        return;
      }
    }
  }

  D->addAttr(::new (Context)
                 SYCLIntelFPGAInitiationIntervalAttr(Context, CI, E));
}

SYCLIntelFPGAInitiationIntervalAttr *
Sema::MergeSYCLIntelFPGAInitiationIntervalAttr(
    Decl *D, const SYCLIntelFPGAInitiationIntervalAttr &A) {
  // Check to see if there's a duplicate attribute with different values
  // already applied to the declaration.
  if (const auto *DeclAttr =
          D->getAttr<SYCLIntelFPGAInitiationIntervalAttr>()) {
    if (const auto *DeclExpr =
            dyn_cast<ConstantExpr>(DeclAttr->getIntervalExpr())) {
      if (const auto *MergeExpr = dyn_cast<ConstantExpr>(A.getIntervalExpr())) {
        if (DeclExpr->getResultAsAPSInt() != MergeExpr->getResultAsAPSInt()) {
          Diag(DeclAttr->getLoc(), diag::warn_duplicate_attribute) << &A;
          Diag(A.getLoc(), diag::note_previous_attribute);
        }
        // Do not add a duplicate attribute.
        return nullptr;
      }
    }
  }

  return ::new (Context)
      SYCLIntelFPGAInitiationIntervalAttr(Context, A, A.getIntervalExpr());
}

static void handleSYCLIntelFPGAInitiationIntervalAttr(Sema &S, Decl *D,
                                                      const ParsedAttr &A) {
  S.CheckDeprecatedSYCLAttributeSpelling(A);

  S.AddSYCLIntelFPGAInitiationIntervalAttr(D, A, A.getArgAsExpr(0));
}

// Handle scheduler_target_fmax_mhz
void Sema::AddSYCLIntelSchedulerTargetFmaxMhzAttr(Decl *D,
                                                  const AttributeCommonInfo &CI,
                                                  Expr *E) {
  if (!E->isValueDependent()) {
    // Validate that we have an integer constant expression and then store the
    // converted constant expression into the semantic attribute so that we
    // don't have to evaluate it again later.
    llvm::APSInt ArgVal;
    ExprResult Res = VerifyIntegerConstantExpression(E, &ArgVal);
    if (Res.isInvalid())
      return;
    E = Res.get();

    // This attribute requires a non-negative value.
    if (ArgVal < 0) {
      Diag(E->getExprLoc(), diag::err_attribute_requires_positive_integer)
          << CI << /*non-negative*/ 1;
      return;
    }
    // Check to see if there's a duplicate attribute with different values
    // already applied to the declaration.
    if (const auto *DeclAttr =
            D->getAttr<SYCLIntelSchedulerTargetFmaxMhzAttr>()) {
      // If the other attribute argument is instantiation dependent, we won't
      // have converted it to a constant expression yet and thus we test
      // whether this is a null pointer.
      if (const auto *DeclExpr = dyn_cast<ConstantExpr>(DeclAttr->getValue())) {
        if (ArgVal != DeclExpr->getResultAsAPSInt()) {
          Diag(CI.getLoc(), diag::warn_duplicate_attribute) << CI;
          Diag(DeclAttr->getLoc(), diag::note_previous_attribute);
        }
        // Drop the duplicate attribute.
        return;
      }
    }
  }

  D->addAttr(::new (Context)
                 SYCLIntelSchedulerTargetFmaxMhzAttr(Context, CI, E));
}

SYCLIntelSchedulerTargetFmaxMhzAttr *
Sema::MergeSYCLIntelSchedulerTargetFmaxMhzAttr(
    Decl *D, const SYCLIntelSchedulerTargetFmaxMhzAttr &A) {
  // Check to see if there's a duplicate attribute with different values
  // already applied to the declaration.
  if (const auto *DeclAttr =
          D->getAttr<SYCLIntelSchedulerTargetFmaxMhzAttr>()) {
    if (const auto *DeclExpr = dyn_cast<ConstantExpr>(DeclAttr->getValue())) {
      if (const auto *MergeExpr = dyn_cast<ConstantExpr>(A.getValue())) {
        if (DeclExpr->getResultAsAPSInt() != MergeExpr->getResultAsAPSInt()) {
          Diag(DeclAttr->getLoc(), diag::warn_duplicate_attribute) << &A;
          Diag(A.getLoc(), diag::note_previous_attribute);
          return nullptr;
        }
        // Do not add a duplicate attribute.
        return nullptr;
      }
    }
  }
  return ::new (Context)
      SYCLIntelSchedulerTargetFmaxMhzAttr(Context, A, A.getValue());
}

static void handleSYCLIntelSchedulerTargetFmaxMhzAttr(Sema &S, Decl *D,
                                                      const ParsedAttr &AL) {
  S.CheckDeprecatedSYCLAttributeSpelling(AL);

#if INTEL_CUSTOMIZATION
  if (checkValidSYCLSpelling(S, AL))
    return;
#endif // INTEL_CUSTOMIZATION

  Expr *E = AL.getArgAsExpr(0);
  S.AddSYCLIntelSchedulerTargetFmaxMhzAttr(D, AL, E);
}

// Handles max_global_work_dim.
static void handleMaxGlobalWorkDimAttr(Sema &S, Decl *D,
                                       const ParsedAttr &A)  {
  if (D->isInvalidDecl())
    return;

#if INTEL_CUSTOMIZATION
  if (checkValidSYCLSpelling(S, A))
    return;

  if (A.getSyntax() == AttributeCommonInfo::AS_GNU &&
      !S.Context.getTargetInfo().getTriple().isINTELFPGAEnvironment()) {
    S.Diag(A.getLoc(), diag::warn_unknown_attribute_ignored) << A;
    return;
  }
#endif // INTEL_CUSTOMIZATION

  Expr *E = A.getArgAsExpr(0);

  if (!checkWorkGroupSizeValues(S, D, A)) {
    D->setInvalidDecl();
    return;
  }

  if (D->getAttr<SYCLIntelMaxGlobalWorkDimAttr>())
    S.Diag(A.getLoc(), diag::warn_duplicate_attribute) << A;

  S.CheckDeprecatedSYCLAttributeSpelling(A);

  S.addIntelSingleArgAttr<SYCLIntelMaxGlobalWorkDimAttr>(D, A, E);
}

// Handles [[intel::loop_fuse]] and [[intel::loop_fuse_independent]].
void Sema::AddSYCLIntelLoopFuseAttr(Decl *D, const AttributeCommonInfo &CI,
                                    Expr *E) {
  if (!E->isValueDependent()) {
    // Validate that we have an integer constant expression and then store the
    // converted constant expression into the semantic attribute so that we
    // don't have to evaluate it again later.
    llvm::APSInt ArgVal;
    ExprResult Res = VerifyIntegerConstantExpression(E, &ArgVal);
    if (Res.isInvalid())
      return;
    E = Res.get();

    // This attribute requires a non-negative value.
    if (ArgVal < 0) {
      Diag(E->getExprLoc(), diag::err_attribute_requires_positive_integer)
          << CI << /*non-negative*/ 1;
      return;
    }
    // Check to see if there's a duplicate attribute with different values
    // already applied to the declaration.
    if (const auto *DeclAttr = D->getAttr<SYCLIntelLoopFuseAttr>()) {
      // [[intel::loop_fuse]] and [[intel::loop_fuse_independent]] are
      // incompatible.
      // FIXME: If additional spellings are provided for this attribute,
      // this code will do the wrong thing.
      if (DeclAttr->getAttributeSpellingListIndex() !=
          CI.getAttributeSpellingListIndex()) {
        Diag(CI.getLoc(), diag::err_attributes_are_not_compatible)
            << CI << DeclAttr;
        Diag(DeclAttr->getLocation(), diag::note_conflicting_attribute);
        return;
      }
      // If the other attribute argument is instantiation dependent, we won't
      // have converted it to a constant expression yet and thus we test
      // whether this is a null pointer.
      if (const auto *DeclExpr = dyn_cast<ConstantExpr>(DeclAttr->getValue())) {
        if (ArgVal != DeclExpr->getResultAsAPSInt()) {
          Diag(CI.getLoc(), diag::warn_duplicate_attribute) << CI;
          Diag(DeclAttr->getLoc(), diag::note_previous_attribute);
        }
        // Drop the duplicate attribute.
        return;
      }
    }
  }

  D->addAttr(::new (Context) SYCLIntelLoopFuseAttr(Context, CI, E));
}

SYCLIntelLoopFuseAttr *
Sema::MergeSYCLIntelLoopFuseAttr(Decl *D, const SYCLIntelLoopFuseAttr &A) {
  // Check to see if there's a duplicate attribute with different values
  // already applied to the declaration.
  if (const auto *DeclAttr = D->getAttr<SYCLIntelLoopFuseAttr>()) {
    // [[intel::loop_fuse]] and [[intel::loop_fuse_independent]] are
    // incompatible.
    // FIXME: If additional spellings are provided for this attribute,
    // this code will do the wrong thing.
    if (DeclAttr->getAttributeSpellingListIndex() !=
        A.getAttributeSpellingListIndex()) {
      Diag(A.getLoc(), diag::err_attributes_are_not_compatible)
          << &A << DeclAttr;
      Diag(DeclAttr->getLoc(), diag::note_conflicting_attribute);
      return nullptr;
    }
    if (const auto *DeclExpr = dyn_cast<ConstantExpr>(DeclAttr->getValue())) {
      if (const auto *MergeExpr = dyn_cast<ConstantExpr>(A.getValue())) {
        if (DeclExpr->getResultAsAPSInt() != MergeExpr->getResultAsAPSInt()) {
          Diag(DeclAttr->getLoc(), diag::warn_duplicate_attribute) << &A;
          Diag(A.getLoc(), diag::note_previous_attribute);
        }
        // Do not add a duplicate attribute.
        return nullptr;
      }
    }
  }

  return ::new (Context) SYCLIntelLoopFuseAttr(Context, A, A.getValue());
}

static void handleSYCLIntelLoopFuseAttr(Sema &S, Decl *D, const ParsedAttr &A) {
  S.CheckDeprecatedSYCLAttributeSpelling(A);

  // If no attribute argument is specified, set to default value '1'.
  Expr *E = A.isArgExpr(0)
                ? A.getArgAsExpr(0)
                : IntegerLiteral::Create(S.Context, llvm::APInt(32, 1),
                                         S.Context.IntTy, A.getLoc());

  S.AddSYCLIntelLoopFuseAttr(D, A, E);
}

static void handleVecTypeHint(Sema &S, Decl *D, const ParsedAttr &AL) {
  // This attribute is deprecated without replacement in SYCL 2020 mode.
  if (S.LangOpts.getSYCLVersion() > LangOptions::SYCL_2017)
    S.Diag(AL.getLoc(), diag::warn_attribute_spelling_deprecated) << AL;

  // If the attribute is used with the [[sycl::vec_type_hint]] spelling in SYCL
  // 2017 mode, we want to warn about using the newer name in the older
  // standard as a compatibility extension.
  if (S.LangOpts.getSYCLVersion() == LangOptions::SYCL_2017 && AL.hasScope())
    S.Diag(AL.getLoc(), diag::ext_sycl_2020_attr_spelling) << AL;

  if (!AL.hasParsedType()) {
    S.Diag(AL.getLoc(), diag::err_attribute_wrong_number_arguments) << AL << 1;
    return;
  }

  TypeSourceInfo *ParmTSI = nullptr;
  QualType ParmType = S.GetTypeFromParser(AL.getTypeArg(), &ParmTSI);
  assert(ParmTSI && "no type source info for attribute argument");

  if (!ParmType->isExtVectorType() && !ParmType->isFloatingType() &&
      (ParmType->isBooleanType() ||
       !ParmType->isIntegralType(S.getASTContext()))) {
    S.Diag(AL.getLoc(), diag::err_attribute_invalid_argument) << 2 << AL;
    return;
  }

  if (VecTypeHintAttr *A = D->getAttr<VecTypeHintAttr>()) {
    if (!S.Context.hasSameType(A->getTypeHint(), ParmType)) {
      S.Diag(AL.getLoc(), diag::warn_duplicate_attribute) << AL;
      return;
    }
  }

  D->addAttr(::new (S.Context) VecTypeHintAttr(S.Context, AL, ParmTSI));
}

SectionAttr *Sema::mergeSectionAttr(Decl *D, const AttributeCommonInfo &CI,
                                    StringRef Name) {
  // Explicit or partial specializations do not inherit
  // the section attribute from the primary template.
  if (const auto *FD = dyn_cast<FunctionDecl>(D)) {
    if (CI.getAttributeSpellingListIndex() == SectionAttr::Declspec_allocate &&
        FD->isFunctionTemplateSpecialization())
      return nullptr;
  }
  if (SectionAttr *ExistingAttr = D->getAttr<SectionAttr>()) {
    if (ExistingAttr->getName() == Name)
      return nullptr;
    Diag(ExistingAttr->getLocation(), diag::warn_mismatched_section)
         << 1 /*section*/;
    Diag(CI.getLoc(), diag::note_previous_attribute);
    return nullptr;
  }
  return ::new (Context) SectionAttr(Context, CI, Name);
}

/// Used to implement to perform semantic checking on
/// attribute((section("foo"))) specifiers.
///
/// In this case, "foo" is passed in to be checked.  If the section
/// specifier is invalid, return an Error that indicates the problem.
///
/// This is a simple quality of implementation feature to catch errors
/// and give good diagnostics in cases when the assembler or code generator
/// would otherwise reject the section specifier.
llvm::Error Sema::isValidSectionSpecifier(StringRef SecName) {
  if (!Context.getTargetInfo().getTriple().isOSDarwin())
    return llvm::Error::success();

  // Let MCSectionMachO validate this.
  StringRef Segment, Section;
  unsigned TAA, StubSize;
  bool HasTAA;
  return llvm::MCSectionMachO::ParseSectionSpecifier(SecName, Segment, Section,
                                                     TAA, HasTAA, StubSize);
}

bool Sema::checkSectionName(SourceLocation LiteralLoc, StringRef SecName) {
  if (llvm::Error E = isValidSectionSpecifier(SecName)) {
    Diag(LiteralLoc, diag::err_attribute_section_invalid_for_target)
        << toString(std::move(E)) << 1 /*'section'*/;
    return false;
  }
  return true;
}

static void handleSectionAttr(Sema &S, Decl *D, const ParsedAttr &AL) {
  // Make sure that there is a string literal as the sections's single
  // argument.
  StringRef Str;
  SourceLocation LiteralLoc;
  if (!S.checkStringLiteralArgumentAttr(AL, 0, Str, &LiteralLoc))
    return;

  if (!S.checkSectionName(LiteralLoc, Str))
    return;

  SectionAttr *NewAttr = S.mergeSectionAttr(D, AL, Str);
  if (NewAttr) {
    D->addAttr(NewAttr);
    if (isa<FunctionDecl, FunctionTemplateDecl, ObjCMethodDecl,
            ObjCPropertyDecl>(D))
      S.UnifySection(NewAttr->getName(),
                     ASTContext::PSF_Execute | ASTContext::PSF_Read,
                     cast<NamedDecl>(D));
  }
}

// This is used for `__declspec(code_seg("segname"))` on a decl.
// `#pragma code_seg("segname")` uses checkSectionName() instead.
static bool checkCodeSegName(Sema &S, SourceLocation LiteralLoc,
                             StringRef CodeSegName) {
  if (llvm::Error E = S.isValidSectionSpecifier(CodeSegName)) {
    S.Diag(LiteralLoc, diag::err_attribute_section_invalid_for_target)
        << toString(std::move(E)) << 0 /*'code-seg'*/;
    return false;
  }

  return true;
}

CodeSegAttr *Sema::mergeCodeSegAttr(Decl *D, const AttributeCommonInfo &CI,
                                    StringRef Name) {
  // Explicit or partial specializations do not inherit
  // the code_seg attribute from the primary template.
  if (const auto *FD = dyn_cast<FunctionDecl>(D)) {
    if (FD->isFunctionTemplateSpecialization())
      return nullptr;
  }
  if (const auto *ExistingAttr = D->getAttr<CodeSegAttr>()) {
    if (ExistingAttr->getName() == Name)
      return nullptr;
    Diag(ExistingAttr->getLocation(), diag::warn_mismatched_section)
         << 0 /*codeseg*/;
    Diag(CI.getLoc(), diag::note_previous_attribute);
    return nullptr;
  }
  return ::new (Context) CodeSegAttr(Context, CI, Name);
}

static void handleCodeSegAttr(Sema &S, Decl *D, const ParsedAttr &AL) {
  StringRef Str;
  SourceLocation LiteralLoc;
  if (!S.checkStringLiteralArgumentAttr(AL, 0, Str, &LiteralLoc))
    return;
  if (!checkCodeSegName(S, LiteralLoc, Str))
    return;
  if (const auto *ExistingAttr = D->getAttr<CodeSegAttr>()) {
    if (!ExistingAttr->isImplicit()) {
      S.Diag(AL.getLoc(),
             ExistingAttr->getName() == Str
             ? diag::warn_duplicate_codeseg_attribute
             : diag::err_conflicting_codeseg_attribute);
      return;
    }
    D->dropAttr<CodeSegAttr>();
  }
  if (CodeSegAttr *CSA = S.mergeCodeSegAttr(D, AL, Str))
    D->addAttr(CSA);
}

// Check for things we'd like to warn about. Multiversioning issues are
// handled later in the process, once we know how many exist.
bool Sema::checkTargetAttr(SourceLocation LiteralLoc, StringRef AttrStr) {
  enum FirstParam { Unsupported, Duplicate, Unknown };
  enum SecondParam { None, Architecture, Tune };
  if (AttrStr.find("fpmath=") != StringRef::npos)
    return Diag(LiteralLoc, diag::warn_unsupported_target_attribute)
           << Unsupported << None << "fpmath=";

  // Diagnose use of tune if target doesn't support it.
  if (!Context.getTargetInfo().supportsTargetAttributeTune() &&
      AttrStr.find("tune=") != StringRef::npos)
    return Diag(LiteralLoc, diag::warn_unsupported_target_attribute)
           << Unsupported << None << "tune=";

  ParsedTargetAttr ParsedAttrs = TargetAttr::parse(AttrStr);

  if (!ParsedAttrs.Architecture.empty() &&
      !Context.getTargetInfo().isValidCPUName(ParsedAttrs.Architecture))
    return Diag(LiteralLoc, diag::warn_unsupported_target_attribute)
           << Unknown << Architecture << ParsedAttrs.Architecture;

  if (!ParsedAttrs.Tune.empty() &&
      !Context.getTargetInfo().isValidCPUName(ParsedAttrs.Tune))
    return Diag(LiteralLoc, diag::warn_unsupported_target_attribute)
           << Unknown << Tune << ParsedAttrs.Tune;

  if (ParsedAttrs.DuplicateArchitecture)
    return Diag(LiteralLoc, diag::warn_unsupported_target_attribute)
           << Duplicate << None << "arch=";
  if (ParsedAttrs.DuplicateTune)
    return Diag(LiteralLoc, diag::warn_unsupported_target_attribute)
           << Duplicate << None << "tune=";

  for (const auto &Feature : ParsedAttrs.Features) {
    auto CurFeature = StringRef(Feature).drop_front(); // remove + or -.
    if (!Context.getTargetInfo().isValidFeatureName(CurFeature))
      return Diag(LiteralLoc, diag::warn_unsupported_target_attribute)
             << Unsupported << None << CurFeature;
  }

  TargetInfo::BranchProtectionInfo BPI;
  StringRef Error;
  if (!ParsedAttrs.BranchProtection.empty() &&
      !Context.getTargetInfo().validateBranchProtection(
          ParsedAttrs.BranchProtection, BPI, Error)) {
    if (Error.empty())
      return Diag(LiteralLoc, diag::warn_unsupported_target_attribute)
             << Unsupported << None << "branch-protection";
    else
      return Diag(LiteralLoc, diag::err_invalid_branch_protection_spec)
             << Error;
  }

  return false;
}

static void handleTargetAttr(Sema &S, Decl *D, const ParsedAttr &AL) {
  StringRef Str;
  SourceLocation LiteralLoc;
  if (!S.checkStringLiteralArgumentAttr(AL, 0, Str, &LiteralLoc) ||
      S.checkTargetAttr(LiteralLoc, Str))
    return;

  TargetAttr *NewAttr = ::new (S.Context) TargetAttr(S.Context, AL, Str);
  D->addAttr(NewAttr);
}

static void handleMinVectorWidthAttr(Sema &S, Decl *D, const ParsedAttr &AL) {
  Expr *E = AL.getArgAsExpr(0);
  uint32_t VecWidth;
  if (!checkUInt32Argument(S, AL, E, VecWidth)) {
    AL.setInvalid();
    return;
  }

  MinVectorWidthAttr *Existing = D->getAttr<MinVectorWidthAttr>();
  if (Existing && Existing->getVectorWidth() != VecWidth) {
    S.Diag(AL.getLoc(), diag::warn_duplicate_attribute) << AL;
    return;
  }

  D->addAttr(::new (S.Context) MinVectorWidthAttr(S.Context, AL, VecWidth));
}

static void handleCleanupAttr(Sema &S, Decl *D, const ParsedAttr &AL) {
  Expr *E = AL.getArgAsExpr(0);
  SourceLocation Loc = E->getExprLoc();
  FunctionDecl *FD = nullptr;
  DeclarationNameInfo NI;

  // gcc only allows for simple identifiers. Since we support more than gcc, we
  // will warn the user.
  if (auto *DRE = dyn_cast<DeclRefExpr>(E)) {
    if (DRE->hasQualifier())
      S.Diag(Loc, diag::warn_cleanup_ext);
    FD = dyn_cast<FunctionDecl>(DRE->getDecl());
    NI = DRE->getNameInfo();
    if (!FD) {
      S.Diag(Loc, diag::err_attribute_cleanup_arg_not_function) << 1
        << NI.getName();
      return;
    }
  } else if (auto *ULE = dyn_cast<UnresolvedLookupExpr>(E)) {
    if (ULE->hasExplicitTemplateArgs())
      S.Diag(Loc, diag::warn_cleanup_ext);
    FD = S.ResolveSingleFunctionTemplateSpecialization(ULE, true);
    NI = ULE->getNameInfo();
    if (!FD) {
      S.Diag(Loc, diag::err_attribute_cleanup_arg_not_function) << 2
        << NI.getName();
      if (ULE->getType() == S.Context.OverloadTy)
        S.NoteAllOverloadCandidates(ULE);
      return;
    }
  } else {
    S.Diag(Loc, diag::err_attribute_cleanup_arg_not_function) << 0;
    return;
  }

  if (FD->getNumParams() != 1) {
    S.Diag(Loc, diag::err_attribute_cleanup_func_must_take_one_arg)
      << NI.getName();
    return;
  }

  // We're currently more strict than GCC about what function types we accept.
  // If this ever proves to be a problem it should be easy to fix.
  QualType Ty = S.Context.getPointerType(cast<VarDecl>(D)->getType());
  QualType ParamTy = FD->getParamDecl(0)->getType();
  if (S.CheckAssignmentConstraints(FD->getParamDecl(0)->getLocation(),
                                   ParamTy, Ty) != Sema::Compatible) {
    S.Diag(Loc, diag::err_attribute_cleanup_func_arg_incompatible_type)
      << NI.getName() << ParamTy << Ty;
    return;
  }

  D->addAttr(::new (S.Context) CleanupAttr(S.Context, AL, FD));
}

static void handleEnumExtensibilityAttr(Sema &S, Decl *D,
                                        const ParsedAttr &AL) {
  if (!AL.isArgIdent(0)) {
    S.Diag(AL.getLoc(), diag::err_attribute_argument_n_type)
        << AL << 0 << AANT_ArgumentIdentifier;
    return;
  }

  EnumExtensibilityAttr::Kind ExtensibilityKind;
  IdentifierInfo *II = AL.getArgAsIdent(0)->Ident;
  if (!EnumExtensibilityAttr::ConvertStrToKind(II->getName(),
                                               ExtensibilityKind)) {
    S.Diag(AL.getLoc(), diag::warn_attribute_type_not_supported) << AL << II;
    return;
  }

  D->addAttr(::new (S.Context)
                 EnumExtensibilityAttr(S.Context, AL, ExtensibilityKind));
}

/// Handle __attribute__((format_arg((idx)))) attribute based on
/// http://gcc.gnu.org/onlinedocs/gcc/Function-Attributes.html
static void handleFormatArgAttr(Sema &S, Decl *D, const ParsedAttr &AL) {
  Expr *IdxExpr = AL.getArgAsExpr(0);
  ParamIdx Idx;
  if (!checkFunctionOrMethodParameterIndex(S, D, AL, 1, IdxExpr, Idx))
    return;

  // Make sure the format string is really a string.
  QualType Ty = getFunctionOrMethodParamType(D, Idx.getASTIndex());

  bool NotNSStringTy = !isNSStringType(Ty, S.Context);
  if (NotNSStringTy &&
      !isCFStringType(Ty, S.Context) &&
      (!Ty->isPointerType() ||
       !Ty->castAs<PointerType>()->getPointeeType()->isCharType())) {
    S.Diag(AL.getLoc(), diag::err_format_attribute_not)
        << "a string type" << IdxExpr->getSourceRange()
        << getFunctionOrMethodParamRange(D, 0);
    return;
  }
  Ty = getFunctionOrMethodResultType(D);
  if (!isNSStringType(Ty, S.Context, /*AllowNSAttributedString=*/true) &&
      !isCFStringType(Ty, S.Context) &&
      (!Ty->isPointerType() ||
       !Ty->castAs<PointerType>()->getPointeeType()->isCharType())) {
    S.Diag(AL.getLoc(), diag::err_format_attribute_result_not)
        << (NotNSStringTy ? "string type" : "NSString")
        << IdxExpr->getSourceRange() << getFunctionOrMethodParamRange(D, 0);
    return;
  }

  D->addAttr(::new (S.Context) FormatArgAttr(S.Context, AL, Idx));
}

enum FormatAttrKind {
  CFStringFormat,
  NSStringFormat,
  StrftimeFormat,
  SupportedFormat,
  IgnoredFormat,
  InvalidFormat
};

/// getFormatAttrKind - Map from format attribute names to supported format
/// types.
static FormatAttrKind getFormatAttrKind(StringRef Format) {
  return llvm::StringSwitch<FormatAttrKind>(Format)
      // Check for formats that get handled specially.
      .Case("NSString", NSStringFormat)
      .Case("CFString", CFStringFormat)
      .Case("strftime", StrftimeFormat)

      // Otherwise, check for supported formats.
      .Cases("scanf", "printf", "printf0", "strfmon", SupportedFormat)
      .Cases("cmn_err", "vcmn_err", "zcmn_err", SupportedFormat)
      .Case("kprintf", SupportedFormat)         // OpenBSD.
      .Case("freebsd_kprintf", SupportedFormat) // FreeBSD.
      .Case("os_trace", SupportedFormat)
      .Case("os_log", SupportedFormat)

      .Cases("gcc_diag", "gcc_cdiag", "gcc_cxxdiag", "gcc_tdiag", IgnoredFormat)
      .Default(InvalidFormat);
}

/// Handle __attribute__((init_priority(priority))) attributes based on
/// http://gcc.gnu.org/onlinedocs/gcc/C_002b_002b-Attributes.html
static void handleInitPriorityAttr(Sema &S, Decl *D, const ParsedAttr &AL) {
  if (!S.getLangOpts().CPlusPlus) {
    S.Diag(AL.getLoc(), diag::warn_attribute_ignored) << AL;
    return;
  }

  if (S.getCurFunctionOrMethodDecl()) {
    S.Diag(AL.getLoc(), diag::err_init_priority_object_attr);
    AL.setInvalid();
    return;
  }
  QualType T = cast<VarDecl>(D)->getType();
  if (S.Context.getAsArrayType(T))
    T = S.Context.getBaseElementType(T);
  if (!T->getAs<RecordType>()) {
    S.Diag(AL.getLoc(), diag::err_init_priority_object_attr);
    AL.setInvalid();
    return;
  }

  Expr *E = AL.getArgAsExpr(0);
  uint32_t prioritynum;
  if (!checkUInt32Argument(S, AL, E, prioritynum)) {
    AL.setInvalid();
    return;
  }

  // Only perform the priority check if the attribute is outside of a system
  // header. Values <= 100 are reserved for the implementation, and libc++
  // benefits from being able to specify values in that range.
  if ((prioritynum < 101 || prioritynum > 65535) &&
      !S.getSourceManager().isInSystemHeader(AL.getLoc())) {
    S.Diag(AL.getLoc(), diag::err_attribute_argument_out_of_range)
        << E->getSourceRange() << AL << 101 << 65535;
    AL.setInvalid();
    return;
  }
  D->addAttr(::new (S.Context) InitPriorityAttr(S.Context, AL, prioritynum));
}

FormatAttr *Sema::mergeFormatAttr(Decl *D, const AttributeCommonInfo &CI,
                                  IdentifierInfo *Format, int FormatIdx,
                                  int FirstArg) {
  // Check whether we already have an equivalent format attribute.
  for (auto *F : D->specific_attrs<FormatAttr>()) {
    if (F->getType() == Format &&
        F->getFormatIdx() == FormatIdx &&
        F->getFirstArg() == FirstArg) {
      // If we don't have a valid location for this attribute, adopt the
      // location.
      if (F->getLocation().isInvalid())
        F->setRange(CI.getRange());
      return nullptr;
    }
  }

  return ::new (Context) FormatAttr(Context, CI, Format, FormatIdx, FirstArg);
}

/// Handle __attribute__((format(type,idx,firstarg))) attributes based on
/// http://gcc.gnu.org/onlinedocs/gcc/Function-Attributes.html
static void handleFormatAttr(Sema &S, Decl *D, const ParsedAttr &AL) {
  if (!AL.isArgIdent(0)) {
    S.Diag(AL.getLoc(), diag::err_attribute_argument_n_type)
        << AL << 1 << AANT_ArgumentIdentifier;
    return;
  }

  // In C++ the implicit 'this' function parameter also counts, and they are
  // counted from one.
  bool HasImplicitThisParam = isInstanceMethod(D);
  unsigned NumArgs = getFunctionOrMethodNumParams(D) + HasImplicitThisParam;

  IdentifierInfo *II = AL.getArgAsIdent(0)->Ident;
  StringRef Format = II->getName();

  if (normalizeName(Format)) {
    // If we've modified the string name, we need a new identifier for it.
    II = &S.Context.Idents.get(Format);
  }

  // Check for supported formats.
  FormatAttrKind Kind = getFormatAttrKind(Format);

  if (Kind == IgnoredFormat)
    return;

  if (Kind == InvalidFormat) {
    S.Diag(AL.getLoc(), diag::warn_attribute_type_not_supported)
        << AL << II->getName();
    return;
  }

  // checks for the 2nd argument
  Expr *IdxExpr = AL.getArgAsExpr(1);
  uint32_t Idx;
  if (!checkUInt32Argument(S, AL, IdxExpr, Idx, 2))
    return;

  if (Idx < 1 || Idx > NumArgs) {
    S.Diag(AL.getLoc(), diag::err_attribute_argument_out_of_bounds)
        << AL << 2 << IdxExpr->getSourceRange();
    return;
  }

  // FIXME: Do we need to bounds check?
  unsigned ArgIdx = Idx - 1;

  if (HasImplicitThisParam) {
    if (ArgIdx == 0) {
      S.Diag(AL.getLoc(),
             diag::err_format_attribute_implicit_this_format_string)
        << IdxExpr->getSourceRange();
      return;
    }
    ArgIdx--;
  }

  // make sure the format string is really a string
  QualType Ty = getFunctionOrMethodParamType(D, ArgIdx);

  if (Kind == CFStringFormat) {
    if (!isCFStringType(Ty, S.Context)) {
      S.Diag(AL.getLoc(), diag::err_format_attribute_not)
        << "a CFString" << IdxExpr->getSourceRange()
        << getFunctionOrMethodParamRange(D, ArgIdx);
      return;
    }
  } else if (Kind == NSStringFormat) {
    // FIXME: do we need to check if the type is NSString*?  What are the
    // semantics?
    if (!isNSStringType(Ty, S.Context)) {
      S.Diag(AL.getLoc(), diag::err_format_attribute_not)
        << "an NSString" << IdxExpr->getSourceRange()
        << getFunctionOrMethodParamRange(D, ArgIdx);
      return;
    }
  } else if (!Ty->isPointerType() ||
             !Ty->castAs<PointerType>()->getPointeeType()->isCharType()) {
    S.Diag(AL.getLoc(), diag::err_format_attribute_not)
      << "a string type" << IdxExpr->getSourceRange()
      << getFunctionOrMethodParamRange(D, ArgIdx);
    return;
  }

  // check the 3rd argument
  Expr *FirstArgExpr = AL.getArgAsExpr(2);
  uint32_t FirstArg;
  if (!checkUInt32Argument(S, AL, FirstArgExpr, FirstArg, 3))
    return;

  // check if the function is variadic if the 3rd argument non-zero
  if (FirstArg != 0) {
    if (isFunctionOrMethodVariadic(D)) {
      ++NumArgs; // +1 for ...
    } else {
      S.Diag(D->getLocation(), diag::err_format_attribute_requires_variadic);
      return;
    }
  }

  // strftime requires FirstArg to be 0 because it doesn't read from any
  // variable the input is just the current time + the format string.
  if (Kind == StrftimeFormat) {
    if (FirstArg != 0) {
      S.Diag(AL.getLoc(), diag::err_format_strftime_third_parameter)
        << FirstArgExpr->getSourceRange();
      return;
    }
  // if 0 it disables parameter checking (to use with e.g. va_list)
  } else if (FirstArg != 0 && FirstArg != NumArgs) {
    S.Diag(AL.getLoc(), diag::err_attribute_argument_out_of_bounds)
        << AL << 3 << FirstArgExpr->getSourceRange();
    return;
  }

  FormatAttr *NewAttr = S.mergeFormatAttr(D, AL, II, Idx, FirstArg);
  if (NewAttr)
    D->addAttr(NewAttr);
}

/// Handle __attribute__((callback(CalleeIdx, PayloadIdx0, ...))) attributes.
static void handleCallbackAttr(Sema &S, Decl *D, const ParsedAttr &AL) {
  // The index that identifies the callback callee is mandatory.
  if (AL.getNumArgs() == 0) {
    S.Diag(AL.getLoc(), diag::err_callback_attribute_no_callee)
        << AL.getRange();
    return;
  }

  bool HasImplicitThisParam = isInstanceMethod(D);
  int32_t NumArgs = getFunctionOrMethodNumParams(D);

  FunctionDecl *FD = D->getAsFunction();
  assert(FD && "Expected a function declaration!");

  llvm::StringMap<int> NameIdxMapping;
  NameIdxMapping["__"] = -1;

  NameIdxMapping["this"] = 0;

  int Idx = 1;
  for (const ParmVarDecl *PVD : FD->parameters())
    NameIdxMapping[PVD->getName()] = Idx++;

  auto UnknownName = NameIdxMapping.end();

  SmallVector<int, 8> EncodingIndices;
  for (unsigned I = 0, E = AL.getNumArgs(); I < E; ++I) {
    SourceRange SR;
    int32_t ArgIdx;

    if (AL.isArgIdent(I)) {
      IdentifierLoc *IdLoc = AL.getArgAsIdent(I);
      auto It = NameIdxMapping.find(IdLoc->Ident->getName());
      if (It == UnknownName) {
        S.Diag(AL.getLoc(), diag::err_callback_attribute_argument_unknown)
            << IdLoc->Ident << IdLoc->Loc;
        return;
      }

      SR = SourceRange(IdLoc->Loc);
      ArgIdx = It->second;
    } else if (AL.isArgExpr(I)) {
      Expr *IdxExpr = AL.getArgAsExpr(I);

      // If the expression is not parseable as an int32_t we have a problem.
      if (!checkUInt32Argument(S, AL, IdxExpr, (uint32_t &)ArgIdx, I + 1,
                               false)) {
        S.Diag(AL.getLoc(), diag::err_attribute_argument_out_of_bounds)
            << AL << (I + 1) << IdxExpr->getSourceRange();
        return;
      }

      // Check oob, excluding the special values, 0 and -1.
      if (ArgIdx < -1 || ArgIdx > NumArgs) {
        S.Diag(AL.getLoc(), diag::err_attribute_argument_out_of_bounds)
            << AL << (I + 1) << IdxExpr->getSourceRange();
        return;
      }

      SR = IdxExpr->getSourceRange();
    } else {
      llvm_unreachable("Unexpected ParsedAttr argument type!");
    }

    if (ArgIdx == 0 && !HasImplicitThisParam) {
      S.Diag(AL.getLoc(), diag::err_callback_implicit_this_not_available)
          << (I + 1) << SR;
      return;
    }

    // Adjust for the case we do not have an implicit "this" parameter. In this
    // case we decrease all positive values by 1 to get LLVM argument indices.
    if (!HasImplicitThisParam && ArgIdx > 0)
      ArgIdx -= 1;

    EncodingIndices.push_back(ArgIdx);
  }

  int CalleeIdx = EncodingIndices.front();
  // Check if the callee index is proper, thus not "this" and not "unknown".
  // This means the "CalleeIdx" has to be non-negative if "HasImplicitThisParam"
  // is false and positive if "HasImplicitThisParam" is true.
  if (CalleeIdx < (int)HasImplicitThisParam) {
    S.Diag(AL.getLoc(), diag::err_callback_attribute_invalid_callee)
        << AL.getRange();
    return;
  }

  // Get the callee type, note the index adjustment as the AST doesn't contain
  // the this type (which the callee cannot reference anyway!).
  const Type *CalleeType =
      getFunctionOrMethodParamType(D, CalleeIdx - HasImplicitThisParam)
          .getTypePtr();
  if (!CalleeType || !CalleeType->isFunctionPointerType()) {
    S.Diag(AL.getLoc(), diag::err_callback_callee_no_function_type)
        << AL.getRange();
    return;
  }

  const Type *CalleeFnType =
      CalleeType->getPointeeType()->getUnqualifiedDesugaredType();

  // TODO: Check the type of the callee arguments.

  const auto *CalleeFnProtoType = dyn_cast<FunctionProtoType>(CalleeFnType);
  if (!CalleeFnProtoType) {
    S.Diag(AL.getLoc(), diag::err_callback_callee_no_function_type)
        << AL.getRange();
    return;
  }

  if (CalleeFnProtoType->getNumParams() > EncodingIndices.size() - 1) {
    S.Diag(AL.getLoc(), diag::err_attribute_wrong_number_arguments)
        << AL << (unsigned)(EncodingIndices.size() - 1);
    return;
  }

  if (CalleeFnProtoType->getNumParams() < EncodingIndices.size() - 1) {
    S.Diag(AL.getLoc(), diag::err_attribute_wrong_number_arguments)
        << AL << (unsigned)(EncodingIndices.size() - 1);
    return;
  }

  if (CalleeFnProtoType->isVariadic()) {
    S.Diag(AL.getLoc(), diag::err_callback_callee_is_variadic) << AL.getRange();
    return;
  }

  // Do not allow multiple callback attributes.
  if (D->hasAttr<CallbackAttr>()) {
    S.Diag(AL.getLoc(), diag::err_callback_attribute_multiple) << AL.getRange();
    return;
  }

  D->addAttr(::new (S.Context) CallbackAttr(
      S.Context, AL, EncodingIndices.data(), EncodingIndices.size()));
}

static bool isFunctionLike(const Type &T) {
  // Check for explicit function types.
  // 'called_once' is only supported in Objective-C and it has
  // function pointers and block pointers.
  return T.isFunctionPointerType() || T.isBlockPointerType();
}

/// Handle 'called_once' attribute.
static void handleCalledOnceAttr(Sema &S, Decl *D, const ParsedAttr &AL) {
  // 'called_once' only applies to parameters representing functions.
  QualType T = cast<ParmVarDecl>(D)->getType();

  if (!isFunctionLike(*T)) {
    S.Diag(AL.getLoc(), diag::err_called_once_attribute_wrong_type);
    return;
  }

  D->addAttr(::new (S.Context) CalledOnceAttr(S.Context, AL));
}

static void handleTransparentUnionAttr(Sema &S, Decl *D, const ParsedAttr &AL) {
  // Try to find the underlying union declaration.
  RecordDecl *RD = nullptr;
  const auto *TD = dyn_cast<TypedefNameDecl>(D);
  if (TD && TD->getUnderlyingType()->isUnionType())
    RD = TD->getUnderlyingType()->getAsUnionType()->getDecl();
  else
    RD = dyn_cast<RecordDecl>(D);

  if (!RD || !RD->isUnion()) {
    S.Diag(AL.getLoc(), diag::warn_attribute_wrong_decl_type) << AL
                                                              << ExpectedUnion;
    return;
  }

  if (!RD->isCompleteDefinition()) {
    if (!RD->isBeingDefined())
      S.Diag(AL.getLoc(),
             diag::warn_transparent_union_attribute_not_definition);
    return;
  }

  RecordDecl::field_iterator Field = RD->field_begin(),
                          FieldEnd = RD->field_end();
  if (Field == FieldEnd) {
    S.Diag(AL.getLoc(), diag::warn_transparent_union_attribute_zero_fields);
    return;
  }

  FieldDecl *FirstField = *Field;
  QualType FirstType = FirstField->getType();
  if (FirstType->hasFloatingRepresentation() || FirstType->isVectorType()) {
    S.Diag(FirstField->getLocation(),
           diag::warn_transparent_union_attribute_floating)
      << FirstType->isVectorType() << FirstType;
    return;
  }

  if (FirstType->isIncompleteType())
    return;
  uint64_t FirstSize = S.Context.getTypeSize(FirstType);
  uint64_t FirstAlign = S.Context.getTypeAlign(FirstType);
  for (; Field != FieldEnd; ++Field) {
    QualType FieldType = Field->getType();
    if (FieldType->isIncompleteType())
      return;
    // FIXME: this isn't fully correct; we also need to test whether the
    // members of the union would all have the same calling convention as the
    // first member of the union. Checking just the size and alignment isn't
    // sufficient (consider structs passed on the stack instead of in registers
    // as an example).
    if (S.Context.getTypeSize(FieldType) != FirstSize ||
        S.Context.getTypeAlign(FieldType) > FirstAlign) {
      // Warn if we drop the attribute.
      bool isSize = S.Context.getTypeSize(FieldType) != FirstSize;
      unsigned FieldBits = isSize ? S.Context.getTypeSize(FieldType)
                                  : S.Context.getTypeAlign(FieldType);
      S.Diag(Field->getLocation(),
             diag::warn_transparent_union_attribute_field_size_align)
          << isSize << *Field << FieldBits;
      unsigned FirstBits = isSize ? FirstSize : FirstAlign;
      S.Diag(FirstField->getLocation(),
             diag::note_transparent_union_first_field_size_align)
          << isSize << FirstBits;
      return;
    }
  }

  RD->addAttr(::new (S.Context) TransparentUnionAttr(S.Context, AL));
}

void Sema::AddAnnotationAttr(Decl *D, const AttributeCommonInfo &CI,
                             StringRef Str, MutableArrayRef<Expr *> Args) {
  auto *Attr = AnnotateAttr::Create(Context, Str, Args.data(), Args.size(), CI);
  llvm::SmallVector<PartialDiagnosticAt, 8> Notes;
  for (unsigned Idx = 0; Idx < Attr->args_size(); Idx++) {
    Expr *&E = Attr->args_begin()[Idx];
    assert(E && "error are handled before");
    if (E->isValueDependent() || E->isTypeDependent())
      continue;

    if (E->getType()->isArrayType())
      E = ImpCastExprToType(E, Context.getPointerType(E->getType()),
                            clang::CK_ArrayToPointerDecay)
              .get();
    if (E->getType()->isFunctionType())
      E = ImplicitCastExpr::Create(Context,
                                   Context.getPointerType(E->getType()),
                                   clang::CK_FunctionToPointerDecay, E, nullptr,
                                   VK_RValue, FPOptionsOverride());
    if (E->isLValue())
      E = ImplicitCastExpr::Create(Context, E->getType().getNonReferenceType(),
                                   clang::CK_LValueToRValue, E, nullptr,
                                   VK_RValue, FPOptionsOverride());

    Expr::EvalResult Eval;
    Notes.clear();
    Eval.Diag = &Notes;

    bool Result =
        E->EvaluateAsConstantExpr(Eval, Context);

    /// Result means the expression can be folded to a constant.
    /// Note.empty() means the expression is a valid constant expression in the
    /// current language mode.
    if (!Result || !Notes.empty()) {
      Diag(E->getBeginLoc(), diag::err_attribute_argument_n_type)
          << CI << (Idx + 1) << AANT_ArgumentConstantExpr;
      for (auto &Note : Notes)
        Diag(Note.first, Note.second);
      return;
    }
    assert(Eval.Val.hasValue());
    E = ConstantExpr::Create(Context, E, Eval.Val);
  }
  D->addAttr(Attr);
}

static void handleAnnotateAttr(Sema &S, Decl *D, const ParsedAttr &AL) {
  // Make sure that there is a string literal as the annotation's first
  // argument.
  StringRef Str;
  if (!S.checkStringLiteralArgumentAttr(AL, 0, Str))
    return;

  llvm::SmallVector<Expr *, 4> Args;
  Args.reserve(AL.getNumArgs() - 1);
  for (unsigned Idx = 1; Idx < AL.getNumArgs(); Idx++) {
    assert(!AL.isArgIdent(Idx));
    Args.push_back(AL.getArgAsExpr(Idx));
  }

  S.AddAnnotationAttr(D, AL, Str, Args);
}

static void handleAlignValueAttr(Sema &S, Decl *D, const ParsedAttr &AL) {
  S.AddAlignValueAttr(D, AL, AL.getArgAsExpr(0));
}

void Sema::AddAlignValueAttr(Decl *D, const AttributeCommonInfo &CI, Expr *E) {
  AlignValueAttr TmpAttr(Context, CI, E);
  SourceLocation AttrLoc = CI.getLoc();

  QualType T;
  if (const auto *TD = dyn_cast<TypedefNameDecl>(D))
    T = TD->getUnderlyingType();
  else if (const auto *VD = dyn_cast<ValueDecl>(D))
    T = VD->getType();
  else
    llvm_unreachable("Unknown decl type for align_value");

  if (!T->isDependentType() && !T->isAnyPointerType() &&
      !T->isReferenceType() && !T->isMemberPointerType()) {
    Diag(AttrLoc, diag::warn_attribute_pointer_or_reference_only)
      << &TmpAttr << T << D->getSourceRange();
    return;
  }

  if (!E->isValueDependent()) {
    llvm::APSInt Alignment;
    ExprResult ICE = VerifyIntegerConstantExpression(
        E, &Alignment, diag::err_align_value_attribute_argument_not_int);
    if (ICE.isInvalid())
      return;

    if (!Alignment.isPowerOf2()) {
      Diag(AttrLoc, diag::err_alignment_not_power_of_two)
        << E->getSourceRange();
      return;
    }

    D->addAttr(::new (Context) AlignValueAttr(Context, CI, ICE.get()));
    return;
  }

  // Save dependent expressions in the AST to be instantiated.
  D->addAttr(::new (Context) AlignValueAttr(Context, CI, E));
}

static void handleAlignedAttr(Sema &S, Decl *D, const ParsedAttr &AL) {
  // check the attribute arguments.
  if (AL.getNumArgs() > 1) {
    S.Diag(AL.getLoc(), diag::err_attribute_wrong_number_arguments) << AL << 1;
    return;
  }

  if (AL.getNumArgs() == 0) {
    D->addAttr(::new (S.Context) AlignedAttr(S.Context, AL, true, nullptr));
    return;
  }

  Expr *E = AL.getArgAsExpr(0);
  if (AL.isPackExpansion() && !E->containsUnexpandedParameterPack()) {
    S.Diag(AL.getEllipsisLoc(),
           diag::err_pack_expansion_without_parameter_packs);
    return;
  }

  if (!AL.isPackExpansion() && S.DiagnoseUnexpandedParameterPack(E))
    return;

  S.AddAlignedAttr(D, AL, E, AL.isPackExpansion());
}

void Sema::AddAlignedAttr(Decl *D, const AttributeCommonInfo &CI, Expr *E,
                          bool IsPackExpansion) {
  AlignedAttr TmpAttr(Context, CI, true, E);
  SourceLocation AttrLoc = CI.getLoc();

  // C++11 alignas(...) and C11 _Alignas(...) have additional requirements.
  if (TmpAttr.isAlignas()) {
    // C++11 [dcl.align]p1:
    //   An alignment-specifier may be applied to a variable or to a class
    //   data member, but it shall not be applied to a bit-field, a function
    //   parameter, the formal parameter of a catch clause, or a variable
    //   declared with the register storage class specifier. An
    //   alignment-specifier may also be applied to the declaration of a class
    //   or enumeration type.
    // C11 6.7.5/2:
    //   An alignment attribute shall not be specified in a declaration of
    //   a typedef, or a bit-field, or a function, or a parameter, or an
    //   object declared with the register storage-class specifier.
    int DiagKind = -1;
    if (isa<ParmVarDecl>(D)) {
      DiagKind = 0;
    } else if (const auto *VD = dyn_cast<VarDecl>(D)) {
      if (VD->getStorageClass() == SC_Register)
        DiagKind = 1;
      if (VD->isExceptionVariable())
        DiagKind = 2;
    } else if (const auto *FD = dyn_cast<FieldDecl>(D)) {
      if (FD->isBitField())
        DiagKind = 3;
    } else if (!isa<TagDecl>(D)) {
      Diag(AttrLoc, diag::err_attribute_wrong_decl_type) << &TmpAttr
        << (TmpAttr.isC11() ? ExpectedVariableOrField
                            : ExpectedVariableFieldOrTag);
      return;
    }
    if (DiagKind != -1) {
      Diag(AttrLoc, diag::err_alignas_attribute_wrong_decl_type)
        << &TmpAttr << DiagKind;
      return;
    }
  }

  if (E->isValueDependent()) {
    // We can't support a dependent alignment on a non-dependent type,
    // because we have no way to model that a type is "alignment-dependent"
    // but not dependent in any other way.
    if (const auto *TND = dyn_cast<TypedefNameDecl>(D)) {
      if (!TND->getUnderlyingType()->isDependentType()) {
        Diag(AttrLoc, diag::err_alignment_dependent_typedef_name)
            << E->getSourceRange();
        return;
      }
    }

    // Save dependent expressions in the AST to be instantiated.
    AlignedAttr *AA = ::new (Context) AlignedAttr(Context, CI, true, E);
    AA->setPackExpansion(IsPackExpansion);
    D->addAttr(AA);
    return;
  }

  // FIXME: Cache the number on the AL object?
  llvm::APSInt Alignment;
  ExprResult ICE = VerifyIntegerConstantExpression(
      E, &Alignment, diag::err_aligned_attribute_argument_not_int);
  if (ICE.isInvalid())
    return;

  uint64_t AlignVal = Alignment.getZExtValue();

  // C++11 [dcl.align]p2:
  //   -- if the constant expression evaluates to zero, the alignment
  //      specifier shall have no effect
  // C11 6.7.5p6:
  //   An alignment specification of zero has no effect.
  if (!(TmpAttr.isAlignas() && !Alignment)) {
    if (!llvm::isPowerOf2_64(AlignVal)) {
      Diag(AttrLoc, diag::err_alignment_not_power_of_two)
        << E->getSourceRange();
      return;
    }
  }

  unsigned MaximumAlignment = Sema::MaximumAlignment;
  if (Context.getTargetInfo().getTriple().isOSBinFormatCOFF())
    MaximumAlignment = std::min(MaximumAlignment, 8192u);
  if (AlignVal > MaximumAlignment) {
    Diag(AttrLoc, diag::err_attribute_aligned_too_great)
        << MaximumAlignment << E->getSourceRange();
    return;
  }

  if (Context.getTargetInfo().isTLSSupported()) {
    unsigned MaxTLSAlign =
        Context.toCharUnitsFromBits(Context.getTargetInfo().getMaxTLSAlign())
            .getQuantity();
    const auto *VD = dyn_cast<VarDecl>(D);
    if (MaxTLSAlign && AlignVal > MaxTLSAlign && VD &&
        VD->getTLSKind() != VarDecl::TLS_None) {
      Diag(VD->getLocation(), diag::err_tls_var_aligned_over_maximum)
          << (unsigned)AlignVal << VD << MaxTLSAlign;
      return;
    }
  }

  AlignedAttr *AA = ::new (Context) AlignedAttr(Context, CI, true, ICE.get());
  AA->setPackExpansion(IsPackExpansion);
  D->addAttr(AA);
}

void Sema::AddAlignedAttr(Decl *D, const AttributeCommonInfo &CI,
                          TypeSourceInfo *TS, bool IsPackExpansion) {
  // FIXME: Cache the number on the AL object if non-dependent?
  // FIXME: Perform checking of type validity
  AlignedAttr *AA = ::new (Context) AlignedAttr(Context, CI, false, TS);
  AA->setPackExpansion(IsPackExpansion);
  D->addAttr(AA);
}

void Sema::CheckAlignasUnderalignment(Decl *D) {
  assert(D->hasAttrs() && "no attributes on decl");

  QualType UnderlyingTy, DiagTy;
  if (const auto *VD = dyn_cast<ValueDecl>(D)) {
    UnderlyingTy = DiagTy = VD->getType();
  } else {
    UnderlyingTy = DiagTy = Context.getTagDeclType(cast<TagDecl>(D));
    if (const auto *ED = dyn_cast<EnumDecl>(D))
      UnderlyingTy = ED->getIntegerType();
  }
  if (DiagTy->isDependentType() || DiagTy->isIncompleteType())
    return;

  // C++11 [dcl.align]p5, C11 6.7.5/4:
  //   The combined effect of all alignment attributes in a declaration shall
  //   not specify an alignment that is less strict than the alignment that
  //   would otherwise be required for the entity being declared.
  AlignedAttr *AlignasAttr = nullptr;
  AlignedAttr *LastAlignedAttr = nullptr;
  unsigned Align = 0;
  for (auto *I : D->specific_attrs<AlignedAttr>()) {
    if (I->isAlignmentDependent())
      return;
    if (I->isAlignas())
      AlignasAttr = I;
    Align = std::max(Align, I->getAlignment(Context));
    LastAlignedAttr = I;
  }

  if (Align && DiagTy->isSizelessType()) {
    Diag(LastAlignedAttr->getLocation(), diag::err_attribute_sizeless_type)
        << LastAlignedAttr << DiagTy;
  } else if (AlignasAttr && Align) {
    CharUnits RequestedAlign = Context.toCharUnitsFromBits(Align);
    CharUnits NaturalAlign = Context.getTypeAlignInChars(UnderlyingTy);
    if (NaturalAlign > RequestedAlign)
      Diag(AlignasAttr->getLocation(), diag::err_alignas_underaligned)
        << DiagTy << (unsigned)NaturalAlign.getQuantity();
  }
}

bool Sema::checkMSInheritanceAttrOnDefinition(
    CXXRecordDecl *RD, SourceRange Range, bool BestCase,
    MSInheritanceModel ExplicitModel) {
  assert(RD->hasDefinition() && "RD has no definition!");

  // We may not have seen base specifiers or any virtual methods yet.  We will
  // have to wait until the record is defined to catch any mismatches.
  if (!RD->getDefinition()->isCompleteDefinition())
    return false;

  // The unspecified model never matches what a definition could need.
  if (ExplicitModel == MSInheritanceModel::Unspecified)
    return false;

  if (BestCase) {
    if (RD->calculateInheritanceModel() == ExplicitModel)
      return false;
  } else {
    if (RD->calculateInheritanceModel() <= ExplicitModel)
      return false;
  }

  Diag(Range.getBegin(), diag::err_mismatched_ms_inheritance)
      << 0 /*definition*/;
  Diag(RD->getDefinition()->getLocation(), diag::note_defined_here) << RD;
  return true;
}

/// parseModeAttrArg - Parses attribute mode string and returns parsed type
/// attribute.
static void parseModeAttrArg(Sema &S, StringRef Str, unsigned &DestWidth,
                             bool &IntegerMode, bool &ComplexMode,
                             bool &ExplicitIEEE) {
  IntegerMode = true;
  ComplexMode = false;
  switch (Str.size()) {
  case 2:
    switch (Str[0]) {
    case 'Q':
      DestWidth = 8;
      break;
    case 'H':
      DestWidth = 16;
      break;
    case 'S':
      DestWidth = 32;
      break;
    case 'D':
      DestWidth = 64;
      break;
    case 'X':
      DestWidth = 96;
      break;
    case 'K': // KFmode - IEEE quad precision (__float128)
      ExplicitIEEE = true;
      DestWidth = Str[1] == 'I' ? 0 : 128;
      break;
    case 'T':
      ExplicitIEEE = false;
      DestWidth = 128;
      break;
    }
    if (Str[1] == 'F') {
      IntegerMode = false;
    } else if (Str[1] == 'C') {
      IntegerMode = false;
      ComplexMode = true;
    } else if (Str[1] != 'I') {
      DestWidth = 0;
    }
    break;
  case 4:
    // FIXME: glibc uses 'word' to define register_t; this is narrower than a
    // pointer on PIC16 and other embedded platforms.
    if (Str == "word")
      DestWidth = S.Context.getTargetInfo().getRegisterWidth();
    else if (Str == "byte")
      DestWidth = S.Context.getTargetInfo().getCharWidth();
    break;
  case 7:
    if (Str == "pointer")
      DestWidth = S.Context.getTargetInfo().getPointerWidth(0);
    break;
  case 11:
    if (Str == "unwind_word")
      DestWidth = S.Context.getTargetInfo().getUnwindWordWidth();
    break;
  }
}

/// handleModeAttr - This attribute modifies the width of a decl with primitive
/// type.
///
/// Despite what would be logical, the mode attribute is a decl attribute, not a
/// type attribute: 'int ** __attribute((mode(HI))) *G;' tries to make 'G' be
/// HImode, not an intermediate pointer.
static void handleModeAttr(Sema &S, Decl *D, const ParsedAttr &AL) {
  // This attribute isn't documented, but glibc uses it.  It changes
  // the width of an int or unsigned int to the specified size.
  if (!AL.isArgIdent(0)) {
    S.Diag(AL.getLoc(), diag::err_attribute_argument_type)
        << AL << AANT_ArgumentIdentifier;
    return;
  }

  IdentifierInfo *Name = AL.getArgAsIdent(0)->Ident;

  S.AddModeAttr(D, AL, Name);
}

void Sema::AddModeAttr(Decl *D, const AttributeCommonInfo &CI,
                       IdentifierInfo *Name, bool InInstantiation) {
  StringRef Str = Name->getName();
  normalizeName(Str);
  SourceLocation AttrLoc = CI.getLoc();

  unsigned DestWidth = 0;
  bool IntegerMode = true;
  bool ComplexMode = false;
  bool ExplicitIEEE = false;
  llvm::APInt VectorSize(64, 0);
  if (Str.size() >= 4 && Str[0] == 'V') {
    // Minimal length of vector mode is 4: 'V' + NUMBER(>=1) + TYPE(>=2).
    size_t StrSize = Str.size();
    size_t VectorStringLength = 0;
    while ((VectorStringLength + 1) < StrSize &&
           isdigit(Str[VectorStringLength + 1]))
      ++VectorStringLength;
    if (VectorStringLength &&
        !Str.substr(1, VectorStringLength).getAsInteger(10, VectorSize) &&
        VectorSize.isPowerOf2()) {
      parseModeAttrArg(*this, Str.substr(VectorStringLength + 1), DestWidth,
                       IntegerMode, ComplexMode, ExplicitIEEE);
      // Avoid duplicate warning from template instantiation.
      if (!InInstantiation)
        Diag(AttrLoc, diag::warn_vector_mode_deprecated);
    } else {
      VectorSize = 0;
    }
  }

  if (!VectorSize)
    parseModeAttrArg(*this, Str, DestWidth, IntegerMode, ComplexMode,
                     ExplicitIEEE);

  // FIXME: Sync this with InitializePredefinedMacros; we need to match int8_t
  // and friends, at least with glibc.
  // FIXME: Make sure floating-point mappings are accurate
  // FIXME: Support XF and TF types
  if (!DestWidth) {
    Diag(AttrLoc, diag::err_machine_mode) << 0 /*Unknown*/ << Name;
    return;
  }

  QualType OldTy;
  if (const auto *TD = dyn_cast<TypedefNameDecl>(D))
    OldTy = TD->getUnderlyingType();
  else if (const auto *ED = dyn_cast<EnumDecl>(D)) {
    // Something like 'typedef enum { X } __attribute__((mode(XX))) T;'.
    // Try to get type from enum declaration, default to int.
    OldTy = ED->getIntegerType();
    if (OldTy.isNull())
      OldTy = Context.IntTy;
  } else
    OldTy = cast<ValueDecl>(D)->getType();

  if (OldTy->isDependentType()) {
    D->addAttr(::new (Context) ModeAttr(Context, CI, Name));
    return;
  }

  // Base type can also be a vector type (see PR17453).
  // Distinguish between base type and base element type.
  QualType OldElemTy = OldTy;
  if (const auto *VT = OldTy->getAs<VectorType>())
    OldElemTy = VT->getElementType();

  // GCC allows 'mode' attribute on enumeration types (even incomplete), except
  // for vector modes. So, 'enum X __attribute__((mode(QI)));' forms a complete
  // type, 'enum { A } __attribute__((mode(V4SI)))' is rejected.
  if ((isa<EnumDecl>(D) || OldElemTy->getAs<EnumType>()) &&
      VectorSize.getBoolValue()) {
    Diag(AttrLoc, diag::err_enum_mode_vector_type) << Name << CI.getRange();
    return;
  }
  bool IntegralOrAnyEnumType = (OldElemTy->isIntegralOrEnumerationType() &&
                                !OldElemTy->isExtIntType()) ||
                               OldElemTy->getAs<EnumType>();

  if (!OldElemTy->getAs<BuiltinType>() && !OldElemTy->isComplexType() &&
      !IntegralOrAnyEnumType)
    Diag(AttrLoc, diag::err_mode_not_primitive);
  else if (IntegerMode) {
    if (!IntegralOrAnyEnumType)
      Diag(AttrLoc, diag::err_mode_wrong_type);
  } else if (ComplexMode) {
    if (!OldElemTy->isComplexType())
      Diag(AttrLoc, diag::err_mode_wrong_type);
  } else {
    if (!OldElemTy->isFloatingType())
      Diag(AttrLoc, diag::err_mode_wrong_type);
  }

  QualType NewElemTy;

  if (IntegerMode)
    NewElemTy = Context.getIntTypeForBitwidth(DestWidth,
                                              OldElemTy->isSignedIntegerType());
  else
    NewElemTy = Context.getRealTypeForBitwidth(DestWidth, ExplicitIEEE);

  if (NewElemTy.isNull()) {
    Diag(AttrLoc, diag::err_machine_mode) << 1 /*Unsupported*/ << Name;
    return;
  }

  if (ComplexMode) {
    NewElemTy = Context.getComplexType(NewElemTy);
  }

  QualType NewTy = NewElemTy;
  if (VectorSize.getBoolValue()) {
    NewTy = Context.getVectorType(NewTy, VectorSize.getZExtValue(),
                                  VectorType::GenericVector);
  } else if (const auto *OldVT = OldTy->getAs<VectorType>()) {
    // Complex machine mode does not support base vector types.
    if (ComplexMode) {
      Diag(AttrLoc, diag::err_complex_mode_vector_type);
      return;
    }
    unsigned NumElements = Context.getTypeSize(OldElemTy) *
                           OldVT->getNumElements() /
                           Context.getTypeSize(NewElemTy);
    NewTy =
        Context.getVectorType(NewElemTy, NumElements, OldVT->getVectorKind());
  }

  if (NewTy.isNull()) {
    Diag(AttrLoc, diag::err_mode_wrong_type);
    return;
  }

  // Install the new type.
  if (auto *TD = dyn_cast<TypedefNameDecl>(D))
    TD->setModedTypeSourceInfo(TD->getTypeSourceInfo(), NewTy);
  else if (auto *ED = dyn_cast<EnumDecl>(D))
    ED->setIntegerType(NewTy);
  else
    cast<ValueDecl>(D)->setType(NewTy);

  D->addAttr(::new (Context) ModeAttr(Context, CI, Name));
}

static void handleNoDebugAttr(Sema &S, Decl *D, const ParsedAttr &AL) {
  D->addAttr(::new (S.Context) NoDebugAttr(S.Context, AL));
}

AlwaysInlineAttr *Sema::mergeAlwaysInlineAttr(Decl *D,
                                              const AttributeCommonInfo &CI,
                                              const IdentifierInfo *Ident) {
  if (OptimizeNoneAttr *Optnone = D->getAttr<OptimizeNoneAttr>()) {
    Diag(CI.getLoc(), diag::warn_attribute_ignored) << Ident;
    Diag(Optnone->getLocation(), diag::note_conflicting_attribute);
    return nullptr;
  }

  if (D->hasAttr<AlwaysInlineAttr>())
    return nullptr;

  return ::new (Context) AlwaysInlineAttr(Context, CI);
}

InternalLinkageAttr *Sema::mergeInternalLinkageAttr(Decl *D,
                                                    const ParsedAttr &AL) {
  if (const auto *VD = dyn_cast<VarDecl>(D)) {
    // Attribute applies to Var but not any subclass of it (like ParmVar,
    // ImplicitParm or VarTemplateSpecialization).
    if (VD->getKind() != Decl::Var) {
      Diag(AL.getLoc(), diag::warn_attribute_wrong_decl_type)
          << AL << (getLangOpts().CPlusPlus ? ExpectedFunctionVariableOrClass
                                            : ExpectedVariableOrFunction);
      return nullptr;
    }
    // Attribute does not apply to non-static local variables.
    if (VD->hasLocalStorage()) {
      Diag(VD->getLocation(), diag::warn_internal_linkage_local_storage);
      return nullptr;
    }
  }

  return ::new (Context) InternalLinkageAttr(Context, AL);
}
InternalLinkageAttr *
Sema::mergeInternalLinkageAttr(Decl *D, const InternalLinkageAttr &AL) {
  if (const auto *VD = dyn_cast<VarDecl>(D)) {
    // Attribute applies to Var but not any subclass of it (like ParmVar,
    // ImplicitParm or VarTemplateSpecialization).
    if (VD->getKind() != Decl::Var) {
      Diag(AL.getLocation(), diag::warn_attribute_wrong_decl_type)
          << &AL << (getLangOpts().CPlusPlus ? ExpectedFunctionVariableOrClass
                                             : ExpectedVariableOrFunction);
      return nullptr;
    }
    // Attribute does not apply to non-static local variables.
    if (VD->hasLocalStorage()) {
      Diag(VD->getLocation(), diag::warn_internal_linkage_local_storage);
      return nullptr;
    }
  }

  return ::new (Context) InternalLinkageAttr(Context, AL);
}

MinSizeAttr *Sema::mergeMinSizeAttr(Decl *D, const AttributeCommonInfo &CI) {
  if (OptimizeNoneAttr *Optnone = D->getAttr<OptimizeNoneAttr>()) {
    Diag(CI.getLoc(), diag::warn_attribute_ignored) << "'minsize'";
    Diag(Optnone->getLocation(), diag::note_conflicting_attribute);
    return nullptr;
  }

  if (D->hasAttr<MinSizeAttr>())
    return nullptr;

  return ::new (Context) MinSizeAttr(Context, CI);
}

SwiftNameAttr *Sema::mergeSwiftNameAttr(Decl *D, const SwiftNameAttr &SNA,
                                        StringRef Name) {
  if (const auto *PrevSNA = D->getAttr<SwiftNameAttr>()) {
    if (PrevSNA->getName() != Name && !PrevSNA->isImplicit()) {
      Diag(PrevSNA->getLocation(), diag::err_attributes_are_not_compatible)
          << PrevSNA << &SNA;
      Diag(SNA.getLoc(), diag::note_conflicting_attribute);
    }

    D->dropAttr<SwiftNameAttr>();
  }
  return ::new (Context) SwiftNameAttr(Context, SNA, Name);
}

OptimizeNoneAttr *Sema::mergeOptimizeNoneAttr(Decl *D,
                                              const AttributeCommonInfo &CI) {
  if (AlwaysInlineAttr *Inline = D->getAttr<AlwaysInlineAttr>()) {
    Diag(Inline->getLocation(), diag::warn_attribute_ignored) << Inline;
    Diag(CI.getLoc(), diag::note_conflicting_attribute);
    D->dropAttr<AlwaysInlineAttr>();
  }
  if (MinSizeAttr *MinSize = D->getAttr<MinSizeAttr>()) {
    Diag(MinSize->getLocation(), diag::warn_attribute_ignored) << MinSize;
    Diag(CI.getLoc(), diag::note_conflicting_attribute);
    D->dropAttr<MinSizeAttr>();
  }

  if (D->hasAttr<OptimizeNoneAttr>())
    return nullptr;

  return ::new (Context) OptimizeNoneAttr(Context, CI);
}

static void handleAlwaysInlineAttr(Sema &S, Decl *D, const ParsedAttr &AL) {
  if (AlwaysInlineAttr *Inline =
          S.mergeAlwaysInlineAttr(D, AL, AL.getAttrName()))
    D->addAttr(Inline);
}

static void handleMinSizeAttr(Sema &S, Decl *D, const ParsedAttr &AL) {
  if (MinSizeAttr *MinSize = S.mergeMinSizeAttr(D, AL))
    D->addAttr(MinSize);
}

static void handleOptimizeNoneAttr(Sema &S, Decl *D, const ParsedAttr &AL) {
  if (OptimizeNoneAttr *Optnone = S.mergeOptimizeNoneAttr(D, AL))
    D->addAttr(Optnone);
}

static void handleSYCLDeviceAttr(Sema &S, Decl *D, const ParsedAttr &AL) {
  auto *FD = cast<FunctionDecl>(D);
  if (!FD->isExternallyVisible()) {
    S.Diag(AL.getLoc(), diag::err_sycl_attribute_internal_function) << AL;
    return;
  }

  handleSimpleAttribute<SYCLDeviceAttr>(S, D, AL);
}

static void handleSYCLDeviceIndirectlyCallableAttr(Sema &S, Decl *D,
                                                   const ParsedAttr &AL) {
  auto *FD = cast<FunctionDecl>(D);
  if (!FD->isExternallyVisible()) {
    S.Diag(AL.getLoc(), diag::err_sycl_attribute_internal_function) << AL;
    return;
  }

  D->addAttr(SYCLDeviceAttr::CreateImplicit(S.Context));
  handleSimpleAttribute<SYCLDeviceIndirectlyCallableAttr>(S, D, AL);
}

#if INTEL_CUSTOMIZATION
static void handleSYCLUnmaskedAttr(Sema &S, Decl *D, const ParsedAttr &AL) {
  if (S.LangOpts.SYCLIsHost)
    return;

  auto *FD = cast<FunctionDecl>(D);
  // Function must have at least one parameter.
  if (getFunctionOrMethodNumParams(D) < 1) {
    S.Diag(FD->getLocation(), diag::warn_sycl_unmasked_num_of_function_params);
    return;
  }

  if (!FD->isExternallyVisible()) {
    S.Diag(AL.getLoc(), diag::err_sycl_attribute_internal_function) << AL;
    return;
  }

  D->addAttr(SYCLDeviceAttr::CreateImplicit(S.Context));
  D->addAttr(SYCLDeviceIndirectlyCallableAttr::CreateImplicit(S.Context));

  handleSimpleAttribute<SYCLUnmaskedAttr>(S, D, AL);
}
#endif // INTEL_CUSTOMIZATION

static void handleSYCLRegisterNumAttr(Sema &S, Decl *D, const ParsedAttr &AL) {
  if (!AL.checkExactlyNumArgs(S, 1))
    return;
  uint32_t RegNo = 0;
  const Expr *E = AL.getArgAsExpr(0);
  if (!checkUInt32Argument(S, AL, E, RegNo, 0, /*StrictlyUnsigned=*/true))
    return;
  D->addAttr(::new (S.Context) SYCLRegisterNumAttr(S.Context, AL, RegNo));
}

void Sema::AddSYCLIntelESimdVectorizeAttr(Decl *D,
                                          const AttributeCommonInfo &CI,
                                          Expr *E) {
  if (!E->isValueDependent()) {
    // Validate that we have an integer constant expression and then store the
    // converted constant expression into the semantic attribute so that we
    // don't have to evaluate it again later.
    llvm::APSInt ArgVal;
    ExprResult Res = VerifyIntegerConstantExpression(E, &ArgVal);
    if (Res.isInvalid())
      return;
    E = Res.get();

    if (ArgVal != 8 && ArgVal != 16 && ArgVal != 32) {
      Diag(E->getExprLoc(), diag::err_sycl_esimd_vectorize_unsupported_value)
          << CI;
      return;
    }

    // Check to see if there's a duplicate attribute with different values
    // already applied to the declaration.
    if (const auto *DeclAttr = D->getAttr<SYCLIntelESimdVectorizeAttr>()) {
      // If the other attribute argument is instantiation dependent, we won't
      // have converted it to a constant expression yet and thus we test
      // whether this is a null pointer.
      if (const auto *DeclExpr = dyn_cast<ConstantExpr>(DeclAttr->getValue())) {
        if (ArgVal != DeclExpr->getResultAsAPSInt()) {
          Diag(CI.getLoc(), diag::warn_duplicate_attribute) << CI;
          Diag(DeclAttr->getLoc(), diag::note_previous_attribute);
        }
        // Drop the duplicate attribute.
        return;
      }
    }
  }

  D->addAttr(::new (Context) SYCLIntelESimdVectorizeAttr(Context, CI, E));
}

SYCLIntelESimdVectorizeAttr *
Sema::MergeSYCLIntelESimdVectorizeAttr(Decl *D,
                                       const SYCLIntelESimdVectorizeAttr &A) {
  // Check to see if there's a duplicate attribute with different values
  // already applied to the declaration.
  if (const auto *DeclAttr = D->getAttr<SYCLIntelESimdVectorizeAttr>()) {
    if (const auto *DeclExpr = dyn_cast<ConstantExpr>(DeclAttr->getValue())) {
      if (const auto *MergeExpr = dyn_cast<ConstantExpr>(A.getValue())) {
        if (DeclExpr->getResultAsAPSInt() != MergeExpr->getResultAsAPSInt()) {
          Diag(DeclAttr->getLoc(), diag::warn_duplicate_attribute) << &A;
          Diag(A.getLoc(), diag::note_previous_attribute);
        }
        // Do not add a duplicate attribute.
        return nullptr;
      }
    }
  }
  return ::new (Context) SYCLIntelESimdVectorizeAttr(Context, A, A.getValue());
}

static void handleSYCLIntelESimdVectorizeAttr(Sema &S, Decl *D,
                                              const ParsedAttr &A) {
  S.CheckDeprecatedSYCLAttributeSpelling(A);

  Expr *E = A.getArgAsExpr(0);
  S.AddSYCLIntelESimdVectorizeAttr(D, A, E);
}

static void handleConstantAttr(Sema &S, Decl *D, const ParsedAttr &AL) {
  const auto *VD = cast<VarDecl>(D);
  if (VD->hasLocalStorage()) {
    S.Diag(AL.getLoc(), diag::err_cuda_nonstatic_constdev);
    return;
  }
  D->addAttr(::new (S.Context) CUDAConstantAttr(S.Context, AL));
}

static void handleSharedAttr(Sema &S, Decl *D, const ParsedAttr &AL) {
  const auto *VD = cast<VarDecl>(D);
  // extern __shared__ is only allowed on arrays with no length (e.g.
  // "int x[]").
  if (!S.getLangOpts().GPURelocatableDeviceCode && VD->hasExternalStorage() &&
      !isa<IncompleteArrayType>(VD->getType())) {
    S.Diag(AL.getLoc(), diag::err_cuda_extern_shared) << VD;
    return;
  }
  if (S.getLangOpts().CUDA && VD->hasLocalStorage() &&
      S.CUDADiagIfHostCode(AL.getLoc(), diag::err_cuda_host_shared)
          << S.CurrentCUDATarget())
    return;
  D->addAttr(::new (S.Context) CUDASharedAttr(S.Context, AL));
}

static void handleGlobalAttr(Sema &S, Decl *D, const ParsedAttr &AL) {
  const auto *FD = cast<FunctionDecl>(D);
  if (!FD->getReturnType()->isVoidType() &&
      !FD->getReturnType()->getAs<AutoType>() &&
      !FD->getReturnType()->isInstantiationDependentType()) {
    SourceRange RTRange = FD->getReturnTypeSourceRange();
    S.Diag(FD->getTypeSpecStartLoc(), diag::err_kern_type_not_void_return)
        << FD->getType()
        << (RTRange.isValid() ? FixItHint::CreateReplacement(RTRange, "void")
                              : FixItHint());
    return;
  }
  if (const auto *Method = dyn_cast<CXXMethodDecl>(FD)) {
    if (Method->isInstance()) {
      S.Diag(Method->getBeginLoc(), diag::err_kern_is_nonstatic_method)
          << Method;
      return;
    }
    S.Diag(Method->getBeginLoc(), diag::warn_kern_is_method) << Method;
  }
  // Only warn for "inline" when compiling for host, to cut down on noise.
  if (FD->isInlineSpecified() && !S.getLangOpts().CUDAIsDevice)
    S.Diag(FD->getBeginLoc(), diag::warn_kern_is_inline) << FD;

  D->addAttr(::new (S.Context) CUDAGlobalAttr(S.Context, AL));
  // In host compilation the kernel is emitted as a stub function, which is
  // a helper function for launching the kernel. The instructions in the helper
  // function has nothing to do with the source code of the kernel. Do not emit
  // debug info for the stub function to avoid confusing the debugger.
  if (S.LangOpts.HIP && !S.LangOpts.CUDAIsDevice)
    D->addAttr(NoDebugAttr::CreateImplicit(S.Context));
}

static void handleDeviceAttr(Sema &S, Decl *D, const ParsedAttr &AL) {
  if (const auto *VD = dyn_cast<VarDecl>(D)) {
    if (VD->hasLocalStorage()) {
      S.Diag(AL.getLoc(), diag::err_cuda_nonstatic_constdev);
      return;
    }
  }

  if (auto *A = D->getAttr<CUDADeviceAttr>()) {
    if (!A->isImplicit())
      return;
    D->dropAttr<CUDADeviceAttr>();
  }
  D->addAttr(::new (S.Context) CUDADeviceAttr(S.Context, AL));
}

static void handleManagedAttr(Sema &S, Decl *D, const ParsedAttr &AL) {
  if (const auto *VD = dyn_cast<VarDecl>(D)) {
    if (VD->hasLocalStorage()) {
      S.Diag(AL.getLoc(), diag::err_cuda_nonstatic_constdev);
      return;
    }
  }
  if (!D->hasAttr<HIPManagedAttr>())
    D->addAttr(::new (S.Context) HIPManagedAttr(S.Context, AL));
  if (!D->hasAttr<CUDADeviceAttr>())
    D->addAttr(CUDADeviceAttr::CreateImplicit(S.Context));
}

static void handleGNUInlineAttr(Sema &S, Decl *D, const ParsedAttr &AL) {
  const auto *Fn = cast<FunctionDecl>(D);
  if (!Fn->isInlineSpecified()) {
    S.Diag(AL.getLoc(), diag::warn_gnu_inline_attribute_requires_inline);
    return;
  }

  if (S.LangOpts.CPlusPlus && Fn->getStorageClass() != SC_Extern)
    S.Diag(AL.getLoc(), diag::warn_gnu_inline_cplusplus_without_extern);

  D->addAttr(::new (S.Context) GNUInlineAttr(S.Context, AL));
}

static void handleCallConvAttr(Sema &S, Decl *D, const ParsedAttr &AL) {
  if (hasDeclarator(D)) return;

  // Diagnostic is emitted elsewhere: here we store the (valid) AL
  // in the Decl node for syntactic reasoning, e.g., pretty-printing.
  CallingConv CC;
  if (S.CheckCallingConvAttr(AL, CC, /*FD*/nullptr))
    return;

  if (!isa<ObjCMethodDecl>(D)) {
    S.Diag(AL.getLoc(), diag::warn_attribute_wrong_decl_type)
        << AL << ExpectedFunctionOrMethod;
    return;
  }

  switch (AL.getKind()) {
  case ParsedAttr::AT_FastCall:
    D->addAttr(::new (S.Context) FastCallAttr(S.Context, AL));
    return;
  case ParsedAttr::AT_StdCall:
    D->addAttr(::new (S.Context) StdCallAttr(S.Context, AL));
    return;
  case ParsedAttr::AT_ThisCall:
    D->addAttr(::new (S.Context) ThisCallAttr(S.Context, AL));
    return;
  case ParsedAttr::AT_CDecl:
    D->addAttr(::new (S.Context) CDeclAttr(S.Context, AL));
    return;
  case ParsedAttr::AT_Pascal:
    D->addAttr(::new (S.Context) PascalAttr(S.Context, AL));
    return;
  case ParsedAttr::AT_SwiftCall:
    D->addAttr(::new (S.Context) SwiftCallAttr(S.Context, AL));
    return;
  case ParsedAttr::AT_VectorCall:
    D->addAttr(::new (S.Context) VectorCallAttr(S.Context, AL));
    return;
  case ParsedAttr::AT_MSABI:
    D->addAttr(::new (S.Context) MSABIAttr(S.Context, AL));
    return;
  case ParsedAttr::AT_SysVABI:
    D->addAttr(::new (S.Context) SysVABIAttr(S.Context, AL));
    return;
  case ParsedAttr::AT_RegCall:
    D->addAttr(::new (S.Context) RegCallAttr(S.Context, AL));
    return;
  case ParsedAttr::AT_Pcs: {
    PcsAttr::PCSType PCS;
    switch (CC) {
    case CC_AAPCS:
      PCS = PcsAttr::AAPCS;
      break;
    case CC_AAPCS_VFP:
      PCS = PcsAttr::AAPCS_VFP;
      break;
    default:
      llvm_unreachable("unexpected calling convention in pcs attribute");
    }

    D->addAttr(::new (S.Context) PcsAttr(S.Context, AL, PCS));
    return;
  }
  case ParsedAttr::AT_AArch64VectorPcs:
    D->addAttr(::new (S.Context) AArch64VectorPcsAttr(S.Context, AL));
    return;
  case ParsedAttr::AT_IntelOclBicc:
    D->addAttr(::new (S.Context) IntelOclBiccAttr(S.Context, AL));
    return;
#if INTEL_CUSTOMIZATION
  case ParsedAttr::AT_IntelOclBiccAVX:
    D->addAttr(::new (S.Context) IntelOclBiccAVXAttr(S.Context, AL));
    return;
  case ParsedAttr::AT_IntelOclBiccAVX512:
    D->addAttr(::new (S.Context) IntelOclBiccAVX512Attr(S.Context, AL));
    return;
#endif // INTEL_CUSTOMIZATION
  case ParsedAttr::AT_PreserveMost:
    D->addAttr(::new (S.Context) PreserveMostAttr(S.Context, AL));
    return;
  case ParsedAttr::AT_PreserveAll:
    D->addAttr(::new (S.Context) PreserveAllAttr(S.Context, AL));
    return;
  default:
    llvm_unreachable("unexpected attribute kind");
  }
}

static void handleSuppressAttr(Sema &S, Decl *D, const ParsedAttr &AL) {
  if (!AL.checkAtLeastNumArgs(S, 1))
    return;

  std::vector<StringRef> DiagnosticIdentifiers;
  for (unsigned I = 0, E = AL.getNumArgs(); I != E; ++I) {
    StringRef RuleName;

    if (!S.checkStringLiteralArgumentAttr(AL, I, RuleName, nullptr))
      return;

    // FIXME: Warn if the rule name is unknown. This is tricky because only
    // clang-tidy knows about available rules.
    DiagnosticIdentifiers.push_back(RuleName);
  }
  D->addAttr(::new (S.Context)
                 SuppressAttr(S.Context, AL, DiagnosticIdentifiers.data(),
                              DiagnosticIdentifiers.size()));
}

static void handleLifetimeCategoryAttr(Sema &S, Decl *D, const ParsedAttr &AL) {
  TypeSourceInfo *DerefTypeLoc = nullptr;
  QualType ParmType;
  if (AL.hasParsedType()) {
    ParmType = S.GetTypeFromParser(AL.getTypeArg(), &DerefTypeLoc);

    unsigned SelectIdx = ~0U;
    if (ParmType->isReferenceType())
      SelectIdx = 0;
    else if (ParmType->isArrayType())
      SelectIdx = 1;

    if (SelectIdx != ~0U) {
      S.Diag(AL.getLoc(), diag::err_attribute_invalid_argument)
          << SelectIdx << AL;
      return;
    }
  }

  // To check if earlier decl attributes do not conflict the newly parsed ones
  // we always add (and check) the attribute to the cannonical decl. We need
  // to repeat the check for attribute mutual exclusion because we're attaching
  // all of the attributes to the canonical declaration rather than the current
  // declaration.
  D = D->getCanonicalDecl();
  if (AL.getKind() == ParsedAttr::AT_Owner) {
    if (checkAttrMutualExclusion<PointerAttr>(S, D, AL))
      return;
    if (const auto *OAttr = D->getAttr<OwnerAttr>()) {
      const Type *ExistingDerefType = OAttr->getDerefTypeLoc()
                                          ? OAttr->getDerefType().getTypePtr()
                                          : nullptr;
      if (ExistingDerefType != ParmType.getTypePtrOrNull()) {
        S.Diag(AL.getLoc(), diag::err_attributes_are_not_compatible)
            << AL << OAttr;
        S.Diag(OAttr->getLocation(), diag::note_conflicting_attribute);
      }
      return;
    }
    for (Decl *Redecl : D->redecls()) {
      Redecl->addAttr(::new (S.Context) OwnerAttr(S.Context, AL, DerefTypeLoc));
    }
  } else {
    if (checkAttrMutualExclusion<OwnerAttr>(S, D, AL))
      return;
    if (const auto *PAttr = D->getAttr<PointerAttr>()) {
      const Type *ExistingDerefType = PAttr->getDerefTypeLoc()
                                          ? PAttr->getDerefType().getTypePtr()
                                          : nullptr;
      if (ExistingDerefType != ParmType.getTypePtrOrNull()) {
        S.Diag(AL.getLoc(), diag::err_attributes_are_not_compatible)
            << AL << PAttr;
        S.Diag(PAttr->getLocation(), diag::note_conflicting_attribute);
      }
      return;
    }
    for (Decl *Redecl : D->redecls()) {
      Redecl->addAttr(::new (S.Context)
                          PointerAttr(S.Context, AL, DerefTypeLoc));
    }
  }
}

bool Sema::CheckCallingConvAttr(const ParsedAttr &Attrs, CallingConv &CC,
                                const FunctionDecl *FD) {
  if (Attrs.isInvalid())
    return true;

  if (Attrs.hasProcessingCache()) {
    CC = (CallingConv) Attrs.getProcessingCache();
    return false;
  }

  unsigned ReqArgs = Attrs.getKind() == ParsedAttr::AT_Pcs ? 1 : 0;
  if (!Attrs.checkExactlyNumArgs(*this, ReqArgs)) {
    Attrs.setInvalid();
    return true;
  }

  const TargetInfo &TI = Context.getTargetInfo();
  // TODO: diagnose uses of these conventions on the wrong target.
  switch (Attrs.getKind()) {
  case ParsedAttr::AT_CDecl:
    CC = TI.getDefaultCallingConv();
    break;
  case ParsedAttr::AT_FastCall:
    CC = CC_X86FastCall;
    break;
  case ParsedAttr::AT_StdCall:
    CC = CC_X86StdCall;
    break;
  case ParsedAttr::AT_ThisCall:
    CC = CC_X86ThisCall;
    break;
  case ParsedAttr::AT_Pascal:
    CC = CC_X86Pascal;
    break;
  case ParsedAttr::AT_SwiftCall:
    CC = CC_Swift;
    break;
  case ParsedAttr::AT_VectorCall:
    CC = CC_X86VectorCall;
    break;
  case ParsedAttr::AT_AArch64VectorPcs:
    CC = CC_AArch64VectorCall;
    break;
  case ParsedAttr::AT_RegCall:
    CC = CC_X86RegCall;
    break;
  case ParsedAttr::AT_MSABI:
    CC = Context.getTargetInfo().getTriple().isOSWindows() ? CC_C :
                                                             CC_Win64;
    break;
  case ParsedAttr::AT_SysVABI:
    CC = Context.getTargetInfo().getTriple().isOSWindows() ? CC_X86_64SysV :
                                                             CC_C;
    break;
  case ParsedAttr::AT_Pcs: {
    StringRef StrRef;
    if (!checkStringLiteralArgumentAttr(Attrs, 0, StrRef)) {
      Attrs.setInvalid();
      return true;
    }
    if (StrRef == "aapcs") {
      CC = CC_AAPCS;
      break;
    } else if (StrRef == "aapcs-vfp") {
      CC = CC_AAPCS_VFP;
      break;
    }

    Attrs.setInvalid();
    Diag(Attrs.getLoc(), diag::err_invalid_pcs);
    return true;
  }
  case ParsedAttr::AT_IntelOclBicc:
    CC = CC_IntelOclBicc;
    break;
#if INTEL_CUSTOMIZATION
  case ParsedAttr::AT_IntelOclBiccAVX:
    CC = CC_IntelOclBiccAVX;
    break;
  case ParsedAttr::AT_IntelOclBiccAVX512:
    CC = CC_IntelOclBiccAVX512;
    break;
#endif // INTEL_CUSTOMIZATION
  case ParsedAttr::AT_PreserveMost:
    CC = CC_PreserveMost;
    break;
  case ParsedAttr::AT_PreserveAll:
    CC = CC_PreserveAll;
    break;
  default: llvm_unreachable("unexpected attribute kind");
  }

  TargetInfo::CallingConvCheckResult A = TargetInfo::CCCR_OK;
  // CUDA functions may have host and/or device attributes which indicate
  // their targeted execution environment, therefore the calling convention
  // of functions in CUDA should be checked against the target deduced based
  // on their host/device attributes.
  if (LangOpts.CUDA) {
    auto *Aux = Context.getAuxTargetInfo();
    auto CudaTarget = IdentifyCUDATarget(FD);
    bool CheckHost = false, CheckDevice = false;
    switch (CudaTarget) {
    case CFT_HostDevice:
      CheckHost = true;
      CheckDevice = true;
      break;
    case CFT_Host:
      CheckHost = true;
      break;
    case CFT_Device:
    case CFT_Global:
      CheckDevice = true;
      break;
    case CFT_InvalidTarget:
      llvm_unreachable("unexpected cuda target");
    }
    auto *HostTI = LangOpts.CUDAIsDevice ? Aux : &TI;
    auto *DeviceTI = LangOpts.CUDAIsDevice ? &TI : Aux;
    if (CheckHost && HostTI)
      A = HostTI->checkCallingConvention(CC);
    if (A == TargetInfo::CCCR_OK && CheckDevice && DeviceTI)
      A = DeviceTI->checkCallingConvention(CC);
  } else {
    A = TI.checkCallingConvention(CC);
  }

  switch (A) {
  case TargetInfo::CCCR_OK:
    break;

  case TargetInfo::CCCR_Ignore:
    // Treat an ignored convention as if it was an explicit C calling convention
    // attribute. For example, __stdcall on Win x64 functions as __cdecl, so
    // that command line flags that change the default convention to
    // __vectorcall don't affect declarations marked __stdcall.
    CC = CC_C;
    break;

  case TargetInfo::CCCR_Error:
    Diag(Attrs.getLoc(), diag::error_cconv_unsupported)
        << Attrs << (int)CallingConventionIgnoredReason::ForThisTarget;
    break;

  case TargetInfo::CCCR_Warning: {
    Diag(Attrs.getLoc(), diag::warn_cconv_unsupported)
        << Attrs << (int)CallingConventionIgnoredReason::ForThisTarget;

    // This convention is not valid for the target. Use the default function or
    // method calling convention.
    bool IsCXXMethod = false, IsVariadic = false;
    if (FD) {
      IsCXXMethod = FD->isCXXInstanceMember();
      IsVariadic = FD->isVariadic();
    }
    CC = Context.getDefaultCallingConvention(IsVariadic, IsCXXMethod);
    break;
  }
  }

  Attrs.setProcessingCache((unsigned) CC);
  return false;
}

/// Pointer-like types in the default address space.
static bool isValidSwiftContextType(QualType Ty) {
  if (!Ty->hasPointerRepresentation())
    return Ty->isDependentType();
  return Ty->getPointeeType().getAddressSpace() == LangAS::Default;
}

/// Pointers and references in the default address space.
static bool isValidSwiftIndirectResultType(QualType Ty) {
  if (const auto *PtrType = Ty->getAs<PointerType>()) {
    Ty = PtrType->getPointeeType();
  } else if (const auto *RefType = Ty->getAs<ReferenceType>()) {
    Ty = RefType->getPointeeType();
  } else {
    return Ty->isDependentType();
  }
  return Ty.getAddressSpace() == LangAS::Default;
}

/// Pointers and references to pointers in the default address space.
static bool isValidSwiftErrorResultType(QualType Ty) {
  if (const auto *PtrType = Ty->getAs<PointerType>()) {
    Ty = PtrType->getPointeeType();
  } else if (const auto *RefType = Ty->getAs<ReferenceType>()) {
    Ty = RefType->getPointeeType();
  } else {
    return Ty->isDependentType();
  }
  if (!Ty.getQualifiers().empty())
    return false;
  return isValidSwiftContextType(Ty);
}

void Sema::AddParameterABIAttr(Decl *D, const AttributeCommonInfo &CI,
                               ParameterABI abi) {

  QualType type = cast<ParmVarDecl>(D)->getType();

  if (auto existingAttr = D->getAttr<ParameterABIAttr>()) {
    if (existingAttr->getABI() != abi) {
      Diag(CI.getLoc(), diag::err_attributes_are_not_compatible)
          << getParameterABISpelling(abi) << existingAttr;
      Diag(existingAttr->getLocation(), diag::note_conflicting_attribute);
      return;
    }
  }

  switch (abi) {
  case ParameterABI::Ordinary:
    llvm_unreachable("explicit attribute for ordinary parameter ABI?");

  case ParameterABI::SwiftContext:
    if (!isValidSwiftContextType(type)) {
      Diag(CI.getLoc(), diag::err_swift_abi_parameter_wrong_type)
          << getParameterABISpelling(abi) << /*pointer to pointer */ 0 << type;
    }
    D->addAttr(::new (Context) SwiftContextAttr(Context, CI));
    return;

  case ParameterABI::SwiftErrorResult:
    if (!isValidSwiftErrorResultType(type)) {
      Diag(CI.getLoc(), diag::err_swift_abi_parameter_wrong_type)
          << getParameterABISpelling(abi) << /*pointer to pointer */ 1 << type;
    }
    D->addAttr(::new (Context) SwiftErrorResultAttr(Context, CI));
    return;

  case ParameterABI::SwiftIndirectResult:
    if (!isValidSwiftIndirectResultType(type)) {
      Diag(CI.getLoc(), diag::err_swift_abi_parameter_wrong_type)
          << getParameterABISpelling(abi) << /*pointer*/ 0 << type;
    }
    D->addAttr(::new (Context) SwiftIndirectResultAttr(Context, CI));
    return;
  }
  llvm_unreachable("bad parameter ABI attribute");
}

/// Checks a regparm attribute, returning true if it is ill-formed and
/// otherwise setting numParams to the appropriate value.
bool Sema::CheckRegparmAttr(const ParsedAttr &AL, unsigned &numParams) {
  if (AL.isInvalid())
    return true;

  if (!AL.checkExactlyNumArgs(*this, 1)) {
    AL.setInvalid();
    return true;
  }

  uint32_t NP;
  Expr *NumParamsExpr = AL.getArgAsExpr(0);
  if (!checkUInt32Argument(*this, AL, NumParamsExpr, NP)) {
    AL.setInvalid();
    return true;
  }

  if (Context.getTargetInfo().getRegParmMax() == 0) {
    Diag(AL.getLoc(), diag::err_attribute_regparm_wrong_platform)
      << NumParamsExpr->getSourceRange();
    AL.setInvalid();
    return true;
  }

  numParams = NP;
  if (numParams > Context.getTargetInfo().getRegParmMax()) {
    Diag(AL.getLoc(), diag::err_attribute_regparm_invalid_number)
      << Context.getTargetInfo().getRegParmMax() << NumParamsExpr->getSourceRange();
    AL.setInvalid();
    return true;
  }

  return false;
}

// Checks whether an argument of launch_bounds attribute is
// acceptable, performs implicit conversion to Rvalue, and returns
// non-nullptr Expr result on success. Otherwise, it returns nullptr
// and may output an error.
static Expr *makeLaunchBoundsArgExpr(Sema &S, Expr *E,
                                     const CUDALaunchBoundsAttr &AL,
                                     const unsigned Idx) {
  if (S.DiagnoseUnexpandedParameterPack(E))
    return nullptr;

  // Accept template arguments for now as they depend on something else.
  // We'll get to check them when they eventually get instantiated.
  if (E->isValueDependent())
    return E;

  Optional<llvm::APSInt> I = llvm::APSInt(64);
  if (!(I = E->getIntegerConstantExpr(S.Context))) {
    S.Diag(E->getExprLoc(), diag::err_attribute_argument_n_type)
        << &AL << Idx << AANT_ArgumentIntegerConstant << E->getSourceRange();
    return nullptr;
  }
  // Make sure we can fit it in 32 bits.
  if (!I->isIntN(32)) {
    S.Diag(E->getExprLoc(), diag::err_ice_too_large)
        << I->toString(10, false) << 32 << /* Unsigned */ 1;
    return nullptr;
  }
  if (*I < 0)
    S.Diag(E->getExprLoc(), diag::warn_attribute_argument_n_negative)
        << &AL << Idx << E->getSourceRange();

  // We may need to perform implicit conversion of the argument.
  InitializedEntity Entity = InitializedEntity::InitializeParameter(
      S.Context, S.Context.getConstType(S.Context.IntTy), /*consume*/ false);
  ExprResult ValArg = S.PerformCopyInitialization(Entity, SourceLocation(), E);
  assert(!ValArg.isInvalid() &&
         "Unexpected PerformCopyInitialization() failure.");

  return ValArg.getAs<Expr>();
}

void Sema::AddLaunchBoundsAttr(Decl *D, const AttributeCommonInfo &CI,
                               Expr *MaxThreads, Expr *MinBlocks) {
  CUDALaunchBoundsAttr TmpAttr(Context, CI, MaxThreads, MinBlocks);
  MaxThreads = makeLaunchBoundsArgExpr(*this, MaxThreads, TmpAttr, 0);
  if (MaxThreads == nullptr)
    return;

  if (MinBlocks) {
    MinBlocks = makeLaunchBoundsArgExpr(*this, MinBlocks, TmpAttr, 1);
    if (MinBlocks == nullptr)
      return;
  }

  D->addAttr(::new (Context)
                 CUDALaunchBoundsAttr(Context, CI, MaxThreads, MinBlocks));
}

static void handleLaunchBoundsAttr(Sema &S, Decl *D, const ParsedAttr &AL) {
  if (!AL.checkAtLeastNumArgs(S, 1) || !AL.checkAtMostNumArgs(S, 2))
    return;

  S.AddLaunchBoundsAttr(D, AL, AL.getArgAsExpr(0),
                        AL.getNumArgs() > 1 ? AL.getArgAsExpr(1) : nullptr);
}

static void handleArgumentWithTypeTagAttr(Sema &S, Decl *D,
                                          const ParsedAttr &AL) {
  if (!AL.isArgIdent(0)) {
    S.Diag(AL.getLoc(), diag::err_attribute_argument_n_type)
        << AL << /* arg num = */ 1 << AANT_ArgumentIdentifier;
    return;
  }

  ParamIdx ArgumentIdx;
  if (!checkFunctionOrMethodParameterIndex(S, D, AL, 2, AL.getArgAsExpr(1),
                                           ArgumentIdx))
    return;

  ParamIdx TypeTagIdx;
  if (!checkFunctionOrMethodParameterIndex(S, D, AL, 3, AL.getArgAsExpr(2),
                                           TypeTagIdx))
    return;

  bool IsPointer = AL.getAttrName()->getName() == "pointer_with_type_tag";
  if (IsPointer) {
    // Ensure that buffer has a pointer type.
    unsigned ArgumentIdxAST = ArgumentIdx.getASTIndex();
    if (ArgumentIdxAST >= getFunctionOrMethodNumParams(D) ||
        !getFunctionOrMethodParamType(D, ArgumentIdxAST)->isPointerType())
      S.Diag(AL.getLoc(), diag::err_attribute_pointers_only) << AL << 0;
  }

  D->addAttr(::new (S.Context) ArgumentWithTypeTagAttr(
      S.Context, AL, AL.getArgAsIdent(0)->Ident, ArgumentIdx, TypeTagIdx,
      IsPointer));
}

static void handleTypeTagForDatatypeAttr(Sema &S, Decl *D,
                                         const ParsedAttr &AL) {
  if (!AL.isArgIdent(0)) {
    S.Diag(AL.getLoc(), diag::err_attribute_argument_n_type)
        << AL << 1 << AANT_ArgumentIdentifier;
    return;
  }

  if (!AL.checkExactlyNumArgs(S, 1))
    return;

  if (!isa<VarDecl>(D)) {
    S.Diag(AL.getLoc(), diag::err_attribute_wrong_decl_type)
        << AL << ExpectedVariable;
    return;
  }

  IdentifierInfo *PointerKind = AL.getArgAsIdent(0)->Ident;
  TypeSourceInfo *MatchingCTypeLoc = nullptr;
  S.GetTypeFromParser(AL.getMatchingCType(), &MatchingCTypeLoc);
  assert(MatchingCTypeLoc && "no type source info for attribute argument");

  D->addAttr(::new (S.Context) TypeTagForDatatypeAttr(
      S.Context, AL, PointerKind, MatchingCTypeLoc, AL.getLayoutCompatible(),
      AL.getMustBeNull()));
}

void Sema::AddSYCLIntelNoGlobalWorkOffsetAttr(Decl *D,
                                              const AttributeCommonInfo &CI,
                                              Expr *E) {
  if (!E->isValueDependent()) {
    // Validate that we have an integer constant expression and then store the
    // converted constant expression into the semantic attribute so that we
    // don't have to evaluate it again later.
    llvm::APSInt ArgVal;
    ExprResult Res = VerifyIntegerConstantExpression(E, &ArgVal);
    if (Res.isInvalid())
      return;
    E = Res.get();

    // Check to see if there's a duplicate attribute with different values
    // already applied to the declaration.
    if (const auto *DeclAttr = D->getAttr<SYCLIntelNoGlobalWorkOffsetAttr>()) {
      // If the other attribute argument is instantiation dependent, we won't
      // have converted it to a constant expression yet and thus we test
      // whether this is a null pointer.
      if (const auto *DeclExpr = dyn_cast<ConstantExpr>(DeclAttr->getValue())) {
        if (ArgVal != DeclExpr->getResultAsAPSInt()) {
          Diag(CI.getLoc(), diag::warn_duplicate_attribute) << CI;
          Diag(DeclAttr->getLoc(), diag::note_previous_attribute);
        }
        // Drop the duplicate attribute.
        return;
      }
    }
  }

  D->addAttr(::new (Context) SYCLIntelNoGlobalWorkOffsetAttr(Context, CI, E));
}

SYCLIntelNoGlobalWorkOffsetAttr *Sema::MergeSYCLIntelNoGlobalWorkOffsetAttr(
    Decl *D, const SYCLIntelNoGlobalWorkOffsetAttr &A) {
  // Check to see if there's a duplicate attribute with different values
  // already applied to the declaration.
  if (const auto *DeclAttr = D->getAttr<SYCLIntelNoGlobalWorkOffsetAttr>()) {
    if (const auto *DeclExpr = dyn_cast<ConstantExpr>(DeclAttr->getValue())) {
      if (const auto *MergeExpr = dyn_cast<ConstantExpr>(A.getValue())) {
        if (DeclExpr->getResultAsAPSInt() != MergeExpr->getResultAsAPSInt()) {
          Diag(DeclAttr->getLoc(), diag::warn_duplicate_attribute) << &A;
          Diag(A.getLoc(), diag::note_previous_attribute);
        }
        // Do not add a duplicate attribute.
        return nullptr;
      }
    }
  }
  return ::new (Context)
      SYCLIntelNoGlobalWorkOffsetAttr(Context, A, A.getValue());
}

static void handleSYCLIntelNoGlobalWorkOffsetAttr(Sema &S, Decl *D,
                                                  const ParsedAttr &A) {
  S.CheckDeprecatedSYCLAttributeSpelling(A);

  // If no attribute argument is specified, set to default value '1'.
  Expr *E = A.isArgExpr(0)
                ? A.getArgAsExpr(0)
                : IntegerLiteral::Create(S.Context, llvm::APInt(32, 1),
                                         S.Context.IntTy, A.getLoc());

  S.AddSYCLIntelNoGlobalWorkOffsetAttr(D, A, E);
}

/// Handle the [[intelfpga::doublepump]] and [[intelfpga::singlepump]]
/// attributes.
template <typename AttrType>
static void handleIntelFPGAPumpAttr(Sema &S, Decl *D, const ParsedAttr &A) {
#if INTEL_CUSTOMIZATION
  if (checkValidSYCLSpelling(S, A))
   return;
#endif // INTEL_CUSTOMIZATION

  checkForDuplicateAttribute<AttrType>(S, D, A);

  if (!D->hasAttr<IntelFPGAMemoryAttr>())
    D->addAttr(IntelFPGAMemoryAttr::CreateImplicit(
        S.Context, IntelFPGAMemoryAttr::Default));

  S.CheckDeprecatedSYCLAttributeSpelling(A);

  handleSimpleAttribute<AttrType>(S, D, A);
}

/// Handle the [[intelfpga::memory]] attribute.
/// This is incompatible with the [[intelfpga::register]] attribute.
static void handleIntelFPGAMemoryAttr(Sema &S, Decl *D,
                                      const ParsedAttr &AL) {
#if INTEL_CUSTOMIZATION
  if (checkValidSYCLSpelling(S, AL))
   return;
#endif // INTEL_CUSTOMIZATION

  checkForDuplicateAttribute<IntelFPGAMemoryAttr>(S, D, AL);
  if (checkAttrMutualExclusion<IntelFPGARegisterAttr>(S, D, AL))
    return;

  IntelFPGAMemoryAttr::MemoryKind Kind;
  if (AL.getNumArgs() == 0)
    Kind = IntelFPGAMemoryAttr::Default;
  else {
    StringRef Str;
    if (!S.checkStringLiteralArgumentAttr(AL, 0, Str))
      return;
    if (Str.empty() ||
        !IntelFPGAMemoryAttr::ConvertStrToMemoryKind(Str, Kind)) {
      SmallString<256> ValidStrings;
      IntelFPGAMemoryAttr::generateValidStrings(ValidStrings);
      S.Diag(AL.getLoc(), diag::err_intel_fpga_memory_arg_invalid)
          << AL << ValidStrings;
      return;
    }
  }

  // We are adding a user memory attribute, drop any implicit default.
  if (auto *MA = D->getAttr<IntelFPGAMemoryAttr>())
    if (MA->isImplicit())
      D->dropAttr<IntelFPGAMemoryAttr>();

  S.CheckDeprecatedSYCLAttributeSpelling(AL, "fpga_memory");

  D->addAttr(::new (S.Context) IntelFPGAMemoryAttr(S.Context, AL, Kind));
}

/// Check for and diagnose attributes incompatible with register.
/// return true if any incompatible attributes exist.
static bool checkIntelFPGARegisterAttrCompatibility(Sema &S, Decl *D,
                                                    const ParsedAttr &Attr) {
  bool InCompat = false;
  if (auto *MA = D->getAttr<IntelFPGAMemoryAttr>())
    if (!MA->isImplicit() &&
        checkAttrMutualExclusion<IntelFPGAMemoryAttr>(S, D, Attr))
      InCompat = true;
  if (auto *NBA = D->getAttr<IntelFPGANumBanksAttr>())
    if (!NBA->isImplicit() &&
        checkAttrMutualExclusion<IntelFPGANumBanksAttr>(S, D, Attr))
      InCompat = true;
#if INTEL_CUSTOMIZATION
  if (checkAttrMutualExclusion<MaxConcurrencyAttr>(S, D, Attr))
    InCompat = true;
#endif // INTEL_CUSTOMIZATION

  return InCompat;
}

/// Handle the [[intelfpga::register]] attribute.
/// This is incompatible with most of the other memory attributes.
static void handleIntelFPGARegisterAttr(Sema &S, Decl *D, const ParsedAttr &A) {
#if INTEL_CUSTOMIZATION
  if (checkValidSYCLSpelling(S, A))
   return;
#endif // INTEL_CUSTOMIZATION

  checkForDuplicateAttribute<IntelFPGARegisterAttr>(S, D, A);
  if (checkIntelFPGARegisterAttrCompatibility(S, D, A))
    return;

  S.CheckDeprecatedSYCLAttributeSpelling(A, "fpga_register");

  handleSimpleAttribute<IntelFPGARegisterAttr>(S, D, A);
}

/// Handle the [[intelfpga::bankwidth]] and [[intelfpga::numbanks]] attributes.
/// These require a single constant power of two greater than zero.
/// These are incompatible with the register attribute.
/// The numbanks and bank_bits attributes are related.  If bank_bits exists
/// when handling numbanks they are checked for consistency.
template <typename AttrType>
static void handleOneConstantPowerTwoValueAttr(Sema &S, Decl *D,
                                               const ParsedAttr &A) {
#if INTEL_CUSTOMIZATION
  if (checkValidSYCLSpelling(S, A))
   return;
#endif // INTEL_CUSTOMIZATION

  checkForDuplicateAttribute<AttrType>(S, D, A);
  if (checkAttrMutualExclusion<IntelFPGARegisterAttr>(S, D, A))
    return;

  S.CheckDeprecatedSYCLAttributeSpelling(A);

  S.AddOneConstantPowerTwoValueAttr<AttrType>(D, A, A.getArgAsExpr(0));
}

static void handleIntelFPGASimpleDualPortAttr(Sema &S, Decl *D,
                                              const ParsedAttr &AL) {
#if INTEL_CUSTOMIZATION
  if (checkValidSYCLSpelling(S, AL))
   return;
#endif // INTEL_CUSTOMIZATION

  checkForDuplicateAttribute<IntelFPGASimpleDualPortAttr>(S, D, AL);

  if (!D->hasAttr<IntelFPGAMemoryAttr>())
    D->addAttr(IntelFPGAMemoryAttr::CreateImplicit(
        S.Context, IntelFPGAMemoryAttr::Default));

  S.CheckDeprecatedSYCLAttributeSpelling(AL);

  D->addAttr(::new (S.Context)
                 IntelFPGASimpleDualPortAttr(S.Context, AL));
}

void Sema::AddIntelFPGAMaxReplicatesAttr(Decl *D, const AttributeCommonInfo &CI,
                                         Expr *E) {
  if (!E->isValueDependent()) {
    // Validate that we have an integer constant expression and then store the
    // converted constant expression into the semantic attribute so that we
    // don't have to evaluate it again later.
    llvm::APSInt ArgVal;
    ExprResult Res = VerifyIntegerConstantExpression(E, &ArgVal);
    if (Res.isInvalid())
      return;
    E = Res.get();
    // This attribute requires a strictly positive value.
    if (ArgVal <= 0) {
      Diag(E->getExprLoc(), diag::err_attribute_requires_positive_integer)
          << CI << /*positive*/ 0;
      return;
    }
    // Check to see if there's a duplicate attribute with different values
    // already applied to the declaration.
    if (const auto *DeclAttr = D->getAttr<IntelFPGAMaxReplicatesAttr>()) {
      // If the other attribute argument is instantiation dependent, we won't
      // have converted it to a constant expression yet and thus we test
      // whether this is a null pointer.
      if (const auto *DeclExpr = dyn_cast<ConstantExpr>(DeclAttr->getValue())) {
        if (ArgVal != DeclExpr->getResultAsAPSInt()) {
          Diag(CI.getLoc(), diag::warn_duplicate_attribute) << CI;
          Diag(DeclAttr->getLoc(), diag::note_previous_attribute);
        }
        // Drop the duplicate attribute.
        return;
      }
    }
    // [[intel::fpga_register]] and [[intel::max_replicates()]]
    // attributes are incompatible.
    if (checkAttrMutualExclusion<IntelFPGARegisterAttr>(*this, D, CI))
      return;

    // If the declaration does not have an [[intel::fpga_memory]]
    // attribute, this creates one as an implicit attribute.
    if (!D->hasAttr<IntelFPGAMemoryAttr>())
      D->addAttr(IntelFPGAMemoryAttr::CreateImplicit(
          Context, IntelFPGAMemoryAttr::Default));
  }

  // If the declaration does not have an [[intel::fpga_memory]]
  // attribute, this creates one as an implicit attribute.
  if (!D->hasAttr<IntelFPGAMemoryAttr>())
    D->addAttr(IntelFPGAMemoryAttr::CreateImplicit(
        Context, IntelFPGAMemoryAttr::Default));

  D->addAttr(::new (Context) IntelFPGAMaxReplicatesAttr(Context, CI, E));
}

IntelFPGAMaxReplicatesAttr *
Sema::MergeIntelFPGAMaxReplicatesAttr(Decl *D,
                                      const IntelFPGAMaxReplicatesAttr &A) {
  // Check to see if there's a duplicate attribute with different values
  // already applied to the declaration.
  if (const auto *DeclAttr = D->getAttr<IntelFPGAMaxReplicatesAttr>()) {
    if (const auto *DeclExpr = dyn_cast<ConstantExpr>(DeclAttr->getValue())) {
      if (const auto *MergeExpr = dyn_cast<ConstantExpr>(A.getValue())) {
        if (DeclExpr->getResultAsAPSInt() != MergeExpr->getResultAsAPSInt()) {
          Diag(DeclAttr->getLoc(), diag::warn_duplicate_attribute) << &A;
          Diag(A.getLoc(), diag::note_previous_attribute);
        }
        // Do not add a duplicate attribute.
        return nullptr;
      }
    }
  }

  return ::new (Context) IntelFPGAMaxReplicatesAttr(Context, A, A.getValue());
}

static void handleIntelFPGAMaxReplicatesAttr(Sema &S, Decl *D,
                                             const ParsedAttr &A) {
#if INTEL_CUSTOMIZATION
  if (checkValidSYCLSpelling(S, A))
   return;
#endif // INTEL_CUSTOMIZATION

  S.CheckDeprecatedSYCLAttributeSpelling(A);

  S.AddIntelFPGAMaxReplicatesAttr(D, A, A.getArgAsExpr(0));
}

/// Handle the merge attribute.
/// This requires two string arguments.  The first argument is a name, the
/// second is a direction.  The direction must be "depth" or "width".
/// This is incompatible with the register attribute.
static void handleIntelFPGAMergeAttr(Sema &S, Decl *D, const ParsedAttr &AL) {

#if INTEL_CUSTOMIZATION
  if (checkValidSYCLSpelling(S, AL))
   return;
#endif // INTEL

  checkForDuplicateAttribute<IntelFPGAMergeAttr>(S, D, AL);

  SmallVector<StringRef, 2> Results;
  for (int I = 0; I < 2; I++) {
    StringRef Str;
    if (!S.checkStringLiteralArgumentAttr(AL, I, Str))
      return;

    if (I == 1 && Str != "depth" && Str != "width") {
      S.Diag(AL.getLoc(), diag::err_intel_fpga_merge_dir_invalid) << AL;
      return;
    }
    Results.push_back(Str);
  }

  if (!D->hasAttr<IntelFPGAMemoryAttr>())
    D->addAttr(IntelFPGAMemoryAttr::CreateImplicit(
        S.Context, IntelFPGAMemoryAttr::Default));

  S.CheckDeprecatedSYCLAttributeSpelling(AL);

  D->addAttr(::new (S.Context)
                 IntelFPGAMergeAttr(S.Context, AL, Results[0], Results[1]));
}

/// Handle the bank_bits attribute.
/// This attribute accepts a list of values greater than zero.
/// This is incompatible with the register attribute.
/// The numbanks and bank_bits attributes are related. If numbanks exists
/// when handling bank_bits they are checked for consistency. If numbanks
/// hasn't been added yet an implicit one is added with the correct value.
/// If the user later adds a numbanks attribute the implicit one is removed.
/// The values must be consecutive values (i.e. 3,4,5 or 2,1).
static void handleIntelFPGABankBitsAttr(Sema &S, Decl *D, const ParsedAttr &A) {
#if INTEL_CUSTOMIZATION
  if (checkValidSYCLSpelling(S, A))
   return;
#endif // INTEL_CUSTOMIZATION

  checkForDuplicateAttribute<IntelFPGABankBitsAttr>(S, D, A);

  if (!A.checkAtLeastNumArgs(S, 1))
    return;

  SmallVector<Expr *, 8> Args;
  for (unsigned I = 0; I < A.getNumArgs(); ++I) {
    Args.push_back(A.getArgAsExpr(I));
  }

  S.CheckDeprecatedSYCLAttributeSpelling(A);

  S.AddIntelFPGABankBitsAttr(D, A, Args.data(), Args.size());
}

void Sema::AddIntelFPGABankBitsAttr(Decl *D, const AttributeCommonInfo &CI,
                                    Expr **Exprs, unsigned Size) {
  IntelFPGABankBitsAttr TmpAttr(Context, CI, Exprs, Size);
  SmallVector<Expr *, 8> Args;
  SmallVector<int64_t, 8> Values;
  bool ListIsValueDep = false;
  for (auto *E : TmpAttr.args()) {
    llvm::APSInt Value(32, /*IsUnsigned=*/false);
    Expr::EvalResult Result;
    ListIsValueDep = ListIsValueDep || E->isValueDependent();
    if (!E->isValueDependent()) {
      ExprResult ICE = VerifyIntegerConstantExpression(E, &Value);
      if (ICE.isInvalid())
        return;
      if (!Value.isNonNegative()) {
        Diag(E->getExprLoc(), diag::err_attribute_requires_positive_integer)
            << CI << /*non-negative*/ 1;
        return;
      }
      E = ICE.get();
    }
    Args.push_back(E);
    Values.push_back(Value.getExtValue());
  }

  // Check that the list is consecutive.
  if (!ListIsValueDep && Values.size() > 1) {
    bool ListIsAscending = Values[0] < Values[1];
    for (int I = 0, E = Values.size() - 1; I < E; ++I) {
      if (Values[I + 1] != Values[I] + (ListIsAscending ? 1 : -1)) {
        Diag(CI.getLoc(), diag::err_bankbits_non_consecutive) << &TmpAttr;
        return;
      }
    }
  }

  // Check or add the related numbanks attribute.
  if (auto *NBA = D->getAttr<IntelFPGANumBanksAttr>()) {
    Expr *E = NBA->getValue();
    if (!E->isValueDependent()) {
      Expr::EvalResult Result;
      E->EvaluateAsInt(Result, Context);
      llvm::APSInt Value = Result.Val.getInt();
      if (Args.size() != Value.ceilLogBase2()) {
        Diag(TmpAttr.getLoc(), diag::err_bankbits_numbanks_conflicting);
        return;
      }
    }
  } else {
    llvm::APInt Num(32, (unsigned)(1 << Args.size()));
    Expr *NBE =
        IntegerLiteral::Create(Context, Num, Context.IntTy, SourceLocation());
    D->addAttr(IntelFPGANumBanksAttr::CreateImplicit(Context, NBE));
  }

  if (!D->hasAttr<IntelFPGAMemoryAttr>())
    D->addAttr(IntelFPGAMemoryAttr::CreateImplicit(
        Context, IntelFPGAMemoryAttr::Default));

  D->addAttr(::new (Context)
                 IntelFPGABankBitsAttr(Context, CI, Args.data(), Args.size()));
}

void Sema::AddIntelFPGAPrivateCopiesAttr(Decl *D, const AttributeCommonInfo &CI,
                                         Expr *E) {
  if (!E->isValueDependent()) {
    // Validate that we have an integer constant expression and then store the
    // converted constant expression into the semantic attribute so that we
    // don't have to evaluate it again later.
    llvm::APSInt ArgVal;
    ExprResult Res = VerifyIntegerConstantExpression(E, &ArgVal);
    if (Res.isInvalid())
      return;
    E = Res.get();
    // This attribute requires a non-negative value.
    if (ArgVal < 0) {
      Diag(E->getExprLoc(), diag::err_attribute_requires_positive_integer)
          << CI << /*non-negative*/ 1;
      return;
    }
    // Check to see if there's a duplicate attribute with different values
    // already applied to the declaration.
    if (const auto *DeclAttr = D->getAttr<IntelFPGAPrivateCopiesAttr>()) {
      // If the other attribute argument is instantiation dependent, we won't
      // have converted it to a constant expression yet and thus we test
      // whether this is a null pointer.
      if (const auto *DeclExpr = dyn_cast<ConstantExpr>(DeclAttr->getValue())) {
        if (ArgVal != DeclExpr->getResultAsAPSInt()) {
          Diag(CI.getLoc(), diag::warn_duplicate_attribute) << CI;
          Diag(DeclAttr->getLoc(), diag::note_previous_attribute);
        }
        // Drop the duplicate attribute.
        return;
      }
    }
  }

  // If the declaration does not have [[intel::memory]]
  // attribute, this creates default implicit memory.
  if (!D->hasAttr<IntelFPGAMemoryAttr>())
    D->addAttr(IntelFPGAMemoryAttr::CreateImplicit(
        Context, IntelFPGAMemoryAttr::Default));

  D->addAttr(::new (Context) IntelFPGAPrivateCopiesAttr(Context, CI, E));
}

static void handleIntelFPGAPrivateCopiesAttr(Sema &S, Decl *D,
                                             const ParsedAttr &A) {
#if INTEL_CUSTOMIZATION
  if (checkValidSYCLSpelling(S, A))
   return;
#endif // INTEL_CUSTOMIZATION

  S.CheckDeprecatedSYCLAttributeSpelling(A);

  S.AddIntelFPGAPrivateCopiesAttr(D, A, A.getArgAsExpr(0));
}

void Sema::AddIntelFPGAForcePow2DepthAttr(Decl *D,
                                          const AttributeCommonInfo &CI,
                                          Expr *E) {
  if (!E->isValueDependent()) {
    // Validate that we have an integer constant expression and then store the
    // converted constant expression into the semantic attribute so that we
    // don't have to evaluate it again later.
    llvm::APSInt ArgVal;
    ExprResult Res = VerifyIntegerConstantExpression(E, &ArgVal);
    if (Res.isInvalid())
      return;
    E = Res.get();

    // This attribute requires a range of values.
    if (ArgVal < 0 || ArgVal > 1) {
      Diag(E->getBeginLoc(), diag::err_attribute_argument_out_of_range)
          << CI << 0 << 1 << E->getSourceRange();
      return;
    }

    // Check to see if there's a duplicate attribute with different values
    // already applied to the declaration.
    if (const auto *DeclAttr = D->getAttr<IntelFPGAForcePow2DepthAttr>()) {
      // If the other attribute argument is instantiation dependent, we won't
      // have converted it to a constant expression yet and thus we test
      // whether this is a null pointer.
      if (const auto *DeclExpr = dyn_cast<ConstantExpr>(DeclAttr->getValue())) {
        if (ArgVal != DeclExpr->getResultAsAPSInt()) {
          Diag(CI.getLoc(), diag::warn_duplicate_attribute) << CI;
          Diag(DeclAttr->getLoc(), diag::note_previous_attribute);
        }
        // If there is no mismatch, drop any duplicate attributes.
        return;
      }
    }
  }

  // If the declaration does not have an [[intel::fpga_memory]]
  // attribute, this creates one as an implicit attribute.
  if (!D->hasAttr<IntelFPGAMemoryAttr>())
    D->addAttr(IntelFPGAMemoryAttr::CreateImplicit(
        Context, IntelFPGAMemoryAttr::Default));

  D->addAttr(::new (Context) IntelFPGAForcePow2DepthAttr(Context, CI, E));
}

IntelFPGAForcePow2DepthAttr *
Sema::MergeIntelFPGAForcePow2DepthAttr(Decl *D,
                                       const IntelFPGAForcePow2DepthAttr &A) {
  // Check to see if there's a duplicate attribute with different values
  // already applied to the declaration.
  if (const auto *DeclAttr = D->getAttr<IntelFPGAForcePow2DepthAttr>()) {
    if (const auto *DeclExpr = dyn_cast<ConstantExpr>(DeclAttr->getValue())) {
      if (const auto *MergeExpr = dyn_cast<ConstantExpr>(A.getValue())) {
        if (DeclExpr->getResultAsAPSInt() != MergeExpr->getResultAsAPSInt()) {
          Diag(DeclAttr->getLoc(), diag::warn_duplicate_attribute) << &A;
          Diag(A.getLoc(), diag::note_previous_attribute);
        }
        // If there is no mismatch, drop any duplicate attributes.
        return nullptr;
      }
    }
  }

  return ::new (Context) IntelFPGAForcePow2DepthAttr(Context, A, A.getValue());
}

static void handleIntelFPGAForcePow2DepthAttr(Sema &S, Decl *D,
                                              const ParsedAttr &A) {
#if INTEL_CUSTOMIZATION
  if (checkValidSYCLSpelling(S, A))
   return;
#endif // INTEL_CUSTOMIZATION

  S.CheckDeprecatedSYCLAttributeSpelling(A);

  S.AddIntelFPGAForcePow2DepthAttr(D, A, A.getArgAsExpr(0));
}

static void handleXRayLogArgsAttr(Sema &S, Decl *D, const ParsedAttr &AL) {
  ParamIdx ArgCount;

  if (!checkFunctionOrMethodParameterIndex(S, D, AL, 1, AL.getArgAsExpr(0),
                                           ArgCount,
                                           true /* CanIndexImplicitThis */))
    return;

  // ArgCount isn't a parameter index [0;n), it's a count [1;n]
  D->addAttr(::new (S.Context)
                 XRayLogArgsAttr(S.Context, AL, ArgCount.getSourceIndex()));
}

static void handlePatchableFunctionEntryAttr(Sema &S, Decl *D,
                                             const ParsedAttr &AL) {
  uint32_t Count = 0, Offset = 0;
  if (!checkUInt32Argument(S, AL, AL.getArgAsExpr(0), Count, 0, true))
    return;
  if (AL.getNumArgs() == 2) {
    Expr *Arg = AL.getArgAsExpr(1);
    if (!checkUInt32Argument(S, AL, Arg, Offset, 1, true))
      return;
    if (Count < Offset) {
      S.Diag(getAttrLoc(AL), diag::err_attribute_argument_out_of_range)
          << &AL << 0 << Count << Arg->getBeginLoc();
      return;
    }
  }
  D->addAttr(::new (S.Context)
                 PatchableFunctionEntryAttr(S.Context, AL, Count, Offset));
}

void Sema::addSYCLIntelPipeIOAttr(Decl *D, const AttributeCommonInfo &Attr,
                                  Expr *E) {
  VarDecl *VD = cast<VarDecl>(D);
  QualType Ty = VD->getType();
  // TODO: Applicable only on pipe storages. Currently they are defined
  // as structures inside of SYCL headers. Add a check for pipe_storage_t
  // when it is ready.
  if (!Ty->isStructureType()) {
    Diag(Attr.getLoc(), diag::err_attribute_wrong_decl_type_str)
        << Attr.getAttrName() << "SYCL pipe storage declaration";
    return;
  }

  if (!E->isInstantiationDependent()) {
    Optional<llvm::APSInt> ArgVal = E->getIntegerConstantExpr(getASTContext());
    if (!ArgVal) {
      Diag(E->getExprLoc(), diag::err_attribute_argument_type)
          << Attr << AANT_ArgumentIntegerConstant << E->getSourceRange();
      return;
    }
    int32_t ArgInt = ArgVal->getSExtValue();
    if (ArgInt < 0) {
      Diag(E->getExprLoc(), diag::err_attribute_requires_positive_integer)
          << Attr << /*non-negative*/ 1;
      return;
    }
  }

  D->addAttr(::new (Context) SYCLIntelPipeIOAttr(Context, Attr, E));
}

static void handleSYCLIntelPipeIOAttr(Sema &S, Decl *D,
                                      const ParsedAttr &Attr) {
  if (D->isInvalidDecl())
    return;

  Expr *E = Attr.getArgAsExpr(0);
  S.addSYCLIntelPipeIOAttr(D, Attr, E);
}

SYCLIntelFPGAMaxConcurrencyAttr *Sema::MergeSYCLIntelFPGAMaxConcurrencyAttr(
    Decl *D, const SYCLIntelFPGAMaxConcurrencyAttr &A) {
  // Check to see if there's a duplicate attribute with different values
  // already applied to the declaration.
  if (const auto *DeclAttr = D->getAttr<SYCLIntelFPGAMaxConcurrencyAttr>()) {
    const auto *DeclExpr = dyn_cast<ConstantExpr>(DeclAttr->getNThreadsExpr());
    const auto *MergeExpr = dyn_cast<ConstantExpr>(A.getNThreadsExpr());
    if (DeclExpr && MergeExpr &&
        DeclExpr->getResultAsAPSInt() != MergeExpr->getResultAsAPSInt()) {
      Diag(DeclAttr->getLoc(), diag::warn_duplicate_attribute) << &A;
      Diag(A.getLoc(), diag::note_previous_attribute);
    }
    return nullptr;
  }

  return ::new (Context)
      SYCLIntelFPGAMaxConcurrencyAttr(Context, A, A.getNThreadsExpr());
}

void Sema::AddSYCLIntelFPGAMaxConcurrencyAttr(Decl *D,
                                              const AttributeCommonInfo &CI,
                                              Expr *E) {
  if (!E->isValueDependent()) {
    llvm::APSInt ArgVal;
    ExprResult Res = VerifyIntegerConstantExpression(E, &ArgVal);
    if (Res.isInvalid())
      return;
    E = Res.get();

    // This attribute requires a non-negative value.
    if (ArgVal < 0) {
      Diag(E->getExprLoc(), diag::err_attribute_requires_positive_integer)
          << CI << /*non-negative*/ 1;
      return;
    }

    if (const auto *DeclAttr = D->getAttr<SYCLIntelFPGAMaxConcurrencyAttr>()) {
      const auto *DeclExpr =
          dyn_cast<ConstantExpr>(DeclAttr->getNThreadsExpr());
      if (DeclExpr && ArgVal != DeclExpr->getResultAsAPSInt()) {
        Diag(CI.getLoc(), diag::warn_duplicate_attribute) << CI;
        Diag(DeclAttr->getLoc(), diag::note_previous_attribute);
      }
      return;
    }
  }

  D->addAttr(::new (Context) SYCLIntelFPGAMaxConcurrencyAttr(Context, CI, E));
}

static void handleSYCLIntelFPGAMaxConcurrencyAttr(Sema &S, Decl *D,
                                                  const ParsedAttr &A) {
  S.CheckDeprecatedSYCLAttributeSpelling(A);

  Expr *E = A.getArgAsExpr(0);
  S.AddSYCLIntelFPGAMaxConcurrencyAttr(D, A, E);
}

namespace {
struct IntrinToName {
  uint32_t Id;
  int32_t FullName;
  int32_t ShortName;
};
} // unnamed namespace

static bool ArmBuiltinAliasValid(unsigned BuiltinID, StringRef AliasName,
                                 ArrayRef<IntrinToName> Map,
                                 const char *IntrinNames) {
  if (AliasName.startswith("__arm_"))
    AliasName = AliasName.substr(6);
  const IntrinToName *It = std::lower_bound(
      Map.begin(), Map.end(), BuiltinID,
      [](const IntrinToName &L, unsigned Id) { return L.Id < Id; });
  if (It == Map.end() || It->Id != BuiltinID)
    return false;
  StringRef FullName(&IntrinNames[It->FullName]);
  if (AliasName == FullName)
    return true;
  if (It->ShortName == -1)
    return false;
  StringRef ShortName(&IntrinNames[It->ShortName]);
  return AliasName == ShortName;
}

static bool ArmMveAliasValid(unsigned BuiltinID, StringRef AliasName) {
#include "clang/Basic/arm_mve_builtin_aliases.inc"
  // The included file defines:
  // - ArrayRef<IntrinToName> Map
  // - const char IntrinNames[]
  return ArmBuiltinAliasValid(BuiltinID, AliasName, Map, IntrinNames);
}

static bool ArmCdeAliasValid(unsigned BuiltinID, StringRef AliasName) {
#include "clang/Basic/arm_cde_builtin_aliases.inc"
  return ArmBuiltinAliasValid(BuiltinID, AliasName, Map, IntrinNames);
}

static bool ArmSveAliasValid(unsigned BuiltinID, StringRef AliasName) {
  return BuiltinID >= AArch64::FirstSVEBuiltin &&
         BuiltinID <= AArch64::LastSVEBuiltin;
}

static void handleArmBuiltinAliasAttr(Sema &S, Decl *D, const ParsedAttr &AL) {
  if (!AL.isArgIdent(0)) {
    S.Diag(AL.getLoc(), diag::err_attribute_argument_n_type)
        << AL << 1 << AANT_ArgumentIdentifier;
    return;
  }

  IdentifierInfo *Ident = AL.getArgAsIdent(0)->Ident;
  unsigned BuiltinID = Ident->getBuiltinID();
  StringRef AliasName = cast<FunctionDecl>(D)->getIdentifier()->getName();

  bool IsAArch64 = S.Context.getTargetInfo().getTriple().isAArch64();
  if ((IsAArch64 && !ArmSveAliasValid(BuiltinID, AliasName)) ||
      (!IsAArch64 && !ArmMveAliasValid(BuiltinID, AliasName) &&
       !ArmCdeAliasValid(BuiltinID, AliasName))) {
    S.Diag(AL.getLoc(), diag::err_attribute_arm_builtin_alias);
    return;
  }

  D->addAttr(::new (S.Context) ArmBuiltinAliasAttr(S.Context, AL, Ident));
}

static bool RISCVAliasValid(unsigned BuiltinID, StringRef AliasName) {
  return BuiltinID >= Builtin::FirstTSBuiltin &&
         BuiltinID < RISCV::LastTSBuiltin;
}

static void handleBuiltinAliasAttr(Sema &S, Decl *D,
                                        const ParsedAttr &AL) {
  if (!AL.isArgIdent(0)) {
    S.Diag(AL.getLoc(), diag::err_attribute_argument_n_type)
        << AL << 1 << AANT_ArgumentIdentifier;
    return;
  }

  IdentifierInfo *Ident = AL.getArgAsIdent(0)->Ident;
  unsigned BuiltinID = Ident->getBuiltinID();
  StringRef AliasName = cast<FunctionDecl>(D)->getIdentifier()->getName();

  bool IsAArch64 = S.Context.getTargetInfo().getTriple().isAArch64();
  bool IsARM = S.Context.getTargetInfo().getTriple().isARM();
  bool IsRISCV = S.Context.getTargetInfo().getTriple().isRISCV();
  if ((IsAArch64 && !ArmSveAliasValid(BuiltinID, AliasName)) ||
      (IsARM && !ArmMveAliasValid(BuiltinID, AliasName) &&
       !ArmCdeAliasValid(BuiltinID, AliasName)) ||
      (IsRISCV && !RISCVAliasValid(BuiltinID, AliasName)) ||
      (!IsAArch64 && !IsARM && !IsRISCV)) {
    S.Diag(AL.getLoc(), diag::err_attribute_builtin_alias) << AL;
    return;
  }

  D->addAttr(::new (S.Context) BuiltinAliasAttr(S.Context, AL, Ident));
}

//===----------------------------------------------------------------------===//
// Checker-specific attribute handlers.
//===----------------------------------------------------------------------===//
static bool isValidSubjectOfNSReturnsRetainedAttribute(QualType QT) {
  return QT->isDependentType() || QT->isObjCRetainableType();
}

static bool isValidSubjectOfNSAttribute(QualType QT) {
  return QT->isDependentType() || QT->isObjCObjectPointerType() ||
         QT->isObjCNSObjectType();
}

static bool isValidSubjectOfCFAttribute(QualType QT) {
  return QT->isDependentType() || QT->isPointerType() ||
         isValidSubjectOfNSAttribute(QT);
}

static bool isValidSubjectOfOSAttribute(QualType QT) {
  if (QT->isDependentType())
    return true;
  QualType PT = QT->getPointeeType();
  return !PT.isNull() && PT->getAsCXXRecordDecl() != nullptr;
}

void Sema::AddXConsumedAttr(Decl *D, const AttributeCommonInfo &CI,
                            RetainOwnershipKind K,
                            bool IsTemplateInstantiation) {
  ValueDecl *VD = cast<ValueDecl>(D);
  switch (K) {
  case RetainOwnershipKind::OS:
    handleSimpleAttributeOrDiagnose<OSConsumedAttr>(
        *this, VD, CI, isValidSubjectOfOSAttribute(VD->getType()),
        diag::warn_ns_attribute_wrong_parameter_type,
        /*ExtraArgs=*/CI.getRange(), "os_consumed", /*pointers*/ 1);
    return;
  case RetainOwnershipKind::NS:
    handleSimpleAttributeOrDiagnose<NSConsumedAttr>(
        *this, VD, CI, isValidSubjectOfNSAttribute(VD->getType()),

        // These attributes are normally just advisory, but in ARC, ns_consumed
        // is significant.  Allow non-dependent code to contain inappropriate
        // attributes even in ARC, but require template instantiations to be
        // set up correctly.
        ((IsTemplateInstantiation && getLangOpts().ObjCAutoRefCount)
             ? diag::err_ns_attribute_wrong_parameter_type
             : diag::warn_ns_attribute_wrong_parameter_type),
        /*ExtraArgs=*/CI.getRange(), "ns_consumed", /*objc pointers*/ 0);
    return;
  case RetainOwnershipKind::CF:
    handleSimpleAttributeOrDiagnose<CFConsumedAttr>(
        *this, VD, CI, isValidSubjectOfCFAttribute(VD->getType()),
        diag::warn_ns_attribute_wrong_parameter_type,
        /*ExtraArgs=*/CI.getRange(), "cf_consumed", /*pointers*/ 1);
    return;
  }
}

static Sema::RetainOwnershipKind
parsedAttrToRetainOwnershipKind(const ParsedAttr &AL) {
  switch (AL.getKind()) {
  case ParsedAttr::AT_CFConsumed:
  case ParsedAttr::AT_CFReturnsRetained:
  case ParsedAttr::AT_CFReturnsNotRetained:
    return Sema::RetainOwnershipKind::CF;
  case ParsedAttr::AT_OSConsumesThis:
  case ParsedAttr::AT_OSConsumed:
  case ParsedAttr::AT_OSReturnsRetained:
  case ParsedAttr::AT_OSReturnsNotRetained:
  case ParsedAttr::AT_OSReturnsRetainedOnZero:
  case ParsedAttr::AT_OSReturnsRetainedOnNonZero:
    return Sema::RetainOwnershipKind::OS;
  case ParsedAttr::AT_NSConsumesSelf:
  case ParsedAttr::AT_NSConsumed:
  case ParsedAttr::AT_NSReturnsRetained:
  case ParsedAttr::AT_NSReturnsNotRetained:
  case ParsedAttr::AT_NSReturnsAutoreleased:
    return Sema::RetainOwnershipKind::NS;
  default:
    llvm_unreachable("Wrong argument supplied");
  }
}

bool Sema::checkNSReturnsRetainedReturnType(SourceLocation Loc, QualType QT) {
  if (isValidSubjectOfNSReturnsRetainedAttribute(QT))
    return false;

  Diag(Loc, diag::warn_ns_attribute_wrong_return_type)
      << "'ns_returns_retained'" << 0 << 0;
  return true;
}

/// \return whether the parameter is a pointer to OSObject pointer.
static bool isValidOSObjectOutParameter(const Decl *D) {
  const auto *PVD = dyn_cast<ParmVarDecl>(D);
  if (!PVD)
    return false;
  QualType QT = PVD->getType();
  QualType PT = QT->getPointeeType();
  return !PT.isNull() && isValidSubjectOfOSAttribute(PT);
}

static void handleXReturnsXRetainedAttr(Sema &S, Decl *D,
                                        const ParsedAttr &AL) {
  QualType ReturnType;
  Sema::RetainOwnershipKind K = parsedAttrToRetainOwnershipKind(AL);

  if (const auto *MD = dyn_cast<ObjCMethodDecl>(D)) {
    ReturnType = MD->getReturnType();
  } else if (S.getLangOpts().ObjCAutoRefCount && hasDeclarator(D) &&
             (AL.getKind() == ParsedAttr::AT_NSReturnsRetained)) {
    return; // ignore: was handled as a type attribute
  } else if (const auto *PD = dyn_cast<ObjCPropertyDecl>(D)) {
    ReturnType = PD->getType();
  } else if (const auto *FD = dyn_cast<FunctionDecl>(D)) {
    ReturnType = FD->getReturnType();
  } else if (const auto *Param = dyn_cast<ParmVarDecl>(D)) {
    // Attributes on parameters are used for out-parameters,
    // passed as pointers-to-pointers.
    unsigned DiagID = K == Sema::RetainOwnershipKind::CF
            ? /*pointer-to-CF-pointer*/2
            : /*pointer-to-OSObject-pointer*/3;
    ReturnType = Param->getType()->getPointeeType();
    if (ReturnType.isNull()) {
      S.Diag(D->getBeginLoc(), diag::warn_ns_attribute_wrong_parameter_type)
          << AL << DiagID << AL.getRange();
      return;
    }
  } else if (AL.isUsedAsTypeAttr()) {
    return;
  } else {
    AttributeDeclKind ExpectedDeclKind;
    switch (AL.getKind()) {
    default: llvm_unreachable("invalid ownership attribute");
    case ParsedAttr::AT_NSReturnsRetained:
    case ParsedAttr::AT_NSReturnsAutoreleased:
    case ParsedAttr::AT_NSReturnsNotRetained:
      ExpectedDeclKind = ExpectedFunctionOrMethod;
      break;

    case ParsedAttr::AT_OSReturnsRetained:
    case ParsedAttr::AT_OSReturnsNotRetained:
    case ParsedAttr::AT_CFReturnsRetained:
    case ParsedAttr::AT_CFReturnsNotRetained:
      ExpectedDeclKind = ExpectedFunctionMethodOrParameter;
      break;
    }
    S.Diag(D->getBeginLoc(), diag::warn_attribute_wrong_decl_type)
        << AL.getRange() << AL << ExpectedDeclKind;
    return;
  }

  bool TypeOK;
  bool Cf;
  unsigned ParmDiagID = 2; // Pointer-to-CF-pointer
  switch (AL.getKind()) {
  default: llvm_unreachable("invalid ownership attribute");
  case ParsedAttr::AT_NSReturnsRetained:
    TypeOK = isValidSubjectOfNSReturnsRetainedAttribute(ReturnType);
    Cf = false;
    break;

  case ParsedAttr::AT_NSReturnsAutoreleased:
  case ParsedAttr::AT_NSReturnsNotRetained:
    TypeOK = isValidSubjectOfNSAttribute(ReturnType);
    Cf = false;
    break;

  case ParsedAttr::AT_CFReturnsRetained:
  case ParsedAttr::AT_CFReturnsNotRetained:
    TypeOK = isValidSubjectOfCFAttribute(ReturnType);
    Cf = true;
    break;

  case ParsedAttr::AT_OSReturnsRetained:
  case ParsedAttr::AT_OSReturnsNotRetained:
    TypeOK = isValidSubjectOfOSAttribute(ReturnType);
    Cf = true;
    ParmDiagID = 3; // Pointer-to-OSObject-pointer
    break;
  }

  if (!TypeOK) {
    if (AL.isUsedAsTypeAttr())
      return;

    if (isa<ParmVarDecl>(D)) {
      S.Diag(D->getBeginLoc(), diag::warn_ns_attribute_wrong_parameter_type)
          << AL << ParmDiagID << AL.getRange();
    } else {
      // Needs to be kept in sync with warn_ns_attribute_wrong_return_type.
      enum : unsigned {
        Function,
        Method,
        Property
      } SubjectKind = Function;
      if (isa<ObjCMethodDecl>(D))
        SubjectKind = Method;
      else if (isa<ObjCPropertyDecl>(D))
        SubjectKind = Property;
      S.Diag(D->getBeginLoc(), diag::warn_ns_attribute_wrong_return_type)
          << AL << SubjectKind << Cf << AL.getRange();
    }
    return;
  }

  switch (AL.getKind()) {
    default:
      llvm_unreachable("invalid ownership attribute");
    case ParsedAttr::AT_NSReturnsAutoreleased:
      handleSimpleAttribute<NSReturnsAutoreleasedAttr>(S, D, AL);
      return;
    case ParsedAttr::AT_CFReturnsNotRetained:
      handleSimpleAttribute<CFReturnsNotRetainedAttr>(S, D, AL);
      return;
    case ParsedAttr::AT_NSReturnsNotRetained:
      handleSimpleAttribute<NSReturnsNotRetainedAttr>(S, D, AL);
      return;
    case ParsedAttr::AT_CFReturnsRetained:
      handleSimpleAttribute<CFReturnsRetainedAttr>(S, D, AL);
      return;
    case ParsedAttr::AT_NSReturnsRetained:
      handleSimpleAttribute<NSReturnsRetainedAttr>(S, D, AL);
      return;
    case ParsedAttr::AT_OSReturnsRetained:
      handleSimpleAttribute<OSReturnsRetainedAttr>(S, D, AL);
      return;
    case ParsedAttr::AT_OSReturnsNotRetained:
      handleSimpleAttribute<OSReturnsNotRetainedAttr>(S, D, AL);
      return;
  };
}

static void handleObjCReturnsInnerPointerAttr(Sema &S, Decl *D,
                                              const ParsedAttr &Attrs) {
  const int EP_ObjCMethod = 1;
  const int EP_ObjCProperty = 2;

  SourceLocation loc = Attrs.getLoc();
  QualType resultType;
  if (isa<ObjCMethodDecl>(D))
    resultType = cast<ObjCMethodDecl>(D)->getReturnType();
  else
    resultType = cast<ObjCPropertyDecl>(D)->getType();

  if (!resultType->isReferenceType() &&
      (!resultType->isPointerType() || resultType->isObjCRetainableType())) {
    S.Diag(D->getBeginLoc(), diag::warn_ns_attribute_wrong_return_type)
        << SourceRange(loc) << Attrs
        << (isa<ObjCMethodDecl>(D) ? EP_ObjCMethod : EP_ObjCProperty)
        << /*non-retainable pointer*/ 2;

    // Drop the attribute.
    return;
  }

  D->addAttr(::new (S.Context) ObjCReturnsInnerPointerAttr(S.Context, Attrs));
}

static void handleObjCRequiresSuperAttr(Sema &S, Decl *D,
                                        const ParsedAttr &Attrs) {
  const auto *Method = cast<ObjCMethodDecl>(D);

  const DeclContext *DC = Method->getDeclContext();
  if (const auto *PDecl = dyn_cast_or_null<ObjCProtocolDecl>(DC)) {
    S.Diag(D->getBeginLoc(), diag::warn_objc_requires_super_protocol) << Attrs
                                                                      << 0;
    S.Diag(PDecl->getLocation(), diag::note_protocol_decl);
    return;
  }
  if (Method->getMethodFamily() == OMF_dealloc) {
    S.Diag(D->getBeginLoc(), diag::warn_objc_requires_super_protocol) << Attrs
                                                                      << 1;
    return;
  }

  D->addAttr(::new (S.Context) ObjCRequiresSuperAttr(S.Context, Attrs));
}

static void handleNSErrorDomain(Sema &S, Decl *D, const ParsedAttr &AL) {
  auto *E = AL.getArgAsExpr(0);
  auto Loc = E ? E->getBeginLoc() : AL.getLoc();

  auto *DRE = dyn_cast<DeclRefExpr>(AL.getArgAsExpr(0));
  if (!DRE) {
    S.Diag(Loc, diag::err_nserrordomain_invalid_decl) << 0;
    return;
  }

  auto *VD = dyn_cast<VarDecl>(DRE->getDecl());
  if (!VD) {
    S.Diag(Loc, diag::err_nserrordomain_invalid_decl) << 1 << DRE->getDecl();
    return;
  }

  if (!isNSStringType(VD->getType(), S.Context) &&
      !isCFStringType(VD->getType(), S.Context)) {
    S.Diag(Loc, diag::err_nserrordomain_wrong_type) << VD;
    return;
  }

  D->addAttr(::new (S.Context) NSErrorDomainAttr(S.Context, AL, VD));
}

static void handleObjCBridgeAttr(Sema &S, Decl *D, const ParsedAttr &AL) {
  IdentifierLoc *Parm = AL.isArgIdent(0) ? AL.getArgAsIdent(0) : nullptr;

  if (!Parm) {
    S.Diag(D->getBeginLoc(), diag::err_objc_attr_not_id) << AL << 0;
    return;
  }

  // Typedefs only allow objc_bridge(id) and have some additional checking.
  if (const auto *TD = dyn_cast<TypedefNameDecl>(D)) {
    if (!Parm->Ident->isStr("id")) {
      S.Diag(AL.getLoc(), diag::err_objc_attr_typedef_not_id) << AL;
      return;
    }

    // Only allow 'cv void *'.
    QualType T = TD->getUnderlyingType();
    if (!T->isVoidPointerType()) {
      S.Diag(AL.getLoc(), diag::err_objc_attr_typedef_not_void_pointer);
      return;
    }
  }

  D->addAttr(::new (S.Context) ObjCBridgeAttr(S.Context, AL, Parm->Ident));
}

static void handleObjCBridgeMutableAttr(Sema &S, Decl *D,
                                        const ParsedAttr &AL) {
  IdentifierLoc *Parm = AL.isArgIdent(0) ? AL.getArgAsIdent(0) : nullptr;

  if (!Parm) {
    S.Diag(D->getBeginLoc(), diag::err_objc_attr_not_id) << AL << 0;
    return;
  }

  D->addAttr(::new (S.Context)
                 ObjCBridgeMutableAttr(S.Context, AL, Parm->Ident));
}

static void handleObjCBridgeRelatedAttr(Sema &S, Decl *D,
                                        const ParsedAttr &AL) {
  IdentifierInfo *RelatedClass =
      AL.isArgIdent(0) ? AL.getArgAsIdent(0)->Ident : nullptr;
  if (!RelatedClass) {
    S.Diag(D->getBeginLoc(), diag::err_objc_attr_not_id) << AL << 0;
    return;
  }
  IdentifierInfo *ClassMethod =
    AL.getArgAsIdent(1) ? AL.getArgAsIdent(1)->Ident : nullptr;
  IdentifierInfo *InstanceMethod =
    AL.getArgAsIdent(2) ? AL.getArgAsIdent(2)->Ident : nullptr;
  D->addAttr(::new (S.Context) ObjCBridgeRelatedAttr(
      S.Context, AL, RelatedClass, ClassMethod, InstanceMethod));
}

static void handleObjCDesignatedInitializer(Sema &S, Decl *D,
                                            const ParsedAttr &AL) {
  DeclContext *Ctx = D->getDeclContext();

  // This attribute can only be applied to methods in interfaces or class
  // extensions.
  if (!isa<ObjCInterfaceDecl>(Ctx) &&
      !(isa<ObjCCategoryDecl>(Ctx) &&
        cast<ObjCCategoryDecl>(Ctx)->IsClassExtension())) {
    S.Diag(D->getLocation(), diag::err_designated_init_attr_non_init);
    return;
  }

  ObjCInterfaceDecl *IFace;
  if (auto *CatDecl = dyn_cast<ObjCCategoryDecl>(Ctx))
    IFace = CatDecl->getClassInterface();
  else
    IFace = cast<ObjCInterfaceDecl>(Ctx);

  if (!IFace)
    return;

  IFace->setHasDesignatedInitializers();
  D->addAttr(::new (S.Context) ObjCDesignatedInitializerAttr(S.Context, AL));
}

static void handleObjCRuntimeName(Sema &S, Decl *D, const ParsedAttr &AL) {
  StringRef MetaDataName;
  if (!S.checkStringLiteralArgumentAttr(AL, 0, MetaDataName))
    return;
  D->addAttr(::new (S.Context)
                 ObjCRuntimeNameAttr(S.Context, AL, MetaDataName));
}

// When a user wants to use objc_boxable with a union or struct
// but they don't have access to the declaration (legacy/third-party code)
// then they can 'enable' this feature with a typedef:
// typedef struct __attribute((objc_boxable)) legacy_struct legacy_struct;
static void handleObjCBoxable(Sema &S, Decl *D, const ParsedAttr &AL) {
  bool notify = false;

  auto *RD = dyn_cast<RecordDecl>(D);
  if (RD && RD->getDefinition()) {
    RD = RD->getDefinition();
    notify = true;
  }

  if (RD) {
    ObjCBoxableAttr *BoxableAttr =
        ::new (S.Context) ObjCBoxableAttr(S.Context, AL);
    RD->addAttr(BoxableAttr);
    if (notify) {
      // we need to notify ASTReader/ASTWriter about
      // modification of existing declaration
      if (ASTMutationListener *L = S.getASTMutationListener())
        L->AddedAttributeToRecord(BoxableAttr, RD);
    }
  }
}

static void handleObjCOwnershipAttr(Sema &S, Decl *D, const ParsedAttr &AL) {
  if (hasDeclarator(D)) return;

  S.Diag(D->getBeginLoc(), diag::err_attribute_wrong_decl_type)
      << AL.getRange() << AL << ExpectedVariable;
}

static void handleObjCPreciseLifetimeAttr(Sema &S, Decl *D,
                                          const ParsedAttr &AL) {
  const auto *VD = cast<ValueDecl>(D);
  QualType QT = VD->getType();

  if (!QT->isDependentType() &&
      !QT->isObjCLifetimeType()) {
    S.Diag(AL.getLoc(), diag::err_objc_precise_lifetime_bad_type)
      << QT;
    return;
  }

  Qualifiers::ObjCLifetime Lifetime = QT.getObjCLifetime();

  // If we have no lifetime yet, check the lifetime we're presumably
  // going to infer.
  if (Lifetime == Qualifiers::OCL_None && !QT->isDependentType())
    Lifetime = QT->getObjCARCImplicitLifetime();

  switch (Lifetime) {
  case Qualifiers::OCL_None:
    assert(QT->isDependentType() &&
           "didn't infer lifetime for non-dependent type?");
    break;

  case Qualifiers::OCL_Weak:   // meaningful
  case Qualifiers::OCL_Strong: // meaningful
    break;

  case Qualifiers::OCL_ExplicitNone:
  case Qualifiers::OCL_Autoreleasing:
    S.Diag(AL.getLoc(), diag::warn_objc_precise_lifetime_meaningless)
        << (Lifetime == Qualifiers::OCL_Autoreleasing);
    break;
  }

  D->addAttr(::new (S.Context) ObjCPreciseLifetimeAttr(S.Context, AL));
}

static void handleSwiftAttrAttr(Sema &S, Decl *D, const ParsedAttr &AL) {
  // Make sure that there is a string literal as the annotation's single
  // argument.
  StringRef Str;
  if (!S.checkStringLiteralArgumentAttr(AL, 0, Str))
    return;

  D->addAttr(::new (S.Context) SwiftAttrAttr(S.Context, AL, Str));
}

static void handleSwiftBridge(Sema &S, Decl *D, const ParsedAttr &AL) {
  // Make sure that there is a string literal as the annotation's single
  // argument.
  StringRef BT;
  if (!S.checkStringLiteralArgumentAttr(AL, 0, BT))
    return;

  // Warn about duplicate attributes if they have different arguments, but drop
  // any duplicate attributes regardless.
  if (const auto *Other = D->getAttr<SwiftBridgeAttr>()) {
    if (Other->getSwiftType() != BT)
      S.Diag(AL.getLoc(), diag::warn_duplicate_attribute) << AL;
    return;
  }

  D->addAttr(::new (S.Context) SwiftBridgeAttr(S.Context, AL, BT));
}

static bool isErrorParameter(Sema &S, QualType QT) {
  const auto *PT = QT->getAs<PointerType>();
  if (!PT)
    return false;

  QualType Pointee = PT->getPointeeType();

  // Check for NSError**.
  if (const auto *OPT = Pointee->getAs<ObjCObjectPointerType>())
    if (const auto *ID = OPT->getInterfaceDecl())
      if (ID->getIdentifier() == S.getNSErrorIdent())
        return true;

  // Check for CFError**.
  if (const auto *PT = Pointee->getAs<PointerType>())
    if (const auto *RT = PT->getPointeeType()->getAs<RecordType>())
      if (S.isCFError(RT->getDecl()))
        return true;

  return false;
}

static void handleSwiftError(Sema &S, Decl *D, const ParsedAttr &AL) {
  auto hasErrorParameter = [](Sema &S, Decl *D, const ParsedAttr &AL) -> bool {
    for (unsigned I = 0, E = getFunctionOrMethodNumParams(D); I != E; ++I) {
      if (isErrorParameter(S, getFunctionOrMethodParamType(D, I)))
        return true;
    }

    S.Diag(AL.getLoc(), diag::err_attr_swift_error_no_error_parameter)
        << AL << isa<ObjCMethodDecl>(D);
    return false;
  };

  auto hasPointerResult = [](Sema &S, Decl *D, const ParsedAttr &AL) -> bool {
    // - C, ObjC, and block pointers are definitely okay.
    // - References are definitely not okay.
    // - nullptr_t is weird, but acceptable.
    QualType RT = getFunctionOrMethodResultType(D);
    if (RT->hasPointerRepresentation() && !RT->isReferenceType())
      return true;

    S.Diag(AL.getLoc(), diag::err_attr_swift_error_return_type)
        << AL << AL.getArgAsIdent(0)->Ident->getName() << isa<ObjCMethodDecl>(D)
        << /*pointer*/ 1;
    return false;
  };

  auto hasIntegerResult = [](Sema &S, Decl *D, const ParsedAttr &AL) -> bool {
    QualType RT = getFunctionOrMethodResultType(D);
    if (RT->isIntegralType(S.Context))
      return true;

    S.Diag(AL.getLoc(), diag::err_attr_swift_error_return_type)
        << AL << AL.getArgAsIdent(0)->Ident->getName() << isa<ObjCMethodDecl>(D)
        << /*integral*/ 0;
    return false;
  };

  if (D->isInvalidDecl())
    return;

  IdentifierLoc *Loc = AL.getArgAsIdent(0);
  SwiftErrorAttr::ConventionKind Convention;
  if (!SwiftErrorAttr::ConvertStrToConventionKind(Loc->Ident->getName(),
                                                  Convention)) {
    S.Diag(AL.getLoc(), diag::warn_attribute_type_not_supported)
        << AL << Loc->Ident;
    return;
  }

  switch (Convention) {
  case SwiftErrorAttr::None:
    // No additional validation required.
    break;

  case SwiftErrorAttr::NonNullError:
    if (!hasErrorParameter(S, D, AL))
      return;
    break;

  case SwiftErrorAttr::NullResult:
    if (!hasErrorParameter(S, D, AL) || !hasPointerResult(S, D, AL))
      return;
    break;

  case SwiftErrorAttr::NonZeroResult:
  case SwiftErrorAttr::ZeroResult:
    if (!hasErrorParameter(S, D, AL) || !hasIntegerResult(S, D, AL))
      return;
    break;
  }

  D->addAttr(::new (S.Context) SwiftErrorAttr(S.Context, AL, Convention));
}

static void checkSwiftAsyncErrorBlock(Sema &S, Decl *D,
                                      const SwiftAsyncErrorAttr *ErrorAttr,
                                      const SwiftAsyncAttr *AsyncAttr) {
  if (AsyncAttr->getKind() == SwiftAsyncAttr::None) {
    if (ErrorAttr->getConvention() != SwiftAsyncErrorAttr::None) {
      S.Diag(AsyncAttr->getLocation(),
             diag::err_swift_async_error_without_swift_async)
          << AsyncAttr << isa<ObjCMethodDecl>(D);
    }
    return;
  }

  const ParmVarDecl *HandlerParam = getFunctionOrMethodParam(
      D, AsyncAttr->getCompletionHandlerIndex().getASTIndex());
  // handleSwiftAsyncAttr already verified the type is correct, so no need to
  // double-check it here.
  const auto *FuncTy = HandlerParam->getType()
                           ->castAs<BlockPointerType>()
                           ->getPointeeType()
                           ->getAs<FunctionProtoType>();
  ArrayRef<QualType> BlockParams;
  if (FuncTy)
    BlockParams = FuncTy->getParamTypes();

  switch (ErrorAttr->getConvention()) {
  case SwiftAsyncErrorAttr::ZeroArgument:
  case SwiftAsyncErrorAttr::NonZeroArgument: {
    uint32_t ParamIdx = ErrorAttr->getHandlerParamIdx();
    if (ParamIdx == 0 || ParamIdx > BlockParams.size()) {
      S.Diag(ErrorAttr->getLocation(),
             diag::err_attribute_argument_out_of_bounds) << ErrorAttr << 2;
      return;
    }
    QualType ErrorParam = BlockParams[ParamIdx - 1];
    if (!ErrorParam->isIntegralType(S.Context)) {
      StringRef ConvStr =
          ErrorAttr->getConvention() == SwiftAsyncErrorAttr::ZeroArgument
              ? "zero_argument"
              : "nonzero_argument";
      S.Diag(ErrorAttr->getLocation(), diag::err_swift_async_error_non_integral)
          << ErrorAttr << ConvStr << ParamIdx << ErrorParam;
      return;
    }
    break;
  }
  case SwiftAsyncErrorAttr::NonNullError: {
    bool AnyErrorParams = false;
    for (QualType Param : BlockParams) {
      // Check for NSError *.
      if (const auto *ObjCPtrTy = Param->getAs<ObjCObjectPointerType>()) {
        if (const auto *ID = ObjCPtrTy->getInterfaceDecl()) {
          if (ID->getIdentifier() == S.getNSErrorIdent()) {
            AnyErrorParams = true;
            break;
          }
        }
      }
      // Check for CFError *.
      if (const auto *PtrTy = Param->getAs<PointerType>()) {
        if (const auto *RT = PtrTy->getPointeeType()->getAs<RecordType>()) {
          if (S.isCFError(RT->getDecl())) {
            AnyErrorParams = true;
            break;
          }
        }
      }
    }

    if (!AnyErrorParams) {
      S.Diag(ErrorAttr->getLocation(),
             diag::err_swift_async_error_no_error_parameter)
          << ErrorAttr << isa<ObjCMethodDecl>(D);
      return;
    }
    break;
  }
  case SwiftAsyncErrorAttr::None:
    break;
  }
}

static void handleSwiftAsyncError(Sema &S, Decl *D, const ParsedAttr &AL) {
  IdentifierLoc *IDLoc = AL.getArgAsIdent(0);
  SwiftAsyncErrorAttr::ConventionKind ConvKind;
  if (!SwiftAsyncErrorAttr::ConvertStrToConventionKind(IDLoc->Ident->getName(),
                                                       ConvKind)) {
    S.Diag(AL.getLoc(), diag::warn_attribute_type_not_supported)
        << AL << IDLoc->Ident;
    return;
  }

  uint32_t ParamIdx = 0;
  switch (ConvKind) {
  case SwiftAsyncErrorAttr::ZeroArgument:
  case SwiftAsyncErrorAttr::NonZeroArgument: {
    if (!AL.checkExactlyNumArgs(S, 2))
      return;

    Expr *IdxExpr = AL.getArgAsExpr(1);
    if (!checkUInt32Argument(S, AL, IdxExpr, ParamIdx))
      return;
    break;
  }
  case SwiftAsyncErrorAttr::NonNullError:
  case SwiftAsyncErrorAttr::None: {
    if (!AL.checkExactlyNumArgs(S, 1))
      return;
    break;
  }
  }

  auto *ErrorAttr =
      ::new (S.Context) SwiftAsyncErrorAttr(S.Context, AL, ConvKind, ParamIdx);
  D->addAttr(ErrorAttr);

  if (auto *AsyncAttr = D->getAttr<SwiftAsyncAttr>())
    checkSwiftAsyncErrorBlock(S, D, ErrorAttr, AsyncAttr);
}

// For a function, this will validate a compound Swift name, e.g.
// <code>init(foo:bar:baz:)</code> or <code>controllerForName(_:)</code>, and
// the function will output the number of parameter names, and whether this is a
// single-arg initializer.
//
// For a type, enum constant, property, or variable declaration, this will
// validate either a simple identifier, or a qualified
// <code>context.identifier</code> name.
static bool
validateSwiftFunctionName(Sema &S, const ParsedAttr &AL, SourceLocation Loc,
                          StringRef Name, unsigned &SwiftParamCount,
                          bool &IsSingleParamInit) {
  SwiftParamCount = 0;
  IsSingleParamInit = false;

  // Check whether this will be mapped to a getter or setter of a property.
  bool IsGetter = false, IsSetter = false;
  if (Name.startswith("getter:")) {
    IsGetter = true;
    Name = Name.substr(7);
  } else if (Name.startswith("setter:")) {
    IsSetter = true;
    Name = Name.substr(7);
  }

  if (Name.back() != ')') {
    S.Diag(Loc, diag::warn_attr_swift_name_function) << AL;
    return false;
  }

  bool IsMember = false;
  StringRef ContextName, BaseName, Parameters;

  std::tie(BaseName, Parameters) = Name.split('(');

  // Split at the first '.', if it exists, which separates the context name
  // from the base name.
  std::tie(ContextName, BaseName) = BaseName.split('.');
  if (BaseName.empty()) {
    BaseName = ContextName;
    ContextName = StringRef();
  } else if (ContextName.empty() || !isValidIdentifier(ContextName)) {
    S.Diag(Loc, diag::warn_attr_swift_name_invalid_identifier)
        << AL << /*context*/ 1;
    return false;
  } else {
    IsMember = true;
  }

  if (!isValidIdentifier(BaseName) || BaseName == "_") {
    S.Diag(Loc, diag::warn_attr_swift_name_invalid_identifier)
        << AL << /*basename*/ 0;
    return false;
  }

  bool IsSubscript = BaseName == "subscript";
  // A subscript accessor must be a getter or setter.
  if (IsSubscript && !IsGetter && !IsSetter) {
    S.Diag(Loc, diag::warn_attr_swift_name_subscript_invalid_parameter)
        << AL << /* getter or setter */ 0;
    return false;
  }

  if (Parameters.empty()) {
    S.Diag(Loc, diag::warn_attr_swift_name_missing_parameters) << AL;
    return false;
  }

  assert(Parameters.back() == ')' && "expected ')'");
  Parameters = Parameters.drop_back(); // ')'

  if (Parameters.empty()) {
    // Setters and subscripts must have at least one parameter.
    if (IsSubscript) {
      S.Diag(Loc, diag::warn_attr_swift_name_subscript_invalid_parameter)
          << AL << /* have at least one parameter */1;
      return false;
    }

    if (IsSetter) {
      S.Diag(Loc, diag::warn_attr_swift_name_setter_parameters) << AL;
      return false;
    }

    return true;
  }

  if (Parameters.back() != ':') {
    S.Diag(Loc, diag::warn_attr_swift_name_function) << AL;
    return false;
  }

  StringRef CurrentParam;
  llvm::Optional<unsigned> SelfLocation;
  unsigned NewValueCount = 0;
  llvm::Optional<unsigned> NewValueLocation;
  do {
    std::tie(CurrentParam, Parameters) = Parameters.split(':');

    if (!isValidIdentifier(CurrentParam)) {
      S.Diag(Loc, diag::warn_attr_swift_name_invalid_identifier)
          << AL << /*parameter*/2;
      return false;
    }

    if (IsMember && CurrentParam == "self") {
      // "self" indicates the "self" argument for a member.

      // More than one "self"?
      if (SelfLocation) {
        S.Diag(Loc, diag::warn_attr_swift_name_multiple_selfs) << AL;
        return false;
      }

      // The "self" location is the current parameter.
      SelfLocation = SwiftParamCount;
    } else if (CurrentParam == "newValue") {
      // "newValue" indicates the "newValue" argument for a setter.

      // There should only be one 'newValue', but it's only significant for
      // subscript accessors, so don't error right away.
      ++NewValueCount;

      NewValueLocation = SwiftParamCount;
    }

    ++SwiftParamCount;
  } while (!Parameters.empty());

  // Only instance subscripts are currently supported.
  if (IsSubscript && !SelfLocation) {
    S.Diag(Loc, diag::warn_attr_swift_name_subscript_invalid_parameter)
        << AL << /*have a 'self:' parameter*/2;
    return false;
  }

  IsSingleParamInit =
        SwiftParamCount == 1 && BaseName == "init" && CurrentParam != "_";

  // Check the number of parameters for a getter/setter.
  if (IsGetter || IsSetter) {
    // Setters have one parameter for the new value.
    unsigned NumExpectedParams = IsGetter ? 0 : 1;
    unsigned ParamDiag =
        IsGetter ? diag::warn_attr_swift_name_getter_parameters
                 : diag::warn_attr_swift_name_setter_parameters;

    // Instance methods have one parameter for "self".
    if (SelfLocation)
      ++NumExpectedParams;

    // Subscripts may have additional parameters beyond the expected params for
    // the index.
    if (IsSubscript) {
      if (SwiftParamCount < NumExpectedParams) {
        S.Diag(Loc, ParamDiag) << AL;
        return false;
      }

      // A subscript setter must explicitly label its newValue parameter to
      // distinguish it from index parameters.
      if (IsSetter) {
        if (!NewValueLocation) {
          S.Diag(Loc, diag::warn_attr_swift_name_subscript_setter_no_newValue)
              << AL;
          return false;
        }
        if (NewValueCount > 1) {
          S.Diag(Loc, diag::warn_attr_swift_name_subscript_setter_multiple_newValues)
              << AL;
          return false;
        }
      } else {
        // Subscript getters should have no 'newValue:' parameter.
        if (NewValueLocation) {
          S.Diag(Loc, diag::warn_attr_swift_name_subscript_getter_newValue)
              << AL;
          return false;
        }
      }
    } else {
      // Property accessors must have exactly the number of expected params.
      if (SwiftParamCount != NumExpectedParams) {
        S.Diag(Loc, ParamDiag) << AL;
        return false;
      }
    }
  }

  return true;
}

bool Sema::DiagnoseSwiftName(Decl *D, StringRef Name, SourceLocation Loc,
                             const ParsedAttr &AL, bool IsAsync) {
  if (isa<ObjCMethodDecl>(D) || isa<FunctionDecl>(D)) {
    ArrayRef<ParmVarDecl*> Params;
    unsigned ParamCount;

    if (const auto *Method = dyn_cast<ObjCMethodDecl>(D)) {
      ParamCount = Method->getSelector().getNumArgs();
      Params = Method->parameters().slice(0, ParamCount);
    } else {
      const auto *F = cast<FunctionDecl>(D);

      ParamCount = F->getNumParams();
      Params = F->parameters();

      if (!F->hasWrittenPrototype()) {
        Diag(Loc, diag::warn_attribute_wrong_decl_type) << AL
            << ExpectedFunctionWithProtoType;
        return false;
      }
    }

    // The async name drops the last callback parameter.
    if (IsAsync) {
      if (ParamCount == 0) {
        Diag(Loc, diag::warn_attr_swift_name_decl_missing_params)
            << AL << isa<ObjCMethodDecl>(D);
        return false;
      }
      ParamCount -= 1;
    }

    unsigned SwiftParamCount;
    bool IsSingleParamInit;
    if (!validateSwiftFunctionName(*this, AL, Loc, Name,
                                   SwiftParamCount, IsSingleParamInit))
      return false;

    bool ParamCountValid;
    if (SwiftParamCount == ParamCount) {
      ParamCountValid = true;
    } else if (SwiftParamCount > ParamCount) {
      ParamCountValid = IsSingleParamInit && ParamCount == 0;
    } else {
      // We have fewer Swift parameters than Objective-C parameters, but that
      // might be because we've transformed some of them. Check for potential
      // "out" parameters and err on the side of not warning.
      unsigned MaybeOutParamCount =
          std::count_if(Params.begin(), Params.end(),
                        [](const ParmVarDecl *Param) -> bool {
        QualType ParamTy = Param->getType();
        if (ParamTy->isReferenceType() || ParamTy->isPointerType())
          return !ParamTy->getPointeeType().isConstQualified();
        return false;
      });

      ParamCountValid = SwiftParamCount + MaybeOutParamCount >= ParamCount;
    }

    if (!ParamCountValid) {
      Diag(Loc, diag::warn_attr_swift_name_num_params)
          << (SwiftParamCount > ParamCount) << AL << ParamCount
          << SwiftParamCount;
      return false;
    }
  } else if ((isa<EnumConstantDecl>(D) || isa<ObjCProtocolDecl>(D) ||
              isa<ObjCInterfaceDecl>(D) || isa<ObjCPropertyDecl>(D) ||
              isa<VarDecl>(D) || isa<TypedefNameDecl>(D) || isa<TagDecl>(D) ||
              isa<IndirectFieldDecl>(D) || isa<FieldDecl>(D)) &&
             !IsAsync) {
    StringRef ContextName, BaseName;

    std::tie(ContextName, BaseName) = Name.split('.');
    if (BaseName.empty()) {
      BaseName = ContextName;
      ContextName = StringRef();
    } else if (!isValidIdentifier(ContextName)) {
      Diag(Loc, diag::warn_attr_swift_name_invalid_identifier) << AL
          << /*context*/1;
      return false;
    }

    if (!isValidIdentifier(BaseName)) {
      Diag(Loc, diag::warn_attr_swift_name_invalid_identifier) << AL
          << /*basename*/0;
      return false;
    }
  } else {
    Diag(Loc, diag::warn_attr_swift_name_decl_kind) << AL;
    return false;
  }
  return true;
}

static void handleSwiftName(Sema &S, Decl *D, const ParsedAttr &AL) {
  StringRef Name;
  SourceLocation Loc;
  if (!S.checkStringLiteralArgumentAttr(AL, 0, Name, &Loc))
    return;

  if (!S.DiagnoseSwiftName(D, Name, Loc, AL, /*IsAsync=*/false))
    return;

  D->addAttr(::new (S.Context) SwiftNameAttr(S.Context, AL, Name));
}

static void handleSwiftAsyncName(Sema &S, Decl *D, const ParsedAttr &AL) {
  StringRef Name;
  SourceLocation Loc;
  if (!S.checkStringLiteralArgumentAttr(AL, 0, Name, &Loc))
    return;

  if (!S.DiagnoseSwiftName(D, Name, Loc, AL, /*IsAsync=*/true))
    return;

  D->addAttr(::new (S.Context) SwiftAsyncNameAttr(S.Context, AL, Name));
}

static void handleSwiftNewType(Sema &S, Decl *D, const ParsedAttr &AL) {
  // Make sure that there is an identifier as the annotation's single argument.
  if (!AL.checkExactlyNumArgs(S, 1))
    return;

  if (!AL.isArgIdent(0)) {
    S.Diag(AL.getLoc(), diag::err_attribute_argument_type)
        << AL << AANT_ArgumentIdentifier;
    return;
  }

  SwiftNewTypeAttr::NewtypeKind Kind;
  IdentifierInfo *II = AL.getArgAsIdent(0)->Ident;
  if (!SwiftNewTypeAttr::ConvertStrToNewtypeKind(II->getName(), Kind)) {
    S.Diag(AL.getLoc(), diag::warn_attribute_type_not_supported) << AL << II;
    return;
  }

  if (!isa<TypedefNameDecl>(D)) {
    S.Diag(AL.getLoc(), diag::warn_attribute_wrong_decl_type_str)
        << AL << "typedefs";
    return;
  }

  D->addAttr(::new (S.Context) SwiftNewTypeAttr(S.Context, AL, Kind));
}

static void handleSwiftAsyncAttr(Sema &S, Decl *D, const ParsedAttr &AL) {
  if (!AL.isArgIdent(0)) {
    S.Diag(AL.getLoc(), diag::err_attribute_argument_n_type)
        << AL << 1 << AANT_ArgumentIdentifier;
    return;
  }

  SwiftAsyncAttr::Kind Kind;
  IdentifierInfo *II = AL.getArgAsIdent(0)->Ident;
  if (!SwiftAsyncAttr::ConvertStrToKind(II->getName(), Kind)) {
    S.Diag(AL.getLoc(), diag::err_swift_async_no_access) << AL << II;
    return;
  }

  ParamIdx Idx;
  if (Kind == SwiftAsyncAttr::None) {
    // If this is 'none', then there shouldn't be any additional arguments.
    if (!AL.checkExactlyNumArgs(S, 1))
      return;
  } else {
    // Non-none swift_async requires a completion handler index argument.
    if (!AL.checkExactlyNumArgs(S, 2))
      return;

    Expr *HandlerIdx = AL.getArgAsExpr(1);
    if (!checkFunctionOrMethodParameterIndex(S, D, AL, 2, HandlerIdx, Idx))
      return;

    const ParmVarDecl *CompletionBlock =
        getFunctionOrMethodParam(D, Idx.getASTIndex());
    QualType CompletionBlockType = CompletionBlock->getType();
    if (!CompletionBlockType->isBlockPointerType()) {
      S.Diag(CompletionBlock->getLocation(),
             diag::err_swift_async_bad_block_type)
          << CompletionBlock->getType();
      return;
    }
    QualType BlockTy =
        CompletionBlockType->castAs<BlockPointerType>()->getPointeeType();
    if (!BlockTy->castAs<FunctionType>()->getReturnType()->isVoidType()) {
      S.Diag(CompletionBlock->getLocation(),
             diag::err_swift_async_bad_block_type)
          << CompletionBlock->getType();
      return;
    }
  }

  auto *AsyncAttr =
      ::new (S.Context) SwiftAsyncAttr(S.Context, AL, Kind, Idx);
  D->addAttr(AsyncAttr);

  if (auto *ErrorAttr = D->getAttr<SwiftAsyncErrorAttr>())
    checkSwiftAsyncErrorBlock(S, D, ErrorAttr, AsyncAttr);
}

//===----------------------------------------------------------------------===//
// Microsoft specific attribute handlers.
//===----------------------------------------------------------------------===//

UuidAttr *Sema::mergeUuidAttr(Decl *D, const AttributeCommonInfo &CI,
                              StringRef UuidAsWritten, MSGuidDecl *GuidDecl) {
  if (const auto *UA = D->getAttr<UuidAttr>()) {
    if (declaresSameEntity(UA->getGuidDecl(), GuidDecl))
      return nullptr;
    if (!UA->getGuid().empty()) {
      Diag(UA->getLocation(), diag::err_mismatched_uuid);
      Diag(CI.getLoc(), diag::note_previous_uuid);
      D->dropAttr<UuidAttr>();
    }
  }

  return ::new (Context) UuidAttr(Context, CI, UuidAsWritten, GuidDecl);
}

static void handleUuidAttr(Sema &S, Decl *D, const ParsedAttr &AL) {
  if (!S.LangOpts.CPlusPlus) {
    S.Diag(AL.getLoc(), diag::err_attribute_not_supported_in_lang)
        << AL << AttributeLangSupport::C;
    return;
  }

  StringRef OrigStrRef;
  SourceLocation LiteralLoc;
  if (!S.checkStringLiteralArgumentAttr(AL, 0, OrigStrRef, &LiteralLoc))
    return;

  // GUID format is "XXXXXXXX-XXXX-XXXX-XXXX-XXXXXXXXXXXX" or
  // "{XXXXXXXX-XXXX-XXXX-XXXX-XXXXXXXXXXXX}", normalize to the former.
  StringRef StrRef = OrigStrRef;
  if (StrRef.size() == 38 && StrRef.front() == '{' && StrRef.back() == '}')
    StrRef = StrRef.drop_front().drop_back();

  // Validate GUID length.
  if (StrRef.size() != 36) {
    S.Diag(LiteralLoc, diag::err_attribute_uuid_malformed_guid);
    return;
  }

  for (unsigned i = 0; i < 36; ++i) {
    if (i == 8 || i == 13 || i == 18 || i == 23) {
      if (StrRef[i] != '-') {
        S.Diag(LiteralLoc, diag::err_attribute_uuid_malformed_guid);
        return;
      }
    } else if (!isHexDigit(StrRef[i])) {
      S.Diag(LiteralLoc, diag::err_attribute_uuid_malformed_guid);
      return;
    }
  }

  // Convert to our parsed format and canonicalize.
  MSGuidDecl::Parts Parsed;
  StrRef.substr(0, 8).getAsInteger(16, Parsed.Part1);
  StrRef.substr(9, 4).getAsInteger(16, Parsed.Part2);
  StrRef.substr(14, 4).getAsInteger(16, Parsed.Part3);
  for (unsigned i = 0; i != 8; ++i)
    StrRef.substr(19 + 2 * i + (i >= 2 ? 1 : 0), 2)
        .getAsInteger(16, Parsed.Part4And5[i]);
  MSGuidDecl *Guid = S.Context.getMSGuidDecl(Parsed);

  // FIXME: It'd be nice to also emit a fixit removing uuid(...) (and, if it's
  // the only thing in the [] list, the [] too), and add an insertion of
  // __declspec(uuid(...)).  But sadly, neither the SourceLocs of the commas
  // separating attributes nor of the [ and the ] are in the AST.
  // Cf "SourceLocations of attribute list delimiters - [[ ... , ... ]] etc"
  // on cfe-dev.
  if (AL.isMicrosoftAttribute()) // Check for [uuid(...)] spelling.
    S.Diag(AL.getLoc(), diag::warn_atl_uuid_deprecated);

  UuidAttr *UA = S.mergeUuidAttr(D, AL, OrigStrRef, Guid);
  if (UA)
    D->addAttr(UA);
}

static void handleMSInheritanceAttr(Sema &S, Decl *D, const ParsedAttr &AL) {
  if (!S.LangOpts.CPlusPlus) {
    S.Diag(AL.getLoc(), diag::err_attribute_not_supported_in_lang)
        << AL << AttributeLangSupport::C;
    return;
  }
  MSInheritanceAttr *IA = S.mergeMSInheritanceAttr(
      D, AL, /*BestCase=*/true, (MSInheritanceModel)AL.getSemanticSpelling());
  if (IA) {
    D->addAttr(IA);
    S.Consumer.AssignInheritanceModel(cast<CXXRecordDecl>(D));
  }
}

static void handleDeclspecThreadAttr(Sema &S, Decl *D, const ParsedAttr &AL) {
  const auto *VD = cast<VarDecl>(D);
  if (!S.Context.getTargetInfo().isTLSSupported()) {
    S.Diag(AL.getLoc(), diag::err_thread_unsupported);
    return;
  }
  if (VD->getTSCSpec() != TSCS_unspecified) {
    S.Diag(AL.getLoc(), diag::err_declspec_thread_on_thread_variable);
    return;
  }
  if (VD->hasLocalStorage()) {
    S.Diag(AL.getLoc(), diag::err_thread_non_global) << "__declspec(thread)";
    return;
  }
  D->addAttr(::new (S.Context) ThreadAttr(S.Context, AL));
}

static void handleAbiTagAttr(Sema &S, Decl *D, const ParsedAttr &AL) {
  SmallVector<StringRef, 4> Tags;
  for (unsigned I = 0, E = AL.getNumArgs(); I != E; ++I) {
    StringRef Tag;
    if (!S.checkStringLiteralArgumentAttr(AL, I, Tag))
      return;
    Tags.push_back(Tag);
  }

  if (const auto *NS = dyn_cast<NamespaceDecl>(D)) {
    if (!NS->isInline()) {
      S.Diag(AL.getLoc(), diag::warn_attr_abi_tag_namespace) << 0;
      return;
    }
    if (NS->isAnonymousNamespace()) {
      S.Diag(AL.getLoc(), diag::warn_attr_abi_tag_namespace) << 1;
      return;
    }
    if (AL.getNumArgs() == 0)
      Tags.push_back(NS->getName());
  } else if (!AL.checkAtLeastNumArgs(S, 1))
    return;

  // Store tags sorted and without duplicates.
  llvm::sort(Tags);
  Tags.erase(std::unique(Tags.begin(), Tags.end()), Tags.end());

  D->addAttr(::new (S.Context)
                 AbiTagAttr(S.Context, AL, Tags.data(), Tags.size()));
}

static void handleARMInterruptAttr(Sema &S, Decl *D, const ParsedAttr &AL) {
  // Check the attribute arguments.
  if (AL.getNumArgs() > 1) {
    S.Diag(AL.getLoc(), diag::err_attribute_too_many_arguments) << AL << 1;
    return;
  }

  StringRef Str;
  SourceLocation ArgLoc;

  if (AL.getNumArgs() == 0)
    Str = "";
  else if (!S.checkStringLiteralArgumentAttr(AL, 0, Str, &ArgLoc))
    return;

  ARMInterruptAttr::InterruptType Kind;
  if (!ARMInterruptAttr::ConvertStrToInterruptType(Str, Kind)) {
    S.Diag(AL.getLoc(), diag::warn_attribute_type_not_supported) << AL << Str
                                                                 << ArgLoc;
    return;
  }

  D->addAttr(::new (S.Context) ARMInterruptAttr(S.Context, AL, Kind));
}

static void handleMSP430InterruptAttr(Sema &S, Decl *D, const ParsedAttr &AL) {
  // MSP430 'interrupt' attribute is applied to
  // a function with no parameters and void return type.
  if (!isFunctionOrMethod(D)) {
    S.Diag(D->getLocation(), diag::warn_attribute_wrong_decl_type)
        << "'interrupt'" << ExpectedFunctionOrMethod;
    return;
  }

  if (hasFunctionProto(D) && getFunctionOrMethodNumParams(D) != 0) {
    S.Diag(D->getLocation(), diag::warn_interrupt_attribute_invalid)
        << /*MSP430*/ 1 << 0;
    return;
  }

  if (!getFunctionOrMethodResultType(D)->isVoidType()) {
    S.Diag(D->getLocation(), diag::warn_interrupt_attribute_invalid)
        << /*MSP430*/ 1 << 1;
    return;
  }

  // The attribute takes one integer argument.
  if (!AL.checkExactlyNumArgs(S, 1))
    return;

  if (!AL.isArgExpr(0)) {
    S.Diag(AL.getLoc(), diag::err_attribute_argument_type)
        << AL << AANT_ArgumentIntegerConstant;
    return;
  }

  Expr *NumParamsExpr = static_cast<Expr *>(AL.getArgAsExpr(0));
  Optional<llvm::APSInt> NumParams = llvm::APSInt(32);
  if (!(NumParams = NumParamsExpr->getIntegerConstantExpr(S.Context))) {
    S.Diag(AL.getLoc(), diag::err_attribute_argument_type)
        << AL << AANT_ArgumentIntegerConstant
        << NumParamsExpr->getSourceRange();
    return;
  }
  // The argument should be in range 0..63.
  unsigned Num = NumParams->getLimitedValue(255);
  if (Num > 63) {
    S.Diag(AL.getLoc(), diag::err_attribute_argument_out_of_bounds)
        << AL << (int)NumParams->getSExtValue()
        << NumParamsExpr->getSourceRange();
    return;
  }

  D->addAttr(::new (S.Context) MSP430InterruptAttr(S.Context, AL, Num));
  D->addAttr(UsedAttr::CreateImplicit(S.Context));
}

static void handleMipsInterruptAttr(Sema &S, Decl *D, const ParsedAttr &AL) {
  // Only one optional argument permitted.
  if (AL.getNumArgs() > 1) {
    S.Diag(AL.getLoc(), diag::err_attribute_too_many_arguments) << AL << 1;
    return;
  }

  StringRef Str;
  SourceLocation ArgLoc;

  if (AL.getNumArgs() == 0)
    Str = "";
  else if (!S.checkStringLiteralArgumentAttr(AL, 0, Str, &ArgLoc))
    return;

  // Semantic checks for a function with the 'interrupt' attribute for MIPS:
  // a) Must be a function.
  // b) Must have no parameters.
  // c) Must have the 'void' return type.
  // d) Cannot have the 'mips16' attribute, as that instruction set
  //    lacks the 'eret' instruction.
  // e) The attribute itself must either have no argument or one of the
  //    valid interrupt types, see [MipsInterruptDocs].

  if (!isFunctionOrMethod(D)) {
    S.Diag(D->getLocation(), diag::warn_attribute_wrong_decl_type)
        << "'interrupt'" << ExpectedFunctionOrMethod;
    return;
  }

  if (hasFunctionProto(D) && getFunctionOrMethodNumParams(D) != 0) {
    S.Diag(D->getLocation(), diag::warn_interrupt_attribute_invalid)
        << /*MIPS*/ 0 << 0;
    return;
  }

  if (!getFunctionOrMethodResultType(D)->isVoidType()) {
    S.Diag(D->getLocation(), diag::warn_interrupt_attribute_invalid)
        << /*MIPS*/ 0 << 1;
    return;
  }

  // We still have to do this manually because the Interrupt attributes are
  // a bit special due to sharing their spellings across targets.
  if (checkAttrMutualExclusion<Mips16Attr>(S, D, AL))
    return;

  MipsInterruptAttr::InterruptType Kind;
  if (!MipsInterruptAttr::ConvertStrToInterruptType(Str, Kind)) {
    S.Diag(AL.getLoc(), diag::warn_attribute_type_not_supported)
        << AL << "'" + std::string(Str) + "'";
    return;
  }

  D->addAttr(::new (S.Context) MipsInterruptAttr(S.Context, AL, Kind));
}

static void handleM68kInterruptAttr(Sema &S, Decl *D, const ParsedAttr &AL) {
  if (!AL.checkExactlyNumArgs(S, 1))
    return;

  if (!AL.isArgExpr(0)) {
    S.Diag(AL.getLoc(), diag::err_attribute_argument_type)
        << AL << AANT_ArgumentIntegerConstant;
    return;
  }

  // FIXME: Check for decl - it should be void ()(void).

  Expr *NumParamsExpr = static_cast<Expr *>(AL.getArgAsExpr(0));
  auto MaybeNumParams = NumParamsExpr->getIntegerConstantExpr(S.Context);
  if (!MaybeNumParams) {
    S.Diag(AL.getLoc(), diag::err_attribute_argument_type)
        << AL << AANT_ArgumentIntegerConstant
        << NumParamsExpr->getSourceRange();
    return;
  }

  unsigned Num = MaybeNumParams->getLimitedValue(255);
  if ((Num & 1) || Num > 30) {
    S.Diag(AL.getLoc(), diag::err_attribute_argument_out_of_bounds)
        << AL << (int)MaybeNumParams->getSExtValue()
        << NumParamsExpr->getSourceRange();
    return;
  }

  D->addAttr(::new (S.Context) M68kInterruptAttr(S.Context, AL, Num));
  D->addAttr(UsedAttr::CreateImplicit(S.Context));
}

static void handleAnyX86InterruptAttr(Sema &S, Decl *D, const ParsedAttr &AL) {
  // Semantic checks for a function with the 'interrupt' attribute.
  // a) Must be a function.
  // b) Must have the 'void' return type.
  // c) Must take 1 or 2 arguments.
  // d) The 1st argument must be a pointer.
  // e) The 2nd argument (if any) must be an unsigned integer.
  if (!isFunctionOrMethod(D) || !hasFunctionProto(D) || isInstanceMethod(D) ||
      CXXMethodDecl::isStaticOverloadedOperator(
          cast<NamedDecl>(D)->getDeclName().getCXXOverloadedOperator())) {
    S.Diag(AL.getLoc(), diag::warn_attribute_wrong_decl_type)
        << AL << ExpectedFunctionWithProtoType;
    return;
  }
  // Interrupt handler must have void return type.
  if (!getFunctionOrMethodResultType(D)->isVoidType()) {
    S.Diag(getFunctionOrMethodResultSourceRange(D).getBegin(),
           diag::err_anyx86_interrupt_attribute)
        << (S.Context.getTargetInfo().getTriple().getArch() == llvm::Triple::x86
                ? 0
                : 1)
        << 0;
    return;
  }
  // Interrupt handler must have 1 or 2 parameters.
  unsigned NumParams = getFunctionOrMethodNumParams(D);
  if (NumParams < 1 || NumParams > 2) {
    S.Diag(D->getBeginLoc(), diag::err_anyx86_interrupt_attribute)
        << (S.Context.getTargetInfo().getTriple().getArch() == llvm::Triple::x86
                ? 0
                : 1)
        << 1;
    return;
  }
  // The first argument must be a pointer.
  if (!getFunctionOrMethodParamType(D, 0)->isPointerType()) {
    S.Diag(getFunctionOrMethodParamRange(D, 0).getBegin(),
           diag::err_anyx86_interrupt_attribute)
        << (S.Context.getTargetInfo().getTriple().getArch() == llvm::Triple::x86
                ? 0
                : 1)
        << 2;
    return;
  }
  // The second argument, if present, must be an unsigned integer.
  unsigned TypeSize =
      S.Context.getTargetInfo().getTriple().getArch() == llvm::Triple::x86_64
          ? 64
          : 32;
  if (NumParams == 2 &&
      (!getFunctionOrMethodParamType(D, 1)->isUnsignedIntegerType() ||
       S.Context.getTypeSize(getFunctionOrMethodParamType(D, 1)) != TypeSize)) {
    S.Diag(getFunctionOrMethodParamRange(D, 1).getBegin(),
           diag::err_anyx86_interrupt_attribute)
        << (S.Context.getTargetInfo().getTriple().getArch() == llvm::Triple::x86
                ? 0
                : 1)
        << 3 << S.Context.getIntTypeForBitwidth(TypeSize, /*Signed=*/false);
    return;
  }
  D->addAttr(::new (S.Context) AnyX86InterruptAttr(S.Context, AL));
  D->addAttr(UsedAttr::CreateImplicit(S.Context));
}

static void handleAVRInterruptAttr(Sema &S, Decl *D, const ParsedAttr &AL) {
  if (!isFunctionOrMethod(D)) {
    S.Diag(D->getLocation(), diag::warn_attribute_wrong_decl_type)
        << "'interrupt'" << ExpectedFunction;
    return;
  }

  if (!AL.checkExactlyNumArgs(S, 0))
    return;

  handleSimpleAttribute<AVRInterruptAttr>(S, D, AL);
}

static void handleAVRSignalAttr(Sema &S, Decl *D, const ParsedAttr &AL) {
  if (!isFunctionOrMethod(D)) {
    S.Diag(D->getLocation(), diag::warn_attribute_wrong_decl_type)
        << "'signal'" << ExpectedFunction;
    return;
  }

  if (!AL.checkExactlyNumArgs(S, 0))
    return;

  handleSimpleAttribute<AVRSignalAttr>(S, D, AL);
}

static void handleBPFPreserveAIRecord(Sema &S, RecordDecl *RD) {
  // Add preserve_access_index attribute to all fields and inner records.
  for (auto D : RD->decls()) {
    if (D->hasAttr<BPFPreserveAccessIndexAttr>())
      continue;

    D->addAttr(BPFPreserveAccessIndexAttr::CreateImplicit(S.Context));
    if (auto *Rec = dyn_cast<RecordDecl>(D))
      handleBPFPreserveAIRecord(S, Rec);
  }
}

static void handleBPFPreserveAccessIndexAttr(Sema &S, Decl *D,
    const ParsedAttr &AL) {
  auto *Rec = cast<RecordDecl>(D);
  handleBPFPreserveAIRecord(S, Rec);
  Rec->addAttr(::new (S.Context) BPFPreserveAccessIndexAttr(S.Context, AL));
}

static void handleWebAssemblyExportNameAttr(Sema &S, Decl *D, const ParsedAttr &AL) {
  if (!isFunctionOrMethod(D)) {
    S.Diag(D->getLocation(), diag::warn_attribute_wrong_decl_type)
        << "'export_name'" << ExpectedFunction;
    return;
  }

  auto *FD = cast<FunctionDecl>(D);
  if (FD->isThisDeclarationADefinition()) {
    S.Diag(D->getLocation(), diag::err_alias_is_definition) << FD << 0;
    return;
  }

  StringRef Str;
  SourceLocation ArgLoc;
  if (!S.checkStringLiteralArgumentAttr(AL, 0, Str, &ArgLoc))
    return;

  D->addAttr(::new (S.Context) WebAssemblyExportNameAttr(S.Context, AL, Str));
  D->addAttr(UsedAttr::CreateImplicit(S.Context));
}

WebAssemblyImportModuleAttr *
Sema::mergeImportModuleAttr(Decl *D, const WebAssemblyImportModuleAttr &AL) {
  auto *FD = cast<FunctionDecl>(D);

  if (const auto *ExistingAttr = FD->getAttr<WebAssemblyImportModuleAttr>()) {
    if (ExistingAttr->getImportModule() == AL.getImportModule())
      return nullptr;
    Diag(ExistingAttr->getLocation(), diag::warn_mismatched_import) << 0
      << ExistingAttr->getImportModule() << AL.getImportModule();
    Diag(AL.getLoc(), diag::note_previous_attribute);
    return nullptr;
  }
  if (FD->hasBody()) {
    Diag(AL.getLoc(), diag::warn_import_on_definition) << 0;
    return nullptr;
  }
  return ::new (Context) WebAssemblyImportModuleAttr(Context, AL,
                                                     AL.getImportModule());
}

WebAssemblyImportNameAttr *
Sema::mergeImportNameAttr(Decl *D, const WebAssemblyImportNameAttr &AL) {
  auto *FD = cast<FunctionDecl>(D);

  if (const auto *ExistingAttr = FD->getAttr<WebAssemblyImportNameAttr>()) {
    if (ExistingAttr->getImportName() == AL.getImportName())
      return nullptr;
    Diag(ExistingAttr->getLocation(), diag::warn_mismatched_import) << 1
      << ExistingAttr->getImportName() << AL.getImportName();
    Diag(AL.getLoc(), diag::note_previous_attribute);
    return nullptr;
  }
  if (FD->hasBody()) {
    Diag(AL.getLoc(), diag::warn_import_on_definition) << 1;
    return nullptr;
  }
  return ::new (Context) WebAssemblyImportNameAttr(Context, AL,
                                                   AL.getImportName());
}

static void
handleWebAssemblyImportModuleAttr(Sema &S, Decl *D, const ParsedAttr &AL) {
  auto *FD = cast<FunctionDecl>(D);

  StringRef Str;
  SourceLocation ArgLoc;
  if (!S.checkStringLiteralArgumentAttr(AL, 0, Str, &ArgLoc))
    return;
  if (FD->hasBody()) {
    S.Diag(AL.getLoc(), diag::warn_import_on_definition) << 0;
    return;
  }

  FD->addAttr(::new (S.Context)
                  WebAssemblyImportModuleAttr(S.Context, AL, Str));
}

static void
handleWebAssemblyImportNameAttr(Sema &S, Decl *D, const ParsedAttr &AL) {
  auto *FD = cast<FunctionDecl>(D);

  StringRef Str;
  SourceLocation ArgLoc;
  if (!S.checkStringLiteralArgumentAttr(AL, 0, Str, &ArgLoc))
    return;
  if (FD->hasBody()) {
    S.Diag(AL.getLoc(), diag::warn_import_on_definition) << 1;
    return;
  }

  FD->addAttr(::new (S.Context) WebAssemblyImportNameAttr(S.Context, AL, Str));
}

static void handleRISCVInterruptAttr(Sema &S, Decl *D,
                                     const ParsedAttr &AL) {
  // Warn about repeated attributes.
  if (const auto *A = D->getAttr<RISCVInterruptAttr>()) {
    S.Diag(AL.getRange().getBegin(),
      diag::warn_riscv_repeated_interrupt_attribute);
    S.Diag(A->getLocation(), diag::note_riscv_repeated_interrupt_attribute);
    return;
  }

  // Check the attribute argument. Argument is optional.
  if (!AL.checkAtMostNumArgs(S, 1))
    return;

  StringRef Str;
  SourceLocation ArgLoc;

  // 'machine'is the default interrupt mode.
  if (AL.getNumArgs() == 0)
    Str = "machine";
  else if (!S.checkStringLiteralArgumentAttr(AL, 0, Str, &ArgLoc))
    return;

  // Semantic checks for a function with the 'interrupt' attribute:
  // - Must be a function.
  // - Must have no parameters.
  // - Must have the 'void' return type.
  // - The attribute itself must either have no argument or one of the
  //   valid interrupt types, see [RISCVInterruptDocs].

  if (D->getFunctionType() == nullptr) {
    S.Diag(D->getLocation(), diag::warn_attribute_wrong_decl_type)
      << "'interrupt'" << ExpectedFunction;
    return;
  }

  if (hasFunctionProto(D) && getFunctionOrMethodNumParams(D) != 0) {
    S.Diag(D->getLocation(), diag::warn_interrupt_attribute_invalid)
      << /*RISC-V*/ 2 << 0;
    return;
  }

  if (!getFunctionOrMethodResultType(D)->isVoidType()) {
    S.Diag(D->getLocation(), diag::warn_interrupt_attribute_invalid)
      << /*RISC-V*/ 2 << 1;
    return;
  }

  RISCVInterruptAttr::InterruptType Kind;
  if (!RISCVInterruptAttr::ConvertStrToInterruptType(Str, Kind)) {
    S.Diag(AL.getLoc(), diag::warn_attribute_type_not_supported) << AL << Str
                                                                 << ArgLoc;
    return;
  }

  D->addAttr(::new (S.Context) RISCVInterruptAttr(S.Context, AL, Kind));
}

static void handleInterruptAttr(Sema &S, Decl *D, const ParsedAttr &AL) {
  // Dispatch the interrupt attribute based on the current target.
  switch (S.Context.getTargetInfo().getTriple().getArch()) {
  case llvm::Triple::msp430:
    handleMSP430InterruptAttr(S, D, AL);
    break;
  case llvm::Triple::mipsel:
  case llvm::Triple::mips:
    handleMipsInterruptAttr(S, D, AL);
    break;
  case llvm::Triple::m68k:
    handleM68kInterruptAttr(S, D, AL);
    break;
  case llvm::Triple::x86:
  case llvm::Triple::x86_64:
    handleAnyX86InterruptAttr(S, D, AL);
    break;
  case llvm::Triple::avr:
    handleAVRInterruptAttr(S, D, AL);
    break;
  case llvm::Triple::riscv32:
  case llvm::Triple::riscv64:
    handleRISCVInterruptAttr(S, D, AL);
    break;
  default:
    handleARMInterruptAttr(S, D, AL);
    break;
  }
}

static bool
checkAMDGPUFlatWorkGroupSizeArguments(Sema &S, Expr *MinExpr, Expr *MaxExpr,
                                      const AMDGPUFlatWorkGroupSizeAttr &Attr) {
  // Accept template arguments for now as they depend on something else.
  // We'll get to check them when they eventually get instantiated.
  if (MinExpr->isValueDependent() || MaxExpr->isValueDependent())
    return false;

  uint32_t Min = 0;
  if (!checkUInt32Argument(S, Attr, MinExpr, Min, 0))
    return true;

  uint32_t Max = 0;
  if (!checkUInt32Argument(S, Attr, MaxExpr, Max, 1))
    return true;

  if (Min == 0 && Max != 0) {
    S.Diag(Attr.getLocation(), diag::err_attribute_argument_invalid)
        << &Attr << 0;
    return true;
  }
  if (Min > Max) {
    S.Diag(Attr.getLocation(), diag::err_attribute_argument_invalid)
        << &Attr << 1;
    return true;
  }

  return false;
}

void Sema::addAMDGPUFlatWorkGroupSizeAttr(Decl *D,
                                          const AttributeCommonInfo &CI,
                                          Expr *MinExpr, Expr *MaxExpr) {
  AMDGPUFlatWorkGroupSizeAttr TmpAttr(Context, CI, MinExpr, MaxExpr);

  if (checkAMDGPUFlatWorkGroupSizeArguments(*this, MinExpr, MaxExpr, TmpAttr))
    return;

  D->addAttr(::new (Context)
                 AMDGPUFlatWorkGroupSizeAttr(Context, CI, MinExpr, MaxExpr));
}

static void handleAMDGPUFlatWorkGroupSizeAttr(Sema &S, Decl *D,
                                              const ParsedAttr &AL) {
  Expr *MinExpr = AL.getArgAsExpr(0);
  Expr *MaxExpr = AL.getArgAsExpr(1);

  S.addAMDGPUFlatWorkGroupSizeAttr(D, AL, MinExpr, MaxExpr);
}

static bool checkAMDGPUWavesPerEUArguments(Sema &S, Expr *MinExpr,
                                           Expr *MaxExpr,
                                           const AMDGPUWavesPerEUAttr &Attr) {
  if (S.DiagnoseUnexpandedParameterPack(MinExpr) ||
      (MaxExpr && S.DiagnoseUnexpandedParameterPack(MaxExpr)))
    return true;

  // Accept template arguments for now as they depend on something else.
  // We'll get to check them when they eventually get instantiated.
  if (MinExpr->isValueDependent() || (MaxExpr && MaxExpr->isValueDependent()))
    return false;

  uint32_t Min = 0;
  if (!checkUInt32Argument(S, Attr, MinExpr, Min, 0))
    return true;

  uint32_t Max = 0;
  if (MaxExpr && !checkUInt32Argument(S, Attr, MaxExpr, Max, 1))
    return true;

  if (Min == 0 && Max != 0) {
    S.Diag(Attr.getLocation(), diag::err_attribute_argument_invalid)
        << &Attr << 0;
    return true;
  }
  if (Max != 0 && Min > Max) {
    S.Diag(Attr.getLocation(), diag::err_attribute_argument_invalid)
        << &Attr << 1;
    return true;
  }

  return false;
}

void Sema::addAMDGPUWavesPerEUAttr(Decl *D, const AttributeCommonInfo &CI,
                                   Expr *MinExpr, Expr *MaxExpr) {
  AMDGPUWavesPerEUAttr TmpAttr(Context, CI, MinExpr, MaxExpr);

  if (checkAMDGPUWavesPerEUArguments(*this, MinExpr, MaxExpr, TmpAttr))
    return;

  D->addAttr(::new (Context)
                 AMDGPUWavesPerEUAttr(Context, CI, MinExpr, MaxExpr));
}

static void handleAMDGPUWavesPerEUAttr(Sema &S, Decl *D, const ParsedAttr &AL) {
  if (!AL.checkAtLeastNumArgs(S, 1) || !AL.checkAtMostNumArgs(S, 2))
    return;

  Expr *MinExpr = AL.getArgAsExpr(0);
  Expr *MaxExpr = (AL.getNumArgs() > 1) ? AL.getArgAsExpr(1) : nullptr;

  S.addAMDGPUWavesPerEUAttr(D, AL, MinExpr, MaxExpr);
}

static void handleAMDGPUNumSGPRAttr(Sema &S, Decl *D, const ParsedAttr &AL) {
  uint32_t NumSGPR = 0;
  Expr *NumSGPRExpr = AL.getArgAsExpr(0);
  if (!checkUInt32Argument(S, AL, NumSGPRExpr, NumSGPR))
    return;

  D->addAttr(::new (S.Context) AMDGPUNumSGPRAttr(S.Context, AL, NumSGPR));
}

static void handleAMDGPUNumVGPRAttr(Sema &S, Decl *D, const ParsedAttr &AL) {
  uint32_t NumVGPR = 0;
  Expr *NumVGPRExpr = AL.getArgAsExpr(0);
  if (!checkUInt32Argument(S, AL, NumVGPRExpr, NumVGPR))
    return;

  D->addAttr(::new (S.Context) AMDGPUNumVGPRAttr(S.Context, AL, NumVGPR));
}

static void handleX86ForceAlignArgPointerAttr(Sema &S, Decl *D,
                                              const ParsedAttr &AL) {
  // If we try to apply it to a function pointer, don't warn, but don't
  // do anything, either. It doesn't matter anyway, because there's nothing
  // special about calling a force_align_arg_pointer function.
  const auto *VD = dyn_cast<ValueDecl>(D);
  if (VD && VD->getType()->isFunctionPointerType())
    return;
  // Also don't warn on function pointer typedefs.
  const auto *TD = dyn_cast<TypedefNameDecl>(D);
  if (TD && (TD->getUnderlyingType()->isFunctionPointerType() ||
    TD->getUnderlyingType()->isFunctionType()))
    return;
  // Attribute can only be applied to function types.
  if (!isa<FunctionDecl>(D)) {
    S.Diag(AL.getLoc(), diag::warn_attribute_wrong_decl_type)
        << AL << ExpectedFunction;
    return;
  }

  D->addAttr(::new (S.Context) X86ForceAlignArgPointerAttr(S.Context, AL));
}

static void handleLayoutVersion(Sema &S, Decl *D, const ParsedAttr &AL) {
  uint32_t Version;
  Expr *VersionExpr = static_cast<Expr *>(AL.getArgAsExpr(0));
  if (!checkUInt32Argument(S, AL, AL.getArgAsExpr(0), Version))
    return;

  // TODO: Investigate what happens with the next major version of MSVC.
  if (Version != LangOptions::MSVC2015 / 100) {
    S.Diag(AL.getLoc(), diag::err_attribute_argument_out_of_bounds)
        << AL << Version << VersionExpr->getSourceRange();
    return;
  }

  // The attribute expects a "major" version number like 19, but new versions of
  // MSVC have moved to updating the "minor", or less significant numbers, so we
  // have to multiply by 100 now.
  Version *= 100;

  D->addAttr(::new (S.Context) LayoutVersionAttr(S.Context, AL, Version));
}

DLLImportAttr *Sema::mergeDLLImportAttr(Decl *D,
                                        const AttributeCommonInfo &CI) {
  if (D->hasAttr<DLLExportAttr>()) {
    Diag(CI.getLoc(), diag::warn_attribute_ignored) << "'dllimport'";
    return nullptr;
  }

  if (D->hasAttr<DLLImportAttr>())
    return nullptr;

  return ::new (Context) DLLImportAttr(Context, CI);
}

DLLExportAttr *Sema::mergeDLLExportAttr(Decl *D,
                                        const AttributeCommonInfo &CI) {
  if (DLLImportAttr *Import = D->getAttr<DLLImportAttr>()) {
    Diag(Import->getLocation(), diag::warn_attribute_ignored) << Import;
    D->dropAttr<DLLImportAttr>();
  }

  if (D->hasAttr<DLLExportAttr>())
    return nullptr;

  return ::new (Context) DLLExportAttr(Context, CI);
}

static void handleDLLAttr(Sema &S, Decl *D, const ParsedAttr &A) {
  if (isa<ClassTemplatePartialSpecializationDecl>(D) &&
      (S.Context.getTargetInfo().shouldDLLImportComdatSymbols())) {
    S.Diag(A.getRange().getBegin(), diag::warn_attribute_ignored) << A;
    return;
  }

  if (const auto *FD = dyn_cast<FunctionDecl>(D)) {
    if (FD->isInlined() && A.getKind() == ParsedAttr::AT_DLLImport &&
        !(S.Context.getTargetInfo().shouldDLLImportComdatSymbols())) {
      // MinGW doesn't allow dllimport on inline functions.
      S.Diag(A.getRange().getBegin(), diag::warn_attribute_ignored_on_inline)
          << A;
      return;
    }
  }

  if (const auto *MD = dyn_cast<CXXMethodDecl>(D)) {
    if ((S.Context.getTargetInfo().shouldDLLImportComdatSymbols()) &&
        MD->getParent()->isLambda()) {
      S.Diag(A.getRange().getBegin(), diag::err_attribute_dll_lambda) << A;
      return;
    }
  }

  Attr *NewAttr = A.getKind() == ParsedAttr::AT_DLLExport
                      ? (Attr *)S.mergeDLLExportAttr(D, A)
                      : (Attr *)S.mergeDLLImportAttr(D, A);
  if (NewAttr)
    D->addAttr(NewAttr);
}

MSInheritanceAttr *
Sema::mergeMSInheritanceAttr(Decl *D, const AttributeCommonInfo &CI,
                             bool BestCase,
                             MSInheritanceModel Model) {
  if (MSInheritanceAttr *IA = D->getAttr<MSInheritanceAttr>()) {
    if (IA->getInheritanceModel() == Model)
      return nullptr;
    Diag(IA->getLocation(), diag::err_mismatched_ms_inheritance)
        << 1 /*previous declaration*/;
    Diag(CI.getLoc(), diag::note_previous_ms_inheritance);
    D->dropAttr<MSInheritanceAttr>();
  }

  auto *RD = cast<CXXRecordDecl>(D);
  if (RD->hasDefinition()) {
    if (checkMSInheritanceAttrOnDefinition(RD, CI.getRange(), BestCase,
                                           Model)) {
      return nullptr;
    }
  } else {
    if (isa<ClassTemplatePartialSpecializationDecl>(RD)) {
      Diag(CI.getLoc(), diag::warn_ignored_ms_inheritance)
          << 1 /*partial specialization*/;
      return nullptr;
    }
    if (RD->getDescribedClassTemplate()) {
      Diag(CI.getLoc(), diag::warn_ignored_ms_inheritance)
          << 0 /*primary template*/;
      return nullptr;
    }
  }

  return ::new (Context) MSInheritanceAttr(Context, CI, BestCase);
}

static void handleCapabilityAttr(Sema &S, Decl *D, const ParsedAttr &AL) {
  // The capability attributes take a single string parameter for the name of
  // the capability they represent. The lockable attribute does not take any
  // parameters. However, semantically, both attributes represent the same
  // concept, and so they use the same semantic attribute. Eventually, the
  // lockable attribute will be removed.
  //
  // For backward compatibility, any capability which has no specified string
  // literal will be considered a "mutex."
  StringRef N("mutex");
  SourceLocation LiteralLoc;
  if (AL.getKind() == ParsedAttr::AT_Capability &&
      !S.checkStringLiteralArgumentAttr(AL, 0, N, &LiteralLoc))
    return;

  D->addAttr(::new (S.Context) CapabilityAttr(S.Context, AL, N));
}

static void handleAssertCapabilityAttr(Sema &S, Decl *D, const ParsedAttr &AL) {
  SmallVector<Expr*, 1> Args;
  if (!checkLockFunAttrCommon(S, D, AL, Args))
    return;

  D->addAttr(::new (S.Context)
                 AssertCapabilityAttr(S.Context, AL, Args.data(), Args.size()));
}

static void handleAcquireCapabilityAttr(Sema &S, Decl *D,
                                        const ParsedAttr &AL) {
  SmallVector<Expr*, 1> Args;
  if (!checkLockFunAttrCommon(S, D, AL, Args))
    return;

  D->addAttr(::new (S.Context) AcquireCapabilityAttr(S.Context, AL, Args.data(),
                                                     Args.size()));
}

static void handleTryAcquireCapabilityAttr(Sema &S, Decl *D,
                                           const ParsedAttr &AL) {
  SmallVector<Expr*, 2> Args;
  if (!checkTryLockFunAttrCommon(S, D, AL, Args))
    return;

  D->addAttr(::new (S.Context) TryAcquireCapabilityAttr(
      S.Context, AL, AL.getArgAsExpr(0), Args.data(), Args.size()));
}

static void handleReleaseCapabilityAttr(Sema &S, Decl *D,
                                        const ParsedAttr &AL) {
  // Check that all arguments are lockable objects.
  SmallVector<Expr *, 1> Args;
  checkAttrArgsAreCapabilityObjs(S, D, AL, Args, 0, true);

  D->addAttr(::new (S.Context) ReleaseCapabilityAttr(S.Context, AL, Args.data(),
                                                     Args.size()));
}

static void handleRequiresCapabilityAttr(Sema &S, Decl *D,
                                         const ParsedAttr &AL) {
  if (!AL.checkAtLeastNumArgs(S, 1))
    return;

  // check that all arguments are lockable objects
  SmallVector<Expr*, 1> Args;
  checkAttrArgsAreCapabilityObjs(S, D, AL, Args);
  if (Args.empty())
    return;

  RequiresCapabilityAttr *RCA = ::new (S.Context)
      RequiresCapabilityAttr(S.Context, AL, Args.data(), Args.size());

  D->addAttr(RCA);
}

static void handleDeprecatedAttr(Sema &S, Decl *D, const ParsedAttr &AL) {
  if (const auto *NSD = dyn_cast<NamespaceDecl>(D)) {
    if (NSD->isAnonymousNamespace()) {
      S.Diag(AL.getLoc(), diag::warn_deprecated_anonymous_namespace);
      // Do not want to attach the attribute to the namespace because that will
      // cause confusing diagnostic reports for uses of declarations within the
      // namespace.
      return;
    }
  }

  // Handle the cases where the attribute has a text message.
  StringRef Str, Replacement;
  if (AL.isArgExpr(0) && AL.getArgAsExpr(0) &&
      !S.checkStringLiteralArgumentAttr(AL, 0, Str))
    return;

  // Only support a single optional message for Declspec and CXX11.
  if (AL.isDeclspecAttribute() || AL.isCXX11Attribute())
    AL.checkAtMostNumArgs(S, 1);
  else if (AL.isArgExpr(1) && AL.getArgAsExpr(1) &&
           !S.checkStringLiteralArgumentAttr(AL, 1, Replacement))
    return;

  if (!S.getLangOpts().CPlusPlus14 && AL.isCXX11Attribute() && !AL.isGNUScope())
    S.Diag(AL.getLoc(), diag::ext_cxx14_attr) << AL;

  D->addAttr(::new (S.Context) DeprecatedAttr(S.Context, AL, Str, Replacement));
}

static bool isGlobalVar(const Decl *D) {
  if (const auto *S = dyn_cast<VarDecl>(D))
    return S->hasGlobalStorage();
  return false;
}

static void handleNoSanitizeAttr(Sema &S, Decl *D, const ParsedAttr &AL) {
  if (!AL.checkAtLeastNumArgs(S, 1))
    return;

  std::vector<StringRef> Sanitizers;

  for (unsigned I = 0, E = AL.getNumArgs(); I != E; ++I) {
    StringRef SanitizerName;
    SourceLocation LiteralLoc;

    if (!S.checkStringLiteralArgumentAttr(AL, I, SanitizerName, &LiteralLoc))
      return;

    if (parseSanitizerValue(SanitizerName, /*AllowGroups=*/true) ==
        SanitizerMask())
      S.Diag(LiteralLoc, diag::warn_unknown_sanitizer_ignored) << SanitizerName;
    else if (isGlobalVar(D) && SanitizerName != "address")
      S.Diag(D->getLocation(), diag::err_attribute_wrong_decl_type)
          << AL << ExpectedFunctionOrMethod;
    Sanitizers.push_back(SanitizerName);
  }

  D->addAttr(::new (S.Context) NoSanitizeAttr(S.Context, AL, Sanitizers.data(),
                                              Sanitizers.size()));
}

static void handleNoSanitizeSpecificAttr(Sema &S, Decl *D,
                                         const ParsedAttr &AL) {
  StringRef AttrName = AL.getAttrName()->getName();
  normalizeName(AttrName);
  StringRef SanitizerName = llvm::StringSwitch<StringRef>(AttrName)
                                .Case("no_address_safety_analysis", "address")
                                .Case("no_sanitize_address", "address")
                                .Case("no_sanitize_thread", "thread")
                                .Case("no_sanitize_memory", "memory");
  if (isGlobalVar(D) && SanitizerName != "address")
    S.Diag(D->getLocation(), diag::err_attribute_wrong_decl_type)
        << AL << ExpectedFunction;

  // FIXME: Rather than create a NoSanitizeSpecificAttr, this creates a
  // NoSanitizeAttr object; but we need to calculate the correct spelling list
  // index rather than incorrectly assume the index for NoSanitizeSpecificAttr
  // has the same spellings as the index for NoSanitizeAttr. We don't have a
  // general way to "translate" between the two, so this hack attempts to work
  // around the issue with hard-coded indicies. This is critical for calling
  // getSpelling() or prettyPrint() on the resulting semantic attribute object
  // without failing assertions.
  unsigned TranslatedSpellingIndex = 0;
  if (AL.isC2xAttribute() || AL.isCXX11Attribute())
    TranslatedSpellingIndex = 1;

  AttributeCommonInfo Info = AL;
  Info.setAttributeSpellingListIndex(TranslatedSpellingIndex);
  D->addAttr(::new (S.Context)
                 NoSanitizeAttr(S.Context, Info, &SanitizerName, 1));
}

static void handleInternalLinkageAttr(Sema &S, Decl *D, const ParsedAttr &AL) {
  if (InternalLinkageAttr *Internal = S.mergeInternalLinkageAttr(D, AL))
    D->addAttr(Internal);
}

static void handleOpenCLNoSVMAttr(Sema &S, Decl *D, const ParsedAttr &AL) {
  if (S.LangOpts.OpenCLVersion != 200)
    S.Diag(AL.getLoc(), diag::err_attribute_requires_opencl_version)
        << AL << "2.0" << 0;
  else
    S.Diag(AL.getLoc(), diag::warn_opencl_attr_deprecated_ignored) << AL
                                                                   << "2.0";
}

static void handleOpenCLAccessAttr(Sema &S, Decl *D, const ParsedAttr &AL) {
  if (D->isInvalidDecl())
    return;

  // Check if there is only one access qualifier.
  if (D->hasAttr<OpenCLAccessAttr>()) {
    if (D->getAttr<OpenCLAccessAttr>()->getSemanticSpelling() ==
        AL.getSemanticSpelling()) {
      S.Diag(AL.getLoc(), diag::warn_duplicate_declspec)
          << AL.getAttrName()->getName() << AL.getRange();
    } else {
      S.Diag(AL.getLoc(), diag::err_opencl_multiple_access_qualifiers)
          << D->getSourceRange();
      D->setInvalidDecl(true);
      return;
    }
  }

  // OpenCL v2.0 s6.6 - read_write can be used for image types to specify that an
  // image object can be read and written.
  // OpenCL v2.0 s6.13.6 - A kernel cannot read from and write to the same pipe
  // object. Using the read_write (or __read_write) qualifier with the pipe
  // qualifier is a compilation error.
  if (const auto *PDecl = dyn_cast<ParmVarDecl>(D)) {
    const Type *DeclTy = PDecl->getType().getCanonicalType().getTypePtr();
    if (AL.getAttrName()->getName().find("read_write") != StringRef::npos) {
      if ((!S.getLangOpts().OpenCLCPlusPlus &&
           S.getLangOpts().OpenCLVersion < 200) ||
          DeclTy->isPipeType()) {
        S.Diag(AL.getLoc(), diag::err_opencl_invalid_read_write)
            << AL << PDecl->getType() << DeclTy->isImageType();
        D->setInvalidDecl(true);
        return;
      }
    }
  }

  D->addAttr(::new (S.Context) OpenCLAccessAttr(S.Context, AL));
}

static void handleSYCLKernelAttr(Sema &S, Decl *D, const ParsedAttr &AL) {
  // The 'sycl_kernel' attribute applies only to function templates.
  const auto *FD = cast<FunctionDecl>(D);
  const FunctionTemplateDecl *FT = FD->getDescribedFunctionTemplate();
  assert(FT && "Function template is expected");

  // Function template must have at least two template parameters so it
  // can be used in OpenCL kernel generation.
  const TemplateParameterList *TL = FT->getTemplateParameters();
  if (S.LangOpts.SYCLIsDevice && TL->size() < 2) {
    S.Diag(FT->getLocation(), diag::warn_sycl_kernel_num_of_template_params);
    return;
  }

  // The first two template parameters must be typenames.
  for (unsigned I = 0; I < 2 && I < TL->size(); ++I) {
    const NamedDecl *TParam = TL->getParam(I);
    if (isa<NonTypeTemplateParmDecl>(TParam)) {
      S.Diag(FT->getLocation(),
             diag::warn_sycl_kernel_invalid_template_param_type);
      return;
    }
  }

  // Function must have at least one parameter.
  if (getFunctionOrMethodNumParams(D) < 1) {
    S.Diag(FT->getLocation(), diag::warn_sycl_kernel_num_of_function_params);
    return;
  }

  // Function must return void.
  QualType RetTy = getFunctionOrMethodResultType(D);
  if (!RetTy->isVoidType()) {
    S.Diag(FT->getLocation(), diag::warn_sycl_kernel_return_type);
    return;
  }

  handleSimpleAttribute<SYCLKernelAttr>(S, D, AL);
}

static void handleDestroyAttr(Sema &S, Decl *D, const ParsedAttr &A) {
  if (!cast<VarDecl>(D)->hasGlobalStorage()) {
    S.Diag(D->getLocation(), diag::err_destroy_attr_on_non_static_var)
        << (A.getKind() == ParsedAttr::AT_AlwaysDestroy);
    return;
  }

  if (A.getKind() == ParsedAttr::AT_AlwaysDestroy)
    handleSimpleAttribute<AlwaysDestroyAttr>(S, D, A);
  else
    handleSimpleAttribute<NoDestroyAttr>(S, D, A);
}

static void handleUninitializedAttr(Sema &S, Decl *D, const ParsedAttr &AL) {
  assert(cast<VarDecl>(D)->getStorageDuration() == SD_Automatic &&
         "uninitialized is only valid on automatic duration variables");
  D->addAttr(::new (S.Context) UninitializedAttr(S.Context, AL));
}

static bool tryMakeVariablePseudoStrong(Sema &S, VarDecl *VD,
                                        bool DiagnoseFailure) {
  QualType Ty = VD->getType();
  if (!Ty->isObjCRetainableType()) {
    if (DiagnoseFailure) {
      S.Diag(VD->getBeginLoc(), diag::warn_ignored_objc_externally_retained)
          << 0;
    }
    return false;
  }

  Qualifiers::ObjCLifetime LifetimeQual = Ty.getQualifiers().getObjCLifetime();

  // Sema::inferObjCARCLifetime must run after processing decl attributes
  // (because __block lowers to an attribute), so if the lifetime hasn't been
  // explicitly specified, infer it locally now.
  if (LifetimeQual == Qualifiers::OCL_None)
    LifetimeQual = Ty->getObjCARCImplicitLifetime();

  // The attributes only really makes sense for __strong variables; ignore any
  // attempts to annotate a parameter with any other lifetime qualifier.
  if (LifetimeQual != Qualifiers::OCL_Strong) {
    if (DiagnoseFailure) {
      S.Diag(VD->getBeginLoc(), diag::warn_ignored_objc_externally_retained)
          << 1;
    }
    return false;
  }

  // Tampering with the type of a VarDecl here is a bit of a hack, but we need
  // to ensure that the variable is 'const' so that we can error on
  // modification, which can otherwise over-release.
  VD->setType(Ty.withConst());
  VD->setARCPseudoStrong(true);
  return true;
}

static void handleObjCExternallyRetainedAttr(Sema &S, Decl *D,
                                             const ParsedAttr &AL) {
  if (auto *VD = dyn_cast<VarDecl>(D)) {
    assert(!isa<ParmVarDecl>(VD) && "should be diagnosed automatically");
    if (!VD->hasLocalStorage()) {
      S.Diag(D->getBeginLoc(), diag::warn_ignored_objc_externally_retained)
          << 0;
      return;
    }

    if (!tryMakeVariablePseudoStrong(S, VD, /*DiagnoseFailure=*/true))
      return;

    handleSimpleAttribute<ObjCExternallyRetainedAttr>(S, D, AL);
    return;
  }

  // If D is a function-like declaration (method, block, or function), then we
  // make every parameter psuedo-strong.
  unsigned NumParams =
      hasFunctionProto(D) ? getFunctionOrMethodNumParams(D) : 0;
  for (unsigned I = 0; I != NumParams; ++I) {
    auto *PVD = const_cast<ParmVarDecl *>(getFunctionOrMethodParam(D, I));
    QualType Ty = PVD->getType();

    // If a user wrote a parameter with __strong explicitly, then assume they
    // want "real" strong semantics for that parameter. This works because if
    // the parameter was written with __strong, then the strong qualifier will
    // be non-local.
    if (Ty.getLocalUnqualifiedType().getQualifiers().getObjCLifetime() ==
        Qualifiers::OCL_Strong)
      continue;

    tryMakeVariablePseudoStrong(S, PVD, /*DiagnoseFailure=*/false);
  }
  handleSimpleAttribute<ObjCExternallyRetainedAttr>(S, D, AL);
}

static void handleMIGServerRoutineAttr(Sema &S, Decl *D, const ParsedAttr &AL) {
  // Check that the return type is a `typedef int kern_return_t` or a typedef
  // around it, because otherwise MIG convention checks make no sense.
  // BlockDecl doesn't store a return type, so it's annoying to check,
  // so let's skip it for now.
  if (!isa<BlockDecl>(D)) {
    QualType T = getFunctionOrMethodResultType(D);
    bool IsKernReturnT = false;
    while (const auto *TT = T->getAs<TypedefType>()) {
      IsKernReturnT = (TT->getDecl()->getName() == "kern_return_t");
      T = TT->desugar();
    }
    if (!IsKernReturnT || T.getCanonicalType() != S.getASTContext().IntTy) {
      S.Diag(D->getBeginLoc(),
             diag::warn_mig_server_routine_does_not_return_kern_return_t);
      return;
    }
  }

  handleSimpleAttribute<MIGServerRoutineAttr>(S, D, AL);
}

static void handleMSAllocatorAttr(Sema &S, Decl *D, const ParsedAttr &AL) {
  // Warn if the return type is not a pointer or reference type.
  if (auto *FD = dyn_cast<FunctionDecl>(D)) {
    QualType RetTy = FD->getReturnType();
    if (!RetTy->isPointerType() && !RetTy->isReferenceType()) {
      S.Diag(AL.getLoc(), diag::warn_declspec_allocator_nonpointer)
          << AL.getRange() << RetTy;
      return;
    }
  }

  handleSimpleAttribute<MSAllocatorAttr>(S, D, AL);
}

static void handleAcquireHandleAttr(Sema &S, Decl *D, const ParsedAttr &AL) {
  if (AL.isUsedAsTypeAttr())
    return;
  // Warn if the parameter is definitely not an output parameter.
  if (const auto *PVD = dyn_cast<ParmVarDecl>(D)) {
    if (PVD->getType()->isIntegerType()) {
      S.Diag(AL.getLoc(), diag::err_attribute_output_parameter)
          << AL.getRange();
      return;
    }
  }
  StringRef Argument;
  if (!S.checkStringLiteralArgumentAttr(AL, 0, Argument))
    return;
  D->addAttr(AcquireHandleAttr::Create(S.Context, Argument, AL));
}

template<typename Attr>
static void handleHandleAttr(Sema &S, Decl *D, const ParsedAttr &AL) {
  StringRef Argument;
  if (!S.checkStringLiteralArgumentAttr(AL, 0, Argument))
    return;
  D->addAttr(Attr::Create(S.Context, Argument, AL));
}

static void handleCFGuardAttr(Sema &S, Decl *D, const ParsedAttr &AL) {
  // The guard attribute takes a single identifier argument.

  if (!AL.isArgIdent(0)) {
    S.Diag(AL.getLoc(), diag::err_attribute_argument_type)
        << AL << AANT_ArgumentIdentifier;
    return;
  }

  CFGuardAttr::GuardArg Arg;
  IdentifierInfo *II = AL.getArgAsIdent(0)->Ident;
  if (!CFGuardAttr::ConvertStrToGuardArg(II->getName(), Arg)) {
    S.Diag(AL.getLoc(), diag::warn_attribute_type_not_supported) << AL << II;
    return;
  }

  D->addAttr(::new (S.Context) CFGuardAttr(S.Context, AL, Arg));
}


template <typename AttrTy>
static const AttrTy *findEnforceTCBAttrByName(Decl *D, StringRef Name) {
  auto Attrs = D->specific_attrs<AttrTy>();
  auto I = llvm::find_if(Attrs,
                         [Name](const AttrTy *A) {
                           return A->getTCBName() == Name;
                         });
  return I == Attrs.end() ? nullptr : *I;
}

template <typename AttrTy, typename ConflictingAttrTy>
static void handleEnforceTCBAttr(Sema &S, Decl *D, const ParsedAttr &AL) {
  StringRef Argument;
  if (!S.checkStringLiteralArgumentAttr(AL, 0, Argument))
    return;

  // A function cannot be have both regular and leaf membership in the same TCB.
  if (const ConflictingAttrTy *ConflictingAttr =
      findEnforceTCBAttrByName<ConflictingAttrTy>(D, Argument)) {
    // We could attach a note to the other attribute but in this case
    // there's no need given how the two are very close to each other.
    S.Diag(AL.getLoc(), diag::err_tcb_conflicting_attributes)
      << AL.getAttrName()->getName() << ConflictingAttr->getAttrName()->getName()
      << Argument;

    // Error recovery: drop the non-leaf attribute so that to suppress
    // all future warnings caused by erroneous attributes. The leaf attribute
    // needs to be kept because it can only suppresses warnings, not cause them.
    D->dropAttr<EnforceTCBAttr>();
    return;
  }

  D->addAttr(AttrTy::Create(S.Context, Argument, AL));
}

template <typename AttrTy, typename ConflictingAttrTy>
static AttrTy *mergeEnforceTCBAttrImpl(Sema &S, Decl *D, const AttrTy &AL) {
  // Check if the new redeclaration has different leaf-ness in the same TCB.
  StringRef TCBName = AL.getTCBName();
  if (const ConflictingAttrTy *ConflictingAttr =
      findEnforceTCBAttrByName<ConflictingAttrTy>(D, TCBName)) {
    S.Diag(ConflictingAttr->getLoc(), diag::err_tcb_conflicting_attributes)
      << ConflictingAttr->getAttrName()->getName()
      << AL.getAttrName()->getName() << TCBName;

    // Add a note so that the user could easily find the conflicting attribute.
    S.Diag(AL.getLoc(), diag::note_conflicting_attribute);

    // More error recovery.
    D->dropAttr<EnforceTCBAttr>();
    return nullptr;
  }

  ASTContext &Context = S.getASTContext();
  return ::new(Context) AttrTy(Context, AL, AL.getTCBName());
}

EnforceTCBAttr *Sema::mergeEnforceTCBAttr(Decl *D, const EnforceTCBAttr &AL) {
  return mergeEnforceTCBAttrImpl<EnforceTCBAttr, EnforceTCBLeafAttr>(
      *this, D, AL);
}

EnforceTCBLeafAttr *Sema::mergeEnforceTCBLeafAttr(
    Decl *D, const EnforceTCBLeafAttr &AL) {
  return mergeEnforceTCBAttrImpl<EnforceTCBLeafAttr, EnforceTCBAttr>(
      *this, D, AL);
}

//===----------------------------------------------------------------------===//
// Top Level Sema Entry Points
//===----------------------------------------------------------------------===//

static bool IsDeclLambdaCallOperator(Decl *D) {
  if (const auto *MD = dyn_cast<CXXMethodDecl>(D))
    return MD->getParent()->isLambda() &&
           MD->getOverloadedOperator() == OverloadedOperatorKind::OO_Call;
  return false;
}

/// ProcessDeclAttribute - Apply the specific attribute to the specified decl if
/// the attribute applies to decls.  If the attribute is a type attribute, just
/// silently ignore it if a GNU attribute.
static void ProcessDeclAttribute(Sema &S, Scope *scope, Decl *D,
                                 const ParsedAttr &AL,
                                 bool IncludeCXX11Attributes) {
  if (AL.isInvalid() || AL.getKind() == ParsedAttr::IgnoredAttribute)
    return;

  // Ignore C++11 attributes on declarator chunks: they appertain to the type
  // instead.
  if (AL.isCXX11Attribute() && !IncludeCXX11Attributes &&
      (!IsDeclLambdaCallOperator(D) || !AL.supportsNonconformingLambdaSyntax()))
    return;

  // Unknown attributes are automatically warned on. Target-specific attributes
  // which do not apply to the current target architecture are treated as
  // though they were unknown attributes.
  const TargetInfo *Aux = S.Context.getAuxTargetInfo();
  if (AL.getKind() == ParsedAttr::UnknownAttribute ||
      !(AL.existsInTarget(S.Context.getTargetInfo()) ||
        (S.Context.getLangOpts().SYCLIsDevice &&
         Aux && AL.existsInTarget(*Aux)))) {
    S.Diag(AL.getLoc(),
           AL.isDeclspecAttribute()
               ? (unsigned)diag::warn_unhandled_ms_attribute_ignored
               : (unsigned)diag::warn_unknown_attribute_ignored)
        << AL << AL.getRange();
    return;
  }

  if (S.checkCommonAttributeFeatures(D, AL))
    return;

  switch (AL.getKind()) {
  default:
    if (AL.getInfo().handleDeclAttribute(S, D, AL) != ParsedAttrInfo::NotHandled)
      break;
    if (!AL.isStmtAttr()) {
      // Type attributes are handled elsewhere; silently move on.
      assert(AL.isTypeAttr() && "Non-type attribute not handled");
      break;
    }
    // N.B., ClangAttrEmitter.cpp emits a diagnostic helper that ensures a
    // statement attribute is not written on a declaration, but this code is
    // needed for attributes in Attr.td that do not list any subjects.
    S.Diag(AL.getLoc(), diag::err_stmt_attribute_invalid_on_decl)
        << AL << D->getLocation();
    break;
  case ParsedAttr::AT_Interrupt:
    handleInterruptAttr(S, D, AL);
    break;
  case ParsedAttr::AT_X86ForceAlignArgPointer:
    handleX86ForceAlignArgPointerAttr(S, D, AL);
    break;
  case ParsedAttr::AT_DLLExport:
  case ParsedAttr::AT_DLLImport:
    handleDLLAttr(S, D, AL);
    break;
  case ParsedAttr::AT_AMDGPUFlatWorkGroupSize:
    handleAMDGPUFlatWorkGroupSizeAttr(S, D, AL);
    break;
  case ParsedAttr::AT_AMDGPUWavesPerEU:
    handleAMDGPUWavesPerEUAttr(S, D, AL);
    break;
  case ParsedAttr::AT_AMDGPUNumSGPR:
    handleAMDGPUNumSGPRAttr(S, D, AL);
    break;
  case ParsedAttr::AT_AMDGPUNumVGPR:
    handleAMDGPUNumVGPRAttr(S, D, AL);
    break;
  case ParsedAttr::AT_AVRSignal:
    handleAVRSignalAttr(S, D, AL);
    break;
  case ParsedAttr::AT_BPFPreserveAccessIndex:
    handleBPFPreserveAccessIndexAttr(S, D, AL);
    break;
  case ParsedAttr::AT_WebAssemblyExportName:
    handleWebAssemblyExportNameAttr(S, D, AL);
    break;
  case ParsedAttr::AT_WebAssemblyImportModule:
    handleWebAssemblyImportModuleAttr(S, D, AL);
    break;
  case ParsedAttr::AT_WebAssemblyImportName:
    handleWebAssemblyImportNameAttr(S, D, AL);
    break;
  case ParsedAttr::AT_IBOutlet:
    handleIBOutlet(S, D, AL);
    break;
  case ParsedAttr::AT_IBOutletCollection:
    handleIBOutletCollection(S, D, AL);
    break;
  case ParsedAttr::AT_IFunc:
    handleIFuncAttr(S, D, AL);
    break;
  case ParsedAttr::AT_Alias:
    handleAliasAttr(S, D, AL);
    break;
  case ParsedAttr::AT_Aligned:
    handleAlignedAttr(S, D, AL);
    break;
  case ParsedAttr::AT_AlignValue:
    handleAlignValueAttr(S, D, AL);
    break;
  case ParsedAttr::AT_AllocSize:
    handleAllocSizeAttr(S, D, AL);
    break;
  case ParsedAttr::AT_AlwaysInline:
    handleAlwaysInlineAttr(S, D, AL);
    break;
  case ParsedAttr::AT_AnalyzerNoReturn:
    handleAnalyzerNoReturnAttr(S, D, AL);
    break;
  case ParsedAttr::AT_TLSModel:
    handleTLSModelAttr(S, D, AL);
    break;
  case ParsedAttr::AT_Annotate:
    handleAnnotateAttr(S, D, AL);
    break;
  case ParsedAttr::AT_Availability:
    handleAvailabilityAttr(S, D, AL);
    break;
  case ParsedAttr::AT_CarriesDependency:
    handleDependencyAttr(S, scope, D, AL);
    break;
  case ParsedAttr::AT_CPUDispatch:
  case ParsedAttr::AT_CPUSpecific:
    handleCPUSpecificAttr(S, D, AL);
    break;
  case ParsedAttr::AT_Common:
    handleCommonAttr(S, D, AL);
    break;
  case ParsedAttr::AT_CUDAConstant:
    handleConstantAttr(S, D, AL);
    break;
  case ParsedAttr::AT_PassObjectSize:
    handlePassObjectSizeAttr(S, D, AL);
    break;
  case ParsedAttr::AT_Constructor:
      handleConstructorAttr(S, D, AL);
    break;
  case ParsedAttr::AT_Deprecated:
    handleDeprecatedAttr(S, D, AL);
    break;
  case ParsedAttr::AT_Destructor:
      handleDestructorAttr(S, D, AL);
    break;
  case ParsedAttr::AT_EnableIf:
    handleEnableIfAttr(S, D, AL);
    break;
  case ParsedAttr::AT_DiagnoseIf:
    handleDiagnoseIfAttr(S, D, AL);
    break;
  case ParsedAttr::AT_NoBuiltin:
    handleNoBuiltinAttr(S, D, AL);
    break;
  case ParsedAttr::AT_ExtVectorType:
    handleExtVectorTypeAttr(S, D, AL);
    break;
  case ParsedAttr::AT_ExternalSourceSymbol:
    handleExternalSourceSymbolAttr(S, D, AL);
    break;
  case ParsedAttr::AT_MinSize:
    handleMinSizeAttr(S, D, AL);
    break;
  case ParsedAttr::AT_OptimizeNone:
    handleOptimizeNoneAttr(S, D, AL);
    break;
  case ParsedAttr::AT_EnumExtensibility:
    handleEnumExtensibilityAttr(S, D, AL);
    break;
  case ParsedAttr::AT_Flatten:
    handleSimpleAttribute<FlattenAttr>(S, D, AL);
    break;
#if INTEL_CUSTOMIZATION
  case ParsedAttr::AT_HLSDevice:
    handleSimpleAttribute<HLSDeviceAttr>(S, D, AL);
    break;
  case ParsedAttr::AT_PreferDSP:
    handleSimpleAttribute<PreferDSPAttr>(S, D, AL);
    break;
  case ParsedAttr::AT_PreferSoftLogic:
    handleSimpleAttribute<PreferSoftLogicAttr>(S, D, AL);
    break;
#endif // INTEL_CUSTOMIZATION
  case ParsedAttr::AT_SYCLKernel:
    handleSYCLKernelAttr(S, D, AL);
    break;
  case ParsedAttr::AT_SYCLSimd:
    handleSimpleAttribute<SYCLSimdAttr>(S, D, AL);
    break;
  case ParsedAttr::AT_SYCLDevice:
    handleSYCLDeviceAttr(S, D, AL);
    break;
  case ParsedAttr::AT_SYCLDeviceIndirectlyCallable:
    handleSYCLDeviceIndirectlyCallableAttr(S, D, AL);
    break;
#if INTEL_CUSTOMIZATION
  case ParsedAttr::AT_SYCLUnmasked:
    handleSYCLUnmaskedAttr(S, D, AL);
    break;
#endif // INTEL_CUSTOMIZATION
  case ParsedAttr::AT_SYCLRegisterNum:
    handleSYCLRegisterNumAttr(S, D, AL);
    break;
  case ParsedAttr::AT_SYCLIntelESimdVectorize:
    handleSYCLIntelESimdVectorizeAttr(S, D, AL);
    break;
  case ParsedAttr::AT_Format:
    handleFormatAttr(S, D, AL);
    break;
  case ParsedAttr::AT_FormatArg:
    handleFormatArgAttr(S, D, AL);
    break;
  case ParsedAttr::AT_Callback:
    handleCallbackAttr(S, D, AL);
    break;
  case ParsedAttr::AT_CalledOnce:
    handleCalledOnceAttr(S, D, AL);
    break;
  case ParsedAttr::AT_CUDAGlobal:
    handleGlobalAttr(S, D, AL);
    break;
  case ParsedAttr::AT_CUDADevice:
    handleDeviceAttr(S, D, AL);
    break;
  case ParsedAttr::AT_HIPManaged:
    handleManagedAttr(S, D, AL);
    break;
  case ParsedAttr::AT_GNUInline:
    handleGNUInlineAttr(S, D, AL);
    break;
  case ParsedAttr::AT_CUDALaunchBounds:
    handleLaunchBoundsAttr(S, D, AL);
    break;
  case ParsedAttr::AT_Restrict:
    handleRestrictAttr(S, D, AL);
    break;
  case ParsedAttr::AT_Mode:
    handleModeAttr(S, D, AL);
    break;
  case ParsedAttr::AT_NonNull:
    if (auto *PVD = dyn_cast<ParmVarDecl>(D))
      handleNonNullAttrParameter(S, PVD, AL);
    else
      handleNonNullAttr(S, D, AL);
    break;
  case ParsedAttr::AT_ReturnsNonNull:
    handleReturnsNonNullAttr(S, D, AL);
    break;
  case ParsedAttr::AT_NoEscape:
    handleNoEscapeAttr(S, D, AL);
    break;
  case ParsedAttr::AT_AssumeAligned:
    handleAssumeAlignedAttr(S, D, AL);
    break;
  case ParsedAttr::AT_AllocAlign:
    handleAllocAlignAttr(S, D, AL);
    break;
  case ParsedAttr::AT_Ownership:
    handleOwnershipAttr(S, D, AL);
    break;
  case ParsedAttr::AT_Naked:
    handleNakedAttr(S, D, AL);
    break;
  case ParsedAttr::AT_NoReturn:
    handleNoReturnAttr(S, D, AL);
    break;
  case ParsedAttr::AT_AnyX86NoCfCheck:
    handleNoCfCheckAttr(S, D, AL);
    break;
  case ParsedAttr::AT_NoThrow:
    if (!AL.isUsedAsTypeAttr())
      handleSimpleAttribute<NoThrowAttr>(S, D, AL);
    break;
  case ParsedAttr::AT_CUDAShared:
    handleSharedAttr(S, D, AL);
    break;
  case ParsedAttr::AT_VecReturn:
    handleVecReturnAttr(S, D, AL);
    break;
  case ParsedAttr::AT_ObjCOwnership:
    handleObjCOwnershipAttr(S, D, AL);
    break;
  case ParsedAttr::AT_ObjCPreciseLifetime:
    handleObjCPreciseLifetimeAttr(S, D, AL);
    break;
  case ParsedAttr::AT_ObjCReturnsInnerPointer:
    handleObjCReturnsInnerPointerAttr(S, D, AL);
    break;
  case ParsedAttr::AT_ObjCRequiresSuper:
    handleObjCRequiresSuperAttr(S, D, AL);
    break;
  case ParsedAttr::AT_ObjCBridge:
    handleObjCBridgeAttr(S, D, AL);
    break;
  case ParsedAttr::AT_ObjCBridgeMutable:
    handleObjCBridgeMutableAttr(S, D, AL);
    break;
  case ParsedAttr::AT_ObjCBridgeRelated:
    handleObjCBridgeRelatedAttr(S, D, AL);
    break;
  case ParsedAttr::AT_ObjCDesignatedInitializer:
    handleObjCDesignatedInitializer(S, D, AL);
    break;
  case ParsedAttr::AT_ObjCRuntimeName:
    handleObjCRuntimeName(S, D, AL);
    break;
  case ParsedAttr::AT_ObjCBoxable:
    handleObjCBoxable(S, D, AL);
    break;
  case ParsedAttr::AT_NSErrorDomain:
    handleNSErrorDomain(S, D, AL);
    break;
  case ParsedAttr::AT_CFConsumed:
  case ParsedAttr::AT_NSConsumed:
  case ParsedAttr::AT_OSConsumed:
    S.AddXConsumedAttr(D, AL, parsedAttrToRetainOwnershipKind(AL),
                       /*IsTemplateInstantiation=*/false);
    break;
  case ParsedAttr::AT_OSReturnsRetainedOnZero:
    handleSimpleAttributeOrDiagnose<OSReturnsRetainedOnZeroAttr>(
        S, D, AL, isValidOSObjectOutParameter(D),
        diag::warn_ns_attribute_wrong_parameter_type,
        /*Extra Args=*/AL, /*pointer-to-OSObject-pointer*/ 3, AL.getRange());
    break;
  case ParsedAttr::AT_OSReturnsRetainedOnNonZero:
    handleSimpleAttributeOrDiagnose<OSReturnsRetainedOnNonZeroAttr>(
        S, D, AL, isValidOSObjectOutParameter(D),
        diag::warn_ns_attribute_wrong_parameter_type,
        /*Extra Args=*/AL, /*pointer-to-OSObject-poointer*/ 3, AL.getRange());
    break;
  case ParsedAttr::AT_NSReturnsAutoreleased:
  case ParsedAttr::AT_NSReturnsNotRetained:
  case ParsedAttr::AT_NSReturnsRetained:
  case ParsedAttr::AT_CFReturnsNotRetained:
  case ParsedAttr::AT_CFReturnsRetained:
  case ParsedAttr::AT_OSReturnsNotRetained:
  case ParsedAttr::AT_OSReturnsRetained:
    handleXReturnsXRetainedAttr(S, D, AL);
    break;
  case ParsedAttr::AT_WorkGroupSizeHint:
    handleWorkGroupSizeHint(S, D, AL);
    break;
  case ParsedAttr::AT_ReqdWorkGroupSize:
    handleWorkGroupSize<ReqdWorkGroupSizeAttr>(S, D, AL);
    break;
  case ParsedAttr::AT_SYCLIntelMaxWorkGroupSize:
    handleWorkGroupSize<SYCLIntelMaxWorkGroupSizeAttr>(S, D, AL);
    break;
  case ParsedAttr::AT_IntelReqdSubGroupSize:
    handleIntelReqdSubGroupSize(S, D, AL);
    break;
  case ParsedAttr::AT_IntelNamedSubGroupSize:
    handleIntelNamedSubGroupSize(S, D, AL);
    break;
  case ParsedAttr::AT_SYCLIntelNumSimdWorkItems:
    handleSYCLIntelNumSimdWorkItemsAttr(S, D, AL);
    break;
  case ParsedAttr::AT_SYCLIntelSchedulerTargetFmaxMhz:
    handleSYCLIntelSchedulerTargetFmaxMhzAttr(S, D, AL);
    break;
  case ParsedAttr::AT_SYCLIntelMaxGlobalWorkDim:
    handleMaxGlobalWorkDimAttr(S, D, AL);
    break;
  case ParsedAttr::AT_SYCLIntelNoGlobalWorkOffset:
    handleSYCLIntelNoGlobalWorkOffsetAttr(S, D, AL);
    break;
  case ParsedAttr::AT_SYCLIntelUseStallEnableClusters:
    handleUseStallEnableClustersAttr(S, D, AL);
    break;
  case ParsedAttr::AT_SYCLIntelLoopFuse:
    handleSYCLIntelLoopFuseAttr(S, D, AL);
    break;
  case ParsedAttr::AT_SYCLIntelFPGADisableLoopPipelining:
    handleSYCLIntelFPGADisableLoopPipeliningAttr(S, D, AL);
    break;
  case ParsedAttr::AT_SYCLIntelFPGAInitiationInterval:
    handleSYCLIntelFPGAInitiationIntervalAttr(S, D, AL);
    break;
  case ParsedAttr::AT_VecTypeHint:
    handleVecTypeHint(S, D, AL);
    break;
  case ParsedAttr::AT_InitPriority:
      handleInitPriorityAttr(S, D, AL);
    break;
  case ParsedAttr::AT_Packed:
    handlePackedAttr(S, D, AL);
    break;
  case ParsedAttr::AT_PreferredName:
    handlePreferredName(S, D, AL);
    break;
  case ParsedAttr::AT_Section:
    handleSectionAttr(S, D, AL);
    break;
  case ParsedAttr::AT_CodeSeg:
    handleCodeSegAttr(S, D, AL);
    break;
  case ParsedAttr::AT_Target:
    handleTargetAttr(S, D, AL);
    break;
  case ParsedAttr::AT_MinVectorWidth:
    handleMinVectorWidthAttr(S, D, AL);
    break;
  case ParsedAttr::AT_Unavailable:
    handleAttrWithMessage<UnavailableAttr>(S, D, AL);
    break;
  case ParsedAttr::AT_Assumption:
    handleAssumumptionAttr(S, D, AL);
    break;
  case ParsedAttr::AT_ObjCDirect:
    handleObjCDirectAttr(S, D, AL);
    break;
  case ParsedAttr::AT_ObjCDirectMembers:
    handleObjCDirectMembersAttr(S, D, AL);
    handleSimpleAttribute<ObjCDirectMembersAttr>(S, D, AL);
    break;
  case ParsedAttr::AT_ObjCExplicitProtocolImpl:
    handleObjCSuppresProtocolAttr(S, D, AL);
    break;
  case ParsedAttr::AT_Unused:
    handleUnusedAttr(S, D, AL);
    break;
  case ParsedAttr::AT_Visibility:
    handleVisibilityAttr(S, D, AL, false);
    break;
  case ParsedAttr::AT_TypeVisibility:
    handleVisibilityAttr(S, D, AL, true);
    break;
  case ParsedAttr::AT_WarnUnusedResult:
    handleWarnUnusedResult(S, D, AL);
    break;
  case ParsedAttr::AT_WeakRef:
    handleWeakRefAttr(S, D, AL);
    break;
  case ParsedAttr::AT_WeakImport:
    handleWeakImportAttr(S, D, AL);
    break;
  case ParsedAttr::AT_TransparentUnion:
    handleTransparentUnionAttr(S, D, AL);
    break;
  case ParsedAttr::AT_ObjCMethodFamily:
    handleObjCMethodFamilyAttr(S, D, AL);
    break;
  case ParsedAttr::AT_ObjCNSObject:
    handleObjCNSObject(S, D, AL);
    break;
  case ParsedAttr::AT_ObjCIndependentClass:
    handleObjCIndependentClass(S, D, AL);
    break;
  case ParsedAttr::AT_Blocks:
    handleBlocksAttr(S, D, AL);
    break;
  case ParsedAttr::AT_Sentinel:
    handleSentinelAttr(S, D, AL);
    break;
  case ParsedAttr::AT_Cleanup:
    handleCleanupAttr(S, D, AL);
    break;
  case ParsedAttr::AT_NoDebug:
    handleNoDebugAttr(S, D, AL);
    break;
  case ParsedAttr::AT_CmseNSEntry:
    handleCmseNSEntryAttr(S, D, AL);
    break;
  case ParsedAttr::AT_StdCall:
  case ParsedAttr::AT_CDecl:
  case ParsedAttr::AT_FastCall:
  case ParsedAttr::AT_ThisCall:
  case ParsedAttr::AT_Pascal:
  case ParsedAttr::AT_RegCall:
  case ParsedAttr::AT_SwiftCall:
  case ParsedAttr::AT_VectorCall:
  case ParsedAttr::AT_MSABI:
  case ParsedAttr::AT_SysVABI:
  case ParsedAttr::AT_Pcs:
  case ParsedAttr::AT_IntelOclBicc:
#if INTEL_CUSTOMIZATION
  case ParsedAttr::AT_IntelOclBiccAVX:
  case ParsedAttr::AT_IntelOclBiccAVX512:
#endif // INTEL_CUSTOMIZATION
  case ParsedAttr::AT_PreserveMost:
  case ParsedAttr::AT_PreserveAll:
  case ParsedAttr::AT_AArch64VectorPcs:
    handleCallConvAttr(S, D, AL);
    break;
  case ParsedAttr::AT_Suppress:
    handleSuppressAttr(S, D, AL);
    break;
  case ParsedAttr::AT_Owner:
  case ParsedAttr::AT_Pointer:
    handleLifetimeCategoryAttr(S, D, AL);
    break;
  case ParsedAttr::AT_OpenCLAccess:
    handleOpenCLAccessAttr(S, D, AL);
    break;
  case ParsedAttr::AT_OpenCLNoSVM:
    handleOpenCLNoSVMAttr(S, D, AL);
    break;
  case ParsedAttr::AT_SwiftContext:
    S.AddParameterABIAttr(D, AL, ParameterABI::SwiftContext);
    break;
  case ParsedAttr::AT_SwiftErrorResult:
    S.AddParameterABIAttr(D, AL, ParameterABI::SwiftErrorResult);
    break;
  case ParsedAttr::AT_SwiftIndirectResult:
    S.AddParameterABIAttr(D, AL, ParameterABI::SwiftIndirectResult);
    break;
  case ParsedAttr::AT_InternalLinkage:
    handleInternalLinkageAttr(S, D, AL);
    break;

  // Microsoft attributes:
  case ParsedAttr::AT_LayoutVersion:
    handleLayoutVersion(S, D, AL);
    break;
  case ParsedAttr::AT_Uuid:
    handleUuidAttr(S, D, AL);
    break;
  case ParsedAttr::AT_MSInheritance:
    handleMSInheritanceAttr(S, D, AL);
    break;
  case ParsedAttr::AT_Thread:
    handleDeclspecThreadAttr(S, D, AL);
    break;

  case ParsedAttr::AT_AbiTag:
    handleAbiTagAttr(S, D, AL);
    break;
  case ParsedAttr::AT_CFGuard:
    handleCFGuardAttr(S, D, AL);
    break;

  // Thread safety attributes:
  case ParsedAttr::AT_AssertExclusiveLock:
    handleAssertExclusiveLockAttr(S, D, AL);
    break;
  case ParsedAttr::AT_AssertSharedLock:
    handleAssertSharedLockAttr(S, D, AL);
    break;
  case ParsedAttr::AT_PtGuardedVar:
    handlePtGuardedVarAttr(S, D, AL);
    break;
  case ParsedAttr::AT_NoSanitize:
    handleNoSanitizeAttr(S, D, AL);
    break;
  case ParsedAttr::AT_NoSanitizeSpecific:
    handleNoSanitizeSpecificAttr(S, D, AL);
    break;
  case ParsedAttr::AT_GuardedBy:
    handleGuardedByAttr(S, D, AL);
    break;
  case ParsedAttr::AT_PtGuardedBy:
    handlePtGuardedByAttr(S, D, AL);
    break;
  case ParsedAttr::AT_ExclusiveTrylockFunction:
    handleExclusiveTrylockFunctionAttr(S, D, AL);
    break;
  case ParsedAttr::AT_LockReturned:
    handleLockReturnedAttr(S, D, AL);
    break;
  case ParsedAttr::AT_LocksExcluded:
    handleLocksExcludedAttr(S, D, AL);
    break;
  case ParsedAttr::AT_SharedTrylockFunction:
    handleSharedTrylockFunctionAttr(S, D, AL);
    break;
  case ParsedAttr::AT_AcquiredBefore:
    handleAcquiredBeforeAttr(S, D, AL);
    break;
  case ParsedAttr::AT_AcquiredAfter:
    handleAcquiredAfterAttr(S, D, AL);
    break;

  // Capability analysis attributes.
  case ParsedAttr::AT_Capability:
  case ParsedAttr::AT_Lockable:
    handleCapabilityAttr(S, D, AL);
    break;
  case ParsedAttr::AT_RequiresCapability:
    handleRequiresCapabilityAttr(S, D, AL);
    break;

  case ParsedAttr::AT_AssertCapability:
    handleAssertCapabilityAttr(S, D, AL);
    break;
  case ParsedAttr::AT_AcquireCapability:
    handleAcquireCapabilityAttr(S, D, AL);
    break;
  case ParsedAttr::AT_ReleaseCapability:
    handleReleaseCapabilityAttr(S, D, AL);
    break;
  case ParsedAttr::AT_TryAcquireCapability:
    handleTryAcquireCapabilityAttr(S, D, AL);
    break;

  // Consumed analysis attributes.
  case ParsedAttr::AT_Consumable:
    handleConsumableAttr(S, D, AL);
    break;
  case ParsedAttr::AT_CallableWhen:
    handleCallableWhenAttr(S, D, AL);
    break;
  case ParsedAttr::AT_ParamTypestate:
    handleParamTypestateAttr(S, D, AL);
    break;
  case ParsedAttr::AT_ReturnTypestate:
    handleReturnTypestateAttr(S, D, AL);
    break;
  case ParsedAttr::AT_SetTypestate:
    handleSetTypestateAttr(S, D, AL);
    break;
  case ParsedAttr::AT_TestTypestate:
    handleTestTypestateAttr(S, D, AL);
    break;

  // Type safety attributes.
  case ParsedAttr::AT_ArgumentWithTypeTag:
    handleArgumentWithTypeTagAttr(S, D, AL);
    break;
  case ParsedAttr::AT_TypeTagForDatatype:
    handleTypeTagForDatatypeAttr(S, D, AL);
    break;

  // Intel FPGA specific attributes
  case ParsedAttr::AT_IntelFPGADoublePump:
    handleIntelFPGAPumpAttr<IntelFPGADoublePumpAttr>(S, D, AL);
    break;
  case ParsedAttr::AT_IntelFPGASinglePump:
    handleIntelFPGAPumpAttr<IntelFPGASinglePumpAttr>(S, D, AL);
    break;
  case ParsedAttr::AT_IntelFPGAMemory:
    handleIntelFPGAMemoryAttr(S, D, AL);
    break;
  case ParsedAttr::AT_IntelFPGARegister:
    handleIntelFPGARegisterAttr(S, D, AL);
    break;
  case ParsedAttr::AT_IntelFPGABankWidth:
    handleOneConstantPowerTwoValueAttr<IntelFPGABankWidthAttr>(S, D, AL);
    break;
  case ParsedAttr::AT_IntelFPGANumBanks:
    handleOneConstantPowerTwoValueAttr<IntelFPGANumBanksAttr>(S, D, AL);
    break;
  case ParsedAttr::AT_IntelFPGAPrivateCopies:
    handleIntelFPGAPrivateCopiesAttr(S, D, AL);
    break;
#if INTEL_CUSTOMIZATION
  case ParsedAttr::AT_VecLenHint:
    handleVecLenHint(S, D, AL);
    break;
  // Intel FPGA OpenCL specific attributes
  case ParsedAttr::AT_NumComputeUnits:
    handleNumComputeUnitsAttr(S, D, AL);
    break;
  case ParsedAttr::AT_OpenCLBlocking:
    handleOpenCLBlockingAttr(S, D, AL);
    break;
  case ParsedAttr::AT_OpenCLDepth:
    handleOpenCLDepthAttr(S, D, AL);
    break;
  case ParsedAttr::AT_OpenCLIO:
    handleOpenCLIOAttr(S, D, AL);
    break;
  case ParsedAttr::AT_OpenCLLocalMemSize:
    handleOpenCLLocalMemSizeAttr(S, D, AL);
    break;
  case ParsedAttr::AT_OpenCLBufferLocation:
    handleOpenCLBufferLocationAttr(S, D, AL);
    break;
  case ParsedAttr::AT_Autorun:
    handleAutorunAttr(S, D, AL);
    break;
  case ParsedAttr::AT_UsesGlobalWorkOffset:
    handleUsesGlobalWorkOffsetAttr(S, D, AL);
    break;
  case ParsedAttr::AT_OpenCLHostAccessible:
    handleOpenCLHostAccessible(S, D, AL);
    break;
  case ParsedAttr::AT_StallFree:
    handleStallFreeAttr(S, D, AL);
    break;
  case ParsedAttr::AT_Cluster:
    handleClusterAttr(S, D, AL);
    break;
  case ParsedAttr::AT_StallLatency:
    handleStallLatencyAttr(S, D, AL);
    break;
  // Intel HLS specific attributes
  case ParsedAttr::AT_ReadWriteMode:
    handleReadWriteMode(S, D, AL);
    break;
  case ParsedAttr::AT_StaticArrayReset:
    handleStaticArrayResetAttr(S, D, AL);
    break;
  case ParsedAttr::AT_Component:
    handleComponentAttr(S, D, AL);
    break;
  case ParsedAttr::AT_StallFreeReturn:
    handleStallFreeReturnAttr(S, D, AL);
    break;
  case ParsedAttr::AT_UseSingleClock:
    handleUseSingleClockAttr(S, D, AL);
    break;
  case ParsedAttr::AT_ComponentInterface:
    handleComponentInterfaceAttr(S, D, AL);
    break;
  case ParsedAttr::AT_MaxConcurrency:
    handleMaxConcurrencyAttr(S, D, AL);
    break;
  case ParsedAttr::AT_ArgumentInterface:
    handleArgumentInterfaceAttr(S, D, AL);
    break;
  case ParsedAttr::AT_StableArgument:
    handleStableArgumentAttr(S, D, AL);
    break;
  case ParsedAttr::AT_AgentMemoryArgument:
    handleAgentMemoryArgumentAttr(S, D, AL);
    break;
  case ParsedAttr::AT_HLSII:
    handleHLSIIAttr<HLSIIAttr, HLSMinIIAttr, HLSMaxIIAttr>(S, D, AL);
    break;
  case ParsedAttr::AT_HLSMinII:
    handleHLSIIAttr<HLSMinIIAttr, HLSIIAttr, HLSMaxIIAttr>(S, D, AL);
    break;
  case ParsedAttr::AT_HLSMaxII:
    handleHLSIIAttr<HLSMaxIIAttr, HLSIIAttr, HLSMinIIAttr>(S, D, AL);
    break;
  case ParsedAttr::AT_HLSForceLoopPipelining:
    handleHLSForceLoopPipeliningAttr(S, D, AL);
    break;
  case ParsedAttr::AT_HLSMaxInvocationDelay:
    handleHLSMaxInvocationDelayAttr(S, D, AL);
    break;
  case ParsedAttr::AT_AllowCpuFeatures:
    handleAllowCpuFeaturesAttr(S, D, AL);
    break;
#endif // INTEL_CUSTOMIZATION
  case ParsedAttr::AT_IntelFPGAMaxReplicates:
    handleIntelFPGAMaxReplicatesAttr(S, D, AL);
    break;
  case ParsedAttr::AT_IntelFPGASimpleDualPort:
    handleIntelFPGASimpleDualPortAttr(S, D, AL);
    break;
  case ParsedAttr::AT_IntelFPGAMerge:
    handleIntelFPGAMergeAttr(S, D, AL);
    break;
  case ParsedAttr::AT_IntelFPGABankBits:
    handleIntelFPGABankBitsAttr(S, D, AL);
    break;
  case ParsedAttr::AT_IntelFPGAForcePow2Depth:
    handleIntelFPGAForcePow2DepthAttr(S, D, AL);
    break;
  case ParsedAttr::AT_SYCLIntelPipeIO:
    handleSYCLIntelPipeIOAttr(S, D, AL);
    break;
  case ParsedAttr::AT_SYCLIntelFPGAMaxConcurrency:
    handleSYCLIntelFPGAMaxConcurrencyAttr(S, D, AL);
    break;

  // Swift attributes.
  case ParsedAttr::AT_SwiftAsyncName:
    handleSwiftAsyncName(S, D, AL);
    break;
  case ParsedAttr::AT_SwiftAttr:
    handleSwiftAttrAttr(S, D, AL);
    break;
  case ParsedAttr::AT_SwiftBridge:
    handleSwiftBridge(S, D, AL);
    break;
  case ParsedAttr::AT_SwiftError:
    handleSwiftError(S, D, AL);
    break;
  case ParsedAttr::AT_SwiftName:
    handleSwiftName(S, D, AL);
    break;
  case ParsedAttr::AT_SwiftNewType:
    handleSwiftNewType(S, D, AL);
    break;
  case ParsedAttr::AT_SwiftAsync:
    handleSwiftAsyncAttr(S, D, AL);
    break;
  case ParsedAttr::AT_SwiftAsyncError:
    handleSwiftAsyncError(S, D, AL);
    break;

  // XRay attributes.
  case ParsedAttr::AT_XRayLogArgs:
    handleXRayLogArgsAttr(S, D, AL);
    break;

  case ParsedAttr::AT_PatchableFunctionEntry:
    handlePatchableFunctionEntryAttr(S, D, AL);
    break;

  case ParsedAttr::AT_AlwaysDestroy:
  case ParsedAttr::AT_NoDestroy:
    handleDestroyAttr(S, D, AL);
    break;

  case ParsedAttr::AT_Uninitialized:
    handleUninitializedAttr(S, D, AL);
    break;

  case ParsedAttr::AT_ObjCExternallyRetained:
    handleObjCExternallyRetainedAttr(S, D, AL);
    break;

  case ParsedAttr::AT_MIGServerRoutine:
    handleMIGServerRoutineAttr(S, D, AL);
    break;

  case ParsedAttr::AT_MSAllocator:
    handleMSAllocatorAttr(S, D, AL);
    break;

  case ParsedAttr::AT_ArmBuiltinAlias:
    handleArmBuiltinAliasAttr(S, D, AL);
    break;

  case ParsedAttr::AT_AcquireHandle:
    handleAcquireHandleAttr(S, D, AL);
    break;

  case ParsedAttr::AT_ReleaseHandle:
    handleHandleAttr<ReleaseHandleAttr>(S, D, AL);
    break;

  case ParsedAttr::AT_UseHandle:
    handleHandleAttr<UseHandleAttr>(S, D, AL);
    break;

  case ParsedAttr::AT_EnforceTCB:
    handleEnforceTCBAttr<EnforceTCBAttr, EnforceTCBLeafAttr>(S, D, AL);
    break;

  case ParsedAttr::AT_EnforceTCBLeaf:
    handleEnforceTCBAttr<EnforceTCBLeafAttr, EnforceTCBAttr>(S, D, AL);
    break;

  case ParsedAttr::AT_BuiltinAlias:
    handleBuiltinAliasAttr(S, D, AL);
    break;
  }
}

/// ProcessDeclAttributeList - Apply all the decl attributes in the specified
/// attribute list to the specified decl, ignoring any type attributes.
void Sema::ProcessDeclAttributeList(Scope *S, Decl *D,
                                    const ParsedAttributesView &AttrList,
                                    bool IncludeCXX11Attributes) {
  if (AttrList.empty())
    return;

  for (const ParsedAttr &AL : AttrList)
    ProcessDeclAttribute(*this, S, D, AL, IncludeCXX11Attributes);

  // FIXME: We should be able to handle these cases in TableGen.
  // GCC accepts
  // static int a9 __attribute__((weakref));
  // but that looks really pointless. We reject it.
  if (D->hasAttr<WeakRefAttr>() && !D->hasAttr<AliasAttr>()) {
    Diag(AttrList.begin()->getLoc(), diag::err_attribute_weakref_without_alias)
        << cast<NamedDecl>(D);
    D->dropAttr<WeakRefAttr>();
    return;
  }

  // FIXME: We should be able to handle this in TableGen as well. It would be
  // good to have a way to specify "these attributes must appear as a group",
  // for these. Additionally, it would be good to have a way to specify "these
  // attribute must never appear as a group" for attributes like cold and hot.
  if (!(D->hasAttr<OpenCLKernelAttr>() ||
        LangOpts.SYCLIsDevice || LangOpts.SYCLIsHost)) {
    // These attributes cannot be applied to a non-kernel function.
    if (const auto *A = D->getAttr<ReqdWorkGroupSizeAttr>()) {
      // FIXME: This emits a different error message than
      // diag::err_attribute_wrong_decl_type + ExpectedKernelFunction.
      Diag(D->getLocation(), diag::err_opencl_kernel_attr) << A;
      D->setInvalidDecl();
    } else if (const auto *A = D->getAttr<WorkGroupSizeHintAttr>()) {
      Diag(D->getLocation(), diag::err_opencl_kernel_attr) << A;
      D->setInvalidDecl();
    } else if (const auto *A = D->getAttr<SYCLIntelMaxWorkGroupSizeAttr>()) {
      Diag(D->getLocation(), diag::err_opencl_kernel_attr) << A;
      D->setInvalidDecl();
    } else if (const auto *A = D->getAttr<VecTypeHintAttr>()) {
      Diag(D->getLocation(), diag::err_opencl_kernel_attr) << A;
      D->setInvalidDecl();
#if INTEL_CUSTOMIZATION
    } else if (const auto *A = D->getAttr<ReqdWorkGroupSizeAttr>()) {
      Diag(D->getLocation(), diag::err_opencl_kernel_attr) << A;
      D->setInvalidDecl();
    } else if (const auto *A = D->getAttr<SYCLIntelNumSimdWorkItemsAttr>()) {
      Diag(D->getLocation(), diag::err_opencl_kernel_attr) << A;
      D->setInvalidDecl();
    } else if (const auto *A = D->getAttr<NumComputeUnitsAttr>()) {
      Diag(D->getLocation(), diag::err_opencl_kernel_attr) << A;
      D->setInvalidDecl();
    } else if (const auto *A = D->getAttr<SYCLIntelMaxGlobalWorkDimAttr>()) {
      Diag(D->getLocation(), diag::err_opencl_kernel_attr) << A;
      D->setInvalidDecl();
    } else if (const auto *A = D->getAttr<SYCLIntelMaxWorkGroupSizeAttr>()) {
      Diag(D->getLocation(), diag::err_opencl_kernel_attr) << A;
      D->setInvalidDecl();
    } else if (const auto *A = D->getAttr<AutorunAttr>()) {
      Diag(D->getLocation(), diag::err_opencl_kernel_attr) << A;
      D->setInvalidDecl();
    } else if (const auto *A = D->getAttr<UsesGlobalWorkOffsetAttr>()) {
      Diag(D->getLocation(), diag::err_opencl_kernel_attr) << A;
      D->setInvalidDecl();
    } else if (Attr *A = D->getAttr<StallFreeAttr>()) {
      if (!getLangOpts().HLS) {
        Diag(D->getLocation(), diag::err_opencl_kernel_attr) << A;
        D->setInvalidDecl();
      }
    } else if (Attr *A = D->getAttr<SYCLIntelSchedulerTargetFmaxMhzAttr>()) {
      if (!getLangOpts().HLS) {
        Diag(D->getLocation(), diag::err_opencl_kernel_attr) << A;
        D->setInvalidDecl();
      }
#endif // INTEL_CUSTOMIZATION
    } else if (const auto *A = D->getAttr<IntelReqdSubGroupSizeAttr>()) {
      Diag(D->getLocation(), diag::err_opencl_kernel_attr) << A;
      D->setInvalidDecl();
    } else if (!D->hasAttr<CUDAGlobalAttr>()) {
      if (const auto *A = D->getAttr<AMDGPUFlatWorkGroupSizeAttr>()) {
        Diag(D->getLocation(), diag::err_attribute_wrong_decl_type)
            << A << ExpectedKernelFunction;
        D->setInvalidDecl();
      } else if (const auto *A = D->getAttr<AMDGPUWavesPerEUAttr>()) {
        Diag(D->getLocation(), diag::err_attribute_wrong_decl_type)
            << A << ExpectedKernelFunction;
        D->setInvalidDecl();
      } else if (const auto *A = D->getAttr<AMDGPUNumSGPRAttr>()) {
        Diag(D->getLocation(), diag::err_attribute_wrong_decl_type)
            << A << ExpectedKernelFunction;
        D->setInvalidDecl();
      } else if (const auto *A = D->getAttr<AMDGPUNumVGPRAttr>()) {
        Diag(D->getLocation(), diag::err_attribute_wrong_decl_type)
            << A << ExpectedKernelFunction;
        D->setInvalidDecl();
      }
    }
  }
#if INTEL_CUSTOMIZATION
  else {
    if (D->hasAttr<AutorunAttr>() &&
        !D->hasAttr<SYCLIntelMaxGlobalWorkDimAttr>() &&
        !D->hasAttr<ReqdWorkGroupSizeAttr>()) {
      Attr *A = D->getAttr<AutorunAttr>();
      Diag(A->getLocation(),
          diag::err_opencl_attribute_requires_another_to_be_specified)
          << A << "'reqd_work_group_size' or 'max_global_work_dim' attribute";
      D->setInvalidDecl();
    }
  }
  if (const auto *SLA = D->getAttr<StallLatencyAttr>()) {
    if (getLangOpts().HLS && !D->hasAttr<ComponentAttr>()) {
      Diag(D->getLocation(), diag::err_component_func_attr) << SLA;
      D->setInvalidDecl();
    } else if (Context.getTargetInfo().getTriple().isINTELFPGAEnvironment() &&
               !D->hasAttr<OpenCLKernelAttr>()) {
      Diag(D->getLocation(), diag::err_opencl_kernel_attr) << SLA;
      D->setInvalidDecl();
    }
  }
  if ((getLangOpts().HLS || getLangOpts().OpenCL) &&
      D->getKind() == Decl::ParmVar && !IsAgentMemory(*this, D)) {
    // Check that memory attributes are only added to agent memory.
    if (diagnoseMemoryAttrs<
            IntelFPGAMemoryAttr, IntelFPGANumBanksAttr, IntelFPGABankWidthAttr,
            IntelFPGASinglePumpAttr, IntelFPGADoublePumpAttr,
            IntelFPGABankBitsAttr>(*this, D))
      D->setInvalidDecl();
  }
#endif // INTEL_CUSTOMIZATION

  // Do this check after processing D's attributes because the attribute
  // objc_method_family can change whether the given method is in the init
  // family, and it can be applied after objc_designated_initializer. This is a
  // bit of a hack, but we need it to be compatible with versions of clang that
  // processed the attribute list in the wrong order.
  if (D->hasAttr<ObjCDesignatedInitializerAttr>() &&
      cast<ObjCMethodDecl>(D)->getMethodFamily() != OMF_init) {
    Diag(D->getLocation(), diag::err_designated_init_attr_non_init);
    D->dropAttr<ObjCDesignatedInitializerAttr>();
  }
}

// Helper for delayed processing TransparentUnion or BPFPreserveAccessIndexAttr
// attribute.
void Sema::ProcessDeclAttributeDelayed(Decl *D,
                                       const ParsedAttributesView &AttrList) {
  for (const ParsedAttr &AL : AttrList)
    if (AL.getKind() == ParsedAttr::AT_TransparentUnion) {
      handleTransparentUnionAttr(*this, D, AL);
      break;
    }

  // For BPFPreserveAccessIndexAttr, we want to populate the attributes
  // to fields and inner records as well.
  if (D && D->hasAttr<BPFPreserveAccessIndexAttr>())
    handleBPFPreserveAIRecord(*this, cast<RecordDecl>(D));
}

// Annotation attributes are the only attributes allowed after an access
// specifier.
bool Sema::ProcessAccessDeclAttributeList(
    AccessSpecDecl *ASDecl, const ParsedAttributesView &AttrList) {
  for (const ParsedAttr &AL : AttrList) {
    if (AL.getKind() == ParsedAttr::AT_Annotate) {
      ProcessDeclAttribute(*this, nullptr, ASDecl, AL, AL.isCXX11Attribute());
    } else {
      Diag(AL.getLoc(), diag::err_only_annotate_after_access_spec);
      return true;
    }
  }
  return false;
}

/// checkUnusedDeclAttributes - Check a list of attributes to see if it
/// contains any decl attributes that we should warn about.
static void checkUnusedDeclAttributes(Sema &S, const ParsedAttributesView &A) {
  for (const ParsedAttr &AL : A) {
    // Only warn if the attribute is an unignored, non-type attribute.
    if (AL.isUsedAsTypeAttr() || AL.isInvalid())
      continue;
    if (AL.getKind() == ParsedAttr::IgnoredAttribute)
      continue;

    if (AL.getKind() == ParsedAttr::UnknownAttribute) {
      S.Diag(AL.getLoc(), diag::warn_unknown_attribute_ignored)
          << AL << AL.getRange();
    } else {
      S.Diag(AL.getLoc(), diag::warn_attribute_not_on_decl) << AL
                                                            << AL.getRange();
    }
  }
}

/// checkUnusedDeclAttributes - Given a declarator which is not being
/// used to build a declaration, complain about any decl attributes
/// which might be lying around on it.
void Sema::checkUnusedDeclAttributes(Declarator &D) {
  ::checkUnusedDeclAttributes(*this, D.getDeclSpec().getAttributes());
  ::checkUnusedDeclAttributes(*this, D.getAttributes());
  for (unsigned i = 0, e = D.getNumTypeObjects(); i != e; ++i)
    ::checkUnusedDeclAttributes(*this, D.getTypeObject(i).getAttrs());
}

/// DeclClonePragmaWeak - clone existing decl (maybe definition),
/// \#pragma weak needs a non-definition decl and source may not have one.
NamedDecl * Sema::DeclClonePragmaWeak(NamedDecl *ND, IdentifierInfo *II,
                                      SourceLocation Loc) {
  assert(isa<FunctionDecl>(ND) || isa<VarDecl>(ND));
  NamedDecl *NewD = nullptr;
  if (auto *FD = dyn_cast<FunctionDecl>(ND)) {
    FunctionDecl *NewFD;
    // FIXME: Missing call to CheckFunctionDeclaration().
    // FIXME: Mangling?
    // FIXME: Is the qualifier info correct?
    // FIXME: Is the DeclContext correct?
    NewFD = FunctionDecl::Create(
        FD->getASTContext(), FD->getDeclContext(), Loc, Loc,
        DeclarationName(II), FD->getType(), FD->getTypeSourceInfo(), SC_None,
        false /*isInlineSpecified*/, FD->hasPrototype(),
        ConstexprSpecKind::Unspecified, FD->getTrailingRequiresClause());
    NewD = NewFD;

    if (FD->getQualifier())
      NewFD->setQualifierInfo(FD->getQualifierLoc());

    // Fake up parameter variables; they are declared as if this were
    // a typedef.
    QualType FDTy = FD->getType();
    if (const auto *FT = FDTy->getAs<FunctionProtoType>()) {
      SmallVector<ParmVarDecl*, 16> Params;
      for (const auto &AI : FT->param_types()) {
        ParmVarDecl *Param = BuildParmVarDeclForTypedef(NewFD, Loc, AI);
        Param->setScopeInfo(0, Params.size());
        Params.push_back(Param);
      }
      NewFD->setParams(Params);
    }
  } else if (auto *VD = dyn_cast<VarDecl>(ND)) {
    NewD = VarDecl::Create(VD->getASTContext(), VD->getDeclContext(),
                           VD->getInnerLocStart(), VD->getLocation(), II,
                           VD->getType(), VD->getTypeSourceInfo(),
                           VD->getStorageClass());
    if (VD->getQualifier())
      cast<VarDecl>(NewD)->setQualifierInfo(VD->getQualifierLoc());
  }
  return NewD;
}

/// DeclApplyPragmaWeak - A declaration (maybe definition) needs \#pragma weak
/// applied to it, possibly with an alias.
void Sema::DeclApplyPragmaWeak(Scope *S, NamedDecl *ND, WeakInfo &W) {
  if (W.getUsed()) return; // only do this once
  W.setUsed(true);
  if (W.getAlias()) { // clone decl, impersonate __attribute(weak,alias(...))
    IdentifierInfo *NDId = ND->getIdentifier();
    NamedDecl *NewD = DeclClonePragmaWeak(ND, W.getAlias(), W.getLocation());
    NewD->addAttr(
        AliasAttr::CreateImplicit(Context, NDId->getName(), W.getLocation()));
    NewD->addAttr(WeakAttr::CreateImplicit(Context, W.getLocation(),
                                           AttributeCommonInfo::AS_Pragma));
    WeakTopLevelDecl.push_back(NewD);
    // FIXME: "hideous" code from Sema::LazilyCreateBuiltin
    // to insert Decl at TU scope, sorry.
    DeclContext *SavedContext = CurContext;
    CurContext = Context.getTranslationUnitDecl();
    NewD->setDeclContext(CurContext);
    NewD->setLexicalDeclContext(CurContext);
    PushOnScopeChains(NewD, S);
    CurContext = SavedContext;
  } else { // just add weak to existing
    ND->addAttr(WeakAttr::CreateImplicit(Context, W.getLocation(),
                                         AttributeCommonInfo::AS_Pragma));
  }
}

void Sema::ProcessPragmaWeak(Scope *S, Decl *D) {
  // It's valid to "forward-declare" #pragma weak, in which case we
  // have to do this.
  LoadExternalWeakUndeclaredIdentifiers();
  if (!WeakUndeclaredIdentifiers.empty()) {
    NamedDecl *ND = nullptr;
    if (auto *VD = dyn_cast<VarDecl>(D))
      if (VD->isExternC())
        ND = VD;
    if (auto *FD = dyn_cast<FunctionDecl>(D))
      if (FD->isExternC())
        ND = FD;
    if (ND) {
      if (IdentifierInfo *Id = ND->getIdentifier()) {
        auto I = WeakUndeclaredIdentifiers.find(Id);
        if (I != WeakUndeclaredIdentifiers.end()) {
          WeakInfo W = I->second;
          DeclApplyPragmaWeak(S, ND, W);
          WeakUndeclaredIdentifiers[Id] = W;
        }
      }
    }
  }
}

/// ProcessDeclAttributes - Given a declarator (PD) with attributes indicated in
/// it, apply them to D.  This is a bit tricky because PD can have attributes
/// specified in many different places, and we need to find and apply them all.
void Sema::ProcessDeclAttributes(Scope *S, Decl *D, const Declarator &PD) {
  // Apply decl attributes from the DeclSpec if present.
  if (!PD.getDeclSpec().getAttributes().empty())
    ProcessDeclAttributeList(S, D, PD.getDeclSpec().getAttributes());

  // Walk the declarator structure, applying decl attributes that were in a type
  // position to the decl itself.  This handles cases like:
  //   int *__attr__(x)** D;
  // when X is a decl attribute.
  for (unsigned i = 0, e = PD.getNumTypeObjects(); i != e; ++i)
     ProcessDeclAttributeList(S, D, PD.getTypeObject(i).getAttrs(),
                             /*IncludeCXX11Attributes=*/false);

  // Finally, apply any attributes on the decl itself.
  ProcessDeclAttributeList(S, D, PD.getAttributes());

  // Apply additional attributes specified by '#pragma clang attribute'.
  AddPragmaAttributes(S, D);
}

/// Is the given declaration allowed to use a forbidden type?
/// If so, it'll still be annotated with an attribute that makes it
/// illegal to actually use.
static bool isForbiddenTypeAllowed(Sema &S, Decl *D,
                                   const DelayedDiagnostic &diag,
                                   UnavailableAttr::ImplicitReason &reason) {
  // Private ivars are always okay.  Unfortunately, people don't
  // always properly make their ivars private, even in system headers.
  // Plus we need to make fields okay, too.
  if (!isa<FieldDecl>(D) && !isa<ObjCPropertyDecl>(D) &&
      !isa<FunctionDecl>(D))
    return false;

  // Silently accept unsupported uses of __weak in both user and system
  // declarations when it's been disabled, for ease of integration with
  // -fno-objc-arc files.  We do have to take some care against attempts
  // to define such things;  for now, we've only done that for ivars
  // and properties.
  if ((isa<ObjCIvarDecl>(D) || isa<ObjCPropertyDecl>(D))) {
    if (diag.getForbiddenTypeDiagnostic() == diag::err_arc_weak_disabled ||
        diag.getForbiddenTypeDiagnostic() == diag::err_arc_weak_no_runtime) {
      reason = UnavailableAttr::IR_ForbiddenWeak;
      return true;
    }
  }

  // Allow all sorts of things in system headers.
  if (S.Context.getSourceManager().isInSystemHeader(D->getLocation())) {
    // Currently, all the failures dealt with this way are due to ARC
    // restrictions.
    reason = UnavailableAttr::IR_ARCForbiddenType;
    return true;
  }

  return false;
}

/// Handle a delayed forbidden-type diagnostic.
static void handleDelayedForbiddenType(Sema &S, DelayedDiagnostic &DD,
                                       Decl *D) {
  auto Reason = UnavailableAttr::IR_None;
  if (D && isForbiddenTypeAllowed(S, D, DD, Reason)) {
    assert(Reason && "didn't set reason?");
    D->addAttr(UnavailableAttr::CreateImplicit(S.Context, "", Reason, DD.Loc));
    return;
  }
  if (S.getLangOpts().ObjCAutoRefCount)
    if (const auto *FD = dyn_cast<FunctionDecl>(D)) {
      // FIXME: we may want to suppress diagnostics for all
      // kind of forbidden type messages on unavailable functions.
      if (FD->hasAttr<UnavailableAttr>() &&
          DD.getForbiddenTypeDiagnostic() ==
              diag::err_arc_array_param_no_ownership) {
        DD.Triggered = true;
        return;
      }
    }

  S.Diag(DD.Loc, DD.getForbiddenTypeDiagnostic())
      << DD.getForbiddenTypeOperand() << DD.getForbiddenTypeArgument();
  DD.Triggered = true;
}


void Sema::PopParsingDeclaration(ParsingDeclState state, Decl *decl) {
  assert(DelayedDiagnostics.getCurrentPool());
  DelayedDiagnosticPool &poppedPool = *DelayedDiagnostics.getCurrentPool();
  DelayedDiagnostics.popWithoutEmitting(state);

  // When delaying diagnostics to run in the context of a parsed
  // declaration, we only want to actually emit anything if parsing
  // succeeds.
  if (!decl) return;

  // We emit all the active diagnostics in this pool or any of its
  // parents.  In general, we'll get one pool for the decl spec
  // and a child pool for each declarator; in a decl group like:
  //   deprecated_typedef foo, *bar, baz();
  // only the declarator pops will be passed decls.  This is correct;
  // we really do need to consider delayed diagnostics from the decl spec
  // for each of the different declarations.
  const DelayedDiagnosticPool *pool = &poppedPool;
  do {
    bool AnyAccessFailures = false;
    for (DelayedDiagnosticPool::pool_iterator
           i = pool->pool_begin(), e = pool->pool_end(); i != e; ++i) {
      // This const_cast is a bit lame.  Really, Triggered should be mutable.
      DelayedDiagnostic &diag = const_cast<DelayedDiagnostic&>(*i);
      if (diag.Triggered)
        continue;

      switch (diag.Kind) {
      case DelayedDiagnostic::Availability:
        // Don't bother giving deprecation/unavailable diagnostics if
        // the decl is invalid.
        if (!decl->isInvalidDecl())
          handleDelayedAvailabilityCheck(diag, decl);
        break;

      case DelayedDiagnostic::Access:
        // Only produce one access control diagnostic for a structured binding
        // declaration: we don't need to tell the user that all the fields are
        // inaccessible one at a time.
        if (AnyAccessFailures && isa<DecompositionDecl>(decl))
          continue;
        HandleDelayedAccessCheck(diag, decl);
        if (diag.Triggered)
          AnyAccessFailures = true;
        break;

      case DelayedDiagnostic::ForbiddenType:
        handleDelayedForbiddenType(*this, diag, decl);
        break;
      }
    }
  } while ((pool = pool->getParent()));
}

/// Given a set of delayed diagnostics, re-emit them as if they had
/// been delayed in the current context instead of in the given pool.
/// Essentially, this just moves them to the current pool.
void Sema::redelayDiagnostics(DelayedDiagnosticPool &pool) {
  DelayedDiagnosticPool *curPool = DelayedDiagnostics.getCurrentPool();
  assert(curPool && "re-emitting in undelayed context not supported");
  curPool->steal(pool);
}<|MERGE_RESOLUTION|>--- conflicted
+++ resolved
@@ -3845,7 +3845,6 @@
   if (D->isInvalidDecl())
     return;
 
-<<<<<<< HEAD
 #if INTEL_CUSTOMIZATION
   if (AL.getKind() == ParsedAttr::AT_SYCLIntelMaxWorkGroupSize) {
     if (AL.getSyntax() == AttributeCommonInfo::AS_GNU &&
@@ -3858,9 +3857,7 @@
       return;
   }
 #endif // INTEL_CUSTOMIZATION
-=======
   S.CheckDeprecatedSYCLAttributeSpelling(AL);
->>>>>>> 001bbd42
 
   Expr *XDimExpr = AL.getArgAsExpr(0);
 
