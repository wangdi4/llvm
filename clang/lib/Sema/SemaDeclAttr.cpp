//===--- SemaDeclAttr.cpp - Declaration Attribute Handling ----------------===//
//
// Part of the LLVM Project, under the Apache License v2.0 with LLVM Exceptions.
// See https://llvm.org/LICENSE.txt for license information.
// SPDX-License-Identifier: Apache-2.0 WITH LLVM-exception
//
//===----------------------------------------------------------------------===//
//
//  This file implements decl-related attribute processing.
//
//===----------------------------------------------------------------------===//

#include "clang/AST/ASTConsumer.h"
#include "clang/AST/ASTContext.h"
#include "clang/AST/ASTMutationListener.h"
#include "clang/AST/CXXInheritance.h"
#include "clang/AST/DeclCXX.h"
#include "clang/AST/DeclObjC.h"
#include "clang/AST/DeclTemplate.h"
#include "clang/AST/Expr.h"
#include "clang/AST/ExprCXX.h"
#include "clang/AST/Mangle.h"
#include "clang/AST/RecursiveASTVisitor.h"
#include "clang/AST/Type.h"
#include "clang/Basic/CharInfo.h"
#include "clang/Basic/DarwinSDKInfo.h"
#include "clang/Basic/SourceLocation.h"
#include "clang/Basic/SourceManager.h"
#include "clang/Basic/TargetBuiltins.h"
#include "clang/Basic/TargetInfo.h"
#include "clang/Lex/Preprocessor.h"
#include "clang/Sema/DeclSpec.h"
#include "clang/Sema/DelayedDiagnostic.h"
#include "clang/Sema/Initialization.h"
#include "clang/Sema/Lookup.h"
#include "clang/Sema/ParsedAttr.h"
#include "clang/Sema/Scope.h"
#include "clang/Sema/ScopeInfo.h"
#include "clang/Sema/SemaInternal.h"
#include "llvm/ADT/Optional.h"
#include "llvm/ADT/STLExtras.h"
#include "llvm/ADT/StringExtras.h"
#include "llvm/IR/Assumptions.h"
#include "llvm/MC/MCSectionMachO.h"
#include "llvm/Support/Error.h"
#include "llvm/Support/MathExtras.h"
#include "intel/SemaIntelImpl.h" // INTEL
#include "llvm/Support/raw_ostream.h"

using namespace clang;
using namespace sema;

namespace AttributeLangSupport {
  enum LANG {
    C,
    Cpp,
    ObjC
  };
} // end namespace AttributeLangSupport

//===----------------------------------------------------------------------===//
//  Helper functions
//===----------------------------------------------------------------------===//

/// isFunctionOrMethod - Return true if the given decl has function
/// type (function or function-typed variable) or an Objective-C
/// method.
static bool isFunctionOrMethod(const Decl *D) {
  return (D->getFunctionType() != nullptr) || isa<ObjCMethodDecl>(D);
}

/// Return true if the given decl has function type (function or
/// function-typed variable) or an Objective-C method or a block.
static bool isFunctionOrMethodOrBlock(const Decl *D) {
  return isFunctionOrMethod(D) || isa<BlockDecl>(D);
}

/// Return true if the given decl has a declarator that should have
/// been processed by Sema::GetTypeForDeclarator.
static bool hasDeclarator(const Decl *D) {
  // In some sense, TypedefDecl really *ought* to be a DeclaratorDecl.
  return isa<DeclaratorDecl>(D) || isa<BlockDecl>(D) || isa<TypedefNameDecl>(D) ||
         isa<ObjCPropertyDecl>(D);
}

/// hasFunctionProto - Return true if the given decl has a argument
/// information. This decl should have already passed
/// isFunctionOrMethod or isFunctionOrMethodOrBlock.
static bool hasFunctionProto(const Decl *D) {
  if (const FunctionType *FnTy = D->getFunctionType())
    return isa<FunctionProtoType>(FnTy);
  return isa<ObjCMethodDecl>(D) || isa<BlockDecl>(D);
}

/// getFunctionOrMethodNumParams - Return number of function or method
/// parameters. It is an error to call this on a K&R function (use
/// hasFunctionProto first).
static unsigned getFunctionOrMethodNumParams(const Decl *D) {
  if (const FunctionType *FnTy = D->getFunctionType())
    return cast<FunctionProtoType>(FnTy)->getNumParams();
  if (const auto *BD = dyn_cast<BlockDecl>(D))
    return BD->getNumParams();
  return cast<ObjCMethodDecl>(D)->param_size();
}

static const ParmVarDecl *getFunctionOrMethodParam(const Decl *D,
                                                   unsigned Idx) {
  if (const auto *FD = dyn_cast<FunctionDecl>(D))
    return FD->getParamDecl(Idx);
  if (const auto *MD = dyn_cast<ObjCMethodDecl>(D))
    return MD->getParamDecl(Idx);
  if (const auto *BD = dyn_cast<BlockDecl>(D))
    return BD->getParamDecl(Idx);
  return nullptr;
}

static QualType getFunctionOrMethodParamType(const Decl *D, unsigned Idx) {
  if (const FunctionType *FnTy = D->getFunctionType())
    return cast<FunctionProtoType>(FnTy)->getParamType(Idx);
  if (const auto *BD = dyn_cast<BlockDecl>(D))
    return BD->getParamDecl(Idx)->getType();

  return cast<ObjCMethodDecl>(D)->parameters()[Idx]->getType();
}

static SourceRange getFunctionOrMethodParamRange(const Decl *D, unsigned Idx) {
  if (auto *PVD = getFunctionOrMethodParam(D, Idx))
    return PVD->getSourceRange();
  return SourceRange();
}

static QualType getFunctionOrMethodResultType(const Decl *D) {
  if (const FunctionType *FnTy = D->getFunctionType())
    return FnTy->getReturnType();
  return cast<ObjCMethodDecl>(D)->getReturnType();
}

static SourceRange getFunctionOrMethodResultSourceRange(const Decl *D) {
  if (const auto *FD = dyn_cast<FunctionDecl>(D))
    return FD->getReturnTypeSourceRange();
  if (const auto *MD = dyn_cast<ObjCMethodDecl>(D))
    return MD->getReturnTypeSourceRange();
  return SourceRange();
}

static bool isFunctionOrMethodVariadic(const Decl *D) {
  if (const FunctionType *FnTy = D->getFunctionType())
    return cast<FunctionProtoType>(FnTy)->isVariadic();
  if (const auto *BD = dyn_cast<BlockDecl>(D))
    return BD->isVariadic();
  return cast<ObjCMethodDecl>(D)->isVariadic();
}

static bool isInstanceMethod(const Decl *D) {
  if (const auto *MethodDecl = dyn_cast<CXXMethodDecl>(D))
    return MethodDecl->isInstance();
  return false;
}

static inline bool isNSStringType(QualType T, ASTContext &Ctx,
                                  bool AllowNSAttributedString = false) {
  const auto *PT = T->getAs<ObjCObjectPointerType>();
  if (!PT)
    return false;

  ObjCInterfaceDecl *Cls = PT->getObjectType()->getInterface();
  if (!Cls)
    return false;

  IdentifierInfo* ClsName = Cls->getIdentifier();

  if (AllowNSAttributedString &&
      ClsName == &Ctx.Idents.get("NSAttributedString"))
    return true;
  // FIXME: Should we walk the chain of classes?
  return ClsName == &Ctx.Idents.get("NSString") ||
         ClsName == &Ctx.Idents.get("NSMutableString");
}

static inline bool isCFStringType(QualType T, ASTContext &Ctx) {
  const auto *PT = T->getAs<PointerType>();
  if (!PT)
    return false;

  const auto *RT = PT->getPointeeType()->getAs<RecordType>();
  if (!RT)
    return false;

  const RecordDecl *RD = RT->getDecl();
  if (RD->getTagKind() != TTK_Struct)
    return false;

  return RD->getIdentifier() == &Ctx.Idents.get("__CFString");
}

static unsigned getNumAttributeArgs(const ParsedAttr &AL) {
  // FIXME: Include the type in the argument list.
  return AL.getNumArgs() + AL.hasParsedType();
}

/// A helper function to provide Attribute Location for the Attr types
/// AND the ParsedAttr.
template <typename AttrInfo>
static std::enable_if_t<std::is_base_of<Attr, AttrInfo>::value, SourceLocation>
getAttrLoc(const AttrInfo &AL) {
  return AL.getLocation();
}
static SourceLocation getAttrLoc(const ParsedAttr &AL) { return AL.getLoc(); }

/// If Expr is a valid integer constant, get the value of the integer
/// expression and return success or failure. May output an error.
///
/// Negative argument is implicitly converted to unsigned, unless
/// \p StrictlyUnsigned is true.
template <typename AttrInfo>
static bool checkUInt32Argument(Sema &S, const AttrInfo &AI, const Expr *Expr,
                                uint32_t &Val, unsigned Idx = UINT_MAX,
                                bool StrictlyUnsigned = false) {
  Optional<llvm::APSInt> I = llvm::APSInt(32);
  if (Expr->isTypeDependent() || Expr->isValueDependent() ||
      !(I = Expr->getIntegerConstantExpr(S.Context))) {
    if (Idx != UINT_MAX)
      S.Diag(getAttrLoc(AI), diag::err_attribute_argument_n_type)
          << &AI << Idx << AANT_ArgumentIntegerConstant
          << Expr->getSourceRange();
    else
      S.Diag(getAttrLoc(AI), diag::err_attribute_argument_type)
          << &AI << AANT_ArgumentIntegerConstant << Expr->getSourceRange();
    return false;
  }

  if (!I->isIntN(32)) {
    S.Diag(Expr->getExprLoc(), diag::err_ice_too_large)
        << toString(*I, 10, false) << 32 << /* Unsigned */ 1;
    return false;
  }

  if (StrictlyUnsigned && I->isSigned() && I->isNegative()) {
    S.Diag(getAttrLoc(AI), diag::err_attribute_requires_positive_integer)
        << &AI << /*non-negative*/ 1;
    return false;
  }

  Val = (uint32_t)I->getZExtValue();
  return true;
}

/// Wrapper around checkUInt32Argument, with an extra check to be sure
/// that the result will fit into a regular (signed) int. All args have the same
/// purpose as they do in checkUInt32Argument.
template <typename AttrInfo>
static bool checkPositiveIntArgument(Sema &S, const AttrInfo &AI, const Expr *Expr,
                                     int &Val, unsigned Idx = UINT_MAX) {
  uint32_t UVal;
  if (!checkUInt32Argument(S, AI, Expr, UVal, Idx))
    return false;

  if (UVal > (uint32_t)std::numeric_limits<int>::max()) {
    llvm::APSInt I(32); // for toString
    I = UVal;
    S.Diag(Expr->getExprLoc(), diag::err_ice_too_large)
        << toString(I, 10, false) << 32 << /* Unsigned */ 0;
    return false;
  }

  Val = UVal;
  return true;
}

/// Diagnose mutually exclusive attributes when present on a given
/// declaration. Returns true if diagnosed.
template <typename AttrTy>
static bool checkAttrMutualExclusion(Sema &S, Decl *D,
                                     const AttributeCommonInfo &AL) {
  if (const auto *A = D->getAttr<AttrTy>()) {
    S.Diag(AL.getLoc(), diag::err_attributes_are_not_compatible) << AL << A;
    S.Diag(A->getLocation(), diag::note_conflicting_attribute);
    return true;
  }
  return false;
}

template <typename AttrTy>
static bool checkAttrMutualExclusion(Sema &S, Decl *D, const Attr &AL) {
  if (const auto *A = D->getAttr<AttrTy>()) {
    S.Diag(AL.getLocation(), diag::err_attributes_are_not_compatible) << &AL
                                                                      << A;
    S.Diag(A->getLocation(), diag::note_conflicting_attribute);
    return true;
  }
  return false;
}

void Sema::DiagnoseDeprecatedAttribute(const ParsedAttr &A, StringRef NewScope,
                                       StringRef NewName) {
  assert((!NewName.empty() || !NewScope.empty()) &&
         "Deprecated attribute with no new scope or name?");
  Diag(A.getLoc(), diag::warn_attribute_spelling_deprecated)
      << "'" + A.getNormalizedFullName() + "'";

  FixItHint Fix;
  std::string NewFullName;
  if (NewScope.empty() && !NewName.empty()) {
    // Only have a new name.
    Fix = FixItHint::CreateReplacement(A.getLoc(), NewName);
    NewFullName =
        ((A.hasScope() ? A.getScopeName()->getName() : StringRef("")) +
         "::" + NewName)
            .str();
  } else if (NewName.empty() && !NewScope.empty()) {
    // Only have a new scope.
    Fix = FixItHint::CreateReplacement(A.getScopeLoc(), NewScope);
    NewFullName = (NewScope + "::" + A.getAttrName()->getName()).str();
  } else {
    // Have both a new name and a new scope.
    NewFullName = (NewScope + "::" + NewName).str();
    Fix = FixItHint::CreateReplacement(A.getRange(), NewFullName);
  }

  Diag(A.getLoc(), diag::note_spelling_suggestion)
      << "'" + NewFullName + "'" << Fix;
}

void Sema::CheckDeprecatedSYCLAttributeSpelling(const ParsedAttr &A,
                                                StringRef NewName) {
#if INTEL_CUSTOMIZATION
  // List of attributes that call this function but don't want to
  // deprecate their GNU spellings, even in SYCL 2020 mode or later.
  static constexpr AttributeCommonInfo::Kind Exclusions[] = {
    ParsedAttr::AT_SYCLIntelSchedulerTargetFmaxMhz,
    ParsedAttr::AT_SYCLIntelMaxGlobalWorkDim,
    ParsedAttr::AT_IntelFPGASinglePump,
    ParsedAttr::AT_IntelFPGADoublePump,
    ParsedAttr::AT_IntelFPGAMemory,
    ParsedAttr::AT_IntelFPGARegister,
    ParsedAttr::AT_IntelFPGASimpleDualPort,
    ParsedAttr::AT_IntelFPGAMaxReplicates,
    ParsedAttr::AT_IntelFPGAMerge,
    ParsedAttr::AT_IntelFPGABankBits,
    ParsedAttr::AT_IntelFPGAPrivateCopies,
    ParsedAttr::AT_IntelFPGAForcePow2Depth,
    ParsedAttr::AT_IntelFPGABankWidth,
    ParsedAttr::AT_IntelFPGANumBanks,
    ParsedAttr::AT_SYCLIntelNumSimdWorkItems,
  };
  // Some FPGA attributes have GNU spelling and can appear without a scope
  if (!A.hasScope() && A.getSyntax() == ParsedAttr::AS_GNU &&
      llvm::is_contained(Exclusions, A.getKind()))
    return;
#endif // INTEL_CUSTOMIZATION

  // Additionally, diagnose the old [[intel::ii]] spelling.
  if (A.getKind() == ParsedAttr::AT_SYCLIntelFPGAInitiationInterval &&
      A.hasScope() && A.getSyntax() != ParsedAttr::AS_Pragma && // INTEL
      A.getAttrName()->isStr("ii")) {
    DiagnoseDeprecatedAttribute(A, "intel", "initiation_interval");
    return;
  }

  // Diagnose SYCL 2017 spellings in later SYCL modes.
  if (LangOpts.getSYCLVersion() > LangOptions::SYCL_2017) {
    // All attributes in the cl vendor namespace are deprecated in favor of a
    // name in the sycl namespace as of SYCL 2020.
    if (A.hasScope() && A.getScopeName()->isStr("cl")) {
      DiagnoseDeprecatedAttribute(A, "sycl", NewName);
      return;
    }

    // Deprecate [[intel::reqd_work_group_size]] attribute spelling in favor
    // of the SYCL 2020 attribute spelling [[sycl::reqd_work_group_size]].
    if (A.getKind() == ParsedAttr::AT_ReqdWorkGroupSize && A.hasScope() &&
        A.getScopeName()->isStr("intel")) {
      DiagnoseDeprecatedAttribute(A, "sycl", NewName);
      return;
    }

    // All GNU-style spellings are deprecated in favor of a C++-style spelling.
    if (A.getSyntax() == ParsedAttr::AS_GNU) {
      // Note: we cannot suggest an automatic fix-it because GNU-style
      // spellings can appear in locations that are not valid for a C++-style
      // spelling, and the attribute could be part of an attribute list within
      // a single __attribute__ specifier. Just tell the user it's deprecated
      // manually.
      //
      // This currently assumes that the GNU-style spelling is the same as the
      // SYCL 2020 spelling (sans the vendor namespace).
      Diag(A.getLoc(), diag::warn_attribute_spelling_deprecated)
          << "'" + A.getNormalizedFullName() + "'";
      Diag(A.getLoc(), diag::note_spelling_suggestion)
          << "'[[sycl::" + A.getNormalizedFullName() + "]]'";
      return;
    }
  }

  // Diagnose SYCL 2020 spellings used in earlier SYCL modes as being an
  // extension.
  if (LangOpts.getSYCLVersion() == LangOptions::SYCL_2017 && A.hasScope() &&
      A.getScopeName()->isStr("sycl")) {
    Diag(A.getLoc(), diag::ext_sycl_2020_attr_spelling) << A;
    return;
  }

  // All attributes in the intelfpga vendor namespace are deprecated in favor
  // of a name in the intel vendor namespace. By default, assume the attribute
  // retains its original name but changes the namespace. However, some
  // attributes were renamed, so we support supplying a new name as well.
  if (A.hasScope() && A.getScopeName()->isStr("intelfpga")) {
    DiagnoseDeprecatedAttribute(A, "intel", NewName);
    return;
  }
}

/// Check if IdxExpr is a valid parameter index for a function or
/// instance method D.  May output an error.
///
/// \returns true if IdxExpr is a valid index.
template <typename AttrInfo>
static bool checkFunctionOrMethodParameterIndex(
    Sema &S, const Decl *D, const AttrInfo &AI, unsigned AttrArgNum,
    const Expr *IdxExpr, ParamIdx &Idx, bool CanIndexImplicitThis = false) {
  assert(isFunctionOrMethodOrBlock(D));

  // In C++ the implicit 'this' function parameter also counts.
  // Parameters are counted from one.
  bool HP = hasFunctionProto(D);
  bool HasImplicitThisParam = isInstanceMethod(D);
  bool IV = HP && isFunctionOrMethodVariadic(D);
  unsigned NumParams =
      (HP ? getFunctionOrMethodNumParams(D) : 0) + HasImplicitThisParam;

  Optional<llvm::APSInt> IdxInt;
  if (IdxExpr->isTypeDependent() || IdxExpr->isValueDependent() ||
      !(IdxInt = IdxExpr->getIntegerConstantExpr(S.Context))) {
    S.Diag(getAttrLoc(AI), diag::err_attribute_argument_n_type)
        << &AI << AttrArgNum << AANT_ArgumentIntegerConstant
        << IdxExpr->getSourceRange();
    return false;
  }

  unsigned IdxSource = IdxInt->getLimitedValue(UINT_MAX);
  if (IdxSource < 1 || (!IV && IdxSource > NumParams)) {
    S.Diag(getAttrLoc(AI), diag::err_attribute_argument_out_of_bounds)
        << &AI << AttrArgNum << IdxExpr->getSourceRange();
    return false;
  }
  if (HasImplicitThisParam && !CanIndexImplicitThis) {
    if (IdxSource == 1) {
      S.Diag(getAttrLoc(AI), diag::err_attribute_invalid_implicit_this_argument)
          << &AI << IdxExpr->getSourceRange();
      return false;
    }
  }

  Idx = ParamIdx(IdxSource, D);
  return true;
}

/// Check if the argument \p ArgNum of \p Attr is a ASCII string literal.
/// If not emit an error and return false. If the argument is an identifier it
/// will emit an error with a fixit hint and treat it as if it was a string
/// literal.
bool Sema::checkStringLiteralArgumentAttr(const ParsedAttr &AL, unsigned ArgNum,
                                          StringRef &Str,
                                          SourceLocation *ArgLocation) {
  // Look for identifiers. If we have one emit a hint to fix it to a literal.
  if (AL.isArgIdent(ArgNum)) {
    IdentifierLoc *Loc = AL.getArgAsIdent(ArgNum);
    Diag(Loc->Loc, diag::err_attribute_argument_type)
        << AL << AANT_ArgumentString
        << FixItHint::CreateInsertion(Loc->Loc, "\"")
        << FixItHint::CreateInsertion(getLocForEndOfToken(Loc->Loc), "\"");
    Str = Loc->Ident->getName();
    if (ArgLocation)
      *ArgLocation = Loc->Loc;
    return true;
  }

  // Now check for an actual string literal.
  Expr *ArgExpr = AL.getArgAsExpr(ArgNum);
  const auto *Literal = dyn_cast<StringLiteral>(ArgExpr->IgnoreParenCasts());
  if (ArgLocation)
    *ArgLocation = ArgExpr->getBeginLoc();

  if (!Literal || !Literal->isAscii()) {
    Diag(ArgExpr->getBeginLoc(), diag::err_attribute_argument_type)
        << AL << AANT_ArgumentString;
    return false;
  }

  Str = Literal->getString();
  return true;
}

/// Applies the given attribute to the Decl without performing any
/// additional semantic checking.
template <typename AttrType>
static void handleSimpleAttribute(Sema &S, Decl *D,
                                  const AttributeCommonInfo &CI) {
  D->addAttr(::new (S.Context) AttrType(S.Context, CI));
}

template <typename... DiagnosticArgs>
static const Sema::SemaDiagnosticBuilder&
appendDiagnostics(const Sema::SemaDiagnosticBuilder &Bldr) {
  return Bldr;
}

template <typename T, typename... DiagnosticArgs>
static const Sema::SemaDiagnosticBuilder&
appendDiagnostics(const Sema::SemaDiagnosticBuilder &Bldr, T &&ExtraArg,
                  DiagnosticArgs &&... ExtraArgs) {
  return appendDiagnostics(Bldr << std::forward<T>(ExtraArg),
                           std::forward<DiagnosticArgs>(ExtraArgs)...);
}

/// Add an attribute @c AttrType to declaration @c D, provided that
/// @c PassesCheck is true.
/// Otherwise, emit diagnostic @c DiagID, passing in all parameters
/// specified in @c ExtraArgs.
template <typename AttrType, typename... DiagnosticArgs>
static void handleSimpleAttributeOrDiagnose(Sema &S, Decl *D,
                                            const AttributeCommonInfo &CI,
                                            bool PassesCheck, unsigned DiagID,
                                            DiagnosticArgs &&... ExtraArgs) {
  if (!PassesCheck) {
    Sema::SemaDiagnosticBuilder DB = S.Diag(D->getBeginLoc(), DiagID);
    appendDiagnostics(DB, std::forward<DiagnosticArgs>(ExtraArgs)...);
    return;
  }
  handleSimpleAttribute<AttrType>(S, D, CI);
}

/// Check if the passed-in expression is of type int or bool.
static bool isIntOrBool(Expr *Exp) {
  QualType QT = Exp->getType();
  return QT->isBooleanType() || QT->isIntegerType();
}


// Check to see if the type is a smart pointer of some kind.  We assume
// it's a smart pointer if it defines both operator-> and operator*.
static bool threadSafetyCheckIsSmartPointer(Sema &S, const RecordType* RT) {
  auto IsOverloadedOperatorPresent = [&S](const RecordDecl *Record,
                                          OverloadedOperatorKind Op) {
    DeclContextLookupResult Result =
        Record->lookup(S.Context.DeclarationNames.getCXXOperatorName(Op));
    return !Result.empty();
  };

  const RecordDecl *Record = RT->getDecl();
  bool foundStarOperator = IsOverloadedOperatorPresent(Record, OO_Star);
  bool foundArrowOperator = IsOverloadedOperatorPresent(Record, OO_Arrow);
  if (foundStarOperator && foundArrowOperator)
    return true;

  const CXXRecordDecl *CXXRecord = dyn_cast<CXXRecordDecl>(Record);
  if (!CXXRecord)
    return false;

  for (auto BaseSpecifier : CXXRecord->bases()) {
    if (!foundStarOperator)
      foundStarOperator = IsOverloadedOperatorPresent(
          BaseSpecifier.getType()->getAsRecordDecl(), OO_Star);
    if (!foundArrowOperator)
      foundArrowOperator = IsOverloadedOperatorPresent(
          BaseSpecifier.getType()->getAsRecordDecl(), OO_Arrow);
  }

  if (foundStarOperator && foundArrowOperator)
    return true;

  return false;
}

/// Check if passed in Decl is a pointer type.
/// Note that this function may produce an error message.
/// \return true if the Decl is a pointer type; false otherwise
static bool threadSafetyCheckIsPointer(Sema &S, const Decl *D,
                                       const ParsedAttr &AL) {
  const auto *VD = cast<ValueDecl>(D);
  QualType QT = VD->getType();
  if (QT->isAnyPointerType())
    return true;

  if (const auto *RT = QT->getAs<RecordType>()) {
    // If it's an incomplete type, it could be a smart pointer; skip it.
    // (We don't want to force template instantiation if we can avoid it,
    // since that would alter the order in which templates are instantiated.)
    if (RT->isIncompleteType())
      return true;

    if (threadSafetyCheckIsSmartPointer(S, RT))
      return true;
  }

  S.Diag(AL.getLoc(), diag::warn_thread_attribute_decl_not_pointer) << AL << QT;
  return false;
}

/// Checks that the passed in QualType either is of RecordType or points
/// to RecordType. Returns the relevant RecordType, null if it does not exit.
static const RecordType *getRecordType(QualType QT) {
  if (const auto *RT = QT->getAs<RecordType>())
    return RT;

  // Now check if we point to record type.
  if (const auto *PT = QT->getAs<PointerType>())
    return PT->getPointeeType()->getAs<RecordType>();

  return nullptr;
}

template <typename AttrType>
static bool checkRecordDeclForAttr(const RecordDecl *RD) {
  // Check if the record itself has the attribute.
  if (RD->hasAttr<AttrType>())
    return true;

  // Else check if any base classes have the attribute.
  if (const auto *CRD = dyn_cast<CXXRecordDecl>(RD)) {
    if (!CRD->forallBases([](const CXXRecordDecl *Base) {
          return !Base->hasAttr<AttrType>();
        }))
      return true;
  }
  return false;
}

static bool checkRecordTypeForCapability(Sema &S, QualType Ty) {
  const RecordType *RT = getRecordType(Ty);

  if (!RT)
    return false;

  // Don't check for the capability if the class hasn't been defined yet.
  if (RT->isIncompleteType())
    return true;

  // Allow smart pointers to be used as capability objects.
  // FIXME -- Check the type that the smart pointer points to.
  if (threadSafetyCheckIsSmartPointer(S, RT))
    return true;

  return checkRecordDeclForAttr<CapabilityAttr>(RT->getDecl());
}

static bool checkTypedefTypeForCapability(QualType Ty) {
  const auto *TD = Ty->getAs<TypedefType>();
  if (!TD)
    return false;

  TypedefNameDecl *TN = TD->getDecl();
  if (!TN)
    return false;

  return TN->hasAttr<CapabilityAttr>();
}

static bool typeHasCapability(Sema &S, QualType Ty) {
  if (checkTypedefTypeForCapability(Ty))
    return true;

  if (checkRecordTypeForCapability(S, Ty))
    return true;

  return false;
}

static bool isCapabilityExpr(Sema &S, const Expr *Ex) {
  // Capability expressions are simple expressions involving the boolean logic
  // operators &&, || or !, a simple DeclRefExpr, CastExpr or a ParenExpr. Once
  // a DeclRefExpr is found, its type should be checked to determine whether it
  // is a capability or not.

  if (const auto *E = dyn_cast<CastExpr>(Ex))
    return isCapabilityExpr(S, E->getSubExpr());
  else if (const auto *E = dyn_cast<ParenExpr>(Ex))
    return isCapabilityExpr(S, E->getSubExpr());
  else if (const auto *E = dyn_cast<UnaryOperator>(Ex)) {
    if (E->getOpcode() == UO_LNot || E->getOpcode() == UO_AddrOf ||
        E->getOpcode() == UO_Deref)
      return isCapabilityExpr(S, E->getSubExpr());
    return false;
  } else if (const auto *E = dyn_cast<BinaryOperator>(Ex)) {
    if (E->getOpcode() == BO_LAnd || E->getOpcode() == BO_LOr)
      return isCapabilityExpr(S, E->getLHS()) &&
             isCapabilityExpr(S, E->getRHS());
    return false;
  }

  return typeHasCapability(S, Ex->getType());
}

/// Checks that all attribute arguments, starting from Sidx, resolve to
/// a capability object.
/// \param Sidx The attribute argument index to start checking with.
/// \param ParamIdxOk Whether an argument can be indexing into a function
/// parameter list.
static void checkAttrArgsAreCapabilityObjs(Sema &S, Decl *D,
                                           const ParsedAttr &AL,
                                           SmallVectorImpl<Expr *> &Args,
                                           unsigned Sidx = 0,
                                           bool ParamIdxOk = false) {
  if (Sidx == AL.getNumArgs()) {
    // If we don't have any capability arguments, the attribute implicitly
    // refers to 'this'. So we need to make sure that 'this' exists, i.e. we're
    // a non-static method, and that the class is a (scoped) capability.
    const auto *MD = dyn_cast<const CXXMethodDecl>(D);
    if (MD && !MD->isStatic()) {
      const CXXRecordDecl *RD = MD->getParent();
      // FIXME -- need to check this again on template instantiation
      if (!checkRecordDeclForAttr<CapabilityAttr>(RD) &&
          !checkRecordDeclForAttr<ScopedLockableAttr>(RD))
        S.Diag(AL.getLoc(),
               diag::warn_thread_attribute_not_on_capability_member)
            << AL << MD->getParent();
    } else {
      S.Diag(AL.getLoc(), diag::warn_thread_attribute_not_on_non_static_member)
          << AL;
    }
  }

  for (unsigned Idx = Sidx; Idx < AL.getNumArgs(); ++Idx) {
    Expr *ArgExp = AL.getArgAsExpr(Idx);

    if (ArgExp->isTypeDependent()) {
      // FIXME -- need to check this again on template instantiation
      Args.push_back(ArgExp);
      continue;
    }

    if (const auto *StrLit = dyn_cast<StringLiteral>(ArgExp)) {
      if (StrLit->getLength() == 0 ||
          (StrLit->isAscii() && StrLit->getString() == StringRef("*"))) {
        // Pass empty strings to the analyzer without warnings.
        // Treat "*" as the universal lock.
        Args.push_back(ArgExp);
        continue;
      }

      // We allow constant strings to be used as a placeholder for expressions
      // that are not valid C++ syntax, but warn that they are ignored.
      S.Diag(AL.getLoc(), diag::warn_thread_attribute_ignored) << AL;
      Args.push_back(ArgExp);
      continue;
    }

    QualType ArgTy = ArgExp->getType();

    // A pointer to member expression of the form  &MyClass::mu is treated
    // specially -- we need to look at the type of the member.
    if (const auto *UOp = dyn_cast<UnaryOperator>(ArgExp))
      if (UOp->getOpcode() == UO_AddrOf)
        if (const auto *DRE = dyn_cast<DeclRefExpr>(UOp->getSubExpr()))
          if (DRE->getDecl()->isCXXInstanceMember())
            ArgTy = DRE->getDecl()->getType();

    // First see if we can just cast to record type, or pointer to record type.
    const RecordType *RT = getRecordType(ArgTy);

    // Now check if we index into a record type function param.
    if(!RT && ParamIdxOk) {
      const auto *FD = dyn_cast<FunctionDecl>(D);
      const auto *IL = dyn_cast<IntegerLiteral>(ArgExp);
      if(FD && IL) {
        unsigned int NumParams = FD->getNumParams();
        llvm::APInt ArgValue = IL->getValue();
        uint64_t ParamIdxFromOne = ArgValue.getZExtValue();
        uint64_t ParamIdxFromZero = ParamIdxFromOne - 1;
        if (!ArgValue.isStrictlyPositive() || ParamIdxFromOne > NumParams) {
          S.Diag(AL.getLoc(),
                 diag::err_attribute_argument_out_of_bounds_extra_info)
              << AL << Idx + 1 << NumParams;
          continue;
        }
        ArgTy = FD->getParamDecl(ParamIdxFromZero)->getType();
      }
    }

    // If the type does not have a capability, see if the components of the
    // expression have capabilities. This allows for writing C code where the
    // capability may be on the type, and the expression is a capability
    // boolean logic expression. Eg) requires_capability(A || B && !C)
    if (!typeHasCapability(S, ArgTy) && !isCapabilityExpr(S, ArgExp))
      S.Diag(AL.getLoc(), diag::warn_thread_attribute_argument_not_lockable)
          << AL << ArgTy;

    Args.push_back(ArgExp);
  }
}

//===----------------------------------------------------------------------===//
// Attribute Implementations
//===----------------------------------------------------------------------===//

static void handlePtGuardedVarAttr(Sema &S, Decl *D, const ParsedAttr &AL) {
  if (!threadSafetyCheckIsPointer(S, D, AL))
    return;

  D->addAttr(::new (S.Context) PtGuardedVarAttr(S.Context, AL));
}

static bool checkGuardedByAttrCommon(Sema &S, Decl *D, const ParsedAttr &AL,
                                     Expr *&Arg) {
  SmallVector<Expr *, 1> Args;
  // check that all arguments are lockable objects
  checkAttrArgsAreCapabilityObjs(S, D, AL, Args);
  unsigned Size = Args.size();
  if (Size != 1)
    return false;

  Arg = Args[0];

  return true;
}

static void handleGuardedByAttr(Sema &S, Decl *D, const ParsedAttr &AL) {
  Expr *Arg = nullptr;
  if (!checkGuardedByAttrCommon(S, D, AL, Arg))
    return;

  D->addAttr(::new (S.Context) GuardedByAttr(S.Context, AL, Arg));
}

static void handlePtGuardedByAttr(Sema &S, Decl *D, const ParsedAttr &AL) {
  Expr *Arg = nullptr;
  if (!checkGuardedByAttrCommon(S, D, AL, Arg))
    return;

  if (!threadSafetyCheckIsPointer(S, D, AL))
    return;

  D->addAttr(::new (S.Context) PtGuardedByAttr(S.Context, AL, Arg));
}

static bool checkAcquireOrderAttrCommon(Sema &S, Decl *D, const ParsedAttr &AL,
                                        SmallVectorImpl<Expr *> &Args) {
  if (!AL.checkAtLeastNumArgs(S, 1))
    return false;

  // Check that this attribute only applies to lockable types.
  QualType QT = cast<ValueDecl>(D)->getType();
  if (!QT->isDependentType() && !typeHasCapability(S, QT)) {
    S.Diag(AL.getLoc(), diag::warn_thread_attribute_decl_not_lockable) << AL;
    return false;
  }

  // Check that all arguments are lockable objects.
  checkAttrArgsAreCapabilityObjs(S, D, AL, Args);
  if (Args.empty())
    return false;

  return true;
}

static void handleAcquiredAfterAttr(Sema &S, Decl *D, const ParsedAttr &AL) {
  SmallVector<Expr *, 1> Args;
  if (!checkAcquireOrderAttrCommon(S, D, AL, Args))
    return;

  Expr **StartArg = &Args[0];
  D->addAttr(::new (S.Context)
                 AcquiredAfterAttr(S.Context, AL, StartArg, Args.size()));
}

static void handleAcquiredBeforeAttr(Sema &S, Decl *D, const ParsedAttr &AL) {
  SmallVector<Expr *, 1> Args;
  if (!checkAcquireOrderAttrCommon(S, D, AL, Args))
    return;

  Expr **StartArg = &Args[0];
  D->addAttr(::new (S.Context)
                 AcquiredBeforeAttr(S.Context, AL, StartArg, Args.size()));
}

static bool checkLockFunAttrCommon(Sema &S, Decl *D, const ParsedAttr &AL,
                                   SmallVectorImpl<Expr *> &Args) {
  // zero or more arguments ok
  // check that all arguments are lockable objects
  checkAttrArgsAreCapabilityObjs(S, D, AL, Args, 0, /*ParamIdxOk=*/true);

  return true;
}

static void handleAssertSharedLockAttr(Sema &S, Decl *D, const ParsedAttr &AL) {
  SmallVector<Expr *, 1> Args;
  if (!checkLockFunAttrCommon(S, D, AL, Args))
    return;

  unsigned Size = Args.size();
  Expr **StartArg = Size == 0 ? nullptr : &Args[0];
  D->addAttr(::new (S.Context)
                 AssertSharedLockAttr(S.Context, AL, StartArg, Size));
}

static void handleAssertExclusiveLockAttr(Sema &S, Decl *D,
                                          const ParsedAttr &AL) {
  SmallVector<Expr *, 1> Args;
  if (!checkLockFunAttrCommon(S, D, AL, Args))
    return;

  unsigned Size = Args.size();
  Expr **StartArg = Size == 0 ? nullptr : &Args[0];
  D->addAttr(::new (S.Context)
                 AssertExclusiveLockAttr(S.Context, AL, StartArg, Size));
}

/// Checks to be sure that the given parameter number is in bounds, and
/// is an integral type. Will emit appropriate diagnostics if this returns
/// false.
///
/// AttrArgNo is used to actually retrieve the argument, so it's base-0.
template <typename AttrInfo>
static bool checkParamIsIntegerType(Sema &S, const Decl *D, const AttrInfo &AI,
                                    unsigned AttrArgNo) {
  assert(AI.isArgExpr(AttrArgNo) && "Expected expression argument");
  Expr *AttrArg = AI.getArgAsExpr(AttrArgNo);
  ParamIdx Idx;
  if (!checkFunctionOrMethodParameterIndex(S, D, AI, AttrArgNo + 1, AttrArg,
                                           Idx))
    return false;

  QualType ParamTy = getFunctionOrMethodParamType(D, Idx.getASTIndex());
  if (!ParamTy->isIntegerType() && !ParamTy->isCharType()) {
    SourceLocation SrcLoc = AttrArg->getBeginLoc();
    S.Diag(SrcLoc, diag::err_attribute_integers_only)
        << AI << getFunctionOrMethodParamRange(D, Idx.getASTIndex());
    return false;
  }
  return true;
}

static void handleAllocSizeAttr(Sema &S, Decl *D, const ParsedAttr &AL) {
  if (!AL.checkAtLeastNumArgs(S, 1) || !AL.checkAtMostNumArgs(S, 2))
    return;

  assert(isFunctionOrMethod(D) && hasFunctionProto(D));

  QualType RetTy = getFunctionOrMethodResultType(D);
  if (!RetTy->isPointerType()) {
    S.Diag(AL.getLoc(), diag::warn_attribute_return_pointers_only) << AL;
    return;
  }

  const Expr *SizeExpr = AL.getArgAsExpr(0);
  int SizeArgNoVal;
  // Parameter indices are 1-indexed, hence Index=1
  if (!checkPositiveIntArgument(S, AL, SizeExpr, SizeArgNoVal, /*Idx=*/1))
    return;
  if (!checkParamIsIntegerType(S, D, AL, /*AttrArgNo=*/0))
    return;
  ParamIdx SizeArgNo(SizeArgNoVal, D);

  ParamIdx NumberArgNo;
  if (AL.getNumArgs() == 2) {
    const Expr *NumberExpr = AL.getArgAsExpr(1);
    int Val;
    // Parameter indices are 1-based, hence Index=2
    if (!checkPositiveIntArgument(S, AL, NumberExpr, Val, /*Idx=*/2))
      return;
    if (!checkParamIsIntegerType(S, D, AL, /*AttrArgNo=*/1))
      return;
    NumberArgNo = ParamIdx(Val, D);
  }

  D->addAttr(::new (S.Context)
                 AllocSizeAttr(S.Context, AL, SizeArgNo, NumberArgNo));
}

static bool checkTryLockFunAttrCommon(Sema &S, Decl *D, const ParsedAttr &AL,
                                      SmallVectorImpl<Expr *> &Args) {
  if (!AL.checkAtLeastNumArgs(S, 1))
    return false;

  if (!isIntOrBool(AL.getArgAsExpr(0))) {
    S.Diag(AL.getLoc(), diag::err_attribute_argument_n_type)
        << AL << 1 << AANT_ArgumentIntOrBool;
    return false;
  }

  // check that all arguments are lockable objects
  checkAttrArgsAreCapabilityObjs(S, D, AL, Args, 1);

  return true;
}

static void handleSharedTrylockFunctionAttr(Sema &S, Decl *D,
                                            const ParsedAttr &AL) {
  SmallVector<Expr*, 2> Args;
  if (!checkTryLockFunAttrCommon(S, D, AL, Args))
    return;

  D->addAttr(::new (S.Context) SharedTrylockFunctionAttr(
      S.Context, AL, AL.getArgAsExpr(0), Args.data(), Args.size()));
}

static void handleExclusiveTrylockFunctionAttr(Sema &S, Decl *D,
                                               const ParsedAttr &AL) {
  SmallVector<Expr*, 2> Args;
  if (!checkTryLockFunAttrCommon(S, D, AL, Args))
    return;

  D->addAttr(::new (S.Context) ExclusiveTrylockFunctionAttr(
      S.Context, AL, AL.getArgAsExpr(0), Args.data(), Args.size()));
}

static void handleLockReturnedAttr(Sema &S, Decl *D, const ParsedAttr &AL) {
  // check that the argument is lockable object
  SmallVector<Expr*, 1> Args;
  checkAttrArgsAreCapabilityObjs(S, D, AL, Args);
  unsigned Size = Args.size();
  if (Size == 0)
    return;

  D->addAttr(::new (S.Context) LockReturnedAttr(S.Context, AL, Args[0]));
}

static void handleLocksExcludedAttr(Sema &S, Decl *D, const ParsedAttr &AL) {
  if (!AL.checkAtLeastNumArgs(S, 1))
    return;

  // check that all arguments are lockable objects
  SmallVector<Expr*, 1> Args;
  checkAttrArgsAreCapabilityObjs(S, D, AL, Args);
  unsigned Size = Args.size();
  if (Size == 0)
    return;
  Expr **StartArg = &Args[0];

  D->addAttr(::new (S.Context)
                 LocksExcludedAttr(S.Context, AL, StartArg, Size));
}

static bool checkFunctionConditionAttr(Sema &S, Decl *D, const ParsedAttr &AL,
                                       Expr *&Cond, StringRef &Msg) {
  Cond = AL.getArgAsExpr(0);
  if (!Cond->isTypeDependent()) {
    ExprResult Converted = S.PerformContextuallyConvertToBool(Cond);
    if (Converted.isInvalid())
      return false;
    Cond = Converted.get();
  }

  if (!S.checkStringLiteralArgumentAttr(AL, 1, Msg))
    return false;

  if (Msg.empty())
    Msg = "<no message provided>";

  SmallVector<PartialDiagnosticAt, 8> Diags;
  if (isa<FunctionDecl>(D) && !Cond->isValueDependent() &&
      !Expr::isPotentialConstantExprUnevaluated(Cond, cast<FunctionDecl>(D),
                                                Diags)) {
    S.Diag(AL.getLoc(), diag::err_attr_cond_never_constant_expr) << AL;
    for (const PartialDiagnosticAt &PDiag : Diags)
      S.Diag(PDiag.first, PDiag.second);
    return false;
  }
  return true;
}

static void handleEnableIfAttr(Sema &S, Decl *D, const ParsedAttr &AL) {
  S.Diag(AL.getLoc(), diag::ext_clang_enable_if);

  Expr *Cond;
  StringRef Msg;
  if (checkFunctionConditionAttr(S, D, AL, Cond, Msg))
    D->addAttr(::new (S.Context) EnableIfAttr(S.Context, AL, Cond, Msg));
}

namespace {
/// Determines if a given Expr references any of the given function's
/// ParmVarDecls, or the function's implicit `this` parameter (if applicable).
class ArgumentDependenceChecker
    : public RecursiveASTVisitor<ArgumentDependenceChecker> {
#ifndef NDEBUG
  const CXXRecordDecl *ClassType;
#endif
  llvm::SmallPtrSet<const ParmVarDecl *, 16> Parms;
  bool Result;

public:
  ArgumentDependenceChecker(const FunctionDecl *FD) {
#ifndef NDEBUG
    if (const auto *MD = dyn_cast<CXXMethodDecl>(FD))
      ClassType = MD->getParent();
    else
      ClassType = nullptr;
#endif
    Parms.insert(FD->param_begin(), FD->param_end());
  }

  bool referencesArgs(Expr *E) {
    Result = false;
    TraverseStmt(E);
    return Result;
  }

  bool VisitCXXThisExpr(CXXThisExpr *E) {
    assert(E->getType()->getPointeeCXXRecordDecl() == ClassType &&
           "`this` doesn't refer to the enclosing class?");
    Result = true;
    return false;
  }

  bool VisitDeclRefExpr(DeclRefExpr *DRE) {
    if (const auto *PVD = dyn_cast<ParmVarDecl>(DRE->getDecl()))
      if (Parms.count(PVD)) {
        Result = true;
        return false;
      }
    return true;
  }
};
}

static void handleDiagnoseIfAttr(Sema &S, Decl *D, const ParsedAttr &AL) {
  S.Diag(AL.getLoc(), diag::ext_clang_diagnose_if);

  Expr *Cond;
  StringRef Msg;
  if (!checkFunctionConditionAttr(S, D, AL, Cond, Msg))
    return;

  StringRef DiagTypeStr;
  if (!S.checkStringLiteralArgumentAttr(AL, 2, DiagTypeStr))
    return;

  DiagnoseIfAttr::DiagnosticType DiagType;
  if (!DiagnoseIfAttr::ConvertStrToDiagnosticType(DiagTypeStr, DiagType)) {
    S.Diag(AL.getArgAsExpr(2)->getBeginLoc(),
           diag::err_diagnose_if_invalid_diagnostic_type);
    return;
  }

  bool ArgDependent = false;
  if (const auto *FD = dyn_cast<FunctionDecl>(D))
    ArgDependent = ArgumentDependenceChecker(FD).referencesArgs(Cond);
  D->addAttr(::new (S.Context) DiagnoseIfAttr(
      S.Context, AL, Cond, Msg, DiagType, ArgDependent, cast<NamedDecl>(D)));
}

static void handleNoBuiltinAttr(Sema &S, Decl *D, const ParsedAttr &AL) {
  static constexpr const StringRef kWildcard = "*";

  llvm::SmallVector<StringRef, 16> Names;
  bool HasWildcard = false;

  const auto AddBuiltinName = [&Names, &HasWildcard](StringRef Name) {
    if (Name == kWildcard)
      HasWildcard = true;
    Names.push_back(Name);
  };

  // Add previously defined attributes.
  if (const auto *NBA = D->getAttr<NoBuiltinAttr>())
    for (StringRef BuiltinName : NBA->builtinNames())
      AddBuiltinName(BuiltinName);

  // Add current attributes.
  if (AL.getNumArgs() == 0)
    AddBuiltinName(kWildcard);
  else
    for (unsigned I = 0, E = AL.getNumArgs(); I != E; ++I) {
      StringRef BuiltinName;
      SourceLocation LiteralLoc;
      if (!S.checkStringLiteralArgumentAttr(AL, I, BuiltinName, &LiteralLoc))
        return;

      if (Builtin::Context::isBuiltinFunc(BuiltinName))
        AddBuiltinName(BuiltinName);
      else
        S.Diag(LiteralLoc, diag::warn_attribute_no_builtin_invalid_builtin_name)
            << BuiltinName << AL;
    }

  // Repeating the same attribute is fine.
  llvm::sort(Names);
  Names.erase(std::unique(Names.begin(), Names.end()), Names.end());

  // Empty no_builtin must be on its own.
  if (HasWildcard && Names.size() > 1)
    S.Diag(D->getLocation(),
           diag::err_attribute_no_builtin_wildcard_or_builtin_name)
        << AL;

  if (D->hasAttr<NoBuiltinAttr>())
    D->dropAttr<NoBuiltinAttr>();
  D->addAttr(::new (S.Context)
                 NoBuiltinAttr(S.Context, AL, Names.data(), Names.size()));
}

static void handlePassObjectSizeAttr(Sema &S, Decl *D, const ParsedAttr &AL) {
  if (D->hasAttr<PassObjectSizeAttr>()) {
    S.Diag(D->getBeginLoc(), diag::err_attribute_only_once_per_parameter) << AL;
    return;
  }

  Expr *E = AL.getArgAsExpr(0);
  uint32_t Type;
  if (!checkUInt32Argument(S, AL, E, Type, /*Idx=*/1))
    return;

  // pass_object_size's argument is passed in as the second argument of
  // __builtin_object_size. So, it has the same constraints as that second
  // argument; namely, it must be in the range [0, 3].
  if (Type > 3) {
    S.Diag(E->getBeginLoc(), diag::err_attribute_argument_out_of_range)
        << AL << 0 << 3 << E->getSourceRange();
    return;
  }

  // pass_object_size is only supported on constant pointer parameters; as a
  // kindness to users, we allow the parameter to be non-const for declarations.
  // At this point, we have no clue if `D` belongs to a function declaration or
  // definition, so we defer the constness check until later.
  if (!cast<ParmVarDecl>(D)->getType()->isPointerType()) {
    S.Diag(D->getBeginLoc(), diag::err_attribute_pointers_only) << AL << 1;
    return;
  }

  D->addAttr(::new (S.Context) PassObjectSizeAttr(S.Context, AL, (int)Type));
}

static void handleConsumableAttr(Sema &S, Decl *D, const ParsedAttr &AL) {
  ConsumableAttr::ConsumedState DefaultState;

  if (AL.isArgIdent(0)) {
    IdentifierLoc *IL = AL.getArgAsIdent(0);
    if (!ConsumableAttr::ConvertStrToConsumedState(IL->Ident->getName(),
                                                   DefaultState)) {
      S.Diag(IL->Loc, diag::warn_attribute_type_not_supported) << AL
                                                               << IL->Ident;
      return;
    }
  } else {
    S.Diag(AL.getLoc(), diag::err_attribute_argument_type)
        << AL << AANT_ArgumentIdentifier;
    return;
  }

  D->addAttr(::new (S.Context) ConsumableAttr(S.Context, AL, DefaultState));
}

static bool checkForConsumableClass(Sema &S, const CXXMethodDecl *MD,
                                    const ParsedAttr &AL) {
  QualType ThisType = MD->getThisType()->getPointeeType();

  if (const CXXRecordDecl *RD = ThisType->getAsCXXRecordDecl()) {
    if (!RD->hasAttr<ConsumableAttr>()) {
      S.Diag(AL.getLoc(), diag::warn_attr_on_unconsumable_class) << RD;

      return false;
    }
  }

  return true;
}

static void handleCallableWhenAttr(Sema &S, Decl *D, const ParsedAttr &AL) {
  if (!AL.checkAtLeastNumArgs(S, 1))
    return;

  if (!checkForConsumableClass(S, cast<CXXMethodDecl>(D), AL))
    return;

  SmallVector<CallableWhenAttr::ConsumedState, 3> States;
  for (unsigned ArgIndex = 0; ArgIndex < AL.getNumArgs(); ++ArgIndex) {
    CallableWhenAttr::ConsumedState CallableState;

    StringRef StateString;
    SourceLocation Loc;
    if (AL.isArgIdent(ArgIndex)) {
      IdentifierLoc *Ident = AL.getArgAsIdent(ArgIndex);
      StateString = Ident->Ident->getName();
      Loc = Ident->Loc;
    } else {
      if (!S.checkStringLiteralArgumentAttr(AL, ArgIndex, StateString, &Loc))
        return;
    }

    if (!CallableWhenAttr::ConvertStrToConsumedState(StateString,
                                                     CallableState)) {
      S.Diag(Loc, diag::warn_attribute_type_not_supported) << AL << StateString;
      return;
    }

    States.push_back(CallableState);
  }

  D->addAttr(::new (S.Context)
                 CallableWhenAttr(S.Context, AL, States.data(), States.size()));
}

static void handleParamTypestateAttr(Sema &S, Decl *D, const ParsedAttr &AL) {
  ParamTypestateAttr::ConsumedState ParamState;

  if (AL.isArgIdent(0)) {
    IdentifierLoc *Ident = AL.getArgAsIdent(0);
    StringRef StateString = Ident->Ident->getName();

    if (!ParamTypestateAttr::ConvertStrToConsumedState(StateString,
                                                       ParamState)) {
      S.Diag(Ident->Loc, diag::warn_attribute_type_not_supported)
          << AL << StateString;
      return;
    }
  } else {
    S.Diag(AL.getLoc(), diag::err_attribute_argument_type)
        << AL << AANT_ArgumentIdentifier;
    return;
  }

  // FIXME: This check is currently being done in the analysis.  It can be
  //        enabled here only after the parser propagates attributes at
  //        template specialization definition, not declaration.
  //QualType ReturnType = cast<ParmVarDecl>(D)->getType();
  //const CXXRecordDecl *RD = ReturnType->getAsCXXRecordDecl();
  //
  //if (!RD || !RD->hasAttr<ConsumableAttr>()) {
  //    S.Diag(AL.getLoc(), diag::warn_return_state_for_unconsumable_type) <<
  //      ReturnType.getAsString();
  //    return;
  //}

  D->addAttr(::new (S.Context) ParamTypestateAttr(S.Context, AL, ParamState));
}

static void handleReturnTypestateAttr(Sema &S, Decl *D, const ParsedAttr &AL) {
  ReturnTypestateAttr::ConsumedState ReturnState;

  if (AL.isArgIdent(0)) {
    IdentifierLoc *IL = AL.getArgAsIdent(0);
    if (!ReturnTypestateAttr::ConvertStrToConsumedState(IL->Ident->getName(),
                                                        ReturnState)) {
      S.Diag(IL->Loc, diag::warn_attribute_type_not_supported) << AL
                                                               << IL->Ident;
      return;
    }
  } else {
    S.Diag(AL.getLoc(), diag::err_attribute_argument_type)
        << AL << AANT_ArgumentIdentifier;
    return;
  }

  // FIXME: This check is currently being done in the analysis.  It can be
  //        enabled here only after the parser propagates attributes at
  //        template specialization definition, not declaration.
  //QualType ReturnType;
  //
  //if (const ParmVarDecl *Param = dyn_cast<ParmVarDecl>(D)) {
  //  ReturnType = Param->getType();
  //
  //} else if (const CXXConstructorDecl *Constructor =
  //             dyn_cast<CXXConstructorDecl>(D)) {
  //  ReturnType = Constructor->getThisType()->getPointeeType();
  //
  //} else {
  //
  //  ReturnType = cast<FunctionDecl>(D)->getCallResultType();
  //}
  //
  //const CXXRecordDecl *RD = ReturnType->getAsCXXRecordDecl();
  //
  //if (!RD || !RD->hasAttr<ConsumableAttr>()) {
  //    S.Diag(Attr.getLoc(), diag::warn_return_state_for_unconsumable_type) <<
  //      ReturnType.getAsString();
  //    return;
  //}

  D->addAttr(::new (S.Context) ReturnTypestateAttr(S.Context, AL, ReturnState));
}

static void handleSetTypestateAttr(Sema &S, Decl *D, const ParsedAttr &AL) {
  if (!checkForConsumableClass(S, cast<CXXMethodDecl>(D), AL))
    return;

  SetTypestateAttr::ConsumedState NewState;
  if (AL.isArgIdent(0)) {
    IdentifierLoc *Ident = AL.getArgAsIdent(0);
    StringRef Param = Ident->Ident->getName();
    if (!SetTypestateAttr::ConvertStrToConsumedState(Param, NewState)) {
      S.Diag(Ident->Loc, diag::warn_attribute_type_not_supported) << AL
                                                                  << Param;
      return;
    }
  } else {
    S.Diag(AL.getLoc(), diag::err_attribute_argument_type)
        << AL << AANT_ArgumentIdentifier;
    return;
  }

  D->addAttr(::new (S.Context) SetTypestateAttr(S.Context, AL, NewState));
}

static void handleTestTypestateAttr(Sema &S, Decl *D, const ParsedAttr &AL) {
  if (!checkForConsumableClass(S, cast<CXXMethodDecl>(D), AL))
    return;

  TestTypestateAttr::ConsumedState TestState;
  if (AL.isArgIdent(0)) {
    IdentifierLoc *Ident = AL.getArgAsIdent(0);
    StringRef Param = Ident->Ident->getName();
    if (!TestTypestateAttr::ConvertStrToConsumedState(Param, TestState)) {
      S.Diag(Ident->Loc, diag::warn_attribute_type_not_supported) << AL
                                                                  << Param;
      return;
    }
  } else {
    S.Diag(AL.getLoc(), diag::err_attribute_argument_type)
        << AL << AANT_ArgumentIdentifier;
    return;
  }

  D->addAttr(::new (S.Context) TestTypestateAttr(S.Context, AL, TestState));
}

static void handleExtVectorTypeAttr(Sema &S, Decl *D, const ParsedAttr &AL) {
  // Remember this typedef decl, we will need it later for diagnostics.
  S.ExtVectorDecls.push_back(cast<TypedefNameDecl>(D));
}

static void handlePackedAttr(Sema &S, Decl *D, const ParsedAttr &AL) {
  if (auto *TD = dyn_cast<TagDecl>(D))
    TD->addAttr(::new (S.Context) PackedAttr(S.Context, AL));
  else if (auto *FD = dyn_cast<FieldDecl>(D)) {
    bool BitfieldByteAligned = (!FD->getType()->isDependentType() &&
                                !FD->getType()->isIncompleteType() &&
                                FD->isBitField() &&
                                S.Context.getTypeAlign(FD->getType()) <= 8);

    if (S.getASTContext().getTargetInfo().getTriple().isPS4()) {
      if (BitfieldByteAligned)
        // The PS4 target needs to maintain ABI backwards compatibility.
        S.Diag(AL.getLoc(), diag::warn_attribute_ignored_for_field_of_type)
            << AL << FD->getType();
      else
        FD->addAttr(::new (S.Context) PackedAttr(S.Context, AL));
    } else {
      // Report warning about changed offset in the newer compiler versions.
      if (BitfieldByteAligned)
        S.Diag(AL.getLoc(), diag::warn_attribute_packed_for_bitfield);

      FD->addAttr(::new (S.Context) PackedAttr(S.Context, AL));
    }

  } else
    S.Diag(AL.getLoc(), diag::warn_attribute_ignored) << AL;
}

static void handlePreferredName(Sema &S, Decl *D, const ParsedAttr &AL) {
  auto *RD = cast<CXXRecordDecl>(D);
  ClassTemplateDecl *CTD = RD->getDescribedClassTemplate();
  assert(CTD && "attribute does not appertain to this declaration");

  ParsedType PT = AL.getTypeArg();
  TypeSourceInfo *TSI = nullptr;
  QualType T = S.GetTypeFromParser(PT, &TSI);
  if (!TSI)
    TSI = S.Context.getTrivialTypeSourceInfo(T, AL.getLoc());

  if (!T.hasQualifiers() && T->isTypedefNameType()) {
    // Find the template name, if this type names a template specialization.
    const TemplateDecl *Template = nullptr;
    if (const auto *CTSD = dyn_cast_or_null<ClassTemplateSpecializationDecl>(
            T->getAsCXXRecordDecl())) {
      Template = CTSD->getSpecializedTemplate();
    } else if (const auto *TST = T->getAs<TemplateSpecializationType>()) {
      while (TST && TST->isTypeAlias())
        TST = TST->getAliasedType()->getAs<TemplateSpecializationType>();
      if (TST)
        Template = TST->getTemplateName().getAsTemplateDecl();
    }

    if (Template && declaresSameEntity(Template, CTD)) {
      D->addAttr(::new (S.Context) PreferredNameAttr(S.Context, AL, TSI));
      return;
    }
  }

  S.Diag(AL.getLoc(), diag::err_attribute_preferred_name_arg_invalid)
      << T << CTD;
  if (const auto *TT = T->getAs<TypedefType>())
    S.Diag(TT->getDecl()->getLocation(), diag::note_entity_declared_at)
        << TT->getDecl();
}

static bool checkIBOutletCommon(Sema &S, Decl *D, const ParsedAttr &AL) {
  // The IBOutlet/IBOutletCollection attributes only apply to instance
  // variables or properties of Objective-C classes.  The outlet must also
  // have an object reference type.
  if (const auto *VD = dyn_cast<ObjCIvarDecl>(D)) {
    if (!VD->getType()->getAs<ObjCObjectPointerType>()) {
      S.Diag(AL.getLoc(), diag::warn_iboutlet_object_type)
          << AL << VD->getType() << 0;
      return false;
    }
  }
  else if (const auto *PD = dyn_cast<ObjCPropertyDecl>(D)) {
    if (!PD->getType()->getAs<ObjCObjectPointerType>()) {
      S.Diag(AL.getLoc(), diag::warn_iboutlet_object_type)
          << AL << PD->getType() << 1;
      return false;
    }
  }
  else {
    S.Diag(AL.getLoc(), diag::warn_attribute_iboutlet) << AL;
    return false;
  }

  return true;
}

static void handleIBOutlet(Sema &S, Decl *D, const ParsedAttr &AL) {
  if (!checkIBOutletCommon(S, D, AL))
    return;

  D->addAttr(::new (S.Context) IBOutletAttr(S.Context, AL));
}

static void handleIBOutletCollection(Sema &S, Decl *D, const ParsedAttr &AL) {

  // The iboutletcollection attribute can have zero or one arguments.
  if (AL.getNumArgs() > 1) {
    S.Diag(AL.getLoc(), diag::err_attribute_wrong_number_arguments) << AL << 1;
    return;
  }

  if (!checkIBOutletCommon(S, D, AL))
    return;

  ParsedType PT;

  if (AL.hasParsedType())
    PT = AL.getTypeArg();
  else {
    PT = S.getTypeName(S.Context.Idents.get("NSObject"), AL.getLoc(),
                       S.getScopeForContext(D->getDeclContext()->getParent()));
    if (!PT) {
      S.Diag(AL.getLoc(), diag::err_iboutletcollection_type) << "NSObject";
      return;
    }
  }

  TypeSourceInfo *QTLoc = nullptr;
  QualType QT = S.GetTypeFromParser(PT, &QTLoc);
  if (!QTLoc)
    QTLoc = S.Context.getTrivialTypeSourceInfo(QT, AL.getLoc());

  // Diagnose use of non-object type in iboutletcollection attribute.
  // FIXME. Gnu attribute extension ignores use of builtin types in
  // attributes. So, __attribute__((iboutletcollection(char))) will be
  // treated as __attribute__((iboutletcollection())).
  if (!QT->isObjCIdType() && !QT->isObjCObjectType()) {
    S.Diag(AL.getLoc(),
           QT->isBuiltinType() ? diag::err_iboutletcollection_builtintype
                               : diag::err_iboutletcollection_type) << QT;
    return;
  }

  D->addAttr(::new (S.Context) IBOutletCollectionAttr(S.Context, AL, QTLoc));
}

bool Sema::isValidPointerAttrType(QualType T, bool RefOkay) {
  if (RefOkay) {
    if (T->isReferenceType())
      return true;
  } else {
    T = T.getNonReferenceType();
  }

  // The nonnull attribute, and other similar attributes, can be applied to a
  // transparent union that contains a pointer type.
  if (const RecordType *UT = T->getAsUnionType()) {
    if (UT && UT->getDecl()->hasAttr<TransparentUnionAttr>()) {
      RecordDecl *UD = UT->getDecl();
      for (const auto *I : UD->fields()) {
        QualType QT = I->getType();
        if (QT->isAnyPointerType() || QT->isBlockPointerType())
          return true;
      }
    }
  }

  return T->isAnyPointerType() || T->isBlockPointerType();
}

static bool attrNonNullArgCheck(Sema &S, QualType T, const ParsedAttr &AL,
                                SourceRange AttrParmRange,
                                SourceRange TypeRange,
                                bool isReturnValue = false) {
  if (!S.isValidPointerAttrType(T)) {
    if (isReturnValue)
      S.Diag(AL.getLoc(), diag::warn_attribute_return_pointers_only)
          << AL << AttrParmRange << TypeRange;
    else
      S.Diag(AL.getLoc(), diag::warn_attribute_pointers_only)
          << AL << AttrParmRange << TypeRange << 0;
    return false;
  }
  return true;
}

static void handleNonNullAttr(Sema &S, Decl *D, const ParsedAttr &AL) {
  SmallVector<ParamIdx, 8> NonNullArgs;
  for (unsigned I = 0; I < AL.getNumArgs(); ++I) {
    Expr *Ex = AL.getArgAsExpr(I);
    ParamIdx Idx;
    if (!checkFunctionOrMethodParameterIndex(S, D, AL, I + 1, Ex, Idx))
      return;

    // Is the function argument a pointer type?
    if (Idx.getASTIndex() < getFunctionOrMethodNumParams(D) &&
        !attrNonNullArgCheck(
            S, getFunctionOrMethodParamType(D, Idx.getASTIndex()), AL,
            Ex->getSourceRange(),
            getFunctionOrMethodParamRange(D, Idx.getASTIndex())))
      continue;

    NonNullArgs.push_back(Idx);
  }

  // If no arguments were specified to __attribute__((nonnull)) then all pointer
  // arguments have a nonnull attribute; warn if there aren't any. Skip this
  // check if the attribute came from a macro expansion or a template
  // instantiation.
  if (NonNullArgs.empty() && AL.getLoc().isFileID() &&
      !S.inTemplateInstantiation()) {
    bool AnyPointers = isFunctionOrMethodVariadic(D);
    for (unsigned I = 0, E = getFunctionOrMethodNumParams(D);
         I != E && !AnyPointers; ++I) {
      QualType T = getFunctionOrMethodParamType(D, I);
      if (T->isDependentType() || S.isValidPointerAttrType(T))
        AnyPointers = true;
    }

    if (!AnyPointers)
      S.Diag(AL.getLoc(), diag::warn_attribute_nonnull_no_pointers);
  }

  ParamIdx *Start = NonNullArgs.data();
  unsigned Size = NonNullArgs.size();
  llvm::array_pod_sort(Start, Start + Size);
  D->addAttr(::new (S.Context) NonNullAttr(S.Context, AL, Start, Size));
}

static void handleNonNullAttrParameter(Sema &S, ParmVarDecl *D,
                                       const ParsedAttr &AL) {
  if (AL.getNumArgs() > 0) {
    if (D->getFunctionType()) {
      handleNonNullAttr(S, D, AL);
    } else {
      S.Diag(AL.getLoc(), diag::warn_attribute_nonnull_parm_no_args)
        << D->getSourceRange();
    }
    return;
  }

  // Is the argument a pointer type?
  if (!attrNonNullArgCheck(S, D->getType(), AL, SourceRange(),
                           D->getSourceRange()))
    return;

  D->addAttr(::new (S.Context) NonNullAttr(S.Context, AL, nullptr, 0));
}

static void handleReturnsNonNullAttr(Sema &S, Decl *D, const ParsedAttr &AL) {
  QualType ResultType = getFunctionOrMethodResultType(D);
  SourceRange SR = getFunctionOrMethodResultSourceRange(D);
  if (!attrNonNullArgCheck(S, ResultType, AL, SourceRange(), SR,
                           /* isReturnValue */ true))
    return;

  D->addAttr(::new (S.Context) ReturnsNonNullAttr(S.Context, AL));
}

static void handleNoEscapeAttr(Sema &S, Decl *D, const ParsedAttr &AL) {
  if (D->isInvalidDecl())
    return;

  // noescape only applies to pointer types.
  QualType T = cast<ParmVarDecl>(D)->getType();
  if (!S.isValidPointerAttrType(T, /* RefOkay */ true)) {
    S.Diag(AL.getLoc(), diag::warn_attribute_pointers_only)
        << AL << AL.getRange() << 0;
    return;
  }

  D->addAttr(::new (S.Context) NoEscapeAttr(S.Context, AL));
}

static void handleAssumeAlignedAttr(Sema &S, Decl *D, const ParsedAttr &AL) {
  Expr *E = AL.getArgAsExpr(0),
       *OE = AL.getNumArgs() > 1 ? AL.getArgAsExpr(1) : nullptr;
  S.AddAssumeAlignedAttr(D, AL, E, OE);
}

static void handleAllocAlignAttr(Sema &S, Decl *D, const ParsedAttr &AL) {
  S.AddAllocAlignAttr(D, AL, AL.getArgAsExpr(0));
}

void Sema::AddAssumeAlignedAttr(Decl *D, const AttributeCommonInfo &CI, Expr *E,
                                Expr *OE) {
  QualType ResultType = getFunctionOrMethodResultType(D);
  SourceRange SR = getFunctionOrMethodResultSourceRange(D);

  AssumeAlignedAttr TmpAttr(Context, CI, E, OE);
  SourceLocation AttrLoc = TmpAttr.getLocation();

  if (!isValidPointerAttrType(ResultType, /* RefOkay */ true)) {
    Diag(AttrLoc, diag::warn_attribute_return_pointers_refs_only)
        << &TmpAttr << TmpAttr.getRange() << SR;
    return;
  }

  if (!E->isValueDependent()) {
    Optional<llvm::APSInt> I = llvm::APSInt(64);
    if (!(I = E->getIntegerConstantExpr(Context))) {
      if (OE)
        Diag(AttrLoc, diag::err_attribute_argument_n_type)
          << &TmpAttr << 1 << AANT_ArgumentIntegerConstant
          << E->getSourceRange();
      else
        Diag(AttrLoc, diag::err_attribute_argument_type)
          << &TmpAttr << AANT_ArgumentIntegerConstant
          << E->getSourceRange();
      return;
    }

    if (!I->isPowerOf2()) {
      Diag(AttrLoc, diag::err_alignment_not_power_of_two)
        << E->getSourceRange();
      return;
    }

    if (*I > Sema::MaximumAlignment)
      Diag(CI.getLoc(), diag::warn_assume_aligned_too_great)
          << CI.getRange() << Sema::MaximumAlignment;
  }

  if (OE && !OE->isValueDependent() && !OE->isIntegerConstantExpr(Context)) {
    Diag(AttrLoc, diag::err_attribute_argument_n_type)
        << &TmpAttr << 2 << AANT_ArgumentIntegerConstant
        << OE->getSourceRange();
    return;
  }

  D->addAttr(::new (Context) AssumeAlignedAttr(Context, CI, E, OE));
}

void Sema::AddAllocAlignAttr(Decl *D, const AttributeCommonInfo &CI,
                             Expr *ParamExpr) {
  QualType ResultType = getFunctionOrMethodResultType(D);

  AllocAlignAttr TmpAttr(Context, CI, ParamIdx());
  SourceLocation AttrLoc = CI.getLoc();

  if (!ResultType->isDependentType() &&
      !isValidPointerAttrType(ResultType, /* RefOkay */ true)) {
    Diag(AttrLoc, diag::warn_attribute_return_pointers_refs_only)
        << &TmpAttr << CI.getRange() << getFunctionOrMethodResultSourceRange(D);
    return;
  }

  ParamIdx Idx;
  const auto *FuncDecl = cast<FunctionDecl>(D);
  if (!checkFunctionOrMethodParameterIndex(*this, FuncDecl, TmpAttr,
                                           /*AttrArgNum=*/1, ParamExpr, Idx))
    return;

  QualType Ty = getFunctionOrMethodParamType(D, Idx.getASTIndex());
  if (!Ty->isDependentType() && !Ty->isIntegralType(Context) &&
      !Ty->isAlignValT()) {
    Diag(ParamExpr->getBeginLoc(), diag::err_attribute_integers_only)
        << &TmpAttr
        << FuncDecl->getParamDecl(Idx.getASTIndex())->getSourceRange();
    return;
  }

  D->addAttr(::new (Context) AllocAlignAttr(Context, CI, Idx));
}

/// Check if \p AssumptionStr is a known assumption and warn if not.
static void checkAssumptionAttr(Sema &S, SourceLocation Loc,
                                StringRef AssumptionStr) {
  if (llvm::KnownAssumptionStrings.count(AssumptionStr))
    return;

  unsigned BestEditDistance = 3;
  StringRef Suggestion;
  for (const auto &KnownAssumptionIt : llvm::KnownAssumptionStrings) {
    unsigned EditDistance =
        AssumptionStr.edit_distance(KnownAssumptionIt.getKey());
    if (EditDistance < BestEditDistance) {
      Suggestion = KnownAssumptionIt.getKey();
      BestEditDistance = EditDistance;
    }
  }

  if (!Suggestion.empty())
    S.Diag(Loc, diag::warn_assume_attribute_string_unknown_suggested)
        << AssumptionStr << Suggestion;
  else
    S.Diag(Loc, diag::warn_assume_attribute_string_unknown) << AssumptionStr;
}

static void handleAssumumptionAttr(Sema &S, Decl *D, const ParsedAttr &AL) {
  // Handle the case where the attribute has a text message.
  StringRef Str;
  SourceLocation AttrStrLoc;
  if (!S.checkStringLiteralArgumentAttr(AL, 0, Str, &AttrStrLoc))
    return;

  checkAssumptionAttr(S, AttrStrLoc, Str);

  D->addAttr(::new (S.Context) AssumptionAttr(S.Context, AL, Str));
}

/// Normalize the attribute, __foo__ becomes foo.
/// Returns true if normalization was applied.
static bool normalizeName(StringRef &AttrName) {
  if (AttrName.size() > 4 && AttrName.startswith("__") &&
      AttrName.endswith("__")) {
    AttrName = AttrName.drop_front(2).drop_back(2);
    return true;
  }
  return false;
}

static void handleOwnershipAttr(Sema &S, Decl *D, const ParsedAttr &AL) {
  // This attribute must be applied to a function declaration. The first
  // argument to the attribute must be an identifier, the name of the resource,
  // for example: malloc. The following arguments must be argument indexes, the
  // arguments must be of integer type for Returns, otherwise of pointer type.
  // The difference between Holds and Takes is that a pointer may still be used
  // after being held. free() should be __attribute((ownership_takes)), whereas
  // a list append function may well be __attribute((ownership_holds)).

  if (!AL.isArgIdent(0)) {
    S.Diag(AL.getLoc(), diag::err_attribute_argument_n_type)
        << AL << 1 << AANT_ArgumentIdentifier;
    return;
  }

  // Figure out our Kind.
  OwnershipAttr::OwnershipKind K =
      OwnershipAttr(S.Context, AL, nullptr, nullptr, 0).getOwnKind();

  // Check arguments.
  switch (K) {
  case OwnershipAttr::Takes:
  case OwnershipAttr::Holds:
    if (AL.getNumArgs() < 2) {
      S.Diag(AL.getLoc(), diag::err_attribute_too_few_arguments) << AL << 2;
      return;
    }
    break;
  case OwnershipAttr::Returns:
    if (AL.getNumArgs() > 2) {
      S.Diag(AL.getLoc(), diag::err_attribute_too_many_arguments) << AL << 1;
      return;
    }
    break;
  }

  IdentifierInfo *Module = AL.getArgAsIdent(0)->Ident;

  StringRef ModuleName = Module->getName();
  if (normalizeName(ModuleName)) {
    Module = &S.PP.getIdentifierTable().get(ModuleName);
  }

  SmallVector<ParamIdx, 8> OwnershipArgs;
  for (unsigned i = 1; i < AL.getNumArgs(); ++i) {
    Expr *Ex = AL.getArgAsExpr(i);
    ParamIdx Idx;
    if (!checkFunctionOrMethodParameterIndex(S, D, AL, i, Ex, Idx))
      return;

    // Is the function argument a pointer type?
    QualType T = getFunctionOrMethodParamType(D, Idx.getASTIndex());
    int Err = -1;  // No error
    switch (K) {
      case OwnershipAttr::Takes:
      case OwnershipAttr::Holds:
        if (!T->isAnyPointerType() && !T->isBlockPointerType())
          Err = 0;
        break;
      case OwnershipAttr::Returns:
        if (!T->isIntegerType())
          Err = 1;
        break;
    }
    if (-1 != Err) {
      S.Diag(AL.getLoc(), diag::err_ownership_type) << AL << Err
                                                    << Ex->getSourceRange();
      return;
    }

    // Check we don't have a conflict with another ownership attribute.
    for (const auto *I : D->specific_attrs<OwnershipAttr>()) {
      // Cannot have two ownership attributes of different kinds for the same
      // index.
      if (I->getOwnKind() != K && I->args_end() !=
          std::find(I->args_begin(), I->args_end(), Idx)) {
        S.Diag(AL.getLoc(), diag::err_attributes_are_not_compatible) << AL << I;
        return;
      } else if (K == OwnershipAttr::Returns &&
                 I->getOwnKind() == OwnershipAttr::Returns) {
        // A returns attribute conflicts with any other returns attribute using
        // a different index.
        if (std::find(I->args_begin(), I->args_end(), Idx) == I->args_end()) {
          S.Diag(I->getLocation(), diag::err_ownership_returns_index_mismatch)
              << I->args_begin()->getSourceIndex();
          if (I->args_size())
            S.Diag(AL.getLoc(), diag::note_ownership_returns_index_mismatch)
                << Idx.getSourceIndex() << Ex->getSourceRange();
          return;
        }
      }
    }
    OwnershipArgs.push_back(Idx);
  }

  ParamIdx *Start = OwnershipArgs.data();
  unsigned Size = OwnershipArgs.size();
  llvm::array_pod_sort(Start, Start + Size);
  D->addAttr(::new (S.Context)
                 OwnershipAttr(S.Context, AL, Module, Start, Size));
}

static void handleWeakRefAttr(Sema &S, Decl *D, const ParsedAttr &AL) {
  // Check the attribute arguments.
  if (AL.getNumArgs() > 1) {
    S.Diag(AL.getLoc(), diag::err_attribute_wrong_number_arguments) << AL << 1;
    return;
  }

  // gcc rejects
  // class c {
  //   static int a __attribute__((weakref ("v2")));
  //   static int b() __attribute__((weakref ("f3")));
  // };
  // and ignores the attributes of
  // void f(void) {
  //   static int a __attribute__((weakref ("v2")));
  // }
  // we reject them
  const DeclContext *Ctx = D->getDeclContext()->getRedeclContext();
  if (!Ctx->isFileContext()) {
    S.Diag(AL.getLoc(), diag::err_attribute_weakref_not_global_context)
        << cast<NamedDecl>(D);
    return;
  }

  // The GCC manual says
  //
  // At present, a declaration to which `weakref' is attached can only
  // be `static'.
  //
  // It also says
  //
  // Without a TARGET,
  // given as an argument to `weakref' or to `alias', `weakref' is
  // equivalent to `weak'.
  //
  // gcc 4.4.1 will accept
  // int a7 __attribute__((weakref));
  // as
  // int a7 __attribute__((weak));
  // This looks like a bug in gcc. We reject that for now. We should revisit
  // it if this behaviour is actually used.

  // GCC rejects
  // static ((alias ("y"), weakref)).
  // Should we? How to check that weakref is before or after alias?

  // FIXME: it would be good for us to keep the WeakRefAttr as-written instead
  // of transforming it into an AliasAttr.  The WeakRefAttr never uses the
  // StringRef parameter it was given anyway.
  StringRef Str;
  if (AL.getNumArgs() && S.checkStringLiteralArgumentAttr(AL, 0, Str))
    // GCC will accept anything as the argument of weakref. Should we
    // check for an existing decl?
    D->addAttr(::new (S.Context) AliasAttr(S.Context, AL, Str));

  D->addAttr(::new (S.Context) WeakRefAttr(S.Context, AL));
}

static void handleIFuncAttr(Sema &S, Decl *D, const ParsedAttr &AL) {
  StringRef Str;
  if (!S.checkStringLiteralArgumentAttr(AL, 0, Str))
    return;

  // Aliases should be on declarations, not definitions.
  const auto *FD = cast<FunctionDecl>(D);
  if (FD->isThisDeclarationADefinition()) {
    S.Diag(AL.getLoc(), diag::err_alias_is_definition) << FD << 1;
    return;
  }

  D->addAttr(::new (S.Context) IFuncAttr(S.Context, AL, Str));
}

static void handleAliasAttr(Sema &S, Decl *D, const ParsedAttr &AL) {
  StringRef Str;
  if (!S.checkStringLiteralArgumentAttr(AL, 0, Str))
    return;

  if (S.Context.getTargetInfo().getTriple().isOSDarwin()) {
    S.Diag(AL.getLoc(), diag::err_alias_not_supported_on_darwin);
    return;
  }
  if (S.Context.getTargetInfo().getTriple().isNVPTX()) {
    S.Diag(AL.getLoc(), diag::err_alias_not_supported_on_nvptx);
  }

  // Aliases should be on declarations, not definitions.
  if (const auto *FD = dyn_cast<FunctionDecl>(D)) {
    if (FD->isThisDeclarationADefinition()) {
      S.Diag(AL.getLoc(), diag::err_alias_is_definition) << FD << 0;
      return;
    }
  } else {
    const auto *VD = cast<VarDecl>(D);
    if (VD->isThisDeclarationADefinition() && VD->isExternallyVisible()) {
      S.Diag(AL.getLoc(), diag::err_alias_is_definition) << VD << 0;
      return;
    }
  }

  // Mark target used to prevent unneeded-internal-declaration warnings.
  if (!S.LangOpts.CPlusPlus) {
    // FIXME: demangle Str for C++, as the attribute refers to the mangled
    // linkage name, not the pre-mangled identifier.
    const DeclarationNameInfo target(&S.Context.Idents.get(Str), AL.getLoc());
    LookupResult LR(S, target, Sema::LookupOrdinaryName);
    if (S.LookupQualifiedName(LR, S.getCurLexicalContext()))
      for (NamedDecl *ND : LR)
        ND->markUsed(S.Context);
  }

  D->addAttr(::new (S.Context) AliasAttr(S.Context, AL, Str));
}

static void handleTLSModelAttr(Sema &S, Decl *D, const ParsedAttr &AL) {
  StringRef Model;
  SourceLocation LiteralLoc;
  // Check that it is a string.
  if (!S.checkStringLiteralArgumentAttr(AL, 0, Model, &LiteralLoc))
    return;

  // Check that the value.
  if (Model != "global-dynamic" && Model != "local-dynamic"
      && Model != "initial-exec" && Model != "local-exec") {
    S.Diag(LiteralLoc, diag::err_attr_tlsmodel_arg);
    return;
  }

  if (S.Context.getTargetInfo().getTriple().isOSAIX() &&
      Model != "global-dynamic") {
    S.Diag(LiteralLoc, diag::err_aix_attr_unsupported_tls_model) << Model;
    return;
  }

  D->addAttr(::new (S.Context) TLSModelAttr(S.Context, AL, Model));
}

static void handleRestrictAttr(Sema &S, Decl *D, const ParsedAttr &AL) {
  QualType ResultType = getFunctionOrMethodResultType(D);
  if (ResultType->isAnyPointerType() || ResultType->isBlockPointerType()) {
    D->addAttr(::new (S.Context) RestrictAttr(S.Context, AL));
    return;
  }

  S.Diag(AL.getLoc(), diag::warn_attribute_return_pointers_only)
      << AL << getFunctionOrMethodResultSourceRange(D);
}

static void handleCPUSpecificAttr(Sema &S, Decl *D, const ParsedAttr &AL) {
  FunctionDecl *FD = cast<FunctionDecl>(D);

  if (const auto *MD = dyn_cast<CXXMethodDecl>(D)) {
    if (MD->getParent()->isLambda()) {
      S.Diag(AL.getLoc(), diag::err_attribute_dll_lambda) << AL;
      return;
    }
  }

  if (!AL.checkAtLeastNumArgs(S, 1))
    return;

  SmallVector<IdentifierInfo *, 8> CPUs;
  for (unsigned ArgNo = 0; ArgNo < getNumAttributeArgs(AL); ++ArgNo) {
    if (!AL.isArgIdent(ArgNo)) {
      S.Diag(AL.getLoc(), diag::err_attribute_argument_type)
          << AL << AANT_ArgumentIdentifier;
      return;
    }

    IdentifierLoc *CPUArg = AL.getArgAsIdent(ArgNo);
    StringRef CPUName = CPUArg->Ident->getName().trim();

    if (!S.Context.getTargetInfo().validateCPUSpecificCPUDispatch(CPUName)) {
      S.Diag(CPUArg->Loc, diag::err_invalid_cpu_specific_dispatch_value)
          << CPUName << (AL.getKind() == ParsedAttr::AT_CPUDispatch);
      return;
    }

    const TargetInfo &Target = S.Context.getTargetInfo();
    if (llvm::any_of(CPUs, [CPUName, &Target](const IdentifierInfo *Cur) {
          return Target.CPUSpecificManglingCharacter(CPUName) ==
                 Target.CPUSpecificManglingCharacter(Cur->getName());
        })) {
      S.Diag(AL.getLoc(), diag::warn_multiversion_duplicate_entries);
      return;
    }
    CPUs.push_back(CPUArg->Ident);
  }

  FD->setIsMultiVersion(true);
  if (AL.getKind() == ParsedAttr::AT_CPUSpecific)
    D->addAttr(::new (S.Context)
                   CPUSpecificAttr(S.Context, AL, CPUs.data(), CPUs.size()));
  else
    D->addAttr(::new (S.Context)
                   CPUDispatchAttr(S.Context, AL, CPUs.data(), CPUs.size()));
}

static void handleCommonAttr(Sema &S, Decl *D, const ParsedAttr &AL) {
  if (S.LangOpts.CPlusPlus) {
    S.Diag(AL.getLoc(), diag::err_attribute_not_supported_in_lang)
        << AL << AttributeLangSupport::Cpp;
    return;
  }

  D->addAttr(::new (S.Context) CommonAttr(S.Context, AL));
}

static void handleCmseNSEntryAttr(Sema &S, Decl *D, const ParsedAttr &AL) {
  if (S.LangOpts.CPlusPlus && !D->getDeclContext()->isExternCContext()) {
    S.Diag(AL.getLoc(), diag::err_attribute_not_clinkage) << AL;
    return;
  }

  const auto *FD = cast<FunctionDecl>(D);
  if (!FD->isExternallyVisible()) {
    S.Diag(AL.getLoc(), diag::warn_attribute_cmse_entry_static);
    return;
  }

  D->addAttr(::new (S.Context) CmseNSEntryAttr(S.Context, AL));
}

static void handleNakedAttr(Sema &S, Decl *D, const ParsedAttr &AL) {
  if (AL.isDeclspecAttribute() && !S.getLangOpts().IntelCompat) { // INTEL
    const auto &Triple = S.getASTContext().getTargetInfo().getTriple();
    const auto &Arch = Triple.getArch();
    if (Arch != llvm::Triple::x86 &&
        (Arch != llvm::Triple::arm && Arch != llvm::Triple::thumb)) {
      S.Diag(AL.getLoc(), diag::err_attribute_not_supported_on_arch)
          << AL << Triple.getArchName();
      return;
    }
  }

  D->addAttr(::new (S.Context) NakedAttr(S.Context, AL));
}

static void handleNoReturnAttr(Sema &S, Decl *D, const ParsedAttr &Attrs) {
  if (hasDeclarator(D)) return;

  if (!isa<ObjCMethodDecl>(D)) {
    S.Diag(Attrs.getLoc(), diag::warn_attribute_wrong_decl_type)
        << Attrs << ExpectedFunctionOrMethod;
    return;
  }

  D->addAttr(::new (S.Context) NoReturnAttr(S.Context, Attrs));
}

static void handleNoCfCheckAttr(Sema &S, Decl *D, const ParsedAttr &Attrs) {
  if (!S.getLangOpts().CFProtectionBranch)
    S.Diag(Attrs.getLoc(), diag::warn_nocf_check_attribute_ignored);
  else
    handleSimpleAttribute<AnyX86NoCfCheckAttr>(S, D, Attrs);
}

bool Sema::CheckAttrNoArgs(const ParsedAttr &Attrs) {
  if (!Attrs.checkExactlyNumArgs(*this, 0)) {
    Attrs.setInvalid();
    return true;
  }

  return false;
}

bool Sema::CheckAttrTarget(const ParsedAttr &AL) {
  // Check whether the attribute is valid on the current target.
  const TargetInfo *Aux = Context.getAuxTargetInfo();
  if (!(AL.existsInTarget(Context.getTargetInfo()) ||
        (Context.getLangOpts().SYCLIsDevice &&
         Aux && AL.existsInTarget(*Aux)))) {
    Diag(AL.getLoc(), diag::warn_unknown_attribute_ignored)
        << AL << AL.getRange();
    AL.setInvalid();
    return true;
  }

  return false;
}

static void handleAnalyzerNoReturnAttr(Sema &S, Decl *D, const ParsedAttr &AL) {

  // The checking path for 'noreturn' and 'analyzer_noreturn' are different
  // because 'analyzer_noreturn' does not impact the type.
  if (!isFunctionOrMethodOrBlock(D)) {
    ValueDecl *VD = dyn_cast<ValueDecl>(D);
    if (!VD || (!VD->getType()->isBlockPointerType() &&
                !VD->getType()->isFunctionPointerType())) {
      S.Diag(AL.getLoc(), AL.isStandardAttributeSyntax()
                              ? diag::err_attribute_wrong_decl_type
                              : diag::warn_attribute_wrong_decl_type)
          << AL << ExpectedFunctionMethodOrBlock;
      return;
    }
  }

  D->addAttr(::new (S.Context) AnalyzerNoReturnAttr(S.Context, AL));
}

// PS3 PPU-specific.
static void handleVecReturnAttr(Sema &S, Decl *D, const ParsedAttr &AL) {
  /*
    Returning a Vector Class in Registers

    According to the PPU ABI specifications, a class with a single member of
    vector type is returned in memory when used as the return value of a
    function.
    This results in inefficient code when implementing vector classes. To return
    the value in a single vector register, add the vecreturn attribute to the
    class definition. This attribute is also applicable to struct types.

    Example:

    struct Vector
    {
      __vector float xyzw;
    } __attribute__((vecreturn));

    Vector Add(Vector lhs, Vector rhs)
    {
      Vector result;
      result.xyzw = vec_add(lhs.xyzw, rhs.xyzw);
      return result; // This will be returned in a register
    }
  */
  if (VecReturnAttr *A = D->getAttr<VecReturnAttr>()) {
    S.Diag(AL.getLoc(), diag::err_repeat_attribute) << A;
    return;
  }

  const auto *R = cast<RecordDecl>(D);
  int count = 0;

  if (!isa<CXXRecordDecl>(R)) {
    S.Diag(AL.getLoc(), diag::err_attribute_vecreturn_only_vector_member);
    return;
  }

  if (!cast<CXXRecordDecl>(R)->isPOD()) {
    S.Diag(AL.getLoc(), diag::err_attribute_vecreturn_only_pod_record);
    return;
  }

  for (const auto *I : R->fields()) {
    if ((count == 1) || !I->getType()->isVectorType()) {
      S.Diag(AL.getLoc(), diag::err_attribute_vecreturn_only_vector_member);
      return;
    }
    count++;
  }

  D->addAttr(::new (S.Context) VecReturnAttr(S.Context, AL));
}

static void handleDependencyAttr(Sema &S, Scope *Scope, Decl *D,
                                 const ParsedAttr &AL) {
  if (isa<ParmVarDecl>(D)) {
    // [[carries_dependency]] can only be applied to a parameter if it is a
    // parameter of a function declaration or lambda.
    if (!(Scope->getFlags() & clang::Scope::FunctionDeclarationScope)) {
      S.Diag(AL.getLoc(),
             diag::err_carries_dependency_param_not_function_decl);
      return;
    }
  }

  D->addAttr(::new (S.Context) CarriesDependencyAttr(S.Context, AL));
}

static void handleUnusedAttr(Sema &S, Decl *D, const ParsedAttr &AL) {
  bool IsCXX17Attr = AL.isCXX11Attribute() && !AL.getScopeName();

  // If this is spelled as the standard C++17 attribute, but not in C++17, warn
  // about using it as an extension.
  if (!S.getLangOpts().CPlusPlus17 && IsCXX17Attr)
    S.Diag(AL.getLoc(), diag::ext_cxx17_attr) << AL;

  D->addAttr(::new (S.Context) UnusedAttr(S.Context, AL));
}

static void handleConstructorAttr(Sema &S, Decl *D, const ParsedAttr &AL) {
  uint32_t priority = ConstructorAttr::DefaultPriority;
  if (AL.getNumArgs() &&
      !checkUInt32Argument(S, AL, AL.getArgAsExpr(0), priority))
    return;

  D->addAttr(::new (S.Context) ConstructorAttr(S.Context, AL, priority));
}

static void handleDestructorAttr(Sema &S, Decl *D, const ParsedAttr &AL) {
  uint32_t priority = DestructorAttr::DefaultPriority;
  if (AL.getNumArgs() &&
      !checkUInt32Argument(S, AL, AL.getArgAsExpr(0), priority))
    return;

  D->addAttr(::new (S.Context) DestructorAttr(S.Context, AL, priority));
}

template <typename AttrTy>
static void handleAttrWithMessage(Sema &S, Decl *D, const ParsedAttr &AL) {
  // Handle the case where the attribute has a text message.
  StringRef Str;
  if (AL.getNumArgs() == 1 && !S.checkStringLiteralArgumentAttr(AL, 0, Str))
    return;

  D->addAttr(::new (S.Context) AttrTy(S.Context, AL, Str));
}

static void handleObjCSuppresProtocolAttr(Sema &S, Decl *D,
                                          const ParsedAttr &AL) {
  if (!cast<ObjCProtocolDecl>(D)->isThisDeclarationADefinition()) {
    S.Diag(AL.getLoc(), diag::err_objc_attr_protocol_requires_definition)
        << AL << AL.getRange();
    return;
  }

  D->addAttr(::new (S.Context) ObjCExplicitProtocolImplAttr(S.Context, AL));
}

static bool checkAvailabilityAttr(Sema &S, SourceRange Range,
                                  IdentifierInfo *Platform,
                                  VersionTuple Introduced,
                                  VersionTuple Deprecated,
                                  VersionTuple Obsoleted) {
  StringRef PlatformName
    = AvailabilityAttr::getPrettyPlatformName(Platform->getName());
  if (PlatformName.empty())
    PlatformName = Platform->getName();

  // Ensure that Introduced <= Deprecated <= Obsoleted (although not all
  // of these steps are needed).
  if (!Introduced.empty() && !Deprecated.empty() &&
      !(Introduced <= Deprecated)) {
    S.Diag(Range.getBegin(), diag::warn_availability_version_ordering)
      << 1 << PlatformName << Deprecated.getAsString()
      << 0 << Introduced.getAsString();
    return true;
  }

  if (!Introduced.empty() && !Obsoleted.empty() &&
      !(Introduced <= Obsoleted)) {
    S.Diag(Range.getBegin(), diag::warn_availability_version_ordering)
      << 2 << PlatformName << Obsoleted.getAsString()
      << 0 << Introduced.getAsString();
    return true;
  }

  if (!Deprecated.empty() && !Obsoleted.empty() &&
      !(Deprecated <= Obsoleted)) {
    S.Diag(Range.getBegin(), diag::warn_availability_version_ordering)
      << 2 << PlatformName << Obsoleted.getAsString()
      << 1 << Deprecated.getAsString();
    return true;
  }

  return false;
}

/// Check whether the two versions match.
///
/// If either version tuple is empty, then they are assumed to match. If
/// \p BeforeIsOkay is true, then \p X can be less than or equal to \p Y.
static bool versionsMatch(const VersionTuple &X, const VersionTuple &Y,
                          bool BeforeIsOkay) {
  if (X.empty() || Y.empty())
    return true;

  if (X == Y)
    return true;

  if (BeforeIsOkay && X < Y)
    return true;

  return false;
}

AvailabilityAttr *Sema::mergeAvailabilityAttr(
    NamedDecl *D, const AttributeCommonInfo &CI, IdentifierInfo *Platform,
    bool Implicit, VersionTuple Introduced, VersionTuple Deprecated,
    VersionTuple Obsoleted, bool IsUnavailable, StringRef Message,
    bool IsStrict, StringRef Replacement, AvailabilityMergeKind AMK,
    int Priority) {
  VersionTuple MergedIntroduced = Introduced;
  VersionTuple MergedDeprecated = Deprecated;
  VersionTuple MergedObsoleted = Obsoleted;
  bool FoundAny = false;
  bool OverrideOrImpl = false;
  switch (AMK) {
  case AMK_None:
  case AMK_Redeclaration:
    OverrideOrImpl = false;
    break;

  case AMK_Override:
  case AMK_ProtocolImplementation:
  case AMK_OptionalProtocolImplementation:
    OverrideOrImpl = true;
    break;
  }

  if (D->hasAttrs()) {
    AttrVec &Attrs = D->getAttrs();
    for (unsigned i = 0, e = Attrs.size(); i != e;) {
      const auto *OldAA = dyn_cast<AvailabilityAttr>(Attrs[i]);
      if (!OldAA) {
        ++i;
        continue;
      }

      IdentifierInfo *OldPlatform = OldAA->getPlatform();
      if (OldPlatform != Platform) {
        ++i;
        continue;
      }

      // If there is an existing availability attribute for this platform that
      // has a lower priority use the existing one and discard the new
      // attribute.
      if (OldAA->getPriority() < Priority)
        return nullptr;

      // If there is an existing attribute for this platform that has a higher
      // priority than the new attribute then erase the old one and continue
      // processing the attributes.
      if (OldAA->getPriority() > Priority) {
        Attrs.erase(Attrs.begin() + i);
        --e;
        continue;
      }

      FoundAny = true;
      VersionTuple OldIntroduced = OldAA->getIntroduced();
      VersionTuple OldDeprecated = OldAA->getDeprecated();
      VersionTuple OldObsoleted = OldAA->getObsoleted();
      bool OldIsUnavailable = OldAA->getUnavailable();

      if (!versionsMatch(OldIntroduced, Introduced, OverrideOrImpl) ||
          !versionsMatch(Deprecated, OldDeprecated, OverrideOrImpl) ||
          !versionsMatch(Obsoleted, OldObsoleted, OverrideOrImpl) ||
          !(OldIsUnavailable == IsUnavailable ||
            (OverrideOrImpl && !OldIsUnavailable && IsUnavailable))) {
        if (OverrideOrImpl) {
          int Which = -1;
          VersionTuple FirstVersion;
          VersionTuple SecondVersion;
          if (!versionsMatch(OldIntroduced, Introduced, OverrideOrImpl)) {
            Which = 0;
            FirstVersion = OldIntroduced;
            SecondVersion = Introduced;
          } else if (!versionsMatch(Deprecated, OldDeprecated, OverrideOrImpl)) {
            Which = 1;
            FirstVersion = Deprecated;
            SecondVersion = OldDeprecated;
          } else if (!versionsMatch(Obsoleted, OldObsoleted, OverrideOrImpl)) {
            Which = 2;
            FirstVersion = Obsoleted;
            SecondVersion = OldObsoleted;
          }

          if (Which == -1) {
            Diag(OldAA->getLocation(),
                 diag::warn_mismatched_availability_override_unavail)
              << AvailabilityAttr::getPrettyPlatformName(Platform->getName())
              << (AMK == AMK_Override);
          } else if (Which != 1 && AMK == AMK_OptionalProtocolImplementation) {
            // Allow different 'introduced' / 'obsoleted' availability versions
            // on a method that implements an optional protocol requirement. It
            // makes less sense to allow this for 'deprecated' as the user can't
            // see if the method is 'deprecated' as 'respondsToSelector' will
            // still return true when the method is deprecated.
            ++i;
            continue;
          } else {
            Diag(OldAA->getLocation(),
                 diag::warn_mismatched_availability_override)
              << Which
              << AvailabilityAttr::getPrettyPlatformName(Platform->getName())
              << FirstVersion.getAsString() << SecondVersion.getAsString()
              << (AMK == AMK_Override);
          }
          if (AMK == AMK_Override)
            Diag(CI.getLoc(), diag::note_overridden_method);
          else
            Diag(CI.getLoc(), diag::note_protocol_method);
        } else {
          Diag(OldAA->getLocation(), diag::warn_mismatched_availability);
          Diag(CI.getLoc(), diag::note_previous_attribute);
        }

        Attrs.erase(Attrs.begin() + i);
        --e;
        continue;
      }

      VersionTuple MergedIntroduced2 = MergedIntroduced;
      VersionTuple MergedDeprecated2 = MergedDeprecated;
      VersionTuple MergedObsoleted2 = MergedObsoleted;

      if (MergedIntroduced2.empty())
        MergedIntroduced2 = OldIntroduced;
      if (MergedDeprecated2.empty())
        MergedDeprecated2 = OldDeprecated;
      if (MergedObsoleted2.empty())
        MergedObsoleted2 = OldObsoleted;

      if (checkAvailabilityAttr(*this, OldAA->getRange(), Platform,
                                MergedIntroduced2, MergedDeprecated2,
                                MergedObsoleted2)) {
        Attrs.erase(Attrs.begin() + i);
        --e;
        continue;
      }

      MergedIntroduced = MergedIntroduced2;
      MergedDeprecated = MergedDeprecated2;
      MergedObsoleted = MergedObsoleted2;
      ++i;
    }
  }

  if (FoundAny &&
      MergedIntroduced == Introduced &&
      MergedDeprecated == Deprecated &&
      MergedObsoleted == Obsoleted)
    return nullptr;

  // Only create a new attribute if !OverrideOrImpl, but we want to do
  // the checking.
  if (!checkAvailabilityAttr(*this, CI.getRange(), Platform, MergedIntroduced,
                             MergedDeprecated, MergedObsoleted) &&
      !OverrideOrImpl) {
    auto *Avail = ::new (Context) AvailabilityAttr(
        Context, CI, Platform, Introduced, Deprecated, Obsoleted, IsUnavailable,
        Message, IsStrict, Replacement, Priority);
    Avail->setImplicit(Implicit);
    return Avail;
  }
  return nullptr;
}

static void handleAvailabilityAttr(Sema &S, Decl *D, const ParsedAttr &AL) {
  if (isa<UsingDecl, UnresolvedUsingTypenameDecl, UnresolvedUsingValueDecl>(
          D)) {
    S.Diag(AL.getRange().getBegin(), diag::warn_deprecated_ignored_on_using)
        << AL;
    return;
  }

  if (!AL.checkExactlyNumArgs(S, 1))
    return;
  IdentifierLoc *Platform = AL.getArgAsIdent(0);

  IdentifierInfo *II = Platform->Ident;
  if (AvailabilityAttr::getPrettyPlatformName(II->getName()).empty())
    S.Diag(Platform->Loc, diag::warn_availability_unknown_platform)
      << Platform->Ident;

  auto *ND = dyn_cast<NamedDecl>(D);
  if (!ND) // We warned about this already, so just return.
    return;

  AvailabilityChange Introduced = AL.getAvailabilityIntroduced();
  AvailabilityChange Deprecated = AL.getAvailabilityDeprecated();
  AvailabilityChange Obsoleted = AL.getAvailabilityObsoleted();
  bool IsUnavailable = AL.getUnavailableLoc().isValid();
  bool IsStrict = AL.getStrictLoc().isValid();
  StringRef Str;
  if (const auto *SE = dyn_cast_or_null<StringLiteral>(AL.getMessageExpr()))
    Str = SE->getString();
  StringRef Replacement;
  if (const auto *SE = dyn_cast_or_null<StringLiteral>(AL.getReplacementExpr()))
    Replacement = SE->getString();

  if (II->isStr("swift")) {
    if (Introduced.isValid() || Obsoleted.isValid() ||
        (!IsUnavailable && !Deprecated.isValid())) {
      S.Diag(AL.getLoc(),
             diag::warn_availability_swift_unavailable_deprecated_only);
      return;
    }
  }

  int PriorityModifier = AL.isPragmaClangAttribute()
                             ? Sema::AP_PragmaClangAttribute
                             : Sema::AP_Explicit;
  AvailabilityAttr *NewAttr = S.mergeAvailabilityAttr(
      ND, AL, II, false /*Implicit*/, Introduced.Version, Deprecated.Version,
      Obsoleted.Version, IsUnavailable, Str, IsStrict, Replacement,
      Sema::AMK_None, PriorityModifier);
  if (NewAttr)
    D->addAttr(NewAttr);

  // Transcribe "ios" to "watchos" (and add a new attribute) if the versioning
  // matches before the start of the watchOS platform.
  if (S.Context.getTargetInfo().getTriple().isWatchOS()) {
    IdentifierInfo *NewII = nullptr;
    if (II->getName() == "ios")
      NewII = &S.Context.Idents.get("watchos");
    else if (II->getName() == "ios_app_extension")
      NewII = &S.Context.Idents.get("watchos_app_extension");

    if (NewII) {
        auto adjustWatchOSVersion = [](VersionTuple Version) -> VersionTuple {
          if (Version.empty())
            return Version;
          auto Major = Version.getMajor();
          auto NewMajor = Major >= 9 ? Major - 7 : 0;
          if (NewMajor >= 2) {
            if (Version.getMinor().hasValue()) {
              if (Version.getSubminor().hasValue())
                return VersionTuple(NewMajor, Version.getMinor().getValue(),
                                    Version.getSubminor().getValue());
              else
                return VersionTuple(NewMajor, Version.getMinor().getValue());
            }
            return VersionTuple(NewMajor);
          }

          return VersionTuple(2, 0);
        };

        auto NewIntroduced = adjustWatchOSVersion(Introduced.Version);
        auto NewDeprecated = adjustWatchOSVersion(Deprecated.Version);
        auto NewObsoleted = adjustWatchOSVersion(Obsoleted.Version);

        AvailabilityAttr *NewAttr = S.mergeAvailabilityAttr(
            ND, AL, NewII, true /*Implicit*/, NewIntroduced, NewDeprecated,
            NewObsoleted, IsUnavailable, Str, IsStrict, Replacement,
            Sema::AMK_None,
            PriorityModifier + Sema::AP_InferredFromOtherPlatform);
        if (NewAttr)
          D->addAttr(NewAttr);
      }
  } else if (S.Context.getTargetInfo().getTriple().isTvOS()) {
    // Transcribe "ios" to "tvos" (and add a new attribute) if the versioning
    // matches before the start of the tvOS platform.
    IdentifierInfo *NewII = nullptr;
    if (II->getName() == "ios")
      NewII = &S.Context.Idents.get("tvos");
    else if (II->getName() == "ios_app_extension")
      NewII = &S.Context.Idents.get("tvos_app_extension");

    if (NewII) {
      AvailabilityAttr *NewAttr = S.mergeAvailabilityAttr(
          ND, AL, NewII, true /*Implicit*/, Introduced.Version,
          Deprecated.Version, Obsoleted.Version, IsUnavailable, Str, IsStrict,
          Replacement, Sema::AMK_None,
          PriorityModifier + Sema::AP_InferredFromOtherPlatform);
      if (NewAttr)
        D->addAttr(NewAttr);
      }
  } else if (S.Context.getTargetInfo().getTriple().getOS() ==
                 llvm::Triple::IOS &&
             S.Context.getTargetInfo().getTriple().isMacCatalystEnvironment()) {
    auto GetSDKInfo = [&]() {
      return S.getDarwinSDKInfoForAvailabilityChecking(AL.getRange().getBegin(),
                                                       "macOS");
    };

    // Transcribe "ios" to "maccatalyst" (and add a new attribute).
    IdentifierInfo *NewII = nullptr;
    if (II->getName() == "ios")
      NewII = &S.Context.Idents.get("maccatalyst");
    else if (II->getName() == "ios_app_extension")
      NewII = &S.Context.Idents.get("maccatalyst_app_extension");
    if (NewII) {
      auto MinMacCatalystVersion = [](const VersionTuple &V) {
        if (V.empty())
          return V;
        if (V.getMajor() < 13 ||
            (V.getMajor() == 13 && V.getMinor() && *V.getMinor() < 1))
          return VersionTuple(13, 1); // The min Mac Catalyst version is 13.1.
        return V;
      };
      AvailabilityAttr *NewAttr = S.mergeAvailabilityAttr(
          ND, AL.getRange(), NewII, true /*Implicit*/,
          MinMacCatalystVersion(Introduced.Version),
          MinMacCatalystVersion(Deprecated.Version),
          MinMacCatalystVersion(Obsoleted.Version), IsUnavailable, Str,
          IsStrict, Replacement, Sema::AMK_None,
          PriorityModifier + Sema::AP_InferredFromOtherPlatform);
      if (NewAttr)
        D->addAttr(NewAttr);
    } else if (II->getName() == "macos" && GetSDKInfo() &&
               (!Introduced.Version.empty() || !Deprecated.Version.empty() ||
                !Obsoleted.Version.empty())) {
      if (const auto *MacOStoMacCatalystMapping =
              GetSDKInfo()->getVersionMapping(
                  DarwinSDKInfo::OSEnvPair::macOStoMacCatalystPair())) {
        // Infer Mac Catalyst availability from the macOS availability attribute
        // if it has versioned availability. Don't infer 'unavailable'. This
        // inferred availability has lower priority than the other availability
        // attributes that are inferred from 'ios'.
        NewII = &S.Context.Idents.get("maccatalyst");
        auto RemapMacOSVersion =
            [&](const VersionTuple &V) -> Optional<VersionTuple> {
          if (V.empty())
            return None;
          // API_TO_BE_DEPRECATED is 100000.
          if (V.getMajor() == 100000)
            return VersionTuple(100000);
          // The minimum iosmac version is 13.1
          return MacOStoMacCatalystMapping->map(V, VersionTuple(13, 1), None);
        };
        Optional<VersionTuple> NewIntroduced =
                                   RemapMacOSVersion(Introduced.Version),
                               NewDeprecated =
                                   RemapMacOSVersion(Deprecated.Version),
                               NewObsoleted =
                                   RemapMacOSVersion(Obsoleted.Version);
        if (NewIntroduced || NewDeprecated || NewObsoleted) {
          auto VersionOrEmptyVersion =
              [](const Optional<VersionTuple> &V) -> VersionTuple {
            return V ? *V : VersionTuple();
          };
          AvailabilityAttr *NewAttr = S.mergeAvailabilityAttr(
              ND, AL.getRange(), NewII, true /*Implicit*/,
              VersionOrEmptyVersion(NewIntroduced),
              VersionOrEmptyVersion(NewDeprecated),
              VersionOrEmptyVersion(NewObsoleted), /*IsUnavailable=*/false, Str,
              IsStrict, Replacement, Sema::AMK_None,
              PriorityModifier + Sema::AP_InferredFromOtherPlatform +
                  Sema::AP_InferredFromOtherPlatform);
          if (NewAttr)
            D->addAttr(NewAttr);
        }
      }
    }
  }
}

static void handleExternalSourceSymbolAttr(Sema &S, Decl *D,
                                           const ParsedAttr &AL) {
  if (!AL.checkAtLeastNumArgs(S, 1) || !AL.checkAtMostNumArgs(S, 3))
    return;

  StringRef Language;
  if (const auto *SE = dyn_cast_or_null<StringLiteral>(AL.getArgAsExpr(0)))
    Language = SE->getString();
  StringRef DefinedIn;
  if (const auto *SE = dyn_cast_or_null<StringLiteral>(AL.getArgAsExpr(1)))
    DefinedIn = SE->getString();
  bool IsGeneratedDeclaration = AL.getArgAsIdent(2) != nullptr;

  D->addAttr(::new (S.Context) ExternalSourceSymbolAttr(
      S.Context, AL, Language, DefinedIn, IsGeneratedDeclaration));
}

template <class T>
static T *mergeVisibilityAttr(Sema &S, Decl *D, const AttributeCommonInfo &CI,
                              typename T::VisibilityType value) {
  T *existingAttr = D->getAttr<T>();
  if (existingAttr) {
    typename T::VisibilityType existingValue = existingAttr->getVisibility();
    if (existingValue == value)
      return nullptr;
    S.Diag(existingAttr->getLocation(), diag::err_mismatched_visibility);
    S.Diag(CI.getLoc(), diag::note_previous_attribute);
    D->dropAttr<T>();
  }
  return ::new (S.Context) T(S.Context, CI, value);
}

VisibilityAttr *Sema::mergeVisibilityAttr(Decl *D,
                                          const AttributeCommonInfo &CI,
                                          VisibilityAttr::VisibilityType Vis) {
  return ::mergeVisibilityAttr<VisibilityAttr>(*this, D, CI, Vis);
}

TypeVisibilityAttr *
Sema::mergeTypeVisibilityAttr(Decl *D, const AttributeCommonInfo &CI,
                              TypeVisibilityAttr::VisibilityType Vis) {
  return ::mergeVisibilityAttr<TypeVisibilityAttr>(*this, D, CI, Vis);
}

static void handleVisibilityAttr(Sema &S, Decl *D, const ParsedAttr &AL,
                                 bool isTypeVisibility) {
  // Visibility attributes don't mean anything on a typedef.
  if (isa<TypedefNameDecl>(D)) {
    S.Diag(AL.getRange().getBegin(), diag::warn_attribute_ignored) << AL;
    return;
  }

  // 'type_visibility' can only go on a type or namespace.
  if (isTypeVisibility &&
      !(isa<TagDecl>(D) ||
        isa<ObjCInterfaceDecl>(D) ||
        isa<NamespaceDecl>(D))) {
    S.Diag(AL.getRange().getBegin(), diag::err_attribute_wrong_decl_type)
        << AL << ExpectedTypeOrNamespace;
    return;
  }

  // Check that the argument is a string literal.
  StringRef TypeStr;
  SourceLocation LiteralLoc;
  if (!S.checkStringLiteralArgumentAttr(AL, 0, TypeStr, &LiteralLoc))
    return;

  VisibilityAttr::VisibilityType type;
  if (!VisibilityAttr::ConvertStrToVisibilityType(TypeStr, type)) {
    S.Diag(LiteralLoc, diag::warn_attribute_type_not_supported) << AL
                                                                << TypeStr;
    return;
  }

  // Complain about attempts to use protected visibility on targets
  // (like Darwin) that don't support it.
  if (type == VisibilityAttr::Protected &&
      !S.Context.getTargetInfo().hasProtectedVisibility()) {
    S.Diag(AL.getLoc(), diag::warn_attribute_protected_visibility);
    type = VisibilityAttr::Default;
  }

  Attr *newAttr;
  if (isTypeVisibility) {
    newAttr = S.mergeTypeVisibilityAttr(
        D, AL, (TypeVisibilityAttr::VisibilityType)type);
  } else {
    newAttr = S.mergeVisibilityAttr(D, AL, type);
  }
  if (newAttr)
    D->addAttr(newAttr);
}

static void handleObjCDirectAttr(Sema &S, Decl *D, const ParsedAttr &AL) {
  // objc_direct cannot be set on methods declared in the context of a protocol
  if (isa<ObjCProtocolDecl>(D->getDeclContext())) {
    S.Diag(AL.getLoc(), diag::err_objc_direct_on_protocol) << false;
    return;
  }

  if (S.getLangOpts().ObjCRuntime.allowsDirectDispatch()) {
    handleSimpleAttribute<ObjCDirectAttr>(S, D, AL);
  } else {
    S.Diag(AL.getLoc(), diag::warn_objc_direct_ignored) << AL;
  }
}

static void handleObjCDirectMembersAttr(Sema &S, Decl *D,
                                        const ParsedAttr &AL) {
  if (S.getLangOpts().ObjCRuntime.allowsDirectDispatch()) {
    handleSimpleAttribute<ObjCDirectMembersAttr>(S, D, AL);
  } else {
    S.Diag(AL.getLoc(), diag::warn_objc_direct_ignored) << AL;
  }
}

static void handleObjCMethodFamilyAttr(Sema &S, Decl *D, const ParsedAttr &AL) {
  const auto *M = cast<ObjCMethodDecl>(D);
  if (!AL.isArgIdent(0)) {
    S.Diag(AL.getLoc(), diag::err_attribute_argument_n_type)
        << AL << 1 << AANT_ArgumentIdentifier;
    return;
  }

  IdentifierLoc *IL = AL.getArgAsIdent(0);
  ObjCMethodFamilyAttr::FamilyKind F;
  if (!ObjCMethodFamilyAttr::ConvertStrToFamilyKind(IL->Ident->getName(), F)) {
    S.Diag(IL->Loc, diag::warn_attribute_type_not_supported) << AL << IL->Ident;
    return;
  }

  if (F == ObjCMethodFamilyAttr::OMF_init &&
      !M->getReturnType()->isObjCObjectPointerType()) {
    S.Diag(M->getLocation(), diag::err_init_method_bad_return_type)
        << M->getReturnType();
    // Ignore the attribute.
    return;
  }

  D->addAttr(new (S.Context) ObjCMethodFamilyAttr(S.Context, AL, F));
}

static void handleObjCNSObject(Sema &S, Decl *D, const ParsedAttr &AL) {
  if (const auto *TD = dyn_cast<TypedefNameDecl>(D)) {
    QualType T = TD->getUnderlyingType();
    if (!T->isCARCBridgableType()) {
      S.Diag(TD->getLocation(), diag::err_nsobject_attribute);
      return;
    }
  }
  else if (const auto *PD = dyn_cast<ObjCPropertyDecl>(D)) {
    QualType T = PD->getType();
    if (!T->isCARCBridgableType()) {
      S.Diag(PD->getLocation(), diag::err_nsobject_attribute);
      return;
    }
  }
  else {
    // It is okay to include this attribute on properties, e.g.:
    //
    //  @property (retain, nonatomic) struct Bork *Q __attribute__((NSObject));
    //
    // In this case it follows tradition and suppresses an error in the above
    // case.
    S.Diag(D->getLocation(), diag::warn_nsobject_attribute);
  }
  D->addAttr(::new (S.Context) ObjCNSObjectAttr(S.Context, AL));
}

static void handleObjCIndependentClass(Sema &S, Decl *D, const ParsedAttr &AL) {
  if (const auto *TD = dyn_cast<TypedefNameDecl>(D)) {
    QualType T = TD->getUnderlyingType();
    if (!T->isObjCObjectPointerType()) {
      S.Diag(TD->getLocation(), diag::warn_ptr_independentclass_attribute);
      return;
    }
  } else {
    S.Diag(D->getLocation(), diag::warn_independentclass_attribute);
    return;
  }
  D->addAttr(::new (S.Context) ObjCIndependentClassAttr(S.Context, AL));
}

static void handleBlocksAttr(Sema &S, Decl *D, const ParsedAttr &AL) {
  if (!AL.isArgIdent(0)) {
    S.Diag(AL.getLoc(), diag::err_attribute_argument_n_type)
        << AL << 1 << AANT_ArgumentIdentifier;
    return;
  }

  IdentifierInfo *II = AL.getArgAsIdent(0)->Ident;
  BlocksAttr::BlockType type;
  if (!BlocksAttr::ConvertStrToBlockType(II->getName(), type)) {
    S.Diag(AL.getLoc(), diag::warn_attribute_type_not_supported) << AL << II;
    return;
  }

  D->addAttr(::new (S.Context) BlocksAttr(S.Context, AL, type));
}

static void handleSentinelAttr(Sema &S, Decl *D, const ParsedAttr &AL) {
  unsigned sentinel = (unsigned)SentinelAttr::DefaultSentinel;
  if (AL.getNumArgs() > 0) {
    Expr *E = AL.getArgAsExpr(0);
    Optional<llvm::APSInt> Idx = llvm::APSInt(32);
    if (E->isTypeDependent() || E->isValueDependent() ||
        !(Idx = E->getIntegerConstantExpr(S.Context))) {
      S.Diag(AL.getLoc(), diag::err_attribute_argument_n_type)
          << AL << 1 << AANT_ArgumentIntegerConstant << E->getSourceRange();
      return;
    }

    if (Idx->isSigned() && Idx->isNegative()) {
      S.Diag(AL.getLoc(), diag::err_attribute_sentinel_less_than_zero)
        << E->getSourceRange();
      return;
    }

    sentinel = Idx->getZExtValue();
  }

  unsigned nullPos = (unsigned)SentinelAttr::DefaultNullPos;
  if (AL.getNumArgs() > 1) {
    Expr *E = AL.getArgAsExpr(1);
    Optional<llvm::APSInt> Idx = llvm::APSInt(32);
    if (E->isTypeDependent() || E->isValueDependent() ||
        !(Idx = E->getIntegerConstantExpr(S.Context))) {
      S.Diag(AL.getLoc(), diag::err_attribute_argument_n_type)
          << AL << 2 << AANT_ArgumentIntegerConstant << E->getSourceRange();
      return;
    }
    nullPos = Idx->getZExtValue();

    if ((Idx->isSigned() && Idx->isNegative()) || nullPos > 1) {
      // FIXME: This error message could be improved, it would be nice
      // to say what the bounds actually are.
      S.Diag(AL.getLoc(), diag::err_attribute_sentinel_not_zero_or_one)
        << E->getSourceRange();
      return;
    }
  }

  if (const auto *FD = dyn_cast<FunctionDecl>(D)) {
    const FunctionType *FT = FD->getType()->castAs<FunctionType>();
    if (isa<FunctionNoProtoType>(FT)) {
      S.Diag(AL.getLoc(), diag::warn_attribute_sentinel_named_arguments);
      return;
    }

    if (!cast<FunctionProtoType>(FT)->isVariadic()) {
      S.Diag(AL.getLoc(), diag::warn_attribute_sentinel_not_variadic) << 0;
      return;
    }
  } else if (const auto *MD = dyn_cast<ObjCMethodDecl>(D)) {
    if (!MD->isVariadic()) {
      S.Diag(AL.getLoc(), diag::warn_attribute_sentinel_not_variadic) << 0;
      return;
    }
  } else if (const auto *BD = dyn_cast<BlockDecl>(D)) {
    if (!BD->isVariadic()) {
      S.Diag(AL.getLoc(), diag::warn_attribute_sentinel_not_variadic) << 1;
      return;
    }
  } else if (const auto *V = dyn_cast<VarDecl>(D)) {
    QualType Ty = V->getType();
    if (Ty->isBlockPointerType() || Ty->isFunctionPointerType()) {
      const FunctionType *FT = Ty->isFunctionPointerType()
                                   ? D->getFunctionType()
                                   : Ty->castAs<BlockPointerType>()
                                         ->getPointeeType()
                                         ->castAs<FunctionType>();
      if (!cast<FunctionProtoType>(FT)->isVariadic()) {
        int m = Ty->isFunctionPointerType() ? 0 : 1;
        S.Diag(AL.getLoc(), diag::warn_attribute_sentinel_not_variadic) << m;
        return;
      }
    } else {
      S.Diag(AL.getLoc(), diag::warn_attribute_wrong_decl_type)
          << AL << ExpectedFunctionMethodOrBlock;
      return;
    }
  } else {
    S.Diag(AL.getLoc(), diag::warn_attribute_wrong_decl_type)
        << AL << ExpectedFunctionMethodOrBlock;
    return;
  }
  D->addAttr(::new (S.Context) SentinelAttr(S.Context, AL, sentinel, nullPos));
}

static void handleWarnUnusedResult(Sema &S, Decl *D, const ParsedAttr &AL) {
  if (D->getFunctionType() &&
      D->getFunctionType()->getReturnType()->isVoidType() &&
      !isa<CXXConstructorDecl>(D)) {
    S.Diag(AL.getLoc(), diag::warn_attribute_void_function_method) << AL << 0;
    return;
  }
  if (const auto *MD = dyn_cast<ObjCMethodDecl>(D))
    if (MD->getReturnType()->isVoidType()) {
      S.Diag(AL.getLoc(), diag::warn_attribute_void_function_method) << AL << 1;
      return;
    }

  StringRef Str;
  if (AL.isStandardAttributeSyntax() && !AL.getScopeName()) {
    // The standard attribute cannot be applied to variable declarations such
    // as a function pointer.
    if (isa<VarDecl>(D))
      S.Diag(AL.getLoc(), diag::warn_attribute_wrong_decl_type_str)
          << AL << "functions, classes, or enumerations";

    // If this is spelled as the standard C++17 attribute, but not in C++17,
    // warn about using it as an extension. If there are attribute arguments,
    // then claim it's a C++2a extension instead.
    // FIXME: If WG14 does not seem likely to adopt the same feature, add an
    // extension warning for C2x mode.
    const LangOptions &LO = S.getLangOpts();
    if (AL.getNumArgs() == 1) {
      if (LO.CPlusPlus && !LO.CPlusPlus20)
        S.Diag(AL.getLoc(), diag::ext_cxx20_attr) << AL;

      // Since this this is spelled [[nodiscard]], get the optional string
      // literal. If in C++ mode, but not in C++2a mode, diagnose as an
      // extension.
      // FIXME: C2x should support this feature as well, even as an extension.
      if (!S.checkStringLiteralArgumentAttr(AL, 0, Str, nullptr))
        return;
    } else if (LO.CPlusPlus && !LO.CPlusPlus17)
      S.Diag(AL.getLoc(), diag::ext_cxx17_attr) << AL;
  }

  D->addAttr(::new (S.Context) WarnUnusedResultAttr(S.Context, AL, Str));
}

static void handleWeakImportAttr(Sema &S, Decl *D, const ParsedAttr &AL) {
  // weak_import only applies to variable & function declarations.
  bool isDef = false;
  if (!D->canBeWeakImported(isDef)) {
    if (isDef)
      S.Diag(AL.getLoc(), diag::warn_attribute_invalid_on_definition)
        << "weak_import";
    else if (isa<ObjCPropertyDecl>(D) || isa<ObjCMethodDecl>(D) ||
             (S.Context.getTargetInfo().getTriple().isOSDarwin() &&
              (isa<ObjCInterfaceDecl>(D) || isa<EnumDecl>(D)))) {
      // Nothing to warn about here.
    } else
      S.Diag(AL.getLoc(), diag::warn_attribute_wrong_decl_type)
          << AL << ExpectedVariableOrFunction;

    return;
  }

  D->addAttr(::new (S.Context) WeakImportAttr(S.Context, AL));
}

#if INTEL_CUSTOMIZATION
static bool checkValidSYCLSpelling(Sema &S, const ParsedAttr &A) {
  if ((A.getSyntax() == AttributeCommonInfo::AS_GNU &&
       !(S.getLangOpts().HLS ||
         S.Context.getTargetInfo().getTriple().isINTELFPGAEnvironment())) ||
      (S.getLangOpts().SYCLIsDevice &&
       (!A.isCXX11Attribute() ||
        (A.hasScope() &&
         !(A.getScopeName()->isStr("intel") ||
           A.getScopeName()->isStr("intelfpga")))))) {
    S.Diag(A.getLoc(), diag::warn_unknown_attribute_ignored) << A;
    return true;
  }
  return false;
}
#endif // INTEL_CUSTOMIZATION

/// Give a warning for duplicate attributes, return true if duplicate.
template <typename AttrType>
static bool checkForDuplicateAttribute(Sema &S, Decl *D,
                                       const ParsedAttr &Attr) {
  // Give a warning for duplicates but not if it's one we've implicitly added.
  auto *A = D->getAttr<AttrType>();
  if (A && !A->isImplicit()) {
    S.Diag(Attr.getLoc(), diag::warn_duplicate_attribute_exact) << A;
    return true;
  }
  return false;
}

#if INTEL_CUSTOMIZATION
static void handleNumComputeUnitsAttr(Sema &S, Decl *D,
                                      const ParsedAttr &Attr) {
  if (!S.Context.getTargetInfo().getTriple().isINTELFPGAEnvironment()) {
    S.Diag(Attr.getLoc(), diag::warn_unknown_attribute_ignored)
        << Attr;
    return;
  }

  int NumComputeUnits[3];
  for (unsigned i = 0; i < Attr.getNumArgs(); ++i) {
    const Expr *E = Attr.getArgAsExpr(i);
    Optional<llvm::APSInt> ArgVal = E->getIntegerConstantExpr(S.Context);

    if (!ArgVal) {
      S.Diag(Attr.getLoc(), diag::err_attribute_argument_type)
          << Attr << AANT_ArgumentIntegerConstant << E->getSourceRange();
      return;
    }

    int Val = ArgVal->getSExtValue();

    if (Val < 1 || Val > 16384) {
      S.Diag(E->getSourceRange().getBegin(),
             diag::err_opencl_attribute_argument_out_of_bounds)
          << Attr << i + 1 << 1 << 16384;
      return;
    }

    NumComputeUnits[i] = Val;
  }

  // TODO: Check that num_compute_units attribute is specified with valid
  // number of arguments: CORC-2359

  if (Attr.getNumArgs() < 2)
    NumComputeUnits[1] = NumComputeUnitsAttr::DefaultYDim;
  if (Attr.getNumArgs() < 3)
    NumComputeUnits[2] = NumComputeUnitsAttr::DefaultZDim;

  D->addAttr(::new (S.Context) NumComputeUnitsAttr(
      S.Context, Attr, NumComputeUnits[0], NumComputeUnits[1],
      NumComputeUnits[2]));
}

static void handleAutorunAttr(Sema &S, Decl *D, const ParsedAttr &Attr) {
  if (!S.Context.getTargetInfo().getTriple().isINTELFPGAEnvironment()) {
    S.Diag(Attr.getLoc(), diag::warn_unknown_attribute_ignored)
        << Attr;
    return;
  }

  FunctionDecl *FD = cast<FunctionDecl>(D);
  if (!FD->param_empty()) {
    S.Diag(Attr.getLoc(),
        diag::err_opencl_autorun_kernel_cannot_have_arguments);
    return;
  }

  if (auto *A = D->getAttr<ReqdWorkGroupSizeAttr>()) {
    long long int N = 1ll << 32ll;
    ASTContext &Ctx = S.getASTContext();
    Optional<llvm::APSInt> XDimVal = A->getXDimVal(Ctx);
    Optional<llvm::APSInt> YDimVal = A->getYDimVal(Ctx);
    Optional<llvm::APSInt> ZDimVal = A->getZDimVal(Ctx);

    if (N % XDimVal->getZExtValue() != 0 ||
        N % YDimVal->getZExtValue() != 0 ||
        N % ZDimVal->getZExtValue() != 0) {
      S.Diag(A->getLocation(),
          diag::err_opencl_autorun_kernel_wrong_reqd_wg_size);
      return;
    }
  }

  // TODO: Check that kernel does not use I/O channels: CORC-2359

  D->addAttr(::new (S.Context) AutorunAttr(S.Context, Attr));
}

static void handleUsesGlobalWorkOffsetAttr(Sema &S, Decl *D, const ParsedAttr &Attr) {
  if (!S.Context.getTargetInfo().getTriple().isINTELFPGAEnvironment()) {
    S.Diag(Attr.getLoc(), diag::warn_unknown_attribute_ignored)
        << Attr;
    return;
  }

  uint32_t Enabled;
  const Expr *E = Attr.getArgAsExpr(0);
  if (!checkUInt32Argument(S, Attr, E, Enabled, 0,
                           /*StrictlyUnsigned=*/true)) return;

  D->addAttr(::new (S.Context) UsesGlobalWorkOffsetAttr(
      S.Context, Attr, Enabled));
}

static void handleClusterAttr(Sema &S, Decl *D, const ParsedAttr &Attr) {
  if (!S.getLangOpts().HLS && !S.getLangOpts().OpenCL) {
    S.Diag(Attr.getLoc(), diag::warn_unknown_attribute_ignored) << Attr;
    return;
  }

  StringRef Str;
  // Cluster Attribute can have atmost 1 user-defined argument.
  if (!Attr.checkAtMostNumArgs(S, 1) ||
      (Attr.getNumArgs() == 1 &&
       !S.checkStringLiteralArgumentAttr(Attr, 0, Str)))
    return;

  D->addAttr(::new (S.Context)
                 ClusterAttr(S.Context, Attr, Str, Attr.isArgExpr(0)));
}

static void handleStallLatencyAttr(Sema &S, Decl *D, const ParsedAttr &AL) {
  if (!S.getLangOpts().HLS &&
      !S.Context.getTargetInfo().getTriple().isINTELFPGAEnvironment()) {
    S.Diag(AL.getLoc(), diag::warn_unknown_attribute_ignored) << AL;
    return;
  }

  if (!AL.checkExactlyNumArgs(S, /*NumArgsExpected=*/0))
    return;

  if (const auto *SLA = D->getAttr<StallLatencyAttr>()) {
    if (AL.getSemanticSpelling() == SLA->getSemanticSpelling())
      S.Diag(AL.getLoc(), diag::warn_duplicate_attribute_exact) << SLA;
    else {
      S.Diag(AL.getLoc(), diag::err_attributes_are_not_compatible) << AL << SLA;
      S.Diag(SLA->getLocation(), diag::note_conflicting_attribute);
    }
    return;
  }

  handleSimpleAttribute<StallLatencyAttr>(S, D, AL);
}

static void handleStallFreeAttr(Sema &S, Decl *D, const ParsedAttr &Attr) {
  if (!S.getLangOpts().HLS &&
      !S.Context.getTargetInfo().getTriple().isINTELFPGAEnvironment()) {
    S.Diag(Attr.getLoc(), diag::warn_unknown_attribute_ignored)
        << Attr;
    return;
  }

  if (!Attr.checkExactlyNumArgs(S, /*NumArgsExpected=*/0))
    return;

  handleSimpleAttribute<StallFreeAttr>(S, D, Attr);
}

static void handleOpenCLBlockingAttr(Sema &S, Decl *D,
                                     const ParsedAttr &Attr) {
  if (D->isInvalidDecl())
    return;

  VarDecl *VD = cast<VarDecl>(D);
  QualType Ty = VD->getType();

  const Type *TypePtr = Ty.getTypePtr();
  if (!TypePtr->isPipeType()) {
    S.Diag(Attr.getLoc(), diag::warn_intel_opencl_attribute_wrong_decl_type)
        << Attr << 47;
    return;
  }

  D->addAttr(::new (S.Context) OpenCLBlockingAttr(S.Context, Attr));
}

static void handleOpenCLDepthAttr(Sema &S, Decl *D, const ParsedAttr &Attr) {
  if (D->isInvalidDecl())
    return;

  VarDecl *VD = cast<VarDecl>(D);
  QualType Ty = VD->getType();

  // Handle array of channels case
  QualType BaseTy = S.Context.getBaseElementType(Ty);
  if (BaseTy->isChannelType())
    Ty = BaseTy;

  if (Ty->isChannelType() && !S.getOpenCLOptions().isAvailableOption(
                                 "cl_intel_channels", S.getLangOpts())) {
    S.Diag(Attr.getLoc(), diag::warn_unknown_attribute_ignored)
        << Attr << "cl_intel_channels";
    return;
  }

  if (!Ty->isChannelType() && !Ty->isPipeType()) {
    S.Diag(Attr.getLoc(), diag::warn_intel_opencl_attribute_wrong_decl_type)
        << Attr << 46;
    return;
  }

  Expr *E = Attr.getArgAsExpr(0);
  Expr::EvalResult Result;
  if (!E->EvaluateAsInt(Result, S.Context)) {
    S.Diag(Attr.getLoc(), diag::err_intel_opencl_attribute_argument_type)
        << Attr << 4;
    return;
  }

  llvm::APSInt Depth = Result.Val.getInt();
  int DepthVal = Depth.getExtValue();
  if (DepthVal < 0) {
    S.Diag(Attr.getLoc(), diag::warn_attribute_argument_n_negative)
        << Attr << "0";
    return;
  }

  D->addAttr(::new (S.Context) OpenCLDepthAttr(S.Context, Attr, DepthVal));
}

static void handleOpenCLIOAttr(Sema &S, Decl *D, const ParsedAttr &Attr) {
  if (D->isInvalidDecl())
    return;

  VarDecl *VD = cast<VarDecl>(D);
  QualType Ty = VD->getType();

  // Handle array of channels case
  QualType BaseTy = S.Context.getBaseElementType(Ty);
  if (BaseTy->isChannelType())
    Ty = BaseTy;

  if (Ty->isChannelType() && !S.getOpenCLOptions().isAvailableOption(
                                 "cl_intel_channels", S.getLangOpts())) {
    S.Diag(Attr.getLoc(), diag::warn_unknown_attribute_ignored)
        << Attr << "cl_intel_channels";
    return;
  }

  if (!Ty->isChannelType() && !Ty->isPipeType()) {
    S.Diag(Attr.getLoc(), diag::warn_intel_opencl_attribute_wrong_decl_type)
        << Attr << 46;
    return;
  }

  StringRef Str;
  if (!S.checkStringLiteralArgumentAttr(Attr, 0, Str))
    return;

  D->addAttr(::new (S.Context) OpenCLIOAttr(S.Context, Attr, Str));
}

static void handleOpenCLLocalMemSizeAttr(Sema & S, Decl * D,
                                         const ParsedAttr &Attr) {
  if (D->isInvalidDecl())
    return;

  if (!S.getLangOpts().HLS &&
      !S.Context.getTargetInfo().getTriple().isINTELFPGAEnvironment()) {
    S.Diag(Attr.getLoc(), diag::warn_unknown_attribute_ignored)
        << Attr;
    return;
  }

  ParmVarDecl *PVD = cast<ParmVarDecl>(D);
  const QualType QT = PVD->getType();
  const Type *TypePtr = QT.getTypePtr();
  if (!TypePtr->isPointerType()) {
    S.Diag(Attr.getLoc(), diag::warn_type_attribute_wrong_type)
        << Attr << 1 << TypePtr->getTypeClassName();
    return;
  }

  QualType pointeeType = TypePtr->getPointeeType();
  if (!S.getLangOpts().HLS &&
      pointeeType.getAddressSpace() != LangAS::opencl_local) {
    S.Diag(Attr.getLoc(),
           diag::warn_opencl_attribute_only_for_local_address_space)
        << Attr;
    return;
  }

  Expr *E = Attr.getArgAsExpr(0);
  Expr::EvalResult Result;
  if (!E->EvaluateAsInt(Result, S.Context)) {
    S.Diag(Attr.getLoc(), diag::err_intel_opencl_attribute_argument_type)
        << Attr << 4;
    D->setInvalidDecl();
    return;
  }

  llvm::APSInt APLocalMemSize = Result.Val.getInt();
  int LocalMemSize = APLocalMemSize.getExtValue();
  if (LocalMemSize < OpenCLLocalMemSizeAttr::getMinValue() ||
      LocalMemSize > OpenCLLocalMemSizeAttr::getMaxValue() ||
      !APLocalMemSize.isPowerOf2()) {
    S.Diag(Attr.getLoc(), diag::err_opencl_power_of_two_in_range)
        << Attr
        << OpenCLLocalMemSizeAttr::getMinValue()
        << OpenCLLocalMemSizeAttr::getMaxValue();
    D->setInvalidDecl();
    return;
  }

  D->addAttr(::new (S.Context) OpenCLLocalMemSizeAttr(
      S.Context, Attr, LocalMemSize));
}

static void handleReadWriteMode(Sema &S, Decl *D, const ParsedAttr &Attr) {

  checkForDuplicateAttribute <ReadWriteModeAttr>(S, D, Attr);

  StringRef Str;
  if (!S.checkStringLiteralArgumentAttr(Attr, 0, Str)) {
    return;
  }

  if (Str != "readonly" && Str != "writeonly" && Str != "readwrite") {
    S.Diag(Attr.getLoc(), diag::err_hls_readwrite_arg_invalid) << Attr;
    return;
  }

  // ReadWrite attributes applies only to agentmemory attributes.
  if (!D->getAttr<AgentMemoryArgumentAttr>()) {
    S.Diag(Attr.getLoc(), diag::err_readwritememory_attribute_invalid) << Attr;
    return;
  }

  D->addAttr(::new (S.Context) ReadWriteModeAttr(S.Context, Attr, Str));
}

/// Handle the static_array_reset attribute.
/// This attribute requires a single constant value that must be 0 or 1.
/// It is incompatible with the register attribute.
static void handleStaticArrayResetAttr(Sema &S, Decl *D,
                                       const ParsedAttr &Attr) {
  checkForDuplicateAttribute<StaticArrayResetAttr>(S, D, Attr);

  if (checkAttrMutualExclusion<IntelFPGARegisterAttr>(S, D, Attr))
    return;

  S.HLSAddOneConstantValueAttr<StaticArrayResetAttr>(D, Attr,
                                                     Attr.getArgAsExpr(0));
}

static void setComponentDefaults(Sema &S, Decl *D) {
  if (!D->hasAttr<ComponentAttr>())
    D->addAttr(ComponentAttr::CreateImplicit(S.Context));
  if (!D->hasAttr<ComponentInterfaceAttr>())
    D->addAttr(ComponentInterfaceAttr::CreateImplicit(
        S.Context, ComponentInterfaceAttr::Streaming));
}

static void handleComponentAttr(Sema &S, Decl *D, const ParsedAttr &Attr) {

  if (!Attr.checkExactlyNumArgs(S, /*NumArgsExpected=*/0))
    return;

  // We are adding a user attribute, drop any implicit default.
  if (auto *CA = D->getAttr<ComponentAttr>())
    if (CA->isImplicit())
      D->dropAttr<ComponentAttr>();

  handleSimpleAttribute<ComponentAttr>(S, D, Attr);
  setComponentDefaults(S, D);
}

static void handleStallFreeReturnAttr(Sema &S, Decl *D,
                                      const ParsedAttr &Attr) {

  if (!Attr.checkExactlyNumArgs(S, /*NumArgsExpected=*/0))
    return;

  handleSimpleAttribute<StallFreeReturnAttr>(S, D, Attr);
  setComponentDefaults(S, D);
}

static void handleUseSingleClockAttr(Sema &S, Decl *D,
                                      const ParsedAttr &Attr) {

  if (!Attr.checkExactlyNumArgs(S, /*NumArgsExpected=*/0))
    return;

  handleSimpleAttribute<UseSingleClockAttr>(S, D, Attr);
  setComponentDefaults(S, D);
}

static void handleComponentInterfaceAttr(Sema &S, Decl *D,
                                         const ParsedAttr &Attr) {

  if (!Attr.checkExactlyNumArgs(S, /*NumArgsExpected=*/1))
    return;

  StringRef Str;
  if (!S.checkStringLiteralArgumentAttr(Attr, 0, Str))
    return;

  ComponentInterfaceAttr::ComponentInterfaceType Type;
  if (!ComponentInterfaceAttr::ConvertStrToComponentInterfaceType(Str, Type)) {
    SmallString<256> ValidStrings;
    ComponentInterfaceAttr::generateValidStrings(ValidStrings);
    S.Diag(D->getLocation(), diag::err_attribute_interface_invalid_type)
        << Attr << ValidStrings;
    return;
  }

  // We are adding a user attribute, drop any implicit default.
  if (auto *CIA = D->getAttr<ComponentInterfaceAttr>())
    if (CIA->isImplicit())
      D->dropAttr<ComponentInterfaceAttr>();

  D->addAttr(::new (S.Context) ComponentInterfaceAttr(S.Context, Attr, Type));

  setComponentDefaults(S, D);
}

static void handleMaxConcurrencyAttr(Sema &S, Decl *D, const ParsedAttr &Attr) {
  if (!S.getLangOpts().HLS &&
      !S.Context.getTargetInfo().getTriple().isINTELFPGAEnvironment()) {
    S.Diag(Attr.getLoc(), diag::warn_unknown_attribute_ignored) << Attr;
    return;
  }

  if (isa<VarDecl>(D)) {
    S.Diag(Attr.getLoc(), diag::warn_attribute_spelling_deprecated) << Attr;
    S.Diag(Attr.getLoc(), diag::note_spelling_suggestion) << "'private_copies'";
    if (checkAttrMutualExclusion<IntelFPGAPrivateCopiesAttr>(S, D, Attr))
      return;
  }

  checkForDuplicateAttribute<MaxConcurrencyAttr>(S, D, Attr);
  if (isa<VarDecl>(D) &&
      checkAttrMutualExclusion<IntelFPGARegisterAttr>(S, D, Attr))
    return;

  S.HLSAddOneConstantValueAttr<MaxConcurrencyAttr>(
      D, Attr, Attr.getArgAsExpr(0));
}

static void handleArgumentInterfaceAttr(Sema & S, Decl * D,
                                        const ParsedAttr &Attr) {
  if (!Attr.checkExactlyNumArgs(S, /*Num=*/1))
    return;

  StringRef Str;
  if (!S.checkStringLiteralArgumentAttr(Attr, 0, Str))
    return;

  ArgumentInterfaceAttr::ArgumentInterfaceType Type;
  if (!ArgumentInterfaceAttr::ConvertStrToArgumentInterfaceType(Str, Type)) {
    SmallString<256> ValidStrings;
    ArgumentInterfaceAttr::generateValidStrings(ValidStrings);
    S.Diag(D->getLocation(), diag::err_attribute_interface_invalid_type)
        << Attr << ValidStrings;
    return;
  }

  D->addAttr(::new (S.Context) ArgumentInterfaceAttr(S.Context, Attr, Type));
}

static void handleStableArgumentAttr(Sema &S, Decl *D,
                                     const ParsedAttr &Attr) {
  if (!Attr.checkExactlyNumArgs(S, /*Num=*/0))
    return;

  handleSimpleAttribute<StableArgumentAttr>(S, D, Attr);
}

static void handleAgentMemoryArgumentAttr(Sema &S, Decl *D,
                                          const ParsedAttr &Attr) {
  if (!Attr.checkExactlyNumArgs(S, /*Num=*/0))
    return;

  handleSimpleAttribute<AgentMemoryArgumentAttr>(S, D, Attr);
}

template <typename AttrType, typename IncompatAttrType1,
          typename IncompatAttrType2>
static void handleHLSIIAttr(Sema &S, Decl *D, const ParsedAttr &Attr) {
  if (!S.getLangOpts().HLS) {
    S.Diag(Attr.getLoc(), diag::warn_unknown_attribute_ignored) << Attr;
    return;
  }

  if (checkAttrMutualExclusion<IncompatAttrType1>(S, D, Attr))
    return;
  if (checkAttrMutualExclusion<IncompatAttrType2>(S, D, Attr))
    return;

  const auto *Existing = D->getAttr<HLSForceLoopPipeliningAttr>();

  if (Existing && Existing->getForceLoopPipelining() == "off") {
    S.Diag(Attr.getLoc(), diag::err_hls_force_loop_pipelining_conflict) << Attr;
    S.Diag(Existing->getLocation(), diag::note_conflicting_attribute);
    return;
  }

  S.HLSAddOneConstantValueAttr<AttrType>(D, Attr, Attr.getArgAsExpr(0));
}

static void handleHLSMaxInvocationDelayAttr(Sema &S, Decl *D,
                                            const ParsedAttr &Attr) {
  if (!S.getLangOpts().HLS) {
    S.Diag(Attr.getLoc(), diag::warn_unknown_attribute_ignored) << Attr;
    return;
  }

  const auto *Existing = D->getAttr<HLSForceLoopPipeliningAttr>();

  if (Existing && Existing->getForceLoopPipelining() == "off") {
    S.Diag(Attr.getLoc(), diag::err_hls_force_loop_pipelining_conflict) << Attr;
    S.Diag(Existing->getLocation(), diag::note_conflicting_attribute);
    return;
  }

  S.HLSAddOneConstantValueAttr<HLSMaxInvocationDelayAttr>(
      D, Attr, Attr.getArgAsExpr(0));
}

static void handleHLSForceLoopPipeliningAttr(Sema &S, Decl *D,
                                             const ParsedAttr &Attr) {
  if (!S.getLangOpts().HLS) {
    S.Diag(Attr.getLoc(), diag::warn_unknown_attribute_ignored) << Attr;
    return;
  }

  StringRef Str;
  if (Attr.getNumArgs() == 1 &&
      !S.checkStringLiteralArgumentAttr(Attr, 0, Str)) {
    return;
  }

  if (Str == "off") {
    if (checkAttrMutualExclusion<HLSIIAttr>(S, D, Attr))
      return;
    if (checkAttrMutualExclusion<HLSMaxIIAttr>(S, D, Attr))
      return;
    if (checkAttrMutualExclusion<HLSMinIIAttr>(S, D, Attr))
      return;
    if (checkAttrMutualExclusion<HLSMaxInvocationDelayAttr>(S, D, Attr))
      return;
  } else if (Str != "on") {
    S.Diag(Attr.getLoc(), diag::err_hls_force_loop_pipelining_invalid) << Attr;
    return;
  }

  D->addAttr(::new (S.Context) HLSForceLoopPipeliningAttr(
      S.Context, Attr, Str));
}

static void handleOpenCLBufferLocationAttr(Sema & S, Decl * D,
                                           const ParsedAttr &Attr) {

  if (D->isInvalidDecl())
    return;

  if (!S.Context.getTargetInfo().getTriple().isINTELFPGAEnvironment()) {
    S.Diag(Attr.getLoc(), diag::warn_unknown_attribute_ignored)
        << Attr;
    return;
  }

  ParmVarDecl *PVD = cast<ParmVarDecl>(D);
  const QualType QT = PVD->getType();
  const Type *TypePtr = QT.getTypePtr();
  if (!TypePtr->isPointerType()) {
    S.Diag(Attr.getLoc(), diag::warn_type_attribute_wrong_type)
        << Attr << 1 << TypePtr->getTypeClassName();
    return;
  }

  QualType pointeeType = TypePtr->getPointeeType();
  if (pointeeType.getAddressSpace() != LangAS::opencl_global) {
    S.Diag(Attr.getLoc(),
           diag::warn_opencl_attribute_only_for_global_address_space)
        << Attr;
    return;
  }

  StringRef Str;
  if (!S.checkStringLiteralArgumentAttr(Attr, 0, Str))
    return;

  D->addAttr(::new (S.Context) OpenCLBufferLocationAttr(
      S.Context, Attr, Str));
}

static void handleOpenCLHostAccessible(Sema &S, Decl *D,
                                       const ParsedAttr &Attr) {
  if (D->isInvalidDecl())
    return;

  QualType Ty = cast<VarDecl>(D)->getType();

  if (!S.getOpenCLOptions().isAvailableOption("cl_intel_fpga_host_pipe",
                                              S.getLangOpts())) {
    S.Diag(D->getLocation(),
           diag::err_intel_opencl_attribute_requires_extension)
        << Attr << "cl_intel_fpga_host_pipe";
    return;
  }

  const Type *TypePtr = Ty.getTypePtr();
  if (!TypePtr->isPipeType()) {
    S.Diag(Attr.getLoc(), diag::warn_intel_opencl_attribute_wrong_decl_type)
        << Attr << 47;
    return;
  }

  D->addAttr(::new (S.Context) OpenCLHostAccessibleAttr(S.Context, Attr));
}

static void handleVecLenHint(Sema &S, Decl *D, const ParsedAttr &Attr) {
  if (!S.getOpenCLOptions().isAvailableOption("cl_intel_vec_len_hint",
                                              S.getLangOpts())) {
    S.Diag(Attr.getLoc(), diag::warn_unknown_attribute_ignored)
        << Attr << "cl_intel_vec_len_hint";
    return;
  }

  uint32_t VecLen = 0;
  const Expr *E = Attr.getArgAsExpr(0);
  if (!checkUInt32Argument(S, Attr, E, VecLen, 0))
    return;

#define defineRange(...)                                                       \
  std::vector<uint32_t> SupportedLengths = {__VA_ARGS__};                      \
  std::string SupportedLengthsStr(#__VA_ARGS__);

  defineRange(0, 1, 4, 8, 16);
  if (std::find(SupportedLengths.begin(), SupportedLengths.end(), VecLen) ==
      SupportedLengths.end()) {
    S.Diag(Attr.getLoc(), diag::err_attribute_argument_is_not_in_range)
        << SupportedLengthsStr << E->getSourceRange();
    return;
  }

  D->addAttr(::new (S.Context) VecLenHintAttr(S.Context, Attr, VecLen));
}

template <typename AttrTy>
static bool diagnoseMemoryAttrs(Sema &S, Decl *D) {
  if (const auto *A = D->getAttr<AttrTy>())
    if (!A->isImplicit()) {
      S.Diag(A->getLocation(), diag::err_memory_attribute_invalid)
          << A << (S.getLangOpts().OpenCL ? 0 : 1);
      return true;
    }
  return false;
}

template <typename AttrTy, typename AttrTy2, typename... AttrTys>
static inline bool diagnoseMemoryAttrs(Sema &S, Decl *D) {
  bool Diagnosed = diagnoseMemoryAttrs<AttrTy>(S, D);
  return diagnoseMemoryAttrs<AttrTy2, AttrTys...>(S, D) || Diagnosed;
}

static bool IsAgentMemory(Sema &S, Decl *D) {
  return S.getLangOpts().HLS && D->hasAttr<OpenCLLocalMemSizeAttr>() &&
         D->hasAttr<AgentMemoryArgumentAttr>();
}

static void handleAllowCpuFeaturesAttr(Sema &S, Decl *D,
                                      const ParsedAttr &Attr) {

  Expr *P1 = Attr.getArgAsExpr(0);
  Expr *P2 = Attr.getNumArgs() > 1 ? Attr.getArgAsExpr(1) : nullptr;
  S.AddAllowCpuFeaturesAttr(D, Attr, P1, P2);
}

static bool
HasConflictingAllowCpuFeaturesAttr(Sema &S, Decl *D, Expr *P1, Expr *P2,
                                   const AttributeCommonInfo &NewCI) {
  if (const auto *ExistingAttr = D->getAttr<AllowCpuFeaturesAttr>()) {
    const auto *ExistingP1 = dyn_cast<ConstantExpr>(ExistingAttr->getPage1());
    const auto *ExistingP2 =
        dyn_cast_or_null<ConstantExpr>(ExistingAttr->getPage2());
    const auto *NewP1 = dyn_cast<ConstantExpr>(P1);
    const auto *NewP2 = dyn_cast_or_null<ConstantExpr>(P2);

    if (((P2 == nullptr) != (ExistingAttr->getPage2() == nullptr)) ||
        (ExistingP1 && NewP1 &&
         ExistingP1->getResultAsAPSInt() != NewP1->getResultAsAPSInt()) ||
        (ExistingP2 && NewP2 &&
         ExistingP2->getResultAsAPSInt() != NewP2->getResultAsAPSInt())) {
      S.Diag(ExistingAttr->getLoc(), diag::warn_duplicate_attribute) << NewCI;
      S.Diag(NewCI.getLoc(), diag::note_previous_attribute);
      return true;
    }
  }

  return false;
}

AllowCpuFeaturesAttr *
Sema::MergeAllowCpuFeaturesAttr(Decl *D, const AllowCpuFeaturesAttr &AL) {
  if (HasConflictingAllowCpuFeaturesAttr(*this, D, AL.getPage1(),
                                         AL.getPage2(), AL))
    return nullptr;

  return AllowCpuFeaturesAttr::Create(Context, AL.getPage1(), AL.getPage2(),
                                      AL);
}

void Sema::AddAllowCpuFeaturesAttr(Decl *D, const AttributeCommonInfo &CI,
                                   Expr *P1, Expr *P2) {
  if (!P1->isValueDependent()) {
    llvm::APSInt ArgVal;
    ExprResult Res = VerifyIntegerConstantExpression(P1, &ArgVal);
    if (Res.isInvalid())
      return;
    P1 = Res.get();
    const auto *P1CE = cast<ConstantExpr>(P1);

    if (!Context.isValidCpuFeaturesBitmask(
            0, P1CE->getResultAsAPSInt().getZExtValue())) {
      Diag(P1->getExprLoc(), diag::err_allow_cpu_feature_invalid_bitmask);
      return;
    }
  }

  if (P2 && !P2->isValueDependent()) {
    llvm::APSInt ArgVal;
    ExprResult Res = VerifyIntegerConstantExpression(P2, &ArgVal);
    if (Res.isInvalid())
      return;
    P2 = Res.get();
    const auto *P2CE = cast<ConstantExpr>(P2);

    if (!Context.isValidCpuFeaturesBitmask(
            0, P2CE->getResultAsAPSInt().getZExtValue())) {
      Diag(P2->getExprLoc(), diag::err_allow_cpu_feature_invalid_bitmask);
      return;
    }
  }

  if (!HasConflictingAllowCpuFeaturesAttr(*this, D, P1, P2, CI))
    D->addAttr(AllowCpuFeaturesAttr::Create(Context, P1, P2, CI));
}
#endif // INTEL_CUSTOMIZATION

// Checks correctness of mutual usage of different work_group_size attributes:
// reqd_work_group_size, max_work_group_size and max_global_work_dim.
// Values of reqd_work_group_size arguments shall be equal or less than values
// coming from max_work_group_size.
// In case the value of 'max_global_work_dim' attribute equals to 0 we shall
// ensure that if max_work_group_size and reqd_work_group_size attributes exist,
// they hold equal values (1, 1, 1).
static bool checkWorkGroupSizeValues(Sema &S, Decl *D, const ParsedAttr &AL) {
  bool Result = true;

  // Returns the unsigned constant integer value represented by
  // given expression.
  auto getExprValue = [](const Expr *E, ASTContext &Ctx) {
    return E->getIntegerConstantExpr(Ctx)->getZExtValue();
  };

  ASTContext &Ctx = S.getASTContext();

  if (const auto *A = D->getAttr<SYCLIntelMaxWorkGroupSizeAttr>()) {
    if (!((getExprValue(AL.getArgAsExpr(0), Ctx) <=
           getExprValue(A->getXDim(), Ctx)) &&
          (getExprValue(AL.getArgAsExpr(1), Ctx) <=
           getExprValue(A->getYDim(), Ctx)) &&
          (getExprValue(AL.getArgAsExpr(2), Ctx) <=
           getExprValue(A->getZDim(), Ctx)))) {
      S.Diag(AL.getLoc(), diag::err_conflicting_sycl_function_attributes)
          << AL << A->getSpelling();
      Result &= false;
    }
  }

  if (const auto *A = D->getAttr<ReqdWorkGroupSizeAttr>()) {
    if (!((getExprValue(AL.getArgAsExpr(0), Ctx) >=
           getExprValue(A->getXDim(), Ctx)) &&
          (getExprValue(AL.getArgAsExpr(1), Ctx) >=
           getExprValue(A->getYDim(), Ctx)) &&
          (getExprValue(AL.getArgAsExpr(2), Ctx) >=
           getExprValue(A->getZDim(), Ctx)))) {
      S.Diag(AL.getLoc(), diag::err_conflicting_sycl_function_attributes)
          << AL << A->getSpelling();
      Result &= false;
    }
  }
  return Result;
}

// Handles reqd_work_group_size and max_work_group_size.
template <typename WorkGroupAttr>
static void handleWorkGroupSize(Sema &S, Decl *D, const ParsedAttr &AL) {
  if (D->isInvalidDecl())
    return;

#if INTEL_CUSTOMIZATION
  if (AL.getKind() == ParsedAttr::AT_SYCLIntelMaxWorkGroupSize) {
    if (AL.getSyntax() == AttributeCommonInfo::AS_GNU &&
        !S.Context.getTargetInfo().getTriple().isINTELFPGAEnvironment()) {
      S.Diag(AL.getLoc(), diag::warn_unknown_attribute_ignored) << AL;
      return;
    }

    if (checkValidSYCLSpelling(S, AL))
      return;
  }
#endif // INTEL_CUSTOMIZATION
  S.CheckDeprecatedSYCLAttributeSpelling(AL);

  Expr *XDimExpr = AL.getArgAsExpr(0);

  // If no attribute argument is specified, set the second and third argument
  // to the default value 1, but only if the sycl:: or intel::
  // reqd_work_group_size spelling was used.
  auto SetDefaultValue = [](Sema &S, const ParsedAttr &AL, SourceLocation loc) {
    Expr *E =
        (AL.getKind() == ParsedAttr::AT_ReqdWorkGroupSize && AL.hasScope() &&
         (AL.getScopeName()->isStr("sycl") ||
          AL.getScopeName()->isStr("intel")))
            ? IntegerLiteral::Create(S.Context, llvm::APInt(32, 1),
                                     S.Context.IntTy, AL.getLoc())
            : nullptr;
    return E;
  };

  Expr *YDimExpr = AL.isArgExpr(1) ? AL.getArgAsExpr(1)
                                   : SetDefaultValue(S, AL, AL.getLoc());

  Expr *ZDimExpr = AL.isArgExpr(2) ? AL.getArgAsExpr(2)
                                   : SetDefaultValue(S, AL, AL.getLoc());

  // __attribute__((reqd_work_group_size)), [[cl::reqd_work_group_size]], and
  // [[intel::max_work_group_size]] all require exactly three arguments.
  if ((AL.getKind() == ParsedAttr::AT_ReqdWorkGroupSize &&
       AL.getAttributeSpellingListIndex() ==
           ReqdWorkGroupSizeAttr::CXX11_cl_reqd_work_group_size) ||
      AL.getKind() == ParsedAttr::AT_SYCLIntelMaxWorkGroupSize ||
      AL.getSyntax() == ParsedAttr::AS_GNU) {
    if (!AL.checkExactlyNumArgs(S, 3))
      return;
  }

  ASTContext &Ctx = S.getASTContext();
  if (!XDimExpr->isValueDependent() && !YDimExpr->isValueDependent() &&
      !ZDimExpr->isValueDependent()) {
    llvm::APSInt XDimVal, YDimVal, ZDimVal;
    ExprResult XDim = S.VerifyIntegerConstantExpression(XDimExpr, &XDimVal);
    ExprResult YDim = S.VerifyIntegerConstantExpression(YDimExpr, &YDimVal);
    ExprResult ZDim = S.VerifyIntegerConstantExpression(ZDimExpr, &ZDimVal);

    if (XDim.isInvalid())
      return;
    XDimExpr = XDim.get();

    if (YDim.isInvalid())
      return;
    YDimExpr = YDim.get();

    if (ZDim.isInvalid())
      return;
    ZDimExpr = ZDim.get();

    // If the num_simd_work_items attribute is specified on a declaration it
    // must evenly divide the index that increments fastest in the
    // reqd_work_group_size attribute. In OpenCL, the first argument increments
    // the fastest, and in SYCL, the last argument increments the fastest.
    if (const auto *A = D->getAttr<SYCLIntelNumSimdWorkItemsAttr>()) {
      int64_t NumSimdWorkItems =
          A->getValue()->getIntegerConstantExpr(Ctx)->getSExtValue();

      unsigned WorkGroupSize = S.getLangOpts().OpenCL ? XDimVal.getZExtValue()
                                                      : ZDimVal.getZExtValue();

      if (WorkGroupSize % NumSimdWorkItems != 0) {
        S.Diag(A->getLocation(), diag::err_sycl_num_kernel_wrong_reqd_wg_size)
            << A << AL;
        S.Diag(AL.getLoc(), diag::note_conflicting_attribute);
        return;
      }
    }

    // If the declaration has a SYCLIntelMaxWorkGroupSizeAttr or
    // ReqdWorkGroupSizeAttr, check to see if they hold equal values
    // (1, 1, 1) in case the value of SYCLIntelMaxGlobalWorkDimAttr
    // equals to 0.
    if (const auto *DeclAttr = D->getAttr<SYCLIntelMaxGlobalWorkDimAttr>()) {
      if (const auto *DeclExpr = dyn_cast<ConstantExpr>(DeclAttr->getValue())) {
        // If the value is dependent, we can not test anything.
        if (!DeclExpr)
          return;

        // Test the attribute value.
        if (DeclExpr->getResultAsAPSInt() == 0 &&
            (XDimVal.getZExtValue() != 1 || YDimVal.getZExtValue() != 1 ||
             ZDimVal.getZExtValue() != 1)) {
          S.Diag(AL.getLoc(), diag::err_sycl_x_y_z_arguments_must_be_one)
              << AL << DeclAttr;
          return;
        }
      }
    }

#if INTEL_CUSTOMIZATION
    if (D->hasAttr<AutorunAttr>()) {
      long long int N = 1ll << 32ll;
      if ((N % XDimVal.getZExtValue()) != 0 ||
          (N % YDimVal.getZExtValue()) != 0 ||
          (N % ZDimVal.getZExtValue()) != 0) {
        S.Diag(AL.getLoc(), diag::err_opencl_autorun_kernel_wrong_reqd_wg_size);
        return;
      }
    }
#endif // INTEL_CUSTOMIZATION

    if (const auto *ExistingAttr = D->getAttr<WorkGroupAttr>()) {
      // Compare attribute arguments value and warn for a mismatch.
      if (ExistingAttr->getXDimVal(Ctx) != XDimVal ||
          ExistingAttr->getYDimVal(Ctx) != YDimVal ||
          ExistingAttr->getZDimVal(Ctx) != ZDimVal) {
        S.Diag(AL.getLoc(), diag::warn_duplicate_attribute) << AL;
        S.Diag(ExistingAttr->getLocation(), diag::note_conflicting_attribute);
      }
    }
    if (!checkWorkGroupSizeValues(S, D, AL))
      return;
  }

  S.addIntelTripleArgAttr<WorkGroupAttr>(D, AL, XDimExpr, YDimExpr, ZDimExpr);
}

// Returns a DupArgResult value; Same means the args have the same value,
// Different means the args do not have the same value, and Unknown means that
// the args cannot (yet) be compared.
enum class DupArgResult { Unknown, Same, Different };
static DupArgResult AreArgValuesIdentical(const Expr *LHS, const Expr *RHS) {
  // If either operand is still value dependent, we can't test anything.
  const auto *LHSCE = dyn_cast<ConstantExpr>(LHS);
  const auto *RHSCE = dyn_cast<ConstantExpr>(RHS);
  if (!LHSCE || !RHSCE)
    return DupArgResult::Unknown;

  // Otherwise, test that the values.
  return LHSCE->getResultAsAPSInt() == RHSCE->getResultAsAPSInt()
             ? DupArgResult::Same
             : DupArgResult::Different;
}

void Sema::AddWorkGroupSizeHintAttr(Decl *D, const AttributeCommonInfo &CI,
                                    Expr *XDim, Expr *YDim, Expr *ZDim) {
  // Returns nullptr if diagnosing, otherwise returns the original expression
  // or the original expression converted to a constant expression.
  auto CheckAndConvertArg = [&](Expr *E) -> Expr * {
    // We can only check if the expression is not value dependent.
    if (!E->isValueDependent()) {
      llvm::APSInt ArgVal;
      ExprResult Res = VerifyIntegerConstantExpression(E, &ArgVal);
      if (Res.isInvalid())
        return nullptr;
      E = Res.get();

      // This attribute requires a strictly positive value.
      if (ArgVal <= 0) {
        Diag(E->getExprLoc(), diag::err_attribute_requires_positive_integer)
            << CI << /*positive*/ 0;
        return nullptr;
      }
    }

    return E;
  };

  // Check all three argument values, and if any are bad, bail out. This will
  // convert the given expressions into constant expressions when possible.
  XDim = CheckAndConvertArg(XDim);
  YDim = CheckAndConvertArg(YDim);
  ZDim = CheckAndConvertArg(ZDim);
  if (!XDim || !YDim || !ZDim)
    return;

  // If the attribute was already applied with different arguments, then
  // diagnose the second attribute as a duplicate and don't add it.
  if (const auto *Existing = D->getAttr<WorkGroupSizeHintAttr>()) {
    DupArgResult Results[] = {AreArgValuesIdentical(XDim, Existing->getXDim()),
                              AreArgValuesIdentical(YDim, Existing->getYDim()),
                              AreArgValuesIdentical(ZDim, Existing->getZDim())};
    // If any of the results are known to be different, we can diagnose at this
    // point and drop the attribute.
    if (llvm::is_contained(Results, DupArgResult::Different)) {
      Diag(CI.getLoc(), diag::warn_duplicate_attribute) << CI;
      Diag(Existing->getLoc(), diag::note_previous_attribute);
      return;
    }
    // If all of the results are known to be the same, we can silently drop the
    // attribute. Otherwise, we have to add the attribute and resolve its
    // differences later.
    if (llvm::all_of(Results,
                     [](DupArgResult V) { return V == DupArgResult::Same; }))
      return;
  }

  D->addAttr(::new (Context)
                 WorkGroupSizeHintAttr(Context, CI, XDim, YDim, ZDim));
}

WorkGroupSizeHintAttr *
Sema::MergeWorkGroupSizeHintAttr(Decl *D, const WorkGroupSizeHintAttr &A) {
  // Check to see if there's a duplicate attribute already applied.
  if (const auto *DeclAttr = D->getAttr<WorkGroupSizeHintAttr>()) {
    DupArgResult Results[] = {
        AreArgValuesIdentical(DeclAttr->getXDim(), A.getXDim()),
        AreArgValuesIdentical(DeclAttr->getYDim(), A.getYDim()),
        AreArgValuesIdentical(DeclAttr->getZDim(), A.getZDim())};

    // If any of the results are known to be different, we can diagnose at this
    // point and drop the attribute.
    if (llvm::is_contained(Results, DupArgResult::Different)) {
      Diag(DeclAttr->getLoc(), diag::warn_duplicate_attribute) << &A;
      Diag(A.getLoc(), diag::note_previous_attribute);
      return nullptr;
    }
    // If all of the results are known to be the same, we can silently drop the
    // attribute. Otherwise, we have to add the attribute and resolve its
    // differences later.
    if (llvm::all_of(Results,
                     [](DupArgResult V) { return V == DupArgResult::Same; }))
      return nullptr;
  }
  return ::new (Context)
      WorkGroupSizeHintAttr(Context, A, A.getXDim(), A.getYDim(), A.getZDim());
}

// Handles work_group_size_hint.
static void handleWorkGroupSizeHint(Sema &S, Decl *D, const ParsedAttr &AL) {
  S.CheckDeprecatedSYCLAttributeSpelling(AL);

  S.AddWorkGroupSizeHintAttr(D, AL, AL.getArgAsExpr(0), AL.getArgAsExpr(1),
                             AL.getArgAsExpr(2));
}

void Sema::AddIntelReqdSubGroupSize(Decl *D, const AttributeCommonInfo &CI,
                                    Expr *E) {
  if (!E->isValueDependent()) {
    // Validate that we have an integer constant expression and then store the
    // converted constant expression into the semantic attribute so that we
    // don't have to evaluate it again later.
    llvm::APSInt ArgVal;
    ExprResult Res = VerifyIntegerConstantExpression(E, &ArgVal);
    if (Res.isInvalid())
      return;
    E = Res.get();

    // This attribute requires a strictly positive value.
    if (ArgVal <= 0) {
      Diag(E->getExprLoc(), diag::err_attribute_requires_positive_integer)
          << CI << /*positive*/ 0;
      return;
    }

    // Check to see if there's a duplicate attribute with different values
    // already applied to the declaration.
    if (const auto *DeclAttr = D->getAttr<IntelReqdSubGroupSizeAttr>()) {
      // If the other attribute argument is instantiation dependent, we won't
      // have converted it to a constant expression yet and thus we test
      // whether this is a null pointer.
      if (const auto *DeclExpr = dyn_cast<ConstantExpr>(DeclAttr->getValue())) {
        if (ArgVal != DeclExpr->getResultAsAPSInt()) {
          Diag(CI.getLoc(), diag::warn_duplicate_attribute) << CI;
          Diag(DeclAttr->getLoc(), diag::note_previous_attribute);
        }
        // Drop the duplicate attribute.
        return;
      }
    }
  }

  D->addAttr(::new (Context) IntelReqdSubGroupSizeAttr(Context, CI, E));
}

IntelReqdSubGroupSizeAttr *
Sema::MergeIntelReqdSubGroupSizeAttr(Decl *D,
                                     const IntelReqdSubGroupSizeAttr &A) {
  // Check to see if there's a duplicate attribute with different values
  // already applied to the declaration.
  if (const auto *DeclAttr = D->getAttr<IntelReqdSubGroupSizeAttr>()) {
    if (const auto *DeclExpr = dyn_cast<ConstantExpr>(DeclAttr->getValue())) {
      if (const auto *MergeExpr = dyn_cast<ConstantExpr>(A.getValue())) {
        if (DeclExpr->getResultAsAPSInt() != MergeExpr->getResultAsAPSInt()) {
          Diag(DeclAttr->getLoc(), diag::warn_duplicate_attribute) << &A;
          Diag(A.getLoc(), diag::note_previous_attribute);
          return nullptr;
        }
        // Do not add a duplicate attribute.
        return nullptr;
      }
    }
  }
  return ::new (Context) IntelReqdSubGroupSizeAttr(Context, A, A.getValue());
}

static void handleIntelReqdSubGroupSize(Sema &S, Decl *D,
                                        const ParsedAttr &AL) {
  S.CheckDeprecatedSYCLAttributeSpelling(AL);

  Expr *E = AL.getArgAsExpr(0);
  S.AddIntelReqdSubGroupSize(D, AL, E);
}

IntelNamedSubGroupSizeAttr *
Sema::MergeIntelNamedSubGroupSizeAttr(Decl *D,
                                      const IntelNamedSubGroupSizeAttr &A) {
  // Check to see if there's a duplicate attribute with different values
  // already applied to the declaration.
  if (const auto *DeclAttr = D->getAttr<IntelNamedSubGroupSizeAttr>()) {
    if (DeclAttr->getType() != A.getType()) {
      Diag(DeclAttr->getLoc(), diag::warn_duplicate_attribute) << &A;
      Diag(A.getLoc(), diag::note_previous_attribute);
    }
    return nullptr;
  }

  return IntelNamedSubGroupSizeAttr::Create(Context, A.getType(), A);
}

static void handleIntelNamedSubGroupSize(Sema &S, Decl *D,
                                         const ParsedAttr &AL) {
  StringRef SizeStr;
  SourceLocation Loc;
  if (AL.isArgIdent(0)) {
    IdentifierLoc *IL = AL.getArgAsIdent(0);
    SizeStr = IL->Ident->getName();
    Loc = IL->Loc;
  } else if (!S.checkStringLiteralArgumentAttr(AL, 0, SizeStr, &Loc)) {
    return;
  }

  IntelNamedSubGroupSizeAttr::SubGroupSizeType SizeType;
  if (!IntelNamedSubGroupSizeAttr::ConvertStrToSubGroupSizeType(SizeStr,
                                                                SizeType)) {
    S.Diag(Loc, diag::warn_attribute_type_not_supported) << AL << SizeStr;
  }
  D->addAttr(IntelNamedSubGroupSizeAttr::Create(S.Context, SizeType, AL));
}

void Sema::AddSYCLIntelNumSimdWorkItemsAttr(Decl *D,
                                            const AttributeCommonInfo &CI,
                                            Expr *E) {
  if (!E->isValueDependent()) {
    // Validate that we have an integer constant expression and then store the
    // converted constant expression into the semantic attribute so that we
    // don't have to evaluate it again later.
    llvm::APSInt ArgVal;

    ExprResult Res = VerifyIntegerConstantExpression(E, &ArgVal);
    if (Res.isInvalid())
      return;
    E = Res.get();

    // This attribute requires a strictly positive value.
    if (ArgVal <= 0) {
      Diag(E->getExprLoc(), diag::err_attribute_requires_positive_integer)
          << CI << /*positive*/ 0;
      return;
    }

    // Check to see if there's a duplicate attribute with different values
    // already applied to the declaration.
    if (const auto *DeclAttr = D->getAttr<SYCLIntelNumSimdWorkItemsAttr>()) {
      // If the other attribute argument is instantiation dependent, we won't
      // have converted it to a constant expression yet and thus we test
      // whether this is a null pointer.
      if (const auto *DeclExpr = dyn_cast<ConstantExpr>(DeclAttr->getValue())) {
        if (ArgVal != DeclExpr->getResultAsAPSInt()) {
          Diag(CI.getLoc(), diag::warn_duplicate_attribute) << CI;
          Diag(DeclAttr->getLoc(), diag::note_previous_attribute);
        }
        // Drop the duplicate attribute.
        return;
      }
    }

    // If the reqd_work_group_size attribute is specified on a declaration
    // along with num_simd_work_items, the required work group size specified
    // by num_simd_work_items attribute must evenly divide the index that
    // increments fastest in the reqd_work_group_size attribute.
    //
    // The arguments to reqd_work_group_size are ordered based on which index
    // increments the fastest. In OpenCL, the first argument is the index that
    // increments the fastest, and in SYCL, the last argument is the index that
    // increments the fastest.
    if (const auto *DeclAttr = D->getAttr<ReqdWorkGroupSizeAttr>()) {
      Expr *XDimExpr = DeclAttr->getXDim();
      Expr *YDimExpr = DeclAttr->getYDim();
      Expr *ZDimExpr = DeclAttr->getZDim();

      if (!XDimExpr->isValueDependent() && !YDimExpr->isValueDependent() &&
          !ZDimExpr->isValueDependent()) {
        llvm::APSInt XDimVal, ZDimVal;
        ExprResult XDim = VerifyIntegerConstantExpression(XDimExpr, &XDimVal);
        ExprResult ZDim = VerifyIntegerConstantExpression(ZDimExpr, &ZDimVal);

        if (XDim.isInvalid() || ZDim.isInvalid())
          return;

        unsigned WorkGroupSize = getLangOpts().OpenCL ? XDimVal.getZExtValue()
                                                      : ZDimVal.getZExtValue();

        if (WorkGroupSize % ArgVal.getSExtValue() != 0) {
          Diag(CI.getLoc(), diag::err_sycl_num_kernel_wrong_reqd_wg_size)
              << CI << DeclAttr;
          Diag(DeclAttr->getLocation(), diag::note_conflicting_attribute);
          return;
        }
      }
    }
  }

  D->addAttr(::new (Context) SYCLIntelNumSimdWorkItemsAttr(Context, CI, E));
}

SYCLIntelNumSimdWorkItemsAttr *Sema::MergeSYCLIntelNumSimdWorkItemsAttr(
    Decl *D, const SYCLIntelNumSimdWorkItemsAttr &A) {
  // Check to see if there's a duplicate attribute with different values
  // already applied to the declaration.
  if (const auto *DeclAttr = D->getAttr<SYCLIntelNumSimdWorkItemsAttr>()) {
    if (const auto *DeclExpr = dyn_cast<ConstantExpr>(DeclAttr->getValue())) {
      if (const auto *MergeExpr = dyn_cast<ConstantExpr>(A.getValue())) {
        if (DeclExpr->getResultAsAPSInt() != MergeExpr->getResultAsAPSInt()) {
          Diag(DeclAttr->getLoc(), diag::warn_duplicate_attribute) << &A;
          Diag(A.getLoc(), diag::note_previous_attribute);
        }
        // Do not add a duplicate attribute.
        return nullptr;
      }
    }
  }
  return ::new (Context)
      SYCLIntelNumSimdWorkItemsAttr(Context, A, A.getValue());
}

static void handleSYCLIntelNumSimdWorkItemsAttr(Sema &S, Decl *D,
                                                const ParsedAttr &A) {
#if INTEL_CUSTOMIZATION
  if (checkValidSYCLSpelling(S, A))
    return;
#endif // INTEL_CUSTOMIZATION

  S.CheckDeprecatedSYCLAttributeSpelling(A);

  Expr *E = A.getArgAsExpr(0);
  S.AddSYCLIntelNumSimdWorkItemsAttr(D, A, E);
}

// Handles use_stall_enable_clusters
static void handleUseStallEnableClustersAttr(Sema &S, Decl *D,
                                             const ParsedAttr &Attr) {
  if (D->isInvalidDecl())
    return;

#if INTEL_CUSTOMIZATION
  if (checkValidSYCLSpelling(S, Attr))
    return;
#endif // INTEL_CUSTOMIZATION

  unsigned NumArgs = Attr.getNumArgs();
  if (NumArgs > 0) {
    S.Diag(Attr.getLoc(), diag::warn_attribute_too_many_arguments) << Attr << 0;
    return;
  }

#if INTEL_CUSTOMIZATION
  if (Attr.getAttributeSpellingListIndex() ==
    SYCLIntelUseStallEnableClustersAttr::GNU_stall_enable) {
    S.Diag(Attr.getLoc(), diag::warn_attribute_spelling_deprecated) << Attr;
    S.Diag(Attr.getLoc(), diag::note_spelling_suggestion)
        << "'use_stall_enable_clusters'";
  } else if (Attr.getAttributeSpellingListIndex() ==
             SYCLIntelUseStallEnableClustersAttr::CXX11_clang_stall_enable) {
    S.Diag(Attr.getLoc(), diag::warn_attribute_spelling_deprecated)
        << "'" + Attr.getNormalizedFullName() + "'";
    S.Diag(Attr.getLoc(), diag::note_spelling_suggestion)
        << "'clang::use_stall_enable_clusters'";
  }
#endif // INTEL_CUSTOMIZATION

  handleSimpleAttribute<SYCLIntelUseStallEnableClustersAttr>(S, D, Attr);
}

// Handles disable_loop_pipelining attribute.
static void handleSYCLIntelFPGADisableLoopPipeliningAttr(Sema &S, Decl *D,
                                                         const ParsedAttr &A) {
  S.CheckDeprecatedSYCLAttributeSpelling(A);
  D->addAttr(::new (S.Context)
                 SYCLIntelFPGADisableLoopPipeliningAttr(S.Context, A));
}

// Handles initiation_interval attribute.
void Sema::AddSYCLIntelFPGAInitiationIntervalAttr(Decl *D,
                                                  const AttributeCommonInfo &CI,
                                                  Expr *E) {
  if (!E->isValueDependent()) {
    // Validate that we have an integer constant expression and then store the
    // converted constant expression into the semantic attribute so that we
    // don't have to evaluate it again later.
    llvm::APSInt ArgVal;
    ExprResult Res = VerifyIntegerConstantExpression(E, &ArgVal);
    if (Res.isInvalid())
      return;
    E = Res.get();
    // This attribute requires a strictly positive value.
    if (ArgVal <= 0) {
      Diag(E->getExprLoc(), diag::err_attribute_requires_positive_integer)
          << CI << /*positive*/ 0;
      return;
    }
    // Check to see if there's a duplicate attribute with different values
    // already applied to the declaration.
    if (const auto *DeclAttr =
            D->getAttr<SYCLIntelFPGAInitiationIntervalAttr>()) {
      // If the other attribute argument is instantiation dependent, we won't
      // have converted it to a constant expression yet and thus we test
      // whether this is a null pointer.
      if (const auto *DeclExpr =
              dyn_cast<ConstantExpr>(DeclAttr->getIntervalExpr())) {
        if (ArgVal != DeclExpr->getResultAsAPSInt()) {
          Diag(CI.getLoc(), diag::warn_duplicate_attribute) << CI;
          Diag(DeclAttr->getLoc(), diag::note_previous_attribute);
        }
        // Drop the duplicate attribute.
        return;
      }
    }
  }

  D->addAttr(::new (Context)
                 SYCLIntelFPGAInitiationIntervalAttr(Context, CI, E));
}

SYCLIntelFPGAInitiationIntervalAttr *
Sema::MergeSYCLIntelFPGAInitiationIntervalAttr(
    Decl *D, const SYCLIntelFPGAInitiationIntervalAttr &A) {
  // Check to see if there's a duplicate attribute with different values
  // already applied to the declaration.
  if (const auto *DeclAttr =
          D->getAttr<SYCLIntelFPGAInitiationIntervalAttr>()) {
    if (const auto *DeclExpr =
            dyn_cast<ConstantExpr>(DeclAttr->getIntervalExpr())) {
      if (const auto *MergeExpr = dyn_cast<ConstantExpr>(A.getIntervalExpr())) {
        if (DeclExpr->getResultAsAPSInt() != MergeExpr->getResultAsAPSInt()) {
          Diag(DeclAttr->getLoc(), diag::warn_duplicate_attribute) << &A;
          Diag(A.getLoc(), diag::note_previous_attribute);
        }
        // Do not add a duplicate attribute.
        return nullptr;
      }
    }
  }

  return ::new (Context)
      SYCLIntelFPGAInitiationIntervalAttr(Context, A, A.getIntervalExpr());
}

static void handleSYCLIntelFPGAInitiationIntervalAttr(Sema &S, Decl *D,
                                                      const ParsedAttr &A) {
  S.CheckDeprecatedSYCLAttributeSpelling(A);

  S.AddSYCLIntelFPGAInitiationIntervalAttr(D, A, A.getArgAsExpr(0));
}

// Handle scheduler_target_fmax_mhz
void Sema::AddSYCLIntelSchedulerTargetFmaxMhzAttr(Decl *D,
                                                  const AttributeCommonInfo &CI,
                                                  Expr *E) {
  if (!E->isValueDependent()) {
    // Validate that we have an integer constant expression and then store the
    // converted constant expression into the semantic attribute so that we
    // don't have to evaluate it again later.
    llvm::APSInt ArgVal;
    ExprResult Res = VerifyIntegerConstantExpression(E, &ArgVal);
    if (Res.isInvalid())
      return;
    E = Res.get();

    // This attribute requires a non-negative value.
    if (ArgVal < 0) {
      Diag(E->getExprLoc(), diag::err_attribute_requires_positive_integer)
          << CI << /*non-negative*/ 1;
      return;
    }
    // Check to see if there's a duplicate attribute with different values
    // already applied to the declaration.
    if (const auto *DeclAttr =
            D->getAttr<SYCLIntelSchedulerTargetFmaxMhzAttr>()) {
      // If the other attribute argument is instantiation dependent, we won't
      // have converted it to a constant expression yet and thus we test
      // whether this is a null pointer.
      if (const auto *DeclExpr = dyn_cast<ConstantExpr>(DeclAttr->getValue())) {
        if (ArgVal != DeclExpr->getResultAsAPSInt()) {
          Diag(CI.getLoc(), diag::warn_duplicate_attribute) << CI;
          Diag(DeclAttr->getLoc(), diag::note_previous_attribute);
        }
        // Drop the duplicate attribute.
        return;
      }
    }
  }

  D->addAttr(::new (Context)
                 SYCLIntelSchedulerTargetFmaxMhzAttr(Context, CI, E));
}

SYCLIntelSchedulerTargetFmaxMhzAttr *
Sema::MergeSYCLIntelSchedulerTargetFmaxMhzAttr(
    Decl *D, const SYCLIntelSchedulerTargetFmaxMhzAttr &A) {
  // Check to see if there's a duplicate attribute with different values
  // already applied to the declaration.
  if (const auto *DeclAttr =
          D->getAttr<SYCLIntelSchedulerTargetFmaxMhzAttr>()) {
    if (const auto *DeclExpr = dyn_cast<ConstantExpr>(DeclAttr->getValue())) {
      if (const auto *MergeExpr = dyn_cast<ConstantExpr>(A.getValue())) {
        if (DeclExpr->getResultAsAPSInt() != MergeExpr->getResultAsAPSInt()) {
          Diag(DeclAttr->getLoc(), diag::warn_duplicate_attribute) << &A;
          Diag(A.getLoc(), diag::note_previous_attribute);
          return nullptr;
        }
        // Do not add a duplicate attribute.
        return nullptr;
      }
    }
  }
  return ::new (Context)
      SYCLIntelSchedulerTargetFmaxMhzAttr(Context, A, A.getValue());
}

static void handleSYCLIntelSchedulerTargetFmaxMhzAttr(Sema &S, Decl *D,
                                                      const ParsedAttr &AL) {
  S.CheckDeprecatedSYCLAttributeSpelling(AL);

#if INTEL_CUSTOMIZATION
  if (checkValidSYCLSpelling(S, AL))
    return;
#endif // INTEL_CUSTOMIZATION

  Expr *E = AL.getArgAsExpr(0);
  S.AddSYCLIntelSchedulerTargetFmaxMhzAttr(D, AL, E);
}

// Handles max_global_work_dim.
// Returns a OneArgResult value; EqualToOne means all argument values are
// equal to one, NotEqualToOne means at least one argument value is not
// equal to one, and Unknown means that at least one of the argument values
// could not be determined.
enum class OneArgResult { Unknown, EqualToOne, NotEqualToOne };
static OneArgResult AreAllArgsOne(const Expr *Args[], size_t Count) {

  for (size_t Idx = 0; Idx < Count; ++Idx) {
    const auto *CE = dyn_cast<ConstantExpr>(Args[Idx]);
    if (!CE)
      return OneArgResult::Unknown;
    if (CE->getResultAsAPSInt() != 1)
      return OneArgResult::NotEqualToOne;
  }
  return OneArgResult::EqualToOne;
}

// If the declaration has a SYCLIntelMaxWorkGroupSizeAttr or
// ReqdWorkGroupSizeAttr, check to see if they hold equal values
// (1, 1, 1). Returns true if diagnosed.
template <typename AttrTy>
static bool checkWorkGroupSizeAttrExpr(Sema &S, Decl *D,
                                       const AttributeCommonInfo &AL) {
  if (const auto *A = D->getAttr<AttrTy>()) {
    const Expr *Args[3] = {A->getXDim(), A->getYDim(), A->getZDim()};
    if (OneArgResult::NotEqualToOne == AreAllArgsOne(Args, 3)) {
      S.Diag(A->getLocation(), diag::err_sycl_x_y_z_arguments_must_be_one)
          << A << AL;
      return true;
    }
  }
  return false;
}

void Sema::AddSYCLIntelMaxGlobalWorkDimAttr(Decl *D,
                                            const AttributeCommonInfo &CI,
                                            Expr *E) {
  if (!E->isValueDependent()) {
    // Validate that we have an integer constant expression and then store the
    // converted constant expression into the semantic attribute so that we
    // don't have to evaluate it again later.
    llvm::APSInt ArgVal;
    ExprResult Res = VerifyIntegerConstantExpression(E, &ArgVal);
    if (Res.isInvalid())
      return;
    E = Res.get();

    // This attribute must be in the range [0, 3].
    if (ArgVal < 0 || ArgVal > 3) {
      Diag(E->getBeginLoc(), diag::err_attribute_argument_out_of_range)
          << CI << 0 << 3 << E->getSourceRange();
      return;
    }

    // Check to see if there's a duplicate attribute with different values
    // already applied to the declaration.
    if (const auto *DeclAttr = D->getAttr<SYCLIntelMaxGlobalWorkDimAttr>()) {
      // If the other attribute argument is instantiation dependent, we won't
      // have converted it to a constant expression yet and thus we test
      // whether this is a null pointer.
      if (const auto *DeclExpr = dyn_cast<ConstantExpr>(DeclAttr->getValue())) {
        if (ArgVal != DeclExpr->getResultAsAPSInt()) {
          Diag(CI.getLoc(), diag::warn_duplicate_attribute) << CI;
          Diag(DeclAttr->getLoc(), diag::note_previous_attribute);
        }
        // Drop the duplicate attribute.
        return;
      }
    }

    // If the declaration has a SYCLIntelMaxWorkGroupSizeAttr or
    // ReqdWorkGroupSizeAttr, check to see if they hold equal values
    // (1, 1, 1) in case the value of SYCLIntelMaxGlobalWorkDimAttr
    // equals to 0.
    if (ArgVal == 0) {
      if (checkWorkGroupSizeAttrExpr<SYCLIntelMaxWorkGroupSizeAttr>(*this, D,
                                                                    CI) ||
          checkWorkGroupSizeAttrExpr<ReqdWorkGroupSizeAttr>(*this, D, CI))
        return;
    }
  }

  D->addAttr(::new (Context) SYCLIntelMaxGlobalWorkDimAttr(Context, CI, E));
}

SYCLIntelMaxGlobalWorkDimAttr *Sema::MergeSYCLIntelMaxGlobalWorkDimAttr(
    Decl *D, const SYCLIntelMaxGlobalWorkDimAttr &A) {
  // Check to see if there's a duplicate attribute with different values
  // already applied to the declaration.
  if (const auto *DeclAttr = D->getAttr<SYCLIntelMaxGlobalWorkDimAttr>()) {
    if (const auto *DeclExpr = dyn_cast<ConstantExpr>(DeclAttr->getValue())) {
      if (const auto *MergeExpr = dyn_cast<ConstantExpr>(A.getValue())) {
        if (DeclExpr->getResultAsAPSInt() != MergeExpr->getResultAsAPSInt()) {
          Diag(DeclAttr->getLoc(), diag::warn_duplicate_attribute) << &A;
          Diag(A.getLoc(), diag::note_previous_attribute);
        }
        // Do not add a duplicate attribute.
        return nullptr;
      }
    }
  }

  // If the declaration has a SYCLIntelMaxWorkGroupSizeAttr or
  // ReqdWorkGroupSizeAttr, check to see if they hold equal values
  // (1, 1, 1) in case the value of SYCLIntelMaxGlobalWorkDimAttr
  // equals to 0.
  const auto *MergeExpr = dyn_cast<ConstantExpr>(A.getValue());
  if (MergeExpr->getResultAsAPSInt() == 0) {
    if (checkWorkGroupSizeAttrExpr<SYCLIntelMaxWorkGroupSizeAttr>(*this, D,
                                                                  A) ||
        checkWorkGroupSizeAttrExpr<ReqdWorkGroupSizeAttr>(*this, D, A))
      return nullptr;
  }

  return ::new (Context)
      SYCLIntelMaxGlobalWorkDimAttr(Context, A, A.getValue());
}

static void handleSYCLIntelMaxGlobalWorkDimAttr(Sema &S, Decl *D,
                                                const ParsedAttr &AL) {
  S.CheckDeprecatedSYCLAttributeSpelling(AL);

#if INTEL_CUSTOMIZATION
  if (checkValidSYCLSpelling(S, AL))
    return;

  if (AL.getSyntax() == AttributeCommonInfo::AS_GNU &&
      !S.Context.getTargetInfo().getTriple().isINTELFPGAEnvironment()) {
    S.Diag(AL.getLoc(), diag::warn_unknown_attribute_ignored) << AL;
    return;
  }
#endif // INTEL_CUSTOMIZATION

  Expr *E = AL.getArgAsExpr(0);
  S.AddSYCLIntelMaxGlobalWorkDimAttr(D, AL, E);
}

// Handles [[intel::loop_fuse]] and [[intel::loop_fuse_independent]].
void Sema::AddSYCLIntelLoopFuseAttr(Decl *D, const AttributeCommonInfo &CI,
                                    Expr *E) {
  if (!E->isValueDependent()) {
    // Validate that we have an integer constant expression and then store the
    // converted constant expression into the semantic attribute so that we
    // don't have to evaluate it again later.
    llvm::APSInt ArgVal;
    ExprResult Res = VerifyIntegerConstantExpression(E, &ArgVal);
    if (Res.isInvalid())
      return;
    E = Res.get();

    // This attribute requires a non-negative value.
    if (ArgVal < 0) {
      Diag(E->getExprLoc(), diag::err_attribute_requires_positive_integer)
          << CI << /*non-negative*/ 1;
      return;
    }
    // Check to see if there's a duplicate attribute with different values
    // already applied to the declaration.
    if (const auto *DeclAttr = D->getAttr<SYCLIntelLoopFuseAttr>()) {
      // [[intel::loop_fuse]] and [[intel::loop_fuse_independent]] are
      // incompatible.
      // FIXME: If additional spellings are provided for this attribute,
      // this code will do the wrong thing.
      if (DeclAttr->getAttributeSpellingListIndex() !=
          CI.getAttributeSpellingListIndex()) {
        Diag(CI.getLoc(), diag::err_attributes_are_not_compatible)
            << CI << DeclAttr;
        Diag(DeclAttr->getLocation(), diag::note_conflicting_attribute);
        return;
      }
      // If the other attribute argument is instantiation dependent, we won't
      // have converted it to a constant expression yet and thus we test
      // whether this is a null pointer.
      if (const auto *DeclExpr = dyn_cast<ConstantExpr>(DeclAttr->getValue())) {
        if (ArgVal != DeclExpr->getResultAsAPSInt()) {
          Diag(CI.getLoc(), diag::warn_duplicate_attribute) << CI;
          Diag(DeclAttr->getLoc(), diag::note_previous_attribute);
        }
        // Drop the duplicate attribute.
        return;
      }
    }
  }

  D->addAttr(::new (Context) SYCLIntelLoopFuseAttr(Context, CI, E));
}

SYCLIntelLoopFuseAttr *
Sema::MergeSYCLIntelLoopFuseAttr(Decl *D, const SYCLIntelLoopFuseAttr &A) {
  // Check to see if there's a duplicate attribute with different values
  // already applied to the declaration.
  if (const auto *DeclAttr = D->getAttr<SYCLIntelLoopFuseAttr>()) {
    // [[intel::loop_fuse]] and [[intel::loop_fuse_independent]] are
    // incompatible.
    // FIXME: If additional spellings are provided for this attribute,
    // this code will do the wrong thing.
    if (DeclAttr->getAttributeSpellingListIndex() !=
        A.getAttributeSpellingListIndex()) {
      Diag(A.getLoc(), diag::err_attributes_are_not_compatible)
          << &A << DeclAttr;
      Diag(DeclAttr->getLoc(), diag::note_conflicting_attribute);
      return nullptr;
    }
    if (const auto *DeclExpr = dyn_cast<ConstantExpr>(DeclAttr->getValue())) {
      if (const auto *MergeExpr = dyn_cast<ConstantExpr>(A.getValue())) {
        if (DeclExpr->getResultAsAPSInt() != MergeExpr->getResultAsAPSInt()) {
          Diag(DeclAttr->getLoc(), diag::warn_duplicate_attribute) << &A;
          Diag(A.getLoc(), diag::note_previous_attribute);
        }
        // Do not add a duplicate attribute.
        return nullptr;
      }
    }
  }

  return ::new (Context) SYCLIntelLoopFuseAttr(Context, A, A.getValue());
}

static void handleSYCLIntelLoopFuseAttr(Sema &S, Decl *D, const ParsedAttr &A) {
  S.CheckDeprecatedSYCLAttributeSpelling(A);

  // If no attribute argument is specified, set to default value '1'.
  Expr *E = A.isArgExpr(0)
                ? A.getArgAsExpr(0)
                : IntegerLiteral::Create(S.Context, llvm::APInt(32, 1),
                                         S.Context.IntTy, A.getLoc());

  S.AddSYCLIntelLoopFuseAttr(D, A, E);
}

static void handleVecTypeHint(Sema &S, Decl *D, const ParsedAttr &AL) {
  // This attribute is deprecated without replacement in SYCL 2020 mode.
  if (S.LangOpts.getSYCLVersion() > LangOptions::SYCL_2017)
    S.Diag(AL.getLoc(), diag::warn_attribute_spelling_deprecated) << AL;

  // If the attribute is used with the [[sycl::vec_type_hint]] spelling in SYCL
  // 2017 mode, we want to warn about using the newer name in the older
  // standard as a compatibility extension.
  if (S.LangOpts.getSYCLVersion() == LangOptions::SYCL_2017 && AL.hasScope())
    S.Diag(AL.getLoc(), diag::ext_sycl_2020_attr_spelling) << AL;

  if (!AL.hasParsedType()) {
    S.Diag(AL.getLoc(), diag::err_attribute_wrong_number_arguments) << AL << 1;
    return;
  }

  TypeSourceInfo *ParmTSI = nullptr;
  QualType ParmType = S.GetTypeFromParser(AL.getTypeArg(), &ParmTSI);
  assert(ParmTSI && "no type source info for attribute argument");

  if (!ParmType->isExtVectorType() && !ParmType->isFloatingType() &&
      (ParmType->isBooleanType() ||
       !ParmType->isIntegralType(S.getASTContext()))) {
    S.Diag(AL.getLoc(), diag::err_attribute_invalid_argument) << 2 << AL;
    return;
  }

  if (VecTypeHintAttr *A = D->getAttr<VecTypeHintAttr>()) {
    if (!S.Context.hasSameType(A->getTypeHint(), ParmType)) {
      S.Diag(AL.getLoc(), diag::warn_duplicate_attribute) << AL;
      return;
    }
  }

  D->addAttr(::new (S.Context) VecTypeHintAttr(S.Context, AL, ParmTSI));
}

SectionAttr *Sema::mergeSectionAttr(Decl *D, const AttributeCommonInfo &CI,
                                    StringRef Name) {
  // Explicit or partial specializations do not inherit
  // the section attribute from the primary template.
  if (const auto *FD = dyn_cast<FunctionDecl>(D)) {
    if (CI.getAttributeSpellingListIndex() == SectionAttr::Declspec_allocate &&
        FD->isFunctionTemplateSpecialization())
      return nullptr;
  }
  if (SectionAttr *ExistingAttr = D->getAttr<SectionAttr>()) {
    if (ExistingAttr->getName() == Name)
      return nullptr;
    Diag(ExistingAttr->getLocation(), diag::warn_mismatched_section)
         << 1 /*section*/;
    Diag(CI.getLoc(), diag::note_previous_attribute);
    return nullptr;
  }
  return ::new (Context) SectionAttr(Context, CI, Name);
}

/// Used to implement to perform semantic checking on
/// attribute((section("foo"))) specifiers.
///
/// In this case, "foo" is passed in to be checked.  If the section
/// specifier is invalid, return an Error that indicates the problem.
///
/// This is a simple quality of implementation feature to catch errors
/// and give good diagnostics in cases when the assembler or code generator
/// would otherwise reject the section specifier.
llvm::Error Sema::isValidSectionSpecifier(StringRef SecName) {
  if (!Context.getTargetInfo().getTriple().isOSDarwin())
    return llvm::Error::success();

  // Let MCSectionMachO validate this.
  StringRef Segment, Section;
  unsigned TAA, StubSize;
  bool HasTAA;
  return llvm::MCSectionMachO::ParseSectionSpecifier(SecName, Segment, Section,
                                                     TAA, HasTAA, StubSize);
}

bool Sema::checkSectionName(SourceLocation LiteralLoc, StringRef SecName) {
  if (llvm::Error E = isValidSectionSpecifier(SecName)) {
    Diag(LiteralLoc, diag::err_attribute_section_invalid_for_target)
        << toString(std::move(E)) << 1 /*'section'*/;
    return false;
  }
  return true;
}

static void handleSectionAttr(Sema &S, Decl *D, const ParsedAttr &AL) {
  // Make sure that there is a string literal as the sections's single
  // argument.
  StringRef Str;
  SourceLocation LiteralLoc;
  if (!S.checkStringLiteralArgumentAttr(AL, 0, Str, &LiteralLoc))
    return;

  if (!S.checkSectionName(LiteralLoc, Str))
    return;

  SectionAttr *NewAttr = S.mergeSectionAttr(D, AL, Str);
  if (NewAttr) {
    D->addAttr(NewAttr);
    if (isa<FunctionDecl, FunctionTemplateDecl, ObjCMethodDecl,
            ObjCPropertyDecl>(D))
      S.UnifySection(NewAttr->getName(),
                     ASTContext::PSF_Execute | ASTContext::PSF_Read,
                     cast<NamedDecl>(D));
  }
}

// This is used for `__declspec(code_seg("segname"))` on a decl.
// `#pragma code_seg("segname")` uses checkSectionName() instead.
static bool checkCodeSegName(Sema &S, SourceLocation LiteralLoc,
                             StringRef CodeSegName) {
  if (llvm::Error E = S.isValidSectionSpecifier(CodeSegName)) {
    S.Diag(LiteralLoc, diag::err_attribute_section_invalid_for_target)
        << toString(std::move(E)) << 0 /*'code-seg'*/;
    return false;
  }

  return true;
}

CodeSegAttr *Sema::mergeCodeSegAttr(Decl *D, const AttributeCommonInfo &CI,
                                    StringRef Name) {
  // Explicit or partial specializations do not inherit
  // the code_seg attribute from the primary template.
  if (const auto *FD = dyn_cast<FunctionDecl>(D)) {
    if (FD->isFunctionTemplateSpecialization())
      return nullptr;
  }
  if (const auto *ExistingAttr = D->getAttr<CodeSegAttr>()) {
    if (ExistingAttr->getName() == Name)
      return nullptr;
    Diag(ExistingAttr->getLocation(), diag::warn_mismatched_section)
         << 0 /*codeseg*/;
    Diag(CI.getLoc(), diag::note_previous_attribute);
    return nullptr;
  }
  return ::new (Context) CodeSegAttr(Context, CI, Name);
}

static void handleCodeSegAttr(Sema &S, Decl *D, const ParsedAttr &AL) {
  StringRef Str;
  SourceLocation LiteralLoc;
  if (!S.checkStringLiteralArgumentAttr(AL, 0, Str, &LiteralLoc))
    return;
  if (!checkCodeSegName(S, LiteralLoc, Str))
    return;
  if (const auto *ExistingAttr = D->getAttr<CodeSegAttr>()) {
    if (!ExistingAttr->isImplicit()) {
      S.Diag(AL.getLoc(),
             ExistingAttr->getName() == Str
             ? diag::warn_duplicate_codeseg_attribute
             : diag::err_conflicting_codeseg_attribute);
      return;
    }
    D->dropAttr<CodeSegAttr>();
  }
  if (CodeSegAttr *CSA = S.mergeCodeSegAttr(D, AL, Str))
    D->addAttr(CSA);
}

// Check for things we'd like to warn about. Multiversioning issues are
// handled later in the process, once we know how many exist.
bool Sema::checkTargetAttr(SourceLocation LiteralLoc, StringRef AttrStr) {
  enum FirstParam { Unsupported, Duplicate, Unknown };
  enum SecondParam { None, Architecture, Tune };
  if (AttrStr.find("fpmath=") != StringRef::npos)
    return Diag(LiteralLoc, diag::warn_unsupported_target_attribute)
           << Unsupported << None << "fpmath=";

  // Diagnose use of tune if target doesn't support it.
  if (!Context.getTargetInfo().supportsTargetAttributeTune() &&
      AttrStr.find("tune=") != StringRef::npos)
    return Diag(LiteralLoc, diag::warn_unsupported_target_attribute)
           << Unsupported << None << "tune=";

  ParsedTargetAttr ParsedAttrs = TargetAttr::parse(AttrStr);

  if (!ParsedAttrs.Architecture.empty() &&
      !Context.getTargetInfo().isValidCPUName(ParsedAttrs.Architecture))
    return Diag(LiteralLoc, diag::warn_unsupported_target_attribute)
           << Unknown << Architecture << ParsedAttrs.Architecture;

  if (!ParsedAttrs.Tune.empty() &&
      !Context.getTargetInfo().isValidCPUName(ParsedAttrs.Tune))
    return Diag(LiteralLoc, diag::warn_unsupported_target_attribute)
           << Unknown << Tune << ParsedAttrs.Tune;

  if (ParsedAttrs.DuplicateArchitecture)
    return Diag(LiteralLoc, diag::warn_unsupported_target_attribute)
           << Duplicate << None << "arch=";
  if (ParsedAttrs.DuplicateTune)
    return Diag(LiteralLoc, diag::warn_unsupported_target_attribute)
           << Duplicate << None << "tune=";

  for (const auto &Feature : ParsedAttrs.Features) {
    auto CurFeature = StringRef(Feature).drop_front(); // remove + or -.
    if (!Context.getTargetInfo().isValidFeatureName(CurFeature))
      return Diag(LiteralLoc, diag::warn_unsupported_target_attribute)
             << Unsupported << None << CurFeature;
  }

  TargetInfo::BranchProtectionInfo BPI;
  StringRef Error;
  if (!ParsedAttrs.BranchProtection.empty() &&
      !Context.getTargetInfo().validateBranchProtection(
          ParsedAttrs.BranchProtection, BPI, Error)) {
    if (Error.empty())
      return Diag(LiteralLoc, diag::warn_unsupported_target_attribute)
             << Unsupported << None << "branch-protection";
    else
      return Diag(LiteralLoc, diag::err_invalid_branch_protection_spec)
             << Error;
  }

  return false;
}

static void handleTargetAttr(Sema &S, Decl *D, const ParsedAttr &AL) {
  StringRef Str;
  SourceLocation LiteralLoc;
  if (!S.checkStringLiteralArgumentAttr(AL, 0, Str, &LiteralLoc) ||
      S.checkTargetAttr(LiteralLoc, Str))
    return;

  TargetAttr *NewAttr = ::new (S.Context) TargetAttr(S.Context, AL, Str);
  D->addAttr(NewAttr);
}

static void handleMinVectorWidthAttr(Sema &S, Decl *D, const ParsedAttr &AL) {
  Expr *E = AL.getArgAsExpr(0);
  uint32_t VecWidth;
  if (!checkUInt32Argument(S, AL, E, VecWidth)) {
    AL.setInvalid();
    return;
  }

  MinVectorWidthAttr *Existing = D->getAttr<MinVectorWidthAttr>();
  if (Existing && Existing->getVectorWidth() != VecWidth) {
    S.Diag(AL.getLoc(), diag::warn_duplicate_attribute) << AL;
    return;
  }

  D->addAttr(::new (S.Context) MinVectorWidthAttr(S.Context, AL, VecWidth));
}

static void handleCleanupAttr(Sema &S, Decl *D, const ParsedAttr &AL) {
  Expr *E = AL.getArgAsExpr(0);
  SourceLocation Loc = E->getExprLoc();
  FunctionDecl *FD = nullptr;
  DeclarationNameInfo NI;

  // gcc only allows for simple identifiers. Since we support more than gcc, we
  // will warn the user.
  if (auto *DRE = dyn_cast<DeclRefExpr>(E)) {
    if (DRE->hasQualifier())
      S.Diag(Loc, diag::warn_cleanup_ext);
    FD = dyn_cast<FunctionDecl>(DRE->getDecl());
    NI = DRE->getNameInfo();
    if (!FD) {
      S.Diag(Loc, diag::err_attribute_cleanup_arg_not_function) << 1
        << NI.getName();
      return;
    }
  } else if (auto *ULE = dyn_cast<UnresolvedLookupExpr>(E)) {
    if (ULE->hasExplicitTemplateArgs())
      S.Diag(Loc, diag::warn_cleanup_ext);
    FD = S.ResolveSingleFunctionTemplateSpecialization(ULE, true);
    NI = ULE->getNameInfo();
    if (!FD) {
      S.Diag(Loc, diag::err_attribute_cleanup_arg_not_function) << 2
        << NI.getName();
      if (ULE->getType() == S.Context.OverloadTy)
        S.NoteAllOverloadCandidates(ULE);
      return;
    }
  } else {
    S.Diag(Loc, diag::err_attribute_cleanup_arg_not_function) << 0;
    return;
  }

  if (FD->getNumParams() != 1) {
    S.Diag(Loc, diag::err_attribute_cleanup_func_must_take_one_arg)
      << NI.getName();
    return;
  }

  // We're currently more strict than GCC about what function types we accept.
  // If this ever proves to be a problem it should be easy to fix.
  QualType Ty = S.Context.getPointerType(cast<VarDecl>(D)->getType());
  QualType ParamTy = FD->getParamDecl(0)->getType();
  if (S.CheckAssignmentConstraints(FD->getParamDecl(0)->getLocation(),
                                   ParamTy, Ty) != Sema::Compatible) {
    S.Diag(Loc, diag::err_attribute_cleanup_func_arg_incompatible_type)
      << NI.getName() << ParamTy << Ty;
    return;
  }

  D->addAttr(::new (S.Context) CleanupAttr(S.Context, AL, FD));
}

static void handleEnumExtensibilityAttr(Sema &S, Decl *D,
                                        const ParsedAttr &AL) {
  if (!AL.isArgIdent(0)) {
    S.Diag(AL.getLoc(), diag::err_attribute_argument_n_type)
        << AL << 0 << AANT_ArgumentIdentifier;
    return;
  }

  EnumExtensibilityAttr::Kind ExtensibilityKind;
  IdentifierInfo *II = AL.getArgAsIdent(0)->Ident;
  if (!EnumExtensibilityAttr::ConvertStrToKind(II->getName(),
                                               ExtensibilityKind)) {
    S.Diag(AL.getLoc(), diag::warn_attribute_type_not_supported) << AL << II;
    return;
  }

  D->addAttr(::new (S.Context)
                 EnumExtensibilityAttr(S.Context, AL, ExtensibilityKind));
}

/// Handle __attribute__((format_arg((idx)))) attribute based on
/// http://gcc.gnu.org/onlinedocs/gcc/Function-Attributes.html
static void handleFormatArgAttr(Sema &S, Decl *D, const ParsedAttr &AL) {
  Expr *IdxExpr = AL.getArgAsExpr(0);
  ParamIdx Idx;
  if (!checkFunctionOrMethodParameterIndex(S, D, AL, 1, IdxExpr, Idx))
    return;

  // Make sure the format string is really a string.
  QualType Ty = getFunctionOrMethodParamType(D, Idx.getASTIndex());

  bool NotNSStringTy = !isNSStringType(Ty, S.Context);
  if (NotNSStringTy &&
      !isCFStringType(Ty, S.Context) &&
      (!Ty->isPointerType() ||
       !Ty->castAs<PointerType>()->getPointeeType()->isCharType())) {
    S.Diag(AL.getLoc(), diag::err_format_attribute_not)
        << "a string type" << IdxExpr->getSourceRange()
        << getFunctionOrMethodParamRange(D, 0);
    return;
  }
  Ty = getFunctionOrMethodResultType(D);
  if (!isNSStringType(Ty, S.Context, /*AllowNSAttributedString=*/true) &&
      !isCFStringType(Ty, S.Context) &&
      (!Ty->isPointerType() ||
       !Ty->castAs<PointerType>()->getPointeeType()->isCharType())) {
    S.Diag(AL.getLoc(), diag::err_format_attribute_result_not)
        << (NotNSStringTy ? "string type" : "NSString")
        << IdxExpr->getSourceRange() << getFunctionOrMethodParamRange(D, 0);
    return;
  }

  D->addAttr(::new (S.Context) FormatArgAttr(S.Context, AL, Idx));
}

enum FormatAttrKind {
  CFStringFormat,
  NSStringFormat,
  StrftimeFormat,
  SupportedFormat,
  IgnoredFormat,
  InvalidFormat
};

/// getFormatAttrKind - Map from format attribute names to supported format
/// types.
static FormatAttrKind getFormatAttrKind(StringRef Format) {
  return llvm::StringSwitch<FormatAttrKind>(Format)
      // Check for formats that get handled specially.
      .Case("NSString", NSStringFormat)
      .Case("CFString", CFStringFormat)
      .Case("strftime", StrftimeFormat)

      // Otherwise, check for supported formats.
      .Cases("scanf", "printf", "printf0", "strfmon", SupportedFormat)
      .Cases("cmn_err", "vcmn_err", "zcmn_err", SupportedFormat)
      .Case("kprintf", SupportedFormat)         // OpenBSD.
      .Case("freebsd_kprintf", SupportedFormat) // FreeBSD.
      .Case("os_trace", SupportedFormat)
      .Case("os_log", SupportedFormat)

      .Cases("gcc_diag", "gcc_cdiag", "gcc_cxxdiag", "gcc_tdiag", IgnoredFormat)
      .Default(InvalidFormat);
}

/// Handle __attribute__((init_priority(priority))) attributes based on
/// http://gcc.gnu.org/onlinedocs/gcc/C_002b_002b-Attributes.html
static void handleInitPriorityAttr(Sema &S, Decl *D, const ParsedAttr &AL) {
  if (!S.getLangOpts().CPlusPlus) {
    S.Diag(AL.getLoc(), diag::warn_attribute_ignored) << AL;
    return;
  }

  if (S.getCurFunctionOrMethodDecl()) {
    S.Diag(AL.getLoc(), diag::err_init_priority_object_attr);
    AL.setInvalid();
    return;
  }
  QualType T = cast<VarDecl>(D)->getType();
  if (S.Context.getAsArrayType(T))
    T = S.Context.getBaseElementType(T);
  if (!T->getAs<RecordType>()) {
    S.Diag(AL.getLoc(), diag::err_init_priority_object_attr);
    AL.setInvalid();
    return;
  }

  Expr *E = AL.getArgAsExpr(0);
  uint32_t prioritynum;
  if (!checkUInt32Argument(S, AL, E, prioritynum)) {
    AL.setInvalid();
    return;
  }

  // Only perform the priority check if the attribute is outside of a system
  // header. Values <= 100 are reserved for the implementation, and libc++
  // benefits from being able to specify values in that range.
  if ((prioritynum < 101 || prioritynum > 65535) &&
      !S.getSourceManager().isInSystemHeader(AL.getLoc())) {
    S.Diag(AL.getLoc(), diag::err_attribute_argument_out_of_range)
        << E->getSourceRange() << AL << 101 << 65535;
    AL.setInvalid();
    return;
  }
  D->addAttr(::new (S.Context) InitPriorityAttr(S.Context, AL, prioritynum));
}

FormatAttr *Sema::mergeFormatAttr(Decl *D, const AttributeCommonInfo &CI,
                                  IdentifierInfo *Format, int FormatIdx,
                                  int FirstArg) {
  // Check whether we already have an equivalent format attribute.
  for (auto *F : D->specific_attrs<FormatAttr>()) {
    if (F->getType() == Format &&
        F->getFormatIdx() == FormatIdx &&
        F->getFirstArg() == FirstArg) {
      // If we don't have a valid location for this attribute, adopt the
      // location.
      if (F->getLocation().isInvalid())
        F->setRange(CI.getRange());
      return nullptr;
    }
  }

  return ::new (Context) FormatAttr(Context, CI, Format, FormatIdx, FirstArg);
}

/// Handle __attribute__((format(type,idx,firstarg))) attributes based on
/// http://gcc.gnu.org/onlinedocs/gcc/Function-Attributes.html
static void handleFormatAttr(Sema &S, Decl *D, const ParsedAttr &AL) {
  if (!AL.isArgIdent(0)) {
    S.Diag(AL.getLoc(), diag::err_attribute_argument_n_type)
        << AL << 1 << AANT_ArgumentIdentifier;
    return;
  }

  // In C++ the implicit 'this' function parameter also counts, and they are
  // counted from one.
  bool HasImplicitThisParam = isInstanceMethod(D);
  unsigned NumArgs = getFunctionOrMethodNumParams(D) + HasImplicitThisParam;

  IdentifierInfo *II = AL.getArgAsIdent(0)->Ident;
  StringRef Format = II->getName();

  if (normalizeName(Format)) {
    // If we've modified the string name, we need a new identifier for it.
    II = &S.Context.Idents.get(Format);
  }

  // Check for supported formats.
  FormatAttrKind Kind = getFormatAttrKind(Format);

  if (Kind == IgnoredFormat)
    return;

  if (Kind == InvalidFormat) {
    S.Diag(AL.getLoc(), diag::warn_attribute_type_not_supported)
        << AL << II->getName();
    return;
  }

  // checks for the 2nd argument
  Expr *IdxExpr = AL.getArgAsExpr(1);
  uint32_t Idx;
  if (!checkUInt32Argument(S, AL, IdxExpr, Idx, 2))
    return;

  if (Idx < 1 || Idx > NumArgs) {
    S.Diag(AL.getLoc(), diag::err_attribute_argument_out_of_bounds)
        << AL << 2 << IdxExpr->getSourceRange();
    return;
  }

  // FIXME: Do we need to bounds check?
  unsigned ArgIdx = Idx - 1;

  if (HasImplicitThisParam) {
    if (ArgIdx == 0) {
      S.Diag(AL.getLoc(),
             diag::err_format_attribute_implicit_this_format_string)
        << IdxExpr->getSourceRange();
      return;
    }
    ArgIdx--;
  }

  // make sure the format string is really a string
  QualType Ty = getFunctionOrMethodParamType(D, ArgIdx);

  if (Kind == CFStringFormat) {
    if (!isCFStringType(Ty, S.Context)) {
      S.Diag(AL.getLoc(), diag::err_format_attribute_not)
        << "a CFString" << IdxExpr->getSourceRange()
        << getFunctionOrMethodParamRange(D, ArgIdx);
      return;
    }
  } else if (Kind == NSStringFormat) {
    // FIXME: do we need to check if the type is NSString*?  What are the
    // semantics?
    if (!isNSStringType(Ty, S.Context, /*AllowNSAttributedString=*/true)) {
      S.Diag(AL.getLoc(), diag::err_format_attribute_not)
        << "an NSString" << IdxExpr->getSourceRange()
        << getFunctionOrMethodParamRange(D, ArgIdx);
      return;
    }
  } else if (!Ty->isPointerType() ||
             !Ty->castAs<PointerType>()->getPointeeType()->isCharType()) {
    S.Diag(AL.getLoc(), diag::err_format_attribute_not)
      << "a string type" << IdxExpr->getSourceRange()
      << getFunctionOrMethodParamRange(D, ArgIdx);
    return;
  }

  // check the 3rd argument
  Expr *FirstArgExpr = AL.getArgAsExpr(2);
  uint32_t FirstArg;
  if (!checkUInt32Argument(S, AL, FirstArgExpr, FirstArg, 3))
    return;

  // check if the function is variadic if the 3rd argument non-zero
  if (FirstArg != 0) {
    if (isFunctionOrMethodVariadic(D)) {
      ++NumArgs; // +1 for ...
    } else {
      S.Diag(D->getLocation(), diag::err_format_attribute_requires_variadic);
      return;
    }
  }

  // strftime requires FirstArg to be 0 because it doesn't read from any
  // variable the input is just the current time + the format string.
  if (Kind == StrftimeFormat) {
    if (FirstArg != 0) {
      S.Diag(AL.getLoc(), diag::err_format_strftime_third_parameter)
        << FirstArgExpr->getSourceRange();
      return;
    }
  // if 0 it disables parameter checking (to use with e.g. va_list)
  } else if (FirstArg != 0 && FirstArg != NumArgs) {
    S.Diag(AL.getLoc(), diag::err_attribute_argument_out_of_bounds)
        << AL << 3 << FirstArgExpr->getSourceRange();
    return;
  }

  FormatAttr *NewAttr = S.mergeFormatAttr(D, AL, II, Idx, FirstArg);
  if (NewAttr)
    D->addAttr(NewAttr);
}

/// Handle __attribute__((callback(CalleeIdx, PayloadIdx0, ...))) attributes.
static void handleCallbackAttr(Sema &S, Decl *D, const ParsedAttr &AL) {
  // The index that identifies the callback callee is mandatory.
  if (AL.getNumArgs() == 0) {
    S.Diag(AL.getLoc(), diag::err_callback_attribute_no_callee)
        << AL.getRange();
    return;
  }

  bool HasImplicitThisParam = isInstanceMethod(D);
  int32_t NumArgs = getFunctionOrMethodNumParams(D);

  FunctionDecl *FD = D->getAsFunction();
  assert(FD && "Expected a function declaration!");

  llvm::StringMap<int> NameIdxMapping;
  NameIdxMapping["__"] = -1;

  NameIdxMapping["this"] = 0;

  int Idx = 1;
  for (const ParmVarDecl *PVD : FD->parameters())
    NameIdxMapping[PVD->getName()] = Idx++;

  auto UnknownName = NameIdxMapping.end();

  SmallVector<int, 8> EncodingIndices;
  for (unsigned I = 0, E = AL.getNumArgs(); I < E; ++I) {
    SourceRange SR;
    int32_t ArgIdx;

    if (AL.isArgIdent(I)) {
      IdentifierLoc *IdLoc = AL.getArgAsIdent(I);
      auto It = NameIdxMapping.find(IdLoc->Ident->getName());
      if (It == UnknownName) {
        S.Diag(AL.getLoc(), diag::err_callback_attribute_argument_unknown)
            << IdLoc->Ident << IdLoc->Loc;
        return;
      }

      SR = SourceRange(IdLoc->Loc);
      ArgIdx = It->second;
    } else if (AL.isArgExpr(I)) {
      Expr *IdxExpr = AL.getArgAsExpr(I);

      // If the expression is not parseable as an int32_t we have a problem.
      if (!checkUInt32Argument(S, AL, IdxExpr, (uint32_t &)ArgIdx, I + 1,
                               false)) {
        S.Diag(AL.getLoc(), diag::err_attribute_argument_out_of_bounds)
            << AL << (I + 1) << IdxExpr->getSourceRange();
        return;
      }

      // Check oob, excluding the special values, 0 and -1.
      if (ArgIdx < -1 || ArgIdx > NumArgs) {
        S.Diag(AL.getLoc(), diag::err_attribute_argument_out_of_bounds)
            << AL << (I + 1) << IdxExpr->getSourceRange();
        return;
      }

      SR = IdxExpr->getSourceRange();
    } else {
      llvm_unreachable("Unexpected ParsedAttr argument type!");
    }

    if (ArgIdx == 0 && !HasImplicitThisParam) {
      S.Diag(AL.getLoc(), diag::err_callback_implicit_this_not_available)
          << (I + 1) << SR;
      return;
    }

    // Adjust for the case we do not have an implicit "this" parameter. In this
    // case we decrease all positive values by 1 to get LLVM argument indices.
    if (!HasImplicitThisParam && ArgIdx > 0)
      ArgIdx -= 1;

    EncodingIndices.push_back(ArgIdx);
  }

  int CalleeIdx = EncodingIndices.front();
  // Check if the callee index is proper, thus not "this" and not "unknown".
  // This means the "CalleeIdx" has to be non-negative if "HasImplicitThisParam"
  // is false and positive if "HasImplicitThisParam" is true.
  if (CalleeIdx < (int)HasImplicitThisParam) {
    S.Diag(AL.getLoc(), diag::err_callback_attribute_invalid_callee)
        << AL.getRange();
    return;
  }

  // Get the callee type, note the index adjustment as the AST doesn't contain
  // the this type (which the callee cannot reference anyway!).
  const Type *CalleeType =
      getFunctionOrMethodParamType(D, CalleeIdx - HasImplicitThisParam)
          .getTypePtr();
  if (!CalleeType || !CalleeType->isFunctionPointerType()) {
    S.Diag(AL.getLoc(), diag::err_callback_callee_no_function_type)
        << AL.getRange();
    return;
  }

  const Type *CalleeFnType =
      CalleeType->getPointeeType()->getUnqualifiedDesugaredType();

  // TODO: Check the type of the callee arguments.

  const auto *CalleeFnProtoType = dyn_cast<FunctionProtoType>(CalleeFnType);
  if (!CalleeFnProtoType) {
    S.Diag(AL.getLoc(), diag::err_callback_callee_no_function_type)
        << AL.getRange();
    return;
  }

  if (CalleeFnProtoType->getNumParams() > EncodingIndices.size() - 1) {
    S.Diag(AL.getLoc(), diag::err_attribute_wrong_number_arguments)
        << AL << (unsigned)(EncodingIndices.size() - 1);
    return;
  }

  if (CalleeFnProtoType->getNumParams() < EncodingIndices.size() - 1) {
    S.Diag(AL.getLoc(), diag::err_attribute_wrong_number_arguments)
        << AL << (unsigned)(EncodingIndices.size() - 1);
    return;
  }

  if (CalleeFnProtoType->isVariadic()) {
    S.Diag(AL.getLoc(), diag::err_callback_callee_is_variadic) << AL.getRange();
    return;
  }

  // Do not allow multiple callback attributes.
  if (D->hasAttr<CallbackAttr>()) {
    S.Diag(AL.getLoc(), diag::err_callback_attribute_multiple) << AL.getRange();
    return;
  }

  D->addAttr(::new (S.Context) CallbackAttr(
      S.Context, AL, EncodingIndices.data(), EncodingIndices.size()));
}

static bool isFunctionLike(const Type &T) {
  // Check for explicit function types.
  // 'called_once' is only supported in Objective-C and it has
  // function pointers and block pointers.
  return T.isFunctionPointerType() || T.isBlockPointerType();
}

/// Handle 'called_once' attribute.
static void handleCalledOnceAttr(Sema &S, Decl *D, const ParsedAttr &AL) {
  // 'called_once' only applies to parameters representing functions.
  QualType T = cast<ParmVarDecl>(D)->getType();

  if (!isFunctionLike(*T)) {
    S.Diag(AL.getLoc(), diag::err_called_once_attribute_wrong_type);
    return;
  }

  D->addAttr(::new (S.Context) CalledOnceAttr(S.Context, AL));
}

static void handleTransparentUnionAttr(Sema &S, Decl *D, const ParsedAttr &AL) {
  // Try to find the underlying union declaration.
  RecordDecl *RD = nullptr;
  const auto *TD = dyn_cast<TypedefNameDecl>(D);
  if (TD && TD->getUnderlyingType()->isUnionType())
    RD = TD->getUnderlyingType()->getAsUnionType()->getDecl();
  else
    RD = dyn_cast<RecordDecl>(D);

  if (!RD || !RD->isUnion()) {
    S.Diag(AL.getLoc(), diag::warn_attribute_wrong_decl_type) << AL
                                                              << ExpectedUnion;
    return;
  }

  if (!RD->isCompleteDefinition()) {
    if (!RD->isBeingDefined())
      S.Diag(AL.getLoc(),
             diag::warn_transparent_union_attribute_not_definition);
    return;
  }

  RecordDecl::field_iterator Field = RD->field_begin(),
                          FieldEnd = RD->field_end();
  if (Field == FieldEnd) {
    S.Diag(AL.getLoc(), diag::warn_transparent_union_attribute_zero_fields);
    return;
  }

  FieldDecl *FirstField = *Field;
  QualType FirstType = FirstField->getType();
  if (FirstType->hasFloatingRepresentation() || FirstType->isVectorType()) {
    S.Diag(FirstField->getLocation(),
           diag::warn_transparent_union_attribute_floating)
      << FirstType->isVectorType() << FirstType;
    return;
  }

  if (FirstType->isIncompleteType())
    return;
  uint64_t FirstSize = S.Context.getTypeSize(FirstType);
  uint64_t FirstAlign = S.Context.getTypeAlign(FirstType);
  for (; Field != FieldEnd; ++Field) {
    QualType FieldType = Field->getType();
    if (FieldType->isIncompleteType())
      return;
    // FIXME: this isn't fully correct; we also need to test whether the
    // members of the union would all have the same calling convention as the
    // first member of the union. Checking just the size and alignment isn't
    // sufficient (consider structs passed on the stack instead of in registers
    // as an example).
    if (S.Context.getTypeSize(FieldType) != FirstSize ||
        S.Context.getTypeAlign(FieldType) > FirstAlign) {
      // Warn if we drop the attribute.
      bool isSize = S.Context.getTypeSize(FieldType) != FirstSize;
      unsigned FieldBits = isSize ? S.Context.getTypeSize(FieldType)
                                  : S.Context.getTypeAlign(FieldType);
      S.Diag(Field->getLocation(),
             diag::warn_transparent_union_attribute_field_size_align)
          << isSize << *Field << FieldBits;
      unsigned FirstBits = isSize ? FirstSize : FirstAlign;
      S.Diag(FirstField->getLocation(),
             diag::note_transparent_union_first_field_size_align)
          << isSize << FirstBits;
      return;
    }
  }

  RD->addAttr(::new (S.Context) TransparentUnionAttr(S.Context, AL));
}

void Sema::AddAnnotationAttr(Decl *D, const AttributeCommonInfo &CI,
                             StringRef Str, MutableArrayRef<Expr *> Args) {
  auto *Attr = AnnotateAttr::Create(Context, Str, Args.data(), Args.size(), CI);
  llvm::SmallVector<PartialDiagnosticAt, 8> Notes;
  for (unsigned Idx = 0; Idx < Attr->args_size(); Idx++) {
    Expr *&E = Attr->args_begin()[Idx];
    assert(E && "error are handled before");
    if (E->isValueDependent() || E->isTypeDependent())
      continue;

    if (E->getType()->isArrayType())
      E = ImpCastExprToType(E, Context.getPointerType(E->getType()),
                            clang::CK_ArrayToPointerDecay)
              .get();
    if (E->getType()->isFunctionType())
      E = ImplicitCastExpr::Create(Context,
                                   Context.getPointerType(E->getType()),
                                   clang::CK_FunctionToPointerDecay, E, nullptr,
                                   VK_PRValue, FPOptionsOverride());
    if (E->isLValue())
      E = ImplicitCastExpr::Create(Context, E->getType().getNonReferenceType(),
                                   clang::CK_LValueToRValue, E, nullptr,
                                   VK_PRValue, FPOptionsOverride());

    Expr::EvalResult Eval;
    Notes.clear();
    Eval.Diag = &Notes;

    bool Result =
        E->EvaluateAsConstantExpr(Eval, Context);

    /// Result means the expression can be folded to a constant.
    /// Note.empty() means the expression is a valid constant expression in the
    /// current language mode.
    if (!Result || !Notes.empty()) {
      Diag(E->getBeginLoc(), diag::err_attribute_argument_n_type)
          << CI << (Idx + 1) << AANT_ArgumentConstantExpr;
      for (auto &Note : Notes)
        Diag(Note.first, Note.second);
      return;
    }
    assert(Eval.Val.hasValue());
    E = ConstantExpr::Create(Context, E, Eval.Val);
  }
  D->addAttr(Attr);
}

static void handleAnnotateAttr(Sema &S, Decl *D, const ParsedAttr &AL) {
  // Make sure that there is a string literal as the annotation's first
  // argument.
  StringRef Str;
  if (!S.checkStringLiteralArgumentAttr(AL, 0, Str))
    return;

  llvm::SmallVector<Expr *, 4> Args;
  Args.reserve(AL.getNumArgs() - 1);
  for (unsigned Idx = 1; Idx < AL.getNumArgs(); Idx++) {
    assert(!AL.isArgIdent(Idx));
    Args.push_back(AL.getArgAsExpr(Idx));
  }

  S.AddAnnotationAttr(D, AL, Str, Args);
}

static void handleAlignValueAttr(Sema &S, Decl *D, const ParsedAttr &AL) {
  S.AddAlignValueAttr(D, AL, AL.getArgAsExpr(0));
}

void Sema::AddAlignValueAttr(Decl *D, const AttributeCommonInfo &CI, Expr *E) {
  AlignValueAttr TmpAttr(Context, CI, E);
  SourceLocation AttrLoc = CI.getLoc();

  QualType T;
  if (const auto *TD = dyn_cast<TypedefNameDecl>(D))
    T = TD->getUnderlyingType();
  else if (const auto *VD = dyn_cast<ValueDecl>(D))
    T = VD->getType();
  else
    llvm_unreachable("Unknown decl type for align_value");

  if (!T->isDependentType() && !T->isAnyPointerType() &&
      !T->isReferenceType() && !T->isMemberPointerType()) {
    Diag(AttrLoc, diag::warn_attribute_pointer_or_reference_only)
      << &TmpAttr << T << D->getSourceRange();
    return;
  }

  if (!E->isValueDependent()) {
    llvm::APSInt Alignment;
    ExprResult ICE = VerifyIntegerConstantExpression(
        E, &Alignment, diag::err_align_value_attribute_argument_not_int);
    if (ICE.isInvalid())
      return;

    if (!Alignment.isPowerOf2()) {
      Diag(AttrLoc, diag::err_alignment_not_power_of_two)
        << E->getSourceRange();
      return;
    }

    D->addAttr(::new (Context) AlignValueAttr(Context, CI, ICE.get()));
    return;
  }

  // Save dependent expressions in the AST to be instantiated.
  D->addAttr(::new (Context) AlignValueAttr(Context, CI, E));
}

static void handleAlignedAttr(Sema &S, Decl *D, const ParsedAttr &AL) {
  // check the attribute arguments.
  if (AL.getNumArgs() > 1) {
    S.Diag(AL.getLoc(), diag::err_attribute_wrong_number_arguments) << AL << 1;
    return;
  }

  if (AL.getNumArgs() == 0) {
    D->addAttr(::new (S.Context) AlignedAttr(S.Context, AL, true, nullptr));
    return;
  }

  Expr *E = AL.getArgAsExpr(0);
  if (AL.isPackExpansion() && !E->containsUnexpandedParameterPack()) {
    S.Diag(AL.getEllipsisLoc(),
           diag::err_pack_expansion_without_parameter_packs);
    return;
  }

  if (!AL.isPackExpansion() && S.DiagnoseUnexpandedParameterPack(E))
    return;

  S.AddAlignedAttr(D, AL, E, AL.isPackExpansion());
}

void Sema::AddAlignedAttr(Decl *D, const AttributeCommonInfo &CI, Expr *E,
                          bool IsPackExpansion) {
  AlignedAttr TmpAttr(Context, CI, true, E);
  SourceLocation AttrLoc = CI.getLoc();

  // C++11 alignas(...) and C11 _Alignas(...) have additional requirements.
  if (TmpAttr.isAlignas()) {
    // C++11 [dcl.align]p1:
    //   An alignment-specifier may be applied to a variable or to a class
    //   data member, but it shall not be applied to a bit-field, a function
    //   parameter, the formal parameter of a catch clause, or a variable
    //   declared with the register storage class specifier. An
    //   alignment-specifier may also be applied to the declaration of a class
    //   or enumeration type.
    // C11 6.7.5/2:
    //   An alignment attribute shall not be specified in a declaration of
    //   a typedef, or a bit-field, or a function, or a parameter, or an
    //   object declared with the register storage-class specifier.
    int DiagKind = -1;
    if (isa<ParmVarDecl>(D)) {
      DiagKind = 0;
    } else if (const auto *VD = dyn_cast<VarDecl>(D)) {
      if (VD->getStorageClass() == SC_Register)
        DiagKind = 1;
      if (VD->isExceptionVariable())
        DiagKind = 2;
    } else if (const auto *FD = dyn_cast<FieldDecl>(D)) {
      if (FD->isBitField())
        DiagKind = 3;
    } else if (!isa<TagDecl>(D)) {
      Diag(AttrLoc, diag::err_attribute_wrong_decl_type) << &TmpAttr
        << (TmpAttr.isC11() ? ExpectedVariableOrField
                            : ExpectedVariableFieldOrTag);
      return;
    }
    if (DiagKind != -1) {
      Diag(AttrLoc, diag::err_alignas_attribute_wrong_decl_type)
        << &TmpAttr << DiagKind;
      return;
    }
  }

  if (E->isValueDependent()) {
    // We can't support a dependent alignment on a non-dependent type,
    // because we have no way to model that a type is "alignment-dependent"
    // but not dependent in any other way.
    if (const auto *TND = dyn_cast<TypedefNameDecl>(D)) {
      if (!TND->getUnderlyingType()->isDependentType()) {
        Diag(AttrLoc, diag::err_alignment_dependent_typedef_name)
            << E->getSourceRange();
        return;
      }
    }

    // Save dependent expressions in the AST to be instantiated.
    AlignedAttr *AA = ::new (Context) AlignedAttr(Context, CI, true, E);
    AA->setPackExpansion(IsPackExpansion);
    D->addAttr(AA);
    return;
  }

  // FIXME: Cache the number on the AL object?
  llvm::APSInt Alignment;
  ExprResult ICE = VerifyIntegerConstantExpression(
      E, &Alignment, diag::err_aligned_attribute_argument_not_int);
  if (ICE.isInvalid())
    return;

  uint64_t AlignVal = Alignment.getZExtValue();
  // 16 byte ByVal alignment not due to a vector member is not honoured by XL
  // on AIX. Emit a warning here that users are generating binary incompatible
  // code to be safe.
  if (AlignVal >= 16 && isa<FieldDecl>(D) &&
      Context.getTargetInfo().getTriple().isOSAIX())
    Diag(AttrLoc, diag::warn_not_xl_compatible) << E->getSourceRange();

  // C++11 [dcl.align]p2:
  //   -- if the constant expression evaluates to zero, the alignment
  //      specifier shall have no effect
  // C11 6.7.5p6:
  //   An alignment specification of zero has no effect.
  if (!(TmpAttr.isAlignas() && !Alignment)) {
    if (!llvm::isPowerOf2_64(AlignVal)) {
      Diag(AttrLoc, diag::err_alignment_not_power_of_two)
        << E->getSourceRange();
      return;
    }
  }

  unsigned MaximumAlignment = Sema::MaximumAlignment;
  if (Context.getTargetInfo().getTriple().isOSBinFormatCOFF())
    MaximumAlignment = std::min(MaximumAlignment, 8192u);
  if (AlignVal > MaximumAlignment) {
    Diag(AttrLoc, diag::err_attribute_aligned_too_great)
        << MaximumAlignment << E->getSourceRange();
    return;
  }

  const auto *VD = dyn_cast<VarDecl>(D);
  if (VD && Context.getTargetInfo().isTLSSupported()) {
    unsigned MaxTLSAlign =
        Context.toCharUnitsFromBits(Context.getTargetInfo().getMaxTLSAlign())
            .getQuantity();
    if (MaxTLSAlign && AlignVal > MaxTLSAlign &&
        VD->getTLSKind() != VarDecl::TLS_None) {
      Diag(VD->getLocation(), diag::err_tls_var_aligned_over_maximum)
          << (unsigned)AlignVal << VD << MaxTLSAlign;
      return;
    }
  }

  // On AIX, an aligned attribute can not decrease the alignment when applied
  // to a variable declaration with vector type.
  if (VD && Context.getTargetInfo().getTriple().isOSAIX()) {
    const Type *Ty = VD->getType().getTypePtr();
    if (Ty->isVectorType() && AlignVal < 16) {
      Diag(VD->getLocation(), diag::warn_aligned_attr_underaligned)
          << VD->getType() << 16;
      return;
    }
  }

  AlignedAttr *AA = ::new (Context) AlignedAttr(Context, CI, true, ICE.get());
  AA->setPackExpansion(IsPackExpansion);
  D->addAttr(AA);
}

void Sema::AddAlignedAttr(Decl *D, const AttributeCommonInfo &CI,
                          TypeSourceInfo *TS, bool IsPackExpansion) {
  // FIXME: Cache the number on the AL object if non-dependent?
  // FIXME: Perform checking of type validity
  AlignedAttr *AA = ::new (Context) AlignedAttr(Context, CI, false, TS);
  AA->setPackExpansion(IsPackExpansion);
  D->addAttr(AA);
}

void Sema::CheckAlignasUnderalignment(Decl *D) {
  assert(D->hasAttrs() && "no attributes on decl");

  QualType UnderlyingTy, DiagTy;
  if (const auto *VD = dyn_cast<ValueDecl>(D)) {
    UnderlyingTy = DiagTy = VD->getType();
  } else {
    UnderlyingTy = DiagTy = Context.getTagDeclType(cast<TagDecl>(D));
    if (const auto *ED = dyn_cast<EnumDecl>(D))
      UnderlyingTy = ED->getIntegerType();
  }
  if (DiagTy->isDependentType() || DiagTy->isIncompleteType())
    return;

  // C++11 [dcl.align]p5, C11 6.7.5/4:
  //   The combined effect of all alignment attributes in a declaration shall
  //   not specify an alignment that is less strict than the alignment that
  //   would otherwise be required for the entity being declared.
  AlignedAttr *AlignasAttr = nullptr;
  AlignedAttr *LastAlignedAttr = nullptr;
  unsigned Align = 0;
  for (auto *I : D->specific_attrs<AlignedAttr>()) {
    if (I->isAlignmentDependent())
      return;
    if (I->isAlignas())
      AlignasAttr = I;
    Align = std::max(Align, I->getAlignment(Context));
    LastAlignedAttr = I;
  }

  if (Align && DiagTy->isSizelessType()) {
    Diag(LastAlignedAttr->getLocation(), diag::err_attribute_sizeless_type)
        << LastAlignedAttr << DiagTy;
  } else if (AlignasAttr && Align) {
    CharUnits RequestedAlign = Context.toCharUnitsFromBits(Align);
    CharUnits NaturalAlign = Context.getTypeAlignInChars(UnderlyingTy);
    if (NaturalAlign > RequestedAlign)
      Diag(AlignasAttr->getLocation(), diag::err_alignas_underaligned)
        << DiagTy << (unsigned)NaturalAlign.getQuantity();
  }
}

bool Sema::checkMSInheritanceAttrOnDefinition(
    CXXRecordDecl *RD, SourceRange Range, bool BestCase,
    MSInheritanceModel ExplicitModel) {
  assert(RD->hasDefinition() && "RD has no definition!");

  // We may not have seen base specifiers or any virtual methods yet.  We will
  // have to wait until the record is defined to catch any mismatches.
  if (!RD->getDefinition()->isCompleteDefinition())
    return false;

  // The unspecified model never matches what a definition could need.
  if (ExplicitModel == MSInheritanceModel::Unspecified)
    return false;

  if (BestCase) {
    if (RD->calculateInheritanceModel() == ExplicitModel)
      return false;
  } else {
    if (RD->calculateInheritanceModel() <= ExplicitModel)
      return false;
  }

  Diag(Range.getBegin(), diag::err_mismatched_ms_inheritance)
      << 0 /*definition*/;
  Diag(RD->getDefinition()->getLocation(), diag::note_defined_here) << RD;
  return true;
}

/// parseModeAttrArg - Parses attribute mode string and returns parsed type
/// attribute.
static void parseModeAttrArg(Sema &S, StringRef Str, unsigned &DestWidth,
                             bool &IntegerMode, bool &ComplexMode,
                             bool &ExplicitIEEE) {
  IntegerMode = true;
  ComplexMode = false;
  switch (Str.size()) {
  case 2:
    switch (Str[0]) {
    case 'Q':
      DestWidth = 8;
      break;
    case 'H':
      DestWidth = 16;
      break;
    case 'S':
      DestWidth = 32;
      break;
    case 'D':
      DestWidth = 64;
      break;
    case 'X':
      DestWidth = 96;
      break;
    case 'K': // KFmode - IEEE quad precision (__float128)
      ExplicitIEEE = true;
      DestWidth = Str[1] == 'I' ? 0 : 128;
      break;
    case 'T':
      ExplicitIEEE = false;
      DestWidth = 128;
      break;
    }
    if (Str[1] == 'F') {
      IntegerMode = false;
    } else if (Str[1] == 'C') {
      IntegerMode = false;
      ComplexMode = true;
    } else if (Str[1] != 'I') {
      DestWidth = 0;
    }
    break;
  case 4:
    // FIXME: glibc uses 'word' to define register_t; this is narrower than a
    // pointer on PIC16 and other embedded platforms.
    if (Str == "word")
      DestWidth = S.Context.getTargetInfo().getRegisterWidth();
    else if (Str == "byte")
      DestWidth = S.Context.getTargetInfo().getCharWidth();
    break;
  case 7:
    if (Str == "pointer")
      DestWidth = S.Context.getTargetInfo().getPointerWidth(0);
    break;
  case 11:
    if (Str == "unwind_word")
      DestWidth = S.Context.getTargetInfo().getUnwindWordWidth();
    break;
  }
}

/// handleModeAttr - This attribute modifies the width of a decl with primitive
/// type.
///
/// Despite what would be logical, the mode attribute is a decl attribute, not a
/// type attribute: 'int ** __attribute((mode(HI))) *G;' tries to make 'G' be
/// HImode, not an intermediate pointer.
static void handleModeAttr(Sema &S, Decl *D, const ParsedAttr &AL) {
  // This attribute isn't documented, but glibc uses it.  It changes
  // the width of an int or unsigned int to the specified size.
  if (!AL.isArgIdent(0)) {
    S.Diag(AL.getLoc(), diag::err_attribute_argument_type)
        << AL << AANT_ArgumentIdentifier;
    return;
  }

  IdentifierInfo *Name = AL.getArgAsIdent(0)->Ident;

  S.AddModeAttr(D, AL, Name);
}

void Sema::AddModeAttr(Decl *D, const AttributeCommonInfo &CI,
                       IdentifierInfo *Name, bool InInstantiation) {
  StringRef Str = Name->getName();
  normalizeName(Str);
  SourceLocation AttrLoc = CI.getLoc();

  unsigned DestWidth = 0;
  bool IntegerMode = true;
  bool ComplexMode = false;
  bool ExplicitIEEE = false;
  llvm::APInt VectorSize(64, 0);
  if (Str.size() >= 4 && Str[0] == 'V') {
    // Minimal length of vector mode is 4: 'V' + NUMBER(>=1) + TYPE(>=2).
    size_t StrSize = Str.size();
    size_t VectorStringLength = 0;
    while ((VectorStringLength + 1) < StrSize &&
           isdigit(Str[VectorStringLength + 1]))
      ++VectorStringLength;
    if (VectorStringLength &&
        !Str.substr(1, VectorStringLength).getAsInteger(10, VectorSize) &&
        VectorSize.isPowerOf2()) {
      parseModeAttrArg(*this, Str.substr(VectorStringLength + 1), DestWidth,
                       IntegerMode, ComplexMode, ExplicitIEEE);
      // Avoid duplicate warning from template instantiation.
      if (!InInstantiation)
        Diag(AttrLoc, diag::warn_vector_mode_deprecated);
    } else {
      VectorSize = 0;
    }
  }

  if (!VectorSize)
    parseModeAttrArg(*this, Str, DestWidth, IntegerMode, ComplexMode,
                     ExplicitIEEE);

  // FIXME: Sync this with InitializePredefinedMacros; we need to match int8_t
  // and friends, at least with glibc.
  // FIXME: Make sure floating-point mappings are accurate
  // FIXME: Support XF and TF types
  if (!DestWidth) {
    Diag(AttrLoc, diag::err_machine_mode) << 0 /*Unknown*/ << Name;
    return;
  }

  QualType OldTy;
  if (const auto *TD = dyn_cast<TypedefNameDecl>(D))
    OldTy = TD->getUnderlyingType();
  else if (const auto *ED = dyn_cast<EnumDecl>(D)) {
    // Something like 'typedef enum { X } __attribute__((mode(XX))) T;'.
    // Try to get type from enum declaration, default to int.
    OldTy = ED->getIntegerType();
    if (OldTy.isNull())
      OldTy = Context.IntTy;
  } else
    OldTy = cast<ValueDecl>(D)->getType();

  if (OldTy->isDependentType()) {
    D->addAttr(::new (Context) ModeAttr(Context, CI, Name));
    return;
  }

  // Base type can also be a vector type (see PR17453).
  // Distinguish between base type and base element type.
  QualType OldElemTy = OldTy;
  if (const auto *VT = OldTy->getAs<VectorType>())
    OldElemTy = VT->getElementType();

  // GCC allows 'mode' attribute on enumeration types (even incomplete), except
  // for vector modes. So, 'enum X __attribute__((mode(QI)));' forms a complete
  // type, 'enum { A } __attribute__((mode(V4SI)))' is rejected.
  if ((isa<EnumDecl>(D) || OldElemTy->getAs<EnumType>()) &&
      VectorSize.getBoolValue()) {
    Diag(AttrLoc, diag::err_enum_mode_vector_type) << Name << CI.getRange();
    return;
  }
  bool IntegralOrAnyEnumType = (OldElemTy->isIntegralOrEnumerationType() &&
                                !OldElemTy->isExtIntType()) ||
                               OldElemTy->getAs<EnumType>();

  if (!OldElemTy->getAs<BuiltinType>() && !OldElemTy->isComplexType() &&
      !IntegralOrAnyEnumType)
    Diag(AttrLoc, diag::err_mode_not_primitive);
  else if (IntegerMode) {
    if (!IntegralOrAnyEnumType)
      Diag(AttrLoc, diag::err_mode_wrong_type);
  } else if (ComplexMode) {
    if (!OldElemTy->isComplexType())
      Diag(AttrLoc, diag::err_mode_wrong_type);
  } else {
    if (!OldElemTy->isFloatingType())
      Diag(AttrLoc, diag::err_mode_wrong_type);
  }

  QualType NewElemTy;

  if (IntegerMode)
    NewElemTy = Context.getIntTypeForBitwidth(DestWidth,
                                              OldElemTy->isSignedIntegerType());
  else
    NewElemTy = Context.getRealTypeForBitwidth(DestWidth, ExplicitIEEE);

  if (NewElemTy.isNull()) {
    Diag(AttrLoc, diag::err_machine_mode) << 1 /*Unsupported*/ << Name;
    return;
  }

  if (ComplexMode) {
    NewElemTy = Context.getComplexType(NewElemTy);
  }

  QualType NewTy = NewElemTy;
  if (VectorSize.getBoolValue()) {
    NewTy = Context.getVectorType(NewTy, VectorSize.getZExtValue(),
                                  VectorType::GenericVector);
  } else if (const auto *OldVT = OldTy->getAs<VectorType>()) {
    // Complex machine mode does not support base vector types.
    if (ComplexMode) {
      Diag(AttrLoc, diag::err_complex_mode_vector_type);
      return;
    }
    unsigned NumElements = Context.getTypeSize(OldElemTy) *
                           OldVT->getNumElements() /
                           Context.getTypeSize(NewElemTy);
    NewTy =
        Context.getVectorType(NewElemTy, NumElements, OldVT->getVectorKind());
  }

  if (NewTy.isNull()) {
    Diag(AttrLoc, diag::err_mode_wrong_type);
    return;
  }

  // Install the new type.
  if (auto *TD = dyn_cast<TypedefNameDecl>(D))
    TD->setModedTypeSourceInfo(TD->getTypeSourceInfo(), NewTy);
  else if (auto *ED = dyn_cast<EnumDecl>(D))
    ED->setIntegerType(NewTy);
  else
    cast<ValueDecl>(D)->setType(NewTy);

  D->addAttr(::new (Context) ModeAttr(Context, CI, Name));
}

static void handleNoDebugAttr(Sema &S, Decl *D, const ParsedAttr &AL) {
  D->addAttr(::new (S.Context) NoDebugAttr(S.Context, AL));
}

AlwaysInlineAttr *Sema::mergeAlwaysInlineAttr(Decl *D,
                                              const AttributeCommonInfo &CI,
                                              const IdentifierInfo *Ident) {
  if (OptimizeNoneAttr *Optnone = D->getAttr<OptimizeNoneAttr>()) {
    Diag(CI.getLoc(), diag::warn_attribute_ignored) << Ident;
    Diag(Optnone->getLocation(), diag::note_conflicting_attribute);
    return nullptr;
  }

  if (D->hasAttr<AlwaysInlineAttr>())
    return nullptr;

  return ::new (Context) AlwaysInlineAttr(Context, CI);
}

InternalLinkageAttr *Sema::mergeInternalLinkageAttr(Decl *D,
                                                    const ParsedAttr &AL) {
  if (const auto *VD = dyn_cast<VarDecl>(D)) {
    // Attribute applies to Var but not any subclass of it (like ParmVar,
    // ImplicitParm or VarTemplateSpecialization).
    if (VD->getKind() != Decl::Var) {
      Diag(AL.getLoc(), diag::warn_attribute_wrong_decl_type)
          << AL << (getLangOpts().CPlusPlus ? ExpectedFunctionVariableOrClass
                                            : ExpectedVariableOrFunction);
      return nullptr;
    }
    // Attribute does not apply to non-static local variables.
    if (VD->hasLocalStorage()) {
      Diag(VD->getLocation(), diag::warn_internal_linkage_local_storage);
      return nullptr;
    }
  }

  return ::new (Context) InternalLinkageAttr(Context, AL);
}
InternalLinkageAttr *
Sema::mergeInternalLinkageAttr(Decl *D, const InternalLinkageAttr &AL) {
  if (const auto *VD = dyn_cast<VarDecl>(D)) {
    // Attribute applies to Var but not any subclass of it (like ParmVar,
    // ImplicitParm or VarTemplateSpecialization).
    if (VD->getKind() != Decl::Var) {
      Diag(AL.getLocation(), diag::warn_attribute_wrong_decl_type)
          << &AL << (getLangOpts().CPlusPlus ? ExpectedFunctionVariableOrClass
                                             : ExpectedVariableOrFunction);
      return nullptr;
    }
    // Attribute does not apply to non-static local variables.
    if (VD->hasLocalStorage()) {
      Diag(VD->getLocation(), diag::warn_internal_linkage_local_storage);
      return nullptr;
    }
  }

  return ::new (Context) InternalLinkageAttr(Context, AL);
}

MinSizeAttr *Sema::mergeMinSizeAttr(Decl *D, const AttributeCommonInfo &CI) {
  if (OptimizeNoneAttr *Optnone = D->getAttr<OptimizeNoneAttr>()) {
    Diag(CI.getLoc(), diag::warn_attribute_ignored) << "'minsize'";
    Diag(Optnone->getLocation(), diag::note_conflicting_attribute);
    return nullptr;
  }

  if (D->hasAttr<MinSizeAttr>())
    return nullptr;

  return ::new (Context) MinSizeAttr(Context, CI);
}

SwiftNameAttr *Sema::mergeSwiftNameAttr(Decl *D, const SwiftNameAttr &SNA,
                                        StringRef Name) {
  if (const auto *PrevSNA = D->getAttr<SwiftNameAttr>()) {
    if (PrevSNA->getName() != Name && !PrevSNA->isImplicit()) {
      Diag(PrevSNA->getLocation(), diag::err_attributes_are_not_compatible)
          << PrevSNA << &SNA;
      Diag(SNA.getLoc(), diag::note_conflicting_attribute);
    }

    D->dropAttr<SwiftNameAttr>();
  }
  return ::new (Context) SwiftNameAttr(Context, SNA, Name);
}

OptimizeNoneAttr *Sema::mergeOptimizeNoneAttr(Decl *D,
                                              const AttributeCommonInfo &CI) {
  if (AlwaysInlineAttr *Inline = D->getAttr<AlwaysInlineAttr>()) {
    Diag(Inline->getLocation(), diag::warn_attribute_ignored) << Inline;
    Diag(CI.getLoc(), diag::note_conflicting_attribute);
    D->dropAttr<AlwaysInlineAttr>();
  }
  if (MinSizeAttr *MinSize = D->getAttr<MinSizeAttr>()) {
    Diag(MinSize->getLocation(), diag::warn_attribute_ignored) << MinSize;
    Diag(CI.getLoc(), diag::note_conflicting_attribute);
    D->dropAttr<MinSizeAttr>();
  }

  if (D->hasAttr<OptimizeNoneAttr>())
    return nullptr;

  return ::new (Context) OptimizeNoneAttr(Context, CI);
}

static void handleAlwaysInlineAttr(Sema &S, Decl *D, const ParsedAttr &AL) {
  if (AlwaysInlineAttr *Inline =
          S.mergeAlwaysInlineAttr(D, AL, AL.getAttrName()))
    D->addAttr(Inline);
}

static void handleMinSizeAttr(Sema &S, Decl *D, const ParsedAttr &AL) {
  if (MinSizeAttr *MinSize = S.mergeMinSizeAttr(D, AL))
    D->addAttr(MinSize);
}

static void handleOptimizeNoneAttr(Sema &S, Decl *D, const ParsedAttr &AL) {
  if (OptimizeNoneAttr *Optnone = S.mergeOptimizeNoneAttr(D, AL))
    D->addAttr(Optnone);
}

static void handleSYCLDeviceAttr(Sema &S, Decl *D, const ParsedAttr &AL) {
  auto *FD = cast<FunctionDecl>(D);
  if (!FD->isExternallyVisible()) {
    S.Diag(AL.getLoc(), diag::err_sycl_attribute_internal_function) << AL;
    return;
  }

  handleSimpleAttribute<SYCLDeviceAttr>(S, D, AL);
}

static void handleSYCLDeviceIndirectlyCallableAttr(Sema &S, Decl *D,
                                                   const ParsedAttr &AL) {
  auto *FD = cast<FunctionDecl>(D);
  if (!FD->isExternallyVisible()) {
    S.Diag(AL.getLoc(), diag::err_sycl_attribute_internal_function) << AL;
    return;
  }

  D->addAttr(SYCLDeviceAttr::CreateImplicit(S.Context));
  handleSimpleAttribute<SYCLDeviceIndirectlyCallableAttr>(S, D, AL);
}

#if INTEL_CUSTOMIZATION
static void handleSYCLUnmaskedAttr(Sema &S, Decl *D, const ParsedAttr &AL) {
  if (S.LangOpts.SYCLIsHost)
    return;

  auto *FD = cast<FunctionDecl>(D);
  // Function must have at least one parameter.
  if (getFunctionOrMethodNumParams(D) < 1) {
    S.Diag(FD->getLocation(), diag::warn_sycl_unmasked_num_of_function_params);
    return;
  }

  if (!FD->isExternallyVisible()) {
    S.Diag(AL.getLoc(), diag::err_sycl_attribute_internal_function) << AL;
    return;
  }

  D->addAttr(SYCLDeviceAttr::CreateImplicit(S.Context));
  D->addAttr(SYCLDeviceIndirectlyCallableAttr::CreateImplicit(S.Context));

  handleSimpleAttribute<SYCLUnmaskedAttr>(S, D, AL);
}
#endif // INTEL_CUSTOMIZATION

static void handleSYCLGlobalVarAttr(Sema &S, Decl *D, const ParsedAttr &AL) {
  if (!S.Context.getSourceManager().isInSystemHeader(D->getLocation())) {
    S.Diag(AL.getLoc(), diag::err_attribute_only_system_header) << AL;
    return;
  }

  handleSimpleAttribute<SYCLGlobalVarAttr>(S, D, AL);
}

static void handleSYCLRegisterNumAttr(Sema &S, Decl *D, const ParsedAttr &AL) {
  if (!AL.checkExactlyNumArgs(S, 1))
    return;
  uint32_t RegNo = 0;
  const Expr *E = AL.getArgAsExpr(0);
  if (!checkUInt32Argument(S, AL, E, RegNo, 0, /*StrictlyUnsigned=*/true))
    return;
  D->addAttr(::new (S.Context) SYCLRegisterNumAttr(S.Context, AL, RegNo));
}

void Sema::AddSYCLIntelESimdVectorizeAttr(Decl *D,
                                          const AttributeCommonInfo &CI,
                                          Expr *E) {
  if (!E->isValueDependent()) {
    // Validate that we have an integer constant expression and then store the
    // converted constant expression into the semantic attribute so that we
    // don't have to evaluate it again later.
    llvm::APSInt ArgVal;
    ExprResult Res = VerifyIntegerConstantExpression(E, &ArgVal);
    if (Res.isInvalid())
      return;
    E = Res.get();

    if (ArgVal != 8 && ArgVal != 16 && ArgVal != 32) {
      Diag(E->getExprLoc(), diag::err_sycl_esimd_vectorize_unsupported_value)
          << CI;
      return;
    }

    // Check to see if there's a duplicate attribute with different values
    // already applied to the declaration.
    if (const auto *DeclAttr = D->getAttr<SYCLIntelESimdVectorizeAttr>()) {
      // If the other attribute argument is instantiation dependent, we won't
      // have converted it to a constant expression yet and thus we test
      // whether this is a null pointer.
      if (const auto *DeclExpr = dyn_cast<ConstantExpr>(DeclAttr->getValue())) {
        if (ArgVal != DeclExpr->getResultAsAPSInt()) {
          Diag(CI.getLoc(), diag::warn_duplicate_attribute) << CI;
          Diag(DeclAttr->getLoc(), diag::note_previous_attribute);
        }
        // Drop the duplicate attribute.
        return;
      }
    }
  }

  D->addAttr(::new (Context) SYCLIntelESimdVectorizeAttr(Context, CI, E));
}

SYCLIntelESimdVectorizeAttr *
Sema::MergeSYCLIntelESimdVectorizeAttr(Decl *D,
                                       const SYCLIntelESimdVectorizeAttr &A) {
  // Check to see if there's a duplicate attribute with different values
  // already applied to the declaration.
  if (const auto *DeclAttr = D->getAttr<SYCLIntelESimdVectorizeAttr>()) {
    if (const auto *DeclExpr = dyn_cast<ConstantExpr>(DeclAttr->getValue())) {
      if (const auto *MergeExpr = dyn_cast<ConstantExpr>(A.getValue())) {
        if (DeclExpr->getResultAsAPSInt() != MergeExpr->getResultAsAPSInt()) {
          Diag(DeclAttr->getLoc(), diag::warn_duplicate_attribute) << &A;
          Diag(A.getLoc(), diag::note_previous_attribute);
        }
        // Do not add a duplicate attribute.
        return nullptr;
      }
    }
  }
  return ::new (Context) SYCLIntelESimdVectorizeAttr(Context, A, A.getValue());
}

static void handleSYCLIntelESimdVectorizeAttr(Sema &S, Decl *D,
                                              const ParsedAttr &A) {
  S.CheckDeprecatedSYCLAttributeSpelling(A);

  Expr *E = A.getArgAsExpr(0);
  S.AddSYCLIntelESimdVectorizeAttr(D, A, E);
}

static void handleConstantAttr(Sema &S, Decl *D, const ParsedAttr &AL) {
  const auto *VD = cast<VarDecl>(D);
  if (VD->hasLocalStorage()) {
    S.Diag(AL.getLoc(), diag::err_cuda_nonstatic_constdev);
    return;
  }
  // constexpr variable may already get an implicit constant attr, which should
  // be replaced by the explicit constant attr.
  if (auto *A = D->getAttr<CUDAConstantAttr>()) {
    if (!A->isImplicit())
      return;
    D->dropAttr<CUDAConstantAttr>();
  }
  D->addAttr(::new (S.Context) CUDAConstantAttr(S.Context, AL));
}

static void handleSharedAttr(Sema &S, Decl *D, const ParsedAttr &AL) {
  const auto *VD = cast<VarDecl>(D);
  // extern __shared__ is only allowed on arrays with no length (e.g.
  // "int x[]").
  if (!S.getLangOpts().GPURelocatableDeviceCode && VD->hasExternalStorage() &&
      !isa<IncompleteArrayType>(VD->getType())) {
    S.Diag(AL.getLoc(), diag::err_cuda_extern_shared) << VD;
    return;
  }
  if (S.getLangOpts().CUDA && VD->hasLocalStorage() &&
      S.CUDADiagIfHostCode(AL.getLoc(), diag::err_cuda_host_shared)
          << S.CurrentCUDATarget())
    return;
  D->addAttr(::new (S.Context) CUDASharedAttr(S.Context, AL));
}

static void handleGlobalAttr(Sema &S, Decl *D, const ParsedAttr &AL) {
  const auto *FD = cast<FunctionDecl>(D);
  if (!FD->getReturnType()->isVoidType() &&
      !FD->getReturnType()->getAs<AutoType>() &&
      !FD->getReturnType()->isInstantiationDependentType()) {
    SourceRange RTRange = FD->getReturnTypeSourceRange();
    S.Diag(FD->getTypeSpecStartLoc(), diag::err_kern_type_not_void_return)
        << FD->getType()
        << (RTRange.isValid() ? FixItHint::CreateReplacement(RTRange, "void")
                              : FixItHint());
    return;
  }
  if (const auto *Method = dyn_cast<CXXMethodDecl>(FD)) {
    if (Method->isInstance()) {
      S.Diag(Method->getBeginLoc(), diag::err_kern_is_nonstatic_method)
          << Method;
      return;
    }
    S.Diag(Method->getBeginLoc(), diag::warn_kern_is_method) << Method;
  }
  // Only warn for "inline" when compiling for host, to cut down on noise.
  if (FD->isInlineSpecified() && !S.getLangOpts().CUDAIsDevice)
    S.Diag(FD->getBeginLoc(), diag::warn_kern_is_inline) << FD;

  D->addAttr(::new (S.Context) CUDAGlobalAttr(S.Context, AL));
  // In host compilation the kernel is emitted as a stub function, which is
  // a helper function for launching the kernel. The instructions in the helper
  // function has nothing to do with the source code of the kernel. Do not emit
  // debug info for the stub function to avoid confusing the debugger.
  if (S.LangOpts.HIP && !S.LangOpts.CUDAIsDevice)
    D->addAttr(NoDebugAttr::CreateImplicit(S.Context));
}

static void handleDeviceAttr(Sema &S, Decl *D, const ParsedAttr &AL) {
  if (const auto *VD = dyn_cast<VarDecl>(D)) {
    if (VD->hasLocalStorage()) {
      S.Diag(AL.getLoc(), diag::err_cuda_nonstatic_constdev);
      return;
    }
  }

  if (auto *A = D->getAttr<CUDADeviceAttr>()) {
    if (!A->isImplicit())
      return;
    D->dropAttr<CUDADeviceAttr>();
  }
  D->addAttr(::new (S.Context) CUDADeviceAttr(S.Context, AL));
}

static void handleManagedAttr(Sema &S, Decl *D, const ParsedAttr &AL) {
  if (const auto *VD = dyn_cast<VarDecl>(D)) {
    if (VD->hasLocalStorage()) {
      S.Diag(AL.getLoc(), diag::err_cuda_nonstatic_constdev);
      return;
    }
  }
  if (!D->hasAttr<HIPManagedAttr>())
    D->addAttr(::new (S.Context) HIPManagedAttr(S.Context, AL));
  if (!D->hasAttr<CUDADeviceAttr>())
    D->addAttr(CUDADeviceAttr::CreateImplicit(S.Context));
}

static void handleGNUInlineAttr(Sema &S, Decl *D, const ParsedAttr &AL) {
  const auto *Fn = cast<FunctionDecl>(D);
  if (!Fn->isInlineSpecified()) {
    S.Diag(AL.getLoc(), diag::warn_gnu_inline_attribute_requires_inline);
    return;
  }

  if (S.LangOpts.CPlusPlus && Fn->getStorageClass() != SC_Extern)
    S.Diag(AL.getLoc(), diag::warn_gnu_inline_cplusplus_without_extern);

  D->addAttr(::new (S.Context) GNUInlineAttr(S.Context, AL));
}

static void handleCallConvAttr(Sema &S, Decl *D, const ParsedAttr &AL) {
  if (hasDeclarator(D)) return;

  // Diagnostic is emitted elsewhere: here we store the (valid) AL
  // in the Decl node for syntactic reasoning, e.g., pretty-printing.
  CallingConv CC;
  if (S.CheckCallingConvAttr(AL, CC, /*FD*/nullptr))
    return;

  if (!isa<ObjCMethodDecl>(D)) {
    S.Diag(AL.getLoc(), diag::warn_attribute_wrong_decl_type)
        << AL << ExpectedFunctionOrMethod;
    return;
  }

  switch (AL.getKind()) {
  case ParsedAttr::AT_FastCall:
    D->addAttr(::new (S.Context) FastCallAttr(S.Context, AL));
    return;
  case ParsedAttr::AT_StdCall:
    D->addAttr(::new (S.Context) StdCallAttr(S.Context, AL));
    return;
  case ParsedAttr::AT_ThisCall:
    D->addAttr(::new (S.Context) ThisCallAttr(S.Context, AL));
    return;
  case ParsedAttr::AT_CDecl:
    D->addAttr(::new (S.Context) CDeclAttr(S.Context, AL));
    return;
  case ParsedAttr::AT_Pascal:
    D->addAttr(::new (S.Context) PascalAttr(S.Context, AL));
    return;
  case ParsedAttr::AT_SwiftCall:
    D->addAttr(::new (S.Context) SwiftCallAttr(S.Context, AL));
    return;
  case ParsedAttr::AT_SwiftAsyncCall:
    D->addAttr(::new (S.Context) SwiftAsyncCallAttr(S.Context, AL));
    return;
  case ParsedAttr::AT_VectorCall:
    D->addAttr(::new (S.Context) VectorCallAttr(S.Context, AL));
    return;
  case ParsedAttr::AT_MSABI:
    D->addAttr(::new (S.Context) MSABIAttr(S.Context, AL));
    return;
  case ParsedAttr::AT_SysVABI:
    D->addAttr(::new (S.Context) SysVABIAttr(S.Context, AL));
    return;
  case ParsedAttr::AT_RegCall:
    D->addAttr(::new (S.Context) RegCallAttr(S.Context, AL));
    return;
  case ParsedAttr::AT_Pcs: {
    PcsAttr::PCSType PCS;
    switch (CC) {
    case CC_AAPCS:
      PCS = PcsAttr::AAPCS;
      break;
    case CC_AAPCS_VFP:
      PCS = PcsAttr::AAPCS_VFP;
      break;
    default:
      llvm_unreachable("unexpected calling convention in pcs attribute");
    }

    D->addAttr(::new (S.Context) PcsAttr(S.Context, AL, PCS));
    return;
  }
  case ParsedAttr::AT_AArch64VectorPcs:
    D->addAttr(::new (S.Context) AArch64VectorPcsAttr(S.Context, AL));
    return;
  case ParsedAttr::AT_IntelOclBicc:
    D->addAttr(::new (S.Context) IntelOclBiccAttr(S.Context, AL));
    return;
#if INTEL_CUSTOMIZATION
  case ParsedAttr::AT_IntelOclBiccAVX:
    D->addAttr(::new (S.Context) IntelOclBiccAVXAttr(S.Context, AL));
    return;
  case ParsedAttr::AT_IntelOclBiccAVX512:
    D->addAttr(::new (S.Context) IntelOclBiccAVX512Attr(S.Context, AL));
    return;
#endif // INTEL_CUSTOMIZATION
  case ParsedAttr::AT_PreserveMost:
    D->addAttr(::new (S.Context) PreserveMostAttr(S.Context, AL));
    return;
  case ParsedAttr::AT_PreserveAll:
    D->addAttr(::new (S.Context) PreserveAllAttr(S.Context, AL));
    return;
  default:
    llvm_unreachable("unexpected attribute kind");
  }
}

static void handleSuppressAttr(Sema &S, Decl *D, const ParsedAttr &AL) {
  if (!AL.checkAtLeastNumArgs(S, 1))
    return;

  std::vector<StringRef> DiagnosticIdentifiers;
  for (unsigned I = 0, E = AL.getNumArgs(); I != E; ++I) {
    StringRef RuleName;

    if (!S.checkStringLiteralArgumentAttr(AL, I, RuleName, nullptr))
      return;

    // FIXME: Warn if the rule name is unknown. This is tricky because only
    // clang-tidy knows about available rules.
    DiagnosticIdentifiers.push_back(RuleName);
  }
  D->addAttr(::new (S.Context)
                 SuppressAttr(S.Context, AL, DiagnosticIdentifiers.data(),
                              DiagnosticIdentifiers.size()));
}

static void handleLifetimeCategoryAttr(Sema &S, Decl *D, const ParsedAttr &AL) {
  TypeSourceInfo *DerefTypeLoc = nullptr;
  QualType ParmType;
  if (AL.hasParsedType()) {
    ParmType = S.GetTypeFromParser(AL.getTypeArg(), &DerefTypeLoc);

    unsigned SelectIdx = ~0U;
    if (ParmType->isReferenceType())
      SelectIdx = 0;
    else if (ParmType->isArrayType())
      SelectIdx = 1;

    if (SelectIdx != ~0U) {
      S.Diag(AL.getLoc(), diag::err_attribute_invalid_argument)
          << SelectIdx << AL;
      return;
    }
  }

  // To check if earlier decl attributes do not conflict the newly parsed ones
  // we always add (and check) the attribute to the cannonical decl. We need
  // to repeat the check for attribute mutual exclusion because we're attaching
  // all of the attributes to the canonical declaration rather than the current
  // declaration.
  D = D->getCanonicalDecl();
  if (AL.getKind() == ParsedAttr::AT_Owner) {
    if (checkAttrMutualExclusion<PointerAttr>(S, D, AL))
      return;
    if (const auto *OAttr = D->getAttr<OwnerAttr>()) {
      const Type *ExistingDerefType = OAttr->getDerefTypeLoc()
                                          ? OAttr->getDerefType().getTypePtr()
                                          : nullptr;
      if (ExistingDerefType != ParmType.getTypePtrOrNull()) {
        S.Diag(AL.getLoc(), diag::err_attributes_are_not_compatible)
            << AL << OAttr;
        S.Diag(OAttr->getLocation(), diag::note_conflicting_attribute);
      }
      return;
    }
    for (Decl *Redecl : D->redecls()) {
      Redecl->addAttr(::new (S.Context) OwnerAttr(S.Context, AL, DerefTypeLoc));
    }
  } else {
    if (checkAttrMutualExclusion<OwnerAttr>(S, D, AL))
      return;
    if (const auto *PAttr = D->getAttr<PointerAttr>()) {
      const Type *ExistingDerefType = PAttr->getDerefTypeLoc()
                                          ? PAttr->getDerefType().getTypePtr()
                                          : nullptr;
      if (ExistingDerefType != ParmType.getTypePtrOrNull()) {
        S.Diag(AL.getLoc(), diag::err_attributes_are_not_compatible)
            << AL << PAttr;
        S.Diag(PAttr->getLocation(), diag::note_conflicting_attribute);
      }
      return;
    }
    for (Decl *Redecl : D->redecls()) {
      Redecl->addAttr(::new (S.Context)
                          PointerAttr(S.Context, AL, DerefTypeLoc));
    }
  }
}

bool Sema::CheckCallingConvAttr(const ParsedAttr &Attrs, CallingConv &CC,
                                const FunctionDecl *FD) {
  if (Attrs.isInvalid())
    return true;

  if (Attrs.hasProcessingCache()) {
    CC = (CallingConv) Attrs.getProcessingCache();
    return false;
  }

  unsigned ReqArgs = Attrs.getKind() == ParsedAttr::AT_Pcs ? 1 : 0;
  if (!Attrs.checkExactlyNumArgs(*this, ReqArgs)) {
    Attrs.setInvalid();
    return true;
  }

  const TargetInfo &TI = Context.getTargetInfo();
  // TODO: diagnose uses of these conventions on the wrong target.
  switch (Attrs.getKind()) {
  case ParsedAttr::AT_CDecl:
    CC = TI.getDefaultCallingConv();
    break;
  case ParsedAttr::AT_FastCall:
    CC = CC_X86FastCall;
    break;
  case ParsedAttr::AT_StdCall:
    CC = CC_X86StdCall;
    break;
  case ParsedAttr::AT_ThisCall:
    CC = CC_X86ThisCall;
    break;
  case ParsedAttr::AT_Pascal:
    CC = CC_X86Pascal;
    break;
  case ParsedAttr::AT_SwiftCall:
    CC = CC_Swift;
    break;
  case ParsedAttr::AT_SwiftAsyncCall:
    CC = CC_SwiftAsync;
    break;
  case ParsedAttr::AT_VectorCall:
    CC = CC_X86VectorCall;
    break;
  case ParsedAttr::AT_AArch64VectorPcs:
    CC = CC_AArch64VectorCall;
    break;
  case ParsedAttr::AT_RegCall:
    CC = CC_X86RegCall;
    break;
  case ParsedAttr::AT_MSABI:
    CC = Context.getTargetInfo().getTriple().isOSWindows() ? CC_C :
                                                             CC_Win64;
    break;
  case ParsedAttr::AT_SysVABI:
    CC = Context.getTargetInfo().getTriple().isOSWindows() ? CC_X86_64SysV :
                                                             CC_C;
    break;
  case ParsedAttr::AT_Pcs: {
    StringRef StrRef;
    if (!checkStringLiteralArgumentAttr(Attrs, 0, StrRef)) {
      Attrs.setInvalid();
      return true;
    }
    if (StrRef == "aapcs") {
      CC = CC_AAPCS;
      break;
    } else if (StrRef == "aapcs-vfp") {
      CC = CC_AAPCS_VFP;
      break;
    }

    Attrs.setInvalid();
    Diag(Attrs.getLoc(), diag::err_invalid_pcs);
    return true;
  }
  case ParsedAttr::AT_IntelOclBicc:
    CC = CC_IntelOclBicc;
    break;
#if INTEL_CUSTOMIZATION
  case ParsedAttr::AT_IntelOclBiccAVX:
    CC = CC_IntelOclBiccAVX;
    break;
  case ParsedAttr::AT_IntelOclBiccAVX512:
    CC = CC_IntelOclBiccAVX512;
    break;
#endif // INTEL_CUSTOMIZATION
  case ParsedAttr::AT_PreserveMost:
    CC = CC_PreserveMost;
    break;
  case ParsedAttr::AT_PreserveAll:
    CC = CC_PreserveAll;
    break;
  default: llvm_unreachable("unexpected attribute kind");
  }

  TargetInfo::CallingConvCheckResult A = TargetInfo::CCCR_OK;
  // CUDA functions may have host and/or device attributes which indicate
  // their targeted execution environment, therefore the calling convention
  // of functions in CUDA should be checked against the target deduced based
  // on their host/device attributes.
  if (LangOpts.CUDA) {
    auto *Aux = Context.getAuxTargetInfo();
    auto CudaTarget = IdentifyCUDATarget(FD);
    bool CheckHost = false, CheckDevice = false;
    switch (CudaTarget) {
    case CFT_HostDevice:
      CheckHost = true;
      CheckDevice = true;
      break;
    case CFT_Host:
      CheckHost = true;
      break;
    case CFT_Device:
    case CFT_Global:
      CheckDevice = true;
      break;
    case CFT_InvalidTarget:
      llvm_unreachable("unexpected cuda target");
    }
    auto *HostTI = LangOpts.CUDAIsDevice ? Aux : &TI;
    auto *DeviceTI = LangOpts.CUDAIsDevice ? &TI : Aux;
    if (CheckHost && HostTI)
      A = HostTI->checkCallingConvention(CC);
    if (A == TargetInfo::CCCR_OK && CheckDevice && DeviceTI)
      A = DeviceTI->checkCallingConvention(CC);
  } else {
    A = TI.checkCallingConvention(CC);
  }

  switch (A) {
  case TargetInfo::CCCR_OK:
    break;

  case TargetInfo::CCCR_Ignore:
    // Treat an ignored convention as if it was an explicit C calling convention
    // attribute. For example, __stdcall on Win x64 functions as __cdecl, so
    // that command line flags that change the default convention to
    // __vectorcall don't affect declarations marked __stdcall.
    CC = CC_C;
    break;

  case TargetInfo::CCCR_Error:
    Diag(Attrs.getLoc(), diag::error_cconv_unsupported)
        << Attrs << (int)CallingConventionIgnoredReason::ForThisTarget;
    break;

  case TargetInfo::CCCR_Warning: {
    Diag(Attrs.getLoc(), diag::warn_cconv_unsupported)
        << Attrs << (int)CallingConventionIgnoredReason::ForThisTarget;

    // This convention is not valid for the target. Use the default function or
    // method calling convention.
    bool IsCXXMethod = false, IsVariadic = false;
    if (FD) {
      IsCXXMethod = FD->isCXXInstanceMember();
      IsVariadic = FD->isVariadic();
    }
    CC = Context.getDefaultCallingConvention(IsVariadic, IsCXXMethod);
    break;
  }
  }

  Attrs.setProcessingCache((unsigned) CC);
  return false;
}

/// Pointer-like types in the default address space.
static bool isValidSwiftContextType(QualType Ty) {
  if (!Ty->hasPointerRepresentation())
    return Ty->isDependentType();
  return Ty->getPointeeType().getAddressSpace() == LangAS::Default;
}

/// Pointers and references in the default address space.
static bool isValidSwiftIndirectResultType(QualType Ty) {
  if (const auto *PtrType = Ty->getAs<PointerType>()) {
    Ty = PtrType->getPointeeType();
  } else if (const auto *RefType = Ty->getAs<ReferenceType>()) {
    Ty = RefType->getPointeeType();
  } else {
    return Ty->isDependentType();
  }
  return Ty.getAddressSpace() == LangAS::Default;
}

/// Pointers and references to pointers in the default address space.
static bool isValidSwiftErrorResultType(QualType Ty) {
  if (const auto *PtrType = Ty->getAs<PointerType>()) {
    Ty = PtrType->getPointeeType();
  } else if (const auto *RefType = Ty->getAs<ReferenceType>()) {
    Ty = RefType->getPointeeType();
  } else {
    return Ty->isDependentType();
  }
  if (!Ty.getQualifiers().empty())
    return false;
  return isValidSwiftContextType(Ty);
}

void Sema::AddParameterABIAttr(Decl *D, const AttributeCommonInfo &CI,
                               ParameterABI abi) {

  QualType type = cast<ParmVarDecl>(D)->getType();

  if (auto existingAttr = D->getAttr<ParameterABIAttr>()) {
    if (existingAttr->getABI() != abi) {
      Diag(CI.getLoc(), diag::err_attributes_are_not_compatible)
          << getParameterABISpelling(abi) << existingAttr;
      Diag(existingAttr->getLocation(), diag::note_conflicting_attribute);
      return;
    }
  }

  switch (abi) {
  case ParameterABI::Ordinary:
    llvm_unreachable("explicit attribute for ordinary parameter ABI?");

  case ParameterABI::SwiftContext:
    if (!isValidSwiftContextType(type)) {
      Diag(CI.getLoc(), diag::err_swift_abi_parameter_wrong_type)
          << getParameterABISpelling(abi) << /*pointer to pointer */ 0 << type;
    }
    D->addAttr(::new (Context) SwiftContextAttr(Context, CI));
    return;

  case ParameterABI::SwiftAsyncContext:
    if (!isValidSwiftContextType(type)) {
      Diag(CI.getLoc(), diag::err_swift_abi_parameter_wrong_type)
          << getParameterABISpelling(abi) << /*pointer to pointer */ 0 << type;
    }
    D->addAttr(::new (Context) SwiftAsyncContextAttr(Context, CI));
    return;

  case ParameterABI::SwiftErrorResult:
    if (!isValidSwiftErrorResultType(type)) {
      Diag(CI.getLoc(), diag::err_swift_abi_parameter_wrong_type)
          << getParameterABISpelling(abi) << /*pointer to pointer */ 1 << type;
    }
    D->addAttr(::new (Context) SwiftErrorResultAttr(Context, CI));
    return;

  case ParameterABI::SwiftIndirectResult:
    if (!isValidSwiftIndirectResultType(type)) {
      Diag(CI.getLoc(), diag::err_swift_abi_parameter_wrong_type)
          << getParameterABISpelling(abi) << /*pointer*/ 0 << type;
    }
    D->addAttr(::new (Context) SwiftIndirectResultAttr(Context, CI));
    return;
  }
  llvm_unreachable("bad parameter ABI attribute");
}

/// Checks a regparm attribute, returning true if it is ill-formed and
/// otherwise setting numParams to the appropriate value.
bool Sema::CheckRegparmAttr(const ParsedAttr &AL, unsigned &numParams) {
  if (AL.isInvalid())
    return true;

  if (!AL.checkExactlyNumArgs(*this, 1)) {
    AL.setInvalid();
    return true;
  }

  uint32_t NP;
  Expr *NumParamsExpr = AL.getArgAsExpr(0);
  if (!checkUInt32Argument(*this, AL, NumParamsExpr, NP)) {
    AL.setInvalid();
    return true;
  }

  if (Context.getTargetInfo().getRegParmMax() == 0) {
    Diag(AL.getLoc(), diag::err_attribute_regparm_wrong_platform)
      << NumParamsExpr->getSourceRange();
    AL.setInvalid();
    return true;
  }

  numParams = NP;
  if (numParams > Context.getTargetInfo().getRegParmMax()) {
    Diag(AL.getLoc(), diag::err_attribute_regparm_invalid_number)
      << Context.getTargetInfo().getRegParmMax() << NumParamsExpr->getSourceRange();
    AL.setInvalid();
    return true;
  }

  return false;
}

// Checks whether an argument of launch_bounds attribute is
// acceptable, performs implicit conversion to Rvalue, and returns
// non-nullptr Expr result on success. Otherwise, it returns nullptr
// and may output an error.
static Expr *makeLaunchBoundsArgExpr(Sema &S, Expr *E,
                                     const CUDALaunchBoundsAttr &AL,
                                     const unsigned Idx) {
  if (S.DiagnoseUnexpandedParameterPack(E))
    return nullptr;

  // Accept template arguments for now as they depend on something else.
  // We'll get to check them when they eventually get instantiated.
  if (E->isValueDependent())
    return E;

  Optional<llvm::APSInt> I = llvm::APSInt(64);
  if (!(I = E->getIntegerConstantExpr(S.Context))) {
    S.Diag(E->getExprLoc(), diag::err_attribute_argument_n_type)
        << &AL << Idx << AANT_ArgumentIntegerConstant << E->getSourceRange();
    return nullptr;
  }
  // Make sure we can fit it in 32 bits.
  if (!I->isIntN(32)) {
    S.Diag(E->getExprLoc(), diag::err_ice_too_large)
        << toString(*I, 10, false) << 32 << /* Unsigned */ 1;
    return nullptr;
  }
  if (*I < 0)
    S.Diag(E->getExprLoc(), diag::warn_attribute_argument_n_negative)
        << &AL << Idx << E->getSourceRange();

  // We may need to perform implicit conversion of the argument.
  InitializedEntity Entity = InitializedEntity::InitializeParameter(
      S.Context, S.Context.getConstType(S.Context.IntTy), /*consume*/ false);
  ExprResult ValArg = S.PerformCopyInitialization(Entity, SourceLocation(), E);
  assert(!ValArg.isInvalid() &&
         "Unexpected PerformCopyInitialization() failure.");

  return ValArg.getAs<Expr>();
}

void Sema::AddLaunchBoundsAttr(Decl *D, const AttributeCommonInfo &CI,
                               Expr *MaxThreads, Expr *MinBlocks) {
  CUDALaunchBoundsAttr TmpAttr(Context, CI, MaxThreads, MinBlocks);
  MaxThreads = makeLaunchBoundsArgExpr(*this, MaxThreads, TmpAttr, 0);
  if (MaxThreads == nullptr)
    return;

  if (MinBlocks) {
    MinBlocks = makeLaunchBoundsArgExpr(*this, MinBlocks, TmpAttr, 1);
    if (MinBlocks == nullptr)
      return;
  }

  D->addAttr(::new (Context)
                 CUDALaunchBoundsAttr(Context, CI, MaxThreads, MinBlocks));
}

static void handleLaunchBoundsAttr(Sema &S, Decl *D, const ParsedAttr &AL) {
  if (!AL.checkAtLeastNumArgs(S, 1) || !AL.checkAtMostNumArgs(S, 2))
    return;

  S.AddLaunchBoundsAttr(D, AL, AL.getArgAsExpr(0),
                        AL.getNumArgs() > 1 ? AL.getArgAsExpr(1) : nullptr);
}

static void handleArgumentWithTypeTagAttr(Sema &S, Decl *D,
                                          const ParsedAttr &AL) {
  if (!AL.isArgIdent(0)) {
    S.Diag(AL.getLoc(), diag::err_attribute_argument_n_type)
        << AL << /* arg num = */ 1 << AANT_ArgumentIdentifier;
    return;
  }

  ParamIdx ArgumentIdx;
  if (!checkFunctionOrMethodParameterIndex(S, D, AL, 2, AL.getArgAsExpr(1),
                                           ArgumentIdx))
    return;

  ParamIdx TypeTagIdx;
  if (!checkFunctionOrMethodParameterIndex(S, D, AL, 3, AL.getArgAsExpr(2),
                                           TypeTagIdx))
    return;

  bool IsPointer = AL.getAttrName()->getName() == "pointer_with_type_tag";
  if (IsPointer) {
    // Ensure that buffer has a pointer type.
    unsigned ArgumentIdxAST = ArgumentIdx.getASTIndex();
    if (ArgumentIdxAST >= getFunctionOrMethodNumParams(D) ||
        !getFunctionOrMethodParamType(D, ArgumentIdxAST)->isPointerType())
      S.Diag(AL.getLoc(), diag::err_attribute_pointers_only) << AL << 0;
  }

  D->addAttr(::new (S.Context) ArgumentWithTypeTagAttr(
      S.Context, AL, AL.getArgAsIdent(0)->Ident, ArgumentIdx, TypeTagIdx,
      IsPointer));
}

static void handleTypeTagForDatatypeAttr(Sema &S, Decl *D,
                                         const ParsedAttr &AL) {
  if (!AL.isArgIdent(0)) {
    S.Diag(AL.getLoc(), diag::err_attribute_argument_n_type)
        << AL << 1 << AANT_ArgumentIdentifier;
    return;
  }

  if (!AL.checkExactlyNumArgs(S, 1))
    return;

  if (!isa<VarDecl>(D)) {
    S.Diag(AL.getLoc(), diag::err_attribute_wrong_decl_type)
        << AL << ExpectedVariable;
    return;
  }

  IdentifierInfo *PointerKind = AL.getArgAsIdent(0)->Ident;
  TypeSourceInfo *MatchingCTypeLoc = nullptr;
  S.GetTypeFromParser(AL.getMatchingCType(), &MatchingCTypeLoc);
  assert(MatchingCTypeLoc && "no type source info for attribute argument");

  D->addAttr(::new (S.Context) TypeTagForDatatypeAttr(
      S.Context, AL, PointerKind, MatchingCTypeLoc, AL.getLayoutCompatible(),
      AL.getMustBeNull()));
}

void Sema::AddSYCLIntelNoGlobalWorkOffsetAttr(Decl *D,
                                              const AttributeCommonInfo &CI,
                                              Expr *E) {
  if (!E->isValueDependent()) {
    // Validate that we have an integer constant expression and then store the
    // converted constant expression into the semantic attribute so that we
    // don't have to evaluate it again later.
    llvm::APSInt ArgVal;
    ExprResult Res = VerifyIntegerConstantExpression(E, &ArgVal);
    if (Res.isInvalid())
      return;
    E = Res.get();

    // Check to see if there's a duplicate attribute with different values
    // already applied to the declaration.
    if (const auto *DeclAttr = D->getAttr<SYCLIntelNoGlobalWorkOffsetAttr>()) {
      // If the other attribute argument is instantiation dependent, we won't
      // have converted it to a constant expression yet and thus we test
      // whether this is a null pointer.
      if (const auto *DeclExpr = dyn_cast<ConstantExpr>(DeclAttr->getValue())) {
        if (ArgVal != DeclExpr->getResultAsAPSInt()) {
          Diag(CI.getLoc(), diag::warn_duplicate_attribute) << CI;
          Diag(DeclAttr->getLoc(), diag::note_previous_attribute);
        }
        // Drop the duplicate attribute.
        return;
      }
    }
  }

  D->addAttr(::new (Context) SYCLIntelNoGlobalWorkOffsetAttr(Context, CI, E));
}

SYCLIntelNoGlobalWorkOffsetAttr *Sema::MergeSYCLIntelNoGlobalWorkOffsetAttr(
    Decl *D, const SYCLIntelNoGlobalWorkOffsetAttr &A) {
  // Check to see if there's a duplicate attribute with different values
  // already applied to the declaration.
  if (const auto *DeclAttr = D->getAttr<SYCLIntelNoGlobalWorkOffsetAttr>()) {
    if (const auto *DeclExpr = dyn_cast<ConstantExpr>(DeclAttr->getValue())) {
      if (const auto *MergeExpr = dyn_cast<ConstantExpr>(A.getValue())) {
        if (DeclExpr->getResultAsAPSInt() != MergeExpr->getResultAsAPSInt()) {
          Diag(DeclAttr->getLoc(), diag::warn_duplicate_attribute) << &A;
          Diag(A.getLoc(), diag::note_previous_attribute);
        }
        // Do not add a duplicate attribute.
        return nullptr;
      }
    }
  }
  return ::new (Context)
      SYCLIntelNoGlobalWorkOffsetAttr(Context, A, A.getValue());
}

static void handleSYCLIntelNoGlobalWorkOffsetAttr(Sema &S, Decl *D,
                                                  const ParsedAttr &A) {
  S.CheckDeprecatedSYCLAttributeSpelling(A);

  // If no attribute argument is specified, set to default value '1'.
  Expr *E = A.isArgExpr(0)
                ? A.getArgAsExpr(0)
                : IntegerLiteral::Create(S.Context, llvm::APInt(32, 1),
                                         S.Context.IntTy, A.getLoc());

  S.AddSYCLIntelNoGlobalWorkOffsetAttr(D, A, E);
}

/// Handle the [[intelfpga::doublepump]] and [[intelfpga::singlepump]]
/// attributes.
template <typename AttrType>
static void handleIntelFPGAPumpAttr(Sema &S, Decl *D, const ParsedAttr &A) {
#if INTEL_CUSTOMIZATION
  if (checkValidSYCLSpelling(S, A))
   return;
#endif // INTEL_CUSTOMIZATION

  checkForDuplicateAttribute<AttrType>(S, D, A);

  if (!D->hasAttr<IntelFPGAMemoryAttr>())
    D->addAttr(IntelFPGAMemoryAttr::CreateImplicit(
        S.Context, IntelFPGAMemoryAttr::Default));

  S.CheckDeprecatedSYCLAttributeSpelling(A);

  handleSimpleAttribute<AttrType>(S, D, A);
}

/// Handle the [[intelfpga::memory]] attribute.
/// This is incompatible with the [[intelfpga::register]] attribute.
static void handleIntelFPGAMemoryAttr(Sema &S, Decl *D,
                                      const ParsedAttr &AL) {
#if INTEL_CUSTOMIZATION
  if (checkValidSYCLSpelling(S, AL))
   return;
#endif // INTEL_CUSTOMIZATION

  checkForDuplicateAttribute<IntelFPGAMemoryAttr>(S, D, AL);
  if (checkAttrMutualExclusion<IntelFPGARegisterAttr>(S, D, AL))
    return;

  IntelFPGAMemoryAttr::MemoryKind Kind;
  if (AL.getNumArgs() == 0)
    Kind = IntelFPGAMemoryAttr::Default;
  else {
    StringRef Str;
    if (!S.checkStringLiteralArgumentAttr(AL, 0, Str))
      return;
    if (Str.empty() ||
        !IntelFPGAMemoryAttr::ConvertStrToMemoryKind(Str, Kind)) {
      SmallString<256> ValidStrings;
      IntelFPGAMemoryAttr::generateValidStrings(ValidStrings);
      S.Diag(AL.getLoc(), diag::err_intel_fpga_memory_arg_invalid)
          << AL << ValidStrings;
      return;
    }
  }

  // We are adding a user memory attribute, drop any implicit default.
  if (auto *MA = D->getAttr<IntelFPGAMemoryAttr>())
    if (MA->isImplicit())
      D->dropAttr<IntelFPGAMemoryAttr>();

  S.CheckDeprecatedSYCLAttributeSpelling(AL, "fpga_memory");

  D->addAttr(::new (S.Context) IntelFPGAMemoryAttr(S.Context, AL, Kind));
}

/// Check for and diagnose attributes incompatible with register.
/// return true if any incompatible attributes exist.
static bool checkIntelFPGARegisterAttrCompatibility(Sema &S, Decl *D,
                                                    const ParsedAttr &Attr) {
  bool InCompat = false;
  if (auto *MA = D->getAttr<IntelFPGAMemoryAttr>())
    if (!MA->isImplicit() &&
        checkAttrMutualExclusion<IntelFPGAMemoryAttr>(S, D, Attr))
      InCompat = true;
  if (auto *NBA = D->getAttr<IntelFPGANumBanksAttr>())
    if (!NBA->isImplicit() &&
        checkAttrMutualExclusion<IntelFPGANumBanksAttr>(S, D, Attr))
      InCompat = true;
#if INTEL_CUSTOMIZATION
  if (checkAttrMutualExclusion<MaxConcurrencyAttr>(S, D, Attr))
    InCompat = true;
#endif // INTEL_CUSTOMIZATION

  return InCompat;
}

/// Handle the [[intelfpga::register]] attribute.
/// This is incompatible with most of the other memory attributes.
static void handleIntelFPGARegisterAttr(Sema &S, Decl *D, const ParsedAttr &A) {
#if INTEL_CUSTOMIZATION
  if (checkValidSYCLSpelling(S, A))
   return;
#endif // INTEL_CUSTOMIZATION

  checkForDuplicateAttribute<IntelFPGARegisterAttr>(S, D, A);
  if (checkIntelFPGARegisterAttrCompatibility(S, D, A))
    return;

  S.CheckDeprecatedSYCLAttributeSpelling(A, "fpga_register");

  handleSimpleAttribute<IntelFPGARegisterAttr>(S, D, A);
}

/// Handle the [[intelfpga::bankwidth]] and [[intelfpga::numbanks]] attributes.
/// These require a single constant power of two greater than zero.
/// These are incompatible with the register attribute.
/// The numbanks and bank_bits attributes are related.  If bank_bits exists
/// when handling numbanks they are checked for consistency.
template <typename AttrType>
static void handleOneConstantPowerTwoValueAttr(Sema &S, Decl *D,
                                               const ParsedAttr &A) {
#if INTEL_CUSTOMIZATION
  if (checkValidSYCLSpelling(S, A))
   return;
#endif // INTEL_CUSTOMIZATION

  checkForDuplicateAttribute<AttrType>(S, D, A);
  if (checkAttrMutualExclusion<IntelFPGARegisterAttr>(S, D, A))
    return;

  S.CheckDeprecatedSYCLAttributeSpelling(A);

  S.AddOneConstantPowerTwoValueAttr<AttrType>(D, A, A.getArgAsExpr(0));
}

static void handleIntelFPGASimpleDualPortAttr(Sema &S, Decl *D,
                                              const ParsedAttr &AL) {
#if INTEL_CUSTOMIZATION
  if (checkValidSYCLSpelling(S, AL))
   return;
#endif // INTEL_CUSTOMIZATION

  checkForDuplicateAttribute<IntelFPGASimpleDualPortAttr>(S, D, AL);

  if (!D->hasAttr<IntelFPGAMemoryAttr>())
    D->addAttr(IntelFPGAMemoryAttr::CreateImplicit(
        S.Context, IntelFPGAMemoryAttr::Default));

  S.CheckDeprecatedSYCLAttributeSpelling(AL);

  D->addAttr(::new (S.Context)
                 IntelFPGASimpleDualPortAttr(S.Context, AL));
}

void Sema::AddIntelFPGAMaxReplicatesAttr(Decl *D, const AttributeCommonInfo &CI,
                                         Expr *E) {
  if (!E->isValueDependent()) {
    // Validate that we have an integer constant expression and then store the
    // converted constant expression into the semantic attribute so that we
    // don't have to evaluate it again later.
    llvm::APSInt ArgVal;
    ExprResult Res = VerifyIntegerConstantExpression(E, &ArgVal);
    if (Res.isInvalid())
      return;
    E = Res.get();
    // This attribute requires a strictly positive value.
    if (ArgVal <= 0) {
      Diag(E->getExprLoc(), diag::err_attribute_requires_positive_integer)
          << CI << /*positive*/ 0;
      return;
    }
    // Check to see if there's a duplicate attribute with different values
    // already applied to the declaration.
    if (const auto *DeclAttr = D->getAttr<IntelFPGAMaxReplicatesAttr>()) {
      // If the other attribute argument is instantiation dependent, we won't
      // have converted it to a constant expression yet and thus we test
      // whether this is a null pointer.
      if (const auto *DeclExpr = dyn_cast<ConstantExpr>(DeclAttr->getValue())) {
        if (ArgVal != DeclExpr->getResultAsAPSInt()) {
          Diag(CI.getLoc(), diag::warn_duplicate_attribute) << CI;
          Diag(DeclAttr->getLoc(), diag::note_previous_attribute);
        }
        // Drop the duplicate attribute.
        return;
      }
    }
    // [[intel::fpga_register]] and [[intel::max_replicates()]]
    // attributes are incompatible.
    if (checkAttrMutualExclusion<IntelFPGARegisterAttr>(*this, D, CI))
      return;

    // If the declaration does not have an [[intel::fpga_memory]]
    // attribute, this creates one as an implicit attribute.
    if (!D->hasAttr<IntelFPGAMemoryAttr>())
      D->addAttr(IntelFPGAMemoryAttr::CreateImplicit(
          Context, IntelFPGAMemoryAttr::Default));
  }

  // If the declaration does not have an [[intel::fpga_memory]]
  // attribute, this creates one as an implicit attribute.
  if (!D->hasAttr<IntelFPGAMemoryAttr>())
    D->addAttr(IntelFPGAMemoryAttr::CreateImplicit(
        Context, IntelFPGAMemoryAttr::Default));

  D->addAttr(::new (Context) IntelFPGAMaxReplicatesAttr(Context, CI, E));
}

IntelFPGAMaxReplicatesAttr *
Sema::MergeIntelFPGAMaxReplicatesAttr(Decl *D,
                                      const IntelFPGAMaxReplicatesAttr &A) {
  // Check to see if there's a duplicate attribute with different values
  // already applied to the declaration.
  if (const auto *DeclAttr = D->getAttr<IntelFPGAMaxReplicatesAttr>()) {
    if (const auto *DeclExpr = dyn_cast<ConstantExpr>(DeclAttr->getValue())) {
      if (const auto *MergeExpr = dyn_cast<ConstantExpr>(A.getValue())) {
        if (DeclExpr->getResultAsAPSInt() != MergeExpr->getResultAsAPSInt()) {
          Diag(DeclAttr->getLoc(), diag::warn_duplicate_attribute) << &A;
          Diag(A.getLoc(), diag::note_previous_attribute);
        }
        // Do not add a duplicate attribute.
        return nullptr;
      }
    }
  }

  return ::new (Context) IntelFPGAMaxReplicatesAttr(Context, A, A.getValue());
}

static void handleIntelFPGAMaxReplicatesAttr(Sema &S, Decl *D,
                                             const ParsedAttr &A) {
#if INTEL_CUSTOMIZATION
  if (checkValidSYCLSpelling(S, A))
   return;
#endif // INTEL_CUSTOMIZATION

  S.CheckDeprecatedSYCLAttributeSpelling(A);

  S.AddIntelFPGAMaxReplicatesAttr(D, A, A.getArgAsExpr(0));
}

/// Handle the merge attribute.
/// This requires two string arguments.  The first argument is a name, the
/// second is a direction.  The direction must be "depth" or "width".
/// This is incompatible with the register attribute.
static void handleIntelFPGAMergeAttr(Sema &S, Decl *D, const ParsedAttr &AL) {

#if INTEL_CUSTOMIZATION
  if (checkValidSYCLSpelling(S, AL))
   return;
#endif // INTEL

  checkForDuplicateAttribute<IntelFPGAMergeAttr>(S, D, AL);

  SmallVector<StringRef, 2> Results;
  for (int I = 0; I < 2; I++) {
    StringRef Str;
    if (!S.checkStringLiteralArgumentAttr(AL, I, Str))
      return;

    if (I == 1 && Str != "depth" && Str != "width") {
      S.Diag(AL.getLoc(), diag::err_intel_fpga_merge_dir_invalid) << AL;
      return;
    }
    Results.push_back(Str);
  }

  if (!D->hasAttr<IntelFPGAMemoryAttr>())
    D->addAttr(IntelFPGAMemoryAttr::CreateImplicit(
        S.Context, IntelFPGAMemoryAttr::Default));

  S.CheckDeprecatedSYCLAttributeSpelling(AL);

  D->addAttr(::new (S.Context)
                 IntelFPGAMergeAttr(S.Context, AL, Results[0], Results[1]));
}

/// Handle the bank_bits attribute.
/// This attribute accepts a list of values greater than zero.
/// This is incompatible with the register attribute.
/// The numbanks and bank_bits attributes are related. If numbanks exists
/// when handling bank_bits they are checked for consistency. If numbanks
/// hasn't been added yet an implicit one is added with the correct value.
/// If the user later adds a numbanks attribute the implicit one is removed.
/// The values must be consecutive values (i.e. 3,4,5 or 2,1).
static void handleIntelFPGABankBitsAttr(Sema &S, Decl *D, const ParsedAttr &A) {
#if INTEL_CUSTOMIZATION
  if (checkValidSYCLSpelling(S, A))
   return;
#endif // INTEL_CUSTOMIZATION

  checkForDuplicateAttribute<IntelFPGABankBitsAttr>(S, D, A);

  if (!A.checkAtLeastNumArgs(S, 1))
    return;

  SmallVector<Expr *, 8> Args;
  for (unsigned I = 0; I < A.getNumArgs(); ++I) {
    Args.push_back(A.getArgAsExpr(I));
  }

  S.CheckDeprecatedSYCLAttributeSpelling(A);

  S.AddIntelFPGABankBitsAttr(D, A, Args.data(), Args.size());
}

void Sema::AddIntelFPGABankBitsAttr(Decl *D, const AttributeCommonInfo &CI,
                                    Expr **Exprs, unsigned Size) {
  IntelFPGABankBitsAttr TmpAttr(Context, CI, Exprs, Size);
  SmallVector<Expr *, 8> Args;
  SmallVector<int64_t, 8> Values;
  bool ListIsValueDep = false;
  for (auto *E : TmpAttr.args()) {
    llvm::APSInt Value(32, /*IsUnsigned=*/false);
    Expr::EvalResult Result;
    ListIsValueDep = ListIsValueDep || E->isValueDependent();
    if (!E->isValueDependent()) {
      ExprResult ICE = VerifyIntegerConstantExpression(E, &Value);
      if (ICE.isInvalid())
        return;
      if (!Value.isNonNegative()) {
        Diag(E->getExprLoc(), diag::err_attribute_requires_positive_integer)
            << CI << /*non-negative*/ 1;
        return;
      }
      E = ICE.get();
    }
    Args.push_back(E);
    Values.push_back(Value.getExtValue());
  }

  // Check that the list is consecutive.
  if (!ListIsValueDep && Values.size() > 1) {
    bool ListIsAscending = Values[0] < Values[1];
    for (int I = 0, E = Values.size() - 1; I < E; ++I) {
      if (Values[I + 1] != Values[I] + (ListIsAscending ? 1 : -1)) {
        Diag(CI.getLoc(), diag::err_bankbits_non_consecutive) << &TmpAttr;
        return;
      }
    }
  }

  // Check or add the related numbanks attribute.
  if (auto *NBA = D->getAttr<IntelFPGANumBanksAttr>()) {
    Expr *E = NBA->getValue();
    if (!E->isValueDependent()) {
      Expr::EvalResult Result;
      E->EvaluateAsInt(Result, Context);
      llvm::APSInt Value = Result.Val.getInt();
      if (Args.size() != Value.ceilLogBase2()) {
        Diag(TmpAttr.getLoc(), diag::err_bankbits_numbanks_conflicting);
        return;
      }
    }
  } else {
    llvm::APInt Num(32, (unsigned)(1 << Args.size()));
    Expr *NBE =
        IntegerLiteral::Create(Context, Num, Context.IntTy, SourceLocation());
    D->addAttr(IntelFPGANumBanksAttr::CreateImplicit(Context, NBE));
  }

  if (!D->hasAttr<IntelFPGAMemoryAttr>())
    D->addAttr(IntelFPGAMemoryAttr::CreateImplicit(
        Context, IntelFPGAMemoryAttr::Default));

  D->addAttr(::new (Context)
                 IntelFPGABankBitsAttr(Context, CI, Args.data(), Args.size()));
}

void Sema::AddIntelFPGAPrivateCopiesAttr(Decl *D, const AttributeCommonInfo &CI,
                                         Expr *E) {
  if (!E->isValueDependent()) {
    // Validate that we have an integer constant expression and then store the
    // converted constant expression into the semantic attribute so that we
    // don't have to evaluate it again later.
    llvm::APSInt ArgVal;
    ExprResult Res = VerifyIntegerConstantExpression(E, &ArgVal);
    if (Res.isInvalid())
      return;
    E = Res.get();
    // This attribute requires a non-negative value.
    if (ArgVal < 0) {
      Diag(E->getExprLoc(), diag::err_attribute_requires_positive_integer)
          << CI << /*non-negative*/ 1;
      return;
    }
    // Check to see if there's a duplicate attribute with different values
    // already applied to the declaration.
    if (const auto *DeclAttr = D->getAttr<IntelFPGAPrivateCopiesAttr>()) {
      // If the other attribute argument is instantiation dependent, we won't
      // have converted it to a constant expression yet and thus we test
      // whether this is a null pointer.
      if (const auto *DeclExpr = dyn_cast<ConstantExpr>(DeclAttr->getValue())) {
        if (ArgVal != DeclExpr->getResultAsAPSInt()) {
          Diag(CI.getLoc(), diag::warn_duplicate_attribute) << CI;
          Diag(DeclAttr->getLoc(), diag::note_previous_attribute);
        }
        // Drop the duplicate attribute.
        return;
      }
    }
  }

  // If the declaration does not have [[intel::memory]]
  // attribute, this creates default implicit memory.
  if (!D->hasAttr<IntelFPGAMemoryAttr>())
    D->addAttr(IntelFPGAMemoryAttr::CreateImplicit(
        Context, IntelFPGAMemoryAttr::Default));

  D->addAttr(::new (Context) IntelFPGAPrivateCopiesAttr(Context, CI, E));
}

static void handleIntelFPGAPrivateCopiesAttr(Sema &S, Decl *D,
                                             const ParsedAttr &A) {
#if INTEL_CUSTOMIZATION
  if (checkValidSYCLSpelling(S, A))
   return;
#endif // INTEL_CUSTOMIZATION

  S.CheckDeprecatedSYCLAttributeSpelling(A);

  S.AddIntelFPGAPrivateCopiesAttr(D, A, A.getArgAsExpr(0));
}

void Sema::AddIntelFPGAForcePow2DepthAttr(Decl *D,
                                          const AttributeCommonInfo &CI,
                                          Expr *E) {
  if (!E->isValueDependent()) {
    // Validate that we have an integer constant expression and then store the
    // converted constant expression into the semantic attribute so that we
    // don't have to evaluate it again later.
    llvm::APSInt ArgVal;
    ExprResult Res = VerifyIntegerConstantExpression(E, &ArgVal);
    if (Res.isInvalid())
      return;
    E = Res.get();

    // This attribute requires a range of values.
    if (ArgVal < 0 || ArgVal > 1) {
      Diag(E->getBeginLoc(), diag::err_attribute_argument_out_of_range)
          << CI << 0 << 1 << E->getSourceRange();
      return;
    }

    // Check to see if there's a duplicate attribute with different values
    // already applied to the declaration.
    if (const auto *DeclAttr = D->getAttr<IntelFPGAForcePow2DepthAttr>()) {
      // If the other attribute argument is instantiation dependent, we won't
      // have converted it to a constant expression yet and thus we test
      // whether this is a null pointer.
      if (const auto *DeclExpr = dyn_cast<ConstantExpr>(DeclAttr->getValue())) {
        if (ArgVal != DeclExpr->getResultAsAPSInt()) {
          Diag(CI.getLoc(), diag::warn_duplicate_attribute) << CI;
          Diag(DeclAttr->getLoc(), diag::note_previous_attribute);
        }
        // If there is no mismatch, drop any duplicate attributes.
        return;
      }
    }
  }

  // If the declaration does not have an [[intel::fpga_memory]]
  // attribute, this creates one as an implicit attribute.
  if (!D->hasAttr<IntelFPGAMemoryAttr>())
    D->addAttr(IntelFPGAMemoryAttr::CreateImplicit(
        Context, IntelFPGAMemoryAttr::Default));

  D->addAttr(::new (Context) IntelFPGAForcePow2DepthAttr(Context, CI, E));
}

IntelFPGAForcePow2DepthAttr *
Sema::MergeIntelFPGAForcePow2DepthAttr(Decl *D,
                                       const IntelFPGAForcePow2DepthAttr &A) {
  // Check to see if there's a duplicate attribute with different values
  // already applied to the declaration.
  if (const auto *DeclAttr = D->getAttr<IntelFPGAForcePow2DepthAttr>()) {
    if (const auto *DeclExpr = dyn_cast<ConstantExpr>(DeclAttr->getValue())) {
      if (const auto *MergeExpr = dyn_cast<ConstantExpr>(A.getValue())) {
        if (DeclExpr->getResultAsAPSInt() != MergeExpr->getResultAsAPSInt()) {
          Diag(DeclAttr->getLoc(), diag::warn_duplicate_attribute) << &A;
          Diag(A.getLoc(), diag::note_previous_attribute);
        }
        // If there is no mismatch, drop any duplicate attributes.
        return nullptr;
      }
    }
  }

  return ::new (Context) IntelFPGAForcePow2DepthAttr(Context, A, A.getValue());
}

static void handleIntelFPGAForcePow2DepthAttr(Sema &S, Decl *D,
                                              const ParsedAttr &A) {
#if INTEL_CUSTOMIZATION
  if (checkValidSYCLSpelling(S, A))
   return;
#endif // INTEL_CUSTOMIZATION

  S.CheckDeprecatedSYCLAttributeSpelling(A);

  S.AddIntelFPGAForcePow2DepthAttr(D, A, A.getArgAsExpr(0));
}

static void handleXRayLogArgsAttr(Sema &S, Decl *D, const ParsedAttr &AL) {
  ParamIdx ArgCount;

  if (!checkFunctionOrMethodParameterIndex(S, D, AL, 1, AL.getArgAsExpr(0),
                                           ArgCount,
                                           true /* CanIndexImplicitThis */))
    return;

  // ArgCount isn't a parameter index [0;n), it's a count [1;n]
  D->addAttr(::new (S.Context)
                 XRayLogArgsAttr(S.Context, AL, ArgCount.getSourceIndex()));
}

static void handlePatchableFunctionEntryAttr(Sema &S, Decl *D,
                                             const ParsedAttr &AL) {
  uint32_t Count = 0, Offset = 0;
  if (!checkUInt32Argument(S, AL, AL.getArgAsExpr(0), Count, 0, true))
    return;
  if (AL.getNumArgs() == 2) {
    Expr *Arg = AL.getArgAsExpr(1);
    if (!checkUInt32Argument(S, AL, Arg, Offset, 1, true))
      return;
    if (Count < Offset) {
      S.Diag(getAttrLoc(AL), diag::err_attribute_argument_out_of_range)
          << &AL << 0 << Count << Arg->getBeginLoc();
      return;
    }
  }
  D->addAttr(::new (S.Context)
                 PatchableFunctionEntryAttr(S.Context, AL, Count, Offset));
}

void Sema::addSYCLIntelPipeIOAttr(Decl *D, const AttributeCommonInfo &Attr,
                                  Expr *E) {
  VarDecl *VD = cast<VarDecl>(D);
  QualType Ty = VD->getType();
  // TODO: Applicable only on pipe storages. Currently they are defined
  // as structures inside of SYCL headers. Add a check for pipe_storage_t
  // when it is ready.
  if (!Ty->isStructureType()) {
    Diag(Attr.getLoc(), diag::err_attribute_wrong_decl_type_str)
        << Attr.getAttrName() << "SYCL pipe storage declaration";
    return;
  }

  if (!E->isInstantiationDependent()) {
    Optional<llvm::APSInt> ArgVal = E->getIntegerConstantExpr(getASTContext());
    if (!ArgVal) {
      Diag(E->getExprLoc(), diag::err_attribute_argument_type)
          << Attr << AANT_ArgumentIntegerConstant << E->getSourceRange();
      return;
    }
    int32_t ArgInt = ArgVal->getSExtValue();
    if (ArgInt < 0) {
      Diag(E->getExprLoc(), diag::err_attribute_requires_positive_integer)
          << Attr << /*non-negative*/ 1;
      return;
    }
  }

  D->addAttr(::new (Context) SYCLIntelPipeIOAttr(Context, Attr, E));
}

static void handleSYCLIntelPipeIOAttr(Sema &S, Decl *D,
                                      const ParsedAttr &Attr) {
  if (D->isInvalidDecl())
    return;

  Expr *E = Attr.getArgAsExpr(0);
  S.addSYCLIntelPipeIOAttr(D, Attr, E);
}

SYCLIntelFPGAMaxConcurrencyAttr *Sema::MergeSYCLIntelFPGAMaxConcurrencyAttr(
    Decl *D, const SYCLIntelFPGAMaxConcurrencyAttr &A) {
  // Check to see if there's a duplicate attribute with different values
  // already applied to the declaration.
  if (const auto *DeclAttr = D->getAttr<SYCLIntelFPGAMaxConcurrencyAttr>()) {
    const auto *DeclExpr = dyn_cast<ConstantExpr>(DeclAttr->getNThreadsExpr());
    const auto *MergeExpr = dyn_cast<ConstantExpr>(A.getNThreadsExpr());
    if (DeclExpr && MergeExpr &&
        DeclExpr->getResultAsAPSInt() != MergeExpr->getResultAsAPSInt()) {
      Diag(DeclAttr->getLoc(), diag::warn_duplicate_attribute) << &A;
      Diag(A.getLoc(), diag::note_previous_attribute);
    }
    return nullptr;
  }

  return ::new (Context)
      SYCLIntelFPGAMaxConcurrencyAttr(Context, A, A.getNThreadsExpr());
}

void Sema::AddSYCLIntelFPGAMaxConcurrencyAttr(Decl *D,
                                              const AttributeCommonInfo &CI,
                                              Expr *E) {
  if (!E->isValueDependent()) {
    llvm::APSInt ArgVal;
    ExprResult Res = VerifyIntegerConstantExpression(E, &ArgVal);
    if (Res.isInvalid())
      return;
    E = Res.get();

    // This attribute requires a non-negative value.
    if (ArgVal < 0) {
      Diag(E->getExprLoc(), diag::err_attribute_requires_positive_integer)
          << CI << /*non-negative*/ 1;
      return;
    }

    if (const auto *DeclAttr = D->getAttr<SYCLIntelFPGAMaxConcurrencyAttr>()) {
      const auto *DeclExpr =
          dyn_cast<ConstantExpr>(DeclAttr->getNThreadsExpr());
      if (DeclExpr && ArgVal != DeclExpr->getResultAsAPSInt()) {
        Diag(CI.getLoc(), diag::warn_duplicate_attribute) << CI;
        Diag(DeclAttr->getLoc(), diag::note_previous_attribute);
      }
      return;
    }
  }

  D->addAttr(::new (Context) SYCLIntelFPGAMaxConcurrencyAttr(Context, CI, E));
}

static void handleSYCLIntelFPGAMaxConcurrencyAttr(Sema &S, Decl *D,
                                                  const ParsedAttr &A) {
  S.CheckDeprecatedSYCLAttributeSpelling(A);

  Expr *E = A.getArgAsExpr(0);
  S.AddSYCLIntelFPGAMaxConcurrencyAttr(D, A, E);
}

namespace {
struct IntrinToName {
  uint32_t Id;
  int32_t FullName;
  int32_t ShortName;
};
} // unnamed namespace

static bool ArmBuiltinAliasValid(unsigned BuiltinID, StringRef AliasName,
                                 ArrayRef<IntrinToName> Map,
                                 const char *IntrinNames) {
  if (AliasName.startswith("__arm_"))
    AliasName = AliasName.substr(6);
  const IntrinToName *It = std::lower_bound(
      Map.begin(), Map.end(), BuiltinID,
      [](const IntrinToName &L, unsigned Id) { return L.Id < Id; });
  if (It == Map.end() || It->Id != BuiltinID)
    return false;
  StringRef FullName(&IntrinNames[It->FullName]);
  if (AliasName == FullName)
    return true;
  if (It->ShortName == -1)
    return false;
  StringRef ShortName(&IntrinNames[It->ShortName]);
  return AliasName == ShortName;
}

static bool ArmMveAliasValid(unsigned BuiltinID, StringRef AliasName) {
#include "clang/Basic/arm_mve_builtin_aliases.inc"
  // The included file defines:
  // - ArrayRef<IntrinToName> Map
  // - const char IntrinNames[]
  return ArmBuiltinAliasValid(BuiltinID, AliasName, Map, IntrinNames);
}

static bool ArmCdeAliasValid(unsigned BuiltinID, StringRef AliasName) {
#include "clang/Basic/arm_cde_builtin_aliases.inc"
  return ArmBuiltinAliasValid(BuiltinID, AliasName, Map, IntrinNames);
}

static bool ArmSveAliasValid(ASTContext &Context, unsigned BuiltinID,
                             StringRef AliasName) {
  if (Context.BuiltinInfo.isAuxBuiltinID(BuiltinID))
    BuiltinID = Context.BuiltinInfo.getAuxBuiltinID(BuiltinID);
  return BuiltinID >= AArch64::FirstSVEBuiltin &&
         BuiltinID <= AArch64::LastSVEBuiltin;
}

static void handleArmBuiltinAliasAttr(Sema &S, Decl *D, const ParsedAttr &AL) {
  if (!AL.isArgIdent(0)) {
    S.Diag(AL.getLoc(), diag::err_attribute_argument_n_type)
        << AL << 1 << AANT_ArgumentIdentifier;
    return;
  }

  IdentifierInfo *Ident = AL.getArgAsIdent(0)->Ident;
  unsigned BuiltinID = Ident->getBuiltinID();
  StringRef AliasName = cast<FunctionDecl>(D)->getIdentifier()->getName();

  bool IsAArch64 = S.Context.getTargetInfo().getTriple().isAArch64();
  if ((IsAArch64 && !ArmSveAliasValid(S.Context, BuiltinID, AliasName)) ||
      (!IsAArch64 && !ArmMveAliasValid(BuiltinID, AliasName) &&
       !ArmCdeAliasValid(BuiltinID, AliasName))) {
    S.Diag(AL.getLoc(), diag::err_attribute_arm_builtin_alias);
    return;
  }

  D->addAttr(::new (S.Context) ArmBuiltinAliasAttr(S.Context, AL, Ident));
}

static bool RISCVAliasValid(unsigned BuiltinID, StringRef AliasName) {
  return BuiltinID >= Builtin::FirstTSBuiltin &&
         BuiltinID < RISCV::LastTSBuiltin;
}

static void handleBuiltinAliasAttr(Sema &S, Decl *D,
                                        const ParsedAttr &AL) {
  if (!AL.isArgIdent(0)) {
    S.Diag(AL.getLoc(), diag::err_attribute_argument_n_type)
        << AL << 1 << AANT_ArgumentIdentifier;
    return;
  }

  IdentifierInfo *Ident = AL.getArgAsIdent(0)->Ident;
  unsigned BuiltinID = Ident->getBuiltinID();
  StringRef AliasName = cast<FunctionDecl>(D)->getIdentifier()->getName();

  bool IsAArch64 = S.Context.getTargetInfo().getTriple().isAArch64();
  bool IsARM = S.Context.getTargetInfo().getTriple().isARM();
  bool IsRISCV = S.Context.getTargetInfo().getTriple().isRISCV();
  if ((IsAArch64 && !ArmSveAliasValid(S.Context, BuiltinID, AliasName)) ||
      (IsARM && !ArmMveAliasValid(BuiltinID, AliasName) &&
       !ArmCdeAliasValid(BuiltinID, AliasName)) ||
      (IsRISCV && !RISCVAliasValid(BuiltinID, AliasName)) ||
      (!IsAArch64 && !IsARM && !IsRISCV)) {
    S.Diag(AL.getLoc(), diag::err_attribute_builtin_alias) << AL;
    return;
  }

  D->addAttr(::new (S.Context) BuiltinAliasAttr(S.Context, AL, Ident));
}

//===----------------------------------------------------------------------===//
// Checker-specific attribute handlers.
//===----------------------------------------------------------------------===//
static bool isValidSubjectOfNSReturnsRetainedAttribute(QualType QT) {
  return QT->isDependentType() || QT->isObjCRetainableType();
}

static bool isValidSubjectOfNSAttribute(QualType QT) {
  return QT->isDependentType() || QT->isObjCObjectPointerType() ||
         QT->isObjCNSObjectType();
}

static bool isValidSubjectOfCFAttribute(QualType QT) {
  return QT->isDependentType() || QT->isPointerType() ||
         isValidSubjectOfNSAttribute(QT);
}

static bool isValidSubjectOfOSAttribute(QualType QT) {
  if (QT->isDependentType())
    return true;
  QualType PT = QT->getPointeeType();
  return !PT.isNull() && PT->getAsCXXRecordDecl() != nullptr;
}

void Sema::AddXConsumedAttr(Decl *D, const AttributeCommonInfo &CI,
                            RetainOwnershipKind K,
                            bool IsTemplateInstantiation) {
  ValueDecl *VD = cast<ValueDecl>(D);
  switch (K) {
  case RetainOwnershipKind::OS:
    handleSimpleAttributeOrDiagnose<OSConsumedAttr>(
        *this, VD, CI, isValidSubjectOfOSAttribute(VD->getType()),
        diag::warn_ns_attribute_wrong_parameter_type,
        /*ExtraArgs=*/CI.getRange(), "os_consumed", /*pointers*/ 1);
    return;
  case RetainOwnershipKind::NS:
    handleSimpleAttributeOrDiagnose<NSConsumedAttr>(
        *this, VD, CI, isValidSubjectOfNSAttribute(VD->getType()),

        // These attributes are normally just advisory, but in ARC, ns_consumed
        // is significant.  Allow non-dependent code to contain inappropriate
        // attributes even in ARC, but require template instantiations to be
        // set up correctly.
        ((IsTemplateInstantiation && getLangOpts().ObjCAutoRefCount)
             ? diag::err_ns_attribute_wrong_parameter_type
             : diag::warn_ns_attribute_wrong_parameter_type),
        /*ExtraArgs=*/CI.getRange(), "ns_consumed", /*objc pointers*/ 0);
    return;
  case RetainOwnershipKind::CF:
    handleSimpleAttributeOrDiagnose<CFConsumedAttr>(
        *this, VD, CI, isValidSubjectOfCFAttribute(VD->getType()),
        diag::warn_ns_attribute_wrong_parameter_type,
        /*ExtraArgs=*/CI.getRange(), "cf_consumed", /*pointers*/ 1);
    return;
  }
}

static Sema::RetainOwnershipKind
parsedAttrToRetainOwnershipKind(const ParsedAttr &AL) {
  switch (AL.getKind()) {
  case ParsedAttr::AT_CFConsumed:
  case ParsedAttr::AT_CFReturnsRetained:
  case ParsedAttr::AT_CFReturnsNotRetained:
    return Sema::RetainOwnershipKind::CF;
  case ParsedAttr::AT_OSConsumesThis:
  case ParsedAttr::AT_OSConsumed:
  case ParsedAttr::AT_OSReturnsRetained:
  case ParsedAttr::AT_OSReturnsNotRetained:
  case ParsedAttr::AT_OSReturnsRetainedOnZero:
  case ParsedAttr::AT_OSReturnsRetainedOnNonZero:
    return Sema::RetainOwnershipKind::OS;
  case ParsedAttr::AT_NSConsumesSelf:
  case ParsedAttr::AT_NSConsumed:
  case ParsedAttr::AT_NSReturnsRetained:
  case ParsedAttr::AT_NSReturnsNotRetained:
  case ParsedAttr::AT_NSReturnsAutoreleased:
    return Sema::RetainOwnershipKind::NS;
  default:
    llvm_unreachable("Wrong argument supplied");
  }
}

bool Sema::checkNSReturnsRetainedReturnType(SourceLocation Loc, QualType QT) {
  if (isValidSubjectOfNSReturnsRetainedAttribute(QT))
    return false;

  Diag(Loc, diag::warn_ns_attribute_wrong_return_type)
      << "'ns_returns_retained'" << 0 << 0;
  return true;
}

/// \return whether the parameter is a pointer to OSObject pointer.
static bool isValidOSObjectOutParameter(const Decl *D) {
  const auto *PVD = dyn_cast<ParmVarDecl>(D);
  if (!PVD)
    return false;
  QualType QT = PVD->getType();
  QualType PT = QT->getPointeeType();
  return !PT.isNull() && isValidSubjectOfOSAttribute(PT);
}

static void handleXReturnsXRetainedAttr(Sema &S, Decl *D,
                                        const ParsedAttr &AL) {
  QualType ReturnType;
  Sema::RetainOwnershipKind K = parsedAttrToRetainOwnershipKind(AL);

  if (const auto *MD = dyn_cast<ObjCMethodDecl>(D)) {
    ReturnType = MD->getReturnType();
  } else if (S.getLangOpts().ObjCAutoRefCount && hasDeclarator(D) &&
             (AL.getKind() == ParsedAttr::AT_NSReturnsRetained)) {
    return; // ignore: was handled as a type attribute
  } else if (const auto *PD = dyn_cast<ObjCPropertyDecl>(D)) {
    ReturnType = PD->getType();
  } else if (const auto *FD = dyn_cast<FunctionDecl>(D)) {
    ReturnType = FD->getReturnType();
  } else if (const auto *Param = dyn_cast<ParmVarDecl>(D)) {
    // Attributes on parameters are used for out-parameters,
    // passed as pointers-to-pointers.
    unsigned DiagID = K == Sema::RetainOwnershipKind::CF
            ? /*pointer-to-CF-pointer*/2
            : /*pointer-to-OSObject-pointer*/3;
    ReturnType = Param->getType()->getPointeeType();
    if (ReturnType.isNull()) {
      S.Diag(D->getBeginLoc(), diag::warn_ns_attribute_wrong_parameter_type)
          << AL << DiagID << AL.getRange();
      return;
    }
  } else if (AL.isUsedAsTypeAttr()) {
    return;
  } else {
    AttributeDeclKind ExpectedDeclKind;
    switch (AL.getKind()) {
    default: llvm_unreachable("invalid ownership attribute");
    case ParsedAttr::AT_NSReturnsRetained:
    case ParsedAttr::AT_NSReturnsAutoreleased:
    case ParsedAttr::AT_NSReturnsNotRetained:
      ExpectedDeclKind = ExpectedFunctionOrMethod;
      break;

    case ParsedAttr::AT_OSReturnsRetained:
    case ParsedAttr::AT_OSReturnsNotRetained:
    case ParsedAttr::AT_CFReturnsRetained:
    case ParsedAttr::AT_CFReturnsNotRetained:
      ExpectedDeclKind = ExpectedFunctionMethodOrParameter;
      break;
    }
    S.Diag(D->getBeginLoc(), diag::warn_attribute_wrong_decl_type)
        << AL.getRange() << AL << ExpectedDeclKind;
    return;
  }

  bool TypeOK;
  bool Cf;
  unsigned ParmDiagID = 2; // Pointer-to-CF-pointer
  switch (AL.getKind()) {
  default: llvm_unreachable("invalid ownership attribute");
  case ParsedAttr::AT_NSReturnsRetained:
    TypeOK = isValidSubjectOfNSReturnsRetainedAttribute(ReturnType);
    Cf = false;
    break;

  case ParsedAttr::AT_NSReturnsAutoreleased:
  case ParsedAttr::AT_NSReturnsNotRetained:
    TypeOK = isValidSubjectOfNSAttribute(ReturnType);
    Cf = false;
    break;

  case ParsedAttr::AT_CFReturnsRetained:
  case ParsedAttr::AT_CFReturnsNotRetained:
    TypeOK = isValidSubjectOfCFAttribute(ReturnType);
    Cf = true;
    break;

  case ParsedAttr::AT_OSReturnsRetained:
  case ParsedAttr::AT_OSReturnsNotRetained:
    TypeOK = isValidSubjectOfOSAttribute(ReturnType);
    Cf = true;
    ParmDiagID = 3; // Pointer-to-OSObject-pointer
    break;
  }

  if (!TypeOK) {
    if (AL.isUsedAsTypeAttr())
      return;

    if (isa<ParmVarDecl>(D)) {
      S.Diag(D->getBeginLoc(), diag::warn_ns_attribute_wrong_parameter_type)
          << AL << ParmDiagID << AL.getRange();
    } else {
      // Needs to be kept in sync with warn_ns_attribute_wrong_return_type.
      enum : unsigned {
        Function,
        Method,
        Property
      } SubjectKind = Function;
      if (isa<ObjCMethodDecl>(D))
        SubjectKind = Method;
      else if (isa<ObjCPropertyDecl>(D))
        SubjectKind = Property;
      S.Diag(D->getBeginLoc(), diag::warn_ns_attribute_wrong_return_type)
          << AL << SubjectKind << Cf << AL.getRange();
    }
    return;
  }

  switch (AL.getKind()) {
    default:
      llvm_unreachable("invalid ownership attribute");
    case ParsedAttr::AT_NSReturnsAutoreleased:
      handleSimpleAttribute<NSReturnsAutoreleasedAttr>(S, D, AL);
      return;
    case ParsedAttr::AT_CFReturnsNotRetained:
      handleSimpleAttribute<CFReturnsNotRetainedAttr>(S, D, AL);
      return;
    case ParsedAttr::AT_NSReturnsNotRetained:
      handleSimpleAttribute<NSReturnsNotRetainedAttr>(S, D, AL);
      return;
    case ParsedAttr::AT_CFReturnsRetained:
      handleSimpleAttribute<CFReturnsRetainedAttr>(S, D, AL);
      return;
    case ParsedAttr::AT_NSReturnsRetained:
      handleSimpleAttribute<NSReturnsRetainedAttr>(S, D, AL);
      return;
    case ParsedAttr::AT_OSReturnsRetained:
      handleSimpleAttribute<OSReturnsRetainedAttr>(S, D, AL);
      return;
    case ParsedAttr::AT_OSReturnsNotRetained:
      handleSimpleAttribute<OSReturnsNotRetainedAttr>(S, D, AL);
      return;
  };
}

static void handleObjCReturnsInnerPointerAttr(Sema &S, Decl *D,
                                              const ParsedAttr &Attrs) {
  const int EP_ObjCMethod = 1;
  const int EP_ObjCProperty = 2;

  SourceLocation loc = Attrs.getLoc();
  QualType resultType;
  if (isa<ObjCMethodDecl>(D))
    resultType = cast<ObjCMethodDecl>(D)->getReturnType();
  else
    resultType = cast<ObjCPropertyDecl>(D)->getType();

  if (!resultType->isReferenceType() &&
      (!resultType->isPointerType() || resultType->isObjCRetainableType())) {
    S.Diag(D->getBeginLoc(), diag::warn_ns_attribute_wrong_return_type)
        << SourceRange(loc) << Attrs
        << (isa<ObjCMethodDecl>(D) ? EP_ObjCMethod : EP_ObjCProperty)
        << /*non-retainable pointer*/ 2;

    // Drop the attribute.
    return;
  }

  D->addAttr(::new (S.Context) ObjCReturnsInnerPointerAttr(S.Context, Attrs));
}

static void handleObjCRequiresSuperAttr(Sema &S, Decl *D,
                                        const ParsedAttr &Attrs) {
  const auto *Method = cast<ObjCMethodDecl>(D);

  const DeclContext *DC = Method->getDeclContext();
  if (const auto *PDecl = dyn_cast_or_null<ObjCProtocolDecl>(DC)) {
    S.Diag(D->getBeginLoc(), diag::warn_objc_requires_super_protocol) << Attrs
                                                                      << 0;
    S.Diag(PDecl->getLocation(), diag::note_protocol_decl);
    return;
  }
  if (Method->getMethodFamily() == OMF_dealloc) {
    S.Diag(D->getBeginLoc(), diag::warn_objc_requires_super_protocol) << Attrs
                                                                      << 1;
    return;
  }

  D->addAttr(::new (S.Context) ObjCRequiresSuperAttr(S.Context, Attrs));
}

static void handleNSErrorDomain(Sema &S, Decl *D, const ParsedAttr &AL) {
  auto *E = AL.getArgAsExpr(0);
  auto Loc = E ? E->getBeginLoc() : AL.getLoc();

  auto *DRE = dyn_cast<DeclRefExpr>(AL.getArgAsExpr(0));
  if (!DRE) {
    S.Diag(Loc, diag::err_nserrordomain_invalid_decl) << 0;
    return;
  }

  auto *VD = dyn_cast<VarDecl>(DRE->getDecl());
  if (!VD) {
    S.Diag(Loc, diag::err_nserrordomain_invalid_decl) << 1 << DRE->getDecl();
    return;
  }

  if (!isNSStringType(VD->getType(), S.Context) &&
      !isCFStringType(VD->getType(), S.Context)) {
    S.Diag(Loc, diag::err_nserrordomain_wrong_type) << VD;
    return;
  }

  D->addAttr(::new (S.Context) NSErrorDomainAttr(S.Context, AL, VD));
}

static void handleObjCBridgeAttr(Sema &S, Decl *D, const ParsedAttr &AL) {
  IdentifierLoc *Parm = AL.isArgIdent(0) ? AL.getArgAsIdent(0) : nullptr;

  if (!Parm) {
    S.Diag(D->getBeginLoc(), diag::err_objc_attr_not_id) << AL << 0;
    return;
  }

  // Typedefs only allow objc_bridge(id) and have some additional checking.
  if (const auto *TD = dyn_cast<TypedefNameDecl>(D)) {
    if (!Parm->Ident->isStr("id")) {
      S.Diag(AL.getLoc(), diag::err_objc_attr_typedef_not_id) << AL;
      return;
    }

    // Only allow 'cv void *'.
    QualType T = TD->getUnderlyingType();
    if (!T->isVoidPointerType()) {
      S.Diag(AL.getLoc(), diag::err_objc_attr_typedef_not_void_pointer);
      return;
    }
  }

  D->addAttr(::new (S.Context) ObjCBridgeAttr(S.Context, AL, Parm->Ident));
}

static void handleObjCBridgeMutableAttr(Sema &S, Decl *D,
                                        const ParsedAttr &AL) {
  IdentifierLoc *Parm = AL.isArgIdent(0) ? AL.getArgAsIdent(0) : nullptr;

  if (!Parm) {
    S.Diag(D->getBeginLoc(), diag::err_objc_attr_not_id) << AL << 0;
    return;
  }

  D->addAttr(::new (S.Context)
                 ObjCBridgeMutableAttr(S.Context, AL, Parm->Ident));
}

static void handleObjCBridgeRelatedAttr(Sema &S, Decl *D,
                                        const ParsedAttr &AL) {
  IdentifierInfo *RelatedClass =
      AL.isArgIdent(0) ? AL.getArgAsIdent(0)->Ident : nullptr;
  if (!RelatedClass) {
    S.Diag(D->getBeginLoc(), diag::err_objc_attr_not_id) << AL << 0;
    return;
  }
  IdentifierInfo *ClassMethod =
    AL.getArgAsIdent(1) ? AL.getArgAsIdent(1)->Ident : nullptr;
  IdentifierInfo *InstanceMethod =
    AL.getArgAsIdent(2) ? AL.getArgAsIdent(2)->Ident : nullptr;
  D->addAttr(::new (S.Context) ObjCBridgeRelatedAttr(
      S.Context, AL, RelatedClass, ClassMethod, InstanceMethod));
}

static void handleObjCDesignatedInitializer(Sema &S, Decl *D,
                                            const ParsedAttr &AL) {
  DeclContext *Ctx = D->getDeclContext();

  // This attribute can only be applied to methods in interfaces or class
  // extensions.
  if (!isa<ObjCInterfaceDecl>(Ctx) &&
      !(isa<ObjCCategoryDecl>(Ctx) &&
        cast<ObjCCategoryDecl>(Ctx)->IsClassExtension())) {
    S.Diag(D->getLocation(), diag::err_designated_init_attr_non_init);
    return;
  }

  ObjCInterfaceDecl *IFace;
  if (auto *CatDecl = dyn_cast<ObjCCategoryDecl>(Ctx))
    IFace = CatDecl->getClassInterface();
  else
    IFace = cast<ObjCInterfaceDecl>(Ctx);

  if (!IFace)
    return;

  IFace->setHasDesignatedInitializers();
  D->addAttr(::new (S.Context) ObjCDesignatedInitializerAttr(S.Context, AL));
}

static void handleObjCRuntimeName(Sema &S, Decl *D, const ParsedAttr &AL) {
  StringRef MetaDataName;
  if (!S.checkStringLiteralArgumentAttr(AL, 0, MetaDataName))
    return;
  D->addAttr(::new (S.Context)
                 ObjCRuntimeNameAttr(S.Context, AL, MetaDataName));
}

// When a user wants to use objc_boxable with a union or struct
// but they don't have access to the declaration (legacy/third-party code)
// then they can 'enable' this feature with a typedef:
// typedef struct __attribute((objc_boxable)) legacy_struct legacy_struct;
static void handleObjCBoxable(Sema &S, Decl *D, const ParsedAttr &AL) {
  bool notify = false;

  auto *RD = dyn_cast<RecordDecl>(D);
  if (RD && RD->getDefinition()) {
    RD = RD->getDefinition();
    notify = true;
  }

  if (RD) {
    ObjCBoxableAttr *BoxableAttr =
        ::new (S.Context) ObjCBoxableAttr(S.Context, AL);
    RD->addAttr(BoxableAttr);
    if (notify) {
      // we need to notify ASTReader/ASTWriter about
      // modification of existing declaration
      if (ASTMutationListener *L = S.getASTMutationListener())
        L->AddedAttributeToRecord(BoxableAttr, RD);
    }
  }
}

static void handleObjCOwnershipAttr(Sema &S, Decl *D, const ParsedAttr &AL) {
  if (hasDeclarator(D)) return;

  S.Diag(D->getBeginLoc(), diag::err_attribute_wrong_decl_type)
      << AL.getRange() << AL << ExpectedVariable;
}

static void handleObjCPreciseLifetimeAttr(Sema &S, Decl *D,
                                          const ParsedAttr &AL) {
  const auto *VD = cast<ValueDecl>(D);
  QualType QT = VD->getType();

  if (!QT->isDependentType() &&
      !QT->isObjCLifetimeType()) {
    S.Diag(AL.getLoc(), diag::err_objc_precise_lifetime_bad_type)
      << QT;
    return;
  }

  Qualifiers::ObjCLifetime Lifetime = QT.getObjCLifetime();

  // If we have no lifetime yet, check the lifetime we're presumably
  // going to infer.
  if (Lifetime == Qualifiers::OCL_None && !QT->isDependentType())
    Lifetime = QT->getObjCARCImplicitLifetime();

  switch (Lifetime) {
  case Qualifiers::OCL_None:
    assert(QT->isDependentType() &&
           "didn't infer lifetime for non-dependent type?");
    break;

  case Qualifiers::OCL_Weak:   // meaningful
  case Qualifiers::OCL_Strong: // meaningful
    break;

  case Qualifiers::OCL_ExplicitNone:
  case Qualifiers::OCL_Autoreleasing:
    S.Diag(AL.getLoc(), diag::warn_objc_precise_lifetime_meaningless)
        << (Lifetime == Qualifiers::OCL_Autoreleasing);
    break;
  }

  D->addAttr(::new (S.Context) ObjCPreciseLifetimeAttr(S.Context, AL));
}

static void handleSwiftAttrAttr(Sema &S, Decl *D, const ParsedAttr &AL) {
  // Make sure that there is a string literal as the annotation's single
  // argument.
  StringRef Str;
  if (!S.checkStringLiteralArgumentAttr(AL, 0, Str))
    return;

  D->addAttr(::new (S.Context) SwiftAttrAttr(S.Context, AL, Str));
}

static void handleSwiftBridge(Sema &S, Decl *D, const ParsedAttr &AL) {
  // Make sure that there is a string literal as the annotation's single
  // argument.
  StringRef BT;
  if (!S.checkStringLiteralArgumentAttr(AL, 0, BT))
    return;

  // Warn about duplicate attributes if they have different arguments, but drop
  // any duplicate attributes regardless.
  if (const auto *Other = D->getAttr<SwiftBridgeAttr>()) {
    if (Other->getSwiftType() != BT)
      S.Diag(AL.getLoc(), diag::warn_duplicate_attribute) << AL;
    return;
  }

  D->addAttr(::new (S.Context) SwiftBridgeAttr(S.Context, AL, BT));
}

static bool isErrorParameter(Sema &S, QualType QT) {
  const auto *PT = QT->getAs<PointerType>();
  if (!PT)
    return false;

  QualType Pointee = PT->getPointeeType();

  // Check for NSError**.
  if (const auto *OPT = Pointee->getAs<ObjCObjectPointerType>())
    if (const auto *ID = OPT->getInterfaceDecl())
      if (ID->getIdentifier() == S.getNSErrorIdent())
        return true;

  // Check for CFError**.
  if (const auto *PT = Pointee->getAs<PointerType>())
    if (const auto *RT = PT->getPointeeType()->getAs<RecordType>())
      if (S.isCFError(RT->getDecl()))
        return true;

  return false;
}

static void handleSwiftError(Sema &S, Decl *D, const ParsedAttr &AL) {
  auto hasErrorParameter = [](Sema &S, Decl *D, const ParsedAttr &AL) -> bool {
    for (unsigned I = 0, E = getFunctionOrMethodNumParams(D); I != E; ++I) {
      if (isErrorParameter(S, getFunctionOrMethodParamType(D, I)))
        return true;
    }

    S.Diag(AL.getLoc(), diag::err_attr_swift_error_no_error_parameter)
        << AL << isa<ObjCMethodDecl>(D);
    return false;
  };

  auto hasPointerResult = [](Sema &S, Decl *D, const ParsedAttr &AL) -> bool {
    // - C, ObjC, and block pointers are definitely okay.
    // - References are definitely not okay.
    // - nullptr_t is weird, but acceptable.
    QualType RT = getFunctionOrMethodResultType(D);
    if (RT->hasPointerRepresentation() && !RT->isReferenceType())
      return true;

    S.Diag(AL.getLoc(), diag::err_attr_swift_error_return_type)
        << AL << AL.getArgAsIdent(0)->Ident->getName() << isa<ObjCMethodDecl>(D)
        << /*pointer*/ 1;
    return false;
  };

  auto hasIntegerResult = [](Sema &S, Decl *D, const ParsedAttr &AL) -> bool {
    QualType RT = getFunctionOrMethodResultType(D);
    if (RT->isIntegralType(S.Context))
      return true;

    S.Diag(AL.getLoc(), diag::err_attr_swift_error_return_type)
        << AL << AL.getArgAsIdent(0)->Ident->getName() << isa<ObjCMethodDecl>(D)
        << /*integral*/ 0;
    return false;
  };

  if (D->isInvalidDecl())
    return;

  IdentifierLoc *Loc = AL.getArgAsIdent(0);
  SwiftErrorAttr::ConventionKind Convention;
  if (!SwiftErrorAttr::ConvertStrToConventionKind(Loc->Ident->getName(),
                                                  Convention)) {
    S.Diag(AL.getLoc(), diag::warn_attribute_type_not_supported)
        << AL << Loc->Ident;
    return;
  }

  switch (Convention) {
  case SwiftErrorAttr::None:
    // No additional validation required.
    break;

  case SwiftErrorAttr::NonNullError:
    if (!hasErrorParameter(S, D, AL))
      return;
    break;

  case SwiftErrorAttr::NullResult:
    if (!hasErrorParameter(S, D, AL) || !hasPointerResult(S, D, AL))
      return;
    break;

  case SwiftErrorAttr::NonZeroResult:
  case SwiftErrorAttr::ZeroResult:
    if (!hasErrorParameter(S, D, AL) || !hasIntegerResult(S, D, AL))
      return;
    break;
  }

  D->addAttr(::new (S.Context) SwiftErrorAttr(S.Context, AL, Convention));
}

static void checkSwiftAsyncErrorBlock(Sema &S, Decl *D,
                                      const SwiftAsyncErrorAttr *ErrorAttr,
                                      const SwiftAsyncAttr *AsyncAttr) {
  if (AsyncAttr->getKind() == SwiftAsyncAttr::None) {
    if (ErrorAttr->getConvention() != SwiftAsyncErrorAttr::None) {
      S.Diag(AsyncAttr->getLocation(),
             diag::err_swift_async_error_without_swift_async)
          << AsyncAttr << isa<ObjCMethodDecl>(D);
    }
    return;
  }

  const ParmVarDecl *HandlerParam = getFunctionOrMethodParam(
      D, AsyncAttr->getCompletionHandlerIndex().getASTIndex());
  // handleSwiftAsyncAttr already verified the type is correct, so no need to
  // double-check it here.
  const auto *FuncTy = HandlerParam->getType()
                           ->castAs<BlockPointerType>()
                           ->getPointeeType()
                           ->getAs<FunctionProtoType>();
  ArrayRef<QualType> BlockParams;
  if (FuncTy)
    BlockParams = FuncTy->getParamTypes();

  switch (ErrorAttr->getConvention()) {
  case SwiftAsyncErrorAttr::ZeroArgument:
  case SwiftAsyncErrorAttr::NonZeroArgument: {
    uint32_t ParamIdx = ErrorAttr->getHandlerParamIdx();
    if (ParamIdx == 0 || ParamIdx > BlockParams.size()) {
      S.Diag(ErrorAttr->getLocation(),
             diag::err_attribute_argument_out_of_bounds) << ErrorAttr << 2;
      return;
    }
    QualType ErrorParam = BlockParams[ParamIdx - 1];
    if (!ErrorParam->isIntegralType(S.Context)) {
      StringRef ConvStr =
          ErrorAttr->getConvention() == SwiftAsyncErrorAttr::ZeroArgument
              ? "zero_argument"
              : "nonzero_argument";
      S.Diag(ErrorAttr->getLocation(), diag::err_swift_async_error_non_integral)
          << ErrorAttr << ConvStr << ParamIdx << ErrorParam;
      return;
    }
    break;
  }
  case SwiftAsyncErrorAttr::NonNullError: {
    bool AnyErrorParams = false;
    for (QualType Param : BlockParams) {
      // Check for NSError *.
      if (const auto *ObjCPtrTy = Param->getAs<ObjCObjectPointerType>()) {
        if (const auto *ID = ObjCPtrTy->getInterfaceDecl()) {
          if (ID->getIdentifier() == S.getNSErrorIdent()) {
            AnyErrorParams = true;
            break;
          }
        }
      }
      // Check for CFError *.
      if (const auto *PtrTy = Param->getAs<PointerType>()) {
        if (const auto *RT = PtrTy->getPointeeType()->getAs<RecordType>()) {
          if (S.isCFError(RT->getDecl())) {
            AnyErrorParams = true;
            break;
          }
        }
      }
    }

    if (!AnyErrorParams) {
      S.Diag(ErrorAttr->getLocation(),
             diag::err_swift_async_error_no_error_parameter)
          << ErrorAttr << isa<ObjCMethodDecl>(D);
      return;
    }
    break;
  }
  case SwiftAsyncErrorAttr::None:
    break;
  }
}

static void handleSwiftAsyncError(Sema &S, Decl *D, const ParsedAttr &AL) {
  IdentifierLoc *IDLoc = AL.getArgAsIdent(0);
  SwiftAsyncErrorAttr::ConventionKind ConvKind;
  if (!SwiftAsyncErrorAttr::ConvertStrToConventionKind(IDLoc->Ident->getName(),
                                                       ConvKind)) {
    S.Diag(AL.getLoc(), diag::warn_attribute_type_not_supported)
        << AL << IDLoc->Ident;
    return;
  }

  uint32_t ParamIdx = 0;
  switch (ConvKind) {
  case SwiftAsyncErrorAttr::ZeroArgument:
  case SwiftAsyncErrorAttr::NonZeroArgument: {
    if (!AL.checkExactlyNumArgs(S, 2))
      return;

    Expr *IdxExpr = AL.getArgAsExpr(1);
    if (!checkUInt32Argument(S, AL, IdxExpr, ParamIdx))
      return;
    break;
  }
  case SwiftAsyncErrorAttr::NonNullError:
  case SwiftAsyncErrorAttr::None: {
    if (!AL.checkExactlyNumArgs(S, 1))
      return;
    break;
  }
  }

  auto *ErrorAttr =
      ::new (S.Context) SwiftAsyncErrorAttr(S.Context, AL, ConvKind, ParamIdx);
  D->addAttr(ErrorAttr);

  if (auto *AsyncAttr = D->getAttr<SwiftAsyncAttr>())
    checkSwiftAsyncErrorBlock(S, D, ErrorAttr, AsyncAttr);
}

// For a function, this will validate a compound Swift name, e.g.
// <code>init(foo:bar:baz:)</code> or <code>controllerForName(_:)</code>, and
// the function will output the number of parameter names, and whether this is a
// single-arg initializer.
//
// For a type, enum constant, property, or variable declaration, this will
// validate either a simple identifier, or a qualified
// <code>context.identifier</code> name.
static bool
validateSwiftFunctionName(Sema &S, const ParsedAttr &AL, SourceLocation Loc,
                          StringRef Name, unsigned &SwiftParamCount,
                          bool &IsSingleParamInit) {
  SwiftParamCount = 0;
  IsSingleParamInit = false;

  // Check whether this will be mapped to a getter or setter of a property.
  bool IsGetter = false, IsSetter = false;
  if (Name.startswith("getter:")) {
    IsGetter = true;
    Name = Name.substr(7);
  } else if (Name.startswith("setter:")) {
    IsSetter = true;
    Name = Name.substr(7);
  }

  if (Name.back() != ')') {
    S.Diag(Loc, diag::warn_attr_swift_name_function) << AL;
    return false;
  }

  bool IsMember = false;
  StringRef ContextName, BaseName, Parameters;

  std::tie(BaseName, Parameters) = Name.split('(');

  // Split at the first '.', if it exists, which separates the context name
  // from the base name.
  std::tie(ContextName, BaseName) = BaseName.split('.');
  if (BaseName.empty()) {
    BaseName = ContextName;
    ContextName = StringRef();
  } else if (ContextName.empty() || !isValidIdentifier(ContextName)) {
    S.Diag(Loc, diag::warn_attr_swift_name_invalid_identifier)
        << AL << /*context*/ 1;
    return false;
  } else {
    IsMember = true;
  }

  if (!isValidIdentifier(BaseName) || BaseName == "_") {
    S.Diag(Loc, diag::warn_attr_swift_name_invalid_identifier)
        << AL << /*basename*/ 0;
    return false;
  }

  bool IsSubscript = BaseName == "subscript";
  // A subscript accessor must be a getter or setter.
  if (IsSubscript && !IsGetter && !IsSetter) {
    S.Diag(Loc, diag::warn_attr_swift_name_subscript_invalid_parameter)
        << AL << /* getter or setter */ 0;
    return false;
  }

  if (Parameters.empty()) {
    S.Diag(Loc, diag::warn_attr_swift_name_missing_parameters) << AL;
    return false;
  }

  assert(Parameters.back() == ')' && "expected ')'");
  Parameters = Parameters.drop_back(); // ')'

  if (Parameters.empty()) {
    // Setters and subscripts must have at least one parameter.
    if (IsSubscript) {
      S.Diag(Loc, diag::warn_attr_swift_name_subscript_invalid_parameter)
          << AL << /* have at least one parameter */1;
      return false;
    }

    if (IsSetter) {
      S.Diag(Loc, diag::warn_attr_swift_name_setter_parameters) << AL;
      return false;
    }

    return true;
  }

  if (Parameters.back() != ':') {
    S.Diag(Loc, diag::warn_attr_swift_name_function) << AL;
    return false;
  }

  StringRef CurrentParam;
  llvm::Optional<unsigned> SelfLocation;
  unsigned NewValueCount = 0;
  llvm::Optional<unsigned> NewValueLocation;
  do {
    std::tie(CurrentParam, Parameters) = Parameters.split(':');

    if (!isValidIdentifier(CurrentParam)) {
      S.Diag(Loc, diag::warn_attr_swift_name_invalid_identifier)
          << AL << /*parameter*/2;
      return false;
    }

    if (IsMember && CurrentParam == "self") {
      // "self" indicates the "self" argument for a member.

      // More than one "self"?
      if (SelfLocation) {
        S.Diag(Loc, diag::warn_attr_swift_name_multiple_selfs) << AL;
        return false;
      }

      // The "self" location is the current parameter.
      SelfLocation = SwiftParamCount;
    } else if (CurrentParam == "newValue") {
      // "newValue" indicates the "newValue" argument for a setter.

      // There should only be one 'newValue', but it's only significant for
      // subscript accessors, so don't error right away.
      ++NewValueCount;

      NewValueLocation = SwiftParamCount;
    }

    ++SwiftParamCount;
  } while (!Parameters.empty());

  // Only instance subscripts are currently supported.
  if (IsSubscript && !SelfLocation) {
    S.Diag(Loc, diag::warn_attr_swift_name_subscript_invalid_parameter)
        << AL << /*have a 'self:' parameter*/2;
    return false;
  }

  IsSingleParamInit =
        SwiftParamCount == 1 && BaseName == "init" && CurrentParam != "_";

  // Check the number of parameters for a getter/setter.
  if (IsGetter || IsSetter) {
    // Setters have one parameter for the new value.
    unsigned NumExpectedParams = IsGetter ? 0 : 1;
    unsigned ParamDiag =
        IsGetter ? diag::warn_attr_swift_name_getter_parameters
                 : diag::warn_attr_swift_name_setter_parameters;

    // Instance methods have one parameter for "self".
    if (SelfLocation)
      ++NumExpectedParams;

    // Subscripts may have additional parameters beyond the expected params for
    // the index.
    if (IsSubscript) {
      if (SwiftParamCount < NumExpectedParams) {
        S.Diag(Loc, ParamDiag) << AL;
        return false;
      }

      // A subscript setter must explicitly label its newValue parameter to
      // distinguish it from index parameters.
      if (IsSetter) {
        if (!NewValueLocation) {
          S.Diag(Loc, diag::warn_attr_swift_name_subscript_setter_no_newValue)
              << AL;
          return false;
        }
        if (NewValueCount > 1) {
          S.Diag(Loc, diag::warn_attr_swift_name_subscript_setter_multiple_newValues)
              << AL;
          return false;
        }
      } else {
        // Subscript getters should have no 'newValue:' parameter.
        if (NewValueLocation) {
          S.Diag(Loc, diag::warn_attr_swift_name_subscript_getter_newValue)
              << AL;
          return false;
        }
      }
    } else {
      // Property accessors must have exactly the number of expected params.
      if (SwiftParamCount != NumExpectedParams) {
        S.Diag(Loc, ParamDiag) << AL;
        return false;
      }
    }
  }

  return true;
}

bool Sema::DiagnoseSwiftName(Decl *D, StringRef Name, SourceLocation Loc,
                             const ParsedAttr &AL, bool IsAsync) {
  if (isa<ObjCMethodDecl>(D) || isa<FunctionDecl>(D)) {
    ArrayRef<ParmVarDecl*> Params;
    unsigned ParamCount;

    if (const auto *Method = dyn_cast<ObjCMethodDecl>(D)) {
      ParamCount = Method->getSelector().getNumArgs();
      Params = Method->parameters().slice(0, ParamCount);
    } else {
      const auto *F = cast<FunctionDecl>(D);

      ParamCount = F->getNumParams();
      Params = F->parameters();

      if (!F->hasWrittenPrototype()) {
        Diag(Loc, diag::warn_attribute_wrong_decl_type) << AL
            << ExpectedFunctionWithProtoType;
        return false;
      }
    }

    // The async name drops the last callback parameter.
    if (IsAsync) {
      if (ParamCount == 0) {
        Diag(Loc, diag::warn_attr_swift_name_decl_missing_params)
            << AL << isa<ObjCMethodDecl>(D);
        return false;
      }
      ParamCount -= 1;
    }

    unsigned SwiftParamCount;
    bool IsSingleParamInit;
    if (!validateSwiftFunctionName(*this, AL, Loc, Name,
                                   SwiftParamCount, IsSingleParamInit))
      return false;

    bool ParamCountValid;
    if (SwiftParamCount == ParamCount) {
      ParamCountValid = true;
    } else if (SwiftParamCount > ParamCount) {
      ParamCountValid = IsSingleParamInit && ParamCount == 0;
    } else {
      // We have fewer Swift parameters than Objective-C parameters, but that
      // might be because we've transformed some of them. Check for potential
      // "out" parameters and err on the side of not warning.
      unsigned MaybeOutParamCount =
          std::count_if(Params.begin(), Params.end(),
                        [](const ParmVarDecl *Param) -> bool {
        QualType ParamTy = Param->getType();
        if (ParamTy->isReferenceType() || ParamTy->isPointerType())
          return !ParamTy->getPointeeType().isConstQualified();
        return false;
      });

      ParamCountValid = SwiftParamCount + MaybeOutParamCount >= ParamCount;
    }

    if (!ParamCountValid) {
      Diag(Loc, diag::warn_attr_swift_name_num_params)
          << (SwiftParamCount > ParamCount) << AL << ParamCount
          << SwiftParamCount;
      return false;
    }
  } else if ((isa<EnumConstantDecl>(D) || isa<ObjCProtocolDecl>(D) ||
              isa<ObjCInterfaceDecl>(D) || isa<ObjCPropertyDecl>(D) ||
              isa<VarDecl>(D) || isa<TypedefNameDecl>(D) || isa<TagDecl>(D) ||
              isa<IndirectFieldDecl>(D) || isa<FieldDecl>(D)) &&
             !IsAsync) {
    StringRef ContextName, BaseName;

    std::tie(ContextName, BaseName) = Name.split('.');
    if (BaseName.empty()) {
      BaseName = ContextName;
      ContextName = StringRef();
    } else if (!isValidIdentifier(ContextName)) {
      Diag(Loc, diag::warn_attr_swift_name_invalid_identifier) << AL
          << /*context*/1;
      return false;
    }

    if (!isValidIdentifier(BaseName)) {
      Diag(Loc, diag::warn_attr_swift_name_invalid_identifier) << AL
          << /*basename*/0;
      return false;
    }
  } else {
    Diag(Loc, diag::warn_attr_swift_name_decl_kind) << AL;
    return false;
  }
  return true;
}

static void handleSwiftName(Sema &S, Decl *D, const ParsedAttr &AL) {
  StringRef Name;
  SourceLocation Loc;
  if (!S.checkStringLiteralArgumentAttr(AL, 0, Name, &Loc))
    return;

  if (!S.DiagnoseSwiftName(D, Name, Loc, AL, /*IsAsync=*/false))
    return;

  D->addAttr(::new (S.Context) SwiftNameAttr(S.Context, AL, Name));
}

static void handleSwiftAsyncName(Sema &S, Decl *D, const ParsedAttr &AL) {
  StringRef Name;
  SourceLocation Loc;
  if (!S.checkStringLiteralArgumentAttr(AL, 0, Name, &Loc))
    return;

  if (!S.DiagnoseSwiftName(D, Name, Loc, AL, /*IsAsync=*/true))
    return;

  D->addAttr(::new (S.Context) SwiftAsyncNameAttr(S.Context, AL, Name));
}

static void handleSwiftNewType(Sema &S, Decl *D, const ParsedAttr &AL) {
  // Make sure that there is an identifier as the annotation's single argument.
  if (!AL.checkExactlyNumArgs(S, 1))
    return;

  if (!AL.isArgIdent(0)) {
    S.Diag(AL.getLoc(), diag::err_attribute_argument_type)
        << AL << AANT_ArgumentIdentifier;
    return;
  }

  SwiftNewTypeAttr::NewtypeKind Kind;
  IdentifierInfo *II = AL.getArgAsIdent(0)->Ident;
  if (!SwiftNewTypeAttr::ConvertStrToNewtypeKind(II->getName(), Kind)) {
    S.Diag(AL.getLoc(), diag::warn_attribute_type_not_supported) << AL << II;
    return;
  }

  if (!isa<TypedefNameDecl>(D)) {
    S.Diag(AL.getLoc(), diag::warn_attribute_wrong_decl_type_str)
        << AL << "typedefs";
    return;
  }

  D->addAttr(::new (S.Context) SwiftNewTypeAttr(S.Context, AL, Kind));
}

static void handleSwiftAsyncAttr(Sema &S, Decl *D, const ParsedAttr &AL) {
  if (!AL.isArgIdent(0)) {
    S.Diag(AL.getLoc(), diag::err_attribute_argument_n_type)
        << AL << 1 << AANT_ArgumentIdentifier;
    return;
  }

  SwiftAsyncAttr::Kind Kind;
  IdentifierInfo *II = AL.getArgAsIdent(0)->Ident;
  if (!SwiftAsyncAttr::ConvertStrToKind(II->getName(), Kind)) {
    S.Diag(AL.getLoc(), diag::err_swift_async_no_access) << AL << II;
    return;
  }

  ParamIdx Idx;
  if (Kind == SwiftAsyncAttr::None) {
    // If this is 'none', then there shouldn't be any additional arguments.
    if (!AL.checkExactlyNumArgs(S, 1))
      return;
  } else {
    // Non-none swift_async requires a completion handler index argument.
    if (!AL.checkExactlyNumArgs(S, 2))
      return;

    Expr *HandlerIdx = AL.getArgAsExpr(1);
    if (!checkFunctionOrMethodParameterIndex(S, D, AL, 2, HandlerIdx, Idx))
      return;

    const ParmVarDecl *CompletionBlock =
        getFunctionOrMethodParam(D, Idx.getASTIndex());
    QualType CompletionBlockType = CompletionBlock->getType();
    if (!CompletionBlockType->isBlockPointerType()) {
      S.Diag(CompletionBlock->getLocation(),
             diag::err_swift_async_bad_block_type)
          << CompletionBlock->getType();
      return;
    }
    QualType BlockTy =
        CompletionBlockType->castAs<BlockPointerType>()->getPointeeType();
    if (!BlockTy->castAs<FunctionType>()->getReturnType()->isVoidType()) {
      S.Diag(CompletionBlock->getLocation(),
             diag::err_swift_async_bad_block_type)
          << CompletionBlock->getType();
      return;
    }
  }

  auto *AsyncAttr =
      ::new (S.Context) SwiftAsyncAttr(S.Context, AL, Kind, Idx);
  D->addAttr(AsyncAttr);

  if (auto *ErrorAttr = D->getAttr<SwiftAsyncErrorAttr>())
    checkSwiftAsyncErrorBlock(S, D, ErrorAttr, AsyncAttr);
}

//===----------------------------------------------------------------------===//
// Microsoft specific attribute handlers.
//===----------------------------------------------------------------------===//

UuidAttr *Sema::mergeUuidAttr(Decl *D, const AttributeCommonInfo &CI,
                              StringRef UuidAsWritten, MSGuidDecl *GuidDecl) {
  if (const auto *UA = D->getAttr<UuidAttr>()) {
    if (declaresSameEntity(UA->getGuidDecl(), GuidDecl))
      return nullptr;
    if (!UA->getGuid().empty()) {
      Diag(UA->getLocation(), diag::err_mismatched_uuid);
      Diag(CI.getLoc(), diag::note_previous_uuid);
      D->dropAttr<UuidAttr>();
    }
  }

  return ::new (Context) UuidAttr(Context, CI, UuidAsWritten, GuidDecl);
}

static void handleUuidAttr(Sema &S, Decl *D, const ParsedAttr &AL) {
  if (!S.LangOpts.CPlusPlus) {
    S.Diag(AL.getLoc(), diag::err_attribute_not_supported_in_lang)
        << AL << AttributeLangSupport::C;
    return;
  }

  StringRef OrigStrRef;
  SourceLocation LiteralLoc;
  if (!S.checkStringLiteralArgumentAttr(AL, 0, OrigStrRef, &LiteralLoc))
    return;

  // GUID format is "XXXXXXXX-XXXX-XXXX-XXXX-XXXXXXXXXXXX" or
  // "{XXXXXXXX-XXXX-XXXX-XXXX-XXXXXXXXXXXX}", normalize to the former.
  StringRef StrRef = OrigStrRef;
  if (StrRef.size() == 38 && StrRef.front() == '{' && StrRef.back() == '}')
    StrRef = StrRef.drop_front().drop_back();

  // Validate GUID length.
  if (StrRef.size() != 36) {
    S.Diag(LiteralLoc, diag::err_attribute_uuid_malformed_guid);
    return;
  }

  for (unsigned i = 0; i < 36; ++i) {
    if (i == 8 || i == 13 || i == 18 || i == 23) {
      if (StrRef[i] != '-') {
        S.Diag(LiteralLoc, diag::err_attribute_uuid_malformed_guid);
        return;
      }
    } else if (!isHexDigit(StrRef[i])) {
      S.Diag(LiteralLoc, diag::err_attribute_uuid_malformed_guid);
      return;
    }
  }

  // Convert to our parsed format and canonicalize.
  MSGuidDecl::Parts Parsed;
  StrRef.substr(0, 8).getAsInteger(16, Parsed.Part1);
  StrRef.substr(9, 4).getAsInteger(16, Parsed.Part2);
  StrRef.substr(14, 4).getAsInteger(16, Parsed.Part3);
  for (unsigned i = 0; i != 8; ++i)
    StrRef.substr(19 + 2 * i + (i >= 2 ? 1 : 0), 2)
        .getAsInteger(16, Parsed.Part4And5[i]);
  MSGuidDecl *Guid = S.Context.getMSGuidDecl(Parsed);

  // FIXME: It'd be nice to also emit a fixit removing uuid(...) (and, if it's
  // the only thing in the [] list, the [] too), and add an insertion of
  // __declspec(uuid(...)).  But sadly, neither the SourceLocs of the commas
  // separating attributes nor of the [ and the ] are in the AST.
  // Cf "SourceLocations of attribute list delimiters - [[ ... , ... ]] etc"
  // on cfe-dev.
  if (AL.isMicrosoftAttribute()) // Check for [uuid(...)] spelling.
    S.Diag(AL.getLoc(), diag::warn_atl_uuid_deprecated);

  UuidAttr *UA = S.mergeUuidAttr(D, AL, OrigStrRef, Guid);
  if (UA)
    D->addAttr(UA);
}

static void handleMSInheritanceAttr(Sema &S, Decl *D, const ParsedAttr &AL) {
  if (!S.LangOpts.CPlusPlus) {
    S.Diag(AL.getLoc(), diag::err_attribute_not_supported_in_lang)
        << AL << AttributeLangSupport::C;
    return;
  }
  MSInheritanceAttr *IA = S.mergeMSInheritanceAttr(
      D, AL, /*BestCase=*/true, (MSInheritanceModel)AL.getSemanticSpelling());
  if (IA) {
    D->addAttr(IA);
    S.Consumer.AssignInheritanceModel(cast<CXXRecordDecl>(D));
  }
}

static void handleDeclspecThreadAttr(Sema &S, Decl *D, const ParsedAttr &AL) {
  const auto *VD = cast<VarDecl>(D);
  if (!S.Context.getTargetInfo().isTLSSupported()) {
    S.Diag(AL.getLoc(), diag::err_thread_unsupported);
    return;
  }
  if (VD->getTSCSpec() != TSCS_unspecified) {
    S.Diag(AL.getLoc(), diag::err_declspec_thread_on_thread_variable);
    return;
  }
  if (VD->hasLocalStorage()) {
    S.Diag(AL.getLoc(), diag::err_thread_non_global) << "__declspec(thread)";
    return;
  }
  D->addAttr(::new (S.Context) ThreadAttr(S.Context, AL));
}

static void handleAbiTagAttr(Sema &S, Decl *D, const ParsedAttr &AL) {
  SmallVector<StringRef, 4> Tags;
  for (unsigned I = 0, E = AL.getNumArgs(); I != E; ++I) {
    StringRef Tag;
    if (!S.checkStringLiteralArgumentAttr(AL, I, Tag))
      return;
    Tags.push_back(Tag);
  }

  if (const auto *NS = dyn_cast<NamespaceDecl>(D)) {
    if (!NS->isInline()) {
      S.Diag(AL.getLoc(), diag::warn_attr_abi_tag_namespace) << 0;
      return;
    }
    if (NS->isAnonymousNamespace()) {
      S.Diag(AL.getLoc(), diag::warn_attr_abi_tag_namespace) << 1;
      return;
    }
    if (AL.getNumArgs() == 0)
      Tags.push_back(NS->getName());
  } else if (!AL.checkAtLeastNumArgs(S, 1))
    return;

  // Store tags sorted and without duplicates.
  llvm::sort(Tags);
  Tags.erase(std::unique(Tags.begin(), Tags.end()), Tags.end());

  D->addAttr(::new (S.Context)
                 AbiTagAttr(S.Context, AL, Tags.data(), Tags.size()));
}

static void handleARMInterruptAttr(Sema &S, Decl *D, const ParsedAttr &AL) {
  // Check the attribute arguments.
  if (AL.getNumArgs() > 1) {
    S.Diag(AL.getLoc(), diag::err_attribute_too_many_arguments) << AL << 1;
    return;
  }

  StringRef Str;
  SourceLocation ArgLoc;

  if (AL.getNumArgs() == 0)
    Str = "";
  else if (!S.checkStringLiteralArgumentAttr(AL, 0, Str, &ArgLoc))
    return;

  ARMInterruptAttr::InterruptType Kind;
  if (!ARMInterruptAttr::ConvertStrToInterruptType(Str, Kind)) {
    S.Diag(AL.getLoc(), diag::warn_attribute_type_not_supported) << AL << Str
                                                                 << ArgLoc;
    return;
  }

  D->addAttr(::new (S.Context) ARMInterruptAttr(S.Context, AL, Kind));
}

static void handleMSP430InterruptAttr(Sema &S, Decl *D, const ParsedAttr &AL) {
  // MSP430 'interrupt' attribute is applied to
  // a function with no parameters and void return type.
  if (!isFunctionOrMethod(D)) {
    S.Diag(D->getLocation(), diag::warn_attribute_wrong_decl_type)
        << "'interrupt'" << ExpectedFunctionOrMethod;
    return;
  }

  if (hasFunctionProto(D) && getFunctionOrMethodNumParams(D) != 0) {
    S.Diag(D->getLocation(), diag::warn_interrupt_attribute_invalid)
        << /*MSP430*/ 1 << 0;
    return;
  }

  if (!getFunctionOrMethodResultType(D)->isVoidType()) {
    S.Diag(D->getLocation(), diag::warn_interrupt_attribute_invalid)
        << /*MSP430*/ 1 << 1;
    return;
  }

  // The attribute takes one integer argument.
  if (!AL.checkExactlyNumArgs(S, 1))
    return;

  if (!AL.isArgExpr(0)) {
    S.Diag(AL.getLoc(), diag::err_attribute_argument_type)
        << AL << AANT_ArgumentIntegerConstant;
    return;
  }

  Expr *NumParamsExpr = static_cast<Expr *>(AL.getArgAsExpr(0));
  Optional<llvm::APSInt> NumParams = llvm::APSInt(32);
  if (!(NumParams = NumParamsExpr->getIntegerConstantExpr(S.Context))) {
    S.Diag(AL.getLoc(), diag::err_attribute_argument_type)
        << AL << AANT_ArgumentIntegerConstant
        << NumParamsExpr->getSourceRange();
    return;
  }
  // The argument should be in range 0..63.
  unsigned Num = NumParams->getLimitedValue(255);
  if (Num > 63) {
    S.Diag(AL.getLoc(), diag::err_attribute_argument_out_of_bounds)
        << AL << (int)NumParams->getSExtValue()
        << NumParamsExpr->getSourceRange();
    return;
  }

  D->addAttr(::new (S.Context) MSP430InterruptAttr(S.Context, AL, Num));
  D->addAttr(UsedAttr::CreateImplicit(S.Context));
}

static void handleMipsInterruptAttr(Sema &S, Decl *D, const ParsedAttr &AL) {
  // Only one optional argument permitted.
  if (AL.getNumArgs() > 1) {
    S.Diag(AL.getLoc(), diag::err_attribute_too_many_arguments) << AL << 1;
    return;
  }

  StringRef Str;
  SourceLocation ArgLoc;

  if (AL.getNumArgs() == 0)
    Str = "";
  else if (!S.checkStringLiteralArgumentAttr(AL, 0, Str, &ArgLoc))
    return;

  // Semantic checks for a function with the 'interrupt' attribute for MIPS:
  // a) Must be a function.
  // b) Must have no parameters.
  // c) Must have the 'void' return type.
  // d) Cannot have the 'mips16' attribute, as that instruction set
  //    lacks the 'eret' instruction.
  // e) The attribute itself must either have no argument or one of the
  //    valid interrupt types, see [MipsInterruptDocs].

  if (!isFunctionOrMethod(D)) {
    S.Diag(D->getLocation(), diag::warn_attribute_wrong_decl_type)
        << "'interrupt'" << ExpectedFunctionOrMethod;
    return;
  }

  if (hasFunctionProto(D) && getFunctionOrMethodNumParams(D) != 0) {
    S.Diag(D->getLocation(), diag::warn_interrupt_attribute_invalid)
        << /*MIPS*/ 0 << 0;
    return;
  }

  if (!getFunctionOrMethodResultType(D)->isVoidType()) {
    S.Diag(D->getLocation(), diag::warn_interrupt_attribute_invalid)
        << /*MIPS*/ 0 << 1;
    return;
  }

  // We still have to do this manually because the Interrupt attributes are
  // a bit special due to sharing their spellings across targets.
  if (checkAttrMutualExclusion<Mips16Attr>(S, D, AL))
    return;

  MipsInterruptAttr::InterruptType Kind;
  if (!MipsInterruptAttr::ConvertStrToInterruptType(Str, Kind)) {
    S.Diag(AL.getLoc(), diag::warn_attribute_type_not_supported)
        << AL << "'" + std::string(Str) + "'";
    return;
  }

  D->addAttr(::new (S.Context) MipsInterruptAttr(S.Context, AL, Kind));
}

static void handleM68kInterruptAttr(Sema &S, Decl *D, const ParsedAttr &AL) {
  if (!AL.checkExactlyNumArgs(S, 1))
    return;

  if (!AL.isArgExpr(0)) {
    S.Diag(AL.getLoc(), diag::err_attribute_argument_type)
        << AL << AANT_ArgumentIntegerConstant;
    return;
  }

  // FIXME: Check for decl - it should be void ()(void).

  Expr *NumParamsExpr = static_cast<Expr *>(AL.getArgAsExpr(0));
  auto MaybeNumParams = NumParamsExpr->getIntegerConstantExpr(S.Context);
  if (!MaybeNumParams) {
    S.Diag(AL.getLoc(), diag::err_attribute_argument_type)
        << AL << AANT_ArgumentIntegerConstant
        << NumParamsExpr->getSourceRange();
    return;
  }

  unsigned Num = MaybeNumParams->getLimitedValue(255);
  if ((Num & 1) || Num > 30) {
    S.Diag(AL.getLoc(), diag::err_attribute_argument_out_of_bounds)
        << AL << (int)MaybeNumParams->getSExtValue()
        << NumParamsExpr->getSourceRange();
    return;
  }

  D->addAttr(::new (S.Context) M68kInterruptAttr(S.Context, AL, Num));
  D->addAttr(UsedAttr::CreateImplicit(S.Context));
}

static void handleAnyX86InterruptAttr(Sema &S, Decl *D, const ParsedAttr &AL) {
  // Semantic checks for a function with the 'interrupt' attribute.
  // a) Must be a function.
  // b) Must have the 'void' return type.
  // c) Must take 1 or 2 arguments.
  // d) The 1st argument must be a pointer.
  // e) The 2nd argument (if any) must be an unsigned integer.
  if (!isFunctionOrMethod(D) || !hasFunctionProto(D) || isInstanceMethod(D) ||
      CXXMethodDecl::isStaticOverloadedOperator(
          cast<NamedDecl>(D)->getDeclName().getCXXOverloadedOperator())) {
    S.Diag(AL.getLoc(), diag::warn_attribute_wrong_decl_type)
        << AL << ExpectedFunctionWithProtoType;
    return;
  }
  // Interrupt handler must have void return type.
  if (!getFunctionOrMethodResultType(D)->isVoidType()) {
    S.Diag(getFunctionOrMethodResultSourceRange(D).getBegin(),
           diag::err_anyx86_interrupt_attribute)
        << (S.Context.getTargetInfo().getTriple().getArch() == llvm::Triple::x86
                ? 0
                : 1)
        << 0;
    return;
  }
  // Interrupt handler must have 1 or 2 parameters.
  unsigned NumParams = getFunctionOrMethodNumParams(D);
  if (NumParams < 1 || NumParams > 2) {
    S.Diag(D->getBeginLoc(), diag::err_anyx86_interrupt_attribute)
        << (S.Context.getTargetInfo().getTriple().getArch() == llvm::Triple::x86
                ? 0
                : 1)
        << 1;
    return;
  }
  // The first argument must be a pointer.
  if (!getFunctionOrMethodParamType(D, 0)->isPointerType()) {
    S.Diag(getFunctionOrMethodParamRange(D, 0).getBegin(),
           diag::err_anyx86_interrupt_attribute)
        << (S.Context.getTargetInfo().getTriple().getArch() == llvm::Triple::x86
                ? 0
                : 1)
        << 2;
    return;
  }
  // The second argument, if present, must be an unsigned integer.
  unsigned TypeSize =
      S.Context.getTargetInfo().getTriple().getArch() == llvm::Triple::x86_64
          ? 64
          : 32;
  if (NumParams == 2 &&
      (!getFunctionOrMethodParamType(D, 1)->isUnsignedIntegerType() ||
       S.Context.getTypeSize(getFunctionOrMethodParamType(D, 1)) != TypeSize)) {
    S.Diag(getFunctionOrMethodParamRange(D, 1).getBegin(),
           diag::err_anyx86_interrupt_attribute)
        << (S.Context.getTargetInfo().getTriple().getArch() == llvm::Triple::x86
                ? 0
                : 1)
        << 3 << S.Context.getIntTypeForBitwidth(TypeSize, /*Signed=*/false);
    return;
  }
  D->addAttr(::new (S.Context) AnyX86InterruptAttr(S.Context, AL));
  D->addAttr(UsedAttr::CreateImplicit(S.Context));
}

static void handleAVRInterruptAttr(Sema &S, Decl *D, const ParsedAttr &AL) {
  if (!isFunctionOrMethod(D)) {
    S.Diag(D->getLocation(), diag::warn_attribute_wrong_decl_type)
        << "'interrupt'" << ExpectedFunction;
    return;
  }

  if (!AL.checkExactlyNumArgs(S, 0))
    return;

  handleSimpleAttribute<AVRInterruptAttr>(S, D, AL);
}

static void handleAVRSignalAttr(Sema &S, Decl *D, const ParsedAttr &AL) {
  if (!isFunctionOrMethod(D)) {
    S.Diag(D->getLocation(), diag::warn_attribute_wrong_decl_type)
        << "'signal'" << ExpectedFunction;
    return;
  }

  if (!AL.checkExactlyNumArgs(S, 0))
    return;

  handleSimpleAttribute<AVRSignalAttr>(S, D, AL);
}

static void handleBPFPreserveAIRecord(Sema &S, RecordDecl *RD) {
  // Add preserve_access_index attribute to all fields and inner records.
  for (auto D : RD->decls()) {
    if (D->hasAttr<BPFPreserveAccessIndexAttr>())
      continue;

    D->addAttr(BPFPreserveAccessIndexAttr::CreateImplicit(S.Context));
    if (auto *Rec = dyn_cast<RecordDecl>(D))
      handleBPFPreserveAIRecord(S, Rec);
  }
}

static void handleBPFPreserveAccessIndexAttr(Sema &S, Decl *D,
    const ParsedAttr &AL) {
  auto *Rec = cast<RecordDecl>(D);
  handleBPFPreserveAIRecord(S, Rec);
  Rec->addAttr(::new (S.Context) BPFPreserveAccessIndexAttr(S.Context, AL));
}

static bool hasBTFTagAttr(Decl *D, StringRef Tag) {
  for (const auto *I : D->specific_attrs<BTFTagAttr>()) {
    if (I->getBTFTag() == Tag)
      return true;
  }
  return false;
}

static void handleBTFTagAttr(Sema &S, Decl *D, const ParsedAttr &AL) {
  StringRef Str;
  if (!S.checkStringLiteralArgumentAttr(AL, 0, Str))
    return;
  if (hasBTFTagAttr(D, Str))
    return;

  D->addAttr(::new (S.Context) BTFTagAttr(S.Context, AL, Str));
}

BTFTagAttr *Sema::mergeBTFTagAttr(Decl *D, const BTFTagAttr &AL) {
  if (hasBTFTagAttr(D, AL.getBTFTag()))
    return nullptr;
  return ::new (Context) BTFTagAttr(Context, AL, AL.getBTFTag());
}

static void handleWebAssemblyExportNameAttr(Sema &S, Decl *D, const ParsedAttr &AL) {
  if (!isFunctionOrMethod(D)) {
    S.Diag(D->getLocation(), diag::warn_attribute_wrong_decl_type)
        << "'export_name'" << ExpectedFunction;
    return;
  }

  auto *FD = cast<FunctionDecl>(D);
  if (FD->isThisDeclarationADefinition()) {
    S.Diag(D->getLocation(), diag::err_alias_is_definition) << FD << 0;
    return;
  }

  StringRef Str;
  SourceLocation ArgLoc;
  if (!S.checkStringLiteralArgumentAttr(AL, 0, Str, &ArgLoc))
    return;

  D->addAttr(::new (S.Context) WebAssemblyExportNameAttr(S.Context, AL, Str));
  D->addAttr(UsedAttr::CreateImplicit(S.Context));
}

WebAssemblyImportModuleAttr *
Sema::mergeImportModuleAttr(Decl *D, const WebAssemblyImportModuleAttr &AL) {
  auto *FD = cast<FunctionDecl>(D);

  if (const auto *ExistingAttr = FD->getAttr<WebAssemblyImportModuleAttr>()) {
    if (ExistingAttr->getImportModule() == AL.getImportModule())
      return nullptr;
    Diag(ExistingAttr->getLocation(), diag::warn_mismatched_import) << 0
      << ExistingAttr->getImportModule() << AL.getImportModule();
    Diag(AL.getLoc(), diag::note_previous_attribute);
    return nullptr;
  }
  if (FD->hasBody()) {
    Diag(AL.getLoc(), diag::warn_import_on_definition) << 0;
    return nullptr;
  }
  return ::new (Context) WebAssemblyImportModuleAttr(Context, AL,
                                                     AL.getImportModule());
}

WebAssemblyImportNameAttr *
Sema::mergeImportNameAttr(Decl *D, const WebAssemblyImportNameAttr &AL) {
  auto *FD = cast<FunctionDecl>(D);

  if (const auto *ExistingAttr = FD->getAttr<WebAssemblyImportNameAttr>()) {
    if (ExistingAttr->getImportName() == AL.getImportName())
      return nullptr;
    Diag(ExistingAttr->getLocation(), diag::warn_mismatched_import) << 1
      << ExistingAttr->getImportName() << AL.getImportName();
    Diag(AL.getLoc(), diag::note_previous_attribute);
    return nullptr;
  }
  if (FD->hasBody()) {
    Diag(AL.getLoc(), diag::warn_import_on_definition) << 1;
    return nullptr;
  }
  return ::new (Context) WebAssemblyImportNameAttr(Context, AL,
                                                   AL.getImportName());
}

static void
handleWebAssemblyImportModuleAttr(Sema &S, Decl *D, const ParsedAttr &AL) {
  auto *FD = cast<FunctionDecl>(D);

  StringRef Str;
  SourceLocation ArgLoc;
  if (!S.checkStringLiteralArgumentAttr(AL, 0, Str, &ArgLoc))
    return;
  if (FD->hasBody()) {
    S.Diag(AL.getLoc(), diag::warn_import_on_definition) << 0;
    return;
  }

  FD->addAttr(::new (S.Context)
                  WebAssemblyImportModuleAttr(S.Context, AL, Str));
}

static void
handleWebAssemblyImportNameAttr(Sema &S, Decl *D, const ParsedAttr &AL) {
  auto *FD = cast<FunctionDecl>(D);

  StringRef Str;
  SourceLocation ArgLoc;
  if (!S.checkStringLiteralArgumentAttr(AL, 0, Str, &ArgLoc))
    return;
  if (FD->hasBody()) {
    S.Diag(AL.getLoc(), diag::warn_import_on_definition) << 1;
    return;
  }

  FD->addAttr(::new (S.Context) WebAssemblyImportNameAttr(S.Context, AL, Str));
}

static void handleRISCVInterruptAttr(Sema &S, Decl *D,
                                     const ParsedAttr &AL) {
  // Warn about repeated attributes.
  if (const auto *A = D->getAttr<RISCVInterruptAttr>()) {
    S.Diag(AL.getRange().getBegin(),
      diag::warn_riscv_repeated_interrupt_attribute);
    S.Diag(A->getLocation(), diag::note_riscv_repeated_interrupt_attribute);
    return;
  }

  // Check the attribute argument. Argument is optional.
  if (!AL.checkAtMostNumArgs(S, 1))
    return;

  StringRef Str;
  SourceLocation ArgLoc;

  // 'machine'is the default interrupt mode.
  if (AL.getNumArgs() == 0)
    Str = "machine";
  else if (!S.checkStringLiteralArgumentAttr(AL, 0, Str, &ArgLoc))
    return;

  // Semantic checks for a function with the 'interrupt' attribute:
  // - Must be a function.
  // - Must have no parameters.
  // - Must have the 'void' return type.
  // - The attribute itself must either have no argument or one of the
  //   valid interrupt types, see [RISCVInterruptDocs].

  if (D->getFunctionType() == nullptr) {
    S.Diag(D->getLocation(), diag::warn_attribute_wrong_decl_type)
      << "'interrupt'" << ExpectedFunction;
    return;
  }

  if (hasFunctionProto(D) && getFunctionOrMethodNumParams(D) != 0) {
    S.Diag(D->getLocation(), diag::warn_interrupt_attribute_invalid)
      << /*RISC-V*/ 2 << 0;
    return;
  }

  if (!getFunctionOrMethodResultType(D)->isVoidType()) {
    S.Diag(D->getLocation(), diag::warn_interrupt_attribute_invalid)
      << /*RISC-V*/ 2 << 1;
    return;
  }

  RISCVInterruptAttr::InterruptType Kind;
  if (!RISCVInterruptAttr::ConvertStrToInterruptType(Str, Kind)) {
    S.Diag(AL.getLoc(), diag::warn_attribute_type_not_supported) << AL << Str
                                                                 << ArgLoc;
    return;
  }

  D->addAttr(::new (S.Context) RISCVInterruptAttr(S.Context, AL, Kind));
}

static void handleInterruptAttr(Sema &S, Decl *D, const ParsedAttr &AL) {
  // Dispatch the interrupt attribute based on the current target.
  switch (S.Context.getTargetInfo().getTriple().getArch()) {
  case llvm::Triple::msp430:
    handleMSP430InterruptAttr(S, D, AL);
    break;
  case llvm::Triple::mipsel:
  case llvm::Triple::mips:
    handleMipsInterruptAttr(S, D, AL);
    break;
  case llvm::Triple::m68k:
    handleM68kInterruptAttr(S, D, AL);
    break;
  case llvm::Triple::x86:
  case llvm::Triple::x86_64:
    handleAnyX86InterruptAttr(S, D, AL);
    break;
  case llvm::Triple::avr:
    handleAVRInterruptAttr(S, D, AL);
    break;
  case llvm::Triple::riscv32:
  case llvm::Triple::riscv64:
    handleRISCVInterruptAttr(S, D, AL);
    break;
  default:
    handleARMInterruptAttr(S, D, AL);
    break;
  }
}

static bool
checkAMDGPUFlatWorkGroupSizeArguments(Sema &S, Expr *MinExpr, Expr *MaxExpr,
                                      const AMDGPUFlatWorkGroupSizeAttr &Attr) {
  // Accept template arguments for now as they depend on something else.
  // We'll get to check them when they eventually get instantiated.
  if (MinExpr->isValueDependent() || MaxExpr->isValueDependent())
    return false;

  uint32_t Min = 0;
  if (!checkUInt32Argument(S, Attr, MinExpr, Min, 0))
    return true;

  uint32_t Max = 0;
  if (!checkUInt32Argument(S, Attr, MaxExpr, Max, 1))
    return true;

  if (Min == 0 && Max != 0) {
    S.Diag(Attr.getLocation(), diag::err_attribute_argument_invalid)
        << &Attr << 0;
    return true;
  }
  if (Min > Max) {
    S.Diag(Attr.getLocation(), diag::err_attribute_argument_invalid)
        << &Attr << 1;
    return true;
  }

  return false;
}

void Sema::addAMDGPUFlatWorkGroupSizeAttr(Decl *D,
                                          const AttributeCommonInfo &CI,
                                          Expr *MinExpr, Expr *MaxExpr) {
  AMDGPUFlatWorkGroupSizeAttr TmpAttr(Context, CI, MinExpr, MaxExpr);

  if (checkAMDGPUFlatWorkGroupSizeArguments(*this, MinExpr, MaxExpr, TmpAttr))
    return;

  D->addAttr(::new (Context)
                 AMDGPUFlatWorkGroupSizeAttr(Context, CI, MinExpr, MaxExpr));
}

static void handleAMDGPUFlatWorkGroupSizeAttr(Sema &S, Decl *D,
                                              const ParsedAttr &AL) {
  Expr *MinExpr = AL.getArgAsExpr(0);
  Expr *MaxExpr = AL.getArgAsExpr(1);

  S.addAMDGPUFlatWorkGroupSizeAttr(D, AL, MinExpr, MaxExpr);
}

static bool checkAMDGPUWavesPerEUArguments(Sema &S, Expr *MinExpr,
                                           Expr *MaxExpr,
                                           const AMDGPUWavesPerEUAttr &Attr) {
  if (S.DiagnoseUnexpandedParameterPack(MinExpr) ||
      (MaxExpr && S.DiagnoseUnexpandedParameterPack(MaxExpr)))
    return true;

  // Accept template arguments for now as they depend on something else.
  // We'll get to check them when they eventually get instantiated.
  if (MinExpr->isValueDependent() || (MaxExpr && MaxExpr->isValueDependent()))
    return false;

  uint32_t Min = 0;
  if (!checkUInt32Argument(S, Attr, MinExpr, Min, 0))
    return true;

  uint32_t Max = 0;
  if (MaxExpr && !checkUInt32Argument(S, Attr, MaxExpr, Max, 1))
    return true;

  if (Min == 0 && Max != 0) {
    S.Diag(Attr.getLocation(), diag::err_attribute_argument_invalid)
        << &Attr << 0;
    return true;
  }
  if (Max != 0 && Min > Max) {
    S.Diag(Attr.getLocation(), diag::err_attribute_argument_invalid)
        << &Attr << 1;
    return true;
  }

  return false;
}

void Sema::addAMDGPUWavesPerEUAttr(Decl *D, const AttributeCommonInfo &CI,
                                   Expr *MinExpr, Expr *MaxExpr) {
  AMDGPUWavesPerEUAttr TmpAttr(Context, CI, MinExpr, MaxExpr);

  if (checkAMDGPUWavesPerEUArguments(*this, MinExpr, MaxExpr, TmpAttr))
    return;

  D->addAttr(::new (Context)
                 AMDGPUWavesPerEUAttr(Context, CI, MinExpr, MaxExpr));
}

static void handleAMDGPUWavesPerEUAttr(Sema &S, Decl *D, const ParsedAttr &AL) {
  if (!AL.checkAtLeastNumArgs(S, 1) || !AL.checkAtMostNumArgs(S, 2))
    return;

  Expr *MinExpr = AL.getArgAsExpr(0);
  Expr *MaxExpr = (AL.getNumArgs() > 1) ? AL.getArgAsExpr(1) : nullptr;

  S.addAMDGPUWavesPerEUAttr(D, AL, MinExpr, MaxExpr);
}

static void handleAMDGPUNumSGPRAttr(Sema &S, Decl *D, const ParsedAttr &AL) {
  uint32_t NumSGPR = 0;
  Expr *NumSGPRExpr = AL.getArgAsExpr(0);
  if (!checkUInt32Argument(S, AL, NumSGPRExpr, NumSGPR))
    return;

  D->addAttr(::new (S.Context) AMDGPUNumSGPRAttr(S.Context, AL, NumSGPR));
}

static void handleAMDGPUNumVGPRAttr(Sema &S, Decl *D, const ParsedAttr &AL) {
  uint32_t NumVGPR = 0;
  Expr *NumVGPRExpr = AL.getArgAsExpr(0);
  if (!checkUInt32Argument(S, AL, NumVGPRExpr, NumVGPR))
    return;

  D->addAttr(::new (S.Context) AMDGPUNumVGPRAttr(S.Context, AL, NumVGPR));
}

static void handleX86ForceAlignArgPointerAttr(Sema &S, Decl *D,
                                              const ParsedAttr &AL) {
  // If we try to apply it to a function pointer, don't warn, but don't
  // do anything, either. It doesn't matter anyway, because there's nothing
  // special about calling a force_align_arg_pointer function.
  const auto *VD = dyn_cast<ValueDecl>(D);
  if (VD && VD->getType()->isFunctionPointerType())
    return;
  // Also don't warn on function pointer typedefs.
  const auto *TD = dyn_cast<TypedefNameDecl>(D);
  if (TD && (TD->getUnderlyingType()->isFunctionPointerType() ||
    TD->getUnderlyingType()->isFunctionType()))
    return;
  // Attribute can only be applied to function types.
  if (!isa<FunctionDecl>(D)) {
    S.Diag(AL.getLoc(), diag::warn_attribute_wrong_decl_type)
        << AL << ExpectedFunction;
    return;
  }

  D->addAttr(::new (S.Context) X86ForceAlignArgPointerAttr(S.Context, AL));
}

static void handleLayoutVersion(Sema &S, Decl *D, const ParsedAttr &AL) {
  uint32_t Version;
  Expr *VersionExpr = static_cast<Expr *>(AL.getArgAsExpr(0));
  if (!checkUInt32Argument(S, AL, AL.getArgAsExpr(0), Version))
    return;

  // TODO: Investigate what happens with the next major version of MSVC.
  if (Version != LangOptions::MSVC2015 / 100) {
    S.Diag(AL.getLoc(), diag::err_attribute_argument_out_of_bounds)
        << AL << Version << VersionExpr->getSourceRange();
    return;
  }

  // The attribute expects a "major" version number like 19, but new versions of
  // MSVC have moved to updating the "minor", or less significant numbers, so we
  // have to multiply by 100 now.
  Version *= 100;

  D->addAttr(::new (S.Context) LayoutVersionAttr(S.Context, AL, Version));
}

DLLImportAttr *Sema::mergeDLLImportAttr(Decl *D,
                                        const AttributeCommonInfo &CI) {
  if (D->hasAttr<DLLExportAttr>()) {
    Diag(CI.getLoc(), diag::warn_attribute_ignored) << "'dllimport'";
    return nullptr;
  }

  if (D->hasAttr<DLLImportAttr>())
    return nullptr;

  return ::new (Context) DLLImportAttr(Context, CI);
}

DLLExportAttr *Sema::mergeDLLExportAttr(Decl *D,
                                        const AttributeCommonInfo &CI) {
  if (DLLImportAttr *Import = D->getAttr<DLLImportAttr>()) {
    Diag(Import->getLocation(), diag::warn_attribute_ignored) << Import;
    D->dropAttr<DLLImportAttr>();
  }

  if (D->hasAttr<DLLExportAttr>())
    return nullptr;

  return ::new (Context) DLLExportAttr(Context, CI);
}

static void handleDLLAttr(Sema &S, Decl *D, const ParsedAttr &A) {
  if (isa<ClassTemplatePartialSpecializationDecl>(D) &&
      (S.Context.getTargetInfo().shouldDLLImportComdatSymbols())) {
    S.Diag(A.getRange().getBegin(), diag::warn_attribute_ignored) << A;
    return;
  }

  if (const auto *FD = dyn_cast<FunctionDecl>(D)) {
    if (FD->isInlined() && A.getKind() == ParsedAttr::AT_DLLImport &&
        !(S.Context.getTargetInfo().shouldDLLImportComdatSymbols())) {
      // MinGW doesn't allow dllimport on inline functions.
      S.Diag(A.getRange().getBegin(), diag::warn_attribute_ignored_on_inline)
          << A;
      return;
    }
  }

  if (const auto *MD = dyn_cast<CXXMethodDecl>(D)) {
    if ((S.Context.getTargetInfo().shouldDLLImportComdatSymbols()) &&
        MD->getParent()->isLambda()) {
      S.Diag(A.getRange().getBegin(), diag::err_attribute_dll_lambda) << A;
      return;
    }
  }

  Attr *NewAttr = A.getKind() == ParsedAttr::AT_DLLExport
                      ? (Attr *)S.mergeDLLExportAttr(D, A)
                      : (Attr *)S.mergeDLLImportAttr(D, A);
  if (NewAttr)
    D->addAttr(NewAttr);
}

MSInheritanceAttr *
Sema::mergeMSInheritanceAttr(Decl *D, const AttributeCommonInfo &CI,
                             bool BestCase,
                             MSInheritanceModel Model) {
  if (MSInheritanceAttr *IA = D->getAttr<MSInheritanceAttr>()) {
    if (IA->getInheritanceModel() == Model)
      return nullptr;
    Diag(IA->getLocation(), diag::err_mismatched_ms_inheritance)
        << 1 /*previous declaration*/;
    Diag(CI.getLoc(), diag::note_previous_ms_inheritance);
    D->dropAttr<MSInheritanceAttr>();
  }

  auto *RD = cast<CXXRecordDecl>(D);
  if (RD->hasDefinition()) {
    if (checkMSInheritanceAttrOnDefinition(RD, CI.getRange(), BestCase,
                                           Model)) {
      return nullptr;
    }
  } else {
    if (isa<ClassTemplatePartialSpecializationDecl>(RD)) {
      Diag(CI.getLoc(), diag::warn_ignored_ms_inheritance)
          << 1 /*partial specialization*/;
      return nullptr;
    }
    if (RD->getDescribedClassTemplate()) {
      Diag(CI.getLoc(), diag::warn_ignored_ms_inheritance)
          << 0 /*primary template*/;
      return nullptr;
    }
  }

  return ::new (Context) MSInheritanceAttr(Context, CI, BestCase);
}

static void handleCapabilityAttr(Sema &S, Decl *D, const ParsedAttr &AL) {
  // The capability attributes take a single string parameter for the name of
  // the capability they represent. The lockable attribute does not take any
  // parameters. However, semantically, both attributes represent the same
  // concept, and so they use the same semantic attribute. Eventually, the
  // lockable attribute will be removed.
  //
  // For backward compatibility, any capability which has no specified string
  // literal will be considered a "mutex."
  StringRef N("mutex");
  SourceLocation LiteralLoc;
  if (AL.getKind() == ParsedAttr::AT_Capability &&
      !S.checkStringLiteralArgumentAttr(AL, 0, N, &LiteralLoc))
    return;

  D->addAttr(::new (S.Context) CapabilityAttr(S.Context, AL, N));
}

static void handleAssertCapabilityAttr(Sema &S, Decl *D, const ParsedAttr &AL) {
  SmallVector<Expr*, 1> Args;
  if (!checkLockFunAttrCommon(S, D, AL, Args))
    return;

  D->addAttr(::new (S.Context)
                 AssertCapabilityAttr(S.Context, AL, Args.data(), Args.size()));
}

static void handleAcquireCapabilityAttr(Sema &S, Decl *D,
                                        const ParsedAttr &AL) {
  SmallVector<Expr*, 1> Args;
  if (!checkLockFunAttrCommon(S, D, AL, Args))
    return;

  D->addAttr(::new (S.Context) AcquireCapabilityAttr(S.Context, AL, Args.data(),
                                                     Args.size()));
}

static void handleTryAcquireCapabilityAttr(Sema &S, Decl *D,
                                           const ParsedAttr &AL) {
  SmallVector<Expr*, 2> Args;
  if (!checkTryLockFunAttrCommon(S, D, AL, Args))
    return;

  D->addAttr(::new (S.Context) TryAcquireCapabilityAttr(
      S.Context, AL, AL.getArgAsExpr(0), Args.data(), Args.size()));
}

static void handleReleaseCapabilityAttr(Sema &S, Decl *D,
                                        const ParsedAttr &AL) {
  // Check that all arguments are lockable objects.
  SmallVector<Expr *, 1> Args;
  checkAttrArgsAreCapabilityObjs(S, D, AL, Args, 0, true);

  D->addAttr(::new (S.Context) ReleaseCapabilityAttr(S.Context, AL, Args.data(),
                                                     Args.size()));
}

static void handleRequiresCapabilityAttr(Sema &S, Decl *D,
                                         const ParsedAttr &AL) {
  if (!AL.checkAtLeastNumArgs(S, 1))
    return;

  // check that all arguments are lockable objects
  SmallVector<Expr*, 1> Args;
  checkAttrArgsAreCapabilityObjs(S, D, AL, Args);
  if (Args.empty())
    return;

  RequiresCapabilityAttr *RCA = ::new (S.Context)
      RequiresCapabilityAttr(S.Context, AL, Args.data(), Args.size());

  D->addAttr(RCA);
}

static void handleDeprecatedAttr(Sema &S, Decl *D, const ParsedAttr &AL) {
  if (const auto *NSD = dyn_cast<NamespaceDecl>(D)) {
    if (NSD->isAnonymousNamespace()) {
      S.Diag(AL.getLoc(), diag::warn_deprecated_anonymous_namespace);
      // Do not want to attach the attribute to the namespace because that will
      // cause confusing diagnostic reports for uses of declarations within the
      // namespace.
      return;
    }
  } else if (isa<UsingDecl, UnresolvedUsingTypenameDecl,
                 UnresolvedUsingValueDecl>(D)) {
    S.Diag(AL.getRange().getBegin(), diag::warn_deprecated_ignored_on_using)
        << AL;
    return;
  }

  // Handle the cases where the attribute has a text message.
  StringRef Str, Replacement;
  if (AL.isArgExpr(0) && AL.getArgAsExpr(0) &&
      !S.checkStringLiteralArgumentAttr(AL, 0, Str))
    return;

  // Support a single optional message only for Declspec and [[]] spellings.
  if (AL.isDeclspecAttribute() || AL.isStandardAttributeSyntax())
    AL.checkAtMostNumArgs(S, 1);
  else if (AL.isArgExpr(1) && AL.getArgAsExpr(1) &&
           !S.checkStringLiteralArgumentAttr(AL, 1, Replacement))
    return;

  if (!S.getLangOpts().CPlusPlus14 && AL.isCXX11Attribute() && !AL.isGNUScope())
    S.Diag(AL.getLoc(), diag::ext_cxx14_attr) << AL;

  D->addAttr(::new (S.Context) DeprecatedAttr(S.Context, AL, Str, Replacement));
}

static bool isGlobalVar(const Decl *D) {
  if (const auto *S = dyn_cast<VarDecl>(D))
    return S->hasGlobalStorage();
  return false;
}

static void handleNoSanitizeAttr(Sema &S, Decl *D, const ParsedAttr &AL) {
  if (!AL.checkAtLeastNumArgs(S, 1))
    return;

  std::vector<StringRef> Sanitizers;

  for (unsigned I = 0, E = AL.getNumArgs(); I != E; ++I) {
    StringRef SanitizerName;
    SourceLocation LiteralLoc;

    if (!S.checkStringLiteralArgumentAttr(AL, I, SanitizerName, &LiteralLoc))
      return;

    if (parseSanitizerValue(SanitizerName, /*AllowGroups=*/true) ==
            SanitizerMask() &&
        SanitizerName != "coverage")
      S.Diag(LiteralLoc, diag::warn_unknown_sanitizer_ignored) << SanitizerName;
    else if (isGlobalVar(D) && SanitizerName != "address")
      S.Diag(D->getLocation(), diag::err_attribute_wrong_decl_type)
          << AL << ExpectedFunctionOrMethod;
    Sanitizers.push_back(SanitizerName);
  }

  D->addAttr(::new (S.Context) NoSanitizeAttr(S.Context, AL, Sanitizers.data(),
                                              Sanitizers.size()));
}

static void handleNoSanitizeSpecificAttr(Sema &S, Decl *D,
                                         const ParsedAttr &AL) {
  StringRef AttrName = AL.getAttrName()->getName();
  normalizeName(AttrName);
  StringRef SanitizerName = llvm::StringSwitch<StringRef>(AttrName)
                                .Case("no_address_safety_analysis", "address")
                                .Case("no_sanitize_address", "address")
                                .Case("no_sanitize_thread", "thread")
                                .Case("no_sanitize_memory", "memory");
  if (isGlobalVar(D) && SanitizerName != "address")
    S.Diag(D->getLocation(), diag::err_attribute_wrong_decl_type)
        << AL << ExpectedFunction;

  // FIXME: Rather than create a NoSanitizeSpecificAttr, this creates a
  // NoSanitizeAttr object; but we need to calculate the correct spelling list
  // index rather than incorrectly assume the index for NoSanitizeSpecificAttr
  // has the same spellings as the index for NoSanitizeAttr. We don't have a
  // general way to "translate" between the two, so this hack attempts to work
  // around the issue with hard-coded indicies. This is critical for calling
  // getSpelling() or prettyPrint() on the resulting semantic attribute object
  // without failing assertions.
  unsigned TranslatedSpellingIndex = 0;
  if (AL.isStandardAttributeSyntax())
    TranslatedSpellingIndex = 1;

  AttributeCommonInfo Info = AL;
  Info.setAttributeSpellingListIndex(TranslatedSpellingIndex);
  D->addAttr(::new (S.Context)
                 NoSanitizeAttr(S.Context, Info, &SanitizerName, 1));
}

static void handleInternalLinkageAttr(Sema &S, Decl *D, const ParsedAttr &AL) {
  if (InternalLinkageAttr *Internal = S.mergeInternalLinkageAttr(D, AL))
    D->addAttr(Internal);
}

static void handleOpenCLNoSVMAttr(Sema &S, Decl *D, const ParsedAttr &AL) {
<<<<<<< HEAD
  if (S.LangOpts.OpenCLVersion < 200) // INTEL
=======
  if (S.LangOpts.OpenCLVersion < 200 && !S.LangOpts.OpenCLCPlusPlusVersion)
>>>>>>> cfdfb75c
    S.Diag(AL.getLoc(), diag::err_attribute_requires_opencl_version)
        << AL << "2.0" << 1;
  else
    S.Diag(AL.getLoc(), diag::warn_opencl_attr_deprecated_ignored)
        << AL << S.LangOpts.getOpenCLVersionString();
}

static void handleOpenCLAccessAttr(Sema &S, Decl *D, const ParsedAttr &AL) {
  if (D->isInvalidDecl())
    return;

  // Check if there is only one access qualifier.
  if (D->hasAttr<OpenCLAccessAttr>()) {
    if (D->getAttr<OpenCLAccessAttr>()->getSemanticSpelling() ==
        AL.getSemanticSpelling()) {
      S.Diag(AL.getLoc(), diag::warn_duplicate_declspec)
          << AL.getAttrName()->getName() << AL.getRange();
    } else {
      S.Diag(AL.getLoc(), diag::err_opencl_multiple_access_qualifiers)
          << D->getSourceRange();
      D->setInvalidDecl(true);
      return;
    }
  }

  // OpenCL v2.0 s6.6 - read_write can be used for image types to specify that
  // an image object can be read and written. OpenCL v2.0 s6.13.6 - A kernel
  // cannot read from and write to the same pipe object. Using the read_write
  // (or __read_write) qualifier with the pipe qualifier is a compilation error.
  // OpenCL v3.0 s6.8 - For OpenCL C 2.0, or with the
  // __opencl_c_read_write_images feature, image objects specified as arguments
  // to a kernel can additionally be declared to be read-write.
  // C++ for OpenCL inherits rule from OpenCL C v2.0.
  if (const auto *PDecl = dyn_cast<ParmVarDecl>(D)) {
    const Type *DeclTy = PDecl->getType().getCanonicalType().getTypePtr();
    if (AL.getAttrName()->getName().find("read_write") != StringRef::npos) {
      bool ReadWriteImagesUnsupportedForOCLC =
          (S.getLangOpts().OpenCLVersion < 200) ||
          (S.getLangOpts().OpenCLVersion == 300 &&
           !S.getOpenCLOptions().isSupported("__opencl_c_read_write_images",
                                             S.getLangOpts()));
      if ((!S.getLangOpts().OpenCLCPlusPlus &&
           ReadWriteImagesUnsupportedForOCLC) ||
          DeclTy->isPipeType()) {
        S.Diag(AL.getLoc(), diag::err_opencl_invalid_read_write)
            << AL << PDecl->getType() << DeclTy->isImageType();
        D->setInvalidDecl(true);
        return;
      }
    }
  }

  D->addAttr(::new (S.Context) OpenCLAccessAttr(S.Context, AL));
}

static void handleSYCLKernelAttr(Sema &S, Decl *D, const ParsedAttr &AL) {
  // The 'sycl_kernel' attribute applies only to function templates.
  const auto *FD = cast<FunctionDecl>(D);
  const FunctionTemplateDecl *FT = FD->getDescribedFunctionTemplate();
  assert(FT && "Function template is expected");

  // Function template must have at least two template parameters so it
  // can be used in OpenCL kernel generation.
  const TemplateParameterList *TL = FT->getTemplateParameters();
  if (S.LangOpts.SYCLIsDevice && TL->size() < 2) {
    S.Diag(FT->getLocation(), diag::warn_sycl_kernel_num_of_template_params);
    return;
  }

  // The first two template parameters must be typenames.
  for (unsigned I = 0; I < 2 && I < TL->size(); ++I) {
    const NamedDecl *TParam = TL->getParam(I);
    if (isa<NonTypeTemplateParmDecl>(TParam)) {
      S.Diag(FT->getLocation(),
             diag::warn_sycl_kernel_invalid_template_param_type);
      return;
    }
  }

  // Function must have at least one parameter.
  if (getFunctionOrMethodNumParams(D) < 1) {
    S.Diag(FT->getLocation(), diag::warn_sycl_kernel_num_of_function_params);
    return;
  }

  // Function must return void.
  QualType RetTy = getFunctionOrMethodResultType(D);
  if (!RetTy->isVoidType()) {
    S.Diag(FT->getLocation(), diag::warn_sycl_kernel_return_type);
    return;
  }

  handleSimpleAttribute<SYCLKernelAttr>(S, D, AL);
}

static void handleDestroyAttr(Sema &S, Decl *D, const ParsedAttr &A) {
  if (!cast<VarDecl>(D)->hasGlobalStorage()) {
    S.Diag(D->getLocation(), diag::err_destroy_attr_on_non_static_var)
        << (A.getKind() == ParsedAttr::AT_AlwaysDestroy);
    return;
  }

  if (A.getKind() == ParsedAttr::AT_AlwaysDestroy)
    handleSimpleAttribute<AlwaysDestroyAttr>(S, D, A);
  else
    handleSimpleAttribute<NoDestroyAttr>(S, D, A);
}

static void handleUninitializedAttr(Sema &S, Decl *D, const ParsedAttr &AL) {
  assert(cast<VarDecl>(D)->getStorageDuration() == SD_Automatic &&
         "uninitialized is only valid on automatic duration variables");
  D->addAttr(::new (S.Context) UninitializedAttr(S.Context, AL));
}

static bool tryMakeVariablePseudoStrong(Sema &S, VarDecl *VD,
                                        bool DiagnoseFailure) {
  QualType Ty = VD->getType();
  if (!Ty->isObjCRetainableType()) {
    if (DiagnoseFailure) {
      S.Diag(VD->getBeginLoc(), diag::warn_ignored_objc_externally_retained)
          << 0;
    }
    return false;
  }

  Qualifiers::ObjCLifetime LifetimeQual = Ty.getQualifiers().getObjCLifetime();

  // Sema::inferObjCARCLifetime must run after processing decl attributes
  // (because __block lowers to an attribute), so if the lifetime hasn't been
  // explicitly specified, infer it locally now.
  if (LifetimeQual == Qualifiers::OCL_None)
    LifetimeQual = Ty->getObjCARCImplicitLifetime();

  // The attributes only really makes sense for __strong variables; ignore any
  // attempts to annotate a parameter with any other lifetime qualifier.
  if (LifetimeQual != Qualifiers::OCL_Strong) {
    if (DiagnoseFailure) {
      S.Diag(VD->getBeginLoc(), diag::warn_ignored_objc_externally_retained)
          << 1;
    }
    return false;
  }

  // Tampering with the type of a VarDecl here is a bit of a hack, but we need
  // to ensure that the variable is 'const' so that we can error on
  // modification, which can otherwise over-release.
  VD->setType(Ty.withConst());
  VD->setARCPseudoStrong(true);
  return true;
}

static void handleObjCExternallyRetainedAttr(Sema &S, Decl *D,
                                             const ParsedAttr &AL) {
  if (auto *VD = dyn_cast<VarDecl>(D)) {
    assert(!isa<ParmVarDecl>(VD) && "should be diagnosed automatically");
    if (!VD->hasLocalStorage()) {
      S.Diag(D->getBeginLoc(), diag::warn_ignored_objc_externally_retained)
          << 0;
      return;
    }

    if (!tryMakeVariablePseudoStrong(S, VD, /*DiagnoseFailure=*/true))
      return;

    handleSimpleAttribute<ObjCExternallyRetainedAttr>(S, D, AL);
    return;
  }

  // If D is a function-like declaration (method, block, or function), then we
  // make every parameter psuedo-strong.
  unsigned NumParams =
      hasFunctionProto(D) ? getFunctionOrMethodNumParams(D) : 0;
  for (unsigned I = 0; I != NumParams; ++I) {
    auto *PVD = const_cast<ParmVarDecl *>(getFunctionOrMethodParam(D, I));
    QualType Ty = PVD->getType();

    // If a user wrote a parameter with __strong explicitly, then assume they
    // want "real" strong semantics for that parameter. This works because if
    // the parameter was written with __strong, then the strong qualifier will
    // be non-local.
    if (Ty.getLocalUnqualifiedType().getQualifiers().getObjCLifetime() ==
        Qualifiers::OCL_Strong)
      continue;

    tryMakeVariablePseudoStrong(S, PVD, /*DiagnoseFailure=*/false);
  }
  handleSimpleAttribute<ObjCExternallyRetainedAttr>(S, D, AL);
}

static void handleMIGServerRoutineAttr(Sema &S, Decl *D, const ParsedAttr &AL) {
  // Check that the return type is a `typedef int kern_return_t` or a typedef
  // around it, because otherwise MIG convention checks make no sense.
  // BlockDecl doesn't store a return type, so it's annoying to check,
  // so let's skip it for now.
  if (!isa<BlockDecl>(D)) {
    QualType T = getFunctionOrMethodResultType(D);
    bool IsKernReturnT = false;
    while (const auto *TT = T->getAs<TypedefType>()) {
      IsKernReturnT = (TT->getDecl()->getName() == "kern_return_t");
      T = TT->desugar();
    }
    if (!IsKernReturnT || T.getCanonicalType() != S.getASTContext().IntTy) {
      S.Diag(D->getBeginLoc(),
             diag::warn_mig_server_routine_does_not_return_kern_return_t);
      return;
    }
  }

  handleSimpleAttribute<MIGServerRoutineAttr>(S, D, AL);
}

static void handleMSAllocatorAttr(Sema &S, Decl *D, const ParsedAttr &AL) {
  // Warn if the return type is not a pointer or reference type.
  if (auto *FD = dyn_cast<FunctionDecl>(D)) {
    QualType RetTy = FD->getReturnType();
    if (!RetTy->isPointerType() && !RetTy->isReferenceType()) {
      S.Diag(AL.getLoc(), diag::warn_declspec_allocator_nonpointer)
          << AL.getRange() << RetTy;
      return;
    }
  }

  handleSimpleAttribute<MSAllocatorAttr>(S, D, AL);
}

static void handleAcquireHandleAttr(Sema &S, Decl *D, const ParsedAttr &AL) {
  if (AL.isUsedAsTypeAttr())
    return;
  // Warn if the parameter is definitely not an output parameter.
  if (const auto *PVD = dyn_cast<ParmVarDecl>(D)) {
    if (PVD->getType()->isIntegerType()) {
      S.Diag(AL.getLoc(), diag::err_attribute_output_parameter)
          << AL.getRange();
      return;
    }
  }
  StringRef Argument;
  if (!S.checkStringLiteralArgumentAttr(AL, 0, Argument))
    return;
  D->addAttr(AcquireHandleAttr::Create(S.Context, Argument, AL));
}

template<typename Attr>
static void handleHandleAttr(Sema &S, Decl *D, const ParsedAttr &AL) {
  StringRef Argument;
  if (!S.checkStringLiteralArgumentAttr(AL, 0, Argument))
    return;
  D->addAttr(Attr::Create(S.Context, Argument, AL));
}

static void handleCFGuardAttr(Sema &S, Decl *D, const ParsedAttr &AL) {
  // The guard attribute takes a single identifier argument.

  if (!AL.isArgIdent(0)) {
    S.Diag(AL.getLoc(), diag::err_attribute_argument_type)
        << AL << AANT_ArgumentIdentifier;
    return;
  }

  CFGuardAttr::GuardArg Arg;
  IdentifierInfo *II = AL.getArgAsIdent(0)->Ident;
  if (!CFGuardAttr::ConvertStrToGuardArg(II->getName(), Arg)) {
    S.Diag(AL.getLoc(), diag::warn_attribute_type_not_supported) << AL << II;
    return;
  }

  D->addAttr(::new (S.Context) CFGuardAttr(S.Context, AL, Arg));
}


template <typename AttrTy>
static const AttrTy *findEnforceTCBAttrByName(Decl *D, StringRef Name) {
  auto Attrs = D->specific_attrs<AttrTy>();
  auto I = llvm::find_if(Attrs,
                         [Name](const AttrTy *A) {
                           return A->getTCBName() == Name;
                         });
  return I == Attrs.end() ? nullptr : *I;
}

template <typename AttrTy, typename ConflictingAttrTy>
static void handleEnforceTCBAttr(Sema &S, Decl *D, const ParsedAttr &AL) {
  StringRef Argument;
  if (!S.checkStringLiteralArgumentAttr(AL, 0, Argument))
    return;

  // A function cannot be have both regular and leaf membership in the same TCB.
  if (const ConflictingAttrTy *ConflictingAttr =
      findEnforceTCBAttrByName<ConflictingAttrTy>(D, Argument)) {
    // We could attach a note to the other attribute but in this case
    // there's no need given how the two are very close to each other.
    S.Diag(AL.getLoc(), diag::err_tcb_conflicting_attributes)
      << AL.getAttrName()->getName() << ConflictingAttr->getAttrName()->getName()
      << Argument;

    // Error recovery: drop the non-leaf attribute so that to suppress
    // all future warnings caused by erroneous attributes. The leaf attribute
    // needs to be kept because it can only suppresses warnings, not cause them.
    D->dropAttr<EnforceTCBAttr>();
    return;
  }

  D->addAttr(AttrTy::Create(S.Context, Argument, AL));
}

template <typename AttrTy, typename ConflictingAttrTy>
static AttrTy *mergeEnforceTCBAttrImpl(Sema &S, Decl *D, const AttrTy &AL) {
  // Check if the new redeclaration has different leaf-ness in the same TCB.
  StringRef TCBName = AL.getTCBName();
  if (const ConflictingAttrTy *ConflictingAttr =
      findEnforceTCBAttrByName<ConflictingAttrTy>(D, TCBName)) {
    S.Diag(ConflictingAttr->getLoc(), diag::err_tcb_conflicting_attributes)
      << ConflictingAttr->getAttrName()->getName()
      << AL.getAttrName()->getName() << TCBName;

    // Add a note so that the user could easily find the conflicting attribute.
    S.Diag(AL.getLoc(), diag::note_conflicting_attribute);

    // More error recovery.
    D->dropAttr<EnforceTCBAttr>();
    return nullptr;
  }

  ASTContext &Context = S.getASTContext();
  return ::new(Context) AttrTy(Context, AL, AL.getTCBName());
}

EnforceTCBAttr *Sema::mergeEnforceTCBAttr(Decl *D, const EnforceTCBAttr &AL) {
  return mergeEnforceTCBAttrImpl<EnforceTCBAttr, EnforceTCBLeafAttr>(
      *this, D, AL);
}

EnforceTCBLeafAttr *Sema::mergeEnforceTCBLeafAttr(
    Decl *D, const EnforceTCBLeafAttr &AL) {
  return mergeEnforceTCBAttrImpl<EnforceTCBLeafAttr, EnforceTCBAttr>(
      *this, D, AL);
}

//===----------------------------------------------------------------------===//
// Top Level Sema Entry Points
//===----------------------------------------------------------------------===//

static bool IsDeclLambdaCallOperator(Decl *D) {
  if (const auto *MD = dyn_cast<CXXMethodDecl>(D))
    return MD->getParent()->isLambda() &&
           MD->getOverloadedOperator() == OverloadedOperatorKind::OO_Call;
  return false;
}

/// ProcessDeclAttribute - Apply the specific attribute to the specified decl if
/// the attribute applies to decls.  If the attribute is a type attribute, just
/// silently ignore it if a GNU attribute.
static void ProcessDeclAttribute(Sema &S, Scope *scope, Decl *D,
                                 const ParsedAttr &AL,
                                 bool IncludeCXX11Attributes) {
  if (AL.isInvalid() || AL.getKind() == ParsedAttr::IgnoredAttribute)
    return;

  // Ignore C++11 attributes on declarator chunks: they appertain to the type
  // instead.
  if (AL.isCXX11Attribute() && !IncludeCXX11Attributes &&
      (!IsDeclLambdaCallOperator(D) || !AL.supportsNonconformingLambdaSyntax()))
    return;

  // Unknown attributes are automatically warned on. Target-specific attributes
  // which do not apply to the current target architecture are treated as
  // though they were unknown attributes.
  const TargetInfo *Aux = S.Context.getAuxTargetInfo();
  if (AL.getKind() == ParsedAttr::UnknownAttribute ||
      !(AL.existsInTarget(S.Context.getTargetInfo()) ||
        (S.Context.getLangOpts().SYCLIsDevice &&
         Aux && AL.existsInTarget(*Aux)))) {
    S.Diag(AL.getLoc(),
           AL.isDeclspecAttribute()
               ? (unsigned)diag::warn_unhandled_ms_attribute_ignored
               : (unsigned)diag::warn_unknown_attribute_ignored)
        << AL << AL.getRange();
    return;
  }

  if (S.checkCommonAttributeFeatures(D, AL))
    return;

  switch (AL.getKind()) {
  default:
    if (AL.getInfo().handleDeclAttribute(S, D, AL) != ParsedAttrInfo::NotHandled)
      break;
    if (!AL.isStmtAttr()) {
      // Type attributes are handled elsewhere; silently move on.
      assert(AL.isTypeAttr() && "Non-type attribute not handled");
      break;
    }
    // N.B., ClangAttrEmitter.cpp emits a diagnostic helper that ensures a
    // statement attribute is not written on a declaration, but this code is
    // needed for attributes in Attr.td that do not list any subjects.
    S.Diag(AL.getLoc(), diag::err_stmt_attribute_invalid_on_decl)
        << AL << D->getLocation();
    break;
  case ParsedAttr::AT_Interrupt:
    handleInterruptAttr(S, D, AL);
    break;
  case ParsedAttr::AT_X86ForceAlignArgPointer:
    handleX86ForceAlignArgPointerAttr(S, D, AL);
    break;
  case ParsedAttr::AT_DLLExport:
  case ParsedAttr::AT_DLLImport:
    handleDLLAttr(S, D, AL);
    break;
  case ParsedAttr::AT_AMDGPUFlatWorkGroupSize:
    handleAMDGPUFlatWorkGroupSizeAttr(S, D, AL);
    break;
  case ParsedAttr::AT_AMDGPUWavesPerEU:
    handleAMDGPUWavesPerEUAttr(S, D, AL);
    break;
  case ParsedAttr::AT_AMDGPUNumSGPR:
    handleAMDGPUNumSGPRAttr(S, D, AL);
    break;
  case ParsedAttr::AT_AMDGPUNumVGPR:
    handleAMDGPUNumVGPRAttr(S, D, AL);
    break;
  case ParsedAttr::AT_AVRSignal:
    handleAVRSignalAttr(S, D, AL);
    break;
  case ParsedAttr::AT_BPFPreserveAccessIndex:
    handleBPFPreserveAccessIndexAttr(S, D, AL);
    break;
  case ParsedAttr::AT_BTFTag:
    handleBTFTagAttr(S, D, AL);
    break;
  case ParsedAttr::AT_WebAssemblyExportName:
    handleWebAssemblyExportNameAttr(S, D, AL);
    break;
  case ParsedAttr::AT_WebAssemblyImportModule:
    handleWebAssemblyImportModuleAttr(S, D, AL);
    break;
  case ParsedAttr::AT_WebAssemblyImportName:
    handleWebAssemblyImportNameAttr(S, D, AL);
    break;
  case ParsedAttr::AT_IBOutlet:
    handleIBOutlet(S, D, AL);
    break;
  case ParsedAttr::AT_IBOutletCollection:
    handleIBOutletCollection(S, D, AL);
    break;
  case ParsedAttr::AT_IFunc:
    handleIFuncAttr(S, D, AL);
    break;
  case ParsedAttr::AT_Alias:
    handleAliasAttr(S, D, AL);
    break;
  case ParsedAttr::AT_Aligned:
    handleAlignedAttr(S, D, AL);
    break;
  case ParsedAttr::AT_AlignValue:
    handleAlignValueAttr(S, D, AL);
    break;
  case ParsedAttr::AT_AllocSize:
    handleAllocSizeAttr(S, D, AL);
    break;
  case ParsedAttr::AT_AlwaysInline:
    handleAlwaysInlineAttr(S, D, AL);
    break;
  case ParsedAttr::AT_AnalyzerNoReturn:
    handleAnalyzerNoReturnAttr(S, D, AL);
    break;
  case ParsedAttr::AT_TLSModel:
    handleTLSModelAttr(S, D, AL);
    break;
  case ParsedAttr::AT_Annotate:
    handleAnnotateAttr(S, D, AL);
    break;
  case ParsedAttr::AT_Availability:
    handleAvailabilityAttr(S, D, AL);
    break;
  case ParsedAttr::AT_CarriesDependency:
    handleDependencyAttr(S, scope, D, AL);
    break;
  case ParsedAttr::AT_CPUDispatch:
  case ParsedAttr::AT_CPUSpecific:
    handleCPUSpecificAttr(S, D, AL);
    break;
  case ParsedAttr::AT_Common:
    handleCommonAttr(S, D, AL);
    break;
  case ParsedAttr::AT_CUDAConstant:
    handleConstantAttr(S, D, AL);
    break;
  case ParsedAttr::AT_PassObjectSize:
    handlePassObjectSizeAttr(S, D, AL);
    break;
  case ParsedAttr::AT_Constructor:
      handleConstructorAttr(S, D, AL);
    break;
  case ParsedAttr::AT_Deprecated:
    handleDeprecatedAttr(S, D, AL);
    break;
  case ParsedAttr::AT_Destructor:
      handleDestructorAttr(S, D, AL);
    break;
  case ParsedAttr::AT_EnableIf:
    handleEnableIfAttr(S, D, AL);
    break;
  case ParsedAttr::AT_DiagnoseIf:
    handleDiagnoseIfAttr(S, D, AL);
    break;
  case ParsedAttr::AT_NoBuiltin:
    handleNoBuiltinAttr(S, D, AL);
    break;
  case ParsedAttr::AT_ExtVectorType:
    handleExtVectorTypeAttr(S, D, AL);
    break;
  case ParsedAttr::AT_ExternalSourceSymbol:
    handleExternalSourceSymbolAttr(S, D, AL);
    break;
  case ParsedAttr::AT_MinSize:
    handleMinSizeAttr(S, D, AL);
    break;
  case ParsedAttr::AT_OptimizeNone:
    handleOptimizeNoneAttr(S, D, AL);
    break;
  case ParsedAttr::AT_EnumExtensibility:
    handleEnumExtensibilityAttr(S, D, AL);
    break;
  case ParsedAttr::AT_Flatten:
    handleSimpleAttribute<FlattenAttr>(S, D, AL);
    break;
#if INTEL_CUSTOMIZATION
  case ParsedAttr::AT_HLSDevice:
    handleSimpleAttribute<HLSDeviceAttr>(S, D, AL);
    break;
  case ParsedAttr::AT_PreferDSP:
    handleSimpleAttribute<PreferDSPAttr>(S, D, AL);
    break;
  case ParsedAttr::AT_PreferSoftLogic:
    handleSimpleAttribute<PreferSoftLogicAttr>(S, D, AL);
    break;
#endif // INTEL_CUSTOMIZATION
  case ParsedAttr::AT_SYCLKernel:
    handleSYCLKernelAttr(S, D, AL);
    break;
  case ParsedAttr::AT_SYCLSimd:
    handleSimpleAttribute<SYCLSimdAttr>(S, D, AL);
    break;
  case ParsedAttr::AT_SYCLDevice:
    handleSYCLDeviceAttr(S, D, AL);
    break;
  case ParsedAttr::AT_SYCLDeviceIndirectlyCallable:
    handleSYCLDeviceIndirectlyCallableAttr(S, D, AL);
    break;
#if INTEL_CUSTOMIZATION
  case ParsedAttr::AT_SYCLUnmasked:
    handleSYCLUnmaskedAttr(S, D, AL);
    break;
#endif // INTEL_CUSTOMIZATION
  case ParsedAttr::AT_SYCLGlobalVar:
    handleSYCLGlobalVarAttr(S, D, AL);
    break;
  case ParsedAttr::AT_SYCLRegisterNum:
    handleSYCLRegisterNumAttr(S, D, AL);
    break;
  case ParsedAttr::AT_SYCLIntelESimdVectorize:
    handleSYCLIntelESimdVectorizeAttr(S, D, AL);
    break;
  case ParsedAttr::AT_Format:
    handleFormatAttr(S, D, AL);
    break;
  case ParsedAttr::AT_FormatArg:
    handleFormatArgAttr(S, D, AL);
    break;
  case ParsedAttr::AT_Callback:
    handleCallbackAttr(S, D, AL);
    break;
  case ParsedAttr::AT_CalledOnce:
    handleCalledOnceAttr(S, D, AL);
    break;
  case ParsedAttr::AT_CUDAGlobal:
    handleGlobalAttr(S, D, AL);
    break;
  case ParsedAttr::AT_CUDADevice:
    handleDeviceAttr(S, D, AL);
    break;
  case ParsedAttr::AT_HIPManaged:
    handleManagedAttr(S, D, AL);
    break;
  case ParsedAttr::AT_GNUInline:
    handleGNUInlineAttr(S, D, AL);
    break;
  case ParsedAttr::AT_CUDALaunchBounds:
    handleLaunchBoundsAttr(S, D, AL);
    break;
  case ParsedAttr::AT_Restrict:
    handleRestrictAttr(S, D, AL);
    break;
  case ParsedAttr::AT_Mode:
    handleModeAttr(S, D, AL);
    break;
  case ParsedAttr::AT_NonNull:
    if (auto *PVD = dyn_cast<ParmVarDecl>(D))
      handleNonNullAttrParameter(S, PVD, AL);
    else
      handleNonNullAttr(S, D, AL);
    break;
  case ParsedAttr::AT_ReturnsNonNull:
    handleReturnsNonNullAttr(S, D, AL);
    break;
  case ParsedAttr::AT_NoEscape:
    handleNoEscapeAttr(S, D, AL);
    break;
  case ParsedAttr::AT_AssumeAligned:
    handleAssumeAlignedAttr(S, D, AL);
    break;
  case ParsedAttr::AT_AllocAlign:
    handleAllocAlignAttr(S, D, AL);
    break;
  case ParsedAttr::AT_Ownership:
    handleOwnershipAttr(S, D, AL);
    break;
  case ParsedAttr::AT_Naked:
    handleNakedAttr(S, D, AL);
    break;
  case ParsedAttr::AT_NoReturn:
    handleNoReturnAttr(S, D, AL);
    break;
  case ParsedAttr::AT_AnyX86NoCfCheck:
    handleNoCfCheckAttr(S, D, AL);
    break;
  case ParsedAttr::AT_NoThrow:
    if (!AL.isUsedAsTypeAttr())
      handleSimpleAttribute<NoThrowAttr>(S, D, AL);
    break;
  case ParsedAttr::AT_CUDAShared:
    handleSharedAttr(S, D, AL);
    break;
  case ParsedAttr::AT_VecReturn:
    handleVecReturnAttr(S, D, AL);
    break;
  case ParsedAttr::AT_ObjCOwnership:
    handleObjCOwnershipAttr(S, D, AL);
    break;
  case ParsedAttr::AT_ObjCPreciseLifetime:
    handleObjCPreciseLifetimeAttr(S, D, AL);
    break;
  case ParsedAttr::AT_ObjCReturnsInnerPointer:
    handleObjCReturnsInnerPointerAttr(S, D, AL);
    break;
  case ParsedAttr::AT_ObjCRequiresSuper:
    handleObjCRequiresSuperAttr(S, D, AL);
    break;
  case ParsedAttr::AT_ObjCBridge:
    handleObjCBridgeAttr(S, D, AL);
    break;
  case ParsedAttr::AT_ObjCBridgeMutable:
    handleObjCBridgeMutableAttr(S, D, AL);
    break;
  case ParsedAttr::AT_ObjCBridgeRelated:
    handleObjCBridgeRelatedAttr(S, D, AL);
    break;
  case ParsedAttr::AT_ObjCDesignatedInitializer:
    handleObjCDesignatedInitializer(S, D, AL);
    break;
  case ParsedAttr::AT_ObjCRuntimeName:
    handleObjCRuntimeName(S, D, AL);
    break;
  case ParsedAttr::AT_ObjCBoxable:
    handleObjCBoxable(S, D, AL);
    break;
  case ParsedAttr::AT_NSErrorDomain:
    handleNSErrorDomain(S, D, AL);
    break;
  case ParsedAttr::AT_CFConsumed:
  case ParsedAttr::AT_NSConsumed:
  case ParsedAttr::AT_OSConsumed:
    S.AddXConsumedAttr(D, AL, parsedAttrToRetainOwnershipKind(AL),
                       /*IsTemplateInstantiation=*/false);
    break;
  case ParsedAttr::AT_OSReturnsRetainedOnZero:
    handleSimpleAttributeOrDiagnose<OSReturnsRetainedOnZeroAttr>(
        S, D, AL, isValidOSObjectOutParameter(D),
        diag::warn_ns_attribute_wrong_parameter_type,
        /*Extra Args=*/AL, /*pointer-to-OSObject-pointer*/ 3, AL.getRange());
    break;
  case ParsedAttr::AT_OSReturnsRetainedOnNonZero:
    handleSimpleAttributeOrDiagnose<OSReturnsRetainedOnNonZeroAttr>(
        S, D, AL, isValidOSObjectOutParameter(D),
        diag::warn_ns_attribute_wrong_parameter_type,
        /*Extra Args=*/AL, /*pointer-to-OSObject-poointer*/ 3, AL.getRange());
    break;
  case ParsedAttr::AT_NSReturnsAutoreleased:
  case ParsedAttr::AT_NSReturnsNotRetained:
  case ParsedAttr::AT_NSReturnsRetained:
  case ParsedAttr::AT_CFReturnsNotRetained:
  case ParsedAttr::AT_CFReturnsRetained:
  case ParsedAttr::AT_OSReturnsNotRetained:
  case ParsedAttr::AT_OSReturnsRetained:
    handleXReturnsXRetainedAttr(S, D, AL);
    break;
  case ParsedAttr::AT_WorkGroupSizeHint:
    handleWorkGroupSizeHint(S, D, AL);
    break;
  case ParsedAttr::AT_ReqdWorkGroupSize:
    handleWorkGroupSize<ReqdWorkGroupSizeAttr>(S, D, AL);
    break;
  case ParsedAttr::AT_SYCLIntelMaxWorkGroupSize:
    handleWorkGroupSize<SYCLIntelMaxWorkGroupSizeAttr>(S, D, AL);
    break;
  case ParsedAttr::AT_IntelReqdSubGroupSize:
    handleIntelReqdSubGroupSize(S, D, AL);
    break;
  case ParsedAttr::AT_IntelNamedSubGroupSize:
    handleIntelNamedSubGroupSize(S, D, AL);
    break;
  case ParsedAttr::AT_SYCLIntelNumSimdWorkItems:
    handleSYCLIntelNumSimdWorkItemsAttr(S, D, AL);
    break;
  case ParsedAttr::AT_SYCLIntelSchedulerTargetFmaxMhz:
    handleSYCLIntelSchedulerTargetFmaxMhzAttr(S, D, AL);
    break;
  case ParsedAttr::AT_SYCLIntelMaxGlobalWorkDim:
    handleSYCLIntelMaxGlobalWorkDimAttr(S, D, AL);
    break;
  case ParsedAttr::AT_SYCLIntelNoGlobalWorkOffset:
    handleSYCLIntelNoGlobalWorkOffsetAttr(S, D, AL);
    break;
  case ParsedAttr::AT_SYCLIntelUseStallEnableClusters:
    handleUseStallEnableClustersAttr(S, D, AL);
    break;
  case ParsedAttr::AT_SYCLIntelLoopFuse:
    handleSYCLIntelLoopFuseAttr(S, D, AL);
    break;
  case ParsedAttr::AT_SYCLIntelFPGADisableLoopPipelining:
    handleSYCLIntelFPGADisableLoopPipeliningAttr(S, D, AL);
    break;
  case ParsedAttr::AT_SYCLIntelFPGAInitiationInterval:
    handleSYCLIntelFPGAInitiationIntervalAttr(S, D, AL);
    break;
  case ParsedAttr::AT_VecTypeHint:
    handleVecTypeHint(S, D, AL);
    break;
  case ParsedAttr::AT_InitPriority:
      handleInitPriorityAttr(S, D, AL);
    break;
  case ParsedAttr::AT_Packed:
    handlePackedAttr(S, D, AL);
    break;
  case ParsedAttr::AT_PreferredName:
    handlePreferredName(S, D, AL);
    break;
  case ParsedAttr::AT_Section:
    handleSectionAttr(S, D, AL);
    break;
  case ParsedAttr::AT_CodeSeg:
    handleCodeSegAttr(S, D, AL);
    break;
  case ParsedAttr::AT_Target:
    handleTargetAttr(S, D, AL);
    break;
  case ParsedAttr::AT_MinVectorWidth:
    handleMinVectorWidthAttr(S, D, AL);
    break;
  case ParsedAttr::AT_Unavailable:
    handleAttrWithMessage<UnavailableAttr>(S, D, AL);
    break;
  case ParsedAttr::AT_Assumption:
    handleAssumumptionAttr(S, D, AL);
    break;
  case ParsedAttr::AT_ObjCDirect:
    handleObjCDirectAttr(S, D, AL);
    break;
  case ParsedAttr::AT_ObjCDirectMembers:
    handleObjCDirectMembersAttr(S, D, AL);
    handleSimpleAttribute<ObjCDirectMembersAttr>(S, D, AL);
    break;
  case ParsedAttr::AT_ObjCExplicitProtocolImpl:
    handleObjCSuppresProtocolAttr(S, D, AL);
    break;
  case ParsedAttr::AT_Unused:
    handleUnusedAttr(S, D, AL);
    break;
  case ParsedAttr::AT_Visibility:
    handleVisibilityAttr(S, D, AL, false);
    break;
  case ParsedAttr::AT_TypeVisibility:
    handleVisibilityAttr(S, D, AL, true);
    break;
  case ParsedAttr::AT_WarnUnusedResult:
    handleWarnUnusedResult(S, D, AL);
    break;
  case ParsedAttr::AT_WeakRef:
    handleWeakRefAttr(S, D, AL);
    break;
  case ParsedAttr::AT_WeakImport:
    handleWeakImportAttr(S, D, AL);
    break;
  case ParsedAttr::AT_TransparentUnion:
    handleTransparentUnionAttr(S, D, AL);
    break;
  case ParsedAttr::AT_ObjCMethodFamily:
    handleObjCMethodFamilyAttr(S, D, AL);
    break;
  case ParsedAttr::AT_ObjCNSObject:
    handleObjCNSObject(S, D, AL);
    break;
  case ParsedAttr::AT_ObjCIndependentClass:
    handleObjCIndependentClass(S, D, AL);
    break;
  case ParsedAttr::AT_Blocks:
    handleBlocksAttr(S, D, AL);
    break;
  case ParsedAttr::AT_Sentinel:
    handleSentinelAttr(S, D, AL);
    break;
  case ParsedAttr::AT_Cleanup:
    handleCleanupAttr(S, D, AL);
    break;
  case ParsedAttr::AT_NoDebug:
    handleNoDebugAttr(S, D, AL);
    break;
  case ParsedAttr::AT_CmseNSEntry:
    handleCmseNSEntryAttr(S, D, AL);
    break;
  case ParsedAttr::AT_StdCall:
  case ParsedAttr::AT_CDecl:
  case ParsedAttr::AT_FastCall:
  case ParsedAttr::AT_ThisCall:
  case ParsedAttr::AT_Pascal:
  case ParsedAttr::AT_RegCall:
  case ParsedAttr::AT_SwiftCall:
  case ParsedAttr::AT_SwiftAsyncCall:
  case ParsedAttr::AT_VectorCall:
  case ParsedAttr::AT_MSABI:
  case ParsedAttr::AT_SysVABI:
  case ParsedAttr::AT_Pcs:
  case ParsedAttr::AT_IntelOclBicc:
#if INTEL_CUSTOMIZATION
  case ParsedAttr::AT_IntelOclBiccAVX:
  case ParsedAttr::AT_IntelOclBiccAVX512:
#endif // INTEL_CUSTOMIZATION
  case ParsedAttr::AT_PreserveMost:
  case ParsedAttr::AT_PreserveAll:
  case ParsedAttr::AT_AArch64VectorPcs:
    handleCallConvAttr(S, D, AL);
    break;
  case ParsedAttr::AT_Suppress:
    handleSuppressAttr(S, D, AL);
    break;
  case ParsedAttr::AT_Owner:
  case ParsedAttr::AT_Pointer:
    handleLifetimeCategoryAttr(S, D, AL);
    break;
  case ParsedAttr::AT_OpenCLAccess:
    handleOpenCLAccessAttr(S, D, AL);
    break;
  case ParsedAttr::AT_OpenCLNoSVM:
    handleOpenCLNoSVMAttr(S, D, AL);
    break;
  case ParsedAttr::AT_SwiftContext:
    S.AddParameterABIAttr(D, AL, ParameterABI::SwiftContext);
    break;
  case ParsedAttr::AT_SwiftAsyncContext:
    S.AddParameterABIAttr(D, AL, ParameterABI::SwiftAsyncContext);
    break;
  case ParsedAttr::AT_SwiftErrorResult:
    S.AddParameterABIAttr(D, AL, ParameterABI::SwiftErrorResult);
    break;
  case ParsedAttr::AT_SwiftIndirectResult:
    S.AddParameterABIAttr(D, AL, ParameterABI::SwiftIndirectResult);
    break;
  case ParsedAttr::AT_InternalLinkage:
    handleInternalLinkageAttr(S, D, AL);
    break;

  // Microsoft attributes:
  case ParsedAttr::AT_LayoutVersion:
    handleLayoutVersion(S, D, AL);
    break;
  case ParsedAttr::AT_Uuid:
    handleUuidAttr(S, D, AL);
    break;
  case ParsedAttr::AT_MSInheritance:
    handleMSInheritanceAttr(S, D, AL);
    break;
  case ParsedAttr::AT_Thread:
    handleDeclspecThreadAttr(S, D, AL);
    break;

  case ParsedAttr::AT_AbiTag:
    handleAbiTagAttr(S, D, AL);
    break;
  case ParsedAttr::AT_CFGuard:
    handleCFGuardAttr(S, D, AL);
    break;

  // Thread safety attributes:
  case ParsedAttr::AT_AssertExclusiveLock:
    handleAssertExclusiveLockAttr(S, D, AL);
    break;
  case ParsedAttr::AT_AssertSharedLock:
    handleAssertSharedLockAttr(S, D, AL);
    break;
  case ParsedAttr::AT_PtGuardedVar:
    handlePtGuardedVarAttr(S, D, AL);
    break;
  case ParsedAttr::AT_NoSanitize:
    handleNoSanitizeAttr(S, D, AL);
    break;
  case ParsedAttr::AT_NoSanitizeSpecific:
    handleNoSanitizeSpecificAttr(S, D, AL);
    break;
  case ParsedAttr::AT_GuardedBy:
    handleGuardedByAttr(S, D, AL);
    break;
  case ParsedAttr::AT_PtGuardedBy:
    handlePtGuardedByAttr(S, D, AL);
    break;
  case ParsedAttr::AT_ExclusiveTrylockFunction:
    handleExclusiveTrylockFunctionAttr(S, D, AL);
    break;
  case ParsedAttr::AT_LockReturned:
    handleLockReturnedAttr(S, D, AL);
    break;
  case ParsedAttr::AT_LocksExcluded:
    handleLocksExcludedAttr(S, D, AL);
    break;
  case ParsedAttr::AT_SharedTrylockFunction:
    handleSharedTrylockFunctionAttr(S, D, AL);
    break;
  case ParsedAttr::AT_AcquiredBefore:
    handleAcquiredBeforeAttr(S, D, AL);
    break;
  case ParsedAttr::AT_AcquiredAfter:
    handleAcquiredAfterAttr(S, D, AL);
    break;

  // Capability analysis attributes.
  case ParsedAttr::AT_Capability:
  case ParsedAttr::AT_Lockable:
    handleCapabilityAttr(S, D, AL);
    break;
  case ParsedAttr::AT_RequiresCapability:
    handleRequiresCapabilityAttr(S, D, AL);
    break;

  case ParsedAttr::AT_AssertCapability:
    handleAssertCapabilityAttr(S, D, AL);
    break;
  case ParsedAttr::AT_AcquireCapability:
    handleAcquireCapabilityAttr(S, D, AL);
    break;
  case ParsedAttr::AT_ReleaseCapability:
    handleReleaseCapabilityAttr(S, D, AL);
    break;
  case ParsedAttr::AT_TryAcquireCapability:
    handleTryAcquireCapabilityAttr(S, D, AL);
    break;

  // Consumed analysis attributes.
  case ParsedAttr::AT_Consumable:
    handleConsumableAttr(S, D, AL);
    break;
  case ParsedAttr::AT_CallableWhen:
    handleCallableWhenAttr(S, D, AL);
    break;
  case ParsedAttr::AT_ParamTypestate:
    handleParamTypestateAttr(S, D, AL);
    break;
  case ParsedAttr::AT_ReturnTypestate:
    handleReturnTypestateAttr(S, D, AL);
    break;
  case ParsedAttr::AT_SetTypestate:
    handleSetTypestateAttr(S, D, AL);
    break;
  case ParsedAttr::AT_TestTypestate:
    handleTestTypestateAttr(S, D, AL);
    break;

  // Type safety attributes.
  case ParsedAttr::AT_ArgumentWithTypeTag:
    handleArgumentWithTypeTagAttr(S, D, AL);
    break;
  case ParsedAttr::AT_TypeTagForDatatype:
    handleTypeTagForDatatypeAttr(S, D, AL);
    break;

  // Intel FPGA specific attributes
  case ParsedAttr::AT_IntelFPGADoublePump:
    handleIntelFPGAPumpAttr<IntelFPGADoublePumpAttr>(S, D, AL);
    break;
  case ParsedAttr::AT_IntelFPGASinglePump:
    handleIntelFPGAPumpAttr<IntelFPGASinglePumpAttr>(S, D, AL);
    break;
  case ParsedAttr::AT_IntelFPGAMemory:
    handleIntelFPGAMemoryAttr(S, D, AL);
    break;
  case ParsedAttr::AT_IntelFPGARegister:
    handleIntelFPGARegisterAttr(S, D, AL);
    break;
  case ParsedAttr::AT_IntelFPGABankWidth:
    handleOneConstantPowerTwoValueAttr<IntelFPGABankWidthAttr>(S, D, AL);
    break;
  case ParsedAttr::AT_IntelFPGANumBanks:
    handleOneConstantPowerTwoValueAttr<IntelFPGANumBanksAttr>(S, D, AL);
    break;
  case ParsedAttr::AT_IntelFPGAPrivateCopies:
    handleIntelFPGAPrivateCopiesAttr(S, D, AL);
    break;
#if INTEL_CUSTOMIZATION
  case ParsedAttr::AT_VecLenHint:
    handleVecLenHint(S, D, AL);
    break;
  // Intel FPGA OpenCL specific attributes
  case ParsedAttr::AT_NumComputeUnits:
    handleNumComputeUnitsAttr(S, D, AL);
    break;
  case ParsedAttr::AT_OpenCLBlocking:
    handleOpenCLBlockingAttr(S, D, AL);
    break;
  case ParsedAttr::AT_OpenCLDepth:
    handleOpenCLDepthAttr(S, D, AL);
    break;
  case ParsedAttr::AT_OpenCLIO:
    handleOpenCLIOAttr(S, D, AL);
    break;
  case ParsedAttr::AT_OpenCLLocalMemSize:
    handleOpenCLLocalMemSizeAttr(S, D, AL);
    break;
  case ParsedAttr::AT_OpenCLBufferLocation:
    handleOpenCLBufferLocationAttr(S, D, AL);
    break;
  case ParsedAttr::AT_Autorun:
    handleAutorunAttr(S, D, AL);
    break;
  case ParsedAttr::AT_UsesGlobalWorkOffset:
    handleUsesGlobalWorkOffsetAttr(S, D, AL);
    break;
  case ParsedAttr::AT_OpenCLHostAccessible:
    handleOpenCLHostAccessible(S, D, AL);
    break;
  case ParsedAttr::AT_StallFree:
    handleStallFreeAttr(S, D, AL);
    break;
  case ParsedAttr::AT_Cluster:
    handleClusterAttr(S, D, AL);
    break;
  case ParsedAttr::AT_StallLatency:
    handleStallLatencyAttr(S, D, AL);
    break;
  // Intel HLS specific attributes
  case ParsedAttr::AT_ReadWriteMode:
    handleReadWriteMode(S, D, AL);
    break;
  case ParsedAttr::AT_StaticArrayReset:
    handleStaticArrayResetAttr(S, D, AL);
    break;
  case ParsedAttr::AT_Component:
    handleComponentAttr(S, D, AL);
    break;
  case ParsedAttr::AT_StallFreeReturn:
    handleStallFreeReturnAttr(S, D, AL);
    break;
  case ParsedAttr::AT_UseSingleClock:
    handleUseSingleClockAttr(S, D, AL);
    break;
  case ParsedAttr::AT_ComponentInterface:
    handleComponentInterfaceAttr(S, D, AL);
    break;
  case ParsedAttr::AT_MaxConcurrency:
    handleMaxConcurrencyAttr(S, D, AL);
    break;
  case ParsedAttr::AT_ArgumentInterface:
    handleArgumentInterfaceAttr(S, D, AL);
    break;
  case ParsedAttr::AT_StableArgument:
    handleStableArgumentAttr(S, D, AL);
    break;
  case ParsedAttr::AT_AgentMemoryArgument:
    handleAgentMemoryArgumentAttr(S, D, AL);
    break;
  case ParsedAttr::AT_HLSII:
    handleHLSIIAttr<HLSIIAttr, HLSMinIIAttr, HLSMaxIIAttr>(S, D, AL);
    break;
  case ParsedAttr::AT_HLSMinII:
    handleHLSIIAttr<HLSMinIIAttr, HLSIIAttr, HLSMaxIIAttr>(S, D, AL);
    break;
  case ParsedAttr::AT_HLSMaxII:
    handleHLSIIAttr<HLSMaxIIAttr, HLSIIAttr, HLSMinIIAttr>(S, D, AL);
    break;
  case ParsedAttr::AT_HLSForceLoopPipelining:
    handleHLSForceLoopPipeliningAttr(S, D, AL);
    break;
  case ParsedAttr::AT_HLSMaxInvocationDelay:
    handleHLSMaxInvocationDelayAttr(S, D, AL);
    break;
  case ParsedAttr::AT_AllowCpuFeatures:
    handleAllowCpuFeaturesAttr(S, D, AL);
    break;
#endif // INTEL_CUSTOMIZATION
  case ParsedAttr::AT_IntelFPGAMaxReplicates:
    handleIntelFPGAMaxReplicatesAttr(S, D, AL);
    break;
  case ParsedAttr::AT_IntelFPGASimpleDualPort:
    handleIntelFPGASimpleDualPortAttr(S, D, AL);
    break;
  case ParsedAttr::AT_IntelFPGAMerge:
    handleIntelFPGAMergeAttr(S, D, AL);
    break;
  case ParsedAttr::AT_IntelFPGABankBits:
    handleIntelFPGABankBitsAttr(S, D, AL);
    break;
  case ParsedAttr::AT_IntelFPGAForcePow2Depth:
    handleIntelFPGAForcePow2DepthAttr(S, D, AL);
    break;
  case ParsedAttr::AT_SYCLIntelPipeIO:
    handleSYCLIntelPipeIOAttr(S, D, AL);
    break;
  case ParsedAttr::AT_SYCLIntelFPGAMaxConcurrency:
    handleSYCLIntelFPGAMaxConcurrencyAttr(S, D, AL);
    break;

  // Swift attributes.
  case ParsedAttr::AT_SwiftAsyncName:
    handleSwiftAsyncName(S, D, AL);
    break;
  case ParsedAttr::AT_SwiftAttr:
    handleSwiftAttrAttr(S, D, AL);
    break;
  case ParsedAttr::AT_SwiftBridge:
    handleSwiftBridge(S, D, AL);
    break;
  case ParsedAttr::AT_SwiftError:
    handleSwiftError(S, D, AL);
    break;
  case ParsedAttr::AT_SwiftName:
    handleSwiftName(S, D, AL);
    break;
  case ParsedAttr::AT_SwiftNewType:
    handleSwiftNewType(S, D, AL);
    break;
  case ParsedAttr::AT_SwiftAsync:
    handleSwiftAsyncAttr(S, D, AL);
    break;
  case ParsedAttr::AT_SwiftAsyncError:
    handleSwiftAsyncError(S, D, AL);
    break;

  // XRay attributes.
  case ParsedAttr::AT_XRayLogArgs:
    handleXRayLogArgsAttr(S, D, AL);
    break;

  case ParsedAttr::AT_PatchableFunctionEntry:
    handlePatchableFunctionEntryAttr(S, D, AL);
    break;

  case ParsedAttr::AT_AlwaysDestroy:
  case ParsedAttr::AT_NoDestroy:
    handleDestroyAttr(S, D, AL);
    break;

  case ParsedAttr::AT_Uninitialized:
    handleUninitializedAttr(S, D, AL);
    break;

  case ParsedAttr::AT_ObjCExternallyRetained:
    handleObjCExternallyRetainedAttr(S, D, AL);
    break;

  case ParsedAttr::AT_MIGServerRoutine:
    handleMIGServerRoutineAttr(S, D, AL);
    break;

  case ParsedAttr::AT_MSAllocator:
    handleMSAllocatorAttr(S, D, AL);
    break;

  case ParsedAttr::AT_ArmBuiltinAlias:
    handleArmBuiltinAliasAttr(S, D, AL);
    break;

  case ParsedAttr::AT_AcquireHandle:
    handleAcquireHandleAttr(S, D, AL);
    break;

  case ParsedAttr::AT_ReleaseHandle:
    handleHandleAttr<ReleaseHandleAttr>(S, D, AL);
    break;

  case ParsedAttr::AT_UseHandle:
    handleHandleAttr<UseHandleAttr>(S, D, AL);
    break;

  case ParsedAttr::AT_EnforceTCB:
    handleEnforceTCBAttr<EnforceTCBAttr, EnforceTCBLeafAttr>(S, D, AL);
    break;

  case ParsedAttr::AT_EnforceTCBLeaf:
    handleEnforceTCBAttr<EnforceTCBLeafAttr, EnforceTCBAttr>(S, D, AL);
    break;

  case ParsedAttr::AT_BuiltinAlias:
    handleBuiltinAliasAttr(S, D, AL);
    break;

  case ParsedAttr::AT_UsingIfExists:
    handleSimpleAttribute<UsingIfExistsAttr>(S, D, AL);
    break;
  }
}

/// ProcessDeclAttributeList - Apply all the decl attributes in the specified
/// attribute list to the specified decl, ignoring any type attributes.
void Sema::ProcessDeclAttributeList(Scope *S, Decl *D,
                                    const ParsedAttributesView &AttrList,
                                    bool IncludeCXX11Attributes) {
  if (AttrList.empty())
    return;

  for (const ParsedAttr &AL : AttrList)
    ProcessDeclAttribute(*this, S, D, AL, IncludeCXX11Attributes);

  // FIXME: We should be able to handle these cases in TableGen.
  // GCC accepts
  // static int a9 __attribute__((weakref));
  // but that looks really pointless. We reject it.
  if (D->hasAttr<WeakRefAttr>() && !D->hasAttr<AliasAttr>()) {
    Diag(AttrList.begin()->getLoc(), diag::err_attribute_weakref_without_alias)
        << cast<NamedDecl>(D);
    D->dropAttr<WeakRefAttr>();
    return;
  }

  // FIXME: We should be able to handle this in TableGen as well. It would be
  // good to have a way to specify "these attributes must appear as a group",
  // for these. Additionally, it would be good to have a way to specify "these
  // attribute must never appear as a group" for attributes like cold and hot.
  if (!(D->hasAttr<OpenCLKernelAttr>() ||
        LangOpts.SYCLIsDevice || LangOpts.SYCLIsHost)) {
    // These attributes cannot be applied to a non-kernel function.
    if (const auto *A = D->getAttr<ReqdWorkGroupSizeAttr>()) {
      // FIXME: This emits a different error message than
      // diag::err_attribute_wrong_decl_type + ExpectedKernelFunction.
      Diag(D->getLocation(), diag::err_opencl_kernel_attr) << A;
      D->setInvalidDecl();
    } else if (const auto *A = D->getAttr<WorkGroupSizeHintAttr>()) {
      Diag(D->getLocation(), diag::err_opencl_kernel_attr) << A;
      D->setInvalidDecl();
    } else if (const auto *A = D->getAttr<SYCLIntelMaxWorkGroupSizeAttr>()) {
      Diag(D->getLocation(), diag::err_opencl_kernel_attr) << A;
      D->setInvalidDecl();
    } else if (const auto *A = D->getAttr<VecTypeHintAttr>()) {
      Diag(D->getLocation(), diag::err_opencl_kernel_attr) << A;
      D->setInvalidDecl();
#if INTEL_CUSTOMIZATION
    } else if (const auto *A = D->getAttr<ReqdWorkGroupSizeAttr>()) {
      Diag(D->getLocation(), diag::err_opencl_kernel_attr) << A;
      D->setInvalidDecl();
    } else if (const auto *A = D->getAttr<SYCLIntelNumSimdWorkItemsAttr>()) {
      Diag(D->getLocation(), diag::err_opencl_kernel_attr) << A;
      D->setInvalidDecl();
    } else if (const auto *A = D->getAttr<NumComputeUnitsAttr>()) {
      Diag(D->getLocation(), diag::err_opencl_kernel_attr) << A;
      D->setInvalidDecl();
    } else if (const auto *A = D->getAttr<SYCLIntelMaxGlobalWorkDimAttr>()) {
      Diag(D->getLocation(), diag::err_opencl_kernel_attr) << A;
      D->setInvalidDecl();
    } else if (const auto *A = D->getAttr<SYCLIntelMaxWorkGroupSizeAttr>()) {
      Diag(D->getLocation(), diag::err_opencl_kernel_attr) << A;
      D->setInvalidDecl();
    } else if (const auto *A = D->getAttr<AutorunAttr>()) {
      Diag(D->getLocation(), diag::err_opencl_kernel_attr) << A;
      D->setInvalidDecl();
    } else if (const auto *A = D->getAttr<UsesGlobalWorkOffsetAttr>()) {
      Diag(D->getLocation(), diag::err_opencl_kernel_attr) << A;
      D->setInvalidDecl();
    } else if (Attr *A = D->getAttr<StallFreeAttr>()) {
      if (!getLangOpts().HLS) {
        Diag(D->getLocation(), diag::err_opencl_kernel_attr) << A;
        D->setInvalidDecl();
      }
    } else if (Attr *A = D->getAttr<SYCLIntelSchedulerTargetFmaxMhzAttr>()) {
      if (!getLangOpts().HLS) {
        Diag(D->getLocation(), diag::err_opencl_kernel_attr) << A;
        D->setInvalidDecl();
      }
#endif // INTEL_CUSTOMIZATION
    } else if (const auto *A = D->getAttr<IntelReqdSubGroupSizeAttr>()) {
      Diag(D->getLocation(), diag::err_opencl_kernel_attr) << A;
      D->setInvalidDecl();
    } else if (!D->hasAttr<CUDAGlobalAttr>()) {
      if (const auto *A = D->getAttr<AMDGPUFlatWorkGroupSizeAttr>()) {
        Diag(D->getLocation(), diag::err_attribute_wrong_decl_type)
            << A << ExpectedKernelFunction;
        D->setInvalidDecl();
      } else if (const auto *A = D->getAttr<AMDGPUWavesPerEUAttr>()) {
        Diag(D->getLocation(), diag::err_attribute_wrong_decl_type)
            << A << ExpectedKernelFunction;
        D->setInvalidDecl();
      } else if (const auto *A = D->getAttr<AMDGPUNumSGPRAttr>()) {
        Diag(D->getLocation(), diag::err_attribute_wrong_decl_type)
            << A << ExpectedKernelFunction;
        D->setInvalidDecl();
      } else if (const auto *A = D->getAttr<AMDGPUNumVGPRAttr>()) {
        Diag(D->getLocation(), diag::err_attribute_wrong_decl_type)
            << A << ExpectedKernelFunction;
        D->setInvalidDecl();
      }
    }
  }
#if INTEL_CUSTOMIZATION
  else {
    if (D->hasAttr<AutorunAttr>() &&
        !D->hasAttr<SYCLIntelMaxGlobalWorkDimAttr>() &&
        !D->hasAttr<ReqdWorkGroupSizeAttr>()) {
      Attr *A = D->getAttr<AutorunAttr>();
      Diag(A->getLocation(),
          diag::err_opencl_attribute_requires_another_to_be_specified)
          << A << "'reqd_work_group_size' or 'max_global_work_dim' attribute";
      D->setInvalidDecl();
    }
  }
  if (const auto *SLA = D->getAttr<StallLatencyAttr>()) {
    if (getLangOpts().HLS && !D->hasAttr<ComponentAttr>()) {
      Diag(D->getLocation(), diag::err_component_func_attr) << SLA;
      D->setInvalidDecl();
    } else if (Context.getTargetInfo().getTriple().isINTELFPGAEnvironment() &&
               !D->hasAttr<OpenCLKernelAttr>()) {
      Diag(D->getLocation(), diag::err_opencl_kernel_attr) << SLA;
      D->setInvalidDecl();
    }
  }
  if ((getLangOpts().HLS || getLangOpts().OpenCL) &&
      D->getKind() == Decl::ParmVar && !IsAgentMemory(*this, D)) {
    // Check that memory attributes are only added to agent memory.
    if (diagnoseMemoryAttrs<
            IntelFPGAMemoryAttr, IntelFPGANumBanksAttr, IntelFPGABankWidthAttr,
            IntelFPGASinglePumpAttr, IntelFPGADoublePumpAttr,
            IntelFPGABankBitsAttr>(*this, D))
      D->setInvalidDecl();
  }
#endif // INTEL_CUSTOMIZATION

  // Do this check after processing D's attributes because the attribute
  // objc_method_family can change whether the given method is in the init
  // family, and it can be applied after objc_designated_initializer. This is a
  // bit of a hack, but we need it to be compatible with versions of clang that
  // processed the attribute list in the wrong order.
  if (D->hasAttr<ObjCDesignatedInitializerAttr>() &&
      cast<ObjCMethodDecl>(D)->getMethodFamily() != OMF_init) {
    Diag(D->getLocation(), diag::err_designated_init_attr_non_init);
    D->dropAttr<ObjCDesignatedInitializerAttr>();
  }
}

// Helper for delayed processing TransparentUnion or BPFPreserveAccessIndexAttr
// attribute.
void Sema::ProcessDeclAttributeDelayed(Decl *D,
                                       const ParsedAttributesView &AttrList) {
  for (const ParsedAttr &AL : AttrList)
    if (AL.getKind() == ParsedAttr::AT_TransparentUnion) {
      handleTransparentUnionAttr(*this, D, AL);
      break;
    }

  // For BPFPreserveAccessIndexAttr, we want to populate the attributes
  // to fields and inner records as well.
  if (D && D->hasAttr<BPFPreserveAccessIndexAttr>())
    handleBPFPreserveAIRecord(*this, cast<RecordDecl>(D));
}

// Annotation attributes are the only attributes allowed after an access
// specifier.
bool Sema::ProcessAccessDeclAttributeList(
    AccessSpecDecl *ASDecl, const ParsedAttributesView &AttrList) {
  for (const ParsedAttr &AL : AttrList) {
    if (AL.getKind() == ParsedAttr::AT_Annotate) {
      ProcessDeclAttribute(*this, nullptr, ASDecl, AL, AL.isCXX11Attribute());
    } else {
      Diag(AL.getLoc(), diag::err_only_annotate_after_access_spec);
      return true;
    }
  }
  return false;
}

/// checkUnusedDeclAttributes - Check a list of attributes to see if it
/// contains any decl attributes that we should warn about.
static void checkUnusedDeclAttributes(Sema &S, const ParsedAttributesView &A) {
  for (const ParsedAttr &AL : A) {
    // Only warn if the attribute is an unignored, non-type attribute.
    if (AL.isUsedAsTypeAttr() || AL.isInvalid())
      continue;
    if (AL.getKind() == ParsedAttr::IgnoredAttribute)
      continue;

    if (AL.getKind() == ParsedAttr::UnknownAttribute) {
      S.Diag(AL.getLoc(), diag::warn_unknown_attribute_ignored)
          << AL << AL.getRange();
    } else {
      S.Diag(AL.getLoc(), diag::warn_attribute_not_on_decl) << AL
                                                            << AL.getRange();
    }
  }
}

/// checkUnusedDeclAttributes - Given a declarator which is not being
/// used to build a declaration, complain about any decl attributes
/// which might be lying around on it.
void Sema::checkUnusedDeclAttributes(Declarator &D) {
  ::checkUnusedDeclAttributes(*this, D.getDeclSpec().getAttributes());
  ::checkUnusedDeclAttributes(*this, D.getAttributes());
  for (unsigned i = 0, e = D.getNumTypeObjects(); i != e; ++i)
    ::checkUnusedDeclAttributes(*this, D.getTypeObject(i).getAttrs());
}

/// DeclClonePragmaWeak - clone existing decl (maybe definition),
/// \#pragma weak needs a non-definition decl and source may not have one.
NamedDecl * Sema::DeclClonePragmaWeak(NamedDecl *ND, IdentifierInfo *II,
                                      SourceLocation Loc) {
  assert(isa<FunctionDecl>(ND) || isa<VarDecl>(ND));
  NamedDecl *NewD = nullptr;
  if (auto *FD = dyn_cast<FunctionDecl>(ND)) {
    FunctionDecl *NewFD;
    // FIXME: Missing call to CheckFunctionDeclaration().
    // FIXME: Mangling?
    // FIXME: Is the qualifier info correct?
    // FIXME: Is the DeclContext correct?
    NewFD = FunctionDecl::Create(
        FD->getASTContext(), FD->getDeclContext(), Loc, Loc,
        DeclarationName(II), FD->getType(), FD->getTypeSourceInfo(), SC_None,
        getCurFPFeatures().isFPConstrained(), false /*isInlineSpecified*/,
        FD->hasPrototype(), ConstexprSpecKind::Unspecified,
        FD->getTrailingRequiresClause());
    NewD = NewFD;

    if (FD->getQualifier())
      NewFD->setQualifierInfo(FD->getQualifierLoc());

    // Fake up parameter variables; they are declared as if this were
    // a typedef.
    QualType FDTy = FD->getType();
    if (const auto *FT = FDTy->getAs<FunctionProtoType>()) {
      SmallVector<ParmVarDecl*, 16> Params;
      for (const auto &AI : FT->param_types()) {
        ParmVarDecl *Param = BuildParmVarDeclForTypedef(NewFD, Loc, AI);
        Param->setScopeInfo(0, Params.size());
        Params.push_back(Param);
      }
      NewFD->setParams(Params);
    }
  } else if (auto *VD = dyn_cast<VarDecl>(ND)) {
    NewD = VarDecl::Create(VD->getASTContext(), VD->getDeclContext(),
                           VD->getInnerLocStart(), VD->getLocation(), II,
                           VD->getType(), VD->getTypeSourceInfo(),
                           VD->getStorageClass());
    if (VD->getQualifier())
      cast<VarDecl>(NewD)->setQualifierInfo(VD->getQualifierLoc());
  }
  return NewD;
}

/// DeclApplyPragmaWeak - A declaration (maybe definition) needs \#pragma weak
/// applied to it, possibly with an alias.
void Sema::DeclApplyPragmaWeak(Scope *S, NamedDecl *ND, WeakInfo &W) {
  if (W.getUsed()) return; // only do this once
  W.setUsed(true);
  if (W.getAlias()) { // clone decl, impersonate __attribute(weak,alias(...))
    IdentifierInfo *NDId = ND->getIdentifier();
    NamedDecl *NewD = DeclClonePragmaWeak(ND, W.getAlias(), W.getLocation());
    NewD->addAttr(
        AliasAttr::CreateImplicit(Context, NDId->getName(), W.getLocation()));
    NewD->addAttr(WeakAttr::CreateImplicit(Context, W.getLocation(),
                                           AttributeCommonInfo::AS_Pragma));
    WeakTopLevelDecl.push_back(NewD);
    // FIXME: "hideous" code from Sema::LazilyCreateBuiltin
    // to insert Decl at TU scope, sorry.
    DeclContext *SavedContext = CurContext;
    CurContext = Context.getTranslationUnitDecl();
    NewD->setDeclContext(CurContext);
    NewD->setLexicalDeclContext(CurContext);
    PushOnScopeChains(NewD, S);
    CurContext = SavedContext;
  } else { // just add weak to existing
    ND->addAttr(WeakAttr::CreateImplicit(Context, W.getLocation(),
                                         AttributeCommonInfo::AS_Pragma));
  }
}

void Sema::ProcessPragmaWeak(Scope *S, Decl *D) {
  // It's valid to "forward-declare" #pragma weak, in which case we
  // have to do this.
  LoadExternalWeakUndeclaredIdentifiers();
  if (!WeakUndeclaredIdentifiers.empty()) {
    NamedDecl *ND = nullptr;
    if (auto *VD = dyn_cast<VarDecl>(D))
      if (VD->isExternC())
        ND = VD;
    if (auto *FD = dyn_cast<FunctionDecl>(D))
      if (FD->isExternC())
        ND = FD;
    if (ND) {
      if (IdentifierInfo *Id = ND->getIdentifier()) {
        auto I = WeakUndeclaredIdentifiers.find(Id);
        if (I != WeakUndeclaredIdentifiers.end()) {
          WeakInfo W = I->second;
          DeclApplyPragmaWeak(S, ND, W);
          WeakUndeclaredIdentifiers[Id] = W;
        }
      }
    }
  }
}

/// ProcessDeclAttributes - Given a declarator (PD) with attributes indicated in
/// it, apply them to D.  This is a bit tricky because PD can have attributes
/// specified in many different places, and we need to find and apply them all.
void Sema::ProcessDeclAttributes(Scope *S, Decl *D, const Declarator &PD) {
  // Apply decl attributes from the DeclSpec if present.
  if (!PD.getDeclSpec().getAttributes().empty())
    ProcessDeclAttributeList(S, D, PD.getDeclSpec().getAttributes());

  // Walk the declarator structure, applying decl attributes that were in a type
  // position to the decl itself.  This handles cases like:
  //   int *__attr__(x)** D;
  // when X is a decl attribute.
  for (unsigned i = 0, e = PD.getNumTypeObjects(); i != e; ++i)
     ProcessDeclAttributeList(S, D, PD.getTypeObject(i).getAttrs(),
                             /*IncludeCXX11Attributes=*/false);

  // Finally, apply any attributes on the decl itself.
  ProcessDeclAttributeList(S, D, PD.getAttributes());

  // Apply additional attributes specified by '#pragma clang attribute'.
  AddPragmaAttributes(S, D);
}

/// Is the given declaration allowed to use a forbidden type?
/// If so, it'll still be annotated with an attribute that makes it
/// illegal to actually use.
static bool isForbiddenTypeAllowed(Sema &S, Decl *D,
                                   const DelayedDiagnostic &diag,
                                   UnavailableAttr::ImplicitReason &reason) {
  // Private ivars are always okay.  Unfortunately, people don't
  // always properly make their ivars private, even in system headers.
  // Plus we need to make fields okay, too.
  if (!isa<FieldDecl>(D) && !isa<ObjCPropertyDecl>(D) &&
      !isa<FunctionDecl>(D))
    return false;

  // Silently accept unsupported uses of __weak in both user and system
  // declarations when it's been disabled, for ease of integration with
  // -fno-objc-arc files.  We do have to take some care against attempts
  // to define such things;  for now, we've only done that for ivars
  // and properties.
  if ((isa<ObjCIvarDecl>(D) || isa<ObjCPropertyDecl>(D))) {
    if (diag.getForbiddenTypeDiagnostic() == diag::err_arc_weak_disabled ||
        diag.getForbiddenTypeDiagnostic() == diag::err_arc_weak_no_runtime) {
      reason = UnavailableAttr::IR_ForbiddenWeak;
      return true;
    }
  }

  // Allow all sorts of things in system headers.
  if (S.Context.getSourceManager().isInSystemHeader(D->getLocation())) {
    // Currently, all the failures dealt with this way are due to ARC
    // restrictions.
    reason = UnavailableAttr::IR_ARCForbiddenType;
    return true;
  }

  return false;
}

/// Handle a delayed forbidden-type diagnostic.
static void handleDelayedForbiddenType(Sema &S, DelayedDiagnostic &DD,
                                       Decl *D) {
  auto Reason = UnavailableAttr::IR_None;
  if (D && isForbiddenTypeAllowed(S, D, DD, Reason)) {
    assert(Reason && "didn't set reason?");
    D->addAttr(UnavailableAttr::CreateImplicit(S.Context, "", Reason, DD.Loc));
    return;
  }
  if (S.getLangOpts().ObjCAutoRefCount)
    if (const auto *FD = dyn_cast<FunctionDecl>(D)) {
      // FIXME: we may want to suppress diagnostics for all
      // kind of forbidden type messages on unavailable functions.
      if (FD->hasAttr<UnavailableAttr>() &&
          DD.getForbiddenTypeDiagnostic() ==
              diag::err_arc_array_param_no_ownership) {
        DD.Triggered = true;
        return;
      }
    }

  S.Diag(DD.Loc, DD.getForbiddenTypeDiagnostic())
      << DD.getForbiddenTypeOperand() << DD.getForbiddenTypeArgument();
  DD.Triggered = true;
}


void Sema::PopParsingDeclaration(ParsingDeclState state, Decl *decl) {
  assert(DelayedDiagnostics.getCurrentPool());
  DelayedDiagnosticPool &poppedPool = *DelayedDiagnostics.getCurrentPool();
  DelayedDiagnostics.popWithoutEmitting(state);

  // When delaying diagnostics to run in the context of a parsed
  // declaration, we only want to actually emit anything if parsing
  // succeeds.
  if (!decl) return;

  // We emit all the active diagnostics in this pool or any of its
  // parents.  In general, we'll get one pool for the decl spec
  // and a child pool for each declarator; in a decl group like:
  //   deprecated_typedef foo, *bar, baz();
  // only the declarator pops will be passed decls.  This is correct;
  // we really do need to consider delayed diagnostics from the decl spec
  // for each of the different declarations.
  const DelayedDiagnosticPool *pool = &poppedPool;
  do {
    bool AnyAccessFailures = false;
    for (DelayedDiagnosticPool::pool_iterator
           i = pool->pool_begin(), e = pool->pool_end(); i != e; ++i) {
      // This const_cast is a bit lame.  Really, Triggered should be mutable.
      DelayedDiagnostic &diag = const_cast<DelayedDiagnostic&>(*i);
      if (diag.Triggered)
        continue;

      switch (diag.Kind) {
      case DelayedDiagnostic::Availability:
        // Don't bother giving deprecation/unavailable diagnostics if
        // the decl is invalid.
        if (!decl->isInvalidDecl())
          handleDelayedAvailabilityCheck(diag, decl);
        break;

      case DelayedDiagnostic::Access:
        // Only produce one access control diagnostic for a structured binding
        // declaration: we don't need to tell the user that all the fields are
        // inaccessible one at a time.
        if (AnyAccessFailures && isa<DecompositionDecl>(decl))
          continue;
        HandleDelayedAccessCheck(diag, decl);
        if (diag.Triggered)
          AnyAccessFailures = true;
        break;

      case DelayedDiagnostic::ForbiddenType:
        handleDelayedForbiddenType(*this, diag, decl);
        break;
      }
    }
  } while ((pool = pool->getParent()));
}

/// Given a set of delayed diagnostics, re-emit them as if they had
/// been delayed in the current context instead of in the given pool.
/// Essentially, this just moves them to the current pool.
void Sema::redelayDiagnostics(DelayedDiagnosticPool &pool) {
  DelayedDiagnosticPool *curPool = DelayedDiagnostics.getCurrentPool();
  assert(curPool && "re-emitting in undelayed context not supported");
  curPool->steal(pool);
}<|MERGE_RESOLUTION|>--- conflicted
+++ resolved
@@ -10071,11 +10071,7 @@
 }
 
 static void handleOpenCLNoSVMAttr(Sema &S, Decl *D, const ParsedAttr &AL) {
-<<<<<<< HEAD
-  if (S.LangOpts.OpenCLVersion < 200) // INTEL
-=======
   if (S.LangOpts.OpenCLVersion < 200 && !S.LangOpts.OpenCLCPlusPlusVersion)
->>>>>>> cfdfb75c
     S.Diag(AL.getLoc(), diag::err_attribute_requires_opencl_version)
         << AL << "2.0" << 1;
   else
