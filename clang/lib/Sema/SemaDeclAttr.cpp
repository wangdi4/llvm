//===--- SemaDeclAttr.cpp - Declaration Attribute Handling ----------------===//
//
// Part of the LLVM Project, under the Apache License v2.0 with LLVM Exceptions.
// See https://llvm.org/LICENSE.txt for license information.
// SPDX-License-Identifier: Apache-2.0 WITH LLVM-exception
//
//===----------------------------------------------------------------------===//
//
//  This file implements decl-related attribute processing.
//
//===----------------------------------------------------------------------===//

#include "clang/AST/ASTConsumer.h"
#include "clang/AST/ASTContext.h"
#include "clang/AST/ASTMutationListener.h"
#include "clang/AST/CXXInheritance.h"
#include "clang/AST/DeclCXX.h"
#include "clang/AST/DeclObjC.h"
#include "clang/AST/DeclTemplate.h"
#include "clang/AST/Expr.h"
#include "clang/AST/ExprCXX.h"
#include "clang/AST/Mangle.h"
#include "clang/AST/RecursiveASTVisitor.h"
#include "clang/AST/Type.h"
#include "clang/Basic/CharInfo.h"
#include "clang/Basic/SourceLocation.h"
#include "clang/Basic/SourceManager.h"
#include "clang/Basic/TargetBuiltins.h"
#include "clang/Basic/TargetInfo.h"
#include "clang/Lex/Preprocessor.h"
#include "clang/Sema/DeclSpec.h"
#include "clang/Sema/DelayedDiagnostic.h"
#include "clang/Sema/Initialization.h"
#include "clang/Sema/Lookup.h"
#include "clang/Sema/ParsedAttr.h"
#include "clang/Sema/Scope.h"
#include "clang/Sema/ScopeInfo.h"
#include "clang/Sema/SemaInternal.h"
#include "llvm/ADT/Optional.h"
#include "llvm/ADT/STLExtras.h"
#include "llvm/ADT/StringExtras.h"
#include "llvm/IR/Assumptions.h"
#include "llvm/Support/Error.h"
#include "llvm/Support/MathExtras.h"
#include "intel/SemaIntelImpl.h" // INTEL
#include "llvm/Support/raw_ostream.h"

using namespace clang;
using namespace sema;

namespace AttributeLangSupport {
  enum LANG {
    C,
    Cpp,
    ObjC
  };
} // end namespace AttributeLangSupport

//===----------------------------------------------------------------------===//
//  Helper functions
//===----------------------------------------------------------------------===//

/// isFunctionOrMethod - Return true if the given decl has function
/// type (function or function-typed variable) or an Objective-C
/// method.
static bool isFunctionOrMethod(const Decl *D) {
  return (D->getFunctionType() != nullptr) || isa<ObjCMethodDecl>(D);
}

/// Return true if the given decl has function type (function or
/// function-typed variable) or an Objective-C method or a block.
static bool isFunctionOrMethodOrBlock(const Decl *D) {
  return isFunctionOrMethod(D) || isa<BlockDecl>(D);
}

/// Return true if the given decl has a declarator that should have
/// been processed by Sema::GetTypeForDeclarator.
static bool hasDeclarator(const Decl *D) {
  // In some sense, TypedefDecl really *ought* to be a DeclaratorDecl.
  return isa<DeclaratorDecl>(D) || isa<BlockDecl>(D) || isa<TypedefNameDecl>(D) ||
         isa<ObjCPropertyDecl>(D);
}

/// hasFunctionProto - Return true if the given decl has a argument
/// information. This decl should have already passed
/// isFunctionOrMethod or isFunctionOrMethodOrBlock.
static bool hasFunctionProto(const Decl *D) {
  if (const FunctionType *FnTy = D->getFunctionType())
    return isa<FunctionProtoType>(FnTy);
  return isa<ObjCMethodDecl>(D) || isa<BlockDecl>(D);
}

/// getFunctionOrMethodNumParams - Return number of function or method
/// parameters. It is an error to call this on a K&R function (use
/// hasFunctionProto first).
static unsigned getFunctionOrMethodNumParams(const Decl *D) {
  if (const FunctionType *FnTy = D->getFunctionType())
    return cast<FunctionProtoType>(FnTy)->getNumParams();
  if (const auto *BD = dyn_cast<BlockDecl>(D))
    return BD->getNumParams();
  return cast<ObjCMethodDecl>(D)->param_size();
}

static const ParmVarDecl *getFunctionOrMethodParam(const Decl *D,
                                                   unsigned Idx) {
  if (const auto *FD = dyn_cast<FunctionDecl>(D))
    return FD->getParamDecl(Idx);
  if (const auto *MD = dyn_cast<ObjCMethodDecl>(D))
    return MD->getParamDecl(Idx);
  if (const auto *BD = dyn_cast<BlockDecl>(D))
    return BD->getParamDecl(Idx);
  return nullptr;
}

static QualType getFunctionOrMethodParamType(const Decl *D, unsigned Idx) {
  if (const FunctionType *FnTy = D->getFunctionType())
    return cast<FunctionProtoType>(FnTy)->getParamType(Idx);
  if (const auto *BD = dyn_cast<BlockDecl>(D))
    return BD->getParamDecl(Idx)->getType();

  return cast<ObjCMethodDecl>(D)->parameters()[Idx]->getType();
}

static SourceRange getFunctionOrMethodParamRange(const Decl *D, unsigned Idx) {
  if (auto *PVD = getFunctionOrMethodParam(D, Idx))
    return PVD->getSourceRange();
  return SourceRange();
}

static QualType getFunctionOrMethodResultType(const Decl *D) {
  if (const FunctionType *FnTy = D->getFunctionType())
    return FnTy->getReturnType();
  return cast<ObjCMethodDecl>(D)->getReturnType();
}

static SourceRange getFunctionOrMethodResultSourceRange(const Decl *D) {
  if (const auto *FD = dyn_cast<FunctionDecl>(D))
    return FD->getReturnTypeSourceRange();
  if (const auto *MD = dyn_cast<ObjCMethodDecl>(D))
    return MD->getReturnTypeSourceRange();
  return SourceRange();
}

static bool isFunctionOrMethodVariadic(const Decl *D) {
  if (const FunctionType *FnTy = D->getFunctionType())
    return cast<FunctionProtoType>(FnTy)->isVariadic();
  if (const auto *BD = dyn_cast<BlockDecl>(D))
    return BD->isVariadic();
  return cast<ObjCMethodDecl>(D)->isVariadic();
}

static bool isInstanceMethod(const Decl *D) {
  if (const auto *MethodDecl = dyn_cast<CXXMethodDecl>(D))
    return MethodDecl->isInstance();
  return false;
}

static inline bool isNSStringType(QualType T, ASTContext &Ctx,
                                  bool AllowNSAttributedString = false) {
  const auto *PT = T->getAs<ObjCObjectPointerType>();
  if (!PT)
    return false;

  ObjCInterfaceDecl *Cls = PT->getObjectType()->getInterface();
  if (!Cls)
    return false;

  IdentifierInfo* ClsName = Cls->getIdentifier();

  if (AllowNSAttributedString &&
      ClsName == &Ctx.Idents.get("NSAttributedString"))
    return true;
  // FIXME: Should we walk the chain of classes?
  return ClsName == &Ctx.Idents.get("NSString") ||
         ClsName == &Ctx.Idents.get("NSMutableString");
}

static inline bool isCFStringType(QualType T, ASTContext &Ctx) {
  const auto *PT = T->getAs<PointerType>();
  if (!PT)
    return false;

  const auto *RT = PT->getPointeeType()->getAs<RecordType>();
  if (!RT)
    return false;

  const RecordDecl *RD = RT->getDecl();
  if (RD->getTagKind() != TTK_Struct)
    return false;

  return RD->getIdentifier() == &Ctx.Idents.get("__CFString");
}

static unsigned getNumAttributeArgs(const ParsedAttr &AL) {
  // FIXME: Include the type in the argument list.
  return AL.getNumArgs() + AL.hasParsedType();
}

/// A helper function to provide Attribute Location for the Attr types
/// AND the ParsedAttr.
template <typename AttrInfo>
static std::enable_if_t<std::is_base_of<Attr, AttrInfo>::value, SourceLocation>
getAttrLoc(const AttrInfo &AL) {
  return AL.getLocation();
}
static SourceLocation getAttrLoc(const ParsedAttr &AL) { return AL.getLoc(); }

/// If Expr is a valid integer constant, get the value of the integer
/// expression and return success or failure. May output an error.
///
/// Negative argument is implicitly converted to unsigned, unless
/// \p StrictlyUnsigned is true.
template <typename AttrInfo>
static bool checkUInt32Argument(Sema &S, const AttrInfo &AI, const Expr *Expr,
                                uint32_t &Val, unsigned Idx = UINT_MAX,
                                bool StrictlyUnsigned = false) {
  Optional<llvm::APSInt> I = llvm::APSInt(32);
  if (Expr->isTypeDependent() || Expr->isValueDependent() ||
      !(I = Expr->getIntegerConstantExpr(S.Context))) {
    if (Idx != UINT_MAX)
      S.Diag(getAttrLoc(AI), diag::err_attribute_argument_n_type)
          << &AI << Idx << AANT_ArgumentIntegerConstant
          << Expr->getSourceRange();
    else
      S.Diag(getAttrLoc(AI), diag::err_attribute_argument_type)
          << &AI << AANT_ArgumentIntegerConstant << Expr->getSourceRange();
    return false;
  }

  if (!I->isIntN(32)) {
    S.Diag(Expr->getExprLoc(), diag::err_ice_too_large)
        << I->toString(10, false) << 32 << /* Unsigned */ 1;
    return false;
  }

  if (StrictlyUnsigned && I->isSigned() && I->isNegative()) {
    S.Diag(getAttrLoc(AI), diag::err_attribute_requires_positive_integer)
        << &AI << /*non-negative*/ 1;
    return false;
  }

  Val = (uint32_t)I->getZExtValue();
  return true;
}

/// Wrapper around checkUInt32Argument, with an extra check to be sure
/// that the result will fit into a regular (signed) int. All args have the same
/// purpose as they do in checkUInt32Argument.
template <typename AttrInfo>
static bool checkPositiveIntArgument(Sema &S, const AttrInfo &AI, const Expr *Expr,
                                     int &Val, unsigned Idx = UINT_MAX) {
  uint32_t UVal;
  if (!checkUInt32Argument(S, AI, Expr, UVal, Idx))
    return false;

  if (UVal > (uint32_t)std::numeric_limits<int>::max()) {
    llvm::APSInt I(32); // for toString
    I = UVal;
    S.Diag(Expr->getExprLoc(), diag::err_ice_too_large)
        << I.toString(10, false) << 32 << /* Unsigned */ 0;
    return false;
  }

  Val = UVal;
  return true;
}

/// Diagnose mutually exclusive attributes when present on a given
/// declaration. Returns true if diagnosed.
template <typename AttrTy>
static bool checkAttrMutualExclusion(Sema &S, Decl *D,
                                     const AttributeCommonInfo &AL) {
  if (const auto *A = D->getAttr<AttrTy>()) {
    S.Diag(AL.getLoc(), diag::err_attributes_are_not_compatible) << AL << A;
    S.Diag(A->getLocation(), diag::note_conflicting_attribute);
    return true;
  }
  return false;
}

template <typename AttrTy>
static bool checkAttrMutualExclusion(Sema &S, Decl *D, const Attr &AL) {
  if (const auto *A = D->getAttr<AttrTy>()) {
    S.Diag(AL.getLocation(), diag::err_attributes_are_not_compatible) << &AL
                                                                      << A;
    S.Diag(A->getLocation(), diag::note_conflicting_attribute);
    return true;
  }
  return false;
}

void Sema::DiagnoseDeprecatedAttribute(const ParsedAttr &A, StringRef NewScope,
                                       StringRef NewName) {
  assert((!NewName.empty() || !NewScope.empty()) &&
         "Deprecated attribute with no new scope or name?");
  Diag(A.getLoc(), diag::warn_attribute_spelling_deprecated)
      << "'" + A.getNormalizedFullName() + "'";

  FixItHint Fix;
  std::string NewFullName;
  if (NewScope.empty() && !NewName.empty()) {
    // Only have a new name.
    Fix = FixItHint::CreateReplacement(A.getLoc(), NewName);
    NewFullName =
        ((A.hasScope() ? A.getScopeName()->getName() : StringRef("")) +
         "::" + NewName)
            .str();
  } else if (NewName.empty() && !NewScope.empty()) {
    // Only have a new scope.
    Fix = FixItHint::CreateReplacement(A.getScopeLoc(), NewScope);
    NewFullName = (NewScope + "::" + A.getAttrName()->getName()).str();
  } else {
    // Have both a new name and a new scope.
    NewFullName = (NewScope + "::" + NewName).str();
    Fix = FixItHint::CreateReplacement(A.getRange(), NewFullName);
  }

  Diag(A.getLoc(), diag::note_spelling_suggestion)
      << "'" + NewFullName + "'" << Fix;
}

void Sema::CheckDeprecatedSYCLAttributeSpelling(const ParsedAttr &A,
                                                StringRef NewName) {
#if INTEL_CUSTOMIZATION
  // Some FPGA attributes have GNU spelling and can appear without a scope
  if (!A.hasScope())
    return;
#endif // INTEL_CUSTOMIZATION

  // Additionally, diagnose the old [[intel::ii]] spelling.
  if (A.getKind() == ParsedAttr::AT_SYCLIntelFPGAInitiationInterval &&
      A.getAttrName()->isStr("ii")) {
    DiagnoseDeprecatedAttribute(A, "intel", "initiation_interval");
    return;
  }

  // All attributes in the intelfpga vendor namespace are deprecated in favor
  // of a name in the intel vendor namespace. By default, assume the attribute
  // retains its original name but changes the namespace. However, some
  // attributes were renamed, so we support supplying a new name as well.
  if (A.hasScope() && A.getScopeName()->isStr("intelfpga")) {
    DiagnoseDeprecatedAttribute(A, "intel", NewName);
    return;
  }
}

/// Check if IdxExpr is a valid parameter index for a function or
/// instance method D.  May output an error.
///
/// \returns true if IdxExpr is a valid index.
template <typename AttrInfo>
static bool checkFunctionOrMethodParameterIndex(
    Sema &S, const Decl *D, const AttrInfo &AI, unsigned AttrArgNum,
    const Expr *IdxExpr, ParamIdx &Idx, bool CanIndexImplicitThis = false) {
  assert(isFunctionOrMethodOrBlock(D));

  // In C++ the implicit 'this' function parameter also counts.
  // Parameters are counted from one.
  bool HP = hasFunctionProto(D);
  bool HasImplicitThisParam = isInstanceMethod(D);
  bool IV = HP && isFunctionOrMethodVariadic(D);
  unsigned NumParams =
      (HP ? getFunctionOrMethodNumParams(D) : 0) + HasImplicitThisParam;

  Optional<llvm::APSInt> IdxInt;
  if (IdxExpr->isTypeDependent() || IdxExpr->isValueDependent() ||
      !(IdxInt = IdxExpr->getIntegerConstantExpr(S.Context))) {
    S.Diag(getAttrLoc(AI), diag::err_attribute_argument_n_type)
        << &AI << AttrArgNum << AANT_ArgumentIntegerConstant
        << IdxExpr->getSourceRange();
    return false;
  }

  unsigned IdxSource = IdxInt->getLimitedValue(UINT_MAX);
  if (IdxSource < 1 || (!IV && IdxSource > NumParams)) {
    S.Diag(getAttrLoc(AI), diag::err_attribute_argument_out_of_bounds)
        << &AI << AttrArgNum << IdxExpr->getSourceRange();
    return false;
  }
  if (HasImplicitThisParam && !CanIndexImplicitThis) {
    if (IdxSource == 1) {
      S.Diag(getAttrLoc(AI), diag::err_attribute_invalid_implicit_this_argument)
          << &AI << IdxExpr->getSourceRange();
      return false;
    }
  }

  Idx = ParamIdx(IdxSource, D);
  return true;
}

/// Check if the argument \p ArgNum of \p Attr is a ASCII string literal.
/// If not emit an error and return false. If the argument is an identifier it
/// will emit an error with a fixit hint and treat it as if it was a string
/// literal.
bool Sema::checkStringLiteralArgumentAttr(const ParsedAttr &AL, unsigned ArgNum,
                                          StringRef &Str,
                                          SourceLocation *ArgLocation) {
  // Look for identifiers. If we have one emit a hint to fix it to a literal.
  if (AL.isArgIdent(ArgNum)) {
    IdentifierLoc *Loc = AL.getArgAsIdent(ArgNum);
    Diag(Loc->Loc, diag::err_attribute_argument_type)
        << AL << AANT_ArgumentString
        << FixItHint::CreateInsertion(Loc->Loc, "\"")
        << FixItHint::CreateInsertion(getLocForEndOfToken(Loc->Loc), "\"");
    Str = Loc->Ident->getName();
    if (ArgLocation)
      *ArgLocation = Loc->Loc;
    return true;
  }

  // Now check for an actual string literal.
  Expr *ArgExpr = AL.getArgAsExpr(ArgNum);
  const auto *Literal = dyn_cast<StringLiteral>(ArgExpr->IgnoreParenCasts());
  if (ArgLocation)
    *ArgLocation = ArgExpr->getBeginLoc();

  if (!Literal || !Literal->isAscii()) {
    Diag(ArgExpr->getBeginLoc(), diag::err_attribute_argument_type)
        << AL << AANT_ArgumentString;
    return false;
  }

  Str = Literal->getString();
  return true;
}

/// Applies the given attribute to the Decl without performing any
/// additional semantic checking.
template <typename AttrType>
static void handleSimpleAttribute(Sema &S, Decl *D,
                                  const AttributeCommonInfo &CI) {
  D->addAttr(::new (S.Context) AttrType(S.Context, CI));
}

template <typename... DiagnosticArgs>
static const Sema::SemaDiagnosticBuilder&
appendDiagnostics(const Sema::SemaDiagnosticBuilder &Bldr) {
  return Bldr;
}

template <typename T, typename... DiagnosticArgs>
static const Sema::SemaDiagnosticBuilder&
appendDiagnostics(const Sema::SemaDiagnosticBuilder &Bldr, T &&ExtraArg,
                  DiagnosticArgs &&... ExtraArgs) {
  return appendDiagnostics(Bldr << std::forward<T>(ExtraArg),
                           std::forward<DiagnosticArgs>(ExtraArgs)...);
}

/// Add an attribute @c AttrType to declaration @c D, provided that
/// @c PassesCheck is true.
/// Otherwise, emit diagnostic @c DiagID, passing in all parameters
/// specified in @c ExtraArgs.
template <typename AttrType, typename... DiagnosticArgs>
static void handleSimpleAttributeOrDiagnose(Sema &S, Decl *D,
                                            const AttributeCommonInfo &CI,
                                            bool PassesCheck, unsigned DiagID,
                                            DiagnosticArgs &&... ExtraArgs) {
  if (!PassesCheck) {
    Sema::SemaDiagnosticBuilder DB = S.Diag(D->getBeginLoc(), DiagID);
    appendDiagnostics(DB, std::forward<DiagnosticArgs>(ExtraArgs)...);
    return;
  }
  handleSimpleAttribute<AttrType>(S, D, CI);
}

template <typename AttrType>
static void handleSimpleAttributeWithExclusions(Sema &S, Decl *D,
                                                const ParsedAttr &AL) {
  handleSimpleAttribute<AttrType>(S, D, AL);
}

/// Applies the given attribute to the Decl so long as the Decl doesn't
/// already have one of the given incompatible attributes.
template <typename AttrType, typename IncompatibleAttrType,
          typename... IncompatibleAttrTypes>
static void handleSimpleAttributeWithExclusions(Sema &S, Decl *D,
                                                const ParsedAttr &AL) {
  if (checkAttrMutualExclusion<IncompatibleAttrType>(S, D, AL))
    return;
  handleSimpleAttributeWithExclusions<AttrType, IncompatibleAttrTypes...>(S, D,
                                                                          AL);
}

/// Check if the passed-in expression is of type int or bool.
static bool isIntOrBool(Expr *Exp) {
  QualType QT = Exp->getType();
  return QT->isBooleanType() || QT->isIntegerType();
}


// Check to see if the type is a smart pointer of some kind.  We assume
// it's a smart pointer if it defines both operator-> and operator*.
static bool threadSafetyCheckIsSmartPointer(Sema &S, const RecordType* RT) {
  auto IsOverloadedOperatorPresent = [&S](const RecordDecl *Record,
                                          OverloadedOperatorKind Op) {
    DeclContextLookupResult Result =
        Record->lookup(S.Context.DeclarationNames.getCXXOperatorName(Op));
    return !Result.empty();
  };

  const RecordDecl *Record = RT->getDecl();
  bool foundStarOperator = IsOverloadedOperatorPresent(Record, OO_Star);
  bool foundArrowOperator = IsOverloadedOperatorPresent(Record, OO_Arrow);
  if (foundStarOperator && foundArrowOperator)
    return true;

  const CXXRecordDecl *CXXRecord = dyn_cast<CXXRecordDecl>(Record);
  if (!CXXRecord)
    return false;

  for (auto BaseSpecifier : CXXRecord->bases()) {
    if (!foundStarOperator)
      foundStarOperator = IsOverloadedOperatorPresent(
          BaseSpecifier.getType()->getAsRecordDecl(), OO_Star);
    if (!foundArrowOperator)
      foundArrowOperator = IsOverloadedOperatorPresent(
          BaseSpecifier.getType()->getAsRecordDecl(), OO_Arrow);
  }

  if (foundStarOperator && foundArrowOperator)
    return true;

  return false;
}

/// Check if passed in Decl is a pointer type.
/// Note that this function may produce an error message.
/// \return true if the Decl is a pointer type; false otherwise
static bool threadSafetyCheckIsPointer(Sema &S, const Decl *D,
                                       const ParsedAttr &AL) {
  const auto *VD = cast<ValueDecl>(D);
  QualType QT = VD->getType();
  if (QT->isAnyPointerType())
    return true;

  if (const auto *RT = QT->getAs<RecordType>()) {
    // If it's an incomplete type, it could be a smart pointer; skip it.
    // (We don't want to force template instantiation if we can avoid it,
    // since that would alter the order in which templates are instantiated.)
    if (RT->isIncompleteType())
      return true;

    if (threadSafetyCheckIsSmartPointer(S, RT))
      return true;
  }

  S.Diag(AL.getLoc(), diag::warn_thread_attribute_decl_not_pointer) << AL << QT;
  return false;
}

/// Checks that the passed in QualType either is of RecordType or points
/// to RecordType. Returns the relevant RecordType, null if it does not exit.
static const RecordType *getRecordType(QualType QT) {
  if (const auto *RT = QT->getAs<RecordType>())
    return RT;

  // Now check if we point to record type.
  if (const auto *PT = QT->getAs<PointerType>())
    return PT->getPointeeType()->getAs<RecordType>();

  return nullptr;
}

template <typename AttrType>
static bool checkRecordDeclForAttr(const RecordDecl *RD) {
  // Check if the record itself has the attribute.
  if (RD->hasAttr<AttrType>())
    return true;

  // Else check if any base classes have the attribute.
  if (const auto *CRD = dyn_cast<CXXRecordDecl>(RD)) {
    if (!CRD->forallBases([](const CXXRecordDecl *Base) {
          return !Base->hasAttr<AttrType>();
        }))
      return true;
  }
  return false;
}

static bool checkRecordTypeForCapability(Sema &S, QualType Ty) {
  const RecordType *RT = getRecordType(Ty);

  if (!RT)
    return false;

  // Don't check for the capability if the class hasn't been defined yet.
  if (RT->isIncompleteType())
    return true;

  // Allow smart pointers to be used as capability objects.
  // FIXME -- Check the type that the smart pointer points to.
  if (threadSafetyCheckIsSmartPointer(S, RT))
    return true;

  return checkRecordDeclForAttr<CapabilityAttr>(RT->getDecl());
}

static bool checkTypedefTypeForCapability(QualType Ty) {
  const auto *TD = Ty->getAs<TypedefType>();
  if (!TD)
    return false;

  TypedefNameDecl *TN = TD->getDecl();
  if (!TN)
    return false;

  return TN->hasAttr<CapabilityAttr>();
}

static bool typeHasCapability(Sema &S, QualType Ty) {
  if (checkTypedefTypeForCapability(Ty))
    return true;

  if (checkRecordTypeForCapability(S, Ty))
    return true;

  return false;
}

static bool isCapabilityExpr(Sema &S, const Expr *Ex) {
  // Capability expressions are simple expressions involving the boolean logic
  // operators &&, || or !, a simple DeclRefExpr, CastExpr or a ParenExpr. Once
  // a DeclRefExpr is found, its type should be checked to determine whether it
  // is a capability or not.

  if (const auto *E = dyn_cast<CastExpr>(Ex))
    return isCapabilityExpr(S, E->getSubExpr());
  else if (const auto *E = dyn_cast<ParenExpr>(Ex))
    return isCapabilityExpr(S, E->getSubExpr());
  else if (const auto *E = dyn_cast<UnaryOperator>(Ex)) {
    if (E->getOpcode() == UO_LNot || E->getOpcode() == UO_AddrOf ||
        E->getOpcode() == UO_Deref)
      return isCapabilityExpr(S, E->getSubExpr());
    return false;
  } else if (const auto *E = dyn_cast<BinaryOperator>(Ex)) {
    if (E->getOpcode() == BO_LAnd || E->getOpcode() == BO_LOr)
      return isCapabilityExpr(S, E->getLHS()) &&
             isCapabilityExpr(S, E->getRHS());
    return false;
  }

  return typeHasCapability(S, Ex->getType());
}

/// Checks that all attribute arguments, starting from Sidx, resolve to
/// a capability object.
/// \param Sidx The attribute argument index to start checking with.
/// \param ParamIdxOk Whether an argument can be indexing into a function
/// parameter list.
static void checkAttrArgsAreCapabilityObjs(Sema &S, Decl *D,
                                           const ParsedAttr &AL,
                                           SmallVectorImpl<Expr *> &Args,
                                           unsigned Sidx = 0,
                                           bool ParamIdxOk = false) {
  if (Sidx == AL.getNumArgs()) {
    // If we don't have any capability arguments, the attribute implicitly
    // refers to 'this'. So we need to make sure that 'this' exists, i.e. we're
    // a non-static method, and that the class is a (scoped) capability.
    const auto *MD = dyn_cast<const CXXMethodDecl>(D);
    if (MD && !MD->isStatic()) {
      const CXXRecordDecl *RD = MD->getParent();
      // FIXME -- need to check this again on template instantiation
      if (!checkRecordDeclForAttr<CapabilityAttr>(RD) &&
          !checkRecordDeclForAttr<ScopedLockableAttr>(RD))
        S.Diag(AL.getLoc(),
               diag::warn_thread_attribute_not_on_capability_member)
            << AL << MD->getParent();
    } else {
      S.Diag(AL.getLoc(), diag::warn_thread_attribute_not_on_non_static_member)
          << AL;
    }
  }

  for (unsigned Idx = Sidx; Idx < AL.getNumArgs(); ++Idx) {
    Expr *ArgExp = AL.getArgAsExpr(Idx);

    if (ArgExp->isTypeDependent()) {
      // FIXME -- need to check this again on template instantiation
      Args.push_back(ArgExp);
      continue;
    }

    if (const auto *StrLit = dyn_cast<StringLiteral>(ArgExp)) {
      if (StrLit->getLength() == 0 ||
          (StrLit->isAscii() && StrLit->getString() == StringRef("*"))) {
        // Pass empty strings to the analyzer without warnings.
        // Treat "*" as the universal lock.
        Args.push_back(ArgExp);
        continue;
      }

      // We allow constant strings to be used as a placeholder for expressions
      // that are not valid C++ syntax, but warn that they are ignored.
      S.Diag(AL.getLoc(), diag::warn_thread_attribute_ignored) << AL;
      Args.push_back(ArgExp);
      continue;
    }

    QualType ArgTy = ArgExp->getType();

    // A pointer to member expression of the form  &MyClass::mu is treated
    // specially -- we need to look at the type of the member.
    if (const auto *UOp = dyn_cast<UnaryOperator>(ArgExp))
      if (UOp->getOpcode() == UO_AddrOf)
        if (const auto *DRE = dyn_cast<DeclRefExpr>(UOp->getSubExpr()))
          if (DRE->getDecl()->isCXXInstanceMember())
            ArgTy = DRE->getDecl()->getType();

    // First see if we can just cast to record type, or pointer to record type.
    const RecordType *RT = getRecordType(ArgTy);

    // Now check if we index into a record type function param.
    if(!RT && ParamIdxOk) {
      const auto *FD = dyn_cast<FunctionDecl>(D);
      const auto *IL = dyn_cast<IntegerLiteral>(ArgExp);
      if(FD && IL) {
        unsigned int NumParams = FD->getNumParams();
        llvm::APInt ArgValue = IL->getValue();
        uint64_t ParamIdxFromOne = ArgValue.getZExtValue();
        uint64_t ParamIdxFromZero = ParamIdxFromOne - 1;
        if (!ArgValue.isStrictlyPositive() || ParamIdxFromOne > NumParams) {
          S.Diag(AL.getLoc(),
                 diag::err_attribute_argument_out_of_bounds_extra_info)
              << AL << Idx + 1 << NumParams;
          continue;
        }
        ArgTy = FD->getParamDecl(ParamIdxFromZero)->getType();
      }
    }

    // If the type does not have a capability, see if the components of the
    // expression have capabilities. This allows for writing C code where the
    // capability may be on the type, and the expression is a capability
    // boolean logic expression. Eg) requires_capability(A || B && !C)
    if (!typeHasCapability(S, ArgTy) && !isCapabilityExpr(S, ArgExp))
      S.Diag(AL.getLoc(), diag::warn_thread_attribute_argument_not_lockable)
          << AL << ArgTy;

    Args.push_back(ArgExp);
  }
}

//===----------------------------------------------------------------------===//
// Attribute Implementations
//===----------------------------------------------------------------------===//

static void handlePtGuardedVarAttr(Sema &S, Decl *D, const ParsedAttr &AL) {
  if (!threadSafetyCheckIsPointer(S, D, AL))
    return;

  D->addAttr(::new (S.Context) PtGuardedVarAttr(S.Context, AL));
}

static bool checkGuardedByAttrCommon(Sema &S, Decl *D, const ParsedAttr &AL,
                                     Expr *&Arg) {
  SmallVector<Expr *, 1> Args;
  // check that all arguments are lockable objects
  checkAttrArgsAreCapabilityObjs(S, D, AL, Args);
  unsigned Size = Args.size();
  if (Size != 1)
    return false;

  Arg = Args[0];

  return true;
}

static void handleGuardedByAttr(Sema &S, Decl *D, const ParsedAttr &AL) {
  Expr *Arg = nullptr;
  if (!checkGuardedByAttrCommon(S, D, AL, Arg))
    return;

  D->addAttr(::new (S.Context) GuardedByAttr(S.Context, AL, Arg));
}

static void handlePtGuardedByAttr(Sema &S, Decl *D, const ParsedAttr &AL) {
  Expr *Arg = nullptr;
  if (!checkGuardedByAttrCommon(S, D, AL, Arg))
    return;

  if (!threadSafetyCheckIsPointer(S, D, AL))
    return;

  D->addAttr(::new (S.Context) PtGuardedByAttr(S.Context, AL, Arg));
}

static bool checkAcquireOrderAttrCommon(Sema &S, Decl *D, const ParsedAttr &AL,
                                        SmallVectorImpl<Expr *> &Args) {
  if (!AL.checkAtLeastNumArgs(S, 1))
    return false;

  // Check that this attribute only applies to lockable types.
  QualType QT = cast<ValueDecl>(D)->getType();
  if (!QT->isDependentType() && !typeHasCapability(S, QT)) {
    S.Diag(AL.getLoc(), diag::warn_thread_attribute_decl_not_lockable) << AL;
    return false;
  }

  // Check that all arguments are lockable objects.
  checkAttrArgsAreCapabilityObjs(S, D, AL, Args);
  if (Args.empty())
    return false;

  return true;
}

static void handleAcquiredAfterAttr(Sema &S, Decl *D, const ParsedAttr &AL) {
  SmallVector<Expr *, 1> Args;
  if (!checkAcquireOrderAttrCommon(S, D, AL, Args))
    return;

  Expr **StartArg = &Args[0];
  D->addAttr(::new (S.Context)
                 AcquiredAfterAttr(S.Context, AL, StartArg, Args.size()));
}

static void handleAcquiredBeforeAttr(Sema &S, Decl *D, const ParsedAttr &AL) {
  SmallVector<Expr *, 1> Args;
  if (!checkAcquireOrderAttrCommon(S, D, AL, Args))
    return;

  Expr **StartArg = &Args[0];
  D->addAttr(::new (S.Context)
                 AcquiredBeforeAttr(S.Context, AL, StartArg, Args.size()));
}

static bool checkLockFunAttrCommon(Sema &S, Decl *D, const ParsedAttr &AL,
                                   SmallVectorImpl<Expr *> &Args) {
  // zero or more arguments ok
  // check that all arguments are lockable objects
  checkAttrArgsAreCapabilityObjs(S, D, AL, Args, 0, /*ParamIdxOk=*/true);

  return true;
}

static void handleAssertSharedLockAttr(Sema &S, Decl *D, const ParsedAttr &AL) {
  SmallVector<Expr *, 1> Args;
  if (!checkLockFunAttrCommon(S, D, AL, Args))
    return;

  unsigned Size = Args.size();
  Expr **StartArg = Size == 0 ? nullptr : &Args[0];
  D->addAttr(::new (S.Context)
                 AssertSharedLockAttr(S.Context, AL, StartArg, Size));
}

static void handleAssertExclusiveLockAttr(Sema &S, Decl *D,
                                          const ParsedAttr &AL) {
  SmallVector<Expr *, 1> Args;
  if (!checkLockFunAttrCommon(S, D, AL, Args))
    return;

  unsigned Size = Args.size();
  Expr **StartArg = Size == 0 ? nullptr : &Args[0];
  D->addAttr(::new (S.Context)
                 AssertExclusiveLockAttr(S.Context, AL, StartArg, Size));
}

/// Checks to be sure that the given parameter number is in bounds, and
/// is an integral type. Will emit appropriate diagnostics if this returns
/// false.
///
/// AttrArgNo is used to actually retrieve the argument, so it's base-0.
template <typename AttrInfo>
static bool checkParamIsIntegerType(Sema &S, const FunctionDecl *FD,
                                    const AttrInfo &AI, unsigned AttrArgNo) {
  assert(AI.isArgExpr(AttrArgNo) && "Expected expression argument");
  Expr *AttrArg = AI.getArgAsExpr(AttrArgNo);
  ParamIdx Idx;
  if (!checkFunctionOrMethodParameterIndex(S, FD, AI, AttrArgNo + 1, AttrArg,
                                           Idx))
    return false;

  const ParmVarDecl *Param = FD->getParamDecl(Idx.getASTIndex());
  if (!Param->getType()->isIntegerType() && !Param->getType()->isCharType()) {
    SourceLocation SrcLoc = AttrArg->getBeginLoc();
    S.Diag(SrcLoc, diag::err_attribute_integers_only)
        << AI << Param->getSourceRange();
    return false;
  }
  return true;
}

static void handleAllocSizeAttr(Sema &S, Decl *D, const ParsedAttr &AL) {
  if (!AL.checkAtLeastNumArgs(S, 1) || !AL.checkAtMostNumArgs(S, 2))
    return;

  const auto *FD = cast<FunctionDecl>(D);
  if (!FD->getReturnType()->isPointerType()) {
    S.Diag(AL.getLoc(), diag::warn_attribute_return_pointers_only) << AL;
    return;
  }

  const Expr *SizeExpr = AL.getArgAsExpr(0);
  int SizeArgNoVal;
  // Parameter indices are 1-indexed, hence Index=1
  if (!checkPositiveIntArgument(S, AL, SizeExpr, SizeArgNoVal, /*Idx=*/1))
    return;
  if (!checkParamIsIntegerType(S, FD, AL, /*AttrArgNo=*/0))
    return;
  ParamIdx SizeArgNo(SizeArgNoVal, D);

  ParamIdx NumberArgNo;
  if (AL.getNumArgs() == 2) {
    const Expr *NumberExpr = AL.getArgAsExpr(1);
    int Val;
    // Parameter indices are 1-based, hence Index=2
    if (!checkPositiveIntArgument(S, AL, NumberExpr, Val, /*Idx=*/2))
      return;
    if (!checkParamIsIntegerType(S, FD, AL, /*AttrArgNo=*/1))
      return;
    NumberArgNo = ParamIdx(Val, D);
  }

  D->addAttr(::new (S.Context)
                 AllocSizeAttr(S.Context, AL, SizeArgNo, NumberArgNo));
}

static bool checkTryLockFunAttrCommon(Sema &S, Decl *D, const ParsedAttr &AL,
                                      SmallVectorImpl<Expr *> &Args) {
  if (!AL.checkAtLeastNumArgs(S, 1))
    return false;

  if (!isIntOrBool(AL.getArgAsExpr(0))) {
    S.Diag(AL.getLoc(), diag::err_attribute_argument_n_type)
        << AL << 1 << AANT_ArgumentIntOrBool;
    return false;
  }

  // check that all arguments are lockable objects
  checkAttrArgsAreCapabilityObjs(S, D, AL, Args, 1);

  return true;
}

static void handleSharedTrylockFunctionAttr(Sema &S, Decl *D,
                                            const ParsedAttr &AL) {
  SmallVector<Expr*, 2> Args;
  if (!checkTryLockFunAttrCommon(S, D, AL, Args))
    return;

  D->addAttr(::new (S.Context) SharedTrylockFunctionAttr(
      S.Context, AL, AL.getArgAsExpr(0), Args.data(), Args.size()));
}

static void handleExclusiveTrylockFunctionAttr(Sema &S, Decl *D,
                                               const ParsedAttr &AL) {
  SmallVector<Expr*, 2> Args;
  if (!checkTryLockFunAttrCommon(S, D, AL, Args))
    return;

  D->addAttr(::new (S.Context) ExclusiveTrylockFunctionAttr(
      S.Context, AL, AL.getArgAsExpr(0), Args.data(), Args.size()));
}

static void handleLockReturnedAttr(Sema &S, Decl *D, const ParsedAttr &AL) {
  // check that the argument is lockable object
  SmallVector<Expr*, 1> Args;
  checkAttrArgsAreCapabilityObjs(S, D, AL, Args);
  unsigned Size = Args.size();
  if (Size == 0)
    return;

  D->addAttr(::new (S.Context) LockReturnedAttr(S.Context, AL, Args[0]));
}

static void handleLocksExcludedAttr(Sema &S, Decl *D, const ParsedAttr &AL) {
  if (!AL.checkAtLeastNumArgs(S, 1))
    return;

  // check that all arguments are lockable objects
  SmallVector<Expr*, 1> Args;
  checkAttrArgsAreCapabilityObjs(S, D, AL, Args);
  unsigned Size = Args.size();
  if (Size == 0)
    return;
  Expr **StartArg = &Args[0];

  D->addAttr(::new (S.Context)
                 LocksExcludedAttr(S.Context, AL, StartArg, Size));
}

static bool checkFunctionConditionAttr(Sema &S, Decl *D, const ParsedAttr &AL,
                                       Expr *&Cond, StringRef &Msg) {
  Cond = AL.getArgAsExpr(0);
  if (!Cond->isTypeDependent()) {
    ExprResult Converted = S.PerformContextuallyConvertToBool(Cond);
    if (Converted.isInvalid())
      return false;
    Cond = Converted.get();
  }

  if (!S.checkStringLiteralArgumentAttr(AL, 1, Msg))
    return false;

  if (Msg.empty())
    Msg = "<no message provided>";

  SmallVector<PartialDiagnosticAt, 8> Diags;
  if (isa<FunctionDecl>(D) && !Cond->isValueDependent() &&
      !Expr::isPotentialConstantExprUnevaluated(Cond, cast<FunctionDecl>(D),
                                                Diags)) {
    S.Diag(AL.getLoc(), diag::err_attr_cond_never_constant_expr) << AL;
    for (const PartialDiagnosticAt &PDiag : Diags)
      S.Diag(PDiag.first, PDiag.second);
    return false;
  }
  return true;
}

static void handleEnableIfAttr(Sema &S, Decl *D, const ParsedAttr &AL) {
  S.Diag(AL.getLoc(), diag::ext_clang_enable_if);

  Expr *Cond;
  StringRef Msg;
  if (checkFunctionConditionAttr(S, D, AL, Cond, Msg))
    D->addAttr(::new (S.Context) EnableIfAttr(S.Context, AL, Cond, Msg));
}

namespace {
/// Determines if a given Expr references any of the given function's
/// ParmVarDecls, or the function's implicit `this` parameter (if applicable).
class ArgumentDependenceChecker
    : public RecursiveASTVisitor<ArgumentDependenceChecker> {
#ifndef NDEBUG
  const CXXRecordDecl *ClassType;
#endif
  llvm::SmallPtrSet<const ParmVarDecl *, 16> Parms;
  bool Result;

public:
  ArgumentDependenceChecker(const FunctionDecl *FD) {
#ifndef NDEBUG
    if (const auto *MD = dyn_cast<CXXMethodDecl>(FD))
      ClassType = MD->getParent();
    else
      ClassType = nullptr;
#endif
    Parms.insert(FD->param_begin(), FD->param_end());
  }

  bool referencesArgs(Expr *E) {
    Result = false;
    TraverseStmt(E);
    return Result;
  }

  bool VisitCXXThisExpr(CXXThisExpr *E) {
    assert(E->getType()->getPointeeCXXRecordDecl() == ClassType &&
           "`this` doesn't refer to the enclosing class?");
    Result = true;
    return false;
  }

  bool VisitDeclRefExpr(DeclRefExpr *DRE) {
    if (const auto *PVD = dyn_cast<ParmVarDecl>(DRE->getDecl()))
      if (Parms.count(PVD)) {
        Result = true;
        return false;
      }
    return true;
  }
};
}

static void handleDiagnoseIfAttr(Sema &S, Decl *D, const ParsedAttr &AL) {
  S.Diag(AL.getLoc(), diag::ext_clang_diagnose_if);

  Expr *Cond;
  StringRef Msg;
  if (!checkFunctionConditionAttr(S, D, AL, Cond, Msg))
    return;

  StringRef DiagTypeStr;
  if (!S.checkStringLiteralArgumentAttr(AL, 2, DiagTypeStr))
    return;

  DiagnoseIfAttr::DiagnosticType DiagType;
  if (!DiagnoseIfAttr::ConvertStrToDiagnosticType(DiagTypeStr, DiagType)) {
    S.Diag(AL.getArgAsExpr(2)->getBeginLoc(),
           diag::err_diagnose_if_invalid_diagnostic_type);
    return;
  }

  bool ArgDependent = false;
  if (const auto *FD = dyn_cast<FunctionDecl>(D))
    ArgDependent = ArgumentDependenceChecker(FD).referencesArgs(Cond);
  D->addAttr(::new (S.Context) DiagnoseIfAttr(
      S.Context, AL, Cond, Msg, DiagType, ArgDependent, cast<NamedDecl>(D)));
}

static void handleNoBuiltinAttr(Sema &S, Decl *D, const ParsedAttr &AL) {
  static constexpr const StringRef kWildcard = "*";

  llvm::SmallVector<StringRef, 16> Names;
  bool HasWildcard = false;

  const auto AddBuiltinName = [&Names, &HasWildcard](StringRef Name) {
    if (Name == kWildcard)
      HasWildcard = true;
    Names.push_back(Name);
  };

  // Add previously defined attributes.
  if (const auto *NBA = D->getAttr<NoBuiltinAttr>())
    for (StringRef BuiltinName : NBA->builtinNames())
      AddBuiltinName(BuiltinName);

  // Add current attributes.
  if (AL.getNumArgs() == 0)
    AddBuiltinName(kWildcard);
  else
    for (unsigned I = 0, E = AL.getNumArgs(); I != E; ++I) {
      StringRef BuiltinName;
      SourceLocation LiteralLoc;
      if (!S.checkStringLiteralArgumentAttr(AL, I, BuiltinName, &LiteralLoc))
        return;

      if (Builtin::Context::isBuiltinFunc(BuiltinName))
        AddBuiltinName(BuiltinName);
      else
        S.Diag(LiteralLoc, diag::warn_attribute_no_builtin_invalid_builtin_name)
            << BuiltinName << AL;
    }

  // Repeating the same attribute is fine.
  llvm::sort(Names);
  Names.erase(std::unique(Names.begin(), Names.end()), Names.end());

  // Empty no_builtin must be on its own.
  if (HasWildcard && Names.size() > 1)
    S.Diag(D->getLocation(),
           diag::err_attribute_no_builtin_wildcard_or_builtin_name)
        << AL;

  if (D->hasAttr<NoBuiltinAttr>())
    D->dropAttr<NoBuiltinAttr>();
  D->addAttr(::new (S.Context)
                 NoBuiltinAttr(S.Context, AL, Names.data(), Names.size()));
}

static void handlePassObjectSizeAttr(Sema &S, Decl *D, const ParsedAttr &AL) {
  if (D->hasAttr<PassObjectSizeAttr>()) {
    S.Diag(D->getBeginLoc(), diag::err_attribute_only_once_per_parameter) << AL;
    return;
  }

  Expr *E = AL.getArgAsExpr(0);
  uint32_t Type;
  if (!checkUInt32Argument(S, AL, E, Type, /*Idx=*/1))
    return;

  // pass_object_size's argument is passed in as the second argument of
  // __builtin_object_size. So, it has the same constraints as that second
  // argument; namely, it must be in the range [0, 3].
  if (Type > 3) {
    S.Diag(E->getBeginLoc(), diag::err_attribute_argument_out_of_range)
        << AL << 0 << 3 << E->getSourceRange();
    return;
  }

  // pass_object_size is only supported on constant pointer parameters; as a
  // kindness to users, we allow the parameter to be non-const for declarations.
  // At this point, we have no clue if `D` belongs to a function declaration or
  // definition, so we defer the constness check until later.
  if (!cast<ParmVarDecl>(D)->getType()->isPointerType()) {
    S.Diag(D->getBeginLoc(), diag::err_attribute_pointers_only) << AL << 1;
    return;
  }

  D->addAttr(::new (S.Context) PassObjectSizeAttr(S.Context, AL, (int)Type));
}

static void handleConsumableAttr(Sema &S, Decl *D, const ParsedAttr &AL) {
  ConsumableAttr::ConsumedState DefaultState;

  if (AL.isArgIdent(0)) {
    IdentifierLoc *IL = AL.getArgAsIdent(0);
    if (!ConsumableAttr::ConvertStrToConsumedState(IL->Ident->getName(),
                                                   DefaultState)) {
      S.Diag(IL->Loc, diag::warn_attribute_type_not_supported) << AL
                                                               << IL->Ident;
      return;
    }
  } else {
    S.Diag(AL.getLoc(), diag::err_attribute_argument_type)
        << AL << AANT_ArgumentIdentifier;
    return;
  }

  D->addAttr(::new (S.Context) ConsumableAttr(S.Context, AL, DefaultState));
}

static bool checkForConsumableClass(Sema &S, const CXXMethodDecl *MD,
                                    const ParsedAttr &AL) {
  QualType ThisType = MD->getThisType()->getPointeeType();

  if (const CXXRecordDecl *RD = ThisType->getAsCXXRecordDecl()) {
    if (!RD->hasAttr<ConsumableAttr>()) {
      S.Diag(AL.getLoc(), diag::warn_attr_on_unconsumable_class) << RD;

      return false;
    }
  }

  return true;
}

static void handleCallableWhenAttr(Sema &S, Decl *D, const ParsedAttr &AL) {
  if (!AL.checkAtLeastNumArgs(S, 1))
    return;

  if (!checkForConsumableClass(S, cast<CXXMethodDecl>(D), AL))
    return;

  SmallVector<CallableWhenAttr::ConsumedState, 3> States;
  for (unsigned ArgIndex = 0; ArgIndex < AL.getNumArgs(); ++ArgIndex) {
    CallableWhenAttr::ConsumedState CallableState;

    StringRef StateString;
    SourceLocation Loc;
    if (AL.isArgIdent(ArgIndex)) {
      IdentifierLoc *Ident = AL.getArgAsIdent(ArgIndex);
      StateString = Ident->Ident->getName();
      Loc = Ident->Loc;
    } else {
      if (!S.checkStringLiteralArgumentAttr(AL, ArgIndex, StateString, &Loc))
        return;
    }

    if (!CallableWhenAttr::ConvertStrToConsumedState(StateString,
                                                     CallableState)) {
      S.Diag(Loc, diag::warn_attribute_type_not_supported) << AL << StateString;
      return;
    }

    States.push_back(CallableState);
  }

  D->addAttr(::new (S.Context)
                 CallableWhenAttr(S.Context, AL, States.data(), States.size()));
}

static void handleParamTypestateAttr(Sema &S, Decl *D, const ParsedAttr &AL) {
  ParamTypestateAttr::ConsumedState ParamState;

  if (AL.isArgIdent(0)) {
    IdentifierLoc *Ident = AL.getArgAsIdent(0);
    StringRef StateString = Ident->Ident->getName();

    if (!ParamTypestateAttr::ConvertStrToConsumedState(StateString,
                                                       ParamState)) {
      S.Diag(Ident->Loc, diag::warn_attribute_type_not_supported)
          << AL << StateString;
      return;
    }
  } else {
    S.Diag(AL.getLoc(), diag::err_attribute_argument_type)
        << AL << AANT_ArgumentIdentifier;
    return;
  }

  // FIXME: This check is currently being done in the analysis.  It can be
  //        enabled here only after the parser propagates attributes at
  //        template specialization definition, not declaration.
  //QualType ReturnType = cast<ParmVarDecl>(D)->getType();
  //const CXXRecordDecl *RD = ReturnType->getAsCXXRecordDecl();
  //
  //if (!RD || !RD->hasAttr<ConsumableAttr>()) {
  //    S.Diag(AL.getLoc(), diag::warn_return_state_for_unconsumable_type) <<
  //      ReturnType.getAsString();
  //    return;
  //}

  D->addAttr(::new (S.Context) ParamTypestateAttr(S.Context, AL, ParamState));
}

static void handleReturnTypestateAttr(Sema &S, Decl *D, const ParsedAttr &AL) {
  ReturnTypestateAttr::ConsumedState ReturnState;

  if (AL.isArgIdent(0)) {
    IdentifierLoc *IL = AL.getArgAsIdent(0);
    if (!ReturnTypestateAttr::ConvertStrToConsumedState(IL->Ident->getName(),
                                                        ReturnState)) {
      S.Diag(IL->Loc, diag::warn_attribute_type_not_supported) << AL
                                                               << IL->Ident;
      return;
    }
  } else {
    S.Diag(AL.getLoc(), diag::err_attribute_argument_type)
        << AL << AANT_ArgumentIdentifier;
    return;
  }

  // FIXME: This check is currently being done in the analysis.  It can be
  //        enabled here only after the parser propagates attributes at
  //        template specialization definition, not declaration.
  //QualType ReturnType;
  //
  //if (const ParmVarDecl *Param = dyn_cast<ParmVarDecl>(D)) {
  //  ReturnType = Param->getType();
  //
  //} else if (const CXXConstructorDecl *Constructor =
  //             dyn_cast<CXXConstructorDecl>(D)) {
  //  ReturnType = Constructor->getThisType()->getPointeeType();
  //
  //} else {
  //
  //  ReturnType = cast<FunctionDecl>(D)->getCallResultType();
  //}
  //
  //const CXXRecordDecl *RD = ReturnType->getAsCXXRecordDecl();
  //
  //if (!RD || !RD->hasAttr<ConsumableAttr>()) {
  //    S.Diag(Attr.getLoc(), diag::warn_return_state_for_unconsumable_type) <<
  //      ReturnType.getAsString();
  //    return;
  //}

  D->addAttr(::new (S.Context) ReturnTypestateAttr(S.Context, AL, ReturnState));
}

static void handleSetTypestateAttr(Sema &S, Decl *D, const ParsedAttr &AL) {
  if (!checkForConsumableClass(S, cast<CXXMethodDecl>(D), AL))
    return;

  SetTypestateAttr::ConsumedState NewState;
  if (AL.isArgIdent(0)) {
    IdentifierLoc *Ident = AL.getArgAsIdent(0);
    StringRef Param = Ident->Ident->getName();
    if (!SetTypestateAttr::ConvertStrToConsumedState(Param, NewState)) {
      S.Diag(Ident->Loc, diag::warn_attribute_type_not_supported) << AL
                                                                  << Param;
      return;
    }
  } else {
    S.Diag(AL.getLoc(), diag::err_attribute_argument_type)
        << AL << AANT_ArgumentIdentifier;
    return;
  }

  D->addAttr(::new (S.Context) SetTypestateAttr(S.Context, AL, NewState));
}

static void handleTestTypestateAttr(Sema &S, Decl *D, const ParsedAttr &AL) {
  if (!checkForConsumableClass(S, cast<CXXMethodDecl>(D), AL))
    return;

  TestTypestateAttr::ConsumedState TestState;
  if (AL.isArgIdent(0)) {
    IdentifierLoc *Ident = AL.getArgAsIdent(0);
    StringRef Param = Ident->Ident->getName();
    if (!TestTypestateAttr::ConvertStrToConsumedState(Param, TestState)) {
      S.Diag(Ident->Loc, diag::warn_attribute_type_not_supported) << AL
                                                                  << Param;
      return;
    }
  } else {
    S.Diag(AL.getLoc(), diag::err_attribute_argument_type)
        << AL << AANT_ArgumentIdentifier;
    return;
  }

  D->addAttr(::new (S.Context) TestTypestateAttr(S.Context, AL, TestState));
}

static void handleExtVectorTypeAttr(Sema &S, Decl *D, const ParsedAttr &AL) {
  // Remember this typedef decl, we will need it later for diagnostics.
  S.ExtVectorDecls.push_back(cast<TypedefNameDecl>(D));
}

static void handlePackedAttr(Sema &S, Decl *D, const ParsedAttr &AL) {
  if (auto *TD = dyn_cast<TagDecl>(D))
    TD->addAttr(::new (S.Context) PackedAttr(S.Context, AL));
  else if (auto *FD = dyn_cast<FieldDecl>(D)) {
    bool BitfieldByteAligned = (!FD->getType()->isDependentType() &&
                                !FD->getType()->isIncompleteType() &&
                                FD->isBitField() &&
                                S.Context.getTypeAlign(FD->getType()) <= 8);

    if (S.getASTContext().getTargetInfo().getTriple().isPS4()) {
      if (BitfieldByteAligned)
        // The PS4 target needs to maintain ABI backwards compatibility.
        S.Diag(AL.getLoc(), diag::warn_attribute_ignored_for_field_of_type)
            << AL << FD->getType();
      else
        FD->addAttr(::new (S.Context) PackedAttr(S.Context, AL));
    } else {
      // Report warning about changed offset in the newer compiler versions.
      if (BitfieldByteAligned)
        S.Diag(AL.getLoc(), diag::warn_attribute_packed_for_bitfield);

      FD->addAttr(::new (S.Context) PackedAttr(S.Context, AL));
    }

  } else
    S.Diag(AL.getLoc(), diag::warn_attribute_ignored) << AL;
}

static void handlePreferredName(Sema &S, Decl *D, const ParsedAttr &AL) {
  auto *RD = cast<CXXRecordDecl>(D);
  ClassTemplateDecl *CTD = RD->getDescribedClassTemplate();
  assert(CTD && "attribute does not appertain to this declaration");

  ParsedType PT = AL.getTypeArg();
  TypeSourceInfo *TSI = nullptr;
  QualType T = S.GetTypeFromParser(PT, &TSI);
  if (!TSI)
    TSI = S.Context.getTrivialTypeSourceInfo(T, AL.getLoc());

  if (!T.hasQualifiers() && T->isTypedefNameType()) {
    // Find the template name, if this type names a template specialization.
    const TemplateDecl *Template = nullptr;
    if (const auto *CTSD = dyn_cast_or_null<ClassTemplateSpecializationDecl>(
            T->getAsCXXRecordDecl())) {
      Template = CTSD->getSpecializedTemplate();
    } else if (const auto *TST = T->getAs<TemplateSpecializationType>()) {
      while (TST && TST->isTypeAlias())
        TST = TST->getAliasedType()->getAs<TemplateSpecializationType>();
      if (TST)
        Template = TST->getTemplateName().getAsTemplateDecl();
    }

    if (Template && declaresSameEntity(Template, CTD)) {
      D->addAttr(::new (S.Context) PreferredNameAttr(S.Context, AL, TSI));
      return;
    }
  }

  S.Diag(AL.getLoc(), diag::err_attribute_preferred_name_arg_invalid)
      << T << CTD;
  if (const auto *TT = T->getAs<TypedefType>())
    S.Diag(TT->getDecl()->getLocation(), diag::note_entity_declared_at)
        << TT->getDecl();
}

static bool checkIBOutletCommon(Sema &S, Decl *D, const ParsedAttr &AL) {
  // The IBOutlet/IBOutletCollection attributes only apply to instance
  // variables or properties of Objective-C classes.  The outlet must also
  // have an object reference type.
  if (const auto *VD = dyn_cast<ObjCIvarDecl>(D)) {
    if (!VD->getType()->getAs<ObjCObjectPointerType>()) {
      S.Diag(AL.getLoc(), diag::warn_iboutlet_object_type)
          << AL << VD->getType() << 0;
      return false;
    }
  }
  else if (const auto *PD = dyn_cast<ObjCPropertyDecl>(D)) {
    if (!PD->getType()->getAs<ObjCObjectPointerType>()) {
      S.Diag(AL.getLoc(), diag::warn_iboutlet_object_type)
          << AL << PD->getType() << 1;
      return false;
    }
  }
  else {
    S.Diag(AL.getLoc(), diag::warn_attribute_iboutlet) << AL;
    return false;
  }

  return true;
}

static void handleIBOutlet(Sema &S, Decl *D, const ParsedAttr &AL) {
  if (!checkIBOutletCommon(S, D, AL))
    return;

  D->addAttr(::new (S.Context) IBOutletAttr(S.Context, AL));
}

static void handleIBOutletCollection(Sema &S, Decl *D, const ParsedAttr &AL) {

  // The iboutletcollection attribute can have zero or one arguments.
  if (AL.getNumArgs() > 1) {
    S.Diag(AL.getLoc(), diag::err_attribute_wrong_number_arguments) << AL << 1;
    return;
  }

  if (!checkIBOutletCommon(S, D, AL))
    return;

  ParsedType PT;

  if (AL.hasParsedType())
    PT = AL.getTypeArg();
  else {
    PT = S.getTypeName(S.Context.Idents.get("NSObject"), AL.getLoc(),
                       S.getScopeForContext(D->getDeclContext()->getParent()));
    if (!PT) {
      S.Diag(AL.getLoc(), diag::err_iboutletcollection_type) << "NSObject";
      return;
    }
  }

  TypeSourceInfo *QTLoc = nullptr;
  QualType QT = S.GetTypeFromParser(PT, &QTLoc);
  if (!QTLoc)
    QTLoc = S.Context.getTrivialTypeSourceInfo(QT, AL.getLoc());

  // Diagnose use of non-object type in iboutletcollection attribute.
  // FIXME. Gnu attribute extension ignores use of builtin types in
  // attributes. So, __attribute__((iboutletcollection(char))) will be
  // treated as __attribute__((iboutletcollection())).
  if (!QT->isObjCIdType() && !QT->isObjCObjectType()) {
    S.Diag(AL.getLoc(),
           QT->isBuiltinType() ? diag::err_iboutletcollection_builtintype
                               : diag::err_iboutletcollection_type) << QT;
    return;
  }

  D->addAttr(::new (S.Context) IBOutletCollectionAttr(S.Context, AL, QTLoc));
}

bool Sema::isValidPointerAttrType(QualType T, bool RefOkay) {
  if (RefOkay) {
    if (T->isReferenceType())
      return true;
  } else {
    T = T.getNonReferenceType();
  }

  // The nonnull attribute, and other similar attributes, can be applied to a
  // transparent union that contains a pointer type.
  if (const RecordType *UT = T->getAsUnionType()) {
    if (UT && UT->getDecl()->hasAttr<TransparentUnionAttr>()) {
      RecordDecl *UD = UT->getDecl();
      for (const auto *I : UD->fields()) {
        QualType QT = I->getType();
        if (QT->isAnyPointerType() || QT->isBlockPointerType())
          return true;
      }
    }
  }

  return T->isAnyPointerType() || T->isBlockPointerType();
}

static bool attrNonNullArgCheck(Sema &S, QualType T, const ParsedAttr &AL,
                                SourceRange AttrParmRange,
                                SourceRange TypeRange,
                                bool isReturnValue = false) {
  if (!S.isValidPointerAttrType(T)) {
    if (isReturnValue)
      S.Diag(AL.getLoc(), diag::warn_attribute_return_pointers_only)
          << AL << AttrParmRange << TypeRange;
    else
      S.Diag(AL.getLoc(), diag::warn_attribute_pointers_only)
          << AL << AttrParmRange << TypeRange << 0;
    return false;
  }
  return true;
}

static void handleNonNullAttr(Sema &S, Decl *D, const ParsedAttr &AL) {
  SmallVector<ParamIdx, 8> NonNullArgs;
  for (unsigned I = 0; I < AL.getNumArgs(); ++I) {
    Expr *Ex = AL.getArgAsExpr(I);
    ParamIdx Idx;
    if (!checkFunctionOrMethodParameterIndex(S, D, AL, I + 1, Ex, Idx))
      return;

    // Is the function argument a pointer type?
    if (Idx.getASTIndex() < getFunctionOrMethodNumParams(D) &&
        !attrNonNullArgCheck(
            S, getFunctionOrMethodParamType(D, Idx.getASTIndex()), AL,
            Ex->getSourceRange(),
            getFunctionOrMethodParamRange(D, Idx.getASTIndex())))
      continue;

    NonNullArgs.push_back(Idx);
  }

  // If no arguments were specified to __attribute__((nonnull)) then all pointer
  // arguments have a nonnull attribute; warn if there aren't any. Skip this
  // check if the attribute came from a macro expansion or a template
  // instantiation.
  if (NonNullArgs.empty() && AL.getLoc().isFileID() &&
      !S.inTemplateInstantiation()) {
    bool AnyPointers = isFunctionOrMethodVariadic(D);
    for (unsigned I = 0, E = getFunctionOrMethodNumParams(D);
         I != E && !AnyPointers; ++I) {
      QualType T = getFunctionOrMethodParamType(D, I);
      if (T->isDependentType() || S.isValidPointerAttrType(T))
        AnyPointers = true;
    }

    if (!AnyPointers)
      S.Diag(AL.getLoc(), diag::warn_attribute_nonnull_no_pointers);
  }

  ParamIdx *Start = NonNullArgs.data();
  unsigned Size = NonNullArgs.size();
  llvm::array_pod_sort(Start, Start + Size);
  D->addAttr(::new (S.Context) NonNullAttr(S.Context, AL, Start, Size));
}

static void handleNonNullAttrParameter(Sema &S, ParmVarDecl *D,
                                       const ParsedAttr &AL) {
  if (AL.getNumArgs() > 0) {
    if (D->getFunctionType()) {
      handleNonNullAttr(S, D, AL);
    } else {
      S.Diag(AL.getLoc(), diag::warn_attribute_nonnull_parm_no_args)
        << D->getSourceRange();
    }
    return;
  }

  // Is the argument a pointer type?
  if (!attrNonNullArgCheck(S, D->getType(), AL, SourceRange(),
                           D->getSourceRange()))
    return;

  D->addAttr(::new (S.Context) NonNullAttr(S.Context, AL, nullptr, 0));
}

static void handleReturnsNonNullAttr(Sema &S, Decl *D, const ParsedAttr &AL) {
  QualType ResultType = getFunctionOrMethodResultType(D);
  SourceRange SR = getFunctionOrMethodResultSourceRange(D);
  if (!attrNonNullArgCheck(S, ResultType, AL, SourceRange(), SR,
                           /* isReturnValue */ true))
    return;

  D->addAttr(::new (S.Context) ReturnsNonNullAttr(S.Context, AL));
}

static void handleNoEscapeAttr(Sema &S, Decl *D, const ParsedAttr &AL) {
  if (D->isInvalidDecl())
    return;

  // noescape only applies to pointer types.
  QualType T = cast<ParmVarDecl>(D)->getType();
  if (!S.isValidPointerAttrType(T, /* RefOkay */ true)) {
    S.Diag(AL.getLoc(), diag::warn_attribute_pointers_only)
        << AL << AL.getRange() << 0;
    return;
  }

  D->addAttr(::new (S.Context) NoEscapeAttr(S.Context, AL));
}

static void handleAssumeAlignedAttr(Sema &S, Decl *D, const ParsedAttr &AL) {
  Expr *E = AL.getArgAsExpr(0),
       *OE = AL.getNumArgs() > 1 ? AL.getArgAsExpr(1) : nullptr;
  S.AddAssumeAlignedAttr(D, AL, E, OE);
}

static void handleAllocAlignAttr(Sema &S, Decl *D, const ParsedAttr &AL) {
  S.AddAllocAlignAttr(D, AL, AL.getArgAsExpr(0));
}

void Sema::AddAssumeAlignedAttr(Decl *D, const AttributeCommonInfo &CI, Expr *E,
                                Expr *OE) {
  QualType ResultType = getFunctionOrMethodResultType(D);
  SourceRange SR = getFunctionOrMethodResultSourceRange(D);

  AssumeAlignedAttr TmpAttr(Context, CI, E, OE);
  SourceLocation AttrLoc = TmpAttr.getLocation();

  if (!isValidPointerAttrType(ResultType, /* RefOkay */ true)) {
    Diag(AttrLoc, diag::warn_attribute_return_pointers_refs_only)
        << &TmpAttr << TmpAttr.getRange() << SR;
    return;
  }

  if (!E->isValueDependent()) {
    Optional<llvm::APSInt> I = llvm::APSInt(64);
    if (!(I = E->getIntegerConstantExpr(Context))) {
      if (OE)
        Diag(AttrLoc, diag::err_attribute_argument_n_type)
          << &TmpAttr << 1 << AANT_ArgumentIntegerConstant
          << E->getSourceRange();
      else
        Diag(AttrLoc, diag::err_attribute_argument_type)
          << &TmpAttr << AANT_ArgumentIntegerConstant
          << E->getSourceRange();
      return;
    }

    if (!I->isPowerOf2()) {
      Diag(AttrLoc, diag::err_alignment_not_power_of_two)
        << E->getSourceRange();
      return;
    }

    if (*I > Sema::MaximumAlignment)
      Diag(CI.getLoc(), diag::warn_assume_aligned_too_great)
          << CI.getRange() << Sema::MaximumAlignment;
  }

  if (OE && !OE->isValueDependent() && !OE->isIntegerConstantExpr(Context)) {
    Diag(AttrLoc, diag::err_attribute_argument_n_type)
        << &TmpAttr << 2 << AANT_ArgumentIntegerConstant
        << OE->getSourceRange();
    return;
  }

  D->addAttr(::new (Context) AssumeAlignedAttr(Context, CI, E, OE));
}

void Sema::AddAllocAlignAttr(Decl *D, const AttributeCommonInfo &CI,
                             Expr *ParamExpr) {
  QualType ResultType = getFunctionOrMethodResultType(D);

  AllocAlignAttr TmpAttr(Context, CI, ParamIdx());
  SourceLocation AttrLoc = CI.getLoc();

  if (!ResultType->isDependentType() &&
      !isValidPointerAttrType(ResultType, /* RefOkay */ true)) {
    Diag(AttrLoc, diag::warn_attribute_return_pointers_refs_only)
        << &TmpAttr << CI.getRange() << getFunctionOrMethodResultSourceRange(D);
    return;
  }

  ParamIdx Idx;
  const auto *FuncDecl = cast<FunctionDecl>(D);
  if (!checkFunctionOrMethodParameterIndex(*this, FuncDecl, TmpAttr,
                                           /*AttrArgNum=*/1, ParamExpr, Idx))
    return;

  QualType Ty = getFunctionOrMethodParamType(D, Idx.getASTIndex());
  if (!Ty->isDependentType() && !Ty->isIntegralType(Context) &&
      !Ty->isAlignValT()) {
    Diag(ParamExpr->getBeginLoc(), diag::err_attribute_integers_only)
        << &TmpAttr
        << FuncDecl->getParamDecl(Idx.getASTIndex())->getSourceRange();
    return;
  }

  D->addAttr(::new (Context) AllocAlignAttr(Context, CI, Idx));
}

/// Check if \p AssumptionStr is a known assumption and warn if not.
static void checkAssumptionAttr(Sema &S, SourceLocation Loc,
                                StringRef AssumptionStr) {
  if (llvm::KnownAssumptionStrings.count(AssumptionStr))
    return;

  unsigned BestEditDistance = 3;
  StringRef Suggestion;
  for (const auto &KnownAssumptionIt : llvm::KnownAssumptionStrings) {
    unsigned EditDistance =
        AssumptionStr.edit_distance(KnownAssumptionIt.getKey());
    if (EditDistance < BestEditDistance) {
      Suggestion = KnownAssumptionIt.getKey();
      BestEditDistance = EditDistance;
    }
  }

  if (!Suggestion.empty())
    S.Diag(Loc, diag::warn_assume_attribute_string_unknown_suggested)
        << AssumptionStr << Suggestion;
  else
    S.Diag(Loc, diag::warn_assume_attribute_string_unknown) << AssumptionStr;
}

static void handleAssumumptionAttr(Sema &S, Decl *D, const ParsedAttr &AL) {
  // Handle the case where the attribute has a text message.
  StringRef Str;
  SourceLocation AttrStrLoc;
  if (!S.checkStringLiteralArgumentAttr(AL, 0, Str, &AttrStrLoc))
    return;

  checkAssumptionAttr(S, AttrStrLoc, Str);

  D->addAttr(::new (S.Context) AssumptionAttr(S.Context, AL, Str));
}

/// Normalize the attribute, __foo__ becomes foo.
/// Returns true if normalization was applied.
static bool normalizeName(StringRef &AttrName) {
  if (AttrName.size() > 4 && AttrName.startswith("__") &&
      AttrName.endswith("__")) {
    AttrName = AttrName.drop_front(2).drop_back(2);
    return true;
  }
  return false;
}

static void handleOwnershipAttr(Sema &S, Decl *D, const ParsedAttr &AL) {
  // This attribute must be applied to a function declaration. The first
  // argument to the attribute must be an identifier, the name of the resource,
  // for example: malloc. The following arguments must be argument indexes, the
  // arguments must be of integer type for Returns, otherwise of pointer type.
  // The difference between Holds and Takes is that a pointer may still be used
  // after being held. free() should be __attribute((ownership_takes)), whereas
  // a list append function may well be __attribute((ownership_holds)).

  if (!AL.isArgIdent(0)) {
    S.Diag(AL.getLoc(), diag::err_attribute_argument_n_type)
        << AL << 1 << AANT_ArgumentIdentifier;
    return;
  }

  // Figure out our Kind.
  OwnershipAttr::OwnershipKind K =
      OwnershipAttr(S.Context, AL, nullptr, nullptr, 0).getOwnKind();

  // Check arguments.
  switch (K) {
  case OwnershipAttr::Takes:
  case OwnershipAttr::Holds:
    if (AL.getNumArgs() < 2) {
      S.Diag(AL.getLoc(), diag::err_attribute_too_few_arguments) << AL << 2;
      return;
    }
    break;
  case OwnershipAttr::Returns:
    if (AL.getNumArgs() > 2) {
      S.Diag(AL.getLoc(), diag::err_attribute_too_many_arguments) << AL << 1;
      return;
    }
    break;
  }

  IdentifierInfo *Module = AL.getArgAsIdent(0)->Ident;

  StringRef ModuleName = Module->getName();
  if (normalizeName(ModuleName)) {
    Module = &S.PP.getIdentifierTable().get(ModuleName);
  }

  SmallVector<ParamIdx, 8> OwnershipArgs;
  for (unsigned i = 1; i < AL.getNumArgs(); ++i) {
    Expr *Ex = AL.getArgAsExpr(i);
    ParamIdx Idx;
    if (!checkFunctionOrMethodParameterIndex(S, D, AL, i, Ex, Idx))
      return;

    // Is the function argument a pointer type?
    QualType T = getFunctionOrMethodParamType(D, Idx.getASTIndex());
    int Err = -1;  // No error
    switch (K) {
      case OwnershipAttr::Takes:
      case OwnershipAttr::Holds:
        if (!T->isAnyPointerType() && !T->isBlockPointerType())
          Err = 0;
        break;
      case OwnershipAttr::Returns:
        if (!T->isIntegerType())
          Err = 1;
        break;
    }
    if (-1 != Err) {
      S.Diag(AL.getLoc(), diag::err_ownership_type) << AL << Err
                                                    << Ex->getSourceRange();
      return;
    }

    // Check we don't have a conflict with another ownership attribute.
    for (const auto *I : D->specific_attrs<OwnershipAttr>()) {
      // Cannot have two ownership attributes of different kinds for the same
      // index.
      if (I->getOwnKind() != K && I->args_end() !=
          std::find(I->args_begin(), I->args_end(), Idx)) {
        S.Diag(AL.getLoc(), diag::err_attributes_are_not_compatible) << AL << I;
        return;
      } else if (K == OwnershipAttr::Returns &&
                 I->getOwnKind() == OwnershipAttr::Returns) {
        // A returns attribute conflicts with any other returns attribute using
        // a different index.
        if (std::find(I->args_begin(), I->args_end(), Idx) == I->args_end()) {
          S.Diag(I->getLocation(), diag::err_ownership_returns_index_mismatch)
              << I->args_begin()->getSourceIndex();
          if (I->args_size())
            S.Diag(AL.getLoc(), diag::note_ownership_returns_index_mismatch)
                << Idx.getSourceIndex() << Ex->getSourceRange();
          return;
        }
      }
    }
    OwnershipArgs.push_back(Idx);
  }

  ParamIdx *Start = OwnershipArgs.data();
  unsigned Size = OwnershipArgs.size();
  llvm::array_pod_sort(Start, Start + Size);
  D->addAttr(::new (S.Context)
                 OwnershipAttr(S.Context, AL, Module, Start, Size));
}

static void handleWeakRefAttr(Sema &S, Decl *D, const ParsedAttr &AL) {
  // Check the attribute arguments.
  if (AL.getNumArgs() > 1) {
    S.Diag(AL.getLoc(), diag::err_attribute_wrong_number_arguments) << AL << 1;
    return;
  }

  // gcc rejects
  // class c {
  //   static int a __attribute__((weakref ("v2")));
  //   static int b() __attribute__((weakref ("f3")));
  // };
  // and ignores the attributes of
  // void f(void) {
  //   static int a __attribute__((weakref ("v2")));
  // }
  // we reject them
  const DeclContext *Ctx = D->getDeclContext()->getRedeclContext();
  if (!Ctx->isFileContext()) {
    S.Diag(AL.getLoc(), diag::err_attribute_weakref_not_global_context)
        << cast<NamedDecl>(D);
    return;
  }

  // The GCC manual says
  //
  // At present, a declaration to which `weakref' is attached can only
  // be `static'.
  //
  // It also says
  //
  // Without a TARGET,
  // given as an argument to `weakref' or to `alias', `weakref' is
  // equivalent to `weak'.
  //
  // gcc 4.4.1 will accept
  // int a7 __attribute__((weakref));
  // as
  // int a7 __attribute__((weak));
  // This looks like a bug in gcc. We reject that for now. We should revisit
  // it if this behaviour is actually used.

  // GCC rejects
  // static ((alias ("y"), weakref)).
  // Should we? How to check that weakref is before or after alias?

  // FIXME: it would be good for us to keep the WeakRefAttr as-written instead
  // of transforming it into an AliasAttr.  The WeakRefAttr never uses the
  // StringRef parameter it was given anyway.
  StringRef Str;
  if (AL.getNumArgs() && S.checkStringLiteralArgumentAttr(AL, 0, Str))
    // GCC will accept anything as the argument of weakref. Should we
    // check for an existing decl?
    D->addAttr(::new (S.Context) AliasAttr(S.Context, AL, Str));

  D->addAttr(::new (S.Context) WeakRefAttr(S.Context, AL));
}

static void handleIFuncAttr(Sema &S, Decl *D, const ParsedAttr &AL) {
  StringRef Str;
  if (!S.checkStringLiteralArgumentAttr(AL, 0, Str))
    return;

  // Aliases should be on declarations, not definitions.
  const auto *FD = cast<FunctionDecl>(D);
  if (FD->isThisDeclarationADefinition()) {
    S.Diag(AL.getLoc(), diag::err_alias_is_definition) << FD << 1;
    return;
  }

  D->addAttr(::new (S.Context) IFuncAttr(S.Context, AL, Str));
}

static void handleAliasAttr(Sema &S, Decl *D, const ParsedAttr &AL) {
  StringRef Str;
  if (!S.checkStringLiteralArgumentAttr(AL, 0, Str))
    return;

  if (S.Context.getTargetInfo().getTriple().isOSDarwin()) {
    S.Diag(AL.getLoc(), diag::err_alias_not_supported_on_darwin);
    return;
  }
  if (S.Context.getTargetInfo().getTriple().isNVPTX()) {
    S.Diag(AL.getLoc(), diag::err_alias_not_supported_on_nvptx);
  }

  // Aliases should be on declarations, not definitions.
  if (const auto *FD = dyn_cast<FunctionDecl>(D)) {
    if (FD->isThisDeclarationADefinition()) {
      S.Diag(AL.getLoc(), diag::err_alias_is_definition) << FD << 0;
      return;
    }
  } else {
    const auto *VD = cast<VarDecl>(D);
    if (VD->isThisDeclarationADefinition() && VD->isExternallyVisible()) {
      S.Diag(AL.getLoc(), diag::err_alias_is_definition) << VD << 0;
      return;
    }
  }

  // Mark target used to prevent unneeded-internal-declaration warnings.
  if (!S.LangOpts.CPlusPlus) {
    // FIXME: demangle Str for C++, as the attribute refers to the mangled
    // linkage name, not the pre-mangled identifier.
    const DeclarationNameInfo target(&S.Context.Idents.get(Str), AL.getLoc());
    LookupResult LR(S, target, Sema::LookupOrdinaryName);
    if (S.LookupQualifiedName(LR, S.getCurLexicalContext()))
      for (NamedDecl *ND : LR)
        ND->markUsed(S.Context);
  }

  D->addAttr(::new (S.Context) AliasAttr(S.Context, AL, Str));
}

static void handleTLSModelAttr(Sema &S, Decl *D, const ParsedAttr &AL) {
  StringRef Model;
  SourceLocation LiteralLoc;
  // Check that it is a string.
  if (!S.checkStringLiteralArgumentAttr(AL, 0, Model, &LiteralLoc))
    return;

  // Check that the value.
  if (Model != "global-dynamic" && Model != "local-dynamic"
      && Model != "initial-exec" && Model != "local-exec") {
    S.Diag(LiteralLoc, diag::err_attr_tlsmodel_arg);
    return;
  }

  D->addAttr(::new (S.Context) TLSModelAttr(S.Context, AL, Model));
}

static void handleRestrictAttr(Sema &S, Decl *D, const ParsedAttr &AL) {
  QualType ResultType = getFunctionOrMethodResultType(D);
  if (ResultType->isAnyPointerType() || ResultType->isBlockPointerType()) {
    D->addAttr(::new (S.Context) RestrictAttr(S.Context, AL));
    return;
  }

  S.Diag(AL.getLoc(), diag::warn_attribute_return_pointers_only)
      << AL << getFunctionOrMethodResultSourceRange(D);
}

static void handleCPUSpecificAttr(Sema &S, Decl *D, const ParsedAttr &AL) {
  FunctionDecl *FD = cast<FunctionDecl>(D);

  if (const auto *MD = dyn_cast<CXXMethodDecl>(D)) {
    if (MD->getParent()->isLambda()) {
      S.Diag(AL.getLoc(), diag::err_attribute_dll_lambda) << AL;
      return;
    }
  }

  if (!AL.checkAtLeastNumArgs(S, 1))
    return;

  SmallVector<IdentifierInfo *, 8> CPUs;
  for (unsigned ArgNo = 0; ArgNo < getNumAttributeArgs(AL); ++ArgNo) {
    if (!AL.isArgIdent(ArgNo)) {
      S.Diag(AL.getLoc(), diag::err_attribute_argument_type)
          << AL << AANT_ArgumentIdentifier;
      return;
    }

    IdentifierLoc *CPUArg = AL.getArgAsIdent(ArgNo);
    StringRef CPUName = CPUArg->Ident->getName().trim();

    if (!S.Context.getTargetInfo().validateCPUSpecificCPUDispatch(CPUName)) {
      S.Diag(CPUArg->Loc, diag::err_invalid_cpu_specific_dispatch_value)
          << CPUName << (AL.getKind() == ParsedAttr::AT_CPUDispatch);
      return;
    }

    const TargetInfo &Target = S.Context.getTargetInfo();
    if (llvm::any_of(CPUs, [CPUName, &Target](const IdentifierInfo *Cur) {
          return Target.CPUSpecificManglingCharacter(CPUName) ==
                 Target.CPUSpecificManglingCharacter(Cur->getName());
        })) {
      S.Diag(AL.getLoc(), diag::warn_multiversion_duplicate_entries);
      return;
    }
    CPUs.push_back(CPUArg->Ident);
  }

  FD->setIsMultiVersion(true);
  if (AL.getKind() == ParsedAttr::AT_CPUSpecific)
    D->addAttr(::new (S.Context)
                   CPUSpecificAttr(S.Context, AL, CPUs.data(), CPUs.size()));
  else
    D->addAttr(::new (S.Context)
                   CPUDispatchAttr(S.Context, AL, CPUs.data(), CPUs.size()));
}

static void handleCommonAttr(Sema &S, Decl *D, const ParsedAttr &AL) {
  if (S.LangOpts.CPlusPlus) {
    S.Diag(AL.getLoc(), diag::err_attribute_not_supported_in_lang)
        << AL << AttributeLangSupport::Cpp;
    return;
  }

  if (CommonAttr *CA = S.mergeCommonAttr(D, AL))
    D->addAttr(CA);
}

static void handleCmseNSEntryAttr(Sema &S, Decl *D, const ParsedAttr &AL) {
  if (S.LangOpts.CPlusPlus && !D->getDeclContext()->isExternCContext()) {
    S.Diag(AL.getLoc(), diag::err_attribute_not_clinkage) << AL;
    return;
  }

  const auto *FD = cast<FunctionDecl>(D);
  if (!FD->isExternallyVisible()) {
    S.Diag(AL.getLoc(), diag::warn_attribute_cmse_entry_static);
    return;
  }

  D->addAttr(::new (S.Context) CmseNSEntryAttr(S.Context, AL));
}

static void handleNakedAttr(Sema &S, Decl *D, const ParsedAttr &AL) {
  if (checkAttrMutualExclusion<DisableTailCallsAttr>(S, D, AL))
    return;

  if (AL.isDeclspecAttribute() && !S.getLangOpts().IntelCompat) { // INTEL
    const auto &Triple = S.getASTContext().getTargetInfo().getTriple();
    const auto &Arch = Triple.getArch();
    if (Arch != llvm::Triple::x86 &&
        (Arch != llvm::Triple::arm && Arch != llvm::Triple::thumb)) {
      S.Diag(AL.getLoc(), diag::err_attribute_not_supported_on_arch)
          << AL << Triple.getArchName();
      return;
    }
  }

  D->addAttr(::new (S.Context) NakedAttr(S.Context, AL));
}

static void handleNoReturnAttr(Sema &S, Decl *D, const ParsedAttr &Attrs) {
  if (hasDeclarator(D)) return;

  if (!isa<ObjCMethodDecl>(D)) {
    S.Diag(Attrs.getLoc(), diag::warn_attribute_wrong_decl_type)
        << Attrs << ExpectedFunctionOrMethod;
    return;
  }

  D->addAttr(::new (S.Context) NoReturnAttr(S.Context, Attrs));
}

static void handleNoCfCheckAttr(Sema &S, Decl *D, const ParsedAttr &Attrs) {
  if (!S.getLangOpts().CFProtectionBranch)
    S.Diag(Attrs.getLoc(), diag::warn_nocf_check_attribute_ignored);
  else
    handleSimpleAttribute<AnyX86NoCfCheckAttr>(S, D, Attrs);
}

bool Sema::CheckAttrNoArgs(const ParsedAttr &Attrs) {
  if (!Attrs.checkExactlyNumArgs(*this, 0)) {
    Attrs.setInvalid();
    return true;
  }

  return false;
}

bool Sema::CheckAttrTarget(const ParsedAttr &AL) {
  // Check whether the attribute is valid on the current target.
  const TargetInfo *Aux = Context.getAuxTargetInfo();
  if (!(AL.existsInTarget(Context.getTargetInfo()) ||
        (Context.getLangOpts().SYCLIsDevice &&
         Aux && AL.existsInTarget(*Aux)))) {
    Diag(AL.getLoc(), diag::warn_unknown_attribute_ignored)
        << AL << AL.getRange();
    AL.setInvalid();
    return true;
  }

  return false;
}

static void handleAnalyzerNoReturnAttr(Sema &S, Decl *D, const ParsedAttr &AL) {

  // The checking path for 'noreturn' and 'analyzer_noreturn' are different
  // because 'analyzer_noreturn' does not impact the type.
  if (!isFunctionOrMethodOrBlock(D)) {
    ValueDecl *VD = dyn_cast<ValueDecl>(D);
    if (!VD || (!VD->getType()->isBlockPointerType() &&
                !VD->getType()->isFunctionPointerType())) {
      S.Diag(AL.getLoc(), AL.isCXX11Attribute()
                              ? diag::err_attribute_wrong_decl_type
                              : diag::warn_attribute_wrong_decl_type)
          << AL << ExpectedFunctionMethodOrBlock;
      return;
    }
  }

  D->addAttr(::new (S.Context) AnalyzerNoReturnAttr(S.Context, AL));
}

// PS3 PPU-specific.
static void handleVecReturnAttr(Sema &S, Decl *D, const ParsedAttr &AL) {
  /*
    Returning a Vector Class in Registers

    According to the PPU ABI specifications, a class with a single member of
    vector type is returned in memory when used as the return value of a
    function.
    This results in inefficient code when implementing vector classes. To return
    the value in a single vector register, add the vecreturn attribute to the
    class definition. This attribute is also applicable to struct types.

    Example:

    struct Vector
    {
      __vector float xyzw;
    } __attribute__((vecreturn));

    Vector Add(Vector lhs, Vector rhs)
    {
      Vector result;
      result.xyzw = vec_add(lhs.xyzw, rhs.xyzw);
      return result; // This will be returned in a register
    }
  */
  if (VecReturnAttr *A = D->getAttr<VecReturnAttr>()) {
    S.Diag(AL.getLoc(), diag::err_repeat_attribute) << A;
    return;
  }

  const auto *R = cast<RecordDecl>(D);
  int count = 0;

  if (!isa<CXXRecordDecl>(R)) {
    S.Diag(AL.getLoc(), diag::err_attribute_vecreturn_only_vector_member);
    return;
  }

  if (!cast<CXXRecordDecl>(R)->isPOD()) {
    S.Diag(AL.getLoc(), diag::err_attribute_vecreturn_only_pod_record);
    return;
  }

  for (const auto *I : R->fields()) {
    if ((count == 1) || !I->getType()->isVectorType()) {
      S.Diag(AL.getLoc(), diag::err_attribute_vecreturn_only_vector_member);
      return;
    }
    count++;
  }

  D->addAttr(::new (S.Context) VecReturnAttr(S.Context, AL));
}

static void handleDependencyAttr(Sema &S, Scope *Scope, Decl *D,
                                 const ParsedAttr &AL) {
  if (isa<ParmVarDecl>(D)) {
    // [[carries_dependency]] can only be applied to a parameter if it is a
    // parameter of a function declaration or lambda.
    if (!(Scope->getFlags() & clang::Scope::FunctionDeclarationScope)) {
      S.Diag(AL.getLoc(),
             diag::err_carries_dependency_param_not_function_decl);
      return;
    }
  }

  D->addAttr(::new (S.Context) CarriesDependencyAttr(S.Context, AL));
}

static void handleUnusedAttr(Sema &S, Decl *D, const ParsedAttr &AL) {
  bool IsCXX17Attr = AL.isCXX11Attribute() && !AL.getScopeName();

  // If this is spelled as the standard C++17 attribute, but not in C++17, warn
  // about using it as an extension.
  if (!S.getLangOpts().CPlusPlus17 && IsCXX17Attr)
    S.Diag(AL.getLoc(), diag::ext_cxx17_attr) << AL;

  D->addAttr(::new (S.Context) UnusedAttr(S.Context, AL));
}

static void handleConstructorAttr(Sema &S, Decl *D, const ParsedAttr &AL) {
  uint32_t priority = ConstructorAttr::DefaultPriority;
  if (AL.getNumArgs() &&
      !checkUInt32Argument(S, AL, AL.getArgAsExpr(0), priority))
    return;

  D->addAttr(::new (S.Context) ConstructorAttr(S.Context, AL, priority));
}

static void handleDestructorAttr(Sema &S, Decl *D, const ParsedAttr &AL) {
  uint32_t priority = DestructorAttr::DefaultPriority;
  if (AL.getNumArgs() &&
      !checkUInt32Argument(S, AL, AL.getArgAsExpr(0), priority))
    return;

  D->addAttr(::new (S.Context) DestructorAttr(S.Context, AL, priority));
}

template <typename AttrTy>
static void handleAttrWithMessage(Sema &S, Decl *D, const ParsedAttr &AL) {
  // Handle the case where the attribute has a text message.
  StringRef Str;
  if (AL.getNumArgs() == 1 && !S.checkStringLiteralArgumentAttr(AL, 0, Str))
    return;

  D->addAttr(::new (S.Context) AttrTy(S.Context, AL, Str));
}

static void handleObjCSuppresProtocolAttr(Sema &S, Decl *D,
                                          const ParsedAttr &AL) {
  if (!cast<ObjCProtocolDecl>(D)->isThisDeclarationADefinition()) {
    S.Diag(AL.getLoc(), diag::err_objc_attr_protocol_requires_definition)
        << AL << AL.getRange();
    return;
  }

  D->addAttr(::new (S.Context) ObjCExplicitProtocolImplAttr(S.Context, AL));
}

static bool checkAvailabilityAttr(Sema &S, SourceRange Range,
                                  IdentifierInfo *Platform,
                                  VersionTuple Introduced,
                                  VersionTuple Deprecated,
                                  VersionTuple Obsoleted) {
  StringRef PlatformName
    = AvailabilityAttr::getPrettyPlatformName(Platform->getName());
  if (PlatformName.empty())
    PlatformName = Platform->getName();

  // Ensure that Introduced <= Deprecated <= Obsoleted (although not all
  // of these steps are needed).
  if (!Introduced.empty() && !Deprecated.empty() &&
      !(Introduced <= Deprecated)) {
    S.Diag(Range.getBegin(), diag::warn_availability_version_ordering)
      << 1 << PlatformName << Deprecated.getAsString()
      << 0 << Introduced.getAsString();
    return true;
  }

  if (!Introduced.empty() && !Obsoleted.empty() &&
      !(Introduced <= Obsoleted)) {
    S.Diag(Range.getBegin(), diag::warn_availability_version_ordering)
      << 2 << PlatformName << Obsoleted.getAsString()
      << 0 << Introduced.getAsString();
    return true;
  }

  if (!Deprecated.empty() && !Obsoleted.empty() &&
      !(Deprecated <= Obsoleted)) {
    S.Diag(Range.getBegin(), diag::warn_availability_version_ordering)
      << 2 << PlatformName << Obsoleted.getAsString()
      << 1 << Deprecated.getAsString();
    return true;
  }

  return false;
}

/// Check whether the two versions match.
///
/// If either version tuple is empty, then they are assumed to match. If
/// \p BeforeIsOkay is true, then \p X can be less than or equal to \p Y.
static bool versionsMatch(const VersionTuple &X, const VersionTuple &Y,
                          bool BeforeIsOkay) {
  if (X.empty() || Y.empty())
    return true;

  if (X == Y)
    return true;

  if (BeforeIsOkay && X < Y)
    return true;

  return false;
}

AvailabilityAttr *Sema::mergeAvailabilityAttr(
    NamedDecl *D, const AttributeCommonInfo &CI, IdentifierInfo *Platform,
    bool Implicit, VersionTuple Introduced, VersionTuple Deprecated,
    VersionTuple Obsoleted, bool IsUnavailable, StringRef Message,
    bool IsStrict, StringRef Replacement, AvailabilityMergeKind AMK,
    int Priority) {
  VersionTuple MergedIntroduced = Introduced;
  VersionTuple MergedDeprecated = Deprecated;
  VersionTuple MergedObsoleted = Obsoleted;
  bool FoundAny = false;
  bool OverrideOrImpl = false;
  switch (AMK) {
  case AMK_None:
  case AMK_Redeclaration:
    OverrideOrImpl = false;
    break;

  case AMK_Override:
  case AMK_ProtocolImplementation:
    OverrideOrImpl = true;
    break;
  }

  if (D->hasAttrs()) {
    AttrVec &Attrs = D->getAttrs();
    for (unsigned i = 0, e = Attrs.size(); i != e;) {
      const auto *OldAA = dyn_cast<AvailabilityAttr>(Attrs[i]);
      if (!OldAA) {
        ++i;
        continue;
      }

      IdentifierInfo *OldPlatform = OldAA->getPlatform();
      if (OldPlatform != Platform) {
        ++i;
        continue;
      }

      // If there is an existing availability attribute for this platform that
      // has a lower priority use the existing one and discard the new
      // attribute.
      if (OldAA->getPriority() < Priority)
        return nullptr;

      // If there is an existing attribute for this platform that has a higher
      // priority than the new attribute then erase the old one and continue
      // processing the attributes.
      if (OldAA->getPriority() > Priority) {
        Attrs.erase(Attrs.begin() + i);
        --e;
        continue;
      }

      FoundAny = true;
      VersionTuple OldIntroduced = OldAA->getIntroduced();
      VersionTuple OldDeprecated = OldAA->getDeprecated();
      VersionTuple OldObsoleted = OldAA->getObsoleted();
      bool OldIsUnavailable = OldAA->getUnavailable();

      if (!versionsMatch(OldIntroduced, Introduced, OverrideOrImpl) ||
          !versionsMatch(Deprecated, OldDeprecated, OverrideOrImpl) ||
          !versionsMatch(Obsoleted, OldObsoleted, OverrideOrImpl) ||
          !(OldIsUnavailable == IsUnavailable ||
            (OverrideOrImpl && !OldIsUnavailable && IsUnavailable))) {
        if (OverrideOrImpl) {
          int Which = -1;
          VersionTuple FirstVersion;
          VersionTuple SecondVersion;
          if (!versionsMatch(OldIntroduced, Introduced, OverrideOrImpl)) {
            Which = 0;
            FirstVersion = OldIntroduced;
            SecondVersion = Introduced;
          } else if (!versionsMatch(Deprecated, OldDeprecated, OverrideOrImpl)) {
            Which = 1;
            FirstVersion = Deprecated;
            SecondVersion = OldDeprecated;
          } else if (!versionsMatch(Obsoleted, OldObsoleted, OverrideOrImpl)) {
            Which = 2;
            FirstVersion = Obsoleted;
            SecondVersion = OldObsoleted;
          }

          if (Which == -1) {
            Diag(OldAA->getLocation(),
                 diag::warn_mismatched_availability_override_unavail)
              << AvailabilityAttr::getPrettyPlatformName(Platform->getName())
              << (AMK == AMK_Override);
          } else {
            Diag(OldAA->getLocation(),
                 diag::warn_mismatched_availability_override)
              << Which
              << AvailabilityAttr::getPrettyPlatformName(Platform->getName())
              << FirstVersion.getAsString() << SecondVersion.getAsString()
              << (AMK == AMK_Override);
          }
          if (AMK == AMK_Override)
            Diag(CI.getLoc(), diag::note_overridden_method);
          else
            Diag(CI.getLoc(), diag::note_protocol_method);
        } else {
          Diag(OldAA->getLocation(), diag::warn_mismatched_availability);
          Diag(CI.getLoc(), diag::note_previous_attribute);
        }

        Attrs.erase(Attrs.begin() + i);
        --e;
        continue;
      }

      VersionTuple MergedIntroduced2 = MergedIntroduced;
      VersionTuple MergedDeprecated2 = MergedDeprecated;
      VersionTuple MergedObsoleted2 = MergedObsoleted;

      if (MergedIntroduced2.empty())
        MergedIntroduced2 = OldIntroduced;
      if (MergedDeprecated2.empty())
        MergedDeprecated2 = OldDeprecated;
      if (MergedObsoleted2.empty())
        MergedObsoleted2 = OldObsoleted;

      if (checkAvailabilityAttr(*this, OldAA->getRange(), Platform,
                                MergedIntroduced2, MergedDeprecated2,
                                MergedObsoleted2)) {
        Attrs.erase(Attrs.begin() + i);
        --e;
        continue;
      }

      MergedIntroduced = MergedIntroduced2;
      MergedDeprecated = MergedDeprecated2;
      MergedObsoleted = MergedObsoleted2;
      ++i;
    }
  }

  if (FoundAny &&
      MergedIntroduced == Introduced &&
      MergedDeprecated == Deprecated &&
      MergedObsoleted == Obsoleted)
    return nullptr;

  // Only create a new attribute if !OverrideOrImpl, but we want to do
  // the checking.
  if (!checkAvailabilityAttr(*this, CI.getRange(), Platform, MergedIntroduced,
                             MergedDeprecated, MergedObsoleted) &&
      !OverrideOrImpl) {
    auto *Avail = ::new (Context) AvailabilityAttr(
        Context, CI, Platform, Introduced, Deprecated, Obsoleted, IsUnavailable,
        Message, IsStrict, Replacement, Priority);
    Avail->setImplicit(Implicit);
    return Avail;
  }
  return nullptr;
}

static void handleAvailabilityAttr(Sema &S, Decl *D, const ParsedAttr &AL) {
  if (!AL.checkExactlyNumArgs(S, 1))
    return;
  IdentifierLoc *Platform = AL.getArgAsIdent(0);

  IdentifierInfo *II = Platform->Ident;
  if (AvailabilityAttr::getPrettyPlatformName(II->getName()).empty())
    S.Diag(Platform->Loc, diag::warn_availability_unknown_platform)
      << Platform->Ident;

  auto *ND = dyn_cast<NamedDecl>(D);
  if (!ND) // We warned about this already, so just return.
    return;

  AvailabilityChange Introduced = AL.getAvailabilityIntroduced();
  AvailabilityChange Deprecated = AL.getAvailabilityDeprecated();
  AvailabilityChange Obsoleted = AL.getAvailabilityObsoleted();
  bool IsUnavailable = AL.getUnavailableLoc().isValid();
  bool IsStrict = AL.getStrictLoc().isValid();
  StringRef Str;
  if (const auto *SE = dyn_cast_or_null<StringLiteral>(AL.getMessageExpr()))
    Str = SE->getString();
  StringRef Replacement;
  if (const auto *SE = dyn_cast_or_null<StringLiteral>(AL.getReplacementExpr()))
    Replacement = SE->getString();

  if (II->isStr("swift")) {
    if (Introduced.isValid() || Obsoleted.isValid() ||
        (!IsUnavailable && !Deprecated.isValid())) {
      S.Diag(AL.getLoc(),
             diag::warn_availability_swift_unavailable_deprecated_only);
      return;
    }
  }

  int PriorityModifier = AL.isPragmaClangAttribute()
                             ? Sema::AP_PragmaClangAttribute
                             : Sema::AP_Explicit;
  AvailabilityAttr *NewAttr = S.mergeAvailabilityAttr(
      ND, AL, II, false /*Implicit*/, Introduced.Version, Deprecated.Version,
      Obsoleted.Version, IsUnavailable, Str, IsStrict, Replacement,
      Sema::AMK_None, PriorityModifier);
  if (NewAttr)
    D->addAttr(NewAttr);

  // Transcribe "ios" to "watchos" (and add a new attribute) if the versioning
  // matches before the start of the watchOS platform.
  if (S.Context.getTargetInfo().getTriple().isWatchOS()) {
    IdentifierInfo *NewII = nullptr;
    if (II->getName() == "ios")
      NewII = &S.Context.Idents.get("watchos");
    else if (II->getName() == "ios_app_extension")
      NewII = &S.Context.Idents.get("watchos_app_extension");

    if (NewII) {
        auto adjustWatchOSVersion = [](VersionTuple Version) -> VersionTuple {
          if (Version.empty())
            return Version;
          auto Major = Version.getMajor();
          auto NewMajor = Major >= 9 ? Major - 7 : 0;
          if (NewMajor >= 2) {
            if (Version.getMinor().hasValue()) {
              if (Version.getSubminor().hasValue())
                return VersionTuple(NewMajor, Version.getMinor().getValue(),
                                    Version.getSubminor().getValue());
              else
                return VersionTuple(NewMajor, Version.getMinor().getValue());
            }
            return VersionTuple(NewMajor);
          }

          return VersionTuple(2, 0);
        };

        auto NewIntroduced = adjustWatchOSVersion(Introduced.Version);
        auto NewDeprecated = adjustWatchOSVersion(Deprecated.Version);
        auto NewObsoleted = adjustWatchOSVersion(Obsoleted.Version);

        AvailabilityAttr *NewAttr = S.mergeAvailabilityAttr(
            ND, AL, NewII, true /*Implicit*/, NewIntroduced, NewDeprecated,
            NewObsoleted, IsUnavailable, Str, IsStrict, Replacement,
            Sema::AMK_None,
            PriorityModifier + Sema::AP_InferredFromOtherPlatform);
        if (NewAttr)
          D->addAttr(NewAttr);
      }
  } else if (S.Context.getTargetInfo().getTriple().isTvOS()) {
    // Transcribe "ios" to "tvos" (and add a new attribute) if the versioning
    // matches before the start of the tvOS platform.
    IdentifierInfo *NewII = nullptr;
    if (II->getName() == "ios")
      NewII = &S.Context.Idents.get("tvos");
    else if (II->getName() == "ios_app_extension")
      NewII = &S.Context.Idents.get("tvos_app_extension");

    if (NewII) {
      AvailabilityAttr *NewAttr = S.mergeAvailabilityAttr(
          ND, AL, NewII, true /*Implicit*/, Introduced.Version,
          Deprecated.Version, Obsoleted.Version, IsUnavailable, Str, IsStrict,
          Replacement, Sema::AMK_None,
          PriorityModifier + Sema::AP_InferredFromOtherPlatform);
      if (NewAttr)
        D->addAttr(NewAttr);
      }
  }
}

static void handleExternalSourceSymbolAttr(Sema &S, Decl *D,
                                           const ParsedAttr &AL) {
  if (!AL.checkAtLeastNumArgs(S, 1) || !AL.checkAtMostNumArgs(S, 3))
    return;

  StringRef Language;
  if (const auto *SE = dyn_cast_or_null<StringLiteral>(AL.getArgAsExpr(0)))
    Language = SE->getString();
  StringRef DefinedIn;
  if (const auto *SE = dyn_cast_or_null<StringLiteral>(AL.getArgAsExpr(1)))
    DefinedIn = SE->getString();
  bool IsGeneratedDeclaration = AL.getArgAsIdent(2) != nullptr;

  D->addAttr(::new (S.Context) ExternalSourceSymbolAttr(
      S.Context, AL, Language, DefinedIn, IsGeneratedDeclaration));
}

template <class T>
static T *mergeVisibilityAttr(Sema &S, Decl *D, const AttributeCommonInfo &CI,
                              typename T::VisibilityType value) {
  T *existingAttr = D->getAttr<T>();
  if (existingAttr) {
    typename T::VisibilityType existingValue = existingAttr->getVisibility();
    if (existingValue == value)
      return nullptr;
    S.Diag(existingAttr->getLocation(), diag::err_mismatched_visibility);
    S.Diag(CI.getLoc(), diag::note_previous_attribute);
    D->dropAttr<T>();
  }
  return ::new (S.Context) T(S.Context, CI, value);
}

VisibilityAttr *Sema::mergeVisibilityAttr(Decl *D,
                                          const AttributeCommonInfo &CI,
                                          VisibilityAttr::VisibilityType Vis) {
  return ::mergeVisibilityAttr<VisibilityAttr>(*this, D, CI, Vis);
}

TypeVisibilityAttr *
Sema::mergeTypeVisibilityAttr(Decl *D, const AttributeCommonInfo &CI,
                              TypeVisibilityAttr::VisibilityType Vis) {
  return ::mergeVisibilityAttr<TypeVisibilityAttr>(*this, D, CI, Vis);
}

static void handleVisibilityAttr(Sema &S, Decl *D, const ParsedAttr &AL,
                                 bool isTypeVisibility) {
  // Visibility attributes don't mean anything on a typedef.
  if (isa<TypedefNameDecl>(D)) {
    S.Diag(AL.getRange().getBegin(), diag::warn_attribute_ignored) << AL;
    return;
  }

  // 'type_visibility' can only go on a type or namespace.
  if (isTypeVisibility &&
      !(isa<TagDecl>(D) ||
        isa<ObjCInterfaceDecl>(D) ||
        isa<NamespaceDecl>(D))) {
    S.Diag(AL.getRange().getBegin(), diag::err_attribute_wrong_decl_type)
        << AL << ExpectedTypeOrNamespace;
    return;
  }

  // Check that the argument is a string literal.
  StringRef TypeStr;
  SourceLocation LiteralLoc;
  if (!S.checkStringLiteralArgumentAttr(AL, 0, TypeStr, &LiteralLoc))
    return;

  VisibilityAttr::VisibilityType type;
  if (!VisibilityAttr::ConvertStrToVisibilityType(TypeStr, type)) {
    S.Diag(LiteralLoc, diag::warn_attribute_type_not_supported) << AL
                                                                << TypeStr;
    return;
  }

  // Complain about attempts to use protected visibility on targets
  // (like Darwin) that don't support it.
  if (type == VisibilityAttr::Protected &&
      !S.Context.getTargetInfo().hasProtectedVisibility()) {
    S.Diag(AL.getLoc(), diag::warn_attribute_protected_visibility);
    type = VisibilityAttr::Default;
  }

  Attr *newAttr;
  if (isTypeVisibility) {
    newAttr = S.mergeTypeVisibilityAttr(
        D, AL, (TypeVisibilityAttr::VisibilityType)type);
  } else {
    newAttr = S.mergeVisibilityAttr(D, AL, type);
  }
  if (newAttr)
    D->addAttr(newAttr);
}

static void handleObjCNonRuntimeProtocolAttr(Sema &S, Decl *D,
                                             const ParsedAttr &AL) {
  handleSimpleAttribute<ObjCNonRuntimeProtocolAttr>(S, D, AL);
}

static void handleObjCDirectAttr(Sema &S, Decl *D, const ParsedAttr &AL) {
  // objc_direct cannot be set on methods declared in the context of a protocol
  if (isa<ObjCProtocolDecl>(D->getDeclContext())) {
    S.Diag(AL.getLoc(), diag::err_objc_direct_on_protocol) << false;
    return;
  }

  if (S.getLangOpts().ObjCRuntime.allowsDirectDispatch()) {
    handleSimpleAttribute<ObjCDirectAttr>(S, D, AL);
  } else {
    S.Diag(AL.getLoc(), diag::warn_objc_direct_ignored) << AL;
  }
}

static void handleObjCDirectMembersAttr(Sema &S, Decl *D,
                                        const ParsedAttr &AL) {
  if (S.getLangOpts().ObjCRuntime.allowsDirectDispatch()) {
    handleSimpleAttribute<ObjCDirectMembersAttr>(S, D, AL);
  } else {
    S.Diag(AL.getLoc(), diag::warn_objc_direct_ignored) << AL;
  }
}

static void handleObjCMethodFamilyAttr(Sema &S, Decl *D, const ParsedAttr &AL) {
  const auto *M = cast<ObjCMethodDecl>(D);
  if (!AL.isArgIdent(0)) {
    S.Diag(AL.getLoc(), diag::err_attribute_argument_n_type)
        << AL << 1 << AANT_ArgumentIdentifier;
    return;
  }

  IdentifierLoc *IL = AL.getArgAsIdent(0);
  ObjCMethodFamilyAttr::FamilyKind F;
  if (!ObjCMethodFamilyAttr::ConvertStrToFamilyKind(IL->Ident->getName(), F)) {
    S.Diag(IL->Loc, diag::warn_attribute_type_not_supported) << AL << IL->Ident;
    return;
  }

  if (F == ObjCMethodFamilyAttr::OMF_init &&
      !M->getReturnType()->isObjCObjectPointerType()) {
    S.Diag(M->getLocation(), diag::err_init_method_bad_return_type)
        << M->getReturnType();
    // Ignore the attribute.
    return;
  }

  D->addAttr(new (S.Context) ObjCMethodFamilyAttr(S.Context, AL, F));
}

static void handleObjCNSObject(Sema &S, Decl *D, const ParsedAttr &AL) {
  if (const auto *TD = dyn_cast<TypedefNameDecl>(D)) {
    QualType T = TD->getUnderlyingType();
    if (!T->isCARCBridgableType()) {
      S.Diag(TD->getLocation(), diag::err_nsobject_attribute);
      return;
    }
  }
  else if (const auto *PD = dyn_cast<ObjCPropertyDecl>(D)) {
    QualType T = PD->getType();
    if (!T->isCARCBridgableType()) {
      S.Diag(PD->getLocation(), diag::err_nsobject_attribute);
      return;
    }
  }
  else {
    // It is okay to include this attribute on properties, e.g.:
    //
    //  @property (retain, nonatomic) struct Bork *Q __attribute__((NSObject));
    //
    // In this case it follows tradition and suppresses an error in the above
    // case.
    S.Diag(D->getLocation(), diag::warn_nsobject_attribute);
  }
  D->addAttr(::new (S.Context) ObjCNSObjectAttr(S.Context, AL));
}

static void handleObjCIndependentClass(Sema &S, Decl *D, const ParsedAttr &AL) {
  if (const auto *TD = dyn_cast<TypedefNameDecl>(D)) {
    QualType T = TD->getUnderlyingType();
    if (!T->isObjCObjectPointerType()) {
      S.Diag(TD->getLocation(), diag::warn_ptr_independentclass_attribute);
      return;
    }
  } else {
    S.Diag(D->getLocation(), diag::warn_independentclass_attribute);
    return;
  }
  D->addAttr(::new (S.Context) ObjCIndependentClassAttr(S.Context, AL));
}

static void handleBlocksAttr(Sema &S, Decl *D, const ParsedAttr &AL) {
  if (!AL.isArgIdent(0)) {
    S.Diag(AL.getLoc(), diag::err_attribute_argument_n_type)
        << AL << 1 << AANT_ArgumentIdentifier;
    return;
  }

  IdentifierInfo *II = AL.getArgAsIdent(0)->Ident;
  BlocksAttr::BlockType type;
  if (!BlocksAttr::ConvertStrToBlockType(II->getName(), type)) {
    S.Diag(AL.getLoc(), diag::warn_attribute_type_not_supported) << AL << II;
    return;
  }

  D->addAttr(::new (S.Context) BlocksAttr(S.Context, AL, type));
}

static void handleSentinelAttr(Sema &S, Decl *D, const ParsedAttr &AL) {
  unsigned sentinel = (unsigned)SentinelAttr::DefaultSentinel;
  if (AL.getNumArgs() > 0) {
    Expr *E = AL.getArgAsExpr(0);
    Optional<llvm::APSInt> Idx = llvm::APSInt(32);
    if (E->isTypeDependent() || E->isValueDependent() ||
        !(Idx = E->getIntegerConstantExpr(S.Context))) {
      S.Diag(AL.getLoc(), diag::err_attribute_argument_n_type)
          << AL << 1 << AANT_ArgumentIntegerConstant << E->getSourceRange();
      return;
    }

    if (Idx->isSigned() && Idx->isNegative()) {
      S.Diag(AL.getLoc(), diag::err_attribute_sentinel_less_than_zero)
        << E->getSourceRange();
      return;
    }

    sentinel = Idx->getZExtValue();
  }

  unsigned nullPos = (unsigned)SentinelAttr::DefaultNullPos;
  if (AL.getNumArgs() > 1) {
    Expr *E = AL.getArgAsExpr(1);
    Optional<llvm::APSInt> Idx = llvm::APSInt(32);
    if (E->isTypeDependent() || E->isValueDependent() ||
        !(Idx = E->getIntegerConstantExpr(S.Context))) {
      S.Diag(AL.getLoc(), diag::err_attribute_argument_n_type)
          << AL << 2 << AANT_ArgumentIntegerConstant << E->getSourceRange();
      return;
    }
    nullPos = Idx->getZExtValue();

    if ((Idx->isSigned() && Idx->isNegative()) || nullPos > 1) {
      // FIXME: This error message could be improved, it would be nice
      // to say what the bounds actually are.
      S.Diag(AL.getLoc(), diag::err_attribute_sentinel_not_zero_or_one)
        << E->getSourceRange();
      return;
    }
  }

  if (const auto *FD = dyn_cast<FunctionDecl>(D)) {
    const FunctionType *FT = FD->getType()->castAs<FunctionType>();
    if (isa<FunctionNoProtoType>(FT)) {
      S.Diag(AL.getLoc(), diag::warn_attribute_sentinel_named_arguments);
      return;
    }

    if (!cast<FunctionProtoType>(FT)->isVariadic()) {
      S.Diag(AL.getLoc(), diag::warn_attribute_sentinel_not_variadic) << 0;
      return;
    }
  } else if (const auto *MD = dyn_cast<ObjCMethodDecl>(D)) {
    if (!MD->isVariadic()) {
      S.Diag(AL.getLoc(), diag::warn_attribute_sentinel_not_variadic) << 0;
      return;
    }
  } else if (const auto *BD = dyn_cast<BlockDecl>(D)) {
    if (!BD->isVariadic()) {
      S.Diag(AL.getLoc(), diag::warn_attribute_sentinel_not_variadic) << 1;
      return;
    }
  } else if (const auto *V = dyn_cast<VarDecl>(D)) {
    QualType Ty = V->getType();
    if (Ty->isBlockPointerType() || Ty->isFunctionPointerType()) {
      const FunctionType *FT = Ty->isFunctionPointerType()
                                   ? D->getFunctionType()
                                   : Ty->castAs<BlockPointerType>()
                                         ->getPointeeType()
                                         ->castAs<FunctionType>();
      if (!cast<FunctionProtoType>(FT)->isVariadic()) {
        int m = Ty->isFunctionPointerType() ? 0 : 1;
        S.Diag(AL.getLoc(), diag::warn_attribute_sentinel_not_variadic) << m;
        return;
      }
    } else {
      S.Diag(AL.getLoc(), diag::warn_attribute_wrong_decl_type)
          << AL << ExpectedFunctionMethodOrBlock;
      return;
    }
  } else {
    S.Diag(AL.getLoc(), diag::warn_attribute_wrong_decl_type)
        << AL << ExpectedFunctionMethodOrBlock;
    return;
  }
  D->addAttr(::new (S.Context) SentinelAttr(S.Context, AL, sentinel, nullPos));
}

static void handleWarnUnusedResult(Sema &S, Decl *D, const ParsedAttr &AL) {
  if (D->getFunctionType() &&
      D->getFunctionType()->getReturnType()->isVoidType() &&
      !isa<CXXConstructorDecl>(D)) {
    S.Diag(AL.getLoc(), diag::warn_attribute_void_function_method) << AL << 0;
    return;
  }
  if (const auto *MD = dyn_cast<ObjCMethodDecl>(D))
    if (MD->getReturnType()->isVoidType()) {
      S.Diag(AL.getLoc(), diag::warn_attribute_void_function_method) << AL << 1;
      return;
    }

  StringRef Str;
  if ((AL.isCXX11Attribute() || AL.isC2xAttribute()) && !AL.getScopeName()) {
    // The standard attribute cannot be applied to variable declarations such
    // as a function pointer.
    if (isa<VarDecl>(D))
      S.Diag(AL.getLoc(), diag::warn_attribute_wrong_decl_type_str)
          << AL << "functions, classes, or enumerations";

    // If this is spelled as the standard C++17 attribute, but not in C++17,
    // warn about using it as an extension. If there are attribute arguments,
    // then claim it's a C++2a extension instead.
    // FIXME: If WG14 does not seem likely to adopt the same feature, add an
    // extension warning for C2x mode.
    const LangOptions &LO = S.getLangOpts();
    if (AL.getNumArgs() == 1) {
      if (LO.CPlusPlus && !LO.CPlusPlus20)
        S.Diag(AL.getLoc(), diag::ext_cxx20_attr) << AL;

      // Since this this is spelled [[nodiscard]], get the optional string
      // literal. If in C++ mode, but not in C++2a mode, diagnose as an
      // extension.
      // FIXME: C2x should support this feature as well, even as an extension.
      if (!S.checkStringLiteralArgumentAttr(AL, 0, Str, nullptr))
        return;
    } else if (LO.CPlusPlus && !LO.CPlusPlus17)
      S.Diag(AL.getLoc(), diag::ext_cxx17_attr) << AL;
  }

  D->addAttr(::new (S.Context) WarnUnusedResultAttr(S.Context, AL, Str));
}

static void handleWeakImportAttr(Sema &S, Decl *D, const ParsedAttr &AL) {
  // weak_import only applies to variable & function declarations.
  bool isDef = false;
  if (!D->canBeWeakImported(isDef)) {
    if (isDef)
      S.Diag(AL.getLoc(), diag::warn_attribute_invalid_on_definition)
        << "weak_import";
    else if (isa<ObjCPropertyDecl>(D) || isa<ObjCMethodDecl>(D) ||
             (S.Context.getTargetInfo().getTriple().isOSDarwin() &&
              (isa<ObjCInterfaceDecl>(D) || isa<EnumDecl>(D)))) {
      // Nothing to warn about here.
    } else
      S.Diag(AL.getLoc(), diag::warn_attribute_wrong_decl_type)
          << AL << ExpectedVariableOrFunction;

    return;
  }

  D->addAttr(::new (S.Context) WeakImportAttr(S.Context, AL));
}

#if INTEL_CUSTOMIZATION
static bool checkValidSYCLSpelling(Sema &S, const ParsedAttr &A) {
  if ((A.getSyntax() == AttributeCommonInfo::AS_GNU &&
       !(S.getLangOpts().HLS ||
         S.Context.getTargetInfo().getTriple().isINTELFPGAEnvironment())) ||
      (S.getLangOpts().SYCLIsDevice &&
       (!A.isCXX11Attribute() ||
        (A.hasScope() &&
         !(A.getScopeName()->isStr("intel") ||
           A.getScopeName()->isStr("intelfpga")))))) {
    S.Diag(A.getLoc(), diag::warn_unknown_attribute_ignored) << A;
    return true;
  }
  return false;
}
#endif // INTEL_CUSTOMIZATION

/// Give a warning for duplicate attributes, return true if duplicate.
template <typename AttrType>
static bool checkForDuplicateAttribute(Sema &S, Decl *D,
                                       const ParsedAttr &Attr) {
  // Give a warning for duplicates but not if it's one we've implicitly added.
  auto *A = D->getAttr<AttrType>();
  if (A && !A->isImplicit()) {
    S.Diag(Attr.getLoc(), diag::warn_duplicate_attribute_exact) << A;
    return true;
  }
  return false;
}

#if INTEL_CUSTOMIZATION
static void handleNumComputeUnitsAttr(Sema &S, Decl *D,
                                      const ParsedAttr &Attr) {
  if (!S.Context.getTargetInfo().getTriple().isINTELFPGAEnvironment()) {
    S.Diag(Attr.getLoc(), diag::warn_unknown_attribute_ignored)
        << Attr;
    return;
  }

  int NumComputeUnits[3];
  for (unsigned i = 0; i < Attr.getNumArgs(); ++i) {
    const Expr *E = Attr.getArgAsExpr(i);
    Optional<llvm::APSInt> ArgVal = E->getIntegerConstantExpr(S.Context);

    if (!ArgVal) {
      S.Diag(Attr.getLoc(), diag::err_attribute_argument_type)
          << Attr << AANT_ArgumentIntegerConstant << E->getSourceRange();
      return;
    }

    int Val = ArgVal->getSExtValue();

    if (Val < 1 || Val > 16384) {
      S.Diag(E->getSourceRange().getBegin(),
             diag::err_opencl_attribute_argument_out_of_bounds)
          << Attr << i + 1 << 1 << 16384;
      return;
    }

    NumComputeUnits[i] = Val;
  }

  // TODO: Check that num_compute_units attribute is specified with valid
  // number of arguments: CORC-2359

  if (Attr.getNumArgs() < 2)
    NumComputeUnits[1] = NumComputeUnitsAttr::DefaultYDim;
  if (Attr.getNumArgs() < 3)
    NumComputeUnits[2] = NumComputeUnitsAttr::DefaultZDim;

  D->addAttr(::new (S.Context) NumComputeUnitsAttr(
      S.Context, Attr, NumComputeUnits[0], NumComputeUnits[1],
      NumComputeUnits[2]));
}

static void handleAutorunAttr(Sema &S, Decl *D, const ParsedAttr &Attr) {
  if (!S.Context.getTargetInfo().getTriple().isINTELFPGAEnvironment()) {
    S.Diag(Attr.getLoc(), diag::warn_unknown_attribute_ignored)
        << Attr;
    return;
  }

  FunctionDecl *FD = cast<FunctionDecl>(D);
  if (!FD->param_empty()) {
    S.Diag(Attr.getLoc(),
        diag::err_opencl_autorun_kernel_cannot_have_arguments);
    return;
  }

  if (auto *A = D->getAttr<ReqdWorkGroupSizeAttr>()) {
    long long int N = 1ll << 32ll;
    ASTContext &Ctx = S.getASTContext();
    Optional<llvm::APSInt> XDimVal = A->getXDimVal(Ctx);
    Optional<llvm::APSInt> YDimVal = A->getYDimVal(Ctx);
    Optional<llvm::APSInt> ZDimVal = A->getZDimVal(Ctx);

    if (N % XDimVal->getZExtValue() != 0 ||
        N % YDimVal->getZExtValue() != 0 ||
        N % ZDimVal->getZExtValue() != 0) {
      S.Diag(A->getLocation(),
          diag::err_opencl_autorun_kernel_wrong_reqd_wg_size);
      return;
    }
  }

  // TODO: Check that kernel does not use I/O channels: CORC-2359

  D->addAttr(::new (S.Context) AutorunAttr(S.Context, Attr));
}

static void handleUsesGlobalWorkOffsetAttr(Sema &S, Decl *D, const ParsedAttr &Attr) {
  if (!S.Context.getTargetInfo().getTriple().isINTELFPGAEnvironment()) {
    S.Diag(Attr.getLoc(), diag::warn_unknown_attribute_ignored)
        << Attr;
    return;
  }

  uint32_t Enabled;
  const Expr *E = Attr.getArgAsExpr(0);
  if (!checkUInt32Argument(S, Attr, E, Enabled, 0,
                           /*StrictlyUnsigned=*/true)) return;

  D->addAttr(::new (S.Context) UsesGlobalWorkOffsetAttr(
      S.Context, Attr, Enabled));
}

static void handleClusterAttr(Sema &S, Decl *D, const ParsedAttr &Attr) {
  if (!S.getLangOpts().HLS && !S.getLangOpts().OpenCL) {
    S.Diag(Attr.getLoc(), diag::warn_unknown_attribute_ignored) << Attr;
    return;
  }

  StringRef Str;
  // Cluster Attribute can have atmost 1 user-defined argument.
  if (!Attr.checkAtMostNumArgs(S, 1) ||
      (Attr.getNumArgs() == 1 &&
       !S.checkStringLiteralArgumentAttr(Attr, 0, Str)))
    return;

  D->addAttr(::new (S.Context)
                 ClusterAttr(S.Context, Attr, Str, Attr.isArgExpr(0)));
}

static void handleStallLatencyAttr(Sema &S, Decl *D, const ParsedAttr &AL) {
  if (!S.getLangOpts().HLS &&
      !S.Context.getTargetInfo().getTriple().isINTELFPGAEnvironment()) {
    S.Diag(AL.getLoc(), diag::warn_unknown_attribute_ignored) << AL;
    return;
  }

  if (!AL.checkExactlyNumArgs(S, /*NumArgsExpected=*/0))
    return;

  if (const auto *SLA = D->getAttr<StallLatencyAttr>()) {
    if (AL.getSemanticSpelling() == SLA->getSemanticSpelling())
      S.Diag(AL.getLoc(), diag::warn_duplicate_attribute_exact) << SLA;
    else {
      S.Diag(AL.getLoc(), diag::err_attributes_are_not_compatible) << AL << SLA;
      S.Diag(SLA->getLocation(), diag::note_conflicting_attribute);
    }
    return;
  }

  handleSimpleAttribute<StallLatencyAttr>(S, D, AL);
}

static void handleStallFreeAttr(Sema &S, Decl *D, const ParsedAttr &Attr) {
  if (!S.getLangOpts().HLS &&
      !S.Context.getTargetInfo().getTriple().isINTELFPGAEnvironment()) {
    S.Diag(Attr.getLoc(), diag::warn_unknown_attribute_ignored)
        << Attr;
    return;
  }

  if (!Attr.checkExactlyNumArgs(S, /*NumArgsExpected=*/0))
    return;

  handleSimpleAttribute<StallFreeAttr>(S, D, Attr);
}

static void handleOpenCLBlockingAttr(Sema &S, Decl *D,
                                     const ParsedAttr &Attr) {
  if (D->isInvalidDecl())
    return;

  VarDecl *VD = cast<VarDecl>(D);
  QualType Ty = VD->getType();

  const Type *TypePtr = Ty.getTypePtr();
  if (!TypePtr->isPipeType()) {
    S.Diag(Attr.getLoc(), diag::warn_intel_opencl_attribute_wrong_decl_type)
        << Attr << 47;
    return;
  }

  D->addAttr(::new (S.Context) OpenCLBlockingAttr(S.Context, Attr));
}

static void handleOpenCLDepthAttr(Sema &S, Decl *D, const ParsedAttr &Attr) {
  if (D->isInvalidDecl())
    return;

  VarDecl *VD = cast<VarDecl>(D);
  QualType Ty = VD->getType();

  // Handle array of channels case
  QualType BaseTy = S.Context.getBaseElementType(Ty);
  if (BaseTy->isChannelType())
    Ty = BaseTy;

  if (Ty->isChannelType() && !S.getOpenCLOptions().isAvailableOption(
                                 "cl_intel_channels", S.getLangOpts())) {
    S.Diag(Attr.getLoc(), diag::warn_unknown_attribute_ignored)
        << Attr << "cl_intel_channels";
    return;
  }

  if (!Ty->isChannelType() && !Ty->isPipeType()) {
    S.Diag(Attr.getLoc(), diag::warn_intel_opencl_attribute_wrong_decl_type)
        << Attr << 46;
    return;
  }

  Expr *E = Attr.getArgAsExpr(0);
  Expr::EvalResult Result;
  if (!E->EvaluateAsInt(Result, S.Context)) {
    S.Diag(Attr.getLoc(), diag::err_intel_opencl_attribute_argument_type)
        << Attr << 4;
    return;
  }

  llvm::APSInt Depth = Result.Val.getInt();
  int DepthVal = Depth.getExtValue();
  if (DepthVal < 0) {
    S.Diag(Attr.getLoc(), diag::warn_attribute_argument_n_negative)
        << Attr << "0";
    return;
  }

  D->addAttr(::new (S.Context) OpenCLDepthAttr(S.Context, Attr, DepthVal));
}

static void handleOpenCLIOAttr(Sema &S, Decl *D, const ParsedAttr &Attr) {
  if (D->isInvalidDecl())
    return;

  VarDecl *VD = cast<VarDecl>(D);
  QualType Ty = VD->getType();

  // Handle array of channels case
  QualType BaseTy = S.Context.getBaseElementType(Ty);
  if (BaseTy->isChannelType())
    Ty = BaseTy;

  if (Ty->isChannelType() && !S.getOpenCLOptions().isAvailableOption(
                                 "cl_intel_channels", S.getLangOpts())) {
    S.Diag(Attr.getLoc(), diag::warn_unknown_attribute_ignored)
        << Attr << "cl_intel_channels";
    return;
  }

  if (!Ty->isChannelType() && !Ty->isPipeType()) {
    S.Diag(Attr.getLoc(), diag::warn_intel_opencl_attribute_wrong_decl_type)
        << Attr << 46;
    return;
  }

  StringRef Str;
  if (!S.checkStringLiteralArgumentAttr(Attr, 0, Str))
    return;

  D->addAttr(::new (S.Context) OpenCLIOAttr(S.Context, Attr, Str));
}

static void handleOpenCLLocalMemSizeAttr(Sema & S, Decl * D,
                                         const ParsedAttr &Attr) {
  if (D->isInvalidDecl())
    return;

  if (!S.getLangOpts().HLS &&
      !S.Context.getTargetInfo().getTriple().isINTELFPGAEnvironment()) {
    S.Diag(Attr.getLoc(), diag::warn_unknown_attribute_ignored)
        << Attr;
    return;
  }

  ParmVarDecl *PVD = cast<ParmVarDecl>(D);
  const QualType QT = PVD->getType();
  const Type *TypePtr = QT.getTypePtr();
  if (!TypePtr->isPointerType()) {
    S.Diag(Attr.getLoc(), diag::warn_type_attribute_wrong_type)
        << Attr << 1 << TypePtr->getTypeClassName();
    return;
  }

  QualType pointeeType = TypePtr->getPointeeType();
  if (!S.getLangOpts().HLS &&
      pointeeType.getAddressSpace() != LangAS::opencl_local) {
    S.Diag(Attr.getLoc(),
           diag::warn_opencl_attribute_only_for_local_address_space)
        << Attr;
    return;
  }

  Expr *E = Attr.getArgAsExpr(0);
  Expr::EvalResult Result;
  if (!E->EvaluateAsInt(Result, S.Context)) {
    S.Diag(Attr.getLoc(), diag::err_intel_opencl_attribute_argument_type)
        << Attr << 4;
    D->setInvalidDecl();
    return;
  }

  llvm::APSInt APLocalMemSize = Result.Val.getInt();
  int LocalMemSize = APLocalMemSize.getExtValue();
  if (LocalMemSize < OpenCLLocalMemSizeAttr::getMinValue() ||
      LocalMemSize > OpenCLLocalMemSizeAttr::getMaxValue() ||
      !APLocalMemSize.isPowerOf2()) {
    S.Diag(Attr.getLoc(), diag::err_opencl_power_of_two_in_range)
        << Attr
        << OpenCLLocalMemSizeAttr::getMinValue()
        << OpenCLLocalMemSizeAttr::getMaxValue();
    D->setInvalidDecl();
    return;
  }

  D->addAttr(::new (S.Context) OpenCLLocalMemSizeAttr(
      S.Context, Attr, LocalMemSize));
}

static void handleReadWriteMode(Sema &S, Decl *D, const ParsedAttr &Attr) {

  checkForDuplicateAttribute <ReadWriteModeAttr>(S, D, Attr);

  StringRef Str;
  if (!S.checkStringLiteralArgumentAttr(Attr, 0, Str)) {
    return;
  }

  if (Str != "readonly" && Str != "writeonly" && Str != "readwrite") {
    S.Diag(Attr.getLoc(), diag::err_hls_readwrite_arg_invalid) << Attr;
    return;
  }

  // ReadWrite attributes applies only to slavememory attributes.
  if (!D->getAttr<SlaveMemoryArgumentAttr>()) {
    S.Diag(Attr.getLoc(), diag::err_readwritememory_attribute_invalid) << Attr;
    return;
  }

  D->addAttr(::new (S.Context) ReadWriteModeAttr(S.Context, Attr, Str));
}

/// Handle the static_array_reset attribute.
/// This attribute requires a single constant value that must be 0 or 1.
/// It is incompatible with the register attribute.
static void handleStaticArrayResetAttr(Sema &S, Decl *D,
                                       const ParsedAttr &Attr) {
  checkForDuplicateAttribute<StaticArrayResetAttr>(S, D, Attr);

  if (checkAttrMutualExclusion<IntelFPGARegisterAttr>(S, D, Attr))
    return;

  S.HLSAddOneConstantValueAttr<StaticArrayResetAttr>(D, Attr,
                                                     Attr.getArgAsExpr(0));
}

static void setComponentDefaults(Sema &S, Decl *D) {
  if (!D->hasAttr<ComponentAttr>())
    D->addAttr(ComponentAttr::CreateImplicit(S.Context));
  if (!D->hasAttr<ComponentInterfaceAttr>())
    D->addAttr(ComponentInterfaceAttr::CreateImplicit(
        S.Context, ComponentInterfaceAttr::Streaming));
}

static void handleComponentAttr(Sema &S, Decl *D, const ParsedAttr &Attr) {

  if (!Attr.checkExactlyNumArgs(S, /*NumArgsExpected=*/0))
    return;

  // We are adding a user attribute, drop any implicit default.
  if (auto *CA = D->getAttr<ComponentAttr>())
    if (CA->isImplicit())
      D->dropAttr<ComponentAttr>();

  handleSimpleAttribute<ComponentAttr>(S, D, Attr);
  setComponentDefaults(S, D);
}

static void handleStallFreeReturnAttr(Sema &S, Decl *D,
                                      const ParsedAttr &Attr) {

  if (!Attr.checkExactlyNumArgs(S, /*NumArgsExpected=*/0))
    return;

  handleSimpleAttribute<StallFreeReturnAttr>(S, D, Attr);
  setComponentDefaults(S, D);
}

static void handleUseSingleClockAttr(Sema &S, Decl *D,
                                      const ParsedAttr &Attr) {

  if (!Attr.checkExactlyNumArgs(S, /*NumArgsExpected=*/0))
    return;

  handleSimpleAttribute<UseSingleClockAttr>(S, D, Attr);
  setComponentDefaults(S, D);
}

static void handleComponentInterfaceAttr(Sema &S, Decl *D,
                                         const ParsedAttr &Attr) {

  if (!Attr.checkExactlyNumArgs(S, /*NumArgsExpected=*/1))
    return;

  StringRef Str;
  if (!S.checkStringLiteralArgumentAttr(Attr, 0, Str))
    return;

  ComponentInterfaceAttr::ComponentInterfaceType Type;
  if (!ComponentInterfaceAttr::ConvertStrToComponentInterfaceType(Str, Type)) {
    SmallString<256> ValidStrings;
    ComponentInterfaceAttr::generateValidStrings(ValidStrings);
    S.Diag(D->getLocation(), diag::err_attribute_interface_invalid_type)
        << Attr << ValidStrings;
    return;
  }

  // We are adding a user attribute, drop any implicit default.
  if (auto *CIA = D->getAttr<ComponentInterfaceAttr>())
    if (CIA->isImplicit())
      D->dropAttr<ComponentInterfaceAttr>();

  D->addAttr(::new (S.Context) ComponentInterfaceAttr(S.Context, Attr, Type));

  setComponentDefaults(S, D);
}

static void handleMaxConcurrencyAttr(Sema &S, Decl *D, const ParsedAttr &Attr) {
  if (!S.getLangOpts().HLS &&
      !S.Context.getTargetInfo().getTriple().isINTELFPGAEnvironment()) {
    S.Diag(Attr.getLoc(), diag::warn_unknown_attribute_ignored) << Attr;
    return;
  }

  if (isa<VarDecl>(D)) {
    S.Diag(Attr.getLoc(), diag::warn_attribute_spelling_deprecated) << Attr;
    S.Diag(Attr.getLoc(), diag::note_spelling_suggestion) << "'private_copies'";
    if (checkAttrMutualExclusion<IntelFPGAPrivateCopiesAttr>(S, D, Attr))
      return;
  }

  checkForDuplicateAttribute<MaxConcurrencyAttr>(S, D, Attr);
  if (isa<VarDecl>(D) &&
      checkAttrMutualExclusion<IntelFPGARegisterAttr>(S, D, Attr))
    return;

  S.HLSAddOneConstantValueAttr<MaxConcurrencyAttr>(
      D, Attr, Attr.getArgAsExpr(0));
}

static void handleArgumentInterfaceAttr(Sema & S, Decl * D,
                                        const ParsedAttr &Attr) {
  if (!Attr.checkExactlyNumArgs(S, /*Num=*/1))
    return;

  StringRef Str;
  if (!S.checkStringLiteralArgumentAttr(Attr, 0, Str))
    return;

  ArgumentInterfaceAttr::ArgumentInterfaceType Type;
  if (!ArgumentInterfaceAttr::ConvertStrToArgumentInterfaceType(Str, Type)) {
    SmallString<256> ValidStrings;
    ArgumentInterfaceAttr::generateValidStrings(ValidStrings);
    S.Diag(D->getLocation(), diag::err_attribute_interface_invalid_type)
        << Attr << ValidStrings;
    return;
  }

  D->addAttr(::new (S.Context) ArgumentInterfaceAttr(S.Context, Attr, Type));
}

static void handleStableArgumentAttr(Sema &S, Decl *D,
                                     const ParsedAttr &Attr) {
  if (!Attr.checkExactlyNumArgs(S, /*Num=*/0))
    return;

  handleSimpleAttribute<StableArgumentAttr>(S, D, Attr);
}

static void handleSlaveMemoryArgumentAttr(Sema &S, Decl *D,
                                          const ParsedAttr &Attr) {
  if (!Attr.checkExactlyNumArgs(S, /*Num=*/0))
    return;

  handleSimpleAttribute<SlaveMemoryArgumentAttr>(S, D, Attr);
}

template <typename AttrType, typename IncompatAttrType1,
          typename IncompatAttrType2>
static void handleHLSIIAttr(Sema &S, Decl *D, const ParsedAttr &Attr) {
  if (!S.getLangOpts().HLS) {
    S.Diag(Attr.getLoc(), diag::warn_unknown_attribute_ignored) << Attr;
    return;
  }

  if (checkAttrMutualExclusion<IncompatAttrType1>(S, D, Attr))
    return;
  if (checkAttrMutualExclusion<IncompatAttrType2>(S, D, Attr))
    return;

  const auto *Existing = D->getAttr<HLSForceLoopPipeliningAttr>();

  if (Existing && Existing->getForceLoopPipelining() == "off") {
    S.Diag(Attr.getLoc(), diag::err_hls_force_loop_pipelining_conflict) << Attr;
    S.Diag(Existing->getLocation(), diag::note_conflicting_attribute);
    return;
  }

  S.HLSAddOneConstantValueAttr<AttrType>(D, Attr, Attr.getArgAsExpr(0));
}

static void handleHLSMaxInvocationDelayAttr(Sema &S, Decl *D,
                                            const ParsedAttr &Attr) {
  if (!S.getLangOpts().HLS) {
    S.Diag(Attr.getLoc(), diag::warn_unknown_attribute_ignored) << Attr;
    return;
  }

  const auto *Existing = D->getAttr<HLSForceLoopPipeliningAttr>();

  if (Existing && Existing->getForceLoopPipelining() == "off") {
    S.Diag(Attr.getLoc(), diag::err_hls_force_loop_pipelining_conflict) << Attr;
    S.Diag(Existing->getLocation(), diag::note_conflicting_attribute);
    return;
  }

  S.HLSAddOneConstantValueAttr<HLSMaxInvocationDelayAttr>(
      D, Attr, Attr.getArgAsExpr(0));
}

static void handleHLSForceLoopPipeliningAttr(Sema &S, Decl *D,
                                             const ParsedAttr &Attr) {
  if (!S.getLangOpts().HLS) {
    S.Diag(Attr.getLoc(), diag::warn_unknown_attribute_ignored) << Attr;
    return;
  }

  StringRef Str;
  if (Attr.getNumArgs() == 1 &&
      !S.checkStringLiteralArgumentAttr(Attr, 0, Str)) {
    return;
  }

  if (Str == "off") {
    if (checkAttrMutualExclusion<HLSIIAttr>(S, D, Attr))
      return;
    if (checkAttrMutualExclusion<HLSMaxIIAttr>(S, D, Attr))
      return;
    if (checkAttrMutualExclusion<HLSMinIIAttr>(S, D, Attr))
      return;
    if (checkAttrMutualExclusion<HLSMaxInvocationDelayAttr>(S, D, Attr))
      return;
  } else if (Str != "on") {
    S.Diag(Attr.getLoc(), diag::err_hls_force_loop_pipelining_invalid) << Attr;
    return;
  }

  D->addAttr(::new (S.Context) HLSForceLoopPipeliningAttr(
      S.Context, Attr, Str));
}

static void handleOpenCLBufferLocationAttr(Sema & S, Decl * D,
                                           const ParsedAttr &Attr) {

  if (D->isInvalidDecl())
    return;

  if (!S.Context.getTargetInfo().getTriple().isINTELFPGAEnvironment()) {
    S.Diag(Attr.getLoc(), diag::warn_unknown_attribute_ignored)
        << Attr;
    return;
  }

  ParmVarDecl *PVD = cast<ParmVarDecl>(D);
  const QualType QT = PVD->getType();
  const Type *TypePtr = QT.getTypePtr();
  if (!TypePtr->isPointerType()) {
    S.Diag(Attr.getLoc(), diag::warn_type_attribute_wrong_type)
        << Attr << 1 << TypePtr->getTypeClassName();
    return;
  }

  QualType pointeeType = TypePtr->getPointeeType();
  if (pointeeType.getAddressSpace() != LangAS::opencl_global) {
    S.Diag(Attr.getLoc(),
           diag::warn_opencl_attribute_only_for_global_address_space)
        << Attr;
    return;
  }

  StringRef Str;
  if (!S.checkStringLiteralArgumentAttr(Attr, 0, Str))
    return;

  D->addAttr(::new (S.Context) OpenCLBufferLocationAttr(
      S.Context, Attr, Str));
}

static void handleOpenCLHostAccessible(Sema &S, Decl *D,
                                       const ParsedAttr &Attr) {
  if (D->isInvalidDecl())
    return;

  QualType Ty = cast<VarDecl>(D)->getType();

  if (!S.getOpenCLOptions().isAvailableOption("cl_intel_fpga_host_pipe",
                                              S.getLangOpts())) {
    S.Diag(D->getLocation(),
           diag::err_intel_opencl_attribute_requires_extension)
        << Attr << "cl_intel_fpga_host_pipe";
    return;
  }

  const Type *TypePtr = Ty.getTypePtr();
  if (!TypePtr->isPipeType()) {
    S.Diag(Attr.getLoc(), diag::warn_intel_opencl_attribute_wrong_decl_type)
        << Attr << 47;
    return;
  }

  D->addAttr(::new (S.Context) OpenCLHostAccessibleAttr(S.Context, Attr));
}

static void handleVecLenHint(Sema &S, Decl *D, const ParsedAttr &Attr) {
  if (!S.getOpenCLOptions().isAvailableOption("cl_intel_vec_len_hint",
                                              S.getLangOpts())) {
    S.Diag(Attr.getLoc(), diag::warn_unknown_attribute_ignored)
        << Attr << "cl_intel_vec_len_hint";
    return;
  }

  uint32_t VecLen = 0;
  const Expr *E = Attr.getArgAsExpr(0);
  if (!checkUInt32Argument(S, Attr, E, VecLen, 0))
    return;

#define defineRange(...)                                                       \
  std::vector<uint32_t> SupportedLengths = {__VA_ARGS__};                      \
  std::string SupportedLengthsStr(#__VA_ARGS__);

  defineRange(0, 1, 4, 8, 16);
  if (std::find(SupportedLengths.begin(), SupportedLengths.end(), VecLen) ==
      SupportedLengths.end()) {
    S.Diag(Attr.getLoc(), diag::err_attribute_argument_is_not_in_range)
        << SupportedLengthsStr << E->getSourceRange();
    return;
  }

  D->addAttr(::new (S.Context) VecLenHintAttr(S.Context, Attr, VecLen));
}

template <typename AttrTy>
static bool diagnoseMemoryAttrs(Sema &S, Decl *D) {
  if (const auto *A = D->getAttr<AttrTy>())
    if (!A->isImplicit()) {
      S.Diag(A->getLocation(), diag::err_memory_attribute_invalid)
          << A << (S.getLangOpts().OpenCL ? 0 : 1);
      return true;
    }
  return false;
}

template <typename AttrTy, typename AttrTy2, typename... AttrTys>
static inline bool diagnoseMemoryAttrs(Sema &S, Decl *D) {
  bool Diagnosed = diagnoseMemoryAttrs<AttrTy>(S, D);
  return diagnoseMemoryAttrs<AttrTy2, AttrTys...>(S, D) || Diagnosed;
}

static bool IsSlaveMemory(Sema &S, Decl *D) {
  return S.getLangOpts().HLS && D->hasAttr<OpenCLLocalMemSizeAttr>() &&
         D->hasAttr<SlaveMemoryArgumentAttr>();
}

static void handleAllowCpuFeaturesAttr(Sema &S, Decl *D,
                                      const ParsedAttr &Attr) {

  Expr *P1 = Attr.getArgAsExpr(0);
  Expr *P2 = Attr.getNumArgs() > 1 ? Attr.getArgAsExpr(1) : nullptr;
  S.AddAllowCpuFeaturesAttr(D, Attr, P1, P2);
}

static bool
HasConflictingAllowCpuFeaturesAttr(Sema &S, Decl *D, Expr *P1, Expr *P2,
                                   const AttributeCommonInfo &NewCI) {
  if (const auto *ExistingAttr = D->getAttr<AllowCpuFeaturesAttr>()) {
    const auto *ExistingP1 = dyn_cast<ConstantExpr>(ExistingAttr->getPage1());
    const auto *ExistingP2 =
        dyn_cast_or_null<ConstantExpr>(ExistingAttr->getPage2());
    const auto *NewP1 = dyn_cast<ConstantExpr>(P1);
    const auto *NewP2 = dyn_cast_or_null<ConstantExpr>(P2);

    if (((P2 == nullptr) != (ExistingAttr->getPage2() == nullptr)) ||
        (ExistingP1 && NewP1 &&
         ExistingP1->getResultAsAPSInt() != NewP1->getResultAsAPSInt()) ||
        (ExistingP2 && NewP2 &&
         ExistingP2->getResultAsAPSInt() != NewP2->getResultAsAPSInt())) {
      S.Diag(ExistingAttr->getLoc(), diag::warn_duplicate_attribute) << NewCI;
      S.Diag(NewCI.getLoc(), diag::note_previous_attribute);
      return true;
    }
  }

  return false;
}

AllowCpuFeaturesAttr *
Sema::MergeAllowCpuFeaturesAttr(Decl *D, const AllowCpuFeaturesAttr &AL) {
  if (HasConflictingAllowCpuFeaturesAttr(*this, D, AL.getPage1(),
                                         AL.getPage2(), AL))
    return nullptr;

  return AllowCpuFeaturesAttr::Create(Context, AL.getPage1(), AL.getPage2(),
                                      AL);
}

void Sema::AddAllowCpuFeaturesAttr(Decl *D, const AttributeCommonInfo &CI,
                                   Expr *P1, Expr *P2) {
  if (!P1->isValueDependent()) {
    llvm::APSInt ArgVal;
    ExprResult Res = VerifyIntegerConstantExpression(P1, &ArgVal);
    if (Res.isInvalid())
      return;
    P1 = Res.get();
    const auto *P1CE = cast<ConstantExpr>(P1);

    if (!Context.isValidCpuFeaturesBitmask(
            0, P1CE->getResultAsAPSInt().getZExtValue())) {
      Diag(P1->getExprLoc(), diag::err_allow_cpu_feature_invalid_bitmask);
      return;
    }
  }

  if (P2 && !P2->isValueDependent()) {
    llvm::APSInt ArgVal;
    ExprResult Res = VerifyIntegerConstantExpression(P2, &ArgVal);
    if (Res.isInvalid())
      return;
    P2 = Res.get();
    const auto *P2CE = cast<ConstantExpr>(P2);

    if (!Context.isValidCpuFeaturesBitmask(
            0, P2CE->getResultAsAPSInt().getZExtValue())) {
      Diag(P2->getExprLoc(), diag::err_allow_cpu_feature_invalid_bitmask);
      return;
    }
  }

  if (!HasConflictingAllowCpuFeaturesAttr(*this, D, P1, P2, CI))
    D->addAttr(AllowCpuFeaturesAttr::Create(Context, P1, P2, CI));
}
#endif // INTEL_CUSTOMIZATION

// Checks correctness of mutual usage of different work_group_size attributes:
// reqd_work_group_size, max_work_group_size and max_global_work_dim.
// Values of reqd_work_group_size arguments shall be equal or less than values
// coming from max_work_group_size.
// In case the value of 'max_global_work_dim' attribute equals to 0 we shall
// ensure that if max_work_group_size and reqd_work_group_size attributes exist,
// they hold equal values (1, 1, 1).
static bool checkWorkGroupSizeValues(Sema &S, Decl *D, const ParsedAttr &AL) {
  bool Result = true;
  auto checkZeroDim = [&S, &AL](auto &A, size_t X, size_t Y, size_t Z,
                                bool ReverseAttrs = false) -> bool {
    if (X != 1 || Y != 1 || Z != 1) {
      auto Diag =
          S.Diag(AL.getLoc(), diag::err_sycl_x_y_z_arguments_must_be_one);
      if (ReverseAttrs)
        Diag << AL << A;
      else
        Diag << A << AL;
      return false;
    }
    return true;
  };

  // Returns the unsigned constant integer value represented by
  // given expression.
  auto getExprValue = [](const Expr *E, ASTContext &Ctx) {
    return E->getIntegerConstantExpr(Ctx)->getZExtValue();
  };

  ASTContext &Ctx = S.getASTContext();

  if (AL.getKind() == ParsedAttr::AT_SYCLIntelMaxGlobalWorkDim) {
    ArrayRef<const Expr *> Dims;
    Attr *B = nullptr;
    if (const auto *B = D->getAttr<SYCLIntelMaxWorkGroupSizeAttr>())
      Dims = B->dimensions();
    else if (const auto *B = D->getAttr<ReqdWorkGroupSizeAttr>())
      Dims = B->dimensions();
    if (B) {
      Result &=
          checkZeroDim(B, getExprValue(Dims[0], Ctx),
                       getExprValue(Dims[1], Ctx), getExprValue(Dims[2], Ctx));
    }
    return Result;
  }

  if (AL.getKind() == ParsedAttr::AT_SYCLIntelMaxWorkGroupSize)
    S.CheckDeprecatedSYCLAttributeSpelling(AL);

  if (const auto *A = D->getAttr<SYCLIntelMaxGlobalWorkDimAttr>()) {
    if ((A->getValue()->getIntegerConstantExpr(Ctx)->getSExtValue()) == 0) {
      Result &= checkZeroDim(A, getExprValue(AL.getArgAsExpr(0), Ctx),
                             getExprValue(AL.getArgAsExpr(1), Ctx),
                             getExprValue(AL.getArgAsExpr(2), Ctx),
                             /*ReverseAttrs=*/true);
    }
  }

  if (const auto *A = D->getAttr<SYCLIntelMaxWorkGroupSizeAttr>()) {
    if (!((getExprValue(AL.getArgAsExpr(0), Ctx) <=
           getExprValue(A->getXDim(), Ctx)) &&
          (getExprValue(AL.getArgAsExpr(1), Ctx) <=
           getExprValue(A->getYDim(), Ctx)) &&
          (getExprValue(AL.getArgAsExpr(2), Ctx) <=
           getExprValue(A->getZDim(), Ctx)))) {
      S.Diag(AL.getLoc(), diag::err_conflicting_sycl_function_attributes)
          << AL << A->getSpelling();
      Result &= false;
    }
  }

  if (const auto *A = D->getAttr<ReqdWorkGroupSizeAttr>()) {
    if (!((getExprValue(AL.getArgAsExpr(0), Ctx) >=
           getExprValue(A->getXDim(), Ctx)) &&
          (getExprValue(AL.getArgAsExpr(1), Ctx) >=
           getExprValue(A->getYDim(), Ctx)) &&
          (getExprValue(AL.getArgAsExpr(2), Ctx) >=
           getExprValue(A->getZDim(), Ctx)))) {
      S.Diag(AL.getLoc(), diag::err_conflicting_sycl_function_attributes)
          << AL << A->getSpelling();
      Result &= false;
    }
  }
  return Result;
}

// Handles reqd_work_group_size and max_work_group_size.
template <typename WorkGroupAttr>
static void handleWorkGroupSize(Sema &S, Decl *D, const ParsedAttr &AL) {
  if (D->isInvalidDecl())
    return;

#if INTEL_CUSTOMIZATION
  if (AL.getKind() == ParsedAttr::AT_SYCLIntelMaxWorkGroupSize) {
    if (AL.getSyntax() == AttributeCommonInfo::AS_GNU &&
        !S.Context.getTargetInfo().getTriple().isINTELFPGAEnvironment()) {
      S.Diag(AL.getLoc(), diag::warn_unknown_attribute_ignored) << AL;
      return;
    }

    if (checkValidSYCLSpelling(S, AL))
      return;
  }
#endif // INTEL_CUSTOMIZATION

  Expr *XDimExpr = AL.getArgAsExpr(0);

  // If no attribute argument is specified, set to default value '1'
  // for second and third attribute argument in ReqdWorkGroupSizeAttr
  // for only with intel::reqd_work_group_size spelling.
  auto SetDefaultValue = [](Sema &S, const ParsedAttr &AL, SourceLocation loc) {
    Expr *E = (AL.getKind() == ParsedAttr::AT_ReqdWorkGroupSize &&
               AL.getAttributeSpellingListIndex() ==
                   ReqdWorkGroupSizeAttr::CXX11_intel_reqd_work_group_size)
                  ? IntegerLiteral::Create(S.Context, llvm::APInt(32, 1),
                                           S.Context.IntTy, AL.getLoc())
                  : nullptr;
    return E;
  };

  Expr *YDimExpr = AL.isArgExpr(1) ? AL.getArgAsExpr(1)
                                   : SetDefaultValue(S, AL, AL.getLoc());

  Expr *ZDimExpr = AL.isArgExpr(2) ? AL.getArgAsExpr(2)
                                   : SetDefaultValue(S, AL, AL.getLoc());

  if ((AL.getKind() == ParsedAttr::AT_ReqdWorkGroupSize &&
       AL.getAttributeSpellingListIndex() ==
           ReqdWorkGroupSizeAttr::CXX11_cl_reqd_work_group_size) ||
      (AL.getKind() == ParsedAttr::AT_SYCLIntelMaxWorkGroupSize)) {
    if (!AL.checkExactlyNumArgs(S, 3))
      return;
  }

#if INTEL_CUSTOMIZATION
  ASTContext &Ctx = S.getASTContext();
  if (!XDimExpr->isValueDependent() && !YDimExpr->isValueDependent() &&
      !ZDimExpr->isValueDependent()) {
    llvm::APSInt XDimVal, YDimVal, ZDimVal;
    ExprResult XDim = S.VerifyIntegerConstantExpression(XDimExpr, &XDimVal);
    ExprResult YDim = S.VerifyIntegerConstantExpression(YDimExpr, &YDimVal);
    ExprResult ZDim = S.VerifyIntegerConstantExpression(ZDimExpr, &ZDimVal);

    if (XDim.isInvalid())
      return;
    XDimExpr = XDim.get();

    if (YDim.isInvalid())
      return;
    YDimExpr = YDim.get();

    if (ZDim.isInvalid())
      return;
    ZDimExpr = ZDim.get();

    if (const auto *A = D->getAttr<SYCLIntelNumSimdWorkItemsAttr>()) {
      int64_t NumSimdWorkItems =
          A->getValue()->getIntegerConstantExpr(Ctx)->getSExtValue();

      if (XDimVal.getZExtValue() % NumSimdWorkItems != 0) {
        S.Diag(A->getLocation(), diag::err_sycl_num_kernel_wrong_reqd_wg_size)
            << A << AL;
        S.Diag(AL.getLoc(), diag::note_conflicting_attribute);
        return;
      }
    }

    if (D->hasAttr<AutorunAttr>()) {
      long long int N = 1ll << 32ll;
      if ((N % XDimVal.getZExtValue()) != 0 ||
          (N % YDimVal.getZExtValue()) != 0 ||
          (N % ZDimVal.getZExtValue()) != 0) {
        S.Diag(AL.getLoc(), diag::err_opencl_autorun_kernel_wrong_reqd_wg_size);
        return;
      }
    }
#endif // INTEL_CUSTOMIZATION

    if (const auto *ExistingAttr = D->getAttr<WorkGroupAttr>()) {
      // Compare attribute arguments value and warn for a mismatch.
      if (ExistingAttr->getXDimVal(Ctx) != XDimVal ||
          ExistingAttr->getYDimVal(Ctx) != YDimVal ||
          ExistingAttr->getZDimVal(Ctx) != ZDimVal) {
        S.Diag(AL.getLoc(), diag::warn_duplicate_attribute) << AL;
        S.Diag(ExistingAttr->getLocation(), diag::note_conflicting_attribute);
      }
    }
    if (!checkWorkGroupSizeValues(S, D, AL))
      return;
  }

  S.addIntelTripleArgAttr<WorkGroupAttr>(D, AL, XDimExpr, YDimExpr, ZDimExpr);
}

// Handles work_group_size_hint.
static void handleWorkGroupSizeHint(Sema &S, Decl *D, const ParsedAttr &AL) {
  uint32_t WGSize[3];

  if (!AL.checkExactlyNumArgs(S, 3))
    return;

  for (unsigned i = 0; i < 3; ++i) {
    if (!checkUInt32Argument(S, AL, AL.getArgAsExpr(i), WGSize[i], i,
                             /*StrictlyUnsigned=*/true))
      return;

    if (WGSize[i] == 0) {
      S.Diag(AL.getLoc(), diag::err_attribute_argument_is_zero)
          << AL << AL.getArgAsExpr(i)->getSourceRange();
      return;
    }
  }

  WorkGroupSizeHintAttr *Existing = D->getAttr<WorkGroupSizeHintAttr>();
  if (Existing &&
      !(Existing->getXDim() == WGSize[0] && Existing->getYDim() == WGSize[1] &&
        Existing->getZDim() == WGSize[2]))
    S.Diag(AL.getLoc(), diag::warn_duplicate_attribute) << AL;

  D->addAttr(::new (S.Context) WorkGroupSizeHintAttr(S.Context, AL, WGSize[0],
                                                     WGSize[1], WGSize[2]));
}

void Sema::AddIntelReqdSubGroupSize(Decl *D, const AttributeCommonInfo &CI,
                                    Expr *E) {
  if (!E->isValueDependent()) {
    // Validate that we have an integer constant expression and then store the
    // converted constant expression into the semantic attribute so that we
    // don't have to evaluate it again later.
    llvm::APSInt ArgVal;
    ExprResult Res = VerifyIntegerConstantExpression(E, &ArgVal);
    if (Res.isInvalid())
      return;
    E = Res.get();

    // This attribute requires a strictly positive value.
    if (ArgVal <= 0) {
      Diag(E->getExprLoc(), diag::err_attribute_requires_positive_integer)
          << CI << /*positive*/ 0;
      return;
    }

    // Check to see if there's a duplicate attribute with different values
    // already applied to the declaration.
    if (const auto *DeclAttr = D->getAttr<IntelReqdSubGroupSizeAttr>()) {
      // If the other attribute argument is instantiation dependent, we won't
      // have converted it to a constant expression yet and thus we test
      // whether this is a null pointer.
<<<<<<< HEAD
      if (const auto *DeclExpr = dyn_cast<ConstantExpr>(DeclAttr->getValue())) {
        if (ArgVal != DeclExpr->getResultAsAPSInt()) {
          Diag(CI.getLoc(), diag::warn_duplicate_attribute) << CI;
          Diag(DeclAttr->getLoc(), diag::note_previous_attribute);
        }
        // Drop the duplicate attribute.
=======
      const auto *DeclExpr = dyn_cast<ConstantExpr>(DeclAttr->getValue());
      if (DeclExpr && ArgVal != DeclExpr->getResultAsAPSInt()) {
        Diag(CI.getLoc(), diag::warn_duplicate_attribute) << CI;
        Diag(DeclAttr->getLoc(), diag::note_previous_attribute);
>>>>>>> c9012655
        return;
      }
    }
  }

  D->addAttr(::new (Context) IntelReqdSubGroupSizeAttr(Context, CI, E));
}

IntelReqdSubGroupSizeAttr *
Sema::MergeIntelReqdSubGroupSizeAttr(Decl *D,
                                     const IntelReqdSubGroupSizeAttr &A) {
  // Check to see if there's a duplicate attribute with different values
  // already applied to the declaration.
  if (const auto *DeclAttr = D->getAttr<IntelReqdSubGroupSizeAttr>()) {
<<<<<<< HEAD
    if (const auto *DeclExpr = dyn_cast<ConstantExpr>(DeclAttr->getValue())) {
      if (const auto *MergeExpr = dyn_cast<ConstantExpr>(A.getValue())) {
        if (DeclExpr->getResultAsAPSInt() != MergeExpr->getResultAsAPSInt()) {
          Diag(DeclAttr->getLoc(), diag::warn_duplicate_attribute) << &A;
          Diag(A.getLoc(), diag::note_previous_attribute);
          return nullptr;
        }
        // Do not add a duplicate attribute.
        return nullptr;
      }
=======
    const auto *DeclExpr = dyn_cast<ConstantExpr>(DeclAttr->getValue());
    const auto *MergeExpr = dyn_cast<ConstantExpr>(A.getValue());
    if (DeclExpr && MergeExpr &&
        DeclExpr->getResultAsAPSInt() != MergeExpr->getResultAsAPSInt()) {
      Diag(DeclAttr->getLoc(), diag::warn_duplicate_attribute) << &A;
      Diag(A.getLoc(), diag::note_previous_attribute);
      return nullptr;
>>>>>>> c9012655
    }
  }
  return ::new (Context) IntelReqdSubGroupSizeAttr(Context, A, A.getValue());
}

static void handleIntelReqdSubGroupSize(Sema &S, Decl *D,
                                        const ParsedAttr &AL) {
  Expr *E = AL.getArgAsExpr(0);
  S.AddIntelReqdSubGroupSize(D, AL, E);
}

void Sema::AddSYCLIntelNumSimdWorkItemsAttr(Decl *D,
                                            const AttributeCommonInfo &CI,
                                            Expr *E) {
  if (!E->isValueDependent()) {
    // Validate that we have an integer constant expression and then store the
    // converted constant expression into the semantic attribute so that we
    // don't have to evaluate it again later.
    llvm::APSInt ArgVal;

    ExprResult Res = VerifyIntegerConstantExpression(E, &ArgVal);
    if (Res.isInvalid())
      return;
    E = Res.get();

    // This attribute requires a strictly positive value.
    if (ArgVal <= 0) {
      Diag(E->getExprLoc(), diag::err_attribute_requires_positive_integer)
          << CI << /*positive*/ 0;
      return;
    }

    // Check to see if there's a duplicate attribute with different values
    // already applied to the declaration.
    if (const auto *DeclAttr = D->getAttr<SYCLIntelNumSimdWorkItemsAttr>()) {
      // If the other attribute argument is instantiation dependent, we won't
      // have converted it to a constant expression yet and thus we test
      // whether this is a null pointer.
<<<<<<< HEAD
      if (const auto *DeclExpr = dyn_cast<ConstantExpr>(DeclAttr->getValue())) {
        if (ArgVal != DeclExpr->getResultAsAPSInt()) {
          Diag(CI.getLoc(), diag::warn_duplicate_attribute) << CI;
          Diag(DeclAttr->getLoc(), diag::note_previous_attribute);
        }
        // Drop the duplicate attribute.
=======
      const auto *DeclExpr = dyn_cast<ConstantExpr>(DeclAttr->getValue());
      if (DeclExpr && ArgVal != DeclExpr->getResultAsAPSInt()) {
        Diag(CI.getLoc(), diag::warn_duplicate_attribute) << CI;
        Diag(DeclAttr->getLoc(), diag::note_previous_attribute);
>>>>>>> c9012655
        return;
      }
    }

    // If the declaration has an [[intel::reqd_work_group_size]] attribute,
    // check to see if the first argument can be evenly divided by the
    // num_simd_work_items attribute.
    if (const auto *DeclAttr = D->getAttr<ReqdWorkGroupSizeAttr>()) {
      Optional<llvm::APSInt> XDimVal = DeclAttr->getXDimVal(Context);

      if (*XDimVal % ArgVal != 0) {
        Diag(CI.getLoc(), diag::err_sycl_num_kernel_wrong_reqd_wg_size)
            << CI << DeclAttr;
        Diag(DeclAttr->getLocation(), diag::note_conflicting_attribute);
        return;
      }
    }
  }
<<<<<<< HEAD

  D->addAttr(::new (Context) SYCLIntelNumSimdWorkItemsAttr(Context, CI, E));
}

SYCLIntelNumSimdWorkItemsAttr *Sema::MergeSYCLIntelNumSimdWorkItemsAttr(
    Decl *D, const SYCLIntelNumSimdWorkItemsAttr &A) {
  // Check to see if there's a duplicate attribute with different values
  // already applied to the declaration.
  if (const auto *DeclAttr = D->getAttr<SYCLIntelNumSimdWorkItemsAttr>()) {
    if (const auto *DeclExpr = dyn_cast<ConstantExpr>(DeclAttr->getValue())) {
      if (const auto *MergeExpr = dyn_cast<ConstantExpr>(A.getValue())) {
        if (DeclExpr->getResultAsAPSInt() != MergeExpr->getResultAsAPSInt()) {
          Diag(DeclAttr->getLoc(), diag::warn_duplicate_attribute) << &A;
          Diag(A.getLoc(), diag::note_previous_attribute);
        }
        // Do not add a duplicate attribute.
        return nullptr;
      }
    }
  }
  return ::new (Context)
      SYCLIntelNumSimdWorkItemsAttr(Context, A, A.getValue());
}

static void handleSYCLIntelNumSimdWorkItemsAttr(Sema &S, Decl *D,
                                                const ParsedAttr &A) {
=======

  D->addAttr(::new (Context) SYCLIntelNumSimdWorkItemsAttr(Context, CI, E));
}

SYCLIntelNumSimdWorkItemsAttr *Sema::MergeSYCLIntelNumSimdWorkItemsAttr(
    Decl *D, const SYCLIntelNumSimdWorkItemsAttr &A) {
  // Check to see if there's a duplicate attribute with different values
  // already applied to the declaration.
  if (const auto *DeclAttr = D->getAttr<SYCLIntelNumSimdWorkItemsAttr>()) {
    const auto *DeclExpr = dyn_cast<ConstantExpr>(DeclAttr->getValue());
    const auto *MergeExpr = dyn_cast<ConstantExpr>(A.getValue());
    if (DeclExpr && MergeExpr &&
        DeclExpr->getResultAsAPSInt() != MergeExpr->getResultAsAPSInt()) {
      Diag(DeclAttr->getLoc(), diag::warn_duplicate_attribute) << &A;
      Diag(A.getLoc(), diag::note_previous_attribute);
      return nullptr;
    }
  }
  return ::new (Context)
      SYCLIntelNumSimdWorkItemsAttr(Context, A, A.getValue());
}

static void handleSYCLIntelNumSimdWorkItemsAttr(Sema &S, Decl *D,
                                                const ParsedAttr &A) {
#if INTEL_CUSTOMIZATION
  if (checkValidSYCLSpelling(S, A))
    return;
#endif // INTEL_CUSTOMIZATION

>>>>>>> c9012655
  S.CheckDeprecatedSYCLAttributeSpelling(A);

  Expr *E = A.getArgAsExpr(0);
  S.AddSYCLIntelNumSimdWorkItemsAttr(D, A, E);
}

// Handles use_stall_enable_clusters
static void handleUseStallEnableClustersAttr(Sema &S, Decl *D,
                                             const ParsedAttr &Attr) {
  if (D->isInvalidDecl())
    return;

#if INTEL_CUSTOMIZATION
  if (checkValidSYCLSpelling(S, Attr))
    return;
#endif // INTEL_CUSTOMIZATION

  unsigned NumArgs = Attr.getNumArgs();
  if (NumArgs > 0) {
    S.Diag(Attr.getLoc(), diag::warn_attribute_too_many_arguments) << Attr << 0;
    return;
  }

#if INTEL_CUSTOMIZATION
  if (Attr.getAttributeSpellingListIndex() ==
    SYCLIntelUseStallEnableClustersAttr::GNU_stall_enable) {
    S.Diag(Attr.getLoc(), diag::warn_attribute_spelling_deprecated) << Attr;
    S.Diag(Attr.getLoc(), diag::note_spelling_suggestion)
        << "'use_stall_enable_clusters'";
  } else if (Attr.getAttributeSpellingListIndex() ==
             SYCLIntelUseStallEnableClustersAttr::CXX11_clang_stall_enable) {
    S.Diag(Attr.getLoc(), diag::warn_attribute_spelling_deprecated)
        << "'" + Attr.getNormalizedFullName() + "'";
    S.Diag(Attr.getLoc(), diag::note_spelling_suggestion)
        << "'clang::use_stall_enable_clusters'";
  }
#endif // INTEL_CUSTOMIZATION

  handleSimpleAttribute<SYCLIntelUseStallEnableClustersAttr>(S, D, Attr);
}

<<<<<<< HEAD
// Handles disable_loop_pipelining attribute.
static void handleSYCLIntelFPGADisableLoopPipeliningAttr(Sema &S, Decl *D,
                                                         const ParsedAttr &A) {
  S.CheckDeprecatedSYCLAttributeSpelling(A);

  // [[intel::disable_loop_pipelining] and [[intel::initiation_interval()]]
  // attributes are incompatible.
  if (checkAttrMutualExclusion<SYCLIntelFPGAInitiationIntervalAttr>(S, D, A))
    return;
=======
// Handle scheduler_target_fmax_mhz
void Sema::AddSYCLIntelSchedulerTargetFmaxMhzAttr(Decl *D,
                                                  const AttributeCommonInfo &CI,
                                                  Expr *E) {
  if (!E->isValueDependent()) {
    // Validate that we have an integer constant expression and then store the
    // converted constant expression into the semantic attribute so that we
    // don't have to evaluate it again later.
    llvm::APSInt ArgVal;
    ExprResult Res = VerifyIntegerConstantExpression(E, &ArgVal);
    if (Res.isInvalid())
      return;
    E = Res.get();

    // This attribute requires a non-negative value.
    if (ArgVal < 0) {
      Diag(E->getExprLoc(), diag::err_attribute_requires_positive_integer)
          << CI << /*non-negative*/ 1;
      return;
    }
    // Check to see if there's a duplicate attribute with different values
    // already applied to the declaration.
    if (const auto *DeclAttr =
            D->getAttr<SYCLIntelSchedulerTargetFmaxMhzAttr>()) {
      // If the other attribute argument is instantiation dependent, we won't
      // have converted it to a constant expression yet and thus we test
      // whether this is a null pointer.
      const auto *DeclExpr = dyn_cast<ConstantExpr>(DeclAttr->getValue());
      if (DeclExpr && ArgVal != DeclExpr->getResultAsAPSInt()) {
        Diag(CI.getLoc(), diag::warn_duplicate_attribute) << CI;
        Diag(DeclAttr->getLoc(), diag::note_previous_attribute);
        return;
      }
    }
  }

  D->addAttr(::new (Context)
                 SYCLIntelSchedulerTargetFmaxMhzAttr(Context, CI, E));
}

SYCLIntelSchedulerTargetFmaxMhzAttr *
Sema::MergeSYCLIntelSchedulerTargetFmaxMhzAttr(
    Decl *D, const SYCLIntelSchedulerTargetFmaxMhzAttr &A) {
  // Check to see if there's a duplicate attribute with different values
  // already applied to the declaration.
  if (const auto *DeclAttr =
          D->getAttr<SYCLIntelSchedulerTargetFmaxMhzAttr>()) {
    const auto *DeclExpr = dyn_cast<ConstantExpr>(DeclAttr->getValue());
    const auto *MergeExpr = dyn_cast<ConstantExpr>(A.getValue());
    if (DeclExpr && MergeExpr &&
        DeclExpr->getResultAsAPSInt() != MergeExpr->getResultAsAPSInt()) {
      Diag(DeclAttr->getLoc(), diag::warn_duplicate_attribute) << &A;
      Diag(A.getLoc(), diag::note_previous_attribute);
      return nullptr;
    }
  }
  return ::new (Context)
      SYCLIntelSchedulerTargetFmaxMhzAttr(Context, A, A.getValue());
}

static void handleSYCLIntelSchedulerTargetFmaxMhzAttr(Sema &S, Decl *D,
                                                      const ParsedAttr &AL) {
  S.CheckDeprecatedSYCLAttributeSpelling(AL);
>>>>>>> c9012655

  D->addAttr(::new (S.Context)
                 SYCLIntelFPGADisableLoopPipeliningAttr(S.Context, A));
}

// Handles initiation_interval attribute.
void Sema::AddSYCLIntelFPGAInitiationIntervalAttr(Decl *D,
                                                  const AttributeCommonInfo &CI,
                                                  Expr *E) {
  if (!E->isValueDependent()) {
    // Validate that we have an integer constant expression and then store the
    // converted constant expression into the semantic attribute so that we
    // don't have to evaluate it again later.
    llvm::APSInt ArgVal;
    ExprResult Res = VerifyIntegerConstantExpression(E, &ArgVal);
    if (Res.isInvalid())
      return;
    E = Res.get();
    // This attribute requires a strictly positive value.
    if (ArgVal <= 0) {
      Diag(E->getExprLoc(), diag::err_attribute_requires_positive_integer)
          << CI << /*positive*/ 0;
      return;
    }
    // Check to see if there's a duplicate attribute with different values
    // already applied to the declaration.
    if (const auto *DeclAttr =
            D->getAttr<SYCLIntelFPGAInitiationIntervalAttr>()) {
      // If the other attribute argument is instantiation dependent, we won't
      // have converted it to a constant expression yet and thus we test
      // whether this is a null pointer.
      if (const auto *DeclExpr =
              dyn_cast<ConstantExpr>(DeclAttr->getIntervalExpr())) {
        if (ArgVal != DeclExpr->getResultAsAPSInt()) {
          Diag(CI.getLoc(), diag::warn_duplicate_attribute) << CI;
          Diag(DeclAttr->getLoc(), diag::note_previous_attribute);
        }
        // Drop the duplicate attribute.
        return;
      }
    }
  }

  // [[intel::disable_loop_pipelining] and [[intel::initiation_interval()]]
  // attributes are incompatible.
  if (checkAttrMutualExclusion<SYCLIntelFPGADisableLoopPipeliningAttr>(*this, D,
                                                                       CI))
    return;

<<<<<<< HEAD
  D->addAttr(::new (Context)
                 SYCLIntelFPGAInitiationIntervalAttr(Context, CI, E));
}

SYCLIntelFPGAInitiationIntervalAttr *
Sema::MergeSYCLIntelFPGAInitiationIntervalAttr(
    Decl *D, const SYCLIntelFPGAInitiationIntervalAttr &A) {
  // Check to see if there's a duplicate attribute with different values
  // already applied to the declaration.
  if (const auto *DeclAttr =
          D->getAttr<SYCLIntelFPGAInitiationIntervalAttr>()) {
    if (const auto *DeclExpr =
            dyn_cast<ConstantExpr>(DeclAttr->getIntervalExpr())) {
      if (const auto *MergeExpr = dyn_cast<ConstantExpr>(A.getIntervalExpr())) {
        if (DeclExpr->getResultAsAPSInt() != MergeExpr->getResultAsAPSInt()) {
          Diag(DeclAttr->getLoc(), diag::warn_duplicate_attribute) << &A;
          Diag(A.getLoc(), diag::note_previous_attribute);
        }
        // Do not add a duplicate attribute.
        return nullptr;
      }
    }
  }

  // [[intel::initiation_interval()]] and [[intel::disable_loop_pipelining]
  // attributes are incompatible.
  if (checkAttrMutualExclusion<SYCLIntelFPGADisableLoopPipeliningAttr>(*this, D,
                                                                       A))
    return nullptr;

  return ::new (Context)
      SYCLIntelFPGAInitiationIntervalAttr(Context, A, A.getIntervalExpr());
}

static void handleSYCLIntelFPGAInitiationIntervalAttr(Sema &S, Decl *D,
                                                      const ParsedAttr &A) {
  S.CheckDeprecatedSYCLAttributeSpelling(A);

  S.AddSYCLIntelFPGAInitiationIntervalAttr(D, A, A.getArgAsExpr(0));
}

// Handle scheduler_target_fmax_mhz
void Sema::AddSYCLIntelSchedulerTargetFmaxMhzAttr(Decl *D,
                                                  const AttributeCommonInfo &CI,
                                                  Expr *E) {
  if (!E->isValueDependent()) {
    // Validate that we have an integer constant expression and then store the
    // converted constant expression into the semantic attribute so that we
    // don't have to evaluate it again later.
    llvm::APSInt ArgVal;
    ExprResult Res = VerifyIntegerConstantExpression(E, &ArgVal);
    if (Res.isInvalid())
      return;
    E = Res.get();

    // This attribute requires a non-negative value.
    if (ArgVal < 0) {
      Diag(E->getExprLoc(), diag::err_attribute_requires_positive_integer)
          << CI << /*non-negative*/ 1;
      return;
    }
    // Check to see if there's a duplicate attribute with different values
    // already applied to the declaration.
    if (const auto *DeclAttr =
            D->getAttr<SYCLIntelSchedulerTargetFmaxMhzAttr>()) {
      // If the other attribute argument is instantiation dependent, we won't
      // have converted it to a constant expression yet and thus we test
      // whether this is a null pointer.
      if (const auto *DeclExpr = dyn_cast<ConstantExpr>(DeclAttr->getValue())) {
        if (ArgVal != DeclExpr->getResultAsAPSInt()) {
          Diag(CI.getLoc(), diag::warn_duplicate_attribute) << CI;
          Diag(DeclAttr->getLoc(), diag::note_previous_attribute);
        }
        // Drop the duplicate attribute.
        return;
      }
    }
  }

  D->addAttr(::new (Context)
                 SYCLIntelSchedulerTargetFmaxMhzAttr(Context, CI, E));
}

SYCLIntelSchedulerTargetFmaxMhzAttr *
Sema::MergeSYCLIntelSchedulerTargetFmaxMhzAttr(
    Decl *D, const SYCLIntelSchedulerTargetFmaxMhzAttr &A) {
  // Check to see if there's a duplicate attribute with different values
  // already applied to the declaration.
  if (const auto *DeclAttr =
          D->getAttr<SYCLIntelSchedulerTargetFmaxMhzAttr>()) {
    if (const auto *DeclExpr = dyn_cast<ConstantExpr>(DeclAttr->getValue())) {
      if (const auto *MergeExpr = dyn_cast<ConstantExpr>(A.getValue())) {
        if (DeclExpr->getResultAsAPSInt() != MergeExpr->getResultAsAPSInt()) {
          Diag(DeclAttr->getLoc(), diag::warn_duplicate_attribute) << &A;
          Diag(A.getLoc(), diag::note_previous_attribute);
          return nullptr;
        }
        // Do not add a duplicate attribute.
        return nullptr;
      }
    }
  }
  return ::new (Context)
      SYCLIntelSchedulerTargetFmaxMhzAttr(Context, A, A.getValue());
}

static void handleSYCLIntelSchedulerTargetFmaxMhzAttr(Sema &S, Decl *D,
                                                      const ParsedAttr &AL) {
  S.CheckDeprecatedSYCLAttributeSpelling(AL);

#if INTEL_CUSTOMIZATION
  if (checkValidSYCLSpelling(S, AL))
    return;
#endif // INTEL_CUSTOMIZATION

=======
>>>>>>> c9012655
  Expr *E = AL.getArgAsExpr(0);
  S.AddSYCLIntelSchedulerTargetFmaxMhzAttr(D, AL, E);
}

// Handles max_global_work_dim.
static void handleMaxGlobalWorkDimAttr(Sema &S, Decl *D,
                                       const ParsedAttr &A)  {
  if (D->isInvalidDecl())
    return;

#if INTEL_CUSTOMIZATION
  if (checkValidSYCLSpelling(S, A))
    return;

  if (A.getSyntax() == AttributeCommonInfo::AS_GNU &&
      !S.Context.getTargetInfo().getTriple().isINTELFPGAEnvironment()) {
    S.Diag(A.getLoc(), diag::warn_unknown_attribute_ignored) << A;
    return;
  }
#endif // INTEL_CUSTOMIZATION

  Expr *E = A.getArgAsExpr(0);

  if (!checkWorkGroupSizeValues(S, D, A)) {
    D->setInvalidDecl();
    return;
  }

  if (D->getAttr<SYCLIntelMaxGlobalWorkDimAttr>())
    S.Diag(A.getLoc(), diag::warn_duplicate_attribute) << A;

  S.CheckDeprecatedSYCLAttributeSpelling(A);

  S.addIntelSingleArgAttr<SYCLIntelMaxGlobalWorkDimAttr>(D, A, E);
}

// Handles [[intel::loop_fuse]] and [[intel::loop_fuse_independent]].
void Sema::AddSYCLIntelLoopFuseAttr(Decl *D, const AttributeCommonInfo &CI,
                                    Expr *E) {
  if (!E->isValueDependent()) {
    // Validate that we have an integer constant expression and then store the
    // converted constant expression into the semantic attribute so that we
    // don't have to evaluate it again later.
    llvm::APSInt ArgVal;
    ExprResult Res = VerifyIntegerConstantExpression(E, &ArgVal);
    if (Res.isInvalid())
      return;
    E = Res.get();
<<<<<<< HEAD

    // This attribute requires a non-negative value.
    if (ArgVal < 0) {
      Diag(E->getExprLoc(), diag::err_attribute_requires_positive_integer)
          << CI << /*non-negative*/ 1;
      return;
    }
    // Check to see if there's a duplicate attribute with different values
    // already applied to the declaration.
    if (const auto *DeclAttr = D->getAttr<SYCLIntelLoopFuseAttr>()) {
      // [[intel::loop_fuse]] and [[intel::loop_fuse_independent]] are
      // incompatible.
      // FIXME: If additional spellings are provided for this attribute,
      // this code will do the wrong thing.
      if (DeclAttr->getAttributeSpellingListIndex() !=
          CI.getAttributeSpellingListIndex()) {
        Diag(CI.getLoc(), diag::err_attributes_are_not_compatible)
            << CI << DeclAttr;
        Diag(DeclAttr->getLocation(), diag::note_conflicting_attribute);
        return;
      }
      // If the other attribute argument is instantiation dependent, we won't
      // have converted it to a constant expression yet and thus we test
      // whether this is a null pointer.
      if (const auto *DeclExpr = dyn_cast<ConstantExpr>(DeclAttr->getValue())) {
        if (ArgVal != DeclExpr->getResultAsAPSInt()) {
          Diag(CI.getLoc(), diag::warn_duplicate_attribute) << CI;
          Diag(DeclAttr->getLoc(), diag::note_previous_attribute);
        }
        // Drop the duplicate attribute.
        return;
      }
    }
  }

=======

    // This attribute requires a non-negative value.
    if (ArgVal < 0) {
      Diag(E->getExprLoc(), diag::err_attribute_requires_positive_integer)
          << CI << /*non-negative*/ 1;
      return;
    }
    // Check to see if there's a duplicate attribute with different values
    // already applied to the declaration.
    if (const auto *DeclAttr = D->getAttr<SYCLIntelLoopFuseAttr>()) {
      // If the other attribute argument is instantiation dependent, we won't
      // have converted it to a constant expression yet and thus we test
      // whether this is a null pointer.
      const auto *DeclExpr = dyn_cast<ConstantExpr>(DeclAttr->getValue());
      if (DeclExpr && ArgVal != DeclExpr->getResultAsAPSInt()) {
        Diag(CI.getLoc(), diag::warn_duplicate_attribute) << CI;
        Diag(DeclAttr->getLoc(), diag::note_previous_attribute);
        return;
      }
      // [[intel::loop_fuse]] and [[intel::loop_fuse_independent]] are
      // incompatible.
      // FIXME: If additional spellings are provided for this attribute,
      // this code will do the wrong thing.
      if (DeclAttr->getAttributeSpellingListIndex() !=
          CI.getAttributeSpellingListIndex()) {
        Diag(CI.getLoc(), diag::err_attributes_are_not_compatible)
            << CI << DeclAttr;
        Diag(DeclAttr->getLocation(), diag::note_conflicting_attribute);
        return;
      }
    }
  }

>>>>>>> c9012655
  D->addAttr(::new (Context) SYCLIntelLoopFuseAttr(Context, CI, E));
}

SYCLIntelLoopFuseAttr *
Sema::MergeSYCLIntelLoopFuseAttr(Decl *D, const SYCLIntelLoopFuseAttr &A) {
  // Check to see if there's a duplicate attribute with different values
  // already applied to the declaration.
  if (const auto *DeclAttr = D->getAttr<SYCLIntelLoopFuseAttr>()) {
<<<<<<< HEAD
=======
    const auto *DeclExpr = dyn_cast<ConstantExpr>(DeclAttr->getValue());
    const auto *MergeExpr = dyn_cast<ConstantExpr>(A.getValue());
    if (DeclExpr && MergeExpr &&
        DeclExpr->getResultAsAPSInt() != MergeExpr->getResultAsAPSInt()) {
      Diag(DeclAttr->getLoc(), diag::warn_duplicate_attribute) << &A;
      Diag(A.getLoc(), diag::note_previous_attribute);
      return nullptr;
    }
>>>>>>> c9012655
    // [[intel::loop_fuse]] and [[intel::loop_fuse_independent]] are
    // incompatible.
    // FIXME: If additional spellings are provided for this attribute,
    // this code will do the wrong thing.
    if (DeclAttr->getAttributeSpellingListIndex() !=
        A.getAttributeSpellingListIndex()) {
      Diag(A.getLoc(), diag::err_attributes_are_not_compatible)
          << &A << DeclAttr;
      Diag(DeclAttr->getLoc(), diag::note_conflicting_attribute);
      return nullptr;
    }
<<<<<<< HEAD
    if (const auto *DeclExpr = dyn_cast<ConstantExpr>(DeclAttr->getValue())) {
      if (const auto *MergeExpr = dyn_cast<ConstantExpr>(A.getValue())) {
        if (DeclExpr->getResultAsAPSInt() != MergeExpr->getResultAsAPSInt()) {
          Diag(DeclAttr->getLoc(), diag::warn_duplicate_attribute) << &A;
          Diag(A.getLoc(), diag::note_previous_attribute);
        }
        // Do not add a duplicate attribute.
        return nullptr;
      }
    }
=======
>>>>>>> c9012655
  }

  return ::new (Context) SYCLIntelLoopFuseAttr(Context, A, A.getValue());
}

static void handleSYCLIntelLoopFuseAttr(Sema &S, Decl *D, const ParsedAttr &A) {
  S.CheckDeprecatedSYCLAttributeSpelling(A);

  // If no attribute argument is specified, set to default value '1'.
  Expr *E = A.isArgExpr(0)
                ? A.getArgAsExpr(0)
                : IntegerLiteral::Create(S.Context, llvm::APInt(32, 1),
                                         S.Context.IntTy, A.getLoc());

  S.AddSYCLIntelLoopFuseAttr(D, A, E);
}

static void handleVecTypeHint(Sema &S, Decl *D, const ParsedAttr &AL) {
  if (!AL.hasParsedType()) {
    S.Diag(AL.getLoc(), diag::err_attribute_wrong_number_arguments) << AL << 1;
    return;
  }

  TypeSourceInfo *ParmTSI = nullptr;
  QualType ParmType = S.GetTypeFromParser(AL.getTypeArg(), &ParmTSI);
  assert(ParmTSI && "no type source info for attribute argument");

  if (!ParmType->isExtVectorType() && !ParmType->isFloatingType() &&
      (ParmType->isBooleanType() ||
       !ParmType->isIntegralType(S.getASTContext()))) {
    S.Diag(AL.getLoc(), diag::err_attribute_invalid_argument) << 2 << AL;
    return;
  }

  if (VecTypeHintAttr *A = D->getAttr<VecTypeHintAttr>()) {
    if (!S.Context.hasSameType(A->getTypeHint(), ParmType)) {
      S.Diag(AL.getLoc(), diag::warn_duplicate_attribute) << AL;
      return;
    }
  }

  D->addAttr(::new (S.Context) VecTypeHintAttr(S.Context, AL, ParmTSI));
}

SectionAttr *Sema::mergeSectionAttr(Decl *D, const AttributeCommonInfo &CI,
                                    StringRef Name) {
  // Explicit or partial specializations do not inherit
  // the section attribute from the primary template.
  if (const auto *FD = dyn_cast<FunctionDecl>(D)) {
    if (CI.getAttributeSpellingListIndex() == SectionAttr::Declspec_allocate &&
        FD->isFunctionTemplateSpecialization())
      return nullptr;
  }
  if (SectionAttr *ExistingAttr = D->getAttr<SectionAttr>()) {
    if (ExistingAttr->getName() == Name)
      return nullptr;
    Diag(ExistingAttr->getLocation(), diag::warn_mismatched_section)
         << 1 /*section*/;
    Diag(CI.getLoc(), diag::note_previous_attribute);
    return nullptr;
  }
  return ::new (Context) SectionAttr(Context, CI, Name);
}

bool Sema::checkSectionName(SourceLocation LiteralLoc, StringRef SecName) {
  if (llvm::Error E =
          Context.getTargetInfo().isValidSectionSpecifier(SecName)) {
    Diag(LiteralLoc, diag::err_attribute_section_invalid_for_target)
        << toString(std::move(E)) << 1 /*'section'*/;
    return false;
  }
  return true;
}

static void handleSectionAttr(Sema &S, Decl *D, const ParsedAttr &AL) {
  // Make sure that there is a string literal as the sections's single
  // argument.
  StringRef Str;
  SourceLocation LiteralLoc;
  if (!S.checkStringLiteralArgumentAttr(AL, 0, Str, &LiteralLoc))
    return;

  if (!S.checkSectionName(LiteralLoc, Str))
    return;

  // If the target wants to validate the section specifier, make it happen.
  if (llvm::Error E = S.Context.getTargetInfo().isValidSectionSpecifier(Str)) {
    S.Diag(LiteralLoc, diag::err_attribute_section_invalid_for_target)
        << toString(std::move(E));
    return;
  }

  SectionAttr *NewAttr = S.mergeSectionAttr(D, AL, Str);
  if (NewAttr) {
    D->addAttr(NewAttr);
    if (isa<FunctionDecl, FunctionTemplateDecl, ObjCMethodDecl,
            ObjCPropertyDecl>(D))
      S.UnifySection(NewAttr->getName(),
                     ASTContext::PSF_Execute | ASTContext::PSF_Read,
                     cast<NamedDecl>(D));
  }
}

// This is used for `__declspec(code_seg("segname"))` on a decl.
// `#pragma code_seg("segname")` uses checkSectionName() instead.
static bool checkCodeSegName(Sema &S, SourceLocation LiteralLoc,
                             StringRef CodeSegName) {
  if (llvm::Error E =
          S.Context.getTargetInfo().isValidSectionSpecifier(CodeSegName)) {
    S.Diag(LiteralLoc, diag::err_attribute_section_invalid_for_target)
        << toString(std::move(E)) << 0 /*'code-seg'*/;
    return false;
  }

  return true;
}

CodeSegAttr *Sema::mergeCodeSegAttr(Decl *D, const AttributeCommonInfo &CI,
                                    StringRef Name) {
  // Explicit or partial specializations do not inherit
  // the code_seg attribute from the primary template.
  if (const auto *FD = dyn_cast<FunctionDecl>(D)) {
    if (FD->isFunctionTemplateSpecialization())
      return nullptr;
  }
  if (const auto *ExistingAttr = D->getAttr<CodeSegAttr>()) {
    if (ExistingAttr->getName() == Name)
      return nullptr;
    Diag(ExistingAttr->getLocation(), diag::warn_mismatched_section)
         << 0 /*codeseg*/;
    Diag(CI.getLoc(), diag::note_previous_attribute);
    return nullptr;
  }
  return ::new (Context) CodeSegAttr(Context, CI, Name);
}

static void handleCodeSegAttr(Sema &S, Decl *D, const ParsedAttr &AL) {
  StringRef Str;
  SourceLocation LiteralLoc;
  if (!S.checkStringLiteralArgumentAttr(AL, 0, Str, &LiteralLoc))
    return;
  if (!checkCodeSegName(S, LiteralLoc, Str))
    return;
  if (const auto *ExistingAttr = D->getAttr<CodeSegAttr>()) {
    if (!ExistingAttr->isImplicit()) {
      S.Diag(AL.getLoc(),
             ExistingAttr->getName() == Str
             ? diag::warn_duplicate_codeseg_attribute
             : diag::err_conflicting_codeseg_attribute);
      return;
    }
    D->dropAttr<CodeSegAttr>();
  }
  if (CodeSegAttr *CSA = S.mergeCodeSegAttr(D, AL, Str))
    D->addAttr(CSA);
}

// Check for things we'd like to warn about. Multiversioning issues are
// handled later in the process, once we know how many exist.
bool Sema::checkTargetAttr(SourceLocation LiteralLoc, StringRef AttrStr) {
  enum FirstParam { Unsupported, Duplicate, Unknown };
  enum SecondParam { None, Architecture, Tune };
  if (AttrStr.find("fpmath=") != StringRef::npos)
    return Diag(LiteralLoc, diag::warn_unsupported_target_attribute)
           << Unsupported << None << "fpmath=";

  // Diagnose use of tune if target doesn't support it.
  if (!Context.getTargetInfo().supportsTargetAttributeTune() &&
      AttrStr.find("tune=") != StringRef::npos)
    return Diag(LiteralLoc, diag::warn_unsupported_target_attribute)
           << Unsupported << None << "tune=";

  ParsedTargetAttr ParsedAttrs = TargetAttr::parse(AttrStr);

  if (!ParsedAttrs.Architecture.empty() &&
      !Context.getTargetInfo().isValidCPUName(ParsedAttrs.Architecture))
    return Diag(LiteralLoc, diag::warn_unsupported_target_attribute)
           << Unknown << Architecture << ParsedAttrs.Architecture;

  if (!ParsedAttrs.Tune.empty() &&
      !Context.getTargetInfo().isValidCPUName(ParsedAttrs.Tune))
    return Diag(LiteralLoc, diag::warn_unsupported_target_attribute)
           << Unknown << Tune << ParsedAttrs.Tune;

  if (ParsedAttrs.DuplicateArchitecture)
    return Diag(LiteralLoc, diag::warn_unsupported_target_attribute)
           << Duplicate << None << "arch=";
  if (ParsedAttrs.DuplicateTune)
    return Diag(LiteralLoc, diag::warn_unsupported_target_attribute)
           << Duplicate << None << "tune=";

  for (const auto &Feature : ParsedAttrs.Features) {
    auto CurFeature = StringRef(Feature).drop_front(); // remove + or -.
    if (!Context.getTargetInfo().isValidFeatureName(CurFeature))
      return Diag(LiteralLoc, diag::warn_unsupported_target_attribute)
             << Unsupported << None << CurFeature;
  }

  TargetInfo::BranchProtectionInfo BPI;
  StringRef Error;
  if (!ParsedAttrs.BranchProtection.empty() &&
      !Context.getTargetInfo().validateBranchProtection(
          ParsedAttrs.BranchProtection, BPI, Error)) {
    if (Error.empty())
      return Diag(LiteralLoc, diag::warn_unsupported_target_attribute)
             << Unsupported << None << "branch-protection";
    else
      return Diag(LiteralLoc, diag::err_invalid_branch_protection_spec)
             << Error;
  }

  return false;
}

static void handleTargetAttr(Sema &S, Decl *D, const ParsedAttr &AL) {
  StringRef Str;
  SourceLocation LiteralLoc;
  if (!S.checkStringLiteralArgumentAttr(AL, 0, Str, &LiteralLoc) ||
      S.checkTargetAttr(LiteralLoc, Str))
    return;

  TargetAttr *NewAttr = ::new (S.Context) TargetAttr(S.Context, AL, Str);
  D->addAttr(NewAttr);
}

static void handleMinVectorWidthAttr(Sema &S, Decl *D, const ParsedAttr &AL) {
  Expr *E = AL.getArgAsExpr(0);
  uint32_t VecWidth;
  if (!checkUInt32Argument(S, AL, E, VecWidth)) {
    AL.setInvalid();
    return;
  }

  MinVectorWidthAttr *Existing = D->getAttr<MinVectorWidthAttr>();
  if (Existing && Existing->getVectorWidth() != VecWidth) {
    S.Diag(AL.getLoc(), diag::warn_duplicate_attribute) << AL;
    return;
  }

  D->addAttr(::new (S.Context) MinVectorWidthAttr(S.Context, AL, VecWidth));
}

static void handleCleanupAttr(Sema &S, Decl *D, const ParsedAttr &AL) {
  Expr *E = AL.getArgAsExpr(0);
  SourceLocation Loc = E->getExprLoc();
  FunctionDecl *FD = nullptr;
  DeclarationNameInfo NI;

  // gcc only allows for simple identifiers. Since we support more than gcc, we
  // will warn the user.
  if (auto *DRE = dyn_cast<DeclRefExpr>(E)) {
    if (DRE->hasQualifier())
      S.Diag(Loc, diag::warn_cleanup_ext);
    FD = dyn_cast<FunctionDecl>(DRE->getDecl());
    NI = DRE->getNameInfo();
    if (!FD) {
      S.Diag(Loc, diag::err_attribute_cleanup_arg_not_function) << 1
        << NI.getName();
      return;
    }
  } else if (auto *ULE = dyn_cast<UnresolvedLookupExpr>(E)) {
    if (ULE->hasExplicitTemplateArgs())
      S.Diag(Loc, diag::warn_cleanup_ext);
    FD = S.ResolveSingleFunctionTemplateSpecialization(ULE, true);
    NI = ULE->getNameInfo();
    if (!FD) {
      S.Diag(Loc, diag::err_attribute_cleanup_arg_not_function) << 2
        << NI.getName();
      if (ULE->getType() == S.Context.OverloadTy)
        S.NoteAllOverloadCandidates(ULE);
      return;
    }
  } else {
    S.Diag(Loc, diag::err_attribute_cleanup_arg_not_function) << 0;
    return;
  }

  if (FD->getNumParams() != 1) {
    S.Diag(Loc, diag::err_attribute_cleanup_func_must_take_one_arg)
      << NI.getName();
    return;
  }

  // We're currently more strict than GCC about what function types we accept.
  // If this ever proves to be a problem it should be easy to fix.
  QualType Ty = S.Context.getPointerType(cast<VarDecl>(D)->getType());
  QualType ParamTy = FD->getParamDecl(0)->getType();
  if (S.CheckAssignmentConstraints(FD->getParamDecl(0)->getLocation(),
                                   ParamTy, Ty) != Sema::Compatible) {
    S.Diag(Loc, diag::err_attribute_cleanup_func_arg_incompatible_type)
      << NI.getName() << ParamTy << Ty;
    return;
  }

  D->addAttr(::new (S.Context) CleanupAttr(S.Context, AL, FD));
}

static void handleEnumExtensibilityAttr(Sema &S, Decl *D,
                                        const ParsedAttr &AL) {
  if (!AL.isArgIdent(0)) {
    S.Diag(AL.getLoc(), diag::err_attribute_argument_n_type)
        << AL << 0 << AANT_ArgumentIdentifier;
    return;
  }

  EnumExtensibilityAttr::Kind ExtensibilityKind;
  IdentifierInfo *II = AL.getArgAsIdent(0)->Ident;
  if (!EnumExtensibilityAttr::ConvertStrToKind(II->getName(),
                                               ExtensibilityKind)) {
    S.Diag(AL.getLoc(), diag::warn_attribute_type_not_supported) << AL << II;
    return;
  }

  D->addAttr(::new (S.Context)
                 EnumExtensibilityAttr(S.Context, AL, ExtensibilityKind));
}

/// Handle __attribute__((format_arg((idx)))) attribute based on
/// http://gcc.gnu.org/onlinedocs/gcc/Function-Attributes.html
static void handleFormatArgAttr(Sema &S, Decl *D, const ParsedAttr &AL) {
  Expr *IdxExpr = AL.getArgAsExpr(0);
  ParamIdx Idx;
  if (!checkFunctionOrMethodParameterIndex(S, D, AL, 1, IdxExpr, Idx))
    return;

  // Make sure the format string is really a string.
  QualType Ty = getFunctionOrMethodParamType(D, Idx.getASTIndex());

  bool NotNSStringTy = !isNSStringType(Ty, S.Context);
  if (NotNSStringTy &&
      !isCFStringType(Ty, S.Context) &&
      (!Ty->isPointerType() ||
       !Ty->castAs<PointerType>()->getPointeeType()->isCharType())) {
    S.Diag(AL.getLoc(), diag::err_format_attribute_not)
        << "a string type" << IdxExpr->getSourceRange()
        << getFunctionOrMethodParamRange(D, 0);
    return;
  }
  Ty = getFunctionOrMethodResultType(D);
  if (!isNSStringType(Ty, S.Context, /*AllowNSAttributedString=*/true) &&
      !isCFStringType(Ty, S.Context) &&
      (!Ty->isPointerType() ||
       !Ty->castAs<PointerType>()->getPointeeType()->isCharType())) {
    S.Diag(AL.getLoc(), diag::err_format_attribute_result_not)
        << (NotNSStringTy ? "string type" : "NSString")
        << IdxExpr->getSourceRange() << getFunctionOrMethodParamRange(D, 0);
    return;
  }

  D->addAttr(::new (S.Context) FormatArgAttr(S.Context, AL, Idx));
}

enum FormatAttrKind {
  CFStringFormat,
  NSStringFormat,
  StrftimeFormat,
  SupportedFormat,
  IgnoredFormat,
  InvalidFormat
};

/// getFormatAttrKind - Map from format attribute names to supported format
/// types.
static FormatAttrKind getFormatAttrKind(StringRef Format) {
  return llvm::StringSwitch<FormatAttrKind>(Format)
      // Check for formats that get handled specially.
      .Case("NSString", NSStringFormat)
      .Case("CFString", CFStringFormat)
      .Case("strftime", StrftimeFormat)

      // Otherwise, check for supported formats.
      .Cases("scanf", "printf", "printf0", "strfmon", SupportedFormat)
      .Cases("cmn_err", "vcmn_err", "zcmn_err", SupportedFormat)
      .Case("kprintf", SupportedFormat)         // OpenBSD.
      .Case("freebsd_kprintf", SupportedFormat) // FreeBSD.
      .Case("os_trace", SupportedFormat)
      .Case("os_log", SupportedFormat)

      .Cases("gcc_diag", "gcc_cdiag", "gcc_cxxdiag", "gcc_tdiag", IgnoredFormat)
      .Default(InvalidFormat);
}

/// Handle __attribute__((init_priority(priority))) attributes based on
/// http://gcc.gnu.org/onlinedocs/gcc/C_002b_002b-Attributes.html
static void handleInitPriorityAttr(Sema &S, Decl *D, const ParsedAttr &AL) {
  if (!S.getLangOpts().CPlusPlus) {
    S.Diag(AL.getLoc(), diag::warn_attribute_ignored) << AL;
    return;
  }

  if (S.getCurFunctionOrMethodDecl()) {
    S.Diag(AL.getLoc(), diag::err_init_priority_object_attr);
    AL.setInvalid();
    return;
  }
  QualType T = cast<VarDecl>(D)->getType();
  if (S.Context.getAsArrayType(T))
    T = S.Context.getBaseElementType(T);
  if (!T->getAs<RecordType>()) {
    S.Diag(AL.getLoc(), diag::err_init_priority_object_attr);
    AL.setInvalid();
    return;
  }

  Expr *E = AL.getArgAsExpr(0);
  uint32_t prioritynum;
  if (!checkUInt32Argument(S, AL, E, prioritynum)) {
    AL.setInvalid();
    return;
  }

  // Only perform the priority check if the attribute is outside of a system
  // header. Values <= 100 are reserved for the implementation, and libc++
  // benefits from being able to specify values in that range.
  if ((prioritynum < 101 || prioritynum > 65535) &&
      !S.getSourceManager().isInSystemHeader(AL.getLoc())) {
    S.Diag(AL.getLoc(), diag::err_attribute_argument_out_of_range)
        << E->getSourceRange() << AL << 101 << 65535;
    AL.setInvalid();
    return;
  }
  D->addAttr(::new (S.Context) InitPriorityAttr(S.Context, AL, prioritynum));
}

FormatAttr *Sema::mergeFormatAttr(Decl *D, const AttributeCommonInfo &CI,
                                  IdentifierInfo *Format, int FormatIdx,
                                  int FirstArg) {
  // Check whether we already have an equivalent format attribute.
  for (auto *F : D->specific_attrs<FormatAttr>()) {
    if (F->getType() == Format &&
        F->getFormatIdx() == FormatIdx &&
        F->getFirstArg() == FirstArg) {
      // If we don't have a valid location for this attribute, adopt the
      // location.
      if (F->getLocation().isInvalid())
        F->setRange(CI.getRange());
      return nullptr;
    }
  }

  return ::new (Context) FormatAttr(Context, CI, Format, FormatIdx, FirstArg);
}

/// Handle __attribute__((format(type,idx,firstarg))) attributes based on
/// http://gcc.gnu.org/onlinedocs/gcc/Function-Attributes.html
static void handleFormatAttr(Sema &S, Decl *D, const ParsedAttr &AL) {
  if (!AL.isArgIdent(0)) {
    S.Diag(AL.getLoc(), diag::err_attribute_argument_n_type)
        << AL << 1 << AANT_ArgumentIdentifier;
    return;
  }

  // In C++ the implicit 'this' function parameter also counts, and they are
  // counted from one.
  bool HasImplicitThisParam = isInstanceMethod(D);
  unsigned NumArgs = getFunctionOrMethodNumParams(D) + HasImplicitThisParam;

  IdentifierInfo *II = AL.getArgAsIdent(0)->Ident;
  StringRef Format = II->getName();

  if (normalizeName(Format)) {
    // If we've modified the string name, we need a new identifier for it.
    II = &S.Context.Idents.get(Format);
  }

  // Check for supported formats.
  FormatAttrKind Kind = getFormatAttrKind(Format);

  if (Kind == IgnoredFormat)
    return;

  if (Kind == InvalidFormat) {
    S.Diag(AL.getLoc(), diag::warn_attribute_type_not_supported)
        << AL << II->getName();
    return;
  }

  // checks for the 2nd argument
  Expr *IdxExpr = AL.getArgAsExpr(1);
  uint32_t Idx;
  if (!checkUInt32Argument(S, AL, IdxExpr, Idx, 2))
    return;

  if (Idx < 1 || Idx > NumArgs) {
    S.Diag(AL.getLoc(), diag::err_attribute_argument_out_of_bounds)
        << AL << 2 << IdxExpr->getSourceRange();
    return;
  }

  // FIXME: Do we need to bounds check?
  unsigned ArgIdx = Idx - 1;

  if (HasImplicitThisParam) {
    if (ArgIdx == 0) {
      S.Diag(AL.getLoc(),
             diag::err_format_attribute_implicit_this_format_string)
        << IdxExpr->getSourceRange();
      return;
    }
    ArgIdx--;
  }

  // make sure the format string is really a string
  QualType Ty = getFunctionOrMethodParamType(D, ArgIdx);

  if (Kind == CFStringFormat) {
    if (!isCFStringType(Ty, S.Context)) {
      S.Diag(AL.getLoc(), diag::err_format_attribute_not)
        << "a CFString" << IdxExpr->getSourceRange()
        << getFunctionOrMethodParamRange(D, ArgIdx);
      return;
    }
  } else if (Kind == NSStringFormat) {
    // FIXME: do we need to check if the type is NSString*?  What are the
    // semantics?
    if (!isNSStringType(Ty, S.Context)) {
      S.Diag(AL.getLoc(), diag::err_format_attribute_not)
        << "an NSString" << IdxExpr->getSourceRange()
        << getFunctionOrMethodParamRange(D, ArgIdx);
      return;
    }
  } else if (!Ty->isPointerType() ||
             !Ty->castAs<PointerType>()->getPointeeType()->isCharType()) {
    S.Diag(AL.getLoc(), diag::err_format_attribute_not)
      << "a string type" << IdxExpr->getSourceRange()
      << getFunctionOrMethodParamRange(D, ArgIdx);
    return;
  }

  // check the 3rd argument
  Expr *FirstArgExpr = AL.getArgAsExpr(2);
  uint32_t FirstArg;
  if (!checkUInt32Argument(S, AL, FirstArgExpr, FirstArg, 3))
    return;

  // check if the function is variadic if the 3rd argument non-zero
  if (FirstArg != 0) {
    if (isFunctionOrMethodVariadic(D)) {
      ++NumArgs; // +1 for ...
    } else {
      S.Diag(D->getLocation(), diag::err_format_attribute_requires_variadic);
      return;
    }
  }

  // strftime requires FirstArg to be 0 because it doesn't read from any
  // variable the input is just the current time + the format string.
  if (Kind == StrftimeFormat) {
    if (FirstArg != 0) {
      S.Diag(AL.getLoc(), diag::err_format_strftime_third_parameter)
        << FirstArgExpr->getSourceRange();
      return;
    }
  // if 0 it disables parameter checking (to use with e.g. va_list)
  } else if (FirstArg != 0 && FirstArg != NumArgs) {
    S.Diag(AL.getLoc(), diag::err_attribute_argument_out_of_bounds)
        << AL << 3 << FirstArgExpr->getSourceRange();
    return;
  }

  FormatAttr *NewAttr = S.mergeFormatAttr(D, AL, II, Idx, FirstArg);
  if (NewAttr)
    D->addAttr(NewAttr);
}

/// Handle __attribute__((callback(CalleeIdx, PayloadIdx0, ...))) attributes.
static void handleCallbackAttr(Sema &S, Decl *D, const ParsedAttr &AL) {
  // The index that identifies the callback callee is mandatory.
  if (AL.getNumArgs() == 0) {
    S.Diag(AL.getLoc(), diag::err_callback_attribute_no_callee)
        << AL.getRange();
    return;
  }

  bool HasImplicitThisParam = isInstanceMethod(D);
  int32_t NumArgs = getFunctionOrMethodNumParams(D);

  FunctionDecl *FD = D->getAsFunction();
  assert(FD && "Expected a function declaration!");

  llvm::StringMap<int> NameIdxMapping;
  NameIdxMapping["__"] = -1;

  NameIdxMapping["this"] = 0;

  int Idx = 1;
  for (const ParmVarDecl *PVD : FD->parameters())
    NameIdxMapping[PVD->getName()] = Idx++;

  auto UnknownName = NameIdxMapping.end();

  SmallVector<int, 8> EncodingIndices;
  for (unsigned I = 0, E = AL.getNumArgs(); I < E; ++I) {
    SourceRange SR;
    int32_t ArgIdx;

    if (AL.isArgIdent(I)) {
      IdentifierLoc *IdLoc = AL.getArgAsIdent(I);
      auto It = NameIdxMapping.find(IdLoc->Ident->getName());
      if (It == UnknownName) {
        S.Diag(AL.getLoc(), diag::err_callback_attribute_argument_unknown)
            << IdLoc->Ident << IdLoc->Loc;
        return;
      }

      SR = SourceRange(IdLoc->Loc);
      ArgIdx = It->second;
    } else if (AL.isArgExpr(I)) {
      Expr *IdxExpr = AL.getArgAsExpr(I);

      // If the expression is not parseable as an int32_t we have a problem.
      if (!checkUInt32Argument(S, AL, IdxExpr, (uint32_t &)ArgIdx, I + 1,
                               false)) {
        S.Diag(AL.getLoc(), diag::err_attribute_argument_out_of_bounds)
            << AL << (I + 1) << IdxExpr->getSourceRange();
        return;
      }

      // Check oob, excluding the special values, 0 and -1.
      if (ArgIdx < -1 || ArgIdx > NumArgs) {
        S.Diag(AL.getLoc(), diag::err_attribute_argument_out_of_bounds)
            << AL << (I + 1) << IdxExpr->getSourceRange();
        return;
      }

      SR = IdxExpr->getSourceRange();
    } else {
      llvm_unreachable("Unexpected ParsedAttr argument type!");
    }

    if (ArgIdx == 0 && !HasImplicitThisParam) {
      S.Diag(AL.getLoc(), diag::err_callback_implicit_this_not_available)
          << (I + 1) << SR;
      return;
    }

    // Adjust for the case we do not have an implicit "this" parameter. In this
    // case we decrease all positive values by 1 to get LLVM argument indices.
    if (!HasImplicitThisParam && ArgIdx > 0)
      ArgIdx -= 1;

    EncodingIndices.push_back(ArgIdx);
  }

  int CalleeIdx = EncodingIndices.front();
  // Check if the callee index is proper, thus not "this" and not "unknown".
  // This means the "CalleeIdx" has to be non-negative if "HasImplicitThisParam"
  // is false and positive if "HasImplicitThisParam" is true.
  if (CalleeIdx < (int)HasImplicitThisParam) {
    S.Diag(AL.getLoc(), diag::err_callback_attribute_invalid_callee)
        << AL.getRange();
    return;
  }

  // Get the callee type, note the index adjustment as the AST doesn't contain
  // the this type (which the callee cannot reference anyway!).
  const Type *CalleeType =
      getFunctionOrMethodParamType(D, CalleeIdx - HasImplicitThisParam)
          .getTypePtr();
  if (!CalleeType || !CalleeType->isFunctionPointerType()) {
    S.Diag(AL.getLoc(), diag::err_callback_callee_no_function_type)
        << AL.getRange();
    return;
  }

  const Type *CalleeFnType =
      CalleeType->getPointeeType()->getUnqualifiedDesugaredType();

  // TODO: Check the type of the callee arguments.

  const auto *CalleeFnProtoType = dyn_cast<FunctionProtoType>(CalleeFnType);
  if (!CalleeFnProtoType) {
    S.Diag(AL.getLoc(), diag::err_callback_callee_no_function_type)
        << AL.getRange();
    return;
  }

  if (CalleeFnProtoType->getNumParams() > EncodingIndices.size() - 1) {
    S.Diag(AL.getLoc(), diag::err_attribute_wrong_number_arguments)
        << AL << (unsigned)(EncodingIndices.size() - 1);
    return;
  }

  if (CalleeFnProtoType->getNumParams() < EncodingIndices.size() - 1) {
    S.Diag(AL.getLoc(), diag::err_attribute_wrong_number_arguments)
        << AL << (unsigned)(EncodingIndices.size() - 1);
    return;
  }

  if (CalleeFnProtoType->isVariadic()) {
    S.Diag(AL.getLoc(), diag::err_callback_callee_is_variadic) << AL.getRange();
    return;
  }

  // Do not allow multiple callback attributes.
  if (D->hasAttr<CallbackAttr>()) {
    S.Diag(AL.getLoc(), diag::err_callback_attribute_multiple) << AL.getRange();
    return;
  }

  D->addAttr(::new (S.Context) CallbackAttr(
      S.Context, AL, EncodingIndices.data(), EncodingIndices.size()));
}

static bool isFunctionLike(const Type &T) {
  // Check for explicit function types.
  // 'called_once' is only supported in Objective-C and it has
  // function pointers and block pointers.
  return T.isFunctionPointerType() || T.isBlockPointerType();
}

/// Handle 'called_once' attribute.
static void handleCalledOnceAttr(Sema &S, Decl *D, const ParsedAttr &AL) {
  // 'called_once' only applies to parameters representing functions.
  QualType T = cast<ParmVarDecl>(D)->getType();

  if (!isFunctionLike(*T)) {
    S.Diag(AL.getLoc(), diag::err_called_once_attribute_wrong_type);
    return;
  }

  D->addAttr(::new (S.Context) CalledOnceAttr(S.Context, AL));
}

static void handleTransparentUnionAttr(Sema &S, Decl *D, const ParsedAttr &AL) {
  // Try to find the underlying union declaration.
  RecordDecl *RD = nullptr;
  const auto *TD = dyn_cast<TypedefNameDecl>(D);
  if (TD && TD->getUnderlyingType()->isUnionType())
    RD = TD->getUnderlyingType()->getAsUnionType()->getDecl();
  else
    RD = dyn_cast<RecordDecl>(D);

  if (!RD || !RD->isUnion()) {
    S.Diag(AL.getLoc(), diag::warn_attribute_wrong_decl_type) << AL
                                                              << ExpectedUnion;
    return;
  }

  if (!RD->isCompleteDefinition()) {
    if (!RD->isBeingDefined())
      S.Diag(AL.getLoc(),
             diag::warn_transparent_union_attribute_not_definition);
    return;
  }

  RecordDecl::field_iterator Field = RD->field_begin(),
                          FieldEnd = RD->field_end();
  if (Field == FieldEnd) {
    S.Diag(AL.getLoc(), diag::warn_transparent_union_attribute_zero_fields);
    return;
  }

  FieldDecl *FirstField = *Field;
  QualType FirstType = FirstField->getType();
  if (FirstType->hasFloatingRepresentation() || FirstType->isVectorType()) {
    S.Diag(FirstField->getLocation(),
           diag::warn_transparent_union_attribute_floating)
      << FirstType->isVectorType() << FirstType;
    return;
  }

  if (FirstType->isIncompleteType())
    return;
  uint64_t FirstSize = S.Context.getTypeSize(FirstType);
  uint64_t FirstAlign = S.Context.getTypeAlign(FirstType);
  for (; Field != FieldEnd; ++Field) {
    QualType FieldType = Field->getType();
    if (FieldType->isIncompleteType())
      return;
    // FIXME: this isn't fully correct; we also need to test whether the
    // members of the union would all have the same calling convention as the
    // first member of the union. Checking just the size and alignment isn't
    // sufficient (consider structs passed on the stack instead of in registers
    // as an example).
    if (S.Context.getTypeSize(FieldType) != FirstSize ||
        S.Context.getTypeAlign(FieldType) > FirstAlign) {
      // Warn if we drop the attribute.
      bool isSize = S.Context.getTypeSize(FieldType) != FirstSize;
      unsigned FieldBits = isSize ? S.Context.getTypeSize(FieldType)
                                  : S.Context.getTypeAlign(FieldType);
      S.Diag(Field->getLocation(),
             diag::warn_transparent_union_attribute_field_size_align)
          << isSize << *Field << FieldBits;
      unsigned FirstBits = isSize ? FirstSize : FirstAlign;
      S.Diag(FirstField->getLocation(),
             diag::note_transparent_union_first_field_size_align)
          << isSize << FirstBits;
      return;
    }
  }

  RD->addAttr(::new (S.Context) TransparentUnionAttr(S.Context, AL));
}

void Sema::AddAnnotationAttr(Decl *D, const AttributeCommonInfo &CI,
                             StringRef Str, MutableArrayRef<Expr *> Args) {
  auto *Attr = AnnotateAttr::Create(Context, Str, Args.data(), Args.size(), CI);
  llvm::SmallVector<PartialDiagnosticAt, 8> Notes;
  for (unsigned Idx = 0; Idx < Attr->args_size(); Idx++) {
    Expr *&E = Attr->args_begin()[Idx];
    assert(E && "error are handled before");
    if (E->isValueDependent() || E->isTypeDependent())
      continue;

    if (E->getType()->isArrayType())
      E = ImpCastExprToType(E, Context.getPointerType(E->getType()),
                            clang::CK_ArrayToPointerDecay)
              .get();
    if (E->getType()->isFunctionType())
      E = ImplicitCastExpr::Create(Context,
                                   Context.getPointerType(E->getType()),
                                   clang::CK_FunctionToPointerDecay, E, nullptr,
                                   VK_RValue, FPOptionsOverride());
    if (E->isLValue())
      E = ImplicitCastExpr::Create(Context, E->getType().getNonReferenceType(),
                                   clang::CK_LValueToRValue, E, nullptr,
                                   VK_RValue, FPOptionsOverride());

    Expr::EvalResult Eval;
    Notes.clear();
    Eval.Diag = &Notes;

    bool Result =
        E->EvaluateAsConstantExpr(Eval, Context);

    /// Result means the expression can be folded to a constant.
    /// Note.empty() means the expression is a valid constant expression in the
    /// current language mode.
    if (!Result || !Notes.empty()) {
      Diag(E->getBeginLoc(), diag::err_attribute_argument_n_type)
          << CI << (Idx + 1) << AANT_ArgumentConstantExpr;
      for (auto &Note : Notes)
        Diag(Note.first, Note.second);
      return;
    }
    assert(Eval.Val.hasValue());
    E = ConstantExpr::Create(Context, E, Eval.Val);
  }
  D->addAttr(Attr);
}

static void handleAnnotateAttr(Sema &S, Decl *D, const ParsedAttr &AL) {
  // Make sure that there is a string literal as the annotation's first
  // argument.
  StringRef Str;
  if (!S.checkStringLiteralArgumentAttr(AL, 0, Str))
    return;

  llvm::SmallVector<Expr *, 4> Args;
  Args.reserve(AL.getNumArgs() - 1);
  for (unsigned Idx = 1; Idx < AL.getNumArgs(); Idx++) {
    assert(!AL.isArgIdent(Idx));
    Args.push_back(AL.getArgAsExpr(Idx));
  }

  S.AddAnnotationAttr(D, AL, Str, Args);
}

static void handleAlignValueAttr(Sema &S, Decl *D, const ParsedAttr &AL) {
  S.AddAlignValueAttr(D, AL, AL.getArgAsExpr(0));
}

void Sema::AddAlignValueAttr(Decl *D, const AttributeCommonInfo &CI, Expr *E) {
  AlignValueAttr TmpAttr(Context, CI, E);
  SourceLocation AttrLoc = CI.getLoc();

  QualType T;
  if (const auto *TD = dyn_cast<TypedefNameDecl>(D))
    T = TD->getUnderlyingType();
  else if (const auto *VD = dyn_cast<ValueDecl>(D))
    T = VD->getType();
  else
    llvm_unreachable("Unknown decl type for align_value");

  if (!T->isDependentType() && !T->isAnyPointerType() &&
      !T->isReferenceType() && !T->isMemberPointerType()) {
    Diag(AttrLoc, diag::warn_attribute_pointer_or_reference_only)
      << &TmpAttr << T << D->getSourceRange();
    return;
  }

  if (!E->isValueDependent()) {
    llvm::APSInt Alignment;
    ExprResult ICE = VerifyIntegerConstantExpression(
        E, &Alignment, diag::err_align_value_attribute_argument_not_int);
    if (ICE.isInvalid())
      return;

    if (!Alignment.isPowerOf2()) {
      Diag(AttrLoc, diag::err_alignment_not_power_of_two)
        << E->getSourceRange();
      return;
    }

    D->addAttr(::new (Context) AlignValueAttr(Context, CI, ICE.get()));
    return;
  }

  // Save dependent expressions in the AST to be instantiated.
  D->addAttr(::new (Context) AlignValueAttr(Context, CI, E));
}

static void handleAlignedAttr(Sema &S, Decl *D, const ParsedAttr &AL) {
  // check the attribute arguments.
  if (AL.getNumArgs() > 1) {
    S.Diag(AL.getLoc(), diag::err_attribute_wrong_number_arguments) << AL << 1;
    return;
  }

  if (AL.getNumArgs() == 0) {
    D->addAttr(::new (S.Context) AlignedAttr(S.Context, AL, true, nullptr));
    return;
  }

  Expr *E = AL.getArgAsExpr(0);
  if (AL.isPackExpansion() && !E->containsUnexpandedParameterPack()) {
    S.Diag(AL.getEllipsisLoc(),
           diag::err_pack_expansion_without_parameter_packs);
    return;
  }

  if (!AL.isPackExpansion() && S.DiagnoseUnexpandedParameterPack(E))
    return;

  S.AddAlignedAttr(D, AL, E, AL.isPackExpansion());
}

void Sema::AddAlignedAttr(Decl *D, const AttributeCommonInfo &CI, Expr *E,
                          bool IsPackExpansion) {
  AlignedAttr TmpAttr(Context, CI, true, E);
  SourceLocation AttrLoc = CI.getLoc();

  // C++11 alignas(...) and C11 _Alignas(...) have additional requirements.
  if (TmpAttr.isAlignas()) {
    // C++11 [dcl.align]p1:
    //   An alignment-specifier may be applied to a variable or to a class
    //   data member, but it shall not be applied to a bit-field, a function
    //   parameter, the formal parameter of a catch clause, or a variable
    //   declared with the register storage class specifier. An
    //   alignment-specifier may also be applied to the declaration of a class
    //   or enumeration type.
    // C11 6.7.5/2:
    //   An alignment attribute shall not be specified in a declaration of
    //   a typedef, or a bit-field, or a function, or a parameter, or an
    //   object declared with the register storage-class specifier.
    int DiagKind = -1;
    if (isa<ParmVarDecl>(D)) {
      DiagKind = 0;
    } else if (const auto *VD = dyn_cast<VarDecl>(D)) {
      if (VD->getStorageClass() == SC_Register)
        DiagKind = 1;
      if (VD->isExceptionVariable())
        DiagKind = 2;
    } else if (const auto *FD = dyn_cast<FieldDecl>(D)) {
      if (FD->isBitField())
        DiagKind = 3;
    } else if (!isa<TagDecl>(D)) {
      Diag(AttrLoc, diag::err_attribute_wrong_decl_type) << &TmpAttr
        << (TmpAttr.isC11() ? ExpectedVariableOrField
                            : ExpectedVariableFieldOrTag);
      return;
    }
    if (DiagKind != -1) {
      Diag(AttrLoc, diag::err_alignas_attribute_wrong_decl_type)
        << &TmpAttr << DiagKind;
      return;
    }
  }

  if (E->isValueDependent()) {
    // We can't support a dependent alignment on a non-dependent type,
    // because we have no way to model that a type is "alignment-dependent"
    // but not dependent in any other way.
    if (const auto *TND = dyn_cast<TypedefNameDecl>(D)) {
      if (!TND->getUnderlyingType()->isDependentType()) {
        Diag(AttrLoc, diag::err_alignment_dependent_typedef_name)
            << E->getSourceRange();
        return;
      }
    }

    // Save dependent expressions in the AST to be instantiated.
    AlignedAttr *AA = ::new (Context) AlignedAttr(Context, CI, true, E);
    AA->setPackExpansion(IsPackExpansion);
    D->addAttr(AA);
    return;
  }

  // FIXME: Cache the number on the AL object?
  llvm::APSInt Alignment;
  ExprResult ICE = VerifyIntegerConstantExpression(
      E, &Alignment, diag::err_aligned_attribute_argument_not_int);
  if (ICE.isInvalid())
    return;

  uint64_t AlignVal = Alignment.getZExtValue();

  // C++11 [dcl.align]p2:
  //   -- if the constant expression evaluates to zero, the alignment
  //      specifier shall have no effect
  // C11 6.7.5p6:
  //   An alignment specification of zero has no effect.
  if (!(TmpAttr.isAlignas() && !Alignment)) {
    if (!llvm::isPowerOf2_64(AlignVal)) {
      Diag(AttrLoc, diag::err_alignment_not_power_of_two)
        << E->getSourceRange();
      return;
    }
  }

  unsigned MaximumAlignment = Sema::MaximumAlignment;
  if (Context.getTargetInfo().getTriple().isOSBinFormatCOFF())
    MaximumAlignment = std::min(MaximumAlignment, 8192u);
  if (AlignVal > MaximumAlignment) {
    Diag(AttrLoc, diag::err_attribute_aligned_too_great)
        << MaximumAlignment << E->getSourceRange();
    return;
  }

  if (Context.getTargetInfo().isTLSSupported()) {
    unsigned MaxTLSAlign =
        Context.toCharUnitsFromBits(Context.getTargetInfo().getMaxTLSAlign())
            .getQuantity();
    const auto *VD = dyn_cast<VarDecl>(D);
    if (MaxTLSAlign && AlignVal > MaxTLSAlign && VD &&
        VD->getTLSKind() != VarDecl::TLS_None) {
      Diag(VD->getLocation(), diag::err_tls_var_aligned_over_maximum)
          << (unsigned)AlignVal << VD << MaxTLSAlign;
      return;
    }
  }

  AlignedAttr *AA = ::new (Context) AlignedAttr(Context, CI, true, ICE.get());
  AA->setPackExpansion(IsPackExpansion);
  D->addAttr(AA);
}

void Sema::AddAlignedAttr(Decl *D, const AttributeCommonInfo &CI,
                          TypeSourceInfo *TS, bool IsPackExpansion) {
  // FIXME: Cache the number on the AL object if non-dependent?
  // FIXME: Perform checking of type validity
  AlignedAttr *AA = ::new (Context) AlignedAttr(Context, CI, false, TS);
  AA->setPackExpansion(IsPackExpansion);
  D->addAttr(AA);
}

void Sema::CheckAlignasUnderalignment(Decl *D) {
  assert(D->hasAttrs() && "no attributes on decl");

  QualType UnderlyingTy, DiagTy;
  if (const auto *VD = dyn_cast<ValueDecl>(D)) {
    UnderlyingTy = DiagTy = VD->getType();
  } else {
    UnderlyingTy = DiagTy = Context.getTagDeclType(cast<TagDecl>(D));
    if (const auto *ED = dyn_cast<EnumDecl>(D))
      UnderlyingTy = ED->getIntegerType();
  }
  if (DiagTy->isDependentType() || DiagTy->isIncompleteType())
    return;

  // C++11 [dcl.align]p5, C11 6.7.5/4:
  //   The combined effect of all alignment attributes in a declaration shall
  //   not specify an alignment that is less strict than the alignment that
  //   would otherwise be required for the entity being declared.
  AlignedAttr *AlignasAttr = nullptr;
  AlignedAttr *LastAlignedAttr = nullptr;
  unsigned Align = 0;
  for (auto *I : D->specific_attrs<AlignedAttr>()) {
    if (I->isAlignmentDependent())
      return;
    if (I->isAlignas())
      AlignasAttr = I;
    Align = std::max(Align, I->getAlignment(Context));
    LastAlignedAttr = I;
  }

  if (Align && DiagTy->isSizelessType()) {
    Diag(LastAlignedAttr->getLocation(), diag::err_attribute_sizeless_type)
        << LastAlignedAttr << DiagTy;
  } else if (AlignasAttr && Align) {
    CharUnits RequestedAlign = Context.toCharUnitsFromBits(Align);
    CharUnits NaturalAlign = Context.getTypeAlignInChars(UnderlyingTy);
    if (NaturalAlign > RequestedAlign)
      Diag(AlignasAttr->getLocation(), diag::err_alignas_underaligned)
        << DiagTy << (unsigned)NaturalAlign.getQuantity();
  }
}

bool Sema::checkMSInheritanceAttrOnDefinition(
    CXXRecordDecl *RD, SourceRange Range, bool BestCase,
    MSInheritanceModel ExplicitModel) {
  assert(RD->hasDefinition() && "RD has no definition!");

  // We may not have seen base specifiers or any virtual methods yet.  We will
  // have to wait until the record is defined to catch any mismatches.
  if (!RD->getDefinition()->isCompleteDefinition())
    return false;

  // The unspecified model never matches what a definition could need.
  if (ExplicitModel == MSInheritanceModel::Unspecified)
    return false;

  if (BestCase) {
    if (RD->calculateInheritanceModel() == ExplicitModel)
      return false;
  } else {
    if (RD->calculateInheritanceModel() <= ExplicitModel)
      return false;
  }

  Diag(Range.getBegin(), diag::err_mismatched_ms_inheritance)
      << 0 /*definition*/;
  Diag(RD->getDefinition()->getLocation(), diag::note_defined_here) << RD;
  return true;
}

/// parseModeAttrArg - Parses attribute mode string and returns parsed type
/// attribute.
static void parseModeAttrArg(Sema &S, StringRef Str, unsigned &DestWidth,
                             bool &IntegerMode, bool &ComplexMode,
                             bool &ExplicitIEEE) {
  IntegerMode = true;
  ComplexMode = false;
  switch (Str.size()) {
  case 2:
    switch (Str[0]) {
    case 'Q':
      DestWidth = 8;
      break;
    case 'H':
      DestWidth = 16;
      break;
    case 'S':
      DestWidth = 32;
      break;
    case 'D':
      DestWidth = 64;
      break;
    case 'X':
      DestWidth = 96;
      break;
    case 'K': // KFmode - IEEE quad precision (__float128)
      ExplicitIEEE = true;
      DestWidth = Str[1] == 'I' ? 0 : 128;
      break;
    case 'T':
      ExplicitIEEE = false;
      DestWidth = 128;
      break;
    }
    if (Str[1] == 'F') {
      IntegerMode = false;
    } else if (Str[1] == 'C') {
      IntegerMode = false;
      ComplexMode = true;
    } else if (Str[1] != 'I') {
      DestWidth = 0;
    }
    break;
  case 4:
    // FIXME: glibc uses 'word' to define register_t; this is narrower than a
    // pointer on PIC16 and other embedded platforms.
    if (Str == "word")
      DestWidth = S.Context.getTargetInfo().getRegisterWidth();
    else if (Str == "byte")
      DestWidth = S.Context.getTargetInfo().getCharWidth();
    break;
  case 7:
    if (Str == "pointer")
      DestWidth = S.Context.getTargetInfo().getPointerWidth(0);
    break;
  case 11:
    if (Str == "unwind_word")
      DestWidth = S.Context.getTargetInfo().getUnwindWordWidth();
    break;
  }
}

/// handleModeAttr - This attribute modifies the width of a decl with primitive
/// type.
///
/// Despite what would be logical, the mode attribute is a decl attribute, not a
/// type attribute: 'int ** __attribute((mode(HI))) *G;' tries to make 'G' be
/// HImode, not an intermediate pointer.
static void handleModeAttr(Sema &S, Decl *D, const ParsedAttr &AL) {
  // This attribute isn't documented, but glibc uses it.  It changes
  // the width of an int or unsigned int to the specified size.
  if (!AL.isArgIdent(0)) {
    S.Diag(AL.getLoc(), diag::err_attribute_argument_type)
        << AL << AANT_ArgumentIdentifier;
    return;
  }

  IdentifierInfo *Name = AL.getArgAsIdent(0)->Ident;

  S.AddModeAttr(D, AL, Name);
}

void Sema::AddModeAttr(Decl *D, const AttributeCommonInfo &CI,
                       IdentifierInfo *Name, bool InInstantiation) {
  StringRef Str = Name->getName();
  normalizeName(Str);
  SourceLocation AttrLoc = CI.getLoc();

  unsigned DestWidth = 0;
  bool IntegerMode = true;
  bool ComplexMode = false;
  bool ExplicitIEEE = false;
  llvm::APInt VectorSize(64, 0);
  if (Str.size() >= 4 && Str[0] == 'V') {
    // Minimal length of vector mode is 4: 'V' + NUMBER(>=1) + TYPE(>=2).
    size_t StrSize = Str.size();
    size_t VectorStringLength = 0;
    while ((VectorStringLength + 1) < StrSize &&
           isdigit(Str[VectorStringLength + 1]))
      ++VectorStringLength;
    if (VectorStringLength &&
        !Str.substr(1, VectorStringLength).getAsInteger(10, VectorSize) &&
        VectorSize.isPowerOf2()) {
      parseModeAttrArg(*this, Str.substr(VectorStringLength + 1), DestWidth,
                       IntegerMode, ComplexMode, ExplicitIEEE);
      // Avoid duplicate warning from template instantiation.
      if (!InInstantiation)
        Diag(AttrLoc, diag::warn_vector_mode_deprecated);
    } else {
      VectorSize = 0;
    }
  }

  if (!VectorSize)
    parseModeAttrArg(*this, Str, DestWidth, IntegerMode, ComplexMode,
                     ExplicitIEEE);

  // FIXME: Sync this with InitializePredefinedMacros; we need to match int8_t
  // and friends, at least with glibc.
  // FIXME: Make sure floating-point mappings are accurate
  // FIXME: Support XF and TF types
  if (!DestWidth) {
    Diag(AttrLoc, diag::err_machine_mode) << 0 /*Unknown*/ << Name;
    return;
  }

  QualType OldTy;
  if (const auto *TD = dyn_cast<TypedefNameDecl>(D))
    OldTy = TD->getUnderlyingType();
  else if (const auto *ED = dyn_cast<EnumDecl>(D)) {
    // Something like 'typedef enum { X } __attribute__((mode(XX))) T;'.
    // Try to get type from enum declaration, default to int.
    OldTy = ED->getIntegerType();
    if (OldTy.isNull())
      OldTy = Context.IntTy;
  } else
    OldTy = cast<ValueDecl>(D)->getType();

  if (OldTy->isDependentType()) {
    D->addAttr(::new (Context) ModeAttr(Context, CI, Name));
    return;
  }

  // Base type can also be a vector type (see PR17453).
  // Distinguish between base type and base element type.
  QualType OldElemTy = OldTy;
  if (const auto *VT = OldTy->getAs<VectorType>())
    OldElemTy = VT->getElementType();

  // GCC allows 'mode' attribute on enumeration types (even incomplete), except
  // for vector modes. So, 'enum X __attribute__((mode(QI)));' forms a complete
  // type, 'enum { A } __attribute__((mode(V4SI)))' is rejected.
  if ((isa<EnumDecl>(D) || OldElemTy->getAs<EnumType>()) &&
      VectorSize.getBoolValue()) {
    Diag(AttrLoc, diag::err_enum_mode_vector_type) << Name << CI.getRange();
    return;
  }
  bool IntegralOrAnyEnumType = (OldElemTy->isIntegralOrEnumerationType() &&
                                !OldElemTy->isExtIntType()) ||
                               OldElemTy->getAs<EnumType>();

  if (!OldElemTy->getAs<BuiltinType>() && !OldElemTy->isComplexType() &&
      !IntegralOrAnyEnumType)
    Diag(AttrLoc, diag::err_mode_not_primitive);
  else if (IntegerMode) {
    if (!IntegralOrAnyEnumType)
      Diag(AttrLoc, diag::err_mode_wrong_type);
  } else if (ComplexMode) {
    if (!OldElemTy->isComplexType())
      Diag(AttrLoc, diag::err_mode_wrong_type);
  } else {
    if (!OldElemTy->isFloatingType())
      Diag(AttrLoc, diag::err_mode_wrong_type);
  }

  QualType NewElemTy;

  if (IntegerMode)
    NewElemTy = Context.getIntTypeForBitwidth(DestWidth,
                                              OldElemTy->isSignedIntegerType());
  else
    NewElemTy = Context.getRealTypeForBitwidth(DestWidth, ExplicitIEEE);

  if (NewElemTy.isNull()) {
    Diag(AttrLoc, diag::err_machine_mode) << 1 /*Unsupported*/ << Name;
    return;
  }

  if (ComplexMode) {
    NewElemTy = Context.getComplexType(NewElemTy);
  }

  QualType NewTy = NewElemTy;
  if (VectorSize.getBoolValue()) {
    NewTy = Context.getVectorType(NewTy, VectorSize.getZExtValue(),
                                  VectorType::GenericVector);
  } else if (const auto *OldVT = OldTy->getAs<VectorType>()) {
    // Complex machine mode does not support base vector types.
    if (ComplexMode) {
      Diag(AttrLoc, diag::err_complex_mode_vector_type);
      return;
    }
    unsigned NumElements = Context.getTypeSize(OldElemTy) *
                           OldVT->getNumElements() /
                           Context.getTypeSize(NewElemTy);
    NewTy =
        Context.getVectorType(NewElemTy, NumElements, OldVT->getVectorKind());
  }

  if (NewTy.isNull()) {
    Diag(AttrLoc, diag::err_mode_wrong_type);
    return;
  }

  // Install the new type.
  if (auto *TD = dyn_cast<TypedefNameDecl>(D))
    TD->setModedTypeSourceInfo(TD->getTypeSourceInfo(), NewTy);
  else if (auto *ED = dyn_cast<EnumDecl>(D))
    ED->setIntegerType(NewTy);
  else
    cast<ValueDecl>(D)->setType(NewTy);

  D->addAttr(::new (Context) ModeAttr(Context, CI, Name));
}

static void handleNoDebugAttr(Sema &S, Decl *D, const ParsedAttr &AL) {
  D->addAttr(::new (S.Context) NoDebugAttr(S.Context, AL));
}

AlwaysInlineAttr *Sema::mergeAlwaysInlineAttr(Decl *D,
                                              const AttributeCommonInfo &CI,
                                              const IdentifierInfo *Ident) {
  if (OptimizeNoneAttr *Optnone = D->getAttr<OptimizeNoneAttr>()) {
    Diag(CI.getLoc(), diag::warn_attribute_ignored) << Ident;
    Diag(Optnone->getLocation(), diag::note_conflicting_attribute);
    return nullptr;
  }

  if (D->hasAttr<AlwaysInlineAttr>())
    return nullptr;

  return ::new (Context) AlwaysInlineAttr(Context, CI);
}

CommonAttr *Sema::mergeCommonAttr(Decl *D, const ParsedAttr &AL) {
  if (checkAttrMutualExclusion<InternalLinkageAttr>(*this, D, AL))
    return nullptr;

  return ::new (Context) CommonAttr(Context, AL);
}

CommonAttr *Sema::mergeCommonAttr(Decl *D, const CommonAttr &AL) {
  if (checkAttrMutualExclusion<InternalLinkageAttr>(*this, D, AL))
    return nullptr;

  return ::new (Context) CommonAttr(Context, AL);
}

InternalLinkageAttr *Sema::mergeInternalLinkageAttr(Decl *D,
                                                    const ParsedAttr &AL) {
  if (const auto *VD = dyn_cast<VarDecl>(D)) {
    // Attribute applies to Var but not any subclass of it (like ParmVar,
    // ImplicitParm or VarTemplateSpecialization).
    if (VD->getKind() != Decl::Var) {
      Diag(AL.getLoc(), diag::warn_attribute_wrong_decl_type)
          << AL << (getLangOpts().CPlusPlus ? ExpectedFunctionVariableOrClass
                                            : ExpectedVariableOrFunction);
      return nullptr;
    }
    // Attribute does not apply to non-static local variables.
    if (VD->hasLocalStorage()) {
      Diag(VD->getLocation(), diag::warn_internal_linkage_local_storage);
      return nullptr;
    }
  }

  if (checkAttrMutualExclusion<CommonAttr>(*this, D, AL))
    return nullptr;

  return ::new (Context) InternalLinkageAttr(Context, AL);
}
InternalLinkageAttr *
Sema::mergeInternalLinkageAttr(Decl *D, const InternalLinkageAttr &AL) {
  if (const auto *VD = dyn_cast<VarDecl>(D)) {
    // Attribute applies to Var but not any subclass of it (like ParmVar,
    // ImplicitParm or VarTemplateSpecialization).
    if (VD->getKind() != Decl::Var) {
      Diag(AL.getLocation(), diag::warn_attribute_wrong_decl_type)
          << &AL << (getLangOpts().CPlusPlus ? ExpectedFunctionVariableOrClass
                                             : ExpectedVariableOrFunction);
      return nullptr;
    }
    // Attribute does not apply to non-static local variables.
    if (VD->hasLocalStorage()) {
      Diag(VD->getLocation(), diag::warn_internal_linkage_local_storage);
      return nullptr;
    }
  }

  if (checkAttrMutualExclusion<CommonAttr>(*this, D, AL))
    return nullptr;

  return ::new (Context) InternalLinkageAttr(Context, AL);
}

MinSizeAttr *Sema::mergeMinSizeAttr(Decl *D, const AttributeCommonInfo &CI) {
  if (OptimizeNoneAttr *Optnone = D->getAttr<OptimizeNoneAttr>()) {
    Diag(CI.getLoc(), diag::warn_attribute_ignored) << "'minsize'";
    Diag(Optnone->getLocation(), diag::note_conflicting_attribute);
    return nullptr;
  }

  if (D->hasAttr<MinSizeAttr>())
    return nullptr;

  return ::new (Context) MinSizeAttr(Context, CI);
}

NoSpeculativeLoadHardeningAttr *Sema::mergeNoSpeculativeLoadHardeningAttr(
    Decl *D, const NoSpeculativeLoadHardeningAttr &AL) {
  if (checkAttrMutualExclusion<SpeculativeLoadHardeningAttr>(*this, D, AL))
    return nullptr;

  return ::new (Context) NoSpeculativeLoadHardeningAttr(Context, AL);
}

SwiftNameAttr *Sema::mergeSwiftNameAttr(Decl *D, const SwiftNameAttr &SNA,
                                        StringRef Name) {
  if (const auto *PrevSNA = D->getAttr<SwiftNameAttr>()) {
    if (PrevSNA->getName() != Name && !PrevSNA->isImplicit()) {
      Diag(PrevSNA->getLocation(), diag::err_attributes_are_not_compatible)
          << PrevSNA << &SNA;
      Diag(SNA.getLoc(), diag::note_conflicting_attribute);
    }

    D->dropAttr<SwiftNameAttr>();
  }
  return ::new (Context) SwiftNameAttr(Context, SNA, Name);
}

OptimizeNoneAttr *Sema::mergeOptimizeNoneAttr(Decl *D,
                                              const AttributeCommonInfo &CI) {
  if (AlwaysInlineAttr *Inline = D->getAttr<AlwaysInlineAttr>()) {
    Diag(Inline->getLocation(), diag::warn_attribute_ignored) << Inline;
    Diag(CI.getLoc(), diag::note_conflicting_attribute);
    D->dropAttr<AlwaysInlineAttr>();
  }
  if (MinSizeAttr *MinSize = D->getAttr<MinSizeAttr>()) {
    Diag(MinSize->getLocation(), diag::warn_attribute_ignored) << MinSize;
    Diag(CI.getLoc(), diag::note_conflicting_attribute);
    D->dropAttr<MinSizeAttr>();
  }

  if (D->hasAttr<OptimizeNoneAttr>())
    return nullptr;

  return ::new (Context) OptimizeNoneAttr(Context, CI);
}

SpeculativeLoadHardeningAttr *Sema::mergeSpeculativeLoadHardeningAttr(
    Decl *D, const SpeculativeLoadHardeningAttr &AL) {
  if (checkAttrMutualExclusion<NoSpeculativeLoadHardeningAttr>(*this, D, AL))
    return nullptr;

  return ::new (Context) SpeculativeLoadHardeningAttr(Context, AL);
}

PreferDSPAttr *Sema::mergePreferDSPAttr(Decl *D, const PreferDSPAttr &AL) {
  if (checkAttrMutualExclusion<PreferSoftLogicAttr>(*this, D, AL))
    return nullptr;

  return ::new (Context) PreferDSPAttr(Context, AL);
}

PreferSoftLogicAttr *Sema::mergePreferSoftLogicAttr(
    Decl *D, const PreferSoftLogicAttr &AL) {
  if (checkAttrMutualExclusion<PreferDSPAttr>(*this, D, AL))
    return nullptr;

  return ::new (Context) PreferSoftLogicAttr(Context, AL);
}

static void handleAlwaysInlineAttr(Sema &S, Decl *D, const ParsedAttr &AL) {
  if (checkAttrMutualExclusion<NotTailCalledAttr>(S, D, AL))
    return;

  if (AlwaysInlineAttr *Inline =
          S.mergeAlwaysInlineAttr(D, AL, AL.getAttrName()))
    D->addAttr(Inline);
}

static void handleMinSizeAttr(Sema &S, Decl *D, const ParsedAttr &AL) {
  if (MinSizeAttr *MinSize = S.mergeMinSizeAttr(D, AL))
    D->addAttr(MinSize);
}

static void handleOptimizeNoneAttr(Sema &S, Decl *D, const ParsedAttr &AL) {
  if (OptimizeNoneAttr *Optnone = S.mergeOptimizeNoneAttr(D, AL))
    D->addAttr(Optnone);
}

static void handleSYCLDeviceAttr(Sema &S, Decl *D, const ParsedAttr &AL) {
  auto *FD = cast<FunctionDecl>(D);
  if (!FD->isExternallyVisible()) {
    S.Diag(AL.getLoc(), diag::err_sycl_attribute_internal_function) << AL;
    return;
  }

  handleSimpleAttribute<SYCLDeviceAttr>(S, D, AL);
}

static void handleSYCLDeviceIndirectlyCallableAttr(Sema &S, Decl *D,
                                                   const ParsedAttr &AL) {
  auto *FD = cast<FunctionDecl>(D);
  if (!FD->isExternallyVisible()) {
    S.Diag(AL.getLoc(), diag::err_sycl_attribute_internal_function) << AL;
    return;
  }

  D->addAttr(SYCLDeviceAttr::CreateImplicit(S.Context));
  handleSimpleAttribute<SYCLDeviceIndirectlyCallableAttr>(S, D, AL);
}

#if INTEL_CUSTOMIZATION
static void handleSYCLUnmaskedAttr(Sema &S, Decl *D, const ParsedAttr &AL) {
  if (S.LangOpts.SYCLIsHost)
    return;

  auto *FD = cast<FunctionDecl>(D);
  // Function must have at least one parameter.
  if (getFunctionOrMethodNumParams(D) < 1) {
    S.Diag(FD->getLocation(), diag::warn_sycl_unmasked_num_of_function_params);
    return;
  }

  if (!FD->isExternallyVisible()) {
    S.Diag(AL.getLoc(), diag::err_sycl_attribute_internal_function) << AL;
    return;
  }

  D->addAttr(SYCLDeviceAttr::CreateImplicit(S.Context));
  D->addAttr(SYCLDeviceIndirectlyCallableAttr::CreateImplicit(S.Context));

  handleSimpleAttribute<SYCLUnmaskedAttr>(S, D, AL);
}
#endif // INTEL_CUSTOMIZATION

static void handleSYCLRegisterNumAttr(Sema &S, Decl *D, const ParsedAttr &AL) {
  if (!AL.checkExactlyNumArgs(S, 1))
    return;
  uint32_t RegNo = 0;
  const Expr *E = AL.getArgAsExpr(0);
  if (!checkUInt32Argument(S, AL, E, RegNo, 0, /*StrictlyUnsigned=*/true))
    return;
  D->addAttr(::new (S.Context) SYCLRegisterNumAttr(S.Context, AL, RegNo));
}

static void handleConstantAttr(Sema &S, Decl *D, const ParsedAttr &AL) {
  if (checkAttrMutualExclusion<CUDASharedAttr>(S, D, AL) ||
      checkAttrMutualExclusion<HIPManagedAttr>(S, D, AL))
    return;
  const auto *VD = cast<VarDecl>(D);
  if (VD->hasLocalStorage()) {
    S.Diag(AL.getLoc(), diag::err_cuda_nonstatic_constdev);
    return;
  }
  D->addAttr(::new (S.Context) CUDAConstantAttr(S.Context, AL));
}

static void handleSharedAttr(Sema &S, Decl *D, const ParsedAttr &AL) {
  if (checkAttrMutualExclusion<CUDAConstantAttr>(S, D, AL) ||
      checkAttrMutualExclusion<HIPManagedAttr>(S, D, AL))
    return;
  const auto *VD = cast<VarDecl>(D);
  // extern __shared__ is only allowed on arrays with no length (e.g.
  // "int x[]").
  if (!S.getLangOpts().GPURelocatableDeviceCode && VD->hasExternalStorage() &&
      !isa<IncompleteArrayType>(VD->getType())) {
    S.Diag(AL.getLoc(), diag::err_cuda_extern_shared) << VD;
    return;
  }
  if (S.getLangOpts().CUDA && VD->hasLocalStorage() &&
      S.CUDADiagIfHostCode(AL.getLoc(), diag::err_cuda_host_shared)
          << S.CurrentCUDATarget())
    return;
  D->addAttr(::new (S.Context) CUDASharedAttr(S.Context, AL));
}

static void handleGlobalAttr(Sema &S, Decl *D, const ParsedAttr &AL) {
  if (checkAttrMutualExclusion<CUDADeviceAttr>(S, D, AL) ||
      checkAttrMutualExclusion<CUDAHostAttr>(S, D, AL)) {
    return;
  }
  const auto *FD = cast<FunctionDecl>(D);
  if (!FD->getReturnType()->isVoidType() &&
      !FD->getReturnType()->getAs<AutoType>() &&
      !FD->getReturnType()->isInstantiationDependentType()) {
    SourceRange RTRange = FD->getReturnTypeSourceRange();
    S.Diag(FD->getTypeSpecStartLoc(), diag::err_kern_type_not_void_return)
        << FD->getType()
        << (RTRange.isValid() ? FixItHint::CreateReplacement(RTRange, "void")
                              : FixItHint());
    return;
  }
  if (const auto *Method = dyn_cast<CXXMethodDecl>(FD)) {
    if (Method->isInstance()) {
      S.Diag(Method->getBeginLoc(), diag::err_kern_is_nonstatic_method)
          << Method;
      return;
    }
    S.Diag(Method->getBeginLoc(), diag::warn_kern_is_method) << Method;
  }
  // Only warn for "inline" when compiling for host, to cut down on noise.
  if (FD->isInlineSpecified() && !S.getLangOpts().CUDAIsDevice)
    S.Diag(FD->getBeginLoc(), diag::warn_kern_is_inline) << FD;

  D->addAttr(::new (S.Context) CUDAGlobalAttr(S.Context, AL));
  // In host compilation the kernel is emitted as a stub function, which is
  // a helper function for launching the kernel. The instructions in the helper
  // function has nothing to do with the source code of the kernel. Do not emit
  // debug info for the stub function to avoid confusing the debugger.
  if (S.LangOpts.HIP && !S.LangOpts.CUDAIsDevice)
    D->addAttr(NoDebugAttr::CreateImplicit(S.Context));
}

static void handleDeviceAttr(Sema &S, Decl *D, const ParsedAttr &AL) {
  if (checkAttrMutualExclusion<CUDAGlobalAttr>(S, D, AL)) {
    return;
  }

  if (const auto *VD = dyn_cast<VarDecl>(D)) {
    if (VD->hasLocalStorage()) {
      S.Diag(AL.getLoc(), diag::err_cuda_nonstatic_constdev);
      return;
    }
  }

  if (auto *A = D->getAttr<CUDADeviceAttr>()) {
    if (!A->isImplicit())
      return;
    D->dropAttr<CUDADeviceAttr>();
  }
  D->addAttr(::new (S.Context) CUDADeviceAttr(S.Context, AL));
}

static void handleManagedAttr(Sema &S, Decl *D, const ParsedAttr &AL) {
  if (checkAttrMutualExclusion<CUDAConstantAttr>(S, D, AL) ||
      checkAttrMutualExclusion<CUDASharedAttr>(S, D, AL)) {
    return;
  }

  if (const auto *VD = dyn_cast<VarDecl>(D)) {
    if (VD->hasLocalStorage()) {
      S.Diag(AL.getLoc(), diag::err_cuda_nonstatic_constdev);
      return;
    }
  }
  if (!D->hasAttr<HIPManagedAttr>())
    D->addAttr(::new (S.Context) HIPManagedAttr(S.Context, AL));
  if (!D->hasAttr<CUDADeviceAttr>())
    D->addAttr(CUDADeviceAttr::CreateImplicit(S.Context));
}

static void handleGNUInlineAttr(Sema &S, Decl *D, const ParsedAttr &AL) {
  const auto *Fn = cast<FunctionDecl>(D);
  if (!Fn->isInlineSpecified()) {
    S.Diag(AL.getLoc(), diag::warn_gnu_inline_attribute_requires_inline);
    return;
  }

  if (S.LangOpts.CPlusPlus && Fn->getStorageClass() != SC_Extern)
    S.Diag(AL.getLoc(), diag::warn_gnu_inline_cplusplus_without_extern);

  D->addAttr(::new (S.Context) GNUInlineAttr(S.Context, AL));
}

static void handleCallConvAttr(Sema &S, Decl *D, const ParsedAttr &AL) {
  if (hasDeclarator(D)) return;

  // Diagnostic is emitted elsewhere: here we store the (valid) AL
  // in the Decl node for syntactic reasoning, e.g., pretty-printing.
  CallingConv CC;
  if (S.CheckCallingConvAttr(AL, CC, /*FD*/nullptr))
    return;

  if (!isa<ObjCMethodDecl>(D)) {
    S.Diag(AL.getLoc(), diag::warn_attribute_wrong_decl_type)
        << AL << ExpectedFunctionOrMethod;
    return;
  }

  switch (AL.getKind()) {
  case ParsedAttr::AT_FastCall:
    D->addAttr(::new (S.Context) FastCallAttr(S.Context, AL));
    return;
  case ParsedAttr::AT_StdCall:
    D->addAttr(::new (S.Context) StdCallAttr(S.Context, AL));
    return;
  case ParsedAttr::AT_ThisCall:
    D->addAttr(::new (S.Context) ThisCallAttr(S.Context, AL));
    return;
  case ParsedAttr::AT_CDecl:
    D->addAttr(::new (S.Context) CDeclAttr(S.Context, AL));
    return;
  case ParsedAttr::AT_Pascal:
    D->addAttr(::new (S.Context) PascalAttr(S.Context, AL));
    return;
  case ParsedAttr::AT_SwiftCall:
    D->addAttr(::new (S.Context) SwiftCallAttr(S.Context, AL));
    return;
  case ParsedAttr::AT_VectorCall:
    D->addAttr(::new (S.Context) VectorCallAttr(S.Context, AL));
    return;
  case ParsedAttr::AT_MSABI:
    D->addAttr(::new (S.Context) MSABIAttr(S.Context, AL));
    return;
  case ParsedAttr::AT_SysVABI:
    D->addAttr(::new (S.Context) SysVABIAttr(S.Context, AL));
    return;
  case ParsedAttr::AT_RegCall:
    D->addAttr(::new (S.Context) RegCallAttr(S.Context, AL));
    return;
  case ParsedAttr::AT_Pcs: {
    PcsAttr::PCSType PCS;
    switch (CC) {
    case CC_AAPCS:
      PCS = PcsAttr::AAPCS;
      break;
    case CC_AAPCS_VFP:
      PCS = PcsAttr::AAPCS_VFP;
      break;
    default:
      llvm_unreachable("unexpected calling convention in pcs attribute");
    }

    D->addAttr(::new (S.Context) PcsAttr(S.Context, AL, PCS));
    return;
  }
  case ParsedAttr::AT_AArch64VectorPcs:
    D->addAttr(::new (S.Context) AArch64VectorPcsAttr(S.Context, AL));
    return;
  case ParsedAttr::AT_IntelOclBicc:
    D->addAttr(::new (S.Context) IntelOclBiccAttr(S.Context, AL));
    return;
#if INTEL_CUSTOMIZATION
  case ParsedAttr::AT_IntelOclBiccAVX:
    D->addAttr(::new (S.Context) IntelOclBiccAVXAttr(S.Context, AL));
    return;
  case ParsedAttr::AT_IntelOclBiccAVX512:
    D->addAttr(::new (S.Context) IntelOclBiccAVX512Attr(S.Context, AL));
    return;
#endif // INTEL_CUSTOMIZATION
  case ParsedAttr::AT_PreserveMost:
    D->addAttr(::new (S.Context) PreserveMostAttr(S.Context, AL));
    return;
  case ParsedAttr::AT_PreserveAll:
    D->addAttr(::new (S.Context) PreserveAllAttr(S.Context, AL));
    return;
  default:
    llvm_unreachable("unexpected attribute kind");
  }
}

static void handleSuppressAttr(Sema &S, Decl *D, const ParsedAttr &AL) {
  if (!AL.checkAtLeastNumArgs(S, 1))
    return;

  std::vector<StringRef> DiagnosticIdentifiers;
  for (unsigned I = 0, E = AL.getNumArgs(); I != E; ++I) {
    StringRef RuleName;

    if (!S.checkStringLiteralArgumentAttr(AL, I, RuleName, nullptr))
      return;

    // FIXME: Warn if the rule name is unknown. This is tricky because only
    // clang-tidy knows about available rules.
    DiagnosticIdentifiers.push_back(RuleName);
  }
  D->addAttr(::new (S.Context)
                 SuppressAttr(S.Context, AL, DiagnosticIdentifiers.data(),
                              DiagnosticIdentifiers.size()));
}

static void handleLifetimeCategoryAttr(Sema &S, Decl *D, const ParsedAttr &AL) {
  TypeSourceInfo *DerefTypeLoc = nullptr;
  QualType ParmType;
  if (AL.hasParsedType()) {
    ParmType = S.GetTypeFromParser(AL.getTypeArg(), &DerefTypeLoc);

    unsigned SelectIdx = ~0U;
    if (ParmType->isReferenceType())
      SelectIdx = 0;
    else if (ParmType->isArrayType())
      SelectIdx = 1;

    if (SelectIdx != ~0U) {
      S.Diag(AL.getLoc(), diag::err_attribute_invalid_argument)
          << SelectIdx << AL;
      return;
    }
  }

  // To check if earlier decl attributes do not conflict the newly parsed ones
  // we always add (and check) the attribute to the cannonical decl.
  D = D->getCanonicalDecl();
  if (AL.getKind() == ParsedAttr::AT_Owner) {
    if (checkAttrMutualExclusion<PointerAttr>(S, D, AL))
      return;
    if (const auto *OAttr = D->getAttr<OwnerAttr>()) {
      const Type *ExistingDerefType = OAttr->getDerefTypeLoc()
                                          ? OAttr->getDerefType().getTypePtr()
                                          : nullptr;
      if (ExistingDerefType != ParmType.getTypePtrOrNull()) {
        S.Diag(AL.getLoc(), diag::err_attributes_are_not_compatible)
            << AL << OAttr;
        S.Diag(OAttr->getLocation(), diag::note_conflicting_attribute);
      }
      return;
    }
    for (Decl *Redecl : D->redecls()) {
      Redecl->addAttr(::new (S.Context) OwnerAttr(S.Context, AL, DerefTypeLoc));
    }
  } else {
    if (checkAttrMutualExclusion<OwnerAttr>(S, D, AL))
      return;
    if (const auto *PAttr = D->getAttr<PointerAttr>()) {
      const Type *ExistingDerefType = PAttr->getDerefTypeLoc()
                                          ? PAttr->getDerefType().getTypePtr()
                                          : nullptr;
      if (ExistingDerefType != ParmType.getTypePtrOrNull()) {
        S.Diag(AL.getLoc(), diag::err_attributes_are_not_compatible)
            << AL << PAttr;
        S.Diag(PAttr->getLocation(), diag::note_conflicting_attribute);
      }
      return;
    }
    for (Decl *Redecl : D->redecls()) {
      Redecl->addAttr(::new (S.Context)
                          PointerAttr(S.Context, AL, DerefTypeLoc));
    }
  }
}

bool Sema::CheckCallingConvAttr(const ParsedAttr &Attrs, CallingConv &CC,
                                const FunctionDecl *FD) {
  if (Attrs.isInvalid())
    return true;

  if (Attrs.hasProcessingCache()) {
    CC = (CallingConv) Attrs.getProcessingCache();
    return false;
  }

  unsigned ReqArgs = Attrs.getKind() == ParsedAttr::AT_Pcs ? 1 : 0;
  if (!Attrs.checkExactlyNumArgs(*this, ReqArgs)) {
    Attrs.setInvalid();
    return true;
  }

  const TargetInfo &TI = Context.getTargetInfo();
  // TODO: diagnose uses of these conventions on the wrong target.
  switch (Attrs.getKind()) {
  case ParsedAttr::AT_CDecl:
    CC = TI.getDefaultCallingConv();
    break;
  case ParsedAttr::AT_FastCall:
    CC = CC_X86FastCall;
    break;
  case ParsedAttr::AT_StdCall:
    CC = CC_X86StdCall;
    break;
  case ParsedAttr::AT_ThisCall:
    CC = CC_X86ThisCall;
    break;
  case ParsedAttr::AT_Pascal:
    CC = CC_X86Pascal;
    break;
  case ParsedAttr::AT_SwiftCall:
    CC = CC_Swift;
    break;
  case ParsedAttr::AT_VectorCall:
    CC = CC_X86VectorCall;
    break;
  case ParsedAttr::AT_AArch64VectorPcs:
    CC = CC_AArch64VectorCall;
    break;
  case ParsedAttr::AT_RegCall:
    CC = CC_X86RegCall;
    break;
  case ParsedAttr::AT_MSABI:
    CC = Context.getTargetInfo().getTriple().isOSWindows() ? CC_C :
                                                             CC_Win64;
    break;
  case ParsedAttr::AT_SysVABI:
    CC = Context.getTargetInfo().getTriple().isOSWindows() ? CC_X86_64SysV :
                                                             CC_C;
    break;
  case ParsedAttr::AT_Pcs: {
    StringRef StrRef;
    if (!checkStringLiteralArgumentAttr(Attrs, 0, StrRef)) {
      Attrs.setInvalid();
      return true;
    }
    if (StrRef == "aapcs") {
      CC = CC_AAPCS;
      break;
    } else if (StrRef == "aapcs-vfp") {
      CC = CC_AAPCS_VFP;
      break;
    }

    Attrs.setInvalid();
    Diag(Attrs.getLoc(), diag::err_invalid_pcs);
    return true;
  }
  case ParsedAttr::AT_IntelOclBicc:
    CC = CC_IntelOclBicc;
    break;
#if INTEL_CUSTOMIZATION
  case ParsedAttr::AT_IntelOclBiccAVX:
    CC = CC_IntelOclBiccAVX;
    break;
  case ParsedAttr::AT_IntelOclBiccAVX512:
    CC = CC_IntelOclBiccAVX512;
    break;
#endif // INTEL_CUSTOMIZATION
  case ParsedAttr::AT_PreserveMost:
    CC = CC_PreserveMost;
    break;
  case ParsedAttr::AT_PreserveAll:
    CC = CC_PreserveAll;
    break;
  default: llvm_unreachable("unexpected attribute kind");
  }

  TargetInfo::CallingConvCheckResult A = TargetInfo::CCCR_OK;
  // CUDA functions may have host and/or device attributes which indicate
  // their targeted execution environment, therefore the calling convention
  // of functions in CUDA should be checked against the target deduced based
  // on their host/device attributes.
  if (LangOpts.CUDA) {
    auto *Aux = Context.getAuxTargetInfo();
    auto CudaTarget = IdentifyCUDATarget(FD);
    bool CheckHost = false, CheckDevice = false;
    switch (CudaTarget) {
    case CFT_HostDevice:
      CheckHost = true;
      CheckDevice = true;
      break;
    case CFT_Host:
      CheckHost = true;
      break;
    case CFT_Device:
    case CFT_Global:
      CheckDevice = true;
      break;
    case CFT_InvalidTarget:
      llvm_unreachable("unexpected cuda target");
    }
    auto *HostTI = LangOpts.CUDAIsDevice ? Aux : &TI;
    auto *DeviceTI = LangOpts.CUDAIsDevice ? &TI : Aux;
    if (CheckHost && HostTI)
      A = HostTI->checkCallingConvention(CC);
    if (A == TargetInfo::CCCR_OK && CheckDevice && DeviceTI)
      A = DeviceTI->checkCallingConvention(CC);
  } else {
    A = TI.checkCallingConvention(CC);
  }

  switch (A) {
  case TargetInfo::CCCR_OK:
    break;

  case TargetInfo::CCCR_Ignore:
    // Treat an ignored convention as if it was an explicit C calling convention
    // attribute. For example, __stdcall on Win x64 functions as __cdecl, so
    // that command line flags that change the default convention to
    // __vectorcall don't affect declarations marked __stdcall.
    CC = CC_C;
    break;

  case TargetInfo::CCCR_Error:
    Diag(Attrs.getLoc(), diag::error_cconv_unsupported)
        << Attrs << (int)CallingConventionIgnoredReason::ForThisTarget;
    break;

  case TargetInfo::CCCR_Warning: {
    Diag(Attrs.getLoc(), diag::warn_cconv_unsupported)
        << Attrs << (int)CallingConventionIgnoredReason::ForThisTarget;

    // This convention is not valid for the target. Use the default function or
    // method calling convention.
    bool IsCXXMethod = false, IsVariadic = false;
    if (FD) {
      IsCXXMethod = FD->isCXXInstanceMember();
      IsVariadic = FD->isVariadic();
    }
    CC = Context.getDefaultCallingConvention(IsVariadic, IsCXXMethod);
    break;
  }
  }

  Attrs.setProcessingCache((unsigned) CC);
  return false;
}

/// Pointer-like types in the default address space.
static bool isValidSwiftContextType(QualType Ty) {
  if (!Ty->hasPointerRepresentation())
    return Ty->isDependentType();
  return Ty->getPointeeType().getAddressSpace() == LangAS::Default;
}

/// Pointers and references in the default address space.
static bool isValidSwiftIndirectResultType(QualType Ty) {
  if (const auto *PtrType = Ty->getAs<PointerType>()) {
    Ty = PtrType->getPointeeType();
  } else if (const auto *RefType = Ty->getAs<ReferenceType>()) {
    Ty = RefType->getPointeeType();
  } else {
    return Ty->isDependentType();
  }
  return Ty.getAddressSpace() == LangAS::Default;
}

/// Pointers and references to pointers in the default address space.
static bool isValidSwiftErrorResultType(QualType Ty) {
  if (const auto *PtrType = Ty->getAs<PointerType>()) {
    Ty = PtrType->getPointeeType();
  } else if (const auto *RefType = Ty->getAs<ReferenceType>()) {
    Ty = RefType->getPointeeType();
  } else {
    return Ty->isDependentType();
  }
  if (!Ty.getQualifiers().empty())
    return false;
  return isValidSwiftContextType(Ty);
}

void Sema::AddParameterABIAttr(Decl *D, const AttributeCommonInfo &CI,
                               ParameterABI abi) {

  QualType type = cast<ParmVarDecl>(D)->getType();

  if (auto existingAttr = D->getAttr<ParameterABIAttr>()) {
    if (existingAttr->getABI() != abi) {
      Diag(CI.getLoc(), diag::err_attributes_are_not_compatible)
          << getParameterABISpelling(abi) << existingAttr;
      Diag(existingAttr->getLocation(), diag::note_conflicting_attribute);
      return;
    }
  }

  switch (abi) {
  case ParameterABI::Ordinary:
    llvm_unreachable("explicit attribute for ordinary parameter ABI?");

  case ParameterABI::SwiftContext:
    if (!isValidSwiftContextType(type)) {
      Diag(CI.getLoc(), diag::err_swift_abi_parameter_wrong_type)
          << getParameterABISpelling(abi) << /*pointer to pointer */ 0 << type;
    }
    D->addAttr(::new (Context) SwiftContextAttr(Context, CI));
    return;

  case ParameterABI::SwiftErrorResult:
    if (!isValidSwiftErrorResultType(type)) {
      Diag(CI.getLoc(), diag::err_swift_abi_parameter_wrong_type)
          << getParameterABISpelling(abi) << /*pointer to pointer */ 1 << type;
    }
    D->addAttr(::new (Context) SwiftErrorResultAttr(Context, CI));
    return;

  case ParameterABI::SwiftIndirectResult:
    if (!isValidSwiftIndirectResultType(type)) {
      Diag(CI.getLoc(), diag::err_swift_abi_parameter_wrong_type)
          << getParameterABISpelling(abi) << /*pointer*/ 0 << type;
    }
    D->addAttr(::new (Context) SwiftIndirectResultAttr(Context, CI));
    return;
  }
  llvm_unreachable("bad parameter ABI attribute");
}

/// Checks a regparm attribute, returning true if it is ill-formed and
/// otherwise setting numParams to the appropriate value.
bool Sema::CheckRegparmAttr(const ParsedAttr &AL, unsigned &numParams) {
  if (AL.isInvalid())
    return true;

  if (!AL.checkExactlyNumArgs(*this, 1)) {
    AL.setInvalid();
    return true;
  }

  uint32_t NP;
  Expr *NumParamsExpr = AL.getArgAsExpr(0);
  if (!checkUInt32Argument(*this, AL, NumParamsExpr, NP)) {
    AL.setInvalid();
    return true;
  }

  if (Context.getTargetInfo().getRegParmMax() == 0) {
    Diag(AL.getLoc(), diag::err_attribute_regparm_wrong_platform)
      << NumParamsExpr->getSourceRange();
    AL.setInvalid();
    return true;
  }

  numParams = NP;
  if (numParams > Context.getTargetInfo().getRegParmMax()) {
    Diag(AL.getLoc(), diag::err_attribute_regparm_invalid_number)
      << Context.getTargetInfo().getRegParmMax() << NumParamsExpr->getSourceRange();
    AL.setInvalid();
    return true;
  }

  return false;
}

// Checks whether an argument of launch_bounds attribute is
// acceptable, performs implicit conversion to Rvalue, and returns
// non-nullptr Expr result on success. Otherwise, it returns nullptr
// and may output an error.
static Expr *makeLaunchBoundsArgExpr(Sema &S, Expr *E,
                                     const CUDALaunchBoundsAttr &AL,
                                     const unsigned Idx) {
  if (S.DiagnoseUnexpandedParameterPack(E))
    return nullptr;

  // Accept template arguments for now as they depend on something else.
  // We'll get to check them when they eventually get instantiated.
  if (E->isValueDependent())
    return E;

  Optional<llvm::APSInt> I = llvm::APSInt(64);
  if (!(I = E->getIntegerConstantExpr(S.Context))) {
    S.Diag(E->getExprLoc(), diag::err_attribute_argument_n_type)
        << &AL << Idx << AANT_ArgumentIntegerConstant << E->getSourceRange();
    return nullptr;
  }
  // Make sure we can fit it in 32 bits.
  if (!I->isIntN(32)) {
    S.Diag(E->getExprLoc(), diag::err_ice_too_large)
        << I->toString(10, false) << 32 << /* Unsigned */ 1;
    return nullptr;
  }
  if (*I < 0)
    S.Diag(E->getExprLoc(), diag::warn_attribute_argument_n_negative)
        << &AL << Idx << E->getSourceRange();

  // We may need to perform implicit conversion of the argument.
  InitializedEntity Entity = InitializedEntity::InitializeParameter(
      S.Context, S.Context.getConstType(S.Context.IntTy), /*consume*/ false);
  ExprResult ValArg = S.PerformCopyInitialization(Entity, SourceLocation(), E);
  assert(!ValArg.isInvalid() &&
         "Unexpected PerformCopyInitialization() failure.");

  return ValArg.getAs<Expr>();
}

void Sema::AddLaunchBoundsAttr(Decl *D, const AttributeCommonInfo &CI,
                               Expr *MaxThreads, Expr *MinBlocks) {
  CUDALaunchBoundsAttr TmpAttr(Context, CI, MaxThreads, MinBlocks);
  MaxThreads = makeLaunchBoundsArgExpr(*this, MaxThreads, TmpAttr, 0);
  if (MaxThreads == nullptr)
    return;

  if (MinBlocks) {
    MinBlocks = makeLaunchBoundsArgExpr(*this, MinBlocks, TmpAttr, 1);
    if (MinBlocks == nullptr)
      return;
  }

  D->addAttr(::new (Context)
                 CUDALaunchBoundsAttr(Context, CI, MaxThreads, MinBlocks));
}

static void handleLaunchBoundsAttr(Sema &S, Decl *D, const ParsedAttr &AL) {
  if (!AL.checkAtLeastNumArgs(S, 1) || !AL.checkAtMostNumArgs(S, 2))
    return;

  S.AddLaunchBoundsAttr(D, AL, AL.getArgAsExpr(0),
                        AL.getNumArgs() > 1 ? AL.getArgAsExpr(1) : nullptr);
}

static void handleArgumentWithTypeTagAttr(Sema &S, Decl *D,
                                          const ParsedAttr &AL) {
  if (!AL.isArgIdent(0)) {
    S.Diag(AL.getLoc(), diag::err_attribute_argument_n_type)
        << AL << /* arg num = */ 1 << AANT_ArgumentIdentifier;
    return;
  }

  ParamIdx ArgumentIdx;
  if (!checkFunctionOrMethodParameterIndex(S, D, AL, 2, AL.getArgAsExpr(1),
                                           ArgumentIdx))
    return;

  ParamIdx TypeTagIdx;
  if (!checkFunctionOrMethodParameterIndex(S, D, AL, 3, AL.getArgAsExpr(2),
                                           TypeTagIdx))
    return;

  bool IsPointer = AL.getAttrName()->getName() == "pointer_with_type_tag";
  if (IsPointer) {
    // Ensure that buffer has a pointer type.
    unsigned ArgumentIdxAST = ArgumentIdx.getASTIndex();
    if (ArgumentIdxAST >= getFunctionOrMethodNumParams(D) ||
        !getFunctionOrMethodParamType(D, ArgumentIdxAST)->isPointerType())
      S.Diag(AL.getLoc(), diag::err_attribute_pointers_only) << AL << 0;
  }

  D->addAttr(::new (S.Context) ArgumentWithTypeTagAttr(
      S.Context, AL, AL.getArgAsIdent(0)->Ident, ArgumentIdx, TypeTagIdx,
      IsPointer));
}

static void handleTypeTagForDatatypeAttr(Sema &S, Decl *D,
                                         const ParsedAttr &AL) {
  if (!AL.isArgIdent(0)) {
    S.Diag(AL.getLoc(), diag::err_attribute_argument_n_type)
        << AL << 1 << AANT_ArgumentIdentifier;
    return;
  }

  if (!AL.checkExactlyNumArgs(S, 1))
    return;

  if (!isa<VarDecl>(D)) {
    S.Diag(AL.getLoc(), diag::err_attribute_wrong_decl_type)
        << AL << ExpectedVariable;
    return;
  }

  IdentifierInfo *PointerKind = AL.getArgAsIdent(0)->Ident;
  TypeSourceInfo *MatchingCTypeLoc = nullptr;
  S.GetTypeFromParser(AL.getMatchingCType(), &MatchingCTypeLoc);
  assert(MatchingCTypeLoc && "no type source info for attribute argument");

  D->addAttr(::new (S.Context) TypeTagForDatatypeAttr(
      S.Context, AL, PointerKind, MatchingCTypeLoc, AL.getLayoutCompatible(),
      AL.getMustBeNull()));
}

void Sema::AddSYCLIntelNoGlobalWorkOffsetAttr(Decl *D,
                                              const AttributeCommonInfo &CI,
                                              Expr *E) {
  if (!E->isValueDependent()) {
    // Validate that we have an integer constant expression and then store the
    // converted constant expression into the semantic attribute so that we
    // don't have to evaluate it again later.
    llvm::APSInt ArgVal;
    ExprResult Res = VerifyIntegerConstantExpression(E, &ArgVal);
    if (Res.isInvalid())
      return;
    E = Res.get();

    // Check to see if there's a duplicate attribute with different values
    // already applied to the declaration.
    if (const auto *DeclAttr = D->getAttr<SYCLIntelNoGlobalWorkOffsetAttr>()) {
      // If the other attribute argument is instantiation dependent, we won't
      // have converted it to a constant expression yet and thus we test
      // whether this is a null pointer.
<<<<<<< HEAD
      if (const auto *DeclExpr = dyn_cast<ConstantExpr>(DeclAttr->getValue())) {
        if (ArgVal != DeclExpr->getResultAsAPSInt()) {
          Diag(CI.getLoc(), diag::warn_duplicate_attribute) << CI;
          Diag(DeclAttr->getLoc(), diag::note_previous_attribute);
        }
        // Drop the duplicate attribute.
=======
      const auto *DeclExpr = dyn_cast<ConstantExpr>(DeclAttr->getValue());
      if (DeclExpr && ArgVal != DeclExpr->getResultAsAPSInt()) {
        Diag(CI.getLoc(), diag::warn_duplicate_attribute) << CI;
        Diag(DeclAttr->getLoc(), diag::note_previous_attribute);
>>>>>>> c9012655
        return;
      }
    }
  }

  D->addAttr(::new (Context) SYCLIntelNoGlobalWorkOffsetAttr(Context, CI, E));
}

SYCLIntelNoGlobalWorkOffsetAttr *Sema::MergeSYCLIntelNoGlobalWorkOffsetAttr(
    Decl *D, const SYCLIntelNoGlobalWorkOffsetAttr &A) {
  // Check to see if there's a duplicate attribute with different values
  // already applied to the declaration.
  if (const auto *DeclAttr = D->getAttr<SYCLIntelNoGlobalWorkOffsetAttr>()) {
<<<<<<< HEAD
    if (const auto *DeclExpr = dyn_cast<ConstantExpr>(DeclAttr->getValue())) {
      if (const auto *MergeExpr = dyn_cast<ConstantExpr>(A.getValue())) {
        if (DeclExpr->getResultAsAPSInt() != MergeExpr->getResultAsAPSInt()) {
          Diag(DeclAttr->getLoc(), diag::warn_duplicate_attribute) << &A;
          Diag(A.getLoc(), diag::note_previous_attribute);
        }
        // Do not add a duplicate attribute.
        return nullptr;
      }
=======
    const auto *DeclExpr = dyn_cast<ConstantExpr>(DeclAttr->getValue());
    const auto *MergeExpr = dyn_cast<ConstantExpr>(A.getValue());
    if (DeclExpr && MergeExpr &&
        DeclExpr->getResultAsAPSInt() != MergeExpr->getResultAsAPSInt()) {
      Diag(DeclAttr->getLoc(), diag::warn_duplicate_attribute) << &A;
      Diag(A.getLoc(), diag::note_previous_attribute);
      return nullptr;
>>>>>>> c9012655
    }
  }
  return ::new (Context)
      SYCLIntelNoGlobalWorkOffsetAttr(Context, A, A.getValue());
}

static void handleSYCLIntelNoGlobalWorkOffsetAttr(Sema &S, Decl *D,
                                                  const ParsedAttr &A) {
  S.CheckDeprecatedSYCLAttributeSpelling(A);

  // If no attribute argument is specified, set to default value '1'.
  Expr *E = A.isArgExpr(0)
                ? A.getArgAsExpr(0)
                : IntegerLiteral::Create(S.Context, llvm::APInt(32, 1),
                                         S.Context.IntTy, A.getLoc());

  S.AddSYCLIntelNoGlobalWorkOffsetAttr(D, A, E);
}

/// Handle the [[intelfpga::doublepump]] and [[intelfpga::singlepump]] attributes.
/// One but not both can be specified
/// Both are incompatible with the __register__ attribute.
template <typename AttrType, typename IncompatAttrType>
static void handleIntelFPGAPumpAttr(Sema &S, Decl *D, const ParsedAttr &A) {
#if INTEL_CUSTOMIZATION
  if (checkValidSYCLSpelling(S, A))
   return;
#endif // INTEL_CUSTOMIZATION

  checkForDuplicateAttribute<AttrType>(S, D, A);
  if (checkAttrMutualExclusion<IncompatAttrType>(S, D, A))
    return;

  if (checkAttrMutualExclusion<IntelFPGARegisterAttr>(S, D, A))
    return;

  if (!D->hasAttr<IntelFPGAMemoryAttr>())
    D->addAttr(IntelFPGAMemoryAttr::CreateImplicit(
        S.Context, IntelFPGAMemoryAttr::Default));

  S.CheckDeprecatedSYCLAttributeSpelling(A);

  handleSimpleAttribute<AttrType>(S, D, A);
}

/// Handle the [[intelfpga::memory]] attribute.
/// This is incompatible with the [[intelfpga::register]] attribute.
static void handleIntelFPGAMemoryAttr(Sema &S, Decl *D,
                                      const ParsedAttr &AL) {
#if INTEL_CUSTOMIZATION
  if (checkValidSYCLSpelling(S, AL))
   return;
#endif // INTEL_CUSTOMIZATION

  checkForDuplicateAttribute<IntelFPGAMemoryAttr>(S, D, AL);
  if (checkAttrMutualExclusion<IntelFPGARegisterAttr>(S, D, AL))
    return;

  IntelFPGAMemoryAttr::MemoryKind Kind;
  if (AL.getNumArgs() == 0)
    Kind = IntelFPGAMemoryAttr::Default;
  else {
    StringRef Str;
    if (!S.checkStringLiteralArgumentAttr(AL, 0, Str))
      return;
    if (Str.empty() ||
        !IntelFPGAMemoryAttr::ConvertStrToMemoryKind(Str, Kind)) {
      SmallString<256> ValidStrings;
      IntelFPGAMemoryAttr::generateValidStrings(ValidStrings);
      S.Diag(AL.getLoc(), diag::err_intel_fpga_memory_arg_invalid)
          << AL << ValidStrings;
      return;
    }
  }

  // We are adding a user memory attribute, drop any implicit default.
  if (auto *MA = D->getAttr<IntelFPGAMemoryAttr>())
    if (MA->isImplicit())
      D->dropAttr<IntelFPGAMemoryAttr>();

  S.CheckDeprecatedSYCLAttributeSpelling(AL, "fpga_memory");

  D->addAttr(::new (S.Context) IntelFPGAMemoryAttr(S.Context, AL, Kind));
}

/// Check for and diagnose attributes incompatible with register.
/// return true if any incompatible attributes exist.
static bool checkIntelFPGARegisterAttrCompatibility(Sema &S, Decl *D,
                                                    const ParsedAttr &Attr) {
  bool InCompat = false;
  if (auto *MA = D->getAttr<IntelFPGAMemoryAttr>())
    if (!MA->isImplicit() &&
        checkAttrMutualExclusion<IntelFPGAMemoryAttr>(S, D, Attr))
      InCompat = true;
  if (checkAttrMutualExclusion<IntelFPGADoublePumpAttr>(S, D, Attr))
    InCompat = true;
  if (checkAttrMutualExclusion<IntelFPGASinglePumpAttr>(S, D, Attr))
    InCompat = true;
  if (checkAttrMutualExclusion<IntelFPGABankWidthAttr>(S, D, Attr))
    InCompat = true;
  if (checkAttrMutualExclusion<IntelFPGAPrivateCopiesAttr>(S, D, Attr))
    InCompat = true;
  if (auto *NBA = D->getAttr<IntelFPGANumBanksAttr>())
    if (!NBA->isImplicit() &&
        checkAttrMutualExclusion<IntelFPGANumBanksAttr>(S, D, Attr))
      InCompat = true;
#if INTEL_CUSTOMIZATION
  if (checkAttrMutualExclusion<MaxConcurrencyAttr>(S, D, Attr))
    InCompat = true;
  if (checkAttrMutualExclusion<StaticArrayResetAttr>(S, D, Attr))
    InCompat = true;
#endif // INTEL_CUSTOMIZATION
  if (checkAttrMutualExclusion<IntelFPGAMaxReplicatesAttr>(S, D, Attr))
    InCompat = true;
  if (checkAttrMutualExclusion<IntelFPGASimpleDualPortAttr>(S, D, Attr))
    InCompat = true;
  if (checkAttrMutualExclusion<IntelFPGAMergeAttr>(S, D, Attr))
    InCompat = true;
  if (checkAttrMutualExclusion<IntelFPGABankBitsAttr>(S, D, Attr))
    InCompat = true;
  if (checkAttrMutualExclusion<IntelFPGAForcePow2DepthAttr>(S, D, Attr))
    InCompat = true;

  return InCompat;
}

/// Handle the [[intelfpga::register]] attribute.
/// This is incompatible with most of the other memory attributes.
static void handleIntelFPGARegisterAttr(Sema &S, Decl *D, const ParsedAttr &A) {
#if INTEL_CUSTOMIZATION
  if (checkValidSYCLSpelling(S, A))
   return;
#endif // INTEL_CUSTOMIZATION

  checkForDuplicateAttribute<IntelFPGARegisterAttr>(S, D, A);
  if (checkIntelFPGARegisterAttrCompatibility(S, D, A))
    return;

  S.CheckDeprecatedSYCLAttributeSpelling(A, "fpga_register");

  handleSimpleAttribute<IntelFPGARegisterAttr>(S, D, A);
}

/// Handle the [[intelfpga::bankwidth]] and [[intelfpga::numbanks]] attributes.
/// These require a single constant power of two greater than zero.
/// These are incompatible with the register attribute.
/// The numbanks and bank_bits attributes are related.  If bank_bits exists
/// when handling numbanks they are checked for consistency.
template <typename AttrType>
static void handleOneConstantPowerTwoValueAttr(Sema &S, Decl *D,
                                               const ParsedAttr &A) {
#if INTEL_CUSTOMIZATION
  if (checkValidSYCLSpelling(S, A))
   return;
#endif // INTEL_CUSTOMIZATION

  checkForDuplicateAttribute<AttrType>(S, D, A);
  if (checkAttrMutualExclusion<IntelFPGARegisterAttr>(S, D, A))
    return;

  S.CheckDeprecatedSYCLAttributeSpelling(A);

  S.AddOneConstantPowerTwoValueAttr<AttrType>(D, A, A.getArgAsExpr(0));
}

static void handleIntelFPGASimpleDualPortAttr(Sema &S, Decl *D,
                                              const ParsedAttr &AL) {
#if INTEL_CUSTOMIZATION
  if (checkValidSYCLSpelling(S, AL))
   return;
#endif // INTEL_CUSTOMIZATION

  checkForDuplicateAttribute<IntelFPGASimpleDualPortAttr>(S, D, AL);

  if (checkAttrMutualExclusion<IntelFPGARegisterAttr>(S, D, AL))
    return;

  if (!D->hasAttr<IntelFPGAMemoryAttr>())
    D->addAttr(IntelFPGAMemoryAttr::CreateImplicit(
        S.Context, IntelFPGAMemoryAttr::Default));

  S.CheckDeprecatedSYCLAttributeSpelling(AL);

  D->addAttr(::new (S.Context)
                 IntelFPGASimpleDualPortAttr(S.Context, AL));
}

void Sema::AddIntelFPGAMaxReplicatesAttr(Decl *D, const AttributeCommonInfo &CI,
                                         Expr *E) {
  if (!E->isValueDependent()) {
    // Validate that we have an integer constant expression and then store the
    // converted constant expression into the semantic attribute so that we
    // don't have to evaluate it again later.
    llvm::APSInt ArgVal;
    ExprResult Res = VerifyIntegerConstantExpression(E, &ArgVal);
    if (Res.isInvalid())
      return;
    E = Res.get();
    // This attribute requires a strictly positive value.
    if (ArgVal <= 0) {
      Diag(E->getExprLoc(), diag::err_attribute_requires_positive_integer)
          << CI << /*positive*/ 0;
      return;
    }
    // Check to see if there's a duplicate attribute with different values
    // already applied to the declaration.
    if (const auto *DeclAttr = D->getAttr<IntelFPGAMaxReplicatesAttr>()) {
      // If the other attribute argument is instantiation dependent, we won't
      // have converted it to a constant expression yet and thus we test
      // whether this is a null pointer.
<<<<<<< HEAD
      if (const auto *DeclExpr = dyn_cast<ConstantExpr>(DeclAttr->getValue())) {
        if (ArgVal != DeclExpr->getResultAsAPSInt()) {
          Diag(CI.getLoc(), diag::warn_duplicate_attribute) << CI;
          Diag(DeclAttr->getLoc(), diag::note_previous_attribute);
        }
        // Drop the duplicate attribute.
        return;
      }
    }
  }

  // [[intel::fpga_register]] and [[intel::max_replicates()]]
  // attributes are incompatible.
  if (checkAttrMutualExclusion<IntelFPGARegisterAttr>(*this, D, CI))
    return;

  // If the declaration does not have an [[intel::fpga_memory]]
  // attribute, this creates one as an implicit attribute.
  if (!D->hasAttr<IntelFPGAMemoryAttr>())
    D->addAttr(IntelFPGAMemoryAttr::CreateImplicit(
        Context, IntelFPGAMemoryAttr::Default));
=======
      const auto *DeclExpr = dyn_cast<ConstantExpr>(DeclAttr->getValue());
      if (DeclExpr && ArgVal != DeclExpr->getResultAsAPSInt()) {
        Diag(CI.getLoc(), diag::warn_duplicate_attribute) << CI;
        Diag(DeclAttr->getLocation(), diag::note_previous_attribute);
        return;
      }
    }
    // [[intel::fpga_register]] and [[intel::max_replicates()]]
    // attributes are incompatible.
    if (checkAttrMutualExclusion<IntelFPGARegisterAttr>(*this, D, CI))
      return;

    // If the declaration does not have an [[intel::fpga_memory]]
    // attribute, this creates one as an implicit attribute.
    if (!D->hasAttr<IntelFPGAMemoryAttr>())
      D->addAttr(IntelFPGAMemoryAttr::CreateImplicit(
          Context, IntelFPGAMemoryAttr::Default));
  }
>>>>>>> c9012655

  D->addAttr(::new (Context) IntelFPGAMaxReplicatesAttr(Context, CI, E));
}

IntelFPGAMaxReplicatesAttr *
Sema::MergeIntelFPGAMaxReplicatesAttr(Decl *D,
                                      const IntelFPGAMaxReplicatesAttr &A) {
  // Check to see if there's a duplicate attribute with different values
  // already applied to the declaration.
  if (const auto *DeclAttr = D->getAttr<IntelFPGAMaxReplicatesAttr>()) {
<<<<<<< HEAD
    if (const auto *DeclExpr = dyn_cast<ConstantExpr>(DeclAttr->getValue())) {
      if (const auto *MergeExpr = dyn_cast<ConstantExpr>(A.getValue())) {
        if (DeclExpr->getResultAsAPSInt() != MergeExpr->getResultAsAPSInt()) {
          Diag(DeclAttr->getLoc(), diag::warn_duplicate_attribute) << &A;
          Diag(A.getLoc(), diag::note_previous_attribute);
        }
        // Do not add a duplicate attribute.
        return nullptr;
      }
=======
    const auto *DeclExpr = dyn_cast<ConstantExpr>(DeclAttr->getValue());
    const auto *MergeExpr = dyn_cast<ConstantExpr>(A.getValue());
    if (DeclExpr && MergeExpr &&
        DeclExpr->getResultAsAPSInt() != MergeExpr->getResultAsAPSInt()) {
      Diag(DeclAttr->getLoc(), diag::warn_duplicate_attribute) << &A;
      Diag(A.getLoc(), diag::note_previous_attribute);
      return nullptr;
>>>>>>> c9012655
    }
  }
  // [[intel::fpga_register]] and [[intel::max_replicates()]]
  // attributes are incompatible.
  if (checkAttrMutualExclusion<IntelFPGARegisterAttr>(*this, D, A))
    return nullptr;

  return ::new (Context) IntelFPGAMaxReplicatesAttr(Context, A, A.getValue());
}

static void handleIntelFPGAMaxReplicatesAttr(Sema &S, Decl *D,
                                             const ParsedAttr &A) {
#if INTEL_CUSTOMIZATION
  if (checkValidSYCLSpelling(S, A))
   return;
#endif // INTEL_CUSTOMIZATION

  S.CheckDeprecatedSYCLAttributeSpelling(A);

  S.AddIntelFPGAMaxReplicatesAttr(D, A, A.getArgAsExpr(0));
}

/// Handle the merge attribute.
/// This requires two string arguments.  The first argument is a name, the
/// second is a direction.  The direction must be "depth" or "width".
/// This is incompatible with the register attribute.
static void handleIntelFPGAMergeAttr(Sema &S, Decl *D, const ParsedAttr &AL) {

#if INTEL_CUSTOMIZATION
  if (checkValidSYCLSpelling(S, AL))
   return;
#endif // INTEL

  checkForDuplicateAttribute<IntelFPGAMergeAttr>(S, D, AL);

  if (checkAttrMutualExclusion<IntelFPGARegisterAttr>(S, D, AL))
    return;

  SmallVector<StringRef, 2> Results;
  for (int I = 0; I < 2; I++) {
    StringRef Str;
    if (!S.checkStringLiteralArgumentAttr(AL, I, Str))
      return;

    if (I == 1 && Str != "depth" && Str != "width") {
      S.Diag(AL.getLoc(), diag::err_intel_fpga_merge_dir_invalid) << AL;
      return;
    }
    Results.push_back(Str);
  }

  if (!D->hasAttr<IntelFPGAMemoryAttr>())
    D->addAttr(IntelFPGAMemoryAttr::CreateImplicit(
        S.Context, IntelFPGAMemoryAttr::Default));

  S.CheckDeprecatedSYCLAttributeSpelling(AL);

  D->addAttr(::new (S.Context)
                 IntelFPGAMergeAttr(S.Context, AL, Results[0], Results[1]));
}

/// Handle the bank_bits attribute.
/// This attribute accepts a list of values greater than zero.
/// This is incompatible with the register attribute.
/// The numbanks and bank_bits attributes are related. If numbanks exists
/// when handling bank_bits they are checked for consistency. If numbanks
/// hasn't been added yet an implicit one is added with the correct value.
/// If the user later adds a numbanks attribute the implicit one is removed.
/// The values must be consecutive values (i.e. 3,4,5 or 2,1).
static void handleIntelFPGABankBitsAttr(Sema &S, Decl *D, const ParsedAttr &A) {
#if INTEL_CUSTOMIZATION
  if (checkValidSYCLSpelling(S, A))
   return;
#endif // INTEL_CUSTOMIZATION

  checkForDuplicateAttribute<IntelFPGABankBitsAttr>(S, D, A);

  if (!A.checkAtLeastNumArgs(S, 1))
    return;

  if (checkAttrMutualExclusion<IntelFPGARegisterAttr>(S, D, A))
    return;

  SmallVector<Expr *, 8> Args;
  for (unsigned I = 0; I < A.getNumArgs(); ++I) {
    Args.push_back(A.getArgAsExpr(I));
  }

  S.CheckDeprecatedSYCLAttributeSpelling(A);

  S.AddIntelFPGABankBitsAttr(D, A, Args.data(), Args.size());
}

void Sema::AddIntelFPGABankBitsAttr(Decl *D, const AttributeCommonInfo &CI,
                                    Expr **Exprs, unsigned Size) {
  IntelFPGABankBitsAttr TmpAttr(Context, CI, Exprs, Size);
  SmallVector<Expr *, 8> Args;
  SmallVector<int64_t, 8> Values;
  bool ListIsValueDep = false;
  for (auto *E : TmpAttr.args()) {
    llvm::APSInt Value(32, /*IsUnsigned=*/false);
    Expr::EvalResult Result;
    ListIsValueDep = ListIsValueDep || E->isValueDependent();
    if (!E->isValueDependent()) {
      ExprResult ICE = VerifyIntegerConstantExpression(E, &Value);
      if (ICE.isInvalid())
        return;
      if (!Value.isNonNegative()) {
        Diag(E->getExprLoc(), diag::err_attribute_requires_positive_integer)
            << CI << /*non-negative*/ 1;
        return;
      }
      E = ICE.get();
    }
    Args.push_back(E);
    Values.push_back(Value.getExtValue());
  }

  // Check that the list is consecutive.
  if (!ListIsValueDep && Values.size() > 1) {
    bool ListIsAscending = Values[0] < Values[1];
    for (int I = 0, E = Values.size() - 1; I < E; ++I) {
      if (Values[I + 1] != Values[I] + (ListIsAscending ? 1 : -1)) {
        Diag(CI.getLoc(), diag::err_bankbits_non_consecutive) << &TmpAttr;
        return;
      }
    }
  }

  // Check or add the related numbanks attribute.
  if (auto *NBA = D->getAttr<IntelFPGANumBanksAttr>()) {
    Expr *E = NBA->getValue();
    if (!E->isValueDependent()) {
      Expr::EvalResult Result;
      E->EvaluateAsInt(Result, Context);
      llvm::APSInt Value = Result.Val.getInt();
      if (Args.size() != Value.ceilLogBase2()) {
        Diag(TmpAttr.getLoc(), diag::err_bankbits_numbanks_conflicting);
        return;
      }
    }
  } else {
    llvm::APInt Num(32, (unsigned)(1 << Args.size()));
    Expr *NBE =
        IntegerLiteral::Create(Context, Num, Context.IntTy, SourceLocation());
    D->addAttr(IntelFPGANumBanksAttr::CreateImplicit(Context, NBE));
  }

  if (!D->hasAttr<IntelFPGAMemoryAttr>())
    D->addAttr(IntelFPGAMemoryAttr::CreateImplicit(
        Context, IntelFPGAMemoryAttr::Default));

  D->addAttr(::new (Context)
                 IntelFPGABankBitsAttr(Context, CI, Args.data(), Args.size()));
}

void Sema::AddIntelFPGAPrivateCopiesAttr(Decl *D, const AttributeCommonInfo &CI,
                                         Expr *E) {
  if (!E->isValueDependent()) {
    // Validate that we have an integer constant expression and then store the
    // converted constant expression into the semantic attribute so that we
    // don't have to evaluate it again later.
    llvm::APSInt ArgVal;
    ExprResult Res = VerifyIntegerConstantExpression(E, &ArgVal);
    if (Res.isInvalid())
      return;
    E = Res.get();
    // This attribute requires a non-negative value.
    if (ArgVal < 0) {
      Diag(E->getExprLoc(), diag::err_attribute_requires_positive_integer)
          << CI << /*non-negative*/ 1;
      return;
    }
    // Check to see if there's a duplicate attribute with different values
    // already applied to the declaration.
    if (const auto *DeclAttr = D->getAttr<IntelFPGAPrivateCopiesAttr>()) {
      // If the other attribute argument is instantiation dependent, we won't
      // have converted it to a constant expression yet and thus we test
      // whether this is a null pointer.
<<<<<<< HEAD
      if (const auto *DeclExpr = dyn_cast<ConstantExpr>(DeclAttr->getValue())) {
        if (ArgVal != DeclExpr->getResultAsAPSInt()) {
          Diag(CI.getLoc(), diag::warn_duplicate_attribute) << CI;
          Diag(DeclAttr->getLoc(), diag::note_previous_attribute);
        }
        // Drop the duplicate attribute.
        return;
      }
    }
  }

  // [[intel::fpga_register]] and [[intel::private_copies()]]
  // attributes are incompatible.
  if (checkAttrMutualExclusion<IntelFPGARegisterAttr>(*this, D, CI))
    return;

  // If the declaration does not have [[intel::memory]]
  // attribute, this creates default implicit memory.
  if (!D->hasAttr<IntelFPGAMemoryAttr>())
    D->addAttr(IntelFPGAMemoryAttr::CreateImplicit(
        Context, IntelFPGAMemoryAttr::Default));

=======
      const auto *DeclExpr = dyn_cast<ConstantExpr>(DeclAttr->getValue());
      if (DeclExpr && ArgVal != DeclExpr->getResultAsAPSInt()) {
        Diag(CI.getLoc(), diag::warn_duplicate_attribute) << CI;
        Diag(DeclAttr->getLoc(), diag::note_previous_attribute);
        return;
      }
    }
    // [[intel::fpga_register]] and [[intel::private_copies()]]
    // attributes are incompatible.
    if (checkAttrMutualExclusion<IntelFPGARegisterAttr>(*this, D, CI))
      return;
    // If the declaration does not have [[intel::memory]]
    // attribute, this creates default implicit memory.
    if (!D->hasAttr<IntelFPGAMemoryAttr>())
      D->addAttr(IntelFPGAMemoryAttr::CreateImplicit(
          Context, IntelFPGAMemoryAttr::Default));
  }

>>>>>>> c9012655
  D->addAttr(::new (Context) IntelFPGAPrivateCopiesAttr(Context, CI, E));
}

static void handleIntelFPGAPrivateCopiesAttr(Sema &S, Decl *D,
                                             const ParsedAttr &A) {
#if INTEL_CUSTOMIZATION
  if (checkValidSYCLSpelling(S, A))
   return;
#endif // INTEL_CUSTOMIZATION

  S.CheckDeprecatedSYCLAttributeSpelling(A);

  S.AddIntelFPGAPrivateCopiesAttr(D, A, A.getArgAsExpr(0));
}

<<<<<<< HEAD
void Sema::AddIntelFPGAForcePow2DepthAttr(Decl *D,
                                          const AttributeCommonInfo &CI,
                                          Expr *E) {
  if (!E->isValueDependent()) {
    // Validate that we have an integer constant expression and then store the
    // converted constant expression into the semantic attribute so that we
    // don't have to evaluate it again later.
    llvm::APSInt ArgVal;
    ExprResult Res = VerifyIntegerConstantExpression(E, &ArgVal);
    if (Res.isInvalid())
      return;
    E = Res.get();

    // This attribute requires a range of values.
    if (ArgVal < 0 || ArgVal > 1) {
      Diag(E->getBeginLoc(), diag::err_attribute_argument_out_of_range)
          << CI << 0 << 1 << E->getSourceRange();
      return;
    }
=======
static void handleIntelFPGAForcePow2DepthAttr(Sema &S, Decl *D,
                                              const ParsedAttr &A) {
#if INTEL_CUSTOMIZATION
  if (checkValidSYCLSpelling(S, A))
   return;
#endif // INTEL_CUSTOMIZATION
>>>>>>> c9012655

    // Check to see if there's a duplicate attribute with different values
    // already applied to the declaration.
    if (const auto *DeclAttr = D->getAttr<IntelFPGAForcePow2DepthAttr>()) {
      // If the other attribute argument is instantiation dependent, we won't
      // have converted it to a constant expression yet and thus we test
      // whether this is a null pointer.
      if (const auto *DeclExpr = dyn_cast<ConstantExpr>(DeclAttr->getValue())) {
        if (ArgVal != DeclExpr->getResultAsAPSInt()) {
          Diag(CI.getLoc(), diag::warn_duplicate_attribute) << CI;
          Diag(DeclAttr->getLoc(), diag::note_previous_attribute);
        }
        // If there is no mismatch, drop any duplicate attributes.
        return;
      }
    }
  }

  // [[intel::fpga_register]] and [[intel::force_pow2_depth()]]
  // attributes are incompatible.
  if (checkAttrMutualExclusion<IntelFPGARegisterAttr>(*this, D, CI))
    return;

  // If the declaration does not have an [[intel::fpga_memory]]
  // attribute, this creates one as an implicit attribute.
  if (!D->hasAttr<IntelFPGAMemoryAttr>())
    D->addAttr(IntelFPGAMemoryAttr::CreateImplicit(
        Context, IntelFPGAMemoryAttr::Default));

  D->addAttr(::new (Context) IntelFPGAForcePow2DepthAttr(Context, CI, E));
}

IntelFPGAForcePow2DepthAttr *
Sema::MergeIntelFPGAForcePow2DepthAttr(Decl *D,
                                       const IntelFPGAForcePow2DepthAttr &A) {
  // Check to see if there's a duplicate attribute with different values
  // already applied to the declaration.
  if (const auto *DeclAttr = D->getAttr<IntelFPGAForcePow2DepthAttr>()) {
    if (const auto *DeclExpr = dyn_cast<ConstantExpr>(DeclAttr->getValue())) {
      if (const auto *MergeExpr = dyn_cast<ConstantExpr>(A.getValue())) {
        if (DeclExpr->getResultAsAPSInt() != MergeExpr->getResultAsAPSInt()) {
          Diag(DeclAttr->getLoc(), diag::warn_duplicate_attribute) << &A;
          Diag(A.getLoc(), diag::note_previous_attribute);
        }
        // If there is no mismatch, drop any duplicate attributes.
        return nullptr;
      }
    }
  }

  // [[intel::fpga_register]] and [[intel::force_pow2_depth()]]
  // attributes are incompatible.
  if (checkAttrMutualExclusion<IntelFPGARegisterAttr>(*this, D, A))
    return nullptr;

  return ::new (Context) IntelFPGAForcePow2DepthAttr(Context, A, A.getValue());
}

static void handleIntelFPGAForcePow2DepthAttr(Sema &S, Decl *D,
                                              const ParsedAttr &A) {
#if INTEL_CUSTOMIZATION
  if (checkValidSYCLSpelling(S, A))
   return;
#endif // INTEL_CUSTOMIZATION

  S.CheckDeprecatedSYCLAttributeSpelling(A);

  S.AddIntelFPGAForcePow2DepthAttr(D, A, A.getArgAsExpr(0));
}

static void handleXRayLogArgsAttr(Sema &S, Decl *D, const ParsedAttr &AL) {
  ParamIdx ArgCount;

  if (!checkFunctionOrMethodParameterIndex(S, D, AL, 1, AL.getArgAsExpr(0),
                                           ArgCount,
                                           true /* CanIndexImplicitThis */))
    return;

  // ArgCount isn't a parameter index [0;n), it's a count [1;n]
  D->addAttr(::new (S.Context)
                 XRayLogArgsAttr(S.Context, AL, ArgCount.getSourceIndex()));
}

static void handlePatchableFunctionEntryAttr(Sema &S, Decl *D,
                                             const ParsedAttr &AL) {
  uint32_t Count = 0, Offset = 0;
  if (!checkUInt32Argument(S, AL, AL.getArgAsExpr(0), Count, 0, true))
    return;
  if (AL.getNumArgs() == 2) {
    Expr *Arg = AL.getArgAsExpr(1);
    if (!checkUInt32Argument(S, AL, Arg, Offset, 1, true))
      return;
    if (Count < Offset) {
      S.Diag(getAttrLoc(AL), diag::err_attribute_argument_out_of_range)
          << &AL << 0 << Count << Arg->getBeginLoc();
      return;
    }
  }
  D->addAttr(::new (S.Context)
                 PatchableFunctionEntryAttr(S.Context, AL, Count, Offset));
}

void Sema::addSYCLIntelPipeIOAttr(Decl *D, const AttributeCommonInfo &Attr,
                                  Expr *E) {
  VarDecl *VD = cast<VarDecl>(D);
  QualType Ty = VD->getType();
  // TODO: Applicable only on pipe storages. Currently they are defined
  // as structures inside of SYCL headers. Add a check for pipe_storage_t
  // when it is ready.
  if (!Ty->isStructureType()) {
    Diag(Attr.getLoc(), diag::err_attribute_wrong_decl_type_str)
        << Attr.getAttrName() << "SYCL pipe storage declaration";
    return;
  }

  if (!E->isInstantiationDependent()) {
    Optional<llvm::APSInt> ArgVal = E->getIntegerConstantExpr(getASTContext());
    if (!ArgVal) {
      Diag(E->getExprLoc(), diag::err_attribute_argument_type)
          << Attr << AANT_ArgumentIntegerConstant << E->getSourceRange();
      return;
    }
    int32_t ArgInt = ArgVal->getSExtValue();
    if (ArgInt < 0) {
      Diag(E->getExprLoc(), diag::err_attribute_requires_positive_integer)
          << Attr << /*non-negative*/ 1;
      return;
    }
  }

  D->addAttr(::new (Context) SYCLIntelPipeIOAttr(Context, Attr, E));
}

static void handleSYCLIntelPipeIOAttr(Sema &S, Decl *D,
                                      const ParsedAttr &Attr) {
  if (D->isInvalidDecl())
    return;

  Expr *E = Attr.getArgAsExpr(0);
  S.addSYCLIntelPipeIOAttr(D, Attr, E);
}

namespace {
struct IntrinToName {
  uint32_t Id;
  int32_t FullName;
  int32_t ShortName;
};
} // unnamed namespace

static bool ArmBuiltinAliasValid(unsigned BuiltinID, StringRef AliasName,
                                 ArrayRef<IntrinToName> Map,
                                 const char *IntrinNames) {
  if (AliasName.startswith("__arm_"))
    AliasName = AliasName.substr(6);
  const IntrinToName *It = std::lower_bound(
      Map.begin(), Map.end(), BuiltinID,
      [](const IntrinToName &L, unsigned Id) { return L.Id < Id; });
  if (It == Map.end() || It->Id != BuiltinID)
    return false;
  StringRef FullName(&IntrinNames[It->FullName]);
  if (AliasName == FullName)
    return true;
  if (It->ShortName == -1)
    return false;
  StringRef ShortName(&IntrinNames[It->ShortName]);
  return AliasName == ShortName;
}

static bool ArmMveAliasValid(unsigned BuiltinID, StringRef AliasName) {
#include "clang/Basic/arm_mve_builtin_aliases.inc"
  // The included file defines:
  // - ArrayRef<IntrinToName> Map
  // - const char IntrinNames[]
  return ArmBuiltinAliasValid(BuiltinID, AliasName, Map, IntrinNames);
}

static bool ArmCdeAliasValid(unsigned BuiltinID, StringRef AliasName) {
#include "clang/Basic/arm_cde_builtin_aliases.inc"
  return ArmBuiltinAliasValid(BuiltinID, AliasName, Map, IntrinNames);
}

static bool ArmSveAliasValid(unsigned BuiltinID, StringRef AliasName) {
  switch (BuiltinID) {
  default:
    return false;
#define GET_SVE_BUILTINS
#define BUILTIN(name, types, attr) case SVE::BI##name:
#include "clang/Basic/arm_sve_builtins.inc"
    return true;
  }
}

static void handleArmBuiltinAliasAttr(Sema &S, Decl *D, const ParsedAttr &AL) {
  if (!AL.isArgIdent(0)) {
    S.Diag(AL.getLoc(), diag::err_attribute_argument_n_type)
        << AL << 1 << AANT_ArgumentIdentifier;
    return;
  }

  IdentifierInfo *Ident = AL.getArgAsIdent(0)->Ident;
  unsigned BuiltinID = Ident->getBuiltinID();
  StringRef AliasName = cast<FunctionDecl>(D)->getIdentifier()->getName();

  bool IsAArch64 = S.Context.getTargetInfo().getTriple().isAArch64();
  if ((IsAArch64 && !ArmSveAliasValid(BuiltinID, AliasName)) ||
      (!IsAArch64 && !ArmMveAliasValid(BuiltinID, AliasName) &&
       !ArmCdeAliasValid(BuiltinID, AliasName))) {
    S.Diag(AL.getLoc(), diag::err_attribute_arm_builtin_alias);
    return;
  }

  D->addAttr(::new (S.Context) ArmBuiltinAliasAttr(S.Context, AL, Ident));
}

//===----------------------------------------------------------------------===//
// Checker-specific attribute handlers.
//===----------------------------------------------------------------------===//
static bool isValidSubjectOfNSReturnsRetainedAttribute(QualType QT) {
  return QT->isDependentType() || QT->isObjCRetainableType();
}

static bool isValidSubjectOfNSAttribute(QualType QT) {
  return QT->isDependentType() || QT->isObjCObjectPointerType() ||
         QT->isObjCNSObjectType();
}

static bool isValidSubjectOfCFAttribute(QualType QT) {
  return QT->isDependentType() || QT->isPointerType() ||
         isValidSubjectOfNSAttribute(QT);
}

static bool isValidSubjectOfOSAttribute(QualType QT) {
  if (QT->isDependentType())
    return true;
  QualType PT = QT->getPointeeType();
  return !PT.isNull() && PT->getAsCXXRecordDecl() != nullptr;
}

void Sema::AddXConsumedAttr(Decl *D, const AttributeCommonInfo &CI,
                            RetainOwnershipKind K,
                            bool IsTemplateInstantiation) {
  ValueDecl *VD = cast<ValueDecl>(D);
  switch (K) {
  case RetainOwnershipKind::OS:
    handleSimpleAttributeOrDiagnose<OSConsumedAttr>(
        *this, VD, CI, isValidSubjectOfOSAttribute(VD->getType()),
        diag::warn_ns_attribute_wrong_parameter_type,
        /*ExtraArgs=*/CI.getRange(), "os_consumed", /*pointers*/ 1);
    return;
  case RetainOwnershipKind::NS:
    handleSimpleAttributeOrDiagnose<NSConsumedAttr>(
        *this, VD, CI, isValidSubjectOfNSAttribute(VD->getType()),

        // These attributes are normally just advisory, but in ARC, ns_consumed
        // is significant.  Allow non-dependent code to contain inappropriate
        // attributes even in ARC, but require template instantiations to be
        // set up correctly.
        ((IsTemplateInstantiation && getLangOpts().ObjCAutoRefCount)
             ? diag::err_ns_attribute_wrong_parameter_type
             : diag::warn_ns_attribute_wrong_parameter_type),
        /*ExtraArgs=*/CI.getRange(), "ns_consumed", /*objc pointers*/ 0);
    return;
  case RetainOwnershipKind::CF:
    handleSimpleAttributeOrDiagnose<CFConsumedAttr>(
        *this, VD, CI, isValidSubjectOfCFAttribute(VD->getType()),
        diag::warn_ns_attribute_wrong_parameter_type,
        /*ExtraArgs=*/CI.getRange(), "cf_consumed", /*pointers*/ 1);
    return;
  }
}

static Sema::RetainOwnershipKind
parsedAttrToRetainOwnershipKind(const ParsedAttr &AL) {
  switch (AL.getKind()) {
  case ParsedAttr::AT_CFConsumed:
  case ParsedAttr::AT_CFReturnsRetained:
  case ParsedAttr::AT_CFReturnsNotRetained:
    return Sema::RetainOwnershipKind::CF;
  case ParsedAttr::AT_OSConsumesThis:
  case ParsedAttr::AT_OSConsumed:
  case ParsedAttr::AT_OSReturnsRetained:
  case ParsedAttr::AT_OSReturnsNotRetained:
  case ParsedAttr::AT_OSReturnsRetainedOnZero:
  case ParsedAttr::AT_OSReturnsRetainedOnNonZero:
    return Sema::RetainOwnershipKind::OS;
  case ParsedAttr::AT_NSConsumesSelf:
  case ParsedAttr::AT_NSConsumed:
  case ParsedAttr::AT_NSReturnsRetained:
  case ParsedAttr::AT_NSReturnsNotRetained:
  case ParsedAttr::AT_NSReturnsAutoreleased:
    return Sema::RetainOwnershipKind::NS;
  default:
    llvm_unreachable("Wrong argument supplied");
  }
}

bool Sema::checkNSReturnsRetainedReturnType(SourceLocation Loc, QualType QT) {
  if (isValidSubjectOfNSReturnsRetainedAttribute(QT))
    return false;

  Diag(Loc, diag::warn_ns_attribute_wrong_return_type)
      << "'ns_returns_retained'" << 0 << 0;
  return true;
}

/// \return whether the parameter is a pointer to OSObject pointer.
static bool isValidOSObjectOutParameter(const Decl *D) {
  const auto *PVD = dyn_cast<ParmVarDecl>(D);
  if (!PVD)
    return false;
  QualType QT = PVD->getType();
  QualType PT = QT->getPointeeType();
  return !PT.isNull() && isValidSubjectOfOSAttribute(PT);
}

static void handleXReturnsXRetainedAttr(Sema &S, Decl *D,
                                        const ParsedAttr &AL) {
  QualType ReturnType;
  Sema::RetainOwnershipKind K = parsedAttrToRetainOwnershipKind(AL);

  if (const auto *MD = dyn_cast<ObjCMethodDecl>(D)) {
    ReturnType = MD->getReturnType();
  } else if (S.getLangOpts().ObjCAutoRefCount && hasDeclarator(D) &&
             (AL.getKind() == ParsedAttr::AT_NSReturnsRetained)) {
    return; // ignore: was handled as a type attribute
  } else if (const auto *PD = dyn_cast<ObjCPropertyDecl>(D)) {
    ReturnType = PD->getType();
  } else if (const auto *FD = dyn_cast<FunctionDecl>(D)) {
    ReturnType = FD->getReturnType();
  } else if (const auto *Param = dyn_cast<ParmVarDecl>(D)) {
    // Attributes on parameters are used for out-parameters,
    // passed as pointers-to-pointers.
    unsigned DiagID = K == Sema::RetainOwnershipKind::CF
            ? /*pointer-to-CF-pointer*/2
            : /*pointer-to-OSObject-pointer*/3;
    ReturnType = Param->getType()->getPointeeType();
    if (ReturnType.isNull()) {
      S.Diag(D->getBeginLoc(), diag::warn_ns_attribute_wrong_parameter_type)
          << AL << DiagID << AL.getRange();
      return;
    }
  } else if (AL.isUsedAsTypeAttr()) {
    return;
  } else {
    AttributeDeclKind ExpectedDeclKind;
    switch (AL.getKind()) {
    default: llvm_unreachable("invalid ownership attribute");
    case ParsedAttr::AT_NSReturnsRetained:
    case ParsedAttr::AT_NSReturnsAutoreleased:
    case ParsedAttr::AT_NSReturnsNotRetained:
      ExpectedDeclKind = ExpectedFunctionOrMethod;
      break;

    case ParsedAttr::AT_OSReturnsRetained:
    case ParsedAttr::AT_OSReturnsNotRetained:
    case ParsedAttr::AT_CFReturnsRetained:
    case ParsedAttr::AT_CFReturnsNotRetained:
      ExpectedDeclKind = ExpectedFunctionMethodOrParameter;
      break;
    }
    S.Diag(D->getBeginLoc(), diag::warn_attribute_wrong_decl_type)
        << AL.getRange() << AL << ExpectedDeclKind;
    return;
  }

  bool TypeOK;
  bool Cf;
  unsigned ParmDiagID = 2; // Pointer-to-CF-pointer
  switch (AL.getKind()) {
  default: llvm_unreachable("invalid ownership attribute");
  case ParsedAttr::AT_NSReturnsRetained:
    TypeOK = isValidSubjectOfNSReturnsRetainedAttribute(ReturnType);
    Cf = false;
    break;

  case ParsedAttr::AT_NSReturnsAutoreleased:
  case ParsedAttr::AT_NSReturnsNotRetained:
    TypeOK = isValidSubjectOfNSAttribute(ReturnType);
    Cf = false;
    break;

  case ParsedAttr::AT_CFReturnsRetained:
  case ParsedAttr::AT_CFReturnsNotRetained:
    TypeOK = isValidSubjectOfCFAttribute(ReturnType);
    Cf = true;
    break;

  case ParsedAttr::AT_OSReturnsRetained:
  case ParsedAttr::AT_OSReturnsNotRetained:
    TypeOK = isValidSubjectOfOSAttribute(ReturnType);
    Cf = true;
    ParmDiagID = 3; // Pointer-to-OSObject-pointer
    break;
  }

  if (!TypeOK) {
    if (AL.isUsedAsTypeAttr())
      return;

    if (isa<ParmVarDecl>(D)) {
      S.Diag(D->getBeginLoc(), diag::warn_ns_attribute_wrong_parameter_type)
          << AL << ParmDiagID << AL.getRange();
    } else {
      // Needs to be kept in sync with warn_ns_attribute_wrong_return_type.
      enum : unsigned {
        Function,
        Method,
        Property
      } SubjectKind = Function;
      if (isa<ObjCMethodDecl>(D))
        SubjectKind = Method;
      else if (isa<ObjCPropertyDecl>(D))
        SubjectKind = Property;
      S.Diag(D->getBeginLoc(), diag::warn_ns_attribute_wrong_return_type)
          << AL << SubjectKind << Cf << AL.getRange();
    }
    return;
  }

  switch (AL.getKind()) {
    default:
      llvm_unreachable("invalid ownership attribute");
    case ParsedAttr::AT_NSReturnsAutoreleased:
      handleSimpleAttribute<NSReturnsAutoreleasedAttr>(S, D, AL);
      return;
    case ParsedAttr::AT_CFReturnsNotRetained:
      handleSimpleAttribute<CFReturnsNotRetainedAttr>(S, D, AL);
      return;
    case ParsedAttr::AT_NSReturnsNotRetained:
      handleSimpleAttribute<NSReturnsNotRetainedAttr>(S, D, AL);
      return;
    case ParsedAttr::AT_CFReturnsRetained:
      handleSimpleAttribute<CFReturnsRetainedAttr>(S, D, AL);
      return;
    case ParsedAttr::AT_NSReturnsRetained:
      handleSimpleAttribute<NSReturnsRetainedAttr>(S, D, AL);
      return;
    case ParsedAttr::AT_OSReturnsRetained:
      handleSimpleAttribute<OSReturnsRetainedAttr>(S, D, AL);
      return;
    case ParsedAttr::AT_OSReturnsNotRetained:
      handleSimpleAttribute<OSReturnsNotRetainedAttr>(S, D, AL);
      return;
  };
}

static void handleObjCReturnsInnerPointerAttr(Sema &S, Decl *D,
                                              const ParsedAttr &Attrs) {
  const int EP_ObjCMethod = 1;
  const int EP_ObjCProperty = 2;

  SourceLocation loc = Attrs.getLoc();
  QualType resultType;
  if (isa<ObjCMethodDecl>(D))
    resultType = cast<ObjCMethodDecl>(D)->getReturnType();
  else
    resultType = cast<ObjCPropertyDecl>(D)->getType();

  if (!resultType->isReferenceType() &&
      (!resultType->isPointerType() || resultType->isObjCRetainableType())) {
    S.Diag(D->getBeginLoc(), diag::warn_ns_attribute_wrong_return_type)
        << SourceRange(loc) << Attrs
        << (isa<ObjCMethodDecl>(D) ? EP_ObjCMethod : EP_ObjCProperty)
        << /*non-retainable pointer*/ 2;

    // Drop the attribute.
    return;
  }

  D->addAttr(::new (S.Context) ObjCReturnsInnerPointerAttr(S.Context, Attrs));
}

static void handleObjCRequiresSuperAttr(Sema &S, Decl *D,
                                        const ParsedAttr &Attrs) {
  const auto *Method = cast<ObjCMethodDecl>(D);

  const DeclContext *DC = Method->getDeclContext();
  if (const auto *PDecl = dyn_cast_or_null<ObjCProtocolDecl>(DC)) {
    S.Diag(D->getBeginLoc(), diag::warn_objc_requires_super_protocol) << Attrs
                                                                      << 0;
    S.Diag(PDecl->getLocation(), diag::note_protocol_decl);
    return;
  }
  if (Method->getMethodFamily() == OMF_dealloc) {
    S.Diag(D->getBeginLoc(), diag::warn_objc_requires_super_protocol) << Attrs
                                                                      << 1;
    return;
  }

  D->addAttr(::new (S.Context) ObjCRequiresSuperAttr(S.Context, Attrs));
}

static void handleNSErrorDomain(Sema &S, Decl *D, const ParsedAttr &AL) {
  auto *E = AL.getArgAsExpr(0);
  auto Loc = E ? E->getBeginLoc() : AL.getLoc();

  auto *DRE = dyn_cast<DeclRefExpr>(AL.getArgAsExpr(0));
  if (!DRE) {
    S.Diag(Loc, diag::err_nserrordomain_invalid_decl) << 0;
    return;
  }

  auto *VD = dyn_cast<VarDecl>(DRE->getDecl());
  if (!VD) {
    S.Diag(Loc, diag::err_nserrordomain_invalid_decl) << 1 << DRE->getDecl();
    return;
  }

  if (!isNSStringType(VD->getType(), S.Context) &&
      !isCFStringType(VD->getType(), S.Context)) {
    S.Diag(Loc, diag::err_nserrordomain_wrong_type) << VD;
    return;
  }

  D->addAttr(::new (S.Context) NSErrorDomainAttr(S.Context, AL, VD));
}

static void handleObjCBridgeAttr(Sema &S, Decl *D, const ParsedAttr &AL) {
  IdentifierLoc *Parm = AL.isArgIdent(0) ? AL.getArgAsIdent(0) : nullptr;

  if (!Parm) {
    S.Diag(D->getBeginLoc(), diag::err_objc_attr_not_id) << AL << 0;
    return;
  }

  // Typedefs only allow objc_bridge(id) and have some additional checking.
  if (const auto *TD = dyn_cast<TypedefNameDecl>(D)) {
    if (!Parm->Ident->isStr("id")) {
      S.Diag(AL.getLoc(), diag::err_objc_attr_typedef_not_id) << AL;
      return;
    }

    // Only allow 'cv void *'.
    QualType T = TD->getUnderlyingType();
    if (!T->isVoidPointerType()) {
      S.Diag(AL.getLoc(), diag::err_objc_attr_typedef_not_void_pointer);
      return;
    }
  }

  D->addAttr(::new (S.Context) ObjCBridgeAttr(S.Context, AL, Parm->Ident));
}

static void handleObjCBridgeMutableAttr(Sema &S, Decl *D,
                                        const ParsedAttr &AL) {
  IdentifierLoc *Parm = AL.isArgIdent(0) ? AL.getArgAsIdent(0) : nullptr;

  if (!Parm) {
    S.Diag(D->getBeginLoc(), diag::err_objc_attr_not_id) << AL << 0;
    return;
  }

  D->addAttr(::new (S.Context)
                 ObjCBridgeMutableAttr(S.Context, AL, Parm->Ident));
}

static void handleObjCBridgeRelatedAttr(Sema &S, Decl *D,
                                        const ParsedAttr &AL) {
  IdentifierInfo *RelatedClass =
      AL.isArgIdent(0) ? AL.getArgAsIdent(0)->Ident : nullptr;
  if (!RelatedClass) {
    S.Diag(D->getBeginLoc(), diag::err_objc_attr_not_id) << AL << 0;
    return;
  }
  IdentifierInfo *ClassMethod =
    AL.getArgAsIdent(1) ? AL.getArgAsIdent(1)->Ident : nullptr;
  IdentifierInfo *InstanceMethod =
    AL.getArgAsIdent(2) ? AL.getArgAsIdent(2)->Ident : nullptr;
  D->addAttr(::new (S.Context) ObjCBridgeRelatedAttr(
      S.Context, AL, RelatedClass, ClassMethod, InstanceMethod));
}

static void handleObjCDesignatedInitializer(Sema &S, Decl *D,
                                            const ParsedAttr &AL) {
  DeclContext *Ctx = D->getDeclContext();

  // This attribute can only be applied to methods in interfaces or class
  // extensions.
  if (!isa<ObjCInterfaceDecl>(Ctx) &&
      !(isa<ObjCCategoryDecl>(Ctx) &&
        cast<ObjCCategoryDecl>(Ctx)->IsClassExtension())) {
    S.Diag(D->getLocation(), diag::err_designated_init_attr_non_init);
    return;
  }

  ObjCInterfaceDecl *IFace;
  if (auto *CatDecl = dyn_cast<ObjCCategoryDecl>(Ctx))
    IFace = CatDecl->getClassInterface();
  else
    IFace = cast<ObjCInterfaceDecl>(Ctx);

  if (!IFace)
    return;

  IFace->setHasDesignatedInitializers();
  D->addAttr(::new (S.Context) ObjCDesignatedInitializerAttr(S.Context, AL));
}

static void handleObjCRuntimeName(Sema &S, Decl *D, const ParsedAttr &AL) {
  StringRef MetaDataName;
  if (!S.checkStringLiteralArgumentAttr(AL, 0, MetaDataName))
    return;
  D->addAttr(::new (S.Context)
                 ObjCRuntimeNameAttr(S.Context, AL, MetaDataName));
}

// When a user wants to use objc_boxable with a union or struct
// but they don't have access to the declaration (legacy/third-party code)
// then they can 'enable' this feature with a typedef:
// typedef struct __attribute((objc_boxable)) legacy_struct legacy_struct;
static void handleObjCBoxable(Sema &S, Decl *D, const ParsedAttr &AL) {
  bool notify = false;

  auto *RD = dyn_cast<RecordDecl>(D);
  if (RD && RD->getDefinition()) {
    RD = RD->getDefinition();
    notify = true;
  }

  if (RD) {
    ObjCBoxableAttr *BoxableAttr =
        ::new (S.Context) ObjCBoxableAttr(S.Context, AL);
    RD->addAttr(BoxableAttr);
    if (notify) {
      // we need to notify ASTReader/ASTWriter about
      // modification of existing declaration
      if (ASTMutationListener *L = S.getASTMutationListener())
        L->AddedAttributeToRecord(BoxableAttr, RD);
    }
  }
}

static void handleObjCOwnershipAttr(Sema &S, Decl *D, const ParsedAttr &AL) {
  if (hasDeclarator(D)) return;

  S.Diag(D->getBeginLoc(), diag::err_attribute_wrong_decl_type)
      << AL.getRange() << AL << ExpectedVariable;
}

static void handleObjCPreciseLifetimeAttr(Sema &S, Decl *D,
                                          const ParsedAttr &AL) {
  const auto *VD = cast<ValueDecl>(D);
  QualType QT = VD->getType();

  if (!QT->isDependentType() &&
      !QT->isObjCLifetimeType()) {
    S.Diag(AL.getLoc(), diag::err_objc_precise_lifetime_bad_type)
      << QT;
    return;
  }

  Qualifiers::ObjCLifetime Lifetime = QT.getObjCLifetime();

  // If we have no lifetime yet, check the lifetime we're presumably
  // going to infer.
  if (Lifetime == Qualifiers::OCL_None && !QT->isDependentType())
    Lifetime = QT->getObjCARCImplicitLifetime();

  switch (Lifetime) {
  case Qualifiers::OCL_None:
    assert(QT->isDependentType() &&
           "didn't infer lifetime for non-dependent type?");
    break;

  case Qualifiers::OCL_Weak:   // meaningful
  case Qualifiers::OCL_Strong: // meaningful
    break;

  case Qualifiers::OCL_ExplicitNone:
  case Qualifiers::OCL_Autoreleasing:
    S.Diag(AL.getLoc(), diag::warn_objc_precise_lifetime_meaningless)
        << (Lifetime == Qualifiers::OCL_Autoreleasing);
    break;
  }

  D->addAttr(::new (S.Context) ObjCPreciseLifetimeAttr(S.Context, AL));
}

static void handleSwiftAttrAttr(Sema &S, Decl *D, const ParsedAttr &AL) {
  // Make sure that there is a string literal as the annotation's single
  // argument.
  StringRef Str;
  if (!S.checkStringLiteralArgumentAttr(AL, 0, Str))
    return;

  D->addAttr(::new (S.Context) SwiftAttrAttr(S.Context, AL, Str));
}

static void handleSwiftBridge(Sema &S, Decl *D, const ParsedAttr &AL) {
  // Make sure that there is a string literal as the annotation's single
  // argument.
  StringRef BT;
  if (!S.checkStringLiteralArgumentAttr(AL, 0, BT))
    return;

  // Warn about duplicate attributes if they have different arguments, but drop
  // any duplicate attributes regardless.
  if (const auto *Other = D->getAttr<SwiftBridgeAttr>()) {
    if (Other->getSwiftType() != BT)
      S.Diag(AL.getLoc(), diag::warn_duplicate_attribute) << AL;
    return;
  }

  D->addAttr(::new (S.Context) SwiftBridgeAttr(S.Context, AL, BT));
}

static bool isErrorParameter(Sema &S, QualType QT) {
  const auto *PT = QT->getAs<PointerType>();
  if (!PT)
    return false;

  QualType Pointee = PT->getPointeeType();

  // Check for NSError**.
  if (const auto *OPT = Pointee->getAs<ObjCObjectPointerType>())
    if (const auto *ID = OPT->getInterfaceDecl())
      if (ID->getIdentifier() == S.getNSErrorIdent())
        return true;

  // Check for CFError**.
  if (const auto *PT = Pointee->getAs<PointerType>())
    if (const auto *RT = PT->getPointeeType()->getAs<RecordType>())
      if (S.isCFError(RT->getDecl()))
        return true;

  return false;
}

static void handleSwiftError(Sema &S, Decl *D, const ParsedAttr &AL) {
  auto hasErrorParameter = [](Sema &S, Decl *D, const ParsedAttr &AL) -> bool {
    for (unsigned I = 0, E = getFunctionOrMethodNumParams(D); I != E; ++I) {
      if (isErrorParameter(S, getFunctionOrMethodParamType(D, I)))
        return true;
    }

    S.Diag(AL.getLoc(), diag::err_attr_swift_error_no_error_parameter)
        << AL << isa<ObjCMethodDecl>(D);
    return false;
  };

  auto hasPointerResult = [](Sema &S, Decl *D, const ParsedAttr &AL) -> bool {
    // - C, ObjC, and block pointers are definitely okay.
    // - References are definitely not okay.
    // - nullptr_t is weird, but acceptable.
    QualType RT = getFunctionOrMethodResultType(D);
    if (RT->hasPointerRepresentation() && !RT->isReferenceType())
      return true;

    S.Diag(AL.getLoc(), diag::err_attr_swift_error_return_type)
        << AL << AL.getArgAsIdent(0)->Ident->getName() << isa<ObjCMethodDecl>(D)
        << /*pointer*/ 1;
    return false;
  };

  auto hasIntegerResult = [](Sema &S, Decl *D, const ParsedAttr &AL) -> bool {
    QualType RT = getFunctionOrMethodResultType(D);
    if (RT->isIntegralType(S.Context))
      return true;

    S.Diag(AL.getLoc(), diag::err_attr_swift_error_return_type)
        << AL << AL.getArgAsIdent(0)->Ident->getName() << isa<ObjCMethodDecl>(D)
        << /*integral*/ 0;
    return false;
  };

  if (D->isInvalidDecl())
    return;

  IdentifierLoc *Loc = AL.getArgAsIdent(0);
  SwiftErrorAttr::ConventionKind Convention;
  if (!SwiftErrorAttr::ConvertStrToConventionKind(Loc->Ident->getName(),
                                                  Convention)) {
    S.Diag(AL.getLoc(), diag::warn_attribute_type_not_supported)
        << AL << Loc->Ident;
    return;
  }

  switch (Convention) {
  case SwiftErrorAttr::None:
    // No additional validation required.
    break;

  case SwiftErrorAttr::NonNullError:
    if (!hasErrorParameter(S, D, AL))
      return;
    break;

  case SwiftErrorAttr::NullResult:
    if (!hasErrorParameter(S, D, AL) || !hasPointerResult(S, D, AL))
      return;
    break;

  case SwiftErrorAttr::NonZeroResult:
  case SwiftErrorAttr::ZeroResult:
    if (!hasErrorParameter(S, D, AL) || !hasIntegerResult(S, D, AL))
      return;
    break;
  }

  D->addAttr(::new (S.Context) SwiftErrorAttr(S.Context, AL, Convention));
}

static void checkSwiftAsyncErrorBlock(Sema &S, Decl *D,
                                      const SwiftAsyncErrorAttr *ErrorAttr,
                                      const SwiftAsyncAttr *AsyncAttr) {
  if (AsyncAttr->getKind() == SwiftAsyncAttr::None) {
    if (ErrorAttr->getConvention() != SwiftAsyncErrorAttr::None) {
      S.Diag(AsyncAttr->getLocation(),
             diag::err_swift_async_error_without_swift_async)
          << AsyncAttr << isa<ObjCMethodDecl>(D);
    }
    return;
  }

  const ParmVarDecl *HandlerParam = getFunctionOrMethodParam(
      D, AsyncAttr->getCompletionHandlerIndex().getASTIndex());
  // handleSwiftAsyncAttr already verified the type is correct, so no need to
  // double-check it here.
  const auto *FuncTy = HandlerParam->getType()
<<<<<<< HEAD
                           ->castAs<BlockPointerType>()
=======
                           ->getAs<BlockPointerType>()
>>>>>>> c9012655
                           ->getPointeeType()
                           ->getAs<FunctionProtoType>();
  ArrayRef<QualType> BlockParams;
  if (FuncTy)
    BlockParams = FuncTy->getParamTypes();

  switch (ErrorAttr->getConvention()) {
  case SwiftAsyncErrorAttr::ZeroArgument:
  case SwiftAsyncErrorAttr::NonZeroArgument: {
    uint32_t ParamIdx = ErrorAttr->getHandlerParamIdx();
    if (ParamIdx == 0 || ParamIdx > BlockParams.size()) {
      S.Diag(ErrorAttr->getLocation(),
             diag::err_attribute_argument_out_of_bounds) << ErrorAttr << 2;
      return;
    }
    QualType ErrorParam = BlockParams[ParamIdx - 1];
    if (!ErrorParam->isIntegralType(S.Context)) {
      StringRef ConvStr =
          ErrorAttr->getConvention() == SwiftAsyncErrorAttr::ZeroArgument
              ? "zero_argument"
              : "nonzero_argument";
      S.Diag(ErrorAttr->getLocation(), diag::err_swift_async_error_non_integral)
          << ErrorAttr << ConvStr << ParamIdx << ErrorParam;
      return;
    }
    break;
  }
  case SwiftAsyncErrorAttr::NonNullError: {
    bool AnyErrorParams = false;
    for (QualType Param : BlockParams) {
      // Check for NSError *.
      if (const auto *ObjCPtrTy = Param->getAs<ObjCObjectPointerType>()) {
        if (const auto *ID = ObjCPtrTy->getInterfaceDecl()) {
          if (ID->getIdentifier() == S.getNSErrorIdent()) {
            AnyErrorParams = true;
            break;
          }
        }
      }
      // Check for CFError *.
      if (const auto *PtrTy = Param->getAs<PointerType>()) {
        if (const auto *RT = PtrTy->getPointeeType()->getAs<RecordType>()) {
          if (S.isCFError(RT->getDecl())) {
            AnyErrorParams = true;
            break;
          }
        }
      }
    }

    if (!AnyErrorParams) {
      S.Diag(ErrorAttr->getLocation(),
             diag::err_swift_async_error_no_error_parameter)
          << ErrorAttr << isa<ObjCMethodDecl>(D);
      return;
    }
    break;
  }
  case SwiftAsyncErrorAttr::None:
    break;
  }
}

static void handleSwiftAsyncError(Sema &S, Decl *D, const ParsedAttr &AL) {
  IdentifierLoc *IDLoc = AL.getArgAsIdent(0);
  SwiftAsyncErrorAttr::ConventionKind ConvKind;
  if (!SwiftAsyncErrorAttr::ConvertStrToConventionKind(IDLoc->Ident->getName(),
                                                       ConvKind)) {
    S.Diag(AL.getLoc(), diag::warn_attribute_type_not_supported)
        << AL << IDLoc->Ident;
    return;
  }

  uint32_t ParamIdx = 0;
  switch (ConvKind) {
  case SwiftAsyncErrorAttr::ZeroArgument:
  case SwiftAsyncErrorAttr::NonZeroArgument: {
    if (!AL.checkExactlyNumArgs(S, 2))
      return;

    Expr *IdxExpr = AL.getArgAsExpr(1);
    if (!checkUInt32Argument(S, AL, IdxExpr, ParamIdx))
      return;
    break;
  }
  case SwiftAsyncErrorAttr::NonNullError:
  case SwiftAsyncErrorAttr::None: {
    if (!AL.checkExactlyNumArgs(S, 1))
      return;
    break;
  }
  }

  auto *ErrorAttr =
      ::new (S.Context) SwiftAsyncErrorAttr(S.Context, AL, ConvKind, ParamIdx);
  D->addAttr(ErrorAttr);

  if (auto *AsyncAttr = D->getAttr<SwiftAsyncAttr>())
    checkSwiftAsyncErrorBlock(S, D, ErrorAttr, AsyncAttr);
}

// For a function, this will validate a compound Swift name, e.g.
// <code>init(foo:bar:baz:)</code> or <code>controllerForName(_:)</code>, and
// the function will output the number of parameter names, and whether this is a
// single-arg initializer.
//
// For a type, enum constant, property, or variable declaration, this will
// validate either a simple identifier, or a qualified
// <code>context.identifier</code> name.
static bool
validateSwiftFunctionName(Sema &S, const ParsedAttr &AL, SourceLocation Loc,
                          StringRef Name, unsigned &SwiftParamCount,
                          bool &IsSingleParamInit) {
  SwiftParamCount = 0;
  IsSingleParamInit = false;

  // Check whether this will be mapped to a getter or setter of a property.
  bool IsGetter = false, IsSetter = false;
  if (Name.startswith("getter:")) {
    IsGetter = true;
    Name = Name.substr(7);
  } else if (Name.startswith("setter:")) {
    IsSetter = true;
    Name = Name.substr(7);
  }

  if (Name.back() != ')') {
    S.Diag(Loc, diag::warn_attr_swift_name_function) << AL;
    return false;
  }

  bool IsMember = false;
  StringRef ContextName, BaseName, Parameters;

  std::tie(BaseName, Parameters) = Name.split('(');

  // Split at the first '.', if it exists, which separates the context name
  // from the base name.
  std::tie(ContextName, BaseName) = BaseName.split('.');
  if (BaseName.empty()) {
    BaseName = ContextName;
    ContextName = StringRef();
  } else if (ContextName.empty() || !isValidIdentifier(ContextName)) {
    S.Diag(Loc, diag::warn_attr_swift_name_invalid_identifier)
        << AL << /*context*/ 1;
    return false;
  } else {
    IsMember = true;
  }

  if (!isValidIdentifier(BaseName) || BaseName == "_") {
    S.Diag(Loc, diag::warn_attr_swift_name_invalid_identifier)
        << AL << /*basename*/ 0;
    return false;
  }

  bool IsSubscript = BaseName == "subscript";
  // A subscript accessor must be a getter or setter.
  if (IsSubscript && !IsGetter && !IsSetter) {
    S.Diag(Loc, diag::warn_attr_swift_name_subscript_invalid_parameter)
        << AL << /* getter or setter */ 0;
    return false;
  }

  if (Parameters.empty()) {
    S.Diag(Loc, diag::warn_attr_swift_name_missing_parameters) << AL;
    return false;
  }

  assert(Parameters.back() == ')' && "expected ')'");
  Parameters = Parameters.drop_back(); // ')'

  if (Parameters.empty()) {
    // Setters and subscripts must have at least one parameter.
    if (IsSubscript) {
      S.Diag(Loc, diag::warn_attr_swift_name_subscript_invalid_parameter)
          << AL << /* have at least one parameter */1;
      return false;
    }

    if (IsSetter) {
      S.Diag(Loc, diag::warn_attr_swift_name_setter_parameters) << AL;
      return false;
    }

    return true;
  }

  if (Parameters.back() != ':') {
    S.Diag(Loc, diag::warn_attr_swift_name_function) << AL;
    return false;
  }

  StringRef CurrentParam;
  llvm::Optional<unsigned> SelfLocation;
  unsigned NewValueCount = 0;
  llvm::Optional<unsigned> NewValueLocation;
  do {
    std::tie(CurrentParam, Parameters) = Parameters.split(':');

    if (!isValidIdentifier(CurrentParam)) {
      S.Diag(Loc, diag::warn_attr_swift_name_invalid_identifier)
          << AL << /*parameter*/2;
      return false;
    }

    if (IsMember && CurrentParam == "self") {
      // "self" indicates the "self" argument for a member.

      // More than one "self"?
      if (SelfLocation) {
        S.Diag(Loc, diag::warn_attr_swift_name_multiple_selfs) << AL;
        return false;
      }

      // The "self" location is the current parameter.
      SelfLocation = SwiftParamCount;
    } else if (CurrentParam == "newValue") {
      // "newValue" indicates the "newValue" argument for a setter.

      // There should only be one 'newValue', but it's only significant for
      // subscript accessors, so don't error right away.
      ++NewValueCount;

      NewValueLocation = SwiftParamCount;
    }

    ++SwiftParamCount;
  } while (!Parameters.empty());

  // Only instance subscripts are currently supported.
  if (IsSubscript && !SelfLocation) {
    S.Diag(Loc, diag::warn_attr_swift_name_subscript_invalid_parameter)
        << AL << /*have a 'self:' parameter*/2;
    return false;
  }

  IsSingleParamInit =
        SwiftParamCount == 1 && BaseName == "init" && CurrentParam != "_";

  // Check the number of parameters for a getter/setter.
  if (IsGetter || IsSetter) {
    // Setters have one parameter for the new value.
    unsigned NumExpectedParams = IsGetter ? 0 : 1;
    unsigned ParamDiag =
        IsGetter ? diag::warn_attr_swift_name_getter_parameters
                 : diag::warn_attr_swift_name_setter_parameters;

    // Instance methods have one parameter for "self".
    if (SelfLocation)
      ++NumExpectedParams;

    // Subscripts may have additional parameters beyond the expected params for
    // the index.
    if (IsSubscript) {
      if (SwiftParamCount < NumExpectedParams) {
        S.Diag(Loc, ParamDiag) << AL;
        return false;
      }

      // A subscript setter must explicitly label its newValue parameter to
      // distinguish it from index parameters.
      if (IsSetter) {
        if (!NewValueLocation) {
          S.Diag(Loc, diag::warn_attr_swift_name_subscript_setter_no_newValue)
              << AL;
          return false;
        }
        if (NewValueCount > 1) {
          S.Diag(Loc, diag::warn_attr_swift_name_subscript_setter_multiple_newValues)
              << AL;
          return false;
        }
      } else {
        // Subscript getters should have no 'newValue:' parameter.
        if (NewValueLocation) {
          S.Diag(Loc, diag::warn_attr_swift_name_subscript_getter_newValue)
              << AL;
          return false;
        }
      }
    } else {
      // Property accessors must have exactly the number of expected params.
      if (SwiftParamCount != NumExpectedParams) {
        S.Diag(Loc, ParamDiag) << AL;
        return false;
      }
    }
  }

  return true;
}

bool Sema::DiagnoseSwiftName(Decl *D, StringRef Name, SourceLocation Loc,
                             const ParsedAttr &AL, bool IsAsync) {
  if (isa<ObjCMethodDecl>(D) || isa<FunctionDecl>(D)) {
    ArrayRef<ParmVarDecl*> Params;
    unsigned ParamCount;

    if (const auto *Method = dyn_cast<ObjCMethodDecl>(D)) {
      ParamCount = Method->getSelector().getNumArgs();
      Params = Method->parameters().slice(0, ParamCount);
    } else {
      const auto *F = cast<FunctionDecl>(D);

      ParamCount = F->getNumParams();
      Params = F->parameters();

      if (!F->hasWrittenPrototype()) {
        Diag(Loc, diag::warn_attribute_wrong_decl_type) << AL
            << ExpectedFunctionWithProtoType;
        return false;
      }
    }

    // The async name drops the last callback parameter.
    if (IsAsync) {
      if (ParamCount == 0) {
        Diag(Loc, diag::warn_attr_swift_name_decl_missing_params)
            << AL << isa<ObjCMethodDecl>(D);
        return false;
      }
      ParamCount -= 1;
    }

    unsigned SwiftParamCount;
    bool IsSingleParamInit;
    if (!validateSwiftFunctionName(*this, AL, Loc, Name,
                                   SwiftParamCount, IsSingleParamInit))
      return false;

    bool ParamCountValid;
    if (SwiftParamCount == ParamCount) {
      ParamCountValid = true;
    } else if (SwiftParamCount > ParamCount) {
      ParamCountValid = IsSingleParamInit && ParamCount == 0;
    } else {
      // We have fewer Swift parameters than Objective-C parameters, but that
      // might be because we've transformed some of them. Check for potential
      // "out" parameters and err on the side of not warning.
      unsigned MaybeOutParamCount =
          std::count_if(Params.begin(), Params.end(),
                        [](const ParmVarDecl *Param) -> bool {
        QualType ParamTy = Param->getType();
        if (ParamTy->isReferenceType() || ParamTy->isPointerType())
          return !ParamTy->getPointeeType().isConstQualified();
        return false;
      });

      ParamCountValid = SwiftParamCount + MaybeOutParamCount >= ParamCount;
    }

    if (!ParamCountValid) {
      Diag(Loc, diag::warn_attr_swift_name_num_params)
          << (SwiftParamCount > ParamCount) << AL << ParamCount
          << SwiftParamCount;
      return false;
    }
  } else if ((isa<EnumConstantDecl>(D) || isa<ObjCProtocolDecl>(D) ||
              isa<ObjCInterfaceDecl>(D) || isa<ObjCPropertyDecl>(D) ||
              isa<VarDecl>(D) || isa<TypedefNameDecl>(D) || isa<TagDecl>(D) ||
              isa<IndirectFieldDecl>(D) || isa<FieldDecl>(D)) &&
             !IsAsync) {
    StringRef ContextName, BaseName;

    std::tie(ContextName, BaseName) = Name.split('.');
    if (BaseName.empty()) {
      BaseName = ContextName;
      ContextName = StringRef();
    } else if (!isValidIdentifier(ContextName)) {
      Diag(Loc, diag::warn_attr_swift_name_invalid_identifier) << AL
          << /*context*/1;
      return false;
    }

    if (!isValidIdentifier(BaseName)) {
      Diag(Loc, diag::warn_attr_swift_name_invalid_identifier) << AL
          << /*basename*/0;
      return false;
    }
  } else {
    Diag(Loc, diag::warn_attr_swift_name_decl_kind) << AL;
    return false;
  }
  return true;
}

static void handleSwiftName(Sema &S, Decl *D, const ParsedAttr &AL) {
  StringRef Name;
  SourceLocation Loc;
  if (!S.checkStringLiteralArgumentAttr(AL, 0, Name, &Loc))
    return;

  if (!S.DiagnoseSwiftName(D, Name, Loc, AL, /*IsAsync=*/false))
    return;

  D->addAttr(::new (S.Context) SwiftNameAttr(S.Context, AL, Name));
}

static void handleSwiftAsyncName(Sema &S, Decl *D, const ParsedAttr &AL) {
  StringRef Name;
  SourceLocation Loc;
  if (!S.checkStringLiteralArgumentAttr(AL, 0, Name, &Loc))
    return;

  if (!S.DiagnoseSwiftName(D, Name, Loc, AL, /*IsAsync=*/true))
    return;

  D->addAttr(::new (S.Context) SwiftAsyncNameAttr(S.Context, AL, Name));
}

static void handleSwiftNewType(Sema &S, Decl *D, const ParsedAttr &AL) {
  // Make sure that there is an identifier as the annotation's single argument.
  if (!AL.checkExactlyNumArgs(S, 1))
    return;

  if (!AL.isArgIdent(0)) {
    S.Diag(AL.getLoc(), diag::err_attribute_argument_type)
        << AL << AANT_ArgumentIdentifier;
    return;
  }

  SwiftNewTypeAttr::NewtypeKind Kind;
  IdentifierInfo *II = AL.getArgAsIdent(0)->Ident;
  if (!SwiftNewTypeAttr::ConvertStrToNewtypeKind(II->getName(), Kind)) {
    S.Diag(AL.getLoc(), diag::warn_attribute_type_not_supported) << AL << II;
    return;
  }

  if (!isa<TypedefNameDecl>(D)) {
    S.Diag(AL.getLoc(), diag::warn_attribute_wrong_decl_type_str)
        << AL << "typedefs";
    return;
  }

  D->addAttr(::new (S.Context) SwiftNewTypeAttr(S.Context, AL, Kind));
}

static void handleSwiftAsyncAttr(Sema &S, Decl *D, const ParsedAttr &AL) {
  if (!AL.isArgIdent(0)) {
    S.Diag(AL.getLoc(), diag::err_attribute_argument_n_type)
        << AL << 1 << AANT_ArgumentIdentifier;
    return;
  }

  SwiftAsyncAttr::Kind Kind;
  IdentifierInfo *II = AL.getArgAsIdent(0)->Ident;
  if (!SwiftAsyncAttr::ConvertStrToKind(II->getName(), Kind)) {
    S.Diag(AL.getLoc(), diag::err_swift_async_no_access) << AL << II;
    return;
  }

  ParamIdx Idx;
  if (Kind == SwiftAsyncAttr::None) {
    // If this is 'none', then there shouldn't be any additional arguments.
    if (!AL.checkExactlyNumArgs(S, 1))
      return;
  } else {
    // Non-none swift_async requires a completion handler index argument.
    if (!AL.checkExactlyNumArgs(S, 2))
      return;

    Expr *HandlerIdx = AL.getArgAsExpr(1);
    if (!checkFunctionOrMethodParameterIndex(S, D, AL, 2, HandlerIdx, Idx))
      return;

    const ParmVarDecl *CompletionBlock =
        getFunctionOrMethodParam(D, Idx.getASTIndex());
    QualType CompletionBlockType = CompletionBlock->getType();
    if (!CompletionBlockType->isBlockPointerType()) {
      S.Diag(CompletionBlock->getLocation(),
             diag::err_swift_async_bad_block_type)
          << CompletionBlock->getType();
      return;
    }
    QualType BlockTy =
        CompletionBlockType->castAs<BlockPointerType>()->getPointeeType();
    if (!BlockTy->castAs<FunctionType>()->getReturnType()->isVoidType()) {
      S.Diag(CompletionBlock->getLocation(),
             diag::err_swift_async_bad_block_type)
          << CompletionBlock->getType();
      return;
    }
  }

  auto *AsyncAttr =
      ::new (S.Context) SwiftAsyncAttr(S.Context, AL, Kind, Idx);
  D->addAttr(AsyncAttr);

  if (auto *ErrorAttr = D->getAttr<SwiftAsyncErrorAttr>())
    checkSwiftAsyncErrorBlock(S, D, ErrorAttr, AsyncAttr);
}

//===----------------------------------------------------------------------===//
// Microsoft specific attribute handlers.
//===----------------------------------------------------------------------===//

UuidAttr *Sema::mergeUuidAttr(Decl *D, const AttributeCommonInfo &CI,
                              StringRef UuidAsWritten, MSGuidDecl *GuidDecl) {
  if (const auto *UA = D->getAttr<UuidAttr>()) {
    if (declaresSameEntity(UA->getGuidDecl(), GuidDecl))
      return nullptr;
    if (!UA->getGuid().empty()) {
      Diag(UA->getLocation(), diag::err_mismatched_uuid);
      Diag(CI.getLoc(), diag::note_previous_uuid);
      D->dropAttr<UuidAttr>();
    }
  }

  return ::new (Context) UuidAttr(Context, CI, UuidAsWritten, GuidDecl);
}

static void handleUuidAttr(Sema &S, Decl *D, const ParsedAttr &AL) {
  if (!S.LangOpts.CPlusPlus) {
    S.Diag(AL.getLoc(), diag::err_attribute_not_supported_in_lang)
        << AL << AttributeLangSupport::C;
    return;
  }

  StringRef OrigStrRef;
  SourceLocation LiteralLoc;
  if (!S.checkStringLiteralArgumentAttr(AL, 0, OrigStrRef, &LiteralLoc))
    return;

  // GUID format is "XXXXXXXX-XXXX-XXXX-XXXX-XXXXXXXXXXXX" or
  // "{XXXXXXXX-XXXX-XXXX-XXXX-XXXXXXXXXXXX}", normalize to the former.
  StringRef StrRef = OrigStrRef;
  if (StrRef.size() == 38 && StrRef.front() == '{' && StrRef.back() == '}')
    StrRef = StrRef.drop_front().drop_back();

  // Validate GUID length.
  if (StrRef.size() != 36) {
    S.Diag(LiteralLoc, diag::err_attribute_uuid_malformed_guid);
    return;
  }

  for (unsigned i = 0; i < 36; ++i) {
    if (i == 8 || i == 13 || i == 18 || i == 23) {
      if (StrRef[i] != '-') {
        S.Diag(LiteralLoc, diag::err_attribute_uuid_malformed_guid);
        return;
      }
    } else if (!isHexDigit(StrRef[i])) {
      S.Diag(LiteralLoc, diag::err_attribute_uuid_malformed_guid);
      return;
    }
  }

  // Convert to our parsed format and canonicalize.
  MSGuidDecl::Parts Parsed;
  StrRef.substr(0, 8).getAsInteger(16, Parsed.Part1);
  StrRef.substr(9, 4).getAsInteger(16, Parsed.Part2);
  StrRef.substr(14, 4).getAsInteger(16, Parsed.Part3);
  for (unsigned i = 0; i != 8; ++i)
    StrRef.substr(19 + 2 * i + (i >= 2 ? 1 : 0), 2)
        .getAsInteger(16, Parsed.Part4And5[i]);
  MSGuidDecl *Guid = S.Context.getMSGuidDecl(Parsed);

  // FIXME: It'd be nice to also emit a fixit removing uuid(...) (and, if it's
  // the only thing in the [] list, the [] too), and add an insertion of
  // __declspec(uuid(...)).  But sadly, neither the SourceLocs of the commas
  // separating attributes nor of the [ and the ] are in the AST.
  // Cf "SourceLocations of attribute list delimiters - [[ ... , ... ]] etc"
  // on cfe-dev.
  if (AL.isMicrosoftAttribute()) // Check for [uuid(...)] spelling.
    S.Diag(AL.getLoc(), diag::warn_atl_uuid_deprecated);

  UuidAttr *UA = S.mergeUuidAttr(D, AL, OrigStrRef, Guid);
  if (UA)
    D->addAttr(UA);
}

static void handleMSInheritanceAttr(Sema &S, Decl *D, const ParsedAttr &AL) {
  if (!S.LangOpts.CPlusPlus) {
    S.Diag(AL.getLoc(), diag::err_attribute_not_supported_in_lang)
        << AL << AttributeLangSupport::C;
    return;
  }
  MSInheritanceAttr *IA = S.mergeMSInheritanceAttr(
      D, AL, /*BestCase=*/true, (MSInheritanceModel)AL.getSemanticSpelling());
  if (IA) {
    D->addAttr(IA);
    S.Consumer.AssignInheritanceModel(cast<CXXRecordDecl>(D));
  }
}

static void handleDeclspecThreadAttr(Sema &S, Decl *D, const ParsedAttr &AL) {
  const auto *VD = cast<VarDecl>(D);
  if (!S.Context.getTargetInfo().isTLSSupported()) {
    S.Diag(AL.getLoc(), diag::err_thread_unsupported);
    return;
  }
  if (VD->getTSCSpec() != TSCS_unspecified) {
    S.Diag(AL.getLoc(), diag::err_declspec_thread_on_thread_variable);
    return;
  }
  if (VD->hasLocalStorage()) {
    S.Diag(AL.getLoc(), diag::err_thread_non_global) << "__declspec(thread)";
    return;
  }
  D->addAttr(::new (S.Context) ThreadAttr(S.Context, AL));
}

static void handleAbiTagAttr(Sema &S, Decl *D, const ParsedAttr &AL) {
  SmallVector<StringRef, 4> Tags;
  for (unsigned I = 0, E = AL.getNumArgs(); I != E; ++I) {
    StringRef Tag;
    if (!S.checkStringLiteralArgumentAttr(AL, I, Tag))
      return;
    Tags.push_back(Tag);
  }

  if (const auto *NS = dyn_cast<NamespaceDecl>(D)) {
    if (!NS->isInline()) {
      S.Diag(AL.getLoc(), diag::warn_attr_abi_tag_namespace) << 0;
      return;
    }
    if (NS->isAnonymousNamespace()) {
      S.Diag(AL.getLoc(), diag::warn_attr_abi_tag_namespace) << 1;
      return;
    }
    if (AL.getNumArgs() == 0)
      Tags.push_back(NS->getName());
  } else if (!AL.checkAtLeastNumArgs(S, 1))
    return;

  // Store tags sorted and without duplicates.
  llvm::sort(Tags);
  Tags.erase(std::unique(Tags.begin(), Tags.end()), Tags.end());

  D->addAttr(::new (S.Context)
                 AbiTagAttr(S.Context, AL, Tags.data(), Tags.size()));
}

static void handleARMInterruptAttr(Sema &S, Decl *D, const ParsedAttr &AL) {
  // Check the attribute arguments.
  if (AL.getNumArgs() > 1) {
    S.Diag(AL.getLoc(), diag::err_attribute_too_many_arguments) << AL << 1;
    return;
  }

  StringRef Str;
  SourceLocation ArgLoc;

  if (AL.getNumArgs() == 0)
    Str = "";
  else if (!S.checkStringLiteralArgumentAttr(AL, 0, Str, &ArgLoc))
    return;

  ARMInterruptAttr::InterruptType Kind;
  if (!ARMInterruptAttr::ConvertStrToInterruptType(Str, Kind)) {
    S.Diag(AL.getLoc(), diag::warn_attribute_type_not_supported) << AL << Str
                                                                 << ArgLoc;
    return;
  }

  D->addAttr(::new (S.Context) ARMInterruptAttr(S.Context, AL, Kind));
}

static void handleMSP430InterruptAttr(Sema &S, Decl *D, const ParsedAttr &AL) {
  // MSP430 'interrupt' attribute is applied to
  // a function with no parameters and void return type.
  if (!isFunctionOrMethod(D)) {
    S.Diag(D->getLocation(), diag::warn_attribute_wrong_decl_type)
        << "'interrupt'" << ExpectedFunctionOrMethod;
    return;
  }

  if (hasFunctionProto(D) && getFunctionOrMethodNumParams(D) != 0) {
    S.Diag(D->getLocation(), diag::warn_interrupt_attribute_invalid)
        << /*MSP430*/ 1 << 0;
    return;
  }

  if (!getFunctionOrMethodResultType(D)->isVoidType()) {
    S.Diag(D->getLocation(), diag::warn_interrupt_attribute_invalid)
        << /*MSP430*/ 1 << 1;
    return;
  }

  // The attribute takes one integer argument.
  if (!AL.checkExactlyNumArgs(S, 1))
    return;

  if (!AL.isArgExpr(0)) {
    S.Diag(AL.getLoc(), diag::err_attribute_argument_type)
        << AL << AANT_ArgumentIntegerConstant;
    return;
  }

  Expr *NumParamsExpr = static_cast<Expr *>(AL.getArgAsExpr(0));
  Optional<llvm::APSInt> NumParams = llvm::APSInt(32);
  if (!(NumParams = NumParamsExpr->getIntegerConstantExpr(S.Context))) {
    S.Diag(AL.getLoc(), diag::err_attribute_argument_type)
        << AL << AANT_ArgumentIntegerConstant
        << NumParamsExpr->getSourceRange();
    return;
  }
  // The argument should be in range 0..63.
  unsigned Num = NumParams->getLimitedValue(255);
  if (Num > 63) {
    S.Diag(AL.getLoc(), diag::err_attribute_argument_out_of_bounds)
        << AL << (int)NumParams->getSExtValue()
        << NumParamsExpr->getSourceRange();
    return;
  }

  D->addAttr(::new (S.Context) MSP430InterruptAttr(S.Context, AL, Num));
  D->addAttr(UsedAttr::CreateImplicit(S.Context));
}

static void handleMipsInterruptAttr(Sema &S, Decl *D, const ParsedAttr &AL) {
  // Only one optional argument permitted.
  if (AL.getNumArgs() > 1) {
    S.Diag(AL.getLoc(), diag::err_attribute_too_many_arguments) << AL << 1;
    return;
  }

  StringRef Str;
  SourceLocation ArgLoc;

  if (AL.getNumArgs() == 0)
    Str = "";
  else if (!S.checkStringLiteralArgumentAttr(AL, 0, Str, &ArgLoc))
    return;

  // Semantic checks for a function with the 'interrupt' attribute for MIPS:
  // a) Must be a function.
  // b) Must have no parameters.
  // c) Must have the 'void' return type.
  // d) Cannot have the 'mips16' attribute, as that instruction set
  //    lacks the 'eret' instruction.
  // e) The attribute itself must either have no argument or one of the
  //    valid interrupt types, see [MipsInterruptDocs].

  if (!isFunctionOrMethod(D)) {
    S.Diag(D->getLocation(), diag::warn_attribute_wrong_decl_type)
        << "'interrupt'" << ExpectedFunctionOrMethod;
    return;
  }

  if (hasFunctionProto(D) && getFunctionOrMethodNumParams(D) != 0) {
    S.Diag(D->getLocation(), diag::warn_interrupt_attribute_invalid)
        << /*MIPS*/ 0 << 0;
    return;
  }

  if (!getFunctionOrMethodResultType(D)->isVoidType()) {
    S.Diag(D->getLocation(), diag::warn_interrupt_attribute_invalid)
        << /*MIPS*/ 0 << 1;
    return;
  }

  if (checkAttrMutualExclusion<Mips16Attr>(S, D, AL))
    return;

  MipsInterruptAttr::InterruptType Kind;
  if (!MipsInterruptAttr::ConvertStrToInterruptType(Str, Kind)) {
    S.Diag(AL.getLoc(), diag::warn_attribute_type_not_supported)
        << AL << "'" + std::string(Str) + "'";
    return;
  }

  D->addAttr(::new (S.Context) MipsInterruptAttr(S.Context, AL, Kind));
}

static void handleM68kInterruptAttr(Sema &S, Decl *D, const ParsedAttr &AL) {
  if (!AL.checkExactlyNumArgs(S, 1))
    return;

  if (!AL.isArgExpr(0)) {
    S.Diag(AL.getLoc(), diag::err_attribute_argument_type)
        << AL << AANT_ArgumentIntegerConstant;
    return;
  }

  // FIXME: Check for decl - it should be void ()(void).

  Expr *NumParamsExpr = static_cast<Expr *>(AL.getArgAsExpr(0));
  auto MaybeNumParams = NumParamsExpr->getIntegerConstantExpr(S.Context);
  if (!MaybeNumParams) {
    S.Diag(AL.getLoc(), diag::err_attribute_argument_type)
        << AL << AANT_ArgumentIntegerConstant
        << NumParamsExpr->getSourceRange();
    return;
  }

  unsigned Num = MaybeNumParams->getLimitedValue(255);
  if ((Num & 1) || Num > 30) {
    S.Diag(AL.getLoc(), diag::err_attribute_argument_out_of_bounds)
        << AL << (int)MaybeNumParams->getSExtValue()
        << NumParamsExpr->getSourceRange();
    return;
  }

  D->addAttr(::new (S.Context) M68kInterruptAttr(S.Context, AL, Num));
  D->addAttr(UsedAttr::CreateImplicit(S.Context));
}

static void handleAnyX86InterruptAttr(Sema &S, Decl *D, const ParsedAttr &AL) {
  // Semantic checks for a function with the 'interrupt' attribute.
  // a) Must be a function.
  // b) Must have the 'void' return type.
  // c) Must take 1 or 2 arguments.
  // d) The 1st argument must be a pointer.
  // e) The 2nd argument (if any) must be an unsigned integer.
  if (!isFunctionOrMethod(D) || !hasFunctionProto(D) || isInstanceMethod(D) ||
      CXXMethodDecl::isStaticOverloadedOperator(
          cast<NamedDecl>(D)->getDeclName().getCXXOverloadedOperator())) {
    S.Diag(AL.getLoc(), diag::warn_attribute_wrong_decl_type)
        << AL << ExpectedFunctionWithProtoType;
    return;
  }
  // Interrupt handler must have void return type.
  if (!getFunctionOrMethodResultType(D)->isVoidType()) {
    S.Diag(getFunctionOrMethodResultSourceRange(D).getBegin(),
           diag::err_anyx86_interrupt_attribute)
        << (S.Context.getTargetInfo().getTriple().getArch() == llvm::Triple::x86
                ? 0
                : 1)
        << 0;
    return;
  }
  // Interrupt handler must have 1 or 2 parameters.
  unsigned NumParams = getFunctionOrMethodNumParams(D);
  if (NumParams < 1 || NumParams > 2) {
    S.Diag(D->getBeginLoc(), diag::err_anyx86_interrupt_attribute)
        << (S.Context.getTargetInfo().getTriple().getArch() == llvm::Triple::x86
                ? 0
                : 1)
        << 1;
    return;
  }
  // The first argument must be a pointer.
  if (!getFunctionOrMethodParamType(D, 0)->isPointerType()) {
    S.Diag(getFunctionOrMethodParamRange(D, 0).getBegin(),
           diag::err_anyx86_interrupt_attribute)
        << (S.Context.getTargetInfo().getTriple().getArch() == llvm::Triple::x86
                ? 0
                : 1)
        << 2;
    return;
  }
  // The second argument, if present, must be an unsigned integer.
  unsigned TypeSize =
      S.Context.getTargetInfo().getTriple().getArch() == llvm::Triple::x86_64
          ? 64
          : 32;
  if (NumParams == 2 &&
      (!getFunctionOrMethodParamType(D, 1)->isUnsignedIntegerType() ||
       S.Context.getTypeSize(getFunctionOrMethodParamType(D, 1)) != TypeSize)) {
    S.Diag(getFunctionOrMethodParamRange(D, 1).getBegin(),
           diag::err_anyx86_interrupt_attribute)
        << (S.Context.getTargetInfo().getTriple().getArch() == llvm::Triple::x86
                ? 0
                : 1)
        << 3 << S.Context.getIntTypeForBitwidth(TypeSize, /*Signed=*/false);
    return;
  }
  D->addAttr(::new (S.Context) AnyX86InterruptAttr(S.Context, AL));
  D->addAttr(UsedAttr::CreateImplicit(S.Context));
}

static void handleAVRInterruptAttr(Sema &S, Decl *D, const ParsedAttr &AL) {
  if (!isFunctionOrMethod(D)) {
    S.Diag(D->getLocation(), diag::warn_attribute_wrong_decl_type)
        << "'interrupt'" << ExpectedFunction;
    return;
  }

  if (!AL.checkExactlyNumArgs(S, 0))
    return;

  handleSimpleAttribute<AVRInterruptAttr>(S, D, AL);
}

static void handleAVRSignalAttr(Sema &S, Decl *D, const ParsedAttr &AL) {
  if (!isFunctionOrMethod(D)) {
    S.Diag(D->getLocation(), diag::warn_attribute_wrong_decl_type)
        << "'signal'" << ExpectedFunction;
    return;
  }

  if (!AL.checkExactlyNumArgs(S, 0))
    return;

  handleSimpleAttribute<AVRSignalAttr>(S, D, AL);
}

static void handleBPFPreserveAIRecord(Sema &S, RecordDecl *RD) {
  // Add preserve_access_index attribute to all fields and inner records.
  for (auto D : RD->decls()) {
    if (D->hasAttr<BPFPreserveAccessIndexAttr>())
      continue;

    D->addAttr(BPFPreserveAccessIndexAttr::CreateImplicit(S.Context));
    if (auto *Rec = dyn_cast<RecordDecl>(D))
      handleBPFPreserveAIRecord(S, Rec);
  }
}

static void handleBPFPreserveAccessIndexAttr(Sema &S, Decl *D,
    const ParsedAttr &AL) {
  auto *Rec = cast<RecordDecl>(D);
  handleBPFPreserveAIRecord(S, Rec);
  Rec->addAttr(::new (S.Context) BPFPreserveAccessIndexAttr(S.Context, AL));
}

static void handleWebAssemblyExportNameAttr(Sema &S, Decl *D, const ParsedAttr &AL) {
  if (!isFunctionOrMethod(D)) {
    S.Diag(D->getLocation(), diag::warn_attribute_wrong_decl_type)
        << "'export_name'" << ExpectedFunction;
    return;
  }

  auto *FD = cast<FunctionDecl>(D);
  if (FD->isThisDeclarationADefinition()) {
    S.Diag(D->getLocation(), diag::err_alias_is_definition) << FD << 0;
    return;
  }

  StringRef Str;
  SourceLocation ArgLoc;
  if (!S.checkStringLiteralArgumentAttr(AL, 0, Str, &ArgLoc))
    return;

  D->addAttr(::new (S.Context) WebAssemblyExportNameAttr(S.Context, AL, Str));
  D->addAttr(UsedAttr::CreateImplicit(S.Context));
}

WebAssemblyImportModuleAttr *
Sema::mergeImportModuleAttr(Decl *D, const WebAssemblyImportModuleAttr &AL) {
  auto *FD = cast<FunctionDecl>(D);

  if (const auto *ExistingAttr = FD->getAttr<WebAssemblyImportModuleAttr>()) {
    if (ExistingAttr->getImportModule() == AL.getImportModule())
      return nullptr;
    Diag(ExistingAttr->getLocation(), diag::warn_mismatched_import) << 0
      << ExistingAttr->getImportModule() << AL.getImportModule();
    Diag(AL.getLoc(), diag::note_previous_attribute);
    return nullptr;
  }
  if (FD->hasBody()) {
    Diag(AL.getLoc(), diag::warn_import_on_definition) << 0;
    return nullptr;
  }
  return ::new (Context) WebAssemblyImportModuleAttr(Context, AL,
                                                     AL.getImportModule());
}

WebAssemblyImportNameAttr *
Sema::mergeImportNameAttr(Decl *D, const WebAssemblyImportNameAttr &AL) {
  auto *FD = cast<FunctionDecl>(D);

  if (const auto *ExistingAttr = FD->getAttr<WebAssemblyImportNameAttr>()) {
    if (ExistingAttr->getImportName() == AL.getImportName())
      return nullptr;
    Diag(ExistingAttr->getLocation(), diag::warn_mismatched_import) << 1
      << ExistingAttr->getImportName() << AL.getImportName();
    Diag(AL.getLoc(), diag::note_previous_attribute);
    return nullptr;
  }
  if (FD->hasBody()) {
    Diag(AL.getLoc(), diag::warn_import_on_definition) << 1;
    return nullptr;
  }
  return ::new (Context) WebAssemblyImportNameAttr(Context, AL,
                                                   AL.getImportName());
}

static void
handleWebAssemblyImportModuleAttr(Sema &S, Decl *D, const ParsedAttr &AL) {
  auto *FD = cast<FunctionDecl>(D);

  StringRef Str;
  SourceLocation ArgLoc;
  if (!S.checkStringLiteralArgumentAttr(AL, 0, Str, &ArgLoc))
    return;
  if (FD->hasBody()) {
    S.Diag(AL.getLoc(), diag::warn_import_on_definition) << 0;
    return;
  }

  FD->addAttr(::new (S.Context)
                  WebAssemblyImportModuleAttr(S.Context, AL, Str));
}

static void
handleWebAssemblyImportNameAttr(Sema &S, Decl *D, const ParsedAttr &AL) {
  auto *FD = cast<FunctionDecl>(D);

  StringRef Str;
  SourceLocation ArgLoc;
  if (!S.checkStringLiteralArgumentAttr(AL, 0, Str, &ArgLoc))
    return;
  if (FD->hasBody()) {
    S.Diag(AL.getLoc(), diag::warn_import_on_definition) << 1;
    return;
  }

  FD->addAttr(::new (S.Context) WebAssemblyImportNameAttr(S.Context, AL, Str));
}

static void handleRISCVInterruptAttr(Sema &S, Decl *D,
                                     const ParsedAttr &AL) {
  // Warn about repeated attributes.
  if (const auto *A = D->getAttr<RISCVInterruptAttr>()) {
    S.Diag(AL.getRange().getBegin(),
      diag::warn_riscv_repeated_interrupt_attribute);
    S.Diag(A->getLocation(), diag::note_riscv_repeated_interrupt_attribute);
    return;
  }

  // Check the attribute argument. Argument is optional.
  if (!AL.checkAtMostNumArgs(S, 1))
    return;

  StringRef Str;
  SourceLocation ArgLoc;

  // 'machine'is the default interrupt mode.
  if (AL.getNumArgs() == 0)
    Str = "machine";
  else if (!S.checkStringLiteralArgumentAttr(AL, 0, Str, &ArgLoc))
    return;

  // Semantic checks for a function with the 'interrupt' attribute:
  // - Must be a function.
  // - Must have no parameters.
  // - Must have the 'void' return type.
  // - The attribute itself must either have no argument or one of the
  //   valid interrupt types, see [RISCVInterruptDocs].

  if (D->getFunctionType() == nullptr) {
    S.Diag(D->getLocation(), diag::warn_attribute_wrong_decl_type)
      << "'interrupt'" << ExpectedFunction;
    return;
  }

  if (hasFunctionProto(D) && getFunctionOrMethodNumParams(D) != 0) {
    S.Diag(D->getLocation(), diag::warn_interrupt_attribute_invalid)
      << /*RISC-V*/ 2 << 0;
    return;
  }

  if (!getFunctionOrMethodResultType(D)->isVoidType()) {
    S.Diag(D->getLocation(), diag::warn_interrupt_attribute_invalid)
      << /*RISC-V*/ 2 << 1;
    return;
  }

  RISCVInterruptAttr::InterruptType Kind;
  if (!RISCVInterruptAttr::ConvertStrToInterruptType(Str, Kind)) {
    S.Diag(AL.getLoc(), diag::warn_attribute_type_not_supported) << AL << Str
                                                                 << ArgLoc;
    return;
  }

  D->addAttr(::new (S.Context) RISCVInterruptAttr(S.Context, AL, Kind));
}

static void handleInterruptAttr(Sema &S, Decl *D, const ParsedAttr &AL) {
  // Dispatch the interrupt attribute based on the current target.
  switch (S.Context.getTargetInfo().getTriple().getArch()) {
  case llvm::Triple::msp430:
    handleMSP430InterruptAttr(S, D, AL);
    break;
  case llvm::Triple::mipsel:
  case llvm::Triple::mips:
    handleMipsInterruptAttr(S, D, AL);
    break;
  case llvm::Triple::m68k:
    handleM68kInterruptAttr(S, D, AL);
    break;
  case llvm::Triple::x86:
  case llvm::Triple::x86_64:
    handleAnyX86InterruptAttr(S, D, AL);
    break;
  case llvm::Triple::avr:
    handleAVRInterruptAttr(S, D, AL);
    break;
  case llvm::Triple::riscv32:
  case llvm::Triple::riscv64:
    handleRISCVInterruptAttr(S, D, AL);
    break;
  default:
    handleARMInterruptAttr(S, D, AL);
    break;
  }
}

static bool
checkAMDGPUFlatWorkGroupSizeArguments(Sema &S, Expr *MinExpr, Expr *MaxExpr,
                                      const AMDGPUFlatWorkGroupSizeAttr &Attr) {
  // Accept template arguments for now as they depend on something else.
  // We'll get to check them when they eventually get instantiated.
  if (MinExpr->isValueDependent() || MaxExpr->isValueDependent())
    return false;

  uint32_t Min = 0;
  if (!checkUInt32Argument(S, Attr, MinExpr, Min, 0))
    return true;

  uint32_t Max = 0;
  if (!checkUInt32Argument(S, Attr, MaxExpr, Max, 1))
    return true;

  if (Min == 0 && Max != 0) {
    S.Diag(Attr.getLocation(), diag::err_attribute_argument_invalid)
        << &Attr << 0;
    return true;
  }
  if (Min > Max) {
    S.Diag(Attr.getLocation(), diag::err_attribute_argument_invalid)
        << &Attr << 1;
    return true;
  }

  return false;
}

void Sema::addAMDGPUFlatWorkGroupSizeAttr(Decl *D,
                                          const AttributeCommonInfo &CI,
                                          Expr *MinExpr, Expr *MaxExpr) {
  AMDGPUFlatWorkGroupSizeAttr TmpAttr(Context, CI, MinExpr, MaxExpr);

  if (checkAMDGPUFlatWorkGroupSizeArguments(*this, MinExpr, MaxExpr, TmpAttr))
    return;

  D->addAttr(::new (Context)
                 AMDGPUFlatWorkGroupSizeAttr(Context, CI, MinExpr, MaxExpr));
}

static void handleAMDGPUFlatWorkGroupSizeAttr(Sema &S, Decl *D,
                                              const ParsedAttr &AL) {
  Expr *MinExpr = AL.getArgAsExpr(0);
  Expr *MaxExpr = AL.getArgAsExpr(1);

  S.addAMDGPUFlatWorkGroupSizeAttr(D, AL, MinExpr, MaxExpr);
}

static bool checkAMDGPUWavesPerEUArguments(Sema &S, Expr *MinExpr,
                                           Expr *MaxExpr,
                                           const AMDGPUWavesPerEUAttr &Attr) {
  if (S.DiagnoseUnexpandedParameterPack(MinExpr) ||
      (MaxExpr && S.DiagnoseUnexpandedParameterPack(MaxExpr)))
    return true;

  // Accept template arguments for now as they depend on something else.
  // We'll get to check them when they eventually get instantiated.
  if (MinExpr->isValueDependent() || (MaxExpr && MaxExpr->isValueDependent()))
    return false;

  uint32_t Min = 0;
  if (!checkUInt32Argument(S, Attr, MinExpr, Min, 0))
    return true;

  uint32_t Max = 0;
  if (MaxExpr && !checkUInt32Argument(S, Attr, MaxExpr, Max, 1))
    return true;

  if (Min == 0 && Max != 0) {
    S.Diag(Attr.getLocation(), diag::err_attribute_argument_invalid)
        << &Attr << 0;
    return true;
  }
  if (Max != 0 && Min > Max) {
    S.Diag(Attr.getLocation(), diag::err_attribute_argument_invalid)
        << &Attr << 1;
    return true;
  }

  return false;
}

void Sema::addAMDGPUWavesPerEUAttr(Decl *D, const AttributeCommonInfo &CI,
                                   Expr *MinExpr, Expr *MaxExpr) {
  AMDGPUWavesPerEUAttr TmpAttr(Context, CI, MinExpr, MaxExpr);

  if (checkAMDGPUWavesPerEUArguments(*this, MinExpr, MaxExpr, TmpAttr))
    return;

  D->addAttr(::new (Context)
                 AMDGPUWavesPerEUAttr(Context, CI, MinExpr, MaxExpr));
}

static void handleAMDGPUWavesPerEUAttr(Sema &S, Decl *D, const ParsedAttr &AL) {
  if (!AL.checkAtLeastNumArgs(S, 1) || !AL.checkAtMostNumArgs(S, 2))
    return;

  Expr *MinExpr = AL.getArgAsExpr(0);
  Expr *MaxExpr = (AL.getNumArgs() > 1) ? AL.getArgAsExpr(1) : nullptr;

  S.addAMDGPUWavesPerEUAttr(D, AL, MinExpr, MaxExpr);
}

static void handleAMDGPUNumSGPRAttr(Sema &S, Decl *D, const ParsedAttr &AL) {
  uint32_t NumSGPR = 0;
  Expr *NumSGPRExpr = AL.getArgAsExpr(0);
  if (!checkUInt32Argument(S, AL, NumSGPRExpr, NumSGPR))
    return;

  D->addAttr(::new (S.Context) AMDGPUNumSGPRAttr(S.Context, AL, NumSGPR));
}

static void handleAMDGPUNumVGPRAttr(Sema &S, Decl *D, const ParsedAttr &AL) {
  uint32_t NumVGPR = 0;
  Expr *NumVGPRExpr = AL.getArgAsExpr(0);
  if (!checkUInt32Argument(S, AL, NumVGPRExpr, NumVGPR))
    return;

  D->addAttr(::new (S.Context) AMDGPUNumVGPRAttr(S.Context, AL, NumVGPR));
}

static void handleX86ForceAlignArgPointerAttr(Sema &S, Decl *D,
                                              const ParsedAttr &AL) {
  // If we try to apply it to a function pointer, don't warn, but don't
  // do anything, either. It doesn't matter anyway, because there's nothing
  // special about calling a force_align_arg_pointer function.
  const auto *VD = dyn_cast<ValueDecl>(D);
  if (VD && VD->getType()->isFunctionPointerType())
    return;
  // Also don't warn on function pointer typedefs.
  const auto *TD = dyn_cast<TypedefNameDecl>(D);
  if (TD && (TD->getUnderlyingType()->isFunctionPointerType() ||
    TD->getUnderlyingType()->isFunctionType()))
    return;
  // Attribute can only be applied to function types.
  if (!isa<FunctionDecl>(D)) {
    S.Diag(AL.getLoc(), diag::warn_attribute_wrong_decl_type)
        << AL << ExpectedFunction;
    return;
  }

  D->addAttr(::new (S.Context) X86ForceAlignArgPointerAttr(S.Context, AL));
}

static void handleLayoutVersion(Sema &S, Decl *D, const ParsedAttr &AL) {
  uint32_t Version;
  Expr *VersionExpr = static_cast<Expr *>(AL.getArgAsExpr(0));
  if (!checkUInt32Argument(S, AL, AL.getArgAsExpr(0), Version))
    return;

  // TODO: Investigate what happens with the next major version of MSVC.
  if (Version != LangOptions::MSVC2015 / 100) {
    S.Diag(AL.getLoc(), diag::err_attribute_argument_out_of_bounds)
        << AL << Version << VersionExpr->getSourceRange();
    return;
  }

  // The attribute expects a "major" version number like 19, but new versions of
  // MSVC have moved to updating the "minor", or less significant numbers, so we
  // have to multiply by 100 now.
  Version *= 100;

  D->addAttr(::new (S.Context) LayoutVersionAttr(S.Context, AL, Version));
}

DLLImportAttr *Sema::mergeDLLImportAttr(Decl *D,
                                        const AttributeCommonInfo &CI) {
  if (D->hasAttr<DLLExportAttr>()) {
    Diag(CI.getLoc(), diag::warn_attribute_ignored) << "'dllimport'";
    return nullptr;
  }

  if (D->hasAttr<DLLImportAttr>())
    return nullptr;

  return ::new (Context) DLLImportAttr(Context, CI);
}

DLLExportAttr *Sema::mergeDLLExportAttr(Decl *D,
                                        const AttributeCommonInfo &CI) {
  if (DLLImportAttr *Import = D->getAttr<DLLImportAttr>()) {
    Diag(Import->getLocation(), diag::warn_attribute_ignored) << Import;
    D->dropAttr<DLLImportAttr>();
  }

  if (D->hasAttr<DLLExportAttr>())
    return nullptr;

  return ::new (Context) DLLExportAttr(Context, CI);
}

static void handleDLLAttr(Sema &S, Decl *D, const ParsedAttr &A) {
  if (isa<ClassTemplatePartialSpecializationDecl>(D) &&
      (S.Context.getTargetInfo().shouldDLLImportComdatSymbols())) {
    S.Diag(A.getRange().getBegin(), diag::warn_attribute_ignored) << A;
    return;
  }

  if (const auto *FD = dyn_cast<FunctionDecl>(D)) {
    if (FD->isInlined() && A.getKind() == ParsedAttr::AT_DLLImport &&
        !(S.Context.getTargetInfo().shouldDLLImportComdatSymbols())) {
      // MinGW doesn't allow dllimport on inline functions.
      S.Diag(A.getRange().getBegin(), diag::warn_attribute_ignored_on_inline)
          << A;
      return;
    }
  }

  if (const auto *MD = dyn_cast<CXXMethodDecl>(D)) {
    if ((S.Context.getTargetInfo().shouldDLLImportComdatSymbols()) &&
        MD->getParent()->isLambda()) {
      S.Diag(A.getRange().getBegin(), diag::err_attribute_dll_lambda) << A;
      return;
    }
  }

  Attr *NewAttr = A.getKind() == ParsedAttr::AT_DLLExport
                      ? (Attr *)S.mergeDLLExportAttr(D, A)
                      : (Attr *)S.mergeDLLImportAttr(D, A);
  if (NewAttr)
    D->addAttr(NewAttr);
}

MSInheritanceAttr *
Sema::mergeMSInheritanceAttr(Decl *D, const AttributeCommonInfo &CI,
                             bool BestCase,
                             MSInheritanceModel Model) {
  if (MSInheritanceAttr *IA = D->getAttr<MSInheritanceAttr>()) {
    if (IA->getInheritanceModel() == Model)
      return nullptr;
    Diag(IA->getLocation(), diag::err_mismatched_ms_inheritance)
        << 1 /*previous declaration*/;
    Diag(CI.getLoc(), diag::note_previous_ms_inheritance);
    D->dropAttr<MSInheritanceAttr>();
  }

  auto *RD = cast<CXXRecordDecl>(D);
  if (RD->hasDefinition()) {
    if (checkMSInheritanceAttrOnDefinition(RD, CI.getRange(), BestCase,
                                           Model)) {
      return nullptr;
    }
  } else {
    if (isa<ClassTemplatePartialSpecializationDecl>(RD)) {
      Diag(CI.getLoc(), diag::warn_ignored_ms_inheritance)
          << 1 /*partial specialization*/;
      return nullptr;
    }
    if (RD->getDescribedClassTemplate()) {
      Diag(CI.getLoc(), diag::warn_ignored_ms_inheritance)
          << 0 /*primary template*/;
      return nullptr;
    }
  }

  return ::new (Context) MSInheritanceAttr(Context, CI, BestCase);
}

static void handleCapabilityAttr(Sema &S, Decl *D, const ParsedAttr &AL) {
  // The capability attributes take a single string parameter for the name of
  // the capability they represent. The lockable attribute does not take any
  // parameters. However, semantically, both attributes represent the same
  // concept, and so they use the same semantic attribute. Eventually, the
  // lockable attribute will be removed.
  //
  // For backward compatibility, any capability which has no specified string
  // literal will be considered a "mutex."
  StringRef N("mutex");
  SourceLocation LiteralLoc;
  if (AL.getKind() == ParsedAttr::AT_Capability &&
      !S.checkStringLiteralArgumentAttr(AL, 0, N, &LiteralLoc))
    return;

  D->addAttr(::new (S.Context) CapabilityAttr(S.Context, AL, N));
}

static void handleAssertCapabilityAttr(Sema &S, Decl *D, const ParsedAttr &AL) {
  SmallVector<Expr*, 1> Args;
  if (!checkLockFunAttrCommon(S, D, AL, Args))
    return;

  D->addAttr(::new (S.Context)
                 AssertCapabilityAttr(S.Context, AL, Args.data(), Args.size()));
}

static void handleAcquireCapabilityAttr(Sema &S, Decl *D,
                                        const ParsedAttr &AL) {
  SmallVector<Expr*, 1> Args;
  if (!checkLockFunAttrCommon(S, D, AL, Args))
    return;

  D->addAttr(::new (S.Context) AcquireCapabilityAttr(S.Context, AL, Args.data(),
                                                     Args.size()));
}

static void handleTryAcquireCapabilityAttr(Sema &S, Decl *D,
                                           const ParsedAttr &AL) {
  SmallVector<Expr*, 2> Args;
  if (!checkTryLockFunAttrCommon(S, D, AL, Args))
    return;

  D->addAttr(::new (S.Context) TryAcquireCapabilityAttr(
      S.Context, AL, AL.getArgAsExpr(0), Args.data(), Args.size()));
}

static void handleReleaseCapabilityAttr(Sema &S, Decl *D,
                                        const ParsedAttr &AL) {
  // Check that all arguments are lockable objects.
  SmallVector<Expr *, 1> Args;
  checkAttrArgsAreCapabilityObjs(S, D, AL, Args, 0, true);

  D->addAttr(::new (S.Context) ReleaseCapabilityAttr(S.Context, AL, Args.data(),
                                                     Args.size()));
}

static void handleRequiresCapabilityAttr(Sema &S, Decl *D,
                                         const ParsedAttr &AL) {
  if (!AL.checkAtLeastNumArgs(S, 1))
    return;

  // check that all arguments are lockable objects
  SmallVector<Expr*, 1> Args;
  checkAttrArgsAreCapabilityObjs(S, D, AL, Args);
  if (Args.empty())
    return;

  RequiresCapabilityAttr *RCA = ::new (S.Context)
      RequiresCapabilityAttr(S.Context, AL, Args.data(), Args.size());

  D->addAttr(RCA);
}

static void handleDeprecatedAttr(Sema &S, Decl *D, const ParsedAttr &AL) {
  if (const auto *NSD = dyn_cast<NamespaceDecl>(D)) {
    if (NSD->isAnonymousNamespace()) {
      S.Diag(AL.getLoc(), diag::warn_deprecated_anonymous_namespace);
      // Do not want to attach the attribute to the namespace because that will
      // cause confusing diagnostic reports for uses of declarations within the
      // namespace.
      return;
    }
  }

  // Handle the cases where the attribute has a text message.
  StringRef Str, Replacement;
  if (AL.isArgExpr(0) && AL.getArgAsExpr(0) &&
      !S.checkStringLiteralArgumentAttr(AL, 0, Str))
    return;

  // Only support a single optional message for Declspec and CXX11.
  if (AL.isDeclspecAttribute() || AL.isCXX11Attribute())
    AL.checkAtMostNumArgs(S, 1);
  else if (AL.isArgExpr(1) && AL.getArgAsExpr(1) &&
           !S.checkStringLiteralArgumentAttr(AL, 1, Replacement))
    return;

  if (!S.getLangOpts().CPlusPlus14 && AL.isCXX11Attribute() && !AL.isGNUScope())
    S.Diag(AL.getLoc(), diag::ext_cxx14_attr) << AL;

  D->addAttr(::new (S.Context) DeprecatedAttr(S.Context, AL, Str, Replacement));
}

static bool isGlobalVar(const Decl *D) {
  if (const auto *S = dyn_cast<VarDecl>(D))
    return S->hasGlobalStorage();
  return false;
}

static void handleNoSanitizeAttr(Sema &S, Decl *D, const ParsedAttr &AL) {
  if (!AL.checkAtLeastNumArgs(S, 1))
    return;

  std::vector<StringRef> Sanitizers;

  for (unsigned I = 0, E = AL.getNumArgs(); I != E; ++I) {
    StringRef SanitizerName;
    SourceLocation LiteralLoc;

    if (!S.checkStringLiteralArgumentAttr(AL, I, SanitizerName, &LiteralLoc))
      return;

    if (parseSanitizerValue(SanitizerName, /*AllowGroups=*/true) ==
        SanitizerMask())
      S.Diag(LiteralLoc, diag::warn_unknown_sanitizer_ignored) << SanitizerName;
    else if (isGlobalVar(D) && SanitizerName != "address")
      S.Diag(D->getLocation(), diag::err_attribute_wrong_decl_type)
          << AL << ExpectedFunctionOrMethod;
    Sanitizers.push_back(SanitizerName);
  }

  D->addAttr(::new (S.Context) NoSanitizeAttr(S.Context, AL, Sanitizers.data(),
                                              Sanitizers.size()));
}

static void handleNoSanitizeSpecificAttr(Sema &S, Decl *D,
                                         const ParsedAttr &AL) {
  StringRef AttrName = AL.getAttrName()->getName();
  normalizeName(AttrName);
  StringRef SanitizerName = llvm::StringSwitch<StringRef>(AttrName)
                                .Case("no_address_safety_analysis", "address")
                                .Case("no_sanitize_address", "address")
                                .Case("no_sanitize_thread", "thread")
                                .Case("no_sanitize_memory", "memory");
  if (isGlobalVar(D) && SanitizerName != "address")
    S.Diag(D->getLocation(), diag::err_attribute_wrong_decl_type)
        << AL << ExpectedFunction;

  // FIXME: Rather than create a NoSanitizeSpecificAttr, this creates a
  // NoSanitizeAttr object; but we need to calculate the correct spelling list
  // index rather than incorrectly assume the index for NoSanitizeSpecificAttr
  // has the same spellings as the index for NoSanitizeAttr. We don't have a
  // general way to "translate" between the two, so this hack attempts to work
  // around the issue with hard-coded indicies. This is critical for calling
  // getSpelling() or prettyPrint() on the resulting semantic attribute object
  // without failing assertions.
  unsigned TranslatedSpellingIndex = 0;
  if (AL.isC2xAttribute() || AL.isCXX11Attribute())
    TranslatedSpellingIndex = 1;

  AttributeCommonInfo Info = AL;
  Info.setAttributeSpellingListIndex(TranslatedSpellingIndex);
  D->addAttr(::new (S.Context)
                 NoSanitizeAttr(S.Context, Info, &SanitizerName, 1));
}

static void handleInternalLinkageAttr(Sema &S, Decl *D, const ParsedAttr &AL) {
  if (InternalLinkageAttr *Internal = S.mergeInternalLinkageAttr(D, AL))
    D->addAttr(Internal);
}

static void handleOpenCLNoSVMAttr(Sema &S, Decl *D, const ParsedAttr &AL) {
  if (S.LangOpts.OpenCLVersion != 200)
    S.Diag(AL.getLoc(), diag::err_attribute_requires_opencl_version)
        << AL << "2.0" << 0;
  else
    S.Diag(AL.getLoc(), diag::warn_opencl_attr_deprecated_ignored) << AL
                                                                   << "2.0";
}

<<<<<<< HEAD
=======
/// Handles semantic checking for features that are common to all attributes,
/// such as checking whether a parameter was properly specified, or the correct
/// number of arguments were passed, etc.
static bool handleCommonAttributeFeatures(Sema &S, Decl *D,
                                          const ParsedAttr &AL) {
  // Several attributes carry different semantics than the parsing requires, so
  // those are opted out of the common argument checks.
  //
  // We also bail on unknown and ignored attributes because those are handled
  // as part of the target-specific handling logic.
  if (AL.getKind() == ParsedAttr::UnknownAttribute)
    return false;
  // Check whether the attribute requires specific language extensions to be
  // enabled.
  if (!AL.diagnoseLangOpts(S))
    return true;
  // Check whether the attribute appertains to the given subject.
  if (!AL.diagnoseAppertainsTo(S, D))
    return true;
  if (AL.hasCustomParsing())
    return false;

  if (AL.getMinArgs() == AL.getMaxArgs()) {
    // If there are no optional arguments, then checking for the argument count
    // is trivial.
    if (!AL.checkExactlyNumArgs(S, AL.getMinArgs()))
      return true;
  } else {
    // There are optional arguments, so checking is slightly more involved.
    if (AL.getMinArgs() && !AL.checkAtLeastNumArgs(S, AL.getMinArgs()))
      return true;
    else if (!AL.hasVariadicArg() && AL.getMaxArgs() &&
             !AL.checkAtMostNumArgs(S, AL.getMaxArgs()))
      return true;
  }

  if (S.CheckAttrTarget(AL))
    return true;

  return false;
}

>>>>>>> c9012655
static void handleOpenCLAccessAttr(Sema &S, Decl *D, const ParsedAttr &AL) {
  if (D->isInvalidDecl())
    return;

  // Check if there is only one access qualifier.
  if (D->hasAttr<OpenCLAccessAttr>()) {
    if (D->getAttr<OpenCLAccessAttr>()->getSemanticSpelling() ==
        AL.getSemanticSpelling()) {
      S.Diag(AL.getLoc(), diag::warn_duplicate_declspec)
          << AL.getAttrName()->getName() << AL.getRange();
    } else {
      S.Diag(AL.getLoc(), diag::err_opencl_multiple_access_qualifiers)
          << D->getSourceRange();
      D->setInvalidDecl(true);
      return;
    }
  }

  // OpenCL v2.0 s6.6 - read_write can be used for image types to specify that an
  // image object can be read and written.
  // OpenCL v2.0 s6.13.6 - A kernel cannot read from and write to the same pipe
  // object. Using the read_write (or __read_write) qualifier with the pipe
  // qualifier is a compilation error.
  if (const auto *PDecl = dyn_cast<ParmVarDecl>(D)) {
    const Type *DeclTy = PDecl->getType().getCanonicalType().getTypePtr();
    if (AL.getAttrName()->getName().find("read_write") != StringRef::npos) {
      if ((!S.getLangOpts().OpenCLCPlusPlus &&
           S.getLangOpts().OpenCLVersion < 200) ||
          DeclTy->isPipeType()) {
        S.Diag(AL.getLoc(), diag::err_opencl_invalid_read_write)
            << AL << PDecl->getType() << DeclTy->isImageType();
        D->setInvalidDecl(true);
        return;
      }
    }
  }

  D->addAttr(::new (S.Context) OpenCLAccessAttr(S.Context, AL));
}

static void handleSYCLKernelAttr(Sema &S, Decl *D, const ParsedAttr &AL) {
  // The 'sycl_kernel' attribute applies only to function templates.
  const auto *FD = cast<FunctionDecl>(D);
  const FunctionTemplateDecl *FT = FD->getDescribedFunctionTemplate();
  assert(FT && "Function template is expected");

  // Function template must have at least two template parameters so it
  // can be used in OpenCL kernel generation.
  const TemplateParameterList *TL = FT->getTemplateParameters();
  if (S.LangOpts.SYCLIsDevice && TL->size() < 2) {
    S.Diag(FT->getLocation(), diag::warn_sycl_kernel_num_of_template_params);
    return;
  }

  // The first two template parameters must be typenames.
  for (unsigned I = 0; I < 2 && I < TL->size(); ++I) {
    const NamedDecl *TParam = TL->getParam(I);
    if (isa<NonTypeTemplateParmDecl>(TParam)) {
      S.Diag(FT->getLocation(),
             diag::warn_sycl_kernel_invalid_template_param_type);
      return;
    }
  }

  // Function must have at least one parameter.
  if (getFunctionOrMethodNumParams(D) < 1) {
    S.Diag(FT->getLocation(), diag::warn_sycl_kernel_num_of_function_params);
    return;
  }

  // Function must return void.
  QualType RetTy = getFunctionOrMethodResultType(D);
  if (!RetTy->isVoidType()) {
    S.Diag(FT->getLocation(), diag::warn_sycl_kernel_return_type);
    return;
  }

  handleSimpleAttribute<SYCLKernelAttr>(S, D, AL);
}

static void handleDestroyAttr(Sema &S, Decl *D, const ParsedAttr &A) {
  if (!cast<VarDecl>(D)->hasGlobalStorage()) {
    S.Diag(D->getLocation(), diag::err_destroy_attr_on_non_static_var)
        << (A.getKind() == ParsedAttr::AT_AlwaysDestroy);
    return;
  }

  if (A.getKind() == ParsedAttr::AT_AlwaysDestroy)
    handleSimpleAttributeWithExclusions<AlwaysDestroyAttr, NoDestroyAttr>(S, D, A);
  else
    handleSimpleAttributeWithExclusions<NoDestroyAttr, AlwaysDestroyAttr>(S, D, A);
}

static void handleUninitializedAttr(Sema &S, Decl *D, const ParsedAttr &AL) {
  assert(cast<VarDecl>(D)->getStorageDuration() == SD_Automatic &&
         "uninitialized is only valid on automatic duration variables");
  D->addAttr(::new (S.Context) UninitializedAttr(S.Context, AL));
}

static bool tryMakeVariablePseudoStrong(Sema &S, VarDecl *VD,
                                        bool DiagnoseFailure) {
  QualType Ty = VD->getType();
  if (!Ty->isObjCRetainableType()) {
    if (DiagnoseFailure) {
      S.Diag(VD->getBeginLoc(), diag::warn_ignored_objc_externally_retained)
          << 0;
    }
    return false;
  }

  Qualifiers::ObjCLifetime LifetimeQual = Ty.getQualifiers().getObjCLifetime();

  // Sema::inferObjCARCLifetime must run after processing decl attributes
  // (because __block lowers to an attribute), so if the lifetime hasn't been
  // explicitly specified, infer it locally now.
  if (LifetimeQual == Qualifiers::OCL_None)
    LifetimeQual = Ty->getObjCARCImplicitLifetime();

  // The attributes only really makes sense for __strong variables; ignore any
  // attempts to annotate a parameter with any other lifetime qualifier.
  if (LifetimeQual != Qualifiers::OCL_Strong) {
    if (DiagnoseFailure) {
      S.Diag(VD->getBeginLoc(), diag::warn_ignored_objc_externally_retained)
          << 1;
    }
    return false;
  }

  // Tampering with the type of a VarDecl here is a bit of a hack, but we need
  // to ensure that the variable is 'const' so that we can error on
  // modification, which can otherwise over-release.
  VD->setType(Ty.withConst());
  VD->setARCPseudoStrong(true);
  return true;
}

static void handleObjCExternallyRetainedAttr(Sema &S, Decl *D,
                                             const ParsedAttr &AL) {
  if (auto *VD = dyn_cast<VarDecl>(D)) {
    assert(!isa<ParmVarDecl>(VD) && "should be diagnosed automatically");
    if (!VD->hasLocalStorage()) {
      S.Diag(D->getBeginLoc(), diag::warn_ignored_objc_externally_retained)
          << 0;
      return;
    }

    if (!tryMakeVariablePseudoStrong(S, VD, /*DiagnoseFailure=*/true))
      return;

    handleSimpleAttribute<ObjCExternallyRetainedAttr>(S, D, AL);
    return;
  }

  // If D is a function-like declaration (method, block, or function), then we
  // make every parameter psuedo-strong.
  unsigned NumParams =
      hasFunctionProto(D) ? getFunctionOrMethodNumParams(D) : 0;
  for (unsigned I = 0; I != NumParams; ++I) {
    auto *PVD = const_cast<ParmVarDecl *>(getFunctionOrMethodParam(D, I));
    QualType Ty = PVD->getType();

    // If a user wrote a parameter with __strong explicitly, then assume they
    // want "real" strong semantics for that parameter. This works because if
    // the parameter was written with __strong, then the strong qualifier will
    // be non-local.
    if (Ty.getLocalUnqualifiedType().getQualifiers().getObjCLifetime() ==
        Qualifiers::OCL_Strong)
      continue;

    tryMakeVariablePseudoStrong(S, PVD, /*DiagnoseFailure=*/false);
  }
  handleSimpleAttribute<ObjCExternallyRetainedAttr>(S, D, AL);
}

static void handleMIGServerRoutineAttr(Sema &S, Decl *D, const ParsedAttr &AL) {
  // Check that the return type is a `typedef int kern_return_t` or a typedef
  // around it, because otherwise MIG convention checks make no sense.
  // BlockDecl doesn't store a return type, so it's annoying to check,
  // so let's skip it for now.
  if (!isa<BlockDecl>(D)) {
    QualType T = getFunctionOrMethodResultType(D);
    bool IsKernReturnT = false;
    while (const auto *TT = T->getAs<TypedefType>()) {
      IsKernReturnT = (TT->getDecl()->getName() == "kern_return_t");
      T = TT->desugar();
    }
    if (!IsKernReturnT || T.getCanonicalType() != S.getASTContext().IntTy) {
      S.Diag(D->getBeginLoc(),
             diag::warn_mig_server_routine_does_not_return_kern_return_t);
      return;
    }
  }

  handleSimpleAttribute<MIGServerRoutineAttr>(S, D, AL);
}

static void handleMSAllocatorAttr(Sema &S, Decl *D, const ParsedAttr &AL) {
  // Warn if the return type is not a pointer or reference type.
  if (auto *FD = dyn_cast<FunctionDecl>(D)) {
    QualType RetTy = FD->getReturnType();
    if (!RetTy->isPointerType() && !RetTy->isReferenceType()) {
      S.Diag(AL.getLoc(), diag::warn_declspec_allocator_nonpointer)
          << AL.getRange() << RetTy;
      return;
    }
  }

  handleSimpleAttribute<MSAllocatorAttr>(S, D, AL);
}

static void handleAcquireHandleAttr(Sema &S, Decl *D, const ParsedAttr &AL) {
  if (AL.isUsedAsTypeAttr())
    return;
  // Warn if the parameter is definitely not an output parameter.
  if (const auto *PVD = dyn_cast<ParmVarDecl>(D)) {
    if (PVD->getType()->isIntegerType()) {
      S.Diag(AL.getLoc(), diag::err_attribute_output_parameter)
          << AL.getRange();
      return;
    }
  }
  StringRef Argument;
  if (!S.checkStringLiteralArgumentAttr(AL, 0, Argument))
    return;
  D->addAttr(AcquireHandleAttr::Create(S.Context, Argument, AL));
}

template<typename Attr>
static void handleHandleAttr(Sema &S, Decl *D, const ParsedAttr &AL) {
  StringRef Argument;
  if (!S.checkStringLiteralArgumentAttr(AL, 0, Argument))
    return;
  D->addAttr(Attr::Create(S.Context, Argument, AL));
}

static void handleCFGuardAttr(Sema &S, Decl *D, const ParsedAttr &AL) {
  // The guard attribute takes a single identifier argument.

  if (!AL.isArgIdent(0)) {
    S.Diag(AL.getLoc(), diag::err_attribute_argument_type)
        << AL << AANT_ArgumentIdentifier;
    return;
  }

  CFGuardAttr::GuardArg Arg;
  IdentifierInfo *II = AL.getArgAsIdent(0)->Ident;
  if (!CFGuardAttr::ConvertStrToGuardArg(II->getName(), Arg)) {
    S.Diag(AL.getLoc(), diag::warn_attribute_type_not_supported) << AL << II;
    return;
  }

  D->addAttr(::new (S.Context) CFGuardAttr(S.Context, AL, Arg));
}


template <typename AttrTy>
static const AttrTy *findEnforceTCBAttrByName(Decl *D, StringRef Name) {
  auto Attrs = D->specific_attrs<AttrTy>();
  auto I = llvm::find_if(Attrs,
                         [Name](const AttrTy *A) {
                           return A->getTCBName() == Name;
                         });
  return I == Attrs.end() ? nullptr : *I;
}

template <typename AttrTy, typename ConflictingAttrTy>
static void handleEnforceTCBAttr(Sema &S, Decl *D, const ParsedAttr &AL) {
  StringRef Argument;
  if (!S.checkStringLiteralArgumentAttr(AL, 0, Argument))
    return;

  // A function cannot be have both regular and leaf membership in the same TCB.
  if (const ConflictingAttrTy *ConflictingAttr =
      findEnforceTCBAttrByName<ConflictingAttrTy>(D, Argument)) {
    // We could attach a note to the other attribute but in this case
    // there's no need given how the two are very close to each other.
    S.Diag(AL.getLoc(), diag::err_tcb_conflicting_attributes)
      << AL.getAttrName()->getName() << ConflictingAttr->getAttrName()->getName()
      << Argument;

    // Error recovery: drop the non-leaf attribute so that to suppress
    // all future warnings caused by erroneous attributes. The leaf attribute
    // needs to be kept because it can only suppresses warnings, not cause them.
    D->dropAttr<EnforceTCBAttr>();
    return;
  }

  D->addAttr(AttrTy::Create(S.Context, Argument, AL));
}

template <typename AttrTy, typename ConflictingAttrTy>
static AttrTy *mergeEnforceTCBAttrImpl(Sema &S, Decl *D, const AttrTy &AL) {
  // Check if the new redeclaration has different leaf-ness in the same TCB.
  StringRef TCBName = AL.getTCBName();
  if (const ConflictingAttrTy *ConflictingAttr =
      findEnforceTCBAttrByName<ConflictingAttrTy>(D, TCBName)) {
    S.Diag(ConflictingAttr->getLoc(), diag::err_tcb_conflicting_attributes)
      << ConflictingAttr->getAttrName()->getName()
      << AL.getAttrName()->getName() << TCBName;

    // Add a note so that the user could easily find the conflicting attribute.
    S.Diag(AL.getLoc(), diag::note_conflicting_attribute);

    // More error recovery.
    D->dropAttr<EnforceTCBAttr>();
    return nullptr;
  }

  ASTContext &Context = S.getASTContext();
  return ::new(Context) AttrTy(Context, AL, AL.getTCBName());
}

EnforceTCBAttr *Sema::mergeEnforceTCBAttr(Decl *D, const EnforceTCBAttr &AL) {
  return mergeEnforceTCBAttrImpl<EnforceTCBAttr, EnforceTCBLeafAttr>(
      *this, D, AL);
}

EnforceTCBLeafAttr *Sema::mergeEnforceTCBLeafAttr(
    Decl *D, const EnforceTCBLeafAttr &AL) {
  return mergeEnforceTCBAttrImpl<EnforceTCBLeafAttr, EnforceTCBAttr>(
      *this, D, AL);
}

//===----------------------------------------------------------------------===//
// Top Level Sema Entry Points
//===----------------------------------------------------------------------===//

static bool IsDeclLambdaCallOperator(Decl *D) {
  if (const auto *MD = dyn_cast<CXXMethodDecl>(D))
    return MD->getParent()->isLambda() &&
           MD->getOverloadedOperator() == OverloadedOperatorKind::OO_Call;
  return false;
}

/// ProcessDeclAttribute - Apply the specific attribute to the specified decl if
/// the attribute applies to decls.  If the attribute is a type attribute, just
/// silently ignore it if a GNU attribute.
static void ProcessDeclAttribute(Sema &S, Scope *scope, Decl *D,
                                 const ParsedAttr &AL,
                                 bool IncludeCXX11Attributes) {
  if (AL.isInvalid() || AL.getKind() == ParsedAttr::IgnoredAttribute)
    return;

  // Ignore C++11 attributes on declarator chunks: they appertain to the type
  // instead.
  if (AL.isCXX11Attribute() && !IncludeCXX11Attributes &&
      (!IsDeclLambdaCallOperator(D) || !AL.supportsNonconformingLambdaSyntax()))
    return;

  // Unknown attributes are automatically warned on. Target-specific attributes
  // which do not apply to the current target architecture are treated as
  // though they were unknown attributes.
  const TargetInfo *Aux = S.Context.getAuxTargetInfo();
  if (AL.getKind() == ParsedAttr::UnknownAttribute ||
      !(AL.existsInTarget(S.Context.getTargetInfo()) ||
        (S.Context.getLangOpts().SYCLIsDevice &&
         Aux && AL.existsInTarget(*Aux)))) {
    S.Diag(AL.getLoc(),
           AL.isDeclspecAttribute()
               ? (unsigned)diag::warn_unhandled_ms_attribute_ignored
               : (unsigned)diag::warn_unknown_attribute_ignored)
        << AL << AL.getRange();
    return;
  }

  if (S.checkCommonAttributeFeatures(D, AL))
    return;

  switch (AL.getKind()) {
  default:
    if (AL.getInfo().handleDeclAttribute(S, D, AL) != ParsedAttrInfo::NotHandled)
      break;
    if (!AL.isStmtAttr()) {
      // Type attributes are handled elsewhere; silently move on.
      assert(AL.isTypeAttr() && "Non-type attribute not handled");
      break;
    }
    // N.B., ClangAttrEmitter.cpp emits a diagnostic helper that ensures a
    // statement attribute is not written on a declaration, but this code is
    // needed for attributes in Attr.td that do not list any subjects.
    S.Diag(AL.getLoc(), diag::err_stmt_attribute_invalid_on_decl)
        << AL << D->getLocation();
    break;
  case ParsedAttr::AT_Interrupt:
    handleInterruptAttr(S, D, AL);
    break;
  case ParsedAttr::AT_X86ForceAlignArgPointer:
    handleX86ForceAlignArgPointerAttr(S, D, AL);
    break;
  case ParsedAttr::AT_DLLExport:
  case ParsedAttr::AT_DLLImport:
    handleDLLAttr(S, D, AL);
    break;
  case ParsedAttr::AT_Mips16:
    handleSimpleAttributeWithExclusions<Mips16Attr, MicroMipsAttr,
                                        MipsInterruptAttr>(S, D, AL);
    break;
  case ParsedAttr::AT_MicroMips:
    handleSimpleAttributeWithExclusions<MicroMipsAttr, Mips16Attr>(S, D, AL);
    break;
  case ParsedAttr::AT_MipsLongCall:
    handleSimpleAttributeWithExclusions<MipsLongCallAttr, MipsShortCallAttr>(
        S, D, AL);
    break;
  case ParsedAttr::AT_MipsShortCall:
    handleSimpleAttributeWithExclusions<MipsShortCallAttr, MipsLongCallAttr>(
        S, D, AL);
    break;
  case ParsedAttr::AT_AMDGPUFlatWorkGroupSize:
    handleAMDGPUFlatWorkGroupSizeAttr(S, D, AL);
    break;
  case ParsedAttr::AT_AMDGPUWavesPerEU:
    handleAMDGPUWavesPerEUAttr(S, D, AL);
    break;
  case ParsedAttr::AT_AMDGPUNumSGPR:
    handleAMDGPUNumSGPRAttr(S, D, AL);
    break;
  case ParsedAttr::AT_AMDGPUNumVGPR:
    handleAMDGPUNumVGPRAttr(S, D, AL);
    break;
  case ParsedAttr::AT_AVRSignal:
    handleAVRSignalAttr(S, D, AL);
    break;
  case ParsedAttr::AT_BPFPreserveAccessIndex:
    handleBPFPreserveAccessIndexAttr(S, D, AL);
    break;
  case ParsedAttr::AT_WebAssemblyExportName:
    handleWebAssemblyExportNameAttr(S, D, AL);
    break;
  case ParsedAttr::AT_WebAssemblyImportModule:
    handleWebAssemblyImportModuleAttr(S, D, AL);
    break;
  case ParsedAttr::AT_WebAssemblyImportName:
    handleWebAssemblyImportNameAttr(S, D, AL);
    break;
  case ParsedAttr::AT_IBOutlet:
    handleIBOutlet(S, D, AL);
    break;
  case ParsedAttr::AT_IBOutletCollection:
    handleIBOutletCollection(S, D, AL);
    break;
  case ParsedAttr::AT_IFunc:
    handleIFuncAttr(S, D, AL);
    break;
  case ParsedAttr::AT_Alias:
    handleAliasAttr(S, D, AL);
    break;
  case ParsedAttr::AT_Aligned:
    handleAlignedAttr(S, D, AL);
    break;
  case ParsedAttr::AT_AlignValue:
    handleAlignValueAttr(S, D, AL);
    break;
  case ParsedAttr::AT_AllocSize:
    handleAllocSizeAttr(S, D, AL);
    break;
  case ParsedAttr::AT_AlwaysInline:
    handleAlwaysInlineAttr(S, D, AL);
    break;
  case ParsedAttr::AT_AnalyzerNoReturn:
    handleAnalyzerNoReturnAttr(S, D, AL);
    break;
  case ParsedAttr::AT_TLSModel:
    handleTLSModelAttr(S, D, AL);
    break;
  case ParsedAttr::AT_Annotate:
    handleAnnotateAttr(S, D, AL);
    break;
  case ParsedAttr::AT_Availability:
    handleAvailabilityAttr(S, D, AL);
    break;
  case ParsedAttr::AT_CarriesDependency:
    handleDependencyAttr(S, scope, D, AL);
    break;
  case ParsedAttr::AT_CPUDispatch:
  case ParsedAttr::AT_CPUSpecific:
    handleCPUSpecificAttr(S, D, AL);
    break;
  case ParsedAttr::AT_Common:
    handleCommonAttr(S, D, AL);
    break;
  case ParsedAttr::AT_CUDAConstant:
    handleConstantAttr(S, D, AL);
    break;
  case ParsedAttr::AT_PassObjectSize:
    handlePassObjectSizeAttr(S, D, AL);
    break;
  case ParsedAttr::AT_Constructor:
      handleConstructorAttr(S, D, AL);
    break;
  case ParsedAttr::AT_Deprecated:
    handleDeprecatedAttr(S, D, AL);
    break;
  case ParsedAttr::AT_Destructor:
      handleDestructorAttr(S, D, AL);
    break;
  case ParsedAttr::AT_EnableIf:
    handleEnableIfAttr(S, D, AL);
    break;
  case ParsedAttr::AT_DiagnoseIf:
    handleDiagnoseIfAttr(S, D, AL);
    break;
  case ParsedAttr::AT_NoBuiltin:
    handleNoBuiltinAttr(S, D, AL);
    break;
  case ParsedAttr::AT_ExtVectorType:
    handleExtVectorTypeAttr(S, D, AL);
    break;
  case ParsedAttr::AT_ExternalSourceSymbol:
    handleExternalSourceSymbolAttr(S, D, AL);
    break;
  case ParsedAttr::AT_MinSize:
    handleMinSizeAttr(S, D, AL);
    break;
  case ParsedAttr::AT_OptimizeNone:
    handleOptimizeNoneAttr(S, D, AL);
    break;
  case ParsedAttr::AT_EnumExtensibility:
    handleEnumExtensibilityAttr(S, D, AL);
    break;
  case ParsedAttr::AT_Flatten:
    handleSimpleAttribute<FlattenAttr>(S, D, AL);
    break;
#if INTEL_CUSTOMIZATION
  case ParsedAttr::AT_HLSDevice:
    handleSimpleAttribute<HLSDeviceAttr>(S, D, AL);
    break;
  case ParsedAttr::AT_PreferDSP:
    handleSimpleAttributeWithExclusions<PreferDSPAttr,
                                        PreferSoftLogicAttr>(S, D, AL);
    break;
  case ParsedAttr::AT_PreferSoftLogic:
    handleSimpleAttributeWithExclusions<PreferSoftLogicAttr,
                                        PreferDSPAttr>(S, D, AL);
    break;
#endif // INTEL_CUSTOMIZATION
  case ParsedAttr::AT_SYCLKernel:
    handleSYCLKernelAttr(S, D, AL);
    break;
  case ParsedAttr::AT_SYCLSimd:
    handleSimpleAttribute<SYCLSimdAttr>(S, D, AL);
    break;
  case ParsedAttr::AT_SYCLDevice:
    handleSYCLDeviceAttr(S, D, AL);
    break;
  case ParsedAttr::AT_SYCLDeviceIndirectlyCallable:
    handleSYCLDeviceIndirectlyCallableAttr(S, D, AL);
    break;
#if INTEL_CUSTOMIZATION
  case ParsedAttr::AT_SYCLUnmasked:
    handleSYCLUnmaskedAttr(S, D, AL);
    break;
#endif // INTEL_CUSTOMIZATION
  case ParsedAttr::AT_SYCLRegisterNum:
    handleSYCLRegisterNumAttr(S, D, AL);
    break;
  case ParsedAttr::AT_Format:
    handleFormatAttr(S, D, AL);
    break;
  case ParsedAttr::AT_FormatArg:
    handleFormatArgAttr(S, D, AL);
    break;
  case ParsedAttr::AT_Callback:
    handleCallbackAttr(S, D, AL);
    break;
  case ParsedAttr::AT_CalledOnce:
    handleCalledOnceAttr(S, D, AL);
    break;
  case ParsedAttr::AT_CUDAGlobal:
    handleGlobalAttr(S, D, AL);
    break;
  case ParsedAttr::AT_CUDADevice:
    handleDeviceAttr(S, D, AL);
    break;
  case ParsedAttr::AT_CUDAHost:
    handleSimpleAttributeWithExclusions<CUDAHostAttr, CUDAGlobalAttr>(S, D, AL);
    break;
  case ParsedAttr::AT_HIPManaged:
    handleManagedAttr(S, D, AL);
    break;
  case ParsedAttr::AT_CUDADeviceBuiltinSurfaceType:
    handleSimpleAttributeWithExclusions<CUDADeviceBuiltinSurfaceTypeAttr,
                                        CUDADeviceBuiltinTextureTypeAttr>(S, D,
                                                                          AL);
    break;
  case ParsedAttr::AT_CUDADeviceBuiltinTextureType:
    handleSimpleAttributeWithExclusions<CUDADeviceBuiltinTextureTypeAttr,
                                        CUDADeviceBuiltinSurfaceTypeAttr>(S, D,
                                                                          AL);
    break;
  case ParsedAttr::AT_GNUInline:
    handleGNUInlineAttr(S, D, AL);
    break;
  case ParsedAttr::AT_CUDALaunchBounds:
    handleLaunchBoundsAttr(S, D, AL);
    break;
  case ParsedAttr::AT_Restrict:
    handleRestrictAttr(S, D, AL);
    break;
  case ParsedAttr::AT_Mode:
    handleModeAttr(S, D, AL);
    break;
  case ParsedAttr::AT_NonNull:
    if (auto *PVD = dyn_cast<ParmVarDecl>(D))
      handleNonNullAttrParameter(S, PVD, AL);
    else
      handleNonNullAttr(S, D, AL);
    break;
  case ParsedAttr::AT_ReturnsNonNull:
    handleReturnsNonNullAttr(S, D, AL);
    break;
  case ParsedAttr::AT_NoEscape:
    handleNoEscapeAttr(S, D, AL);
    break;
  case ParsedAttr::AT_AssumeAligned:
    handleAssumeAlignedAttr(S, D, AL);
    break;
  case ParsedAttr::AT_AllocAlign:
    handleAllocAlignAttr(S, D, AL);
    break;
  case ParsedAttr::AT_Ownership:
    handleOwnershipAttr(S, D, AL);
    break;
  case ParsedAttr::AT_Cold:
    handleSimpleAttributeWithExclusions<ColdAttr, HotAttr>(S, D, AL);
    break;
  case ParsedAttr::AT_Hot:
    handleSimpleAttributeWithExclusions<HotAttr, ColdAttr>(S, D, AL);
    break;
  case ParsedAttr::AT_Naked:
    handleNakedAttr(S, D, AL);
    break;
  case ParsedAttr::AT_NoReturn:
    handleNoReturnAttr(S, D, AL);
    break;
  case ParsedAttr::AT_AnyX86NoCfCheck:
    handleNoCfCheckAttr(S, D, AL);
    break;
  case ParsedAttr::AT_Leaf:
    handleSimpleAttribute<LeafAttr>(S, D, AL);
    break;
  case ParsedAttr::AT_NoThrow:
    if (!AL.isUsedAsTypeAttr())
      handleSimpleAttribute<NoThrowAttr>(S, D, AL);
    break;
  case ParsedAttr::AT_CUDAShared:
    handleSharedAttr(S, D, AL);
    break;
  case ParsedAttr::AT_VecReturn:
    handleVecReturnAttr(S, D, AL);
    break;
  case ParsedAttr::AT_ObjCOwnership:
    handleObjCOwnershipAttr(S, D, AL);
    break;
  case ParsedAttr::AT_ObjCPreciseLifetime:
    handleObjCPreciseLifetimeAttr(S, D, AL);
    break;
  case ParsedAttr::AT_ObjCReturnsInnerPointer:
    handleObjCReturnsInnerPointerAttr(S, D, AL);
    break;
  case ParsedAttr::AT_ObjCRequiresSuper:
    handleObjCRequiresSuperAttr(S, D, AL);
    break;
  case ParsedAttr::AT_ObjCBridge:
    handleObjCBridgeAttr(S, D, AL);
    break;
  case ParsedAttr::AT_ObjCBridgeMutable:
    handleObjCBridgeMutableAttr(S, D, AL);
    break;
  case ParsedAttr::AT_ObjCBridgeRelated:
    handleObjCBridgeRelatedAttr(S, D, AL);
    break;
  case ParsedAttr::AT_ObjCDesignatedInitializer:
    handleObjCDesignatedInitializer(S, D, AL);
    break;
  case ParsedAttr::AT_ObjCRuntimeName:
    handleObjCRuntimeName(S, D, AL);
    break;
  case ParsedAttr::AT_ObjCBoxable:
    handleObjCBoxable(S, D, AL);
    break;
  case ParsedAttr::AT_NSErrorDomain:
    handleNSErrorDomain(S, D, AL);
    break;
  case ParsedAttr::AT_CFAuditedTransfer:
    handleSimpleAttributeWithExclusions<CFAuditedTransferAttr,
                                        CFUnknownTransferAttr>(S, D, AL);
    break;
  case ParsedAttr::AT_CFUnknownTransfer:
    handleSimpleAttributeWithExclusions<CFUnknownTransferAttr,
                                        CFAuditedTransferAttr>(S, D, AL);
    break;
  case ParsedAttr::AT_CFConsumed:
  case ParsedAttr::AT_NSConsumed:
  case ParsedAttr::AT_OSConsumed:
    S.AddXConsumedAttr(D, AL, parsedAttrToRetainOwnershipKind(AL),
                       /*IsTemplateInstantiation=*/false);
    break;
  case ParsedAttr::AT_OSReturnsRetainedOnZero:
    handleSimpleAttributeOrDiagnose<OSReturnsRetainedOnZeroAttr>(
        S, D, AL, isValidOSObjectOutParameter(D),
        diag::warn_ns_attribute_wrong_parameter_type,
        /*Extra Args=*/AL, /*pointer-to-OSObject-pointer*/ 3, AL.getRange());
    break;
  case ParsedAttr::AT_OSReturnsRetainedOnNonZero:
    handleSimpleAttributeOrDiagnose<OSReturnsRetainedOnNonZeroAttr>(
        S, D, AL, isValidOSObjectOutParameter(D),
        diag::warn_ns_attribute_wrong_parameter_type,
        /*Extra Args=*/AL, /*pointer-to-OSObject-poointer*/ 3, AL.getRange());
    break;
  case ParsedAttr::AT_NSReturnsAutoreleased:
  case ParsedAttr::AT_NSReturnsNotRetained:
  case ParsedAttr::AT_NSReturnsRetained:
  case ParsedAttr::AT_CFReturnsNotRetained:
  case ParsedAttr::AT_CFReturnsRetained:
  case ParsedAttr::AT_OSReturnsNotRetained:
  case ParsedAttr::AT_OSReturnsRetained:
    handleXReturnsXRetainedAttr(S, D, AL);
    break;
  case ParsedAttr::AT_WorkGroupSizeHint:
    handleWorkGroupSizeHint(S, D, AL);
    break;
  case ParsedAttr::AT_ReqdWorkGroupSize:
    handleWorkGroupSize<ReqdWorkGroupSizeAttr>(S, D, AL);
    break;
  case ParsedAttr::AT_SYCLIntelMaxWorkGroupSize:
    handleWorkGroupSize<SYCLIntelMaxWorkGroupSizeAttr>(S, D, AL);
    break;
  case ParsedAttr::AT_IntelReqdSubGroupSize:
    handleIntelReqdSubGroupSize(S, D, AL);
    break;
  case ParsedAttr::AT_SYCLIntelNumSimdWorkItems:
    handleSYCLIntelNumSimdWorkItemsAttr(S, D, AL);
    break;
  case ParsedAttr::AT_SYCLIntelSchedulerTargetFmaxMhz:
    handleSYCLIntelSchedulerTargetFmaxMhzAttr(S, D, AL);
    break;
  case ParsedAttr::AT_SYCLIntelMaxGlobalWorkDim:
    handleMaxGlobalWorkDimAttr(S, D, AL);
    break;
  case ParsedAttr::AT_SYCLIntelNoGlobalWorkOffset:
    handleSYCLIntelNoGlobalWorkOffsetAttr(S, D, AL);
    break;
  case ParsedAttr::AT_SYCLIntelUseStallEnableClusters:
    handleUseStallEnableClustersAttr(S, D, AL);
    break;
  case ParsedAttr::AT_SYCLIntelLoopFuse:
    handleSYCLIntelLoopFuseAttr(S, D, AL);
<<<<<<< HEAD
    break;
  case ParsedAttr::AT_SYCLIntelFPGADisableLoopPipelining:
    handleSYCLIntelFPGADisableLoopPipeliningAttr(S, D, AL);
    break;
  case ParsedAttr::AT_SYCLIntelFPGAInitiationInterval:
    handleSYCLIntelFPGAInitiationIntervalAttr(S, D, AL);
=======
>>>>>>> c9012655
    break;
  case ParsedAttr::AT_VecTypeHint:
    handleVecTypeHint(S, D, AL);
    break;
  case ParsedAttr::AT_InitPriority:
    if (S.Context.getTargetInfo().getTriple().isOSAIX())
      llvm::report_fatal_error(
          "'init_priority' attribute is not yet supported on AIX");
    else
      handleInitPriorityAttr(S, D, AL);
    break;
  case ParsedAttr::AT_Packed:
    handlePackedAttr(S, D, AL);
    break;
  case ParsedAttr::AT_PreferredName:
    handlePreferredName(S, D, AL);
    break;
  case ParsedAttr::AT_Section:
    handleSectionAttr(S, D, AL);
    break;
  case ParsedAttr::AT_SpeculativeLoadHardening:
    handleSimpleAttributeWithExclusions<SpeculativeLoadHardeningAttr,
                                        NoSpeculativeLoadHardeningAttr>(S, D,
                                                                        AL);
    break;
  case ParsedAttr::AT_NoSpeculativeLoadHardening:
    handleSimpleAttributeWithExclusions<NoSpeculativeLoadHardeningAttr,
                                        SpeculativeLoadHardeningAttr>(S, D, AL);
    break;
  case ParsedAttr::AT_CodeSeg:
    handleCodeSegAttr(S, D, AL);
    break;
  case ParsedAttr::AT_Target:
    handleTargetAttr(S, D, AL);
    break;
  case ParsedAttr::AT_MinVectorWidth:
    handleMinVectorWidthAttr(S, D, AL);
    break;
  case ParsedAttr::AT_Unavailable:
    handleAttrWithMessage<UnavailableAttr>(S, D, AL);
    break;
  case ParsedAttr::AT_Assumption:
    handleAssumumptionAttr(S, D, AL);
    break;
  case ParsedAttr::AT_ObjCDirect:
    handleObjCDirectAttr(S, D, AL);
    break;
  case ParsedAttr::AT_ObjCNonRuntimeProtocol:
    handleObjCNonRuntimeProtocolAttr(S, D, AL);
    break;
  case ParsedAttr::AT_ObjCDirectMembers:
    handleObjCDirectMembersAttr(S, D, AL);
    handleSimpleAttribute<ObjCDirectMembersAttr>(S, D, AL);
    break;
  case ParsedAttr::AT_ObjCExplicitProtocolImpl:
    handleObjCSuppresProtocolAttr(S, D, AL);
    break;
  case ParsedAttr::AT_Unused:
    handleUnusedAttr(S, D, AL);
    break;
  case ParsedAttr::AT_NotTailCalled:
    handleSimpleAttributeWithExclusions<NotTailCalledAttr, AlwaysInlineAttr>(
        S, D, AL);
    break;
  case ParsedAttr::AT_DisableTailCalls:
    handleSimpleAttributeWithExclusions<DisableTailCallsAttr, NakedAttr>(S, D,
                                                                         AL);
    break;
  case ParsedAttr::AT_NoMerge:
    handleSimpleAttribute<NoMergeAttr>(S, D, AL);
    break;
  case ParsedAttr::AT_Visibility:
    handleVisibilityAttr(S, D, AL, false);
    break;
  case ParsedAttr::AT_TypeVisibility:
    handleVisibilityAttr(S, D, AL, true);
    break;
  case ParsedAttr::AT_WarnUnusedResult:
    handleWarnUnusedResult(S, D, AL);
    break;
  case ParsedAttr::AT_WeakRef:
    handleWeakRefAttr(S, D, AL);
    break;
  case ParsedAttr::AT_WeakImport:
    handleWeakImportAttr(S, D, AL);
    break;
  case ParsedAttr::AT_TransparentUnion:
    handleTransparentUnionAttr(S, D, AL);
    break;
  case ParsedAttr::AT_ObjCMethodFamily:
    handleObjCMethodFamilyAttr(S, D, AL);
    break;
  case ParsedAttr::AT_ObjCNSObject:
    handleObjCNSObject(S, D, AL);
    break;
  case ParsedAttr::AT_ObjCIndependentClass:
    handleObjCIndependentClass(S, D, AL);
    break;
  case ParsedAttr::AT_Blocks:
    handleBlocksAttr(S, D, AL);
    break;
  case ParsedAttr::AT_Sentinel:
    handleSentinelAttr(S, D, AL);
    break;
  case ParsedAttr::AT_Cleanup:
    handleCleanupAttr(S, D, AL);
    break;
  case ParsedAttr::AT_NoDebug:
    handleNoDebugAttr(S, D, AL);
    break;
  case ParsedAttr::AT_CmseNSEntry:
    handleCmseNSEntryAttr(S, D, AL);
    break;
  case ParsedAttr::AT_StdCall:
  case ParsedAttr::AT_CDecl:
  case ParsedAttr::AT_FastCall:
  case ParsedAttr::AT_ThisCall:
  case ParsedAttr::AT_Pascal:
  case ParsedAttr::AT_RegCall:
  case ParsedAttr::AT_SwiftCall:
  case ParsedAttr::AT_VectorCall:
  case ParsedAttr::AT_MSABI:
  case ParsedAttr::AT_SysVABI:
  case ParsedAttr::AT_Pcs:
  case ParsedAttr::AT_IntelOclBicc:
#if INTEL_CUSTOMIZATION
  case ParsedAttr::AT_IntelOclBiccAVX:
  case ParsedAttr::AT_IntelOclBiccAVX512:
#endif // INTEL_CUSTOMIZATION
  case ParsedAttr::AT_PreserveMost:
  case ParsedAttr::AT_PreserveAll:
  case ParsedAttr::AT_AArch64VectorPcs:
    handleCallConvAttr(S, D, AL);
    break;
  case ParsedAttr::AT_Suppress:
    handleSuppressAttr(S, D, AL);
    break;
  case ParsedAttr::AT_Owner:
  case ParsedAttr::AT_Pointer:
    handleLifetimeCategoryAttr(S, D, AL);
    break;
  case ParsedAttr::AT_OpenCLAccess:
    handleOpenCLAccessAttr(S, D, AL);
    break;
  case ParsedAttr::AT_OpenCLNoSVM:
    handleOpenCLNoSVMAttr(S, D, AL);
    break;
  case ParsedAttr::AT_SwiftContext:
    S.AddParameterABIAttr(D, AL, ParameterABI::SwiftContext);
    break;
  case ParsedAttr::AT_SwiftErrorResult:
    S.AddParameterABIAttr(D, AL, ParameterABI::SwiftErrorResult);
    break;
  case ParsedAttr::AT_SwiftIndirectResult:
    S.AddParameterABIAttr(D, AL, ParameterABI::SwiftIndirectResult);
    break;
  case ParsedAttr::AT_InternalLinkage:
    handleInternalLinkageAttr(S, D, AL);
    break;

  // Microsoft attributes:
  case ParsedAttr::AT_LayoutVersion:
    handleLayoutVersion(S, D, AL);
    break;
  case ParsedAttr::AT_Uuid:
    handleUuidAttr(S, D, AL);
    break;
  case ParsedAttr::AT_MSInheritance:
    handleMSInheritanceAttr(S, D, AL);
    break;
  case ParsedAttr::AT_Thread:
    handleDeclspecThreadAttr(S, D, AL);
    break;

  case ParsedAttr::AT_AbiTag:
    handleAbiTagAttr(S, D, AL);
    break;
  case ParsedAttr::AT_CFGuard:
    handleCFGuardAttr(S, D, AL);
    break;

  // Thread safety attributes:
  case ParsedAttr::AT_AssertExclusiveLock:
    handleAssertExclusiveLockAttr(S, D, AL);
    break;
  case ParsedAttr::AT_AssertSharedLock:
    handleAssertSharedLockAttr(S, D, AL);
    break;
  case ParsedAttr::AT_PtGuardedVar:
    handlePtGuardedVarAttr(S, D, AL);
    break;
  case ParsedAttr::AT_NoSanitize:
    handleNoSanitizeAttr(S, D, AL);
    break;
  case ParsedAttr::AT_NoSanitizeSpecific:
    handleNoSanitizeSpecificAttr(S, D, AL);
    break;
  case ParsedAttr::AT_GuardedBy:
    handleGuardedByAttr(S, D, AL);
    break;
  case ParsedAttr::AT_PtGuardedBy:
    handlePtGuardedByAttr(S, D, AL);
    break;
  case ParsedAttr::AT_ExclusiveTrylockFunction:
    handleExclusiveTrylockFunctionAttr(S, D, AL);
    break;
  case ParsedAttr::AT_LockReturned:
    handleLockReturnedAttr(S, D, AL);
    break;
  case ParsedAttr::AT_LocksExcluded:
    handleLocksExcludedAttr(S, D, AL);
    break;
  case ParsedAttr::AT_SharedTrylockFunction:
    handleSharedTrylockFunctionAttr(S, D, AL);
    break;
  case ParsedAttr::AT_AcquiredBefore:
    handleAcquiredBeforeAttr(S, D, AL);
    break;
  case ParsedAttr::AT_AcquiredAfter:
    handleAcquiredAfterAttr(S, D, AL);
    break;

  // Capability analysis attributes.
  case ParsedAttr::AT_Capability:
  case ParsedAttr::AT_Lockable:
    handleCapabilityAttr(S, D, AL);
    break;
  case ParsedAttr::AT_RequiresCapability:
    handleRequiresCapabilityAttr(S, D, AL);
    break;

  case ParsedAttr::AT_AssertCapability:
    handleAssertCapabilityAttr(S, D, AL);
    break;
  case ParsedAttr::AT_AcquireCapability:
    handleAcquireCapabilityAttr(S, D, AL);
    break;
  case ParsedAttr::AT_ReleaseCapability:
    handleReleaseCapabilityAttr(S, D, AL);
    break;
  case ParsedAttr::AT_TryAcquireCapability:
    handleTryAcquireCapabilityAttr(S, D, AL);
    break;

  // Consumed analysis attributes.
  case ParsedAttr::AT_Consumable:
    handleConsumableAttr(S, D, AL);
    break;
  case ParsedAttr::AT_CallableWhen:
    handleCallableWhenAttr(S, D, AL);
    break;
  case ParsedAttr::AT_ParamTypestate:
    handleParamTypestateAttr(S, D, AL);
    break;
  case ParsedAttr::AT_ReturnTypestate:
    handleReturnTypestateAttr(S, D, AL);
    break;
  case ParsedAttr::AT_SetTypestate:
    handleSetTypestateAttr(S, D, AL);
    break;
  case ParsedAttr::AT_TestTypestate:
    handleTestTypestateAttr(S, D, AL);
    break;

  // Type safety attributes.
  case ParsedAttr::AT_ArgumentWithTypeTag:
    handleArgumentWithTypeTagAttr(S, D, AL);
    break;
  case ParsedAttr::AT_TypeTagForDatatype:
    handleTypeTagForDatatypeAttr(S, D, AL);
    break;

  // Intel FPGA specific attributes
  case ParsedAttr::AT_IntelFPGADoublePump:
    handleIntelFPGAPumpAttr<IntelFPGADoublePumpAttr, IntelFPGASinglePumpAttr>(
        S, D, AL);
    break;
  case ParsedAttr::AT_IntelFPGASinglePump:
    handleIntelFPGAPumpAttr<IntelFPGASinglePumpAttr, IntelFPGADoublePumpAttr>(
        S, D, AL);
    break;
  case ParsedAttr::AT_IntelFPGAMemory:
    handleIntelFPGAMemoryAttr(S, D, AL);
    break;
  case ParsedAttr::AT_IntelFPGARegister:
    handleIntelFPGARegisterAttr(S, D, AL);
    break;
  case ParsedAttr::AT_IntelFPGABankWidth:
    handleOneConstantPowerTwoValueAttr<IntelFPGABankWidthAttr>(S, D, AL);
    break;
  case ParsedAttr::AT_IntelFPGANumBanks:
    handleOneConstantPowerTwoValueAttr<IntelFPGANumBanksAttr>(S, D, AL);
    break;
  case ParsedAttr::AT_IntelFPGAPrivateCopies:
    handleIntelFPGAPrivateCopiesAttr(S, D, AL);
    break;
#if INTEL_CUSTOMIZATION
  case ParsedAttr::AT_VecLenHint:
    handleVecLenHint(S, D, AL);
    break;
  // Intel FPGA OpenCL specific attributes
  case ParsedAttr::AT_NumComputeUnits:
    handleNumComputeUnitsAttr(S, D, AL);
    break;
  case ParsedAttr::AT_OpenCLBlocking:
    handleOpenCLBlockingAttr(S, D, AL);
    break;
  case ParsedAttr::AT_OpenCLDepth:
    handleOpenCLDepthAttr(S, D, AL);
    break;
  case ParsedAttr::AT_OpenCLIO:
    handleOpenCLIOAttr(S, D, AL);
    break;
  case ParsedAttr::AT_OpenCLLocalMemSize:
    handleOpenCLLocalMemSizeAttr(S, D, AL);
    break;
  case ParsedAttr::AT_OpenCLBufferLocation:
    handleOpenCLBufferLocationAttr(S, D, AL);
    break;
  case ParsedAttr::AT_Autorun:
    handleAutorunAttr(S, D, AL);
    break;
  case ParsedAttr::AT_UsesGlobalWorkOffset:
    handleUsesGlobalWorkOffsetAttr(S, D, AL);
    break;
  case ParsedAttr::AT_OpenCLHostAccessible:
    handleOpenCLHostAccessible(S, D, AL);
    break;
  case ParsedAttr::AT_StallFree:
    handleStallFreeAttr(S, D, AL);
    break;
  case ParsedAttr::AT_Cluster:
    handleClusterAttr(S, D, AL);
    break;
  case ParsedAttr::AT_StallLatency:
    handleStallLatencyAttr(S, D, AL);
    break;
  // Intel HLS specific attributes
  case ParsedAttr::AT_ReadWriteMode:
    handleReadWriteMode(S, D, AL);
    break;
  case ParsedAttr::AT_StaticArrayReset:
    handleStaticArrayResetAttr(S, D, AL);
    break;
  case ParsedAttr::AT_Component:
    handleComponentAttr(S, D, AL);
    break;
  case ParsedAttr::AT_StallFreeReturn:
    handleStallFreeReturnAttr(S, D, AL);
    break;
  case ParsedAttr::AT_UseSingleClock:
    handleUseSingleClockAttr(S, D, AL);
    break;
  case ParsedAttr::AT_ComponentInterface:
    handleComponentInterfaceAttr(S, D, AL);
    break;
  case ParsedAttr::AT_MaxConcurrency:
    handleMaxConcurrencyAttr(S, D, AL);
    break;
  case ParsedAttr::AT_ArgumentInterface:
    handleArgumentInterfaceAttr(S, D, AL);
    break;
  case ParsedAttr::AT_StableArgument:
    handleStableArgumentAttr(S, D, AL);
    break;
  case ParsedAttr::AT_SlaveMemoryArgument:
    handleSlaveMemoryArgumentAttr(S, D, AL);
    break;
  case ParsedAttr::AT_HLSII:
    handleHLSIIAttr<HLSIIAttr, HLSMinIIAttr, HLSMaxIIAttr>(S, D, AL);
    break;
  case ParsedAttr::AT_HLSMinII:
    handleHLSIIAttr<HLSMinIIAttr, HLSIIAttr, HLSMaxIIAttr>(S, D, AL);
    break;
  case ParsedAttr::AT_HLSMaxII:
    handleHLSIIAttr<HLSMaxIIAttr, HLSIIAttr, HLSMinIIAttr>(S, D, AL);
    break;
  case ParsedAttr::AT_HLSForceLoopPipelining:
    handleHLSForceLoopPipeliningAttr(S, D, AL);
    break;
  case ParsedAttr::AT_HLSMaxInvocationDelay:
    handleHLSMaxInvocationDelayAttr(S, D, AL);
    break;
  case ParsedAttr::AT_AllowCpuFeatures:
    handleAllowCpuFeaturesAttr(S, D, AL);
    break;
#endif // INTEL_CUSTOMIZATION
  case ParsedAttr::AT_IntelFPGAMaxReplicates:
    handleIntelFPGAMaxReplicatesAttr(S, D, AL);
    break;
  case ParsedAttr::AT_IntelFPGASimpleDualPort:
    handleIntelFPGASimpleDualPortAttr(S, D, AL);
    break;
  case ParsedAttr::AT_IntelFPGAMerge:
    handleIntelFPGAMergeAttr(S, D, AL);
    break;
  case ParsedAttr::AT_IntelFPGABankBits:
    handleIntelFPGABankBitsAttr(S, D, AL);
    break;
  case ParsedAttr::AT_IntelFPGAForcePow2Depth:
    handleIntelFPGAForcePow2DepthAttr(S, D, AL);
    break;
  case ParsedAttr::AT_SYCLIntelPipeIO:
    handleSYCLIntelPipeIOAttr(S, D, AL);
    break;

  // Swift attributes.
  case ParsedAttr::AT_SwiftAsyncName:
    handleSwiftAsyncName(S, D, AL);
    break;
  case ParsedAttr::AT_SwiftAttr:
    handleSwiftAttrAttr(S, D, AL);
    break;
  case ParsedAttr::AT_SwiftBridge:
    handleSwiftBridge(S, D, AL);
    break;
  case ParsedAttr::AT_SwiftBridgedTypedef:
    handleSimpleAttribute<SwiftBridgedTypedefAttr>(S, D, AL);
    break;
  case ParsedAttr::AT_SwiftError:
    handleSwiftError(S, D, AL);
    break;
  case ParsedAttr::AT_SwiftName:
    handleSwiftName(S, D, AL);
    break;
  case ParsedAttr::AT_SwiftNewType:
    handleSwiftNewType(S, D, AL);
    break;
  case ParsedAttr::AT_SwiftObjCMembers:
    handleSimpleAttribute<SwiftObjCMembersAttr>(S, D, AL);
    break;
  case ParsedAttr::AT_SwiftPrivate:
    handleSimpleAttribute<SwiftPrivateAttr>(S, D, AL);
    break;
  case ParsedAttr::AT_SwiftAsync:
    handleSwiftAsyncAttr(S, D, AL);
    break;
  case ParsedAttr::AT_SwiftAsyncError:
    handleSwiftAsyncError(S, D, AL);
    break;

  // XRay attributes.
  case ParsedAttr::AT_XRayLogArgs:
    handleXRayLogArgsAttr(S, D, AL);
    break;

  case ParsedAttr::AT_PatchableFunctionEntry:
    handlePatchableFunctionEntryAttr(S, D, AL);
    break;

  case ParsedAttr::AT_AlwaysDestroy:
  case ParsedAttr::AT_NoDestroy:
    handleDestroyAttr(S, D, AL);
    break;

  case ParsedAttr::AT_Uninitialized:
    handleUninitializedAttr(S, D, AL);
    break;

  case ParsedAttr::AT_LoaderUninitialized:
    handleSimpleAttribute<LoaderUninitializedAttr>(S, D, AL);
    break;

  case ParsedAttr::AT_ObjCExternallyRetained:
    handleObjCExternallyRetainedAttr(S, D, AL);
    break;

  case ParsedAttr::AT_MIGServerRoutine:
    handleMIGServerRoutineAttr(S, D, AL);
    break;

  case ParsedAttr::AT_MSAllocator:
    handleMSAllocatorAttr(S, D, AL);
    break;

  case ParsedAttr::AT_ArmBuiltinAlias:
    handleArmBuiltinAliasAttr(S, D, AL);
    break;

  case ParsedAttr::AT_AcquireHandle:
    handleAcquireHandleAttr(S, D, AL);
    break;

  case ParsedAttr::AT_ReleaseHandle:
    handleHandleAttr<ReleaseHandleAttr>(S, D, AL);
    break;

  case ParsedAttr::AT_UseHandle:
    handleHandleAttr<UseHandleAttr>(S, D, AL);
    break;

  case ParsedAttr::AT_EnforceTCB:
    handleEnforceTCBAttr<EnforceTCBAttr, EnforceTCBLeafAttr>(S, D, AL);
    break;

  case ParsedAttr::AT_EnforceTCBLeaf:
    handleEnforceTCBAttr<EnforceTCBLeafAttr, EnforceTCBAttr>(S, D, AL);
    break;
  }
}

/// ProcessDeclAttributeList - Apply all the decl attributes in the specified
/// attribute list to the specified decl, ignoring any type attributes.
void Sema::ProcessDeclAttributeList(Scope *S, Decl *D,
                                    const ParsedAttributesView &AttrList,
                                    bool IncludeCXX11Attributes) {
  if (AttrList.empty())
    return;

  for (const ParsedAttr &AL : AttrList)
    ProcessDeclAttribute(*this, S, D, AL, IncludeCXX11Attributes);

  // FIXME: We should be able to handle these cases in TableGen.
  // GCC accepts
  // static int a9 __attribute__((weakref));
  // but that looks really pointless. We reject it.
  if (D->hasAttr<WeakRefAttr>() && !D->hasAttr<AliasAttr>()) {
    Diag(AttrList.begin()->getLoc(), diag::err_attribute_weakref_without_alias)
        << cast<NamedDecl>(D);
    D->dropAttr<WeakRefAttr>();
    return;
  }

  // FIXME: We should be able to handle this in TableGen as well. It would be
  // good to have a way to specify "these attributes must appear as a group",
  // for these. Additionally, it would be good to have a way to specify "these
  // attribute must never appear as a group" for attributes like cold and hot.
  if (!(D->hasAttr<OpenCLKernelAttr>() ||
        LangOpts.SYCLIsDevice || LangOpts.SYCLIsHost)) {
    // These attributes cannot be applied to a non-kernel function.
    if (const auto *A = D->getAttr<ReqdWorkGroupSizeAttr>()) {
      // FIXME: This emits a different error message than
      // diag::err_attribute_wrong_decl_type + ExpectedKernelFunction.
      Diag(D->getLocation(), diag::err_opencl_kernel_attr) << A;
      D->setInvalidDecl();
    } else if (const auto *A = D->getAttr<WorkGroupSizeHintAttr>()) {
      Diag(D->getLocation(), diag::err_opencl_kernel_attr) << A;
      D->setInvalidDecl();
    } else if (const auto *A = D->getAttr<SYCLIntelMaxWorkGroupSizeAttr>()) {
      Diag(D->getLocation(), diag::err_opencl_kernel_attr) << A;
      D->setInvalidDecl();
    } else if (const auto *A = D->getAttr<VecTypeHintAttr>()) {
      Diag(D->getLocation(), diag::err_opencl_kernel_attr) << A;
      D->setInvalidDecl();
#if INTEL_CUSTOMIZATION
    } else if (const auto *A = D->getAttr<ReqdWorkGroupSizeAttr>()) {
      Diag(D->getLocation(), diag::err_opencl_kernel_attr) << A;
      D->setInvalidDecl();
    } else if (const auto *A = D->getAttr<SYCLIntelNumSimdWorkItemsAttr>()) {
      Diag(D->getLocation(), diag::err_opencl_kernel_attr) << A;
      D->setInvalidDecl();
    } else if (const auto *A = D->getAttr<NumComputeUnitsAttr>()) {
      Diag(D->getLocation(), diag::err_opencl_kernel_attr) << A;
      D->setInvalidDecl();
    } else if (const auto *A = D->getAttr<SYCLIntelMaxGlobalWorkDimAttr>()) {
      Diag(D->getLocation(), diag::err_opencl_kernel_attr) << A;
      D->setInvalidDecl();
    } else if (const auto *A = D->getAttr<SYCLIntelMaxWorkGroupSizeAttr>()) {
      Diag(D->getLocation(), diag::err_opencl_kernel_attr) << A;
      D->setInvalidDecl();
    } else if (const auto *A = D->getAttr<AutorunAttr>()) {
      Diag(D->getLocation(), diag::err_opencl_kernel_attr) << A;
      D->setInvalidDecl();
    } else if (const auto *A = D->getAttr<UsesGlobalWorkOffsetAttr>()) {
      Diag(D->getLocation(), diag::err_opencl_kernel_attr) << A;
      D->setInvalidDecl();
    } else if (Attr *A = D->getAttr<StallFreeAttr>()) {
      if (!getLangOpts().HLS) {
        Diag(D->getLocation(), diag::err_opencl_kernel_attr) << A;
        D->setInvalidDecl();
      }
    } else if (Attr *A = D->getAttr<SYCLIntelSchedulerTargetFmaxMhzAttr>()) {
      if (!getLangOpts().HLS) {
        Diag(D->getLocation(), diag::err_opencl_kernel_attr) << A;
        D->setInvalidDecl();
      }
#endif // INTEL_CUSTOMIZATION
    } else if (const auto *A = D->getAttr<IntelReqdSubGroupSizeAttr>()) {
      Diag(D->getLocation(), diag::err_opencl_kernel_attr) << A;
      D->setInvalidDecl();
    } else if (!D->hasAttr<CUDAGlobalAttr>()) {
      if (const auto *A = D->getAttr<AMDGPUFlatWorkGroupSizeAttr>()) {
        Diag(D->getLocation(), diag::err_attribute_wrong_decl_type)
            << A << ExpectedKernelFunction;
        D->setInvalidDecl();
      } else if (const auto *A = D->getAttr<AMDGPUWavesPerEUAttr>()) {
        Diag(D->getLocation(), diag::err_attribute_wrong_decl_type)
            << A << ExpectedKernelFunction;
        D->setInvalidDecl();
      } else if (const auto *A = D->getAttr<AMDGPUNumSGPRAttr>()) {
        Diag(D->getLocation(), diag::err_attribute_wrong_decl_type)
            << A << ExpectedKernelFunction;
        D->setInvalidDecl();
      } else if (const auto *A = D->getAttr<AMDGPUNumVGPRAttr>()) {
        Diag(D->getLocation(), diag::err_attribute_wrong_decl_type)
            << A << ExpectedKernelFunction;
        D->setInvalidDecl();
      }
    }
  }
#if INTEL_CUSTOMIZATION
  else {
    if (D->hasAttr<AutorunAttr>() &&
        !D->hasAttr<SYCLIntelMaxGlobalWorkDimAttr>() &&
        !D->hasAttr<ReqdWorkGroupSizeAttr>()) {
      Attr *A = D->getAttr<AutorunAttr>();
      Diag(A->getLocation(),
          diag::err_opencl_attribute_requires_another_to_be_specified)
          << A << "'reqd_work_group_size' or 'max_global_work_dim' attribute";
      D->setInvalidDecl();
    }
  }
  if (const auto *SLA = D->getAttr<StallLatencyAttr>()) {
    if (getLangOpts().HLS && !D->hasAttr<ComponentAttr>()) {
      Diag(D->getLocation(), diag::err_component_func_attr) << SLA;
      D->setInvalidDecl();
    } else if (Context.getTargetInfo().getTriple().isINTELFPGAEnvironment() &&
               !D->hasAttr<OpenCLKernelAttr>()) {
      Diag(D->getLocation(), diag::err_opencl_kernel_attr) << SLA;
      D->setInvalidDecl();
    }
  }
  if ((getLangOpts().HLS || getLangOpts().OpenCL) &&
      D->getKind() == Decl::ParmVar && !IsSlaveMemory(*this, D)) {
    // Check that memory attributes are only added to slave memory.
    if (diagnoseMemoryAttrs<
            IntelFPGAMemoryAttr, IntelFPGANumBanksAttr, IntelFPGABankWidthAttr,
            IntelFPGASinglePumpAttr, IntelFPGADoublePumpAttr,
            IntelFPGABankBitsAttr>(*this, D))
      D->setInvalidDecl();
  }
#endif // INTEL_CUSTOMIZATION

  // Do this check after processing D's attributes because the attribute
  // objc_method_family can change whether the given method is in the init
  // family, and it can be applied after objc_designated_initializer. This is a
  // bit of a hack, but we need it to be compatible with versions of clang that
  // processed the attribute list in the wrong order.
  if (D->hasAttr<ObjCDesignatedInitializerAttr>() &&
      cast<ObjCMethodDecl>(D)->getMethodFamily() != OMF_init) {
    Diag(D->getLocation(), diag::err_designated_init_attr_non_init);
    D->dropAttr<ObjCDesignatedInitializerAttr>();
  }
}

// Helper for delayed processing TransparentUnion or BPFPreserveAccessIndexAttr
// attribute.
void Sema::ProcessDeclAttributeDelayed(Decl *D,
                                       const ParsedAttributesView &AttrList) {
  for (const ParsedAttr &AL : AttrList)
    if (AL.getKind() == ParsedAttr::AT_TransparentUnion) {
      handleTransparentUnionAttr(*this, D, AL);
      break;
    }

  // For BPFPreserveAccessIndexAttr, we want to populate the attributes
  // to fields and inner records as well.
  if (D && D->hasAttr<BPFPreserveAccessIndexAttr>())
    handleBPFPreserveAIRecord(*this, cast<RecordDecl>(D));
}

// Annotation attributes are the only attributes allowed after an access
// specifier.
bool Sema::ProcessAccessDeclAttributeList(
    AccessSpecDecl *ASDecl, const ParsedAttributesView &AttrList) {
  for (const ParsedAttr &AL : AttrList) {
    if (AL.getKind() == ParsedAttr::AT_Annotate) {
      ProcessDeclAttribute(*this, nullptr, ASDecl, AL, AL.isCXX11Attribute());
    } else {
      Diag(AL.getLoc(), diag::err_only_annotate_after_access_spec);
      return true;
    }
  }
  return false;
}

/// checkUnusedDeclAttributes - Check a list of attributes to see if it
/// contains any decl attributes that we should warn about.
static void checkUnusedDeclAttributes(Sema &S, const ParsedAttributesView &A) {
  for (const ParsedAttr &AL : A) {
    // Only warn if the attribute is an unignored, non-type attribute.
    if (AL.isUsedAsTypeAttr() || AL.isInvalid())
      continue;
    if (AL.getKind() == ParsedAttr::IgnoredAttribute)
      continue;

    if (AL.getKind() == ParsedAttr::UnknownAttribute) {
      S.Diag(AL.getLoc(), diag::warn_unknown_attribute_ignored)
          << AL << AL.getRange();
    } else {
      S.Diag(AL.getLoc(), diag::warn_attribute_not_on_decl) << AL
                                                            << AL.getRange();
    }
  }
}

/// checkUnusedDeclAttributes - Given a declarator which is not being
/// used to build a declaration, complain about any decl attributes
/// which might be lying around on it.
void Sema::checkUnusedDeclAttributes(Declarator &D) {
  ::checkUnusedDeclAttributes(*this, D.getDeclSpec().getAttributes());
  ::checkUnusedDeclAttributes(*this, D.getAttributes());
  for (unsigned i = 0, e = D.getNumTypeObjects(); i != e; ++i)
    ::checkUnusedDeclAttributes(*this, D.getTypeObject(i).getAttrs());
}

/// DeclClonePragmaWeak - clone existing decl (maybe definition),
/// \#pragma weak needs a non-definition decl and source may not have one.
NamedDecl * Sema::DeclClonePragmaWeak(NamedDecl *ND, IdentifierInfo *II,
                                      SourceLocation Loc) {
  assert(isa<FunctionDecl>(ND) || isa<VarDecl>(ND));
  NamedDecl *NewD = nullptr;
  if (auto *FD = dyn_cast<FunctionDecl>(ND)) {
    FunctionDecl *NewFD;
    // FIXME: Missing call to CheckFunctionDeclaration().
    // FIXME: Mangling?
    // FIXME: Is the qualifier info correct?
    // FIXME: Is the DeclContext correct?
    NewFD = FunctionDecl::Create(
        FD->getASTContext(), FD->getDeclContext(), Loc, Loc,
        DeclarationName(II), FD->getType(), FD->getTypeSourceInfo(), SC_None,
        false /*isInlineSpecified*/, FD->hasPrototype(),
        ConstexprSpecKind::Unspecified, FD->getTrailingRequiresClause());
    NewD = NewFD;

    if (FD->getQualifier())
      NewFD->setQualifierInfo(FD->getQualifierLoc());

    // Fake up parameter variables; they are declared as if this were
    // a typedef.
    QualType FDTy = FD->getType();
    if (const auto *FT = FDTy->getAs<FunctionProtoType>()) {
      SmallVector<ParmVarDecl*, 16> Params;
      for (const auto &AI : FT->param_types()) {
        ParmVarDecl *Param = BuildParmVarDeclForTypedef(NewFD, Loc, AI);
        Param->setScopeInfo(0, Params.size());
        Params.push_back(Param);
      }
      NewFD->setParams(Params);
    }
  } else if (auto *VD = dyn_cast<VarDecl>(ND)) {
    NewD = VarDecl::Create(VD->getASTContext(), VD->getDeclContext(),
                           VD->getInnerLocStart(), VD->getLocation(), II,
                           VD->getType(), VD->getTypeSourceInfo(),
                           VD->getStorageClass());
    if (VD->getQualifier())
      cast<VarDecl>(NewD)->setQualifierInfo(VD->getQualifierLoc());
  }
  return NewD;
}

/// DeclApplyPragmaWeak - A declaration (maybe definition) needs \#pragma weak
/// applied to it, possibly with an alias.
void Sema::DeclApplyPragmaWeak(Scope *S, NamedDecl *ND, WeakInfo &W) {
  if (W.getUsed()) return; // only do this once
  W.setUsed(true);
  if (W.getAlias()) { // clone decl, impersonate __attribute(weak,alias(...))
    IdentifierInfo *NDId = ND->getIdentifier();
    NamedDecl *NewD = DeclClonePragmaWeak(ND, W.getAlias(), W.getLocation());
    NewD->addAttr(
        AliasAttr::CreateImplicit(Context, NDId->getName(), W.getLocation()));
    NewD->addAttr(WeakAttr::CreateImplicit(Context, W.getLocation(),
                                           AttributeCommonInfo::AS_Pragma));
    WeakTopLevelDecl.push_back(NewD);
    // FIXME: "hideous" code from Sema::LazilyCreateBuiltin
    // to insert Decl at TU scope, sorry.
    DeclContext *SavedContext = CurContext;
    CurContext = Context.getTranslationUnitDecl();
    NewD->setDeclContext(CurContext);
    NewD->setLexicalDeclContext(CurContext);
    PushOnScopeChains(NewD, S);
    CurContext = SavedContext;
  } else { // just add weak to existing
    ND->addAttr(WeakAttr::CreateImplicit(Context, W.getLocation(),
                                         AttributeCommonInfo::AS_Pragma));
  }
}

void Sema::ProcessPragmaWeak(Scope *S, Decl *D) {
  // It's valid to "forward-declare" #pragma weak, in which case we
  // have to do this.
  LoadExternalWeakUndeclaredIdentifiers();
  if (!WeakUndeclaredIdentifiers.empty()) {
    NamedDecl *ND = nullptr;
    if (auto *VD = dyn_cast<VarDecl>(D))
      if (VD->isExternC())
        ND = VD;
    if (auto *FD = dyn_cast<FunctionDecl>(D))
      if (FD->isExternC())
        ND = FD;
    if (ND) {
      if (IdentifierInfo *Id = ND->getIdentifier()) {
        auto I = WeakUndeclaredIdentifiers.find(Id);
        if (I != WeakUndeclaredIdentifiers.end()) {
          WeakInfo W = I->second;
          DeclApplyPragmaWeak(S, ND, W);
          WeakUndeclaredIdentifiers[Id] = W;
        }
      }
    }
  }
}

/// ProcessDeclAttributes - Given a declarator (PD) with attributes indicated in
/// it, apply them to D.  This is a bit tricky because PD can have attributes
/// specified in many different places, and we need to find and apply them all.
void Sema::ProcessDeclAttributes(Scope *S, Decl *D, const Declarator &PD) {
  // Apply decl attributes from the DeclSpec if present.
  if (!PD.getDeclSpec().getAttributes().empty())
    ProcessDeclAttributeList(S, D, PD.getDeclSpec().getAttributes());

  // Walk the declarator structure, applying decl attributes that were in a type
  // position to the decl itself.  This handles cases like:
  //   int *__attr__(x)** D;
  // when X is a decl attribute.
  for (unsigned i = 0, e = PD.getNumTypeObjects(); i != e; ++i)
     ProcessDeclAttributeList(S, D, PD.getTypeObject(i).getAttrs(),
                             /*IncludeCXX11Attributes=*/false);

  // Finally, apply any attributes on the decl itself.
  ProcessDeclAttributeList(S, D, PD.getAttributes());

  // Apply additional attributes specified by '#pragma clang attribute'.
  AddPragmaAttributes(S, D);
}

/// Is the given declaration allowed to use a forbidden type?
/// If so, it'll still be annotated with an attribute that makes it
/// illegal to actually use.
static bool isForbiddenTypeAllowed(Sema &S, Decl *D,
                                   const DelayedDiagnostic &diag,
                                   UnavailableAttr::ImplicitReason &reason) {
  // Private ivars are always okay.  Unfortunately, people don't
  // always properly make their ivars private, even in system headers.
  // Plus we need to make fields okay, too.
  if (!isa<FieldDecl>(D) && !isa<ObjCPropertyDecl>(D) &&
      !isa<FunctionDecl>(D))
    return false;

  // Silently accept unsupported uses of __weak in both user and system
  // declarations when it's been disabled, for ease of integration with
  // -fno-objc-arc files.  We do have to take some care against attempts
  // to define such things;  for now, we've only done that for ivars
  // and properties.
  if ((isa<ObjCIvarDecl>(D) || isa<ObjCPropertyDecl>(D))) {
    if (diag.getForbiddenTypeDiagnostic() == diag::err_arc_weak_disabled ||
        diag.getForbiddenTypeDiagnostic() == diag::err_arc_weak_no_runtime) {
      reason = UnavailableAttr::IR_ForbiddenWeak;
      return true;
    }
  }

  // Allow all sorts of things in system headers.
  if (S.Context.getSourceManager().isInSystemHeader(D->getLocation())) {
    // Currently, all the failures dealt with this way are due to ARC
    // restrictions.
    reason = UnavailableAttr::IR_ARCForbiddenType;
    return true;
  }

  return false;
}

/// Handle a delayed forbidden-type diagnostic.
static void handleDelayedForbiddenType(Sema &S, DelayedDiagnostic &DD,
                                       Decl *D) {
  auto Reason = UnavailableAttr::IR_None;
  if (D && isForbiddenTypeAllowed(S, D, DD, Reason)) {
    assert(Reason && "didn't set reason?");
    D->addAttr(UnavailableAttr::CreateImplicit(S.Context, "", Reason, DD.Loc));
    return;
  }
  if (S.getLangOpts().ObjCAutoRefCount)
    if (const auto *FD = dyn_cast<FunctionDecl>(D)) {
      // FIXME: we may want to suppress diagnostics for all
      // kind of forbidden type messages on unavailable functions.
      if (FD->hasAttr<UnavailableAttr>() &&
          DD.getForbiddenTypeDiagnostic() ==
              diag::err_arc_array_param_no_ownership) {
        DD.Triggered = true;
        return;
      }
    }

  S.Diag(DD.Loc, DD.getForbiddenTypeDiagnostic())
      << DD.getForbiddenTypeOperand() << DD.getForbiddenTypeArgument();
  DD.Triggered = true;
}


void Sema::PopParsingDeclaration(ParsingDeclState state, Decl *decl) {
  assert(DelayedDiagnostics.getCurrentPool());
  DelayedDiagnosticPool &poppedPool = *DelayedDiagnostics.getCurrentPool();
  DelayedDiagnostics.popWithoutEmitting(state);

  // When delaying diagnostics to run in the context of a parsed
  // declaration, we only want to actually emit anything if parsing
  // succeeds.
  if (!decl) return;

  // We emit all the active diagnostics in this pool or any of its
  // parents.  In general, we'll get one pool for the decl spec
  // and a child pool for each declarator; in a decl group like:
  //   deprecated_typedef foo, *bar, baz();
  // only the declarator pops will be passed decls.  This is correct;
  // we really do need to consider delayed diagnostics from the decl spec
  // for each of the different declarations.
  const DelayedDiagnosticPool *pool = &poppedPool;
  do {
    bool AnyAccessFailures = false;
    for (DelayedDiagnosticPool::pool_iterator
           i = pool->pool_begin(), e = pool->pool_end(); i != e; ++i) {
      // This const_cast is a bit lame.  Really, Triggered should be mutable.
      DelayedDiagnostic &diag = const_cast<DelayedDiagnostic&>(*i);
      if (diag.Triggered)
        continue;

      switch (diag.Kind) {
      case DelayedDiagnostic::Availability:
        // Don't bother giving deprecation/unavailable diagnostics if
        // the decl is invalid.
        if (!decl->isInvalidDecl())
          handleDelayedAvailabilityCheck(diag, decl);
        break;

      case DelayedDiagnostic::Access:
        // Only produce one access control diagnostic for a structured binding
        // declaration: we don't need to tell the user that all the fields are
        // inaccessible one at a time.
        if (AnyAccessFailures && isa<DecompositionDecl>(decl))
          continue;
        HandleDelayedAccessCheck(diag, decl);
        if (diag.Triggered)
          AnyAccessFailures = true;
        break;

      case DelayedDiagnostic::ForbiddenType:
        handleDelayedForbiddenType(*this, diag, decl);
        break;
      }
    }
  } while ((pool = pool->getParent()));
}

/// Given a set of delayed diagnostics, re-emit them as if they had
/// been delayed in the current context instead of in the given pool.
/// Essentially, this just moves them to the current pool.
void Sema::redelayDiagnostics(DelayedDiagnosticPool &pool) {
  DelayedDiagnosticPool *curPool = DelayedDiagnostics.getCurrentPool();
  assert(curPool && "re-emitting in undelayed context not supported");
  curPool->steal(pool);
}<|MERGE_RESOLUTION|>--- conflicted
+++ resolved
@@ -3987,19 +3987,12 @@
       // If the other attribute argument is instantiation dependent, we won't
       // have converted it to a constant expression yet and thus we test
       // whether this is a null pointer.
-<<<<<<< HEAD
       if (const auto *DeclExpr = dyn_cast<ConstantExpr>(DeclAttr->getValue())) {
         if (ArgVal != DeclExpr->getResultAsAPSInt()) {
           Diag(CI.getLoc(), diag::warn_duplicate_attribute) << CI;
           Diag(DeclAttr->getLoc(), diag::note_previous_attribute);
         }
         // Drop the duplicate attribute.
-=======
-      const auto *DeclExpr = dyn_cast<ConstantExpr>(DeclAttr->getValue());
-      if (DeclExpr && ArgVal != DeclExpr->getResultAsAPSInt()) {
-        Diag(CI.getLoc(), diag::warn_duplicate_attribute) << CI;
-        Diag(DeclAttr->getLoc(), diag::note_previous_attribute);
->>>>>>> c9012655
         return;
       }
     }
@@ -4014,7 +4007,6 @@
   // Check to see if there's a duplicate attribute with different values
   // already applied to the declaration.
   if (const auto *DeclAttr = D->getAttr<IntelReqdSubGroupSizeAttr>()) {
-<<<<<<< HEAD
     if (const auto *DeclExpr = dyn_cast<ConstantExpr>(DeclAttr->getValue())) {
       if (const auto *MergeExpr = dyn_cast<ConstantExpr>(A.getValue())) {
         if (DeclExpr->getResultAsAPSInt() != MergeExpr->getResultAsAPSInt()) {
@@ -4025,15 +4017,6 @@
         // Do not add a duplicate attribute.
         return nullptr;
       }
-=======
-    const auto *DeclExpr = dyn_cast<ConstantExpr>(DeclAttr->getValue());
-    const auto *MergeExpr = dyn_cast<ConstantExpr>(A.getValue());
-    if (DeclExpr && MergeExpr &&
-        DeclExpr->getResultAsAPSInt() != MergeExpr->getResultAsAPSInt()) {
-      Diag(DeclAttr->getLoc(), diag::warn_duplicate_attribute) << &A;
-      Diag(A.getLoc(), diag::note_previous_attribute);
-      return nullptr;
->>>>>>> c9012655
     }
   }
   return ::new (Context) IntelReqdSubGroupSizeAttr(Context, A, A.getValue());
@@ -4072,19 +4055,12 @@
       // If the other attribute argument is instantiation dependent, we won't
       // have converted it to a constant expression yet and thus we test
       // whether this is a null pointer.
-<<<<<<< HEAD
       if (const auto *DeclExpr = dyn_cast<ConstantExpr>(DeclAttr->getValue())) {
         if (ArgVal != DeclExpr->getResultAsAPSInt()) {
           Diag(CI.getLoc(), diag::warn_duplicate_attribute) << CI;
           Diag(DeclAttr->getLoc(), diag::note_previous_attribute);
         }
         // Drop the duplicate attribute.
-=======
-      const auto *DeclExpr = dyn_cast<ConstantExpr>(DeclAttr->getValue());
-      if (DeclExpr && ArgVal != DeclExpr->getResultAsAPSInt()) {
-        Diag(CI.getLoc(), diag::warn_duplicate_attribute) << CI;
-        Diag(DeclAttr->getLoc(), diag::note_previous_attribute);
->>>>>>> c9012655
         return;
       }
     }
@@ -4103,7 +4079,6 @@
       }
     }
   }
-<<<<<<< HEAD
 
   D->addAttr(::new (Context) SYCLIntelNumSimdWorkItemsAttr(Context, CI, E));
 }
@@ -4130,37 +4105,11 @@
 
 static void handleSYCLIntelNumSimdWorkItemsAttr(Sema &S, Decl *D,
                                                 const ParsedAttr &A) {
-=======
-
-  D->addAttr(::new (Context) SYCLIntelNumSimdWorkItemsAttr(Context, CI, E));
-}
-
-SYCLIntelNumSimdWorkItemsAttr *Sema::MergeSYCLIntelNumSimdWorkItemsAttr(
-    Decl *D, const SYCLIntelNumSimdWorkItemsAttr &A) {
-  // Check to see if there's a duplicate attribute with different values
-  // already applied to the declaration.
-  if (const auto *DeclAttr = D->getAttr<SYCLIntelNumSimdWorkItemsAttr>()) {
-    const auto *DeclExpr = dyn_cast<ConstantExpr>(DeclAttr->getValue());
-    const auto *MergeExpr = dyn_cast<ConstantExpr>(A.getValue());
-    if (DeclExpr && MergeExpr &&
-        DeclExpr->getResultAsAPSInt() != MergeExpr->getResultAsAPSInt()) {
-      Diag(DeclAttr->getLoc(), diag::warn_duplicate_attribute) << &A;
-      Diag(A.getLoc(), diag::note_previous_attribute);
-      return nullptr;
-    }
-  }
-  return ::new (Context)
-      SYCLIntelNumSimdWorkItemsAttr(Context, A, A.getValue());
-}
-
-static void handleSYCLIntelNumSimdWorkItemsAttr(Sema &S, Decl *D,
-                                                const ParsedAttr &A) {
 #if INTEL_CUSTOMIZATION
   if (checkValidSYCLSpelling(S, A))
     return;
 #endif // INTEL_CUSTOMIZATION
 
->>>>>>> c9012655
   S.CheckDeprecatedSYCLAttributeSpelling(A);
 
   Expr *E = A.getArgAsExpr(0);
@@ -4202,7 +4151,6 @@
   handleSimpleAttribute<SYCLIntelUseStallEnableClustersAttr>(S, D, Attr);
 }
 
-<<<<<<< HEAD
 // Handles disable_loop_pipelining attribute.
 static void handleSYCLIntelFPGADisableLoopPipeliningAttr(Sema &S, Decl *D,
                                                          const ParsedAttr &A) {
@@ -4212,71 +4160,6 @@
   // attributes are incompatible.
   if (checkAttrMutualExclusion<SYCLIntelFPGAInitiationIntervalAttr>(S, D, A))
     return;
-=======
-// Handle scheduler_target_fmax_mhz
-void Sema::AddSYCLIntelSchedulerTargetFmaxMhzAttr(Decl *D,
-                                                  const AttributeCommonInfo &CI,
-                                                  Expr *E) {
-  if (!E->isValueDependent()) {
-    // Validate that we have an integer constant expression and then store the
-    // converted constant expression into the semantic attribute so that we
-    // don't have to evaluate it again later.
-    llvm::APSInt ArgVal;
-    ExprResult Res = VerifyIntegerConstantExpression(E, &ArgVal);
-    if (Res.isInvalid())
-      return;
-    E = Res.get();
-
-    // This attribute requires a non-negative value.
-    if (ArgVal < 0) {
-      Diag(E->getExprLoc(), diag::err_attribute_requires_positive_integer)
-          << CI << /*non-negative*/ 1;
-      return;
-    }
-    // Check to see if there's a duplicate attribute with different values
-    // already applied to the declaration.
-    if (const auto *DeclAttr =
-            D->getAttr<SYCLIntelSchedulerTargetFmaxMhzAttr>()) {
-      // If the other attribute argument is instantiation dependent, we won't
-      // have converted it to a constant expression yet and thus we test
-      // whether this is a null pointer.
-      const auto *DeclExpr = dyn_cast<ConstantExpr>(DeclAttr->getValue());
-      if (DeclExpr && ArgVal != DeclExpr->getResultAsAPSInt()) {
-        Diag(CI.getLoc(), diag::warn_duplicate_attribute) << CI;
-        Diag(DeclAttr->getLoc(), diag::note_previous_attribute);
-        return;
-      }
-    }
-  }
-
-  D->addAttr(::new (Context)
-                 SYCLIntelSchedulerTargetFmaxMhzAttr(Context, CI, E));
-}
-
-SYCLIntelSchedulerTargetFmaxMhzAttr *
-Sema::MergeSYCLIntelSchedulerTargetFmaxMhzAttr(
-    Decl *D, const SYCLIntelSchedulerTargetFmaxMhzAttr &A) {
-  // Check to see if there's a duplicate attribute with different values
-  // already applied to the declaration.
-  if (const auto *DeclAttr =
-          D->getAttr<SYCLIntelSchedulerTargetFmaxMhzAttr>()) {
-    const auto *DeclExpr = dyn_cast<ConstantExpr>(DeclAttr->getValue());
-    const auto *MergeExpr = dyn_cast<ConstantExpr>(A.getValue());
-    if (DeclExpr && MergeExpr &&
-        DeclExpr->getResultAsAPSInt() != MergeExpr->getResultAsAPSInt()) {
-      Diag(DeclAttr->getLoc(), diag::warn_duplicate_attribute) << &A;
-      Diag(A.getLoc(), diag::note_previous_attribute);
-      return nullptr;
-    }
-  }
-  return ::new (Context)
-      SYCLIntelSchedulerTargetFmaxMhzAttr(Context, A, A.getValue());
-}
-
-static void handleSYCLIntelSchedulerTargetFmaxMhzAttr(Sema &S, Decl *D,
-                                                      const ParsedAttr &AL) {
-  S.CheckDeprecatedSYCLAttributeSpelling(AL);
->>>>>>> c9012655
 
   D->addAttr(::new (S.Context)
                  SYCLIntelFPGADisableLoopPipeliningAttr(S.Context, A));
@@ -4326,7 +4209,6 @@
                                                                        CI))
     return;
 
-<<<<<<< HEAD
   D->addAttr(::new (Context)
                  SYCLIntelFPGAInitiationIntervalAttr(Context, CI, E));
 }
@@ -4442,8 +4324,6 @@
     return;
 #endif // INTEL_CUSTOMIZATION
 
-=======
->>>>>>> c9012655
   Expr *E = AL.getArgAsExpr(0);
   S.AddSYCLIntelSchedulerTargetFmaxMhzAttr(D, AL, E);
 }
@@ -4492,7 +4372,6 @@
     if (Res.isInvalid())
       return;
     E = Res.get();
-<<<<<<< HEAD
 
     // This attribute requires a non-negative value.
     if (ArgVal < 0) {
@@ -4528,41 +4407,6 @@
     }
   }
 
-=======
-
-    // This attribute requires a non-negative value.
-    if (ArgVal < 0) {
-      Diag(E->getExprLoc(), diag::err_attribute_requires_positive_integer)
-          << CI << /*non-negative*/ 1;
-      return;
-    }
-    // Check to see if there's a duplicate attribute with different values
-    // already applied to the declaration.
-    if (const auto *DeclAttr = D->getAttr<SYCLIntelLoopFuseAttr>()) {
-      // If the other attribute argument is instantiation dependent, we won't
-      // have converted it to a constant expression yet and thus we test
-      // whether this is a null pointer.
-      const auto *DeclExpr = dyn_cast<ConstantExpr>(DeclAttr->getValue());
-      if (DeclExpr && ArgVal != DeclExpr->getResultAsAPSInt()) {
-        Diag(CI.getLoc(), diag::warn_duplicate_attribute) << CI;
-        Diag(DeclAttr->getLoc(), diag::note_previous_attribute);
-        return;
-      }
-      // [[intel::loop_fuse]] and [[intel::loop_fuse_independent]] are
-      // incompatible.
-      // FIXME: If additional spellings are provided for this attribute,
-      // this code will do the wrong thing.
-      if (DeclAttr->getAttributeSpellingListIndex() !=
-          CI.getAttributeSpellingListIndex()) {
-        Diag(CI.getLoc(), diag::err_attributes_are_not_compatible)
-            << CI << DeclAttr;
-        Diag(DeclAttr->getLocation(), diag::note_conflicting_attribute);
-        return;
-      }
-    }
-  }
-
->>>>>>> c9012655
   D->addAttr(::new (Context) SYCLIntelLoopFuseAttr(Context, CI, E));
 }
 
@@ -4571,17 +4415,6 @@
   // Check to see if there's a duplicate attribute with different values
   // already applied to the declaration.
   if (const auto *DeclAttr = D->getAttr<SYCLIntelLoopFuseAttr>()) {
-<<<<<<< HEAD
-=======
-    const auto *DeclExpr = dyn_cast<ConstantExpr>(DeclAttr->getValue());
-    const auto *MergeExpr = dyn_cast<ConstantExpr>(A.getValue());
-    if (DeclExpr && MergeExpr &&
-        DeclExpr->getResultAsAPSInt() != MergeExpr->getResultAsAPSInt()) {
-      Diag(DeclAttr->getLoc(), diag::warn_duplicate_attribute) << &A;
-      Diag(A.getLoc(), diag::note_previous_attribute);
-      return nullptr;
-    }
->>>>>>> c9012655
     // [[intel::loop_fuse]] and [[intel::loop_fuse_independent]] are
     // incompatible.
     // FIXME: If additional spellings are provided for this attribute,
@@ -4593,7 +4426,6 @@
       Diag(DeclAttr->getLoc(), diag::note_conflicting_attribute);
       return nullptr;
     }
-<<<<<<< HEAD
     if (const auto *DeclExpr = dyn_cast<ConstantExpr>(DeclAttr->getValue())) {
       if (const auto *MergeExpr = dyn_cast<ConstantExpr>(A.getValue())) {
         if (DeclExpr->getResultAsAPSInt() != MergeExpr->getResultAsAPSInt()) {
@@ -4604,8 +4436,6 @@
         return nullptr;
       }
     }
-=======
->>>>>>> c9012655
   }
 
   return ::new (Context) SYCLIntelLoopFuseAttr(Context, A, A.getValue());
@@ -6887,19 +6717,12 @@
       // If the other attribute argument is instantiation dependent, we won't
       // have converted it to a constant expression yet and thus we test
       // whether this is a null pointer.
-<<<<<<< HEAD
       if (const auto *DeclExpr = dyn_cast<ConstantExpr>(DeclAttr->getValue())) {
         if (ArgVal != DeclExpr->getResultAsAPSInt()) {
           Diag(CI.getLoc(), diag::warn_duplicate_attribute) << CI;
           Diag(DeclAttr->getLoc(), diag::note_previous_attribute);
         }
         // Drop the duplicate attribute.
-=======
-      const auto *DeclExpr = dyn_cast<ConstantExpr>(DeclAttr->getValue());
-      if (DeclExpr && ArgVal != DeclExpr->getResultAsAPSInt()) {
-        Diag(CI.getLoc(), diag::warn_duplicate_attribute) << CI;
-        Diag(DeclAttr->getLoc(), diag::note_previous_attribute);
->>>>>>> c9012655
         return;
       }
     }
@@ -6913,7 +6736,6 @@
   // Check to see if there's a duplicate attribute with different values
   // already applied to the declaration.
   if (const auto *DeclAttr = D->getAttr<SYCLIntelNoGlobalWorkOffsetAttr>()) {
-<<<<<<< HEAD
     if (const auto *DeclExpr = dyn_cast<ConstantExpr>(DeclAttr->getValue())) {
       if (const auto *MergeExpr = dyn_cast<ConstantExpr>(A.getValue())) {
         if (DeclExpr->getResultAsAPSInt() != MergeExpr->getResultAsAPSInt()) {
@@ -6923,15 +6745,6 @@
         // Do not add a duplicate attribute.
         return nullptr;
       }
-=======
-    const auto *DeclExpr = dyn_cast<ConstantExpr>(DeclAttr->getValue());
-    const auto *MergeExpr = dyn_cast<ConstantExpr>(A.getValue());
-    if (DeclExpr && MergeExpr &&
-        DeclExpr->getResultAsAPSInt() != MergeExpr->getResultAsAPSInt()) {
-      Diag(DeclAttr->getLoc(), diag::warn_duplicate_attribute) << &A;
-      Diag(A.getLoc(), diag::note_previous_attribute);
-      return nullptr;
->>>>>>> c9012655
     }
   }
   return ::new (Context)
@@ -7142,7 +6955,6 @@
       // If the other attribute argument is instantiation dependent, we won't
       // have converted it to a constant expression yet and thus we test
       // whether this is a null pointer.
-<<<<<<< HEAD
       if (const auto *DeclExpr = dyn_cast<ConstantExpr>(DeclAttr->getValue())) {
         if (ArgVal != DeclExpr->getResultAsAPSInt()) {
           Diag(CI.getLoc(), diag::warn_duplicate_attribute) << CI;
@@ -7152,6 +6964,16 @@
         return;
       }
     }
+    // [[intel::fpga_register]] and [[intel::max_replicates()]]
+    // attributes are incompatible.
+    if (checkAttrMutualExclusion<IntelFPGARegisterAttr>(*this, D, CI))
+      return;
+
+    // If the declaration does not have an [[intel::fpga_memory]]
+    // attribute, this creates one as an implicit attribute.
+    if (!D->hasAttr<IntelFPGAMemoryAttr>())
+      D->addAttr(IntelFPGAMemoryAttr::CreateImplicit(
+          Context, IntelFPGAMemoryAttr::Default));
   }
 
   // [[intel::fpga_register]] and [[intel::max_replicates()]]
@@ -7164,26 +6986,6 @@
   if (!D->hasAttr<IntelFPGAMemoryAttr>())
     D->addAttr(IntelFPGAMemoryAttr::CreateImplicit(
         Context, IntelFPGAMemoryAttr::Default));
-=======
-      const auto *DeclExpr = dyn_cast<ConstantExpr>(DeclAttr->getValue());
-      if (DeclExpr && ArgVal != DeclExpr->getResultAsAPSInt()) {
-        Diag(CI.getLoc(), diag::warn_duplicate_attribute) << CI;
-        Diag(DeclAttr->getLocation(), diag::note_previous_attribute);
-        return;
-      }
-    }
-    // [[intel::fpga_register]] and [[intel::max_replicates()]]
-    // attributes are incompatible.
-    if (checkAttrMutualExclusion<IntelFPGARegisterAttr>(*this, D, CI))
-      return;
-
-    // If the declaration does not have an [[intel::fpga_memory]]
-    // attribute, this creates one as an implicit attribute.
-    if (!D->hasAttr<IntelFPGAMemoryAttr>())
-      D->addAttr(IntelFPGAMemoryAttr::CreateImplicit(
-          Context, IntelFPGAMemoryAttr::Default));
-  }
->>>>>>> c9012655
 
   D->addAttr(::new (Context) IntelFPGAMaxReplicatesAttr(Context, CI, E));
 }
@@ -7194,7 +6996,6 @@
   // Check to see if there's a duplicate attribute with different values
   // already applied to the declaration.
   if (const auto *DeclAttr = D->getAttr<IntelFPGAMaxReplicatesAttr>()) {
-<<<<<<< HEAD
     if (const auto *DeclExpr = dyn_cast<ConstantExpr>(DeclAttr->getValue())) {
       if (const auto *MergeExpr = dyn_cast<ConstantExpr>(A.getValue())) {
         if (DeclExpr->getResultAsAPSInt() != MergeExpr->getResultAsAPSInt()) {
@@ -7204,15 +7005,6 @@
         // Do not add a duplicate attribute.
         return nullptr;
       }
-=======
-    const auto *DeclExpr = dyn_cast<ConstantExpr>(DeclAttr->getValue());
-    const auto *MergeExpr = dyn_cast<ConstantExpr>(A.getValue());
-    if (DeclExpr && MergeExpr &&
-        DeclExpr->getResultAsAPSInt() != MergeExpr->getResultAsAPSInt()) {
-      Diag(DeclAttr->getLoc(), diag::warn_duplicate_attribute) << &A;
-      Diag(A.getLoc(), diag::note_previous_attribute);
-      return nullptr;
->>>>>>> c9012655
     }
   }
   // [[intel::fpga_register]] and [[intel::max_replicates()]]
@@ -7392,7 +7184,6 @@
       // If the other attribute argument is instantiation dependent, we won't
       // have converted it to a constant expression yet and thus we test
       // whether this is a null pointer.
-<<<<<<< HEAD
       if (const auto *DeclExpr = dyn_cast<ConstantExpr>(DeclAttr->getValue())) {
         if (ArgVal != DeclExpr->getResultAsAPSInt()) {
           Diag(CI.getLoc(), diag::warn_duplicate_attribute) << CI;
@@ -7415,26 +7206,6 @@
     D->addAttr(IntelFPGAMemoryAttr::CreateImplicit(
         Context, IntelFPGAMemoryAttr::Default));
 
-=======
-      const auto *DeclExpr = dyn_cast<ConstantExpr>(DeclAttr->getValue());
-      if (DeclExpr && ArgVal != DeclExpr->getResultAsAPSInt()) {
-        Diag(CI.getLoc(), diag::warn_duplicate_attribute) << CI;
-        Diag(DeclAttr->getLoc(), diag::note_previous_attribute);
-        return;
-      }
-    }
-    // [[intel::fpga_register]] and [[intel::private_copies()]]
-    // attributes are incompatible.
-    if (checkAttrMutualExclusion<IntelFPGARegisterAttr>(*this, D, CI))
-      return;
-    // If the declaration does not have [[intel::memory]]
-    // attribute, this creates default implicit memory.
-    if (!D->hasAttr<IntelFPGAMemoryAttr>())
-      D->addAttr(IntelFPGAMemoryAttr::CreateImplicit(
-          Context, IntelFPGAMemoryAttr::Default));
-  }
-
->>>>>>> c9012655
   D->addAttr(::new (Context) IntelFPGAPrivateCopiesAttr(Context, CI, E));
 }
 
@@ -7450,7 +7221,6 @@
   S.AddIntelFPGAPrivateCopiesAttr(D, A, A.getArgAsExpr(0));
 }
 
-<<<<<<< HEAD
 void Sema::AddIntelFPGAForcePow2DepthAttr(Decl *D,
                                           const AttributeCommonInfo &CI,
                                           Expr *E) {
@@ -7470,14 +7240,6 @@
           << CI << 0 << 1 << E->getSourceRange();
       return;
     }
-=======
-static void handleIntelFPGAForcePow2DepthAttr(Sema &S, Decl *D,
-                                              const ParsedAttr &A) {
-#if INTEL_CUSTOMIZATION
-  if (checkValidSYCLSpelling(S, A))
-   return;
-#endif // INTEL_CUSTOMIZATION
->>>>>>> c9012655
 
     // Check to see if there's a duplicate attribute with different values
     // already applied to the declaration.
@@ -8298,11 +8060,7 @@
   // handleSwiftAsyncAttr already verified the type is correct, so no need to
   // double-check it here.
   const auto *FuncTy = HandlerParam->getType()
-<<<<<<< HEAD
                            ->castAs<BlockPointerType>()
-=======
-                           ->getAs<BlockPointerType>()
->>>>>>> c9012655
                            ->getPointeeType()
                            ->getAs<FunctionProtoType>();
   ArrayRef<QualType> BlockParams;
@@ -9835,51 +9593,6 @@
                                                                    << "2.0";
 }
 
-<<<<<<< HEAD
-=======
-/// Handles semantic checking for features that are common to all attributes,
-/// such as checking whether a parameter was properly specified, or the correct
-/// number of arguments were passed, etc.
-static bool handleCommonAttributeFeatures(Sema &S, Decl *D,
-                                          const ParsedAttr &AL) {
-  // Several attributes carry different semantics than the parsing requires, so
-  // those are opted out of the common argument checks.
-  //
-  // We also bail on unknown and ignored attributes because those are handled
-  // as part of the target-specific handling logic.
-  if (AL.getKind() == ParsedAttr::UnknownAttribute)
-    return false;
-  // Check whether the attribute requires specific language extensions to be
-  // enabled.
-  if (!AL.diagnoseLangOpts(S))
-    return true;
-  // Check whether the attribute appertains to the given subject.
-  if (!AL.diagnoseAppertainsTo(S, D))
-    return true;
-  if (AL.hasCustomParsing())
-    return false;
-
-  if (AL.getMinArgs() == AL.getMaxArgs()) {
-    // If there are no optional arguments, then checking for the argument count
-    // is trivial.
-    if (!AL.checkExactlyNumArgs(S, AL.getMinArgs()))
-      return true;
-  } else {
-    // There are optional arguments, so checking is slightly more involved.
-    if (AL.getMinArgs() && !AL.checkAtLeastNumArgs(S, AL.getMinArgs()))
-      return true;
-    else if (!AL.hasVariadicArg() && AL.getMaxArgs() &&
-             !AL.checkAtMostNumArgs(S, AL.getMaxArgs()))
-      return true;
-  }
-
-  if (S.CheckAttrTarget(AL))
-    return true;
-
-  return false;
-}
-
->>>>>>> c9012655
 static void handleOpenCLAccessAttr(Sema &S, Decl *D, const ParsedAttr &AL) {
   if (D->isInvalidDecl())
     return;
@@ -10628,15 +10341,12 @@
     break;
   case ParsedAttr::AT_SYCLIntelLoopFuse:
     handleSYCLIntelLoopFuseAttr(S, D, AL);
-<<<<<<< HEAD
     break;
   case ParsedAttr::AT_SYCLIntelFPGADisableLoopPipelining:
     handleSYCLIntelFPGADisableLoopPipeliningAttr(S, D, AL);
     break;
   case ParsedAttr::AT_SYCLIntelFPGAInitiationInterval:
     handleSYCLIntelFPGAInitiationIntervalAttr(S, D, AL);
-=======
->>>>>>> c9012655
     break;
   case ParsedAttr::AT_VecTypeHint:
     handleVecTypeHint(S, D, AL);
