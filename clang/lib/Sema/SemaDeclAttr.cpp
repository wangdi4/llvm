//===--- SemaDeclAttr.cpp - Declaration Attribute Handling ----------------===//
//
//                     The LLVM Compiler Infrastructure
//
// This file is distributed under the University of Illinois Open Source
// License. See LICENSE.TXT for details.
//
//===----------------------------------------------------------------------===//
//
//  This file implements decl-related attribute processing.
//
//===----------------------------------------------------------------------===//

#include "clang/AST/ASTConsumer.h"
#include "clang/AST/ASTContext.h"
#include "clang/AST/ASTMutationListener.h"
#include "clang/AST/CXXInheritance.h"
#include "clang/AST/DeclCXX.h"
#include "clang/AST/DeclObjC.h"
#include "clang/AST/DeclTemplate.h"
#include "clang/AST/Expr.h"
#include "clang/AST/ExprCXX.h"
#include "clang/AST/Mangle.h"
#include "clang/AST/RecursiveASTVisitor.h"
#include "clang/Basic/CharInfo.h"
#include "clang/Basic/SourceManager.h"
#include "clang/Basic/TargetInfo.h"
#include "clang/Lex/Preprocessor.h"
#include "clang/Sema/DeclSpec.h"
#include "clang/Sema/DelayedDiagnostic.h"
#include "clang/Sema/Initialization.h"
#include "clang/Sema/Lookup.h"
#include "clang/Sema/Scope.h"
#include "clang/Sema/ScopeInfo.h"
#include "clang/Sema/SemaInternal.h"
#include "llvm/ADT/STLExtras.h"
#include "llvm/ADT/StringExtras.h"
#include "llvm/Support/MathExtras.h"
#include "intel/SemaIntelImpl.h" // INTEL

using namespace clang;
using namespace sema;

namespace AttributeLangSupport {
  enum LANG {
    C,
    Cpp,
    ObjC
  };
} // end namespace AttributeLangSupport

//===----------------------------------------------------------------------===//
//  Helper functions
//===----------------------------------------------------------------------===//

/// isFunctionOrMethod - Return true if the given decl has function
/// type (function or function-typed variable) or an Objective-C
/// method.
static bool isFunctionOrMethod(const Decl *D) {
  return (D->getFunctionType() != nullptr) || isa<ObjCMethodDecl>(D);
}

/// Return true if the given decl has function type (function or
/// function-typed variable) or an Objective-C method or a block.
static bool isFunctionOrMethodOrBlock(const Decl *D) {
  return isFunctionOrMethod(D) || isa<BlockDecl>(D);
}

/// Return true if the given decl has a declarator that should have
/// been processed by Sema::GetTypeForDeclarator.
static bool hasDeclarator(const Decl *D) {
  // In some sense, TypedefDecl really *ought* to be a DeclaratorDecl.
  return isa<DeclaratorDecl>(D) || isa<BlockDecl>(D) || isa<TypedefNameDecl>(D) ||
         isa<ObjCPropertyDecl>(D);
}

/// hasFunctionProto - Return true if the given decl has a argument
/// information. This decl should have already passed
/// isFunctionOrMethod or isFunctionOrMethodOrBlock.
static bool hasFunctionProto(const Decl *D) {
  if (const FunctionType *FnTy = D->getFunctionType())
    return isa<FunctionProtoType>(FnTy);
  return isa<ObjCMethodDecl>(D) || isa<BlockDecl>(D);
}

/// getFunctionOrMethodNumParams - Return number of function or method
/// parameters. It is an error to call this on a K&R function (use
/// hasFunctionProto first).
static unsigned getFunctionOrMethodNumParams(const Decl *D) {
  if (const FunctionType *FnTy = D->getFunctionType())
    return cast<FunctionProtoType>(FnTy)->getNumParams();
  if (const auto *BD = dyn_cast<BlockDecl>(D))
    return BD->getNumParams();
  return cast<ObjCMethodDecl>(D)->param_size();
}

static QualType getFunctionOrMethodParamType(const Decl *D, unsigned Idx) {
  if (const FunctionType *FnTy = D->getFunctionType())
    return cast<FunctionProtoType>(FnTy)->getParamType(Idx);
  if (const auto *BD = dyn_cast<BlockDecl>(D))
    return BD->getParamDecl(Idx)->getType();

  return cast<ObjCMethodDecl>(D)->parameters()[Idx]->getType();
}

static SourceRange getFunctionOrMethodParamRange(const Decl *D, unsigned Idx) {
  if (const auto *FD = dyn_cast<FunctionDecl>(D))
    return FD->getParamDecl(Idx)->getSourceRange();
  if (const auto *MD = dyn_cast<ObjCMethodDecl>(D))
    return MD->parameters()[Idx]->getSourceRange();
  if (const auto *BD = dyn_cast<BlockDecl>(D))
    return BD->getParamDecl(Idx)->getSourceRange();
  return SourceRange();
}

static QualType getFunctionOrMethodResultType(const Decl *D) {
  if (const FunctionType *FnTy = D->getFunctionType())
    return FnTy->getReturnType();
  return cast<ObjCMethodDecl>(D)->getReturnType();
}

static SourceRange getFunctionOrMethodResultSourceRange(const Decl *D) {
  if (const auto *FD = dyn_cast<FunctionDecl>(D))
    return FD->getReturnTypeSourceRange();
  if (const auto *MD = dyn_cast<ObjCMethodDecl>(D))
    return MD->getReturnTypeSourceRange();
  return SourceRange();
}

static bool isFunctionOrMethodVariadic(const Decl *D) {
  if (const FunctionType *FnTy = D->getFunctionType())
    return cast<FunctionProtoType>(FnTy)->isVariadic();
  if (const auto *BD = dyn_cast<BlockDecl>(D))
    return BD->isVariadic();
  return cast<ObjCMethodDecl>(D)->isVariadic();
}

static bool isInstanceMethod(const Decl *D) {
  if (const auto *MethodDecl = dyn_cast<CXXMethodDecl>(D))
    return MethodDecl->isInstance();
  return false;
}

static inline bool isNSStringType(QualType T, ASTContext &Ctx) {
  const auto *PT = T->getAs<ObjCObjectPointerType>();
  if (!PT)
    return false;

  ObjCInterfaceDecl *Cls = PT->getObjectType()->getInterface();
  if (!Cls)
    return false;

  IdentifierInfo* ClsName = Cls->getIdentifier();

  // FIXME: Should we walk the chain of classes?
  return ClsName == &Ctx.Idents.get("NSString") ||
         ClsName == &Ctx.Idents.get("NSMutableString");
}

static inline bool isCFStringType(QualType T, ASTContext &Ctx) {
  const auto *PT = T->getAs<PointerType>();
  if (!PT)
    return false;

  const auto *RT = PT->getPointeeType()->getAs<RecordType>();
  if (!RT)
    return false;

  const RecordDecl *RD = RT->getDecl();
  if (RD->getTagKind() != TTK_Struct)
    return false;

  return RD->getIdentifier() == &Ctx.Idents.get("__CFString");
}

static unsigned getNumAttributeArgs(const AttributeList &AL) {
  // FIXME: Include the type in the argument list.
  return AL.getNumArgs() + AL.hasParsedType();
}

template <typename Compare>
static bool checkAttributeNumArgsImpl(Sema &S, const AttributeList &AL,
                                      unsigned Num, unsigned Diag,
                                      Compare Comp) {
  if (Comp(getNumAttributeArgs(AL), Num)) {
    S.Diag(AL.getLoc(), Diag) << AL.getName() << Num;
    return false;
  }

  return true;
}

/// Check if the attribute has exactly as many args as Num. May
/// output an error.
static bool checkAttributeNumArgs(Sema &S, const AttributeList &AL,
                                  unsigned Num) {
  return checkAttributeNumArgsImpl(S, AL, Num,
                                   diag::err_attribute_wrong_number_arguments,
                                   std::not_equal_to<unsigned>());
}

/// Check if the attribute has at least as many args as Num. May
/// output an error.
static bool checkAttributeAtLeastNumArgs(Sema &S, const AttributeList &AL,
                                         unsigned Num) {
  return checkAttributeNumArgsImpl(S, AL, Num,
                                   diag::err_attribute_too_few_arguments,
                                   std::less<unsigned>());
}

/// Check if the attribute has at most as many args as Num. May
/// output an error.
static bool checkAttributeAtMostNumArgs(Sema &S, const AttributeList &AL,
                                         unsigned Num) {
  return checkAttributeNumArgsImpl(S, AL, Num,
                                   diag::err_attribute_too_many_arguments,
                                   std::greater<unsigned>());
}

/// A helper function to provide Attribute Location for the Attr types
/// AND the AttributeList.
template <typename AttrInfo>
static typename std::enable_if<std::is_base_of<Attr, AttrInfo>::value,
                               SourceLocation>::type
getAttrLoc(const AttrInfo &AL) {
  return AL.getLocation();
}
static SourceLocation getAttrLoc(const AttributeList &AL) {
  return AL.getLoc();
}

/// A helper function to provide Attribute Name for the Attr types
/// AND the AttributeList.
template <typename AttrInfo>
static typename std::enable_if<std::is_base_of<Attr, AttrInfo>::value,
                               const AttrInfo *>::type
getAttrName(const AttrInfo &AL) {
  return &AL;
}
static const IdentifierInfo *getAttrName(const AttributeList &AL) {
  return AL.getName();
}

/// If Expr is a valid integer constant, get the value of the integer
/// expression and return success or failure. May output an error.
template <typename AttrInfo>
static bool checkUInt32Argument(Sema &S, const AttrInfo &AI, const Expr *Expr,
                                uint32_t &Val, unsigned Idx = UINT_MAX) {
  llvm::APSInt I(32);
  if (Expr->isTypeDependent() || Expr->isValueDependent() ||
      !Expr->isIntegerConstantExpr(I, S.Context)) {
    if (Idx != UINT_MAX)
      S.Diag(getAttrLoc(AI), diag::err_attribute_argument_n_type)
        << getAttrName(AI) << Idx << AANT_ArgumentIntegerConstant
        << Expr->getSourceRange();
    else
      S.Diag(getAttrLoc(AI), diag::err_attribute_argument_type)
        << getAttrName(AI) << AANT_ArgumentIntegerConstant
        << Expr->getSourceRange();
    return false;
  }

  if (!I.isIntN(32)) {
    S.Diag(Expr->getExprLoc(), diag::err_ice_too_large)
        << I.toString(10, false) << 32 << /* Unsigned */ 1;
    return false;
  }

  Val = (uint32_t)I.getZExtValue();
  return true;
}

/// Wrapper around checkUInt32Argument, with an extra check to be sure
/// that the result will fit into a regular (signed) int. All args have the same
/// purpose as they do in checkUInt32Argument.
template <typename AttrInfo>
static bool checkPositiveIntArgument(Sema &S, const AttrInfo &AI, const Expr *Expr,
                                     int &Val, unsigned Idx = UINT_MAX) {
  uint32_t UVal;
  if (!checkUInt32Argument(S, AI, Expr, UVal, Idx))
    return false;

  if (UVal > (uint32_t)std::numeric_limits<int>::max()) {
    llvm::APSInt I(32); // for toString
    I = UVal;
    S.Diag(Expr->getExprLoc(), diag::err_ice_too_large)
        << I.toString(10, false) << 32 << /* Unsigned */ 0;
    return false;
  }

  Val = UVal;
  return true;
}

/// Diagnose mutually exclusive attributes when present on a given
/// declaration. Returns true if diagnosed.
template <typename AttrTy>
static bool checkAttrMutualExclusion(Sema &S, Decl *D, SourceRange Range,
                                     IdentifierInfo *Ident) {
  if (const auto *A = D->getAttr<AttrTy>()) {
    S.Diag(Range.getBegin(), diag::err_attributes_are_not_compatible) << Ident
                                                                      << A;
    S.Diag(A->getLocation(), diag::note_conflicting_attribute);
    return true;
  }
  return false;
}

/// Check if IdxExpr is a valid parameter index for a function or
/// instance method D.  May output an error.
///
/// \returns true if IdxExpr is a valid index.
template <typename AttrInfo>
static bool checkFunctionOrMethodParameterIndex(
    Sema &S, const Decl *D, const AttrInfo &AI, unsigned AttrArgNum,
    const Expr *IdxExpr, ParamIdx &Idx, bool CanIndexImplicitThis = false) {
  assert(isFunctionOrMethodOrBlock(D));

  // In C++ the implicit 'this' function parameter also counts.
  // Parameters are counted from one.
  bool HP = hasFunctionProto(D);
  bool HasImplicitThisParam = isInstanceMethod(D);
  bool IV = HP && isFunctionOrMethodVariadic(D);
  unsigned NumParams =
      (HP ? getFunctionOrMethodNumParams(D) : 0) + HasImplicitThisParam;

  llvm::APSInt IdxInt;
  if (IdxExpr->isTypeDependent() || IdxExpr->isValueDependent() ||
      !IdxExpr->isIntegerConstantExpr(IdxInt, S.Context)) {
    S.Diag(getAttrLoc(AI), diag::err_attribute_argument_n_type)
      << getAttrName(AI) << AttrArgNum << AANT_ArgumentIntegerConstant
      << IdxExpr->getSourceRange();
    return false;
  }

  unsigned IdxSource = IdxInt.getLimitedValue(UINT_MAX);
  if (IdxSource < 1 || (!IV && IdxSource > NumParams)) {
    S.Diag(getAttrLoc(AI), diag::err_attribute_argument_out_of_bounds)
        << getAttrName(AI) << AttrArgNum << IdxExpr->getSourceRange();
    return false;
  }
  if (HasImplicitThisParam && !CanIndexImplicitThis) {
    if (IdxSource == 1) {
      S.Diag(getAttrLoc(AI),
             diag::err_attribute_invalid_implicit_this_argument)
          << getAttrName(AI) << IdxExpr->getSourceRange();
      return false;
    }
  }

  Idx = ParamIdx(IdxSource, D);
  return true;
}

/// Check if the argument \p ArgNum of \p Attr is a ASCII string literal.
/// If not emit an error and return false. If the argument is an identifier it
/// will emit an error with a fixit hint and treat it as if it was a string
/// literal.
bool Sema::checkStringLiteralArgumentAttr(const AttributeList &AL,
                                          unsigned ArgNum, StringRef &Str,
                                          SourceLocation *ArgLocation) {
  // Look for identifiers. If we have one emit a hint to fix it to a literal.
  if (AL.isArgIdent(ArgNum)) {
    IdentifierLoc *Loc = AL.getArgAsIdent(ArgNum);
    Diag(Loc->Loc, diag::err_attribute_argument_type)
        << AL.getName() << AANT_ArgumentString
        << FixItHint::CreateInsertion(Loc->Loc, "\"")
        << FixItHint::CreateInsertion(getLocForEndOfToken(Loc->Loc), "\"");
    Str = Loc->Ident->getName();
    if (ArgLocation)
      *ArgLocation = Loc->Loc;
    return true;
  }

  // Now check for an actual string literal.
  Expr *ArgExpr = AL.getArgAsExpr(ArgNum);
  const auto *Literal = dyn_cast<StringLiteral>(ArgExpr->IgnoreParenCasts());
  if (ArgLocation)
    *ArgLocation = ArgExpr->getLocStart();

  if (!Literal || !Literal->isAscii()) {
    Diag(ArgExpr->getLocStart(), diag::err_attribute_argument_type)
        << AL.getName() << AANT_ArgumentString;
    return false;
  }

  Str = Literal->getString();
  return true;
}

/// Applies the given attribute to the Decl without performing any
/// additional semantic checking.
template <typename AttrType>
static void handleSimpleAttribute(Sema &S, Decl *D, const AttributeList &AL) {
  D->addAttr(::new (S.Context) AttrType(AL.getRange(), S.Context,
                                        AL.getAttributeSpellingListIndex()));
}

template <typename AttrType>
static void handleSimpleAttributeWithExclusions(Sema &S, Decl *D,
                                                const AttributeList &AL) {
  handleSimpleAttribute<AttrType>(S, D, AL);
}

/// Applies the given attribute to the Decl so long as the Decl doesn't
/// already have one of the given incompatible attributes.
template <typename AttrType, typename IncompatibleAttrType,
          typename... IncompatibleAttrTypes>
static void handleSimpleAttributeWithExclusions(Sema &S, Decl *D,
                                                const AttributeList &AL) {
  if (checkAttrMutualExclusion<IncompatibleAttrType>(S, D, AL.getRange(),
                                                     AL.getName()))
    return;
  handleSimpleAttributeWithExclusions<AttrType, IncompatibleAttrTypes...>(S, D,
                                                                          AL);
}

/// Check if the passed-in expression is of type int or bool.
static bool isIntOrBool(Expr *Exp) {
  QualType QT = Exp->getType();
  return QT->isBooleanType() || QT->isIntegerType();
}


// Check to see if the type is a smart pointer of some kind.  We assume
// it's a smart pointer if it defines both operator-> and operator*.
static bool threadSafetyCheckIsSmartPointer(Sema &S, const RecordType* RT) {
  DeclContextLookupResult Res1 = RT->getDecl()->lookup(
      S.Context.DeclarationNames.getCXXOperatorName(OO_Star));
  if (Res1.empty())
    return false;

  DeclContextLookupResult Res2 = RT->getDecl()->lookup(
      S.Context.DeclarationNames.getCXXOperatorName(OO_Arrow));
  if (Res2.empty())
    return false;

  return true;
}

/// Check if passed in Decl is a pointer type.
/// Note that this function may produce an error message.
/// \return true if the Decl is a pointer type; false otherwise
static bool threadSafetyCheckIsPointer(Sema &S, const Decl *D,
                                       const AttributeList &AL) {
  const auto *VD = cast<ValueDecl>(D);
  QualType QT = VD->getType();
  if (QT->isAnyPointerType())
    return true;

  if (const auto *RT = QT->getAs<RecordType>()) {
    // If it's an incomplete type, it could be a smart pointer; skip it.
    // (We don't want to force template instantiation if we can avoid it,
    // since that would alter the order in which templates are instantiated.)
    if (RT->isIncompleteType())
      return true;

    if (threadSafetyCheckIsSmartPointer(S, RT))
      return true;
  }

  S.Diag(AL.getLoc(), diag::warn_thread_attribute_decl_not_pointer)
      << AL.getName() << QT;
  return false;
}

/// Checks that the passed in QualType either is of RecordType or points
/// to RecordType. Returns the relevant RecordType, null if it does not exit.
static const RecordType *getRecordType(QualType QT) {
  if (const auto *RT = QT->getAs<RecordType>())
    return RT;

  // Now check if we point to record type.
  if (const auto *PT = QT->getAs<PointerType>())
    return PT->getPointeeType()->getAs<RecordType>();

  return nullptr;
}

static bool checkRecordTypeForCapability(Sema &S, QualType Ty) {
  const RecordType *RT = getRecordType(Ty);

  if (!RT)
    return false;

  // Don't check for the capability if the class hasn't been defined yet.
  if (RT->isIncompleteType())
    return true;

  // Allow smart pointers to be used as capability objects.
  // FIXME -- Check the type that the smart pointer points to.
  if (threadSafetyCheckIsSmartPointer(S, RT))
    return true;

  // Check if the record itself has a capability.
  RecordDecl *RD = RT->getDecl();
  if (RD->hasAttr<CapabilityAttr>())
    return true;

  // Else check if any base classes have a capability.
  if (const auto *CRD = dyn_cast<CXXRecordDecl>(RD)) {
    CXXBasePaths BPaths(false, false);
    if (CRD->lookupInBases([](const CXXBaseSpecifier *BS, CXXBasePath &) {
          const auto *Type = BS->getType()->getAs<RecordType>();
          return Type->getDecl()->hasAttr<CapabilityAttr>();
        }, BPaths))
      return true;
  }
  return false;
}

static bool checkTypedefTypeForCapability(QualType Ty) {
  const auto *TD = Ty->getAs<TypedefType>();
  if (!TD)
    return false;

  TypedefNameDecl *TN = TD->getDecl();
  if (!TN)
    return false;

  return TN->hasAttr<CapabilityAttr>();
}

static bool typeHasCapability(Sema &S, QualType Ty) {
  if (checkTypedefTypeForCapability(Ty))
    return true;

  if (checkRecordTypeForCapability(S, Ty))
    return true;

  return false;
}

static bool isCapabilityExpr(Sema &S, const Expr *Ex) {
  // Capability expressions are simple expressions involving the boolean logic
  // operators &&, || or !, a simple DeclRefExpr, CastExpr or a ParenExpr. Once
  // a DeclRefExpr is found, its type should be checked to determine whether it
  // is a capability or not.

  if (const auto *E = dyn_cast<CastExpr>(Ex))
    return isCapabilityExpr(S, E->getSubExpr());
  else if (const auto *E = dyn_cast<ParenExpr>(Ex))
    return isCapabilityExpr(S, E->getSubExpr());
  else if (const auto *E = dyn_cast<UnaryOperator>(Ex)) {
    if (E->getOpcode() == UO_LNot || E->getOpcode() == UO_AddrOf ||
        E->getOpcode() == UO_Deref)
      return isCapabilityExpr(S, E->getSubExpr());
    return false;
  } else if (const auto *E = dyn_cast<BinaryOperator>(Ex)) {
    if (E->getOpcode() == BO_LAnd || E->getOpcode() == BO_LOr)
      return isCapabilityExpr(S, E->getLHS()) &&
             isCapabilityExpr(S, E->getRHS());
    return false;
  }

  return typeHasCapability(S, Ex->getType());
}

/// Checks that all attribute arguments, starting from Sidx, resolve to
/// a capability object.
/// \param Sidx The attribute argument index to start checking with.
/// \param ParamIdxOk Whether an argument can be indexing into a function
/// parameter list.
static void checkAttrArgsAreCapabilityObjs(Sema &S, Decl *D,
                                           const AttributeList &AL,
                                           SmallVectorImpl<Expr *> &Args,
                                           int Sidx = 0,
                                           bool ParamIdxOk = false) {
  for (unsigned Idx = Sidx; Idx < AL.getNumArgs(); ++Idx) {
    Expr *ArgExp = AL.getArgAsExpr(Idx);

    if (ArgExp->isTypeDependent()) {
      // FIXME -- need to check this again on template instantiation
      Args.push_back(ArgExp);
      continue;
    }

    if (const auto *StrLit = dyn_cast<StringLiteral>(ArgExp)) {
      if (StrLit->getLength() == 0 ||
          (StrLit->isAscii() && StrLit->getString() == StringRef("*"))) {
        // Pass empty strings to the analyzer without warnings.
        // Treat "*" as the universal lock.
        Args.push_back(ArgExp);
        continue;
      }

      // We allow constant strings to be used as a placeholder for expressions
      // that are not valid C++ syntax, but warn that they are ignored.
      S.Diag(AL.getLoc(), diag::warn_thread_attribute_ignored) << AL.getName();
      Args.push_back(ArgExp);
      continue;
    }

    QualType ArgTy = ArgExp->getType();

    // A pointer to member expression of the form  &MyClass::mu is treated
    // specially -- we need to look at the type of the member.
    if (const auto *UOp = dyn_cast<UnaryOperator>(ArgExp))
      if (UOp->getOpcode() == UO_AddrOf)
        if (const auto *DRE = dyn_cast<DeclRefExpr>(UOp->getSubExpr()))
          if (DRE->getDecl()->isCXXInstanceMember())
            ArgTy = DRE->getDecl()->getType();

    // First see if we can just cast to record type, or pointer to record type.
    const RecordType *RT = getRecordType(ArgTy);

    // Now check if we index into a record type function param.
    if(!RT && ParamIdxOk) {
      const auto *FD = dyn_cast<FunctionDecl>(D);
      const auto *IL = dyn_cast<IntegerLiteral>(ArgExp);
      if(FD && IL) {
        unsigned int NumParams = FD->getNumParams();
        llvm::APInt ArgValue = IL->getValue();
        uint64_t ParamIdxFromOne = ArgValue.getZExtValue();
        uint64_t ParamIdxFromZero = ParamIdxFromOne - 1;
        if (!ArgValue.isStrictlyPositive() || ParamIdxFromOne > NumParams) {
          S.Diag(AL.getLoc(), diag::err_attribute_argument_out_of_range)
              << AL.getName() << Idx + 1 << NumParams;
          continue;
        }
        ArgTy = FD->getParamDecl(ParamIdxFromZero)->getType();
      }
    }

    // If the type does not have a capability, see if the components of the
    // expression have capabilities. This allows for writing C code where the
    // capability may be on the type, and the expression is a capability
    // boolean logic expression. Eg) requires_capability(A || B && !C)
    if (!typeHasCapability(S, ArgTy) && !isCapabilityExpr(S, ArgExp))
      S.Diag(AL.getLoc(), diag::warn_thread_attribute_argument_not_lockable)
          << AL.getName() << ArgTy;

    Args.push_back(ArgExp);
  }
}

//===----------------------------------------------------------------------===//
// Attribute Implementations
//===----------------------------------------------------------------------===//

static void handlePtGuardedVarAttr(Sema &S, Decl *D,
                                   const AttributeList &AL) {
  if (!threadSafetyCheckIsPointer(S, D, AL))
    return;

  D->addAttr(::new (S.Context)
             PtGuardedVarAttr(AL.getRange(), S.Context,
                              AL.getAttributeSpellingListIndex()));
}

static bool checkGuardedByAttrCommon(Sema &S, Decl *D, const AttributeList &AL,
                                     Expr *&Arg) {
  SmallVector<Expr *, 1> Args;
  // check that all arguments are lockable objects
  checkAttrArgsAreCapabilityObjs(S, D, AL, Args);
  unsigned Size = Args.size();
  if (Size != 1)
    return false;

  Arg = Args[0];

  return true;
}

static void handleGuardedByAttr(Sema &S, Decl *D, const AttributeList &AL) {
  Expr *Arg = nullptr;
  if (!checkGuardedByAttrCommon(S, D, AL, Arg))
    return;

  D->addAttr(::new (S.Context) GuardedByAttr(
      AL.getRange(), S.Context, Arg, AL.getAttributeSpellingListIndex()));
}

static void handlePtGuardedByAttr(Sema &S, Decl *D,
                                  const AttributeList &AL) {
  Expr *Arg = nullptr;
  if (!checkGuardedByAttrCommon(S, D, AL, Arg))
    return;

  if (!threadSafetyCheckIsPointer(S, D, AL))
    return;

  D->addAttr(::new (S.Context) PtGuardedByAttr(
      AL.getRange(), S.Context, Arg, AL.getAttributeSpellingListIndex()));
}

static bool checkAcquireOrderAttrCommon(Sema &S, Decl *D,
                                        const AttributeList &AL,
                                        SmallVectorImpl<Expr *> &Args) {
  if (!checkAttributeAtLeastNumArgs(S, AL, 1))
    return false;

  // Check that this attribute only applies to lockable types.
  QualType QT = cast<ValueDecl>(D)->getType();
  if (!QT->isDependentType() && !typeHasCapability(S, QT)) {
    S.Diag(AL.getLoc(), diag::warn_thread_attribute_decl_not_lockable)
        << AL.getName();
    return false;
  }

  // Check that all arguments are lockable objects.
  checkAttrArgsAreCapabilityObjs(S, D, AL, Args);
  if (Args.empty())
    return false;

  return true;
}

static void handleAcquiredAfterAttr(Sema &S, Decl *D,
                                    const AttributeList &AL) {
  SmallVector<Expr *, 1> Args;
  if (!checkAcquireOrderAttrCommon(S, D, AL, Args))
    return;

  Expr **StartArg = &Args[0];
  D->addAttr(::new (S.Context) AcquiredAfterAttr(
      AL.getRange(), S.Context, StartArg, Args.size(),
      AL.getAttributeSpellingListIndex()));
}

static void handleAcquiredBeforeAttr(Sema &S, Decl *D,
                                     const AttributeList &AL) {
  SmallVector<Expr *, 1> Args;
  if (!checkAcquireOrderAttrCommon(S, D, AL, Args))
    return;

  Expr **StartArg = &Args[0];
  D->addAttr(::new (S.Context) AcquiredBeforeAttr(
      AL.getRange(), S.Context, StartArg, Args.size(),
      AL.getAttributeSpellingListIndex()));
}

static bool checkLockFunAttrCommon(Sema &S, Decl *D,
                                   const AttributeList &AL,
                                   SmallVectorImpl<Expr *> &Args) {
  // zero or more arguments ok
  // check that all arguments are lockable objects
  checkAttrArgsAreCapabilityObjs(S, D, AL, Args, 0, /*ParamIdxOk=*/true);

  return true;
}

static void handleAssertSharedLockAttr(Sema &S, Decl *D,
                                       const AttributeList &AL) {
  SmallVector<Expr *, 1> Args;
  if (!checkLockFunAttrCommon(S, D, AL, Args))
    return;

  unsigned Size = Args.size();
  Expr **StartArg = Size == 0 ? nullptr : &Args[0];
  D->addAttr(::new (S.Context)
                 AssertSharedLockAttr(AL.getRange(), S.Context, StartArg, Size,
                                      AL.getAttributeSpellingListIndex()));
}

static void handleAssertExclusiveLockAttr(Sema &S, Decl *D,
                                          const AttributeList &AL) {
  SmallVector<Expr *, 1> Args;
  if (!checkLockFunAttrCommon(S, D, AL, Args))
    return;

  unsigned Size = Args.size();
  Expr **StartArg = Size == 0 ? nullptr : &Args[0];
  D->addAttr(::new (S.Context) AssertExclusiveLockAttr(
      AL.getRange(), S.Context, StartArg, Size,
      AL.getAttributeSpellingListIndex()));
}

/// Checks to be sure that the given parameter number is in bounds, and
/// is an integral type. Will emit appropriate diagnostics if this returns
/// false.
///
/// AttrArgNo is used to actually retrieve the argument, so it's base-0.
template <typename AttrInfo>
static bool checkParamIsIntegerType(Sema &S, const FunctionDecl *FD,
                                    const AttrInfo &AI, unsigned AttrArgNo) {
  assert(AI.isArgExpr(AttrArgNo) && "Expected expression argument");
  Expr *AttrArg = AI.getArgAsExpr(AttrArgNo);
  ParamIdx Idx;
  if (!checkFunctionOrMethodParameterIndex(S, FD, AI, AttrArgNo + 1, AttrArg,
                                           Idx))
    return false;

  const ParmVarDecl *Param = FD->getParamDecl(Idx.getASTIndex());
  if (!Param->getType()->isIntegerType() && !Param->getType()->isCharType()) {
    SourceLocation SrcLoc = AttrArg->getLocStart();
    S.Diag(SrcLoc, diag::err_attribute_integers_only)
        << getAttrName(AI) << Param->getSourceRange();
    return false;
  }
  return true;
}

static void handleAllocSizeAttr(Sema &S, Decl *D, const AttributeList &AL) {
  if (!checkAttributeAtLeastNumArgs(S, AL, 1) ||
      !checkAttributeAtMostNumArgs(S, AL, 2))
    return;

  const auto *FD = cast<FunctionDecl>(D);
  if (!FD->getReturnType()->isPointerType()) {
    S.Diag(AL.getLoc(), diag::warn_attribute_return_pointers_only)
        << AL.getName();
    return;
  }

  const Expr *SizeExpr = AL.getArgAsExpr(0);
  int SizeArgNoVal;
  // Parameter indices are 1-indexed, hence Index=1
  if (!checkPositiveIntArgument(S, AL, SizeExpr, SizeArgNoVal, /*Index=*/1))
    return;
  if (!checkParamIsIntegerType(S, FD, AL, /*AttrArgNo=*/0))
    return;
  ParamIdx SizeArgNo(SizeArgNoVal, D);

  ParamIdx NumberArgNo;
  if (AL.getNumArgs() == 2) {
    const Expr *NumberExpr = AL.getArgAsExpr(1);
    int Val;
    // Parameter indices are 1-based, hence Index=2
    if (!checkPositiveIntArgument(S, AL, NumberExpr, Val, /*Index=*/2))
      return;
    if (!checkParamIsIntegerType(S, FD, AL, /*AttrArgNo=*/1))
      return;
    NumberArgNo = ParamIdx(Val, D);
  }

  D->addAttr(::new (S.Context)
                 AllocSizeAttr(AL.getRange(), S.Context, SizeArgNo, NumberArgNo,
                               AL.getAttributeSpellingListIndex()));
}

static bool checkTryLockFunAttrCommon(Sema &S, Decl *D,
                                      const AttributeList &AL,
                                      SmallVectorImpl<Expr *> &Args) {
  if (!checkAttributeAtLeastNumArgs(S, AL, 1))
    return false;

  if (!isIntOrBool(AL.getArgAsExpr(0))) {
    S.Diag(AL.getLoc(), diag::err_attribute_argument_n_type)
      << AL.getName() << 1 << AANT_ArgumentIntOrBool;
    return false;
  }

  // check that all arguments are lockable objects
  checkAttrArgsAreCapabilityObjs(S, D, AL, Args, 1);

  return true;
}

static void handleSharedTrylockFunctionAttr(Sema &S, Decl *D,
                                            const AttributeList &AL) {
  SmallVector<Expr*, 2> Args;
  if (!checkTryLockFunAttrCommon(S, D, AL, Args))
    return;

  D->addAttr(::new (S.Context) SharedTrylockFunctionAttr(
      AL.getRange(), S.Context, AL.getArgAsExpr(0), Args.data(), Args.size(),
      AL.getAttributeSpellingListIndex()));
}

static void handleExclusiveTrylockFunctionAttr(Sema &S, Decl *D,
                                               const AttributeList &AL) {
  SmallVector<Expr*, 2> Args;
  if (!checkTryLockFunAttrCommon(S, D, AL, Args))
    return;

  D->addAttr(::new (S.Context) ExclusiveTrylockFunctionAttr(
      AL.getRange(), S.Context, AL.getArgAsExpr(0), Args.data(),
      Args.size(), AL.getAttributeSpellingListIndex()));
}

static void handleLockReturnedAttr(Sema &S, Decl *D,
                                   const AttributeList &AL) {
  // check that the argument is lockable object
  SmallVector<Expr*, 1> Args;
  checkAttrArgsAreCapabilityObjs(S, D, AL, Args);
  unsigned Size = Args.size();
  if (Size == 0)
    return;

  D->addAttr(::new (S.Context)
             LockReturnedAttr(AL.getRange(), S.Context, Args[0],
                              AL.getAttributeSpellingListIndex()));
}

static void handleLocksExcludedAttr(Sema &S, Decl *D,
                                    const AttributeList &AL) {
  if (!checkAttributeAtLeastNumArgs(S, AL, 1))
    return;

  // check that all arguments are lockable objects
  SmallVector<Expr*, 1> Args;
  checkAttrArgsAreCapabilityObjs(S, D, AL, Args);
  unsigned Size = Args.size();
  if (Size == 0)
    return;
  Expr **StartArg = &Args[0];

  D->addAttr(::new (S.Context)
             LocksExcludedAttr(AL.getRange(), S.Context, StartArg, Size,
                               AL.getAttributeSpellingListIndex()));
}

static bool checkFunctionConditionAttr(Sema &S, Decl *D,
                                       const AttributeList &AL,
                                       Expr *&Cond, StringRef &Msg) {
  Cond = AL.getArgAsExpr(0);
  if (!Cond->isTypeDependent()) {
    ExprResult Converted = S.PerformContextuallyConvertToBool(Cond);
    if (Converted.isInvalid())
      return false;
    Cond = Converted.get();
  }

  if (!S.checkStringLiteralArgumentAttr(AL, 1, Msg))
    return false;

  if (Msg.empty())
    Msg = "<no message provided>";

  SmallVector<PartialDiagnosticAt, 8> Diags;
  if (isa<FunctionDecl>(D) && !Cond->isValueDependent() &&
      !Expr::isPotentialConstantExprUnevaluated(Cond, cast<FunctionDecl>(D),
                                                Diags)) {
    S.Diag(AL.getLoc(), diag::err_attr_cond_never_constant_expr)
        << AL.getName();
    for (const PartialDiagnosticAt &PDiag : Diags)
      S.Diag(PDiag.first, PDiag.second);
    return false;
  }
  return true;
}

static void handleEnableIfAttr(Sema &S, Decl *D, const AttributeList &AL) {
  S.Diag(AL.getLoc(), diag::ext_clang_enable_if);

  Expr *Cond;
  StringRef Msg;
  if (checkFunctionConditionAttr(S, D, AL, Cond, Msg))
    D->addAttr(::new (S.Context)
                   EnableIfAttr(AL.getRange(), S.Context, Cond, Msg,
                                AL.getAttributeSpellingListIndex()));
}

namespace {
/// Determines if a given Expr references any of the given function's
/// ParmVarDecls, or the function's implicit `this` parameter (if applicable).
class ArgumentDependenceChecker
    : public RecursiveASTVisitor<ArgumentDependenceChecker> {
#ifndef NDEBUG
  const CXXRecordDecl *ClassType;
#endif
  llvm::SmallPtrSet<const ParmVarDecl *, 16> Parms;
  bool Result;

public:
  ArgumentDependenceChecker(const FunctionDecl *FD) {
#ifndef NDEBUG
    if (const auto *MD = dyn_cast<CXXMethodDecl>(FD))
      ClassType = MD->getParent();
    else
      ClassType = nullptr;
#endif
    Parms.insert(FD->param_begin(), FD->param_end());
  }

  bool referencesArgs(Expr *E) {
    Result = false;
    TraverseStmt(E);
    return Result;
  }

  bool VisitCXXThisExpr(CXXThisExpr *E) {
    assert(E->getType()->getPointeeCXXRecordDecl() == ClassType &&
           "`this` doesn't refer to the enclosing class?");
    Result = true;
    return false;
  }

  bool VisitDeclRefExpr(DeclRefExpr *DRE) {
    if (const auto *PVD = dyn_cast<ParmVarDecl>(DRE->getDecl()))
      if (Parms.count(PVD)) {
        Result = true;
        return false;
      }
    return true;
  }
};
}

static void handleDiagnoseIfAttr(Sema &S, Decl *D, const AttributeList &AL) {
  S.Diag(AL.getLoc(), diag::ext_clang_diagnose_if);

  Expr *Cond;
  StringRef Msg;
  if (!checkFunctionConditionAttr(S, D, AL, Cond, Msg))
    return;

  StringRef DiagTypeStr;
  if (!S.checkStringLiteralArgumentAttr(AL, 2, DiagTypeStr))
    return;

  DiagnoseIfAttr::DiagnosticType DiagType;
  if (!DiagnoseIfAttr::ConvertStrToDiagnosticType(DiagTypeStr, DiagType)) {
    S.Diag(AL.getArgAsExpr(2)->getLocStart(),
           diag::err_diagnose_if_invalid_diagnostic_type);
    return;
  }

  bool ArgDependent = false;
  if (const auto *FD = dyn_cast<FunctionDecl>(D))
    ArgDependent = ArgumentDependenceChecker(FD).referencesArgs(Cond);
  D->addAttr(::new (S.Context) DiagnoseIfAttr(
      AL.getRange(), S.Context, Cond, Msg, DiagType, ArgDependent,
      cast<NamedDecl>(D), AL.getAttributeSpellingListIndex()));
}

static void handlePassObjectSizeAttr(Sema &S, Decl *D,
                                     const AttributeList &AL) {
  if (D->hasAttr<PassObjectSizeAttr>()) {
    S.Diag(D->getLocStart(), diag::err_attribute_only_once_per_parameter)
        << AL.getName();
    return;
  }

  Expr *E = AL.getArgAsExpr(0);
  uint32_t Type;
  if (!checkUInt32Argument(S, AL, E, Type, /*Idx=*/1))
    return;

  // pass_object_size's argument is passed in as the second argument of
  // __builtin_object_size. So, it has the same constraints as that second
  // argument; namely, it must be in the range [0, 3].
  if (Type > 3) {
    S.Diag(E->getLocStart(), diag::err_attribute_argument_outof_range)
        << AL.getName() << 0 << 3 << E->getSourceRange();
    return;
  }

  // pass_object_size is only supported on constant pointer parameters; as a
  // kindness to users, we allow the parameter to be non-const for declarations.
  // At this point, we have no clue if `D` belongs to a function declaration or
  // definition, so we defer the constness check until later.
  if (!cast<ParmVarDecl>(D)->getType()->isPointerType()) {
    S.Diag(D->getLocStart(), diag::err_attribute_pointers_only)
        << AL.getName() << 1;
    return;
  }

  D->addAttr(::new (S.Context) PassObjectSizeAttr(
      AL.getRange(), S.Context, (int)Type, AL.getAttributeSpellingListIndex()));
}

static void handleConsumableAttr(Sema &S, Decl *D, const AttributeList &AL) {
  ConsumableAttr::ConsumedState DefaultState;

  if (AL.isArgIdent(0)) {
    IdentifierLoc *IL = AL.getArgAsIdent(0);
    if (!ConsumableAttr::ConvertStrToConsumedState(IL->Ident->getName(),
                                                   DefaultState)) {
      S.Diag(IL->Loc, diag::warn_attribute_type_not_supported)
        << AL.getName() << IL->Ident;
      return;
    }
  } else {
    S.Diag(AL.getLoc(), diag::err_attribute_argument_type)
        << AL.getName() << AANT_ArgumentIdentifier;
    return;
  }
  
  D->addAttr(::new (S.Context)
             ConsumableAttr(AL.getRange(), S.Context, DefaultState,
                            AL.getAttributeSpellingListIndex()));
}

static bool checkForConsumableClass(Sema &S, const CXXMethodDecl *MD,
                                        const AttributeList &AL) {
  ASTContext &CurrContext = S.getASTContext();
  QualType ThisType = MD->getThisType(CurrContext)->getPointeeType();
  
  if (const CXXRecordDecl *RD = ThisType->getAsCXXRecordDecl()) {
    if (!RD->hasAttr<ConsumableAttr>()) {
      S.Diag(AL.getLoc(), diag::warn_attr_on_unconsumable_class) <<
        RD->getNameAsString();
      
      return false;
    }
  }
  
  return true;
}

static void handleCallableWhenAttr(Sema &S, Decl *D,
                                   const AttributeList &AL) {
  if (!checkAttributeAtLeastNumArgs(S, AL, 1))
    return;
  
  if (!checkForConsumableClass(S, cast<CXXMethodDecl>(D), AL))
    return;
  
  SmallVector<CallableWhenAttr::ConsumedState, 3> States;
  for (unsigned ArgIndex = 0; ArgIndex < AL.getNumArgs(); ++ArgIndex) {
    CallableWhenAttr::ConsumedState CallableState;
    
    StringRef StateString;
    SourceLocation Loc;
    if (AL.isArgIdent(ArgIndex)) {
      IdentifierLoc *Ident = AL.getArgAsIdent(ArgIndex);
      StateString = Ident->Ident->getName();
      Loc = Ident->Loc;
    } else {
      if (!S.checkStringLiteralArgumentAttr(AL, ArgIndex, StateString, &Loc))
        return;
    }

    if (!CallableWhenAttr::ConvertStrToConsumedState(StateString,
                                                     CallableState)) {
      S.Diag(Loc, diag::warn_attribute_type_not_supported)
        << AL.getName() << StateString;
      return;
    }
      
    States.push_back(CallableState);
  }
  
  D->addAttr(::new (S.Context)
             CallableWhenAttr(AL.getRange(), S.Context, States.data(),
               States.size(), AL.getAttributeSpellingListIndex()));
}

static void handleParamTypestateAttr(Sema &S, Decl *D,
                                    const AttributeList &AL) {
  ParamTypestateAttr::ConsumedState ParamState;
  
  if (AL.isArgIdent(0)) {
    IdentifierLoc *Ident = AL.getArgAsIdent(0);
    StringRef StateString = Ident->Ident->getName();

    if (!ParamTypestateAttr::ConvertStrToConsumedState(StateString,
                                                       ParamState)) {
      S.Diag(Ident->Loc, diag::warn_attribute_type_not_supported)
        << AL.getName() << StateString;
      return;
    }
  } else {
    S.Diag(AL.getLoc(), diag::err_attribute_argument_type) <<
      AL.getName() << AANT_ArgumentIdentifier;
    return;
  }
  
  // FIXME: This check is currently being done in the analysis.  It can be
  //        enabled here only after the parser propagates attributes at
  //        template specialization definition, not declaration.
  //QualType ReturnType = cast<ParmVarDecl>(D)->getType();
  //const CXXRecordDecl *RD = ReturnType->getAsCXXRecordDecl();
  //
  //if (!RD || !RD->hasAttr<ConsumableAttr>()) {
  //    S.Diag(AL.getLoc(), diag::warn_return_state_for_unconsumable_type) <<
  //      ReturnType.getAsString();
  //    return;
  //}
  
  D->addAttr(::new (S.Context)
             ParamTypestateAttr(AL.getRange(), S.Context, ParamState,
                                AL.getAttributeSpellingListIndex()));
}

static void handleReturnTypestateAttr(Sema &S, Decl *D,
                                      const AttributeList &AL) {
  ReturnTypestateAttr::ConsumedState ReturnState;
  
  if (AL.isArgIdent(0)) {
    IdentifierLoc *IL = AL.getArgAsIdent(0);
    if (!ReturnTypestateAttr::ConvertStrToConsumedState(IL->Ident->getName(),
                                                        ReturnState)) {
      S.Diag(IL->Loc, diag::warn_attribute_type_not_supported)
        << AL.getName() << IL->Ident;
      return;
    }
  } else {
    S.Diag(AL.getLoc(), diag::err_attribute_argument_type) <<
      AL.getName() << AANT_ArgumentIdentifier;
    return;
  }
  
  // FIXME: This check is currently being done in the analysis.  It can be
  //        enabled here only after the parser propagates attributes at
  //        template specialization definition, not declaration.
  //QualType ReturnType;
  //
  //if (const ParmVarDecl *Param = dyn_cast<ParmVarDecl>(D)) {
  //  ReturnType = Param->getType();
  //
  //} else if (const CXXConstructorDecl *Constructor =
  //             dyn_cast<CXXConstructorDecl>(D)) {
  //  ReturnType = Constructor->getThisType(S.getASTContext())->getPointeeType();
  //  
  //} else {
  //  
  //  ReturnType = cast<FunctionDecl>(D)->getCallResultType();
  //}
  //
  //const CXXRecordDecl *RD = ReturnType->getAsCXXRecordDecl();
  //
  //if (!RD || !RD->hasAttr<ConsumableAttr>()) {
  //    S.Diag(Attr.getLoc(), diag::warn_return_state_for_unconsumable_type) <<
  //      ReturnType.getAsString();
  //    return;
  //}

  D->addAttr(::new (S.Context)
                 ReturnTypestateAttr(AL.getRange(), S.Context, ReturnState,
                                     AL.getAttributeSpellingListIndex()));
}

static void handleSetTypestateAttr(Sema &S, Decl *D, const AttributeList &AL) {
  if (!checkForConsumableClass(S, cast<CXXMethodDecl>(D), AL))
    return;
  
  SetTypestateAttr::ConsumedState NewState;
  if (AL.isArgIdent(0)) {
    IdentifierLoc *Ident = AL.getArgAsIdent(0);
    StringRef Param = Ident->Ident->getName();
    if (!SetTypestateAttr::ConvertStrToConsumedState(Param, NewState)) {
      S.Diag(Ident->Loc, diag::warn_attribute_type_not_supported)
        << AL.getName() << Param;
      return;
    }
  } else {
    S.Diag(AL.getLoc(), diag::err_attribute_argument_type) <<
      AL.getName() << AANT_ArgumentIdentifier;
    return;
  }
  
  D->addAttr(::new (S.Context)
             SetTypestateAttr(AL.getRange(), S.Context, NewState,
                              AL.getAttributeSpellingListIndex()));
}

static void handleTestTypestateAttr(Sema &S, Decl *D,
                                    const AttributeList &AL) {
  if (!checkForConsumableClass(S, cast<CXXMethodDecl>(D), AL))
    return;
  
  TestTypestateAttr::ConsumedState TestState;  
  if (AL.isArgIdent(0)) {
    IdentifierLoc *Ident = AL.getArgAsIdent(0);
    StringRef Param = Ident->Ident->getName();
    if (!TestTypestateAttr::ConvertStrToConsumedState(Param, TestState)) {
      S.Diag(Ident->Loc, diag::warn_attribute_type_not_supported)
        << AL.getName() << Param;
      return;
    }
  } else {
    S.Diag(AL.getLoc(), diag::err_attribute_argument_type) <<
      AL.getName() << AANT_ArgumentIdentifier;
    return;
  }
  
  D->addAttr(::new (S.Context)
             TestTypestateAttr(AL.getRange(), S.Context, TestState,
                                AL.getAttributeSpellingListIndex()));
}

static void handleExtVectorTypeAttr(Sema &S, Decl *D, const AttributeList &AL) {
  // Remember this typedef decl, we will need it later for diagnostics.
  S.ExtVectorDecls.push_back(cast<TypedefNameDecl>(D));
}

static void handlePackedAttr(Sema &S, Decl *D, const AttributeList &AL) {
  if (auto *TD = dyn_cast<TagDecl>(D))
    TD->addAttr(::new (S.Context) PackedAttr(AL.getRange(), S.Context,
                                        AL.getAttributeSpellingListIndex()));
  else if (auto *FD = dyn_cast<FieldDecl>(D)) {
    bool BitfieldByteAligned = (!FD->getType()->isDependentType() &&
                                !FD->getType()->isIncompleteType() &&
                                FD->isBitField() &&
                                S.Context.getTypeAlign(FD->getType()) <= 8);

    if (S.getASTContext().getTargetInfo().getTriple().isPS4()) {
      if (BitfieldByteAligned)
        // The PS4 target needs to maintain ABI backwards compatibility.
        S.Diag(AL.getLoc(), diag::warn_attribute_ignored_for_field_of_type)
          << AL.getName() << FD->getType();
      else
        FD->addAttr(::new (S.Context) PackedAttr(
                    AL.getRange(), S.Context, AL.getAttributeSpellingListIndex()));
    } else {
      // Report warning about changed offset in the newer compiler versions.
      if (BitfieldByteAligned)
        S.Diag(AL.getLoc(), diag::warn_attribute_packed_for_bitfield);

      FD->addAttr(::new (S.Context) PackedAttr(
                  AL.getRange(), S.Context, AL.getAttributeSpellingListIndex()));
    }

  } else
    S.Diag(AL.getLoc(), diag::warn_attribute_ignored) << AL.getName();
}

static bool checkIBOutletCommon(Sema &S, Decl *D, const AttributeList &AL) {
  // The IBOutlet/IBOutletCollection attributes only apply to instance
  // variables or properties of Objective-C classes.  The outlet must also
  // have an object reference type.
  if (const auto *VD = dyn_cast<ObjCIvarDecl>(D)) {
    if (!VD->getType()->getAs<ObjCObjectPointerType>()) {
      S.Diag(AL.getLoc(), diag::warn_iboutlet_object_type)
        << AL.getName() << VD->getType() << 0;
      return false;
    }
  }
  else if (const auto *PD = dyn_cast<ObjCPropertyDecl>(D)) {
    if (!PD->getType()->getAs<ObjCObjectPointerType>()) {
      S.Diag(AL.getLoc(), diag::warn_iboutlet_object_type)
        << AL.getName() << PD->getType() << 1;
      return false;
    }
  }
  else {
    S.Diag(AL.getLoc(), diag::warn_attribute_iboutlet) << AL.getName();
    return false;
  }

  return true;
}

static void handleIBOutlet(Sema &S, Decl *D, const AttributeList &AL) {
  if (!checkIBOutletCommon(S, D, AL))
    return;

  D->addAttr(::new (S.Context)
             IBOutletAttr(AL.getRange(), S.Context,
                          AL.getAttributeSpellingListIndex()));
}

static void handleIBOutletCollection(Sema &S, Decl *D,
                                     const AttributeList &AL) {

  // The iboutletcollection attribute can have zero or one arguments.
  if (AL.getNumArgs() > 1) {
    S.Diag(AL.getLoc(), diag::err_attribute_wrong_number_arguments)
      << AL.getName() << 1;
    return;
  }

  if (!checkIBOutletCommon(S, D, AL))
    return;

  ParsedType PT;

  if (AL.hasParsedType())
    PT = AL.getTypeArg();
  else {
    PT = S.getTypeName(S.Context.Idents.get("NSObject"), AL.getLoc(),
                       S.getScopeForContext(D->getDeclContext()->getParent()));
    if (!PT) {
      S.Diag(AL.getLoc(), diag::err_iboutletcollection_type) << "NSObject";
      return;
    }
  }

  TypeSourceInfo *QTLoc = nullptr;
  QualType QT = S.GetTypeFromParser(PT, &QTLoc);
  if (!QTLoc)
    QTLoc = S.Context.getTrivialTypeSourceInfo(QT, AL.getLoc());

  // Diagnose use of non-object type in iboutletcollection attribute.
  // FIXME. Gnu attribute extension ignores use of builtin types in
  // attributes. So, __attribute__((iboutletcollection(char))) will be
  // treated as __attribute__((iboutletcollection())).
  if (!QT->isObjCIdType() && !QT->isObjCObjectType()) {
    S.Diag(AL.getLoc(),
           QT->isBuiltinType() ? diag::err_iboutletcollection_builtintype
                               : diag::err_iboutletcollection_type) << QT;
    return;
  }

  D->addAttr(::new (S.Context)
             IBOutletCollectionAttr(AL.getRange(), S.Context, QTLoc,
                                    AL.getAttributeSpellingListIndex()));
}

bool Sema::isValidPointerAttrType(QualType T, bool RefOkay) {
  if (RefOkay) {
    if (T->isReferenceType())
      return true;
  } else {
    T = T.getNonReferenceType();
  }

  // The nonnull attribute, and other similar attributes, can be applied to a
  // transparent union that contains a pointer type.
  if (const RecordType *UT = T->getAsUnionType()) {
    if (UT && UT->getDecl()->hasAttr<TransparentUnionAttr>()) {
      RecordDecl *UD = UT->getDecl();
      for (const auto *I : UD->fields()) {
        QualType QT = I->getType();
        if (QT->isAnyPointerType() || QT->isBlockPointerType())
          return true;
      }
    }
  }

  return T->isAnyPointerType() || T->isBlockPointerType();
}

static bool attrNonNullArgCheck(Sema &S, QualType T, const AttributeList &AL,
                                SourceRange AttrParmRange,
                                SourceRange TypeRange,
                                bool isReturnValue = false) {
  if (!S.isValidPointerAttrType(T)) {
    if (isReturnValue)
      S.Diag(AL.getLoc(), diag::warn_attribute_return_pointers_only)
          << AL.getName() << AttrParmRange << TypeRange;
    else
      S.Diag(AL.getLoc(), diag::warn_attribute_pointers_only)
          << AL.getName() << AttrParmRange << TypeRange << 0;
    return false;
  }
  return true;
}

static void handleNonNullAttr(Sema &S, Decl *D, const AttributeList &AL) {
  SmallVector<ParamIdx, 8> NonNullArgs;
  for (unsigned I = 0; I < AL.getNumArgs(); ++I) {
    Expr *Ex = AL.getArgAsExpr(I);
    ParamIdx Idx;
    if (!checkFunctionOrMethodParameterIndex(S, D, AL, I + 1, Ex, Idx))
      return;

    // Is the function argument a pointer type?
    if (Idx.getASTIndex() < getFunctionOrMethodNumParams(D) &&
        !attrNonNullArgCheck(
            S, getFunctionOrMethodParamType(D, Idx.getASTIndex()), AL,
            Ex->getSourceRange(),
            getFunctionOrMethodParamRange(D, Idx.getASTIndex())))
      continue;

    NonNullArgs.push_back(Idx);
  }

  // If no arguments were specified to __attribute__((nonnull)) then all pointer
  // arguments have a nonnull attribute; warn if there aren't any. Skip this
  // check if the attribute came from a macro expansion or a template
  // instantiation.
  if (NonNullArgs.empty() && AL.getLoc().isFileID() &&
      !S.inTemplateInstantiation()) {
    bool AnyPointers = isFunctionOrMethodVariadic(D);
    for (unsigned I = 0, E = getFunctionOrMethodNumParams(D);
         I != E && !AnyPointers; ++I) {
      QualType T = getFunctionOrMethodParamType(D, I);
      if (T->isDependentType() || S.isValidPointerAttrType(T))
        AnyPointers = true;
    }

    if (!AnyPointers)
      S.Diag(AL.getLoc(), diag::warn_attribute_nonnull_no_pointers);
  }

  ParamIdx *Start = NonNullArgs.data();
  unsigned Size = NonNullArgs.size();
  llvm::array_pod_sort(Start, Start + Size);
  D->addAttr(::new (S.Context)
                 NonNullAttr(AL.getRange(), S.Context, Start, Size,
                             AL.getAttributeSpellingListIndex()));
}

static void handleNonNullAttrParameter(Sema &S, ParmVarDecl *D,
                                       const AttributeList &AL) {
  if (AL.getNumArgs() > 0) {
    if (D->getFunctionType()) {
      handleNonNullAttr(S, D, AL);
    } else {
      S.Diag(AL.getLoc(), diag::warn_attribute_nonnull_parm_no_args)
        << D->getSourceRange();
    }
    return;
  }

  // Is the argument a pointer type?
  if (!attrNonNullArgCheck(S, D->getType(), AL, SourceRange(),
                           D->getSourceRange()))
    return;

  D->addAttr(::new (S.Context)
                 NonNullAttr(AL.getRange(), S.Context, nullptr, 0,
                             AL.getAttributeSpellingListIndex()));
}

static void handleReturnsNonNullAttr(Sema &S, Decl *D,
                                     const AttributeList &AL) {
  QualType ResultType = getFunctionOrMethodResultType(D);
  SourceRange SR = getFunctionOrMethodResultSourceRange(D);
  if (!attrNonNullArgCheck(S, ResultType, AL, SourceRange(), SR,
                           /* isReturnValue */ true))
    return;

  D->addAttr(::new (S.Context)
            ReturnsNonNullAttr(AL.getRange(), S.Context,
                               AL.getAttributeSpellingListIndex()));
}

static void handleNoEscapeAttr(Sema &S, Decl *D, const AttributeList &AL) {
  if (D->isInvalidDecl())
    return;

  // noescape only applies to pointer types.
  QualType T = cast<ParmVarDecl>(D)->getType();
  if (!S.isValidPointerAttrType(T, /* RefOkay */ true)) {
    S.Diag(AL.getLoc(), diag::warn_attribute_pointers_only)
        << AL.getName() << AL.getRange() << 0;
    return;
  }

  D->addAttr(::new (S.Context) NoEscapeAttr(
      AL.getRange(), S.Context, AL.getAttributeSpellingListIndex()));
}

static void handleAssumeAlignedAttr(Sema &S, Decl *D,
                                    const AttributeList &AL) {
  Expr *E = AL.getArgAsExpr(0),
       *OE = AL.getNumArgs() > 1 ? AL.getArgAsExpr(1) : nullptr;
  S.AddAssumeAlignedAttr(AL.getRange(), D, E, OE,
                         AL.getAttributeSpellingListIndex());
}

static void handleAllocAlignAttr(Sema &S, Decl *D,
                                   const AttributeList &AL) {
  S.AddAllocAlignAttr(AL.getRange(), D, AL.getArgAsExpr(0),
                      AL.getAttributeSpellingListIndex());
}

void Sema::AddAssumeAlignedAttr(SourceRange AttrRange, Decl *D, Expr *E,
                                Expr *OE, unsigned SpellingListIndex) {
  QualType ResultType = getFunctionOrMethodResultType(D);
  SourceRange SR = getFunctionOrMethodResultSourceRange(D);

  AssumeAlignedAttr TmpAttr(AttrRange, Context, E, OE, SpellingListIndex);
  SourceLocation AttrLoc = AttrRange.getBegin();

  if (!isValidPointerAttrType(ResultType, /* RefOkay */ true)) {
    Diag(AttrLoc, diag::warn_attribute_return_pointers_refs_only)
      << &TmpAttr << AttrRange << SR;
    return;
  }

  if (!E->isValueDependent()) {
    llvm::APSInt I(64);
    if (!E->isIntegerConstantExpr(I, Context)) {
      if (OE)
        Diag(AttrLoc, diag::err_attribute_argument_n_type)
          << &TmpAttr << 1 << AANT_ArgumentIntegerConstant
          << E->getSourceRange();
      else
        Diag(AttrLoc, diag::err_attribute_argument_type)
          << &TmpAttr << AANT_ArgumentIntegerConstant
          << E->getSourceRange();
      return;
    }

    if (!I.isPowerOf2()) {
      Diag(AttrLoc, diag::err_alignment_not_power_of_two)
        << E->getSourceRange();
      return;
    }
  }

  if (OE) {
    if (!OE->isValueDependent()) {
      llvm::APSInt I(64);
      if (!OE->isIntegerConstantExpr(I, Context)) {
        Diag(AttrLoc, diag::err_attribute_argument_n_type)
          << &TmpAttr << 2 << AANT_ArgumentIntegerConstant
          << OE->getSourceRange();
        return;
      }
    }
  }

  D->addAttr(::new (Context)
            AssumeAlignedAttr(AttrRange, Context, E, OE, SpellingListIndex));
}

void Sema::AddAllocAlignAttr(SourceRange AttrRange, Decl *D, Expr *ParamExpr,
                             unsigned SpellingListIndex) {
  QualType ResultType = getFunctionOrMethodResultType(D);

  AllocAlignAttr TmpAttr(AttrRange, Context, ParamIdx(), SpellingListIndex);
  SourceLocation AttrLoc = AttrRange.getBegin();

  if (!ResultType->isDependentType() &&
      !isValidPointerAttrType(ResultType, /* RefOkay */ true)) {
    Diag(AttrLoc, diag::warn_attribute_return_pointers_refs_only)
        << &TmpAttr << AttrRange << getFunctionOrMethodResultSourceRange(D);
    return;
  }

  ParamIdx Idx;
  const auto *FuncDecl = cast<FunctionDecl>(D);
  if (!checkFunctionOrMethodParameterIndex(*this, FuncDecl, TmpAttr,
                                           /*AttrArgNo=*/1, ParamExpr, Idx))
    return;

  QualType Ty = getFunctionOrMethodParamType(D, Idx.getASTIndex());
  if (!Ty->isDependentType() && !Ty->isIntegralType(Context)) {
    Diag(ParamExpr->getLocStart(), diag::err_attribute_integers_only)
        << &TmpAttr
        << FuncDecl->getParamDecl(Idx.getASTIndex())->getSourceRange();
    return;
  }

  D->addAttr(::new (Context)
                 AllocAlignAttr(AttrRange, Context, Idx, SpellingListIndex));
}

/// Normalize the attribute, __foo__ becomes foo.
/// Returns true if normalization was applied.
static bool normalizeName(StringRef &AttrName) {
  if (AttrName.size() > 4 && AttrName.startswith("__") &&
      AttrName.endswith("__")) {
    AttrName = AttrName.drop_front(2).drop_back(2);
    return true;
  }
  return false;
}

static void handleOwnershipAttr(Sema &S, Decl *D, const AttributeList &AL) {
  // This attribute must be applied to a function declaration. The first
  // argument to the attribute must be an identifier, the name of the resource,
  // for example: malloc. The following arguments must be argument indexes, the
  // arguments must be of integer type for Returns, otherwise of pointer type.
  // The difference between Holds and Takes is that a pointer may still be used
  // after being held. free() should be __attribute((ownership_takes)), whereas
  // a list append function may well be __attribute((ownership_holds)).

  if (!AL.isArgIdent(0)) {
    S.Diag(AL.getLoc(), diag::err_attribute_argument_n_type)
      << AL.getName() << 1 << AANT_ArgumentIdentifier;
    return;
  }

  // Figure out our Kind.
  OwnershipAttr::OwnershipKind K =
      OwnershipAttr(AL.getLoc(), S.Context, nullptr, nullptr, 0,
                    AL.getAttributeSpellingListIndex()).getOwnKind();

  // Check arguments.
  switch (K) {
  case OwnershipAttr::Takes:
  case OwnershipAttr::Holds:
    if (AL.getNumArgs() < 2) {
      S.Diag(AL.getLoc(), diag::err_attribute_too_few_arguments)
        << AL.getName() << 2;
      return;
    }
    break;
  case OwnershipAttr::Returns:
    if (AL.getNumArgs() > 2) {
      S.Diag(AL.getLoc(), diag::err_attribute_too_many_arguments)
        << AL.getName() << 1;
      return;
    }
    break;
  }

  IdentifierInfo *Module = AL.getArgAsIdent(0)->Ident;

  StringRef ModuleName = Module->getName();
  if (normalizeName(ModuleName)) {
    Module = &S.PP.getIdentifierTable().get(ModuleName);
  }

  SmallVector<ParamIdx, 8> OwnershipArgs;
  for (unsigned i = 1; i < AL.getNumArgs(); ++i) {
    Expr *Ex = AL.getArgAsExpr(i);
    ParamIdx Idx;
    if (!checkFunctionOrMethodParameterIndex(S, D, AL, i, Ex, Idx))
      return;

    // Is the function argument a pointer type?
    QualType T = getFunctionOrMethodParamType(D, Idx.getASTIndex());
    int Err = -1;  // No error
    switch (K) {
      case OwnershipAttr::Takes:
      case OwnershipAttr::Holds:
        if (!T->isAnyPointerType() && !T->isBlockPointerType())
          Err = 0;
        break;
      case OwnershipAttr::Returns:
        if (!T->isIntegerType())
          Err = 1;
        break;
    }
    if (-1 != Err) {
      S.Diag(AL.getLoc(), diag::err_ownership_type) << AL.getName() << Err
        << Ex->getSourceRange();
      return;
    }

    // Check we don't have a conflict with another ownership attribute.
    for (const auto *I : D->specific_attrs<OwnershipAttr>()) {
      // Cannot have two ownership attributes of different kinds for the same
      // index.
      if (I->getOwnKind() != K && I->args_end() !=
          std::find(I->args_begin(), I->args_end(), Idx)) {
        S.Diag(AL.getLoc(), diag::err_attributes_are_not_compatible)
          << AL.getName() << I;
        return;
      } else if (K == OwnershipAttr::Returns &&
                 I->getOwnKind() == OwnershipAttr::Returns) {
        // A returns attribute conflicts with any other returns attribute using
        // a different index.
        if (std::find(I->args_begin(), I->args_end(), Idx) == I->args_end()) {
          S.Diag(I->getLocation(), diag::err_ownership_returns_index_mismatch)
              << I->args_begin()->getSourceIndex();
          if (I->args_size())
            S.Diag(AL.getLoc(), diag::note_ownership_returns_index_mismatch)
                << Idx.getSourceIndex() << Ex->getSourceRange();
          return;
        }
      }
    }
    OwnershipArgs.push_back(Idx);
  }

  ParamIdx *Start = OwnershipArgs.data();
  unsigned Size = OwnershipArgs.size();
  llvm::array_pod_sort(Start, Start + Size);
  D->addAttr(::new (S.Context)
                 OwnershipAttr(AL.getLoc(), S.Context, Module, Start, Size,
                               AL.getAttributeSpellingListIndex()));
}

static void handleWeakRefAttr(Sema &S, Decl *D, const AttributeList &AL) {
  // Check the attribute arguments.
  if (AL.getNumArgs() > 1) {
    S.Diag(AL.getLoc(), diag::err_attribute_wrong_number_arguments)
      << AL.getName() << 1;
    return;
  }

  // gcc rejects
  // class c {
  //   static int a __attribute__((weakref ("v2")));
  //   static int b() __attribute__((weakref ("f3")));
  // };
  // and ignores the attributes of
  // void f(void) {
  //   static int a __attribute__((weakref ("v2")));
  // }
  // we reject them
  const DeclContext *Ctx = D->getDeclContext()->getRedeclContext();
  if (!Ctx->isFileContext()) {
    S.Diag(AL.getLoc(), diag::err_attribute_weakref_not_global_context)
        << cast<NamedDecl>(D);
    return;
  }

  // The GCC manual says
  //
  // At present, a declaration to which `weakref' is attached can only
  // be `static'.
  //
  // It also says
  //
  // Without a TARGET,
  // given as an argument to `weakref' or to `alias', `weakref' is
  // equivalent to `weak'.
  //
  // gcc 4.4.1 will accept
  // int a7 __attribute__((weakref));
  // as
  // int a7 __attribute__((weak));
  // This looks like a bug in gcc. We reject that for now. We should revisit
  // it if this behaviour is actually used.

  // GCC rejects
  // static ((alias ("y"), weakref)).
  // Should we? How to check that weakref is before or after alias?

  // FIXME: it would be good for us to keep the WeakRefAttr as-written instead
  // of transforming it into an AliasAttr.  The WeakRefAttr never uses the
  // StringRef parameter it was given anyway.
  StringRef Str;
  if (AL.getNumArgs() && S.checkStringLiteralArgumentAttr(AL, 0, Str))
    // GCC will accept anything as the argument of weakref. Should we
    // check for an existing decl?
    D->addAttr(::new (S.Context) AliasAttr(AL.getRange(), S.Context, Str,
                                        AL.getAttributeSpellingListIndex()));

  D->addAttr(::new (S.Context)
             WeakRefAttr(AL.getRange(), S.Context,
                         AL.getAttributeSpellingListIndex()));
}

static void handleIFuncAttr(Sema &S, Decl *D, const AttributeList &AL) {
  StringRef Str;
  if (!S.checkStringLiteralArgumentAttr(AL, 0, Str))
    return;

  // Aliases should be on declarations, not definitions.
  const auto *FD = cast<FunctionDecl>(D);
  if (FD->isThisDeclarationADefinition()) {
    S.Diag(AL.getLoc(), diag::err_alias_is_definition) << FD << 1;
    return;
  }

  D->addAttr(::new (S.Context) IFuncAttr(AL.getRange(), S.Context, Str,
                                         AL.getAttributeSpellingListIndex()));
}

static void handleAliasAttr(Sema &S, Decl *D, const AttributeList &AL) {
  StringRef Str;
  if (!S.checkStringLiteralArgumentAttr(AL, 0, Str))
    return;

  if (S.Context.getTargetInfo().getTriple().isOSDarwin()) {
    S.Diag(AL.getLoc(), diag::err_alias_not_supported_on_darwin);
    return;
  }
  if (S.Context.getTargetInfo().getTriple().isNVPTX()) {
    S.Diag(AL.getLoc(), diag::err_alias_not_supported_on_nvptx);
  }

  // Aliases should be on declarations, not definitions.
  if (const auto *FD = dyn_cast<FunctionDecl>(D)) {
    if (FD->isThisDeclarationADefinition()) {
      S.Diag(AL.getLoc(), diag::err_alias_is_definition) << FD << 0;
      return;
    }
  } else {
    const auto *VD = cast<VarDecl>(D);
    if (VD->isThisDeclarationADefinition() && VD->isExternallyVisible()) {
      S.Diag(AL.getLoc(), diag::err_alias_is_definition) << VD << 0;
      return;
    }
  }

  // FIXME: check if target symbol exists in current file

  D->addAttr(::new (S.Context) AliasAttr(AL.getRange(), S.Context, Str,
                                         AL.getAttributeSpellingListIndex()));
}

static void handleTLSModelAttr(Sema &S, Decl *D,
                               const AttributeList &AL) {
  StringRef Model;
  SourceLocation LiteralLoc;
  // Check that it is a string.
  if (!S.checkStringLiteralArgumentAttr(AL, 0, Model, &LiteralLoc))
    return;

  // Check that the value.
  if (Model != "global-dynamic" && Model != "local-dynamic"
      && Model != "initial-exec" && Model != "local-exec") {
    S.Diag(LiteralLoc, diag::err_attr_tlsmodel_arg);
    return;
  }

  D->addAttr(::new (S.Context)
             TLSModelAttr(AL.getRange(), S.Context, Model,
                          AL.getAttributeSpellingListIndex()));
}

static void handleRestrictAttr(Sema &S, Decl *D, const AttributeList &AL) {
  QualType ResultType = getFunctionOrMethodResultType(D);
  if (ResultType->isAnyPointerType() || ResultType->isBlockPointerType()) {
    D->addAttr(::new (S.Context) RestrictAttr(
        AL.getRange(), S.Context, AL.getAttributeSpellingListIndex()));
    return;
  }

  S.Diag(AL.getLoc(), diag::warn_attribute_return_pointers_only)
      << AL.getName() << getFunctionOrMethodResultSourceRange(D);
}

static void handleCommonAttr(Sema &S, Decl *D, const AttributeList &AL) {
#if INTEL_CUSTOMIZATION
  // Fix for CQ375398: 'common' attribute is not supported in C++
  if (!S.getLangOpts().IntelCompat)
#endif // INTEL_CUSTOMIZATION
  if (S.LangOpts.CPlusPlus) {
    S.Diag(AL.getLoc(), diag::err_attribute_not_supported_in_lang)
        << AL.getName() << AttributeLangSupport::Cpp;
    return;
  }

  if (CommonAttr *CA = S.mergeCommonAttr(D, AL.getRange(), AL.getName(),
                                         AL.getAttributeSpellingListIndex()))
    D->addAttr(CA);
}

static void handleNakedAttr(Sema &S, Decl *D, const AttributeList &AL) {
  if (checkAttrMutualExclusion<DisableTailCallsAttr>(S, D, AL.getRange(),
                                                     AL.getName()))
    return;

  if (AL.isDeclspecAttribute() && !S.getLangOpts().IntelCompat) { // INTEL
    const auto &Triple = S.getASTContext().getTargetInfo().getTriple();
    const auto &Arch = Triple.getArch();
    if (Arch != llvm::Triple::x86 &&
        (Arch != llvm::Triple::arm && Arch != llvm::Triple::thumb)) {
      S.Diag(AL.getLoc(), diag::err_attribute_not_supported_on_arch)
          << AL.getName() << Triple.getArchName();
      return;
    }
  }

  D->addAttr(::new (S.Context) NakedAttr(AL.getRange(), S.Context,
                                         AL.getAttributeSpellingListIndex()));
}

static void handleNoReturnAttr(Sema &S, Decl *D, const AttributeList &Attrs) {
  if (hasDeclarator(D)) return;

  if (!isa<ObjCMethodDecl>(D)) {
    S.Diag(Attrs.getLoc(), diag::warn_attribute_wrong_decl_type)
        << Attrs.getName() << ExpectedFunctionOrMethod;
    return;
  }

  D->addAttr(::new (S.Context) NoReturnAttr(
      Attrs.getRange(), S.Context, Attrs.getAttributeSpellingListIndex()));
}

static void handleNoCfCheckAttr(Sema &S, Decl *D, const AttributeList &Attrs) {
  if (!S.getLangOpts().CFProtectionBranch)
    S.Diag(Attrs.getLoc(), diag::warn_nocf_check_attribute_ignored);
  else
    handleSimpleAttribute<AnyX86NoCfCheckAttr>(S, D, Attrs);
}

bool Sema::CheckAttrNoArgs(const AttributeList &Attrs) {
  if (!checkAttributeNumArgs(*this, Attrs, 0)) {
    Attrs.setInvalid();
    return true;
  }

  return false;
}

bool Sema::CheckAttrTarget(const AttributeList &AL) {
  // Check whether the attribute is valid on the current target.
  if (!AL.existsInTarget(Context.getTargetInfo())) {
    Diag(AL.getLoc(), diag::warn_unknown_attribute_ignored) << AL.getName();
    AL.setInvalid();
    return true;
  }

  return false;
}

static void handleAnalyzerNoReturnAttr(Sema &S, Decl *D,
                                       const AttributeList &AL) {
  
  // The checking path for 'noreturn' and 'analyzer_noreturn' are different
  // because 'analyzer_noreturn' does not impact the type.
  if (!isFunctionOrMethodOrBlock(D)) {
    ValueDecl *VD = dyn_cast<ValueDecl>(D);
    if (!VD || (!VD->getType()->isBlockPointerType() &&
                !VD->getType()->isFunctionPointerType())) {
      S.Diag(AL.getLoc(),
             AL.isCXX11Attribute() ? diag::err_attribute_wrong_decl_type
                                     : diag::warn_attribute_wrong_decl_type)
        << AL.getName() << ExpectedFunctionMethodOrBlock;
      return;
    }
  }
  
  D->addAttr(::new (S.Context)
             AnalyzerNoReturnAttr(AL.getRange(), S.Context,
                                  AL.getAttributeSpellingListIndex()));
}

// PS3 PPU-specific.
static void handleVecReturnAttr(Sema &S, Decl *D, const AttributeList &AL) {
/*
  Returning a Vector Class in Registers
  
  According to the PPU ABI specifications, a class with a single member of 
  vector type is returned in memory when used as the return value of a function.
  This results in inefficient code when implementing vector classes. To return
  the value in a single vector register, add the vecreturn attribute to the
  class definition. This attribute is also applicable to struct types.
  
  Example:
  
  struct Vector
  {
    __vector float xyzw;
  } __attribute__((vecreturn));
  
  Vector Add(Vector lhs, Vector rhs)
  {
    Vector result;
    result.xyzw = vec_add(lhs.xyzw, rhs.xyzw);
    return result; // This will be returned in a register
  }
*/
  if (VecReturnAttr *A = D->getAttr<VecReturnAttr>()) {
    S.Diag(AL.getLoc(), diag::err_repeat_attribute) << A;
    return;
  }

  const auto *R = cast<RecordDecl>(D);
  int count = 0;

  if (!isa<CXXRecordDecl>(R)) {
    S.Diag(AL.getLoc(), diag::err_attribute_vecreturn_only_vector_member);
    return;
  }

  if (!cast<CXXRecordDecl>(R)->isPOD()) {
    S.Diag(AL.getLoc(), diag::err_attribute_vecreturn_only_pod_record);
    return;
  }

  for (const auto *I : R->fields()) {
    if ((count == 1) || !I->getType()->isVectorType()) {
      S.Diag(AL.getLoc(), diag::err_attribute_vecreturn_only_vector_member);
      return;
    }
    count++;
  }

  D->addAttr(::new (S.Context) VecReturnAttr(
      AL.getRange(), S.Context, AL.getAttributeSpellingListIndex()));
}

static void handleDependencyAttr(Sema &S, Scope *Scope, Decl *D,
                                 const AttributeList &AL) {
  if (isa<ParmVarDecl>(D)) {
    // [[carries_dependency]] can only be applied to a parameter if it is a
    // parameter of a function declaration or lambda.
    if (!(Scope->getFlags() & clang::Scope::FunctionDeclarationScope)) {
      S.Diag(AL.getLoc(),
             diag::err_carries_dependency_param_not_function_decl);
      return;
    }
  }

  D->addAttr(::new (S.Context) CarriesDependencyAttr(
                                   AL.getRange(), S.Context,
                                   AL.getAttributeSpellingListIndex()));
}

static void handleUnusedAttr(Sema &S, Decl *D, const AttributeList &AL) {
  bool IsCXX17Attr = AL.isCXX11Attribute() && !AL.getScopeName();

  // If this is spelled as the standard C++17 attribute, but not in C++17, warn
  // about using it as an extension.
  if (!S.getLangOpts().CPlusPlus17 && IsCXX17Attr)
    S.Diag(AL.getLoc(), diag::ext_cxx17_attr) << AL.getName();

  D->addAttr(::new (S.Context) UnusedAttr(
      AL.getRange(), S.Context, AL.getAttributeSpellingListIndex()));
}

static void handleConstructorAttr(Sema &S, Decl *D, const AttributeList &AL) {
  uint32_t priority = ConstructorAttr::DefaultPriority;
  if (AL.getNumArgs() &&
      !checkUInt32Argument(S, AL, AL.getArgAsExpr(0), priority))
    return;

  D->addAttr(::new (S.Context)
             ConstructorAttr(AL.getRange(), S.Context, priority,
                             AL.getAttributeSpellingListIndex()));
}

static void handleDestructorAttr(Sema &S, Decl *D, const AttributeList &AL) {
  uint32_t priority = DestructorAttr::DefaultPriority;
  if (AL.getNumArgs() &&
      !checkUInt32Argument(S, AL, AL.getArgAsExpr(0), priority))
    return;

  D->addAttr(::new (S.Context)
             DestructorAttr(AL.getRange(), S.Context, priority,
                            AL.getAttributeSpellingListIndex()));
}

template <typename AttrTy>
static void handleAttrWithMessage(Sema &S, Decl *D,
                                  const AttributeList &AL) {
  // Handle the case where the attribute has a text message.
  StringRef Str;
  if (AL.getNumArgs() == 1 && !S.checkStringLiteralArgumentAttr(AL, 0, Str))
    return;

  D->addAttr(::new (S.Context) AttrTy(AL.getRange(), S.Context, Str,
                                      AL.getAttributeSpellingListIndex()));
}

static void handleObjCSuppresProtocolAttr(Sema &S, Decl *D,
                                          const AttributeList &AL) {
  if (!cast<ObjCProtocolDecl>(D)->isThisDeclarationADefinition()) {
    S.Diag(AL.getLoc(), diag::err_objc_attr_protocol_requires_definition)
      << AL.getName() << AL.getRange();
    return;
  }

  D->addAttr(::new (S.Context)
          ObjCExplicitProtocolImplAttr(AL.getRange(), S.Context,
                                       AL.getAttributeSpellingListIndex()));
}

static bool checkAvailabilityAttr(Sema &S, SourceRange Range,
                                  IdentifierInfo *Platform,
                                  VersionTuple Introduced,
                                  VersionTuple Deprecated,
                                  VersionTuple Obsoleted) {
  StringRef PlatformName
    = AvailabilityAttr::getPrettyPlatformName(Platform->getName());
  if (PlatformName.empty())
    PlatformName = Platform->getName();

  // Ensure that Introduced <= Deprecated <= Obsoleted (although not all
  // of these steps are needed).
  if (!Introduced.empty() && !Deprecated.empty() &&
      !(Introduced <= Deprecated)) {
    S.Diag(Range.getBegin(), diag::warn_availability_version_ordering)
      << 1 << PlatformName << Deprecated.getAsString()
      << 0 << Introduced.getAsString();
    return true;
  }

  if (!Introduced.empty() && !Obsoleted.empty() &&
      !(Introduced <= Obsoleted)) {
    S.Diag(Range.getBegin(), diag::warn_availability_version_ordering)
      << 2 << PlatformName << Obsoleted.getAsString()
      << 0 << Introduced.getAsString();
    return true;
  }

  if (!Deprecated.empty() && !Obsoleted.empty() &&
      !(Deprecated <= Obsoleted)) {
    S.Diag(Range.getBegin(), diag::warn_availability_version_ordering)
      << 2 << PlatformName << Obsoleted.getAsString()
      << 1 << Deprecated.getAsString();
    return true;
  }

  return false;
}

/// Check whether the two versions match.
///
/// If either version tuple is empty, then they are assumed to match. If
/// \p BeforeIsOkay is true, then \p X can be less than or equal to \p Y.
static bool versionsMatch(const VersionTuple &X, const VersionTuple &Y,
                          bool BeforeIsOkay) {
  if (X.empty() || Y.empty())
    return true;

  if (X == Y)
    return true;

  if (BeforeIsOkay && X < Y)
    return true;

  return false;
}

AvailabilityAttr *Sema::mergeAvailabilityAttr(NamedDecl *D, SourceRange Range,
                                              IdentifierInfo *Platform,
                                              bool Implicit,
                                              VersionTuple Introduced,
                                              VersionTuple Deprecated,
                                              VersionTuple Obsoleted,
                                              bool IsUnavailable,
                                              StringRef Message,
                                              bool IsStrict,
                                              StringRef Replacement,
                                              AvailabilityMergeKind AMK,
                                              unsigned AttrSpellingListIndex) {
  VersionTuple MergedIntroduced = Introduced;
  VersionTuple MergedDeprecated = Deprecated;
  VersionTuple MergedObsoleted = Obsoleted;
  bool FoundAny = false;
  bool OverrideOrImpl = false;
  switch (AMK) {
  case AMK_None:
  case AMK_Redeclaration:
    OverrideOrImpl = false;
    break;

  case AMK_Override:
  case AMK_ProtocolImplementation:
    OverrideOrImpl = true;
    break;
  }

  if (D->hasAttrs()) {
    AttrVec &Attrs = D->getAttrs();
    for (unsigned i = 0, e = Attrs.size(); i != e;) {
      const auto *OldAA = dyn_cast<AvailabilityAttr>(Attrs[i]);
      if (!OldAA) {
        ++i;
        continue;
      }

      IdentifierInfo *OldPlatform = OldAA->getPlatform();
      if (OldPlatform != Platform) {
        ++i;
        continue;
      }

      // If there is an existing availability attribute for this platform that
      // is explicit and the new one is implicit use the explicit one and
      // discard the new implicit attribute.
      if (!OldAA->isImplicit() && Implicit) {
        return nullptr;
      }

      // If there is an existing attribute for this platform that is implicit
      // and the new attribute is explicit then erase the old one and
      // continue processing the attributes.
      if (!Implicit && OldAA->isImplicit()) {
        Attrs.erase(Attrs.begin() + i);
        --e;
        continue;
      }

      FoundAny = true;
      VersionTuple OldIntroduced = OldAA->getIntroduced();
      VersionTuple OldDeprecated = OldAA->getDeprecated();
      VersionTuple OldObsoleted = OldAA->getObsoleted();
      bool OldIsUnavailable = OldAA->getUnavailable();

      if (!versionsMatch(OldIntroduced, Introduced, OverrideOrImpl) ||
          !versionsMatch(Deprecated, OldDeprecated, OverrideOrImpl) ||
          !versionsMatch(Obsoleted, OldObsoleted, OverrideOrImpl) ||
          !(OldIsUnavailable == IsUnavailable ||
            (OverrideOrImpl && !OldIsUnavailable && IsUnavailable))) {
        if (OverrideOrImpl) {
          int Which = -1;
          VersionTuple FirstVersion;
          VersionTuple SecondVersion;
          if (!versionsMatch(OldIntroduced, Introduced, OverrideOrImpl)) {
            Which = 0;
            FirstVersion = OldIntroduced;
            SecondVersion = Introduced;
          } else if (!versionsMatch(Deprecated, OldDeprecated, OverrideOrImpl)) {
            Which = 1;
            FirstVersion = Deprecated;
            SecondVersion = OldDeprecated;
          } else if (!versionsMatch(Obsoleted, OldObsoleted, OverrideOrImpl)) {
            Which = 2;
            FirstVersion = Obsoleted;
            SecondVersion = OldObsoleted;
          }

          if (Which == -1) {
            Diag(OldAA->getLocation(),
                 diag::warn_mismatched_availability_override_unavail)
              << AvailabilityAttr::getPrettyPlatformName(Platform->getName())
              << (AMK == AMK_Override);
          } else {
            Diag(OldAA->getLocation(),
                 diag::warn_mismatched_availability_override)
              << Which
              << AvailabilityAttr::getPrettyPlatformName(Platform->getName())
              << FirstVersion.getAsString() << SecondVersion.getAsString()
              << (AMK == AMK_Override);
          }
          if (AMK == AMK_Override)
            Diag(Range.getBegin(), diag::note_overridden_method);
          else
            Diag(Range.getBegin(), diag::note_protocol_method);
        } else {
          Diag(OldAA->getLocation(), diag::warn_mismatched_availability);
          Diag(Range.getBegin(), diag::note_previous_attribute);
        }

        Attrs.erase(Attrs.begin() + i);
        --e;
        continue;
      }

      VersionTuple MergedIntroduced2 = MergedIntroduced;
      VersionTuple MergedDeprecated2 = MergedDeprecated;
      VersionTuple MergedObsoleted2 = MergedObsoleted;

      if (MergedIntroduced2.empty())
        MergedIntroduced2 = OldIntroduced;
      if (MergedDeprecated2.empty())
        MergedDeprecated2 = OldDeprecated;
      if (MergedObsoleted2.empty())
        MergedObsoleted2 = OldObsoleted;

      if (checkAvailabilityAttr(*this, OldAA->getRange(), Platform,
                                MergedIntroduced2, MergedDeprecated2,
                                MergedObsoleted2)) {
        Attrs.erase(Attrs.begin() + i);
        --e;
        continue;
      }

      MergedIntroduced = MergedIntroduced2;
      MergedDeprecated = MergedDeprecated2;
      MergedObsoleted = MergedObsoleted2;
      ++i;
    }
  }

  if (FoundAny &&
      MergedIntroduced == Introduced &&
      MergedDeprecated == Deprecated &&
      MergedObsoleted == Obsoleted)
    return nullptr;

  // Only create a new attribute if !OverrideOrImpl, but we want to do
  // the checking.
  if (!checkAvailabilityAttr(*this, Range, Platform, MergedIntroduced,
                             MergedDeprecated, MergedObsoleted) &&
      !OverrideOrImpl) {
    auto *Avail =  ::new (Context) AvailabilityAttr(Range, Context, Platform,
                                            Introduced, Deprecated,
                                            Obsoleted, IsUnavailable, Message,
                                            IsStrict, Replacement,
                                            AttrSpellingListIndex);
    Avail->setImplicit(Implicit);
    return Avail;
  }
  return nullptr;
}

static void handleAvailabilityAttr(Sema &S, Decl *D,
                                   const AttributeList &AL) {
  if (!checkAttributeNumArgs(S, AL, 1))
    return;
  IdentifierLoc *Platform = AL.getArgAsIdent(0);
  unsigned Index = AL.getAttributeSpellingListIndex();
  
  IdentifierInfo *II = Platform->Ident;
  if (AvailabilityAttr::getPrettyPlatformName(II->getName()).empty())
    S.Diag(Platform->Loc, diag::warn_availability_unknown_platform)
      << Platform->Ident;

  auto *ND = dyn_cast<NamedDecl>(D);
  if (!ND) // We warned about this already, so just return.
    return;

  AvailabilityChange Introduced = AL.getAvailabilityIntroduced();
  AvailabilityChange Deprecated = AL.getAvailabilityDeprecated();
  AvailabilityChange Obsoleted = AL.getAvailabilityObsoleted();
  bool IsUnavailable = AL.getUnavailableLoc().isValid();
  bool IsStrict = AL.getStrictLoc().isValid();
  StringRef Str;
  if (const auto *SE = dyn_cast_or_null<StringLiteral>(AL.getMessageExpr()))
    Str = SE->getString();
  StringRef Replacement;
  if (const auto *SE = dyn_cast_or_null<StringLiteral>(AL.getReplacementExpr()))
    Replacement = SE->getString();

  AvailabilityAttr *NewAttr = S.mergeAvailabilityAttr(ND, AL.getRange(), II,
                                                      false/*Implicit*/,
                                                      Introduced.Version,
                                                      Deprecated.Version,
                                                      Obsoleted.Version,
                                                      IsUnavailable, Str,
                                                      IsStrict, Replacement,
                                                      Sema::AMK_None,
                                                      Index);
  if (NewAttr)
    D->addAttr(NewAttr);

  // Transcribe "ios" to "watchos" (and add a new attribute) if the versioning
  // matches before the start of the watchOS platform.
  if (S.Context.getTargetInfo().getTriple().isWatchOS()) {
    IdentifierInfo *NewII = nullptr;
    if (II->getName() == "ios")
      NewII = &S.Context.Idents.get("watchos");
    else if (II->getName() == "ios_app_extension")
      NewII = &S.Context.Idents.get("watchos_app_extension");

    if (NewII) {
        auto adjustWatchOSVersion = [](VersionTuple Version) -> VersionTuple {
          if (Version.empty())
            return Version;
          auto Major = Version.getMajor();
          auto NewMajor = Major >= 9 ? Major - 7 : 0;
          if (NewMajor >= 2) {
            if (Version.getMinor().hasValue()) {
              if (Version.getSubminor().hasValue())
                return VersionTuple(NewMajor, Version.getMinor().getValue(),
                                    Version.getSubminor().getValue());
              else
                return VersionTuple(NewMajor, Version.getMinor().getValue());
            }
          }

          return VersionTuple(2, 0);
        };

        auto NewIntroduced = adjustWatchOSVersion(Introduced.Version);
        auto NewDeprecated = adjustWatchOSVersion(Deprecated.Version);
        auto NewObsoleted = adjustWatchOSVersion(Obsoleted.Version);

        AvailabilityAttr *NewAttr = S.mergeAvailabilityAttr(ND,
                                                            AL.getRange(),
                                                            NewII,
                                                            true/*Implicit*/,
                                                            NewIntroduced,
                                                            NewDeprecated,
                                                            NewObsoleted,
                                                            IsUnavailable, Str,
                                                            IsStrict,
                                                            Replacement,
                                                            Sema::AMK_None,
                                                            Index);
        if (NewAttr)
          D->addAttr(NewAttr);
      }
  } else if (S.Context.getTargetInfo().getTriple().isTvOS()) {
    // Transcribe "ios" to "tvos" (and add a new attribute) if the versioning
    // matches before the start of the tvOS platform.
    IdentifierInfo *NewII = nullptr;
    if (II->getName() == "ios")
      NewII = &S.Context.Idents.get("tvos");
    else if (II->getName() == "ios_app_extension")
      NewII = &S.Context.Idents.get("tvos_app_extension");

    if (NewII) {
        AvailabilityAttr *NewAttr = S.mergeAvailabilityAttr(ND,
                                                            AL.getRange(),
                                                            NewII,
                                                            true/*Implicit*/,
                                                            Introduced.Version,
                                                            Deprecated.Version,
                                                            Obsoleted.Version,
                                                            IsUnavailable, Str,
                                                            IsStrict,
                                                            Replacement,
                                                            Sema::AMK_None,
                                                            Index);
        if (NewAttr)
          D->addAttr(NewAttr);
      }
  }
}

static void handleExternalSourceSymbolAttr(Sema &S, Decl *D,
                                           const AttributeList &AL) {
  if (!checkAttributeAtLeastNumArgs(S, AL, 1))
    return;
  assert(checkAttributeAtMostNumArgs(S, AL, 3) &&
         "Invalid number of arguments in an external_source_symbol attribute");

  StringRef Language;
  if (const auto *SE = dyn_cast_or_null<StringLiteral>(AL.getArgAsExpr(0)))
    Language = SE->getString();
  StringRef DefinedIn;
  if (const auto *SE = dyn_cast_or_null<StringLiteral>(AL.getArgAsExpr(1)))
    DefinedIn = SE->getString();
  bool IsGeneratedDeclaration = AL.getArgAsIdent(2) != nullptr;

  D->addAttr(::new (S.Context) ExternalSourceSymbolAttr(
      AL.getRange(), S.Context, Language, DefinedIn, IsGeneratedDeclaration,
      AL.getAttributeSpellingListIndex()));
}

template <class T>
static T *mergeVisibilityAttr(Sema &S, Decl *D, SourceRange range,
                              typename T::VisibilityType value,
                              unsigned attrSpellingListIndex) {
  T *existingAttr = D->getAttr<T>();
  if (existingAttr) {
    typename T::VisibilityType existingValue = existingAttr->getVisibility();
    if (existingValue == value)
      return nullptr;
#if INTEL_CUSTOMIZATION
    // CQ#370092 - emit a warning, not error in IntelCompat mode
    if (S.getLangOpts().IntelCompat)
      S.Diag(existingAttr->getLocation(), diag::warn_mismatched_visibility);
    else
#endif // INTEL_CUSTOMIZATION
    S.Diag(existingAttr->getLocation(), diag::err_mismatched_visibility);
    S.Diag(range.getBegin(), diag::note_previous_attribute);
    D->dropAttr<T>();
  }
  return ::new (S.Context) T(range, S.Context, value, attrSpellingListIndex);
}

VisibilityAttr *Sema::mergeVisibilityAttr(Decl *D, SourceRange Range,
                                          VisibilityAttr::VisibilityType Vis,
                                          unsigned AttrSpellingListIndex) {
  return ::mergeVisibilityAttr<VisibilityAttr>(*this, D, Range, Vis,
                                               AttrSpellingListIndex);
}

TypeVisibilityAttr *Sema::mergeTypeVisibilityAttr(Decl *D, SourceRange Range,
                                      TypeVisibilityAttr::VisibilityType Vis,
                                      unsigned AttrSpellingListIndex) {
  return ::mergeVisibilityAttr<TypeVisibilityAttr>(*this, D, Range, Vis,
                                                   AttrSpellingListIndex);
}

static void handleVisibilityAttr(Sema &S, Decl *D, const AttributeList &AL,
                                 bool isTypeVisibility) {
  // Visibility attributes don't mean anything on a typedef.
  if (isa<TypedefNameDecl>(D)) {
    S.Diag(AL.getRange().getBegin(), diag::warn_attribute_ignored)
      << AL.getName();
    return;
  }

  // 'type_visibility' can only go on a type or namespace.
  if (isTypeVisibility &&
      !(isa<TagDecl>(D) ||
        isa<ObjCInterfaceDecl>(D) ||
        isa<NamespaceDecl>(D))) {
    S.Diag(AL.getRange().getBegin(), diag::err_attribute_wrong_decl_type)
      << AL.getName() << ExpectedTypeOrNamespace;
    return;
  }

  // Check that the argument is a string literal.
  StringRef TypeStr;
  SourceLocation LiteralLoc;
  if (!S.checkStringLiteralArgumentAttr(AL, 0, TypeStr, &LiteralLoc))
    return;

  VisibilityAttr::VisibilityType type;
  if (!VisibilityAttr::ConvertStrToVisibilityType(TypeStr, type)) {
    S.Diag(LiteralLoc, diag::warn_attribute_type_not_supported)
      << AL.getName() << TypeStr;
    return;
  }
  
  // Complain about attempts to use protected visibility on targets
  // (like Darwin) that don't support it.
  if (type == VisibilityAttr::Protected &&
      !S.Context.getTargetInfo().hasProtectedVisibility()) {
    S.Diag(AL.getLoc(), diag::warn_attribute_protected_visibility);
    type = VisibilityAttr::Default;
  }

  unsigned Index = AL.getAttributeSpellingListIndex();
  Attr *newAttr;
  if (isTypeVisibility) {
    newAttr = S.mergeTypeVisibilityAttr(D, AL.getRange(),
                                    (TypeVisibilityAttr::VisibilityType) type,
                                        Index);
  } else {
    newAttr = S.mergeVisibilityAttr(D, AL.getRange(), type, Index);
  }
  if (newAttr)
    D->addAttr(newAttr);
}

static void handleObjCMethodFamilyAttr(Sema &S, Decl *D,
                                       const AttributeList &AL) {
  const auto *M = cast<ObjCMethodDecl>(D);
  if (!AL.isArgIdent(0)) {
    S.Diag(AL.getLoc(), diag::err_attribute_argument_n_type)
        << AL.getName() << 1 << AANT_ArgumentIdentifier;
    return;
  }

  IdentifierLoc *IL = AL.getArgAsIdent(0);
  ObjCMethodFamilyAttr::FamilyKind F;
  if (!ObjCMethodFamilyAttr::ConvertStrToFamilyKind(IL->Ident->getName(), F)) {
    S.Diag(IL->Loc, diag::warn_attribute_type_not_supported)
        << AL.getName() << IL->Ident;
    return;
  }

  if (F == ObjCMethodFamilyAttr::OMF_init &&
      !M->getReturnType()->isObjCObjectPointerType()) {
    S.Diag(M->getLocation(), diag::err_init_method_bad_return_type)
        << M->getReturnType();
    // Ignore the attribute.
    return;
  }

  D->addAttr(new (S.Context) ObjCMethodFamilyAttr(
      AL.getRange(), S.Context, F, AL.getAttributeSpellingListIndex()));
}

static void handleObjCNSObject(Sema &S, Decl *D, const AttributeList &AL) {
  if (const auto *TD = dyn_cast<TypedefNameDecl>(D)) {
    QualType T = TD->getUnderlyingType();
    if (!T->isCARCBridgableType()) {
      S.Diag(TD->getLocation(), diag::err_nsobject_attribute);
      return;
    }
  }
  else if (const auto *PD = dyn_cast<ObjCPropertyDecl>(D)) {
    QualType T = PD->getType();
    if (!T->isCARCBridgableType()) {
      S.Diag(PD->getLocation(), diag::err_nsobject_attribute);
      return;
    }
  }
  else {
    // It is okay to include this attribute on properties, e.g.:
    //
    //  @property (retain, nonatomic) struct Bork *Q __attribute__((NSObject));
    //
    // In this case it follows tradition and suppresses an error in the above
    // case.    
    S.Diag(D->getLocation(), diag::warn_nsobject_attribute);
  }
  D->addAttr(::new (S.Context)
             ObjCNSObjectAttr(AL.getRange(), S.Context,
                              AL.getAttributeSpellingListIndex()));
}

static void handleObjCIndependentClass(Sema &S, Decl *D, const AttributeList &AL) {
  if (const auto *TD = dyn_cast<TypedefNameDecl>(D)) {
    QualType T = TD->getUnderlyingType();
    if (!T->isObjCObjectPointerType()) {
      S.Diag(TD->getLocation(), diag::warn_ptr_independentclass_attribute);
      return;
    }
  } else {
    S.Diag(D->getLocation(), diag::warn_independentclass_attribute);
    return;
  }
  D->addAttr(::new (S.Context)
             ObjCIndependentClassAttr(AL.getRange(), S.Context,
                              AL.getAttributeSpellingListIndex()));
}

static void handleBlocksAttr(Sema &S, Decl *D, const AttributeList &AL) {
  if (!AL.isArgIdent(0)) {
    S.Diag(AL.getLoc(), diag::err_attribute_argument_n_type)
      << AL.getName() << 1 << AANT_ArgumentIdentifier;
    return;
  }

  IdentifierInfo *II = AL.getArgAsIdent(0)->Ident;
  BlocksAttr::BlockType type;
  if (!BlocksAttr::ConvertStrToBlockType(II->getName(), type)) {
    S.Diag(AL.getLoc(), diag::warn_attribute_type_not_supported)
      << AL.getName() << II;
    return;
  }

  D->addAttr(::new (S.Context)
             BlocksAttr(AL.getRange(), S.Context, type,
                        AL.getAttributeSpellingListIndex()));
}

static void handleSentinelAttr(Sema &S, Decl *D, const AttributeList &AL) {
  unsigned sentinel = (unsigned)SentinelAttr::DefaultSentinel;
  if (AL.getNumArgs() > 0) {
    Expr *E = AL.getArgAsExpr(0);
    llvm::APSInt Idx(32);
    if (E->isTypeDependent() || E->isValueDependent() ||
        !E->isIntegerConstantExpr(Idx, S.Context)) {
      S.Diag(AL.getLoc(), diag::err_attribute_argument_n_type)
        << AL.getName() << 1 << AANT_ArgumentIntegerConstant
        << E->getSourceRange();
      return;
    }

    if (Idx.isSigned() && Idx.isNegative()) {
      S.Diag(AL.getLoc(), diag::err_attribute_sentinel_less_than_zero)
        << E->getSourceRange();
      return;
    }

    sentinel = Idx.getZExtValue();
  }

  unsigned nullPos = (unsigned)SentinelAttr::DefaultNullPos;
  if (AL.getNumArgs() > 1) {
    Expr *E = AL.getArgAsExpr(1);
    llvm::APSInt Idx(32);
    if (E->isTypeDependent() || E->isValueDependent() ||
        !E->isIntegerConstantExpr(Idx, S.Context)) {
      S.Diag(AL.getLoc(), diag::err_attribute_argument_n_type)
        << AL.getName() << 2 << AANT_ArgumentIntegerConstant
        << E->getSourceRange();
      return;
    }
    nullPos = Idx.getZExtValue();

    if ((Idx.isSigned() && Idx.isNegative()) || nullPos > 1) {
      // FIXME: This error message could be improved, it would be nice
      // to say what the bounds actually are.
      S.Diag(AL.getLoc(), diag::err_attribute_sentinel_not_zero_or_one)
        << E->getSourceRange();
      return;
    }
  }

  if (const auto *FD = dyn_cast<FunctionDecl>(D)) {
    const FunctionType *FT = FD->getType()->castAs<FunctionType>();
    if (isa<FunctionNoProtoType>(FT)) {
      S.Diag(AL.getLoc(), diag::warn_attribute_sentinel_named_arguments);
      return;
    }

    if (!cast<FunctionProtoType>(FT)->isVariadic()) {
      S.Diag(AL.getLoc(), diag::warn_attribute_sentinel_not_variadic) << 0;
      return;
    }
  } else if (const auto *MD = dyn_cast<ObjCMethodDecl>(D)) {
    if (!MD->isVariadic()) {
      S.Diag(AL.getLoc(), diag::warn_attribute_sentinel_not_variadic) << 0;
      return;
    }
  } else if (const auto *BD = dyn_cast<BlockDecl>(D)) {
    if (!BD->isVariadic()) {
      S.Diag(AL.getLoc(), diag::warn_attribute_sentinel_not_variadic) << 1;
      return;
    }
  } else if (const auto *V = dyn_cast<VarDecl>(D)) {
    QualType Ty = V->getType();
    if (Ty->isBlockPointerType() || Ty->isFunctionPointerType()) {
      const FunctionType *FT = Ty->isFunctionPointerType()
       ? D->getFunctionType()
       : Ty->getAs<BlockPointerType>()->getPointeeType()->getAs<FunctionType>();
      if (!cast<FunctionProtoType>(FT)->isVariadic()) {
        int m = Ty->isFunctionPointerType() ? 0 : 1;
        S.Diag(AL.getLoc(), diag::warn_attribute_sentinel_not_variadic) << m;
        return;
      }
    } else {
      S.Diag(AL.getLoc(), diag::warn_attribute_wrong_decl_type)
        << AL.getName() << ExpectedFunctionMethodOrBlock;
      return;
    }
  } else {
    S.Diag(AL.getLoc(), diag::warn_attribute_wrong_decl_type)
      << AL.getName() << ExpectedFunctionMethodOrBlock;
    return;
  }
  D->addAttr(::new (S.Context)
             SentinelAttr(AL.getRange(), S.Context, sentinel, nullPos,
                          AL.getAttributeSpellingListIndex()));
}

static void handleWarnUnusedResult(Sema &S, Decl *D, const AttributeList &AL) {
  if (D->getFunctionType() &&
      D->getFunctionType()->getReturnType()->isVoidType()) {
    S.Diag(AL.getLoc(), diag::warn_attribute_void_function_method)
      << AL.getName() << 0;
    return;
  }
  if (const auto *MD = dyn_cast<ObjCMethodDecl>(D))
    if (MD->getReturnType()->isVoidType()) {
      S.Diag(AL.getLoc(), diag::warn_attribute_void_function_method)
      << AL.getName() << 1;
      return;
    }
  
  // If this is spelled as the standard C++17 attribute, but not in C++17, warn
  // about using it as an extension.
  if (!S.getLangOpts().CPlusPlus17 && AL.isCXX11Attribute() &&
      !AL.getScopeName())
    S.Diag(AL.getLoc(), diag::ext_cxx17_attr) << AL.getName();

  D->addAttr(::new (S.Context) 
             WarnUnusedResultAttr(AL.getRange(), S.Context,
                                  AL.getAttributeSpellingListIndex()));
}

static void handleWeakImportAttr(Sema &S, Decl *D, const AttributeList &AL) {
  // weak_import only applies to variable & function declarations.
  bool isDef = false;
  if (!D->canBeWeakImported(isDef)) {
    if (isDef)
      S.Diag(AL.getLoc(), diag::warn_attribute_invalid_on_definition)
        << "weak_import";
    else if (isa<ObjCPropertyDecl>(D) || isa<ObjCMethodDecl>(D) ||
             (S.Context.getTargetInfo().getTriple().isOSDarwin() &&
              (isa<ObjCInterfaceDecl>(D) || isa<EnumDecl>(D)))) {
      // Nothing to warn about here.
    } else
      S.Diag(AL.getLoc(), diag::warn_attribute_wrong_decl_type)
        << AL.getName() << ExpectedVariableOrFunction;

    return;
  }

  D->addAttr(::new (S.Context)
             WeakImportAttr(AL.getRange(), S.Context,
                            AL.getAttributeSpellingListIndex()));
}

#if INTEL_CUSTOMIZATION
// Checks correctness of mutual usage of different work_group_size attributes:
// reqd_work_group_size, work_group_size_hint, max_work_group_size,
// max_global_work_dim
static bool checkWorkGroupSizeValues(Sema &S, Decl *D,
                                     const AttributeList &Attr,
                                     uint32_t WGSize[3]) {
  if (Attr.getKind() == AttributeList::AT_MaxGlobalWorkDim) {
    // in case of 'max_global_work_dim' attribute equals to 1 we should be sure
    // that if max_work_group_size and reqd_work_group_size attributes exist,
    // then they are equal (1, 1, 1)
    if (const MaxWorkGroupSizeAttr *A = D->getAttr<MaxWorkGroupSizeAttr>()) {
      if (A->getXDim() != 1 || A->getYDim() != 1 || A->getZDim() != 1) {
        S.Diag(A->getLocation(), diag::err_opencl_x_y_z_arguments_must_be_one)
            << A << Attr.getName();
        D->setInvalidDecl();
        return false;
      }
    }
    if (const ReqdWorkGroupSizeAttr *A = D->getAttr<ReqdWorkGroupSizeAttr>()) {
      if (A->getXDim() != 1 || A->getYDim() != 1 || A->getZDim() != 1) {
        S.Diag(A->getLocation(), diag::err_opencl_x_y_z_arguments_must_be_one)
            << A << Attr.getName();
        D->setInvalidDecl();
        return false;
      }
    }
  } else {
    // in other cases we should check that attribute value
    // >= reqd_work_group_size attribute value and
    // <= max_work_group_size attribute value
    if (const MaxGlobalWorkDimAttr *A = D->getAttr<MaxGlobalWorkDimAttr>()) {
      if (!(WGSize[0] == 1 && WGSize[1] == 1 && WGSize[2] == 1)) {
        S.Diag(Attr.getLoc(), diag::err_opencl_x_y_z_arguments_must_be_one)
            << Attr.getName() << A;
        D->setInvalidDecl();
        return false;
      }
    } else if (const MaxWorkGroupSizeAttr *A =
                   D->getAttr<MaxWorkGroupSizeAttr>()) {
      if (!(WGSize[0] <= A->getXDim() && WGSize[1] <= A->getYDim() &&
            WGSize[2] <= A->getZDim())) {
        S.Diag(Attr.getLoc(), diag::err_opencl_attributes_conflict)
            << Attr.getName() << A->getSpelling();
        D->setInvalidDecl();
        return false;
      }
    }

    if (const ReqdWorkGroupSizeAttr *A = D->getAttr<ReqdWorkGroupSizeAttr>()) {
      if (!(WGSize[0] >= A->getXDim() && WGSize[1] >= A->getYDim() &&
            WGSize[2] >= A->getZDim())) {
        S.Diag(Attr.getLoc(), diag::err_opencl_attributes_conflict)
            << Attr.getName() << A->getSpelling();
        D->setInvalidDecl();
        return false;
      }
    }
  }

  return true;
}

static void handleNumComputeUnitsAttr(Sema &S, Decl *D,
                                      const AttributeList &Attr) {
  if (!S.Context.getTargetInfo().getTriple().isINTELFPGAEnvironment()) {
    S.Diag(Attr.getLoc(), diag::warn_unknown_attribute_ignored)
        << Attr.getName();
    return;
  }

  int NumComputeUnits[3];
  for (unsigned i = 0; i < Attr.getNumArgs(); ++i) {
    const Expr *E = Attr.getArgAsExpr(i);
    llvm::APSInt ArgVal(32);

    if (!E->isIntegerConstantExpr(ArgVal, S.Context)) {
      S.Diag(Attr.getLoc(), diag::err_attribute_argument_type)
          << Attr.getName() << AANT_ArgumentIntegerConstant
          << E->getSourceRange();
      return;
    }

    int Val = ArgVal.getSExtValue();

    if (Val < 1 || Val > 16384) {
      S.Diag(E->getSourceRange().getBegin(),
             diag::err_opencl_attribute_argument_out_of_bounds)
          << Attr.getName() << i + 1 << 1 << 16384;
      return;
    }

    NumComputeUnits[i] = Val;
  }

  // TODO: Check that num_compute_units attribute is specified with valid
  // number of arguments: CORC-2359

  if (Attr.getNumArgs() < 2)
    NumComputeUnits[1] = NumComputeUnitsAttr::DefaultYDim;
  if (Attr.getNumArgs() < 3)
    NumComputeUnits[2] = NumComputeUnitsAttr::DefaultZDim;

  D->addAttr(::new (S.Context) NumComputeUnitsAttr(
      Attr.getRange(), S.Context, NumComputeUnits[0], NumComputeUnits[1],
      NumComputeUnits[2], Attr.getAttributeSpellingListIndex()));
}

static void handleNumSimdWorkItemsAttr(Sema &S, Decl *D,
                                       const AttributeList &Attr) {
  if (D->isInvalidDecl())
    return;

  if (!S.Context.getTargetInfo().getTriple().isINTELFPGAEnvironment()) {
    S.Diag(Attr.getLoc(), diag::warn_unknown_attribute_ignored)
        << Attr.getName();
    return;
  }

  uint32_t NumSimdWorkItems;
  const Expr *E = Attr.getArgAsExpr(0);
  if (!checkUInt32Argument(S, Attr, E, NumSimdWorkItems, 0))
    return;
  if (NumSimdWorkItems == 0) {
    S.Diag(Attr.getLoc(), diag::err_attribute_argument_is_zero)
        << Attr.getName() << E->getSourceRange();
    return;
  }

  ReqdWorkGroupSizeAttr *ReqdWorkGroupSize =
      D->getAttr<ReqdWorkGroupSizeAttr>();
  if (ReqdWorkGroupSize &&
      !(ReqdWorkGroupSize->getXDim() % NumSimdWorkItems == 0 ||
        ReqdWorkGroupSize->getYDim() % NumSimdWorkItems == 0 ||
        ReqdWorkGroupSize->getZDim() % NumSimdWorkItems == 0)) {
    S.Diag(Attr.getLoc(), diag::err_opencl_attributes_conflict)
        << Attr.getName() << ReqdWorkGroupSize->getSpelling();
    return;
  }

  D->addAttr(::new (S.Context) NumSimdWorkItemsAttr(
      Attr.getRange(), S.Context, NumSimdWorkItems,
      Attr.getAttributeSpellingListIndex()));
}

static void handleMaxGlobalWorkDimAttr(Sema &S, Decl *D,
                                       const AttributeList &Attr) {
  if (!S.Context.getTargetInfo().getTriple().isINTELFPGAEnvironment()) {
    S.Diag(Attr.getLoc(), diag::warn_unknown_attribute_ignored)
      << Attr.getName();
    return;
  }

  uint32_t MaxGlobalWorkDim;
  const Expr *E = Attr.getArgAsExpr(0);
  if (!checkUInt32Argument(S, Attr, E, MaxGlobalWorkDim, 0))
    return;
  if (MaxGlobalWorkDim > 3) {
    S.Diag(Attr.getLoc(), diag::err_intel_attribute_argument_is_not_in_range)
      << Attr.getName();
    return;
  }

  uint32_t WGSize[3] = {1, 1, 1};
  if (!checkWorkGroupSizeValues(S, D, Attr, WGSize))
    return;

  D->addAttr(::new (S.Context) MaxGlobalWorkDimAttr(
      Attr.getRange(), S.Context, MaxGlobalWorkDim,
      Attr.getAttributeSpellingListIndex()));
}

static void handleAutorunAttr(Sema &S, Decl *D, const AttributeList &Attr) {
  if (!S.Context.getTargetInfo().getTriple().isINTELFPGAEnvironment()) {
    S.Diag(Attr.getLoc(), diag::warn_unknown_attribute_ignored)
        << Attr.getName();
    return;
  }

  FunctionDecl *FD = cast<FunctionDecl>(D);
  if (!FD->param_empty()) {
    S.Diag(Attr.getLoc(),
        diag::err_opencl_autorun_kernel_cannot_have_arguments);
    return;
  }

  if (auto *A = D->getAttr<ReqdWorkGroupSizeAttr>()) {
    long long int N = 1ll << 32ll;
    if (N % A->getXDim() != 0 || N % A->getYDim() != 0 ||
        N % A->getZDim() != 0) {
      S.Diag(A->getLocation(),
          diag::err_opencl_autorun_kernel_wrong_reqd_wg_size);
      return;
    }
  }

  // TODO: Check that kernel does not use I/O channels: CORC-2359

  D->addAttr(::new (S.Context) AutorunAttr(Attr.getRange(), S.Context,
      Attr.getAttributeSpellingListIndex()));
}

static void handleStallFreeAttr(Sema &S, Decl *D, const AttributeList &Attr) {
  if (!S.getLangOpts().HLS &&
      !S.Context.getTargetInfo().getTriple().isINTELFPGAEnvironment()) {
    S.Diag(Attr.getLoc(), diag::warn_unknown_attribute_ignored)
        << Attr.getName();
    return;
  }

  if (!checkAttributeNumArgs(S, Attr, /*NumArgsExpected=*/0))
    return;

  handleSimpleAttribute<StallFreeAttr>(S, D, Attr);
}

static void handleSchedulerPipeliningEffortPctAttr(Sema &S, Decl *D,
                                                   const AttributeList &Attr) {
  if (D->isInvalidDecl())
    return;

  if (!S.getLangOpts().HLS &&
      !S.Context.getTargetInfo().getTriple().isINTELFPGAEnvironment()) {
    S.Diag(Attr.getLoc(), diag::warn_unknown_attribute_ignored)
        << Attr.getName();
    return;
  }

  if (!checkAttributeNumArgs(S, Attr, /*NumArgsExpected=*/1))
    return;

  S.AddSchedulerPipeliningEffortPctAttr(Attr.getRange(), D,
                                        Attr.getArgAsExpr(0),
                                        Attr.getAttributeSpellingListIndex());
}

void Sema::AddSchedulerPipeliningEffortPctAttr(SourceRange AttrRange, Decl *D,
                                               Expr *E,
                                               unsigned SpellingListIndex) {
  SchedulerPipeliningEffortPctAttr TmpAttr(AttrRange, Context, E,
                                           SpellingListIndex);

  if (!E->isValueDependent()) {
    ExprResult ICE;
    if (checkRangedIntegralArgument<SchedulerPipeliningEffortPctAttr>(
            E, &TmpAttr, ICE))
      return;
    E = ICE.get();
  }
  D->addAttr(::new (Context) SchedulerPipeliningEffortPctAttr(
      AttrRange, Context, E, SpellingListIndex));
}

/// Give a warning for duplicate attributes, return true if duplicate.
template <typename AttrType>
static bool checkForDuplicateAttribute(Sema &S, Decl *D,
                                       const AttributeList &Attr) {
  // Give a warning for duplicates but not if it's one we've implicitly added.
  auto *A = D->getAttr<AttrType>();
  if (A && !A->isImplicit()) {
    S.Diag(Attr.getLoc(), diag::warn_duplicate_attribute_exact)
        << Attr.getName();
    return true;
  }
  return false;
}

static void handleInternalMaxBlockRamDepthAttr(Sema &S, Decl *D,
                                               const AttributeList &Attr) {
  if (checkForDuplicateAttribute<InternalMaxBlockRamDepthAttr>(S, D, Attr))
    return;
  if (checkAttrMutualExclusion<OptimizeFMaxAttr>(S, D, Attr.getRange(),
                                                 Attr.getName()))
    return;
  if (checkAttrMutualExclusion<OptimizeRamUsageAttr>(S, D, Attr.getRange(),
                                                     Attr.getName()))
    return;
  if (checkAttrMutualExclusion<RegisterAttr>(S, D, Attr.getRange(),
                                             Attr.getName()))
    return;

  if (D->isInvalidDecl())
    return;

  if (!S.getLangOpts().HLS &&
      !S.Context.getTargetInfo().getTriple().isINTELFPGAEnvironment()) {
    S.Diag(Attr.getLoc(), diag::warn_unknown_attribute_ignored)
        << Attr.getName();
    return;
  }

  if (!checkAttributeNumArgs(S, Attr, /*NumArgsExpected=*/1))
    return;

  if (const auto *AIA = D->getAttr<ArgumentInterfaceAttr>()) {
    if (AIA->getType() == ArgumentInterfaceAttr::Slave) {
      (void)checkAttrMutualExclusion<ArgumentInterfaceAttr>(
          S, D, Attr.getRange(), Attr.getName());
      return;
    }
  }

  if (!D->hasAttr<MemoryAttr>())
    D->addAttr(MemoryAttr::CreateImplicit(S.Context, MemoryAttr::Default));

  S.AddInternalMaxBlockRamDepthAttr(Attr.getRange(), D, Attr.getArgAsExpr(0),
                                    Attr.getAttributeSpellingListIndex());
}

void Sema::AddInternalMaxBlockRamDepthAttr(SourceRange AttrRange, Decl *D,
                                           Expr *E,
                                           unsigned SpellingListIndex) {
  InternalMaxBlockRamDepthAttr TmpAttr(AttrRange, Context, E,
                                       SpellingListIndex);

  if (!E->isValueDependent()) {
    ExprResult ICE;
    if (checkRangedIntegralArgument<InternalMaxBlockRamDepthAttr>(E, &TmpAttr,
                                                                  ICE))
      return;
    E = ICE.get();
  }
  D->addAttr(::new (Context) InternalMaxBlockRamDepthAttr(AttrRange, Context, E,
                                                          SpellingListIndex));
}

static void handleOpenCLBlockingAttr(Sema &S, Decl *D,
                                     const AttributeList &Attr) {
  if (D->isInvalidDecl())
    return;

  VarDecl *VD = cast<VarDecl>(D);
  QualType Ty = VD->getType();

  const Type *TypePtr = Ty.getTypePtr();
  if (!TypePtr->isPipeType()) {
    S.Diag(Attr.getLoc(), diag::warn_intel_opencl_attribute_wrong_decl_type)
        << Attr.getName() << 47;
    return;
  }

  D->addAttr(::new (S.Context) OpenCLBlockingAttr(
      Attr.getRange(), S.Context, Attr.getAttributeSpellingListIndex()));
}

static void handleOpenCLDepthAttr(Sema &S, Decl *D, const AttributeList &Attr) {
  if (D->isInvalidDecl())
    return;

  VarDecl *VD = cast<VarDecl>(D);
  QualType Ty = VD->getType();

  // Handle array of channels case
  QualType BaseTy = S.Context.getBaseElementType(Ty);
  if (BaseTy->isChannelType())
    Ty = BaseTy;

  if (Ty->isChannelType() &&
      !S.getOpenCLOptions().isEnabled("cl_intel_channels")) {
    S.Diag(Attr.getLoc(), diag::warn_unknown_attribute_ignored)
        << Attr.getName() << "cl_intel_channels";
    return;
  }

  if (!Ty->isChannelType() && !Ty->isPipeType()) {
    S.Diag(Attr.getLoc(), diag::warn_intel_opencl_attribute_wrong_decl_type)
        << Attr.getName() << 46;
    return;
  }

  Expr *E = Attr.getArgAsExpr(0);
  llvm::APSInt Depth;
  if (!E->EvaluateAsInt(Depth, S.Context)) {
    S.Diag(Attr.getLoc(), diag::err_intel_opencl_attribute_argument_type)
        << Attr.getName() << 4;
    return;
  }

  int DepthVal = Depth.getExtValue();
  if (DepthVal < 0) {
    S.Diag(Attr.getLoc(), diag::warn_attribute_argument_n_negative)
        << Attr.getName() << "0";
    return;
  }

  D->addAttr(::new (S.Context)
                 OpenCLDepthAttr(Attr.getRange(), S.Context, DepthVal,
                                 Attr.getAttributeSpellingListIndex()));
}

static void handleOpenCLIOAttr(Sema &S, Decl *D, const AttributeList &Attr) {
  if (D->isInvalidDecl())
    return;

  VarDecl *VD = cast<VarDecl>(D);
  QualType Ty = VD->getType();

  // Handle array of channels case
  QualType BaseTy = S.Context.getBaseElementType(Ty);
  if (BaseTy->isChannelType())
    Ty = BaseTy;

  if (Ty->isChannelType() &&
      !S.getOpenCLOptions().isEnabled("cl_intel_channels")) {
    S.Diag(Attr.getLoc(), diag::warn_unknown_attribute_ignored)
        << Attr.getName() << "cl_intel_channels";
    return;
  }

  if (!Ty->isChannelType() && !Ty->isPipeType()) {
    S.Diag(Attr.getLoc(), diag::warn_intel_opencl_attribute_wrong_decl_type)
        << Attr.getName() << 46;
    return;
  }

  StringRef Str;
  if (!S.checkStringLiteralArgumentAttr(Attr, 0, Str))
    return;

  D->addAttr(::new (S.Context) OpenCLIOAttr(
      Attr.getRange(), S.Context, Str, Attr.getAttributeSpellingListIndex()));
}

static void handleOpenCLLocalMemSizeAttr(Sema & S, Decl * D,
                                         const AttributeList &Attr) {
  if (D->isInvalidDecl())
    return;

  if (!S.getLangOpts().HLS &&
      !S.Context.getTargetInfo().getTriple().isINTELFPGAEnvironment()) {
    S.Diag(Attr.getLoc(), diag::warn_unknown_attribute_ignored)
        << Attr.getName();
    return;
  }

  ParmVarDecl *PVD = cast<ParmVarDecl>(D);
  const QualType QT = PVD->getOriginalType();
  const Type *TypePtr = QT.getTypePtr();
  if (!TypePtr->isPointerType()) {
    S.Diag(Attr.getLoc(), diag::warn_type_attribute_wrong_type)
        << Attr.getName() << 1 << TypePtr->getTypeClassName();
    return;
  }

  QualType pointeeType = TypePtr->getPointeeType();
  if (!S.getLangOpts().HLS &&
      pointeeType.getAddressSpace() != LangAS::opencl_local) {
    S.Diag(Attr.getLoc(),
           diag::warn_opencl_attribute_only_for_local_address_space)
        << Attr.getName();
    return;
  }

  Expr *E = Attr.getArgAsExpr(0);
  llvm::APSInt LocalMemSize;
  if (!E->EvaluateAsInt(LocalMemSize, S.Context)) {
    S.Diag(Attr.getLoc(), diag::err_intel_opencl_attribute_argument_type)
        << Attr.getName() << 4;
    return;
  }

  int localMemSize = LocalMemSize.getExtValue();
  if (localMemSize < 0) {
    S.Diag(Attr.getLoc(), diag::warn_attribute_argument_n_negative)
        << Attr.getName() << "0";
    return;
  }

  D->addAttr(::new (S.Context) OpenCLLocalMemSizeAttr(
      Attr.getRange(), S.Context, localMemSize,
      Attr.getAttributeSpellingListIndex()));
}

static void handleOptimizeFMaxAttr(Sema &S, Decl *D,
                                   const AttributeList &Attr) {
  if (checkForDuplicateAttribute<OptimizeFMaxAttr>(S, D, Attr))
    return;

  if (checkAttrMutualExclusion<OptimizeRamUsageAttr>(S, D, Attr.getRange(),
                                                     Attr.getName()))
    return;

  if (checkAttrMutualExclusion<InternalMaxBlockRamDepthAttr>(
          S, D, Attr.getRange(), Attr.getName()))
    return;

  if (checkAttrMutualExclusion<RegisterAttr>(S, D, Attr.getRange(),
                                             Attr.getName()))
    return;

  if (const auto *AIA = D->getAttr<ArgumentInterfaceAttr>()) {
    if (AIA->getType() == ArgumentInterfaceAttr::Slave) {
      (void)checkAttrMutualExclusion<ArgumentInterfaceAttr>(
          S, D, Attr.getRange(), Attr.getName());
      return;
    }
  }

  if (!D->hasAttr<MemoryAttr>())
    D->addAttr(MemoryAttr::CreateImplicit(S.Context, MemoryAttr::Default));

  handleSimpleAttribute<OptimizeFMaxAttr>(S, D, Attr);
}

static void handleOptimizeRamUsageAttr(Sema &S, Decl *D,
                                       const AttributeList &Attr) {
  if (checkForDuplicateAttribute<OptimizeRamUsageAttr>(S, D, Attr))
    return;

  if (checkAttrMutualExclusion<OptimizeFMaxAttr>(S, D, Attr.getRange(),
                                                 Attr.getName()))
    return;

  if (checkAttrMutualExclusion<InternalMaxBlockRamDepthAttr>(
          S, D, Attr.getRange(), Attr.getName()))
    return;

  if (checkAttrMutualExclusion<RegisterAttr>(S, D, Attr.getRange(),
                                             Attr.getName()))
    return;

  if (const auto *AIA = D->getAttr<ArgumentInterfaceAttr>()) {
    if (AIA->getType() == ArgumentInterfaceAttr::Slave) {
      (void)checkAttrMutualExclusion<ArgumentInterfaceAttr>(
          S, D, Attr.getRange(), Attr.getName());
      return;
    }
  }

  if (!D->hasAttr<MemoryAttr>())
    D->addAttr(MemoryAttr::CreateImplicit(S.Context, MemoryAttr::Default));

  handleSimpleAttribute<OptimizeRamUsageAttr>(S, D, Attr);
}

/// \brief Handle the __doublepump__ and __singlepump__ attributes.
/// One but not both can be specified, and __register__ is incompatible.
template <typename AttrType, typename IncompatAttrType>
static void handlePumpAttr(Sema &S, Decl *D, const AttributeList &Attr) {

  if (checkForDuplicateAttribute<AttrType>(S, D, Attr))
    return;
  if (checkAttrMutualExclusion<IncompatAttrType>(S, D, Attr.getRange(),
                                                 Attr.getName()))
    return;

  if (checkAttrMutualExclusion<RegisterAttr>(S, D, Attr.getRange(),
                                             Attr.getName()))
    return;

  // doublepump is not allowed with memory("MLAB").
  if (Attr.getKind() == AttributeList::AT_DoublePump) {
    if (const auto *MA = D->getAttr<MemoryAttr>())
      if (MA->getKind() == MemoryAttr::MLAB &&
          checkAttrMutualExclusion<MemoryAttr>(S, D, Attr.getRange(),
                                               Attr.getName()))
        return;
  }
  if (!D->hasAttr<MemoryAttr>())
    D->addAttr(MemoryAttr::CreateImplicit(S.Context, MemoryAttr::Default));

  handleSimpleAttribute<AttrType>(S, D, Attr);
}

/// \brief Handle the __memory__ attribute.
/// This is incompatible with the __register__ attribute.
static void handleMemoryAttr(Sema &S, Decl *D, const AttributeList &Attr) {

  if (checkForDuplicateAttribute<MemoryAttr>(S, D, Attr))
    return;
  if (checkAttrMutualExclusion<RegisterAttr>(S, D, Attr.getRange(),
                                             Attr.getName()))
    return;

  MemoryAttr::MemoryKind Kind;
  if (Attr.getNumArgs() == 0)
    Kind = MemoryAttr::Default;
  else {
    StringRef Str;
    if (!S.checkStringLiteralArgumentAttr(Attr, 0, Str))
      return;
    if (Str.empty() || !MemoryAttr::ConvertStrToMemoryKind(Str, Kind)) {
      SmallString<256> ValidStrings;
      MemoryAttr::generateValidStrings(ValidStrings);
      S.Diag(Attr.getLoc(), diag::err_hls_memory_arg_invalid)
          << Attr.getName() << ValidStrings;
      return;
    }
  }

  // doublepump is not allowed with memory("MLAB").
  if (Kind == MemoryAttr::MLAB &&
      checkAttrMutualExclusion<DoublePumpAttr>(S, D, Attr.getRange(),
                                               Attr.getName()))
    return;

  // We are adding a user memory attribute, drop any implicit default.
  if (auto *MA = D->getAttr<MemoryAttr>())
    if (MA->isImplicit())
      D->dropAttr<MemoryAttr>();

  D->addAttr(::new (S.Context) MemoryAttr(
      Attr.getRange(), S.Context, Kind, Attr.getAttributeSpellingListIndex()));
}

/// \brief Check for and diagnose attributes incompatible with register.
/// return true if any incompatible attributes exist.
static bool checkRegisterAttrCompatibility(Sema &S, Decl *D,
                                           const AttributeList &Attr) {
  bool InCompat = false;
  if (auto *MA = D->getAttr<MemoryAttr>())
    if (!MA->isImplicit() && checkAttrMutualExclusion<MemoryAttr>(
                                 S, D, Attr.getRange(), Attr.getName()))
      InCompat = true;
  if (checkAttrMutualExclusion<DoublePumpAttr>(S, D, Attr.getRange(),
                                               Attr.getName()))
    InCompat = true;
  if (checkAttrMutualExclusion<SinglePumpAttr>(S, D, Attr.getRange(),
                                               Attr.getName()))
    InCompat = true;
  if (checkAttrMutualExclusion<MergeAttr>(S, D, Attr.getRange(),
                                          Attr.getName()))
    InCompat = true;
  if (checkAttrMutualExclusion<BankBitsAttr>(S, D, Attr.getRange(),
                                             Attr.getName()))
    InCompat = true;
  if (checkAttrMutualExclusion<BankWidthAttr>(S, D, Attr.getRange(),
                                              Attr.getName()))
    InCompat = true;
  if (auto *NBA = D->getAttr<NumBanksAttr>())
    if (!NBA->isImplicit() && checkAttrMutualExclusion<NumBanksAttr>(
                                  S, D, Attr.getRange(), Attr.getName()))
      InCompat = true;
  if (checkAttrMutualExclusion<NumReadPortsAttr>(S, D, Attr.getRange(),
                                                 Attr.getName()))
    InCompat = true;
  if (checkAttrMutualExclusion<NumWritePortsAttr>(S, D, Attr.getRange(),
                                                  Attr.getName()))
    InCompat = true;
  if (checkAttrMutualExclusion<InternalMaxBlockRamDepthAttr>(
          S, D, Attr.getRange(), Attr.getName()))
    InCompat = true;

  if (checkAttrMutualExclusion<OptimizeFMaxAttr>(
          S, D, Attr.getRange(), Attr.getName()))
    InCompat = true;

  if (checkAttrMutualExclusion<OptimizeRamUsageAttr>(
          S, D, Attr.getRange(), Attr.getName()))
    InCompat = true;

  return InCompat;
}

/// \brief Handle the __register__ attribute.
/// This is incompatible with most of the other memory attributes.
static void handleRegisterAttr(Sema &S, Decl *D, const AttributeList &Attr) {

  if (checkForDuplicateAttribute<RegisterAttr>(S, D, Attr))
    return;
  if (checkRegisterAttrCompatibility(S, D, Attr))
    return;

  handleSimpleAttribute<RegisterAttr>(S, D, Attr);
}

/// \brief Handle the numreadports, numwriteports, and static_array_reset
/// attributes.  These require a single constant value.
/// numreadports,numwriteports: must be greater than zero.
/// static_array_reset: must be 0 or 1.
/// These are incompatible with the register attribute.
template <typename AttrType>
static void handleOneConstantValueAttr(Sema &S, Decl *D,
                                       const AttributeList &Attr) {
  if (checkForDuplicateAttribute<AttrType>(S, D, Attr))
    return;
  if (checkAttrMutualExclusion<RegisterAttr>(S, D, Attr.getRange(),
                                             Attr.getName()))
    return;

  S.AddOneConstantValueAttr<AttrType>(Attr.getRange(), D, Attr.getArgAsExpr(0),
                                      Attr.getAttributeSpellingListIndex());
}

/// \brief Handle the bankwidth and numbanks attributes.
/// These require a single constant power of two greater than zero.
/// These are incompatible with the register attribute.
/// The numbanks and bank_bits attributes are related.  If bank_bits exists
/// when handling numbanks they are checked for consistency.
template <typename AttrType>
static void handleOneConstantPowerTwoValueAttr(Sema &S, Decl *D,
                                               const AttributeList &Attr) {
  if (checkForDuplicateAttribute<AttrType>(S, D, Attr))
    return;
  if (checkAttrMutualExclusion<RegisterAttr>(S, D, Attr.getRange(),
                                             Attr.getName()))
    return;

  S.AddOneConstantPowerTwoValueAttr<AttrType>(
      Attr.getRange(), D, Attr.getArgAsExpr(0),
      Attr.getAttributeSpellingListIndex());
}

/// \brief Handle the numports_readonly_writeonly attribute.
/// This requires two constant values greater than zero.
/// This is incompatible with the register attribute.
/// This generates a NumReadPortsAttr and a NumWritePortsAttr instead of
/// its own attribute.
static void handleNumPortsReadOnlyWriteOnlyAttr(Sema &S, Decl *D,
                                                const AttributeList &Attr) {
  if (checkForDuplicateAttribute<NumReadPortsAttr>(S, D, Attr))
    return;
  if (checkForDuplicateAttribute<NumWritePortsAttr>(S, D, Attr))
    return;
  if (checkAttrMutualExclusion<RegisterAttr>(S, D, Attr.getRange(),
                                             Attr.getName()))
    return;

  S.AddOneConstantValueAttr<NumReadPortsAttr>(Attr.getRange(), D,
                                              Attr.getArgAsExpr(0), 0);
  S.AddOneConstantValueAttr<NumWritePortsAttr>(Attr.getRange(), D,
                                               Attr.getArgAsExpr(1), 0);
}

/// \brief Handle the merge attribute.
/// This requires two string arguments.  The first argument is a name, the
/// second is a direction.  The direction must be "depth" or "width".
/// This is incompatible with the register attribute.
static void handleMergeAttr(Sema &S, Decl *D, const AttributeList &Attr) {

  if (checkForDuplicateAttribute<MergeAttr>(S, D, Attr))
    return;

  if (checkAttrMutualExclusion<RegisterAttr>(S, D, Attr.getRange(),
                                             Attr.getName()))
    return;

  SmallVector<StringRef, 2> Results;
  for (int I = 0; I < 2; I++) {
    StringRef Str;
    if (!S.checkStringLiteralArgumentAttr(Attr, I, Str))
      return;

    if (I == 1 && Str != "depth" && Str != "width") {
      S.Diag(Attr.getLoc(), diag::err_hls_merge_dir_invalid) << Attr.getName();
      return;
    }
    Results.push_back(Str);
  }

  if (!D->hasAttr<MemoryAttr>())
    D->addAttr(MemoryAttr::CreateImplicit(S.Context, MemoryAttr::Default));

  D->addAttr(::new (S.Context)
                 MergeAttr(Attr.getRange(), S.Context, Results[0], Results[1],
                           Attr.getAttributeSpellingListIndex()));
}

/// \brief Handle the bank_bits attribute.
/// This attribute accepts a list of values greater than zero.
/// This is incompatible with the register attribute.
/// The numbanks and bank_bits attributes are related.  If numbanks exists
/// when handling bank_bits they are checked for consistency.  If numbanks
/// hasn't been added yet an implicit one is added with the correct value.
/// If the user later adds a numbanks attribute the implicit one is removed.
/// The values must be consecutive values (i.e. 3,4,5 or 2,1).
static void handleBankBitsAttr(Sema &S, Decl *D, const AttributeList &Attr) {

  if (checkForDuplicateAttribute<BankBitsAttr>(S, D, Attr))
    return;

  if (!checkAttributeAtLeastNumArgs(S, Attr, 1))
    return;

  if (checkAttrMutualExclusion<RegisterAttr>(S, D, Attr.getRange(),
                                             Attr.getName()))
    return;

  SmallVector<Expr *, 8> Args;
  for (unsigned I = 0; I < Attr.getNumArgs(); ++I) {
    Args.push_back(Attr.getArgAsExpr(I));
  }

  S.AddBankBitsAttr(Attr.getRange(), D, Args.data(), Args.size(),
                    Attr.getAttributeSpellingListIndex());
}

void Sema::AddBankBitsAttr(SourceRange AttrRange, Decl *D, Expr **Exprs,
                           unsigned Size, unsigned SpellingListIndex) {
  BankBitsAttr TmpAttr(AttrRange, Context, Exprs, Size, SpellingListIndex);
  SmallVector<Expr *, 8> Args;
  SmallVector<int64_t, 8> Values;
  bool ListIsValueDep = false;
  for (auto *E : TmpAttr.args()) {
    llvm::APSInt Value(32, /*IsUnsigned=*/false);
    ListIsValueDep = ListIsValueDep || E->isValueDependent();
    if (!E->isValueDependent()) {
      ExprResult ICE;
      if (checkRangedIntegralArgument<BankBitsAttr>(E, &TmpAttr, ICE))
        return;
      E->EvaluateAsInt(Value, Context);
      E = ICE.get();
    }
    Args.push_back(E);
    Values.push_back(Value.getExtValue());
  }

  // Check that the list is consecutive.
  if (!ListIsValueDep && Values.size() > 1) {
    bool ListIsAscending = Values[0] < Values[1];
    for (int I = 0, E = Values.size() - 1; I < E; ++I) {
      if (Values[I + 1] != Values[I] + (ListIsAscending ? 1 : -1)) {
        Diag(AttrRange.getBegin(), diag::err_bankbits_non_consecutive)
            << &TmpAttr;
        return;
      }
    }
  }

  // Check or add the related numbanks attribute.
  if (auto *NBA = D->getAttr<NumBanksAttr>()) {
    Expr *E = NBA->getValue();
    if (!E->isValueDependent()) {
      llvm::APSInt Value(32);
      E->EvaluateAsInt(Value, Context);
      if (Args.size() != Value.ceilLogBase2()) {
        Diag(AttrRange.getBegin(), diag::err_bankbits_numbanks_conflicting);
        return;
      }
    }
  } else {
    llvm::APInt Num(32, (unsigned)(1 << Args.size()));
    Expr *NBE =
        IntegerLiteral::Create(Context, Num, Context.IntTy, SourceLocation());
    D->addAttr(NumBanksAttr::CreateImplicit(Context, NBE));
  }

  if (!D->hasAttr<MemoryAttr>())
    D->addAttr(MemoryAttr::CreateImplicit(Context, MemoryAttr::Default));

  D->addAttr(::new (Context) BankBitsAttr(AttrRange, Context, Args.data(),
                                          Args.size(), SpellingListIndex));
}

static void setComponentDefaults(Sema &S, Decl *D) {
  if (!D->hasAttr<ComponentAttr>())
    D->addAttr(ComponentAttr::CreateImplicit(S.Context));
  if (!D->hasAttr<ComponentInterfaceAttr>())
    D->addAttr(ComponentInterfaceAttr::CreateImplicit(
        S.Context, ComponentInterfaceAttr::Streaming));
}

static void handleComponentAttr(Sema &S, Decl *D, const AttributeList &Attr) {

  if (!checkAttributeNumArgs(S, Attr, /*NumArgsExpected=*/0))
    return;

  // We are adding a user attribute, drop any implicit default.
  if (auto *CA = D->getAttr<ComponentAttr>())
    if (CA->isImplicit())
      D->dropAttr<ComponentAttr>();

  handleSimpleAttribute<ComponentAttr>(S, D, Attr);
  setComponentDefaults(S, D);
}

static void handleStallFreeReturnAttr(Sema &S, Decl *D,
                                      const AttributeList &Attr) {

  if (!checkAttributeNumArgs(S, Attr, /*NumArgsExpected=*/0))
    return;

  handleSimpleAttribute<StallFreeReturnAttr>(S, D, Attr);
  setComponentDefaults(S, D);
}

static void handleUseSingleClockAttr(Sema &S, Decl *D,
                                      const AttributeList &Attr) {

  if (!checkAttributeNumArgs(S, Attr, /*NumArgsExpected=*/0))
    return;

  handleSimpleAttribute<UseSingleClockAttr>(S, D, Attr);
  setComponentDefaults(S, D);
}

static void handleComponentInterfaceAttr(Sema &S, Decl *D,
                                         const AttributeList &Attr) {

  if (!checkAttributeNumArgs(S, Attr, /*NumArgsExpected=*/1))
    return;

  StringRef Str;
  if (!S.checkStringLiteralArgumentAttr(Attr, 0, Str))
    return;

  ComponentInterfaceAttr::ComponentInterfaceType Type;
  if (!ComponentInterfaceAttr::ConvertStrToComponentInterfaceType(Str, Type)) {
    SmallString<256> ValidStrings;
    ComponentInterfaceAttr::generateValidStrings(ValidStrings);
    S.Diag(D->getLocation(), diag::err_attribute_interface_invalid_type)
        << Attr.getName() << ValidStrings;
    return;
  }

  // We are adding a user attribute, drop any implicit default.
  if (auto *CIA = D->getAttr<ComponentInterfaceAttr>())
    if (CIA->isImplicit())
      D->dropAttr<ComponentInterfaceAttr>();

  D->addAttr(::new (S.Context) ComponentInterfaceAttr(
      Attr.getRange(), S.Context, Type, Attr.getAttributeSpellingListIndex()));

  setComponentDefaults(S, D);
}

static void handleMaxConcurrencyAttr(Sema &S, Decl *D,
                                     const AttributeList &Attr) {
  S.AddMaxConcurrencyAttr(Attr.getRange(), D, Attr.getArgAsExpr(0),
                          Attr.getAttributeSpellingListIndex());
}

void Sema::AddMaxConcurrencyAttr(SourceRange AttrRange, Decl *D, Expr *E,
                                 unsigned SpellingListIndex) {
  MaxConcurrencyAttr TmpAttr(AttrRange, Context, E, SpellingListIndex);

  if (!E->isValueDependent()) {
    ExprResult ICE;
    if (checkRangedIntegralArgument<MaxConcurrencyAttr>(E, &TmpAttr, ICE))
      return;
    E = ICE.get();
  }
  D->addAttr(::new (Context)
                 MaxConcurrencyAttr(AttrRange, Context, E, SpellingListIndex));
}

static void handleArgumentInterfaceAttr(Sema & S, Decl * D,
                                        const AttributeList &Attr) {
  if (!checkAttributeNumArgs(S, Attr, /*Num=*/1))
    return;

  StringRef Str;
  if (!S.checkStringLiteralArgumentAttr(Attr, 0, Str))
    return;

  ArgumentInterfaceAttr::ArgumentInterfaceType Type;
  if (!ArgumentInterfaceAttr::ConvertStrToArgumentInterfaceType(Str, Type)) {
    SmallString<256> ValidStrings;
    ArgumentInterfaceAttr::generateValidStrings(ValidStrings);
    S.Diag(D->getLocation(), diag::err_attribute_interface_invalid_type)
        << Attr.getName() << ValidStrings;
    return;
  }
  if (Type == ArgumentInterfaceAttr::Slave) {
    if (checkAttrMutualExclusion<InternalMaxBlockRamDepthAttr>(
            S, D, Attr.getRange(), Attr.getName()))
      return;
    if (checkAttrMutualExclusion<OptimizeFMaxAttr>(S, D, Attr.getRange(),
                                                   Attr.getName()))
      return;
    if (checkAttrMutualExclusion<OptimizeRamUsageAttr>(S, D, Attr.getRange(),
                                                       Attr.getName()))
      return;
  }

  D->addAttr(::new (S.Context) ArgumentInterfaceAttr(
      Attr.getRange(), S.Context, Type, Attr.getAttributeSpellingListIndex()));
}

static void handleStableArgumentAttr(Sema &S, Decl *D,
                                     const AttributeList &Attr) {
  if (!checkAttributeNumArgs(S, Attr, /*Num=*/0))
    return;

  handleSimpleAttribute<StableArgumentAttr>(S, D, Attr);
}

static void handleSlaveMemoryArgumentAttr(Sema &S, Decl *D,
                                          const AttributeList &Attr) {
  if (!checkAttributeNumArgs(S, Attr, /*Num=*/0))
    return;

  handleSimpleAttribute<SlaveMemoryArgumentAttr>(S, D, Attr);
}

static void handleOpenCLBufferLocationAttr(Sema & S, Decl * D,
                                           const AttributeList &Attr) {

  if (D->isInvalidDecl())
    return;

  if (!S.Context.getTargetInfo().getTriple().isINTELFPGAEnvironment()) {
    S.Diag(Attr.getLoc(), diag::warn_unknown_attribute_ignored)
        << Attr.getName();
    return;
  }

  ParmVarDecl *PVD = cast<ParmVarDecl>(D);
  const QualType QT = PVD->getOriginalType();
  const Type *TypePtr = QT.getTypePtr();
  if (!TypePtr->isPointerType()) {
    S.Diag(Attr.getLoc(), diag::warn_type_attribute_wrong_type)
        << Attr.getName() << 1 << TypePtr->getTypeClassName();
    return;
  }

  QualType pointeeType = TypePtr->getPointeeType();
  if (pointeeType.getAddressSpace() != LangAS::opencl_global) {
    S.Diag(Attr.getLoc(),
           diag::warn_opencl_attribute_only_for_global_address_space)
        << Attr.getName();
    return;
  }

  StringRef Str;
  if (!S.checkStringLiteralArgumentAttr(Attr, 0, Str))
    return;

  D->addAttr(::new (S.Context) OpenCLBufferLocationAttr(
      Attr.getRange(), S.Context, Str, Attr.getAttributeSpellingListIndex()));
}

static void handleOpenCLHostAccessible(Sema &S, Decl *D,
                                       const AttributeList &Attr) {
  if (D->isInvalidDecl())
    return;

  QualType Ty = cast<VarDecl>(D)->getType();

  if (!S.getOpenCLOptions().isEnabled("cl_intel_fpga_host_pipe")) {
    S.Diag(D->getLocation(),
           diag::err_intel_opencl_attribute_requires_extension)
        << Attr.getName() << "cl_intel_fpga_host_pipe";
    return;
  }

  const Type *TypePtr = Ty.getTypePtr();
  if (!TypePtr->isPipeType()) {
    S.Diag(Attr.getLoc(), diag::warn_intel_opencl_attribute_wrong_decl_type)
        << Attr.getName() << 47;
    return;
  }

  D->addAttr(::new (S.Context) OpenCLHostAccessibleAttr(
      Attr.getRange(), S.Context, Attr.getAttributeSpellingListIndex()));
}

static void handleVecLenHint(Sema &S, Decl *D, const AttributeList &Attr) {
  if (!S.getOpenCLOptions().isEnabled("cl_intel_vec_len_hint")) {
    S.Diag(Attr.getLoc(), diag::warn_unknown_attribute_ignored)
        << Attr.getName() << "cl_intel_vec_len_hint";
    return;
  }

  uint32_t VecLen = 0;
  const Expr *E = Attr.getArgAsExpr(0);
  if (!checkUInt32Argument(S, Attr, E, VecLen, 0))
    return;

#define defineRange(...)                                                       \
  std::vector<uint32_t> SupportedLengths = {__VA_ARGS__};                      \
  std::string SupportedLengthsStr(#__VA_ARGS__);

  defineRange(0, 1, 4, 8, 16);
  if (std::find(SupportedLengths.begin(), SupportedLengths.end(), VecLen) ==
      SupportedLengths.end()) {
    S.Diag(Attr.getLoc(), diag::err_attribute_argument_is_not_in_range)
        << SupportedLengthsStr << E->getSourceRange();
    return;
  }

  D->addAttr(::new (S.Context)
                 VecLenHintAttr(Attr.getRange(), S.Context, VecLen,
                                Attr.getAttributeSpellingListIndex()));
}

template <typename AttrTy>
static bool diagnoseMemoryAttrs(Sema &S, Decl *D) {
  if (const auto *A = D->getAttr<AttrTy>())
    if (!A->isImplicit()) {
      S.Diag(A->getLocation(), diag::err_memory_attribute_invalid)
          << A << (S.getLangOpts().OpenCL ? 0 : 1);
      return true;
    }
  return false;
}

template <typename AttrTy, typename AttrTy2, typename... AttrTys>
static inline bool diagnoseMemoryAttrs(Sema &S, Decl *D) {
  bool Diagnosed = diagnoseMemoryAttrs<AttrTy>(S, D);
  return diagnoseMemoryAttrs<AttrTy2, AttrTys...>(S, D) || Diagnosed;
}

static bool IsSlaveMemory(Sema &S, Decl *D) {
  return S.getLangOpts().HLS && D->hasAttr<OpenCLLocalMemSizeAttr>() &&
         D->hasAttr<SlaveMemoryArgumentAttr>();
}

// Handles reqd_work_group_size, work_group_size_hint and max_work_group_size
// attributes
#endif // INTEL_CUSTOMIZATION
template <typename WorkGroupAttr>
static void handleWorkGroupSize(Sema &S, Decl *D,
                                const AttributeList &AL) {
#if INTEL_CUSTOMIZATION
  if (!S.Context.getTargetInfo().getTriple().isINTELFPGAEnvironment() &&
      AL.getKind() == AttributeList::AT_MaxWorkGroupSize) {
    S.Diag(AL.getLoc(), diag::warn_unknown_attribute_ignored)
        << AL.getName();
    return;
  }
#endif // INTEL_CUSTOMIZATION

  uint32_t WGSize[3];
  for (unsigned i = 0; i < 3; ++i) {
    const Expr *E = AL.getArgAsExpr(i);
    if (!checkUInt32Argument(S, AL, E, WGSize[i], i))
      return;
    if (WGSize[i] == 0) {
      S.Diag(AL.getLoc(), diag::err_attribute_argument_is_zero)
        << AL.getName() << E->getSourceRange();
      return;
    }
  }

#if INTEL_CUSTOMIZATION
  if (!checkWorkGroupSizeValues(S, D, AL, WGSize))
    return;

  if (D->hasAttr<AutorunAttr>()) {
    long long int N = 1ll << 32ll;
    if (N % WGSize[0] != 0 || N % WGSize[1] != 0 || N % WGSize[2] != 0) {
      S.Diag(AL.getLoc(), diag::err_opencl_autorun_kernel_wrong_reqd_wg_size);
      return;
    }
  }
#endif // INTEL_CUSTOMIZATION

  WorkGroupAttr *Existing = D->getAttr<WorkGroupAttr>();
  if (Existing && !(Existing->getXDim() == WGSize[0] &&
                    Existing->getYDim() == WGSize[1] &&
                    Existing->getZDim() == WGSize[2]))
    S.Diag(AL.getLoc(), diag::warn_duplicate_attribute) << AL.getName();

  D->addAttr(::new (S.Context) WorkGroupAttr(AL.getRange(), S.Context,
                                             WGSize[0], WGSize[1], WGSize[2],
                                       AL.getAttributeSpellingListIndex()));
}

// Handles intel_reqd_sub_group_size.
static void handleSubGroupSize(Sema &S, Decl *D, const AttributeList &AL) {
  uint32_t SGSize;
  const Expr *E = AL.getArgAsExpr(0);
  if (!checkUInt32Argument(S, AL, E, SGSize))
    return;
  if (SGSize == 0) {
    S.Diag(AL.getLoc(), diag::err_attribute_argument_is_zero)
        << AL.getName() << E->getSourceRange();
    return;
  }

  OpenCLIntelReqdSubGroupSizeAttr *Existing =
      D->getAttr<OpenCLIntelReqdSubGroupSizeAttr>();
  if (Existing && Existing->getSubGroupSize() != SGSize)
    S.Diag(AL.getLoc(), diag::warn_duplicate_attribute) << AL.getName();

  D->addAttr(::new (S.Context) OpenCLIntelReqdSubGroupSizeAttr(
      AL.getRange(), S.Context, SGSize,
      AL.getAttributeSpellingListIndex()));
}

static void handleVecTypeHint(Sema &S, Decl *D, const AttributeList &AL) {
  if (!AL.hasParsedType()) {
    S.Diag(AL.getLoc(), diag::err_attribute_wrong_number_arguments)
      << AL.getName() << 1;
    return;
  }

  TypeSourceInfo *ParmTSI = nullptr;
  QualType ParmType = S.GetTypeFromParser(AL.getTypeArg(), &ParmTSI);
  assert(ParmTSI && "no type source info for attribute argument");

  if (!ParmType->isExtVectorType() && !ParmType->isFloatingType() &&
      (ParmType->isBooleanType() ||
       !ParmType->isIntegralType(S.getASTContext()))) {
    S.Diag(AL.getLoc(), diag::err_attribute_argument_vec_type_hint)
        << ParmType;
    return;
  }

  if (VecTypeHintAttr *A = D->getAttr<VecTypeHintAttr>()) {
    if (!S.Context.hasSameType(A->getTypeHint(), ParmType)) {
      S.Diag(AL.getLoc(), diag::warn_duplicate_attribute) << AL.getName();
      return;
    }
  }

  D->addAttr(::new (S.Context) VecTypeHintAttr(AL.getLoc(), S.Context,
                                               ParmTSI,
                                        AL.getAttributeSpellingListIndex()));
}

SectionAttr *Sema::mergeSectionAttr(Decl *D, SourceRange Range,
                                    StringRef Name,
                                    unsigned AttrSpellingListIndex) {
  if (SectionAttr *ExistingAttr = D->getAttr<SectionAttr>()) {
    if (ExistingAttr->getName() == Name)
      return nullptr;
    Diag(ExistingAttr->getLocation(), diag::warn_mismatched_section);
    Diag(Range.getBegin(), diag::note_previous_attribute);
    return nullptr;
  }
  return ::new (Context) SectionAttr(Range, Context, Name,
                                     AttrSpellingListIndex);
}

bool Sema::checkSectionName(SourceLocation LiteralLoc, StringRef SecName) {
  std::string Error = Context.getTargetInfo().isValidSectionSpecifier(SecName);
  if (!Error.empty()) {
    Diag(LiteralLoc, diag::err_attribute_section_invalid_for_target) << Error;
    return false;
  }
  return true;
}

static void handleSectionAttr(Sema &S, Decl *D, const AttributeList &AL) {
  // Make sure that there is a string literal as the sections's single
  // argument.
  StringRef Str;
  SourceLocation LiteralLoc;
  if (!S.checkStringLiteralArgumentAttr(AL, 0, Str, &LiteralLoc))
    return;

  if (!S.checkSectionName(LiteralLoc, Str))
    return;

  // If the target wants to validate the section specifier, make it happen.
  std::string Error = S.Context.getTargetInfo().isValidSectionSpecifier(Str);
  if (!Error.empty()) {
    S.Diag(LiteralLoc, diag::err_attribute_section_invalid_for_target)
    << Error;
    return;
  }

  unsigned Index = AL.getAttributeSpellingListIndex();
  SectionAttr *NewAttr = S.mergeSectionAttr(D, AL.getRange(), Str, Index);
  if (NewAttr)
    D->addAttr(NewAttr);
}

// Check for things we'd like to warn about. Multiversioning issues are
// handled later in the process, once we know how many exist.
bool Sema::checkTargetAttr(SourceLocation LiteralLoc, StringRef AttrStr) {
  enum FirstParam { Unsupported, Duplicate };
  enum SecondParam { None, Architecture };
  for (auto Str : {"tune=", "fpmath="})
    if (AttrStr.find(Str) != StringRef::npos)
      return Diag(LiteralLoc, diag::warn_unsupported_target_attribute)
             << Unsupported << None << Str;

  TargetAttr::ParsedTargetAttr ParsedAttrs = TargetAttr::parse(AttrStr);

  if (!ParsedAttrs.Architecture.empty() &&
      !Context.getTargetInfo().isValidCPUName(ParsedAttrs.Architecture))
    return Diag(LiteralLoc, diag::warn_unsupported_target_attribute)
           << Unsupported << Architecture << ParsedAttrs.Architecture;

  if (ParsedAttrs.DuplicateArchitecture)
    return Diag(LiteralLoc, diag::warn_unsupported_target_attribute)
           << Duplicate << None << "arch=";

  for (const auto &Feature : ParsedAttrs.Features) {
    auto CurFeature = StringRef(Feature).drop_front(); // remove + or -.
    if (!Context.getTargetInfo().isValidFeatureName(CurFeature))
      return Diag(LiteralLoc, diag::warn_unsupported_target_attribute)
             << Unsupported << None << CurFeature;
  }

  return false;
}

static void handleTargetAttr(Sema &S, Decl *D, const AttributeList &AL) {
  StringRef Str;
  SourceLocation LiteralLoc;
  if (!S.checkStringLiteralArgumentAttr(AL, 0, Str, &LiteralLoc) ||
      S.checkTargetAttr(LiteralLoc, Str))
    return;

  unsigned Index = AL.getAttributeSpellingListIndex();
  TargetAttr *NewAttr =
      ::new (S.Context) TargetAttr(AL.getRange(), S.Context, Str, Index);
  D->addAttr(NewAttr);
}

static void handleCleanupAttr(Sema &S, Decl *D, const AttributeList &AL) {
  Expr *E = AL.getArgAsExpr(0);
  SourceLocation Loc = E->getExprLoc();
  FunctionDecl *FD = nullptr;
  DeclarationNameInfo NI;

  // gcc only allows for simple identifiers. Since we support more than gcc, we
  // will warn the user.
  if (auto *DRE = dyn_cast<DeclRefExpr>(E)) {
    if (DRE->hasQualifier())
      S.Diag(Loc, diag::warn_cleanup_ext);
    FD = dyn_cast<FunctionDecl>(DRE->getDecl());
    NI = DRE->getNameInfo();
    if (!FD) {
      S.Diag(Loc, diag::err_attribute_cleanup_arg_not_function) << 1
        << NI.getName();
      return;
    }
  } else if (auto *ULE = dyn_cast<UnresolvedLookupExpr>(E)) {
    if (ULE->hasExplicitTemplateArgs())
      S.Diag(Loc, diag::warn_cleanup_ext);
    FD = S.ResolveSingleFunctionTemplateSpecialization(ULE, true);
    NI = ULE->getNameInfo();
    if (!FD) {
      S.Diag(Loc, diag::err_attribute_cleanup_arg_not_function) << 2
        << NI.getName();
      if (ULE->getType() == S.Context.OverloadTy)
        S.NoteAllOverloadCandidates(ULE);
      return;
    }
  } else {
    S.Diag(Loc, diag::err_attribute_cleanup_arg_not_function) << 0;
    return;
  }

  if (FD->getNumParams() != 1) {
    S.Diag(Loc, diag::err_attribute_cleanup_func_must_take_one_arg)
      << NI.getName();
    return;
  }

  // We're currently more strict than GCC about what function types we accept.
  // If this ever proves to be a problem it should be easy to fix.
  QualType Ty = S.Context.getPointerType(cast<VarDecl>(D)->getType());
  QualType ParamTy = FD->getParamDecl(0)->getType();
  if (S.CheckAssignmentConstraints(FD->getParamDecl(0)->getLocation(),
                                   ParamTy, Ty) != Sema::Compatible) {
#if INTEL_CUSTOMIZATION
    // CQ#371284 - allow 'PtrToInt' cast for cleanup function's argument.
    // We also need to generate corresponding cast operation (ptrtoint
    // instead of bitcast) at CodeGen stage.
    // For IntelCompat mode only.
    if (S.getLangOpts().IntelCompat &&
        S.CheckAssignmentConstraints(FD->getParamDecl(0)->getLocation(),
                                     ParamTy, Ty) == Sema::PointerToInt) {
      S.Diag(Loc, diag::ext_typecheck_convert_pointer_int)
          << Ty << ParamTy << Sema::AA_Sending << 0;
      S.Diag(FD->getParamDecl(0)->getLocation(),
             diag::note_attribute_cleanup_func_ptr_to_int_conversion)
          << NI.getName();
    } else {
#endif // INTEL_CUSTOMIZATION
    S.Diag(Loc, diag::err_attribute_cleanup_func_arg_incompatible_type)
      << NI.getName() << ParamTy << Ty;
    return;
#if INTEL_CUSTOMIZATION
    }
#endif // INTEL_CUSTOMIZATION
  }

  D->addAttr(::new (S.Context)
             CleanupAttr(AL.getRange(), S.Context, FD,
                         AL.getAttributeSpellingListIndex()));
}

static void handleEnumExtensibilityAttr(Sema &S, Decl *D,
                                        const AttributeList &AL) {
  if (!AL.isArgIdent(0)) {
    S.Diag(AL.getLoc(), diag::err_attribute_argument_n_type)
        << AL.getName() << 0 << AANT_ArgumentIdentifier;
    return;
  }

  EnumExtensibilityAttr::Kind ExtensibilityKind;
  IdentifierInfo *II = AL.getArgAsIdent(0)->Ident;
  if (!EnumExtensibilityAttr::ConvertStrToKind(II->getName(),
                                               ExtensibilityKind)) {
    S.Diag(AL.getLoc(), diag::warn_attribute_type_not_supported)
        << AL.getName() << II;
    return;
  }

  D->addAttr(::new (S.Context) EnumExtensibilityAttr(
      AL.getRange(), S.Context, ExtensibilityKind,
      AL.getAttributeSpellingListIndex()));
}

/// Handle __attribute__((format_arg((idx)))) attribute based on
/// http://gcc.gnu.org/onlinedocs/gcc/Function-Attributes.html
static void handleFormatArgAttr(Sema &S, Decl *D, const AttributeList &AL) {
  Expr *IdxExpr = AL.getArgAsExpr(0);
  ParamIdx Idx;
  if (!checkFunctionOrMethodParameterIndex(S, D, AL, 1, IdxExpr, Idx))
    return;

  // Make sure the format string is really a string.
  QualType Ty = getFunctionOrMethodParamType(D, Idx.getASTIndex());

  bool NotNSStringTy = !isNSStringType(Ty, S.Context);
  if (NotNSStringTy &&
      !isCFStringType(Ty, S.Context) &&
      (!Ty->isPointerType() ||
       !Ty->getAs<PointerType>()->getPointeeType()->isCharType())) {
    S.Diag(AL.getLoc(), diag::err_format_attribute_not)
        << "a string type" << IdxExpr->getSourceRange()
        << getFunctionOrMethodParamRange(D, 0);
    return;
  }
  Ty = getFunctionOrMethodResultType(D);
  if (!isNSStringType(Ty, S.Context) &&
      !isCFStringType(Ty, S.Context) &&
      (!Ty->isPointerType() ||
       !Ty->getAs<PointerType>()->getPointeeType()->isCharType())) {
    S.Diag(AL.getLoc(), diag::err_format_attribute_result_not)
        << (NotNSStringTy ? "string type" : "NSString")
        << IdxExpr->getSourceRange() << getFunctionOrMethodParamRange(D, 0);
    return;
  }

  D->addAttr(::new (S.Context) FormatArgAttr(
      AL.getRange(), S.Context, Idx, AL.getAttributeSpellingListIndex()));
}

enum FormatAttrKind {
  CFStringFormat,
  NSStringFormat,
  StrftimeFormat,
  SupportedFormat,
  IgnoredFormat,
  InvalidFormat
};

/// getFormatAttrKind - Map from format attribute names to supported format
/// types.
static FormatAttrKind getFormatAttrKind(StringRef Format) {
  return llvm::StringSwitch<FormatAttrKind>(Format)
      // Check for formats that get handled specially.
      .Case("NSString", NSStringFormat)
      .Case("CFString", CFStringFormat)
      .Case("strftime", StrftimeFormat)

      // Otherwise, check for supported formats.
      .Cases("scanf", "printf", "printf0", "strfmon", SupportedFormat)
      .Cases("cmn_err", "vcmn_err", "zcmn_err", SupportedFormat)
      .Case("kprintf", SupportedFormat)         // OpenBSD.
      .Case("freebsd_kprintf", SupportedFormat) // FreeBSD.
      .Case("os_trace", SupportedFormat)
      .Case("os_log", SupportedFormat)

      .Cases("gcc_diag", "gcc_cdiag", "gcc_cxxdiag", "gcc_tdiag", IgnoredFormat)
      .Default(InvalidFormat);
}

/// Handle __attribute__((init_priority(priority))) attributes based on
/// http://gcc.gnu.org/onlinedocs/gcc/C_002b_002b-Attributes.html
static void handleInitPriorityAttr(Sema &S, Decl *D,
                                   const AttributeList &AL) {
  if (!S.getLangOpts().CPlusPlus) {
    S.Diag(AL.getLoc(), diag::warn_attribute_ignored) << AL.getName();
    return;
  }
  
  if (S.getCurFunctionOrMethodDecl()) {
    S.Diag(AL.getLoc(), diag::err_init_priority_object_attr);
    AL.setInvalid();
    return;
  }
  QualType T = cast<VarDecl>(D)->getType();
  if (S.Context.getAsArrayType(T))
    T = S.Context.getBaseElementType(T);
  if (!T->getAs<RecordType>()) {
    S.Diag(AL.getLoc(), diag::err_init_priority_object_attr);
    AL.setInvalid();
    return;
  }

  Expr *E = AL.getArgAsExpr(0);
  uint32_t prioritynum;
  if (!checkUInt32Argument(S, AL, E, prioritynum)) {
    AL.setInvalid();
    return;
  }

  if (prioritynum < 101 || prioritynum > 65535) {
    S.Diag(AL.getLoc(), diag::err_attribute_argument_outof_range)
      << E->getSourceRange() << AL.getName() << 101 << 65535;
    AL.setInvalid();
    return;
  }
  D->addAttr(::new (S.Context)
             InitPriorityAttr(AL.getRange(), S.Context, prioritynum,
                              AL.getAttributeSpellingListIndex()));
}

FormatAttr *Sema::mergeFormatAttr(Decl *D, SourceRange Range,
                                  IdentifierInfo *Format, int FormatIdx,
                                  int FirstArg,
                                  unsigned AttrSpellingListIndex) {
  // Check whether we already have an equivalent format attribute.
  for (auto *F : D->specific_attrs<FormatAttr>()) {
    if (F->getType() == Format &&
        F->getFormatIdx() == FormatIdx &&
        F->getFirstArg() == FirstArg) {
      // If we don't have a valid location for this attribute, adopt the
      // location.
      if (F->getLocation().isInvalid())
        F->setRange(Range);
      return nullptr;
    }
  }

  return ::new (Context) FormatAttr(Range, Context, Format, FormatIdx,
                                    FirstArg, AttrSpellingListIndex);
}

/// Handle __attribute__((format(type,idx,firstarg))) attributes based on
/// http://gcc.gnu.org/onlinedocs/gcc/Function-Attributes.html
static void handleFormatAttr(Sema &S, Decl *D, const AttributeList &AL) {
  if (!AL.isArgIdent(0)) {
    S.Diag(AL.getLoc(), diag::err_attribute_argument_n_type)
      << AL.getName() << 1 << AANT_ArgumentIdentifier;
    return;
  }

  // In C++ the implicit 'this' function parameter also counts, and they are
  // counted from one.
  bool HasImplicitThisParam = isInstanceMethod(D);
  unsigned NumArgs = getFunctionOrMethodNumParams(D) + HasImplicitThisParam;

  IdentifierInfo *II = AL.getArgAsIdent(0)->Ident;
  StringRef Format = II->getName();

  if (normalizeName(Format)) {
    // If we've modified the string name, we need a new identifier for it.
    II = &S.Context.Idents.get(Format);
  }

  // Check for supported formats.
  FormatAttrKind Kind = getFormatAttrKind(Format);
  
  if (Kind == IgnoredFormat)
    return;
  
  if (Kind == InvalidFormat) {
    S.Diag(AL.getLoc(), diag::warn_attribute_type_not_supported)
      << AL.getName() << II->getName();
    return;
  }

  // checks for the 2nd argument
  Expr *IdxExpr = AL.getArgAsExpr(1);
  uint32_t Idx;
  if (!checkUInt32Argument(S, AL, IdxExpr, Idx, 2))
    return;

  if (Idx < 1 || Idx > NumArgs) {
    S.Diag(AL.getLoc(), diag::err_attribute_argument_out_of_bounds)
      << AL.getName() << 2 << IdxExpr->getSourceRange();
    return;
  }

  // FIXME: Do we need to bounds check?
  unsigned ArgIdx = Idx - 1;

  if (HasImplicitThisParam) {
    if (ArgIdx == 0) {
      S.Diag(AL.getLoc(),
             diag::err_format_attribute_implicit_this_format_string)
        << IdxExpr->getSourceRange();
      return;
    }
    ArgIdx--;
  }

  // make sure the format string is really a string
  QualType Ty = getFunctionOrMethodParamType(D, ArgIdx);

  if (Kind == CFStringFormat) {
    if (!isCFStringType(Ty, S.Context)) {
      S.Diag(AL.getLoc(), diag::err_format_attribute_not)
        << "a CFString" << IdxExpr->getSourceRange()
        << getFunctionOrMethodParamRange(D, ArgIdx);
      return;
    }
  } else if (Kind == NSStringFormat) {
    // FIXME: do we need to check if the type is NSString*?  What are the
    // semantics?
    if (!isNSStringType(Ty, S.Context)) {
      S.Diag(AL.getLoc(), diag::err_format_attribute_not)
        << "an NSString" << IdxExpr->getSourceRange()
        << getFunctionOrMethodParamRange(D, ArgIdx);
      return;
    }
  } else if (!Ty->isPointerType() ||
             !Ty->getAs<PointerType>()->getPointeeType()->isCharType()) {
    S.Diag(AL.getLoc(), diag::err_format_attribute_not)
      << "a string type" << IdxExpr->getSourceRange()
      << getFunctionOrMethodParamRange(D, ArgIdx);
    return;
  }

  // check the 3rd argument
  Expr *FirstArgExpr = AL.getArgAsExpr(2);
  uint32_t FirstArg;
  if (!checkUInt32Argument(S, AL, FirstArgExpr, FirstArg, 3))
    return;

  // check if the function is variadic if the 3rd argument non-zero
  if (FirstArg != 0) {
    if (isFunctionOrMethodVariadic(D)) {
      ++NumArgs; // +1 for ...
    } else {
      S.Diag(D->getLocation(), diag::err_format_attribute_requires_variadic);
      return;
    }
  }

  // strftime requires FirstArg to be 0 because it doesn't read from any
  // variable the input is just the current time + the format string.
  if (Kind == StrftimeFormat) {
    if (FirstArg != 0) {
      S.Diag(AL.getLoc(), diag::err_format_strftime_third_parameter)
        << FirstArgExpr->getSourceRange();
      return;
    }
  // if 0 it disables parameter checking (to use with e.g. va_list)
  } else if (FirstArg != 0 && FirstArg != NumArgs) {
    S.Diag(AL.getLoc(), diag::err_attribute_argument_out_of_bounds)
      << AL.getName() << 3 << FirstArgExpr->getSourceRange();
    return;
  }

  FormatAttr *NewAttr = S.mergeFormatAttr(D, AL.getRange(), II,
                                          Idx, FirstArg,
                                          AL.getAttributeSpellingListIndex());
  if (NewAttr)
    D->addAttr(NewAttr);
}

static void handleTransparentUnionAttr(Sema &S, Decl *D,
                                       const AttributeList &AL) {
  // Try to find the underlying union declaration.
  RecordDecl *RD = nullptr;
  const auto *TD = dyn_cast<TypedefNameDecl>(D);
  if (TD && TD->getUnderlyingType()->isUnionType())
    RD = TD->getUnderlyingType()->getAsUnionType()->getDecl();
  else
    RD = dyn_cast<RecordDecl>(D);

  if (!RD || !RD->isUnion()) {
    S.Diag(AL.getLoc(), diag::warn_attribute_wrong_decl_type)
      << AL.getName() << ExpectedUnion;
    return;
  }

  if (!RD->isCompleteDefinition()) {
    if (!RD->isBeingDefined())
      S.Diag(AL.getLoc(),
             diag::warn_transparent_union_attribute_not_definition);
    return;
  }

  RecordDecl::field_iterator Field = RD->field_begin(),
                          FieldEnd = RD->field_end();
  if (Field == FieldEnd) {
    S.Diag(AL.getLoc(), diag::warn_transparent_union_attribute_zero_fields);
    return;
  }

  FieldDecl *FirstField = *Field;
  QualType FirstType = FirstField->getType();
  if (FirstType->hasFloatingRepresentation() || FirstType->isVectorType()) {
    S.Diag(FirstField->getLocation(),
           diag::warn_transparent_union_attribute_floating)
      << FirstType->isVectorType() << FirstType;
    return;
  }

  if (FirstType->isIncompleteType())
    return;
  uint64_t FirstSize = S.Context.getTypeSize(FirstType);
  uint64_t FirstAlign = S.Context.getTypeAlign(FirstType);
  for (; Field != FieldEnd; ++Field) {
    QualType FieldType = Field->getType();
    if (FieldType->isIncompleteType())
      return;
    // FIXME: this isn't fully correct; we also need to test whether the
    // members of the union would all have the same calling convention as the
    // first member of the union. Checking just the size and alignment isn't
    // sufficient (consider structs passed on the stack instead of in registers
    // as an example).
    if (S.Context.getTypeSize(FieldType) != FirstSize ||
        S.Context.getTypeAlign(FieldType) > FirstAlign) {
      // Warn if we drop the attribute.
      bool isSize = S.Context.getTypeSize(FieldType) != FirstSize;
      unsigned FieldBits = isSize? S.Context.getTypeSize(FieldType)
                                 : S.Context.getTypeAlign(FieldType);
      S.Diag(Field->getLocation(),
          diag::warn_transparent_union_attribute_field_size_align)
        << isSize << Field->getDeclName() << FieldBits;
      unsigned FirstBits = isSize? FirstSize : FirstAlign;
      S.Diag(FirstField->getLocation(),
             diag::note_transparent_union_first_field_size_align)
        << isSize << FirstBits;
      return;
    }
  }

  RD->addAttr(::new (S.Context)
              TransparentUnionAttr(AL.getRange(), S.Context,
                                   AL.getAttributeSpellingListIndex()));
}

static void handleAnnotateAttr(Sema &S, Decl *D, const AttributeList &AL) {
  // Make sure that there is a string literal as the annotation's single
  // argument.
  StringRef Str;
  if (!S.checkStringLiteralArgumentAttr(AL, 0, Str))
    return;

  // Don't duplicate annotations that are already set.
  for (const auto *I : D->specific_attrs<AnnotateAttr>()) {
    if (I->getAnnotation() == Str)
      return;
  }
  
  D->addAttr(::new (S.Context)
             AnnotateAttr(AL.getRange(), S.Context, Str,
                          AL.getAttributeSpellingListIndex()));
}

static void handleAlignValueAttr(Sema &S, Decl *D,
                                 const AttributeList &AL) {
  S.AddAlignValueAttr(AL.getRange(), D, AL.getArgAsExpr(0),
                      AL.getAttributeSpellingListIndex());
}

void Sema::AddAlignValueAttr(SourceRange AttrRange, Decl *D, Expr *E,
                             unsigned SpellingListIndex) {
  AlignValueAttr TmpAttr(AttrRange, Context, E, SpellingListIndex);
  SourceLocation AttrLoc = AttrRange.getBegin();

  QualType T;
  if (const auto *TD = dyn_cast<TypedefNameDecl>(D))
    T = TD->getUnderlyingType();
  else if (const auto *VD = dyn_cast<ValueDecl>(D))
    T = VD->getType();
  else
    llvm_unreachable("Unknown decl type for align_value");

  if (!T->isDependentType() && !T->isAnyPointerType() &&
      !T->isReferenceType() && !T->isMemberPointerType()) {
    Diag(AttrLoc, diag::warn_attribute_pointer_or_reference_only)
      << &TmpAttr /*TmpAttr.getName()*/ << T << D->getSourceRange();
    return;
  }

  if (!E->isValueDependent()) {
    llvm::APSInt Alignment;
    ExprResult ICE
      = VerifyIntegerConstantExpression(E, &Alignment,
          diag::err_align_value_attribute_argument_not_int,
            /*AllowFold*/ false);
    if (ICE.isInvalid())
      return;

    if (!Alignment.isPowerOf2()) {
      Diag(AttrLoc, diag::err_alignment_not_power_of_two)
        << E->getSourceRange();
      return;
    }

    D->addAttr(::new (Context)
               AlignValueAttr(AttrRange, Context, ICE.get(),
               SpellingListIndex));
    return;
  }

  // Save dependent expressions in the AST to be instantiated.
  D->addAttr(::new (Context) AlignValueAttr(TmpAttr));
}

static void handleAlignedAttr(Sema &S, Decl *D, const AttributeList &AL) {
#if INTEL_CUSTOMIZATION
  // Fix for CQ368132: __declspec (align) in icc can take more than one
  // argument.
  if (!S.getLangOpts().IntelCompat)
#endif // INTEL_CUSTOMIZATION
  // check the attribute arguments.
  if (AL.getNumArgs() > 1) {
    S.Diag(AL.getLoc(), diag::err_attribute_wrong_number_arguments)
      << AL.getName() << 1;
    return;
  }

  if (AL.getNumArgs() == 0) {
#if INTEL_CUSTOMIZATION
    // Fix for CQ368132: __declspec (align) in icc can take more than one
    // argument.
    D->addAttr(::new (S.Context) AlignedAttr(
        AL.getRange(), S.Context, true, nullptr, /*IsOffsetExpr=*/true,
        /*Offset=*/nullptr, AL.getAttributeSpellingListIndex()));
#else
    D->addAttr(::new (S.Context) AlignedAttr(AL.getRange(), S.Context,
               true, nullptr, AL.getAttributeSpellingListIndex()));
#endif // INTEL_CUSTOMIZATION
    return;
  }

  Expr *E = AL.getArgAsExpr(0);
  if (AL.isPackExpansion() && !E->containsUnexpandedParameterPack()) {
    S.Diag(AL.getEllipsisLoc(),
           diag::err_pack_expansion_without_parameter_packs);
    return;
  }

  if (!AL.isPackExpansion() && S.DiagnoseUnexpandedParameterPack(E))
    return;

  if (E->isValueDependent()) {
    if (const auto *TND = dyn_cast<TypedefNameDecl>(D)) {
      if (!TND->getUnderlyingType()->isDependentType()) {
        S.Diag(AL.getLoc(), diag::err_alignment_dependent_typedef_name)
            << E->getSourceRange();
        return;
      }
    }
  }

#if INTEL_CUSTOMIZATION
  // Fix for CQ368132: __declspec (align) in icc can take more than one
  // argument.
  Expr *Offset = nullptr;
  if (E && S.getLangOpts().IntelCompat && AL.getNumArgs() > 1) {
    Offset = AL.getArgAsExpr(1);
    if (AL.isPackExpansion() && !Offset->containsUnexpandedParameterPack()) {
      S.Diag(AL.getEllipsisLoc(),
             diag::err_pack_expansion_without_parameter_packs);
      return;
    }

    if (!AL.isPackExpansion() && S.DiagnoseUnexpandedParameterPack(Offset))
      return;
  }
  S.AddAlignedAttr(AL.getRange(), D, E, Offset,
                   AL.getAttributeSpellingListIndex(),
                   AL.isPackExpansion());
#else
  S.AddAlignedAttr(AL.getRange(), D, E, AL.getAttributeSpellingListIndex(),
                   AL.isPackExpansion());
#endif // INTEL_CUSTOMIZATION
}

#if INTEL_CUSTOMIZATION
// Fix for CQ368132: __declspec (align) in icc can take more than one argument.
void Sema::AddAlignedAttr(SourceRange AttrRange, Decl *D, Expr *E, Expr *Offset,
                          unsigned SpellingListIndex, bool IsPackExpansion) {
  AlignedAttr TmpAttr(AttrRange, Context, true, E, /*IsOffsetExpr=*/true,
                      Offset, SpellingListIndex);
#else
void Sema::AddAlignedAttr(SourceRange AttrRange, Decl *D, Expr *E,
                          unsigned SpellingListIndex, bool IsPackExpansion) {
  AlignedAttr TmpAttr(AttrRange, Context, true, E, SpellingListIndex);
#endif // INTEL_CUSTOMIZATION
  SourceLocation AttrLoc = AttrRange.getBegin();

  // C++11 alignas(...) and C11 _Alignas(...) have additional requirements.
  if (TmpAttr.isAlignas()) {
    // C++11 [dcl.align]p1:
    //   An alignment-specifier may be applied to a variable or to a class
    //   data member, but it shall not be applied to a bit-field, a function
    //   parameter, the formal parameter of a catch clause, or a variable
    //   declared with the register storage class specifier. An
    //   alignment-specifier may also be applied to the declaration of a class
    //   or enumeration type.
    // C11 6.7.5/2:
    //   An alignment attribute shall not be specified in a declaration of
    //   a typedef, or a bit-field, or a function, or a parameter, or an
    //   object declared with the register storage-class specifier.
    int DiagKind = -1;
    if (isa<ParmVarDecl>(D)) {
      DiagKind = 0;
    } else if (const auto *VD = dyn_cast<VarDecl>(D)) {
      if (VD->getStorageClass() == SC_Register)
        DiagKind = 1;
      if (VD->isExceptionVariable())
        DiagKind = 2;
    } else if (const auto *FD = dyn_cast<FieldDecl>(D)) {
      if (FD->isBitField())
        DiagKind = 3;
    } else if (!isa<TagDecl>(D)) {
      Diag(AttrLoc, diag::err_attribute_wrong_decl_type) << &TmpAttr
        << (TmpAttr.isC11() ? ExpectedVariableOrField
                            : ExpectedVariableFieldOrTag);
      return;
    }
    if (DiagKind != -1) {
      Diag(AttrLoc, diag::err_alignas_attribute_wrong_decl_type)
        << &TmpAttr << DiagKind;
      return;
    }
  }

  if (E->isTypeDependent() || E->isValueDependent()) {
    // Save dependent expressions in the AST to be instantiated.
    AlignedAttr *AA = ::new (Context) AlignedAttr(TmpAttr);
    AA->setPackExpansion(IsPackExpansion);
    D->addAttr(AA);
    return;
  }
#if INTEL_CUSTOMIZATION
  // Fix for CQ368132: __declspec (align) in icc can take more than one
  // argument.
  if (getLangOpts().IntelCompat && Offset &&
      (Offset->isTypeDependent() || Offset->isValueDependent())) {
    // Save dependent expressions in the AST to be instantiated.
    AlignedAttr *AA = ::new (Context) AlignedAttr(TmpAttr);
    AA->setPackExpansion(IsPackExpansion);
    D->addAttr(AA);
    return;
  }
#endif // INTEL_CUSTOMIZATION

  // FIXME: Cache the number on the AL object?
  llvm::APSInt Alignment;
  ExprResult ICE
    = VerifyIntegerConstantExpression(E, &Alignment,
        diag::err_aligned_attribute_argument_not_int,
        /*AllowFold*/ false);
  if (ICE.isInvalid())
    return;
#if INTEL_CUSTOMIZATION
  // Fix for CQ368132: __declspec (align) in icc can take more than one
  // argument.
  ExprResult ICEOffset;
  if (getLangOpts().IntelCompat && Offset) {
    llvm::APSInt OffsetVal(32);
    ICEOffset = VerifyIntegerConstantExpression(
        Offset, &OffsetVal, diag::err_aligned_attribute_argument_not_int,
        /*AllowFold*/ false);
    if (ICEOffset.isInvalid())
      return;
  }
#endif // INTEL_CUSTOMIZATION

  uint64_t AlignVal = Alignment.getZExtValue();

  // C++11 [dcl.align]p2:
  //   -- if the constant expression evaluates to zero, the alignment
  //      specifier shall have no effect
  // C11 6.7.5p6:
  //   An alignment specification of zero has no effect.
  if (!(TmpAttr.isAlignas() && !Alignment)) {
    if (!llvm::isPowerOf2_64(AlignVal)) {
      Diag(AttrLoc, diag::err_alignment_not_power_of_two)
        << E->getSourceRange();
      return;
    }
  }

  // Alignment calculations can wrap around if it's greater than 2**28.
  unsigned MaxValidAlignment =
      Context.getTargetInfo().getTriple().isOSBinFormatCOFF() ? 8192
                                                              : 268435456;
  if (AlignVal > MaxValidAlignment) {
    Diag(AttrLoc, diag::err_attribute_aligned_too_great) << MaxValidAlignment
                                                         << E->getSourceRange();
    return;
  }

  if (Context.getTargetInfo().isTLSSupported()) {
    unsigned MaxTLSAlign =
        Context.toCharUnitsFromBits(Context.getTargetInfo().getMaxTLSAlign())
            .getQuantity();
    const auto *VD = dyn_cast<VarDecl>(D);
    if (MaxTLSAlign && AlignVal > MaxTLSAlign && VD &&
        VD->getTLSKind() != VarDecl::TLS_None) {
      Diag(VD->getLocation(), diag::err_tls_var_aligned_over_maximum)
          << (unsigned)AlignVal << VD << MaxTLSAlign;
      return;
    }
  }

#if INTEL_CUSTOMIZATION
  // Fix for CQ368132: __declspec (align) in icc can take more than one
  // argument.
  AlignedAttr *AA = ::new (Context)
      AlignedAttr(AttrRange, Context, true, ICE.get(), /*IsOffsetExpr=*/true,
                  ICEOffset.get(), SpellingListIndex);
#else
  AlignedAttr *AA = ::new (Context) AlignedAttr(AttrRange, Context, true,
                                                ICE.get(), SpellingListIndex);
#endif // INTEL_CUSTOMIZATION
  AA->setPackExpansion(IsPackExpansion);
  D->addAttr(AA);
}

void Sema::AddAlignedAttr(SourceRange AttrRange, Decl *D, TypeSourceInfo *TS,
                          unsigned SpellingListIndex, bool IsPackExpansion) {
  // FIXME: Cache the number on the AL object if non-dependent?
  // FIXME: Perform checking of type validity
#if INTEL_CUSTOMIZATION
  // Fix for CQ368132: __declspec (align) in icc can take more than one
  // argument.
  AlignedAttr *AA = ::new (Context)
      AlignedAttr(AttrRange, Context, false, TS, /*IsOffsetExpr=*/true,
                  /*Offset=*/nullptr, SpellingListIndex);
#else
  AlignedAttr *AA = ::new (Context) AlignedAttr(AttrRange, Context, false, TS,
                                                SpellingListIndex);
#endif // INTEL_CUSTOMIZATION
  AA->setPackExpansion(IsPackExpansion);
  D->addAttr(AA);
}

void Sema::CheckAlignasUnderalignment(Decl *D) {
  assert(D->hasAttrs() && "no attributes on decl");

  QualType UnderlyingTy, DiagTy;
  if (const auto *VD = dyn_cast<ValueDecl>(D)) {
    UnderlyingTy = DiagTy = VD->getType();
  } else {
    UnderlyingTy = DiagTy = Context.getTagDeclType(cast<TagDecl>(D));
    if (const auto *ED = dyn_cast<EnumDecl>(D))
      UnderlyingTy = ED->getIntegerType();
  }
  if (DiagTy->isDependentType() || DiagTy->isIncompleteType())
    return;

  // C++11 [dcl.align]p5, C11 6.7.5/4:
  //   The combined effect of all alignment attributes in a declaration shall
  //   not specify an alignment that is less strict than the alignment that
  //   would otherwise be required for the entity being declared.
  AlignedAttr *AlignasAttr = nullptr;
  unsigned Align = 0;
  for (auto *I : D->specific_attrs<AlignedAttr>()) {
    if (I->isAlignmentDependent())
      return;
    if (I->isAlignas())
      AlignasAttr = I;
    Align = std::max(Align, I->getAlignment(Context));
  }

  if (AlignasAttr && Align) {
    CharUnits RequestedAlign = Context.toCharUnitsFromBits(Align);
    CharUnits NaturalAlign = Context.getTypeAlignInChars(UnderlyingTy);
    if (NaturalAlign > RequestedAlign)
      Diag(AlignasAttr->getLocation(), diag::err_alignas_underaligned)
        << DiagTy << (unsigned)NaturalAlign.getQuantity();
  }
}

bool Sema::checkMSInheritanceAttrOnDefinition(
    CXXRecordDecl *RD, SourceRange Range, bool BestCase,
    MSInheritanceAttr::Spelling SemanticSpelling) {
  assert(RD->hasDefinition() && "RD has no definition!");

  // We may not have seen base specifiers or any virtual methods yet.  We will
  // have to wait until the record is defined to catch any mismatches.
  if (!RD->getDefinition()->isCompleteDefinition())
    return false;

  // The unspecified model never matches what a definition could need.
  if (SemanticSpelling == MSInheritanceAttr::Keyword_unspecified_inheritance)
    return false;

  if (BestCase) {
    if (RD->calculateInheritanceModel() == SemanticSpelling)
      return false;
  } else {
    if (RD->calculateInheritanceModel() <= SemanticSpelling)
      return false;
  }

  Diag(Range.getBegin(), diag::err_mismatched_ms_inheritance)
      << 0 /*definition*/;
  Diag(RD->getDefinition()->getLocation(), diag::note_defined_here)
      << RD->getNameAsString();
  return true;
}

/// parseModeAttrArg - Parses attribute mode string and returns parsed type
/// attribute.
static void parseModeAttrArg(Sema &S, StringRef Str, unsigned &DestWidth,
                             bool &IntegerMode, bool &ComplexMode) {
  IntegerMode = true;
  ComplexMode = false;
  switch (Str.size()) {
  case 2:
    switch (Str[0]) {
    case 'Q':
      DestWidth = 8;
      break;
    case 'H':
      DestWidth = 16;
      break;
    case 'S':
      DestWidth = 32;
      break;
    case 'D':
      DestWidth = 64;
      break;
    case 'X':
      DestWidth = 96;
      break;
    case 'T':
      DestWidth = 128;
      break;
    }
    if (Str[1] == 'F') {
      IntegerMode = false;
    } else if (Str[1] == 'C') {
      IntegerMode = false;
      ComplexMode = true;
    } else if (Str[1] != 'I') {
      DestWidth = 0;
    }
    break;
  case 4:
    // FIXME: glibc uses 'word' to define register_t; this is narrower than a
    // pointer on PIC16 and other embedded platforms.
    if (Str == "word")
      DestWidth = S.Context.getTargetInfo().getRegisterWidth();
    else if (Str == "byte")
      DestWidth = S.Context.getTargetInfo().getCharWidth();
    break;
  case 7:
    if (Str == "pointer")
      DestWidth = S.Context.getTargetInfo().getPointerWidth(0);
    break;
  case 11:
    if (Str == "unwind_word")
      DestWidth = S.Context.getTargetInfo().getUnwindWordWidth();
    break;
  }
}

/// handleModeAttr - This attribute modifies the width of a decl with primitive
/// type.
///
/// Despite what would be logical, the mode attribute is a decl attribute, not a
/// type attribute: 'int ** __attribute((mode(HI))) *G;' tries to make 'G' be
/// HImode, not an intermediate pointer.
#if INTEL_CUSTOMIZATION
static void handleModeAttr(Sema &S, Decl *D, const AttributeList &AL,
                           QualType *CurTy = nullptr) { // INTEL
#endif // INTEL_CUSTOMIZATION
  // This attribute isn't documented, but glibc uses it.  It changes
  // the width of an int or unsigned int to the specified size.
  if (!AL.isArgIdent(0)) {
    S.Diag(AL.getLoc(), diag::err_attribute_argument_type) << AL.getName()
      << AANT_ArgumentIdentifier;
    return;
  }

  assert(((D && !CurTy) || (CurTy && !D)) && "Invalid arguments");  // INTEL

  IdentifierInfo *Name = AL.getArgAsIdent(0)->Ident;

  S.AddModeAttr(AL.getRange(), D, Name,                            // INTEL
                AL.getAttributeSpellingListIndex(), false, CurTy); // INTEL
}

void Sema::AddModeAttr(SourceRange AttrRange, Decl *D, IdentifierInfo *Name,
                       unsigned SpellingListIndex,
                       bool InInstantiation,                  // INTEL
                       QualType *CurTy) {                     // INTEL
  StringRef Str = Name->getName();
  normalizeName(Str);
  SourceLocation AttrLoc = AttrRange.getBegin();

#if INTEL_CUSTOMIZATION
  // CQ#369184 - decimal types are not supported, so handle this gracefully.
  if (getLangOpts().IntelCompat && D && Str.size() == 2 && Str[1] == 'D') {
    Diag(AttrLoc, diag::err_decimal_unsupported);
    return;
  }
#endif // INTEL_CUSTOMIZATION
  unsigned DestWidth = 0;
  bool IntegerMode = true;
  bool ComplexMode = false;
  llvm::APInt VectorSize(64, 0);
  if (Str.size() >= 4 && Str[0] == 'V') {
    // Minimal length of vector mode is 4: 'V' + NUMBER(>=1) + TYPE(>=2).
    size_t StrSize = Str.size();
    size_t VectorStringLength = 0;
    while ((VectorStringLength + 1) < StrSize &&
           isdigit(Str[VectorStringLength + 1]))
      ++VectorStringLength;
    if (VectorStringLength &&
        !Str.substr(1, VectorStringLength).getAsInteger(10, VectorSize) &&
        VectorSize.isPowerOf2()) {
      parseModeAttrArg(*this, Str.substr(VectorStringLength + 1), DestWidth,
                       IntegerMode, ComplexMode);
      // Avoid duplicate warning from template instantiation.
      if (!InInstantiation)
        Diag(AttrLoc, diag::warn_vector_mode_deprecated);
    } else {
      VectorSize = 0;
    }
  }

  if (!VectorSize)
    parseModeAttrArg(*this, Str, DestWidth, IntegerMode, ComplexMode);

  // FIXME: Sync this with InitializePredefinedMacros; we need to match int8_t
  // and friends, at least with glibc.
  // FIXME: Make sure floating-point mappings are accurate
  // FIXME: Support XF and TF types
  if (!DestWidth) {
    Diag(AttrLoc, diag::err_machine_mode) << 0 /*Unknown*/ << Name;
    return;
  }

  QualType OldTy;
  if (D) {  // INTEL
  if (const auto *TD = dyn_cast<TypedefNameDecl>(D))
    OldTy = TD->getUnderlyingType();
  else if (const auto *ED = dyn_cast<EnumDecl>(D)) {
    // Something like 'typedef enum { X } __attribute__((mode(XX))) T;'.
    // Try to get type from enum declaration, default to int.
    OldTy = ED->getIntegerType();
    if (OldTy.isNull())
      OldTy = Context.IntTy;
  } else
    OldTy = cast<ValueDecl>(D)->getType();
  } else            // INTEL
    OldTy = *CurTy; // INTEL

  if (D)  // INTEL
  if (OldTy->isDependentType()) {
    D->addAttr(::new (Context)
               ModeAttr(AttrRange, Context, Name, SpellingListIndex));
    return;
  }

  // Base type can also be a vector type (see PR17453).
  // Distinguish between base type and base element type.
  QualType OldElemTy = OldTy;
  if (const auto *VT = OldTy->getAs<VectorType>())
    OldElemTy = VT->getElementType();

  // GCC allows 'mode' attribute on enumeration types (even incomplete), except
  // for vector modes. So, 'enum X __attribute__((mode(QI)));' forms a complete
  // type, 'enum { A } __attribute__((mode(V4SI)))' is rejected.
  if (((D && isa<EnumDecl>(D)) || OldElemTy->getAs<EnumType>()) && // INTEL
      VectorSize.getBoolValue()) {
    Diag(AttrLoc, diag::err_enum_mode_vector_type) << Name << AttrRange;
    return;
  }
  bool IntegralOrAnyEnumType =
      OldElemTy->isIntegralOrEnumerationType() || OldElemTy->getAs<EnumType>();

  if (!OldElemTy->getAs<BuiltinType>() && !OldElemTy->isComplexType() &&
      !IntegralOrAnyEnumType)
    Diag(AttrLoc, diag::err_mode_not_primitive);
  else if (IntegerMode) {
    if (!IntegralOrAnyEnumType)
      Diag(AttrLoc, diag::err_mode_wrong_type);
  } else if (ComplexMode) {
    if (!OldElemTy->isComplexType())
      Diag(AttrLoc, diag::err_mode_wrong_type);
  } else {
    if (!OldElemTy->isFloatingType())
      Diag(AttrLoc, diag::err_mode_wrong_type);
  }

  QualType NewElemTy;

  if (IntegerMode)
    NewElemTy = Context.getIntTypeForBitwidth(DestWidth,
                                              OldElemTy->isSignedIntegerType());
  else
    NewElemTy = Context.getRealTypeForBitwidth(DestWidth);

  if (D)  // INTEL
  if (NewElemTy.isNull()) {
    Diag(AttrLoc, diag::err_machine_mode) << 1 /*Unsupported*/ << Name;
    return;
  }

  if (ComplexMode) {
    NewElemTy = Context.getComplexType(NewElemTy);
  }

  QualType NewTy = NewElemTy;
  if (VectorSize.getBoolValue()) {
    NewTy = Context.getVectorType(NewTy, VectorSize.getZExtValue(),
                                  VectorType::GenericVector);
  } else if (const auto *OldVT = OldTy->getAs<VectorType>()) {
    // Complex machine mode does not support base vector types.
    if (D)  // INTEL
    if (ComplexMode) {
      Diag(AttrLoc, diag::err_complex_mode_vector_type);
      return;
    }
    unsigned NumElements = Context.getTypeSize(OldElemTy) *
                           OldVT->getNumElements() /
                           Context.getTypeSize(NewElemTy);
    NewTy =
        Context.getVectorType(NewElemTy, NumElements, OldVT->getVectorKind());
  }

  if (NewTy.isNull()) {
    Diag(AttrLoc, diag::err_mode_wrong_type);
    return;
  }

#if INTEL_CUSTOMIZATION
  // CQ380256: 'mode' attribute ignored when parsing type
  if (!D) {
    *CurTy = NewTy;
    return;
  }
#endif // INTEL CUSTOMIZATION
  // Install the new type.
  if (auto *TD = dyn_cast<TypedefNameDecl>(D))
    TD->setModedTypeSourceInfo(TD->getTypeSourceInfo(), NewTy);
  else if (auto *ED = dyn_cast<EnumDecl>(D))
    ED->setIntegerType(NewTy);
  else
    cast<ValueDecl>(D)->setType(NewTy);

  D->addAttr(::new (Context)
             ModeAttr(AttrRange, Context, Name, SpellingListIndex));
}

#if INTEL_CUSTOMIZATION
// CQ380256: 'mode' attribute ignored when parsing type
// In fact this attribute could modify type, e.g. inside cast expression
void Sema::HandleModeAttr(const AttributeList &AL, QualType *CurTy) {
  handleModeAttr(*this, nullptr, AL, CurTy);
}
#endif // INTEL CUSTOMIZATION

static void handleNoDebugAttr(Sema &S, Decl *D, const AttributeList &AL) {
  D->addAttr(::new (S.Context)
             NoDebugAttr(AL.getRange(), S.Context,
                         AL.getAttributeSpellingListIndex()));
}

AlwaysInlineAttr *Sema::mergeAlwaysInlineAttr(Decl *D, SourceRange Range,
                                              IdentifierInfo *Ident,
                                              unsigned AttrSpellingListIndex) {
  if (OptimizeNoneAttr *Optnone = D->getAttr<OptimizeNoneAttr>()) {
    Diag(Range.getBegin(), diag::warn_attribute_ignored) << Ident;
    Diag(Optnone->getLocation(), diag::note_conflicting_attribute);
    return nullptr;
  }

  if (D->hasAttr<AlwaysInlineAttr>())
    return nullptr;

  return ::new (Context) AlwaysInlineAttr(Range, Context,
                                          AttrSpellingListIndex);
}

CommonAttr *Sema::mergeCommonAttr(Decl *D, SourceRange Range,
                                  IdentifierInfo *Ident,
                                  unsigned AttrSpellingListIndex) {
  if (checkAttrMutualExclusion<InternalLinkageAttr>(*this, D, Range, Ident))
    return nullptr;

  return ::new (Context) CommonAttr(Range, Context, AttrSpellingListIndex);
}

InternalLinkageAttr *
Sema::mergeInternalLinkageAttr(Decl *D, SourceRange Range,
                               IdentifierInfo *Ident,
                               unsigned AttrSpellingListIndex) {
  if (const auto *VD = dyn_cast<VarDecl>(D)) {
    // Attribute applies to Var but not any subclass of it (like ParmVar,
    // ImplicitParm or VarTemplateSpecialization).
    if (VD->getKind() != Decl::Var) {
      Diag(Range.getBegin(), diag::warn_attribute_wrong_decl_type)
          << Ident << (getLangOpts().CPlusPlus ? ExpectedFunctionVariableOrClass
                                               : ExpectedVariableOrFunction);
      return nullptr;
    }
    // Attribute does not apply to non-static local variables.
    if (VD->hasLocalStorage()) {
      Diag(VD->getLocation(), diag::warn_internal_linkage_local_storage);
      return nullptr;
    }
  }

  if (checkAttrMutualExclusion<CommonAttr>(*this, D, Range, Ident))
    return nullptr;

  return ::new (Context)
      InternalLinkageAttr(Range, Context, AttrSpellingListIndex);
}

MinSizeAttr *Sema::mergeMinSizeAttr(Decl *D, SourceRange Range,
                                    unsigned AttrSpellingListIndex) {
  if (OptimizeNoneAttr *Optnone = D->getAttr<OptimizeNoneAttr>()) {
    Diag(Range.getBegin(), diag::warn_attribute_ignored) << "'minsize'";
    Diag(Optnone->getLocation(), diag::note_conflicting_attribute);
    return nullptr;
  }

  if (D->hasAttr<MinSizeAttr>())
    return nullptr;

  return ::new (Context) MinSizeAttr(Range, Context, AttrSpellingListIndex);
}

OptimizeNoneAttr *Sema::mergeOptimizeNoneAttr(Decl *D, SourceRange Range,
                                              unsigned AttrSpellingListIndex) {
  if (AlwaysInlineAttr *Inline = D->getAttr<AlwaysInlineAttr>()) {
    Diag(Inline->getLocation(), diag::warn_attribute_ignored) << Inline;
    Diag(Range.getBegin(), diag::note_conflicting_attribute);
    D->dropAttr<AlwaysInlineAttr>();
  }
  if (MinSizeAttr *MinSize = D->getAttr<MinSizeAttr>()) {
    Diag(MinSize->getLocation(), diag::warn_attribute_ignored) << MinSize;
    Diag(Range.getBegin(), diag::note_conflicting_attribute);
    D->dropAttr<MinSizeAttr>();
  }

  if (D->hasAttr<OptimizeNoneAttr>())
    return nullptr;

  return ::new (Context) OptimizeNoneAttr(Range, Context,
                                          AttrSpellingListIndex);
}

static void handleAlwaysInlineAttr(Sema &S, Decl *D,
                                   const AttributeList &AL) {
  if (checkAttrMutualExclusion<NotTailCalledAttr>(S, D, AL.getRange(),
                                                  AL.getName()))
    return;

  if (AlwaysInlineAttr *Inline = S.mergeAlwaysInlineAttr(
          D, AL.getRange(), AL.getName(),
          AL.getAttributeSpellingListIndex()))
    D->addAttr(Inline);
}

static void handleMinSizeAttr(Sema &S, Decl *D, const AttributeList &AL) {
  if (MinSizeAttr *MinSize = S.mergeMinSizeAttr(
          D, AL.getRange(), AL.getAttributeSpellingListIndex()))
    D->addAttr(MinSize);
}

static void handleOptimizeNoneAttr(Sema &S, Decl *D,
                                   const AttributeList &AL) {
  if (OptimizeNoneAttr *Optnone = S.mergeOptimizeNoneAttr(
          D, AL.getRange(), AL.getAttributeSpellingListIndex()))
    D->addAttr(Optnone);
}

static void handleConstantAttr(Sema &S, Decl *D, const AttributeList &AL) {
  if (checkAttrMutualExclusion<CUDASharedAttr>(S, D, AL.getRange(),
                                               AL.getName()))
    return;
  const auto *VD = cast<VarDecl>(D);
  if (!VD->hasGlobalStorage()) {
    S.Diag(AL.getLoc(), diag::err_cuda_nonglobal_constant);
    return;
  }
  D->addAttr(::new (S.Context) CUDAConstantAttr(
      AL.getRange(), S.Context, AL.getAttributeSpellingListIndex()));
}

static void handleSharedAttr(Sema &S, Decl *D, const AttributeList &AL) {
  if (checkAttrMutualExclusion<CUDAConstantAttr>(S, D, AL.getRange(),
                                                 AL.getName()))
    return;
  const auto *VD = cast<VarDecl>(D);
  // extern __shared__ is only allowed on arrays with no length (e.g.
  // "int x[]").
  if (!S.getLangOpts().CUDARelocatableDeviceCode && VD->hasExternalStorage() &&
      !isa<IncompleteArrayType>(VD->getType())) {
    S.Diag(AL.getLoc(), diag::err_cuda_extern_shared) << VD;
    return;
  }
  if (S.getLangOpts().CUDA && VD->hasLocalStorage() &&
      S.CUDADiagIfHostCode(AL.getLoc(), diag::err_cuda_host_shared)
          << S.CurrentCUDATarget())
    return;
  D->addAttr(::new (S.Context) CUDASharedAttr(
      AL.getRange(), S.Context, AL.getAttributeSpellingListIndex()));
}

static void handleGlobalAttr(Sema &S, Decl *D, const AttributeList &AL) {
  if (checkAttrMutualExclusion<CUDADeviceAttr>(S, D, AL.getRange(),
                                               AL.getName()) ||
      checkAttrMutualExclusion<CUDAHostAttr>(S, D, AL.getRange(),
                                             AL.getName())) {
    return;
  }
  const auto *FD = cast<FunctionDecl>(D);
  if (!FD->getReturnType()->isVoidType()) {
    SourceRange RTRange = FD->getReturnTypeSourceRange();
    S.Diag(FD->getTypeSpecStartLoc(), diag::err_kern_type_not_void_return)
        << FD->getType()
        << (RTRange.isValid() ? FixItHint::CreateReplacement(RTRange, "void")
                              : FixItHint());
    return;
  }
  if (const auto *Method = dyn_cast<CXXMethodDecl>(FD)) {
    if (Method->isInstance()) {
      S.Diag(Method->getLocStart(), diag::err_kern_is_nonstatic_method)
          << Method;
      return;
    }
    S.Diag(Method->getLocStart(), diag::warn_kern_is_method) << Method;
  }
  // Only warn for "inline" when compiling for host, to cut down on noise.
  if (FD->isInlineSpecified() && !S.getLangOpts().CUDAIsDevice)
    S.Diag(FD->getLocStart(), diag::warn_kern_is_inline) << FD;

  D->addAttr(::new (S.Context)
              CUDAGlobalAttr(AL.getRange(), S.Context,
                             AL.getAttributeSpellingListIndex()));
}

static void handleGNUInlineAttr(Sema &S, Decl *D, const AttributeList &AL) {
  const auto *Fn = cast<FunctionDecl>(D);
  if (!Fn->isInlineSpecified()) {
    S.Diag(AL.getLoc(), diag::warn_gnu_inline_attribute_requires_inline);
    return;
  }

  D->addAttr(::new (S.Context)
             GNUInlineAttr(AL.getRange(), S.Context,
                           AL.getAttributeSpellingListIndex()));
}

static void handleCallConvAttr(Sema &S, Decl *D, const AttributeList &AL) {
  if (hasDeclarator(D)) return;

  // Diagnostic is emitted elsewhere: here we store the (valid) AL
  // in the Decl node for syntactic reasoning, e.g., pretty-printing.
  CallingConv CC;
  if (S.CheckCallingConvAttr(AL, CC, /*FD*/nullptr))
    return;

  if (!isa<ObjCMethodDecl>(D)) {
    S.Diag(AL.getLoc(), diag::warn_attribute_wrong_decl_type)
      << AL.getName() << ExpectedFunctionOrMethod;
    return;
  }

  switch (AL.getKind()) {
  case AttributeList::AT_FastCall:
    D->addAttr(::new (S.Context)
               FastCallAttr(AL.getRange(), S.Context,
                            AL.getAttributeSpellingListIndex()));
    return;
  case AttributeList::AT_StdCall:
    D->addAttr(::new (S.Context)
               StdCallAttr(AL.getRange(), S.Context,
                           AL.getAttributeSpellingListIndex()));
    return;
  case AttributeList::AT_ThisCall:
    D->addAttr(::new (S.Context)
               ThisCallAttr(AL.getRange(), S.Context,
                            AL.getAttributeSpellingListIndex()));
    return;
  case AttributeList::AT_CDecl:
    D->addAttr(::new (S.Context)
               CDeclAttr(AL.getRange(), S.Context,
                         AL.getAttributeSpellingListIndex()));
    return;
  case AttributeList::AT_Pascal:
    D->addAttr(::new (S.Context)
               PascalAttr(AL.getRange(), S.Context,
                          AL.getAttributeSpellingListIndex()));
    return;
  case AttributeList::AT_SwiftCall:
    D->addAttr(::new (S.Context)
               SwiftCallAttr(AL.getRange(), S.Context,
                             AL.getAttributeSpellingListIndex()));
    return;
  case AttributeList::AT_VectorCall:
    D->addAttr(::new (S.Context)
               VectorCallAttr(AL.getRange(), S.Context,
                              AL.getAttributeSpellingListIndex()));
    return;
  case AttributeList::AT_MSABI:
    D->addAttr(::new (S.Context)
               MSABIAttr(AL.getRange(), S.Context,
                         AL.getAttributeSpellingListIndex()));
    return;
  case AttributeList::AT_SysVABI:
    D->addAttr(::new (S.Context)
               SysVABIAttr(AL.getRange(), S.Context,
                           AL.getAttributeSpellingListIndex()));
    return;
  case AttributeList::AT_RegCall:
    D->addAttr(::new (S.Context) RegCallAttr(
        AL.getRange(), S.Context, AL.getAttributeSpellingListIndex()));
    return;
  case AttributeList::AT_Pcs: {
    PcsAttr::PCSType PCS;
    switch (CC) {
    case CC_AAPCS:
      PCS = PcsAttr::AAPCS;
      break;
    case CC_AAPCS_VFP:
      PCS = PcsAttr::AAPCS_VFP;
      break;
    default:
      llvm_unreachable("unexpected calling convention in pcs attribute");
    }

    D->addAttr(::new (S.Context)
               PcsAttr(AL.getRange(), S.Context, PCS,
                       AL.getAttributeSpellingListIndex()));
    return;
  }
  case AttributeList::AT_IntelOclBicc:
    D->addAttr(::new (S.Context)
               IntelOclBiccAttr(AL.getRange(), S.Context,
                                AL.getAttributeSpellingListIndex()));
    return;
  case AttributeList::AT_PreserveMost:
    D->addAttr(::new (S.Context) PreserveMostAttr(
        AL.getRange(), S.Context, AL.getAttributeSpellingListIndex()));
    return;
  case AttributeList::AT_PreserveAll:
    D->addAttr(::new (S.Context) PreserveAllAttr(
        AL.getRange(), S.Context, AL.getAttributeSpellingListIndex()));
    return;
  default:
    llvm_unreachable("unexpected attribute kind");
  }
}

static void handleSuppressAttr(Sema &S, Decl *D, const AttributeList &AL) {
  if (!checkAttributeAtLeastNumArgs(S, AL, 1))
    return;

  std::vector<StringRef> DiagnosticIdentifiers;
  for (unsigned I = 0, E = AL.getNumArgs(); I != E; ++I) {
    StringRef RuleName;

    if (!S.checkStringLiteralArgumentAttr(AL, I, RuleName, nullptr))
      return;

    // FIXME: Warn if the rule name is unknown. This is tricky because only
    // clang-tidy knows about available rules.
    DiagnosticIdentifiers.push_back(RuleName);
  }
  D->addAttr(::new (S.Context) SuppressAttr(
      AL.getRange(), S.Context, DiagnosticIdentifiers.data(),
      DiagnosticIdentifiers.size(), AL.getAttributeSpellingListIndex()));
}

bool Sema::CheckCallingConvAttr(const AttributeList &Attrs, CallingConv &CC, 
                                const FunctionDecl *FD) {
  if (Attrs.isInvalid())
    return true;

  if (Attrs.hasProcessingCache()) {
    CC = (CallingConv) Attrs.getProcessingCache();
    return false;
  }

  unsigned ReqArgs = Attrs.getKind() == AttributeList::AT_Pcs ? 1 : 0;
  if (!checkAttributeNumArgs(*this, Attrs, ReqArgs)) {
    Attrs.setInvalid();
    return true;
  }

  // TODO: diagnose uses of these conventions on the wrong target.
  switch (Attrs.getKind()) {
  case AttributeList::AT_CDecl: CC = CC_C; break;
  case AttributeList::AT_FastCall: CC = CC_X86FastCall; break;
  case AttributeList::AT_StdCall: CC = CC_X86StdCall; break;
  case AttributeList::AT_ThisCall: CC = CC_X86ThisCall; break;
  case AttributeList::AT_Pascal: CC = CC_X86Pascal; break;
  case AttributeList::AT_SwiftCall: CC = CC_Swift; break;
  case AttributeList::AT_VectorCall: CC = CC_X86VectorCall; break;
  case AttributeList::AT_RegCall: CC = CC_X86RegCall; break;
  case AttributeList::AT_MSABI:
    CC = Context.getTargetInfo().getTriple().isOSWindows() ? CC_C :
                                                             CC_Win64;
    break;
  case AttributeList::AT_SysVABI:
    CC = Context.getTargetInfo().getTriple().isOSWindows() ? CC_X86_64SysV :
                                                             CC_C;
    break;
  case AttributeList::AT_Pcs: {
    StringRef StrRef;
    if (!checkStringLiteralArgumentAttr(Attrs, 0, StrRef)) {
      Attrs.setInvalid();
      return true;
    }
    if (StrRef == "aapcs") {
      CC = CC_AAPCS;
      break;
    } else if (StrRef == "aapcs-vfp") {
      CC = CC_AAPCS_VFP;
      break;
    }

    Attrs.setInvalid();
    Diag(Attrs.getLoc(), diag::err_invalid_pcs);
    return true;
  }
  case AttributeList::AT_IntelOclBicc: CC = CC_IntelOclBicc; break;
  case AttributeList::AT_PreserveMost: CC = CC_PreserveMost; break;
  case AttributeList::AT_PreserveAll: CC = CC_PreserveAll; break;
  default: llvm_unreachable("unexpected attribute kind");
  }

  const TargetInfo &TI = Context.getTargetInfo();
  TargetInfo::CallingConvCheckResult A = TI.checkCallingConvention(CC);
  if (A != TargetInfo::CCCR_OK) {
    if (A == TargetInfo::CCCR_Warning)
      Diag(Attrs.getLoc(), diag::warn_cconv_ignored) << Attrs.getName();

    // This convention is not valid for the target. Use the default function or
    // method calling convention.
    bool IsCXXMethod = false, IsVariadic = false;
    if (FD) {
      IsCXXMethod = FD->isCXXInstanceMember();
      IsVariadic = FD->isVariadic();
    }
    CC = Context.getDefaultCallingConvention(IsVariadic, IsCXXMethod);
  }

  Attrs.setProcessingCache((unsigned) CC);
  return false;
}

/// Pointer-like types in the default address space.
static bool isValidSwiftContextType(QualType Ty) {
  if (!Ty->hasPointerRepresentation())
    return Ty->isDependentType();
  return Ty->getPointeeType().getAddressSpace() == LangAS::Default;
}

/// Pointers and references in the default address space.
static bool isValidSwiftIndirectResultType(QualType Ty) {
  if (const auto *PtrType = Ty->getAs<PointerType>()) {
    Ty = PtrType->getPointeeType();
  } else if (const auto *RefType = Ty->getAs<ReferenceType>()) {
    Ty = RefType->getPointeeType();
  } else {
    return Ty->isDependentType();
  }
  return Ty.getAddressSpace() == LangAS::Default;
}

/// Pointers and references to pointers in the default address space.
static bool isValidSwiftErrorResultType(QualType Ty) {
  if (const auto *PtrType = Ty->getAs<PointerType>()) {
    Ty = PtrType->getPointeeType();
  } else if (const auto *RefType = Ty->getAs<ReferenceType>()) {
    Ty = RefType->getPointeeType();
  } else {
    return Ty->isDependentType();
  }
  if (!Ty.getQualifiers().empty())
    return false;
  return isValidSwiftContextType(Ty);
}

static void handleParameterABIAttr(Sema &S, Decl *D, const AttributeList &Attrs,
                                   ParameterABI Abi) {
  S.AddParameterABIAttr(Attrs.getRange(), D, Abi,
                        Attrs.getAttributeSpellingListIndex());
}

void Sema::AddParameterABIAttr(SourceRange range, Decl *D, ParameterABI abi,
                               unsigned spellingIndex) {

  QualType type = cast<ParmVarDecl>(D)->getType();

  if (auto existingAttr = D->getAttr<ParameterABIAttr>()) {
    if (existingAttr->getABI() != abi) {
      Diag(range.getBegin(), diag::err_attributes_are_not_compatible)
        << getParameterABISpelling(abi) << existingAttr;
      Diag(existingAttr->getLocation(), diag::note_conflicting_attribute);
      return;
    }
  }

  switch (abi) {
  case ParameterABI::Ordinary:
    llvm_unreachable("explicit attribute for ordinary parameter ABI?");

  case ParameterABI::SwiftContext:
    if (!isValidSwiftContextType(type)) {
      Diag(range.getBegin(), diag::err_swift_abi_parameter_wrong_type)
        << getParameterABISpelling(abi)
        << /*pointer to pointer */ 0 << type;
    }
    D->addAttr(::new (Context)
               SwiftContextAttr(range, Context, spellingIndex));
    return;

  case ParameterABI::SwiftErrorResult:
    if (!isValidSwiftErrorResultType(type)) {
      Diag(range.getBegin(), diag::err_swift_abi_parameter_wrong_type)
        << getParameterABISpelling(abi)
        << /*pointer to pointer */ 1 << type;
    }
    D->addAttr(::new (Context)
               SwiftErrorResultAttr(range, Context, spellingIndex));
    return;

  case ParameterABI::SwiftIndirectResult:
    if (!isValidSwiftIndirectResultType(type)) {
      Diag(range.getBegin(), diag::err_swift_abi_parameter_wrong_type)
        << getParameterABISpelling(abi)
        << /*pointer*/ 0 << type;
    }
    D->addAttr(::new (Context)
               SwiftIndirectResultAttr(range, Context, spellingIndex));
    return;
  }
  llvm_unreachable("bad parameter ABI attribute");
}

/// Checks a regparm attribute, returning true if it is ill-formed and
/// otherwise setting numParams to the appropriate value.
bool Sema::CheckRegparmAttr(const AttributeList &AL, unsigned &numParams) {
  if (AL.isInvalid())
    return true;

  if (!checkAttributeNumArgs(*this, AL, 1)) {
    AL.setInvalid();
    return true;
  }

  uint32_t NP;
  Expr *NumParamsExpr = AL.getArgAsExpr(0);
  if (!checkUInt32Argument(*this, AL, NumParamsExpr, NP)) {
    AL.setInvalid();
    return true;
  }

  if (Context.getTargetInfo().getRegParmMax() == 0) {
    Diag(AL.getLoc(), diag::err_attribute_regparm_wrong_platform)
      << NumParamsExpr->getSourceRange();
    AL.setInvalid();
    return true;
  }

  numParams = NP;
  if (numParams > Context.getTargetInfo().getRegParmMax()) {
    Diag(AL.getLoc(), diag::err_attribute_regparm_invalid_number)
      << Context.getTargetInfo().getRegParmMax() << NumParamsExpr->getSourceRange();
    AL.setInvalid();
    return true;
  }

  return false;
}

// Checks whether an argument of launch_bounds attribute is
// acceptable, performs implicit conversion to Rvalue, and returns
// non-nullptr Expr result on success. Otherwise, it returns nullptr
// and may output an error.
static Expr *makeLaunchBoundsArgExpr(Sema &S, Expr *E,
                                     const CUDALaunchBoundsAttr &AL,
                                     const unsigned Idx) {
  if (S.DiagnoseUnexpandedParameterPack(E))
    return nullptr;

  // Accept template arguments for now as they depend on something else.
  // We'll get to check them when they eventually get instantiated.
  if (E->isValueDependent())
    return E;

  llvm::APSInt I(64);
  if (!E->isIntegerConstantExpr(I, S.Context)) {
    S.Diag(E->getExprLoc(), diag::err_attribute_argument_n_type)
        << &AL << Idx << AANT_ArgumentIntegerConstant << E->getSourceRange();
    return nullptr;
  }
  // Make sure we can fit it in 32 bits.
  if (!I.isIntN(32)) {
    S.Diag(E->getExprLoc(), diag::err_ice_too_large) << I.toString(10, false)
                                                     << 32 << /* Unsigned */ 1;
    return nullptr;
  }
  if (I < 0)
    S.Diag(E->getExprLoc(), diag::warn_attribute_argument_n_negative)
        << &AL << Idx << E->getSourceRange();

  // We may need to perform implicit conversion of the argument.
  InitializedEntity Entity = InitializedEntity::InitializeParameter(
      S.Context, S.Context.getConstType(S.Context.IntTy), /*consume*/ false);
  ExprResult ValArg = S.PerformCopyInitialization(Entity, SourceLocation(), E);
  assert(!ValArg.isInvalid() &&
         "Unexpected PerformCopyInitialization() failure.");

  return ValArg.getAs<Expr>();
}

void Sema::AddLaunchBoundsAttr(SourceRange AttrRange, Decl *D, Expr *MaxThreads,
                               Expr *MinBlocks, unsigned SpellingListIndex) {
  CUDALaunchBoundsAttr TmpAttr(AttrRange, Context, MaxThreads, MinBlocks,
                               SpellingListIndex);
  MaxThreads = makeLaunchBoundsArgExpr(*this, MaxThreads, TmpAttr, 0);
  if (MaxThreads == nullptr)
    return;

  if (MinBlocks) {
    MinBlocks = makeLaunchBoundsArgExpr(*this, MinBlocks, TmpAttr, 1);
    if (MinBlocks == nullptr)
      return;
  }

  D->addAttr(::new (Context) CUDALaunchBoundsAttr(
      AttrRange, Context, MaxThreads, MinBlocks, SpellingListIndex));
}

static void handleLaunchBoundsAttr(Sema &S, Decl *D,
                                   const AttributeList &AL) {
  if (!checkAttributeAtLeastNumArgs(S, AL, 1) ||
      !checkAttributeAtMostNumArgs(S, AL, 2))
    return;

  S.AddLaunchBoundsAttr(AL.getRange(), D, AL.getArgAsExpr(0),
                        AL.getNumArgs() > 1 ? AL.getArgAsExpr(1) : nullptr,
                        AL.getAttributeSpellingListIndex());
}

static void handleArgumentWithTypeTagAttr(Sema &S, Decl *D,
                                          const AttributeList &AL) {
  if (!AL.isArgIdent(0)) {
    S.Diag(AL.getLoc(), diag::err_attribute_argument_n_type)
      << AL.getName() << /* arg num = */ 1 << AANT_ArgumentIdentifier;
    return;
  }

  ParamIdx ArgumentIdx;
  if (!checkFunctionOrMethodParameterIndex(S, D, AL, 2, AL.getArgAsExpr(1),
                                           ArgumentIdx))
    return;

  ParamIdx TypeTagIdx;
  if (!checkFunctionOrMethodParameterIndex(S, D, AL, 3, AL.getArgAsExpr(2),
                                           TypeTagIdx))
    return;

  bool IsPointer = AL.getName()->getName() == "pointer_with_type_tag";
  if (IsPointer) {
    // Ensure that buffer has a pointer type.
    unsigned ArgumentIdxAST = ArgumentIdx.getASTIndex();
    if (ArgumentIdxAST >= getFunctionOrMethodNumParams(D) ||
        !getFunctionOrMethodParamType(D, ArgumentIdxAST)->isPointerType())
      S.Diag(AL.getLoc(), diag::err_attribute_pointers_only)
          << AL.getName() << 0;
  }

  D->addAttr(::new (S.Context) ArgumentWithTypeTagAttr(
      AL.getRange(), S.Context, AL.getArgAsIdent(0)->Ident, ArgumentIdx,
      TypeTagIdx, IsPointer, AL.getAttributeSpellingListIndex()));
}

static void handleTypeTagForDatatypeAttr(Sema &S, Decl *D,
                                         const AttributeList &AL) {
  if (!AL.isArgIdent(0)) {
    S.Diag(AL.getLoc(), diag::err_attribute_argument_n_type)
      << AL.getName() << 1 << AANT_ArgumentIdentifier;
    return;
  }
  
  if (!checkAttributeNumArgs(S, AL, 1))
    return;

  if (!isa<VarDecl>(D)) {
    S.Diag(AL.getLoc(), diag::err_attribute_wrong_decl_type)
      << AL.getName() << ExpectedVariable;
    return;
  }

  IdentifierInfo *PointerKind = AL.getArgAsIdent(0)->Ident;
  TypeSourceInfo *MatchingCTypeLoc = nullptr;
  S.GetTypeFromParser(AL.getMatchingCType(), &MatchingCTypeLoc);
  assert(MatchingCTypeLoc && "no type source info for attribute argument");

  D->addAttr(::new (S.Context)
             TypeTagForDatatypeAttr(AL.getRange(), S.Context, PointerKind,
                                    MatchingCTypeLoc,
                                    AL.getLayoutCompatible(),
                                    AL.getMustBeNull(),
                                    AL.getAttributeSpellingListIndex()));
}

static void handleXRayLogArgsAttr(Sema &S, Decl *D, const AttributeList &AL) {
  ParamIdx ArgCount;

  if (!checkFunctionOrMethodParameterIndex(S, D, AL, 1, AL.getArgAsExpr(0),
                                           ArgCount,
                                           true /* CanIndexImplicitThis */))
    return;

  // ArgCount isn't a parameter index [0;n), it's a count [1;n]
  D->addAttr(::new (S.Context) XRayLogArgsAttr(
      AL.getRange(), S.Context, ArgCount.getSourceIndex(),
      AL.getAttributeSpellingListIndex()));
}

//===----------------------------------------------------------------------===//
// Checker-specific attribute handlers.
//===----------------------------------------------------------------------===//

static bool isValidSubjectOfNSReturnsRetainedAttribute(QualType QT) {
  return QT->isDependentType() || QT->isObjCRetainableType();
}

static bool isValidSubjectOfNSAttribute(Sema &S, QualType QT) {
  return QT->isDependentType() || QT->isObjCObjectPointerType() ||
         S.Context.isObjCNSObjectType(QT);
}

static bool isValidSubjectOfCFAttribute(Sema &S, QualType QT) {
  return QT->isDependentType() || QT->isPointerType() ||
         isValidSubjectOfNSAttribute(S, QT);
}

static void handleNSConsumedAttr(Sema &S, Decl *D, const AttributeList &AL) {
  S.AddNSConsumedAttr(AL.getRange(), D, AL.getAttributeSpellingListIndex(),
                      AL.getKind() == AttributeList::AT_NSConsumed,
                      /*template instantiation*/ false);
}

void Sema::AddNSConsumedAttr(SourceRange AttrRange, Decl *D,
                             unsigned SpellingIndex, bool IsNSConsumed,
                             bool IsTemplateInstantiation) {
  const auto *Param = cast<ParmVarDecl>(D);
  bool TypeOK;

  if (IsNSConsumed)
    TypeOK = isValidSubjectOfNSAttribute(*this, Param->getType());
  else
    TypeOK = isValidSubjectOfCFAttribute(*this, Param->getType());

  if (!TypeOK) {
    // These attributes are normally just advisory, but in ARC, ns_consumed
    // is significant.  Allow non-dependent code to contain inappropriate
    // attributes even in ARC, but require template instantiations to be
    // set up correctly.
    Diag(D->getLocStart(), (IsTemplateInstantiation && IsNSConsumed &&
                                    getLangOpts().ObjCAutoRefCount
                                ? diag::err_ns_attribute_wrong_parameter_type
                                : diag::warn_ns_attribute_wrong_parameter_type))
        << AttrRange << (IsNSConsumed ? "ns_consumed" : "cf_consumed")
        << (IsNSConsumed ? /*objc pointers*/ 0 : /*cf pointers*/ 1);
    return;
  }

  if (IsNSConsumed)
    D->addAttr(::new (Context)
                   NSConsumedAttr(AttrRange, Context, SpellingIndex));
  else
    D->addAttr(::new (Context)
                   CFConsumedAttr(AttrRange, Context, SpellingIndex));
}

bool Sema::checkNSReturnsRetainedReturnType(SourceLocation Loc, QualType QT) {
  if (isValidSubjectOfNSReturnsRetainedAttribute(QT))
    return false;

  Diag(Loc, diag::warn_ns_attribute_wrong_return_type)
      << "'ns_returns_retained'" << 0 << 0;
  return true;
}

static void handleNSReturnsRetainedAttr(Sema &S, Decl *D,
                                        const AttributeList &AL) {
  QualType ReturnType;

  if (const auto *MD = dyn_cast<ObjCMethodDecl>(D))
    ReturnType = MD->getReturnType();
  else if (S.getLangOpts().ObjCAutoRefCount && hasDeclarator(D) &&
           (AL.getKind() == AttributeList::AT_NSReturnsRetained))
    return; // ignore: was handled as a type attribute
  else if (const auto *PD = dyn_cast<ObjCPropertyDecl>(D))
    ReturnType = PD->getType();
  else if (const auto *FD = dyn_cast<FunctionDecl>(D))
    ReturnType = FD->getReturnType();
  else if (const auto *Param = dyn_cast<ParmVarDecl>(D)) {
    ReturnType = Param->getType()->getPointeeType();
    if (ReturnType.isNull()) {
      S.Diag(D->getLocStart(), diag::warn_ns_attribute_wrong_parameter_type)
          << AL.getName() << /*pointer-to-CF*/2
          << AL.getRange();
      return;
    }
  } else if (AL.isUsedAsTypeAttr()) {
    return;
  } else {
    AttributeDeclKind ExpectedDeclKind;
    switch (AL.getKind()) {
    default: llvm_unreachable("invalid ownership attribute");
    case AttributeList::AT_NSReturnsRetained:
    case AttributeList::AT_NSReturnsAutoreleased:
    case AttributeList::AT_NSReturnsNotRetained:
      ExpectedDeclKind = ExpectedFunctionOrMethod;
      break;

    case AttributeList::AT_CFReturnsRetained:
    case AttributeList::AT_CFReturnsNotRetained:
      ExpectedDeclKind = ExpectedFunctionMethodOrParameter;
      break;
    }
    S.Diag(D->getLocStart(), diag::warn_attribute_wrong_decl_type)
        << AL.getRange() << AL.getName() << ExpectedDeclKind;
    return;
  }

  bool TypeOK;
  bool Cf;
  switch (AL.getKind()) {
  default: llvm_unreachable("invalid ownership attribute");
  case AttributeList::AT_NSReturnsRetained:
    TypeOK = isValidSubjectOfNSReturnsRetainedAttribute(ReturnType);
    Cf = false;
    break;
      
  case AttributeList::AT_NSReturnsAutoreleased:
  case AttributeList::AT_NSReturnsNotRetained:
    TypeOK = isValidSubjectOfNSAttribute(S, ReturnType);
    Cf = false;
    break;

  case AttributeList::AT_CFReturnsRetained:
  case AttributeList::AT_CFReturnsNotRetained:
    TypeOK = isValidSubjectOfCFAttribute(S, ReturnType);
    Cf = true;
    break;
  }

  if (!TypeOK) {
    if (AL.isUsedAsTypeAttr())
      return;

    if (isa<ParmVarDecl>(D)) {
      S.Diag(D->getLocStart(), diag::warn_ns_attribute_wrong_parameter_type)
          << AL.getName() << /*pointer-to-CF*/2
          << AL.getRange();
    } else {
      // Needs to be kept in sync with warn_ns_attribute_wrong_return_type.
      enum : unsigned {
        Function,
        Method,
        Property
      } SubjectKind = Function;
      if (isa<ObjCMethodDecl>(D))
        SubjectKind = Method;
      else if (isa<ObjCPropertyDecl>(D))
        SubjectKind = Property;
      S.Diag(D->getLocStart(), diag::warn_ns_attribute_wrong_return_type)
          << AL.getName() << SubjectKind << Cf
          << AL.getRange();
    }
    return;
  }

  switch (AL.getKind()) {
    default:
      llvm_unreachable("invalid ownership attribute");
    case AttributeList::AT_NSReturnsAutoreleased:
      D->addAttr(::new (S.Context) NSReturnsAutoreleasedAttr(
          AL.getRange(), S.Context, AL.getAttributeSpellingListIndex()));
      return;
    case AttributeList::AT_CFReturnsNotRetained:
      D->addAttr(::new (S.Context) CFReturnsNotRetainedAttr(
          AL.getRange(), S.Context, AL.getAttributeSpellingListIndex()));
      return;
    case AttributeList::AT_NSReturnsNotRetained:
      D->addAttr(::new (S.Context) NSReturnsNotRetainedAttr(
          AL.getRange(), S.Context, AL.getAttributeSpellingListIndex()));
      return;
    case AttributeList::AT_CFReturnsRetained:
      D->addAttr(::new (S.Context) CFReturnsRetainedAttr(
          AL.getRange(), S.Context, AL.getAttributeSpellingListIndex()));
      return;
    case AttributeList::AT_NSReturnsRetained:
      D->addAttr(::new (S.Context) NSReturnsRetainedAttr(
          AL.getRange(), S.Context, AL.getAttributeSpellingListIndex()));
      return;
  };
}

static void handleObjCReturnsInnerPointerAttr(Sema &S, Decl *D,
                                              const AttributeList &Attrs) {
  const int EP_ObjCMethod = 1;
  const int EP_ObjCProperty = 2;
  
  SourceLocation loc = Attrs.getLoc();
  QualType resultType;
  if (isa<ObjCMethodDecl>(D))
    resultType = cast<ObjCMethodDecl>(D)->getReturnType();
  else
    resultType = cast<ObjCPropertyDecl>(D)->getType();

  if (!resultType->isReferenceType() &&
      (!resultType->isPointerType() || resultType->isObjCRetainableType())) {
    S.Diag(D->getLocStart(), diag::warn_ns_attribute_wrong_return_type)
      << SourceRange(loc)
    << Attrs.getName()
    << (isa<ObjCMethodDecl>(D) ? EP_ObjCMethod : EP_ObjCProperty)
    << /*non-retainable pointer*/ 2;

    // Drop the attribute.
    return;
  }

  D->addAttr(::new (S.Context) ObjCReturnsInnerPointerAttr(
      Attrs.getRange(), S.Context, Attrs.getAttributeSpellingListIndex()));
}

static void handleObjCRequiresSuperAttr(Sema &S, Decl *D,
                                        const AttributeList &Attrs) {
  const auto *Method = cast<ObjCMethodDecl>(D);

  const DeclContext *DC = Method->getDeclContext();
  if (const auto *PDecl = dyn_cast_or_null<ObjCProtocolDecl>(DC)) {
    S.Diag(D->getLocStart(), diag::warn_objc_requires_super_protocol)
        << Attrs.getName() << 0;
    S.Diag(PDecl->getLocation(), diag::note_protocol_decl);
    return;
  }
  if (Method->getMethodFamily() == OMF_dealloc) {
    S.Diag(D->getLocStart(), diag::warn_objc_requires_super_protocol)
        << Attrs.getName() << 1;
    return;
  }

  D->addAttr(::new (S.Context) ObjCRequiresSuperAttr(
      Attrs.getRange(), S.Context, Attrs.getAttributeSpellingListIndex()));
}

static void handleObjCBridgeAttr(Sema &S, Decl *D, const AttributeList &AL) {
  IdentifierLoc *Parm = AL.isArgIdent(0) ? AL.getArgAsIdent(0) : nullptr;

  if (!Parm) {
    S.Diag(D->getLocStart(), diag::err_objc_attr_not_id) << AL.getName() << 0;
    return;
  }

  // Typedefs only allow objc_bridge(id) and have some additional checking.
  if (const auto *TD = dyn_cast<TypedefNameDecl>(D)) {
    if (!Parm->Ident->isStr("id")) {
      S.Diag(AL.getLoc(), diag::err_objc_attr_typedef_not_id)
        << AL.getName();
      return;
    }

    // Only allow 'cv void *'.
    QualType T = TD->getUnderlyingType();
    if (!T->isVoidPointerType()) {
      S.Diag(AL.getLoc(), diag::err_objc_attr_typedef_not_void_pointer);
      return;
    }
  }
  
  D->addAttr(::new (S.Context)
             ObjCBridgeAttr(AL.getRange(), S.Context, Parm->Ident,
                           AL.getAttributeSpellingListIndex()));
}

static void handleObjCBridgeMutableAttr(Sema &S, Decl *D,
                                        const AttributeList &AL) {
  IdentifierLoc *Parm = AL.isArgIdent(0) ? AL.getArgAsIdent(0) : nullptr;

  if (!Parm) {
    S.Diag(D->getLocStart(), diag::err_objc_attr_not_id) << AL.getName() << 0;
    return;
  }
  
  D->addAttr(::new (S.Context)
             ObjCBridgeMutableAttr(AL.getRange(), S.Context, Parm->Ident,
                            AL.getAttributeSpellingListIndex()));
}

static void handleObjCBridgeRelatedAttr(Sema &S, Decl *D,
                                        const AttributeList &AL) {
  IdentifierInfo *RelatedClass =
      AL.isArgIdent(0) ? AL.getArgAsIdent(0)->Ident : nullptr;
  if (!RelatedClass) {
    S.Diag(D->getLocStart(), diag::err_objc_attr_not_id) << AL.getName() << 0;
    return;
  }
  IdentifierInfo *ClassMethod =
    AL.getArgAsIdent(1) ? AL.getArgAsIdent(1)->Ident : nullptr;
  IdentifierInfo *InstanceMethod =
    AL.getArgAsIdent(2) ? AL.getArgAsIdent(2)->Ident : nullptr;
  D->addAttr(::new (S.Context)
             ObjCBridgeRelatedAttr(AL.getRange(), S.Context, RelatedClass,
                                   ClassMethod, InstanceMethod,
                                   AL.getAttributeSpellingListIndex()));
}

static void handleObjCDesignatedInitializer(Sema &S, Decl *D,
                                            const AttributeList &AL) {
  ObjCInterfaceDecl *IFace;
  if (auto *CatDecl = dyn_cast<ObjCCategoryDecl>(D->getDeclContext()))
    IFace = CatDecl->getClassInterface();
  else
    IFace = cast<ObjCInterfaceDecl>(D->getDeclContext());

  if (!IFace)
    return;

  IFace->setHasDesignatedInitializers();
  D->addAttr(::new (S.Context)
                  ObjCDesignatedInitializerAttr(AL.getRange(), S.Context,
                                         AL.getAttributeSpellingListIndex()));
}

static void handleObjCRuntimeName(Sema &S, Decl *D,
                                  const AttributeList &AL) {
  StringRef MetaDataName;
  if (!S.checkStringLiteralArgumentAttr(AL, 0, MetaDataName))
    return;
  D->addAttr(::new (S.Context)
             ObjCRuntimeNameAttr(AL.getRange(), S.Context,
                                 MetaDataName,
                                 AL.getAttributeSpellingListIndex()));
}

// When a user wants to use objc_boxable with a union or struct
// but they don't have access to the declaration (legacy/third-party code)
// then they can 'enable' this feature with a typedef:
// typedef struct __attribute((objc_boxable)) legacy_struct legacy_struct;
static void handleObjCBoxable(Sema &S, Decl *D, const AttributeList &AL) {
  bool notify = false;

  auto *RD = dyn_cast<RecordDecl>(D);
  if (RD && RD->getDefinition()) {
    RD = RD->getDefinition();
    notify = true;
  }

  if (RD) {
    ObjCBoxableAttr *BoxableAttr = ::new (S.Context)
                          ObjCBoxableAttr(AL.getRange(), S.Context,
                                          AL.getAttributeSpellingListIndex());
    RD->addAttr(BoxableAttr);
    if (notify) {
      // we need to notify ASTReader/ASTWriter about
      // modification of existing declaration
      if (ASTMutationListener *L = S.getASTMutationListener())
        L->AddedAttributeToRecord(BoxableAttr, RD);
    }
  }
}

static void handleObjCOwnershipAttr(Sema &S, Decl *D,
                                    const AttributeList &AL) {
  if (hasDeclarator(D)) return;

  S.Diag(D->getLocStart(), diag::err_attribute_wrong_decl_type)
    << AL.getRange() << AL.getName() << ExpectedVariable;
}

static void handleObjCPreciseLifetimeAttr(Sema &S, Decl *D,
                                          const AttributeList &AL) {
  const auto *VD = cast<ValueDecl>(D);
  QualType QT = VD->getType();

  if (!QT->isDependentType() &&
      !QT->isObjCLifetimeType()) {
    S.Diag(AL.getLoc(), diag::err_objc_precise_lifetime_bad_type)
      << QT;
    return;
  }

  Qualifiers::ObjCLifetime Lifetime = QT.getObjCLifetime();

  // If we have no lifetime yet, check the lifetime we're presumably
  // going to infer.
  if (Lifetime == Qualifiers::OCL_None && !QT->isDependentType())
    Lifetime = QT->getObjCARCImplicitLifetime();

  switch (Lifetime) {
  case Qualifiers::OCL_None:
    assert(QT->isDependentType() &&
           "didn't infer lifetime for non-dependent type?");
    break;

  case Qualifiers::OCL_Weak:   // meaningful
  case Qualifiers::OCL_Strong: // meaningful
    break;

  case Qualifiers::OCL_ExplicitNone:
  case Qualifiers::OCL_Autoreleasing:
    S.Diag(AL.getLoc(), diag::warn_objc_precise_lifetime_meaningless)
        << (Lifetime == Qualifiers::OCL_Autoreleasing);
    break;
  }

  D->addAttr(::new (S.Context)
             ObjCPreciseLifetimeAttr(AL.getRange(), S.Context,
                                     AL.getAttributeSpellingListIndex()));
}

//===----------------------------------------------------------------------===//
// Microsoft specific attribute handlers.
//===----------------------------------------------------------------------===//

UuidAttr *Sema::mergeUuidAttr(Decl *D, SourceRange Range,
                              unsigned AttrSpellingListIndex, StringRef Uuid) {
  if (const auto *UA = D->getAttr<UuidAttr>()) {
    if (UA->getGuid().equals_lower(Uuid))
      return nullptr;
    Diag(UA->getLocation(), diag::err_mismatched_uuid);
    Diag(Range.getBegin(), diag::note_previous_uuid);
    D->dropAttr<UuidAttr>();
  }

  return ::new (Context) UuidAttr(Range, Context, Uuid, AttrSpellingListIndex);
}

static void handleUuidAttr(Sema &S, Decl *D, const AttributeList &AL) {
#if INTEL_CUSTOMIZATION
  if (!S.getLangOpts().MicrosoftExt && !S.getLangOpts().Borland &&
      !S.getLangOpts().IntelCompat) {
    // CQ380552: xmain should allow uuid MS attribute on linux in intel
    // compatibility mode. The check has been moved here from
    // include/clang/Basic/Attr.td
    S.Diag(AL.getRange().getBegin(), diag::warn_attribute_ignored)
        << AL.getName();
    return;
  }
#endif // INTEL_CUSTOMIZATION
  if (!S.LangOpts.CPlusPlus) {
    S.Diag(AL.getLoc(), diag::err_attribute_not_supported_in_lang)
      << AL.getName() << AttributeLangSupport::C;
    return;
  }

  StringRef StrRef;
  SourceLocation LiteralLoc;
  if (!S.checkStringLiteralArgumentAttr(AL, 0, StrRef, &LiteralLoc))
    return;

  // GUID format is "XXXXXXXX-XXXX-XXXX-XXXX-XXXXXXXXXXXX" or
  // "{XXXXXXXX-XXXX-XXXX-XXXX-XXXXXXXXXXXX}", normalize to the former.
  if (StrRef.size() == 38 && StrRef.front() == '{' && StrRef.back() == '}')
    StrRef = StrRef.drop_front().drop_back();

  // Validate GUID length.
  if (StrRef.size() != 36) {
    S.Diag(LiteralLoc, diag::err_attribute_uuid_malformed_guid);
    return;
  }

  for (unsigned i = 0; i < 36; ++i) {
    if (i == 8 || i == 13 || i == 18 || i == 23) {
      if (StrRef[i] != '-') {
        S.Diag(LiteralLoc, diag::err_attribute_uuid_malformed_guid);
        return;
      }
    } else if (!isHexDigit(StrRef[i])) {
      S.Diag(LiteralLoc, diag::err_attribute_uuid_malformed_guid);
      return;
    }
  }

  // FIXME: It'd be nice to also emit a fixit removing uuid(...) (and, if it's
  // the only thing in the [] list, the [] too), and add an insertion of
  // __declspec(uuid(...)).  But sadly, neither the SourceLocs of the commas
  // separating attributes nor of the [ and the ] are in the AST.
  // Cf "SourceLocations of attribute list delimiters - [[ ... , ... ]] etc"
  // on cfe-dev.
  if (AL.isMicrosoftAttribute()) // Check for [uuid(...)] spelling.
    S.Diag(AL.getLoc(), diag::warn_atl_uuid_deprecated);

  UuidAttr *UA = S.mergeUuidAttr(D, AL.getRange(),
                                 AL.getAttributeSpellingListIndex(), StrRef);
  if (UA)
    D->addAttr(UA);
}

static void handleMSInheritanceAttr(Sema &S, Decl *D, const AttributeList &AL) {
  if (!S.LangOpts.CPlusPlus) {
    S.Diag(AL.getLoc(), diag::err_attribute_not_supported_in_lang)
      << AL.getName() << AttributeLangSupport::C;
    return;
  }
  MSInheritanceAttr *IA = S.mergeMSInheritanceAttr(
      D, AL.getRange(), /*BestCase=*/true,
      AL.getAttributeSpellingListIndex(),
      (MSInheritanceAttr::Spelling)AL.getSemanticSpelling());
  if (IA) {
    D->addAttr(IA);
    S.Consumer.AssignInheritanceModel(cast<CXXRecordDecl>(D));
  }
}

static void handleDeclspecThreadAttr(Sema &S, Decl *D,
                                     const AttributeList &AL) {

#if INTEL_CUSTOMIZATION
  if (!S.getLangOpts().MicrosoftExt && !S.getLangOpts().IntelCompat) {
  // CQ375205: xmain should allow thread attribute on linux in intel
  // compatibility mode. The check has been moved here from
  // include/clang/Basic/Attr.td
    S.Diag(AL.getRange().getBegin(), diag::warn_attribute_ignored)
        << AL.getName();
    return;
  }
#endif // INTEL_CUSTOMIZATION

  const auto *VD = cast<VarDecl>(D);
  if (!S.Context.getTargetInfo().isTLSSupported()) {
    S.Diag(AL.getLoc(), diag::err_thread_unsupported);
    return;
  }
  if (VD->getTSCSpec() != TSCS_unspecified) {
    S.Diag(AL.getLoc(), diag::err_declspec_thread_on_thread_variable);
    return;
  }
  if (VD->hasLocalStorage()) {
    S.Diag(AL.getLoc(), diag::err_thread_non_global) << "__declspec(thread)";
    return;
  }
  D->addAttr(::new (S.Context) ThreadAttr(AL.getRange(), S.Context,
                                          AL.getAttributeSpellingListIndex()));
}

static void handleAbiTagAttr(Sema &S, Decl *D, const AttributeList &AL) {
  SmallVector<StringRef, 4> Tags;
  for (unsigned I = 0, E = AL.getNumArgs(); I != E; ++I) {
    StringRef Tag;
    if (!S.checkStringLiteralArgumentAttr(AL, I, Tag))
      return;
    Tags.push_back(Tag);
  }

  if (const auto *NS = dyn_cast<NamespaceDecl>(D)) {
    if (!NS->isInline()) {
      S.Diag(AL.getLoc(), diag::warn_attr_abi_tag_namespace) << 0;
      return;
    }
    if (NS->isAnonymousNamespace()) {
      S.Diag(AL.getLoc(), diag::warn_attr_abi_tag_namespace) << 1;
      return;
    }
    if (AL.getNumArgs() == 0)
      Tags.push_back(NS->getName());
  } else if (!checkAttributeAtLeastNumArgs(S, AL, 1))
    return;

  // Store tags sorted and without duplicates.
  llvm::sort(Tags.begin(), Tags.end());
  Tags.erase(std::unique(Tags.begin(), Tags.end()), Tags.end());

  D->addAttr(::new (S.Context)
             AbiTagAttr(AL.getRange(), S.Context, Tags.data(), Tags.size(),
                        AL.getAttributeSpellingListIndex()));
}

static void handleARMInterruptAttr(Sema &S, Decl *D,
                                   const AttributeList &AL) {
  // Check the attribute arguments.
  if (AL.getNumArgs() > 1) {
    S.Diag(AL.getLoc(), diag::err_attribute_too_many_arguments)
      << AL.getName() << 1;
    return;
  }

  StringRef Str;
  SourceLocation ArgLoc;

  if (AL.getNumArgs() == 0)
    Str = "";
  else if (!S.checkStringLiteralArgumentAttr(AL, 0, Str, &ArgLoc))
    return;

  ARMInterruptAttr::InterruptType Kind;
  if (!ARMInterruptAttr::ConvertStrToInterruptType(Str, Kind)) {
    S.Diag(AL.getLoc(), diag::warn_attribute_type_not_supported)
      << AL.getName() << Str << ArgLoc;
    return;
  }

  unsigned Index = AL.getAttributeSpellingListIndex();
  D->addAttr(::new (S.Context)
             ARMInterruptAttr(AL.getLoc(), S.Context, Kind, Index));
}

static void handleMSP430InterruptAttr(Sema &S, Decl *D,
                                      const AttributeList &AL) {
  if (!checkAttributeNumArgs(S, AL, 1))
    return;

  if (!AL.isArgExpr(0)) {
    S.Diag(AL.getLoc(), diag::err_attribute_argument_type) << AL.getName()
      << AANT_ArgumentIntegerConstant;
    return;    
  }

  // FIXME: Check for decl - it should be void ()(void).

  Expr *NumParamsExpr = static_cast<Expr *>(AL.getArgAsExpr(0));
  llvm::APSInt NumParams(32);
  if (!NumParamsExpr->isIntegerConstantExpr(NumParams, S.Context)) {
    S.Diag(AL.getLoc(), diag::err_attribute_argument_type)
      << AL.getName() << AANT_ArgumentIntegerConstant
      << NumParamsExpr->getSourceRange();
    return;
  }

  unsigned Num = NumParams.getLimitedValue(255);
  if ((Num & 1) || Num > 30) {
    S.Diag(AL.getLoc(), diag::err_attribute_argument_out_of_bounds)
      << AL.getName() << (int)NumParams.getSExtValue()
      << NumParamsExpr->getSourceRange();
    return;
  }

  D->addAttr(::new (S.Context)
              MSP430InterruptAttr(AL.getLoc(), S.Context, Num,
                                  AL.getAttributeSpellingListIndex()));
  D->addAttr(UsedAttr::CreateImplicit(S.Context));
}

static void handleMipsInterruptAttr(Sema &S, Decl *D,
                                    const AttributeList &AL) {
  // Only one optional argument permitted.
  if (AL.getNumArgs() > 1) {
    S.Diag(AL.getLoc(), diag::err_attribute_too_many_arguments)
        << AL.getName() << 1;
    return;
  }

  StringRef Str;
  SourceLocation ArgLoc;

  if (AL.getNumArgs() == 0)
    Str = "";
  else if (!S.checkStringLiteralArgumentAttr(AL, 0, Str, &ArgLoc))
    return;

  // Semantic checks for a function with the 'interrupt' attribute for MIPS:
  // a) Must be a function.
  // b) Must have no parameters.
  // c) Must have the 'void' return type.
  // d) Cannot have the 'mips16' attribute, as that instruction set
  //    lacks the 'eret' instruction.
  // e) The attribute itself must either have no argument or one of the
  //    valid interrupt types, see [MipsInterruptDocs].

  if (!isFunctionOrMethod(D)) {
    S.Diag(D->getLocation(), diag::warn_attribute_wrong_decl_type)
        << "'interrupt'" << ExpectedFunctionOrMethod;
    return;
  }

  if (hasFunctionProto(D) && getFunctionOrMethodNumParams(D) != 0) {
    S.Diag(D->getLocation(), diag::warn_mips_interrupt_attribute)
        << 0;
    return;
  }

  if (!getFunctionOrMethodResultType(D)->isVoidType()) {
    S.Diag(D->getLocation(), diag::warn_mips_interrupt_attribute)
        << 1;
    return;
  }

  if (checkAttrMutualExclusion<Mips16Attr>(S, D, AL.getRange(),
                                           AL.getName()))
    return;

  MipsInterruptAttr::InterruptType Kind;
  if (!MipsInterruptAttr::ConvertStrToInterruptType(Str, Kind)) {
    S.Diag(AL.getLoc(), diag::warn_attribute_type_not_supported)
        << AL.getName() << "'" + std::string(Str) + "'";
    return;
  }

  D->addAttr(::new (S.Context) MipsInterruptAttr(
      AL.getLoc(), S.Context, Kind, AL.getAttributeSpellingListIndex()));
}

static void handleAnyX86InterruptAttr(Sema &S, Decl *D,
                                      const AttributeList &AL) {
  // Semantic checks for a function with the 'interrupt' attribute.
  // a) Must be a function.
  // b) Must have the 'void' return type.
  // c) Must take 1 or 2 arguments.
  // d) The 1st argument must be a pointer.
  // e) The 2nd argument (if any) must be an unsigned integer.
  if (!isFunctionOrMethod(D) || !hasFunctionProto(D) || isInstanceMethod(D) ||
      CXXMethodDecl::isStaticOverloadedOperator(
          cast<NamedDecl>(D)->getDeclName().getCXXOverloadedOperator())) {
    S.Diag(AL.getLoc(), diag::warn_attribute_wrong_decl_type)
        << AL.getName() << ExpectedFunctionWithProtoType;
    return;
  }
  // Interrupt handler must have void return type.
  if (!getFunctionOrMethodResultType(D)->isVoidType()) {
    S.Diag(getFunctionOrMethodResultSourceRange(D).getBegin(),
           diag::err_anyx86_interrupt_attribute)
        << (S.Context.getTargetInfo().getTriple().getArch() == llvm::Triple::x86
                ? 0
                : 1)
        << 0;
    return;
  }
  // Interrupt handler must have 1 or 2 parameters.
  unsigned NumParams = getFunctionOrMethodNumParams(D);
  if (NumParams < 1 || NumParams > 2) {
    S.Diag(D->getLocStart(), diag::err_anyx86_interrupt_attribute)
        << (S.Context.getTargetInfo().getTriple().getArch() == llvm::Triple::x86
                ? 0
                : 1)
        << 1;
    return;
  }
  // The first argument must be a pointer.
  if (!getFunctionOrMethodParamType(D, 0)->isPointerType()) {
    S.Diag(getFunctionOrMethodParamRange(D, 0).getBegin(),
           diag::err_anyx86_interrupt_attribute)
        << (S.Context.getTargetInfo().getTriple().getArch() == llvm::Triple::x86
                ? 0
                : 1)
        << 2;
    return;
  }
  // The second argument, if present, must be an unsigned integer.
  unsigned TypeSize =
      S.Context.getTargetInfo().getTriple().getArch() == llvm::Triple::x86_64
          ? 64
          : 32;
  if (NumParams == 2 &&
      (!getFunctionOrMethodParamType(D, 1)->isUnsignedIntegerType() ||
       S.Context.getTypeSize(getFunctionOrMethodParamType(D, 1)) != TypeSize)) {
    S.Diag(getFunctionOrMethodParamRange(D, 1).getBegin(),
           diag::err_anyx86_interrupt_attribute)
        << (S.Context.getTargetInfo().getTriple().getArch() == llvm::Triple::x86
                ? 0
                : 1)
        << 3 << S.Context.getIntTypeForBitwidth(TypeSize, /*Signed=*/false);
    return;
  }
  D->addAttr(::new (S.Context) AnyX86InterruptAttr(
      AL.getLoc(), S.Context, AL.getAttributeSpellingListIndex()));
  D->addAttr(UsedAttr::CreateImplicit(S.Context));
}

static void handleAVRInterruptAttr(Sema &S, Decl *D, const AttributeList &AL) {
  if (!isFunctionOrMethod(D)) {
    S.Diag(D->getLocation(), diag::warn_attribute_wrong_decl_type)
        << "'interrupt'" << ExpectedFunction;
    return;
  }

  if (!checkAttributeNumArgs(S, AL, 0))
    return;

  handleSimpleAttribute<AVRInterruptAttr>(S, D, AL);
}

static void handleAVRSignalAttr(Sema &S, Decl *D, const AttributeList &AL) {
  if (!isFunctionOrMethod(D)) {
    S.Diag(D->getLocation(), diag::warn_attribute_wrong_decl_type)
        << "'signal'" << ExpectedFunction;
    return;
  }

  if (!checkAttributeNumArgs(S, AL, 0))
    return;

  handleSimpleAttribute<AVRSignalAttr>(S, D, AL);
}

static void handleInterruptAttr(Sema &S, Decl *D, const AttributeList &AL) {
  // Dispatch the interrupt attribute based on the current target.
  switch (S.Context.getTargetInfo().getTriple().getArch()) {
  case llvm::Triple::msp430:
    handleMSP430InterruptAttr(S, D, AL);
    break;
  case llvm::Triple::mipsel:
  case llvm::Triple::mips:
    handleMipsInterruptAttr(S, D, AL);
    break;
  case llvm::Triple::x86:
  case llvm::Triple::x86_64:
    handleAnyX86InterruptAttr(S, D, AL);
    break;
  case llvm::Triple::avr:
    handleAVRInterruptAttr(S, D, AL);
    break;
  default:
    handleARMInterruptAttr(S, D, AL);
    break;
  }
}

static void handleAMDGPUFlatWorkGroupSizeAttr(Sema &S, Decl *D,
                                              const AttributeList &AL) {
  uint32_t Min = 0;
  Expr *MinExpr = AL.getArgAsExpr(0);
  if (!checkUInt32Argument(S, AL, MinExpr, Min))
    return;

  uint32_t Max = 0;
  Expr *MaxExpr = AL.getArgAsExpr(1);
  if (!checkUInt32Argument(S, AL, MaxExpr, Max))
    return;

  if (Min == 0 && Max != 0) {
    S.Diag(AL.getLoc(), diag::err_attribute_argument_invalid)
      << AL.getName() << 0;
    return;
  }
  if (Min > Max) {
    S.Diag(AL.getLoc(), diag::err_attribute_argument_invalid)
      << AL.getName() << 1;
    return;
  }

  D->addAttr(::new (S.Context)
             AMDGPUFlatWorkGroupSizeAttr(AL.getLoc(), S.Context, Min, Max,
                                         AL.getAttributeSpellingListIndex()));
}

static void handleAMDGPUWavesPerEUAttr(Sema &S, Decl *D,
                                       const AttributeList &AL) {
  uint32_t Min = 0;
  Expr *MinExpr = AL.getArgAsExpr(0);
  if (!checkUInt32Argument(S, AL, MinExpr, Min))
    return;

  uint32_t Max = 0;
  if (AL.getNumArgs() == 2) {
    Expr *MaxExpr = AL.getArgAsExpr(1);
    if (!checkUInt32Argument(S, AL, MaxExpr, Max))
      return;
  }

  if (Min == 0 && Max != 0) {
    S.Diag(AL.getLoc(), diag::err_attribute_argument_invalid)
      << AL.getName() << 0;
    return;
  }
  if (Max != 0 && Min > Max) {
    S.Diag(AL.getLoc(), diag::err_attribute_argument_invalid)
      << AL.getName() << 1;
    return;
  }

  D->addAttr(::new (S.Context)
             AMDGPUWavesPerEUAttr(AL.getLoc(), S.Context, Min, Max,
                                  AL.getAttributeSpellingListIndex()));
}

static void handleAMDGPUNumSGPRAttr(Sema &S, Decl *D,
                                    const AttributeList &AL) {
  uint32_t NumSGPR = 0;
  Expr *NumSGPRExpr = AL.getArgAsExpr(0);
  if (!checkUInt32Argument(S, AL, NumSGPRExpr, NumSGPR))
    return;

  D->addAttr(::new (S.Context)
             AMDGPUNumSGPRAttr(AL.getLoc(), S.Context, NumSGPR,
                               AL.getAttributeSpellingListIndex()));
}

static void handleAMDGPUNumVGPRAttr(Sema &S, Decl *D,
                                    const AttributeList &AL) {
  uint32_t NumVGPR = 0;
  Expr *NumVGPRExpr = AL.getArgAsExpr(0);
  if (!checkUInt32Argument(S, AL, NumVGPRExpr, NumVGPR))
    return;

  D->addAttr(::new (S.Context)
             AMDGPUNumVGPRAttr(AL.getLoc(), S.Context, NumVGPR,
                               AL.getAttributeSpellingListIndex()));
}

static void handleX86ForceAlignArgPointerAttr(Sema &S, Decl *D,
                                              const AttributeList& AL) {
  // If we try to apply it to a function pointer, don't warn, but don't
  // do anything, either. It doesn't matter anyway, because there's nothing
  // special about calling a force_align_arg_pointer function.
  const auto *VD = dyn_cast<ValueDecl>(D);
  if (VD && VD->getType()->isFunctionPointerType())
    return;
  // Also don't warn on function pointer typedefs.
  const auto *TD = dyn_cast<TypedefNameDecl>(D);
  if (TD && (TD->getUnderlyingType()->isFunctionPointerType() ||
    TD->getUnderlyingType()->isFunctionType()))
    return;
  // Attribute can only be applied to function types.
  if (!isa<FunctionDecl>(D)) {
    S.Diag(AL.getLoc(), diag::warn_attribute_wrong_decl_type)
      << AL.getName() << ExpectedFunction;
    return;
  }

  D->addAttr(::new (S.Context)
              X86ForceAlignArgPointerAttr(AL.getRange(), S.Context,
                                        AL.getAttributeSpellingListIndex()));
}

static void handleLayoutVersion(Sema &S, Decl *D, const AttributeList &AL) {
  uint32_t Version;
  Expr *VersionExpr = static_cast<Expr *>(AL.getArgAsExpr(0));
  if (!checkUInt32Argument(S, AL, AL.getArgAsExpr(0), Version))
    return;

  // TODO: Investigate what happens with the next major version of MSVC.
  if (Version != LangOptions::MSVC2015) {
    S.Diag(AL.getLoc(), diag::err_attribute_argument_out_of_bounds)
        << AL.getName() << Version << VersionExpr->getSourceRange();
    return;
  }

  D->addAttr(::new (S.Context)
                 LayoutVersionAttr(AL.getRange(), S.Context, Version,
                                   AL.getAttributeSpellingListIndex()));
}

DLLImportAttr *Sema::mergeDLLImportAttr(Decl *D, SourceRange Range,
                                        unsigned AttrSpellingListIndex) {
  if (D->hasAttr<DLLExportAttr>()) {
    Diag(Range.getBegin(), diag::warn_attribute_ignored) << "'dllimport'";
    return nullptr;
  }

  if (D->hasAttr<DLLImportAttr>())
    return nullptr;

  return ::new (Context) DLLImportAttr(Range, Context, AttrSpellingListIndex);
}

DLLExportAttr *Sema::mergeDLLExportAttr(Decl *D, SourceRange Range,
                                        unsigned AttrSpellingListIndex) {
  if (DLLImportAttr *Import = D->getAttr<DLLImportAttr>()) {
    Diag(Import->getLocation(), diag::warn_attribute_ignored) << Import;
    D->dropAttr<DLLImportAttr>();
  }

  if (D->hasAttr<DLLExportAttr>())
    return nullptr;

  return ::new (Context) DLLExportAttr(Range, Context, AttrSpellingListIndex);
}

static void handleDLLAttr(Sema &S, Decl *D, const AttributeList &A) {
  if (isa<ClassTemplatePartialSpecializationDecl>(D) &&
      S.Context.getTargetInfo().getCXXABI().isMicrosoft()) {
    S.Diag(A.getRange().getBegin(), diag::warn_attribute_ignored)
        << A.getName();
    return;
  }

  if (const auto *FD = dyn_cast<FunctionDecl>(D)) {
    if (FD->isInlined() && A.getKind() == AttributeList::AT_DLLImport &&
        !S.Context.getTargetInfo().getCXXABI().isMicrosoft()) {
      // MinGW doesn't allow dllimport on inline functions.
      S.Diag(A.getRange().getBegin(), diag::warn_attribute_ignored_on_inline)
          << A.getName();
      return;
    }
  }

  if (const auto *MD = dyn_cast<CXXMethodDecl>(D)) {
    if (S.Context.getTargetInfo().getCXXABI().isMicrosoft() &&
        MD->getParent()->isLambda()) {
      S.Diag(A.getRange().getBegin(), diag::err_attribute_dll_lambda) << A.getName();
      return;
    }
  }

  unsigned Index = A.getAttributeSpellingListIndex();
  Attr *NewAttr = A.getKind() == AttributeList::AT_DLLExport
                      ? (Attr *)S.mergeDLLExportAttr(D, A.getRange(), Index)
                      : (Attr *)S.mergeDLLImportAttr(D, A.getRange(), Index);
  if (NewAttr)
    D->addAttr(NewAttr);
}

MSInheritanceAttr *
Sema::mergeMSInheritanceAttr(Decl *D, SourceRange Range, bool BestCase,
                             unsigned AttrSpellingListIndex,
                             MSInheritanceAttr::Spelling SemanticSpelling) {
  if (MSInheritanceAttr *IA = D->getAttr<MSInheritanceAttr>()) {
    if (IA->getSemanticSpelling() == SemanticSpelling)
      return nullptr;
    Diag(IA->getLocation(), diag::err_mismatched_ms_inheritance)
        << 1 /*previous declaration*/;
    Diag(Range.getBegin(), diag::note_previous_ms_inheritance);
    D->dropAttr<MSInheritanceAttr>();
  }

  auto *RD = cast<CXXRecordDecl>(D);
  if (RD->hasDefinition()) {
    if (checkMSInheritanceAttrOnDefinition(RD, Range, BestCase,
                                           SemanticSpelling)) {
      return nullptr;
    }
  } else {
    if (isa<ClassTemplatePartialSpecializationDecl>(RD)) {
      Diag(Range.getBegin(), diag::warn_ignored_ms_inheritance)
          << 1 /*partial specialization*/;
      return nullptr;
    }
    if (RD->getDescribedClassTemplate()) {
      Diag(Range.getBegin(), diag::warn_ignored_ms_inheritance)
          << 0 /*primary template*/;
      return nullptr;
    }
  }

  return ::new (Context)
      MSInheritanceAttr(Range, Context, BestCase, AttrSpellingListIndex);
}

static void handleCapabilityAttr(Sema &S, Decl *D, const AttributeList &AL) {
  // The capability attributes take a single string parameter for the name of
  // the capability they represent. The lockable attribute does not take any
  // parameters. However, semantically, both attributes represent the same
  // concept, and so they use the same semantic attribute. Eventually, the
  // lockable attribute will be removed.
  //
  // For backward compatibility, any capability which has no specified string
  // literal will be considered a "mutex."
  StringRef N("mutex");
  SourceLocation LiteralLoc;
  if (AL.getKind() == AttributeList::AT_Capability &&
      !S.checkStringLiteralArgumentAttr(AL, 0, N, &LiteralLoc))
    return;

  // Currently, there are only two names allowed for a capability: role and
  // mutex (case insensitive). Diagnose other capability names.
  if (!N.equals_lower("mutex") && !N.equals_lower("role"))
    S.Diag(LiteralLoc, diag::warn_invalid_capability_name) << N;

  D->addAttr(::new (S.Context) CapabilityAttr(AL.getRange(), S.Context, N,
                                        AL.getAttributeSpellingListIndex()));
}

static void handleAssertCapabilityAttr(Sema &S, Decl *D,
                                       const AttributeList &AL) {
  SmallVector<Expr*, 1> Args;
  if (!checkLockFunAttrCommon(S, D, AL, Args))
    return;

  D->addAttr(::new (S.Context) AssertCapabilityAttr(AL.getRange(), S.Context,
                                                    Args.data(), Args.size(),
                                        AL.getAttributeSpellingListIndex()));
}

static void handleAcquireCapabilityAttr(Sema &S, Decl *D,
                                        const AttributeList &AL) {
  SmallVector<Expr*, 1> Args;
  if (!checkLockFunAttrCommon(S, D, AL, Args))
    return;

  D->addAttr(::new (S.Context) AcquireCapabilityAttr(AL.getRange(),
                                                     S.Context,
                                                     Args.data(), Args.size(),
                                        AL.getAttributeSpellingListIndex()));
}

static void handleTryAcquireCapabilityAttr(Sema &S, Decl *D,
                                           const AttributeList &AL) {
  SmallVector<Expr*, 2> Args;
  if (!checkTryLockFunAttrCommon(S, D, AL, Args))
    return;

  D->addAttr(::new (S.Context) TryAcquireCapabilityAttr(AL.getRange(),
                                                        S.Context,
                                                        AL.getArgAsExpr(0),
                                                        Args.data(),
                                                        Args.size(),
                                        AL.getAttributeSpellingListIndex()));
}

static void handleReleaseCapabilityAttr(Sema &S, Decl *D,
                                        const AttributeList &AL) {
  // Check that all arguments are lockable objects.
  SmallVector<Expr *, 1> Args;
  checkAttrArgsAreCapabilityObjs(S, D, AL, Args, 0, true);

  D->addAttr(::new (S.Context) ReleaseCapabilityAttr(
      AL.getRange(), S.Context, Args.data(), Args.size(),
      AL.getAttributeSpellingListIndex()));
}

static void handleRequiresCapabilityAttr(Sema &S, Decl *D,
                                         const AttributeList &AL) {
  if (!checkAttributeAtLeastNumArgs(S, AL, 1))
    return;

  // check that all arguments are lockable objects
  SmallVector<Expr*, 1> Args;
  checkAttrArgsAreCapabilityObjs(S, D, AL, Args);
  if (Args.empty())
    return;

  RequiresCapabilityAttr *RCA = ::new (S.Context)
    RequiresCapabilityAttr(AL.getRange(), S.Context, Args.data(),
                           Args.size(), AL.getAttributeSpellingListIndex());

  D->addAttr(RCA);
}

static void handleDeprecatedAttr(Sema &S, Decl *D, const AttributeList &AL) {
  if (const auto *NSD = dyn_cast<NamespaceDecl>(D)) {
    if (NSD->isAnonymousNamespace()) {
      S.Diag(AL.getLoc(), diag::warn_deprecated_anonymous_namespace);
      // Do not want to attach the attribute to the namespace because that will
      // cause confusing diagnostic reports for uses of declarations within the
      // namespace.
      return;
    }
  }

  // Handle the cases where the attribute has a text message.
  StringRef Str, Replacement;
  if (AL.isArgExpr(0) && AL.getArgAsExpr(0) &&
      !S.checkStringLiteralArgumentAttr(AL, 0, Str))
    return;

  // Only support a single optional message for Declspec and CXX11.
  if (AL.isDeclspecAttribute() || AL.isCXX11Attribute())
    checkAttributeAtMostNumArgs(S, AL, 1);
  else if (AL.isArgExpr(1) && AL.getArgAsExpr(1) &&
           !S.checkStringLiteralArgumentAttr(AL, 1, Replacement))
    return;

  if (!S.getLangOpts().CPlusPlus14)
    if (AL.isCXX11Attribute() &&
        !(AL.hasScope() && AL.getScopeName()->isStr("gnu")))
      S.Diag(AL.getLoc(), diag::ext_cxx14_attr) << AL.getName();

  D->addAttr(::new (S.Context)
                 DeprecatedAttr(AL.getRange(), S.Context, Str, Replacement,
                                AL.getAttributeSpellingListIndex()));
}

static bool isGlobalVar(const Decl *D) {
  if (const auto *S = dyn_cast<VarDecl>(D))
    return S->hasGlobalStorage();
  return false;
}

static void handleNoSanitizeAttr(Sema &S, Decl *D, const AttributeList &AL) {
  if (!checkAttributeAtLeastNumArgs(S, AL, 1))
    return;

  std::vector<StringRef> Sanitizers;

  for (unsigned I = 0, E = AL.getNumArgs(); I != E; ++I) {
    StringRef SanitizerName;
    SourceLocation LiteralLoc;

    if (!S.checkStringLiteralArgumentAttr(AL, I, SanitizerName, &LiteralLoc))
      return;

    if (parseSanitizerValue(SanitizerName, /*AllowGroups=*/true) == 0)
      S.Diag(LiteralLoc, diag::warn_unknown_sanitizer_ignored) << SanitizerName;
    else if (isGlobalVar(D) && SanitizerName != "address")
      S.Diag(D->getLocation(), diag::err_attribute_wrong_decl_type)
          << AL.getName() << ExpectedFunctionOrMethod;
    Sanitizers.push_back(SanitizerName);
  }

  D->addAttr(::new (S.Context) NoSanitizeAttr(
      AL.getRange(), S.Context, Sanitizers.data(), Sanitizers.size(),
      AL.getAttributeSpellingListIndex()));
}

static void handleNoSanitizeSpecificAttr(Sema &S, Decl *D,
                                         const AttributeList &AL) {
  StringRef AttrName = AL.getName()->getName();
  normalizeName(AttrName);
  StringRef SanitizerName = llvm::StringSwitch<StringRef>(AttrName)
                                .Case("no_address_safety_analysis", "address")
                                .Case("no_sanitize_address", "address")
                                .Case("no_sanitize_thread", "thread")
                                .Case("no_sanitize_memory", "memory");
  if (isGlobalVar(D) && SanitizerName != "address")
    S.Diag(D->getLocation(), diag::err_attribute_wrong_decl_type)
        << AL.getName() << ExpectedFunction;
  D->addAttr(::new (S.Context)
                 NoSanitizeAttr(AL.getRange(), S.Context, &SanitizerName, 1,
                                AL.getAttributeSpellingListIndex()));
}

static void handleInternalLinkageAttr(Sema &S, Decl *D,
                                      const AttributeList &AL) {
  if (InternalLinkageAttr *Internal =
          S.mergeInternalLinkageAttr(D, AL.getRange(), AL.getName(),
                                     AL.getAttributeSpellingListIndex()))
    D->addAttr(Internal);
}

static void handleOpenCLNoSVMAttr(Sema &S, Decl *D, const AttributeList &AL) {
  if (S.LangOpts.OpenCLVersion != 200)
    S.Diag(AL.getLoc(), diag::err_attribute_requires_opencl_version)
        << AL.getName() << "2.0" << 0;
  else
    S.Diag(AL.getLoc(), diag::warn_opencl_attr_deprecated_ignored)
        << AL.getName() << "2.0";
}

/// Handles semantic checking for features that are common to all attributes,
/// such as checking whether a parameter was properly specified, or the correct
/// number of arguments were passed, etc.
static bool handleCommonAttributeFeatures(Sema &S, Decl *D,
                                          const AttributeList &AL) {
  // Several attributes carry different semantics than the parsing requires, so
  // those are opted out of the common argument checks.
  //
  // We also bail on unknown and ignored attributes because those are handled
  // as part of the target-specific handling logic.
  if (AL.getKind() == AttributeList::UnknownAttribute)
    return false;
  // Check whether the attribute requires specific language extensions to be
  // enabled.
  if (!AL.diagnoseLangOpts(S))
    return true;
  // Check whether the attribute appertains to the given subject.
  if (!AL.diagnoseAppertainsTo(S, D))
    return true;
  if (AL.hasCustomParsing())
    return false;

  if (AL.getMinArgs() == AL.getMaxArgs()) {
    // If there are no optional arguments, then checking for the argument count
    // is trivial.
    if (!checkAttributeNumArgs(S, AL, AL.getMinArgs()))
      return true;
  } else {
    // There are optional arguments, so checking is slightly more involved.
    if (AL.getMinArgs() &&
        !checkAttributeAtLeastNumArgs(S, AL, AL.getMinArgs()))
      return true;
    else if (!AL.hasVariadicArg() && AL.getMaxArgs() &&
             !checkAttributeAtMostNumArgs(S, AL, AL.getMaxArgs()))
      return true;
  }

  if (S.CheckAttrTarget(AL))
    return true;

  return false;
}

static void handleOpenCLAccessAttr(Sema &S, Decl *D,
                                   const AttributeList &AL) {
  if (D->isInvalidDecl())
    return;

  // Check if there is only one access qualifier.
  if (D->hasAttr<OpenCLAccessAttr>()) {
#if INTEL_CUSTOMIZATION
    // TODO: upstream to llvm.org together with changes
    // in SemaType.cpp and test/SemaOpenCL/access-qualifier.cl
    if (D->getAttr<OpenCLAccessAttr>()->getSemanticSpelling() ==
        AL.getSemanticSpelling()) {
      S.Diag(AL.getLoc(), diag::warn_duplicate_declspec)
          << AL.getName()->getName() << AL.getRange();
    } else {
      S.Diag(AL.getLoc(), diag::err_opencl_multiple_access_qualifiers)
          << D->getSourceRange();
      D->setInvalidDecl(true);
      return;
    }
#endif // INTEL_CUSTOMIZATION
  }

  // OpenCL v2.0 s6.6 - read_write can be used for image types to specify that an
  // image object can be read and written.
  // OpenCL v2.0 s6.13.6 - A kernel cannot read from and write to the same pipe
  // object. Using the read_write (or __read_write) qualifier with the pipe
  // qualifier is a compilation error.
  if (const auto *PDecl = dyn_cast<ParmVarDecl>(D)) {
    const Type *DeclTy = PDecl->getType().getCanonicalType().getTypePtr();
    if (AL.getName()->getName().find("read_write") != StringRef::npos) {
      if (S.getLangOpts().OpenCLVersion < 200 || DeclTy->isPipeType()) {
        S.Diag(AL.getLoc(), diag::err_opencl_invalid_read_write)
            << AL.getName() << PDecl->getType() << DeclTy->isImageType();
        D->setInvalidDecl(true);
        return;
      }
    }
  }

  D->addAttr(::new (S.Context) OpenCLAccessAttr(
      AL.getRange(), S.Context, AL.getAttributeSpellingListIndex()));
}

//===----------------------------------------------------------------------===//
// Top Level Sema Entry Points
//===----------------------------------------------------------------------===//
/// ProcessDeclAttribute - Apply the specific attribute to the specified decl if
/// the attribute applies to decls.  If the attribute is a type attribute, just
/// silently ignore it if a GNU attribute.
static void ProcessDeclAttribute(Sema &S, Scope *scope, Decl *D,
                                 const AttributeList &AL,
                                 bool IncludeCXX11Attributes) {
  if (AL.isInvalid() || AL.getKind() == AttributeList::IgnoredAttribute)
    return;

  // Ignore C++11 attributes on declarator chunks: they appertain to the type
  // instead.
  if (AL.isCXX11Attribute() && !IncludeCXX11Attributes)
    return;

  // Unknown attributes are automatically warned on. Target-specific attributes
  // which do not apply to the current target architecture are treated as
  // though they were unknown attributes.
  if (AL.getKind() == AttributeList::UnknownAttribute ||
      !AL.existsInTarget(S.Context.getTargetInfo())) {
    S.Diag(AL.getLoc(), AL.isDeclspecAttribute()
                              ? diag::warn_unhandled_ms_attribute_ignored
                              : diag::warn_unknown_attribute_ignored)
        << AL.getName();
    return;
  }

  if (handleCommonAttributeFeatures(S, D, AL))
    return;

  switch (AL.getKind()) {
  default:
    if (!AL.isStmtAttr()) {
      // Type attributes are handled elsewhere; silently move on.
      assert(AL.isTypeAttr() && "Non-type attribute not handled");
      break;
    }
    S.Diag(AL.getLoc(), diag::err_stmt_attribute_invalid_on_decl)
        << AL.getName() << D->getLocation();
    break;
  case AttributeList::AT_Interrupt:
    handleInterruptAttr(S, D, AL);
    break;
  case AttributeList::AT_X86ForceAlignArgPointer:
    handleX86ForceAlignArgPointerAttr(S, D, AL);
    break;
  case AttributeList::AT_DLLExport:
  case AttributeList::AT_DLLImport:
    handleDLLAttr(S, D, AL);
    break;
  case AttributeList::AT_Mips16:
    handleSimpleAttributeWithExclusions<Mips16Attr, MicroMipsAttr,
                                        MipsInterruptAttr>(S, D, AL);
    break;
  case AttributeList::AT_NoMips16:
    handleSimpleAttribute<NoMips16Attr>(S, D, AL);
    break;
  case AttributeList::AT_MicroMips:
    handleSimpleAttributeWithExclusions<MicroMipsAttr, Mips16Attr>(S, D, AL);
    break;
  case AttributeList::AT_NoMicroMips:
    handleSimpleAttribute<NoMicroMipsAttr>(S, D, AL);
    break;
  case AttributeList::AT_MipsLongCall:
    handleSimpleAttributeWithExclusions<MipsLongCallAttr, MipsShortCallAttr>(
        S, D, AL);
    break;
  case AttributeList::AT_MipsShortCall:
    handleSimpleAttributeWithExclusions<MipsShortCallAttr, MipsLongCallAttr>(
        S, D, AL);
    break;
  case AttributeList::AT_AMDGPUFlatWorkGroupSize:
    handleAMDGPUFlatWorkGroupSizeAttr(S, D, AL);
    break;
  case AttributeList::AT_AMDGPUWavesPerEU:
    handleAMDGPUWavesPerEUAttr(S, D, AL);
    break;
  case AttributeList::AT_AMDGPUNumSGPR:
    handleAMDGPUNumSGPRAttr(S, D, AL);
    break;
  case AttributeList::AT_AMDGPUNumVGPR:
    handleAMDGPUNumVGPRAttr(S, D, AL);
    break;
  case AttributeList::AT_AVRSignal:
    handleAVRSignalAttr(S, D, AL);
    break;
  case AttributeList::AT_IBAction:
    handleSimpleAttribute<IBActionAttr>(S, D, AL);
    break;
  case AttributeList::AT_IBOutlet:
    handleIBOutlet(S, D, AL);
    break;
  case AttributeList::AT_IBOutletCollection:
    handleIBOutletCollection(S, D, AL);
    break;
  case AttributeList::AT_IFunc:
    handleIFuncAttr(S, D, AL);
    break;
  case AttributeList::AT_Alias:
    handleAliasAttr(S, D, AL);
    break;
  case AttributeList::AT_Aligned:
    handleAlignedAttr(S, D, AL);
    break;
  case AttributeList::AT_AlignValue:
    handleAlignValueAttr(S, D, AL);
    break;
  case AttributeList::AT_AllocSize:
    handleAllocSizeAttr(S, D, AL);
    break;
  case AttributeList::AT_AlwaysInline:
    handleAlwaysInlineAttr(S, D, AL);
    break;
  case AttributeList::AT_Artificial:
    handleSimpleAttribute<ArtificialAttr>(S, D, AL);
    break;
  case AttributeList::AT_AnalyzerNoReturn:
    handleAnalyzerNoReturnAttr(S, D, AL);
    break;
  case AttributeList::AT_TLSModel:
    handleTLSModelAttr(S, D, AL);
    break;
  case AttributeList::AT_Annotate:
    handleAnnotateAttr(S, D, AL);
    break;
  case AttributeList::AT_Availability:
    handleAvailabilityAttr(S, D, AL);
    break;
  case AttributeList::AT_CarriesDependency:
    handleDependencyAttr(S, scope, D, AL);
    break;
  case AttributeList::AT_Common:
    handleCommonAttr(S, D, AL);
    break;
  case AttributeList::AT_CUDAConstant:
    handleConstantAttr(S, D, AL);
    break;
  case AttributeList::AT_PassObjectSize:
    handlePassObjectSizeAttr(S, D, AL);
    break;
  case AttributeList::AT_Constructor:
    handleConstructorAttr(S, D, AL);
    break;
  case AttributeList::AT_CXX11NoReturn:
    handleSimpleAttribute<CXX11NoReturnAttr>(S, D, AL);
    break;
  case AttributeList::AT_Deprecated:
    handleDeprecatedAttr(S, D, AL);
    break;
  case AttributeList::AT_Destructor:
    handleDestructorAttr(S, D, AL);
    break;
  case AttributeList::AT_EnableIf:
    handleEnableIfAttr(S, D, AL);
    break;
  case AttributeList::AT_DiagnoseIf:
    handleDiagnoseIfAttr(S, D, AL);
    break;
  case AttributeList::AT_ExtVectorType:
    handleExtVectorTypeAttr(S, D, AL);
    break;
  case AttributeList::AT_ExternalSourceSymbol:
    handleExternalSourceSymbolAttr(S, D, AL);
    break;
  case AttributeList::AT_MinSize:
    handleMinSizeAttr(S, D, AL);
    break;
  case AttributeList::AT_OptimizeNone:
    handleOptimizeNoneAttr(S, D, AL);
    break;
  case AttributeList::AT_FlagEnum:
    handleSimpleAttribute<FlagEnumAttr>(S, D, AL);
    break;
  case AttributeList::AT_EnumExtensibility:
    handleEnumExtensibilityAttr(S, D, AL);
    break;
  case AttributeList::AT_Flatten:
    handleSimpleAttribute<FlattenAttr>(S, D, AL);
    break;
  case AttributeList::AT_Format:
    handleFormatAttr(S, D, AL);
    break;
  case AttributeList::AT_FormatArg:
    handleFormatArgAttr(S, D, AL);
    break;
  case AttributeList::AT_CUDAGlobal:
    handleGlobalAttr(S, D, AL);
    break;
  case AttributeList::AT_CUDADevice:
    handleSimpleAttributeWithExclusions<CUDADeviceAttr, CUDAGlobalAttr>(S, D,
                                                                        AL);
    break;
  case AttributeList::AT_CUDAHost:
    handleSimpleAttributeWithExclusions<CUDAHostAttr, CUDAGlobalAttr>(S, D,
                                                                      AL);
    break;
  case AttributeList::AT_GNUInline:
    handleGNUInlineAttr(S, D, AL);
    break;
  case AttributeList::AT_CUDALaunchBounds:
    handleLaunchBoundsAttr(S, D, AL);
    break;
  case AttributeList::AT_Restrict:
    handleRestrictAttr(S, D, AL);
    break;
  case AttributeList::AT_MayAlias:
    handleSimpleAttribute<MayAliasAttr>(S, D, AL);
    break;
  case AttributeList::AT_Mode:
    handleModeAttr(S, D, AL);
    break;
  case AttributeList::AT_NoAlias:
    handleSimpleAttribute<NoAliasAttr>(S, D, AL);
    break;
  case AttributeList::AT_NoCommon:
    handleSimpleAttribute<NoCommonAttr>(S, D, AL);
    break;
  case AttributeList::AT_NoSplitStack:
    handleSimpleAttribute<NoSplitStackAttr>(S, D, AL);
    break;
  case AttributeList::AT_NonNull:
    if (auto *PVD = dyn_cast<ParmVarDecl>(D))
      handleNonNullAttrParameter(S, PVD, AL);
    else
      handleNonNullAttr(S, D, AL);
    break;
  case AttributeList::AT_ReturnsNonNull:
    handleReturnsNonNullAttr(S, D, AL);
    break;
  case AttributeList::AT_NoEscape:
    handleNoEscapeAttr(S, D, AL);
    break;
  case AttributeList::AT_AssumeAligned:
    handleAssumeAlignedAttr(S, D, AL);
    break;
  case AttributeList::AT_AllocAlign:
    handleAllocAlignAttr(S, D, AL);
    break;
  case AttributeList::AT_Overloadable:
    handleSimpleAttribute<OverloadableAttr>(S, D, AL);
    break;
  case AttributeList::AT_Ownership:
    handleOwnershipAttr(S, D, AL);
    break;
  case AttributeList::AT_Cold:
    handleSimpleAttributeWithExclusions<ColdAttr, HotAttr>(S, D, AL);
    break;
  case AttributeList::AT_Hot:
    handleSimpleAttributeWithExclusions<HotAttr, ColdAttr>(S, D, AL);
    break;
  case AttributeList::AT_Naked:
    handleNakedAttr(S, D, AL);
    break;
  case AttributeList::AT_NoReturn:
    handleNoReturnAttr(S, D, AL);
    break;
  case AttributeList::AT_AnyX86NoCfCheck:
    handleNoCfCheckAttr(S, D, AL);
    break;
  case AttributeList::AT_NoThrow:
    handleSimpleAttribute<NoThrowAttr>(S, D, AL);
    break;
  case AttributeList::AT_CUDAShared:
    handleSharedAttr(S, D, AL);
    break;
  case AttributeList::AT_VecReturn:
    handleVecReturnAttr(S, D, AL);
    break;
  case AttributeList::AT_ObjCOwnership:
    handleObjCOwnershipAttr(S, D, AL);
    break;
  case AttributeList::AT_ObjCPreciseLifetime:
    handleObjCPreciseLifetimeAttr(S, D, AL);
    break;
  case AttributeList::AT_ObjCReturnsInnerPointer:
    handleObjCReturnsInnerPointerAttr(S, D, AL);
    break;
  case AttributeList::AT_ObjCRequiresSuper:
    handleObjCRequiresSuperAttr(S, D, AL);
    break;
  case AttributeList::AT_ObjCBridge:
    handleObjCBridgeAttr(S, D, AL);
    break;
  case AttributeList::AT_ObjCBridgeMutable:
    handleObjCBridgeMutableAttr(S, D, AL);
    break;
  case AttributeList::AT_ObjCBridgeRelated:
    handleObjCBridgeRelatedAttr(S, D, AL);
    break;
  case AttributeList::AT_ObjCDesignatedInitializer:
    handleObjCDesignatedInitializer(S, D, AL);
    break;
  case AttributeList::AT_ObjCRuntimeName:
    handleObjCRuntimeName(S, D, AL);
    break;
   case AttributeList::AT_ObjCRuntimeVisible:
    handleSimpleAttribute<ObjCRuntimeVisibleAttr>(S, D, AL);
    break;
  case AttributeList::AT_ObjCBoxable:
    handleObjCBoxable(S, D, AL);
    break;
  case AttributeList::AT_CFAuditedTransfer:
    handleSimpleAttributeWithExclusions<CFAuditedTransferAttr,
                                        CFUnknownTransferAttr>(S, D, AL);
    break;
  case AttributeList::AT_CFUnknownTransfer:
    handleSimpleAttributeWithExclusions<CFUnknownTransferAttr,
                                        CFAuditedTransferAttr>(S, D, AL);
    break;
  case AttributeList::AT_CFConsumed:
  case AttributeList::AT_NSConsumed:
    handleNSConsumedAttr(S, D, AL);
    break;
  case AttributeList::AT_NSConsumesSelf:
    handleSimpleAttribute<NSConsumesSelfAttr>(S, D, AL);
    break;
  case AttributeList::AT_NSReturnsAutoreleased:
  case AttributeList::AT_NSReturnsNotRetained:
  case AttributeList::AT_CFReturnsNotRetained:
  case AttributeList::AT_NSReturnsRetained:
  case AttributeList::AT_CFReturnsRetained:
    handleNSReturnsRetainedAttr(S, D, AL);
    break;
  case AttributeList::AT_WorkGroupSizeHint:
    handleWorkGroupSize<WorkGroupSizeHintAttr>(S, D, AL);
    break;
  case AttributeList::AT_ReqdWorkGroupSize:
    handleWorkGroupSize<ReqdWorkGroupSizeAttr>(S, D, AL);
    break;
  case AttributeList::AT_OpenCLIntelReqdSubGroupSize:
    handleSubGroupSize(S, D, AL);
    break;
  case AttributeList::AT_VecTypeHint:
    handleVecTypeHint(S, D, AL);
    break;
  case AttributeList::AT_RequireConstantInit:
    handleSimpleAttribute<RequireConstantInitAttr>(S, D, AL);
    break;
  case AttributeList::AT_InitPriority:
    handleInitPriorityAttr(S, D, AL);
    break;
  case AttributeList::AT_Packed:
    handlePackedAttr(S, D, AL);
    break;
  case AttributeList::AT_Section:
    handleSectionAttr(S, D, AL);
    break;
  case AttributeList::AT_Target:
    handleTargetAttr(S, D, AL);
    break;
  case AttributeList::AT_Unavailable:
    handleAttrWithMessage<UnavailableAttr>(S, D, AL);
    break;
  case AttributeList::AT_ArcWeakrefUnavailable:
    handleSimpleAttribute<ArcWeakrefUnavailableAttr>(S, D, AL);
    break;
  case AttributeList::AT_ObjCRootClass:
    handleSimpleAttribute<ObjCRootClassAttr>(S, D, AL);
    break;
  case AttributeList::AT_ObjCSubclassingRestricted:
    handleSimpleAttribute<ObjCSubclassingRestrictedAttr>(S, D, AL);
    break;
  case AttributeList::AT_ObjCExplicitProtocolImpl:
    handleObjCSuppresProtocolAttr(S, D, AL);
    break;
  case AttributeList::AT_ObjCRequiresPropertyDefs:
    handleSimpleAttribute<ObjCRequiresPropertyDefsAttr>(S, D, AL);
    break;
  case AttributeList::AT_Unused:
    handleUnusedAttr(S, D, AL);
    break;
  case AttributeList::AT_ReturnsTwice:
    handleSimpleAttribute<ReturnsTwiceAttr>(S, D, AL);
    break;
  case AttributeList::AT_NotTailCalled:
    handleSimpleAttributeWithExclusions<NotTailCalledAttr,
                                        AlwaysInlineAttr>(S, D, AL);
    break;
  case AttributeList::AT_DisableTailCalls:
    handleSimpleAttributeWithExclusions<DisableTailCallsAttr,
                                        NakedAttr>(S, D, AL);
    break;
  case AttributeList::AT_Used:
    handleSimpleAttribute<UsedAttr>(S, D, AL);
    break;
  case AttributeList::AT_Visibility:
    handleVisibilityAttr(S, D, AL, false);
    break;
  case AttributeList::AT_TypeVisibility:
    handleVisibilityAttr(S, D, AL, true);
    break;
  case AttributeList::AT_WarnUnused:
    handleSimpleAttribute<WarnUnusedAttr>(S, D, AL);
    break;
  case AttributeList::AT_WarnUnusedResult:
    handleWarnUnusedResult(S, D, AL);
    break;
  case AttributeList::AT_Weak:
    handleSimpleAttribute<WeakAttr>(S, D, AL);
    break;
  case AttributeList::AT_WeakRef:
    handleWeakRefAttr(S, D, AL);
    break;
  case AttributeList::AT_WeakImport:
    handleWeakImportAttr(S, D, AL);
    break;
  case AttributeList::AT_TransparentUnion:
    handleTransparentUnionAttr(S, D, AL);
    break;
  case AttributeList::AT_ObjCException:
    handleSimpleAttribute<ObjCExceptionAttr>(S, D, AL);
    break;
  case AttributeList::AT_ObjCMethodFamily:
    handleObjCMethodFamilyAttr(S, D, AL);
    break;
  case AttributeList::AT_ObjCNSObject:
    handleObjCNSObject(S, D, AL);
    break;
  case AttributeList::AT_ObjCIndependentClass:
    handleObjCIndependentClass(S, D, AL);
    break;
  case AttributeList::AT_Blocks:
    handleBlocksAttr(S, D, AL);
    break;
  case AttributeList::AT_Sentinel:
    handleSentinelAttr(S, D, AL);
    break;
  case AttributeList::AT_Const:
    handleSimpleAttribute<ConstAttr>(S, D, AL);
    break;
  case AttributeList::AT_Pure:
    handleSimpleAttribute<PureAttr>(S, D, AL);
    break;
  case AttributeList::AT_Cleanup:
    handleCleanupAttr(S, D, AL);
    break;
  case AttributeList::AT_NoDebug:
    handleNoDebugAttr(S, D, AL);
    break;
  case AttributeList::AT_NoDuplicate:
    handleSimpleAttribute<NoDuplicateAttr>(S, D, AL);
    break;
  case AttributeList::AT_Convergent:
    handleSimpleAttribute<ConvergentAttr>(S, D, AL);
    break;
  case AttributeList::AT_NoInline:
    handleSimpleAttribute<NoInlineAttr>(S, D, AL);
    break;
  case AttributeList::AT_NoInstrumentFunction: // Interacts with -pg.
    handleSimpleAttribute<NoInstrumentFunctionAttr>(S, D, AL);
    break;
  case AttributeList::AT_NoStackProtector:
    // Interacts with -fstack-protector options.
    handleSimpleAttribute<NoStackProtectorAttr>(S, D, AL);
    break;
  case AttributeList::AT_StdCall:
  case AttributeList::AT_CDecl:
  case AttributeList::AT_FastCall:
  case AttributeList::AT_ThisCall:
  case AttributeList::AT_Pascal:
  case AttributeList::AT_RegCall:
  case AttributeList::AT_SwiftCall:
  case AttributeList::AT_VectorCall:
  case AttributeList::AT_MSABI:
  case AttributeList::AT_SysVABI:
  case AttributeList::AT_Pcs:
  case AttributeList::AT_IntelOclBicc:
  case AttributeList::AT_PreserveMost:
  case AttributeList::AT_PreserveAll:
    handleCallConvAttr(S, D, AL);
    break;
  case AttributeList::AT_Suppress:
    handleSuppressAttr(S, D, AL);
    break;
  case AttributeList::AT_OpenCLKernel:
    handleSimpleAttribute<OpenCLKernelAttr>(S, D, AL);
    break;
  case AttributeList::AT_OpenCLAccess:
    handleOpenCLAccessAttr(S, D, AL);
    break;
  case AttributeList::AT_OpenCLNoSVM:
    handleOpenCLNoSVMAttr(S, D, AL);
    break;
  case AttributeList::AT_SwiftContext:
    handleParameterABIAttr(S, D, AL, ParameterABI::SwiftContext);
    break;
  case AttributeList::AT_SwiftErrorResult:
    handleParameterABIAttr(S, D, AL, ParameterABI::SwiftErrorResult);
    break;
  case AttributeList::AT_SwiftIndirectResult:
    handleParameterABIAttr(S, D, AL, ParameterABI::SwiftIndirectResult);
    break;
  case AttributeList::AT_InternalLinkage:
    handleInternalLinkageAttr(S, D, AL);
    break;
  case AttributeList::AT_LTOVisibilityPublic:
    handleSimpleAttribute<LTOVisibilityPublicAttr>(S, D, AL);
    break;

  // Microsoft attributes:
  case AttributeList::AT_EmptyBases:
    handleSimpleAttribute<EmptyBasesAttr>(S, D, AL);
    break;
  case AttributeList::AT_LayoutVersion:
    handleLayoutVersion(S, D, AL);
    break;
  case AttributeList::AT_TrivialABI:
    handleSimpleAttribute<TrivialABIAttr>(S, D, AL);
    break;
  case AttributeList::AT_MSNoVTable:
    handleSimpleAttribute<MSNoVTableAttr>(S, D, AL);
    break;
  case AttributeList::AT_MSStruct:
    handleSimpleAttribute<MSStructAttr>(S, D, AL);
    break;
  case AttributeList::AT_Uuid:
    handleUuidAttr(S, D, AL);
    break;
  case AttributeList::AT_MSInheritance:
    handleMSInheritanceAttr(S, D, AL);
    break;
  case AttributeList::AT_SelectAny:
    handleSimpleAttribute<SelectAnyAttr>(S, D, AL);
    break;
  case AttributeList::AT_Thread:
    handleDeclspecThreadAttr(S, D, AL);
    break;

  case AttributeList::AT_AbiTag:
    handleAbiTagAttr(S, D, AL);
    break;

  // Thread safety attributes:
  case AttributeList::AT_AssertExclusiveLock:
    handleAssertExclusiveLockAttr(S, D, AL);
    break;
  case AttributeList::AT_AssertSharedLock:
    handleAssertSharedLockAttr(S, D, AL);
    break;
  case AttributeList::AT_GuardedVar:
    handleSimpleAttribute<GuardedVarAttr>(S, D, AL);
    break;
  case AttributeList::AT_PtGuardedVar:
    handlePtGuardedVarAttr(S, D, AL);
    break;
  case AttributeList::AT_ScopedLockable:
    handleSimpleAttribute<ScopedLockableAttr>(S, D, AL);
    break;
  case AttributeList::AT_NoSanitize:
    handleNoSanitizeAttr(S, D, AL);
    break;
  case AttributeList::AT_NoSanitizeSpecific:
    handleNoSanitizeSpecificAttr(S, D, AL);
    break;
  case AttributeList::AT_NoThreadSafetyAnalysis:
    handleSimpleAttribute<NoThreadSafetyAnalysisAttr>(S, D, AL);
    break;
  case AttributeList::AT_GuardedBy:
    handleGuardedByAttr(S, D, AL);
    break;
  case AttributeList::AT_PtGuardedBy:
    handlePtGuardedByAttr(S, D, AL);
    break;
  case AttributeList::AT_ExclusiveTrylockFunction:
    handleExclusiveTrylockFunctionAttr(S, D, AL);
    break;
  case AttributeList::AT_LockReturned:
    handleLockReturnedAttr(S, D, AL);
    break;
  case AttributeList::AT_LocksExcluded:
    handleLocksExcludedAttr(S, D, AL);
    break;
  case AttributeList::AT_SharedTrylockFunction:
    handleSharedTrylockFunctionAttr(S, D, AL);
    break;
  case AttributeList::AT_AcquiredBefore:
    handleAcquiredBeforeAttr(S, D, AL);
    break;
  case AttributeList::AT_AcquiredAfter:
    handleAcquiredAfterAttr(S, D, AL);
    break;

  // Capability analysis attributes.
  case AttributeList::AT_Capability:
  case AttributeList::AT_Lockable:
    handleCapabilityAttr(S, D, AL);
    break;
  case AttributeList::AT_RequiresCapability:
    handleRequiresCapabilityAttr(S, D, AL);
    break;

  case AttributeList::AT_AssertCapability:
    handleAssertCapabilityAttr(S, D, AL);
    break;
  case AttributeList::AT_AcquireCapability:
    handleAcquireCapabilityAttr(S, D, AL);
    break;
  case AttributeList::AT_ReleaseCapability:
    handleReleaseCapabilityAttr(S, D, AL);
    break;
  case AttributeList::AT_TryAcquireCapability:
    handleTryAcquireCapabilityAttr(S, D, AL);
    break;

  // Consumed analysis attributes.
  case AttributeList::AT_Consumable:
    handleConsumableAttr(S, D, AL);
    break;
  case AttributeList::AT_ConsumableAutoCast:
    handleSimpleAttribute<ConsumableAutoCastAttr>(S, D, AL);
    break;
  case AttributeList::AT_ConsumableSetOnRead:
    handleSimpleAttribute<ConsumableSetOnReadAttr>(S, D, AL);
    break;
  case AttributeList::AT_CallableWhen:
    handleCallableWhenAttr(S, D, AL);
    break;
  case AttributeList::AT_ParamTypestate:
    handleParamTypestateAttr(S, D, AL);
    break;
  case AttributeList::AT_ReturnTypestate:
    handleReturnTypestateAttr(S, D, AL);
    break;
  case AttributeList::AT_SetTypestate:
    handleSetTypestateAttr(S, D, AL);
    break;
  case AttributeList::AT_TestTypestate:
    handleTestTypestateAttr(S, D, AL);
    break;

  // Type safety attributes.
  case AttributeList::AT_ArgumentWithTypeTag:
    handleArgumentWithTypeTagAttr(S, D, AL);
    break;
  case AttributeList::AT_TypeTagForDatatype:
    handleTypeTagForDatatypeAttr(S, D, AL);
    break;
#if INTEL_CUSTOMIZATION
  case AttributeList::AT_VecLenHint:
    handleVecLenHint(S, D, AL);
    break;
  // Intel FPGA OpenCL specific attributes
  case AttributeList::AT_MaxWorkGroupSize:
    handleWorkGroupSize<MaxWorkGroupSizeAttr>(S, D, AL);
    break;
  case AttributeList::AT_NumComputeUnits:
    handleNumComputeUnitsAttr(S, D, AL);
    break;
  case AttributeList::AT_NumSimdWorkItems:
    handleNumSimdWorkItemsAttr(S, D, AL);
    break;
  case AttributeList::AT_OpenCLBlocking:
    handleOpenCLBlockingAttr(S, D, AL);
    break;
  case AttributeList::AT_OpenCLDepth:
    handleOpenCLDepthAttr(S, D, AL);
    break;
  case AttributeList::AT_OpenCLIO:
    handleOpenCLIOAttr(S, D, AL);
    break;
  case AttributeList::AT_OpenCLLocalMemSize:
    handleOpenCLLocalMemSizeAttr(S, D, AL);
    break;
  case AttributeList::AT_OpenCLBufferLocation:
    handleOpenCLBufferLocationAttr(S, D, AL);
    break;
  case AttributeList::AT_MaxGlobalWorkDim:
    handleMaxGlobalWorkDimAttr(S, D, AL);
    break;
  case AttributeList::AT_Autorun:
    handleAutorunAttr(S, D, AL);
    break;
  case AttributeList::AT_OpenCLHostAccessible:
    handleOpenCLHostAccessible(S, D, AL);
    break;
  case AttributeList::AT_StallFree:
    handleStallFreeAttr(S, D, AL);
    break;
  case AttributeList::AT_SchedulerPipeliningEffortPct:
    handleSchedulerPipeliningEffortPctAttr(S, D, AL);
    break;
  case AttributeList::AT_InternalMaxBlockRamDepth:
    handleInternalMaxBlockRamDepthAttr(S, D, AL);
    break;
  // Intel HLS specific attributes
  case AttributeList::AT_OptimizeFMax:
    handleOptimizeFMaxAttr(S, D, AL);
    break;
  case AttributeList::AT_OptimizeRamUsage:
    handleOptimizeRamUsageAttr(S, D, AL);
    break;
  case AttributeList::AT_SinglePump:
    handlePumpAttr<SinglePumpAttr, DoublePumpAttr>(S, D, AL);
    break;
  case AttributeList::AT_DoublePump:
    handlePumpAttr<DoublePumpAttr, SinglePumpAttr>(S, D, AL);
    break;
  case AttributeList::AT_Memory:
    handleMemoryAttr(S, D, AL);
    break;
  case AttributeList::AT_Register:
    handleRegisterAttr(S, D, AL);
    break;
  case AttributeList::AT_BankWidth:
    handleOneConstantPowerTwoValueAttr<BankWidthAttr>(S, D, AL);
    break;
  case AttributeList::AT_NumBanks:
    handleOneConstantPowerTwoValueAttr<NumBanksAttr>(S, D, AL);
    break;
  case AttributeList::AT_NumReadPorts:
    handleOneConstantValueAttr<NumReadPortsAttr>(S, D, AL);
    break;
  case AttributeList::AT_NumWritePorts:
    handleOneConstantValueAttr<NumWritePortsAttr>(S, D, AL);
    break;
  case AttributeList::AT_NumPortsReadOnlyWriteOnly:
    handleNumPortsReadOnlyWriteOnlyAttr(S, D, AL);
    break;
  case AttributeList::AT_Merge:
    handleMergeAttr(S, D, AL);
    break;
  case AttributeList::AT_BankBits:
    handleBankBitsAttr(S, D, AL);
    break;
  case AttributeList::AT_StaticArrayReset:
    handleOneConstantValueAttr<StaticArrayResetAttr>(S, D, AL);
    break;
  case AttributeList::AT_Component:
    handleComponentAttr(S, D, AL);
    break;
  case AttributeList::AT_StallFreeReturn:
    handleStallFreeReturnAttr(S, D, AL);
    break;
  case AttributeList::AT_UseSingleClock:
    handleUseSingleClockAttr(S, D, AL);
    break;
  case AttributeList::AT_ComponentInterface:
    handleComponentInterfaceAttr(S, D, AL);
    break;
  case AttributeList::AT_MaxConcurrency:
    handleMaxConcurrencyAttr(S, D, AL);
    break;
  case AttributeList::AT_ArgumentInterface:
    handleArgumentInterfaceAttr(S, D, AL);
    break;
  case AttributeList::AT_StableArgument:
    handleStableArgumentAttr(S, D, AL);
    break;
  case AttributeList::AT_SlaveMemoryArgument:
    handleSlaveMemoryArgumentAttr(S, D, AL);
    break;
#endif // INTEL_CUSTOMIZATION
  case AttributeList::AT_AnyX86NoCallerSavedRegisters:
    handleSimpleAttribute<AnyX86NoCallerSavedRegistersAttr>(S, D, AL);
    break;
  case AttributeList::AT_RenderScriptKernel:
    handleSimpleAttribute<RenderScriptKernelAttr>(S, D, AL);
    break;
  // XRay attributes.
  case AttributeList::AT_XRayInstrument:
    handleSimpleAttribute<XRayInstrumentAttr>(S, D, AL);
    break;
  case AttributeList::AT_XRayLogArgs:
    handleXRayLogArgsAttr(S, D, AL);
    break;
  }
}

/// ProcessDeclAttributeList - Apply all the decl attributes in the specified
/// attribute list to the specified decl, ignoring any type attributes.
void Sema::ProcessDeclAttributeList(Scope *S, Decl *D,
                                    const AttributeList *AttrList,
                                    bool IncludeCXX11Attributes) {
  for (const AttributeList* l = AttrList; l; l = l->getNext())
    ProcessDeclAttribute(*this, S, D, *l, IncludeCXX11Attributes);

  // FIXME: We should be able to handle these cases in TableGen.
  // GCC accepts
  // static int a9 __attribute__((weakref));
  // but that looks really pointless. We reject it.
  if (D->hasAttr<WeakRefAttr>() && !D->hasAttr<AliasAttr>()) {
    Diag(AttrList->getLoc(), diag::err_attribute_weakref_without_alias)
      << cast<NamedDecl>(D);
    D->dropAttr<WeakRefAttr>();
    return;
  }

  // FIXME: We should be able to handle this in TableGen as well. It would be
  // good to have a way to specify "these attributes must appear as a group",
  // for these. Additionally, it would be good to have a way to specify "these
  // attribute must never appear as a group" for attributes like cold and hot.
  if (!D->hasAttr<OpenCLKernelAttr>()) {
    // These attributes cannot be applied to a non-kernel function.
    if (const auto *A = D->getAttr<ReqdWorkGroupSizeAttr>()) {
      // FIXME: This emits a different error message than
      // diag::err_attribute_wrong_decl_type + ExpectedKernelFunction.
      Diag(D->getLocation(), diag::err_opencl_kernel_attr) << A;
      D->setInvalidDecl();
    } else if (const auto *A = D->getAttr<WorkGroupSizeHintAttr>()) {
      Diag(D->getLocation(), diag::err_opencl_kernel_attr) << A;
      D->setInvalidDecl();
    } else if (const auto *A = D->getAttr<VecTypeHintAttr>()) {
      Diag(D->getLocation(), diag::err_opencl_kernel_attr) << A;
      D->setInvalidDecl();
<<<<<<< HEAD
#if INTEL_CUSTOMIZATION
    } else if (const auto *A = D->getAttr<ReqdWorkGroupSizeAttr>()) {
      Diag(D->getLocation(), diag::err_opencl_kernel_attr) << A;
      D->setInvalidDecl();
    } else if (const auto *A = D->getAttr<NumSimdWorkItemsAttr>()) {
      Diag(D->getLocation(), diag::err_opencl_kernel_attr) << A;
      D->setInvalidDecl();
    } else if (const auto *A = D->getAttr<NumComputeUnitsAttr>()) {
      Diag(D->getLocation(), diag::err_opencl_kernel_attr) << A;
      D->setInvalidDecl();
    } else if (const auto *A = D->getAttr<MaxGlobalWorkDimAttr>()) {
      Diag(D->getLocation(), diag::err_opencl_kernel_attr) << A;
      D->setInvalidDecl();
    } else if (const auto *A = D->getAttr<AutorunAttr>()) {
      Diag(D->getLocation(), diag::err_opencl_kernel_attr) << A;
      D->setInvalidDecl();
    } else if (Attr *A = D->getAttr<StallFreeAttr>()) {
      if (!getLangOpts().HLS) {
        Diag(D->getLocation(), diag::err_opencl_kernel_attr) << A;
        D->setInvalidDecl();
      }
    } else if (Attr *A = D->getAttr<SchedulerPipeliningEffortPctAttr>()) {
      if (!getLangOpts().HLS) {
        Diag(D->getLocation(), diag::err_opencl_kernel_attr) << A;
        D->setInvalidDecl();
      }
#endif // INTEL_CUSTOMIZATION
    } else if (const auto *A = D->getAttr<AMDGPUFlatWorkGroupSizeAttr>()) {
      Diag(D->getLocation(), diag::err_attribute_wrong_decl_type)
        << A << ExpectedKernelFunction;
      D->setInvalidDecl();
    } else if (const auto *A = D->getAttr<AMDGPUWavesPerEUAttr>()) {
      Diag(D->getLocation(), diag::err_attribute_wrong_decl_type)
        << A << ExpectedKernelFunction;
      D->setInvalidDecl();
    } else if (const auto *A = D->getAttr<AMDGPUNumSGPRAttr>()) {
      Diag(D->getLocation(), diag::err_attribute_wrong_decl_type)
        << A << ExpectedKernelFunction;
      D->setInvalidDecl();
    } else if (const auto *A = D->getAttr<AMDGPUNumVGPRAttr>()) {
      Diag(D->getLocation(), diag::err_attribute_wrong_decl_type)
        << A << ExpectedKernelFunction;
      D->setInvalidDecl();
=======
>>>>>>> e5a42e97
    } else if (const auto *A = D->getAttr<OpenCLIntelReqdSubGroupSizeAttr>()) {
      Diag(D->getLocation(), diag::err_opencl_kernel_attr) << A;
      D->setInvalidDecl();
    } else if (!D->hasAttr<CUDAGlobalAttr>()) {
      if (const auto *A = D->getAttr<AMDGPUFlatWorkGroupSizeAttr>()) {
        Diag(D->getLocation(), diag::err_attribute_wrong_decl_type)
            << A << ExpectedKernelFunction;
        D->setInvalidDecl();
      } else if (const auto *A = D->getAttr<AMDGPUWavesPerEUAttr>()) {
        Diag(D->getLocation(), diag::err_attribute_wrong_decl_type)
            << A << ExpectedKernelFunction;
        D->setInvalidDecl();
      } else if (const auto *A = D->getAttr<AMDGPUNumSGPRAttr>()) {
        Diag(D->getLocation(), diag::err_attribute_wrong_decl_type)
            << A << ExpectedKernelFunction;
        D->setInvalidDecl();
      } else if (const auto *A = D->getAttr<AMDGPUNumVGPRAttr>()) {
        Diag(D->getLocation(), diag::err_attribute_wrong_decl_type)
            << A << ExpectedKernelFunction;
        D->setInvalidDecl();
      }
    }
  }
#if INTEL_CUSTOMIZATION
  else {
    if (D->hasAttr<AutorunAttr>() && !D->hasAttr<MaxGlobalWorkDimAttr>() &&
        !D->hasAttr<ReqdWorkGroupSizeAttr>()) {
      Attr *A = D->getAttr<AutorunAttr>();
      Diag(A->getLocation(),
          diag::err_opencl_attribute_requires_another_to_be_specified)
          << A << "'reqd_work_group_size' or 'max_global_work_dim' attribute";
      D->setInvalidDecl();
    }
  }
  if ((getLangOpts().HLS || getLangOpts().OpenCL) &&
      D->getKind() == Decl::ParmVar && !IsSlaveMemory(*this, D)) {
    // Check that memory attributes are only added to slave memory.
    if (diagnoseMemoryAttrs<MemoryAttr, NumBanksAttr, BankWidthAttr,
                            SinglePumpAttr, DoublePumpAttr, BankBitsAttr,
                            NumReadPortsAttr, NumWritePortsAttr,
                            InternalMaxBlockRamDepthAttr, OptimizeFMaxAttr,
                            OptimizeRamUsageAttr>(*this, D))
      D->setInvalidDecl();
  }
#endif // INTEL_CUSTOMIZATION
}

// Helper for delayed processing TransparentUnion attribute.
void Sema::ProcessDeclAttributeDelayed(Decl *D, const AttributeList *AttrList) {
  for (const AttributeList *AL = AttrList; AL; AL = AL->getNext())
    if (AL->getKind() == AttributeList::AT_TransparentUnion) {
      handleTransparentUnionAttr(*this, D, *AL);
      break;
    }
}

// Annotation attributes are the only attributes allowed after an access
// specifier.
bool Sema::ProcessAccessDeclAttributeList(AccessSpecDecl *ASDecl,
                                          const AttributeList *AttrList) {
  for (const AttributeList* l = AttrList; l; l = l->getNext()) {
    if (l->getKind() == AttributeList::AT_Annotate) {
      ProcessDeclAttribute(*this, nullptr, ASDecl, *l, l->isCXX11Attribute());
    } else {
      Diag(l->getLoc(), diag::err_only_annotate_after_access_spec);
      return true;
    }
  }

  return false;
}

/// checkUnusedDeclAttributes - Check a list of attributes to see if it
/// contains any decl attributes that we should warn about.
static void checkUnusedDeclAttributes(Sema &S, const AttributeList *A) {
  for ( ; A; A = A->getNext()) {
    // Only warn if the attribute is an unignored, non-type attribute.
    if (A->isUsedAsTypeAttr() || A->isInvalid()) continue;
    if (A->getKind() == AttributeList::IgnoredAttribute) continue;

    if (A->getKind() == AttributeList::UnknownAttribute) {
      S.Diag(A->getLoc(), diag::warn_unknown_attribute_ignored)
        << A->getName() << A->getRange();
    } else {
      S.Diag(A->getLoc(), diag::warn_attribute_not_on_decl)
        << A->getName() << A->getRange();
    }
  }
}

/// checkUnusedDeclAttributes - Given a declarator which is not being
/// used to build a declaration, complain about any decl attributes
/// which might be lying around on it.
void Sema::checkUnusedDeclAttributes(Declarator &D) {
  ::checkUnusedDeclAttributes(*this, D.getDeclSpec().getAttributes().getList());
  ::checkUnusedDeclAttributes(*this, D.getAttributes());
  for (unsigned i = 0, e = D.getNumTypeObjects(); i != e; ++i)
    ::checkUnusedDeclAttributes(*this, D.getTypeObject(i).getAttrs());
}

/// DeclClonePragmaWeak - clone existing decl (maybe definition),
/// \#pragma weak needs a non-definition decl and source may not have one.
NamedDecl * Sema::DeclClonePragmaWeak(NamedDecl *ND, IdentifierInfo *II,
                                      SourceLocation Loc) {
  assert(isa<FunctionDecl>(ND) || isa<VarDecl>(ND));
  NamedDecl *NewD = nullptr;
  if (auto *FD = dyn_cast<FunctionDecl>(ND)) {
    FunctionDecl *NewFD;
    // FIXME: Missing call to CheckFunctionDeclaration().
    // FIXME: Mangling?
    // FIXME: Is the qualifier info correct?
    // FIXME: Is the DeclContext correct?
    NewFD = FunctionDecl::Create(FD->getASTContext(), FD->getDeclContext(),
                                 Loc, Loc, DeclarationName(II),
                                 FD->getType(), FD->getTypeSourceInfo(),
                                 SC_None, false/*isInlineSpecified*/,
                                 FD->hasPrototype(),
                                 false/*isConstexprSpecified*/);
    NewD = NewFD;

    if (FD->getQualifier())
      NewFD->setQualifierInfo(FD->getQualifierLoc());

    // Fake up parameter variables; they are declared as if this were
    // a typedef.
    QualType FDTy = FD->getType();
    if (const auto *FT = FDTy->getAs<FunctionProtoType>()) {
      SmallVector<ParmVarDecl*, 16> Params;
      for (const auto &AI : FT->param_types()) {
        ParmVarDecl *Param = BuildParmVarDeclForTypedef(NewFD, Loc, AI);
        Param->setScopeInfo(0, Params.size());
        Params.push_back(Param);
      }
      NewFD->setParams(Params);
    }
  } else if (auto *VD = dyn_cast<VarDecl>(ND)) {
    NewD = VarDecl::Create(VD->getASTContext(), VD->getDeclContext(),
                           VD->getInnerLocStart(), VD->getLocation(), II,
                           VD->getType(), VD->getTypeSourceInfo(),
                           VD->getStorageClass());
    if (VD->getQualifier())
	  cast<VarDecl>(NewD)->setQualifierInfo(VD->getQualifierLoc());
  }
  return NewD;
}

/// DeclApplyPragmaWeak - A declaration (maybe definition) needs \#pragma weak
/// applied to it, possibly with an alias.
void Sema::DeclApplyPragmaWeak(Scope *S, NamedDecl *ND, WeakInfo &W) {
  if (W.getUsed()) return; // only do this once
  W.setUsed(true);
  if (W.getAlias()) { // clone decl, impersonate __attribute(weak,alias(...))
    IdentifierInfo *NDId = ND->getIdentifier();
    NamedDecl *NewD = DeclClonePragmaWeak(ND, W.getAlias(), W.getLocation());
#if INTEL_CUSTOMIZATION
    //CQ#368749: put mangled name into alias attr if needed
    if (getLangOpts().IntelCompat) {
      std::string AliasName = "";
      std::unique_ptr<MangleContext> MC;
      MC.reset(Context.createMangleContext());

      if (MC->shouldMangleDeclName(ND)) {
        SmallString<256> Buffer;
        llvm::raw_svector_ostream Out(Buffer);
        if (const CXXConstructorDecl *CD = dyn_cast<CXXConstructorDecl>(ND))
          MC->mangleCXXCtor(CD, Ctor_Base, Out);
        else if (const CXXDestructorDecl *DD = dyn_cast<CXXDestructorDecl>(ND))
          MC->mangleCXXDtor(DD, Dtor_Base, Out);
        else
          MC->mangleName(ND, Out);

        if (!Buffer.empty() && Buffer.front() == '\01')
          AliasName = Buffer.substr(1);
        AliasName = Buffer.str();
      } else {
        AliasName = NDId->getName();
      }
      NewD->addAttr(
          AliasAttr::CreateImplicit(Context, AliasName, W.getLocation()));
    } else
#endif // INTEL_CUSTOMIZATION
    NewD->addAttr(AliasAttr::CreateImplicit(Context, NDId->getName(),
                                            W.getLocation()));
    NewD->addAttr(WeakAttr::CreateImplicit(Context, W.getLocation()));
    WeakTopLevelDecl.push_back(NewD);
    // FIXME: "hideous" code from Sema::LazilyCreateBuiltin
    // to insert Decl at TU scope, sorry.
    DeclContext *SavedContext = CurContext;
#if INTEL_CUSTOMIZATION
    //CQ#368740: fix declaration context for pragma weak
    if (getLangOpts().IntelCompat && NewD->getDeclContext()->isExternCContext())
      CurContext = NewD->getDeclContext();
    else
#endif // INTEL_CUSTOMIZATION
    CurContext = Context.getTranslationUnitDecl();
    NewD->setDeclContext(CurContext);
    NewD->setLexicalDeclContext(CurContext);
    PushOnScopeChains(NewD, S);
    CurContext = SavedContext;
  } else { // just add weak to existing
    ND->addAttr(WeakAttr::CreateImplicit(Context, W.getLocation()));
  }
}

void Sema::ProcessPragmaWeak(Scope *S, Decl *D) {
  // It's valid to "forward-declare" #pragma weak, in which case we
  // have to do this.
  LoadExternalWeakUndeclaredIdentifiers();
  if (!WeakUndeclaredIdentifiers.empty()) {
    NamedDecl *ND = nullptr;
    if (auto *VD = dyn_cast<VarDecl>(D))
      if (VD->isExternC())
        ND = VD;
    if (auto *FD = dyn_cast<FunctionDecl>(D))
      if (FD->isExternC())
        ND = FD;
    if (ND) {
      if (IdentifierInfo *Id = ND->getIdentifier()) {
        auto I = WeakUndeclaredIdentifiers.find(Id);
        if (I != WeakUndeclaredIdentifiers.end()) {
          WeakInfo W = I->second;
          DeclApplyPragmaWeak(S, ND, W);
          WeakUndeclaredIdentifiers[Id] = W;
        }
      }
    }
  }
}

/// ProcessDeclAttributes - Given a declarator (PD) with attributes indicated in
/// it, apply them to D.  This is a bit tricky because PD can have attributes
/// specified in many different places, and we need to find and apply them all.
void Sema::ProcessDeclAttributes(Scope *S, Decl *D, const Declarator &PD) {
  // Apply decl attributes from the DeclSpec if present.
  if (const AttributeList *Attrs = PD.getDeclSpec().getAttributes().getList())
    ProcessDeclAttributeList(S, D, Attrs);

  // Walk the declarator structure, applying decl attributes that were in a type
  // position to the decl itself.  This handles cases like:
  //   int *__attr__(x)** D;
  // when X is a decl attribute.
  for (unsigned i = 0, e = PD.getNumTypeObjects(); i != e; ++i)
    if (const AttributeList *Attrs = PD.getTypeObject(i).getAttrs())
#if INTEL_CUSTOMIZATION
      // Fix for CQ#373601: applying gnu::aligned attribute.
      ProcessDeclAttributeList(S, D, Attrs,
                               getLangOpts().IntelCompat &&
                                   PD.getDeclSpec().getStorageClassSpec() ==
                                       DeclSpec::SCS_typedef);
#else // INTEL_CUSTOMIZATION
      ProcessDeclAttributeList(S, D, Attrs, /*IncludeCXX11Attributes=*/false);
#endif // INTEL_CUSTOMIZATION

  // Finally, apply any attributes on the decl itself.
  if (const AttributeList *Attrs = PD.getAttributes())
    ProcessDeclAttributeList(S, D, Attrs);

  // Apply additional attributes specified by '#pragma clang attribute'.
  AddPragmaAttributes(S, D);
}

/// Is the given declaration allowed to use a forbidden type?
/// If so, it'll still be annotated with an attribute that makes it
/// illegal to actually use.
static bool isForbiddenTypeAllowed(Sema &S, Decl *D,
                                   const DelayedDiagnostic &diag,
                                   UnavailableAttr::ImplicitReason &reason) {
  // Private ivars are always okay.  Unfortunately, people don't
  // always properly make their ivars private, even in system headers.
  // Plus we need to make fields okay, too.
  if (!isa<FieldDecl>(D) && !isa<ObjCPropertyDecl>(D) &&
      !isa<FunctionDecl>(D))
    return false;

  // Silently accept unsupported uses of __weak in both user and system
  // declarations when it's been disabled, for ease of integration with
  // -fno-objc-arc files.  We do have to take some care against attempts
  // to define such things;  for now, we've only done that for ivars
  // and properties.
  if ((isa<ObjCIvarDecl>(D) || isa<ObjCPropertyDecl>(D))) {
    if (diag.getForbiddenTypeDiagnostic() == diag::err_arc_weak_disabled ||
        diag.getForbiddenTypeDiagnostic() == diag::err_arc_weak_no_runtime) {
      reason = UnavailableAttr::IR_ForbiddenWeak;
      return true;
    }
  }

  // Allow all sorts of things in system headers.
  if (S.Context.getSourceManager().isInSystemHeader(D->getLocation())) {
    // Currently, all the failures dealt with this way are due to ARC
    // restrictions.
    reason = UnavailableAttr::IR_ARCForbiddenType;
    return true;
  }

  return false;
}

/// Handle a delayed forbidden-type diagnostic.
static void handleDelayedForbiddenType(Sema &S, DelayedDiagnostic &DD,
                                       Decl *D) {
  auto Reason = UnavailableAttr::IR_None;
  if (D && isForbiddenTypeAllowed(S, D, DD, Reason)) {
    assert(Reason && "didn't set reason?");
    D->addAttr(UnavailableAttr::CreateImplicit(S.Context, "", Reason, DD.Loc));
    return;
  }
  if (S.getLangOpts().ObjCAutoRefCount)
    if (const auto *FD = dyn_cast<FunctionDecl>(D)) {
      // FIXME: we may want to suppress diagnostics for all
      // kind of forbidden type messages on unavailable functions.
      if (FD->hasAttr<UnavailableAttr>() &&
          DD.getForbiddenTypeDiagnostic() ==
              diag::err_arc_array_param_no_ownership) {
        DD.Triggered = true;
        return;
      }
    }

  S.Diag(DD.Loc, DD.getForbiddenTypeDiagnostic())
      << DD.getForbiddenTypeOperand() << DD.getForbiddenTypeArgument();
  DD.Triggered = true;
}

static const AvailabilityAttr *getAttrForPlatform(ASTContext &Context,
                                                  const Decl *D) {
  // Check each AvailabilityAttr to find the one for this platform.
  for (const auto *A : D->attrs()) {
    if (const auto *Avail = dyn_cast<AvailabilityAttr>(A)) {
      // FIXME: this is copied from CheckAvailability. We should try to
      // de-duplicate.

      // Check if this is an App Extension "platform", and if so chop off
      // the suffix for matching with the actual platform.
      StringRef ActualPlatform = Avail->getPlatform()->getName();
      StringRef RealizedPlatform = ActualPlatform;
      if (Context.getLangOpts().AppExt) {
        size_t suffix = RealizedPlatform.rfind("_app_extension");
        if (suffix != StringRef::npos)
          RealizedPlatform = RealizedPlatform.slice(0, suffix);
      }

      StringRef TargetPlatform = Context.getTargetInfo().getPlatformName();

      // Match the platform name.
      if (RealizedPlatform == TargetPlatform)
        return Avail;
    }
  }
  return nullptr;
}

/// The diagnostic we should emit for \c D, and the declaration that
/// originated it, or \c AR_Available.
///
/// \param D The declaration to check.
/// \param Message If non-null, this will be populated with the message from
/// the availability attribute that is selected.
static std::pair<AvailabilityResult, const NamedDecl *>
ShouldDiagnoseAvailabilityOfDecl(const NamedDecl *D, std::string *Message) {
  AvailabilityResult Result = D->getAvailability(Message);

  // For typedefs, if the typedef declaration appears available look
  // to the underlying type to see if it is more restrictive.
  while (const auto *TD = dyn_cast<TypedefNameDecl>(D)) {
    if (Result == AR_Available) {
      if (const auto *TT = TD->getUnderlyingType()->getAs<TagType>()) {
        D = TT->getDecl();
        Result = D->getAvailability(Message);
        continue;
      }
    }
    break;
  }

  // Forward class declarations get their attributes from their definition.
  if (const auto *IDecl = dyn_cast<ObjCInterfaceDecl>(D)) {
    if (IDecl->getDefinition()) {
      D = IDecl->getDefinition();
      Result = D->getAvailability(Message);
    }
  }

  if (const auto *ECD = dyn_cast<EnumConstantDecl>(D))
    if (Result == AR_Available) {
      const DeclContext *DC = ECD->getDeclContext();
      if (const auto *TheEnumDecl = dyn_cast<EnumDecl>(DC)) {
        Result = TheEnumDecl->getAvailability(Message);
        D = TheEnumDecl;
      }
    }

  return {Result, D};
}


/// whether we should emit a diagnostic for \c K and \c DeclVersion in
/// the context of \c Ctx. For example, we should emit an unavailable diagnostic
/// in a deprecated context, but not the other way around.
static bool ShouldDiagnoseAvailabilityInContext(Sema &S, AvailabilityResult K,
                                                VersionTuple DeclVersion,
                                                Decl *Ctx) {
  assert(K != AR_Available && "Expected an unavailable declaration here!");

  // Checks if we should emit the availability diagnostic in the context of C.
  auto CheckContext = [&](const Decl *C) {
    if (K == AR_NotYetIntroduced) {
      if (const AvailabilityAttr *AA = getAttrForPlatform(S.Context, C))
        if (AA->getIntroduced() >= DeclVersion)
          return true;
    } else if (K == AR_Deprecated)
      if (C->isDeprecated())
        return true;

    if (C->isUnavailable())
      return true;
    return false;
  };

  do {
    if (CheckContext(Ctx))
      return false;

    // An implementation implicitly has the availability of the interface.
    // Unless it is "+load" method.
    if (const auto *MethodD = dyn_cast<ObjCMethodDecl>(Ctx))
      if (MethodD->isClassMethod() &&
          MethodD->getSelector().getAsString() == "load")
        return true;

    if (const auto *CatOrImpl = dyn_cast<ObjCImplDecl>(Ctx)) {
      if (const ObjCInterfaceDecl *Interface = CatOrImpl->getClassInterface())
        if (CheckContext(Interface))
          return false;
    }
    // A category implicitly has the availability of the interface.
    else if (const auto *CatD = dyn_cast<ObjCCategoryDecl>(Ctx))
      if (const ObjCInterfaceDecl *Interface = CatD->getClassInterface())
        if (CheckContext(Interface))
          return false;
  } while ((Ctx = cast_or_null<Decl>(Ctx->getDeclContext())));

  return true;
}

static bool
shouldDiagnoseAvailabilityByDefault(const ASTContext &Context,
                                    const VersionTuple &DeploymentVersion,
                                    const VersionTuple &DeclVersion) {
  const auto &Triple = Context.getTargetInfo().getTriple();
  VersionTuple ForceAvailabilityFromVersion;
  switch (Triple.getOS()) {
  case llvm::Triple::IOS:
  case llvm::Triple::TvOS:
    ForceAvailabilityFromVersion = VersionTuple(/*Major=*/11);
    break;
  case llvm::Triple::WatchOS:
    ForceAvailabilityFromVersion = VersionTuple(/*Major=*/4);
    break;
  case llvm::Triple::Darwin:
  case llvm::Triple::MacOSX:
    ForceAvailabilityFromVersion = VersionTuple(/*Major=*/10, /*Minor=*/13);
    break;
  default:
    // New targets should always warn about availability.
    return Triple.getVendor() == llvm::Triple::Apple;
  }
  return DeploymentVersion >= ForceAvailabilityFromVersion ||
         DeclVersion >= ForceAvailabilityFromVersion;
}

static NamedDecl *findEnclosingDeclToAnnotate(Decl *OrigCtx) {
  for (Decl *Ctx = OrigCtx; Ctx;
       Ctx = cast_or_null<Decl>(Ctx->getDeclContext())) {
    if (isa<TagDecl>(Ctx) || isa<FunctionDecl>(Ctx) || isa<ObjCMethodDecl>(Ctx))
      return cast<NamedDecl>(Ctx);
    if (auto *CD = dyn_cast<ObjCContainerDecl>(Ctx)) {
      if (auto *Imp = dyn_cast<ObjCImplDecl>(Ctx))
        return Imp->getClassInterface();
      return CD;
    }
  }

  return dyn_cast<NamedDecl>(OrigCtx);
}

namespace {

struct AttributeInsertion {
  StringRef Prefix;
  SourceLocation Loc;
  StringRef Suffix;

  static AttributeInsertion createInsertionAfter(const NamedDecl *D) {
    return {" ", D->getLocEnd(), ""};
  }
  static AttributeInsertion createInsertionAfter(SourceLocation Loc) {
    return {" ", Loc, ""};
  }
  static AttributeInsertion createInsertionBefore(const NamedDecl *D) {
    return {"", D->getLocStart(), "\n"};
  }
};

} // end anonymous namespace

/// Tries to parse a string as ObjC method name.
///
/// \param Name The string to parse. Expected to originate from availability
/// attribute argument.
/// \param SlotNames The vector that will be populated with slot names. In case
/// of unsuccessful parsing can contain invalid data.
/// \returns A number of method parameters if parsing was successful, None
/// otherwise.
static Optional<unsigned>
tryParseObjCMethodName(StringRef Name, SmallVectorImpl<StringRef> &SlotNames,
                       const LangOptions &LangOpts) {
  // Accept replacements starting with - or + as valid ObjC method names.
  if (!Name.empty() && (Name.front() == '-' || Name.front() == '+'))
    Name = Name.drop_front(1);
  if (Name.empty())
    return None;
  Name.split(SlotNames, ':');
  unsigned NumParams;
  if (Name.back() == ':') {
    // Remove an empty string at the end that doesn't represent any slot.
    SlotNames.pop_back();
    NumParams = SlotNames.size();
  } else {
    if (SlotNames.size() != 1)
      // Not a valid method name, just a colon-separated string.
      return None;
    NumParams = 0;
  }
  // Verify all slot names are valid.
  bool AllowDollar = LangOpts.DollarIdents;
  for (StringRef S : SlotNames) {
    if (S.empty())
      continue;
    if (!isValidIdentifier(S, AllowDollar))
      return None;
  }
  return NumParams;
}

/// Returns a source location in which it's appropriate to insert a new
/// attribute for the given declaration \D.
static Optional<AttributeInsertion>
createAttributeInsertion(const NamedDecl *D, const SourceManager &SM,
                         const LangOptions &LangOpts) {
  if (isa<ObjCPropertyDecl>(D))
    return AttributeInsertion::createInsertionAfter(D);
  if (const auto *MD = dyn_cast<ObjCMethodDecl>(D)) {
    if (MD->hasBody())
      return None;
    return AttributeInsertion::createInsertionAfter(D);
  }
  if (const auto *TD = dyn_cast<TagDecl>(D)) {
    SourceLocation Loc =
        Lexer::getLocForEndOfToken(TD->getInnerLocStart(), 0, SM, LangOpts);
    if (Loc.isInvalid())
      return None;
    // Insert after the 'struct'/whatever keyword.
    return AttributeInsertion::createInsertionAfter(Loc);
  }
  return AttributeInsertion::createInsertionBefore(D);
}

/// Actually emit an availability diagnostic for a reference to an unavailable
/// decl.
///
/// \param Ctx The context that the reference occurred in
/// \param ReferringDecl The exact declaration that was referenced.
/// \param OffendingDecl A related decl to \c ReferringDecl that has an
/// availability attribute corresponding to \c K attached to it. Note that this
/// may not be the same as ReferringDecl, i.e. if an EnumDecl is annotated and
/// we refer to a member EnumConstantDecl, ReferringDecl is the EnumConstantDecl
/// and OffendingDecl is the EnumDecl.
static void DoEmitAvailabilityWarning(Sema &S, AvailabilityResult K,
                                      Decl *Ctx, const NamedDecl *ReferringDecl,
                                      const NamedDecl *OffendingDecl,
                                      StringRef Message,
                                      ArrayRef<SourceLocation> Locs,
                                      const ObjCInterfaceDecl *UnknownObjCClass,
                                      const ObjCPropertyDecl *ObjCProperty,
                                      bool ObjCPropertyAccess) {
  // Diagnostics for deprecated or unavailable.
  unsigned diag, diag_message, diag_fwdclass_message;
  unsigned diag_available_here = diag::note_availability_specified_here;
  SourceLocation NoteLocation = OffendingDecl->getLocation();

  // Matches 'diag::note_property_attribute' options.
  unsigned property_note_select;

  // Matches diag::note_availability_specified_here.
  unsigned available_here_select_kind;

  VersionTuple DeclVersion;
  if (const AvailabilityAttr *AA = getAttrForPlatform(S.Context, OffendingDecl))
    DeclVersion = AA->getIntroduced();

  if (!ShouldDiagnoseAvailabilityInContext(S, K, DeclVersion, Ctx))
    return;

  SourceLocation Loc = Locs.front();

  // The declaration can have multiple availability attributes, we are looking
  // at one of them.
  const AvailabilityAttr *A = getAttrForPlatform(S.Context, OffendingDecl);
  if (A && A->isInherited()) {
    for (const Decl *Redecl = OffendingDecl->getMostRecentDecl(); Redecl;
         Redecl = Redecl->getPreviousDecl()) {
      const AvailabilityAttr *AForRedecl =
          getAttrForPlatform(S.Context, Redecl);
      if (AForRedecl && !AForRedecl->isInherited()) {
        // If D is a declaration with inherited attributes, the note should
        // point to the declaration with actual attributes.
        NoteLocation = Redecl->getLocation();
        break;
      }
    }
  }

  switch (K) {
  case AR_NotYetIntroduced: {
    // We would like to emit the diagnostic even if -Wunguarded-availability is
    // not specified for deployment targets >= to iOS 11 or equivalent or
    // for declarations that were introduced in iOS 11 (macOS 10.13, ...) or
    // later.
    const AvailabilityAttr *AA =
        getAttrForPlatform(S.getASTContext(), OffendingDecl);
    VersionTuple Introduced = AA->getIntroduced();

    bool UseNewWarning = shouldDiagnoseAvailabilityByDefault(
        S.Context, S.Context.getTargetInfo().getPlatformMinVersion(),
        Introduced);
    unsigned Warning = UseNewWarning ? diag::warn_unguarded_availability_new
                                     : diag::warn_unguarded_availability;

    S.Diag(Loc, Warning)
        << OffendingDecl
        << AvailabilityAttr::getPrettyPlatformName(
               S.getASTContext().getTargetInfo().getPlatformName())
        << Introduced.getAsString();

    S.Diag(OffendingDecl->getLocation(), diag::note_availability_specified_here)
        << OffendingDecl << /* partial */ 3;

    if (const auto *Enclosing = findEnclosingDeclToAnnotate(Ctx)) {
      if (const auto *TD = dyn_cast<TagDecl>(Enclosing))
        if (TD->getDeclName().isEmpty()) {
          S.Diag(TD->getLocation(),
                 diag::note_decl_unguarded_availability_silence)
              << /*Anonymous*/ 1 << TD->getKindName();
          return;
        }
      auto FixitNoteDiag =
          S.Diag(Enclosing->getLocation(),
                 diag::note_decl_unguarded_availability_silence)
          << /*Named*/ 0 << Enclosing;
      // Don't offer a fixit for declarations with availability attributes.
      if (Enclosing->hasAttr<AvailabilityAttr>())
        return;
      if (!S.getPreprocessor().isMacroDefined("API_AVAILABLE"))
        return;
      Optional<AttributeInsertion> Insertion = createAttributeInsertion(
          Enclosing, S.getSourceManager(), S.getLangOpts());
      if (!Insertion)
        return;
      std::string PlatformName =
          AvailabilityAttr::getPlatformNameSourceSpelling(
              S.getASTContext().getTargetInfo().getPlatformName())
              .lower();
      std::string Introduced =
          OffendingDecl->getVersionIntroduced().getAsString();
      FixitNoteDiag << FixItHint::CreateInsertion(
          Insertion->Loc,
          (llvm::Twine(Insertion->Prefix) + "API_AVAILABLE(" + PlatformName +
           "(" + Introduced + "))" + Insertion->Suffix)
              .str());
    }
    return;
  }
  case AR_Deprecated:
    diag = !ObjCPropertyAccess ? diag::warn_deprecated
                               : diag::warn_property_method_deprecated;
    diag_message = diag::warn_deprecated_message;
    diag_fwdclass_message = diag::warn_deprecated_fwdclass_message;
    property_note_select = /* deprecated */ 0;
    available_here_select_kind = /* deprecated */ 2;
    if (const auto *AL = OffendingDecl->getAttr<DeprecatedAttr>())
      NoteLocation = AL->getLocation();
    break;

  case AR_Unavailable:
    diag = !ObjCPropertyAccess ? diag::err_unavailable
                               : diag::err_property_method_unavailable;
    diag_message = diag::err_unavailable_message;
    diag_fwdclass_message = diag::warn_unavailable_fwdclass_message;
    property_note_select = /* unavailable */ 1;
    available_here_select_kind = /* unavailable */ 0;

    if (auto AL = OffendingDecl->getAttr<UnavailableAttr>()) {
      if (AL->isImplicit() && AL->getImplicitReason()) {
        // Most of these failures are due to extra restrictions in ARC;
        // reflect that in the primary diagnostic when applicable.
        auto flagARCError = [&] {
          if (S.getLangOpts().ObjCAutoRefCount &&
              S.getSourceManager().isInSystemHeader(
                  OffendingDecl->getLocation()))
            diag = diag::err_unavailable_in_arc;
        };

        switch (AL->getImplicitReason()) {
        case UnavailableAttr::IR_None: break;

        case UnavailableAttr::IR_ARCForbiddenType:
          flagARCError();
          diag_available_here = diag::note_arc_forbidden_type;
          break;

        case UnavailableAttr::IR_ForbiddenWeak:
          if (S.getLangOpts().ObjCWeakRuntime)
            diag_available_here = diag::note_arc_weak_disabled;
          else
            diag_available_here = diag::note_arc_weak_no_runtime;
          break;

        case UnavailableAttr::IR_ARCForbiddenConversion:
          flagARCError();
          diag_available_here = diag::note_performs_forbidden_arc_conversion;
          break;

        case UnavailableAttr::IR_ARCInitReturnsUnrelated:
          flagARCError();
          diag_available_here = diag::note_arc_init_returns_unrelated;
          break;

        case UnavailableAttr::IR_ARCFieldWithOwnership:
          flagARCError();
          diag_available_here = diag::note_arc_field_with_ownership;
          break;
        }
      }
    }
    break;

  case AR_Available:
    llvm_unreachable("Warning for availability of available declaration?");
  }

  SmallVector<FixItHint, 12> FixIts;
  if (K == AR_Deprecated) {
    StringRef Replacement;
    if (auto AL = OffendingDecl->getAttr<DeprecatedAttr>())
      Replacement = AL->getReplacement();
    if (auto AL = getAttrForPlatform(S.Context, OffendingDecl))
      Replacement = AL->getReplacement();

    CharSourceRange UseRange;
    if (!Replacement.empty())
      UseRange =
          CharSourceRange::getCharRange(Loc, S.getLocForEndOfToken(Loc));
    if (UseRange.isValid()) {
      if (const auto *MethodDecl = dyn_cast<ObjCMethodDecl>(ReferringDecl)) {
        Selector Sel = MethodDecl->getSelector();
        SmallVector<StringRef, 12> SelectorSlotNames;
        Optional<unsigned> NumParams = tryParseObjCMethodName(
            Replacement, SelectorSlotNames, S.getLangOpts());
        if (NumParams && NumParams.getValue() == Sel.getNumArgs()) {
          assert(SelectorSlotNames.size() == Locs.size());
          for (unsigned I = 0; I < Locs.size(); ++I) {
            if (!Sel.getNameForSlot(I).empty()) {
              CharSourceRange NameRange = CharSourceRange::getCharRange(
                  Locs[I], S.getLocForEndOfToken(Locs[I]));
              FixIts.push_back(FixItHint::CreateReplacement(
                  NameRange, SelectorSlotNames[I]));
            } else
              FixIts.push_back(
                  FixItHint::CreateInsertion(Locs[I], SelectorSlotNames[I]));
          }
        } else
          FixIts.push_back(FixItHint::CreateReplacement(UseRange, Replacement));
      } else
        FixIts.push_back(FixItHint::CreateReplacement(UseRange, Replacement));
    }
  }

  if (!Message.empty()) {
    S.Diag(Loc, diag_message) << ReferringDecl << Message << FixIts;
    if (ObjCProperty)
      S.Diag(ObjCProperty->getLocation(), diag::note_property_attribute)
          << ObjCProperty->getDeclName() << property_note_select;
  } else if (!UnknownObjCClass) {
    S.Diag(Loc, diag) << ReferringDecl << FixIts;
    if (ObjCProperty)
      S.Diag(ObjCProperty->getLocation(), diag::note_property_attribute)
          << ObjCProperty->getDeclName() << property_note_select;
  } else {
    S.Diag(Loc, diag_fwdclass_message) << ReferringDecl << FixIts;
    S.Diag(UnknownObjCClass->getLocation(), diag::note_forward_class);
  }

  S.Diag(NoteLocation, diag_available_here)
    << OffendingDecl << available_here_select_kind;
}

static void handleDelayedAvailabilityCheck(Sema &S, DelayedDiagnostic &DD,
                                           Decl *Ctx) {
  assert(DD.Kind == DelayedDiagnostic::Availability &&
         "Expected an availability diagnostic here");

  DD.Triggered = true;
  DoEmitAvailabilityWarning(
      S, DD.getAvailabilityResult(), Ctx, DD.getAvailabilityReferringDecl(),
      DD.getAvailabilityOffendingDecl(), DD.getAvailabilityMessage(),
      DD.getAvailabilitySelectorLocs(), DD.getUnknownObjCClass(),
      DD.getObjCProperty(), false);
}

void Sema::PopParsingDeclaration(ParsingDeclState state, Decl *decl) {
  assert(DelayedDiagnostics.getCurrentPool());
  DelayedDiagnosticPool &poppedPool = *DelayedDiagnostics.getCurrentPool();
  DelayedDiagnostics.popWithoutEmitting(state);

  // When delaying diagnostics to run in the context of a parsed
  // declaration, we only want to actually emit anything if parsing
  // succeeds.
  if (!decl) return;

  // We emit all the active diagnostics in this pool or any of its
  // parents.  In general, we'll get one pool for the decl spec
  // and a child pool for each declarator; in a decl group like:
  //   deprecated_typedef foo, *bar, baz();
  // only the declarator pops will be passed decls.  This is correct;
  // we really do need to consider delayed diagnostics from the decl spec
  // for each of the different declarations.
  const DelayedDiagnosticPool *pool = &poppedPool;
  do {
    for (DelayedDiagnosticPool::pool_iterator
           i = pool->pool_begin(), e = pool->pool_end(); i != e; ++i) {
      // This const_cast is a bit lame.  Really, Triggered should be mutable.
      DelayedDiagnostic &diag = const_cast<DelayedDiagnostic&>(*i);
      if (diag.Triggered)
        continue;

      switch (diag.Kind) {
      case DelayedDiagnostic::Availability:
        // Don't bother giving deprecation/unavailable diagnostics if
        // the decl is invalid.
        if (!decl->isInvalidDecl())
          handleDelayedAvailabilityCheck(*this, diag, decl);
        break;

      case DelayedDiagnostic::Access:
        HandleDelayedAccessCheck(diag, decl);
        break;

      case DelayedDiagnostic::ForbiddenType:
        handleDelayedForbiddenType(*this, diag, decl);
        break;
      }
    }
  } while ((pool = pool->getParent()));
}

/// Given a set of delayed diagnostics, re-emit them as if they had
/// been delayed in the current context instead of in the given pool.
/// Essentially, this just moves them to the current pool.
void Sema::redelayDiagnostics(DelayedDiagnosticPool &pool) {
  DelayedDiagnosticPool *curPool = DelayedDiagnostics.getCurrentPool();
  assert(curPool && "re-emitting in undelayed context not supported");
  curPool->steal(pool);
}

static void EmitAvailabilityWarning(Sema &S, AvailabilityResult AR,
                                    const NamedDecl *ReferringDecl,
                                    const NamedDecl *OffendingDecl,
                                    StringRef Message,
                                    ArrayRef<SourceLocation> Locs,
                                    const ObjCInterfaceDecl *UnknownObjCClass,
                                    const ObjCPropertyDecl *ObjCProperty,
                                    bool ObjCPropertyAccess) {
  // Delay if we're currently parsing a declaration.
  if (S.DelayedDiagnostics.shouldDelayDiagnostics()) {
    S.DelayedDiagnostics.add(
        DelayedDiagnostic::makeAvailability(
            AR, Locs, ReferringDecl, OffendingDecl, UnknownObjCClass,
            ObjCProperty, Message, ObjCPropertyAccess));
    return;
  }

  Decl *Ctx = cast<Decl>(S.getCurLexicalContext());
  DoEmitAvailabilityWarning(S, AR, Ctx, ReferringDecl, OffendingDecl,
                            Message, Locs, UnknownObjCClass, ObjCProperty,
                            ObjCPropertyAccess);
}

namespace {

/// Returns true if the given statement can be a body-like child of \p Parent.
bool isBodyLikeChildStmt(const Stmt *S, const Stmt *Parent) {
  switch (Parent->getStmtClass()) {
  case Stmt::IfStmtClass:
    return cast<IfStmt>(Parent)->getThen() == S ||
           cast<IfStmt>(Parent)->getElse() == S;
  case Stmt::WhileStmtClass:
    return cast<WhileStmt>(Parent)->getBody() == S;
  case Stmt::DoStmtClass:
    return cast<DoStmt>(Parent)->getBody() == S;
  case Stmt::ForStmtClass:
    return cast<ForStmt>(Parent)->getBody() == S;
  case Stmt::CXXForRangeStmtClass:
    return cast<CXXForRangeStmt>(Parent)->getBody() == S;
  case Stmt::ObjCForCollectionStmtClass:
    return cast<ObjCForCollectionStmt>(Parent)->getBody() == S;
  case Stmt::CaseStmtClass:
  case Stmt::DefaultStmtClass:
    return cast<SwitchCase>(Parent)->getSubStmt() == S;
  default:
    return false;
  }
}

class StmtUSEFinder : public RecursiveASTVisitor<StmtUSEFinder> {
  const Stmt *Target;

public:
  bool VisitStmt(Stmt *S) { return S != Target; }

  /// Returns true if the given statement is present in the given declaration.
  static bool isContained(const Stmt *Target, const Decl *D) {
    StmtUSEFinder Visitor;
    Visitor.Target = Target;
    return !Visitor.TraverseDecl(const_cast<Decl *>(D));
  }
};

/// Traverses the AST and finds the last statement that used a given
/// declaration.
class LastDeclUSEFinder : public RecursiveASTVisitor<LastDeclUSEFinder> {
  const Decl *D;

public:
  bool VisitDeclRefExpr(DeclRefExpr *DRE) {
    if (DRE->getDecl() == D)
      return false;
    return true;
  }

  static const Stmt *findLastStmtThatUsesDecl(const Decl *D,
                                              const CompoundStmt *Scope) {
    LastDeclUSEFinder Visitor;
    Visitor.D = D;
    for (auto I = Scope->body_rbegin(), E = Scope->body_rend(); I != E; ++I) {
      const Stmt *S = *I;
      if (!Visitor.TraverseStmt(const_cast<Stmt *>(S)))
        return S;
    }
    return nullptr;
  }
};

/// This class implements -Wunguarded-availability.
///
/// This is done with a traversal of the AST of a function that makes reference
/// to a partially available declaration. Whenever we encounter an \c if of the
/// form: \c if(@available(...)), we use the version from the condition to visit
/// the then statement.
class DiagnoseUnguardedAvailability
    : public RecursiveASTVisitor<DiagnoseUnguardedAvailability> {
  typedef RecursiveASTVisitor<DiagnoseUnguardedAvailability> Base;

  Sema &SemaRef;
  Decl *Ctx;

  /// Stack of potentially nested 'if (@available(...))'s.
  SmallVector<VersionTuple, 8> AvailabilityStack;
  SmallVector<const Stmt *, 16> StmtStack;

  void DiagnoseDeclAvailability(NamedDecl *D, SourceRange Range);

public:
  DiagnoseUnguardedAvailability(Sema &SemaRef, Decl *Ctx)
      : SemaRef(SemaRef), Ctx(Ctx) {
    AvailabilityStack.push_back(
        SemaRef.Context.getTargetInfo().getPlatformMinVersion());
  }

  bool TraverseDecl(Decl *D) {
    // Avoid visiting nested functions to prevent duplicate warnings.
    if (!D || isa<FunctionDecl>(D))
      return true;
    return Base::TraverseDecl(D);
  }

  bool TraverseStmt(Stmt *S) {
    if (!S)
      return true;
    StmtStack.push_back(S);
    bool Result = Base::TraverseStmt(S);
    StmtStack.pop_back();
    return Result;
  }

  void IssueDiagnostics(Stmt *S) { TraverseStmt(S); }

  bool TraverseIfStmt(IfStmt *If);

  bool TraverseLambdaExpr(LambdaExpr *E) { return true; }

  // for 'case X:' statements, don't bother looking at the 'X'; it can't lead
  // to any useful diagnostics.
  bool TraverseCaseStmt(CaseStmt *CS) { return TraverseStmt(CS->getSubStmt()); }

  bool VisitObjCPropertyRefExpr(ObjCPropertyRefExpr *PRE) {
    if (PRE->isClassReceiver())
      DiagnoseDeclAvailability(PRE->getClassReceiver(), PRE->getReceiverLocation());
    return true;
  }

  bool VisitObjCMessageExpr(ObjCMessageExpr *Msg) {
    if (ObjCMethodDecl *D = Msg->getMethodDecl())
      DiagnoseDeclAvailability(
          D, SourceRange(Msg->getSelectorStartLoc(), Msg->getLocEnd()));
    return true;
  }

  bool VisitDeclRefExpr(DeclRefExpr *DRE) {
    DiagnoseDeclAvailability(DRE->getDecl(),
                             SourceRange(DRE->getLocStart(), DRE->getLocEnd()));
    return true;
  }

  bool VisitMemberExpr(MemberExpr *ME) {
    DiagnoseDeclAvailability(ME->getMemberDecl(),
                             SourceRange(ME->getLocStart(), ME->getLocEnd()));
    return true;
  }

  bool VisitObjCAvailabilityCheckExpr(ObjCAvailabilityCheckExpr *E) {
    SemaRef.Diag(E->getLocStart(), diag::warn_at_available_unchecked_use)
        << (!SemaRef.getLangOpts().ObjC1);
    return true;
  }

  bool VisitTypeLoc(TypeLoc Ty);
};

void DiagnoseUnguardedAvailability::DiagnoseDeclAvailability(
    NamedDecl *D, SourceRange Range) {
  AvailabilityResult Result;
  const NamedDecl *OffendingDecl;
  std::tie(Result, OffendingDecl) =
    ShouldDiagnoseAvailabilityOfDecl(D, nullptr);
  if (Result != AR_Available) {
    // All other diagnostic kinds have already been handled in
    // DiagnoseAvailabilityOfDecl.
    if (Result != AR_NotYetIntroduced)
      return;

    const AvailabilityAttr *AA =
      getAttrForPlatform(SemaRef.getASTContext(), OffendingDecl);
    VersionTuple Introduced = AA->getIntroduced();

    if (AvailabilityStack.back() >= Introduced)
      return;

    // If the context of this function is less available than D, we should not
    // emit a diagnostic.
    if (!ShouldDiagnoseAvailabilityInContext(SemaRef, Result, Introduced, Ctx))
      return;

    // We would like to emit the diagnostic even if -Wunguarded-availability is
    // not specified for deployment targets >= to iOS 11 or equivalent or
    // for declarations that were introduced in iOS 11 (macOS 10.13, ...) or
    // later.
    unsigned DiagKind =
        shouldDiagnoseAvailabilityByDefault(
            SemaRef.Context,
            SemaRef.Context.getTargetInfo().getPlatformMinVersion(), Introduced)
            ? diag::warn_unguarded_availability_new
            : diag::warn_unguarded_availability;

    SemaRef.Diag(Range.getBegin(), DiagKind)
        << Range << D
        << AvailabilityAttr::getPrettyPlatformName(
               SemaRef.getASTContext().getTargetInfo().getPlatformName())
        << Introduced.getAsString();

    SemaRef.Diag(OffendingDecl->getLocation(),
                 diag::note_availability_specified_here)
        << OffendingDecl << /* partial */ 3;

    auto FixitDiag =
        SemaRef.Diag(Range.getBegin(), diag::note_unguarded_available_silence)
        << Range << D
        << (SemaRef.getLangOpts().ObjC1 ? /*@available*/ 0
                                        : /*__builtin_available*/ 1);

    // Find the statement which should be enclosed in the if @available check.
    if (StmtStack.empty())
      return;
    const Stmt *StmtOfUse = StmtStack.back();
    const CompoundStmt *Scope = nullptr;
    for (const Stmt *S : llvm::reverse(StmtStack)) {
      if (const auto *CS = dyn_cast<CompoundStmt>(S)) {
        Scope = CS;
        break;
      }
      if (isBodyLikeChildStmt(StmtOfUse, S)) {
        // The declaration won't be seen outside of the statement, so we don't
        // have to wrap the uses of any declared variables in if (@available).
        // Therefore we can avoid setting Scope here.
        break;
      }
      StmtOfUse = S;
    }
    const Stmt *LastStmtOfUse = nullptr;
    if (isa<DeclStmt>(StmtOfUse) && Scope) {
      for (const Decl *D : cast<DeclStmt>(StmtOfUse)->decls()) {
        if (StmtUSEFinder::isContained(StmtStack.back(), D)) {
          LastStmtOfUse = LastDeclUSEFinder::findLastStmtThatUsesDecl(D, Scope);
          break;
        }
      }
    }

    const SourceManager &SM = SemaRef.getSourceManager();
    SourceLocation IfInsertionLoc =
        SM.getExpansionLoc(StmtOfUse->getLocStart());
    SourceLocation StmtEndLoc =
        SM.getExpansionRange(
              (LastStmtOfUse ? LastStmtOfUse : StmtOfUse)->getLocEnd())
            .getEnd();
    if (SM.getFileID(IfInsertionLoc) != SM.getFileID(StmtEndLoc))
      return;

    StringRef Indentation = Lexer::getIndentationForLine(IfInsertionLoc, SM);
    const char *ExtraIndentation = "    ";
    std::string FixItString;
    llvm::raw_string_ostream FixItOS(FixItString);
    FixItOS << "if (" << (SemaRef.getLangOpts().ObjC1 ? "@available"
                                                      : "__builtin_available")
            << "("
            << AvailabilityAttr::getPlatformNameSourceSpelling(
                   SemaRef.getASTContext().getTargetInfo().getPlatformName())
            << " " << Introduced.getAsString() << ", *)) {\n"
            << Indentation << ExtraIndentation;
    FixitDiag << FixItHint::CreateInsertion(IfInsertionLoc, FixItOS.str());
    SourceLocation ElseInsertionLoc = Lexer::findLocationAfterToken(
        StmtEndLoc, tok::semi, SM, SemaRef.getLangOpts(),
        /*SkipTrailingWhitespaceAndNewLine=*/false);
    if (ElseInsertionLoc.isInvalid())
      ElseInsertionLoc =
          Lexer::getLocForEndOfToken(StmtEndLoc, 0, SM, SemaRef.getLangOpts());
    FixItOS.str().clear();
    FixItOS << "\n"
            << Indentation << "} else {\n"
            << Indentation << ExtraIndentation
            << "// Fallback on earlier versions\n"
            << Indentation << "}";
    FixitDiag << FixItHint::CreateInsertion(ElseInsertionLoc, FixItOS.str());
  }
}

bool DiagnoseUnguardedAvailability::VisitTypeLoc(TypeLoc Ty) {
  const Type *TyPtr = Ty.getTypePtr();
  SourceRange Range{Ty.getBeginLoc(), Ty.getEndLoc()};

  if (Range.isInvalid())
    return true;

  if (const auto *TT = dyn_cast<TagType>(TyPtr)) {
    TagDecl *TD = TT->getDecl();
    DiagnoseDeclAvailability(TD, Range);

  } else if (const auto *TD = dyn_cast<TypedefType>(TyPtr)) {
    TypedefNameDecl *D = TD->getDecl();
    DiagnoseDeclAvailability(D, Range);

  } else if (const auto *ObjCO = dyn_cast<ObjCObjectType>(TyPtr)) {
    if (NamedDecl *D = ObjCO->getInterface())
      DiagnoseDeclAvailability(D, Range);
  }

  return true;
}

bool DiagnoseUnguardedAvailability::TraverseIfStmt(IfStmt *If) {
  VersionTuple CondVersion;
  if (auto *E = dyn_cast<ObjCAvailabilityCheckExpr>(If->getCond())) {
    CondVersion = E->getVersion();

    // If we're using the '*' case here or if this check is redundant, then we
    // use the enclosing version to check both branches.
    if (CondVersion.empty() || CondVersion <= AvailabilityStack.back())
      return TraverseStmt(If->getThen()) && TraverseStmt(If->getElse());
  } else {
    // This isn't an availability checking 'if', we can just continue.
    return Base::TraverseIfStmt(If);
  }

  AvailabilityStack.push_back(CondVersion);
  bool ShouldContinue = TraverseStmt(If->getThen());
  AvailabilityStack.pop_back();

  return ShouldContinue && TraverseStmt(If->getElse());
}

} // end anonymous namespace

void Sema::DiagnoseUnguardedAvailabilityViolations(Decl *D) {
  Stmt *Body = nullptr;

  if (auto *FD = D->getAsFunction()) {
    // FIXME: We only examine the pattern decl for availability violations now,
    // but we should also examine instantiated templates.
    if (FD->isTemplateInstantiation())
      return;

    Body = FD->getBody();
  } else if (auto *MD = dyn_cast<ObjCMethodDecl>(D))
    Body = MD->getBody();
  else if (auto *BD = dyn_cast<BlockDecl>(D))
    Body = BD->getBody();

  assert(Body && "Need a body here!");

  DiagnoseUnguardedAvailability(*this, D).IssueDiagnostics(Body);
}

void Sema::DiagnoseAvailabilityOfDecl(NamedDecl *D,
                                      ArrayRef<SourceLocation> Locs,
                                      const ObjCInterfaceDecl *UnknownObjCClass,
                                      bool ObjCPropertyAccess,
                                      bool AvoidPartialAvailabilityChecks) {
  std::string Message;
  AvailabilityResult Result;
  const NamedDecl* OffendingDecl;
  // See if this declaration is unavailable, deprecated, or partial.
  std::tie(Result, OffendingDecl) = ShouldDiagnoseAvailabilityOfDecl(D, &Message);
  if (Result == AR_Available)
    return;

  if (Result == AR_NotYetIntroduced) {
    if (AvoidPartialAvailabilityChecks)
      return;

    // We need to know the @available context in the current function to
    // diagnose this use, let DiagnoseUnguardedAvailabilityViolations do that
    // when we're done parsing the current function.
    if (getCurFunctionOrMethodDecl()) {
      getEnclosingFunction()->HasPotentialAvailabilityViolations = true;
      return;
    } else if (getCurBlock() || getCurLambda()) {
      getCurFunction()->HasPotentialAvailabilityViolations = true;
      return;
    }
  }

  const ObjCPropertyDecl *ObjCPDecl = nullptr;
  if (const auto *MD = dyn_cast<ObjCMethodDecl>(D)) {
    if (const ObjCPropertyDecl *PD = MD->findPropertyDecl()) {
      AvailabilityResult PDeclResult = PD->getAvailability(nullptr);
      if (PDeclResult == Result)
        ObjCPDecl = PD;
    }
  }

  EmitAvailabilityWarning(*this, Result, D, OffendingDecl, Message, Locs,
                          UnknownObjCClass, ObjCPDecl, ObjCPropertyAccess);
}<|MERGE_RESOLUTION|>--- conflicted
+++ resolved
@@ -7884,7 +7884,6 @@
     } else if (const auto *A = D->getAttr<VecTypeHintAttr>()) {
       Diag(D->getLocation(), diag::err_opencl_kernel_attr) << A;
       D->setInvalidDecl();
-<<<<<<< HEAD
 #if INTEL_CUSTOMIZATION
     } else if (const auto *A = D->getAttr<ReqdWorkGroupSizeAttr>()) {
       Diag(D->getLocation(), diag::err_opencl_kernel_attr) << A;
@@ -7912,24 +7911,6 @@
         D->setInvalidDecl();
       }
 #endif // INTEL_CUSTOMIZATION
-    } else if (const auto *A = D->getAttr<AMDGPUFlatWorkGroupSizeAttr>()) {
-      Diag(D->getLocation(), diag::err_attribute_wrong_decl_type)
-        << A << ExpectedKernelFunction;
-      D->setInvalidDecl();
-    } else if (const auto *A = D->getAttr<AMDGPUWavesPerEUAttr>()) {
-      Diag(D->getLocation(), diag::err_attribute_wrong_decl_type)
-        << A << ExpectedKernelFunction;
-      D->setInvalidDecl();
-    } else if (const auto *A = D->getAttr<AMDGPUNumSGPRAttr>()) {
-      Diag(D->getLocation(), diag::err_attribute_wrong_decl_type)
-        << A << ExpectedKernelFunction;
-      D->setInvalidDecl();
-    } else if (const auto *A = D->getAttr<AMDGPUNumVGPRAttr>()) {
-      Diag(D->getLocation(), diag::err_attribute_wrong_decl_type)
-        << A << ExpectedKernelFunction;
-      D->setInvalidDecl();
-=======
->>>>>>> e5a42e97
     } else if (const auto *A = D->getAttr<OpenCLIntelReqdSubGroupSizeAttr>()) {
       Diag(D->getLocation(), diag::err_opencl_kernel_attr) << A;
       D->setInvalidDecl();
