//===--- SemaTemplateInstantiateDecl.cpp - C++ Template Decl Instantiation ===/
//
// Part of the LLVM Project, under the Apache License v2.0 with LLVM Exceptions.
// See https://llvm.org/LICENSE.txt for license information.
// SPDX-License-Identifier: Apache-2.0 WITH LLVM-exception
//===----------------------------------------------------------------------===/
//
//  This file implements C++ template instantiation for declarations.
//
//===----------------------------------------------------------------------===/
#include "clang/Sema/SemaInternal.h"
#include "clang/AST/ASTConsumer.h"
#include "clang/AST/ASTContext.h"
#include "clang/AST/ASTMutationListener.h"
#include "clang/AST/DeclTemplate.h"
#include "clang/AST/DeclVisitor.h"
#include "clang/AST/DependentDiagnostic.h"
#include "clang/AST/Expr.h"
#include "clang/AST/ExprCXX.h"
#include "clang/AST/PrettyDeclStackTrace.h"
#include "clang/AST/TypeLoc.h"
#include "clang/Sema/Initialization.h"
#include "clang/Sema/Lookup.h"
#include "clang/Sema/Template.h"
#include "clang/Sema/TemplateInstCallback.h"
#include "llvm/Support/TimeProfiler.h"
#include "intel/SemaIntelImpl.h" // INTEL

using namespace clang;

static bool isDeclWithinFunction(const Decl *D) {
  const DeclContext *DC = D->getDeclContext();
  if (DC->isFunctionOrMethod())
    return true;

  if (DC->isRecord())
    return cast<CXXRecordDecl>(DC)->isLocalClass();

  return false;
}

template<typename DeclT>
static bool SubstQualifier(Sema &SemaRef, const DeclT *OldDecl, DeclT *NewDecl,
                           const MultiLevelTemplateArgumentList &TemplateArgs) {
  if (!OldDecl->getQualifierLoc())
    return false;

  assert((NewDecl->getFriendObjectKind() ||
          !OldDecl->getLexicalDeclContext()->isDependentContext()) &&
         "non-friend with qualified name defined in dependent context");
  Sema::ContextRAII SavedContext(
      SemaRef,
      const_cast<DeclContext *>(NewDecl->getFriendObjectKind()
                                    ? NewDecl->getLexicalDeclContext()
                                    : OldDecl->getLexicalDeclContext()));

  NestedNameSpecifierLoc NewQualifierLoc
      = SemaRef.SubstNestedNameSpecifierLoc(OldDecl->getQualifierLoc(),
                                            TemplateArgs);

  if (!NewQualifierLoc)
    return true;

  NewDecl->setQualifierInfo(NewQualifierLoc);
  return false;
}

bool TemplateDeclInstantiator::SubstQualifier(const DeclaratorDecl *OldDecl,
                                              DeclaratorDecl *NewDecl) {
  return ::SubstQualifier(SemaRef, OldDecl, NewDecl, TemplateArgs);
}

bool TemplateDeclInstantiator::SubstQualifier(const TagDecl *OldDecl,
                                              TagDecl *NewDecl) {
  return ::SubstQualifier(SemaRef, OldDecl, NewDecl, TemplateArgs);
}

// Include attribute instantiation code.
#include "clang/Sema/AttrTemplateInstantiate.inc"

static void instantiateDependentAlignedAttr(
    Sema &S, const MultiLevelTemplateArgumentList &TemplateArgs,
    const AlignedAttr *Aligned, Decl *New, bool IsPackExpansion) {
  if (Aligned->isAlignmentExpr()) {
    // The alignment expression is a constant expression.
    EnterExpressionEvaluationContext Unevaluated(
        S, Sema::ExpressionEvaluationContext::ConstantEvaluated);
    ExprResult Result = S.SubstExpr(Aligned->getAlignmentExpr(), TemplateArgs);
    if (!Result.isInvalid())
      S.AddAlignedAttr(Aligned->getLocation(), New, Result.getAs<Expr>(),
                       Aligned->getSpellingListIndex(), IsPackExpansion);
  } else {
    TypeSourceInfo *Result = S.SubstType(Aligned->getAlignmentType(),
                                         TemplateArgs, Aligned->getLocation(),
                                         DeclarationName());
    if (Result)
      S.AddAlignedAttr(Aligned->getLocation(), New, Result,
                       Aligned->getSpellingListIndex(), IsPackExpansion);
  }
}

static void instantiateDependentAlignedAttr(
    Sema &S, const MultiLevelTemplateArgumentList &TemplateArgs,
    const AlignedAttr *Aligned, Decl *New) {
  if (!Aligned->isPackExpansion()) {
    instantiateDependentAlignedAttr(S, TemplateArgs, Aligned, New, false);
    return;
  }

  SmallVector<UnexpandedParameterPack, 2> Unexpanded;
  if (Aligned->isAlignmentExpr())
    S.collectUnexpandedParameterPacks(Aligned->getAlignmentExpr(),
                                      Unexpanded);
  else
    S.collectUnexpandedParameterPacks(Aligned->getAlignmentType()->getTypeLoc(),
                                      Unexpanded);
  assert(!Unexpanded.empty() && "Pack expansion without parameter packs?");

  // Determine whether we can expand this attribute pack yet.
  bool Expand = true, RetainExpansion = false;
  Optional<unsigned> NumExpansions;
  // FIXME: Use the actual location of the ellipsis.
  SourceLocation EllipsisLoc = Aligned->getLocation();
  if (S.CheckParameterPacksForExpansion(EllipsisLoc, Aligned->getRange(),
                                        Unexpanded, TemplateArgs, Expand,
                                        RetainExpansion, NumExpansions))
    return;

  if (!Expand) {
    Sema::ArgumentPackSubstitutionIndexRAII SubstIndex(S, -1);
    instantiateDependentAlignedAttr(S, TemplateArgs, Aligned, New, true);
  } else {
    for (unsigned I = 0; I != *NumExpansions; ++I) {
      Sema::ArgumentPackSubstitutionIndexRAII SubstIndex(S, I);
      instantiateDependentAlignedAttr(S, TemplateArgs, Aligned, New, false);
    }
  }
}

static void instantiateDependentAssumeAlignedAttr(
    Sema &S, const MultiLevelTemplateArgumentList &TemplateArgs,
    const AssumeAlignedAttr *Aligned, Decl *New) {
  // The alignment expression is a constant expression.
  EnterExpressionEvaluationContext Unevaluated(
      S, Sema::ExpressionEvaluationContext::ConstantEvaluated);

  Expr *E, *OE = nullptr;
  ExprResult Result = S.SubstExpr(Aligned->getAlignment(), TemplateArgs);
  if (Result.isInvalid())
    return;
  E = Result.getAs<Expr>();

  if (Aligned->getOffset()) {
    Result = S.SubstExpr(Aligned->getOffset(), TemplateArgs);
    if (Result.isInvalid())
      return;
    OE = Result.getAs<Expr>();
  }

  S.AddAssumeAlignedAttr(Aligned->getLocation(), New, E, OE,
                         Aligned->getSpellingListIndex());
}

static void instantiateDependentAlignValueAttr(
    Sema &S, const MultiLevelTemplateArgumentList &TemplateArgs,
    const AlignValueAttr *Aligned, Decl *New) {
  // The alignment expression is a constant expression.
  EnterExpressionEvaluationContext Unevaluated(
      S, Sema::ExpressionEvaluationContext::ConstantEvaluated);
  ExprResult Result = S.SubstExpr(Aligned->getAlignment(), TemplateArgs);
  if (!Result.isInvalid())
    S.AddAlignValueAttr(Aligned->getLocation(), New, Result.getAs<Expr>(),
                        Aligned->getSpellingListIndex());
}
#if INTEL_CUSTOMIZATION
static void instantiateDependentInternalMaxBlockRamDepthAttr(
    Sema &S, const MultiLevelTemplateArgumentList &TemplateArgs,
    const InternalMaxBlockRamDepthAttr *Max, Decl *New) {
  // The __internal_max_block_ram_depth__ expression is a constant expression.
  EnterExpressionEvaluationContext Unevaluated(
      S, Sema::ExpressionEvaluationContext::ConstantEvaluated);
  ExprResult Result =
      S.SubstExpr(Max->getInternalMaxBlockRamDepth(), TemplateArgs);
  if (!Result.isInvalid())
    S.AddInternalMaxBlockRamDepthAttr(Max->getLocation(), New,
                                      Result.getAs<Expr>(),
                                      Max->getSpellingListIndex());
}

static void instantiateDependentSchedulerTargetFmaxMHzAttr(
    Sema &S, const MultiLevelTemplateArgumentList &TemplateArgs,
    const SchedulerTargetFmaxMHzAttr *STFM, Decl *New) {
  // The scheduler_target_fmax_mhz expression is a constant expression.
  EnterExpressionEvaluationContext Unevaluated(
      S, Sema::ExpressionEvaluationContext::ConstantEvaluated);
  ExprResult Result =
      S.SubstExpr(STFM->getSchedulerTargetFmaxMHz(), TemplateArgs);
  if (!Result.isInvalid())
    S.AddSchedulerTargetFmaxMHzAttr(STFM->getLocation(), New,
                                          Result.getAs<Expr>(),
                                          STFM->getSpellingListIndex());
}

template <typename AttrType>
static void instantiateDependentHLSOneConstantValueAttr(
    Sema &S, const MultiLevelTemplateArgumentList &TemplateArgs,
    const AttrType *A, Decl *New) {
  // The expression is a constant expression.
  EnterExpressionEvaluationContext Unevaluated(
      S, Sema::ExpressionEvaluationContext::ConstantEvaluated);
  ExprResult Result = S.SubstExpr(A->getValue(), TemplateArgs);
  if (!Result.isInvalid())
    S.HLSAddOneConstantValueAttr<AttrType>(
        A->getLocation(), New, Result.getAs<Expr>(), A->getSpellingListIndex());
}

template <typename AttrType>
static void instantiateDependentHLSOneConstantPowerTwoValueAttr(
    Sema &S, const MultiLevelTemplateArgumentList &TemplateArgs,
    const AttrType *A, Decl *New) {
  // The expression is a constant expression.
  EnterExpressionEvaluationContext Unevaluated(
      S, Sema::ExpressionEvaluationContext::ConstantEvaluated);
  ExprResult Result = S.SubstExpr(A->getValue(), TemplateArgs);
  if (!Result.isInvalid())
    S.HLSAddOneConstantPowerTwoValueAttr<AttrType>(
        A->getLocation(), New, Result.getAs<Expr>(), A->getSpellingListIndex());
}

static void instantiateDependentHLSBankBitsAttr(
    Sema &S, const MultiLevelTemplateArgumentList &TemplateArgs,
    const BankBitsAttr *BBA, Decl *New) {
  // The bank_bits expressions are constant expressions.
  EnterExpressionEvaluationContext Unevaluated(
      S, Sema::ExpressionEvaluationContext::ConstantEvaluated);

  SmallVector<Expr *, 8> Args;
  for (auto *E : BBA->args()) {
    ExprResult Result = S.SubstExpr(E, TemplateArgs);
    if (Result.isInvalid())
      return;
    Args.push_back(Result.getAs<Expr>());
  }
  S.AddBankBitsAttr(BBA->getLocation(), New, Args.data(), Args.size(),
                    BBA->getSpellingListIndex());
}
#endif // INTEL_CUSTOMIZATION

static void instantiateDependentAllocAlignAttr(
    Sema &S, const MultiLevelTemplateArgumentList &TemplateArgs,
    const AllocAlignAttr *Align, Decl *New) {
  Expr *Param = IntegerLiteral::Create(
      S.getASTContext(),
      llvm::APInt(64, Align->getParamIndex().getSourceIndex()),
      S.getASTContext().UnsignedLongLongTy, Align->getLocation());
  S.AddAllocAlignAttr(Align->getLocation(), New, Param,
                      Align->getSpellingListIndex());
}

static Expr *instantiateDependentFunctionAttrCondition(
    Sema &S, const MultiLevelTemplateArgumentList &TemplateArgs,
    const Attr *A, Expr *OldCond, const Decl *Tmpl, FunctionDecl *New) {
  Expr *Cond = nullptr;
  {
    Sema::ContextRAII SwitchContext(S, New);
    EnterExpressionEvaluationContext Unevaluated(
        S, Sema::ExpressionEvaluationContext::ConstantEvaluated);
    ExprResult Result = S.SubstExpr(OldCond, TemplateArgs);
    if (Result.isInvalid())
      return nullptr;
    Cond = Result.getAs<Expr>();
  }
  if (!Cond->isTypeDependent()) {
    ExprResult Converted = S.PerformContextuallyConvertToBool(Cond);
    if (Converted.isInvalid())
      return nullptr;
    Cond = Converted.get();
  }

  SmallVector<PartialDiagnosticAt, 8> Diags;
  if (OldCond->isValueDependent() && !Cond->isValueDependent() &&
      !Expr::isPotentialConstantExprUnevaluated(Cond, New, Diags)) {
    S.Diag(A->getLocation(), diag::err_attr_cond_never_constant_expr) << A;
    for (const auto &P : Diags)
      S.Diag(P.first, P.second);
    return nullptr;
  }
  return Cond;
}

static void instantiateDependentEnableIfAttr(
    Sema &S, const MultiLevelTemplateArgumentList &TemplateArgs,
    const EnableIfAttr *EIA, const Decl *Tmpl, FunctionDecl *New) {
  Expr *Cond = instantiateDependentFunctionAttrCondition(
      S, TemplateArgs, EIA, EIA->getCond(), Tmpl, New);

  if (Cond)
    New->addAttr(new (S.getASTContext()) EnableIfAttr(
        EIA->getLocation(), S.getASTContext(), Cond, EIA->getMessage(),
        EIA->getSpellingListIndex()));
}

static void instantiateDependentDiagnoseIfAttr(
    Sema &S, const MultiLevelTemplateArgumentList &TemplateArgs,
    const DiagnoseIfAttr *DIA, const Decl *Tmpl, FunctionDecl *New) {
  Expr *Cond = instantiateDependentFunctionAttrCondition(
      S, TemplateArgs, DIA, DIA->getCond(), Tmpl, New);

  if (Cond)
    New->addAttr(new (S.getASTContext()) DiagnoseIfAttr(
        DIA->getLocation(), S.getASTContext(), Cond, DIA->getMessage(),
        DIA->getDiagnosticType(), DIA->getArgDependent(), New,
        DIA->getSpellingListIndex()));
}

// Constructs and adds to New a new instance of CUDALaunchBoundsAttr using
// template A as the base and arguments from TemplateArgs.
static void instantiateDependentCUDALaunchBoundsAttr(
    Sema &S, const MultiLevelTemplateArgumentList &TemplateArgs,
    const CUDALaunchBoundsAttr &Attr, Decl *New) {
  // The alignment expression is a constant expression.
  EnterExpressionEvaluationContext Unevaluated(
      S, Sema::ExpressionEvaluationContext::ConstantEvaluated);

  ExprResult Result = S.SubstExpr(Attr.getMaxThreads(), TemplateArgs);
  if (Result.isInvalid())
    return;
  Expr *MaxThreads = Result.getAs<Expr>();

  Expr *MinBlocks = nullptr;
  if (Attr.getMinBlocks()) {
    Result = S.SubstExpr(Attr.getMinBlocks(), TemplateArgs);
    if (Result.isInvalid())
      return;
    MinBlocks = Result.getAs<Expr>();
  }

  S.AddLaunchBoundsAttr(Attr.getLocation(), New, MaxThreads, MinBlocks,
                        Attr.getSpellingListIndex());
}

static void
instantiateDependentModeAttr(Sema &S,
                             const MultiLevelTemplateArgumentList &TemplateArgs,
                             const ModeAttr &Attr, Decl *New) {
  S.AddModeAttr(Attr.getRange(), New, Attr.getMode(),
                Attr.getSpellingListIndex(), /*InInstantiation=*/true);
}

/// Instantiation of 'declare simd' attribute and its arguments.
static void instantiateOMPDeclareSimdDeclAttr(
    Sema &S, const MultiLevelTemplateArgumentList &TemplateArgs,
    const OMPDeclareSimdDeclAttr &Attr, Decl *New) {
  // Allow 'this' in clauses with varlists.
  if (auto *FTD = dyn_cast<FunctionTemplateDecl>(New))
    New = FTD->getTemplatedDecl();
  auto *FD = cast<FunctionDecl>(New);
  auto *ThisContext = dyn_cast_or_null<CXXRecordDecl>(FD->getDeclContext());
  SmallVector<Expr *, 4> Uniforms, Aligneds, Alignments, Linears, Steps;
  SmallVector<unsigned, 4> LinModifiers;

  auto SubstExpr = [&](Expr *E) -> ExprResult {
    if (auto *DRE = dyn_cast<DeclRefExpr>(E->IgnoreParenImpCasts()))
      if (auto *PVD = dyn_cast<ParmVarDecl>(DRE->getDecl())) {
        Sema::ContextRAII SavedContext(S, FD);
        LocalInstantiationScope Local(S);
        if (FD->getNumParams() > PVD->getFunctionScopeIndex())
          Local.InstantiatedLocal(
              PVD, FD->getParamDecl(PVD->getFunctionScopeIndex()));
        return S.SubstExpr(E, TemplateArgs);
      }
    Sema::CXXThisScopeRAII ThisScope(S, ThisContext, Qualifiers(),
                                     FD->isCXXInstanceMember());
    return S.SubstExpr(E, TemplateArgs);
  };

  // Substitute a single OpenMP clause, which is a potentially-evaluated
  // full-expression.
  auto Subst = [&](Expr *E) -> ExprResult {
    EnterExpressionEvaluationContext Evaluated(
        S, Sema::ExpressionEvaluationContext::PotentiallyEvaluated);
    ExprResult Res = SubstExpr(E);
    if (Res.isInvalid())
      return Res;
    return S.ActOnFinishFullExpr(Res.get(), false);
  };

  ExprResult Simdlen;
  if (auto *E = Attr.getSimdlen())
    Simdlen = Subst(E);

  if (Attr.uniforms_size() > 0) {
    for(auto *E : Attr.uniforms()) {
      ExprResult Inst = Subst(E);
      if (Inst.isInvalid())
        continue;
      Uniforms.push_back(Inst.get());
    }
  }

  auto AI = Attr.alignments_begin();
  for (auto *E : Attr.aligneds()) {
    ExprResult Inst = Subst(E);
    if (Inst.isInvalid())
      continue;
    Aligneds.push_back(Inst.get());
    Inst = ExprEmpty();
    if (*AI)
      Inst = S.SubstExpr(*AI, TemplateArgs);
    Alignments.push_back(Inst.get());
    ++AI;
  }

  auto SI = Attr.steps_begin();
  for (auto *E : Attr.linears()) {
    ExprResult Inst = Subst(E);
    if (Inst.isInvalid())
      continue;
    Linears.push_back(Inst.get());
    Inst = ExprEmpty();
    if (*SI)
      Inst = S.SubstExpr(*SI, TemplateArgs);
    Steps.push_back(Inst.get());
    ++SI;
  }
  LinModifiers.append(Attr.modifiers_begin(), Attr.modifiers_end());
  (void)S.ActOnOpenMPDeclareSimdDirective(
      S.ConvertDeclToDeclGroup(New), Attr.getBranchState(), Simdlen.get(),
      Uniforms, Aligneds, Alignments, Linears, LinModifiers, Steps,
      Attr.getRange());
}

static void instantiateDependentAMDGPUFlatWorkGroupSizeAttr(
    Sema &S, const MultiLevelTemplateArgumentList &TemplateArgs,
    const AMDGPUFlatWorkGroupSizeAttr &Attr, Decl *New) {
  // Both min and max expression are constant expressions.
  EnterExpressionEvaluationContext Unevaluated(
      S, Sema::ExpressionEvaluationContext::ConstantEvaluated);

  ExprResult Result = S.SubstExpr(Attr.getMin(), TemplateArgs);
  if (Result.isInvalid())
    return;
  Expr *MinExpr = Result.getAs<Expr>();

  Result = S.SubstExpr(Attr.getMax(), TemplateArgs);
  if (Result.isInvalid())
    return;
  Expr *MaxExpr = Result.getAs<Expr>();

  S.addAMDGPUFlatWorkGroupSizeAttr(Attr.getLocation(), New, MinExpr, MaxExpr,
                                   Attr.getSpellingListIndex());
}

static ExplicitSpecifier
instantiateExplicitSpecifier(Sema &S,
                             const MultiLevelTemplateArgumentList &TemplateArgs,
                             ExplicitSpecifier ES, FunctionDecl *New) {
  if (!ES.getExpr())
    return ES;
  Expr *OldCond = ES.getExpr();
  Expr *Cond = nullptr;
  {
    EnterExpressionEvaluationContext Unevaluated(
        S, Sema::ExpressionEvaluationContext::ConstantEvaluated);
    ExprResult SubstResult = S.SubstExpr(OldCond, TemplateArgs);
    if (SubstResult.isInvalid()) {
      return ExplicitSpecifier::Invalid();
    }
    Cond = SubstResult.get();
  }
  ExplicitSpecifier Result(Cond, ES.getKind());
  if (!Cond->isTypeDependent())
    S.tryResolveExplicitSpecifier(Result);
  return Result;
}

static void instantiateDependentAMDGPUWavesPerEUAttr(
    Sema &S, const MultiLevelTemplateArgumentList &TemplateArgs,
    const AMDGPUWavesPerEUAttr &Attr, Decl *New) {
  // Both min and max expression are constant expressions.
  EnterExpressionEvaluationContext Unevaluated(
      S, Sema::ExpressionEvaluationContext::ConstantEvaluated);

  ExprResult Result = S.SubstExpr(Attr.getMin(), TemplateArgs);
  if (Result.isInvalid())
    return;
  Expr *MinExpr = Result.getAs<Expr>();

  Expr *MaxExpr = nullptr;
  if (auto Max = Attr.getMax()) {
    Result = S.SubstExpr(Max, TemplateArgs);
    if (Result.isInvalid())
      return;
    MaxExpr = Result.getAs<Expr>();
  }

  S.addAMDGPUWavesPerEUAttr(Attr.getLocation(), New, MinExpr, MaxExpr,
                            Attr.getSpellingListIndex());
}

void Sema::InstantiateAttrsForDecl(
    const MultiLevelTemplateArgumentList &TemplateArgs, const Decl *Tmpl,
    Decl *New, LateInstantiatedAttrVec *LateAttrs,
    LocalInstantiationScope *OuterMostScope) {
  if (NamedDecl *ND = dyn_cast<NamedDecl>(New)) {
    for (const auto *TmplAttr : Tmpl->attrs()) {
      // FIXME: If any of the special case versions from InstantiateAttrs become
      // applicable to template declaration, we'll need to add them here.
      CXXThisScopeRAII ThisScope(
          *this, dyn_cast_or_null<CXXRecordDecl>(ND->getDeclContext()),
          Qualifiers(), ND->isCXXInstanceMember());

      Attr *NewAttr = sema::instantiateTemplateAttributeForDecl(
          TmplAttr, Context, *this, TemplateArgs);
      if (NewAttr)
        New->addAttr(NewAttr);
    }
  }
}

static Sema::RetainOwnershipKind
attrToRetainOwnershipKind(const Attr *A) {
  switch (A->getKind()) {
  case clang::attr::CFConsumed:
    return Sema::RetainOwnershipKind::CF;
  case clang::attr::OSConsumed:
    return Sema::RetainOwnershipKind::OS;
  case clang::attr::NSConsumed:
    return Sema::RetainOwnershipKind::NS;
  default:
    llvm_unreachable("Wrong argument supplied");
  }
}

void Sema::InstantiateAttrs(const MultiLevelTemplateArgumentList &TemplateArgs,
                            const Decl *Tmpl, Decl *New,
                            LateInstantiatedAttrVec *LateAttrs,
                            LocalInstantiationScope *OuterMostScope) {
  for (const auto *TmplAttr : Tmpl->attrs()) {
    // FIXME: This should be generalized to more than just the AlignedAttr.
    const AlignedAttr *Aligned = dyn_cast<AlignedAttr>(TmplAttr);
    if (Aligned && Aligned->isAlignmentDependent()) {
      instantiateDependentAlignedAttr(*this, TemplateArgs, Aligned, New);
      continue;
    }

    const AssumeAlignedAttr *AssumeAligned = dyn_cast<AssumeAlignedAttr>(TmplAttr);
    if (AssumeAligned) {
      instantiateDependentAssumeAlignedAttr(*this, TemplateArgs, AssumeAligned, New);
      continue;
    }

    const AlignValueAttr *AlignValue = dyn_cast<AlignValueAttr>(TmplAttr);
    if (AlignValue) {
      instantiateDependentAlignValueAttr(*this, TemplateArgs, AlignValue, New);
      continue;
    }
#if INTEL_CUSTOMIZATION
    const HLSIIAttr *II = dyn_cast<HLSIIAttr>(TmplAttr);
    if (II) {
      instantiateDependentHLSOneConstantValueAttr<HLSIIAttr>(
          *this, TemplateArgs, II, New);
      continue;
    }

    const HLSMinIIAttr *MinII = dyn_cast<HLSMinIIAttr>(TmplAttr);
    if (MinII) {
      instantiateDependentHLSOneConstantValueAttr<HLSMinIIAttr>(
          *this, TemplateArgs, MinII, New);
      continue;
    }

    const HLSMaxIIAttr *MaxII = dyn_cast<HLSMaxIIAttr>(TmplAttr);
    if (MaxII) {
      instantiateDependentHLSOneConstantValueAttr<HLSMaxIIAttr>(
          *this, TemplateArgs, MaxII, New);
      continue;
    }

    const HLSMaxInvocationDelayAttr *MID =
        dyn_cast<HLSMaxInvocationDelayAttr>(TmplAttr);
    if (MID) {
      instantiateDependentHLSOneConstantValueAttr<HLSMaxInvocationDelayAttr>(
          *this, TemplateArgs, MID, New);
      continue;
    }

    const MaxConcurrencyAttr *MCA = dyn_cast<MaxConcurrencyAttr>(TmplAttr);
    if (MCA) {
      instantiateDependentHLSOneConstantValueAttr<MaxConcurrencyAttr>(
          *this, TemplateArgs, MCA, New);
      continue;
    }
    const SchedulerTargetFmaxMHzAttr *STFM =
        dyn_cast<SchedulerTargetFmaxMHzAttr>(TmplAttr);
    if (STFM) {
      instantiateDependentSchedulerTargetFmaxMHzAttr(*this, TemplateArgs,
                                                           STFM, New);
      continue;
    }
    const InternalMaxBlockRamDepthAttr *IMBRDA =
        dyn_cast<InternalMaxBlockRamDepthAttr>(TmplAttr);
    if (IMBRDA) {
      instantiateDependentInternalMaxBlockRamDepthAttr(*this, TemplateArgs,
                                                       IMBRDA, New);
      continue;
    }
    const NumReadPortsAttr *NRPA = dyn_cast<NumReadPortsAttr>(TmplAttr);
    if (NRPA) {
      instantiateDependentHLSOneConstantValueAttr<NumReadPortsAttr>(
          *this, TemplateArgs, NRPA, New);
      continue;
    }
    const NumWritePortsAttr *NWPA = dyn_cast<NumWritePortsAttr>(TmplAttr);
    if (NWPA) {
      instantiateDependentHLSOneConstantValueAttr<NumWritePortsAttr>(
          *this, TemplateArgs, NWPA, New);
      continue;
    }
    const MaxReplicatesAttr *MRA = dyn_cast<MaxReplicatesAttr>(TmplAttr);
    if (MRA) {
      instantiateDependentHLSOneConstantValueAttr<MaxReplicatesAttr>(
        *this, TemplateArgs, MRA, New);
      continue;
    }
    const StaticArrayResetAttr *SARA = dyn_cast<StaticArrayResetAttr>(TmplAttr);
    if (SARA) {
      instantiateDependentHLSOneConstantValueAttr<StaticArrayResetAttr>(
          *this, TemplateArgs, SARA, New);
      continue;
    }
<<<<<<< HEAD
    const BankWidthAttr *BWA = dyn_cast<BankWidthAttr>(TmplAttr);
    if (BWA) {
      instantiateDependentHLSOneConstantPowerTwoValueAttr<BankWidthAttr>(
          *this, TemplateArgs, BWA, New);
      continue;
    }
    const NumBanksAttr *NBA = dyn_cast<NumBanksAttr>(TmplAttr);
    if (NBA) {
      instantiateDependentHLSOneConstantPowerTwoValueAttr<NumBanksAttr>(
          *this, TemplateArgs, NBA, New);
=======
    const IntelFPGABankWidthAttr *BWA =
        dyn_cast<IntelFPGABankWidthAttr>(TmplAttr);
    if (BWA) {
      instantiateDependentHLSOneConstantPowerTwoValueAttr<
          IntelFPGABankWidthAttr>(*this, TemplateArgs, BWA, New);
      continue;
    }
    const IntelFPGANumBanksAttr *NBA =
        dyn_cast<IntelFPGANumBanksAttr>(TmplAttr);
    if (NBA) {
      instantiateDependentHLSOneConstantPowerTwoValueAttr<
          IntelFPGANumBanksAttr>(*this, TemplateArgs, NBA, New);
>>>>>>> a04ae881
      continue;
    }
    const BankBitsAttr *BBA = dyn_cast<BankBitsAttr>(TmplAttr);
    if (BBA) {
      instantiateDependentHLSBankBitsAttr(*this, TemplateArgs, BBA, New);
      continue;
    }
#endif // INTEL_CUSTOMIZATION

    if (const auto *AllocAlign = dyn_cast<AllocAlignAttr>(TmplAttr)) {
      instantiateDependentAllocAlignAttr(*this, TemplateArgs, AllocAlign, New);
      continue;
    }


    if (const auto *EnableIf = dyn_cast<EnableIfAttr>(TmplAttr)) {
      instantiateDependentEnableIfAttr(*this, TemplateArgs, EnableIf, Tmpl,
                                       cast<FunctionDecl>(New));
      continue;
    }

    if (const auto *DiagnoseIf = dyn_cast<DiagnoseIfAttr>(TmplAttr)) {
      instantiateDependentDiagnoseIfAttr(*this, TemplateArgs, DiagnoseIf, Tmpl,
                                         cast<FunctionDecl>(New));
      continue;
    }

    if (const CUDALaunchBoundsAttr *CUDALaunchBounds =
            dyn_cast<CUDALaunchBoundsAttr>(TmplAttr)) {
      instantiateDependentCUDALaunchBoundsAttr(*this, TemplateArgs,
                                               *CUDALaunchBounds, New);
      continue;
    }

    if (const ModeAttr *Mode = dyn_cast<ModeAttr>(TmplAttr)) {
      instantiateDependentModeAttr(*this, TemplateArgs, *Mode, New);
      continue;
    }

    if (const auto *OMPAttr = dyn_cast<OMPDeclareSimdDeclAttr>(TmplAttr)) {
      instantiateOMPDeclareSimdDeclAttr(*this, TemplateArgs, *OMPAttr, New);
      continue;
    }

    if (const AMDGPUFlatWorkGroupSizeAttr *AMDGPUFlatWorkGroupSize =
            dyn_cast<AMDGPUFlatWorkGroupSizeAttr>(TmplAttr)) {
      instantiateDependentAMDGPUFlatWorkGroupSizeAttr(
          *this, TemplateArgs, *AMDGPUFlatWorkGroupSize, New);
    }

    if (const AMDGPUWavesPerEUAttr *AMDGPUFlatWorkGroupSize =
            dyn_cast<AMDGPUWavesPerEUAttr>(TmplAttr)) {
      instantiateDependentAMDGPUWavesPerEUAttr(*this, TemplateArgs,
                                               *AMDGPUFlatWorkGroupSize, New);
    }

    // Existing DLL attribute on the instantiation takes precedence.
    if (TmplAttr->getKind() == attr::DLLExport ||
        TmplAttr->getKind() == attr::DLLImport) {
      if (New->hasAttr<DLLExportAttr>() || New->hasAttr<DLLImportAttr>()) {
        continue;
      }
    }

    if (auto ABIAttr = dyn_cast<ParameterABIAttr>(TmplAttr)) {
      AddParameterABIAttr(ABIAttr->getRange(), New, ABIAttr->getABI(),
                          ABIAttr->getSpellingListIndex());
      continue;
    }

    if (isa<NSConsumedAttr>(TmplAttr) || isa<OSConsumedAttr>(TmplAttr) ||
        isa<CFConsumedAttr>(TmplAttr)) {
      AddXConsumedAttr(New, TmplAttr->getRange(),
                       TmplAttr->getSpellingListIndex(),
                       attrToRetainOwnershipKind(TmplAttr),
                       /*template instantiation=*/true);
      continue;
    }

    assert(!TmplAttr->isPackExpansion());
    if (TmplAttr->isLateParsed() && LateAttrs) {
      // Late parsed attributes must be instantiated and attached after the
      // enclosing class has been instantiated.  See Sema::InstantiateClass.
      LocalInstantiationScope *Saved = nullptr;
      if (CurrentInstantiationScope)
        Saved = CurrentInstantiationScope->cloneScopes(OuterMostScope);
      LateAttrs->push_back(LateInstantiatedAttribute(TmplAttr, Saved, New));
    } else {
      // Allow 'this' within late-parsed attributes.
      NamedDecl *ND = dyn_cast<NamedDecl>(New);
      CXXRecordDecl *ThisContext =
          dyn_cast_or_null<CXXRecordDecl>(ND->getDeclContext());
      CXXThisScopeRAII ThisScope(*this, ThisContext, Qualifiers(),
                                 ND && ND->isCXXInstanceMember());

      Attr *NewAttr = sema::instantiateTemplateAttribute(TmplAttr, Context,
                                                         *this, TemplateArgs);
      if (NewAttr)
        New->addAttr(NewAttr);
    }
  }
}

/// Get the previous declaration of a declaration for the purposes of template
/// instantiation. If this finds a previous declaration, then the previous
/// declaration of the instantiation of D should be an instantiation of the
/// result of this function.
template<typename DeclT>
static DeclT *getPreviousDeclForInstantiation(DeclT *D) {
  DeclT *Result = D->getPreviousDecl();

  // If the declaration is within a class, and the previous declaration was
  // merged from a different definition of that class, then we don't have a
  // previous declaration for the purpose of template instantiation.
  if (Result && isa<CXXRecordDecl>(D->getDeclContext()) &&
      D->getLexicalDeclContext() != Result->getLexicalDeclContext())
    return nullptr;

  return Result;
}

Decl *
TemplateDeclInstantiator::VisitTranslationUnitDecl(TranslationUnitDecl *D) {
  llvm_unreachable("Translation units cannot be instantiated");
}

Decl *
TemplateDeclInstantiator::VisitPragmaCommentDecl(PragmaCommentDecl *D) {
  llvm_unreachable("pragma comment cannot be instantiated");
}

Decl *TemplateDeclInstantiator::VisitPragmaDetectMismatchDecl(
    PragmaDetectMismatchDecl *D) {
  llvm_unreachable("pragma comment cannot be instantiated");
}

Decl *
TemplateDeclInstantiator::VisitExternCContextDecl(ExternCContextDecl *D) {
  llvm_unreachable("extern \"C\" context cannot be instantiated");
}

Decl *
TemplateDeclInstantiator::VisitLabelDecl(LabelDecl *D) {
  LabelDecl *Inst = LabelDecl::Create(SemaRef.Context, Owner, D->getLocation(),
                                      D->getIdentifier());
  Owner->addDecl(Inst);
  return Inst;
}

Decl *
TemplateDeclInstantiator::VisitNamespaceDecl(NamespaceDecl *D) {
  llvm_unreachable("Namespaces cannot be instantiated");
}

Decl *
TemplateDeclInstantiator::VisitNamespaceAliasDecl(NamespaceAliasDecl *D) {
  NamespaceAliasDecl *Inst
    = NamespaceAliasDecl::Create(SemaRef.Context, Owner,
                                 D->getNamespaceLoc(),
                                 D->getAliasLoc(),
                                 D->getIdentifier(),
                                 D->getQualifierLoc(),
                                 D->getTargetNameLoc(),
                                 D->getNamespace());
  Owner->addDecl(Inst);
  return Inst;
}

Decl *TemplateDeclInstantiator::InstantiateTypedefNameDecl(TypedefNameDecl *D,
                                                           bool IsTypeAlias) {
  bool Invalid = false;
  TypeSourceInfo *DI = D->getTypeSourceInfo();
  if (DI->getType()->isInstantiationDependentType() ||
      DI->getType()->isVariablyModifiedType()) {
    DI = SemaRef.SubstType(DI, TemplateArgs,
                           D->getLocation(), D->getDeclName());
    if (!DI) {
      Invalid = true;
      DI = SemaRef.Context.getTrivialTypeSourceInfo(SemaRef.Context.IntTy);
    }
  } else {
    SemaRef.MarkDeclarationsReferencedInType(D->getLocation(), DI->getType());
  }

  // HACK: g++ has a bug where it gets the value kind of ?: wrong.
  // libstdc++ relies upon this bug in its implementation of common_type.
  // If we happen to be processing that implementation, fake up the g++ ?:
  // semantics. See LWG issue 2141 for more information on the bug.
  const DecltypeType *DT = DI->getType()->getAs<DecltypeType>();
  CXXRecordDecl *RD = dyn_cast<CXXRecordDecl>(D->getDeclContext());
  if (DT && RD && isa<ConditionalOperator>(DT->getUnderlyingExpr()) &&
      DT->isReferenceType() &&
      RD->getEnclosingNamespaceContext() == SemaRef.getStdNamespace() &&
      RD->getIdentifier() && RD->getIdentifier()->isStr("common_type") &&
      D->getIdentifier() && D->getIdentifier()->isStr("type") &&
      SemaRef.getSourceManager().isInSystemHeader(D->getBeginLoc()))
    // Fold it to the (non-reference) type which g++ would have produced.
    DI = SemaRef.Context.getTrivialTypeSourceInfo(
      DI->getType().getNonReferenceType());

  // Create the new typedef
  TypedefNameDecl *Typedef;
  if (IsTypeAlias)
    Typedef = TypeAliasDecl::Create(SemaRef.Context, Owner, D->getBeginLoc(),
                                    D->getLocation(), D->getIdentifier(), DI);
  else
    Typedef = TypedefDecl::Create(SemaRef.Context, Owner, D->getBeginLoc(),
                                  D->getLocation(), D->getIdentifier(), DI);
  if (Invalid)
    Typedef->setInvalidDecl();

  // If the old typedef was the name for linkage purposes of an anonymous
  // tag decl, re-establish that relationship for the new typedef.
  if (const TagType *oldTagType = D->getUnderlyingType()->getAs<TagType>()) {
    TagDecl *oldTag = oldTagType->getDecl();
    if (oldTag->getTypedefNameForAnonDecl() == D && !Invalid) {
      TagDecl *newTag = DI->getType()->castAs<TagType>()->getDecl();
      assert(!newTag->hasNameForLinkage());
      newTag->setTypedefNameForAnonDecl(Typedef);
    }
  }

  if (TypedefNameDecl *Prev = getPreviousDeclForInstantiation(D)) {
    NamedDecl *InstPrev = SemaRef.FindInstantiatedDecl(D->getLocation(), Prev,
                                                       TemplateArgs);
    if (!InstPrev)
      return nullptr;

    TypedefNameDecl *InstPrevTypedef = cast<TypedefNameDecl>(InstPrev);

    // If the typedef types are not identical, reject them.
    SemaRef.isIncompatibleTypedef(InstPrevTypedef, Typedef);

    Typedef->setPreviousDecl(InstPrevTypedef);
  }

  SemaRef.InstantiateAttrs(TemplateArgs, D, Typedef);

  Typedef->setAccess(D->getAccess());

  return Typedef;
}

Decl *TemplateDeclInstantiator::VisitTypedefDecl(TypedefDecl *D) {
  Decl *Typedef = InstantiateTypedefNameDecl(D, /*IsTypeAlias=*/false);
  if (Typedef)
    Owner->addDecl(Typedef);
  return Typedef;
}

Decl *TemplateDeclInstantiator::VisitTypeAliasDecl(TypeAliasDecl *D) {
  Decl *Typedef = InstantiateTypedefNameDecl(D, /*IsTypeAlias=*/true);
  if (Typedef)
    Owner->addDecl(Typedef);
  return Typedef;
}

Decl *
TemplateDeclInstantiator::VisitTypeAliasTemplateDecl(TypeAliasTemplateDecl *D) {
  // Create a local instantiation scope for this type alias template, which
  // will contain the instantiations of the template parameters.
  LocalInstantiationScope Scope(SemaRef);

  TemplateParameterList *TempParams = D->getTemplateParameters();
  TemplateParameterList *InstParams = SubstTemplateParams(TempParams);
  if (!InstParams)
    return nullptr;

  TypeAliasDecl *Pattern = D->getTemplatedDecl();

  TypeAliasTemplateDecl *PrevAliasTemplate = nullptr;
  if (getPreviousDeclForInstantiation<TypedefNameDecl>(Pattern)) {
    DeclContext::lookup_result Found = Owner->lookup(Pattern->getDeclName());
    if (!Found.empty()) {
      PrevAliasTemplate = dyn_cast<TypeAliasTemplateDecl>(Found.front());
    }
  }

  TypeAliasDecl *AliasInst = cast_or_null<TypeAliasDecl>(
    InstantiateTypedefNameDecl(Pattern, /*IsTypeAlias=*/true));
  if (!AliasInst)
    return nullptr;

  TypeAliasTemplateDecl *Inst
    = TypeAliasTemplateDecl::Create(SemaRef.Context, Owner, D->getLocation(),
                                    D->getDeclName(), InstParams, AliasInst);
  AliasInst->setDescribedAliasTemplate(Inst);
  if (PrevAliasTemplate)
    Inst->setPreviousDecl(PrevAliasTemplate);

  Inst->setAccess(D->getAccess());

  if (!PrevAliasTemplate)
    Inst->setInstantiatedFromMemberTemplate(D);

  Owner->addDecl(Inst);

  return Inst;
}

Decl *TemplateDeclInstantiator::VisitBindingDecl(BindingDecl *D) {
  auto *NewBD = BindingDecl::Create(SemaRef.Context, Owner, D->getLocation(),
                                    D->getIdentifier());
  NewBD->setReferenced(D->isReferenced());
  SemaRef.CurrentInstantiationScope->InstantiatedLocal(D, NewBD);
  return NewBD;
}

Decl *TemplateDeclInstantiator::VisitDecompositionDecl(DecompositionDecl *D) {
  // Transform the bindings first.
  SmallVector<BindingDecl*, 16> NewBindings;
  for (auto *OldBD : D->bindings())
    NewBindings.push_back(cast<BindingDecl>(VisitBindingDecl(OldBD)));
  ArrayRef<BindingDecl*> NewBindingArray = NewBindings;

  auto *NewDD = cast_or_null<DecompositionDecl>(
      VisitVarDecl(D, /*InstantiatingVarTemplate=*/false, &NewBindingArray));

  if (!NewDD || NewDD->isInvalidDecl())
    for (auto *NewBD : NewBindings)
      NewBD->setInvalidDecl();

  return NewDD;
}

Decl *TemplateDeclInstantiator::VisitVarDecl(VarDecl *D) {
  return VisitVarDecl(D, /*InstantiatingVarTemplate=*/false);
}

Decl *TemplateDeclInstantiator::VisitVarDecl(VarDecl *D,
                                             bool InstantiatingVarTemplate,
                                             ArrayRef<BindingDecl*> *Bindings) {

  // Do substitution on the type of the declaration
  TypeSourceInfo *DI = SemaRef.SubstType(
      D->getTypeSourceInfo(), TemplateArgs, D->getTypeSpecStartLoc(),
      D->getDeclName(), /*AllowDeducedTST*/true);
  if (!DI)
    return nullptr;

  if (DI->getType()->isFunctionType()) {
    SemaRef.Diag(D->getLocation(), diag::err_variable_instantiates_to_function)
      << D->isStaticDataMember() << DI->getType();
    return nullptr;
  }

  DeclContext *DC = Owner;
  if (D->isLocalExternDecl())
    SemaRef.adjustContextForLocalExternDecl(DC);

  // Build the instantiated declaration.
  VarDecl *Var;
  if (Bindings)
    Var = DecompositionDecl::Create(SemaRef.Context, DC, D->getInnerLocStart(),
                                    D->getLocation(), DI->getType(), DI,
                                    D->getStorageClass(), *Bindings);
  else
    Var = VarDecl::Create(SemaRef.Context, DC, D->getInnerLocStart(),
                          D->getLocation(), D->getIdentifier(), DI->getType(),
                          DI, D->getStorageClass());

  // In ARC, infer 'retaining' for variables of retainable type.
  if (SemaRef.getLangOpts().ObjCAutoRefCount &&
      SemaRef.inferObjCARCLifetime(Var))
    Var->setInvalidDecl();

  // Substitute the nested name specifier, if any.
  if (SubstQualifier(D, Var))
    return nullptr;

  SemaRef.BuildVariableInstantiation(Var, D, TemplateArgs, LateAttrs, Owner,
                                     StartingScope, InstantiatingVarTemplate);

  if (D->isNRVOVariable()) {
    QualType ReturnType = cast<FunctionDecl>(DC)->getReturnType();
    if (SemaRef.isCopyElisionCandidate(ReturnType, Var, Sema::CES_Strict))
      Var->setNRVOVariable(true);
  }

  Var->setImplicit(D->isImplicit());

  if (Var->isStaticLocal())
    SemaRef.CheckStaticLocalForDllExport(Var);

  return Var;
}

Decl *TemplateDeclInstantiator::VisitAccessSpecDecl(AccessSpecDecl *D) {
  AccessSpecDecl* AD
    = AccessSpecDecl::Create(SemaRef.Context, D->getAccess(), Owner,
                             D->getAccessSpecifierLoc(), D->getColonLoc());
  Owner->addHiddenDecl(AD);
  return AD;
}

Decl *TemplateDeclInstantiator::VisitFieldDecl(FieldDecl *D) {
  bool Invalid = false;
  TypeSourceInfo *DI = D->getTypeSourceInfo();
  if (DI->getType()->isInstantiationDependentType() ||
      DI->getType()->isVariablyModifiedType())  {
    DI = SemaRef.SubstType(DI, TemplateArgs,
                           D->getLocation(), D->getDeclName());
    if (!DI) {
      DI = D->getTypeSourceInfo();
      Invalid = true;
    } else if (DI->getType()->isFunctionType()) {
      // C++ [temp.arg.type]p3:
      //   If a declaration acquires a function type through a type
      //   dependent on a template-parameter and this causes a
      //   declaration that does not use the syntactic form of a
      //   function declarator to have function type, the program is
      //   ill-formed.
      SemaRef.Diag(D->getLocation(), diag::err_field_instantiates_to_function)
        << DI->getType();
      Invalid = true;
    }
  } else {
    SemaRef.MarkDeclarationsReferencedInType(D->getLocation(), DI->getType());
  }

  Expr *BitWidth = D->getBitWidth();
  if (Invalid)
    BitWidth = nullptr;
  else if (BitWidth) {
    // The bit-width expression is a constant expression.
    EnterExpressionEvaluationContext Unevaluated(
        SemaRef, Sema::ExpressionEvaluationContext::ConstantEvaluated);

    ExprResult InstantiatedBitWidth
      = SemaRef.SubstExpr(BitWidth, TemplateArgs);
    if (InstantiatedBitWidth.isInvalid()) {
      Invalid = true;
      BitWidth = nullptr;
    } else
      BitWidth = InstantiatedBitWidth.getAs<Expr>();
  }

  FieldDecl *Field = SemaRef.CheckFieldDecl(D->getDeclName(),
                                            DI->getType(), DI,
                                            cast<RecordDecl>(Owner),
                                            D->getLocation(),
                                            D->isMutable(),
                                            BitWidth,
                                            D->getInClassInitStyle(),
                                            D->getInnerLocStart(),
                                            D->getAccess(),
                                            nullptr);
  if (!Field) {
    cast<Decl>(Owner)->setInvalidDecl();
    return nullptr;
  }

  SemaRef.InstantiateAttrs(TemplateArgs, D, Field, LateAttrs, StartingScope);

  if (Field->hasAttrs())
    SemaRef.CheckAlignasUnderalignment(Field);

  if (Invalid)
    Field->setInvalidDecl();

  if (!Field->getDeclName()) {
    // Keep track of where this decl came from.
    SemaRef.Context.setInstantiatedFromUnnamedFieldDecl(Field, D);
  }
  if (CXXRecordDecl *Parent= dyn_cast<CXXRecordDecl>(Field->getDeclContext())) {
    if (Parent->isAnonymousStructOrUnion() &&
        Parent->getRedeclContext()->isFunctionOrMethod())
      SemaRef.CurrentInstantiationScope->InstantiatedLocal(D, Field);
  }

  Field->setImplicit(D->isImplicit());
  Field->setAccess(D->getAccess());
  Owner->addDecl(Field);

  return Field;
}

Decl *TemplateDeclInstantiator::VisitMSPropertyDecl(MSPropertyDecl *D) {
  bool Invalid = false;
  TypeSourceInfo *DI = D->getTypeSourceInfo();

  if (DI->getType()->isVariablyModifiedType()) {
    SemaRef.Diag(D->getLocation(), diag::err_property_is_variably_modified)
      << D;
    Invalid = true;
  } else if (DI->getType()->isInstantiationDependentType())  {
    DI = SemaRef.SubstType(DI, TemplateArgs,
                           D->getLocation(), D->getDeclName());
    if (!DI) {
      DI = D->getTypeSourceInfo();
      Invalid = true;
    } else if (DI->getType()->isFunctionType()) {
      // C++ [temp.arg.type]p3:
      //   If a declaration acquires a function type through a type
      //   dependent on a template-parameter and this causes a
      //   declaration that does not use the syntactic form of a
      //   function declarator to have function type, the program is
      //   ill-formed.
      SemaRef.Diag(D->getLocation(), diag::err_field_instantiates_to_function)
      << DI->getType();
      Invalid = true;
    }
  } else {
    SemaRef.MarkDeclarationsReferencedInType(D->getLocation(), DI->getType());
  }

  MSPropertyDecl *Property = MSPropertyDecl::Create(
      SemaRef.Context, Owner, D->getLocation(), D->getDeclName(), DI->getType(),
      DI, D->getBeginLoc(), D->getGetterId(), D->getSetterId());

  SemaRef.InstantiateAttrs(TemplateArgs, D, Property, LateAttrs,
                           StartingScope);

  if (Invalid)
    Property->setInvalidDecl();

  Property->setAccess(D->getAccess());
  Owner->addDecl(Property);

  return Property;
}

Decl *TemplateDeclInstantiator::VisitIndirectFieldDecl(IndirectFieldDecl *D) {
  NamedDecl **NamedChain =
    new (SemaRef.Context)NamedDecl*[D->getChainingSize()];

  int i = 0;
  for (auto *PI : D->chain()) {
    NamedDecl *Next = SemaRef.FindInstantiatedDecl(D->getLocation(), PI,
                                              TemplateArgs);
    if (!Next)
      return nullptr;

    NamedChain[i++] = Next;
  }

  QualType T = cast<FieldDecl>(NamedChain[i-1])->getType();
  IndirectFieldDecl *IndirectField = IndirectFieldDecl::Create(
      SemaRef.Context, Owner, D->getLocation(), D->getIdentifier(), T,
      {NamedChain, D->getChainingSize()});

  for (const auto *Attr : D->attrs())
    IndirectField->addAttr(Attr->clone(SemaRef.Context));

  IndirectField->setImplicit(D->isImplicit());
  IndirectField->setAccess(D->getAccess());
  Owner->addDecl(IndirectField);
  return IndirectField;
}

Decl *TemplateDeclInstantiator::VisitFriendDecl(FriendDecl *D) {
  // Handle friend type expressions by simply substituting template
  // parameters into the pattern type and checking the result.
  if (TypeSourceInfo *Ty = D->getFriendType()) {
    TypeSourceInfo *InstTy;
    // If this is an unsupported friend, don't bother substituting template
    // arguments into it. The actual type referred to won't be used by any
    // parts of Clang, and may not be valid for instantiating. Just use the
    // same info for the instantiated friend.
    if (D->isUnsupportedFriend()) {
      InstTy = Ty;
    } else {
      InstTy = SemaRef.SubstType(Ty, TemplateArgs,
                                 D->getLocation(), DeclarationName());
    }
    if (!InstTy)
      return nullptr;

    FriendDecl *FD = SemaRef.CheckFriendTypeDecl(D->getBeginLoc(),
                                                 D->getFriendLoc(), InstTy);
    if (!FD)
      return nullptr;

    FD->setAccess(AS_public);
    FD->setUnsupportedFriend(D->isUnsupportedFriend());
    Owner->addDecl(FD);
    return FD;
  }

  NamedDecl *ND = D->getFriendDecl();
  assert(ND && "friend decl must be a decl or a type!");

  // All of the Visit implementations for the various potential friend
  // declarations have to be carefully written to work for friend
  // objects, with the most important detail being that the target
  // decl should almost certainly not be placed in Owner.
  Decl *NewND = Visit(ND);
  if (!NewND) return nullptr;

  FriendDecl *FD =
    FriendDecl::Create(SemaRef.Context, Owner, D->getLocation(),
                       cast<NamedDecl>(NewND), D->getFriendLoc());
  FD->setAccess(AS_public);
  FD->setUnsupportedFriend(D->isUnsupportedFriend());
  Owner->addDecl(FD);
  return FD;
}

Decl *TemplateDeclInstantiator::VisitStaticAssertDecl(StaticAssertDecl *D) {
  Expr *AssertExpr = D->getAssertExpr();

  // The expression in a static assertion is a constant expression.
  EnterExpressionEvaluationContext Unevaluated(
      SemaRef, Sema::ExpressionEvaluationContext::ConstantEvaluated);

  ExprResult InstantiatedAssertExpr
    = SemaRef.SubstExpr(AssertExpr, TemplateArgs);
  if (InstantiatedAssertExpr.isInvalid())
    return nullptr;

  return SemaRef.BuildStaticAssertDeclaration(D->getLocation(),
                                              InstantiatedAssertExpr.get(),
                                              D->getMessage(),
                                              D->getRParenLoc(),
                                              D->isFailed());
}

Decl *TemplateDeclInstantiator::VisitEnumDecl(EnumDecl *D) {
  EnumDecl *PrevDecl = nullptr;
  if (EnumDecl *PatternPrev = getPreviousDeclForInstantiation(D)) {
    NamedDecl *Prev = SemaRef.FindInstantiatedDecl(D->getLocation(),
                                                   PatternPrev,
                                                   TemplateArgs);
    if (!Prev) return nullptr;
    PrevDecl = cast<EnumDecl>(Prev);
  }

  EnumDecl *Enum =
      EnumDecl::Create(SemaRef.Context, Owner, D->getBeginLoc(),
                       D->getLocation(), D->getIdentifier(), PrevDecl,
                       D->isScoped(), D->isScopedUsingClassTag(), D->isFixed());
  if (D->isFixed()) {
    if (TypeSourceInfo *TI = D->getIntegerTypeSourceInfo()) {
      // If we have type source information for the underlying type, it means it
      // has been explicitly set by the user. Perform substitution on it before
      // moving on.
      SourceLocation UnderlyingLoc = TI->getTypeLoc().getBeginLoc();
      TypeSourceInfo *NewTI = SemaRef.SubstType(TI, TemplateArgs, UnderlyingLoc,
                                                DeclarationName());
      if (!NewTI || SemaRef.CheckEnumUnderlyingType(NewTI))
        Enum->setIntegerType(SemaRef.Context.IntTy);
      else
        Enum->setIntegerTypeSourceInfo(NewTI);
    } else {
      assert(!D->getIntegerType()->isDependentType()
             && "Dependent type without type source info");
      Enum->setIntegerType(D->getIntegerType());
    }
  }

  SemaRef.InstantiateAttrs(TemplateArgs, D, Enum);

  Enum->setInstantiationOfMemberEnum(D, TSK_ImplicitInstantiation);
  Enum->setAccess(D->getAccess());
  // Forward the mangling number from the template to the instantiated decl.
  SemaRef.Context.setManglingNumber(Enum, SemaRef.Context.getManglingNumber(D));
  // See if the old tag was defined along with a declarator.
  // If it did, mark the new tag as being associated with that declarator.
  if (DeclaratorDecl *DD = SemaRef.Context.getDeclaratorForUnnamedTagDecl(D))
    SemaRef.Context.addDeclaratorForUnnamedTagDecl(Enum, DD);
  // See if the old tag was defined along with a typedef.
  // If it did, mark the new tag as being associated with that typedef.
  if (TypedefNameDecl *TND = SemaRef.Context.getTypedefNameForUnnamedTagDecl(D))
    SemaRef.Context.addTypedefNameForUnnamedTagDecl(Enum, TND);
  if (SubstQualifier(D, Enum)) return nullptr;
  Owner->addDecl(Enum);

  EnumDecl *Def = D->getDefinition();
  if (Def && Def != D) {
    // If this is an out-of-line definition of an enum member template, check
    // that the underlying types match in the instantiation of both
    // declarations.
    if (TypeSourceInfo *TI = Def->getIntegerTypeSourceInfo()) {
      SourceLocation UnderlyingLoc = TI->getTypeLoc().getBeginLoc();
      QualType DefnUnderlying =
        SemaRef.SubstType(TI->getType(), TemplateArgs,
                          UnderlyingLoc, DeclarationName());
      SemaRef.CheckEnumRedeclaration(Def->getLocation(), Def->isScoped(),
                                     DefnUnderlying, /*IsFixed=*/true, Enum);
    }
  }

  // C++11 [temp.inst]p1: The implicit instantiation of a class template
  // specialization causes the implicit instantiation of the declarations, but
  // not the definitions of scoped member enumerations.
  //
  // DR1484 clarifies that enumeration definitions inside of a template
  // declaration aren't considered entities that can be separately instantiated
  // from the rest of the entity they are declared inside of.
  if (isDeclWithinFunction(D) ? D == Def : Def && !Enum->isScoped()) {
    SemaRef.CurrentInstantiationScope->InstantiatedLocal(D, Enum);
    InstantiateEnumDefinition(Enum, Def);
  }

  return Enum;
}

void TemplateDeclInstantiator::InstantiateEnumDefinition(
    EnumDecl *Enum, EnumDecl *Pattern) {
  Enum->startDefinition();

  // Update the location to refer to the definition.
  Enum->setLocation(Pattern->getLocation());

  SmallVector<Decl*, 4> Enumerators;

  EnumConstantDecl *LastEnumConst = nullptr;
  for (auto *EC : Pattern->enumerators()) {
    // The specified value for the enumerator.
    ExprResult Value((Expr *)nullptr);
    if (Expr *UninstValue = EC->getInitExpr()) {
      // The enumerator's value expression is a constant expression.
      EnterExpressionEvaluationContext Unevaluated(
          SemaRef, Sema::ExpressionEvaluationContext::ConstantEvaluated);

      Value = SemaRef.SubstExpr(UninstValue, TemplateArgs);
    }

    // Drop the initial value and continue.
    bool isInvalid = false;
    if (Value.isInvalid()) {
      Value = nullptr;
      isInvalid = true;
    }

    EnumConstantDecl *EnumConst
      = SemaRef.CheckEnumConstant(Enum, LastEnumConst,
                                  EC->getLocation(), EC->getIdentifier(),
                                  Value.get());

    if (isInvalid) {
      if (EnumConst)
        EnumConst->setInvalidDecl();
      Enum->setInvalidDecl();
    }

    if (EnumConst) {
      SemaRef.InstantiateAttrs(TemplateArgs, EC, EnumConst);

      EnumConst->setAccess(Enum->getAccess());
      Enum->addDecl(EnumConst);
      Enumerators.push_back(EnumConst);
      LastEnumConst = EnumConst;

      if (Pattern->getDeclContext()->isFunctionOrMethod() &&
          !Enum->isScoped()) {
        // If the enumeration is within a function or method, record the enum
        // constant as a local.
        SemaRef.CurrentInstantiationScope->InstantiatedLocal(EC, EnumConst);
      }
    }
  }

  SemaRef.ActOnEnumBody(Enum->getLocation(), Enum->getBraceRange(), Enum,
                        Enumerators, nullptr, ParsedAttributesView());
}

Decl *TemplateDeclInstantiator::VisitEnumConstantDecl(EnumConstantDecl *D) {
  llvm_unreachable("EnumConstantDecls can only occur within EnumDecls.");
}

Decl *
TemplateDeclInstantiator::VisitBuiltinTemplateDecl(BuiltinTemplateDecl *D) {
  llvm_unreachable("BuiltinTemplateDecls cannot be instantiated.");
}

Decl *TemplateDeclInstantiator::VisitClassTemplateDecl(ClassTemplateDecl *D) {
  bool isFriend = (D->getFriendObjectKind() != Decl::FOK_None);

  // Create a local instantiation scope for this class template, which
  // will contain the instantiations of the template parameters.
  LocalInstantiationScope Scope(SemaRef);
  TemplateParameterList *TempParams = D->getTemplateParameters();
  TemplateParameterList *InstParams = SubstTemplateParams(TempParams);
  if (!InstParams)
    return nullptr;

  CXXRecordDecl *Pattern = D->getTemplatedDecl();

  // Instantiate the qualifier.  We have to do this first in case
  // we're a friend declaration, because if we are then we need to put
  // the new declaration in the appropriate context.
  NestedNameSpecifierLoc QualifierLoc = Pattern->getQualifierLoc();
  if (QualifierLoc) {
    QualifierLoc = SemaRef.SubstNestedNameSpecifierLoc(QualifierLoc,
                                                       TemplateArgs);
    if (!QualifierLoc)
      return nullptr;
  }

  CXXRecordDecl *PrevDecl = nullptr;
  ClassTemplateDecl *PrevClassTemplate = nullptr;

  if (!isFriend && getPreviousDeclForInstantiation(Pattern)) {
    DeclContext::lookup_result Found = Owner->lookup(Pattern->getDeclName());
    if (!Found.empty()) {
      PrevClassTemplate = dyn_cast<ClassTemplateDecl>(Found.front());
      if (PrevClassTemplate)
        PrevDecl = PrevClassTemplate->getTemplatedDecl();
    }
  }

  // If this isn't a friend, then it's a member template, in which
  // case we just want to build the instantiation in the
  // specialization.  If it is a friend, we want to build it in
  // the appropriate context.
  DeclContext *DC = Owner;
  if (isFriend) {
    if (QualifierLoc) {
      CXXScopeSpec SS;
      SS.Adopt(QualifierLoc);
      DC = SemaRef.computeDeclContext(SS);
      if (!DC) return nullptr;
    } else {
      DC = SemaRef.FindInstantiatedContext(Pattern->getLocation(),
                                           Pattern->getDeclContext(),
                                           TemplateArgs);
    }

    // Look for a previous declaration of the template in the owning
    // context.
    LookupResult R(SemaRef, Pattern->getDeclName(), Pattern->getLocation(),
                   Sema::LookupOrdinaryName,
                   SemaRef.forRedeclarationInCurContext());
    SemaRef.LookupQualifiedName(R, DC);

    if (R.isSingleResult()) {
      PrevClassTemplate = R.getAsSingle<ClassTemplateDecl>();
      if (PrevClassTemplate)
        PrevDecl = PrevClassTemplate->getTemplatedDecl();
    }

    if (!PrevClassTemplate && QualifierLoc) {
      SemaRef.Diag(Pattern->getLocation(), diag::err_not_tag_in_scope)
        << D->getTemplatedDecl()->getTagKind() << Pattern->getDeclName() << DC
        << QualifierLoc.getSourceRange();
      return nullptr;
    }

    bool AdoptedPreviousTemplateParams = false;
    if (PrevClassTemplate) {
      bool Complain = true;

      // HACK: libstdc++ 4.2.1 contains an ill-formed friend class
      // template for struct std::tr1::__detail::_Map_base, where the
      // template parameters of the friend declaration don't match the
      // template parameters of the original declaration. In this one
      // case, we don't complain about the ill-formed friend
      // declaration.
      if (isFriend && Pattern->getIdentifier() &&
          Pattern->getIdentifier()->isStr("_Map_base") &&
          DC->isNamespace() &&
          cast<NamespaceDecl>(DC)->getIdentifier() &&
          cast<NamespaceDecl>(DC)->getIdentifier()->isStr("__detail")) {
        DeclContext *DCParent = DC->getParent();
        if (DCParent->isNamespace() &&
            cast<NamespaceDecl>(DCParent)->getIdentifier() &&
            cast<NamespaceDecl>(DCParent)->getIdentifier()->isStr("tr1")) {
          if (cast<Decl>(DCParent)->isInStdNamespace())
            Complain = false;
        }
      }

      TemplateParameterList *PrevParams
        = PrevClassTemplate->getMostRecentDecl()->getTemplateParameters();

      // Make sure the parameter lists match.
      if (!SemaRef.TemplateParameterListsAreEqual(InstParams, PrevParams,
                                                  Complain,
                                                  Sema::TPL_TemplateMatch)) {
        if (Complain)
          return nullptr;

        AdoptedPreviousTemplateParams = true;
        InstParams = PrevParams;
      }

      // Do some additional validation, then merge default arguments
      // from the existing declarations.
      if (!AdoptedPreviousTemplateParams &&
          SemaRef.CheckTemplateParameterList(InstParams, PrevParams,
                                             Sema::TPC_ClassTemplate))
        return nullptr;
    }
  }

  CXXRecordDecl *RecordInst = CXXRecordDecl::Create(
      SemaRef.Context, Pattern->getTagKind(), DC, Pattern->getBeginLoc(),
      Pattern->getLocation(), Pattern->getIdentifier(), PrevDecl,
      /*DelayTypeCreation=*/true);

  if (QualifierLoc)
    RecordInst->setQualifierInfo(QualifierLoc);

  SemaRef.InstantiateAttrsForDecl(TemplateArgs, Pattern, RecordInst, LateAttrs,
                                                              StartingScope);

  ClassTemplateDecl *Inst
    = ClassTemplateDecl::Create(SemaRef.Context, DC, D->getLocation(),
                                D->getIdentifier(), InstParams, RecordInst);
  assert(!(isFriend && Owner->isDependentContext()));
  Inst->setPreviousDecl(PrevClassTemplate);

  RecordInst->setDescribedClassTemplate(Inst);

  if (isFriend) {
    if (PrevClassTemplate)
      Inst->setAccess(PrevClassTemplate->getAccess());
    else
      Inst->setAccess(D->getAccess());

    Inst->setObjectOfFriendDecl();
    // TODO: do we want to track the instantiation progeny of this
    // friend target decl?
  } else {
    Inst->setAccess(D->getAccess());
    if (!PrevClassTemplate)
      Inst->setInstantiatedFromMemberTemplate(D);
  }

  // Trigger creation of the type for the instantiation.
  SemaRef.Context.getInjectedClassNameType(RecordInst,
                                    Inst->getInjectedClassNameSpecialization());

  // Finish handling of friends.
  if (isFriend) {
    DC->makeDeclVisibleInContext(Inst);
    Inst->setLexicalDeclContext(Owner);
    RecordInst->setLexicalDeclContext(Owner);
    return Inst;
  }

  if (D->isOutOfLine()) {
    Inst->setLexicalDeclContext(D->getLexicalDeclContext());
    RecordInst->setLexicalDeclContext(D->getLexicalDeclContext());
  }

  Owner->addDecl(Inst);

  if (!PrevClassTemplate) {
    // Queue up any out-of-line partial specializations of this member
    // class template; the client will force their instantiation once
    // the enclosing class has been instantiated.
    SmallVector<ClassTemplatePartialSpecializationDecl *, 4> PartialSpecs;
    D->getPartialSpecializations(PartialSpecs);
    for (unsigned I = 0, N = PartialSpecs.size(); I != N; ++I)
      if (PartialSpecs[I]->getFirstDecl()->isOutOfLine())
        OutOfLinePartialSpecs.push_back(std::make_pair(Inst, PartialSpecs[I]));
  }

  return Inst;
}

Decl *
TemplateDeclInstantiator::VisitClassTemplatePartialSpecializationDecl(
                                   ClassTemplatePartialSpecializationDecl *D) {
  ClassTemplateDecl *ClassTemplate = D->getSpecializedTemplate();

  // Lookup the already-instantiated declaration in the instantiation
  // of the class template and return that.
  DeclContext::lookup_result Found
    = Owner->lookup(ClassTemplate->getDeclName());
  if (Found.empty())
    return nullptr;

  ClassTemplateDecl *InstClassTemplate
    = dyn_cast<ClassTemplateDecl>(Found.front());
  if (!InstClassTemplate)
    return nullptr;

  if (ClassTemplatePartialSpecializationDecl *Result
        = InstClassTemplate->findPartialSpecInstantiatedFromMember(D))
    return Result;

  return InstantiateClassTemplatePartialSpecialization(InstClassTemplate, D);
}

Decl *TemplateDeclInstantiator::VisitVarTemplateDecl(VarTemplateDecl *D) {
  assert(D->getTemplatedDecl()->isStaticDataMember() &&
         "Only static data member templates are allowed.");

  // Create a local instantiation scope for this variable template, which
  // will contain the instantiations of the template parameters.
  LocalInstantiationScope Scope(SemaRef);
  TemplateParameterList *TempParams = D->getTemplateParameters();
  TemplateParameterList *InstParams = SubstTemplateParams(TempParams);
  if (!InstParams)
    return nullptr;

  VarDecl *Pattern = D->getTemplatedDecl();
  VarTemplateDecl *PrevVarTemplate = nullptr;

  if (getPreviousDeclForInstantiation(Pattern)) {
    DeclContext::lookup_result Found = Owner->lookup(Pattern->getDeclName());
    if (!Found.empty())
      PrevVarTemplate = dyn_cast<VarTemplateDecl>(Found.front());
  }

  VarDecl *VarInst =
      cast_or_null<VarDecl>(VisitVarDecl(Pattern,
                                         /*InstantiatingVarTemplate=*/true));
  if (!VarInst) return nullptr;

  DeclContext *DC = Owner;

  VarTemplateDecl *Inst = VarTemplateDecl::Create(
      SemaRef.Context, DC, D->getLocation(), D->getIdentifier(), InstParams,
      VarInst);
  VarInst->setDescribedVarTemplate(Inst);
  Inst->setPreviousDecl(PrevVarTemplate);

  Inst->setAccess(D->getAccess());
  if (!PrevVarTemplate)
    Inst->setInstantiatedFromMemberTemplate(D);

  if (D->isOutOfLine()) {
    Inst->setLexicalDeclContext(D->getLexicalDeclContext());
    VarInst->setLexicalDeclContext(D->getLexicalDeclContext());
  }

  Owner->addDecl(Inst);

  if (!PrevVarTemplate) {
    // Queue up any out-of-line partial specializations of this member
    // variable template; the client will force their instantiation once
    // the enclosing class has been instantiated.
    SmallVector<VarTemplatePartialSpecializationDecl *, 4> PartialSpecs;
    D->getPartialSpecializations(PartialSpecs);
    for (unsigned I = 0, N = PartialSpecs.size(); I != N; ++I)
      if (PartialSpecs[I]->getFirstDecl()->isOutOfLine())
        OutOfLineVarPartialSpecs.push_back(
            std::make_pair(Inst, PartialSpecs[I]));
  }

  return Inst;
}

Decl *TemplateDeclInstantiator::VisitVarTemplatePartialSpecializationDecl(
    VarTemplatePartialSpecializationDecl *D) {
  assert(D->isStaticDataMember() &&
         "Only static data member templates are allowed.");

  VarTemplateDecl *VarTemplate = D->getSpecializedTemplate();

  // Lookup the already-instantiated declaration and return that.
  DeclContext::lookup_result Found = Owner->lookup(VarTemplate->getDeclName());
  assert(!Found.empty() && "Instantiation found nothing?");

  VarTemplateDecl *InstVarTemplate = dyn_cast<VarTemplateDecl>(Found.front());
  assert(InstVarTemplate && "Instantiation did not find a variable template?");

  if (VarTemplatePartialSpecializationDecl *Result =
          InstVarTemplate->findPartialSpecInstantiatedFromMember(D))
    return Result;

  return InstantiateVarTemplatePartialSpecialization(InstVarTemplate, D);
}

Decl *
TemplateDeclInstantiator::VisitFunctionTemplateDecl(FunctionTemplateDecl *D) {
  // Create a local instantiation scope for this function template, which
  // will contain the instantiations of the template parameters and then get
  // merged with the local instantiation scope for the function template
  // itself.
  LocalInstantiationScope Scope(SemaRef);

  TemplateParameterList *TempParams = D->getTemplateParameters();
  TemplateParameterList *InstParams = SubstTemplateParams(TempParams);
  if (!InstParams)
    return nullptr;

  FunctionDecl *Instantiated = nullptr;
  if (CXXMethodDecl *DMethod = dyn_cast<CXXMethodDecl>(D->getTemplatedDecl()))
    Instantiated = cast_or_null<FunctionDecl>(VisitCXXMethodDecl(DMethod,
                                                                 InstParams));
  else
    Instantiated = cast_or_null<FunctionDecl>(VisitFunctionDecl(
                                                          D->getTemplatedDecl(),
                                                                InstParams));

  if (!Instantiated)
    return nullptr;

  // Link the instantiated function template declaration to the function
  // template from which it was instantiated.
  FunctionTemplateDecl *InstTemplate
    = Instantiated->getDescribedFunctionTemplate();
  InstTemplate->setAccess(D->getAccess());
  assert(InstTemplate &&
         "VisitFunctionDecl/CXXMethodDecl didn't create a template!");

  bool isFriend = (InstTemplate->getFriendObjectKind() != Decl::FOK_None);

  // Link the instantiation back to the pattern *unless* this is a
  // non-definition friend declaration.
  if (!InstTemplate->getInstantiatedFromMemberTemplate() &&
      !(isFriend && !D->getTemplatedDecl()->isThisDeclarationADefinition()))
    InstTemplate->setInstantiatedFromMemberTemplate(D);

  // Make declarations visible in the appropriate context.
  if (!isFriend) {
    Owner->addDecl(InstTemplate);
  } else if (InstTemplate->getDeclContext()->isRecord() &&
             !getPreviousDeclForInstantiation(D)) {
    SemaRef.CheckFriendAccess(InstTemplate);
  }

  return InstTemplate;
}

Decl *TemplateDeclInstantiator::VisitCXXRecordDecl(CXXRecordDecl *D) {
  CXXRecordDecl *PrevDecl = nullptr;
  if (D->isInjectedClassName())
    PrevDecl = cast<CXXRecordDecl>(Owner);
  else if (CXXRecordDecl *PatternPrev = getPreviousDeclForInstantiation(D)) {
    NamedDecl *Prev = SemaRef.FindInstantiatedDecl(D->getLocation(),
                                                   PatternPrev,
                                                   TemplateArgs);
    if (!Prev) return nullptr;
    PrevDecl = cast<CXXRecordDecl>(Prev);
  }

  CXXRecordDecl *Record = CXXRecordDecl::Create(
      SemaRef.Context, D->getTagKind(), Owner, D->getBeginLoc(),
      D->getLocation(), D->getIdentifier(), PrevDecl);

  // Substitute the nested name specifier, if any.
  if (SubstQualifier(D, Record))
    return nullptr;

  SemaRef.InstantiateAttrsForDecl(TemplateArgs, D, Record, LateAttrs,
                                                              StartingScope);

  Record->setImplicit(D->isImplicit());
  // FIXME: Check against AS_none is an ugly hack to work around the issue that
  // the tag decls introduced by friend class declarations don't have an access
  // specifier. Remove once this area of the code gets sorted out.
  if (D->getAccess() != AS_none)
    Record->setAccess(D->getAccess());
  if (!D->isInjectedClassName())
    Record->setInstantiationOfMemberClass(D, TSK_ImplicitInstantiation);

  // If the original function was part of a friend declaration,
  // inherit its namespace state.
  if (D->getFriendObjectKind())
    Record->setObjectOfFriendDecl();

  // Make sure that anonymous structs and unions are recorded.
  if (D->isAnonymousStructOrUnion())
    Record->setAnonymousStructOrUnion(true);

  if (D->isLocalClass())
    SemaRef.CurrentInstantiationScope->InstantiatedLocal(D, Record);

  // Forward the mangling number from the template to the instantiated decl.
  SemaRef.Context.setManglingNumber(Record,
                                    SemaRef.Context.getManglingNumber(D));

  // See if the old tag was defined along with a declarator.
  // If it did, mark the new tag as being associated with that declarator.
  if (DeclaratorDecl *DD = SemaRef.Context.getDeclaratorForUnnamedTagDecl(D))
    SemaRef.Context.addDeclaratorForUnnamedTagDecl(Record, DD);

  // See if the old tag was defined along with a typedef.
  // If it did, mark the new tag as being associated with that typedef.
  if (TypedefNameDecl *TND = SemaRef.Context.getTypedefNameForUnnamedTagDecl(D))
    SemaRef.Context.addTypedefNameForUnnamedTagDecl(Record, TND);

  Owner->addDecl(Record);

  // DR1484 clarifies that the members of a local class are instantiated as part
  // of the instantiation of their enclosing entity.
  if (D->isCompleteDefinition() && D->isLocalClass()) {
    Sema::LocalEagerInstantiationScope LocalInstantiations(SemaRef);

    SemaRef.InstantiateClass(D->getLocation(), Record, D, TemplateArgs,
                             TSK_ImplicitInstantiation,
                             /*Complain=*/true);

    // For nested local classes, we will instantiate the members when we
    // reach the end of the outermost (non-nested) local class.
    if (!D->isCXXClassMember())
      SemaRef.InstantiateClassMembers(D->getLocation(), Record, TemplateArgs,
                                      TSK_ImplicitInstantiation);

    // This class may have local implicit instantiations that need to be
    // performed within this scope.
    LocalInstantiations.perform();
  }

  SemaRef.DiagnoseUnusedNestedTypedefs(Record);

  return Record;
}

/// Adjust the given function type for an instantiation of the
/// given declaration, to cope with modifications to the function's type that
/// aren't reflected in the type-source information.
///
/// \param D The declaration we're instantiating.
/// \param TInfo The already-instantiated type.
static QualType adjustFunctionTypeForInstantiation(ASTContext &Context,
                                                   FunctionDecl *D,
                                                   TypeSourceInfo *TInfo) {
  const FunctionProtoType *OrigFunc
    = D->getType()->castAs<FunctionProtoType>();
  const FunctionProtoType *NewFunc
    = TInfo->getType()->castAs<FunctionProtoType>();
  if (OrigFunc->getExtInfo() == NewFunc->getExtInfo())
    return TInfo->getType();

  FunctionProtoType::ExtProtoInfo NewEPI = NewFunc->getExtProtoInfo();
  NewEPI.ExtInfo = OrigFunc->getExtInfo();
  return Context.getFunctionType(NewFunc->getReturnType(),
                                 NewFunc->getParamTypes(), NewEPI);
}

/// Normal class members are of more specific types and therefore
/// don't make it here.  This function serves three purposes:
///   1) instantiating function templates
///   2) substituting friend declarations
///   3) substituting deduction guide declarations for nested class templates
Decl *TemplateDeclInstantiator::VisitFunctionDecl(FunctionDecl *D,
                                       TemplateParameterList *TemplateParams) {
  // Check whether there is already a function template specialization for
  // this declaration.
  FunctionTemplateDecl *FunctionTemplate = D->getDescribedFunctionTemplate();
  if (FunctionTemplate && !TemplateParams) {
    ArrayRef<TemplateArgument> Innermost = TemplateArgs.getInnermost();

    void *InsertPos = nullptr;
    FunctionDecl *SpecFunc
      = FunctionTemplate->findSpecialization(Innermost, InsertPos);

    // If we already have a function template specialization, return it.
    if (SpecFunc)
      return SpecFunc;
  }

  bool isFriend;
  if (FunctionTemplate)
    isFriend = (FunctionTemplate->getFriendObjectKind() != Decl::FOK_None);
  else
    isFriend = (D->getFriendObjectKind() != Decl::FOK_None);

  bool MergeWithParentScope = (TemplateParams != nullptr) ||
    Owner->isFunctionOrMethod() ||
    !(isa<Decl>(Owner) &&
      cast<Decl>(Owner)->isDefinedOutsideFunctionOrMethod());
  LocalInstantiationScope Scope(SemaRef, MergeWithParentScope);

  ExplicitSpecifier InstantiatedExplicitSpecifier;
  if (auto *DGuide = dyn_cast<CXXDeductionGuideDecl>(D)) {
    InstantiatedExplicitSpecifier = instantiateExplicitSpecifier(
        SemaRef, TemplateArgs, DGuide->getExplicitSpecifier(), DGuide);
    if (InstantiatedExplicitSpecifier.isInvalid())
      return nullptr;
  }

  SmallVector<ParmVarDecl *, 4> Params;
  TypeSourceInfo *TInfo = SubstFunctionType(D, Params);
  if (!TInfo)
    return nullptr;
  QualType T = adjustFunctionTypeForInstantiation(SemaRef.Context, D, TInfo);

  NestedNameSpecifierLoc QualifierLoc = D->getQualifierLoc();
  if (QualifierLoc) {
    QualifierLoc = SemaRef.SubstNestedNameSpecifierLoc(QualifierLoc,
                                                       TemplateArgs);
    if (!QualifierLoc)
      return nullptr;
  }

  // If we're instantiating a local function declaration, put the result
  // in the enclosing namespace; otherwise we need to find the instantiated
  // context.
  DeclContext *DC;
  if (D->isLocalExternDecl()) {
    DC = Owner;
    SemaRef.adjustContextForLocalExternDecl(DC);
  } else if (isFriend && QualifierLoc) {
    CXXScopeSpec SS;
    SS.Adopt(QualifierLoc);
    DC = SemaRef.computeDeclContext(SS);
    if (!DC) return nullptr;
  } else {
    DC = SemaRef.FindInstantiatedContext(D->getLocation(), D->getDeclContext(),
                                         TemplateArgs);
  }

  DeclarationNameInfo NameInfo
    = SemaRef.SubstDeclarationNameInfo(D->getNameInfo(), TemplateArgs);

  FunctionDecl *Function;
  if (auto *DGuide = dyn_cast<CXXDeductionGuideDecl>(D)) {
    Function = CXXDeductionGuideDecl::Create(
        SemaRef.Context, DC, D->getInnerLocStart(),
        InstantiatedExplicitSpecifier, NameInfo, T, TInfo,
        D->getSourceRange().getEnd());
    if (DGuide->isCopyDeductionCandidate())
      cast<CXXDeductionGuideDecl>(Function)->setIsCopyDeductionCandidate();
    Function->setAccess(D->getAccess());
  } else {
    Function = FunctionDecl::Create(
        SemaRef.Context, DC, D->getInnerLocStart(), NameInfo, T, TInfo,
        D->getCanonicalDecl()->getStorageClass(), D->isInlineSpecified(),
        D->hasWrittenPrototype(), D->getConstexprKind());
    Function->setRangeEnd(D->getSourceRange().getEnd());
  }

  if (D->isInlined())
    Function->setImplicitlyInline();

  if (QualifierLoc)
    Function->setQualifierInfo(QualifierLoc);

  if (D->isLocalExternDecl())
    Function->setLocalExternDecl();

  DeclContext *LexicalDC = Owner;
  if (!isFriend && D->isOutOfLine() && !D->isLocalExternDecl()) {
    assert(D->getDeclContext()->isFileContext());
    LexicalDC = D->getDeclContext();
  }

  Function->setLexicalDeclContext(LexicalDC);

  // Attach the parameters
  for (unsigned P = 0; P < Params.size(); ++P)
    if (Params[P])
      Params[P]->setOwningFunction(Function);
  Function->setParams(Params);

  if (TemplateParams) {
    // Our resulting instantiation is actually a function template, since we
    // are substituting only the outer template parameters. For example, given
    //
    //   template<typename T>
    //   struct X {
    //     template<typename U> friend void f(T, U);
    //   };
    //
    //   X<int> x;
    //
    // We are instantiating the friend function template "f" within X<int>,
    // which means substituting int for T, but leaving "f" as a friend function
    // template.
    // Build the function template itself.
    FunctionTemplate = FunctionTemplateDecl::Create(SemaRef.Context, DC,
                                                    Function->getLocation(),
                                                    Function->getDeclName(),
                                                    TemplateParams, Function);
    Function->setDescribedFunctionTemplate(FunctionTemplate);

    FunctionTemplate->setLexicalDeclContext(LexicalDC);

    if (isFriend && D->isThisDeclarationADefinition()) {
      FunctionTemplate->setInstantiatedFromMemberTemplate(
                                           D->getDescribedFunctionTemplate());
    }
  } else if (FunctionTemplate) {
    // Record this function template specialization.
    ArrayRef<TemplateArgument> Innermost = TemplateArgs.getInnermost();
    Function->setFunctionTemplateSpecialization(FunctionTemplate,
                            TemplateArgumentList::CreateCopy(SemaRef.Context,
                                                             Innermost),
                                                /*InsertPos=*/nullptr);
  } else if (isFriend && D->isThisDeclarationADefinition()) {
    // Do not connect the friend to the template unless it's actually a
    // definition. We don't want non-template functions to be marked as being
    // template instantiations.
    Function->setInstantiationOfMemberFunction(D, TSK_ImplicitInstantiation);
  }

  if (isFriend)
    Function->setObjectOfFriendDecl();

  if (InitFunctionInstantiation(Function, D))
    Function->setInvalidDecl();

  bool IsExplicitSpecialization = false;

  LookupResult Previous(
      SemaRef, Function->getDeclName(), SourceLocation(),
      D->isLocalExternDecl() ? Sema::LookupRedeclarationWithLinkage
                             : Sema::LookupOrdinaryName,
      D->isLocalExternDecl() ? Sema::ForExternalRedeclaration
                             : SemaRef.forRedeclarationInCurContext());

  if (DependentFunctionTemplateSpecializationInfo *Info
        = D->getDependentSpecializationInfo()) {
    assert(isFriend && "non-friend has dependent specialization info?");

    // Instantiate the explicit template arguments.
    TemplateArgumentListInfo ExplicitArgs(Info->getLAngleLoc(),
                                          Info->getRAngleLoc());
    if (SemaRef.Subst(Info->getTemplateArgs(), Info->getNumTemplateArgs(),
                      ExplicitArgs, TemplateArgs))
      return nullptr;

    // Map the candidate templates to their instantiations.
    for (unsigned I = 0, E = Info->getNumTemplates(); I != E; ++I) {
      Decl *Temp = SemaRef.FindInstantiatedDecl(D->getLocation(),
                                                Info->getTemplate(I),
                                                TemplateArgs);
      if (!Temp) return nullptr;

      Previous.addDecl(cast<FunctionTemplateDecl>(Temp));
    }

    if (SemaRef.CheckFunctionTemplateSpecialization(Function,
                                                    &ExplicitArgs,
                                                    Previous))
      Function->setInvalidDecl();

    IsExplicitSpecialization = true;
  } else if (const ASTTemplateArgumentListInfo *Info =
                 D->getTemplateSpecializationArgsAsWritten()) {
    // The name of this function was written as a template-id.
    SemaRef.LookupQualifiedName(Previous, DC);

    // Instantiate the explicit template arguments.
    TemplateArgumentListInfo ExplicitArgs(Info->getLAngleLoc(),
                                          Info->getRAngleLoc());
    if (SemaRef.Subst(Info->getTemplateArgs(), Info->getNumTemplateArgs(),
                      ExplicitArgs, TemplateArgs))
      return nullptr;

    if (SemaRef.CheckFunctionTemplateSpecialization(Function,
                                                    &ExplicitArgs,
                                                    Previous))
      Function->setInvalidDecl();

    IsExplicitSpecialization = true;
  } else if (TemplateParams || !FunctionTemplate) {
    // Look only into the namespace where the friend would be declared to
    // find a previous declaration. This is the innermost enclosing namespace,
    // as described in ActOnFriendFunctionDecl.
    SemaRef.LookupQualifiedName(Previous, DC);

    // In C++, the previous declaration we find might be a tag type
    // (class or enum). In this case, the new declaration will hide the
    // tag type. Note that this does does not apply if we're declaring a
    // typedef (C++ [dcl.typedef]p4).
    if (Previous.isSingleTagDecl())
      Previous.clear();
  }

  SemaRef.CheckFunctionDeclaration(/*Scope*/ nullptr, Function, Previous,
                                   IsExplicitSpecialization);

  NamedDecl *PrincipalDecl = (TemplateParams
                              ? cast<NamedDecl>(FunctionTemplate)
                              : Function);

  // If the original function was part of a friend declaration,
  // inherit its namespace state and add it to the owner.
  if (isFriend) {
    Function->setObjectOfFriendDecl();
    if (FunctionTemplateDecl *FT = Function->getDescribedFunctionTemplate())
      FT->setObjectOfFriendDecl();
    DC->makeDeclVisibleInContext(PrincipalDecl);

    bool QueuedInstantiation = false;

    // C++11 [temp.friend]p4 (DR329):
    //   When a function is defined in a friend function declaration in a class
    //   template, the function is instantiated when the function is odr-used.
    //   The same restrictions on multiple declarations and definitions that
    //   apply to non-template function declarations and definitions also apply
    //   to these implicit definitions.
    if (D->isThisDeclarationADefinition()) {
      SemaRef.CheckForFunctionRedefinition(Function);
      if (!Function->isInvalidDecl()) {
        for (auto R : Function->redecls()) {
          if (R == Function)
            continue;

          // If some prior declaration of this function has been used, we need
          // to instantiate its definition.
          if (!QueuedInstantiation && R->isUsed(false)) {
            if (MemberSpecializationInfo *MSInfo =
                Function->getMemberSpecializationInfo()) {
              if (MSInfo->getPointOfInstantiation().isInvalid()) {
                SourceLocation Loc = R->getLocation(); // FIXME
                MSInfo->setPointOfInstantiation(Loc);
                SemaRef.PendingLocalImplicitInstantiations.push_back(
                    std::make_pair(Function, Loc));
                QueuedInstantiation = true;
              }
            }
          }
        }
      }
    }

    // Check the template parameter list against the previous declaration. The
    // goal here is to pick up default arguments added since the friend was
    // declared; we know the template parameter lists match, since otherwise
    // we would not have picked this template as the previous declaration.
    if (TemplateParams && FunctionTemplate->getPreviousDecl()) {
      SemaRef.CheckTemplateParameterList(
          TemplateParams,
          FunctionTemplate->getPreviousDecl()->getTemplateParameters(),
          Function->isThisDeclarationADefinition()
              ? Sema::TPC_FriendFunctionTemplateDefinition
              : Sema::TPC_FriendFunctionTemplate);
    }
  }

  if (Function->isLocalExternDecl() && !Function->getPreviousDecl())
    DC->makeDeclVisibleInContext(PrincipalDecl);

  if (Function->isOverloadedOperator() && !DC->isRecord() &&
      PrincipalDecl->isInIdentifierNamespace(Decl::IDNS_Ordinary))
    PrincipalDecl->setNonMemberOperator();

  assert(!D->isDefaulted() && "only methods should be defaulted");
  return Function;
}

Decl *TemplateDeclInstantiator::VisitCXXMethodDecl(
    CXXMethodDecl *D, TemplateParameterList *TemplateParams,
    Optional<const ASTTemplateArgumentListInfo *>
        ClassScopeSpecializationArgs) {
  FunctionTemplateDecl *FunctionTemplate = D->getDescribedFunctionTemplate();
  if (FunctionTemplate && !TemplateParams) {
    // We are creating a function template specialization from a function
    // template. Check whether there is already a function template
    // specialization for this particular set of template arguments.
    ArrayRef<TemplateArgument> Innermost = TemplateArgs.getInnermost();

    void *InsertPos = nullptr;
    FunctionDecl *SpecFunc
      = FunctionTemplate->findSpecialization(Innermost, InsertPos);

    // If we already have a function template specialization, return it.
    if (SpecFunc)
      return SpecFunc;
  }

  bool isFriend;
  if (FunctionTemplate)
    isFriend = (FunctionTemplate->getFriendObjectKind() != Decl::FOK_None);
  else
    isFriend = (D->getFriendObjectKind() != Decl::FOK_None);

  bool MergeWithParentScope = (TemplateParams != nullptr) ||
    !(isa<Decl>(Owner) &&
      cast<Decl>(Owner)->isDefinedOutsideFunctionOrMethod());
  LocalInstantiationScope Scope(SemaRef, MergeWithParentScope);

  // Instantiate enclosing template arguments for friends.
  SmallVector<TemplateParameterList *, 4> TempParamLists;
  unsigned NumTempParamLists = 0;
  if (isFriend && (NumTempParamLists = D->getNumTemplateParameterLists())) {
    TempParamLists.resize(NumTempParamLists);
    for (unsigned I = 0; I != NumTempParamLists; ++I) {
      TemplateParameterList *TempParams = D->getTemplateParameterList(I);
      TemplateParameterList *InstParams = SubstTemplateParams(TempParams);
      if (!InstParams)
        return nullptr;
      TempParamLists[I] = InstParams;
    }
  }

  ExplicitSpecifier InstantiatedExplicitSpecifier =
      instantiateExplicitSpecifier(SemaRef, TemplateArgs,
                                   ExplicitSpecifier::getFromDecl(D), D);
  if (InstantiatedExplicitSpecifier.isInvalid())
    return nullptr;

  SmallVector<ParmVarDecl *, 4> Params;
  TypeSourceInfo *TInfo = SubstFunctionType(D, Params);
  if (!TInfo)
    return nullptr;
  QualType T = adjustFunctionTypeForInstantiation(SemaRef.Context, D, TInfo);

  NestedNameSpecifierLoc QualifierLoc = D->getQualifierLoc();
  if (QualifierLoc) {
    QualifierLoc = SemaRef.SubstNestedNameSpecifierLoc(QualifierLoc,
                                                 TemplateArgs);
    if (!QualifierLoc)
      return nullptr;
  }

  DeclContext *DC = Owner;
  if (isFriend) {
    if (QualifierLoc) {
      CXXScopeSpec SS;
      SS.Adopt(QualifierLoc);
      DC = SemaRef.computeDeclContext(SS);

      if (DC && SemaRef.RequireCompleteDeclContext(SS, DC))
        return nullptr;
    } else {
      DC = SemaRef.FindInstantiatedContext(D->getLocation(),
                                           D->getDeclContext(),
                                           TemplateArgs);
    }
    if (!DC) return nullptr;
  }

  // Build the instantiated method declaration.
  CXXRecordDecl *Record = cast<CXXRecordDecl>(DC);
  CXXMethodDecl *Method = nullptr;

  SourceLocation StartLoc = D->getInnerLocStart();
  DeclarationNameInfo NameInfo
    = SemaRef.SubstDeclarationNameInfo(D->getNameInfo(), TemplateArgs);
  if (CXXConstructorDecl *Constructor = dyn_cast<CXXConstructorDecl>(D)) {
    Method = CXXConstructorDecl::Create(
        SemaRef.Context, Record, StartLoc, NameInfo, T, TInfo,
        InstantiatedExplicitSpecifier, Constructor->isInlineSpecified(), false,
        Constructor->getConstexprKind());
    Method->setRangeEnd(Constructor->getEndLoc());
  } else if (CXXDestructorDecl *Destructor = dyn_cast<CXXDestructorDecl>(D)) {
    Method = CXXDestructorDecl::Create(SemaRef.Context, Record,
                                       StartLoc, NameInfo, T, TInfo,
                                       Destructor->isInlineSpecified(),
                                       false);
    Method->setRangeEnd(Destructor->getEndLoc());
  } else if (CXXConversionDecl *Conversion = dyn_cast<CXXConversionDecl>(D)) {
    Method = CXXConversionDecl::Create(
        SemaRef.Context, Record, StartLoc, NameInfo, T, TInfo,
        Conversion->isInlineSpecified(), InstantiatedExplicitSpecifier,
        Conversion->getConstexprKind(), Conversion->getEndLoc());
  } else {
    StorageClass SC = D->isStatic() ? SC_Static : SC_None;
    Method = CXXMethodDecl::Create(SemaRef.Context, Record, StartLoc, NameInfo,
                                   T, TInfo, SC, D->isInlineSpecified(),
                                   D->getConstexprKind(), D->getEndLoc());
  }

  if (D->isInlined())
    Method->setImplicitlyInline();

  if (QualifierLoc)
    Method->setQualifierInfo(QualifierLoc);

  if (TemplateParams) {
    // Our resulting instantiation is actually a function template, since we
    // are substituting only the outer template parameters. For example, given
    //
    //   template<typename T>
    //   struct X {
    //     template<typename U> void f(T, U);
    //   };
    //
    //   X<int> x;
    //
    // We are instantiating the member template "f" within X<int>, which means
    // substituting int for T, but leaving "f" as a member function template.
    // Build the function template itself.
    FunctionTemplate = FunctionTemplateDecl::Create(SemaRef.Context, Record,
                                                    Method->getLocation(),
                                                    Method->getDeclName(),
                                                    TemplateParams, Method);
    if (isFriend) {
      FunctionTemplate->setLexicalDeclContext(Owner);
      FunctionTemplate->setObjectOfFriendDecl();
    } else if (D->isOutOfLine())
      FunctionTemplate->setLexicalDeclContext(D->getLexicalDeclContext());
    Method->setDescribedFunctionTemplate(FunctionTemplate);
  } else if (FunctionTemplate) {
    // Record this function template specialization.
    ArrayRef<TemplateArgument> Innermost = TemplateArgs.getInnermost();
    Method->setFunctionTemplateSpecialization(FunctionTemplate,
                         TemplateArgumentList::CreateCopy(SemaRef.Context,
                                                          Innermost),
                                              /*InsertPos=*/nullptr);
  } else if (!isFriend) {
    // Record that this is an instantiation of a member function.
    Method->setInstantiationOfMemberFunction(D, TSK_ImplicitInstantiation);
  }

  // If we are instantiating a member function defined
  // out-of-line, the instantiation will have the same lexical
  // context (which will be a namespace scope) as the template.
  if (isFriend) {
    if (NumTempParamLists)
      Method->setTemplateParameterListsInfo(
          SemaRef.Context,
          llvm::makeArrayRef(TempParamLists.data(), NumTempParamLists));

    Method->setLexicalDeclContext(Owner);
    Method->setObjectOfFriendDecl();
  } else if (D->isOutOfLine())
    Method->setLexicalDeclContext(D->getLexicalDeclContext());

  // Attach the parameters
  for (unsigned P = 0; P < Params.size(); ++P)
    Params[P]->setOwningFunction(Method);
  Method->setParams(Params);

  if (InitMethodInstantiation(Method, D))
    Method->setInvalidDecl();

  LookupResult Previous(SemaRef, NameInfo, Sema::LookupOrdinaryName,
                        Sema::ForExternalRedeclaration);

  bool IsExplicitSpecialization = false;

  // If the name of this function was written as a template-id, instantiate
  // the explicit template arguments.
  if (DependentFunctionTemplateSpecializationInfo *Info
        = D->getDependentSpecializationInfo()) {
    assert(isFriend && "non-friend has dependent specialization info?");

    // Instantiate the explicit template arguments.
    TemplateArgumentListInfo ExplicitArgs(Info->getLAngleLoc(),
                                          Info->getRAngleLoc());
    if (SemaRef.Subst(Info->getTemplateArgs(), Info->getNumTemplateArgs(),
                      ExplicitArgs, TemplateArgs))
      return nullptr;

    // Map the candidate templates to their instantiations.
    for (unsigned I = 0, E = Info->getNumTemplates(); I != E; ++I) {
      Decl *Temp = SemaRef.FindInstantiatedDecl(D->getLocation(),
                                                Info->getTemplate(I),
                                                TemplateArgs);
      if (!Temp) return nullptr;

      Previous.addDecl(cast<FunctionTemplateDecl>(Temp));
    }

    if (SemaRef.CheckFunctionTemplateSpecialization(Method,
                                                    &ExplicitArgs,
                                                    Previous))
      Method->setInvalidDecl();

    IsExplicitSpecialization = true;
  } else if (const ASTTemplateArgumentListInfo *Info =
                 ClassScopeSpecializationArgs.getValueOr(
                     D->getTemplateSpecializationArgsAsWritten())) {
    SemaRef.LookupQualifiedName(Previous, DC);

    TemplateArgumentListInfo ExplicitArgs(Info->getLAngleLoc(),
                                          Info->getRAngleLoc());
    if (SemaRef.Subst(Info->getTemplateArgs(), Info->getNumTemplateArgs(),
                      ExplicitArgs, TemplateArgs))
      return nullptr;

    if (SemaRef.CheckFunctionTemplateSpecialization(Method,
                                                    &ExplicitArgs,
                                                    Previous))
      Method->setInvalidDecl();

    IsExplicitSpecialization = true;
  } else if (ClassScopeSpecializationArgs) {
    // Class-scope explicit specialization written without explicit template
    // arguments.
    SemaRef.LookupQualifiedName(Previous, DC);
    if (SemaRef.CheckFunctionTemplateSpecialization(Method, nullptr, Previous))
      Method->setInvalidDecl();

    IsExplicitSpecialization = true;
  } else if (!FunctionTemplate || TemplateParams || isFriend) {
    SemaRef.LookupQualifiedName(Previous, Record);

    // In C++, the previous declaration we find might be a tag type
    // (class or enum). In this case, the new declaration will hide the
    // tag type. Note that this does does not apply if we're declaring a
    // typedef (C++ [dcl.typedef]p4).
    if (Previous.isSingleTagDecl())
      Previous.clear();
  }

  SemaRef.CheckFunctionDeclaration(nullptr, Method, Previous,
                                   IsExplicitSpecialization);

  if (D->isPure())
    SemaRef.CheckPureMethod(Method, SourceRange());

  // Propagate access.  For a non-friend declaration, the access is
  // whatever we're propagating from.  For a friend, it should be the
  // previous declaration we just found.
  if (isFriend && Method->getPreviousDecl())
    Method->setAccess(Method->getPreviousDecl()->getAccess());
  else
    Method->setAccess(D->getAccess());
  if (FunctionTemplate)
    FunctionTemplate->setAccess(Method->getAccess());

  SemaRef.CheckOverrideControl(Method);

  // If a function is defined as defaulted or deleted, mark it as such now.
  if (D->isExplicitlyDefaulted())
    SemaRef.SetDeclDefaulted(Method, Method->getLocation());
  if (D->isDeletedAsWritten())
    SemaRef.SetDeclDeleted(Method, Method->getLocation());

  // If this is an explicit specialization, mark the implicitly-instantiated
  // template specialization as being an explicit specialization too.
  // FIXME: Is this necessary?
  if (IsExplicitSpecialization && !isFriend)
    SemaRef.CompleteMemberSpecialization(Method, Previous);

  // If there's a function template, let our caller handle it.
  if (FunctionTemplate) {
    // do nothing

  // Don't hide a (potentially) valid declaration with an invalid one.
  } else if (Method->isInvalidDecl() && !Previous.empty()) {
    // do nothing

  // Otherwise, check access to friends and make them visible.
  } else if (isFriend) {
    // We only need to re-check access for methods which we didn't
    // manage to match during parsing.
    if (!D->getPreviousDecl())
      SemaRef.CheckFriendAccess(Method);

    Record->makeDeclVisibleInContext(Method);

  // Otherwise, add the declaration.  We don't need to do this for
  // class-scope specializations because we'll have matched them with
  // the appropriate template.
  } else {
    Owner->addDecl(Method);
  }

  // PR17480: Honor the used attribute to instantiate member function
  // definitions
  if (Method->hasAttr<UsedAttr>()) {
    if (const auto *A = dyn_cast<CXXRecordDecl>(Owner)) {
      SourceLocation Loc;
      if (const MemberSpecializationInfo *MSInfo =
              A->getMemberSpecializationInfo())
        Loc = MSInfo->getPointOfInstantiation();
      else if (const auto *Spec = dyn_cast<ClassTemplateSpecializationDecl>(A))
        Loc = Spec->getPointOfInstantiation();
      SemaRef.MarkFunctionReferenced(Loc, Method);
    }
  }

  return Method;
}

Decl *TemplateDeclInstantiator::VisitCXXConstructorDecl(CXXConstructorDecl *D) {
  return VisitCXXMethodDecl(D);
}

Decl *TemplateDeclInstantiator::VisitCXXDestructorDecl(CXXDestructorDecl *D) {
  return VisitCXXMethodDecl(D);
}

Decl *TemplateDeclInstantiator::VisitCXXConversionDecl(CXXConversionDecl *D) {
  return VisitCXXMethodDecl(D);
}

Decl *TemplateDeclInstantiator::VisitParmVarDecl(ParmVarDecl *D) {
  return SemaRef.SubstParmVarDecl(D, TemplateArgs, /*indexAdjustment*/ 0, None,
                                  /*ExpectParameterPack=*/ false);
}

Decl *TemplateDeclInstantiator::VisitTemplateTypeParmDecl(
                                                    TemplateTypeParmDecl *D) {
  // TODO: don't always clone when decls are refcounted.
  assert(D->getTypeForDecl()->isTemplateTypeParmType());

  TemplateTypeParmDecl *Inst = TemplateTypeParmDecl::Create(
      SemaRef.Context, Owner, D->getBeginLoc(), D->getLocation(),
      D->getDepth() - TemplateArgs.getNumSubstitutedLevels(), D->getIndex(),
      D->getIdentifier(), D->wasDeclaredWithTypename(), D->isParameterPack());
  Inst->setAccess(AS_public);

  if (D->hasDefaultArgument() && !D->defaultArgumentWasInherited()) {
    TypeSourceInfo *InstantiatedDefaultArg =
        SemaRef.SubstType(D->getDefaultArgumentInfo(), TemplateArgs,
                          D->getDefaultArgumentLoc(), D->getDeclName());
    if (InstantiatedDefaultArg)
      Inst->setDefaultArgument(InstantiatedDefaultArg);
  }

  // Introduce this template parameter's instantiation into the instantiation
  // scope.
  SemaRef.CurrentInstantiationScope->InstantiatedLocal(D, Inst);

  return Inst;
}

Decl *TemplateDeclInstantiator::VisitNonTypeTemplateParmDecl(
                                                 NonTypeTemplateParmDecl *D) {
  // Substitute into the type of the non-type template parameter.
  TypeLoc TL = D->getTypeSourceInfo()->getTypeLoc();
  SmallVector<TypeSourceInfo *, 4> ExpandedParameterPackTypesAsWritten;
  SmallVector<QualType, 4> ExpandedParameterPackTypes;
  bool IsExpandedParameterPack = false;
  TypeSourceInfo *DI;
  QualType T;
  bool Invalid = false;

  if (D->isExpandedParameterPack()) {
    // The non-type template parameter pack is an already-expanded pack
    // expansion of types. Substitute into each of the expanded types.
    ExpandedParameterPackTypes.reserve(D->getNumExpansionTypes());
    ExpandedParameterPackTypesAsWritten.reserve(D->getNumExpansionTypes());
    for (unsigned I = 0, N = D->getNumExpansionTypes(); I != N; ++I) {
      TypeSourceInfo *NewDI =
          SemaRef.SubstType(D->getExpansionTypeSourceInfo(I), TemplateArgs,
                            D->getLocation(), D->getDeclName());
      if (!NewDI)
        return nullptr;

      QualType NewT =
          SemaRef.CheckNonTypeTemplateParameterType(NewDI, D->getLocation());
      if (NewT.isNull())
        return nullptr;

      ExpandedParameterPackTypesAsWritten.push_back(NewDI);
      ExpandedParameterPackTypes.push_back(NewT);
    }

    IsExpandedParameterPack = true;
    DI = D->getTypeSourceInfo();
    T = DI->getType();
  } else if (D->isPackExpansion()) {
    // The non-type template parameter pack's type is a pack expansion of types.
    // Determine whether we need to expand this parameter pack into separate
    // types.
    PackExpansionTypeLoc Expansion = TL.castAs<PackExpansionTypeLoc>();
    TypeLoc Pattern = Expansion.getPatternLoc();
    SmallVector<UnexpandedParameterPack, 2> Unexpanded;
    SemaRef.collectUnexpandedParameterPacks(Pattern, Unexpanded);

    // Determine whether the set of unexpanded parameter packs can and should
    // be expanded.
    bool Expand = true;
    bool RetainExpansion = false;
    Optional<unsigned> OrigNumExpansions
      = Expansion.getTypePtr()->getNumExpansions();
    Optional<unsigned> NumExpansions = OrigNumExpansions;
    if (SemaRef.CheckParameterPacksForExpansion(Expansion.getEllipsisLoc(),
                                                Pattern.getSourceRange(),
                                                Unexpanded,
                                                TemplateArgs,
                                                Expand, RetainExpansion,
                                                NumExpansions))
      return nullptr;

    if (Expand) {
      for (unsigned I = 0; I != *NumExpansions; ++I) {
        Sema::ArgumentPackSubstitutionIndexRAII SubstIndex(SemaRef, I);
        TypeSourceInfo *NewDI = SemaRef.SubstType(Pattern, TemplateArgs,
                                                  D->getLocation(),
                                                  D->getDeclName());
        if (!NewDI)
          return nullptr;

        QualType NewT =
            SemaRef.CheckNonTypeTemplateParameterType(NewDI, D->getLocation());
        if (NewT.isNull())
          return nullptr;

        ExpandedParameterPackTypesAsWritten.push_back(NewDI);
        ExpandedParameterPackTypes.push_back(NewT);
      }

      // Note that we have an expanded parameter pack. The "type" of this
      // expanded parameter pack is the original expansion type, but callers
      // will end up using the expanded parameter pack types for type-checking.
      IsExpandedParameterPack = true;
      DI = D->getTypeSourceInfo();
      T = DI->getType();
    } else {
      // We cannot fully expand the pack expansion now, so substitute into the
      // pattern and create a new pack expansion type.
      Sema::ArgumentPackSubstitutionIndexRAII SubstIndex(SemaRef, -1);
      TypeSourceInfo *NewPattern = SemaRef.SubstType(Pattern, TemplateArgs,
                                                     D->getLocation(),
                                                     D->getDeclName());
      if (!NewPattern)
        return nullptr;

      SemaRef.CheckNonTypeTemplateParameterType(NewPattern, D->getLocation());
      DI = SemaRef.CheckPackExpansion(NewPattern, Expansion.getEllipsisLoc(),
                                      NumExpansions);
      if (!DI)
        return nullptr;

      T = DI->getType();
    }
  } else {
    // Simple case: substitution into a parameter that is not a parameter pack.
    DI = SemaRef.SubstType(D->getTypeSourceInfo(), TemplateArgs,
                           D->getLocation(), D->getDeclName());
    if (!DI)
      return nullptr;

    // Check that this type is acceptable for a non-type template parameter.
    T = SemaRef.CheckNonTypeTemplateParameterType(DI, D->getLocation());
    if (T.isNull()) {
      T = SemaRef.Context.IntTy;
      Invalid = true;
    }
  }

  NonTypeTemplateParmDecl *Param;
  if (IsExpandedParameterPack)
    Param = NonTypeTemplateParmDecl::Create(
        SemaRef.Context, Owner, D->getInnerLocStart(), D->getLocation(),
        D->getDepth() - TemplateArgs.getNumSubstitutedLevels(),
        D->getPosition(), D->getIdentifier(), T, DI, ExpandedParameterPackTypes,
        ExpandedParameterPackTypesAsWritten);
  else
    Param = NonTypeTemplateParmDecl::Create(
        SemaRef.Context, Owner, D->getInnerLocStart(), D->getLocation(),
        D->getDepth() - TemplateArgs.getNumSubstitutedLevels(),
        D->getPosition(), D->getIdentifier(), T, D->isParameterPack(), DI);

  Param->setAccess(AS_public);
  if (Invalid)
    Param->setInvalidDecl();

  if (D->hasDefaultArgument() && !D->defaultArgumentWasInherited()) {
    EnterExpressionEvaluationContext ConstantEvaluated(
        SemaRef, Sema::ExpressionEvaluationContext::ConstantEvaluated);
    ExprResult Value = SemaRef.SubstExpr(D->getDefaultArgument(), TemplateArgs);
    if (!Value.isInvalid())
      Param->setDefaultArgument(Value.get());
  }

  // Introduce this template parameter's instantiation into the instantiation
  // scope.
  SemaRef.CurrentInstantiationScope->InstantiatedLocal(D, Param);
  return Param;
}

static void collectUnexpandedParameterPacks(
    Sema &S,
    TemplateParameterList *Params,
    SmallVectorImpl<UnexpandedParameterPack> &Unexpanded) {
  for (const auto &P : *Params) {
    if (P->isTemplateParameterPack())
      continue;
    if (NonTypeTemplateParmDecl *NTTP = dyn_cast<NonTypeTemplateParmDecl>(P))
      S.collectUnexpandedParameterPacks(NTTP->getTypeSourceInfo()->getTypeLoc(),
                                        Unexpanded);
    if (TemplateTemplateParmDecl *TTP = dyn_cast<TemplateTemplateParmDecl>(P))
      collectUnexpandedParameterPacks(S, TTP->getTemplateParameters(),
                                      Unexpanded);
  }
}

Decl *
TemplateDeclInstantiator::VisitTemplateTemplateParmDecl(
                                                  TemplateTemplateParmDecl *D) {
  // Instantiate the template parameter list of the template template parameter.
  TemplateParameterList *TempParams = D->getTemplateParameters();
  TemplateParameterList *InstParams;
  SmallVector<TemplateParameterList*, 8> ExpandedParams;

  bool IsExpandedParameterPack = false;

  if (D->isExpandedParameterPack()) {
    // The template template parameter pack is an already-expanded pack
    // expansion of template parameters. Substitute into each of the expanded
    // parameters.
    ExpandedParams.reserve(D->getNumExpansionTemplateParameters());
    for (unsigned I = 0, N = D->getNumExpansionTemplateParameters();
         I != N; ++I) {
      LocalInstantiationScope Scope(SemaRef);
      TemplateParameterList *Expansion =
        SubstTemplateParams(D->getExpansionTemplateParameters(I));
      if (!Expansion)
        return nullptr;
      ExpandedParams.push_back(Expansion);
    }

    IsExpandedParameterPack = true;
    InstParams = TempParams;
  } else if (D->isPackExpansion()) {
    // The template template parameter pack expands to a pack of template
    // template parameters. Determine whether we need to expand this parameter
    // pack into separate parameters.
    SmallVector<UnexpandedParameterPack, 2> Unexpanded;
    collectUnexpandedParameterPacks(SemaRef, D->getTemplateParameters(),
                                    Unexpanded);

    // Determine whether the set of unexpanded parameter packs can and should
    // be expanded.
    bool Expand = true;
    bool RetainExpansion = false;
    Optional<unsigned> NumExpansions;
    if (SemaRef.CheckParameterPacksForExpansion(D->getLocation(),
                                                TempParams->getSourceRange(),
                                                Unexpanded,
                                                TemplateArgs,
                                                Expand, RetainExpansion,
                                                NumExpansions))
      return nullptr;

    if (Expand) {
      for (unsigned I = 0; I != *NumExpansions; ++I) {
        Sema::ArgumentPackSubstitutionIndexRAII SubstIndex(SemaRef, I);
        LocalInstantiationScope Scope(SemaRef);
        TemplateParameterList *Expansion = SubstTemplateParams(TempParams);
        if (!Expansion)
          return nullptr;
        ExpandedParams.push_back(Expansion);
      }

      // Note that we have an expanded parameter pack. The "type" of this
      // expanded parameter pack is the original expansion type, but callers
      // will end up using the expanded parameter pack types for type-checking.
      IsExpandedParameterPack = true;
      InstParams = TempParams;
    } else {
      // We cannot fully expand the pack expansion now, so just substitute
      // into the pattern.
      Sema::ArgumentPackSubstitutionIndexRAII SubstIndex(SemaRef, -1);

      LocalInstantiationScope Scope(SemaRef);
      InstParams = SubstTemplateParams(TempParams);
      if (!InstParams)
        return nullptr;
    }
  } else {
    // Perform the actual substitution of template parameters within a new,
    // local instantiation scope.
    LocalInstantiationScope Scope(SemaRef);
    InstParams = SubstTemplateParams(TempParams);
    if (!InstParams)
      return nullptr;
  }

  // Build the template template parameter.
  TemplateTemplateParmDecl *Param;
  if (IsExpandedParameterPack)
    Param = TemplateTemplateParmDecl::Create(
        SemaRef.Context, Owner, D->getLocation(),
        D->getDepth() - TemplateArgs.getNumSubstitutedLevels(),
        D->getPosition(), D->getIdentifier(), InstParams, ExpandedParams);
  else
    Param = TemplateTemplateParmDecl::Create(
        SemaRef.Context, Owner, D->getLocation(),
        D->getDepth() - TemplateArgs.getNumSubstitutedLevels(),
        D->getPosition(), D->isParameterPack(), D->getIdentifier(), InstParams);
  if (D->hasDefaultArgument() && !D->defaultArgumentWasInherited()) {
    NestedNameSpecifierLoc QualifierLoc =
        D->getDefaultArgument().getTemplateQualifierLoc();
    QualifierLoc =
        SemaRef.SubstNestedNameSpecifierLoc(QualifierLoc, TemplateArgs);
    TemplateName TName = SemaRef.SubstTemplateName(
        QualifierLoc, D->getDefaultArgument().getArgument().getAsTemplate(),
        D->getDefaultArgument().getTemplateNameLoc(), TemplateArgs);
    if (!TName.isNull())
      Param->setDefaultArgument(
          SemaRef.Context,
          TemplateArgumentLoc(TemplateArgument(TName),
                              D->getDefaultArgument().getTemplateQualifierLoc(),
                              D->getDefaultArgument().getTemplateNameLoc()));
  }
  Param->setAccess(AS_public);

  // Introduce this template parameter's instantiation into the instantiation
  // scope.
  SemaRef.CurrentInstantiationScope->InstantiatedLocal(D, Param);

  return Param;
}

Decl *TemplateDeclInstantiator::VisitUsingDirectiveDecl(UsingDirectiveDecl *D) {
  // Using directives are never dependent (and never contain any types or
  // expressions), so they require no explicit instantiation work.

  UsingDirectiveDecl *Inst
    = UsingDirectiveDecl::Create(SemaRef.Context, Owner, D->getLocation(),
                                 D->getNamespaceKeyLocation(),
                                 D->getQualifierLoc(),
                                 D->getIdentLocation(),
                                 D->getNominatedNamespace(),
                                 D->getCommonAncestor());

  // Add the using directive to its declaration context
  // only if this is not a function or method.
  if (!Owner->isFunctionOrMethod())
    Owner->addDecl(Inst);

  return Inst;
}

Decl *TemplateDeclInstantiator::VisitUsingDecl(UsingDecl *D) {

  // The nested name specifier may be dependent, for example
  //     template <typename T> struct t {
  //       struct s1 { T f1(); };
  //       struct s2 : s1 { using s1::f1; };
  //     };
  //     template struct t<int>;
  // Here, in using s1::f1, s1 refers to t<T>::s1;
  // we need to substitute for t<int>::s1.
  NestedNameSpecifierLoc QualifierLoc
    = SemaRef.SubstNestedNameSpecifierLoc(D->getQualifierLoc(),
                                          TemplateArgs);
  if (!QualifierLoc)
    return nullptr;

  // For an inheriting constructor declaration, the name of the using
  // declaration is the name of a constructor in this class, not in the
  // base class.
  DeclarationNameInfo NameInfo = D->getNameInfo();
  if (NameInfo.getName().getNameKind() == DeclarationName::CXXConstructorName)
    if (auto *RD = dyn_cast<CXXRecordDecl>(SemaRef.CurContext))
      NameInfo.setName(SemaRef.Context.DeclarationNames.getCXXConstructorName(
          SemaRef.Context.getCanonicalType(SemaRef.Context.getRecordType(RD))));

  // We only need to do redeclaration lookups if we're in a class
  // scope (in fact, it's not really even possible in non-class
  // scopes).
  bool CheckRedeclaration = Owner->isRecord();

  LookupResult Prev(SemaRef, NameInfo, Sema::LookupUsingDeclName,
                    Sema::ForVisibleRedeclaration);

  UsingDecl *NewUD = UsingDecl::Create(SemaRef.Context, Owner,
                                       D->getUsingLoc(),
                                       QualifierLoc,
                                       NameInfo,
                                       D->hasTypename());

  CXXScopeSpec SS;
  SS.Adopt(QualifierLoc);
  if (CheckRedeclaration) {
    Prev.setHideTags(false);
    SemaRef.LookupQualifiedName(Prev, Owner);

    // Check for invalid redeclarations.
    if (SemaRef.CheckUsingDeclRedeclaration(D->getUsingLoc(),
                                            D->hasTypename(), SS,
                                            D->getLocation(), Prev))
      NewUD->setInvalidDecl();

  }

  if (!NewUD->isInvalidDecl() &&
      SemaRef.CheckUsingDeclQualifier(D->getUsingLoc(), D->hasTypename(),
                                      SS, NameInfo, D->getLocation()))
    NewUD->setInvalidDecl();

  SemaRef.Context.setInstantiatedFromUsingDecl(NewUD, D);
  NewUD->setAccess(D->getAccess());
  Owner->addDecl(NewUD);

  // Don't process the shadow decls for an invalid decl.
  if (NewUD->isInvalidDecl())
    return NewUD;

  if (NameInfo.getName().getNameKind() == DeclarationName::CXXConstructorName)
    SemaRef.CheckInheritingConstructorUsingDecl(NewUD);

  bool isFunctionScope = Owner->isFunctionOrMethod();

  // Process the shadow decls.
  for (auto *Shadow : D->shadows()) {
    // FIXME: UsingShadowDecl doesn't preserve its immediate target, so
    // reconstruct it in the case where it matters.
    NamedDecl *OldTarget = Shadow->getTargetDecl();
    if (auto *CUSD = dyn_cast<ConstructorUsingShadowDecl>(Shadow))
      if (auto *BaseShadow = CUSD->getNominatedBaseClassShadowDecl())
        OldTarget = BaseShadow;

    NamedDecl *InstTarget =
        cast_or_null<NamedDecl>(SemaRef.FindInstantiatedDecl(
            Shadow->getLocation(), OldTarget, TemplateArgs));
    if (!InstTarget)
      return nullptr;

    UsingShadowDecl *PrevDecl = nullptr;
    if (CheckRedeclaration) {
      if (SemaRef.CheckUsingShadowDecl(NewUD, InstTarget, Prev, PrevDecl))
        continue;
    } else if (UsingShadowDecl *OldPrev =
                   getPreviousDeclForInstantiation(Shadow)) {
      PrevDecl = cast_or_null<UsingShadowDecl>(SemaRef.FindInstantiatedDecl(
          Shadow->getLocation(), OldPrev, TemplateArgs));
    }

    UsingShadowDecl *InstShadow =
        SemaRef.BuildUsingShadowDecl(/*Scope*/nullptr, NewUD, InstTarget,
                                     PrevDecl);
    SemaRef.Context.setInstantiatedFromUsingShadowDecl(InstShadow, Shadow);

    if (isFunctionScope)
      SemaRef.CurrentInstantiationScope->InstantiatedLocal(Shadow, InstShadow);
  }

  return NewUD;
}

Decl *TemplateDeclInstantiator::VisitUsingShadowDecl(UsingShadowDecl *D) {
  // Ignore these;  we handle them in bulk when processing the UsingDecl.
  return nullptr;
}

Decl *TemplateDeclInstantiator::VisitConstructorUsingShadowDecl(
    ConstructorUsingShadowDecl *D) {
  // Ignore these;  we handle them in bulk when processing the UsingDecl.
  return nullptr;
}

template <typename T>
Decl *TemplateDeclInstantiator::instantiateUnresolvedUsingDecl(
    T *D, bool InstantiatingPackElement) {
  // If this is a pack expansion, expand it now.
  if (D->isPackExpansion() && !InstantiatingPackElement) {
    SmallVector<UnexpandedParameterPack, 2> Unexpanded;
    SemaRef.collectUnexpandedParameterPacks(D->getQualifierLoc(), Unexpanded);
    SemaRef.collectUnexpandedParameterPacks(D->getNameInfo(), Unexpanded);

    // Determine whether the set of unexpanded parameter packs can and should
    // be expanded.
    bool Expand = true;
    bool RetainExpansion = false;
    Optional<unsigned> NumExpansions;
    if (SemaRef.CheckParameterPacksForExpansion(
          D->getEllipsisLoc(), D->getSourceRange(), Unexpanded, TemplateArgs,
            Expand, RetainExpansion, NumExpansions))
      return nullptr;

    // This declaration cannot appear within a function template signature,
    // so we can't have a partial argument list for a parameter pack.
    assert(!RetainExpansion &&
           "should never need to retain an expansion for UsingPackDecl");

    if (!Expand) {
      // We cannot fully expand the pack expansion now, so substitute into the
      // pattern and create a new pack expansion.
      Sema::ArgumentPackSubstitutionIndexRAII SubstIndex(SemaRef, -1);
      return instantiateUnresolvedUsingDecl(D, true);
    }

    // Within a function, we don't have any normal way to check for conflicts
    // between shadow declarations from different using declarations in the
    // same pack expansion, but this is always ill-formed because all expansions
    // must produce (conflicting) enumerators.
    //
    // Sadly we can't just reject this in the template definition because it
    // could be valid if the pack is empty or has exactly one expansion.
    if (D->getDeclContext()->isFunctionOrMethod() && *NumExpansions > 1) {
      SemaRef.Diag(D->getEllipsisLoc(),
                   diag::err_using_decl_redeclaration_expansion);
      return nullptr;
    }

    // Instantiate the slices of this pack and build a UsingPackDecl.
    SmallVector<NamedDecl*, 8> Expansions;
    for (unsigned I = 0; I != *NumExpansions; ++I) {
      Sema::ArgumentPackSubstitutionIndexRAII SubstIndex(SemaRef, I);
      Decl *Slice = instantiateUnresolvedUsingDecl(D, true);
      if (!Slice)
        return nullptr;
      // Note that we can still get unresolved using declarations here, if we
      // had arguments for all packs but the pattern also contained other
      // template arguments (this only happens during partial substitution, eg
      // into the body of a generic lambda in a function template).
      Expansions.push_back(cast<NamedDecl>(Slice));
    }

    auto *NewD = SemaRef.BuildUsingPackDecl(D, Expansions);
    if (isDeclWithinFunction(D))
      SemaRef.CurrentInstantiationScope->InstantiatedLocal(D, NewD);
    return NewD;
  }

  UnresolvedUsingTypenameDecl *TD = dyn_cast<UnresolvedUsingTypenameDecl>(D);
  SourceLocation TypenameLoc = TD ? TD->getTypenameLoc() : SourceLocation();

  NestedNameSpecifierLoc QualifierLoc
    = SemaRef.SubstNestedNameSpecifierLoc(D->getQualifierLoc(),
                                          TemplateArgs);
  if (!QualifierLoc)
    return nullptr;

  CXXScopeSpec SS;
  SS.Adopt(QualifierLoc);

  DeclarationNameInfo NameInfo
    = SemaRef.SubstDeclarationNameInfo(D->getNameInfo(), TemplateArgs);

  // Produce a pack expansion only if we're not instantiating a particular
  // slice of a pack expansion.
  bool InstantiatingSlice = D->getEllipsisLoc().isValid() &&
                            SemaRef.ArgumentPackSubstitutionIndex != -1;
  SourceLocation EllipsisLoc =
      InstantiatingSlice ? SourceLocation() : D->getEllipsisLoc();

  NamedDecl *UD = SemaRef.BuildUsingDeclaration(
      /*Scope*/ nullptr, D->getAccess(), D->getUsingLoc(),
      /*HasTypename*/ TD, TypenameLoc, SS, NameInfo, EllipsisLoc,
      ParsedAttributesView(),
      /*IsInstantiation*/ true);
  if (UD)
    SemaRef.Context.setInstantiatedFromUsingDecl(UD, D);

  return UD;
}

Decl *TemplateDeclInstantiator::VisitUnresolvedUsingTypenameDecl(
    UnresolvedUsingTypenameDecl *D) {
  return instantiateUnresolvedUsingDecl(D);
}

Decl *TemplateDeclInstantiator::VisitUnresolvedUsingValueDecl(
    UnresolvedUsingValueDecl *D) {
  return instantiateUnresolvedUsingDecl(D);
}

Decl *TemplateDeclInstantiator::VisitUsingPackDecl(UsingPackDecl *D) {
  SmallVector<NamedDecl*, 8> Expansions;
  for (auto *UD : D->expansions()) {
    if (NamedDecl *NewUD =
            SemaRef.FindInstantiatedDecl(D->getLocation(), UD, TemplateArgs))
      Expansions.push_back(NewUD);
    else
      return nullptr;
  }

  auto *NewD = SemaRef.BuildUsingPackDecl(D, Expansions);
  if (isDeclWithinFunction(D))
    SemaRef.CurrentInstantiationScope->InstantiatedLocal(D, NewD);
  return NewD;
}

Decl *TemplateDeclInstantiator::VisitClassScopeFunctionSpecializationDecl(
    ClassScopeFunctionSpecializationDecl *Decl) {
  CXXMethodDecl *OldFD = Decl->getSpecialization();
  return cast_or_null<CXXMethodDecl>(
      VisitCXXMethodDecl(OldFD, nullptr, Decl->getTemplateArgsAsWritten()));
}

Decl *TemplateDeclInstantiator::VisitOMPThreadPrivateDecl(
                                     OMPThreadPrivateDecl *D) {
  SmallVector<Expr *, 5> Vars;
  for (auto *I : D->varlists()) {
    Expr *Var = SemaRef.SubstExpr(I, TemplateArgs).get();
    assert(isa<DeclRefExpr>(Var) && "threadprivate arg is not a DeclRefExpr");
    Vars.push_back(Var);
  }

  OMPThreadPrivateDecl *TD =
    SemaRef.CheckOMPThreadPrivateDecl(D->getLocation(), Vars);

  TD->setAccess(AS_public);
  Owner->addDecl(TD);

  return TD;
}

Decl *TemplateDeclInstantiator::VisitOMPAllocateDecl(OMPAllocateDecl *D) {
  SmallVector<Expr *, 5> Vars;
  for (auto *I : D->varlists()) {
    Expr *Var = SemaRef.SubstExpr(I, TemplateArgs).get();
    assert(isa<DeclRefExpr>(Var) && "allocate arg is not a DeclRefExpr");
    Vars.push_back(Var);
  }
  SmallVector<OMPClause *, 4> Clauses;
  // Copy map clauses from the original mapper.
  for (OMPClause *C : D->clauselists()) {
    auto *AC = cast<OMPAllocatorClause>(C);
    ExprResult NewE = SemaRef.SubstExpr(AC->getAllocator(), TemplateArgs);
    if (!NewE.isUsable())
      continue;
    OMPClause *IC = SemaRef.ActOnOpenMPAllocatorClause(
        NewE.get(), AC->getBeginLoc(), AC->getLParenLoc(), AC->getEndLoc());
    Clauses.push_back(IC);
  }

  Sema::DeclGroupPtrTy Res = SemaRef.ActOnOpenMPAllocateDirective(
      D->getLocation(), Vars, Clauses, Owner);
  if (Res.get().isNull())
    return nullptr;
  return Res.get().getSingleDecl();
}

Decl *TemplateDeclInstantiator::VisitOMPRequiresDecl(OMPRequiresDecl *D) {
  llvm_unreachable(
      "Requires directive cannot be instantiated within a dependent context");
}

Decl *TemplateDeclInstantiator::VisitOMPDeclareReductionDecl(
    OMPDeclareReductionDecl *D) {
  // Instantiate type and check if it is allowed.
  const bool RequiresInstantiation =
      D->getType()->isDependentType() ||
      D->getType()->isInstantiationDependentType() ||
      D->getType()->containsUnexpandedParameterPack();
  QualType SubstReductionType;
  if (RequiresInstantiation) {
    SubstReductionType = SemaRef.ActOnOpenMPDeclareReductionType(
        D->getLocation(),
        ParsedType::make(SemaRef.SubstType(
            D->getType(), TemplateArgs, D->getLocation(), DeclarationName())));
  } else {
    SubstReductionType = D->getType();
  }
  if (SubstReductionType.isNull())
    return nullptr;
  bool IsCorrect = !SubstReductionType.isNull();
  // Create instantiated copy.
  std::pair<QualType, SourceLocation> ReductionTypes[] = {
      std::make_pair(SubstReductionType, D->getLocation())};
  auto *PrevDeclInScope = D->getPrevDeclInScope();
  if (PrevDeclInScope && !PrevDeclInScope->isInvalidDecl()) {
    PrevDeclInScope = cast<OMPDeclareReductionDecl>(
        SemaRef.CurrentInstantiationScope->findInstantiationOf(PrevDeclInScope)
            ->get<Decl *>());
  }
  auto DRD = SemaRef.ActOnOpenMPDeclareReductionDirectiveStart(
      /*S=*/nullptr, Owner, D->getDeclName(), ReductionTypes, D->getAccess(),
      PrevDeclInScope);
  auto *NewDRD = cast<OMPDeclareReductionDecl>(DRD.get().getSingleDecl());
  SemaRef.CurrentInstantiationScope->InstantiatedLocal(D, NewDRD);
  if (!RequiresInstantiation) {
    if (Expr *Combiner = D->getCombiner()) {
      NewDRD->setCombinerData(D->getCombinerIn(), D->getCombinerOut());
      NewDRD->setCombiner(Combiner);
      if (Expr *Init = D->getInitializer()) {
        NewDRD->setInitializerData(D->getInitOrig(), D->getInitPriv());
        NewDRD->setInitializer(Init, D->getInitializerKind());
      }
    }
    (void)SemaRef.ActOnOpenMPDeclareReductionDirectiveEnd(
        /*S=*/nullptr, DRD, IsCorrect && !D->isInvalidDecl());
    return NewDRD;
  }
  Expr *SubstCombiner = nullptr;
  Expr *SubstInitializer = nullptr;
  // Combiners instantiation sequence.
  if (D->getCombiner()) {
    SemaRef.ActOnOpenMPDeclareReductionCombinerStart(
        /*S=*/nullptr, NewDRD);
    SemaRef.CurrentInstantiationScope->InstantiatedLocal(
        cast<DeclRefExpr>(D->getCombinerIn())->getDecl(),
        cast<DeclRefExpr>(NewDRD->getCombinerIn())->getDecl());
    SemaRef.CurrentInstantiationScope->InstantiatedLocal(
        cast<DeclRefExpr>(D->getCombinerOut())->getDecl(),
        cast<DeclRefExpr>(NewDRD->getCombinerOut())->getDecl());
    auto *ThisContext = dyn_cast_or_null<CXXRecordDecl>(Owner);
    Sema::CXXThisScopeRAII ThisScope(SemaRef, ThisContext, Qualifiers(),
                                     ThisContext);
    SubstCombiner = SemaRef.SubstExpr(D->getCombiner(), TemplateArgs).get();
    SemaRef.ActOnOpenMPDeclareReductionCombinerEnd(NewDRD, SubstCombiner);
    // Initializers instantiation sequence.
    if (D->getInitializer()) {
      VarDecl *OmpPrivParm =
          SemaRef.ActOnOpenMPDeclareReductionInitializerStart(
              /*S=*/nullptr, NewDRD);
      SemaRef.CurrentInstantiationScope->InstantiatedLocal(
          cast<DeclRefExpr>(D->getInitOrig())->getDecl(),
          cast<DeclRefExpr>(NewDRD->getInitOrig())->getDecl());
      SemaRef.CurrentInstantiationScope->InstantiatedLocal(
          cast<DeclRefExpr>(D->getInitPriv())->getDecl(),
          cast<DeclRefExpr>(NewDRD->getInitPriv())->getDecl());
      if (D->getInitializerKind() == OMPDeclareReductionDecl::CallInit) {
        SubstInitializer =
            SemaRef.SubstExpr(D->getInitializer(), TemplateArgs).get();
      } else {
        IsCorrect = IsCorrect && OmpPrivParm->hasInit();
      }
      SemaRef.ActOnOpenMPDeclareReductionInitializerEnd(
          NewDRD, SubstInitializer, OmpPrivParm);
    }
    IsCorrect =
        IsCorrect && SubstCombiner &&
        (!D->getInitializer() ||
         (D->getInitializerKind() == OMPDeclareReductionDecl::CallInit &&
          SubstInitializer) ||
         (D->getInitializerKind() != OMPDeclareReductionDecl::CallInit &&
          !SubstInitializer && !SubstInitializer));
  } else {
    IsCorrect = false;
  }

  (void)SemaRef.ActOnOpenMPDeclareReductionDirectiveEnd(/*S=*/nullptr, DRD,
                                                        IsCorrect);

  return NewDRD;
}

Decl *
TemplateDeclInstantiator::VisitOMPDeclareMapperDecl(OMPDeclareMapperDecl *D) {
  // Instantiate type and check if it is allowed.
  const bool RequiresInstantiation =
      D->getType()->isDependentType() ||
      D->getType()->isInstantiationDependentType() ||
      D->getType()->containsUnexpandedParameterPack();
  QualType SubstMapperTy;
  DeclarationName VN = D->getVarName();
  if (RequiresInstantiation) {
    SubstMapperTy = SemaRef.ActOnOpenMPDeclareMapperType(
        D->getLocation(),
        ParsedType::make(SemaRef.SubstType(D->getType(), TemplateArgs,
                                           D->getLocation(), VN)));
  } else {
    SubstMapperTy = D->getType();
  }
  if (SubstMapperTy.isNull())
    return nullptr;
  // Create an instantiated copy of mapper.
  auto *PrevDeclInScope = D->getPrevDeclInScope();
  if (PrevDeclInScope && !PrevDeclInScope->isInvalidDecl()) {
    PrevDeclInScope = cast<OMPDeclareMapperDecl>(
        SemaRef.CurrentInstantiationScope->findInstantiationOf(PrevDeclInScope)
            ->get<Decl *>());
  }
  OMPDeclareMapperDecl *NewDMD = SemaRef.ActOnOpenMPDeclareMapperDirectiveStart(
      /*S=*/nullptr, Owner, D->getDeclName(), SubstMapperTy, D->getLocation(),
      VN, D->getAccess(), PrevDeclInScope);
  SemaRef.CurrentInstantiationScope->InstantiatedLocal(D, NewDMD);
  SmallVector<OMPClause *, 6> Clauses;
  bool IsCorrect = true;
  if (!RequiresInstantiation) {
    // Copy the mapper variable.
    NewDMD->setMapperVarRef(D->getMapperVarRef());
    // Copy map clauses from the original mapper.
    for (OMPClause *C : D->clauselists())
      Clauses.push_back(C);
  } else {
    // Instantiate the mapper variable.
    DeclarationNameInfo DirName;
    SemaRef.StartOpenMPDSABlock(OMPD_declare_mapper, DirName, /*S=*/nullptr,
                                (*D->clauselist_begin())->getBeginLoc());
    SemaRef.ActOnOpenMPDeclareMapperDirectiveVarDecl(
        NewDMD, /*S=*/nullptr, SubstMapperTy, D->getLocation(), VN);
    SemaRef.CurrentInstantiationScope->InstantiatedLocal(
        cast<DeclRefExpr>(D->getMapperVarRef())->getDecl(),
        cast<DeclRefExpr>(NewDMD->getMapperVarRef())->getDecl());
    auto *ThisContext = dyn_cast_or_null<CXXRecordDecl>(Owner);
    Sema::CXXThisScopeRAII ThisScope(SemaRef, ThisContext, Qualifiers(),
                                     ThisContext);
    // Instantiate map clauses.
    for (OMPClause *C : D->clauselists()) {
      auto *OldC = cast<OMPMapClause>(C);
      SmallVector<Expr *, 4> NewVars;
      for (Expr *OE : OldC->varlists()) {
        Expr *NE = SemaRef.SubstExpr(OE, TemplateArgs).get();
        if (!NE) {
          IsCorrect = false;
          break;
        }
        NewVars.push_back(NE);
      }
      if (!IsCorrect)
        break;
      NestedNameSpecifierLoc NewQualifierLoc =
          SemaRef.SubstNestedNameSpecifierLoc(OldC->getMapperQualifierLoc(),
                                              TemplateArgs);
      CXXScopeSpec SS;
      SS.Adopt(NewQualifierLoc);
      DeclarationNameInfo NewNameInfo = SemaRef.SubstDeclarationNameInfo(
          OldC->getMapperIdInfo(), TemplateArgs);
      OMPVarListLocTy Locs(OldC->getBeginLoc(), OldC->getLParenLoc(),
                           OldC->getEndLoc());
      OMPClause *NewC = SemaRef.ActOnOpenMPMapClause(
          OldC->getMapTypeModifiers(), OldC->getMapTypeModifiersLoc(), SS,
          NewNameInfo, OldC->getMapType(), OldC->isImplicitMapType(),
          OldC->getMapLoc(), OldC->getColonLoc(), NewVars, Locs);
      Clauses.push_back(NewC);
    }
    SemaRef.EndOpenMPDSABlock(nullptr);
  }
  (void)SemaRef.ActOnOpenMPDeclareMapperDirectiveEnd(NewDMD, /*S=*/nullptr,
                                                     Clauses);
  if (!IsCorrect)
    return nullptr;
  return NewDMD;
}

Decl *TemplateDeclInstantiator::VisitOMPCapturedExprDecl(
    OMPCapturedExprDecl * /*D*/) {
  llvm_unreachable("Should not be met in templates");
}

Decl *TemplateDeclInstantiator::VisitFunctionDecl(FunctionDecl *D) {
  return VisitFunctionDecl(D, nullptr);
}

Decl *
TemplateDeclInstantiator::VisitCXXDeductionGuideDecl(CXXDeductionGuideDecl *D) {
  Decl *Inst = VisitFunctionDecl(D, nullptr);
  if (Inst && !D->getDescribedFunctionTemplate())
    Owner->addDecl(Inst);
  return Inst;
}

Decl *TemplateDeclInstantiator::VisitCXXMethodDecl(CXXMethodDecl *D) {
  return VisitCXXMethodDecl(D, nullptr);
}

Decl *TemplateDeclInstantiator::VisitRecordDecl(RecordDecl *D) {
  llvm_unreachable("There are only CXXRecordDecls in C++");
}

Decl *
TemplateDeclInstantiator::VisitClassTemplateSpecializationDecl(
    ClassTemplateSpecializationDecl *D) {
  // As a MS extension, we permit class-scope explicit specialization
  // of member class templates.
  ClassTemplateDecl *ClassTemplate = D->getSpecializedTemplate();
  assert(ClassTemplate->getDeclContext()->isRecord() &&
         D->getTemplateSpecializationKind() == TSK_ExplicitSpecialization &&
         "can only instantiate an explicit specialization "
         "for a member class template");

  // Lookup the already-instantiated declaration in the instantiation
  // of the class template.
  ClassTemplateDecl *InstClassTemplate =
      cast_or_null<ClassTemplateDecl>(SemaRef.FindInstantiatedDecl(
          D->getLocation(), ClassTemplate, TemplateArgs));
  if (!InstClassTemplate)
    return nullptr;

  // Substitute into the template arguments of the class template explicit
  // specialization.
  TemplateSpecializationTypeLoc Loc = D->getTypeAsWritten()->getTypeLoc().
                                        castAs<TemplateSpecializationTypeLoc>();
  TemplateArgumentListInfo InstTemplateArgs(Loc.getLAngleLoc(),
                                            Loc.getRAngleLoc());
  SmallVector<TemplateArgumentLoc, 4> ArgLocs;
  for (unsigned I = 0; I != Loc.getNumArgs(); ++I)
    ArgLocs.push_back(Loc.getArgLoc(I));
  if (SemaRef.Subst(ArgLocs.data(), ArgLocs.size(),
                    InstTemplateArgs, TemplateArgs))
    return nullptr;

  // Check that the template argument list is well-formed for this
  // class template.
  SmallVector<TemplateArgument, 4> Converted;
  if (SemaRef.CheckTemplateArgumentList(InstClassTemplate,
                                        D->getLocation(),
                                        InstTemplateArgs,
                                        false,
                                        Converted))
    return nullptr;

  // Figure out where to insert this class template explicit specialization
  // in the member template's set of class template explicit specializations.
  void *InsertPos = nullptr;
  ClassTemplateSpecializationDecl *PrevDecl =
      InstClassTemplate->findSpecialization(Converted, InsertPos);

  // Check whether we've already seen a conflicting instantiation of this
  // declaration (for instance, if there was a prior implicit instantiation).
  bool Ignored;
  if (PrevDecl &&
      SemaRef.CheckSpecializationInstantiationRedecl(D->getLocation(),
                                                     D->getSpecializationKind(),
                                                     PrevDecl,
                                                     PrevDecl->getSpecializationKind(),
                                                     PrevDecl->getPointOfInstantiation(),
                                                     Ignored))
    return nullptr;

  // If PrevDecl was a definition and D is also a definition, diagnose.
  // This happens in cases like:
  //
  //   template<typename T, typename U>
  //   struct Outer {
  //     template<typename X> struct Inner;
  //     template<> struct Inner<T> {};
  //     template<> struct Inner<U> {};
  //   };
  //
  //   Outer<int, int> outer; // error: the explicit specializations of Inner
  //                          // have the same signature.
  if (PrevDecl && PrevDecl->getDefinition() &&
      D->isThisDeclarationADefinition()) {
    SemaRef.Diag(D->getLocation(), diag::err_redefinition) << PrevDecl;
    SemaRef.Diag(PrevDecl->getDefinition()->getLocation(),
                 diag::note_previous_definition);
    return nullptr;
  }

  // Create the class template partial specialization declaration.
  ClassTemplateSpecializationDecl *InstD =
      ClassTemplateSpecializationDecl::Create(
          SemaRef.Context, D->getTagKind(), Owner, D->getBeginLoc(),
          D->getLocation(), InstClassTemplate, Converted, PrevDecl);

  // Add this partial specialization to the set of class template partial
  // specializations.
  if (!PrevDecl)
    InstClassTemplate->AddSpecialization(InstD, InsertPos);

  // Substitute the nested name specifier, if any.
  if (SubstQualifier(D, InstD))
    return nullptr;

  // Build the canonical type that describes the converted template
  // arguments of the class template explicit specialization.
  QualType CanonType = SemaRef.Context.getTemplateSpecializationType(
      TemplateName(InstClassTemplate), Converted,
      SemaRef.Context.getRecordType(InstD));

  // Build the fully-sugared type for this class template
  // specialization as the user wrote in the specialization
  // itself. This means that we'll pretty-print the type retrieved
  // from the specialization's declaration the way that the user
  // actually wrote the specialization, rather than formatting the
  // name based on the "canonical" representation used to store the
  // template arguments in the specialization.
  TypeSourceInfo *WrittenTy = SemaRef.Context.getTemplateSpecializationTypeInfo(
      TemplateName(InstClassTemplate), D->getLocation(), InstTemplateArgs,
      CanonType);

  InstD->setAccess(D->getAccess());
  InstD->setInstantiationOfMemberClass(D, TSK_ImplicitInstantiation);
  InstD->setSpecializationKind(D->getSpecializationKind());
  InstD->setTypeAsWritten(WrittenTy);
  InstD->setExternLoc(D->getExternLoc());
  InstD->setTemplateKeywordLoc(D->getTemplateKeywordLoc());

  Owner->addDecl(InstD);

  // Instantiate the members of the class-scope explicit specialization eagerly.
  // We don't have support for lazy instantiation of an explicit specialization
  // yet, and MSVC eagerly instantiates in this case.
  // FIXME: This is wrong in standard C++.
  if (D->isThisDeclarationADefinition() &&
      SemaRef.InstantiateClass(D->getLocation(), InstD, D, TemplateArgs,
                               TSK_ImplicitInstantiation,
                               /*Complain=*/true))
    return nullptr;

  return InstD;
}

Decl *TemplateDeclInstantiator::VisitVarTemplateSpecializationDecl(
    VarTemplateSpecializationDecl *D) {

  TemplateArgumentListInfo VarTemplateArgsInfo;
  VarTemplateDecl *VarTemplate = D->getSpecializedTemplate();
  assert(VarTemplate &&
         "A template specialization without specialized template?");

  VarTemplateDecl *InstVarTemplate =
      cast_or_null<VarTemplateDecl>(SemaRef.FindInstantiatedDecl(
          D->getLocation(), VarTemplate, TemplateArgs));
  if (!InstVarTemplate)
    return nullptr;

  // Substitute the current template arguments.
  const TemplateArgumentListInfo &TemplateArgsInfo = D->getTemplateArgsInfo();
  VarTemplateArgsInfo.setLAngleLoc(TemplateArgsInfo.getLAngleLoc());
  VarTemplateArgsInfo.setRAngleLoc(TemplateArgsInfo.getRAngleLoc());

  if (SemaRef.Subst(TemplateArgsInfo.getArgumentArray(),
                    TemplateArgsInfo.size(), VarTemplateArgsInfo, TemplateArgs))
    return nullptr;

  // Check that the template argument list is well-formed for this template.
  SmallVector<TemplateArgument, 4> Converted;
  if (SemaRef.CheckTemplateArgumentList(InstVarTemplate, D->getLocation(),
                                        VarTemplateArgsInfo, false, Converted))
    return nullptr;

  // Check whether we've already seen a declaration of this specialization.
  void *InsertPos = nullptr;
  VarTemplateSpecializationDecl *PrevDecl =
      InstVarTemplate->findSpecialization(Converted, InsertPos);

  // Check whether we've already seen a conflicting instantiation of this
  // declaration (for instance, if there was a prior implicit instantiation).
  bool Ignored;
  if (PrevDecl && SemaRef.CheckSpecializationInstantiationRedecl(
                      D->getLocation(), D->getSpecializationKind(), PrevDecl,
                      PrevDecl->getSpecializationKind(),
                      PrevDecl->getPointOfInstantiation(), Ignored))
    return nullptr;

  return VisitVarTemplateSpecializationDecl(
      InstVarTemplate, D, InsertPos, VarTemplateArgsInfo, Converted, PrevDecl);
}

Decl *TemplateDeclInstantiator::VisitVarTemplateSpecializationDecl(
    VarTemplateDecl *VarTemplate, VarDecl *D, void *InsertPos,
    const TemplateArgumentListInfo &TemplateArgsInfo,
    ArrayRef<TemplateArgument> Converted,
    VarTemplateSpecializationDecl *PrevDecl) {

  // Do substitution on the type of the declaration
  TypeSourceInfo *DI =
      SemaRef.SubstType(D->getTypeSourceInfo(), TemplateArgs,
                        D->getTypeSpecStartLoc(), D->getDeclName());
  if (!DI)
    return nullptr;

  if (DI->getType()->isFunctionType()) {
    SemaRef.Diag(D->getLocation(), diag::err_variable_instantiates_to_function)
        << D->isStaticDataMember() << DI->getType();
    return nullptr;
  }

  // Build the instantiated declaration
  VarTemplateSpecializationDecl *Var = VarTemplateSpecializationDecl::Create(
      SemaRef.Context, Owner, D->getInnerLocStart(), D->getLocation(),
      VarTemplate, DI->getType(), DI, D->getStorageClass(), Converted);
  Var->setTemplateArgsInfo(TemplateArgsInfo);
  if (InsertPos)
    VarTemplate->AddSpecialization(Var, InsertPos);

  // Substitute the nested name specifier, if any.
  if (SubstQualifier(D, Var))
    return nullptr;

  SemaRef.BuildVariableInstantiation(Var, D, TemplateArgs, LateAttrs, Owner,
                                     StartingScope, false, PrevDecl);

  return Var;
}

Decl *TemplateDeclInstantiator::VisitObjCAtDefsFieldDecl(ObjCAtDefsFieldDecl *D) {
  llvm_unreachable("@defs is not supported in Objective-C++");
}

Decl *TemplateDeclInstantiator::VisitFriendTemplateDecl(FriendTemplateDecl *D) {
  // FIXME: We need to be able to instantiate FriendTemplateDecls.
  unsigned DiagID = SemaRef.getDiagnostics().getCustomDiagID(
                                               DiagnosticsEngine::Error,
                                               "cannot instantiate %0 yet");
  SemaRef.Diag(D->getLocation(), DiagID)
    << D->getDeclKindName();

  return nullptr;
}

Decl *TemplateDeclInstantiator::VisitConceptDecl(ConceptDecl *D) {
  llvm_unreachable("Concept definitions cannot reside inside a template");
}

Decl *TemplateDeclInstantiator::VisitDecl(Decl *D) {
  llvm_unreachable("Unexpected decl");
}

Decl *Sema::SubstDecl(Decl *D, DeclContext *Owner,
                      const MultiLevelTemplateArgumentList &TemplateArgs) {
  TemplateDeclInstantiator Instantiator(*this, Owner, TemplateArgs);
  if (D->isInvalidDecl())
    return nullptr;

  return Instantiator.Visit(D);
}

/// Instantiates a nested template parameter list in the current
/// instantiation context.
///
/// \param L The parameter list to instantiate
///
/// \returns NULL if there was an error
TemplateParameterList *
TemplateDeclInstantiator::SubstTemplateParams(TemplateParameterList *L) {
  // Get errors for all the parameters before bailing out.
  bool Invalid = false;

  unsigned N = L->size();
  typedef SmallVector<NamedDecl *, 8> ParamVector;
  ParamVector Params;
  Params.reserve(N);
  for (auto &P : *L) {
    NamedDecl *D = cast_or_null<NamedDecl>(Visit(P));
    Params.push_back(D);
    Invalid = Invalid || !D || D->isInvalidDecl();
  }

  // Clean up if we had an error.
  if (Invalid)
    return nullptr;

  // Note: we substitute into associated constraints later
  Expr *const UninstantiatedRequiresClause = L->getRequiresClause();

  TemplateParameterList *InstL
    = TemplateParameterList::Create(SemaRef.Context, L->getTemplateLoc(),
                                    L->getLAngleLoc(), Params,
                                    L->getRAngleLoc(),
                                    UninstantiatedRequiresClause);
  return InstL;
}

TemplateParameterList *
Sema::SubstTemplateParams(TemplateParameterList *Params, DeclContext *Owner,
                          const MultiLevelTemplateArgumentList &TemplateArgs) {
  TemplateDeclInstantiator Instantiator(*this, Owner, TemplateArgs);
  return Instantiator.SubstTemplateParams(Params);
}

/// Instantiate the declaration of a class template partial
/// specialization.
///
/// \param ClassTemplate the (instantiated) class template that is partially
// specialized by the instantiation of \p PartialSpec.
///
/// \param PartialSpec the (uninstantiated) class template partial
/// specialization that we are instantiating.
///
/// \returns The instantiated partial specialization, if successful; otherwise,
/// NULL to indicate an error.
ClassTemplatePartialSpecializationDecl *
TemplateDeclInstantiator::InstantiateClassTemplatePartialSpecialization(
                                            ClassTemplateDecl *ClassTemplate,
                          ClassTemplatePartialSpecializationDecl *PartialSpec) {
  // Create a local instantiation scope for this class template partial
  // specialization, which will contain the instantiations of the template
  // parameters.
  LocalInstantiationScope Scope(SemaRef);

  // Substitute into the template parameters of the class template partial
  // specialization.
  TemplateParameterList *TempParams = PartialSpec->getTemplateParameters();
  TemplateParameterList *InstParams = SubstTemplateParams(TempParams);
  if (!InstParams)
    return nullptr;

  // Substitute into the template arguments of the class template partial
  // specialization.
  const ASTTemplateArgumentListInfo *TemplArgInfo
    = PartialSpec->getTemplateArgsAsWritten();
  TemplateArgumentListInfo InstTemplateArgs(TemplArgInfo->LAngleLoc,
                                            TemplArgInfo->RAngleLoc);
  if (SemaRef.Subst(TemplArgInfo->getTemplateArgs(),
                    TemplArgInfo->NumTemplateArgs,
                    InstTemplateArgs, TemplateArgs))
    return nullptr;

  // Check that the template argument list is well-formed for this
  // class template.
  SmallVector<TemplateArgument, 4> Converted;
  if (SemaRef.CheckTemplateArgumentList(ClassTemplate,
                                        PartialSpec->getLocation(),
                                        InstTemplateArgs,
                                        false,
                                        Converted))
    return nullptr;

  // Check these arguments are valid for a template partial specialization.
  if (SemaRef.CheckTemplatePartialSpecializationArgs(
          PartialSpec->getLocation(), ClassTemplate, InstTemplateArgs.size(),
          Converted))
    return nullptr;

  // Figure out where to insert this class template partial specialization
  // in the member template's set of class template partial specializations.
  void *InsertPos = nullptr;
  ClassTemplateSpecializationDecl *PrevDecl
    = ClassTemplate->findPartialSpecialization(Converted, InsertPos);

  // Build the canonical type that describes the converted template
  // arguments of the class template partial specialization.
  QualType CanonType
    = SemaRef.Context.getTemplateSpecializationType(TemplateName(ClassTemplate),
                                                    Converted);

  // Build the fully-sugared type for this class template
  // specialization as the user wrote in the specialization
  // itself. This means that we'll pretty-print the type retrieved
  // from the specialization's declaration the way that the user
  // actually wrote the specialization, rather than formatting the
  // name based on the "canonical" representation used to store the
  // template arguments in the specialization.
  TypeSourceInfo *WrittenTy
    = SemaRef.Context.getTemplateSpecializationTypeInfo(
                                                    TemplateName(ClassTemplate),
                                                    PartialSpec->getLocation(),
                                                    InstTemplateArgs,
                                                    CanonType);

  if (PrevDecl) {
    // We've already seen a partial specialization with the same template
    // parameters and template arguments. This can happen, for example, when
    // substituting the outer template arguments ends up causing two
    // class template partial specializations of a member class template
    // to have identical forms, e.g.,
    //
    //   template<typename T, typename U>
    //   struct Outer {
    //     template<typename X, typename Y> struct Inner;
    //     template<typename Y> struct Inner<T, Y>;
    //     template<typename Y> struct Inner<U, Y>;
    //   };
    //
    //   Outer<int, int> outer; // error: the partial specializations of Inner
    //                          // have the same signature.
    SemaRef.Diag(PartialSpec->getLocation(), diag::err_partial_spec_redeclared)
      << WrittenTy->getType();
    SemaRef.Diag(PrevDecl->getLocation(), diag::note_prev_partial_spec_here)
      << SemaRef.Context.getTypeDeclType(PrevDecl);
    return nullptr;
  }


  // Create the class template partial specialization declaration.
  ClassTemplatePartialSpecializationDecl *InstPartialSpec =
      ClassTemplatePartialSpecializationDecl::Create(
          SemaRef.Context, PartialSpec->getTagKind(), Owner,
          PartialSpec->getBeginLoc(), PartialSpec->getLocation(), InstParams,
          ClassTemplate, Converted, InstTemplateArgs, CanonType, nullptr);
  // Substitute the nested name specifier, if any.
  if (SubstQualifier(PartialSpec, InstPartialSpec))
    return nullptr;

  InstPartialSpec->setInstantiatedFromMember(PartialSpec);
  InstPartialSpec->setTypeAsWritten(WrittenTy);

  // Check the completed partial specialization.
  SemaRef.CheckTemplatePartialSpecialization(InstPartialSpec);

  // Add this partial specialization to the set of class template partial
  // specializations.
  ClassTemplate->AddPartialSpecialization(InstPartialSpec,
                                          /*InsertPos=*/nullptr);
  return InstPartialSpec;
}

/// Instantiate the declaration of a variable template partial
/// specialization.
///
/// \param VarTemplate the (instantiated) variable template that is partially
/// specialized by the instantiation of \p PartialSpec.
///
/// \param PartialSpec the (uninstantiated) variable template partial
/// specialization that we are instantiating.
///
/// \returns The instantiated partial specialization, if successful; otherwise,
/// NULL to indicate an error.
VarTemplatePartialSpecializationDecl *
TemplateDeclInstantiator::InstantiateVarTemplatePartialSpecialization(
    VarTemplateDecl *VarTemplate,
    VarTemplatePartialSpecializationDecl *PartialSpec) {
  // Create a local instantiation scope for this variable template partial
  // specialization, which will contain the instantiations of the template
  // parameters.
  LocalInstantiationScope Scope(SemaRef);

  // Substitute into the template parameters of the variable template partial
  // specialization.
  TemplateParameterList *TempParams = PartialSpec->getTemplateParameters();
  TemplateParameterList *InstParams = SubstTemplateParams(TempParams);
  if (!InstParams)
    return nullptr;

  // Substitute into the template arguments of the variable template partial
  // specialization.
  const ASTTemplateArgumentListInfo *TemplArgInfo
    = PartialSpec->getTemplateArgsAsWritten();
  TemplateArgumentListInfo InstTemplateArgs(TemplArgInfo->LAngleLoc,
                                            TemplArgInfo->RAngleLoc);
  if (SemaRef.Subst(TemplArgInfo->getTemplateArgs(),
                    TemplArgInfo->NumTemplateArgs,
                    InstTemplateArgs, TemplateArgs))
    return nullptr;

  // Check that the template argument list is well-formed for this
  // class template.
  SmallVector<TemplateArgument, 4> Converted;
  if (SemaRef.CheckTemplateArgumentList(VarTemplate, PartialSpec->getLocation(),
                                        InstTemplateArgs, false, Converted))
    return nullptr;

  // Check these arguments are valid for a template partial specialization.
  if (SemaRef.CheckTemplatePartialSpecializationArgs(
          PartialSpec->getLocation(), VarTemplate, InstTemplateArgs.size(),
          Converted))
    return nullptr;

  // Figure out where to insert this variable template partial specialization
  // in the member template's set of variable template partial specializations.
  void *InsertPos = nullptr;
  VarTemplateSpecializationDecl *PrevDecl =
      VarTemplate->findPartialSpecialization(Converted, InsertPos);

  // Build the canonical type that describes the converted template
  // arguments of the variable template partial specialization.
  QualType CanonType = SemaRef.Context.getTemplateSpecializationType(
      TemplateName(VarTemplate), Converted);

  // Build the fully-sugared type for this variable template
  // specialization as the user wrote in the specialization
  // itself. This means that we'll pretty-print the type retrieved
  // from the specialization's declaration the way that the user
  // actually wrote the specialization, rather than formatting the
  // name based on the "canonical" representation used to store the
  // template arguments in the specialization.
  TypeSourceInfo *WrittenTy = SemaRef.Context.getTemplateSpecializationTypeInfo(
      TemplateName(VarTemplate), PartialSpec->getLocation(), InstTemplateArgs,
      CanonType);

  if (PrevDecl) {
    // We've already seen a partial specialization with the same template
    // parameters and template arguments. This can happen, for example, when
    // substituting the outer template arguments ends up causing two
    // variable template partial specializations of a member variable template
    // to have identical forms, e.g.,
    //
    //   template<typename T, typename U>
    //   struct Outer {
    //     template<typename X, typename Y> pair<X,Y> p;
    //     template<typename Y> pair<T, Y> p;
    //     template<typename Y> pair<U, Y> p;
    //   };
    //
    //   Outer<int, int> outer; // error: the partial specializations of Inner
    //                          // have the same signature.
    SemaRef.Diag(PartialSpec->getLocation(),
                 diag::err_var_partial_spec_redeclared)
        << WrittenTy->getType();
    SemaRef.Diag(PrevDecl->getLocation(),
                 diag::note_var_prev_partial_spec_here);
    return nullptr;
  }

  // Do substitution on the type of the declaration
  TypeSourceInfo *DI = SemaRef.SubstType(
      PartialSpec->getTypeSourceInfo(), TemplateArgs,
      PartialSpec->getTypeSpecStartLoc(), PartialSpec->getDeclName());
  if (!DI)
    return nullptr;

  if (DI->getType()->isFunctionType()) {
    SemaRef.Diag(PartialSpec->getLocation(),
                 diag::err_variable_instantiates_to_function)
        << PartialSpec->isStaticDataMember() << DI->getType();
    return nullptr;
  }

  // Create the variable template partial specialization declaration.
  VarTemplatePartialSpecializationDecl *InstPartialSpec =
      VarTemplatePartialSpecializationDecl::Create(
          SemaRef.Context, Owner, PartialSpec->getInnerLocStart(),
          PartialSpec->getLocation(), InstParams, VarTemplate, DI->getType(),
          DI, PartialSpec->getStorageClass(), Converted, InstTemplateArgs);

  // Substitute the nested name specifier, if any.
  if (SubstQualifier(PartialSpec, InstPartialSpec))
    return nullptr;

  InstPartialSpec->setInstantiatedFromMember(PartialSpec);
  InstPartialSpec->setTypeAsWritten(WrittenTy);

  // Check the completed partial specialization.
  SemaRef.CheckTemplatePartialSpecialization(InstPartialSpec);

  // Add this partial specialization to the set of variable template partial
  // specializations. The instantiation of the initializer is not necessary.
  VarTemplate->AddPartialSpecialization(InstPartialSpec, /*InsertPos=*/nullptr);

  SemaRef.BuildVariableInstantiation(InstPartialSpec, PartialSpec, TemplateArgs,
                                     LateAttrs, Owner, StartingScope);

  return InstPartialSpec;
}

TypeSourceInfo*
TemplateDeclInstantiator::SubstFunctionType(FunctionDecl *D,
                              SmallVectorImpl<ParmVarDecl *> &Params) {
  TypeSourceInfo *OldTInfo = D->getTypeSourceInfo();
  assert(OldTInfo && "substituting function without type source info");
  assert(Params.empty() && "parameter vector is non-empty at start");

  CXXRecordDecl *ThisContext = nullptr;
  Qualifiers ThisTypeQuals;
  if (CXXMethodDecl *Method = dyn_cast<CXXMethodDecl>(D)) {
    ThisContext = cast<CXXRecordDecl>(Owner);
    ThisTypeQuals = Method->getMethodQualifiers();
  }

  TypeSourceInfo *NewTInfo
    = SemaRef.SubstFunctionDeclType(OldTInfo, TemplateArgs,
                                    D->getTypeSpecStartLoc(),
                                    D->getDeclName(),
                                    ThisContext, ThisTypeQuals);
  if (!NewTInfo)
    return nullptr;

  TypeLoc OldTL = OldTInfo->getTypeLoc().IgnoreParens();
  if (FunctionProtoTypeLoc OldProtoLoc = OldTL.getAs<FunctionProtoTypeLoc>()) {
    if (NewTInfo != OldTInfo) {
      // Get parameters from the new type info.
      TypeLoc NewTL = NewTInfo->getTypeLoc().IgnoreParens();
      FunctionProtoTypeLoc NewProtoLoc = NewTL.castAs<FunctionProtoTypeLoc>();
      unsigned NewIdx = 0;
      for (unsigned OldIdx = 0, NumOldParams = OldProtoLoc.getNumParams();
           OldIdx != NumOldParams; ++OldIdx) {
        ParmVarDecl *OldParam = OldProtoLoc.getParam(OldIdx);
        LocalInstantiationScope *Scope = SemaRef.CurrentInstantiationScope;

        Optional<unsigned> NumArgumentsInExpansion;
        if (OldParam->isParameterPack())
          NumArgumentsInExpansion =
              SemaRef.getNumArgumentsInExpansion(OldParam->getType(),
                                                 TemplateArgs);
        if (!NumArgumentsInExpansion) {
          // Simple case: normal parameter, or a parameter pack that's
          // instantiated to a (still-dependent) parameter pack.
          ParmVarDecl *NewParam = NewProtoLoc.getParam(NewIdx++);
          Params.push_back(NewParam);
          Scope->InstantiatedLocal(OldParam, NewParam);
        } else {
          // Parameter pack expansion: make the instantiation an argument pack.
          Scope->MakeInstantiatedLocalArgPack(OldParam);
          for (unsigned I = 0; I != *NumArgumentsInExpansion; ++I) {
            ParmVarDecl *NewParam = NewProtoLoc.getParam(NewIdx++);
            Params.push_back(NewParam);
            Scope->InstantiatedLocalPackArg(OldParam, NewParam);
          }
        }
      }
    } else {
      // The function type itself was not dependent and therefore no
      // substitution occurred. However, we still need to instantiate
      // the function parameters themselves.
      const FunctionProtoType *OldProto =
          cast<FunctionProtoType>(OldProtoLoc.getType());
      for (unsigned i = 0, i_end = OldProtoLoc.getNumParams(); i != i_end;
           ++i) {
        ParmVarDecl *OldParam = OldProtoLoc.getParam(i);
        if (!OldParam) {
          Params.push_back(SemaRef.BuildParmVarDeclForTypedef(
              D, D->getLocation(), OldProto->getParamType(i)));
          continue;
        }

        ParmVarDecl *Parm =
            cast_or_null<ParmVarDecl>(VisitParmVarDecl(OldParam));
        if (!Parm)
          return nullptr;
        Params.push_back(Parm);
      }
    }
  } else {
    // If the type of this function, after ignoring parentheses, is not
    // *directly* a function type, then we're instantiating a function that
    // was declared via a typedef or with attributes, e.g.,
    //
    //   typedef int functype(int, int);
    //   functype func;
    //   int __cdecl meth(int, int);
    //
    // In this case, we'll just go instantiate the ParmVarDecls that we
    // synthesized in the method declaration.
    SmallVector<QualType, 4> ParamTypes;
    Sema::ExtParameterInfoBuilder ExtParamInfos;
    if (SemaRef.SubstParmTypes(D->getLocation(), D->parameters(), nullptr,
                               TemplateArgs, ParamTypes, &Params,
                               ExtParamInfos))
      return nullptr;
  }

  return NewTInfo;
}

/// Introduce the instantiated function parameters into the local
/// instantiation scope, and set the parameter names to those used
/// in the template.
static bool addInstantiatedParametersToScope(Sema &S, FunctionDecl *Function,
                                             const FunctionDecl *PatternDecl,
                                             LocalInstantiationScope &Scope,
                           const MultiLevelTemplateArgumentList &TemplateArgs) {
  unsigned FParamIdx = 0;
  for (unsigned I = 0, N = PatternDecl->getNumParams(); I != N; ++I) {
    const ParmVarDecl *PatternParam = PatternDecl->getParamDecl(I);
    if (!PatternParam->isParameterPack()) {
      // Simple case: not a parameter pack.
      assert(FParamIdx < Function->getNumParams());
      ParmVarDecl *FunctionParam = Function->getParamDecl(FParamIdx);
      FunctionParam->setDeclName(PatternParam->getDeclName());
      // If the parameter's type is not dependent, update it to match the type
      // in the pattern. They can differ in top-level cv-qualifiers, and we want
      // the pattern's type here. If the type is dependent, they can't differ,
      // per core issue 1668. Substitute into the type from the pattern, in case
      // it's instantiation-dependent.
      // FIXME: Updating the type to work around this is at best fragile.
      if (!PatternDecl->getType()->isDependentType()) {
        QualType T = S.SubstType(PatternParam->getType(), TemplateArgs,
                                 FunctionParam->getLocation(),
                                 FunctionParam->getDeclName());
        if (T.isNull())
          return true;
        FunctionParam->setType(T);
      }

      Scope.InstantiatedLocal(PatternParam, FunctionParam);
      ++FParamIdx;
      continue;
    }

    // Expand the parameter pack.
    Scope.MakeInstantiatedLocalArgPack(PatternParam);
    Optional<unsigned> NumArgumentsInExpansion
      = S.getNumArgumentsInExpansion(PatternParam->getType(), TemplateArgs);
    if (NumArgumentsInExpansion) {
      QualType PatternType =
          PatternParam->getType()->castAs<PackExpansionType>()->getPattern();
      for (unsigned Arg = 0; Arg < *NumArgumentsInExpansion; ++Arg) {
        ParmVarDecl *FunctionParam = Function->getParamDecl(FParamIdx);
        FunctionParam->setDeclName(PatternParam->getDeclName());
        if (!PatternDecl->getType()->isDependentType()) {
          Sema::ArgumentPackSubstitutionIndexRAII SubstIndex(S, Arg);
          QualType T = S.SubstType(PatternType, TemplateArgs,
                                   FunctionParam->getLocation(),
                                   FunctionParam->getDeclName());
          if (T.isNull())
            return true;
          FunctionParam->setType(T);
        }

        Scope.InstantiatedLocalPackArg(PatternParam, FunctionParam);
        ++FParamIdx;
      }
    }
  }

  return false;
}

void Sema::InstantiateExceptionSpec(SourceLocation PointOfInstantiation,
                                    FunctionDecl *Decl) {
  const FunctionProtoType *Proto = Decl->getType()->castAs<FunctionProtoType>();
  if (Proto->getExceptionSpecType() != EST_Uninstantiated)
    return;

  InstantiatingTemplate Inst(*this, PointOfInstantiation, Decl,
                             InstantiatingTemplate::ExceptionSpecification());
  if (Inst.isInvalid()) {
    // We hit the instantiation depth limit. Clear the exception specification
    // so that our callers don't have to cope with EST_Uninstantiated.
    UpdateExceptionSpec(Decl, EST_None);
    return;
  }
  if (Inst.isAlreadyInstantiating()) {
    // This exception specification indirectly depends on itself. Reject.
    // FIXME: Corresponding rule in the standard?
    Diag(PointOfInstantiation, diag::err_exception_spec_cycle) << Decl;
    UpdateExceptionSpec(Decl, EST_None);
    return;
  }

  // Enter the scope of this instantiation. We don't use
  // PushDeclContext because we don't have a scope.
  Sema::ContextRAII savedContext(*this, Decl);
  LocalInstantiationScope Scope(*this);

  MultiLevelTemplateArgumentList TemplateArgs =
    getTemplateInstantiationArgs(Decl, nullptr, /*RelativeToPrimary*/true);

  FunctionDecl *Template = Proto->getExceptionSpecTemplate();
  if (addInstantiatedParametersToScope(*this, Decl, Template, Scope,
                                       TemplateArgs)) {
    UpdateExceptionSpec(Decl, EST_None);
    return;
  }

  SubstExceptionSpec(Decl, Template->getType()->castAs<FunctionProtoType>(),
                     TemplateArgs);
}

/// Initializes the common fields of an instantiation function
/// declaration (New) from the corresponding fields of its template (Tmpl).
///
/// \returns true if there was an error
bool
TemplateDeclInstantiator::InitFunctionInstantiation(FunctionDecl *New,
                                                    FunctionDecl *Tmpl) {
  if (Tmpl->isDeleted())
    New->setDeletedAsWritten();

  New->setImplicit(Tmpl->isImplicit());

  // Forward the mangling number from the template to the instantiated decl.
  SemaRef.Context.setManglingNumber(New,
                                    SemaRef.Context.getManglingNumber(Tmpl));

  // If we are performing substituting explicitly-specified template arguments
  // or deduced template arguments into a function template and we reach this
  // point, we are now past the point where SFINAE applies and have committed
  // to keeping the new function template specialization. We therefore
  // convert the active template instantiation for the function template
  // into a template instantiation for this specific function template
  // specialization, which is not a SFINAE context, so that we diagnose any
  // further errors in the declaration itself.
  typedef Sema::CodeSynthesisContext ActiveInstType;
  ActiveInstType &ActiveInst = SemaRef.CodeSynthesisContexts.back();
  if (ActiveInst.Kind == ActiveInstType::ExplicitTemplateArgumentSubstitution ||
      ActiveInst.Kind == ActiveInstType::DeducedTemplateArgumentSubstitution) {
    if (FunctionTemplateDecl *FunTmpl
          = dyn_cast<FunctionTemplateDecl>(ActiveInst.Entity)) {
      assert(FunTmpl->getTemplatedDecl() == Tmpl &&
             "Deduction from the wrong function template?");
      (void) FunTmpl;
      atTemplateEnd(SemaRef.TemplateInstCallbacks, SemaRef, ActiveInst);
      ActiveInst.Kind = ActiveInstType::TemplateInstantiation;
      ActiveInst.Entity = New;
      atTemplateBegin(SemaRef.TemplateInstCallbacks, SemaRef, ActiveInst);
    }
  }

  const FunctionProtoType *Proto = Tmpl->getType()->getAs<FunctionProtoType>();
  assert(Proto && "Function template without prototype?");

  if (Proto->hasExceptionSpec() || Proto->getNoReturnAttr()) {
    FunctionProtoType::ExtProtoInfo EPI = Proto->getExtProtoInfo();

    // DR1330: In C++11, defer instantiation of a non-trivial
    // exception specification.
    // DR1484: Local classes and their members are instantiated along with the
    // containing function.
    if (SemaRef.getLangOpts().CPlusPlus11 &&
        EPI.ExceptionSpec.Type != EST_None &&
        EPI.ExceptionSpec.Type != EST_DynamicNone &&
        EPI.ExceptionSpec.Type != EST_BasicNoexcept &&
        !Tmpl->isLexicallyWithinFunctionOrMethod()) {
      FunctionDecl *ExceptionSpecTemplate = Tmpl;
      if (EPI.ExceptionSpec.Type == EST_Uninstantiated)
        ExceptionSpecTemplate = EPI.ExceptionSpec.SourceTemplate;
      ExceptionSpecificationType NewEST = EST_Uninstantiated;
      if (EPI.ExceptionSpec.Type == EST_Unevaluated)
        NewEST = EST_Unevaluated;

      // Mark the function has having an uninstantiated exception specification.
      const FunctionProtoType *NewProto
        = New->getType()->getAs<FunctionProtoType>();
      assert(NewProto && "Template instantiation without function prototype?");
      EPI = NewProto->getExtProtoInfo();
      EPI.ExceptionSpec.Type = NewEST;
      EPI.ExceptionSpec.SourceDecl = New;
      EPI.ExceptionSpec.SourceTemplate = ExceptionSpecTemplate;
      New->setType(SemaRef.Context.getFunctionType(
          NewProto->getReturnType(), NewProto->getParamTypes(), EPI));
    } else {
      Sema::ContextRAII SwitchContext(SemaRef, New);
      SemaRef.SubstExceptionSpec(New, Proto, TemplateArgs);
    }
  }

  // Get the definition. Leaves the variable unchanged if undefined.
  const FunctionDecl *Definition = Tmpl;
  Tmpl->isDefined(Definition);

  SemaRef.InstantiateAttrs(TemplateArgs, Definition, New,
                           LateAttrs, StartingScope);

  return false;
}

/// Initializes common fields of an instantiated method
/// declaration (New) from the corresponding fields of its template
/// (Tmpl).
///
/// \returns true if there was an error
bool
TemplateDeclInstantiator::InitMethodInstantiation(CXXMethodDecl *New,
                                                  CXXMethodDecl *Tmpl) {
  if (InitFunctionInstantiation(New, Tmpl))
    return true;

  if (isa<CXXDestructorDecl>(New) && SemaRef.getLangOpts().CPlusPlus11)
    SemaRef.AdjustDestructorExceptionSpec(cast<CXXDestructorDecl>(New));

  New->setAccess(Tmpl->getAccess());
  if (Tmpl->isVirtualAsWritten())
    New->setVirtualAsWritten(true);

  // FIXME: New needs a pointer to Tmpl
  return false;
}

/// Instantiate (or find existing instantiation of) a function template with a
/// given set of template arguments.
///
/// Usually this should not be used, and template argument deduction should be
/// used in its place.
FunctionDecl *
Sema::InstantiateFunctionDeclaration(FunctionTemplateDecl *FTD,
                                     const TemplateArgumentList *Args,
                                     SourceLocation Loc) {
  FunctionDecl *FD = FTD->getTemplatedDecl();

  sema::TemplateDeductionInfo Info(Loc);
  InstantiatingTemplate Inst(
      *this, Loc, FTD, Args->asArray(),
      CodeSynthesisContext::ExplicitTemplateArgumentSubstitution, Info);
  if (Inst.isInvalid())
    return nullptr;

  ContextRAII SavedContext(*this, FD);
  MultiLevelTemplateArgumentList MArgs(*Args);

  return cast_or_null<FunctionDecl>(SubstDecl(FD, FD->getParent(), MArgs));
}

/// In the MS ABI, we need to instantiate default arguments of dllexported
/// default constructors along with the constructor definition. This allows IR
/// gen to emit a constructor closure which calls the default constructor with
/// its default arguments.
static void InstantiateDefaultCtorDefaultArgs(Sema &S,
                                              CXXConstructorDecl *Ctor) {
  assert(S.Context.getTargetInfo().getCXXABI().isMicrosoft() &&
         Ctor->isDefaultConstructor());
  unsigned NumParams = Ctor->getNumParams();
  if (NumParams == 0)
    return;
  DLLExportAttr *Attr = Ctor->getAttr<DLLExportAttr>();
  if (!Attr)
    return;
  for (unsigned I = 0; I != NumParams; ++I) {
    (void)S.CheckCXXDefaultArgExpr(Attr->getLocation(), Ctor,
                                   Ctor->getParamDecl(I));
    S.DiscardCleanupsInEvaluationContext();
  }
}

/// Instantiate the definition of the given function from its
/// template.
///
/// \param PointOfInstantiation the point at which the instantiation was
/// required. Note that this is not precisely a "point of instantiation"
/// for the function, but it's close.
///
/// \param Function the already-instantiated declaration of a
/// function template specialization or member function of a class template
/// specialization.
///
/// \param Recursive if true, recursively instantiates any functions that
/// are required by this instantiation.
///
/// \param DefinitionRequired if true, then we are performing an explicit
/// instantiation where the body of the function is required. Complain if
/// there is no such body.
void Sema::InstantiateFunctionDefinition(SourceLocation PointOfInstantiation,
                                         FunctionDecl *Function,
                                         bool Recursive,
                                         bool DefinitionRequired,
                                         bool AtEndOfTU) {
  if (Function->isInvalidDecl() || Function->isDefined() ||
      isa<CXXDeductionGuideDecl>(Function))
    return;

  // Never instantiate an explicit specialization except if it is a class scope
  // explicit specialization.
  TemplateSpecializationKind TSK =
      Function->getTemplateSpecializationKindForInstantiation();
  if (TSK == TSK_ExplicitSpecialization)
    return;

  // Find the function body that we'll be substituting.
  const FunctionDecl *PatternDecl = Function->getTemplateInstantiationPattern();
  assert(PatternDecl && "instantiating a non-template");

  const FunctionDecl *PatternDef = PatternDecl->getDefinition();
  Stmt *Pattern = nullptr;
  if (PatternDef) {
    Pattern = PatternDef->getBody(PatternDef);
    PatternDecl = PatternDef;
    if (PatternDef->willHaveBody())
      PatternDef = nullptr;
  }

  // FIXME: We need to track the instantiation stack in order to know which
  // definitions should be visible within this instantiation.
  if (DiagnoseUninstantiableTemplate(PointOfInstantiation, Function,
                                Function->getInstantiatedFromMemberFunction(),
                                     PatternDecl, PatternDef, TSK,
                                     /*Complain*/DefinitionRequired)) {
    if (DefinitionRequired)
      Function->setInvalidDecl();
    else if (TSK == TSK_ExplicitInstantiationDefinition) {
      // Try again at the end of the translation unit (at which point a
      // definition will be required).
      assert(!Recursive);
      Function->setInstantiationIsPending(true);
      PendingInstantiations.push_back(
        std::make_pair(Function, PointOfInstantiation));
    } else if (TSK == TSK_ImplicitInstantiation) {
      if (AtEndOfTU && !getDiagnostics().hasErrorOccurred() &&
          !getSourceManager().isInSystemHeader(PatternDecl->getBeginLoc())) {
        Diag(PointOfInstantiation, diag::warn_func_template_missing)
          << Function;
        Diag(PatternDecl->getLocation(), diag::note_forward_template_decl);
        if (getLangOpts().CPlusPlus11)
          Diag(PointOfInstantiation, diag::note_inst_declaration_hint)
            << Function;
      }
    }

    return;
  }

  // Postpone late parsed template instantiations.
  if (PatternDecl->isLateTemplateParsed() &&
      !LateTemplateParser) {
    Function->setInstantiationIsPending(true);
    LateParsedInstantiations.push_back(
        std::make_pair(Function, PointOfInstantiation));
    return;
  }

  llvm::TimeTraceScope TimeScope("InstantiateFunction", [&]() {
    std::string Name;
    llvm::raw_string_ostream OS(Name);
    Function->getNameForDiagnostic(OS, getPrintingPolicy(),
                                   /*Qualified=*/true);
    return Name;
  });

  // If we're performing recursive template instantiation, create our own
  // queue of pending implicit instantiations that we will instantiate later,
  // while we're still within our own instantiation context.
  // This has to happen before LateTemplateParser below is called, so that
  // it marks vtables used in late parsed templates as used.
  GlobalEagerInstantiationScope GlobalInstantiations(*this,
                                                     /*Enabled=*/Recursive);
  LocalEagerInstantiationScope LocalInstantiations(*this);

  // Call the LateTemplateParser callback if there is a need to late parse
  // a templated function definition.
  if (!Pattern && PatternDecl->isLateTemplateParsed() &&
      LateTemplateParser) {
    // FIXME: Optimize to allow individual templates to be deserialized.
    if (PatternDecl->isFromASTFile())
      ExternalSource->ReadLateParsedTemplates(LateParsedTemplateMap);

    auto LPTIter = LateParsedTemplateMap.find(PatternDecl);
    assert(LPTIter != LateParsedTemplateMap.end() &&
           "missing LateParsedTemplate");
    LateTemplateParser(OpaqueParser, *LPTIter->second);
    Pattern = PatternDecl->getBody(PatternDecl);
  }

  // Note, we should never try to instantiate a deleted function template.
  assert((Pattern || PatternDecl->isDefaulted() ||
          PatternDecl->hasSkippedBody()) &&
         "unexpected kind of function template definition");

  // C++1y [temp.explicit]p10:
  //   Except for inline functions, declarations with types deduced from their
  //   initializer or return value, and class template specializations, other
  //   explicit instantiation declarations have the effect of suppressing the
  //   implicit instantiation of the entity to which they refer.
  if (TSK == TSK_ExplicitInstantiationDeclaration &&
      !PatternDecl->isInlined() &&
      !PatternDecl->getReturnType()->getContainedAutoType())
    return;

  if (PatternDecl->isInlined()) {
    // Function, and all later redeclarations of it (from imported modules,
    // for instance), are now implicitly inline.
    for (auto *D = Function->getMostRecentDecl(); /**/;
         D = D->getPreviousDecl()) {
      D->setImplicitlyInline();
      if (D == Function)
        break;
    }
  }

  InstantiatingTemplate Inst(*this, PointOfInstantiation, Function);
  if (Inst.isInvalid() || Inst.isAlreadyInstantiating())
    return;
  PrettyDeclStackTraceEntry CrashInfo(Context, Function, SourceLocation(),
                                      "instantiating function definition");

  // The instantiation is visible here, even if it was first declared in an
  // unimported module.
  Function->setVisibleDespiteOwningModule();

  // Copy the inner loc start from the pattern.
  Function->setInnerLocStart(PatternDecl->getInnerLocStart());

  EnterExpressionEvaluationContext EvalContext(
      *this, Sema::ExpressionEvaluationContext::PotentiallyEvaluated);

  // Introduce a new scope where local variable instantiations will be
  // recorded, unless we're actually a member function within a local
  // class, in which case we need to merge our results with the parent
  // scope (of the enclosing function).
  bool MergeWithParentScope = false;
  if (CXXRecordDecl *Rec = dyn_cast<CXXRecordDecl>(Function->getDeclContext()))
    MergeWithParentScope = Rec->isLocalClass();

  LocalInstantiationScope Scope(*this, MergeWithParentScope);

  if (PatternDecl->isDefaulted())
    SetDeclDefaulted(Function, PatternDecl->getLocation());
  else {
    MultiLevelTemplateArgumentList TemplateArgs =
      getTemplateInstantiationArgs(Function, nullptr, false, PatternDecl);

    // Substitute into the qualifier; we can get a substitution failure here
    // through evil use of alias templates.
    // FIXME: Is CurContext correct for this? Should we go to the (instantiation
    // of the) lexical context of the pattern?
    SubstQualifier(*this, PatternDecl, Function, TemplateArgs);

    ActOnStartOfFunctionDef(nullptr, Function);

    // Enter the scope of this instantiation. We don't use
    // PushDeclContext because we don't have a scope.
    Sema::ContextRAII savedContext(*this, Function);

    if (addInstantiatedParametersToScope(*this, Function, PatternDecl, Scope,
                                         TemplateArgs))
      return;

    StmtResult Body;
    if (PatternDecl->hasSkippedBody()) {
      ActOnSkippedFunctionBody(Function);
      Body = nullptr;
    } else {
      if (CXXConstructorDecl *Ctor = dyn_cast<CXXConstructorDecl>(Function)) {
        // If this is a constructor, instantiate the member initializers.
        InstantiateMemInitializers(Ctor, cast<CXXConstructorDecl>(PatternDecl),
                                   TemplateArgs);

        // If this is an MS ABI dllexport default constructor, instantiate any
        // default arguments.
        if (Context.getTargetInfo().getCXXABI().isMicrosoft() &&
            Ctor->isDefaultConstructor()) {
          InstantiateDefaultCtorDefaultArgs(*this, Ctor);
        }
      }

      // Instantiate the function body.
      Body = SubstStmt(Pattern, TemplateArgs);

      if (Body.isInvalid())
        Function->setInvalidDecl();
    }
    // FIXME: finishing the function body while in an expression evaluation
    // context seems wrong. Investigate more.
    ActOnFinishFunctionBody(Function, Body.get(), /*IsInstantiation=*/true);

    PerformDependentDiagnostics(PatternDecl, TemplateArgs);

    if (auto *Listener = getASTMutationListener())
      Listener->FunctionDefinitionInstantiated(Function);

    savedContext.pop();
  }

  DeclGroupRef DG(Function);
  Consumer.HandleTopLevelDecl(DG);

  // This class may have local implicit instantiations that need to be
  // instantiation within this scope.
  LocalInstantiations.perform();
  Scope.Exit();
  GlobalInstantiations.perform();
}

VarTemplateSpecializationDecl *Sema::BuildVarTemplateInstantiation(
    VarTemplateDecl *VarTemplate, VarDecl *FromVar,
    const TemplateArgumentList &TemplateArgList,
    const TemplateArgumentListInfo &TemplateArgsInfo,
    SmallVectorImpl<TemplateArgument> &Converted,
    SourceLocation PointOfInstantiation, void *InsertPos,
    LateInstantiatedAttrVec *LateAttrs,
    LocalInstantiationScope *StartingScope) {
  if (FromVar->isInvalidDecl())
    return nullptr;

  InstantiatingTemplate Inst(*this, PointOfInstantiation, FromVar);
  if (Inst.isInvalid())
    return nullptr;

  MultiLevelTemplateArgumentList TemplateArgLists;
  TemplateArgLists.addOuterTemplateArguments(&TemplateArgList);

  // Instantiate the first declaration of the variable template: for a partial
  // specialization of a static data member template, the first declaration may
  // or may not be the declaration in the class; if it's in the class, we want
  // to instantiate a member in the class (a declaration), and if it's outside,
  // we want to instantiate a definition.
  //
  // If we're instantiating an explicitly-specialized member template or member
  // partial specialization, don't do this. The member specialization completely
  // replaces the original declaration in this case.
  bool IsMemberSpec = false;
  if (VarTemplatePartialSpecializationDecl *PartialSpec =
          dyn_cast<VarTemplatePartialSpecializationDecl>(FromVar))
    IsMemberSpec = PartialSpec->isMemberSpecialization();
  else if (VarTemplateDecl *FromTemplate = FromVar->getDescribedVarTemplate())
    IsMemberSpec = FromTemplate->isMemberSpecialization();
  if (!IsMemberSpec)
    FromVar = FromVar->getFirstDecl();

  MultiLevelTemplateArgumentList MultiLevelList(TemplateArgList);
  TemplateDeclInstantiator Instantiator(*this, FromVar->getDeclContext(),
                                        MultiLevelList);

  // TODO: Set LateAttrs and StartingScope ...

  return cast_or_null<VarTemplateSpecializationDecl>(
      Instantiator.VisitVarTemplateSpecializationDecl(
          VarTemplate, FromVar, InsertPos, TemplateArgsInfo, Converted));
}

/// Instantiates a variable template specialization by completing it
/// with appropriate type information and initializer.
VarTemplateSpecializationDecl *Sema::CompleteVarTemplateSpecializationDecl(
    VarTemplateSpecializationDecl *VarSpec, VarDecl *PatternDecl,
    const MultiLevelTemplateArgumentList &TemplateArgs) {
  assert(PatternDecl->isThisDeclarationADefinition() &&
         "don't have a definition to instantiate from");

  // Do substitution on the type of the declaration
  TypeSourceInfo *DI =
      SubstType(PatternDecl->getTypeSourceInfo(), TemplateArgs,
                PatternDecl->getTypeSpecStartLoc(), PatternDecl->getDeclName());
  if (!DI)
    return nullptr;

  // Update the type of this variable template specialization.
  VarSpec->setType(DI->getType());

  // Convert the declaration into a definition now.
  VarSpec->setCompleteDefinition();

  // Instantiate the initializer.
  InstantiateVariableInitializer(VarSpec, PatternDecl, TemplateArgs);

  return VarSpec;
}

/// BuildVariableInstantiation - Used after a new variable has been created.
/// Sets basic variable data and decides whether to postpone the
/// variable instantiation.
void Sema::BuildVariableInstantiation(
    VarDecl *NewVar, VarDecl *OldVar,
    const MultiLevelTemplateArgumentList &TemplateArgs,
    LateInstantiatedAttrVec *LateAttrs, DeclContext *Owner,
    LocalInstantiationScope *StartingScope,
    bool InstantiatingVarTemplate,
    VarTemplateSpecializationDecl *PrevDeclForVarTemplateSpecialization) {
  // Instantiating a partial specialization to produce a partial
  // specialization.
  bool InstantiatingVarTemplatePartialSpec =
      isa<VarTemplatePartialSpecializationDecl>(OldVar) &&
      isa<VarTemplatePartialSpecializationDecl>(NewVar);
  // Instantiating from a variable template (or partial specialization) to
  // produce a variable template specialization.
  bool InstantiatingSpecFromTemplate =
      isa<VarTemplateSpecializationDecl>(NewVar) &&
      (OldVar->getDescribedVarTemplate() ||
       isa<VarTemplatePartialSpecializationDecl>(OldVar));

  // If we are instantiating a local extern declaration, the
  // instantiation belongs lexically to the containing function.
  // If we are instantiating a static data member defined
  // out-of-line, the instantiation will have the same lexical
  // context (which will be a namespace scope) as the template.
  if (OldVar->isLocalExternDecl()) {
    NewVar->setLocalExternDecl();
    NewVar->setLexicalDeclContext(Owner);
  } else if (OldVar->isOutOfLine())
    NewVar->setLexicalDeclContext(OldVar->getLexicalDeclContext());
  NewVar->setTSCSpec(OldVar->getTSCSpec());
  NewVar->setInitStyle(OldVar->getInitStyle());
  NewVar->setCXXForRangeDecl(OldVar->isCXXForRangeDecl());
  NewVar->setObjCForDecl(OldVar->isObjCForDecl());
  NewVar->setConstexpr(OldVar->isConstexpr());
  NewVar->setInitCapture(OldVar->isInitCapture());
  NewVar->setPreviousDeclInSameBlockScope(
      OldVar->isPreviousDeclInSameBlockScope());
  NewVar->setAccess(OldVar->getAccess());

  if (!OldVar->isStaticDataMember()) {
    if (OldVar->isUsed(false))
      NewVar->setIsUsed();
    NewVar->setReferenced(OldVar->isReferenced());
  }

  InstantiateAttrs(TemplateArgs, OldVar, NewVar, LateAttrs, StartingScope);

  LookupResult Previous(
      *this, NewVar->getDeclName(), NewVar->getLocation(),
      NewVar->isLocalExternDecl() ? Sema::LookupRedeclarationWithLinkage
                                  : Sema::LookupOrdinaryName,
      NewVar->isLocalExternDecl() ? Sema::ForExternalRedeclaration
                                  : forRedeclarationInCurContext());

  if (NewVar->isLocalExternDecl() && OldVar->getPreviousDecl() &&
      (!OldVar->getPreviousDecl()->getDeclContext()->isDependentContext() ||
       OldVar->getPreviousDecl()->getDeclContext()==OldVar->getDeclContext())) {
    // We have a previous declaration. Use that one, so we merge with the
    // right type.
    if (NamedDecl *NewPrev = FindInstantiatedDecl(
            NewVar->getLocation(), OldVar->getPreviousDecl(), TemplateArgs))
      Previous.addDecl(NewPrev);
  } else if (!isa<VarTemplateSpecializationDecl>(NewVar) &&
             OldVar->hasLinkage()) {
    LookupQualifiedName(Previous, NewVar->getDeclContext(), false);
  } else if (PrevDeclForVarTemplateSpecialization) {
    Previous.addDecl(PrevDeclForVarTemplateSpecialization);
  }
  CheckVariableDeclaration(NewVar, Previous);

  if (!InstantiatingVarTemplate) {
    NewVar->getLexicalDeclContext()->addHiddenDecl(NewVar);
    if (!NewVar->isLocalExternDecl() || !NewVar->getPreviousDecl())
      NewVar->getDeclContext()->makeDeclVisibleInContext(NewVar);
  }

  if (!OldVar->isOutOfLine()) {
    if (NewVar->getDeclContext()->isFunctionOrMethod())
      CurrentInstantiationScope->InstantiatedLocal(OldVar, NewVar);
  }

  // Link instantiations of static data members back to the template from
  // which they were instantiated.
  //
  // Don't do this when instantiating a template (we link the template itself
  // back in that case) nor when instantiating a static data member template
  // (that's not a member specialization).
  if (NewVar->isStaticDataMember() && !InstantiatingVarTemplate &&
      !InstantiatingSpecFromTemplate)
    NewVar->setInstantiationOfStaticDataMember(OldVar,
                                               TSK_ImplicitInstantiation);

  // If the pattern is an (in-class) explicit specialization, then the result
  // is also an explicit specialization.
  if (VarTemplateSpecializationDecl *OldVTSD =
          dyn_cast<VarTemplateSpecializationDecl>(OldVar)) {
    if (OldVTSD->getSpecializationKind() == TSK_ExplicitSpecialization &&
        !isa<VarTemplatePartialSpecializationDecl>(OldVTSD))
      cast<VarTemplateSpecializationDecl>(NewVar)->setSpecializationKind(
          TSK_ExplicitSpecialization);
  }

  // Forward the mangling number from the template to the instantiated decl.
  Context.setManglingNumber(NewVar, Context.getManglingNumber(OldVar));
  Context.setStaticLocalNumber(NewVar, Context.getStaticLocalNumber(OldVar));

  // Figure out whether to eagerly instantiate the initializer.
  if (InstantiatingVarTemplate || InstantiatingVarTemplatePartialSpec) {
    // We're producing a template. Don't instantiate the initializer yet.
  } else if (NewVar->getType()->isUndeducedType()) {
    // We need the type to complete the declaration of the variable.
    InstantiateVariableInitializer(NewVar, OldVar, TemplateArgs);
  } else if (InstantiatingSpecFromTemplate ||
             (OldVar->isInline() && OldVar->isThisDeclarationADefinition() &&
              !NewVar->isThisDeclarationADefinition())) {
    // Delay instantiation of the initializer for variable template
    // specializations or inline static data members until a definition of the
    // variable is needed.
  } else {
    InstantiateVariableInitializer(NewVar, OldVar, TemplateArgs);
  }

  // Diagnose unused local variables with dependent types, where the diagnostic
  // will have been deferred.
  if (!NewVar->isInvalidDecl() &&
      NewVar->getDeclContext()->isFunctionOrMethod() &&
      OldVar->getType()->isDependentType())
    DiagnoseUnusedDecl(NewVar);
}

/// Instantiate the initializer of a variable.
void Sema::InstantiateVariableInitializer(
    VarDecl *Var, VarDecl *OldVar,
    const MultiLevelTemplateArgumentList &TemplateArgs) {
  if (ASTMutationListener *L = getASTContext().getASTMutationListener())
    L->VariableDefinitionInstantiated(Var);

  // We propagate the 'inline' flag with the initializer, because it
  // would otherwise imply that the variable is a definition for a
  // non-static data member.
  if (OldVar->isInlineSpecified())
    Var->setInlineSpecified();
  else if (OldVar->isInline())
    Var->setImplicitlyInline();

  if (OldVar->getInit()) {
    EnterExpressionEvaluationContext Evaluated(
        *this, Sema::ExpressionEvaluationContext::PotentiallyEvaluated, Var);

    // Instantiate the initializer.
    ExprResult Init;

    {
      ContextRAII SwitchContext(*this, Var->getDeclContext());
      Init = SubstInitializer(OldVar->getInit(), TemplateArgs,
                              OldVar->getInitStyle() == VarDecl::CallInit);
    }

    if (!Init.isInvalid()) {
      Expr *InitExpr = Init.get();

      if (Var->hasAttr<DLLImportAttr>() &&
          (!InitExpr ||
           !InitExpr->isConstantInitializer(getASTContext(), false))) {
        // Do not dynamically initialize dllimport variables.
      } else if (InitExpr) {
        bool DirectInit = OldVar->isDirectInit();
        AddInitializerToDecl(Var, InitExpr, DirectInit);
      } else
        ActOnUninitializedDecl(Var);
    } else {
      // FIXME: Not too happy about invalidating the declaration
      // because of a bogus initializer.
      Var->setInvalidDecl();
    }
  } else {
    // `inline` variables are a definition and declaration all in one; we won't
    // pick up an initializer from anywhere else.
    if (Var->isStaticDataMember() && !Var->isInline()) {
      if (!Var->isOutOfLine())
        return;

      // If the declaration inside the class had an initializer, don't add
      // another one to the out-of-line definition.
      if (OldVar->getFirstDecl()->hasInit())
        return;
    }

    // We'll add an initializer to a for-range declaration later.
    if (Var->isCXXForRangeDecl() || Var->isObjCForDecl())
      return;

    ActOnUninitializedDecl(Var);
  }

  if (getLangOpts().CUDA)
    checkAllowedCUDAInitializer(Var);
}

/// Instantiate the definition of the given variable from its
/// template.
///
/// \param PointOfInstantiation the point at which the instantiation was
/// required. Note that this is not precisely a "point of instantiation"
/// for the variable, but it's close.
///
/// \param Var the already-instantiated declaration of a templated variable.
///
/// \param Recursive if true, recursively instantiates any functions that
/// are required by this instantiation.
///
/// \param DefinitionRequired if true, then we are performing an explicit
/// instantiation where a definition of the variable is required. Complain
/// if there is no such definition.
void Sema::InstantiateVariableDefinition(SourceLocation PointOfInstantiation,
                                         VarDecl *Var, bool Recursive,
                                      bool DefinitionRequired, bool AtEndOfTU) {
  if (Var->isInvalidDecl())
    return;

  // Never instantiate an explicitly-specialized entity.
  TemplateSpecializationKind TSK =
      Var->getTemplateSpecializationKindForInstantiation();
  if (TSK == TSK_ExplicitSpecialization)
    return;

  // Find the pattern and the arguments to substitute into it.
  VarDecl *PatternDecl = Var->getTemplateInstantiationPattern();
  assert(PatternDecl && "no pattern for templated variable");
  MultiLevelTemplateArgumentList TemplateArgs =
      getTemplateInstantiationArgs(Var);

  VarTemplateSpecializationDecl *VarSpec =
      dyn_cast<VarTemplateSpecializationDecl>(Var);
  if (VarSpec) {
    // If this is a variable template specialization, make sure that it is
    // non-dependent.
    bool InstantiationDependent = false;
    assert(!TemplateSpecializationType::anyDependentTemplateArguments(
               VarSpec->getTemplateArgsInfo(), InstantiationDependent) &&
           "Only instantiate variable template specializations that are "
           "not type-dependent");
    (void)InstantiationDependent;

    // If this is a static data member template, there might be an
    // uninstantiated initializer on the declaration. If so, instantiate
    // it now.
    //
    // FIXME: This largely duplicates what we would do below. The difference
    // is that along this path we may instantiate an initializer from an
    // in-class declaration of the template and instantiate the definition
    // from a separate out-of-class definition.
    if (PatternDecl->isStaticDataMember() &&
        (PatternDecl = PatternDecl->getFirstDecl())->hasInit() &&
        !Var->hasInit()) {
      // FIXME: Factor out the duplicated instantiation context setup/tear down
      // code here.
      InstantiatingTemplate Inst(*this, PointOfInstantiation, Var);
      if (Inst.isInvalid() || Inst.isAlreadyInstantiating())
        return;
      PrettyDeclStackTraceEntry CrashInfo(Context, Var, SourceLocation(),
                                          "instantiating variable initializer");

      // The instantiation is visible here, even if it was first declared in an
      // unimported module.
      Var->setVisibleDespiteOwningModule();

      // If we're performing recursive template instantiation, create our own
      // queue of pending implicit instantiations that we will instantiate
      // later, while we're still within our own instantiation context.
      GlobalEagerInstantiationScope GlobalInstantiations(*this,
                                                         /*Enabled=*/Recursive);
      LocalInstantiationScope Local(*this);
      LocalEagerInstantiationScope LocalInstantiations(*this);

      // Enter the scope of this instantiation. We don't use
      // PushDeclContext because we don't have a scope.
      ContextRAII PreviousContext(*this, Var->getDeclContext());
      InstantiateVariableInitializer(Var, PatternDecl, TemplateArgs);
      PreviousContext.pop();

      // This variable may have local implicit instantiations that need to be
      // instantiated within this scope.
      LocalInstantiations.perform();
      Local.Exit();
      GlobalInstantiations.perform();
    }
  } else {
    assert(Var->isStaticDataMember() && PatternDecl->isStaticDataMember() &&
           "not a static data member?");
  }

  VarDecl *Def = PatternDecl->getDefinition(getASTContext());

  // If we don't have a definition of the variable template, we won't perform
  // any instantiation. Rather, we rely on the user to instantiate this
  // definition (or provide a specialization for it) in another translation
  // unit.
  if (!Def && !DefinitionRequired) {
    if (TSK == TSK_ExplicitInstantiationDefinition) {
      PendingInstantiations.push_back(
        std::make_pair(Var, PointOfInstantiation));
    } else if (TSK == TSK_ImplicitInstantiation) {
      // Warn about missing definition at the end of translation unit.
      if (AtEndOfTU && !getDiagnostics().hasErrorOccurred() &&
          !getSourceManager().isInSystemHeader(PatternDecl->getBeginLoc())) {
        Diag(PointOfInstantiation, diag::warn_var_template_missing)
          << Var;
        Diag(PatternDecl->getLocation(), diag::note_forward_template_decl);
        if (getLangOpts().CPlusPlus11)
          Diag(PointOfInstantiation, diag::note_inst_declaration_hint) << Var;
      }
      return;
    }
  }

  // FIXME: We need to track the instantiation stack in order to know which
  // definitions should be visible within this instantiation.
  // FIXME: Produce diagnostics when Var->getInstantiatedFromStaticDataMember().
  if (DiagnoseUninstantiableTemplate(PointOfInstantiation, Var,
                                     /*InstantiatedFromMember*/false,
                                     PatternDecl, Def, TSK,
                                     /*Complain*/DefinitionRequired))
    return;

  // C++11 [temp.explicit]p10:
  //   Except for inline functions, const variables of literal types, variables
  //   of reference types, [...] explicit instantiation declarations
  //   have the effect of suppressing the implicit instantiation of the entity
  //   to which they refer.
  //
  // FIXME: That's not exactly the same as "might be usable in constant
  // expressions", which only allows constexpr variables and const integral
  // types, not arbitrary const literal types.
  if (TSK == TSK_ExplicitInstantiationDeclaration &&
      !Var->mightBeUsableInConstantExpressions(getASTContext()))
    return;

  // Make sure to pass the instantiated variable to the consumer at the end.
  struct PassToConsumerRAII {
    ASTConsumer &Consumer;
    VarDecl *Var;

    PassToConsumerRAII(ASTConsumer &Consumer, VarDecl *Var)
      : Consumer(Consumer), Var(Var) { }

    ~PassToConsumerRAII() {
      Consumer.HandleCXXStaticMemberVarInstantiation(Var);
    }
  } PassToConsumerRAII(Consumer, Var);

  // If we already have a definition, we're done.
  if (VarDecl *Def = Var->getDefinition()) {
    // We may be explicitly instantiating something we've already implicitly
    // instantiated.
    Def->setTemplateSpecializationKind(Var->getTemplateSpecializationKind(),
                                       PointOfInstantiation);
    return;
  }

  InstantiatingTemplate Inst(*this, PointOfInstantiation, Var);
  if (Inst.isInvalid() || Inst.isAlreadyInstantiating())
    return;
  PrettyDeclStackTraceEntry CrashInfo(Context, Var, SourceLocation(),
                                      "instantiating variable definition");

  // If we're performing recursive template instantiation, create our own
  // queue of pending implicit instantiations that we will instantiate later,
  // while we're still within our own instantiation context.
  GlobalEagerInstantiationScope GlobalInstantiations(*this,
                                                     /*Enabled=*/Recursive);

  // Enter the scope of this instantiation. We don't use
  // PushDeclContext because we don't have a scope.
  ContextRAII PreviousContext(*this, Var->getDeclContext());
  LocalInstantiationScope Local(*this);

  LocalEagerInstantiationScope LocalInstantiations(*this);

  VarDecl *OldVar = Var;
  if (Def->isStaticDataMember() && !Def->isOutOfLine()) {
    // We're instantiating an inline static data member whose definition was
    // provided inside the class.
    InstantiateVariableInitializer(Var, Def, TemplateArgs);
  } else if (!VarSpec) {
    Var = cast_or_null<VarDecl>(SubstDecl(Def, Var->getDeclContext(),
                                          TemplateArgs));
  } else if (Var->isStaticDataMember() &&
             Var->getLexicalDeclContext()->isRecord()) {
    // We need to instantiate the definition of a static data member template,
    // and all we have is the in-class declaration of it. Instantiate a separate
    // declaration of the definition.
    TemplateDeclInstantiator Instantiator(*this, Var->getDeclContext(),
                                          TemplateArgs);
    Var = cast_or_null<VarDecl>(Instantiator.VisitVarTemplateSpecializationDecl(
        VarSpec->getSpecializedTemplate(), Def, nullptr,
        VarSpec->getTemplateArgsInfo(), VarSpec->getTemplateArgs().asArray()));
    if (Var) {
      llvm::PointerUnion<VarTemplateDecl *,
                         VarTemplatePartialSpecializationDecl *> PatternPtr =
          VarSpec->getSpecializedTemplateOrPartial();
      if (VarTemplatePartialSpecializationDecl *Partial =
          PatternPtr.dyn_cast<VarTemplatePartialSpecializationDecl *>())
        cast<VarTemplateSpecializationDecl>(Var)->setInstantiationOf(
            Partial, &VarSpec->getTemplateInstantiationArgs());

      // Merge the definition with the declaration.
      LookupResult R(*this, Var->getDeclName(), Var->getLocation(),
                     LookupOrdinaryName, forRedeclarationInCurContext());
      R.addDecl(OldVar);
      MergeVarDecl(Var, R);

      // Attach the initializer.
      InstantiateVariableInitializer(Var, Def, TemplateArgs);
    }
  } else
    // Complete the existing variable's definition with an appropriately
    // substituted type and initializer.
    Var = CompleteVarTemplateSpecializationDecl(VarSpec, Def, TemplateArgs);

  PreviousContext.pop();

  if (Var) {
    PassToConsumerRAII.Var = Var;
    Var->setTemplateSpecializationKind(OldVar->getTemplateSpecializationKind(),
                                       OldVar->getPointOfInstantiation());
  }

  // This variable may have local implicit instantiations that need to be
  // instantiated within this scope.
  LocalInstantiations.perform();
  Local.Exit();
  GlobalInstantiations.perform();
}

void
Sema::InstantiateMemInitializers(CXXConstructorDecl *New,
                                 const CXXConstructorDecl *Tmpl,
                           const MultiLevelTemplateArgumentList &TemplateArgs) {

  SmallVector<CXXCtorInitializer*, 4> NewInits;
  bool AnyErrors = Tmpl->isInvalidDecl();

  // Instantiate all the initializers.
  for (const auto *Init : Tmpl->inits()) {
    // Only instantiate written initializers, let Sema re-construct implicit
    // ones.
    if (!Init->isWritten())
      continue;

    SourceLocation EllipsisLoc;

    if (Init->isPackExpansion()) {
      // This is a pack expansion. We should expand it now.
      TypeLoc BaseTL = Init->getTypeSourceInfo()->getTypeLoc();
      SmallVector<UnexpandedParameterPack, 4> Unexpanded;
      collectUnexpandedParameterPacks(BaseTL, Unexpanded);
      collectUnexpandedParameterPacks(Init->getInit(), Unexpanded);
      bool ShouldExpand = false;
      bool RetainExpansion = false;
      Optional<unsigned> NumExpansions;
      if (CheckParameterPacksForExpansion(Init->getEllipsisLoc(),
                                          BaseTL.getSourceRange(),
                                          Unexpanded,
                                          TemplateArgs, ShouldExpand,
                                          RetainExpansion,
                                          NumExpansions)) {
        AnyErrors = true;
        New->setInvalidDecl();
        continue;
      }
      assert(ShouldExpand && "Partial instantiation of base initializer?");

      // Loop over all of the arguments in the argument pack(s),
      for (unsigned I = 0; I != *NumExpansions; ++I) {
        Sema::ArgumentPackSubstitutionIndexRAII SubstIndex(*this, I);

        // Instantiate the initializer.
        ExprResult TempInit = SubstInitializer(Init->getInit(), TemplateArgs,
                                               /*CXXDirectInit=*/true);
        if (TempInit.isInvalid()) {
          AnyErrors = true;
          break;
        }

        // Instantiate the base type.
        TypeSourceInfo *BaseTInfo = SubstType(Init->getTypeSourceInfo(),
                                              TemplateArgs,
                                              Init->getSourceLocation(),
                                              New->getDeclName());
        if (!BaseTInfo) {
          AnyErrors = true;
          break;
        }

        // Build the initializer.
        MemInitResult NewInit = BuildBaseInitializer(BaseTInfo->getType(),
                                                     BaseTInfo, TempInit.get(),
                                                     New->getParent(),
                                                     SourceLocation());
        if (NewInit.isInvalid()) {
          AnyErrors = true;
          break;
        }

        NewInits.push_back(NewInit.get());
      }

      continue;
    }

    // Instantiate the initializer.
    ExprResult TempInit = SubstInitializer(Init->getInit(), TemplateArgs,
                                           /*CXXDirectInit=*/true);
    if (TempInit.isInvalid()) {
      AnyErrors = true;
      continue;
    }

    MemInitResult NewInit;
    if (Init->isDelegatingInitializer() || Init->isBaseInitializer()) {
      TypeSourceInfo *TInfo = SubstType(Init->getTypeSourceInfo(),
                                        TemplateArgs,
                                        Init->getSourceLocation(),
                                        New->getDeclName());
      if (!TInfo) {
        AnyErrors = true;
        New->setInvalidDecl();
        continue;
      }

      if (Init->isBaseInitializer())
        NewInit = BuildBaseInitializer(TInfo->getType(), TInfo, TempInit.get(),
                                       New->getParent(), EllipsisLoc);
      else
        NewInit = BuildDelegatingInitializer(TInfo, TempInit.get(),
                                  cast<CXXRecordDecl>(CurContext->getParent()));
    } else if (Init->isMemberInitializer()) {
      FieldDecl *Member = cast_or_null<FieldDecl>(FindInstantiatedDecl(
                                                     Init->getMemberLocation(),
                                                     Init->getMember(),
                                                     TemplateArgs));
      if (!Member) {
        AnyErrors = true;
        New->setInvalidDecl();
        continue;
      }

      NewInit = BuildMemberInitializer(Member, TempInit.get(),
                                       Init->getSourceLocation());
    } else if (Init->isIndirectMemberInitializer()) {
      IndirectFieldDecl *IndirectMember =
         cast_or_null<IndirectFieldDecl>(FindInstantiatedDecl(
                                 Init->getMemberLocation(),
                                 Init->getIndirectMember(), TemplateArgs));

      if (!IndirectMember) {
        AnyErrors = true;
        New->setInvalidDecl();
        continue;
      }

      NewInit = BuildMemberInitializer(IndirectMember, TempInit.get(),
                                       Init->getSourceLocation());
    }

    if (NewInit.isInvalid()) {
      AnyErrors = true;
      New->setInvalidDecl();
    } else {
      NewInits.push_back(NewInit.get());
    }
  }

  // Assign all the initializers to the new constructor.
  ActOnMemInitializers(New,
                       /*FIXME: ColonLoc */
                       SourceLocation(),
                       NewInits,
                       AnyErrors);
}

// TODO: this could be templated if the various decl types used the
// same method name.
static bool isInstantiationOf(ClassTemplateDecl *Pattern,
                              ClassTemplateDecl *Instance) {
  Pattern = Pattern->getCanonicalDecl();

  do {
    Instance = Instance->getCanonicalDecl();
    if (Pattern == Instance) return true;
    Instance = Instance->getInstantiatedFromMemberTemplate();
  } while (Instance);

  return false;
}

static bool isInstantiationOf(FunctionTemplateDecl *Pattern,
                              FunctionTemplateDecl *Instance) {
  Pattern = Pattern->getCanonicalDecl();

  do {
    Instance = Instance->getCanonicalDecl();
    if (Pattern == Instance) return true;
    Instance = Instance->getInstantiatedFromMemberTemplate();
  } while (Instance);

  return false;
}

static bool
isInstantiationOf(ClassTemplatePartialSpecializationDecl *Pattern,
                  ClassTemplatePartialSpecializationDecl *Instance) {
  Pattern
    = cast<ClassTemplatePartialSpecializationDecl>(Pattern->getCanonicalDecl());
  do {
    Instance = cast<ClassTemplatePartialSpecializationDecl>(
                                                Instance->getCanonicalDecl());
    if (Pattern == Instance)
      return true;
    Instance = Instance->getInstantiatedFromMember();
  } while (Instance);

  return false;
}

static bool isInstantiationOf(CXXRecordDecl *Pattern,
                              CXXRecordDecl *Instance) {
  Pattern = Pattern->getCanonicalDecl();

  do {
    Instance = Instance->getCanonicalDecl();
    if (Pattern == Instance) return true;
    Instance = Instance->getInstantiatedFromMemberClass();
  } while (Instance);

  return false;
}

static bool isInstantiationOf(FunctionDecl *Pattern,
                              FunctionDecl *Instance) {
  Pattern = Pattern->getCanonicalDecl();

  do {
    Instance = Instance->getCanonicalDecl();
    if (Pattern == Instance) return true;
    Instance = Instance->getInstantiatedFromMemberFunction();
  } while (Instance);

  return false;
}

static bool isInstantiationOf(EnumDecl *Pattern,
                              EnumDecl *Instance) {
  Pattern = Pattern->getCanonicalDecl();

  do {
    Instance = Instance->getCanonicalDecl();
    if (Pattern == Instance) return true;
    Instance = Instance->getInstantiatedFromMemberEnum();
  } while (Instance);

  return false;
}

static bool isInstantiationOf(UsingShadowDecl *Pattern,
                              UsingShadowDecl *Instance,
                              ASTContext &C) {
  return declaresSameEntity(C.getInstantiatedFromUsingShadowDecl(Instance),
                            Pattern);
}

static bool isInstantiationOf(UsingDecl *Pattern, UsingDecl *Instance,
                              ASTContext &C) {
  return declaresSameEntity(C.getInstantiatedFromUsingDecl(Instance), Pattern);
}

template<typename T>
static bool isInstantiationOfUnresolvedUsingDecl(T *Pattern, Decl *Other,
                                                 ASTContext &Ctx) {
  // An unresolved using declaration can instantiate to an unresolved using
  // declaration, or to a using declaration or a using declaration pack.
  //
  // Multiple declarations can claim to be instantiated from an unresolved
  // using declaration if it's a pack expansion. We want the UsingPackDecl
  // in that case, not the individual UsingDecls within the pack.
  bool OtherIsPackExpansion;
  NamedDecl *OtherFrom;
  if (auto *OtherUUD = dyn_cast<T>(Other)) {
    OtherIsPackExpansion = OtherUUD->isPackExpansion();
    OtherFrom = Ctx.getInstantiatedFromUsingDecl(OtherUUD);
  } else if (auto *OtherUPD = dyn_cast<UsingPackDecl>(Other)) {
    OtherIsPackExpansion = true;
    OtherFrom = OtherUPD->getInstantiatedFromUsingDecl();
  } else if (auto *OtherUD = dyn_cast<UsingDecl>(Other)) {
    OtherIsPackExpansion = false;
    OtherFrom = Ctx.getInstantiatedFromUsingDecl(OtherUD);
  } else {
    return false;
  }
  return Pattern->isPackExpansion() == OtherIsPackExpansion &&
         declaresSameEntity(OtherFrom, Pattern);
}

static bool isInstantiationOfStaticDataMember(VarDecl *Pattern,
                                              VarDecl *Instance) {
  assert(Instance->isStaticDataMember());

  Pattern = Pattern->getCanonicalDecl();

  do {
    Instance = Instance->getCanonicalDecl();
    if (Pattern == Instance) return true;
    Instance = Instance->getInstantiatedFromStaticDataMember();
  } while (Instance);

  return false;
}

// Other is the prospective instantiation
// D is the prospective pattern
static bool isInstantiationOf(ASTContext &Ctx, NamedDecl *D, Decl *Other) {
  if (auto *UUD = dyn_cast<UnresolvedUsingTypenameDecl>(D))
    return isInstantiationOfUnresolvedUsingDecl(UUD, Other, Ctx);

  if (auto *UUD = dyn_cast<UnresolvedUsingValueDecl>(D))
    return isInstantiationOfUnresolvedUsingDecl(UUD, Other, Ctx);

  if (D->getKind() != Other->getKind())
    return false;

  if (auto *Record = dyn_cast<CXXRecordDecl>(Other))
    return isInstantiationOf(cast<CXXRecordDecl>(D), Record);

  if (auto *Function = dyn_cast<FunctionDecl>(Other))
    return isInstantiationOf(cast<FunctionDecl>(D), Function);

  if (auto *Enum = dyn_cast<EnumDecl>(Other))
    return isInstantiationOf(cast<EnumDecl>(D), Enum);

  if (auto *Var = dyn_cast<VarDecl>(Other))
    if (Var->isStaticDataMember())
      return isInstantiationOfStaticDataMember(cast<VarDecl>(D), Var);

  if (auto *Temp = dyn_cast<ClassTemplateDecl>(Other))
    return isInstantiationOf(cast<ClassTemplateDecl>(D), Temp);

  if (auto *Temp = dyn_cast<FunctionTemplateDecl>(Other))
    return isInstantiationOf(cast<FunctionTemplateDecl>(D), Temp);

  if (auto *PartialSpec =
          dyn_cast<ClassTemplatePartialSpecializationDecl>(Other))
    return isInstantiationOf(cast<ClassTemplatePartialSpecializationDecl>(D),
                             PartialSpec);

  if (auto *Field = dyn_cast<FieldDecl>(Other)) {
    if (!Field->getDeclName()) {
      // This is an unnamed field.
      return declaresSameEntity(Ctx.getInstantiatedFromUnnamedFieldDecl(Field),
                                cast<FieldDecl>(D));
    }
  }

  if (auto *Using = dyn_cast<UsingDecl>(Other))
    return isInstantiationOf(cast<UsingDecl>(D), Using, Ctx);

  if (auto *Shadow = dyn_cast<UsingShadowDecl>(Other))
    return isInstantiationOf(cast<UsingShadowDecl>(D), Shadow, Ctx);

  return D->getDeclName() &&
         D->getDeclName() == cast<NamedDecl>(Other)->getDeclName();
}

template<typename ForwardIterator>
static NamedDecl *findInstantiationOf(ASTContext &Ctx,
                                      NamedDecl *D,
                                      ForwardIterator first,
                                      ForwardIterator last) {
  for (; first != last; ++first)
    if (isInstantiationOf(Ctx, D, *first))
      return cast<NamedDecl>(*first);

  return nullptr;
}

/// Finds the instantiation of the given declaration context
/// within the current instantiation.
///
/// \returns NULL if there was an error
DeclContext *Sema::FindInstantiatedContext(SourceLocation Loc, DeclContext* DC,
                          const MultiLevelTemplateArgumentList &TemplateArgs) {
  if (NamedDecl *D = dyn_cast<NamedDecl>(DC)) {
    Decl* ID = FindInstantiatedDecl(Loc, D, TemplateArgs, true);
    return cast_or_null<DeclContext>(ID);
  } else return DC;
}

/// Find the instantiation of the given declaration within the
/// current instantiation.
///
/// This routine is intended to be used when \p D is a declaration
/// referenced from within a template, that needs to mapped into the
/// corresponding declaration within an instantiation. For example,
/// given:
///
/// \code
/// template<typename T>
/// struct X {
///   enum Kind {
///     KnownValue = sizeof(T)
///   };
///
///   bool getKind() const { return KnownValue; }
/// };
///
/// template struct X<int>;
/// \endcode
///
/// In the instantiation of <tt>X<int>::getKind()</tt>, we need to map the
/// \p EnumConstantDecl for \p KnownValue (which refers to
/// <tt>X<T>::<Kind>::KnownValue</tt>) to its instantiation
/// (<tt>X<int>::<Kind>::KnownValue</tt>). \p FindInstantiatedDecl performs
/// this mapping from within the instantiation of <tt>X<int></tt>.
NamedDecl *Sema::FindInstantiatedDecl(SourceLocation Loc, NamedDecl *D,
                          const MultiLevelTemplateArgumentList &TemplateArgs,
                          bool FindingInstantiatedContext) {
  DeclContext *ParentDC = D->getDeclContext();
  // FIXME: Parmeters of pointer to functions (y below) that are themselves
  // parameters (p below) can have their ParentDC set to the translation-unit
  // - thus we can not consistently check if the ParentDC of such a parameter
  // is Dependent or/and a FunctionOrMethod.
  // For e.g. this code, during Template argument deduction tries to
  // find an instantiated decl for (T y) when the ParentDC for y is
  // the translation unit.
  //   e.g. template <class T> void Foo(auto (*p)(T y) -> decltype(y())) {}
  //   float baz(float(*)()) { return 0.0; }
  //   Foo(baz);
  // The better fix here is perhaps to ensure that a ParmVarDecl, by the time
  // it gets here, always has a FunctionOrMethod as its ParentDC??
  // For now:
  //  - as long as we have a ParmVarDecl whose parent is non-dependent and
  //    whose type is not instantiation dependent, do nothing to the decl
  //  - otherwise find its instantiated decl.
  if (isa<ParmVarDecl>(D) && !ParentDC->isDependentContext() &&
      !cast<ParmVarDecl>(D)->getType()->isInstantiationDependentType())
    return D;
  if (isa<ParmVarDecl>(D) || isa<NonTypeTemplateParmDecl>(D) ||
      isa<TemplateTypeParmDecl>(D) || isa<TemplateTemplateParmDecl>(D) ||
      ((ParentDC->isFunctionOrMethod() ||
        isa<OMPDeclareReductionDecl>(ParentDC) ||
        isa<OMPDeclareMapperDecl>(ParentDC)) &&
       ParentDC->isDependentContext()) ||
      (isa<CXXRecordDecl>(D) && cast<CXXRecordDecl>(D)->isLambda())) {
    // D is a local of some kind. Look into the map of local
    // declarations to their instantiations.
    if (CurrentInstantiationScope) {
      if (auto Found = CurrentInstantiationScope->findInstantiationOf(D)) {
        if (Decl *FD = Found->dyn_cast<Decl *>())
          return cast<NamedDecl>(FD);

        int PackIdx = ArgumentPackSubstitutionIndex;
        assert(PackIdx != -1 &&
               "found declaration pack but not pack expanding");
        typedef LocalInstantiationScope::DeclArgumentPack DeclArgumentPack;
        return cast<NamedDecl>((*Found->get<DeclArgumentPack *>())[PackIdx]);
      }
    }

    // If we're performing a partial substitution during template argument
    // deduction, we may not have values for template parameters yet. They
    // just map to themselves.
    if (isa<NonTypeTemplateParmDecl>(D) || isa<TemplateTypeParmDecl>(D) ||
        isa<TemplateTemplateParmDecl>(D))
      return D;

    if (D->isInvalidDecl())
      return nullptr;

    // Normally this function only searches for already instantiated declaration
    // however we have to make an exclusion for local types used before
    // definition as in the code:
    //
    //   template<typename T> void f1() {
    //     void g1(struct x1);
    //     struct x1 {};
    //   }
    //
    // In this case instantiation of the type of 'g1' requires definition of
    // 'x1', which is defined later. Error recovery may produce an enum used
    // before definition. In these cases we need to instantiate relevant
    // declarations here.
    bool NeedInstantiate = false;
    if (CXXRecordDecl *RD = dyn_cast<CXXRecordDecl>(D))
      NeedInstantiate = RD->isLocalClass();
    else
      NeedInstantiate = isa<EnumDecl>(D);
    if (NeedInstantiate) {
      Decl *Inst = SubstDecl(D, CurContext, TemplateArgs);
      CurrentInstantiationScope->InstantiatedLocal(D, Inst);
      return cast<TypeDecl>(Inst);
    }

    // If we didn't find the decl, then we must have a label decl that hasn't
    // been found yet.  Lazily instantiate it and return it now.
    assert(isa<LabelDecl>(D));

    Decl *Inst = SubstDecl(D, CurContext, TemplateArgs);
    assert(Inst && "Failed to instantiate label??");

    CurrentInstantiationScope->InstantiatedLocal(D, Inst);
    return cast<LabelDecl>(Inst);
  }

  // For variable template specializations, update those that are still
  // type-dependent.
  if (VarTemplateSpecializationDecl *VarSpec =
          dyn_cast<VarTemplateSpecializationDecl>(D)) {
    bool InstantiationDependent = false;
    const TemplateArgumentListInfo &VarTemplateArgs =
        VarSpec->getTemplateArgsInfo();
    if (TemplateSpecializationType::anyDependentTemplateArguments(
            VarTemplateArgs, InstantiationDependent))
      D = cast<NamedDecl>(
          SubstDecl(D, VarSpec->getDeclContext(), TemplateArgs));
    return D;
  }

  if (CXXRecordDecl *Record = dyn_cast<CXXRecordDecl>(D)) {
    if (!Record->isDependentContext())
      return D;

    // Determine whether this record is the "templated" declaration describing
    // a class template or class template partial specialization.
    ClassTemplateDecl *ClassTemplate = Record->getDescribedClassTemplate();
    if (ClassTemplate)
      ClassTemplate = ClassTemplate->getCanonicalDecl();
    else if (ClassTemplatePartialSpecializationDecl *PartialSpec
               = dyn_cast<ClassTemplatePartialSpecializationDecl>(Record))
      ClassTemplate = PartialSpec->getSpecializedTemplate()->getCanonicalDecl();

    // Walk the current context to find either the record or an instantiation of
    // it.
    DeclContext *DC = CurContext;
    while (!DC->isFileContext()) {
      // If we're performing substitution while we're inside the template
      // definition, we'll find our own context. We're done.
      if (DC->Equals(Record))
        return Record;

      if (CXXRecordDecl *InstRecord = dyn_cast<CXXRecordDecl>(DC)) {
        // Check whether we're in the process of instantiating a class template
        // specialization of the template we're mapping.
        if (ClassTemplateSpecializationDecl *InstSpec
                      = dyn_cast<ClassTemplateSpecializationDecl>(InstRecord)){
          ClassTemplateDecl *SpecTemplate = InstSpec->getSpecializedTemplate();
          if (ClassTemplate && isInstantiationOf(ClassTemplate, SpecTemplate))
            return InstRecord;
        }

        // Check whether we're in the process of instantiating a member class.
        if (isInstantiationOf(Record, InstRecord))
          return InstRecord;
      }

      // Move to the outer template scope.
      if (FunctionDecl *FD = dyn_cast<FunctionDecl>(DC)) {
        if (FD->getFriendObjectKind() && FD->getDeclContext()->isFileContext()){
          DC = FD->getLexicalDeclContext();
          continue;
        }
        // An implicit deduction guide acts as if it's within the class template
        // specialization described by its name and first N template params.
        auto *Guide = dyn_cast<CXXDeductionGuideDecl>(FD);
        if (Guide && Guide->isImplicit()) {
          TemplateDecl *TD = Guide->getDeducedTemplate();
          // Convert the arguments to an "as-written" list.
          TemplateArgumentListInfo Args(Loc, Loc);
          for (TemplateArgument Arg : TemplateArgs.getInnermost().take_front(
                                        TD->getTemplateParameters()->size())) {
            ArrayRef<TemplateArgument> Unpacked(Arg);
            if (Arg.getKind() == TemplateArgument::Pack)
              Unpacked = Arg.pack_elements();
            for (TemplateArgument UnpackedArg : Unpacked)
              Args.addArgument(
                  getTrivialTemplateArgumentLoc(UnpackedArg, QualType(), Loc));
          }
          QualType T = CheckTemplateIdType(TemplateName(TD), Loc, Args);
          if (T.isNull())
            return nullptr;
          auto *SubstRecord = T->getAsCXXRecordDecl();
          assert(SubstRecord && "class template id not a class type?");
          // Check that this template-id names the primary template and not a
          // partial or explicit specialization. (In the latter cases, it's
          // meaningless to attempt to find an instantiation of D within the
          // specialization.)
          // FIXME: The standard doesn't say what should happen here.
          if (FindingInstantiatedContext &&
              usesPartialOrExplicitSpecialization(
                  Loc, cast<ClassTemplateSpecializationDecl>(SubstRecord))) {
            Diag(Loc, diag::err_specialization_not_primary_template)
              << T << (SubstRecord->getTemplateSpecializationKind() ==
                           TSK_ExplicitSpecialization);
            return nullptr;
          }
          DC = SubstRecord;
          continue;
        }
      }

      DC = DC->getParent();
    }

    // Fall through to deal with other dependent record types (e.g.,
    // anonymous unions in class templates).
  }

  if (!ParentDC->isDependentContext())
    return D;

  ParentDC = FindInstantiatedContext(Loc, ParentDC, TemplateArgs);
  if (!ParentDC)
    return nullptr;

  if (ParentDC != D->getDeclContext()) {
    // We performed some kind of instantiation in the parent context,
    // so now we need to look into the instantiated parent context to
    // find the instantiation of the declaration D.

    // If our context used to be dependent, we may need to instantiate
    // it before performing lookup into that context.
    bool IsBeingInstantiated = false;
    if (CXXRecordDecl *Spec = dyn_cast<CXXRecordDecl>(ParentDC)) {
      if (!Spec->isDependentContext()) {
        QualType T = Context.getTypeDeclType(Spec);
        const RecordType *Tag = T->getAs<RecordType>();
        assert(Tag && "type of non-dependent record is not a RecordType");
        if (Tag->isBeingDefined())
          IsBeingInstantiated = true;
        if (!Tag->isBeingDefined() &&
            RequireCompleteType(Loc, T, diag::err_incomplete_type))
          return nullptr;

        ParentDC = Tag->getDecl();
      }
    }

    NamedDecl *Result = nullptr;
    // FIXME: If the name is a dependent name, this lookup won't necessarily
    // find it. Does that ever matter?
    if (auto Name = D->getDeclName()) {
      DeclarationNameInfo NameInfo(Name, D->getLocation());
      Name = SubstDeclarationNameInfo(NameInfo, TemplateArgs).getName();
      if (!Name)
        return nullptr;
      DeclContext::lookup_result Found = ParentDC->lookup(Name);
      Result = findInstantiationOf(Context, D, Found.begin(), Found.end());
    } else {
      // Since we don't have a name for the entity we're looking for,
      // our only option is to walk through all of the declarations to
      // find that name. This will occur in a few cases:
      //
      //   - anonymous struct/union within a template
      //   - unnamed class/struct/union/enum within a template
      //
      // FIXME: Find a better way to find these instantiations!
      Result = findInstantiationOf(Context, D,
                                   ParentDC->decls_begin(),
                                   ParentDC->decls_end());
    }

    if (!Result) {
      if (isa<UsingShadowDecl>(D)) {
        // UsingShadowDecls can instantiate to nothing because of using hiding.
      } else if (Diags.hasErrorOccurred()) {
        // We've already complained about something, so most likely this
        // declaration failed to instantiate. There's no point in complaining
        // further, since this is normal in invalid code.
      } else if (IsBeingInstantiated) {
        // The class in which this member exists is currently being
        // instantiated, and we haven't gotten around to instantiating this
        // member yet. This can happen when the code uses forward declarations
        // of member classes, and introduces ordering dependencies via
        // template instantiation.
        Diag(Loc, diag::err_member_not_yet_instantiated)
          << D->getDeclName()
          << Context.getTypeDeclType(cast<CXXRecordDecl>(ParentDC));
        Diag(D->getLocation(), diag::note_non_instantiated_member_here);
      } else if (EnumConstantDecl *ED = dyn_cast<EnumConstantDecl>(D)) {
        // This enumeration constant was found when the template was defined,
        // but can't be found in the instantiation. This can happen if an
        // unscoped enumeration member is explicitly specialized.
        EnumDecl *Enum = cast<EnumDecl>(ED->getLexicalDeclContext());
        EnumDecl *Spec = cast<EnumDecl>(FindInstantiatedDecl(Loc, Enum,
                                                             TemplateArgs));
        assert(Spec->getTemplateSpecializationKind() ==
                 TSK_ExplicitSpecialization);
        Diag(Loc, diag::err_enumerator_does_not_exist)
          << D->getDeclName()
          << Context.getTypeDeclType(cast<TypeDecl>(Spec->getDeclContext()));
        Diag(Spec->getLocation(), diag::note_enum_specialized_here)
          << Context.getTypeDeclType(Spec);
      } else {
        // We should have found something, but didn't.
        llvm_unreachable("Unable to find instantiation of declaration!");
      }
    }

    D = Result;
  }

  return D;
}

/// Performs template instantiation for all implicit template
/// instantiations we have seen until this point.
void Sema::PerformPendingInstantiations(bool LocalOnly) {
  while (!PendingLocalImplicitInstantiations.empty() ||
         (!LocalOnly && !PendingInstantiations.empty())) {
    PendingImplicitInstantiation Inst;

    if (PendingLocalImplicitInstantiations.empty()) {
      Inst = PendingInstantiations.front();
      PendingInstantiations.pop_front();
    } else {
      Inst = PendingLocalImplicitInstantiations.front();
      PendingLocalImplicitInstantiations.pop_front();
    }

    // Instantiate function definitions
    if (FunctionDecl *Function = dyn_cast<FunctionDecl>(Inst.first)) {
      bool DefinitionRequired = Function->getTemplateSpecializationKind() ==
                                TSK_ExplicitInstantiationDefinition;
      if (Function->isMultiVersion()) {
        getASTContext().forEachMultiversionedFunctionVersion(
            Function, [this, Inst, DefinitionRequired](FunctionDecl *CurFD) {
              InstantiateFunctionDefinition(/*FIXME:*/ Inst.second, CurFD, true,
                                            DefinitionRequired, true);
              if (CurFD->isDefined()) {
                // Because all SYCL kernel functions are template functions - they
                // have deferred instantination. We need bodies of these functions
                // so we are checking for SYCL kernel attribute after instantination.
                if (getLangOpts().SYCLIsDevice &&
                        CurFD->hasAttr<SYCLKernelAttr>()) {
                  ConstructOpenCLKernel(CurFD);
                }
                CurFD->setInstantiationIsPending(false);
              }
            });
      } else {
        InstantiateFunctionDefinition(/*FIXME:*/ Inst.second, Function, true,
                                      DefinitionRequired, true);
        if (Function->isDefined()) {
          // Because all SYCL kernel functions are template functions - they
          // have deferred instantination. We need bodies of these functions
          // so we are checking for SYCL kernel attribute after instantination.
          if (getLangOpts().SYCLIsDevice &&
                  Function->hasAttr<SYCLKernelAttr>()) {
              ConstructOpenCLKernel(Function);
          }
          Function->setInstantiationIsPending(false);
        }
      }
      continue;
    }

    // Instantiate variable definitions
    VarDecl *Var = cast<VarDecl>(Inst.first);

    assert((Var->isStaticDataMember() ||
            isa<VarTemplateSpecializationDecl>(Var)) &&
           "Not a static data member, nor a variable template"
           " specialization?");

    // Don't try to instantiate declarations if the most recent redeclaration
    // is invalid.
    if (Var->getMostRecentDecl()->isInvalidDecl())
      continue;

    // Check if the most recent declaration has changed the specialization kind
    // and removed the need for implicit instantiation.
    switch (Var->getMostRecentDecl()
                ->getTemplateSpecializationKindForInstantiation()) {
    case TSK_Undeclared:
      llvm_unreachable("Cannot instantitiate an undeclared specialization.");
    case TSK_ExplicitInstantiationDeclaration:
    case TSK_ExplicitSpecialization:
      continue;  // No longer need to instantiate this type.
    case TSK_ExplicitInstantiationDefinition:
      // We only need an instantiation if the pending instantiation *is* the
      // explicit instantiation.
      if (Var != Var->getMostRecentDecl())
        continue;
      break;
    case TSK_ImplicitInstantiation:
      break;
    }

    PrettyDeclStackTraceEntry CrashInfo(Context, Var, SourceLocation(),
                                        "instantiating variable definition");
    bool DefinitionRequired = Var->getTemplateSpecializationKind() ==
                              TSK_ExplicitInstantiationDefinition;

    // Instantiate static data member definitions or variable template
    // specializations.
    InstantiateVariableDefinition(/*FIXME:*/ Inst.second, Var, true,
                                  DefinitionRequired, true);
  }
}

void Sema::PerformDependentDiagnostics(const DeclContext *Pattern,
                       const MultiLevelTemplateArgumentList &TemplateArgs) {
  for (auto DD : Pattern->ddiags()) {
    switch (DD->getKind()) {
    case DependentDiagnostic::Access:
      HandleDependentAccessCheck(*DD, TemplateArgs);
      break;
    }
  }
}<|MERGE_RESOLUTION|>--- conflicted
+++ resolved
@@ -629,18 +629,6 @@
           *this, TemplateArgs, SARA, New);
       continue;
     }
-<<<<<<< HEAD
-    const BankWidthAttr *BWA = dyn_cast<BankWidthAttr>(TmplAttr);
-    if (BWA) {
-      instantiateDependentHLSOneConstantPowerTwoValueAttr<BankWidthAttr>(
-          *this, TemplateArgs, BWA, New);
-      continue;
-    }
-    const NumBanksAttr *NBA = dyn_cast<NumBanksAttr>(TmplAttr);
-    if (NBA) {
-      instantiateDependentHLSOneConstantPowerTwoValueAttr<NumBanksAttr>(
-          *this, TemplateArgs, NBA, New);
-=======
     const IntelFPGABankWidthAttr *BWA =
         dyn_cast<IntelFPGABankWidthAttr>(TmplAttr);
     if (BWA) {
@@ -653,7 +641,6 @@
     if (NBA) {
       instantiateDependentHLSOneConstantPowerTwoValueAttr<
           IntelFPGANumBanksAttr>(*this, TemplateArgs, NBA, New);
->>>>>>> a04ae881
       continue;
     }
     const BankBitsAttr *BBA = dyn_cast<BankBitsAttr>(TmplAttr);
