--- conflicted
+++ resolved
@@ -662,24 +662,13 @@
     S.addSYCLIntelPipeIOAttr(New, *Attr, Result.getAs<Expr>());
 }
 
-<<<<<<< HEAD
-template <typename AttrName>
-static void instantiateIntelSYCLFunctionAttr(
-    Sema &S, const MultiLevelTemplateArgumentList &TemplateArgs,
-    const AttrName *Attr, Decl *New) {
-=======
 static void instantiateSYCLIntelLoopFuseAttr(
     Sema &S, const MultiLevelTemplateArgumentList &TemplateArgs,
     const SYCLIntelLoopFuseAttr *Attr, Decl *New) {
->>>>>>> 6c8b510a
   EnterExpressionEvaluationContext Unevaluated(
       S, Sema::ExpressionEvaluationContext::ConstantEvaluated);
   ExprResult Result = S.SubstExpr(Attr->getValue(), TemplateArgs);
   if (!Result.isInvalid())
-<<<<<<< HEAD
-    S.addIntelSYCLSingleArgFunctionAttr<AttrName>(New, *Attr,
-                                                  Result.getAs<Expr>());
-=======
     S.addSYCLIntelLoopFuseAttr(New, *Attr, Result.getAs<Expr>());
 }
 
@@ -715,7 +704,6 @@
   }
 
   return true;
->>>>>>> 6c8b510a
 }
 
 void Sema::InstantiateAttrsForDecl(
@@ -968,8 +956,6 @@
             dyn_cast<SYCLIntelNumSimdWorkItemsAttr>(TmplAttr)) {
       instantiateIntelSYCLFunctionAttr<SYCLIntelNumSimdWorkItemsAttr>(
           *this, TemplateArgs, SYCLIntelNumSimdWorkItems, New);
-<<<<<<< HEAD
-=======
       continue;
     }
     if (const auto *SYCLIntelSchedulerTargetFmaxMhz =
@@ -1012,7 +998,6 @@
             dyn_cast<SYCLIntelMaxWorkGroupSizeAttr>(TmplAttr)) {
       instantiateIntelSYCTripleLFunctionAttr<SYCLIntelMaxWorkGroupSizeAttr>(
           *this, TemplateArgs, SYCLIntelMaxWorkGroupSize, New);
->>>>>>> 6c8b510a
       continue;
     }
     // Existing DLL attribute on the instantiation takes precedence.
