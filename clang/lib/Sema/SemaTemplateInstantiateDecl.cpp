--- conflicted
+++ resolved
@@ -1217,15 +1217,12 @@
           *this, TemplateArgs, SYCLIntelSchedulerTargetFmaxMhz, New);
       continue;
     }
-<<<<<<< HEAD
     if (const auto *SYCLIntelLoopFuse =
             dyn_cast<SYCLIntelLoopFuseAttr>(TmplAttr)) {
       instantiateSYCLIntelLoopFuseAttr(*this, TemplateArgs, SYCLIntelLoopFuse,
                                        New);
       continue;
     }
-=======
->>>>>>> f4be047d
     if (const auto *SYCLIntelMaxGlobalWorkDim =
             dyn_cast<SYCLIntelMaxGlobalWorkDimAttr>(TmplAttr)) {
       instantiateSYCLIntelMaxGlobalWorkDimAttr(*this, TemplateArgs,
