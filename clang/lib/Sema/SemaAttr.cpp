//===--- SemaAttr.cpp - Semantic Analysis for Attributes ------------------===//
//
// Part of the LLVM Project, under the Apache License v2.0 with LLVM Exceptions.
// See https://llvm.org/LICENSE.txt for license information.
// SPDX-License-Identifier: Apache-2.0 WITH LLVM-exception
//
//===----------------------------------------------------------------------===//
//
// This file implements semantic analysis for non-trivial attributes and
// pragmas.
//
//===----------------------------------------------------------------------===//

#include "clang/AST/ASTConsumer.h"
#include "clang/AST/Attr.h"
#include "clang/AST/Expr.h"
#include "clang/Basic/TargetInfo.h"
#include "clang/Lex/Preprocessor.h"
#include "clang/Sema/Lookup.h"
#include "clang/Sema/SemaInternal.h"
using namespace clang;

//===----------------------------------------------------------------------===//
// Pragma 'pack' and 'options align'
//===----------------------------------------------------------------------===//

Sema::PragmaStackSentinelRAII::PragmaStackSentinelRAII(Sema &S,
                                                       StringRef SlotLabel,
                                                       bool ShouldAct)
    : S(S), SlotLabel(SlotLabel), ShouldAct(ShouldAct) {
  if (ShouldAct) {
    S.VtorDispStack.SentinelAction(PSK_Push, SlotLabel);
    S.DataSegStack.SentinelAction(PSK_Push, SlotLabel);
    S.BSSSegStack.SentinelAction(PSK_Push, SlotLabel);
    S.ConstSegStack.SentinelAction(PSK_Push, SlotLabel);
    S.CodeSegStack.SentinelAction(PSK_Push, SlotLabel);
  }
}

Sema::PragmaStackSentinelRAII::~PragmaStackSentinelRAII() {
  if (ShouldAct) {
    S.VtorDispStack.SentinelAction(PSK_Pop, SlotLabel);
    S.DataSegStack.SentinelAction(PSK_Pop, SlotLabel);
    S.BSSSegStack.SentinelAction(PSK_Pop, SlotLabel);
    S.ConstSegStack.SentinelAction(PSK_Pop, SlotLabel);
    S.CodeSegStack.SentinelAction(PSK_Pop, SlotLabel);
  }
}

void Sema::AddAlignmentAttributesForRecord(RecordDecl *RD) {
  AlignPackInfo InfoVal = AlignPackStack.CurrentValue;
  AlignPackInfo::Mode M = InfoVal.getAlignMode();
  bool IsPackSet = InfoVal.IsPackSet();
  bool IsXLPragma = getLangOpts().XLPragmaPack;

  // If we are not under mac68k/natural alignment mode and also there is no pack
  // value, we don't need any attributes.
  if (!IsPackSet && M != AlignPackInfo::Mac68k && M != AlignPackInfo::Natural)
    return;

  if (M == AlignPackInfo::Mac68k && (IsXLPragma || InfoVal.IsAlignAttr())) {
    RD->addAttr(AlignMac68kAttr::CreateImplicit(Context));
  } else if (IsPackSet) {
    // Check to see if we need a max field alignment attribute.
    RD->addAttr(MaxFieldAlignmentAttr::CreateImplicit(
        Context, InfoVal.getPackNumber() * 8));
  }

  if (IsXLPragma && M == AlignPackInfo::Natural)
    RD->addAttr(AlignNaturalAttr::CreateImplicit(Context));

  if (AlignPackIncludeStack.empty())
    return;
  // The #pragma align/pack affected a record in an included file, so Clang
  // should warn when that pragma was written in a file that included the
  // included file.
  for (auto &AlignPackedInclude : llvm::reverse(AlignPackIncludeStack)) {
    if (AlignPackedInclude.CurrentPragmaLocation !=
        AlignPackStack.CurrentPragmaLocation)
      break;
    if (AlignPackedInclude.HasNonDefaultValue)
      AlignPackedInclude.ShouldWarnOnInclude = true;
  }
}

void Sema::AddMsStructLayoutForRecord(RecordDecl *RD) {
  if (!getLangOpts().MicrosoftExt && !MSStructPragmaOn
#if INTEL_CUSTOMIZATION
      && !Context.getLangOpts().MSBitfields
#endif  // INTEL_CUSTOMIZATION
     )
    return;
  if (MSStructPragmaOn)
    RD->addAttr(MSStructAttr::CreateImplicit(Context));

  // FIXME: We should merge AddAlignmentAttributesForRecord with
  // AddMsStructLayoutForRecord into AddPragmaAttributesForRecord, which takes
  // all active pragmas and applies them as attributes to class definitions.
  if (VtorDispStack.CurrentValue != getLangOpts().getVtorDispMode())
    RD->addAttr(MSVtorDispAttr::CreateImplicit(
        Context, unsigned(VtorDispStack.CurrentValue)));
}

template <typename Attribute>
static void addGslOwnerPointerAttributeIfNotExisting(ASTContext &Context,
                                                     CXXRecordDecl *Record) {
  if (Record->hasAttr<OwnerAttr>() || Record->hasAttr<PointerAttr>())
    return;

  for (Decl *Redecl : Record->redecls())
    Redecl->addAttr(Attribute::CreateImplicit(Context, /*DerefType=*/nullptr));
}

void Sema::inferGslPointerAttribute(NamedDecl *ND,
                                    CXXRecordDecl *UnderlyingRecord) {
  if (!UnderlyingRecord)
    return;

  const auto *Parent = dyn_cast<CXXRecordDecl>(ND->getDeclContext());
  if (!Parent)
    return;

  static llvm::StringSet<> Containers{
      "array",
      "basic_string",
      "deque",
      "forward_list",
      "vector",
      "list",
      "map",
      "multiset",
      "multimap",
      "priority_queue",
      "queue",
      "set",
      "stack",
      "unordered_set",
      "unordered_map",
      "unordered_multiset",
      "unordered_multimap",
  };

  static llvm::StringSet<> Iterators{"iterator", "const_iterator",
                                     "reverse_iterator",
                                     "const_reverse_iterator"};

  if (Parent->isInStdNamespace() && Iterators.count(ND->getName()) &&
      Containers.count(Parent->getName()))
    addGslOwnerPointerAttributeIfNotExisting<PointerAttr>(Context,
                                                          UnderlyingRecord);
}

void Sema::inferGslPointerAttribute(TypedefNameDecl *TD) {

  QualType Canonical = TD->getUnderlyingType().getCanonicalType();

  CXXRecordDecl *RD = Canonical->getAsCXXRecordDecl();
  if (!RD) {
    if (auto *TST =
            dyn_cast<TemplateSpecializationType>(Canonical.getTypePtr())) {

      RD = dyn_cast_or_null<CXXRecordDecl>(
          TST->getTemplateName().getAsTemplateDecl()->getTemplatedDecl());
    }
  }

  inferGslPointerAttribute(TD, RD);
}

void Sema::inferGslOwnerPointerAttribute(CXXRecordDecl *Record) {
  static llvm::StringSet<> StdOwners{
      "any",
      "array",
      "basic_regex",
      "basic_string",
      "deque",
      "forward_list",
      "vector",
      "list",
      "map",
      "multiset",
      "multimap",
      "optional",
      "priority_queue",
      "queue",
      "set",
      "stack",
      "unique_ptr",
      "unordered_set",
      "unordered_map",
      "unordered_multiset",
      "unordered_multimap",
      "variant",
  };
  static llvm::StringSet<> StdPointers{
      "basic_string_view",
      "reference_wrapper",
      "regex_iterator",
  };

  if (!Record->getIdentifier())
    return;

  // Handle classes that directly appear in std namespace.
  if (Record->isInStdNamespace()) {
    if (Record->hasAttr<OwnerAttr>() || Record->hasAttr<PointerAttr>())
      return;

    if (StdOwners.count(Record->getName()))
      addGslOwnerPointerAttributeIfNotExisting<OwnerAttr>(Context, Record);
    else if (StdPointers.count(Record->getName()))
      addGslOwnerPointerAttributeIfNotExisting<PointerAttr>(Context, Record);

    return;
  }

  // Handle nested classes that could be a gsl::Pointer.
  inferGslPointerAttribute(Record, Record);
}

void Sema::ActOnPragmaOptionsAlign(PragmaOptionsAlignKind Kind,
                                   SourceLocation PragmaLoc) {
  PragmaMsStackAction Action = Sema::PSK_Reset;
  AlignPackInfo::Mode ModeVal = AlignPackInfo::Native;

  switch (Kind) {
    // For most of the platforms we support, native and natural are the same.
    // With XL, native is the same as power, natural means something else.
    //
    // FIXME: This is not true on Darwin/PPC.
  case POAK_Native:
  case POAK_Power:
    Action = Sema::PSK_Push_Set;
    break;
  case POAK_Natural:
    Action = Sema::PSK_Push_Set;
    ModeVal = AlignPackInfo::Natural;
    break;

    // Note that '#pragma options align=packed' is not equivalent to attribute
    // packed, it has a different precedence relative to attribute aligned.
  case POAK_Packed:
    Action = Sema::PSK_Push_Set;
    ModeVal = AlignPackInfo::Packed;
    break;

  case POAK_Mac68k:
    // Check if the target supports this.
    if (!this->Context.getTargetInfo().hasAlignMac68kSupport()) {
      Diag(PragmaLoc, diag::err_pragma_options_align_mac68k_target_unsupported);
      return;
    }
    Action = Sema::PSK_Push_Set;
    ModeVal = AlignPackInfo::Mac68k;
    break;
  case POAK_Reset:
    // Reset just pops the top of the stack, or resets the current alignment to
    // default.
    Action = Sema::PSK_Pop;
    if (AlignPackStack.Stack.empty()) {
      if (AlignPackStack.CurrentValue.getAlignMode() != AlignPackInfo::Native ||
          AlignPackStack.CurrentValue.IsPackAttr()) {
        Action = Sema::PSK_Reset;
      } else {
        Diag(PragmaLoc, diag::warn_pragma_options_align_reset_failed)
            << "stack empty";
        return;
      }
    }
    break;
  }

  AlignPackInfo Info(ModeVal, getLangOpts().XLPragmaPack);

  AlignPackStack.Act(PragmaLoc, Action, StringRef(), Info);
}

void Sema::ActOnPragmaClangSection(SourceLocation PragmaLoc,
                                   PragmaClangSectionAction Action,
                                   PragmaClangSectionKind SecKind,
                                   StringRef SecName) {
  PragmaClangSection *CSec;
  int SectionFlags = ASTContext::PSF_Read;
  switch (SecKind) {
    case PragmaClangSectionKind::PCSK_BSS:
      CSec = &PragmaClangBSSSection;
      SectionFlags |= ASTContext::PSF_Write | ASTContext::PSF_ZeroInit;
      break;
    case PragmaClangSectionKind::PCSK_Data:
      CSec = &PragmaClangDataSection;
      SectionFlags |= ASTContext::PSF_Write;
      break;
    case PragmaClangSectionKind::PCSK_Rodata:
      CSec = &PragmaClangRodataSection;
      break;
    case PragmaClangSectionKind::PCSK_Relro:
      CSec = &PragmaClangRelroSection;
      break;
    case PragmaClangSectionKind::PCSK_Text:
      CSec = &PragmaClangTextSection;
      SectionFlags |= ASTContext::PSF_Execute;
      break;
    default:
      llvm_unreachable("invalid clang section kind");
  }

  if (Action == PragmaClangSectionAction::PCSA_Clear) {
    CSec->Valid = false;
    return;
  }

  if (llvm::Error E = isValidSectionSpecifier(SecName)) {
    Diag(PragmaLoc, diag::err_pragma_section_invalid_for_target)
        << toString(std::move(E));
    CSec->Valid = false;
    return;
  }

  if (UnifySection(SecName, SectionFlags, PragmaLoc))
    return;

  CSec->Valid = true;
  CSec->SectionName = std::string(SecName);
  CSec->PragmaLocation = PragmaLoc;
}

void Sema::ActOnPragmaPack(SourceLocation PragmaLoc, PragmaMsStackAction Action,
                           StringRef SlotLabel, Expr *alignment) {
  bool IsXLPragma = getLangOpts().XLPragmaPack;
  // XL pragma pack does not support identifier syntax.
  if (IsXLPragma && !SlotLabel.empty()) {
    Diag(PragmaLoc, diag::err_pragma_pack_identifer_not_supported);
    return;
  }

  const AlignPackInfo CurVal = AlignPackStack.CurrentValue;
  Expr *Alignment = static_cast<Expr *>(alignment);

  // If specified then alignment must be a "small" power of two.
  unsigned AlignmentVal = 0;
  AlignPackInfo::Mode ModeVal = CurVal.getAlignMode();

  if (Alignment) {
    Optional<llvm::APSInt> Val;
    Val = Alignment->getIntegerConstantExpr(Context);

    // pack(0) is like pack(), which just works out since that is what
    // we use 0 for in PackAttr.
    if (Alignment->isTypeDependent() || Alignment->isValueDependent() || !Val ||
        !(*Val == 0 || Val->isPowerOf2()) || Val->getZExtValue() > 16) {
      Diag(PragmaLoc, diag::warn_pragma_pack_invalid_alignment);
      return; // Ignore
    }

    if (IsXLPragma && *Val == 0) {
      // pack(0) does not work out with XL.
      Diag(PragmaLoc, diag::err_pragma_pack_invalid_alignment);
      return; // Ignore
    }

    AlignmentVal = (unsigned)Val->getZExtValue();
  }

  if (Action == Sema::PSK_Show) {
    // Show the current alignment, making sure to show the right value
    // for the default.
    // FIXME: This should come from the target.
    AlignmentVal = CurVal.IsPackSet() ? CurVal.getPackNumber() : 8;
    if (ModeVal == AlignPackInfo::Mac68k &&
        (IsXLPragma || CurVal.IsAlignAttr()))
      Diag(PragmaLoc, diag::warn_pragma_pack_show) << "mac68k";
    else
      Diag(PragmaLoc, diag::warn_pragma_pack_show) << AlignmentVal;
  }

  // MSDN, C/C++ Preprocessor Reference > Pragma Directives > pack:
  // "#pragma pack(pop, identifier, n) is undefined"
  if (Action & Sema::PSK_Pop) {
    if (Alignment && !SlotLabel.empty())
      Diag(PragmaLoc, diag::warn_pragma_pack_pop_identifier_and_alignment);
    if (AlignPackStack.Stack.empty()) {
      assert(CurVal.getAlignMode() == AlignPackInfo::Native &&
             "Empty pack stack can only be at Native alignment mode.");
      Diag(PragmaLoc, diag::warn_pragma_pop_failed) << "pack" << "stack empty";
    }
  }

  AlignPackInfo Info(ModeVal, AlignmentVal, IsXLPragma);

  AlignPackStack.Act(PragmaLoc, Action, SlotLabel, Info);
}

void Sema::DiagnoseNonDefaultPragmaAlignPack(PragmaAlignPackDiagnoseKind Kind,
                                             SourceLocation IncludeLoc) {
  if (Kind == PragmaAlignPackDiagnoseKind::NonDefaultStateAtInclude) {
    SourceLocation PrevLocation = AlignPackStack.CurrentPragmaLocation;
    // Warn about non-default alignment at #includes (without redundant
    // warnings for the same directive in nested includes).
    // The warning is delayed until the end of the file to avoid warnings
    // for files that don't have any records that are affected by the modified
    // alignment.
    bool HasNonDefaultValue =
        AlignPackStack.hasValue() &&
        (AlignPackIncludeStack.empty() ||
         AlignPackIncludeStack.back().CurrentPragmaLocation != PrevLocation);
    AlignPackIncludeStack.push_back(
        {AlignPackStack.CurrentValue,
         AlignPackStack.hasValue() ? PrevLocation : SourceLocation(),
         HasNonDefaultValue, /*ShouldWarnOnInclude*/ false});
    return;
  }

  assert(Kind == PragmaAlignPackDiagnoseKind::ChangedStateAtExit &&
         "invalid kind");
  AlignPackIncludeState PrevAlignPackState =
      AlignPackIncludeStack.pop_back_val();
  // FIXME: AlignPackStack may contain both #pragma align and #pragma pack
  // information, diagnostics below might not be accurate if we have mixed
  // pragmas.
  if (PrevAlignPackState.ShouldWarnOnInclude) {
    // Emit the delayed non-default alignment at #include warning.
    Diag(IncludeLoc, diag::warn_pragma_pack_non_default_at_include);
    Diag(PrevAlignPackState.CurrentPragmaLocation, diag::note_pragma_pack_here);
  }
  // Warn about modified alignment after #includes.
  if (PrevAlignPackState.CurrentValue != AlignPackStack.CurrentValue) {
    Diag(IncludeLoc, diag::warn_pragma_pack_modified_after_include);
    Diag(AlignPackStack.CurrentPragmaLocation, diag::note_pragma_pack_here);
  }
}

void Sema::DiagnoseUnterminatedPragmaAlignPack() {
  if (AlignPackStack.Stack.empty())
    return;
  bool IsInnermost = true;

  // FIXME: AlignPackStack may contain both #pragma align and #pragma pack
  // information, diagnostics below might not be accurate if we have mixed
  // pragmas.
  for (const auto &StackSlot : llvm::reverse(AlignPackStack.Stack)) {
    Diag(StackSlot.PragmaPushLocation, diag::warn_pragma_pack_no_pop_eof);
    // The user might have already reset the alignment, so suggest replacing
    // the reset with a pop.
    if (IsInnermost &&
        AlignPackStack.CurrentValue == AlignPackStack.DefaultValue) {
      auto DB = Diag(AlignPackStack.CurrentPragmaLocation,
                     diag::note_pragma_pack_pop_instead_reset);
      SourceLocation FixItLoc =
          Lexer::findLocationAfterToken(AlignPackStack.CurrentPragmaLocation,
                                        tok::l_paren, SourceMgr, LangOpts,
                                        /*SkipTrailing=*/false);
      if (FixItLoc.isValid())
        DB << FixItHint::CreateInsertion(FixItLoc, "pop");
    }
    IsInnermost = false;
  }
}

void Sema::ActOnPragmaMSStruct(PragmaMSStructKind Kind) {
  MSStructPragmaOn = (Kind == PMSST_ON);
}

void Sema::ActOnPragmaMSComment(SourceLocation CommentLoc,
                                PragmaMSCommentKind Kind, StringRef Arg) {
  auto *PCD = PragmaCommentDecl::Create(
      Context, Context.getTranslationUnitDecl(), CommentLoc, Kind, Arg);
  Context.getTranslationUnitDecl()->addDecl(PCD);
  Consumer.HandleTopLevelDecl(DeclGroupRef(PCD));
}

void Sema::ActOnPragmaDetectMismatch(SourceLocation Loc, StringRef Name,
                                     StringRef Value) {
  auto *PDMD = PragmaDetectMismatchDecl::Create(
      Context, Context.getTranslationUnitDecl(), Loc, Name, Value);
  Context.getTranslationUnitDecl()->addDecl(PDMD);
  Consumer.HandleTopLevelDecl(DeclGroupRef(PDMD));
}

void Sema::ActOnPragmaFloatControl(SourceLocation Loc,
                                   PragmaMsStackAction Action,
                                   PragmaFloatControlKind Value) {
  FPOptionsOverride NewFPFeatures = CurFPFeatureOverrides();
  if ((Action == PSK_Push_Set || Action == PSK_Push || Action == PSK_Pop) &&
<<<<<<< HEAD
      !(CurContext->isTranslationUnit()) && !CurContext->isNamespace() &&
      !isa<LinkageSpecDecl>(CurContext)) {
=======
      !CurContext->getRedeclContext()->isFileContext()) {
>>>>>>> d2d0a52b
    // Push and pop can only occur at file or namespace scope, or within a
    // language linkage declaration.
    Diag(Loc, diag::err_pragma_fc_pp_scope);
    return;
  }
  switch (Value) {
  default:
    llvm_unreachable("invalid pragma float_control kind");
  case PFC_Precise:
    NewFPFeatures.setFPPreciseEnabled(true);
    FpPragmaStack.Act(Loc, Action, StringRef(), NewFPFeatures);
    break;
  case PFC_NoPrecise:
    if (CurFPFeatures.getFPExceptionMode() == LangOptions::FPE_Strict)
      Diag(Loc, diag::err_pragma_fc_noprecise_requires_noexcept);
    else if (CurFPFeatures.getAllowFEnvAccess())
      Diag(Loc, diag::err_pragma_fc_noprecise_requires_nofenv);
    else
      NewFPFeatures.setFPPreciseEnabled(false);
    FpPragmaStack.Act(Loc, Action, StringRef(), NewFPFeatures);
    break;
  case PFC_Except:
    if (!isPreciseFPEnabled())
      Diag(Loc, diag::err_pragma_fc_except_requires_precise);
    else
      NewFPFeatures.setFPExceptionModeOverride(LangOptions::FPE_Strict);
    FpPragmaStack.Act(Loc, Action, StringRef(), NewFPFeatures);
    break;
  case PFC_NoExcept:
    NewFPFeatures.setFPExceptionModeOverride(LangOptions::FPE_Ignore);
    FpPragmaStack.Act(Loc, Action, StringRef(), NewFPFeatures);
    break;
  case PFC_Push:
    FpPragmaStack.Act(Loc, Sema::PSK_Push_Set, StringRef(), NewFPFeatures);
    break;
  case PFC_Pop:
    if (FpPragmaStack.Stack.empty()) {
      Diag(Loc, diag::warn_pragma_pop_failed) << "float_control"
                                              << "stack empty";
      return;
    }
    FpPragmaStack.Act(Loc, Action, StringRef(), NewFPFeatures);
    NewFPFeatures = FpPragmaStack.CurrentValue;
    break;
  }
  CurFPFeatures = NewFPFeatures.applyOverrides(getLangOpts());
}

void Sema::ActOnPragmaMSPointersToMembers(
    LangOptions::PragmaMSPointersToMembersKind RepresentationMethod,
    SourceLocation PragmaLoc) {
  MSPointerToMemberRepresentationMethod = RepresentationMethod;
  ImplicitMSInheritanceAttrLoc = PragmaLoc;
}

void Sema::ActOnPragmaMSVtorDisp(PragmaMsStackAction Action,
                                 SourceLocation PragmaLoc,
                                 MSVtorDispMode Mode) {
  if (Action & PSK_Pop && VtorDispStack.Stack.empty())
    Diag(PragmaLoc, diag::warn_pragma_pop_failed) << "vtordisp"
                                                  << "stack empty";
  VtorDispStack.Act(PragmaLoc, Action, StringRef(), Mode);
}

template <>
void Sema::PragmaStack<Sema::AlignPackInfo>::Act(SourceLocation PragmaLocation,
                                                 PragmaMsStackAction Action,
                                                 llvm::StringRef StackSlotLabel,
                                                 AlignPackInfo Value) {
  if (Action == PSK_Reset) {
    CurrentValue = DefaultValue;
    CurrentPragmaLocation = PragmaLocation;
    return;
  }
  if (Action & PSK_Push)
    Stack.emplace_back(Slot(StackSlotLabel, CurrentValue, CurrentPragmaLocation,
                            PragmaLocation));
  else if (Action & PSK_Pop) {
    if (!StackSlotLabel.empty()) {
      // If we've got a label, try to find it and jump there.
      auto I = llvm::find_if(llvm::reverse(Stack), [&](const Slot &x) {
        return x.StackSlotLabel == StackSlotLabel;
      });
      // We found the label, so pop from there.
      if (I != Stack.rend()) {
        CurrentValue = I->Value;
        CurrentPragmaLocation = I->PragmaLocation;
        Stack.erase(std::prev(I.base()), Stack.end());
      }
    } else if (Value.IsXLStack() && Value.IsAlignAttr() &&
               CurrentValue.IsPackAttr()) {
      // XL '#pragma align(reset)' would pop the stack until
      // a current in effect pragma align is popped.
      auto I = llvm::find_if(llvm::reverse(Stack), [&](const Slot &x) {
        return x.Value.IsAlignAttr();
      });
      // If we found pragma align so pop from there.
      if (I != Stack.rend()) {
        Stack.erase(std::prev(I.base()), Stack.end());
        if (Stack.empty()) {
          CurrentValue = DefaultValue;
          CurrentPragmaLocation = PragmaLocation;
        } else {
          CurrentValue = Stack.back().Value;
          CurrentPragmaLocation = Stack.back().PragmaLocation;
          Stack.pop_back();
        }
      }
    } else if (!Stack.empty()) {
      // xl '#pragma align' sets the baseline, and `#pragma pack` cannot pop
      // over the baseline.
      if (Value.IsXLStack() && Value.IsPackAttr() && CurrentValue.IsAlignAttr())
        return;

      // We don't have a label, just pop the last entry.
      CurrentValue = Stack.back().Value;
      CurrentPragmaLocation = Stack.back().PragmaLocation;
      Stack.pop_back();
    }
  }
  if (Action & PSK_Set) {
    CurrentValue = Value;
    CurrentPragmaLocation = PragmaLocation;
  }
}

bool Sema::UnifySection(StringRef SectionName, int SectionFlags,
                        NamedDecl *Decl) {
  SourceLocation PragmaLocation;
  if (auto A = Decl->getAttr<SectionAttr>())
    if (A->isImplicit())
      PragmaLocation = A->getLocation();
  auto SectionIt = Context.SectionInfos.find(SectionName);
  if (SectionIt == Context.SectionInfos.end()) {
    Context.SectionInfos[SectionName] =
        ASTContext::SectionInfo(Decl, PragmaLocation, SectionFlags);
    return false;
  }
  // A pre-declared section takes precedence w/o diagnostic.
  const auto &Section = SectionIt->second;
  if (Section.SectionFlags == SectionFlags ||
      ((SectionFlags & ASTContext::PSF_Implicit) &&
       !(Section.SectionFlags & ASTContext::PSF_Implicit)))
    return false;
  Diag(Decl->getLocation(), diag::err_section_conflict) << Decl << Section;
  if (Section.Decl)
    Diag(Section.Decl->getLocation(), diag::note_declared_at)
        << Section.Decl->getName();
  if (PragmaLocation.isValid())
    Diag(PragmaLocation, diag::note_pragma_entered_here);
  if (Section.PragmaSectionLocation.isValid())
    Diag(Section.PragmaSectionLocation, diag::note_pragma_entered_here);
  return true;
}

bool Sema::UnifySection(StringRef SectionName,
                        int SectionFlags,
                        SourceLocation PragmaSectionLocation) {
  auto SectionIt = Context.SectionInfos.find(SectionName);
  if (SectionIt != Context.SectionInfos.end()) {
    const auto &Section = SectionIt->second;
    if (Section.SectionFlags == SectionFlags)
      return false;
    if (!(Section.SectionFlags & ASTContext::PSF_Implicit)) {
      Diag(PragmaSectionLocation, diag::err_section_conflict)
          << "this" << Section;
      if (Section.Decl)
        Diag(Section.Decl->getLocation(), diag::note_declared_at)
            << Section.Decl->getName();
      if (Section.PragmaSectionLocation.isValid())
        Diag(Section.PragmaSectionLocation, diag::note_pragma_entered_here);
      return true;
    }
  }
  Context.SectionInfos[SectionName] =
      ASTContext::SectionInfo(nullptr, PragmaSectionLocation, SectionFlags);
  return false;
}

/// Called on well formed \#pragma bss_seg().
void Sema::ActOnPragmaMSSeg(SourceLocation PragmaLocation,
                            PragmaMsStackAction Action,
                            llvm::StringRef StackSlotLabel,
                            StringLiteral *SegmentName,
                            llvm::StringRef PragmaName) {
  PragmaStack<StringLiteral *> *Stack =
    llvm::StringSwitch<PragmaStack<StringLiteral *> *>(PragmaName)
        .Case("data_seg", &DataSegStack)
        .Case("bss_seg", &BSSSegStack)
        .Case("const_seg", &ConstSegStack)
        .Case("code_seg", &CodeSegStack);
  if (Action & PSK_Pop && Stack->Stack.empty())
    Diag(PragmaLocation, diag::warn_pragma_pop_failed) << PragmaName
        << "stack empty";
  if (SegmentName) {
    if (!checkSectionName(SegmentName->getBeginLoc(), SegmentName->getString()))
      return;

    if (SegmentName->getString() == ".drectve" &&
        Context.getTargetInfo().getCXXABI().isMicrosoft())
      Diag(PragmaLocation, diag::warn_attribute_section_drectve) << PragmaName;
  }

  Stack->Act(PragmaLocation, Action, StackSlotLabel, SegmentName);
}

/// Called on well formed \#pragma bss_seg().
void Sema::ActOnPragmaMSSection(SourceLocation PragmaLocation,
                                int SectionFlags, StringLiteral *SegmentName) {
  UnifySection(SegmentName->getString(), SectionFlags, PragmaLocation);
}

void Sema::ActOnPragmaMSInitSeg(SourceLocation PragmaLocation,
                                StringLiteral *SegmentName) {
  // There's no stack to maintain, so we just have a current section.  When we
  // see the default section, reset our current section back to null so we stop
  // tacking on unnecessary attributes.
  CurInitSeg = SegmentName->getString() == ".CRT$XCU" ? nullptr : SegmentName;
  CurInitSegLoc = PragmaLocation;
}

void Sema::ActOnPragmaUnused(const Token &IdTok, Scope *curScope,
                             SourceLocation PragmaLoc) {

  IdentifierInfo *Name = IdTok.getIdentifierInfo();
  LookupResult Lookup(*this, Name, IdTok.getLocation(), LookupOrdinaryName);
  LookupParsedName(Lookup, curScope, nullptr, true);

  if (Lookup.empty()) {
    Diag(PragmaLoc, diag::warn_pragma_unused_undeclared_var)
      << Name << SourceRange(IdTok.getLocation());
    return;
  }

  VarDecl *VD = Lookup.getAsSingle<VarDecl>();
  if (!VD) {
    Diag(PragmaLoc, diag::warn_pragma_unused_expected_var_arg)
      << Name << SourceRange(IdTok.getLocation());
    return;
  }

  // Warn if this was used before being marked unused.
  if (VD->isUsed())
    Diag(PragmaLoc, diag::warn_used_but_marked_unused) << Name;

  VD->addAttr(UnusedAttr::CreateImplicit(Context, IdTok.getLocation(),
                                         AttributeCommonInfo::AS_Pragma,
                                         UnusedAttr::GNU_unused));
}

void Sema::AddCFAuditedAttribute(Decl *D) {
  IdentifierInfo *Ident;
  SourceLocation Loc;
  std::tie(Ident, Loc) = PP.getPragmaARCCFCodeAuditedInfo();
  if (!Loc.isValid()) return;

  // Don't add a redundant or conflicting attribute.
  if (D->hasAttr<CFAuditedTransferAttr>() ||
      D->hasAttr<CFUnknownTransferAttr>())
    return;

  AttributeCommonInfo Info(Ident, SourceRange(Loc),
                           AttributeCommonInfo::AS_Pragma);
  D->addAttr(CFAuditedTransferAttr::CreateImplicit(Context, Info));
}

namespace {

Optional<attr::SubjectMatchRule>
getParentAttrMatcherRule(attr::SubjectMatchRule Rule) {
  using namespace attr;
  switch (Rule) {
  default:
    return None;
#define ATTR_MATCH_RULE(Value, Spelling, IsAbstract)
#define ATTR_MATCH_SUB_RULE(Value, Spelling, IsAbstract, Parent, IsNegated)    \
  case Value:                                                                  \
    return Parent;
#include "clang/Basic/AttrSubMatchRulesList.inc"
  }
}

bool isNegatedAttrMatcherSubRule(attr::SubjectMatchRule Rule) {
  using namespace attr;
  switch (Rule) {
  default:
    return false;
#define ATTR_MATCH_RULE(Value, Spelling, IsAbstract)
#define ATTR_MATCH_SUB_RULE(Value, Spelling, IsAbstract, Parent, IsNegated)    \
  case Value:                                                                  \
    return IsNegated;
#include "clang/Basic/AttrSubMatchRulesList.inc"
  }
}

CharSourceRange replacementRangeForListElement(const Sema &S,
                                               SourceRange Range) {
  // Make sure that the ',' is removed as well.
  SourceLocation AfterCommaLoc = Lexer::findLocationAfterToken(
      Range.getEnd(), tok::comma, S.getSourceManager(), S.getLangOpts(),
      /*SkipTrailingWhitespaceAndNewLine=*/false);
  if (AfterCommaLoc.isValid())
    return CharSourceRange::getCharRange(Range.getBegin(), AfterCommaLoc);
  else
    return CharSourceRange::getTokenRange(Range);
}

std::string
attrMatcherRuleListToString(ArrayRef<attr::SubjectMatchRule> Rules) {
  std::string Result;
  llvm::raw_string_ostream OS(Result);
  for (const auto &I : llvm::enumerate(Rules)) {
    if (I.index())
      OS << (I.index() == Rules.size() - 1 ? ", and " : ", ");
    OS << "'" << attr::getSubjectMatchRuleSpelling(I.value()) << "'";
  }
  return OS.str();
}

} // end anonymous namespace

void Sema::ActOnPragmaAttributeAttribute(
    ParsedAttr &Attribute, SourceLocation PragmaLoc,
    attr::ParsedSubjectMatchRuleSet Rules) {
  Attribute.setIsPragmaClangAttribute();
  SmallVector<attr::SubjectMatchRule, 4> SubjectMatchRules;
  // Gather the subject match rules that are supported by the attribute.
  SmallVector<std::pair<attr::SubjectMatchRule, bool>, 4>
      StrictSubjectMatchRuleSet;
  Attribute.getMatchRules(LangOpts, StrictSubjectMatchRuleSet);

  // Figure out which subject matching rules are valid.
  if (StrictSubjectMatchRuleSet.empty()) {
    // Check for contradicting match rules. Contradicting match rules are
    // either:
    //  - a top-level rule and one of its sub-rules. E.g. variable and
    //    variable(is_parameter).
    //  - a sub-rule and a sibling that's negated. E.g.
    //    variable(is_thread_local) and variable(unless(is_parameter))
    llvm::SmallDenseMap<int, std::pair<int, SourceRange>, 2>
        RulesToFirstSpecifiedNegatedSubRule;
    for (const auto &Rule : Rules) {
      attr::SubjectMatchRule MatchRule = attr::SubjectMatchRule(Rule.first);
      Optional<attr::SubjectMatchRule> ParentRule =
          getParentAttrMatcherRule(MatchRule);
      if (!ParentRule)
        continue;
      auto It = Rules.find(*ParentRule);
      if (It != Rules.end()) {
        // A sub-rule contradicts a parent rule.
        Diag(Rule.second.getBegin(),
             diag::err_pragma_attribute_matcher_subrule_contradicts_rule)
            << attr::getSubjectMatchRuleSpelling(MatchRule)
            << attr::getSubjectMatchRuleSpelling(*ParentRule) << It->second
            << FixItHint::CreateRemoval(
                   replacementRangeForListElement(*this, Rule.second));
        // Keep going without removing this rule as it won't change the set of
        // declarations that receive the attribute.
        continue;
      }
      if (isNegatedAttrMatcherSubRule(MatchRule))
        RulesToFirstSpecifiedNegatedSubRule.insert(
            std::make_pair(*ParentRule, Rule));
    }
    bool IgnoreNegatedSubRules = false;
    for (const auto &Rule : Rules) {
      attr::SubjectMatchRule MatchRule = attr::SubjectMatchRule(Rule.first);
      Optional<attr::SubjectMatchRule> ParentRule =
          getParentAttrMatcherRule(MatchRule);
      if (!ParentRule)
        continue;
      auto It = RulesToFirstSpecifiedNegatedSubRule.find(*ParentRule);
      if (It != RulesToFirstSpecifiedNegatedSubRule.end() &&
          It->second != Rule) {
        // Negated sub-rule contradicts another sub-rule.
        Diag(
            It->second.second.getBegin(),
            diag::
                err_pragma_attribute_matcher_negated_subrule_contradicts_subrule)
            << attr::getSubjectMatchRuleSpelling(
                   attr::SubjectMatchRule(It->second.first))
            << attr::getSubjectMatchRuleSpelling(MatchRule) << Rule.second
            << FixItHint::CreateRemoval(
                   replacementRangeForListElement(*this, It->second.second));
        // Keep going but ignore all of the negated sub-rules.
        IgnoreNegatedSubRules = true;
        RulesToFirstSpecifiedNegatedSubRule.erase(It);
      }
    }

    if (!IgnoreNegatedSubRules) {
      for (const auto &Rule : Rules)
        SubjectMatchRules.push_back(attr::SubjectMatchRule(Rule.first));
    } else {
      for (const auto &Rule : Rules) {
        if (!isNegatedAttrMatcherSubRule(attr::SubjectMatchRule(Rule.first)))
          SubjectMatchRules.push_back(attr::SubjectMatchRule(Rule.first));
      }
    }
    Rules.clear();
  } else {
    // Each rule in Rules must be a strict subset of the attribute's
    // SubjectMatch rules.  I.e. we're allowed to use
    // `apply_to=variables(is_global)` on an attrubute with SubjectList<[Var]>,
    // but should not allow `apply_to=variables` on an attribute which has
    // `SubjectList<[GlobalVar]>`.
    for (const auto &StrictRule : StrictSubjectMatchRuleSet) {
      // First, check for exact match.
      if (Rules.erase(StrictRule.first)) {
        // Add the rule to the set of attribute receivers only if it's supported
        // in the current language mode.
        if (StrictRule.second)
          SubjectMatchRules.push_back(StrictRule.first);
      }
    }
    // Check remaining rules for subset matches.
    auto RulesToCheck = Rules;
    for (const auto &Rule : RulesToCheck) {
      attr::SubjectMatchRule MatchRule = attr::SubjectMatchRule(Rule.first);
      if (auto ParentRule = getParentAttrMatcherRule(MatchRule)) {
        if (llvm::any_of(StrictSubjectMatchRuleSet,
                         [ParentRule](const auto &StrictRule) {
                           return StrictRule.first == *ParentRule &&
                                  StrictRule.second; // IsEnabled
                         })) {
          SubjectMatchRules.push_back(MatchRule);
          Rules.erase(MatchRule);
        }
      }
    }
  }

  if (!Rules.empty()) {
    auto Diagnostic =
        Diag(PragmaLoc, diag::err_pragma_attribute_invalid_matchers)
        << Attribute;
    SmallVector<attr::SubjectMatchRule, 2> ExtraRules;
    for (const auto &Rule : Rules) {
      ExtraRules.push_back(attr::SubjectMatchRule(Rule.first));
      Diagnostic << FixItHint::CreateRemoval(
          replacementRangeForListElement(*this, Rule.second));
    }
    Diagnostic << attrMatcherRuleListToString(ExtraRules);
  }

  if (PragmaAttributeStack.empty()) {
    Diag(PragmaLoc, diag::err_pragma_attr_attr_no_push);
    return;
  }

  PragmaAttributeStack.back().Entries.push_back(
      {PragmaLoc, &Attribute, std::move(SubjectMatchRules), /*IsUsed=*/false});
}

void Sema::ActOnPragmaAttributeEmptyPush(SourceLocation PragmaLoc,
                                         const IdentifierInfo *Namespace) {
  PragmaAttributeStack.emplace_back();
  PragmaAttributeStack.back().Loc = PragmaLoc;
  PragmaAttributeStack.back().Namespace = Namespace;
}

void Sema::ActOnPragmaAttributePop(SourceLocation PragmaLoc,
                                   const IdentifierInfo *Namespace) {
  if (PragmaAttributeStack.empty()) {
    Diag(PragmaLoc, diag::err_pragma_attribute_stack_mismatch) << 1;
    return;
  }

  // Dig back through the stack trying to find the most recently pushed group
  // that in Namespace. Note that this works fine if no namespace is present,
  // think of push/pops without namespaces as having an implicit "nullptr"
  // namespace.
  for (size_t Index = PragmaAttributeStack.size(); Index;) {
    --Index;
    if (PragmaAttributeStack[Index].Namespace == Namespace) {
      for (const PragmaAttributeEntry &Entry :
           PragmaAttributeStack[Index].Entries) {
        if (!Entry.IsUsed) {
          assert(Entry.Attribute && "Expected an attribute");
          Diag(Entry.Attribute->getLoc(), diag::warn_pragma_attribute_unused)
              << *Entry.Attribute;
          Diag(PragmaLoc, diag::note_pragma_attribute_region_ends_here);
        }
      }
      PragmaAttributeStack.erase(PragmaAttributeStack.begin() + Index);
      return;
    }
  }

  if (Namespace)
    Diag(PragmaLoc, diag::err_pragma_attribute_stack_mismatch)
        << 0 << Namespace->getName();
  else
    Diag(PragmaLoc, diag::err_pragma_attribute_stack_mismatch) << 1;
}

void Sema::AddPragmaAttributes(Scope *S, Decl *D) {
  if (PragmaAttributeStack.empty())
    return;
  for (auto &Group : PragmaAttributeStack) {
    for (auto &Entry : Group.Entries) {
      ParsedAttr *Attribute = Entry.Attribute;
      assert(Attribute && "Expected an attribute");
      assert(Attribute->isPragmaClangAttribute() &&
             "expected #pragma clang attribute");

      // Ensure that the attribute can be applied to the given declaration.
      bool Applies = false;
      for (const auto &Rule : Entry.MatchRules) {
        if (Attribute->appliesToDecl(D, Rule)) {
          Applies = true;
          break;
        }
      }
      if (!Applies)
        continue;
      Entry.IsUsed = true;
      PragmaAttributeCurrentTargetDecl = D;
      ParsedAttributesView Attrs;
      Attrs.addAtEnd(Attribute);
      ProcessDeclAttributeList(S, D, Attrs);
      PragmaAttributeCurrentTargetDecl = nullptr;
    }
  }
}

void Sema::PrintPragmaAttributeInstantiationPoint() {
  assert(PragmaAttributeCurrentTargetDecl && "Expected an active declaration");
  Diags.Report(PragmaAttributeCurrentTargetDecl->getBeginLoc(),
               diag::note_pragma_attribute_applied_decl_here);
}

void Sema::DiagnoseUnterminatedPragmaAttribute() {
  if (PragmaAttributeStack.empty())
    return;
  Diag(PragmaAttributeStack.back().Loc, diag::err_pragma_attribute_no_pop_eof);
}

void Sema::ActOnPragmaOptimize(bool On, SourceLocation PragmaLoc) {
  if(On)
    OptimizeOffPragmaLocation = SourceLocation();
  else
    OptimizeOffPragmaLocation = PragmaLoc;
}

void Sema::AddRangeBasedOptnone(FunctionDecl *FD) {
  // In the future, check other pragmas if they're implemented (e.g. pragma
  // optimize 0 will probably map to this functionality too).
  if(OptimizeOffPragmaLocation.isValid())
    AddOptnoneAttributeIfNoConflicts(FD, OptimizeOffPragmaLocation);
}

void Sema::AddOptnoneAttributeIfNoConflicts(FunctionDecl *FD,
                                            SourceLocation Loc) {
  // Don't add a conflicting attribute. No diagnostic is needed.
  if (FD->hasAttr<MinSizeAttr>() || FD->hasAttr<AlwaysInlineAttr>())
    return;

  // Add attributes only if required. Optnone requires noinline as well, but if
  // either is already present then don't bother adding them.
  if (!FD->hasAttr<OptimizeNoneAttr>())
    FD->addAttr(OptimizeNoneAttr::CreateImplicit(Context, Loc));
  if (!FD->hasAttr<NoInlineAttr>())
    FD->addAttr(NoInlineAttr::CreateImplicit(Context, Loc));
}

typedef std::vector<std::pair<unsigned, SourceLocation> > VisStack;
enum : unsigned { NoVisibility = ~0U };

void Sema::AddPushedVisibilityAttribute(Decl *D) {
  if (!VisContext)
    return;

  NamedDecl *ND = dyn_cast<NamedDecl>(D);
  if (ND && ND->getExplicitVisibility(NamedDecl::VisibilityForValue))
    return;

  VisStack *Stack = static_cast<VisStack*>(VisContext);
  unsigned rawType = Stack->back().first;
  if (rawType == NoVisibility) return;

  VisibilityAttr::VisibilityType type
    = (VisibilityAttr::VisibilityType) rawType;
  SourceLocation loc = Stack->back().second;

  D->addAttr(VisibilityAttr::CreateImplicit(Context, type, loc));
}

/// FreeVisContext - Deallocate and null out VisContext.
void Sema::FreeVisContext() {
  delete static_cast<VisStack*>(VisContext);
  VisContext = nullptr;
}

static void PushPragmaVisibility(Sema &S, unsigned type, SourceLocation loc) {
  // Put visibility on stack.
  if (!S.VisContext)
    S.VisContext = new VisStack;

  VisStack *Stack = static_cast<VisStack*>(S.VisContext);
  Stack->push_back(std::make_pair(type, loc));
}

void Sema::ActOnPragmaVisibility(const IdentifierInfo* VisType,
                                 SourceLocation PragmaLoc) {
  if (VisType) {
    // Compute visibility to use.
    VisibilityAttr::VisibilityType T;
    if (!VisibilityAttr::ConvertStrToVisibilityType(VisType->getName(), T)) {
      Diag(PragmaLoc, diag::warn_attribute_unknown_visibility) << VisType;
      return;
    }
    PushPragmaVisibility(*this, T, PragmaLoc);
  } else {
    PopPragmaVisibility(false, PragmaLoc);
  }
}

void Sema::ActOnPragmaFPContract(SourceLocation Loc,
                                 LangOptions::FPModeKind FPC) {
  FPOptionsOverride NewFPFeatures = CurFPFeatureOverrides();
  switch (FPC) {
  case LangOptions::FPM_On:
    NewFPFeatures.setAllowFPContractWithinStatement();
    break;
  case LangOptions::FPM_Fast:
    NewFPFeatures.setAllowFPContractAcrossStatement();
    break;
  case LangOptions::FPM_Off:
    NewFPFeatures.setDisallowFPContract();
    Context.disableFPContract(); // INTEL
    break;
  case LangOptions::FPM_FastHonorPragmas:
    llvm_unreachable("Should not happen");
  }
  FpPragmaStack.Act(Loc, Sema::PSK_Set, StringRef(), NewFPFeatures);
  CurFPFeatures = NewFPFeatures.applyOverrides(getLangOpts());
}

void Sema::ActOnPragmaFPReassociate(SourceLocation Loc, bool IsEnabled) {
  FPOptionsOverride NewFPFeatures = CurFPFeatureOverrides();
  NewFPFeatures.setAllowFPReassociateOverride(IsEnabled);
  FpPragmaStack.Act(Loc, PSK_Set, StringRef(), NewFPFeatures);
  CurFPFeatures = NewFPFeatures.applyOverrides(getLangOpts());
}

void Sema::setRoundingMode(SourceLocation Loc, llvm::RoundingMode FPR) {
  // C2x: 7.6.2p3  If the FE_DYNAMIC mode is specified and FENV_ACCESS is "off",
  // the translator may assume that the default rounding mode is in effect.
  if (FPR == llvm::RoundingMode::Dynamic &&
      !CurFPFeatures.getAllowFEnvAccess() &&
      CurFPFeatures.getFPExceptionMode() == LangOptions::FPE_Ignore)
    FPR = llvm::RoundingMode::NearestTiesToEven;

  FPOptionsOverride NewFPFeatures = CurFPFeatureOverrides();
  NewFPFeatures.setRoundingModeOverride(FPR);
  FpPragmaStack.Act(Loc, PSK_Set, StringRef(), NewFPFeatures);
  CurFPFeatures = NewFPFeatures.applyOverrides(getLangOpts());
}

void Sema::setExceptionMode(SourceLocation Loc,
                            LangOptions::FPExceptionModeKind FPE) {
  FPOptionsOverride NewFPFeatures = CurFPFeatureOverrides();
  NewFPFeatures.setFPExceptionModeOverride(FPE);
  FpPragmaStack.Act(Loc, PSK_Set, StringRef(), NewFPFeatures);
  CurFPFeatures = NewFPFeatures.applyOverrides(getLangOpts());
}

void Sema::ActOnPragmaFEnvAccess(SourceLocation Loc, bool IsEnabled) {
  FPOptionsOverride NewFPFeatures = CurFPFeatureOverrides();
  auto LO = getLangOpts();
  if (IsEnabled) {
    // Verify Microsoft restriction:
    // You can't enable fenv_access unless precise semantics are enabled.
    // Precise semantics can be enabled either by the float_control
    // pragma, or by using the /fp:precise or /fp:strict compiler options
    if (!isPreciseFPEnabled())
      Diag(Loc, diag::err_pragma_fenv_requires_precise);
    NewFPFeatures.setAllowFEnvAccessOverride(true);
    // Enabling FENV access sets the RoundingMode to Dynamic.
    // and ExceptionBehavior to Strict
    NewFPFeatures.setRoundingModeOverride(llvm::RoundingMode::Dynamic);
    NewFPFeatures.setFPExceptionModeOverride(LangOptions::FPE_Strict);
  } else {
    NewFPFeatures.setAllowFEnvAccessOverride(false);
  }
  FpPragmaStack.Act(Loc, PSK_Set, StringRef(), NewFPFeatures);
  CurFPFeatures = NewFPFeatures.applyOverrides(LO);
}

void Sema::ActOnPragmaFPExceptions(SourceLocation Loc,
                                   LangOptions::FPExceptionModeKind FPE) {
  setExceptionMode(Loc, FPE);
}

void Sema::PushNamespaceVisibilityAttr(const VisibilityAttr *Attr,
                                       SourceLocation Loc) {
  // Visibility calculations will consider the namespace's visibility.
  // Here we just want to note that we're in a visibility context
  // which overrides any enclosing #pragma context, but doesn't itself
  // contribute visibility.
  PushPragmaVisibility(*this, NoVisibility, Loc);
}

void Sema::PopPragmaVisibility(bool IsNamespaceEnd, SourceLocation EndLoc) {
  if (!VisContext) {
    Diag(EndLoc, diag::err_pragma_pop_visibility_mismatch);
    return;
  }

  // Pop visibility from stack
  VisStack *Stack = static_cast<VisStack*>(VisContext);

  const std::pair<unsigned, SourceLocation> *Back = &Stack->back();
  bool StartsWithPragma = Back->first != NoVisibility;
  if (StartsWithPragma && IsNamespaceEnd) {
    Diag(Back->second, diag::err_pragma_push_visibility_mismatch);
    Diag(EndLoc, diag::note_surrounding_namespace_ends_here);

    // For better error recovery, eat all pushes inside the namespace.
    do {
      Stack->pop_back();
      Back = &Stack->back();
      StartsWithPragma = Back->first != NoVisibility;
    } while (StartsWithPragma);
  } else if (!StartsWithPragma && !IsNamespaceEnd) {
    Diag(EndLoc, diag::err_pragma_pop_visibility_mismatch);
    Diag(Back->second, diag::note_surrounding_namespace_starts_here);
    return;
  }

  Stack->pop_back();
  // To simplify the implementation, never keep around an empty stack.
  if (Stack->empty())
    FreeVisContext();
}

template <typename Ty>
static bool checkCommonAttributeFeatures(Sema& S, const Ty *Node,
                                         const ParsedAttr& A) {
  // Several attributes carry different semantics than the parsing requires, so
  // those are opted out of the common argument checks.
  //
  // We also bail on unknown and ignored attributes because those are handled
  // as part of the target-specific handling logic.
  if (A.getKind() == ParsedAttr::UnknownAttribute)
    return false;
  // Check whether the attribute requires specific language extensions to be
  // enabled.
  if (!A.diagnoseLangOpts(S))
    return true;
  // Check whether the attribute appertains to the given subject.
  if (!A.diagnoseAppertainsTo(S, Node))
    return true;
  // Check whether the attribute is mutually exclusive with other attributes
  // that have already been applied to the declaration.
  if (!A.diagnoseMutualExclusion(S, Node))
    return true;
  // Check whether the attribute exists in the target architecture.
  if (S.CheckAttrTarget(A))
    return true;

  if (A.hasCustomParsing())
    return false;

  if (A.getMinArgs() == A.getMaxArgs()) {
    // If there are no optional arguments, then checking for the argument count
    // is trivial.
    if (!A.checkExactlyNumArgs(S, A.getMinArgs()))
      return true;
  } else {
    // There are optional arguments, so checking is slightly more involved.
    if (A.getMinArgs() && !A.checkAtLeastNumArgs(S, A.getMinArgs()))
      return true;
    else if (!A.hasVariadicArg() && A.getMaxArgs() &&
             !A.checkAtMostNumArgs(S, A.getMaxArgs()))
      return true;
  }

  return false;
}

bool Sema::checkCommonAttributeFeatures(const Decl *D, const ParsedAttr &A) {
  return ::checkCommonAttributeFeatures(*this, D, A);
}
bool Sema::checkCommonAttributeFeatures(const Stmt *S, const ParsedAttr &A) {
  return ::checkCommonAttributeFeatures(*this, S, A);
}<|MERGE_RESOLUTION|>--- conflicted
+++ resolved
@@ -481,12 +481,7 @@
                                    PragmaFloatControlKind Value) {
   FPOptionsOverride NewFPFeatures = CurFPFeatureOverrides();
   if ((Action == PSK_Push_Set || Action == PSK_Push || Action == PSK_Pop) &&
-<<<<<<< HEAD
-      !(CurContext->isTranslationUnit()) && !CurContext->isNamespace() &&
-      !isa<LinkageSpecDecl>(CurContext)) {
-=======
       !CurContext->getRedeclContext()->isFileContext()) {
->>>>>>> d2d0a52b
     // Push and pop can only occur at file or namespace scope, or within a
     // language linkage declaration.
     Diag(Loc, diag::err_pragma_fc_pp_scope);
