--- conflicted
+++ resolved
@@ -3172,12 +3172,10 @@
 
     // bool __c11_atomic_compare_exchange_strong(A *, C *, CP, int, int)
     C11CmpXchg,
-<<<<<<< HEAD
+
     // bool __atomic_compare_exchange_weak_explicit(A*, C*, C, int, int) // INTEL
     IntelCmpXchg,  // INTEL
-=======
-
->>>>>>> 2f8e66bb
+
     // bool __atomic_compare_exchange(A *, C *, CP, bool, int, int)
     GNUCmpXchg
   } Form = Init;
