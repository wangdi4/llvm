--- conflicted
+++ resolved
@@ -879,10 +879,6 @@
     QualType ET = CAT->getElementType();
     int64_t ElemCount = CAT->getSize().getSExtValue();
     std::initializer_list<int>{(handlers.enterArray(), 0)...};
-<<<<<<< HEAD
-    for (int64_t Count = 0; Count < ElemCount; Count++) {
-      VisitElement(nullptr, FD, ET, handlers...);
-=======
 
     assert(ElemCount > 0 && "SYCL prohibits 0 sized arrays");
     VisitFirstElement(nullptr, FD, ET, handlers...);
@@ -890,7 +886,6 @@
 
     for (int64_t Count = 1; Count < ElemCount; Count++) {
       VisitNthElement(nullptr, FD, ET, handlers...);
->>>>>>> 6fd025f3
       (void)std::initializer_list<int>{
           (handlers.nextElement(ET, Count + 1), 0)...};
     }
@@ -2323,26 +2318,12 @@
     return true;
   }
 
-<<<<<<< HEAD
-  bool enterArray() final {
-    ArrayBaseOffsets.push_back(CurOffset);
-    return true;
-  }
-
   bool nextElement(QualType ET, uint64_t Index) final {
     int64_t Size = SemaRef.getASTContext().getTypeSizeInChars(ET).getQuantity();
     CurOffset = ArrayBaseOffsets.back() + Size * (Index);
     return true;
   }
 
-=======
-  bool nextElement(QualType ET, uint64_t Index) final {
-    int64_t Size = SemaRef.getASTContext().getTypeSizeInChars(ET).getQuantity();
-    CurOffset = ArrayBaseOffsets.back() + Size * (Index);
-    return true;
-  }
-
->>>>>>> 6fd025f3
   bool leaveArray(FieldDecl *, QualType ET, int64_t) final {
     CurOffset = ArrayBaseOffsets.back();
     ArrayBaseOffsets.pop_back();
