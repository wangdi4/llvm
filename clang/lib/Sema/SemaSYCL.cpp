//===- SemaSYCL.cpp - Semantic Analysis for SYCL constructs ---------------===//
//
// Part of the LLVM Project, under the Apache License v2.0 with LLVM Exceptions.
// See https://llvm.org/LICENSE.txt for license information.
// SPDX-License-Identifier: Apache-2.0 WITH LLVM-exception
//
//===----------------------------------------------------------------------===//
// This implements Semantic Analysis for SYCL constructs.
//===----------------------------------------------------------------------===//

#include "TreeTransform.h"
#include "clang/AST/AST.h"
#include "clang/AST/Mangle.h"
#include "clang/AST/QualTypeNames.h"
#include "clang/AST/RecordLayout.h"
#include "clang/AST/RecursiveASTVisitor.h"
#include "clang/AST/TemplateArgumentVisitor.h"
#include "clang/AST/TypeVisitor.h"
#include "clang/Analysis/CallGraph.h"
#include "clang/Basic/Attributes.h"
#include "clang/Basic/Builtins.h"
#include "clang/Basic/Diagnostic.h"
#include "clang/Sema/Initialization.h"
#include "clang/Sema/Sema.h"
#include "llvm/ADT/SmallPtrSet.h"
#include "llvm/ADT/SmallVector.h"
#include "llvm/Support/FileSystem.h"
#include "llvm/Support/Path.h"
#include "llvm/Support/raw_ostream.h"

#include <array>
#include <functional>
#include <initializer_list>

using namespace clang;
using namespace std::placeholders;

using KernelParamKind = SYCLIntegrationHeader::kernel_param_kind_t;

enum target {
  global_buffer = 2014,
  constant_buffer,
  local,
  image,
  host_buffer,
  host_image,
  image_array
};

using ParamDesc = std::tuple<QualType, IdentifierInfo *, TypeSourceInfo *>;

enum KernelInvocationKind {
  InvokeUnknown,
  InvokeSingleTask,
  InvokeParallelFor,
  InvokeParallelForWorkGroup
};

static constexpr llvm::StringLiteral InitMethodName = "__init";
static constexpr llvm::StringLiteral InitESIMDMethodName = "__init_esimd";
static constexpr llvm::StringLiteral InitSpecConstantsBuffer =
    "__init_specialization_constants_buffer";
static constexpr llvm::StringLiteral FinalizeMethodName = "__finalize";
constexpr unsigned MaxKernelArgsSize = 2048;

namespace {

/// Various utilities.
class Util {
public:
  using DeclContextDesc = std::pair<clang::Decl::Kind, StringRef>;

  /// Checks whether given clang type is a full specialization of the SYCL
  /// accessor class.
  static bool isSyclAccessorType(const QualType &Ty);

  /// Checks whether given clang type is a full specialization of the SYCL
  /// sampler class.
  static bool isSyclSamplerType(const QualType &Ty);

  /// Checks whether given clang type is a full specialization of the SYCL
  /// stream class.
  static bool isSyclStreamType(const QualType &Ty);

  /// Checks whether given clang type is a full specialization of the SYCL
  /// half class.
  static bool isSyclHalfType(const QualType &Ty);

  /// Checks whether given clang type is a full specialization of the SYCL
  /// accessor_property_list class.
  static bool isAccessorPropertyListType(const QualType &Ty);

  /// Checks whether given clang type is a full specialization of the SYCL
  /// buffer_location class.
  static bool isSyclBufferLocationType(const QualType &Ty);

  /// Checks whether given clang type is a standard SYCL API class with given
  /// name.
  /// \param Ty    the clang type being checked
  /// \param Name  the class name checked against
  /// \param Tmpl  whether the class is template instantiation or simple record
  static bool isSyclType(const QualType &Ty, StringRef Name, bool Tmpl = false);

  /// Checks whether given function is a standard SYCL API function with given
  /// name.
  /// \param FD    the function being checked.
  /// \param Name  the function name to be checked against.
  static bool isSyclFunction(const FunctionDecl *FD, StringRef Name);

#ifdef INTEL_CUSTOMIZATION
  /// Checks whether given function is
  /// cl::sycl::INTEL::non_uniform_sub_group::invoke_unmasked API.
  static bool isSyclInvokeUnmaskedFunction(const FunctionDecl *FD);
#endif // INTEL_CUSTOMIZATION

  /// Checks whether given clang type is a full specialization of the SYCL
  /// specialization constant class.
  static bool isSyclSpecConstantType(const QualType &Ty);

  /// Checks whether given clang type is a full specialization of the SYCL
  /// kernel_handler class.
  static bool isSyclKernelHandlerType(const QualType &Ty);

  // Checks declaration context hierarchy.
  /// \param DC     the context of the item to be checked.
  /// \param Scopes the declaration scopes leading from the item context to the
  ///               translation unit (excluding the latter)
  static bool matchContext(const DeclContext *DC,
                           ArrayRef<Util::DeclContextDesc> Scopes);

  /// Checks whether given clang type is declared in the given hierarchy of
  /// declaration contexts.
  /// \param Ty         the clang type being checked
  /// \param Scopes     the declaration scopes leading from the type to the
  ///     translation unit (excluding the latter)
  static bool matchQualifiedTypeName(const QualType &Ty,
                                     ArrayRef<Util::DeclContextDesc> Scopes);
};

} // anonymous namespace

// This information is from Section 4.13 of the SYCL spec
// https://www.khronos.org/registry/SYCL/specs/sycl-1.2.1.pdf
// This function returns false if the math lib function
// corresponding to the input builtin is not supported
// for SYCL
static bool IsSyclMathFunc(unsigned BuiltinID) {
  switch (BuiltinID) {
  case Builtin::BIlround:
  case Builtin::BI__builtin_lround:
  case Builtin::BIceill:
  case Builtin::BI__builtin_ceill:
  case Builtin::BIcopysignl:
  case Builtin::BI__builtin_copysignl:
  case Builtin::BIcosl:
  case Builtin::BI__builtin_cosl:
  case Builtin::BIexpl:
  case Builtin::BI__builtin_expl:
  case Builtin::BIexp2l:
  case Builtin::BI__builtin_exp2l:
  case Builtin::BIfabsl:
  case Builtin::BI__builtin_fabsl:
  case Builtin::BIfloorl:
  case Builtin::BI__builtin_floorl:
  case Builtin::BIfmal:
  case Builtin::BI__builtin_fmal:
  case Builtin::BIfmaxl:
  case Builtin::BI__builtin_fmaxl:
  case Builtin::BIfminl:
  case Builtin::BI__builtin_fminl:
  case Builtin::BIfmodl:
  case Builtin::BI__builtin_fmodl:
  case Builtin::BIlogl:
  case Builtin::BI__builtin_logl:
  case Builtin::BIlog10l:
  case Builtin::BI__builtin_log10l:
  case Builtin::BIlog2l:
  case Builtin::BI__builtin_log2l:
  case Builtin::BIpowl:
  case Builtin::BI__builtin_powl:
  case Builtin::BIrintl:
  case Builtin::BI__builtin_rintl:
  case Builtin::BIroundl:
  case Builtin::BI__builtin_roundl:
  case Builtin::BIsinl:
  case Builtin::BI__builtin_sinl:
  case Builtin::BIsqrtl:
  case Builtin::BI__builtin_sqrtl:
  case Builtin::BItruncl:
  case Builtin::BI__builtin_truncl:
  case Builtin::BIlroundl:
  case Builtin::BI__builtin_lroundl:
  case Builtin::BIlroundf:
  case Builtin::BI__builtin_lroundf:
    return false;
  default:
    break;
  }
  return true;
}

bool Sema::isKnownGoodSYCLDecl(const Decl *D) {
  if (const FunctionDecl *FD = dyn_cast<FunctionDecl>(D)) {
    const IdentifierInfo *II = FD->getIdentifier();
    const DeclContext *DC = FD->getDeclContext();
    if (II && II->isStr("__spirv_ocl_printf") &&
        !FD->isDefined() &&
        FD->getLanguageLinkage() == CXXLanguageLinkage &&
        DC->getEnclosingNamespaceContext()->isTranslationUnit())
      return true;
  }
  return false;
}

static bool isZeroSizedArray(QualType Ty) {
  if (const auto *CATy = dyn_cast<ConstantArrayType>(Ty))
    return CATy->getSize() == 0;
  return false;
}

static void checkSYCLType(Sema &S, QualType Ty, SourceRange Loc,
                          llvm::DenseSet<QualType> Visited,
                          SourceRange UsedAtLoc = SourceRange()) {
  // Not all variable types are supported inside SYCL kernels,
  // for example the quad type __float128 will cause errors in the
  // SPIR-V translation phase.
  // Here we check any potentially unsupported declaration and issue
  // a deferred diagnostic, which will be emitted iff the declaration
  // is discovered to reside in kernel code.
  // The optional UsedAtLoc param is used when the SYCL usage is at a
  // different location than the variable declaration and we need to
  // inform the user of both, e.g. struct member usage vs declaration.

  bool Emitting = false;

  //--- check types ---

  // zero length arrays
  if (isZeroSizedArray(Ty)) {
    S.SYCLDiagIfDeviceCode(Loc.getBegin(), diag::err_typecheck_zero_array_size);
    Emitting = true;
  }

  // variable length arrays
  if (Ty->isVariableArrayType()) {
    S.SYCLDiagIfDeviceCode(Loc.getBegin(), diag::err_vla_unsupported);
    Emitting = true;
  }

  // Sub-reference array or pointer, then proceed with that type.
  while (Ty->isAnyPointerType() || Ty->isArrayType())
    Ty = QualType{Ty->getPointeeOrArrayElementType(), 0};

  // __int128, __int128_t, __uint128_t, long double, __float128
  if (Ty->isSpecificBuiltinType(BuiltinType::Int128) ||
      Ty->isSpecificBuiltinType(BuiltinType::UInt128) ||
      Ty->isSpecificBuiltinType(BuiltinType::LongDouble) ||
      (Ty->isSpecificBuiltinType(BuiltinType::Float128) &&
       !S.Context.getTargetInfo().hasFloat128Type())) {
    S.SYCLDiagIfDeviceCode(Loc.getBegin(), diag::err_type_unsupported)
        << Ty.getUnqualifiedType().getCanonicalType();
    Emitting = true;
  }

  if (Emitting && UsedAtLoc.isValid())
    S.SYCLDiagIfDeviceCode(UsedAtLoc.getBegin(), diag::note_used_here);

  //--- now recurse ---
  // Pointers complicate recursion. Add this type to Visited.
  // If already there, bail out.
  if (!Visited.insert(Ty).second)
    return;

  if (const auto *ATy = dyn_cast<AttributedType>(Ty))
    return checkSYCLType(S, ATy->getModifiedType(), Loc, Visited);

  if (const auto *RD = Ty->getAsRecordDecl()) {
    for (const auto &Field : RD->fields())
      checkSYCLType(S, Field->getType(), Field->getSourceRange(), Visited, Loc);
  } else if (const auto *FPTy = dyn_cast<FunctionProtoType>(Ty)) {
    for (const auto &ParamTy : FPTy->param_types())
      checkSYCLType(S, ParamTy, Loc, Visited);
    checkSYCLType(S, FPTy->getReturnType(), Loc, Visited);
  }
}

void Sema::checkSYCLDeviceVarDecl(VarDecl *Var) {
  assert(getLangOpts().SYCLIsDevice &&
         "Should only be called during SYCL compilation");
  QualType Ty = Var->getType();
  SourceRange Loc = Var->getLocation();
  llvm::DenseSet<QualType> Visited;

  checkSYCLType(*this, Ty, Loc, Visited);
}

// Tests whether given function is a lambda function or '()' operator used as
// SYCL kernel body function (e.g. in parallel_for).
// NOTE: This is incomplete implemenation. See TODO in the FE TODO list for the
// ESIMD extension.
static bool isSYCLKernelBodyFunction(FunctionDecl *FD) {
  return FD->getOverloadedOperator() == OO_Call;
}

// Helper function to report conflicting function attributes.
// F - the function, A1 - function attribute, A2 - the attribute it conflicts
// with.
static void reportConflictingAttrs(Sema &S, FunctionDecl *F, const Attr *A1,
                                   const Attr *A2) {
  S.Diag(F->getLocation(), diag::err_conflicting_sycl_kernel_attributes);
  S.Diag(A1->getLocation(), diag::note_conflicting_attribute);
  S.Diag(A2->getLocation(), diag::note_conflicting_attribute);
  F->setInvalidDecl();
}

/// Returns the signed constant integer value represented by given expression
static int64_t getIntExprValue(const Expr *E, ASTContext &Ctx) {
  return E->getIntegerConstantExpr(Ctx)->getSExtValue();
}

// Collect function attributes related to SYCL.
static void collectSYCLAttributes(Sema &S, FunctionDecl *FD,
                                  llvm::SmallVector<Attr *, 4> &Attrs,
                                  bool DirectlyCalled = true) {
  if (!FD->hasAttrs())
    return;

  llvm::copy_if(FD->getAttrs(), std::back_inserter(Attrs), [](Attr *A) {
    // FIXME: Make this list self-adapt as new SYCL attributes are added.
    return isa<IntelReqdSubGroupSizeAttr, ReqdWorkGroupSizeAttr,
               SYCLIntelKernelArgsRestrictAttr, SYCLIntelNumSimdWorkItemsAttr,
               SYCLIntelSchedulerTargetFmaxMhzAttr,
               SYCLIntelMaxWorkGroupSizeAttr, SYCLIntelMaxGlobalWorkDimAttr,
               SYCLIntelNoGlobalWorkOffsetAttr, SYCLSimdAttr>(A);
  });

  // Allow the kernel attribute "use_stall_enable_clusters" only on lambda
  // functions and function objects called directly from a kernel.
  // For all other cases, emit a warning and ignore.
  if (auto *A = FD->getAttr<SYCLIntelUseStallEnableClustersAttr>()) {
    if (DirectlyCalled) {
      Attrs.push_back(A);
    } else {
      S.Diag(A->getLocation(),
             diag::warn_attribute_on_direct_kernel_callee_only)
          << A;
      FD->dropAttr<SYCLIntelUseStallEnableClustersAttr>();
    }
  }
}

class MarkDeviceFunction : public RecursiveASTVisitor<MarkDeviceFunction> {
  // Used to keep track of the constexpr depth, so we know whether to skip
  // diagnostics.
  unsigned ConstexprDepth = 0;
  struct ConstexprDepthRAII {
    MarkDeviceFunction &MDF;
    bool Increment;

    ConstexprDepthRAII(MarkDeviceFunction &MDF, bool Increment = true)
        : MDF(MDF), Increment(Increment) {
      if (Increment)
        ++MDF.ConstexprDepth;
    }
    ~ConstexprDepthRAII() {
      if (Increment)
        --MDF.ConstexprDepth;
    }
  };

public:
  MarkDeviceFunction(Sema &S)
      : RecursiveASTVisitor<MarkDeviceFunction>(), SemaRef(S) {}

  bool VisitCallExpr(CallExpr *e) {
    if (FunctionDecl *Callee = e->getDirectCallee()) {
      Callee = Callee->getCanonicalDecl();
      assert(Callee && "Device function canonical decl must be available");

      // Remember that all SYCL kernel functions have deferred
      // instantiation as template functions. It means that
      // all functions used by kernel have already been parsed and have
      // definitions.
      if (RecursiveSet.count(Callee) && !ConstexprDepth) {
        SemaRef.Diag(e->getExprLoc(), diag::warn_sycl_restrict_recursion);
        SemaRef.Diag(Callee->getSourceRange().getBegin(),
                     diag::note_sycl_recursive_function_declared_here)
            << Sema::KernelCallRecursiveFunction;
      }

      if (const CXXMethodDecl *Method = dyn_cast<CXXMethodDecl>(Callee))
#if INTEL_CUSTOMIZATION
        if (!SemaRef.getLangOpts().EnableVariantVirtualCalls)
#endif // INTEL_CUSTOMIZATION
        if (Method->isVirtual())
          SemaRef.Diag(e->getExprLoc(), diag::err_sycl_restrict)
              << Sema::KernelCallVirtualFunction;

      if (auto const *FD = dyn_cast<FunctionDecl>(Callee)) {
        // FIXME: We need check all target specified attributes for error if
        // that function with attribute can not be called from sycl kernel.  The
        // info is in ParsedAttr. We don't have to map from Attr to ParsedAttr
        // currently. Erich is currently working on that in LLVM, once that is
        // committed we need to change this".
        if (FD->hasAttr<DLLImportAttr>()) {
          SemaRef.Diag(e->getExprLoc(), diag::err_sycl_restrict)
              << Sema::KernelCallDllimportFunction;
          SemaRef.Diag(FD->getLocation(), diag::note_callee_decl) << FD;
        }
      }
      // Specifically check if the math library function corresponding to this
      // builtin is supported for SYCL
      unsigned BuiltinID = Callee->getBuiltinID();
      if (BuiltinID && !IsSyclMathFunc(BuiltinID)) {
        StringRef Name = SemaRef.Context.BuiltinInfo.getName(BuiltinID);
        SemaRef.Diag(e->getExprLoc(), diag::err_builtin_target_unsupported)
            << Name << "SYCL device";
      }
    } else if (!SemaRef.getLangOpts().SYCLAllowFuncPtr &&
#if INTEL_CUSTOMIZATION
               !SemaRef.getLangOpts().EnableVariantFunctionPointers &&
#endif //INTEL_CUSTOMIZATION
               !e->isTypeDependent() &&
               !isa<CXXPseudoDestructorExpr>(e->getCallee()))
      SemaRef.Diag(e->getExprLoc(), diag::err_sycl_restrict)
          << Sema::KernelCallFunctionPointer;
    return true;
  }

  bool VisitCXXTypeidExpr(CXXTypeidExpr *E) {
    SemaRef.Diag(E->getExprLoc(), diag::err_sycl_restrict) << Sema::KernelRTTI;
    return true;
  }

  bool VisitCXXDynamicCastExpr(const CXXDynamicCastExpr *E) {
    SemaRef.Diag(E->getExprLoc(), diag::err_sycl_restrict) << Sema::KernelRTTI;
    return true;
  }

  // Skip checking rules on variables initialized during constant evaluation.
  bool TraverseVarDecl(VarDecl *VD) {
    ConstexprDepthRAII R(*this, VD->isConstexpr());
    return RecursiveASTVisitor::TraverseVarDecl(VD);
  }

  // Skip checking rules on template arguments, since these are constant
  // expressions.
  bool TraverseTemplateArgumentLoc(const TemplateArgumentLoc &ArgLoc) {
    ConstexprDepthRAII R(*this);
    return RecursiveASTVisitor::TraverseTemplateArgumentLoc(ArgLoc);
  }

  // Skip checking the static assert, both components are required to be
  // constant expressions.
  bool TraverseStaticAssertDecl(StaticAssertDecl *D) {
    ConstexprDepthRAII R(*this);
    return RecursiveASTVisitor::TraverseStaticAssertDecl(D);
  }

  // Make sure we skip the condition of the case, since that is a constant
  // expression.
  bool TraverseCaseStmt(CaseStmt *S) {
    {
      ConstexprDepthRAII R(*this);
      if (!TraverseStmt(S->getLHS()))
        return false;
      if (!TraverseStmt(S->getRHS()))
        return false;
    }
    return TraverseStmt(S->getSubStmt());
  }

  // Skip checking the size expr, since a constant array type loc's size expr is
  // a constant expression.
  bool TraverseConstantArrayTypeLoc(const ConstantArrayTypeLoc &ArrLoc) {
    if (!TraverseTypeLoc(ArrLoc.getElementLoc()))
      return false;

    ConstexprDepthRAII R(*this);
    return TraverseStmt(ArrLoc.getSizeExpr());
  }

  // The call graph for this translation unit.
  CallGraph SYCLCG;
  // The set of functions called by a kernel function.
  llvm::SmallPtrSet<FunctionDecl *, 10> KernelSet;
  // The set of recursive functions identified while building the
  // kernel set, this is used for error diagnostics.
  llvm::SmallPtrSet<FunctionDecl *, 10> RecursiveSet;
  // Determines whether the function FD is recursive.
  // CalleeNode is a function which is called either directly
  // or indirectly from FD.  If recursion is detected then create
  // diagnostic notes on each function as the callstack is unwound.
  void CollectKernelSet(FunctionDecl *CalleeNode, FunctionDecl *FD,
                        llvm::SmallPtrSet<FunctionDecl *, 10> VisitedSet) {
    // We're currently checking CalleeNode on a different
    // trace through the CallGraph, we avoid infinite recursion
    // by using KernelSet to keep track of this.
    if (!KernelSet.insert(CalleeNode).second)
      // Previously seen, stop recursion.
      return;
    if (CallGraphNode *N = SYCLCG.getNode(CalleeNode)) {
      for (const CallGraphNode *CI : *N) {
        if (FunctionDecl *Callee = dyn_cast<FunctionDecl>(CI->getDecl())) {
          Callee = Callee->getCanonicalDecl();
          if (VisitedSet.count(Callee)) {
            // There's a stack frame to visit this Callee above
            // this invocation. Do not recurse here.
            RecursiveSet.insert(Callee);
            RecursiveSet.insert(CalleeNode);
          } else {
            VisitedSet.insert(Callee);
            CollectKernelSet(Callee, FD, VisitedSet);
            VisitedSet.erase(Callee);
          }
        }
      }
    }
  }

  // Traverses over CallGraph to collect list of attributes applied to
  // functions called by SYCLKernel (either directly and indirectly) which needs
  // to be propagated down to callers and applied to SYCL kernels.
  // For example, reqd_work_group_size, vec_len_hint, reqd_sub_group_size
  // Attributes applied to SYCLKernel are also included
  // Returns the kernel body function found during traversal.
  FunctionDecl *
  CollectPossibleKernelAttributes(FunctionDecl *SYCLKernel,
                                  llvm::SmallVector<Attr *, 4> &Attrs) {
#ifdef INTEL_CUSTOMIZATION
    typedef std::tuple<FunctionDecl *, FunctionDecl *, Expr *>
        ChildParentCall;
#endif // INTEL_CUSTOMIZATION
    llvm::SmallPtrSet<FunctionDecl *, 16> Visited;
#ifdef INTEL_CUSTOMIZATION
    llvm::SmallVector<ChildParentCall, 16> WorkList;
    WorkList.push_back({SYCLKernel, nullptr, nullptr});
#endif // INTEL_CUSTOMIZATION
    FunctionDecl *KernelBody = nullptr;

    while (!WorkList.empty()) {
#ifdef INTEL_CUSTOMIZATION
      FunctionDecl *FD = std::get<0>(WorkList.back());
      FunctionDecl *ParentFD = std::get<1>(WorkList.back());
      Expr *CE = std::get<2>(WorkList.back());
#endif // INTEL_CUSTOMIZATION

      // To implement rounding-up of a parallel-for range the
      // SYCL header implementation modifies the kernel call like this:
      // auto Wrapper = [=](TransformedArgType Arg) {
      //  if (Arg[0] >= NumWorkItems[0])
      //    return;
      //  Arg.set_allowed_range(NumWorkItems);
      //  KernelFunc(Arg);
      // };
      //
      // This transformation leads to a condition where a kernel body
      // function becomes callable from a new kernel body function.
      // Hence this test.
      if ((ParentFD == KernelBody) && isSYCLKernelBodyFunction(FD))
        KernelBody = FD;

      if ((ParentFD == SYCLKernel) && isSYCLKernelBodyFunction(FD)) {
        assert(!KernelBody && "inconsistent call graph - only one kernel body "
                              "function can be called");
        KernelBody = FD;
      }

      WorkList.pop_back();
      if (!Visited.insert(FD).second)
        continue; // We've already seen this Decl

      // Gather all attributes of FD that are SYCL related.
      // Some attributes are allowed only on lambda functions and function
      // objects called directly from a kernel (i.e. the one passed to the
      // single_task or parallel_for functions).
      bool DirectlyCalled = (ParentFD == SYCLKernel);
      collectSYCLAttributes(SemaRef, FD, Attrs, DirectlyCalled);

      // Attribute "loop_fuse" can be applied explicitly on kernel function.
      // Attribute should not be propagated from device functions to kernel.
      if (auto *A = FD->getAttr<SYCLIntelLoopFuseAttr>()) {
        if (ParentFD == SYCLKernel) {
          Attrs.push_back(A);
        }
      }

<<<<<<< HEAD
#if INTEL_CUSTOMIZATION
      if (FD->hasAttr<SYCLUnmaskedAttr>()) {
        if (ParentFD && !Util::isSyclInvokeUnmaskedFunction(ParentFD)) {
          SemaRef.Diag(CE->getExprLoc(),
                       diag::warn_sycl_unmasked_improper_caller);
          SemaRef.Diag(ParentFD->getLocation(), diag::note_called_by)
              << ParentFD;
        }
      }
#endif // INTEL_CUSTOMIZATION
=======
      // Attribute "max_concurrency" is applied to device functions only. The
      // attribute is not propagated to the caller.
      if (auto *A = FD->getAttr<SYCLIntelFPGAMaxConcurrencyAttr>())
        if (ParentFD == SYCLKernel) {
          Attrs.push_back(A);
        }
>>>>>>> ec804210

      // Attribute "disable_loop_pipelining" can be applied explicitly on
      // kernel function. Attribute should not be propagated from device
      // functions to kernel.
      if (auto *A = FD->getAttr<SYCLIntelFPGADisableLoopPipeliningAttr>()) {
        if (ParentFD == SYCLKernel) {
          Attrs.push_back(A);
        }
      }

      // Attribute "initiation_interval" can be applied explicitly on
      // kernel function. Attribute should not be propagated from device
      // functions to kernel.
      if (auto *A = FD->getAttr<SYCLIntelFPGAInitiationIntervalAttr>()) {
        if (ParentFD == SYCLKernel) {
          Attrs.push_back(A);
        }
      }

      // TODO: vec_len_hint should be handled here

      CallGraphNode *N = SYCLCG.getNode(FD);
      if (!N)
        continue;

#if INTEL_CUSTOMIZATION
      for (const CallGraphNode::CallRecord CR : *N) {
        CallGraphNode *CI = CR.Callee;
        if (auto *Callee = dyn_cast<FunctionDecl>(CI->getDecl())) {
          Callee = Callee->getMostRecentDecl();
          if (!Visited.count(Callee))
            WorkList.push_back({Callee, FD, CR.CallExpr});
        }
      }
    }
#endif // INTEL_CUSTOMIZATION
    return KernelBody;
  }

private:
  Sema &SemaRef;
};

class KernelBodyTransform : public TreeTransform<KernelBodyTransform> {
public:
  KernelBodyTransform(std::pair<DeclaratorDecl *, DeclaratorDecl *> &MPair,
                      Sema &S)
      : TreeTransform<KernelBodyTransform>(S), MappingPair(MPair), SemaRef(S) {}
  bool AlwaysRebuild() { return true; }

  ExprResult TransformDeclRefExpr(DeclRefExpr *DRE) {
    auto Ref = dyn_cast<DeclaratorDecl>(DRE->getDecl());
    if (Ref && Ref == MappingPair.first) {
      auto NewDecl = MappingPair.second;
      return DeclRefExpr::Create(
          SemaRef.getASTContext(), DRE->getQualifierLoc(),
          DRE->getTemplateKeywordLoc(), NewDecl, false, DRE->getNameInfo(),
          NewDecl->getType(), DRE->getValueKind());
    }
    return DRE;
  }

private:
  std::pair<DeclaratorDecl *, DeclaratorDecl *> MappingPair;
  Sema &SemaRef;
};

// Searches for a call to PFWG lambda function and captures it.
class FindPFWGLambdaFnVisitor
    : public RecursiveASTVisitor<FindPFWGLambdaFnVisitor> {
public:
  // LambdaObjTy - lambda type of the PFWG lambda object
  FindPFWGLambdaFnVisitor(const CXXRecordDecl *LambdaObjTy)
      : LambdaFn(nullptr), LambdaObjTy(LambdaObjTy) {}

  bool VisitCallExpr(CallExpr *Call) {
    auto *M = dyn_cast<CXXMethodDecl>(Call->getDirectCallee());
    if (!M || (M->getOverloadedOperator() != OO_Call))
      return true;

    unsigned int NumPFWGLambdaArgs =
        M->getNumParams() + 1; // group, optional kernel_handler and lambda obj
    if (Call->getNumArgs() != NumPFWGLambdaArgs)
      return true;
    if (!Util::isSyclType(Call->getArg(1)->getType(), "group", true /*Tmpl*/))
      return true;
    if ((Call->getNumArgs() > 2) &&
        !Util::isSyclKernelHandlerType(Call->getArg(2)->getType()))
      return true;
    if (Call->getArg(0)->getType()->getAsCXXRecordDecl() != LambdaObjTy)
      return true;
    LambdaFn = M; // call to PFWG lambda found - record the lambda
    return false; // ... and stop searching
  }

  // Returns the captured lambda function or nullptr;
  CXXMethodDecl *getLambdaFn() const { return LambdaFn; }

private:
  CXXMethodDecl *LambdaFn;
  const CXXRecordDecl *LambdaObjTy;
};

class MarkWIScopeFnVisitor : public RecursiveASTVisitor<MarkWIScopeFnVisitor> {
public:
  MarkWIScopeFnVisitor(ASTContext &Ctx) : Ctx(Ctx) {}

  bool VisitCXXMemberCallExpr(CXXMemberCallExpr *Call) {
    FunctionDecl *Callee = Call->getDirectCallee();
    if (!Callee)
      // not a direct call - continue search
      return true;
    QualType Ty = Ctx.getRecordType(Call->getRecordDecl());
    if (!Util::isSyclType(Ty, "group", true /*Tmpl*/))
      // not a member of cl::sycl::group - continue search
      return true;
    auto Name = Callee->getName();
    if (((Name != "parallel_for_work_item") && (Name != "wait_for")) ||
        Callee->hasAttr<SYCLScopeAttr>())
      return true;
    // it is a call to cl::sycl::group::parallel_for_work_item/wait_for -
    // mark the callee
    Callee->addAttr(
        SYCLScopeAttr::CreateImplicit(Ctx, SYCLScopeAttr::Level::WorkItem));
    // continue search as there can be other PFWI or wait_for calls
    return true;
  }

private:
  ASTContext &Ctx;
};

static bool isSYCLPrivateMemoryVar(VarDecl *VD) {
  return Util::isSyclType(VD->getType(), "private_memory", true /*Tmpl*/);
}

static void addScopeAttrToLocalVars(CXXMethodDecl &F) {
  for (Decl *D : F.decls()) {
    VarDecl *VD = dyn_cast<VarDecl>(D);

    if (!VD || isa<ParmVarDecl>(VD) ||
        VD->getStorageDuration() != StorageDuration::SD_Automatic)
      continue;
    // Local variables of private_memory type in the WG scope still have WI
    // scope, all the rest - WG scope. Simple logic
    // "if no scope than it is WG scope" won't work, because compiler may add
    // locals not declared in user code (lambda object parameter, byval
    // arguments) which will result in alloca w/o any attribute, so need WI
    // scope too.
    SYCLScopeAttr::Level L = isSYCLPrivateMemoryVar(VD)
                                 ? SYCLScopeAttr::Level::WorkItem
                                 : SYCLScopeAttr::Level::WorkGroup;
    VD->addAttr(SYCLScopeAttr::CreateImplicit(F.getASTContext(), L));
  }
}

/// Return method by name
static CXXMethodDecl *getMethodByName(const CXXRecordDecl *CRD,
                                      StringRef MethodName) {
  CXXMethodDecl *Method;
  auto It = std::find_if(CRD->methods().begin(), CRD->methods().end(),
                         [MethodName](const CXXMethodDecl *Method) {
                           return Method->getNameAsString() == MethodName;
                         });
  Method = (It != CRD->methods().end()) ? *It : nullptr;
  return Method;
}

static KernelInvocationKind
getKernelInvocationKind(FunctionDecl *KernelCallerFunc) {
  return llvm::StringSwitch<KernelInvocationKind>(KernelCallerFunc->getName())
      .Case("kernel_single_task", InvokeSingleTask)
      .Case("kernel_parallel_for", InvokeParallelFor)
      .Case("kernel_parallel_for_work_group", InvokeParallelForWorkGroup)
      .Default(InvokeUnknown);
}

static const CXXRecordDecl *getKernelObjectType(FunctionDecl *Caller) {
  assert(Caller->getNumParams() > 0 && "Insufficient kernel parameters");

  QualType KernelParamTy = Caller->getParamDecl(0)->getType();
  // In SYCL 2020 kernels are now passed by reference.
  if (KernelParamTy->isReferenceType())
    return KernelParamTy->getPointeeCXXRecordDecl();

  // SYCL 1.2.1
  return KernelParamTy->getAsCXXRecordDecl();
}

/// Creates a kernel parameter descriptor
/// \param Src  field declaration to construct name from
/// \param Ty   the desired parameter type
/// \return     the constructed descriptor
static ParamDesc makeParamDesc(const FieldDecl *Src, QualType Ty) {
  ASTContext &Ctx = Src->getASTContext();
  std::string Name = (Twine("_arg_") + Src->getName()).str();
  return std::make_tuple(Ty, &Ctx.Idents.get(Name),
                         Ctx.getTrivialTypeSourceInfo(Ty));
}

static ParamDesc makeParamDesc(ASTContext &Ctx, StringRef Name, QualType Ty) {
  return std::make_tuple(Ty, &Ctx.Idents.get(Name),
                         Ctx.getTrivialTypeSourceInfo(Ty));
}

/// \return the target of given SYCL accessor type
static target getAccessTarget(const ClassTemplateSpecializationDecl *AccTy) {
  return static_cast<target>(
      AccTy->getTemplateArgs()[3].getAsIntegral().getExtValue());
}

// The first template argument to the kernel caller function is used to identify
// the kernel itself.
static QualType calculateKernelNameType(ASTContext &Ctx,
                                        FunctionDecl *KernelCallerFunc) {
  const TemplateArgumentList *TAL =
      KernelCallerFunc->getTemplateSpecializationArgs();
  assert(TAL && "No template argument info");
  return TAL->get(0).getAsType().getCanonicalType();
}

// Gets a name for the OpenCL kernel function, calculated from the first
// template argument of the kernel caller function.
static std::pair<std::string, std::string>
constructKernelName(Sema &S, FunctionDecl *KernelCallerFunc,
                    MangleContext &MC) {
  QualType KernelNameType =
      calculateKernelNameType(S.getASTContext(), KernelCallerFunc);

  SmallString<256> Result;
  llvm::raw_svector_ostream Out(Result);

  MC.mangleTypeName(KernelNameType, Out);

  return {std::string(Out.str()),
          PredefinedExpr::ComputeName(S.getASTContext(),
                                      PredefinedExpr::UniqueStableNameType,
                                      KernelNameType)};
}

static bool isDefaultSPIRArch(ASTContext &Context) {
  llvm::Triple T = Context.getTargetInfo().getTriple();
  if (T.isSPIR() && T.getSubArch() == llvm::Triple::NoSubArch)
    return true;
  return false;
}

static ParmVarDecl *getSyclKernelHandlerArg(FunctionDecl *KernelCallerFunc) {
  // Specialization constants in SYCL 2020 are not captured by lambda and
  // accessed through new optional lambda argument kernel_handler
  auto IsHandlerLambda = [](ParmVarDecl *PVD) {
    return Util::isSyclKernelHandlerType(PVD->getType());
  };

  assert(llvm::count_if(KernelCallerFunc->parameters(), IsHandlerLambda) <= 1 &&
         "Multiple kernel_handler parameters");

  auto KHArg = llvm::find_if(KernelCallerFunc->parameters(), IsHandlerLambda);

  return (KHArg != KernelCallerFunc->param_end()) ? *KHArg : nullptr;
}

// anonymous namespace so these don't get linkage.
namespace {

template <typename T> struct bind_param { using type = T; };

template <> struct bind_param<CXXBaseSpecifier &> {
  using type = const CXXBaseSpecifier &;
};

template <> struct bind_param<FieldDecl *&> { using type = FieldDecl *; };

template <> struct bind_param<FieldDecl *const &> { using type = FieldDecl *; };

template <typename T> using bind_param_t = typename bind_param<T>::type;

class KernelObjVisitor {
  Sema &SemaRef;

  template <typename ParentTy, typename... HandlerTys>
  void VisitUnionImpl(const CXXRecordDecl *Owner, ParentTy &Parent,
                      const CXXRecordDecl *Wrapper, HandlerTys &... Handlers) {
    (void)std::initializer_list<int>{
        (Handlers.enterUnion(Owner, Parent), 0)...};
    VisitRecordHelper(Wrapper, Wrapper->fields(), Handlers...);
    (void)std::initializer_list<int>{
        (Handlers.leaveUnion(Owner, Parent), 0)...};
  }

  // These enable handler execution only when previous Handlers succeed.
  template <typename... Tn>
  bool handleField(FieldDecl *FD, QualType FDTy, Tn &&... tn) {
    bool result = true;
    (void)std::initializer_list<int>{(result = result && tn(FD, FDTy), 0)...};
    return result;
  }
  template <typename... Tn>
  bool handleField(const CXXBaseSpecifier &BD, QualType BDTy, Tn &&... tn) {
    bool result = true;
    std::initializer_list<int>{(result = result && tn(BD, BDTy), 0)...};
    return result;
  }

// This definition using std::bind is necessary because of a gcc 7.x bug.
#define KF_FOR_EACH(FUNC, Item, Qt)                                            \
  handleField(                                                                 \
      Item, Qt,                                                                \
      std::bind(static_cast<bool (std::decay_t<decltype(Handlers)>::*)(        \
                    bind_param_t<decltype(Item)>, QualType)>(                  \
                    &std::decay_t<decltype(Handlers)>::FUNC),                  \
                std::ref(Handlers), _1, _2)...)

  // The following simpler definition works with gcc 8.x and later.
  //#define KF_FOR_EACH(FUNC) \
//  handleField(Field, FieldTy, ([&](FieldDecl *FD, QualType FDTy) { \
//                return Handlers.f(FD, FDTy); \
//              })...)

  // Parent contains the FieldDecl or CXXBaseSpecifier that was used to enter
  // the Wrapper structure that we're currently visiting. Owner is the parent
  // type (which doesn't exist in cases where it is a FieldDecl in the
  // 'root'), and Wrapper is the current struct being unwrapped.
  template <typename ParentTy, typename... HandlerTys>
  void visitComplexRecord(const CXXRecordDecl *Owner, ParentTy &Parent,
                          const CXXRecordDecl *Wrapper, QualType RecordTy,
                          HandlerTys &... Handlers) {
    (void)std::initializer_list<int>{
        (Handlers.enterStruct(Owner, Parent, RecordTy), 0)...};
    VisitRecordHelper(Wrapper, Wrapper->bases(), Handlers...);
    VisitRecordHelper(Wrapper, Wrapper->fields(), Handlers...);
    (void)std::initializer_list<int>{
        (Handlers.leaveStruct(Owner, Parent, RecordTy), 0)...};
  }

  template <typename ParentTy, typename... HandlerTys>
  void visitSimpleRecord(const CXXRecordDecl *Owner, ParentTy &Parent,
                         const CXXRecordDecl *Wrapper, QualType RecordTy,
                         HandlerTys &... Handlers) {
    (void)std::initializer_list<int>{
        (Handlers.handleNonDecompStruct(Owner, Parent, RecordTy), 0)...};
  }

  template <typename ParentTy, typename... HandlerTys>
  void visitRecord(const CXXRecordDecl *Owner, ParentTy &Parent,
                   const CXXRecordDecl *Wrapper, QualType RecordTy,
                   HandlerTys &... Handlers);

  template <typename ParentTy, typename... HandlerTys>
  void VisitUnion(const CXXRecordDecl *Owner, ParentTy &Parent,
                  const CXXRecordDecl *Wrapper, HandlerTys &... Handlers);

  template <typename... HandlerTys>
  void VisitRecordHelper(const CXXRecordDecl *Owner,
                         clang::CXXRecordDecl::base_class_const_range Range,
                         HandlerTys &... Handlers) {
    for (const auto &Base : Range) {
      QualType BaseTy = Base.getType();
      // Handle accessor class as base
      if (Util::isSyclAccessorType(BaseTy)) {
        (void)std::initializer_list<int>{
            (Handlers.handleSyclAccessorType(Owner, Base, BaseTy), 0)...};
      } else if (Util::isSyclStreamType(BaseTy)) {
        // Handle stream class as base
        (void)std::initializer_list<int>{
            (Handlers.handleSyclStreamType(Owner, Base, BaseTy), 0)...};
      } else
        // For all other bases, visit the record
        visitRecord(Owner, Base, BaseTy->getAsCXXRecordDecl(), BaseTy,
                    Handlers...);
    }
  }

  template <typename... HandlerTys>
  void VisitRecordHelper(const CXXRecordDecl *Owner,
                         RecordDecl::field_range Range,
                         HandlerTys &... Handlers) {
    VisitRecordFields(Owner, Handlers...);
  }

  // FIXME: Can this be refactored/handled some other way?
  template <typename ParentTy, typename... HandlerTys>
  void visitStreamRecord(const CXXRecordDecl *Owner, ParentTy &Parent,
                         CXXRecordDecl *Wrapper, QualType RecordTy,
                         HandlerTys &... Handlers) {
    (void)std::initializer_list<int>{
        (Handlers.enterStream(Owner, Parent, RecordTy), 0)...};
    for (const auto &Field : Wrapper->fields()) {
      QualType FieldTy = Field->getType();
      // Required to initialize accessors inside streams.
      if (Util::isSyclAccessorType(FieldTy))
        KF_FOR_EACH(handleSyclAccessorType, Field, FieldTy);
    }
    (void)std::initializer_list<int>{
        (Handlers.leaveStream(Owner, Parent, RecordTy), 0)...};
  }

  template <typename... HandlerTys>
  void visitArrayElementImpl(const CXXRecordDecl *Owner, FieldDecl *ArrayField,
                             QualType ElementTy, uint64_t Index,
                             HandlerTys &... Handlers) {
    (void)std::initializer_list<int>{
        (Handlers.nextElement(ElementTy, Index), 0)...};
    visitField(Owner, ArrayField, ElementTy, Handlers...);
  }

  template <typename... HandlerTys>
  void visitFirstArrayElement(const CXXRecordDecl *Owner, FieldDecl *ArrayField,
                              QualType ElementTy, HandlerTys &... Handlers) {
    visitArrayElementImpl(Owner, ArrayField, ElementTy, 0, Handlers...);
  }
  template <typename... HandlerTys>
  void visitNthArrayElement(const CXXRecordDecl *Owner, FieldDecl *ArrayField,
                            QualType ElementTy, uint64_t Index,
                            HandlerTys &... Handlers);

  template <typename... HandlerTys>
  void visitSimpleArray(const CXXRecordDecl *Owner, FieldDecl *Field,
                        QualType ArrayTy, HandlerTys &... Handlers) {
    (void)std::initializer_list<int>{
        (Handlers.handleSimpleArrayType(Field, ArrayTy), 0)...};
  }

  template <typename... HandlerTys>
  void visitComplexArray(const CXXRecordDecl *Owner, FieldDecl *Field,
                         QualType ArrayTy, HandlerTys &... Handlers) {
    // Array workflow is:
    // handleArrayType
    // enterArray
    // nextElement
    // VisitField (same as before, note that The FieldDecl is the of array
    // itself, not the element)
    // ... repeat per element, opt-out for duplicates.
    // leaveArray

    if (!KF_FOR_EACH(handleArrayType, Field, ArrayTy))
      return;

    const ConstantArrayType *CAT =
        SemaRef.getASTContext().getAsConstantArrayType(ArrayTy);
    assert(CAT && "Should only be called on constant-size array.");
    QualType ET = CAT->getElementType();
    uint64_t ElemCount = CAT->getSize().getZExtValue();
    assert(ElemCount > 0 && "SYCL prohibits 0 sized arrays");

    (void)std::initializer_list<int>{
        (Handlers.enterArray(Field, ArrayTy, ET), 0)...};

    visitFirstArrayElement(Owner, Field, ET, Handlers...);
    for (uint64_t Index = 1; Index < ElemCount; ++Index)
      visitNthArrayElement(Owner, Field, ET, Index, Handlers...);

    (void)std::initializer_list<int>{
        (Handlers.leaveArray(Field, ArrayTy, ET), 0)...};
  }

  template <typename... HandlerTys>
  void visitArray(const CXXRecordDecl *Owner, FieldDecl *Field,
                  QualType ArrayTy, HandlerTys &... Handlers);

  template <typename... HandlerTys>
  void visitField(const CXXRecordDecl *Owner, FieldDecl *Field,
                  QualType FieldTy, HandlerTys &... Handlers) {
    if (Util::isSyclAccessorType(FieldTy))
      KF_FOR_EACH(handleSyclAccessorType, Field, FieldTy);
    else if (Util::isSyclSamplerType(FieldTy))
      KF_FOR_EACH(handleSyclSamplerType, Field, FieldTy);
    else if (Util::isSyclHalfType(FieldTy))
      KF_FOR_EACH(handleSyclHalfType, Field, FieldTy);
    else if (Util::isSyclSpecConstantType(FieldTy))
      KF_FOR_EACH(handleSyclSpecConstantType, Field, FieldTy);
    else if (Util::isSyclStreamType(FieldTy)) {
      CXXRecordDecl *RD = FieldTy->getAsCXXRecordDecl();
      // Handle accessors in stream class.
      KF_FOR_EACH(handleSyclStreamType, Field, FieldTy);
      visitStreamRecord(Owner, Field, RD, FieldTy, Handlers...);
    } else if (FieldTy->isStructureOrClassType()) {
      if (KF_FOR_EACH(handleStructType, Field, FieldTy)) {
        CXXRecordDecl *RD = FieldTy->getAsCXXRecordDecl();
        visitRecord(Owner, Field, RD, FieldTy, Handlers...);
      }
    } else if (FieldTy->isUnionType()) {
      if (KF_FOR_EACH(handleUnionType, Field, FieldTy)) {
        CXXRecordDecl *RD = FieldTy->getAsCXXRecordDecl();
        VisitUnion(Owner, Field, RD, Handlers...);
      }
    } else if (FieldTy->isReferenceType())
      KF_FOR_EACH(handleReferenceType, Field, FieldTy);
    else if (FieldTy->isPointerType())
      KF_FOR_EACH(handlePointerType, Field, FieldTy);
    else if (FieldTy->isArrayType())
      visitArray(Owner, Field, FieldTy, Handlers...);
    else if (FieldTy->isScalarType() || FieldTy->isVectorType())
      KF_FOR_EACH(handleScalarType, Field, FieldTy);
    else
      KF_FOR_EACH(handleOtherType, Field, FieldTy);
  }

public:
  KernelObjVisitor(Sema &S) : SemaRef(S) {}

  template <typename... HandlerTys>
  void VisitRecordBases(const CXXRecordDecl *KernelFunctor,
                        HandlerTys &... Handlers) {
    VisitRecordHelper(KernelFunctor, KernelFunctor->bases(), Handlers...);
  }

  // A visitor function that dispatches to functions as defined in
  // SyclKernelFieldHandler for the purposes of kernel generation.
  template <typename... HandlerTys>
  void VisitRecordFields(const CXXRecordDecl *Owner, HandlerTys &... Handlers) {
    for (const auto Field : Owner->fields())
      visitField(Owner, Field, Field->getType(), Handlers...);
  }
#undef KF_FOR_EACH
};

// A base type that the SYCL OpenCL Kernel construction task uses to implement
// individual tasks.
class SyclKernelFieldHandlerBase {
public:
  static constexpr const bool VisitUnionBody = false;
  static constexpr const bool VisitNthArrayElement = true;
  // Opt-in based on whether we should visit inside simple containers (structs,
  // arrays). All of the 'check' types should likely be true, the int-header,
  // and kernel decl creation types should not.
  static constexpr const bool VisitInsideSimpleContainers = true;
  // Mark these virtual so that we can use override in the implementer classes,
  // despite virtual dispatch never being used.

  // Accessor can be a base class or a field decl, so both must be handled.
  virtual bool handleSyclAccessorType(const CXXRecordDecl *,
                                      const CXXBaseSpecifier &, QualType) {
    return true;
  }
  virtual bool handleSyclAccessorType(FieldDecl *, QualType) { return true; }
  virtual bool handleSyclSamplerType(const CXXRecordDecl *,
                                     const CXXBaseSpecifier &, QualType) {
    return true;
  }
  virtual bool handleSyclSamplerType(FieldDecl *, QualType) { return true; }
  virtual bool handleSyclSpecConstantType(FieldDecl *, QualType) {
    return true;
  }
  virtual bool handleSyclStreamType(const CXXRecordDecl *,
                                    const CXXBaseSpecifier &, QualType) {
    return true;
  }
  virtual bool handleSyclStreamType(FieldDecl *, QualType) { return true; }
  virtual bool handleSyclHalfType(const CXXRecordDecl *,
                                  const CXXBaseSpecifier &, QualType) {
    return true;
  }
  virtual bool handleSyclHalfType(FieldDecl *, QualType) { return true; }
  virtual bool handleStructType(FieldDecl *, QualType) { return true; }
  virtual bool handleUnionType(FieldDecl *, QualType) { return true; }
  virtual bool handleReferenceType(FieldDecl *, QualType) { return true; }
  virtual bool handlePointerType(FieldDecl *, QualType) { return true; }
  virtual bool handleArrayType(FieldDecl *, QualType) { return true; }
  virtual bool handleScalarType(FieldDecl *, QualType) { return true; }
  // Most handlers shouldn't be handling this, just the field checker.
  virtual bool handleOtherType(FieldDecl *, QualType) { return true; }

  // Handle a simple struct that doesn't need to be decomposed, only called on
  // handlers with VisitInsideSimpleContainers as false.  Replaces
  // handleStructType, enterStruct, leaveStruct, and visiting of sub-elements.
  virtual bool handleNonDecompStruct(const CXXRecordDecl *, FieldDecl *,
                                     QualType) {
    return true;
  }
  virtual bool handleNonDecompStruct(const CXXRecordDecl *,
                                     const CXXBaseSpecifier &, QualType) {
    return true;
  }

  // Instead of handleArrayType, enterArray, leaveArray, and nextElement (plus
  // descending down the elements), this function gets called in the event of an
  // array containing simple elements (even in the case of an MD array).
  virtual bool handleSimpleArrayType(FieldDecl *, QualType) { return true; }

  // The following are only used for keeping track of where we are in the base
  // class/field graph. Int Headers use this to calculate offset, most others
  // don't have a need for these.

  virtual bool enterStruct(const CXXRecordDecl *, FieldDecl *, QualType) {
    return true;
  }
  virtual bool leaveStruct(const CXXRecordDecl *, FieldDecl *, QualType) {
    return true;
  }
  virtual bool enterStream(const CXXRecordDecl *, FieldDecl *, QualType) {
    return true;
  }
  virtual bool leaveStream(const CXXRecordDecl *, FieldDecl *, QualType) {
    return true;
  }
  virtual bool enterStruct(const CXXRecordDecl *, const CXXBaseSpecifier &,
                           QualType) {
    return true;
  }
  virtual bool leaveStruct(const CXXRecordDecl *, const CXXBaseSpecifier &,
                           QualType) {
    return true;
  }
  virtual bool enterUnion(const CXXRecordDecl *, FieldDecl *) { return true; }
  virtual bool leaveUnion(const CXXRecordDecl *, FieldDecl *) { return true; }

  // The following are used for stepping through array elements.
  virtual bool enterArray(FieldDecl *, QualType ArrayTy, QualType ElementTy) {
    return true;
  }
  virtual bool leaveArray(FieldDecl *, QualType ArrayTy, QualType ElementTy) {
    return true;
  }

  virtual bool nextElement(QualType, uint64_t) { return true; }

  virtual ~SyclKernelFieldHandlerBase() = default;
};

// A class to act as the direct base for all the SYCL OpenCL Kernel construction
// tasks that contains a reference to Sema (and potentially any other
// universally required data).
class SyclKernelFieldHandler : public SyclKernelFieldHandlerBase {
protected:
  Sema &SemaRef;
  SyclKernelFieldHandler(Sema &S) : SemaRef(S) {}
};

// A class to represent the 'do nothing' case for filtering purposes.
class SyclEmptyHandler final : public SyclKernelFieldHandlerBase {};
SyclEmptyHandler GlobalEmptyHandler;

template <bool Keep, typename H> struct HandlerFilter;
template <typename H> struct HandlerFilter<true, H> {
  H &Handler;
  HandlerFilter(H &Handler) : Handler(Handler) {}
};
template <typename H> struct HandlerFilter<false, H> {
  SyclEmptyHandler &Handler = GlobalEmptyHandler;
  HandlerFilter(H &Handler) {}
};

template <bool B, bool... Rest> struct AnyTrue;

template <bool B> struct AnyTrue<B> { static constexpr bool Value = B; };

template <bool B, bool... Rest> struct AnyTrue {
  static constexpr bool Value = B || AnyTrue<Rest...>::Value;
};

template <bool B, bool... Rest> struct AllTrue;

template <bool B> struct AllTrue<B> { static constexpr bool Value = B; };

template <bool B, bool... Rest> struct AllTrue {
  static constexpr bool Value = B && AllTrue<Rest...>::Value;
};

template <typename ParentTy, typename... Handlers>
void KernelObjVisitor::VisitUnion(const CXXRecordDecl *Owner, ParentTy &Parent,
                                  const CXXRecordDecl *Wrapper,
                                  Handlers &... handlers) {
  // Don't continue descending if none of the handlers 'care'. This could be 'if
  // constexpr' starting in C++17.  Until then, we have to count on the
  // optimizer to realize "if (false)" is a dead branch.
  if (AnyTrue<Handlers::VisitUnionBody...>::Value)
    VisitUnionImpl(
        Owner, Parent, Wrapper,
        HandlerFilter<Handlers::VisitUnionBody, Handlers>(handlers).Handler...);
}

template <typename... Handlers>
void KernelObjVisitor::visitNthArrayElement(const CXXRecordDecl *Owner,
                                            FieldDecl *ArrayField,
                                            QualType ElementTy, uint64_t Index,
                                            Handlers &... handlers) {
  // Don't continue descending if none of the handlers 'care'. This could be 'if
  // constexpr' starting in C++17.  Until then, we have to count on the
  // optimizer to realize "if (false)" is a dead branch.
  if (AnyTrue<Handlers::VisitNthArrayElement...>::Value)
    visitArrayElementImpl(
        Owner, ArrayField, ElementTy, Index,
        HandlerFilter<Handlers::VisitNthArrayElement, Handlers>(handlers)
            .Handler...);
}

template <typename ParentTy, typename... HandlerTys>
void KernelObjVisitor::visitRecord(const CXXRecordDecl *Owner, ParentTy &Parent,
                                   const CXXRecordDecl *Wrapper,
                                   QualType RecordTy,
                                   HandlerTys &... Handlers) {
  RecordDecl *RD = RecordTy->getAsRecordDecl();
  assert(RD && "should not be null.");
  if (RD->hasAttr<SYCLRequiresDecompositionAttr>()) {
    // If this container requires decomposition, we have to visit it as
    // 'complex', so all handlers are called in this case with the 'complex'
    // case.
    visitComplexRecord(Owner, Parent, Wrapper, RecordTy, Handlers...);
  } else {
    // "Simple" Containers are those that do NOT need to be decomposed,
    // "Complex" containers are those that DO. In the case where the container
    // does NOT need to be decomposed, we can call VisitSimpleRecord on the
    // handlers that have opted-out of VisitInsideSimpleContainers. The 'if'
    // makes sure we only do that if at least 1 has opted out.
    if (!AllTrue<HandlerTys::VisitInsideSimpleContainers...>::Value)
      visitSimpleRecord(
          Owner, Parent, Wrapper, RecordTy,
          HandlerFilter<!HandlerTys::VisitInsideSimpleContainers, HandlerTys>(
              Handlers)
              .Handler...);

    // Even though this is a 'simple' container, some handlers (via
    // VisitInsideSimpleContainers = true) need to treat it as if it needs
    // decomposing, so we call VisitComplexRecord iif at least one has.
    if (AnyTrue<HandlerTys::VisitInsideSimpleContainers...>::Value)
      visitComplexRecord(
          Owner, Parent, Wrapper, RecordTy,
          HandlerFilter<HandlerTys::VisitInsideSimpleContainers, HandlerTys>(
              Handlers)
              .Handler...);
  }
}

template <typename... HandlerTys>
void KernelObjVisitor::visitArray(const CXXRecordDecl *Owner, FieldDecl *Field,
                                  QualType ArrayTy, HandlerTys &... Handlers) {

  if (Field->hasAttr<SYCLRequiresDecompositionAttr>()) {
    visitComplexArray(Owner, Field, ArrayTy, Handlers...);
  } else {
    if (!AllTrue<HandlerTys::VisitInsideSimpleContainers...>::Value)
      visitSimpleArray(
          Owner, Field, ArrayTy,
          HandlerFilter<!HandlerTys::VisitInsideSimpleContainers, HandlerTys>(
              Handlers)
              .Handler...);

    if (AnyTrue<HandlerTys::VisitInsideSimpleContainers...>::Value)
      visitComplexArray(
          Owner, Field, ArrayTy,
          HandlerFilter<HandlerTys::VisitInsideSimpleContainers, HandlerTys>(
              Handlers)
              .Handler...);
  }
}

// A type to check the validity of all of the argument types.
class SyclKernelFieldChecker : public SyclKernelFieldHandler {
  bool IsInvalid = false;
  DiagnosticsEngine &Diag;
  // Check whether the object should be disallowed from being copied to kernel.
  // Return true if not copyable, false if copyable.
  bool checkNotCopyableToKernel(const FieldDecl *FD, const QualType &FieldTy) {
    if (FieldTy->isArrayType()) {
      if (const auto *CAT =
              SemaRef.getASTContext().getAsConstantArrayType(FieldTy)) {
        QualType ET = CAT->getElementType();
        return checkNotCopyableToKernel(FD, ET);
      }
      return Diag.Report(FD->getLocation(),
                         diag::err_sycl_non_constant_array_type)
             << FieldTy;
    }

    if (SemaRef.getASTContext().getLangOpts().SYCLStdLayoutKernelParams)
      if (!FieldTy->isStandardLayoutType())
        return Diag.Report(FD->getLocation(),
                           diag::err_sycl_non_std_layout_type)
               << FieldTy;

    if (!FieldTy->isStructureOrClassType())
      return false;

    CXXRecordDecl *RD =
        cast<CXXRecordDecl>(FieldTy->getAs<RecordType>()->getDecl());
    if (!RD->hasTrivialCopyConstructor())
      return Diag.Report(FD->getLocation(),
                         diag::err_sycl_non_trivially_copy_ctor_dtor_type)
             << 0 << FieldTy;
    if (!RD->hasTrivialDestructor())
      return Diag.Report(FD->getLocation(),
                         diag::err_sycl_non_trivially_copy_ctor_dtor_type)
             << 1 << FieldTy;

    return false;
  }

  void checkPropertyListType(TemplateArgument PropList, SourceLocation Loc) {
    if (PropList.getKind() != TemplateArgument::ArgKind::Type) {
      SemaRef.Diag(Loc,
                   diag::err_sycl_invalid_accessor_property_template_param);
      return;
    }
    QualType PropListTy = PropList.getAsType();
    if (!Util::isAccessorPropertyListType(PropListTy)) {
      SemaRef.Diag(Loc,
                   diag::err_sycl_invalid_accessor_property_template_param);
      return;
    }
    const auto *AccPropListDecl =
        cast<ClassTemplateSpecializationDecl>(PropListTy->getAsRecordDecl());
    if (AccPropListDecl->getTemplateArgs().size() != 1) {
      SemaRef.Diag(Loc, diag::err_sycl_invalid_property_list_param_number)
          << "accessor_property_list";
      return;
    }
    const auto TemplArg = AccPropListDecl->getTemplateArgs()[0];
    if (TemplArg.getKind() != TemplateArgument::ArgKind::Pack) {
      SemaRef.Diag(Loc,
                   diag::err_sycl_invalid_accessor_property_list_template_param)
          << /*accessor_property_list*/ 0 << /*parameter pack*/ 0;
      return;
    }
    for (TemplateArgument::pack_iterator Prop = TemplArg.pack_begin();
         Prop != TemplArg.pack_end(); ++Prop) {
      if (Prop->getKind() != TemplateArgument::ArgKind::Type) {
        SemaRef.Diag(
            Loc, diag::err_sycl_invalid_accessor_property_list_template_param)
            << /*accessor_property_list pack argument*/ 1 << /*type*/ 1;
        return;
      }
      QualType PropTy = Prop->getAsType();
      if (Util::isSyclBufferLocationType(PropTy))
        checkBufferLocationType(PropTy, Loc);
    }
  }

  void checkBufferLocationType(QualType PropTy, SourceLocation Loc) {
    const auto *PropDecl =
        cast<ClassTemplateSpecializationDecl>(PropTy->getAsRecordDecl());
    if (PropDecl->getTemplateArgs().size() != 1) {
      SemaRef.Diag(Loc, diag::err_sycl_invalid_property_list_param_number)
          << "buffer_location";
      return;
    }
    const auto BufferLoc = PropDecl->getTemplateArgs()[0];
    if (BufferLoc.getKind() != TemplateArgument::ArgKind::Integral) {
      SemaRef.Diag(Loc,
                   diag::err_sycl_invalid_accessor_property_list_template_param)
          << /*buffer_location*/ 2 << /*non-negative integer*/ 2;
      return;
    }
    int LocationID = static_cast<int>(BufferLoc.getAsIntegral().getExtValue());
    if (LocationID < 0) {
      SemaRef.Diag(Loc,
                   diag::err_sycl_invalid_accessor_property_list_template_param)
          << /*buffer_location*/ 2 << /*non-negative integer*/ 2;
      return;
    }
  }

  void checkAccessorType(QualType Ty, SourceRange Loc) {
    assert(Util::isSyclAccessorType(Ty) &&
           "Should only be called on SYCL accessor types.");

    const RecordDecl *RecD = Ty->getAsRecordDecl();
    if (const ClassTemplateSpecializationDecl *CTSD =
            dyn_cast<ClassTemplateSpecializationDecl>(RecD)) {
      const TemplateArgumentList &TAL = CTSD->getTemplateArgs();
      TemplateArgument TA = TAL.get(0);
      const QualType TemplateArgTy = TA.getAsType();

      if (TAL.size() > 5)
        checkPropertyListType(TAL.get(5), Loc.getBegin());
      llvm::DenseSet<QualType> Visited;
      checkSYCLType(SemaRef, TemplateArgTy, Loc, Visited);
    }
  }

public:
  SyclKernelFieldChecker(Sema &S)
      : SyclKernelFieldHandler(S), Diag(S.getASTContext().getDiagnostics()) {}
  static constexpr const bool VisitNthArrayElement = false;
  bool isValid() { return !IsInvalid; }

  bool handleReferenceType(FieldDecl *FD, QualType FieldTy) final {
    Diag.Report(FD->getLocation(), diag::err_bad_kernel_param_type) << FieldTy;
    IsInvalid = true;
    return isValid();
  }

  bool handleStructType(FieldDecl *FD, QualType FieldTy) final {
    IsInvalid |= checkNotCopyableToKernel(FD, FieldTy);
    return isValid();
  }

  bool handleSyclAccessorType(const CXXRecordDecl *, const CXXBaseSpecifier &BS,
                              QualType FieldTy) final {
    checkAccessorType(FieldTy, BS.getBeginLoc());
    return isValid();
  }

  bool handleSyclAccessorType(FieldDecl *FD, QualType FieldTy) final {
    checkAccessorType(FieldTy, FD->getLocation());
    return isValid();
  }

  bool handleArrayType(FieldDecl *FD, QualType FieldTy) final {
    IsInvalid |= checkNotCopyableToKernel(FD, FieldTy);
    return isValid();
  }

  bool handlePointerType(FieldDecl *FD, QualType FieldTy) final {
    while (FieldTy->isAnyPointerType()) {
      FieldTy = QualType{FieldTy->getPointeeOrArrayElementType(), 0};
      if (FieldTy->isVariableArrayType()) {
        Diag.Report(FD->getLocation(), diag::err_vla_unsupported);
        IsInvalid = true;
        break;
      }
    }
    return isValid();
  }

  bool handleOtherType(FieldDecl *FD, QualType FieldTy) final {
    Diag.Report(FD->getLocation(), diag::err_bad_kernel_param_type) << FieldTy;
    IsInvalid = true;
    return isValid();
  }
};

// A type to check the validity of accessing accessor/sampler/stream
// types as kernel parameters inside union.
class SyclKernelUnionChecker : public SyclKernelFieldHandler {
  int UnionCount = 0;
  bool IsInvalid = false;
  DiagnosticsEngine &Diag;

public:
  SyclKernelUnionChecker(Sema &S)
      : SyclKernelFieldHandler(S), Diag(S.getASTContext().getDiagnostics()) {}
  bool isValid() { return !IsInvalid; }
  static constexpr const bool VisitUnionBody = true;
  static constexpr const bool VisitNthArrayElement = false;

  bool checkType(SourceLocation Loc, QualType Ty) {
    if (UnionCount) {
      IsInvalid = true;
      Diag.Report(Loc, diag::err_bad_union_kernel_param_members) << Ty;
    }
    return isValid();
  }

  bool enterUnion(const CXXRecordDecl *RD, FieldDecl *FD) override {
    ++UnionCount;
    return true;
  }

  bool leaveUnion(const CXXRecordDecl *RD, FieldDecl *FD) override {
    --UnionCount;
    return true;
  }

  bool handleSyclAccessorType(FieldDecl *FD, QualType FieldTy) final {
    return checkType(FD->getLocation(), FieldTy);
  }

  bool handleSyclAccessorType(const CXXRecordDecl *, const CXXBaseSpecifier &BS,
                              QualType FieldTy) final {
    return checkType(BS.getBeginLoc(), FieldTy);
  }

  bool handleSyclSamplerType(FieldDecl *FD, QualType FieldTy) final {
    return checkType(FD->getLocation(), FieldTy);
  }

  bool handleSyclSamplerType(const CXXRecordDecl *, const CXXBaseSpecifier &BS,
                             QualType FieldTy) final {
    return checkType(BS.getBeginLoc(), FieldTy);
  }

  bool handleSyclStreamType(FieldDecl *FD, QualType FieldTy) final {
    return checkType(FD->getLocation(), FieldTy);
  }

  bool handleSyclStreamType(const CXXRecordDecl *, const CXXBaseSpecifier &BS,
                            QualType FieldTy) final {
    return checkType(BS.getBeginLoc(), FieldTy);
  }
};

// A type to mark whether a collection requires decomposition.
class SyclKernelDecompMarker : public SyclKernelFieldHandler {
  llvm::SmallVector<bool, 16> CollectionStack;

public:
  static constexpr const bool VisitUnionBody = false;
  static constexpr const bool VisitNthArrayElement = false;

  SyclKernelDecompMarker(Sema &S) : SyclKernelFieldHandler(S) {
    // In order to prevent checking this over and over, just add a dummy-base
    // entry.
    CollectionStack.push_back(true);
  }

  bool handleSyclAccessorType(const CXXRecordDecl *, const CXXBaseSpecifier &,
                              QualType) final {
    CollectionStack.back() = true;
    return true;
  }
  bool handleSyclAccessorType(FieldDecl *, QualType) final {
    CollectionStack.back() = true;
    return true;
  }

  bool handleSyclSamplerType(const CXXRecordDecl *, const CXXBaseSpecifier &,
                             QualType) final {
    CollectionStack.back() = true;
    return true;
  }
  bool handleSyclSamplerType(FieldDecl *, QualType) final {
    CollectionStack.back() = true;
    return true;
  }
  bool handleSyclSpecConstantType(FieldDecl *, QualType) final {
    CollectionStack.back() = true;
    return true;
  }
  bool handleSyclStreamType(const CXXRecordDecl *, const CXXBaseSpecifier &,
                            QualType) final {
    CollectionStack.back() = true;
    return true;
  }
  bool handleSyclStreamType(FieldDecl *, QualType) final {
    CollectionStack.back() = true;
    return true;
  }
  bool handleSyclHalfType(const CXXRecordDecl *, const CXXBaseSpecifier &,
                          QualType) final {
    CollectionStack.back() = true;
    return true;
  }
  bool handleSyclHalfType(FieldDecl *, QualType) final {
    CollectionStack.back() = true;
    return true;
  }

  bool handlePointerType(FieldDecl *, QualType) final {
    CollectionStack.back() = true;
    return true;
  }

  // Stream is always decomposed (and whether it gets decomposed is handled in
  // handleSyclStreamType), but we need a CollectionStack entry to capture the
  // accessors that get handled.
  bool enterStream(const CXXRecordDecl *, FieldDecl *, QualType) final {
    CollectionStack.push_back(false);
    return true;
  }
  bool leaveStream(const CXXRecordDecl *, FieldDecl *, QualType Ty) final {
    CollectionStack.pop_back();
    return true;
  }

  bool enterStruct(const CXXRecordDecl *, FieldDecl *, QualType) final {
    CollectionStack.push_back(false);
    return true;
  }

  bool leaveStruct(const CXXRecordDecl *, FieldDecl *, QualType Ty) final {
    if (CollectionStack.pop_back_val()) {
      RecordDecl *RD = Ty->getAsRecordDecl();
      assert(RD && "should not be null.");
      if (!RD->hasAttr<SYCLRequiresDecompositionAttr>())
        RD->addAttr(SYCLRequiresDecompositionAttr::CreateImplicit(
            SemaRef.getASTContext()));
      CollectionStack.back() = true;
    }
    return true;
  }

  bool enterStruct(const CXXRecordDecl *, const CXXBaseSpecifier &,
                   QualType) final {
    CollectionStack.push_back(false);
    return true;
  }

  bool leaveStruct(const CXXRecordDecl *, const CXXBaseSpecifier &,
                   QualType Ty) final {
    if (CollectionStack.pop_back_val()) {
      RecordDecl *RD = Ty->getAsRecordDecl();
      assert(RD && "should not be null.");
      if (!RD->hasAttr<SYCLRequiresDecompositionAttr>())
        RD->addAttr(SYCLRequiresDecompositionAttr::CreateImplicit(
            SemaRef.getASTContext()));
      CollectionStack.back() = true;
    }

    return true;
  }

  bool enterArray(FieldDecl *, QualType ArrayTy, QualType ElementTy) final {
    CollectionStack.push_back(false);
    return true;
  }

  bool leaveArray(FieldDecl *FD, QualType ArrayTy, QualType ElementTy) final {
    if (CollectionStack.pop_back_val()) {
      // Cannot assert, since in MD arrays we'll end up marking them multiple
      // times.
      if (!FD->hasAttr<SYCLRequiresDecompositionAttr>())
        FD->addAttr(SYCLRequiresDecompositionAttr::CreateImplicit(
            SemaRef.getASTContext()));
      CollectionStack.back() = true;
    }
    return true;
  }
};

// A type to Create and own the FunctionDecl for the kernel.
class SyclKernelDeclCreator : public SyclKernelFieldHandler {
  FunctionDecl *KernelDecl;
  llvm::SmallVector<ParmVarDecl *, 8> Params;
  Sema::ContextRAII FuncContext;
  // Holds the last handled field's first parameter. This doesn't store an
  // iterator as push_back invalidates iterators.
  size_t LastParamIndex = 0;
  // Keeps track of whether we are currently handling fields inside a struct.
  int StructDepth = 0;

  void addParam(const FieldDecl *FD, QualType FieldTy) {
    ParamDesc newParamDesc = makeParamDesc(FD, FieldTy);
    addParam(newParamDesc, FieldTy);
  }

  void addParam(const CXXBaseSpecifier &BS, QualType FieldTy) {
    // TODO: There is no name for the base available, but duplicate names are
    // seemingly already possible, so we'll give them all the same name for now.
    // This only happens with the accessor types.
    StringRef Name = "_arg__base";
    ParamDesc newParamDesc =
        makeParamDesc(SemaRef.getASTContext(), Name, FieldTy);
    addParam(newParamDesc, FieldTy);
  }
  // Add a parameter with specified name and type
  void addParam(StringRef Name, QualType ParamTy) {
    ParamDesc newParamDesc =
        makeParamDesc(SemaRef.getASTContext(), Name, ParamTy);
    addParam(newParamDesc, ParamTy);
  }

  void addParam(ParamDesc newParamDesc, QualType FieldTy) {
    // Create a new ParmVarDecl based on the new info.
    ASTContext &Ctx = SemaRef.getASTContext();
    auto *NewParam = ParmVarDecl::Create(
        Ctx, KernelDecl, SourceLocation(), SourceLocation(),
        std::get<1>(newParamDesc), std::get<0>(newParamDesc),
        std::get<2>(newParamDesc), SC_None, /*DefArg*/ nullptr);
    NewParam->setScopeInfo(0, Params.size());
    NewParam->setIsUsed();

    LastParamIndex = Params.size();
    Params.push_back(NewParam);
  }

  // Handle accessor properties. If any properties were found in
  // the accessor_property_list - add the appropriate attributes to ParmVarDecl.
  void handleAccessorPropertyList(ParmVarDecl *Param,
                                  const CXXRecordDecl *RecordDecl,
                                  SourceLocation Loc) {
    const auto *AccTy = cast<ClassTemplateSpecializationDecl>(RecordDecl);
    if (AccTy->getTemplateArgs().size() < 6)
      return;
    const auto PropList = cast<TemplateArgument>(AccTy->getTemplateArgs()[5]);
    QualType PropListTy = PropList.getAsType();
    const auto *AccPropListDecl =
        cast<ClassTemplateSpecializationDecl>(PropListTy->getAsRecordDecl());
    const auto TemplArg = AccPropListDecl->getTemplateArgs()[0];
    // Move through TemplateArgs list of a property list and search for
    // properties. If found - apply the appropriate attribute to ParmVarDecl.
    for (TemplateArgument::pack_iterator Prop = TemplArg.pack_begin();
         Prop != TemplArg.pack_end(); ++Prop) {
      QualType PropTy = Prop->getAsType();
      if (Util::isSyclBufferLocationType(PropTy))
        handleBufferLocationProperty(Param, PropTy, Loc);
    }
  }

  // Obtain an integer value stored in a template parameter of buffer_location
  // property to pass it to buffer_location kernel attribute
  void handleBufferLocationProperty(ParmVarDecl *Param, QualType PropTy,
                                    SourceLocation Loc) {
    // If we have more than 1 buffer_location properties on a single
    // accessor - emit an error
    if (Param->hasAttr<SYCLIntelBufferLocationAttr>()) {
      SemaRef.Diag(Loc, diag::err_sycl_compiletime_property_duplication)
          << "buffer_location";
      return;
    }
    ASTContext &Ctx = SemaRef.getASTContext();
    const auto *PropDecl =
        cast<ClassTemplateSpecializationDecl>(PropTy->getAsRecordDecl());
    const auto BufferLoc = PropDecl->getTemplateArgs()[0];
    int LocationID = static_cast<int>(BufferLoc.getAsIntegral().getExtValue());
    Param->addAttr(
        SYCLIntelBufferLocationAttr::CreateImplicit(Ctx, LocationID));
  }

  // All special SYCL objects must have __init method. We extract types for
  // kernel parameters from __init method parameters. We will use __init method
  // and kernel parameters which we build here to initialize special objects in
  // the kernel body.
  bool handleSpecialType(FieldDecl *FD, QualType FieldTy,
                         bool isAccessorType = false) {
    const auto *RecordDecl = FieldTy->getAsCXXRecordDecl();
    assert(RecordDecl && "The accessor/sampler must be a RecordDecl");
    llvm::StringLiteral MethodName =
        KernelDecl->hasAttr<SYCLSimdAttr>() && isAccessorType
            ? InitESIMDMethodName
            : InitMethodName;
    CXXMethodDecl *InitMethod = getMethodByName(RecordDecl, MethodName);
    assert(InitMethod && "The accessor/sampler must have the __init method");

    // Don't do -1 here because we count on this to be the first parameter added
    // (if any).
    size_t ParamIndex = Params.size();
    for (const ParmVarDecl *Param : InitMethod->parameters()) {
      QualType ParamTy = Param->getType();
      addParam(FD, ParamTy.getCanonicalType());
      if (ParamTy.getTypePtr()->isPointerType() && isAccessorType) {
        handleAccessorPropertyList(Params.back(), RecordDecl,
                                   FD->getLocation());
        if (KernelDecl->hasAttr<SYCLSimdAttr>())
          // In ESIMD kernels accessor's pointer argument needs to be marked
          Params.back()->addAttr(
              SYCLSimdAccessorPtrAttr::CreateImplicit(SemaRef.getASTContext()));
      }
    }
    LastParamIndex = ParamIndex;
    return true;
  }

  static void setKernelImplicitAttrs(ASTContext &Context, FunctionDecl *FD,
                                     StringRef Name, bool IsSIMDKernel) {
    // Set implicit attributes.
    FD->addAttr(OpenCLKernelAttr::CreateImplicit(Context));
    FD->addAttr(AsmLabelAttr::CreateImplicit(Context, Name));
    FD->addAttr(ArtificialAttr::CreateImplicit(Context));
    if (IsSIMDKernel)
      FD->addAttr(SYCLSimdAttr::CreateImplicit(Context));
  }

  static FunctionDecl *createKernelDecl(ASTContext &Ctx, StringRef Name,
                                        SourceLocation Loc, bool IsInline,
                                        bool IsSIMDKernel) {
    // Create this with no prototype, and we can fix this up after we've seen
    // all the params.
    FunctionProtoType::ExtProtoInfo Info(CC_OpenCLKernel);
    QualType FuncType = Ctx.getFunctionType(Ctx.VoidTy, {}, Info);

    FunctionDecl *FD = FunctionDecl::Create(
        Ctx, Ctx.getTranslationUnitDecl(), Loc, Loc, &Ctx.Idents.get(Name),
        FuncType, Ctx.getTrivialTypeSourceInfo(Ctx.VoidTy), SC_None);
    FD->setImplicitlyInline(IsInline);
    setKernelImplicitAttrs(Ctx, FD, Name, IsSIMDKernel);

    // Add kernel to translation unit to see it in AST-dump.
    Ctx.getTranslationUnitDecl()->addDecl(FD);
    return FD;
  }

public:
  static constexpr const bool VisitInsideSimpleContainers = false;
  SyclKernelDeclCreator(Sema &S, StringRef Name, SourceLocation Loc,
                        bool IsInline, bool IsSIMDKernel)
      : SyclKernelFieldHandler(S),
        KernelDecl(createKernelDecl(S.getASTContext(), Name, Loc, IsInline,
                                    IsSIMDKernel)),
        FuncContext(SemaRef, KernelDecl) {}

  ~SyclKernelDeclCreator() {
    ASTContext &Ctx = SemaRef.getASTContext();
    FunctionProtoType::ExtProtoInfo Info(CC_OpenCLKernel);

    SmallVector<QualType, 8> ArgTys;
    std::transform(std::begin(Params), std::end(Params),
                   std::back_inserter(ArgTys),
                   [](const ParmVarDecl *PVD) { return PVD->getType(); });

    QualType FuncType = Ctx.getFunctionType(Ctx.VoidTy, ArgTys, Info);
    KernelDecl->setType(FuncType);
    KernelDecl->setParams(Params);

    SemaRef.addSyclDeviceDecl(KernelDecl);
  }

  bool enterStream(const CXXRecordDecl *RD, FieldDecl *FD, QualType Ty) final {
    return enterStruct(RD, FD, Ty);
  }

  bool leaveStream(const CXXRecordDecl *RD, FieldDecl *FD, QualType Ty) final {
    return leaveStruct(RD, FD, Ty);
  }

  bool enterStruct(const CXXRecordDecl *, FieldDecl *, QualType) final {
    ++StructDepth;
    return true;
  }

  bool leaveStruct(const CXXRecordDecl *, FieldDecl *, QualType) final {
    --StructDepth;
    return true;
  }

  bool enterStruct(const CXXRecordDecl *, const CXXBaseSpecifier &BS,
                   QualType FieldTy) final {
    ++StructDepth;
    return true;
  }

  bool leaveStruct(const CXXRecordDecl *, const CXXBaseSpecifier &BS,
                   QualType FieldTy) final {
    --StructDepth;
    return true;
  }

  bool handleSyclAccessorType(const CXXRecordDecl *, const CXXBaseSpecifier &BS,
                              QualType FieldTy) final {
    const auto *RecordDecl = FieldTy->getAsCXXRecordDecl();
    assert(RecordDecl && "The accessor/sampler must be a RecordDecl");
    llvm::StringLiteral MethodName = KernelDecl->hasAttr<SYCLSimdAttr>()
                                         ? InitESIMDMethodName
                                         : InitMethodName;
    CXXMethodDecl *InitMethod = getMethodByName(RecordDecl, MethodName);
    assert(InitMethod && "The accessor/sampler must have the __init method");

    // Don't do -1 here because we count on this to be the first parameter added
    // (if any).
    size_t ParamIndex = Params.size();
    for (const ParmVarDecl *Param : InitMethod->parameters()) {
      QualType ParamTy = Param->getType();
      addParam(BS, ParamTy.getCanonicalType());
      if (ParamTy.getTypePtr()->isPointerType())
        handleAccessorPropertyList(Params.back(), RecordDecl, BS.getBeginLoc());
    }
    LastParamIndex = ParamIndex;
    return true;
  }

  bool handleSyclAccessorType(FieldDecl *FD, QualType FieldTy) final {
    return handleSpecialType(FD, FieldTy, /*isAccessorType*/ true);
  }

  bool handleSyclSamplerType(FieldDecl *FD, QualType FieldTy) final {
    return handleSpecialType(FD, FieldTy);
  }

  RecordDecl *wrapField(FieldDecl *Field, QualType FieldTy) {
    RecordDecl *WrapperClass =
        SemaRef.getASTContext().buildImplicitRecord("__wrapper_class");
    WrapperClass->startDefinition();
    Field = FieldDecl::Create(
        SemaRef.getASTContext(), WrapperClass, SourceLocation(),
        SourceLocation(), /*Id=*/nullptr, FieldTy,
        SemaRef.getASTContext().getTrivialTypeSourceInfo(FieldTy,
                                                         SourceLocation()),
        /*BW=*/nullptr, /*Mutable=*/false, /*InitStyle=*/ICIS_NoInit);
    Field->setAccess(AS_public);
    WrapperClass->addDecl(Field);
    WrapperClass->completeDefinition();
    return WrapperClass;
  };

  bool handlePointerType(FieldDecl *FD, QualType FieldTy) final {
    // USM allows to use raw pointers instead of buffers/accessors, but these
    // pointers point to the specially allocated memory. For pointer fields we
    // add a kernel argument with the same type as field but global address
    // space, because OpenCL requires it.
    QualType PointeeTy = FieldTy->getPointeeType();
    Qualifiers Quals = PointeeTy.getQualifiers();
    auto AS = Quals.getAddressSpace();
    // Leave global_device and global_host address spaces as is to help FPGA
    // device in memory allocations
    if (AS != LangAS::opencl_global_device && AS != LangAS::opencl_global_host)
      Quals.setAddressSpace(LangAS::opencl_global);
    PointeeTy = SemaRef.getASTContext().getQualifiedType(
        PointeeTy.getUnqualifiedType(), Quals);
    QualType ModTy = SemaRef.getASTContext().getPointerType(PointeeTy);
    // When the kernel is generated, struct type kernel arguments are
    // decomposed; i.e. the parameters of the kernel are the fields of the
    // struct, and not the struct itself. This causes an error in the backend
    // when the struct field is a pointer, since non-USM pointers cannot be
    // passed directly. To work around this issue, all pointers inside the
    // struct are wrapped in a generated '__wrapper_class'.
    if (StructDepth) {
      RecordDecl *WrappedPointer = wrapField(FD, ModTy);
      ModTy = SemaRef.getASTContext().getRecordType(WrappedPointer);
    }

    addParam(FD, ModTy);
    return true;
  }

  bool handleSimpleArrayType(FieldDecl *FD, QualType FieldTy) final {
    // Arrays are always wrapped in a struct since they cannot be passed
    // directly.
    RecordDecl *WrappedArray = wrapField(FD, FieldTy);
    QualType ModTy = SemaRef.getASTContext().getRecordType(WrappedArray);
    addParam(FD, ModTy);
    return true;
  }

  bool handleScalarType(FieldDecl *FD, QualType FieldTy) final {
    addParam(FD, FieldTy);
    return true;
  }

  bool handleNonDecompStruct(const CXXRecordDecl *, FieldDecl *FD,
                             QualType Ty) final {
    addParam(FD, Ty);
    return true;
  }

  bool handleNonDecompStruct(const CXXRecordDecl *Base,
                             const CXXBaseSpecifier &BS, QualType Ty) final {
    addParam(BS, Ty);
    return true;
  }

  bool handleUnionType(FieldDecl *FD, QualType FieldTy) final {
    return handleScalarType(FD, FieldTy);
  }

  bool handleSyclHalfType(FieldDecl *FD, QualType FieldTy) final {
    addParam(FD, FieldTy);
    return true;
  }

  bool handleSyclStreamType(FieldDecl *FD, QualType FieldTy) final {
    addParam(FD, FieldTy);
    return true;
  }

  bool handleSyclStreamType(const CXXRecordDecl *, const CXXBaseSpecifier &,
                            QualType FieldTy) final {
    // FIXME SYCL stream should be usable as a base type
    // See https://github.com/intel/llvm/issues/1552
    return true;
  }

  // Generate kernel argument to intialize specialization constants. This
  // argument is only generated when the target has no native support for
  // specialization constants
  void handleSyclKernelHandlerType() {
    ASTContext &Context = SemaRef.getASTContext();
    if (isDefaultSPIRArch(Context))
      return;

    StringRef Name = "_arg__specialization_constants_buffer";
    addParam(Name, Context.getPointerType(Context.CharTy));
  }

  void setBody(CompoundStmt *KB) { KernelDecl->setBody(KB); }

  FunctionDecl *getKernelDecl() { return KernelDecl; }

  llvm::ArrayRef<ParmVarDecl *> getParamVarDeclsForCurrentField() {
    return ArrayRef<ParmVarDecl *>(std::begin(Params) + LastParamIndex,
                                   std::end(Params));
  }
  using SyclKernelFieldHandler::handleSyclHalfType;
  using SyclKernelFieldHandler::handleSyclSamplerType;
};

class SyclKernelArgsSizeChecker : public SyclKernelFieldHandler {
  SourceLocation KernelLoc;
  unsigned SizeOfParams = 0;
  bool IsSIMD = false;

  void addParam(QualType ArgTy) {
    SizeOfParams +=
        SemaRef.getASTContext().getTypeSizeInChars(ArgTy).getQuantity();
  }

  bool handleSpecialType(QualType FieldTy) {
    const CXXRecordDecl *RecordDecl = FieldTy->getAsCXXRecordDecl();
    assert(RecordDecl && "The accessor/sampler must be a RecordDecl");
    llvm::StringLiteral MethodName =
        IsSIMD ? InitESIMDMethodName : InitMethodName;
    CXXMethodDecl *InitMethod = getMethodByName(RecordDecl, MethodName);
    assert(InitMethod && "The accessor/sampler must have the __init method");
    for (const ParmVarDecl *Param : InitMethod->parameters())
      addParam(Param->getType());
    return true;
  }

public:
  static constexpr const bool VisitInsideSimpleContainers = false;
  SyclKernelArgsSizeChecker(Sema &S, SourceLocation Loc, bool IsSIMD)
      : SyclKernelFieldHandler(S), KernelLoc(Loc), IsSIMD(IsSIMD) {}

  ~SyclKernelArgsSizeChecker() {
    if (SizeOfParams > MaxKernelArgsSize)
      SemaRef.Diag(KernelLoc, diag::warn_sycl_kernel_too_big_args)
          << SizeOfParams << MaxKernelArgsSize;
  }

  bool handleSyclAccessorType(FieldDecl *FD, QualType FieldTy) final {
    return handleSpecialType(FieldTy);
  }

  bool handleSyclAccessorType(const CXXRecordDecl *, const CXXBaseSpecifier &,
                              QualType FieldTy) final {
    return handleSpecialType(FieldTy);
  }

  bool handleSyclSamplerType(FieldDecl *FD, QualType FieldTy) final {
    return handleSpecialType(FieldTy);
  }

  bool handleSyclSamplerType(const CXXRecordDecl *, const CXXBaseSpecifier &BS,
                             QualType FieldTy) final {
    return handleSpecialType(FieldTy);
  }

  bool handlePointerType(FieldDecl *FD, QualType FieldTy) final {
    addParam(FieldTy);
    return true;
  }

  bool handleScalarType(FieldDecl *FD, QualType FieldTy) final {
    addParam(FieldTy);
    return true;
  }

  bool handleSimpleArrayType(FieldDecl *FD, QualType FieldTy) final {
    addParam(FieldTy);
    return true;
  }

  bool handleNonDecompStruct(const CXXRecordDecl *, FieldDecl *FD,
                             QualType Ty) final {
    addParam(Ty);
    return true;
  }

  bool handleNonDecompStruct(const CXXRecordDecl *Base,
                             const CXXBaseSpecifier &BS, QualType Ty) final {
    addParam(Ty);
    return true;
  }

  bool handleUnionType(FieldDecl *FD, QualType FieldTy) final {
    return handleScalarType(FD, FieldTy);
  }

  bool handleSyclHalfType(FieldDecl *FD, QualType FieldTy) final {
    addParam(FieldTy);
    return true;
  }

  bool handleSyclStreamType(FieldDecl *FD, QualType FieldTy) final {
    addParam(FieldTy);
    return true;
  }
  bool handleSyclStreamType(const CXXRecordDecl *, const CXXBaseSpecifier &,
                            QualType FieldTy) final {
    addParam(FieldTy);
    return true;
  }
  using SyclKernelFieldHandler::handleSyclHalfType;
};

static CXXMethodDecl *getOperatorParens(const CXXRecordDecl *Rec) {
  for (auto *MD : Rec->methods()) {
    if (MD->getOverloadedOperator() == OO_Call)
      return MD;
  }
  return nullptr;
}

static bool isESIMDKernelType(const CXXRecordDecl *KernelObjType) {
  const CXXMethodDecl *OpParens = getOperatorParens(KernelObjType);
  return (OpParens != nullptr) && OpParens->hasAttr<SYCLSimdAttr>();
}

class SyclKernelBodyCreator : public SyclKernelFieldHandler {
  SyclKernelDeclCreator &DeclCreator;
  llvm::SmallVector<Stmt *, 16> BodyStmts;
  llvm::SmallVector<InitListExpr *, 16> CollectionInitExprs;
  llvm::SmallVector<Stmt *, 16> FinalizeStmts;
  // This collection contains the information required to add/remove information
  // about arrays as we enter them.  The InitializedEntity component is
  // necessary for initializing child members.  uin64_t is the index of the
  // current element being worked on, which is updated every time we visit
  // nextElement.
  llvm::SmallVector<std::pair<InitializedEntity, uint64_t>, 8> ArrayInfos;
  VarDecl *KernelObjClone;
  InitializedEntity VarEntity;
  const CXXRecordDecl *KernelObj;
  llvm::SmallVector<Expr *, 16> MemberExprBases;
  FunctionDecl *KernelCallerFunc;
  SourceLocation KernelCallerSrcLoc; // KernelCallerFunc source location.
  // Contains a count of how many containers we're in.  This is used by the
  // pointer-struct-wrapping code to ensure that we don't try to wrap
  // non-top-level pointers.
  uint64_t StructDepth = 0;
  VarDecl *KernelHandlerClone = nullptr;

  Stmt *replaceWithLocalClone(ParmVarDecl *OriginalParam, VarDecl *LocalClone,
                              Stmt *FunctionBody) {
    // DeclRefExpr with valid source location but with decl which is not marked
    // as used is invalid.
    LocalClone->setIsUsed();
    std::pair<DeclaratorDecl *, DeclaratorDecl *> MappingPair =
        std::make_pair(OriginalParam, LocalClone);
    KernelBodyTransform KBT(MappingPair, SemaRef);
    return KBT.TransformStmt(FunctionBody).get();
  }

  // Using the statements/init expressions that we've created, this generates
  // the kernel body compound stmt. CompoundStmt needs to know its number of
  // statements in advance to allocate it, so we cannot do this as we go along.
  CompoundStmt *createKernelBody() {
    // Push the Kernel function scope to ensure the scope isn't empty
    SemaRef.PushFunctionScope();

    // Initialize kernel object local clone
    assert(CollectionInitExprs.size() == 1 &&
           "Should have been popped down to just the first one");
    KernelObjClone->setInit(CollectionInitExprs.back());

    // Replace references to the kernel object in kernel body, to use the
    // compiler generated local clone
    Stmt *NewBody =
        replaceWithLocalClone(KernelCallerFunc->getParamDecl(0), KernelObjClone,
                              KernelCallerFunc->getBody());

    // If kernel_handler argument is passed by SYCL kernel, replace references
    // to this argument in kernel body, to use the compiler generated local
    // clone
    if (ParmVarDecl *KernelHandlerParam =
            getSyclKernelHandlerArg(KernelCallerFunc))
      NewBody = replaceWithLocalClone(KernelHandlerParam, KernelHandlerClone,
                                      NewBody);

    // Use transformed body (with clones) as kernel body
    BodyStmts.push_back(NewBody);

    BodyStmts.insert(BodyStmts.end(), FinalizeStmts.begin(),
                     FinalizeStmts.end());
    return CompoundStmt::Create(SemaRef.getASTContext(), BodyStmts, {}, {});
  }

  void markParallelWorkItemCalls() {
    if (getKernelInvocationKind(KernelCallerFunc) ==
        InvokeParallelForWorkGroup) {
      FindPFWGLambdaFnVisitor V(KernelObj);
      V.TraverseStmt(KernelCallerFunc->getBody());
      CXXMethodDecl *WGLambdaFn = V.getLambdaFn();
      assert(WGLambdaFn && "PFWG lambda not found");
      // Mark the function that it "works" in a work group scope:
      // NOTE: In case of parallel_for_work_item the marker call itself is
      // marked with work item scope attribute, here  the '()' operator of the
      // object passed as parameter is marked. This is an optimization -
      // there are a lot of locals created at parallel_for_work_group
      // scope before calling the lambda - it is more efficient to have
      // all of them in the private address space rather then sharing via
      // the local AS. See parallel_for_work_group implementation in the
      // SYCL headers.
      if (!WGLambdaFn->hasAttr<SYCLScopeAttr>()) {
        WGLambdaFn->addAttr(SYCLScopeAttr::CreateImplicit(
            SemaRef.getASTContext(), SYCLScopeAttr::Level::WorkGroup));
        // Search and mark parallel_for_work_item calls:
        MarkWIScopeFnVisitor MarkWIScope(SemaRef.getASTContext());
        MarkWIScope.TraverseDecl(WGLambdaFn);
        // Now mark local variables declared in the PFWG lambda with work group
        // scope attribute
        addScopeAttrToLocalVars(*WGLambdaFn);
      }
    }
  }

  // Creates a DeclRefExpr to the ParmVar that represents the current field.
  Expr *createParamReferenceExpr() {
    ParmVarDecl *KernelParameter =
        DeclCreator.getParamVarDeclsForCurrentField()[0];

    QualType ParamType = KernelParameter->getOriginalType();
    Expr *DRE = SemaRef.BuildDeclRefExpr(KernelParameter, ParamType, VK_LValue,
                                         KernelCallerSrcLoc);
    return DRE;
  }

  // Creates a DeclRefExpr to the ParmVar that represents the current pointer
  // field.
  Expr *createPointerParamReferenceExpr(QualType PointerTy, bool Wrapped) {
    ParmVarDecl *KernelParameter =
        DeclCreator.getParamVarDeclsForCurrentField()[0];

    QualType ParamType = KernelParameter->getOriginalType();
    Expr *DRE = SemaRef.BuildDeclRefExpr(KernelParameter, ParamType, VK_LValue,
                                         KernelCallerSrcLoc);

    // Struct Type kernel arguments are decomposed. The pointer fields are
    // then wrapped inside a compiler generated struct. Therefore when
    // generating the initializers, we have to 'unwrap' the pointer.
    if (Wrapped) {
      CXXRecordDecl *WrapperStruct = ParamType->getAsCXXRecordDecl();
      // Pointer field wrapped inside __wrapper_class
      FieldDecl *Pointer = *(WrapperStruct->field_begin());
      DRE = buildMemberExpr(DRE, Pointer);
      ParamType = Pointer->getType();
    }

    DRE = ImplicitCastExpr::Create(SemaRef.Context, ParamType,
                                   CK_LValueToRValue, DRE, /*BasePath=*/nullptr,
                                   VK_RValue, FPOptionsOverride());

    if (PointerTy->getPointeeType().getAddressSpace() !=
        ParamType->getPointeeType().getAddressSpace())
      DRE = ImplicitCastExpr::Create(SemaRef.Context, PointerTy,
                                     CK_AddressSpaceConversion, DRE, nullptr,
                                     VK_RValue, FPOptionsOverride());

    return DRE;
  }

  Expr *createSimpleArrayParamReferenceExpr(QualType ArrayTy) {
    ParmVarDecl *KernelParameter =
        DeclCreator.getParamVarDeclsForCurrentField()[0];
    QualType ParamType = KernelParameter->getOriginalType();
    Expr *DRE = SemaRef.BuildDeclRefExpr(KernelParameter, ParamType, VK_LValue,
                                         KernelCallerSrcLoc);

    // Unwrap the array.
    CXXRecordDecl *WrapperStruct = ParamType->getAsCXXRecordDecl();
    FieldDecl *ArrayField = *(WrapperStruct->field_begin());
    return buildMemberExpr(DRE, ArrayField);
  }

  // Returns 'true' if the thing we're visiting (Based on the FD/QualType pair)
  // is an element of an array.  This will determine whether we do
  // MemberExprBases in some cases or not, AND determines how we initialize
  // values.
  bool isArrayElement(const FieldDecl *FD, QualType Ty) const {
    return !SemaRef.getASTContext().hasSameType(FD->getType(), Ty);
  }

  // Creates an initialized entity for a field/item. In the case where this is a
  // field, returns a normal member initializer, if we're in a sub-array of a MD
  // array, returns an element initializer.
  InitializedEntity getFieldEntity(FieldDecl *FD, QualType Ty) {
    if (isArrayElement(FD, Ty))
      return InitializedEntity::InitializeElement(SemaRef.getASTContext(),
                                                  ArrayInfos.back().second,
                                                  ArrayInfos.back().first);
    return InitializedEntity::InitializeMember(FD, &VarEntity);
  }

  void addFieldInit(FieldDecl *FD, QualType Ty, MultiExprArg ParamRef) {
    InitializationKind InitKind =
        InitializationKind::CreateCopy(KernelCallerSrcLoc, KernelCallerSrcLoc);
    addFieldInit(FD, Ty, ParamRef, InitKind);
  }

  void addFieldInit(FieldDecl *FD, QualType Ty, MultiExprArg ParamRef,
                    InitializationKind InitKind) {
    addFieldInit(FD, Ty, ParamRef, InitKind, getFieldEntity(FD, Ty));
  }

  void addFieldInit(FieldDecl *FD, QualType Ty, MultiExprArg ParamRef,
                    InitializationKind InitKind, InitializedEntity Entity) {
    InitializationSequence InitSeq(SemaRef, Entity, InitKind, ParamRef);
    ExprResult Init = InitSeq.Perform(SemaRef, Entity, InitKind, ParamRef);

    InitListExpr *ParentILE = CollectionInitExprs.back();
    ParentILE->updateInit(SemaRef.getASTContext(), ParentILE->getNumInits(),
                          Init.get());
  }

  void addBaseInit(const CXXBaseSpecifier &BS, QualType Ty,
                   InitializationKind InitKind) {
    InitializedEntity Entity = InitializedEntity::InitializeBase(
        SemaRef.Context, &BS, /*IsInheritedVirtualBase*/ false, &VarEntity);
    InitializationSequence InitSeq(SemaRef, Entity, InitKind, None);
    ExprResult Init = InitSeq.Perform(SemaRef, Entity, InitKind, None);

    InitListExpr *ParentILE = CollectionInitExprs.back();
    ParentILE->updateInit(SemaRef.getASTContext(), ParentILE->getNumInits(),
                          Init.get());
  }

  void addSimpleBaseInit(const CXXBaseSpecifier &BS, QualType Ty) {
    InitializationKind InitKind =
        InitializationKind::CreateCopy(KernelCallerSrcLoc, KernelCallerSrcLoc);

    InitializedEntity Entity = InitializedEntity::InitializeBase(
        SemaRef.Context, &BS, /*IsInheritedVirtualBase*/ false, &VarEntity);

    Expr *ParamRef = createParamReferenceExpr();
    InitializationSequence InitSeq(SemaRef, Entity, InitKind, ParamRef);
    ExprResult Init = InitSeq.Perform(SemaRef, Entity, InitKind, ParamRef);

    InitListExpr *ParentILE = CollectionInitExprs.back();
    ParentILE->updateInit(SemaRef.getASTContext(), ParentILE->getNumInits(),
                          Init.get());
  }

  // Adds an initializer that handles a simple initialization of a field.
  void addSimpleFieldInit(FieldDecl *FD, QualType Ty) {
    Expr *ParamRef = createParamReferenceExpr();
    addFieldInit(FD, Ty, ParamRef);
  }

  MemberExpr *buildMemberExpr(Expr *Base, ValueDecl *Member) {
    DeclAccessPair MemberDAP = DeclAccessPair::make(Member, AS_none);
    MemberExpr *Result = SemaRef.BuildMemberExpr(
        Base, /*IsArrow */ false, KernelCallerSrcLoc, NestedNameSpecifierLoc(),
        KernelCallerSrcLoc, Member, MemberDAP,
        /*HadMultipleCandidates*/ false,
        DeclarationNameInfo(Member->getDeclName(), KernelCallerSrcLoc),
        Member->getType(), VK_LValue, OK_Ordinary);
    return Result;
  }

  void addFieldMemberExpr(FieldDecl *FD, QualType Ty) {
    if (!isArrayElement(FD, Ty))
      MemberExprBases.push_back(buildMemberExpr(MemberExprBases.back(), FD));
  }

  void removeFieldMemberExpr(const FieldDecl *FD, QualType Ty) {
    if (!isArrayElement(FD, Ty))
      MemberExprBases.pop_back();
  }

  void createSpecialMethodCall(const CXXRecordDecl *RD, StringRef MethodName,
                               SmallVectorImpl<Stmt *> &AddTo) {
    CXXMethodDecl *Method = getMethodByName(RD, MethodName);
    if (!Method)
      return;

    unsigned NumParams = Method->getNumParams();
    llvm::SmallVector<Expr *, 4> ParamDREs(NumParams);
    llvm::ArrayRef<ParmVarDecl *> KernelParameters =
        DeclCreator.getParamVarDeclsForCurrentField();
    for (size_t I = 0; I < NumParams; ++I) {
      QualType ParamType = KernelParameters[I]->getOriginalType();
      ParamDREs[I] = SemaRef.BuildDeclRefExpr(KernelParameters[I], ParamType,
                                              VK_LValue, KernelCallerSrcLoc);
    }

    MemberExpr *MethodME = buildMemberExpr(MemberExprBases.back(), Method);

    QualType ResultTy = Method->getReturnType();
    ExprValueKind VK = Expr::getValueKindForType(ResultTy);
    ResultTy = ResultTy.getNonLValueExprType(SemaRef.Context);
    llvm::SmallVector<Expr *, 4> ParamStmts;
    const auto *Proto = cast<FunctionProtoType>(Method->getType());
    SemaRef.GatherArgumentsForCall(KernelCallerSrcLoc, Method, Proto, 0,
                                   ParamDREs, ParamStmts);
    // [kernel_obj or wrapper object].accessor.__init(_ValueType*,
    // range<int>, range<int>, id<int>)
    AddTo.push_back(CXXMemberCallExpr::Create(
        SemaRef.Context, MethodME, ParamStmts, ResultTy, VK, KernelCallerSrcLoc,
        FPOptionsOverride()));
  }

  // Creates an empty InitListExpr of the correct number of child-inits
  // of this to append into.
  void addCollectionInitListExpr(const CXXRecordDecl *RD) {
    const ASTRecordLayout &Info =
        SemaRef.getASTContext().getASTRecordLayout(RD);
    uint64_t NumInitExprs = Info.getFieldCount() + RD->getNumBases();
    addCollectionInitListExpr(QualType(RD->getTypeForDecl(), 0), NumInitExprs);
  }

  InitListExpr *createInitListExpr(const CXXRecordDecl *RD) {
    const ASTRecordLayout &Info =
        SemaRef.getASTContext().getASTRecordLayout(RD);
    uint64_t NumInitExprs = Info.getFieldCount() + RD->getNumBases();
    return createInitListExpr(QualType(RD->getTypeForDecl(), 0), NumInitExprs);
  }

  InitListExpr *createInitListExpr(QualType InitTy, uint64_t NumChildInits) {
    InitListExpr *ILE = new (SemaRef.getASTContext()) InitListExpr(
        SemaRef.getASTContext(), KernelCallerSrcLoc, {}, KernelCallerSrcLoc);
    ILE->reserveInits(SemaRef.getASTContext(), NumChildInits);
    ILE->setType(InitTy);

    return ILE;
  }

  // Create an empty InitListExpr of the type/size for the rest of the visitor
  // to append into.
  void addCollectionInitListExpr(QualType InitTy, uint64_t NumChildInits) {

    InitListExpr *ILE = createInitListExpr(InitTy, NumChildInits);
    InitListExpr *ParentILE = CollectionInitExprs.back();
    ParentILE->updateInit(SemaRef.getASTContext(), ParentILE->getNumInits(),
                          ILE);

    CollectionInitExprs.push_back(ILE);
  }

  // FIXME Avoid creation of kernel obj clone.
  // See https://github.com/intel/llvm/issues/1544 for details.
  static VarDecl *createKernelObjClone(ASTContext &Ctx, DeclContext *DC,
                                       const CXXRecordDecl *KernelObj) {
    TypeSourceInfo *TSInfo =
        KernelObj->isLambda() ? KernelObj->getLambdaTypeInfo() : nullptr;
    VarDecl *VD = VarDecl::Create(
        Ctx, DC, KernelObj->getLocation(), KernelObj->getLocation(),
        KernelObj->getIdentifier(), QualType(KernelObj->getTypeForDecl(), 0),
        TSInfo, SC_None);

    return VD;
  }

  const llvm::StringLiteral getInitMethodName() const {
    bool IsSIMDKernel = isESIMDKernelType(KernelObj);
    return IsSIMDKernel ? InitESIMDMethodName : InitMethodName;
  }

  // Default inits the type, then calls the init-method in the body.
  bool handleSpecialType(FieldDecl *FD, QualType Ty) {
    addFieldInit(FD, Ty, None,
                 InitializationKind::CreateDefault(KernelCallerSrcLoc));

    addFieldMemberExpr(FD, Ty);

    const auto *RecordDecl = Ty->getAsCXXRecordDecl();
    createSpecialMethodCall(RecordDecl, getInitMethodName(), BodyStmts);

    removeFieldMemberExpr(FD, Ty);

    return true;
  }

  bool handleSpecialType(const CXXBaseSpecifier &BS, QualType Ty) {
    const auto *RecordDecl = Ty->getAsCXXRecordDecl();
    addBaseInit(BS, Ty, InitializationKind::CreateDefault(KernelCallerSrcLoc));
    createSpecialMethodCall(RecordDecl, getInitMethodName(), BodyStmts);
    return true;
  }

  // Generate __init call for kernel handler argument
  void handleSpecialType(QualType KernelHandlerTy) {
    DeclRefExpr *KernelHandlerCloneRef =
        DeclRefExpr::Create(SemaRef.Context, NestedNameSpecifierLoc(),
                            KernelCallerSrcLoc, KernelHandlerClone, false,
                            DeclarationNameInfo(), KernelHandlerTy, VK_LValue);
    const auto *RecordDecl =
        KernelHandlerClone->getType()->getAsCXXRecordDecl();
    MemberExprBases.push_back(KernelHandlerCloneRef);
    createSpecialMethodCall(RecordDecl, InitSpecConstantsBuffer, BodyStmts);
    MemberExprBases.pop_back();
  }

  void createKernelHandlerClone(ASTContext &Ctx, DeclContext *DC,
                                ParmVarDecl *KernelHandlerArg) {
    QualType Ty = KernelHandlerArg->getType();
    TypeSourceInfo *TSInfo = Ctx.getTrivialTypeSourceInfo(Ty);
    KernelHandlerClone =
        VarDecl::Create(Ctx, DC, KernelCallerSrcLoc, KernelCallerSrcLoc,
                        KernelHandlerArg->getIdentifier(), Ty, TSInfo, SC_None);

    // Default initialize clone
    InitializedEntity VarEntity =
        InitializedEntity::InitializeVariable(KernelHandlerClone);
    InitializationKind InitKind =
        InitializationKind::CreateDefault(KernelCallerSrcLoc);
    InitializationSequence InitSeq(SemaRef, VarEntity, InitKind, None);
    ExprResult Init = InitSeq.Perform(SemaRef, VarEntity, InitKind, None);
    KernelHandlerClone->setInit(
        SemaRef.MaybeCreateExprWithCleanups(Init.get()));
    KernelHandlerClone->setInitStyle(VarDecl::CallInit);
  }

public:
  static constexpr const bool VisitInsideSimpleContainers = false;
  SyclKernelBodyCreator(Sema &S, SyclKernelDeclCreator &DC,
                        const CXXRecordDecl *KernelObj,
                        FunctionDecl *KernelCallerFunc)
      : SyclKernelFieldHandler(S), DeclCreator(DC),
        KernelObjClone(createKernelObjClone(S.getASTContext(),
                                            DC.getKernelDecl(), KernelObj)),
        VarEntity(InitializedEntity::InitializeVariable(KernelObjClone)),
        KernelObj(KernelObj), KernelCallerFunc(KernelCallerFunc),
        KernelCallerSrcLoc(KernelCallerFunc->getLocation()) {
    CollectionInitExprs.push_back(createInitListExpr(KernelObj));
    markParallelWorkItemCalls();

    Stmt *DS = new (S.Context) DeclStmt(DeclGroupRef(KernelObjClone),
                                        KernelCallerSrcLoc, KernelCallerSrcLoc);
    BodyStmts.push_back(DS);
    DeclRefExpr *KernelObjCloneRef = DeclRefExpr::Create(
        S.Context, NestedNameSpecifierLoc(), KernelCallerSrcLoc, KernelObjClone,
        false, DeclarationNameInfo(), QualType(KernelObj->getTypeForDecl(), 0),
        VK_LValue);
    MemberExprBases.push_back(KernelObjCloneRef);
  }

  ~SyclKernelBodyCreator() {
    CompoundStmt *KernelBody = createKernelBody();
    DeclCreator.setBody(KernelBody);
  }

  bool handleSyclAccessorType(FieldDecl *FD, QualType Ty) final {
    return handleSpecialType(FD, Ty);
  }

  bool handleSyclAccessorType(const CXXRecordDecl *, const CXXBaseSpecifier &BS,
                              QualType Ty) final {
    return handleSpecialType(BS, Ty);
  }

  bool handleSyclSamplerType(FieldDecl *FD, QualType Ty) final {
    return handleSpecialType(FD, Ty);
  }

  bool handleSyclSpecConstantType(FieldDecl *FD, QualType Ty) final {
    return handleSpecialType(FD, Ty);
  }

  bool handleSyclStreamType(FieldDecl *FD, QualType Ty) final {
    // Streams just get copied as a new init.
    addSimpleFieldInit(FD, Ty);
    return true;
  }

  bool handleSyclStreamType(const CXXRecordDecl *, const CXXBaseSpecifier &BS,
                            QualType Ty) final {
    // FIXME SYCL stream should be usable as a base type
    // See https://github.com/intel/llvm/issues/1552
    return true;
  }

  bool handleSyclHalfType(FieldDecl *FD, QualType Ty) final {
    addSimpleFieldInit(FD, Ty);
    return true;
  }

  bool handlePointerType(FieldDecl *FD, QualType FieldTy) final {
    Expr *PointerRef =
        createPointerParamReferenceExpr(FieldTy, StructDepth != 0);
    addFieldInit(FD, FieldTy, PointerRef);
    return true;
  }

  bool handleSimpleArrayType(FieldDecl *FD, QualType FieldTy) final {
    Expr *ArrayRef = createSimpleArrayParamReferenceExpr(FieldTy);
    InitializationKind InitKind = InitializationKind::CreateDirect({}, {}, {});

    InitializedEntity Entity =
        InitializedEntity::InitializeMember(FD, &VarEntity, /*Implicit*/ true);

    addFieldInit(FD, FieldTy, ArrayRef, InitKind, Entity);
    return true;
  }

  bool handleNonDecompStruct(const CXXRecordDecl *, FieldDecl *FD,
                             QualType Ty) final {
    addSimpleFieldInit(FD, Ty);
    return true;
  }

  bool handleNonDecompStruct(const CXXRecordDecl *Base,
                             const CXXBaseSpecifier &BS, QualType Ty) final {
    addSimpleBaseInit(BS, Ty);
    return true;
  }

  bool handleScalarType(FieldDecl *FD, QualType FieldTy) final {
    addSimpleFieldInit(FD, FieldTy);
    return true;
  }

  bool handleUnionType(FieldDecl *FD, QualType FieldTy) final {
    addSimpleFieldInit(FD, FieldTy);
    return true;
  }

  // Default inits the type, then calls the init-method in the body
  void handleSyclKernelHandlerType(ParmVarDecl *KernelHandlerArg) {

    // Create and default initialize local clone of kernel handler
    createKernelHandlerClone(SemaRef.getASTContext(),
                             DeclCreator.getKernelDecl(), KernelHandlerArg);

    // Add declaration statement to openCL kernel body
    Stmt *DS =
        new (SemaRef.Context) DeclStmt(DeclGroupRef(KernelHandlerClone),
                                       KernelCallerSrcLoc, KernelCallerSrcLoc);
    BodyStmts.push_back(DS);

    // Generate
    // KernelHandlerClone.__init_specialization_constants_buffer(specialization_constants_buffer)
    // call if target does not have native support for specialization constants.
    // Here, specialization_constants_buffer is the compiler generated kernel
    // argument of type char*.
    if (!isDefaultSPIRArch(SemaRef.Context))
      handleSpecialType(KernelHandlerArg->getType());
  }

  bool enterStream(const CXXRecordDecl *RD, FieldDecl *FD, QualType Ty) final {
    ++StructDepth;
    // Add a dummy init expression to catch the accessor initializers.
    const auto *StreamDecl = Ty->getAsCXXRecordDecl();
    CollectionInitExprs.push_back(createInitListExpr(StreamDecl));

    addFieldMemberExpr(FD, Ty);
    return true;
  }

  bool leaveStream(const CXXRecordDecl *RD, FieldDecl *FD, QualType Ty) final {
    --StructDepth;
    // Stream requires that its 'init' calls happen after its accessors init
    // calls, so add them here instead.
    const auto *StreamDecl = Ty->getAsCXXRecordDecl();

    createSpecialMethodCall(StreamDecl, getInitMethodName(), BodyStmts);
    createSpecialMethodCall(StreamDecl, FinalizeMethodName, FinalizeStmts);

    removeFieldMemberExpr(FD, Ty);

    CollectionInitExprs.pop_back();
    return true;
  }

  bool enterStruct(const CXXRecordDecl *RD, FieldDecl *FD, QualType Ty) final {
    ++StructDepth;
    addCollectionInitListExpr(Ty->getAsCXXRecordDecl());

    addFieldMemberExpr(FD, Ty);
    return true;
  }

  bool leaveStruct(const CXXRecordDecl *, FieldDecl *FD, QualType Ty) final {
    --StructDepth;
    CollectionInitExprs.pop_back();

    removeFieldMemberExpr(FD, Ty);
    return true;
  }

  bool enterStruct(const CXXRecordDecl *RD, const CXXBaseSpecifier &BS,
                   QualType) final {
    ++StructDepth;

    CXXCastPath BasePath;
    QualType DerivedTy(RD->getTypeForDecl(), 0);
    QualType BaseTy = BS.getType();
    SemaRef.CheckDerivedToBaseConversion(DerivedTy, BaseTy, KernelCallerSrcLoc,
                                         SourceRange(), &BasePath,
                                         /*IgnoreBaseAccess*/ true);
    auto Cast = ImplicitCastExpr::Create(
        SemaRef.Context, BaseTy, CK_DerivedToBase, MemberExprBases.back(),
        /* CXXCastPath=*/&BasePath, VK_LValue, FPOptionsOverride());
    MemberExprBases.push_back(Cast);

    addCollectionInitListExpr(BaseTy->getAsCXXRecordDecl());
    return true;
  }

  bool leaveStruct(const CXXRecordDecl *RD, const CXXBaseSpecifier &BS,
                   QualType) final {
    --StructDepth;
    MemberExprBases.pop_back();
    CollectionInitExprs.pop_back();
    return true;
  }

  bool enterArray(FieldDecl *FD, QualType ArrayType,
                  QualType ElementType) final {
    uint64_t ArraySize = SemaRef.getASTContext()
                             .getAsConstantArrayType(ArrayType)
                             ->getSize()
                             .getZExtValue();
    addCollectionInitListExpr(ArrayType, ArraySize);
    ArrayInfos.emplace_back(getFieldEntity(FD, ArrayType), 0);

    // If this is the top-level array, we need to make a MemberExpr in addition
    // to an array subscript.
    addFieldMemberExpr(FD, ArrayType);
    return true;
  }

  bool nextElement(QualType, uint64_t Index) final {
    ArrayInfos.back().second = Index;

    // Pop off the last member expr base.
    if (Index != 0)
      MemberExprBases.pop_back();

    QualType SizeT = SemaRef.getASTContext().getSizeType();

    llvm::APInt IndexVal{
        static_cast<unsigned>(SemaRef.getASTContext().getTypeSize(SizeT)),
        Index, SizeT->isSignedIntegerType()};

    auto IndexLiteral = IntegerLiteral::Create(
        SemaRef.getASTContext(), IndexVal, SizeT, KernelCallerSrcLoc);

    ExprResult IndexExpr = SemaRef.CreateBuiltinArraySubscriptExpr(
        MemberExprBases.back(), KernelCallerSrcLoc, IndexLiteral,
        KernelCallerSrcLoc);

    assert(!IndexExpr.isInvalid());
    MemberExprBases.push_back(IndexExpr.get());
    return true;
  }

  bool leaveArray(FieldDecl *FD, QualType ArrayType,
                  QualType ElementType) final {
    CollectionInitExprs.pop_back();
    ArrayInfos.pop_back();

    assert(
        !SemaRef.getASTContext().getAsConstantArrayType(ArrayType)->getSize() ==
            0 &&
        "Constant arrays must have at least 1 element");
    // Remove the IndexExpr.
    MemberExprBases.pop_back();

    // Remove the field access expr as well.
    removeFieldMemberExpr(FD, ArrayType);
    return true;
  }

  using SyclKernelFieldHandler::handleSyclHalfType;
  using SyclKernelFieldHandler::handleSyclSamplerType;
};

class SyclKernelIntHeaderCreator : public SyclKernelFieldHandler {
  SYCLIntegrationHeader &Header;
  int64_t CurOffset = 0;
  llvm::SmallVector<size_t, 16> ArrayBaseOffsets;
  int StructDepth = 0;

  // A series of functions to calculate the change in offset based on the type.
  int64_t offsetOf(const FieldDecl *FD, QualType ArgTy) const {
    return isArrayElement(FD, ArgTy)
               ? 0
               : SemaRef.getASTContext().getFieldOffset(FD) / 8;
  }

  int64_t offsetOf(const CXXRecordDecl *RD, const CXXRecordDecl *Base) const {
    const ASTRecordLayout &Layout =
        SemaRef.getASTContext().getASTRecordLayout(RD);
    return Layout.getBaseClassOffset(Base).getQuantity();
  }

  void addParam(const FieldDecl *FD, QualType ArgTy,
                SYCLIntegrationHeader::kernel_param_kind_t Kind) {
    addParam(ArgTy, Kind, offsetOf(FD, ArgTy));
  }
  void addParam(QualType ArgTy, SYCLIntegrationHeader::kernel_param_kind_t Kind,
                uint64_t OffsetAdj) {
    uint64_t Size;
    Size = SemaRef.getASTContext().getTypeSizeInChars(ArgTy).getQuantity();
    Header.addParamDesc(Kind, static_cast<unsigned>(Size),
                        static_cast<unsigned>(CurOffset + OffsetAdj));
  }

  // Returns 'true' if the thing we're visiting (Based on the FD/QualType pair)
  // is an element of an array.  This will determine whether we do
  // MemberExprBases in some cases or not, AND determines how we initialize
  // values.
  bool isArrayElement(const FieldDecl *FD, QualType Ty) const {
    return !SemaRef.getASTContext().hasSameType(FD->getType(), Ty);
  }

  // Sets a flag if the kernel is a parallel_for that calls the
  // free function API "this_item".
  void setThisItemIsCalled(FunctionDecl *KernelFunc) {
    if (getKernelInvocationKind(KernelFunc) != InvokeParallelFor)
      return;

    // The call graph for this translation unit.
    CallGraph SYCLCG;
    SYCLCG.addToCallGraph(SemaRef.getASTContext().getTranslationUnitDecl());
    using ChildParentPair =
        std::pair<const FunctionDecl *, const FunctionDecl *>;
    llvm::SmallPtrSet<const FunctionDecl *, 16> Visited;
    llvm::SmallVector<ChildParentPair, 16> WorkList;
    WorkList.push_back({KernelFunc, nullptr});

    while (!WorkList.empty()) {
      const FunctionDecl *FD = WorkList.back().first;
      WorkList.pop_back();
      if (!Visited.insert(FD).second)
        continue; // We've already seen this Decl

      // Check whether this call is to free functions (sycl::this_item(),
      // this_id, etc.).
      if (Util::isSyclFunction(FD, "this_id")) {
        Header.setCallsThisId(true);
        return;
      }
      if (Util::isSyclFunction(FD, "this_item")) {
        Header.setCallsThisItem(true);
        return;
      }
      if (Util::isSyclFunction(FD, "this_nd_item")) {
        Header.setCallsThisNDItem(true);
        return;
      }
      if (Util::isSyclFunction(FD, "this_group")) {
        Header.setCallsThisGroup(true);
        return;
      }

      CallGraphNode *N = SYCLCG.getNode(FD);
      if (!N)
        continue;

      for (const CallGraphNode *CI : *N) {
        if (auto *Callee = dyn_cast<FunctionDecl>(CI->getDecl())) {
          Callee = Callee->getMostRecentDecl();
          if (!Visited.count(Callee))
            WorkList.push_back({Callee, FD});
        }
      }
    }
  }

public:
  static constexpr const bool VisitInsideSimpleContainers = false;
  SyclKernelIntHeaderCreator(Sema &S, SYCLIntegrationHeader &H,
                             const CXXRecordDecl *KernelObj, QualType NameType,
                             StringRef Name, StringRef StableName,
                             FunctionDecl *KernelFunc)
      : SyclKernelFieldHandler(S), Header(H) {
    bool IsSIMDKernel = isESIMDKernelType(KernelObj);
    Header.startKernel(Name, NameType, StableName, KernelObj->getLocation(),
                       IsSIMDKernel);
    setThisItemIsCalled(KernelFunc);
  }

  bool handleSyclAccessorType(const CXXRecordDecl *RD,
                              const CXXBaseSpecifier &BC,
                              QualType FieldTy) final {
    const auto *AccTy =
        cast<ClassTemplateSpecializationDecl>(FieldTy->getAsRecordDecl());
    assert(AccTy->getTemplateArgs().size() >= 2 &&
           "Incorrect template args for Accessor Type");
    int Dims = static_cast<int>(
        AccTy->getTemplateArgs()[1].getAsIntegral().getExtValue());
    int Info = getAccessTarget(AccTy) | (Dims << 11);
    Header.addParamDesc(SYCLIntegrationHeader::kind_accessor, Info,
                        CurOffset +
                            offsetOf(RD, BC.getType()->getAsCXXRecordDecl()));
    return true;
  }

  bool handleSyclAccessorType(FieldDecl *FD, QualType FieldTy) final {
    const auto *AccTy =
        cast<ClassTemplateSpecializationDecl>(FieldTy->getAsRecordDecl());
    assert(AccTy->getTemplateArgs().size() >= 2 &&
           "Incorrect template args for Accessor Type");
    int Dims = static_cast<int>(
        AccTy->getTemplateArgs()[1].getAsIntegral().getExtValue());
    int Info = getAccessTarget(AccTy) | (Dims << 11);

    Header.addParamDesc(SYCLIntegrationHeader::kind_accessor, Info,
                        CurOffset + offsetOf(FD, FieldTy));
    return true;
  }

  bool handleSyclSamplerType(FieldDecl *FD, QualType FieldTy) final {
    const auto *SamplerTy = FieldTy->getAsCXXRecordDecl();
    assert(SamplerTy && "Sampler type must be a C++ record type");
    CXXMethodDecl *InitMethod = getMethodByName(SamplerTy, InitMethodName);
    assert(InitMethod && "sampler must have __init method");

    // sampler __init method has only one argument
    const ParmVarDecl *SamplerArg = InitMethod->getParamDecl(0);
    assert(SamplerArg && "sampler __init method must have sampler parameter");

    // For samplers, we do some special work to ONLY initialize the first item
    // to the InitMethod as a performance improvement presumably, so the normal
    // offsetOf calculation wouldn't work correctly. Therefore, we need to call
    // a version of addParam where we calculate the offset based on the true
    // FieldDecl/FieldType pair, rather than the SampleArg type.
    addParam(SamplerArg->getType(), SYCLIntegrationHeader::kind_sampler,
             offsetOf(FD, FieldTy));
    return true;
  }

  bool handleSyclSpecConstantType(FieldDecl *FD, QualType FieldTy) final {
    const TemplateArgumentList &TemplateArgs =
        cast<ClassTemplateSpecializationDecl>(FieldTy->getAsRecordDecl())
            ->getTemplateInstantiationArgs();
    assert(TemplateArgs.size() == 2 &&
           "Incorrect template args for spec constant type");
    // Get specialization constant ID type, which is the second template
    // argument.
    QualType SpecConstIDTy = TemplateArgs.get(1).getAsType().getCanonicalType();
    const std::string SpecConstName = PredefinedExpr::ComputeName(
        SemaRef.getASTContext(), PredefinedExpr::UniqueStableNameType,
        SpecConstIDTy);
    Header.addSpecConstant(SpecConstName, SpecConstIDTy);
    return true;
  }

  bool handlePointerType(FieldDecl *FD, QualType FieldTy) final {
    addParam(FD, FieldTy,
             ((StructDepth) ? SYCLIntegrationHeader::kind_std_layout
                            : SYCLIntegrationHeader::kind_pointer));
    return true;
  }

  bool handleScalarType(FieldDecl *FD, QualType FieldTy) final {
    addParam(FD, FieldTy, SYCLIntegrationHeader::kind_std_layout);
    return true;
  }

  bool handleSimpleArrayType(FieldDecl *FD, QualType FieldTy) final {
    // Arrays are always wrapped inside of structs, so just treat it as a simple
    // struct.
    addParam(FD, FieldTy, SYCLIntegrationHeader::kind_std_layout);
    return true;
  }

  bool handleNonDecompStruct(const CXXRecordDecl *, FieldDecl *FD,
                             QualType Ty) final {
    addParam(FD, Ty, SYCLIntegrationHeader::kind_std_layout);
    return true;
  }

  bool handleNonDecompStruct(const CXXRecordDecl *Base,
                             const CXXBaseSpecifier &, QualType Ty) final {
    addParam(Ty, SYCLIntegrationHeader::kind_std_layout,
             offsetOf(Base, Ty->getAsCXXRecordDecl()));
    return true;
  }

  bool handleUnionType(FieldDecl *FD, QualType FieldTy) final {
    return handleScalarType(FD, FieldTy);
  }

  bool handleSyclStreamType(FieldDecl *FD, QualType FieldTy) final {
    addParam(FD, FieldTy, SYCLIntegrationHeader::kind_std_layout);
    return true;
  }

  bool handleSyclStreamType(const CXXRecordDecl *, const CXXBaseSpecifier &BC,
                            QualType FieldTy) final {
    // FIXME SYCL stream should be usable as a base type
    // See https://github.com/intel/llvm/issues/1552
    return true;
  }

  bool handleSyclHalfType(FieldDecl *FD, QualType FieldTy) final {
    addParam(FD, FieldTy, SYCLIntegrationHeader::kind_std_layout);
    return true;
  }

  void handleSyclKernelHandlerType(QualType Ty) {
    // The compiler generated kernel argument used to initialize SYCL 2020
    // specialization constants, `specialization_constants_buffer`, should
    // have corresponding entry in integration header. This argument is
    // only generated when target has no native support for specialization
    // constants.
    ASTContext &Context = SemaRef.getASTContext();
    if (isDefaultSPIRArch(Context))
      return;

    // Offset is zero since kernel_handler argument is not part of
    // kernel object (i.e. it is not captured)
    addParam(Context.getPointerType(Context.CharTy),
             SYCLIntegrationHeader::kind_specialization_constants_buffer, 0);
  }

  bool enterStream(const CXXRecordDecl *, FieldDecl *FD, QualType Ty) final {
    ++StructDepth;
    CurOffset += offsetOf(FD, Ty);
    return true;
  }

  bool leaveStream(const CXXRecordDecl *, FieldDecl *FD, QualType Ty) final {
    --StructDepth;
    CurOffset -= offsetOf(FD, Ty);
    return true;
  }

  bool enterStruct(const CXXRecordDecl *, FieldDecl *FD, QualType Ty) final {
    ++StructDepth;
    CurOffset += offsetOf(FD, Ty);
    return true;
  }

  bool leaveStruct(const CXXRecordDecl *, FieldDecl *FD, QualType Ty) final {
    --StructDepth;
    CurOffset -= offsetOf(FD, Ty);
    return true;
  }

  bool enterStruct(const CXXRecordDecl *RD, const CXXBaseSpecifier &BS,
                   QualType) final {
    CurOffset += offsetOf(RD, BS.getType()->getAsCXXRecordDecl());
    return true;
  }

  bool leaveStruct(const CXXRecordDecl *RD, const CXXBaseSpecifier &BS,
                   QualType) final {
    CurOffset -= offsetOf(RD, BS.getType()->getAsCXXRecordDecl());
    return true;
  }

  bool enterArray(FieldDecl *FD, QualType ArrayTy, QualType) final {
    ArrayBaseOffsets.push_back(CurOffset + offsetOf(FD, ArrayTy));
    return true;
  }

  bool nextElement(QualType ET, uint64_t Index) final {
    int64_t Size = SemaRef.getASTContext().getTypeSizeInChars(ET).getQuantity();
    CurOffset = ArrayBaseOffsets.back() + Size * Index;
    return true;
  }

  bool leaveArray(FieldDecl *FD, QualType ArrayTy, QualType) final {
    CurOffset = ArrayBaseOffsets.pop_back_val();
    CurOffset -= offsetOf(FD, ArrayTy);
    return true;
  }

  using SyclKernelFieldHandler::enterStruct;
  using SyclKernelFieldHandler::handleSyclHalfType;
  using SyclKernelFieldHandler::handleSyclSamplerType;
  using SyclKernelFieldHandler::leaveStruct;
};

} // namespace

class SYCLKernelNameTypeVisitor
    : public TypeVisitor<SYCLKernelNameTypeVisitor>,
      public ConstTemplateArgumentVisitor<SYCLKernelNameTypeVisitor> {
  Sema &S;
  SourceLocation KernelInvocationFuncLoc;
  QualType KernelNameType;
  using InnerTypeVisitor = TypeVisitor<SYCLKernelNameTypeVisitor>;
  using InnerTemplArgVisitor =
      ConstTemplateArgumentVisitor<SYCLKernelNameTypeVisitor>;
  bool IsInvalid = false;

  void VisitTemplateArgs(ArrayRef<TemplateArgument> Args) {
    for (auto &A : Args)
      Visit(A);
  }

public:
  SYCLKernelNameTypeVisitor(Sema &S, SourceLocation KernelInvocationFuncLoc,
                            QualType KernelNameType)
      : S(S), KernelInvocationFuncLoc(KernelInvocationFuncLoc),
        KernelNameType(KernelNameType) {}

  bool isValid() { return !IsInvalid; }

  void Visit(QualType T) {
    if (T.isNull())
      return;
    const CXXRecordDecl *RD = T->getAsCXXRecordDecl();
    if (!RD) {
      if (T->isNullPtrType()) {
        S.Diag(KernelInvocationFuncLoc, diag::err_sycl_kernel_incorrectly_named)
            << KernelNameType;
        S.Diag(KernelInvocationFuncLoc, diag::note_invalid_type_in_sycl_kernel)
            << /* kernel name cannot be a type in the std namespace */ 2 << T;
        IsInvalid = true;
      }
      return;
    }
    // If KernelNameType has template args visit each template arg via
    // ConstTemplateArgumentVisitor
    if (const auto *TSD = dyn_cast<ClassTemplateSpecializationDecl>(RD)) {
      ArrayRef<TemplateArgument> Args = TSD->getTemplateArgs().asArray();
      VisitTemplateArgs(Args);
    } else {
      InnerTypeVisitor::Visit(T.getTypePtr());
    }
  }

  void Visit(const TemplateArgument &TA) {
    if (TA.isNull())
      return;
    InnerTemplArgVisitor::Visit(TA);
  }

  void VisitEnumType(const EnumType *T) {
    const EnumDecl *ED = T->getDecl();
    if (!ED->isScoped() && !ED->isFixed()) {
      S.Diag(KernelInvocationFuncLoc, diag::err_sycl_kernel_incorrectly_named)
          << KernelNameType;
      S.Diag(KernelInvocationFuncLoc, diag::note_invalid_type_in_sycl_kernel)
          << /* Unscoped enum requires fixed underlying type */ 1
          << QualType(ED->getTypeForDecl(), 0);
      IsInvalid = true;
    }
  }

  void VisitRecordType(const RecordType *T) {
    return VisitTagDecl(T->getDecl());
  }

  void VisitTagDecl(const TagDecl *Tag) {
    bool UnnamedLambdaEnabled =
        S.getASTContext().getLangOpts().SYCLUnnamedLambda;
    const DeclContext *DeclCtx = Tag->getDeclContext();
    if (DeclCtx && !UnnamedLambdaEnabled) {
      auto *NameSpace = dyn_cast_or_null<NamespaceDecl>(DeclCtx);
      if (NameSpace && NameSpace->isStdNamespace()) {
        S.Diag(KernelInvocationFuncLoc, diag::err_sycl_kernel_incorrectly_named)
            << KernelNameType;
        S.Diag(KernelInvocationFuncLoc, diag::note_invalid_type_in_sycl_kernel)
            << /* kernel name cannot be a type in the std namespace */ 2
            << QualType(Tag->getTypeForDecl(), 0);
        IsInvalid = true;
        return;
      }
      if (!DeclCtx->isTranslationUnit() && !isa<NamespaceDecl>(DeclCtx)) {
        const bool KernelNameIsMissing = Tag->getName().empty();
        if (KernelNameIsMissing) {
          S.Diag(KernelInvocationFuncLoc,
                 diag::err_sycl_kernel_incorrectly_named)
              << KernelNameType;
          S.Diag(KernelInvocationFuncLoc,
                 diag::note_invalid_type_in_sycl_kernel)
              << /* unnamed type used in a SYCL kernel name */ 3;
          IsInvalid = true;
          return;
        }
        if (Tag->isCompleteDefinition()) {
          S.Diag(KernelInvocationFuncLoc,
                 diag::err_sycl_kernel_incorrectly_named)
              << KernelNameType;
          S.Diag(KernelInvocationFuncLoc,
                 diag::note_invalid_type_in_sycl_kernel)
              << /* kernel name is not globally-visible */ 0
              << QualType(Tag->getTypeForDecl(), 0);
          IsInvalid = true;
        } else {
          S.Diag(KernelInvocationFuncLoc, diag::warn_sycl_implicit_decl);
          S.Diag(Tag->getSourceRange().getBegin(), diag::note_previous_decl)
              << Tag->getName();
        }
      }
    }
  }

  void VisitTypeTemplateArgument(const TemplateArgument &TA) {
    QualType T = TA.getAsType();
    if (const auto *ET = T->getAs<EnumType>())
      VisitEnumType(ET);
    else
      Visit(T);
  }

  void VisitIntegralTemplateArgument(const TemplateArgument &TA) {
    QualType T = TA.getIntegralType();
    if (const EnumType *ET = T->getAs<EnumType>())
      VisitEnumType(ET);
  }

  void VisitTemplateTemplateArgument(const TemplateArgument &TA) {
    TemplateDecl *TD = TA.getAsTemplate().getAsTemplateDecl();
    assert(TD && "template declaration must be available");
    TemplateParameterList *TemplateParams = TD->getTemplateParameters();
    for (NamedDecl *P : *TemplateParams) {
      if (NonTypeTemplateParmDecl *TemplateParam =
              dyn_cast<NonTypeTemplateParmDecl>(P))
        if (const EnumType *ET = TemplateParam->getType()->getAs<EnumType>())
          VisitEnumType(ET);
    }
  }

  void VisitPackTemplateArgument(const TemplateArgument &TA) {
    VisitTemplateArgs(TA.getPackAsArray());
  }
};

void Sema::CheckSYCLKernelCall(FunctionDecl *KernelFunc, SourceRange CallLoc,
                               ArrayRef<const Expr *> Args) {
  const CXXRecordDecl *KernelObj = getKernelObjectType(KernelFunc);
  QualType KernelNameType =
      calculateKernelNameType(getASTContext(), KernelFunc);
  if (!KernelObj) {
    Diag(Args[0]->getExprLoc(), diag::err_sycl_kernel_not_function_object);
    KernelFunc->setInvalidDecl();
    return;
  }

  if (KernelObj->isLambda()) {
    for (const LambdaCapture &LC : KernelObj->captures())
      if (LC.capturesThis() && LC.isImplicit()) {
        Diag(LC.getLocation(), diag::err_implicit_this_capture);
        Diag(CallLoc.getBegin(), diag::note_used_here);
        KernelFunc->setInvalidDecl();
      }
  }

  // check that calling kernel conforms to spec
  QualType KernelParamTy = KernelFunc->getParamDecl(0)->getType();
  if (KernelParamTy->isReferenceType()) {
    // passing by reference, so emit warning if not using SYCL 2020
    if (LangOpts.getSYCLVersion() < LangOptions::SYCL_2020)
      Diag(KernelFunc->getLocation(), diag::warn_sycl_pass_by_reference_future);
  } else {
    // passing by value.  emit warning if using SYCL 2020 or greater
    if (LangOpts.getSYCLVersion() > LangOptions::SYCL_2017)
      Diag(KernelFunc->getLocation(), diag::warn_sycl_pass_by_value_deprecated);
  }

  // Do not visit invalid kernel object.
  if (KernelObj->isInvalidDecl())
    return;

  SyclKernelDecompMarker DecompMarker(*this);
  SyclKernelFieldChecker FieldChecker(*this);
  SyclKernelUnionChecker UnionChecker(*this);

  bool IsSIMDKernel = isESIMDKernelType(KernelObj);
  SyclKernelArgsSizeChecker ArgsSizeChecker(*this, Args[0]->getExprLoc(),
                                            IsSIMDKernel);

  KernelObjVisitor Visitor{*this};
  SYCLKernelNameTypeVisitor KernelNameTypeVisitor(*this, Args[0]->getExprLoc(),
                                                  KernelNameType);

  DiagnosingSYCLKernel = true;

  // Emit diagnostics for SYCL device kernels only
  if (LangOpts.SYCLIsDevice)
    KernelNameTypeVisitor.Visit(KernelNameType);
  Visitor.VisitRecordBases(KernelObj, FieldChecker, UnionChecker, DecompMarker);
  Visitor.VisitRecordFields(KernelObj, FieldChecker, UnionChecker,
                            DecompMarker);
  // ArgSizeChecker needs to happen after DecompMarker has completed, since it
  // cares about the decomp attributes. DecompMarker cannot run before the
  // others, since it counts on the FieldChecker to make sure it is visiting
  // valid arrays/etc. Thus, ArgSizeChecker has its own visitation.
  if (FieldChecker.isValid() && UnionChecker.isValid()) {
    Visitor.VisitRecordBases(KernelObj, ArgsSizeChecker);
    Visitor.VisitRecordFields(KernelObj, ArgsSizeChecker);
  }
  DiagnosingSYCLKernel = false;
  // Set the kernel function as invalid, if any of the checkers fail validation.
  if (!FieldChecker.isValid() || !UnionChecker.isValid() ||
      !KernelNameTypeVisitor.isValid())
    KernelFunc->setInvalidDecl();
}

// For a wrapped parallel_for, copy attributes from original
// kernel to wrapped kernel.
void Sema::copySYCLKernelAttrs(const CXXRecordDecl *KernelObj) {
  // Get the operator() function of the wrapper.
  CXXMethodDecl *OpParens = getOperatorParens(KernelObj);
  assert(OpParens && "invalid kernel object");

  typedef std::pair<FunctionDecl *, FunctionDecl *> ChildParentPair;
  llvm::SmallPtrSet<FunctionDecl *, 16> Visited;
  llvm::SmallVector<ChildParentPair, 16> WorkList;
  WorkList.push_back({OpParens, nullptr});
  FunctionDecl *KernelBody = nullptr;

  CallGraph SYCLCG;
  SYCLCG.addToCallGraph(getASTContext().getTranslationUnitDecl());
  while (!WorkList.empty()) {
    FunctionDecl *FD = WorkList.back().first;
    FunctionDecl *ParentFD = WorkList.back().second;

    if ((ParentFD == OpParens) && isSYCLKernelBodyFunction(FD)) {
      KernelBody = FD;
      break;
    }

    WorkList.pop_back();
    if (!Visited.insert(FD).second)
      continue; // We've already seen this Decl

    CallGraphNode *N = SYCLCG.getNode(FD);
    if (!N)
      continue;

    for (const CallGraphNode *CI : *N) {
      if (auto *Callee = dyn_cast<FunctionDecl>(CI->getDecl())) {
        Callee = Callee->getMostRecentDecl();
        if (!Visited.count(Callee))
          WorkList.push_back({Callee, FD});
      }
    }
  }

  assert(KernelBody && "improper parallel_for wrap");
  if (KernelBody) {
    llvm::SmallVector<Attr *, 4> Attrs;
    collectSYCLAttributes(*this, KernelBody, Attrs);
    if (!Attrs.empty())
      llvm::for_each(Attrs, [OpParens](Attr *A) { OpParens->addAttr(A); });
  }
}

// Generates the OpenCL kernel using KernelCallerFunc (kernel caller
// function) defined is SYCL headers.
// Generated OpenCL kernel contains the body of the kernel caller function,
// receives OpenCL like parameters and additionally does some manipulation to
// initialize captured lambda/functor fields with these parameters.
// SYCL runtime marks kernel caller function with sycl_kernel attribute.
// To be able to generate OpenCL kernel from KernelCallerFunc we put
// the following requirements to the function which SYCL runtime can mark with
// sycl_kernel attribute:
//   - Must be template function with at least two template parameters.
//     First parameter must represent "unique kernel name"
//     Second parameter must be the function object type
//   - Must have only one function parameter - function object.
//
// Example of kernel caller function:
//   template <typename KernelName, typename KernelType/*, ...*/>
//   __attribute__((sycl_kernel)) void kernel_caller_function(KernelType
//                                                            KernelFuncObj) {
//     KernelFuncObj();
//   }
//
//
void Sema::ConstructOpenCLKernel(FunctionDecl *KernelCallerFunc,
                                 MangleContext &MC) {
  // The first argument to the KernelCallerFunc is the lambda object.
  const CXXRecordDecl *KernelObj = getKernelObjectType(KernelCallerFunc);
  assert(KernelObj && "invalid kernel caller");

  // Do not visit invalid kernel object.
  if (KernelObj->isInvalidDecl())
    return;

  // Calculate both names, since Integration headers need both.
  std::string CalculatedName, StableName;
  std::tie(CalculatedName, StableName) =
      constructKernelName(*this, KernelCallerFunc, MC);
  StringRef KernelName(getLangOpts().SYCLUnnamedLambda ? StableName
                                                       : CalculatedName);

  // Attributes of a user-written SYCL kernel must be copied to the internally
  // generated alternative kernel, identified by a known string in its name.
  if (StableName.find("__pf_kernel_wrapper") != std::string::npos)
    copySYCLKernelAttrs(KernelObj);

  bool IsSIMDKernel = isESIMDKernelType(KernelObj);

  SyclKernelDeclCreator kernel_decl(*this, KernelName, KernelObj->getLocation(),
                                    KernelCallerFunc->isInlined(),
                                    IsSIMDKernel);
  SyclKernelBodyCreator kernel_body(*this, kernel_decl, KernelObj,
                                    KernelCallerFunc);
  SyclKernelIntHeaderCreator int_header(
      *this, getSyclIntegrationHeader(), KernelObj,
      calculateKernelNameType(Context, KernelCallerFunc), KernelName,
      StableName, KernelCallerFunc);

  KernelObjVisitor Visitor{*this};
  Visitor.VisitRecordBases(KernelObj, kernel_decl, kernel_body, int_header);
  Visitor.VisitRecordFields(KernelObj, kernel_decl, kernel_body, int_header);

  if (ParmVarDecl *KernelHandlerArg =
          getSyclKernelHandlerArg(KernelCallerFunc)) {
    kernel_decl.handleSyclKernelHandlerType();
    kernel_body.handleSyclKernelHandlerType(KernelHandlerArg);
    int_header.handleSyclKernelHandlerType(KernelHandlerArg->getType());
  }
}

void Sema::MarkDevice(void) {
  // Create the call graph so we can detect recursion and check the validity
  // of new operator overrides. Add the kernel function itself in case
  // it is recursive.
  MarkDeviceFunction Marker(*this);
  Marker.SYCLCG.addToCallGraph(getASTContext().getTranslationUnitDecl());

  // Iterate through SYCL_EXTERNAL functions and add them to the device decls.
  for (const auto &entry : *Marker.SYCLCG.getRoot()) {
    if (auto *FD = dyn_cast<FunctionDecl>(entry.Callee->getDecl())) {
      if (FD->hasAttr<SYCLDeviceAttr>() && !FD->hasAttr<SYCLKernelAttr>() &&
          FD->hasBody())
        addSyclDeviceDecl(FD);
    }
  }

  for (Decl *D : syclDeviceDecls()) {
    if (auto SYCLKernel = dyn_cast<FunctionDecl>(D)) {
      llvm::SmallPtrSet<FunctionDecl *, 10> VisitedSet;
      Marker.CollectKernelSet(SYCLKernel, SYCLKernel, VisitedSet);

      // Let's propagate attributes from device functions to a SYCL kernels
      llvm::SmallVector<Attr *, 4> Attrs;
      // This function collects all kernel attributes which might be applied to
      // a device functions, but need to be propagated down to callers, i.e.
      // SYCL kernels
      FunctionDecl *KernelBody =
          Marker.CollectPossibleKernelAttributes(SYCLKernel, Attrs);

      for (auto *A : Attrs) {
        switch (A->getKind()) {
        case attr::Kind::IntelReqdSubGroupSize: {
          auto *Attr = cast<IntelReqdSubGroupSizeAttr>(A);
          const auto *KBSimdAttr =
              KernelBody ? KernelBody->getAttr<SYCLSimdAttr>() : nullptr;
          if (auto *Existing =
                  SYCLKernel->getAttr<IntelReqdSubGroupSizeAttr>()) {
            if (getIntExprValue(Existing->getValue(), getASTContext()) !=
                getIntExprValue(Attr->getValue(), getASTContext())) {
              Diag(SYCLKernel->getLocation(),
                   diag::err_conflicting_sycl_kernel_attributes);
              Diag(Existing->getLocation(), diag::note_conflicting_attribute);
              Diag(Attr->getLocation(), diag::note_conflicting_attribute);
              SYCLKernel->setInvalidDecl();
            }
          } else if (KBSimdAttr && (getIntExprValue(Attr->getValue(),
                                                    getASTContext()) != 1)) {
            reportConflictingAttrs(*this, KernelBody, KBSimdAttr, Attr);
          } else {
            SYCLKernel->addAttr(A);
          }
          break;
        }
        case attr::Kind::ReqdWorkGroupSize: {
          auto *RWGSA = cast<ReqdWorkGroupSizeAttr>(A);
          if (auto *Existing = SYCLKernel->getAttr<ReqdWorkGroupSizeAttr>()) {
            ASTContext &Ctx = getASTContext();
            if (Existing->getXDimVal(Ctx) != RWGSA->getXDimVal(Ctx) ||
                Existing->getYDimVal(Ctx) != RWGSA->getYDimVal(Ctx) ||
                Existing->getZDimVal(Ctx) != RWGSA->getZDimVal(Ctx)) {
              Diag(SYCLKernel->getLocation(),
                   diag::err_conflicting_sycl_kernel_attributes);
              Diag(Existing->getLocation(), diag::note_conflicting_attribute);
              Diag(RWGSA->getLocation(), diag::note_conflicting_attribute);
              SYCLKernel->setInvalidDecl();
            }
          } else if (auto *Existing =
                         SYCLKernel->getAttr<SYCLIntelMaxWorkGroupSizeAttr>()) {
            ASTContext &Ctx = getASTContext();
            if (Existing->getXDimVal(Ctx) < RWGSA->getXDimVal(Ctx) ||
                Existing->getYDimVal(Ctx) < RWGSA->getYDimVal(Ctx) ||
                Existing->getZDimVal(Ctx) < RWGSA->getZDimVal(Ctx)) {
              Diag(SYCLKernel->getLocation(),
                   diag::err_conflicting_sycl_kernel_attributes);
              Diag(Existing->getLocation(), diag::note_conflicting_attribute);
              Diag(RWGSA->getLocation(), diag::note_conflicting_attribute);
              SYCLKernel->setInvalidDecl();
            } else {
              SYCLKernel->addAttr(A);
            }
          } else {
            SYCLKernel->addAttr(A);
          }
          break;
        }
        case attr::Kind::SYCLIntelMaxWorkGroupSize: {
          auto *SIMWGSA = cast<SYCLIntelMaxWorkGroupSizeAttr>(A);
          if (auto *Existing = SYCLKernel->getAttr<ReqdWorkGroupSizeAttr>()) {
            ASTContext &Ctx = getASTContext();
            if (Existing->getXDimVal(Ctx) > SIMWGSA->getXDimVal(Ctx) ||
                Existing->getYDimVal(Ctx) > SIMWGSA->getYDimVal(Ctx) ||
                Existing->getZDimVal(Ctx) > SIMWGSA->getZDimVal(Ctx)) {
              Diag(SYCLKernel->getLocation(),
                   diag::err_conflicting_sycl_kernel_attributes);
              Diag(Existing->getLocation(), diag::note_conflicting_attribute);
              Diag(SIMWGSA->getLocation(), diag::note_conflicting_attribute);
              SYCLKernel->setInvalidDecl();
            } else {
              SYCLKernel->addAttr(A);
            }
          } else {
            SYCLKernel->addAttr(A);
          }
          break;
        }
        case attr::Kind::SYCLIntelKernelArgsRestrict:
        case attr::Kind::SYCLIntelNumSimdWorkItems:
        case attr::Kind::SYCLIntelSchedulerTargetFmaxMhz:
        case attr::Kind::SYCLIntelMaxGlobalWorkDim:
        case attr::Kind::SYCLIntelNoGlobalWorkOffset:
        case attr::Kind::SYCLIntelUseStallEnableClusters:
        case attr::Kind::SYCLIntelLoopFuse:
        case attr::Kind::SYCLIntelFPGAMaxConcurrency:
        case attr::Kind::SYCLIntelFPGADisableLoopPipelining:
        case attr::Kind::SYCLIntelFPGAInitiationInterval:
        case attr::Kind::SYCLSimd: {
          if ((A->getKind() == attr::Kind::SYCLSimd) && KernelBody &&
              !KernelBody->getAttr<SYCLSimdAttr>()) {
            // Usual kernel can't call ESIMD functions.
            Diag(KernelBody->getLocation(),
                 diag::err_sycl_function_attribute_mismatch)
                << A;
            Diag(A->getLocation(), diag::note_attribute);
            KernelBody->setInvalidDecl();
          } else
            SYCLKernel->addAttr(A);
          break;
        }
        // TODO: vec_len_hint should be handled here
        default:
          // Seeing this means that CollectPossibleKernelAttributes was
          // updated while this switch wasn't...or something went wrong
          llvm_unreachable("Unexpected attribute was collected by "
                           "CollectPossibleKernelAttributes");
        }
      }
    }
  }
  for (const auto &elt : Marker.KernelSet) {
    if (FunctionDecl *Def = elt->getDefinition())
      Marker.TraverseStmt(Def->getBody());
  }
}

// -----------------------------------------------------------------------------
// SYCL device specific diagnostics implementation
// -----------------------------------------------------------------------------

Sema::SemaDiagnosticBuilder
Sema::SYCLDiagIfDeviceCode(SourceLocation Loc, unsigned DiagID,
                           DeviceDiagnosticReason Reason) {
#if INTEL_CUSTOMIZATION
  assert((getLangOpts().SYCLIsDevice || getLangOpts().HLS) &&
         "Should only be called during SYCL or HLS compilation");
#endif // INTEL_CUSTOMIZATION
  FunctionDecl *FD = dyn_cast<FunctionDecl>(getCurLexicalContext());
  SemaDiagnosticBuilder::Kind DiagKind = [this, FD, Reason] {
    if (DiagnosingSYCLKernel)
      return SemaDiagnosticBuilder::K_ImmediateWithCallStack;
    if (!FD)
      return SemaDiagnosticBuilder::K_Nop;
    if (getEmissionStatus(FD) == Sema::FunctionEmissionStatus::Emitted) {
      // Skip the diagnostic if we know it won't be emitted.
      if ((getEmissionReason(FD) & Reason) ==
          Sema::DeviceDiagnosticReason::None)
        return SemaDiagnosticBuilder::K_Nop;

      return SemaDiagnosticBuilder::K_ImmediateWithCallStack;
    }
    return SemaDiagnosticBuilder::K_Deferred;
  }();
  return SemaDiagnosticBuilder(DiagKind, Loc, DiagID, FD, *this, Reason);
}

bool Sema::checkSYCLDeviceFunction(SourceLocation Loc, FunctionDecl *Callee) {
  assert(getLangOpts().SYCLIsDevice &&
         "Should only be called during SYCL compilation");
  assert(Callee && "Callee may not be null.");

  // Errors in unevaluated context don't need to be generated,
  // so we can safely skip them.
  if (isUnevaluatedContext() || isConstantEvaluated())
    return true;

  FunctionDecl *Caller = dyn_cast<FunctionDecl>(getCurLexicalContext());

  if (!Caller)
    return true;

  SemaDiagnosticBuilder::Kind DiagKind = SemaDiagnosticBuilder::K_Nop;

  // TODO Set DiagKind to K_Immediate/K_Deferred to emit diagnostics for Callee
  SemaDiagnosticBuilder(DiagKind, Loc, diag::err_sycl_restrict, Caller, *this,
                        DeviceDiagnosticReason::Sycl)
      << Sema::KernelCallUndefinedFunction;
  SemaDiagnosticBuilder(DiagKind, Callee->getLocation(),
                        diag::note_previous_decl, Caller, *this,
                        DeviceDiagnosticReason::Sycl)
      << Callee;

  return DiagKind != SemaDiagnosticBuilder::K_Immediate &&
         DiagKind != SemaDiagnosticBuilder::K_ImmediateWithCallStack;
}

void Sema::finalizeSYCLDelayedAnalysis(const FunctionDecl *Caller,
                                       const FunctionDecl *Callee,
                                       SourceLocation Loc) {
  // Somehow an unspecialized template appears to be in callgraph or list of
  // device functions. We don't want to emit diagnostic here.
  if (Callee->getTemplatedKind() == FunctionDecl::TK_FunctionTemplate)
    return;

  Callee = Callee->getMostRecentDecl();
  bool HasAttr =
      Callee->hasAttr<SYCLDeviceAttr>() || Callee->hasAttr<SYCLKernelAttr>();

  // Disallow functions with neither definition nor SYCL_EXTERNAL mark
  bool NotDefinedNoAttr = !Callee->isDefined() && !HasAttr;

  if (NotDefinedNoAttr && !Callee->getBuiltinID()) {
    Diag(Loc, diag::err_sycl_restrict)
        << Sema::KernelCallUndefinedFunction;
    Diag(Callee->getLocation(), diag::note_previous_decl) << Callee;
    Diag(Caller->getLocation(), diag::note_called_by) << Caller;
  }
}

bool Sema::checkAllowedSYCLInitializer(VarDecl *VD, bool CheckValueDependent) {
  assert(getLangOpts().SYCLIsDevice &&
         "Should only be called during SYCL compilation");

  if (VD->isInvalidDecl() || !VD->hasInit() || !VD->hasGlobalStorage())
    return true;

  const Expr *Init = VD->getInit();
  bool ValueDependent = CheckValueDependent && Init->isValueDependent();
  bool isConstantInit =
      Init && !ValueDependent && Init->isConstantInitializer(Context, false);
  if (!VD->isConstexpr() && Init && !ValueDependent && !isConstantInit)
    return false;

  return true;
}

// -----------------------------------------------------------------------------
// Integration header functionality implementation
// -----------------------------------------------------------------------------

/// Returns a string ID of given parameter kind - used in header
/// emission.
static const char *paramKind2Str(KernelParamKind K) {
#define CASE(x)                                                                \
  case SYCLIntegrationHeader::kind_##x:                                        \
    return "kind_" #x
  switch (K) {
    CASE(accessor);
    CASE(std_layout);
    CASE(sampler);
    CASE(specialization_constants_buffer);
    CASE(pointer);
  }
  return "<ERROR>";

#undef CASE
}

// Emits forward declarations of classes and template classes on which
// declaration of given type depends.
// For example, consider SimpleVadd
// class specialization in parallel_for below:
//
//   template <typename T1, unsigned int N, typename ... T2>
//   class SimpleVadd;
//   ...
//   template <unsigned int N, typename T1, typename ... T2>
//   void simple_vadd(const std::array<T1, N>& VA, const std::array<T1, N>&
//   VB,
//     std::array<T1, N>& VC, int param, T2 ... varargs) {
//     ...
//     deviceQueue.submit([&](cl::sycl::handler& cgh) {
//       ...
//       cgh.parallel_for<class SimpleVadd<T1, N, T2...>>(...)
//       ...
//     }
//     ...
//   }
//   ...
//   class MyClass {...};
//   template <typename T> class MyInnerTmplClass { ... }
//   template <typename T> class MyTmplClass { ... }
//   ...
//   MyClass *c = new MyClass();
//   MyInnerTmplClass<MyClass**> c1(&c);
//   simple_vadd(A, B, C, 5, 'a', 1.f,
//     new MyTmplClass<MyInnerTmplClass<MyClass**>>(c1));
//
// it will generate the following forward declarations:
//   class MyClass;
//   template <typename T> class MyInnerTmplClass;
//   template <typename T> class MyTmplClass;
//   template <typename T1, unsigned int N, typename ...T2> class SimpleVadd;
//
class SYCLFwdDeclEmitter
    : public TypeVisitor<SYCLFwdDeclEmitter>,
      public ConstTemplateArgumentVisitor<SYCLFwdDeclEmitter> {
  using InnerTypeVisitor = TypeVisitor<SYCLFwdDeclEmitter>;
  using InnerTemplArgVisitor = ConstTemplateArgumentVisitor<SYCLFwdDeclEmitter>;
  raw_ostream &OS;
  llvm::SmallPtrSet<const NamedDecl *, 4> Printed;
  PrintingPolicy Policy;

  void printForwardDecl(NamedDecl *D) {
    // wrap the declaration into namespaces if needed
    unsigned NamespaceCnt = 0;
    std::string NSStr = "";
    const DeclContext *DC = D->getDeclContext();

    while (DC) {
      const auto *NS = dyn_cast_or_null<NamespaceDecl>(DC);

      if (!NS)
        break;

      ++NamespaceCnt;
      const StringRef NSInlinePrefix = NS->isInline() ? "inline " : "";
      NSStr.insert(
          0,
          Twine(NSInlinePrefix + "namespace " + NS->getName() + " { ").str());
      DC = NS->getDeclContext();
    }
    OS << NSStr;
    if (NamespaceCnt > 0)
      OS << "\n";

    D->print(OS, Policy);

    if (const auto *ED = dyn_cast<EnumDecl>(D)) {
      QualType T = ED->getIntegerType();
      // Backup since getIntegerType() returns null for enum forward
      // declaration with no fixed underlying type
      if (T.isNull())
        T = ED->getPromotionType();
      OS << " : " << T.getAsString();
    }

    OS << ";\n";

    // print closing braces for namespaces if needed
    for (unsigned I = 0; I < NamespaceCnt; ++I)
      OS << "}";
    if (NamespaceCnt > 0)
      OS << "\n";
  }

  // Checks if we've already printed forward declaration and prints it if not.
  void checkAndEmitForwardDecl(NamedDecl *D) {
    if (Printed.insert(D).second)
      printForwardDecl(D);
  }

  void VisitTemplateArgs(ArrayRef<TemplateArgument> Args) {
    for (size_t I = 0, E = Args.size(); I < E; ++I)
      Visit(Args[I]);
  }

public:
  SYCLFwdDeclEmitter(raw_ostream &OS, LangOptions LO) : OS(OS), Policy(LO) {
    Policy.adjustForCPlusPlusFwdDecl();
    Policy.SuppressTypedefs = true;
    Policy.SuppressUnwrittenScope = true;
  }

  void Visit(QualType T) {
    if (T.isNull())
      return;
    InnerTypeVisitor::Visit(T.getTypePtr());
  }

  void Visit(const TemplateArgument &TA) {
    if (TA.isNull())
      return;
    InnerTemplArgVisitor::Visit(TA);
  }

  void VisitPointerType(const PointerType *T) {
    // Peel off the pointer types.
    QualType PT = T->getPointeeType();
    while (PT->isPointerType())
      PT = PT->getPointeeType();
    Visit(PT);
  }

  void VisitTagType(const TagType *T) {
    TagDecl *TD = T->getDecl();
    if (const auto *TSD = dyn_cast<ClassTemplateSpecializationDecl>(TD)) {
      // - first, recurse into template parameters and emit needed forward
      //   declarations
      ArrayRef<TemplateArgument> Args = TSD->getTemplateArgs().asArray();
      VisitTemplateArgs(Args);
      // - second, emit forward declaration for the template class being
      //   specialized
      ClassTemplateDecl *CTD = TSD->getSpecializedTemplate();
      assert(CTD && "template declaration must be available");

      checkAndEmitForwardDecl(CTD);
      return;
    }
    checkAndEmitForwardDecl(TD);
  }

  void VisitTypeTemplateArgument(const TemplateArgument &TA) {
    QualType T = TA.getAsType();
    Visit(T);
  }

  void VisitIntegralTemplateArgument(const TemplateArgument &TA) {
    QualType T = TA.getIntegralType();
    if (const EnumType *ET = T->getAs<EnumType>())
      VisitTagType(ET);
  }

  void VisitTemplateTemplateArgument(const TemplateArgument &TA) {
    // recursion is not required, since the maximum possible nesting level
    // equals two for template argument
    //
    // for example:
    //   template <typename T> class Bar;
    //   template <template <typename> class> class Baz;
    //   template <template <template <typename> class> class T>
    //   class Foo;
    //
    // The Baz is a template class. The Baz<Bar> is a class. The class Foo
    // should be specialized with template class, not a class. The correct
    // specialization of template class Foo is Foo<Baz>. The incorrect
    // specialization of template class Foo is Foo<Baz<Bar>>. In this case
    // template class Foo specialized by class Baz<Bar>, not a template
    // class template <template <typename> class> class T as it should.
    TemplateDecl *TD = TA.getAsTemplate().getAsTemplateDecl();
    assert(TD && "template declaration must be available");
    TemplateParameterList *TemplateParams = TD->getTemplateParameters();
    for (NamedDecl *P : *TemplateParams) {
      // If template template parameter type has an enum value template
      // parameter, forward declaration of enum type is required. Only enum
      // values (not types) need to be handled. For example, consider the
      // following kernel name type:
      //
      // template <typename EnumTypeOut, template <EnumValueIn EnumValue,
      // typename TypeIn> class T> class Foo;
      //
      // The correct specialization for Foo (with enum type) is:
      // Foo<EnumTypeOut, Baz>, where Baz is a template class.
      //
      // Therefore the forward class declarations generated in the
      // integration header are:
      // template <EnumValueIn EnumValue, typename TypeIn> class Baz;
      // template <typename EnumTypeOut, template <EnumValueIn EnumValue,
      // typename EnumTypeIn> class T> class Foo;
      //
      // This requires the following enum forward declarations:
      // enum class EnumTypeOut : int; (Used to template Foo)
      // enum class EnumValueIn : int; (Used to template Baz)
      if (NonTypeTemplateParmDecl *TemplateParam =
              dyn_cast<NonTypeTemplateParmDecl>(P))
        if (const EnumType *ET = TemplateParam->getType()->getAs<EnumType>())
          VisitTagType(ET);
    }
    checkAndEmitForwardDecl(TD);
  }

  void VisitPackTemplateArgument(const TemplateArgument &TA) {
    VisitTemplateArgs(TA.getPackAsArray());
  }
};

class SYCLKernelNameTypePrinter
    : public TypeVisitor<SYCLKernelNameTypePrinter>,
      public ConstTemplateArgumentVisitor<SYCLKernelNameTypePrinter> {
  using InnerTypeVisitor = TypeVisitor<SYCLKernelNameTypePrinter>;
  using InnerTemplArgVisitor =
      ConstTemplateArgumentVisitor<SYCLKernelNameTypePrinter>;
  raw_ostream &OS;
  PrintingPolicy &Policy;

  void printTemplateArgs(ArrayRef<TemplateArgument> Args) {
    for (size_t I = 0, E = Args.size(); I < E; ++I) {
      const TemplateArgument &Arg = Args[I];
      // If argument is an empty pack argument, skip printing comma and
      // argument.
      if (Arg.getKind() == TemplateArgument::ArgKind::Pack && !Arg.pack_size())
        continue;

      if (I)
        OS << ", ";

      Visit(Arg);
    }
  }

  void VisitQualifiers(Qualifiers Quals) {
    Quals.print(OS, Policy, /*appendSpaceIfNotEmpty*/ true);
  }

public:
  SYCLKernelNameTypePrinter(raw_ostream &OS, PrintingPolicy &Policy)
      : OS(OS), Policy(Policy) {}

  void Visit(QualType T) {
    if (T.isNull())
      return;

    QualType CT = T.getCanonicalType();
    VisitQualifiers(CT.getQualifiers());

    InnerTypeVisitor::Visit(CT.getTypePtr());
  }

  void VisitType(const Type *T) {
    OS << QualType::getAsString(T, Qualifiers(), Policy);
  }

  void Visit(const TemplateArgument &TA) {
    if (TA.isNull())
      return;
    InnerTemplArgVisitor::Visit(TA);
  }

  void VisitTagType(const TagType *T) {
    TagDecl *RD = T->getDecl();
    if (const auto *TSD = dyn_cast<ClassTemplateSpecializationDecl>(RD)) {

      // Print template class name
      TSD->printQualifiedName(OS, Policy, /*WithGlobalNsPrefix*/ true);

      ArrayRef<TemplateArgument> Args = TSD->getTemplateArgs().asArray();
      OS << "<";
      printTemplateArgs(Args);
      OS << ">";

      return;
    }
    // TODO: Next part of code results in printing of "class" keyword before
    // class name in case if kernel name doesn't belong to some namespace. It
    // seems if we don't print it, the integration header still represents valid
    // c++ code. Probably we don't need to print it at all.
    if (RD->getDeclContext()->isFunctionOrMethod()) {
      OS << QualType::getAsString(T, Qualifiers(), Policy);
      return;
    }

    const NamespaceDecl *NS = dyn_cast<NamespaceDecl>(RD->getDeclContext());
    RD->printQualifiedName(OS, Policy, !(NS && NS->isAnonymousNamespace()));
  }

  void VisitTemplateArgument(const TemplateArgument &TA) {
    TA.print(Policy, OS);
  }

  void VisitTypeTemplateArgument(const TemplateArgument &TA) {
    Policy.SuppressTagKeyword = true;
    QualType T = TA.getAsType();
    Visit(T);
    Policy.SuppressTagKeyword = false;
  }

  void VisitIntegralTemplateArgument(const TemplateArgument &TA) {
    QualType T = TA.getIntegralType();
    if (const EnumType *ET = T->getAs<EnumType>()) {
      const llvm::APSInt &Val = TA.getAsIntegral();
      OS << "static_cast<";
      ET->getDecl()->printQualifiedName(OS, Policy,
                                        /*WithGlobalNsPrefix*/ true);
      OS << ">(" << Val << ")";
    } else {
      TA.print(Policy, OS);
    }
  }

  void VisitTemplateTemplateArgument(const TemplateArgument &TA) {
    TemplateDecl *TD = TA.getAsTemplate().getAsTemplateDecl();
    TD->printQualifiedName(OS, Policy);
  }

  void VisitPackTemplateArgument(const TemplateArgument &TA) {
    printTemplateArgs(TA.getPackAsArray());
  }
};

void SYCLIntegrationHeader::emit(raw_ostream &O) {
  O << "// This is auto-generated SYCL integration header.\n";
  O << "\n";

  O << "#include <CL/sycl/detail/defines_elementary.hpp>\n";
  O << "#include <CL/sycl/detail/kernel_desc.hpp>\n";

  O << "\n";

  LangOptions LO;
  PrintingPolicy Policy(LO);
  Policy.SuppressTypedefs = true;
  Policy.SuppressUnwrittenScope = true;
  SYCLFwdDeclEmitter FwdDeclEmitter(O, S.getLangOpts());

  if (SpecConsts.size() > 0) {
    O << "// Forward declarations of templated spec constant types:\n";
    for (const auto &SC : SpecConsts)
      FwdDeclEmitter.Visit(SC.first);
    O << "\n";

    // Remove duplicates.
    std::sort(SpecConsts.begin(), SpecConsts.end(),
              [](const SpecConstID &SC1, const SpecConstID &SC2) {
                // Sort by string IDs for stable spec consts order in the
                // header.
                return SC1.second.compare(SC2.second) < 0;
              });
    SpecConstID *End =
        std::unique(SpecConsts.begin(), SpecConsts.end(),
                    [](const SpecConstID &SC1, const SpecConstID &SC2) {
                      // Here can do faster comparison of types.
                      return SC1.first == SC2.first;
                    });

    O << "// Specialization constants IDs:\n";
    for (const auto &P : llvm::make_range(SpecConsts.begin(), End)) {
      O << "template <> struct sycl::detail::SpecConstantInfo<";
      SYCLKernelNameTypePrinter Printer(O, Policy);
      Printer.Visit(P.first);
      O << "> {\n";
      O << "  static constexpr const char* getName() {\n";
      O << "    return \"" << P.second << "\";\n";
      O << "  }\n";
      O << "};\n";
    }
  }

  if (!UnnamedLambdaSupport) {
    O << "// Forward declarations of templated kernel function types:\n";
    for (const KernelDesc &K : KernelDescs)
      FwdDeclEmitter.Visit(K.NameType);
  }
  O << "\n";

  O << "__SYCL_INLINE_NAMESPACE(cl) {\n";
  O << "namespace sycl {\n";
  O << "namespace detail {\n";

  O << "\n";

  O << "// names of all kernels defined in the corresponding source\n";
  O << "static constexpr\n";
  O << "const char* const kernel_names[] = {\n";

  for (unsigned I = 0; I < KernelDescs.size(); I++) {
    O << "  \"" << KernelDescs[I].Name << "\"";

    if (I < KernelDescs.size() - 1)
      O << ",";
    O << "\n";
  }
  O << "};\n\n";

  O << "// array representing signatures of all kernels defined in the\n";
  O << "// corresponding source\n";
  O << "static constexpr\n";
  O << "const kernel_param_desc_t kernel_signatures[] = {\n";

  for (unsigned I = 0; I < KernelDescs.size(); I++) {
    auto &K = KernelDescs[I];
    O << "  //--- " << K.Name << "\n";

    for (const auto &P : K.Params) {
      std::string TyStr = paramKind2Str(P.Kind);
      O << "  { kernel_param_kind_t::" << TyStr << ", ";
      O << P.Info << ", " << P.Offset << " },\n";
    }
    O << "\n";
  }
  O << "};\n\n";

  O << "// Specializations of KernelInfo for kernel function types:\n";
  unsigned CurStart = 0;

  for (const KernelDesc &K : KernelDescs) {
    const size_t N = K.Params.size();
    if (UnnamedLambdaSupport) {
      O << "template <> struct KernelInfoData<";
      O << "'" << K.StableName.front();
      for (char c : StringRef(K.StableName).substr(1))
        O << "', '" << c;
      O << "'> {\n";
    } else {
      O << "template <> struct KernelInfo<";
      SYCLKernelNameTypePrinter Printer(O, Policy);
      Printer.Visit(K.NameType);
      O << "> {\n";
    }
    O << "  __SYCL_DLL_LOCAL\n";
    O << "  static constexpr const char* getName() { return \"" << K.Name
      << "\"; }\n";
    O << "  __SYCL_DLL_LOCAL\n";
    O << "  static constexpr unsigned getNumParams() { return " << N << "; }\n";
    O << "  __SYCL_DLL_LOCAL\n";
    O << "  static constexpr const kernel_param_desc_t& ";
    O << "getParamDesc(unsigned i) {\n";
    O << "    return kernel_signatures[i+" << CurStart << "];\n";
    O << "  }\n";
    O << "  __SYCL_DLL_LOCAL\n";
    O << "  static constexpr bool isESIMD() { return " << K.IsESIMDKernel
      << "; }\n";
    O << "  __SYCL_DLL_LOCAL\n";
    O << "  static constexpr bool callsThisItem() { return ";
    O << K.FreeFunctionCalls.CallsThisItem << "; }\n";
    O << "  __SYCL_DLL_LOCAL\n";
    O << "  static constexpr bool callsAnyThisFreeFunction() { return ";
    O << (K.FreeFunctionCalls.CallsThisId ||
          K.FreeFunctionCalls.CallsThisItem ||
          K.FreeFunctionCalls.CallsThisNDItem ||
          K.FreeFunctionCalls.CallsThisGroup)
      << "; }\n";
    O << "};\n";
    CurStart += N;
  }
  O << "\n";
  O << "} // namespace detail\n";
  O << "} // namespace sycl\n";
  O << "} // __SYCL_INLINE_NAMESPACE(cl)\n";
  O << "\n";
}

bool SYCLIntegrationHeader::emit(const StringRef &IntHeaderName) {
  if (IntHeaderName.empty())
    return false;
  int IntHeaderFD = 0;
  std::error_code EC =
      llvm::sys::fs::openFileForWrite(IntHeaderName, IntHeaderFD);
  if (EC) {
    llvm::errs() << "Error: " << EC.message() << "\n";
    // compilation will fail on absent include file - don't need to fail here
    return false;
  }
  llvm::raw_fd_ostream Out(IntHeaderFD, true /*close in destructor*/);
  emit(Out);
  return true;
}

void SYCLIntegrationHeader::startKernel(StringRef KernelName,
                                        QualType KernelNameType,
                                        StringRef KernelStableName,
                                        SourceLocation KernelLocation,
                                        bool IsESIMDKernel) {
  KernelDescs.resize(KernelDescs.size() + 1);
  KernelDescs.back().Name = std::string(KernelName);
  KernelDescs.back().NameType = KernelNameType;
  KernelDescs.back().StableName = std::string(KernelStableName);
  KernelDescs.back().KernelLocation = KernelLocation;
  KernelDescs.back().IsESIMDKernel = IsESIMDKernel;
}

void SYCLIntegrationHeader::addParamDesc(kernel_param_kind_t Kind, int Info,
                                         unsigned Offset) {
  auto *K = getCurKernelDesc();
  assert(K && "no kernels");
  K->Params.push_back(KernelParamDesc());
  KernelParamDesc &PD = K->Params.back();
  PD.Kind = Kind;
  PD.Info = Info;
  PD.Offset = Offset;
}

void SYCLIntegrationHeader::endKernel() {
  // nop for now
}

void SYCLIntegrationHeader::addSpecConstant(StringRef IDName, QualType IDType) {
  SpecConsts.emplace_back(std::make_pair(IDType, IDName.str()));
}

void SYCLIntegrationHeader::setCallsThisId(bool B) {
  KernelDesc *K = getCurKernelDesc();
  assert(K && "no kernel");
  K->FreeFunctionCalls.CallsThisId = B;
}

void SYCLIntegrationHeader::setCallsThisItem(bool B) {
  KernelDesc *K = getCurKernelDesc();
  assert(K && "no kernel");
  K->FreeFunctionCalls.CallsThisItem = B;
}

void SYCLIntegrationHeader::setCallsThisNDItem(bool B) {
  KernelDesc *K = getCurKernelDesc();
  assert(K && "no kernel");
  K->FreeFunctionCalls.CallsThisNDItem = B;
}

void SYCLIntegrationHeader::setCallsThisGroup(bool B) {
  KernelDesc *K = getCurKernelDesc();
  assert(K && "no kernel");
  K->FreeFunctionCalls.CallsThisGroup = B;
}

SYCLIntegrationHeader::SYCLIntegrationHeader(DiagnosticsEngine &_Diag,
                                             bool _UnnamedLambdaSupport,
                                             Sema &_S)
    : UnnamedLambdaSupport(_UnnamedLambdaSupport), S(_S) {}

// -----------------------------------------------------------------------------
// Utility class methods
// -----------------------------------------------------------------------------

bool Util::isSyclAccessorType(const QualType &Ty) {
  return isSyclType(Ty, "accessor", true /*Tmpl*/);
}

bool Util::isSyclSamplerType(const QualType &Ty) {
  return isSyclType(Ty, "sampler");
}

bool Util::isSyclStreamType(const QualType &Ty) {
  return isSyclType(Ty, "stream");
}

bool Util::isSyclHalfType(const QualType &Ty) {
  const StringRef &Name = "half";
  std::array<DeclContextDesc, 5> Scopes = {
      Util::DeclContextDesc{clang::Decl::Kind::Namespace, "cl"},
      Util::DeclContextDesc{clang::Decl::Kind::Namespace, "sycl"},
      Util::DeclContextDesc{clang::Decl::Kind::Namespace, "detail"},
      Util::DeclContextDesc{clang::Decl::Kind::Namespace, "half_impl"},
      Util::DeclContextDesc{Decl::Kind::CXXRecord, Name}};
  return matchQualifiedTypeName(Ty, Scopes);
}

bool Util::isSyclSpecConstantType(const QualType &Ty) {
  const StringRef &Name = "spec_constant";
  std::array<DeclContextDesc, 5> Scopes = {
      Util::DeclContextDesc{clang::Decl::Kind::Namespace, "cl"},
      Util::DeclContextDesc{clang::Decl::Kind::Namespace, "sycl"},
      Util::DeclContextDesc{clang::Decl::Kind::Namespace, "ONEAPI"},
      Util::DeclContextDesc{clang::Decl::Kind::Namespace, "experimental"},
      Util::DeclContextDesc{Decl::Kind::ClassTemplateSpecialization, Name}};
  return matchQualifiedTypeName(Ty, Scopes);
}

bool Util::isSyclKernelHandlerType(const QualType &Ty) {
  const StringRef &Name = "kernel_handler";
  std::array<DeclContextDesc, 3> Scopes = {
      Util::DeclContextDesc{clang::Decl::Kind::Namespace, "cl"},
      Util::DeclContextDesc{clang::Decl::Kind::Namespace, "sycl"},
      Util::DeclContextDesc{Decl::Kind::CXXRecord, Name}};
  return matchQualifiedTypeName(Ty, Scopes);
}

bool Util::isSyclBufferLocationType(const QualType &Ty) {
  const StringRef &PropertyName = "buffer_location";
  const StringRef &InstanceName = "instance";
  std::array<DeclContextDesc, 6> Scopes = {
      Util::DeclContextDesc{Decl::Kind::Namespace, "cl"},
      Util::DeclContextDesc{Decl::Kind::Namespace, "sycl"},
      Util::DeclContextDesc{Decl::Kind::Namespace, "INTEL"},
      Util::DeclContextDesc{Decl::Kind::Namespace, "property"},
      Util::DeclContextDesc{Decl::Kind::CXXRecord, PropertyName},
      Util::DeclContextDesc{Decl::Kind::ClassTemplateSpecialization,
                            InstanceName}};
  return matchQualifiedTypeName(Ty, Scopes);
}

bool Util::isSyclType(const QualType &Ty, StringRef Name, bool Tmpl) {
  Decl::Kind ClassDeclKind =
      Tmpl ? Decl::Kind::ClassTemplateSpecialization : Decl::Kind::CXXRecord;
  std::array<DeclContextDesc, 3> Scopes = {
      Util::DeclContextDesc{clang::Decl::Kind::Namespace, "cl"},
      Util::DeclContextDesc{clang::Decl::Kind::Namespace, "sycl"},
      Util::DeclContextDesc{ClassDeclKind, Name}};
  return matchQualifiedTypeName(Ty, Scopes);
}

bool Util::isSyclFunction(const FunctionDecl *FD, StringRef Name) {
  if (!FD->isFunctionOrMethod() || !FD->getIdentifier() ||
      FD->getName().empty() || Name != FD->getName())
    return false;

  const DeclContext *DC = FD->getDeclContext();
  if (DC->isTranslationUnit())
    return false;

  std::array<DeclContextDesc, 2> Scopes = {
      Util::DeclContextDesc{clang::Decl::Kind::Namespace, "cl"},
      Util::DeclContextDesc{clang::Decl::Kind::Namespace, "sycl"}};
  return matchContext(DC, Scopes);
}

#if INTEL_CUSTOMIZATION
bool Util::isSyclInvokeUnmaskedFunction(const FunctionDecl *FD) {
  const StringRef &Name = "invoke_unmasked";
  if (!FD->isFunctionOrMethod() || !FD->getIdentifier() ||
      FD->getName().empty() || Name != FD->getName())
    return false;

  const DeclContext *DC = FD->getDeclContext();
  if (DC->isTranslationUnit())
    return false;

  const StringRef &NonUniformSubGroupName = "non_uniform_sub_group";
  std::array<DeclContextDesc, 4> Scopes = {
      Util::DeclContextDesc{clang::Decl::Kind::Namespace, "cl"},
      Util::DeclContextDesc{clang::Decl::Kind::Namespace, "sycl"},
      Util::DeclContextDesc{clang::Decl::Kind::Namespace, "INTEL"},
      Util::DeclContextDesc{Decl::Kind::CXXRecord, NonUniformSubGroupName}};
  return matchContext(DC, Scopes);
}
#endif // INTEL_CUSTOMIZATION

bool Util::isAccessorPropertyListType(const QualType &Ty) {
  const StringRef &Name = "accessor_property_list";
  std::array<DeclContextDesc, 4> Scopes = {
      Util::DeclContextDesc{clang::Decl::Kind::Namespace, "cl"},
      Util::DeclContextDesc{clang::Decl::Kind::Namespace, "sycl"},
      Util::DeclContextDesc{clang::Decl::Kind::Namespace, "ONEAPI"},
      Util::DeclContextDesc{Decl::Kind::ClassTemplateSpecialization, Name}};
  return matchQualifiedTypeName(Ty, Scopes);
}

bool Util::matchContext(const DeclContext *Ctx,
                        ArrayRef<Util::DeclContextDesc> Scopes) {
  // The idea: check the declaration context chain starting from the item
  // itself. At each step check the context is of expected kind
  // (namespace) and name.
  StringRef Name = "";

  for (const auto &Scope : llvm::reverse(Scopes)) {
    clang::Decl::Kind DK = Ctx->getDeclKind();
    if (DK != Scope.first)
      return false;

    switch (DK) {
    case clang::Decl::Kind::ClassTemplateSpecialization:
      // ClassTemplateSpecializationDecl inherits from CXXRecordDecl
    case clang::Decl::Kind::CXXRecord:
      Name = cast<CXXRecordDecl>(Ctx)->getName();
      break;
    case clang::Decl::Kind::Namespace:
      Name = cast<NamespaceDecl>(Ctx)->getName();
      break;
    default:
      llvm_unreachable("matchContext: decl kind not supported");
    }
    if (Name != Scope.second)
      return false;
    Ctx = Ctx->getParent();
  }
  return Ctx->isTranslationUnit();
}

bool Util::matchQualifiedTypeName(const QualType &Ty,
                                  ArrayRef<Util::DeclContextDesc> Scopes) {
  const CXXRecordDecl *RecTy = Ty->getAsCXXRecordDecl();

  if (!RecTy)
    return false; // only classes/structs supported
  const auto *Ctx = cast<DeclContext>(RecTy);
  return Util::matchContext(Ctx, Scopes);
}<|MERGE_RESOLUTION|>--- conflicted
+++ resolved
@@ -585,7 +585,6 @@
         }
       }
 
-<<<<<<< HEAD
 #if INTEL_CUSTOMIZATION
       if (FD->hasAttr<SYCLUnmaskedAttr>()) {
         if (ParentFD && !Util::isSyclInvokeUnmaskedFunction(ParentFD)) {
@@ -596,14 +595,13 @@
         }
       }
 #endif // INTEL_CUSTOMIZATION
-=======
+
       // Attribute "max_concurrency" is applied to device functions only. The
       // attribute is not propagated to the caller.
       if (auto *A = FD->getAttr<SYCLIntelFPGAMaxConcurrencyAttr>())
         if (ParentFD == SYCLKernel) {
           Attrs.push_back(A);
         }
->>>>>>> ec804210
 
       // Attribute "disable_loop_pipelining" can be applied explicitly on
       // kernel function. Attribute should not be propagated from device
