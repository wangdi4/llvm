--- conflicted
+++ resolved
@@ -2839,11 +2839,7 @@
       public ConstTemplateArgumentVisitor<SYCLKernelNameTypeVisitor> {
   Sema &S;
   SourceLocation KernelInvocationFuncLoc;
-<<<<<<< HEAD
-  QualType KernelNameType; // INTEL
-=======
   QualType KernelNameType;
->>>>>>> cb5ddb49
   using InnerTypeVisitor = TypeVisitor<SYCLKernelNameTypeVisitor>;
   using InnerTemplArgVisitor =
       ConstTemplateArgumentVisitor<SYCLKernelNameTypeVisitor>;
@@ -2855,18 +2851,10 @@
   }
 
 public:
-<<<<<<< HEAD
-#if INTEL_CUSTOMIZATION
-=======
->>>>>>> cb5ddb49
   SYCLKernelNameTypeVisitor(Sema &S, SourceLocation KernelInvocationFuncLoc,
                             QualType KernelNameType)
       : S(S), KernelInvocationFuncLoc(KernelInvocationFuncLoc),
         KernelNameType(KernelNameType) {}
-<<<<<<< HEAD
-#endif // INTEL_CUSTOMIZATION
-=======
->>>>>>> cb5ddb49
 
   bool isValid() { return !IsInvalid; }
 
@@ -2877,16 +2865,9 @@
     if (!RD) {
       if (T->isNullPtrType()) {
         S.Diag(KernelInvocationFuncLoc, diag::err_sycl_kernel_incorrectly_named)
-<<<<<<< HEAD
-            << /* kernel name cannot be a type in the std namespace */ 3;
-#if INTEL_CUSTOMIZATION
-        S.Diag(KernelInvocationFuncLoc, diag::note_kernel_name) << KernelNameType;
-#endif // INTEL_CUSTOMIZATION
-=======
             << KernelNameType;
         S.Diag(KernelInvocationFuncLoc, diag::note_invalid_type_in_sycl_kernel)
             << /* kernel name cannot be a type in the std namespace */ 2 << T;
->>>>>>> cb5ddb49
         IsInvalid = true;
       }
       return;
@@ -2911,19 +2892,10 @@
     const EnumDecl *ED = T->getDecl();
     if (!ED->isScoped() && !ED->isFixed()) {
       S.Diag(KernelInvocationFuncLoc, diag::err_sycl_kernel_incorrectly_named)
-<<<<<<< HEAD
-          << /* Unscoped enum requires fixed underlying type */ 2;
-#if INTEL_CUSTOMIZATION
-      S.Diag(KernelInvocationFuncLoc, diag::note_kernel_name) << KernelNameType;
-#endif // INTEL_CUSTOMIZATION
-      S.Diag(ED->getSourceRange().getBegin(), diag::note_entity_declared_at)
-          << ED;
-=======
           << KernelNameType;
       S.Diag(KernelInvocationFuncLoc, diag::note_invalid_type_in_sycl_kernel)
           << /* Unscoped enum requires fixed underlying type */ 1
           << QualType(ED->getTypeForDecl(), 0);
->>>>>>> cb5ddb49
       IsInvalid = true;
     }
   }
@@ -2940,18 +2912,10 @@
       auto *NameSpace = dyn_cast_or_null<NamespaceDecl>(DeclCtx);
       if (NameSpace && NameSpace->isStdNamespace()) {
         S.Diag(KernelInvocationFuncLoc, diag::err_sycl_kernel_incorrectly_named)
-<<<<<<< HEAD
-            << /* kernel name cannot be a type in the std namespace */ 3;
-#if INTEL_CUSTOMIZATION
-        S.Diag(KernelInvocationFuncLoc, diag::note_kernel_name)
-            << KernelNameType;
-#endif // INTEL_CUSTOMIZATION
-=======
             << KernelNameType;
         S.Diag(KernelInvocationFuncLoc, diag::note_invalid_type_in_sycl_kernel)
             << /* kernel name cannot be a type in the std namespace */ 2
             << QualType(Tag->getTypeForDecl(), 0);
->>>>>>> cb5ddb49
         IsInvalid = true;
         return;
       }
@@ -2960,37 +2924,21 @@
         if (KernelNameIsMissing) {
           S.Diag(KernelInvocationFuncLoc,
                  diag::err_sycl_kernel_incorrectly_named)
-<<<<<<< HEAD
-              << /* kernel name is missing */ 0;
-#if INTEL_CUSTOMIZATION
-        S.Diag(KernelInvocationFuncLoc, diag::note_kernel_name)
-            << KernelNameType;
-#endif // INTEL_CUSTOMIZATION
-=======
               << KernelNameType;
           S.Diag(KernelInvocationFuncLoc,
                  diag::note_invalid_type_in_sycl_kernel)
               << /* kernel name is missing */ 3;
->>>>>>> cb5ddb49
           IsInvalid = true;
           return;
         }
         if (Tag->isCompleteDefinition()) {
           S.Diag(KernelInvocationFuncLoc,
                  diag::err_sycl_kernel_incorrectly_named)
-<<<<<<< HEAD
-              << /* kernel name is not globally-visible */ 1;
-#if INTEL_CUSTOMIZATION
-          S.Diag(KernelInvocationFuncLoc, diag::note_kernel_name)
-              << KernelNameType;
-#endif // INTEL_CUSTOMIZATION
-=======
               << KernelNameType;
           S.Diag(KernelInvocationFuncLoc,
                  diag::note_invalid_type_in_sycl_kernel)
               << /* kernel name is not globally-visible */ 0
               << QualType(Tag->getTypeForDecl(), 0);
->>>>>>> cb5ddb49
           IsInvalid = true;
         } else {
           S.Diag(KernelInvocationFuncLoc, diag::warn_sycl_implicit_decl);
@@ -3073,21 +3021,14 @@
   SyclKernelArgsSizeChecker ArgsSizeChecker(*this, Args[0]->getExprLoc());
 
   KernelObjVisitor Visitor{*this};
-<<<<<<< HEAD
-#if INTEL_CUSTOMIZATION
-  SYCLKernelNameTypeVisitor KernelTypeVisitor(*this, Args[0]->getExprLoc(),
-                                              KernelNameType);
-#endif // INTEL_CUSTOMIZATION
-=======
   SYCLKernelNameTypeVisitor KernelNameTypeVisitor(*this, Args[0]->getExprLoc(),
                                                   KernelNameType);
->>>>>>> cb5ddb49
 
   DiagnosingSYCLKernel = true;
 
   // Emit diagnostics for SYCL device kernels only
   if (LangOpts.SYCLIsDevice)
-    KernelTypeVisitor.Visit(KernelNameType);
+    KernelNameTypeVisitor.Visit(KernelNameType);
   Visitor.VisitRecordBases(KernelObj, FieldChecker, UnionChecker, DecompMarker);
   Visitor.VisitRecordFields(KernelObj, FieldChecker, UnionChecker,
                             DecompMarker);
@@ -3102,7 +3043,7 @@
   DiagnosingSYCLKernel = false;
   // Set the kernel function as invalid, if any of the checkers fail validation.
   if (!FieldChecker.isValid() || !UnionChecker.isValid() ||
-      !KernelTypeVisitor.isValid())
+      !KernelNameTypeVisitor.isValid())
     KernelFunc->setInvalidDecl();
 }
 
