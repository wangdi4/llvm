//===- SemaSYCL.cpp - Semantic Analysis for SYCL constructs ---------------===//
//
// Part of the LLVM Project, under the Apache License v2.0 with LLVM Exceptions.
// See https://llvm.org/LICENSE.txt for license information.
// SPDX-License-Identifier: Apache-2.0 WITH LLVM-exception
//
//===----------------------------------------------------------------------===//
// This implements Semantic Analysis for SYCL constructs.
//===----------------------------------------------------------------------===//

#include "TreeTransform.h"
#include "clang/AST/AST.h"
#include "clang/AST/Mangle.h"
#include "clang/AST/QualTypeNames.h"
#include "clang/AST/RecordLayout.h"
#include "clang/AST/RecursiveASTVisitor.h"
#include "clang/AST/TemplateArgumentVisitor.h"
#include "clang/AST/TypeVisitor.h"
#include "clang/Analysis/CallGraph.h"
#include "clang/Basic/Attributes.h"
#include "clang/Basic/Builtins.h"
#include "clang/Basic/Diagnostic.h"
#include "clang/Sema/Initialization.h"
#include "clang/Sema/Sema.h"
#include "llvm/ADT/APSInt.h"
#include "llvm/ADT/SmallPtrSet.h"
#include "llvm/ADT/SmallVector.h"
#include "llvm/Support/FileSystem.h"
#include "llvm/Support/Path.h"
#include "llvm/Support/raw_ostream.h"

#include <array>
#include <functional>
#include <initializer_list>

using namespace clang;
using namespace std::placeholders;

using KernelParamKind = SYCLIntegrationHeader::kernel_param_kind_t;

enum target {
  global_buffer = 2014,
  constant_buffer,
  local,
  image,
  host_buffer,
  host_image,
  image_array
};

using ParamDesc = std::tuple<QualType, IdentifierInfo *, TypeSourceInfo *>;

enum KernelInvocationKind {
  InvokeUnknown,
  InvokeSingleTask,
  InvokeParallelFor,
  InvokeParallelForWorkGroup
};

static constexpr llvm::StringLiteral InitMethodName = "__init";
static constexpr llvm::StringLiteral InitESIMDMethodName = "__init_esimd";
static constexpr llvm::StringLiteral InitSpecConstantsBuffer =
    "__init_specialization_constants_buffer";
static constexpr llvm::StringLiteral FinalizeMethodName = "__finalize";
static constexpr llvm::StringLiteral LibstdcxxFailedAssertion =
    "__failed_assertion";
constexpr unsigned MaxKernelArgsSize = 2048;

namespace {

/// Various utilities.
class Util {
public:
  using DeclContextDesc = std::pair<Decl::Kind, StringRef>;

  template <size_t N>
  static constexpr DeclContextDesc MakeDeclContextDesc(Decl::Kind K,
                                                       const char (&Str)[N]) {
    // FIXME: This SHOULD be able to use the StringLiteral constructor here
    // instead, however this seems to fail with an 'invalid string literal' note
    // on the correct constructor in some build configurations.  We need to
    // figure that out before reverting this to use the StringLiteral
    // constructor.
    return DeclContextDesc{K, StringRef{Str, N - 1}};
  }

  static constexpr DeclContextDesc MakeDeclContextDesc(Decl::Kind K,
                                                       StringRef SR) {
    return DeclContextDesc{K, SR};
  }

  /// Checks whether given clang type is a full specialization of the SYCL
  /// accessor class.
  static bool isSyclAccessorType(QualType Ty);

  /// Checks whether given clang type is a full specialization of the SYCL
  /// sampler class.
  static bool isSyclSamplerType(QualType Ty);

  /// Checks whether given clang type is a full specialization of the SYCL
  /// stream class.
  static bool isSyclStreamType(QualType Ty);

  /// Checks whether given clang type is a full specialization of the SYCL
  /// half class.
  static bool isSyclHalfType(QualType Ty);

  /// Checks whether given clang type is a full specialization of the SYCL
  /// accessor_property_list class.
  static bool isAccessorPropertyListType(QualType Ty);

  /// Checks whether given clang type is a full specialization of the SYCL
  /// no_alias class.
  static bool isSyclAccessorNoAliasPropertyType(QualType Ty);

  /// Checks whether given clang type is a full specialization of the SYCL
  /// buffer_location class.
  static bool isSyclBufferLocationType(QualType Ty);

  /// Checks whether given clang type is a standard SYCL API class with given
  /// name.
  /// \param Ty    the clang type being checked
  /// \param Name  the class name checked against
  /// \param Tmpl  whether the class is template instantiation or simple record
  static bool isSyclType(QualType Ty, StringRef Name, bool Tmpl = false);

  /// Checks whether given function is a standard SYCL API function with given
  /// name.
  /// \param FD    the function being checked.
  /// \param Name  the function name to be checked against.
  static bool isSyclFunction(const FunctionDecl *FD, StringRef Name);

#ifdef INTEL_CUSTOMIZATION
  /// Checks whether given function is
  /// cl::sycl::INTEL::non_uniform_sub_group::invoke_unmasked API.
  static bool isSyclInvokeUnmaskedFunction(const FunctionDecl *FD);
#endif // INTEL_CUSTOMIZATION

  /// Checks whether given clang type is a full specialization of the SYCL
  /// specialization constant class.
  static bool isSyclSpecConstantType(QualType Ty);

  /// Checks whether given clang type is a full specialization of the SYCL
  /// specialization id class.
  static bool isSyclSpecIdType(QualType Ty);

  /// Checks whether given clang type is a full specialization of the SYCL
  /// kernel_handler class.
  static bool isSyclKernelHandlerType(QualType Ty);

  // Checks declaration context hierarchy.
  /// \param DC     the context of the item to be checked.
  /// \param Scopes the declaration scopes leading from the item context to the
  ///               translation unit (excluding the latter)
  static bool matchContext(const DeclContext *DC,
                           ArrayRef<Util::DeclContextDesc> Scopes);

  /// Checks whether given clang type is declared in the given hierarchy of
  /// declaration contexts.
  /// \param Ty         the clang type being checked
  /// \param Scopes     the declaration scopes leading from the type to the
  ///     translation unit (excluding the latter)
  static bool matchQualifiedTypeName(QualType Ty,
                                     ArrayRef<Util::DeclContextDesc> Scopes);
};

} // anonymous namespace

ExprResult Sema::ActOnSYCLBuiltinNumFieldsExpr(ParsedType PT) {
  TypeSourceInfo *TInfo = nullptr;
  QualType QT = GetTypeFromParser(PT, &TInfo);
  assert(TInfo && "couldn't get type info from a type from the parser?");
  SourceLocation TypeLoc = TInfo->getTypeLoc().getBeginLoc();

  return BuildSYCLBuiltinNumFieldsExpr(TypeLoc, QT);
}

ExprResult Sema::BuildSYCLBuiltinNumFieldsExpr(SourceLocation Loc,
                                               QualType SourceTy) {
  if (!SourceTy->isDependentType()) {
    if (RequireCompleteType(Loc, SourceTy,
                            diag::err_sycl_type_trait_requires_complete_type,
                            /*__builtin_num_fields*/ 0))
      return ExprError();

    if (!SourceTy->isRecordType()) {
      Diag(Loc, diag::err_sycl_type_trait_requires_record_type)
          << /*__builtin_num_fields*/ 0;
      return ExprError();
    }
  }
  return new (Context)
      SYCLBuiltinNumFieldsExpr(Loc, SourceTy, Context.getSizeType());
}

ExprResult Sema::ActOnSYCLBuiltinFieldTypeExpr(ParsedType PT, Expr *Idx) {
  TypeSourceInfo *TInfo = nullptr;
  QualType QT = GetTypeFromParser(PT, &TInfo);
  assert(TInfo && "couldn't get type info from a type from the parser?");
  SourceLocation TypeLoc = TInfo->getTypeLoc().getBeginLoc();

  return BuildSYCLBuiltinFieldTypeExpr(TypeLoc, QT, Idx);
}

ExprResult Sema::BuildSYCLBuiltinFieldTypeExpr(SourceLocation Loc,
                                               QualType SourceTy, Expr *Idx) {
  // If the expression appears in an evaluated context, we want to give an
  // error so that users don't attempt to use the value of this expression.
  if (!isUnevaluatedContext()) {
    Diag(Loc, diag::err_sycl_builtin_type_trait_evaluated)
        << /*__builtin_field_type*/ 0;
    return ExprError();
  }

  // We may not be able to calculate the field type (the source type may be a
  // dependent type), so use the source type as a basic fallback. This will
  // ensure that the AST node will have a dependent type that gets resolved
  // later to the real type.
  QualType FieldTy = SourceTy;
  ExprValueKind ValueKind = VK_PRValue;
  if (!SourceTy->isDependentType()) {
    if (RequireCompleteType(Loc, SourceTy,
                            diag::err_sycl_type_trait_requires_complete_type,
                            /*__builtin_field_type*/ 1))
      return ExprError();

    if (!SourceTy->isRecordType()) {
      Diag(Loc, diag::err_sycl_type_trait_requires_record_type)
          << /*__builtin_field_type*/ 1;
      return ExprError();
    }

    if (!Idx->isValueDependent()) {
      Optional<llvm::APSInt> IdxVal = Idx->getIntegerConstantExpr(Context);
      if (IdxVal) {
        RecordDecl *RD = SourceTy->getAsRecordDecl();
        assert(RD && "Record type but no record decl?");
        int64_t Index = IdxVal->getExtValue();

        if (Index < 0) {
          Diag(Idx->getExprLoc(),
               diag::err_sycl_type_trait_requires_nonnegative_index)
              << /*fields*/ 0;
          return ExprError();
        }

        // Ensure that the index is within range.
        int64_t NumFields = std::distance(RD->field_begin(), RD->field_end());
        if (Index >= NumFields) {
          Diag(Idx->getExprLoc(),
               diag::err_sycl_builtin_type_trait_index_out_of_range)
              << toString(*IdxVal, 10) << SourceTy << /*fields*/ 0;
          return ExprError();
        }
        const FieldDecl *FD = *std::next(RD->field_begin(), Index);
        FieldTy = FD->getType();

        // If the field type was a reference type, adjust it now.
        if (FieldTy->isLValueReferenceType()) {
          ValueKind = VK_LValue;
          FieldTy = FieldTy.getNonReferenceType();
        } else if (FieldTy->isRValueReferenceType()) {
          ValueKind = VK_XValue;
          FieldTy = FieldTy.getNonReferenceType();
        }
      }
    }
  }
  return new (Context)
      SYCLBuiltinFieldTypeExpr(Loc, SourceTy, Idx, FieldTy, ValueKind);
}

ExprResult Sema::ActOnSYCLBuiltinNumBasesExpr(ParsedType PT) {
  TypeSourceInfo *TInfo = nullptr;
  QualType QT = GetTypeFromParser(PT, &TInfo);
  assert(TInfo && "couldn't get type info from a type from the parser?");
  SourceLocation TypeLoc = TInfo->getTypeLoc().getBeginLoc();

  return BuildSYCLBuiltinNumBasesExpr(TypeLoc, QT);
}

ExprResult Sema::BuildSYCLBuiltinNumBasesExpr(SourceLocation Loc,
                                              QualType SourceTy) {
  if (!SourceTy->isDependentType()) {
    if (RequireCompleteType(Loc, SourceTy,
                            diag::err_sycl_type_trait_requires_complete_type,
                            /*__builtin_num_bases*/ 2))
      return ExprError();

    if (!SourceTy->isRecordType()) {
      Diag(Loc, diag::err_sycl_type_trait_requires_record_type)
          << /*__builtin_num_bases*/ 2;
      return ExprError();
    }
  }
  return new (Context)
      SYCLBuiltinNumBasesExpr(Loc, SourceTy, Context.getSizeType());
}

ExprResult Sema::ActOnSYCLBuiltinBaseTypeExpr(ParsedType PT, Expr *Idx) {
  TypeSourceInfo *TInfo = nullptr;
  QualType QT = GetTypeFromParser(PT, &TInfo);
  assert(TInfo && "couldn't get type info from a type from the parser?");
  SourceLocation TypeLoc = TInfo->getTypeLoc().getBeginLoc();

  return BuildSYCLBuiltinBaseTypeExpr(TypeLoc, QT, Idx);
}

ExprResult Sema::BuildSYCLBuiltinBaseTypeExpr(SourceLocation Loc,
                                              QualType SourceTy, Expr *Idx) {
  // If the expression appears in an evaluated context, we want to give an
  // error so that users don't attempt to use the value of this expression.
  if (!isUnevaluatedContext()) {
    Diag(Loc, diag::err_sycl_builtin_type_trait_evaluated)
        << /*__builtin_base_type*/ 1;
    return ExprError();
  }

  // We may not be able to calculate the base type (the source type may be a
  // dependent type), so use the source type as a basic fallback. This will
  // ensure that the AST node will have a dependent type that gets resolved
  // later to the real type.
  QualType BaseTy = SourceTy;
  if (!SourceTy->isDependentType()) {
    if (RequireCompleteType(Loc, SourceTy,
                            diag::err_sycl_type_trait_requires_complete_type,
                            /*__builtin_base_type*/ 3))
      return ExprError();

    if (!SourceTy->isRecordType()) {
      Diag(Loc, diag::err_sycl_type_trait_requires_record_type)
          << /*__builtin_base_type*/ 3;
      return ExprError();
    }

    if (!Idx->isValueDependent()) {
      Optional<llvm::APSInt> IdxVal = Idx->getIntegerConstantExpr(Context);
      if (IdxVal) {
        CXXRecordDecl *RD = SourceTy->getAsCXXRecordDecl();
        assert(RD && "Record type but no record decl?");
        int64_t Index = IdxVal->getExtValue();

        if (Index < 0) {
          Diag(Idx->getExprLoc(),
               diag::err_sycl_type_trait_requires_nonnegative_index)
              << /*bases*/ 1;
          return ExprError();
        }

        // Ensure that the index is within range.
        if (Index >= RD->getNumBases()) {
          Diag(Idx->getExprLoc(),
               diag::err_sycl_builtin_type_trait_index_out_of_range)
              << toString(*IdxVal, 10) << SourceTy << /*bases*/ 1;
          return ExprError();
        }

        const CXXBaseSpecifier &Spec = *std::next(RD->bases_begin(), Index);
        BaseTy = Spec.getType();
      }
    }
  }
  return new (Context) SYCLBuiltinBaseTypeExpr(Loc, SourceTy, Idx, BaseTy);
}

// This information is from Section 4.13 of the SYCL spec
// https://www.khronos.org/registry/SYCL/specs/sycl-1.2.1.pdf
// This function returns false if the math lib function
// corresponding to the input builtin is not supported
// for SYCL
static bool IsSyclMathFunc(unsigned BuiltinID) {
  switch (BuiltinID) {
  case Builtin::BIlround:
  case Builtin::BI__builtin_lround:
  case Builtin::BIceill:
  case Builtin::BI__builtin_ceill:
  case Builtin::BIcopysignl:
  case Builtin::BI__builtin_copysignl:
  case Builtin::BIcosl:
  case Builtin::BI__builtin_cosl:
  case Builtin::BIexpl:
  case Builtin::BI__builtin_expl:
  case Builtin::BIexp2l:
  case Builtin::BI__builtin_exp2l:
  case Builtin::BIfabsl:
  case Builtin::BI__builtin_fabsl:
  case Builtin::BIfloorl:
  case Builtin::BI__builtin_floorl:
  case Builtin::BIfmal:
  case Builtin::BI__builtin_fmal:
  case Builtin::BIfmaxl:
  case Builtin::BI__builtin_fmaxl:
  case Builtin::BIfminl:
  case Builtin::BI__builtin_fminl:
  case Builtin::BIfmodl:
  case Builtin::BI__builtin_fmodl:
  case Builtin::BIlogl:
  case Builtin::BI__builtin_logl:
  case Builtin::BIlog10l:
  case Builtin::BI__builtin_log10l:
  case Builtin::BIlog2l:
  case Builtin::BI__builtin_log2l:
  case Builtin::BIpowl:
  case Builtin::BI__builtin_powl:
  case Builtin::BIrintl:
  case Builtin::BI__builtin_rintl:
  case Builtin::BIroundl:
  case Builtin::BI__builtin_roundl:
  case Builtin::BIsinl:
  case Builtin::BI__builtin_sinl:
  case Builtin::BIsqrtl:
  case Builtin::BI__builtin_sqrtl:
  case Builtin::BItruncl:
  case Builtin::BI__builtin_truncl:
  case Builtin::BIlroundl:
  case Builtin::BI__builtin_lroundl:
  case Builtin::BIlroundf:
  case Builtin::BI__builtin_lroundf:
    return false;
  default:
    break;
  }
  return true;
}

bool Sema::isKnownGoodSYCLDecl(const Decl *D) {
  if (const FunctionDecl *FD = dyn_cast<FunctionDecl>(D)) {
    const IdentifierInfo *II = FD->getIdentifier();
    const DeclContext *DC = FD->getDeclContext();
    if (II && II->isStr("__spirv_ocl_printf") &&
        !FD->isDefined() &&
        FD->getLanguageLinkage() == CXXLanguageLinkage &&
        DC->getEnclosingNamespaceContext()->isTranslationUnit())
      return true;
  }
  return false;
}

static bool isZeroSizedArray(QualType Ty) {
  if (const auto *CATy = dyn_cast<ConstantArrayType>(Ty))
    return CATy->getSize() == 0;
  return false;
}

static void checkSYCLType(Sema &S, QualType Ty, SourceRange Loc,
                          llvm::DenseSet<QualType> Visited,
                          SourceRange UsedAtLoc = SourceRange()) {
  // Not all variable types are supported inside SYCL kernels,
  // for example the quad type __float128 will cause errors in the
  // SPIR-V translation phase.
  // Here we check any potentially unsupported declaration and issue
  // a deferred diagnostic, which will be emitted iff the declaration
  // is discovered to reside in kernel code.
  // The optional UsedAtLoc param is used when the SYCL usage is at a
  // different location than the variable declaration and we need to
  // inform the user of both, e.g. struct member usage vs declaration.

  bool Emitting = false;

  //--- check types ---

  // zero length arrays
  if (isZeroSizedArray(Ty)) {
    S.SYCLDiagIfDeviceCode(Loc.getBegin(), diag::err_typecheck_zero_array_size);
    Emitting = true;
  }

  // variable length arrays
  if (Ty->isVariableArrayType()) {
    S.SYCLDiagIfDeviceCode(Loc.getBegin(), diag::err_vla_unsupported);
    Emitting = true;
  }

  // Sub-reference array or pointer, then proceed with that type.
  while (Ty->isAnyPointerType() || Ty->isArrayType())
    Ty = QualType{Ty->getPointeeOrArrayElementType(), 0};

  // __int128, __int128_t, __uint128_t, long double, __float128
  if (Ty->isSpecificBuiltinType(BuiltinType::Int128) ||
      Ty->isSpecificBuiltinType(BuiltinType::UInt128) ||
      Ty->isSpecificBuiltinType(BuiltinType::LongDouble) ||
      (Ty->isSpecificBuiltinType(BuiltinType::Float128) &&
       !S.Context.getTargetInfo().hasFloat128Type())) {
    S.SYCLDiagIfDeviceCode(Loc.getBegin(), diag::err_type_unsupported)
        << Ty.getUnqualifiedType().getCanonicalType();
    Emitting = true;
  }

  if (Emitting && UsedAtLoc.isValid())
    S.SYCLDiagIfDeviceCode(UsedAtLoc.getBegin(), diag::note_used_here);

  //--- now recurse ---
  // Pointers complicate recursion. Add this type to Visited.
  // If already there, bail out.
  if (!Visited.insert(Ty).second)
    return;

  if (const auto *ATy = dyn_cast<AttributedType>(Ty))
    return checkSYCLType(S, ATy->getModifiedType(), Loc, Visited);

  if (const auto *RD = Ty->getAsRecordDecl()) {
    for (const auto &Field : RD->fields())
      checkSYCLType(S, Field->getType(), Field->getSourceRange(), Visited, Loc);
  } else if (const auto *FPTy = dyn_cast<FunctionProtoType>(Ty)) {
    for (const auto &ParamTy : FPTy->param_types())
      checkSYCLType(S, ParamTy, Loc, Visited);
    checkSYCLType(S, FPTy->getReturnType(), Loc, Visited);
  }
}

void Sema::checkSYCLDeviceVarDecl(VarDecl *Var) {
  assert(getLangOpts().SYCLIsDevice &&
         "Should only be called during SYCL compilation");
  QualType Ty = Var->getType();
  SourceRange Loc = Var->getLocation();
  llvm::DenseSet<QualType> Visited;

  checkSYCLType(*this, Ty, Loc, Visited);
}

// Tests whether given function is a lambda function or '()' operator used as
// SYCL kernel body function (e.g. in parallel_for).
// NOTE: This is incomplete implemenation. See TODO in the FE TODO list for the
// ESIMD extension.
static bool isSYCLKernelBodyFunction(FunctionDecl *FD) {
  return FD->getOverloadedOperator() == OO_Call;
}

static bool isSYCLUndefinedAllowed(const FunctionDecl *Callee,
                                   const SourceManager &SrcMgr) {
  if (!Callee)
    return false;

  // libstdc++-11 introduced an undefined function "void __failed_assertion()"
  // which may lead to SemaSYCL check failure. However, this undefined function
  // is used to trigger some compilation error when the check fails at compile
  // time and will be ignored when the check succeeds. We allow calls to this
  // function to support some important std functions in SYCL device.
  return (Callee->getName() == LibstdcxxFailedAssertion) &&
         Callee->getNumParams() == 0 && Callee->getReturnType()->isVoidType() &&
         SrcMgr.isInSystemHeader(Callee->getLocation());
}

// Helper function to report conflicting function attributes.
// F - the function, A1 - function attribute, A2 - the attribute it conflicts
// with.
static void reportConflictingAttrs(Sema &S, FunctionDecl *F, const Attr *A1,
                                   const Attr *A2) {
  S.Diag(F->getLocation(), diag::err_conflicting_sycl_kernel_attributes);
  S.Diag(A1->getLocation(), diag::note_conflicting_attribute);
  S.Diag(A2->getLocation(), diag::note_conflicting_attribute);
  F->setInvalidDecl();
}

/// Returns the signed constant integer value represented by given expression
static int64_t getIntExprValue(const Expr *E, ASTContext &Ctx) {
  return E->getIntegerConstantExpr(Ctx)->getSExtValue();
}

// Collect function attributes related to SYCL.
static void collectSYCLAttributes(Sema &S, FunctionDecl *FD,
                                  const FunctionDecl *CallerFD, // INTEL
                                  llvm::SmallVectorImpl<Attr *> &Attrs,
                                  const Expr *CE, // INTEL
                                  bool DirectlyCalled) {
  if (!FD->hasAttrs())
    return;

  llvm::copy_if(FD->getAttrs(), std::back_inserter(Attrs), [](Attr *A) {
    // FIXME: Make this list self-adapt as new SYCL attributes are added.
    return isa<IntelReqdSubGroupSizeAttr, IntelNamedSubGroupSizeAttr,
               ReqdWorkGroupSizeAttr, SYCLIntelKernelArgsRestrictAttr,
               SYCLIntelNumSimdWorkItemsAttr,
               SYCLIntelSchedulerTargetFmaxMhzAttr,
               SYCLIntelMaxWorkGroupSizeAttr, SYCLIntelMaxGlobalWorkDimAttr,
               SYCLIntelNoGlobalWorkOffsetAttr, SYCLSimdAttr>(A);
  });

<<<<<<< HEAD
  // Allow the kernel attribute "use_stall_enable_clusters" only on lambda
  // functions and function objects called directly from a kernel.
  // For all other cases, emit a warning and ignore.
  if (auto *A = FD->getAttr<SYCLIntelUseStallEnableClustersAttr>()) {
    if (DirectlyCalled) {
      Attrs.push_back(A);
    } else {
      S.Diag(A->getLocation(),
             diag::warn_attribute_on_direct_kernel_callee_only)
          << A;
      FD->dropAttr<SYCLIntelUseStallEnableClustersAttr>();
    }
  }

#if INTEL_CUSTOMIZATION
  if (FD->hasAttr<SYCLUnmaskedAttr>()) {
    if (CallerFD && !Util::isSyclInvokeUnmaskedFunction(CallerFD)) {
      S.Diag(CE->getExprLoc(), diag::warn_sycl_unmasked_improper_caller);
      S.Diag(CallerFD->getLocation(), diag::note_called_by) << CallerFD;
    }
  }
#endif // INTEL_CUSTOMIZATION

=======
>>>>>>> 15da879d
  // Attributes that should not be propagated from device functions to a kernel.
  if (DirectlyCalled) {
    llvm::copy_if(FD->getAttrs(), std::back_inserter(Attrs), [](Attr *A) {
      return isa<SYCLIntelLoopFuseAttr, SYCLIntelFPGAMaxConcurrencyAttr,
                 SYCLIntelFPGADisableLoopPipeliningAttr,
                 SYCLIntelFPGAInitiationIntervalAttr>(A);
    });
  }
}

class DiagDeviceFunction : public RecursiveASTVisitor<DiagDeviceFunction> {
  // Used to keep track of the constexpr depth, so we know whether to skip
  // diagnostics.
  unsigned ConstexprDepth = 0;
  Sema &SemaRef;
  const llvm::SmallPtrSetImpl<const FunctionDecl *> &RecursiveFuncs;

  struct ConstexprDepthRAII {
    DiagDeviceFunction &DDF;
    bool Increment;

    ConstexprDepthRAII(DiagDeviceFunction &DDF, bool Increment = true)
        : DDF(DDF), Increment(Increment) {
      if (Increment)
        ++DDF.ConstexprDepth;
    }
    ~ConstexprDepthRAII() {
      if (Increment)
        --DDF.ConstexprDepth;
    }
  };

public:
  DiagDeviceFunction(
      Sema &S,
      const llvm::SmallPtrSetImpl<const FunctionDecl *> &RecursiveFuncs)
      : RecursiveASTVisitor(), SemaRef(S), RecursiveFuncs(RecursiveFuncs) {}

  void CheckBody(Stmt *ToBeDiagnosed) { TraverseStmt(ToBeDiagnosed); }

  bool VisitCallExpr(CallExpr *e) {
    if (FunctionDecl *Callee = e->getDirectCallee()) {
      Callee = Callee->getCanonicalDecl();
      assert(Callee && "Device function canonical decl must be available");

      // Remember that all SYCL kernel functions have deferred
      // instantiation as template functions. It means that
      // all functions used by kernel have already been parsed and have
      // definitions.
      if (RecursiveFuncs.count(Callee) && !ConstexprDepth) {
        SemaRef.Diag(e->getExprLoc(), diag::err_sycl_restrict)
            << Sema::KernelCallRecursiveFunction;
        SemaRef.Diag(Callee->getSourceRange().getBegin(),
                     diag::note_sycl_recursive_function_declared_here)
            << Sema::KernelCallRecursiveFunction;
      }

      if (const CXXMethodDecl *Method = dyn_cast<CXXMethodDecl>(Callee))
#if INTEL_CUSTOMIZATION
        if (!SemaRef.getLangOpts().EnableVariantVirtualCalls)
#endif // INTEL_CUSTOMIZATION
        if (Method->isVirtual())
          SemaRef.Diag(e->getExprLoc(), diag::err_sycl_restrict)
              << Sema::KernelCallVirtualFunction;

      if (auto const *FD = dyn_cast<FunctionDecl>(Callee)) {
        // FIXME: We need check all target specified attributes for error if
        // that function with attribute can not be called from sycl kernel.  The
        // info is in ParsedAttr. We don't have to map from Attr to ParsedAttr
        // currently. Erich is currently working on that in LLVM, once that is
        // committed we need to change this".
        if (FD->hasAttr<DLLImportAttr>()) {
          SemaRef.Diag(e->getExprLoc(), diag::err_sycl_restrict)
              << Sema::KernelCallDllimportFunction;
          SemaRef.Diag(FD->getLocation(), diag::note_callee_decl) << FD;
        }
      }
      // Specifically check if the math library function corresponding to this
      // builtin is supported for SYCL
      unsigned BuiltinID = Callee->getBuiltinID();
      if (BuiltinID && !IsSyclMathFunc(BuiltinID)) {
        StringRef Name = SemaRef.Context.BuiltinInfo.getName(BuiltinID);
        SemaRef.Diag(e->getExprLoc(), diag::err_builtin_target_unsupported)
            << Name << "SYCL device";
      }
    } else if (!SemaRef.getLangOpts().SYCLAllowFuncPtr &&
#if INTEL_CUSTOMIZATION
               !SemaRef.getLangOpts().EnableVariantFunctionPointers &&
#endif //INTEL_CUSTOMIZATION
               !e->isTypeDependent() &&
               !isa<CXXPseudoDestructorExpr>(e->getCallee()))
      SemaRef.Diag(e->getExprLoc(), diag::err_sycl_restrict)
          << Sema::KernelCallFunctionPointer;
    return true;
  }

  bool VisitCXXTypeidExpr(CXXTypeidExpr *E) {
    SemaRef.Diag(E->getExprLoc(), diag::err_sycl_restrict) << Sema::KernelRTTI;
    return true;
  }

  bool VisitCXXDynamicCastExpr(const CXXDynamicCastExpr *E) {
    SemaRef.Diag(E->getExprLoc(), diag::err_sycl_restrict) << Sema::KernelRTTI;
    return true;
  }

  // Skip checking rules on variables initialized during constant evaluation.
  bool TraverseVarDecl(VarDecl *VD) {
    ConstexprDepthRAII R(*this, VD->isConstexpr());
    return RecursiveASTVisitor::TraverseVarDecl(VD);
  }

  // Skip checking rules on template arguments, since these are constant
  // expressions.
  bool TraverseTemplateArgumentLoc(const TemplateArgumentLoc &ArgLoc) {
    ConstexprDepthRAII R(*this);
    return RecursiveASTVisitor::TraverseTemplateArgumentLoc(ArgLoc);
  }

  // Skip checking the static assert, both components are required to be
  // constant expressions.
  bool TraverseStaticAssertDecl(StaticAssertDecl *D) {
    ConstexprDepthRAII R(*this);
    return RecursiveASTVisitor::TraverseStaticAssertDecl(D);
  }

  // Make sure we skip the condition of the case, since that is a constant
  // expression.
  bool TraverseCaseStmt(CaseStmt *S) {
    {
      ConstexprDepthRAII R(*this);
      if (!TraverseStmt(S->getLHS()))
        return false;
      if (!TraverseStmt(S->getRHS()))
        return false;
    }
    return TraverseStmt(S->getSubStmt());
  }

  // Skip checking the size expr, since a constant array type loc's size expr is
  // a constant expression.
  bool TraverseConstantArrayTypeLoc(const ConstantArrayTypeLoc &ArrLoc) {
    if (!TraverseTypeLoc(ArrLoc.getElementLoc()))
      return false;

    ConstexprDepthRAII R(*this);
    return TraverseStmt(ArrLoc.getSizeExpr());
  }
};

// This type manages the list of device functions and recursive functions, as
// well as an entry point for attribute collection, for the translation unit
// during MarkDevices. On construction, this type makes sure that all of the
// root-device functions, (that is, those marked with SYCL_EXTERNAL) are
// collected.  On destruction, it manages and runs the diagnostics required.
// When processing individual kernel/external functions, the
// SingleDeviceFunctionTracker type updates this type.
class DeviceFunctionTracker {
  friend class SingleDeviceFunctionTracker;
  CallGraph CG;
  Sema &SemaRef;
  // The list of functions used on the device, kept so we can diagnose on them
  // later.
  llvm::SmallPtrSet<FunctionDecl *, 16> DeviceFunctions;
  llvm::SmallPtrSet<const FunctionDecl *, 16> RecursiveFunctions;

  void CollectSyclExternalFuncs() {
    for (CallGraphNode::CallRecord Record : CG.getRoot()->callees())
      if (auto *FD = dyn_cast<FunctionDecl>(Record.Callee->getDecl()))
        if (FD->hasBody() && FD->hasAttr<SYCLDeviceAttr>())
          SemaRef.addSyclDeviceDecl(FD);
  }

  CallGraphNode *getNodeForKernel(FunctionDecl *Kernel) {
    assert(CG.getNode(Kernel) && "No call graph entry for a kernel?");
    return CG.getNode(Kernel);
  }

  void AddSingleFunction(
      const llvm::SmallPtrSetImpl<FunctionDecl *> &DevFuncs,
      const llvm::SmallPtrSetImpl<const FunctionDecl *> &Recursive) {
    DeviceFunctions.insert(DevFuncs.begin(), DevFuncs.end());
    RecursiveFunctions.insert(Recursive.begin(), Recursive.end());
  }

public:
  DeviceFunctionTracker(Sema &S) : SemaRef(S) {
    CG.addToCallGraph(S.getASTContext().getTranslationUnitDecl());
    CollectSyclExternalFuncs();
  }

  ~DeviceFunctionTracker() {
    DiagDeviceFunction Diagnoser{SemaRef, RecursiveFunctions};
    for (const FunctionDecl *FD : DeviceFunctions)
      if (const FunctionDecl *Def = FD->getDefinition())
        Diagnoser.CheckBody(Def->getBody());
  }
};

// This type does the heavy lifting for the management of device functions,
// recursive function detection, and attribute collection for a single
// kernel/external function. It walks the callgraph to find all functions that
// are called, marks the recursive-functions, and figures out the list of
// attributes that apply to this kernel.
//
// Upon destruction, this type updates the DeviceFunctionTracker.
class SingleDeviceFunctionTracker {
  DeviceFunctionTracker &Parent;
  FunctionDecl *SYCLKernel = nullptr;
  FunctionDecl *KernelBody = nullptr;
  llvm::SmallPtrSet<FunctionDecl *, 16> DeviceFunctions;
  llvm::SmallPtrSet<const FunctionDecl *, 16> RecursiveFunctions;
  llvm::SmallVector<Attr *> CollectedAttributes;

  FunctionDecl *GetFDFromNode(CallGraphNode *Node) {
    FunctionDecl *FD = Node->getDecl()->getAsFunction();
    if (!FD)
      return nullptr;

    return FD->getMostRecentDecl();
  }

  void VisitCallNode(CallGraphNode *Node,
                     const Expr *CE, // INTEL
                     llvm::SmallVectorImpl<FunctionDecl *> &CallStack) {
    FunctionDecl *CurrentDecl = GetFDFromNode(Node);

    // If this isn't a function, I don't think there is anything we can do here.
    if (!CurrentDecl)
      return;

    // Determine if this is a recursive function. If so, we're done.
    if (llvm::is_contained(CallStack, CurrentDecl)) {
      RecursiveFunctions.insert(CurrentDecl->getCanonicalDecl());
      return;
    }

    // If this is a routine that is not defined and it does not have either
    // a SYCLKernel or SYCLDevice attribute on it, add it to the set of
    // routines potentially reachable on device. This is to diagnose such
    // cases later in finalizeSYCLDeviceAnalysis().
    if (!CurrentDecl->isDefined() && !CurrentDecl->hasAttr<SYCLKernelAttr>() &&
        !CurrentDecl->hasAttr<SYCLDeviceAttr>())
      Parent.SemaRef.addFDToReachableFromSyclDevice(CurrentDecl,
                                                    CallStack.back());

    // We previously thought we could skip this function if we'd seen it before,
    // but if we haven't seen it before in this call graph, we can end up
    // missing a recursive call.  SO, we have to revisit call-graphs we've
    // already seen, just in case it ALSO has recursion.  For example:
    // void recurse1();
    // void recurse2() { recurse1(); }
    // void recurse1() { recurse2(); }
    // void CallerInKernel() { recurse1(); recurse2(); }
    // When checking 'recurse1', we'd have ended up 'visiting' recurse2 without
    // realizing it was recursive, since we never went into the
    // child-of-its-child, since THAT was recursive and exited early out of
    // necessity.
    // Then when we go to visit the kernel's call to recurse2, we would
    // immediately escape not noticing it was recursive. SO, we have to do a
    // little extra work in this case, and make sure we visit the entire call
    // graph.
    DeviceFunctions.insert(CurrentDecl);

    // Collect attributes for functions that aren't the root kernel.
    if (!CallStack.empty()) {
      bool DirectlyCalled = CallStack.size() == 1;
#if INTEL_CUSTOMIZATION
      collectSYCLAttributes(Parent.SemaRef, CurrentDecl,
                            CallStack.empty() ? nullptr : CallStack.back(),
                            CollectedAttributes, CE, DirectlyCalled);
#endif // INTEL_CUSTOMIZATION
    }

    // Calculate the kernel body.  Note the 'isSYCLKernelBodyFunction' only
    // tests that it is operator(), so hopefully this doesn't get us too many
    // false-positives.
    if (isSYCLKernelBodyFunction(CurrentDecl)) {
      // This is a direct callee of the kernel.
      if (CallStack.size() == 1) {
        assert(!KernelBody && "inconsistent call graph - only one kernel body "
                              "function can be called");
        KernelBody = CurrentDecl;
      } else if (CallStack.size() == 2 && KernelBody == CallStack.back()) {
        // To implement rounding-up of a parallel-for range the
        // SYCL header implementation modifies the kernel call like this:
        // auto Wrapper = [=](TransformedArgType Arg) {
        //  if (Arg[0] >= NumWorkItems[0])
        //    return;
        //  Arg.set_allowed_range(NumWorkItems);
        //  KernelFunc(Arg);
        // };
        //
        // This transformation leads to a condition where a kernel body
        // function becomes callable from a new kernel body function.
        // Hence this test.
        // FIXME: We need to be more selective here, this can be hit by simply
        // having a kernel lambda with a lambda call inside of it.
        KernelBody = CurrentDecl;
      }
    }

    // Recurse.
#if INTEL_CUSTOMIZATION
    CallStack.push_back(CurrentDecl);
    for (CallGraphNode::CallRecord CR : Node->callees()) {
      VisitCallNode(CR.Callee, CR.CallExpr, CallStack);
    }
    CallStack.pop_back();
  }
#endif // INTEL_CUSTOMIZATION

  // Function to walk the call graph and identify the important information.
  void Init() {
    CallGraphNode *KernelNode = Parent.getNodeForKernel(SYCLKernel);
    llvm::SmallVector<FunctionDecl *> CallStack;
    VisitCallNode(KernelNode, nullptr, CallStack); // INTEL
  }

public:
  SingleDeviceFunctionTracker(DeviceFunctionTracker &P, Decl *Kernel)
      : Parent(P), SYCLKernel(Kernel->getAsFunction()) {
    Init();
  }

  FunctionDecl *GetSYCLKernel() { return SYCLKernel; }

  FunctionDecl *GetKernelBody() { return KernelBody; }

  llvm::SmallVectorImpl<Attr *> &GetCollectedAttributes() {
    return CollectedAttributes;
  }

  llvm::SmallPtrSetImpl<FunctionDecl *> &GetDeviceFunctions() {
    return DeviceFunctions;
  }

  ~SingleDeviceFunctionTracker() {
    Parent.AddSingleFunction(DeviceFunctions, RecursiveFunctions);
  }
};

class KernelBodyTransform : public TreeTransform<KernelBodyTransform> {
public:
  KernelBodyTransform(std::pair<DeclaratorDecl *, DeclaratorDecl *> &MPair,
                      Sema &S)
      : TreeTransform<KernelBodyTransform>(S), MappingPair(MPair), SemaRef(S) {}
  bool AlwaysRebuild() { return true; }

  ExprResult TransformDeclRefExpr(DeclRefExpr *DRE) {
    auto Ref = dyn_cast<DeclaratorDecl>(DRE->getDecl());
    if (Ref && Ref == MappingPair.first) {
      auto NewDecl = MappingPair.second;
      return DeclRefExpr::Create(
          SemaRef.getASTContext(), DRE->getQualifierLoc(),
          DRE->getTemplateKeywordLoc(), NewDecl, false, DRE->getNameInfo(),
          NewDecl->getType(), DRE->getValueKind());
    }
    return DRE;
  }

private:
  std::pair<DeclaratorDecl *, DeclaratorDecl *> MappingPair;
  Sema &SemaRef;
};

// Searches for a call to PFWG lambda function and captures it.
class FindPFWGLambdaFnVisitor
    : public RecursiveASTVisitor<FindPFWGLambdaFnVisitor> {
public:
  // LambdaObjTy - lambda type of the PFWG lambda object
  FindPFWGLambdaFnVisitor(const CXXRecordDecl *LambdaObjTy)
      : LambdaFn(nullptr), LambdaObjTy(LambdaObjTy) {}

  bool VisitCallExpr(CallExpr *Call) {
    auto *M = dyn_cast<CXXMethodDecl>(Call->getDirectCallee());
    if (!M || (M->getOverloadedOperator() != OO_Call))
      return true;

    unsigned int NumPFWGLambdaArgs =
        M->getNumParams() + 1; // group, optional kernel_handler and lambda obj
    if (Call->getNumArgs() != NumPFWGLambdaArgs)
      return true;
    if (!Util::isSyclType(Call->getArg(1)->getType(), "group", true /*Tmpl*/))
      return true;
    if ((Call->getNumArgs() > 2) &&
        !Util::isSyclKernelHandlerType(Call->getArg(2)->getType()))
      return true;
    if (Call->getArg(0)->getType()->getAsCXXRecordDecl() != LambdaObjTy)
      return true;
    LambdaFn = M; // call to PFWG lambda found - record the lambda
    return false; // ... and stop searching
  }

  // Returns the captured lambda function or nullptr;
  CXXMethodDecl *getLambdaFn() const { return LambdaFn; }

private:
  CXXMethodDecl *LambdaFn;
  const CXXRecordDecl *LambdaObjTy;
};

class MarkWIScopeFnVisitor : public RecursiveASTVisitor<MarkWIScopeFnVisitor> {
public:
  MarkWIScopeFnVisitor(ASTContext &Ctx) : Ctx(Ctx) {}

  bool VisitCXXMemberCallExpr(CXXMemberCallExpr *Call) {
    FunctionDecl *Callee = Call->getDirectCallee();
    if (!Callee)
      // not a direct call - continue search
      return true;
    QualType Ty = Ctx.getRecordType(Call->getRecordDecl());
    if (!Util::isSyclType(Ty, "group", true /*Tmpl*/))
      // not a member of cl::sycl::group - continue search
      return true;
    auto Name = Callee->getName();
    if (((Name != "parallel_for_work_item") && (Name != "wait_for")) ||
        Callee->hasAttr<SYCLScopeAttr>())
      return true;
    // it is a call to cl::sycl::group::parallel_for_work_item/wait_for -
    // mark the callee
    Callee->addAttr(
        SYCLScopeAttr::CreateImplicit(Ctx, SYCLScopeAttr::Level::WorkItem));
    // continue search as there can be other PFWI or wait_for calls
    return true;
  }

private:
  ASTContext &Ctx;
};

static bool isSYCLPrivateMemoryVar(VarDecl *VD) {
  return Util::isSyclType(VD->getType(), "private_memory", true /*Tmpl*/);
}

static void addScopeAttrToLocalVars(CXXMethodDecl &F) {
  for (Decl *D : F.decls()) {
    VarDecl *VD = dyn_cast<VarDecl>(D);

    if (!VD || isa<ParmVarDecl>(VD) ||
        VD->getStorageDuration() != StorageDuration::SD_Automatic)
      continue;
    // Local variables of private_memory type in the WG scope still have WI
    // scope, all the rest - WG scope. Simple logic
    // "if no scope than it is WG scope" won't work, because compiler may add
    // locals not declared in user code (lambda object parameter, byval
    // arguments) which will result in alloca w/o any attribute, so need WI
    // scope too.
    SYCLScopeAttr::Level L = isSYCLPrivateMemoryVar(VD)
                                 ? SYCLScopeAttr::Level::WorkItem
                                 : SYCLScopeAttr::Level::WorkGroup;
    VD->addAttr(SYCLScopeAttr::CreateImplicit(F.getASTContext(), L));
  }
}

/// Return method by name
static CXXMethodDecl *getMethodByName(const CXXRecordDecl *CRD,
                                      StringRef MethodName) {
  CXXMethodDecl *Method;
  auto It = std::find_if(CRD->methods().begin(), CRD->methods().end(),
                         [MethodName](const CXXMethodDecl *Method) {
                           return Method->getNameAsString() == MethodName;
                         });
  Method = (It != CRD->methods().end()) ? *It : nullptr;
  return Method;
}

static KernelInvocationKind
getKernelInvocationKind(FunctionDecl *KernelCallerFunc) {
  return llvm::StringSwitch<KernelInvocationKind>(KernelCallerFunc->getName())
      .Case("kernel_single_task", InvokeSingleTask)
      .Case("kernel_parallel_for", InvokeParallelFor)
      .Case("kernel_parallel_for_work_group", InvokeParallelForWorkGroup)
      .Default(InvokeUnknown);
}

static const CXXRecordDecl *getKernelObjectType(FunctionDecl *Caller) {
  assert(Caller->getNumParams() > 0 && "Insufficient kernel parameters");

  QualType KernelParamTy = Caller->getParamDecl(0)->getType();
  // In SYCL 2020 kernels are now passed by reference.
  if (KernelParamTy->isReferenceType())
    return KernelParamTy->getPointeeCXXRecordDecl();

  // SYCL 1.2.1
  return KernelParamTy->getAsCXXRecordDecl();
}

/// Creates a kernel parameter descriptor
/// \param Src  field declaration to construct name from
/// \param Ty   the desired parameter type
/// \return     the constructed descriptor
static ParamDesc makeParamDesc(const FieldDecl *Src, QualType Ty) {
  ASTContext &Ctx = Src->getASTContext();
  std::string Name = (Twine("_arg_") + Src->getName()).str();
  return std::make_tuple(Ty, &Ctx.Idents.get(Name),
                         Ctx.getTrivialTypeSourceInfo(Ty));
}

static ParamDesc makeParamDesc(ASTContext &Ctx, StringRef Name, QualType Ty) {
  return std::make_tuple(Ty, &Ctx.Idents.get(Name),
                         Ctx.getTrivialTypeSourceInfo(Ty));
}

/// \return the target of given SYCL accessor type
static target getAccessTarget(const ClassTemplateSpecializationDecl *AccTy) {
  return static_cast<target>(
      AccTy->getTemplateArgs()[3].getAsIntegral().getExtValue());
}

// The first template argument to the kernel caller function is used to identify
// the kernel itself.
static QualType calculateKernelNameType(ASTContext &Ctx,
                                        FunctionDecl *KernelCallerFunc) {
  const TemplateArgumentList *TAL =
      KernelCallerFunc->getTemplateSpecializationArgs();
  assert(TAL && "No template argument info");
  return TAL->get(0).getAsType().getCanonicalType();
}

// Gets a name for the OpenCL kernel function, calculated from the first
// template argument of the kernel caller function.
static std::pair<std::string, std::string>
constructKernelName(Sema &S, FunctionDecl *KernelCallerFunc,
                    MangleContext &MC) {
  QualType KernelNameType =
      calculateKernelNameType(S.getASTContext(), KernelCallerFunc);

  SmallString<256> Result;
  llvm::raw_svector_ostream Out(Result);

  MC.mangleTypeName(KernelNameType, Out);

  return {std::string(Out.str()), SYCLUniqueStableNameExpr::ComputeName(
                                      S.getASTContext(), KernelNameType)};
}

static bool isDefaultSPIRArch(ASTContext &Context) {
  llvm::Triple T = Context.getTargetInfo().getTriple();
  if (T.isSPIR() && T.getSubArch() == llvm::Triple::NoSubArch)
    return true;
  return false;
}

static ParmVarDecl *getSyclKernelHandlerArg(FunctionDecl *KernelCallerFunc) {
  // Specialization constants in SYCL 2020 are not captured by lambda and
  // accessed through new optional lambda argument kernel_handler
  auto IsHandlerLambda = [](ParmVarDecl *PVD) {
    return Util::isSyclKernelHandlerType(PVD->getType());
  };

  assert(llvm::count_if(KernelCallerFunc->parameters(), IsHandlerLambda) <= 1 &&
         "Multiple kernel_handler parameters");

  auto KHArg = llvm::find_if(KernelCallerFunc->parameters(), IsHandlerLambda);

  return (KHArg != KernelCallerFunc->param_end()) ? *KHArg : nullptr;
}

// anonymous namespace so these don't get linkage.
namespace {

template <typename T> struct bind_param { using type = T; };

template <> struct bind_param<CXXBaseSpecifier &> {
  using type = const CXXBaseSpecifier &;
};

template <> struct bind_param<FieldDecl *&> { using type = FieldDecl *; };

template <> struct bind_param<FieldDecl *const &> { using type = FieldDecl *; };

template <typename T> using bind_param_t = typename bind_param<T>::type;

class KernelObjVisitor {
  Sema &SemaRef;

  template <typename ParentTy, typename... HandlerTys>
  void VisitUnionImpl(const CXXRecordDecl *Owner, ParentTy &Parent,
                      const CXXRecordDecl *Wrapper, HandlerTys &... Handlers) {
    (void)std::initializer_list<int>{
        (Handlers.enterUnion(Owner, Parent), 0)...};
    VisitRecordHelper(Wrapper, Wrapper->fields(), Handlers...);
    (void)std::initializer_list<int>{
        (Handlers.leaveUnion(Owner, Parent), 0)...};
  }

  // These enable handler execution only when previous Handlers succeed.
  template <typename... Tn>
  bool handleField(FieldDecl *FD, QualType FDTy, Tn &&... tn) {
    bool result = true;
    (void)std::initializer_list<int>{(result = result && tn(FD, FDTy), 0)...};
    return result;
  }
  template <typename... Tn>
  bool handleField(const CXXBaseSpecifier &BD, QualType BDTy, Tn &&... tn) {
    bool result = true;
    std::initializer_list<int>{(result = result && tn(BD, BDTy), 0)...};
    return result;
  }

// This definition using std::bind is necessary because of a gcc 7.x bug.
#define KF_FOR_EACH(FUNC, Item, Qt)                                            \
  handleField(                                                                 \
      Item, Qt,                                                                \
      std::bind(static_cast<bool (std::decay_t<decltype(Handlers)>::*)(        \
                    bind_param_t<decltype(Item)>, QualType)>(                  \
                    &std::decay_t<decltype(Handlers)>::FUNC),                  \
                std::ref(Handlers), _1, _2)...)

  // The following simpler definition works with gcc 8.x and later.
  //#define KF_FOR_EACH(FUNC) \
//  handleField(Field, FieldTy, ([&](FieldDecl *FD, QualType FDTy) { \
//                return Handlers.f(FD, FDTy); \
//              })...)

  // Parent contains the FieldDecl or CXXBaseSpecifier that was used to enter
  // the Wrapper structure that we're currently visiting. Owner is the parent
  // type (which doesn't exist in cases where it is a FieldDecl in the
  // 'root'), and Wrapper is the current struct being unwrapped.
  template <typename ParentTy, typename... HandlerTys>
  void visitComplexRecord(const CXXRecordDecl *Owner, ParentTy &Parent,
                          const CXXRecordDecl *Wrapper, QualType RecordTy,
                          HandlerTys &... Handlers) {
    (void)std::initializer_list<int>{
        (Handlers.enterStruct(Owner, Parent, RecordTy), 0)...};
    VisitRecordHelper(Wrapper, Wrapper->bases(), Handlers...);
    VisitRecordHelper(Wrapper, Wrapper->fields(), Handlers...);
    (void)std::initializer_list<int>{
        (Handlers.leaveStruct(Owner, Parent, RecordTy), 0)...};
  }

  template <typename ParentTy, typename... HandlerTys>
  void visitSimpleRecord(const CXXRecordDecl *Owner, ParentTy &Parent,
                         const CXXRecordDecl *Wrapper, QualType RecordTy,
                         HandlerTys &... Handlers) {
    (void)std::initializer_list<int>{
        (Handlers.handleNonDecompStruct(Owner, Parent, RecordTy), 0)...};
  }

  template <typename ParentTy, typename... HandlerTys>
  void visitRecord(const CXXRecordDecl *Owner, ParentTy &Parent,
                   const CXXRecordDecl *Wrapper, QualType RecordTy,
                   HandlerTys &... Handlers);

  template <typename ParentTy, typename... HandlerTys>
  void VisitUnion(const CXXRecordDecl *Owner, ParentTy &Parent,
                  const CXXRecordDecl *Wrapper, HandlerTys &... Handlers);

  template <typename... HandlerTys>
  void VisitRecordHelper(const CXXRecordDecl *Owner,
                         clang::CXXRecordDecl::base_class_const_range Range,
                         HandlerTys &... Handlers) {
    for (const auto &Base : Range) {
      QualType BaseTy = Base.getType();
      // Handle accessor class as base
      if (Util::isSyclAccessorType(BaseTy)) {
        (void)std::initializer_list<int>{
            (Handlers.handleSyclAccessorType(Owner, Base, BaseTy), 0)...};
      } else if (Util::isSyclStreamType(BaseTy)) {
        // Handle stream class as base
        (void)std::initializer_list<int>{
            (Handlers.handleSyclStreamType(Owner, Base, BaseTy), 0)...};
      } else
        // For all other bases, visit the record
        visitRecord(Owner, Base, BaseTy->getAsCXXRecordDecl(), BaseTy,
                    Handlers...);
    }
  }

  template <typename... HandlerTys>
  void VisitRecordHelper(const CXXRecordDecl *Owner,
                         RecordDecl::field_range Range,
                         HandlerTys &... Handlers) {
    VisitRecordFields(Owner, Handlers...);
  }

  template <typename... HandlerTys>
  void visitArrayElementImpl(const CXXRecordDecl *Owner, FieldDecl *ArrayField,
                             QualType ElementTy, uint64_t Index,
                             HandlerTys &... Handlers) {
    (void)std::initializer_list<int>{
        (Handlers.nextElement(ElementTy, Index), 0)...};
    visitField(Owner, ArrayField, ElementTy, Handlers...);
  }

  template <typename... HandlerTys>
  void visitFirstArrayElement(const CXXRecordDecl *Owner, FieldDecl *ArrayField,
                              QualType ElementTy, HandlerTys &... Handlers) {
    visitArrayElementImpl(Owner, ArrayField, ElementTy, 0, Handlers...);
  }
  template <typename... HandlerTys>
  void visitNthArrayElement(const CXXRecordDecl *Owner, FieldDecl *ArrayField,
                            QualType ElementTy, uint64_t Index,
                            HandlerTys &... Handlers);

  template <typename... HandlerTys>
  void visitSimpleArray(const CXXRecordDecl *Owner, FieldDecl *Field,
                        QualType ArrayTy, HandlerTys &... Handlers) {
    (void)std::initializer_list<int>{
        (Handlers.handleSimpleArrayType(Field, ArrayTy), 0)...};
  }

  template <typename... HandlerTys>
  void visitComplexArray(const CXXRecordDecl *Owner, FieldDecl *Field,
                         QualType ArrayTy, HandlerTys &... Handlers) {
    // Array workflow is:
    // handleArrayType
    // enterArray
    // nextElement
    // VisitField (same as before, note that The FieldDecl is the of array
    // itself, not the element)
    // ... repeat per element, opt-out for duplicates.
    // leaveArray

    if (!KF_FOR_EACH(handleArrayType, Field, ArrayTy))
      return;

    const ConstantArrayType *CAT =
        SemaRef.getASTContext().getAsConstantArrayType(ArrayTy);
    assert(CAT && "Should only be called on constant-size array.");
    QualType ET = CAT->getElementType();
    uint64_t ElemCount = CAT->getSize().getZExtValue();
    assert(ElemCount > 0 && "SYCL prohibits 0 sized arrays");

    (void)std::initializer_list<int>{
        (Handlers.enterArray(Field, ArrayTy, ET), 0)...};

    visitFirstArrayElement(Owner, Field, ET, Handlers...);
    for (uint64_t Index = 1; Index < ElemCount; ++Index)
      visitNthArrayElement(Owner, Field, ET, Index, Handlers...);

    (void)std::initializer_list<int>{
        (Handlers.leaveArray(Field, ArrayTy, ET), 0)...};
  }

  template <typename... HandlerTys>
  void visitArray(const CXXRecordDecl *Owner, FieldDecl *Field,
                  QualType ArrayTy, HandlerTys &... Handlers);

  template <typename... HandlerTys>
  void visitField(const CXXRecordDecl *Owner, FieldDecl *Field,
                  QualType FieldTy, HandlerTys &... Handlers) {
    if (Util::isSyclAccessorType(FieldTy))
      KF_FOR_EACH(handleSyclAccessorType, Field, FieldTy);
    else if (Util::isSyclSamplerType(FieldTy))
      KF_FOR_EACH(handleSyclSamplerType, Field, FieldTy);
    else if (Util::isSyclHalfType(FieldTy))
      KF_FOR_EACH(handleSyclHalfType, Field, FieldTy);
    else if (Util::isSyclSpecConstantType(FieldTy))
      KF_FOR_EACH(handleSyclSpecConstantType, Field, FieldTy);
    else if (Util::isSyclStreamType(FieldTy))
      KF_FOR_EACH(handleSyclStreamType, Field, FieldTy);
    else if (FieldTy->isStructureOrClassType()) {
      if (KF_FOR_EACH(handleStructType, Field, FieldTy)) {
        CXXRecordDecl *RD = FieldTy->getAsCXXRecordDecl();
        visitRecord(Owner, Field, RD, FieldTy, Handlers...);
      }
    } else if (FieldTy->isUnionType()) {
      if (KF_FOR_EACH(handleUnionType, Field, FieldTy)) {
        CXXRecordDecl *RD = FieldTy->getAsCXXRecordDecl();
        VisitUnion(Owner, Field, RD, Handlers...);
      }
    } else if (FieldTy->isReferenceType())
      KF_FOR_EACH(handleReferenceType, Field, FieldTy);
    else if (FieldTy->isPointerType())
      KF_FOR_EACH(handlePointerType, Field, FieldTy);
    else if (FieldTy->isArrayType())
      visitArray(Owner, Field, FieldTy, Handlers...);
    else if (FieldTy->isScalarType() || FieldTy->isVectorType())
      KF_FOR_EACH(handleScalarType, Field, FieldTy);
    else
      KF_FOR_EACH(handleOtherType, Field, FieldTy);
  }

public:
  KernelObjVisitor(Sema &S) : SemaRef(S) {}

  template <typename... HandlerTys>
  void VisitRecordBases(const CXXRecordDecl *KernelFunctor,
                        HandlerTys &... Handlers) {
    VisitRecordHelper(KernelFunctor, KernelFunctor->bases(), Handlers...);
  }

  // A visitor function that dispatches to functions as defined in
  // SyclKernelFieldHandler for the purposes of kernel generation.
  template <typename... HandlerTys>
  void VisitRecordFields(const CXXRecordDecl *Owner, HandlerTys &... Handlers) {
    for (const auto Field : Owner->fields())
      visitField(Owner, Field, Field->getType(), Handlers...);
  }
#undef KF_FOR_EACH
};

// A base type that the SYCL OpenCL Kernel construction task uses to implement
// individual tasks.
class SyclKernelFieldHandlerBase {
public:
  static constexpr const bool VisitUnionBody = false;
  static constexpr const bool VisitNthArrayElement = true;
  // Opt-in based on whether we should visit inside simple containers (structs,
  // arrays). All of the 'check' types should likely be true, the int-header,
  // and kernel decl creation types should not.
  static constexpr const bool VisitInsideSimpleContainers = true;
  // Mark these virtual so that we can use override in the implementer classes,
  // despite virtual dispatch never being used.

  // Accessor can be a base class or a field decl, so both must be handled.
  virtual bool handleSyclAccessorType(const CXXRecordDecl *,
                                      const CXXBaseSpecifier &, QualType) {
    return true;
  }
  virtual bool handleSyclAccessorType(FieldDecl *, QualType) { return true; }
  virtual bool handleSyclSamplerType(const CXXRecordDecl *,
                                     const CXXBaseSpecifier &, QualType) {
    return true;
  }
  virtual bool handleSyclSamplerType(FieldDecl *, QualType) { return true; }
  virtual bool handleSyclSpecConstantType(FieldDecl *, QualType) {
    return true;
  }
  virtual bool handleSyclStreamType(const CXXRecordDecl *,
                                    const CXXBaseSpecifier &, QualType) {
    return true;
  }
  virtual bool handleSyclStreamType(FieldDecl *, QualType) { return true; }
  virtual bool handleSyclHalfType(const CXXRecordDecl *,
                                  const CXXBaseSpecifier &, QualType) {
    return true;
  }
  virtual bool handleSyclHalfType(FieldDecl *, QualType) { return true; }
  virtual bool handleStructType(FieldDecl *, QualType) { return true; }
  virtual bool handleUnionType(FieldDecl *, QualType) { return true; }
  virtual bool handleReferenceType(FieldDecl *, QualType) { return true; }
  virtual bool handlePointerType(FieldDecl *, QualType) { return true; }
  virtual bool handleArrayType(FieldDecl *, QualType) { return true; }
  virtual bool handleScalarType(FieldDecl *, QualType) { return true; }
  // Most handlers shouldn't be handling this, just the field checker.
  virtual bool handleOtherType(FieldDecl *, QualType) { return true; }

  // Handle a simple struct that doesn't need to be decomposed, only called on
  // handlers with VisitInsideSimpleContainers as false.  Replaces
  // handleStructType, enterStruct, leaveStruct, and visiting of sub-elements.
  virtual bool handleNonDecompStruct(const CXXRecordDecl *, FieldDecl *,
                                     QualType) {
    return true;
  }
  virtual bool handleNonDecompStruct(const CXXRecordDecl *,
                                     const CXXBaseSpecifier &, QualType) {
    return true;
  }

  // Instead of handleArrayType, enterArray, leaveArray, and nextElement (plus
  // descending down the elements), this function gets called in the event of an
  // array containing simple elements (even in the case of an MD array).
  virtual bool handleSimpleArrayType(FieldDecl *, QualType) { return true; }

  // The following are only used for keeping track of where we are in the base
  // class/field graph. Int Headers use this to calculate offset, most others
  // don't have a need for these.

  virtual bool enterStruct(const CXXRecordDecl *, FieldDecl *, QualType) {
    return true;
  }
  virtual bool leaveStruct(const CXXRecordDecl *, FieldDecl *, QualType) {
    return true;
  }
  virtual bool enterStruct(const CXXRecordDecl *, const CXXBaseSpecifier &,
                           QualType) {
    return true;
  }
  virtual bool leaveStruct(const CXXRecordDecl *, const CXXBaseSpecifier &,
                           QualType) {
    return true;
  }
  virtual bool enterUnion(const CXXRecordDecl *, FieldDecl *) { return true; }
  virtual bool leaveUnion(const CXXRecordDecl *, FieldDecl *) { return true; }

  // The following are used for stepping through array elements.
  virtual bool enterArray(FieldDecl *, QualType ArrayTy, QualType ElementTy) {
    return true;
  }
  virtual bool leaveArray(FieldDecl *, QualType ArrayTy, QualType ElementTy) {
    return true;
  }

  virtual bool nextElement(QualType, uint64_t) { return true; }

  virtual ~SyclKernelFieldHandlerBase() = default;
};

// A class to act as the direct base for all the SYCL OpenCL Kernel construction
// tasks that contains a reference to Sema (and potentially any other
// universally required data).
class SyclKernelFieldHandler : public SyclKernelFieldHandlerBase {
protected:
  Sema &SemaRef;
  SyclKernelFieldHandler(Sema &S) : SemaRef(S) {}
};

// A class to represent the 'do nothing' case for filtering purposes.
class SyclEmptyHandler final : public SyclKernelFieldHandlerBase {};
SyclEmptyHandler GlobalEmptyHandler;

template <bool Keep, typename H> struct HandlerFilter;
template <typename H> struct HandlerFilter<true, H> {
  H &Handler;
  HandlerFilter(H &Handler) : Handler(Handler) {}
};
template <typename H> struct HandlerFilter<false, H> {
  SyclEmptyHandler &Handler = GlobalEmptyHandler;
  HandlerFilter(H &Handler) {}
};

template <bool B, bool... Rest> struct AnyTrue;

template <bool B> struct AnyTrue<B> { static constexpr bool Value = B; };

template <bool B, bool... Rest> struct AnyTrue {
  static constexpr bool Value = B || AnyTrue<Rest...>::Value;
};

template <bool B, bool... Rest> struct AllTrue;

template <bool B> struct AllTrue<B> { static constexpr bool Value = B; };

template <bool B, bool... Rest> struct AllTrue {
  static constexpr bool Value = B && AllTrue<Rest...>::Value;
};

template <typename ParentTy, typename... Handlers>
void KernelObjVisitor::VisitUnion(const CXXRecordDecl *Owner, ParentTy &Parent,
                                  const CXXRecordDecl *Wrapper,
                                  Handlers &... handlers) {
  // Don't continue descending if none of the handlers 'care'. This could be 'if
  // constexpr' starting in C++17.  Until then, we have to count on the
  // optimizer to realize "if (false)" is a dead branch.
  if (AnyTrue<Handlers::VisitUnionBody...>::Value)
    VisitUnionImpl(
        Owner, Parent, Wrapper,
        HandlerFilter<Handlers::VisitUnionBody, Handlers>(handlers).Handler...);
}

template <typename... Handlers>
void KernelObjVisitor::visitNthArrayElement(const CXXRecordDecl *Owner,
                                            FieldDecl *ArrayField,
                                            QualType ElementTy, uint64_t Index,
                                            Handlers &... handlers) {
  // Don't continue descending if none of the handlers 'care'. This could be 'if
  // constexpr' starting in C++17.  Until then, we have to count on the
  // optimizer to realize "if (false)" is a dead branch.
  if (AnyTrue<Handlers::VisitNthArrayElement...>::Value)
    visitArrayElementImpl(
        Owner, ArrayField, ElementTy, Index,
        HandlerFilter<Handlers::VisitNthArrayElement, Handlers>(handlers)
            .Handler...);
}

template <typename ParentTy, typename... HandlerTys>
void KernelObjVisitor::visitRecord(const CXXRecordDecl *Owner, ParentTy &Parent,
                                   const CXXRecordDecl *Wrapper,
                                   QualType RecordTy,
                                   HandlerTys &... Handlers) {
  RecordDecl *RD = RecordTy->getAsRecordDecl();
  assert(RD && "should not be null.");
  if (RD->hasAttr<SYCLRequiresDecompositionAttr>()) {
    // If this container requires decomposition, we have to visit it as
    // 'complex', so all handlers are called in this case with the 'complex'
    // case.
    visitComplexRecord(Owner, Parent, Wrapper, RecordTy, Handlers...);
  } else {
    // "Simple" Containers are those that do NOT need to be decomposed,
    // "Complex" containers are those that DO. In the case where the container
    // does NOT need to be decomposed, we can call VisitSimpleRecord on the
    // handlers that have opted-out of VisitInsideSimpleContainers. The 'if'
    // makes sure we only do that if at least 1 has opted out.
    if (!AllTrue<HandlerTys::VisitInsideSimpleContainers...>::Value)
      visitSimpleRecord(
          Owner, Parent, Wrapper, RecordTy,
          HandlerFilter<!HandlerTys::VisitInsideSimpleContainers, HandlerTys>(
              Handlers)
              .Handler...);

    // Even though this is a 'simple' container, some handlers (via
    // VisitInsideSimpleContainers = true) need to treat it as if it needs
    // decomposing, so we call VisitComplexRecord iif at least one has.
    if (AnyTrue<HandlerTys::VisitInsideSimpleContainers...>::Value)
      visitComplexRecord(
          Owner, Parent, Wrapper, RecordTy,
          HandlerFilter<HandlerTys::VisitInsideSimpleContainers, HandlerTys>(
              Handlers)
              .Handler...);
  }
}

template <typename... HandlerTys>
void KernelObjVisitor::visitArray(const CXXRecordDecl *Owner, FieldDecl *Field,
                                  QualType ArrayTy, HandlerTys &... Handlers) {

  if (Field->hasAttr<SYCLRequiresDecompositionAttr>()) {
    visitComplexArray(Owner, Field, ArrayTy, Handlers...);
  } else {
    if (!AllTrue<HandlerTys::VisitInsideSimpleContainers...>::Value)
      visitSimpleArray(
          Owner, Field, ArrayTy,
          HandlerFilter<!HandlerTys::VisitInsideSimpleContainers, HandlerTys>(
              Handlers)
              .Handler...);

    if (AnyTrue<HandlerTys::VisitInsideSimpleContainers...>::Value)
      visitComplexArray(
          Owner, Field, ArrayTy,
          HandlerFilter<HandlerTys::VisitInsideSimpleContainers, HandlerTys>(
              Handlers)
              .Handler...);
  }
}

// A type to check the validity of all of the argument types.
class SyclKernelFieldChecker : public SyclKernelFieldHandler {
  bool IsInvalid = false;
  DiagnosticsEngine &Diag;
  // Check whether the object should be disallowed from being copied to kernel.
  // Return true if not copyable, false if copyable.
  bool checkNotCopyableToKernel(const FieldDecl *FD, QualType FieldTy) {
    if (FieldTy->isArrayType()) {
      if (const auto *CAT =
              SemaRef.getASTContext().getAsConstantArrayType(FieldTy)) {
        QualType ET = CAT->getElementType();
        return checkNotCopyableToKernel(FD, ET);
      }
      return Diag.Report(FD->getLocation(),
                         diag::err_sycl_non_constant_array_type)
             << FieldTy;
    }

    if (SemaRef.getASTContext().getLangOpts().SYCLStdLayoutKernelParams)
      if (!FieldTy->isStandardLayoutType())
        return Diag.Report(FD->getLocation(),
                           diag::err_sycl_non_std_layout_type)
               << FieldTy;

    if (!FieldTy->isStructureOrClassType())
      return false;

    CXXRecordDecl *RD =
        cast<CXXRecordDecl>(FieldTy->getAs<RecordType>()->getDecl());
    if (!RD->hasTrivialCopyConstructor())
      return Diag.Report(FD->getLocation(),
                         diag::err_sycl_non_trivially_copy_ctor_dtor_type)
             << 0 << FieldTy;
    if (!RD->hasTrivialDestructor())
      return Diag.Report(FD->getLocation(),
                         diag::err_sycl_non_trivially_copy_ctor_dtor_type)
             << 1 << FieldTy;

    return false;
  }

  void checkPropertyListType(TemplateArgument PropList, SourceLocation Loc) {
    if (PropList.getKind() != TemplateArgument::ArgKind::Type) {
      SemaRef.Diag(Loc,
                   diag::err_sycl_invalid_accessor_property_template_param);
      return;
    }
    QualType PropListTy = PropList.getAsType();
    if (!Util::isAccessorPropertyListType(PropListTy)) {
      SemaRef.Diag(Loc,
                   diag::err_sycl_invalid_accessor_property_template_param);
      return;
    }
    const auto *AccPropListDecl =
        cast<ClassTemplateSpecializationDecl>(PropListTy->getAsRecordDecl());
    if (AccPropListDecl->getTemplateArgs().size() != 1) {
      SemaRef.Diag(Loc, diag::err_sycl_invalid_property_list_param_number)
          << "accessor_property_list";
      return;
    }
    const auto TemplArg = AccPropListDecl->getTemplateArgs()[0];
    if (TemplArg.getKind() != TemplateArgument::ArgKind::Pack) {
      SemaRef.Diag(Loc,
                   diag::err_sycl_invalid_accessor_property_list_template_param)
          << /*accessor_property_list*/ 0 << /*parameter pack*/ 0;
      return;
    }
    for (TemplateArgument::pack_iterator Prop = TemplArg.pack_begin();
         Prop != TemplArg.pack_end(); ++Prop) {
      if (Prop->getKind() != TemplateArgument::ArgKind::Type) {
        SemaRef.Diag(
            Loc, diag::err_sycl_invalid_accessor_property_list_template_param)
            << /*accessor_property_list pack argument*/ 1 << /*type*/ 1;
        return;
      }
      QualType PropTy = Prop->getAsType();
      if (Util::isSyclBufferLocationType(PropTy))
        checkBufferLocationType(PropTy, Loc);
    }
  }

  void checkBufferLocationType(QualType PropTy, SourceLocation Loc) {
    const auto *PropDecl =
        cast<ClassTemplateSpecializationDecl>(PropTy->getAsRecordDecl());
    if (PropDecl->getTemplateArgs().size() != 1) {
      SemaRef.Diag(Loc, diag::err_sycl_invalid_property_list_param_number)
          << "buffer_location";
      return;
    }
    const auto BufferLoc = PropDecl->getTemplateArgs()[0];
    if (BufferLoc.getKind() != TemplateArgument::ArgKind::Integral) {
      SemaRef.Diag(Loc,
                   diag::err_sycl_invalid_accessor_property_list_template_param)
          << /*buffer_location*/ 2 << /*non-negative integer*/ 2;
      return;
    }
    int LocationID = static_cast<int>(BufferLoc.getAsIntegral().getExtValue());
    if (LocationID < 0) {
      SemaRef.Diag(Loc,
                   diag::err_sycl_invalid_accessor_property_list_template_param)
          << /*buffer_location*/ 2 << /*non-negative integer*/ 2;
      return;
    }
  }

  void checkAccessorType(QualType Ty, SourceRange Loc) {
    assert(Util::isSyclAccessorType(Ty) &&
           "Should only be called on SYCL accessor types.");

    const RecordDecl *RecD = Ty->getAsRecordDecl();
    if (const ClassTemplateSpecializationDecl *CTSD =
            dyn_cast<ClassTemplateSpecializationDecl>(RecD)) {
      const TemplateArgumentList &TAL = CTSD->getTemplateArgs();
      TemplateArgument TA = TAL.get(0);
      const QualType TemplateArgTy = TA.getAsType();

      if (TAL.size() > 5)
        checkPropertyListType(TAL.get(5), Loc.getBegin());
      llvm::DenseSet<QualType> Visited;
      checkSYCLType(SemaRef, TemplateArgTy, Loc, Visited);
    }
  }

public:
  SyclKernelFieldChecker(Sema &S)
      : SyclKernelFieldHandler(S), Diag(S.getASTContext().getDiagnostics()) {}
  static constexpr const bool VisitNthArrayElement = false;
  bool isValid() { return !IsInvalid; }

  bool handleReferenceType(FieldDecl *FD, QualType FieldTy) final {
    Diag.Report(FD->getLocation(), diag::err_bad_kernel_param_type) << FieldTy;
    IsInvalid = true;
    return isValid();
  }

  bool handleStructType(FieldDecl *FD, QualType FieldTy) final {
    IsInvalid |= checkNotCopyableToKernel(FD, FieldTy);
    return isValid();
  }

  bool handleSyclAccessorType(const CXXRecordDecl *, const CXXBaseSpecifier &BS,
                              QualType FieldTy) final {
    checkAccessorType(FieldTy, BS.getBeginLoc());
    return isValid();
  }

  bool handleSyclAccessorType(FieldDecl *FD, QualType FieldTy) final {
    checkAccessorType(FieldTy, FD->getLocation());
    return isValid();
  }

  bool handleArrayType(FieldDecl *FD, QualType FieldTy) final {
    IsInvalid |= checkNotCopyableToKernel(FD, FieldTy);
    return isValid();
  }

  bool handlePointerType(FieldDecl *FD, QualType FieldTy) final {
    while (FieldTy->isAnyPointerType()) {
      FieldTy = QualType{FieldTy->getPointeeOrArrayElementType(), 0};
      if (FieldTy->isVariableArrayType()) {
        Diag.Report(FD->getLocation(), diag::err_vla_unsupported);
        IsInvalid = true;
        break;
      }
    }
    return isValid();
  }

  bool handleOtherType(FieldDecl *FD, QualType FieldTy) final {
    Diag.Report(FD->getLocation(), diag::err_bad_kernel_param_type) << FieldTy;
    IsInvalid = true;
    return isValid();
  }
};

// A type to check the validity of accessing accessor/sampler/stream
// types as kernel parameters inside union.
class SyclKernelUnionChecker : public SyclKernelFieldHandler {
  int UnionCount = 0;
  bool IsInvalid = false;
  DiagnosticsEngine &Diag;

public:
  SyclKernelUnionChecker(Sema &S)
      : SyclKernelFieldHandler(S), Diag(S.getASTContext().getDiagnostics()) {}
  bool isValid() { return !IsInvalid; }
  static constexpr const bool VisitUnionBody = true;
  static constexpr const bool VisitNthArrayElement = false;

  bool checkType(SourceLocation Loc, QualType Ty) {
    if (UnionCount) {
      IsInvalid = true;
      Diag.Report(Loc, diag::err_bad_union_kernel_param_members) << Ty;
    }
    return isValid();
  }

  bool enterUnion(const CXXRecordDecl *RD, FieldDecl *FD) override {
    ++UnionCount;
    return true;
  }

  bool leaveUnion(const CXXRecordDecl *RD, FieldDecl *FD) override {
    --UnionCount;
    return true;
  }

  bool handleSyclAccessorType(FieldDecl *FD, QualType FieldTy) final {
    return checkType(FD->getLocation(), FieldTy);
  }

  bool handleSyclAccessorType(const CXXRecordDecl *, const CXXBaseSpecifier &BS,
                              QualType FieldTy) final {
    return checkType(BS.getBeginLoc(), FieldTy);
  }

  bool handleSyclSamplerType(FieldDecl *FD, QualType FieldTy) final {
    return checkType(FD->getLocation(), FieldTy);
  }

  bool handleSyclSamplerType(const CXXRecordDecl *, const CXXBaseSpecifier &BS,
                             QualType FieldTy) final {
    return checkType(BS.getBeginLoc(), FieldTy);
  }

  bool handleSyclStreamType(FieldDecl *FD, QualType FieldTy) final {
    return checkType(FD->getLocation(), FieldTy);
  }

  bool handleSyclStreamType(const CXXRecordDecl *, const CXXBaseSpecifier &BS,
                            QualType FieldTy) final {
    return checkType(BS.getBeginLoc(), FieldTy);
  }
};

// A type to mark whether a collection requires decomposition.
class SyclKernelDecompMarker : public SyclKernelFieldHandler {
  llvm::SmallVector<bool, 16> CollectionStack;

public:
  static constexpr const bool VisitUnionBody = false;
  static constexpr const bool VisitNthArrayElement = false;

  SyclKernelDecompMarker(Sema &S) : SyclKernelFieldHandler(S) {
    // In order to prevent checking this over and over, just add a dummy-base
    // entry.
    CollectionStack.push_back(true);
  }

  bool handleSyclAccessorType(const CXXRecordDecl *, const CXXBaseSpecifier &,
                              QualType) final {
    CollectionStack.back() = true;
    return true;
  }
  bool handleSyclAccessorType(FieldDecl *, QualType) final {
    CollectionStack.back() = true;
    return true;
  }

  bool handleSyclSamplerType(const CXXRecordDecl *, const CXXBaseSpecifier &,
                             QualType) final {
    CollectionStack.back() = true;
    return true;
  }
  bool handleSyclSamplerType(FieldDecl *, QualType) final {
    CollectionStack.back() = true;
    return true;
  }
  bool handleSyclSpecConstantType(FieldDecl *, QualType) final {
    CollectionStack.back() = true;
    return true;
  }
  bool handleSyclStreamType(const CXXRecordDecl *, const CXXBaseSpecifier &,
                            QualType) final {
    CollectionStack.back() = true;
    return true;
  }
  bool handleSyclStreamType(FieldDecl *, QualType) final {
    CollectionStack.back() = true;
    return true;
  }
  bool handleSyclHalfType(const CXXRecordDecl *, const CXXBaseSpecifier &,
                          QualType) final {
    CollectionStack.back() = true;
    return true;
  }
  bool handleSyclHalfType(FieldDecl *, QualType) final {
    CollectionStack.back() = true;
    return true;
  }

  bool handlePointerType(FieldDecl *, QualType) final {
    CollectionStack.back() = true;
    return true;
  }

  bool enterStruct(const CXXRecordDecl *, FieldDecl *, QualType) final {
    CollectionStack.push_back(false);
    return true;
  }

  bool leaveStruct(const CXXRecordDecl *, FieldDecl *, QualType Ty) final {
    if (CollectionStack.pop_back_val()) {
      RecordDecl *RD = Ty->getAsRecordDecl();
      assert(RD && "should not be null.");
      if (!RD->hasAttr<SYCLRequiresDecompositionAttr>())
        RD->addAttr(SYCLRequiresDecompositionAttr::CreateImplicit(
            SemaRef.getASTContext()));
      CollectionStack.back() = true;
    }
    return true;
  }

  bool enterStruct(const CXXRecordDecl *, const CXXBaseSpecifier &,
                   QualType) final {
    CollectionStack.push_back(false);
    return true;
  }

  bool leaveStruct(const CXXRecordDecl *, const CXXBaseSpecifier &,
                   QualType Ty) final {
    if (CollectionStack.pop_back_val()) {
      RecordDecl *RD = Ty->getAsRecordDecl();
      assert(RD && "should not be null.");
      if (!RD->hasAttr<SYCLRequiresDecompositionAttr>())
        RD->addAttr(SYCLRequiresDecompositionAttr::CreateImplicit(
            SemaRef.getASTContext()));
      CollectionStack.back() = true;
    }

    return true;
  }

  bool enterArray(FieldDecl *, QualType ArrayTy, QualType ElementTy) final {
    CollectionStack.push_back(false);
    return true;
  }

  bool leaveArray(FieldDecl *FD, QualType ArrayTy, QualType ElementTy) final {
    if (CollectionStack.pop_back_val()) {
      // Cannot assert, since in MD arrays we'll end up marking them multiple
      // times.
      if (!FD->hasAttr<SYCLRequiresDecompositionAttr>())
        FD->addAttr(SYCLRequiresDecompositionAttr::CreateImplicit(
            SemaRef.getASTContext()));
      CollectionStack.back() = true;
    }
    return true;
  }
};

// A type to Create and own the FunctionDecl for the kernel.
class SyclKernelDeclCreator : public SyclKernelFieldHandler {
  FunctionDecl *KernelDecl;
  llvm::SmallVector<ParmVarDecl *, 8> Params;
  Sema::ContextRAII FuncContext;
  // Holds the last handled field's first parameter. This doesn't store an
  // iterator as push_back invalidates iterators.
  size_t LastParamIndex = 0;
  // Keeps track of whether we are currently handling fields inside a struct.
  int StructDepth = 0;

  void addParam(const FieldDecl *FD, QualType FieldTy) {
    ParamDesc newParamDesc = makeParamDesc(FD, FieldTy);
    addParam(newParamDesc, FieldTy);
  }

  void addParam(const CXXBaseSpecifier &BS, QualType FieldTy) {
    // TODO: There is no name for the base available, but duplicate names are
    // seemingly already possible, so we'll give them all the same name for now.
    // This only happens with the accessor types.
    StringRef Name = "_arg__base";
    ParamDesc newParamDesc =
        makeParamDesc(SemaRef.getASTContext(), Name, FieldTy);
    addParam(newParamDesc, FieldTy);
  }
  // Add a parameter with specified name and type
  void addParam(StringRef Name, QualType ParamTy) {
    ParamDesc newParamDesc =
        makeParamDesc(SemaRef.getASTContext(), Name, ParamTy);
    addParam(newParamDesc, ParamTy);
  }

  void addParam(ParamDesc newParamDesc, QualType FieldTy) {
    // Create a new ParmVarDecl based on the new info.
    ASTContext &Ctx = SemaRef.getASTContext();
    auto *NewParam = ParmVarDecl::Create(
        Ctx, KernelDecl, SourceLocation(), SourceLocation(),
        std::get<1>(newParamDesc), std::get<0>(newParamDesc),
        std::get<2>(newParamDesc), SC_None, /*DefArg*/ nullptr);
    NewParam->setScopeInfo(0, Params.size());
    NewParam->setIsUsed();

    LastParamIndex = Params.size();
    Params.push_back(NewParam);
  }

  // Handle accessor properties. If any properties were found in
  // the accessor_property_list - add the appropriate attributes to ParmVarDecl.
  void handleAccessorPropertyList(ParmVarDecl *Param,
                                  const CXXRecordDecl *RecordDecl,
                                  SourceLocation Loc) {
    const auto *AccTy = cast<ClassTemplateSpecializationDecl>(RecordDecl);
    if (AccTy->getTemplateArgs().size() < 6)
      return;
    const auto PropList = cast<TemplateArgument>(AccTy->getTemplateArgs()[5]);
    QualType PropListTy = PropList.getAsType();
    const auto *AccPropListDecl =
        cast<ClassTemplateSpecializationDecl>(PropListTy->getAsRecordDecl());
    const auto TemplArg = AccPropListDecl->getTemplateArgs()[0];
    // Move through TemplateArgs list of a property list and search for
    // properties. If found - apply the appropriate attribute to ParmVarDecl.
    for (TemplateArgument::pack_iterator Prop = TemplArg.pack_begin();
         Prop != TemplArg.pack_end(); ++Prop) {
      QualType PropTy = Prop->getAsType();
      if (Util::isSyclAccessorNoAliasPropertyType(PropTy))
        handleNoAliasProperty(Param, PropTy, Loc);
      if (Util::isSyclBufferLocationType(PropTy))
        handleBufferLocationProperty(Param, PropTy, Loc);
    }
  }

  void handleNoAliasProperty(ParmVarDecl *Param, QualType PropTy,
                             SourceLocation Loc) {
    ASTContext &Ctx = SemaRef.getASTContext();
    Param->addAttr(RestrictAttr::CreateImplicit(Ctx, Loc));
  }

  // Obtain an integer value stored in a template parameter of buffer_location
  // property to pass it to buffer_location kernel attribute
  void handleBufferLocationProperty(ParmVarDecl *Param, QualType PropTy,
                                    SourceLocation Loc) {
    // If we have more than 1 buffer_location properties on a single
    // accessor - emit an error
    if (Param->hasAttr<SYCLIntelBufferLocationAttr>()) {
      SemaRef.Diag(Loc, diag::err_sycl_compiletime_property_duplication)
          << "buffer_location";
      return;
    }
    ASTContext &Ctx = SemaRef.getASTContext();
    const auto *PropDecl =
        cast<ClassTemplateSpecializationDecl>(PropTy->getAsRecordDecl());
    const auto BufferLoc = PropDecl->getTemplateArgs()[0];
    int LocationID = static_cast<int>(BufferLoc.getAsIntegral().getExtValue());
    Param->addAttr(
        SYCLIntelBufferLocationAttr::CreateImplicit(Ctx, LocationID));
  }

  // All special SYCL objects must have __init method. We extract types for
  // kernel parameters from __init method parameters. We will use __init method
  // and kernel parameters which we build here to initialize special objects in
  // the kernel body.
  bool handleSpecialType(FieldDecl *FD, QualType FieldTy,
                         bool isAccessorType = false) {
    const auto *RecordDecl = FieldTy->getAsCXXRecordDecl();
    assert(RecordDecl && "The accessor/sampler must be a RecordDecl");
    llvm::StringLiteral MethodName =
        KernelDecl->hasAttr<SYCLSimdAttr>() && isAccessorType
            ? InitESIMDMethodName
            : InitMethodName;
    CXXMethodDecl *InitMethod = getMethodByName(RecordDecl, MethodName);
    assert(InitMethod && "The accessor/sampler must have the __init method");

    // Don't do -1 here because we count on this to be the first parameter added
    // (if any).
    size_t ParamIndex = Params.size();
    for (const ParmVarDecl *Param : InitMethod->parameters()) {
      QualType ParamTy = Param->getType();
      addParam(FD, ParamTy.getCanonicalType());
      if (ParamTy.getTypePtr()->isPointerType() && isAccessorType) {
        handleAccessorPropertyList(Params.back(), RecordDecl,
                                   FD->getLocation());
        if (KernelDecl->hasAttr<SYCLSimdAttr>())
          // In ESIMD kernels accessor's pointer argument needs to be marked
          Params.back()->addAttr(
              SYCLSimdAccessorPtrAttr::CreateImplicit(SemaRef.getASTContext()));
      }
    }
    LastParamIndex = ParamIndex;
    return true;
  }

  static void setKernelImplicitAttrs(ASTContext &Context, FunctionDecl *FD,
                                     StringRef Name, bool IsSIMDKernel) {
    // Set implicit attributes.
    FD->addAttr(OpenCLKernelAttr::CreateImplicit(Context));
    FD->addAttr(AsmLabelAttr::CreateImplicit(Context, Name));
    FD->addAttr(ArtificialAttr::CreateImplicit(Context));
    if (IsSIMDKernel)
      FD->addAttr(SYCLSimdAttr::CreateImplicit(Context));
  }

  static FunctionDecl *createKernelDecl(ASTContext &Ctx, StringRef Name,
                                        SourceLocation Loc, bool IsInline,
                                        bool IsSIMDKernel) {
    // Create this with no prototype, and we can fix this up after we've seen
    // all the params.
    FunctionProtoType::ExtProtoInfo Info(CC_OpenCLKernel);
    QualType FuncType = Ctx.getFunctionType(Ctx.VoidTy, {}, Info);

    FunctionDecl *FD = FunctionDecl::Create(
        Ctx, Ctx.getTranslationUnitDecl(), Loc, Loc, &Ctx.Idents.get(Name),
        FuncType, Ctx.getTrivialTypeSourceInfo(Ctx.VoidTy), SC_None);
    FD->setImplicitlyInline(IsInline);
    setKernelImplicitAttrs(Ctx, FD, Name, IsSIMDKernel);

    // Add kernel to translation unit to see it in AST-dump.
    Ctx.getTranslationUnitDecl()->addDecl(FD);
    return FD;
  }

public:
  static constexpr const bool VisitInsideSimpleContainers = false;
  SyclKernelDeclCreator(Sema &S, StringRef Name, SourceLocation Loc,
                        bool IsInline, bool IsSIMDKernel)
      : SyclKernelFieldHandler(S),
        KernelDecl(createKernelDecl(S.getASTContext(), Name, Loc, IsInline,
                                    IsSIMDKernel)),
        FuncContext(SemaRef, KernelDecl) {}

  ~SyclKernelDeclCreator() {
    ASTContext &Ctx = SemaRef.getASTContext();
    FunctionProtoType::ExtProtoInfo Info(CC_OpenCLKernel);

    SmallVector<QualType, 8> ArgTys;
    std::transform(std::begin(Params), std::end(Params),
                   std::back_inserter(ArgTys),
                   [](const ParmVarDecl *PVD) { return PVD->getType(); });

    QualType FuncType = Ctx.getFunctionType(Ctx.VoidTy, ArgTys, Info);
    KernelDecl->setType(FuncType);
    KernelDecl->setParams(Params);

    // Make sure that this is marked as a kernel so that the code-gen can make
    // decisions based on that. We cannot add this earlier, otherwise the call
    // to TransformStmt in replaceWithLocalClone can diagnose something that got
    // diagnosed on the actual kernel.
    KernelDecl->addAttr(
        SYCLKernelAttr::CreateImplicit(SemaRef.getASTContext()));

    SemaRef.addSyclDeviceDecl(KernelDecl);
  }

  bool enterStruct(const CXXRecordDecl *, FieldDecl *, QualType) final {
    ++StructDepth;
    return true;
  }

  bool leaveStruct(const CXXRecordDecl *, FieldDecl *, QualType) final {
    --StructDepth;
    return true;
  }

  bool enterStruct(const CXXRecordDecl *, const CXXBaseSpecifier &BS,
                   QualType FieldTy) final {
    ++StructDepth;
    return true;
  }

  bool leaveStruct(const CXXRecordDecl *, const CXXBaseSpecifier &BS,
                   QualType FieldTy) final {
    --StructDepth;
    return true;
  }

  bool handleSyclAccessorType(const CXXRecordDecl *, const CXXBaseSpecifier &BS,
                              QualType FieldTy) final {
    const auto *RecordDecl = FieldTy->getAsCXXRecordDecl();
    assert(RecordDecl && "The accessor/sampler must be a RecordDecl");
    llvm::StringLiteral MethodName = KernelDecl->hasAttr<SYCLSimdAttr>()
                                         ? InitESIMDMethodName
                                         : InitMethodName;
    CXXMethodDecl *InitMethod = getMethodByName(RecordDecl, MethodName);
    assert(InitMethod && "The accessor/sampler must have the __init method");

    // Don't do -1 here because we count on this to be the first parameter added
    // (if any).
    size_t ParamIndex = Params.size();
    for (const ParmVarDecl *Param : InitMethod->parameters()) {
      QualType ParamTy = Param->getType();
      addParam(BS, ParamTy.getCanonicalType());
      if (ParamTy.getTypePtr()->isPointerType())
        handleAccessorPropertyList(Params.back(), RecordDecl, BS.getBeginLoc());
    }
    LastParamIndex = ParamIndex;
    return true;
  }

  bool handleSyclAccessorType(FieldDecl *FD, QualType FieldTy) final {
    return handleSpecialType(FD, FieldTy, /*isAccessorType*/ true);
  }

  bool handleSyclSamplerType(FieldDecl *FD, QualType FieldTy) final {
    return handleSpecialType(FD, FieldTy);
  }

  RecordDecl *wrapField(FieldDecl *Field, QualType FieldTy) {
    RecordDecl *WrapperClass =
        SemaRef.getASTContext().buildImplicitRecord("__wrapper_class");
    WrapperClass->startDefinition();
    Field = FieldDecl::Create(
        SemaRef.getASTContext(), WrapperClass, SourceLocation(),
        SourceLocation(), /*Id=*/nullptr, FieldTy,
        SemaRef.getASTContext().getTrivialTypeSourceInfo(FieldTy,
                                                         SourceLocation()),
        /*BW=*/nullptr, /*Mutable=*/false, /*InitStyle=*/ICIS_NoInit);
    Field->setAccess(AS_public);
    WrapperClass->addDecl(Field);
    WrapperClass->completeDefinition();
    return WrapperClass;
  };

  bool handlePointerType(FieldDecl *FD, QualType FieldTy) final {
    // USM allows to use raw pointers instead of buffers/accessors, but these
    // pointers point to the specially allocated memory. For pointer fields we
    // add a kernel argument with the same type as field but global address
    // space, because OpenCL requires it.
    QualType PointeeTy = FieldTy->getPointeeType();
    Qualifiers Quals = PointeeTy.getQualifiers();
    auto AS = Quals.getAddressSpace();
    // Leave global_device and global_host address spaces as is to help FPGA
    // device in memory allocations
    if (AS != LangAS::sycl_global_device && AS != LangAS::sycl_global_host)
      Quals.setAddressSpace(LangAS::sycl_global);
    PointeeTy = SemaRef.getASTContext().getQualifiedType(
        PointeeTy.getUnqualifiedType(), Quals);
    QualType ModTy = SemaRef.getASTContext().getPointerType(PointeeTy);
    // When the kernel is generated, struct type kernel arguments are
    // decomposed; i.e. the parameters of the kernel are the fields of the
    // struct, and not the struct itself. This causes an error in the backend
    // when the struct field is a pointer, since non-USM pointers cannot be
    // passed directly. To work around this issue, all pointers inside the
    // struct are wrapped in a generated '__wrapper_class'.
    if (StructDepth) {
      RecordDecl *WrappedPointer = wrapField(FD, ModTy);
      ModTy = SemaRef.getASTContext().getRecordType(WrappedPointer);
    }

    addParam(FD, ModTy);
    return true;
  }

  bool handleSimpleArrayType(FieldDecl *FD, QualType FieldTy) final {
    // Arrays are always wrapped in a struct since they cannot be passed
    // directly.
    RecordDecl *WrappedArray = wrapField(FD, FieldTy);
    QualType ModTy = SemaRef.getASTContext().getRecordType(WrappedArray);
    addParam(FD, ModTy);
    return true;
  }

  bool handleScalarType(FieldDecl *FD, QualType FieldTy) final {
    addParam(FD, FieldTy);
    return true;
  }

  bool handleNonDecompStruct(const CXXRecordDecl *, FieldDecl *FD,
                             QualType Ty) final {
    addParam(FD, Ty);
    return true;
  }

  bool handleNonDecompStruct(const CXXRecordDecl *Base,
                             const CXXBaseSpecifier &BS, QualType Ty) final {
    addParam(BS, Ty);
    return true;
  }

  bool handleUnionType(FieldDecl *FD, QualType FieldTy) final {
    return handleScalarType(FD, FieldTy);
  }

  bool handleSyclHalfType(FieldDecl *FD, QualType FieldTy) final {
    addParam(FD, FieldTy);
    return true;
  }

  bool handleSyclStreamType(FieldDecl *FD, QualType FieldTy) final {
    return handleSpecialType(FD, FieldTy);
  }

  bool handleSyclStreamType(const CXXRecordDecl *, const CXXBaseSpecifier &,
                            QualType FieldTy) final {
    // FIXME SYCL stream should be usable as a base type
    // See https://github.com/intel/llvm/issues/1552
    return true;
  }

  // Generate kernel argument to intialize specialization constants. This
  // argument is only generated when the target has no native support for
  // specialization constants
  void handleSyclKernelHandlerType() {
    ASTContext &Context = SemaRef.getASTContext();
    if (isDefaultSPIRArch(Context))
      return;

    StringRef Name = "_arg__specialization_constants_buffer";
    addParam(Name, Context.getPointerType(Context.getAddrSpaceQualType(
                       Context.CharTy, LangAS::sycl_global)));
  }

  void setBody(CompoundStmt *KB) { KernelDecl->setBody(KB); }

  FunctionDecl *getKernelDecl() { return KernelDecl; }

  llvm::ArrayRef<ParmVarDecl *> getParamVarDeclsForCurrentField() {
    return ArrayRef<ParmVarDecl *>(std::begin(Params) + LastParamIndex,
                                   std::end(Params));
  }
  using SyclKernelFieldHandler::handleSyclHalfType;
  using SyclKernelFieldHandler::handleSyclSamplerType;
};

class SyclKernelArgsSizeChecker : public SyclKernelFieldHandler {
  SourceLocation KernelLoc;
  unsigned SizeOfParams = 0;
  bool IsSIMD = false;

  void addParam(QualType ArgTy) {
    SizeOfParams +=
        SemaRef.getASTContext().getTypeSizeInChars(ArgTy).getQuantity();
  }

  bool handleSpecialType(QualType FieldTy) {
    const CXXRecordDecl *RecordDecl = FieldTy->getAsCXXRecordDecl();
    assert(RecordDecl && "The accessor/sampler must be a RecordDecl");
    llvm::StringLiteral MethodName =
        IsSIMD ? InitESIMDMethodName : InitMethodName;
    CXXMethodDecl *InitMethod = getMethodByName(RecordDecl, MethodName);
    assert(InitMethod && "The accessor/sampler must have the __init method");
    for (const ParmVarDecl *Param : InitMethod->parameters())
      addParam(Param->getType());
    return true;
  }

public:
  static constexpr const bool VisitInsideSimpleContainers = false;
  SyclKernelArgsSizeChecker(Sema &S, SourceLocation Loc, bool IsSIMD)
      : SyclKernelFieldHandler(S), KernelLoc(Loc), IsSIMD(IsSIMD) {}

  ~SyclKernelArgsSizeChecker() {
    if (SizeOfParams > MaxKernelArgsSize)
      SemaRef.Diag(KernelLoc, diag::warn_sycl_kernel_too_big_args)
          << SizeOfParams << MaxKernelArgsSize;
  }

  bool handleSyclAccessorType(FieldDecl *FD, QualType FieldTy) final {
    return handleSpecialType(FieldTy);
  }

  bool handleSyclAccessorType(const CXXRecordDecl *, const CXXBaseSpecifier &,
                              QualType FieldTy) final {
    return handleSpecialType(FieldTy);
  }

  bool handleSyclSamplerType(FieldDecl *FD, QualType FieldTy) final {
    return handleSpecialType(FieldTy);
  }

  bool handleSyclSamplerType(const CXXRecordDecl *, const CXXBaseSpecifier &BS,
                             QualType FieldTy) final {
    return handleSpecialType(FieldTy);
  }

  bool handlePointerType(FieldDecl *FD, QualType FieldTy) final {
    addParam(FieldTy);
    return true;
  }

  bool handleScalarType(FieldDecl *FD, QualType FieldTy) final {
    addParam(FieldTy);
    return true;
  }

  bool handleSimpleArrayType(FieldDecl *FD, QualType FieldTy) final {
    addParam(FieldTy);
    return true;
  }

  bool handleNonDecompStruct(const CXXRecordDecl *, FieldDecl *FD,
                             QualType Ty) final {
    addParam(Ty);
    return true;
  }

  bool handleNonDecompStruct(const CXXRecordDecl *Base,
                             const CXXBaseSpecifier &BS, QualType Ty) final {
    addParam(Ty);
    return true;
  }

  bool handleUnionType(FieldDecl *FD, QualType FieldTy) final {
    return handleScalarType(FD, FieldTy);
  }

  bool handleSyclHalfType(FieldDecl *FD, QualType FieldTy) final {
    addParam(FieldTy);
    return true;
  }

  bool handleSyclStreamType(FieldDecl *FD, QualType FieldTy) final {
    addParam(FieldTy);
    return true;
  }
  bool handleSyclStreamType(const CXXRecordDecl *, const CXXBaseSpecifier &,
                            QualType FieldTy) final {
    addParam(FieldTy);
    return true;
  }
  using SyclKernelFieldHandler::handleSyclHalfType;
};

enum class KernelArgDescription {
  BaseClass,
  DecomposedMember,
  WrappedPointer,
  WrappedArray,
  Accessor,
  AccessorBase,
  Sampler,
  Stream,
  KernelHandler,
  None
};

StringRef getKernelArgDesc(KernelArgDescription Desc) {
  switch (Desc) {
  case KernelArgDescription::BaseClass:
    return "Compiler generated argument for base class,";
  case KernelArgDescription::DecomposedMember:
    return "Compiler generated argument for decomposed struct/class,";
  case KernelArgDescription::WrappedPointer:
    return "Compiler generated argument for nested pointer,";
  case KernelArgDescription::WrappedArray:
    return "Compiler generated argument for array,";
  case KernelArgDescription::Accessor:
    return "Compiler generated argument for accessor,";
  case KernelArgDescription::AccessorBase:
    return "Compiler generated argument for accessor base class,";
  case KernelArgDescription::Sampler:
    return "Compiler generated argument for sampler,";
  case KernelArgDescription::Stream:
    return "Compiler generated argument for stream,";
  case KernelArgDescription::KernelHandler:
    return "Compiler generated argument for SYCL2020 specialization constant";
  case KernelArgDescription::None:
    return "";
  }
  llvm_unreachable(
      "switch should cover all possible values for KernelArgDescription");
}

class SyclOptReportCreator : public SyclKernelFieldHandler {
  SyclKernelDeclCreator &DC;
  SourceLocation KernelInvocationLoc;

  void addParam(const FieldDecl *KernelArg, QualType KernelArgType,
                KernelArgDescription KernelArgDesc) {
    StringRef NameToEmitInDescription = KernelArg->getName();
    const RecordDecl *KernelArgParent = KernelArg->getParent();
    if (KernelArgParent &&
        KernelArgDesc == KernelArgDescription::DecomposedMember) {
      NameToEmitInDescription = KernelArgParent->getName();
    }

    bool isWrappedField =
        KernelArgDesc == KernelArgDescription::WrappedPointer ||
        KernelArgDesc == KernelArgDescription::WrappedArray;

    unsigned KernelArgSize =
        SemaRef.getASTContext().getTypeSizeInChars(KernelArgType).getQuantity();

    SemaRef.getDiagnostics().getSYCLOptReportHandler().AddKernelArgs(
        DC.getKernelDecl(), NameToEmitInDescription,
        isWrappedField ? "Compiler generated" : KernelArgType.getAsString(),
        KernelInvocationLoc, KernelArgSize, getKernelArgDesc(KernelArgDesc),
        (KernelArgDesc == KernelArgDescription::DecomposedMember)
            ? ("Field:" + KernelArg->getName().str() + ", ")
            : "");
  }

  void addParam(const FieldDecl *FD, QualType FieldTy) {
    KernelArgDescription Desc = KernelArgDescription::None;
    const RecordDecl *RD = FD->getParent();
    if (RD && RD->hasAttr<SYCLRequiresDecompositionAttr>())
      Desc = KernelArgDescription::DecomposedMember;

    addParam(FD, FieldTy, Desc);
  }

  // Handles base classes.
  void addParam(const CXXBaseSpecifier &, QualType KernelArgType,
                KernelArgDescription KernelArgDesc) {
    unsigned KernelArgSize =
        SemaRef.getASTContext().getTypeSizeInChars(KernelArgType).getQuantity();
    SemaRef.getDiagnostics().getSYCLOptReportHandler().AddKernelArgs(
        DC.getKernelDecl(), KernelArgType.getAsString(),
        KernelArgType.getAsString(), KernelInvocationLoc, KernelArgSize,
        getKernelArgDesc(KernelArgDesc), "");
  }

  // Handles specialization constants.
  void addParam(QualType KernelArgType, KernelArgDescription KernelArgDesc) {
    unsigned KernelArgSize =
        SemaRef.getASTContext().getTypeSizeInChars(KernelArgType).getQuantity();
    SemaRef.getDiagnostics().getSYCLOptReportHandler().AddKernelArgs(
        DC.getKernelDecl(), "", KernelArgType.getAsString(),
        KernelInvocationLoc, KernelArgSize, getKernelArgDesc(KernelArgDesc),
        "");
  }

  // Handles SYCL special types (accessor, sampler and stream) and modified
  // types (arrays and pointers)
  bool handleSpecialType(const FieldDecl *FD, QualType FieldTy,
                         KernelArgDescription Desc) {
    for (const auto *Param : DC.getParamVarDeclsForCurrentField())
      addParam(FD, Param->getType(), Desc);
    return true;
  }

public:
  static constexpr const bool VisitInsideSimpleContainers = false;
  SyclOptReportCreator(Sema &S, SyclKernelDeclCreator &DC, SourceLocation Loc)
      : SyclKernelFieldHandler(S), DC(DC), KernelInvocationLoc(Loc) {}

  bool handleSyclAccessorType(FieldDecl *FD, QualType FieldTy) final {
    return handleSpecialType(
        FD, FieldTy, KernelArgDescription(KernelArgDescription::Accessor));
  }

  bool handleSyclAccessorType(const CXXRecordDecl *, const CXXBaseSpecifier &BS,
                              QualType FieldTy) final {
    for (const auto *Param : DC.getParamVarDeclsForCurrentField()) {
      QualType KernelArgType = Param->getType();
      unsigned KernelArgSize = SemaRef.getASTContext()
                                   .getTypeSizeInChars(KernelArgType)
                                   .getQuantity();
      SemaRef.getDiagnostics().getSYCLOptReportHandler().AddKernelArgs(
          DC.getKernelDecl(), FieldTy.getAsString(),
          KernelArgType.getAsString(), KernelInvocationLoc, KernelArgSize,
          getKernelArgDesc(
              KernelArgDescription(KernelArgDescription::AccessorBase)),
          "");
    }
    return true;
  }

  bool handleSyclSamplerType(FieldDecl *FD, QualType FieldTy) final {
    return handleSpecialType(
        FD, FieldTy, KernelArgDescription(KernelArgDescription::Sampler));
  }

  bool handlePointerType(FieldDecl *FD, QualType FieldTy) final {
    KernelArgDescription Desc = KernelArgDescription::None;
    ParmVarDecl *KernelParameter = DC.getParamVarDeclsForCurrentField()[0];
    // Compiler generated openCL kernel argument for current pointer field
    // is not a pointer. This means we are processing a nested pointer and
    // the openCL kernel argument is of type __wrapper_class.
    if (!KernelParameter->getType()->isPointerType())
      Desc = KernelArgDescription::WrappedPointer;
    return handleSpecialType(FD, FieldTy, Desc);
  }

  bool handleScalarType(FieldDecl *FD, QualType FieldTy) final {
    addParam(FD, FieldTy);
    return true;
  }

  bool handleSimpleArrayType(FieldDecl *FD, QualType FieldTy) final {
    // Simple arrays are always wrapped.
    handleSpecialType(FD, FieldTy,
                      KernelArgDescription(KernelArgDescription::WrappedArray));
    return true;
  }

  bool handleNonDecompStruct(const CXXRecordDecl *, FieldDecl *FD,
                             QualType Ty) final {
    addParam(FD, Ty);
    return true;
  }

  bool handleNonDecompStruct(const CXXRecordDecl *Base,
                             const CXXBaseSpecifier &BS, QualType Ty) final {
    addParam(BS, Ty, KernelArgDescription(KernelArgDescription::BaseClass));
    return true;
  }

  bool handleUnionType(FieldDecl *FD, QualType FieldTy) final {
    return handleScalarType(FD, FieldTy);
  }

  bool handleSyclHalfType(FieldDecl *FD, QualType FieldTy) final {
    addParam(FD, FieldTy);
    return true;
  }

  bool handleSyclStreamType(FieldDecl *FD, QualType FieldTy) final {
    return handleSpecialType(
        FD, FieldTy, KernelArgDescription(KernelArgDescription::Stream));
  }

  void handleSyclKernelHandlerType() {
    ASTContext &Context = SemaRef.getASTContext();
    if (isDefaultSPIRArch(Context))
      return;
    addParam(DC.getParamVarDeclsForCurrentField()[0]->getType(),
             KernelArgDescription(KernelArgDescription::KernelHandler));
  }
  using SyclKernelFieldHandler::handleSyclHalfType;
  using SyclKernelFieldHandler::handleSyclSamplerType;
  using SyclKernelFieldHandler::handleSyclStreamType;
};

static CXXMethodDecl *getOperatorParens(const CXXRecordDecl *Rec) {
  for (auto *MD : Rec->methods()) {
    if (MD->getOverloadedOperator() == OO_Call)
      return MD;
  }
  return nullptr;
}

static bool isESIMDKernelType(const CXXRecordDecl *KernelObjType) {
  const CXXMethodDecl *OpParens = getOperatorParens(KernelObjType);
  return (OpParens != nullptr) && OpParens->hasAttr<SYCLSimdAttr>();
}

class SyclKernelBodyCreator : public SyclKernelFieldHandler {
  SyclKernelDeclCreator &DeclCreator;
  llvm::SmallVector<Stmt *, 16> BodyStmts;
  llvm::SmallVector<InitListExpr *, 16> CollectionInitExprs;
  llvm::SmallVector<Stmt *, 16> FinalizeStmts;
  // This collection contains the information required to add/remove information
  // about arrays as we enter them.  The InitializedEntity component is
  // necessary for initializing child members.  uin64_t is the index of the
  // current element being worked on, which is updated every time we visit
  // nextElement.
  llvm::SmallVector<std::pair<InitializedEntity, uint64_t>, 8> ArrayInfos;
  VarDecl *KernelObjClone;
  InitializedEntity VarEntity;
  const CXXRecordDecl *KernelObj;
  llvm::SmallVector<Expr *, 16> MemberExprBases;
  FunctionDecl *KernelCallerFunc;
  SourceLocation KernelCallerSrcLoc; // KernelCallerFunc source location.
  // Contains a count of how many containers we're in.  This is used by the
  // pointer-struct-wrapping code to ensure that we don't try to wrap
  // non-top-level pointers.
  uint64_t StructDepth = 0;
  VarDecl *KernelHandlerClone = nullptr;

  Stmt *replaceWithLocalClone(ParmVarDecl *OriginalParam, VarDecl *LocalClone,
                              Stmt *FunctionBody) {
    // DeclRefExpr with valid source location but with decl which is not marked
    // as used is invalid.
    LocalClone->setIsUsed();
    std::pair<DeclaratorDecl *, DeclaratorDecl *> MappingPair =
        std::make_pair(OriginalParam, LocalClone);
    KernelBodyTransform KBT(MappingPair, SemaRef);
    return KBT.TransformStmt(FunctionBody).get();
  }

  // Using the statements/init expressions that we've created, this generates
  // the kernel body compound stmt. CompoundStmt needs to know its number of
  // statements in advance to allocate it, so we cannot do this as we go along.
  CompoundStmt *createKernelBody() {
    // Push the Kernel function scope to ensure the scope isn't empty
    SemaRef.PushFunctionScope();

    // Initialize kernel object local clone
    assert(CollectionInitExprs.size() == 1 &&
           "Should have been popped down to just the first one");
    KernelObjClone->setInit(CollectionInitExprs.back());

    // Replace references to the kernel object in kernel body, to use the
    // compiler generated local clone
    Stmt *NewBody =
        replaceWithLocalClone(KernelCallerFunc->getParamDecl(0), KernelObjClone,
                              KernelCallerFunc->getBody());

    // If kernel_handler argument is passed by SYCL kernel, replace references
    // to this argument in kernel body, to use the compiler generated local
    // clone
    if (ParmVarDecl *KernelHandlerParam =
            getSyclKernelHandlerArg(KernelCallerFunc))
      NewBody = replaceWithLocalClone(KernelHandlerParam, KernelHandlerClone,
                                      NewBody);

    // Use transformed body (with clones) as kernel body
    BodyStmts.push_back(NewBody);

    BodyStmts.insert(BodyStmts.end(), FinalizeStmts.begin(),
                     FinalizeStmts.end());

    return CompoundStmt::Create(SemaRef.getASTContext(), BodyStmts, {}, {});
  }

  void markParallelWorkItemCalls() {
    if (getKernelInvocationKind(KernelCallerFunc) ==
        InvokeParallelForWorkGroup) {
      FindPFWGLambdaFnVisitor V(KernelObj);
      V.TraverseStmt(KernelCallerFunc->getBody());
      CXXMethodDecl *WGLambdaFn = V.getLambdaFn();
      assert(WGLambdaFn && "PFWG lambda not found");
      // Mark the function that it "works" in a work group scope:
      // NOTE: In case of parallel_for_work_item the marker call itself is
      // marked with work item scope attribute, here  the '()' operator of the
      // object passed as parameter is marked. This is an optimization -
      // there are a lot of locals created at parallel_for_work_group
      // scope before calling the lambda - it is more efficient to have
      // all of them in the private address space rather then sharing via
      // the local AS. See parallel_for_work_group implementation in the
      // SYCL headers.
      if (!WGLambdaFn->hasAttr<SYCLScopeAttr>()) {
        WGLambdaFn->addAttr(SYCLScopeAttr::CreateImplicit(
            SemaRef.getASTContext(), SYCLScopeAttr::Level::WorkGroup));
        // Search and mark parallel_for_work_item calls:
        MarkWIScopeFnVisitor MarkWIScope(SemaRef.getASTContext());
        MarkWIScope.TraverseDecl(WGLambdaFn);
        // Now mark local variables declared in the PFWG lambda with work group
        // scope attribute
        addScopeAttrToLocalVars(*WGLambdaFn);
      }
    }
  }

  // Creates a DeclRefExpr to the ParmVar that represents the current field.
  Expr *createParamReferenceExpr() {
    ParmVarDecl *KernelParameter =
        DeclCreator.getParamVarDeclsForCurrentField()[0];

    QualType ParamType = KernelParameter->getOriginalType();
    Expr *DRE = SemaRef.BuildDeclRefExpr(KernelParameter, ParamType, VK_LValue,
                                         KernelCallerSrcLoc);
    return DRE;
  }

  // Creates a DeclRefExpr to the ParmVar that represents the current pointer
  // field.
  Expr *createPointerParamReferenceExpr(QualType PointerTy, bool Wrapped) {
    ParmVarDecl *KernelParameter =
        DeclCreator.getParamVarDeclsForCurrentField()[0];

    QualType ParamType = KernelParameter->getOriginalType();
    Expr *DRE = SemaRef.BuildDeclRefExpr(KernelParameter, ParamType, VK_LValue,
                                         KernelCallerSrcLoc);

    // Struct Type kernel arguments are decomposed. The pointer fields are
    // then wrapped inside a compiler generated struct. Therefore when
    // generating the initializers, we have to 'unwrap' the pointer.
    if (Wrapped) {
      CXXRecordDecl *WrapperStruct = ParamType->getAsCXXRecordDecl();
      // Pointer field wrapped inside __wrapper_class
      FieldDecl *Pointer = *(WrapperStruct->field_begin());
      DRE = buildMemberExpr(DRE, Pointer);
      ParamType = Pointer->getType();
    }

    DRE = ImplicitCastExpr::Create(SemaRef.Context, ParamType,
                                   CK_LValueToRValue, DRE, /*BasePath=*/nullptr,
                                   VK_PRValue, FPOptionsOverride());

    if (PointerTy->getPointeeType().getAddressSpace() !=
        ParamType->getPointeeType().getAddressSpace())
      DRE = ImplicitCastExpr::Create(SemaRef.Context, PointerTy,
                                     CK_AddressSpaceConversion, DRE, nullptr,
                                     VK_PRValue, FPOptionsOverride());

    return DRE;
  }

  Expr *createSimpleArrayParamReferenceExpr(QualType ArrayTy) {
    ParmVarDecl *KernelParameter =
        DeclCreator.getParamVarDeclsForCurrentField()[0];
    QualType ParamType = KernelParameter->getOriginalType();
    Expr *DRE = SemaRef.BuildDeclRefExpr(KernelParameter, ParamType, VK_LValue,
                                         KernelCallerSrcLoc);

    // Unwrap the array.
    CXXRecordDecl *WrapperStruct = ParamType->getAsCXXRecordDecl();
    FieldDecl *ArrayField = *(WrapperStruct->field_begin());
    return buildMemberExpr(DRE, ArrayField);
  }

  // Returns 'true' if the thing we're visiting (Based on the FD/QualType pair)
  // is an element of an array.  This will determine whether we do
  // MemberExprBases in some cases or not, AND determines how we initialize
  // values.
  bool isArrayElement(const FieldDecl *FD, QualType Ty) const {
    return !SemaRef.getASTContext().hasSameType(FD->getType(), Ty);
  }

  // Creates an initialized entity for a field/item. In the case where this is a
  // field, returns a normal member initializer, if we're in a sub-array of a MD
  // array, returns an element initializer.
  InitializedEntity getFieldEntity(FieldDecl *FD, QualType Ty) {
    if (isArrayElement(FD, Ty))
      return InitializedEntity::InitializeElement(SemaRef.getASTContext(),
                                                  ArrayInfos.back().second,
                                                  ArrayInfos.back().first);
    return InitializedEntity::InitializeMember(FD, &VarEntity);
  }

  void addFieldInit(FieldDecl *FD, QualType Ty, MultiExprArg ParamRef) {
    InitializationKind InitKind =
        InitializationKind::CreateCopy(KernelCallerSrcLoc, KernelCallerSrcLoc);
    addFieldInit(FD, Ty, ParamRef, InitKind);
  }

  void addFieldInit(FieldDecl *FD, QualType Ty, MultiExprArg ParamRef,
                    InitializationKind InitKind) {
    addFieldInit(FD, Ty, ParamRef, InitKind, getFieldEntity(FD, Ty));
  }

  void addFieldInit(FieldDecl *FD, QualType Ty, MultiExprArg ParamRef,
                    InitializationKind InitKind, InitializedEntity Entity) {
    InitializationSequence InitSeq(SemaRef, Entity, InitKind, ParamRef);
    ExprResult Init = InitSeq.Perform(SemaRef, Entity, InitKind, ParamRef);

    InitListExpr *ParentILE = CollectionInitExprs.back();
    ParentILE->updateInit(SemaRef.getASTContext(), ParentILE->getNumInits(),
                          Init.get());
  }

  void addBaseInit(const CXXBaseSpecifier &BS, QualType Ty,
                   InitializationKind InitKind) {
    InitializedEntity Entity = InitializedEntity::InitializeBase(
        SemaRef.Context, &BS, /*IsInheritedVirtualBase*/ false, &VarEntity);
    InitializationSequence InitSeq(SemaRef, Entity, InitKind, None);
    ExprResult Init = InitSeq.Perform(SemaRef, Entity, InitKind, None);

    InitListExpr *ParentILE = CollectionInitExprs.back();
    ParentILE->updateInit(SemaRef.getASTContext(), ParentILE->getNumInits(),
                          Init.get());
  }

  void addSimpleBaseInit(const CXXBaseSpecifier &BS, QualType Ty) {
    InitializationKind InitKind =
        InitializationKind::CreateCopy(KernelCallerSrcLoc, KernelCallerSrcLoc);

    InitializedEntity Entity = InitializedEntity::InitializeBase(
        SemaRef.Context, &BS, /*IsInheritedVirtualBase*/ false, &VarEntity);

    Expr *ParamRef = createParamReferenceExpr();
    InitializationSequence InitSeq(SemaRef, Entity, InitKind, ParamRef);
    ExprResult Init = InitSeq.Perform(SemaRef, Entity, InitKind, ParamRef);

    InitListExpr *ParentILE = CollectionInitExprs.back();
    ParentILE->updateInit(SemaRef.getASTContext(), ParentILE->getNumInits(),
                          Init.get());
  }

  // Adds an initializer that handles a simple initialization of a field.
  void addSimpleFieldInit(FieldDecl *FD, QualType Ty) {
    Expr *ParamRef = createParamReferenceExpr();
    addFieldInit(FD, Ty, ParamRef);
  }

  MemberExpr *buildMemberExpr(Expr *Base, ValueDecl *Member) {
    DeclAccessPair MemberDAP = DeclAccessPair::make(Member, AS_none);
    MemberExpr *Result = SemaRef.BuildMemberExpr(
        Base, /*IsArrow */ false, KernelCallerSrcLoc, NestedNameSpecifierLoc(),
        KernelCallerSrcLoc, Member, MemberDAP,
        /*HadMultipleCandidates*/ false,
        DeclarationNameInfo(Member->getDeclName(), KernelCallerSrcLoc),
        Member->getType(), VK_LValue, OK_Ordinary);
    return Result;
  }

  void addFieldMemberExpr(FieldDecl *FD, QualType Ty) {
    if (!isArrayElement(FD, Ty))
      MemberExprBases.push_back(buildMemberExpr(MemberExprBases.back(), FD));
  }

  void removeFieldMemberExpr(const FieldDecl *FD, QualType Ty) {
    if (!isArrayElement(FD, Ty))
      MemberExprBases.pop_back();
  }

  void createSpecialMethodCall(const CXXRecordDecl *RD, StringRef MethodName,
                               SmallVectorImpl<Stmt *> &AddTo) {
    CXXMethodDecl *Method = getMethodByName(RD, MethodName);
    if (!Method)
      return;

    unsigned NumParams = Method->getNumParams();
    llvm::SmallVector<Expr *, 4> ParamDREs(NumParams);
    llvm::ArrayRef<ParmVarDecl *> KernelParameters =
        DeclCreator.getParamVarDeclsForCurrentField();
    for (size_t I = 0; I < NumParams; ++I) {
      QualType ParamType = KernelParameters[I]->getOriginalType();
      ParamDREs[I] = SemaRef.BuildDeclRefExpr(KernelParameters[I], ParamType,
                                              VK_LValue, KernelCallerSrcLoc);
    }

    MemberExpr *MethodME = buildMemberExpr(MemberExprBases.back(), Method);

    QualType ResultTy = Method->getReturnType();
    ExprValueKind VK = Expr::getValueKindForType(ResultTy);
    ResultTy = ResultTy.getNonLValueExprType(SemaRef.Context);
    llvm::SmallVector<Expr *, 4> ParamStmts;
    const auto *Proto = cast<FunctionProtoType>(Method->getType());
    SemaRef.GatherArgumentsForCall(KernelCallerSrcLoc, Method, Proto, 0,
                                   ParamDREs, ParamStmts);
    // [kernel_obj or wrapper object].accessor.__init(_ValueType*,
    // range<int>, range<int>, id<int>)
    AddTo.push_back(CXXMemberCallExpr::Create(
        SemaRef.Context, MethodME, ParamStmts, ResultTy, VK, KernelCallerSrcLoc,
        FPOptionsOverride()));
  }

  // Creates an empty InitListExpr of the correct number of child-inits
  // of this to append into.
  void addCollectionInitListExpr(const CXXRecordDecl *RD) {
    const ASTRecordLayout &Info =
        SemaRef.getASTContext().getASTRecordLayout(RD);
    uint64_t NumInitExprs = Info.getFieldCount() + RD->getNumBases();
    addCollectionInitListExpr(QualType(RD->getTypeForDecl(), 0), NumInitExprs);
  }

  InitListExpr *createInitListExpr(const CXXRecordDecl *RD) {
    const ASTRecordLayout &Info =
        SemaRef.getASTContext().getASTRecordLayout(RD);
    uint64_t NumInitExprs = Info.getFieldCount() + RD->getNumBases();
    return createInitListExpr(QualType(RD->getTypeForDecl(), 0), NumInitExprs);
  }

  InitListExpr *createInitListExpr(QualType InitTy, uint64_t NumChildInits) {
    InitListExpr *ILE = new (SemaRef.getASTContext()) InitListExpr(
        SemaRef.getASTContext(), KernelCallerSrcLoc, {}, KernelCallerSrcLoc);
    ILE->reserveInits(SemaRef.getASTContext(), NumChildInits);
    ILE->setType(InitTy);

    return ILE;
  }

  // Create an empty InitListExpr of the type/size for the rest of the visitor
  // to append into.
  void addCollectionInitListExpr(QualType InitTy, uint64_t NumChildInits) {

    InitListExpr *ILE = createInitListExpr(InitTy, NumChildInits);
    InitListExpr *ParentILE = CollectionInitExprs.back();
    ParentILE->updateInit(SemaRef.getASTContext(), ParentILE->getNumInits(),
                          ILE);

    CollectionInitExprs.push_back(ILE);
  }

  // FIXME Avoid creation of kernel obj clone.
  // See https://github.com/intel/llvm/issues/1544 for details.
  static VarDecl *createKernelObjClone(ASTContext &Ctx, DeclContext *DC,
                                       const CXXRecordDecl *KernelObj) {
    TypeSourceInfo *TSInfo =
        KernelObj->isLambda() ? KernelObj->getLambdaTypeInfo() : nullptr;
    VarDecl *VD = VarDecl::Create(
        Ctx, DC, KernelObj->getLocation(), KernelObj->getLocation(),
        KernelObj->getIdentifier(), QualType(KernelObj->getTypeForDecl(), 0),
        TSInfo, SC_None);

    return VD;
  }

  const llvm::StringLiteral getInitMethodName() const {
    bool IsSIMDKernel = isESIMDKernelType(KernelObj);
    return IsSIMDKernel ? InitESIMDMethodName : InitMethodName;
  }

  // Default inits the type, then calls the init-method in the body.
  bool handleSpecialType(FieldDecl *FD, QualType Ty) {
    addFieldInit(FD, Ty, None,
                 InitializationKind::CreateDefault(KernelCallerSrcLoc));

    addFieldMemberExpr(FD, Ty);

    const auto *RecordDecl = Ty->getAsCXXRecordDecl();
    createSpecialMethodCall(RecordDecl, getInitMethodName(), BodyStmts);
    CXXMethodDecl *FinalizeMethod =
        getMethodByName(RecordDecl, FinalizeMethodName);
    // A finalize-method is expected for stream class.
    if (!FinalizeMethod && Util::isSyclStreamType(Ty))
      SemaRef.Diag(FD->getLocation(), diag::err_sycl_expected_finalize_method);
    else
      createSpecialMethodCall(RecordDecl, FinalizeMethodName, FinalizeStmts);

    removeFieldMemberExpr(FD, Ty);

    return true;
  }

  bool handleSpecialType(const CXXBaseSpecifier &BS, QualType Ty) {
    const auto *RecordDecl = Ty->getAsCXXRecordDecl();
    addBaseInit(BS, Ty, InitializationKind::CreateDefault(KernelCallerSrcLoc));
    createSpecialMethodCall(RecordDecl, getInitMethodName(), BodyStmts);
    return true;
  }

  // Generate __init call for kernel handler argument
  void handleSpecialType(QualType KernelHandlerTy) {
    DeclRefExpr *KernelHandlerCloneRef =
        DeclRefExpr::Create(SemaRef.Context, NestedNameSpecifierLoc(),
                            KernelCallerSrcLoc, KernelHandlerClone, false,
                            DeclarationNameInfo(), KernelHandlerTy, VK_LValue);
    const auto *RecordDecl =
        KernelHandlerClone->getType()->getAsCXXRecordDecl();
    MemberExprBases.push_back(KernelHandlerCloneRef);
    createSpecialMethodCall(RecordDecl, InitSpecConstantsBuffer, BodyStmts);
    MemberExprBases.pop_back();
  }

  void createKernelHandlerClone(ASTContext &Ctx, DeclContext *DC,
                                ParmVarDecl *KernelHandlerArg) {
    QualType Ty = KernelHandlerArg->getType();
    TypeSourceInfo *TSInfo = Ctx.getTrivialTypeSourceInfo(Ty);
    KernelHandlerClone =
        VarDecl::Create(Ctx, DC, KernelCallerSrcLoc, KernelCallerSrcLoc,
                        KernelHandlerArg->getIdentifier(), Ty, TSInfo, SC_None);

    // Default initialize clone
    InitializedEntity VarEntity =
        InitializedEntity::InitializeVariable(KernelHandlerClone);
    InitializationKind InitKind =
        InitializationKind::CreateDefault(KernelCallerSrcLoc);
    InitializationSequence InitSeq(SemaRef, VarEntity, InitKind, None);
    ExprResult Init = InitSeq.Perform(SemaRef, VarEntity, InitKind, None);
    KernelHandlerClone->setInit(
        SemaRef.MaybeCreateExprWithCleanups(Init.get()));
    KernelHandlerClone->setInitStyle(VarDecl::CallInit);
  }

public:
  static constexpr const bool VisitInsideSimpleContainers = false;
  SyclKernelBodyCreator(Sema &S, SyclKernelDeclCreator &DC,
                        const CXXRecordDecl *KernelObj,
                        FunctionDecl *KernelCallerFunc)
      : SyclKernelFieldHandler(S), DeclCreator(DC),
        KernelObjClone(createKernelObjClone(S.getASTContext(),
                                            DC.getKernelDecl(), KernelObj)),
        VarEntity(InitializedEntity::InitializeVariable(KernelObjClone)),
        KernelObj(KernelObj), KernelCallerFunc(KernelCallerFunc),
        KernelCallerSrcLoc(KernelCallerFunc->getLocation()) {
    CollectionInitExprs.push_back(createInitListExpr(KernelObj));
    markParallelWorkItemCalls();

    Stmt *DS = new (S.Context) DeclStmt(DeclGroupRef(KernelObjClone),
                                        KernelCallerSrcLoc, KernelCallerSrcLoc);
    BodyStmts.push_back(DS);
    DeclRefExpr *KernelObjCloneRef = DeclRefExpr::Create(
        S.Context, NestedNameSpecifierLoc(), KernelCallerSrcLoc, KernelObjClone,
        false, DeclarationNameInfo(), QualType(KernelObj->getTypeForDecl(), 0),
        VK_LValue);
    MemberExprBases.push_back(KernelObjCloneRef);
  }

  ~SyclKernelBodyCreator() {
    CompoundStmt *KernelBody = createKernelBody();
    DeclCreator.setBody(KernelBody);
  }

  bool handleSyclAccessorType(FieldDecl *FD, QualType Ty) final {
    return handleSpecialType(FD, Ty);
  }

  bool handleSyclAccessorType(const CXXRecordDecl *, const CXXBaseSpecifier &BS,
                              QualType Ty) final {
    return handleSpecialType(BS, Ty);
  }

  bool handleSyclSamplerType(FieldDecl *FD, QualType Ty) final {
    return handleSpecialType(FD, Ty);
  }

  bool handleSyclSpecConstantType(FieldDecl *FD, QualType Ty) final {
    return handleSpecialType(FD, Ty);
  }

  bool handleSyclStreamType(FieldDecl *FD, QualType Ty) final {
    return handleSpecialType(FD, Ty);
  }

  bool handleSyclStreamType(const CXXRecordDecl *, const CXXBaseSpecifier &BS,
                            QualType Ty) final {
    // FIXME SYCL stream should be usable as a base type
    // See https://github.com/intel/llvm/issues/1552
    return true;
  }

  bool handleSyclHalfType(FieldDecl *FD, QualType Ty) final {
    addSimpleFieldInit(FD, Ty);
    return true;
  }

  bool handlePointerType(FieldDecl *FD, QualType FieldTy) final {
    Expr *PointerRef =
        createPointerParamReferenceExpr(FieldTy, StructDepth != 0);
    addFieldInit(FD, FieldTy, PointerRef);
    return true;
  }

  bool handleSimpleArrayType(FieldDecl *FD, QualType FieldTy) final {
    Expr *ArrayRef = createSimpleArrayParamReferenceExpr(FieldTy);
    InitializationKind InitKind = InitializationKind::CreateDirect({}, {}, {});

    InitializedEntity Entity =
        InitializedEntity::InitializeMember(FD, &VarEntity, /*Implicit*/ true);

    addFieldInit(FD, FieldTy, ArrayRef, InitKind, Entity);
    return true;
  }

  bool handleNonDecompStruct(const CXXRecordDecl *, FieldDecl *FD,
                             QualType Ty) final {
    addSimpleFieldInit(FD, Ty);
    return true;
  }

  bool handleNonDecompStruct(const CXXRecordDecl *Base,
                             const CXXBaseSpecifier &BS, QualType Ty) final {
    addSimpleBaseInit(BS, Ty);
    return true;
  }

  bool handleScalarType(FieldDecl *FD, QualType FieldTy) final {
    addSimpleFieldInit(FD, FieldTy);
    return true;
  }

  bool handleUnionType(FieldDecl *FD, QualType FieldTy) final {
    addSimpleFieldInit(FD, FieldTy);
    return true;
  }

  // Default inits the type, then calls the init-method in the body
  void handleSyclKernelHandlerType(ParmVarDecl *KernelHandlerArg) {

    // Create and default initialize local clone of kernel handler
    createKernelHandlerClone(SemaRef.getASTContext(),
                             DeclCreator.getKernelDecl(), KernelHandlerArg);

    // Add declaration statement to openCL kernel body
    Stmt *DS =
        new (SemaRef.Context) DeclStmt(DeclGroupRef(KernelHandlerClone),
                                       KernelCallerSrcLoc, KernelCallerSrcLoc);
    BodyStmts.push_back(DS);

    // Generate
    // KernelHandlerClone.__init_specialization_constants_buffer(specialization_constants_buffer)
    // call if target does not have native support for specialization constants.
    // Here, specialization_constants_buffer is the compiler generated kernel
    // argument of type char*.
    if (!isDefaultSPIRArch(SemaRef.Context))
      handleSpecialType(KernelHandlerArg->getType());
  }

  bool enterStruct(const CXXRecordDecl *RD, FieldDecl *FD, QualType Ty) final {
    ++StructDepth;
    addCollectionInitListExpr(Ty->getAsCXXRecordDecl());

    addFieldMemberExpr(FD, Ty);
    return true;
  }

  bool leaveStruct(const CXXRecordDecl *, FieldDecl *FD, QualType Ty) final {
    --StructDepth;
    CollectionInitExprs.pop_back();

    removeFieldMemberExpr(FD, Ty);
    return true;
  }

  bool enterStruct(const CXXRecordDecl *RD, const CXXBaseSpecifier &BS,
                   QualType) final {
    ++StructDepth;

    CXXCastPath BasePath;
    QualType DerivedTy(RD->getTypeForDecl(), 0);
    QualType BaseTy = BS.getType();
    SemaRef.CheckDerivedToBaseConversion(DerivedTy, BaseTy, KernelCallerSrcLoc,
                                         SourceRange(), &BasePath,
                                         /*IgnoreBaseAccess*/ true);
    auto Cast = ImplicitCastExpr::Create(
        SemaRef.Context, BaseTy, CK_DerivedToBase, MemberExprBases.back(),
        /* CXXCastPath=*/&BasePath, VK_LValue, FPOptionsOverride());
    MemberExprBases.push_back(Cast);

    addCollectionInitListExpr(BaseTy->getAsCXXRecordDecl());
    return true;
  }

  bool leaveStruct(const CXXRecordDecl *RD, const CXXBaseSpecifier &BS,
                   QualType) final {
    --StructDepth;
    MemberExprBases.pop_back();
    CollectionInitExprs.pop_back();
    return true;
  }

  bool enterArray(FieldDecl *FD, QualType ArrayType,
                  QualType ElementType) final {
    uint64_t ArraySize = SemaRef.getASTContext()
                             .getAsConstantArrayType(ArrayType)
                             ->getSize()
                             .getZExtValue();
    addCollectionInitListExpr(ArrayType, ArraySize);
    ArrayInfos.emplace_back(getFieldEntity(FD, ArrayType), 0);

    // If this is the top-level array, we need to make a MemberExpr in addition
    // to an array subscript.
    addFieldMemberExpr(FD, ArrayType);
    return true;
  }

  bool nextElement(QualType, uint64_t Index) final {
    ArrayInfos.back().second = Index;

    // Pop off the last member expr base.
    if (Index != 0)
      MemberExprBases.pop_back();

    QualType SizeT = SemaRef.getASTContext().getSizeType();

    llvm::APInt IndexVal{
        static_cast<unsigned>(SemaRef.getASTContext().getTypeSize(SizeT)),
        Index, SizeT->isSignedIntegerType()};

    auto IndexLiteral = IntegerLiteral::Create(
        SemaRef.getASTContext(), IndexVal, SizeT, KernelCallerSrcLoc);

    ExprResult IndexExpr = SemaRef.CreateBuiltinArraySubscriptExpr(
        MemberExprBases.back(), KernelCallerSrcLoc, IndexLiteral,
        KernelCallerSrcLoc);

    assert(!IndexExpr.isInvalid());
    MemberExprBases.push_back(IndexExpr.get());
    return true;
  }

  bool leaveArray(FieldDecl *FD, QualType ArrayType,
                  QualType ElementType) final {
    CollectionInitExprs.pop_back();
    ArrayInfos.pop_back();

    assert(
        !SemaRef.getASTContext().getAsConstantArrayType(ArrayType)->getSize() ==
            0 &&
        "Constant arrays must have at least 1 element");
    // Remove the IndexExpr.
    MemberExprBases.pop_back();

    // Remove the field access expr as well.
    removeFieldMemberExpr(FD, ArrayType);
    return true;
  }

  using SyclKernelFieldHandler::handleSyclHalfType;
  using SyclKernelFieldHandler::handleSyclSamplerType;
};

class SyclKernelIntHeaderCreator : public SyclKernelFieldHandler {
  SYCLIntegrationHeader &Header;
  int64_t CurOffset = 0;
  llvm::SmallVector<size_t, 16> ArrayBaseOffsets;
  int StructDepth = 0;

  // A series of functions to calculate the change in offset based on the type.
  int64_t offsetOf(const FieldDecl *FD, QualType ArgTy) const {
    return isArrayElement(FD, ArgTy)
               ? 0
               : SemaRef.getASTContext().getFieldOffset(FD) / 8;
  }

  int64_t offsetOf(const CXXRecordDecl *RD, const CXXRecordDecl *Base) const {
    const ASTRecordLayout &Layout =
        SemaRef.getASTContext().getASTRecordLayout(RD);
    return Layout.getBaseClassOffset(Base).getQuantity();
  }

  void addParam(const FieldDecl *FD, QualType ArgTy,
                SYCLIntegrationHeader::kernel_param_kind_t Kind) {
    addParam(ArgTy, Kind, offsetOf(FD, ArgTy));
  }
  void addParam(QualType ArgTy, SYCLIntegrationHeader::kernel_param_kind_t Kind,
                uint64_t OffsetAdj) {
    uint64_t Size;
    Size = SemaRef.getASTContext().getTypeSizeInChars(ArgTy).getQuantity();
    Header.addParamDesc(Kind, static_cast<unsigned>(Size),
                        static_cast<unsigned>(CurOffset + OffsetAdj));
  }

  // Returns 'true' if the thing we're visiting (Based on the FD/QualType pair)
  // is an element of an array.  This will determine whether we do
  // MemberExprBases in some cases or not, AND determines how we initialize
  // values.
  bool isArrayElement(const FieldDecl *FD, QualType Ty) const {
    return !SemaRef.getASTContext().hasSameType(FD->getType(), Ty);
  }

  // Sets a flag if the kernel is a parallel_for that calls the
  // free function API "this_item".
  void setThisItemIsCalled(FunctionDecl *KernelFunc) {
    if (getKernelInvocationKind(KernelFunc) != InvokeParallelFor)
      return;

    // The call graph for this translation unit.
    CallGraph SYCLCG;
    SYCLCG.addToCallGraph(SemaRef.getASTContext().getTranslationUnitDecl());
    using ChildParentPair =
        std::pair<const FunctionDecl *, const FunctionDecl *>;
    llvm::SmallPtrSet<const FunctionDecl *, 16> Visited;
    llvm::SmallVector<ChildParentPair, 16> WorkList;
    WorkList.push_back({KernelFunc, nullptr});

    while (!WorkList.empty()) {
      const FunctionDecl *FD = WorkList.back().first;
      WorkList.pop_back();
      if (!Visited.insert(FD).second)
        continue; // We've already seen this Decl

      // Check whether this call is to free functions (sycl::this_item(),
      // this_id, etc.).
      if (Util::isSyclFunction(FD, "this_id")) {
        Header.setCallsThisId(true);
        return;
      }
      if (Util::isSyclFunction(FD, "this_item")) {
        Header.setCallsThisItem(true);
        return;
      }
      if (Util::isSyclFunction(FD, "this_nd_item")) {
        Header.setCallsThisNDItem(true);
        return;
      }
      if (Util::isSyclFunction(FD, "this_group")) {
        Header.setCallsThisGroup(true);
        return;
      }

      CallGraphNode *N = SYCLCG.getNode(FD);
      if (!N)
        continue;

      for (const CallGraphNode *CI : *N) {
        if (auto *Callee = dyn_cast<FunctionDecl>(CI->getDecl())) {
          Callee = Callee->getMostRecentDecl();
          if (!Visited.count(Callee))
            WorkList.push_back({Callee, FD});
        }
      }
    }
  }

public:
  static constexpr const bool VisitInsideSimpleContainers = false;
  SyclKernelIntHeaderCreator(Sema &S, SYCLIntegrationHeader &H,
                             const CXXRecordDecl *KernelObj, QualType NameType,
                             StringRef Name, StringRef StableName,
                             FunctionDecl *KernelFunc)
      : SyclKernelFieldHandler(S), Header(H) {
    bool IsSIMDKernel = isESIMDKernelType(KernelObj);
    Header.startKernel(Name, NameType, StableName, KernelObj->getLocation(),
                       IsSIMDKernel);
    setThisItemIsCalled(KernelFunc);
  }

  bool handleSyclAccessorType(const CXXRecordDecl *RD,
                              const CXXBaseSpecifier &BC,
                              QualType FieldTy) final {
    const auto *AccTy =
        cast<ClassTemplateSpecializationDecl>(FieldTy->getAsRecordDecl());
    assert(AccTy->getTemplateArgs().size() >= 2 &&
           "Incorrect template args for Accessor Type");
    int Dims = static_cast<int>(
        AccTy->getTemplateArgs()[1].getAsIntegral().getExtValue());
    int Info = getAccessTarget(AccTy) | (Dims << 11);
    Header.addParamDesc(SYCLIntegrationHeader::kind_accessor, Info,
                        CurOffset +
                            offsetOf(RD, BC.getType()->getAsCXXRecordDecl()));
    return true;
  }

  bool handleSyclAccessorType(FieldDecl *FD, QualType FieldTy) final {
    const auto *AccTy =
        cast<ClassTemplateSpecializationDecl>(FieldTy->getAsRecordDecl());
    assert(AccTy->getTemplateArgs().size() >= 2 &&
           "Incorrect template args for Accessor Type");
    int Dims = static_cast<int>(
        AccTy->getTemplateArgs()[1].getAsIntegral().getExtValue());
    int Info = getAccessTarget(AccTy) | (Dims << 11);

    Header.addParamDesc(SYCLIntegrationHeader::kind_accessor, Info,
                        CurOffset + offsetOf(FD, FieldTy));
    return true;
  }

  bool handleSyclSamplerType(FieldDecl *FD, QualType FieldTy) final {
    const auto *SamplerTy = FieldTy->getAsCXXRecordDecl();
    assert(SamplerTy && "Sampler type must be a C++ record type");
    CXXMethodDecl *InitMethod = getMethodByName(SamplerTy, InitMethodName);
    assert(InitMethod && "sampler must have __init method");

    // sampler __init method has only one argument
    const ParmVarDecl *SamplerArg = InitMethod->getParamDecl(0);
    assert(SamplerArg && "sampler __init method must have sampler parameter");

    // For samplers, we do some special work to ONLY initialize the first item
    // to the InitMethod as a performance improvement presumably, so the normal
    // offsetOf calculation wouldn't work correctly. Therefore, we need to call
    // a version of addParam where we calculate the offset based on the true
    // FieldDecl/FieldType pair, rather than the SampleArg type.
    addParam(SamplerArg->getType(), SYCLIntegrationHeader::kind_sampler,
             offsetOf(FD, FieldTy));
    return true;
  }

  bool handleSyclSpecConstantType(FieldDecl *FD, QualType FieldTy) final {
    const TemplateArgumentList &TemplateArgs =
        cast<ClassTemplateSpecializationDecl>(FieldTy->getAsRecordDecl())
            ->getTemplateInstantiationArgs();
    assert(TemplateArgs.size() == 2 &&
           "Incorrect template args for spec constant type");
    // Get specialization constant ID type, which is the second template
    // argument.
    QualType SpecConstIDTy = TemplateArgs.get(1).getAsType().getCanonicalType();
    const std::string SpecConstName = SYCLUniqueStableNameExpr::ComputeName(
        SemaRef.getASTContext(), SpecConstIDTy);
    Header.addSpecConstant(SpecConstName, SpecConstIDTy);
    return true;
  }

  bool handlePointerType(FieldDecl *FD, QualType FieldTy) final {
    addParam(FD, FieldTy,
             ((StructDepth) ? SYCLIntegrationHeader::kind_std_layout
                            : SYCLIntegrationHeader::kind_pointer));
    return true;
  }

  bool handleScalarType(FieldDecl *FD, QualType FieldTy) final {
    addParam(FD, FieldTy, SYCLIntegrationHeader::kind_std_layout);
    return true;
  }

  bool handleSimpleArrayType(FieldDecl *FD, QualType FieldTy) final {
    // Arrays are always wrapped inside of structs, so just treat it as a simple
    // struct.
    addParam(FD, FieldTy, SYCLIntegrationHeader::kind_std_layout);
    return true;
  }

  bool handleNonDecompStruct(const CXXRecordDecl *, FieldDecl *FD,
                             QualType Ty) final {
    addParam(FD, Ty, SYCLIntegrationHeader::kind_std_layout);
    return true;
  }

  bool handleNonDecompStruct(const CXXRecordDecl *Base,
                             const CXXBaseSpecifier &, QualType Ty) final {
    addParam(Ty, SYCLIntegrationHeader::kind_std_layout,
             offsetOf(Base, Ty->getAsCXXRecordDecl()));
    return true;
  }

  bool handleUnionType(FieldDecl *FD, QualType FieldTy) final {
    return handleScalarType(FD, FieldTy);
  }

  bool handleSyclStreamType(FieldDecl *FD, QualType FieldTy) final {
    addParam(FD, FieldTy, SYCLIntegrationHeader::kind_stream);
    return true;
  }

  bool handleSyclStreamType(const CXXRecordDecl *, const CXXBaseSpecifier &BC,
                            QualType FieldTy) final {
    // FIXME SYCL stream should be usable as a base type
    // See https://github.com/intel/llvm/issues/1552
    return true;
  }

  bool handleSyclHalfType(FieldDecl *FD, QualType FieldTy) final {
    addParam(FD, FieldTy, SYCLIntegrationHeader::kind_std_layout);
    return true;
  }

  void handleSyclKernelHandlerType(QualType Ty) {
    // The compiler generated kernel argument used to initialize SYCL 2020
    // specialization constants, `specialization_constants_buffer`, should
    // have corresponding entry in integration header. This argument is
    // only generated when target has no native support for specialization
    // constants.
    ASTContext &Context = SemaRef.getASTContext();
    if (isDefaultSPIRArch(Context))
      return;

    // Offset is zero since kernel_handler argument is not part of
    // kernel object (i.e. it is not captured)
    addParam(Context.getPointerType(Context.CharTy),
             SYCLIntegrationHeader::kind_specialization_constants_buffer, 0);
  }

  bool enterStruct(const CXXRecordDecl *, FieldDecl *FD, QualType Ty) final {
    ++StructDepth;
    CurOffset += offsetOf(FD, Ty);
    return true;
  }

  bool leaveStruct(const CXXRecordDecl *, FieldDecl *FD, QualType Ty) final {
    --StructDepth;
    CurOffset -= offsetOf(FD, Ty);
    return true;
  }

  bool enterStruct(const CXXRecordDecl *RD, const CXXBaseSpecifier &BS,
                   QualType) final {
    CurOffset += offsetOf(RD, BS.getType()->getAsCXXRecordDecl());
    return true;
  }

  bool leaveStruct(const CXXRecordDecl *RD, const CXXBaseSpecifier &BS,
                   QualType) final {
    CurOffset -= offsetOf(RD, BS.getType()->getAsCXXRecordDecl());
    return true;
  }

  bool enterArray(FieldDecl *FD, QualType ArrayTy, QualType) final {
    ArrayBaseOffsets.push_back(CurOffset + offsetOf(FD, ArrayTy));
    return true;
  }

  bool nextElement(QualType ET, uint64_t Index) final {
    int64_t Size = SemaRef.getASTContext().getTypeSizeInChars(ET).getQuantity();
    CurOffset = ArrayBaseOffsets.back() + Size * Index;
    return true;
  }

  bool leaveArray(FieldDecl *FD, QualType ArrayTy, QualType) final {
    CurOffset = ArrayBaseOffsets.pop_back_val();
    CurOffset -= offsetOf(FD, ArrayTy);
    return true;
  }

  using SyclKernelFieldHandler::enterStruct;
  using SyclKernelFieldHandler::handleSyclHalfType;
  using SyclKernelFieldHandler::handleSyclSamplerType;
  using SyclKernelFieldHandler::leaveStruct;
};

class SyclKernelIntFooterCreator : public SyclKernelFieldHandler {
  SYCLIntegrationFooter &Footer;

public:
  SyclKernelIntFooterCreator(Sema &S, SYCLIntegrationFooter &F)
      : SyclKernelFieldHandler(S), Footer(F) {
    (void)Footer; // workaround for unused field warning
  }
};

} // namespace

class SYCLKernelNameTypeVisitor
    : public TypeVisitor<SYCLKernelNameTypeVisitor>,
      public ConstTemplateArgumentVisitor<SYCLKernelNameTypeVisitor> {
  Sema &S;
  SourceLocation KernelInvocationFuncLoc;
  QualType KernelNameType;
  using InnerTypeVisitor = TypeVisitor<SYCLKernelNameTypeVisitor>;
  using InnerTemplArgVisitor =
      ConstTemplateArgumentVisitor<SYCLKernelNameTypeVisitor>;
  bool IsInvalid = false;

  void VisitTemplateArgs(ArrayRef<TemplateArgument> Args) {
    for (auto &A : Args)
      Visit(A);
  }

public:
  SYCLKernelNameTypeVisitor(Sema &S, SourceLocation KernelInvocationFuncLoc,
                            QualType KernelNameType)
      : S(S), KernelInvocationFuncLoc(KernelInvocationFuncLoc),
        KernelNameType(KernelNameType) {}

  bool isValid() { return !IsInvalid; }

  void Visit(QualType T) {
    if (T.isNull())
      return;

    const CXXRecordDecl *RD = T->getAsCXXRecordDecl();
    // If KernelNameType has template args visit each template arg via
    // ConstTemplateArgumentVisitor
    if (const auto *TSD =
            dyn_cast_or_null<ClassTemplateSpecializationDecl>(RD)) {
      ArrayRef<TemplateArgument> Args = TSD->getTemplateArgs().asArray();

      VisitTemplateArgs(Args);
    } else {
      InnerTypeVisitor::Visit(T.getTypePtr());
    }
  }

  void Visit(const TemplateArgument &TA) {
    if (TA.isNull())
      return;
    InnerTemplArgVisitor::Visit(TA);
  }

  void VisitBuiltinType(const BuiltinType *TT) {
    if (TT->isNullPtrType()) {
      S.Diag(KernelInvocationFuncLoc, diag::err_nullptr_t_type_in_sycl_kernel)
          << KernelNameType;

      IsInvalid = true;
    }
    return;
  }

  void VisitTagType(const TagType *TT) {
    return DiagnoseKernelNameType(TT->getDecl());
  }

  void DiagnoseKernelNameType(const NamedDecl *DeclNamed) {
    /*
    This is a helper function which throws an error if the kernel name
    declaration is:
      * declared within namespace 'std' (at any level)
        e.g., namespace std { namespace literals { class Whatever; } }
        h.single_task<std::literals::Whatever>([]() {});
      * declared within a function
        e.g., void foo() { struct S { int i; };
        h.single_task<S>([]() {}); }
      * declared within another tag
        e.g., struct S { struct T { int i } t; };
        h.single_task<S::T>([]() {});
    */

    if (const auto *ED = dyn_cast<EnumDecl>(DeclNamed)) {
      if (!ED->isScoped() && !ED->isFixed()) {
        S.Diag(KernelInvocationFuncLoc, diag::err_sycl_kernel_incorrectly_named)
            << /* unscoped enum requires fixed underlying type */ 1
            << DeclNamed;
        IsInvalid = true;
      }
    }

    bool UnnamedLambdaEnabled =
        S.getASTContext().getLangOpts().SYCLUnnamedLambda;
    const DeclContext *DeclCtx = DeclNamed->getDeclContext();
    if (DeclCtx && !UnnamedLambdaEnabled) {

      // Check if the kernel name declaration is declared within namespace
      // "std" (at any level).
      while (!DeclCtx->isTranslationUnit() && isa<NamespaceDecl>(DeclCtx)) {
        const auto *NSDecl = cast<NamespaceDecl>(DeclCtx);
        if (NSDecl->isStdNamespace()) {
          S.Diag(KernelInvocationFuncLoc,
                 diag::err_invalid_std_type_in_sycl_kernel)
              << KernelNameType << DeclNamed;
          IsInvalid = true;
          return;
        }
        DeclCtx = DeclCtx->getParent();
      }

      // Check if the kernel name is a Tag declaration
      // local to a non-namespace scope (i.e. Inside a function or within
      // another Tag etc).
      if (!DeclCtx->isTranslationUnit() && !isa<NamespaceDecl>(DeclCtx)) {
        if (const auto *Tag = dyn_cast<TagDecl>(DeclNamed)) {
          bool UnnamedLambdaUsed = Tag->getIdentifier() == nullptr;

          if (UnnamedLambdaUsed) {
            S.Diag(KernelInvocationFuncLoc,
                   diag::err_sycl_kernel_incorrectly_named)
                << /* unnamed lambda used */ 2 << KernelNameType;

            IsInvalid = true;
            return;
          }
          // Check if the declaration is completely defined within a
          // function or class/struct.

          if (Tag->isCompleteDefinition()) {
            S.Diag(KernelInvocationFuncLoc,
                   diag::err_sycl_kernel_incorrectly_named)
                << /* kernel name should be globally visible */ 0
                << KernelNameType;

            IsInvalid = true;
          } else {
            S.Diag(KernelInvocationFuncLoc, diag::warn_sycl_implicit_decl);
            S.Diag(DeclNamed->getLocation(), diag::note_previous_decl)
                << DeclNamed->getName();
          }
        }
      }
    }
  }

  void VisitTypeTemplateArgument(const TemplateArgument &TA) {
    QualType T = TA.getAsType();
    if (const auto *ET = T->getAs<EnumType>())
      VisitTagType(ET);
    else
      Visit(T);
  }

  void VisitIntegralTemplateArgument(const TemplateArgument &TA) {
    QualType T = TA.getIntegralType();
    if (const EnumType *ET = T->getAs<EnumType>())
      VisitTagType(ET);
  }

  void VisitTemplateTemplateArgument(const TemplateArgument &TA) {
    TemplateDecl *TD = TA.getAsTemplate().getAsTemplateDecl();
    assert(TD && "template declaration must be available");
    TemplateParameterList *TemplateParams = TD->getTemplateParameters();
    for (NamedDecl *P : *TemplateParams) {
      if (NonTypeTemplateParmDecl *TemplateParam =
              dyn_cast<NonTypeTemplateParmDecl>(P))
        if (const EnumType *ET = TemplateParam->getType()->getAs<EnumType>())
          VisitTagType(ET);
    }
  }

  void VisitPackTemplateArgument(const TemplateArgument &TA) {
    VisitTemplateArgs(TA.getPackAsArray());
  }
};

void Sema::CheckSYCLKernelCall(FunctionDecl *KernelFunc, SourceRange CallLoc,
                               ArrayRef<const Expr *> Args) {
  // FIXME: In place until the library works around its 'host' invocation
  // issues.
  if (!LangOpts.SYCLIsDevice)
    return;
  const CXXRecordDecl *KernelObj = getKernelObjectType(KernelFunc);
  QualType KernelNameType =
      calculateKernelNameType(getASTContext(), KernelFunc);
  if (!KernelObj) {
    Diag(Args[0]->getExprLoc(), diag::err_sycl_kernel_not_function_object);
    KernelFunc->setInvalidDecl();
    return;
  }

  if (KernelObj->isLambda()) {
    for (const LambdaCapture &LC : KernelObj->captures())
      if (LC.capturesThis() && LC.isImplicit()) {
        Diag(LC.getLocation(), diag::err_implicit_this_capture);
        Diag(CallLoc.getBegin(), diag::note_used_here);
        KernelFunc->setInvalidDecl();
      }
  }

  // check that calling kernel conforms to spec
  QualType KernelParamTy = KernelFunc->getParamDecl(0)->getType();
  if (KernelParamTy->isReferenceType()) {
    // passing by reference, so emit warning if not using SYCL 2020
    if (LangOpts.getSYCLVersion() < LangOptions::SYCL_2020)
      Diag(KernelFunc->getLocation(), diag::warn_sycl_pass_by_reference_future);
  } else {
    // passing by value.  emit warning if using SYCL 2020 or greater
    if (LangOpts.getSYCLVersion() > LangOptions::SYCL_2017)
      Diag(KernelFunc->getLocation(), diag::warn_sycl_pass_by_value_deprecated);
  }

  // Do not visit invalid kernel object.
  if (KernelObj->isInvalidDecl())
    return;

  SyclKernelDecompMarker DecompMarker(*this);
  SyclKernelFieldChecker FieldChecker(*this);
  SyclKernelUnionChecker UnionChecker(*this);

  bool IsSIMDKernel = isESIMDKernelType(KernelObj);
  SyclKernelArgsSizeChecker ArgsSizeChecker(*this, Args[0]->getExprLoc(),
                                            IsSIMDKernel);

  KernelObjVisitor Visitor{*this};
  SYCLKernelNameTypeVisitor KernelNameTypeVisitor(*this, Args[0]->getExprLoc(),
                                                  KernelNameType);

  DiagnosingSYCLKernel = true;

  // Emit diagnostics for SYCL device kernels only
  if (LangOpts.SYCLIsDevice)
    KernelNameTypeVisitor.Visit(KernelNameType.getCanonicalType());
  Visitor.VisitRecordBases(KernelObj, FieldChecker, UnionChecker, DecompMarker);
  Visitor.VisitRecordFields(KernelObj, FieldChecker, UnionChecker,
                            DecompMarker);
  // ArgSizeChecker needs to happen after DecompMarker has completed, since it
  // cares about the decomp attributes. DecompMarker cannot run before the
  // others, since it counts on the FieldChecker to make sure it is visiting
  // valid arrays/etc. Thus, ArgSizeChecker has its own visitation.
  if (FieldChecker.isValid() && UnionChecker.isValid()) {
    Visitor.VisitRecordBases(KernelObj, ArgsSizeChecker);
    Visitor.VisitRecordFields(KernelObj, ArgsSizeChecker);
  }
  DiagnosingSYCLKernel = false;
  // Set the kernel function as invalid, if any of the checkers fail validation.
  if (!FieldChecker.isValid() || !UnionChecker.isValid() ||
      !KernelNameTypeVisitor.isValid())
    KernelFunc->setInvalidDecl();
}

// For a wrapped parallel_for, copy attributes from original
// kernel to wrapped kernel.
void Sema::copySYCLKernelAttrs(const CXXRecordDecl *KernelObj) {
  // Get the operator() function of the wrapper.
  CXXMethodDecl *OpParens = getOperatorParens(KernelObj);
  assert(OpParens && "invalid kernel object");

  typedef std::pair<FunctionDecl *, FunctionDecl *> ChildParentPair;
  llvm::SmallPtrSet<FunctionDecl *, 16> Visited;
  llvm::SmallVector<ChildParentPair, 16> WorkList;
  WorkList.push_back({OpParens, nullptr});
  FunctionDecl *KernelBody = nullptr;

  CallGraph SYCLCG;
  SYCLCG.addToCallGraph(getASTContext().getTranslationUnitDecl());
  while (!WorkList.empty()) {
    FunctionDecl *FD = WorkList.back().first;
    FunctionDecl *ParentFD = WorkList.back().second;

    if ((ParentFD == OpParens) && isSYCLKernelBodyFunction(FD)) {
      KernelBody = FD;
      break;
    }

    WorkList.pop_back();
    if (!Visited.insert(FD).second)
      continue; // We've already seen this Decl

    CallGraphNode *N = SYCLCG.getNode(FD);
    if (!N)
      continue;

    for (const CallGraphNode *CI : *N) {
      if (auto *Callee = dyn_cast<FunctionDecl>(CI->getDecl())) {
        Callee = Callee->getMostRecentDecl();
        if (!Visited.count(Callee))
          WorkList.push_back({Callee, FD});
      }
    }
  }

  assert(KernelBody && "improper parallel_for wrap");
  if (KernelBody) {
    llvm::SmallVector<Attr *, 4> Attrs;
#if INTEL_CUSTOMIZATION
    collectSYCLAttributes(*this, KernelBody, /*Caller*/ nullptr, Attrs,
                          /*CE*/ nullptr,
                          /*DirectlyCalled*/ true);
#endif // INTEL_CUSTOMIZATION
    if (!Attrs.empty())
      llvm::for_each(Attrs, [OpParens](Attr *A) { OpParens->addAttr(A); });
  }
}

// Generates the OpenCL kernel using KernelCallerFunc (kernel caller
// function) defined is SYCL headers.
// Generated OpenCL kernel contains the body of the kernel caller function,
// receives OpenCL like parameters and additionally does some manipulation to
// initialize captured lambda/functor fields with these parameters.
// SYCL runtime marks kernel caller function with sycl_kernel attribute.
// To be able to generate OpenCL kernel from KernelCallerFunc we put
// the following requirements to the function which SYCL runtime can mark with
// sycl_kernel attribute:
//   - Must be template function with at least two template parameters.
//     First parameter must represent "unique kernel name"
//     Second parameter must be the function object type
//   - Must have only one function parameter - function object.
//
// Example of kernel caller function:
//   template <typename KernelName, typename KernelType/*, ...*/>
//   __attribute__((sycl_kernel)) void kernel_caller_function(KernelType
//                                                            KernelFuncObj) {
//     KernelFuncObj();
//   }
//
//
void Sema::ConstructOpenCLKernel(FunctionDecl *KernelCallerFunc,
                                 MangleContext &MC) {
  // The first argument to the KernelCallerFunc is the lambda object.
  const CXXRecordDecl *KernelObj = getKernelObjectType(KernelCallerFunc);
  assert(KernelObj && "invalid kernel caller");

  // Do not visit invalid kernel object.
  if (KernelObj->isInvalidDecl())
    return;

  // Calculate both names, since Integration headers need both.
  std::string CalculatedName, StableName;
  std::tie(CalculatedName, StableName) =
      constructKernelName(*this, KernelCallerFunc, MC);
  StringRef KernelName(getLangOpts().SYCLUnnamedLambda ? StableName
                                                       : CalculatedName);

  // Attributes of a user-written SYCL kernel must be copied to the internally
  // generated alternative kernel, identified by a known string in its name.
  if (StableName.find("__pf_kernel_wrapper") != std::string::npos)
    copySYCLKernelAttrs(KernelObj);

  bool IsSIMDKernel = isESIMDKernelType(KernelObj);

  SyclKernelDeclCreator kernel_decl(*this, KernelName, KernelObj->getLocation(),
                                    KernelCallerFunc->isInlined(),
                                    IsSIMDKernel);
  SyclKernelBodyCreator kernel_body(*this, kernel_decl, KernelObj,
                                    KernelCallerFunc);
  SyclKernelIntHeaderCreator int_header(
      *this, getSyclIntegrationHeader(), KernelObj,
      calculateKernelNameType(Context, KernelCallerFunc), KernelName,
      StableName, KernelCallerFunc);

  SyclKernelIntFooterCreator int_footer(*this, getSyclIntegrationFooter());
  SyclOptReportCreator opt_report(*this, kernel_decl, KernelObj->getLocation());

  KernelObjVisitor Visitor{*this};
  Visitor.VisitRecordBases(KernelObj, kernel_decl, kernel_body, int_header,
                           int_footer, opt_report);
  Visitor.VisitRecordFields(KernelObj, kernel_decl, kernel_body, int_header,
                            int_footer, opt_report);

  if (ParmVarDecl *KernelHandlerArg =
          getSyclKernelHandlerArg(KernelCallerFunc)) {
    kernel_decl.handleSyclKernelHandlerType();
    kernel_body.handleSyclKernelHandlerType(KernelHandlerArg);
    int_header.handleSyclKernelHandlerType(KernelHandlerArg->getType());
    opt_report.handleSyclKernelHandlerType();
  }
}

// Figure out the sub-group for the this function.  First we check the
// attributes, then the global settings.
static std::pair<LangOptions::SubGroupSizeType, int64_t>
CalcEffectiveSubGroup(ASTContext &Ctx, const LangOptions &LO,
                      const FunctionDecl *FD) {
  if (const auto *A = FD->getAttr<IntelReqdSubGroupSizeAttr>()) {
    int64_t Val = getIntExprValue(A->getValue(), Ctx);
    return {LangOptions::SubGroupSizeType::Integer, Val};
  }

  if (const auto *A = FD->getAttr<IntelNamedSubGroupSizeAttr>()) {
    if (A->getType() == IntelNamedSubGroupSizeAttr::Primary)
      return {LangOptions::SubGroupSizeType::Primary, 0};
    return {LangOptions::SubGroupSizeType::Auto, 0};
  }

  // Return the global settings.
  return {LO.getDefaultSubGroupSizeType(),
          static_cast<uint64_t>(LO.DefaultSubGroupSize)};
}

static SourceLocation GetSubGroupLoc(const FunctionDecl *FD) {
  if (const auto *A = FD->getAttr<IntelReqdSubGroupSizeAttr>())
    return A->getLocation();
  if (const auto *A = FD->getAttr<IntelNamedSubGroupSizeAttr>())
    return A->getLocation();
  return SourceLocation{};
}

static void CheckSYCL2020SubGroupSizes(Sema &S, FunctionDecl *SYCLKernel,
                                       const FunctionDecl *FD) {
  // If they are the same, no error.
  if (CalcEffectiveSubGroup(S.Context, S.getLangOpts(), SYCLKernel) ==
      CalcEffectiveSubGroup(S.Context, S.getLangOpts(), FD))
    return;

  // Else we need to figure out why they don't match.
  SourceLocation FDAttrLoc = GetSubGroupLoc(FD);
  SourceLocation KernelAttrLoc = GetSubGroupLoc(SYCLKernel);

  if (FDAttrLoc.isValid()) {
    // This side was caused by an attribute.
    S.Diag(FDAttrLoc, diag::err_sycl_mismatch_group_size)
        << /*kernel called*/ 0;

    if (KernelAttrLoc.isValid()) {
      S.Diag(KernelAttrLoc, diag::note_conflicting_attribute);
    } else {
      // Kernel is 'default'.
      S.Diag(SYCLKernel->getLocation(), diag::note_sycl_kernel_declared_here);
    }
    return;
  }

  // Else this doesn't have an attribute, which can only be caused by this being
  // an undefined SYCL_EXTERNAL, and the kernel has an attribute that conflicts.
  if (const auto *A = SYCLKernel->getAttr<IntelReqdSubGroupSizeAttr>()) {
    // Don't diagnose this if the kernel got its size from the 'old' attribute
    // spelling.
    if (!A->isSYCL2020Spelling())
      return;
  }

  assert(KernelAttrLoc.isValid() && "Kernel doesn't have attribute either?");
  S.Diag(FD->getLocation(), diag::err_sycl_mismatch_group_size)
      << /*undefined SYCL_EXTERNAL*/ 1;
  S.Diag(KernelAttrLoc, diag::note_conflicting_attribute);
}

// Check SYCL2020 Attributes.  2020 attributes don't propogate, they are only
// valid if they match the attribute on the kernel. Note that this is a slight
// difference from what the spec says, which says these attributes are only
// valid on SYCL Kernels and SYCL_EXTERNAL, but we felt that for
// self-documentation purposes that it would be nice to be able to repeat these
// on subsequent functions.
static void CheckSYCL2020Attributes(
    Sema &S, FunctionDecl *SYCLKernel, FunctionDecl *KernelBody,
    const llvm::SmallPtrSetImpl<FunctionDecl *> &CalledFuncs) {

  if (KernelBody) {
    // Make sure the kernel itself has all the 2020 attributes, since we don't
    // do propagation of these.
    if (auto *A = KernelBody->getAttr<IntelReqdSubGroupSizeAttr>())
      if (A->isSYCL2020Spelling())
        SYCLKernel->addAttr(A);
    if (auto *A = KernelBody->getAttr<IntelNamedSubGroupSizeAttr>())
      SYCLKernel->addAttr(A);

    // If the kernel has a body, we should get the attributes for the kernel
    // from there instead, so that we get the functor object.
    SYCLKernel = KernelBody;
  }

  for (auto *FD : CalledFuncs) {
    if (FD == SYCLKernel || FD == KernelBody)
      continue;
    for (auto *Attr : FD->attrs()) {
      switch (Attr->getKind()) {
      case attr::Kind::IntelReqdSubGroupSize:
        // Pre SYCL2020 spellings handled during collection.
        if (!cast<IntelReqdSubGroupSizeAttr>(Attr)->isSYCL2020Spelling())
          break;
        LLVM_FALLTHROUGH;
      case attr::Kind::IntelNamedSubGroupSize:
        CheckSYCL2020SubGroupSizes(S, SYCLKernel, FD);
        break;
      case attr::Kind::SYCLDevice:
        // If a SYCL_EXTERNAL function is not defined in this TU, its necessary
        // that it has a compatible sub-group-size. Don't diagnose if it has a
        // sub-group attribute, we can count on the other checks to catch this.
        if (!FD->isDefined() && !FD->hasAttr<IntelReqdSubGroupSizeAttr>() &&
            !FD->hasAttr<IntelNamedSubGroupSizeAttr>())
          CheckSYCL2020SubGroupSizes(S, SYCLKernel, FD);
        break;
      default:
        break;
      }
    }
  }
}

static void PropagateAndDiagnoseDeviceAttr(
    Sema &S, const SingleDeviceFunctionTracker &Tracker, Attr *A,
    FunctionDecl *SYCLKernel, FunctionDecl *KernelBody) {
  switch (A->getKind()) {
  case attr::Kind::IntelReqdSubGroupSize: {
    auto *Attr = cast<IntelReqdSubGroupSizeAttr>(A);

    if (Attr->isSYCL2020Spelling())
      break;
    const auto *KBSimdAttr =
        KernelBody ? KernelBody->getAttr<SYCLSimdAttr>() : nullptr;
    if (auto *Existing = SYCLKernel->getAttr<IntelReqdSubGroupSizeAttr>()) {
      if (getIntExprValue(Existing->getValue(), S.getASTContext()) !=
          getIntExprValue(Attr->getValue(), S.getASTContext())) {
        S.Diag(SYCLKernel->getLocation(),
               diag::err_conflicting_sycl_kernel_attributes);
        S.Diag(Existing->getLocation(), diag::note_conflicting_attribute);
        S.Diag(Attr->getLocation(), diag::note_conflicting_attribute);
        SYCLKernel->setInvalidDecl();
      }
    } else if (KBSimdAttr &&
               (getIntExprValue(Attr->getValue(), S.getASTContext()) != 1)) {
      reportConflictingAttrs(S, KernelBody, KBSimdAttr, Attr);
    } else {
      SYCLKernel->addAttr(A);
    }
    break;
  }
  case attr::Kind::ReqdWorkGroupSize: {
    auto *RWGSA = cast<ReqdWorkGroupSizeAttr>(A);
    if (auto *Existing = SYCLKernel->getAttr<ReqdWorkGroupSizeAttr>()) {
      ASTContext &Ctx = S.getASTContext();
      if (Existing->getXDimVal(Ctx) != RWGSA->getXDimVal(Ctx) ||
          Existing->getYDimVal(Ctx) != RWGSA->getYDimVal(Ctx) ||
          Existing->getZDimVal(Ctx) != RWGSA->getZDimVal(Ctx)) {
        S.Diag(SYCLKernel->getLocation(),
               diag::err_conflicting_sycl_kernel_attributes);
        S.Diag(Existing->getLocation(), diag::note_conflicting_attribute);
        S.Diag(RWGSA->getLocation(), diag::note_conflicting_attribute);
        SYCLKernel->setInvalidDecl();
      }
    } else if (auto *Existing =
                   SYCLKernel->getAttr<SYCLIntelMaxWorkGroupSizeAttr>()) {
      ASTContext &Ctx = S.getASTContext();
      if (Existing->getXDimVal(Ctx) < RWGSA->getXDimVal(Ctx) ||
          Existing->getYDimVal(Ctx) < RWGSA->getYDimVal(Ctx) ||
          Existing->getZDimVal(Ctx) < RWGSA->getZDimVal(Ctx)) {
        S.Diag(SYCLKernel->getLocation(),
               diag::err_conflicting_sycl_kernel_attributes);
        S.Diag(Existing->getLocation(), diag::note_conflicting_attribute);
        S.Diag(RWGSA->getLocation(), diag::note_conflicting_attribute);
        SYCLKernel->setInvalidDecl();
      } else {
        SYCLKernel->addAttr(A);
      }
    } else {
      SYCLKernel->addAttr(A);
    }
    break;
  }
  case attr::Kind::SYCLIntelMaxWorkGroupSize: {
    auto *SIMWGSA = cast<SYCLIntelMaxWorkGroupSizeAttr>(A);
    if (auto *Existing = SYCLKernel->getAttr<ReqdWorkGroupSizeAttr>()) {
      ASTContext &Ctx = S.getASTContext();
      if (Existing->getXDimVal(Ctx) > SIMWGSA->getXDimVal(Ctx) ||
          Existing->getYDimVal(Ctx) > SIMWGSA->getYDimVal(Ctx) ||
          Existing->getZDimVal(Ctx) > SIMWGSA->getZDimVal(Ctx)) {
        S.Diag(SYCLKernel->getLocation(),
               diag::err_conflicting_sycl_kernel_attributes);
        S.Diag(Existing->getLocation(), diag::note_conflicting_attribute);
        S.Diag(SIMWGSA->getLocation(), diag::note_conflicting_attribute);
        SYCLKernel->setInvalidDecl();
      } else {
        SYCLKernel->addAttr(A);
      }
    } else {
      SYCLKernel->addAttr(A);
    }
    break;
  }
  case attr::Kind::SYCLSimd:
    if (KernelBody && !KernelBody->getAttr<SYCLSimdAttr>()) {
      // Usual kernel can't call ESIMD functions.
      S.Diag(KernelBody->getLocation(),
             diag::err_sycl_function_attribute_mismatch)
          << A;
      S.Diag(A->getLocation(), diag::note_attribute);
      KernelBody->setInvalidDecl();
      break;
    }
    LLVM_FALLTHROUGH;
  case attr::Kind::SYCLIntelKernelArgsRestrict:
  case attr::Kind::SYCLIntelNumSimdWorkItems:
  case attr::Kind::SYCLIntelSchedulerTargetFmaxMhz:
  case attr::Kind::SYCLIntelMaxGlobalWorkDim:
  case attr::Kind::SYCLIntelNoGlobalWorkOffset:
  case attr::Kind::SYCLIntelLoopFuse:
  case attr::Kind::SYCLIntelFPGAMaxConcurrency:
  case attr::Kind::SYCLIntelFPGADisableLoopPipelining:
  case attr::Kind::SYCLIntelFPGAInitiationInterval:
    SYCLKernel->addAttr(A);
    break;
  case attr::Kind::IntelNamedSubGroupSize:
    // Nothing to do here, handled in the SYCL2020 spelling.
    break;
  // TODO: vec_len_hint should be handled here
  default:
    // Seeing this means that CollectPossibleKernelAttributes was
    // updated while this switch wasn't...or something went wrong
    llvm_unreachable("Unexpected attribute was collected by "
                     "CollectPossibleKernelAttributes");
  }
}

void Sema::MarkDevices() {
  // This Tracker object ensures that the SyclDeviceDecls collection includes
  // the SYCL_EXTERNAL functions, and manages the diagnostics for all of the
  // functions in the kernel.
  DeviceFunctionTracker Tracker(*this);

  for (Decl *D : syclDeviceDecls()) {
    auto *SYCLKernel = cast<FunctionDecl>(D);

    // This type does the actual analysis on a per-kernel basis. It does this to
    // make sure that we're only ever dealing with the context of a single
    // kernel at a time.
    SingleDeviceFunctionTracker T{Tracker, SYCLKernel};

    CheckSYCL2020Attributes(*this, T.GetSYCLKernel(), T.GetKernelBody(),
                            T.GetDeviceFunctions());
    for (auto *A : T.GetCollectedAttributes())
      PropagateAndDiagnoseDeviceAttr(*this, T, A, T.GetSYCLKernel(),
                                     T.GetKernelBody());
  }
}

// -----------------------------------------------------------------------------
// SYCL device specific diagnostics implementation
// -----------------------------------------------------------------------------

Sema::SemaDiagnosticBuilder
Sema::SYCLDiagIfDeviceCode(SourceLocation Loc, unsigned DiagID,
                           DeviceDiagnosticReason Reason) {
#if INTEL_CUSTOMIZATION
  assert((getLangOpts().SYCLIsDevice || getLangOpts().HLS) &&
         "Should only be called during SYCL or HLS compilation");
#endif // INTEL_CUSTOMIZATION
  FunctionDecl *FD = dyn_cast<FunctionDecl>(getCurLexicalContext());
  SemaDiagnosticBuilder::Kind DiagKind = [this, FD, Reason] {
    if (DiagnosingSYCLKernel)
      return SemaDiagnosticBuilder::K_ImmediateWithCallStack;
    if (!FD)
      return SemaDiagnosticBuilder::K_Nop;
    if (getEmissionStatus(FD) == Sema::FunctionEmissionStatus::Emitted) {
      // Skip the diagnostic if we know it won't be emitted.
      if ((getEmissionReason(FD) & Reason) ==
          Sema::DeviceDiagnosticReason::None)
        return SemaDiagnosticBuilder::K_Nop;

      return SemaDiagnosticBuilder::K_ImmediateWithCallStack;
    }
    return SemaDiagnosticBuilder::K_Deferred;
  }();
  return SemaDiagnosticBuilder(DiagKind, Loc, DiagID, FD, *this, Reason);
}

bool Sema::checkSYCLDeviceFunction(SourceLocation Loc, FunctionDecl *Callee) {
  assert(getLangOpts().SYCLIsDevice &&
         "Should only be called during SYCL compilation");
  assert(Callee && "Callee may not be null.");

  // Errors in unevaluated context don't need to be generated,
  // so we can safely skip them.
  if (isUnevaluatedContext() || isConstantEvaluated())
    return true;

  FunctionDecl *Caller = dyn_cast<FunctionDecl>(getCurLexicalContext());

  if (!Caller)
    return true;

  SemaDiagnosticBuilder::Kind DiagKind = SemaDiagnosticBuilder::K_Nop;

  // TODO Set DiagKind to K_Immediate/K_Deferred to emit diagnostics for Callee
  SemaDiagnosticBuilder(DiagKind, Loc, diag::err_sycl_restrict, Caller, *this,
                        DeviceDiagnosticReason::Sycl)
      << Sema::KernelCallUndefinedFunction;
  SemaDiagnosticBuilder(DiagKind, Callee->getLocation(),
                        diag::note_previous_decl, Caller, *this,
                        DeviceDiagnosticReason::Sycl)
      << Callee;

  return DiagKind != SemaDiagnosticBuilder::K_Immediate &&
         DiagKind != SemaDiagnosticBuilder::K_ImmediateWithCallStack;
}

void Sema::finalizeSYCLDelayedAnalysis(const FunctionDecl *Caller,
                                       const FunctionDecl *Callee,
                                       SourceLocation Loc,
                                       DeviceDiagnosticReason Reason) {
  // Somehow an unspecialized template appears to be in callgraph or list of
  // device functions. We don't want to emit diagnostic here.
  if (Callee->getTemplatedKind() == FunctionDecl::TK_FunctionTemplate)
    return;

  Callee = Callee->getMostRecentDecl();

  // If the reason for the emission of this diagnostic is not SYCL-specific,
  // and it is not known to be reachable from a routine on device, do not
  // issue a diagnostic.
  if ((Reason & DeviceDiagnosticReason::Sycl) == DeviceDiagnosticReason::None &&
      !isFDReachableFromSyclDevice(Callee, Caller))
    return;

  // If Callee has a SYCL attribute, no diagnostic needed.
  if (Callee->hasAttr<SYCLDeviceAttr>() || Callee->hasAttr<SYCLKernelAttr>())
    return;

  // Diagnose if this is an undefined function and it is not a builtin.
  // Currently, there is an exception of "__failed_assertion" in libstdc++-11,
  // this undefined function is used to trigger a compiling error.
  if (!Callee->isDefined() && !Callee->getBuiltinID() &&
      !isSYCLUndefinedAllowed(Callee, getSourceManager())) {
    Diag(Loc, diag::err_sycl_restrict) << Sema::KernelCallUndefinedFunction;
    Diag(Callee->getLocation(), diag::note_previous_decl) << Callee;
    Diag(Caller->getLocation(), diag::note_called_by) << Caller;
  }
}

bool Sema::checkAllowedSYCLInitializer(VarDecl *VD, bool CheckValueDependent) {
  assert(getLangOpts().SYCLIsDevice &&
         "Should only be called during SYCL compilation");

  if (VD->isInvalidDecl() || !VD->hasInit() || !VD->hasGlobalStorage())
    return true;

  const Expr *Init = VD->getInit();
  bool ValueDependent = CheckValueDependent && Init->isValueDependent();
  bool isConstantInit =
      Init && !ValueDependent && Init->isConstantInitializer(Context, false);
  if (!VD->isConstexpr() && Init && !ValueDependent && !isConstantInit)
    return false;

  return true;
}

// -----------------------------------------------------------------------------
// Integration header functionality implementation
// -----------------------------------------------------------------------------

/// Returns a string ID of given parameter kind - used in header
/// emission.
static const char *paramKind2Str(KernelParamKind K) {
#define CASE(x)                                                                \
  case SYCLIntegrationHeader::kind_##x:                                        \
    return "kind_" #x
  switch (K) {
    CASE(accessor);
    CASE(std_layout);
    CASE(sampler);
    CASE(stream);
    CASE(specialization_constants_buffer);
    CASE(pointer);
  }
  return "<ERROR>";

#undef CASE
}

// Emits forward declarations of classes and template classes on which
// declaration of given type depends.
// For example, consider SimpleVadd
// class specialization in parallel_for below:
//
//   template <typename T1, unsigned int N, typename ... T2>
//   class SimpleVadd;
//   ...
//   template <unsigned int N, typename T1, typename ... T2>
//   void simple_vadd(const std::array<T1, N>& VA, const std::array<T1, N>&
//   VB,
//     std::array<T1, N>& VC, int param, T2 ... varargs) {
//     ...
//     deviceQueue.submit([&](cl::sycl::handler& cgh) {
//       ...
//       cgh.parallel_for<class SimpleVadd<T1, N, T2...>>(...)
//       ...
//     }
//     ...
//   }
//   ...
//   class MyClass {...};
//   template <typename T> class MyInnerTmplClass { ... }
//   template <typename T> class MyTmplClass { ... }
//   ...
//   MyClass *c = new MyClass();
//   MyInnerTmplClass<MyClass**> c1(&c);
//   simple_vadd(A, B, C, 5, 'a', 1.f,
//     new MyTmplClass<MyInnerTmplClass<MyClass**>>(c1));
//
// it will generate the following forward declarations:
//   class MyClass;
//   template <typename T> class MyInnerTmplClass;
//   template <typename T> class MyTmplClass;
//   template <typename T1, unsigned int N, typename ...T2> class SimpleVadd;
//
class SYCLFwdDeclEmitter
    : public TypeVisitor<SYCLFwdDeclEmitter>,
      public ConstTemplateArgumentVisitor<SYCLFwdDeclEmitter> {
  using InnerTypeVisitor = TypeVisitor<SYCLFwdDeclEmitter>;
  using InnerTemplArgVisitor = ConstTemplateArgumentVisitor<SYCLFwdDeclEmitter>;
  raw_ostream &OS;
  llvm::SmallPtrSet<const NamedDecl *, 4> Printed;
  PrintingPolicy Policy;

  void printForwardDecl(NamedDecl *D) {
    // wrap the declaration into namespaces if needed
    unsigned NamespaceCnt = 0;
    std::string NSStr = "";
    const DeclContext *DC = D->getDeclContext();

    while (DC) {
      const auto *NS = dyn_cast_or_null<NamespaceDecl>(DC);

      if (!NS)
        break;

      ++NamespaceCnt;
      const StringRef NSInlinePrefix = NS->isInline() ? "inline " : "";
      NSStr.insert(
          0,
          Twine(NSInlinePrefix + "namespace " + NS->getName() + " { ").str());
      DC = NS->getDeclContext();
    }
    OS << NSStr;
    if (NamespaceCnt > 0)
      OS << "\n";

    D->print(OS, Policy);

    if (const auto *ED = dyn_cast<EnumDecl>(D)) {
      QualType T = ED->getIntegerType();
      // Backup since getIntegerType() returns null for enum forward
      // declaration with no fixed underlying type
      if (T.isNull())
        T = ED->getPromotionType();
      OS << " : " << T.getAsString();
    }

    OS << ";\n";

    // print closing braces for namespaces if needed
    for (unsigned I = 0; I < NamespaceCnt; ++I)
      OS << "}";
    if (NamespaceCnt > 0)
      OS << "\n";
  }

  // Checks if we've already printed forward declaration and prints it if not.
  void checkAndEmitForwardDecl(NamedDecl *D) {
    if (Printed.insert(D).second)
      printForwardDecl(D);
  }

  void VisitTemplateArgs(ArrayRef<TemplateArgument> Args) {
    for (size_t I = 0, E = Args.size(); I < E; ++I)
      Visit(Args[I]);
  }

public:
  SYCLFwdDeclEmitter(raw_ostream &OS, LangOptions LO) : OS(OS), Policy(LO) {
    Policy.adjustForCPlusPlusFwdDecl();
    Policy.SuppressTypedefs = true;
    Policy.SuppressUnwrittenScope = true;
  }

  void Visit(QualType T) {
    if (T.isNull())
      return;
    InnerTypeVisitor::Visit(T.getTypePtr());
  }

  void Visit(const TemplateArgument &TA) {
    if (TA.isNull())
      return;
    InnerTemplArgVisitor::Visit(TA);
  }

  void VisitPointerType(const PointerType *T) {
    // Peel off the pointer types.
    QualType PT = T->getPointeeType();
    while (PT->isPointerType())
      PT = PT->getPointeeType();
    Visit(PT);
  }

  void VisitTagType(const TagType *T) {
    TagDecl *TD = T->getDecl();
    if (const auto *TSD = dyn_cast<ClassTemplateSpecializationDecl>(TD)) {
      // - first, recurse into template parameters and emit needed forward
      //   declarations
      ArrayRef<TemplateArgument> Args = TSD->getTemplateArgs().asArray();
      VisitTemplateArgs(Args);
      // - second, emit forward declaration for the template class being
      //   specialized
      ClassTemplateDecl *CTD = TSD->getSpecializedTemplate();
      assert(CTD && "template declaration must be available");

      checkAndEmitForwardDecl(CTD);
      return;
    }
    checkAndEmitForwardDecl(TD);
  }

  void VisitTypeTemplateArgument(const TemplateArgument &TA) {
    QualType T = TA.getAsType();
    Visit(T);
  }

  void VisitIntegralTemplateArgument(const TemplateArgument &TA) {
    QualType T = TA.getIntegralType();
    if (const EnumType *ET = T->getAs<EnumType>())
      VisitTagType(ET);
  }

  void VisitTemplateTemplateArgument(const TemplateArgument &TA) {
    // recursion is not required, since the maximum possible nesting level
    // equals two for template argument
    //
    // for example:
    //   template <typename T> class Bar;
    //   template <template <typename> class> class Baz;
    //   template <template <template <typename> class> class T>
    //   class Foo;
    //
    // The Baz is a template class. The Baz<Bar> is a class. The class Foo
    // should be specialized with template class, not a class. The correct
    // specialization of template class Foo is Foo<Baz>. The incorrect
    // specialization of template class Foo is Foo<Baz<Bar>>. In this case
    // template class Foo specialized by class Baz<Bar>, not a template
    // class template <template <typename> class> class T as it should.
    TemplateDecl *TD = TA.getAsTemplate().getAsTemplateDecl();
    assert(TD && "template declaration must be available");
    TemplateParameterList *TemplateParams = TD->getTemplateParameters();
    for (NamedDecl *P : *TemplateParams) {
      // If template template parameter type has an enum value template
      // parameter, forward declaration of enum type is required. Only enum
      // values (not types) need to be handled. For example, consider the
      // following kernel name type:
      //
      // template <typename EnumTypeOut, template <EnumValueIn EnumValue,
      // typename TypeIn> class T> class Foo;
      //
      // The correct specialization for Foo (with enum type) is:
      // Foo<EnumTypeOut, Baz>, where Baz is a template class.
      //
      // Therefore the forward class declarations generated in the
      // integration header are:
      // template <EnumValueIn EnumValue, typename TypeIn> class Baz;
      // template <typename EnumTypeOut, template <EnumValueIn EnumValue,
      // typename EnumTypeIn> class T> class Foo;
      //
      // This requires the following enum forward declarations:
      // enum class EnumTypeOut : int; (Used to template Foo)
      // enum class EnumValueIn : int; (Used to template Baz)
      if (NonTypeTemplateParmDecl *TemplateParam =
              dyn_cast<NonTypeTemplateParmDecl>(P))
        if (const EnumType *ET = TemplateParam->getType()->getAs<EnumType>())
          VisitTagType(ET);
    }
    checkAndEmitForwardDecl(TD);
  }

  void VisitPackTemplateArgument(const TemplateArgument &TA) {
    VisitTemplateArgs(TA.getPackAsArray());
  }
};

class SYCLKernelNameTypePrinter
    : public TypeVisitor<SYCLKernelNameTypePrinter>,
      public ConstTemplateArgumentVisitor<SYCLKernelNameTypePrinter> {
  using InnerTypeVisitor = TypeVisitor<SYCLKernelNameTypePrinter>;
  using InnerTemplArgVisitor =
      ConstTemplateArgumentVisitor<SYCLKernelNameTypePrinter>;
  raw_ostream &OS;
  PrintingPolicy &Policy;

  void printTemplateArgs(ArrayRef<TemplateArgument> Args) {
    for (size_t I = 0, E = Args.size(); I < E; ++I) {
      const TemplateArgument &Arg = Args[I];
      // If argument is an empty pack argument, skip printing comma and
      // argument.
      if (Arg.getKind() == TemplateArgument::ArgKind::Pack && !Arg.pack_size())
        continue;

      if (I)
        OS << ", ";

      Visit(Arg);
    }
  }

  void VisitQualifiers(Qualifiers Quals) {
    Quals.print(OS, Policy, /*appendSpaceIfNotEmpty*/ true);
  }

public:
  SYCLKernelNameTypePrinter(raw_ostream &OS, PrintingPolicy &Policy)
      : OS(OS), Policy(Policy) {}

  void Visit(QualType T) {
    if (T.isNull())
      return;

    QualType CT = T.getCanonicalType();
    VisitQualifiers(CT.getQualifiers());

    InnerTypeVisitor::Visit(CT.getTypePtr());
  }

  void VisitType(const Type *T) {
    OS << QualType::getAsString(T, Qualifiers(), Policy);
  }

  void Visit(const TemplateArgument &TA) {
    if (TA.isNull())
      return;
    InnerTemplArgVisitor::Visit(TA);
  }

  void VisitTagType(const TagType *T) {
    TagDecl *RD = T->getDecl();
    if (const auto *TSD = dyn_cast<ClassTemplateSpecializationDecl>(RD)) {

      // Print template class name
      TSD->printQualifiedName(OS, Policy, /*WithGlobalNsPrefix*/ true);

      ArrayRef<TemplateArgument> Args = TSD->getTemplateArgs().asArray();
      OS << "<";
      printTemplateArgs(Args);
      OS << ">";

      return;
    }
    // TODO: Next part of code results in printing of "class" keyword before
    // class name in case if kernel name doesn't belong to some namespace. It
    // seems if we don't print it, the integration header still represents valid
    // c++ code. Probably we don't need to print it at all.
    if (RD->getDeclContext()->isFunctionOrMethod()) {
      OS << QualType::getAsString(T, Qualifiers(), Policy);
      return;
    }

    const NamespaceDecl *NS = dyn_cast<NamespaceDecl>(RD->getDeclContext());
    RD->printQualifiedName(OS, Policy, !(NS && NS->isAnonymousNamespace()));
  }

  void VisitTemplateArgument(const TemplateArgument &TA) {
    TA.print(Policy, OS, false /* IncludeType */);
  }

  void VisitTypeTemplateArgument(const TemplateArgument &TA) {
    Policy.SuppressTagKeyword = true;
    QualType T = TA.getAsType();
    Visit(T);
    Policy.SuppressTagKeyword = false;
  }

  void VisitIntegralTemplateArgument(const TemplateArgument &TA) {
    QualType T = TA.getIntegralType();
    if (const EnumType *ET = T->getAs<EnumType>()) {
      const llvm::APSInt &Val = TA.getAsIntegral();
      OS << "static_cast<";
      ET->getDecl()->printQualifiedName(OS, Policy,
                                        /*WithGlobalNsPrefix*/ true);
      OS << ">(" << Val << ")";
    } else {
      TA.print(Policy, OS, false /* IncludeType */);
    }
  }

  void VisitTemplateTemplateArgument(const TemplateArgument &TA) {
    TemplateDecl *TD = TA.getAsTemplate().getAsTemplateDecl();
    TD->printQualifiedName(OS, Policy);
  }

  void VisitPackTemplateArgument(const TemplateArgument &TA) {
    printTemplateArgs(TA.getPackAsArray());
  }
};

void SYCLIntegrationHeader::emit(raw_ostream &O) {
  O << "// This is auto-generated SYCL integration header.\n";
  O << "\n";

  O << "#include <CL/sycl/detail/defines_elementary.hpp>\n";
  O << "#include <CL/sycl/detail/kernel_desc.hpp>\n";

  O << "\n";

  LangOptions LO;
  PrintingPolicy Policy(LO);
  Policy.SuppressTypedefs = true;
  Policy.SuppressUnwrittenScope = true;
  SYCLFwdDeclEmitter FwdDeclEmitter(O, S.getLangOpts());

  if (SpecConsts.size() > 0) {
    O << "// Forward declarations of templated spec constant types:\n";
    for (const auto &SC : SpecConsts)
      FwdDeclEmitter.Visit(SC.first);
    O << "\n";

    // Remove duplicates.
    std::sort(SpecConsts.begin(), SpecConsts.end(),
              [](const SpecConstID &SC1, const SpecConstID &SC2) {
                // Sort by string IDs for stable spec consts order in the
                // header.
                return SC1.second.compare(SC2.second) < 0;
              });
    SpecConstID *End =
        std::unique(SpecConsts.begin(), SpecConsts.end(),
                    [](const SpecConstID &SC1, const SpecConstID &SC2) {
                      // Here can do faster comparison of types.
                      return SC1.first == SC2.first;
                    });

    O << "// Specialization constants IDs:\n";
    for (const auto &P : llvm::make_range(SpecConsts.begin(), End)) {
      O << "template <> struct sycl::detail::SpecConstantInfo<";
      SYCLKernelNameTypePrinter Printer(O, Policy);
      Printer.Visit(P.first);
      O << "> {\n";
      O << "  static constexpr const char* getName() {\n";
      O << "    return \"" << P.second << "\";\n";
      O << "  }\n";
      O << "};\n";
    }
  }

  if (!UnnamedLambdaSupport) {
    O << "// Forward declarations of templated kernel function types:\n";
    for (const KernelDesc &K : KernelDescs)
      FwdDeclEmitter.Visit(K.NameType);
  }
  O << "\n";

  O << "__SYCL_INLINE_NAMESPACE(cl) {\n";
  O << "namespace sycl {\n";
  O << "namespace detail {\n";

  O << "\n";

  O << "// names of all kernels defined in the corresponding source\n";
  O << "static constexpr\n";
  O << "const char* const kernel_names[] = {\n";

  for (unsigned I = 0; I < KernelDescs.size(); I++) {
    O << "  \"" << KernelDescs[I].Name << "\"";

    if (I < KernelDescs.size() - 1)
      O << ",";
    O << "\n";
  }
  O << "};\n\n";

  O << "// array representing signatures of all kernels defined in the\n";
  O << "// corresponding source\n";
  O << "static constexpr\n";
  O << "const kernel_param_desc_t kernel_signatures[] = {\n";

  for (unsigned I = 0; I < KernelDescs.size(); I++) {
    auto &K = KernelDescs[I];
    O << "  //--- " << K.Name << "\n";

    for (const auto &P : K.Params) {
      std::string TyStr = paramKind2Str(P.Kind);
      O << "  { kernel_param_kind_t::" << TyStr << ", ";
      O << P.Info << ", " << P.Offset << " },\n";
    }
    O << "\n";
  }
  O << "};\n\n";

  O << "// Specializations of KernelInfo for kernel function types:\n";
  unsigned CurStart = 0;

  for (const KernelDesc &K : KernelDescs) {
    const size_t N = K.Params.size();
    if (UnnamedLambdaSupport) {
      O << "template <> struct KernelInfoData<";
      O << "'" << K.StableName.front();
      for (char c : StringRef(K.StableName).substr(1))
        O << "', '" << c;
      O << "'> {\n";
    } else {
      O << "template <> struct KernelInfo<";
      SYCLKernelNameTypePrinter Printer(O, Policy);
      Printer.Visit(K.NameType);
      O << "> {\n";
    }
    O << "  __SYCL_DLL_LOCAL\n";
    O << "  static constexpr const char* getName() { return \"" << K.Name
      << "\"; }\n";
    O << "  __SYCL_DLL_LOCAL\n";
    O << "  static constexpr unsigned getNumParams() { return " << N << "; }\n";
    O << "  __SYCL_DLL_LOCAL\n";
    O << "  static constexpr const kernel_param_desc_t& ";
    O << "getParamDesc(unsigned i) {\n";
    O << "    return kernel_signatures[i+" << CurStart << "];\n";
    O << "  }\n";
    O << "  __SYCL_DLL_LOCAL\n";
    O << "  static constexpr bool isESIMD() { return " << K.IsESIMDKernel
      << "; }\n";
    O << "  __SYCL_DLL_LOCAL\n";
    O << "  static constexpr bool callsThisItem() { return ";
    O << K.FreeFunctionCalls.CallsThisItem << "; }\n";
    O << "  __SYCL_DLL_LOCAL\n";
    O << "  static constexpr bool callsAnyThisFreeFunction() { return ";
    O << (K.FreeFunctionCalls.CallsThisId ||
          K.FreeFunctionCalls.CallsThisItem ||
          K.FreeFunctionCalls.CallsThisNDItem ||
          K.FreeFunctionCalls.CallsThisGroup)
      << "; }\n";
    O << "};\n";
    CurStart += N;
  }
  O << "\n";
  O << "} // namespace detail\n";
  O << "} // namespace sycl\n";
  O << "} // __SYCL_INLINE_NAMESPACE(cl)\n";
  O << "\n";
}

bool SYCLIntegrationHeader::emit(StringRef IntHeaderName) {
  if (IntHeaderName.empty())
    return false;
  int IntHeaderFD = 0;
  std::error_code EC =
      llvm::sys::fs::openFileForWrite(IntHeaderName, IntHeaderFD);
  if (EC) {
    llvm::errs() << "Error: " << EC.message() << "\n";
    // compilation will fail on absent include file - don't need to fail here
    return false;
  }
  llvm::raw_fd_ostream Out(IntHeaderFD, true /*close in destructor*/);
  emit(Out);
  return true;
}

void SYCLIntegrationHeader::startKernel(StringRef KernelName,
                                        QualType KernelNameType,
                                        StringRef KernelStableName,
                                        SourceLocation KernelLocation,
                                        bool IsESIMDKernel) {
  KernelDescs.resize(KernelDescs.size() + 1);
  KernelDescs.back().Name = std::string(KernelName);
  KernelDescs.back().NameType = KernelNameType;
  KernelDescs.back().StableName = std::string(KernelStableName);
  KernelDescs.back().KernelLocation = KernelLocation;
  KernelDescs.back().IsESIMDKernel = IsESIMDKernel;
}

void SYCLIntegrationHeader::addParamDesc(kernel_param_kind_t Kind, int Info,
                                         unsigned Offset) {
  auto *K = getCurKernelDesc();
  assert(K && "no kernels");
  K->Params.push_back(KernelParamDesc());
  KernelParamDesc &PD = K->Params.back();
  PD.Kind = Kind;
  PD.Info = Info;
  PD.Offset = Offset;
}

void SYCLIntegrationHeader::endKernel() {
  // nop for now
}

void SYCLIntegrationHeader::addSpecConstant(StringRef IDName, QualType IDType) {
  SpecConsts.emplace_back(std::make_pair(IDType, IDName.str()));
}

void SYCLIntegrationHeader::setCallsThisId(bool B) {
  KernelDesc *K = getCurKernelDesc();
  assert(K && "no kernel");
  K->FreeFunctionCalls.CallsThisId = B;
}

void SYCLIntegrationHeader::setCallsThisItem(bool B) {
  KernelDesc *K = getCurKernelDesc();
  assert(K && "no kernel");
  K->FreeFunctionCalls.CallsThisItem = B;
}

void SYCLIntegrationHeader::setCallsThisNDItem(bool B) {
  KernelDesc *K = getCurKernelDesc();
  assert(K && "no kernel");
  K->FreeFunctionCalls.CallsThisNDItem = B;
}

void SYCLIntegrationHeader::setCallsThisGroup(bool B) {
  KernelDesc *K = getCurKernelDesc();
  assert(K && "no kernel");
  K->FreeFunctionCalls.CallsThisGroup = B;
}

SYCLIntegrationHeader::SYCLIntegrationHeader(bool _UnnamedLambdaSupport,
                                             Sema &_S)
    : UnnamedLambdaSupport(_UnnamedLambdaSupport), S(_S) {}

void SYCLIntegrationFooter::addVarDecl(const VarDecl *VD) {
  // Skip the dependent version of these variables, we only care about them
  // after instantiation.
  if (VD->getDeclContext()->isDependentContext())
    return;
  // Step 1: ensure that this is of the correct type-spec-constant template
  // specialization).
  if (!Util::isSyclSpecIdType(VD->getType())) {
    // Handle the case where this could be a deduced type, such as a deduction
    // guide. We have to do this here since this function, unlike most of the
    // rest of this file, is called during Sema instead of after it. We will
    // also have to filter out after deduction later.
    QualType Ty = VD->getType().getCanonicalType();
    if (!Ty->isUndeducedType())
      return;
  }
  // Step 2: ensure that this is a static member, or a namespace-scope.
  // Note that isLocalVarDeclorParm excludes thread-local and static-local
  // intentionally, as there is no way to 'spell' one of those in the
  // specialization. We just don't generate the specialization for those, and
  // let an error happen during host compilation.
  if (!VD->hasGlobalStorage() || VD->isLocalVarDeclOrParm())
    return;
  // Step 3: Add to SpecConstants collection.
  SpecConstants.push_back(VD);
}

// Post-compile integration header support.
bool SYCLIntegrationFooter::emit(StringRef IntHeaderName) {
  if (IntHeaderName.empty())
    return false;
  int IntHeaderFD = 0;
  std::error_code EC =
      llvm::sys::fs::openFileForWrite(IntHeaderName, IntHeaderFD);
  if (EC) {
    llvm::errs() << "Error: " << EC.message() << "\n";
    // compilation will fail on absent include file - don't need to fail here
    return false;
  }
  llvm::raw_fd_ostream Out(IntHeaderFD, true /*close in destructor*/);
  return emit(Out);
}

template <typename BeforeFn, typename AfterFn>
static void PrintNSHelper(BeforeFn Before, AfterFn After, raw_ostream &OS,
                          const DeclContext *DC) {
  if (DC->isTranslationUnit())
    return;

  const auto *CurDecl = cast<Decl>(DC);
  // Ensure we are in the canonical version, so that we know we have the 'full'
  // name of the thing.
  CurDecl = CurDecl->getCanonicalDecl();

  // We are intentionally skipping linkage decls and record decls.  Namespaces
  // can appear in a linkage decl, but not a record decl, so we don't have to
  // worry about the names getting messed up from that.  We handle record decls
  // later when printing the name of the thing.
  const auto *NS = dyn_cast<NamespaceDecl>(CurDecl);
  if (NS)
    Before(OS, NS);

  if (const DeclContext *NewDC = CurDecl->getDeclContext())
    PrintNSHelper(Before, After, OS, NewDC);

  if (NS)
    After(OS, NS);
}

static void PrintNamespaces(raw_ostream &OS, const DeclContext *DC) {
  PrintNSHelper([](raw_ostream &OS, const NamespaceDecl *NS) {},
                [](raw_ostream &OS, const NamespaceDecl *NS) {
                  if (NS->isInline())
                    OS << "inline ";
                  OS << "namespace ";
                  if (!NS->isAnonymousNamespace())
                    OS << NS->getName() << " ";
                  OS << "{\n";
                },
                OS, DC);
}

static void PrintNSClosingBraces(raw_ostream &OS, const DeclContext *DC) {
  PrintNSHelper(
      [](raw_ostream &OS, const NamespaceDecl *NS) {
        OS << "} // ";
        if (NS->isInline())
          OS << "inline ";

        OS << "namespace ";
        if (!NS->isAnonymousNamespace())
          OS << NS->getName();

        OS << '\n';
      },
      [](raw_ostream &OS, const NamespaceDecl *NS) {}, OS, DC);
}

static std::string EmitSpecIdShim(raw_ostream &OS, unsigned &ShimCounter,
                                  const std::string &LastShim,
                                  const NamespaceDecl *AnonNS) {
  std::string NewShimName =
      "__sycl_detail::__spec_id_shim_" + std::to_string(ShimCounter) + "()";
  // Print opening-namespace
  PrintNamespaces(OS, Decl::castToDeclContext(AnonNS));
  OS << "namespace __sycl_detail {\n";
  OS << "static constexpr decltype(" << LastShim << ") &__spec_id_shim_"
     << ShimCounter << "() {\n";
  OS << "  return " << LastShim << ";\n";
  OS << "}\n";
  OS << "} // namespace __sycl_detail \n";
  PrintNSClosingBraces(OS, Decl::castToDeclContext(AnonNS));

  ++ShimCounter;
  return NewShimName;
}

// Emit the list of shims required for a DeclContext, calls itself recursively.
static void EmitSpecIdShims(raw_ostream &OS, unsigned &ShimCounter,
                            const DeclContext *DC,
                            std::string &NameForLastShim) {
  if (DC->isTranslationUnit()) {
    NameForLastShim = "::" + NameForLastShim;
    return;
  }

  const auto *CurDecl = cast<Decl>(DC)->getCanonicalDecl();

  // We skip linkage decls, since they don't modify the Qualified name.
  if (const auto *RD = dyn_cast<RecordDecl>(CurDecl)) {
    NameForLastShim = RD->getNameAsString() + "::" + NameForLastShim;
  } else if (const auto *ND = dyn_cast<NamespaceDecl>(CurDecl)) {
    if (ND->isAnonymousNamespace()) {
      // Print current shim, reset 'name for last shim'.
      NameForLastShim = EmitSpecIdShim(OS, ShimCounter, NameForLastShim, ND);
    } else {
      NameForLastShim = ND->getNameAsString() + "::" + NameForLastShim;
    }
  } else {
    // FIXME: I don't believe there are other declarations that these variables
    // could possibly find themselves in. LinkageDecls don't change the
    // qualified name, so there is nothing to do here. At one point we should
    // probably convince ourselves that this is entire list and remove this
    // comment.
    assert((isa<LinkageSpecDecl, ExternCContextDecl>(CurDecl)) &&
           "Unhandled decl type");
  }

  EmitSpecIdShims(OS, ShimCounter, CurDecl->getDeclContext(), NameForLastShim);
}

// Emit the list of shims required for a variable declaration.
// Returns a string containing the FQN of the 'top most' shim, including its
// function call parameters.
static std::string EmitSpecIdShims(raw_ostream &OS, unsigned &ShimCounter,
                                   const VarDecl *VD) {
  if (!VD->isInAnonymousNamespace())
    return "";
  std::string RelativeName = VD->getNameAsString();
  EmitSpecIdShims(OS, ShimCounter, VD->getDeclContext(), RelativeName);
  return RelativeName;
}

bool SYCLIntegrationFooter::emit(raw_ostream &OS) {
  PrintingPolicy Policy{S.getLangOpts()};
  Policy.adjustForCPlusPlusFwdDecl();
  Policy.SuppressTypedefs = true;
  Policy.SuppressUnwrittenScope = true;

  llvm::SmallSet<const VarDecl *, 8> VisitedSpecConstants;

  // Used to uniquely name the 'shim's as we generate the names in each
  // anonymous namespace.
  unsigned ShimCounter = 0;
  for (const VarDecl *VD : SpecConstants) {
    VD = VD->getCanonicalDecl();

    // Skip if this isn't a SpecIdType.  This can happen if it was a deduced
    // type.
    if (!Util::isSyclSpecIdType(VD->getType()))
      continue;

    // Skip if we've already visited this.
    if (llvm::find(VisitedSpecConstants, VD) != VisitedSpecConstants.end())
      continue;

    VisitedSpecConstants.insert(VD);
    std::string TopShim = EmitSpecIdShims(OS, ShimCounter, VD);
    OS << "__SYCL_INLINE_NAMESPACE(cl) {\n";
    OS << "namespace sycl {\n";
    OS << "namespace detail {\n";
    OS << "template<>\n";
    OS << "inline const char *get_spec_constant_symbolic_ID<";

    if (VD->isInAnonymousNamespace()) {
      OS << TopShim;
    } else {
      OS << "::";
      VD->printQualifiedName(OS, Policy);
    }

    OS << ">() {\n";
    OS << "  return \"";
    OS << SYCLUniqueStableIdExpr::ComputeName(S.getASTContext(), VD);
    OS << "\";\n";
    OS << "}\n";
    OS << "} // namespace detail\n";
    OS << "} // namespace sycl\n";
    OS << "} // __SYCL_INLINE_NAMESPACE(cl)\n";
  }

  OS << "#include <CL/sycl/detail/spec_const_integration.hpp>\n";
  return true;
}

// -----------------------------------------------------------------------------
// Utility class methods
// -----------------------------------------------------------------------------

bool Util::isSyclAccessorType(QualType Ty) {
  return isSyclType(Ty, "accessor", true /*Tmpl*/);
}

bool Util::isSyclSamplerType(QualType Ty) { return isSyclType(Ty, "sampler"); }

bool Util::isSyclStreamType(QualType Ty) { return isSyclType(Ty, "stream"); }

bool Util::isSyclHalfType(QualType Ty) {
  std::array<DeclContextDesc, 5> Scopes = {
      Util::MakeDeclContextDesc(Decl::Kind::Namespace, "cl"),
      Util::MakeDeclContextDesc(Decl::Kind::Namespace, "sycl"),
      Util::MakeDeclContextDesc(Decl::Kind::Namespace, "detail"),
      Util::MakeDeclContextDesc(Decl::Kind::Namespace, "half_impl"),
      Util::MakeDeclContextDesc(Decl::Kind::CXXRecord, "half")};
  return matchQualifiedTypeName(Ty, Scopes);
}

bool Util::isSyclSpecConstantType(QualType Ty) {
  std::array<DeclContextDesc, 5> Scopes = {
      Util::MakeDeclContextDesc(Decl::Kind::Namespace, "cl"),
      Util::MakeDeclContextDesc(Decl::Kind::Namespace, "sycl"),
      Util::MakeDeclContextDesc(Decl::Kind::Namespace, "ONEAPI"),
      Util::MakeDeclContextDesc(Decl::Kind::Namespace, "experimental"),
      Util::MakeDeclContextDesc(Decl::Kind::ClassTemplateSpecialization,
                                "spec_constant")};
  return matchQualifiedTypeName(Ty, Scopes);
}

bool Util::isSyclSpecIdType(QualType Ty) {
  std::array<DeclContextDesc, 3> Scopes = {
      Util::MakeDeclContextDesc(clang::Decl::Kind::Namespace, "cl"),
      Util::MakeDeclContextDesc(clang::Decl::Kind::Namespace, "sycl"),
      Util::MakeDeclContextDesc(Decl::Kind::ClassTemplateSpecialization,
                                "specialization_id")};
  return matchQualifiedTypeName(Ty, Scopes);
}

bool Util::isSyclKernelHandlerType(QualType Ty) {
  std::array<DeclContextDesc, 3> Scopes = {
      Util::MakeDeclContextDesc(Decl::Kind::Namespace, "cl"),
      Util::MakeDeclContextDesc(Decl::Kind::Namespace, "sycl"),
      Util::MakeDeclContextDesc(Decl::Kind::CXXRecord, "kernel_handler")};
  return matchQualifiedTypeName(Ty, Scopes);
}

bool Util::isSyclAccessorNoAliasPropertyType(QualType Ty) {
  std::array<DeclContextDesc, 6> Scopes = {
      Util::DeclContextDesc{Decl::Kind::Namespace, "cl"},
      Util::DeclContextDesc{Decl::Kind::Namespace, "sycl"},
      Util::DeclContextDesc{Decl::Kind::Namespace, "ONEAPI"},
      Util::DeclContextDesc{Decl::Kind::Namespace, "property"},
      Util::DeclContextDesc{Decl::Kind::CXXRecord, "no_alias"},
      Util::DeclContextDesc{Decl::Kind::ClassTemplateSpecialization,
                            "instance"}};
  return matchQualifiedTypeName(Ty, Scopes);
}

bool Util::isSyclBufferLocationType(QualType Ty) {
  std::array<DeclContextDesc, 6> Scopes = {
      Util::MakeDeclContextDesc(Decl::Kind::Namespace, "cl"),
      Util::MakeDeclContextDesc(Decl::Kind::Namespace, "sycl"),
      Util::MakeDeclContextDesc(Decl::Kind::Namespace, "INTEL"),
      Util::MakeDeclContextDesc(Decl::Kind::Namespace, "property"),
      Util::MakeDeclContextDesc(Decl::Kind::CXXRecord, "buffer_location"),
      Util::MakeDeclContextDesc(Decl::Kind::ClassTemplateSpecialization,
                                "instance")};
  return matchQualifiedTypeName(Ty, Scopes);
}

bool Util::isSyclType(QualType Ty, StringRef Name, bool Tmpl) {
  Decl::Kind ClassDeclKind =
      Tmpl ? Decl::Kind::ClassTemplateSpecialization : Decl::Kind::CXXRecord;
  std::array<DeclContextDesc, 3> Scopes = {
      Util::MakeDeclContextDesc(Decl::Kind::Namespace, "cl"),
      Util::MakeDeclContextDesc(Decl::Kind::Namespace, "sycl"),
      Util::MakeDeclContextDesc(ClassDeclKind, Name)};
  return matchQualifiedTypeName(Ty, Scopes);
}

bool Util::isSyclFunction(const FunctionDecl *FD, StringRef Name) {
  if (!FD->isFunctionOrMethod() || !FD->getIdentifier() ||
      FD->getName().empty() || Name != FD->getName())
    return false;

  const DeclContext *DC = FD->getDeclContext();
  if (DC->isTranslationUnit())
    return false;

  std::array<DeclContextDesc, 2> Scopes = {
      Util::MakeDeclContextDesc(Decl::Kind::Namespace, "cl"),
      Util::MakeDeclContextDesc(Decl::Kind::Namespace, "sycl")};
  return matchContext(DC, Scopes);
}

#if INTEL_CUSTOMIZATION
bool Util::isSyclInvokeUnmaskedFunction(const FunctionDecl *FD) {
  const StringRef &Name = "invoke_unmasked";
  if (!FD->isFunctionOrMethod() || !FD->getIdentifier() ||
      FD->getName().empty() || Name != FD->getName())
    return false;

  const DeclContext *DC = FD->getDeclContext();
  if (DC->isTranslationUnit())
    return false;

  std::array<DeclContextDesc, 4> Scopes = {
      Util::MakeDeclContextDesc(clang::Decl::Kind::Namespace, "cl"),
      Util::MakeDeclContextDesc(clang::Decl::Kind::Namespace, "sycl"),
      Util::MakeDeclContextDesc(clang::Decl::Kind::Namespace, "INTEL"),
      Util::MakeDeclContextDesc(Decl::Kind::CXXRecord,
                                "non_uniform_sub_group")};
  return matchContext(DC, Scopes);
}
#endif // INTEL_CUSTOMIZATION

bool Util::isAccessorPropertyListType(QualType Ty) {
  std::array<DeclContextDesc, 4> Scopes = {
      Util::MakeDeclContextDesc(Decl::Kind::Namespace, "cl"),
      Util::MakeDeclContextDesc(Decl::Kind::Namespace, "sycl"),
      Util::MakeDeclContextDesc(Decl::Kind::Namespace, "ONEAPI"),
      Util::MakeDeclContextDesc(Decl::Kind::ClassTemplateSpecialization,
                                "accessor_property_list")};
  return matchQualifiedTypeName(Ty, Scopes);
}

bool Util::matchContext(const DeclContext *Ctx,
                        ArrayRef<Util::DeclContextDesc> Scopes) {
  // The idea: check the declaration context chain starting from the item
  // itself. At each step check the context is of expected kind
  // (namespace) and name.
  StringRef Name = "";

  for (const auto &Scope : llvm::reverse(Scopes)) {
    Decl::Kind DK = Ctx->getDeclKind();
    if (DK != Scope.first)
      return false;

    switch (DK) {
    case Decl::Kind::ClassTemplateSpecialization:
      // ClassTemplateSpecializationDecl inherits from CXXRecordDecl
    case Decl::Kind::CXXRecord:
      Name = cast<CXXRecordDecl>(Ctx)->getName();
      break;
    case Decl::Kind::Namespace:
      Name = cast<NamespaceDecl>(Ctx)->getName();
      break;
    default:
      llvm_unreachable("matchContext: decl kind not supported");
    }
    if (Name != Scope.second)
      return false;
    Ctx = Ctx->getParent();
  }
  return Ctx->isTranslationUnit();
}

bool Util::matchQualifiedTypeName(QualType Ty,
                                  ArrayRef<Util::DeclContextDesc> Scopes) {
  const CXXRecordDecl *RecTy = Ty->getAsCXXRecordDecl();

  if (!RecTy)
    return false; // only classes/structs supported
  const auto *Ctx = cast<DeclContext>(RecTy);
  return Util::matchContext(Ctx, Scopes);
}

// The SYCL kernel's 'object type' used for diagnostics and naming/mangling is
// the first parameter to a sycl_kernel labeled function template. In SYCL1.2.1,
// this was passed by value, and in SYCL2020, it is passed by reference.
static QualType GetSYCLKernelObjectType(const FunctionDecl *KernelCaller) {
  assert(KernelCaller->getNumParams() > 0 && "Insufficient kernel parameters");
  QualType KernelParamTy = KernelCaller->getParamDecl(0)->getType();

  // SYCL 2020 kernels are passed by reference.
  if (KernelParamTy->isReferenceType())
    return KernelParamTy->getPointeeType();

  // SYCL 1.2.1
  return KernelParamTy;
}

void Sema::MarkSYCLKernel(SourceLocation NewLoc, QualType Ty,
                          bool IsInstantiation) {
  auto MangleCallback = [](ASTContext &Ctx,
                           const NamedDecl *ND) -> llvm::Optional<unsigned> {
    if (const auto *RD = dyn_cast<CXXRecordDecl>(ND))
      Ctx.AddSYCLKernelNamingDecl(RD);
    // We always want to go into the lambda mangling (skipping the unnamed
    // struct version), so make sure we return a value here.
    return 1;
  };

  std::unique_ptr<MangleContext> Ctx{ItaniumMangleContext::create(
      Context, Context.getDiagnostics(), MangleCallback)};
  llvm::raw_null_ostream Out;
  Ctx->mangleTypeName(Ty, Out);

  // Evaluate whether this would change any of the already evaluated
  // __builtin_sycl_unique_stable_name/id values.
  for (auto &Itr : Context.SYCLUniqueStableNameEvaluatedValues) {
    const auto *NameExpr = dyn_cast<SYCLUniqueStableNameExpr>(Itr.first);
    const auto *IdExpr = dyn_cast<SYCLUniqueStableIdExpr>(Itr.first);
    assert((NameExpr || IdExpr) && "Unknown expr type?");

    const std::string &CurName = NameExpr ? NameExpr->ComputeName(Context)
                                          : IdExpr->ComputeName(Context);
    if (Itr.second != CurName) {
      Diag(NewLoc, diag::err_kernel_invalidates_sycl_unique_stable_name)
          << IsInstantiation << (IdExpr != nullptr);
      Diag(Itr.first->getExprLoc(),
           diag::note_sycl_unique_stable_name_evaluated_here)
          << (IdExpr != nullptr);
      // Update this so future diagnostics work correctly.
      Itr.second = CurName;
    }
  }
}

void Sema::AddSYCLKernelLambda(const FunctionDecl *FD) {
  QualType Ty = GetSYCLKernelObjectType(FD);
  MarkSYCLKernel(FD->getLocation(), Ty, /*IsInstantiation*/ true);
}<|MERGE_RESOLUTION|>--- conflicted
+++ resolved
@@ -576,21 +576,6 @@
                SYCLIntelNoGlobalWorkOffsetAttr, SYCLSimdAttr>(A);
   });
 
-<<<<<<< HEAD
-  // Allow the kernel attribute "use_stall_enable_clusters" only on lambda
-  // functions and function objects called directly from a kernel.
-  // For all other cases, emit a warning and ignore.
-  if (auto *A = FD->getAttr<SYCLIntelUseStallEnableClustersAttr>()) {
-    if (DirectlyCalled) {
-      Attrs.push_back(A);
-    } else {
-      S.Diag(A->getLocation(),
-             diag::warn_attribute_on_direct_kernel_callee_only)
-          << A;
-      FD->dropAttr<SYCLIntelUseStallEnableClustersAttr>();
-    }
-  }
-
 #if INTEL_CUSTOMIZATION
   if (FD->hasAttr<SYCLUnmaskedAttr>()) {
     if (CallerFD && !Util::isSyclInvokeUnmaskedFunction(CallerFD)) {
@@ -600,8 +585,6 @@
   }
 #endif // INTEL_CUSTOMIZATION
 
-=======
->>>>>>> 15da879d
   // Attributes that should not be propagated from device functions to a kernel.
   if (DirectlyCalled) {
     llvm::copy_if(FD->getAttrs(), std::back_inserter(Attrs), [](Attr *A) {
