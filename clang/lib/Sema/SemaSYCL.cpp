//===- SemaSYCL.cpp - Semantic Analysis for SYCL constructs ---------------===//
//
// Part of the LLVM Project, under the Apache License v2.0 with LLVM Exceptions.
// See https://llvm.org/LICENSE.txt for license information.
// SPDX-License-Identifier: Apache-2.0 WITH LLVM-exception
//
//===----------------------------------------------------------------------===//
// This implements Semantic Analysis for SYCL constructs.
//===----------------------------------------------------------------------===//

#include "TreeTransform.h"
#include "clang/AST/AST.h"
#include "clang/AST/Mangle.h"
#include "clang/AST/QualTypeNames.h"
#include "clang/AST/RecordLayout.h"
#include "clang/AST/RecursiveASTVisitor.h"
#include "clang/AST/TemplateArgumentVisitor.h"
#include "clang/AST/TypeVisitor.h"
#include "clang/Analysis/CallGraph.h"
#include "clang/Basic/Attributes.h"
#include "clang/Basic/Builtins.h"
#include "clang/Basic/Diagnostic.h"
#include "clang/Sema/Initialization.h"
#include "clang/Sema/Sema.h"
#include "llvm/ADT/SmallPtrSet.h"
#include "llvm/ADT/SmallVector.h"
#include "llvm/Support/FileSystem.h"
#include "llvm/Support/Path.h"
#include "llvm/Support/raw_ostream.h"

#include <array>
#include <functional>
#include <initializer_list>

using namespace clang;
using namespace std::placeholders;

using KernelParamKind = SYCLIntegrationHeader::kernel_param_kind_t;

enum target {
  global_buffer = 2014,
  constant_buffer,
  local,
  image,
  host_buffer,
  host_image,
  image_array
};

using ParamDesc = std::tuple<QualType, IdentifierInfo *, TypeSourceInfo *>;

enum KernelInvocationKind {
  InvokeUnknown,
  InvokeSingleTask,
  InvokeParallelFor,
  InvokeParallelForWorkGroup
};

static constexpr llvm::StringLiteral InitMethodName = "__init";
static constexpr llvm::StringLiteral InitESIMDMethodName = "__init_esimd";
static constexpr llvm::StringLiteral InitSpecConstantsBuffer =
    "__init_specialization_constants_buffer";
static constexpr llvm::StringLiteral FinalizeMethodName = "__finalize";
constexpr unsigned MaxKernelArgsSize = 2048;

namespace {

/// Various utilities.
class Util {
public:
  using DeclContextDesc = std::pair<clang::Decl::Kind, StringRef>;

  /// Checks whether given clang type is a full specialization of the SYCL
  /// accessor class.
  static bool isSyclAccessorType(const QualType &Ty);

  /// Checks whether given clang type is a full specialization of the SYCL
  /// sampler class.
  static bool isSyclSamplerType(const QualType &Ty);

  /// Checks whether given clang type is a full specialization of the SYCL
  /// stream class.
  static bool isSyclStreamType(const QualType &Ty);

  /// Checks whether given clang type is a full specialization of the SYCL
  /// half class.
  static bool isSyclHalfType(const QualType &Ty);

  /// Checks whether given clang type is a full specialization of the SYCL
  /// accessor_property_list class.
  static bool isAccessorPropertyListType(const QualType &Ty);

  /// Checks whether given clang type is a full specialization of the SYCL
  /// buffer_location class.
  static bool isSyclBufferLocationType(const QualType &Ty);

  /// Checks whether given clang type is a standard SYCL API class with given
  /// name.
  /// \param Ty    the clang type being checked
  /// \param Name  the class name checked against
  /// \param Tmpl  whether the class is template instantiation or simple record
  static bool isSyclType(const QualType &Ty, StringRef Name, bool Tmpl = false);

  /// Checks whether given function is a standard SYCL API function with given
  /// name.
  /// \param FD    the function being checked.
  /// \param Name  the function name to be checked against.
  static bool isSyclFunction(const FunctionDecl *FD, StringRef Name);

#ifdef INTEL_CUSTOMIZATION
  /// Checks whether given function is
  /// cl::sycl::INTEL::non_uniform_sub_group::invoke_unmasked API.
  static bool isSyclInvokeUnmaskedFunction(const FunctionDecl *FD);
#endif // INTEL_CUSTOMIZATION

  /// Checks whether given clang type is a full specialization of the SYCL
  /// specialization constant class.
  static bool isSyclSpecConstantType(const QualType &Ty);

  /// Checks whether given clang type is a full specialization of the SYCL
  /// kernel_handler class.
  static bool isSyclKernelHandlerType(const QualType &Ty);

  // Checks declaration context hierarchy.
  /// \param DC     the context of the item to be checked.
  /// \param Scopes the declaration scopes leading from the item context to the
  ///               translation unit (excluding the latter)
  static bool matchContext(const DeclContext *DC,
                           ArrayRef<Util::DeclContextDesc> Scopes);

  /// Checks whether given clang type is declared in the given hierarchy of
  /// declaration contexts.
  /// \param Ty         the clang type being checked
  /// \param Scopes     the declaration scopes leading from the type to the
  ///     translation unit (excluding the latter)
  static bool matchQualifiedTypeName(const QualType &Ty,
                                     ArrayRef<Util::DeclContextDesc> Scopes);
};

} // anonymous namespace

// This information is from Section 4.13 of the SYCL spec
// https://www.khronos.org/registry/SYCL/specs/sycl-1.2.1.pdf
// This function returns false if the math lib function
// corresponding to the input builtin is not supported
// for SYCL
static bool IsSyclMathFunc(unsigned BuiltinID) {
  switch (BuiltinID) {
  case Builtin::BIlround:
  case Builtin::BI__builtin_lround:
  case Builtin::BIceill:
  case Builtin::BI__builtin_ceill:
  case Builtin::BIcopysignl:
  case Builtin::BI__builtin_copysignl:
  case Builtin::BIcosl:
  case Builtin::BI__builtin_cosl:
  case Builtin::BIexpl:
  case Builtin::BI__builtin_expl:
  case Builtin::BIexp2l:
  case Builtin::BI__builtin_exp2l:
  case Builtin::BIfabsl:
  case Builtin::BI__builtin_fabsl:
  case Builtin::BIfloorl:
  case Builtin::BI__builtin_floorl:
  case Builtin::BIfmal:
  case Builtin::BI__builtin_fmal:
  case Builtin::BIfmaxl:
  case Builtin::BI__builtin_fmaxl:
  case Builtin::BIfminl:
  case Builtin::BI__builtin_fminl:
  case Builtin::BIfmodl:
  case Builtin::BI__builtin_fmodl:
  case Builtin::BIlogl:
  case Builtin::BI__builtin_logl:
  case Builtin::BIlog10l:
  case Builtin::BI__builtin_log10l:
  case Builtin::BIlog2l:
  case Builtin::BI__builtin_log2l:
  case Builtin::BIpowl:
  case Builtin::BI__builtin_powl:
  case Builtin::BIrintl:
  case Builtin::BI__builtin_rintl:
  case Builtin::BIroundl:
  case Builtin::BI__builtin_roundl:
  case Builtin::BIsinl:
  case Builtin::BI__builtin_sinl:
  case Builtin::BIsqrtl:
  case Builtin::BI__builtin_sqrtl:
  case Builtin::BItruncl:
  case Builtin::BI__builtin_truncl:
  case Builtin::BIlroundl:
  case Builtin::BI__builtin_lroundl:
  case Builtin::BIlroundf:
  case Builtin::BI__builtin_lroundf:
    return false;
  default:
    break;
  }
  return true;
}

bool Sema::isKnownGoodSYCLDecl(const Decl *D) {
  if (const FunctionDecl *FD = dyn_cast<FunctionDecl>(D)) {
    const IdentifierInfo *II = FD->getIdentifier();
    const DeclContext *DC = FD->getDeclContext();
    if (II && II->isStr("__spirv_ocl_printf") &&
        !FD->isDefined() &&
        FD->getLanguageLinkage() == CXXLanguageLinkage &&
        DC->getEnclosingNamespaceContext()->isTranslationUnit())
      return true;
  }
  return false;
}

static bool isZeroSizedArray(QualType Ty) {
  if (const auto *CATy = dyn_cast<ConstantArrayType>(Ty))
    return CATy->getSize() == 0;
  return false;
}

static void checkSYCLType(Sema &S, QualType Ty, SourceRange Loc,
                          llvm::DenseSet<QualType> Visited,
                          SourceRange UsedAtLoc = SourceRange()) {
  // Not all variable types are supported inside SYCL kernels,
  // for example the quad type __float128 will cause errors in the
  // SPIR-V translation phase.
  // Here we check any potentially unsupported declaration and issue
  // a deferred diagnostic, which will be emitted iff the declaration
  // is discovered to reside in kernel code.
  // The optional UsedAtLoc param is used when the SYCL usage is at a
  // different location than the variable declaration and we need to
  // inform the user of both, e.g. struct member usage vs declaration.

  bool Emitting = false;

  //--- check types ---

  // zero length arrays
  if (isZeroSizedArray(Ty)) {
    S.SYCLDiagIfDeviceCode(Loc.getBegin(), diag::err_typecheck_zero_array_size);
    Emitting = true;
  }

  // variable length arrays
  if (Ty->isVariableArrayType()) {
    S.SYCLDiagIfDeviceCode(Loc.getBegin(), diag::err_vla_unsupported);
    Emitting = true;
  }

  // Sub-reference array or pointer, then proceed with that type.
  while (Ty->isAnyPointerType() || Ty->isArrayType())
    Ty = QualType{Ty->getPointeeOrArrayElementType(), 0};

  // __int128, __int128_t, __uint128_t, long double, __float128
  if (Ty->isSpecificBuiltinType(BuiltinType::Int128) ||
      Ty->isSpecificBuiltinType(BuiltinType::UInt128) ||
      Ty->isSpecificBuiltinType(BuiltinType::LongDouble) ||
      (Ty->isSpecificBuiltinType(BuiltinType::Float128) &&
       !S.Context.getTargetInfo().hasFloat128Type())) {
    S.SYCLDiagIfDeviceCode(Loc.getBegin(), diag::err_type_unsupported)
        << Ty.getUnqualifiedType().getCanonicalType();
    Emitting = true;
  }

  if (Emitting && UsedAtLoc.isValid())
    S.SYCLDiagIfDeviceCode(UsedAtLoc.getBegin(), diag::note_used_here);

  //--- now recurse ---
  // Pointers complicate recursion. Add this type to Visited.
  // If already there, bail out.
  if (!Visited.insert(Ty).second)
    return;

  if (const auto *ATy = dyn_cast<AttributedType>(Ty))
    return checkSYCLType(S, ATy->getModifiedType(), Loc, Visited);

  if (const auto *RD = Ty->getAsRecordDecl()) {
    for (const auto &Field : RD->fields())
      checkSYCLType(S, Field->getType(), Field->getSourceRange(), Visited, Loc);
  } else if (const auto *FPTy = dyn_cast<FunctionProtoType>(Ty)) {
    for (const auto &ParamTy : FPTy->param_types())
      checkSYCLType(S, ParamTy, Loc, Visited);
    checkSYCLType(S, FPTy->getReturnType(), Loc, Visited);
  }
}

void Sema::checkSYCLDeviceVarDecl(VarDecl *Var) {
  assert(getLangOpts().SYCLIsDevice &&
         "Should only be called during SYCL compilation");
  QualType Ty = Var->getType();
  SourceRange Loc = Var->getLocation();
  llvm::DenseSet<QualType> Visited;

  checkSYCLType(*this, Ty, Loc, Visited);
}

// Tests whether given function is a lambda function or '()' operator used as
// SYCL kernel body function (e.g. in parallel_for).
// NOTE: This is incomplete implemenation. See TODO in the FE TODO list for the
// ESIMD extension.
static bool isSYCLKernelBodyFunction(FunctionDecl *FD) {
  return FD->getOverloadedOperator() == OO_Call;
}

// Helper function to report conflicting function attributes.
// F - the function, A1 - function attribute, A2 - the attribute it conflicts
// with.
static void reportConflictingAttrs(Sema &S, FunctionDecl *F, const Attr *A1,
                                   const Attr *A2) {
  S.Diag(F->getLocation(), diag::err_conflicting_sycl_kernel_attributes);
  S.Diag(A1->getLocation(), diag::note_conflicting_attribute);
  S.Diag(A2->getLocation(), diag::note_conflicting_attribute);
  F->setInvalidDecl();
}

/// Returns the signed constant integer value represented by given expression
static int64_t getIntExprValue(const Expr *E, ASTContext &Ctx) {
  return E->getIntegerConstantExpr(Ctx)->getSExtValue();
}

// Collect function attributes related to SYCL.
static void collectSYCLAttributes(Sema &S, FunctionDecl *FD,
                                  llvm::SmallVector<Attr *, 4> &Attrs,
                                  bool DirectlyCalled = true) {
  if (!FD->hasAttrs())
    return;

  llvm::copy_if(FD->getAttrs(), std::back_inserter(Attrs), [](Attr *A) {
    // FIXME: Make this list self-adapt as new SYCL attributes are added.
    return isa<IntelReqdSubGroupSizeAttr, ReqdWorkGroupSizeAttr,
               SYCLIntelKernelArgsRestrictAttr, SYCLIntelNumSimdWorkItemsAttr,
               SYCLIntelSchedulerTargetFmaxMhzAttr,
               SYCLIntelMaxWorkGroupSizeAttr, SYCLIntelMaxGlobalWorkDimAttr,
               SYCLIntelNoGlobalWorkOffsetAttr, SYCLSimdAttr>(A);
  });

  // Allow the kernel attribute "use_stall_enable_clusters" only on lambda
  // functions and function objects called directly from a kernel.
  // For all other cases, emit a warning and ignore.
  if (auto *A = FD->getAttr<SYCLIntelUseStallEnableClustersAttr>()) {
    if (DirectlyCalled) {
      Attrs.push_back(A);
    } else {
      S.Diag(A->getLocation(),
             diag::warn_attribute_on_direct_kernel_callee_only)
          << A;
      FD->dropAttr<SYCLIntelUseStallEnableClustersAttr>();
    }
  }
}

class MarkDeviceFunction : public RecursiveASTVisitor<MarkDeviceFunction> {
  // Used to keep track of the constexpr depth, so we know whether to skip
  // diagnostics.
  unsigned ConstexprDepth = 0;
  struct ConstexprDepthRAII {
    MarkDeviceFunction &MDF;
    bool Increment;

    ConstexprDepthRAII(MarkDeviceFunction &MDF, bool Increment = true)
        : MDF(MDF), Increment(Increment) {
      if (Increment)
        ++MDF.ConstexprDepth;
    }
    ~ConstexprDepthRAII() {
      if (Increment)
        --MDF.ConstexprDepth;
    }
  };

public:
  MarkDeviceFunction(Sema &S)
      : RecursiveASTVisitor<MarkDeviceFunction>(), SemaRef(S) {}

  bool VisitCallExpr(CallExpr *e) {
    if (FunctionDecl *Callee = e->getDirectCallee()) {
      Callee = Callee->getCanonicalDecl();
      assert(Callee && "Device function canonical decl must be available");

      // Remember that all SYCL kernel functions have deferred
      // instantiation as template functions. It means that
      // all functions used by kernel have already been parsed and have
      // definitions.
      if (RecursiveSet.count(Callee) && !ConstexprDepth) {
        SemaRef.Diag(e->getExprLoc(), diag::warn_sycl_restrict_recursion);
        SemaRef.Diag(Callee->getSourceRange().getBegin(),
                     diag::note_sycl_recursive_function_declared_here)
            << Sema::KernelCallRecursiveFunction;
      }

      if (const CXXMethodDecl *Method = dyn_cast<CXXMethodDecl>(Callee))
#if INTEL_CUSTOMIZATION
        if (!SemaRef.getLangOpts().EnableVariantVirtualCalls)
#endif // INTEL_CUSTOMIZATION
        if (Method->isVirtual())
          SemaRef.Diag(e->getExprLoc(), diag::err_sycl_restrict)
              << Sema::KernelCallVirtualFunction;

      if (auto const *FD = dyn_cast<FunctionDecl>(Callee)) {
        // FIXME: We need check all target specified attributes for error if
        // that function with attribute can not be called from sycl kernel.  The
        // info is in ParsedAttr. We don't have to map from Attr to ParsedAttr
        // currently. Erich is currently working on that in LLVM, once that is
        // committed we need to change this".
        if (FD->hasAttr<DLLImportAttr>()) {
          SemaRef.Diag(e->getExprLoc(), diag::err_sycl_restrict)
              << Sema::KernelCallDllimportFunction;
          SemaRef.Diag(FD->getLocation(), diag::note_callee_decl) << FD;
        }
      }
      // Specifically check if the math library function corresponding to this
      // builtin is supported for SYCL
      unsigned BuiltinID = Callee->getBuiltinID();
      if (BuiltinID && !IsSyclMathFunc(BuiltinID)) {
        StringRef Name = SemaRef.Context.BuiltinInfo.getName(BuiltinID);
        SemaRef.Diag(e->getExprLoc(), diag::err_builtin_target_unsupported)
            << Name << "SYCL device";
      }
    } else if (!SemaRef.getLangOpts().SYCLAllowFuncPtr &&
#if INTEL_CUSTOMIZATION
               !SemaRef.getLangOpts().EnableVariantFunctionPointers &&
#endif //INTEL_CUSTOMIZATION
               !e->isTypeDependent() &&
               !isa<CXXPseudoDestructorExpr>(e->getCallee()))
      SemaRef.Diag(e->getExprLoc(), diag::err_sycl_restrict)
          << Sema::KernelCallFunctionPointer;
    return true;
  }

  bool VisitCXXTypeidExpr(CXXTypeidExpr *E) {
    SemaRef.Diag(E->getExprLoc(), diag::err_sycl_restrict) << Sema::KernelRTTI;
    return true;
  }

  bool VisitCXXDynamicCastExpr(const CXXDynamicCastExpr *E) {
    SemaRef.Diag(E->getExprLoc(), diag::err_sycl_restrict) << Sema::KernelRTTI;
    return true;
  }

  // Skip checking rules on variables initialized during constant evaluation.
  bool TraverseVarDecl(VarDecl *VD) {
    ConstexprDepthRAII R(*this, VD->isConstexpr());
    return RecursiveASTVisitor::TraverseVarDecl(VD);
  }

  // Skip checking rules on template arguments, since these are constant
  // expressions.
  bool TraverseTemplateArgumentLoc(const TemplateArgumentLoc &ArgLoc) {
    ConstexprDepthRAII R(*this);
    return RecursiveASTVisitor::TraverseTemplateArgumentLoc(ArgLoc);
  }

  // Skip checking the static assert, both components are required to be
  // constant expressions.
  bool TraverseStaticAssertDecl(StaticAssertDecl *D) {
    ConstexprDepthRAII R(*this);
    return RecursiveASTVisitor::TraverseStaticAssertDecl(D);
  }

  // Make sure we skip the condition of the case, since that is a constant
  // expression.
  bool TraverseCaseStmt(CaseStmt *S) {
    {
      ConstexprDepthRAII R(*this);
      if (!TraverseStmt(S->getLHS()))
        return false;
      if (!TraverseStmt(S->getRHS()))
        return false;
    }
    return TraverseStmt(S->getSubStmt());
  }

  // Skip checking the size expr, since a constant array type loc's size expr is
  // a constant expression.
  bool TraverseConstantArrayTypeLoc(const ConstantArrayTypeLoc &ArrLoc) {
    if (!TraverseTypeLoc(ArrLoc.getElementLoc()))
      return false;

    ConstexprDepthRAII R(*this);
    return TraverseStmt(ArrLoc.getSizeExpr());
  }

  // The call graph for this translation unit.
  CallGraph SYCLCG;
  // The set of functions called by a kernel function.
  llvm::SmallPtrSet<FunctionDecl *, 10> KernelSet;
  // The set of recursive functions identified while building the
  // kernel set, this is used for error diagnostics.
  llvm::SmallPtrSet<FunctionDecl *, 10> RecursiveSet;
  // Determines whether the function FD is recursive.
  // CalleeNode is a function which is called either directly
  // or indirectly from FD.  If recursion is detected then create
  // diagnostic notes on each function as the callstack is unwound.
  void CollectKernelSet(FunctionDecl *CalleeNode, FunctionDecl *FD,
                        llvm::SmallPtrSet<FunctionDecl *, 10> VisitedSet) {
    // We're currently checking CalleeNode on a different
    // trace through the CallGraph, we avoid infinite recursion
    // by using KernelSet to keep track of this.
    if (!KernelSet.insert(CalleeNode).second)
      // Previously seen, stop recursion.
      return;
    if (CallGraphNode *N = SYCLCG.getNode(CalleeNode)) {
      for (const CallGraphNode *CI : *N) {
        if (FunctionDecl *Callee = dyn_cast<FunctionDecl>(CI->getDecl())) {
          Callee = Callee->getCanonicalDecl();
          if (VisitedSet.count(Callee)) {
            // There's a stack frame to visit this Callee above
            // this invocation. Do not recurse here.
            RecursiveSet.insert(Callee);
            RecursiveSet.insert(CalleeNode);
          } else {
            VisitedSet.insert(Callee);
            CollectKernelSet(Callee, FD, VisitedSet);
            VisitedSet.erase(Callee);
          }
        }
      }
    }
  }

  // Traverses over CallGraph to collect list of attributes applied to
  // functions called by SYCLKernel (either directly and indirectly) which needs
  // to be propagated down to callers and applied to SYCL kernels.
  // For example, reqd_work_group_size, vec_len_hint, reqd_sub_group_size
  // Attributes applied to SYCLKernel are also included
  // Returns the kernel body function found during traversal.
  FunctionDecl *
  CollectPossibleKernelAttributes(FunctionDecl *SYCLKernel,
                                  llvm::SmallVector<Attr *, 4> &Attrs) {
#ifdef INTEL_CUSTOMIZATION
    typedef std::tuple<FunctionDecl *, FunctionDecl *, Expr *>
        ChildParentCall;
#endif // INTEL_CUSTOMIZATION
    llvm::SmallPtrSet<FunctionDecl *, 16> Visited;
#ifdef INTEL_CUSTOMIZATION
    llvm::SmallVector<ChildParentCall, 16> WorkList;
    WorkList.push_back({SYCLKernel, nullptr, nullptr});
#endif // INTEL_CUSTOMIZATION
    FunctionDecl *KernelBody = nullptr;

    while (!WorkList.empty()) {
#ifdef INTEL_CUSTOMIZATION
      FunctionDecl *FD = std::get<0>(WorkList.back());
      FunctionDecl *ParentFD = std::get<1>(WorkList.back());
      Expr *CE = std::get<2>(WorkList.back());
#endif // INTEL_CUSTOMIZATION

      // To implement rounding-up of a parallel-for range the
      // SYCL header implementation modifies the kernel call like this:
      // auto Wrapper = [=](TransformedArgType Arg) {
      //  if (Arg[0] >= NumWorkItems[0])
      //    return;
      //  Arg.set_allowed_range(NumWorkItems);
      //  KernelFunc(Arg);
      // };
      //
      // This transformation leads to a condition where a kernel body
      // function becomes callable from a new kernel body function.
      // Hence this test.
      if ((ParentFD == KernelBody) && isSYCLKernelBodyFunction(FD))
        KernelBody = FD;

      if ((ParentFD == SYCLKernel) && isSYCLKernelBodyFunction(FD)) {
        assert(!KernelBody && "inconsistent call graph - only one kernel body "
                              "function can be called");
        KernelBody = FD;
      }

      WorkList.pop_back();
      if (!Visited.insert(FD).second)
        continue; // We've already seen this Decl

      // Gather all attributes of FD that are SYCL related.
      // Some attributes are allowed only on lambda functions and function
      // objects called directly from a kernel (i.e. the one passed to the
      // single_task or parallel_for functions).
      bool DirectlyCalled = (ParentFD == SYCLKernel);
      collectSYCLAttributes(SemaRef, FD, Attrs, DirectlyCalled);

      // Attribute "loop_fuse" can be applied explicitly on kernel function.
      // Attribute should not be propagated from device functions to kernel.
      if (auto *A = FD->getAttr<SYCLIntelLoopFuseAttr>()) {
        if (ParentFD == SYCLKernel) {
          Attrs.push_back(A);
        }
      }

#if INTEL_CUSTOMIZATION
      if (FD->hasAttr<SYCLUnmaskedAttr>()) {
        if (ParentFD && !Util::isSyclInvokeUnmaskedFunction(ParentFD)) {
          SemaRef.Diag(CE->getExprLoc(),
                       diag::warn_sycl_unmasked_improper_caller);
          SemaRef.Diag(ParentFD->getLocation(), diag::note_called_by)
              << ParentFD;
        }
      }
#endif // INTEL_CUSTOMIZATION

      // TODO: vec_len_hint should be handled here

      CallGraphNode *N = SYCLCG.getNode(FD);
      if (!N)
        continue;

#if INTEL_CUSTOMIZATION
      for (const CallGraphNode::CallRecord CR : *N) {
        CallGraphNode *CI = CR.Callee;
        if (auto *Callee = dyn_cast<FunctionDecl>(CI->getDecl())) {
          Callee = Callee->getMostRecentDecl();
          if (!Visited.count(Callee))
            WorkList.push_back({Callee, FD, CR.CallExpr});
        }
      }
    }
#endif // INTEL_CUSTOMIZATION
    return KernelBody;
  }

private:
  Sema &SemaRef;
};

class KernelBodyTransform : public TreeTransform<KernelBodyTransform> {
public:
  KernelBodyTransform(std::pair<DeclaratorDecl *, DeclaratorDecl *> &MPair,
                      Sema &S)
      : TreeTransform<KernelBodyTransform>(S), MappingPair(MPair), SemaRef(S) {}
  bool AlwaysRebuild() { return true; }

  ExprResult TransformDeclRefExpr(DeclRefExpr *DRE) {
    auto Ref = dyn_cast<DeclaratorDecl>(DRE->getDecl());
    if (Ref && Ref == MappingPair.first) {
      auto NewDecl = MappingPair.second;
      return DeclRefExpr::Create(
          SemaRef.getASTContext(), DRE->getQualifierLoc(),
          DRE->getTemplateKeywordLoc(), NewDecl, false, DRE->getNameInfo(),
          NewDecl->getType(), DRE->getValueKind());
    }
    return DRE;
  }

private:
  std::pair<DeclaratorDecl *, DeclaratorDecl *> MappingPair;
  Sema &SemaRef;
};

// Searches for a call to PFWG lambda function and captures it.
class FindPFWGLambdaFnVisitor
    : public RecursiveASTVisitor<FindPFWGLambdaFnVisitor> {
public:
  // LambdaObjTy - lambda type of the PFWG lambda object
  FindPFWGLambdaFnVisitor(const CXXRecordDecl *LambdaObjTy)
      : LambdaFn(nullptr), LambdaObjTy(LambdaObjTy) {}

  bool VisitCallExpr(CallExpr *Call) {
    auto *M = dyn_cast<CXXMethodDecl>(Call->getDirectCallee());
    if (!M || (M->getOverloadedOperator() != OO_Call))
      return true;

    unsigned int NumPFWGLambdaArgs =
        M->getNumParams() + 1; // group, optional kernel_handler and lambda obj
    if (Call->getNumArgs() != NumPFWGLambdaArgs)
      return true;
    if (!Util::isSyclType(Call->getArg(1)->getType(), "group", true /*Tmpl*/))
      return true;
    if ((Call->getNumArgs() > 2) &&
        !Util::isSyclKernelHandlerType(Call->getArg(2)->getType()))
      return true;
    if (Call->getArg(0)->getType()->getAsCXXRecordDecl() != LambdaObjTy)
      return true;
    LambdaFn = M; // call to PFWG lambda found - record the lambda
    return false; // ... and stop searching
  }

  // Returns the captured lambda function or nullptr;
  CXXMethodDecl *getLambdaFn() const { return LambdaFn; }

private:
  CXXMethodDecl *LambdaFn;
  const CXXRecordDecl *LambdaObjTy;
};

class MarkWIScopeFnVisitor : public RecursiveASTVisitor<MarkWIScopeFnVisitor> {
public:
  MarkWIScopeFnVisitor(ASTContext &Ctx) : Ctx(Ctx) {}

  bool VisitCXXMemberCallExpr(CXXMemberCallExpr *Call) {
    FunctionDecl *Callee = Call->getDirectCallee();
    if (!Callee)
      // not a direct call - continue search
      return true;
    QualType Ty = Ctx.getRecordType(Call->getRecordDecl());
    if (!Util::isSyclType(Ty, "group", true /*Tmpl*/))
      // not a member of cl::sycl::group - continue search
      return true;
    auto Name = Callee->getName();
    if (((Name != "parallel_for_work_item") && (Name != "wait_for")) ||
        Callee->hasAttr<SYCLScopeAttr>())
      return true;
    // it is a call to cl::sycl::group::parallel_for_work_item/wait_for -
    // mark the callee
    Callee->addAttr(
        SYCLScopeAttr::CreateImplicit(Ctx, SYCLScopeAttr::Level::WorkItem));
    // continue search as there can be other PFWI or wait_for calls
    return true;
  }

private:
  ASTContext &Ctx;
};

static bool isSYCLPrivateMemoryVar(VarDecl *VD) {
  return Util::isSyclType(VD->getType(), "private_memory", true /*Tmpl*/);
}

static void addScopeAttrToLocalVars(CXXMethodDecl &F) {
  for (Decl *D : F.decls()) {
    VarDecl *VD = dyn_cast<VarDecl>(D);

    if (!VD || isa<ParmVarDecl>(VD) ||
        VD->getStorageDuration() != StorageDuration::SD_Automatic)
      continue;
    // Local variables of private_memory type in the WG scope still have WI
    // scope, all the rest - WG scope. Simple logic
    // "if no scope than it is WG scope" won't work, because compiler may add
    // locals not declared in user code (lambda object parameter, byval
    // arguments) which will result in alloca w/o any attribute, so need WI
    // scope too.
    SYCLScopeAttr::Level L = isSYCLPrivateMemoryVar(VD)
                                 ? SYCLScopeAttr::Level::WorkItem
                                 : SYCLScopeAttr::Level::WorkGroup;
    VD->addAttr(SYCLScopeAttr::CreateImplicit(F.getASTContext(), L));
  }
}

/// Return method by name
static CXXMethodDecl *getMethodByName(const CXXRecordDecl *CRD,
                                      StringRef MethodName) {
  CXXMethodDecl *Method;
  auto It = std::find_if(CRD->methods().begin(), CRD->methods().end(),
                         [MethodName](const CXXMethodDecl *Method) {
                           return Method->getNameAsString() == MethodName;
                         });
  Method = (It != CRD->methods().end()) ? *It : nullptr;
  return Method;
}

static KernelInvocationKind
getKernelInvocationKind(FunctionDecl *KernelCallerFunc) {
  return llvm::StringSwitch<KernelInvocationKind>(KernelCallerFunc->getName())
      .Case("kernel_single_task", InvokeSingleTask)
      .Case("kernel_parallel_for", InvokeParallelFor)
      .Case("kernel_parallel_for_work_group", InvokeParallelForWorkGroup)
      .Default(InvokeUnknown);
}

static const CXXRecordDecl *getKernelObjectType(FunctionDecl *Caller) {
  assert(Caller->getNumParams() > 0 && "Insufficient kernel parameters");

  QualType KernelParamTy = Caller->getParamDecl(0)->getType();
  // In SYCL 2020 kernels are now passed by reference.
  if (KernelParamTy->isReferenceType())
    return KernelParamTy->getPointeeCXXRecordDecl();

  // SYCL 1.2.1
  return KernelParamTy->getAsCXXRecordDecl();
}

/// Creates a kernel parameter descriptor
/// \param Src  field declaration to construct name from
/// \param Ty   the desired parameter type
/// \return     the constructed descriptor
static ParamDesc makeParamDesc(const FieldDecl *Src, QualType Ty) {
  ASTContext &Ctx = Src->getASTContext();
  std::string Name = (Twine("_arg_") + Src->getName()).str();
  return std::make_tuple(Ty, &Ctx.Idents.get(Name),
                         Ctx.getTrivialTypeSourceInfo(Ty));
}

static ParamDesc makeParamDesc(ASTContext &Ctx, StringRef Name, QualType Ty) {
  return std::make_tuple(Ty, &Ctx.Idents.get(Name),
                         Ctx.getTrivialTypeSourceInfo(Ty));
}

/// \return the target of given SYCL accessor type
static target getAccessTarget(const ClassTemplateSpecializationDecl *AccTy) {
  return static_cast<target>(
      AccTy->getTemplateArgs()[3].getAsIntegral().getExtValue());
}

// The first template argument to the kernel caller function is used to identify
// the kernel itself.
static QualType calculateKernelNameType(ASTContext &Ctx,
                                        FunctionDecl *KernelCallerFunc) {
  const TemplateArgumentList *TAL =
      KernelCallerFunc->getTemplateSpecializationArgs();
  assert(TAL && "No template argument info");
  return TAL->get(0).getAsType().getCanonicalType();
}

// Gets a name for the OpenCL kernel function, calculated from the first
// template argument of the kernel caller function.
static std::pair<std::string, std::string>
constructKernelName(Sema &S, FunctionDecl *KernelCallerFunc,
                    MangleContext &MC) {
  QualType KernelNameType =
      calculateKernelNameType(S.getASTContext(), KernelCallerFunc);

  SmallString<256> Result;
  llvm::raw_svector_ostream Out(Result);

  MC.mangleTypeName(KernelNameType, Out);

  return {std::string(Out.str()),
          PredefinedExpr::ComputeName(S.getASTContext(),
                                      PredefinedExpr::UniqueStableNameType,
                                      KernelNameType)};
}

static bool isDefaultSPIRArch(ASTContext &Context) {
  llvm::Triple T = Context.getTargetInfo().getTriple();
  if (T.isSPIR() && T.getSubArch() == llvm::Triple::NoSubArch)
    return true;
  return false;
}

static ParmVarDecl *getSyclKernelHandlerArg(FunctionDecl *KernelCallerFunc) {
  // Specialization constants in SYCL 2020 are not captured by lambda and
  // accessed through new optional lambda argument kernel_handler
  auto IsHandlerLambda = [](ParmVarDecl *PVD) {
    return Util::isSyclKernelHandlerType(PVD->getType());
  };

  assert(llvm::count_if(KernelCallerFunc->parameters(), IsHandlerLambda) <= 1 &&
         "Multiple kernel_handler parameters");

  auto KHArg = llvm::find_if(KernelCallerFunc->parameters(), IsHandlerLambda);

  return (KHArg != KernelCallerFunc->param_end()) ? *KHArg : nullptr;
}

// anonymous namespace so these don't get linkage.
namespace {

template <typename T> struct bind_param { using type = T; };

template <> struct bind_param<CXXBaseSpecifier &> {
  using type = const CXXBaseSpecifier &;
};

template <> struct bind_param<FieldDecl *&> { using type = FieldDecl *; };

template <> struct bind_param<FieldDecl *const &> { using type = FieldDecl *; };

template <typename T> using bind_param_t = typename bind_param<T>::type;

class KernelObjVisitor {
  Sema &SemaRef;

  template <typename ParentTy, typename... HandlerTys>
  void VisitUnionImpl(const CXXRecordDecl *Owner, ParentTy &Parent,
                      const CXXRecordDecl *Wrapper, HandlerTys &... Handlers) {
    (void)std::initializer_list<int>{
        (Handlers.enterUnion(Owner, Parent), 0)...};
    VisitRecordHelper(Wrapper, Wrapper->fields(), Handlers...);
    (void)std::initializer_list<int>{
        (Handlers.leaveUnion(Owner, Parent), 0)...};
  }

  // These enable handler execution only when previous Handlers succeed.
  template <typename... Tn>
  bool handleField(FieldDecl *FD, QualType FDTy, Tn &&... tn) {
    bool result = true;
    (void)std::initializer_list<int>{(result = result && tn(FD, FDTy), 0)...};
    return result;
  }
  template <typename... Tn>
  bool handleField(const CXXBaseSpecifier &BD, QualType BDTy, Tn &&... tn) {
    bool result = true;
    std::initializer_list<int>{(result = result && tn(BD, BDTy), 0)...};
    return result;
  }

// This definition using std::bind is necessary because of a gcc 7.x bug.
#define KF_FOR_EACH(FUNC, Item, Qt)                                            \
  handleField(                                                                 \
      Item, Qt,                                                                \
      std::bind(static_cast<bool (std::decay_t<decltype(Handlers)>::*)(        \
                    bind_param_t<decltype(Item)>, QualType)>(                  \
                    &std::decay_t<decltype(Handlers)>::FUNC),                  \
                std::ref(Handlers), _1, _2)...)

  // The following simpler definition works with gcc 8.x and later.
  //#define KF_FOR_EACH(FUNC) \
//  handleField(Field, FieldTy, ([&](FieldDecl *FD, QualType FDTy) { \
//                return Handlers.f(FD, FDTy); \
//              })...)

  // Parent contains the FieldDecl or CXXBaseSpecifier that was used to enter
  // the Wrapper structure that we're currently visiting. Owner is the parent
  // type (which doesn't exist in cases where it is a FieldDecl in the
  // 'root'), and Wrapper is the current struct being unwrapped.
  template <typename ParentTy, typename... HandlerTys>
  void visitComplexRecord(const CXXRecordDecl *Owner, ParentTy &Parent,
                          const CXXRecordDecl *Wrapper, QualType RecordTy,
                          HandlerTys &... Handlers) {
    (void)std::initializer_list<int>{
        (Handlers.enterStruct(Owner, Parent, RecordTy), 0)...};
    VisitRecordHelper(Wrapper, Wrapper->bases(), Handlers...);
    VisitRecordHelper(Wrapper, Wrapper->fields(), Handlers...);
    (void)std::initializer_list<int>{
        (Handlers.leaveStruct(Owner, Parent, RecordTy), 0)...};
  }

  template <typename ParentTy, typename... HandlerTys>
  void visitSimpleRecord(const CXXRecordDecl *Owner, ParentTy &Parent,
                         const CXXRecordDecl *Wrapper, QualType RecordTy,
                         HandlerTys &... Handlers) {
    (void)std::initializer_list<int>{
        (Handlers.handleNonDecompStruct(Owner, Parent, RecordTy), 0)...};
  }

  template <typename ParentTy, typename... HandlerTys>
  void visitRecord(const CXXRecordDecl *Owner, ParentTy &Parent,
                   const CXXRecordDecl *Wrapper, QualType RecordTy,
                   HandlerTys &... Handlers);

  template <typename ParentTy, typename... HandlerTys>
  void VisitUnion(const CXXRecordDecl *Owner, ParentTy &Parent,
                  const CXXRecordDecl *Wrapper, HandlerTys &... Handlers);

  template <typename... HandlerTys>
  void VisitRecordHelper(const CXXRecordDecl *Owner,
                         clang::CXXRecordDecl::base_class_const_range Range,
                         HandlerTys &... Handlers) {
    for (const auto &Base : Range) {
      QualType BaseTy = Base.getType();
      // Handle accessor class as base
      if (Util::isSyclAccessorType(BaseTy)) {
        (void)std::initializer_list<int>{
            (Handlers.handleSyclAccessorType(Owner, Base, BaseTy), 0)...};
      } else if (Util::isSyclStreamType(BaseTy)) {
        // Handle stream class as base
        (void)std::initializer_list<int>{
            (Handlers.handleSyclStreamType(Owner, Base, BaseTy), 0)...};
      } else
        // For all other bases, visit the record
        visitRecord(Owner, Base, BaseTy->getAsCXXRecordDecl(), BaseTy,
                    Handlers...);
    }
  }

  template <typename... HandlerTys>
  void VisitRecordHelper(const CXXRecordDecl *Owner,
                         RecordDecl::field_range Range,
                         HandlerTys &... Handlers) {
    VisitRecordFields(Owner, Handlers...);
  }

  // FIXME: Can this be refactored/handled some other way?
  template <typename ParentTy, typename... HandlerTys>
  void visitStreamRecord(const CXXRecordDecl *Owner, ParentTy &Parent,
                         CXXRecordDecl *Wrapper, QualType RecordTy,
                         HandlerTys &... Handlers) {
    (void)std::initializer_list<int>{
        (Handlers.enterStream(Owner, Parent, RecordTy), 0)...};
    for (const auto &Field : Wrapper->fields()) {
      QualType FieldTy = Field->getType();
      // Required to initialize accessors inside streams.
      if (Util::isSyclAccessorType(FieldTy))
        KF_FOR_EACH(handleSyclAccessorType, Field, FieldTy);
    }
    (void)std::initializer_list<int>{
        (Handlers.leaveStream(Owner, Parent, RecordTy), 0)...};
  }

  template <typename... HandlerTys>
  void visitArrayElementImpl(const CXXRecordDecl *Owner, FieldDecl *ArrayField,
                             QualType ElementTy, uint64_t Index,
                             HandlerTys &... Handlers) {
    (void)std::initializer_list<int>{
        (Handlers.nextElement(ElementTy, Index), 0)...};
    visitField(Owner, ArrayField, ElementTy, Handlers...);
  }

  template <typename... HandlerTys>
  void visitFirstArrayElement(const CXXRecordDecl *Owner, FieldDecl *ArrayField,
                              QualType ElementTy, HandlerTys &... Handlers) {
    visitArrayElementImpl(Owner, ArrayField, ElementTy, 0, Handlers...);
  }
  template <typename... HandlerTys>
  void visitNthArrayElement(const CXXRecordDecl *Owner, FieldDecl *ArrayField,
                            QualType ElementTy, uint64_t Index,
                            HandlerTys &... Handlers);

  template <typename... HandlerTys>
  void visitSimpleArray(const CXXRecordDecl *Owner, FieldDecl *Field,
                        QualType ArrayTy, HandlerTys &... Handlers) {
    (void)std::initializer_list<int>{
        (Handlers.handleSimpleArrayType(Field, ArrayTy), 0)...};
  }

  template <typename... HandlerTys>
  void visitComplexArray(const CXXRecordDecl *Owner, FieldDecl *Field,
                         QualType ArrayTy, HandlerTys &... Handlers) {
    // Array workflow is:
    // handleArrayType
    // enterArray
    // nextElement
    // VisitField (same as before, note that The FieldDecl is the of array
    // itself, not the element)
    // ... repeat per element, opt-out for duplicates.
    // leaveArray

    if (!KF_FOR_EACH(handleArrayType, Field, ArrayTy))
      return;

    const ConstantArrayType *CAT =
        SemaRef.getASTContext().getAsConstantArrayType(ArrayTy);
    assert(CAT && "Should only be called on constant-size array.");
    QualType ET = CAT->getElementType();
    uint64_t ElemCount = CAT->getSize().getZExtValue();
    assert(ElemCount > 0 && "SYCL prohibits 0 sized arrays");

    (void)std::initializer_list<int>{
        (Handlers.enterArray(Field, ArrayTy, ET), 0)...};

    visitFirstArrayElement(Owner, Field, ET, Handlers...);
    for (uint64_t Index = 1; Index < ElemCount; ++Index)
      visitNthArrayElement(Owner, Field, ET, Index, Handlers...);

    (void)std::initializer_list<int>{
        (Handlers.leaveArray(Field, ArrayTy, ET), 0)...};
  }

  template <typename... HandlerTys>
  void visitArray(const CXXRecordDecl *Owner, FieldDecl *Field,
                  QualType ArrayTy, HandlerTys &... Handlers);

  template <typename... HandlerTys>
  void visitField(const CXXRecordDecl *Owner, FieldDecl *Field,
                  QualType FieldTy, HandlerTys &... Handlers) {
    if (Util::isSyclAccessorType(FieldTy))
      KF_FOR_EACH(handleSyclAccessorType, Field, FieldTy);
    else if (Util::isSyclSamplerType(FieldTy))
      KF_FOR_EACH(handleSyclSamplerType, Field, FieldTy);
    else if (Util::isSyclHalfType(FieldTy))
      KF_FOR_EACH(handleSyclHalfType, Field, FieldTy);
    else if (Util::isSyclSpecConstantType(FieldTy))
      KF_FOR_EACH(handleSyclSpecConstantType, Field, FieldTy);
    else if (Util::isSyclStreamType(FieldTy)) {
      CXXRecordDecl *RD = FieldTy->getAsCXXRecordDecl();
      // Handle accessors in stream class.
      KF_FOR_EACH(handleSyclStreamType, Field, FieldTy);
      visitStreamRecord(Owner, Field, RD, FieldTy, Handlers...);
    } else if (FieldTy->isStructureOrClassType()) {
      if (KF_FOR_EACH(handleStructType, Field, FieldTy)) {
        CXXRecordDecl *RD = FieldTy->getAsCXXRecordDecl();
        visitRecord(Owner, Field, RD, FieldTy, Handlers...);
      }
    } else if (FieldTy->isUnionType()) {
      if (KF_FOR_EACH(handleUnionType, Field, FieldTy)) {
        CXXRecordDecl *RD = FieldTy->getAsCXXRecordDecl();
        VisitUnion(Owner, Field, RD, Handlers...);
      }
    } else if (FieldTy->isReferenceType())
      KF_FOR_EACH(handleReferenceType, Field, FieldTy);
    else if (FieldTy->isPointerType())
      KF_FOR_EACH(handlePointerType, Field, FieldTy);
    else if (FieldTy->isArrayType())
      visitArray(Owner, Field, FieldTy, Handlers...);
    else if (FieldTy->isScalarType() || FieldTy->isVectorType())
      KF_FOR_EACH(handleScalarType, Field, FieldTy);
    else
      KF_FOR_EACH(handleOtherType, Field, FieldTy);
  }

public:
  KernelObjVisitor(Sema &S) : SemaRef(S) {}

  template <typename... HandlerTys>
  void VisitRecordBases(const CXXRecordDecl *KernelFunctor,
                        HandlerTys &... Handlers) {
    VisitRecordHelper(KernelFunctor, KernelFunctor->bases(), Handlers...);
  }

  // A visitor function that dispatches to functions as defined in
  // SyclKernelFieldHandler for the purposes of kernel generation.
  template <typename... HandlerTys>
  void VisitRecordFields(const CXXRecordDecl *Owner, HandlerTys &... Handlers) {
    for (const auto Field : Owner->fields())
      visitField(Owner, Field, Field->getType(), Handlers...);
  }
#undef KF_FOR_EACH
};

// A base type that the SYCL OpenCL Kernel construction task uses to implement
// individual tasks.
class SyclKernelFieldHandlerBase {
public:
  static constexpr const bool VisitUnionBody = false;
  static constexpr const bool VisitNthArrayElement = true;
  // Opt-in based on whether we should visit inside simple containers (structs,
  // arrays). All of the 'check' types should likely be true, the int-header,
  // and kernel decl creation types should not.
  static constexpr const bool VisitInsideSimpleContainers = true;
  // Mark these virtual so that we can use override in the implementer classes,
  // despite virtual dispatch never being used.

  // Accessor can be a base class or a field decl, so both must be handled.
  virtual bool handleSyclAccessorType(const CXXRecordDecl *,
                                      const CXXBaseSpecifier &, QualType) {
    return true;
  }
  virtual bool handleSyclAccessorType(FieldDecl *, QualType) { return true; }
  virtual bool handleSyclSamplerType(const CXXRecordDecl *,
                                     const CXXBaseSpecifier &, QualType) {
    return true;
  }
  virtual bool handleSyclSamplerType(FieldDecl *, QualType) { return true; }
  virtual bool handleSyclSpecConstantType(FieldDecl *, QualType) {
    return true;
  }
  virtual bool handleSyclStreamType(const CXXRecordDecl *,
                                    const CXXBaseSpecifier &, QualType) {
    return true;
  }
  virtual bool handleSyclStreamType(FieldDecl *, QualType) { return true; }
  virtual bool handleSyclHalfType(const CXXRecordDecl *,
                                  const CXXBaseSpecifier &, QualType) {
    return true;
  }
  virtual bool handleSyclHalfType(FieldDecl *, QualType) { return true; }
  virtual bool handleStructType(FieldDecl *, QualType) { return true; }
  virtual bool handleUnionType(FieldDecl *, QualType) { return true; }
  virtual bool handleReferenceType(FieldDecl *, QualType) { return true; }
  virtual bool handlePointerType(FieldDecl *, QualType) { return true; }
  virtual bool handleArrayType(FieldDecl *, QualType) { return true; }
  virtual bool handleScalarType(FieldDecl *, QualType) { return true; }
  // Most handlers shouldn't be handling this, just the field checker.
  virtual bool handleOtherType(FieldDecl *, QualType) { return true; }

  // Handle a simple struct that doesn't need to be decomposed, only called on
  // handlers with VisitInsideSimpleContainers as false.  Replaces
  // handleStructType, enterStruct, leaveStruct, and visiting of sub-elements.
  virtual bool handleNonDecompStruct(const CXXRecordDecl *, FieldDecl *,
                                     QualType) {
    return true;
  }
  virtual bool handleNonDecompStruct(const CXXRecordDecl *,
                                     const CXXBaseSpecifier &, QualType) {
    return true;
  }

  // Instead of handleArrayType, enterArray, leaveArray, and nextElement (plus
  // descending down the elements), this function gets called in the event of an
  // array containing simple elements (even in the case of an MD array).
  virtual bool handleSimpleArrayType(FieldDecl *, QualType) { return true; }

  // The following are only used for keeping track of where we are in the base
  // class/field graph. Int Headers use this to calculate offset, most others
  // don't have a need for these.

  virtual bool enterStruct(const CXXRecordDecl *, FieldDecl *, QualType) {
    return true;
  }
  virtual bool leaveStruct(const CXXRecordDecl *, FieldDecl *, QualType) {
    return true;
  }
  virtual bool enterStream(const CXXRecordDecl *, FieldDecl *, QualType) {
    return true;
  }
  virtual bool leaveStream(const CXXRecordDecl *, FieldDecl *, QualType) {
    return true;
  }
  virtual bool enterStruct(const CXXRecordDecl *, const CXXBaseSpecifier &,
                           QualType) {
    return true;
  }
  virtual bool leaveStruct(const CXXRecordDecl *, const CXXBaseSpecifier &,
                           QualType) {
    return true;
  }
  virtual bool enterUnion(const CXXRecordDecl *, FieldDecl *) { return true; }
  virtual bool leaveUnion(const CXXRecordDecl *, FieldDecl *) { return true; }

  // The following are used for stepping through array elements.
  virtual bool enterArray(FieldDecl *, QualType ArrayTy, QualType ElementTy) {
    return true;
  }
  virtual bool leaveArray(FieldDecl *, QualType ArrayTy, QualType ElementTy) {
    return true;
  }

  virtual bool nextElement(QualType, uint64_t) { return true; }

  virtual ~SyclKernelFieldHandlerBase() = default;
};

// A class to act as the direct base for all the SYCL OpenCL Kernel construction
// tasks that contains a reference to Sema (and potentially any other
// universally required data).
class SyclKernelFieldHandler : public SyclKernelFieldHandlerBase {
protected:
  Sema &SemaRef;
  SyclKernelFieldHandler(Sema &S) : SemaRef(S) {}
};

// A class to represent the 'do nothing' case for filtering purposes.
class SyclEmptyHandler final : public SyclKernelFieldHandlerBase {};
SyclEmptyHandler GlobalEmptyHandler;

template <bool Keep, typename H> struct HandlerFilter;
template <typename H> struct HandlerFilter<true, H> {
  H &Handler;
  HandlerFilter(H &Handler) : Handler(Handler) {}
};
template <typename H> struct HandlerFilter<false, H> {
  SyclEmptyHandler &Handler = GlobalEmptyHandler;
  HandlerFilter(H &Handler) {}
};

template <bool B, bool... Rest> struct AnyTrue;

template <bool B> struct AnyTrue<B> { static constexpr bool Value = B; };

template <bool B, bool... Rest> struct AnyTrue {
  static constexpr bool Value = B || AnyTrue<Rest...>::Value;
};

template <bool B, bool... Rest> struct AllTrue;

template <bool B> struct AllTrue<B> { static constexpr bool Value = B; };

template <bool B, bool... Rest> struct AllTrue {
  static constexpr bool Value = B && AllTrue<Rest...>::Value;
};

template <typename ParentTy, typename... Handlers>
void KernelObjVisitor::VisitUnion(const CXXRecordDecl *Owner, ParentTy &Parent,
                                  const CXXRecordDecl *Wrapper,
                                  Handlers &... handlers) {
  // Don't continue descending if none of the handlers 'care'. This could be 'if
  // constexpr' starting in C++17.  Until then, we have to count on the
  // optimizer to realize "if (false)" is a dead branch.
  if (AnyTrue<Handlers::VisitUnionBody...>::Value)
    VisitUnionImpl(
        Owner, Parent, Wrapper,
        HandlerFilter<Handlers::VisitUnionBody, Handlers>(handlers).Handler...);
}

template <typename... Handlers>
void KernelObjVisitor::visitNthArrayElement(const CXXRecordDecl *Owner,
                                            FieldDecl *ArrayField,
                                            QualType ElementTy, uint64_t Index,
                                            Handlers &... handlers) {
  // Don't continue descending if none of the handlers 'care'. This could be 'if
  // constexpr' starting in C++17.  Until then, we have to count on the
  // optimizer to realize "if (false)" is a dead branch.
  if (AnyTrue<Handlers::VisitNthArrayElement...>::Value)
    visitArrayElementImpl(
        Owner, ArrayField, ElementTy, Index,
        HandlerFilter<Handlers::VisitNthArrayElement, Handlers>(handlers)
            .Handler...);
}

template <typename ParentTy, typename... HandlerTys>
void KernelObjVisitor::visitRecord(const CXXRecordDecl *Owner, ParentTy &Parent,
                                   const CXXRecordDecl *Wrapper,
                                   QualType RecordTy,
                                   HandlerTys &... Handlers) {
  RecordDecl *RD = RecordTy->getAsRecordDecl();
  assert(RD && "should not be null.");
  if (RD->hasAttr<SYCLRequiresDecompositionAttr>()) {
    // If this container requires decomposition, we have to visit it as
    // 'complex', so all handlers are called in this case with the 'complex'
    // case.
    visitComplexRecord(Owner, Parent, Wrapper, RecordTy, Handlers...);
  } else {
    // "Simple" Containers are those that do NOT need to be decomposed,
    // "Complex" containers are those that DO. In the case where the container
    // does NOT need to be decomposed, we can call VisitSimpleRecord on the
    // handlers that have opted-out of VisitInsideSimpleContainers. The 'if'
    // makes sure we only do that if at least 1 has opted out.
    if (!AllTrue<HandlerTys::VisitInsideSimpleContainers...>::Value)
      visitSimpleRecord(
          Owner, Parent, Wrapper, RecordTy,
          HandlerFilter<!HandlerTys::VisitInsideSimpleContainers, HandlerTys>(
              Handlers)
              .Handler...);

    // Even though this is a 'simple' container, some handlers (via
    // VisitInsideSimpleContainers = true) need to treat it as if it needs
    // decomposing, so we call VisitComplexRecord iif at least one has.
    if (AnyTrue<HandlerTys::VisitInsideSimpleContainers...>::Value)
      visitComplexRecord(
          Owner, Parent, Wrapper, RecordTy,
          HandlerFilter<HandlerTys::VisitInsideSimpleContainers, HandlerTys>(
              Handlers)
              .Handler...);
  }
}

template <typename... HandlerTys>
void KernelObjVisitor::visitArray(const CXXRecordDecl *Owner, FieldDecl *Field,
                                  QualType ArrayTy, HandlerTys &... Handlers) {

  if (Field->hasAttr<SYCLRequiresDecompositionAttr>()) {
    visitComplexArray(Owner, Field, ArrayTy, Handlers...);
  } else {
    if (!AllTrue<HandlerTys::VisitInsideSimpleContainers...>::Value)
      visitSimpleArray(
          Owner, Field, ArrayTy,
          HandlerFilter<!HandlerTys::VisitInsideSimpleContainers, HandlerTys>(
              Handlers)
              .Handler...);

    if (AnyTrue<HandlerTys::VisitInsideSimpleContainers...>::Value)
      visitComplexArray(
          Owner, Field, ArrayTy,
          HandlerFilter<HandlerTys::VisitInsideSimpleContainers, HandlerTys>(
              Handlers)
              .Handler...);
  }
}

// A type to check the validity of all of the argument types.
class SyclKernelFieldChecker : public SyclKernelFieldHandler {
  bool IsInvalid = false;
  DiagnosticsEngine &Diag;
  // Check whether the object should be disallowed from being copied to kernel.
  // Return true if not copyable, false if copyable.
  bool checkNotCopyableToKernel(const FieldDecl *FD, const QualType &FieldTy) {
    if (FieldTy->isArrayType()) {
      if (const auto *CAT =
              SemaRef.getASTContext().getAsConstantArrayType(FieldTy)) {
        QualType ET = CAT->getElementType();
        return checkNotCopyableToKernel(FD, ET);
      }
      return Diag.Report(FD->getLocation(),
                         diag::err_sycl_non_constant_array_type)
             << FieldTy;
    }

    if (SemaRef.getASTContext().getLangOpts().SYCLStdLayoutKernelParams)
      if (!FieldTy->isStandardLayoutType())
        return Diag.Report(FD->getLocation(),
                           diag::err_sycl_non_std_layout_type)
               << FieldTy;

    if (!FieldTy->isStructureOrClassType())
      return false;

    CXXRecordDecl *RD =
        cast<CXXRecordDecl>(FieldTy->getAs<RecordType>()->getDecl());
    if (!RD->hasTrivialCopyConstructor())
      return Diag.Report(FD->getLocation(),
                         diag::err_sycl_non_trivially_copy_ctor_dtor_type)
             << 0 << FieldTy;
    if (!RD->hasTrivialDestructor())
      return Diag.Report(FD->getLocation(),
                         diag::err_sycl_non_trivially_copy_ctor_dtor_type)
             << 1 << FieldTy;

    return false;
  }

  void checkPropertyListType(TemplateArgument PropList, SourceLocation Loc) {
    if (PropList.getKind() != TemplateArgument::ArgKind::Type) {
      SemaRef.Diag(Loc,
                   diag::err_sycl_invalid_accessor_property_template_param);
      return;
    }
    QualType PropListTy = PropList.getAsType();
    if (!Util::isAccessorPropertyListType(PropListTy)) {
      SemaRef.Diag(Loc,
                   diag::err_sycl_invalid_accessor_property_template_param);
      return;
    }
    const auto *AccPropListDecl =
        cast<ClassTemplateSpecializationDecl>(PropListTy->getAsRecordDecl());
    if (AccPropListDecl->getTemplateArgs().size() != 1) {
      SemaRef.Diag(Loc, diag::err_sycl_invalid_property_list_param_number)
          << "accessor_property_list";
      return;
    }
    const auto TemplArg = AccPropListDecl->getTemplateArgs()[0];
    if (TemplArg.getKind() != TemplateArgument::ArgKind::Pack) {
      SemaRef.Diag(Loc,
                   diag::err_sycl_invalid_accessor_property_list_template_param)
          << /*accessor_property_list*/ 0 << /*parameter pack*/ 0;
      return;
    }
    for (TemplateArgument::pack_iterator Prop = TemplArg.pack_begin();
         Prop != TemplArg.pack_end(); ++Prop) {
      if (Prop->getKind() != TemplateArgument::ArgKind::Type) {
        SemaRef.Diag(
            Loc, diag::err_sycl_invalid_accessor_property_list_template_param)
            << /*accessor_property_list pack argument*/ 1 << /*type*/ 1;
        return;
      }
      QualType PropTy = Prop->getAsType();
      if (Util::isSyclBufferLocationType(PropTy))
        checkBufferLocationType(PropTy, Loc);
    }
  }

  void checkBufferLocationType(QualType PropTy, SourceLocation Loc) {
    const auto *PropDecl =
        cast<ClassTemplateSpecializationDecl>(PropTy->getAsRecordDecl());
    if (PropDecl->getTemplateArgs().size() != 1) {
      SemaRef.Diag(Loc, diag::err_sycl_invalid_property_list_param_number)
          << "buffer_location";
      return;
    }
    const auto BufferLoc = PropDecl->getTemplateArgs()[0];
    if (BufferLoc.getKind() != TemplateArgument::ArgKind::Integral) {
      SemaRef.Diag(Loc,
                   diag::err_sycl_invalid_accessor_property_list_template_param)
          << /*buffer_location*/ 2 << /*non-negative integer*/ 2;
      return;
    }
    int LocationID = static_cast<int>(BufferLoc.getAsIntegral().getExtValue());
    if (LocationID < 0) {
      SemaRef.Diag(Loc,
                   diag::err_sycl_invalid_accessor_property_list_template_param)
          << /*buffer_location*/ 2 << /*non-negative integer*/ 2;
      return;
    }
  }

  void checkAccessorType(QualType Ty, SourceRange Loc) {
    assert(Util::isSyclAccessorType(Ty) &&
           "Should only be called on SYCL accessor types.");

    const RecordDecl *RecD = Ty->getAsRecordDecl();
    if (const ClassTemplateSpecializationDecl *CTSD =
            dyn_cast<ClassTemplateSpecializationDecl>(RecD)) {
      const TemplateArgumentList &TAL = CTSD->getTemplateArgs();
      TemplateArgument TA = TAL.get(0);
      const QualType TemplateArgTy = TA.getAsType();

      if (TAL.size() > 5)
        checkPropertyListType(TAL.get(5), Loc.getBegin());
      llvm::DenseSet<QualType> Visited;
      checkSYCLType(SemaRef, TemplateArgTy, Loc, Visited);
    }
  }

public:
  SyclKernelFieldChecker(Sema &S)
      : SyclKernelFieldHandler(S), Diag(S.getASTContext().getDiagnostics()) {}
  static constexpr const bool VisitNthArrayElement = false;
  bool isValid() { return !IsInvalid; }

  bool handleReferenceType(FieldDecl *FD, QualType FieldTy) final {
    Diag.Report(FD->getLocation(), diag::err_bad_kernel_param_type) << FieldTy;
    IsInvalid = true;
    return isValid();
  }

  bool handleStructType(FieldDecl *FD, QualType FieldTy) final {
    IsInvalid |= checkNotCopyableToKernel(FD, FieldTy);
    return isValid();
  }

  bool handleSyclAccessorType(const CXXRecordDecl *, const CXXBaseSpecifier &BS,
                              QualType FieldTy) final {
    checkAccessorType(FieldTy, BS.getBeginLoc());
    return isValid();
  }

  bool handleSyclAccessorType(FieldDecl *FD, QualType FieldTy) final {
    checkAccessorType(FieldTy, FD->getLocation());
    return isValid();
  }

  bool handleArrayType(FieldDecl *FD, QualType FieldTy) final {
    IsInvalid |= checkNotCopyableToKernel(FD, FieldTy);
    return isValid();
  }

  bool handlePointerType(FieldDecl *FD, QualType FieldTy) final {
    while (FieldTy->isAnyPointerType()) {
      FieldTy = QualType{FieldTy->getPointeeOrArrayElementType(), 0};
      if (FieldTy->isVariableArrayType()) {
        Diag.Report(FD->getLocation(), diag::err_vla_unsupported);
        IsInvalid = true;
        break;
      }
    }
    return isValid();
  }

  bool handleOtherType(FieldDecl *FD, QualType FieldTy) final {
    Diag.Report(FD->getLocation(), diag::err_bad_kernel_param_type) << FieldTy;
    IsInvalid = true;
    return isValid();
  }
};

// A type to check the validity of accessing accessor/sampler/stream
// types as kernel parameters inside union.
class SyclKernelUnionChecker : public SyclKernelFieldHandler {
  int UnionCount = 0;
  bool IsInvalid = false;
  DiagnosticsEngine &Diag;

public:
  SyclKernelUnionChecker(Sema &S)
      : SyclKernelFieldHandler(S), Diag(S.getASTContext().getDiagnostics()) {}
  bool isValid() { return !IsInvalid; }
  static constexpr const bool VisitUnionBody = true;
  static constexpr const bool VisitNthArrayElement = false;

  bool checkType(SourceLocation Loc, QualType Ty) {
    if (UnionCount) {
      IsInvalid = true;
      Diag.Report(Loc, diag::err_bad_union_kernel_param_members) << Ty;
    }
    return isValid();
  }

  bool enterUnion(const CXXRecordDecl *RD, FieldDecl *FD) override {
    ++UnionCount;
    return true;
  }

  bool leaveUnion(const CXXRecordDecl *RD, FieldDecl *FD) override {
    --UnionCount;
    return true;
  }

  bool handleSyclAccessorType(FieldDecl *FD, QualType FieldTy) final {
    return checkType(FD->getLocation(), FieldTy);
  }

  bool handleSyclAccessorType(const CXXRecordDecl *, const CXXBaseSpecifier &BS,
                              QualType FieldTy) final {
    return checkType(BS.getBeginLoc(), FieldTy);
  }

  bool handleSyclSamplerType(FieldDecl *FD, QualType FieldTy) final {
    return checkType(FD->getLocation(), FieldTy);
  }

  bool handleSyclSamplerType(const CXXRecordDecl *, const CXXBaseSpecifier &BS,
                             QualType FieldTy) final {
    return checkType(BS.getBeginLoc(), FieldTy);
  }

  bool handleSyclStreamType(FieldDecl *FD, QualType FieldTy) final {
    return checkType(FD->getLocation(), FieldTy);
  }

  bool handleSyclStreamType(const CXXRecordDecl *, const CXXBaseSpecifier &BS,
                            QualType FieldTy) final {
    return checkType(BS.getBeginLoc(), FieldTy);
  }
};

// A type to mark whether a collection requires decomposition.
class SyclKernelDecompMarker : public SyclKernelFieldHandler {
  llvm::SmallVector<bool, 16> CollectionStack;

public:
  static constexpr const bool VisitUnionBody = false;
  static constexpr const bool VisitNthArrayElement = false;

  SyclKernelDecompMarker(Sema &S) : SyclKernelFieldHandler(S) {
    // In order to prevent checking this over and over, just add a dummy-base
    // entry.
    CollectionStack.push_back(true);
  }

  bool handleSyclAccessorType(const CXXRecordDecl *, const CXXBaseSpecifier &,
                              QualType) final {
    CollectionStack.back() = true;
    return true;
  }
  bool handleSyclAccessorType(FieldDecl *, QualType) final {
    CollectionStack.back() = true;
    return true;
  }

  bool handleSyclSamplerType(const CXXRecordDecl *, const CXXBaseSpecifier &,
                             QualType) final {
    CollectionStack.back() = true;
    return true;
  }
  bool handleSyclSamplerType(FieldDecl *, QualType) final {
    CollectionStack.back() = true;
    return true;
  }
  bool handleSyclSpecConstantType(FieldDecl *, QualType) final {
    CollectionStack.back() = true;
    return true;
  }
  bool handleSyclStreamType(const CXXRecordDecl *, const CXXBaseSpecifier &,
                            QualType) final {
    CollectionStack.back() = true;
    return true;
  }
  bool handleSyclStreamType(FieldDecl *, QualType) final {
    CollectionStack.back() = true;
    return true;
  }
  bool handleSyclHalfType(const CXXRecordDecl *, const CXXBaseSpecifier &,
                          QualType) final {
    CollectionStack.back() = true;
    return true;
  }
  bool handleSyclHalfType(FieldDecl *, QualType) final {
    CollectionStack.back() = true;
    return true;
  }

  bool handlePointerType(FieldDecl *, QualType) final {
    CollectionStack.back() = true;
    return true;
  }

  // Stream is always decomposed (and whether it gets decomposed is handled in
  // handleSyclStreamType), but we need a CollectionStack entry to capture the
  // accessors that get handled.
  bool enterStream(const CXXRecordDecl *, FieldDecl *, QualType) final {
    CollectionStack.push_back(false);
    return true;
  }
  bool leaveStream(const CXXRecordDecl *, FieldDecl *, QualType Ty) final {
    CollectionStack.pop_back();
    return true;
  }

  bool enterStruct(const CXXRecordDecl *, FieldDecl *, QualType) final {
    CollectionStack.push_back(false);
    return true;
  }

  bool leaveStruct(const CXXRecordDecl *, FieldDecl *, QualType Ty) final {
    if (CollectionStack.pop_back_val()) {
      RecordDecl *RD = Ty->getAsRecordDecl();
      assert(RD && "should not be null.");
      if (!RD->hasAttr<SYCLRequiresDecompositionAttr>())
        RD->addAttr(SYCLRequiresDecompositionAttr::CreateImplicit(
            SemaRef.getASTContext()));
      CollectionStack.back() = true;
    }
    return true;
  }

  bool enterStruct(const CXXRecordDecl *, const CXXBaseSpecifier &,
                   QualType) final {
    CollectionStack.push_back(false);
    return true;
  }

  bool leaveStruct(const CXXRecordDecl *, const CXXBaseSpecifier &,
                   QualType Ty) final {
    if (CollectionStack.pop_back_val()) {
      RecordDecl *RD = Ty->getAsRecordDecl();
      assert(RD && "should not be null.");
      if (!RD->hasAttr<SYCLRequiresDecompositionAttr>())
        RD->addAttr(SYCLRequiresDecompositionAttr::CreateImplicit(
            SemaRef.getASTContext()));
      CollectionStack.back() = true;
    }

    return true;
  }

  bool enterArray(FieldDecl *, QualType ArrayTy, QualType ElementTy) final {
    CollectionStack.push_back(false);
    return true;
  }

  bool leaveArray(FieldDecl *FD, QualType ArrayTy, QualType ElementTy) final {
    if (CollectionStack.pop_back_val()) {
      // Cannot assert, since in MD arrays we'll end up marking them multiple
      // times.
      if (!FD->hasAttr<SYCLRequiresDecompositionAttr>())
        FD->addAttr(SYCLRequiresDecompositionAttr::CreateImplicit(
            SemaRef.getASTContext()));
      CollectionStack.back() = true;
    }
    return true;
  }
};

// A type to Create and own the FunctionDecl for the kernel.
class SyclKernelDeclCreator : public SyclKernelFieldHandler {
  FunctionDecl *KernelDecl;
  llvm::SmallVector<ParmVarDecl *, 8> Params;
  Sema::ContextRAII FuncContext;
  // Holds the last handled field's first parameter. This doesn't store an
  // iterator as push_back invalidates iterators.
  size_t LastParamIndex = 0;
  // Keeps track of whether we are currently handling fields inside a struct.
  int StructDepth = 0;

  void addParam(const FieldDecl *FD, QualType FieldTy) {
    ParamDesc newParamDesc = makeParamDesc(FD, FieldTy);
    addParam(newParamDesc, FieldTy);
  }

  void addParam(const CXXBaseSpecifier &BS, QualType FieldTy) {
    // TODO: There is no name for the base available, but duplicate names are
    // seemingly already possible, so we'll give them all the same name for now.
    // This only happens with the accessor types.
    StringRef Name = "_arg__base";
    ParamDesc newParamDesc =
        makeParamDesc(SemaRef.getASTContext(), Name, FieldTy);
    addParam(newParamDesc, FieldTy);
  }
  // Add a parameter with specified name and type
  void addParam(StringRef Name, QualType ParamTy) {
    ParamDesc newParamDesc =
        makeParamDesc(SemaRef.getASTContext(), Name, ParamTy);
    addParam(newParamDesc, ParamTy);
  }

  void addParam(ParamDesc newParamDesc, QualType FieldTy) {
    // Create a new ParmVarDecl based on the new info.
    ASTContext &Ctx = SemaRef.getASTContext();
    auto *NewParam = ParmVarDecl::Create(
        Ctx, KernelDecl, SourceLocation(), SourceLocation(),
        std::get<1>(newParamDesc), std::get<0>(newParamDesc),
        std::get<2>(newParamDesc), SC_None, /*DefArg*/ nullptr);
    NewParam->setScopeInfo(0, Params.size());
    NewParam->setIsUsed();

    LastParamIndex = Params.size();
    Params.push_back(NewParam);
  }

  // Handle accessor properties. If any properties were found in
  // the accessor_property_list - add the appropriate attributes to ParmVarDecl.
  void handleAccessorPropertyList(ParmVarDecl *Param,
                                  const CXXRecordDecl *RecordDecl,
                                  SourceLocation Loc) {
    const auto *AccTy = cast<ClassTemplateSpecializationDecl>(RecordDecl);
    if (AccTy->getTemplateArgs().size() < 6)
      return;
    const auto PropList = cast<TemplateArgument>(AccTy->getTemplateArgs()[5]);
    QualType PropListTy = PropList.getAsType();
    const auto *AccPropListDecl =
        cast<ClassTemplateSpecializationDecl>(PropListTy->getAsRecordDecl());
    const auto TemplArg = AccPropListDecl->getTemplateArgs()[0];
    // Move through TemplateArgs list of a property list and search for
    // properties. If found - apply the appropriate attribute to ParmVarDecl.
    for (TemplateArgument::pack_iterator Prop = TemplArg.pack_begin();
         Prop != TemplArg.pack_end(); ++Prop) {
      QualType PropTy = Prop->getAsType();
      if (Util::isSyclBufferLocationType(PropTy))
        handleBufferLocationProperty(Param, PropTy, Loc);
    }
  }

  // Obtain an integer value stored in a template parameter of buffer_location
  // property to pass it to buffer_location kernel attribute
  void handleBufferLocationProperty(ParmVarDecl *Param, QualType PropTy,
                                    SourceLocation Loc) {
    // If we have more than 1 buffer_location properties on a single
    // accessor - emit an error
    if (Param->hasAttr<SYCLIntelBufferLocationAttr>()) {
      SemaRef.Diag(Loc, diag::err_sycl_compiletime_property_duplication)
          << "buffer_location";
      return;
    }
    ASTContext &Ctx = SemaRef.getASTContext();
    const auto *PropDecl =
        cast<ClassTemplateSpecializationDecl>(PropTy->getAsRecordDecl());
    const auto BufferLoc = PropDecl->getTemplateArgs()[0];
    int LocationID = static_cast<int>(BufferLoc.getAsIntegral().getExtValue());
    Param->addAttr(
        SYCLIntelBufferLocationAttr::CreateImplicit(Ctx, LocationID));
  }

  // All special SYCL objects must have __init method. We extract types for
  // kernel parameters from __init method parameters. We will use __init method
  // and kernel parameters which we build here to initialize special objects in
  // the kernel body.
  bool handleSpecialType(FieldDecl *FD, QualType FieldTy,
                         bool isAccessorType = false) {
    const auto *RecordDecl = FieldTy->getAsCXXRecordDecl();
    assert(RecordDecl && "The accessor/sampler must be a RecordDecl");
    llvm::StringLiteral MethodName =
        KernelDecl->hasAttr<SYCLSimdAttr>() && isAccessorType
            ? InitESIMDMethodName
            : InitMethodName;
    CXXMethodDecl *InitMethod = getMethodByName(RecordDecl, MethodName);
    assert(InitMethod && "The accessor/sampler must have the __init method");

    // Don't do -1 here because we count on this to be the first parameter added
    // (if any).
    size_t ParamIndex = Params.size();
    for (const ParmVarDecl *Param : InitMethod->parameters()) {
      QualType ParamTy = Param->getType();
      addParam(FD, ParamTy.getCanonicalType());
      if (ParamTy.getTypePtr()->isPointerType() && isAccessorType) {
        handleAccessorPropertyList(Params.back(), RecordDecl,
                                   FD->getLocation());
        if (KernelDecl->hasAttr<SYCLSimdAttr>())
          // In ESIMD kernels accessor's pointer argument needs to be marked
          Params.back()->addAttr(
              SYCLSimdAccessorPtrAttr::CreateImplicit(SemaRef.getASTContext()));
      }
    }
    LastParamIndex = ParamIndex;
    return true;
  }

  static void setKernelImplicitAttrs(ASTContext &Context, FunctionDecl *FD,
                                     StringRef Name, bool IsSIMDKernel) {
    // Set implicit attributes.
    FD->addAttr(OpenCLKernelAttr::CreateImplicit(Context));
    FD->addAttr(AsmLabelAttr::CreateImplicit(Context, Name));
    FD->addAttr(ArtificialAttr::CreateImplicit(Context));
    if (IsSIMDKernel)
      FD->addAttr(SYCLSimdAttr::CreateImplicit(Context));
  }

  static FunctionDecl *createKernelDecl(ASTContext &Ctx, StringRef Name,
                                        SourceLocation Loc, bool IsInline,
                                        bool IsSIMDKernel) {
    // Create this with no prototype, and we can fix this up after we've seen
    // all the params.
    FunctionProtoType::ExtProtoInfo Info(CC_OpenCLKernel);
    QualType FuncType = Ctx.getFunctionType(Ctx.VoidTy, {}, Info);

    FunctionDecl *FD = FunctionDecl::Create(
        Ctx, Ctx.getTranslationUnitDecl(), Loc, Loc, &Ctx.Idents.get(Name),
        FuncType, Ctx.getTrivialTypeSourceInfo(Ctx.VoidTy), SC_None);
    FD->setImplicitlyInline(IsInline);
    setKernelImplicitAttrs(Ctx, FD, Name, IsSIMDKernel);

    // Add kernel to translation unit to see it in AST-dump.
    Ctx.getTranslationUnitDecl()->addDecl(FD);
    return FD;
  }

public:
  static constexpr const bool VisitInsideSimpleContainers = false;
  SyclKernelDeclCreator(Sema &S, StringRef Name, SourceLocation Loc,
                        bool IsInline, bool IsSIMDKernel)
      : SyclKernelFieldHandler(S),
        KernelDecl(createKernelDecl(S.getASTContext(), Name, Loc, IsInline,
                                    IsSIMDKernel)),
        FuncContext(SemaRef, KernelDecl) {}

  ~SyclKernelDeclCreator() {
    ASTContext &Ctx = SemaRef.getASTContext();
    FunctionProtoType::ExtProtoInfo Info(CC_OpenCLKernel);

    SmallVector<QualType, 8> ArgTys;
    std::transform(std::begin(Params), std::end(Params),
                   std::back_inserter(ArgTys),
                   [](const ParmVarDecl *PVD) { return PVD->getType(); });

    QualType FuncType = Ctx.getFunctionType(Ctx.VoidTy, ArgTys, Info);
    KernelDecl->setType(FuncType);
    KernelDecl->setParams(Params);

    SemaRef.addSyclDeviceDecl(KernelDecl);
  }

  bool enterStream(const CXXRecordDecl *RD, FieldDecl *FD, QualType Ty) final {
    return enterStruct(RD, FD, Ty);
  }

  bool leaveStream(const CXXRecordDecl *RD, FieldDecl *FD, QualType Ty) final {
    return leaveStruct(RD, FD, Ty);
  }

  bool enterStruct(const CXXRecordDecl *, FieldDecl *, QualType) final {
    ++StructDepth;
    return true;
  }

  bool leaveStruct(const CXXRecordDecl *, FieldDecl *, QualType) final {
    --StructDepth;
    return true;
  }

  bool enterStruct(const CXXRecordDecl *, const CXXBaseSpecifier &BS,
                   QualType FieldTy) final {
    ++StructDepth;
    return true;
  }

  bool leaveStruct(const CXXRecordDecl *, const CXXBaseSpecifier &BS,
                   QualType FieldTy) final {
    --StructDepth;
    return true;
  }

  bool handleSyclAccessorType(const CXXRecordDecl *, const CXXBaseSpecifier &BS,
                              QualType FieldTy) final {
    const auto *RecordDecl = FieldTy->getAsCXXRecordDecl();
    assert(RecordDecl && "The accessor/sampler must be a RecordDecl");
    llvm::StringLiteral MethodName = KernelDecl->hasAttr<SYCLSimdAttr>()
                                         ? InitESIMDMethodName
                                         : InitMethodName;
    CXXMethodDecl *InitMethod = getMethodByName(RecordDecl, MethodName);
    assert(InitMethod && "The accessor/sampler must have the __init method");

    // Don't do -1 here because we count on this to be the first parameter added
    // (if any).
    size_t ParamIndex = Params.size();
    for (const ParmVarDecl *Param : InitMethod->parameters()) {
      QualType ParamTy = Param->getType();
      addParam(BS, ParamTy.getCanonicalType());
      if (ParamTy.getTypePtr()->isPointerType())
        handleAccessorPropertyList(Params.back(), RecordDecl, BS.getBeginLoc());
    }
    LastParamIndex = ParamIndex;
    return true;
  }

  bool handleSyclAccessorType(FieldDecl *FD, QualType FieldTy) final {
    return handleSpecialType(FD, FieldTy, /*isAccessorType*/ true);
  }

  bool handleSyclSamplerType(FieldDecl *FD, QualType FieldTy) final {
    return handleSpecialType(FD, FieldTy);
  }

  RecordDecl *wrapField(FieldDecl *Field, QualType FieldTy) {
    RecordDecl *WrapperClass =
        SemaRef.getASTContext().buildImplicitRecord("__wrapper_class");
    WrapperClass->startDefinition();
    Field = FieldDecl::Create(
        SemaRef.getASTContext(), WrapperClass, SourceLocation(),
        SourceLocation(), /*Id=*/nullptr, FieldTy,
        SemaRef.getASTContext().getTrivialTypeSourceInfo(FieldTy,
                                                         SourceLocation()),
        /*BW=*/nullptr, /*Mutable=*/false, /*InitStyle=*/ICIS_NoInit);
    Field->setAccess(AS_public);
    WrapperClass->addDecl(Field);
    WrapperClass->completeDefinition();
    return WrapperClass;
  };

  bool handlePointerType(FieldDecl *FD, QualType FieldTy) final {
    // USM allows to use raw pointers instead of buffers/accessors, but these
    // pointers point to the specially allocated memory. For pointer fields we
    // add a kernel argument with the same type as field but global address
    // space, because OpenCL requires it.
    QualType PointeeTy = FieldTy->getPointeeType();
    Qualifiers Quals = PointeeTy.getQualifiers();
    auto AS = Quals.getAddressSpace();
    // Leave global_device and global_host address spaces as is to help FPGA
    // device in memory allocations
    if (AS != LangAS::opencl_global_device && AS != LangAS::opencl_global_host)
      Quals.setAddressSpace(LangAS::opencl_global);
    PointeeTy = SemaRef.getASTContext().getQualifiedType(
        PointeeTy.getUnqualifiedType(), Quals);
    QualType ModTy = SemaRef.getASTContext().getPointerType(PointeeTy);
    // When the kernel is generated, struct type kernel arguments are
    // decomposed; i.e. the parameters of the kernel are the fields of the
    // struct, and not the struct itself. This causes an error in the backend
    // when the struct field is a pointer, since non-USM pointers cannot be
    // passed directly. To work around this issue, all pointers inside the
    // struct are wrapped in a generated '__wrapper_class'.
    if (StructDepth) {
      RecordDecl *WrappedPointer = wrapField(FD, ModTy);
      ModTy = SemaRef.getASTContext().getRecordType(WrappedPointer);
    }

    addParam(FD, ModTy);
    return true;
  }

  bool handleSimpleArrayType(FieldDecl *FD, QualType FieldTy) final {
    // Arrays are always wrapped in a struct since they cannot be passed
    // directly.
    RecordDecl *WrappedArray = wrapField(FD, FieldTy);
    QualType ModTy = SemaRef.getASTContext().getRecordType(WrappedArray);
    addParam(FD, ModTy);
    return true;
  }

  bool handleScalarType(FieldDecl *FD, QualType FieldTy) final {
    addParam(FD, FieldTy);
    return true;
  }

  bool handleNonDecompStruct(const CXXRecordDecl *, FieldDecl *FD,
                             QualType Ty) final {
    addParam(FD, Ty);
    return true;
  }

  bool handleNonDecompStruct(const CXXRecordDecl *Base,
                             const CXXBaseSpecifier &BS, QualType Ty) final {
    addParam(BS, Ty);
    return true;
  }

  bool handleUnionType(FieldDecl *FD, QualType FieldTy) final {
    return handleScalarType(FD, FieldTy);
  }

  bool handleSyclHalfType(FieldDecl *FD, QualType FieldTy) final {
    addParam(FD, FieldTy);
    return true;
  }

  bool handleSyclStreamType(FieldDecl *FD, QualType FieldTy) final {
    addParam(FD, FieldTy);
    return true;
  }

  bool handleSyclStreamType(const CXXRecordDecl *, const CXXBaseSpecifier &,
                            QualType FieldTy) final {
    // FIXME SYCL stream should be usable as a base type
    // See https://github.com/intel/llvm/issues/1552
    return true;
  }

  // Generate kernel argument to intialize specialization constants. This
  // argument is only generated when the target has no native support for
  // specialization constants
  void handleSyclKernelHandlerType() {
    ASTContext &Context = SemaRef.getASTContext();
    if (isDefaultSPIRArch(Context))
      return;

    StringRef Name = "_arg__specialization_constants_buffer";
    addParam(Name, Context.getPointerType(Context.CharTy));
  }

  void setBody(CompoundStmt *KB) { KernelDecl->setBody(KB); }

  FunctionDecl *getKernelDecl() { return KernelDecl; }

  llvm::ArrayRef<ParmVarDecl *> getParamVarDeclsForCurrentField() {
    return ArrayRef<ParmVarDecl *>(std::begin(Params) + LastParamIndex,
                                   std::end(Params));
  }
  using SyclKernelFieldHandler::handleSyclHalfType;
  using SyclKernelFieldHandler::handleSyclSamplerType;
};

class SyclKernelArgsSizeChecker : public SyclKernelFieldHandler {
  SourceLocation KernelLoc;
  unsigned SizeOfParams = 0;
  bool IsSIMD = false;

  void addParam(QualType ArgTy) {
    SizeOfParams +=
        SemaRef.getASTContext().getTypeSizeInChars(ArgTy).getQuantity();
  }

  bool handleSpecialType(QualType FieldTy) {
    const CXXRecordDecl *RecordDecl = FieldTy->getAsCXXRecordDecl();
    assert(RecordDecl && "The accessor/sampler must be a RecordDecl");
    llvm::StringLiteral MethodName =
        IsSIMD ? InitESIMDMethodName : InitMethodName;
    CXXMethodDecl *InitMethod = getMethodByName(RecordDecl, MethodName);
    assert(InitMethod && "The accessor/sampler must have the __init method");
    for (const ParmVarDecl *Param : InitMethod->parameters())
      addParam(Param->getType());
    return true;
  }

public:
  static constexpr const bool VisitInsideSimpleContainers = false;
  SyclKernelArgsSizeChecker(Sema &S, SourceLocation Loc, bool IsSIMD)
      : SyclKernelFieldHandler(S), KernelLoc(Loc), IsSIMD(IsSIMD) {}

  ~SyclKernelArgsSizeChecker() {
    if (SizeOfParams > MaxKernelArgsSize)
      SemaRef.Diag(KernelLoc, diag::warn_sycl_kernel_too_big_args)
          << SizeOfParams << MaxKernelArgsSize;
  }

  bool handleSyclAccessorType(FieldDecl *FD, QualType FieldTy) final {
    return handleSpecialType(FieldTy);
  }

  bool handleSyclAccessorType(const CXXRecordDecl *, const CXXBaseSpecifier &,
                              QualType FieldTy) final {
    return handleSpecialType(FieldTy);
  }

  bool handleSyclSamplerType(FieldDecl *FD, QualType FieldTy) final {
    return handleSpecialType(FieldTy);
  }

  bool handleSyclSamplerType(const CXXRecordDecl *, const CXXBaseSpecifier &BS,
                             QualType FieldTy) final {
    return handleSpecialType(FieldTy);
  }

  bool handlePointerType(FieldDecl *FD, QualType FieldTy) final {
    addParam(FieldTy);
    return true;
  }

  bool handleScalarType(FieldDecl *FD, QualType FieldTy) final {
    addParam(FieldTy);
    return true;
  }

  bool handleSimpleArrayType(FieldDecl *FD, QualType FieldTy) final {
    addParam(FieldTy);
    return true;
  }

  bool handleNonDecompStruct(const CXXRecordDecl *, FieldDecl *FD,
                             QualType Ty) final {
    addParam(Ty);
    return true;
  }

  bool handleNonDecompStruct(const CXXRecordDecl *Base,
                             const CXXBaseSpecifier &BS, QualType Ty) final {
    addParam(Ty);
    return true;
  }

  bool handleUnionType(FieldDecl *FD, QualType FieldTy) final {
    return handleScalarType(FD, FieldTy);
  }

  bool handleSyclHalfType(FieldDecl *FD, QualType FieldTy) final {
    addParam(FieldTy);
    return true;
  }

  bool handleSyclStreamType(FieldDecl *FD, QualType FieldTy) final {
    addParam(FieldTy);
    return true;
  }
  bool handleSyclStreamType(const CXXRecordDecl *, const CXXBaseSpecifier &,
                            QualType FieldTy) final {
    addParam(FieldTy);
    return true;
  }
  using SyclKernelFieldHandler::handleSyclHalfType;
};

static CXXMethodDecl *getOperatorParens(const CXXRecordDecl *Rec) {
  for (auto *MD : Rec->methods()) {
    if (MD->getOverloadedOperator() == OO_Call)
      return MD;
  }
  return nullptr;
}

static bool isESIMDKernelType(const CXXRecordDecl *KernelObjType) {
  const CXXMethodDecl *OpParens = getOperatorParens(KernelObjType);
  return (OpParens != nullptr) && OpParens->hasAttr<SYCLSimdAttr>();
}

class SyclKernelBodyCreator : public SyclKernelFieldHandler {
  SyclKernelDeclCreator &DeclCreator;
  llvm::SmallVector<Stmt *, 16> BodyStmts;
  llvm::SmallVector<InitListExpr *, 16> CollectionInitExprs;
  llvm::SmallVector<Stmt *, 16> FinalizeStmts;
  // This collection contains the information required to add/remove information
  // about arrays as we enter them.  The InitializedEntity component is
  // necessary for initializing child members.  uin64_t is the index of the
  // current element being worked on, which is updated every time we visit
  // nextElement.
  llvm::SmallVector<std::pair<InitializedEntity, uint64_t>, 8> ArrayInfos;
  VarDecl *KernelObjClone;
  InitializedEntity VarEntity;
  const CXXRecordDecl *KernelObj;
  llvm::SmallVector<Expr *, 16> MemberExprBases;
  FunctionDecl *KernelCallerFunc;
  SourceLocation KernelCallerSrcLoc; // KernelCallerFunc source location.
  // Contains a count of how many containers we're in.  This is used by the
  // pointer-struct-wrapping code to ensure that we don't try to wrap
  // non-top-level pointers.
  uint64_t StructDepth = 0;
  VarDecl *KernelHandlerClone = nullptr;

  Stmt *replaceWithLocalClone(ParmVarDecl *OriginalParam, VarDecl *LocalClone,
                              Stmt *FunctionBody) {
    // DeclRefExpr with valid source location but with decl which is not marked
    // as used is invalid.
    LocalClone->setIsUsed();
    std::pair<DeclaratorDecl *, DeclaratorDecl *> MappingPair =
        std::make_pair(OriginalParam, LocalClone);
    KernelBodyTransform KBT(MappingPair, SemaRef);
    return KBT.TransformStmt(FunctionBody).get();
  }

  // Using the statements/init expressions that we've created, this generates
  // the kernel body compound stmt. CompoundStmt needs to know its number of
  // statements in advance to allocate it, so we cannot do this as we go along.
  CompoundStmt *createKernelBody() {
    // Push the Kernel function scope to ensure the scope isn't empty
    SemaRef.PushFunctionScope();

    // Initialize kernel object local clone
    assert(CollectionInitExprs.size() == 1 &&
           "Should have been popped down to just the first one");
    KernelObjClone->setInit(CollectionInitExprs.back());

    // Replace references to the kernel object in kernel body, to use the
    // compiler generated local clone
    Stmt *NewBody =
        replaceWithLocalClone(KernelCallerFunc->getParamDecl(0), KernelObjClone,
                              KernelCallerFunc->getBody());

    // If kernel_handler argument is passed by SYCL kernel, replace references
    // to this argument in kernel body, to use the compiler generated local
    // clone
    if (ParmVarDecl *KernelHandlerParam =
            getSyclKernelHandlerArg(KernelCallerFunc))
      NewBody = replaceWithLocalClone(KernelHandlerParam, KernelHandlerClone,
                                      NewBody);

    // Use transformed body (with clones) as kernel body
    BodyStmts.push_back(NewBody);

    BodyStmts.insert(BodyStmts.end(), FinalizeStmts.begin(),
                     FinalizeStmts.end());
    return CompoundStmt::Create(SemaRef.getASTContext(), BodyStmts, {}, {});
  }

  void markParallelWorkItemCalls() {
    if (getKernelInvocationKind(KernelCallerFunc) ==
        InvokeParallelForWorkGroup) {
      FindPFWGLambdaFnVisitor V(KernelObj);
      V.TraverseStmt(KernelCallerFunc->getBody());
      CXXMethodDecl *WGLambdaFn = V.getLambdaFn();
      assert(WGLambdaFn && "PFWG lambda not found");
      // Mark the function that it "works" in a work group scope:
      // NOTE: In case of parallel_for_work_item the marker call itself is
      // marked with work item scope attribute, here  the '()' operator of the
      // object passed as parameter is marked. This is an optimization -
      // there are a lot of locals created at parallel_for_work_group
      // scope before calling the lambda - it is more efficient to have
      // all of them in the private address space rather then sharing via
      // the local AS. See parallel_for_work_group implementation in the
      // SYCL headers.
      if (!WGLambdaFn->hasAttr<SYCLScopeAttr>()) {
        WGLambdaFn->addAttr(SYCLScopeAttr::CreateImplicit(
            SemaRef.getASTContext(), SYCLScopeAttr::Level::WorkGroup));
        // Search and mark parallel_for_work_item calls:
        MarkWIScopeFnVisitor MarkWIScope(SemaRef.getASTContext());
        MarkWIScope.TraverseDecl(WGLambdaFn);
        // Now mark local variables declared in the PFWG lambda with work group
        // scope attribute
        addScopeAttrToLocalVars(*WGLambdaFn);
      }
    }
  }

  // Creates a DeclRefExpr to the ParmVar that represents the current field.
  Expr *createParamReferenceExpr() {
    ParmVarDecl *KernelParameter =
        DeclCreator.getParamVarDeclsForCurrentField()[0];

    QualType ParamType = KernelParameter->getOriginalType();
    Expr *DRE = SemaRef.BuildDeclRefExpr(KernelParameter, ParamType, VK_LValue,
                                         KernelCallerSrcLoc);
    return DRE;
  }

  // Creates a DeclRefExpr to the ParmVar that represents the current pointer
  // field.
  Expr *createPointerParamReferenceExpr(QualType PointerTy, bool Wrapped) {
    ParmVarDecl *KernelParameter =
        DeclCreator.getParamVarDeclsForCurrentField()[0];

    QualType ParamType = KernelParameter->getOriginalType();
    Expr *DRE = SemaRef.BuildDeclRefExpr(KernelParameter, ParamType, VK_LValue,
                                         KernelCallerSrcLoc);

    // Struct Type kernel arguments are decomposed. The pointer fields are
    // then wrapped inside a compiler generated struct. Therefore when
    // generating the initializers, we have to 'unwrap' the pointer.
    if (Wrapped) {
      CXXRecordDecl *WrapperStruct = ParamType->getAsCXXRecordDecl();
      // Pointer field wrapped inside __wrapper_class
      FieldDecl *Pointer = *(WrapperStruct->field_begin());
      DRE = buildMemberExpr(DRE, Pointer);
      ParamType = Pointer->getType();
    }

    DRE = ImplicitCastExpr::Create(SemaRef.Context, ParamType,
                                   CK_LValueToRValue, DRE, /*BasePath=*/nullptr,
                                   VK_RValue, FPOptionsOverride());

    if (PointerTy->getPointeeType().getAddressSpace() !=
        ParamType->getPointeeType().getAddressSpace())
      DRE = ImplicitCastExpr::Create(SemaRef.Context, PointerTy,
                                     CK_AddressSpaceConversion, DRE, nullptr,
                                     VK_RValue, FPOptionsOverride());

    return DRE;
  }

  Expr *createSimpleArrayParamReferenceExpr(QualType ArrayTy) {
    ParmVarDecl *KernelParameter =
        DeclCreator.getParamVarDeclsForCurrentField()[0];
    QualType ParamType = KernelParameter->getOriginalType();
    Expr *DRE = SemaRef.BuildDeclRefExpr(KernelParameter, ParamType, VK_LValue,
                                         KernelCallerSrcLoc);

    // Unwrap the array.
    CXXRecordDecl *WrapperStruct = ParamType->getAsCXXRecordDecl();
    FieldDecl *ArrayField = *(WrapperStruct->field_begin());
    return buildMemberExpr(DRE, ArrayField);
  }

  // Returns 'true' if the thing we're visiting (Based on the FD/QualType pair)
  // is an element of an array.  This will determine whether we do
  // MemberExprBases in some cases or not, AND determines how we initialize
  // values.
  bool isArrayElement(const FieldDecl *FD, QualType Ty) const {
    return !SemaRef.getASTContext().hasSameType(FD->getType(), Ty);
  }

  // Creates an initialized entity for a field/item. In the case where this is a
  // field, returns a normal member initializer, if we're in a sub-array of a MD
  // array, returns an element initializer.
  InitializedEntity getFieldEntity(FieldDecl *FD, QualType Ty) {
    if (isArrayElement(FD, Ty))
      return InitializedEntity::InitializeElement(SemaRef.getASTContext(),
                                                  ArrayInfos.back().second,
                                                  ArrayInfos.back().first);
    return InitializedEntity::InitializeMember(FD, &VarEntity);
  }

  void addFieldInit(FieldDecl *FD, QualType Ty, MultiExprArg ParamRef) {
    InitializationKind InitKind =
        InitializationKind::CreateCopy(KernelCallerSrcLoc, KernelCallerSrcLoc);
    addFieldInit(FD, Ty, ParamRef, InitKind);
  }

  void addFieldInit(FieldDecl *FD, QualType Ty, MultiExprArg ParamRef,
                    InitializationKind InitKind) {
    addFieldInit(FD, Ty, ParamRef, InitKind, getFieldEntity(FD, Ty));
  }

  void addFieldInit(FieldDecl *FD, QualType Ty, MultiExprArg ParamRef,
                    InitializationKind InitKind, InitializedEntity Entity) {
    InitializationSequence InitSeq(SemaRef, Entity, InitKind, ParamRef);
    ExprResult Init = InitSeq.Perform(SemaRef, Entity, InitKind, ParamRef);

    InitListExpr *ParentILE = CollectionInitExprs.back();
    ParentILE->updateInit(SemaRef.getASTContext(), ParentILE->getNumInits(),
                          Init.get());
  }

  void addBaseInit(const CXXBaseSpecifier &BS, QualType Ty,
                   InitializationKind InitKind) {
    InitializedEntity Entity = InitializedEntity::InitializeBase(
        SemaRef.Context, &BS, /*IsInheritedVirtualBase*/ false, &VarEntity);
    InitializationSequence InitSeq(SemaRef, Entity, InitKind, None);
    ExprResult Init = InitSeq.Perform(SemaRef, Entity, InitKind, None);

    InitListExpr *ParentILE = CollectionInitExprs.back();
    ParentILE->updateInit(SemaRef.getASTContext(), ParentILE->getNumInits(),
                          Init.get());
  }

  void addSimpleBaseInit(const CXXBaseSpecifier &BS, QualType Ty) {
    InitializationKind InitKind =
        InitializationKind::CreateCopy(KernelCallerSrcLoc, KernelCallerSrcLoc);

    InitializedEntity Entity = InitializedEntity::InitializeBase(
        SemaRef.Context, &BS, /*IsInheritedVirtualBase*/ false, &VarEntity);

    Expr *ParamRef = createParamReferenceExpr();
    InitializationSequence InitSeq(SemaRef, Entity, InitKind, ParamRef);
    ExprResult Init = InitSeq.Perform(SemaRef, Entity, InitKind, ParamRef);

    InitListExpr *ParentILE = CollectionInitExprs.back();
    ParentILE->updateInit(SemaRef.getASTContext(), ParentILE->getNumInits(),
                          Init.get());
  }

  // Adds an initializer that handles a simple initialization of a field.
  void addSimpleFieldInit(FieldDecl *FD, QualType Ty) {
    Expr *ParamRef = createParamReferenceExpr();
    addFieldInit(FD, Ty, ParamRef);
  }

  MemberExpr *buildMemberExpr(Expr *Base, ValueDecl *Member) {
    DeclAccessPair MemberDAP = DeclAccessPair::make(Member, AS_none);
    MemberExpr *Result = SemaRef.BuildMemberExpr(
        Base, /*IsArrow */ false, KernelCallerSrcLoc, NestedNameSpecifierLoc(),
        KernelCallerSrcLoc, Member, MemberDAP,
        /*HadMultipleCandidates*/ false,
        DeclarationNameInfo(Member->getDeclName(), KernelCallerSrcLoc),
        Member->getType(), VK_LValue, OK_Ordinary);
    return Result;
  }

  void addFieldMemberExpr(FieldDecl *FD, QualType Ty) {
    if (!isArrayElement(FD, Ty))
      MemberExprBases.push_back(buildMemberExpr(MemberExprBases.back(), FD));
  }

  void removeFieldMemberExpr(const FieldDecl *FD, QualType Ty) {
    if (!isArrayElement(FD, Ty))
      MemberExprBases.pop_back();
  }

  void createSpecialMethodCall(const CXXRecordDecl *RD, StringRef MethodName,
                               SmallVectorImpl<Stmt *> &AddTo) {
    CXXMethodDecl *Method = getMethodByName(RD, MethodName);
    if (!Method)
      return;

    unsigned NumParams = Method->getNumParams();
    llvm::SmallVector<Expr *, 4> ParamDREs(NumParams);
    llvm::ArrayRef<ParmVarDecl *> KernelParameters =
        DeclCreator.getParamVarDeclsForCurrentField();
    for (size_t I = 0; I < NumParams; ++I) {
      QualType ParamType = KernelParameters[I]->getOriginalType();
      ParamDREs[I] = SemaRef.BuildDeclRefExpr(KernelParameters[I], ParamType,
                                              VK_LValue, KernelCallerSrcLoc);
    }

    MemberExpr *MethodME = buildMemberExpr(MemberExprBases.back(), Method);

    QualType ResultTy = Method->getReturnType();
    ExprValueKind VK = Expr::getValueKindForType(ResultTy);
    ResultTy = ResultTy.getNonLValueExprType(SemaRef.Context);
    llvm::SmallVector<Expr *, 4> ParamStmts;
    const auto *Proto = cast<FunctionProtoType>(Method->getType());
    SemaRef.GatherArgumentsForCall(KernelCallerSrcLoc, Method, Proto, 0,
                                   ParamDREs, ParamStmts);
    // [kernel_obj or wrapper object].accessor.__init(_ValueType*,
    // range<int>, range<int>, id<int>)
    AddTo.push_back(CXXMemberCallExpr::Create(
        SemaRef.Context, MethodME, ParamStmts, ResultTy, VK, KernelCallerSrcLoc,
        FPOptionsOverride()));
  }

  // Creates an empty InitListExpr of the correct number of child-inits
  // of this to append into.
  void addCollectionInitListExpr(const CXXRecordDecl *RD) {
    const ASTRecordLayout &Info =
        SemaRef.getASTContext().getASTRecordLayout(RD);
    uint64_t NumInitExprs = Info.getFieldCount() + RD->getNumBases();
    addCollectionInitListExpr(QualType(RD->getTypeForDecl(), 0), NumInitExprs);
  }

  InitListExpr *createInitListExpr(const CXXRecordDecl *RD) {
    const ASTRecordLayout &Info =
        SemaRef.getASTContext().getASTRecordLayout(RD);
    uint64_t NumInitExprs = Info.getFieldCount() + RD->getNumBases();
    return createInitListExpr(QualType(RD->getTypeForDecl(), 0), NumInitExprs);
  }

  InitListExpr *createInitListExpr(QualType InitTy, uint64_t NumChildInits) {
    InitListExpr *ILE = new (SemaRef.getASTContext()) InitListExpr(
        SemaRef.getASTContext(), KernelCallerSrcLoc, {}, KernelCallerSrcLoc);
    ILE->reserveInits(SemaRef.getASTContext(), NumChildInits);
    ILE->setType(InitTy);

    return ILE;
  }

  // Create an empty InitListExpr of the type/size for the rest of the visitor
  // to append into.
  void addCollectionInitListExpr(QualType InitTy, uint64_t NumChildInits) {

    InitListExpr *ILE = createInitListExpr(InitTy, NumChildInits);
    InitListExpr *ParentILE = CollectionInitExprs.back();
    ParentILE->updateInit(SemaRef.getASTContext(), ParentILE->getNumInits(),
                          ILE);

    CollectionInitExprs.push_back(ILE);
  }

  // FIXME Avoid creation of kernel obj clone.
  // See https://github.com/intel/llvm/issues/1544 for details.
  static VarDecl *createKernelObjClone(ASTContext &Ctx, DeclContext *DC,
                                       const CXXRecordDecl *KernelObj) {
    TypeSourceInfo *TSInfo =
        KernelObj->isLambda() ? KernelObj->getLambdaTypeInfo() : nullptr;
    VarDecl *VD = VarDecl::Create(
        Ctx, DC, KernelObj->getLocation(), KernelObj->getLocation(),
        KernelObj->getIdentifier(), QualType(KernelObj->getTypeForDecl(), 0),
        TSInfo, SC_None);

    return VD;
  }

  const llvm::StringLiteral getInitMethodName() const {
    bool IsSIMDKernel = isESIMDKernelType(KernelObj);
    return IsSIMDKernel ? InitESIMDMethodName : InitMethodName;
  }

  // Default inits the type, then calls the init-method in the body.
  bool handleSpecialType(FieldDecl *FD, QualType Ty) {
    addFieldInit(FD, Ty, None,
                 InitializationKind::CreateDefault(KernelCallerSrcLoc));

    addFieldMemberExpr(FD, Ty);

    const auto *RecordDecl = Ty->getAsCXXRecordDecl();
    createSpecialMethodCall(RecordDecl, getInitMethodName(), BodyStmts);

    removeFieldMemberExpr(FD, Ty);

    return true;
  }

  bool handleSpecialType(const CXXBaseSpecifier &BS, QualType Ty) {
    const auto *RecordDecl = Ty->getAsCXXRecordDecl();
    addBaseInit(BS, Ty, InitializationKind::CreateDefault(KernelCallerSrcLoc));
    createSpecialMethodCall(RecordDecl, getInitMethodName(), BodyStmts);
    return true;
  }

  // Generate __init call for kernel handler argument
  void handleSpecialType(QualType KernelHandlerTy) {
    DeclRefExpr *KernelHandlerCloneRef =
        DeclRefExpr::Create(SemaRef.Context, NestedNameSpecifierLoc(),
                            KernelCallerSrcLoc, KernelHandlerClone, false,
                            DeclarationNameInfo(), KernelHandlerTy, VK_LValue);
    const auto *RecordDecl =
        KernelHandlerClone->getType()->getAsCXXRecordDecl();
    MemberExprBases.push_back(KernelHandlerCloneRef);
    createSpecialMethodCall(RecordDecl, InitSpecConstantsBuffer, BodyStmts);
    MemberExprBases.pop_back();
  }

  void createKernelHandlerClone(ASTContext &Ctx, DeclContext *DC,
                                ParmVarDecl *KernelHandlerArg) {
    QualType Ty = KernelHandlerArg->getType();
    TypeSourceInfo *TSInfo = Ctx.getTrivialTypeSourceInfo(Ty);
    KernelHandlerClone =
        VarDecl::Create(Ctx, DC, KernelCallerSrcLoc, KernelCallerSrcLoc,
                        KernelHandlerArg->getIdentifier(), Ty, TSInfo, SC_None);

    // Default initialize clone
    InitializedEntity VarEntity =
        InitializedEntity::InitializeVariable(KernelHandlerClone);
    InitializationKind InitKind =
        InitializationKind::CreateDefault(KernelCallerSrcLoc);
    InitializationSequence InitSeq(SemaRef, VarEntity, InitKind, None);
    ExprResult Init = InitSeq.Perform(SemaRef, VarEntity, InitKind, None);
    KernelHandlerClone->setInit(
        SemaRef.MaybeCreateExprWithCleanups(Init.get()));
    KernelHandlerClone->setInitStyle(VarDecl::CallInit);
  }

public:
  static constexpr const bool VisitInsideSimpleContainers = false;
  SyclKernelBodyCreator(Sema &S, SyclKernelDeclCreator &DC,
                        const CXXRecordDecl *KernelObj,
                        FunctionDecl *KernelCallerFunc)
      : SyclKernelFieldHandler(S), DeclCreator(DC),
        KernelObjClone(createKernelObjClone(S.getASTContext(),
                                            DC.getKernelDecl(), KernelObj)),
        VarEntity(InitializedEntity::InitializeVariable(KernelObjClone)),
        KernelObj(KernelObj), KernelCallerFunc(KernelCallerFunc),
        KernelCallerSrcLoc(KernelCallerFunc->getLocation()) {
    CollectionInitExprs.push_back(createInitListExpr(KernelObj));
    markParallelWorkItemCalls();

    Stmt *DS = new (S.Context) DeclStmt(DeclGroupRef(KernelObjClone),
                                        KernelCallerSrcLoc, KernelCallerSrcLoc);
    BodyStmts.push_back(DS);
    DeclRefExpr *KernelObjCloneRef = DeclRefExpr::Create(
        S.Context, NestedNameSpecifierLoc(), KernelCallerSrcLoc, KernelObjClone,
        false, DeclarationNameInfo(), QualType(KernelObj->getTypeForDecl(), 0),
        VK_LValue);
    MemberExprBases.push_back(KernelObjCloneRef);
  }

  ~SyclKernelBodyCreator() {
    CompoundStmt *KernelBody = createKernelBody();
    DeclCreator.setBody(KernelBody);
  }

  bool handleSyclAccessorType(FieldDecl *FD, QualType Ty) final {
    return handleSpecialType(FD, Ty);
  }

  bool handleSyclAccessorType(const CXXRecordDecl *, const CXXBaseSpecifier &BS,
                              QualType Ty) final {
    return handleSpecialType(BS, Ty);
  }

  bool handleSyclSamplerType(FieldDecl *FD, QualType Ty) final {
    return handleSpecialType(FD, Ty);
  }

  bool handleSyclSpecConstantType(FieldDecl *FD, QualType Ty) final {
    return handleSpecialType(FD, Ty);
  }

  bool handleSyclStreamType(FieldDecl *FD, QualType Ty) final {
    // Streams just get copied as a new init.
    addSimpleFieldInit(FD, Ty);
    return true;
  }

  bool handleSyclStreamType(const CXXRecordDecl *, const CXXBaseSpecifier &BS,
                            QualType Ty) final {
    // FIXME SYCL stream should be usable as a base type
    // See https://github.com/intel/llvm/issues/1552
    return true;
  }

  bool handleSyclHalfType(FieldDecl *FD, QualType Ty) final {
    addSimpleFieldInit(FD, Ty);
    return true;
  }

  bool handlePointerType(FieldDecl *FD, QualType FieldTy) final {
    Expr *PointerRef =
        createPointerParamReferenceExpr(FieldTy, StructDepth != 0);
    addFieldInit(FD, FieldTy, PointerRef);
    return true;
  }

  bool handleSimpleArrayType(FieldDecl *FD, QualType FieldTy) final {
    Expr *ArrayRef = createSimpleArrayParamReferenceExpr(FieldTy);
    InitializationKind InitKind = InitializationKind::CreateDirect({}, {}, {});

    InitializedEntity Entity =
        InitializedEntity::InitializeMember(FD, &VarEntity, /*Implicit*/ true);

    addFieldInit(FD, FieldTy, ArrayRef, InitKind, Entity);
    return true;
  }

  bool handleNonDecompStruct(const CXXRecordDecl *, FieldDecl *FD,
                             QualType Ty) final {
    addSimpleFieldInit(FD, Ty);
    return true;
  }

  bool handleNonDecompStruct(const CXXRecordDecl *Base,
                             const CXXBaseSpecifier &BS, QualType Ty) final {
    addSimpleBaseInit(BS, Ty);
    return true;
  }

  bool handleScalarType(FieldDecl *FD, QualType FieldTy) final {
    addSimpleFieldInit(FD, FieldTy);
    return true;
  }

  bool handleUnionType(FieldDecl *FD, QualType FieldTy) final {
    addSimpleFieldInit(FD, FieldTy);
    return true;
  }

  // Default inits the type, then calls the init-method in the body
  void handleSyclKernelHandlerType(ParmVarDecl *KernelHandlerArg) {

    // Create and default initialize local clone of kernel handler
    createKernelHandlerClone(SemaRef.getASTContext(),
                             DeclCreator.getKernelDecl(), KernelHandlerArg);

    // Add declaration statement to openCL kernel body
    Stmt *DS =
        new (SemaRef.Context) DeclStmt(DeclGroupRef(KernelHandlerClone),
                                       KernelCallerSrcLoc, KernelCallerSrcLoc);
    BodyStmts.push_back(DS);

    // Generate
    // KernelHandlerClone.__init_specialization_constants_buffer(specialization_constants_buffer)
    // call if target does not have native support for specialization constants.
    // Here, specialization_constants_buffer is the compiler generated kernel
    // argument of type char*.
    if (!isDefaultSPIRArch(SemaRef.Context))
      handleSpecialType(KernelHandlerArg->getType());
  }

  bool enterStream(const CXXRecordDecl *RD, FieldDecl *FD, QualType Ty) final {
    ++StructDepth;
    // Add a dummy init expression to catch the accessor initializers.
    const auto *StreamDecl = Ty->getAsCXXRecordDecl();
    CollectionInitExprs.push_back(createInitListExpr(StreamDecl));

    addFieldMemberExpr(FD, Ty);
    return true;
  }

  bool leaveStream(const CXXRecordDecl *RD, FieldDecl *FD, QualType Ty) final {
    --StructDepth;
    // Stream requires that its 'init' calls happen after its accessors init
    // calls, so add them here instead.
    const auto *StreamDecl = Ty->getAsCXXRecordDecl();

    createSpecialMethodCall(StreamDecl, getInitMethodName(), BodyStmts);
    createSpecialMethodCall(StreamDecl, FinalizeMethodName, FinalizeStmts);

    removeFieldMemberExpr(FD, Ty);

    CollectionInitExprs.pop_back();
    return true;
  }

  bool enterStruct(const CXXRecordDecl *RD, FieldDecl *FD, QualType Ty) final {
    ++StructDepth;
    addCollectionInitListExpr(Ty->getAsCXXRecordDecl());

    addFieldMemberExpr(FD, Ty);
    return true;
  }

  bool leaveStruct(const CXXRecordDecl *, FieldDecl *FD, QualType Ty) final {
    --StructDepth;
    CollectionInitExprs.pop_back();

    removeFieldMemberExpr(FD, Ty);
    return true;
  }

  bool enterStruct(const CXXRecordDecl *RD, const CXXBaseSpecifier &BS,
                   QualType) final {
    ++StructDepth;

    CXXCastPath BasePath;
    QualType DerivedTy(RD->getTypeForDecl(), 0);
    QualType BaseTy = BS.getType();
    SemaRef.CheckDerivedToBaseConversion(DerivedTy, BaseTy, KernelCallerSrcLoc,
                                         SourceRange(), &BasePath,
                                         /*IgnoreBaseAccess*/ true);
    auto Cast = ImplicitCastExpr::Create(
        SemaRef.Context, BaseTy, CK_DerivedToBase, MemberExprBases.back(),
        /* CXXCastPath=*/&BasePath, VK_LValue, FPOptionsOverride());
    MemberExprBases.push_back(Cast);

    addCollectionInitListExpr(BaseTy->getAsCXXRecordDecl());
    return true;
  }

  bool leaveStruct(const CXXRecordDecl *RD, const CXXBaseSpecifier &BS,
                   QualType) final {
    --StructDepth;
    MemberExprBases.pop_back();
    CollectionInitExprs.pop_back();
    return true;
  }

  bool enterArray(FieldDecl *FD, QualType ArrayType,
                  QualType ElementType) final {
    uint64_t ArraySize = SemaRef.getASTContext()
                             .getAsConstantArrayType(ArrayType)
                             ->getSize()
                             .getZExtValue();
    addCollectionInitListExpr(ArrayType, ArraySize);
    ArrayInfos.emplace_back(getFieldEntity(FD, ArrayType), 0);

    // If this is the top-level array, we need to make a MemberExpr in addition
    // to an array subscript.
    addFieldMemberExpr(FD, ArrayType);
    return true;
  }

  bool nextElement(QualType, uint64_t Index) final {
    ArrayInfos.back().second = Index;

    // Pop off the last member expr base.
    if (Index != 0)
      MemberExprBases.pop_back();

    QualType SizeT = SemaRef.getASTContext().getSizeType();

    llvm::APInt IndexVal{
        static_cast<unsigned>(SemaRef.getASTContext().getTypeSize(SizeT)),
        Index, SizeT->isSignedIntegerType()};

    auto IndexLiteral = IntegerLiteral::Create(
        SemaRef.getASTContext(), IndexVal, SizeT, KernelCallerSrcLoc);

    ExprResult IndexExpr = SemaRef.CreateBuiltinArraySubscriptExpr(
        MemberExprBases.back(), KernelCallerSrcLoc, IndexLiteral,
        KernelCallerSrcLoc);

    assert(!IndexExpr.isInvalid());
    MemberExprBases.push_back(IndexExpr.get());
    return true;
  }

  bool leaveArray(FieldDecl *FD, QualType ArrayType,
                  QualType ElementType) final {
    CollectionInitExprs.pop_back();
    ArrayInfos.pop_back();

    assert(
        !SemaRef.getASTContext().getAsConstantArrayType(ArrayType)->getSize() ==
            0 &&
        "Constant arrays must have at least 1 element");
    // Remove the IndexExpr.
    MemberExprBases.pop_back();

    // Remove the field access expr as well.
    removeFieldMemberExpr(FD, ArrayType);
    return true;
  }

  using SyclKernelFieldHandler::handleSyclHalfType;
  using SyclKernelFieldHandler::handleSyclSamplerType;
};

class SyclKernelIntHeaderCreator : public SyclKernelFieldHandler {
  SYCLIntegrationHeader &Header;
  int64_t CurOffset = 0;
  llvm::SmallVector<size_t, 16> ArrayBaseOffsets;
  int StructDepth = 0;

  // A series of functions to calculate the change in offset based on the type.
  int64_t offsetOf(const FieldDecl *FD, QualType ArgTy) const {
    return isArrayElement(FD, ArgTy)
               ? 0
               : SemaRef.getASTContext().getFieldOffset(FD) / 8;
  }

  int64_t offsetOf(const CXXRecordDecl *RD, const CXXRecordDecl *Base) const {
    const ASTRecordLayout &Layout =
        SemaRef.getASTContext().getASTRecordLayout(RD);
    return Layout.getBaseClassOffset(Base).getQuantity();
  }

  void addParam(const FieldDecl *FD, QualType ArgTy,
                SYCLIntegrationHeader::kernel_param_kind_t Kind) {
    addParam(ArgTy, Kind, offsetOf(FD, ArgTy));
  }
  void addParam(QualType ArgTy, SYCLIntegrationHeader::kernel_param_kind_t Kind,
                uint64_t OffsetAdj) {
    uint64_t Size;
    Size = SemaRef.getASTContext().getTypeSizeInChars(ArgTy).getQuantity();
    Header.addParamDesc(Kind, static_cast<unsigned>(Size),
                        static_cast<unsigned>(CurOffset + OffsetAdj));
  }

  // Returns 'true' if the thing we're visiting (Based on the FD/QualType pair)
  // is an element of an array.  This will determine whether we do
  // MemberExprBases in some cases or not, AND determines how we initialize
  // values.
  bool isArrayElement(const FieldDecl *FD, QualType Ty) const {
    return !SemaRef.getASTContext().hasSameType(FD->getType(), Ty);
  }

  // Sets a flag if the kernel is a parallel_for that calls the
  // free function API "this_item".
  void setThisItemIsCalled(FunctionDecl *KernelFunc) {
    if (getKernelInvocationKind(KernelFunc) != InvokeParallelFor)
      return;

    // The call graph for this translation unit.
    CallGraph SYCLCG;
    SYCLCG.addToCallGraph(SemaRef.getASTContext().getTranslationUnitDecl());
    using ChildParentPair =
        std::pair<const FunctionDecl *, const FunctionDecl *>;
    llvm::SmallPtrSet<const FunctionDecl *, 16> Visited;
    llvm::SmallVector<ChildParentPair, 16> WorkList;
    WorkList.push_back({KernelFunc, nullptr});

    while (!WorkList.empty()) {
      const FunctionDecl *FD = WorkList.back().first;
      WorkList.pop_back();
      if (!Visited.insert(FD).second)
        continue; // We've already seen this Decl

      // Check whether this call is to free functions (sycl::this_item(),
      // this_id, etc.).
      if (Util::isSyclFunction(FD, "this_id")) {
        Header.setCallsThisId(true);
        return;
      }
      if (Util::isSyclFunction(FD, "this_item")) {
        Header.setCallsThisItem(true);
        return;
      }
      if (Util::isSyclFunction(FD, "this_nd_item")) {
        Header.setCallsThisNDItem(true);
        return;
      }
      if (Util::isSyclFunction(FD, "this_group")) {
        Header.setCallsThisGroup(true);
        return;
      }

      CallGraphNode *N = SYCLCG.getNode(FD);
      if (!N)
        continue;

      for (const CallGraphNode *CI : *N) {
        if (auto *Callee = dyn_cast<FunctionDecl>(CI->getDecl())) {
          Callee = Callee->getMostRecentDecl();
          if (!Visited.count(Callee))
            WorkList.push_back({Callee, FD});
        }
      }
    }
  }

public:
  static constexpr const bool VisitInsideSimpleContainers = false;
  SyclKernelIntHeaderCreator(Sema &S, SYCLIntegrationHeader &H,
                             const CXXRecordDecl *KernelObj, QualType NameType,
                             StringRef Name, StringRef StableName,
                             FunctionDecl *KernelFunc)
      : SyclKernelFieldHandler(S), Header(H) {
    bool IsSIMDKernel = isESIMDKernelType(KernelObj);
    Header.startKernel(Name, NameType, StableName, KernelObj->getLocation(),
                       IsSIMDKernel);
    setThisItemIsCalled(KernelFunc);
  }

  bool handleSyclAccessorType(const CXXRecordDecl *RD,
                              const CXXBaseSpecifier &BC,
                              QualType FieldTy) final {
    const auto *AccTy =
        cast<ClassTemplateSpecializationDecl>(FieldTy->getAsRecordDecl());
    assert(AccTy->getTemplateArgs().size() >= 2 &&
           "Incorrect template args for Accessor Type");
    int Dims = static_cast<int>(
        AccTy->getTemplateArgs()[1].getAsIntegral().getExtValue());
    int Info = getAccessTarget(AccTy) | (Dims << 11);
    Header.addParamDesc(SYCLIntegrationHeader::kind_accessor, Info,
                        CurOffset +
                            offsetOf(RD, BC.getType()->getAsCXXRecordDecl()));
    return true;
  }

  bool handleSyclAccessorType(FieldDecl *FD, QualType FieldTy) final {
    const auto *AccTy =
        cast<ClassTemplateSpecializationDecl>(FieldTy->getAsRecordDecl());
    assert(AccTy->getTemplateArgs().size() >= 2 &&
           "Incorrect template args for Accessor Type");
    int Dims = static_cast<int>(
        AccTy->getTemplateArgs()[1].getAsIntegral().getExtValue());
    int Info = getAccessTarget(AccTy) | (Dims << 11);

    Header.addParamDesc(SYCLIntegrationHeader::kind_accessor, Info,
                        CurOffset + offsetOf(FD, FieldTy));
    return true;
  }

  bool handleSyclSamplerType(FieldDecl *FD, QualType FieldTy) final {
    const auto *SamplerTy = FieldTy->getAsCXXRecordDecl();
    assert(SamplerTy && "Sampler type must be a C++ record type");
    CXXMethodDecl *InitMethod = getMethodByName(SamplerTy, InitMethodName);
    assert(InitMethod && "sampler must have __init method");

    // sampler __init method has only one argument
    const ParmVarDecl *SamplerArg = InitMethod->getParamDecl(0);
    assert(SamplerArg && "sampler __init method must have sampler parameter");

    // For samplers, we do some special work to ONLY initialize the first item
    // to the InitMethod as a performance improvement presumably, so the normal
    // offsetOf calculation wouldn't work correctly. Therefore, we need to call
    // a version of addParam where we calculate the offset based on the true
    // FieldDecl/FieldType pair, rather than the SampleArg type.
    addParam(SamplerArg->getType(), SYCLIntegrationHeader::kind_sampler,
             offsetOf(FD, FieldTy));
    return true;
  }

  bool handleSyclSpecConstantType(FieldDecl *FD, QualType FieldTy) final {
    const TemplateArgumentList &TemplateArgs =
        cast<ClassTemplateSpecializationDecl>(FieldTy->getAsRecordDecl())
            ->getTemplateInstantiationArgs();
    assert(TemplateArgs.size() == 2 &&
           "Incorrect template args for spec constant type");
    // Get specialization constant ID type, which is the second template
    // argument.
    QualType SpecConstIDTy = TemplateArgs.get(1).getAsType().getCanonicalType();
    const std::string SpecConstName = PredefinedExpr::ComputeName(
        SemaRef.getASTContext(), PredefinedExpr::UniqueStableNameType,
        SpecConstIDTy);
    Header.addSpecConstant(SpecConstName, SpecConstIDTy);
    return true;
  }

  bool handlePointerType(FieldDecl *FD, QualType FieldTy) final {
    addParam(FD, FieldTy,
             ((StructDepth) ? SYCLIntegrationHeader::kind_std_layout
                            : SYCLIntegrationHeader::kind_pointer));
    return true;
  }

  bool handleScalarType(FieldDecl *FD, QualType FieldTy) final {
    addParam(FD, FieldTy, SYCLIntegrationHeader::kind_std_layout);
    return true;
  }

  bool handleSimpleArrayType(FieldDecl *FD, QualType FieldTy) final {
    // Arrays are always wrapped inside of structs, so just treat it as a simple
    // struct.
    addParam(FD, FieldTy, SYCLIntegrationHeader::kind_std_layout);
    return true;
  }

  bool handleNonDecompStruct(const CXXRecordDecl *, FieldDecl *FD,
                             QualType Ty) final {
    addParam(FD, Ty, SYCLIntegrationHeader::kind_std_layout);
    return true;
  }

  bool handleNonDecompStruct(const CXXRecordDecl *Base,
                             const CXXBaseSpecifier &, QualType Ty) final {
    addParam(Ty, SYCLIntegrationHeader::kind_std_layout,
             offsetOf(Base, Ty->getAsCXXRecordDecl()));
    return true;
  }

  bool handleUnionType(FieldDecl *FD, QualType FieldTy) final {
    return handleScalarType(FD, FieldTy);
  }

  bool handleSyclStreamType(FieldDecl *FD, QualType FieldTy) final {
    addParam(FD, FieldTy, SYCLIntegrationHeader::kind_std_layout);
    return true;
  }

  bool handleSyclStreamType(const CXXRecordDecl *, const CXXBaseSpecifier &BC,
                            QualType FieldTy) final {
    // FIXME SYCL stream should be usable as a base type
    // See https://github.com/intel/llvm/issues/1552
    return true;
  }

  bool handleSyclHalfType(FieldDecl *FD, QualType FieldTy) final {
    addParam(FD, FieldTy, SYCLIntegrationHeader::kind_std_layout);
    return true;
  }

  void handleSyclKernelHandlerType(QualType Ty) {
    // The compiler generated kernel argument used to initialize SYCL 2020
    // specialization constants, `specialization_constants_buffer`, should
    // have corresponding entry in integration header. This argument is
    // only generated when target has no native support for specialization
    // constants.
    ASTContext &Context = SemaRef.getASTContext();
    if (isDefaultSPIRArch(Context))
      return;

    // Offset is zero since kernel_handler argument is not part of
    // kernel object (i.e. it is not captured)
    addParam(Context.getPointerType(Context.CharTy),
             SYCLIntegrationHeader::kind_specialization_constants_buffer, 0);
  }

  bool enterStream(const CXXRecordDecl *, FieldDecl *FD, QualType Ty) final {
    ++StructDepth;
    CurOffset += offsetOf(FD, Ty);
    return true;
  }

  bool leaveStream(const CXXRecordDecl *, FieldDecl *FD, QualType Ty) final {
    --StructDepth;
    CurOffset -= offsetOf(FD, Ty);
    return true;
  }

  bool enterStruct(const CXXRecordDecl *, FieldDecl *FD, QualType Ty) final {
    ++StructDepth;
    CurOffset += offsetOf(FD, Ty);
    return true;
  }

  bool leaveStruct(const CXXRecordDecl *, FieldDecl *FD, QualType Ty) final {
    --StructDepth;
    CurOffset -= offsetOf(FD, Ty);
    return true;
  }

  bool enterStruct(const CXXRecordDecl *RD, const CXXBaseSpecifier &BS,
                   QualType) final {
    CurOffset += offsetOf(RD, BS.getType()->getAsCXXRecordDecl());
    return true;
  }

  bool leaveStruct(const CXXRecordDecl *RD, const CXXBaseSpecifier &BS,
                   QualType) final {
    CurOffset -= offsetOf(RD, BS.getType()->getAsCXXRecordDecl());
    return true;
  }

  bool enterArray(FieldDecl *FD, QualType ArrayTy, QualType) final {
    ArrayBaseOffsets.push_back(CurOffset + offsetOf(FD, ArrayTy));
    return true;
  }

  bool nextElement(QualType ET, uint64_t Index) final {
    int64_t Size = SemaRef.getASTContext().getTypeSizeInChars(ET).getQuantity();
    CurOffset = ArrayBaseOffsets.back() + Size * Index;
    return true;
  }

  bool leaveArray(FieldDecl *FD, QualType ArrayTy, QualType) final {
    CurOffset = ArrayBaseOffsets.pop_back_val();
    CurOffset -= offsetOf(FD, ArrayTy);
    return true;
  }

  using SyclKernelFieldHandler::enterStruct;
  using SyclKernelFieldHandler::handleSyclHalfType;
  using SyclKernelFieldHandler::handleSyclSamplerType;
  using SyclKernelFieldHandler::leaveStruct;
};

} // namespace

class SYCLKernelNameTypeVisitor
    : public TypeVisitor<SYCLKernelNameTypeVisitor>,
      public ConstTemplateArgumentVisitor<SYCLKernelNameTypeVisitor> {
  Sema &S;
  SourceLocation KernelInvocationFuncLoc;
  QualType KernelNameType;
  using InnerTypeVisitor = TypeVisitor<SYCLKernelNameTypeVisitor>;
  using InnerTemplArgVisitor =
      ConstTemplateArgumentVisitor<SYCLKernelNameTypeVisitor>;
  bool IsInvalid = false;

  void VisitTemplateArgs(ArrayRef<TemplateArgument> Args) {
    for (auto &A : Args)
      Visit(A);
  }

public:
  SYCLKernelNameTypeVisitor(Sema &S, SourceLocation KernelInvocationFuncLoc,
                            QualType KernelNameType)
      : S(S), KernelInvocationFuncLoc(KernelInvocationFuncLoc),
        KernelNameType(KernelNameType) {}

  bool isValid() { return !IsInvalid; }

  void Visit(QualType T) {
    if (T.isNull())
      return;
    const CXXRecordDecl *RD = T->getAsCXXRecordDecl();
    if (!RD) {
      if (T->isNullPtrType()) {
        S.Diag(KernelInvocationFuncLoc, diag::err_sycl_kernel_incorrectly_named)
            << KernelNameType;
        S.Diag(KernelInvocationFuncLoc, diag::note_invalid_type_in_sycl_kernel)
            << /* kernel name cannot be a type in the std namespace */ 2 << T;
        IsInvalid = true;
      }
      return;
    }
    // If KernelNameType has template args visit each template arg via
    // ConstTemplateArgumentVisitor
    if (const auto *TSD = dyn_cast<ClassTemplateSpecializationDecl>(RD)) {
      ArrayRef<TemplateArgument> Args = TSD->getTemplateArgs().asArray();
      VisitTemplateArgs(Args);
    } else {
      InnerTypeVisitor::Visit(T.getTypePtr());
    }
  }

  void Visit(const TemplateArgument &TA) {
    if (TA.isNull())
      return;
    InnerTemplArgVisitor::Visit(TA);
  }

  void VisitEnumType(const EnumType *T) {
    const EnumDecl *ED = T->getDecl();
    if (!ED->isScoped() && !ED->isFixed()) {
      S.Diag(KernelInvocationFuncLoc, diag::err_sycl_kernel_incorrectly_named)
          << KernelNameType;
      S.Diag(KernelInvocationFuncLoc, diag::note_invalid_type_in_sycl_kernel)
          << /* Unscoped enum requires fixed underlying type */ 1
          << QualType(ED->getTypeForDecl(), 0);
      IsInvalid = true;
    }
  }

  void VisitRecordType(const RecordType *T) {
    return VisitTagDecl(T->getDecl());
  }

  void VisitTagDecl(const TagDecl *Tag) {
    bool UnnamedLambdaEnabled =
        S.getASTContext().getLangOpts().SYCLUnnamedLambda;
    const DeclContext *DeclCtx = Tag->getDeclContext();
    if (DeclCtx && !UnnamedLambdaEnabled) {
      auto *NameSpace = dyn_cast_or_null<NamespaceDecl>(DeclCtx);
      if (NameSpace && NameSpace->isStdNamespace()) {
        S.Diag(KernelInvocationFuncLoc, diag::err_sycl_kernel_incorrectly_named)
            << KernelNameType;
        S.Diag(KernelInvocationFuncLoc, diag::note_invalid_type_in_sycl_kernel)
            << /* kernel name cannot be a type in the std namespace */ 2
            << QualType(Tag->getTypeForDecl(), 0);
        IsInvalid = true;
        return;
      }
      if (!DeclCtx->isTranslationUnit() && !isa<NamespaceDecl>(DeclCtx)) {
        const bool KernelNameIsMissing = Tag->getName().empty();
        if (KernelNameIsMissing) {
          S.Diag(KernelInvocationFuncLoc,
                 diag::err_sycl_kernel_incorrectly_named)
              << KernelNameType;
          S.Diag(KernelInvocationFuncLoc,
                 diag::note_invalid_type_in_sycl_kernel)
              << /* unnamed type used in a SYCL kernel name */ 3;
          IsInvalid = true;
          return;
        }
        if (Tag->isCompleteDefinition()) {
          S.Diag(KernelInvocationFuncLoc,
                 diag::err_sycl_kernel_incorrectly_named)
              << KernelNameType;
          S.Diag(KernelInvocationFuncLoc,
                 diag::note_invalid_type_in_sycl_kernel)
              << /* kernel name is not globally-visible */ 0
              << QualType(Tag->getTypeForDecl(), 0);
          IsInvalid = true;
        } else {
          S.Diag(KernelInvocationFuncLoc, diag::warn_sycl_implicit_decl);
          S.Diag(Tag->getSourceRange().getBegin(), diag::note_previous_decl)
              << Tag->getName();
        }
      }
    }
  }

  void VisitTypeTemplateArgument(const TemplateArgument &TA) {
    QualType T = TA.getAsType();
    if (const auto *ET = T->getAs<EnumType>())
      VisitEnumType(ET);
    else
      Visit(T);
  }

  void VisitIntegralTemplateArgument(const TemplateArgument &TA) {
    QualType T = TA.getIntegralType();
    if (const EnumType *ET = T->getAs<EnumType>())
      VisitEnumType(ET);
  }

  void VisitTemplateTemplateArgument(const TemplateArgument &TA) {
    TemplateDecl *TD = TA.getAsTemplate().getAsTemplateDecl();
    assert(TD && "template declaration must be available");
    TemplateParameterList *TemplateParams = TD->getTemplateParameters();
    for (NamedDecl *P : *TemplateParams) {
      if (NonTypeTemplateParmDecl *TemplateParam =
              dyn_cast<NonTypeTemplateParmDecl>(P))
        if (const EnumType *ET = TemplateParam->getType()->getAs<EnumType>())
          VisitEnumType(ET);
    }
  }

  void VisitPackTemplateArgument(const TemplateArgument &TA) {
    VisitTemplateArgs(TA.getPackAsArray());
  }
};

void Sema::CheckSYCLKernelCall(FunctionDecl *KernelFunc, SourceRange CallLoc,
                               ArrayRef<const Expr *> Args) {
  const CXXRecordDecl *KernelObj = getKernelObjectType(KernelFunc);
  QualType KernelNameType =
      calculateKernelNameType(getASTContext(), KernelFunc);
  if (!KernelObj) {
    Diag(Args[0]->getExprLoc(), diag::err_sycl_kernel_not_function_object);
    KernelFunc->setInvalidDecl();
    return;
  }

  if (KernelObj->isLambda()) {
    for (const LambdaCapture &LC : KernelObj->captures())
      if (LC.capturesThis() && LC.isImplicit()) {
        Diag(LC.getLocation(), diag::err_implicit_this_capture);
        Diag(CallLoc.getBegin(), diag::note_used_here);
        KernelFunc->setInvalidDecl();
      }
  }

  // check that calling kernel conforms to spec
  QualType KernelParamTy = KernelFunc->getParamDecl(0)->getType();
  if (KernelParamTy->isReferenceType()) {
    // passing by reference, so emit warning if not using SYCL 2020
    if (LangOpts.getSYCLVersion() < LangOptions::SYCL_2020)
      Diag(KernelFunc->getLocation(), diag::warn_sycl_pass_by_reference_future);
  } else {
    // passing by value.  emit warning if using SYCL 2020 or greater
    if (LangOpts.getSYCLVersion() > LangOptions::SYCL_2017)
      Diag(KernelFunc->getLocation(), diag::warn_sycl_pass_by_value_deprecated);
  }

  // Do not visit invalid kernel object.
  if (KernelObj->isInvalidDecl())
    return;

  SyclKernelDecompMarker DecompMarker(*this);
  SyclKernelFieldChecker FieldChecker(*this);
  SyclKernelUnionChecker UnionChecker(*this);

  bool IsSIMDKernel = isESIMDKernelType(KernelObj);
  SyclKernelArgsSizeChecker ArgsSizeChecker(*this, Args[0]->getExprLoc(),
                                            IsSIMDKernel);

  KernelObjVisitor Visitor{*this};
  SYCLKernelNameTypeVisitor KernelNameTypeVisitor(*this, Args[0]->getExprLoc(),
                                                  KernelNameType);

  DiagnosingSYCLKernel = true;

  // Emit diagnostics for SYCL device kernels only
  if (LangOpts.SYCLIsDevice)
    KernelNameTypeVisitor.Visit(KernelNameType);
  Visitor.VisitRecordBases(KernelObj, FieldChecker, UnionChecker, DecompMarker);
  Visitor.VisitRecordFields(KernelObj, FieldChecker, UnionChecker,
                            DecompMarker);
  // ArgSizeChecker needs to happen after DecompMarker has completed, since it
  // cares about the decomp attributes. DecompMarker cannot run before the
  // others, since it counts on the FieldChecker to make sure it is visiting
  // valid arrays/etc. Thus, ArgSizeChecker has its own visitation.
  if (FieldChecker.isValid() && UnionChecker.isValid()) {
    Visitor.VisitRecordBases(KernelObj, ArgsSizeChecker);
    Visitor.VisitRecordFields(KernelObj, ArgsSizeChecker);
  }
  DiagnosingSYCLKernel = false;
  // Set the kernel function as invalid, if any of the checkers fail validation.
  if (!FieldChecker.isValid() || !UnionChecker.isValid() ||
      !KernelNameTypeVisitor.isValid())
    KernelFunc->setInvalidDecl();
}

// For a wrapped parallel_for, copy attributes from original
// kernel to wrapped kernel.
void Sema::copySYCLKernelAttrs(const CXXRecordDecl *KernelObj) {
  // Get the operator() function of the wrapper.
  CXXMethodDecl *OpParens = getOperatorParens(KernelObj);
  assert(OpParens && "invalid kernel object");

  typedef std::pair<FunctionDecl *, FunctionDecl *> ChildParentPair;
  llvm::SmallPtrSet<FunctionDecl *, 16> Visited;
  llvm::SmallVector<ChildParentPair, 16> WorkList;
  WorkList.push_back({OpParens, nullptr});
  FunctionDecl *KernelBody = nullptr;

  CallGraph SYCLCG;
  SYCLCG.addToCallGraph(getASTContext().getTranslationUnitDecl());
  while (!WorkList.empty()) {
    FunctionDecl *FD = WorkList.back().first;
    FunctionDecl *ParentFD = WorkList.back().second;

    if ((ParentFD == OpParens) && isSYCLKernelBodyFunction(FD)) {
      KernelBody = FD;
      break;
    }

    WorkList.pop_back();
    if (!Visited.insert(FD).second)
      continue; // We've already seen this Decl

    CallGraphNode *N = SYCLCG.getNode(FD);
    if (!N)
      continue;

    for (const CallGraphNode *CI : *N) {
      if (auto *Callee = dyn_cast<FunctionDecl>(CI->getDecl())) {
        Callee = Callee->getMostRecentDecl();
        if (!Visited.count(Callee))
          WorkList.push_back({Callee, FD});
      }
    }
  }

  assert(KernelBody && "improper parallel_for wrap");
  if (KernelBody) {
    llvm::SmallVector<Attr *, 4> Attrs;
    collectSYCLAttributes(*this, KernelBody, Attrs);
    if (!Attrs.empty())
      llvm::for_each(Attrs, [OpParens](Attr *A) { OpParens->addAttr(A); });
  }
}

// Generates the OpenCL kernel using KernelCallerFunc (kernel caller
// function) defined is SYCL headers.
// Generated OpenCL kernel contains the body of the kernel caller function,
// receives OpenCL like parameters and additionally does some manipulation to
// initialize captured lambda/functor fields with these parameters.
// SYCL runtime marks kernel caller function with sycl_kernel attribute.
// To be able to generate OpenCL kernel from KernelCallerFunc we put
// the following requirements to the function which SYCL runtime can mark with
// sycl_kernel attribute:
//   - Must be template function with at least two template parameters.
//     First parameter must represent "unique kernel name"
//     Second parameter must be the function object type
//   - Must have only one function parameter - function object.
//
// Example of kernel caller function:
//   template <typename KernelName, typename KernelType/*, ...*/>
//   __attribute__((sycl_kernel)) void kernel_caller_function(KernelType
//                                                            KernelFuncObj) {
//     KernelFuncObj();
//   }
//
//
void Sema::ConstructOpenCLKernel(FunctionDecl *KernelCallerFunc,
                                 MangleContext &MC) {
  // The first argument to the KernelCallerFunc is the lambda object.
  const CXXRecordDecl *KernelObj = getKernelObjectType(KernelCallerFunc);
  assert(KernelObj && "invalid kernel caller");

  // Do not visit invalid kernel object.
  if (KernelObj->isInvalidDecl())
    return;

  // Calculate both names, since Integration headers need both.
  std::string CalculatedName, StableName;
  std::tie(CalculatedName, StableName) =
      constructKernelName(*this, KernelCallerFunc, MC);
  StringRef KernelName(getLangOpts().SYCLUnnamedLambda ? StableName
                                                       : CalculatedName);

  // Attributes of a user-written SYCL kernel must be copied to the internally
  // generated alternative kernel, identified by a known string in its name.
  if (StableName.find("__pf_kernel_wrapper") != std::string::npos)
    copySYCLKernelAttrs(KernelObj);

  bool IsSIMDKernel = isESIMDKernelType(KernelObj);

  SyclKernelDeclCreator kernel_decl(*this, KernelName, KernelObj->getLocation(),
                                    KernelCallerFunc->isInlined(),
                                    IsSIMDKernel);
  SyclKernelBodyCreator kernel_body(*this, kernel_decl, KernelObj,
                                    KernelCallerFunc);
  SyclKernelIntHeaderCreator int_header(
      *this, getSyclIntegrationHeader(), KernelObj,
      calculateKernelNameType(Context, KernelCallerFunc), KernelName,
      StableName, KernelCallerFunc);

  KernelObjVisitor Visitor{*this};
  Visitor.VisitRecordBases(KernelObj, kernel_decl, kernel_body, int_header);
  Visitor.VisitRecordFields(KernelObj, kernel_decl, kernel_body, int_header);

  if (ParmVarDecl *KernelHandlerArg =
          getSyclKernelHandlerArg(KernelCallerFunc)) {
    kernel_decl.handleSyclKernelHandlerType();
    kernel_body.handleSyclKernelHandlerType(KernelHandlerArg);
    int_header.handleSyclKernelHandlerType(KernelHandlerArg->getType());
  }
}

void Sema::MarkDevice(void) {
  // Create the call graph so we can detect recursion and check the validity
  // of new operator overrides. Add the kernel function itself in case
  // it is recursive.
  MarkDeviceFunction Marker(*this);
  Marker.SYCLCG.addToCallGraph(getASTContext().getTranslationUnitDecl());

  // Iterate through SYCL_EXTERNAL functions and add them to the device decls.
  for (const auto &entry : *Marker.SYCLCG.getRoot()) {
    if (auto *FD = dyn_cast<FunctionDecl>(entry.Callee->getDecl())) {
      if (FD->hasAttr<SYCLDeviceAttr>() && !FD->hasAttr<SYCLKernelAttr>() &&
          FD->hasBody())
        addSyclDeviceDecl(FD);
    }
  }

  for (Decl *D : syclDeviceDecls()) {
    if (auto SYCLKernel = dyn_cast<FunctionDecl>(D)) {
      llvm::SmallPtrSet<FunctionDecl *, 10> VisitedSet;
      Marker.CollectKernelSet(SYCLKernel, SYCLKernel, VisitedSet);

      // Let's propagate attributes from device functions to a SYCL kernels
      llvm::SmallVector<Attr *, 4> Attrs;
      // This function collects all kernel attributes which might be applied to
      // a device functions, but need to be propagated down to callers, i.e.
      // SYCL kernels
      FunctionDecl *KernelBody =
          Marker.CollectPossibleKernelAttributes(SYCLKernel, Attrs);

      for (auto *A : Attrs) {
        switch (A->getKind()) {
        case attr::Kind::IntelReqdSubGroupSize: {
          auto *Attr = cast<IntelReqdSubGroupSizeAttr>(A);
          const auto *KBSimdAttr =
              KernelBody ? KernelBody->getAttr<SYCLSimdAttr>() : nullptr;
          if (auto *Existing =
                  SYCLKernel->getAttr<IntelReqdSubGroupSizeAttr>()) {
            if (getIntExprValue(Existing->getValue(), getASTContext()) !=
                getIntExprValue(Attr->getValue(), getASTContext())) {
              Diag(SYCLKernel->getLocation(),
                   diag::err_conflicting_sycl_kernel_attributes);
              Diag(Existing->getLocation(), diag::note_conflicting_attribute);
              Diag(Attr->getLocation(), diag::note_conflicting_attribute);
              SYCLKernel->setInvalidDecl();
            }
          } else if (KBSimdAttr && (getIntExprValue(Attr->getValue(),
                                                    getASTContext()) != 1)) {
            reportConflictingAttrs(*this, KernelBody, KBSimdAttr, Attr);
          } else {
            SYCLKernel->addAttr(A);
          }
          break;
        }
        case attr::Kind::ReqdWorkGroupSize: {
          auto *RWGSA = cast<ReqdWorkGroupSizeAttr>(A);
          if (auto *Existing = SYCLKernel->getAttr<ReqdWorkGroupSizeAttr>()) {
            ASTContext &Ctx = getASTContext();
            if (Existing->getXDimVal(Ctx) != RWGSA->getXDimVal(Ctx) ||
                Existing->getYDimVal(Ctx) != RWGSA->getYDimVal(Ctx) ||
                Existing->getZDimVal(Ctx) != RWGSA->getZDimVal(Ctx)) {
              Diag(SYCLKernel->getLocation(),
                   diag::err_conflicting_sycl_kernel_attributes);
              Diag(Existing->getLocation(), diag::note_conflicting_attribute);
              Diag(RWGSA->getLocation(), diag::note_conflicting_attribute);
              SYCLKernel->setInvalidDecl();
            }
          } else if (auto *Existing =
                         SYCLKernel->getAttr<SYCLIntelMaxWorkGroupSizeAttr>()) {
            ASTContext &Ctx = getASTContext();
            if (Existing->getXDimVal(Ctx) < RWGSA->getXDimVal(Ctx) ||
                Existing->getYDimVal(Ctx) < RWGSA->getYDimVal(Ctx) ||
                Existing->getZDimVal(Ctx) < RWGSA->getZDimVal(Ctx)) {
              Diag(SYCLKernel->getLocation(),
                   diag::err_conflicting_sycl_kernel_attributes);
              Diag(Existing->getLocation(), diag::note_conflicting_attribute);
              Diag(RWGSA->getLocation(), diag::note_conflicting_attribute);
              SYCLKernel->setInvalidDecl();
            } else {
              SYCLKernel->addAttr(A);
            }
          } else {
            SYCLKernel->addAttr(A);
          }
          break;
        }
        case attr::Kind::SYCLIntelMaxWorkGroupSize: {
          auto *SIMWGSA = cast<SYCLIntelMaxWorkGroupSizeAttr>(A);
          if (auto *Existing = SYCLKernel->getAttr<ReqdWorkGroupSizeAttr>()) {
            ASTContext &Ctx = getASTContext();
            if (Existing->getXDimVal(Ctx) > SIMWGSA->getXDimVal(Ctx) ||
                Existing->getYDimVal(Ctx) > SIMWGSA->getYDimVal(Ctx) ||
                Existing->getZDimVal(Ctx) > SIMWGSA->getZDimVal(Ctx)) {
              Diag(SYCLKernel->getLocation(),
                   diag::err_conflicting_sycl_kernel_attributes);
              Diag(Existing->getLocation(), diag::note_conflicting_attribute);
              Diag(SIMWGSA->getLocation(), diag::note_conflicting_attribute);
              SYCLKernel->setInvalidDecl();
            } else {
              SYCLKernel->addAttr(A);
            }
          } else {
            SYCLKernel->addAttr(A);
          }
          break;
        }
        case attr::Kind::SYCLIntelKernelArgsRestrict:
        case attr::Kind::SYCLIntelNumSimdWorkItems:
        case attr::Kind::SYCLIntelSchedulerTargetFmaxMhz:
        case attr::Kind::SYCLIntelMaxGlobalWorkDim:
        case attr::Kind::SYCLIntelNoGlobalWorkOffset:
        case attr::Kind::SYCLIntelUseStallEnableClusters:
        case attr::Kind::SYCLIntelLoopFuse:
        case attr::Kind::SYCLSimd: {
          if ((A->getKind() == attr::Kind::SYCLSimd) && KernelBody &&
              !KernelBody->getAttr<SYCLSimdAttr>()) {
            // Usual kernel can't call ESIMD functions.
            Diag(KernelBody->getLocation(),
                 diag::err_sycl_function_attribute_mismatch)
                << A;
            Diag(A->getLocation(), diag::note_attribute);
            KernelBody->setInvalidDecl();
          } else
            SYCLKernel->addAttr(A);
          break;
        }
        // TODO: vec_len_hint should be handled here
        default:
          // Seeing this means that CollectPossibleKernelAttributes was
          // updated while this switch wasn't...or something went wrong
          llvm_unreachable("Unexpected attribute was collected by "
                           "CollectPossibleKernelAttributes");
        }
      }
    }
  }
  for (const auto &elt : Marker.KernelSet) {
    if (FunctionDecl *Def = elt->getDefinition())
      Marker.TraverseStmt(Def->getBody());
  }
}

// -----------------------------------------------------------------------------
// SYCL device specific diagnostics implementation
// -----------------------------------------------------------------------------

<<<<<<< HEAD
Sema::SemaDiagnosticBuilder Sema::SYCLDiagIfDeviceCode(SourceLocation Loc,
                                                       unsigned DiagID) {
#if INTEL_CUSTOMIZATION
  assert((getLangOpts().SYCLIsDevice || getLangOpts().HLS) &&
         "Should only be called during SYCL or HLS compilation");
#endif // INTEL_CUSTOMIZATION
=======
Sema::SemaDiagnosticBuilder
Sema::SYCLDiagIfDeviceCode(SourceLocation Loc, unsigned DiagID,
                           DeviceDiagnosticReason Reason) {
  assert(getLangOpts().SYCLIsDevice &&
         "Should only be called during SYCL compilation");
>>>>>>> db7cb6f3
  FunctionDecl *FD = dyn_cast<FunctionDecl>(getCurLexicalContext());
  SemaDiagnosticBuilder::Kind DiagKind = [this, FD, Reason] {
    if (DiagnosingSYCLKernel)
      return SemaDiagnosticBuilder::K_ImmediateWithCallStack;
    if (!FD)
      return SemaDiagnosticBuilder::K_Nop;
    if (getEmissionStatus(FD) == Sema::FunctionEmissionStatus::Emitted) {
      // Skip the diagnostic if we know it won't be emitted.
      if ((getEmissionReason(FD) & Reason) ==
          Sema::DeviceDiagnosticReason::None)
        return SemaDiagnosticBuilder::K_Nop;

      return SemaDiagnosticBuilder::K_ImmediateWithCallStack;
    }
    return SemaDiagnosticBuilder::K_Deferred;
  }();
  return SemaDiagnosticBuilder(DiagKind, Loc, DiagID, FD, *this, Reason);
}

bool Sema::checkSYCLDeviceFunction(SourceLocation Loc, FunctionDecl *Callee) {
  assert(getLangOpts().SYCLIsDevice &&
         "Should only be called during SYCL compilation");
  assert(Callee && "Callee may not be null.");

  // Errors in unevaluated context don't need to be generated,
  // so we can safely skip them.
  if (isUnevaluatedContext() || isConstantEvaluated())
    return true;

  FunctionDecl *Caller = dyn_cast<FunctionDecl>(getCurLexicalContext());

  if (!Caller)
    return true;

  SemaDiagnosticBuilder::Kind DiagKind = SemaDiagnosticBuilder::K_Nop;

  // TODO Set DiagKind to K_Immediate/K_Deferred to emit diagnostics for Callee
  SemaDiagnosticBuilder(DiagKind, Loc, diag::err_sycl_restrict, Caller, *this,
                        DeviceDiagnosticReason::Sycl)
      << Sema::KernelCallUndefinedFunction;
  SemaDiagnosticBuilder(DiagKind, Callee->getLocation(),
                        diag::note_previous_decl, Caller, *this,
                        DeviceDiagnosticReason::Sycl)
      << Callee;

  return DiagKind != SemaDiagnosticBuilder::K_Immediate &&
         DiagKind != SemaDiagnosticBuilder::K_ImmediateWithCallStack;
}

void Sema::finalizeSYCLDelayedAnalysis(const FunctionDecl *Caller,
                                       const FunctionDecl *Callee,
                                       SourceLocation Loc) {
  // Somehow an unspecialized template appears to be in callgraph or list of
  // device functions. We don't want to emit diagnostic here.
  if (Callee->getTemplatedKind() == FunctionDecl::TK_FunctionTemplate)
    return;

  Callee = Callee->getMostRecentDecl();
  bool HasAttr =
      Callee->hasAttr<SYCLDeviceAttr>() || Callee->hasAttr<SYCLKernelAttr>();

  // Disallow functions with neither definition nor SYCL_EXTERNAL mark
  bool NotDefinedNoAttr = !Callee->isDefined() && !HasAttr;

  if (NotDefinedNoAttr && !Callee->getBuiltinID()) {
    Diag(Loc, diag::err_sycl_restrict)
        << Sema::KernelCallUndefinedFunction;
    Diag(Callee->getLocation(), diag::note_previous_decl) << Callee;
    Diag(Caller->getLocation(), diag::note_called_by) << Caller;
  }
}

bool Sema::checkAllowedSYCLInitializer(VarDecl *VD, bool CheckValueDependent) {
  assert(getLangOpts().SYCLIsDevice &&
         "Should only be called during SYCL compilation");

  if (VD->isInvalidDecl() || !VD->hasInit() || !VD->hasGlobalStorage())
    return true;

  const Expr *Init = VD->getInit();
  bool ValueDependent = CheckValueDependent && Init->isValueDependent();
  bool isConstantInit =
      Init && !ValueDependent && Init->isConstantInitializer(Context, false);
  if (!VD->isConstexpr() && Init && !ValueDependent && !isConstantInit)
    return false;

  return true;
}

// -----------------------------------------------------------------------------
// Integration header functionality implementation
// -----------------------------------------------------------------------------

/// Returns a string ID of given parameter kind - used in header
/// emission.
static const char *paramKind2Str(KernelParamKind K) {
#define CASE(x)                                                                \
  case SYCLIntegrationHeader::kind_##x:                                        \
    return "kind_" #x
  switch (K) {
    CASE(accessor);
    CASE(std_layout);
    CASE(sampler);
    CASE(specialization_constants_buffer);
    CASE(pointer);
  }
  return "<ERROR>";

#undef CASE
}

// Emits forward declarations of classes and template classes on which
// declaration of given type depends.
// For example, consider SimpleVadd
// class specialization in parallel_for below:
//
//   template <typename T1, unsigned int N, typename ... T2>
//   class SimpleVadd;
//   ...
//   template <unsigned int N, typename T1, typename ... T2>
//   void simple_vadd(const std::array<T1, N>& VA, const std::array<T1, N>&
//   VB,
//     std::array<T1, N>& VC, int param, T2 ... varargs) {
//     ...
//     deviceQueue.submit([&](cl::sycl::handler& cgh) {
//       ...
//       cgh.parallel_for<class SimpleVadd<T1, N, T2...>>(...)
//       ...
//     }
//     ...
//   }
//   ...
//   class MyClass {...};
//   template <typename T> class MyInnerTmplClass { ... }
//   template <typename T> class MyTmplClass { ... }
//   ...
//   MyClass *c = new MyClass();
//   MyInnerTmplClass<MyClass**> c1(&c);
//   simple_vadd(A, B, C, 5, 'a', 1.f,
//     new MyTmplClass<MyInnerTmplClass<MyClass**>>(c1));
//
// it will generate the following forward declarations:
//   class MyClass;
//   template <typename T> class MyInnerTmplClass;
//   template <typename T> class MyTmplClass;
//   template <typename T1, unsigned int N, typename ...T2> class SimpleVadd;
//
class SYCLFwdDeclEmitter
    : public TypeVisitor<SYCLFwdDeclEmitter>,
      public ConstTemplateArgumentVisitor<SYCLFwdDeclEmitter> {
  using InnerTypeVisitor = TypeVisitor<SYCLFwdDeclEmitter>;
  using InnerTemplArgVisitor = ConstTemplateArgumentVisitor<SYCLFwdDeclEmitter>;
  raw_ostream &OS;
  llvm::SmallPtrSet<const NamedDecl *, 4> Printed;
  PrintingPolicy Policy;

  void printForwardDecl(NamedDecl *D) {
    // wrap the declaration into namespaces if needed
    unsigned NamespaceCnt = 0;
    std::string NSStr = "";
    const DeclContext *DC = D->getDeclContext();

    while (DC) {
      const auto *NS = dyn_cast_or_null<NamespaceDecl>(DC);

      if (!NS)
        break;

      ++NamespaceCnt;
      const StringRef NSInlinePrefix = NS->isInline() ? "inline " : "";
      NSStr.insert(
          0,
          Twine(NSInlinePrefix + "namespace " + NS->getName() + " { ").str());
      DC = NS->getDeclContext();
    }
    OS << NSStr;
    if (NamespaceCnt > 0)
      OS << "\n";

    D->print(OS, Policy);

    if (const auto *ED = dyn_cast<EnumDecl>(D)) {
      QualType T = ED->getIntegerType();
      // Backup since getIntegerType() returns null for enum forward
      // declaration with no fixed underlying type
      if (T.isNull())
        T = ED->getPromotionType();
      OS << " : " << T.getAsString();
    }

    OS << ";\n";

    // print closing braces for namespaces if needed
    for (unsigned I = 0; I < NamespaceCnt; ++I)
      OS << "}";
    if (NamespaceCnt > 0)
      OS << "\n";
  }

  // Checks if we've already printed forward declaration and prints it if not.
  void checkAndEmitForwardDecl(NamedDecl *D) {
    if (Printed.insert(D).second)
      printForwardDecl(D);
  }

  void VisitTemplateArgs(ArrayRef<TemplateArgument> Args) {
    for (size_t I = 0, E = Args.size(); I < E; ++I)
      Visit(Args[I]);
  }

public:
  SYCLFwdDeclEmitter(raw_ostream &OS, LangOptions LO) : OS(OS), Policy(LO) {
    Policy.adjustForCPlusPlusFwdDecl();
    Policy.SuppressTypedefs = true;
    Policy.SuppressUnwrittenScope = true;
  }

  void Visit(QualType T) {
    if (T.isNull())
      return;
    InnerTypeVisitor::Visit(T.getTypePtr());
  }

  void Visit(const TemplateArgument &TA) {
    if (TA.isNull())
      return;
    InnerTemplArgVisitor::Visit(TA);
  }

  void VisitPointerType(const PointerType *T) {
    // Peel off the pointer types.
    QualType PT = T->getPointeeType();
    while (PT->isPointerType())
      PT = PT->getPointeeType();
    Visit(PT);
  }

  void VisitTagType(const TagType *T) {
    TagDecl *TD = T->getDecl();
    if (const auto *TSD = dyn_cast<ClassTemplateSpecializationDecl>(TD)) {
      // - first, recurse into template parameters and emit needed forward
      //   declarations
      ArrayRef<TemplateArgument> Args = TSD->getTemplateArgs().asArray();
      VisitTemplateArgs(Args);
      // - second, emit forward declaration for the template class being
      //   specialized
      ClassTemplateDecl *CTD = TSD->getSpecializedTemplate();
      assert(CTD && "template declaration must be available");

      checkAndEmitForwardDecl(CTD);
      return;
    }
    checkAndEmitForwardDecl(TD);
  }

  void VisitTypeTemplateArgument(const TemplateArgument &TA) {
    QualType T = TA.getAsType();
    Visit(T);
  }

  void VisitIntegralTemplateArgument(const TemplateArgument &TA) {
    QualType T = TA.getIntegralType();
    if (const EnumType *ET = T->getAs<EnumType>())
      VisitTagType(ET);
  }

  void VisitTemplateTemplateArgument(const TemplateArgument &TA) {
    // recursion is not required, since the maximum possible nesting level
    // equals two for template argument
    //
    // for example:
    //   template <typename T> class Bar;
    //   template <template <typename> class> class Baz;
    //   template <template <template <typename> class> class T>
    //   class Foo;
    //
    // The Baz is a template class. The Baz<Bar> is a class. The class Foo
    // should be specialized with template class, not a class. The correct
    // specialization of template class Foo is Foo<Baz>. The incorrect
    // specialization of template class Foo is Foo<Baz<Bar>>. In this case
    // template class Foo specialized by class Baz<Bar>, not a template
    // class template <template <typename> class> class T as it should.
    TemplateDecl *TD = TA.getAsTemplate().getAsTemplateDecl();
    assert(TD && "template declaration must be available");
    TemplateParameterList *TemplateParams = TD->getTemplateParameters();
    for (NamedDecl *P : *TemplateParams) {
      // If template template parameter type has an enum value template
      // parameter, forward declaration of enum type is required. Only enum
      // values (not types) need to be handled. For example, consider the
      // following kernel name type:
      //
      // template <typename EnumTypeOut, template <EnumValueIn EnumValue,
      // typename TypeIn> class T> class Foo;
      //
      // The correct specialization for Foo (with enum type) is:
      // Foo<EnumTypeOut, Baz>, where Baz is a template class.
      //
      // Therefore the forward class declarations generated in the
      // integration header are:
      // template <EnumValueIn EnumValue, typename TypeIn> class Baz;
      // template <typename EnumTypeOut, template <EnumValueIn EnumValue,
      // typename EnumTypeIn> class T> class Foo;
      //
      // This requires the following enum forward declarations:
      // enum class EnumTypeOut : int; (Used to template Foo)
      // enum class EnumValueIn : int; (Used to template Baz)
      if (NonTypeTemplateParmDecl *TemplateParam =
              dyn_cast<NonTypeTemplateParmDecl>(P))
        if (const EnumType *ET = TemplateParam->getType()->getAs<EnumType>())
          VisitTagType(ET);
    }
    checkAndEmitForwardDecl(TD);
  }

  void VisitPackTemplateArgument(const TemplateArgument &TA) {
    VisitTemplateArgs(TA.getPackAsArray());
  }
};

class SYCLKernelNameTypePrinter
    : public TypeVisitor<SYCLKernelNameTypePrinter>,
      public ConstTemplateArgumentVisitor<SYCLKernelNameTypePrinter> {
  using InnerTypeVisitor = TypeVisitor<SYCLKernelNameTypePrinter>;
  using InnerTemplArgVisitor =
      ConstTemplateArgumentVisitor<SYCLKernelNameTypePrinter>;
  raw_ostream &OS;
  PrintingPolicy &Policy;

  void printTemplateArgs(ArrayRef<TemplateArgument> Args) {
    for (size_t I = 0, E = Args.size(); I < E; ++I) {
      const TemplateArgument &Arg = Args[I];
      // If argument is an empty pack argument, skip printing comma and
      // argument.
      if (Arg.getKind() == TemplateArgument::ArgKind::Pack && !Arg.pack_size())
        continue;

      if (I)
        OS << ", ";

      Visit(Arg);
    }
  }

  void VisitQualifiers(Qualifiers Quals) {
    Quals.print(OS, Policy, /*appendSpaceIfNotEmpty*/ true);
  }

public:
  SYCLKernelNameTypePrinter(raw_ostream &OS, PrintingPolicy &Policy)
      : OS(OS), Policy(Policy) {}

  void Visit(QualType T) {
    if (T.isNull())
      return;

    QualType CT = T.getCanonicalType();
    VisitQualifiers(CT.getQualifiers());

    InnerTypeVisitor::Visit(CT.getTypePtr());
  }

  void VisitType(const Type *T) {
    OS << QualType::getAsString(T, Qualifiers(), Policy);
  }

  void Visit(const TemplateArgument &TA) {
    if (TA.isNull())
      return;
    InnerTemplArgVisitor::Visit(TA);
  }

  void VisitTagType(const TagType *T) {
    TagDecl *RD = T->getDecl();
    if (const auto *TSD = dyn_cast<ClassTemplateSpecializationDecl>(RD)) {

      // Print template class name
      TSD->printQualifiedName(OS, Policy, /*WithGlobalNsPrefix*/ true);

      ArrayRef<TemplateArgument> Args = TSD->getTemplateArgs().asArray();
      OS << "<";
      printTemplateArgs(Args);
      OS << ">";

      return;
    }
    // TODO: Next part of code results in printing of "class" keyword before
    // class name in case if kernel name doesn't belong to some namespace. It
    // seems if we don't print it, the integration header still represents valid
    // c++ code. Probably we don't need to print it at all.
    if (RD->getDeclContext()->isFunctionOrMethod()) {
      OS << QualType::getAsString(T, Qualifiers(), Policy);
      return;
    }

    const NamespaceDecl *NS = dyn_cast<NamespaceDecl>(RD->getDeclContext());
    RD->printQualifiedName(OS, Policy, !(NS && NS->isAnonymousNamespace()));
  }

  void VisitTemplateArgument(const TemplateArgument &TA) {
    TA.print(Policy, OS);
  }

  void VisitTypeTemplateArgument(const TemplateArgument &TA) {
    Policy.SuppressTagKeyword = true;
    QualType T = TA.getAsType();
    Visit(T);
    Policy.SuppressTagKeyword = false;
  }

  void VisitIntegralTemplateArgument(const TemplateArgument &TA) {
    QualType T = TA.getIntegralType();
    if (const EnumType *ET = T->getAs<EnumType>()) {
      const llvm::APSInt &Val = TA.getAsIntegral();
      OS << "static_cast<";
      ET->getDecl()->printQualifiedName(OS, Policy,
                                        /*WithGlobalNsPrefix*/ true);
      OS << ">(" << Val << ")";
    } else {
      TA.print(Policy, OS);
    }
  }

  void VisitTemplateTemplateArgument(const TemplateArgument &TA) {
    TemplateDecl *TD = TA.getAsTemplate().getAsTemplateDecl();
    TD->printQualifiedName(OS, Policy);
  }

  void VisitPackTemplateArgument(const TemplateArgument &TA) {
    printTemplateArgs(TA.getPackAsArray());
  }
};

void SYCLIntegrationHeader::emit(raw_ostream &O) {
  O << "// This is auto-generated SYCL integration header.\n";
  O << "\n";

  O << "#include <CL/sycl/detail/defines_elementary.hpp>\n";
  O << "#include <CL/sycl/detail/kernel_desc.hpp>\n";

  O << "\n";

  LangOptions LO;
  PrintingPolicy Policy(LO);
  Policy.SuppressTypedefs = true;
  Policy.SuppressUnwrittenScope = true;
  SYCLFwdDeclEmitter FwdDeclEmitter(O, S.getLangOpts());

  if (SpecConsts.size() > 0) {
    O << "// Forward declarations of templated spec constant types:\n";
    for (const auto &SC : SpecConsts)
      FwdDeclEmitter.Visit(SC.first);
    O << "\n";

    // Remove duplicates.
    std::sort(SpecConsts.begin(), SpecConsts.end(),
              [](const SpecConstID &SC1, const SpecConstID &SC2) {
                // Sort by string IDs for stable spec consts order in the
                // header.
                return SC1.second.compare(SC2.second) < 0;
              });
    SpecConstID *End =
        std::unique(SpecConsts.begin(), SpecConsts.end(),
                    [](const SpecConstID &SC1, const SpecConstID &SC2) {
                      // Here can do faster comparison of types.
                      return SC1.first == SC2.first;
                    });

    O << "// Specialization constants IDs:\n";
    for (const auto &P : llvm::make_range(SpecConsts.begin(), End)) {
      O << "template <> struct sycl::detail::SpecConstantInfo<";
      SYCLKernelNameTypePrinter Printer(O, Policy);
      Printer.Visit(P.first);
      O << "> {\n";
      O << "  static constexpr const char* getName() {\n";
      O << "    return \"" << P.second << "\";\n";
      O << "  }\n";
      O << "};\n";
    }
  }

  if (!UnnamedLambdaSupport) {
    O << "// Forward declarations of templated kernel function types:\n";
    for (const KernelDesc &K : KernelDescs)
      FwdDeclEmitter.Visit(K.NameType);
  }
  O << "\n";

  O << "__SYCL_INLINE_NAMESPACE(cl) {\n";
  O << "namespace sycl {\n";
  O << "namespace detail {\n";

  O << "\n";

  O << "// names of all kernels defined in the corresponding source\n";
  O << "static constexpr\n";
  O << "const char* const kernel_names[] = {\n";

  for (unsigned I = 0; I < KernelDescs.size(); I++) {
    O << "  \"" << KernelDescs[I].Name << "\"";

    if (I < KernelDescs.size() - 1)
      O << ",";
    O << "\n";
  }
  O << "};\n\n";

  O << "// array representing signatures of all kernels defined in the\n";
  O << "// corresponding source\n";
  O << "static constexpr\n";
  O << "const kernel_param_desc_t kernel_signatures[] = {\n";

  for (unsigned I = 0; I < KernelDescs.size(); I++) {
    auto &K = KernelDescs[I];
    O << "  //--- " << K.Name << "\n";

    for (const auto &P : K.Params) {
      std::string TyStr = paramKind2Str(P.Kind);
      O << "  { kernel_param_kind_t::" << TyStr << ", ";
      O << P.Info << ", " << P.Offset << " },\n";
    }
    O << "\n";
  }
  O << "};\n\n";

  O << "// Specializations of KernelInfo for kernel function types:\n";
  unsigned CurStart = 0;

  for (const KernelDesc &K : KernelDescs) {
    const size_t N = K.Params.size();
    if (UnnamedLambdaSupport) {
      O << "template <> struct KernelInfoData<";
      O << "'" << K.StableName.front();
      for (char c : StringRef(K.StableName).substr(1))
        O << "', '" << c;
      O << "'> {\n";
    } else {
      O << "template <> struct KernelInfo<";
      SYCLKernelNameTypePrinter Printer(O, Policy);
      Printer.Visit(K.NameType);
      O << "> {\n";
    }
    O << "  __SYCL_DLL_LOCAL\n";
    O << "  static constexpr const char* getName() { return \"" << K.Name
      << "\"; }\n";
    O << "  __SYCL_DLL_LOCAL\n";
    O << "  static constexpr unsigned getNumParams() { return " << N << "; }\n";
    O << "  __SYCL_DLL_LOCAL\n";
    O << "  static constexpr const kernel_param_desc_t& ";
    O << "getParamDesc(unsigned i) {\n";
    O << "    return kernel_signatures[i+" << CurStart << "];\n";
    O << "  }\n";
    O << "  __SYCL_DLL_LOCAL\n";
    O << "  static constexpr bool isESIMD() { return " << K.IsESIMDKernel
      << "; }\n";
    O << "  __SYCL_DLL_LOCAL\n";
    O << "  static constexpr bool callsThisItem() { return ";
    O << K.FreeFunctionCalls.CallsThisItem << "; }\n";
    O << "  __SYCL_DLL_LOCAL\n";
    O << "  static constexpr bool callsAnyThisFreeFunction() { return ";
    O << (K.FreeFunctionCalls.CallsThisId ||
          K.FreeFunctionCalls.CallsThisItem ||
          K.FreeFunctionCalls.CallsThisNDItem ||
          K.FreeFunctionCalls.CallsThisGroup)
      << "; }\n";
    O << "};\n";
    CurStart += N;
  }
  O << "\n";
  O << "} // namespace detail\n";
  O << "} // namespace sycl\n";
  O << "} // __SYCL_INLINE_NAMESPACE(cl)\n";
  O << "\n";
}

bool SYCLIntegrationHeader::emit(const StringRef &IntHeaderName) {
  if (IntHeaderName.empty())
    return false;
  int IntHeaderFD = 0;
  std::error_code EC =
      llvm::sys::fs::openFileForWrite(IntHeaderName, IntHeaderFD);
  if (EC) {
    llvm::errs() << "Error: " << EC.message() << "\n";
    // compilation will fail on absent include file - don't need to fail here
    return false;
  }
  llvm::raw_fd_ostream Out(IntHeaderFD, true /*close in destructor*/);
  emit(Out);
  return true;
}

void SYCLIntegrationHeader::startKernel(StringRef KernelName,
                                        QualType KernelNameType,
                                        StringRef KernelStableName,
                                        SourceLocation KernelLocation,
                                        bool IsESIMDKernel) {
  KernelDescs.resize(KernelDescs.size() + 1);
  KernelDescs.back().Name = std::string(KernelName);
  KernelDescs.back().NameType = KernelNameType;
  KernelDescs.back().StableName = std::string(KernelStableName);
  KernelDescs.back().KernelLocation = KernelLocation;
  KernelDescs.back().IsESIMDKernel = IsESIMDKernel;
}

void SYCLIntegrationHeader::addParamDesc(kernel_param_kind_t Kind, int Info,
                                         unsigned Offset) {
  auto *K = getCurKernelDesc();
  assert(K && "no kernels");
  K->Params.push_back(KernelParamDesc());
  KernelParamDesc &PD = K->Params.back();
  PD.Kind = Kind;
  PD.Info = Info;
  PD.Offset = Offset;
}

void SYCLIntegrationHeader::endKernel() {
  // nop for now
}

void SYCLIntegrationHeader::addSpecConstant(StringRef IDName, QualType IDType) {
  SpecConsts.emplace_back(std::make_pair(IDType, IDName.str()));
}

void SYCLIntegrationHeader::setCallsThisId(bool B) {
  KernelDesc *K = getCurKernelDesc();
  assert(K && "no kernel");
  K->FreeFunctionCalls.CallsThisId = B;
}

void SYCLIntegrationHeader::setCallsThisItem(bool B) {
  KernelDesc *K = getCurKernelDesc();
  assert(K && "no kernel");
  K->FreeFunctionCalls.CallsThisItem = B;
}

void SYCLIntegrationHeader::setCallsThisNDItem(bool B) {
  KernelDesc *K = getCurKernelDesc();
  assert(K && "no kernel");
  K->FreeFunctionCalls.CallsThisNDItem = B;
}

void SYCLIntegrationHeader::setCallsThisGroup(bool B) {
  KernelDesc *K = getCurKernelDesc();
  assert(K && "no kernel");
  K->FreeFunctionCalls.CallsThisGroup = B;
}

SYCLIntegrationHeader::SYCLIntegrationHeader(DiagnosticsEngine &_Diag,
                                             bool _UnnamedLambdaSupport,
                                             Sema &_S)
    : UnnamedLambdaSupport(_UnnamedLambdaSupport), S(_S) {}

// -----------------------------------------------------------------------------
// Utility class methods
// -----------------------------------------------------------------------------

bool Util::isSyclAccessorType(const QualType &Ty) {
  return isSyclType(Ty, "accessor", true /*Tmpl*/);
}

bool Util::isSyclSamplerType(const QualType &Ty) {
  return isSyclType(Ty, "sampler");
}

bool Util::isSyclStreamType(const QualType &Ty) {
  return isSyclType(Ty, "stream");
}

bool Util::isSyclHalfType(const QualType &Ty) {
  const StringRef &Name = "half";
  std::array<DeclContextDesc, 5> Scopes = {
      Util::DeclContextDesc{clang::Decl::Kind::Namespace, "cl"},
      Util::DeclContextDesc{clang::Decl::Kind::Namespace, "sycl"},
      Util::DeclContextDesc{clang::Decl::Kind::Namespace, "detail"},
      Util::DeclContextDesc{clang::Decl::Kind::Namespace, "half_impl"},
      Util::DeclContextDesc{Decl::Kind::CXXRecord, Name}};
  return matchQualifiedTypeName(Ty, Scopes);
}

bool Util::isSyclSpecConstantType(const QualType &Ty) {
  const StringRef &Name = "spec_constant";
  std::array<DeclContextDesc, 5> Scopes = {
      Util::DeclContextDesc{clang::Decl::Kind::Namespace, "cl"},
      Util::DeclContextDesc{clang::Decl::Kind::Namespace, "sycl"},
      Util::DeclContextDesc{clang::Decl::Kind::Namespace, "ONEAPI"},
      Util::DeclContextDesc{clang::Decl::Kind::Namespace, "experimental"},
      Util::DeclContextDesc{Decl::Kind::ClassTemplateSpecialization, Name}};
  return matchQualifiedTypeName(Ty, Scopes);
}

bool Util::isSyclKernelHandlerType(const QualType &Ty) {
  const StringRef &Name = "kernel_handler";
  std::array<DeclContextDesc, 3> Scopes = {
      Util::DeclContextDesc{clang::Decl::Kind::Namespace, "cl"},
      Util::DeclContextDesc{clang::Decl::Kind::Namespace, "sycl"},
      Util::DeclContextDesc{Decl::Kind::CXXRecord, Name}};
  return matchQualifiedTypeName(Ty, Scopes);
}

bool Util::isSyclBufferLocationType(const QualType &Ty) {
  const StringRef &PropertyName = "buffer_location";
  const StringRef &InstanceName = "instance";
  std::array<DeclContextDesc, 6> Scopes = {
      Util::DeclContextDesc{Decl::Kind::Namespace, "cl"},
      Util::DeclContextDesc{Decl::Kind::Namespace, "sycl"},
      Util::DeclContextDesc{Decl::Kind::Namespace, "INTEL"},
      Util::DeclContextDesc{Decl::Kind::Namespace, "property"},
      Util::DeclContextDesc{Decl::Kind::CXXRecord, PropertyName},
      Util::DeclContextDesc{Decl::Kind::ClassTemplateSpecialization,
                            InstanceName}};
  return matchQualifiedTypeName(Ty, Scopes);
}

bool Util::isSyclType(const QualType &Ty, StringRef Name, bool Tmpl) {
  Decl::Kind ClassDeclKind =
      Tmpl ? Decl::Kind::ClassTemplateSpecialization : Decl::Kind::CXXRecord;
  std::array<DeclContextDesc, 3> Scopes = {
      Util::DeclContextDesc{clang::Decl::Kind::Namespace, "cl"},
      Util::DeclContextDesc{clang::Decl::Kind::Namespace, "sycl"},
      Util::DeclContextDesc{ClassDeclKind, Name}};
  return matchQualifiedTypeName(Ty, Scopes);
}

bool Util::isSyclFunction(const FunctionDecl *FD, StringRef Name) {
  if (!FD->isFunctionOrMethod() || !FD->getIdentifier() ||
      FD->getName().empty() || Name != FD->getName())
    return false;

  const DeclContext *DC = FD->getDeclContext();
  if (DC->isTranslationUnit())
    return false;

  std::array<DeclContextDesc, 2> Scopes = {
      Util::DeclContextDesc{clang::Decl::Kind::Namespace, "cl"},
      Util::DeclContextDesc{clang::Decl::Kind::Namespace, "sycl"}};
  return matchContext(DC, Scopes);
}

#if INTEL_CUSTOMIZATION
bool Util::isSyclInvokeUnmaskedFunction(const FunctionDecl *FD) {
  const StringRef &Name = "invoke_unmasked";
  if (!FD->isFunctionOrMethod() || !FD->getIdentifier() ||
      FD->getName().empty() || Name != FD->getName())
    return false;

  const DeclContext *DC = FD->getDeclContext();
  if (DC->isTranslationUnit())
    return false;

  const StringRef &NonUniformSubGroupName = "non_uniform_sub_group";
  std::array<DeclContextDesc, 4> Scopes = {
      Util::DeclContextDesc{clang::Decl::Kind::Namespace, "cl"},
      Util::DeclContextDesc{clang::Decl::Kind::Namespace, "sycl"},
      Util::DeclContextDesc{clang::Decl::Kind::Namespace, "INTEL"},
      Util::DeclContextDesc{Decl::Kind::CXXRecord, NonUniformSubGroupName}};
  return matchContext(DC, Scopes);
}
#endif // INTEL_CUSTOMIZATION

bool Util::isAccessorPropertyListType(const QualType &Ty) {
  const StringRef &Name = "accessor_property_list";
  std::array<DeclContextDesc, 4> Scopes = {
      Util::DeclContextDesc{clang::Decl::Kind::Namespace, "cl"},
      Util::DeclContextDesc{clang::Decl::Kind::Namespace, "sycl"},
      Util::DeclContextDesc{clang::Decl::Kind::Namespace, "ONEAPI"},
      Util::DeclContextDesc{Decl::Kind::ClassTemplateSpecialization, Name}};
  return matchQualifiedTypeName(Ty, Scopes);
}

bool Util::matchContext(const DeclContext *Ctx,
                        ArrayRef<Util::DeclContextDesc> Scopes) {
  // The idea: check the declaration context chain starting from the item
  // itself. At each step check the context is of expected kind
  // (namespace) and name.
  StringRef Name = "";

  for (const auto &Scope : llvm::reverse(Scopes)) {
    clang::Decl::Kind DK = Ctx->getDeclKind();
    if (DK != Scope.first)
      return false;

    switch (DK) {
    case clang::Decl::Kind::ClassTemplateSpecialization:
      // ClassTemplateSpecializationDecl inherits from CXXRecordDecl
    case clang::Decl::Kind::CXXRecord:
      Name = cast<CXXRecordDecl>(Ctx)->getName();
      break;
    case clang::Decl::Kind::Namespace:
      Name = cast<NamespaceDecl>(Ctx)->getName();
      break;
    default:
      llvm_unreachable("matchContext: decl kind not supported");
    }
    if (Name != Scope.second)
      return false;
    Ctx = Ctx->getParent();
  }
  return Ctx->isTranslationUnit();
}

bool Util::matchQualifiedTypeName(const QualType &Ty,
                                  ArrayRef<Util::DeclContextDesc> Scopes) {
  const CXXRecordDecl *RecTy = Ty->getAsCXXRecordDecl();

  if (!RecTy)
    return false; // only classes/structs supported
  const auto *Ctx = cast<DeclContext>(RecTy);
  return Util::matchContext(Ctx, Scopes);
}<|MERGE_RESOLUTION|>--- conflicted
+++ resolved
@@ -3584,20 +3584,13 @@
 // SYCL device specific diagnostics implementation
 // -----------------------------------------------------------------------------
 
-<<<<<<< HEAD
-Sema::SemaDiagnosticBuilder Sema::SYCLDiagIfDeviceCode(SourceLocation Loc,
-                                                       unsigned DiagID) {
+Sema::SemaDiagnosticBuilder
+Sema::SYCLDiagIfDeviceCode(SourceLocation Loc, unsigned DiagID,
+                           DeviceDiagnosticReason Reason) {
 #if INTEL_CUSTOMIZATION
   assert((getLangOpts().SYCLIsDevice || getLangOpts().HLS) &&
          "Should only be called during SYCL or HLS compilation");
 #endif // INTEL_CUSTOMIZATION
-=======
-Sema::SemaDiagnosticBuilder
-Sema::SYCLDiagIfDeviceCode(SourceLocation Loc, unsigned DiagID,
-                           DeviceDiagnosticReason Reason) {
-  assert(getLangOpts().SYCLIsDevice &&
-         "Should only be called during SYCL compilation");
->>>>>>> db7cb6f3
   FunctionDecl *FD = dyn_cast<FunctionDecl>(getCurLexicalContext());
   SemaDiagnosticBuilder::Kind DiagKind = [this, FD, Reason] {
     if (DiagnosingSYCLKernel)
