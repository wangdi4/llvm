--- conflicted
+++ resolved
@@ -3375,64 +3375,6 @@
 #undef CASE
 }
 
-<<<<<<< HEAD
-// Emits a forward declaration
-#if INTEL_CUSTOMIZATION
-void SYCLIntegrationHeader::emitFwdDecl(raw_ostream &O, const Decl *D,
-                                        SourceLocation KernelLocation,
-                                        QualType KernelName) {
-#endif // INTEL_CUSTOMIZATION
-  // wrap the declaration into namespaces if needed
-  unsigned NamespaceCnt = 0;
-  std::string NSStr = "";
-  const DeclContext *DC = D->getDeclContext();
-
-  while (DC) {
-    auto *NS = dyn_cast_or_null<NamespaceDecl>(DC);
-
-    if (!NS) {
-      break;
-    }
-
-    ++NamespaceCnt;
-    const StringRef NSInlinePrefix = NS->isInline() ? "inline " : "";
-    NSStr.insert(
-        0, Twine(NSInlinePrefix + "namespace " + NS->getName() + " { ").str());
-    DC = NS->getDeclContext();
-  }
-  O << NSStr;
-  if (NamespaceCnt > 0)
-    O << "\n";
-  // print declaration into a string:
-  PrintingPolicy P(D->getASTContext().getLangOpts());
-  P.adjustForCPlusPlusFwdDecl();
-  P.SuppressTypedefs = true;
-  P.SuppressUnwrittenScope = true;
-  std::string S;
-  llvm::raw_string_ostream SO(S);
-  D->print(SO, P);
-  O << SO.str();
-
-  if (const auto *ED = dyn_cast<EnumDecl>(D)) {
-    QualType T = ED->getIntegerType();
-    // Backup since getIntegerType() returns null for enum forward
-    // declaration with no fixed underlying type
-    if (T.isNull())
-      T = ED->getPromotionType();
-    O << " : " << T.getAsString();
-  }
-
-  O << ";\n";
-
-  // print closing braces for namespaces if needed
-  for (unsigned I = 0; I < NamespaceCnt; ++I)
-    O << "}";
-  if (NamespaceCnt > 0)
-    O << "\n";
-}
-
-=======
->>>>>>> 6e232d5d
 // Emits forward declarations of classes and template classes on which
 // declaration of given type depends.
 // For example, consider SimpleVadd
@@ -3469,13 +3411,6 @@
 //   template <typename T> class MyTmplClass;
 //   template <typename T1, unsigned int N, typename ...T2> class SimpleVadd;
 //
-<<<<<<< HEAD
-#if INTEL_CUSTOMIZATION
-void SYCLIntegrationHeader::emitForwardClassDecls(
-    raw_ostream &O, QualType T, SourceLocation KernelLocation,
-    llvm::SmallPtrSetImpl<const void *> &Printed, QualType KernelName) {
-#endif // INTEL_CUSTOMIZATION
-=======
 class SYCLFwdDeclEmitter
     : public TypeVisitor<SYCLFwdDeclEmitter>,
       public ConstTemplateArgumentVisitor<SYCLFwdDeclEmitter> {
@@ -3484,7 +3419,6 @@
   raw_ostream &OS;
   llvm::SmallPtrSet<const NamedDecl *, 4> Printed;
   PrintingPolicy Policy;
->>>>>>> 6e232d5d
 
   void printForwardDecl(NamedDecl *D) {
     // wrap the declaration into namespaces if needed
@@ -3492,10 +3426,6 @@
     std::string NSStr = "";
     const DeclContext *DC = D->getDeclContext();
 
-<<<<<<< HEAD
-  if (!RD) {
-    return;
-=======
     while (DC) {
       const auto *NS = dyn_cast_or_null<NamespaceDecl>(DC);
 
@@ -3531,7 +3461,6 @@
       OS << "}";
     if (NamespaceCnt > 0)
       OS << "\n";
->>>>>>> 6e232d5d
   }
 
   // Checks if we've already printed forward declaration and prints it if not.
@@ -3545,94 +3474,6 @@
       Visit(Args[I]);
   }
 
-<<<<<<< HEAD
-      switch (Arg.getKind()) {
-      case TemplateArgument::ArgKind::Type:
-      case TemplateArgument::ArgKind::Integral: {
-        QualType T = (Arg.getKind() == TemplateArgument::ArgKind::Type)
-                         ? Arg.getAsType()
-                         : Arg.getIntegralType();
-
-        // Handle Kernel Name Type templated using enum type and value.
-        if (const auto *ET = T->getAs<EnumType>()) {
-          const EnumDecl *ED = ET->getDecl();
-          emitFwdDecl(O, ED, KernelLocation, KernelName); // INTEL
-        } else if (Arg.getKind() == TemplateArgument::ArgKind::Type)
-#if INTEL_CUSTOMIZATION
-          emitForwardClassDecls(O, T, KernelLocation, Printed, KernelName);
-#endif // INTEL_CUSTOMIZATION
-        break;
-      }
-      case TemplateArgument::ArgKind::Pack: {
-        ArrayRef<TemplateArgument> Pack = Arg.getPackAsArray();
-
-        for (const auto &T : Pack) {
-          if (T.getKind() == TemplateArgument::ArgKind::Type) {
-#if INTEL_CUSTOMIZATION
-            emitForwardClassDecls(O, T.getAsType(), KernelLocation, Printed,
-                                  KernelName);
-#endif // INTEL_CUSTOMIZATION
-          }
-        }
-        break;
-      }
-      case TemplateArgument::ArgKind::Template: {
-        // recursion is not required, since the maximum possible nesting level
-        // equals two for template argument
-        //
-        // for example:
-        //   template <typename T> class Bar;
-        //   template <template <typename> class> class Baz;
-        //   template <template <template <typename> class> class T>
-        //   class Foo;
-        //
-        // The Baz is a template class. The Baz<Bar> is a class. The class Foo
-        // should be specialized with template class, not a class. The correct
-        // specialization of template class Foo is Foo<Baz>. The incorrect
-        // specialization of template class Foo is Foo<Baz<Bar>>. In this case
-        // template class Foo specialized by class Baz<Bar>, not a template
-        // class template <template <typename> class> class T as it should.
-        TemplateDecl *TD = Arg.getAsTemplate().getAsTemplateDecl();
-        TemplateParameterList *TemplateParams = TD->getTemplateParameters();
-        for (NamedDecl *P : *TemplateParams) {
-          // If template template paramter type has an enum value template
-          // parameter, forward declaration of enum type is required. Only enum
-          // values (not types) need to be handled. For example, consider the
-          // following kernel name type:
-          //
-          // template <typename EnumTypeOut, template <EnumValueIn EnumValue,
-          // typename TypeIn> class T> class Foo;
-          //
-          // The correct specialization for Foo (with enum type) is:
-          // Foo<EnumTypeOut, Baz>, where Baz is a template class.
-          //
-          // Therefore the forward class declarations generated in the
-          // integration header are:
-          // template <EnumValueIn EnumValue, typename TypeIn> class Baz;
-          // template <typename EnumTypeOut, template <EnumValueIn EnumValue,
-          // typename EnumTypeIn> class T> class Foo;
-          //
-          // This requires the following enum forward declarations:
-          // enum class EnumTypeOut : int; (Used to template Foo)
-          // enum class EnumValueIn : int; (Used to template Baz)
-          if (NonTypeTemplateParmDecl *TemplateParam =
-                  dyn_cast<NonTypeTemplateParmDecl>(P)) {
-            QualType T = TemplateParam->getType();
-            if (const auto *ET = T->getAs<EnumType>()) {
-              const EnumDecl *ED = ET->getDecl();
-              emitFwdDecl(O, ED, KernelLocation, KernelName); // INTEL
-            }
-          }
-        }
-        if (Printed.insert(TD).second) {
-          emitFwdDecl(O, TD, KernelLocation, KernelName); // INTEL
-        }
-        break;
-      }
-      default:
-        break; // nop
-      }
-=======
 public:
   SYCLFwdDeclEmitter(raw_ostream &OS, LangOptions LO) : OS(OS), Policy(LO) {
     Policy.adjustForCPlusPlusFwdDecl();
@@ -3674,7 +3515,6 @@
 
       checkAndEmitForwardDecl(CTD);
       return;
->>>>>>> 6e232d5d
     }
     checkAndEmitForwardDecl(TD);
   }
@@ -3684,15 +3524,6 @@
     Visit(T);
   }
 
-<<<<<<< HEAD
-    if (Printed.insert(CTD).second) {
-      emitFwdDecl(O, CTD, KernelLocation, KernelName); // INTEL
-    }
-  } else if (Printed.insert(RD).second) {
-    // emit forward declarations for "leaf" classes in the template parameter
-    // tree;
-    emitFwdDecl(O, RD, KernelLocation, KernelName); // INTEL
-=======
   void VisitIntegralTemplateArgument(const TemplateArgument &TA) {
     QualType T = TA.getIntegralType();
     if (const EnumType *ET = T->getAs<EnumType>())
@@ -3744,7 +3575,6 @@
           VisitTagType(ET);
     }
     checkAndEmitForwardDecl(TD);
->>>>>>> 6e232d5d
   }
 
   void VisitPackTemplateArgument(const TemplateArgument &TA) {
@@ -3908,19 +3738,9 @@
   if (!UnnamedLambdaSupport) {
     O << "// Forward declarations of templated kernel function types:\n";
 
-<<<<<<< HEAD
-    llvm::SmallPtrSet<const void *, 4> Printed;
-    for (const KernelDesc &K : KernelDescs) {
-#if INTEL_CUSTOMIZATION
-      emitForwardClassDecls(O, K.NameType, K.KernelLocation, Printed,
-                            K.NameType);
-#endif // INTEL_CUSTOMIZATION
-    }
-=======
     SYCLFwdDeclEmitter FwdDeclEmitter(O, S.getLangOpts());
     for (const KernelDesc &K : KernelDescs)
       FwdDeclEmitter.Visit(K.NameType);
->>>>>>> 6e232d5d
   }
   O << "\n";
 
