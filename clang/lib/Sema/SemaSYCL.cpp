//===- SemaSYCL.cpp - Semantic Analysis for SYCL constructs ---------------===//
//
// Part of the LLVM Project, under the Apache License v2.0 with LLVM Exceptions.
// See https://llvm.org/LICENSE.txt for license information.
// SPDX-License-Identifier: Apache-2.0 WITH LLVM-exception
//
//===----------------------------------------------------------------------===//
// This implements Semantic Analysis for SYCL constructs.
//===----------------------------------------------------------------------===//

#include "TreeTransform.h"
#include "clang/AST/AST.h"
#include "clang/AST/Mangle.h"
#include "clang/AST/QualTypeNames.h"
#include "clang/AST/RecordLayout.h"
#include "clang/AST/RecursiveASTVisitor.h"
#include "clang/AST/TemplateArgumentVisitor.h"
#include "clang/AST/TypeVisitor.h"
#include "clang/Analysis/CallGraph.h"
#include "clang/Basic/Attributes.h"
#include "clang/Basic/Builtins.h"
#include "clang/Basic/Diagnostic.h"
#include "clang/Sema/Initialization.h"
#include "clang/Sema/Sema.h"
#include "llvm/ADT/SmallPtrSet.h"
#include "llvm/ADT/SmallVector.h"
#include "llvm/Support/FileSystem.h"
#include "llvm/Support/Path.h"
#include "llvm/Support/raw_ostream.h"

#include <array>
#include <functional>
#include <initializer_list>

using namespace clang;
using namespace std::placeholders;

using KernelParamKind = SYCLIntegrationHeader::kernel_param_kind_t;

enum target {
  global_buffer = 2014,
  constant_buffer,
  local,
  image,
  host_buffer,
  host_image,
  image_array
};

using ParamDesc = std::tuple<QualType, IdentifierInfo *, TypeSourceInfo *>;

enum KernelInvocationKind {
  InvokeUnknown,
  InvokeSingleTask,
  InvokeParallelFor,
  InvokeParallelForWorkGroup
};

const static std::string InitMethodName = "__init";
const static std::string InitESIMDMethodName = "__init_esimd";
const static std::string FinalizeMethodName = "__finalize";
constexpr unsigned MaxKernelArgsSize = 2048;

namespace {

/// Various utilities.
class Util {
public:
  using DeclContextDesc = std::pair<clang::Decl::Kind, StringRef>;

  /// Checks whether given clang type is a full specialization of the SYCL
  /// accessor class.
  static bool isSyclAccessorType(const QualType &Ty);

  /// Checks whether given clang type is a full specialization of the SYCL
  /// sampler class.
  static bool isSyclSamplerType(const QualType &Ty);

  /// Checks whether given clang type is a full specialization of the SYCL
  /// stream class.
  static bool isSyclStreamType(const QualType &Ty);

  /// Checks whether given clang type is a full specialization of the SYCL
  /// half class.
  static bool isSyclHalfType(const QualType &Ty);

  /// Checks whether given clang type is a full specialization of the SYCL
  /// accessor_property_list class.
  static bool isAccessorPropertyListType(const QualType &Ty);

  /// Checks whether given clang type is a full specialization of the SYCL
  /// buffer_location class.
  static bool isSyclBufferLocationType(const QualType &Ty);

  /// Checks whether given clang type is a standard SYCL API class with given
  /// name.
  /// \param Ty    the clang type being checked
  /// \param Name  the class name checked against
  /// \param Tmpl  whether the class is template instantiation or simple record
  static bool isSyclType(const QualType &Ty, StringRef Name, bool Tmpl = false);

  /// Checks whether given function is a standard SYCL API function with given
  /// name.
  /// \param FD    the function being checked.
  /// \param Name  the function name to be checked against.
  static bool isSyclFunction(const FunctionDecl *FD, StringRef Name);

#ifdef INTEL_CUSTOMIZATION
  /// Checks whether given function is
  /// cl::sycl::INTEL::non_uniform_sub_group::invoke_unmasked API.
  static bool isSyclInvokeUnmaskedFunction(const FunctionDecl *FD);
#endif // INTEL_CUSTOMIZATION

  /// Checks whether given clang type is a full specialization of the SYCL
  /// specialization constant class.
  static bool isSyclSpecConstantType(const QualType &Ty);

  // Checks declaration context hierarchy.
  /// \param DC     the context of the item to be checked.
  /// \param Scopes the declaration scopes leading from the item context to the
  ///               translation unit (excluding the latter)
  static bool matchContext(const DeclContext *DC,
                           ArrayRef<Util::DeclContextDesc> Scopes);

  /// Checks whether given clang type is declared in the given hierarchy of
  /// declaration contexts.
  /// \param Ty         the clang type being checked
  /// \param Scopes     the declaration scopes leading from the type to the
  ///     translation unit (excluding the latter)
  static bool matchQualifiedTypeName(const QualType &Ty,
                                     ArrayRef<Util::DeclContextDesc> Scopes);
};

} // anonymous namespace

// This information is from Section 4.13 of the SYCL spec
// https://www.khronos.org/registry/SYCL/specs/sycl-1.2.1.pdf
// This function returns false if the math lib function
// corresponding to the input builtin is not supported
// for SYCL
static bool IsSyclMathFunc(unsigned BuiltinID) {
  switch (BuiltinID) {
  case Builtin::BIlround:
  case Builtin::BI__builtin_lround:
  case Builtin::BIceill:
  case Builtin::BI__builtin_ceill:
  case Builtin::BIcopysignl:
  case Builtin::BI__builtin_copysignl:
  case Builtin::BIcosl:
  case Builtin::BI__builtin_cosl:
  case Builtin::BIexpl:
  case Builtin::BI__builtin_expl:
  case Builtin::BIexp2l:
  case Builtin::BI__builtin_exp2l:
  case Builtin::BIfabsl:
  case Builtin::BI__builtin_fabsl:
  case Builtin::BIfloorl:
  case Builtin::BI__builtin_floorl:
  case Builtin::BIfmal:
  case Builtin::BI__builtin_fmal:
  case Builtin::BIfmaxl:
  case Builtin::BI__builtin_fmaxl:
  case Builtin::BIfminl:
  case Builtin::BI__builtin_fminl:
  case Builtin::BIfmodl:
  case Builtin::BI__builtin_fmodl:
  case Builtin::BIlogl:
  case Builtin::BI__builtin_logl:
  case Builtin::BIlog10l:
  case Builtin::BI__builtin_log10l:
  case Builtin::BIlog2l:
  case Builtin::BI__builtin_log2l:
  case Builtin::BIpowl:
  case Builtin::BI__builtin_powl:
  case Builtin::BIrintl:
  case Builtin::BI__builtin_rintl:
  case Builtin::BIroundl:
  case Builtin::BI__builtin_roundl:
  case Builtin::BIsinl:
  case Builtin::BI__builtin_sinl:
  case Builtin::BIsqrtl:
  case Builtin::BI__builtin_sqrtl:
  case Builtin::BItruncl:
  case Builtin::BI__builtin_truncl:
  case Builtin::BIlroundl:
  case Builtin::BI__builtin_lroundl:
  case Builtin::BIlroundf:
  case Builtin::BI__builtin_lroundf:
    return false;
  default:
    break;
  }
  return true;
}

bool Sema::isKnownGoodSYCLDecl(const Decl *D) {
  if (const FunctionDecl *FD = dyn_cast<FunctionDecl>(D)) {
    const IdentifierInfo *II = FD->getIdentifier();
    const DeclContext *DC = FD->getDeclContext();
    if (II && II->isStr("__spirv_ocl_printf") &&
        !FD->isDefined() &&
        FD->getLanguageLinkage() == CXXLanguageLinkage &&
        DC->getEnclosingNamespaceContext()->isTranslationUnit())
      return true;
  }
  return false;
}

static bool isZeroSizedArray(QualType Ty) {
  if (const auto *CATy = dyn_cast<ConstantArrayType>(Ty))
    return CATy->getSize() == 0;
  return false;
}

static void checkSYCLType(Sema &S, QualType Ty, SourceRange Loc,
                          llvm::DenseSet<QualType> Visited,
                          SourceRange UsedAtLoc = SourceRange()) {
  // Not all variable types are supported inside SYCL kernels,
  // for example the quad type __float128 will cause errors in the
  // SPIR-V translation phase.
  // Here we check any potentially unsupported declaration and issue
  // a deferred diagnostic, which will be emitted iff the declaration
  // is discovered to reside in kernel code.
  // The optional UsedAtLoc param is used when the SYCL usage is at a
  // different location than the variable declaration and we need to
  // inform the user of both, e.g. struct member usage vs declaration.

  bool Emitting = false;

  //--- check types ---

  // zero length arrays
  if (isZeroSizedArray(Ty)) {
    S.SYCLDiagIfDeviceCode(Loc.getBegin(), diag::err_typecheck_zero_array_size);
    Emitting = true;
  }

  // variable length arrays
  if (Ty->isVariableArrayType()) {
    S.SYCLDiagIfDeviceCode(Loc.getBegin(), diag::err_vla_unsupported);
    Emitting = true;
  }

  // Sub-reference array or pointer, then proceed with that type.
  while (Ty->isAnyPointerType() || Ty->isArrayType())
    Ty = QualType{Ty->getPointeeOrArrayElementType(), 0};

  // __int128, __int128_t, __uint128_t, long double, __float128
  if (Ty->isSpecificBuiltinType(BuiltinType::Int128) ||
      Ty->isSpecificBuiltinType(BuiltinType::UInt128) ||
      Ty->isSpecificBuiltinType(BuiltinType::LongDouble) ||
      (Ty->isSpecificBuiltinType(BuiltinType::Float128) &&
       !S.Context.getTargetInfo().hasFloat128Type())) {
    S.SYCLDiagIfDeviceCode(Loc.getBegin(), diag::err_type_unsupported)
        << Ty.getUnqualifiedType().getCanonicalType();
    Emitting = true;
  }

  if (Emitting && UsedAtLoc.isValid())
    S.SYCLDiagIfDeviceCode(UsedAtLoc.getBegin(), diag::note_used_here);

  //--- now recurse ---
  // Pointers complicate recursion. Add this type to Visited.
  // If already there, bail out.
  if (!Visited.insert(Ty).second)
    return;

  if (const auto *ATy = dyn_cast<AttributedType>(Ty))
    return checkSYCLType(S, ATy->getModifiedType(), Loc, Visited);

  if (const auto *RD = Ty->getAsRecordDecl()) {
    for (const auto &Field : RD->fields())
      checkSYCLType(S, Field->getType(), Field->getSourceRange(), Visited, Loc);
  } else if (const auto *FPTy = dyn_cast<FunctionProtoType>(Ty)) {
    for (const auto &ParamTy : FPTy->param_types())
      checkSYCLType(S, ParamTy, Loc, Visited);
    checkSYCLType(S, FPTy->getReturnType(), Loc, Visited);
  }
}

void Sema::checkSYCLDeviceVarDecl(VarDecl *Var) {
  assert(getLangOpts().SYCLIsDevice &&
         "Should only be called during SYCL compilation");
  QualType Ty = Var->getType();
  SourceRange Loc = Var->getLocation();
  llvm::DenseSet<QualType> Visited;

  checkSYCLType(*this, Ty, Loc, Visited);
}

// Tests whether given function is a lambda function or '()' operator used as
// SYCL kernel body function (e.g. in parallel_for).
// NOTE: This is incomplete implemenation. See TODO in the FE TODO list for the
// ESIMD extension.
static bool isSYCLKernelBodyFunction(FunctionDecl *FD) {
  return FD->getOverloadedOperator() == OO_Call;
}

// Helper function to report conflicting function attributes.
// F - the function, A1 - function attribute, A2 - the attribute it conflicts
// with.
static void reportConflictingAttrs(Sema &S, FunctionDecl *F, const Attr *A1,
                                   const Attr *A2) {
  S.Diag(F->getLocation(), diag::err_conflicting_sycl_kernel_attributes);
  S.Diag(A1->getLocation(), diag::note_conflicting_attribute);
  S.Diag(A2->getLocation(), diag::note_conflicting_attribute);
  F->setInvalidDecl();
}

/// Returns the signed constant integer value represented by given expression
static int64_t getIntExprValue(const Expr *E, ASTContext &Ctx) {
  return E->getIntegerConstantExpr(Ctx)->getSExtValue();
}

// Collect function attributes related to SYCL
static void collectSYCLAttributes(Sema &S, FunctionDecl *FD,
                                  llvm::SmallVector<Attr *, 4> &Attrs,
                                  bool DirectlyCalled = true) {
  if (!FD->hasAttrs())
    return;

  llvm::copy_if(FD->getAttrs(), std::back_inserter(Attrs), [](Attr *A) {
    return isa<IntelReqdSubGroupSizeAttr, ReqdWorkGroupSizeAttr,
               SYCLIntelKernelArgsRestrictAttr, SYCLIntelNumSimdWorkItemsAttr,
               SYCLIntelSchedulerTargetFmaxMhzAttr,
               SYCLIntelMaxWorkGroupSizeAttr, SYCLIntelMaxGlobalWorkDimAttr,
               SYCLIntelNoGlobalWorkOffsetAttr, SYCLSimdAttr>(A);
  });

  // Allow the kernel attribute "use_stall_enable_clusters" only on lambda
  // functions and function objects called directly from a kernel.
  // For all other cases, emit a warning and ignore.
  if (auto *A = FD->getAttr<SYCLIntelUseStallEnableClustersAttr>()) {
    if (DirectlyCalled) {
      Attrs.push_back(A);
    } else {
      S.Diag(A->getLocation(),
             diag::warn_attribute_on_direct_kernel_callee_only)
          << A;
      FD->dropAttr<SYCLIntelUseStallEnableClustersAttr>();
    }
  }
}

class MarkDeviceFunction : public RecursiveASTVisitor<MarkDeviceFunction> {
  // Used to keep track of the constexpr depth, so we know whether to skip
  // diagnostics.
  unsigned ConstexprDepth = 0;
  struct ConstexprDepthRAII {
    MarkDeviceFunction &MDF;
    bool Increment;

    ConstexprDepthRAII(MarkDeviceFunction &MDF, bool Increment = true)
        : MDF(MDF), Increment(Increment) {
      if (Increment)
        ++MDF.ConstexprDepth;
    }
    ~ConstexprDepthRAII() {
      if (Increment)
        --MDF.ConstexprDepth;
    }
  };

public:
  MarkDeviceFunction(Sema &S)
      : RecursiveASTVisitor<MarkDeviceFunction>(), SemaRef(S) {}

  bool VisitCallExpr(CallExpr *e) {
    if (FunctionDecl *Callee = e->getDirectCallee()) {
      Callee = Callee->getCanonicalDecl();
      assert(Callee && "Device function canonical decl must be available");

      // Remember that all SYCL kernel functions have deferred
      // instantiation as template functions. It means that
      // all functions used by kernel have already been parsed and have
      // definitions.
      if (RecursiveSet.count(Callee) && !ConstexprDepth) {
        SemaRef.Diag(e->getExprLoc(), diag::warn_sycl_restrict_recursion);
        SemaRef.Diag(Callee->getSourceRange().getBegin(),
                     diag::note_sycl_recursive_function_declared_here)
            << Sema::KernelCallRecursiveFunction;
      }

      if (const CXXMethodDecl *Method = dyn_cast<CXXMethodDecl>(Callee))
#if INTEL_CUSTOMIZATION
        if (!SemaRef.getLangOpts().EnableVariantVirtualCalls)
#endif // INTEL_CUSTOMIZATION
        if (Method->isVirtual())
          SemaRef.Diag(e->getExprLoc(), diag::err_sycl_restrict)
              << Sema::KernelCallVirtualFunction;

      if (auto const *FD = dyn_cast<FunctionDecl>(Callee)) {
        // FIXME: We need check all target specified attributes for error if
        // that function with attribute can not be called from sycl kernel.  The
        // info is in ParsedAttr. We don't have to map from Attr to ParsedAttr
        // currently. Erich is currently working on that in LLVM, once that is
        // committed we need to change this".
        if (FD->hasAttr<DLLImportAttr>()) {
          SemaRef.Diag(e->getExprLoc(), diag::err_sycl_restrict)
              << Sema::KernelCallDllimportFunction;
          SemaRef.Diag(FD->getLocation(), diag::note_callee_decl) << FD;
        }
      }
      // Specifically check if the math library function corresponding to this
      // builtin is supported for SYCL
      unsigned BuiltinID = Callee->getBuiltinID();
      if (BuiltinID && !IsSyclMathFunc(BuiltinID)) {
        StringRef Name = SemaRef.Context.BuiltinInfo.getName(BuiltinID);
        SemaRef.Diag(e->getExprLoc(), diag::err_builtin_target_unsupported)
            << Name << "SYCL device";
      }
    } else if (!SemaRef.getLangOpts().SYCLAllowFuncPtr &&
#if INTEL_CUSTOMIZATION
               !SemaRef.getLangOpts().EnableVariantFunctionPointers &&
#endif //INTEL_CUSTOMIZATION
               !e->isTypeDependent() &&
               !isa<CXXPseudoDestructorExpr>(e->getCallee()))
      SemaRef.Diag(e->getExprLoc(), diag::err_sycl_restrict)
          << Sema::KernelCallFunctionPointer;
    return true;
  }

  bool VisitCXXTypeidExpr(CXXTypeidExpr *E) {
    SemaRef.Diag(E->getExprLoc(), diag::err_sycl_restrict) << Sema::KernelRTTI;
    return true;
  }

  bool VisitCXXDynamicCastExpr(const CXXDynamicCastExpr *E) {
    SemaRef.Diag(E->getExprLoc(), diag::err_sycl_restrict) << Sema::KernelRTTI;
    return true;
  }

  // Skip checking rules on variables initialized during constant evaluation.
  bool TraverseVarDecl(VarDecl *VD) {
    ConstexprDepthRAII R(*this, VD->isConstexpr());
    return RecursiveASTVisitor::TraverseVarDecl(VD);
  }

  // Skip checking rules on template arguments, since these are constant
  // expressions.
  bool TraverseTemplateArgumentLoc(const TemplateArgumentLoc &ArgLoc) {
    ConstexprDepthRAII R(*this);
    return RecursiveASTVisitor::TraverseTemplateArgumentLoc(ArgLoc);
  }

  // Skip checking the static assert, both components are required to be
  // constant expressions.
  bool TraverseStaticAssertDecl(StaticAssertDecl *D) {
    ConstexprDepthRAII R(*this);
    return RecursiveASTVisitor::TraverseStaticAssertDecl(D);
  }

  // Make sure we skip the condition of the case, since that is a constant
  // expression.
  bool TraverseCaseStmt(CaseStmt *S) {
    {
      ConstexprDepthRAII R(*this);
      if (!TraverseStmt(S->getLHS()))
        return false;
      if (!TraverseStmt(S->getRHS()))
        return false;
    }
    return TraverseStmt(S->getSubStmt());
  }

  // Skip checking the size expr, since a constant array type loc's size expr is
  // a constant expression.
  bool TraverseConstantArrayTypeLoc(const ConstantArrayTypeLoc &ArrLoc) {
    if (!TraverseTypeLoc(ArrLoc.getElementLoc()))
      return false;

    ConstexprDepthRAII R(*this);
    return TraverseStmt(ArrLoc.getSizeExpr());
  }

  // The call graph for this translation unit.
  CallGraph SYCLCG;
  // The set of functions called by a kernel function.
  llvm::SmallPtrSet<FunctionDecl *, 10> KernelSet;
  // The set of recursive functions identified while building the
  // kernel set, this is used for error diagnostics.
  llvm::SmallPtrSet<FunctionDecl *, 10> RecursiveSet;
  // Determines whether the function FD is recursive.
  // CalleeNode is a function which is called either directly
  // or indirectly from FD.  If recursion is detected then create
  // diagnostic notes on each function as the callstack is unwound.
  void CollectKernelSet(FunctionDecl *CalleeNode, FunctionDecl *FD,
                        llvm::SmallPtrSet<FunctionDecl *, 10> VisitedSet) {
    // We're currently checking CalleeNode on a different
    // trace through the CallGraph, we avoid infinite recursion
    // by using KernelSet to keep track of this.
    if (!KernelSet.insert(CalleeNode).second)
      // Previously seen, stop recursion.
      return;
    if (CallGraphNode *N = SYCLCG.getNode(CalleeNode)) {
      for (const CallGraphNode *CI : *N) {
        if (FunctionDecl *Callee = dyn_cast<FunctionDecl>(CI->getDecl())) {
          Callee = Callee->getCanonicalDecl();
          if (VisitedSet.count(Callee)) {
            // There's a stack frame to visit this Callee above
            // this invocation. Do not recurse here.
            RecursiveSet.insert(Callee);
            RecursiveSet.insert(CalleeNode);
          } else {
            VisitedSet.insert(Callee);
            CollectKernelSet(Callee, FD, VisitedSet);
            VisitedSet.erase(Callee);
          }
        }
      }
    }
  }

  // Traverses over CallGraph to collect list of attributes applied to
  // functions called by SYCLKernel (either directly and indirectly) which needs
  // to be propagated down to callers and applied to SYCL kernels.
  // For example, reqd_work_group_size, vec_len_hint, reqd_sub_group_size
  // Attributes applied to SYCLKernel are also included
  // Returns the kernel body function found during traversal.
  FunctionDecl *
  CollectPossibleKernelAttributes(FunctionDecl *SYCLKernel,
<<<<<<< HEAD
                                  llvm::SmallPtrSet<Attr *, 4> &Attrs) {
#ifdef INTEL_CUSTOMIZATION
    typedef std::tuple<FunctionDecl *, FunctionDecl *, Expr *>
        ChildParentCall;
#endif // INTEL_CUSTOMIZATION
=======
                                  llvm::SmallVector<Attr *, 4> &Attrs) {
    typedef std::pair<FunctionDecl *, FunctionDecl *> ChildParentPair;
>>>>>>> 496f9a02
    llvm::SmallPtrSet<FunctionDecl *, 16> Visited;
#ifdef INTEL_CUSTOMIZATION
    llvm::SmallVector<ChildParentCall, 16> WorkList;
    WorkList.push_back({SYCLKernel, nullptr, nullptr});
#endif // INTEL_CUSTOMIZATION
    FunctionDecl *KernelBody = nullptr;

    while (!WorkList.empty()) {
#ifdef INTEL_CUSTOMIZATION
      FunctionDecl *FD = std::get<0>(WorkList.back());
      FunctionDecl *ParentFD = std::get<1>(WorkList.back());
      Expr *CE = std::get<2>(WorkList.back());
#endif // INTEL_CUSTOMIZATION

      // To implement rounding-up of a parallel-for range the
      // SYCL header implementation modifies the kernel call like this:
      // auto Wrapper = [=](TransformedArgType Arg) {
      //  if (Arg[0] >= NumWorkItems[0])
      //    return;
      //  Arg.set_allowed_range(NumWorkItems);
      //  KernelFunc(Arg);
      // };
      //
      // This transformation leads to a condition where a kernel body
      // function becomes callable from a new kernel body function.
      // Hence this test.
      if ((ParentFD == KernelBody) && isSYCLKernelBodyFunction(FD))
        KernelBody = FD;

      if ((ParentFD == SYCLKernel) && isSYCLKernelBodyFunction(FD)) {
        assert(!KernelBody && "inconsistent call graph - only one kernel body "
                              "function can be called");
        KernelBody = FD;
      }

      WorkList.pop_back();
      if (!Visited.insert(FD).second)
        continue; // We've already seen this Decl

      // Gather all attributes of FD that are SYCL related.
      // Some attributes are allowed only on lambda functions and function
      // objects called directly from a kernel (i.e. the one passed to the
      // single_task or parallel_for functions).
      bool DirectlyCalled = (ParentFD == SYCLKernel);
      collectSYCLAttributes(SemaRef, FD, Attrs, DirectlyCalled);

      // Attribute "loop_fuse" can be applied explicitly on kernel function.
      // Attribute should not be propagated from device functions to kernel.
      if (auto *A = FD->getAttr<SYCLIntelLoopFuseAttr>()) {
        if (ParentFD == SYCLKernel) {
          Attrs.push_back(A);
        }
      }

#if INTEL_CUSTOMIZATION
      if (FD->hasAttr<SYCLUnmaskedAttr>()) {
        if (ParentFD && !Util::isSyclInvokeUnmaskedFunction(ParentFD)) {
          SemaRef.Diag(CE->getExprLoc(),
                       diag::warn_sycl_unmasked_improper_caller);
          SemaRef.Diag(ParentFD->getLocation(), diag::note_called_by)
              << ParentFD;
        }
      }
#endif // INTEL_CUSTOMIZATION

      // TODO: vec_len_hint should be handled here

      CallGraphNode *N = SYCLCG.getNode(FD);
      if (!N)
        continue;

#if INTEL_CUSTOMIZATION
      for (const CallGraphNode::CallRecord CR : *N) {
        CallGraphNode *CI = CR.Callee;
        if (auto *Callee = dyn_cast<FunctionDecl>(CI->getDecl())) {
          Callee = Callee->getMostRecentDecl();
          if (!Visited.count(Callee))
            WorkList.push_back({Callee, FD, CR.CallExpr});
        }
      }
    }
#endif // INTEL_CUSTOMIZATION
    return KernelBody;
  }

private:
  Sema &SemaRef;
};

class KernelBodyTransform : public TreeTransform<KernelBodyTransform> {
public:
  KernelBodyTransform(std::pair<DeclaratorDecl *, DeclaratorDecl *> &MPair,
                      Sema &S)
      : TreeTransform<KernelBodyTransform>(S), MappingPair(MPair), SemaRef(S) {}
  bool AlwaysRebuild() { return true; }

  ExprResult TransformDeclRefExpr(DeclRefExpr *DRE) {
    auto Ref = dyn_cast<DeclaratorDecl>(DRE->getDecl());
    if (Ref && Ref == MappingPair.first) {
      auto NewDecl = MappingPair.second;
      return DeclRefExpr::Create(
          SemaRef.getASTContext(), DRE->getQualifierLoc(),
          DRE->getTemplateKeywordLoc(), NewDecl, false, DRE->getNameInfo(),
          NewDecl->getType(), DRE->getValueKind());
    }
    return DRE;
  }

private:
  std::pair<DeclaratorDecl *, DeclaratorDecl *> MappingPair;
  Sema &SemaRef;
};

// Searches for a call to PFWG lambda function and captures it.
class FindPFWGLambdaFnVisitor
    : public RecursiveASTVisitor<FindPFWGLambdaFnVisitor> {
public:
  // LambdaObjTy - lambda type of the PFWG lambda object
  FindPFWGLambdaFnVisitor(const CXXRecordDecl *LambdaObjTy)
      : LambdaFn(nullptr), LambdaObjTy(LambdaObjTy) {}

  bool VisitCallExpr(CallExpr *Call) {
    auto *M = dyn_cast<CXXMethodDecl>(Call->getDirectCallee());
    if (!M || (M->getOverloadedOperator() != OO_Call))
      return true;
    const int NumPFWGLambdaArgs = 2; // group and lambda obj
    if (Call->getNumArgs() != NumPFWGLambdaArgs)
      return true;
    if (!Util::isSyclType(Call->getArg(1)->getType(), "group", true /*Tmpl*/))
      return true;
    if (Call->getArg(0)->getType()->getAsCXXRecordDecl() != LambdaObjTy)
      return true;
    LambdaFn = M; // call to PFWG lambda found - record the lambda
    return false; // ... and stop searching
  }

  // Returns the captured lambda function or nullptr;
  CXXMethodDecl *getLambdaFn() const { return LambdaFn; }

private:
  CXXMethodDecl *LambdaFn;
  const CXXRecordDecl *LambdaObjTy;
};

class MarkWIScopeFnVisitor : public RecursiveASTVisitor<MarkWIScopeFnVisitor> {
public:
  MarkWIScopeFnVisitor(ASTContext &Ctx) : Ctx(Ctx) {}

  bool VisitCXXMemberCallExpr(CXXMemberCallExpr *Call) {
    FunctionDecl *Callee = Call->getDirectCallee();
    if (!Callee)
      // not a direct call - continue search
      return true;
    QualType Ty = Ctx.getRecordType(Call->getRecordDecl());
    if (!Util::isSyclType(Ty, "group", true /*Tmpl*/))
      // not a member of cl::sycl::group - continue search
      return true;
    auto Name = Callee->getName();
    if (((Name != "parallel_for_work_item") && (Name != "wait_for")) ||
        Callee->hasAttr<SYCLScopeAttr>())
      return true;
    // it is a call to cl::sycl::group::parallel_for_work_item/wait_for -
    // mark the callee
    Callee->addAttr(
        SYCLScopeAttr::CreateImplicit(Ctx, SYCLScopeAttr::Level::WorkItem));
    // continue search as there can be other PFWI or wait_for calls
    return true;
  }

private:
  ASTContext &Ctx;
};

static bool isSYCLPrivateMemoryVar(VarDecl *VD) {
  return Util::isSyclType(VD->getType(), "private_memory", true /*Tmpl*/);
}

static void addScopeAttrToLocalVars(CXXMethodDecl &F) {
  for (Decl *D : F.decls()) {
    VarDecl *VD = dyn_cast<VarDecl>(D);

    if (!VD || isa<ParmVarDecl>(VD) ||
        VD->getStorageDuration() != StorageDuration::SD_Automatic)
      continue;
    // Local variables of private_memory type in the WG scope still have WI
    // scope, all the rest - WG scope. Simple logic
    // "if no scope than it is WG scope" won't work, because compiler may add
    // locals not declared in user code (lambda object parameter, byval
    // arguments) which will result in alloca w/o any attribute, so need WI
    // scope too.
    SYCLScopeAttr::Level L = isSYCLPrivateMemoryVar(VD)
                                 ? SYCLScopeAttr::Level::WorkItem
                                 : SYCLScopeAttr::Level::WorkGroup;
    VD->addAttr(SYCLScopeAttr::CreateImplicit(F.getASTContext(), L));
  }
}

/// Return method by name
static CXXMethodDecl *getMethodByName(const CXXRecordDecl *CRD,
                                      StringRef MethodName) {
  CXXMethodDecl *Method;
  auto It = std::find_if(CRD->methods().begin(), CRD->methods().end(),
                         [MethodName](const CXXMethodDecl *Method) {
                           return Method->getNameAsString() == MethodName;
                         });
  Method = (It != CRD->methods().end()) ? *It : nullptr;
  return Method;
}

static KernelInvocationKind
getKernelInvocationKind(FunctionDecl *KernelCallerFunc) {
  return llvm::StringSwitch<KernelInvocationKind>(KernelCallerFunc->getName())
      .Case("kernel_single_task", InvokeSingleTask)
      .Case("kernel_parallel_for", InvokeParallelFor)
      .Case("kernel_parallel_for_work_group", InvokeParallelForWorkGroup)
      .Default(InvokeUnknown);
}

static const CXXRecordDecl *getKernelObjectType(FunctionDecl *Caller) {
  assert(Caller->getNumParams() > 0 && "Insufficient kernel parameters");

  QualType KernelParamTy = Caller->getParamDecl(0)->getType();
  // In SYCL 2020 kernels are now passed by reference.
  if (KernelParamTy->isReferenceType())
    return KernelParamTy->getPointeeCXXRecordDecl();

  // SYCL 1.2.1
  return KernelParamTy->getAsCXXRecordDecl();
}

/// Creates a kernel parameter descriptor
/// \param Src  field declaration to construct name from
/// \param Ty   the desired parameter type
/// \return     the constructed descriptor
static ParamDesc makeParamDesc(const FieldDecl *Src, QualType Ty) {
  ASTContext &Ctx = Src->getASTContext();
  std::string Name = (Twine("_arg_") + Src->getName()).str();
  return std::make_tuple(Ty, &Ctx.Idents.get(Name),
                         Ctx.getTrivialTypeSourceInfo(Ty));
}

static ParamDesc makeParamDesc(ASTContext &Ctx, const CXXBaseSpecifier &Src,
                               QualType Ty) {
  // TODO: There is no name for the base available, but duplicate names are
  // seemingly already possible, so we'll give them all the same name for now.
  // This only happens with the accessor types.
  std::string Name = "_arg__base";
  return std::make_tuple(Ty, &Ctx.Idents.get(Name),
                         Ctx.getTrivialTypeSourceInfo(Ty));
}

/// \return the target of given SYCL accessor type
static target getAccessTarget(const ClassTemplateSpecializationDecl *AccTy) {
  return static_cast<target>(
      AccTy->getTemplateArgs()[3].getAsIntegral().getExtValue());
}

// The first template argument to the kernel caller function is used to identify
// the kernel itself.
static QualType calculateKernelNameType(ASTContext &Ctx,
                                        FunctionDecl *KernelCallerFunc) {
  const TemplateArgumentList *TAL =
      KernelCallerFunc->getTemplateSpecializationArgs();
  assert(TAL && "No template argument info");
  return TAL->get(0).getAsType().getCanonicalType();
}

// Gets a name for the OpenCL kernel function, calculated from the first
// template argument of the kernel caller function.
static std::pair<std::string, std::string>
constructKernelName(Sema &S, FunctionDecl *KernelCallerFunc,
                    MangleContext &MC) {
  QualType KernelNameType =
      calculateKernelNameType(S.getASTContext(), KernelCallerFunc);

  SmallString<256> Result;
  llvm::raw_svector_ostream Out(Result);

  MC.mangleTypeName(KernelNameType, Out);

  return {std::string(Out.str()),
          PredefinedExpr::ComputeName(S.getASTContext(),
                                      PredefinedExpr::UniqueStableNameType,
                                      KernelNameType)};
}

// anonymous namespace so these don't get linkage.
namespace {

template <typename T> struct bind_param { using type = T; };

template <> struct bind_param<CXXBaseSpecifier &> {
  using type = const CXXBaseSpecifier &;
};

template <> struct bind_param<FieldDecl *&> { using type = FieldDecl *; };

template <> struct bind_param<FieldDecl *const &> { using type = FieldDecl *; };

template <typename T> using bind_param_t = typename bind_param<T>::type;

class KernelObjVisitor {
  Sema &SemaRef;

  template <typename ParentTy, typename... HandlerTys>
  void VisitUnionImpl(const CXXRecordDecl *Owner, ParentTy &Parent,
                      const CXXRecordDecl *Wrapper, HandlerTys &... Handlers) {
    (void)std::initializer_list<int>{
        (Handlers.enterUnion(Owner, Parent), 0)...};
    VisitRecordHelper(Wrapper, Wrapper->fields(), Handlers...);
    (void)std::initializer_list<int>{
        (Handlers.leaveUnion(Owner, Parent), 0)...};
  }

  // These enable handler execution only when previous Handlers succeed.
  template <typename... Tn>
  bool handleField(FieldDecl *FD, QualType FDTy, Tn &&... tn) {
    bool result = true;
    (void)std::initializer_list<int>{(result = result && tn(FD, FDTy), 0)...};
    return result;
  }
  template <typename... Tn>
  bool handleField(const CXXBaseSpecifier &BD, QualType BDTy, Tn &&... tn) {
    bool result = true;
    std::initializer_list<int>{(result = result && tn(BD, BDTy), 0)...};
    return result;
  }

// This definition using std::bind is necessary because of a gcc 7.x bug.
#define KF_FOR_EACH(FUNC, Item, Qt)                                            \
  handleField(                                                                 \
      Item, Qt,                                                                \
      std::bind(static_cast<bool (std::decay_t<decltype(Handlers)>::*)(        \
                    bind_param_t<decltype(Item)>, QualType)>(                  \
                    &std::decay_t<decltype(Handlers)>::FUNC),                  \
                std::ref(Handlers), _1, _2)...)

  // The following simpler definition works with gcc 8.x and later.
  //#define KF_FOR_EACH(FUNC) \
//  handleField(Field, FieldTy, ([&](FieldDecl *FD, QualType FDTy) { \
//                return Handlers.f(FD, FDTy); \
//              })...)

  // Parent contains the FieldDecl or CXXBaseSpecifier that was used to enter
  // the Wrapper structure that we're currently visiting. Owner is the parent
  // type (which doesn't exist in cases where it is a FieldDecl in the
  // 'root'), and Wrapper is the current struct being unwrapped.
  template <typename ParentTy, typename... HandlerTys>
  void visitComplexRecord(const CXXRecordDecl *Owner, ParentTy &Parent,
                          const CXXRecordDecl *Wrapper, QualType RecordTy,
                          HandlerTys &... Handlers) {
    (void)std::initializer_list<int>{
        (Handlers.enterStruct(Owner, Parent, RecordTy), 0)...};
    VisitRecordHelper(Wrapper, Wrapper->bases(), Handlers...);
    VisitRecordHelper(Wrapper, Wrapper->fields(), Handlers...);
    (void)std::initializer_list<int>{
        (Handlers.leaveStruct(Owner, Parent, RecordTy), 0)...};
  }

  template <typename ParentTy, typename... HandlerTys>
  void visitSimpleRecord(const CXXRecordDecl *Owner, ParentTy &Parent,
                         const CXXRecordDecl *Wrapper, QualType RecordTy,
                         HandlerTys &... Handlers) {
    (void)std::initializer_list<int>{
        (Handlers.handleNonDecompStruct(Owner, Parent, RecordTy), 0)...};
  }

  template <typename ParentTy, typename... HandlerTys>
  void visitRecord(const CXXRecordDecl *Owner, ParentTy &Parent,
                   const CXXRecordDecl *Wrapper, QualType RecordTy,
                   HandlerTys &... Handlers);

  template <typename ParentTy, typename... HandlerTys>
  void VisitUnion(const CXXRecordDecl *Owner, ParentTy &Parent,
                  const CXXRecordDecl *Wrapper, HandlerTys &... Handlers);

  template <typename... HandlerTys>
  void VisitRecordHelper(const CXXRecordDecl *Owner,
                         clang::CXXRecordDecl::base_class_const_range Range,
                         HandlerTys &... Handlers) {
    for (const auto &Base : Range) {
      QualType BaseTy = Base.getType();
      // Handle accessor class as base
      if (Util::isSyclAccessorType(BaseTy)) {
        (void)std::initializer_list<int>{
            (Handlers.handleSyclAccessorType(Owner, Base, BaseTy), 0)...};
      } else if (Util::isSyclStreamType(BaseTy)) {
        // Handle stream class as base
        (void)std::initializer_list<int>{
            (Handlers.handleSyclStreamType(Owner, Base, BaseTy), 0)...};
      } else
        // For all other bases, visit the record
        visitRecord(Owner, Base, BaseTy->getAsCXXRecordDecl(), BaseTy,
                    Handlers...);
    }
  }

  template <typename... HandlerTys>
  void VisitRecordHelper(const CXXRecordDecl *Owner,
                         RecordDecl::field_range Range,
                         HandlerTys &... Handlers) {
    VisitRecordFields(Owner, Handlers...);
  }

  // FIXME: Can this be refactored/handled some other way?
  template <typename ParentTy, typename... HandlerTys>
  void visitStreamRecord(const CXXRecordDecl *Owner, ParentTy &Parent,
                         CXXRecordDecl *Wrapper, QualType RecordTy,
                         HandlerTys &... Handlers) {
    (void)std::initializer_list<int>{
        (Handlers.enterStream(Owner, Parent, RecordTy), 0)...};
    for (const auto &Field : Wrapper->fields()) {
      QualType FieldTy = Field->getType();
      // Required to initialize accessors inside streams.
      if (Util::isSyclAccessorType(FieldTy))
        KF_FOR_EACH(handleSyclAccessorType, Field, FieldTy);
    }
    (void)std::initializer_list<int>{
        (Handlers.leaveStream(Owner, Parent, RecordTy), 0)...};
  }

  template <typename... HandlerTys>
  void visitArrayElementImpl(const CXXRecordDecl *Owner, FieldDecl *ArrayField,
                             QualType ElementTy, uint64_t Index,
                             HandlerTys &... Handlers) {
    (void)std::initializer_list<int>{
        (Handlers.nextElement(ElementTy, Index), 0)...};
    visitField(Owner, ArrayField, ElementTy, Handlers...);
  }

  template <typename... HandlerTys>
  void visitFirstArrayElement(const CXXRecordDecl *Owner, FieldDecl *ArrayField,
                              QualType ElementTy, HandlerTys &... Handlers) {
    visitArrayElementImpl(Owner, ArrayField, ElementTy, 0, Handlers...);
  }
  template <typename... HandlerTys>
  void visitNthArrayElement(const CXXRecordDecl *Owner, FieldDecl *ArrayField,
                            QualType ElementTy, uint64_t Index,
                            HandlerTys &... Handlers);

  template <typename... HandlerTys>
  void visitSimpleArray(const CXXRecordDecl *Owner, FieldDecl *Field,
                        QualType ArrayTy, HandlerTys &... Handlers) {
    (void)std::initializer_list<int>{
        (Handlers.handleSimpleArrayType(Field, ArrayTy), 0)...};
  }

  template <typename... HandlerTys>
  void visitComplexArray(const CXXRecordDecl *Owner, FieldDecl *Field,
                         QualType ArrayTy, HandlerTys &... Handlers) {
    // Array workflow is:
    // handleArrayType
    // enterArray
    // nextElement
    // VisitField (same as before, note that The FieldDecl is the of array
    // itself, not the element)
    // ... repeat per element, opt-out for duplicates.
    // leaveArray

    if (!KF_FOR_EACH(handleArrayType, Field, ArrayTy))
      return;

    const ConstantArrayType *CAT =
        SemaRef.getASTContext().getAsConstantArrayType(ArrayTy);
    assert(CAT && "Should only be called on constant-size array.");
    QualType ET = CAT->getElementType();
    uint64_t ElemCount = CAT->getSize().getZExtValue();
    assert(ElemCount > 0 && "SYCL prohibits 0 sized arrays");

    (void)std::initializer_list<int>{
        (Handlers.enterArray(Field, ArrayTy, ET), 0)...};

    visitFirstArrayElement(Owner, Field, ET, Handlers...);
    for (uint64_t Index = 1; Index < ElemCount; ++Index)
      visitNthArrayElement(Owner, Field, ET, Index, Handlers...);

    (void)std::initializer_list<int>{
        (Handlers.leaveArray(Field, ArrayTy, ET), 0)...};
  }

  template <typename... HandlerTys>
  void visitArray(const CXXRecordDecl *Owner, FieldDecl *Field,
                  QualType ArrayTy, HandlerTys &... Handlers);

  template <typename... HandlerTys>
  void visitField(const CXXRecordDecl *Owner, FieldDecl *Field,
                  QualType FieldTy, HandlerTys &... Handlers) {
    if (Util::isSyclAccessorType(FieldTy))
      KF_FOR_EACH(handleSyclAccessorType, Field, FieldTy);
    else if (Util::isSyclSamplerType(FieldTy))
      KF_FOR_EACH(handleSyclSamplerType, Field, FieldTy);
    else if (Util::isSyclHalfType(FieldTy))
      KF_FOR_EACH(handleSyclHalfType, Field, FieldTy);
    else if (Util::isSyclSpecConstantType(FieldTy))
      KF_FOR_EACH(handleSyclSpecConstantType, Field, FieldTy);
    else if (Util::isSyclStreamType(FieldTy)) {
      CXXRecordDecl *RD = FieldTy->getAsCXXRecordDecl();
      // Handle accessors in stream class.
      KF_FOR_EACH(handleSyclStreamType, Field, FieldTy);
      visitStreamRecord(Owner, Field, RD, FieldTy, Handlers...);
    } else if (FieldTy->isStructureOrClassType()) {
      if (KF_FOR_EACH(handleStructType, Field, FieldTy)) {
        CXXRecordDecl *RD = FieldTy->getAsCXXRecordDecl();
        visitRecord(Owner, Field, RD, FieldTy, Handlers...);
      }
    } else if (FieldTy->isUnionType()) {
      if (KF_FOR_EACH(handleUnionType, Field, FieldTy)) {
        CXXRecordDecl *RD = FieldTy->getAsCXXRecordDecl();
        VisitUnion(Owner, Field, RD, Handlers...);
      }
    } else if (FieldTy->isReferenceType())
      KF_FOR_EACH(handleReferenceType, Field, FieldTy);
    else if (FieldTy->isPointerType())
      KF_FOR_EACH(handlePointerType, Field, FieldTy);
    else if (FieldTy->isArrayType())
      visitArray(Owner, Field, FieldTy, Handlers...);
    else if (FieldTy->isScalarType() || FieldTy->isVectorType())
      KF_FOR_EACH(handleScalarType, Field, FieldTy);
    else
      KF_FOR_EACH(handleOtherType, Field, FieldTy);
  }

public:
  KernelObjVisitor(Sema &S) : SemaRef(S) {}

  template <typename... HandlerTys>
  void VisitRecordBases(const CXXRecordDecl *KernelFunctor,
                        HandlerTys &... Handlers) {
    VisitRecordHelper(KernelFunctor, KernelFunctor->bases(), Handlers...);
  }

  // A visitor function that dispatches to functions as defined in
  // SyclKernelFieldHandler for the purposes of kernel generation.
  template <typename... HandlerTys>
  void VisitRecordFields(const CXXRecordDecl *Owner, HandlerTys &... Handlers) {
    for (const auto Field : Owner->fields())
      visitField(Owner, Field, Field->getType(), Handlers...);
  }
#undef KF_FOR_EACH
};

// A base type that the SYCL OpenCL Kernel construction task uses to implement
// individual tasks.
class SyclKernelFieldHandlerBase {
public:
  static constexpr const bool VisitUnionBody = false;
  static constexpr const bool VisitNthArrayElement = true;
  // Opt-in based on whether we should visit inside simple containers (structs,
  // arrays). All of the 'check' types should likely be true, the int-header,
  // and kernel decl creation types should not.
  static constexpr const bool VisitInsideSimpleContainers = true;
  // Mark these virtual so that we can use override in the implementer classes,
  // despite virtual dispatch never being used.

  // Accessor can be a base class or a field decl, so both must be handled.
  virtual bool handleSyclAccessorType(const CXXRecordDecl *,
                                      const CXXBaseSpecifier &, QualType) {
    return true;
  }
  virtual bool handleSyclAccessorType(FieldDecl *, QualType) { return true; }
  virtual bool handleSyclSamplerType(const CXXRecordDecl *,
                                     const CXXBaseSpecifier &, QualType) {
    return true;
  }
  virtual bool handleSyclSamplerType(FieldDecl *, QualType) { return true; }
  virtual bool handleSyclSpecConstantType(FieldDecl *, QualType) {
    return true;
  }
  virtual bool handleSyclStreamType(const CXXRecordDecl *,
                                    const CXXBaseSpecifier &, QualType) {
    return true;
  }
  virtual bool handleSyclStreamType(FieldDecl *, QualType) { return true; }
  virtual bool handleSyclHalfType(const CXXRecordDecl *,
                                  const CXXBaseSpecifier &, QualType) {
    return true;
  }
  virtual bool handleSyclHalfType(FieldDecl *, QualType) { return true; }
  virtual bool handleStructType(FieldDecl *, QualType) { return true; }
  virtual bool handleUnionType(FieldDecl *, QualType) { return true; }
  virtual bool handleReferenceType(FieldDecl *, QualType) { return true; }
  virtual bool handlePointerType(FieldDecl *, QualType) { return true; }
  virtual bool handleArrayType(FieldDecl *, QualType) { return true; }
  virtual bool handleScalarType(FieldDecl *, QualType) { return true; }
  // Most handlers shouldn't be handling this, just the field checker.
  virtual bool handleOtherType(FieldDecl *, QualType) { return true; }

  // Handle a simple struct that doesn't need to be decomposed, only called on
  // handlers with VisitInsideSimpleContainers as false.  Replaces
  // handleStructType, enterStruct, leaveStruct, and visiting of sub-elements.
  virtual bool handleNonDecompStruct(const CXXRecordDecl *, FieldDecl *,
                                     QualType) {
    return true;
  }
  virtual bool handleNonDecompStruct(const CXXRecordDecl *,
                                     const CXXBaseSpecifier &, QualType) {
    return true;
  }

  // Instead of handleArrayType, enterArray, leaveArray, and nextElement (plus
  // descending down the elements), this function gets called in the event of an
  // array containing simple elements (even in the case of an MD array).
  virtual bool handleSimpleArrayType(FieldDecl *, QualType) { return true; }

  // The following are only used for keeping track of where we are in the base
  // class/field graph. Int Headers use this to calculate offset, most others
  // don't have a need for these.

  virtual bool enterStruct(const CXXRecordDecl *, FieldDecl *, QualType) {
    return true;
  }
  virtual bool leaveStruct(const CXXRecordDecl *, FieldDecl *, QualType) {
    return true;
  }
  virtual bool enterStream(const CXXRecordDecl *, FieldDecl *, QualType) {
    return true;
  }
  virtual bool leaveStream(const CXXRecordDecl *, FieldDecl *, QualType) {
    return true;
  }
  virtual bool enterStruct(const CXXRecordDecl *, const CXXBaseSpecifier &,
                           QualType) {
    return true;
  }
  virtual bool leaveStruct(const CXXRecordDecl *, const CXXBaseSpecifier &,
                           QualType) {
    return true;
  }
  virtual bool enterUnion(const CXXRecordDecl *, FieldDecl *) { return true; }
  virtual bool leaveUnion(const CXXRecordDecl *, FieldDecl *) { return true; }

  // The following are used for stepping through array elements.
  virtual bool enterArray(FieldDecl *, QualType ArrayTy, QualType ElementTy) {
    return true;
  }
  virtual bool leaveArray(FieldDecl *, QualType ArrayTy, QualType ElementTy) {
    return true;
  }

  virtual bool nextElement(QualType, uint64_t) { return true; }

  virtual ~SyclKernelFieldHandlerBase() = default;
};

// A class to act as the direct base for all the SYCL OpenCL Kernel construction
// tasks that contains a reference to Sema (and potentially any other
// universally required data).
class SyclKernelFieldHandler : public SyclKernelFieldHandlerBase {
protected:
  Sema &SemaRef;
  SyclKernelFieldHandler(Sema &S) : SemaRef(S) {}
};

// A class to represent the 'do nothing' case for filtering purposes.
class SyclEmptyHandler final : public SyclKernelFieldHandlerBase {};
SyclEmptyHandler GlobalEmptyHandler;

template <bool Keep, typename H> struct HandlerFilter;
template <typename H> struct HandlerFilter<true, H> {
  H &Handler;
  HandlerFilter(H &Handler) : Handler(Handler) {}
};
template <typename H> struct HandlerFilter<false, H> {
  SyclEmptyHandler &Handler = GlobalEmptyHandler;
  HandlerFilter(H &Handler) {}
};

template <bool B, bool... Rest> struct AnyTrue;

template <bool B> struct AnyTrue<B> { static constexpr bool Value = B; };

template <bool B, bool... Rest> struct AnyTrue {
  static constexpr bool Value = B || AnyTrue<Rest...>::Value;
};

template <bool B, bool... Rest> struct AllTrue;

template <bool B> struct AllTrue<B> { static constexpr bool Value = B; };

template <bool B, bool... Rest> struct AllTrue {
  static constexpr bool Value = B && AllTrue<Rest...>::Value;
};

template <typename ParentTy, typename... Handlers>
void KernelObjVisitor::VisitUnion(const CXXRecordDecl *Owner, ParentTy &Parent,
                                  const CXXRecordDecl *Wrapper,
                                  Handlers &... handlers) {
  // Don't continue descending if none of the handlers 'care'. This could be 'if
  // constexpr' starting in C++17.  Until then, we have to count on the
  // optimizer to realize "if (false)" is a dead branch.
  if (AnyTrue<Handlers::VisitUnionBody...>::Value)
    VisitUnionImpl(
        Owner, Parent, Wrapper,
        HandlerFilter<Handlers::VisitUnionBody, Handlers>(handlers).Handler...);
}

template <typename... Handlers>
void KernelObjVisitor::visitNthArrayElement(const CXXRecordDecl *Owner,
                                            FieldDecl *ArrayField,
                                            QualType ElementTy, uint64_t Index,
                                            Handlers &... handlers) {
  // Don't continue descending if none of the handlers 'care'. This could be 'if
  // constexpr' starting in C++17.  Until then, we have to count on the
  // optimizer to realize "if (false)" is a dead branch.
  if (AnyTrue<Handlers::VisitNthArrayElement...>::Value)
    visitArrayElementImpl(
        Owner, ArrayField, ElementTy, Index,
        HandlerFilter<Handlers::VisitNthArrayElement, Handlers>(handlers)
            .Handler...);
}

template <typename ParentTy, typename... HandlerTys>
void KernelObjVisitor::visitRecord(const CXXRecordDecl *Owner, ParentTy &Parent,
                                   const CXXRecordDecl *Wrapper,
                                   QualType RecordTy,
                                   HandlerTys &... Handlers) {
  RecordDecl *RD = RecordTy->getAsRecordDecl();
  assert(RD && "should not be null.");
  if (RD->hasAttr<SYCLRequiresDecompositionAttr>()) {
    // If this container requires decomposition, we have to visit it as
    // 'complex', so all handlers are called in this case with the 'complex'
    // case.
    visitComplexRecord(Owner, Parent, Wrapper, RecordTy, Handlers...);
  } else {
    // "Simple" Containers are those that do NOT need to be decomposed,
    // "Complex" containers are those that DO. In the case where the container
    // does NOT need to be decomposed, we can call VisitSimpleRecord on the
    // handlers that have opted-out of VisitInsideSimpleContainers. The 'if'
    // makes sure we only do that if at least 1 has opted out.
    if (!AllTrue<HandlerTys::VisitInsideSimpleContainers...>::Value)
      visitSimpleRecord(
          Owner, Parent, Wrapper, RecordTy,
          HandlerFilter<!HandlerTys::VisitInsideSimpleContainers, HandlerTys>(
              Handlers)
              .Handler...);

    // Even though this is a 'simple' container, some handlers (via
    // VisitInsideSimpleContainers = true) need to treat it as if it needs
    // decomposing, so we call VisitComplexRecord iif at least one has.
    if (AnyTrue<HandlerTys::VisitInsideSimpleContainers...>::Value)
      visitComplexRecord(
          Owner, Parent, Wrapper, RecordTy,
          HandlerFilter<HandlerTys::VisitInsideSimpleContainers, HandlerTys>(
              Handlers)
              .Handler...);
  }
}

template <typename... HandlerTys>
void KernelObjVisitor::visitArray(const CXXRecordDecl *Owner, FieldDecl *Field,
                                  QualType ArrayTy, HandlerTys &... Handlers) {

  if (Field->hasAttr<SYCLRequiresDecompositionAttr>()) {
    visitComplexArray(Owner, Field, ArrayTy, Handlers...);
  } else {
    if (!AllTrue<HandlerTys::VisitInsideSimpleContainers...>::Value)
      visitSimpleArray(
          Owner, Field, ArrayTy,
          HandlerFilter<!HandlerTys::VisitInsideSimpleContainers, HandlerTys>(
              Handlers)
              .Handler...);

    if (AnyTrue<HandlerTys::VisitInsideSimpleContainers...>::Value)
      visitComplexArray(
          Owner, Field, ArrayTy,
          HandlerFilter<HandlerTys::VisitInsideSimpleContainers, HandlerTys>(
              Handlers)
              .Handler...);
  }
}

// A type to check the validity of all of the argument types.
class SyclKernelFieldChecker : public SyclKernelFieldHandler {
  bool IsInvalid = false;
  DiagnosticsEngine &Diag;
  // Check whether the object should be disallowed from being copied to kernel.
  // Return true if not copyable, false if copyable.
  bool checkNotCopyableToKernel(const FieldDecl *FD, const QualType &FieldTy) {
    if (FieldTy->isArrayType()) {
      if (const auto *CAT =
              SemaRef.getASTContext().getAsConstantArrayType(FieldTy)) {
        QualType ET = CAT->getElementType();
        return checkNotCopyableToKernel(FD, ET);
      }
      return Diag.Report(FD->getLocation(),
                         diag::err_sycl_non_constant_array_type)
             << FieldTy;
    }

    if (SemaRef.getASTContext().getLangOpts().SYCLStdLayoutKernelParams)
      if (!FieldTy->isStandardLayoutType())
        return Diag.Report(FD->getLocation(),
                           diag::err_sycl_non_std_layout_type)
               << FieldTy;

    if (!FieldTy->isStructureOrClassType())
      return false;

    CXXRecordDecl *RD =
        cast<CXXRecordDecl>(FieldTy->getAs<RecordType>()->getDecl());
    if (!RD->hasTrivialCopyConstructor())
      return Diag.Report(FD->getLocation(),
                         diag::err_sycl_non_trivially_copy_ctor_dtor_type)
             << 0 << FieldTy;
    if (!RD->hasTrivialDestructor())
      return Diag.Report(FD->getLocation(),
                         diag::err_sycl_non_trivially_copy_ctor_dtor_type)
             << 1 << FieldTy;

    return false;
  }

  void checkPropertyListType(TemplateArgument PropList, SourceLocation Loc) {
    if (PropList.getKind() != TemplateArgument::ArgKind::Type) {
      SemaRef.Diag(Loc,
                   diag::err_sycl_invalid_accessor_property_template_param);
      return;
    }
    QualType PropListTy = PropList.getAsType();
    if (!Util::isAccessorPropertyListType(PropListTy)) {
      SemaRef.Diag(Loc,
                   diag::err_sycl_invalid_accessor_property_template_param);
      return;
    }
    const auto *AccPropListDecl =
        cast<ClassTemplateSpecializationDecl>(PropListTy->getAsRecordDecl());
    if (AccPropListDecl->getTemplateArgs().size() != 1) {
      SemaRef.Diag(Loc, diag::err_sycl_invalid_property_list_param_number)
          << "accessor_property_list";
      return;
    }
    const auto TemplArg = AccPropListDecl->getTemplateArgs()[0];
    if (TemplArg.getKind() != TemplateArgument::ArgKind::Pack) {
      SemaRef.Diag(Loc,
                   diag::err_sycl_invalid_accessor_property_list_template_param)
          << /*accessor_property_list*/ 0 << /*parameter pack*/ 0;
      return;
    }
    for (TemplateArgument::pack_iterator Prop = TemplArg.pack_begin();
         Prop != TemplArg.pack_end(); ++Prop) {
      if (Prop->getKind() != TemplateArgument::ArgKind::Type) {
        SemaRef.Diag(
            Loc, diag::err_sycl_invalid_accessor_property_list_template_param)
            << /*accessor_property_list pack argument*/ 1 << /*type*/ 1;
        return;
      }
      QualType PropTy = Prop->getAsType();
      if (Util::isSyclBufferLocationType(PropTy))
        checkBufferLocationType(PropTy, Loc);
    }
  }

  void checkBufferLocationType(QualType PropTy, SourceLocation Loc) {
    const auto *PropDecl =
        cast<ClassTemplateSpecializationDecl>(PropTy->getAsRecordDecl());
    if (PropDecl->getTemplateArgs().size() != 1) {
      SemaRef.Diag(Loc, diag::err_sycl_invalid_property_list_param_number)
          << "buffer_location";
      return;
    }
    const auto BufferLoc = PropDecl->getTemplateArgs()[0];
    if (BufferLoc.getKind() != TemplateArgument::ArgKind::Integral) {
      SemaRef.Diag(Loc,
                   diag::err_sycl_invalid_accessor_property_list_template_param)
          << /*buffer_location*/ 2 << /*non-negative integer*/ 2;
      return;
    }
    int LocationID = static_cast<int>(BufferLoc.getAsIntegral().getExtValue());
    if (LocationID < 0) {
      SemaRef.Diag(Loc,
                   diag::err_sycl_invalid_accessor_property_list_template_param)
          << /*buffer_location*/ 2 << /*non-negative integer*/ 2;
      return;
    }
  }

  void checkAccessorType(QualType Ty, SourceRange Loc) {
    assert(Util::isSyclAccessorType(Ty) &&
           "Should only be called on SYCL accessor types.");

    const RecordDecl *RecD = Ty->getAsRecordDecl();
    if (const ClassTemplateSpecializationDecl *CTSD =
            dyn_cast<ClassTemplateSpecializationDecl>(RecD)) {
      const TemplateArgumentList &TAL = CTSD->getTemplateArgs();
      TemplateArgument TA = TAL.get(0);
      const QualType TemplateArgTy = TA.getAsType();

      if (TAL.size() > 5)
        checkPropertyListType(TAL.get(5), Loc.getBegin());
      llvm::DenseSet<QualType> Visited;
      checkSYCLType(SemaRef, TemplateArgTy, Loc, Visited);
    }
  }

public:
  SyclKernelFieldChecker(Sema &S)
      : SyclKernelFieldHandler(S), Diag(S.getASTContext().getDiagnostics()) {}
  static constexpr const bool VisitNthArrayElement = false;
  bool isValid() { return !IsInvalid; }

  bool handleReferenceType(FieldDecl *FD, QualType FieldTy) final {
    Diag.Report(FD->getLocation(), diag::err_bad_kernel_param_type) << FieldTy;
    IsInvalid = true;
    return isValid();
  }

  bool handleStructType(FieldDecl *FD, QualType FieldTy) final {
    IsInvalid |= checkNotCopyableToKernel(FD, FieldTy);
    return isValid();
  }

  bool handleSyclAccessorType(const CXXRecordDecl *, const CXXBaseSpecifier &BS,
                              QualType FieldTy) final {
    checkAccessorType(FieldTy, BS.getBeginLoc());
    return isValid();
  }

  bool handleSyclAccessorType(FieldDecl *FD, QualType FieldTy) final {
    checkAccessorType(FieldTy, FD->getLocation());
    return isValid();
  }

  bool handleArrayType(FieldDecl *FD, QualType FieldTy) final {
    IsInvalid |= checkNotCopyableToKernel(FD, FieldTy);
    return isValid();
  }

  bool handlePointerType(FieldDecl *FD, QualType FieldTy) final {
    while (FieldTy->isAnyPointerType()) {
      FieldTy = QualType{FieldTy->getPointeeOrArrayElementType(), 0};
      if (FieldTy->isVariableArrayType()) {
        Diag.Report(FD->getLocation(), diag::err_vla_unsupported);
        IsInvalid = true;
        break;
      }
    }
    return isValid();
  }

  bool handleOtherType(FieldDecl *FD, QualType FieldTy) final {
    Diag.Report(FD->getLocation(), diag::err_bad_kernel_param_type) << FieldTy;
    IsInvalid = true;
    return isValid();
  }
};

// A type to check the validity of accessing accessor/sampler/stream
// types as kernel parameters inside union.
class SyclKernelUnionChecker : public SyclKernelFieldHandler {
  int UnionCount = 0;
  bool IsInvalid = false;
  DiagnosticsEngine &Diag;

public:
  SyclKernelUnionChecker(Sema &S)
      : SyclKernelFieldHandler(S), Diag(S.getASTContext().getDiagnostics()) {}
  bool isValid() { return !IsInvalid; }
  static constexpr const bool VisitUnionBody = true;
  static constexpr const bool VisitNthArrayElement = false;

  bool checkType(SourceLocation Loc, QualType Ty) {
    if (UnionCount) {
      IsInvalid = true;
      Diag.Report(Loc, diag::err_bad_union_kernel_param_members) << Ty;
    }
    return isValid();
  }

  bool enterUnion(const CXXRecordDecl *RD, FieldDecl *FD) override {
    ++UnionCount;
    return true;
  }

  bool leaveUnion(const CXXRecordDecl *RD, FieldDecl *FD) override {
    --UnionCount;
    return true;
  }

  bool handleSyclAccessorType(FieldDecl *FD, QualType FieldTy) final {
    return checkType(FD->getLocation(), FieldTy);
  }

  bool handleSyclAccessorType(const CXXRecordDecl *, const CXXBaseSpecifier &BS,
                              QualType FieldTy) final {
    return checkType(BS.getBeginLoc(), FieldTy);
  }

  bool handleSyclSamplerType(FieldDecl *FD, QualType FieldTy) final {
    return checkType(FD->getLocation(), FieldTy);
  }

  bool handleSyclSamplerType(const CXXRecordDecl *, const CXXBaseSpecifier &BS,
                             QualType FieldTy) final {
    return checkType(BS.getBeginLoc(), FieldTy);
  }

  bool handleSyclStreamType(FieldDecl *FD, QualType FieldTy) final {
    return checkType(FD->getLocation(), FieldTy);
  }

  bool handleSyclStreamType(const CXXRecordDecl *, const CXXBaseSpecifier &BS,
                            QualType FieldTy) final {
    return checkType(BS.getBeginLoc(), FieldTy);
  }
};

// A type to mark whether a collection requires decomposition.
class SyclKernelDecompMarker : public SyclKernelFieldHandler {
  llvm::SmallVector<bool, 16> CollectionStack;

public:
  static constexpr const bool VisitUnionBody = false;
  static constexpr const bool VisitNthArrayElement = false;

  SyclKernelDecompMarker(Sema &S) : SyclKernelFieldHandler(S) {
    // In order to prevent checking this over and over, just add a dummy-base
    // entry.
    CollectionStack.push_back(true);
  }

  bool handleSyclAccessorType(const CXXRecordDecl *, const CXXBaseSpecifier &,
                              QualType) final {
    CollectionStack.back() = true;
    return true;
  }
  bool handleSyclAccessorType(FieldDecl *, QualType) final {
    CollectionStack.back() = true;
    return true;
  }

  bool handleSyclSamplerType(const CXXRecordDecl *, const CXXBaseSpecifier &,
                             QualType) final {
    CollectionStack.back() = true;
    return true;
  }
  bool handleSyclSamplerType(FieldDecl *, QualType) final {
    CollectionStack.back() = true;
    return true;
  }
  bool handleSyclSpecConstantType(FieldDecl *, QualType) final {
    CollectionStack.back() = true;
    return true;
  }
  bool handleSyclStreamType(const CXXRecordDecl *, const CXXBaseSpecifier &,
                            QualType) final {
    CollectionStack.back() = true;
    return true;
  }
  bool handleSyclStreamType(FieldDecl *, QualType) final {
    CollectionStack.back() = true;
    return true;
  }
  bool handleSyclHalfType(const CXXRecordDecl *, const CXXBaseSpecifier &,
                          QualType) final {
    CollectionStack.back() = true;
    return true;
  }
  bool handleSyclHalfType(FieldDecl *, QualType) final {
    CollectionStack.back() = true;
    return true;
  }

  bool handlePointerType(FieldDecl *, QualType) final {
    CollectionStack.back() = true;
    return true;
  }

  // Stream is always decomposed (and whether it gets decomposed is handled in
  // handleSyclStreamType), but we need a CollectionStack entry to capture the
  // accessors that get handled.
  bool enterStream(const CXXRecordDecl *, FieldDecl *, QualType) final {
    CollectionStack.push_back(false);
    return true;
  }
  bool leaveStream(const CXXRecordDecl *, FieldDecl *, QualType Ty) final {
    CollectionStack.pop_back();
    return true;
  }

  bool enterStruct(const CXXRecordDecl *, FieldDecl *, QualType) final {
    CollectionStack.push_back(false);
    return true;
  }

  bool leaveStruct(const CXXRecordDecl *, FieldDecl *, QualType Ty) final {
    if (CollectionStack.pop_back_val()) {
      RecordDecl *RD = Ty->getAsRecordDecl();
      assert(RD && "should not be null.");
      if (!RD->hasAttr<SYCLRequiresDecompositionAttr>())
        RD->addAttr(SYCLRequiresDecompositionAttr::CreateImplicit(
            SemaRef.getASTContext()));
      CollectionStack.back() = true;
    }
    return true;
  }

  bool enterStruct(const CXXRecordDecl *, const CXXBaseSpecifier &,
                   QualType) final {
    CollectionStack.push_back(false);
    return true;
  }

  bool leaveStruct(const CXXRecordDecl *, const CXXBaseSpecifier &,
                   QualType Ty) final {
    if (CollectionStack.pop_back_val()) {
      RecordDecl *RD = Ty->getAsRecordDecl();
      assert(RD && "should not be null.");
      if (!RD->hasAttr<SYCLRequiresDecompositionAttr>())
        RD->addAttr(SYCLRequiresDecompositionAttr::CreateImplicit(
            SemaRef.getASTContext()));
      CollectionStack.back() = true;
    }

    return true;
  }

  bool enterArray(FieldDecl *, QualType ArrayTy, QualType ElementTy) final {
    CollectionStack.push_back(false);
    return true;
  }

  bool leaveArray(FieldDecl *FD, QualType ArrayTy, QualType ElementTy) final {
    if (CollectionStack.pop_back_val()) {
      // Cannot assert, since in MD arrays we'll end up marking them multiple
      // times.
      if (!FD->hasAttr<SYCLRequiresDecompositionAttr>())
        FD->addAttr(SYCLRequiresDecompositionAttr::CreateImplicit(
            SemaRef.getASTContext()));
      CollectionStack.back() = true;
    }
    return true;
  }
};

// A type to Create and own the FunctionDecl for the kernel.
class SyclKernelDeclCreator : public SyclKernelFieldHandler {
  FunctionDecl *KernelDecl;
  llvm::SmallVector<ParmVarDecl *, 8> Params;
  Sema::ContextRAII FuncContext;
  // Holds the last handled field's first parameter. This doesn't store an
  // iterator as push_back invalidates iterators.
  size_t LastParamIndex = 0;
  // Keeps track of whether we are currently handling fields inside a struct.
  int StructDepth = 0;

  void addParam(const FieldDecl *FD, QualType FieldTy) {
    ParamDesc newParamDesc = makeParamDesc(FD, FieldTy);
    addParam(newParamDesc, FieldTy);
  }

  void addParam(const CXXBaseSpecifier &BS, QualType FieldTy) {
    ParamDesc newParamDesc =
        makeParamDesc(SemaRef.getASTContext(), BS, FieldTy);
    addParam(newParamDesc, FieldTy);
  }

  void addParam(ParamDesc newParamDesc, QualType FieldTy) {
    // Create a new ParmVarDecl based on the new info.
    ASTContext &Ctx = SemaRef.getASTContext();
    auto *NewParam = ParmVarDecl::Create(
        Ctx, KernelDecl, SourceLocation(), SourceLocation(),
        std::get<1>(newParamDesc), std::get<0>(newParamDesc),
        std::get<2>(newParamDesc), SC_None, /*DefArg*/ nullptr);
    NewParam->setScopeInfo(0, Params.size());
    NewParam->setIsUsed();

    LastParamIndex = Params.size();
    Params.push_back(NewParam);
  }

  // Handle accessor properties. If any properties were found in
  // the accessor_property_list - add the appropriate attributes to ParmVarDecl.
  void handleAccessorPropertyList(ParmVarDecl *Param,
                                  const CXXRecordDecl *RecordDecl,
                                  SourceLocation Loc) {
    const auto *AccTy = cast<ClassTemplateSpecializationDecl>(RecordDecl);
    if (AccTy->getTemplateArgs().size() < 6)
      return;
    const auto PropList = cast<TemplateArgument>(AccTy->getTemplateArgs()[5]);
    QualType PropListTy = PropList.getAsType();
    const auto *AccPropListDecl =
        cast<ClassTemplateSpecializationDecl>(PropListTy->getAsRecordDecl());
    const auto TemplArg = AccPropListDecl->getTemplateArgs()[0];
    // Move through TemplateArgs list of a property list and search for
    // properties. If found - apply the appropriate attribute to ParmVarDecl.
    for (TemplateArgument::pack_iterator Prop = TemplArg.pack_begin();
         Prop != TemplArg.pack_end(); ++Prop) {
      QualType PropTy = Prop->getAsType();
      if (Util::isSyclBufferLocationType(PropTy))
        handleBufferLocationProperty(Param, PropTy, Loc);
    }
  }

  // Obtain an integer value stored in a template parameter of buffer_location
  // property to pass it to buffer_location kernel attribute
  void handleBufferLocationProperty(ParmVarDecl *Param, QualType PropTy,
                                    SourceLocation Loc) {
    // If we have more than 1 buffer_location properties on a single
    // accessor - emit an error
    if (Param->hasAttr<SYCLIntelBufferLocationAttr>()) {
      SemaRef.Diag(Loc, diag::err_sycl_compiletime_property_duplication)
          << "buffer_location";
      return;
    }
    ASTContext &Ctx = SemaRef.getASTContext();
    const auto *PropDecl =
        cast<ClassTemplateSpecializationDecl>(PropTy->getAsRecordDecl());
    const auto BufferLoc = PropDecl->getTemplateArgs()[0];
    int LocationID = static_cast<int>(BufferLoc.getAsIntegral().getExtValue());
    Param->addAttr(
        SYCLIntelBufferLocationAttr::CreateImplicit(Ctx, LocationID));
  }

  // All special SYCL objects must have __init method. We extract types for
  // kernel parameters from __init method parameters. We will use __init method
  // and kernel parameters which we build here to initialize special objects in
  // the kernel body.
  bool handleSpecialType(FieldDecl *FD, QualType FieldTy,
                         bool isAccessorType = false) {
    const auto *RecordDecl = FieldTy->getAsCXXRecordDecl();
    assert(RecordDecl && "The accessor/sampler must be a RecordDecl");
    const std::string &MethodName =
        KernelDecl->hasAttr<SYCLSimdAttr>() && isAccessorType
            ? InitESIMDMethodName
            : InitMethodName;
    CXXMethodDecl *InitMethod = getMethodByName(RecordDecl, MethodName);
    assert(InitMethod && "The accessor/sampler must have the __init method");

    // Don't do -1 here because we count on this to be the first parameter added
    // (if any).
    size_t ParamIndex = Params.size();
    for (const ParmVarDecl *Param : InitMethod->parameters()) {
      QualType ParamTy = Param->getType();
      addParam(FD, ParamTy.getCanonicalType());
      if (ParamTy.getTypePtr()->isPointerType() && isAccessorType) {
        handleAccessorPropertyList(Params.back(), RecordDecl,
                                   FD->getLocation());
        if (KernelDecl->hasAttr<SYCLSimdAttr>())
          // In ESIMD kernels accessor's pointer argument needs to be marked
          Params.back()->addAttr(
              SYCLSimdAccessorPtrAttr::CreateImplicit(SemaRef.getASTContext()));
      }
    }
    LastParamIndex = ParamIndex;
    return true;
  }

  static void setKernelImplicitAttrs(ASTContext &Context, FunctionDecl *FD,
                                     StringRef Name, bool IsSIMDKernel) {
    // Set implicit attributes.
    FD->addAttr(OpenCLKernelAttr::CreateImplicit(Context));
    FD->addAttr(AsmLabelAttr::CreateImplicit(Context, Name));
    FD->addAttr(ArtificialAttr::CreateImplicit(Context));
    if (IsSIMDKernel)
      FD->addAttr(SYCLSimdAttr::CreateImplicit(Context));
  }

  static FunctionDecl *createKernelDecl(ASTContext &Ctx, StringRef Name,
                                        SourceLocation Loc, bool IsInline,
                                        bool IsSIMDKernel) {
    // Create this with no prototype, and we can fix this up after we've seen
    // all the params.
    FunctionProtoType::ExtProtoInfo Info(CC_OpenCLKernel);
    QualType FuncType = Ctx.getFunctionType(Ctx.VoidTy, {}, Info);

    FunctionDecl *FD = FunctionDecl::Create(
        Ctx, Ctx.getTranslationUnitDecl(), Loc, Loc, &Ctx.Idents.get(Name),
        FuncType, Ctx.getTrivialTypeSourceInfo(Ctx.VoidTy), SC_None);
    FD->setImplicitlyInline(IsInline);
    setKernelImplicitAttrs(Ctx, FD, Name, IsSIMDKernel);

    // Add kernel to translation unit to see it in AST-dump.
    Ctx.getTranslationUnitDecl()->addDecl(FD);
    return FD;
  }

public:
  static constexpr const bool VisitInsideSimpleContainers = false;
  SyclKernelDeclCreator(Sema &S, StringRef Name, SourceLocation Loc,
                        bool IsInline, bool IsSIMDKernel)
      : SyclKernelFieldHandler(S),
        KernelDecl(createKernelDecl(S.getASTContext(), Name, Loc, IsInline,
                                    IsSIMDKernel)),
        FuncContext(SemaRef, KernelDecl) {}

  ~SyclKernelDeclCreator() {
    ASTContext &Ctx = SemaRef.getASTContext();
    FunctionProtoType::ExtProtoInfo Info(CC_OpenCLKernel);

    SmallVector<QualType, 8> ArgTys;
    std::transform(std::begin(Params), std::end(Params),
                   std::back_inserter(ArgTys),
                   [](const ParmVarDecl *PVD) { return PVD->getType(); });

    QualType FuncType = Ctx.getFunctionType(Ctx.VoidTy, ArgTys, Info);
    KernelDecl->setType(FuncType);
    KernelDecl->setParams(Params);

    SemaRef.addSyclDeviceDecl(KernelDecl);
  }

  bool enterStream(const CXXRecordDecl *RD, FieldDecl *FD, QualType Ty) final {
    return enterStruct(RD, FD, Ty);
  }

  bool leaveStream(const CXXRecordDecl *RD, FieldDecl *FD, QualType Ty) final {
    return leaveStruct(RD, FD, Ty);
  }

  bool enterStruct(const CXXRecordDecl *, FieldDecl *, QualType) final {
    ++StructDepth;
    return true;
  }

  bool leaveStruct(const CXXRecordDecl *, FieldDecl *, QualType) final {
    --StructDepth;
    return true;
  }

  bool enterStruct(const CXXRecordDecl *, const CXXBaseSpecifier &BS,
                   QualType FieldTy) final {
    ++StructDepth;
    return true;
  }

  bool leaveStruct(const CXXRecordDecl *, const CXXBaseSpecifier &BS,
                   QualType FieldTy) final {
    --StructDepth;
    return true;
  }

  bool handleSyclAccessorType(const CXXRecordDecl *, const CXXBaseSpecifier &BS,
                              QualType FieldTy) final {
    const auto *RecordDecl = FieldTy->getAsCXXRecordDecl();
    assert(RecordDecl && "The accessor/sampler must be a RecordDecl");
    const std::string MethodName = KernelDecl->hasAttr<SYCLSimdAttr>()
                                       ? InitESIMDMethodName
                                       : InitMethodName;
    CXXMethodDecl *InitMethod = getMethodByName(RecordDecl, MethodName);
    assert(InitMethod && "The accessor/sampler must have the __init method");

    // Don't do -1 here because we count on this to be the first parameter added
    // (if any).
    size_t ParamIndex = Params.size();
    for (const ParmVarDecl *Param : InitMethod->parameters()) {
      QualType ParamTy = Param->getType();
      addParam(BS, ParamTy.getCanonicalType());
      if (ParamTy.getTypePtr()->isPointerType())
        handleAccessorPropertyList(Params.back(), RecordDecl, BS.getBeginLoc());
    }
    LastParamIndex = ParamIndex;
    return true;
  }

  bool handleSyclAccessorType(FieldDecl *FD, QualType FieldTy) final {
    return handleSpecialType(FD, FieldTy, /*isAccessorType*/ true);
  }

  bool handleSyclSamplerType(FieldDecl *FD, QualType FieldTy) final {
    return handleSpecialType(FD, FieldTy);
  }

  RecordDecl *wrapField(FieldDecl *Field, QualType FieldTy) {
    RecordDecl *WrapperClass =
        SemaRef.getASTContext().buildImplicitRecord("__wrapper_class");
    WrapperClass->startDefinition();
    Field = FieldDecl::Create(
        SemaRef.getASTContext(), WrapperClass, SourceLocation(),
        SourceLocation(), /*Id=*/nullptr, FieldTy,
        SemaRef.getASTContext().getTrivialTypeSourceInfo(FieldTy,
                                                         SourceLocation()),
        /*BW=*/nullptr, /*Mutable=*/false, /*InitStyle=*/ICIS_NoInit);
    Field->setAccess(AS_public);
    WrapperClass->addDecl(Field);
    WrapperClass->completeDefinition();
    return WrapperClass;
  };

  bool handlePointerType(FieldDecl *FD, QualType FieldTy) final {
    // USM allows to use raw pointers instead of buffers/accessors, but these
    // pointers point to the specially allocated memory. For pointer fields we
    // add a kernel argument with the same type as field but global address
    // space, because OpenCL requires it.
    QualType PointeeTy = FieldTy->getPointeeType();
    Qualifiers Quals = PointeeTy.getQualifiers();
    auto AS = Quals.getAddressSpace();
    // Leave global_device and global_host address spaces as is to help FPGA
    // device in memory allocations
    if (AS != LangAS::opencl_global_device && AS != LangAS::opencl_global_host)
      Quals.setAddressSpace(LangAS::opencl_global);
    PointeeTy = SemaRef.getASTContext().getQualifiedType(
        PointeeTy.getUnqualifiedType(), Quals);
    QualType ModTy = SemaRef.getASTContext().getPointerType(PointeeTy);
    // When the kernel is generated, struct type kernel arguments are
    // decomposed; i.e. the parameters of the kernel are the fields of the
    // struct, and not the struct itself. This causes an error in the backend
    // when the struct field is a pointer, since non-USM pointers cannot be
    // passed directly. To work around this issue, all pointers inside the
    // struct are wrapped in a generated '__wrapper_class'.
    if (StructDepth) {
      RecordDecl *WrappedPointer = wrapField(FD, ModTy);
      ModTy = SemaRef.getASTContext().getRecordType(WrappedPointer);
    }

    addParam(FD, ModTy);
    return true;
  }

  bool handleSimpleArrayType(FieldDecl *FD, QualType FieldTy) final {
    // Arrays are always wrapped in a struct since they cannot be passed
    // directly.
    RecordDecl *WrappedArray = wrapField(FD, FieldTy);
    QualType ModTy = SemaRef.getASTContext().getRecordType(WrappedArray);
    addParam(FD, ModTy);
    return true;
  }

  bool handleScalarType(FieldDecl *FD, QualType FieldTy) final {
    addParam(FD, FieldTy);
    return true;
  }

  bool handleNonDecompStruct(const CXXRecordDecl *, FieldDecl *FD,
                             QualType Ty) final {
    addParam(FD, Ty);
    return true;
  }

  bool handleNonDecompStruct(const CXXRecordDecl *Base,
                             const CXXBaseSpecifier &BS, QualType Ty) final {
    addParam(BS, Ty);
    return true;
  }

  bool handleUnionType(FieldDecl *FD, QualType FieldTy) final {
    return handleScalarType(FD, FieldTy);
  }

  bool handleSyclHalfType(FieldDecl *FD, QualType FieldTy) final {
    addParam(FD, FieldTy);
    return true;
  }

  bool handleSyclStreamType(FieldDecl *FD, QualType FieldTy) final {
    addParam(FD, FieldTy);
    return true;
  }

  bool handleSyclStreamType(const CXXRecordDecl *, const CXXBaseSpecifier &,
                            QualType FieldTy) final {
    // FIXME SYCL stream should be usable as a base type
    // See https://github.com/intel/llvm/issues/1552
    return true;
  }

  void setBody(CompoundStmt *KB) { KernelDecl->setBody(KB); }

  FunctionDecl *getKernelDecl() { return KernelDecl; }

  llvm::ArrayRef<ParmVarDecl *> getParamVarDeclsForCurrentField() {
    return ArrayRef<ParmVarDecl *>(std::begin(Params) + LastParamIndex,
                                   std::end(Params));
  }
  using SyclKernelFieldHandler::handleSyclHalfType;
  using SyclKernelFieldHandler::handleSyclSamplerType;
};

class SyclKernelArgsSizeChecker : public SyclKernelFieldHandler {
  SourceLocation KernelLoc;
  unsigned SizeOfParams = 0;
  bool IsSIMD = false;

  void addParam(QualType ArgTy) {
    SizeOfParams +=
        SemaRef.getASTContext().getTypeSizeInChars(ArgTy).getQuantity();
  }

  bool handleSpecialType(QualType FieldTy) {
    const CXXRecordDecl *RecordDecl = FieldTy->getAsCXXRecordDecl();
    assert(RecordDecl && "The accessor/sampler must be a RecordDecl");
    const std::string &MethodName =
        IsSIMD ? InitESIMDMethodName : InitMethodName;
    CXXMethodDecl *InitMethod = getMethodByName(RecordDecl, MethodName);
    assert(InitMethod && "The accessor/sampler must have the __init method");
    for (const ParmVarDecl *Param : InitMethod->parameters())
      addParam(Param->getType());
    return true;
  }

public:
  static constexpr const bool VisitInsideSimpleContainers = false;
  SyclKernelArgsSizeChecker(Sema &S, SourceLocation Loc, bool IsSIMD)
      : SyclKernelFieldHandler(S), KernelLoc(Loc), IsSIMD(IsSIMD) {}

  ~SyclKernelArgsSizeChecker() {
    if (SizeOfParams > MaxKernelArgsSize)
      SemaRef.Diag(KernelLoc, diag::warn_sycl_kernel_too_big_args)
          << SizeOfParams << MaxKernelArgsSize;
  }

  bool handleSyclAccessorType(FieldDecl *FD, QualType FieldTy) final {
    return handleSpecialType(FieldTy);
  }

  bool handleSyclAccessorType(const CXXRecordDecl *, const CXXBaseSpecifier &,
                              QualType FieldTy) final {
    return handleSpecialType(FieldTy);
  }

  bool handleSyclSamplerType(FieldDecl *FD, QualType FieldTy) final {
    return handleSpecialType(FieldTy);
  }

  bool handleSyclSamplerType(const CXXRecordDecl *, const CXXBaseSpecifier &BS,
                             QualType FieldTy) final {
    return handleSpecialType(FieldTy);
  }

  bool handlePointerType(FieldDecl *FD, QualType FieldTy) final {
    addParam(FieldTy);
    return true;
  }

  bool handleScalarType(FieldDecl *FD, QualType FieldTy) final {
    addParam(FieldTy);
    return true;
  }

  bool handleSimpleArrayType(FieldDecl *FD, QualType FieldTy) final {
    addParam(FieldTy);
    return true;
  }

  bool handleNonDecompStruct(const CXXRecordDecl *, FieldDecl *FD,
                             QualType Ty) final {
    addParam(Ty);
    return true;
  }

  bool handleNonDecompStruct(const CXXRecordDecl *Base,
                             const CXXBaseSpecifier &BS, QualType Ty) final {
    addParam(Ty);
    return true;
  }

  bool handleUnionType(FieldDecl *FD, QualType FieldTy) final {
    return handleScalarType(FD, FieldTy);
  }

  bool handleSyclHalfType(FieldDecl *FD, QualType FieldTy) final {
    addParam(FieldTy);
    return true;
  }

  bool handleSyclStreamType(FieldDecl *FD, QualType FieldTy) final {
    addParam(FieldTy);
    return true;
  }
  bool handleSyclStreamType(const CXXRecordDecl *, const CXXBaseSpecifier &,
                            QualType FieldTy) final {
    addParam(FieldTy);
    return true;
  }
  using SyclKernelFieldHandler::handleSyclHalfType;
};

static CXXMethodDecl *getOperatorParens(const CXXRecordDecl *Rec) {
  for (auto *MD : Rec->methods()) {
    if (MD->getOverloadedOperator() == OO_Call)
      return MD;
  }
  return nullptr;
}

static bool isESIMDKernelType(const CXXRecordDecl *KernelObjType) {
  const CXXMethodDecl *OpParens = getOperatorParens(KernelObjType);
  return (OpParens != nullptr) && OpParens->hasAttr<SYCLSimdAttr>();
}

class SyclKernelBodyCreator : public SyclKernelFieldHandler {
  SyclKernelDeclCreator &DeclCreator;
  llvm::SmallVector<Stmt *, 16> BodyStmts;
  llvm::SmallVector<InitListExpr *, 16> CollectionInitExprs;
  llvm::SmallVector<Stmt *, 16> FinalizeStmts;
  // This collection contains the information required to add/remove information
  // about arrays as we enter them.  The InitializedEntity component is
  // necessary for initializing child members.  uin64_t is the index of the
  // current element being worked on, which is updated every time we visit
  // nextElement.
  llvm::SmallVector<std::pair<InitializedEntity, uint64_t>, 8> ArrayInfos;
  VarDecl *KernelObjClone;
  InitializedEntity VarEntity;
  const CXXRecordDecl *KernelObj;
  llvm::SmallVector<Expr *, 16> MemberExprBases;
  FunctionDecl *KernelCallerFunc;
  SourceLocation KernelCallerSrcLoc; // KernelCallerFunc source location.
  // Contains a count of how many containers we're in.  This is used by the
  // pointer-struct-wrapping code to ensure that we don't try to wrap
  // non-top-level pointers.
  uint64_t StructDepth = 0;

  // Using the statements/init expressions that we've created, this generates
  // the kernel body compound stmt. CompoundStmt needs to know its number of
  // statements in advance to allocate it, so we cannot do this as we go along.
  CompoundStmt *createKernelBody() {
    assert(CollectionInitExprs.size() == 1 &&
           "Should have been popped down to just the first one");
    KernelObjClone->setInit(CollectionInitExprs.back());
    Stmt *FunctionBody = KernelCallerFunc->getBody();

    ParmVarDecl *KernelObjParam = *(KernelCallerFunc->param_begin());

    // DeclRefExpr with valid source location but with decl which is not marked
    // as used is invalid.
    KernelObjClone->setIsUsed();
    std::pair<DeclaratorDecl *, DeclaratorDecl *> MappingPair =
        std::make_pair(KernelObjParam, KernelObjClone);

    // Push the Kernel function scope to ensure the scope isn't empty
    SemaRef.PushFunctionScope();
    KernelBodyTransform KBT(MappingPair, SemaRef);
    Stmt *NewBody = KBT.TransformStmt(FunctionBody).get();
    BodyStmts.push_back(NewBody);

    BodyStmts.insert(BodyStmts.end(), FinalizeStmts.begin(),
                     FinalizeStmts.end());
    return CompoundStmt::Create(SemaRef.getASTContext(), BodyStmts, {}, {});
  }

  void markParallelWorkItemCalls() {
    if (getKernelInvocationKind(KernelCallerFunc) ==
        InvokeParallelForWorkGroup) {
      FindPFWGLambdaFnVisitor V(KernelObj);
      V.TraverseStmt(KernelCallerFunc->getBody());
      CXXMethodDecl *WGLambdaFn = V.getLambdaFn();
      assert(WGLambdaFn && "PFWG lambda not found");
      // Mark the function that it "works" in a work group scope:
      // NOTE: In case of parallel_for_work_item the marker call itself is
      // marked with work item scope attribute, here  the '()' operator of the
      // object passed as parameter is marked. This is an optimization -
      // there are a lot of locals created at parallel_for_work_group
      // scope before calling the lambda - it is more efficient to have
      // all of them in the private address space rather then sharing via
      // the local AS. See parallel_for_work_group implementation in the
      // SYCL headers.
      if (!WGLambdaFn->hasAttr<SYCLScopeAttr>()) {
        WGLambdaFn->addAttr(SYCLScopeAttr::CreateImplicit(
            SemaRef.getASTContext(), SYCLScopeAttr::Level::WorkGroup));
        // Search and mark parallel_for_work_item calls:
        MarkWIScopeFnVisitor MarkWIScope(SemaRef.getASTContext());
        MarkWIScope.TraverseDecl(WGLambdaFn);
        // Now mark local variables declared in the PFWG lambda with work group
        // scope attribute
        addScopeAttrToLocalVars(*WGLambdaFn);
      }
    }
  }

  // Creates a DeclRefExpr to the ParmVar that represents the current field.
  Expr *createParamReferenceExpr() {
    ParmVarDecl *KernelParameter =
        DeclCreator.getParamVarDeclsForCurrentField()[0];

    QualType ParamType = KernelParameter->getOriginalType();
    Expr *DRE = SemaRef.BuildDeclRefExpr(KernelParameter, ParamType, VK_LValue,
                                         KernelCallerSrcLoc);
    return DRE;
  }

  // Creates a DeclRefExpr to the ParmVar that represents the current pointer
  // field.
  Expr *createPointerParamReferenceExpr(QualType PointerTy, bool Wrapped) {
    ParmVarDecl *KernelParameter =
        DeclCreator.getParamVarDeclsForCurrentField()[0];

    QualType ParamType = KernelParameter->getOriginalType();
    Expr *DRE = SemaRef.BuildDeclRefExpr(KernelParameter, ParamType, VK_LValue,
                                         KernelCallerSrcLoc);

    // Struct Type kernel arguments are decomposed. The pointer fields are
    // then wrapped inside a compiler generated struct. Therefore when
    // generating the initializers, we have to 'unwrap' the pointer.
    if (Wrapped) {
      CXXRecordDecl *WrapperStruct = ParamType->getAsCXXRecordDecl();
      // Pointer field wrapped inside __wrapper_class
      FieldDecl *Pointer = *(WrapperStruct->field_begin());
      DRE = buildMemberExpr(DRE, Pointer);
      ParamType = Pointer->getType();
    }

    DRE = ImplicitCastExpr::Create(SemaRef.Context, ParamType,
                                   CK_LValueToRValue, DRE, /*BasePath=*/nullptr,
                                   VK_RValue, FPOptionsOverride());

    if (PointerTy->getPointeeType().getAddressSpace() !=
        ParamType->getPointeeType().getAddressSpace())
      DRE = ImplicitCastExpr::Create(SemaRef.Context, PointerTy,
                                     CK_AddressSpaceConversion, DRE, nullptr,
                                     VK_RValue, FPOptionsOverride());

    return DRE;
  }

  Expr *createSimpleArrayParamReferenceExpr(QualType ArrayTy) {
    ParmVarDecl *KernelParameter =
        DeclCreator.getParamVarDeclsForCurrentField()[0];
    QualType ParamType = KernelParameter->getOriginalType();
    Expr *DRE = SemaRef.BuildDeclRefExpr(KernelParameter, ParamType, VK_LValue,
                                         KernelCallerSrcLoc);

    // Unwrap the array.
    CXXRecordDecl *WrapperStruct = ParamType->getAsCXXRecordDecl();
    FieldDecl *ArrayField = *(WrapperStruct->field_begin());
    return buildMemberExpr(DRE, ArrayField);
  }

  // Returns 'true' if the thing we're visiting (Based on the FD/QualType pair)
  // is an element of an array.  This will determine whether we do
  // MemberExprBases in some cases or not, AND determines how we initialize
  // values.
  bool isArrayElement(const FieldDecl *FD, QualType Ty) const {
    return !SemaRef.getASTContext().hasSameType(FD->getType(), Ty);
  }

  // Creates an initialized entity for a field/item. In the case where this is a
  // field, returns a normal member initializer, if we're in a sub-array of a MD
  // array, returns an element initializer.
  InitializedEntity getFieldEntity(FieldDecl *FD, QualType Ty) {
    if (isArrayElement(FD, Ty))
      return InitializedEntity::InitializeElement(SemaRef.getASTContext(),
                                                  ArrayInfos.back().second,
                                                  ArrayInfos.back().first);
    return InitializedEntity::InitializeMember(FD, &VarEntity);
  }

  void addFieldInit(FieldDecl *FD, QualType Ty, MultiExprArg ParamRef) {
    InitializationKind InitKind =
        InitializationKind::CreateCopy(KernelCallerSrcLoc, KernelCallerSrcLoc);
    addFieldInit(FD, Ty, ParamRef, InitKind);
  }

  void addFieldInit(FieldDecl *FD, QualType Ty, MultiExprArg ParamRef,
                    InitializationKind InitKind) {
    addFieldInit(FD, Ty, ParamRef, InitKind, getFieldEntity(FD, Ty));
  }

  void addFieldInit(FieldDecl *FD, QualType Ty, MultiExprArg ParamRef,
                    InitializationKind InitKind, InitializedEntity Entity) {
    InitializationSequence InitSeq(SemaRef, Entity, InitKind, ParamRef);
    ExprResult Init = InitSeq.Perform(SemaRef, Entity, InitKind, ParamRef);

    InitListExpr *ParentILE = CollectionInitExprs.back();
    ParentILE->updateInit(SemaRef.getASTContext(), ParentILE->getNumInits(),
                          Init.get());
  }

  void addBaseInit(const CXXBaseSpecifier &BS, QualType Ty,
                   InitializationKind InitKind) {
    InitializedEntity Entity = InitializedEntity::InitializeBase(
        SemaRef.Context, &BS, /*IsInheritedVirtualBase*/ false, &VarEntity);
    InitializationSequence InitSeq(SemaRef, Entity, InitKind, None);
    ExprResult Init = InitSeq.Perform(SemaRef, Entity, InitKind, None);

    InitListExpr *ParentILE = CollectionInitExprs.back();
    ParentILE->updateInit(SemaRef.getASTContext(), ParentILE->getNumInits(),
                          Init.get());
  }

  void addSimpleBaseInit(const CXXBaseSpecifier &BS, QualType Ty) {
    InitializationKind InitKind =
        InitializationKind::CreateCopy(KernelCallerSrcLoc, KernelCallerSrcLoc);

    InitializedEntity Entity = InitializedEntity::InitializeBase(
        SemaRef.Context, &BS, /*IsInheritedVirtualBase*/ false, &VarEntity);

    Expr *ParamRef = createParamReferenceExpr();
    InitializationSequence InitSeq(SemaRef, Entity, InitKind, ParamRef);
    ExprResult Init = InitSeq.Perform(SemaRef, Entity, InitKind, ParamRef);

    InitListExpr *ParentILE = CollectionInitExprs.back();
    ParentILE->updateInit(SemaRef.getASTContext(), ParentILE->getNumInits(),
                          Init.get());
  }

  // Adds an initializer that handles a simple initialization of a field.
  void addSimpleFieldInit(FieldDecl *FD, QualType Ty) {
    Expr *ParamRef = createParamReferenceExpr();
    addFieldInit(FD, Ty, ParamRef);
  }

  MemberExpr *buildMemberExpr(Expr *Base, ValueDecl *Member) {
    DeclAccessPair MemberDAP = DeclAccessPair::make(Member, AS_none);
    MemberExpr *Result = SemaRef.BuildMemberExpr(
        Base, /*IsArrow */ false, KernelCallerSrcLoc, NestedNameSpecifierLoc(),
        KernelCallerSrcLoc, Member, MemberDAP,
        /*HadMultipleCandidates*/ false,
        DeclarationNameInfo(Member->getDeclName(), KernelCallerSrcLoc),
        Member->getType(), VK_LValue, OK_Ordinary);
    return Result;
  }

  void addFieldMemberExpr(FieldDecl *FD, QualType Ty) {
    if (!isArrayElement(FD, Ty))
      MemberExprBases.push_back(buildMemberExpr(MemberExprBases.back(), FD));
  }

  void removeFieldMemberExpr(const FieldDecl *FD, QualType Ty) {
    if (!isArrayElement(FD, Ty))
      MemberExprBases.pop_back();
  }

  void createSpecialMethodCall(const CXXRecordDecl *RD, StringRef MethodName,
                               SmallVectorImpl<Stmt *> &AddTo) {
    CXXMethodDecl *Method = getMethodByName(RD, MethodName);
    if (!Method)
      return;

    unsigned NumParams = Method->getNumParams();
    llvm::SmallVector<Expr *, 4> ParamDREs(NumParams);
    llvm::ArrayRef<ParmVarDecl *> KernelParameters =
        DeclCreator.getParamVarDeclsForCurrentField();
    for (size_t I = 0; I < NumParams; ++I) {
      QualType ParamType = KernelParameters[I]->getOriginalType();
      ParamDREs[I] = SemaRef.BuildDeclRefExpr(KernelParameters[I], ParamType,
                                              VK_LValue, KernelCallerSrcLoc);
    }

    MemberExpr *MethodME = buildMemberExpr(MemberExprBases.back(), Method);

    QualType ResultTy = Method->getReturnType();
    ExprValueKind VK = Expr::getValueKindForType(ResultTy);
    ResultTy = ResultTy.getNonLValueExprType(SemaRef.Context);
    llvm::SmallVector<Expr *, 4> ParamStmts;
    const auto *Proto = cast<FunctionProtoType>(Method->getType());
    SemaRef.GatherArgumentsForCall(KernelCallerSrcLoc, Method, Proto, 0,
                                   ParamDREs, ParamStmts);
    // [kernel_obj or wrapper object].accessor.__init(_ValueType*,
    // range<int>, range<int>, id<int>)
    AddTo.push_back(CXXMemberCallExpr::Create(
        SemaRef.Context, MethodME, ParamStmts, ResultTy, VK, KernelCallerSrcLoc,
        FPOptionsOverride()));
  }

  // Creates an empty InitListExpr of the correct number of child-inits
  // of this to append into.
  void addCollectionInitListExpr(const CXXRecordDecl *RD) {
    const ASTRecordLayout &Info =
        SemaRef.getASTContext().getASTRecordLayout(RD);
    uint64_t NumInitExprs = Info.getFieldCount() + RD->getNumBases();
    addCollectionInitListExpr(QualType(RD->getTypeForDecl(), 0), NumInitExprs);
  }

  InitListExpr *createInitListExpr(const CXXRecordDecl *RD) {
    const ASTRecordLayout &Info =
        SemaRef.getASTContext().getASTRecordLayout(RD);
    uint64_t NumInitExprs = Info.getFieldCount() + RD->getNumBases();
    return createInitListExpr(QualType(RD->getTypeForDecl(), 0), NumInitExprs);
  }

  InitListExpr *createInitListExpr(QualType InitTy, uint64_t NumChildInits) {
    InitListExpr *ILE = new (SemaRef.getASTContext()) InitListExpr(
        SemaRef.getASTContext(), KernelCallerSrcLoc, {}, KernelCallerSrcLoc);
    ILE->reserveInits(SemaRef.getASTContext(), NumChildInits);
    ILE->setType(InitTy);

    return ILE;
  }

  // Create an empty InitListExpr of the type/size for the rest of the visitor
  // to append into.
  void addCollectionInitListExpr(QualType InitTy, uint64_t NumChildInits) {

    InitListExpr *ILE = createInitListExpr(InitTy, NumChildInits);
    InitListExpr *ParentILE = CollectionInitExprs.back();
    ParentILE->updateInit(SemaRef.getASTContext(), ParentILE->getNumInits(),
                          ILE);

    CollectionInitExprs.push_back(ILE);
  }

  // FIXME Avoid creation of kernel obj clone.
  // See https://github.com/intel/llvm/issues/1544 for details.
  static VarDecl *createKernelObjClone(ASTContext &Ctx, DeclContext *DC,
                                       const CXXRecordDecl *KernelObj) {
    TypeSourceInfo *TSInfo =
        KernelObj->isLambda() ? KernelObj->getLambdaTypeInfo() : nullptr;
    VarDecl *VD = VarDecl::Create(
        Ctx, DC, KernelObj->getLocation(), KernelObj->getLocation(),
        KernelObj->getIdentifier(), QualType(KernelObj->getTypeForDecl(), 0),
        TSInfo, SC_None);

    return VD;
  }

  const std::string &getInitMethodName() const {
    bool IsSIMDKernel = isESIMDKernelType(KernelObj);
    return IsSIMDKernel ? InitESIMDMethodName : InitMethodName;
  }

  // Default inits the type, then calls the init-method in the body.
  bool handleSpecialType(FieldDecl *FD, QualType Ty) {
    addFieldInit(FD, Ty, None,
                 InitializationKind::CreateDefault(KernelCallerSrcLoc));

    addFieldMemberExpr(FD, Ty);

    const auto *RecordDecl = Ty->getAsCXXRecordDecl();
    createSpecialMethodCall(RecordDecl, getInitMethodName(), BodyStmts);

    removeFieldMemberExpr(FD, Ty);

    return true;
  }

  bool handleSpecialType(const CXXBaseSpecifier &BS, QualType Ty) {
    const auto *RecordDecl = Ty->getAsCXXRecordDecl();
    addBaseInit(BS, Ty, InitializationKind::CreateDefault(KernelCallerSrcLoc));
    createSpecialMethodCall(RecordDecl, getInitMethodName(), BodyStmts);
    return true;
  }

public:
  static constexpr const bool VisitInsideSimpleContainers = false;
  SyclKernelBodyCreator(Sema &S, SyclKernelDeclCreator &DC,
                        const CXXRecordDecl *KernelObj,
                        FunctionDecl *KernelCallerFunc)
      : SyclKernelFieldHandler(S), DeclCreator(DC),
        KernelObjClone(createKernelObjClone(S.getASTContext(),
                                            DC.getKernelDecl(), KernelObj)),
        VarEntity(InitializedEntity::InitializeVariable(KernelObjClone)),
        KernelObj(KernelObj), KernelCallerFunc(KernelCallerFunc),
        KernelCallerSrcLoc(KernelCallerFunc->getLocation()) {
    CollectionInitExprs.push_back(createInitListExpr(KernelObj));
    markParallelWorkItemCalls();

    Stmt *DS = new (S.Context) DeclStmt(DeclGroupRef(KernelObjClone),
                                        KernelCallerSrcLoc, KernelCallerSrcLoc);
    BodyStmts.push_back(DS);
    DeclRefExpr *KernelObjCloneRef = DeclRefExpr::Create(
        S.Context, NestedNameSpecifierLoc(), KernelCallerSrcLoc, KernelObjClone,
        false, DeclarationNameInfo(), QualType(KernelObj->getTypeForDecl(), 0),
        VK_LValue);
    MemberExprBases.push_back(KernelObjCloneRef);
  }

  ~SyclKernelBodyCreator() {
    CompoundStmt *KernelBody = createKernelBody();
    DeclCreator.setBody(KernelBody);
  }

  bool handleSyclAccessorType(FieldDecl *FD, QualType Ty) final {
    return handleSpecialType(FD, Ty);
  }

  bool handleSyclAccessorType(const CXXRecordDecl *, const CXXBaseSpecifier &BS,
                              QualType Ty) final {
    return handleSpecialType(BS, Ty);
  }

  bool handleSyclSamplerType(FieldDecl *FD, QualType Ty) final {
    return handleSpecialType(FD, Ty);
  }

  bool handleSyclSpecConstantType(FieldDecl *FD, QualType Ty) final {
    return handleSpecialType(FD, Ty);
  }

  bool handleSyclStreamType(FieldDecl *FD, QualType Ty) final {
    // Streams just get copied as a new init.
    addSimpleFieldInit(FD, Ty);
    return true;
  }

  bool handleSyclStreamType(const CXXRecordDecl *, const CXXBaseSpecifier &BS,
                            QualType Ty) final {
    // FIXME SYCL stream should be usable as a base type
    // See https://github.com/intel/llvm/issues/1552
    return true;
  }

  bool handleSyclHalfType(FieldDecl *FD, QualType Ty) final {
    addSimpleFieldInit(FD, Ty);
    return true;
  }

  bool handlePointerType(FieldDecl *FD, QualType FieldTy) final {
    Expr *PointerRef =
        createPointerParamReferenceExpr(FieldTy, StructDepth != 0);
    addFieldInit(FD, FieldTy, PointerRef);
    return true;
  }

  bool handleSimpleArrayType(FieldDecl *FD, QualType FieldTy) final {
    Expr *ArrayRef = createSimpleArrayParamReferenceExpr(FieldTy);
    InitializationKind InitKind = InitializationKind::CreateDirect({}, {}, {});

    InitializedEntity Entity =
        InitializedEntity::InitializeMember(FD, &VarEntity, /*Implicit*/ true);

    addFieldInit(FD, FieldTy, ArrayRef, InitKind, Entity);
    return true;
  }

  bool handleNonDecompStruct(const CXXRecordDecl *, FieldDecl *FD,
                             QualType Ty) final {
    addSimpleFieldInit(FD, Ty);
    return true;
  }

  bool handleNonDecompStruct(const CXXRecordDecl *Base,
                             const CXXBaseSpecifier &BS, QualType Ty) final {
    addSimpleBaseInit(BS, Ty);
    return true;
  }

  bool handleScalarType(FieldDecl *FD, QualType FieldTy) final {
    addSimpleFieldInit(FD, FieldTy);
    return true;
  }

  bool handleUnionType(FieldDecl *FD, QualType FieldTy) final {
    addSimpleFieldInit(FD, FieldTy);
    return true;
  }

  bool enterStream(const CXXRecordDecl *RD, FieldDecl *FD, QualType Ty) final {
    ++StructDepth;
    // Add a dummy init expression to catch the accessor initializers.
    const auto *StreamDecl = Ty->getAsCXXRecordDecl();
    CollectionInitExprs.push_back(createInitListExpr(StreamDecl));

    addFieldMemberExpr(FD, Ty);
    return true;
  }

  bool leaveStream(const CXXRecordDecl *RD, FieldDecl *FD, QualType Ty) final {
    --StructDepth;
    // Stream requires that its 'init' calls happen after its accessors init
    // calls, so add them here instead.
    const auto *StreamDecl = Ty->getAsCXXRecordDecl();

    createSpecialMethodCall(StreamDecl, getInitMethodName(), BodyStmts);
    createSpecialMethodCall(StreamDecl, FinalizeMethodName, FinalizeStmts);

    removeFieldMemberExpr(FD, Ty);

    CollectionInitExprs.pop_back();
    return true;
  }

  bool enterStruct(const CXXRecordDecl *RD, FieldDecl *FD, QualType Ty) final {
    ++StructDepth;
    addCollectionInitListExpr(Ty->getAsCXXRecordDecl());

    addFieldMemberExpr(FD, Ty);
    return true;
  }

  bool leaveStruct(const CXXRecordDecl *, FieldDecl *FD, QualType Ty) final {
    --StructDepth;
    CollectionInitExprs.pop_back();

    removeFieldMemberExpr(FD, Ty);
    return true;
  }

  bool enterStruct(const CXXRecordDecl *RD, const CXXBaseSpecifier &BS,
                   QualType) final {
    ++StructDepth;

    CXXCastPath BasePath;
    QualType DerivedTy(RD->getTypeForDecl(), 0);
    QualType BaseTy = BS.getType();
    SemaRef.CheckDerivedToBaseConversion(DerivedTy, BaseTy, KernelCallerSrcLoc,
                                         SourceRange(), &BasePath,
                                         /*IgnoreBaseAccess*/ true);
    auto Cast = ImplicitCastExpr::Create(
        SemaRef.Context, BaseTy, CK_DerivedToBase, MemberExprBases.back(),
        /* CXXCastPath=*/&BasePath, VK_LValue, FPOptionsOverride());
    MemberExprBases.push_back(Cast);

    addCollectionInitListExpr(BaseTy->getAsCXXRecordDecl());
    return true;
  }

  bool leaveStruct(const CXXRecordDecl *RD, const CXXBaseSpecifier &BS,
                   QualType) final {
    --StructDepth;
    MemberExprBases.pop_back();
    CollectionInitExprs.pop_back();
    return true;
  }

  bool enterArray(FieldDecl *FD, QualType ArrayType,
                  QualType ElementType) final {
    uint64_t ArraySize = SemaRef.getASTContext()
                             .getAsConstantArrayType(ArrayType)
                             ->getSize()
                             .getZExtValue();
    addCollectionInitListExpr(ArrayType, ArraySize);
    ArrayInfos.emplace_back(getFieldEntity(FD, ArrayType), 0);

    // If this is the top-level array, we need to make a MemberExpr in addition
    // to an array subscript.
    addFieldMemberExpr(FD, ArrayType);
    return true;
  }

  bool nextElement(QualType, uint64_t Index) final {
    ArrayInfos.back().second = Index;

    // Pop off the last member expr base.
    if (Index != 0)
      MemberExprBases.pop_back();

    QualType SizeT = SemaRef.getASTContext().getSizeType();

    llvm::APInt IndexVal{
        static_cast<unsigned>(SemaRef.getASTContext().getTypeSize(SizeT)),
        Index, SizeT->isSignedIntegerType()};

    auto IndexLiteral = IntegerLiteral::Create(
        SemaRef.getASTContext(), IndexVal, SizeT, KernelCallerSrcLoc);

    ExprResult IndexExpr = SemaRef.CreateBuiltinArraySubscriptExpr(
        MemberExprBases.back(), KernelCallerSrcLoc, IndexLiteral,
        KernelCallerSrcLoc);

    assert(!IndexExpr.isInvalid());
    MemberExprBases.push_back(IndexExpr.get());
    return true;
  }

  bool leaveArray(FieldDecl *FD, QualType ArrayType,
                  QualType ElementType) final {
    CollectionInitExprs.pop_back();
    ArrayInfos.pop_back();

    assert(
        !SemaRef.getASTContext().getAsConstantArrayType(ArrayType)->getSize() ==
            0 &&
        "Constant arrays must have at least 1 element");
    // Remove the IndexExpr.
    MemberExprBases.pop_back();

    // Remove the field access expr as well.
    removeFieldMemberExpr(FD, ArrayType);
    return true;
  }

  using SyclKernelFieldHandler::handleSyclHalfType;
  using SyclKernelFieldHandler::handleSyclSamplerType;
};

class SyclKernelIntHeaderCreator : public SyclKernelFieldHandler {
  SYCLIntegrationHeader &Header;
  int64_t CurOffset = 0;
  llvm::SmallVector<size_t, 16> ArrayBaseOffsets;
  int StructDepth = 0;

  // A series of functions to calculate the change in offset based on the type.
  int64_t offsetOf(const FieldDecl *FD, QualType ArgTy) const {
    return isArrayElement(FD, ArgTy)
               ? 0
               : SemaRef.getASTContext().getFieldOffset(FD) / 8;
  }

  int64_t offsetOf(const CXXRecordDecl *RD, const CXXRecordDecl *Base) const {
    const ASTRecordLayout &Layout =
        SemaRef.getASTContext().getASTRecordLayout(RD);
    return Layout.getBaseClassOffset(Base).getQuantity();
  }

  void addParam(const FieldDecl *FD, QualType ArgTy,
                SYCLIntegrationHeader::kernel_param_kind_t Kind) {
    addParam(ArgTy, Kind, offsetOf(FD, ArgTy));
  }
  void addParam(QualType ArgTy, SYCLIntegrationHeader::kernel_param_kind_t Kind,
                uint64_t OffsetAdj) {
    uint64_t Size;
    Size = SemaRef.getASTContext().getTypeSizeInChars(ArgTy).getQuantity();
    Header.addParamDesc(Kind, static_cast<unsigned>(Size),
                        static_cast<unsigned>(CurOffset + OffsetAdj));
  }

  // Returns 'true' if the thing we're visiting (Based on the FD/QualType pair)
  // is an element of an array.  This will determine whether we do
  // MemberExprBases in some cases or not, AND determines how we initialize
  // values.
  bool isArrayElement(const FieldDecl *FD, QualType Ty) const {
    return !SemaRef.getASTContext().hasSameType(FD->getType(), Ty);
  }

  // Sets a flag if the kernel is a parallel_for that calls the
  // free function API "this_item".
  void setThisItemIsCalled(FunctionDecl *KernelFunc) {
    if (getKernelInvocationKind(KernelFunc) != InvokeParallelFor)
      return;

    // The call graph for this translation unit.
    CallGraph SYCLCG;
    SYCLCG.addToCallGraph(SemaRef.getASTContext().getTranslationUnitDecl());
    using ChildParentPair =
        std::pair<const FunctionDecl *, const FunctionDecl *>;
    llvm::SmallPtrSet<const FunctionDecl *, 16> Visited;
    llvm::SmallVector<ChildParentPair, 16> WorkList;
    WorkList.push_back({KernelFunc, nullptr});

    while (!WorkList.empty()) {
      const FunctionDecl *FD = WorkList.back().first;
      WorkList.pop_back();
      if (!Visited.insert(FD).second)
        continue; // We've already seen this Decl

      // Check whether this call is to free functions (sycl::this_item(),
      // this_id, etc.).
      if (Util::isSyclFunction(FD, "this_id")) {
        Header.setCallsThisId(true);
        return;
      }
      if (Util::isSyclFunction(FD, "this_item")) {
        Header.setCallsThisItem(true);
        return;
      }
      if (Util::isSyclFunction(FD, "this_nd_item")) {
        Header.setCallsThisNDItem(true);
        return;
      }
      if (Util::isSyclFunction(FD, "this_group")) {
        Header.setCallsThisGroup(true);
        return;
      }

      CallGraphNode *N = SYCLCG.getNode(FD);
      if (!N)
        continue;

      for (const CallGraphNode *CI : *N) {
        if (auto *Callee = dyn_cast<FunctionDecl>(CI->getDecl())) {
          Callee = Callee->getMostRecentDecl();
          if (!Visited.count(Callee))
            WorkList.push_back({Callee, FD});
        }
      }
    }
  }

public:
  static constexpr const bool VisitInsideSimpleContainers = false;
  SyclKernelIntHeaderCreator(Sema &S, SYCLIntegrationHeader &H,
                             const CXXRecordDecl *KernelObj, QualType NameType,
                             StringRef Name, StringRef StableName,
                             FunctionDecl *KernelFunc)
      : SyclKernelFieldHandler(S), Header(H) {
    bool IsSIMDKernel = isESIMDKernelType(KernelObj);
    Header.startKernel(Name, NameType, StableName, KernelObj->getLocation(),
                       IsSIMDKernel);
    setThisItemIsCalled(KernelFunc);
  }

  bool handleSyclAccessorType(const CXXRecordDecl *RD,
                              const CXXBaseSpecifier &BC,
                              QualType FieldTy) final {
    const auto *AccTy =
        cast<ClassTemplateSpecializationDecl>(FieldTy->getAsRecordDecl());
    assert(AccTy->getTemplateArgs().size() >= 2 &&
           "Incorrect template args for Accessor Type");
    int Dims = static_cast<int>(
        AccTy->getTemplateArgs()[1].getAsIntegral().getExtValue());
    int Info = getAccessTarget(AccTy) | (Dims << 11);
    Header.addParamDesc(SYCLIntegrationHeader::kind_accessor, Info,
                        CurOffset +
                            offsetOf(RD, BC.getType()->getAsCXXRecordDecl()));
    return true;
  }

  bool handleSyclAccessorType(FieldDecl *FD, QualType FieldTy) final {
    const auto *AccTy =
        cast<ClassTemplateSpecializationDecl>(FieldTy->getAsRecordDecl());
    assert(AccTy->getTemplateArgs().size() >= 2 &&
           "Incorrect template args for Accessor Type");
    int Dims = static_cast<int>(
        AccTy->getTemplateArgs()[1].getAsIntegral().getExtValue());
    int Info = getAccessTarget(AccTy) | (Dims << 11);

    Header.addParamDesc(SYCLIntegrationHeader::kind_accessor, Info,
                        CurOffset + offsetOf(FD, FieldTy));
    return true;
  }

  bool handleSyclSamplerType(FieldDecl *FD, QualType FieldTy) final {
    const auto *SamplerTy = FieldTy->getAsCXXRecordDecl();
    assert(SamplerTy && "Sampler type must be a C++ record type");
    CXXMethodDecl *InitMethod = getMethodByName(SamplerTy, InitMethodName);
    assert(InitMethod && "sampler must have __init method");

    // sampler __init method has only one argument
    const ParmVarDecl *SamplerArg = InitMethod->getParamDecl(0);
    assert(SamplerArg && "sampler __init method must have sampler parameter");

    // For samplers, we do some special work to ONLY initialize the first item
    // to the InitMethod as a performance improvement presumably, so the normal
    // offsetOf calculation wouldn't work correctly. Therefore, we need to call
    // a version of addParam where we calculate the offset based on the true
    // FieldDecl/FieldType pair, rather than the SampleArg type.
    addParam(SamplerArg->getType(), SYCLIntegrationHeader::kind_sampler,
             offsetOf(FD, FieldTy));
    return true;
  }

  bool handleSyclSpecConstantType(FieldDecl *FD, QualType FieldTy) final {
    const TemplateArgumentList &TemplateArgs =
        cast<ClassTemplateSpecializationDecl>(FieldTy->getAsRecordDecl())
            ->getTemplateInstantiationArgs();
    assert(TemplateArgs.size() == 2 &&
           "Incorrect template args for spec constant type");
    // Get specialization constant ID type, which is the second template
    // argument.
    QualType SpecConstIDTy = TemplateArgs.get(1).getAsType().getCanonicalType();
    const std::string SpecConstName = PredefinedExpr::ComputeName(
        SemaRef.getASTContext(), PredefinedExpr::UniqueStableNameType,
        SpecConstIDTy);
    Header.addSpecConstant(SpecConstName, SpecConstIDTy);
    return true;
  }

  bool handlePointerType(FieldDecl *FD, QualType FieldTy) final {
    addParam(FD, FieldTy,
             ((StructDepth) ? SYCLIntegrationHeader::kind_std_layout
                            : SYCLIntegrationHeader::kind_pointer));
    return true;
  }

  bool handleScalarType(FieldDecl *FD, QualType FieldTy) final {
    addParam(FD, FieldTy, SYCLIntegrationHeader::kind_std_layout);
    return true;
  }

  bool handleSimpleArrayType(FieldDecl *FD, QualType FieldTy) final {
    // Arrays are always wrapped inside of structs, so just treat it as a simple
    // struct.
    addParam(FD, FieldTy, SYCLIntegrationHeader::kind_std_layout);
    return true;
  }

  bool handleNonDecompStruct(const CXXRecordDecl *, FieldDecl *FD,
                             QualType Ty) final {
    addParam(FD, Ty, SYCLIntegrationHeader::kind_std_layout);
    return true;
  }

  bool handleNonDecompStruct(const CXXRecordDecl *Base,
                             const CXXBaseSpecifier &, QualType Ty) final {
    addParam(Ty, SYCLIntegrationHeader::kind_std_layout,
             offsetOf(Base, Ty->getAsCXXRecordDecl()));
    return true;
  }

  bool handleUnionType(FieldDecl *FD, QualType FieldTy) final {
    return handleScalarType(FD, FieldTy);
  }

  bool handleSyclStreamType(FieldDecl *FD, QualType FieldTy) final {
    addParam(FD, FieldTy, SYCLIntegrationHeader::kind_std_layout);
    return true;
  }

  bool handleSyclStreamType(const CXXRecordDecl *, const CXXBaseSpecifier &BC,
                            QualType FieldTy) final {
    // FIXME SYCL stream should be usable as a base type
    // See https://github.com/intel/llvm/issues/1552
    return true;
  }

  bool handleSyclHalfType(FieldDecl *FD, QualType FieldTy) final {
    addParam(FD, FieldTy, SYCLIntegrationHeader::kind_std_layout);
    return true;
  }

  bool enterStream(const CXXRecordDecl *, FieldDecl *FD, QualType Ty) final {
    ++StructDepth;
    CurOffset += offsetOf(FD, Ty);
    return true;
  }

  bool leaveStream(const CXXRecordDecl *, FieldDecl *FD, QualType Ty) final {
    --StructDepth;
    CurOffset -= offsetOf(FD, Ty);
    return true;
  }

  bool enterStruct(const CXXRecordDecl *, FieldDecl *FD, QualType Ty) final {
    ++StructDepth;
    CurOffset += offsetOf(FD, Ty);
    return true;
  }

  bool leaveStruct(const CXXRecordDecl *, FieldDecl *FD, QualType Ty) final {
    --StructDepth;
    CurOffset -= offsetOf(FD, Ty);
    return true;
  }

  bool enterStruct(const CXXRecordDecl *RD, const CXXBaseSpecifier &BS,
                   QualType) final {
    CurOffset += offsetOf(RD, BS.getType()->getAsCXXRecordDecl());
    return true;
  }

  bool leaveStruct(const CXXRecordDecl *RD, const CXXBaseSpecifier &BS,
                   QualType) final {
    CurOffset -= offsetOf(RD, BS.getType()->getAsCXXRecordDecl());
    return true;
  }

  bool enterArray(FieldDecl *FD, QualType ArrayTy, QualType) final {
    ArrayBaseOffsets.push_back(CurOffset + offsetOf(FD, ArrayTy));
    return true;
  }

  bool nextElement(QualType ET, uint64_t Index) final {
    int64_t Size = SemaRef.getASTContext().getTypeSizeInChars(ET).getQuantity();
    CurOffset = ArrayBaseOffsets.back() + Size * Index;
    return true;
  }

  bool leaveArray(FieldDecl *FD, QualType ArrayTy, QualType) final {
    CurOffset = ArrayBaseOffsets.pop_back_val();
    CurOffset -= offsetOf(FD, ArrayTy);
    return true;
  }

  using SyclKernelFieldHandler::enterStruct;
  using SyclKernelFieldHandler::handleSyclHalfType;
  using SyclKernelFieldHandler::handleSyclSamplerType;
  using SyclKernelFieldHandler::leaveStruct;
};

} // namespace

class SYCLKernelNameTypeVisitor
    : public TypeVisitor<SYCLKernelNameTypeVisitor>,
      public ConstTemplateArgumentVisitor<SYCLKernelNameTypeVisitor> {
  Sema &S;
  SourceLocation KernelInvocationFuncLoc;
  QualType KernelNameType;
  using InnerTypeVisitor = TypeVisitor<SYCLKernelNameTypeVisitor>;
  using InnerTemplArgVisitor =
      ConstTemplateArgumentVisitor<SYCLKernelNameTypeVisitor>;
  bool IsInvalid = false;

  void VisitTemplateArgs(ArrayRef<TemplateArgument> Args) {
    for (auto &A : Args)
      Visit(A);
  }

public:
  SYCLKernelNameTypeVisitor(Sema &S, SourceLocation KernelInvocationFuncLoc,
                            QualType KernelNameType)
      : S(S), KernelInvocationFuncLoc(KernelInvocationFuncLoc),
        KernelNameType(KernelNameType) {}

  bool isValid() { return !IsInvalid; }

  void Visit(QualType T) {
    if (T.isNull())
      return;
    const CXXRecordDecl *RD = T->getAsCXXRecordDecl();
    if (!RD) {
      if (T->isNullPtrType()) {
        S.Diag(KernelInvocationFuncLoc, diag::err_sycl_kernel_incorrectly_named)
            << KernelNameType;
        S.Diag(KernelInvocationFuncLoc, diag::note_invalid_type_in_sycl_kernel)
            << /* kernel name cannot be a type in the std namespace */ 2 << T;
        IsInvalid = true;
      }
      return;
    }
    // If KernelNameType has template args visit each template arg via
    // ConstTemplateArgumentVisitor
    if (const auto *TSD = dyn_cast<ClassTemplateSpecializationDecl>(RD)) {
      ArrayRef<TemplateArgument> Args = TSD->getTemplateArgs().asArray();
      VisitTemplateArgs(Args);
    } else {
      InnerTypeVisitor::Visit(T.getTypePtr());
    }
  }

  void Visit(const TemplateArgument &TA) {
    if (TA.isNull())
      return;
    InnerTemplArgVisitor::Visit(TA);
  }

  void VisitEnumType(const EnumType *T) {
    const EnumDecl *ED = T->getDecl();
    if (!ED->isScoped() && !ED->isFixed()) {
      S.Diag(KernelInvocationFuncLoc, diag::err_sycl_kernel_incorrectly_named)
          << KernelNameType;
      S.Diag(KernelInvocationFuncLoc, diag::note_invalid_type_in_sycl_kernel)
          << /* Unscoped enum requires fixed underlying type */ 1
          << QualType(ED->getTypeForDecl(), 0);
      IsInvalid = true;
    }
  }

  void VisitRecordType(const RecordType *T) {
    return VisitTagDecl(T->getDecl());
  }

  void VisitTagDecl(const TagDecl *Tag) {
    bool UnnamedLambdaEnabled =
        S.getASTContext().getLangOpts().SYCLUnnamedLambda;
    const DeclContext *DeclCtx = Tag->getDeclContext();
    if (DeclCtx && !UnnamedLambdaEnabled) {
      auto *NameSpace = dyn_cast_or_null<NamespaceDecl>(DeclCtx);
      if (NameSpace && NameSpace->isStdNamespace()) {
        S.Diag(KernelInvocationFuncLoc, diag::err_sycl_kernel_incorrectly_named)
            << KernelNameType;
        S.Diag(KernelInvocationFuncLoc, diag::note_invalid_type_in_sycl_kernel)
            << /* kernel name cannot be a type in the std namespace */ 2
            << QualType(Tag->getTypeForDecl(), 0);
        IsInvalid = true;
        return;
      }
      if (!DeclCtx->isTranslationUnit() && !isa<NamespaceDecl>(DeclCtx)) {
        const bool KernelNameIsMissing = Tag->getName().empty();
        if (KernelNameIsMissing) {
          S.Diag(KernelInvocationFuncLoc,
                 diag::err_sycl_kernel_incorrectly_named)
              << KernelNameType;
          S.Diag(KernelInvocationFuncLoc,
                 diag::note_invalid_type_in_sycl_kernel)
              << /* unnamed type used in a SYCL kernel name */ 3;
          IsInvalid = true;
          return;
        }
        if (Tag->isCompleteDefinition()) {
          S.Diag(KernelInvocationFuncLoc,
                 diag::err_sycl_kernel_incorrectly_named)
              << KernelNameType;
          S.Diag(KernelInvocationFuncLoc,
                 diag::note_invalid_type_in_sycl_kernel)
              << /* kernel name is not globally-visible */ 0
              << QualType(Tag->getTypeForDecl(), 0);
          IsInvalid = true;
        } else {
          S.Diag(KernelInvocationFuncLoc, diag::warn_sycl_implicit_decl);
          S.Diag(Tag->getSourceRange().getBegin(), diag::note_previous_decl)
              << Tag->getName();
        }
      }
    }
  }

  void VisitTypeTemplateArgument(const TemplateArgument &TA) {
    QualType T = TA.getAsType();
    if (const auto *ET = T->getAs<EnumType>())
      VisitEnumType(ET);
    else
      Visit(T);
  }

  void VisitIntegralTemplateArgument(const TemplateArgument &TA) {
    QualType T = TA.getIntegralType();
    if (const EnumType *ET = T->getAs<EnumType>())
      VisitEnumType(ET);
  }

  void VisitTemplateTemplateArgument(const TemplateArgument &TA) {
    TemplateDecl *TD = TA.getAsTemplate().getAsTemplateDecl();
    assert(TD && "template declaration must be available");
    TemplateParameterList *TemplateParams = TD->getTemplateParameters();
    for (NamedDecl *P : *TemplateParams) {
      if (NonTypeTemplateParmDecl *TemplateParam =
              dyn_cast<NonTypeTemplateParmDecl>(P))
        if (const EnumType *ET = TemplateParam->getType()->getAs<EnumType>())
          VisitEnumType(ET);
    }
  }

  void VisitPackTemplateArgument(const TemplateArgument &TA) {
    VisitTemplateArgs(TA.getPackAsArray());
  }
};

void Sema::CheckSYCLKernelCall(FunctionDecl *KernelFunc, SourceRange CallLoc,
                               ArrayRef<const Expr *> Args) {
  const CXXRecordDecl *KernelObj = getKernelObjectType(KernelFunc);
  QualType KernelNameType =
      calculateKernelNameType(getASTContext(), KernelFunc);
  if (!KernelObj) {
    Diag(Args[0]->getExprLoc(), diag::err_sycl_kernel_not_function_object);
    KernelFunc->setInvalidDecl();
    return;
  }

  if (KernelObj->isLambda()) {
    for (const LambdaCapture &LC : KernelObj->captures())
      if (LC.capturesThis() && LC.isImplicit()) {
        Diag(LC.getLocation(), diag::err_implicit_this_capture);
        Diag(CallLoc.getBegin(), diag::note_used_here);
        KernelFunc->setInvalidDecl();
      }
  }

  // check that calling kernel conforms to spec
  QualType KernelParamTy = KernelFunc->getParamDecl(0)->getType();
  if (KernelParamTy->isReferenceType()) {
    // passing by reference, so emit warning if not using SYCL 2020
    if (LangOpts.getSYCLVersion() < LangOptions::SYCL_2020)
      Diag(KernelFunc->getLocation(), diag::warn_sycl_pass_by_reference_future);
  } else {
    // passing by value.  emit warning if using SYCL 2020 or greater
    if (LangOpts.getSYCLVersion() > LangOptions::SYCL_2017)
      Diag(KernelFunc->getLocation(), diag::warn_sycl_pass_by_value_deprecated);
  }

  // Do not visit invalid kernel object.
  if (KernelObj->isInvalidDecl())
    return;

  SyclKernelDecompMarker DecompMarker(*this);
  SyclKernelFieldChecker FieldChecker(*this);
  SyclKernelUnionChecker UnionChecker(*this);

  bool IsSIMDKernel = isESIMDKernelType(KernelObj);
  SyclKernelArgsSizeChecker ArgsSizeChecker(*this, Args[0]->getExprLoc(),
                                            IsSIMDKernel);

  KernelObjVisitor Visitor{*this};
  SYCLKernelNameTypeVisitor KernelNameTypeVisitor(*this, Args[0]->getExprLoc(),
                                                  KernelNameType);

  DiagnosingSYCLKernel = true;

  // Emit diagnostics for SYCL device kernels only
  if (LangOpts.SYCLIsDevice)
    KernelNameTypeVisitor.Visit(KernelNameType);
  Visitor.VisitRecordBases(KernelObj, FieldChecker, UnionChecker, DecompMarker);
  Visitor.VisitRecordFields(KernelObj, FieldChecker, UnionChecker,
                            DecompMarker);
  // ArgSizeChecker needs to happen after DecompMarker has completed, since it
  // cares about the decomp attributes. DecompMarker cannot run before the
  // others, since it counts on the FieldChecker to make sure it is visiting
  // valid arrays/etc. Thus, ArgSizeChecker has its own visitation.
  if (FieldChecker.isValid() && UnionChecker.isValid()) {
    Visitor.VisitRecordBases(KernelObj, ArgsSizeChecker);
    Visitor.VisitRecordFields(KernelObj, ArgsSizeChecker);
  }
  DiagnosingSYCLKernel = false;
  // Set the kernel function as invalid, if any of the checkers fail validation.
  if (!FieldChecker.isValid() || !UnionChecker.isValid() ||
      !KernelNameTypeVisitor.isValid())
    KernelFunc->setInvalidDecl();
}

// For a wrapped parallel_for, copy attributes from original
// kernel to wrapped kernel.
void Sema::copySYCLKernelAttrs(const CXXRecordDecl *KernelObj) {
  // Get the operator() function of the wrapper
  CXXMethodDecl *OpParens = getOperatorParens(KernelObj);
  assert(OpParens && "invalid kernel object");

  typedef std::pair<FunctionDecl *, FunctionDecl *> ChildParentPair;
  llvm::SmallPtrSet<FunctionDecl *, 16> Visited;
  llvm::SmallVector<ChildParentPair, 16> WorkList;
  WorkList.push_back({OpParens, nullptr});
  FunctionDecl *KernelBody = nullptr;

  CallGraph SYCLCG;
  SYCLCG.addToCallGraph(getASTContext().getTranslationUnitDecl());
  while (!WorkList.empty()) {
    FunctionDecl *FD = WorkList.back().first;
    FunctionDecl *ParentFD = WorkList.back().second;

    if ((ParentFD == OpParens) && isSYCLKernelBodyFunction(FD)) {
      KernelBody = FD;
      break;
    }

    WorkList.pop_back();
    if (!Visited.insert(FD).second)
      continue; // We've already seen this Decl

    CallGraphNode *N = SYCLCG.getNode(FD);
    if (!N)
      continue;

    for (const CallGraphNode *CI : *N) {
      if (auto *Callee = dyn_cast<FunctionDecl>(CI->getDecl())) {
        Callee = Callee->getMostRecentDecl();
        if (!Visited.count(Callee))
          WorkList.push_back({Callee, FD});
      }
    }
  }

  assert(KernelBody && "improper parallel_for wrap");
  if (KernelBody) {
    llvm::SmallVector<Attr *, 4> Attrs;
    collectSYCLAttributes(*this, KernelBody, Attrs);
    if (!Attrs.empty())
      llvm::for_each(Attrs, [OpParens](Attr *A) { OpParens->addAttr(A); });
  }
}

// Generates the OpenCL kernel using KernelCallerFunc (kernel caller
// function) defined is SYCL headers.
// Generated OpenCL kernel contains the body of the kernel caller function,
// receives OpenCL like parameters and additionally does some manipulation to
// initialize captured lambda/functor fields with these parameters.
// SYCL runtime marks kernel caller function with sycl_kernel attribute.
// To be able to generate OpenCL kernel from KernelCallerFunc we put
// the following requirements to the function which SYCL runtime can mark with
// sycl_kernel attribute:
//   - Must be template function with at least two template parameters.
//     First parameter must represent "unique kernel name"
//     Second parameter must be the function object type
//   - Must have only one function parameter - function object.
//
// Example of kernel caller function:
//   template <typename KernelName, typename KernelType/*, ...*/>
//   __attribute__((sycl_kernel)) void kernel_caller_function(KernelType
//                                                            KernelFuncObj) {
//     KernelFuncObj();
//   }
//
//
void Sema::ConstructOpenCLKernel(FunctionDecl *KernelCallerFunc,
                                 MangleContext &MC) {
  // The first argument to the KernelCallerFunc is the lambda object.
  const CXXRecordDecl *KernelObj = getKernelObjectType(KernelCallerFunc);
  assert(KernelObj && "invalid kernel caller");

  // Do not visit invalid kernel object.
  if (KernelObj->isInvalidDecl())
    return;

  // Calculate both names, since Integration headers need both.
  std::string CalculatedName, StableName;
  std::tie(CalculatedName, StableName) =
      constructKernelName(*this, KernelCallerFunc, MC);
  StringRef KernelName(getLangOpts().SYCLUnnamedLambda ? StableName
                                                       : CalculatedName);

  // Attributes of a user-written SYCL kernel must be copied to the internally
  // generated alternative kernel, identified by a known string in its name.
  if (StableName.find("__pf_kernel_wrapper") != std::string::npos)
    copySYCLKernelAttrs(KernelObj);

  bool IsSIMDKernel = isESIMDKernelType(KernelObj);

  SyclKernelDeclCreator kernel_decl(*this, KernelName, KernelObj->getLocation(),
                                    KernelCallerFunc->isInlined(),
                                    IsSIMDKernel);
  SyclKernelBodyCreator kernel_body(*this, kernel_decl, KernelObj,
                                    KernelCallerFunc);
  SyclKernelIntHeaderCreator int_header(
      *this, getSyclIntegrationHeader(), KernelObj,
      calculateKernelNameType(Context, KernelCallerFunc), KernelName,
      StableName, KernelCallerFunc);

  KernelObjVisitor Visitor{*this};
  Visitor.VisitRecordBases(KernelObj, kernel_decl, kernel_body, int_header);
  Visitor.VisitRecordFields(KernelObj, kernel_decl, kernel_body, int_header);
}

void Sema::MarkDevice(void) {
  // Create the call graph so we can detect recursion and check the validity
  // of new operator overrides. Add the kernel function itself in case
  // it is recursive.
  MarkDeviceFunction Marker(*this);
  Marker.SYCLCG.addToCallGraph(getASTContext().getTranslationUnitDecl());

  // Iterate through SYCL_EXTERNAL functions and add them to the device decls.
  for (const auto &entry : *Marker.SYCLCG.getRoot()) {
    if (auto *FD = dyn_cast<FunctionDecl>(entry.Callee->getDecl())) {
      if (FD->hasAttr<SYCLDeviceAttr>() && !FD->hasAttr<SYCLKernelAttr>() &&
          FD->hasBody())
        addSyclDeviceDecl(FD);
    }
  }

  for (Decl *D : syclDeviceDecls()) {
    if (auto SYCLKernel = dyn_cast<FunctionDecl>(D)) {
      llvm::SmallPtrSet<FunctionDecl *, 10> VisitedSet;
      Marker.CollectKernelSet(SYCLKernel, SYCLKernel, VisitedSet);

      // Let's propagate attributes from device functions to a SYCL kernels
      llvm::SmallVector<Attr *, 4> Attrs;
      // This function collects all kernel attributes which might be applied to
      // a device functions, but need to be propagated down to callers, i.e.
      // SYCL kernels
      FunctionDecl *KernelBody =
          Marker.CollectPossibleKernelAttributes(SYCLKernel, Attrs);

      for (auto *A : Attrs) {
        switch (A->getKind()) {
        case attr::Kind::IntelReqdSubGroupSize: {
          auto *Attr = cast<IntelReqdSubGroupSizeAttr>(A);
          const auto *KBSimdAttr =
              KernelBody ? KernelBody->getAttr<SYCLSimdAttr>() : nullptr;
          if (auto *Existing =
                  SYCLKernel->getAttr<IntelReqdSubGroupSizeAttr>()) {
            if (getIntExprValue(Existing->getValue(), getASTContext()) !=
                getIntExprValue(Attr->getValue(), getASTContext())) {
              Diag(SYCLKernel->getLocation(),
                   diag::err_conflicting_sycl_kernel_attributes);
              Diag(Existing->getLocation(), diag::note_conflicting_attribute);
              Diag(Attr->getLocation(), diag::note_conflicting_attribute);
              SYCLKernel->setInvalidDecl();
            }
          } else if (KBSimdAttr && (getIntExprValue(Attr->getValue(),
                                                    getASTContext()) != 1)) {
            reportConflictingAttrs(*this, KernelBody, KBSimdAttr, Attr);
          } else {
            SYCLKernel->addAttr(A);
          }
          break;
        }
        case attr::Kind::ReqdWorkGroupSize: {
          auto *RWGSA = cast<ReqdWorkGroupSizeAttr>(A);
          if (auto *Existing = SYCLKernel->getAttr<ReqdWorkGroupSizeAttr>()) {
            ASTContext &Ctx = getASTContext();
            if (Existing->getXDimVal(Ctx) != RWGSA->getXDimVal(Ctx) ||
                Existing->getYDimVal(Ctx) != RWGSA->getYDimVal(Ctx) ||
                Existing->getZDimVal(Ctx) != RWGSA->getZDimVal(Ctx)) {
              Diag(SYCLKernel->getLocation(),
                   diag::err_conflicting_sycl_kernel_attributes);
              Diag(Existing->getLocation(), diag::note_conflicting_attribute);
              Diag(RWGSA->getLocation(), diag::note_conflicting_attribute);
              SYCLKernel->setInvalidDecl();
            }
          } else if (auto *Existing =
                         SYCLKernel->getAttr<SYCLIntelMaxWorkGroupSizeAttr>()) {
            ASTContext &Ctx = getASTContext();
            if (Existing->getXDimVal(Ctx) < RWGSA->getXDimVal(Ctx) ||
                Existing->getYDimVal(Ctx) < RWGSA->getYDimVal(Ctx) ||
                Existing->getZDimVal(Ctx) < RWGSA->getZDimVal(Ctx)) {
              Diag(SYCLKernel->getLocation(),
                   diag::err_conflicting_sycl_kernel_attributes);
              Diag(Existing->getLocation(), diag::note_conflicting_attribute);
              Diag(RWGSA->getLocation(), diag::note_conflicting_attribute);
              SYCLKernel->setInvalidDecl();
            } else {
              SYCLKernel->addAttr(A);
            }
          } else {
            SYCLKernel->addAttr(A);
          }
          break;
        }
        case attr::Kind::SYCLIntelMaxWorkGroupSize: {
          auto *SIMWGSA = cast<SYCLIntelMaxWorkGroupSizeAttr>(A);
          if (auto *Existing = SYCLKernel->getAttr<ReqdWorkGroupSizeAttr>()) {
            ASTContext &Ctx = getASTContext();
            if (Existing->getXDimVal(Ctx) > SIMWGSA->getXDimVal(Ctx) ||
                Existing->getYDimVal(Ctx) > SIMWGSA->getYDimVal(Ctx) ||
                Existing->getZDimVal(Ctx) > SIMWGSA->getZDimVal(Ctx)) {
              Diag(SYCLKernel->getLocation(),
                   diag::err_conflicting_sycl_kernel_attributes);
              Diag(Existing->getLocation(), diag::note_conflicting_attribute);
              Diag(SIMWGSA->getLocation(), diag::note_conflicting_attribute);
              SYCLKernel->setInvalidDecl();
            } else {
              SYCLKernel->addAttr(A);
            }
          } else {
            SYCLKernel->addAttr(A);
          }
          break;
        }
        case attr::Kind::SYCLIntelKernelArgsRestrict:
        case attr::Kind::SYCLIntelNumSimdWorkItems:
        case attr::Kind::SYCLIntelSchedulerTargetFmaxMhz:
        case attr::Kind::SYCLIntelMaxGlobalWorkDim:
        case attr::Kind::SYCLIntelNoGlobalWorkOffset:
        case attr::Kind::SYCLIntelUseStallEnableClusters:
        case attr::Kind::SYCLIntelLoopFuse:
        case attr::Kind::SYCLSimd: {
          if ((A->getKind() == attr::Kind::SYCLSimd) && KernelBody &&
              !KernelBody->getAttr<SYCLSimdAttr>()) {
            // Usual kernel can't call ESIMD functions.
            Diag(KernelBody->getLocation(),
                 diag::err_sycl_function_attribute_mismatch)
                << A;
            Diag(A->getLocation(), diag::note_attribute);
            KernelBody->setInvalidDecl();
          } else
            SYCLKernel->addAttr(A);
          break;
        }
        // TODO: vec_len_hint should be handled here
        default:
          // Seeing this means that CollectPossibleKernelAttributes was
          // updated while this switch wasn't...or something went wrong
          llvm_unreachable("Unexpected attribute was collected by "
                           "CollectPossibleKernelAttributes");
        }
      }
    }
  }
  for (const auto &elt : Marker.KernelSet) {
    if (FunctionDecl *Def = elt->getDefinition())
      Marker.TraverseStmt(Def->getBody());
  }
}

// -----------------------------------------------------------------------------
// SYCL device specific diagnostics implementation
// -----------------------------------------------------------------------------

Sema::SemaDiagnosticBuilder Sema::SYCLDiagIfDeviceCode(SourceLocation Loc,
                                                       unsigned DiagID) {
#if INTEL_CUSTOMIZATION
  assert((getLangOpts().SYCLIsDevice || getLangOpts().HLS) &&
         "Should only be called during SYCL or HLS compilation");
#endif // INTEL_CUSTOMIZATION
  FunctionDecl *FD = dyn_cast<FunctionDecl>(getCurLexicalContext());
  SemaDiagnosticBuilder::Kind DiagKind = [this, FD] {
    if (DiagnosingSYCLKernel)
      return SemaDiagnosticBuilder::K_ImmediateWithCallStack;
    if (!FD)
      return SemaDiagnosticBuilder::K_Nop;
    if (getEmissionStatus(FD) == Sema::FunctionEmissionStatus::Emitted)
      return SemaDiagnosticBuilder::K_ImmediateWithCallStack;
    return SemaDiagnosticBuilder::K_Deferred;
  }();
  return SemaDiagnosticBuilder(DiagKind, Loc, DiagID, FD, *this);
}

bool Sema::checkSYCLDeviceFunction(SourceLocation Loc, FunctionDecl *Callee) {
  assert(getLangOpts().SYCLIsDevice &&
         "Should only be called during SYCL compilation");
  assert(Callee && "Callee may not be null.");

  // Errors in unevaluated context don't need to be generated,
  // so we can safely skip them.
  if (isUnevaluatedContext() || isConstantEvaluated())
    return true;

  FunctionDecl *Caller = dyn_cast<FunctionDecl>(getCurLexicalContext());

  if (!Caller)
    return true;

  SemaDiagnosticBuilder::Kind DiagKind = SemaDiagnosticBuilder::K_Nop;

  // TODO Set DiagKind to K_Immediate/K_Deferred to emit diagnostics for Callee

  SemaDiagnosticBuilder(DiagKind, Loc, diag::err_sycl_restrict, Caller, *this)
      << Sema::KernelCallUndefinedFunction;
  SemaDiagnosticBuilder(DiagKind, Callee->getLocation(), diag::note_previous_decl,
                    Caller, *this)
      << Callee;

  return DiagKind != SemaDiagnosticBuilder::K_Immediate &&
         DiagKind != SemaDiagnosticBuilder::K_ImmediateWithCallStack;
}

void Sema::finalizeSYCLDelayedAnalysis(const FunctionDecl *Caller,
                                       const FunctionDecl *Callee,
                                       SourceLocation Loc) {
  // Somehow an unspecialized template appears to be in callgraph or list of
  // device functions. We don't want to emit diagnostic here.
  if (Callee->getTemplatedKind() == FunctionDecl::TK_FunctionTemplate)
    return;

  Callee = Callee->getMostRecentDecl();
  bool HasAttr =
      Callee->hasAttr<SYCLDeviceAttr>() || Callee->hasAttr<SYCLKernelAttr>();

  // Disallow functions with neither definition nor SYCL_EXTERNAL mark
  bool NotDefinedNoAttr = !Callee->isDefined() && !HasAttr;

  if (NotDefinedNoAttr && !Callee->getBuiltinID()) {
    Diag(Loc, diag::err_sycl_restrict)
        << Sema::KernelCallUndefinedFunction;
    Diag(Callee->getLocation(), diag::note_previous_decl) << Callee;
    Diag(Caller->getLocation(), diag::note_called_by) << Caller;
  }
}

bool Sema::checkAllowedSYCLInitializer(VarDecl *VD, bool CheckValueDependent) {
  assert(getLangOpts().SYCLIsDevice &&
         "Should only be called during SYCL compilation");

  if (VD->isInvalidDecl() || !VD->hasInit() || !VD->hasGlobalStorage())
    return true;

  const Expr *Init = VD->getInit();
  bool ValueDependent = CheckValueDependent && Init->isValueDependent();
  bool isConstantInit =
      Init && !ValueDependent && Init->isConstantInitializer(Context, false);
  if (!VD->isConstexpr() && Init && !ValueDependent && !isConstantInit)
    return false;

  return true;
}

// -----------------------------------------------------------------------------
// Integration header functionality implementation
// -----------------------------------------------------------------------------

/// Returns a string ID of given parameter kind - used in header
/// emission.
static const char *paramKind2Str(KernelParamKind K) {
#define CASE(x)                                                                \
  case SYCLIntegrationHeader::kind_##x:                                        \
    return "kind_" #x
  switch (K) {
    CASE(accessor);
    CASE(std_layout);
    CASE(sampler);
    CASE(pointer);
  }
  return "<ERROR>";

#undef CASE
}

// Emits forward declarations of classes and template classes on which
// declaration of given type depends.
// For example, consider SimpleVadd
// class specialization in parallel_for below:
//
//   template <typename T1, unsigned int N, typename ... T2>
//   class SimpleVadd;
//   ...
//   template <unsigned int N, typename T1, typename ... T2>
//   void simple_vadd(const std::array<T1, N>& VA, const std::array<T1, N>&
//   VB,
//     std::array<T1, N>& VC, int param, T2 ... varargs) {
//     ...
//     deviceQueue.submit([&](cl::sycl::handler& cgh) {
//       ...
//       cgh.parallel_for<class SimpleVadd<T1, N, T2...>>(...)
//       ...
//     }
//     ...
//   }
//   ...
//   class MyClass {...};
//   template <typename T> class MyInnerTmplClass { ... }
//   template <typename T> class MyTmplClass { ... }
//   ...
//   MyClass *c = new MyClass();
//   MyInnerTmplClass<MyClass**> c1(&c);
//   simple_vadd(A, B, C, 5, 'a', 1.f,
//     new MyTmplClass<MyInnerTmplClass<MyClass**>>(c1));
//
// it will generate the following forward declarations:
//   class MyClass;
//   template <typename T> class MyInnerTmplClass;
//   template <typename T> class MyTmplClass;
//   template <typename T1, unsigned int N, typename ...T2> class SimpleVadd;
//
class SYCLFwdDeclEmitter
    : public TypeVisitor<SYCLFwdDeclEmitter>,
      public ConstTemplateArgumentVisitor<SYCLFwdDeclEmitter> {
  using InnerTypeVisitor = TypeVisitor<SYCLFwdDeclEmitter>;
  using InnerTemplArgVisitor = ConstTemplateArgumentVisitor<SYCLFwdDeclEmitter>;
  raw_ostream &OS;
  llvm::SmallPtrSet<const NamedDecl *, 4> Printed;
  PrintingPolicy Policy;

  void printForwardDecl(NamedDecl *D) {
    // wrap the declaration into namespaces if needed
    unsigned NamespaceCnt = 0;
    std::string NSStr = "";
    const DeclContext *DC = D->getDeclContext();

    while (DC) {
      const auto *NS = dyn_cast_or_null<NamespaceDecl>(DC);

      if (!NS)
        break;

      ++NamespaceCnt;
      const StringRef NSInlinePrefix = NS->isInline() ? "inline " : "";
      NSStr.insert(
          0,
          Twine(NSInlinePrefix + "namespace " + NS->getName() + " { ").str());
      DC = NS->getDeclContext();
    }
    OS << NSStr;
    if (NamespaceCnt > 0)
      OS << "\n";

    D->print(OS, Policy);

    if (const auto *ED = dyn_cast<EnumDecl>(D)) {
      QualType T = ED->getIntegerType();
      // Backup since getIntegerType() returns null for enum forward
      // declaration with no fixed underlying type
      if (T.isNull())
        T = ED->getPromotionType();
      OS << " : " << T.getAsString();
    }

    OS << ";\n";

    // print closing braces for namespaces if needed
    for (unsigned I = 0; I < NamespaceCnt; ++I)
      OS << "}";
    if (NamespaceCnt > 0)
      OS << "\n";
  }

  // Checks if we've already printed forward declaration and prints it if not.
  void checkAndEmitForwardDecl(NamedDecl *D) {
    if (Printed.insert(D).second)
      printForwardDecl(D);
  }

  void VisitTemplateArgs(ArrayRef<TemplateArgument> Args) {
    for (size_t I = 0, E = Args.size(); I < E; ++I)
      Visit(Args[I]);
  }

public:
  SYCLFwdDeclEmitter(raw_ostream &OS, LangOptions LO) : OS(OS), Policy(LO) {
    Policy.adjustForCPlusPlusFwdDecl();
    Policy.SuppressTypedefs = true;
    Policy.SuppressUnwrittenScope = true;
  }

  void Visit(QualType T) {
    if (T.isNull())
      return;
    InnerTypeVisitor::Visit(T.getTypePtr());
  }

  void Visit(const TemplateArgument &TA) {
    if (TA.isNull())
      return;
    InnerTemplArgVisitor::Visit(TA);
  }

  void VisitPointerType(const PointerType *T) {
    // Peel off the pointer types.
    QualType PT = T->getPointeeType();
    while (PT->isPointerType())
      PT = PT->getPointeeType();
    Visit(PT);
  }

  void VisitTagType(const TagType *T) {
    TagDecl *TD = T->getDecl();
    if (const auto *TSD = dyn_cast<ClassTemplateSpecializationDecl>(TD)) {
      // - first, recurse into template parameters and emit needed forward
      //   declarations
      ArrayRef<TemplateArgument> Args = TSD->getTemplateArgs().asArray();
      VisitTemplateArgs(Args);
      // - second, emit forward declaration for the template class being
      //   specialized
      ClassTemplateDecl *CTD = TSD->getSpecializedTemplate();
      assert(CTD && "template declaration must be available");

      checkAndEmitForwardDecl(CTD);
      return;
    }
    checkAndEmitForwardDecl(TD);
  }

  void VisitTypeTemplateArgument(const TemplateArgument &TA) {
    QualType T = TA.getAsType();
    Visit(T);
  }

  void VisitIntegralTemplateArgument(const TemplateArgument &TA) {
    QualType T = TA.getIntegralType();
    if (const EnumType *ET = T->getAs<EnumType>())
      VisitTagType(ET);
  }

  void VisitTemplateTemplateArgument(const TemplateArgument &TA) {
    // recursion is not required, since the maximum possible nesting level
    // equals two for template argument
    //
    // for example:
    //   template <typename T> class Bar;
    //   template <template <typename> class> class Baz;
    //   template <template <template <typename> class> class T>
    //   class Foo;
    //
    // The Baz is a template class. The Baz<Bar> is a class. The class Foo
    // should be specialized with template class, not a class. The correct
    // specialization of template class Foo is Foo<Baz>. The incorrect
    // specialization of template class Foo is Foo<Baz<Bar>>. In this case
    // template class Foo specialized by class Baz<Bar>, not a template
    // class template <template <typename> class> class T as it should.
    TemplateDecl *TD = TA.getAsTemplate().getAsTemplateDecl();
    assert(TD && "template declaration must be available");
    TemplateParameterList *TemplateParams = TD->getTemplateParameters();
    for (NamedDecl *P : *TemplateParams) {
      // If template template parameter type has an enum value template
      // parameter, forward declaration of enum type is required. Only enum
      // values (not types) need to be handled. For example, consider the
      // following kernel name type:
      //
      // template <typename EnumTypeOut, template <EnumValueIn EnumValue,
      // typename TypeIn> class T> class Foo;
      //
      // The correct specialization for Foo (with enum type) is:
      // Foo<EnumTypeOut, Baz>, where Baz is a template class.
      //
      // Therefore the forward class declarations generated in the
      // integration header are:
      // template <EnumValueIn EnumValue, typename TypeIn> class Baz;
      // template <typename EnumTypeOut, template <EnumValueIn EnumValue,
      // typename EnumTypeIn> class T> class Foo;
      //
      // This requires the following enum forward declarations:
      // enum class EnumTypeOut : int; (Used to template Foo)
      // enum class EnumValueIn : int; (Used to template Baz)
      if (NonTypeTemplateParmDecl *TemplateParam =
              dyn_cast<NonTypeTemplateParmDecl>(P))
        if (const EnumType *ET = TemplateParam->getType()->getAs<EnumType>())
          VisitTagType(ET);
    }
    checkAndEmitForwardDecl(TD);
  }

  void VisitPackTemplateArgument(const TemplateArgument &TA) {
    VisitTemplateArgs(TA.getPackAsArray());
  }
};

class SYCLKernelNameTypePrinter
    : public TypeVisitor<SYCLKernelNameTypePrinter>,
      public ConstTemplateArgumentVisitor<SYCLKernelNameTypePrinter> {
  using InnerTypeVisitor = TypeVisitor<SYCLKernelNameTypePrinter>;
  using InnerTemplArgVisitor =
      ConstTemplateArgumentVisitor<SYCLKernelNameTypePrinter>;
  raw_ostream &OS;
  PrintingPolicy &Policy;

  void printTemplateArgs(ArrayRef<TemplateArgument> Args) {
    for (size_t I = 0, E = Args.size(); I < E; ++I) {
      const TemplateArgument &Arg = Args[I];
      // If argument is an empty pack argument, skip printing comma and
      // argument.
      if (Arg.getKind() == TemplateArgument::ArgKind::Pack && !Arg.pack_size())
        continue;

      if (I)
        OS << ", ";

      Visit(Arg);
    }
  }

  void VisitQualifiers(Qualifiers Quals) {
    Quals.print(OS, Policy, /*appendSpaceIfNotEmpty*/ true);
  }

public:
  SYCLKernelNameTypePrinter(raw_ostream &OS, PrintingPolicy &Policy)
      : OS(OS), Policy(Policy) {}

  void Visit(QualType T) {
    if (T.isNull())
      return;

    QualType CT = T.getCanonicalType();
    VisitQualifiers(CT.getQualifiers());

    InnerTypeVisitor::Visit(CT.getTypePtr());
  }

  void VisitType(const Type *T) {
    OS << QualType::getAsString(T, Qualifiers(), Policy);
  }

  void Visit(const TemplateArgument &TA) {
    if (TA.isNull())
      return;
    InnerTemplArgVisitor::Visit(TA);
  }

  void VisitTagType(const TagType *T) {
    TagDecl *RD = T->getDecl();
    if (const auto *TSD = dyn_cast<ClassTemplateSpecializationDecl>(RD)) {

      // Print template class name
      TSD->printQualifiedName(OS, Policy, /*WithGlobalNsPrefix*/ true);

      ArrayRef<TemplateArgument> Args = TSD->getTemplateArgs().asArray();
      OS << "<";
      printTemplateArgs(Args);
      OS << ">";

      return;
    }
    // TODO: Next part of code results in printing of "class" keyword before
    // class name in case if kernel name doesn't belong to some namespace. It
    // seems if we don't print it, the integration header still represents valid
    // c++ code. Probably we don't need to print it at all.
    if (RD->getDeclContext()->isFunctionOrMethod()) {
      OS << QualType::getAsString(T, Qualifiers(), Policy);
      return;
    }

    const NamespaceDecl *NS = dyn_cast<NamespaceDecl>(RD->getDeclContext());
    RD->printQualifiedName(OS, Policy, !(NS && NS->isAnonymousNamespace()));
  }

  void VisitTemplateArgument(const TemplateArgument &TA) {
    TA.print(Policy, OS);
  }

  void VisitTypeTemplateArgument(const TemplateArgument &TA) {
    Policy.SuppressTagKeyword = true;
    QualType T = TA.getAsType();
    Visit(T);
    Policy.SuppressTagKeyword = false;
  }

  void VisitIntegralTemplateArgument(const TemplateArgument &TA) {
    QualType T = TA.getIntegralType();
    if (const EnumType *ET = T->getAs<EnumType>()) {
      const llvm::APSInt &Val = TA.getAsIntegral();
      OS << "static_cast<";
      ET->getDecl()->printQualifiedName(OS, Policy,
                                        /*WithGlobalNsPrefix*/ true);
      OS << ">(" << Val << ")";
    } else {
      TA.print(Policy, OS);
    }
  }

  void VisitTemplateTemplateArgument(const TemplateArgument &TA) {
    TemplateDecl *TD = TA.getAsTemplate().getAsTemplateDecl();
    TD->printQualifiedName(OS, Policy);
  }

  void VisitPackTemplateArgument(const TemplateArgument &TA) {
    printTemplateArgs(TA.getPackAsArray());
  }
};

void SYCLIntegrationHeader::emit(raw_ostream &O) {
  O << "// This is auto-generated SYCL integration header.\n";
  O << "\n";

  O << "#include <CL/sycl/detail/defines_elementary.hpp>\n";
  O << "#include <CL/sycl/detail/kernel_desc.hpp>\n";

  O << "\n";

  LangOptions LO;
  PrintingPolicy Policy(LO);
  Policy.SuppressTypedefs = true;
  Policy.SuppressUnwrittenScope = true;
  SYCLFwdDeclEmitter FwdDeclEmitter(O, S.getLangOpts());

  if (SpecConsts.size() > 0) {
    O << "// Forward declarations of templated spec constant types:\n";
    for (const auto &SC : SpecConsts)
      FwdDeclEmitter.Visit(SC.first);
    O << "\n";

    // Remove duplicates.
    std::sort(SpecConsts.begin(), SpecConsts.end(),
              [](const SpecConstID &SC1, const SpecConstID &SC2) {
                // Sort by string IDs for stable spec consts order in the
                // header.
                return SC1.second.compare(SC2.second) < 0;
              });
    SpecConstID *End =
        std::unique(SpecConsts.begin(), SpecConsts.end(),
                    [](const SpecConstID &SC1, const SpecConstID &SC2) {
                      // Here can do faster comparison of types.
                      return SC1.first == SC2.first;
                    });

    O << "// Specialization constants IDs:\n";
    for (const auto &P : llvm::make_range(SpecConsts.begin(), End)) {
      O << "template <> struct sycl::detail::SpecConstantInfo<";
      SYCLKernelNameTypePrinter Printer(O, Policy);
      Printer.Visit(P.first);
      O << "> {\n";
      O << "  static constexpr const char* getName() {\n";
      O << "    return \"" << P.second << "\";\n";
      O << "  }\n";
      O << "};\n";
    }
  }

  if (!UnnamedLambdaSupport) {
    O << "// Forward declarations of templated kernel function types:\n";
    for (const KernelDesc &K : KernelDescs)
      FwdDeclEmitter.Visit(K.NameType);
  }
  O << "\n";

  O << "__SYCL_INLINE_NAMESPACE(cl) {\n";
  O << "namespace sycl {\n";
  O << "namespace detail {\n";

  O << "\n";

  O << "// names of all kernels defined in the corresponding source\n";
  O << "static constexpr\n";
  O << "const char* const kernel_names[] = {\n";

  for (unsigned I = 0; I < KernelDescs.size(); I++) {
    O << "  \"" << KernelDescs[I].Name << "\"";

    if (I < KernelDescs.size() - 1)
      O << ",";
    O << "\n";
  }
  O << "};\n\n";

  O << "// array representing signatures of all kernels defined in the\n";
  O << "// corresponding source\n";
  O << "static constexpr\n";
  O << "const kernel_param_desc_t kernel_signatures[] = {\n";

  for (unsigned I = 0; I < KernelDescs.size(); I++) {
    auto &K = KernelDescs[I];
    O << "  //--- " << K.Name << "\n";

    for (const auto &P : K.Params) {
      std::string TyStr = paramKind2Str(P.Kind);
      O << "  { kernel_param_kind_t::" << TyStr << ", ";
      O << P.Info << ", " << P.Offset << " },\n";
    }
    O << "\n";
  }
  O << "};\n\n";

  O << "// Specializations of KernelInfo for kernel function types:\n";
  unsigned CurStart = 0;

  for (const KernelDesc &K : KernelDescs) {
    const size_t N = K.Params.size();
    if (UnnamedLambdaSupport) {
      O << "template <> struct KernelInfoData<";
      O << "'" << K.StableName.front();
      for (char c : StringRef(K.StableName).substr(1))
        O << "', '" << c;
      O << "'> {\n";
    } else {
      O << "template <> struct KernelInfo<";
      SYCLKernelNameTypePrinter Printer(O, Policy);
      Printer.Visit(K.NameType);
      O << "> {\n";
    }
    O << "  __SYCL_DLL_LOCAL\n";
    O << "  static constexpr const char* getName() { return \"" << K.Name
      << "\"; }\n";
    O << "  __SYCL_DLL_LOCAL\n";
    O << "  static constexpr unsigned getNumParams() { return " << N << "; }\n";
    O << "  __SYCL_DLL_LOCAL\n";
    O << "  static constexpr const kernel_param_desc_t& ";
    O << "getParamDesc(unsigned i) {\n";
    O << "    return kernel_signatures[i+" << CurStart << "];\n";
    O << "  }\n";
    O << "  __SYCL_DLL_LOCAL\n";
    O << "  static constexpr bool isESIMD() { return " << K.IsESIMDKernel
      << "; }\n";
    O << "  __SYCL_DLL_LOCAL\n";
    O << "  static constexpr bool callsThisItem() { return ";
    O << K.FreeFunctionCalls.CallsThisItem << "; }\n";
    O << "  __SYCL_DLL_LOCAL\n";
    O << "  static constexpr bool callsAnyThisFreeFunction() { return ";
    O << (K.FreeFunctionCalls.CallsThisId ||
          K.FreeFunctionCalls.CallsThisItem ||
          K.FreeFunctionCalls.CallsThisNDItem ||
          K.FreeFunctionCalls.CallsThisGroup)
      << "; }\n";
    O << "};\n";
    CurStart += N;
  }
  O << "\n";
  O << "} // namespace detail\n";
  O << "} // namespace sycl\n";
  O << "} // __SYCL_INLINE_NAMESPACE(cl)\n";
  O << "\n";
}

bool SYCLIntegrationHeader::emit(const StringRef &IntHeaderName) {
  if (IntHeaderName.empty())
    return false;
  int IntHeaderFD = 0;
  std::error_code EC =
      llvm::sys::fs::openFileForWrite(IntHeaderName, IntHeaderFD);
  if (EC) {
    llvm::errs() << "Error: " << EC.message() << "\n";
    // compilation will fail on absent include file - don't need to fail here
    return false;
  }
  llvm::raw_fd_ostream Out(IntHeaderFD, true /*close in destructor*/);
  emit(Out);
  return true;
}

void SYCLIntegrationHeader::startKernel(StringRef KernelName,
                                        QualType KernelNameType,
                                        StringRef KernelStableName,
                                        SourceLocation KernelLocation,
                                        bool IsESIMDKernel) {
  KernelDescs.resize(KernelDescs.size() + 1);
  KernelDescs.back().Name = std::string(KernelName);
  KernelDescs.back().NameType = KernelNameType;
  KernelDescs.back().StableName = std::string(KernelStableName);
  KernelDescs.back().KernelLocation = KernelLocation;
  KernelDescs.back().IsESIMDKernel = IsESIMDKernel;
}

void SYCLIntegrationHeader::addParamDesc(kernel_param_kind_t Kind, int Info,
                                         unsigned Offset) {
  auto *K = getCurKernelDesc();
  assert(K && "no kernels");
  K->Params.push_back(KernelParamDesc());
  KernelParamDesc &PD = K->Params.back();
  PD.Kind = Kind;
  PD.Info = Info;
  PD.Offset = Offset;
}

void SYCLIntegrationHeader::endKernel() {
  // nop for now
}

void SYCLIntegrationHeader::addSpecConstant(StringRef IDName, QualType IDType) {
  SpecConsts.emplace_back(std::make_pair(IDType, IDName.str()));
}

void SYCLIntegrationHeader::setCallsThisId(bool B) {
  KernelDesc *K = getCurKernelDesc();
  assert(K && "no kernel");
  K->FreeFunctionCalls.CallsThisId = B;
}

void SYCLIntegrationHeader::setCallsThisItem(bool B) {
  KernelDesc *K = getCurKernelDesc();
  assert(K && "no kernel");
  K->FreeFunctionCalls.CallsThisItem = B;
}

void SYCLIntegrationHeader::setCallsThisNDItem(bool B) {
  KernelDesc *K = getCurKernelDesc();
  assert(K && "no kernel");
  K->FreeFunctionCalls.CallsThisNDItem = B;
}

void SYCLIntegrationHeader::setCallsThisGroup(bool B) {
  KernelDesc *K = getCurKernelDesc();
  assert(K && "no kernel");
  K->FreeFunctionCalls.CallsThisGroup = B;
}

SYCLIntegrationHeader::SYCLIntegrationHeader(DiagnosticsEngine &_Diag,
                                             bool _UnnamedLambdaSupport,
                                             Sema &_S)
    : UnnamedLambdaSupport(_UnnamedLambdaSupport), S(_S) {}

// -----------------------------------------------------------------------------
// Utility class methods
// -----------------------------------------------------------------------------

bool Util::isSyclAccessorType(const QualType &Ty) {
  return isSyclType(Ty, "accessor", true /*Tmpl*/);
}

bool Util::isSyclSamplerType(const QualType &Ty) {
  return isSyclType(Ty, "sampler");
}

bool Util::isSyclStreamType(const QualType &Ty) {
  return isSyclType(Ty, "stream");
}

bool Util::isSyclHalfType(const QualType &Ty) {
  const StringRef &Name = "half";
  std::array<DeclContextDesc, 5> Scopes = {
      Util::DeclContextDesc{clang::Decl::Kind::Namespace, "cl"},
      Util::DeclContextDesc{clang::Decl::Kind::Namespace, "sycl"},
      Util::DeclContextDesc{clang::Decl::Kind::Namespace, "detail"},
      Util::DeclContextDesc{clang::Decl::Kind::Namespace, "half_impl"},
      Util::DeclContextDesc{Decl::Kind::CXXRecord, Name}};
  return matchQualifiedTypeName(Ty, Scopes);
}

bool Util::isSyclSpecConstantType(const QualType &Ty) {
  const StringRef &Name = "spec_constant";
  std::array<DeclContextDesc, 5> Scopes = {
      Util::DeclContextDesc{clang::Decl::Kind::Namespace, "cl"},
      Util::DeclContextDesc{clang::Decl::Kind::Namespace, "sycl"},
      Util::DeclContextDesc{clang::Decl::Kind::Namespace, "ONEAPI"},
      Util::DeclContextDesc{clang::Decl::Kind::Namespace, "experimental"},
      Util::DeclContextDesc{Decl::Kind::ClassTemplateSpecialization, Name}};
  return matchQualifiedTypeName(Ty, Scopes);
}

bool Util::isSyclBufferLocationType(const QualType &Ty) {
  const StringRef &PropertyName = "buffer_location";
  const StringRef &InstanceName = "instance";
  std::array<DeclContextDesc, 6> Scopes = {
      Util::DeclContextDesc{Decl::Kind::Namespace, "cl"},
      Util::DeclContextDesc{Decl::Kind::Namespace, "sycl"},
      Util::DeclContextDesc{Decl::Kind::Namespace, "INTEL"},
      Util::DeclContextDesc{Decl::Kind::Namespace, "property"},
      Util::DeclContextDesc{Decl::Kind::CXXRecord, PropertyName},
      Util::DeclContextDesc{Decl::Kind::ClassTemplateSpecialization,
                            InstanceName}};
  return matchQualifiedTypeName(Ty, Scopes);
}

bool Util::isSyclType(const QualType &Ty, StringRef Name, bool Tmpl) {
  Decl::Kind ClassDeclKind =
      Tmpl ? Decl::Kind::ClassTemplateSpecialization : Decl::Kind::CXXRecord;
  std::array<DeclContextDesc, 3> Scopes = {
      Util::DeclContextDesc{clang::Decl::Kind::Namespace, "cl"},
      Util::DeclContextDesc{clang::Decl::Kind::Namespace, "sycl"},
      Util::DeclContextDesc{ClassDeclKind, Name}};
  return matchQualifiedTypeName(Ty, Scopes);
}

bool Util::isSyclFunction(const FunctionDecl *FD, StringRef Name) {
  if (!FD->isFunctionOrMethod() || !FD->getIdentifier() ||
      FD->getName().empty() || Name != FD->getName())
    return false;

  const DeclContext *DC = FD->getDeclContext();
  if (DC->isTranslationUnit())
    return false;

  std::array<DeclContextDesc, 2> Scopes = {
      Util::DeclContextDesc{clang::Decl::Kind::Namespace, "cl"},
      Util::DeclContextDesc{clang::Decl::Kind::Namespace, "sycl"}};
  return matchContext(DC, Scopes);
}

#if INTEL_CUSTOMIZATION
bool Util::isSyclInvokeUnmaskedFunction(const FunctionDecl *FD) {
  const StringRef &Name = "invoke_unmasked";
  if (!FD->isFunctionOrMethod() || !FD->getIdentifier() ||
      FD->getName().empty() || Name != FD->getName())
    return false;

  const DeclContext *DC = FD->getDeclContext();
  if (DC->isTranslationUnit())
    return false;

  const StringRef &NonUniformSubGroupName = "non_uniform_sub_group";
  std::array<DeclContextDesc, 4> Scopes = {
      Util::DeclContextDesc{clang::Decl::Kind::Namespace, "cl"},
      Util::DeclContextDesc{clang::Decl::Kind::Namespace, "sycl"},
      Util::DeclContextDesc{clang::Decl::Kind::Namespace, "INTEL"},
      Util::DeclContextDesc{Decl::Kind::CXXRecord, NonUniformSubGroupName}};
  return matchContext(DC, Scopes);
}
#endif // INTEL_CUSTOMIZATION

bool Util::isAccessorPropertyListType(const QualType &Ty) {
  const StringRef &Name = "accessor_property_list";
  std::array<DeclContextDesc, 4> Scopes = {
      Util::DeclContextDesc{clang::Decl::Kind::Namespace, "cl"},
      Util::DeclContextDesc{clang::Decl::Kind::Namespace, "sycl"},
      Util::DeclContextDesc{clang::Decl::Kind::Namespace, "ONEAPI"},
      Util::DeclContextDesc{Decl::Kind::ClassTemplateSpecialization, Name}};
  return matchQualifiedTypeName(Ty, Scopes);
}

bool Util::matchContext(const DeclContext *Ctx,
                        ArrayRef<Util::DeclContextDesc> Scopes) {
  // The idea: check the declaration context chain starting from the item
  // itself. At each step check the context is of expected kind
  // (namespace) and name.
  StringRef Name = "";

  for (const auto &Scope : llvm::reverse(Scopes)) {
    clang::Decl::Kind DK = Ctx->getDeclKind();
    if (DK != Scope.first)
      return false;

    switch (DK) {
    case clang::Decl::Kind::ClassTemplateSpecialization:
      // ClassTemplateSpecializationDecl inherits from CXXRecordDecl
    case clang::Decl::Kind::CXXRecord:
      Name = cast<CXXRecordDecl>(Ctx)->getName();
      break;
    case clang::Decl::Kind::Namespace:
      Name = cast<NamespaceDecl>(Ctx)->getName();
      break;
    default:
      llvm_unreachable("matchContext: decl kind not supported");
    }
    if (Name != Scope.second)
      return false;
    Ctx = Ctx->getParent();
  }
  return Ctx->isTranslationUnit();
}

bool Util::matchQualifiedTypeName(const QualType &Ty,
                                  ArrayRef<Util::DeclContextDesc> Scopes) {
  const CXXRecordDecl *RecTy = Ty->getAsCXXRecordDecl();

  if (!RecTy)
    return false; // only classes/structs supported
  const auto *Ctx = cast<DeclContext>(RecTy);
  return Util::matchContext(Ctx, Scopes);
}<|MERGE_RESOLUTION|>--- conflicted
+++ resolved
@@ -519,16 +519,11 @@
   // Returns the kernel body function found during traversal.
   FunctionDecl *
   CollectPossibleKernelAttributes(FunctionDecl *SYCLKernel,
-<<<<<<< HEAD
-                                  llvm::SmallPtrSet<Attr *, 4> &Attrs) {
+                                  llvm::SmallVector<Attr *, 4> &Attrs) {
 #ifdef INTEL_CUSTOMIZATION
     typedef std::tuple<FunctionDecl *, FunctionDecl *, Expr *>
         ChildParentCall;
 #endif // INTEL_CUSTOMIZATION
-=======
-                                  llvm::SmallVector<Attr *, 4> &Attrs) {
-    typedef std::pair<FunctionDecl *, FunctionDecl *> ChildParentPair;
->>>>>>> 496f9a02
     llvm::SmallPtrSet<FunctionDecl *, 16> Visited;
 #ifdef INTEL_CUSTOMIZATION
     llvm::SmallVector<ChildParentCall, 16> WorkList;
