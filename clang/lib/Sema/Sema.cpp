//===--- Sema.cpp - AST Builder and Semantic Analysis Implementation ------===//
//
// Part of the LLVM Project, under the Apache License v2.0 with LLVM Exceptions.
// See https://llvm.org/LICENSE.txt for license information.
// SPDX-License-Identifier: Apache-2.0 WITH LLVM-exception
//
//===----------------------------------------------------------------------===//
//
// This file implements the actions class which performs semantic analysis and
// builds an AST out of a parse stream.
//
//===----------------------------------------------------------------------===//

#include "UsedDeclVisitor.h"
#include "clang/AST/ASTContext.h"
#include "clang/AST/ASTDiagnostic.h"
#include "clang/AST/Decl.h"
#include "clang/AST/DeclCXX.h"
#include "clang/AST/DeclFriend.h"
#include "clang/AST/DeclObjC.h"
#include "clang/AST/Expr.h"
#include "clang/AST/ExprCXX.h"
#include "clang/AST/PrettyDeclStackTrace.h"
#include "clang/AST/StmtCXX.h"
#include "clang/Basic/DiagnosticOptions.h"
#include "clang/Basic/PartialDiagnostic.h"
#include "clang/Basic/SourceManager.h"
#include "clang/Basic/Stack.h"
#include "clang/Basic/TargetInfo.h"
#include "clang/Lex/HeaderSearch.h"
#include "clang/Lex/Preprocessor.h"
#include "clang/Sema/CXXFieldCollector.h"
#include "clang/Sema/DelayedDiagnostic.h"
#include "clang/Sema/ExternalSemaSource.h"
#include "clang/Sema/Initialization.h"
#include "clang/Sema/MultiplexExternalSemaSource.h"
#include "clang/Sema/ObjCMethodList.h"
#include "clang/Sema/Scope.h"
#include "clang/Sema/ScopeInfo.h"
#include "clang/Sema/SemaConsumer.h"
#include "clang/Sema/SemaInternal.h"
#include "clang/Sema/TemplateDeduction.h"
#include "clang/Sema/TemplateInstCallback.h"
#include "clang/Sema/TypoCorrection.h"
#include "llvm/ADT/DenseMap.h"
#include "llvm/ADT/SmallPtrSet.h"
#include "llvm/Support/TimeProfiler.h"

using namespace clang;
using namespace sema;

SourceLocation Sema::getLocForEndOfToken(SourceLocation Loc, unsigned Offset) {
  return Lexer::getLocForEndOfToken(Loc, Offset, SourceMgr, LangOpts);
}

ModuleLoader &Sema::getModuleLoader() const { return PP.getModuleLoader(); }

IdentifierInfo *
Sema::InventAbbreviatedTemplateParameterTypeName(IdentifierInfo *ParamName,
                                                 unsigned int Index) {
  std::string InventedName;
  llvm::raw_string_ostream OS(InventedName);

  if (!ParamName)
    OS << "auto:" << Index + 1;
  else
    OS << ParamName->getName() << ":auto";

  OS.flush();
  return &Context.Idents.get(OS.str());
}

PrintingPolicy Sema::getPrintingPolicy(const ASTContext &Context,
                                       const Preprocessor &PP) {
  PrintingPolicy Policy = Context.getPrintingPolicy();
  // In diagnostics, we print _Bool as bool if the latter is defined as the
  // former.
  Policy.Bool = Context.getLangOpts().Bool;
  if (!Policy.Bool) {
    if (const MacroInfo *BoolMacro = PP.getMacroInfo(Context.getBoolName())) {
      Policy.Bool = BoolMacro->isObjectLike() &&
                    BoolMacro->getNumTokens() == 1 &&
                    BoolMacro->getReplacementToken(0).is(tok::kw__Bool);
    }
  }

  return Policy;
}

void Sema::ActOnTranslationUnitScope(Scope *S) {
  TUScope = S;
  PushDeclContext(S, Context.getTranslationUnitDecl());
}

namespace clang {
namespace sema {

class SemaPPCallbacks : public PPCallbacks {
  Sema *S = nullptr;
  llvm::SmallVector<SourceLocation, 8> IncludeStack;

public:
  void set(Sema &S) { this->S = &S; }

  void reset() { S = nullptr; }

  virtual void FileChanged(SourceLocation Loc, FileChangeReason Reason,
                           SrcMgr::CharacteristicKind FileType,
                           FileID PrevFID) override {
    if (!S)
      return;
    switch (Reason) {
    case EnterFile: {
      SourceManager &SM = S->getSourceManager();
      SourceLocation IncludeLoc = SM.getIncludeLoc(SM.getFileID(Loc));
      if (IncludeLoc.isValid()) {
        if (llvm::timeTraceProfilerEnabled()) {
          const FileEntry *FE = SM.getFileEntryForID(SM.getFileID(Loc));
          llvm::timeTraceProfilerBegin(
              "Source", FE != nullptr ? FE->getName() : StringRef("<unknown>"));
        }

        IncludeStack.push_back(IncludeLoc);
        S->DiagnoseNonDefaultPragmaAlignPack(
            Sema::PragmaAlignPackDiagnoseKind::NonDefaultStateAtInclude,
            IncludeLoc);
      }
      break;
    }
    case ExitFile:
      if (!IncludeStack.empty()) {
        if (llvm::timeTraceProfilerEnabled())
          llvm::timeTraceProfilerEnd();

        S->DiagnoseNonDefaultPragmaAlignPack(
            Sema::PragmaAlignPackDiagnoseKind::ChangedStateAtExit,
            IncludeStack.pop_back_val());
      }
      break;
    default:
      break;
    }
  }
};

} // end namespace sema
} // end namespace clang

const unsigned Sema::MaxAlignmentExponent;
const unsigned Sema::MaximumAlignment;

Sema::Sema(Preprocessor &pp, ASTContext &ctxt, ASTConsumer &consumer,
           TranslationUnitKind TUKind, CodeCompleteConsumer *CodeCompleter)
    : ExternalSource(nullptr), isMultiplexExternalSource(false),
      CurFPFeatures(pp.getLangOpts()), LangOpts(pp.getLangOpts()), PP(pp),
      Context(ctxt), Consumer(consumer), Diags(PP.getDiagnostics()),
      SourceMgr(PP.getSourceManager()), CollectStats(false),
      CodeCompleter(CodeCompleter), CurContext(nullptr),
      OriginalLexicalContext(nullptr), MSStructPragmaOn(false),
      MSPointerToMemberRepresentationMethod(
          LangOpts.getMSPointerToMemberRepresentationMethod()),
      VtorDispStack(LangOpts.getVtorDispMode()),
      AlignPackStack(AlignPackInfo(getLangOpts().XLPragmaPack)),
      DataSegStack(nullptr), BSSSegStack(nullptr), ConstSegStack(nullptr),
      CodeSegStack(nullptr), FpPragmaStack(FPOptionsOverride()),
      CurInitSeg(nullptr), VisContext(nullptr),
      PragmaAttributeCurrentTargetDecl(nullptr),
      IsBuildingRecoveryCallExpr(false), Cleanup{}, LateTemplateParser(nullptr),
      LateTemplateParserCleanup(nullptr), OpaqueParser(nullptr), IdResolver(pp),
      StdExperimentalNamespaceCache(nullptr), StdInitializerList(nullptr),
      StdCoroutineTraitsCache(nullptr), CXXTypeInfoDecl(nullptr),
      MSVCGuidDecl(nullptr), NSNumberDecl(nullptr), NSValueDecl(nullptr),
      NSStringDecl(nullptr), StringWithUTF8StringMethod(nullptr),
      ValueWithBytesObjCTypeMethod(nullptr), NSArrayDecl(nullptr),
      ArrayWithObjectsMethod(nullptr), NSDictionaryDecl(nullptr),
      DictionaryWithObjectsMethod(nullptr), GlobalNewDeleteDeclared(false),
      TUKind(TUKind), NumSFINAEErrors(0),
#if INTEL_CUSTOMIZATION
      // Fix for CQ368409: Different behavior on accessing static private class
      // members.
      BuildingUsingDirective(false), ParsingTemplateArg(false),
#endif  // INTEL_CUSTOMIZATION
      FullyCheckedComparisonCategories(
          static_cast<unsigned>(ComparisonCategoryType::Last) + 1),
      SatisfactionCache(Context), AccessCheckingSFINAE(false),
      InNonInstantiationSFINAEContext(false), NonInstantiationEntries(0),
      ArgumentPackSubstitutionIndex(-1), CurrentInstantiationScope(nullptr),
      DisableTypoCorrection(false), TyposCorrected(0), AnalysisWarnings(*this),
      ThreadSafetyDeclCache(nullptr), VarDataSharingAttributesStack(nullptr),
      CurScope(nullptr), Ident_super(nullptr), Ident___float128(nullptr),
      SyclIntHeader(nullptr), SyclIntFooter(nullptr) {
  TUScope = nullptr;
  isConstantEvaluatedOverride = false;

  LoadedExternalKnownNamespaces = false;
  for (unsigned I = 0; I != NSAPI::NumNSNumberLiteralMethods; ++I)
    NSNumberLiteralMethods[I] = nullptr;

  if (getLangOpts().ObjC)
    NSAPIObj.reset(new NSAPI(Context));

  if (getLangOpts().CPlusPlus)
    FieldCollector.reset(new CXXFieldCollector());

  // Tell diagnostics how to render things from the AST library.
  Diags.SetArgToStringFn(&FormatASTNodeDiagnosticArgument, &Context);

  ExprEvalContexts.emplace_back(
      ExpressionEvaluationContext::PotentiallyEvaluated, 0, CleanupInfo{},
      nullptr, ExpressionEvaluationContextRecord::EK_Other);

  // Initialization of data sharing attributes stack for OpenMP
  InitDataSharingAttributesStack();

  std::unique_ptr<sema::SemaPPCallbacks> Callbacks =
      std::make_unique<sema::SemaPPCallbacks>();
  SemaPPCallbackHandler = Callbacks.get();
  PP.addPPCallbacks(std::move(Callbacks));
  SemaPPCallbackHandler->set(*this);
}

// Anchor Sema's type info to this TU.
void Sema::anchor() {}

void Sema::addImplicitTypedef(StringRef Name, QualType T) {
  DeclarationName DN = &Context.Idents.get(Name);
  if (IdResolver.begin(DN) == IdResolver.end())
    PushOnScopeChains(Context.buildImplicitTypedef(T, Name), TUScope);
}

void Sema::Initialize() {
  if (SemaConsumer *SC = dyn_cast<SemaConsumer>(&Consumer))
    SC->InitializeSema(*this);

  // Tell the external Sema source about this Sema object.
  if (ExternalSemaSource *ExternalSema
      = dyn_cast_or_null<ExternalSemaSource>(Context.getExternalSource()))
    ExternalSema->InitializeSema(*this);

  // This needs to happen after ExternalSemaSource::InitializeSema(this) or we
  // will not be able to merge any duplicate __va_list_tag decls correctly.
  VAListTagName = PP.getIdentifierInfo("__va_list_tag");

  if (!TUScope)
    return;

  // Initialize predefined 128-bit integer types, if needed.
  if (Context.getTargetInfo().hasInt128Type() ||
      (Context.getAuxTargetInfo() &&
       Context.getAuxTargetInfo()->hasInt128Type())) {
    // If either of the 128-bit integer types are unavailable to name lookup,
    // define them now.
    DeclarationName Int128 = &Context.Idents.get("__int128_t");
    if (IdResolver.begin(Int128) == IdResolver.end())
      PushOnScopeChains(Context.getInt128Decl(), TUScope);

    DeclarationName UInt128 = &Context.Idents.get("__uint128_t");
    if (IdResolver.begin(UInt128) == IdResolver.end())
      PushOnScopeChains(Context.getUInt128Decl(), TUScope);
  }


  // Initialize predefined Objective-C types:
  if (getLangOpts().ObjC) {
    // If 'SEL' does not yet refer to any declarations, make it refer to the
    // predefined 'SEL'.
    DeclarationName SEL = &Context.Idents.get("SEL");
    if (IdResolver.begin(SEL) == IdResolver.end())
      PushOnScopeChains(Context.getObjCSelDecl(), TUScope);

    // If 'id' does not yet refer to any declarations, make it refer to the
    // predefined 'id'.
    DeclarationName Id = &Context.Idents.get("id");
    if (IdResolver.begin(Id) == IdResolver.end())
      PushOnScopeChains(Context.getObjCIdDecl(), TUScope);

    // Create the built-in typedef for 'Class'.
    DeclarationName Class = &Context.Idents.get("Class");
    if (IdResolver.begin(Class) == IdResolver.end())
      PushOnScopeChains(Context.getObjCClassDecl(), TUScope);

    // Create the built-in forward declaratino for 'Protocol'.
    DeclarationName Protocol = &Context.Idents.get("Protocol");
    if (IdResolver.begin(Protocol) == IdResolver.end())
      PushOnScopeChains(Context.getObjCProtocolDecl(), TUScope);
  }

  // Create the internal type for the *StringMakeConstantString builtins.
  DeclarationName ConstantString = &Context.Idents.get("__NSConstantString");
  if (IdResolver.begin(ConstantString) == IdResolver.end())
    PushOnScopeChains(Context.getCFConstantStringDecl(), TUScope);

  // Initialize Microsoft "predefined C++ types".
  if (getLangOpts().MSVCCompat) {
    if (getLangOpts().CPlusPlus &&
        IdResolver.begin(&Context.Idents.get("type_info")) == IdResolver.end())
      PushOnScopeChains(Context.buildImplicitRecord("type_info", TTK_Class),
                        TUScope);

    addImplicitTypedef("size_t", Context.getSizeType());
  }
  if (getLangOpts().SYCLIsDevice) {
    addImplicitTypedef("__ocl_event_t", Context.OCLEventTy);
    addImplicitTypedef("__ocl_sampler_t", Context.OCLSamplerTy);
#ifdef SEMA_STRINGIZE
#error "Undefine SEMA_STRINGIZE macro."
#endif
#define SEMA_STRINGIZE(s) #s
#define IMAGE_TYPE(ImgType, Id, SingletonId, Access, Suffix)                   \
  addImplicitTypedef(SEMA_STRINGIZE(__ocl_##ImgType##_##Suffix##_t),           \
                     Context.SingletonId);
#include "clang/Basic/OpenCLImageTypes.def"
#undef SEMA_STRINGIZE
  }

  if (getLangOpts().SYCLIsDevice || getLangOpts().OpenCL) {
#ifdef SEMA_STRINGIZE
#error "Undefine SEMA_STRINGIZE macro."
#endif
#define SEMA_STRINGIZE(s) #s
#define IMAGE_TYPE(ImgType, Id, SingletonId, Access, Suffix)                   \
  addImplicitTypedef(SEMA_STRINGIZE(__ocl_sampled_##ImgType##_##Suffix##_t),   \
                     Context.Sampled##SingletonId);
#define IMAGE_WRITE_TYPE(Type, Id, Ext)
#define IMAGE_READ_WRITE_TYPE(Type, Id, Ext)
#include "clang/Basic/OpenCLImageTypes.def"
#undef SEMA_STRINGIZE
  }

  // Initialize predefined OpenCL types and supported extensions and (optional)
  // core features.
  if (getLangOpts().OpenCL) {
    getOpenCLOptions().addSupport(
        Context.getTargetInfo().getSupportedOpenCLOpts(), getLangOpts());
    addImplicitTypedef("sampler_t", Context.OCLSamplerTy);
    addImplicitTypedef("event_t", Context.OCLEventTy);
    if (getLangOpts().OpenCLCPlusPlus || getLangOpts().OpenCLVersion >= 200) {
      addImplicitTypedef("clk_event_t", Context.OCLClkEventTy);
      addImplicitTypedef("queue_t", Context.OCLQueueTy);
      addImplicitTypedef("reserve_id_t", Context.OCLReserveIDTy);
      addImplicitTypedef("atomic_int", Context.getAtomicType(Context.IntTy));
      addImplicitTypedef("atomic_uint",
                         Context.getAtomicType(Context.UnsignedIntTy));
      addImplicitTypedef("atomic_float",
                         Context.getAtomicType(Context.FloatTy));
      // OpenCLC v2.0, s6.13.11.6 requires that atomic_flag is implemented as
      // 32-bit integer and OpenCLC v2.0, s6.1.1 int is always 32-bit wide.
      addImplicitTypedef("atomic_flag", Context.getAtomicType(Context.IntTy));
      auto AtomicSizeT = Context.getAtomicType(Context.getSizeType());
      addImplicitTypedef("atomic_size_t", AtomicSizeT);

      // OpenCL v2.0 s6.13.11.6:
      // - The atomic_long and atomic_ulong types are supported if the
      //   cl_khr_int64_base_atomics and cl_khr_int64_extended_atomics
      //   extensions are supported.
      // - The atomic_double type is only supported if double precision
      //   is supported and the cl_khr_int64_base_atomics and
      //   cl_khr_int64_extended_atomics extensions are supported.
      // - If the device address space is 64-bits, the data types
      //   atomic_intptr_t, atomic_uintptr_t, atomic_size_t and
      //   atomic_ptrdiff_t are supported if the cl_khr_int64_base_atomics and
      //   cl_khr_int64_extended_atomics extensions are supported.
      std::vector<QualType> Atomic64BitTypes;
      if (getOpenCLOptions().isSupported("cl_khr_int64_base_atomics",
                                         getLangOpts()) &&
          getOpenCLOptions().isSupported("cl_khr_int64_extended_atomics",
                                         getLangOpts())) {
        if (getOpenCLOptions().isSupported("cl_khr_fp64", getLangOpts())) {
          auto AtomicDoubleT = Context.getAtomicType(Context.DoubleTy);
          addImplicitTypedef("atomic_double", AtomicDoubleT);
          setOpenCLExtensionForType(AtomicDoubleT, "cl_khr_fp64");
          Atomic64BitTypes.push_back(AtomicDoubleT);
        }
        auto AtomicLongT = Context.getAtomicType(Context.LongTy);
        auto AtomicULongT = Context.getAtomicType(Context.UnsignedLongTy);
        auto AtomicIntPtrT = Context.getAtomicType(Context.getIntPtrType());
        auto AtomicUIntPtrT = Context.getAtomicType(Context.getUIntPtrType());
        auto AtomicPtrDiffT =
            Context.getAtomicType(Context.getPointerDiffType());

        addImplicitTypedef("atomic_long", AtomicLongT);
        addImplicitTypedef("atomic_ulong", AtomicULongT);
        addImplicitTypedef("atomic_intptr_t", AtomicIntPtrT);
        addImplicitTypedef("atomic_uintptr_t", AtomicUIntPtrT);
        addImplicitTypedef("atomic_ptrdiff_t", AtomicPtrDiffT);

        Atomic64BitTypes.push_back(AtomicLongT);
        Atomic64BitTypes.push_back(AtomicULongT);
        if (Context.getTypeSize(AtomicSizeT) == 64) {
          Atomic64BitTypes.push_back(AtomicSizeT);
          Atomic64BitTypes.push_back(AtomicIntPtrT);
          Atomic64BitTypes.push_back(AtomicUIntPtrT);
          Atomic64BitTypes.push_back(AtomicPtrDiffT);
        }
      }

      for (auto &I : Atomic64BitTypes)
        setOpenCLExtensionForType(I,
            "cl_khr_int64_base_atomics cl_khr_int64_extended_atomics");
    }

    setOpenCLExtensionForType(Context.DoubleTy, "cl_khr_fp64");

#define GENERIC_IMAGE_TYPE_EXT(Type, Id, Ext) \
    setOpenCLExtensionForType(Context.Id, Ext);
#include "clang/Basic/OpenCLImageTypes.def"
#define EXT_OPAQUE_TYPE(ExtType, Id, Ext)                                      \
  if (getOpenCLOptions().isSupported(#Ext, getLangOpts())) {                   \
    addImplicitTypedef(#ExtType, Context.Id##Ty);                              \
    setOpenCLExtensionForType(Context.Id##Ty, #Ext);                           \
  }
#include "clang/Basic/OpenCLExtensionTypes.def"
  }

  if (Context.getTargetInfo().hasAArch64SVETypes()) {
#define SVE_TYPE(Name, Id, SingletonId) \
    addImplicitTypedef(Name, Context.SingletonId);
#include "clang/Basic/AArch64SVEACLETypes.def"
  }

  if (Context.getTargetInfo().getTriple().isPPC64() &&
      Context.getTargetInfo().hasFeature("paired-vector-memops")) {
    if (Context.getTargetInfo().hasFeature("mma")) {
#define PPC_VECTOR_MMA_TYPE(Name, Id, Size) \
      addImplicitTypedef(#Name, Context.Id##Ty);
#include "clang/Basic/PPCTypes.def"
    }
#define PPC_VECTOR_VSX_TYPE(Name, Id, Size) \
    addImplicitTypedef(#Name, Context.Id##Ty);
#include "clang/Basic/PPCTypes.def"
  }

  if (Context.getTargetInfo().hasRISCVVTypes()) {
#define RVV_TYPE(Name, Id, SingletonId)                                        \
  addImplicitTypedef(Name, Context.SingletonId);
#include "clang/Basic/RISCVVTypes.def"
  }

  if (Context.getTargetInfo().hasBuiltinMSVaList()) {
    DeclarationName MSVaList = &Context.Idents.get("__builtin_ms_va_list");
    if (IdResolver.begin(MSVaList) == IdResolver.end())
      PushOnScopeChains(Context.getBuiltinMSVaListDecl(), TUScope);
  }

  DeclarationName BuiltinVaList = &Context.Idents.get("__builtin_va_list");
  if (IdResolver.begin(BuiltinVaList) == IdResolver.end())
    PushOnScopeChains(Context.getBuiltinVaListDecl(), TUScope);

#if INTEL_CUSTOMIZATION
  if (PP.getLangOpts().CPlusPlus && PP.getLangOpts().AlignedAllocation &&
      PP.getLangOpts().isIntelCompat(LangOptions::PredeclareAlignValT)) {
    NamespaceDecl *StdNamespace = getOrCreateStdNamespace();
    if (StdNamespace->isImplicit()) {
      PushOnScopeChains(StdNamespace, TUScope);
    }

    // In C++17 this should be picked up in <new> but the Intel compiler
    // supported it before this, so predeclare it here for compatibility.
    // Since it is only used correctly when AlignedAllocation is enabled
    // only predeclare it in that case.
    IdentifierInfo *AlignValT = &Context.Idents.get("align_val_t");
    if (IdResolver.begin(AlignValT) == IdResolver.end()) {
      auto *AlignValTTy = EnumDecl::Create(
          Context, StdNamespace, SourceLocation(), SourceLocation(), AlignValT,
          /*PrevDecl=*/nullptr, /*IsScoped=*/true,
          /*IsScopedUsingClassTag=*/true, /*IsFixed=*/true);
      QualType BestType = Context.getSizeType();
      AlignValTTy->setIntegerType(BestType);
      StdNamespace->addDecl(AlignValTTy);
    }
  }
#endif // INTEL_CUSTOMIZATION
}

Sema::~Sema() {
  assert(InstantiatingSpecializations.empty() &&
         "failed to clean up an InstantiatingTemplate?");

  if (VisContext) FreeVisContext();

  // Kill all the active scopes.
  for (sema::FunctionScopeInfo *FSI : FunctionScopes)
    delete FSI;

  // Tell the SemaConsumer to forget about us; we're going out of scope.
  if (SemaConsumer *SC = dyn_cast<SemaConsumer>(&Consumer))
    SC->ForgetSema();

  // Detach from the external Sema source.
  if (ExternalSemaSource *ExternalSema
        = dyn_cast_or_null<ExternalSemaSource>(Context.getExternalSource()))
    ExternalSema->ForgetSema();

  // If Sema's ExternalSource is the multiplexer - we own it.
  if (isMultiplexExternalSource)
    delete ExternalSource;

  // Delete cached satisfactions.
  std::vector<ConstraintSatisfaction *> Satisfactions;
  Satisfactions.reserve(Satisfactions.size());
  for (auto &Node : SatisfactionCache)
    Satisfactions.push_back(&Node);
  for (auto *Node : Satisfactions)
    delete Node;

  threadSafety::threadSafetyCleanup(ThreadSafetyDeclCache);

  // Destroys data sharing attributes stack for OpenMP
  DestroyDataSharingAttributesStack();

  // Detach from the PP callback handler which outlives Sema since it's owned
  // by the preprocessor.
  SemaPPCallbackHandler->reset();
}

void Sema::warnStackExhausted(SourceLocation Loc) {
  // Only warn about this once.
  if (!WarnedStackExhausted) {
    Diag(Loc, diag::warn_stack_exhausted);
    WarnedStackExhausted = true;
  }
}

void Sema::runWithSufficientStackSpace(SourceLocation Loc,
                                       llvm::function_ref<void()> Fn) {
  clang::runWithSufficientStackSpace([&] { warnStackExhausted(Loc); }, Fn);
}

/// makeUnavailableInSystemHeader - There is an error in the current
/// context.  If we're still in a system header, and we can plausibly
/// make the relevant declaration unavailable instead of erroring, do
/// so and return true.
bool Sema::makeUnavailableInSystemHeader(SourceLocation loc,
                                      UnavailableAttr::ImplicitReason reason) {
  // If we're not in a function, it's an error.
  FunctionDecl *fn = dyn_cast<FunctionDecl>(CurContext);
  if (!fn) return false;

  // If we're in template instantiation, it's an error.
  if (inTemplateInstantiation())
    return false;

  // If that function's not in a system header, it's an error.
  if (!Context.getSourceManager().isInSystemHeader(loc))
    return false;

  // If the function is already unavailable, it's not an error.
  if (fn->hasAttr<UnavailableAttr>()) return true;

  fn->addAttr(UnavailableAttr::CreateImplicit(Context, "", reason, loc));
  return true;
}

ASTMutationListener *Sema::getASTMutationListener() const {
  return getASTConsumer().GetASTMutationListener();
}

///Registers an external source. If an external source already exists,
/// creates a multiplex external source and appends to it.
///
///\param[in] E - A non-null external sema source.
///
void Sema::addExternalSource(ExternalSemaSource *E) {
  assert(E && "Cannot use with NULL ptr");

  if (!ExternalSource) {
    ExternalSource = E;
    return;
  }

  if (isMultiplexExternalSource)
    static_cast<MultiplexExternalSemaSource*>(ExternalSource)->addSource(*E);
  else {
    ExternalSource = new MultiplexExternalSemaSource(*ExternalSource, *E);
    isMultiplexExternalSource = true;
  }
}

/// Print out statistics about the semantic analysis.
void Sema::PrintStats() const {
  llvm::errs() << "\n*** Semantic Analysis Stats:\n";
  llvm::errs() << NumSFINAEErrors << " SFINAE diagnostics trapped.\n";

  BumpAlloc.PrintStats();
  AnalysisWarnings.PrintStats();
}

void Sema::diagnoseNullableToNonnullConversion(QualType DstType,
                                               QualType SrcType,
                                               SourceLocation Loc) {
  Optional<NullabilityKind> ExprNullability = SrcType->getNullability(Context);
  if (!ExprNullability || (*ExprNullability != NullabilityKind::Nullable &&
                           *ExprNullability != NullabilityKind::NullableResult))
    return;

  Optional<NullabilityKind> TypeNullability = DstType->getNullability(Context);
  if (!TypeNullability || *TypeNullability != NullabilityKind::NonNull)
    return;

  Diag(Loc, diag::warn_nullability_lost) << SrcType << DstType;
}

void Sema::diagnoseZeroToNullptrConversion(CastKind Kind, const Expr* E) {
  if (Diags.isIgnored(diag::warn_zero_as_null_pointer_constant,
                      E->getBeginLoc()))
    return;
  // nullptr only exists from C++11 on, so don't warn on its absence earlier.
  if (!getLangOpts().CPlusPlus11)
    return;

  if (Kind != CK_NullToPointer && Kind != CK_NullToMemberPointer)
    return;
  if (E->IgnoreParenImpCasts()->getType()->isNullPtrType())
    return;

  // Don't diagnose the conversion from a 0 literal to a null pointer argument
  // in a synthesized call to operator<=>.
  if (!CodeSynthesisContexts.empty() &&
      CodeSynthesisContexts.back().Kind ==
          CodeSynthesisContext::RewritingOperatorAsSpaceship)
    return;

  // If it is a macro from system header, and if the macro name is not "NULL",
  // do not warn.
  SourceLocation MaybeMacroLoc = E->getBeginLoc();
  if (Diags.getSuppressSystemWarnings() &&
      SourceMgr.isInSystemMacro(MaybeMacroLoc) &&
      !findMacroSpelling(MaybeMacroLoc, "NULL"))
    return;

  Diag(E->getBeginLoc(), diag::warn_zero_as_null_pointer_constant)
      << FixItHint::CreateReplacement(E->getSourceRange(), "nullptr");
}

/// ImpCastExprToType - If Expr is not of type 'Type', insert an implicit cast.
/// If there is already an implicit cast, merge into the existing one.
/// The result is of the given category.
ExprResult Sema::ImpCastExprToType(Expr *E, QualType Ty,
                                   CastKind Kind, ExprValueKind VK,
                                   const CXXCastPath *BasePath,
                                   CheckedConversionKind CCK) {
#ifndef NDEBUG
  if (VK == VK_RValue && !E->isRValue()) {
    switch (Kind) {
    default:
      llvm_unreachable(("can't implicitly cast lvalue to rvalue with this cast "
                        "kind: " +
                        std::string(CastExpr::getCastKindName(Kind)))
                           .c_str());
    case CK_Dependent:
    case CK_LValueToRValue:
    case CK_ArrayToPointerDecay:
    case CK_FunctionToPointerDecay:
    case CK_ToVoid:
    case CK_NonAtomicToAtomic:
      break;
    }
  }
  assert((VK == VK_RValue || Kind == CK_Dependent || !E->isRValue()) &&
         "can't cast rvalue to lvalue");
#endif

  diagnoseNullableToNonnullConversion(Ty, E->getType(), E->getBeginLoc());
  diagnoseZeroToNullptrConversion(Kind, E);

  QualType ExprTy = Context.getCanonicalType(E->getType());
  QualType TypeTy = Context.getCanonicalType(Ty);

  if (ExprTy == TypeTy)
    return E;

  // C++1z [conv.array]: The temporary materialization conversion is applied.
  // We also use this to fuel C++ DR1213, which applies to C++11 onwards.
  if (Kind == CK_ArrayToPointerDecay && getLangOpts().CPlusPlus &&
      E->getValueKind() == VK_RValue) {
    // The temporary is an lvalue in C++98 and an xvalue otherwise.
    ExprResult Materialized = CreateMaterializeTemporaryExpr(
        E->getType(), E, !getLangOpts().CPlusPlus11);
    if (Materialized.isInvalid())
      return ExprError();
    E = Materialized.get();
  }

  if (ImplicitCastExpr *ImpCast = dyn_cast<ImplicitCastExpr>(E)) {
    if (ImpCast->getCastKind() == Kind && (!BasePath || BasePath->empty())) {
      ImpCast->setType(Ty);
      ImpCast->setValueKind(VK);
      return E;
    }
  }

  return ImplicitCastExpr::Create(Context, Ty, Kind, E, BasePath, VK,
                                  CurFPFeatureOverrides());
}

/// ScalarTypeToBooleanCastKind - Returns the cast kind corresponding
/// to the conversion from scalar type ScalarTy to the Boolean type.
CastKind Sema::ScalarTypeToBooleanCastKind(QualType ScalarTy) {
  switch (ScalarTy->getScalarTypeKind()) {
  case Type::STK_Bool: return CK_NoOp;
  case Type::STK_CPointer: return CK_PointerToBoolean;
  case Type::STK_BlockPointer: return CK_PointerToBoolean;
  case Type::STK_ObjCObjectPointer: return CK_PointerToBoolean;
  case Type::STK_MemberPointer: return CK_MemberPointerToBoolean;
  case Type::STK_Integral: return CK_IntegralToBoolean;
  case Type::STK_Floating: return CK_FloatingToBoolean;
  case Type::STK_IntegralComplex: return CK_IntegralComplexToBoolean;
  case Type::STK_FloatingComplex: return CK_FloatingComplexToBoolean;
  case Type::STK_FixedPoint: return CK_FixedPointToBoolean;
  }
  llvm_unreachable("unknown scalar type kind");
}

/// Used to prune the decls of Sema's UnusedFileScopedDecls vector.
static bool ShouldRemoveFromUnused(Sema *SemaRef, const DeclaratorDecl *D) {
  if (D->getMostRecentDecl()->isUsed())
    return true;

  if (D->isExternallyVisible())
    return true;

  if (const FunctionDecl *FD = dyn_cast<FunctionDecl>(D)) {
    // If this is a function template and none of its specializations is used,
    // we should warn.
    if (FunctionTemplateDecl *Template = FD->getDescribedFunctionTemplate())
      for (const auto *Spec : Template->specializations())
        if (ShouldRemoveFromUnused(SemaRef, Spec))
          return true;

    // UnusedFileScopedDecls stores the first declaration.
    // The declaration may have become definition so check again.
    const FunctionDecl *DeclToCheck;
    if (FD->hasBody(DeclToCheck))
      return !SemaRef->ShouldWarnIfUnusedFileScopedDecl(DeclToCheck);

    // Later redecls may add new information resulting in not having to warn,
    // so check again.
    DeclToCheck = FD->getMostRecentDecl();
    if (DeclToCheck != FD)
      return !SemaRef->ShouldWarnIfUnusedFileScopedDecl(DeclToCheck);
  }

  if (const VarDecl *VD = dyn_cast<VarDecl>(D)) {
    // If a variable usable in constant expressions is referenced,
    // don't warn if it isn't used: if the value of a variable is required
    // for the computation of a constant expression, it doesn't make sense to
    // warn even if the variable isn't odr-used.  (isReferenced doesn't
    // precisely reflect that, but it's a decent approximation.)
    if (VD->isReferenced() &&
        VD->mightBeUsableInConstantExpressions(SemaRef->Context))
      return true;

    if (VarTemplateDecl *Template = VD->getDescribedVarTemplate())
      // If this is a variable template and none of its specializations is used,
      // we should warn.
      for (const auto *Spec : Template->specializations())
        if (ShouldRemoveFromUnused(SemaRef, Spec))
          return true;

    // UnusedFileScopedDecls stores the first declaration.
    // The declaration may have become definition so check again.
    const VarDecl *DeclToCheck = VD->getDefinition();
    if (DeclToCheck)
      return !SemaRef->ShouldWarnIfUnusedFileScopedDecl(DeclToCheck);

    // Later redecls may add new information resulting in not having to warn,
    // so check again.
    DeclToCheck = VD->getMostRecentDecl();
    if (DeclToCheck != VD)
      return !SemaRef->ShouldWarnIfUnusedFileScopedDecl(DeclToCheck);
  }

  return false;
}

static bool isFunctionOrVarDeclExternC(NamedDecl *ND) {
  if (auto *FD = dyn_cast<FunctionDecl>(ND))
    return FD->isExternC();
  return cast<VarDecl>(ND)->isExternC();
}

/// Determine whether ND is an external-linkage function or variable whose
/// type has no linkage.
bool Sema::isExternalWithNoLinkageType(ValueDecl *VD) {
  // Note: it's not quite enough to check whether VD has UniqueExternalLinkage,
  // because we also want to catch the case where its type has VisibleNoLinkage,
  // which does not affect the linkage of VD.
  return getLangOpts().CPlusPlus && VD->hasExternalFormalLinkage() &&
         !isExternalFormalLinkage(VD->getType()->getLinkage()) &&
         !isFunctionOrVarDeclExternC(VD);
}

/// Obtains a sorted list of functions and variables that are undefined but
/// ODR-used.
void Sema::getUndefinedButUsed(
    SmallVectorImpl<std::pair<NamedDecl *, SourceLocation> > &Undefined) {
  for (const auto &UndefinedUse : UndefinedButUsed) {
    NamedDecl *ND = UndefinedUse.first;

    // Ignore attributes that have become invalid.
    if (ND->isInvalidDecl()) continue;

    // __attribute__((weakref)) is basically a definition.
    if (ND->hasAttr<WeakRefAttr>()) continue;

    if (isa<CXXDeductionGuideDecl>(ND))
      continue;

    if (ND->hasAttr<DLLImportAttr>() || ND->hasAttr<DLLExportAttr>()) {
      // An exported function will always be emitted when defined, so even if
      // the function is inline, it doesn't have to be emitted in this TU. An
      // imported function implies that it has been exported somewhere else.
      continue;
    }

    if (FunctionDecl *FD = dyn_cast<FunctionDecl>(ND)) {
      if (FD->isDefined())
        continue;
      if (FD->isExternallyVisible() &&
          !isExternalWithNoLinkageType(FD) &&
          !FD->getMostRecentDecl()->isInlined() &&
          !FD->hasAttr<ExcludeFromExplicitInstantiationAttr>())
        continue;
      if (FD->getBuiltinID())
        continue;
    } else {
      auto *VD = cast<VarDecl>(ND);
      if (VD->hasDefinition() != VarDecl::DeclarationOnly)
        continue;
      if (VD->isExternallyVisible() &&
          !isExternalWithNoLinkageType(VD) &&
          !VD->getMostRecentDecl()->isInline() &&
          !VD->hasAttr<ExcludeFromExplicitInstantiationAttr>())
        continue;

      // Skip VarDecls that lack formal definitions but which we know are in
      // fact defined somewhere.
      if (VD->isKnownToBeDefined())
        continue;
    }

    Undefined.push_back(std::make_pair(ND, UndefinedUse.second));
  }
}

/// checkUndefinedButUsed - Check for undefined objects with internal linkage
/// or that are inline.
static void checkUndefinedButUsed(Sema &S) {
  if (S.UndefinedButUsed.empty()) return;

  // Collect all the still-undefined entities with internal linkage.
  SmallVector<std::pair<NamedDecl *, SourceLocation>, 16> Undefined;
  S.getUndefinedButUsed(Undefined);
  if (Undefined.empty()) return;

  for (auto Undef : Undefined) {
    ValueDecl *VD = cast<ValueDecl>(Undef.first);
    SourceLocation UseLoc = Undef.second;

    if (S.isExternalWithNoLinkageType(VD)) {
      // C++ [basic.link]p8:
      //   A type without linkage shall not be used as the type of a variable
      //   or function with external linkage unless
      //    -- the entity has C language linkage
      //    -- the entity is not odr-used or is defined in the same TU
      //
      // As an extension, accept this in cases where the type is externally
      // visible, since the function or variable actually can be defined in
      // another translation unit in that case.
      S.Diag(VD->getLocation(), isExternallyVisible(VD->getType()->getLinkage())
                                    ? diag::ext_undefined_internal_type
                                    : diag::err_undefined_internal_type)
        << isa<VarDecl>(VD) << VD;
    } else if (!VD->isExternallyVisible()) {
      // FIXME: We can promote this to an error. The function or variable can't
      // be defined anywhere else, so the program must necessarily violate the
      // one definition rule.
      S.Diag(VD->getLocation(), diag::warn_undefined_internal)
        << isa<VarDecl>(VD) << VD;
    } else if (auto *FD = dyn_cast<FunctionDecl>(VD)) {
      (void)FD;
      assert(FD->getMostRecentDecl()->isInlined() &&
             "used object requires definition but isn't inline or internal?");
      // FIXME: This is ill-formed; we should reject.
      S.Diag(VD->getLocation(), diag::warn_undefined_inline) << VD;
    } else {
      assert(cast<VarDecl>(VD)->getMostRecentDecl()->isInline() &&
             "used var requires definition but isn't inline or internal?");
      S.Diag(VD->getLocation(), diag::err_undefined_inline_var) << VD;
    }
    if (UseLoc.isValid())
      S.Diag(UseLoc, diag::note_used_here);
  }

  S.UndefinedButUsed.clear();
}

void Sema::LoadExternalWeakUndeclaredIdentifiers() {
  if (!ExternalSource)
    return;

  SmallVector<std::pair<IdentifierInfo *, WeakInfo>, 4> WeakIDs;
  ExternalSource->ReadWeakUndeclaredIdentifiers(WeakIDs);
  for (auto &WeakID : WeakIDs)
    WeakUndeclaredIdentifiers.insert(WeakID);
}


typedef llvm::DenseMap<const CXXRecordDecl*, bool> RecordCompleteMap;

/// Returns true, if all methods and nested classes of the given
/// CXXRecordDecl are defined in this translation unit.
///
/// Should only be called from ActOnEndOfTranslationUnit so that all
/// definitions are actually read.
static bool MethodsAndNestedClassesComplete(const CXXRecordDecl *RD,
                                            RecordCompleteMap &MNCComplete) {
  RecordCompleteMap::iterator Cache = MNCComplete.find(RD);
  if (Cache != MNCComplete.end())
    return Cache->second;
  if (!RD->isCompleteDefinition())
    return false;
  bool Complete = true;
  for (DeclContext::decl_iterator I = RD->decls_begin(),
                                  E = RD->decls_end();
       I != E && Complete; ++I) {
    if (const CXXMethodDecl *M = dyn_cast<CXXMethodDecl>(*I))
      Complete = M->isDefined() || M->isDefaulted() ||
                 (M->isPure() && !isa<CXXDestructorDecl>(M));
    else if (const FunctionTemplateDecl *F = dyn_cast<FunctionTemplateDecl>(*I))
      // If the template function is marked as late template parsed at this
      // point, it has not been instantiated and therefore we have not
      // performed semantic analysis on it yet, so we cannot know if the type
      // can be considered complete.
      Complete = !F->getTemplatedDecl()->isLateTemplateParsed() &&
                  F->getTemplatedDecl()->isDefined();
    else if (const CXXRecordDecl *R = dyn_cast<CXXRecordDecl>(*I)) {
      if (R->isInjectedClassName())
        continue;
      if (R->hasDefinition())
        Complete = MethodsAndNestedClassesComplete(R->getDefinition(),
                                                   MNCComplete);
      else
        Complete = false;
    }
  }
  MNCComplete[RD] = Complete;
  return Complete;
}

/// Returns true, if the given CXXRecordDecl is fully defined in this
/// translation unit, i.e. all methods are defined or pure virtual and all
/// friends, friend functions and nested classes are fully defined in this
/// translation unit.
///
/// Should only be called from ActOnEndOfTranslationUnit so that all
/// definitions are actually read.
static bool IsRecordFullyDefined(const CXXRecordDecl *RD,
                                 RecordCompleteMap &RecordsComplete,
                                 RecordCompleteMap &MNCComplete) {
  RecordCompleteMap::iterator Cache = RecordsComplete.find(RD);
  if (Cache != RecordsComplete.end())
    return Cache->second;
  bool Complete = MethodsAndNestedClassesComplete(RD, MNCComplete);
  for (CXXRecordDecl::friend_iterator I = RD->friend_begin(),
                                      E = RD->friend_end();
       I != E && Complete; ++I) {
    // Check if friend classes and methods are complete.
    if (TypeSourceInfo *TSI = (*I)->getFriendType()) {
      // Friend classes are available as the TypeSourceInfo of the FriendDecl.
      if (CXXRecordDecl *FriendD = TSI->getType()->getAsCXXRecordDecl())
        Complete = MethodsAndNestedClassesComplete(FriendD, MNCComplete);
      else
        Complete = false;
    } else {
      // Friend functions are available through the NamedDecl of FriendDecl.
      if (const FunctionDecl *FD =
          dyn_cast<FunctionDecl>((*I)->getFriendDecl()))
        Complete = FD->isDefined();
      else
        // This is a template friend, give up.
        Complete = false;
    }
  }
  RecordsComplete[RD] = Complete;
  return Complete;
}

void Sema::emitAndClearUnusedLocalTypedefWarnings() {
  if (ExternalSource)
    ExternalSource->ReadUnusedLocalTypedefNameCandidates(
        UnusedLocalTypedefNameCandidates);
  for (const TypedefNameDecl *TD : UnusedLocalTypedefNameCandidates) {
    if (TD->isReferenced())
      continue;
    Diag(TD->getLocation(), diag::warn_unused_local_typedef)
        << isa<TypeAliasDecl>(TD) << TD->getDeclName();
  }
  UnusedLocalTypedefNameCandidates.clear();
}

/// This is called before the very first declaration in the translation unit
/// is parsed. Note that the ASTContext may have already injected some
/// declarations.
void Sema::ActOnStartOfTranslationUnit() {
  if (getLangOpts().ModulesTS &&
      (getLangOpts().getCompilingModule() == LangOptions::CMK_ModuleInterface ||
       getLangOpts().getCompilingModule() == LangOptions::CMK_None)) {
    // We start in an implied global module fragment.
    SourceLocation StartOfTU =
        SourceMgr.getLocForStartOfFile(SourceMgr.getMainFileID());
    ActOnGlobalModuleFragmentDecl(StartOfTU);
    ModuleScopes.back().ImplicitGlobalModuleFragment = true;
  }
}

void Sema::ActOnEndOfTranslationUnitFragment(TUFragmentKind Kind) {
  // No explicit actions are required at the end of the global module fragment.
  if (Kind == TUFragmentKind::Global)
    return;

  // Transfer late parsed template instantiations over to the pending template
  // instantiation list. During normal compilation, the late template parser
  // will be installed and instantiating these templates will succeed.
  //
  // If we are building a TU prefix for serialization, it is also safe to
  // transfer these over, even though they are not parsed. The end of the TU
  // should be outside of any eager template instantiation scope, so when this
  // AST is deserialized, these templates will not be parsed until the end of
  // the combined TU.
  PendingInstantiations.insert(PendingInstantiations.end(),
                               LateParsedInstantiations.begin(),
                               LateParsedInstantiations.end());
  LateParsedInstantiations.clear();

  // If DefinedUsedVTables ends up marking any virtual member functions it
  // might lead to more pending template instantiations, which we then need
  // to instantiate.
  DefineUsedVTables();

  // C++: Perform implicit template instantiations.
  //
  // FIXME: When we perform these implicit instantiations, we do not
  // carefully keep track of the point of instantiation (C++ [temp.point]).
  // This means that name lookup that occurs within the template
  // instantiation will always happen at the end of the translation unit,
  // so it will find some names that are not required to be found. This is
  // valid, but we could do better by diagnosing if an instantiation uses a
  // name that was not visible at its first point of instantiation.
  if (ExternalSource) {
    // Load pending instantiations from the external source.
    SmallVector<PendingImplicitInstantiation, 4> Pending;
    ExternalSource->ReadPendingInstantiations(Pending);
    for (auto PII : Pending)
      if (auto Func = dyn_cast<FunctionDecl>(PII.first))
        Func->setInstantiationIsPending(true);
    PendingInstantiations.insert(PendingInstantiations.begin(),
                                 Pending.begin(), Pending.end());
  }

  {
    llvm::TimeTraceScope TimeScope("PerformPendingInstantiations");
    PerformPendingInstantiations();
  }

  if (getLangOpts().SYCLIsDevice) {
    // Emit SYCL integration header for current translation unit if needed
    if (SyclIntHeader != nullptr)
      SyclIntHeader->emit(getLangOpts().SYCLIntHeader);
    if (SyclIntFooter != nullptr)
      SyclIntFooter->emit(getLangOpts().SYCLIntFooter);
    MarkDevices();
  }

  emitDeferredDiags();

  assert(LateParsedInstantiations.empty() &&
         "end of TU template instantiation should not create more "
         "late-parsed templates");

  // Report diagnostics for uncorrected delayed typos. Ideally all of them
  // should have been corrected by that time, but it is very hard to cover all
  // cases in practice.
  for (const auto &Typo : DelayedTypos) {
    // We pass an empty TypoCorrection to indicate no correction was performed.
    Typo.second.DiagHandler(TypoCorrection());
  }
  DelayedTypos.clear();
}

/// ActOnEndOfTranslationUnit - This is called at the very end of the
/// translation unit when EOF is reached and all but the top-level scope is
/// popped.
void Sema::ActOnEndOfTranslationUnit() {
  assert(DelayedDiagnostics.getCurrentPool() == nullptr
         && "reached end of translation unit with a pool attached?");

  // If code completion is enabled, don't perform any end-of-translation-unit
  // work.
  if (PP.isCodeCompletionEnabled())
    return;

  // Complete translation units and modules define vtables and perform implicit
  // instantiations. PCH files do not.
  if (TUKind != TU_Prefix) {
    DiagnoseUseOfUnimplementedSelectors();

    ActOnEndOfTranslationUnitFragment(
        !ModuleScopes.empty() && ModuleScopes.back().Module->Kind ==
                                     Module::PrivateModuleFragment
            ? TUFragmentKind::Private
            : TUFragmentKind::Normal);

    if (LateTemplateParserCleanup)
      LateTemplateParserCleanup(OpaqueParser);

    CheckDelayedMemberExceptionSpecs();
  } else {
    // If we are building a TU prefix for serialization, it is safe to transfer
    // these over, even though they are not parsed. The end of the TU should be
    // outside of any eager template instantiation scope, so when this AST is
    // deserialized, these templates will not be parsed until the end of the
    // combined TU.
    PendingInstantiations.insert(PendingInstantiations.end(),
                                 LateParsedInstantiations.begin(),
                                 LateParsedInstantiations.end());
    LateParsedInstantiations.clear();

    if (LangOpts.PCHInstantiateTemplates) {
      llvm::TimeTraceScope TimeScope("PerformPendingInstantiations");
      PerformPendingInstantiations();
    }
  }

  DiagnoseUnterminatedPragmaAlignPack();
  DiagnoseUnterminatedPragmaAttribute();

  // All delayed member exception specs should be checked or we end up accepting
  // incompatible declarations.
  assert(DelayedOverridingExceptionSpecChecks.empty());
  assert(DelayedEquivalentExceptionSpecChecks.empty());

  // All dllexport classes should have been processed already.
  assert(DelayedDllExportClasses.empty());
  assert(DelayedDllExportMemberFunctions.empty());

  // Remove file scoped decls that turned out to be used.
  UnusedFileScopedDecls.erase(
      std::remove_if(UnusedFileScopedDecls.begin(nullptr, true),
                     UnusedFileScopedDecls.end(),
                     [this](const DeclaratorDecl *DD) {
                       return ShouldRemoveFromUnused(this, DD);
                     }),
      UnusedFileScopedDecls.end());

  if (TUKind == TU_Prefix) {
    // Translation unit prefixes don't need any of the checking below.
    if (!PP.isIncrementalProcessingEnabled())
      TUScope = nullptr;
    return;
  }

  // Check for #pragma weak identifiers that were never declared
  LoadExternalWeakUndeclaredIdentifiers();
  for (auto WeakID : WeakUndeclaredIdentifiers) {
    if (WeakID.second.getUsed())
      continue;

    Decl *PrevDecl = LookupSingleName(TUScope, WeakID.first, SourceLocation(),
                                      LookupOrdinaryName);
    if (PrevDecl != nullptr &&
        !(isa<FunctionDecl>(PrevDecl) || isa<VarDecl>(PrevDecl)))
      Diag(WeakID.second.getLocation(), diag::warn_attribute_wrong_decl_type)
          << "'weak'" << ExpectedVariableOrFunction;
    else
      Diag(WeakID.second.getLocation(), diag::warn_weak_identifier_undeclared)
          << WeakID.first;
  }

  if (LangOpts.CPlusPlus11 &&
      !Diags.isIgnored(diag::warn_delegating_ctor_cycle, SourceLocation()))
    CheckDelegatingCtorCycles();

  if (!Diags.hasErrorOccurred()) {
    if (ExternalSource)
      ExternalSource->ReadUndefinedButUsed(UndefinedButUsed);
    checkUndefinedButUsed(*this);
  }

  // A global-module-fragment is only permitted within a module unit.
  bool DiagnosedMissingModuleDeclaration = false;
  if (!ModuleScopes.empty() &&
      ModuleScopes.back().Module->Kind == Module::GlobalModuleFragment &&
      !ModuleScopes.back().ImplicitGlobalModuleFragment) {
    Diag(ModuleScopes.back().BeginLoc,
         diag::err_module_declaration_missing_after_global_module_introducer);
    DiagnosedMissingModuleDeclaration = true;
  }

  if (TUKind == TU_Module) {
    // If we are building a module interface unit, we need to have seen the
    // module declaration by now.
    if (getLangOpts().getCompilingModule() ==
            LangOptions::CMK_ModuleInterface &&
        (ModuleScopes.empty() ||
         !ModuleScopes.back().Module->isModulePurview()) &&
        !DiagnosedMissingModuleDeclaration) {
      // FIXME: Make a better guess as to where to put the module declaration.
      Diag(getSourceManager().getLocForStartOfFile(
               getSourceManager().getMainFileID()),
           diag::err_module_declaration_missing);
    }

    // If we are building a module, resolve all of the exported declarations
    // now.
    if (Module *CurrentModule = PP.getCurrentModule()) {
      ModuleMap &ModMap = PP.getHeaderSearchInfo().getModuleMap();

      SmallVector<Module *, 2> Stack;
      Stack.push_back(CurrentModule);
      while (!Stack.empty()) {
        Module *Mod = Stack.pop_back_val();

        // Resolve the exported declarations and conflicts.
        // FIXME: Actually complain, once we figure out how to teach the
        // diagnostic client to deal with complaints in the module map at this
        // point.
        ModMap.resolveExports(Mod, /*Complain=*/false);
        ModMap.resolveUses(Mod, /*Complain=*/false);
        ModMap.resolveConflicts(Mod, /*Complain=*/false);

        // Queue the submodules, so their exports will also be resolved.
        Stack.append(Mod->submodule_begin(), Mod->submodule_end());
      }
    }

    // Warnings emitted in ActOnEndOfTranslationUnit() should be emitted for
    // modules when they are built, not every time they are used.
    emitAndClearUnusedLocalTypedefWarnings();
  }

  // C99 6.9.2p2:
  //   A declaration of an identifier for an object that has file
  //   scope without an initializer, and without a storage-class
  //   specifier or with the storage-class specifier static,
  //   constitutes a tentative definition. If a translation unit
  //   contains one or more tentative definitions for an identifier,
  //   and the translation unit contains no external definition for
  //   that identifier, then the behavior is exactly as if the
  //   translation unit contains a file scope declaration of that
  //   identifier, with the composite type as of the end of the
  //   translation unit, with an initializer equal to 0.
  llvm::SmallSet<VarDecl *, 32> Seen;
  for (TentativeDefinitionsType::iterator
            T = TentativeDefinitions.begin(ExternalSource),
         TEnd = TentativeDefinitions.end();
       T != TEnd; ++T) {
    VarDecl *VD = (*T)->getActingDefinition();

    // If the tentative definition was completed, getActingDefinition() returns
    // null. If we've already seen this variable before, insert()'s second
    // return value is false.
    if (!VD || VD->isInvalidDecl() || !Seen.insert(VD).second)
      continue;

    if (const IncompleteArrayType *ArrayT
        = Context.getAsIncompleteArrayType(VD->getType())) {
      // Set the length of the array to 1 (C99 6.9.2p5).
      Diag(VD->getLocation(), diag::warn_tentative_incomplete_array);
      llvm::APInt One(Context.getTypeSize(Context.getSizeType()), true);
      QualType T = Context.getConstantArrayType(ArrayT->getElementType(), One,
                                                nullptr, ArrayType::Normal, 0);
      VD->setType(T);
    } // INTEL: CQ#370357 - Arrays with incomplete element type: struct foo s[];
    if (RequireCompleteType(VD->getLocation(), VD->getType(),           // INTEL
                                   diag::err_tentative_def_incomplete_type))
      VD->setInvalidDecl();

    // No initialization is performed for a tentative definition.
    CheckCompleteVariableDeclaration(VD);

    // Notify the consumer that we've completed a tentative definition.
    if (!VD->isInvalidDecl())
      Consumer.CompleteTentativeDefinition(VD);
  }

  for (auto D : ExternalDeclarations) {
    if (!D || D->isInvalidDecl() || D->getPreviousDecl() || !D->isUsed())
      continue;

    Consumer.CompleteExternalDeclaration(D);
  }

  // If there were errors, disable 'unused' warnings since they will mostly be
  // noise. Don't warn for a use from a module: either we should warn on all
  // file-scope declarations in modules or not at all, but whether the
  // declaration is used is immaterial.
  if (!Diags.hasErrorOccurred() && TUKind != TU_Module) {
    // Output warning for unused file scoped decls.
    for (UnusedFileScopedDeclsType::iterator
           I = UnusedFileScopedDecls.begin(ExternalSource),
           E = UnusedFileScopedDecls.end(); I != E; ++I) {
      if (ShouldRemoveFromUnused(this, *I))
        continue;

      if (const FunctionDecl *FD = dyn_cast<FunctionDecl>(*I)) {
        const FunctionDecl *DiagD;
        if (!FD->hasBody(DiagD))
          DiagD = FD;
        if (DiagD->isDeleted())
          continue; // Deleted functions are supposed to be unused.
        if (DiagD->isReferenced()) {
          if (isa<CXXMethodDecl>(DiagD))
            Diag(DiagD->getLocation(), diag::warn_unneeded_member_function)
                << DiagD;
          else {
            if (FD->getStorageClass() == SC_Static &&
                !FD->isInlineSpecified() &&
                !SourceMgr.isInMainFile(
                   SourceMgr.getExpansionLoc(FD->getLocation())))
              Diag(DiagD->getLocation(),
                   diag::warn_unneeded_static_internal_decl)
                  << DiagD;
            else
              Diag(DiagD->getLocation(), diag::warn_unneeded_internal_decl)
                  << /*function*/ 0 << DiagD;
          }
        } else {
          if (FD->getDescribedFunctionTemplate())
            Diag(DiagD->getLocation(), diag::warn_unused_template)
                << /*function*/ 0 << DiagD;
          else
            Diag(DiagD->getLocation(), isa<CXXMethodDecl>(DiagD)
                                           ? diag::warn_unused_member_function
                                           : diag::warn_unused_function)
                << DiagD;
        }
      } else {
        const VarDecl *DiagD = cast<VarDecl>(*I)->getDefinition();
        if (!DiagD)
          DiagD = cast<VarDecl>(*I);
        if (DiagD->isReferenced()) {
          Diag(DiagD->getLocation(), diag::warn_unneeded_internal_decl)
              << /*variable*/ 1 << DiagD;
        } else if (DiagD->getType().isConstQualified()) {
          const SourceManager &SM = SourceMgr;
          if (SM.getMainFileID() != SM.getFileID(DiagD->getLocation()) ||
              !PP.getLangOpts().IsHeaderFile)
            Diag(DiagD->getLocation(), diag::warn_unused_const_variable)
                << DiagD;
        } else {
          if (DiagD->getDescribedVarTemplate())
            Diag(DiagD->getLocation(), diag::warn_unused_template)
                << /*variable*/ 1 << DiagD;
          else
            Diag(DiagD->getLocation(), diag::warn_unused_variable) << DiagD;
        }
      }
    }

    emitAndClearUnusedLocalTypedefWarnings();
  }

  if (!Diags.isIgnored(diag::warn_unused_private_field, SourceLocation())) {
    // FIXME: Load additional unused private field candidates from the external
    // source.
    RecordCompleteMap RecordsComplete;
    RecordCompleteMap MNCComplete;
    for (NamedDeclSetType::iterator I = UnusedPrivateFields.begin(),
         E = UnusedPrivateFields.end(); I != E; ++I) {
      const NamedDecl *D = *I;
      const CXXRecordDecl *RD = dyn_cast<CXXRecordDecl>(D->getDeclContext());
      if (RD && !RD->isUnion() &&
          IsRecordFullyDefined(RD, RecordsComplete, MNCComplete)) {
        Diag(D->getLocation(), diag::warn_unused_private_field)
              << D->getDeclName();
      }
    }
  }

  if (!Diags.isIgnored(diag::warn_mismatched_delete_new, SourceLocation())) {
    if (ExternalSource)
      ExternalSource->ReadMismatchingDeleteExpressions(DeleteExprs);
    for (const auto &DeletedFieldInfo : DeleteExprs) {
      for (const auto &DeleteExprLoc : DeletedFieldInfo.second) {
        AnalyzeDeleteExprMismatch(DeletedFieldInfo.first, DeleteExprLoc.first,
                                  DeleteExprLoc.second);
      }
    }
  }

  // Check we've noticed that we're no longer parsing the initializer for every
  // variable. If we miss cases, then at best we have a performance issue and
  // at worst a rejects-valid bug.
  assert(ParsingInitForAutoVars.empty() &&
         "Didn't unmark var as having its initializer parsed");

  if (!PP.isIncrementalProcessingEnabled())
    TUScope = nullptr;
}


//===----------------------------------------------------------------------===//
// Helper functions.
//===----------------------------------------------------------------------===//

DeclContext *Sema::getFunctionLevelDeclContext() {
  DeclContext *DC = CurContext;

  while (true) {
    if (isa<BlockDecl>(DC) || isa<EnumDecl>(DC) || isa<CapturedDecl>(DC) ||
        isa<RequiresExprBodyDecl>(DC)) {
      DC = DC->getParent();
    } else if (isa<CXXMethodDecl>(DC) &&
               cast<CXXMethodDecl>(DC)->getOverloadedOperator() == OO_Call &&
               cast<CXXRecordDecl>(DC->getParent())->isLambda()) {
      DC = DC->getParent()->getParent();
    }
    else break;
  }

  return DC;
}

/// getCurFunctionDecl - If inside of a function body, this returns a pointer
/// to the function decl for the function being parsed.  If we're currently
/// in a 'block', this returns the containing context.
FunctionDecl *Sema::getCurFunctionDecl() {
  DeclContext *DC = getFunctionLevelDeclContext();
  return dyn_cast<FunctionDecl>(DC);
}

ObjCMethodDecl *Sema::getCurMethodDecl() {
  DeclContext *DC = getFunctionLevelDeclContext();
  while (isa<RecordDecl>(DC))
    DC = DC->getParent();
  return dyn_cast<ObjCMethodDecl>(DC);
}

NamedDecl *Sema::getCurFunctionOrMethodDecl() {
  DeclContext *DC = getFunctionLevelDeclContext();
  if (isa<ObjCMethodDecl>(DC) || isa<FunctionDecl>(DC))
    return cast<NamedDecl>(DC);
  return nullptr;
}

LangAS Sema::getDefaultCXXMethodAddrSpace() const {
  if (getLangOpts().OpenCL)
    return LangAS::opencl_generic;
  return LangAS::Default;
}

void Sema::EmitCurrentDiagnostic(unsigned DiagID) {
  // FIXME: It doesn't make sense to me that DiagID is an incoming argument here
  // and yet we also use the current diag ID on the DiagnosticsEngine. This has
  // been made more painfully obvious by the refactor that introduced this
  // function, but it is possible that the incoming argument can be
  // eliminated. If it truly cannot be (for example, there is some reentrancy
  // issue I am not seeing yet), then there should at least be a clarifying
  // comment somewhere.
  if (Optional<TemplateDeductionInfo*> Info = isSFINAEContext()) {
    switch (DiagnosticIDs::getDiagnosticSFINAEResponse(
              Diags.getCurrentDiagID())) {
    case DiagnosticIDs::SFINAE_Report:
      // We'll report the diagnostic below.
      break;

    case DiagnosticIDs::SFINAE_SubstitutionFailure:
      // Count this failure so that we know that template argument deduction
      // has failed.
      ++NumSFINAEErrors;

      // Make a copy of this suppressed diagnostic and store it with the
      // template-deduction information.
      if (*Info && !(*Info)->hasSFINAEDiagnostic()) {
        Diagnostic DiagInfo(&Diags);
        (*Info)->addSFINAEDiagnostic(DiagInfo.getLocation(),
                       PartialDiagnostic(DiagInfo, Context.getDiagAllocator()));
      }

      Diags.setLastDiagnosticIgnored(true);
      Diags.Clear();
      return;

    case DiagnosticIDs::SFINAE_AccessControl: {
      // Per C++ Core Issue 1170, access control is part of SFINAE.
      // Additionally, the AccessCheckingSFINAE flag can be used to temporarily
      // make access control a part of SFINAE for the purposes of checking
      // type traits.
      if (!AccessCheckingSFINAE && !getLangOpts().CPlusPlus11)
        break;

      SourceLocation Loc = Diags.getCurrentDiagLoc();

      // Suppress this diagnostic.
      ++NumSFINAEErrors;

      // Make a copy of this suppressed diagnostic and store it with the
      // template-deduction information.
      if (*Info && !(*Info)->hasSFINAEDiagnostic()) {
        Diagnostic DiagInfo(&Diags);
        (*Info)->addSFINAEDiagnostic(DiagInfo.getLocation(),
                       PartialDiagnostic(DiagInfo, Context.getDiagAllocator()));
      }

      Diags.setLastDiagnosticIgnored(true);
      Diags.Clear();

      // Now the diagnostic state is clear, produce a C++98 compatibility
      // warning.
      Diag(Loc, diag::warn_cxx98_compat_sfinae_access_control);

      // The last diagnostic which Sema produced was ignored. Suppress any
      // notes attached to it.
      Diags.setLastDiagnosticIgnored(true);
      return;
    }

    case DiagnosticIDs::SFINAE_Suppress:
      // Make a copy of this suppressed diagnostic and store it with the
      // template-deduction information;
      if (*Info) {
        Diagnostic DiagInfo(&Diags);
        (*Info)->addSuppressedDiagnostic(DiagInfo.getLocation(),
                       PartialDiagnostic(DiagInfo, Context.getDiagAllocator()));
      }

      // Suppress this diagnostic.
      Diags.setLastDiagnosticIgnored(true);
      Diags.Clear();
      return;
    }
  }

  // Copy the diagnostic printing policy over the ASTContext printing policy.
  // TODO: Stop doing that.  See: https://reviews.llvm.org/D45093#1090292
  Context.setPrintingPolicy(getPrintingPolicy());

  // Emit the diagnostic.
  if (!Diags.EmitCurrentDiagnostic())
    return;

  // If this is not a note, and we're in a template instantiation
  // that is different from the last template instantiation where
  // we emitted an error, print a template instantiation
  // backtrace.
  if (!DiagnosticIDs::isBuiltinNote(DiagID))
    PrintContextStack();
}

Sema::SemaDiagnosticBuilder
Sema::Diag(SourceLocation Loc, const PartialDiagnostic &PD, bool DeferHint) {
  return Diag(Loc, PD.getDiagID(), DeferHint) << PD;
}

bool Sema::hasUncompilableErrorOccurred() const {
  if (getDiagnostics().hasUncompilableErrorOccurred())
    return true;
  auto *FD = dyn_cast<FunctionDecl>(CurContext);
  if (!FD)
    return false;
  auto Loc = DeviceDeferredDiags.find(FD);
  if (Loc == DeviceDeferredDiags.end())
    return false;
  for (auto PDAt : Loc->second) {
    if (DiagnosticIDs::isDefaultMappingAsError(
            PDAt.getDiag().second.getDiagID()))
      return true;
  }
  return false;
}

// Print notes showing how we can reach FD starting from an a priori
// known-callable function. If \DiagsCount is not null pointer, the number
// of diagnostics emitted for a function is accumulated.
static void emitCallStackNotes(Sema &S, FunctionDecl *FD,
                               llvm::DenseMap<CanonicalDeclPtr<FunctionDecl>,
                                              unsigned> *DiagsCount = nullptr) {
  auto FnIt = S.DeviceKnownEmittedFns.find(FD);
  while (FnIt != S.DeviceKnownEmittedFns.end()) {
    // Respect error limit.
    if (S.Diags.hasFatalErrorOccurred())
      return;
    DiagnosticBuilder Builder(
        S.Diags.Report(FnIt->second.Loc, diag::note_called_by));
    Builder << FnIt->second.FD;
    FnIt = S.DeviceKnownEmittedFns.find(FnIt->second.FD);
  }
}

namespace {

/// Helper class that emits deferred diagnostic messages if an entity directly
/// or indirectly using the function that causes the deferred diagnostic
/// messages is known to be emitted.
///
/// During parsing of AST, certain diagnostic messages are recorded as deferred
/// diagnostics since it is unknown whether the functions containing such
/// diagnostics will be emitted. A list of potentially emitted functions and
/// variables that may potentially trigger emission of functions are also
/// recorded. DeferredDiagnosticsEmitter recursively visits used functions
/// by each function to emit deferred diagnostics.
///
/// During the visit, certain OpenMP directives or initializer of variables
/// with certain OpenMP attributes will cause subsequent visiting of any
/// functions enter a state which is called OpenMP device context in this
/// implementation. The state is exited when the directive or initializer is
/// exited. This state can change the emission states of subsequent uses
/// of functions.
///
/// Conceptually the functions or variables to be visited form a use graph
/// where the parent node uses the child node. At any point of the visit,
/// the tree nodes traversed from the tree root to the current node form a use
/// stack. The emission state of the current node depends on two factors:
///    1. the emission state of the root node
///    2. whether the current node is in OpenMP device context
/// If the function is decided to be emitted, its contained deferred diagnostics
/// are emitted, together with the information about the use stack.
///
class DeferredDiagnosticsEmitter
    : public UsedDeclVisitor<DeferredDiagnosticsEmitter> {
public:
  typedef UsedDeclVisitor<DeferredDiagnosticsEmitter> Inherited;

  // Whether the function is already in the current use-path.
  llvm::SmallPtrSet<CanonicalDeclPtr<Decl>, 4> InUsePath;

  // The current use-path.
  llvm::SmallVector<CanonicalDeclPtr<FunctionDecl>, 4> UsePath;

  // Whether the visiting of the function has been done. Done[0] is for the
  // case not in OpenMP device context. Done[1] is for the case in OpenMP
  // device context. We need two sets because diagnostics emission may be
  // different depending on whether it is in OpenMP device context.
  llvm::SmallPtrSet<CanonicalDeclPtr<Decl>, 4> DoneMap[2];

  // Emission state of the root node of the current use graph.
  bool ShouldEmitRootNode;

  Sema::DeviceDiagnosticReason RootReason = Sema::DeviceDiagnosticReason::All;

  // Current OpenMP device context level. It is initialized to 0 and each
  // entering of device context increases it by 1 and each exit decreases
  // it by 1. Non-zero value indicates it is currently in device context.
  unsigned InOMPDeviceContext;

  DeferredDiagnosticsEmitter(Sema &S)
      : Inherited(S), ShouldEmitRootNode(false), InOMPDeviceContext(0) {}

  void VisitOMPTargetDirective(OMPTargetDirective *Node) {
    ++InOMPDeviceContext;
    Inherited::VisitOMPTargetDirective(Node);
    --InOMPDeviceContext;
  }

  void visitUsedDecl(SourceLocation Loc, Decl *D) {
    if (isa<VarDecl>(D))
      return;
    if (auto *FD = dyn_cast<FunctionDecl>(D)) {
      Sema::DeviceDiagnosticReason SaveReason = RootReason;
      // Allow switching context from SYCL to ESIMD. Switching back is not
      // allowed. I.e., once we entered ESIMD code we stay there until we exit
      // the subgraph.
      if ((RootReason == Sema::DeviceDiagnosticReason::Sycl) &&
          (S.getEmissionReason(FD) == Sema::DeviceDiagnosticReason::Esimd))
        RootReason = Sema::DeviceDiagnosticReason::Esimd;
      checkFunc(Loc, FD);
      // Restore the context
      RootReason = SaveReason;
    } else {
      Inherited::visitUsedDecl(Loc, D);
    }
  }

  void checkVar(VarDecl *VD) {
    assert(VD->isFileVarDecl() &&
           "Should only check file-scope variables");
    if (auto *Init = VD->getInit()) {
      auto DevTy = OMPDeclareTargetDeclAttr::getDeviceType(VD);
      bool IsDev = DevTy && (*DevTy == OMPDeclareTargetDeclAttr::DT_NoHost ||
                             *DevTy == OMPDeclareTargetDeclAttr::DT_Any);
      if (IsDev)
        ++InOMPDeviceContext;
      this->Visit(Init);
      if (IsDev)
        --InOMPDeviceContext;
    }
  }

  void checkFunc(SourceLocation Loc, FunctionDecl *FD) {
    auto &Done = DoneMap[InOMPDeviceContext > 0 ? 1 : 0];
    FunctionDecl *Caller = UsePath.empty() ? nullptr : UsePath.back();
    if ((!ShouldEmitRootNode && !S.getLangOpts().OpenMP && !Caller) ||
        S.shouldIgnoreInHostDeviceCheck(FD) || InUsePath.count(FD))
      return;
    // Finalize analysis of OpenMP-specific constructs.
    if (Caller && S.LangOpts.OpenMP && UsePath.size() == 1 &&
        (ShouldEmitRootNode || InOMPDeviceContext))
      S.finalizeOpenMPDelayedAnalysis(Caller, FD, Loc);
    if (Caller && S.LangOpts.SYCLIsDevice)
      S.finalizeSYCLDelayedAnalysis(Caller, FD, Loc);
    if (Caller)
      S.DeviceKnownEmittedFns[FD] = {Caller, Loc};
    // Always emit deferred diagnostics for the direct users. This does not
    // lead to explosion of diagnostics since each user is visited at most
    // twice.
    if (ShouldEmitRootNode || InOMPDeviceContext)
      emitDeferredDiags(FD, Caller);
    // Do not revisit a function if the function body has been completely
    // visited before.
    if (!Done.insert(FD).second)
      return;
    InUsePath.insert(FD);
    UsePath.push_back(FD);
    if (auto *S = FD->getBody()) {
      this->Visit(S);
    }
    UsePath.pop_back();
    InUsePath.erase(FD);
  }

  void checkRecordedDecl(Decl *D) {
    if (auto *FD = dyn_cast<FunctionDecl>(D)) {
      ShouldEmitRootNode = S.getEmissionStatus(FD, /*Final=*/true) ==
                           Sema::FunctionEmissionStatus::Emitted;
      RootReason = S.getEmissionReason(FD);
      checkFunc(SourceLocation(), FD);
    } else {
      // Global VarDecls don't really have a reason, so set this to 'ALL'.
      RootReason = Sema::DeviceDiagnosticReason::All;
      checkVar(cast<VarDecl>(D));
    }
  }

  // Emit any deferred diagnostics for FD
  void emitDeferredDiags(FunctionDecl *FD, bool ShowCallStack) {
    auto It = S.DeviceDeferredDiags.find(FD);
    if (It == S.DeviceDeferredDiags.end())
      return;
    bool HasWarningOrError = false;
    bool FirstDiag = true;
    for (Sema::DeviceDeferredDiagnostic &D : It->second) {
      // Respect error limit.
      if (S.Diags.hasFatalErrorOccurred())
        return;
      const SourceLocation &Loc = D.getDiag().first;
      const PartialDiagnostic &PD = D.getDiag().second;
      Sema::DeviceDiagnosticReason Reason = D.getReason();
      HasWarningOrError |=
          S.getDiagnostics().getDiagnosticLevel(PD.getDiagID(), Loc) >=
          DiagnosticsEngine::Warning;

      // If the diagnostic doesn't apply to this call graph, skip this
      // diagnostic.
      if ((RootReason & Reason) == Sema::DeviceDiagnosticReason::None)
        continue;

      {
        DiagnosticBuilder Builder(S.Diags.Report(Loc, PD.getDiagID()));
        PD.Emit(Builder);
      }
      // Emit the note on the first diagnostic in case too many diagnostics
      // cause the note not emitted.
      if (FirstDiag && HasWarningOrError && ShowCallStack) {
        emitCallStackNotes(S, FD);
        FirstDiag = false;
      }
    }
  }
};
} // namespace

void Sema::emitDeferredDiags() {
  if (ExternalSource)
    ExternalSource->ReadDeclsToCheckForDeferredDiags(
        DeclsToCheckForDeferredDiags);

  if ((DeviceDeferredDiags.empty() && !LangOpts.OpenMP &&
       !LangOpts.SYCLIsDevice) ||
      DeclsToCheckForDeferredDiags.empty())
    return;

  DeferredDiagnosticsEmitter DDE(*this);
  for (auto D : DeclsToCheckForDeferredDiags)
    DDE.checkRecordedDecl(D);
}

// In CUDA, there are some constructs which may appear in semantically-valid
// code, but trigger errors if we ever generate code for the function in which
// they appear.  Essentially every construct you're not allowed to use on the
// device falls into this category, because you are allowed to use these
// constructs in a __host__ __device__ function, but only if that function is
// never codegen'ed on the device.
//
// To handle semantic checking for these constructs, we keep track of the set of
// functions we know will be emitted, either because we could tell a priori that
// they would be emitted, or because they were transitively called by a
// known-emitted function.
//
// We also keep a partial call graph of which not-known-emitted functions call
// which other not-known-emitted functions.
//
// When we see something which is illegal if the current function is emitted
// (usually by way of CUDADiagIfDeviceCode, CUDADiagIfHostCode, or
// CheckCUDACall), we first check if the current function is known-emitted.  If
// so, we immediately output the diagnostic.
//
// Otherwise, we "defer" the diagnostic.  It sits in Sema::DeviceDeferredDiags
// until we discover that the function is known-emitted, at which point we take
// it out of this map and emit the diagnostic.

Sema::SemaDiagnosticBuilder::SemaDiagnosticBuilder(Kind K, SourceLocation Loc,
                                                   unsigned DiagID,
                                                   FunctionDecl *Fn, Sema &S,
                                                   DeviceDiagnosticReason R)
    : S(S), Loc(Loc), DiagID(DiagID), Fn(Fn),
      ShowCallStack(K == K_ImmediateWithCallStack || K == K_Deferred) {
  switch (K) {
  case K_Nop:
    break;
  case K_Immediate:
  case K_ImmediateWithCallStack:
    ImmediateDiag.emplace(
        ImmediateDiagBuilder(S.Diags.Report(Loc, DiagID), S, DiagID));
    break;
  case K_Deferred:
    assert(Fn && "Must have a function to attach the deferred diag to.");
    auto &Diags = S.DeviceDeferredDiags[Fn];
    PartialDiagId.emplace(Diags.size());
    Diags.emplace_back(Loc, S.PDiag(DiagID), R);
    break;
  }
}

Sema::SemaDiagnosticBuilder::SemaDiagnosticBuilder(SemaDiagnosticBuilder &&D)
    : S(D.S), Loc(D.Loc), DiagID(D.DiagID), Fn(D.Fn),
      ShowCallStack(D.ShowCallStack), ImmediateDiag(D.ImmediateDiag),
      PartialDiagId(D.PartialDiagId) {
  // Clean the previous diagnostics.
  D.ShowCallStack = false;
  D.ImmediateDiag.reset();
  D.PartialDiagId.reset();
}

Sema::SemaDiagnosticBuilder::~SemaDiagnosticBuilder() {
  if (ImmediateDiag) {
    // Emit our diagnostic and, if it was a warning or error, output a callstack
    // if Fn isn't a priori known-emitted.
    bool IsWarningOrError = S.getDiagnostics().getDiagnosticLevel(
                                DiagID, Loc) >= DiagnosticsEngine::Warning;
    ImmediateDiag.reset(); // Emit the immediate diag.
    if (IsWarningOrError && ShowCallStack)
      emitCallStackNotes(S, Fn);
  } else {
    assert((!PartialDiagId || ShowCallStack) &&
           "Must always show call stack for deferred diags.");
  }
}

Sema::SemaDiagnosticBuilder
Sema::targetDiag(SourceLocation Loc, unsigned DiagID, FunctionDecl *FD) {
  FD = FD ? FD : getCurFunctionDecl();
  if (LangOpts.OpenMP)
    return LangOpts.OpenMPIsDevice ? diagIfOpenMPDeviceCode(Loc, DiagID, FD)
                                   : diagIfOpenMPHostCode(Loc, DiagID, FD);
  if (getLangOpts().CUDA)
    return getLangOpts().CUDAIsDevice ? CUDADiagIfDeviceCode(Loc, DiagID)
                                      : CUDADiagIfHostCode(Loc, DiagID);

  if (getLangOpts().SYCLIsDevice)
    return SYCLDiagIfDeviceCode(Loc, DiagID);

  return SemaDiagnosticBuilder(SemaDiagnosticBuilder::K_Immediate, Loc, DiagID,
                               FD, *this, DeviceDiagnosticReason::All);
}

Sema::SemaDiagnosticBuilder Sema::Diag(SourceLocation Loc, unsigned DiagID,
                                       bool DeferHint) {
  bool IsError = Diags.getDiagnosticIDs()->isDefaultMappingAsError(DiagID);
  bool ShouldDefer = getLangOpts().CUDA && LangOpts.GPUDeferDiag &&
                     DiagnosticIDs::isDeferrable(DiagID) &&
                     (DeferHint || !IsError);
  auto SetIsLastErrorImmediate = [&](bool Flag) {
    if (IsError)
      IsLastErrorImmediate = Flag;
  };
  if (!ShouldDefer) {
    SetIsLastErrorImmediate(true);
    return SemaDiagnosticBuilder(SemaDiagnosticBuilder::K_Immediate, Loc,
                                 DiagID, getCurFunctionDecl(), *this,
                                 DeviceDiagnosticReason::All);
  }

  SemaDiagnosticBuilder DB = getLangOpts().CUDAIsDevice
                                 ? CUDADiagIfDeviceCode(Loc, DiagID)
                                 : CUDADiagIfHostCode(Loc, DiagID);
  SetIsLastErrorImmediate(DB.isImmediate());
  return DB;
}

void Sema::checkDeviceDecl(ValueDecl *D, SourceLocation Loc) {
  if (isUnevaluatedContext())
    return;

  Decl *C = cast<Decl>(getCurLexicalContext());

  // Memcpy operations for structs containing a member with unsupported type
  // are ok, though.
  if (const auto *MD = dyn_cast<CXXMethodDecl>(C)) {
    if ((MD->isCopyAssignmentOperator() || MD->isMoveAssignmentOperator()) &&
        MD->isTrivial())
      return;

    if (const auto *Ctor = dyn_cast<CXXConstructorDecl>(MD))
      if (Ctor->isCopyOrMoveConstructor() && Ctor->isTrivial())
        return;
  }

  // Try to associate errors with the lexical context, if that is a function, or
  // the value declaration otherwise.
  FunctionDecl *FD =
      isa<FunctionDecl>(C) ? cast<FunctionDecl>(C) : dyn_cast<FunctionDecl>(D);
  auto CheckType = [&](QualType Ty) {
    if (Ty->isDependentType())
      return;

    if (Ty->isExtIntType()) {
      if (!Context.getTargetInfo().hasExtIntType()) {
<<<<<<< HEAD
        targetDiag(Loc, diag::err_device_unsupported_type)
=======
        targetDiag(Loc, diag::err_device_unsupported_type, FD)
>>>>>>> 37c1c249
            << D << false /*show bit size*/ << 0 /*bitsize*/
            << Ty << Context.getTargetInfo().getTriple().str();
      }
      return;
    }

    if ((Ty->isFloat16Type() && !Context.getTargetInfo().hasFloat16Type()) ||
        ((Ty->isFloat128Type() ||
          (Ty->isRealFloatingType() && Context.getTypeSize(Ty) == 128)) &&
         !Context.getTargetInfo().hasFloat128Type()) ||
        (Ty->isIntegerType() && Context.getTypeSize(Ty) == 128 &&
         !Context.getTargetInfo().hasInt128Type())) {
<<<<<<< HEAD
      targetDiag(Loc, diag::err_device_unsupported_type)
          << D << true /*show bit size*/
          << static_cast<unsigned>(Context.getTypeSize(Ty)) << Ty
          << Context.getTargetInfo().getTriple().str();
      targetDiag(D->getLocation(), diag::note_defined_here) << D;
=======
      if (targetDiag(Loc, diag::err_device_unsupported_type, FD)
          << D << true /*show bit size*/
          << static_cast<unsigned>(Context.getTypeSize(Ty)) << Ty
          << Context.getTargetInfo().getTriple().str())
        D->setInvalidDecl();
      targetDiag(D->getLocation(), diag::note_defined_here, FD) << D;
>>>>>>> 37c1c249
    }
  };

  QualType Ty = D->getType();
  CheckType(Ty);

  if (const auto *FPTy = dyn_cast<FunctionProtoType>(Ty)) {
    for (const auto &ParamTy : FPTy->param_types())
      CheckType(ParamTy);
    CheckType(FPTy->getReturnType());
  }
  if (const auto *FNPTy = dyn_cast<FunctionNoProtoType>(Ty))
    CheckType(FNPTy->getReturnType());
}

/// Looks through the macro-expansion chain for the given
/// location, looking for a macro expansion with the given name.
/// If one is found, returns true and sets the location to that
/// expansion loc.
bool Sema::findMacroSpelling(SourceLocation &locref, StringRef name) {
  SourceLocation loc = locref;
  if (!loc.isMacroID()) return false;

  // There's no good way right now to look at the intermediate
  // expansions, so just jump to the expansion location.
  loc = getSourceManager().getExpansionLoc(loc);

  // If that's written with the name, stop here.
  SmallString<16> buffer;
  if (getPreprocessor().getSpelling(loc, buffer) == name) {
    locref = loc;
    return true;
  }
  return false;
}

/// Determines the active Scope associated with the given declaration
/// context.
///
/// This routine maps a declaration context to the active Scope object that
/// represents that declaration context in the parser. It is typically used
/// from "scope-less" code (e.g., template instantiation, lazy creation of
/// declarations) that injects a name for name-lookup purposes and, therefore,
/// must update the Scope.
///
/// \returns The scope corresponding to the given declaraion context, or NULL
/// if no such scope is open.
Scope *Sema::getScopeForContext(DeclContext *Ctx) {

  if (!Ctx)
    return nullptr;

  Ctx = Ctx->getPrimaryContext();
  for (Scope *S = getCurScope(); S; S = S->getParent()) {
    // Ignore scopes that cannot have declarations. This is important for
    // out-of-line definitions of static class members.
    if (S->getFlags() & (Scope::DeclScope | Scope::TemplateParamScope))
      if (DeclContext *Entity = S->getEntity())
        if (Ctx == Entity->getPrimaryContext())
          return S;
  }

  return nullptr;
}

/// Enter a new function scope
void Sema::PushFunctionScope() {
  if (FunctionScopes.empty() && CachedFunctionScope) {
    // Use CachedFunctionScope to avoid allocating memory when possible.
    CachedFunctionScope->Clear();
    FunctionScopes.push_back(CachedFunctionScope.release());
  } else {
    FunctionScopes.push_back(new FunctionScopeInfo(getDiagnostics()));
  }
  if (LangOpts.OpenMP)
    pushOpenMPFunctionRegion();
}

void Sema::PushBlockScope(Scope *BlockScope, BlockDecl *Block) {
  FunctionScopes.push_back(new BlockScopeInfo(getDiagnostics(),
                                              BlockScope, Block));
}

LambdaScopeInfo *Sema::PushLambdaScope() {
  LambdaScopeInfo *const LSI = new LambdaScopeInfo(getDiagnostics());
  FunctionScopes.push_back(LSI);
  return LSI;
}

void Sema::RecordParsingTemplateParameterDepth(unsigned Depth) {
  if (LambdaScopeInfo *const LSI = getCurLambda()) {
    LSI->AutoTemplateParameterDepth = Depth;
    return;
  }
  llvm_unreachable(
      "Remove assertion if intentionally called in a non-lambda context.");
}

// Check that the type of the VarDecl has an accessible copy constructor and
// resolve its destructor's exception specification.
static void checkEscapingByref(VarDecl *VD, Sema &S) {
  QualType T = VD->getType();
  EnterExpressionEvaluationContext scope(
      S, Sema::ExpressionEvaluationContext::PotentiallyEvaluated);
  SourceLocation Loc = VD->getLocation();
  Expr *VarRef =
      new (S.Context) DeclRefExpr(S.Context, VD, false, T, VK_LValue, Loc);
  ExprResult Result = S.PerformMoveOrCopyInitialization(
      InitializedEntity::InitializeBlock(Loc, T, false), VD, VD->getType(),
      VarRef, /*AllowNRVO=*/true);
  if (!Result.isInvalid()) {
    Result = S.MaybeCreateExprWithCleanups(Result);
    Expr *Init = Result.getAs<Expr>();
    S.Context.setBlockVarCopyInit(VD, Init, S.canThrow(Init));
  }

  // The destructor's exception specification is needed when IRGen generates
  // block copy/destroy functions. Resolve it here.
  if (const CXXRecordDecl *RD = T->getAsCXXRecordDecl())
    if (CXXDestructorDecl *DD = RD->getDestructor()) {
      auto *FPT = DD->getType()->getAs<FunctionProtoType>();
      S.ResolveExceptionSpec(Loc, FPT);
    }
}

static void markEscapingByrefs(const FunctionScopeInfo &FSI, Sema &S) {
  // Set the EscapingByref flag of __block variables captured by
  // escaping blocks.
  for (const BlockDecl *BD : FSI.Blocks) {
    for (const BlockDecl::Capture &BC : BD->captures()) {
      VarDecl *VD = BC.getVariable();
      if (VD->hasAttr<BlocksAttr>()) {
        // Nothing to do if this is a __block variable captured by a
        // non-escaping block.
        if (BD->doesNotEscape())
          continue;
        VD->setEscapingByref();
      }
      // Check whether the captured variable is or contains an object of
      // non-trivial C union type.
      QualType CapType = BC.getVariable()->getType();
      if (CapType.hasNonTrivialToPrimitiveDestructCUnion() ||
          CapType.hasNonTrivialToPrimitiveCopyCUnion())
        S.checkNonTrivialCUnion(BC.getVariable()->getType(),
                                BD->getCaretLocation(),
                                Sema::NTCUC_BlockCapture,
                                Sema::NTCUK_Destruct|Sema::NTCUK_Copy);
    }
  }

  for (VarDecl *VD : FSI.ByrefBlockVars) {
    // __block variables might require us to capture a copy-initializer.
    if (!VD->isEscapingByref())
      continue;
    // It's currently invalid to ever have a __block variable with an
    // array type; should we diagnose that here?
    // Regardless, we don't want to ignore array nesting when
    // constructing this copy.
    if (VD->getType()->isStructureOrClassType())
      checkEscapingByref(VD, S);
  }
}

/// Pop a function (or block or lambda or captured region) scope from the stack.
///
/// \param WP The warning policy to use for CFG-based warnings, or null if such
///        warnings should not be produced.
/// \param D The declaration corresponding to this function scope, if producing
///        CFG-based warnings.
/// \param BlockType The type of the block expression, if D is a BlockDecl.
Sema::PoppedFunctionScopePtr
Sema::PopFunctionScopeInfo(const AnalysisBasedWarnings::Policy *WP,
                           const Decl *D, QualType BlockType) {
  assert(!FunctionScopes.empty() && "mismatched push/pop!");

  markEscapingByrefs(*FunctionScopes.back(), *this);

  PoppedFunctionScopePtr Scope(FunctionScopes.pop_back_val(),
                               PoppedFunctionScopeDeleter(this));

  if (LangOpts.OpenMP)
    popOpenMPFunctionRegion(Scope.get());

  // Issue any analysis-based warnings.
  if (WP && D)
    AnalysisWarnings.IssueWarnings(*WP, Scope.get(), D, BlockType);
  else
    for (const auto &PUD : Scope->PossiblyUnreachableDiags)
      Diag(PUD.Loc, PUD.PD);

  return Scope;
}

void Sema::PoppedFunctionScopeDeleter::
operator()(sema::FunctionScopeInfo *Scope) const {
  // Stash the function scope for later reuse if it's for a normal function.
  if (Scope->isPlainFunction() && !Self->CachedFunctionScope)
    Self->CachedFunctionScope.reset(Scope);
  else
    delete Scope;
}

void Sema::PushCompoundScope(bool IsStmtExpr) {
  getCurFunction()->CompoundScopes.push_back(CompoundScopeInfo(IsStmtExpr));
}

void Sema::PopCompoundScope() {
  FunctionScopeInfo *CurFunction = getCurFunction();
  assert(!CurFunction->CompoundScopes.empty() && "mismatched push/pop");

  CurFunction->CompoundScopes.pop_back();
}

/// Determine whether any errors occurred within this function/method/
/// block.
bool Sema::hasAnyUnrecoverableErrorsInThisFunction() const {
  return getCurFunction()->hasUnrecoverableErrorOccurred();
}

void Sema::setFunctionHasBranchIntoScope() {
  if (!FunctionScopes.empty())
    FunctionScopes.back()->setHasBranchIntoScope();
}

void Sema::setFunctionHasBranchProtectedScope() {
  if (!FunctionScopes.empty())
    FunctionScopes.back()->setHasBranchProtectedScope();
}

void Sema::setFunctionHasIndirectGoto() {
  if (!FunctionScopes.empty())
    FunctionScopes.back()->setHasIndirectGoto();
}

BlockScopeInfo *Sema::getCurBlock() {
  if (FunctionScopes.empty())
    return nullptr;

  auto CurBSI = dyn_cast<BlockScopeInfo>(FunctionScopes.back());
  if (CurBSI && CurBSI->TheDecl &&
      !CurBSI->TheDecl->Encloses(CurContext)) {
    // We have switched contexts due to template instantiation.
    assert(!CodeSynthesisContexts.empty());
    return nullptr;
  }

  return CurBSI;
}

FunctionScopeInfo *Sema::getEnclosingFunction() const {
  if (FunctionScopes.empty())
    return nullptr;

  for (int e = FunctionScopes.size() - 1; e >= 0; --e) {
    if (isa<sema::BlockScopeInfo>(FunctionScopes[e]))
      continue;
    return FunctionScopes[e];
  }
  return nullptr;
}

LambdaScopeInfo *Sema::getEnclosingLambda() const {
  for (auto *Scope : llvm::reverse(FunctionScopes)) {
    if (auto *LSI = dyn_cast<sema::LambdaScopeInfo>(Scope)) {
      if (LSI->Lambda && !LSI->Lambda->Encloses(CurContext)) {
        // We have switched contexts due to template instantiation.
        // FIXME: We should swap out the FunctionScopes during code synthesis
        // so that we don't need to check for this.
        assert(!CodeSynthesisContexts.empty());
        return nullptr;
      }
      return LSI;
    }
  }
  return nullptr;
}

LambdaScopeInfo *Sema::getCurLambda(bool IgnoreNonLambdaCapturingScope) {
  if (FunctionScopes.empty())
    return nullptr;

  auto I = FunctionScopes.rbegin();
  if (IgnoreNonLambdaCapturingScope) {
    auto E = FunctionScopes.rend();
    while (I != E && isa<CapturingScopeInfo>(*I) && !isa<LambdaScopeInfo>(*I))
      ++I;
    if (I == E)
      return nullptr;
  }
  auto *CurLSI = dyn_cast<LambdaScopeInfo>(*I);
  if (CurLSI && CurLSI->Lambda &&
      !CurLSI->Lambda->Encloses(CurContext)) {
    // We have switched contexts due to template instantiation.
    assert(!CodeSynthesisContexts.empty());
    return nullptr;
  }

  return CurLSI;
}

// We have a generic lambda if we parsed auto parameters, or we have
// an associated template parameter list.
LambdaScopeInfo *Sema::getCurGenericLambda() {
  if (LambdaScopeInfo *LSI =  getCurLambda()) {
    return (LSI->TemplateParams.size() ||
                    LSI->GLTemplateParameterList) ? LSI : nullptr;
  }
  return nullptr;
}


void Sema::ActOnComment(SourceRange Comment) {
  if (!LangOpts.RetainCommentsFromSystemHeaders &&
      SourceMgr.isInSystemHeader(Comment.getBegin()))
    return;
  RawComment RC(SourceMgr, Comment, LangOpts.CommentOpts, false);
  if (RC.isAlmostTrailingComment()) {
    SourceRange MagicMarkerRange(Comment.getBegin(),
                                 Comment.getBegin().getLocWithOffset(3));
    StringRef MagicMarkerText;
    switch (RC.getKind()) {
    case RawComment::RCK_OrdinaryBCPL:
      MagicMarkerText = "///<";
      break;
    case RawComment::RCK_OrdinaryC:
      MagicMarkerText = "/**<";
      break;
    default:
      llvm_unreachable("if this is an almost Doxygen comment, "
                       "it should be ordinary");
    }
    Diag(Comment.getBegin(), diag::warn_not_a_doxygen_trailing_member_comment) <<
      FixItHint::CreateReplacement(MagicMarkerRange, MagicMarkerText);
  }
  Context.addComment(RC);
}

// Pin this vtable to this file.
ExternalSemaSource::~ExternalSemaSource() {}
char ExternalSemaSource::ID;

void ExternalSemaSource::ReadMethodPool(Selector Sel) { }
void ExternalSemaSource::updateOutOfDateSelector(Selector Sel) { }

void ExternalSemaSource::ReadKnownNamespaces(
                           SmallVectorImpl<NamespaceDecl *> &Namespaces) {
}

void ExternalSemaSource::ReadUndefinedButUsed(
    llvm::MapVector<NamedDecl *, SourceLocation> &Undefined) {}

void ExternalSemaSource::ReadMismatchingDeleteExpressions(llvm::MapVector<
    FieldDecl *, llvm::SmallVector<std::pair<SourceLocation, bool>, 4>> &) {}

/// Figure out if an expression could be turned into a call.
///
/// Use this when trying to recover from an error where the programmer may have
/// written just the name of a function instead of actually calling it.
///
/// \param E - The expression to examine.
/// \param ZeroArgCallReturnTy - If the expression can be turned into a call
///  with no arguments, this parameter is set to the type returned by such a
///  call; otherwise, it is set to an empty QualType.
/// \param OverloadSet - If the expression is an overloaded function
///  name, this parameter is populated with the decls of the various overloads.
bool Sema::tryExprAsCall(Expr &E, QualType &ZeroArgCallReturnTy,
                         UnresolvedSetImpl &OverloadSet) {
  ZeroArgCallReturnTy = QualType();
  OverloadSet.clear();

  const OverloadExpr *Overloads = nullptr;
  bool IsMemExpr = false;
  if (E.getType() == Context.OverloadTy) {
    OverloadExpr::FindResult FR = OverloadExpr::find(const_cast<Expr*>(&E));

    // Ignore overloads that are pointer-to-member constants.
    if (FR.HasFormOfMemberPointer)
      return false;

    Overloads = FR.Expression;
  } else if (E.getType() == Context.BoundMemberTy) {
    Overloads = dyn_cast<UnresolvedMemberExpr>(E.IgnoreParens());
    IsMemExpr = true;
  }

  bool Ambiguous = false;
  bool IsMV = false;

  if (Overloads) {
    for (OverloadExpr::decls_iterator it = Overloads->decls_begin(),
         DeclsEnd = Overloads->decls_end(); it != DeclsEnd; ++it) {
      OverloadSet.addDecl(*it);

      // Check whether the function is a non-template, non-member which takes no
      // arguments.
      if (IsMemExpr)
        continue;
      if (const FunctionDecl *OverloadDecl
            = dyn_cast<FunctionDecl>((*it)->getUnderlyingDecl())) {
        if (OverloadDecl->getMinRequiredArguments() == 0) {
          if (!ZeroArgCallReturnTy.isNull() && !Ambiguous &&
              (!IsMV || !(OverloadDecl->isCPUDispatchMultiVersion() ||
                          OverloadDecl->isCPUSpecificMultiVersion()))) {
            ZeroArgCallReturnTy = QualType();
            Ambiguous = true;
          } else {
            ZeroArgCallReturnTy = OverloadDecl->getReturnType();
            IsMV = OverloadDecl->isCPUDispatchMultiVersion() ||
                   OverloadDecl->isCPUSpecificMultiVersion();
          }
        }
      }
    }

    // If it's not a member, use better machinery to try to resolve the call
    if (!IsMemExpr)
      return !ZeroArgCallReturnTy.isNull();
  }

  // Attempt to call the member with no arguments - this will correctly handle
  // member templates with defaults/deduction of template arguments, overloads
  // with default arguments, etc.
  if (IsMemExpr && !E.isTypeDependent()) {
    Sema::TentativeAnalysisScope Trap(*this);
    ExprResult R = BuildCallToMemberFunction(nullptr, &E, SourceLocation(),
                                             None, SourceLocation());
    if (R.isUsable()) {
      ZeroArgCallReturnTy = R.get()->getType();
      return true;
    }
    return false;
  }

  if (const DeclRefExpr *DeclRef = dyn_cast<DeclRefExpr>(E.IgnoreParens())) {
    if (const FunctionDecl *Fun = dyn_cast<FunctionDecl>(DeclRef->getDecl())) {
      if (Fun->getMinRequiredArguments() == 0)
        ZeroArgCallReturnTy = Fun->getReturnType();
      return true;
    }
  }

  // We don't have an expression that's convenient to get a FunctionDecl from,
  // but we can at least check if the type is "function of 0 arguments".
  QualType ExprTy = E.getType();
  const FunctionType *FunTy = nullptr;
  QualType PointeeTy = ExprTy->getPointeeType();
  if (!PointeeTy.isNull())
    FunTy = PointeeTy->getAs<FunctionType>();
  if (!FunTy)
    FunTy = ExprTy->getAs<FunctionType>();

  if (const FunctionProtoType *FPT =
      dyn_cast_or_null<FunctionProtoType>(FunTy)) {
    if (FPT->getNumParams() == 0)
      ZeroArgCallReturnTy = FunTy->getReturnType();
    return true;
  }
  return false;
}

/// Give notes for a set of overloads.
///
/// A companion to tryExprAsCall. In cases when the name that the programmer
/// wrote was an overloaded function, we may be able to make some guesses about
/// plausible overloads based on their return types; such guesses can be handed
/// off to this method to be emitted as notes.
///
/// \param Overloads - The overloads to note.
/// \param FinalNoteLoc - If we've suppressed printing some overloads due to
///  -fshow-overloads=best, this is the location to attach to the note about too
///  many candidates. Typically this will be the location of the original
///  ill-formed expression.
static void noteOverloads(Sema &S, const UnresolvedSetImpl &Overloads,
                          const SourceLocation FinalNoteLoc) {
  unsigned ShownOverloads = 0;
  unsigned SuppressedOverloads = 0;
  for (UnresolvedSetImpl::iterator It = Overloads.begin(),
       DeclsEnd = Overloads.end(); It != DeclsEnd; ++It) {
    if (ShownOverloads >= S.Diags.getNumOverloadCandidatesToShow()) {
      ++SuppressedOverloads;
      continue;
    }

    NamedDecl *Fn = (*It)->getUnderlyingDecl();
    // Don't print overloads for non-default multiversioned functions.
    if (const auto *FD = Fn->getAsFunction()) {
      if (FD->isMultiVersion() && FD->hasAttr<TargetAttr>() &&
          !FD->getAttr<TargetAttr>()->isDefaultVersion())
        continue;
    }
    S.Diag(Fn->getLocation(), diag::note_possible_target_of_call);
    ++ShownOverloads;
  }

  S.Diags.overloadCandidatesShown(ShownOverloads);

  if (SuppressedOverloads)
    S.Diag(FinalNoteLoc, diag::note_ovl_too_many_candidates)
      << SuppressedOverloads;
}

static void notePlausibleOverloads(Sema &S, SourceLocation Loc,
                                   const UnresolvedSetImpl &Overloads,
                                   bool (*IsPlausibleResult)(QualType)) {
  if (!IsPlausibleResult)
    return noteOverloads(S, Overloads, Loc);

  UnresolvedSet<2> PlausibleOverloads;
  for (OverloadExpr::decls_iterator It = Overloads.begin(),
         DeclsEnd = Overloads.end(); It != DeclsEnd; ++It) {
    const FunctionDecl *OverloadDecl = cast<FunctionDecl>(*It);
    QualType OverloadResultTy = OverloadDecl->getReturnType();
    if (IsPlausibleResult(OverloadResultTy))
      PlausibleOverloads.addDecl(It.getDecl());
  }
  noteOverloads(S, PlausibleOverloads, Loc);
}

/// Determine whether the given expression can be called by just
/// putting parentheses after it.  Notably, expressions with unary
/// operators can't be because the unary operator will start parsing
/// outside the call.
static bool IsCallableWithAppend(Expr *E) {
  E = E->IgnoreImplicit();
  return (!isa<CStyleCastExpr>(E) &&
          !isa<UnaryOperator>(E) &&
          !isa<BinaryOperator>(E) &&
          !isa<CXXOperatorCallExpr>(E));
}

static bool IsCPUDispatchCPUSpecificMultiVersion(const Expr *E) {
  if (const auto *UO = dyn_cast<UnaryOperator>(E))
    E = UO->getSubExpr();

  if (const auto *ULE = dyn_cast<UnresolvedLookupExpr>(E)) {
    if (ULE->getNumDecls() == 0)
      return false;

    const NamedDecl *ND = *ULE->decls_begin();
    if (const auto *FD = dyn_cast<FunctionDecl>(ND))
      return FD->isCPUDispatchMultiVersion() || FD->isCPUSpecificMultiVersion();
  }
  return false;
}

bool Sema::tryToRecoverWithCall(ExprResult &E, const PartialDiagnostic &PD,
                                bool ForceComplain,
                                bool (*IsPlausibleResult)(QualType)) {
  SourceLocation Loc = E.get()->getExprLoc();
  SourceRange Range = E.get()->getSourceRange();

  QualType ZeroArgCallTy;
  UnresolvedSet<4> Overloads;
  if (tryExprAsCall(*E.get(), ZeroArgCallTy, Overloads) &&
      !ZeroArgCallTy.isNull() &&
      (!IsPlausibleResult || IsPlausibleResult(ZeroArgCallTy))) {
    // At this point, we know E is potentially callable with 0
    // arguments and that it returns something of a reasonable type,
    // so we can emit a fixit and carry on pretending that E was
    // actually a CallExpr.
    SourceLocation ParenInsertionLoc = getLocForEndOfToken(Range.getEnd());
    bool IsMV = IsCPUDispatchCPUSpecificMultiVersion(E.get());
    Diag(Loc, PD) << /*zero-arg*/ 1 << IsMV << Range
                  << (IsCallableWithAppend(E.get())
                          ? FixItHint::CreateInsertion(ParenInsertionLoc, "()")
                          : FixItHint());
    if (!IsMV)
      notePlausibleOverloads(*this, Loc, Overloads, IsPlausibleResult);

    // FIXME: Try this before emitting the fixit, and suppress diagnostics
    // while doing so.
    E = BuildCallExpr(nullptr, E.get(), Range.getEnd(), None,
                      Range.getEnd().getLocWithOffset(1));
    return true;
  }

  if (!ForceComplain) return false;

  bool IsMV = IsCPUDispatchCPUSpecificMultiVersion(E.get());
  Diag(Loc, PD) << /*not zero-arg*/ 0 << IsMV << Range;
  if (!IsMV)
    notePlausibleOverloads(*this, Loc, Overloads, IsPlausibleResult);
  E = ExprError();
  return true;
}

IdentifierInfo *Sema::getSuperIdentifier() const {
  if (!Ident_super)
    Ident_super = &Context.Idents.get("super");
  return Ident_super;
}

IdentifierInfo *Sema::getFloat128Identifier() const {
  if (!Ident___float128)
    Ident___float128 = &Context.Idents.get("__float128");
  return Ident___float128;
}

void Sema::PushCapturedRegionScope(Scope *S, CapturedDecl *CD, RecordDecl *RD,
                                   CapturedRegionKind K,
                                   unsigned OpenMPCaptureLevel) {
  auto *CSI = new CapturedRegionScopeInfo(
      getDiagnostics(), S, CD, RD, CD->getContextParam(), K,
      (getLangOpts().OpenMP && K == CR_OpenMP) ? getOpenMPNestingLevel() : 0,
      OpenMPCaptureLevel);
  CSI->ReturnType = Context.VoidTy;
  FunctionScopes.push_back(CSI);
}

CapturedRegionScopeInfo *Sema::getCurCapturedRegion() {
  if (FunctionScopes.empty())
    return nullptr;

  return dyn_cast<CapturedRegionScopeInfo>(FunctionScopes.back());
}

const llvm::MapVector<FieldDecl *, Sema::DeleteLocs> &
Sema::getMismatchingDeleteExpressions() const {
  return DeleteExprs;
}

void Sema::setOpenCLExtensionForType(QualType T, llvm::StringRef ExtStr) {
  if (ExtStr.empty())
    return;
  llvm::SmallVector<StringRef, 1> Exts;
  ExtStr.split(Exts, " ", /* limit */ -1, /* keep empty */ false);
  auto CanT = T.getCanonicalType().getTypePtr();
  for (auto &I : Exts)
    OpenCLTypeExtMap[CanT].insert(I.str());
}

void Sema::setOpenCLExtensionForDecl(Decl *FD, StringRef ExtStr) {
  llvm::SmallVector<StringRef, 1> Exts;
  ExtStr.split(Exts, " ", /* limit */ -1, /* keep empty */ false);
  if (Exts.empty())
    return;
  for (auto &I : Exts)
    OpenCLDeclExtMap[FD].insert(I.str());
}

void Sema::setCurrentOpenCLExtensionForType(QualType T) {
  if (CurrOpenCLExtension.empty())
    return;
  setOpenCLExtensionForType(T, CurrOpenCLExtension);
}

void Sema::setCurrentOpenCLExtensionForDecl(Decl *D) {
  if (CurrOpenCLExtension.empty())
    return;
  setOpenCLExtensionForDecl(D, CurrOpenCLExtension);
}

std::string Sema::getOpenCLExtensionsFromDeclExtMap(FunctionDecl *FD) {
  if (!OpenCLDeclExtMap.empty())
    return getOpenCLExtensionsFromExtMap(FD, OpenCLDeclExtMap);

  return "";
}

std::string Sema::getOpenCLExtensionsFromTypeExtMap(FunctionType *FT) {
  if (!OpenCLTypeExtMap.empty())
    return getOpenCLExtensionsFromExtMap(FT, OpenCLTypeExtMap);

  return "";
}

template <typename T, typename MapT>
std::string Sema::getOpenCLExtensionsFromExtMap(T *FDT, MapT &Map) {
  auto Loc = Map.find(FDT);
  return llvm::join(Loc->second, " ");
}

bool Sema::isOpenCLDisabledDecl(Decl *FD) {
  auto Loc = OpenCLDeclExtMap.find(FD);
  if (Loc == OpenCLDeclExtMap.end())
    return false;
  for (auto &I : Loc->second) {
    if (!getOpenCLOptions().isAvailableOption(I, getLangOpts()))
      return true;
  }
  return false;
}

template <typename T, typename DiagLocT, typename DiagInfoT, typename MapT>
bool Sema::checkOpenCLDisabledTypeOrDecl(T D, DiagLocT DiagLoc,
                                         DiagInfoT DiagInfo, MapT &Map,
                                         unsigned Selector,
                                         SourceRange SrcRange) {
  auto Loc = Map.find(D);
  if (Loc == Map.end())
    return false;
  bool Disabled = false;
  for (auto &I : Loc->second) {
    if (I != CurrOpenCLExtension &&
        !getOpenCLOptions().isAvailableOption(I, getLangOpts())) {
      Diag(DiagLoc, diag::err_opencl_requires_extension) << Selector << DiagInfo
                                                         << I << SrcRange;
      Disabled = true;
    }
  }
  return Disabled;
}

bool Sema::checkOpenCLDisabledTypeDeclSpec(const DeclSpec &DS, QualType QT) {
  // Check extensions for declared types.
  Decl *Decl = nullptr;
  if (auto TypedefT = dyn_cast<TypedefType>(QT.getTypePtr()))
    Decl = TypedefT->getDecl();
  if (auto TagT = dyn_cast<TagType>(QT.getCanonicalType().getTypePtr()))
    Decl = TagT->getDecl();
  auto Loc = DS.getTypeSpecTypeLoc();

  // Check extensions for vector types.
  // e.g. double4 is not allowed when cl_khr_fp64 is absent.
  if (QT->isExtVectorType()) {
    auto TypePtr = QT->castAs<ExtVectorType>()->getElementType().getTypePtr();
    return checkOpenCLDisabledTypeOrDecl(TypePtr, Loc, QT, OpenCLTypeExtMap);
  }

  if (checkOpenCLDisabledTypeOrDecl(Decl, Loc, QT, OpenCLDeclExtMap))
    return true;

  // Check extensions for builtin types.
  return checkOpenCLDisabledTypeOrDecl(QT.getCanonicalType().getTypePtr(), Loc,
                                       QT, OpenCLTypeExtMap);
}

bool Sema::checkOpenCLDisabledDecl(const NamedDecl &D, const Expr &E) {
  IdentifierInfo *FnName = D.getIdentifier();
  return checkOpenCLDisabledTypeOrDecl(&D, E.getBeginLoc(), FnName,
                                       OpenCLDeclExtMap, 1, D.getSourceRange());
}<|MERGE_RESOLUTION|>--- conflicted
+++ resolved
@@ -1926,11 +1926,7 @@
 
     if (Ty->isExtIntType()) {
       if (!Context.getTargetInfo().hasExtIntType()) {
-<<<<<<< HEAD
-        targetDiag(Loc, diag::err_device_unsupported_type)
-=======
         targetDiag(Loc, diag::err_device_unsupported_type, FD)
->>>>>>> 37c1c249
             << D << false /*show bit size*/ << 0 /*bitsize*/
             << Ty << Context.getTargetInfo().getTriple().str();
       }
@@ -1943,20 +1939,12 @@
          !Context.getTargetInfo().hasFloat128Type()) ||
         (Ty->isIntegerType() && Context.getTypeSize(Ty) == 128 &&
          !Context.getTargetInfo().hasInt128Type())) {
-<<<<<<< HEAD
-      targetDiag(Loc, diag::err_device_unsupported_type)
-          << D << true /*show bit size*/
-          << static_cast<unsigned>(Context.getTypeSize(Ty)) << Ty
-          << Context.getTargetInfo().getTriple().str();
-      targetDiag(D->getLocation(), diag::note_defined_here) << D;
-=======
       if (targetDiag(Loc, diag::err_device_unsupported_type, FD)
           << D << true /*show bit size*/
           << static_cast<unsigned>(Context.getTypeSize(Ty)) << Ty
           << Context.getTargetInfo().getTriple().str())
         D->setInvalidDecl();
       targetDiag(D->getLocation(), diag::note_defined_here, FD) << D;
->>>>>>> 37c1c249
     }
   };
 
