--- conflicted
+++ resolved
@@ -1659,10 +1659,6 @@
     if (Caller && S.LangOpts.OpenMP && UsePath.size() == 1 &&
         (ShouldEmitRootNode || InOMPDeviceContext))
       S.finalizeOpenMPDelayedAnalysis(Caller, FD, Loc);
-<<<<<<< HEAD
-=======
-    // Finalize analysis of SYCL-specific constructs.
->>>>>>> fd993c80
     if (Caller && S.LangOpts.SYCLIsDevice)
       S.finalizeSYCLDelayedAnalysis(Caller, FD, Loc);
     if (Caller)
