//===--- Sema.cpp - AST Builder and Semantic Analysis Implementation ------===//
//
// Part of the LLVM Project, under the Apache License v2.0 with LLVM Exceptions.
// See https://llvm.org/LICENSE.txt for license information.
// SPDX-License-Identifier: Apache-2.0 WITH LLVM-exception
//
//===----------------------------------------------------------------------===//
//
// This file implements the actions class which performs semantic analysis and
// builds an AST out of a parse stream.
//
//===----------------------------------------------------------------------===//

#include "UsedDeclVisitor.h"
#include "clang/AST/ASTContext.h"
#include "clang/AST/ASTDiagnostic.h"
#include "clang/AST/DeclCXX.h"
#include "clang/AST/DeclFriend.h"
#include "clang/AST/DeclObjC.h"
#include "clang/AST/Expr.h"
#include "clang/AST/ExprCXX.h"
#include "clang/AST/PrettyDeclStackTrace.h"
#include "clang/AST/StmtCXX.h"
#include "clang/Basic/DiagnosticOptions.h"
#include "clang/Basic/PartialDiagnostic.h"
#include "clang/Basic/SourceManager.h"
#include "clang/Basic/Stack.h"
#include "clang/Basic/TargetInfo.h"
#include "clang/Lex/HeaderSearch.h"
#include "clang/Lex/Preprocessor.h"
#include "clang/Sema/CXXFieldCollector.h"
#include "clang/Sema/DelayedDiagnostic.h"
#include "clang/Sema/ExternalSemaSource.h"
#include "clang/Sema/Initialization.h"
#include "clang/Sema/MultiplexExternalSemaSource.h"
#include "clang/Sema/ObjCMethodList.h"
#include "clang/Sema/Scope.h"
#include "clang/Sema/ScopeInfo.h"
#include "clang/Sema/SemaConsumer.h"
#include "clang/Sema/SemaInternal.h"
#include "clang/Sema/TemplateDeduction.h"
#include "clang/Sema/TemplateInstCallback.h"
#include "clang/Sema/TypoCorrection.h"
#include "llvm/ADT/DenseMap.h"
#include "llvm/ADT/SmallSet.h"
#include "llvm/Support/TimeProfiler.h"

using namespace clang;
using namespace sema;

SourceLocation Sema::getLocForEndOfToken(SourceLocation Loc, unsigned Offset) {
  return Lexer::getLocForEndOfToken(Loc, Offset, SourceMgr, LangOpts);
}

ModuleLoader &Sema::getModuleLoader() const { return PP.getModuleLoader(); }

IdentifierInfo *
Sema::InventAbbreviatedTemplateParameterTypeName(IdentifierInfo *ParamName,
                                                 unsigned int Index) {
  std::string InventedName;
  llvm::raw_string_ostream OS(InventedName);

  if (!ParamName)
    OS << "auto:" << Index + 1;
  else
    OS << ParamName->getName() << ":auto";

  OS.flush();
  return &Context.Idents.get(OS.str());
}

PrintingPolicy Sema::getPrintingPolicy(const ASTContext &Context,
                                       const Preprocessor &PP) {
  PrintingPolicy Policy = Context.getPrintingPolicy();
  // In diagnostics, we print _Bool as bool if the latter is defined as the
  // former.
  Policy.Bool = Context.getLangOpts().Bool;
  if (!Policy.Bool) {
    if (const MacroInfo *BoolMacro = PP.getMacroInfo(Context.getBoolName())) {
      Policy.Bool = BoolMacro->isObjectLike() &&
                    BoolMacro->getNumTokens() == 1 &&
                    BoolMacro->getReplacementToken(0).is(tok::kw__Bool);
    }
  }

  return Policy;
}

void Sema::ActOnTranslationUnitScope(Scope *S) {
  TUScope = S;
  PushDeclContext(S, Context.getTranslationUnitDecl());
}

namespace clang {
namespace sema {

class SemaPPCallbacks : public PPCallbacks {
  Sema *S = nullptr;
  llvm::SmallVector<SourceLocation, 8> IncludeStack;

public:
  void set(Sema &S) { this->S = &S; }

  void reset() { S = nullptr; }

  virtual void FileChanged(SourceLocation Loc, FileChangeReason Reason,
                           SrcMgr::CharacteristicKind FileType,
                           FileID PrevFID) override {
    if (!S)
      return;
    switch (Reason) {
    case EnterFile: {
      SourceManager &SM = S->getSourceManager();
      SourceLocation IncludeLoc = SM.getIncludeLoc(SM.getFileID(Loc));
      if (IncludeLoc.isValid()) {
        if (llvm::timeTraceProfilerEnabled()) {
          const FileEntry *FE = SM.getFileEntryForID(SM.getFileID(Loc));
          llvm::timeTraceProfilerBegin(
              "Source", FE != nullptr ? FE->getName() : StringRef("<unknown>"));
        }

        IncludeStack.push_back(IncludeLoc);
        S->DiagnoseNonDefaultPragmaPack(
            Sema::PragmaPackDiagnoseKind::NonDefaultStateAtInclude, IncludeLoc);
      }
      break;
    }
    case ExitFile:
      if (!IncludeStack.empty()) {
        if (llvm::timeTraceProfilerEnabled())
          llvm::timeTraceProfilerEnd();

        S->DiagnoseNonDefaultPragmaPack(
            Sema::PragmaPackDiagnoseKind::ChangedStateAtExit,
            IncludeStack.pop_back_val());
      }
      break;
    default:
      break;
    }
  }
};

} // end namespace sema
} // end namespace clang

const unsigned Sema::MaxAlignmentExponent;
const unsigned Sema::MaximumAlignment;

Sema::Sema(Preprocessor &pp, ASTContext &ctxt, ASTConsumer &consumer,
           TranslationUnitKind TUKind, CodeCompleteConsumer *CodeCompleter)
    : ExternalSource(nullptr), isMultiplexExternalSource(false),
      CurFPFeatures(pp.getLangOpts()), LangOpts(pp.getLangOpts()), PP(pp),
      Context(ctxt), Consumer(consumer), Diags(PP.getDiagnostics()),
      SourceMgr(PP.getSourceManager()), CollectStats(false),
      CodeCompleter(CodeCompleter), CurContext(nullptr),
      OriginalLexicalContext(nullptr), MSStructPragmaOn(false),
      MSPointerToMemberRepresentationMethod(
          LangOpts.getMSPointerToMemberRepresentationMethod()),
      VtorDispStack(LangOpts.getVtorDispMode()), PackStack(0),
      DataSegStack(nullptr), BSSSegStack(nullptr), ConstSegStack(nullptr),
      CodeSegStack(nullptr), FpPragmaStack(CurFPFeatures.getAsOpaqueInt()),
      CurInitSeg(nullptr), VisContext(nullptr),
      PragmaAttributeCurrentTargetDecl(nullptr),
      IsBuildingRecoveryCallExpr(false), Cleanup{}, LateTemplateParser(nullptr),
      LateTemplateParserCleanup(nullptr), OpaqueParser(nullptr), IdResolver(pp),
      StdExperimentalNamespaceCache(nullptr), StdInitializerList(nullptr),
      StdCoroutineTraitsCache(nullptr), CXXTypeInfoDecl(nullptr),
      MSVCGuidDecl(nullptr), NSNumberDecl(nullptr), NSValueDecl(nullptr),
      NSStringDecl(nullptr), StringWithUTF8StringMethod(nullptr),
      ValueWithBytesObjCTypeMethod(nullptr), NSArrayDecl(nullptr),
      ArrayWithObjectsMethod(nullptr), NSDictionaryDecl(nullptr),
      DictionaryWithObjectsMethod(nullptr), GlobalNewDeleteDeclared(false),
      TUKind(TUKind), NumSFINAEErrors(0),
#if INTEL_CUSTOMIZATION
      // Fix for CQ368409: Different behavior on accessing static private class
      // members.
      BuildingUsingDirective(false), ParsingTemplateArg(false),
#endif  // INTEL_CUSTOMIZATION
      FullyCheckedComparisonCategories(
          static_cast<unsigned>(ComparisonCategoryType::Last) + 1),
      SatisfactionCache(Context), AccessCheckingSFINAE(false),
      InNonInstantiationSFINAEContext(false), NonInstantiationEntries(0),
      ArgumentPackSubstitutionIndex(-1), CurrentInstantiationScope(nullptr),
      DisableTypoCorrection(false), TyposCorrected(0), AnalysisWarnings(*this),
      ThreadSafetyDeclCache(nullptr), VarDataSharingAttributesStack(nullptr),
      CurScope(nullptr), Ident_super(nullptr), Ident___float128(nullptr),
      SyclIntHeader(nullptr) {
  TUScope = nullptr;
  isConstantEvaluatedOverride = false;

  LoadedExternalKnownNamespaces = false;
  for (unsigned I = 0; I != NSAPI::NumNSNumberLiteralMethods; ++I)
    NSNumberLiteralMethods[I] = nullptr;

  if (getLangOpts().ObjC)
    NSAPIObj.reset(new NSAPI(Context));

  if (getLangOpts().CPlusPlus)
    FieldCollector.reset(new CXXFieldCollector());

  // Tell diagnostics how to render things from the AST library.
  Diags.SetArgToStringFn(&FormatASTNodeDiagnosticArgument, &Context);

  ExprEvalContexts.emplace_back(
      ExpressionEvaluationContext::PotentiallyEvaluated, 0, CleanupInfo{},
      nullptr, ExpressionEvaluationContextRecord::EK_Other);

  // Initialization of data sharing attributes stack for OpenMP
  InitDataSharingAttributesStack();

  std::unique_ptr<sema::SemaPPCallbacks> Callbacks =
      std::make_unique<sema::SemaPPCallbacks>();
  SemaPPCallbackHandler = Callbacks.get();
  PP.addPPCallbacks(std::move(Callbacks));
  SemaPPCallbackHandler->set(*this);
}

// Anchor Sema's type info to this TU.
void Sema::anchor() {}

void Sema::addImplicitTypedef(StringRef Name, QualType T) {
  DeclarationName DN = &Context.Idents.get(Name);
  if (IdResolver.begin(DN) == IdResolver.end())
    PushOnScopeChains(Context.buildImplicitTypedef(T, Name), TUScope);
}

void Sema::Initialize() {
  if (SemaConsumer *SC = dyn_cast<SemaConsumer>(&Consumer))
    SC->InitializeSema(*this);

  // Tell the external Sema source about this Sema object.
  if (ExternalSemaSource *ExternalSema
      = dyn_cast_or_null<ExternalSemaSource>(Context.getExternalSource()))
    ExternalSema->InitializeSema(*this);

  // This needs to happen after ExternalSemaSource::InitializeSema(this) or we
  // will not be able to merge any duplicate __va_list_tag decls correctly.
  VAListTagName = PP.getIdentifierInfo("__va_list_tag");

  if (!TUScope)
    return;

  // Initialize predefined 128-bit integer types, if needed.
  if (Context.getTargetInfo().hasInt128Type()) {
    // If either of the 128-bit integer types are unavailable to name lookup,
    // define them now.
    DeclarationName Int128 = &Context.Idents.get("__int128_t");
    if (IdResolver.begin(Int128) == IdResolver.end())
      PushOnScopeChains(Context.getInt128Decl(), TUScope);

    DeclarationName UInt128 = &Context.Idents.get("__uint128_t");
    if (IdResolver.begin(UInt128) == IdResolver.end())
      PushOnScopeChains(Context.getUInt128Decl(), TUScope);
  }


  // Initialize predefined Objective-C types:
  if (getLangOpts().ObjC) {
    // If 'SEL' does not yet refer to any declarations, make it refer to the
    // predefined 'SEL'.
    DeclarationName SEL = &Context.Idents.get("SEL");
    if (IdResolver.begin(SEL) == IdResolver.end())
      PushOnScopeChains(Context.getObjCSelDecl(), TUScope);

    // If 'id' does not yet refer to any declarations, make it refer to the
    // predefined 'id'.
    DeclarationName Id = &Context.Idents.get("id");
    if (IdResolver.begin(Id) == IdResolver.end())
      PushOnScopeChains(Context.getObjCIdDecl(), TUScope);

    // Create the built-in typedef for 'Class'.
    DeclarationName Class = &Context.Idents.get("Class");
    if (IdResolver.begin(Class) == IdResolver.end())
      PushOnScopeChains(Context.getObjCClassDecl(), TUScope);

    // Create the built-in forward declaratino for 'Protocol'.
    DeclarationName Protocol = &Context.Idents.get("Protocol");
    if (IdResolver.begin(Protocol) == IdResolver.end())
      PushOnScopeChains(Context.getObjCProtocolDecl(), TUScope);
  }

  // Create the internal type for the *StringMakeConstantString builtins.
  DeclarationName ConstantString = &Context.Idents.get("__NSConstantString");
  if (IdResolver.begin(ConstantString) == IdResolver.end())
    PushOnScopeChains(Context.getCFConstantStringDecl(), TUScope);

  // Initialize Microsoft "predefined C++ types".
  if (getLangOpts().MSVCCompat) {
    if (getLangOpts().CPlusPlus &&
        IdResolver.begin(&Context.Idents.get("type_info")) == IdResolver.end())
      PushOnScopeChains(Context.buildImplicitRecord("type_info", TTK_Class),
                        TUScope);

    addImplicitTypedef("size_t", Context.getSizeType());
  }
  if (getLangOpts().SYCLIsDevice) {
    addImplicitTypedef("__ocl_event_t", Context.OCLEventTy);
    addImplicitTypedef("__ocl_sampler_t", Context.OCLSamplerTy);
#ifdef SEMA_STRINGIZE
#error "Undefine SEMA_STRINGIZE macro."
#endif
#define SEMA_STRINGIZE(s) #s
#define IMAGE_TYPE(ImgType, Id, SingletonId, Access, Suffix)                   \
  addImplicitTypedef(SEMA_STRINGIZE(__ocl_##ImgType##_##Suffix##_t),           \
                     Context.SingletonId);
#include "clang/Basic/OpenCLImageTypes.def"
#undef SEMA_STRINGIZE
  }

  // Initialize predefined OpenCL types and supported extensions and (optional)
  // core features.
  if (getLangOpts().OpenCL) {
    getOpenCLOptions().addSupport(
        Context.getTargetInfo().getSupportedOpenCLOpts());
    getOpenCLOptions().enableSupportedCore(getLangOpts());
    addImplicitTypedef("sampler_t", Context.OCLSamplerTy);
    addImplicitTypedef("event_t", Context.OCLEventTy);
    if (getLangOpts().OpenCLCPlusPlus || getLangOpts().OpenCLVersion >= 200) {
      addImplicitTypedef("clk_event_t", Context.OCLClkEventTy);
      addImplicitTypedef("queue_t", Context.OCLQueueTy);
      addImplicitTypedef("reserve_id_t", Context.OCLReserveIDTy);
      addImplicitTypedef("atomic_int", Context.getAtomicType(Context.IntTy));
      addImplicitTypedef("atomic_uint",
                         Context.getAtomicType(Context.UnsignedIntTy));
      auto AtomicLongT = Context.getAtomicType(Context.LongTy);
      addImplicitTypedef("atomic_long", AtomicLongT);
      auto AtomicULongT = Context.getAtomicType(Context.UnsignedLongTy);
      addImplicitTypedef("atomic_ulong", AtomicULongT);
      addImplicitTypedef("atomic_float",
                         Context.getAtomicType(Context.FloatTy));
      auto AtomicDoubleT = Context.getAtomicType(Context.DoubleTy);
      addImplicitTypedef("atomic_double", AtomicDoubleT);
      // OpenCLC v2.0, s6.13.11.6 requires that atomic_flag is implemented as
      // 32-bit integer and OpenCLC v2.0, s6.1.1 int is always 32-bit wide.
      addImplicitTypedef("atomic_flag", Context.getAtomicType(Context.IntTy));
      auto AtomicIntPtrT = Context.getAtomicType(Context.getIntPtrType());
      addImplicitTypedef("atomic_intptr_t", AtomicIntPtrT);
      auto AtomicUIntPtrT = Context.getAtomicType(Context.getUIntPtrType());
      addImplicitTypedef("atomic_uintptr_t", AtomicUIntPtrT);
      auto AtomicSizeT = Context.getAtomicType(Context.getSizeType());
      addImplicitTypedef("atomic_size_t", AtomicSizeT);
      auto AtomicPtrDiffT = Context.getAtomicType(Context.getPointerDiffType());
      addImplicitTypedef("atomic_ptrdiff_t", AtomicPtrDiffT);

      // OpenCL v2.0 s6.13.11.6:
      // - The atomic_long and atomic_ulong types are supported if the
      //   cl_khr_int64_base_atomics and cl_khr_int64_extended_atomics
      //   extensions are supported.
      // - The atomic_double type is only supported if double precision
      //   is supported and the cl_khr_int64_base_atomics and
      //   cl_khr_int64_extended_atomics extensions are supported.
      // - If the device address space is 64-bits, the data types
      //   atomic_intptr_t, atomic_uintptr_t, atomic_size_t and
      //   atomic_ptrdiff_t are supported if the cl_khr_int64_base_atomics and
      //   cl_khr_int64_extended_atomics extensions are supported.
      std::vector<QualType> Atomic64BitTypes;
      Atomic64BitTypes.push_back(AtomicLongT);
      Atomic64BitTypes.push_back(AtomicULongT);
      Atomic64BitTypes.push_back(AtomicDoubleT);
      if (Context.getTypeSize(AtomicSizeT) == 64) {
        Atomic64BitTypes.push_back(AtomicSizeT);
        Atomic64BitTypes.push_back(AtomicIntPtrT);
        Atomic64BitTypes.push_back(AtomicUIntPtrT);
        Atomic64BitTypes.push_back(AtomicPtrDiffT);
      }
      for (auto &I : Atomic64BitTypes)
        setOpenCLExtensionForType(I,
            "cl_khr_int64_base_atomics cl_khr_int64_extended_atomics");

      setOpenCLExtensionForType(AtomicDoubleT, "cl_khr_fp64");
    }

    setOpenCLExtensionForType(Context.DoubleTy, "cl_khr_fp64");

#define GENERIC_IMAGE_TYPE_EXT(Type, Id, Ext) \
    setOpenCLExtensionForType(Context.Id, Ext);
#include "clang/Basic/OpenCLImageTypes.def"
#define EXT_OPAQUE_TYPE(ExtType, Id, Ext) \
    addImplicitTypedef(#ExtType, Context.Id##Ty); \
    setOpenCLExtensionForType(Context.Id##Ty, #Ext);
#include "clang/Basic/OpenCLExtensionTypes.def"
  }

  if (Context.getTargetInfo().hasAArch64SVETypes()) {
#define SVE_TYPE(Name, Id, SingletonId) \
    addImplicitTypedef(Name, Context.SingletonId);
#include "clang/Basic/AArch64SVEACLETypes.def"
  }

  if (Context.getTargetInfo().hasBuiltinMSVaList()) {
    DeclarationName MSVaList = &Context.Idents.get("__builtin_ms_va_list");
    if (IdResolver.begin(MSVaList) == IdResolver.end())
      PushOnScopeChains(Context.getBuiltinMSVaListDecl(), TUScope);
  }

  DeclarationName BuiltinVaList = &Context.Idents.get("__builtin_va_list");
  if (IdResolver.begin(BuiltinVaList) == IdResolver.end())
    PushOnScopeChains(Context.getBuiltinVaListDecl(), TUScope);

#if INTEL_CUSTOMIZATION
  if (PP.getLangOpts().CPlusPlus && PP.getLangOpts().AlignedAllocation &&
      PP.getLangOpts().isIntelCompat(LangOptions::PredeclareAlignValT)) {
    NamespaceDecl *StdNamespace = getOrCreateStdNamespace();
    if (StdNamespace->isImplicit()) {
      PushOnScopeChains(StdNamespace, TUScope);
    }

    // In C++17 this should be picked up in <new> but the Intel compiler
    // supported it before this, so predeclare it here for compatibility.
    // Since it is only used correctly when AlignedAllocation is enabled
    // only predeclare it in that case.
    IdentifierInfo *AlignValT = &Context.Idents.get("align_val_t");
    if (IdResolver.begin(AlignValT) == IdResolver.end()) {
      auto *AlignValTTy = EnumDecl::Create(
          Context, StdNamespace, SourceLocation(), SourceLocation(), AlignValT,
          /*PrevDecl=*/nullptr, /*IsScoped=*/true,
          /*IsScopedUsingClassTag=*/true, /*IsFixed=*/true);
      QualType BestType = Context.getSizeType();
      AlignValTTy->setIntegerType(BestType);
      StdNamespace->addDecl(AlignValTTy);
    }
  }
#endif // INTEL_CUSTOMIZATION
}

Sema::~Sema() {
  if (VisContext) FreeVisContext();

  // Kill all the active scopes.
  for (sema::FunctionScopeInfo *FSI : FunctionScopes)
    delete FSI;

  // Tell the SemaConsumer to forget about us; we're going out of scope.
  if (SemaConsumer *SC = dyn_cast<SemaConsumer>(&Consumer))
    SC->ForgetSema();

  // Detach from the external Sema source.
  if (ExternalSemaSource *ExternalSema
        = dyn_cast_or_null<ExternalSemaSource>(Context.getExternalSource()))
    ExternalSema->ForgetSema();

  // If Sema's ExternalSource is the multiplexer - we own it.
  if (isMultiplexExternalSource)
    delete ExternalSource;

  // Delete cached satisfactions.
  std::vector<ConstraintSatisfaction *> Satisfactions;
  Satisfactions.reserve(Satisfactions.size());
  for (auto &Node : SatisfactionCache)
    Satisfactions.push_back(&Node);
  for (auto *Node : Satisfactions)
    delete Node;

  threadSafety::threadSafetyCleanup(ThreadSafetyDeclCache);

  // Destroys data sharing attributes stack for OpenMP
  DestroyDataSharingAttributesStack();

  // Detach from the PP callback handler which outlives Sema since it's owned
  // by the preprocessor.
  SemaPPCallbackHandler->reset();
}

void Sema::warnStackExhausted(SourceLocation Loc) {
  // Only warn about this once.
  if (!WarnedStackExhausted) {
    Diag(Loc, diag::warn_stack_exhausted);
    WarnedStackExhausted = true;
  }
}

void Sema::runWithSufficientStackSpace(SourceLocation Loc,
                                       llvm::function_ref<void()> Fn) {
  clang::runWithSufficientStackSpace([&] { warnStackExhausted(Loc); }, Fn);
}

/// makeUnavailableInSystemHeader - There is an error in the current
/// context.  If we're still in a system header, and we can plausibly
/// make the relevant declaration unavailable instead of erroring, do
/// so and return true.
bool Sema::makeUnavailableInSystemHeader(SourceLocation loc,
                                      UnavailableAttr::ImplicitReason reason) {
  // If we're not in a function, it's an error.
  FunctionDecl *fn = dyn_cast<FunctionDecl>(CurContext);
  if (!fn) return false;

  // If we're in template instantiation, it's an error.
  if (inTemplateInstantiation())
    return false;

  // If that function's not in a system header, it's an error.
  if (!Context.getSourceManager().isInSystemHeader(loc))
    return false;

  // If the function is already unavailable, it's not an error.
  if (fn->hasAttr<UnavailableAttr>()) return true;

  fn->addAttr(UnavailableAttr::CreateImplicit(Context, "", reason, loc));
  return true;
}

ASTMutationListener *Sema::getASTMutationListener() const {
  return getASTConsumer().GetASTMutationListener();
}

///Registers an external source. If an external source already exists,
/// creates a multiplex external source and appends to it.
///
///\param[in] E - A non-null external sema source.
///
void Sema::addExternalSource(ExternalSemaSource *E) {
  assert(E && "Cannot use with NULL ptr");

  if (!ExternalSource) {
    ExternalSource = E;
    return;
  }

  if (isMultiplexExternalSource)
    static_cast<MultiplexExternalSemaSource*>(ExternalSource)->addSource(*E);
  else {
    ExternalSource = new MultiplexExternalSemaSource(*ExternalSource, *E);
    isMultiplexExternalSource = true;
  }
}

/// Print out statistics about the semantic analysis.
void Sema::PrintStats() const {
  llvm::errs() << "\n*** Semantic Analysis Stats:\n";
  llvm::errs() << NumSFINAEErrors << " SFINAE diagnostics trapped.\n";

  BumpAlloc.PrintStats();
  AnalysisWarnings.PrintStats();
}

void Sema::diagnoseNullableToNonnullConversion(QualType DstType,
                                               QualType SrcType,
                                               SourceLocation Loc) {
  Optional<NullabilityKind> ExprNullability = SrcType->getNullability(Context);
  if (!ExprNullability || *ExprNullability != NullabilityKind::Nullable)
    return;

  Optional<NullabilityKind> TypeNullability = DstType->getNullability(Context);
  if (!TypeNullability || *TypeNullability != NullabilityKind::NonNull)
    return;

  Diag(Loc, diag::warn_nullability_lost) << SrcType << DstType;
}

void Sema::diagnoseZeroToNullptrConversion(CastKind Kind, const Expr* E) {
  if (Diags.isIgnored(diag::warn_zero_as_null_pointer_constant,
                      E->getBeginLoc()))
    return;
  // nullptr only exists from C++11 on, so don't warn on its absence earlier.
  if (!getLangOpts().CPlusPlus11)
    return;

  if (Kind != CK_NullToPointer && Kind != CK_NullToMemberPointer)
    return;
  if (E->IgnoreParenImpCasts()->getType()->isNullPtrType())
    return;

  // If it is a macro from system header, and if the macro name is not "NULL",
  // do not warn.
  SourceLocation MaybeMacroLoc = E->getBeginLoc();
  if (Diags.getSuppressSystemWarnings() &&
      SourceMgr.isInSystemMacro(MaybeMacroLoc) &&
      !findMacroSpelling(MaybeMacroLoc, "NULL"))
    return;

  Diag(E->getBeginLoc(), diag::warn_zero_as_null_pointer_constant)
      << FixItHint::CreateReplacement(E->getSourceRange(), "nullptr");
}

/// ImpCastExprToType - If Expr is not of type 'Type', insert an implicit cast.
/// If there is already an implicit cast, merge into the existing one.
/// The result is of the given category.
ExprResult Sema::ImpCastExprToType(Expr *E, QualType Ty,
                                   CastKind Kind, ExprValueKind VK,
                                   const CXXCastPath *BasePath,
                                   CheckedConversionKind CCK) {
#ifndef NDEBUG
  if (VK == VK_RValue && !E->isRValue()) {
    switch (Kind) {
    default:
      llvm_unreachable("can't implicitly cast lvalue to rvalue with this cast "
                       "kind");
    case CK_Dependent:
    case CK_LValueToRValue:
    case CK_ArrayToPointerDecay:
    case CK_FunctionToPointerDecay:
    case CK_ToVoid:
    case CK_NonAtomicToAtomic:
      break;
    }
  }
  assert((VK == VK_RValue || Kind == CK_Dependent || !E->isRValue()) &&
         "can't cast rvalue to lvalue");
#endif

  diagnoseNullableToNonnullConversion(Ty, E->getType(), E->getBeginLoc());
  diagnoseZeroToNullptrConversion(Kind, E);

  QualType ExprTy = Context.getCanonicalType(E->getType());
  QualType TypeTy = Context.getCanonicalType(Ty);

  if (ExprTy == TypeTy)
    return E;

  // C++1z [conv.array]: The temporary materialization conversion is applied.
  // We also use this to fuel C++ DR1213, which applies to C++11 onwards.
  if (Kind == CK_ArrayToPointerDecay && getLangOpts().CPlusPlus &&
      E->getValueKind() == VK_RValue) {
    // The temporary is an lvalue in C++98 and an xvalue otherwise.
    ExprResult Materialized = CreateMaterializeTemporaryExpr(
        E->getType(), E, !getLangOpts().CPlusPlus11);
    if (Materialized.isInvalid())
      return ExprError();
    E = Materialized.get();
  }

  if (ImplicitCastExpr *ImpCast = dyn_cast<ImplicitCastExpr>(E)) {
    if (ImpCast->getCastKind() == Kind && (!BasePath || BasePath->empty())) {
      ImpCast->setType(Ty);
      ImpCast->setValueKind(VK);
      return E;
    }
  }

  return ImplicitCastExpr::Create(Context, Ty, Kind, E, BasePath, VK);
}

/// ScalarTypeToBooleanCastKind - Returns the cast kind corresponding
/// to the conversion from scalar type ScalarTy to the Boolean type.
CastKind Sema::ScalarTypeToBooleanCastKind(QualType ScalarTy) {
  switch (ScalarTy->getScalarTypeKind()) {
  case Type::STK_Bool: return CK_NoOp;
  case Type::STK_CPointer: return CK_PointerToBoolean;
  case Type::STK_BlockPointer: return CK_PointerToBoolean;
  case Type::STK_ObjCObjectPointer: return CK_PointerToBoolean;
  case Type::STK_MemberPointer: return CK_MemberPointerToBoolean;
  case Type::STK_Integral: return CK_IntegralToBoolean;
  case Type::STK_Floating: return CK_FloatingToBoolean;
  case Type::STK_IntegralComplex: return CK_IntegralComplexToBoolean;
  case Type::STK_FloatingComplex: return CK_FloatingComplexToBoolean;
  case Type::STK_FixedPoint: return CK_FixedPointToBoolean;
  }
  llvm_unreachable("unknown scalar type kind");
}

/// Used to prune the decls of Sema's UnusedFileScopedDecls vector.
static bool ShouldRemoveFromUnused(Sema *SemaRef, const DeclaratorDecl *D) {
  if (D->getMostRecentDecl()->isUsed())
    return true;

  if (D->isExternallyVisible())
    return true;

  if (const FunctionDecl *FD = dyn_cast<FunctionDecl>(D)) {
    // If this is a function template and none of its specializations is used,
    // we should warn.
    if (FunctionTemplateDecl *Template = FD->getDescribedFunctionTemplate())
      for (const auto *Spec : Template->specializations())
        if (ShouldRemoveFromUnused(SemaRef, Spec))
          return true;

    // UnusedFileScopedDecls stores the first declaration.
    // The declaration may have become definition so check again.
    const FunctionDecl *DeclToCheck;
    if (FD->hasBody(DeclToCheck))
      return !SemaRef->ShouldWarnIfUnusedFileScopedDecl(DeclToCheck);

    // Later redecls may add new information resulting in not having to warn,
    // so check again.
    DeclToCheck = FD->getMostRecentDecl();
    if (DeclToCheck != FD)
      return !SemaRef->ShouldWarnIfUnusedFileScopedDecl(DeclToCheck);
  }

  if (const VarDecl *VD = dyn_cast<VarDecl>(D)) {
    // If a variable usable in constant expressions is referenced,
    // don't warn if it isn't used: if the value of a variable is required
    // for the computation of a constant expression, it doesn't make sense to
    // warn even if the variable isn't odr-used.  (isReferenced doesn't
    // precisely reflect that, but it's a decent approximation.)
    if (VD->isReferenced() &&
        VD->mightBeUsableInConstantExpressions(SemaRef->Context))
      return true;

    if (VarTemplateDecl *Template = VD->getDescribedVarTemplate())
      // If this is a variable template and none of its specializations is used,
      // we should warn.
      for (const auto *Spec : Template->specializations())
        if (ShouldRemoveFromUnused(SemaRef, Spec))
          return true;

    // UnusedFileScopedDecls stores the first declaration.
    // The declaration may have become definition so check again.
    const VarDecl *DeclToCheck = VD->getDefinition();
    if (DeclToCheck)
      return !SemaRef->ShouldWarnIfUnusedFileScopedDecl(DeclToCheck);

    // Later redecls may add new information resulting in not having to warn,
    // so check again.
    DeclToCheck = VD->getMostRecentDecl();
    if (DeclToCheck != VD)
      return !SemaRef->ShouldWarnIfUnusedFileScopedDecl(DeclToCheck);
  }

  return false;
}

static bool isFunctionOrVarDeclExternC(NamedDecl *ND) {
  if (auto *FD = dyn_cast<FunctionDecl>(ND))
    return FD->isExternC();
  return cast<VarDecl>(ND)->isExternC();
}

/// Determine whether ND is an external-linkage function or variable whose
/// type has no linkage.
bool Sema::isExternalWithNoLinkageType(ValueDecl *VD) {
  // Note: it's not quite enough to check whether VD has UniqueExternalLinkage,
  // because we also want to catch the case where its type has VisibleNoLinkage,
  // which does not affect the linkage of VD.
  return getLangOpts().CPlusPlus && VD->hasExternalFormalLinkage() &&
         !isExternalFormalLinkage(VD->getType()->getLinkage()) &&
         !isFunctionOrVarDeclExternC(VD);
}

/// Obtains a sorted list of functions and variables that are undefined but
/// ODR-used.
void Sema::getUndefinedButUsed(
    SmallVectorImpl<std::pair<NamedDecl *, SourceLocation> > &Undefined) {
  for (const auto &UndefinedUse : UndefinedButUsed) {
    NamedDecl *ND = UndefinedUse.first;

    // Ignore attributes that have become invalid.
    if (ND->isInvalidDecl()) continue;

    // __attribute__((weakref)) is basically a definition.
    if (ND->hasAttr<WeakRefAttr>()) continue;

    if (isa<CXXDeductionGuideDecl>(ND))
      continue;

    if (ND->hasAttr<DLLImportAttr>() || ND->hasAttr<DLLExportAttr>()) {
      // An exported function will always be emitted when defined, so even if
      // the function is inline, it doesn't have to be emitted in this TU. An
      // imported function implies that it has been exported somewhere else.
      continue;
    }

    if (FunctionDecl *FD = dyn_cast<FunctionDecl>(ND)) {
      if (FD->isDefined())
        continue;
      if (FD->isExternallyVisible() &&
          !isExternalWithNoLinkageType(FD) &&
          !FD->getMostRecentDecl()->isInlined() &&
          !FD->hasAttr<ExcludeFromExplicitInstantiationAttr>())
        continue;
      if (FD->getBuiltinID())
        continue;
    } else {
      auto *VD = cast<VarDecl>(ND);
      if (VD->hasDefinition() != VarDecl::DeclarationOnly)
        continue;
      if (VD->isExternallyVisible() &&
          !isExternalWithNoLinkageType(VD) &&
          !VD->getMostRecentDecl()->isInline() &&
          !VD->hasAttr<ExcludeFromExplicitInstantiationAttr>())
        continue;

      // Skip VarDecls that lack formal definitions but which we know are in
      // fact defined somewhere.
      if (VD->isKnownToBeDefined())
        continue;
    }

    Undefined.push_back(std::make_pair(ND, UndefinedUse.second));
  }
}

/// checkUndefinedButUsed - Check for undefined objects with internal linkage
/// or that are inline.
static void checkUndefinedButUsed(Sema &S) {
  if (S.UndefinedButUsed.empty()) return;

  // Collect all the still-undefined entities with internal linkage.
  SmallVector<std::pair<NamedDecl *, SourceLocation>, 16> Undefined;
  S.getUndefinedButUsed(Undefined);
  if (Undefined.empty()) return;

  for (auto Undef : Undefined) {
    ValueDecl *VD = cast<ValueDecl>(Undef.first);
    SourceLocation UseLoc = Undef.second;

    if (S.isExternalWithNoLinkageType(VD)) {
      // C++ [basic.link]p8:
      //   A type without linkage shall not be used as the type of a variable
      //   or function with external linkage unless
      //    -- the entity has C language linkage
      //    -- the entity is not odr-used or is defined in the same TU
      //
      // As an extension, accept this in cases where the type is externally
      // visible, since the function or variable actually can be defined in
      // another translation unit in that case.
      S.Diag(VD->getLocation(), isExternallyVisible(VD->getType()->getLinkage())
                                    ? diag::ext_undefined_internal_type
                                    : diag::err_undefined_internal_type)
        << isa<VarDecl>(VD) << VD;
    } else if (!VD->isExternallyVisible()) {
      // FIXME: We can promote this to an error. The function or variable can't
      // be defined anywhere else, so the program must necessarily violate the
      // one definition rule.
      S.Diag(VD->getLocation(), diag::warn_undefined_internal)
        << isa<VarDecl>(VD) << VD;
    } else if (auto *FD = dyn_cast<FunctionDecl>(VD)) {
      (void)FD;
      assert(FD->getMostRecentDecl()->isInlined() &&
             "used object requires definition but isn't inline or internal?");
      // FIXME: This is ill-formed; we should reject.
      S.Diag(VD->getLocation(), diag::warn_undefined_inline) << VD;
    } else {
      assert(cast<VarDecl>(VD)->getMostRecentDecl()->isInline() &&
             "used var requires definition but isn't inline or internal?");
      S.Diag(VD->getLocation(), diag::err_undefined_inline_var) << VD;
    }
    if (UseLoc.isValid())
      S.Diag(UseLoc, diag::note_used_here);
  }

  S.UndefinedButUsed.clear();
}

void Sema::LoadExternalWeakUndeclaredIdentifiers() {
  if (!ExternalSource)
    return;

  SmallVector<std::pair<IdentifierInfo *, WeakInfo>, 4> WeakIDs;
  ExternalSource->ReadWeakUndeclaredIdentifiers(WeakIDs);
  for (auto &WeakID : WeakIDs)
    WeakUndeclaredIdentifiers.insert(WeakID);
}


typedef llvm::DenseMap<const CXXRecordDecl*, bool> RecordCompleteMap;

/// Returns true, if all methods and nested classes of the given
/// CXXRecordDecl are defined in this translation unit.
///
/// Should only be called from ActOnEndOfTranslationUnit so that all
/// definitions are actually read.
static bool MethodsAndNestedClassesComplete(const CXXRecordDecl *RD,
                                            RecordCompleteMap &MNCComplete) {
  RecordCompleteMap::iterator Cache = MNCComplete.find(RD);
  if (Cache != MNCComplete.end())
    return Cache->second;
  if (!RD->isCompleteDefinition())
    return false;
  bool Complete = true;
  for (DeclContext::decl_iterator I = RD->decls_begin(),
                                  E = RD->decls_end();
       I != E && Complete; ++I) {
    if (const CXXMethodDecl *M = dyn_cast<CXXMethodDecl>(*I))
      Complete = M->isDefined() || M->isDefaulted() ||
                 (M->isPure() && !isa<CXXDestructorDecl>(M));
    else if (const FunctionTemplateDecl *F = dyn_cast<FunctionTemplateDecl>(*I))
      // If the template function is marked as late template parsed at this
      // point, it has not been instantiated and therefore we have not
      // performed semantic analysis on it yet, so we cannot know if the type
      // can be considered complete.
      Complete = !F->getTemplatedDecl()->isLateTemplateParsed() &&
                  F->getTemplatedDecl()->isDefined();
    else if (const CXXRecordDecl *R = dyn_cast<CXXRecordDecl>(*I)) {
      if (R->isInjectedClassName())
        continue;
      if (R->hasDefinition())
        Complete = MethodsAndNestedClassesComplete(R->getDefinition(),
                                                   MNCComplete);
      else
        Complete = false;
    }
  }
  MNCComplete[RD] = Complete;
  return Complete;
}

/// Returns true, if the given CXXRecordDecl is fully defined in this
/// translation unit, i.e. all methods are defined or pure virtual and all
/// friends, friend functions and nested classes are fully defined in this
/// translation unit.
///
/// Should only be called from ActOnEndOfTranslationUnit so that all
/// definitions are actually read.
static bool IsRecordFullyDefined(const CXXRecordDecl *RD,
                                 RecordCompleteMap &RecordsComplete,
                                 RecordCompleteMap &MNCComplete) {
  RecordCompleteMap::iterator Cache = RecordsComplete.find(RD);
  if (Cache != RecordsComplete.end())
    return Cache->second;
  bool Complete = MethodsAndNestedClassesComplete(RD, MNCComplete);
  for (CXXRecordDecl::friend_iterator I = RD->friend_begin(),
                                      E = RD->friend_end();
       I != E && Complete; ++I) {
    // Check if friend classes and methods are complete.
    if (TypeSourceInfo *TSI = (*I)->getFriendType()) {
      // Friend classes are available as the TypeSourceInfo of the FriendDecl.
      if (CXXRecordDecl *FriendD = TSI->getType()->getAsCXXRecordDecl())
        Complete = MethodsAndNestedClassesComplete(FriendD, MNCComplete);
      else
        Complete = false;
    } else {
      // Friend functions are available through the NamedDecl of FriendDecl.
      if (const FunctionDecl *FD =
          dyn_cast<FunctionDecl>((*I)->getFriendDecl()))
        Complete = FD->isDefined();
      else
        // This is a template friend, give up.
        Complete = false;
    }
  }
  RecordsComplete[RD] = Complete;
  return Complete;
}

void Sema::emitAndClearUnusedLocalTypedefWarnings() {
  if (ExternalSource)
    ExternalSource->ReadUnusedLocalTypedefNameCandidates(
        UnusedLocalTypedefNameCandidates);
  for (const TypedefNameDecl *TD : UnusedLocalTypedefNameCandidates) {
    if (TD->isReferenced())
      continue;
    Diag(TD->getLocation(), diag::warn_unused_local_typedef)
        << isa<TypeAliasDecl>(TD) << TD->getDeclName();
  }
  UnusedLocalTypedefNameCandidates.clear();
}

/// This is called before the very first declaration in the translation unit
/// is parsed. Note that the ASTContext may have already injected some
/// declarations.
void Sema::ActOnStartOfTranslationUnit() {
  if (getLangOpts().ModulesTS &&
      (getLangOpts().getCompilingModule() == LangOptions::CMK_ModuleInterface ||
       getLangOpts().getCompilingModule() == LangOptions::CMK_None)) {
    // We start in an implied global module fragment.
    SourceLocation StartOfTU =
        SourceMgr.getLocForStartOfFile(SourceMgr.getMainFileID());
    ActOnGlobalModuleFragmentDecl(StartOfTU);
    ModuleScopes.back().ImplicitGlobalModuleFragment = true;
  }
}

void Sema::ActOnEndOfTranslationUnitFragment(TUFragmentKind Kind) {
  // No explicit actions are required at the end of the global module fragment.
  if (Kind == TUFragmentKind::Global)
    return;

  // Transfer late parsed template instantiations over to the pending template
  // instantiation list. During normal compilation, the late template parser
  // will be installed and instantiating these templates will succeed.
  //
  // If we are building a TU prefix for serialization, it is also safe to
  // transfer these over, even though they are not parsed. The end of the TU
  // should be outside of any eager template instantiation scope, so when this
  // AST is deserialized, these templates will not be parsed until the end of
  // the combined TU.
  PendingInstantiations.insert(PendingInstantiations.end(),
                               LateParsedInstantiations.begin(),
                               LateParsedInstantiations.end());
  LateParsedInstantiations.clear();

  // If DefinedUsedVTables ends up marking any virtual member functions it
  // might lead to more pending template instantiations, which we then need
  // to instantiate.
  DefineUsedVTables();

  // C++: Perform implicit template instantiations.
  //
  // FIXME: When we perform these implicit instantiations, we do not
  // carefully keep track of the point of instantiation (C++ [temp.point]).
  // This means that name lookup that occurs within the template
  // instantiation will always happen at the end of the translation unit,
  // so it will find some names that are not required to be found. This is
  // valid, but we could do better by diagnosing if an instantiation uses a
  // name that was not visible at its first point of instantiation.
  if (ExternalSource) {
    // Load pending instantiations from the external source.
    SmallVector<PendingImplicitInstantiation, 4> Pending;
    ExternalSource->ReadPendingInstantiations(Pending);
    for (auto PII : Pending)
      if (auto Func = dyn_cast<FunctionDecl>(PII.first))
        Func->setInstantiationIsPending(true);
    PendingInstantiations.insert(PendingInstantiations.begin(),
                                 Pending.begin(), Pending.end());
  }

  {
    llvm::TimeTraceScope TimeScope("PerformPendingInstantiations");
    PerformPendingInstantiations();
  }

  if (getLangOpts().SYCLIsDevice) {
    // Emit SYCL integration header for current translation unit if needed
    if (SyclIntHeader != nullptr)
      SyclIntHeader->emit(getLangOpts().SYCLIntHeader);
    MarkDevice();
  }

  emitDeferredDiags();

  assert(LateParsedInstantiations.empty() &&
         "end of TU template instantiation should not create more "
         "late-parsed templates");

  // Report diagnostics for uncorrected delayed typos. Ideally all of them
  // should have been corrected by that time, but it is very hard to cover all
  // cases in practice.
  for (const auto &Typo : DelayedTypos) {
    // We pass an empty TypoCorrection to indicate no correction was performed.
    Typo.second.DiagHandler(TypoCorrection());
  }
  DelayedTypos.clear();
}

/// ActOnEndOfTranslationUnit - This is called at the very end of the
/// translation unit when EOF is reached and all but the top-level scope is
/// popped.
void Sema::ActOnEndOfTranslationUnit() {
  assert(DelayedDiagnostics.getCurrentPool() == nullptr
         && "reached end of translation unit with a pool attached?");

  // If code completion is enabled, don't perform any end-of-translation-unit
  // work.
  if (PP.isCodeCompletionEnabled())
    return;

  // Complete translation units and modules define vtables and perform implicit
  // instantiations. PCH files do not.
  if (TUKind != TU_Prefix) {
    DiagnoseUseOfUnimplementedSelectors();

    ActOnEndOfTranslationUnitFragment(
        !ModuleScopes.empty() && ModuleScopes.back().Module->Kind ==
                                     Module::PrivateModuleFragment
            ? TUFragmentKind::Private
            : TUFragmentKind::Normal);

    if (LateTemplateParserCleanup)
      LateTemplateParserCleanup(OpaqueParser);

    CheckDelayedMemberExceptionSpecs();
  } else {
    // If we are building a TU prefix for serialization, it is safe to transfer
    // these over, even though they are not parsed. The end of the TU should be
    // outside of any eager template instantiation scope, so when this AST is
    // deserialized, these templates will not be parsed until the end of the
    // combined TU.
    PendingInstantiations.insert(PendingInstantiations.end(),
                                 LateParsedInstantiations.begin(),
                                 LateParsedInstantiations.end());
    LateParsedInstantiations.clear();
  }

  DiagnoseUnterminatedPragmaPack();
  DiagnoseUnterminatedPragmaAttribute();

  // All delayed member exception specs should be checked or we end up accepting
  // incompatible declarations.
  assert(DelayedOverridingExceptionSpecChecks.empty());
  assert(DelayedEquivalentExceptionSpecChecks.empty());

  // All dllexport classes should have been processed already.
  assert(DelayedDllExportClasses.empty());
  assert(DelayedDllExportMemberFunctions.empty());

  // Remove file scoped decls that turned out to be used.
  UnusedFileScopedDecls.erase(
      std::remove_if(UnusedFileScopedDecls.begin(nullptr, true),
                     UnusedFileScopedDecls.end(),
                     [this](const DeclaratorDecl *DD) {
                       return ShouldRemoveFromUnused(this, DD);
                     }),
      UnusedFileScopedDecls.end());

  if (TUKind == TU_Prefix) {
    // Translation unit prefixes don't need any of the checking below.
    if (!PP.isIncrementalProcessingEnabled())
      TUScope = nullptr;
    return;
  }

  // Check for #pragma weak identifiers that were never declared
  LoadExternalWeakUndeclaredIdentifiers();
  for (auto WeakID : WeakUndeclaredIdentifiers) {
    if (WeakID.second.getUsed())
      continue;

    Decl *PrevDecl = LookupSingleName(TUScope, WeakID.first, SourceLocation(),
                                      LookupOrdinaryName);
    if (PrevDecl != nullptr &&
        !(isa<FunctionDecl>(PrevDecl) || isa<VarDecl>(PrevDecl)))
      Diag(WeakID.second.getLocation(), diag::warn_attribute_wrong_decl_type)
          << "'weak'" << ExpectedVariableOrFunction;
    else
      Diag(WeakID.second.getLocation(), diag::warn_weak_identifier_undeclared)
          << WeakID.first;
  }

  if (LangOpts.CPlusPlus11 &&
      !Diags.isIgnored(diag::warn_delegating_ctor_cycle, SourceLocation()))
    CheckDelegatingCtorCycles();

  if (!Diags.hasErrorOccurred()) {
    if (ExternalSource)
      ExternalSource->ReadUndefinedButUsed(UndefinedButUsed);
    checkUndefinedButUsed(*this);
  }

  // A global-module-fragment is only permitted within a module unit.
  bool DiagnosedMissingModuleDeclaration = false;
  if (!ModuleScopes.empty() &&
      ModuleScopes.back().Module->Kind == Module::GlobalModuleFragment &&
      !ModuleScopes.back().ImplicitGlobalModuleFragment) {
    Diag(ModuleScopes.back().BeginLoc,
         diag::err_module_declaration_missing_after_global_module_introducer);
    DiagnosedMissingModuleDeclaration = true;
  }

  if (TUKind == TU_Module) {
    // If we are building a module interface unit, we need to have seen the
    // module declaration by now.
    if (getLangOpts().getCompilingModule() ==
            LangOptions::CMK_ModuleInterface &&
        (ModuleScopes.empty() ||
         !ModuleScopes.back().Module->isModulePurview()) &&
        !DiagnosedMissingModuleDeclaration) {
      // FIXME: Make a better guess as to where to put the module declaration.
      Diag(getSourceManager().getLocForStartOfFile(
               getSourceManager().getMainFileID()),
           diag::err_module_declaration_missing);
    }

    // If we are building a module, resolve all of the exported declarations
    // now.
    if (Module *CurrentModule = PP.getCurrentModule()) {
      ModuleMap &ModMap = PP.getHeaderSearchInfo().getModuleMap();

      SmallVector<Module *, 2> Stack;
      Stack.push_back(CurrentModule);
      while (!Stack.empty()) {
        Module *Mod = Stack.pop_back_val();

        // Resolve the exported declarations and conflicts.
        // FIXME: Actually complain, once we figure out how to teach the
        // diagnostic client to deal with complaints in the module map at this
        // point.
        ModMap.resolveExports(Mod, /*Complain=*/false);
        ModMap.resolveUses(Mod, /*Complain=*/false);
        ModMap.resolveConflicts(Mod, /*Complain=*/false);

        // Queue the submodules, so their exports will also be resolved.
        Stack.append(Mod->submodule_begin(), Mod->submodule_end());
      }
    }

    // Warnings emitted in ActOnEndOfTranslationUnit() should be emitted for
    // modules when they are built, not every time they are used.
    emitAndClearUnusedLocalTypedefWarnings();
  }

  // C99 6.9.2p2:
  //   A declaration of an identifier for an object that has file
  //   scope without an initializer, and without a storage-class
  //   specifier or with the storage-class specifier static,
  //   constitutes a tentative definition. If a translation unit
  //   contains one or more tentative definitions for an identifier,
  //   and the translation unit contains no external definition for
  //   that identifier, then the behavior is exactly as if the
  //   translation unit contains a file scope declaration of that
  //   identifier, with the composite type as of the end of the
  //   translation unit, with an initializer equal to 0.
  llvm::SmallSet<VarDecl *, 32> Seen;
  for (TentativeDefinitionsType::iterator
            T = TentativeDefinitions.begin(ExternalSource),
         TEnd = TentativeDefinitions.end();
       T != TEnd; ++T) {
    VarDecl *VD = (*T)->getActingDefinition();

    // If the tentative definition was completed, getActingDefinition() returns
    // null. If we've already seen this variable before, insert()'s second
    // return value is false.
    if (!VD || VD->isInvalidDecl() || !Seen.insert(VD).second)
      continue;

    if (const IncompleteArrayType *ArrayT
        = Context.getAsIncompleteArrayType(VD->getType())) {
      // Set the length of the array to 1 (C99 6.9.2p5).
      Diag(VD->getLocation(), diag::warn_tentative_incomplete_array);
      llvm::APInt One(Context.getTypeSize(Context.getSizeType()), true);
      QualType T = Context.getConstantArrayType(ArrayT->getElementType(), One,
                                                nullptr, ArrayType::Normal, 0);
      VD->setType(T);
    } // INTEL: CQ#370357 - Arrays with incomplete element type: struct foo s[];
    if (RequireCompleteType(VD->getLocation(), VD->getType(),           // INTEL
                                   diag::err_tentative_def_incomplete_type))
      VD->setInvalidDecl();

    // No initialization is performed for a tentative definition.
    CheckCompleteVariableDeclaration(VD);

    // Notify the consumer that we've completed a tentative definition.
    if (!VD->isInvalidDecl())
      Consumer.CompleteTentativeDefinition(VD);
  }

  for (auto D : ExternalDeclarations) {
    if (!D || D->isInvalidDecl() || D->getPreviousDecl() || !D->isUsed())
      continue;

    Consumer.CompleteExternalDeclaration(D);
  }

  // If there were errors, disable 'unused' warnings since they will mostly be
  // noise. Don't warn for a use from a module: either we should warn on all
  // file-scope declarations in modules or not at all, but whether the
  // declaration is used is immaterial.
  if (!Diags.hasErrorOccurred() && TUKind != TU_Module) {
    // Output warning for unused file scoped decls.
    for (UnusedFileScopedDeclsType::iterator
           I = UnusedFileScopedDecls.begin(ExternalSource),
           E = UnusedFileScopedDecls.end(); I != E; ++I) {
      if (ShouldRemoveFromUnused(this, *I))
        continue;

      if (const FunctionDecl *FD = dyn_cast<FunctionDecl>(*I)) {
        const FunctionDecl *DiagD;
        if (!FD->hasBody(DiagD))
          DiagD = FD;
        if (DiagD->isDeleted())
          continue; // Deleted functions are supposed to be unused.
        if (DiagD->isReferenced()) {
          if (isa<CXXMethodDecl>(DiagD))
            Diag(DiagD->getLocation(), diag::warn_unneeded_member_function)
                  << DiagD->getDeclName();
          else {
            if (FD->getStorageClass() == SC_Static &&
                !FD->isInlineSpecified() &&
                !SourceMgr.isInMainFile(
                   SourceMgr.getExpansionLoc(FD->getLocation())))
              Diag(DiagD->getLocation(),
                   diag::warn_unneeded_static_internal_decl)
                  << DiagD->getDeclName();
            else
              Diag(DiagD->getLocation(), diag::warn_unneeded_internal_decl)
                   << /*function*/0 << DiagD->getDeclName();
          }
        } else {
          if (FD->getDescribedFunctionTemplate())
            Diag(DiagD->getLocation(), diag::warn_unused_template)
              << /*function*/0 << DiagD->getDeclName();
          else
            Diag(DiagD->getLocation(),
                 isa<CXXMethodDecl>(DiagD) ? diag::warn_unused_member_function
                                           : diag::warn_unused_function)
              << DiagD->getDeclName();
        }
      } else {
        const VarDecl *DiagD = cast<VarDecl>(*I)->getDefinition();
        if (!DiagD)
          DiagD = cast<VarDecl>(*I);
        if (DiagD->isReferenced()) {
          Diag(DiagD->getLocation(), diag::warn_unneeded_internal_decl)
                << /*variable*/1 << DiagD->getDeclName();
        } else if (DiagD->getType().isConstQualified()) {
          const SourceManager &SM = SourceMgr;
          if (SM.getMainFileID() != SM.getFileID(DiagD->getLocation()) ||
              !PP.getLangOpts().IsHeaderFile)
            Diag(DiagD->getLocation(), diag::warn_unused_const_variable)
                << DiagD->getDeclName();
        } else {
          if (DiagD->getDescribedVarTemplate())
            Diag(DiagD->getLocation(), diag::warn_unused_template)
              << /*variable*/1 << DiagD->getDeclName();
          else
            Diag(DiagD->getLocation(), diag::warn_unused_variable)
              << DiagD->getDeclName();
        }
      }
    }

    emitAndClearUnusedLocalTypedefWarnings();
  }

  if (!Diags.isIgnored(diag::warn_unused_private_field, SourceLocation())) {
    // FIXME: Load additional unused private field candidates from the external
    // source.
    RecordCompleteMap RecordsComplete;
    RecordCompleteMap MNCComplete;
    for (NamedDeclSetType::iterator I = UnusedPrivateFields.begin(),
         E = UnusedPrivateFields.end(); I != E; ++I) {
      const NamedDecl *D = *I;
      const CXXRecordDecl *RD = dyn_cast<CXXRecordDecl>(D->getDeclContext());
      if (RD && !RD->isUnion() &&
          IsRecordFullyDefined(RD, RecordsComplete, MNCComplete)) {
        Diag(D->getLocation(), diag::warn_unused_private_field)
              << D->getDeclName();
      }
    }
  }

  if (!Diags.isIgnored(diag::warn_mismatched_delete_new, SourceLocation())) {
    if (ExternalSource)
      ExternalSource->ReadMismatchingDeleteExpressions(DeleteExprs);
    for (const auto &DeletedFieldInfo : DeleteExprs) {
      for (const auto &DeleteExprLoc : DeletedFieldInfo.second) {
        AnalyzeDeleteExprMismatch(DeletedFieldInfo.first, DeleteExprLoc.first,
                                  DeleteExprLoc.second);
      }
    }
  }

  // Check we've noticed that we're no longer parsing the initializer for every
  // variable. If we miss cases, then at best we have a performance issue and
  // at worst a rejects-valid bug.
  assert(ParsingInitForAutoVars.empty() &&
         "Didn't unmark var as having its initializer parsed");

  if (!PP.isIncrementalProcessingEnabled())
    TUScope = nullptr;
}


//===----------------------------------------------------------------------===//
// Helper functions.
//===----------------------------------------------------------------------===//

DeclContext *Sema::getFunctionLevelDeclContext() {
  DeclContext *DC = CurContext;

  while (true) {
    if (isa<BlockDecl>(DC) || isa<EnumDecl>(DC) || isa<CapturedDecl>(DC) ||
        isa<RequiresExprBodyDecl>(DC)) {
      DC = DC->getParent();
    } else if (isa<CXXMethodDecl>(DC) &&
               cast<CXXMethodDecl>(DC)->getOverloadedOperator() == OO_Call &&
               cast<CXXRecordDecl>(DC->getParent())->isLambda()) {
      DC = DC->getParent()->getParent();
    }
    else break;
  }

  return DC;
}

/// getCurFunctionDecl - If inside of a function body, this returns a pointer
/// to the function decl for the function being parsed.  If we're currently
/// in a 'block', this returns the containing context.
FunctionDecl *Sema::getCurFunctionDecl() {
  DeclContext *DC = getFunctionLevelDeclContext();
  return dyn_cast<FunctionDecl>(DC);
}

ObjCMethodDecl *Sema::getCurMethodDecl() {
  DeclContext *DC = getFunctionLevelDeclContext();
  while (isa<RecordDecl>(DC))
    DC = DC->getParent();
  return dyn_cast<ObjCMethodDecl>(DC);
}

NamedDecl *Sema::getCurFunctionOrMethodDecl() {
  DeclContext *DC = getFunctionLevelDeclContext();
  if (isa<ObjCMethodDecl>(DC) || isa<FunctionDecl>(DC))
    return cast<NamedDecl>(DC);
  return nullptr;
}

LangAS Sema::getDefaultCXXMethodAddrSpace() const {
  if (getLangOpts().OpenCL)
    return LangAS::opencl_generic;
  return LangAS::Default;
}

void Sema::EmitCurrentDiagnostic(unsigned DiagID) {
  // FIXME: It doesn't make sense to me that DiagID is an incoming argument here
  // and yet we also use the current diag ID on the DiagnosticsEngine. This has
  // been made more painfully obvious by the refactor that introduced this
  // function, but it is possible that the incoming argument can be
  // eliminated. If it truly cannot be (for example, there is some reentrancy
  // issue I am not seeing yet), then there should at least be a clarifying
  // comment somewhere.
  if (Optional<TemplateDeductionInfo*> Info = isSFINAEContext()) {
    switch (DiagnosticIDs::getDiagnosticSFINAEResponse(
              Diags.getCurrentDiagID())) {
    case DiagnosticIDs::SFINAE_Report:
      // We'll report the diagnostic below.
      break;

    case DiagnosticIDs::SFINAE_SubstitutionFailure:
      // Count this failure so that we know that template argument deduction
      // has failed.
      ++NumSFINAEErrors;

      // Make a copy of this suppressed diagnostic and store it with the
      // template-deduction information.
      if (*Info && !(*Info)->hasSFINAEDiagnostic()) {
        Diagnostic DiagInfo(&Diags);
        (*Info)->addSFINAEDiagnostic(DiagInfo.getLocation(),
                       PartialDiagnostic(DiagInfo, Context.getDiagAllocator()));
      }

      Diags.setLastDiagnosticIgnored(true);
      Diags.Clear();
      return;

    case DiagnosticIDs::SFINAE_AccessControl: {
      // Per C++ Core Issue 1170, access control is part of SFINAE.
      // Additionally, the AccessCheckingSFINAE flag can be used to temporarily
      // make access control a part of SFINAE for the purposes of checking
      // type traits.
      if (!AccessCheckingSFINAE && !getLangOpts().CPlusPlus11)
        break;

      SourceLocation Loc = Diags.getCurrentDiagLoc();

      // Suppress this diagnostic.
      ++NumSFINAEErrors;

      // Make a copy of this suppressed diagnostic and store it with the
      // template-deduction information.
      if (*Info && !(*Info)->hasSFINAEDiagnostic()) {
        Diagnostic DiagInfo(&Diags);
        (*Info)->addSFINAEDiagnostic(DiagInfo.getLocation(),
                       PartialDiagnostic(DiagInfo, Context.getDiagAllocator()));
      }

      Diags.setLastDiagnosticIgnored(true);
      Diags.Clear();

      // Now the diagnostic state is clear, produce a C++98 compatibility
      // warning.
      Diag(Loc, diag::warn_cxx98_compat_sfinae_access_control);

      // The last diagnostic which Sema produced was ignored. Suppress any
      // notes attached to it.
      Diags.setLastDiagnosticIgnored(true);
      return;
    }

    case DiagnosticIDs::SFINAE_Suppress:
      // Make a copy of this suppressed diagnostic and store it with the
      // template-deduction information;
      if (*Info) {
        Diagnostic DiagInfo(&Diags);
        (*Info)->addSuppressedDiagnostic(DiagInfo.getLocation(),
                       PartialDiagnostic(DiagInfo, Context.getDiagAllocator()));
      }

      // Suppress this diagnostic.
      Diags.setLastDiagnosticIgnored(true);
      Diags.Clear();
      return;
    }
  }

  // Copy the diagnostic printing policy over the ASTContext printing policy.
  // TODO: Stop doing that.  See: https://reviews.llvm.org/D45093#1090292
  Context.setPrintingPolicy(getPrintingPolicy());

  // Emit the diagnostic.
  if (!Diags.EmitCurrentDiagnostic())
    return;

  // If this is not a note, and we're in a template instantiation
  // that is different from the last template instantiation where
  // we emitted an error, print a template instantiation
  // backtrace.
  if (!DiagnosticIDs::isBuiltinNote(DiagID))
    PrintContextStack();
}

Sema::SemaDiagnosticBuilder
Sema::Diag(SourceLocation Loc, const PartialDiagnostic& PD) {
  SemaDiagnosticBuilder Builder(Diag(Loc, PD.getDiagID()));
  PD.Emit(Builder);

  return Builder;
}

// Print notes showing how we can reach FD starting from an a priori
// known-callable function. If \DiagsCount is not null pointer, the number
// of diagnostics emitted for a function is accumulated.
static void emitCallStackNotes(Sema &S, FunctionDecl *FD,
                               llvm::DenseMap<CanonicalDeclPtr<FunctionDecl>,
                                              unsigned> *DiagsCount = nullptr) {
  auto FnIt = S.DeviceKnownEmittedFns.find(FD);
  while (FnIt != S.DeviceKnownEmittedFns.end()) {
    // Respect error limit.
    if (S.Diags.hasFatalErrorOccurred())
      return;
    DiagnosticBuilder Builder(
        S.Diags.Report(FnIt->second.Loc, diag::note_called_by));
    Builder << FnIt->second.FD;
    FnIt = S.DeviceKnownEmittedFns.find(FnIt->second.FD);
  }
}

namespace {

/// Helper class that emits deferred diagnostic messages if an entity directly
/// or indirectly using the function that causes the deferred diagnostic
/// messages is known to be emitted.
///
/// During parsing of AST, certain diagnostic messages are recorded as deferred
/// diagnostics since it is unknown whether the functions containing such
/// diagnostics will be emitted. A list of potentially emitted functions and
/// variables that may potentially trigger emission of functions are also
/// recorded. DeferredDiagnosticsEmitter recursively visits used functions
/// by each function to emit deferred diagnostics.
///
/// During the visit, certain OpenMP directives or initializer of variables
/// with certain OpenMP attributes will cause subsequent visiting of any
/// functions enter a state which is called OpenMP device context in this
/// implementation. The state is exited when the directive or initializer is
/// exited. This state can change the emission states of subsequent uses
/// of functions.
///
/// Conceptually the functions or variables to be visited form a use graph
/// where the parent node uses the child node. At any point of the visit,
/// the tree nodes traversed from the tree root to the current node form a use
/// stack. The emission state of the current node depends on two factors:
///    1. the emission state of the root node
///    2. whether the current node is in OpenMP device context
/// If the function is decided to be emitted, its contained deferred diagnostics
/// are emitted, together with the information about the use stack.
///
class DeferredDiagnosticsEmitter
    : public UsedDeclVisitor<DeferredDiagnosticsEmitter> {
public:
  typedef UsedDeclVisitor<DeferredDiagnosticsEmitter> Inherited;

  // Whether the function is already in the current use-path.
  llvm::SmallSet<CanonicalDeclPtr<Decl>, 4> InUsePath;

  // The current use-path.
  llvm::SmallVector<CanonicalDeclPtr<FunctionDecl>, 4> UsePath;

  // Whether the visiting of the function has been done. Done[0] is for the
  // case not in OpenMP device context. Done[1] is for the case in OpenMP
  // device context. We need two sets because diagnostics emission may be
  // different depending on whether it is in OpenMP device context.
  llvm::SmallSet<CanonicalDeclPtr<Decl>, 4> DoneMap[2];

  // Emission state of the root node of the current use graph.
  bool ShouldEmitRootNode;

  // Current OpenMP device context level. It is initialized to 0 and each
  // entering of device context increases it by 1 and each exit decreases
  // it by 1. Non-zero value indicates it is currently in device context.
  unsigned InOMPDeviceContext;

  DeferredDiagnosticsEmitter(Sema &S)
      : Inherited(S), ShouldEmitRootNode(false), InOMPDeviceContext(0) {}

  void VisitOMPTargetDirective(OMPTargetDirective *Node) {
    ++InOMPDeviceContext;
    Inherited::VisitOMPTargetDirective(Node);
    --InOMPDeviceContext;
  }

  void visitUsedDecl(SourceLocation Loc, Decl *D) {
    if (isa<VarDecl>(D))
      return;
    if (auto *FD = dyn_cast<FunctionDecl>(D))
      checkFunc(Loc, FD);
    else
      Inherited::visitUsedDecl(Loc, D);
  }

  void checkVar(VarDecl *VD) {
    assert(VD->isFileVarDecl() &&
           "Should only check file-scope variables");
    if (auto *Init = VD->getInit()) {
      auto DevTy = OMPDeclareTargetDeclAttr::getDeviceType(VD);
      bool IsDev = DevTy && (*DevTy == OMPDeclareTargetDeclAttr::DT_NoHost ||
                             *DevTy == OMPDeclareTargetDeclAttr::DT_Any);
      if (IsDev)
        ++InOMPDeviceContext;
      this->Visit(Init);
      if (IsDev)
        --InOMPDeviceContext;
    }
  }

  void checkFunc(SourceLocation Loc, FunctionDecl *FD) {
    auto &Done = DoneMap[InOMPDeviceContext > 0 ? 1 : 0];
    FunctionDecl *Caller = UsePath.empty() ? nullptr : UsePath.back();
    if ((!ShouldEmitRootNode && !S.getLangOpts().OpenMP && !Caller) ||
        S.shouldIgnoreInHostDeviceCheck(FD) || InUsePath.count(FD))
      return;
    // Finalize analysis of OpenMP-specific constructs.
    if (Caller && S.LangOpts.OpenMP && UsePath.size() == 1)
      S.finalizeOpenMPDelayedAnalysis(Caller, FD, Loc);
<<<<<<< HEAD
=======
    // Finalize analysis of SYCL-specific constructs.
>>>>>>> 2c620775
    if (Caller && S.LangOpts.SYCLIsDevice)
      S.finalizeSYCLDelayedAnalysis(Caller, FD, Loc);
    if (Caller)
      S.DeviceKnownEmittedFns[FD] = {Caller, Loc};
    // Always emit deferred diagnostics for the direct users. This does not
    // lead to explosion of diagnostics since each user is visited at most
    // twice.
    if (ShouldEmitRootNode || InOMPDeviceContext)
      emitDeferredDiags(FD, Caller);
    // Do not revisit a function if the function body has been completely
    // visited before.
    if (!Done.insert(FD).second)
      return;
    InUsePath.insert(FD);
    UsePath.push_back(FD);
    if (auto *S = FD->getBody()) {
      this->Visit(S);
    }
    UsePath.pop_back();
    InUsePath.erase(FD);
  }

  void checkRecordedDecl(Decl *D) {
    if (auto *FD = dyn_cast<FunctionDecl>(D)) {
      ShouldEmitRootNode = S.getEmissionStatus(FD, /*Final=*/true) ==
                           Sema::FunctionEmissionStatus::Emitted;
      checkFunc(SourceLocation(), FD);
    } else
      checkVar(cast<VarDecl>(D));
  }

  // Emit any deferred diagnostics for FD
  void emitDeferredDiags(FunctionDecl *FD, bool ShowCallStack) {
    auto It = S.DeviceDeferredDiags.find(FD);
    if (It == S.DeviceDeferredDiags.end())
      return;
    bool HasWarningOrError = false;
    bool FirstDiag = true;
    for (PartialDiagnosticAt &PDAt : It->second) {
      // Respect error limit.
      if (S.Diags.hasFatalErrorOccurred())
        return;
      const SourceLocation &Loc = PDAt.first;
      const PartialDiagnostic &PD = PDAt.second;
      HasWarningOrError |=
          S.getDiagnostics().getDiagnosticLevel(PD.getDiagID(), Loc) >=
          DiagnosticsEngine::Warning;
      {
        DiagnosticBuilder Builder(S.Diags.Report(Loc, PD.getDiagID()));
        PD.Emit(Builder);
      }
      // Emit the note on the first diagnostic in case too many diagnostics
      // cause the note not emitted.
      if (FirstDiag && HasWarningOrError && ShowCallStack) {
        emitCallStackNotes(S, FD);
        FirstDiag = false;
      }
    }
  }
};
} // namespace

void Sema::emitDeferredDiags() {
  if (ExternalSource)
    ExternalSource->ReadDeclsToCheckForDeferredDiags(
        DeclsToCheckForDeferredDiags);

  if ((DeviceDeferredDiags.empty() && !LangOpts.OpenMP &&
       !LangOpts.SYCLIsDevice) ||
      DeclsToCheckForDeferredDiags.empty())
    return;

  DeferredDiagnosticsEmitter DDE(*this);
  for (auto D : DeclsToCheckForDeferredDiags)
    DDE.checkRecordedDecl(D);
}

// In CUDA, there are some constructs which may appear in semantically-valid
// code, but trigger errors if we ever generate code for the function in which
// they appear.  Essentially every construct you're not allowed to use on the
// device falls into this category, because you are allowed to use these
// constructs in a __host__ __device__ function, but only if that function is
// never codegen'ed on the device.
//
// To handle semantic checking for these constructs, we keep track of the set of
// functions we know will be emitted, either because we could tell a priori that
// they would be emitted, or because they were transitively called by a
// known-emitted function.
//
// We also keep a partial call graph of which not-known-emitted functions call
// which other not-known-emitted functions.
//
// When we see something which is illegal if the current function is emitted
// (usually by way of CUDADiagIfDeviceCode, CUDADiagIfHostCode, or
// CheckCUDACall), we first check if the current function is known-emitted.  If
// so, we immediately output the diagnostic.
//
// Otherwise, we "defer" the diagnostic.  It sits in Sema::DeviceDeferredDiags
// until we discover that the function is known-emitted, at which point we take
// it out of this map and emit the diagnostic.

Sema::DeviceDiagBuilder::DeviceDiagBuilder(Kind K, SourceLocation Loc,
                                           unsigned DiagID, FunctionDecl *Fn,
                                           Sema &S)
    : S(S), Loc(Loc), DiagID(DiagID), Fn(Fn),
      ShowCallStack(K == K_ImmediateWithCallStack || K == K_Deferred) {
  switch (K) {
  case K_Nop:
    break;
  case K_Immediate:
  case K_ImmediateWithCallStack:
    ImmediateDiag.emplace(S.Diag(Loc, DiagID));
    break;
  case K_Deferred:
    assert(Fn && "Must have a function to attach the deferred diag to.");
    auto &Diags = S.DeviceDeferredDiags[Fn];
    PartialDiagId.emplace(Diags.size());
    Diags.emplace_back(Loc, S.PDiag(DiagID));
    break;
  }
}

Sema::DeviceDiagBuilder::DeviceDiagBuilder(DeviceDiagBuilder &&D)
    : S(D.S), Loc(D.Loc), DiagID(D.DiagID), Fn(D.Fn),
      ShowCallStack(D.ShowCallStack), ImmediateDiag(D.ImmediateDiag),
      PartialDiagId(D.PartialDiagId) {
  // Clean the previous diagnostics.
  D.ShowCallStack = false;
  D.ImmediateDiag.reset();
  D.PartialDiagId.reset();
}

Sema::DeviceDiagBuilder::~DeviceDiagBuilder() {
  if (ImmediateDiag) {
    // Emit our diagnostic and, if it was a warning or error, output a callstack
    // if Fn isn't a priori known-emitted.
    bool IsWarningOrError = S.getDiagnostics().getDiagnosticLevel(
                                DiagID, Loc) >= DiagnosticsEngine::Warning;
    ImmediateDiag.reset(); // Emit the immediate diag.
    if (IsWarningOrError && ShowCallStack)
      emitCallStackNotes(S, Fn);
  } else {
    assert((!PartialDiagId || ShowCallStack) &&
           "Must always show call stack for deferred diags.");
  }
}

Sema::DeviceDiagBuilder Sema::targetDiag(SourceLocation Loc, unsigned DiagID) {
  if (LangOpts.OpenMP)
    return LangOpts.OpenMPIsDevice ? diagIfOpenMPDeviceCode(Loc, DiagID)
                                   : diagIfOpenMPHostCode(Loc, DiagID);
  if (getLangOpts().CUDA)
    return getLangOpts().CUDAIsDevice ? CUDADiagIfDeviceCode(Loc, DiagID)
                                      : CUDADiagIfHostCode(Loc, DiagID);

  if (getLangOpts().SYCLIsDevice)
    return SYCLDiagIfDeviceCode(Loc, DiagID);

  return DeviceDiagBuilder(DeviceDiagBuilder::K_Immediate, Loc, DiagID,
                           getCurFunctionDecl(), *this);
}

void Sema::checkDeviceDecl(const ValueDecl *D, SourceLocation Loc) {
  if (isUnevaluatedContext())
    return;

  Decl *C = cast<Decl>(getCurLexicalContext());

  // Memcpy operations for structs containing a member with unsupported type
  // are ok, though.
  if (const auto *MD = dyn_cast<CXXMethodDecl>(C)) {
    if ((MD->isCopyAssignmentOperator() || MD->isMoveAssignmentOperator()) &&
        MD->isTrivial())
      return;

    if (const auto *Ctor = dyn_cast<CXXConstructorDecl>(MD))
      if (Ctor->isCopyOrMoveConstructor() && Ctor->isTrivial())
        return;
  }

  auto CheckType = [&](QualType Ty) {
    if ((Ty->isFloat16Type() && !Context.getTargetInfo().hasFloat16Type()) ||
        ((Ty->isFloat128Type() ||
          (Ty->isRealFloatingType() && Context.getTypeSize(Ty) == 128)) &&
         !Context.getTargetInfo().hasFloat128Type()) ||
        (Ty->isIntegerType() && Context.getTypeSize(Ty) == 128 &&
         !Context.getTargetInfo().hasInt128Type())) {
      targetDiag(Loc, diag::err_device_unsupported_type)
          << D << static_cast<unsigned>(Context.getTypeSize(Ty)) << Ty
          << Context.getTargetInfo().getTriple().str();
      targetDiag(D->getLocation(), diag::note_defined_here) << D;
    }
  };

  QualType Ty = D->getType();
  CheckType(Ty);

  if (const auto *FPTy = dyn_cast<FunctionProtoType>(Ty)) {
    for (const auto &ParamTy : FPTy->param_types())
      CheckType(ParamTy);
    CheckType(FPTy->getReturnType());
  }
}

/// Looks through the macro-expansion chain for the given
/// location, looking for a macro expansion with the given name.
/// If one is found, returns true and sets the location to that
/// expansion loc.
bool Sema::findMacroSpelling(SourceLocation &locref, StringRef name) {
  SourceLocation loc = locref;
  if (!loc.isMacroID()) return false;

  // There's no good way right now to look at the intermediate
  // expansions, so just jump to the expansion location.
  loc = getSourceManager().getExpansionLoc(loc);

  // If that's written with the name, stop here.
  SmallVector<char, 16> buffer;
  if (getPreprocessor().getSpelling(loc, buffer) == name) {
    locref = loc;
    return true;
  }
  return false;
}

/// Determines the active Scope associated with the given declaration
/// context.
///
/// This routine maps a declaration context to the active Scope object that
/// represents that declaration context in the parser. It is typically used
/// from "scope-less" code (e.g., template instantiation, lazy creation of
/// declarations) that injects a name for name-lookup purposes and, therefore,
/// must update the Scope.
///
/// \returns The scope corresponding to the given declaraion context, or NULL
/// if no such scope is open.
Scope *Sema::getScopeForContext(DeclContext *Ctx) {

  if (!Ctx)
    return nullptr;

  Ctx = Ctx->getPrimaryContext();
  for (Scope *S = getCurScope(); S; S = S->getParent()) {
    // Ignore scopes that cannot have declarations. This is important for
    // out-of-line definitions of static class members.
    if (S->getFlags() & (Scope::DeclScope | Scope::TemplateParamScope))
      if (DeclContext *Entity = S->getEntity())
        if (Ctx == Entity->getPrimaryContext())
          return S;
  }

  return nullptr;
}

/// Enter a new function scope
void Sema::PushFunctionScope() {
  if (FunctionScopes.empty() && CachedFunctionScope) {
    // Use CachedFunctionScope to avoid allocating memory when possible.
    CachedFunctionScope->Clear();
    FunctionScopes.push_back(CachedFunctionScope.release());
  } else {
    FunctionScopes.push_back(new FunctionScopeInfo(getDiagnostics()));
  }
  if (LangOpts.OpenMP)
    pushOpenMPFunctionRegion();
}

void Sema::PushBlockScope(Scope *BlockScope, BlockDecl *Block) {
  FunctionScopes.push_back(new BlockScopeInfo(getDiagnostics(),
                                              BlockScope, Block));
}

LambdaScopeInfo *Sema::PushLambdaScope() {
  LambdaScopeInfo *const LSI = new LambdaScopeInfo(getDiagnostics());
  FunctionScopes.push_back(LSI);
  return LSI;
}

void Sema::RecordParsingTemplateParameterDepth(unsigned Depth) {
  if (LambdaScopeInfo *const LSI = getCurLambda()) {
    LSI->AutoTemplateParameterDepth = Depth;
    return;
  }
  llvm_unreachable(
      "Remove assertion if intentionally called in a non-lambda context.");
}

// Check that the type of the VarDecl has an accessible copy constructor and
// resolve its destructor's exception specification.
static void checkEscapingByref(VarDecl *VD, Sema &S) {
  QualType T = VD->getType();
  EnterExpressionEvaluationContext scope(
      S, Sema::ExpressionEvaluationContext::PotentiallyEvaluated);
  SourceLocation Loc = VD->getLocation();
  Expr *VarRef =
      new (S.Context) DeclRefExpr(S.Context, VD, false, T, VK_LValue, Loc);
  ExprResult Result = S.PerformMoveOrCopyInitialization(
      InitializedEntity::InitializeBlock(Loc, T, false), VD, VD->getType(),
      VarRef, /*AllowNRVO=*/true);
  if (!Result.isInvalid()) {
    Result = S.MaybeCreateExprWithCleanups(Result);
    Expr *Init = Result.getAs<Expr>();
    S.Context.setBlockVarCopyInit(VD, Init, S.canThrow(Init));
  }

  // The destructor's exception specification is needed when IRGen generates
  // block copy/destroy functions. Resolve it here.
  if (const CXXRecordDecl *RD = T->getAsCXXRecordDecl())
    if (CXXDestructorDecl *DD = RD->getDestructor()) {
      auto *FPT = DD->getType()->getAs<FunctionProtoType>();
      S.ResolveExceptionSpec(Loc, FPT);
    }
}

static void markEscapingByrefs(const FunctionScopeInfo &FSI, Sema &S) {
  // Set the EscapingByref flag of __block variables captured by
  // escaping blocks.
  for (const BlockDecl *BD : FSI.Blocks) {
    for (const BlockDecl::Capture &BC : BD->captures()) {
      VarDecl *VD = BC.getVariable();
      if (VD->hasAttr<BlocksAttr>()) {
        // Nothing to do if this is a __block variable captured by a
        // non-escaping block.
        if (BD->doesNotEscape())
          continue;
        VD->setEscapingByref();
      }
      // Check whether the captured variable is or contains an object of
      // non-trivial C union type.
      QualType CapType = BC.getVariable()->getType();
      if (CapType.hasNonTrivialToPrimitiveDestructCUnion() ||
          CapType.hasNonTrivialToPrimitiveCopyCUnion())
        S.checkNonTrivialCUnion(BC.getVariable()->getType(),
                                BD->getCaretLocation(),
                                Sema::NTCUC_BlockCapture,
                                Sema::NTCUK_Destruct|Sema::NTCUK_Copy);
    }
  }

  for (VarDecl *VD : FSI.ByrefBlockVars) {
    // __block variables might require us to capture a copy-initializer.
    if (!VD->isEscapingByref())
      continue;
    // It's currently invalid to ever have a __block variable with an
    // array type; should we diagnose that here?
    // Regardless, we don't want to ignore array nesting when
    // constructing this copy.
    if (VD->getType()->isStructureOrClassType())
      checkEscapingByref(VD, S);
  }
}

/// Pop a function (or block or lambda or captured region) scope from the stack.
///
/// \param WP The warning policy to use for CFG-based warnings, or null if such
///        warnings should not be produced.
/// \param D The declaration corresponding to this function scope, if producing
///        CFG-based warnings.
/// \param BlockType The type of the block expression, if D is a BlockDecl.
Sema::PoppedFunctionScopePtr
Sema::PopFunctionScopeInfo(const AnalysisBasedWarnings::Policy *WP,
                           const Decl *D, QualType BlockType) {
  assert(!FunctionScopes.empty() && "mismatched push/pop!");

  markEscapingByrefs(*FunctionScopes.back(), *this);

  PoppedFunctionScopePtr Scope(FunctionScopes.pop_back_val(),
                               PoppedFunctionScopeDeleter(this));

  if (LangOpts.OpenMP)
    popOpenMPFunctionRegion(Scope.get());

  // Issue any analysis-based warnings.
  if (WP && D)
    AnalysisWarnings.IssueWarnings(*WP, Scope.get(), D, BlockType);
  else
    for (const auto &PUD : Scope->PossiblyUnreachableDiags)
      Diag(PUD.Loc, PUD.PD);

  return Scope;
}

void Sema::PoppedFunctionScopeDeleter::
operator()(sema::FunctionScopeInfo *Scope) const {
  // Stash the function scope for later reuse if it's for a normal function.
  if (Scope->isPlainFunction() && !Self->CachedFunctionScope)
    Self->CachedFunctionScope.reset(Scope);
  else
    delete Scope;
}

void Sema::PushCompoundScope(bool IsStmtExpr) {
  getCurFunction()->CompoundScopes.push_back(CompoundScopeInfo(IsStmtExpr));
}

void Sema::PopCompoundScope() {
  FunctionScopeInfo *CurFunction = getCurFunction();
  assert(!CurFunction->CompoundScopes.empty() && "mismatched push/pop");

  CurFunction->CompoundScopes.pop_back();
}

/// Determine whether any errors occurred within this function/method/
/// block.
bool Sema::hasAnyUnrecoverableErrorsInThisFunction() const {
  return getCurFunction()->ErrorTrap.hasUnrecoverableErrorOccurred();
}

void Sema::setFunctionHasBranchIntoScope() {
  if (!FunctionScopes.empty())
    FunctionScopes.back()->setHasBranchIntoScope();
}

void Sema::setFunctionHasBranchProtectedScope() {
  if (!FunctionScopes.empty())
    FunctionScopes.back()->setHasBranchProtectedScope();
}

void Sema::setFunctionHasIndirectGoto() {
  if (!FunctionScopes.empty())
    FunctionScopes.back()->setHasIndirectGoto();
}

BlockScopeInfo *Sema::getCurBlock() {
  if (FunctionScopes.empty())
    return nullptr;

  auto CurBSI = dyn_cast<BlockScopeInfo>(FunctionScopes.back());
  if (CurBSI && CurBSI->TheDecl &&
      !CurBSI->TheDecl->Encloses(CurContext)) {
    // We have switched contexts due to template instantiation.
    assert(!CodeSynthesisContexts.empty());
    return nullptr;
  }

  return CurBSI;
}

FunctionScopeInfo *Sema::getEnclosingFunction() const {
  if (FunctionScopes.empty())
    return nullptr;

  for (int e = FunctionScopes.size() - 1; e >= 0; --e) {
    if (isa<sema::BlockScopeInfo>(FunctionScopes[e]))
      continue;
    return FunctionScopes[e];
  }
  return nullptr;
}

LambdaScopeInfo *Sema::getEnclosingLambda() const {
  for (auto *Scope : llvm::reverse(FunctionScopes)) {
    if (auto *LSI = dyn_cast<sema::LambdaScopeInfo>(Scope)) {
      if (LSI->Lambda && !LSI->Lambda->Encloses(CurContext)) {
        // We have switched contexts due to template instantiation.
        // FIXME: We should swap out the FunctionScopes during code synthesis
        // so that we don't need to check for this.
        assert(!CodeSynthesisContexts.empty());
        return nullptr;
      }
      return LSI;
    }
  }
  return nullptr;
}

LambdaScopeInfo *Sema::getCurLambda(bool IgnoreNonLambdaCapturingScope) {
  if (FunctionScopes.empty())
    return nullptr;

  auto I = FunctionScopes.rbegin();
  if (IgnoreNonLambdaCapturingScope) {
    auto E = FunctionScopes.rend();
    while (I != E && isa<CapturingScopeInfo>(*I) && !isa<LambdaScopeInfo>(*I))
      ++I;
    if (I == E)
      return nullptr;
  }
  auto *CurLSI = dyn_cast<LambdaScopeInfo>(*I);
  if (CurLSI && CurLSI->Lambda &&
      !CurLSI->Lambda->Encloses(CurContext)) {
    // We have switched contexts due to template instantiation.
    assert(!CodeSynthesisContexts.empty());
    return nullptr;
  }

  return CurLSI;
}

// We have a generic lambda if we parsed auto parameters, or we have
// an associated template parameter list.
LambdaScopeInfo *Sema::getCurGenericLambda() {
  if (LambdaScopeInfo *LSI =  getCurLambda()) {
    return (LSI->TemplateParams.size() ||
                    LSI->GLTemplateParameterList) ? LSI : nullptr;
  }
  return nullptr;
}


void Sema::ActOnComment(SourceRange Comment) {
  if (!LangOpts.RetainCommentsFromSystemHeaders &&
      SourceMgr.isInSystemHeader(Comment.getBegin()))
    return;
  RawComment RC(SourceMgr, Comment, LangOpts.CommentOpts, false);
  if (RC.isAlmostTrailingComment()) {
    SourceRange MagicMarkerRange(Comment.getBegin(),
                                 Comment.getBegin().getLocWithOffset(3));
    StringRef MagicMarkerText;
    switch (RC.getKind()) {
    case RawComment::RCK_OrdinaryBCPL:
      MagicMarkerText = "///<";
      break;
    case RawComment::RCK_OrdinaryC:
      MagicMarkerText = "/**<";
      break;
    default:
      llvm_unreachable("if this is an almost Doxygen comment, "
                       "it should be ordinary");
    }
    Diag(Comment.getBegin(), diag::warn_not_a_doxygen_trailing_member_comment) <<
      FixItHint::CreateReplacement(MagicMarkerRange, MagicMarkerText);
  }
  Context.addComment(RC);
}

// Pin this vtable to this file.
ExternalSemaSource::~ExternalSemaSource() {}
char ExternalSemaSource::ID;

void ExternalSemaSource::ReadMethodPool(Selector Sel) { }
void ExternalSemaSource::updateOutOfDateSelector(Selector Sel) { }

void ExternalSemaSource::ReadKnownNamespaces(
                           SmallVectorImpl<NamespaceDecl *> &Namespaces) {
}

void ExternalSemaSource::ReadUndefinedButUsed(
    llvm::MapVector<NamedDecl *, SourceLocation> &Undefined) {}

void ExternalSemaSource::ReadMismatchingDeleteExpressions(llvm::MapVector<
    FieldDecl *, llvm::SmallVector<std::pair<SourceLocation, bool>, 4>> &) {}

/// Figure out if an expression could be turned into a call.
///
/// Use this when trying to recover from an error where the programmer may have
/// written just the name of a function instead of actually calling it.
///
/// \param E - The expression to examine.
/// \param ZeroArgCallReturnTy - If the expression can be turned into a call
///  with no arguments, this parameter is set to the type returned by such a
///  call; otherwise, it is set to an empty QualType.
/// \param OverloadSet - If the expression is an overloaded function
///  name, this parameter is populated with the decls of the various overloads.
bool Sema::tryExprAsCall(Expr &E, QualType &ZeroArgCallReturnTy,
                         UnresolvedSetImpl &OverloadSet) {
  ZeroArgCallReturnTy = QualType();
  OverloadSet.clear();

  const OverloadExpr *Overloads = nullptr;
  bool IsMemExpr = false;
  if (E.getType() == Context.OverloadTy) {
    OverloadExpr::FindResult FR = OverloadExpr::find(const_cast<Expr*>(&E));

    // Ignore overloads that are pointer-to-member constants.
    if (FR.HasFormOfMemberPointer)
      return false;

    Overloads = FR.Expression;
  } else if (E.getType() == Context.BoundMemberTy) {
    Overloads = dyn_cast<UnresolvedMemberExpr>(E.IgnoreParens());
    IsMemExpr = true;
  }

  bool Ambiguous = false;
  bool IsMV = false;

  if (Overloads) {
    for (OverloadExpr::decls_iterator it = Overloads->decls_begin(),
         DeclsEnd = Overloads->decls_end(); it != DeclsEnd; ++it) {
      OverloadSet.addDecl(*it);

      // Check whether the function is a non-template, non-member which takes no
      // arguments.
      if (IsMemExpr)
        continue;
      if (const FunctionDecl *OverloadDecl
            = dyn_cast<FunctionDecl>((*it)->getUnderlyingDecl())) {
        if (OverloadDecl->getMinRequiredArguments() == 0) {
          if (!ZeroArgCallReturnTy.isNull() && !Ambiguous &&
              (!IsMV || !(OverloadDecl->isCPUDispatchMultiVersion() ||
                          OverloadDecl->isCPUSpecificMultiVersion()))) {
            ZeroArgCallReturnTy = QualType();
            Ambiguous = true;
          } else {
            ZeroArgCallReturnTy = OverloadDecl->getReturnType();
            IsMV = OverloadDecl->isCPUDispatchMultiVersion() ||
                   OverloadDecl->isCPUSpecificMultiVersion();
          }
        }
      }
    }

    // If it's not a member, use better machinery to try to resolve the call
    if (!IsMemExpr)
      return !ZeroArgCallReturnTy.isNull();
  }

  // Attempt to call the member with no arguments - this will correctly handle
  // member templates with defaults/deduction of template arguments, overloads
  // with default arguments, etc.
  if (IsMemExpr && !E.isTypeDependent()) {
    Sema::TentativeAnalysisScope Trap(*this);
    ExprResult R = BuildCallToMemberFunction(nullptr, &E, SourceLocation(),
                                             None, SourceLocation());
    if (R.isUsable()) {
      ZeroArgCallReturnTy = R.get()->getType();
      return true;
    }
    return false;
  }

  if (const DeclRefExpr *DeclRef = dyn_cast<DeclRefExpr>(E.IgnoreParens())) {
    if (const FunctionDecl *Fun = dyn_cast<FunctionDecl>(DeclRef->getDecl())) {
      if (Fun->getMinRequiredArguments() == 0)
        ZeroArgCallReturnTy = Fun->getReturnType();
      return true;
    }
  }

  // We don't have an expression that's convenient to get a FunctionDecl from,
  // but we can at least check if the type is "function of 0 arguments".
  QualType ExprTy = E.getType();
  const FunctionType *FunTy = nullptr;
  QualType PointeeTy = ExprTy->getPointeeType();
  if (!PointeeTy.isNull())
    FunTy = PointeeTy->getAs<FunctionType>();
  if (!FunTy)
    FunTy = ExprTy->getAs<FunctionType>();

  if (const FunctionProtoType *FPT =
      dyn_cast_or_null<FunctionProtoType>(FunTy)) {
    if (FPT->getNumParams() == 0)
      ZeroArgCallReturnTy = FunTy->getReturnType();
    return true;
  }
  return false;
}

/// Give notes for a set of overloads.
///
/// A companion to tryExprAsCall. In cases when the name that the programmer
/// wrote was an overloaded function, we may be able to make some guesses about
/// plausible overloads based on their return types; such guesses can be handed
/// off to this method to be emitted as notes.
///
/// \param Overloads - The overloads to note.
/// \param FinalNoteLoc - If we've suppressed printing some overloads due to
///  -fshow-overloads=best, this is the location to attach to the note about too
///  many candidates. Typically this will be the location of the original
///  ill-formed expression.
static void noteOverloads(Sema &S, const UnresolvedSetImpl &Overloads,
                          const SourceLocation FinalNoteLoc) {
  int ShownOverloads = 0;
  int SuppressedOverloads = 0;
  for (UnresolvedSetImpl::iterator It = Overloads.begin(),
       DeclsEnd = Overloads.end(); It != DeclsEnd; ++It) {
    // FIXME: Magic number for max shown overloads stolen from
    // OverloadCandidateSet::NoteCandidates.
    if (ShownOverloads >= 4 && S.Diags.getShowOverloads() == Ovl_Best) {
      ++SuppressedOverloads;
      continue;
    }

    NamedDecl *Fn = (*It)->getUnderlyingDecl();
    // Don't print overloads for non-default multiversioned functions.
    if (const auto *FD = Fn->getAsFunction()) {
      if (FD->isMultiVersion() && FD->hasAttr<TargetAttr>() &&
          !FD->getAttr<TargetAttr>()->isDefaultVersion())
        continue;
    }
    S.Diag(Fn->getLocation(), diag::note_possible_target_of_call);
    ++ShownOverloads;
  }

  if (SuppressedOverloads)
    S.Diag(FinalNoteLoc, diag::note_ovl_too_many_candidates)
      << SuppressedOverloads;
}

static void notePlausibleOverloads(Sema &S, SourceLocation Loc,
                                   const UnresolvedSetImpl &Overloads,
                                   bool (*IsPlausibleResult)(QualType)) {
  if (!IsPlausibleResult)
    return noteOverloads(S, Overloads, Loc);

  UnresolvedSet<2> PlausibleOverloads;
  for (OverloadExpr::decls_iterator It = Overloads.begin(),
         DeclsEnd = Overloads.end(); It != DeclsEnd; ++It) {
    const FunctionDecl *OverloadDecl = cast<FunctionDecl>(*It);
    QualType OverloadResultTy = OverloadDecl->getReturnType();
    if (IsPlausibleResult(OverloadResultTy))
      PlausibleOverloads.addDecl(It.getDecl());
  }
  noteOverloads(S, PlausibleOverloads, Loc);
}

/// Determine whether the given expression can be called by just
/// putting parentheses after it.  Notably, expressions with unary
/// operators can't be because the unary operator will start parsing
/// outside the call.
static bool IsCallableWithAppend(Expr *E) {
  E = E->IgnoreImplicit();
  return (!isa<CStyleCastExpr>(E) &&
          !isa<UnaryOperator>(E) &&
          !isa<BinaryOperator>(E) &&
          !isa<CXXOperatorCallExpr>(E));
}

static bool IsCPUDispatchCPUSpecificMultiVersion(const Expr *E) {
  if (const auto *UO = dyn_cast<UnaryOperator>(E))
    E = UO->getSubExpr();

  if (const auto *ULE = dyn_cast<UnresolvedLookupExpr>(E)) {
    if (ULE->getNumDecls() == 0)
      return false;

    const NamedDecl *ND = *ULE->decls_begin();
    if (const auto *FD = dyn_cast<FunctionDecl>(ND))
      return FD->isCPUDispatchMultiVersion() || FD->isCPUSpecificMultiVersion();
  }
  return false;
}

bool Sema::tryToRecoverWithCall(ExprResult &E, const PartialDiagnostic &PD,
                                bool ForceComplain,
                                bool (*IsPlausibleResult)(QualType)) {
  SourceLocation Loc = E.get()->getExprLoc();
  SourceRange Range = E.get()->getSourceRange();

  QualType ZeroArgCallTy;
  UnresolvedSet<4> Overloads;
  if (tryExprAsCall(*E.get(), ZeroArgCallTy, Overloads) &&
      !ZeroArgCallTy.isNull() &&
      (!IsPlausibleResult || IsPlausibleResult(ZeroArgCallTy))) {
    // At this point, we know E is potentially callable with 0
    // arguments and that it returns something of a reasonable type,
    // so we can emit a fixit and carry on pretending that E was
    // actually a CallExpr.
    SourceLocation ParenInsertionLoc = getLocForEndOfToken(Range.getEnd());
    bool IsMV = IsCPUDispatchCPUSpecificMultiVersion(E.get());
    Diag(Loc, PD) << /*zero-arg*/ 1 << IsMV << Range
                  << (IsCallableWithAppend(E.get())
                          ? FixItHint::CreateInsertion(ParenInsertionLoc, "()")
                          : FixItHint());
    if (!IsMV)
      notePlausibleOverloads(*this, Loc, Overloads, IsPlausibleResult);

    // FIXME: Try this before emitting the fixit, and suppress diagnostics
    // while doing so.
    E = BuildCallExpr(nullptr, E.get(), Range.getEnd(), None,
                      Range.getEnd().getLocWithOffset(1));
    return true;
  }

  if (!ForceComplain) return false;

  bool IsMV = IsCPUDispatchCPUSpecificMultiVersion(E.get());
  Diag(Loc, PD) << /*not zero-arg*/ 0 << IsMV << Range;
  if (!IsMV)
    notePlausibleOverloads(*this, Loc, Overloads, IsPlausibleResult);
  E = ExprError();
  return true;
}

IdentifierInfo *Sema::getSuperIdentifier() const {
  if (!Ident_super)
    Ident_super = &Context.Idents.get("super");
  return Ident_super;
}

IdentifierInfo *Sema::getFloat128Identifier() const {
  if (!Ident___float128)
    Ident___float128 = &Context.Idents.get("__float128");
  return Ident___float128;
}

void Sema::PushCapturedRegionScope(Scope *S, CapturedDecl *CD, RecordDecl *RD,
                                   CapturedRegionKind K,
                                   unsigned OpenMPCaptureLevel) {
  auto *CSI = new CapturedRegionScopeInfo(
      getDiagnostics(), S, CD, RD, CD->getContextParam(), K,
      (getLangOpts().OpenMP && K == CR_OpenMP) ? getOpenMPNestingLevel() : 0,
      OpenMPCaptureLevel);
  CSI->ReturnType = Context.VoidTy;
  FunctionScopes.push_back(CSI);
}

CapturedRegionScopeInfo *Sema::getCurCapturedRegion() {
  if (FunctionScopes.empty())
    return nullptr;

  return dyn_cast<CapturedRegionScopeInfo>(FunctionScopes.back());
}

const llvm::MapVector<FieldDecl *, Sema::DeleteLocs> &
Sema::getMismatchingDeleteExpressions() const {
  return DeleteExprs;
}

void Sema::setOpenCLExtensionForType(QualType T, llvm::StringRef ExtStr) {
  if (ExtStr.empty())
    return;
  llvm::SmallVector<StringRef, 1> Exts;
  ExtStr.split(Exts, " ", /* limit */ -1, /* keep empty */ false);
  auto CanT = T.getCanonicalType().getTypePtr();
  for (auto &I : Exts)
    OpenCLTypeExtMap[CanT].insert(I.str());
}

void Sema::setOpenCLExtensionForDecl(Decl *FD, StringRef ExtStr) {
  llvm::SmallVector<StringRef, 1> Exts;
  ExtStr.split(Exts, " ", /* limit */ -1, /* keep empty */ false);
  if (Exts.empty())
    return;
  for (auto &I : Exts)
    OpenCLDeclExtMap[FD].insert(I.str());
}

void Sema::setCurrentOpenCLExtensionForType(QualType T) {
  if (CurrOpenCLExtension.empty())
    return;
  setOpenCLExtensionForType(T, CurrOpenCLExtension);
}

void Sema::setCurrentOpenCLExtensionForDecl(Decl *D) {
  if (CurrOpenCLExtension.empty())
    return;
  setOpenCLExtensionForDecl(D, CurrOpenCLExtension);
}

std::string Sema::getOpenCLExtensionsFromDeclExtMap(FunctionDecl *FD) {
  if (!OpenCLDeclExtMap.empty())
    return getOpenCLExtensionsFromExtMap(FD, OpenCLDeclExtMap);

  return "";
}

std::string Sema::getOpenCLExtensionsFromTypeExtMap(FunctionType *FT) {
  if (!OpenCLTypeExtMap.empty())
    return getOpenCLExtensionsFromExtMap(FT, OpenCLTypeExtMap);

  return "";
}

template <typename T, typename MapT>
std::string Sema::getOpenCLExtensionsFromExtMap(T *FDT, MapT &Map) {
  auto Loc = Map.find(FDT);
  return llvm::join(Loc->second, " ");
}

bool Sema::isOpenCLDisabledDecl(Decl *FD) {
  auto Loc = OpenCLDeclExtMap.find(FD);
  if (Loc == OpenCLDeclExtMap.end())
    return false;
  for (auto &I : Loc->second) {
    if (!getOpenCLOptions().isEnabled(I))
      return true;
  }
  return false;
}

template <typename T, typename DiagLocT, typename DiagInfoT, typename MapT>
bool Sema::checkOpenCLDisabledTypeOrDecl(T D, DiagLocT DiagLoc,
                                         DiagInfoT DiagInfo, MapT &Map,
                                         unsigned Selector,
                                         SourceRange SrcRange) {
  auto Loc = Map.find(D);
  if (Loc == Map.end())
    return false;
  bool Disabled = false;
  for (auto &I : Loc->second) {
    if (I != CurrOpenCLExtension && !getOpenCLOptions().isEnabled(I)) {
      Diag(DiagLoc, diag::err_opencl_requires_extension) << Selector << DiagInfo
                                                         << I << SrcRange;
      Disabled = true;
    }
  }
  return Disabled;
}

bool Sema::checkOpenCLDisabledTypeDeclSpec(const DeclSpec &DS, QualType QT) {
  // Check extensions for declared types.
  Decl *Decl = nullptr;
  if (auto TypedefT = dyn_cast<TypedefType>(QT.getTypePtr()))
    Decl = TypedefT->getDecl();
  if (auto TagT = dyn_cast<TagType>(QT.getCanonicalType().getTypePtr()))
    Decl = TagT->getDecl();
  auto Loc = DS.getTypeSpecTypeLoc();

  // Check extensions for vector types.
  // e.g. double4 is not allowed when cl_khr_fp64 is absent.
  if (QT->isExtVectorType()) {
    auto TypePtr = QT->castAs<ExtVectorType>()->getElementType().getTypePtr();
    return checkOpenCLDisabledTypeOrDecl(TypePtr, Loc, QT, OpenCLTypeExtMap);
  }

  if (checkOpenCLDisabledTypeOrDecl(Decl, Loc, QT, OpenCLDeclExtMap))
    return true;

  // Check extensions for builtin types.
  return checkOpenCLDisabledTypeOrDecl(QT.getCanonicalType().getTypePtr(), Loc,
                                       QT, OpenCLTypeExtMap);
}

bool Sema::checkOpenCLDisabledDecl(const NamedDecl &D, const Expr &E) {
  IdentifierInfo *FnName = D.getIdentifier();
  return checkOpenCLDisabledTypeOrDecl(&D, E.getBeginLoc(), FnName,
                                       OpenCLDeclExtMap, 1, D.getSourceRange());
}<|MERGE_RESOLUTION|>--- conflicted
+++ resolved
@@ -1602,10 +1602,6 @@
     // Finalize analysis of OpenMP-specific constructs.
     if (Caller && S.LangOpts.OpenMP && UsePath.size() == 1)
       S.finalizeOpenMPDelayedAnalysis(Caller, FD, Loc);
-<<<<<<< HEAD
-=======
-    // Finalize analysis of SYCL-specific constructs.
->>>>>>> 2c620775
     if (Caller && S.LangOpts.SYCLIsDevice)
       S.finalizeSYCLDelayedAnalysis(Caller, FD, Loc);
     if (Caller)
