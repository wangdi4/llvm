//===--- Sema.cpp - AST Builder and Semantic Analysis Implementation ------===//
//
// Part of the LLVM Project, under the Apache License v2.0 with LLVM Exceptions.
// See https://llvm.org/LICENSE.txt for license information.
// SPDX-License-Identifier: Apache-2.0 WITH LLVM-exception
//
//===----------------------------------------------------------------------===//
//
// This file implements the actions class which performs semantic analysis and
// builds an AST out of a parse stream.
//
//===----------------------------------------------------------------------===//

#include "clang/AST/ASTContext.h"
#include "clang/AST/ASTDiagnostic.h"
#include "clang/AST/DeclCXX.h"
#include "clang/AST/DeclFriend.h"
#include "clang/AST/DeclObjC.h"
#include "clang/AST/Expr.h"
#include "clang/AST/ExprCXX.h"
#include "clang/AST/PrettyDeclStackTrace.h"
#include "clang/AST/StmtCXX.h"
#include "clang/Basic/DiagnosticOptions.h"
#include "clang/Basic/PartialDiagnostic.h"
#include "clang/Basic/TargetInfo.h"
#include "clang/Lex/HeaderSearch.h"
#include "clang/Lex/Preprocessor.h"
#include "clang/Sema/CXXFieldCollector.h"
#include "clang/Sema/DelayedDiagnostic.h"
#include "clang/Sema/ExternalSemaSource.h"
#include "clang/Sema/Initialization.h"
#include "clang/Sema/MultiplexExternalSemaSource.h"
#include "clang/Sema/ObjCMethodList.h"
#include "clang/Sema/Scope.h"
#include "clang/Sema/ScopeInfo.h"
#include "clang/Sema/SemaConsumer.h"
#include "clang/Sema/SemaInternal.h"
#include "clang/Sema/TemplateDeduction.h"
#include "clang/Sema/TemplateInstCallback.h"
#include "llvm/ADT/DenseMap.h"
#include "llvm/ADT/SmallSet.h"
#include "llvm/Support/TimeProfiler.h"

using namespace clang;
using namespace sema;

SourceLocation Sema::getLocForEndOfToken(SourceLocation Loc, unsigned Offset) {
  return Lexer::getLocForEndOfToken(Loc, Offset, SourceMgr, LangOpts);
}

ModuleLoader &Sema::getModuleLoader() const { return PP.getModuleLoader(); }

PrintingPolicy Sema::getPrintingPolicy(const ASTContext &Context,
                                       const Preprocessor &PP) {
  PrintingPolicy Policy = Context.getPrintingPolicy();
  // In diagnostics, we print _Bool as bool if the latter is defined as the
  // former.
  Policy.Bool = Context.getLangOpts().Bool;
  if (!Policy.Bool) {
    if (const MacroInfo *BoolMacro = PP.getMacroInfo(Context.getBoolName())) {
      Policy.Bool = BoolMacro->isObjectLike() &&
                    BoolMacro->getNumTokens() == 1 &&
                    BoolMacro->getReplacementToken(0).is(tok::kw__Bool);
    }
  }

  return Policy;
}

void Sema::ActOnTranslationUnitScope(Scope *S) {
  TUScope = S;
  PushDeclContext(S, Context.getTranslationUnitDecl());
}

namespace clang {
namespace sema {

class SemaPPCallbacks : public PPCallbacks {
  Sema *S = nullptr;
  llvm::SmallVector<SourceLocation, 8> IncludeStack;

public:
  void set(Sema &S) { this->S = &S; }

  void reset() { S = nullptr; }

  virtual void FileChanged(SourceLocation Loc, FileChangeReason Reason,
                           SrcMgr::CharacteristicKind FileType,
                           FileID PrevFID) override {
    if (!S)
      return;
    switch (Reason) {
    case EnterFile: {
      SourceManager &SM = S->getSourceManager();
      SourceLocation IncludeLoc = SM.getIncludeLoc(SM.getFileID(Loc));
      if (IncludeLoc.isValid()) {
        if (llvm::timeTraceProfilerEnabled()) {
          const FileEntry *FE = SM.getFileEntryForID(SM.getFileID(Loc));
          llvm::timeTraceProfilerBegin(
              "Source", FE != nullptr ? FE->getName() : StringRef("<unknown>"));
        }

        IncludeStack.push_back(IncludeLoc);
        S->DiagnoseNonDefaultPragmaPack(
            Sema::PragmaPackDiagnoseKind::NonDefaultStateAtInclude, IncludeLoc);
      }
      break;
    }
    case ExitFile:
      if (!IncludeStack.empty()) {
        if (llvm::timeTraceProfilerEnabled())
          llvm::timeTraceProfilerEnd();

        S->DiagnoseNonDefaultPragmaPack(
            Sema::PragmaPackDiagnoseKind::ChangedStateAtExit,
            IncludeStack.pop_back_val());
      }
      break;
    default:
      break;
    }
  }
};

} // end namespace sema
} // end namespace clang

Sema::Sema(Preprocessor &pp, ASTContext &ctxt, ASTConsumer &consumer,
           TranslationUnitKind TUKind, CodeCompleteConsumer *CodeCompleter)
    : ExternalSource(nullptr), isMultiplexExternalSource(false),
      FPFeatures(pp.getLangOpts()), LangOpts(pp.getLangOpts()), PP(pp),
      Context(ctxt), Consumer(consumer), Diags(PP.getDiagnostics()),
      SourceMgr(PP.getSourceManager()), CollectStats(false),
      CodeCompleter(CodeCompleter), CurContext(nullptr),
      OriginalLexicalContext(nullptr), MSStructPragmaOn(false),
      MSPointerToMemberRepresentationMethod(
          LangOpts.getMSPointerToMemberRepresentationMethod()),
      VtorDispStack(MSVtorDispAttr::Mode(LangOpts.VtorDispMode)), PackStack(0),
      DataSegStack(nullptr), BSSSegStack(nullptr), ConstSegStack(nullptr),
      CodeSegStack(nullptr), CurInitSeg(nullptr), VisContext(nullptr),
      PragmaAttributeCurrentTargetDecl(nullptr),
      IsBuildingRecoveryCallExpr(false), Cleanup{}, LateTemplateParser(nullptr),
      LateTemplateParserCleanup(nullptr), OpaqueParser(nullptr), IdResolver(pp),
      StdExperimentalNamespaceCache(nullptr), StdInitializerList(nullptr),
      StdCoroutineTraitsCache(nullptr), CXXTypeInfoDecl(nullptr),
      MSVCGuidDecl(nullptr), NSNumberDecl(nullptr), NSValueDecl(nullptr),
      NSStringDecl(nullptr), StringWithUTF8StringMethod(nullptr),
      ValueWithBytesObjCTypeMethod(nullptr), NSArrayDecl(nullptr),
      ArrayWithObjectsMethod(nullptr), NSDictionaryDecl(nullptr),
      DictionaryWithObjectsMethod(nullptr), GlobalNewDeleteDeclared(false),
      TUKind(TUKind), NumSFINAEErrors(0),
#if INTEL_CUSTOMIZATION
      // Fix for CQ368409: Different behavior on accessing static private class
      // members.
      BuildingUsingDirective(false), ParsingTemplateArg(false),
#endif  // INTEL_CUSTOMIZATION
      FullyCheckedComparisonCategories(
          static_cast<unsigned>(ComparisonCategoryType::Last) + 1),
      AccessCheckingSFINAE(false), InNonInstantiationSFINAEContext(false),
      NonInstantiationEntries(0), ArgumentPackSubstitutionIndex(-1),
      CurrentInstantiationScope(nullptr), DisableTypoCorrection(false),
      TyposCorrected(0), AnalysisWarnings(*this),
      ThreadSafetyDeclCache(nullptr), VarDataSharingAttributesStack(nullptr),
      CurScope(nullptr), Ident_super(nullptr), Ident___float128(nullptr),
      SyclIntHeader(nullptr) {
  TUScope = nullptr;
  isConstantEvaluatedOverride = false;

  LoadedExternalKnownNamespaces = false;
  for (unsigned I = 0; I != NSAPI::NumNSNumberLiteralMethods; ++I)
    NSNumberLiteralMethods[I] = nullptr;

  if (getLangOpts().ObjC)
    NSAPIObj.reset(new NSAPI(Context));

  if (getLangOpts().CPlusPlus)
    FieldCollector.reset(new CXXFieldCollector());

  // Tell diagnostics how to render things from the AST library.
  Diags.SetArgToStringFn(&FormatASTNodeDiagnosticArgument, &Context);

  ExprEvalContexts.emplace_back(
      ExpressionEvaluationContext::PotentiallyEvaluated, 0, CleanupInfo{},
      nullptr, ExpressionEvaluationContextRecord::EK_Other);

  // Initialization of data sharing attributes stack for OpenMP
  InitDataSharingAttributesStack();

  std::unique_ptr<sema::SemaPPCallbacks> Callbacks =
      llvm::make_unique<sema::SemaPPCallbacks>();
  SemaPPCallbackHandler = Callbacks.get();
  PP.addPPCallbacks(std::move(Callbacks));
  SemaPPCallbackHandler->set(*this);
}

void Sema::addImplicitTypedef(StringRef Name, QualType T) {
  DeclarationName DN = &Context.Idents.get(Name);
  if (IdResolver.begin(DN) == IdResolver.end())
    PushOnScopeChains(Context.buildImplicitTypedef(T, Name), TUScope);
}

void Sema::Initialize() {
  if (SemaConsumer *SC = dyn_cast<SemaConsumer>(&Consumer))
    SC->InitializeSema(*this);

  // Tell the external Sema source about this Sema object.
  if (ExternalSemaSource *ExternalSema
      = dyn_cast_or_null<ExternalSemaSource>(Context.getExternalSource()))
    ExternalSema->InitializeSema(*this);

  // This needs to happen after ExternalSemaSource::InitializeSema(this) or we
  // will not be able to merge any duplicate __va_list_tag decls correctly.
  VAListTagName = PP.getIdentifierInfo("__va_list_tag");

  if (!TUScope)
    return;

  // Initialize predefined 128-bit integer types, if needed.
  if (Context.getTargetInfo().hasInt128Type()) {
    // If either of the 128-bit integer types are unavailable to name lookup,
    // define them now.
    DeclarationName Int128 = &Context.Idents.get("__int128_t");
    if (IdResolver.begin(Int128) == IdResolver.end())
      PushOnScopeChains(Context.getInt128Decl(), TUScope);

    DeclarationName UInt128 = &Context.Idents.get("__uint128_t");
    if (IdResolver.begin(UInt128) == IdResolver.end())
      PushOnScopeChains(Context.getUInt128Decl(), TUScope);
  }


  // Initialize predefined Objective-C types:
  if (getLangOpts().ObjC) {
    // If 'SEL' does not yet refer to any declarations, make it refer to the
    // predefined 'SEL'.
    DeclarationName SEL = &Context.Idents.get("SEL");
    if (IdResolver.begin(SEL) == IdResolver.end())
      PushOnScopeChains(Context.getObjCSelDecl(), TUScope);

    // If 'id' does not yet refer to any declarations, make it refer to the
    // predefined 'id'.
    DeclarationName Id = &Context.Idents.get("id");
    if (IdResolver.begin(Id) == IdResolver.end())
      PushOnScopeChains(Context.getObjCIdDecl(), TUScope);

    // Create the built-in typedef for 'Class'.
    DeclarationName Class = &Context.Idents.get("Class");
    if (IdResolver.begin(Class) == IdResolver.end())
      PushOnScopeChains(Context.getObjCClassDecl(), TUScope);

    // Create the built-in forward declaratino for 'Protocol'.
    DeclarationName Protocol = &Context.Idents.get("Protocol");
    if (IdResolver.begin(Protocol) == IdResolver.end())
      PushOnScopeChains(Context.getObjCProtocolDecl(), TUScope);
  }

  // Create the internal type for the *StringMakeConstantString builtins.
  DeclarationName ConstantString = &Context.Idents.get("__NSConstantString");
  if (IdResolver.begin(ConstantString) == IdResolver.end())
    PushOnScopeChains(Context.getCFConstantStringDecl(), TUScope);

  // Initialize Microsoft "predefined C++ types".
  if (getLangOpts().MSVCCompat) {
    if (getLangOpts().CPlusPlus &&
        IdResolver.begin(&Context.Idents.get("type_info")) == IdResolver.end())
      PushOnScopeChains(Context.buildImplicitRecord("type_info", TTK_Class),
                        TUScope);

    addImplicitTypedef("size_t", Context.getSizeType());
  }
  if (getLangOpts().SYCLIsDevice) {
    addImplicitTypedef("__ocl_event_t", Context.OCLEventTy);
    addImplicitTypedef("__ocl_sampler_t", Context.OCLSamplerTy);
<<<<<<< HEAD
=======
#ifdef SEMA_STRINGIZE
#error "Undefine SEMA_STRINGIZE macro."
#endif
#define SEMA_STRINGIZE(s) #s
#define IMAGE_TYPE(ImgType, Id, SingletonId, Access, Suffix)                   \
  addImplicitTypedef(SEMA_STRINGIZE(__ocl_##ImgType##_##Suffix##_t),           \
                     Context.SingletonId);
#include "clang/Basic/OpenCLImageTypes.def"
#undef SEMA_STRINGIZE
>>>>>>> 97b6396c
  }

  // Initialize predefined OpenCL types and supported extensions and (optional)
  // core features.
  if (getLangOpts().OpenCL) {
    getOpenCLOptions().addSupport(
        Context.getTargetInfo().getSupportedOpenCLOpts());
    getOpenCLOptions().enableSupportedCore(getLangOpts());
    addImplicitTypedef("sampler_t", Context.OCLSamplerTy);
    addImplicitTypedef("event_t", Context.OCLEventTy);
    if (getLangOpts().OpenCLCPlusPlus || getLangOpts().OpenCLVersion >= 200) {
      addImplicitTypedef("clk_event_t", Context.OCLClkEventTy);
      addImplicitTypedef("queue_t", Context.OCLQueueTy);
      addImplicitTypedef("reserve_id_t", Context.OCLReserveIDTy);
      addImplicitTypedef("atomic_int", Context.getAtomicType(Context.IntTy));
      addImplicitTypedef("atomic_uint",
                         Context.getAtomicType(Context.UnsignedIntTy));
      auto AtomicLongT = Context.getAtomicType(Context.LongTy);
      addImplicitTypedef("atomic_long", AtomicLongT);
      auto AtomicULongT = Context.getAtomicType(Context.UnsignedLongTy);
      addImplicitTypedef("atomic_ulong", AtomicULongT);
      addImplicitTypedef("atomic_float",
                         Context.getAtomicType(Context.FloatTy));
      auto AtomicDoubleT = Context.getAtomicType(Context.DoubleTy);
      addImplicitTypedef("atomic_double", AtomicDoubleT);
      // OpenCLC v2.0, s6.13.11.6 requires that atomic_flag is implemented as
      // 32-bit integer and OpenCLC v2.0, s6.1.1 int is always 32-bit wide.
      addImplicitTypedef("atomic_flag", Context.getAtomicType(Context.IntTy));
      auto AtomicIntPtrT = Context.getAtomicType(Context.getIntPtrType());
      addImplicitTypedef("atomic_intptr_t", AtomicIntPtrT);
      auto AtomicUIntPtrT = Context.getAtomicType(Context.getUIntPtrType());
      addImplicitTypedef("atomic_uintptr_t", AtomicUIntPtrT);
      auto AtomicSizeT = Context.getAtomicType(Context.getSizeType());
      addImplicitTypedef("atomic_size_t", AtomicSizeT);
      auto AtomicPtrDiffT = Context.getAtomicType(Context.getPointerDiffType());
      addImplicitTypedef("atomic_ptrdiff_t", AtomicPtrDiffT);

      // OpenCL v2.0 s6.13.11.6:
      // - The atomic_long and atomic_ulong types are supported if the
      //   cl_khr_int64_base_atomics and cl_khr_int64_extended_atomics
      //   extensions are supported.
      // - The atomic_double type is only supported if double precision
      //   is supported and the cl_khr_int64_base_atomics and
      //   cl_khr_int64_extended_atomics extensions are supported.
      // - If the device address space is 64-bits, the data types
      //   atomic_intptr_t, atomic_uintptr_t, atomic_size_t and
      //   atomic_ptrdiff_t are supported if the cl_khr_int64_base_atomics and
      //   cl_khr_int64_extended_atomics extensions are supported.
      std::vector<QualType> Atomic64BitTypes;
      Atomic64BitTypes.push_back(AtomicLongT);
      Atomic64BitTypes.push_back(AtomicULongT);
      Atomic64BitTypes.push_back(AtomicDoubleT);
      if (Context.getTypeSize(AtomicSizeT) == 64) {
        Atomic64BitTypes.push_back(AtomicSizeT);
        Atomic64BitTypes.push_back(AtomicIntPtrT);
        Atomic64BitTypes.push_back(AtomicUIntPtrT);
        Atomic64BitTypes.push_back(AtomicPtrDiffT);
      }
      for (auto &I : Atomic64BitTypes)
        setOpenCLExtensionForType(I,
            "cl_khr_int64_base_atomics cl_khr_int64_extended_atomics");

      setOpenCLExtensionForType(AtomicDoubleT, "cl_khr_fp64");
    }

    setOpenCLExtensionForType(Context.DoubleTy, "cl_khr_fp64");

#define GENERIC_IMAGE_TYPE_EXT(Type, Id, Ext) \
    setOpenCLExtensionForType(Context.Id, Ext);
#include "clang/Basic/OpenCLImageTypes.def"
#define EXT_OPAQUE_TYPE(ExtType, Id, Ext) \
    addImplicitTypedef(#ExtType, Context.Id##Ty); \
    setOpenCLExtensionForType(Context.Id##Ty, #Ext);
#include "clang/Basic/OpenCLExtensionTypes.def"
    };

  if (Context.getTargetInfo().hasBuiltinMSVaList()) {
    DeclarationName MSVaList = &Context.Idents.get("__builtin_ms_va_list");
    if (IdResolver.begin(MSVaList) == IdResolver.end())
      PushOnScopeChains(Context.getBuiltinMSVaListDecl(), TUScope);
  }

  DeclarationName BuiltinVaList = &Context.Idents.get("__builtin_va_list");
  if (IdResolver.begin(BuiltinVaList) == IdResolver.end())
    PushOnScopeChains(Context.getBuiltinVaListDecl(), TUScope);

#if INTEL_CUSTOMIZATION
  bool PushedStdNamespace = false;
  if (PP.getLangOpts().CPlusPlus && PP.getLangOpts().AlignedAllocation &&
      PP.getLangOpts().isIntelCompat(LangOptions::PredeclareAlignValT)) {
    NamespaceDecl *StdNamespace = getOrCreateStdNamespace();
    if (StdNamespace->isImplicit()) {
      PushOnScopeChains(StdNamespace, TUScope);
      PushedStdNamespace = true;
    }

    // In C++17 this should be picked up in <new> but the Intel compiler
    // supported it before this, so predeclare it here for compatibility.
    // Since it is only used correctly when AlignedAllocation is enabled
    // only predeclare it in that case.
    IdentifierInfo *AlignValT = &Context.Idents.get("align_val_t");
    if (IdResolver.begin(AlignValT) == IdResolver.end()) {
      auto *AlignValTTy = EnumDecl::Create(
          Context, StdNamespace, SourceLocation(), SourceLocation(), AlignValT,
          /*PrevDecl=*/nullptr, /*IsScoped=*/true,
          /*IsScopedUsingClassTag=*/true, /*IsFixed=*/true);
      QualType BestType = Context.getSizeType();
      AlignValTTy->setIntegerType(BestType);
      StdNamespace->addDecl(AlignValTTy);
    }
  }

  if (PP.getLangOpts().CPlusPlus &&
      PP.getLangOpts().isIntelCompat(LangOptions::PredeclareTypeInfo)) {
    NamespaceDecl *StdNamespace = getOrCreateStdNamespace();
    if (!PushedStdNamespace && StdNamespace->isImplicit())
      PushOnScopeChains(StdNamespace, TUScope);

    // Fix for CQ#374800: For gcc compatibility sake, we should recognize
    // "std::type_info" even without inclusion of <typeinfo> header. This should
    // happen on Linux only, as in MS mode even open-source clang recognizes
    // "type_info" (but not std::type_info!)
    if (!PP.getLangOpts().MSVCCompat) {
      IdentifierInfo *TypeInfo = &Context.Idents.get("type_info");
      if (IdResolver.begin(TypeInfo) == IdResolver.end()) {
        auto *TypeInfoTy =
          CXXRecordDecl::Create(Context, TTK_Class, StdNamespace,
                                SourceLocation(), SourceLocation(), TypeInfo);
        StdNamespace->addDecl(TypeInfoTy);
      }
    }
  }
#endif // INTEL_CUSTOMIZATION
}

Sema::~Sema() {
  if (VisContext) FreeVisContext();

  // Kill all the active scopes.
  for (sema::FunctionScopeInfo *FSI : FunctionScopes)
    delete FSI;

  // Tell the SemaConsumer to forget about us; we're going out of scope.
  if (SemaConsumer *SC = dyn_cast<SemaConsumer>(&Consumer))
    SC->ForgetSema();

  // Detach from the external Sema source.
  if (ExternalSemaSource *ExternalSema
        = dyn_cast_or_null<ExternalSemaSource>(Context.getExternalSource()))
    ExternalSema->ForgetSema();

  // If Sema's ExternalSource is the multiplexer - we own it.
  if (isMultiplexExternalSource)
    delete ExternalSource;

  threadSafety::threadSafetyCleanup(ThreadSafetyDeclCache);

  // Destroys data sharing attributes stack for OpenMP
  DestroyDataSharingAttributesStack();

  // Detach from the PP callback handler which outlives Sema since it's owned
  // by the preprocessor.
  SemaPPCallbackHandler->reset();

  assert(DelayedTypos.empty() && "Uncorrected typos!");
}

/// makeUnavailableInSystemHeader - There is an error in the current
/// context.  If we're still in a system header, and we can plausibly
/// make the relevant declaration unavailable instead of erroring, do
/// so and return true.
bool Sema::makeUnavailableInSystemHeader(SourceLocation loc,
                                      UnavailableAttr::ImplicitReason reason) {
  // If we're not in a function, it's an error.
  FunctionDecl *fn = dyn_cast<FunctionDecl>(CurContext);
  if (!fn) return false;

  // If we're in template instantiation, it's an error.
  if (inTemplateInstantiation())
    return false;

  // If that function's not in a system header, it's an error.
  if (!Context.getSourceManager().isInSystemHeader(loc))
    return false;

  // If the function is already unavailable, it's not an error.
  if (fn->hasAttr<UnavailableAttr>()) return true;

  fn->addAttr(UnavailableAttr::CreateImplicit(Context, "", reason, loc));
  return true;
}

ASTMutationListener *Sema::getASTMutationListener() const {
  return getASTConsumer().GetASTMutationListener();
}

///Registers an external source. If an external source already exists,
/// creates a multiplex external source and appends to it.
///
///\param[in] E - A non-null external sema source.
///
void Sema::addExternalSource(ExternalSemaSource *E) {
  assert(E && "Cannot use with NULL ptr");

  if (!ExternalSource) {
    ExternalSource = E;
    return;
  }

  if (isMultiplexExternalSource)
    static_cast<MultiplexExternalSemaSource*>(ExternalSource)->addSource(*E);
  else {
    ExternalSource = new MultiplexExternalSemaSource(*ExternalSource, *E);
    isMultiplexExternalSource = true;
  }
}

/// Print out statistics about the semantic analysis.
void Sema::PrintStats() const {
  llvm::errs() << "\n*** Semantic Analysis Stats:\n";
  llvm::errs() << NumSFINAEErrors << " SFINAE diagnostics trapped.\n";

  BumpAlloc.PrintStats();
  AnalysisWarnings.PrintStats();
}

void Sema::diagnoseNullableToNonnullConversion(QualType DstType,
                                               QualType SrcType,
                                               SourceLocation Loc) {
  Optional<NullabilityKind> ExprNullability = SrcType->getNullability(Context);
  if (!ExprNullability || *ExprNullability != NullabilityKind::Nullable)
    return;

  Optional<NullabilityKind> TypeNullability = DstType->getNullability(Context);
  if (!TypeNullability || *TypeNullability != NullabilityKind::NonNull)
    return;

  Diag(Loc, diag::warn_nullability_lost) << SrcType << DstType;
}

void Sema::diagnoseZeroToNullptrConversion(CastKind Kind, const Expr* E) {
  if (Diags.isIgnored(diag::warn_zero_as_null_pointer_constant,
                      E->getBeginLoc()))
    return;
  // nullptr only exists from C++11 on, so don't warn on its absence earlier.
  if (!getLangOpts().CPlusPlus11)
    return;

  if (Kind != CK_NullToPointer && Kind != CK_NullToMemberPointer)
    return;
  if (E->IgnoreParenImpCasts()->getType()->isNullPtrType())
    return;

  // If it is a macro from system header, and if the macro name is not "NULL",
  // do not warn.
  SourceLocation MaybeMacroLoc = E->getBeginLoc();
  if (Diags.getSuppressSystemWarnings() &&
      SourceMgr.isInSystemMacro(MaybeMacroLoc) &&
      !findMacroSpelling(MaybeMacroLoc, "NULL"))
    return;

  Diag(E->getBeginLoc(), diag::warn_zero_as_null_pointer_constant)
      << FixItHint::CreateReplacement(E->getSourceRange(), "nullptr");
}

/// ImpCastExprToType - If Expr is not of type 'Type', insert an implicit cast.
/// If there is already an implicit cast, merge into the existing one.
/// The result is of the given category.
ExprResult Sema::ImpCastExprToType(Expr *E, QualType Ty,
                                   CastKind Kind, ExprValueKind VK,
                                   const CXXCastPath *BasePath,
                                   CheckedConversionKind CCK) {
#ifndef NDEBUG
  if (VK == VK_RValue && !E->isRValue()) {
    switch (Kind) {
    default:
      llvm_unreachable("can't implicitly cast lvalue to rvalue with this cast "
                       "kind");
    case CK_Dependent:
    case CK_LValueToRValue:
    case CK_ArrayToPointerDecay:
    case CK_FunctionToPointerDecay:
    case CK_ToVoid:
    case CK_NonAtomicToAtomic:
      break;
    }
  }
  assert((VK == VK_RValue || Kind == CK_Dependent || !E->isRValue()) &&
         "can't cast rvalue to lvalue");
#endif

  diagnoseNullableToNonnullConversion(Ty, E->getType(), E->getBeginLoc());
  diagnoseZeroToNullptrConversion(Kind, E);

  QualType ExprTy = Context.getCanonicalType(E->getType());
  QualType TypeTy = Context.getCanonicalType(Ty);

  if (ExprTy == TypeTy)
    return E;

  // C++1z [conv.array]: The temporary materialization conversion is applied.
  // We also use this to fuel C++ DR1213, which applies to C++11 onwards.
  if (Kind == CK_ArrayToPointerDecay && getLangOpts().CPlusPlus &&
      E->getValueKind() == VK_RValue) {
    // The temporary is an lvalue in C++98 and an xvalue otherwise.
    ExprResult Materialized = CreateMaterializeTemporaryExpr(
        E->getType(), E, !getLangOpts().CPlusPlus11);
    if (Materialized.isInvalid())
      return ExprError();
    E = Materialized.get();
  }

  if (ImplicitCastExpr *ImpCast = dyn_cast<ImplicitCastExpr>(E)) {
    if (ImpCast->getCastKind() == Kind && (!BasePath || BasePath->empty())) {
      ImpCast->setType(Ty);
      ImpCast->setValueKind(VK);
      return E;
    }
  }

  return ImplicitCastExpr::Create(Context, Ty, Kind, E, BasePath, VK);
}

/// ScalarTypeToBooleanCastKind - Returns the cast kind corresponding
/// to the conversion from scalar type ScalarTy to the Boolean type.
CastKind Sema::ScalarTypeToBooleanCastKind(QualType ScalarTy) {
  switch (ScalarTy->getScalarTypeKind()) {
  case Type::STK_Bool: return CK_NoOp;
  case Type::STK_CPointer: return CK_PointerToBoolean;
  case Type::STK_BlockPointer: return CK_PointerToBoolean;
  case Type::STK_ObjCObjectPointer: return CK_PointerToBoolean;
  case Type::STK_MemberPointer: return CK_MemberPointerToBoolean;
  case Type::STK_Integral: return CK_IntegralToBoolean;
  case Type::STK_Floating: return CK_FloatingToBoolean;
  case Type::STK_IntegralComplex: return CK_IntegralComplexToBoolean;
  case Type::STK_FloatingComplex: return CK_FloatingComplexToBoolean;
  case Type::STK_FixedPoint: return CK_FixedPointToBoolean;
  }
  llvm_unreachable("unknown scalar type kind");
}

/// Used to prune the decls of Sema's UnusedFileScopedDecls vector.
static bool ShouldRemoveFromUnused(Sema *SemaRef, const DeclaratorDecl *D) {
  if (D->getMostRecentDecl()->isUsed())
    return true;

  if (D->isExternallyVisible())
    return true;

  if (const FunctionDecl *FD = dyn_cast<FunctionDecl>(D)) {
    // If this is a function template and none of its specializations is used,
    // we should warn.
    if (FunctionTemplateDecl *Template = FD->getDescribedFunctionTemplate())
      for (const auto *Spec : Template->specializations())
        if (ShouldRemoveFromUnused(SemaRef, Spec))
          return true;

    // UnusedFileScopedDecls stores the first declaration.
    // The declaration may have become definition so check again.
    const FunctionDecl *DeclToCheck;
    if (FD->hasBody(DeclToCheck))
      return !SemaRef->ShouldWarnIfUnusedFileScopedDecl(DeclToCheck);

    // Later redecls may add new information resulting in not having to warn,
    // so check again.
    DeclToCheck = FD->getMostRecentDecl();
    if (DeclToCheck != FD)
      return !SemaRef->ShouldWarnIfUnusedFileScopedDecl(DeclToCheck);
  }

  if (const VarDecl *VD = dyn_cast<VarDecl>(D)) {
    // If a variable usable in constant expressions is referenced,
    // don't warn if it isn't used: if the value of a variable is required
    // for the computation of a constant expression, it doesn't make sense to
    // warn even if the variable isn't odr-used.  (isReferenced doesn't
    // precisely reflect that, but it's a decent approximation.)
    if (VD->isReferenced() &&
        VD->mightBeUsableInConstantExpressions(SemaRef->Context))
      return true;

    if (VarTemplateDecl *Template = VD->getDescribedVarTemplate())
      // If this is a variable template and none of its specializations is used,
      // we should warn.
      for (const auto *Spec : Template->specializations())
        if (ShouldRemoveFromUnused(SemaRef, Spec))
          return true;

    // UnusedFileScopedDecls stores the first declaration.
    // The declaration may have become definition so check again.
    const VarDecl *DeclToCheck = VD->getDefinition();
    if (DeclToCheck)
      return !SemaRef->ShouldWarnIfUnusedFileScopedDecl(DeclToCheck);

    // Later redecls may add new information resulting in not having to warn,
    // so check again.
    DeclToCheck = VD->getMostRecentDecl();
    if (DeclToCheck != VD)
      return !SemaRef->ShouldWarnIfUnusedFileScopedDecl(DeclToCheck);
  }

  return false;
}

static bool isFunctionOrVarDeclExternC(NamedDecl *ND) {
  if (auto *FD = dyn_cast<FunctionDecl>(ND))
    return FD->isExternC();
  return cast<VarDecl>(ND)->isExternC();
}

/// Determine whether ND is an external-linkage function or variable whose
/// type has no linkage.
bool Sema::isExternalWithNoLinkageType(ValueDecl *VD) {
  // Note: it's not quite enough to check whether VD has UniqueExternalLinkage,
  // because we also want to catch the case where its type has VisibleNoLinkage,
  // which does not affect the linkage of VD.
  return getLangOpts().CPlusPlus && VD->hasExternalFormalLinkage() &&
         !isExternalFormalLinkage(VD->getType()->getLinkage()) &&
         !isFunctionOrVarDeclExternC(VD);
}

/// Obtains a sorted list of functions and variables that are undefined but
/// ODR-used.
void Sema::getUndefinedButUsed(
    SmallVectorImpl<std::pair<NamedDecl *, SourceLocation> > &Undefined) {
  for (const auto &UndefinedUse : UndefinedButUsed) {
    NamedDecl *ND = UndefinedUse.first;

    // Ignore attributes that have become invalid.
    if (ND->isInvalidDecl()) continue;

    // __attribute__((weakref)) is basically a definition.
    if (ND->hasAttr<WeakRefAttr>()) continue;

    if (isa<CXXDeductionGuideDecl>(ND))
      continue;

    if (ND->hasAttr<DLLImportAttr>() || ND->hasAttr<DLLExportAttr>()) {
      // An exported function will always be emitted when defined, so even if
      // the function is inline, it doesn't have to be emitted in this TU. An
      // imported function implies that it has been exported somewhere else.
      continue;
    }

    if (FunctionDecl *FD = dyn_cast<FunctionDecl>(ND)) {
      if (FD->isDefined())
        continue;
      if (FD->isExternallyVisible() &&
          !isExternalWithNoLinkageType(FD) &&
          !FD->getMostRecentDecl()->isInlined() &&
          !FD->hasAttr<ExcludeFromExplicitInstantiationAttr>())
        continue;
      if (FD->getBuiltinID())
        continue;
    } else {
      auto *VD = cast<VarDecl>(ND);
      if (VD->hasDefinition() != VarDecl::DeclarationOnly)
        continue;
      if (VD->isExternallyVisible() &&
          !isExternalWithNoLinkageType(VD) &&
          !VD->getMostRecentDecl()->isInline() &&
          !VD->hasAttr<ExcludeFromExplicitInstantiationAttr>())
        continue;

      // Skip VarDecls that lack formal definitions but which we know are in
      // fact defined somewhere.
      if (VD->isKnownToBeDefined())
        continue;
    }

    Undefined.push_back(std::make_pair(ND, UndefinedUse.second));
  }
}

/// checkUndefinedButUsed - Check for undefined objects with internal linkage
/// or that are inline.
static void checkUndefinedButUsed(Sema &S) {
  if (S.UndefinedButUsed.empty()) return;

  // Collect all the still-undefined entities with internal linkage.
  SmallVector<std::pair<NamedDecl *, SourceLocation>, 16> Undefined;
  S.getUndefinedButUsed(Undefined);
  if (Undefined.empty()) return;

  for (auto Undef : Undefined) {
    ValueDecl *VD = cast<ValueDecl>(Undef.first);
    SourceLocation UseLoc = Undef.second;

    if (S.isExternalWithNoLinkageType(VD)) {
      // C++ [basic.link]p8:
      //   A type without linkage shall not be used as the type of a variable
      //   or function with external linkage unless
      //    -- the entity has C language linkage
      //    -- the entity is not odr-used or is defined in the same TU
      //
      // As an extension, accept this in cases where the type is externally
      // visible, since the function or variable actually can be defined in
      // another translation unit in that case.
      S.Diag(VD->getLocation(), isExternallyVisible(VD->getType()->getLinkage())
                                    ? diag::ext_undefined_internal_type
                                    : diag::err_undefined_internal_type)
        << isa<VarDecl>(VD) << VD;
    } else if (!VD->isExternallyVisible()) {
      // FIXME: We can promote this to an error. The function or variable can't
      // be defined anywhere else, so the program must necessarily violate the
      // one definition rule.
      S.Diag(VD->getLocation(), diag::warn_undefined_internal)
        << isa<VarDecl>(VD) << VD;
    } else if (auto *FD = dyn_cast<FunctionDecl>(VD)) {
      (void)FD;
      assert(FD->getMostRecentDecl()->isInlined() &&
             "used object requires definition but isn't inline or internal?");
      // FIXME: This is ill-formed; we should reject.
      S.Diag(VD->getLocation(), diag::warn_undefined_inline) << VD;
    } else {
      assert(cast<VarDecl>(VD)->getMostRecentDecl()->isInline() &&
             "used var requires definition but isn't inline or internal?");
      S.Diag(VD->getLocation(), diag::err_undefined_inline_var) << VD;
    }
    if (UseLoc.isValid())
      S.Diag(UseLoc, diag::note_used_here);
  }

  S.UndefinedButUsed.clear();
}

void Sema::LoadExternalWeakUndeclaredIdentifiers() {
  if (!ExternalSource)
    return;

  SmallVector<std::pair<IdentifierInfo *, WeakInfo>, 4> WeakIDs;
  ExternalSource->ReadWeakUndeclaredIdentifiers(WeakIDs);
  for (auto &WeakID : WeakIDs)
    WeakUndeclaredIdentifiers.insert(WeakID);
}


typedef llvm::DenseMap<const CXXRecordDecl*, bool> RecordCompleteMap;

/// Returns true, if all methods and nested classes of the given
/// CXXRecordDecl are defined in this translation unit.
///
/// Should only be called from ActOnEndOfTranslationUnit so that all
/// definitions are actually read.
static bool MethodsAndNestedClassesComplete(const CXXRecordDecl *RD,
                                            RecordCompleteMap &MNCComplete) {
  RecordCompleteMap::iterator Cache = MNCComplete.find(RD);
  if (Cache != MNCComplete.end())
    return Cache->second;
  if (!RD->isCompleteDefinition())
    return false;
  bool Complete = true;
  for (DeclContext::decl_iterator I = RD->decls_begin(),
                                  E = RD->decls_end();
       I != E && Complete; ++I) {
    if (const CXXMethodDecl *M = dyn_cast<CXXMethodDecl>(*I))
      Complete = M->isDefined() || M->isDefaulted() ||
                 (M->isPure() && !isa<CXXDestructorDecl>(M));
    else if (const FunctionTemplateDecl *F = dyn_cast<FunctionTemplateDecl>(*I))
      // If the template function is marked as late template parsed at this
      // point, it has not been instantiated and therefore we have not
      // performed semantic analysis on it yet, so we cannot know if the type
      // can be considered complete.
      Complete = !F->getTemplatedDecl()->isLateTemplateParsed() &&
                  F->getTemplatedDecl()->isDefined();
    else if (const CXXRecordDecl *R = dyn_cast<CXXRecordDecl>(*I)) {
      if (R->isInjectedClassName())
        continue;
      if (R->hasDefinition())
        Complete = MethodsAndNestedClassesComplete(R->getDefinition(),
                                                   MNCComplete);
      else
        Complete = false;
    }
  }
  MNCComplete[RD] = Complete;
  return Complete;
}

/// Returns true, if the given CXXRecordDecl is fully defined in this
/// translation unit, i.e. all methods are defined or pure virtual and all
/// friends, friend functions and nested classes are fully defined in this
/// translation unit.
///
/// Should only be called from ActOnEndOfTranslationUnit so that all
/// definitions are actually read.
static bool IsRecordFullyDefined(const CXXRecordDecl *RD,
                                 RecordCompleteMap &RecordsComplete,
                                 RecordCompleteMap &MNCComplete) {
  RecordCompleteMap::iterator Cache = RecordsComplete.find(RD);
  if (Cache != RecordsComplete.end())
    return Cache->second;
  bool Complete = MethodsAndNestedClassesComplete(RD, MNCComplete);
  for (CXXRecordDecl::friend_iterator I = RD->friend_begin(),
                                      E = RD->friend_end();
       I != E && Complete; ++I) {
    // Check if friend classes and methods are complete.
    if (TypeSourceInfo *TSI = (*I)->getFriendType()) {
      // Friend classes are available as the TypeSourceInfo of the FriendDecl.
      if (CXXRecordDecl *FriendD = TSI->getType()->getAsCXXRecordDecl())
        Complete = MethodsAndNestedClassesComplete(FriendD, MNCComplete);
      else
        Complete = false;
    } else {
      // Friend functions are available through the NamedDecl of FriendDecl.
      if (const FunctionDecl *FD =
          dyn_cast<FunctionDecl>((*I)->getFriendDecl()))
        Complete = FD->isDefined();
      else
        // This is a template friend, give up.
        Complete = false;
    }
  }
  RecordsComplete[RD] = Complete;
  return Complete;
}

void Sema::emitAndClearUnusedLocalTypedefWarnings() {
  if (ExternalSource)
    ExternalSource->ReadUnusedLocalTypedefNameCandidates(
        UnusedLocalTypedefNameCandidates);
  for (const TypedefNameDecl *TD : UnusedLocalTypedefNameCandidates) {
    if (TD->isReferenced())
      continue;
    Diag(TD->getLocation(), diag::warn_unused_local_typedef)
        << isa<TypeAliasDecl>(TD) << TD->getDeclName();
  }
  UnusedLocalTypedefNameCandidates.clear();
}

/// This is called before the very first declaration in the translation unit
/// is parsed. Note that the ASTContext may have already injected some
/// declarations.
void Sema::ActOnStartOfTranslationUnit() {
  if (getLangOpts().ModulesTS &&
      (getLangOpts().getCompilingModule() == LangOptions::CMK_ModuleInterface ||
       getLangOpts().getCompilingModule() == LangOptions::CMK_None)) {
    // We start in an implied global module fragment.
    SourceLocation StartOfTU =
        SourceMgr.getLocForStartOfFile(SourceMgr.getMainFileID());
    ActOnGlobalModuleFragmentDecl(StartOfTU);
    ModuleScopes.back().ImplicitGlobalModuleFragment = true;
  }
}

void Sema::ActOnEndOfTranslationUnitFragment(TUFragmentKind Kind) {
  // No explicit actions are required at the end of the global module fragment.
  if (Kind == TUFragmentKind::Global)
    return;

  // Transfer late parsed template instantiations over to the pending template
  // instantiation list. During normal compilation, the late template parser
  // will be installed and instantiating these templates will succeed.
  //
  // If we are building a TU prefix for serialization, it is also safe to
  // transfer these over, even though they are not parsed. The end of the TU
  // should be outside of any eager template instantiation scope, so when this
  // AST is deserialized, these templates will not be parsed until the end of
  // the combined TU.
  PendingInstantiations.insert(PendingInstantiations.end(),
                               LateParsedInstantiations.begin(),
                               LateParsedInstantiations.end());
  LateParsedInstantiations.clear();

  // If DefinedUsedVTables ends up marking any virtual member functions it
  // might lead to more pending template instantiations, which we then need
  // to instantiate.
  DefineUsedVTables();

  // C++: Perform implicit template instantiations.
  //
  // FIXME: When we perform these implicit instantiations, we do not
  // carefully keep track of the point of instantiation (C++ [temp.point]).
  // This means that name lookup that occurs within the template
  // instantiation will always happen at the end of the translation unit,
  // so it will find some names that are not required to be found. This is
  // valid, but we could do better by diagnosing if an instantiation uses a
  // name that was not visible at its first point of instantiation.
  if (ExternalSource) {
    // Load pending instantiations from the external source.
    SmallVector<PendingImplicitInstantiation, 4> Pending;
    ExternalSource->ReadPendingInstantiations(Pending);
    for (auto PII : Pending)
      if (auto Func = dyn_cast<FunctionDecl>(PII.first))
        Func->setInstantiationIsPending(true);
    PendingInstantiations.insert(PendingInstantiations.begin(),
                                 Pending.begin(), Pending.end());
  }

  {
    llvm::TimeTraceScope TimeScope("PerformPendingInstantiations",
                                   StringRef(""));
    PerformPendingInstantiations();
  }

  // Emit SYCL integration header for current translation unit if needed
  if (getLangOpts().SYCLIsDevice && SyclIntHeader != nullptr) {
    SyclIntHeader->emit(getLangOpts().SYCLIntHeader);
  }
  if (getLangOpts().SYCLIsDevice)
    MarkDevice();

  assert(LateParsedInstantiations.empty() &&
         "end of TU template instantiation should not create more "
         "late-parsed templates");
}

/// ActOnEndOfTranslationUnit - This is called at the very end of the
/// translation unit when EOF is reached and all but the top-level scope is
/// popped.
void Sema::ActOnEndOfTranslationUnit() {
  assert(DelayedDiagnostics.getCurrentPool() == nullptr
         && "reached end of translation unit with a pool attached?");

  // If code completion is enabled, don't perform any end-of-translation-unit
  // work.
  if (PP.isCodeCompletionEnabled())
    return;

  // Complete translation units and modules define vtables and perform implicit
  // instantiations. PCH files do not.
  if (TUKind != TU_Prefix) {
    DiagnoseUseOfUnimplementedSelectors();

    ActOnEndOfTranslationUnitFragment(
        !ModuleScopes.empty() && ModuleScopes.back().Module->Kind ==
                                     Module::PrivateModuleFragment
            ? TUFragmentKind::Private
            : TUFragmentKind::Normal);

    if (LateTemplateParserCleanup)
      LateTemplateParserCleanup(OpaqueParser);

    CheckDelayedMemberExceptionSpecs();
  } else {
    // If we are building a TU prefix for serialization, it is safe to transfer
    // these over, even though they are not parsed. The end of the TU should be
    // outside of any eager template instantiation scope, so when this AST is
    // deserialized, these templates will not be parsed until the end of the
    // combined TU.
    PendingInstantiations.insert(PendingInstantiations.end(),
                                 LateParsedInstantiations.begin(),
                                 LateParsedInstantiations.end());
    LateParsedInstantiations.clear();
  }

  DiagnoseUnterminatedPragmaPack();
  DiagnoseUnterminatedPragmaAttribute();

  // All delayed member exception specs should be checked or we end up accepting
  // incompatible declarations.
  assert(DelayedOverridingExceptionSpecChecks.empty());
  assert(DelayedEquivalentExceptionSpecChecks.empty());

  // All dllexport classes should have been processed already.
  assert(DelayedDllExportClasses.empty());

  // Remove file scoped decls that turned out to be used.
  UnusedFileScopedDecls.erase(
      std::remove_if(UnusedFileScopedDecls.begin(nullptr, true),
                     UnusedFileScopedDecls.end(),
                     [this](const DeclaratorDecl *DD) {
                       return ShouldRemoveFromUnused(this, DD);
                     }),
      UnusedFileScopedDecls.end());

  if (TUKind == TU_Prefix) {
    // Translation unit prefixes don't need any of the checking below.
    if (!PP.isIncrementalProcessingEnabled())
      TUScope = nullptr;
    return;
  }

  // Check for #pragma weak identifiers that were never declared
  LoadExternalWeakUndeclaredIdentifiers();
  for (auto WeakID : WeakUndeclaredIdentifiers) {
    if (WeakID.second.getUsed())
      continue;

    Decl *PrevDecl = LookupSingleName(TUScope, WeakID.first, SourceLocation(),
                                      LookupOrdinaryName);
    if (PrevDecl != nullptr &&
        !(isa<FunctionDecl>(PrevDecl) || isa<VarDecl>(PrevDecl)))
      Diag(WeakID.second.getLocation(), diag::warn_attribute_wrong_decl_type)
          << "'weak'" << ExpectedVariableOrFunction;
    else
      Diag(WeakID.second.getLocation(), diag::warn_weak_identifier_undeclared)
          << WeakID.first;
  }

  if (LangOpts.CPlusPlus11 &&
      !Diags.isIgnored(diag::warn_delegating_ctor_cycle, SourceLocation()))
    CheckDelegatingCtorCycles();

  if (!Diags.hasErrorOccurred()) {
    if (ExternalSource)
      ExternalSource->ReadUndefinedButUsed(UndefinedButUsed);
    checkUndefinedButUsed(*this);
  }

  // A global-module-fragment is only permitted within a module unit.
  bool DiagnosedMissingModuleDeclaration = false;
  if (!ModuleScopes.empty() &&
      ModuleScopes.back().Module->Kind == Module::GlobalModuleFragment &&
      !ModuleScopes.back().ImplicitGlobalModuleFragment) {
    Diag(ModuleScopes.back().BeginLoc,
         diag::err_module_declaration_missing_after_global_module_introducer);
    DiagnosedMissingModuleDeclaration = true;
  }

  if (TUKind == TU_Module) {
    // If we are building a module interface unit, we need to have seen the
    // module declaration by now.
    if (getLangOpts().getCompilingModule() ==
            LangOptions::CMK_ModuleInterface &&
        (ModuleScopes.empty() ||
         !ModuleScopes.back().Module->isModulePurview()) &&
        !DiagnosedMissingModuleDeclaration) {
      // FIXME: Make a better guess as to where to put the module declaration.
      Diag(getSourceManager().getLocForStartOfFile(
               getSourceManager().getMainFileID()),
           diag::err_module_declaration_missing);
    }

    // If we are building a module, resolve all of the exported declarations
    // now.
    if (Module *CurrentModule = PP.getCurrentModule()) {
      ModuleMap &ModMap = PP.getHeaderSearchInfo().getModuleMap();

      SmallVector<Module *, 2> Stack;
      Stack.push_back(CurrentModule);
      while (!Stack.empty()) {
        Module *Mod = Stack.pop_back_val();

        // Resolve the exported declarations and conflicts.
        // FIXME: Actually complain, once we figure out how to teach the
        // diagnostic client to deal with complaints in the module map at this
        // point.
        ModMap.resolveExports(Mod, /*Complain=*/false);
        ModMap.resolveUses(Mod, /*Complain=*/false);
        ModMap.resolveConflicts(Mod, /*Complain=*/false);

        // Queue the submodules, so their exports will also be resolved.
        Stack.append(Mod->submodule_begin(), Mod->submodule_end());
      }
    }

    // Warnings emitted in ActOnEndOfTranslationUnit() should be emitted for
    // modules when they are built, not every time they are used.
    emitAndClearUnusedLocalTypedefWarnings();
  }

  // C99 6.9.2p2:
  //   A declaration of an identifier for an object that has file
  //   scope without an initializer, and without a storage-class
  //   specifier or with the storage-class specifier static,
  //   constitutes a tentative definition. If a translation unit
  //   contains one or more tentative definitions for an identifier,
  //   and the translation unit contains no external definition for
  //   that identifier, then the behavior is exactly as if the
  //   translation unit contains a file scope declaration of that
  //   identifier, with the composite type as of the end of the
  //   translation unit, with an initializer equal to 0.
  llvm::SmallSet<VarDecl *, 32> Seen;
  for (TentativeDefinitionsType::iterator
            T = TentativeDefinitions.begin(ExternalSource),
         TEnd = TentativeDefinitions.end();
       T != TEnd; ++T) {
    VarDecl *VD = (*T)->getActingDefinition();

    // If the tentative definition was completed, getActingDefinition() returns
    // null. If we've already seen this variable before, insert()'s second
    // return value is false.
    if (!VD || VD->isInvalidDecl() || !Seen.insert(VD).second)
      continue;

    if (const IncompleteArrayType *ArrayT
        = Context.getAsIncompleteArrayType(VD->getType())) {
      // Set the length of the array to 1 (C99 6.9.2p5).
      Diag(VD->getLocation(), diag::warn_tentative_incomplete_array);
      llvm::APInt One(Context.getTypeSize(Context.getSizeType()), true);
      QualType T = Context.getConstantArrayType(ArrayT->getElementType(),
                                                One, ArrayType::Normal, 0);
      VD->setType(T);
    } // INTEL: CQ#370357 - Arrays with incomplete element type: struct foo s[];
    if (RequireCompleteType(VD->getLocation(), VD->getType(),           // INTEL
                                   diag::err_tentative_def_incomplete_type))
      VD->setInvalidDecl();

    // No initialization is performed for a tentative definition.
    CheckCompleteVariableDeclaration(VD);

    // Notify the consumer that we've completed a tentative definition.
    if (!VD->isInvalidDecl())
      Consumer.CompleteTentativeDefinition(VD);
  }

  // If there were errors, disable 'unused' warnings since they will mostly be
  // noise. Don't warn for a use from a module: either we should warn on all
  // file-scope declarations in modules or not at all, but whether the
  // declaration is used is immaterial.
  if (!Diags.hasErrorOccurred() && TUKind != TU_Module) {
    // Output warning for unused file scoped decls.
    for (UnusedFileScopedDeclsType::iterator
           I = UnusedFileScopedDecls.begin(ExternalSource),
           E = UnusedFileScopedDecls.end(); I != E; ++I) {
      if (ShouldRemoveFromUnused(this, *I))
        continue;

      if (const FunctionDecl *FD = dyn_cast<FunctionDecl>(*I)) {
        const FunctionDecl *DiagD;
        if (!FD->hasBody(DiagD))
          DiagD = FD;
        if (DiagD->isDeleted())
          continue; // Deleted functions are supposed to be unused.
        if (DiagD->isReferenced()) {
          if (isa<CXXMethodDecl>(DiagD))
            Diag(DiagD->getLocation(), diag::warn_unneeded_member_function)
                  << DiagD->getDeclName();
          else {
            if (FD->getStorageClass() == SC_Static &&
                !FD->isInlineSpecified() &&
                !SourceMgr.isInMainFile(
                   SourceMgr.getExpansionLoc(FD->getLocation())))
              Diag(DiagD->getLocation(),
                   diag::warn_unneeded_static_internal_decl)
                  << DiagD->getDeclName();
            else
              Diag(DiagD->getLocation(), diag::warn_unneeded_internal_decl)
                   << /*function*/0 << DiagD->getDeclName();
          }
        } else {
          if (FD->getDescribedFunctionTemplate())
            Diag(DiagD->getLocation(), diag::warn_unused_template)
              << /*function*/0 << DiagD->getDeclName();
          else
            Diag(DiagD->getLocation(),
                 isa<CXXMethodDecl>(DiagD) ? diag::warn_unused_member_function
                                           : diag::warn_unused_function)
              << DiagD->getDeclName();
        }
      } else {
        const VarDecl *DiagD = cast<VarDecl>(*I)->getDefinition();
        if (!DiagD)
          DiagD = cast<VarDecl>(*I);
        if (DiagD->isReferenced()) {
          Diag(DiagD->getLocation(), diag::warn_unneeded_internal_decl)
                << /*variable*/1 << DiagD->getDeclName();
        } else if (DiagD->getType().isConstQualified()) {
          const SourceManager &SM = SourceMgr;
          if (SM.getMainFileID() != SM.getFileID(DiagD->getLocation()) ||
              !PP.getLangOpts().IsHeaderFile)
            Diag(DiagD->getLocation(), diag::warn_unused_const_variable)
                << DiagD->getDeclName();
        } else {
          if (DiagD->getDescribedVarTemplate())
            Diag(DiagD->getLocation(), diag::warn_unused_template)
              << /*variable*/1 << DiagD->getDeclName();
          else
            Diag(DiagD->getLocation(), diag::warn_unused_variable)
              << DiagD->getDeclName();
        }
      }
    }

    emitAndClearUnusedLocalTypedefWarnings();
  }

  if (!Diags.isIgnored(diag::warn_unused_private_field, SourceLocation())) {
    // FIXME: Load additional unused private field candidates from the external
    // source.
    RecordCompleteMap RecordsComplete;
    RecordCompleteMap MNCComplete;
    for (NamedDeclSetType::iterator I = UnusedPrivateFields.begin(),
         E = UnusedPrivateFields.end(); I != E; ++I) {
      const NamedDecl *D = *I;
      const CXXRecordDecl *RD = dyn_cast<CXXRecordDecl>(D->getDeclContext());
      if (RD && !RD->isUnion() &&
          IsRecordFullyDefined(RD, RecordsComplete, MNCComplete)) {
        Diag(D->getLocation(), diag::warn_unused_private_field)
              << D->getDeclName();
      }
    }
  }

  if (!Diags.isIgnored(diag::warn_mismatched_delete_new, SourceLocation())) {
    if (ExternalSource)
      ExternalSource->ReadMismatchingDeleteExpressions(DeleteExprs);
    for (const auto &DeletedFieldInfo : DeleteExprs) {
      for (const auto &DeleteExprLoc : DeletedFieldInfo.second) {
        AnalyzeDeleteExprMismatch(DeletedFieldInfo.first, DeleteExprLoc.first,
                                  DeleteExprLoc.second);
      }
    }
  }

  // Check we've noticed that we're no longer parsing the initializer for every
  // variable. If we miss cases, then at best we have a performance issue and
  // at worst a rejects-valid bug.
  assert(ParsingInitForAutoVars.empty() &&
         "Didn't unmark var as having its initializer parsed");

  if (!PP.isIncrementalProcessingEnabled())
    TUScope = nullptr;
}


//===----------------------------------------------------------------------===//
// Helper functions.
//===----------------------------------------------------------------------===//

DeclContext *Sema::getFunctionLevelDeclContext() {
  DeclContext *DC = CurContext;

  while (true) {
    if (isa<BlockDecl>(DC) || isa<EnumDecl>(DC) || isa<CapturedDecl>(DC)) {
      DC = DC->getParent();
    } else if (isa<CXXMethodDecl>(DC) &&
               cast<CXXMethodDecl>(DC)->getOverloadedOperator() == OO_Call &&
               cast<CXXRecordDecl>(DC->getParent())->isLambda()) {
      DC = DC->getParent()->getParent();
    }
    else break;
  }

  return DC;
}

/// getCurFunctionDecl - If inside of a function body, this returns a pointer
/// to the function decl for the function being parsed.  If we're currently
/// in a 'block', this returns the containing context.
FunctionDecl *Sema::getCurFunctionDecl() {
  DeclContext *DC = getFunctionLevelDeclContext();
  return dyn_cast<FunctionDecl>(DC);
}

ObjCMethodDecl *Sema::getCurMethodDecl() {
  DeclContext *DC = getFunctionLevelDeclContext();
  while (isa<RecordDecl>(DC))
    DC = DC->getParent();
  return dyn_cast<ObjCMethodDecl>(DC);
}

NamedDecl *Sema::getCurFunctionOrMethodDecl() {
  DeclContext *DC = getFunctionLevelDeclContext();
  if (isa<ObjCMethodDecl>(DC) || isa<FunctionDecl>(DC))
    return cast<NamedDecl>(DC);
  return nullptr;
}

void Sema::EmitCurrentDiagnostic(unsigned DiagID) {
  // FIXME: It doesn't make sense to me that DiagID is an incoming argument here
  // and yet we also use the current diag ID on the DiagnosticsEngine. This has
  // been made more painfully obvious by the refactor that introduced this
  // function, but it is possible that the incoming argument can be
  // eliminated. If it truly cannot be (for example, there is some reentrancy
  // issue I am not seeing yet), then there should at least be a clarifying
  // comment somewhere.
  if (Optional<TemplateDeductionInfo*> Info = isSFINAEContext()) {
    switch (DiagnosticIDs::getDiagnosticSFINAEResponse(
              Diags.getCurrentDiagID())) {
    case DiagnosticIDs::SFINAE_Report:
      // We'll report the diagnostic below.
      break;

    case DiagnosticIDs::SFINAE_SubstitutionFailure:
      // Count this failure so that we know that template argument deduction
      // has failed.
      ++NumSFINAEErrors;

      // Make a copy of this suppressed diagnostic and store it with the
      // template-deduction information.
      if (*Info && !(*Info)->hasSFINAEDiagnostic()) {
        Diagnostic DiagInfo(&Diags);
        (*Info)->addSFINAEDiagnostic(DiagInfo.getLocation(),
                       PartialDiagnostic(DiagInfo, Context.getDiagAllocator()));
      }

      Diags.setLastDiagnosticIgnored();
      Diags.Clear();
      return;

    case DiagnosticIDs::SFINAE_AccessControl: {
      // Per C++ Core Issue 1170, access control is part of SFINAE.
      // Additionally, the AccessCheckingSFINAE flag can be used to temporarily
      // make access control a part of SFINAE for the purposes of checking
      // type traits.
      if (!AccessCheckingSFINAE && !getLangOpts().CPlusPlus11)
        break;

      SourceLocation Loc = Diags.getCurrentDiagLoc();

      // Suppress this diagnostic.
      ++NumSFINAEErrors;

      // Make a copy of this suppressed diagnostic and store it with the
      // template-deduction information.
      if (*Info && !(*Info)->hasSFINAEDiagnostic()) {
        Diagnostic DiagInfo(&Diags);
        (*Info)->addSFINAEDiagnostic(DiagInfo.getLocation(),
                       PartialDiagnostic(DiagInfo, Context.getDiagAllocator()));
      }

      Diags.setLastDiagnosticIgnored();
      Diags.Clear();

      // Now the diagnostic state is clear, produce a C++98 compatibility
      // warning.
      Diag(Loc, diag::warn_cxx98_compat_sfinae_access_control);

      // The last diagnostic which Sema produced was ignored. Suppress any
      // notes attached to it.
      Diags.setLastDiagnosticIgnored();
      return;
    }

    case DiagnosticIDs::SFINAE_Suppress:
      // Make a copy of this suppressed diagnostic and store it with the
      // template-deduction information;
      if (*Info) {
        Diagnostic DiagInfo(&Diags);
        (*Info)->addSuppressedDiagnostic(DiagInfo.getLocation(),
                       PartialDiagnostic(DiagInfo, Context.getDiagAllocator()));
      }

      // Suppress this diagnostic.
      Diags.setLastDiagnosticIgnored();
      Diags.Clear();
      return;
    }
  }

  // Copy the diagnostic printing policy over the ASTContext printing policy.
  // TODO: Stop doing that.  See: https://reviews.llvm.org/D45093#1090292
  Context.setPrintingPolicy(getPrintingPolicy());

  // Emit the diagnostic.
  if (!Diags.EmitCurrentDiagnostic())
    return;

  // If this is not a note, and we're in a template instantiation
  // that is different from the last template instantiation where
  // we emitted an error, print a template instantiation
  // backtrace.
  if (!DiagnosticIDs::isBuiltinNote(DiagID))
    PrintContextStack();
}

Sema::SemaDiagnosticBuilder
Sema::Diag(SourceLocation Loc, const PartialDiagnostic& PD) {
  SemaDiagnosticBuilder Builder(Diag(Loc, PD.getDiagID()));
  PD.Emit(Builder);

  return Builder;
}

// Print notes showing how we can reach FD starting from an a priori
// known-callable function.
static void emitCallStackNotes(Sema &S, FunctionDecl *FD) {
  auto FnIt = S.DeviceKnownEmittedFns.find(FD);
  while (FnIt != S.DeviceKnownEmittedFns.end()) {
    DiagnosticBuilder Builder(
        S.Diags.Report(FnIt->second.Loc, diag::note_called_by));
    Builder << FnIt->second.FD;
    Builder.setForceEmit();

    FnIt = S.DeviceKnownEmittedFns.find(FnIt->second.FD);
  }
}

// Emit any deferred diagnostics for FD and erase them from the map in which
// they're stored.
static void emitDeferredDiags(Sema &S, FunctionDecl *FD) {
  auto It = S.DeviceDeferredDiags.find(FD);
  if (It == S.DeviceDeferredDiags.end())
    return;
  bool HasWarningOrError = false;
  for (PartialDiagnosticAt &PDAt : It->second) {
    const SourceLocation &Loc = PDAt.first;
    const PartialDiagnostic &PD = PDAt.second;
    HasWarningOrError |= S.getDiagnostics().getDiagnosticLevel(
                             PD.getDiagID(), Loc) >= DiagnosticsEngine::Warning;
    DiagnosticBuilder Builder(S.Diags.Report(Loc, PD.getDiagID()));
    Builder.setForceEmit();
    PD.Emit(Builder);
  }
  S.DeviceDeferredDiags.erase(It);

  // FIXME: Should this be called after every warning/error emitted in the loop
  // above, instead of just once per function?  That would be consistent with
  // how we handle immediate errors, but it also seems like a bit much.
  if (HasWarningOrError)
    emitCallStackNotes(S, FD);
}

// In CUDA, there are some constructs which may appear in semantically-valid
// code, but trigger errors if we ever generate code for the function in which
// they appear.  Essentially every construct you're not allowed to use on the
// device falls into this category, because you are allowed to use these
// constructs in a __host__ __device__ function, but only if that function is
// never codegen'ed on the device.
//
// To handle semantic checking for these constructs, we keep track of the set of
// functions we know will be emitted, either because we could tell a priori that
// they would be emitted, or because they were transitively called by a
// known-emitted function.
//
// We also keep a partial call graph of which not-known-emitted functions call
// which other not-known-emitted functions.
//
// When we see something which is illegal if the current function is emitted
// (usually by way of CUDADiagIfDeviceCode, CUDADiagIfHostCode, or
// CheckCUDACall), we first check if the current function is known-emitted.  If
// so, we immediately output the diagnostic.
//
// Otherwise, we "defer" the diagnostic.  It sits in Sema::DeviceDeferredDiags
// until we discover that the function is known-emitted, at which point we take
// it out of this map and emit the diagnostic.

Sema::DeviceDiagBuilder::DeviceDiagBuilder(Kind K, SourceLocation Loc,
                                           unsigned DiagID, FunctionDecl *Fn,
                                           Sema &S)
    : S(S), Loc(Loc), DiagID(DiagID), Fn(Fn),
      ShowCallStack(K == K_ImmediateWithCallStack || K == K_Deferred) {
  switch (K) {
  case K_Nop:
    break;
  case K_Immediate:
  case K_ImmediateWithCallStack:
    ImmediateDiag.emplace(S.Diag(Loc, DiagID));
    break;
  case K_Deferred:
    assert(Fn && "Must have a function to attach the deferred diag to.");
    auto &Diags = S.DeviceDeferredDiags[Fn];
    PartialDiagId.emplace(Diags.size());
    Diags.emplace_back(Loc, S.PDiag(DiagID));
    break;
  }
}

Sema::DeviceDiagBuilder::DeviceDiagBuilder(DeviceDiagBuilder &&D)
    : S(D.S), Loc(D.Loc), DiagID(D.DiagID), Fn(D.Fn),
      ShowCallStack(D.ShowCallStack), ImmediateDiag(D.ImmediateDiag),
      PartialDiagId(D.PartialDiagId) {
  // Clean the previous diagnostics.
  D.ShowCallStack = false;
  D.ImmediateDiag.reset();
  D.PartialDiagId.reset();
}

Sema::DeviceDiagBuilder::~DeviceDiagBuilder() {
  if (ImmediateDiag) {
    // Emit our diagnostic and, if it was a warning or error, output a callstack
    // if Fn isn't a priori known-emitted.
    bool IsWarningOrError = S.getDiagnostics().getDiagnosticLevel(
                                DiagID, Loc) >= DiagnosticsEngine::Warning;
    ImmediateDiag.reset(); // Emit the immediate diag.
    if (IsWarningOrError && ShowCallStack)
      emitCallStackNotes(S, Fn);
  } else {
    assert((!PartialDiagId || ShowCallStack) &&
           "Must always show call stack for deferred diags.");
  }
}

// Indicate that this function (and thus everything it transtively calls) will
// be codegen'ed, and emit any deferred diagnostics on this function and its
// (transitive) callees.
void Sema::markKnownEmitted(
    Sema &S, FunctionDecl *OrigCaller, FunctionDecl *OrigCallee,
    SourceLocation OrigLoc,
    const llvm::function_ref<bool(Sema &, FunctionDecl *)> IsKnownEmitted) {
  // Nothing to do if we already know that FD is emitted.
  if (IsKnownEmitted(S, OrigCallee)) {
    assert(!S.DeviceCallGraph.count(OrigCallee));
    return;
  }

  // We've just discovered that OrigCallee is known-emitted.  Walk our call
  // graph to see what else we can now discover also must be emitted.

  struct CallInfo {
    FunctionDecl *Caller;
    FunctionDecl *Callee;
    SourceLocation Loc;
  };
  llvm::SmallVector<CallInfo, 4> Worklist = {{OrigCaller, OrigCallee, OrigLoc}};
  llvm::SmallSet<CanonicalDeclPtr<FunctionDecl>, 4> Seen;
  Seen.insert(OrigCallee);
  while (!Worklist.empty()) {
    CallInfo C = Worklist.pop_back_val();
    assert(!IsKnownEmitted(S, C.Callee) &&
           "Worklist should not contain known-emitted functions.");
    S.DeviceKnownEmittedFns[C.Callee] = {C.Caller, C.Loc};
    emitDeferredDiags(S, C.Callee);

    // If this is a template instantiation, explore its callgraph as well:
    // Non-dependent calls are part of the template's callgraph, while dependent
    // calls are part of to the instantiation's call graph.
    if (auto *Templ = C.Callee->getPrimaryTemplate()) {
      FunctionDecl *TemplFD = Templ->getAsFunction();
      if (!Seen.count(TemplFD) && !S.DeviceKnownEmittedFns.count(TemplFD)) {
        Seen.insert(TemplFD);
        Worklist.push_back(
            {/* Caller = */ C.Caller, /* Callee = */ TemplFD, C.Loc});
      }
    }

    // Add all functions called by Callee to our worklist.
    auto CGIt = S.DeviceCallGraph.find(C.Callee);
    if (CGIt == S.DeviceCallGraph.end())
      continue;

    for (std::pair<CanonicalDeclPtr<FunctionDecl>, SourceLocation> FDLoc :
         CGIt->second) {
      FunctionDecl *NewCallee = FDLoc.first;
      SourceLocation CallLoc = FDLoc.second;
      if (Seen.count(NewCallee) || IsKnownEmitted(S, NewCallee))
        continue;
      Seen.insert(NewCallee);
      Worklist.push_back(
          {/* Caller = */ C.Callee, /* Callee = */ NewCallee, CallLoc});
    }

    // C.Callee is now known-emitted, so we no longer need to maintain its list
    // of callees in DeviceCallGraph.
    S.DeviceCallGraph.erase(CGIt);
  }
}

Sema::DeviceDiagBuilder Sema::targetDiag(SourceLocation Loc, unsigned DiagID) {
  if (LangOpts.OpenMP && LangOpts.OpenMPIsDevice)
    return diagIfOpenMPDeviceCode(Loc, DiagID);
  if (getLangOpts().CUDA)
    return getLangOpts().CUDAIsDevice ? CUDADiagIfDeviceCode(Loc, DiagID)
                                      : CUDADiagIfHostCode(Loc, DiagID);
  return DeviceDiagBuilder(DeviceDiagBuilder::K_Immediate, Loc, DiagID,
                           getCurFunctionDecl(), *this);
}

/// Looks through the macro-expansion chain for the given
/// location, looking for a macro expansion with the given name.
/// If one is found, returns true and sets the location to that
/// expansion loc.
bool Sema::findMacroSpelling(SourceLocation &locref, StringRef name) {
  SourceLocation loc = locref;
  if (!loc.isMacroID()) return false;

  // There's no good way right now to look at the intermediate
  // expansions, so just jump to the expansion location.
  loc = getSourceManager().getExpansionLoc(loc);

  // If that's written with the name, stop here.
  SmallVector<char, 16> buffer;
  if (getPreprocessor().getSpelling(loc, buffer) == name) {
    locref = loc;
    return true;
  }
  return false;
}

/// Determines the active Scope associated with the given declaration
/// context.
///
/// This routine maps a declaration context to the active Scope object that
/// represents that declaration context in the parser. It is typically used
/// from "scope-less" code (e.g., template instantiation, lazy creation of
/// declarations) that injects a name for name-lookup purposes and, therefore,
/// must update the Scope.
///
/// \returns The scope corresponding to the given declaraion context, or NULL
/// if no such scope is open.
Scope *Sema::getScopeForContext(DeclContext *Ctx) {

  if (!Ctx)
    return nullptr;

  Ctx = Ctx->getPrimaryContext();
  for (Scope *S = getCurScope(); S; S = S->getParent()) {
    // Ignore scopes that cannot have declarations. This is important for
    // out-of-line definitions of static class members.
    if (S->getFlags() & (Scope::DeclScope | Scope::TemplateParamScope))
      if (DeclContext *Entity = S->getEntity())
        if (Ctx == Entity->getPrimaryContext())
          return S;
  }

  return nullptr;
}

/// Enter a new function scope
void Sema::PushFunctionScope() {
  if (FunctionScopes.empty() && CachedFunctionScope) {
    // Use CachedFunctionScope to avoid allocating memory when possible.
    CachedFunctionScope->Clear();
    FunctionScopes.push_back(CachedFunctionScope.release());
  } else {
    FunctionScopes.push_back(new FunctionScopeInfo(getDiagnostics()));
  }
  if (LangOpts.OpenMP)
    pushOpenMPFunctionRegion();
}

void Sema::PushBlockScope(Scope *BlockScope, BlockDecl *Block) {
  FunctionScopes.push_back(new BlockScopeInfo(getDiagnostics(),
                                              BlockScope, Block));
}

LambdaScopeInfo *Sema::PushLambdaScope() {
  LambdaScopeInfo *const LSI = new LambdaScopeInfo(getDiagnostics());
  FunctionScopes.push_back(LSI);
  return LSI;
}

void Sema::RecordParsingTemplateParameterDepth(unsigned Depth) {
  if (LambdaScopeInfo *const LSI = getCurLambda()) {
    LSI->AutoTemplateParameterDepth = Depth;
    return;
  }
  llvm_unreachable(
      "Remove assertion if intentionally called in a non-lambda context.");
}

// Check that the type of the VarDecl has an accessible copy constructor and
// resolve its destructor's exception specification.
static void checkEscapingByref(VarDecl *VD, Sema &S) {
  QualType T = VD->getType();
  EnterExpressionEvaluationContext scope(
      S, Sema::ExpressionEvaluationContext::PotentiallyEvaluated);
  SourceLocation Loc = VD->getLocation();
  Expr *VarRef =
      new (S.Context) DeclRefExpr(S.Context, VD, false, T, VK_LValue, Loc);
  ExprResult Result = S.PerformMoveOrCopyInitialization(
      InitializedEntity::InitializeBlock(Loc, T, false), VD, VD->getType(),
      VarRef, /*AllowNRVO=*/true);
  if (!Result.isInvalid()) {
    Result = S.MaybeCreateExprWithCleanups(Result);
    Expr *Init = Result.getAs<Expr>();
    S.Context.setBlockVarCopyInit(VD, Init, S.canThrow(Init));
  }

  // The destructor's exception specification is needed when IRGen generates
  // block copy/destroy functions. Resolve it here.
  if (const CXXRecordDecl *RD = T->getAsCXXRecordDecl())
    if (CXXDestructorDecl *DD = RD->getDestructor()) {
      auto *FPT = DD->getType()->getAs<FunctionProtoType>();
      S.ResolveExceptionSpec(Loc, FPT);
    }
}

static void markEscapingByrefs(const FunctionScopeInfo &FSI, Sema &S) {
  // Set the EscapingByref flag of __block variables captured by
  // escaping blocks.
  for (const BlockDecl *BD : FSI.Blocks) {
    for (const BlockDecl::Capture &BC : BD->captures()) {
      VarDecl *VD = BC.getVariable();
      if (VD->hasAttr<BlocksAttr>()) {
        // Nothing to do if this is a __block variable captured by a
        // non-escaping block.
        if (BD->doesNotEscape())
          continue;
        VD->setEscapingByref();
      }
      // Check whether the captured variable is or contains an object of
      // non-trivial C union type.
      QualType CapType = BC.getVariable()->getType();
      if (CapType.hasNonTrivialToPrimitiveDestructCUnion() ||
          CapType.hasNonTrivialToPrimitiveCopyCUnion())
        S.checkNonTrivialCUnion(BC.getVariable()->getType(),
                                BD->getCaretLocation(),
                                Sema::NTCUC_BlockCapture,
                                Sema::NTCUK_Destruct|Sema::NTCUK_Copy);
    }
  }

  for (VarDecl *VD : FSI.ByrefBlockVars) {
    // __block variables might require us to capture a copy-initializer.
    if (!VD->isEscapingByref())
      continue;
    // It's currently invalid to ever have a __block variable with an
    // array type; should we diagnose that here?
    // Regardless, we don't want to ignore array nesting when
    // constructing this copy.
    if (VD->getType()->isStructureOrClassType())
      checkEscapingByref(VD, S);
  }
}

/// Pop a function (or block or lambda or captured region) scope from the stack.
///
/// \param WP The warning policy to use for CFG-based warnings, or null if such
///        warnings should not be produced.
/// \param D The declaration corresponding to this function scope, if producing
///        CFG-based warnings.
/// \param BlockType The type of the block expression, if D is a BlockDecl.
Sema::PoppedFunctionScopePtr
Sema::PopFunctionScopeInfo(const AnalysisBasedWarnings::Policy *WP,
                           const Decl *D, QualType BlockType) {
  assert(!FunctionScopes.empty() && "mismatched push/pop!");

  markEscapingByrefs(*FunctionScopes.back(), *this);

  PoppedFunctionScopePtr Scope(FunctionScopes.pop_back_val(),
                               PoppedFunctionScopeDeleter(this));

  if (LangOpts.OpenMP)
    popOpenMPFunctionRegion(Scope.get());

  // Issue any analysis-based warnings.
  if (WP && D)
    AnalysisWarnings.IssueWarnings(*WP, Scope.get(), D, BlockType);
  else
    for (const auto &PUD : Scope->PossiblyUnreachableDiags)
      Diag(PUD.Loc, PUD.PD);

  return Scope;
}

void Sema::PoppedFunctionScopeDeleter::
operator()(sema::FunctionScopeInfo *Scope) const {
  // Stash the function scope for later reuse if it's for a normal function.
  if (Scope->isPlainFunction() && !Self->CachedFunctionScope)
    Self->CachedFunctionScope.reset(Scope);
  else
    delete Scope;
}

void Sema::PushCompoundScope(bool IsStmtExpr) {
  getCurFunction()->CompoundScopes.push_back(CompoundScopeInfo(IsStmtExpr));
}

void Sema::PopCompoundScope() {
  FunctionScopeInfo *CurFunction = getCurFunction();
  assert(!CurFunction->CompoundScopes.empty() && "mismatched push/pop");

  CurFunction->CompoundScopes.pop_back();
}

/// Determine whether any errors occurred within this function/method/
/// block.
bool Sema::hasAnyUnrecoverableErrorsInThisFunction() const {
  return getCurFunction()->ErrorTrap.hasUnrecoverableErrorOccurred();
}

void Sema::setFunctionHasBranchIntoScope() {
  if (!FunctionScopes.empty())
    FunctionScopes.back()->setHasBranchIntoScope();
}

void Sema::setFunctionHasBranchProtectedScope() {
  if (!FunctionScopes.empty())
    FunctionScopes.back()->setHasBranchProtectedScope();
}

void Sema::setFunctionHasIndirectGoto() {
  if (!FunctionScopes.empty())
    FunctionScopes.back()->setHasIndirectGoto();
}

BlockScopeInfo *Sema::getCurBlock() {
  if (FunctionScopes.empty())
    return nullptr;

  auto CurBSI = dyn_cast<BlockScopeInfo>(FunctionScopes.back());
  if (CurBSI && CurBSI->TheDecl &&
      !CurBSI->TheDecl->Encloses(CurContext)) {
    // We have switched contexts due to template instantiation.
    assert(!CodeSynthesisContexts.empty());
    return nullptr;
  }

  return CurBSI;
}

FunctionScopeInfo *Sema::getEnclosingFunction() const {
  if (FunctionScopes.empty())
    return nullptr;

  for (int e = FunctionScopes.size() - 1; e >= 0; --e) {
    if (isa<sema::BlockScopeInfo>(FunctionScopes[e]))
      continue;
    return FunctionScopes[e];
  }
  return nullptr;
}

LambdaScopeInfo *Sema::getCurLambda(bool IgnoreNonLambdaCapturingScope) {
  if (FunctionScopes.empty())
    return nullptr;

  auto I = FunctionScopes.rbegin();
  if (IgnoreNonLambdaCapturingScope) {
    auto E = FunctionScopes.rend();
    while (I != E && isa<CapturingScopeInfo>(*I) && !isa<LambdaScopeInfo>(*I))
      ++I;
    if (I == E)
      return nullptr;
  }
  auto *CurLSI = dyn_cast<LambdaScopeInfo>(*I);
  if (CurLSI && CurLSI->Lambda &&
      !CurLSI->Lambda->Encloses(CurContext)) {
    // We have switched contexts due to template instantiation.
    assert(!CodeSynthesisContexts.empty());
    return nullptr;
  }

  return CurLSI;
}
// We have a generic lambda if we parsed auto parameters, or we have
// an associated template parameter list.
LambdaScopeInfo *Sema::getCurGenericLambda() {
  if (LambdaScopeInfo *LSI =  getCurLambda()) {
    return (LSI->TemplateParams.size() ||
                    LSI->GLTemplateParameterList) ? LSI : nullptr;
  }
  return nullptr;
}


void Sema::ActOnComment(SourceRange Comment) {
  if (!LangOpts.RetainCommentsFromSystemHeaders &&
      SourceMgr.isInSystemHeader(Comment.getBegin()))
    return;
  RawComment RC(SourceMgr, Comment, LangOpts.CommentOpts, false);
  if (RC.isAlmostTrailingComment()) {
    SourceRange MagicMarkerRange(Comment.getBegin(),
                                 Comment.getBegin().getLocWithOffset(3));
    StringRef MagicMarkerText;
    switch (RC.getKind()) {
    case RawComment::RCK_OrdinaryBCPL:
      MagicMarkerText = "///<";
      break;
    case RawComment::RCK_OrdinaryC:
      MagicMarkerText = "/**<";
      break;
    default:
      llvm_unreachable("if this is an almost Doxygen comment, "
                       "it should be ordinary");
    }
    Diag(Comment.getBegin(), diag::warn_not_a_doxygen_trailing_member_comment) <<
      FixItHint::CreateReplacement(MagicMarkerRange, MagicMarkerText);
  }
  Context.addComment(RC);
}

// Pin this vtable to this file.
ExternalSemaSource::~ExternalSemaSource() {}

void ExternalSemaSource::ReadMethodPool(Selector Sel) { }
void ExternalSemaSource::updateOutOfDateSelector(Selector Sel) { }

void ExternalSemaSource::ReadKnownNamespaces(
                           SmallVectorImpl<NamespaceDecl *> &Namespaces) {
}

void ExternalSemaSource::ReadUndefinedButUsed(
    llvm::MapVector<NamedDecl *, SourceLocation> &Undefined) {}

void ExternalSemaSource::ReadMismatchingDeleteExpressions(llvm::MapVector<
    FieldDecl *, llvm::SmallVector<std::pair<SourceLocation, bool>, 4>> &) {}

/// Figure out if an expression could be turned into a call.
///
/// Use this when trying to recover from an error where the programmer may have
/// written just the name of a function instead of actually calling it.
///
/// \param E - The expression to examine.
/// \param ZeroArgCallReturnTy - If the expression can be turned into a call
///  with no arguments, this parameter is set to the type returned by such a
///  call; otherwise, it is set to an empty QualType.
/// \param OverloadSet - If the expression is an overloaded function
///  name, this parameter is populated with the decls of the various overloads.
bool Sema::tryExprAsCall(Expr &E, QualType &ZeroArgCallReturnTy,
                         UnresolvedSetImpl &OverloadSet) {
  ZeroArgCallReturnTy = QualType();
  OverloadSet.clear();

  const OverloadExpr *Overloads = nullptr;
  bool IsMemExpr = false;
  if (E.getType() == Context.OverloadTy) {
    OverloadExpr::FindResult FR = OverloadExpr::find(const_cast<Expr*>(&E));

    // Ignore overloads that are pointer-to-member constants.
    if (FR.HasFormOfMemberPointer)
      return false;

    Overloads = FR.Expression;
  } else if (E.getType() == Context.BoundMemberTy) {
    Overloads = dyn_cast<UnresolvedMemberExpr>(E.IgnoreParens());
    IsMemExpr = true;
  }

  bool Ambiguous = false;
  bool IsMV = false;

  if (Overloads) {
    for (OverloadExpr::decls_iterator it = Overloads->decls_begin(),
         DeclsEnd = Overloads->decls_end(); it != DeclsEnd; ++it) {
      OverloadSet.addDecl(*it);

      // Check whether the function is a non-template, non-member which takes no
      // arguments.
      if (IsMemExpr)
        continue;
      if (const FunctionDecl *OverloadDecl
            = dyn_cast<FunctionDecl>((*it)->getUnderlyingDecl())) {
        if (OverloadDecl->getMinRequiredArguments() == 0) {
          if (!ZeroArgCallReturnTy.isNull() && !Ambiguous &&
              (!IsMV || !(OverloadDecl->isCPUDispatchMultiVersion() ||
                          OverloadDecl->isCPUSpecificMultiVersion()))) {
            ZeroArgCallReturnTy = QualType();
            Ambiguous = true;
          } else {
            ZeroArgCallReturnTy = OverloadDecl->getReturnType();
            IsMV = OverloadDecl->isCPUDispatchMultiVersion() ||
                   OverloadDecl->isCPUSpecificMultiVersion();
          }
        }
      }
    }

    // If it's not a member, use better machinery to try to resolve the call
    if (!IsMemExpr)
      return !ZeroArgCallReturnTy.isNull();
  }

  // Attempt to call the member with no arguments - this will correctly handle
  // member templates with defaults/deduction of template arguments, overloads
  // with default arguments, etc.
  if (IsMemExpr && !E.isTypeDependent()) {
    bool Suppress = getDiagnostics().getSuppressAllDiagnostics();
    getDiagnostics().setSuppressAllDiagnostics(true);
    ExprResult R = BuildCallToMemberFunction(nullptr, &E, SourceLocation(),
                                             None, SourceLocation());
    getDiagnostics().setSuppressAllDiagnostics(Suppress);
    if (R.isUsable()) {
      ZeroArgCallReturnTy = R.get()->getType();
      return true;
    }
    return false;
  }

  if (const DeclRefExpr *DeclRef = dyn_cast<DeclRefExpr>(E.IgnoreParens())) {
    if (const FunctionDecl *Fun = dyn_cast<FunctionDecl>(DeclRef->getDecl())) {
      if (Fun->getMinRequiredArguments() == 0)
        ZeroArgCallReturnTy = Fun->getReturnType();
      return true;
    }
  }

  // We don't have an expression that's convenient to get a FunctionDecl from,
  // but we can at least check if the type is "function of 0 arguments".
  QualType ExprTy = E.getType();
  const FunctionType *FunTy = nullptr;
  QualType PointeeTy = ExprTy->getPointeeType();
  if (!PointeeTy.isNull())
    FunTy = PointeeTy->getAs<FunctionType>();
  if (!FunTy)
    FunTy = ExprTy->getAs<FunctionType>();

  if (const FunctionProtoType *FPT =
      dyn_cast_or_null<FunctionProtoType>(FunTy)) {
    if (FPT->getNumParams() == 0)
      ZeroArgCallReturnTy = FunTy->getReturnType();
    return true;
  }
  return false;
}

/// Give notes for a set of overloads.
///
/// A companion to tryExprAsCall. In cases when the name that the programmer
/// wrote was an overloaded function, we may be able to make some guesses about
/// plausible overloads based on their return types; such guesses can be handed
/// off to this method to be emitted as notes.
///
/// \param Overloads - The overloads to note.
/// \param FinalNoteLoc - If we've suppressed printing some overloads due to
///  -fshow-overloads=best, this is the location to attach to the note about too
///  many candidates. Typically this will be the location of the original
///  ill-formed expression.
static void noteOverloads(Sema &S, const UnresolvedSetImpl &Overloads,
                          const SourceLocation FinalNoteLoc) {
  int ShownOverloads = 0;
  int SuppressedOverloads = 0;
  for (UnresolvedSetImpl::iterator It = Overloads.begin(),
       DeclsEnd = Overloads.end(); It != DeclsEnd; ++It) {
    // FIXME: Magic number for max shown overloads stolen from
    // OverloadCandidateSet::NoteCandidates.
    if (ShownOverloads >= 4 && S.Diags.getShowOverloads() == Ovl_Best) {
      ++SuppressedOverloads;
      continue;
    }

    NamedDecl *Fn = (*It)->getUnderlyingDecl();
    // Don't print overloads for non-default multiversioned functions.
    if (const auto *FD = Fn->getAsFunction()) {
      if (FD->isMultiVersion() && FD->hasAttr<TargetAttr>() &&
          !FD->getAttr<TargetAttr>()->isDefaultVersion())
        continue;
    }
    S.Diag(Fn->getLocation(), diag::note_possible_target_of_call);
    ++ShownOverloads;
  }

  if (SuppressedOverloads)
    S.Diag(FinalNoteLoc, diag::note_ovl_too_many_candidates)
      << SuppressedOverloads;
}

static void notePlausibleOverloads(Sema &S, SourceLocation Loc,
                                   const UnresolvedSetImpl &Overloads,
                                   bool (*IsPlausibleResult)(QualType)) {
  if (!IsPlausibleResult)
    return noteOverloads(S, Overloads, Loc);

  UnresolvedSet<2> PlausibleOverloads;
  for (OverloadExpr::decls_iterator It = Overloads.begin(),
         DeclsEnd = Overloads.end(); It != DeclsEnd; ++It) {
    const FunctionDecl *OverloadDecl = cast<FunctionDecl>(*It);
    QualType OverloadResultTy = OverloadDecl->getReturnType();
    if (IsPlausibleResult(OverloadResultTy))
      PlausibleOverloads.addDecl(It.getDecl());
  }
  noteOverloads(S, PlausibleOverloads, Loc);
}

/// Determine whether the given expression can be called by just
/// putting parentheses after it.  Notably, expressions with unary
/// operators can't be because the unary operator will start parsing
/// outside the call.
static bool IsCallableWithAppend(Expr *E) {
  E = E->IgnoreImplicit();
  return (!isa<CStyleCastExpr>(E) &&
          !isa<UnaryOperator>(E) &&
          !isa<BinaryOperator>(E) &&
          !isa<CXXOperatorCallExpr>(E));
}

static bool IsCPUDispatchCPUSpecificMultiVersion(const Expr *E) {
  if (const auto *UO = dyn_cast<UnaryOperator>(E))
    E = UO->getSubExpr();

  if (const auto *ULE = dyn_cast<UnresolvedLookupExpr>(E)) {
    if (ULE->getNumDecls() == 0)
      return false;

    const NamedDecl *ND = *ULE->decls_begin();
    if (const auto *FD = dyn_cast<FunctionDecl>(ND))
      return FD->isCPUDispatchMultiVersion() || FD->isCPUSpecificMultiVersion();
  }
  return false;
}

bool Sema::tryToRecoverWithCall(ExprResult &E, const PartialDiagnostic &PD,
                                bool ForceComplain,
                                bool (*IsPlausibleResult)(QualType)) {
  SourceLocation Loc = E.get()->getExprLoc();
  SourceRange Range = E.get()->getSourceRange();

  QualType ZeroArgCallTy;
  UnresolvedSet<4> Overloads;
  if (tryExprAsCall(*E.get(), ZeroArgCallTy, Overloads) &&
      !ZeroArgCallTy.isNull() &&
      (!IsPlausibleResult || IsPlausibleResult(ZeroArgCallTy))) {
    // At this point, we know E is potentially callable with 0
    // arguments and that it returns something of a reasonable type,
    // so we can emit a fixit and carry on pretending that E was
    // actually a CallExpr.
    SourceLocation ParenInsertionLoc = getLocForEndOfToken(Range.getEnd());
    bool IsMV = IsCPUDispatchCPUSpecificMultiVersion(E.get());
    Diag(Loc, PD) << /*zero-arg*/ 1 << IsMV << Range
                  << (IsCallableWithAppend(E.get())
                          ? FixItHint::CreateInsertion(ParenInsertionLoc, "()")
                          : FixItHint());
    if (!IsMV)
      notePlausibleOverloads(*this, Loc, Overloads, IsPlausibleResult);

    // FIXME: Try this before emitting the fixit, and suppress diagnostics
    // while doing so.
    E = BuildCallExpr(nullptr, E.get(), Range.getEnd(), None,
                      Range.getEnd().getLocWithOffset(1));
    return true;
  }

  if (!ForceComplain) return false;

  bool IsMV = IsCPUDispatchCPUSpecificMultiVersion(E.get());
  Diag(Loc, PD) << /*not zero-arg*/ 0 << IsMV << Range;
  if (!IsMV)
    notePlausibleOverloads(*this, Loc, Overloads, IsPlausibleResult);
  E = ExprError();
  return true;
}

IdentifierInfo *Sema::getSuperIdentifier() const {
  if (!Ident_super)
    Ident_super = &Context.Idents.get("super");
  return Ident_super;
}

IdentifierInfo *Sema::getFloat128Identifier() const {
  if (!Ident___float128)
    Ident___float128 = &Context.Idents.get("__float128");
  return Ident___float128;
}

void Sema::PushCapturedRegionScope(Scope *S, CapturedDecl *CD, RecordDecl *RD,
                                   CapturedRegionKind K) {
  CapturingScopeInfo *CSI = new CapturedRegionScopeInfo(
      getDiagnostics(), S, CD, RD, CD->getContextParam(), K,
      (getLangOpts().OpenMP && K == CR_OpenMP) ? getOpenMPNestingLevel() : 0);
  CSI->ReturnType = Context.VoidTy;
  FunctionScopes.push_back(CSI);
}

CapturedRegionScopeInfo *Sema::getCurCapturedRegion() {
  if (FunctionScopes.empty())
    return nullptr;

  return dyn_cast<CapturedRegionScopeInfo>(FunctionScopes.back());
}

const llvm::MapVector<FieldDecl *, Sema::DeleteLocs> &
Sema::getMismatchingDeleteExpressions() const {
  return DeleteExprs;
}

void Sema::setOpenCLExtensionForType(QualType T, llvm::StringRef ExtStr) {
  if (ExtStr.empty())
    return;
  llvm::SmallVector<StringRef, 1> Exts;
  ExtStr.split(Exts, " ", /* limit */ -1, /* keep empty */ false);
  auto CanT = T.getCanonicalType().getTypePtr();
  for (auto &I : Exts)
    OpenCLTypeExtMap[CanT].insert(I.str());
}

void Sema::setOpenCLExtensionForDecl(Decl *FD, StringRef ExtStr) {
  llvm::SmallVector<StringRef, 1> Exts;
  ExtStr.split(Exts, " ", /* limit */ -1, /* keep empty */ false);
  if (Exts.empty())
    return;
  for (auto &I : Exts)
    OpenCLDeclExtMap[FD].insert(I.str());
}

void Sema::setCurrentOpenCLExtensionForType(QualType T) {
  if (CurrOpenCLExtension.empty())
    return;
  setOpenCLExtensionForType(T, CurrOpenCLExtension);
}

void Sema::setCurrentOpenCLExtensionForDecl(Decl *D) {
  if (CurrOpenCLExtension.empty())
    return;
  setOpenCLExtensionForDecl(D, CurrOpenCLExtension);
}

std::string Sema::getOpenCLExtensionsFromDeclExtMap(FunctionDecl *FD) {
  if (!OpenCLDeclExtMap.empty())
    return getOpenCLExtensionsFromExtMap(FD, OpenCLDeclExtMap);

  return "";
}

std::string Sema::getOpenCLExtensionsFromTypeExtMap(FunctionType *FT) {
  if (!OpenCLTypeExtMap.empty())
    return getOpenCLExtensionsFromExtMap(FT, OpenCLTypeExtMap);

  return "";
}

template <typename T, typename MapT>
std::string Sema::getOpenCLExtensionsFromExtMap(T *FDT, MapT &Map) {
  std::string ExtensionNames = "";
  auto Loc = Map.find(FDT);

  for (auto const& I : Loc->second) {
    ExtensionNames += I;
    ExtensionNames += " ";
  }
  ExtensionNames.pop_back();

  return ExtensionNames;
}

bool Sema::isOpenCLDisabledDecl(Decl *FD) {
  auto Loc = OpenCLDeclExtMap.find(FD);
  if (Loc == OpenCLDeclExtMap.end())
    return false;
  for (auto &I : Loc->second) {
    if (!getOpenCLOptions().isEnabled(I))
      return true;
  }
  return false;
}

template <typename T, typename DiagLocT, typename DiagInfoT, typename MapT>
bool Sema::checkOpenCLDisabledTypeOrDecl(T D, DiagLocT DiagLoc,
                                         DiagInfoT DiagInfo, MapT &Map,
                                         unsigned Selector,
                                         SourceRange SrcRange) {
  auto Loc = Map.find(D);
  if (Loc == Map.end())
    return false;
  bool Disabled = false;
  for (auto &I : Loc->second) {
    if (I != CurrOpenCLExtension && !getOpenCLOptions().isEnabled(I)) {
      Diag(DiagLoc, diag::err_opencl_requires_extension) << Selector << DiagInfo
                                                         << I << SrcRange;
      Disabled = true;
    }
  }
  return Disabled;
}

bool Sema::checkOpenCLDisabledTypeDeclSpec(const DeclSpec &DS, QualType QT) {
  // Check extensions for declared types.
  Decl *Decl = nullptr;
  if (auto TypedefT = dyn_cast<TypedefType>(QT.getTypePtr()))
    Decl = TypedefT->getDecl();
  if (auto TagT = dyn_cast<TagType>(QT.getCanonicalType().getTypePtr()))
    Decl = TagT->getDecl();
  auto Loc = DS.getTypeSpecTypeLoc();

  // Check extensions for vector types.
  // e.g. double4 is not allowed when cl_khr_fp64 is absent.
  if (QT->isExtVectorType()) {
    auto TypePtr = QT->castAs<ExtVectorType>()->getElementType().getTypePtr();
    return checkOpenCLDisabledTypeOrDecl(TypePtr, Loc, QT, OpenCLTypeExtMap);
  }

  if (checkOpenCLDisabledTypeOrDecl(Decl, Loc, QT, OpenCLDeclExtMap))
    return true;

  // Check extensions for builtin types.
  return checkOpenCLDisabledTypeOrDecl(QT.getCanonicalType().getTypePtr(), Loc,
                                       QT, OpenCLTypeExtMap);
}

bool Sema::checkOpenCLDisabledDecl(const NamedDecl &D, const Expr &E) {
  IdentifierInfo *FnName = D.getIdentifier();
  return checkOpenCLDisabledTypeOrDecl(&D, E.getBeginLoc(), FnName,
                                       OpenCLDeclExtMap, 1, D.getSourceRange());
}<|MERGE_RESOLUTION|>--- conflicted
+++ resolved
@@ -271,8 +271,6 @@
   if (getLangOpts().SYCLIsDevice) {
     addImplicitTypedef("__ocl_event_t", Context.OCLEventTy);
     addImplicitTypedef("__ocl_sampler_t", Context.OCLSamplerTy);
-<<<<<<< HEAD
-=======
 #ifdef SEMA_STRINGIZE
 #error "Undefine SEMA_STRINGIZE macro."
 #endif
@@ -282,7 +280,6 @@
                      Context.SingletonId);
 #include "clang/Basic/OpenCLImageTypes.def"
 #undef SEMA_STRINGIZE
->>>>>>> 97b6396c
   }
 
   // Initialize predefined OpenCL types and supported extensions and (optional)
