//===--- Sema.cpp - AST Builder and Semantic Analysis Implementation ------===//
//
// Part of the LLVM Project, under the Apache License v2.0 with LLVM Exceptions.
// See https://llvm.org/LICENSE.txt for license information.
// SPDX-License-Identifier: Apache-2.0 WITH LLVM-exception
//
//===----------------------------------------------------------------------===//
//
// This file implements the actions class which performs semantic analysis and
// builds an AST out of a parse stream.
//
//===----------------------------------------------------------------------===//

#include "UsedDeclVisitor.h"
#include "clang/AST/ASTContext.h"
#include "clang/AST/ASTDiagnostic.h"
#include "clang/AST/DeclCXX.h"
#include "clang/AST/DeclFriend.h"
#include "clang/AST/DeclObjC.h"
#include "clang/AST/Expr.h"
#include "clang/AST/ExprCXX.h"
#include "clang/AST/PrettyDeclStackTrace.h"
#include "clang/AST/StmtCXX.h"
#include "clang/Basic/DiagnosticOptions.h"
#include "clang/Basic/PartialDiagnostic.h"
#include "clang/Basic/SourceManager.h"
#include "clang/Basic/Stack.h"
#include "clang/Basic/TargetInfo.h"
#include "clang/Lex/HeaderSearch.h"
#include "clang/Lex/Preprocessor.h"
#include "clang/Sema/CXXFieldCollector.h"
#include "clang/Sema/DelayedDiagnostic.h"
#include "clang/Sema/ExternalSemaSource.h"
#include "clang/Sema/Initialization.h"
#include "clang/Sema/MultiplexExternalSemaSource.h"
#include "clang/Sema/ObjCMethodList.h"
#include "clang/Sema/Scope.h"
#include "clang/Sema/ScopeInfo.h"
#include "clang/Sema/SemaConsumer.h"
#include "clang/Sema/SemaInternal.h"
#include "clang/Sema/TemplateDeduction.h"
#include "clang/Sema/TemplateInstCallback.h"
#include "clang/Sema/TypoCorrection.h"
#include "llvm/ADT/DenseMap.h"
#include "llvm/ADT/SmallSet.h"
#include "llvm/Support/TimeProfiler.h"

using namespace clang;
using namespace sema;

SourceLocation Sema::getLocForEndOfToken(SourceLocation Loc, unsigned Offset) {
  return Lexer::getLocForEndOfToken(Loc, Offset, SourceMgr, LangOpts);
}

ModuleLoader &Sema::getModuleLoader() const { return PP.getModuleLoader(); }

IdentifierInfo *
Sema::InventAbbreviatedTemplateParameterTypeName(IdentifierInfo *ParamName,
                                                 unsigned int Index) {
  std::string InventedName;
  llvm::raw_string_ostream OS(InventedName);

  if (!ParamName)
    OS << "auto:" << Index + 1;
  else
    OS << ParamName->getName() << ":auto";

  OS.flush();
  return &Context.Idents.get(OS.str());
}

PrintingPolicy Sema::getPrintingPolicy(const ASTContext &Context,
                                       const Preprocessor &PP) {
  PrintingPolicy Policy = Context.getPrintingPolicy();
  // In diagnostics, we print _Bool as bool if the latter is defined as the
  // former.
  Policy.Bool = Context.getLangOpts().Bool;
  if (!Policy.Bool) {
    if (const MacroInfo *BoolMacro = PP.getMacroInfo(Context.getBoolName())) {
      Policy.Bool = BoolMacro->isObjectLike() &&
                    BoolMacro->getNumTokens() == 1 &&
                    BoolMacro->getReplacementToken(0).is(tok::kw__Bool);
    }
  }

  return Policy;
}

void Sema::ActOnTranslationUnitScope(Scope *S) {
  TUScope = S;
  PushDeclContext(S, Context.getTranslationUnitDecl());
}

namespace clang {
namespace sema {

class SemaPPCallbacks : public PPCallbacks {
  Sema *S = nullptr;
  llvm::SmallVector<SourceLocation, 8> IncludeStack;

public:
  void set(Sema &S) { this->S = &S; }

  void reset() { S = nullptr; }

  virtual void FileChanged(SourceLocation Loc, FileChangeReason Reason,
                           SrcMgr::CharacteristicKind FileType,
                           FileID PrevFID) override {
    if (!S)
      return;
    switch (Reason) {
    case EnterFile: {
      SourceManager &SM = S->getSourceManager();
      SourceLocation IncludeLoc = SM.getIncludeLoc(SM.getFileID(Loc));
      if (IncludeLoc.isValid()) {
        if (llvm::timeTraceProfilerEnabled()) {
          const FileEntry *FE = SM.getFileEntryForID(SM.getFileID(Loc));
          llvm::timeTraceProfilerBegin(
              "Source", FE != nullptr ? FE->getName() : StringRef("<unknown>"));
        }

        IncludeStack.push_back(IncludeLoc);
        S->DiagnoseNonDefaultPragmaPack(
            Sema::PragmaPackDiagnoseKind::NonDefaultStateAtInclude, IncludeLoc);
      }
      break;
    }
    case ExitFile:
      if (!IncludeStack.empty()) {
        if (llvm::timeTraceProfilerEnabled())
          llvm::timeTraceProfilerEnd();

        S->DiagnoseNonDefaultPragmaPack(
            Sema::PragmaPackDiagnoseKind::ChangedStateAtExit,
            IncludeStack.pop_back_val());
      }
      break;
    default:
      break;
    }
  }
};

} // end namespace sema
} // end namespace clang

const unsigned Sema::MaxAlignmentExponent;
const unsigned Sema::MaximumAlignment;

Sema::Sema(Preprocessor &pp, ASTContext &ctxt, ASTConsumer &consumer,
           TranslationUnitKind TUKind, CodeCompleteConsumer *CodeCompleter)
    : ExternalSource(nullptr), isMultiplexExternalSource(false),
      FPFeatures(pp.getLangOpts()), LangOpts(pp.getLangOpts()), PP(pp),
      Context(ctxt), Consumer(consumer), Diags(PP.getDiagnostics()),
      SourceMgr(PP.getSourceManager()), CollectStats(false),
      CodeCompleter(CodeCompleter), CurContext(nullptr),
      OriginalLexicalContext(nullptr), MSStructPragmaOn(false),
      MSPointerToMemberRepresentationMethod(
          LangOpts.getMSPointerToMemberRepresentationMethod()),
      VtorDispStack(LangOpts.getVtorDispMode()), PackStack(0),
      DataSegStack(nullptr), BSSSegStack(nullptr), ConstSegStack(nullptr),
      CodeSegStack(nullptr), CurInitSeg(nullptr), VisContext(nullptr),
      PragmaAttributeCurrentTargetDecl(nullptr),
      IsBuildingRecoveryCallExpr(false), Cleanup{}, LateTemplateParser(nullptr),
      LateTemplateParserCleanup(nullptr), OpaqueParser(nullptr), IdResolver(pp),
      StdExperimentalNamespaceCache(nullptr), StdInitializerList(nullptr),
      StdCoroutineTraitsCache(nullptr), CXXTypeInfoDecl(nullptr),
      MSVCGuidDecl(nullptr), NSNumberDecl(nullptr), NSValueDecl(nullptr),
      NSStringDecl(nullptr), StringWithUTF8StringMethod(nullptr),
      ValueWithBytesObjCTypeMethod(nullptr), NSArrayDecl(nullptr),
      ArrayWithObjectsMethod(nullptr), NSDictionaryDecl(nullptr),
      DictionaryWithObjectsMethod(nullptr), GlobalNewDeleteDeclared(false),
      TUKind(TUKind), NumSFINAEErrors(0),
      FullyCheckedComparisonCategories(
          static_cast<unsigned>(ComparisonCategoryType::Last) + 1),
      SatisfactionCache(Context), AccessCheckingSFINAE(false),
      InNonInstantiationSFINAEContext(false), NonInstantiationEntries(0),
      ArgumentPackSubstitutionIndex(-1), CurrentInstantiationScope(nullptr),
      DisableTypoCorrection(false), TyposCorrected(0), AnalysisWarnings(*this),
      ThreadSafetyDeclCache(nullptr), VarDataSharingAttributesStack(nullptr),
      CurScope(nullptr), Ident_super(nullptr), Ident___float128(nullptr),
      SyclIntHeader(nullptr) {
  TUScope = nullptr;
  isConstantEvaluatedOverride = false;

  LoadedExternalKnownNamespaces = false;
  for (unsigned I = 0; I != NSAPI::NumNSNumberLiteralMethods; ++I)
    NSNumberLiteralMethods[I] = nullptr;

  if (getLangOpts().ObjC)
    NSAPIObj.reset(new NSAPI(Context));

  if (getLangOpts().CPlusPlus)
    FieldCollector.reset(new CXXFieldCollector());

  // Tell diagnostics how to render things from the AST library.
  Diags.SetArgToStringFn(&FormatASTNodeDiagnosticArgument, &Context);

  ExprEvalContexts.emplace_back(
      ExpressionEvaluationContext::PotentiallyEvaluated, 0, CleanupInfo{},
      nullptr, ExpressionEvaluationContextRecord::EK_Other);

  // Initialization of data sharing attributes stack for OpenMP
  InitDataSharingAttributesStack();

  std::unique_ptr<sema::SemaPPCallbacks> Callbacks =
      std::make_unique<sema::SemaPPCallbacks>();
  SemaPPCallbackHandler = Callbacks.get();
  PP.addPPCallbacks(std::move(Callbacks));
  SemaPPCallbackHandler->set(*this);
}

// Anchor Sema's type info to this TU.
void Sema::anchor() {}

void Sema::addImplicitTypedef(StringRef Name, QualType T) {
  DeclarationName DN = &Context.Idents.get(Name);
  if (IdResolver.begin(DN) == IdResolver.end())
    PushOnScopeChains(Context.buildImplicitTypedef(T, Name), TUScope);
}

void Sema::Initialize() {
  if (SemaConsumer *SC = dyn_cast<SemaConsumer>(&Consumer))
    SC->InitializeSema(*this);

  // Tell the external Sema source about this Sema object.
  if (ExternalSemaSource *ExternalSema
      = dyn_cast_or_null<ExternalSemaSource>(Context.getExternalSource()))
    ExternalSema->InitializeSema(*this);

  // This needs to happen after ExternalSemaSource::InitializeSema(this) or we
  // will not be able to merge any duplicate __va_list_tag decls correctly.
  VAListTagName = PP.getIdentifierInfo("__va_list_tag");

  if (!TUScope)
    return;

  // Initialize predefined 128-bit integer types, if needed.
  if (Context.getTargetInfo().hasInt128Type()) {
    // If either of the 128-bit integer types are unavailable to name lookup,
    // define them now.
    DeclarationName Int128 = &Context.Idents.get("__int128_t");
    if (IdResolver.begin(Int128) == IdResolver.end())
      PushOnScopeChains(Context.getInt128Decl(), TUScope);

    DeclarationName UInt128 = &Context.Idents.get("__uint128_t");
    if (IdResolver.begin(UInt128) == IdResolver.end())
      PushOnScopeChains(Context.getUInt128Decl(), TUScope);
  }


  // Initialize predefined Objective-C types:
  if (getLangOpts().ObjC) {
    // If 'SEL' does not yet refer to any declarations, make it refer to the
    // predefined 'SEL'.
    DeclarationName SEL = &Context.Idents.get("SEL");
    if (IdResolver.begin(SEL) == IdResolver.end())
      PushOnScopeChains(Context.getObjCSelDecl(), TUScope);

    // If 'id' does not yet refer to any declarations, make it refer to the
    // predefined 'id'.
    DeclarationName Id = &Context.Idents.get("id");
    if (IdResolver.begin(Id) == IdResolver.end())
      PushOnScopeChains(Context.getObjCIdDecl(), TUScope);

    // Create the built-in typedef for 'Class'.
    DeclarationName Class = &Context.Idents.get("Class");
    if (IdResolver.begin(Class) == IdResolver.end())
      PushOnScopeChains(Context.getObjCClassDecl(), TUScope);

    // Create the built-in forward declaratino for 'Protocol'.
    DeclarationName Protocol = &Context.Idents.get("Protocol");
    if (IdResolver.begin(Protocol) == IdResolver.end())
      PushOnScopeChains(Context.getObjCProtocolDecl(), TUScope);
  }

  // Create the internal type for the *StringMakeConstantString builtins.
  DeclarationName ConstantString = &Context.Idents.get("__NSConstantString");
  if (IdResolver.begin(ConstantString) == IdResolver.end())
    PushOnScopeChains(Context.getCFConstantStringDecl(), TUScope);

  // Initialize Microsoft "predefined C++ types".
  if (getLangOpts().MSVCCompat) {
    if (getLangOpts().CPlusPlus &&
        IdResolver.begin(&Context.Idents.get("type_info")) == IdResolver.end())
      PushOnScopeChains(Context.buildImplicitRecord("type_info", TTK_Class),
                        TUScope);

    addImplicitTypedef("size_t", Context.getSizeType());
  }
  if (getLangOpts().SYCLIsDevice) {
    addImplicitTypedef("__ocl_event_t", Context.OCLEventTy);
    addImplicitTypedef("__ocl_sampler_t", Context.OCLSamplerTy);
#ifdef SEMA_STRINGIZE
#error "Undefine SEMA_STRINGIZE macro."
#endif
#define SEMA_STRINGIZE(s) #s
#define IMAGE_TYPE(ImgType, Id, SingletonId, Access, Suffix)                   \
  addImplicitTypedef(SEMA_STRINGIZE(__ocl_##ImgType##_##Suffix##_t),           \
                     Context.SingletonId);
#include "clang/Basic/OpenCLImageTypes.def"
#undef SEMA_STRINGIZE
  }

  // Initialize predefined OpenCL types and supported extensions and (optional)
  // core features.
  if (getLangOpts().OpenCL) {
    getOpenCLOptions().addSupport(
        Context.getTargetInfo().getSupportedOpenCLOpts());
    getOpenCLOptions().enableSupportedCore(getLangOpts());
    addImplicitTypedef("sampler_t", Context.OCLSamplerTy);
    addImplicitTypedef("event_t", Context.OCLEventTy);
    if (getLangOpts().OpenCLCPlusPlus || getLangOpts().OpenCLVersion >= 200) {
      addImplicitTypedef("clk_event_t", Context.OCLClkEventTy);
      addImplicitTypedef("queue_t", Context.OCLQueueTy);
      addImplicitTypedef("reserve_id_t", Context.OCLReserveIDTy);
      addImplicitTypedef("atomic_int", Context.getAtomicType(Context.IntTy));
      addImplicitTypedef("atomic_uint",
                         Context.getAtomicType(Context.UnsignedIntTy));
      auto AtomicLongT = Context.getAtomicType(Context.LongTy);
      addImplicitTypedef("atomic_long", AtomicLongT);
      auto AtomicULongT = Context.getAtomicType(Context.UnsignedLongTy);
      addImplicitTypedef("atomic_ulong", AtomicULongT);
      addImplicitTypedef("atomic_float",
                         Context.getAtomicType(Context.FloatTy));
      auto AtomicDoubleT = Context.getAtomicType(Context.DoubleTy);
      addImplicitTypedef("atomic_double", AtomicDoubleT);
      // OpenCLC v2.0, s6.13.11.6 requires that atomic_flag is implemented as
      // 32-bit integer and OpenCLC v2.0, s6.1.1 int is always 32-bit wide.
      addImplicitTypedef("atomic_flag", Context.getAtomicType(Context.IntTy));
      auto AtomicIntPtrT = Context.getAtomicType(Context.getIntPtrType());
      addImplicitTypedef("atomic_intptr_t", AtomicIntPtrT);
      auto AtomicUIntPtrT = Context.getAtomicType(Context.getUIntPtrType());
      addImplicitTypedef("atomic_uintptr_t", AtomicUIntPtrT);
      auto AtomicSizeT = Context.getAtomicType(Context.getSizeType());
      addImplicitTypedef("atomic_size_t", AtomicSizeT);
      auto AtomicPtrDiffT = Context.getAtomicType(Context.getPointerDiffType());
      addImplicitTypedef("atomic_ptrdiff_t", AtomicPtrDiffT);

      // OpenCL v2.0 s6.13.11.6:
      // - The atomic_long and atomic_ulong types are supported if the
      //   cl_khr_int64_base_atomics and cl_khr_int64_extended_atomics
      //   extensions are supported.
      // - The atomic_double type is only supported if double precision
      //   is supported and the cl_khr_int64_base_atomics and
      //   cl_khr_int64_extended_atomics extensions are supported.
      // - If the device address space is 64-bits, the data types
      //   atomic_intptr_t, atomic_uintptr_t, atomic_size_t and
      //   atomic_ptrdiff_t are supported if the cl_khr_int64_base_atomics and
      //   cl_khr_int64_extended_atomics extensions are supported.
      std::vector<QualType> Atomic64BitTypes;
      Atomic64BitTypes.push_back(AtomicLongT);
      Atomic64BitTypes.push_back(AtomicULongT);
      Atomic64BitTypes.push_back(AtomicDoubleT);
      if (Context.getTypeSize(AtomicSizeT) == 64) {
        Atomic64BitTypes.push_back(AtomicSizeT);
        Atomic64BitTypes.push_back(AtomicIntPtrT);
        Atomic64BitTypes.push_back(AtomicUIntPtrT);
        Atomic64BitTypes.push_back(AtomicPtrDiffT);
      }
      for (auto &I : Atomic64BitTypes)
        setOpenCLExtensionForType(I,
            "cl_khr_int64_base_atomics cl_khr_int64_extended_atomics");

      setOpenCLExtensionForType(AtomicDoubleT, "cl_khr_fp64");
    }

    setOpenCLExtensionForType(Context.DoubleTy, "cl_khr_fp64");

#define GENERIC_IMAGE_TYPE_EXT(Type, Id, Ext) \
    setOpenCLExtensionForType(Context.Id, Ext);
#include "clang/Basic/OpenCLImageTypes.def"
#define EXT_OPAQUE_TYPE(ExtType, Id, Ext) \
    addImplicitTypedef(#ExtType, Context.Id##Ty); \
    setOpenCLExtensionForType(Context.Id##Ty, #Ext);
#include "clang/Basic/OpenCLExtensionTypes.def"
  }

  if (Context.getTargetInfo().hasAArch64SVETypes()) {
#define SVE_TYPE(Name, Id, SingletonId) \
    addImplicitTypedef(Name, Context.SingletonId);
#include "clang/Basic/AArch64SVEACLETypes.def"
  }

  if (Context.getTargetInfo().hasBuiltinMSVaList()) {
    DeclarationName MSVaList = &Context.Idents.get("__builtin_ms_va_list");
    if (IdResolver.begin(MSVaList) == IdResolver.end())
      PushOnScopeChains(Context.getBuiltinMSVaListDecl(), TUScope);
  }

  DeclarationName BuiltinVaList = &Context.Idents.get("__builtin_va_list");
  if (IdResolver.begin(BuiltinVaList) == IdResolver.end())
    PushOnScopeChains(Context.getBuiltinVaListDecl(), TUScope);
}

Sema::~Sema() {
  if (VisContext) FreeVisContext();

  // Kill all the active scopes.
  for (sema::FunctionScopeInfo *FSI : FunctionScopes)
    delete FSI;

  // Tell the SemaConsumer to forget about us; we're going out of scope.
  if (SemaConsumer *SC = dyn_cast<SemaConsumer>(&Consumer))
    SC->ForgetSema();

  // Detach from the external Sema source.
  if (ExternalSemaSource *ExternalSema
        = dyn_cast_or_null<ExternalSemaSource>(Context.getExternalSource()))
    ExternalSema->ForgetSema();

  // If Sema's ExternalSource is the multiplexer - we own it.
  if (isMultiplexExternalSource)
    delete ExternalSource;

  // Delete cached satisfactions.
  std::vector<ConstraintSatisfaction *> Satisfactions;
  Satisfactions.reserve(Satisfactions.size());
  for (auto &Node : SatisfactionCache)
    Satisfactions.push_back(&Node);
  for (auto *Node : Satisfactions)
    delete Node;

  threadSafety::threadSafetyCleanup(ThreadSafetyDeclCache);

  // Destroys data sharing attributes stack for OpenMP
  DestroyDataSharingAttributesStack();

  // Detach from the PP callback handler which outlives Sema since it's owned
  // by the preprocessor.
  SemaPPCallbackHandler->reset();
}

void Sema::warnStackExhausted(SourceLocation Loc) {
  // Only warn about this once.
  if (!WarnedStackExhausted) {
    Diag(Loc, diag::warn_stack_exhausted);
    WarnedStackExhausted = true;
  }
}

void Sema::runWithSufficientStackSpace(SourceLocation Loc,
                                       llvm::function_ref<void()> Fn) {
  clang::runWithSufficientStackSpace([&] { warnStackExhausted(Loc); }, Fn);
}

/// makeUnavailableInSystemHeader - There is an error in the current
/// context.  If we're still in a system header, and we can plausibly
/// make the relevant declaration unavailable instead of erroring, do
/// so and return true.
bool Sema::makeUnavailableInSystemHeader(SourceLocation loc,
                                      UnavailableAttr::ImplicitReason reason) {
  // If we're not in a function, it's an error.
  FunctionDecl *fn = dyn_cast<FunctionDecl>(CurContext);
  if (!fn) return false;

  // If we're in template instantiation, it's an error.
  if (inTemplateInstantiation())
    return false;

  // If that function's not in a system header, it's an error.
  if (!Context.getSourceManager().isInSystemHeader(loc))
    return false;

  // If the function is already unavailable, it's not an error.
  if (fn->hasAttr<UnavailableAttr>()) return true;

  fn->addAttr(UnavailableAttr::CreateImplicit(Context, "", reason, loc));
  return true;
}

ASTMutationListener *Sema::getASTMutationListener() const {
  return getASTConsumer().GetASTMutationListener();
}

///Registers an external source. If an external source already exists,
/// creates a multiplex external source and appends to it.
///
///\param[in] E - A non-null external sema source.
///
void Sema::addExternalSource(ExternalSemaSource *E) {
  assert(E && "Cannot use with NULL ptr");

  if (!ExternalSource) {
    ExternalSource = E;
    return;
  }

  if (isMultiplexExternalSource)
    static_cast<MultiplexExternalSemaSource*>(ExternalSource)->addSource(*E);
  else {
    ExternalSource = new MultiplexExternalSemaSource(*ExternalSource, *E);
    isMultiplexExternalSource = true;
  }
}

/// Print out statistics about the semantic analysis.
void Sema::PrintStats() const {
  llvm::errs() << "\n*** Semantic Analysis Stats:\n";
  llvm::errs() << NumSFINAEErrors << " SFINAE diagnostics trapped.\n";

  BumpAlloc.PrintStats();
  AnalysisWarnings.PrintStats();
}

void Sema::diagnoseNullableToNonnullConversion(QualType DstType,
                                               QualType SrcType,
                                               SourceLocation Loc) {
  Optional<NullabilityKind> ExprNullability = SrcType->getNullability(Context);
  if (!ExprNullability || *ExprNullability != NullabilityKind::Nullable)
    return;

  Optional<NullabilityKind> TypeNullability = DstType->getNullability(Context);
  if (!TypeNullability || *TypeNullability != NullabilityKind::NonNull)
    return;

  Diag(Loc, diag::warn_nullability_lost) << SrcType << DstType;
}

void Sema::diagnoseZeroToNullptrConversion(CastKind Kind, const Expr* E) {
  if (Diags.isIgnored(diag::warn_zero_as_null_pointer_constant,
                      E->getBeginLoc()))
    return;
  // nullptr only exists from C++11 on, so don't warn on its absence earlier.
  if (!getLangOpts().CPlusPlus11)
    return;

  if (Kind != CK_NullToPointer && Kind != CK_NullToMemberPointer)
    return;
  if (E->IgnoreParenImpCasts()->getType()->isNullPtrType())
    return;

  // If it is a macro from system header, and if the macro name is not "NULL",
  // do not warn.
  SourceLocation MaybeMacroLoc = E->getBeginLoc();
  if (Diags.getSuppressSystemWarnings() &&
      SourceMgr.isInSystemMacro(MaybeMacroLoc) &&
      !findMacroSpelling(MaybeMacroLoc, "NULL"))
    return;

  Diag(E->getBeginLoc(), diag::warn_zero_as_null_pointer_constant)
      << FixItHint::CreateReplacement(E->getSourceRange(), "nullptr");
}

/// ImpCastExprToType - If Expr is not of type 'Type', insert an implicit cast.
/// If there is already an implicit cast, merge into the existing one.
/// The result is of the given category.
ExprResult Sema::ImpCastExprToType(Expr *E, QualType Ty,
                                   CastKind Kind, ExprValueKind VK,
                                   const CXXCastPath *BasePath,
                                   CheckedConversionKind CCK) {
#ifndef NDEBUG
  if (VK == VK_RValue && !E->isRValue()) {
    switch (Kind) {
    default:
      llvm_unreachable("can't implicitly cast lvalue to rvalue with this cast "
                       "kind");
    case CK_Dependent:
    case CK_LValueToRValue:
    case CK_ArrayToPointerDecay:
    case CK_FunctionToPointerDecay:
    case CK_ToVoid:
    case CK_NonAtomicToAtomic:
      break;
    }
  }
  assert((VK == VK_RValue || Kind == CK_Dependent || !E->isRValue()) &&
         "can't cast rvalue to lvalue");
#endif

  diagnoseNullableToNonnullConversion(Ty, E->getType(), E->getBeginLoc());
  diagnoseZeroToNullptrConversion(Kind, E);

  QualType ExprTy = Context.getCanonicalType(E->getType());
  QualType TypeTy = Context.getCanonicalType(Ty);

  if (ExprTy == TypeTy)
    return E;

  // C++1z [conv.array]: The temporary materialization conversion is applied.
  // We also use this to fuel C++ DR1213, which applies to C++11 onwards.
  if (Kind == CK_ArrayToPointerDecay && getLangOpts().CPlusPlus &&
      E->getValueKind() == VK_RValue) {
    // The temporary is an lvalue in C++98 and an xvalue otherwise.
    ExprResult Materialized = CreateMaterializeTemporaryExpr(
        E->getType(), E, !getLangOpts().CPlusPlus11);
    if (Materialized.isInvalid())
      return ExprError();
    E = Materialized.get();
  }

  if (ImplicitCastExpr *ImpCast = dyn_cast<ImplicitCastExpr>(E)) {
    if (ImpCast->getCastKind() == Kind && (!BasePath || BasePath->empty())) {
      ImpCast->setType(Ty);
      ImpCast->setValueKind(VK);
      return E;
    }
  }

  return ImplicitCastExpr::Create(Context, Ty, Kind, E, BasePath, VK);
}

/// ScalarTypeToBooleanCastKind - Returns the cast kind corresponding
/// to the conversion from scalar type ScalarTy to the Boolean type.
CastKind Sema::ScalarTypeToBooleanCastKind(QualType ScalarTy) {
  switch (ScalarTy->getScalarTypeKind()) {
  case Type::STK_Bool: return CK_NoOp;
  case Type::STK_CPointer: return CK_PointerToBoolean;
  case Type::STK_BlockPointer: return CK_PointerToBoolean;
  case Type::STK_ObjCObjectPointer: return CK_PointerToBoolean;
  case Type::STK_MemberPointer: return CK_MemberPointerToBoolean;
  case Type::STK_Integral: return CK_IntegralToBoolean;
  case Type::STK_Floating: return CK_FloatingToBoolean;
  case Type::STK_IntegralComplex: return CK_IntegralComplexToBoolean;
  case Type::STK_FloatingComplex: return CK_FloatingComplexToBoolean;
  case Type::STK_FixedPoint: return CK_FixedPointToBoolean;
  }
  llvm_unreachable("unknown scalar type kind");
}

/// Used to prune the decls of Sema's UnusedFileScopedDecls vector.
static bool ShouldRemoveFromUnused(Sema *SemaRef, const DeclaratorDecl *D) {
  if (D->getMostRecentDecl()->isUsed())
    return true;

  if (D->isExternallyVisible())
    return true;

  if (const FunctionDecl *FD = dyn_cast<FunctionDecl>(D)) {
    // If this is a function template and none of its specializations is used,
    // we should warn.
    if (FunctionTemplateDecl *Template = FD->getDescribedFunctionTemplate())
      for (const auto *Spec : Template->specializations())
        if (ShouldRemoveFromUnused(SemaRef, Spec))
          return true;

    // UnusedFileScopedDecls stores the first declaration.
    // The declaration may have become definition so check again.
    const FunctionDecl *DeclToCheck;
    if (FD->hasBody(DeclToCheck))
      return !SemaRef->ShouldWarnIfUnusedFileScopedDecl(DeclToCheck);

    // Later redecls may add new information resulting in not having to warn,
    // so check again.
    DeclToCheck = FD->getMostRecentDecl();
    if (DeclToCheck != FD)
      return !SemaRef->ShouldWarnIfUnusedFileScopedDecl(DeclToCheck);
  }

  if (const VarDecl *VD = dyn_cast<VarDecl>(D)) {
    // If a variable usable in constant expressions is referenced,
    // don't warn if it isn't used: if the value of a variable is required
    // for the computation of a constant expression, it doesn't make sense to
    // warn even if the variable isn't odr-used.  (isReferenced doesn't
    // precisely reflect that, but it's a decent approximation.)
    if (VD->isReferenced() &&
        VD->mightBeUsableInConstantExpressions(SemaRef->Context))
      return true;

    if (VarTemplateDecl *Template = VD->getDescribedVarTemplate())
      // If this is a variable template and none of its specializations is used,
      // we should warn.
      for (const auto *Spec : Template->specializations())
        if (ShouldRemoveFromUnused(SemaRef, Spec))
          return true;

    // UnusedFileScopedDecls stores the first declaration.
    // The declaration may have become definition so check again.
    const VarDecl *DeclToCheck = VD->getDefinition();
    if (DeclToCheck)
      return !SemaRef->ShouldWarnIfUnusedFileScopedDecl(DeclToCheck);

    // Later redecls may add new information resulting in not having to warn,
    // so check again.
    DeclToCheck = VD->getMostRecentDecl();
    if (DeclToCheck != VD)
      return !SemaRef->ShouldWarnIfUnusedFileScopedDecl(DeclToCheck);
  }

  return false;
}

static bool isFunctionOrVarDeclExternC(NamedDecl *ND) {
  if (auto *FD = dyn_cast<FunctionDecl>(ND))
    return FD->isExternC();
  return cast<VarDecl>(ND)->isExternC();
}

/// Determine whether ND is an external-linkage function or variable whose
/// type has no linkage.
bool Sema::isExternalWithNoLinkageType(ValueDecl *VD) {
  // Note: it's not quite enough to check whether VD has UniqueExternalLinkage,
  // because we also want to catch the case where its type has VisibleNoLinkage,
  // which does not affect the linkage of VD.
  return getLangOpts().CPlusPlus && VD->hasExternalFormalLinkage() &&
         !isExternalFormalLinkage(VD->getType()->getLinkage()) &&
         !isFunctionOrVarDeclExternC(VD);
}

/// Obtains a sorted list of functions and variables that are undefined but
/// ODR-used.
void Sema::getUndefinedButUsed(
    SmallVectorImpl<std::pair<NamedDecl *, SourceLocation> > &Undefined) {
  for (const auto &UndefinedUse : UndefinedButUsed) {
    NamedDecl *ND = UndefinedUse.first;

    // Ignore attributes that have become invalid.
    if (ND->isInvalidDecl()) continue;

    // __attribute__((weakref)) is basically a definition.
    if (ND->hasAttr<WeakRefAttr>()) continue;

    if (isa<CXXDeductionGuideDecl>(ND))
      continue;

    if (ND->hasAttr<DLLImportAttr>() || ND->hasAttr<DLLExportAttr>()) {
      // An exported function will always be emitted when defined, so even if
      // the function is inline, it doesn't have to be emitted in this TU. An
      // imported function implies that it has been exported somewhere else.
      continue;
    }

    if (FunctionDecl *FD = dyn_cast<FunctionDecl>(ND)) {
      if (FD->isDefined())
        continue;
      if (FD->isExternallyVisible() &&
          !isExternalWithNoLinkageType(FD) &&
          !FD->getMostRecentDecl()->isInlined() &&
          !FD->hasAttr<ExcludeFromExplicitInstantiationAttr>())
        continue;
      if (FD->getBuiltinID())
        continue;
    } else {
      auto *VD = cast<VarDecl>(ND);
      if (VD->hasDefinition() != VarDecl::DeclarationOnly)
        continue;
      if (VD->isExternallyVisible() &&
          !isExternalWithNoLinkageType(VD) &&
          !VD->getMostRecentDecl()->isInline() &&
          !VD->hasAttr<ExcludeFromExplicitInstantiationAttr>())
        continue;

      // Skip VarDecls that lack formal definitions but which we know are in
      // fact defined somewhere.
      if (VD->isKnownToBeDefined())
        continue;
    }

    Undefined.push_back(std::make_pair(ND, UndefinedUse.second));
  }
}

/// checkUndefinedButUsed - Check for undefined objects with internal linkage
/// or that are inline.
static void checkUndefinedButUsed(Sema &S) {
  if (S.UndefinedButUsed.empty()) return;

  // Collect all the still-undefined entities with internal linkage.
  SmallVector<std::pair<NamedDecl *, SourceLocation>, 16> Undefined;
  S.getUndefinedButUsed(Undefined);
  if (Undefined.empty()) return;

  for (auto Undef : Undefined) {
    ValueDecl *VD = cast<ValueDecl>(Undef.first);
    SourceLocation UseLoc = Undef.second;

    if (S.isExternalWithNoLinkageType(VD)) {
      // C++ [basic.link]p8:
      //   A type without linkage shall not be used as the type of a variable
      //   or function with external linkage unless
      //    -- the entity has C language linkage
      //    -- the entity is not odr-used or is defined in the same TU
      //
      // As an extension, accept this in cases where the type is externally
      // visible, since the function or variable actually can be defined in
      // another translation unit in that case.
      S.Diag(VD->getLocation(), isExternallyVisible(VD->getType()->getLinkage())
                                    ? diag::ext_undefined_internal_type
                                    : diag::err_undefined_internal_type)
        << isa<VarDecl>(VD) << VD;
    } else if (!VD->isExternallyVisible()) {
      // FIXME: We can promote this to an error. The function or variable can't
      // be defined anywhere else, so the program must necessarily violate the
      // one definition rule.
      S.Diag(VD->getLocation(), diag::warn_undefined_internal)
        << isa<VarDecl>(VD) << VD;
    } else if (auto *FD = dyn_cast<FunctionDecl>(VD)) {
      (void)FD;
      assert(FD->getMostRecentDecl()->isInlined() &&
             "used object requires definition but isn't inline or internal?");
      // FIXME: This is ill-formed; we should reject.
      S.Diag(VD->getLocation(), diag::warn_undefined_inline) << VD;
    } else {
      assert(cast<VarDecl>(VD)->getMostRecentDecl()->isInline() &&
             "used var requires definition but isn't inline or internal?");
      S.Diag(VD->getLocation(), diag::err_undefined_inline_var) << VD;
    }
    if (UseLoc.isValid())
      S.Diag(UseLoc, diag::note_used_here);
  }

  S.UndefinedButUsed.clear();
}

void Sema::LoadExternalWeakUndeclaredIdentifiers() {
  if (!ExternalSource)
    return;

  SmallVector<std::pair<IdentifierInfo *, WeakInfo>, 4> WeakIDs;
  ExternalSource->ReadWeakUndeclaredIdentifiers(WeakIDs);
  for (auto &WeakID : WeakIDs)
    WeakUndeclaredIdentifiers.insert(WeakID);
}


typedef llvm::DenseMap<const CXXRecordDecl*, bool> RecordCompleteMap;

/// Returns true, if all methods and nested classes of the given
/// CXXRecordDecl are defined in this translation unit.
///
/// Should only be called from ActOnEndOfTranslationUnit so that all
/// definitions are actually read.
static bool MethodsAndNestedClassesComplete(const CXXRecordDecl *RD,
                                            RecordCompleteMap &MNCComplete) {
  RecordCompleteMap::iterator Cache = MNCComplete.find(RD);
  if (Cache != MNCComplete.end())
    return Cache->second;
  if (!RD->isCompleteDefinition())
    return false;
  bool Complete = true;
  for (DeclContext::decl_iterator I = RD->decls_begin(),
                                  E = RD->decls_end();
       I != E && Complete; ++I) {
    if (const CXXMethodDecl *M = dyn_cast<CXXMethodDecl>(*I))
      Complete = M->isDefined() || M->isDefaulted() ||
                 (M->isPure() && !isa<CXXDestructorDecl>(M));
    else if (const FunctionTemplateDecl *F = dyn_cast<FunctionTemplateDecl>(*I))
      // If the template function is marked as late template parsed at this
      // point, it has not been instantiated and therefore we have not
      // performed semantic analysis on it yet, so we cannot know if the type
      // can be considered complete.
      Complete = !F->getTemplatedDecl()->isLateTemplateParsed() &&
                  F->getTemplatedDecl()->isDefined();
    else if (const CXXRecordDecl *R = dyn_cast<CXXRecordDecl>(*I)) {
      if (R->isInjectedClassName())
        continue;
      if (R->hasDefinition())
        Complete = MethodsAndNestedClassesComplete(R->getDefinition(),
                                                   MNCComplete);
      else
        Complete = false;
    }
  }
  MNCComplete[RD] = Complete;
  return Complete;
}

/// Returns true, if the given CXXRecordDecl is fully defined in this
/// translation unit, i.e. all methods are defined or pure virtual and all
/// friends, friend functions and nested classes are fully defined in this
/// translation unit.
///
/// Should only be called from ActOnEndOfTranslationUnit so that all
/// definitions are actually read.
static bool IsRecordFullyDefined(const CXXRecordDecl *RD,
                                 RecordCompleteMap &RecordsComplete,
                                 RecordCompleteMap &MNCComplete) {
  RecordCompleteMap::iterator Cache = RecordsComplete.find(RD);
  if (Cache != RecordsComplete.end())
    return Cache->second;
  bool Complete = MethodsAndNestedClassesComplete(RD, MNCComplete);
  for (CXXRecordDecl::friend_iterator I = RD->friend_begin(),
                                      E = RD->friend_end();
       I != E && Complete; ++I) {
    // Check if friend classes and methods are complete.
    if (TypeSourceInfo *TSI = (*I)->getFriendType()) {
      // Friend classes are available as the TypeSourceInfo of the FriendDecl.
      if (CXXRecordDecl *FriendD = TSI->getType()->getAsCXXRecordDecl())
        Complete = MethodsAndNestedClassesComplete(FriendD, MNCComplete);
      else
        Complete = false;
    } else {
      // Friend functions are available through the NamedDecl of FriendDecl.
      if (const FunctionDecl *FD =
          dyn_cast<FunctionDecl>((*I)->getFriendDecl()))
        Complete = FD->isDefined();
      else
        // This is a template friend, give up.
        Complete = false;
    }
  }
  RecordsComplete[RD] = Complete;
  return Complete;
}

void Sema::emitAndClearUnusedLocalTypedefWarnings() {
  if (ExternalSource)
    ExternalSource->ReadUnusedLocalTypedefNameCandidates(
        UnusedLocalTypedefNameCandidates);
  for (const TypedefNameDecl *TD : UnusedLocalTypedefNameCandidates) {
    if (TD->isReferenced())
      continue;
    Diag(TD->getLocation(), diag::warn_unused_local_typedef)
        << isa<TypeAliasDecl>(TD) << TD->getDeclName();
  }
  UnusedLocalTypedefNameCandidates.clear();
}

/// This is called before the very first declaration in the translation unit
/// is parsed. Note that the ASTContext may have already injected some
/// declarations.
void Sema::ActOnStartOfTranslationUnit() {
  if (getLangOpts().ModulesTS &&
      (getLangOpts().getCompilingModule() == LangOptions::CMK_ModuleInterface ||
       getLangOpts().getCompilingModule() == LangOptions::CMK_None)) {
    // We start in an implied global module fragment.
    SourceLocation StartOfTU =
        SourceMgr.getLocForStartOfFile(SourceMgr.getMainFileID());
    ActOnGlobalModuleFragmentDecl(StartOfTU);
    ModuleScopes.back().ImplicitGlobalModuleFragment = true;
  }
}

void Sema::ActOnEndOfTranslationUnitFragment(TUFragmentKind Kind) {
  // No explicit actions are required at the end of the global module fragment.
  if (Kind == TUFragmentKind::Global)
    return;

  // Transfer late parsed template instantiations over to the pending template
  // instantiation list. During normal compilation, the late template parser
  // will be installed and instantiating these templates will succeed.
  //
  // If we are building a TU prefix for serialization, it is also safe to
  // transfer these over, even though they are not parsed. The end of the TU
  // should be outside of any eager template instantiation scope, so when this
  // AST is deserialized, these templates will not be parsed until the end of
  // the combined TU.
  PendingInstantiations.insert(PendingInstantiations.end(),
                               LateParsedInstantiations.begin(),
                               LateParsedInstantiations.end());
  LateParsedInstantiations.clear();

  // If DefinedUsedVTables ends up marking any virtual member functions it
  // might lead to more pending template instantiations, which we then need
  // to instantiate.
  DefineUsedVTables();

  // C++: Perform implicit template instantiations.
  //
  // FIXME: When we perform these implicit instantiations, we do not
  // carefully keep track of the point of instantiation (C++ [temp.point]).
  // This means that name lookup that occurs within the template
  // instantiation will always happen at the end of the translation unit,
  // so it will find some names that are not required to be found. This is
  // valid, but we could do better by diagnosing if an instantiation uses a
  // name that was not visible at its first point of instantiation.
  if (ExternalSource) {
    // Load pending instantiations from the external source.
    SmallVector<PendingImplicitInstantiation, 4> Pending;
    ExternalSource->ReadPendingInstantiations(Pending);
    for (auto PII : Pending)
      if (auto Func = dyn_cast<FunctionDecl>(PII.first))
        Func->setInstantiationIsPending(true);
    PendingInstantiations.insert(PendingInstantiations.begin(),
                                 Pending.begin(), Pending.end());
  }

  {
    llvm::TimeTraceScope TimeScope("PerformPendingInstantiations");
    PerformPendingInstantiations();
  }

<<<<<<< HEAD
  if (getLangOpts().SYCLIsDevice) {
    // Emit SYCL integration header for current translation unit if needed
    if (SyclIntHeader != nullptr)
      SyclIntHeader->emit(getLangOpts().SYCLIntHeader);
    MarkDevice();
    finalizeSYCLDelayedAnalysis();
  }

  // Finalize analysis of OpenMP-specific constructs.
  if (LangOpts.OpenMP)
    finalizeOpenMPDelayedAnalysis();
=======
  emitDeferredDiags();
>>>>>>> b670ab7b

  assert(LateParsedInstantiations.empty() &&
         "end of TU template instantiation should not create more "
         "late-parsed templates");

  // Report diagnostics for uncorrected delayed typos. Ideally all of them
  // should have been corrected by that time, but it is very hard to cover all
  // cases in practice.
  for (const auto &Typo : DelayedTypos) {
    // We pass an empty TypoCorrection to indicate no correction was performed.
    Typo.second.DiagHandler(TypoCorrection());
  }
  DelayedTypos.clear();
}

/// ActOnEndOfTranslationUnit - This is called at the very end of the
/// translation unit when EOF is reached and all but the top-level scope is
/// popped.
void Sema::ActOnEndOfTranslationUnit() {
  assert(DelayedDiagnostics.getCurrentPool() == nullptr
         && "reached end of translation unit with a pool attached?");

  // If code completion is enabled, don't perform any end-of-translation-unit
  // work.
  if (PP.isCodeCompletionEnabled())
    return;

  // Complete translation units and modules define vtables and perform implicit
  // instantiations. PCH files do not.
  if (TUKind != TU_Prefix) {
    DiagnoseUseOfUnimplementedSelectors();

    ActOnEndOfTranslationUnitFragment(
        !ModuleScopes.empty() && ModuleScopes.back().Module->Kind ==
                                     Module::PrivateModuleFragment
            ? TUFragmentKind::Private
            : TUFragmentKind::Normal);

    if (LateTemplateParserCleanup)
      LateTemplateParserCleanup(OpaqueParser);

    CheckDelayedMemberExceptionSpecs();
  } else {
    // If we are building a TU prefix for serialization, it is safe to transfer
    // these over, even though they are not parsed. The end of the TU should be
    // outside of any eager template instantiation scope, so when this AST is
    // deserialized, these templates will not be parsed until the end of the
    // combined TU.
    PendingInstantiations.insert(PendingInstantiations.end(),
                                 LateParsedInstantiations.begin(),
                                 LateParsedInstantiations.end());
    LateParsedInstantiations.clear();
  }

  DiagnoseUnterminatedPragmaPack();
  DiagnoseUnterminatedPragmaAttribute();

  // All delayed member exception specs should be checked or we end up accepting
  // incompatible declarations.
  assert(DelayedOverridingExceptionSpecChecks.empty());
  assert(DelayedEquivalentExceptionSpecChecks.empty());

  // All dllexport classes should have been processed already.
  assert(DelayedDllExportClasses.empty());
  assert(DelayedDllExportMemberFunctions.empty());

  // Remove file scoped decls that turned out to be used.
  UnusedFileScopedDecls.erase(
      std::remove_if(UnusedFileScopedDecls.begin(nullptr, true),
                     UnusedFileScopedDecls.end(),
                     [this](const DeclaratorDecl *DD) {
                       return ShouldRemoveFromUnused(this, DD);
                     }),
      UnusedFileScopedDecls.end());

  if (TUKind == TU_Prefix) {
    // Translation unit prefixes don't need any of the checking below.
    if (!PP.isIncrementalProcessingEnabled())
      TUScope = nullptr;
    return;
  }

  // Check for #pragma weak identifiers that were never declared
  LoadExternalWeakUndeclaredIdentifiers();
  for (auto WeakID : WeakUndeclaredIdentifiers) {
    if (WeakID.second.getUsed())
      continue;

    Decl *PrevDecl = LookupSingleName(TUScope, WeakID.first, SourceLocation(),
                                      LookupOrdinaryName);
    if (PrevDecl != nullptr &&
        !(isa<FunctionDecl>(PrevDecl) || isa<VarDecl>(PrevDecl)))
      Diag(WeakID.second.getLocation(), diag::warn_attribute_wrong_decl_type)
          << "'weak'" << ExpectedVariableOrFunction;
    else
      Diag(WeakID.second.getLocation(), diag::warn_weak_identifier_undeclared)
          << WeakID.first;
  }

  if (LangOpts.CPlusPlus11 &&
      !Diags.isIgnored(diag::warn_delegating_ctor_cycle, SourceLocation()))
    CheckDelegatingCtorCycles();

  if (!Diags.hasErrorOccurred()) {
    if (ExternalSource)
      ExternalSource->ReadUndefinedButUsed(UndefinedButUsed);
    checkUndefinedButUsed(*this);
  }

  // A global-module-fragment is only permitted within a module unit.
  bool DiagnosedMissingModuleDeclaration = false;
  if (!ModuleScopes.empty() &&
      ModuleScopes.back().Module->Kind == Module::GlobalModuleFragment &&
      !ModuleScopes.back().ImplicitGlobalModuleFragment) {
    Diag(ModuleScopes.back().BeginLoc,
         diag::err_module_declaration_missing_after_global_module_introducer);
    DiagnosedMissingModuleDeclaration = true;
  }

  if (TUKind == TU_Module) {
    // If we are building a module interface unit, we need to have seen the
    // module declaration by now.
    if (getLangOpts().getCompilingModule() ==
            LangOptions::CMK_ModuleInterface &&
        (ModuleScopes.empty() ||
         !ModuleScopes.back().Module->isModulePurview()) &&
        !DiagnosedMissingModuleDeclaration) {
      // FIXME: Make a better guess as to where to put the module declaration.
      Diag(getSourceManager().getLocForStartOfFile(
               getSourceManager().getMainFileID()),
           diag::err_module_declaration_missing);
    }

    // If we are building a module, resolve all of the exported declarations
    // now.
    if (Module *CurrentModule = PP.getCurrentModule()) {
      ModuleMap &ModMap = PP.getHeaderSearchInfo().getModuleMap();

      SmallVector<Module *, 2> Stack;
      Stack.push_back(CurrentModule);
      while (!Stack.empty()) {
        Module *Mod = Stack.pop_back_val();

        // Resolve the exported declarations and conflicts.
        // FIXME: Actually complain, once we figure out how to teach the
        // diagnostic client to deal with complaints in the module map at this
        // point.
        ModMap.resolveExports(Mod, /*Complain=*/false);
        ModMap.resolveUses(Mod, /*Complain=*/false);
        ModMap.resolveConflicts(Mod, /*Complain=*/false);

        // Queue the submodules, so their exports will also be resolved.
        Stack.append(Mod->submodule_begin(), Mod->submodule_end());
      }
    }

    // Warnings emitted in ActOnEndOfTranslationUnit() should be emitted for
    // modules when they are built, not every time they are used.
    emitAndClearUnusedLocalTypedefWarnings();
  }

  // C99 6.9.2p2:
  //   A declaration of an identifier for an object that has file
  //   scope without an initializer, and without a storage-class
  //   specifier or with the storage-class specifier static,
  //   constitutes a tentative definition. If a translation unit
  //   contains one or more tentative definitions for an identifier,
  //   and the translation unit contains no external definition for
  //   that identifier, then the behavior is exactly as if the
  //   translation unit contains a file scope declaration of that
  //   identifier, with the composite type as of the end of the
  //   translation unit, with an initializer equal to 0.
  llvm::SmallSet<VarDecl *, 32> Seen;
  for (TentativeDefinitionsType::iterator
            T = TentativeDefinitions.begin(ExternalSource),
         TEnd = TentativeDefinitions.end();
       T != TEnd; ++T) {
    VarDecl *VD = (*T)->getActingDefinition();

    // If the tentative definition was completed, getActingDefinition() returns
    // null. If we've already seen this variable before, insert()'s second
    // return value is false.
    if (!VD || VD->isInvalidDecl() || !Seen.insert(VD).second)
      continue;

    if (const IncompleteArrayType *ArrayT
        = Context.getAsIncompleteArrayType(VD->getType())) {
      // Set the length of the array to 1 (C99 6.9.2p5).
      Diag(VD->getLocation(), diag::warn_tentative_incomplete_array);
      llvm::APInt One(Context.getTypeSize(Context.getSizeType()), true);
      QualType T = Context.getConstantArrayType(ArrayT->getElementType(), One,
                                                nullptr, ArrayType::Normal, 0);
      VD->setType(T);
    } else if (RequireCompleteType(VD->getLocation(), VD->getType(),
                                   diag::err_tentative_def_incomplete_type))
      VD->setInvalidDecl();

    // No initialization is performed for a tentative definition.
    CheckCompleteVariableDeclaration(VD);

    // Notify the consumer that we've completed a tentative definition.
    if (!VD->isInvalidDecl())
      Consumer.CompleteTentativeDefinition(VD);
  }

  for (auto D : ExternalDeclarations) {
    if (!D || D->isInvalidDecl() || D->getPreviousDecl() || !D->isUsed())
      continue;

    Consumer.CompleteExternalDeclaration(D);
  }

  // If there were errors, disable 'unused' warnings since they will mostly be
  // noise. Don't warn for a use from a module: either we should warn on all
  // file-scope declarations in modules or not at all, but whether the
  // declaration is used is immaterial.
  if (!Diags.hasErrorOccurred() && TUKind != TU_Module) {
    // Output warning for unused file scoped decls.
    for (UnusedFileScopedDeclsType::iterator
           I = UnusedFileScopedDecls.begin(ExternalSource),
           E = UnusedFileScopedDecls.end(); I != E; ++I) {
      if (ShouldRemoveFromUnused(this, *I))
        continue;

      if (const FunctionDecl *FD = dyn_cast<FunctionDecl>(*I)) {
        const FunctionDecl *DiagD;
        if (!FD->hasBody(DiagD))
          DiagD = FD;
        if (DiagD->isDeleted())
          continue; // Deleted functions are supposed to be unused.
        if (DiagD->isReferenced()) {
          if (isa<CXXMethodDecl>(DiagD))
            Diag(DiagD->getLocation(), diag::warn_unneeded_member_function)
                  << DiagD->getDeclName();
          else {
            if (FD->getStorageClass() == SC_Static &&
                !FD->isInlineSpecified() &&
                !SourceMgr.isInMainFile(
                   SourceMgr.getExpansionLoc(FD->getLocation())))
              Diag(DiagD->getLocation(),
                   diag::warn_unneeded_static_internal_decl)
                  << DiagD->getDeclName();
            else
              Diag(DiagD->getLocation(), diag::warn_unneeded_internal_decl)
                   << /*function*/0 << DiagD->getDeclName();
          }
        } else {
          if (FD->getDescribedFunctionTemplate())
            Diag(DiagD->getLocation(), diag::warn_unused_template)
              << /*function*/0 << DiagD->getDeclName();
          else
            Diag(DiagD->getLocation(),
                 isa<CXXMethodDecl>(DiagD) ? diag::warn_unused_member_function
                                           : diag::warn_unused_function)
              << DiagD->getDeclName();
        }
      } else {
        const VarDecl *DiagD = cast<VarDecl>(*I)->getDefinition();
        if (!DiagD)
          DiagD = cast<VarDecl>(*I);
        if (DiagD->isReferenced()) {
          Diag(DiagD->getLocation(), diag::warn_unneeded_internal_decl)
                << /*variable*/1 << DiagD->getDeclName();
        } else if (DiagD->getType().isConstQualified()) {
          const SourceManager &SM = SourceMgr;
          if (SM.getMainFileID() != SM.getFileID(DiagD->getLocation()) ||
              !PP.getLangOpts().IsHeaderFile)
            Diag(DiagD->getLocation(), diag::warn_unused_const_variable)
                << DiagD->getDeclName();
        } else {
          if (DiagD->getDescribedVarTemplate())
            Diag(DiagD->getLocation(), diag::warn_unused_template)
              << /*variable*/1 << DiagD->getDeclName();
          else
            Diag(DiagD->getLocation(), diag::warn_unused_variable)
              << DiagD->getDeclName();
        }
      }
    }

    emitAndClearUnusedLocalTypedefWarnings();
  }

  if (!Diags.isIgnored(diag::warn_unused_private_field, SourceLocation())) {
    // FIXME: Load additional unused private field candidates from the external
    // source.
    RecordCompleteMap RecordsComplete;
    RecordCompleteMap MNCComplete;
    for (NamedDeclSetType::iterator I = UnusedPrivateFields.begin(),
         E = UnusedPrivateFields.end(); I != E; ++I) {
      const NamedDecl *D = *I;
      const CXXRecordDecl *RD = dyn_cast<CXXRecordDecl>(D->getDeclContext());
      if (RD && !RD->isUnion() &&
          IsRecordFullyDefined(RD, RecordsComplete, MNCComplete)) {
        Diag(D->getLocation(), diag::warn_unused_private_field)
              << D->getDeclName();
      }
    }
  }

  if (!Diags.isIgnored(diag::warn_mismatched_delete_new, SourceLocation())) {
    if (ExternalSource)
      ExternalSource->ReadMismatchingDeleteExpressions(DeleteExprs);
    for (const auto &DeletedFieldInfo : DeleteExprs) {
      for (const auto &DeleteExprLoc : DeletedFieldInfo.second) {
        AnalyzeDeleteExprMismatch(DeletedFieldInfo.first, DeleteExprLoc.first,
                                  DeleteExprLoc.second);
      }
    }
  }

  // Check we've noticed that we're no longer parsing the initializer for every
  // variable. If we miss cases, then at best we have a performance issue and
  // at worst a rejects-valid bug.
  assert(ParsingInitForAutoVars.empty() &&
         "Didn't unmark var as having its initializer parsed");

  if (!PP.isIncrementalProcessingEnabled())
    TUScope = nullptr;
}


//===----------------------------------------------------------------------===//
// Helper functions.
//===----------------------------------------------------------------------===//

DeclContext *Sema::getFunctionLevelDeclContext() {
  DeclContext *DC = CurContext;

  while (true) {
    if (isa<BlockDecl>(DC) || isa<EnumDecl>(DC) || isa<CapturedDecl>(DC) ||
        isa<RequiresExprBodyDecl>(DC)) {
      DC = DC->getParent();
    } else if (isa<CXXMethodDecl>(DC) &&
               cast<CXXMethodDecl>(DC)->getOverloadedOperator() == OO_Call &&
               cast<CXXRecordDecl>(DC->getParent())->isLambda()) {
      DC = DC->getParent()->getParent();
    }
    else break;
  }

  return DC;
}

/// getCurFunctionDecl - If inside of a function body, this returns a pointer
/// to the function decl for the function being parsed.  If we're currently
/// in a 'block', this returns the containing context.
FunctionDecl *Sema::getCurFunctionDecl() {
  DeclContext *DC = getFunctionLevelDeclContext();
  return dyn_cast<FunctionDecl>(DC);
}

ObjCMethodDecl *Sema::getCurMethodDecl() {
  DeclContext *DC = getFunctionLevelDeclContext();
  while (isa<RecordDecl>(DC))
    DC = DC->getParent();
  return dyn_cast<ObjCMethodDecl>(DC);
}

NamedDecl *Sema::getCurFunctionOrMethodDecl() {
  DeclContext *DC = getFunctionLevelDeclContext();
  if (isa<ObjCMethodDecl>(DC) || isa<FunctionDecl>(DC))
    return cast<NamedDecl>(DC);
  return nullptr;
}

LangAS Sema::getDefaultCXXMethodAddrSpace() const {
  if (getLangOpts().OpenCL)
    return LangAS::opencl_generic;
  return LangAS::Default;
}

void Sema::EmitCurrentDiagnostic(unsigned DiagID) {
  // FIXME: It doesn't make sense to me that DiagID is an incoming argument here
  // and yet we also use the current diag ID on the DiagnosticsEngine. This has
  // been made more painfully obvious by the refactor that introduced this
  // function, but it is possible that the incoming argument can be
  // eliminated. If it truly cannot be (for example, there is some reentrancy
  // issue I am not seeing yet), then there should at least be a clarifying
  // comment somewhere.
  if (Optional<TemplateDeductionInfo*> Info = isSFINAEContext()) {
    switch (DiagnosticIDs::getDiagnosticSFINAEResponse(
              Diags.getCurrentDiagID())) {
    case DiagnosticIDs::SFINAE_Report:
      // We'll report the diagnostic below.
      break;

    case DiagnosticIDs::SFINAE_SubstitutionFailure:
      // Count this failure so that we know that template argument deduction
      // has failed.
      ++NumSFINAEErrors;

      // Make a copy of this suppressed diagnostic and store it with the
      // template-deduction information.
      if (*Info && !(*Info)->hasSFINAEDiagnostic()) {
        Diagnostic DiagInfo(&Diags);
        (*Info)->addSFINAEDiagnostic(DiagInfo.getLocation(),
                       PartialDiagnostic(DiagInfo, Context.getDiagAllocator()));
      }

      Diags.setLastDiagnosticIgnored(true);
      Diags.Clear();
      return;

    case DiagnosticIDs::SFINAE_AccessControl: {
      // Per C++ Core Issue 1170, access control is part of SFINAE.
      // Additionally, the AccessCheckingSFINAE flag can be used to temporarily
      // make access control a part of SFINAE for the purposes of checking
      // type traits.
      if (!AccessCheckingSFINAE && !getLangOpts().CPlusPlus11)
        break;

      SourceLocation Loc = Diags.getCurrentDiagLoc();

      // Suppress this diagnostic.
      ++NumSFINAEErrors;

      // Make a copy of this suppressed diagnostic and store it with the
      // template-deduction information.
      if (*Info && !(*Info)->hasSFINAEDiagnostic()) {
        Diagnostic DiagInfo(&Diags);
        (*Info)->addSFINAEDiagnostic(DiagInfo.getLocation(),
                       PartialDiagnostic(DiagInfo, Context.getDiagAllocator()));
      }

      Diags.setLastDiagnosticIgnored(true);
      Diags.Clear();

      // Now the diagnostic state is clear, produce a C++98 compatibility
      // warning.
      Diag(Loc, diag::warn_cxx98_compat_sfinae_access_control);

      // The last diagnostic which Sema produced was ignored. Suppress any
      // notes attached to it.
      Diags.setLastDiagnosticIgnored(true);
      return;
    }

    case DiagnosticIDs::SFINAE_Suppress:
      // Make a copy of this suppressed diagnostic and store it with the
      // template-deduction information;
      if (*Info) {
        Diagnostic DiagInfo(&Diags);
        (*Info)->addSuppressedDiagnostic(DiagInfo.getLocation(),
                       PartialDiagnostic(DiagInfo, Context.getDiagAllocator()));
      }

      // Suppress this diagnostic.
      Diags.setLastDiagnosticIgnored(true);
      Diags.Clear();
      return;
    }
  }

  // Copy the diagnostic printing policy over the ASTContext printing policy.
  // TODO: Stop doing that.  See: https://reviews.llvm.org/D45093#1090292
  Context.setPrintingPolicy(getPrintingPolicy());

  // Emit the diagnostic.
  if (!Diags.EmitCurrentDiagnostic())
    return;

  // If this is not a note, and we're in a template instantiation
  // that is different from the last template instantiation where
  // we emitted an error, print a template instantiation
  // backtrace.
  if (!DiagnosticIDs::isBuiltinNote(DiagID))
    PrintContextStack();
}

Sema::SemaDiagnosticBuilder
Sema::Diag(SourceLocation Loc, const PartialDiagnostic& PD) {
  SemaDiagnosticBuilder Builder(Diag(Loc, PD.getDiagID()));
  PD.Emit(Builder);

  return Builder;
}

// Print notes showing how we can reach FD starting from an a priori
// known-callable function.
static void emitCallStackNotes(Sema &S, FunctionDecl *FD) {
  auto FnIt = S.DeviceKnownEmittedFns.find(FD);
  while (FnIt != S.DeviceKnownEmittedFns.end()) {
    DiagnosticBuilder Builder(
        S.Diags.Report(FnIt->second.Loc, diag::note_called_by));
    Builder << FnIt->second.FD;
    Builder.setForceEmit();

    FnIt = S.DeviceKnownEmittedFns.find(FnIt->second.FD);
  }
}

// Emit any deferred diagnostics for FD and erase them from the map in which
// they're stored.
void Sema::emitDeferredDiags(FunctionDecl *FD, bool ShowCallStack) {
  auto It = DeviceDeferredDiags.find(FD);
  if (It == DeviceDeferredDiags.end())
    return;
  bool HasWarningOrError = false;
  bool FirstDiag = true;
  for (PartialDiagnosticAt &PDAt : It->second) {
    const SourceLocation &Loc = PDAt.first;
    const PartialDiagnostic &PD = PDAt.second;
    HasWarningOrError |= getDiagnostics().getDiagnosticLevel(
                             PD.getDiagID(), Loc) >= DiagnosticsEngine::Warning;
    {
      DiagnosticBuilder Builder(Diags.Report(Loc, PD.getDiagID()));
      Builder.setForceEmit();
      PD.Emit(Builder);
    }

    // Emit the note on the first diagnostic in case too many diagnostics cause
    // the note not emitted.
    if (FirstDiag && HasWarningOrError && ShowCallStack) {
      emitCallStackNotes(*this, FD);
      FirstDiag = false;
    }
  }

}

namespace {
/// Helper class that emits deferred diagnostic messages if an entity directly
/// or indirectly using the function that causes the deferred diagnostic
/// messages is known to be emitted.
class DeferredDiagnosticsEmitter
    : public UsedDeclVisitor<DeferredDiagnosticsEmitter> {
public:
  typedef UsedDeclVisitor<DeferredDiagnosticsEmitter> Inherited;
  llvm::SmallSet<CanonicalDeclPtr<Decl>, 4> Visited;
  llvm::SmallVector<CanonicalDeclPtr<FunctionDecl>, 4> UseStack;
  bool ShouldEmit;
  unsigned InOMPDeviceContext;

  DeferredDiagnosticsEmitter(Sema &S)
      : Inherited(S), ShouldEmit(false), InOMPDeviceContext(0) {}

  void VisitOMPTargetDirective(OMPTargetDirective *Node) {
    ++InOMPDeviceContext;
    Inherited::VisitOMPTargetDirective(Node);
    --InOMPDeviceContext;
  }

  void visitUsedDecl(SourceLocation Loc, Decl *D) {
    if (auto *FD = dyn_cast<FunctionDecl>(D)) {
      FunctionDecl *Caller = UseStack.empty() ? nullptr : UseStack.back();
      auto IsKnownEmitted = S.getEmissionStatus(FD, /*Final=*/true) ==
                            Sema::FunctionEmissionStatus::Emitted;
      if (!Caller)
        ShouldEmit = IsKnownEmitted;
      if ((!ShouldEmit && !S.getLangOpts().OpenMP && !Caller) ||
          S.shouldIgnoreInHostDeviceCheck(FD) || Visited.count(D))
        return;
      // Finalize analysis of OpenMP-specific constructs.
      if (Caller && S.LangOpts.OpenMP && UseStack.size() == 1)
        S.finalizeOpenMPDelayedAnalysis(Caller, FD, Loc);
      if (Caller)
        S.DeviceKnownEmittedFns[FD] = {Caller, Loc};
      if (ShouldEmit || InOMPDeviceContext)
        S.emitDeferredDiags(FD, Caller);
      Visited.insert(D);
      UseStack.push_back(FD);
      if (auto *S = FD->getBody()) {
        this->Visit(S);
      }
      UseStack.pop_back();
      Visited.erase(D);
    } else if (auto *VD = dyn_cast<VarDecl>(D)) {
      if (auto *Init = VD->getInit()) {
        auto DevTy = OMPDeclareTargetDeclAttr::getDeviceType(VD);
        bool IsDev = DevTy && (*DevTy == OMPDeclareTargetDeclAttr::DT_NoHost ||
                               *DevTy == OMPDeclareTargetDeclAttr::DT_Any);
        if (IsDev)
          ++InOMPDeviceContext;
        this->Visit(Init);
        if (IsDev)
          --InOMPDeviceContext;
      }
    } else
      Inherited::visitUsedDecl(Loc, D);
  }
};
} // namespace

void Sema::emitDeferredDiags() {
  if (ExternalSource)
    ExternalSource->ReadDeclsToCheckForDeferredDiags(
        DeclsToCheckForDeferredDiags);

  if ((DeviceDeferredDiags.empty() && !LangOpts.OpenMP) ||
      DeclsToCheckForDeferredDiags.empty())
    return;

  DeferredDiagnosticsEmitter DDE(*this);
  for (auto D : DeclsToCheckForDeferredDiags)
    DDE.visitUsedDecl(SourceLocation(), D);
}

// In CUDA, there are some constructs which may appear in semantically-valid
// code, but trigger errors if we ever generate code for the function in which
// they appear.  Essentially every construct you're not allowed to use on the
// device falls into this category, because you are allowed to use these
// constructs in a __host__ __device__ function, but only if that function is
// never codegen'ed on the device.
//
// To handle semantic checking for these constructs, we keep track of the set of
// functions we know will be emitted, either because we could tell a priori that
// they would be emitted, or because they were transitively called by a
// known-emitted function.
//
// We also keep a partial call graph of which not-known-emitted functions call
// which other not-known-emitted functions.
//
// When we see something which is illegal if the current function is emitted
// (usually by way of CUDADiagIfDeviceCode, CUDADiagIfHostCode, or
// CheckCUDACall), we first check if the current function is known-emitted.  If
// so, we immediately output the diagnostic.
//
// Otherwise, we "defer" the diagnostic.  It sits in Sema::DeviceDeferredDiags
// until we discover that the function is known-emitted, at which point we take
// it out of this map and emit the diagnostic.

Sema::DeviceDiagBuilder::DeviceDiagBuilder(Kind K, SourceLocation Loc,
                                           unsigned DiagID, FunctionDecl *Fn,
                                           Sema &S)
    : S(S), Loc(Loc), DiagID(DiagID), Fn(Fn),
      ShowCallStack(K == K_ImmediateWithCallStack || K == K_Deferred) {
  switch (K) {
  case K_Nop:
    break;
  case K_Immediate:
  case K_ImmediateWithCallStack:
    ImmediateDiag.emplace(S.Diag(Loc, DiagID));
    break;
  case K_Deferred:
    assert(Fn && "Must have a function to attach the deferred diag to.");
    auto &Diags = S.DeviceDeferredDiags[Fn];
    PartialDiagId.emplace(Diags.size());
    Diags.emplace_back(Loc, S.PDiag(DiagID));
    break;
  }
}

Sema::DeviceDiagBuilder::DeviceDiagBuilder(DeviceDiagBuilder &&D)
    : S(D.S), Loc(D.Loc), DiagID(D.DiagID), Fn(D.Fn),
      ShowCallStack(D.ShowCallStack), ImmediateDiag(D.ImmediateDiag),
      PartialDiagId(D.PartialDiagId) {
  // Clean the previous diagnostics.
  D.ShowCallStack = false;
  D.ImmediateDiag.reset();
  D.PartialDiagId.reset();
}

Sema::DeviceDiagBuilder::~DeviceDiagBuilder() {
  if (ImmediateDiag) {
    // Emit our diagnostic and, if it was a warning or error, output a callstack
    // if Fn isn't a priori known-emitted.
    bool IsWarningOrError = S.getDiagnostics().getDiagnosticLevel(
                                DiagID, Loc) >= DiagnosticsEngine::Warning;
    ImmediateDiag.reset(); // Emit the immediate diag.
    if (IsWarningOrError && ShowCallStack)
      emitCallStackNotes(S, Fn);
  } else {
    assert((!PartialDiagId || ShowCallStack) &&
           "Must always show call stack for deferred diags.");
  }
}

Sema::DeviceDiagBuilder Sema::targetDiag(SourceLocation Loc, unsigned DiagID) {
  if (LangOpts.OpenMP)
    return LangOpts.OpenMPIsDevice ? diagIfOpenMPDeviceCode(Loc, DiagID)
                                   : diagIfOpenMPHostCode(Loc, DiagID);
  if (getLangOpts().CUDA)
    return getLangOpts().CUDAIsDevice ? CUDADiagIfDeviceCode(Loc, DiagID)
                                      : CUDADiagIfHostCode(Loc, DiagID);
  // TODO: analyze which usages of targetDiag could be reused for SYCL.
  // if (getLangOpts().SYCLIsDevice)
  //   return SYCLDiagIfDeviceCode(Loc, DiagID);
  return DeviceDiagBuilder(DeviceDiagBuilder::K_Immediate, Loc, DiagID,
                           getCurFunctionDecl(), *this);
}

/// Looks through the macro-expansion chain for the given
/// location, looking for a macro expansion with the given name.
/// If one is found, returns true and sets the location to that
/// expansion loc.
bool Sema::findMacroSpelling(SourceLocation &locref, StringRef name) {
  SourceLocation loc = locref;
  if (!loc.isMacroID()) return false;

  // There's no good way right now to look at the intermediate
  // expansions, so just jump to the expansion location.
  loc = getSourceManager().getExpansionLoc(loc);

  // If that's written with the name, stop here.
  SmallVector<char, 16> buffer;
  if (getPreprocessor().getSpelling(loc, buffer) == name) {
    locref = loc;
    return true;
  }
  return false;
}

/// Determines the active Scope associated with the given declaration
/// context.
///
/// This routine maps a declaration context to the active Scope object that
/// represents that declaration context in the parser. It is typically used
/// from "scope-less" code (e.g., template instantiation, lazy creation of
/// declarations) that injects a name for name-lookup purposes and, therefore,
/// must update the Scope.
///
/// \returns The scope corresponding to the given declaraion context, or NULL
/// if no such scope is open.
Scope *Sema::getScopeForContext(DeclContext *Ctx) {

  if (!Ctx)
    return nullptr;

  Ctx = Ctx->getPrimaryContext();
  for (Scope *S = getCurScope(); S; S = S->getParent()) {
    // Ignore scopes that cannot have declarations. This is important for
    // out-of-line definitions of static class members.
    if (S->getFlags() & (Scope::DeclScope | Scope::TemplateParamScope))
      if (DeclContext *Entity = S->getEntity())
        if (Ctx == Entity->getPrimaryContext())
          return S;
  }

  return nullptr;
}

/// Enter a new function scope
void Sema::PushFunctionScope() {
  if (FunctionScopes.empty() && CachedFunctionScope) {
    // Use CachedFunctionScope to avoid allocating memory when possible.
    CachedFunctionScope->Clear();
    FunctionScopes.push_back(CachedFunctionScope.release());
  } else {
    FunctionScopes.push_back(new FunctionScopeInfo(getDiagnostics()));
  }
  if (LangOpts.OpenMP)
    pushOpenMPFunctionRegion();
}

void Sema::PushBlockScope(Scope *BlockScope, BlockDecl *Block) {
  FunctionScopes.push_back(new BlockScopeInfo(getDiagnostics(),
                                              BlockScope, Block));
}

LambdaScopeInfo *Sema::PushLambdaScope() {
  LambdaScopeInfo *const LSI = new LambdaScopeInfo(getDiagnostics());
  FunctionScopes.push_back(LSI);
  return LSI;
}

void Sema::RecordParsingTemplateParameterDepth(unsigned Depth) {
  if (LambdaScopeInfo *const LSI = getCurLambda()) {
    LSI->AutoTemplateParameterDepth = Depth;
    return;
  }
  llvm_unreachable(
      "Remove assertion if intentionally called in a non-lambda context.");
}

// Check that the type of the VarDecl has an accessible copy constructor and
// resolve its destructor's exception specification.
static void checkEscapingByref(VarDecl *VD, Sema &S) {
  QualType T = VD->getType();
  EnterExpressionEvaluationContext scope(
      S, Sema::ExpressionEvaluationContext::PotentiallyEvaluated);
  SourceLocation Loc = VD->getLocation();
  Expr *VarRef =
      new (S.Context) DeclRefExpr(S.Context, VD, false, T, VK_LValue, Loc);
  ExprResult Result = S.PerformMoveOrCopyInitialization(
      InitializedEntity::InitializeBlock(Loc, T, false), VD, VD->getType(),
      VarRef, /*AllowNRVO=*/true);
  if (!Result.isInvalid()) {
    Result = S.MaybeCreateExprWithCleanups(Result);
    Expr *Init = Result.getAs<Expr>();
    S.Context.setBlockVarCopyInit(VD, Init, S.canThrow(Init));
  }

  // The destructor's exception specification is needed when IRGen generates
  // block copy/destroy functions. Resolve it here.
  if (const CXXRecordDecl *RD = T->getAsCXXRecordDecl())
    if (CXXDestructorDecl *DD = RD->getDestructor()) {
      auto *FPT = DD->getType()->getAs<FunctionProtoType>();
      S.ResolveExceptionSpec(Loc, FPT);
    }
}

static void markEscapingByrefs(const FunctionScopeInfo &FSI, Sema &S) {
  // Set the EscapingByref flag of __block variables captured by
  // escaping blocks.
  for (const BlockDecl *BD : FSI.Blocks) {
    for (const BlockDecl::Capture &BC : BD->captures()) {
      VarDecl *VD = BC.getVariable();
      if (VD->hasAttr<BlocksAttr>()) {
        // Nothing to do if this is a __block variable captured by a
        // non-escaping block.
        if (BD->doesNotEscape())
          continue;
        VD->setEscapingByref();
      }
      // Check whether the captured variable is or contains an object of
      // non-trivial C union type.
      QualType CapType = BC.getVariable()->getType();
      if (CapType.hasNonTrivialToPrimitiveDestructCUnion() ||
          CapType.hasNonTrivialToPrimitiveCopyCUnion())
        S.checkNonTrivialCUnion(BC.getVariable()->getType(),
                                BD->getCaretLocation(),
                                Sema::NTCUC_BlockCapture,
                                Sema::NTCUK_Destruct|Sema::NTCUK_Copy);
    }
  }

  for (VarDecl *VD : FSI.ByrefBlockVars) {
    // __block variables might require us to capture a copy-initializer.
    if (!VD->isEscapingByref())
      continue;
    // It's currently invalid to ever have a __block variable with an
    // array type; should we diagnose that here?
    // Regardless, we don't want to ignore array nesting when
    // constructing this copy.
    if (VD->getType()->isStructureOrClassType())
      checkEscapingByref(VD, S);
  }
}

/// Pop a function (or block or lambda or captured region) scope from the stack.
///
/// \param WP The warning policy to use for CFG-based warnings, or null if such
///        warnings should not be produced.
/// \param D The declaration corresponding to this function scope, if producing
///        CFG-based warnings.
/// \param BlockType The type of the block expression, if D is a BlockDecl.
Sema::PoppedFunctionScopePtr
Sema::PopFunctionScopeInfo(const AnalysisBasedWarnings::Policy *WP,
                           const Decl *D, QualType BlockType) {
  assert(!FunctionScopes.empty() && "mismatched push/pop!");

  markEscapingByrefs(*FunctionScopes.back(), *this);

  PoppedFunctionScopePtr Scope(FunctionScopes.pop_back_val(),
                               PoppedFunctionScopeDeleter(this));

  if (LangOpts.OpenMP)
    popOpenMPFunctionRegion(Scope.get());

  // Issue any analysis-based warnings.
  if (WP && D)
    AnalysisWarnings.IssueWarnings(*WP, Scope.get(), D, BlockType);
  else
    for (const auto &PUD : Scope->PossiblyUnreachableDiags)
      Diag(PUD.Loc, PUD.PD);

  return Scope;
}

void Sema::PoppedFunctionScopeDeleter::
operator()(sema::FunctionScopeInfo *Scope) const {
  // Stash the function scope for later reuse if it's for a normal function.
  if (Scope->isPlainFunction() && !Self->CachedFunctionScope)
    Self->CachedFunctionScope.reset(Scope);
  else
    delete Scope;
}

void Sema::PushCompoundScope(bool IsStmtExpr) {
  getCurFunction()->CompoundScopes.push_back(CompoundScopeInfo(IsStmtExpr));
}

void Sema::PopCompoundScope() {
  FunctionScopeInfo *CurFunction = getCurFunction();
  assert(!CurFunction->CompoundScopes.empty() && "mismatched push/pop");

  CurFunction->CompoundScopes.pop_back();
}

/// Determine whether any errors occurred within this function/method/
/// block.
bool Sema::hasAnyUnrecoverableErrorsInThisFunction() const {
  return getCurFunction()->ErrorTrap.hasUnrecoverableErrorOccurred();
}

void Sema::setFunctionHasBranchIntoScope() {
  if (!FunctionScopes.empty())
    FunctionScopes.back()->setHasBranchIntoScope();
}

void Sema::setFunctionHasBranchProtectedScope() {
  if (!FunctionScopes.empty())
    FunctionScopes.back()->setHasBranchProtectedScope();
}

void Sema::setFunctionHasIndirectGoto() {
  if (!FunctionScopes.empty())
    FunctionScopes.back()->setHasIndirectGoto();
}

BlockScopeInfo *Sema::getCurBlock() {
  if (FunctionScopes.empty())
    return nullptr;

  auto CurBSI = dyn_cast<BlockScopeInfo>(FunctionScopes.back());
  if (CurBSI && CurBSI->TheDecl &&
      !CurBSI->TheDecl->Encloses(CurContext)) {
    // We have switched contexts due to template instantiation.
    assert(!CodeSynthesisContexts.empty());
    return nullptr;
  }

  return CurBSI;
}

FunctionScopeInfo *Sema::getEnclosingFunction() const {
  if (FunctionScopes.empty())
    return nullptr;

  for (int e = FunctionScopes.size() - 1; e >= 0; --e) {
    if (isa<sema::BlockScopeInfo>(FunctionScopes[e]))
      continue;
    return FunctionScopes[e];
  }
  return nullptr;
}

LambdaScopeInfo *Sema::getEnclosingLambda() const {
  for (auto *Scope : llvm::reverse(FunctionScopes)) {
    if (auto *LSI = dyn_cast<sema::LambdaScopeInfo>(Scope)) {
      if (LSI->Lambda && !LSI->Lambda->Encloses(CurContext)) {
        // We have switched contexts due to template instantiation.
        // FIXME: We should swap out the FunctionScopes during code synthesis
        // so that we don't need to check for this.
        assert(!CodeSynthesisContexts.empty());
        return nullptr;
      }
      return LSI;
    }
  }
  return nullptr;
}

LambdaScopeInfo *Sema::getCurLambda(bool IgnoreNonLambdaCapturingScope) {
  if (FunctionScopes.empty())
    return nullptr;

  auto I = FunctionScopes.rbegin();
  if (IgnoreNonLambdaCapturingScope) {
    auto E = FunctionScopes.rend();
    while (I != E && isa<CapturingScopeInfo>(*I) && !isa<LambdaScopeInfo>(*I))
      ++I;
    if (I == E)
      return nullptr;
  }
  auto *CurLSI = dyn_cast<LambdaScopeInfo>(*I);
  if (CurLSI && CurLSI->Lambda &&
      !CurLSI->Lambda->Encloses(CurContext)) {
    // We have switched contexts due to template instantiation.
    assert(!CodeSynthesisContexts.empty());
    return nullptr;
  }

  return CurLSI;
}

// We have a generic lambda if we parsed auto parameters, or we have
// an associated template parameter list.
LambdaScopeInfo *Sema::getCurGenericLambda() {
  if (LambdaScopeInfo *LSI =  getCurLambda()) {
    return (LSI->TemplateParams.size() ||
                    LSI->GLTemplateParameterList) ? LSI : nullptr;
  }
  return nullptr;
}


void Sema::ActOnComment(SourceRange Comment) {
  if (!LangOpts.RetainCommentsFromSystemHeaders &&
      SourceMgr.isInSystemHeader(Comment.getBegin()))
    return;
  RawComment RC(SourceMgr, Comment, LangOpts.CommentOpts, false);
  if (RC.isAlmostTrailingComment()) {
    SourceRange MagicMarkerRange(Comment.getBegin(),
                                 Comment.getBegin().getLocWithOffset(3));
    StringRef MagicMarkerText;
    switch (RC.getKind()) {
    case RawComment::RCK_OrdinaryBCPL:
      MagicMarkerText = "///<";
      break;
    case RawComment::RCK_OrdinaryC:
      MagicMarkerText = "/**<";
      break;
    default:
      llvm_unreachable("if this is an almost Doxygen comment, "
                       "it should be ordinary");
    }
    Diag(Comment.getBegin(), diag::warn_not_a_doxygen_trailing_member_comment) <<
      FixItHint::CreateReplacement(MagicMarkerRange, MagicMarkerText);
  }
  Context.addComment(RC);
}

// Pin this vtable to this file.
ExternalSemaSource::~ExternalSemaSource() {}
char ExternalSemaSource::ID;

void ExternalSemaSource::ReadMethodPool(Selector Sel) { }
void ExternalSemaSource::updateOutOfDateSelector(Selector Sel) { }

void ExternalSemaSource::ReadKnownNamespaces(
                           SmallVectorImpl<NamespaceDecl *> &Namespaces) {
}

void ExternalSemaSource::ReadUndefinedButUsed(
    llvm::MapVector<NamedDecl *, SourceLocation> &Undefined) {}

void ExternalSemaSource::ReadMismatchingDeleteExpressions(llvm::MapVector<
    FieldDecl *, llvm::SmallVector<std::pair<SourceLocation, bool>, 4>> &) {}

/// Figure out if an expression could be turned into a call.
///
/// Use this when trying to recover from an error where the programmer may have
/// written just the name of a function instead of actually calling it.
///
/// \param E - The expression to examine.
/// \param ZeroArgCallReturnTy - If the expression can be turned into a call
///  with no arguments, this parameter is set to the type returned by such a
///  call; otherwise, it is set to an empty QualType.
/// \param OverloadSet - If the expression is an overloaded function
///  name, this parameter is populated with the decls of the various overloads.
bool Sema::tryExprAsCall(Expr &E, QualType &ZeroArgCallReturnTy,
                         UnresolvedSetImpl &OverloadSet) {
  ZeroArgCallReturnTy = QualType();
  OverloadSet.clear();

  const OverloadExpr *Overloads = nullptr;
  bool IsMemExpr = false;
  if (E.getType() == Context.OverloadTy) {
    OverloadExpr::FindResult FR = OverloadExpr::find(const_cast<Expr*>(&E));

    // Ignore overloads that are pointer-to-member constants.
    if (FR.HasFormOfMemberPointer)
      return false;

    Overloads = FR.Expression;
  } else if (E.getType() == Context.BoundMemberTy) {
    Overloads = dyn_cast<UnresolvedMemberExpr>(E.IgnoreParens());
    IsMemExpr = true;
  }

  bool Ambiguous = false;
  bool IsMV = false;

  if (Overloads) {
    for (OverloadExpr::decls_iterator it = Overloads->decls_begin(),
         DeclsEnd = Overloads->decls_end(); it != DeclsEnd; ++it) {
      OverloadSet.addDecl(*it);

      // Check whether the function is a non-template, non-member which takes no
      // arguments.
      if (IsMemExpr)
        continue;
      if (const FunctionDecl *OverloadDecl
            = dyn_cast<FunctionDecl>((*it)->getUnderlyingDecl())) {
        if (OverloadDecl->getMinRequiredArguments() == 0) {
          if (!ZeroArgCallReturnTy.isNull() && !Ambiguous &&
              (!IsMV || !(OverloadDecl->isCPUDispatchMultiVersion() ||
                          OverloadDecl->isCPUSpecificMultiVersion()))) {
            ZeroArgCallReturnTy = QualType();
            Ambiguous = true;
          } else {
            ZeroArgCallReturnTy = OverloadDecl->getReturnType();
            IsMV = OverloadDecl->isCPUDispatchMultiVersion() ||
                   OverloadDecl->isCPUSpecificMultiVersion();
          }
        }
      }
    }

    // If it's not a member, use better machinery to try to resolve the call
    if (!IsMemExpr)
      return !ZeroArgCallReturnTy.isNull();
  }

  // Attempt to call the member with no arguments - this will correctly handle
  // member templates with defaults/deduction of template arguments, overloads
  // with default arguments, etc.
  if (IsMemExpr && !E.isTypeDependent()) {
    Sema::TentativeAnalysisScope Trap(*this);
    ExprResult R = BuildCallToMemberFunction(nullptr, &E, SourceLocation(),
                                             None, SourceLocation());
    if (R.isUsable()) {
      ZeroArgCallReturnTy = R.get()->getType();
      return true;
    }
    return false;
  }

  if (const DeclRefExpr *DeclRef = dyn_cast<DeclRefExpr>(E.IgnoreParens())) {
    if (const FunctionDecl *Fun = dyn_cast<FunctionDecl>(DeclRef->getDecl())) {
      if (Fun->getMinRequiredArguments() == 0)
        ZeroArgCallReturnTy = Fun->getReturnType();
      return true;
    }
  }

  // We don't have an expression that's convenient to get a FunctionDecl from,
  // but we can at least check if the type is "function of 0 arguments".
  QualType ExprTy = E.getType();
  const FunctionType *FunTy = nullptr;
  QualType PointeeTy = ExprTy->getPointeeType();
  if (!PointeeTy.isNull())
    FunTy = PointeeTy->getAs<FunctionType>();
  if (!FunTy)
    FunTy = ExprTy->getAs<FunctionType>();

  if (const FunctionProtoType *FPT =
      dyn_cast_or_null<FunctionProtoType>(FunTy)) {
    if (FPT->getNumParams() == 0)
      ZeroArgCallReturnTy = FunTy->getReturnType();
    return true;
  }
  return false;
}

/// Give notes for a set of overloads.
///
/// A companion to tryExprAsCall. In cases when the name that the programmer
/// wrote was an overloaded function, we may be able to make some guesses about
/// plausible overloads based on their return types; such guesses can be handed
/// off to this method to be emitted as notes.
///
/// \param Overloads - The overloads to note.
/// \param FinalNoteLoc - If we've suppressed printing some overloads due to
///  -fshow-overloads=best, this is the location to attach to the note about too
///  many candidates. Typically this will be the location of the original
///  ill-formed expression.
static void noteOverloads(Sema &S, const UnresolvedSetImpl &Overloads,
                          const SourceLocation FinalNoteLoc) {
  int ShownOverloads = 0;
  int SuppressedOverloads = 0;
  for (UnresolvedSetImpl::iterator It = Overloads.begin(),
       DeclsEnd = Overloads.end(); It != DeclsEnd; ++It) {
    // FIXME: Magic number for max shown overloads stolen from
    // OverloadCandidateSet::NoteCandidates.
    if (ShownOverloads >= 4 && S.Diags.getShowOverloads() == Ovl_Best) {
      ++SuppressedOverloads;
      continue;
    }

    NamedDecl *Fn = (*It)->getUnderlyingDecl();
    // Don't print overloads for non-default multiversioned functions.
    if (const auto *FD = Fn->getAsFunction()) {
      if (FD->isMultiVersion() && FD->hasAttr<TargetAttr>() &&
          !FD->getAttr<TargetAttr>()->isDefaultVersion())
        continue;
    }
    S.Diag(Fn->getLocation(), diag::note_possible_target_of_call);
    ++ShownOverloads;
  }

  if (SuppressedOverloads)
    S.Diag(FinalNoteLoc, diag::note_ovl_too_many_candidates)
      << SuppressedOverloads;
}

static void notePlausibleOverloads(Sema &S, SourceLocation Loc,
                                   const UnresolvedSetImpl &Overloads,
                                   bool (*IsPlausibleResult)(QualType)) {
  if (!IsPlausibleResult)
    return noteOverloads(S, Overloads, Loc);

  UnresolvedSet<2> PlausibleOverloads;
  for (OverloadExpr::decls_iterator It = Overloads.begin(),
         DeclsEnd = Overloads.end(); It != DeclsEnd; ++It) {
    const FunctionDecl *OverloadDecl = cast<FunctionDecl>(*It);
    QualType OverloadResultTy = OverloadDecl->getReturnType();
    if (IsPlausibleResult(OverloadResultTy))
      PlausibleOverloads.addDecl(It.getDecl());
  }
  noteOverloads(S, PlausibleOverloads, Loc);
}

/// Determine whether the given expression can be called by just
/// putting parentheses after it.  Notably, expressions with unary
/// operators can't be because the unary operator will start parsing
/// outside the call.
static bool IsCallableWithAppend(Expr *E) {
  E = E->IgnoreImplicit();
  return (!isa<CStyleCastExpr>(E) &&
          !isa<UnaryOperator>(E) &&
          !isa<BinaryOperator>(E) &&
          !isa<CXXOperatorCallExpr>(E));
}

static bool IsCPUDispatchCPUSpecificMultiVersion(const Expr *E) {
  if (const auto *UO = dyn_cast<UnaryOperator>(E))
    E = UO->getSubExpr();

  if (const auto *ULE = dyn_cast<UnresolvedLookupExpr>(E)) {
    if (ULE->getNumDecls() == 0)
      return false;

    const NamedDecl *ND = *ULE->decls_begin();
    if (const auto *FD = dyn_cast<FunctionDecl>(ND))
      return FD->isCPUDispatchMultiVersion() || FD->isCPUSpecificMultiVersion();
  }
  return false;
}

bool Sema::tryToRecoverWithCall(ExprResult &E, const PartialDiagnostic &PD,
                                bool ForceComplain,
                                bool (*IsPlausibleResult)(QualType)) {
  SourceLocation Loc = E.get()->getExprLoc();
  SourceRange Range = E.get()->getSourceRange();

  QualType ZeroArgCallTy;
  UnresolvedSet<4> Overloads;
  if (tryExprAsCall(*E.get(), ZeroArgCallTy, Overloads) &&
      !ZeroArgCallTy.isNull() &&
      (!IsPlausibleResult || IsPlausibleResult(ZeroArgCallTy))) {
    // At this point, we know E is potentially callable with 0
    // arguments and that it returns something of a reasonable type,
    // so we can emit a fixit and carry on pretending that E was
    // actually a CallExpr.
    SourceLocation ParenInsertionLoc = getLocForEndOfToken(Range.getEnd());
    bool IsMV = IsCPUDispatchCPUSpecificMultiVersion(E.get());
    Diag(Loc, PD) << /*zero-arg*/ 1 << IsMV << Range
                  << (IsCallableWithAppend(E.get())
                          ? FixItHint::CreateInsertion(ParenInsertionLoc, "()")
                          : FixItHint());
    if (!IsMV)
      notePlausibleOverloads(*this, Loc, Overloads, IsPlausibleResult);

    // FIXME: Try this before emitting the fixit, and suppress diagnostics
    // while doing so.
    E = BuildCallExpr(nullptr, E.get(), Range.getEnd(), None,
                      Range.getEnd().getLocWithOffset(1));
    return true;
  }

  if (!ForceComplain) return false;

  bool IsMV = IsCPUDispatchCPUSpecificMultiVersion(E.get());
  Diag(Loc, PD) << /*not zero-arg*/ 0 << IsMV << Range;
  if (!IsMV)
    notePlausibleOverloads(*this, Loc, Overloads, IsPlausibleResult);
  E = ExprError();
  return true;
}

IdentifierInfo *Sema::getSuperIdentifier() const {
  if (!Ident_super)
    Ident_super = &Context.Idents.get("super");
  return Ident_super;
}

IdentifierInfo *Sema::getFloat128Identifier() const {
  if (!Ident___float128)
    Ident___float128 = &Context.Idents.get("__float128");
  return Ident___float128;
}

void Sema::PushCapturedRegionScope(Scope *S, CapturedDecl *CD, RecordDecl *RD,
                                   CapturedRegionKind K,
                                   unsigned OpenMPCaptureLevel) {
  auto *CSI = new CapturedRegionScopeInfo(
      getDiagnostics(), S, CD, RD, CD->getContextParam(), K,
      (getLangOpts().OpenMP && K == CR_OpenMP) ? getOpenMPNestingLevel() : 0,
      OpenMPCaptureLevel);
  CSI->ReturnType = Context.VoidTy;
  FunctionScopes.push_back(CSI);
}

CapturedRegionScopeInfo *Sema::getCurCapturedRegion() {
  if (FunctionScopes.empty())
    return nullptr;

  return dyn_cast<CapturedRegionScopeInfo>(FunctionScopes.back());
}

const llvm::MapVector<FieldDecl *, Sema::DeleteLocs> &
Sema::getMismatchingDeleteExpressions() const {
  return DeleteExprs;
}

void Sema::setOpenCLExtensionForType(QualType T, llvm::StringRef ExtStr) {
  if (ExtStr.empty())
    return;
  llvm::SmallVector<StringRef, 1> Exts;
  ExtStr.split(Exts, " ", /* limit */ -1, /* keep empty */ false);
  auto CanT = T.getCanonicalType().getTypePtr();
  for (auto &I : Exts)
    OpenCLTypeExtMap[CanT].insert(I.str());
}

void Sema::setOpenCLExtensionForDecl(Decl *FD, StringRef ExtStr) {
  llvm::SmallVector<StringRef, 1> Exts;
  ExtStr.split(Exts, " ", /* limit */ -1, /* keep empty */ false);
  if (Exts.empty())
    return;
  for (auto &I : Exts)
    OpenCLDeclExtMap[FD].insert(I.str());
}

void Sema::setCurrentOpenCLExtensionForType(QualType T) {
  if (CurrOpenCLExtension.empty())
    return;
  setOpenCLExtensionForType(T, CurrOpenCLExtension);
}

void Sema::setCurrentOpenCLExtensionForDecl(Decl *D) {
  if (CurrOpenCLExtension.empty())
    return;
  setOpenCLExtensionForDecl(D, CurrOpenCLExtension);
}

std::string Sema::getOpenCLExtensionsFromDeclExtMap(FunctionDecl *FD) {
  if (!OpenCLDeclExtMap.empty())
    return getOpenCLExtensionsFromExtMap(FD, OpenCLDeclExtMap);

  return "";
}

std::string Sema::getOpenCLExtensionsFromTypeExtMap(FunctionType *FT) {
  if (!OpenCLTypeExtMap.empty())
    return getOpenCLExtensionsFromExtMap(FT, OpenCLTypeExtMap);

  return "";
}

template <typename T, typename MapT>
std::string Sema::getOpenCLExtensionsFromExtMap(T *FDT, MapT &Map) {
  std::string ExtensionNames = "";
  auto Loc = Map.find(FDT);

  for (auto const& I : Loc->second) {
    ExtensionNames += I;
    ExtensionNames += " ";
  }
  ExtensionNames.pop_back();

  return ExtensionNames;
}

bool Sema::isOpenCLDisabledDecl(Decl *FD) {
  auto Loc = OpenCLDeclExtMap.find(FD);
  if (Loc == OpenCLDeclExtMap.end())
    return false;
  for (auto &I : Loc->second) {
    if (!getOpenCLOptions().isEnabled(I))
      return true;
  }
  return false;
}

template <typename T, typename DiagLocT, typename DiagInfoT, typename MapT>
bool Sema::checkOpenCLDisabledTypeOrDecl(T D, DiagLocT DiagLoc,
                                         DiagInfoT DiagInfo, MapT &Map,
                                         unsigned Selector,
                                         SourceRange SrcRange) {
  auto Loc = Map.find(D);
  if (Loc == Map.end())
    return false;
  bool Disabled = false;
  for (auto &I : Loc->second) {
    if (I != CurrOpenCLExtension && !getOpenCLOptions().isEnabled(I)) {
      Diag(DiagLoc, diag::err_opencl_requires_extension) << Selector << DiagInfo
                                                         << I << SrcRange;
      Disabled = true;
    }
  }
  return Disabled;
}

bool Sema::checkOpenCLDisabledTypeDeclSpec(const DeclSpec &DS, QualType QT) {
  // Check extensions for declared types.
  Decl *Decl = nullptr;
  if (auto TypedefT = dyn_cast<TypedefType>(QT.getTypePtr()))
    Decl = TypedefT->getDecl();
  if (auto TagT = dyn_cast<TagType>(QT.getCanonicalType().getTypePtr()))
    Decl = TagT->getDecl();
  auto Loc = DS.getTypeSpecTypeLoc();

  // Check extensions for vector types.
  // e.g. double4 is not allowed when cl_khr_fp64 is absent.
  if (QT->isExtVectorType()) {
    auto TypePtr = QT->castAs<ExtVectorType>()->getElementType().getTypePtr();
    return checkOpenCLDisabledTypeOrDecl(TypePtr, Loc, QT, OpenCLTypeExtMap);
  }

  if (checkOpenCLDisabledTypeOrDecl(Decl, Loc, QT, OpenCLDeclExtMap))
    return true;

  // Check extensions for builtin types.
  return checkOpenCLDisabledTypeOrDecl(QT.getCanonicalType().getTypePtr(), Loc,
                                       QT, OpenCLTypeExtMap);
}

bool Sema::checkOpenCLDisabledDecl(const NamedDecl &D, const Expr &E) {
  IdentifierInfo *FnName = D.getIdentifier();
  return checkOpenCLDisabledTypeOrDecl(&D, E.getBeginLoc(), FnName,
                                       OpenCLDeclExtMap, 1, D.getSourceRange());
}<|MERGE_RESOLUTION|>--- conflicted
+++ resolved
@@ -970,21 +970,14 @@
     PerformPendingInstantiations();
   }
 
-<<<<<<< HEAD
   if (getLangOpts().SYCLIsDevice) {
     // Emit SYCL integration header for current translation unit if needed
     if (SyclIntHeader != nullptr)
       SyclIntHeader->emit(getLangOpts().SYCLIntHeader);
     MarkDevice();
-    finalizeSYCLDelayedAnalysis();
-  }
-
-  // Finalize analysis of OpenMP-specific constructs.
-  if (LangOpts.OpenMP)
-    finalizeOpenMPDelayedAnalysis();
-=======
+  }
+
   emitDeferredDiags();
->>>>>>> b670ab7b
 
   assert(LateParsedInstantiations.empty() &&
          "end of TU template instantiation should not create more "
@@ -1541,6 +1534,9 @@
       // Finalize analysis of OpenMP-specific constructs.
       if (Caller && S.LangOpts.OpenMP && UseStack.size() == 1)
         S.finalizeOpenMPDelayedAnalysis(Caller, FD, Loc);
+      // Finalize analysis of SYCL-specific constructs.
+      if (Caller && S.LangOpts.SYCLIsDevice)
+        S.finalizeSYCLDelayedAnalysis(Caller, FD, Loc);
       if (Caller)
         S.DeviceKnownEmittedFns[FD] = {Caller, Loc};
       if (ShouldEmit || InOMPDeviceContext)
@@ -1554,6 +1550,8 @@
       Visited.erase(D);
     } else if (auto *VD = dyn_cast<VarDecl>(D)) {
       if (auto *Init = VD->getInit()) {
+        if (S.LangOpts.SYCLIsDevice)
+          return;
         auto DevTy = OMPDeclareTargetDeclAttr::getDeviceType(VD);
         bool IsDev = DevTy && (*DevTy == OMPDeclareTargetDeclAttr::DT_NoHost ||
                                *DevTy == OMPDeclareTargetDeclAttr::DT_Any);
@@ -1574,7 +1572,8 @@
     ExternalSource->ReadDeclsToCheckForDeferredDiags(
         DeclsToCheckForDeferredDiags);
 
-  if ((DeviceDeferredDiags.empty() && !LangOpts.OpenMP) ||
+  if ((DeviceDeferredDiags.empty() && !LangOpts.OpenMP &&
+       !LangOpts.SYCLIsDevice) ||
       DeclsToCheckForDeferredDiags.empty())
     return;
 
