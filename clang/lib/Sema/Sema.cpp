//===--- Sema.cpp - AST Builder and Semantic Analysis Implementation ------===//
//
// Part of the LLVM Project, under the Apache License v2.0 with LLVM Exceptions.
// See https://llvm.org/LICENSE.txt for license information.
// SPDX-License-Identifier: Apache-2.0 WITH LLVM-exception
//
//===----------------------------------------------------------------------===//
//
// This file implements the actions class which performs semantic analysis and
// builds an AST out of a parse stream.
//
//===----------------------------------------------------------------------===//

#include "UsedDeclVisitor.h"
#include "clang/AST/ASTContext.h"
#include "clang/AST/ASTDiagnostic.h"
#include "clang/AST/DeclCXX.h"
#include "clang/AST/DeclFriend.h"
#include "clang/AST/DeclObjC.h"
#include "clang/AST/Expr.h"
#include "clang/AST/ExprCXX.h"
#include "clang/AST/PrettyDeclStackTrace.h"
#include "clang/AST/StmtCXX.h"
#include "clang/Basic/DiagnosticOptions.h"
#include "clang/Basic/PartialDiagnostic.h"
#include "clang/Basic/SourceManager.h"
#include "clang/Basic/Stack.h"
#include "clang/Basic/TargetInfo.h"
#include "clang/Lex/HeaderSearch.h"
#include "clang/Lex/Preprocessor.h"
#include "clang/Sema/CXXFieldCollector.h"
#include "clang/Sema/DelayedDiagnostic.h"
#include "clang/Sema/ExternalSemaSource.h"
#include "clang/Sema/Initialization.h"
#include "clang/Sema/MultiplexExternalSemaSource.h"
#include "clang/Sema/ObjCMethodList.h"
#include "clang/Sema/Scope.h"
#include "clang/Sema/ScopeInfo.h"
#include "clang/Sema/SemaConsumer.h"
#include "clang/Sema/SemaInternal.h"
#include "clang/Sema/TemplateDeduction.h"
#include "clang/Sema/TemplateInstCallback.h"
#include "clang/Sema/TypoCorrection.h"
#include "llvm/ADT/DenseMap.h"
#include "llvm/ADT/SmallSet.h"
#include "llvm/Support/TimeProfiler.h"

using namespace clang;
using namespace sema;

SourceLocation Sema::getLocForEndOfToken(SourceLocation Loc, unsigned Offset) {
  return Lexer::getLocForEndOfToken(Loc, Offset, SourceMgr, LangOpts);
}

ModuleLoader &Sema::getModuleLoader() const { return PP.getModuleLoader(); }

IdentifierInfo *
Sema::InventAbbreviatedTemplateParameterTypeName(IdentifierInfo *ParamName,
                                                 unsigned int Index) {
  std::string InventedName;
  llvm::raw_string_ostream OS(InventedName);

  if (!ParamName)
    OS << "auto:" << Index + 1;
  else
    OS << ParamName->getName() << ":auto";

  OS.flush();
  return &Context.Idents.get(OS.str());
}

PrintingPolicy Sema::getPrintingPolicy(const ASTContext &Context,
                                       const Preprocessor &PP) {
  PrintingPolicy Policy = Context.getPrintingPolicy();
  // In diagnostics, we print _Bool as bool if the latter is defined as the
  // former.
  Policy.Bool = Context.getLangOpts().Bool;
  if (!Policy.Bool) {
    if (const MacroInfo *BoolMacro = PP.getMacroInfo(Context.getBoolName())) {
      Policy.Bool = BoolMacro->isObjectLike() &&
                    BoolMacro->getNumTokens() == 1 &&
                    BoolMacro->getReplacementToken(0).is(tok::kw__Bool);
    }
  }

  return Policy;
}

void Sema::ActOnTranslationUnitScope(Scope *S) {
  TUScope = S;
  PushDeclContext(S, Context.getTranslationUnitDecl());
}

namespace clang {
namespace sema {

class SemaPPCallbacks : public PPCallbacks {
  Sema *S = nullptr;
  llvm::SmallVector<SourceLocation, 8> IncludeStack;

public:
  void set(Sema &S) { this->S = &S; }

  void reset() { S = nullptr; }

  virtual void FileChanged(SourceLocation Loc, FileChangeReason Reason,
                           SrcMgr::CharacteristicKind FileType,
                           FileID PrevFID) override {
    if (!S)
      return;
    switch (Reason) {
    case EnterFile: {
      SourceManager &SM = S->getSourceManager();
      SourceLocation IncludeLoc = SM.getIncludeLoc(SM.getFileID(Loc));
      if (IncludeLoc.isValid()) {
        if (llvm::timeTraceProfilerEnabled()) {
          const FileEntry *FE = SM.getFileEntryForID(SM.getFileID(Loc));
          llvm::timeTraceProfilerBegin(
              "Source", FE != nullptr ? FE->getName() : StringRef("<unknown>"));
        }

        IncludeStack.push_back(IncludeLoc);
        S->DiagnoseNonDefaultPragmaPack(
            Sema::PragmaPackDiagnoseKind::NonDefaultStateAtInclude, IncludeLoc);
      }
      break;
    }
    case ExitFile:
      if (!IncludeStack.empty()) {
        if (llvm::timeTraceProfilerEnabled())
          llvm::timeTraceProfilerEnd();

        S->DiagnoseNonDefaultPragmaPack(
            Sema::PragmaPackDiagnoseKind::ChangedStateAtExit,
            IncludeStack.pop_back_val());
      }
      break;
    default:
      break;
    }
  }
};

} // end namespace sema
} // end namespace clang

const unsigned Sema::MaxAlignmentExponent;
const unsigned Sema::MaximumAlignment;

Sema::Sema(Preprocessor &pp, ASTContext &ctxt, ASTConsumer &consumer,
           TranslationUnitKind TUKind, CodeCompleteConsumer *CodeCompleter)
    : ExternalSource(nullptr), isMultiplexExternalSource(false),
      CurFPFeatures(pp.getLangOpts()), LangOpts(pp.getLangOpts()), PP(pp),
      Context(ctxt), Consumer(consumer), Diags(PP.getDiagnostics()),
      SourceMgr(PP.getSourceManager()), CollectStats(false),
      CodeCompleter(CodeCompleter), CurContext(nullptr),
      OriginalLexicalContext(nullptr), MSStructPragmaOn(false),
      MSPointerToMemberRepresentationMethod(
          LangOpts.getMSPointerToMemberRepresentationMethod()),
      VtorDispStack(LangOpts.getVtorDispMode()), PackStack(0),
      DataSegStack(nullptr), BSSSegStack(nullptr), ConstSegStack(nullptr),
      CodeSegStack(nullptr), FpPragmaStack(CurFPFeatures.getAsOpaqueInt()),
      CurInitSeg(nullptr), VisContext(nullptr),
      PragmaAttributeCurrentTargetDecl(nullptr),
      IsBuildingRecoveryCallExpr(false), Cleanup{}, LateTemplateParser(nullptr),
      LateTemplateParserCleanup(nullptr), OpaqueParser(nullptr), IdResolver(pp),
      StdExperimentalNamespaceCache(nullptr), StdInitializerList(nullptr),
      StdCoroutineTraitsCache(nullptr), CXXTypeInfoDecl(nullptr),
      MSVCGuidDecl(nullptr), NSNumberDecl(nullptr), NSValueDecl(nullptr),
      NSStringDecl(nullptr), StringWithUTF8StringMethod(nullptr),
      ValueWithBytesObjCTypeMethod(nullptr), NSArrayDecl(nullptr),
      ArrayWithObjectsMethod(nullptr), NSDictionaryDecl(nullptr),
      DictionaryWithObjectsMethod(nullptr), GlobalNewDeleteDeclared(false),
      TUKind(TUKind), NumSFINAEErrors(0),
#if INTEL_CUSTOMIZATION
      // Fix for CQ368409: Different behavior on accessing static private class
      // members.
      BuildingUsingDirective(false), ParsingTemplateArg(false),
#endif  // INTEL_CUSTOMIZATION
      FullyCheckedComparisonCategories(
          static_cast<unsigned>(ComparisonCategoryType::Last) + 1),
      SatisfactionCache(Context), AccessCheckingSFINAE(false),
      InNonInstantiationSFINAEContext(false), NonInstantiationEntries(0),
      ArgumentPackSubstitutionIndex(-1), CurrentInstantiationScope(nullptr),
      DisableTypoCorrection(false), TyposCorrected(0), AnalysisWarnings(*this),
      ThreadSafetyDeclCache(nullptr), VarDataSharingAttributesStack(nullptr),
      CurScope(nullptr), Ident_super(nullptr), Ident___float128(nullptr),
      SyclIntHeader(nullptr) {
  TUScope = nullptr;
  isConstantEvaluatedOverride = false;

  LoadedExternalKnownNamespaces = false;
  for (unsigned I = 0; I != NSAPI::NumNSNumberLiteralMethods; ++I)
    NSNumberLiteralMethods[I] = nullptr;

  if (getLangOpts().ObjC)
    NSAPIObj.reset(new NSAPI(Context));

  if (getLangOpts().CPlusPlus)
    FieldCollector.reset(new CXXFieldCollector());

  // Tell diagnostics how to render things from the AST library.
  Diags.SetArgToStringFn(&FormatASTNodeDiagnosticArgument, &Context);

  ExprEvalContexts.emplace_back(
      ExpressionEvaluationContext::PotentiallyEvaluated, 0, CleanupInfo{},
      nullptr, ExpressionEvaluationContextRecord::EK_Other);

  // Initialization of data sharing attributes stack for OpenMP
  InitDataSharingAttributesStack();

  std::unique_ptr<sema::SemaPPCallbacks> Callbacks =
      std::make_unique<sema::SemaPPCallbacks>();
  SemaPPCallbackHandler = Callbacks.get();
  PP.addPPCallbacks(std::move(Callbacks));
  SemaPPCallbackHandler->set(*this);
}

// Anchor Sema's type info to this TU.
void Sema::anchor() {}

void Sema::addImplicitTypedef(StringRef Name, QualType T) {
  DeclarationName DN = &Context.Idents.get(Name);
  if (IdResolver.begin(DN) == IdResolver.end())
    PushOnScopeChains(Context.buildImplicitTypedef(T, Name), TUScope);
}

void Sema::Initialize() {
  if (SemaConsumer *SC = dyn_cast<SemaConsumer>(&Consumer))
    SC->InitializeSema(*this);

  // Tell the external Sema source about this Sema object.
  if (ExternalSemaSource *ExternalSema
      = dyn_cast_or_null<ExternalSemaSource>(Context.getExternalSource()))
    ExternalSema->InitializeSema(*this);

  // This needs to happen after ExternalSemaSource::InitializeSema(this) or we
  // will not be able to merge any duplicate __va_list_tag decls correctly.
  VAListTagName = PP.getIdentifierInfo("__va_list_tag");

  if (!TUScope)
    return;

  // Initialize predefined 128-bit integer types, if needed.
  if (Context.getTargetInfo().hasInt128Type()) {
    // If either of the 128-bit integer types are unavailable to name lookup,
    // define them now.
    DeclarationName Int128 = &Context.Idents.get("__int128_t");
    if (IdResolver.begin(Int128) == IdResolver.end())
      PushOnScopeChains(Context.getInt128Decl(), TUScope);

    DeclarationName UInt128 = &Context.Idents.get("__uint128_t");
    if (IdResolver.begin(UInt128) == IdResolver.end())
      PushOnScopeChains(Context.getUInt128Decl(), TUScope);
  }


  // Initialize predefined Objective-C types:
  if (getLangOpts().ObjC) {
    // If 'SEL' does not yet refer to any declarations, make it refer to the
    // predefined 'SEL'.
    DeclarationName SEL = &Context.Idents.get("SEL");
    if (IdResolver.begin(SEL) == IdResolver.end())
      PushOnScopeChains(Context.getObjCSelDecl(), TUScope);

    // If 'id' does not yet refer to any declarations, make it refer to the
    // predefined 'id'.
    DeclarationName Id = &Context.Idents.get("id");
    if (IdResolver.begin(Id) == IdResolver.end())
      PushOnScopeChains(Context.getObjCIdDecl(), TUScope);

    // Create the built-in typedef for 'Class'.
    DeclarationName Class = &Context.Idents.get("Class");
    if (IdResolver.begin(Class) == IdResolver.end())
      PushOnScopeChains(Context.getObjCClassDecl(), TUScope);

    // Create the built-in forward declaratino for 'Protocol'.
    DeclarationName Protocol = &Context.Idents.get("Protocol");
    if (IdResolver.begin(Protocol) == IdResolver.end())
      PushOnScopeChains(Context.getObjCProtocolDecl(), TUScope);
  }

  // Create the internal type for the *StringMakeConstantString builtins.
  DeclarationName ConstantString = &Context.Idents.get("__NSConstantString");
  if (IdResolver.begin(ConstantString) == IdResolver.end())
    PushOnScopeChains(Context.getCFConstantStringDecl(), TUScope);

  // Initialize Microsoft "predefined C++ types".
  if (getLangOpts().MSVCCompat) {
    if (getLangOpts().CPlusPlus &&
        IdResolver.begin(&Context.Idents.get("type_info")) == IdResolver.end())
      PushOnScopeChains(Context.buildImplicitRecord("type_info", TTK_Class),
                        TUScope);

    addImplicitTypedef("size_t", Context.getSizeType());
  }
  if (getLangOpts().SYCLIsDevice) {
    addImplicitTypedef("__ocl_event_t", Context.OCLEventTy);
    addImplicitTypedef("__ocl_sampler_t", Context.OCLSamplerTy);
#ifdef SEMA_STRINGIZE
#error "Undefine SEMA_STRINGIZE macro."
#endif
#define SEMA_STRINGIZE(s) #s
#define IMAGE_TYPE(ImgType, Id, SingletonId, Access, Suffix)                   \
  addImplicitTypedef(SEMA_STRINGIZE(__ocl_##ImgType##_##Suffix##_t),           \
                     Context.SingletonId);
#include "clang/Basic/OpenCLImageTypes.def"
#undef SEMA_STRINGIZE
  }

  // Initialize predefined OpenCL types and supported extensions and (optional)
  // core features.
  if (getLangOpts().OpenCL) {
    getOpenCLOptions().addSupport(
        Context.getTargetInfo().getSupportedOpenCLOpts());
    getOpenCLOptions().enableSupportedCore(getLangOpts());
    addImplicitTypedef("sampler_t", Context.OCLSamplerTy);
    addImplicitTypedef("event_t", Context.OCLEventTy);
    if (getLangOpts().OpenCLCPlusPlus || getLangOpts().OpenCLVersion >= 200) {
      addImplicitTypedef("clk_event_t", Context.OCLClkEventTy);
      addImplicitTypedef("queue_t", Context.OCLQueueTy);
      addImplicitTypedef("reserve_id_t", Context.OCLReserveIDTy);
      addImplicitTypedef("atomic_int", Context.getAtomicType(Context.IntTy));
      addImplicitTypedef("atomic_uint",
                         Context.getAtomicType(Context.UnsignedIntTy));
      auto AtomicLongT = Context.getAtomicType(Context.LongTy);
      addImplicitTypedef("atomic_long", AtomicLongT);
      auto AtomicULongT = Context.getAtomicType(Context.UnsignedLongTy);
      addImplicitTypedef("atomic_ulong", AtomicULongT);
      addImplicitTypedef("atomic_float",
                         Context.getAtomicType(Context.FloatTy));
      auto AtomicDoubleT = Context.getAtomicType(Context.DoubleTy);
      addImplicitTypedef("atomic_double", AtomicDoubleT);
      // OpenCLC v2.0, s6.13.11.6 requires that atomic_flag is implemented as
      // 32-bit integer and OpenCLC v2.0, s6.1.1 int is always 32-bit wide.
      addImplicitTypedef("atomic_flag", Context.getAtomicType(Context.IntTy));
      auto AtomicIntPtrT = Context.getAtomicType(Context.getIntPtrType());
      addImplicitTypedef("atomic_intptr_t", AtomicIntPtrT);
      auto AtomicUIntPtrT = Context.getAtomicType(Context.getUIntPtrType());
      addImplicitTypedef("atomic_uintptr_t", AtomicUIntPtrT);
      auto AtomicSizeT = Context.getAtomicType(Context.getSizeType());
      addImplicitTypedef("atomic_size_t", AtomicSizeT);
      auto AtomicPtrDiffT = Context.getAtomicType(Context.getPointerDiffType());
      addImplicitTypedef("atomic_ptrdiff_t", AtomicPtrDiffT);

      // OpenCL v2.0 s6.13.11.6:
      // - The atomic_long and atomic_ulong types are supported if the
      //   cl_khr_int64_base_atomics and cl_khr_int64_extended_atomics
      //   extensions are supported.
      // - The atomic_double type is only supported if double precision
      //   is supported and the cl_khr_int64_base_atomics and
      //   cl_khr_int64_extended_atomics extensions are supported.
      // - If the device address space is 64-bits, the data types
      //   atomic_intptr_t, atomic_uintptr_t, atomic_size_t and
      //   atomic_ptrdiff_t are supported if the cl_khr_int64_base_atomics and
      //   cl_khr_int64_extended_atomics extensions are supported.
      std::vector<QualType> Atomic64BitTypes;
      Atomic64BitTypes.push_back(AtomicLongT);
      Atomic64BitTypes.push_back(AtomicULongT);
      Atomic64BitTypes.push_back(AtomicDoubleT);
      if (Context.getTypeSize(AtomicSizeT) == 64) {
        Atomic64BitTypes.push_back(AtomicSizeT);
        Atomic64BitTypes.push_back(AtomicIntPtrT);
        Atomic64BitTypes.push_back(AtomicUIntPtrT);
        Atomic64BitTypes.push_back(AtomicPtrDiffT);
      }
      for (auto &I : Atomic64BitTypes)
        setOpenCLExtensionForType(I,
            "cl_khr_int64_base_atomics cl_khr_int64_extended_atomics");

      setOpenCLExtensionForType(AtomicDoubleT, "cl_khr_fp64");
    }

    setOpenCLExtensionForType(Context.DoubleTy, "cl_khr_fp64");

#define GENERIC_IMAGE_TYPE_EXT(Type, Id, Ext) \
    setOpenCLExtensionForType(Context.Id, Ext);
#include "clang/Basic/OpenCLImageTypes.def"
#define EXT_OPAQUE_TYPE(ExtType, Id, Ext) \
    addImplicitTypedef(#ExtType, Context.Id##Ty); \
    setOpenCLExtensionForType(Context.Id##Ty, #Ext);
#include "clang/Basic/OpenCLExtensionTypes.def"
  }

  if (Context.getTargetInfo().hasAArch64SVETypes()) {
#define SVE_TYPE(Name, Id, SingletonId) \
    addImplicitTypedef(Name, Context.SingletonId);
#include "clang/Basic/AArch64SVEACLETypes.def"
  }

  if (Context.getTargetInfo().hasBuiltinMSVaList()) {
    DeclarationName MSVaList = &Context.Idents.get("__builtin_ms_va_list");
    if (IdResolver.begin(MSVaList) == IdResolver.end())
      PushOnScopeChains(Context.getBuiltinMSVaListDecl(), TUScope);
  }

  DeclarationName BuiltinVaList = &Context.Idents.get("__builtin_va_list");
  if (IdResolver.begin(BuiltinVaList) == IdResolver.end())
    PushOnScopeChains(Context.getBuiltinVaListDecl(), TUScope);

#if INTEL_CUSTOMIZATION
  if (PP.getLangOpts().CPlusPlus && PP.getLangOpts().AlignedAllocation &&
      PP.getLangOpts().isIntelCompat(LangOptions::PredeclareAlignValT)) {
    NamespaceDecl *StdNamespace = getOrCreateStdNamespace();
    if (StdNamespace->isImplicit()) {
      PushOnScopeChains(StdNamespace, TUScope);
    }

    // In C++17 this should be picked up in <new> but the Intel compiler
    // supported it before this, so predeclare it here for compatibility.
    // Since it is only used correctly when AlignedAllocation is enabled
    // only predeclare it in that case.
    IdentifierInfo *AlignValT = &Context.Idents.get("align_val_t");
    if (IdResolver.begin(AlignValT) == IdResolver.end()) {
      auto *AlignValTTy = EnumDecl::Create(
          Context, StdNamespace, SourceLocation(), SourceLocation(), AlignValT,
          /*PrevDecl=*/nullptr, /*IsScoped=*/true,
          /*IsScopedUsingClassTag=*/true, /*IsFixed=*/true);
      QualType BestType = Context.getSizeType();
      AlignValTTy->setIntegerType(BestType);
      StdNamespace->addDecl(AlignValTTy);
    }
  }
#endif // INTEL_CUSTOMIZATION
}

Sema::~Sema() {
  if (VisContext) FreeVisContext();

  // Kill all the active scopes.
  for (sema::FunctionScopeInfo *FSI : FunctionScopes)
    delete FSI;

  // Tell the SemaConsumer to forget about us; we're going out of scope.
  if (SemaConsumer *SC = dyn_cast<SemaConsumer>(&Consumer))
    SC->ForgetSema();

  // Detach from the external Sema source.
  if (ExternalSemaSource *ExternalSema
        = dyn_cast_or_null<ExternalSemaSource>(Context.getExternalSource()))
    ExternalSema->ForgetSema();

  // If Sema's ExternalSource is the multiplexer - we own it.
  if (isMultiplexExternalSource)
    delete ExternalSource;

  // Delete cached satisfactions.
  std::vector<ConstraintSatisfaction *> Satisfactions;
  Satisfactions.reserve(Satisfactions.size());
  for (auto &Node : SatisfactionCache)
    Satisfactions.push_back(&Node);
  for (auto *Node : Satisfactions)
    delete Node;

  threadSafety::threadSafetyCleanup(ThreadSafetyDeclCache);

  // Destroys data sharing attributes stack for OpenMP
  DestroyDataSharingAttributesStack();

  // Detach from the PP callback handler which outlives Sema since it's owned
  // by the preprocessor.
  SemaPPCallbackHandler->reset();
}

void Sema::warnStackExhausted(SourceLocation Loc) {
  // Only warn about this once.
  if (!WarnedStackExhausted) {
    Diag(Loc, diag::warn_stack_exhausted);
    WarnedStackExhausted = true;
  }
}

void Sema::runWithSufficientStackSpace(SourceLocation Loc,
                                       llvm::function_ref<void()> Fn) {
  clang::runWithSufficientStackSpace([&] { warnStackExhausted(Loc); }, Fn);
}

/// makeUnavailableInSystemHeader - There is an error in the current
/// context.  If we're still in a system header, and we can plausibly
/// make the relevant declaration unavailable instead of erroring, do
/// so and return true.
bool Sema::makeUnavailableInSystemHeader(SourceLocation loc,
                                      UnavailableAttr::ImplicitReason reason) {
  // If we're not in a function, it's an error.
  FunctionDecl *fn = dyn_cast<FunctionDecl>(CurContext);
  if (!fn) return false;

  // If we're in template instantiation, it's an error.
  if (inTemplateInstantiation())
    return false;

  // If that function's not in a system header, it's an error.
  if (!Context.getSourceManager().isInSystemHeader(loc))
    return false;

  // If the function is already unavailable, it's not an error.
  if (fn->hasAttr<UnavailableAttr>()) return true;

  fn->addAttr(UnavailableAttr::CreateImplicit(Context, "", reason, loc));
  return true;
}

ASTMutationListener *Sema::getASTMutationListener() const {
  return getASTConsumer().GetASTMutationListener();
}

///Registers an external source. If an external source already exists,
/// creates a multiplex external source and appends to it.
///
///\param[in] E - A non-null external sema source.
///
void Sema::addExternalSource(ExternalSemaSource *E) {
  assert(E && "Cannot use with NULL ptr");

  if (!ExternalSource) {
    ExternalSource = E;
    return;
  }

  if (isMultiplexExternalSource)
    static_cast<MultiplexExternalSemaSource*>(ExternalSource)->addSource(*E);
  else {
    ExternalSource = new MultiplexExternalSemaSource(*ExternalSource, *E);
    isMultiplexExternalSource = true;
  }
}

/// Print out statistics about the semantic analysis.
void Sema::PrintStats() const {
  llvm::errs() << "\n*** Semantic Analysis Stats:\n";
  llvm::errs() << NumSFINAEErrors << " SFINAE diagnostics trapped.\n";

  BumpAlloc.PrintStats();
  AnalysisWarnings.PrintStats();
}

void Sema::diagnoseNullableToNonnullConversion(QualType DstType,
                                               QualType SrcType,
                                               SourceLocation Loc) {
  Optional<NullabilityKind> ExprNullability = SrcType->getNullability(Context);
  if (!ExprNullability || *ExprNullability != NullabilityKind::Nullable)
    return;

  Optional<NullabilityKind> TypeNullability = DstType->getNullability(Context);
  if (!TypeNullability || *TypeNullability != NullabilityKind::NonNull)
    return;

  Diag(Loc, diag::warn_nullability_lost) << SrcType << DstType;
}

void Sema::diagnoseZeroToNullptrConversion(CastKind Kind, const Expr* E) {
  if (Diags.isIgnored(diag::warn_zero_as_null_pointer_constant,
                      E->getBeginLoc()))
    return;
  // nullptr only exists from C++11 on, so don't warn on its absence earlier.
  if (!getLangOpts().CPlusPlus11)
    return;

  if (Kind != CK_NullToPointer && Kind != CK_NullToMemberPointer)
    return;
  if (E->IgnoreParenImpCasts()->getType()->isNullPtrType())
    return;

  // If it is a macro from system header, and if the macro name is not "NULL",
  // do not warn.
  SourceLocation MaybeMacroLoc = E->getBeginLoc();
  if (Diags.getSuppressSystemWarnings() &&
      SourceMgr.isInSystemMacro(MaybeMacroLoc) &&
      !findMacroSpelling(MaybeMacroLoc, "NULL"))
    return;

  Diag(E->getBeginLoc(), diag::warn_zero_as_null_pointer_constant)
      << FixItHint::CreateReplacement(E->getSourceRange(), "nullptr");
}

/// ImpCastExprToType - If Expr is not of type 'Type', insert an implicit cast.
/// If there is already an implicit cast, merge into the existing one.
/// The result is of the given category.
ExprResult Sema::ImpCastExprToType(Expr *E, QualType Ty,
                                   CastKind Kind, ExprValueKind VK,
                                   const CXXCastPath *BasePath,
                                   CheckedConversionKind CCK) {
#ifndef NDEBUG
  if (VK == VK_RValue && !E->isRValue()) {
    switch (Kind) {
    default:
      llvm_unreachable("can't implicitly cast lvalue to rvalue with this cast "
                       "kind");
    case CK_Dependent:
    case CK_LValueToRValue:
    case CK_ArrayToPointerDecay:
    case CK_FunctionToPointerDecay:
    case CK_ToVoid:
    case CK_NonAtomicToAtomic:
      break;
    }
  }
  assert((VK == VK_RValue || Kind == CK_Dependent || !E->isRValue()) &&
         "can't cast rvalue to lvalue");
#endif

  diagnoseNullableToNonnullConversion(Ty, E->getType(), E->getBeginLoc());
  diagnoseZeroToNullptrConversion(Kind, E);

  QualType ExprTy = Context.getCanonicalType(E->getType());
  QualType TypeTy = Context.getCanonicalType(Ty);

  if (ExprTy == TypeTy)
    return E;

  // C++1z [conv.array]: The temporary materialization conversion is applied.
  // We also use this to fuel C++ DR1213, which applies to C++11 onwards.
  if (Kind == CK_ArrayToPointerDecay && getLangOpts().CPlusPlus &&
      E->getValueKind() == VK_RValue) {
    // The temporary is an lvalue in C++98 and an xvalue otherwise.
    ExprResult Materialized = CreateMaterializeTemporaryExpr(
        E->getType(), E, !getLangOpts().CPlusPlus11);
    if (Materialized.isInvalid())
      return ExprError();
    E = Materialized.get();
  }

  if (ImplicitCastExpr *ImpCast = dyn_cast<ImplicitCastExpr>(E)) {
    if (ImpCast->getCastKind() == Kind && (!BasePath || BasePath->empty())) {
      ImpCast->setType(Ty);
      ImpCast->setValueKind(VK);
      return E;
    }
  }

  return ImplicitCastExpr::Create(Context, Ty, Kind, E, BasePath, VK);
}

/// ScalarTypeToBooleanCastKind - Returns the cast kind corresponding
/// to the conversion from scalar type ScalarTy to the Boolean type.
CastKind Sema::ScalarTypeToBooleanCastKind(QualType ScalarTy) {
  switch (ScalarTy->getScalarTypeKind()) {
  case Type::STK_Bool: return CK_NoOp;
  case Type::STK_CPointer: return CK_PointerToBoolean;
  case Type::STK_BlockPointer: return CK_PointerToBoolean;
  case Type::STK_ObjCObjectPointer: return CK_PointerToBoolean;
  case Type::STK_MemberPointer: return CK_MemberPointerToBoolean;
  case Type::STK_Integral: return CK_IntegralToBoolean;
  case Type::STK_Floating: return CK_FloatingToBoolean;
  case Type::STK_IntegralComplex: return CK_IntegralComplexToBoolean;
  case Type::STK_FloatingComplex: return CK_FloatingComplexToBoolean;
  case Type::STK_FixedPoint: return CK_FixedPointToBoolean;
  }
  llvm_unreachable("unknown scalar type kind");
}

/// Used to prune the decls of Sema's UnusedFileScopedDecls vector.
static bool ShouldRemoveFromUnused(Sema *SemaRef, const DeclaratorDecl *D) {
  if (D->getMostRecentDecl()->isUsed())
    return true;

  if (D->isExternallyVisible())
    return true;

  if (const FunctionDecl *FD = dyn_cast<FunctionDecl>(D)) {
    // If this is a function template and none of its specializations is used,
    // we should warn.
    if (FunctionTemplateDecl *Template = FD->getDescribedFunctionTemplate())
      for (const auto *Spec : Template->specializations())
        if (ShouldRemoveFromUnused(SemaRef, Spec))
          return true;

    // UnusedFileScopedDecls stores the first declaration.
    // The declaration may have become definition so check again.
    const FunctionDecl *DeclToCheck;
    if (FD->hasBody(DeclToCheck))
      return !SemaRef->ShouldWarnIfUnusedFileScopedDecl(DeclToCheck);

    // Later redecls may add new information resulting in not having to warn,
    // so check again.
    DeclToCheck = FD->getMostRecentDecl();
    if (DeclToCheck != FD)
      return !SemaRef->ShouldWarnIfUnusedFileScopedDecl(DeclToCheck);
  }

  if (const VarDecl *VD = dyn_cast<VarDecl>(D)) {
    // If a variable usable in constant expressions is referenced,
    // don't warn if it isn't used: if the value of a variable is required
    // for the computation of a constant expression, it doesn't make sense to
    // warn even if the variable isn't odr-used.  (isReferenced doesn't
    // precisely reflect that, but it's a decent approximation.)
    if (VD->isReferenced() &&
        VD->mightBeUsableInConstantExpressions(SemaRef->Context))
      return true;

    if (VarTemplateDecl *Template = VD->getDescribedVarTemplate())
      // If this is a variable template and none of its specializations is used,
      // we should warn.
      for (const auto *Spec : Template->specializations())
        if (ShouldRemoveFromUnused(SemaRef, Spec))
          return true;

    // UnusedFileScopedDecls stores the first declaration.
    // The declaration may have become definition so check again.
    const VarDecl *DeclToCheck = VD->getDefinition();
    if (DeclToCheck)
      return !SemaRef->ShouldWarnIfUnusedFileScopedDecl(DeclToCheck);

    // Later redecls may add new information resulting in not having to warn,
    // so check again.
    DeclToCheck = VD->getMostRecentDecl();
    if (DeclToCheck != VD)
      return !SemaRef->ShouldWarnIfUnusedFileScopedDecl(DeclToCheck);
  }

  return false;
}

static bool isFunctionOrVarDeclExternC(NamedDecl *ND) {
  if (auto *FD = dyn_cast<FunctionDecl>(ND))
    return FD->isExternC();
  return cast<VarDecl>(ND)->isExternC();
}

/// Determine whether ND is an external-linkage function or variable whose
/// type has no linkage.
bool Sema::isExternalWithNoLinkageType(ValueDecl *VD) {
  // Note: it's not quite enough to check whether VD has UniqueExternalLinkage,
  // because we also want to catch the case where its type has VisibleNoLinkage,
  // which does not affect the linkage of VD.
  return getLangOpts().CPlusPlus && VD->hasExternalFormalLinkage() &&
         !isExternalFormalLinkage(VD->getType()->getLinkage()) &&
         !isFunctionOrVarDeclExternC(VD);
}

/// Obtains a sorted list of functions and variables that are undefined but
/// ODR-used.
void Sema::getUndefinedButUsed(
    SmallVectorImpl<std::pair<NamedDecl *, SourceLocation> > &Undefined) {
  for (const auto &UndefinedUse : UndefinedButUsed) {
    NamedDecl *ND = UndefinedUse.first;

    // Ignore attributes that have become invalid.
    if (ND->isInvalidDecl()) continue;

    // __attribute__((weakref)) is basically a definition.
    if (ND->hasAttr<WeakRefAttr>()) continue;

    if (isa<CXXDeductionGuideDecl>(ND))
      continue;

    if (ND->hasAttr<DLLImportAttr>() || ND->hasAttr<DLLExportAttr>()) {
      // An exported function will always be emitted when defined, so even if
      // the function is inline, it doesn't have to be emitted in this TU. An
      // imported function implies that it has been exported somewhere else.
      continue;
    }

    if (FunctionDecl *FD = dyn_cast<FunctionDecl>(ND)) {
      if (FD->isDefined())
        continue;
      if (FD->isExternallyVisible() &&
          !isExternalWithNoLinkageType(FD) &&
          !FD->getMostRecentDecl()->isInlined() &&
          !FD->hasAttr<ExcludeFromExplicitInstantiationAttr>())
        continue;
      if (FD->getBuiltinID())
        continue;
    } else {
      auto *VD = cast<VarDecl>(ND);
      if (VD->hasDefinition() != VarDecl::DeclarationOnly)
        continue;
      if (VD->isExternallyVisible() &&
          !isExternalWithNoLinkageType(VD) &&
          !VD->getMostRecentDecl()->isInline() &&
          !VD->hasAttr<ExcludeFromExplicitInstantiationAttr>())
        continue;

      // Skip VarDecls that lack formal definitions but which we know are in
      // fact defined somewhere.
      if (VD->isKnownToBeDefined())
        continue;
    }

    Undefined.push_back(std::make_pair(ND, UndefinedUse.second));
  }
}

/// checkUndefinedButUsed - Check for undefined objects with internal linkage
/// or that are inline.
static void checkUndefinedButUsed(Sema &S) {
  if (S.UndefinedButUsed.empty()) return;

  // Collect all the still-undefined entities with internal linkage.
  SmallVector<std::pair<NamedDecl *, SourceLocation>, 16> Undefined;
  S.getUndefinedButUsed(Undefined);
  if (Undefined.empty()) return;

  for (auto Undef : Undefined) {
    ValueDecl *VD = cast<ValueDecl>(Undef.first);
    SourceLocation UseLoc = Undef.second;

    if (S.isExternalWithNoLinkageType(VD)) {
      // C++ [basic.link]p8:
      //   A type without linkage shall not be used as the type of a variable
      //   or function with external linkage unless
      //    -- the entity has C language linkage
      //    -- the entity is not odr-used or is defined in the same TU
      //
      // As an extension, accept this in cases where the type is externally
      // visible, since the function or variable actually can be defined in
      // another translation unit in that case.
      S.Diag(VD->getLocation(), isExternallyVisible(VD->getType()->getLinkage())
                                    ? diag::ext_undefined_internal_type
                                    : diag::err_undefined_internal_type)
        << isa<VarDecl>(VD) << VD;
    } else if (!VD->isExternallyVisible()) {
      // FIXME: We can promote this to an error. The function or variable can't
      // be defined anywhere else, so the program must necessarily violate the
      // one definition rule.
      S.Diag(VD->getLocation(), diag::warn_undefined_internal)
        << isa<VarDecl>(VD) << VD;
    } else if (auto *FD = dyn_cast<FunctionDecl>(VD)) {
      (void)FD;
      assert(FD->getMostRecentDecl()->isInlined() &&
             "used object requires definition but isn't inline or internal?");
      // FIXME: This is ill-formed; we should reject.
      S.Diag(VD->getLocation(), diag::warn_undefined_inline) << VD;
    } else {
      assert(cast<VarDecl>(VD)->getMostRecentDecl()->isInline() &&
             "used var requires definition but isn't inline or internal?");
      S.Diag(VD->getLocation(), diag::err_undefined_inline_var) << VD;
    }
    if (UseLoc.isValid())
      S.Diag(UseLoc, diag::note_used_here);
  }

  S.UndefinedButUsed.clear();
}

void Sema::LoadExternalWeakUndeclaredIdentifiers() {
  if (!ExternalSource)
    return;

  SmallVector<std::pair<IdentifierInfo *, WeakInfo>, 4> WeakIDs;
  ExternalSource->ReadWeakUndeclaredIdentifiers(WeakIDs);
  for (auto &WeakID : WeakIDs)
    WeakUndeclaredIdentifiers.insert(WeakID);
}


typedef llvm::DenseMap<const CXXRecordDecl*, bool> RecordCompleteMap;

/// Returns true, if all methods and nested classes of the given
/// CXXRecordDecl are defined in this translation unit.
///
/// Should only be called from ActOnEndOfTranslationUnit so that all
/// definitions are actually read.
static bool MethodsAndNestedClassesComplete(const CXXRecordDecl *RD,
                                            RecordCompleteMap &MNCComplete) {
  RecordCompleteMap::iterator Cache = MNCComplete.find(RD);
  if (Cache != MNCComplete.end())
    return Cache->second;
  if (!RD->isCompleteDefinition())
    return false;
  bool Complete = true;
  for (DeclContext::decl_iterator I = RD->decls_begin(),
                                  E = RD->decls_end();
       I != E && Complete; ++I) {
    if (const CXXMethodDecl *M = dyn_cast<CXXMethodDecl>(*I))
      Complete = M->isDefined() || M->isDefaulted() ||
                 (M->isPure() && !isa<CXXDestructorDecl>(M));
    else if (const FunctionTemplateDecl *F = dyn_cast<FunctionTemplateDecl>(*I))
      // If the template function is marked as late template parsed at this
      // point, it has not been instantiated and therefore we have not
      // performed semantic analysis on it yet, so we cannot know if the type
      // can be considered complete.
      Complete = !F->getTemplatedDecl()->isLateTemplateParsed() &&
                  F->getTemplatedDecl()->isDefined();
    else if (const CXXRecordDecl *R = dyn_cast<CXXRecordDecl>(*I)) {
      if (R->isInjectedClassName())
        continue;
      if (R->hasDefinition())
        Complete = MethodsAndNestedClassesComplete(R->getDefinition(),
                                                   MNCComplete);
      else
        Complete = false;
    }
  }
  MNCComplete[RD] = Complete;
  return Complete;
}

/// Returns true, if the given CXXRecordDecl is fully defined in this
/// translation unit, i.e. all methods are defined or pure virtual and all
/// friends, friend functions and nested classes are fully defined in this
/// translation unit.
///
/// Should only be called from ActOnEndOfTranslationUnit so that all
/// definitions are actually read.
static bool IsRecordFullyDefined(const CXXRecordDecl *RD,
                                 RecordCompleteMap &RecordsComplete,
                                 RecordCompleteMap &MNCComplete) {
  RecordCompleteMap::iterator Cache = RecordsComplete.find(RD);
  if (Cache != RecordsComplete.end())
    return Cache->second;
  bool Complete = MethodsAndNestedClassesComplete(RD, MNCComplete);
  for (CXXRecordDecl::friend_iterator I = RD->friend_begin(),
                                      E = RD->friend_end();
       I != E && Complete; ++I) {
    // Check if friend classes and methods are complete.
    if (TypeSourceInfo *TSI = (*I)->getFriendType()) {
      // Friend classes are available as the TypeSourceInfo of the FriendDecl.
      if (CXXRecordDecl *FriendD = TSI->getType()->getAsCXXRecordDecl())
        Complete = MethodsAndNestedClassesComplete(FriendD, MNCComplete);
      else
        Complete = false;
    } else {
      // Friend functions are available through the NamedDecl of FriendDecl.
      if (const FunctionDecl *FD =
          dyn_cast<FunctionDecl>((*I)->getFriendDecl()))
        Complete = FD->isDefined();
      else
        // This is a template friend, give up.
        Complete = false;
    }
  }
  RecordsComplete[RD] = Complete;
  return Complete;
}

void Sema::emitAndClearUnusedLocalTypedefWarnings() {
  if (ExternalSource)
    ExternalSource->ReadUnusedLocalTypedefNameCandidates(
        UnusedLocalTypedefNameCandidates);
  for (const TypedefNameDecl *TD : UnusedLocalTypedefNameCandidates) {
    if (TD->isReferenced())
      continue;
    Diag(TD->getLocation(), diag::warn_unused_local_typedef)
        << isa<TypeAliasDecl>(TD) << TD->getDeclName();
  }
  UnusedLocalTypedefNameCandidates.clear();
}

/// This is called before the very first declaration in the translation unit
/// is parsed. Note that the ASTContext may have already injected some
/// declarations.
void Sema::ActOnStartOfTranslationUnit() {
  if (getLangOpts().ModulesTS &&
      (getLangOpts().getCompilingModule() == LangOptions::CMK_ModuleInterface ||
       getLangOpts().getCompilingModule() == LangOptions::CMK_None)) {
    // We start in an implied global module fragment.
    SourceLocation StartOfTU =
        SourceMgr.getLocForStartOfFile(SourceMgr.getMainFileID());
    ActOnGlobalModuleFragmentDecl(StartOfTU);
    ModuleScopes.back().ImplicitGlobalModuleFragment = true;
  }
}

void Sema::ActOnEndOfTranslationUnitFragment(TUFragmentKind Kind) {
  // No explicit actions are required at the end of the global module fragment.
  if (Kind == TUFragmentKind::Global)
    return;

  // Transfer late parsed template instantiations over to the pending template
  // instantiation list. During normal compilation, the late template parser
  // will be installed and instantiating these templates will succeed.
  //
  // If we are building a TU prefix for serialization, it is also safe to
  // transfer these over, even though they are not parsed. The end of the TU
  // should be outside of any eager template instantiation scope, so when this
  // AST is deserialized, these templates will not be parsed until the end of
  // the combined TU.
  PendingInstantiations.insert(PendingInstantiations.end(),
                               LateParsedInstantiations.begin(),
                               LateParsedInstantiations.end());
  LateParsedInstantiations.clear();

  // If DefinedUsedVTables ends up marking any virtual member functions it
  // might lead to more pending template instantiations, which we then need
  // to instantiate.
  DefineUsedVTables();

  // C++: Perform implicit template instantiations.
  //
  // FIXME: When we perform these implicit instantiations, we do not
  // carefully keep track of the point of instantiation (C++ [temp.point]).
  // This means that name lookup that occurs within the template
  // instantiation will always happen at the end of the translation unit,
  // so it will find some names that are not required to be found. This is
  // valid, but we could do better by diagnosing if an instantiation uses a
  // name that was not visible at its first point of instantiation.
  if (ExternalSource) {
    // Load pending instantiations from the external source.
    SmallVector<PendingImplicitInstantiation, 4> Pending;
    ExternalSource->ReadPendingInstantiations(Pending);
    for (auto PII : Pending)
      if (auto Func = dyn_cast<FunctionDecl>(PII.first))
        Func->setInstantiationIsPending(true);
    PendingInstantiations.insert(PendingInstantiations.begin(),
                                 Pending.begin(), Pending.end());
  }

  {
    llvm::TimeTraceScope TimeScope("PerformPendingInstantiations");
    PerformPendingInstantiations();
  }

  if (getLangOpts().SYCLIsDevice) {
    // Emit SYCL integration header for current translation unit if needed
    if (SyclIntHeader != nullptr)
      SyclIntHeader->emit(getLangOpts().SYCLIntHeader);
    MarkDevice();
  }

  emitDeferredDiags();

  assert(LateParsedInstantiations.empty() &&
         "end of TU template instantiation should not create more "
         "late-parsed templates");

  // Report diagnostics for uncorrected delayed typos. Ideally all of them
  // should have been corrected by that time, but it is very hard to cover all
  // cases in practice.
  for (const auto &Typo : DelayedTypos) {
    // We pass an empty TypoCorrection to indicate no correction was performed.
    Typo.second.DiagHandler(TypoCorrection());
  }
  DelayedTypos.clear();
}

/// ActOnEndOfTranslationUnit - This is called at the very end of the
/// translation unit when EOF is reached and all but the top-level scope is
/// popped.
void Sema::ActOnEndOfTranslationUnit() {
  assert(DelayedDiagnostics.getCurrentPool() == nullptr
         && "reached end of translation unit with a pool attached?");

  // If code completion is enabled, don't perform any end-of-translation-unit
  // work.
  if (PP.isCodeCompletionEnabled())
    return;

  // Complete translation units and modules define vtables and perform implicit
  // instantiations. PCH files do not.
  if (TUKind != TU_Prefix) {
    DiagnoseUseOfUnimplementedSelectors();

    ActOnEndOfTranslationUnitFragment(
        !ModuleScopes.empty() && ModuleScopes.back().Module->Kind ==
                                     Module::PrivateModuleFragment
            ? TUFragmentKind::Private
            : TUFragmentKind::Normal);

    if (LateTemplateParserCleanup)
      LateTemplateParserCleanup(OpaqueParser);

    CheckDelayedMemberExceptionSpecs();
  } else {
    // If we are building a TU prefix for serialization, it is safe to transfer
    // these over, even though they are not parsed. The end of the TU should be
    // outside of any eager template instantiation scope, so when this AST is
    // deserialized, these templates will not be parsed until the end of the
    // combined TU.
    PendingInstantiations.insert(PendingInstantiations.end(),
                                 LateParsedInstantiations.begin(),
                                 LateParsedInstantiations.end());
    LateParsedInstantiations.clear();

    if (LangOpts.PCHInstantiateTemplates) {
      llvm::TimeTraceScope TimeScope("PerformPendingInstantiations");
      PerformPendingInstantiations();
    }
  }

  DiagnoseUnterminatedPragmaPack();
  DiagnoseUnterminatedPragmaAttribute();

  // All delayed member exception specs should be checked or we end up accepting
  // incompatible declarations.
  assert(DelayedOverridingExceptionSpecChecks.empty());
  assert(DelayedEquivalentExceptionSpecChecks.empty());

  // All dllexport classes should have been processed already.
  assert(DelayedDllExportClasses.empty());
  assert(DelayedDllExportMemberFunctions.empty());

  // Remove file scoped decls that turned out to be used.
  UnusedFileScopedDecls.erase(
      std::remove_if(UnusedFileScopedDecls.begin(nullptr, true),
                     UnusedFileScopedDecls.end(),
                     [this](const DeclaratorDecl *DD) {
                       return ShouldRemoveFromUnused(this, DD);
                     }),
      UnusedFileScopedDecls.end());

  if (TUKind == TU_Prefix) {
    // Translation unit prefixes don't need any of the checking below.
    if (!PP.isIncrementalProcessingEnabled())
      TUScope = nullptr;
    return;
  }

  // Check for #pragma weak identifiers that were never declared
  LoadExternalWeakUndeclaredIdentifiers();
  for (auto WeakID : WeakUndeclaredIdentifiers) {
    if (WeakID.second.getUsed())
      continue;

    Decl *PrevDecl = LookupSingleName(TUScope, WeakID.first, SourceLocation(),
                                      LookupOrdinaryName);
    if (PrevDecl != nullptr &&
        !(isa<FunctionDecl>(PrevDecl) || isa<VarDecl>(PrevDecl)))
      Diag(WeakID.second.getLocation(), diag::warn_attribute_wrong_decl_type)
          << "'weak'" << ExpectedVariableOrFunction;
    else
      Diag(WeakID.second.getLocation(), diag::warn_weak_identifier_undeclared)
          << WeakID.first;
  }

  if (LangOpts.CPlusPlus11 &&
      !Diags.isIgnored(diag::warn_delegating_ctor_cycle, SourceLocation()))
    CheckDelegatingCtorCycles();

  if (!Diags.hasErrorOccurred()) {
    if (ExternalSource)
      ExternalSource->ReadUndefinedButUsed(UndefinedButUsed);
    checkUndefinedButUsed(*this);
  }

  // A global-module-fragment is only permitted within a module unit.
  bool DiagnosedMissingModuleDeclaration = false;
  if (!ModuleScopes.empty() &&
      ModuleScopes.back().Module->Kind == Module::GlobalModuleFragment &&
      !ModuleScopes.back().ImplicitGlobalModuleFragment) {
    Diag(ModuleScopes.back().BeginLoc,
         diag::err_module_declaration_missing_after_global_module_introducer);
    DiagnosedMissingModuleDeclaration = true;
  }

  if (TUKind == TU_Module) {
    // If we are building a module interface unit, we need to have seen the
    // module declaration by now.
    if (getLangOpts().getCompilingModule() ==
            LangOptions::CMK_ModuleInterface &&
        (ModuleScopes.empty() ||
         !ModuleScopes.back().Module->isModulePurview()) &&
        !DiagnosedMissingModuleDeclaration) {
      // FIXME: Make a better guess as to where to put the module declaration.
      Diag(getSourceManager().getLocForStartOfFile(
               getSourceManager().getMainFileID()),
           diag::err_module_declaration_missing);
    }

    // If we are building a module, resolve all of the exported declarations
    // now.
    if (Module *CurrentModule = PP.getCurrentModule()) {
      ModuleMap &ModMap = PP.getHeaderSearchInfo().getModuleMap();

      SmallVector<Module *, 2> Stack;
      Stack.push_back(CurrentModule);
      while (!Stack.empty()) {
        Module *Mod = Stack.pop_back_val();

        // Resolve the exported declarations and conflicts.
        // FIXME: Actually complain, once we figure out how to teach the
        // diagnostic client to deal with complaints in the module map at this
        // point.
        ModMap.resolveExports(Mod, /*Complain=*/false);
        ModMap.resolveUses(Mod, /*Complain=*/false);
        ModMap.resolveConflicts(Mod, /*Complain=*/false);

        // Queue the submodules, so their exports will also be resolved.
        Stack.append(Mod->submodule_begin(), Mod->submodule_end());
      }
    }

    // Warnings emitted in ActOnEndOfTranslationUnit() should be emitted for
    // modules when they are built, not every time they are used.
    emitAndClearUnusedLocalTypedefWarnings();
  }

  // C99 6.9.2p2:
  //   A declaration of an identifier for an object that has file
  //   scope without an initializer, and without a storage-class
  //   specifier or with the storage-class specifier static,
  //   constitutes a tentative definition. If a translation unit
  //   contains one or more tentative definitions for an identifier,
  //   and the translation unit contains no external definition for
  //   that identifier, then the behavior is exactly as if the
  //   translation unit contains a file scope declaration of that
  //   identifier, with the composite type as of the end of the
  //   translation unit, with an initializer equal to 0.
  llvm::SmallSet<VarDecl *, 32> Seen;
  for (TentativeDefinitionsType::iterator
            T = TentativeDefinitions.begin(ExternalSource),
         TEnd = TentativeDefinitions.end();
       T != TEnd; ++T) {
    VarDecl *VD = (*T)->getActingDefinition();

    // If the tentative definition was completed, getActingDefinition() returns
    // null. If we've already seen this variable before, insert()'s second
    // return value is false.
    if (!VD || VD->isInvalidDecl() || !Seen.insert(VD).second)
      continue;

    if (const IncompleteArrayType *ArrayT
        = Context.getAsIncompleteArrayType(VD->getType())) {
      // Set the length of the array to 1 (C99 6.9.2p5).
      Diag(VD->getLocation(), diag::warn_tentative_incomplete_array);
      llvm::APInt One(Context.getTypeSize(Context.getSizeType()), true);
      QualType T = Context.getConstantArrayType(ArrayT->getElementType(), One,
                                                nullptr, ArrayType::Normal, 0);
      VD->setType(T);
    } // INTEL: CQ#370357 - Arrays with incomplete element type: struct foo s[];
    if (RequireCompleteType(VD->getLocation(), VD->getType(),           // INTEL
                                   diag::err_tentative_def_incomplete_type))
      VD->setInvalidDecl();

    // No initialization is performed for a tentative definition.
    CheckCompleteVariableDeclaration(VD);

    // Notify the consumer that we've completed a tentative definition.
    if (!VD->isInvalidDecl())
      Consumer.CompleteTentativeDefinition(VD);
  }

  for (auto D : ExternalDeclarations) {
    if (!D || D->isInvalidDecl() || D->getPreviousDecl() || !D->isUsed())
      continue;

    Consumer.CompleteExternalDeclaration(D);
  }

  // If there were errors, disable 'unused' warnings since they will mostly be
  // noise. Don't warn for a use from a module: either we should warn on all
  // file-scope declarations in modules or not at all, but whether the
  // declaration is used is immaterial.
  if (!Diags.hasErrorOccurred() && TUKind != TU_Module) {
    // Output warning for unused file scoped decls.
    for (UnusedFileScopedDeclsType::iterator
           I = UnusedFileScopedDecls.begin(ExternalSource),
           E = UnusedFileScopedDecls.end(); I != E; ++I) {
      if (ShouldRemoveFromUnused(this, *I))
        continue;

      if (const FunctionDecl *FD = dyn_cast<FunctionDecl>(*I)) {
        const FunctionDecl *DiagD;
        if (!FD->hasBody(DiagD))
          DiagD = FD;
        if (DiagD->isDeleted())
          continue; // Deleted functions are supposed to be unused.
        if (DiagD->isReferenced()) {
          if (isa<CXXMethodDecl>(DiagD))
            Diag(DiagD->getLocation(), diag::warn_unneeded_member_function)
                  << DiagD->getDeclName();
          else {
            if (FD->getStorageClass() == SC_Static &&
                !FD->isInlineSpecified() &&
                !SourceMgr.isInMainFile(
                   SourceMgr.getExpansionLoc(FD->getLocation())))
              Diag(DiagD->getLocation(),
                   diag::warn_unneeded_static_internal_decl)
                  << DiagD->getDeclName();
            else
              Diag(DiagD->getLocation(), diag::warn_unneeded_internal_decl)
                   << /*function*/0 << DiagD->getDeclName();
          }
        } else {
          if (FD->getDescribedFunctionTemplate())
            Diag(DiagD->getLocation(), diag::warn_unused_template)
              << /*function*/0 << DiagD->getDeclName();
          else
            Diag(DiagD->getLocation(),
                 isa<CXXMethodDecl>(DiagD) ? diag::warn_unused_member_function
                                           : diag::warn_unused_function)
              << DiagD->getDeclName();
        }
      } else {
        const VarDecl *DiagD = cast<VarDecl>(*I)->getDefinition();
        if (!DiagD)
          DiagD = cast<VarDecl>(*I);
        if (DiagD->isReferenced()) {
          Diag(DiagD->getLocation(), diag::warn_unneeded_internal_decl)
                << /*variable*/1 << DiagD->getDeclName();
        } else if (DiagD->getType().isConstQualified()) {
          const SourceManager &SM = SourceMgr;
          if (SM.getMainFileID() != SM.getFileID(DiagD->getLocation()) ||
              !PP.getLangOpts().IsHeaderFile)
            Diag(DiagD->getLocation(), diag::warn_unused_const_variable)
                << DiagD->getDeclName();
        } else {
          if (DiagD->getDescribedVarTemplate())
            Diag(DiagD->getLocation(), diag::warn_unused_template)
              << /*variable*/1 << DiagD->getDeclName();
          else
            Diag(DiagD->getLocation(), diag::warn_unused_variable)
              << DiagD->getDeclName();
        }
      }
    }

    emitAndClearUnusedLocalTypedefWarnings();
  }

  if (!Diags.isIgnored(diag::warn_unused_private_field, SourceLocation())) {
    // FIXME: Load additional unused private field candidates from the external
    // source.
    RecordCompleteMap RecordsComplete;
    RecordCompleteMap MNCComplete;
    for (NamedDeclSetType::iterator I = UnusedPrivateFields.begin(),
         E = UnusedPrivateFields.end(); I != E; ++I) {
      const NamedDecl *D = *I;
      const CXXRecordDecl *RD = dyn_cast<CXXRecordDecl>(D->getDeclContext());
      if (RD && !RD->isUnion() &&
          IsRecordFullyDefined(RD, RecordsComplete, MNCComplete)) {
        Diag(D->getLocation(), diag::warn_unused_private_field)
              << D->getDeclName();
      }
    }
  }

  if (!Diags.isIgnored(diag::warn_mismatched_delete_new, SourceLocation())) {
    if (ExternalSource)
      ExternalSource->ReadMismatchingDeleteExpressions(DeleteExprs);
    for (const auto &DeletedFieldInfo : DeleteExprs) {
      for (const auto &DeleteExprLoc : DeletedFieldInfo.second) {
        AnalyzeDeleteExprMismatch(DeletedFieldInfo.first, DeleteExprLoc.first,
                                  DeleteExprLoc.second);
      }
    }
  }

  // Check we've noticed that we're no longer parsing the initializer for every
  // variable. If we miss cases, then at best we have a performance issue and
  // at worst a rejects-valid bug.
  assert(ParsingInitForAutoVars.empty() &&
         "Didn't unmark var as having its initializer parsed");

  if (!PP.isIncrementalProcessingEnabled())
    TUScope = nullptr;
}


//===----------------------------------------------------------------------===//
// Helper functions.
//===----------------------------------------------------------------------===//

DeclContext *Sema::getFunctionLevelDeclContext() {
  DeclContext *DC = CurContext;

  while (true) {
    if (isa<BlockDecl>(DC) || isa<EnumDecl>(DC) || isa<CapturedDecl>(DC) ||
        isa<RequiresExprBodyDecl>(DC)) {
      DC = DC->getParent();
    } else if (isa<CXXMethodDecl>(DC) &&
               cast<CXXMethodDecl>(DC)->getOverloadedOperator() == OO_Call &&
               cast<CXXRecordDecl>(DC->getParent())->isLambda()) {
      DC = DC->getParent()->getParent();
    }
    else break;
  }

  return DC;
}

/// getCurFunctionDecl - If inside of a function body, this returns a pointer
/// to the function decl for the function being parsed.  If we're currently
/// in a 'block', this returns the containing context.
FunctionDecl *Sema::getCurFunctionDecl() {
  DeclContext *DC = getFunctionLevelDeclContext();
  return dyn_cast<FunctionDecl>(DC);
}

ObjCMethodDecl *Sema::getCurMethodDecl() {
  DeclContext *DC = getFunctionLevelDeclContext();
  while (isa<RecordDecl>(DC))
    DC = DC->getParent();
  return dyn_cast<ObjCMethodDecl>(DC);
}

NamedDecl *Sema::getCurFunctionOrMethodDecl() {
  DeclContext *DC = getFunctionLevelDeclContext();
  if (isa<ObjCMethodDecl>(DC) || isa<FunctionDecl>(DC))
    return cast<NamedDecl>(DC);
  return nullptr;
}

LangAS Sema::getDefaultCXXMethodAddrSpace() const {
  if (getLangOpts().OpenCL)
    return LangAS::opencl_generic;
  return LangAS::Default;
}

void Sema::EmitCurrentDiagnostic(unsigned DiagID) {
  // FIXME: It doesn't make sense to me that DiagID is an incoming argument here
  // and yet we also use the current diag ID on the DiagnosticsEngine. This has
  // been made more painfully obvious by the refactor that introduced this
  // function, but it is possible that the incoming argument can be
  // eliminated. If it truly cannot be (for example, there is some reentrancy
  // issue I am not seeing yet), then there should at least be a clarifying
  // comment somewhere.
  if (Optional<TemplateDeductionInfo*> Info = isSFINAEContext()) {
    switch (DiagnosticIDs::getDiagnosticSFINAEResponse(
              Diags.getCurrentDiagID())) {
    case DiagnosticIDs::SFINAE_Report:
      // We'll report the diagnostic below.
      break;

    case DiagnosticIDs::SFINAE_SubstitutionFailure:
      // Count this failure so that we know that template argument deduction
      // has failed.
      ++NumSFINAEErrors;

      // Make a copy of this suppressed diagnostic and store it with the
      // template-deduction information.
      if (*Info && !(*Info)->hasSFINAEDiagnostic()) {
        Diagnostic DiagInfo(&Diags);
        (*Info)->addSFINAEDiagnostic(DiagInfo.getLocation(),
                       PartialDiagnostic(DiagInfo, Context.getDiagAllocator()));
      }

      Diags.setLastDiagnosticIgnored(true);
      Diags.Clear();
      return;

    case DiagnosticIDs::SFINAE_AccessControl: {
      // Per C++ Core Issue 1170, access control is part of SFINAE.
      // Additionally, the AccessCheckingSFINAE flag can be used to temporarily
      // make access control a part of SFINAE for the purposes of checking
      // type traits.
      if (!AccessCheckingSFINAE && !getLangOpts().CPlusPlus11)
        break;

      SourceLocation Loc = Diags.getCurrentDiagLoc();

      // Suppress this diagnostic.
      ++NumSFINAEErrors;

      // Make a copy of this suppressed diagnostic and store it with the
      // template-deduction information.
      if (*Info && !(*Info)->hasSFINAEDiagnostic()) {
        Diagnostic DiagInfo(&Diags);
        (*Info)->addSFINAEDiagnostic(DiagInfo.getLocation(),
                       PartialDiagnostic(DiagInfo, Context.getDiagAllocator()));
      }

      Diags.setLastDiagnosticIgnored(true);
      Diags.Clear();

      // Now the diagnostic state is clear, produce a C++98 compatibility
      // warning.
      Diag(Loc, diag::warn_cxx98_compat_sfinae_access_control);

      // The last diagnostic which Sema produced was ignored. Suppress any
      // notes attached to it.
      Diags.setLastDiagnosticIgnored(true);
      return;
    }

    case DiagnosticIDs::SFINAE_Suppress:
      // Make a copy of this suppressed diagnostic and store it with the
      // template-deduction information;
      if (*Info) {
        Diagnostic DiagInfo(&Diags);
        (*Info)->addSuppressedDiagnostic(DiagInfo.getLocation(),
                       PartialDiagnostic(DiagInfo, Context.getDiagAllocator()));
      }

      // Suppress this diagnostic.
      Diags.setLastDiagnosticIgnored(true);
      Diags.Clear();
      return;
    }
  }

  // Copy the diagnostic printing policy over the ASTContext printing policy.
  // TODO: Stop doing that.  See: https://reviews.llvm.org/D45093#1090292
  Context.setPrintingPolicy(getPrintingPolicy());

  // Emit the diagnostic.
  if (!Diags.EmitCurrentDiagnostic())
    return;

  // If this is not a note, and we're in a template instantiation
  // that is different from the last template instantiation where
  // we emitted an error, print a template instantiation
  // backtrace.
  if (!DiagnosticIDs::isBuiltinNote(DiagID))
    PrintContextStack();
}

Sema::SemaDiagnosticBuilder
Sema::Diag(SourceLocation Loc, const PartialDiagnostic& PD) {
  SemaDiagnosticBuilder Builder(Diag(Loc, PD.getDiagID()));
  PD.Emit(Builder);

  return Builder;
}

// Print notes showing how we can reach FD starting from an a priori
// known-callable function. If \DiagsCount is not null pointer, the number
// of diagnostics emitted for a function is accumulated.
static void emitCallStackNotes(Sema &S, FunctionDecl *FD,
                               llvm::DenseMap<CanonicalDeclPtr<FunctionDecl>,
                                              unsigned> *DiagsCount = nullptr) {
  auto FnIt = S.DeviceKnownEmittedFns.find(FD);
  while (FnIt != S.DeviceKnownEmittedFns.end()) {
    // Respect error limit.
    if (S.Diags.hasFatalErrorOccurred())
      return;
    DiagnosticBuilder Builder(
        S.Diags.Report(FnIt->second.Loc, diag::note_called_by));
    Builder << FnIt->second.FD;
    FnIt = S.DeviceKnownEmittedFns.find(FnIt->second.FD);
  }
}

namespace {

/// Helper class that emits deferred diagnostic messages if an entity directly
/// or indirectly using the function that causes the deferred diagnostic
/// messages is known to be emitted.
///
/// During parsing of AST, certain diagnostic messages are recorded as deferred
/// diagnostics since it is unknown whether the functions containing such
/// diagnostics will be emitted. A list of potentially emitted functions and
/// variables that may potentially trigger emission of functions are also
/// recorded. DeferredDiagnosticsEmitter recursively visits used functions
/// by each function to emit deferred diagnostics.
///
/// During the visit, certain OpenMP directives or initializer of variables
/// with certain OpenMP attributes will cause subsequent visiting of any
/// functions enter a state which is called OpenMP device context in this
/// implementation. The state is exited when the directive or initializer is
/// exited. This state can change the emission states of subsequent uses
/// of functions.
///
/// Conceptually the functions or variables to be visited form a use graph
/// where the parent node uses the child node. At any point of the visit,
/// the tree nodes traversed from the tree root to the current node form a use
/// stack. The emission state of the current node depends on two factors:
///    1. the emission state of the root node
///    2. whether the current node is in OpenMP device context
/// If the function is decided to be emitted, its contained deferred diagnostics
/// are emitted, together with the information about the use stack.
///
class DeferredDiagnosticsEmitter
    : public UsedDeclVisitor<DeferredDiagnosticsEmitter> {
public:
  typedef UsedDeclVisitor<DeferredDiagnosticsEmitter> Inherited;

  // Whether the function is already in the current use-path.
  llvm::SmallSet<CanonicalDeclPtr<Decl>, 4> InUsePath;

  // The current use-path.
  llvm::SmallVector<CanonicalDeclPtr<FunctionDecl>, 4> UsePath;

  // Whether the visiting of the function has been done. Done[0] is for the
  // case not in OpenMP device context. Done[1] is for the case in OpenMP
  // device context. We need two sets because diagnostics emission may be
  // different depending on whether it is in OpenMP device context.
  llvm::SmallSet<CanonicalDeclPtr<Decl>, 4> DoneMap[2];

  // Emission state of the root node of the current use graph.
  bool ShouldEmitRootNode;

  // Current OpenMP device context level. It is initialized to 0 and each
  // entering of device context increases it by 1 and each exit decreases
  // it by 1. Non-zero value indicates it is currently in device context.
  unsigned InOMPDeviceContext;

  DeferredDiagnosticsEmitter(Sema &S)
      : Inherited(S), ShouldEmitRootNode(false), InOMPDeviceContext(0) {}

  void VisitOMPTargetDirective(OMPTargetDirective *Node) {
    ++InOMPDeviceContext;
    Inherited::VisitOMPTargetDirective(Node);
    --InOMPDeviceContext;
  }

  void visitUsedDecl(SourceLocation Loc, Decl *D) {
    if (isa<VarDecl>(D))
      return;
    if (auto *FD = dyn_cast<FunctionDecl>(D))
      checkFunc(Loc, FD);
    else
      Inherited::visitUsedDecl(Loc, D);
  }

  void checkVar(VarDecl *VD) {
    assert(VD->isFileVarDecl() &&
           "Should only check file-scope variables");
    if (auto *Init = VD->getInit()) {
      auto DevTy = OMPDeclareTargetDeclAttr::getDeviceType(VD);
      bool IsDev = DevTy && (*DevTy == OMPDeclareTargetDeclAttr::DT_NoHost ||
                             *DevTy == OMPDeclareTargetDeclAttr::DT_Any);
      if (IsDev)
        ++InOMPDeviceContext;
      this->Visit(Init);
      if (IsDev)
        --InOMPDeviceContext;
    }
  }

  void checkFunc(SourceLocation Loc, FunctionDecl *FD) {
    auto &Done = DoneMap[InOMPDeviceContext > 0 ? 1 : 0];
    FunctionDecl *Caller = UsePath.empty() ? nullptr : UsePath.back();
    if ((!ShouldEmitRootNode && !S.getLangOpts().OpenMP && !Caller) ||
        S.shouldIgnoreInHostDeviceCheck(FD) || InUsePath.count(FD))
      return;
    // Finalize analysis of OpenMP-specific constructs.
    if (Caller && S.LangOpts.OpenMP && UsePath.size() == 1)
      S.finalizeOpenMPDelayedAnalysis(Caller, FD, Loc);
<<<<<<< HEAD
=======
    // Finalize analysis of SYCL-specific constructs.
>>>>>>> f803376f
    if (Caller && S.LangOpts.SYCLIsDevice)
      S.finalizeSYCLDelayedAnalysis(Caller, FD, Loc);
    if (Caller)
      S.DeviceKnownEmittedFns[FD] = {Caller, Loc};
    // Always emit deferred diagnostics for the direct users. This does not
    // lead to explosion of diagnostics since each user is visited at most
    // twice.
    if (ShouldEmitRootNode || InOMPDeviceContext)
      emitDeferredDiags(FD, Caller);
    // Do not revisit a function if the function body has been completely
    // visited before.
    if (!Done.insert(FD).second)
      return;
    InUsePath.insert(FD);
    UsePath.push_back(FD);
    if (auto *S = FD->getBody()) {
      this->Visit(S);
    }
    UsePath.pop_back();
    InUsePath.erase(FD);
  }

  void checkRecordedDecl(Decl *D) {
    if (auto *FD = dyn_cast<FunctionDecl>(D)) {
      ShouldEmitRootNode = S.getEmissionStatus(FD, /*Final=*/true) ==
                           Sema::FunctionEmissionStatus::Emitted;
      checkFunc(SourceLocation(), FD);
    } else
      checkVar(cast<VarDecl>(D));
  }

  // Emit any deferred diagnostics for FD
  void emitDeferredDiags(FunctionDecl *FD, bool ShowCallStack) {
    auto It = S.DeviceDeferredDiags.find(FD);
    if (It == S.DeviceDeferredDiags.end())
      return;
    bool HasWarningOrError = false;
    bool FirstDiag = true;
    for (PartialDiagnosticAt &PDAt : It->second) {
      // Respect error limit.
      if (S.Diags.hasFatalErrorOccurred())
        return;
      const SourceLocation &Loc = PDAt.first;
      const PartialDiagnostic &PD = PDAt.second;
      HasWarningOrError |=
          S.getDiagnostics().getDiagnosticLevel(PD.getDiagID(), Loc) >=
          DiagnosticsEngine::Warning;
      {
        DiagnosticBuilder Builder(S.Diags.Report(Loc, PD.getDiagID()));
        PD.Emit(Builder);
      }
      // Emit the note on the first diagnostic in case too many diagnostics
      // cause the note not emitted.
      if (FirstDiag && HasWarningOrError && ShowCallStack) {
        emitCallStackNotes(S, FD);
        FirstDiag = false;
      }
    }
  }
};
} // namespace

void Sema::emitDeferredDiags() {
  if (ExternalSource)
    ExternalSource->ReadDeclsToCheckForDeferredDiags(
        DeclsToCheckForDeferredDiags);

  if ((DeviceDeferredDiags.empty() && !LangOpts.OpenMP &&
       !LangOpts.SYCLIsDevice) ||
      DeclsToCheckForDeferredDiags.empty())
    return;

  DeferredDiagnosticsEmitter DDE(*this);
  for (auto D : DeclsToCheckForDeferredDiags)
    DDE.checkRecordedDecl(D);
}

// In CUDA, there are some constructs which may appear in semantically-valid
// code, but trigger errors if we ever generate code for the function in which
// they appear.  Essentially every construct you're not allowed to use on the
// device falls into this category, because you are allowed to use these
// constructs in a __host__ __device__ function, but only if that function is
// never codegen'ed on the device.
//
// To handle semantic checking for these constructs, we keep track of the set of
// functions we know will be emitted, either because we could tell a priori that
// they would be emitted, or because they were transitively called by a
// known-emitted function.
//
// We also keep a partial call graph of which not-known-emitted functions call
// which other not-known-emitted functions.
//
// When we see something which is illegal if the current function is emitted
// (usually by way of CUDADiagIfDeviceCode, CUDADiagIfHostCode, or
// CheckCUDACall), we first check if the current function is known-emitted.  If
// so, we immediately output the diagnostic.
//
// Otherwise, we "defer" the diagnostic.  It sits in Sema::DeviceDeferredDiags
// until we discover that the function is known-emitted, at which point we take
// it out of this map and emit the diagnostic.

Sema::DeviceDiagBuilder::DeviceDiagBuilder(Kind K, SourceLocation Loc,
                                           unsigned DiagID, FunctionDecl *Fn,
                                           Sema &S)
    : S(S), Loc(Loc), DiagID(DiagID), Fn(Fn),
      ShowCallStack(K == K_ImmediateWithCallStack || K == K_Deferred) {
  switch (K) {
  case K_Nop:
    break;
  case K_Immediate:
  case K_ImmediateWithCallStack:
    ImmediateDiag.emplace(S.Diag(Loc, DiagID));
    break;
  case K_Deferred:
    assert(Fn && "Must have a function to attach the deferred diag to.");
    auto &Diags = S.DeviceDeferredDiags[Fn];
    PartialDiagId.emplace(Diags.size());
    Diags.emplace_back(Loc, S.PDiag(DiagID));
    break;
  }
}

Sema::DeviceDiagBuilder::DeviceDiagBuilder(DeviceDiagBuilder &&D)
    : S(D.S), Loc(D.Loc), DiagID(D.DiagID), Fn(D.Fn),
      ShowCallStack(D.ShowCallStack), ImmediateDiag(D.ImmediateDiag),
      PartialDiagId(D.PartialDiagId) {
  // Clean the previous diagnostics.
  D.ShowCallStack = false;
  D.ImmediateDiag.reset();
  D.PartialDiagId.reset();
}

Sema::DeviceDiagBuilder::~DeviceDiagBuilder() {
  if (ImmediateDiag) {
    // Emit our diagnostic and, if it was a warning or error, output a callstack
    // if Fn isn't a priori known-emitted.
    bool IsWarningOrError = S.getDiagnostics().getDiagnosticLevel(
                                DiagID, Loc) >= DiagnosticsEngine::Warning;
    ImmediateDiag.reset(); // Emit the immediate diag.
    if (IsWarningOrError && ShowCallStack)
      emitCallStackNotes(S, Fn);
  } else {
    assert((!PartialDiagId || ShowCallStack) &&
           "Must always show call stack for deferred diags.");
  }
}

Sema::DeviceDiagBuilder Sema::targetDiag(SourceLocation Loc, unsigned DiagID) {
  if (LangOpts.OpenMP)
    return LangOpts.OpenMPIsDevice ? diagIfOpenMPDeviceCode(Loc, DiagID)
                                   : diagIfOpenMPHostCode(Loc, DiagID);
  if (getLangOpts().CUDA)
    return getLangOpts().CUDAIsDevice ? CUDADiagIfDeviceCode(Loc, DiagID)
                                      : CUDADiagIfHostCode(Loc, DiagID);

  if (getLangOpts().SYCLIsDevice)
    return SYCLDiagIfDeviceCode(Loc, DiagID);

  return DeviceDiagBuilder(DeviceDiagBuilder::K_Immediate, Loc, DiagID,
                           getCurFunctionDecl(), *this);
}

void Sema::checkDeviceDecl(const ValueDecl *D, SourceLocation Loc) {
  if (isUnevaluatedContext())
    return;

  Decl *C = cast<Decl>(getCurLexicalContext());

  // Memcpy operations for structs containing a member with unsupported type
  // are ok, though.
  if (const auto *MD = dyn_cast<CXXMethodDecl>(C)) {
    if ((MD->isCopyAssignmentOperator() || MD->isMoveAssignmentOperator()) &&
        MD->isTrivial())
      return;

    if (const auto *Ctor = dyn_cast<CXXConstructorDecl>(MD))
      if (Ctor->isCopyOrMoveConstructor() && Ctor->isTrivial())
        return;
  }

  auto CheckType = [&](QualType Ty) {
    if (Ty->isDependentType())
      return;

    if ((Ty->isFloat16Type() && !Context.getTargetInfo().hasFloat16Type()) ||
        ((Ty->isFloat128Type() ||
          (Ty->isRealFloatingType() && Context.getTypeSize(Ty) == 128)) &&
         !Context.getTargetInfo().hasFloat128Type()) ||
        (Ty->isIntegerType() && Context.getTypeSize(Ty) == 128 &&
         !Context.getTargetInfo().hasInt128Type())) {
      targetDiag(Loc, diag::err_device_unsupported_type)
          << D << static_cast<unsigned>(Context.getTypeSize(Ty)) << Ty
          << Context.getTargetInfo().getTriple().str();
      targetDiag(D->getLocation(), diag::note_defined_here) << D;
    }
  };

  QualType Ty = D->getType();
  CheckType(Ty);

  if (const auto *FPTy = dyn_cast<FunctionProtoType>(Ty)) {
    for (const auto &ParamTy : FPTy->param_types())
      CheckType(ParamTy);
    CheckType(FPTy->getReturnType());
  }
}

/// Looks through the macro-expansion chain for the given
/// location, looking for a macro expansion with the given name.
/// If one is found, returns true and sets the location to that
/// expansion loc.
bool Sema::findMacroSpelling(SourceLocation &locref, StringRef name) {
  SourceLocation loc = locref;
  if (!loc.isMacroID()) return false;

  // There's no good way right now to look at the intermediate
  // expansions, so just jump to the expansion location.
  loc = getSourceManager().getExpansionLoc(loc);

  // If that's written with the name, stop here.
  SmallVector<char, 16> buffer;
  if (getPreprocessor().getSpelling(loc, buffer) == name) {
    locref = loc;
    return true;
  }
  return false;
}

/// Determines the active Scope associated with the given declaration
/// context.
///
/// This routine maps a declaration context to the active Scope object that
/// represents that declaration context in the parser. It is typically used
/// from "scope-less" code (e.g., template instantiation, lazy creation of
/// declarations) that injects a name for name-lookup purposes and, therefore,
/// must update the Scope.
///
/// \returns The scope corresponding to the given declaraion context, or NULL
/// if no such scope is open.
Scope *Sema::getScopeForContext(DeclContext *Ctx) {

  if (!Ctx)
    return nullptr;

  Ctx = Ctx->getPrimaryContext();
  for (Scope *S = getCurScope(); S; S = S->getParent()) {
    // Ignore scopes that cannot have declarations. This is important for
    // out-of-line definitions of static class members.
    if (S->getFlags() & (Scope::DeclScope | Scope::TemplateParamScope))
      if (DeclContext *Entity = S->getEntity())
        if (Ctx == Entity->getPrimaryContext())
          return S;
  }

  return nullptr;
}

/// Enter a new function scope
void Sema::PushFunctionScope() {
  if (FunctionScopes.empty() && CachedFunctionScope) {
    // Use CachedFunctionScope to avoid allocating memory when possible.
    CachedFunctionScope->Clear();
    FunctionScopes.push_back(CachedFunctionScope.release());
  } else {
    FunctionScopes.push_back(new FunctionScopeInfo(getDiagnostics()));
  }
  if (LangOpts.OpenMP)
    pushOpenMPFunctionRegion();
}

void Sema::PushBlockScope(Scope *BlockScope, BlockDecl *Block) {
  FunctionScopes.push_back(new BlockScopeInfo(getDiagnostics(),
                                              BlockScope, Block));
}

LambdaScopeInfo *Sema::PushLambdaScope() {
  LambdaScopeInfo *const LSI = new LambdaScopeInfo(getDiagnostics());
  FunctionScopes.push_back(LSI);
  return LSI;
}

void Sema::RecordParsingTemplateParameterDepth(unsigned Depth) {
  if (LambdaScopeInfo *const LSI = getCurLambda()) {
    LSI->AutoTemplateParameterDepth = Depth;
    return;
  }
  llvm_unreachable(
      "Remove assertion if intentionally called in a non-lambda context.");
}

// Check that the type of the VarDecl has an accessible copy constructor and
// resolve its destructor's exception specification.
static void checkEscapingByref(VarDecl *VD, Sema &S) {
  QualType T = VD->getType();
  EnterExpressionEvaluationContext scope(
      S, Sema::ExpressionEvaluationContext::PotentiallyEvaluated);
  SourceLocation Loc = VD->getLocation();
  Expr *VarRef =
      new (S.Context) DeclRefExpr(S.Context, VD, false, T, VK_LValue, Loc);
  ExprResult Result = S.PerformMoveOrCopyInitialization(
      InitializedEntity::InitializeBlock(Loc, T, false), VD, VD->getType(),
      VarRef, /*AllowNRVO=*/true);
  if (!Result.isInvalid()) {
    Result = S.MaybeCreateExprWithCleanups(Result);
    Expr *Init = Result.getAs<Expr>();
    S.Context.setBlockVarCopyInit(VD, Init, S.canThrow(Init));
  }

  // The destructor's exception specification is needed when IRGen generates
  // block copy/destroy functions. Resolve it here.
  if (const CXXRecordDecl *RD = T->getAsCXXRecordDecl())
    if (CXXDestructorDecl *DD = RD->getDestructor()) {
      auto *FPT = DD->getType()->getAs<FunctionProtoType>();
      S.ResolveExceptionSpec(Loc, FPT);
    }
}

static void markEscapingByrefs(const FunctionScopeInfo &FSI, Sema &S) {
  // Set the EscapingByref flag of __block variables captured by
  // escaping blocks.
  for (const BlockDecl *BD : FSI.Blocks) {
    for (const BlockDecl::Capture &BC : BD->captures()) {
      VarDecl *VD = BC.getVariable();
      if (VD->hasAttr<BlocksAttr>()) {
        // Nothing to do if this is a __block variable captured by a
        // non-escaping block.
        if (BD->doesNotEscape())
          continue;
        VD->setEscapingByref();
      }
      // Check whether the captured variable is or contains an object of
      // non-trivial C union type.
      QualType CapType = BC.getVariable()->getType();
      if (CapType.hasNonTrivialToPrimitiveDestructCUnion() ||
          CapType.hasNonTrivialToPrimitiveCopyCUnion())
        S.checkNonTrivialCUnion(BC.getVariable()->getType(),
                                BD->getCaretLocation(),
                                Sema::NTCUC_BlockCapture,
                                Sema::NTCUK_Destruct|Sema::NTCUK_Copy);
    }
  }

  for (VarDecl *VD : FSI.ByrefBlockVars) {
    // __block variables might require us to capture a copy-initializer.
    if (!VD->isEscapingByref())
      continue;
    // It's currently invalid to ever have a __block variable with an
    // array type; should we diagnose that here?
    // Regardless, we don't want to ignore array nesting when
    // constructing this copy.
    if (VD->getType()->isStructureOrClassType())
      checkEscapingByref(VD, S);
  }
}

/// Pop a function (or block or lambda or captured region) scope from the stack.
///
/// \param WP The warning policy to use for CFG-based warnings, or null if such
///        warnings should not be produced.
/// \param D The declaration corresponding to this function scope, if producing
///        CFG-based warnings.
/// \param BlockType The type of the block expression, if D is a BlockDecl.
Sema::PoppedFunctionScopePtr
Sema::PopFunctionScopeInfo(const AnalysisBasedWarnings::Policy *WP,
                           const Decl *D, QualType BlockType) {
  assert(!FunctionScopes.empty() && "mismatched push/pop!");

  markEscapingByrefs(*FunctionScopes.back(), *this);

  PoppedFunctionScopePtr Scope(FunctionScopes.pop_back_val(),
                               PoppedFunctionScopeDeleter(this));

  if (LangOpts.OpenMP)
    popOpenMPFunctionRegion(Scope.get());

  // Issue any analysis-based warnings.
  if (WP && D)
    AnalysisWarnings.IssueWarnings(*WP, Scope.get(), D, BlockType);
  else
    for (const auto &PUD : Scope->PossiblyUnreachableDiags)
      Diag(PUD.Loc, PUD.PD);

  return Scope;
}

void Sema::PoppedFunctionScopeDeleter::
operator()(sema::FunctionScopeInfo *Scope) const {
  // Stash the function scope for later reuse if it's for a normal function.
  if (Scope->isPlainFunction() && !Self->CachedFunctionScope)
    Self->CachedFunctionScope.reset(Scope);
  else
    delete Scope;
}

void Sema::PushCompoundScope(bool IsStmtExpr) {
  getCurFunction()->CompoundScopes.push_back(CompoundScopeInfo(IsStmtExpr));
}

void Sema::PopCompoundScope() {
  FunctionScopeInfo *CurFunction = getCurFunction();
  assert(!CurFunction->CompoundScopes.empty() && "mismatched push/pop");

  CurFunction->CompoundScopes.pop_back();
}

/// Determine whether any errors occurred within this function/method/
/// block.
bool Sema::hasAnyUnrecoverableErrorsInThisFunction() const {
  return getCurFunction()->hasUnrecoverableErrorOccurred();
}

void Sema::setFunctionHasBranchIntoScope() {
  if (!FunctionScopes.empty())
    FunctionScopes.back()->setHasBranchIntoScope();
}

void Sema::setFunctionHasBranchProtectedScope() {
  if (!FunctionScopes.empty())
    FunctionScopes.back()->setHasBranchProtectedScope();
}

void Sema::setFunctionHasIndirectGoto() {
  if (!FunctionScopes.empty())
    FunctionScopes.back()->setHasIndirectGoto();
}

BlockScopeInfo *Sema::getCurBlock() {
  if (FunctionScopes.empty())
    return nullptr;

  auto CurBSI = dyn_cast<BlockScopeInfo>(FunctionScopes.back());
  if (CurBSI && CurBSI->TheDecl &&
      !CurBSI->TheDecl->Encloses(CurContext)) {
    // We have switched contexts due to template instantiation.
    assert(!CodeSynthesisContexts.empty());
    return nullptr;
  }

  return CurBSI;
}

FunctionScopeInfo *Sema::getEnclosingFunction() const {
  if (FunctionScopes.empty())
    return nullptr;

  for (int e = FunctionScopes.size() - 1; e >= 0; --e) {
    if (isa<sema::BlockScopeInfo>(FunctionScopes[e]))
      continue;
    return FunctionScopes[e];
  }
  return nullptr;
}

LambdaScopeInfo *Sema::getEnclosingLambda() const {
  for (auto *Scope : llvm::reverse(FunctionScopes)) {
    if (auto *LSI = dyn_cast<sema::LambdaScopeInfo>(Scope)) {
      if (LSI->Lambda && !LSI->Lambda->Encloses(CurContext)) {
        // We have switched contexts due to template instantiation.
        // FIXME: We should swap out the FunctionScopes during code synthesis
        // so that we don't need to check for this.
        assert(!CodeSynthesisContexts.empty());
        return nullptr;
      }
      return LSI;
    }
  }
  return nullptr;
}

LambdaScopeInfo *Sema::getCurLambda(bool IgnoreNonLambdaCapturingScope) {
  if (FunctionScopes.empty())
    return nullptr;

  auto I = FunctionScopes.rbegin();
  if (IgnoreNonLambdaCapturingScope) {
    auto E = FunctionScopes.rend();
    while (I != E && isa<CapturingScopeInfo>(*I) && !isa<LambdaScopeInfo>(*I))
      ++I;
    if (I == E)
      return nullptr;
  }
  auto *CurLSI = dyn_cast<LambdaScopeInfo>(*I);
  if (CurLSI && CurLSI->Lambda &&
      !CurLSI->Lambda->Encloses(CurContext)) {
    // We have switched contexts due to template instantiation.
    assert(!CodeSynthesisContexts.empty());
    return nullptr;
  }

  return CurLSI;
}

// We have a generic lambda if we parsed auto parameters, or we have
// an associated template parameter list.
LambdaScopeInfo *Sema::getCurGenericLambda() {
  if (LambdaScopeInfo *LSI =  getCurLambda()) {
    return (LSI->TemplateParams.size() ||
                    LSI->GLTemplateParameterList) ? LSI : nullptr;
  }
  return nullptr;
}


void Sema::ActOnComment(SourceRange Comment) {
  if (!LangOpts.RetainCommentsFromSystemHeaders &&
      SourceMgr.isInSystemHeader(Comment.getBegin()))
    return;
  RawComment RC(SourceMgr, Comment, LangOpts.CommentOpts, false);
  if (RC.isAlmostTrailingComment()) {
    SourceRange MagicMarkerRange(Comment.getBegin(),
                                 Comment.getBegin().getLocWithOffset(3));
    StringRef MagicMarkerText;
    switch (RC.getKind()) {
    case RawComment::RCK_OrdinaryBCPL:
      MagicMarkerText = "///<";
      break;
    case RawComment::RCK_OrdinaryC:
      MagicMarkerText = "/**<";
      break;
    default:
      llvm_unreachable("if this is an almost Doxygen comment, "
                       "it should be ordinary");
    }
    Diag(Comment.getBegin(), diag::warn_not_a_doxygen_trailing_member_comment) <<
      FixItHint::CreateReplacement(MagicMarkerRange, MagicMarkerText);
  }
  Context.addComment(RC);
}

// Pin this vtable to this file.
ExternalSemaSource::~ExternalSemaSource() {}
char ExternalSemaSource::ID;

void ExternalSemaSource::ReadMethodPool(Selector Sel) { }
void ExternalSemaSource::updateOutOfDateSelector(Selector Sel) { }

void ExternalSemaSource::ReadKnownNamespaces(
                           SmallVectorImpl<NamespaceDecl *> &Namespaces) {
}

void ExternalSemaSource::ReadUndefinedButUsed(
    llvm::MapVector<NamedDecl *, SourceLocation> &Undefined) {}

void ExternalSemaSource::ReadMismatchingDeleteExpressions(llvm::MapVector<
    FieldDecl *, llvm::SmallVector<std::pair<SourceLocation, bool>, 4>> &) {}

/// Figure out if an expression could be turned into a call.
///
/// Use this when trying to recover from an error where the programmer may have
/// written just the name of a function instead of actually calling it.
///
/// \param E - The expression to examine.
/// \param ZeroArgCallReturnTy - If the expression can be turned into a call
///  with no arguments, this parameter is set to the type returned by such a
///  call; otherwise, it is set to an empty QualType.
/// \param OverloadSet - If the expression is an overloaded function
///  name, this parameter is populated with the decls of the various overloads.
bool Sema::tryExprAsCall(Expr &E, QualType &ZeroArgCallReturnTy,
                         UnresolvedSetImpl &OverloadSet) {
  ZeroArgCallReturnTy = QualType();
  OverloadSet.clear();

  const OverloadExpr *Overloads = nullptr;
  bool IsMemExpr = false;
  if (E.getType() == Context.OverloadTy) {
    OverloadExpr::FindResult FR = OverloadExpr::find(const_cast<Expr*>(&E));

    // Ignore overloads that are pointer-to-member constants.
    if (FR.HasFormOfMemberPointer)
      return false;

    Overloads = FR.Expression;
  } else if (E.getType() == Context.BoundMemberTy) {
    Overloads = dyn_cast<UnresolvedMemberExpr>(E.IgnoreParens());
    IsMemExpr = true;
  }

  bool Ambiguous = false;
  bool IsMV = false;

  if (Overloads) {
    for (OverloadExpr::decls_iterator it = Overloads->decls_begin(),
         DeclsEnd = Overloads->decls_end(); it != DeclsEnd; ++it) {
      OverloadSet.addDecl(*it);

      // Check whether the function is a non-template, non-member which takes no
      // arguments.
      if (IsMemExpr)
        continue;
      if (const FunctionDecl *OverloadDecl
            = dyn_cast<FunctionDecl>((*it)->getUnderlyingDecl())) {
        if (OverloadDecl->getMinRequiredArguments() == 0) {
          if (!ZeroArgCallReturnTy.isNull() && !Ambiguous &&
              (!IsMV || !(OverloadDecl->isCPUDispatchMultiVersion() ||
                          OverloadDecl->isCPUSpecificMultiVersion()))) {
            ZeroArgCallReturnTy = QualType();
            Ambiguous = true;
          } else {
            ZeroArgCallReturnTy = OverloadDecl->getReturnType();
            IsMV = OverloadDecl->isCPUDispatchMultiVersion() ||
                   OverloadDecl->isCPUSpecificMultiVersion();
          }
        }
      }
    }

    // If it's not a member, use better machinery to try to resolve the call
    if (!IsMemExpr)
      return !ZeroArgCallReturnTy.isNull();
  }

  // Attempt to call the member with no arguments - this will correctly handle
  // member templates with defaults/deduction of template arguments, overloads
  // with default arguments, etc.
  if (IsMemExpr && !E.isTypeDependent()) {
    Sema::TentativeAnalysisScope Trap(*this);
    ExprResult R = BuildCallToMemberFunction(nullptr, &E, SourceLocation(),
                                             None, SourceLocation());
    if (R.isUsable()) {
      ZeroArgCallReturnTy = R.get()->getType();
      return true;
    }
    return false;
  }

  if (const DeclRefExpr *DeclRef = dyn_cast<DeclRefExpr>(E.IgnoreParens())) {
    if (const FunctionDecl *Fun = dyn_cast<FunctionDecl>(DeclRef->getDecl())) {
      if (Fun->getMinRequiredArguments() == 0)
        ZeroArgCallReturnTy = Fun->getReturnType();
      return true;
    }
  }

  // We don't have an expression that's convenient to get a FunctionDecl from,
  // but we can at least check if the type is "function of 0 arguments".
  QualType ExprTy = E.getType();
  const FunctionType *FunTy = nullptr;
  QualType PointeeTy = ExprTy->getPointeeType();
  if (!PointeeTy.isNull())
    FunTy = PointeeTy->getAs<FunctionType>();
  if (!FunTy)
    FunTy = ExprTy->getAs<FunctionType>();

  if (const FunctionProtoType *FPT =
      dyn_cast_or_null<FunctionProtoType>(FunTy)) {
    if (FPT->getNumParams() == 0)
      ZeroArgCallReturnTy = FunTy->getReturnType();
    return true;
  }
  return false;
}

/// Give notes for a set of overloads.
///
/// A companion to tryExprAsCall. In cases when the name that the programmer
/// wrote was an overloaded function, we may be able to make some guesses about
/// plausible overloads based on their return types; such guesses can be handed
/// off to this method to be emitted as notes.
///
/// \param Overloads - The overloads to note.
/// \param FinalNoteLoc - If we've suppressed printing some overloads due to
///  -fshow-overloads=best, this is the location to attach to the note about too
///  many candidates. Typically this will be the location of the original
///  ill-formed expression.
static void noteOverloads(Sema &S, const UnresolvedSetImpl &Overloads,
                          const SourceLocation FinalNoteLoc) {
  int ShownOverloads = 0;
  int SuppressedOverloads = 0;
  for (UnresolvedSetImpl::iterator It = Overloads.begin(),
       DeclsEnd = Overloads.end(); It != DeclsEnd; ++It) {
    // FIXME: Magic number for max shown overloads stolen from
    // OverloadCandidateSet::NoteCandidates.
    if (ShownOverloads >= 4 && S.Diags.getShowOverloads() == Ovl_Best) {
      ++SuppressedOverloads;
      continue;
    }

    NamedDecl *Fn = (*It)->getUnderlyingDecl();
    // Don't print overloads for non-default multiversioned functions.
    if (const auto *FD = Fn->getAsFunction()) {
      if (FD->isMultiVersion() && FD->hasAttr<TargetAttr>() &&
          !FD->getAttr<TargetAttr>()->isDefaultVersion())
        continue;
    }
    S.Diag(Fn->getLocation(), diag::note_possible_target_of_call);
    ++ShownOverloads;
  }

  if (SuppressedOverloads)
    S.Diag(FinalNoteLoc, diag::note_ovl_too_many_candidates)
      << SuppressedOverloads;
}

static void notePlausibleOverloads(Sema &S, SourceLocation Loc,
                                   const UnresolvedSetImpl &Overloads,
                                   bool (*IsPlausibleResult)(QualType)) {
  if (!IsPlausibleResult)
    return noteOverloads(S, Overloads, Loc);

  UnresolvedSet<2> PlausibleOverloads;
  for (OverloadExpr::decls_iterator It = Overloads.begin(),
         DeclsEnd = Overloads.end(); It != DeclsEnd; ++It) {
    const FunctionDecl *OverloadDecl = cast<FunctionDecl>(*It);
    QualType OverloadResultTy = OverloadDecl->getReturnType();
    if (IsPlausibleResult(OverloadResultTy))
      PlausibleOverloads.addDecl(It.getDecl());
  }
  noteOverloads(S, PlausibleOverloads, Loc);
}

/// Determine whether the given expression can be called by just
/// putting parentheses after it.  Notably, expressions with unary
/// operators can't be because the unary operator will start parsing
/// outside the call.
static bool IsCallableWithAppend(Expr *E) {
  E = E->IgnoreImplicit();
  return (!isa<CStyleCastExpr>(E) &&
          !isa<UnaryOperator>(E) &&
          !isa<BinaryOperator>(E) &&
          !isa<CXXOperatorCallExpr>(E));
}

static bool IsCPUDispatchCPUSpecificMultiVersion(const Expr *E) {
  if (const auto *UO = dyn_cast<UnaryOperator>(E))
    E = UO->getSubExpr();

  if (const auto *ULE = dyn_cast<UnresolvedLookupExpr>(E)) {
    if (ULE->getNumDecls() == 0)
      return false;

    const NamedDecl *ND = *ULE->decls_begin();
    if (const auto *FD = dyn_cast<FunctionDecl>(ND))
      return FD->isCPUDispatchMultiVersion() || FD->isCPUSpecificMultiVersion();
  }
  return false;
}

bool Sema::tryToRecoverWithCall(ExprResult &E, const PartialDiagnostic &PD,
                                bool ForceComplain,
                                bool (*IsPlausibleResult)(QualType)) {
  SourceLocation Loc = E.get()->getExprLoc();
  SourceRange Range = E.get()->getSourceRange();

  QualType ZeroArgCallTy;
  UnresolvedSet<4> Overloads;
  if (tryExprAsCall(*E.get(), ZeroArgCallTy, Overloads) &&
      !ZeroArgCallTy.isNull() &&
      (!IsPlausibleResult || IsPlausibleResult(ZeroArgCallTy))) {
    // At this point, we know E is potentially callable with 0
    // arguments and that it returns something of a reasonable type,
    // so we can emit a fixit and carry on pretending that E was
    // actually a CallExpr.
    SourceLocation ParenInsertionLoc = getLocForEndOfToken(Range.getEnd());
    bool IsMV = IsCPUDispatchCPUSpecificMultiVersion(E.get());
    Diag(Loc, PD) << /*zero-arg*/ 1 << IsMV << Range
                  << (IsCallableWithAppend(E.get())
                          ? FixItHint::CreateInsertion(ParenInsertionLoc, "()")
                          : FixItHint());
    if (!IsMV)
      notePlausibleOverloads(*this, Loc, Overloads, IsPlausibleResult);

    // FIXME: Try this before emitting the fixit, and suppress diagnostics
    // while doing so.
    E = BuildCallExpr(nullptr, E.get(), Range.getEnd(), None,
                      Range.getEnd().getLocWithOffset(1));
    return true;
  }

  if (!ForceComplain) return false;

  bool IsMV = IsCPUDispatchCPUSpecificMultiVersion(E.get());
  Diag(Loc, PD) << /*not zero-arg*/ 0 << IsMV << Range;
  if (!IsMV)
    notePlausibleOverloads(*this, Loc, Overloads, IsPlausibleResult);
  E = ExprError();
  return true;
}

IdentifierInfo *Sema::getSuperIdentifier() const {
  if (!Ident_super)
    Ident_super = &Context.Idents.get("super");
  return Ident_super;
}

IdentifierInfo *Sema::getFloat128Identifier() const {
  if (!Ident___float128)
    Ident___float128 = &Context.Idents.get("__float128");
  return Ident___float128;
}

void Sema::PushCapturedRegionScope(Scope *S, CapturedDecl *CD, RecordDecl *RD,
                                   CapturedRegionKind K,
                                   unsigned OpenMPCaptureLevel) {
  auto *CSI = new CapturedRegionScopeInfo(
      getDiagnostics(), S, CD, RD, CD->getContextParam(), K,
      (getLangOpts().OpenMP && K == CR_OpenMP) ? getOpenMPNestingLevel() : 0,
      OpenMPCaptureLevel);
  CSI->ReturnType = Context.VoidTy;
  FunctionScopes.push_back(CSI);
}

CapturedRegionScopeInfo *Sema::getCurCapturedRegion() {
  if (FunctionScopes.empty())
    return nullptr;

  return dyn_cast<CapturedRegionScopeInfo>(FunctionScopes.back());
}

const llvm::MapVector<FieldDecl *, Sema::DeleteLocs> &
Sema::getMismatchingDeleteExpressions() const {
  return DeleteExprs;
}

void Sema::setOpenCLExtensionForType(QualType T, llvm::StringRef ExtStr) {
  if (ExtStr.empty())
    return;
  llvm::SmallVector<StringRef, 1> Exts;
  ExtStr.split(Exts, " ", /* limit */ -1, /* keep empty */ false);
  auto CanT = T.getCanonicalType().getTypePtr();
  for (auto &I : Exts)
    OpenCLTypeExtMap[CanT].insert(I.str());
}

void Sema::setOpenCLExtensionForDecl(Decl *FD, StringRef ExtStr) {
  llvm::SmallVector<StringRef, 1> Exts;
  ExtStr.split(Exts, " ", /* limit */ -1, /* keep empty */ false);
  if (Exts.empty())
    return;
  for (auto &I : Exts)
    OpenCLDeclExtMap[FD].insert(I.str());
}

void Sema::setCurrentOpenCLExtensionForType(QualType T) {
  if (CurrOpenCLExtension.empty())
    return;
  setOpenCLExtensionForType(T, CurrOpenCLExtension);
}

void Sema::setCurrentOpenCLExtensionForDecl(Decl *D) {
  if (CurrOpenCLExtension.empty())
    return;
  setOpenCLExtensionForDecl(D, CurrOpenCLExtension);
}

std::string Sema::getOpenCLExtensionsFromDeclExtMap(FunctionDecl *FD) {
  if (!OpenCLDeclExtMap.empty())
    return getOpenCLExtensionsFromExtMap(FD, OpenCLDeclExtMap);

  return "";
}

std::string Sema::getOpenCLExtensionsFromTypeExtMap(FunctionType *FT) {
  if (!OpenCLTypeExtMap.empty())
    return getOpenCLExtensionsFromExtMap(FT, OpenCLTypeExtMap);

  return "";
}

template <typename T, typename MapT>
std::string Sema::getOpenCLExtensionsFromExtMap(T *FDT, MapT &Map) {
  auto Loc = Map.find(FDT);
  return llvm::join(Loc->second, " ");
}

bool Sema::isOpenCLDisabledDecl(Decl *FD) {
  auto Loc = OpenCLDeclExtMap.find(FD);
  if (Loc == OpenCLDeclExtMap.end())
    return false;
  for (auto &I : Loc->second) {
    if (!getOpenCLOptions().isEnabled(I))
      return true;
  }
  return false;
}

template <typename T, typename DiagLocT, typename DiagInfoT, typename MapT>
bool Sema::checkOpenCLDisabledTypeOrDecl(T D, DiagLocT DiagLoc,
                                         DiagInfoT DiagInfo, MapT &Map,
                                         unsigned Selector,
                                         SourceRange SrcRange) {
  auto Loc = Map.find(D);
  if (Loc == Map.end())
    return false;
  bool Disabled = false;
  for (auto &I : Loc->second) {
    if (I != CurrOpenCLExtension && !getOpenCLOptions().isEnabled(I)) {
      Diag(DiagLoc, diag::err_opencl_requires_extension) << Selector << DiagInfo
                                                         << I << SrcRange;
      Disabled = true;
    }
  }
  return Disabled;
}

bool Sema::checkOpenCLDisabledTypeDeclSpec(const DeclSpec &DS, QualType QT) {
  // Check extensions for declared types.
  Decl *Decl = nullptr;
  if (auto TypedefT = dyn_cast<TypedefType>(QT.getTypePtr()))
    Decl = TypedefT->getDecl();
  if (auto TagT = dyn_cast<TagType>(QT.getCanonicalType().getTypePtr()))
    Decl = TagT->getDecl();
  auto Loc = DS.getTypeSpecTypeLoc();

  // Check extensions for vector types.
  // e.g. double4 is not allowed when cl_khr_fp64 is absent.
  if (QT->isExtVectorType()) {
    auto TypePtr = QT->castAs<ExtVectorType>()->getElementType().getTypePtr();
    return checkOpenCLDisabledTypeOrDecl(TypePtr, Loc, QT, OpenCLTypeExtMap);
  }

  if (checkOpenCLDisabledTypeOrDecl(Decl, Loc, QT, OpenCLDeclExtMap))
    return true;

  // Check extensions for builtin types.
  return checkOpenCLDisabledTypeOrDecl(QT.getCanonicalType().getTypePtr(), Loc,
                                       QT, OpenCLTypeExtMap);
}

bool Sema::checkOpenCLDisabledDecl(const NamedDecl &D, const Expr &E) {
  IdentifierInfo *FnName = D.getIdentifier();
  return checkOpenCLDisabledTypeOrDecl(&D, E.getBeginLoc(), FnName,
                                       OpenCLDeclExtMap, 1, D.getSourceRange());
}<|MERGE_RESOLUTION|>--- conflicted
+++ resolved
@@ -1607,10 +1607,6 @@
     // Finalize analysis of OpenMP-specific constructs.
     if (Caller && S.LangOpts.OpenMP && UsePath.size() == 1)
       S.finalizeOpenMPDelayedAnalysis(Caller, FD, Loc);
-<<<<<<< HEAD
-=======
-    // Finalize analysis of SYCL-specific constructs.
->>>>>>> f803376f
     if (Caller && S.LangOpts.SYCLIsDevice)
       S.finalizeSYCLDelayedAnalysis(Caller, FD, Loc);
     if (Caller)
