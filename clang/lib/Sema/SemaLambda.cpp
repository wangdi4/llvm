//===--- SemaLambda.cpp - Semantic Analysis for C++11 Lambdas -------------===//
//
//                     The LLVM Compiler Infrastructure
//
// This file is distributed under the University of Illinois Open Source
// License. See LICENSE.TXT for details.
//
//===----------------------------------------------------------------------===//
//
//  This file implements semantic analysis for C++ lambda expressions.
//
//===----------------------------------------------------------------------===//
#include "clang/Sema/DeclSpec.h"
#include "TypeLocBuilder.h"
#include "clang/AST/ASTLambda.h"
#include "clang/AST/ExprCXX.h"
#include "clang/Basic/TargetInfo.h"
#include "clang/Sema/Initialization.h"
#include "clang/Sema/Lookup.h"
#include "clang/Sema/Scope.h"
#include "clang/Sema/ScopeInfo.h"
#include "clang/Sema/SemaInternal.h"
#include "clang/Sema/SemaLambda.h"
using namespace clang;
using namespace sema;

/// \brief Examines the FunctionScopeInfo stack to determine the nearest
/// enclosing lambda (to the current lambda) that is 'capture-ready' for 
/// the variable referenced in the current lambda (i.e. \p VarToCapture).
/// If successful, returns the index into Sema's FunctionScopeInfo stack
/// of the capture-ready lambda's LambdaScopeInfo.
///  
/// Climbs down the stack of lambdas (deepest nested lambda - i.e. current 
/// lambda - is on top) to determine the index of the nearest enclosing/outer
/// lambda that is ready to capture the \p VarToCapture being referenced in 
/// the current lambda. 
/// As we climb down the stack, we want the index of the first such lambda -
/// that is the lambda with the highest index that is 'capture-ready'. 
/// 
/// A lambda 'L' is capture-ready for 'V' (var or this) if:
///  - its enclosing context is non-dependent
///  - and if the chain of lambdas between L and the lambda in which
///    V is potentially used (i.e. the lambda at the top of the scope info 
///    stack), can all capture or have already captured V.
/// If \p VarToCapture is 'null' then we are trying to capture 'this'.
/// 
/// Note that a lambda that is deemed 'capture-ready' still needs to be checked
/// for whether it is 'capture-capable' (see
/// getStackIndexOfNearestEnclosingCaptureCapableLambda), before it can truly 
/// capture.
///
/// \param FunctionScopes - Sema's stack of nested FunctionScopeInfo's (which a
///  LambdaScopeInfo inherits from).  The current/deepest/innermost lambda
///  is at the top of the stack and has the highest index.
/// \param VarToCapture - the variable to capture.  If NULL, capture 'this'.
///
/// \returns An Optional<unsigned> Index that if evaluates to 'true' contains
/// the index (into Sema's FunctionScopeInfo stack) of the innermost lambda
/// which is capture-ready.  If the return value evaluates to 'false' then
/// no lambda is capture-ready for \p VarToCapture.

static inline Optional<unsigned>
getStackIndexOfNearestEnclosingCaptureReadyLambda(
    ArrayRef<const clang::sema::FunctionScopeInfo *> FunctionScopes,
    VarDecl *VarToCapture) {
  // Label failure to capture.
  const Optional<unsigned> NoLambdaIsCaptureReady;

  // Ignore all inner captured regions.
  unsigned CurScopeIndex = FunctionScopes.size() - 1;
  while (CurScopeIndex > 0 && isa<clang::sema::CapturedRegionScopeInfo>(
                                  FunctionScopes[CurScopeIndex]))
    --CurScopeIndex;
  assert(
      isa<clang::sema::LambdaScopeInfo>(FunctionScopes[CurScopeIndex]) &&
      "The function on the top of sema's function-info stack must be a lambda");

  // If VarToCapture is null, we are attempting to capture 'this'.
  const bool IsCapturingThis = !VarToCapture;
  const bool IsCapturingVariable = !IsCapturingThis;

  // Start with the current lambda at the top of the stack (highest index).
  DeclContext *EnclosingDC =
      cast<sema::LambdaScopeInfo>(FunctionScopes[CurScopeIndex])->CallOperator;

  do {
    const clang::sema::LambdaScopeInfo *LSI =
        cast<sema::LambdaScopeInfo>(FunctionScopes[CurScopeIndex]);
    // IF we have climbed down to an intervening enclosing lambda that contains
    // the variable declaration - it obviously can/must not capture the
    // variable.
    // Since its enclosing DC is dependent, all the lambdas between it and the
    // innermost nested lambda are dependent (otherwise we wouldn't have
    // arrived here) - so we don't yet have a lambda that can capture the
    // variable.
    if (IsCapturingVariable &&
        VarToCapture->getDeclContext()->Equals(EnclosingDC))
      return NoLambdaIsCaptureReady;

    // For an enclosing lambda to be capture ready for an entity, all
    // intervening lambda's have to be able to capture that entity. If even
    // one of the intervening lambda's is not capable of capturing the entity
    // then no enclosing lambda can ever capture that entity.
    // For e.g.
    // const int x = 10;
    // [=](auto a) {    #1
    //   [](auto b) {   #2 <-- an intervening lambda that can never capture 'x'
    //    [=](auto c) { #3
    //       f(x, c);  <-- can not lead to x's speculative capture by #1 or #2
    //    }; }; };
    // If they do not have a default implicit capture, check to see
    // if the entity has already been explicitly captured.
    // If even a single dependent enclosing lambda lacks the capability
    // to ever capture this variable, there is no further enclosing
    // non-dependent lambda that can capture this variable.
    if (LSI->ImpCaptureStyle == sema::LambdaScopeInfo::ImpCap_None) {
      if (IsCapturingVariable && !LSI->isCaptured(VarToCapture))
        return NoLambdaIsCaptureReady;
      if (IsCapturingThis && !LSI->isCXXThisCaptured())
        return NoLambdaIsCaptureReady;
    }
    EnclosingDC = getLambdaAwareParentOfDeclContext(EnclosingDC);
    
    assert(CurScopeIndex);
    --CurScopeIndex;
  } while (!EnclosingDC->isTranslationUnit() &&
           EnclosingDC->isDependentContext() &&
           isLambdaCallOperator(EnclosingDC));

  assert(CurScopeIndex < (FunctionScopes.size() - 1));
  // If the enclosingDC is not dependent, then the immediately nested lambda
  // (one index above) is capture-ready.
  if (!EnclosingDC->isDependentContext())
    return CurScopeIndex + 1;
  return NoLambdaIsCaptureReady;
}

/// \brief Examines the FunctionScopeInfo stack to determine the nearest
/// enclosing lambda (to the current lambda) that is 'capture-capable' for 
/// the variable referenced in the current lambda (i.e. \p VarToCapture).
/// If successful, returns the index into Sema's FunctionScopeInfo stack
/// of the capture-capable lambda's LambdaScopeInfo.
///
/// Given the current stack of lambdas being processed by Sema and
/// the variable of interest, to identify the nearest enclosing lambda (to the 
/// current lambda at the top of the stack) that can truly capture
/// a variable, it has to have the following two properties:
///  a) 'capture-ready' - be the innermost lambda that is 'capture-ready':
///     - climb down the stack (i.e. starting from the innermost and examining
///       each outer lambda step by step) checking if each enclosing
///       lambda can either implicitly or explicitly capture the variable.
///       Record the first such lambda that is enclosed in a non-dependent
///       context. If no such lambda currently exists return failure.
///  b) 'capture-capable' - make sure the 'capture-ready' lambda can truly
///  capture the variable by checking all its enclosing lambdas:
///     - check if all outer lambdas enclosing the 'capture-ready' lambda
///       identified above in 'a' can also capture the variable (this is done
///       via tryCaptureVariable for variables and CheckCXXThisCapture for
///       'this' by passing in the index of the Lambda identified in step 'a')
///
/// \param FunctionScopes - Sema's stack of nested FunctionScopeInfo's (which a
/// LambdaScopeInfo inherits from).  The current/deepest/innermost lambda
/// is at the top of the stack.
///
/// \param VarToCapture - the variable to capture.  If NULL, capture 'this'.
///
///
/// \returns An Optional<unsigned> Index that if evaluates to 'true' contains
/// the index (into Sema's FunctionScopeInfo stack) of the innermost lambda
/// which is capture-capable.  If the return value evaluates to 'false' then
/// no lambda is capture-capable for \p VarToCapture.

Optional<unsigned> clang::getStackIndexOfNearestEnclosingCaptureCapableLambda(
    ArrayRef<const sema::FunctionScopeInfo *> FunctionScopes,
    VarDecl *VarToCapture, Sema &S) {

  const Optional<unsigned> NoLambdaIsCaptureCapable;
  
  const Optional<unsigned> OptionalStackIndex =
      getStackIndexOfNearestEnclosingCaptureReadyLambda(FunctionScopes,
                                                        VarToCapture);
  if (!OptionalStackIndex)
    return NoLambdaIsCaptureCapable;

  const unsigned IndexOfCaptureReadyLambda = OptionalStackIndex.getValue();
  assert(((IndexOfCaptureReadyLambda != (FunctionScopes.size() - 1)) ||
          S.getCurGenericLambda()) &&
         "The capture ready lambda for a potential capture can only be the "
         "current lambda if it is a generic lambda");

  const sema::LambdaScopeInfo *const CaptureReadyLambdaLSI =
      cast<sema::LambdaScopeInfo>(FunctionScopes[IndexOfCaptureReadyLambda]);
  
  // If VarToCapture is null, we are attempting to capture 'this'
  const bool IsCapturingThis = !VarToCapture;
  const bool IsCapturingVariable = !IsCapturingThis;

  if (IsCapturingVariable) {
    // Check if the capture-ready lambda can truly capture the variable, by
    // checking whether all enclosing lambdas of the capture-ready lambda allow
    // the capture - i.e. make sure it is capture-capable.
    QualType CaptureType, DeclRefType;
    const bool CanCaptureVariable =
        !S.tryCaptureVariable(VarToCapture,
                              /*ExprVarIsUsedInLoc*/ SourceLocation(),
                              clang::Sema::TryCapture_Implicit,
                              /*EllipsisLoc*/ SourceLocation(),
                              /*BuildAndDiagnose*/ false, CaptureType,
                              DeclRefType, &IndexOfCaptureReadyLambda);
    if (!CanCaptureVariable)
      return NoLambdaIsCaptureCapable;
  } else {
    // Check if the capture-ready lambda can truly capture 'this' by checking
    // whether all enclosing lambdas of the capture-ready lambda can capture
    // 'this'.
    const bool CanCaptureThis =
        !S.CheckCXXThisCapture(
             CaptureReadyLambdaLSI->PotentialThisCaptureLocation,
             /*Explicit*/ false, /*BuildAndDiagnose*/ false,
             &IndexOfCaptureReadyLambda);
    if (!CanCaptureThis)
      return NoLambdaIsCaptureCapable;
  } 
  return IndexOfCaptureReadyLambda;
}

static inline TemplateParameterList *
getGenericLambdaTemplateParameterList(LambdaScopeInfo *LSI, Sema &SemaRef) {
  if (LSI->GLTemplateParameterList)
    return LSI->GLTemplateParameterList;

  if (!LSI->AutoTemplateParams.empty()) {
    SourceRange IntroRange = LSI->IntroducerRange;
    SourceLocation LAngleLoc = IntroRange.getBegin();
    SourceLocation RAngleLoc = IntroRange.getEnd();
    LSI->GLTemplateParameterList = TemplateParameterList::Create(
        SemaRef.Context,
        /*Template kw loc*/ SourceLocation(), LAngleLoc,
        llvm::makeArrayRef((NamedDecl *const *)LSI->AutoTemplateParams.data(),
                           LSI->AutoTemplateParams.size()),
        RAngleLoc, nullptr);
  }
  return LSI->GLTemplateParameterList;
}

CXXRecordDecl *Sema::createLambdaClosureType(SourceRange IntroducerRange,
                                             TypeSourceInfo *Info,
                                             bool KnownDependent, 
                                             LambdaCaptureDefault CaptureDefault) {
  DeclContext *DC = CurContext;
  while (!(DC->isFunctionOrMethod() || DC->isRecord() || DC->isFileContext()))
    DC = DC->getParent();
  bool IsGenericLambda = getGenericLambdaTemplateParameterList(getCurLambda(),
                                                               *this);  
  // Start constructing the lambda class.
  CXXRecordDecl *Class = CXXRecordDecl::CreateLambda(Context, DC, Info,
                                                     IntroducerRange.getBegin(),
                                                     KnownDependent, 
                                                     IsGenericLambda, 
                                                     CaptureDefault);
  DC->addDecl(Class);

  return Class;
}

/// \brief Determine whether the given context is or is enclosed in an inline
/// function.
static bool isInInlineFunction(const DeclContext *DC) {
  while (!DC->isFileContext()) {
    if (const FunctionDecl *FD = dyn_cast<FunctionDecl>(DC))
      if (FD->isInlined())
        return true;
    
    DC = DC->getLexicalParent();
  }
  
  return false;
}

MangleNumberingContext *
Sema::getCurrentMangleNumberContext(const DeclContext *DC,
                                    Decl *&ManglingContextDecl) {
  // Compute the context for allocating mangling numbers in the current
  // expression, if the ABI requires them.
  ManglingContextDecl = ExprEvalContexts.back().ManglingContextDecl;

  enum ContextKind {
    Normal,
    DefaultArgument,
    DataMember,
    StaticDataMember
  } Kind = Normal;

  // Default arguments of member function parameters that appear in a class
  // definition, as well as the initializers of data members, receive special
  // treatment. Identify them.
  if (ManglingContextDecl) {
    if (ParmVarDecl *Param = dyn_cast<ParmVarDecl>(ManglingContextDecl)) {
      if (const DeclContext *LexicalDC
          = Param->getDeclContext()->getLexicalParent())
        if (LexicalDC->isRecord())
          Kind = DefaultArgument;
    } else if (VarDecl *Var = dyn_cast<VarDecl>(ManglingContextDecl)) {
      if (Var->getDeclContext()->isRecord())
        Kind = StaticDataMember;
    } else if (isa<FieldDecl>(ManglingContextDecl)) {
      Kind = DataMember;
    }
  }

  // Itanium ABI [5.1.7]:
  //   In the following contexts [...] the one-definition rule requires closure
  //   types in different translation units to "correspond":
  bool IsInNonspecializedTemplate =
    !ActiveTemplateInstantiations.empty() || CurContext->isDependentContext();
  switch (Kind) {
  case Normal: {
    //  -- the bodies of non-exported nonspecialized template functions
    //  -- the bodies of inline functions
    if ((IsInNonspecializedTemplate &&
         !(ManglingContextDecl && isa<ParmVarDecl>(ManglingContextDecl))) ||
        isInInlineFunction(CurContext)) {
      ManglingContextDecl = nullptr;
      while (auto *CD = dyn_cast<CapturedDecl>(DC))
        DC = CD->getParent();
      return &Context.getManglingNumberContext(DC);
    }

    ManglingContextDecl = nullptr;
    return nullptr;
  }

  case StaticDataMember:
    //  -- the initializers of nonspecialized static members of template classes
    if (!IsInNonspecializedTemplate) {
      ManglingContextDecl = nullptr;
      return nullptr;
    }
    // Fall through to get the current context.

  case DataMember:
    //  -- the in-class initializers of class members
  case DefaultArgument:
    //  -- default arguments appearing in class definitions
    return &ExprEvalContexts.back().getMangleNumberingContext(Context);
  }

  llvm_unreachable("unexpected context");
}

MangleNumberingContext &
Sema::ExpressionEvaluationContextRecord::getMangleNumberingContext(
    ASTContext &Ctx) {
  assert(ManglingContextDecl && "Need to have a context declaration");
  if (!MangleNumbering)
    MangleNumbering = Ctx.createMangleNumberingContext();
  return *MangleNumbering;
}

CXXMethodDecl *Sema::startLambdaDefinition(CXXRecordDecl *Class,
                                           SourceRange IntroducerRange,
                                           TypeSourceInfo *MethodTypeInfo,
                                           SourceLocation EndLoc,
                                           ArrayRef<ParmVarDecl *> Params,
                                           const bool IsConstexprSpecified) {
  QualType MethodType = MethodTypeInfo->getType();
  TemplateParameterList *TemplateParams = 
            getGenericLambdaTemplateParameterList(getCurLambda(), *this);
  // If a lambda appears in a dependent context or is a generic lambda (has
  // template parameters) and has an 'auto' return type, deduce it to a 
  // dependent type.
  if (Class->isDependentContext() || TemplateParams) {
    const FunctionProtoType *FPT = MethodType->castAs<FunctionProtoType>();
    QualType Result = FPT->getReturnType();
    if (Result->isUndeducedType()) {
      Result = SubstAutoType(Result, Context.DependentTy);
      MethodType = Context.getFunctionType(Result, FPT->getParamTypes(),
                                           FPT->getExtProtoInfo());
    }
  }

  // C++11 [expr.prim.lambda]p5:
  //   The closure type for a lambda-expression has a public inline function 
  //   call operator (13.5.4) whose parameters and return type are described by
  //   the lambda-expression's parameter-declaration-clause and 
  //   trailing-return-type respectively.
  DeclarationName MethodName
    = Context.DeclarationNames.getCXXOperatorName(OO_Call);
  DeclarationNameLoc MethodNameLoc;
  MethodNameLoc.CXXOperatorName.BeginOpNameLoc
    = IntroducerRange.getBegin().getRawEncoding();
  MethodNameLoc.CXXOperatorName.EndOpNameLoc
    = IntroducerRange.getEnd().getRawEncoding();
  CXXMethodDecl *Method
    = CXXMethodDecl::Create(Context, Class, EndLoc,
                            DeclarationNameInfo(MethodName, 
                                                IntroducerRange.getBegin(),
                                                MethodNameLoc),
                            MethodType, MethodTypeInfo,
                            SC_None,
                            /*isInline=*/true,
                            IsConstexprSpecified,
                            EndLoc);
  Method->setAccess(AS_public);
  
  // Temporarily set the lexical declaration context to the current
  // context, so that the Scope stack matches the lexical nesting.
  Method->setLexicalDeclContext(CurContext);  
  // Create a function template if we have a template parameter list
  FunctionTemplateDecl *const TemplateMethod = TemplateParams ?
            FunctionTemplateDecl::Create(Context, Class,
                                         Method->getLocation(), MethodName, 
                                         TemplateParams,
                                         Method) : nullptr;
  if (TemplateMethod) {
    TemplateMethod->setLexicalDeclContext(CurContext);
    TemplateMethod->setAccess(AS_public);
    Method->setDescribedFunctionTemplate(TemplateMethod);
  }
  
  // Add parameters.
  if (!Params.empty()) {
    Method->setParams(Params);
    CheckParmsForFunctionDef(Params,
                             /*CheckParameterNames=*/false);

    for (auto P : Method->parameters())
      P->setOwningFunction(Method);
  }

  Decl *ManglingContextDecl;
  if (MangleNumberingContext *MCtx =
          getCurrentMangleNumberContext(Class->getDeclContext(),
                                        ManglingContextDecl)) {
    unsigned ManglingNumber = MCtx->getManglingNumber(Method);
    Class->setLambdaMangling(ManglingNumber, ManglingContextDecl);
  }

  return Method;
}

void Sema::buildLambdaScope(LambdaScopeInfo *LSI,
                                        CXXMethodDecl *CallOperator,
                                        SourceRange IntroducerRange,
                                        LambdaCaptureDefault CaptureDefault,
                                        SourceLocation CaptureDefaultLoc,
                                        bool ExplicitParams,
                                        bool ExplicitResultType,
                                        bool Mutable) {
  LSI->CallOperator = CallOperator;
  CXXRecordDecl *LambdaClass = CallOperator->getParent();
  LSI->Lambda = LambdaClass;
  if (CaptureDefault == LCD_ByCopy)
    LSI->ImpCaptureStyle = LambdaScopeInfo::ImpCap_LambdaByval;
  else if (CaptureDefault == LCD_ByRef)
    LSI->ImpCaptureStyle = LambdaScopeInfo::ImpCap_LambdaByref;
  LSI->CaptureDefaultLoc = CaptureDefaultLoc;
  LSI->IntroducerRange = IntroducerRange;
  LSI->ExplicitParams = ExplicitParams;
  LSI->Mutable = Mutable;

  if (ExplicitResultType) {
    LSI->ReturnType = CallOperator->getReturnType();

    if (!LSI->ReturnType->isDependentType() &&
        !LSI->ReturnType->isVoidType()) {
      if (RequireCompleteType(CallOperator->getLocStart(), LSI->ReturnType,
                              diag::err_lambda_incomplete_result)) {
        // Do nothing.
      }
    }
  } else {
    LSI->HasImplicitReturnType = true;
  }
}

void Sema::finishLambdaExplicitCaptures(LambdaScopeInfo *LSI) {
  LSI->finishedExplicitCaptures();
}

void Sema::addLambdaParameters(CXXMethodDecl *CallOperator, Scope *CurScope) {  
  // Introduce our parameters into the function scope
  for (unsigned p = 0, NumParams = CallOperator->getNumParams(); 
       p < NumParams; ++p) {
    ParmVarDecl *Param = CallOperator->getParamDecl(p);
    
    // If this has an identifier, add it to the scope stack.
    if (CurScope && Param->getIdentifier()) {
      CheckShadow(CurScope, Param);
      
      PushOnScopeChains(Param, CurScope);
    }
  }
}

/// If this expression is an enumerator-like expression of some type
/// T, return the type T; otherwise, return null.
///
/// Pointer comparisons on the result here should always work because
/// it's derived from either the parent of an EnumConstantDecl
/// (i.e. the definition) or the declaration returned by
/// EnumType::getDecl() (i.e. the definition).
static EnumDecl *findEnumForBlockReturn(Expr *E) {
  // An expression is an enumerator-like expression of type T if,
  // ignoring parens and parens-like expressions:
  E = E->IgnoreParens();

  //  - it is an enumerator whose enum type is T or
  if (DeclRefExpr *DRE = dyn_cast<DeclRefExpr>(E)) {
    if (EnumConstantDecl *D
          = dyn_cast<EnumConstantDecl>(DRE->getDecl())) {
      return cast<EnumDecl>(D->getDeclContext());
    }
    return nullptr;
  }

  //  - it is a comma expression whose RHS is an enumerator-like
  //    expression of type T or
  if (BinaryOperator *BO = dyn_cast<BinaryOperator>(E)) {
    if (BO->getOpcode() == BO_Comma)
      return findEnumForBlockReturn(BO->getRHS());
    return nullptr;
  }

  //  - it is a statement-expression whose value expression is an
  //    enumerator-like expression of type T or
  if (StmtExpr *SE = dyn_cast<StmtExpr>(E)) {
    if (Expr *last = dyn_cast_or_null<Expr>(SE->getSubStmt()->body_back()))
      return findEnumForBlockReturn(last);
    return nullptr;
  }

  //   - it is a ternary conditional operator (not the GNU ?:
  //     extension) whose second and third operands are
  //     enumerator-like expressions of type T or
  if (ConditionalOperator *CO = dyn_cast<ConditionalOperator>(E)) {
    if (EnumDecl *ED = findEnumForBlockReturn(CO->getTrueExpr()))
      if (ED == findEnumForBlockReturn(CO->getFalseExpr()))
        return ED;
    return nullptr;
  }

  // (implicitly:)
  //   - it is an implicit integral conversion applied to an
  //     enumerator-like expression of type T or
  if (ImplicitCastExpr *ICE = dyn_cast<ImplicitCastExpr>(E)) {
    // We can sometimes see integral conversions in valid
    // enumerator-like expressions.
    if (ICE->getCastKind() == CK_IntegralCast)
      return findEnumForBlockReturn(ICE->getSubExpr());

    // Otherwise, just rely on the type.
  }

  //   - it is an expression of that formal enum type.
  if (const EnumType *ET = E->getType()->getAs<EnumType>()) {
    return ET->getDecl();
  }

  // Otherwise, nope.
  return nullptr;
}

/// Attempt to find a type T for which the returned expression of the
/// given statement is an enumerator-like expression of that type.
static EnumDecl *findEnumForBlockReturn(ReturnStmt *ret) {
  if (Expr *retValue = ret->getRetValue())
    return findEnumForBlockReturn(retValue);
  return nullptr;
}

/// Attempt to find a common type T for which all of the returned
/// expressions in a block are enumerator-like expressions of that
/// type.
static EnumDecl *findCommonEnumForBlockReturns(ArrayRef<ReturnStmt*> returns) {
  ArrayRef<ReturnStmt*>::iterator i = returns.begin(), e = returns.end();

  // Try to find one for the first return.
  EnumDecl *ED = findEnumForBlockReturn(*i);
  if (!ED) return nullptr;

  // Check that the rest of the returns have the same enum.
  for (++i; i != e; ++i) {
    if (findEnumForBlockReturn(*i) != ED)
      return nullptr;
  }

  // Never infer an anonymous enum type.
  if (!ED->hasNameForLinkage()) return nullptr;

  return ED;
}

/// Adjust the given return statements so that they formally return
/// the given type.  It should require, at most, an IntegralCast.
static void adjustBlockReturnsToEnum(Sema &S, ArrayRef<ReturnStmt*> returns,
                                     QualType returnType) {
  for (ArrayRef<ReturnStmt*>::iterator
         i = returns.begin(), e = returns.end(); i != e; ++i) {
    ReturnStmt *ret = *i;
    Expr *retValue = ret->getRetValue();
    if (S.Context.hasSameType(retValue->getType(), returnType))
      continue;

    // Right now we only support integral fixup casts.
    assert(returnType->isIntegralOrUnscopedEnumerationType());
    assert(retValue->getType()->isIntegralOrUnscopedEnumerationType());

    ExprWithCleanups *cleanups = dyn_cast<ExprWithCleanups>(retValue);

    Expr *E = (cleanups ? cleanups->getSubExpr() : retValue);
    E = ImplicitCastExpr::Create(S.Context, returnType, CK_IntegralCast,
                                 E, /*base path*/ nullptr, VK_RValue);
    if (cleanups) {
      cleanups->setSubExpr(E);
    } else {
      ret->setRetValue(E);
    }
  }
}

void Sema::deduceClosureReturnType(CapturingScopeInfo &CSI) {
  assert(CSI.HasImplicitReturnType);
  // If it was ever a placeholder, it had to been deduced to DependentTy.
  assert(CSI.ReturnType.isNull() || !CSI.ReturnType->isUndeducedType()); 
  assert((!isa<LambdaScopeInfo>(CSI) || !getLangOpts().CPlusPlus14) &&
         "lambda expressions use auto deduction in C++14 onwards");

  // C++ core issue 975:
  //   If a lambda-expression does not include a trailing-return-type,
  //   it is as if the trailing-return-type denotes the following type:
  //     - if there are no return statements in the compound-statement,
  //       or all return statements return either an expression of type
  //       void or no expression or braced-init-list, the type void;
  //     - otherwise, if all return statements return an expression
  //       and the types of the returned expressions after
  //       lvalue-to-rvalue conversion (4.1 [conv.lval]),
  //       array-to-pointer conversion (4.2 [conv.array]), and
  //       function-to-pointer conversion (4.3 [conv.func]) are the
  //       same, that common type;
  //     - otherwise, the program is ill-formed.
  //
  // C++ core issue 1048 additionally removes top-level cv-qualifiers
  // from the types of returned expressions to match the C++14 auto
  // deduction rules.
  //
  // In addition, in blocks in non-C++ modes, if all of the return
  // statements are enumerator-like expressions of some type T, where
  // T has a name for linkage, then we infer the return type of the
  // block to be that type.

  // First case: no return statements, implicit void return type.
  ASTContext &Ctx = getASTContext();
  if (CSI.Returns.empty()) {
    // It's possible there were simply no /valid/ return statements.
    // In this case, the first one we found may have at least given us a type.
    if (CSI.ReturnType.isNull())
      CSI.ReturnType = Ctx.VoidTy;
    return;
  }

  // Second case: at least one return statement has dependent type.
  // Delay type checking until instantiation.
  assert(!CSI.ReturnType.isNull() && "We should have a tentative return type.");
  if (CSI.ReturnType->isDependentType())
    return;

  // Try to apply the enum-fuzz rule.
  if (!getLangOpts().CPlusPlus) {
    assert(isa<BlockScopeInfo>(CSI));
    const EnumDecl *ED = findCommonEnumForBlockReturns(CSI.Returns);
    if (ED) {
      CSI.ReturnType = Context.getTypeDeclType(ED);
      adjustBlockReturnsToEnum(*this, CSI.Returns, CSI.ReturnType);
      return;
    }
  }

  // Third case: only one return statement. Don't bother doing extra work!
  SmallVectorImpl<ReturnStmt*>::iterator I = CSI.Returns.begin(),
                                         E = CSI.Returns.end();
  if (I+1 == E)
    return;

  // General case: many return statements.
  // Check that they all have compatible return types.

  // We require the return types to strictly match here.
  // Note that we've already done the required promotions as part of
  // processing the return statement.
  for (; I != E; ++I) {
    const ReturnStmt *RS = *I;
    const Expr *RetE = RS->getRetValue();

    QualType ReturnType =
        (RetE ? RetE->getType() : Context.VoidTy).getUnqualifiedType();
    if (Context.getCanonicalFunctionResultType(ReturnType) ==
          Context.getCanonicalFunctionResultType(CSI.ReturnType))
      continue;

    // FIXME: This is a poor diagnostic for ReturnStmts without expressions.
    // TODO: It's possible that the *first* return is the divergent one.
    Diag(RS->getLocStart(),
         diag::err_typecheck_missing_return_type_incompatible)
      << ReturnType << CSI.ReturnType
      << isa<LambdaScopeInfo>(CSI);
    // Continue iterating so that we keep emitting diagnostics.
  }
}

QualType Sema::buildLambdaInitCaptureInitialization(SourceLocation Loc,
                                                    bool ByRef,
                                                    IdentifierInfo *Id,
                                                    bool IsDirectInit,
                                                    Expr *&Init) {
  // Create an 'auto' or 'auto&' TypeSourceInfo that we can use to
  // deduce against.
  QualType DeductType = Context.getAutoDeductType();
  TypeLocBuilder TLB;
  TLB.pushTypeSpec(DeductType).setNameLoc(Loc);
  if (ByRef) {
    DeductType = BuildReferenceType(DeductType, true, Loc, Id);
    assert(!DeductType.isNull() && "can't build reference to auto");
    TLB.push<ReferenceTypeLoc>(DeductType).setSigilLoc(Loc);
  }
  TypeSourceInfo *TSI = TLB.getTypeSourceInfo(Context, DeductType);

  // Deduce the type of the init capture.
  QualType DeducedType = deduceVarTypeFromInitializer(
      /*VarDecl*/nullptr, DeclarationName(Id), DeductType, TSI,
      SourceRange(Loc, Loc), IsDirectInit, Init);
  if (DeducedType.isNull())
    return QualType();

  // Are we a non-list direct initialization?
  ParenListExpr *CXXDirectInit = dyn_cast<ParenListExpr>(Init);

  // Perform initialization analysis and ensure any implicit conversions
  // (such as lvalue-to-rvalue) are enforced.
  InitializedEntity Entity =
      InitializedEntity::InitializeLambdaCapture(Id, DeducedType, Loc);
  InitializationKind Kind =
      IsDirectInit
          ? (CXXDirectInit ? InitializationKind::CreateDirect(
                                 Loc, Init->getLocStart(), Init->getLocEnd())
                           : InitializationKind::CreateDirectList(Loc))
          : InitializationKind::CreateCopy(Loc, Init->getLocStart());

  MultiExprArg Args = Init;
  if (CXXDirectInit)
    Args =
        MultiExprArg(CXXDirectInit->getExprs(), CXXDirectInit->getNumExprs());
  QualType DclT;
  InitializationSequence InitSeq(*this, Entity, Kind, Args);
  ExprResult Result = InitSeq.Perform(*this, Entity, Kind, Args, &DclT);

  if (Result.isInvalid())
    return QualType();
  Init = Result.getAs<Expr>();

  // The init-capture initialization is a full-expression that must be
  // processed as one before we enter the declcontext of the lambda's
  // call-operator.
#if INTEL_SPECIFIC_CILKPLUS
  CilkReceiverKind CilkKind = CRK_MaybeReceiver;
  Result = ActOnFinishFullExpr(Init, Loc, CilkKind,
#else
  Result = ActOnFinishFullExpr(Init, Loc,
#endif // INTEL_SPECIFIC_CILKPLUS
                                /*DiscardedValue*/ false,
                               /*IsConstexpr*/ false,
                               /*IsLambdaInitCaptureInitalizer*/ true);
  if (Result.isInvalid())
    return QualType();

  Init = Result.getAs<Expr>();
  return DeducedType;
}

VarDecl *Sema::createLambdaInitCaptureVarDecl(SourceLocation Loc,
                                              QualType InitCaptureType,
                                              IdentifierInfo *Id,
                                              unsigned InitStyle, Expr *Init) {
  TypeSourceInfo *TSI = Context.getTrivialTypeSourceInfo(InitCaptureType,
      Loc);
  // Create a dummy variable representing the init-capture. This is not actually
  // used as a variable, and only exists as a way to name and refer to the
  // init-capture.
  // FIXME: Pass in separate source locations for '&' and identifier.
  VarDecl *NewVD = VarDecl::Create(Context, CurContext, Loc,
                                   Loc, Id, InitCaptureType, TSI, SC_Auto);
  NewVD->setInitCapture(true);
  NewVD->setReferenced(true);
  // FIXME: Pass in a VarDecl::InitializationStyle.
  NewVD->setInitStyle(static_cast<VarDecl::InitializationStyle>(InitStyle));
  NewVD->markUsed(Context);
  NewVD->setInit(Init);
  return NewVD;
}

FieldDecl *Sema::buildInitCaptureField(LambdaScopeInfo *LSI, VarDecl *Var) {
  FieldDecl *Field = FieldDecl::Create(
      Context, LSI->Lambda, Var->getLocation(), Var->getLocation(),
      nullptr, Var->getType(), Var->getTypeSourceInfo(), nullptr, false,
      ICIS_NoInit);
  Field->setImplicit(true);
  Field->setAccess(AS_private);
  LSI->Lambda->addDecl(Field);

  LSI->addCapture(Var, /*isBlock*/false, Var->getType()->isReferenceType(),
                  /*isNested*/false, Var->getLocation(), SourceLocation(),
                  Var->getType(), Var->getInit());
  return Field;
}

void Sema::ActOnStartOfLambdaDefinition(LambdaIntroducer &Intro,
                                        Declarator &ParamInfo,
                                        Scope *CurScope) {
  // Determine if we're within a context where we know that the lambda will
  // be dependent, because there are template parameters in scope.
  bool KnownDependent = false;
  LambdaScopeInfo *const LSI = getCurLambda();
  assert(LSI && "LambdaScopeInfo should be on stack!");

  // The lambda-expression's closure type might be dependent even if its
  // semantic context isn't, if it appears within a default argument of a
  // function template.
  if (CurScope->getTemplateParamParent())
    KnownDependent = true;

  // Determine the signature of the call operator.
  TypeSourceInfo *MethodTyInfo;
  bool ExplicitParams = true;
  bool ExplicitResultType = true;
  bool ContainsUnexpandedParameterPack = false;
  SourceLocation EndLoc;
  SmallVector<ParmVarDecl *, 8> Params;
  if (ParamInfo.getNumTypeObjects() == 0) {
    // C++11 [expr.prim.lambda]p4:
    //   If a lambda-expression does not include a lambda-declarator, it is as 
    //   if the lambda-declarator were ().
    FunctionProtoType::ExtProtoInfo EPI(Context.getDefaultCallingConvention(
        /*IsVariadic=*/false, /*IsCXXMethod=*/true));
    EPI.HasTrailingReturn = true;
    EPI.TypeQuals |= DeclSpec::TQ_const;
    // C++1y [expr.prim.lambda]:
    //   The lambda return type is 'auto', which is replaced by the
    //   trailing-return type if provided and/or deduced from 'return'
    //   statements
    // We don't do this before C++1y, because we don't support deduced return
    // types there.
    QualType DefaultTypeForNoTrailingReturn =
        getLangOpts().CPlusPlus14 ? Context.getAutoDeductType()
                                  : Context.DependentTy;
    QualType MethodTy =
        Context.getFunctionType(DefaultTypeForNoTrailingReturn, None, EPI);
    MethodTyInfo = Context.getTrivialTypeSourceInfo(MethodTy);
    ExplicitParams = false;
    ExplicitResultType = false;
    EndLoc = Intro.Range.getEnd();
  } else {
    assert(ParamInfo.isFunctionDeclarator() &&
           "lambda-declarator is a function");
    DeclaratorChunk::FunctionTypeInfo &FTI = ParamInfo.getFunctionTypeInfo();

    // C++11 [expr.prim.lambda]p5:
    //   This function call operator is declared const (9.3.1) if and only if 
    //   the lambda-expression's parameter-declaration-clause is not followed 
    //   by mutable. It is neither virtual nor declared volatile. [...]
    if (!FTI.hasMutableQualifier())
      FTI.TypeQuals |= DeclSpec::TQ_const;

    MethodTyInfo = GetTypeForDeclarator(ParamInfo, CurScope);
    assert(MethodTyInfo && "no type from lambda-declarator");
    EndLoc = ParamInfo.getSourceRange().getEnd();

    ExplicitResultType = FTI.hasTrailingReturnType();

    if (FTIHasNonVoidParameters(FTI)) {
      Params.reserve(FTI.NumParams);
      for (unsigned i = 0, e = FTI.NumParams; i != e; ++i)
        Params.push_back(cast<ParmVarDecl>(FTI.Params[i].Param));
    }

    // Check for unexpanded parameter packs in the method type.
    if (MethodTyInfo->getType()->containsUnexpandedParameterPack())
      ContainsUnexpandedParameterPack = true;
  }

  CXXRecordDecl *Class = createLambdaClosureType(Intro.Range, MethodTyInfo,
                                                 KnownDependent, Intro.Default);

  CXXMethodDecl *Method =
      startLambdaDefinition(Class, Intro.Range, MethodTyInfo, EndLoc, Params,
                            ParamInfo.getDeclSpec().isConstexprSpecified());
  if (ExplicitParams)
    CheckCXXDefaultArguments(Method);
  
  // Attributes on the lambda apply to the method.  
  ProcessDeclAttributes(CurScope, Method, ParamInfo);

  // CUDA lambdas get implicit attributes based on the scope in which they're
  // declared.
  if (getLangOpts().CUDA)
    CUDASetLambdaAttrs(Method);

  // Introduce the function call operator as the current declaration context.
  PushDeclContext(CurScope, Method);
    
  // Build the lambda scope.
  buildLambdaScope(LSI, Method, Intro.Range, Intro.Default, Intro.DefaultLoc,
                   ExplicitParams, ExplicitResultType, !Method->isConst());

  // C++11 [expr.prim.lambda]p9:
  //   A lambda-expression whose smallest enclosing scope is a block scope is a
  //   local lambda expression; any other lambda expression shall not have a
  //   capture-default or simple-capture in its lambda-introducer.
  //
  // For simple-captures, this is covered by the check below that any named
  // entity is a variable that can be captured.
  //
  // For DR1632, we also allow a capture-default in any context where we can
  // odr-use 'this' (in particular, in a default initializer for a non-static
  // data member).
  if (Intro.Default != LCD_None && !Class->getParent()->isFunctionOrMethod() &&
      (getCurrentThisType().isNull() ||
       CheckCXXThisCapture(SourceLocation(), /*Explicit*/true,
                           /*BuildAndDiagnose*/false)))
    Diag(Intro.DefaultLoc, diag::err_capture_default_non_local);

  // Distinct capture names, for diagnostics.
  llvm::SmallSet<IdentifierInfo*, 8> CaptureNames;

  // Handle explicit captures.
  SourceLocation PrevCaptureLoc
    = Intro.Default == LCD_None? Intro.Range.getBegin() : Intro.DefaultLoc;
  for (auto C = Intro.Captures.begin(), E = Intro.Captures.end(); C != E;
       PrevCaptureLoc = C->Loc, ++C) {
    if (C->Kind == LCK_This || C->Kind == LCK_StarThis) {
      if (C->Kind == LCK_StarThis) 
        Diag(C->Loc, !getLangOpts().CPlusPlus1z
                             ? diag::ext_star_this_lambda_capture_cxx1z
                             : diag::warn_cxx14_compat_star_this_lambda_capture);

      // C++11 [expr.prim.lambda]p8:
      //   An identifier or this shall not appear more than once in a 
      //   lambda-capture.
      if (LSI->isCXXThisCaptured()) {
        Diag(C->Loc, diag::err_capture_more_than_once)
            << "'this'" << SourceRange(LSI->getCXXThisCapture().getLocation())
            << FixItHint::CreateRemoval(
                   SourceRange(getLocForEndOfToken(PrevCaptureLoc), C->Loc));
        continue;
      }

      // C++1z [expr.prim.lambda]p8:
      //  If a lambda-capture includes a capture-default that is =, each
      //  simple-capture of that lambda-capture shall be of the form "&
      //  identifier" or "* this". [ Note: The form [&,this] is redundant but
      //  accepted for compatibility with ISO C++14. --end note ]
      if (Intro.Default == LCD_ByCopy && C->Kind != LCK_StarThis) {
        Diag(C->Loc, diag::err_this_capture_with_copy_default)
            << FixItHint::CreateRemoval(
                SourceRange(getLocForEndOfToken(PrevCaptureLoc), C->Loc));
        continue;
      }

      // C++11 [expr.prim.lambda]p12:
      //   If this is captured by a local lambda expression, its nearest
      //   enclosing function shall be a non-static member function.
      QualType ThisCaptureType = getCurrentThisType();
      if (ThisCaptureType.isNull()) {
        Diag(C->Loc, diag::err_this_capture) << true;
        continue;
      }
      
      CheckCXXThisCapture(C->Loc, /*Explicit=*/true, /*BuildAndDiagnose*/ true,
                          /*FunctionScopeIndexToStopAtPtr*/ nullptr,
                          C->Kind == LCK_StarThis);
      continue;
    }

    assert(C->Id && "missing identifier for capture");

    if (C->Init.isInvalid())
      continue;

    VarDecl *Var = nullptr;
    if (C->Init.isUsable()) {
      Diag(C->Loc, getLangOpts().CPlusPlus14
                       ? diag::warn_cxx11_compat_init_capture
                       : diag::ext_init_capture);

      if (C->Init.get()->containsUnexpandedParameterPack())
        ContainsUnexpandedParameterPack = true;
      // If the initializer expression is usable, but the InitCaptureType
      // is not, then an error has occurred - so ignore the capture for now.
      // for e.g., [n{0}] { }; <-- if no <initializer_list> is included.
      // FIXME: we should create the init capture variable and mark it invalid 
      // in this case.
      if (C->InitCaptureType.get().isNull()) 
        continue;

      unsigned InitStyle;
      switch (C->InitKind) {
      case LambdaCaptureInitKind::NoInit:
        llvm_unreachable("not an init-capture?");
      case LambdaCaptureInitKind::CopyInit:
        InitStyle = VarDecl::CInit;
        break;
      case LambdaCaptureInitKind::DirectInit:
        InitStyle = VarDecl::CallInit;
        break;
      case LambdaCaptureInitKind::ListInit:
        InitStyle = VarDecl::ListInit;
        break;
      }
      Var = createLambdaInitCaptureVarDecl(C->Loc, C->InitCaptureType.get(),
                                           C->Id, InitStyle, C->Init.get());
      // C++1y [expr.prim.lambda]p11:
      //   An init-capture behaves as if it declares and explicitly
      //   captures a variable [...] whose declarative region is the
      //   lambda-expression's compound-statement
      if (Var)
        PushOnScopeChains(Var, CurScope, false);
    } else {
      assert(C->InitKind == LambdaCaptureInitKind::NoInit &&
             "init capture has valid but null init?");

      // C++11 [expr.prim.lambda]p8:
      //   If a lambda-capture includes a capture-default that is &, the 
      //   identifiers in the lambda-capture shall not be preceded by &.
      //   If a lambda-capture includes a capture-default that is =, [...]
      //   each identifier it contains shall be preceded by &.
      if (C->Kind == LCK_ByRef && Intro.Default == LCD_ByRef) {
        Diag(C->Loc, diag::err_reference_capture_with_reference_default)
            << FixItHint::CreateRemoval(
                SourceRange(getLocForEndOfToken(PrevCaptureLoc), C->Loc));
        continue;
      } else if (C->Kind == LCK_ByCopy && Intro.Default == LCD_ByCopy) {
        Diag(C->Loc, diag::err_copy_capture_with_copy_default)
            << FixItHint::CreateRemoval(
                SourceRange(getLocForEndOfToken(PrevCaptureLoc), C->Loc));
        continue;
      }

      // C++11 [expr.prim.lambda]p10:
      //   The identifiers in a capture-list are looked up using the usual
      //   rules for unqualified name lookup (3.4.1)
      DeclarationNameInfo Name(C->Id, C->Loc);
      LookupResult R(*this, Name, LookupOrdinaryName);
      LookupName(R, CurScope);
      if (R.isAmbiguous())
        continue;
      if (R.empty()) {
        // FIXME: Disable corrections that would add qualification?
        CXXScopeSpec ScopeSpec;
        if (DiagnoseEmptyLookup(CurScope, ScopeSpec, R,
                                llvm::make_unique<DeclFilterCCC<VarDecl>>()))
          continue;
      }

      Var = R.getAsSingle<VarDecl>();
      if (Var && DiagnoseUseOfDecl(Var, C->Loc))
        continue;
    }

    // C++11 [expr.prim.lambda]p8:
    //   An identifier or this shall not appear more than once in a
    //   lambda-capture.
    if (!CaptureNames.insert(C->Id).second) {
      if (Var && LSI->isCaptured(Var)) {
        Diag(C->Loc, diag::err_capture_more_than_once)
            << C->Id << SourceRange(LSI->getCapture(Var).getLocation())
            << FixItHint::CreateRemoval(
                   SourceRange(getLocForEndOfToken(PrevCaptureLoc), C->Loc));
      } else
        // Previous capture captured something different (one or both was
        // an init-cpature): no fixit.
        Diag(C->Loc, diag::err_capture_more_than_once) << C->Id;
      continue;
    }

    // C++11 [expr.prim.lambda]p10:
    //   [...] each such lookup shall find a variable with automatic storage
    //   duration declared in the reaching scope of the local lambda expression.
    // Note that the 'reaching scope' check happens in tryCaptureVariable().
    if (!Var) {
      Diag(C->Loc, diag::err_capture_does_not_name_variable) << C->Id;
      continue;
    }

    // Ignore invalid decls; they'll just confuse the code later.
    if (Var->isInvalidDecl())
      continue;

    if (!Var->hasLocalStorage()) {
      Diag(C->Loc, diag::err_capture_non_automatic_variable) << C->Id;
      Diag(Var->getLocation(), diag::note_previous_decl) << C->Id;
      continue;
    }

    // C++11 [expr.prim.lambda]p23:
    //   A capture followed by an ellipsis is a pack expansion (14.5.3).
    SourceLocation EllipsisLoc;
    if (C->EllipsisLoc.isValid()) {
      if (Var->isParameterPack()) {
        EllipsisLoc = C->EllipsisLoc;
      } else {
        Diag(C->EllipsisLoc, diag::err_pack_expansion_without_parameter_packs)
          << SourceRange(C->Loc);
        
        // Just ignore the ellipsis.
      }
    } else if (Var->isParameterPack()) {
      ContainsUnexpandedParameterPack = true;
    }

    if (C->Init.isUsable()) {
      buildInitCaptureField(LSI, Var);
    } else {
      TryCaptureKind Kind = C->Kind == LCK_ByRef ? TryCapture_ExplicitByRef :
                                                   TryCapture_ExplicitByVal;
      tryCaptureVariable(Var, C->Loc, Kind, EllipsisLoc);
    }
  }
  finishLambdaExplicitCaptures(LSI);

  LSI->ContainsUnexpandedParameterPack = ContainsUnexpandedParameterPack;

  // Add lambda parameters into scope.
  addLambdaParameters(Method, CurScope);

  // Enter a new evaluation context to insulate the lambda from any
  // cleanups from the enclosing full-expression.
  PushExpressionEvaluationContext(PotentiallyEvaluated);  
}

void Sema::ActOnLambdaError(SourceLocation StartLoc, Scope *CurScope,
                            bool IsInstantiation) {
  LambdaScopeInfo *LSI = cast<LambdaScopeInfo>(FunctionScopes.back());

  // Leave the expression-evaluation context.
  DiscardCleanupsInEvaluationContext();
  PopExpressionEvaluationContext();

  // Leave the context of the lambda.
  if (!IsInstantiation)
    PopDeclContext();

  // Finalize the lambda.
  CXXRecordDecl *Class = LSI->Lambda;
  Class->setInvalidDecl();
  SmallVector<Decl*, 4> Fields(Class->fields());
  ActOnFields(nullptr, Class->getLocation(), Class, Fields, SourceLocation(),
              SourceLocation(), nullptr);
  CheckCompletedCXXClass(Class);

  PopFunctionScopeInfo();
}

/// \brief Add a lambda's conversion to function pointer, as described in
/// C++11 [expr.prim.lambda]p6.
static void addFunctionPointerConversion(Sema &S,
                                         SourceRange IntroducerRange,
                                         CXXRecordDecl *Class,
                                         CXXMethodDecl *CallOperator) {
  // This conversion is explicitly disabled if the lambda's function has
  // pass_object_size attributes on any of its parameters.
  auto HasPassObjectSizeAttr = [](const ParmVarDecl *P) {
    return P->hasAttr<PassObjectSizeAttr>();
  };
  if (llvm::any_of(CallOperator->parameters(), HasPassObjectSizeAttr))
    return;

  // Add the conversion to function pointer.
  const FunctionProtoType *CallOpProto = 
      CallOperator->getType()->getAs<FunctionProtoType>();
  const FunctionProtoType::ExtProtoInfo CallOpExtInfo = 
      CallOpProto->getExtProtoInfo();   
  QualType PtrToFunctionTy;
  QualType InvokerFunctionTy;
  {
    FunctionProtoType::ExtProtoInfo InvokerExtInfo = CallOpExtInfo;
    CallingConv CC = S.Context.getDefaultCallingConvention(
        CallOpProto->isVariadic(), /*IsCXXMethod=*/false);
    InvokerExtInfo.ExtInfo = InvokerExtInfo.ExtInfo.withCallingConv(CC);
    InvokerExtInfo.TypeQuals = 0;
    assert(InvokerExtInfo.RefQualifier == RQ_None && 
        "Lambda's call operator should not have a reference qualifier");
    InvokerFunctionTy =
        S.Context.getFunctionType(CallOpProto->getReturnType(),
                                  CallOpProto->getParamTypes(), InvokerExtInfo);
    PtrToFunctionTy = S.Context.getPointerType(InvokerFunctionTy);
  }

  // Create the type of the conversion function.
  FunctionProtoType::ExtProtoInfo ConvExtInfo(
      S.Context.getDefaultCallingConvention(
      /*IsVariadic=*/false, /*IsCXXMethod=*/true));
  // The conversion function is always const.
  ConvExtInfo.TypeQuals = Qualifiers::Const;
  QualType ConvTy = 
      S.Context.getFunctionType(PtrToFunctionTy, None, ConvExtInfo);

  SourceLocation Loc = IntroducerRange.getBegin();
  DeclarationName ConversionName
    = S.Context.DeclarationNames.getCXXConversionFunctionName(
        S.Context.getCanonicalType(PtrToFunctionTy));
  DeclarationNameLoc ConvNameLoc;
  // Construct a TypeSourceInfo for the conversion function, and wire
  // all the parameters appropriately for the FunctionProtoTypeLoc 
  // so that everything works during transformation/instantiation of 
  // generic lambdas.
  // The main reason for wiring up the parameters of the conversion
  // function with that of the call operator is so that constructs
  // like the following work:
  // auto L = [](auto b) {                <-- 1
  //   return [](auto a) -> decltype(a) { <-- 2
  //      return a;
  //   };
  // };
  // int (*fp)(int) = L(5);  
  // Because the trailing return type can contain DeclRefExprs that refer
  // to the original call operator's variables, we hijack the call 
  // operators ParmVarDecls below.
  TypeSourceInfo *ConvNamePtrToFunctionTSI = 
      S.Context.getTrivialTypeSourceInfo(PtrToFunctionTy, Loc);
  ConvNameLoc.NamedType.TInfo = ConvNamePtrToFunctionTSI;

  // The conversion function is a conversion to a pointer-to-function.
  TypeSourceInfo *ConvTSI = S.Context.getTrivialTypeSourceInfo(ConvTy, Loc);
  FunctionProtoTypeLoc ConvTL = 
      ConvTSI->getTypeLoc().getAs<FunctionProtoTypeLoc>();
  // Get the result of the conversion function which is a pointer-to-function.
  PointerTypeLoc PtrToFunctionTL = 
      ConvTL.getReturnLoc().getAs<PointerTypeLoc>();
  // Do the same for the TypeSourceInfo that is used to name the conversion
  // operator.
  PointerTypeLoc ConvNamePtrToFunctionTL = 
      ConvNamePtrToFunctionTSI->getTypeLoc().getAs<PointerTypeLoc>();
  
  // Get the underlying function types that the conversion function will
  // be converting to (should match the type of the call operator).
  FunctionProtoTypeLoc CallOpConvTL = 
      PtrToFunctionTL.getPointeeLoc().getAs<FunctionProtoTypeLoc>();
  FunctionProtoTypeLoc CallOpConvNameTL = 
    ConvNamePtrToFunctionTL.getPointeeLoc().getAs<FunctionProtoTypeLoc>();
  
  // Wire up the FunctionProtoTypeLocs with the call operator's parameters.
  // These parameter's are essentially used to transform the name and
  // the type of the conversion operator.  By using the same parameters
  // as the call operator's we don't have to fix any back references that
  // the trailing return type of the call operator's uses (such as 
  // decltype(some_type<decltype(a)>::type{} + decltype(a){}) etc.)
  // - we can simply use the return type of the call operator, and 
  // everything should work. 
  SmallVector<ParmVarDecl *, 4> InvokerParams;
  for (unsigned I = 0, N = CallOperator->getNumParams(); I != N; ++I) {
    ParmVarDecl *From = CallOperator->getParamDecl(I);

    InvokerParams.push_back(ParmVarDecl::Create(S.Context, 
           // Temporarily add to the TU. This is set to the invoker below.
                                             S.Context.getTranslationUnitDecl(),
                                             From->getLocStart(),
                                             From->getLocation(),
                                             From->getIdentifier(),
                                             From->getType(),
                                             From->getTypeSourceInfo(),
                                             From->getStorageClass(),
                                             /*DefaultArg=*/nullptr));
    CallOpConvTL.setParam(I, From);
    CallOpConvNameTL.setParam(I, From);
  }

  CXXConversionDecl *Conversion 
    = CXXConversionDecl::Create(S.Context, Class, Loc, 
                                DeclarationNameInfo(ConversionName, 
                                  Loc, ConvNameLoc),
                                ConvTy, 
                                ConvTSI,
                                /*isInline=*/true, /*isExplicit=*/false,
                                /*isConstexpr=*/S.getLangOpts().CPlusPlus1z, 
                                CallOperator->getBody()->getLocEnd());
  Conversion->setAccess(AS_public);
  Conversion->setImplicit(true);

  if (Class->isGenericLambda()) {
    // Create a template version of the conversion operator, using the template
    // parameter list of the function call operator.
    FunctionTemplateDecl *TemplateCallOperator = 
            CallOperator->getDescribedFunctionTemplate();
    FunctionTemplateDecl *ConversionTemplate =
                  FunctionTemplateDecl::Create(S.Context, Class,
                                      Loc, ConversionName,
                                      TemplateCallOperator->getTemplateParameters(),
                                      Conversion);
    ConversionTemplate->setAccess(AS_public);
    ConversionTemplate->setImplicit(true);
    Conversion->setDescribedFunctionTemplate(ConversionTemplate);
    Class->addDecl(ConversionTemplate);
  } else
    Class->addDecl(Conversion);
  // Add a non-static member function that will be the result of
  // the conversion with a certain unique ID.
  DeclarationName InvokerName = &S.Context.Idents.get(
                                                 getLambdaStaticInvokerName());
  // FIXME: Instead of passing in the CallOperator->getTypeSourceInfo()
  // we should get a prebuilt TrivialTypeSourceInfo from Context
  // using FunctionTy & Loc and get its TypeLoc as a FunctionProtoTypeLoc
  // then rewire the parameters accordingly, by hoisting up the InvokeParams
  // loop below and then use its Params to set Invoke->setParams(...) below.
  // This would avoid the 'const' qualifier of the calloperator from 
  // contaminating the type of the invoker, which is currently adjusted 
  // in SemaTemplateDeduction.cpp:DeduceTemplateArguments.  Fixing the
  // trailing return type of the invoker would require a visitor to rebuild
  // the trailing return type and adjusting all back DeclRefExpr's to refer
  // to the new static invoker parameters - not the call operator's.
  CXXMethodDecl *Invoke
    = CXXMethodDecl::Create(S.Context, Class, Loc, 
                            DeclarationNameInfo(InvokerName, Loc), 
                            InvokerFunctionTy,
                            CallOperator->getTypeSourceInfo(), 
                            SC_Static, /*IsInline=*/true,
                            /*IsConstexpr=*/false, 
                            CallOperator->getBody()->getLocEnd());
  for (unsigned I = 0, N = CallOperator->getNumParams(); I != N; ++I)
    InvokerParams[I]->setOwningFunction(Invoke);
  Invoke->setParams(InvokerParams);
  Invoke->setAccess(AS_private);
  Invoke->setImplicit(true);
  if (Class->isGenericLambda()) {
    FunctionTemplateDecl *TemplateCallOperator = 
            CallOperator->getDescribedFunctionTemplate();
    FunctionTemplateDecl *StaticInvokerTemplate = FunctionTemplateDecl::Create(
                          S.Context, Class, Loc, InvokerName,
                          TemplateCallOperator->getTemplateParameters(),
                          Invoke);
    StaticInvokerTemplate->setAccess(AS_private);
    StaticInvokerTemplate->setImplicit(true);
    Invoke->setDescribedFunctionTemplate(StaticInvokerTemplate);
    Class->addDecl(StaticInvokerTemplate);
  } else
    Class->addDecl(Invoke);
}

/// \brief Add a lambda's conversion to block pointer.
static void addBlockPointerConversion(Sema &S, 
                                      SourceRange IntroducerRange,
                                      CXXRecordDecl *Class,
                                      CXXMethodDecl *CallOperator) {
  const FunctionProtoType *Proto =
      CallOperator->getType()->getAs<FunctionProtoType>();

  // The function type inside the block pointer type is the same as the call
  // operator with some tweaks. The calling convention is the default free
  // function convention, and the type qualifications are lost.
  FunctionProtoType::ExtProtoInfo BlockEPI = Proto->getExtProtoInfo();
  BlockEPI.ExtInfo =
      BlockEPI.ExtInfo.withCallingConv(S.Context.getDefaultCallingConvention(
          Proto->isVariadic(), /*IsCXXMethod=*/false));
  BlockEPI.TypeQuals = 0;
  QualType FunctionTy = S.Context.getFunctionType(
      Proto->getReturnType(), Proto->getParamTypes(), BlockEPI);
  QualType BlockPtrTy = S.Context.getBlockPointerType(FunctionTy);

  FunctionProtoType::ExtProtoInfo ConversionEPI(
      S.Context.getDefaultCallingConvention(
          /*IsVariadic=*/false, /*IsCXXMethod=*/true));
  ConversionEPI.TypeQuals = Qualifiers::Const;
  QualType ConvTy = S.Context.getFunctionType(BlockPtrTy, None, ConversionEPI);

  SourceLocation Loc = IntroducerRange.getBegin();
  DeclarationName Name
    = S.Context.DeclarationNames.getCXXConversionFunctionName(
        S.Context.getCanonicalType(BlockPtrTy));
  DeclarationNameLoc NameLoc;
  NameLoc.NamedType.TInfo = S.Context.getTrivialTypeSourceInfo(BlockPtrTy, Loc);
  CXXConversionDecl *Conversion 
    = CXXConversionDecl::Create(S.Context, Class, Loc, 
                                DeclarationNameInfo(Name, Loc, NameLoc),
                                ConvTy, 
                                S.Context.getTrivialTypeSourceInfo(ConvTy, Loc),
                                /*isInline=*/true, /*isExplicit=*/false,
                                /*isConstexpr=*/false, 
                                CallOperator->getBody()->getLocEnd());
  Conversion->setAccess(AS_public);
  Conversion->setImplicit(true);
  Class->addDecl(Conversion);
}

static ExprResult performLambdaVarCaptureInitialization(
<<<<<<< HEAD
    Sema &S, LambdaScopeInfo::Capture &Capture,
    FieldDecl *Field,
    SmallVectorImpl<VarDecl *> &ArrayIndexVars,
#if INTEL_CUSTOMIZATION
    // Fix for CQ374573: Source correlation for lambda captured values.
    SmallVectorImpl<unsigned> &ArrayIndexStarts, bool ImplicitCapture,
    SourceLocation CaptureDefaultLoc) {
#else
    SmallVectorImpl<unsigned> &ArrayIndexStarts) {
#endif // INTEL_CUSTOMIZATION
=======
    Sema &S, const LambdaScopeInfo::Capture &Capture, FieldDecl *Field) {
>>>>>>> 90e043da
  assert(Capture.isVariableCapture() && "not a variable capture");

  auto *Var = Capture.getVariable();
  SourceLocation Loc = Capture.getLocation();

  // C++11 [expr.prim.lambda]p21:
  //   When the lambda-expression is evaluated, the entities that
  //   are captured by copy are used to direct-initialize each
  //   corresponding non-static data member of the resulting closure
  //   object. (For array members, the array elements are
  //   direct-initialized in increasing subscript order.) These
  //   initializations are performed in the (unspecified) order in
  //   which the non-static data members are declared.
      
  // C++ [expr.prim.lambda]p12:
  //   An entity captured by a lambda-expression is odr-used (3.2) in
  //   the scope containing the lambda-expression.
#if INTEL_CUSTOMIZATION
  // Fix for CQ374573: Source correlation for lambda captured values.
  ExprResult RefResult = S.BuildDeclarationNameExpr(
      CXXScopeSpec(),
      DeclarationNameInfo(Var->getDeclName(),
                          (ImplicitCapture && S.getLangOpts().IntelCompat)
                              ? CaptureDefaultLoc
                              : Loc),
      Var);
#else
  ExprResult RefResult = S.BuildDeclarationNameExpr(
      CXXScopeSpec(), DeclarationNameInfo(Var->getDeclName(), Loc), Var);
#endif // INTEL_CUSTOMIZATION
  if (RefResult.isInvalid())
    return ExprError();
  Expr *Ref = RefResult.get();

  auto Entity = InitializedEntity::InitializeLambdaCapture(
      Var->getIdentifier(), Field->getType(), Loc);
  InitializationKind InitKind = InitializationKind::CreateDirect(Loc, Loc, Loc);
  InitializationSequence Init(S, Entity, InitKind, Ref);
  return Init.Perform(S, Entity, InitKind, Ref);
}
         
ExprResult Sema::ActOnLambdaExpr(SourceLocation StartLoc, Stmt *Body, 
                                 Scope *CurScope) {
  LambdaScopeInfo LSI = *cast<LambdaScopeInfo>(FunctionScopes.back());
  ActOnFinishFunctionBody(LSI.CallOperator, Body);
  return BuildLambdaExpr(StartLoc, Body->getLocEnd(), &LSI);
}

static LambdaCaptureDefault
mapImplicitCaptureStyle(CapturingScopeInfo::ImplicitCaptureStyle ICS) {
  switch (ICS) {
  case CapturingScopeInfo::ImpCap_None:
    return LCD_None;
  case CapturingScopeInfo::ImpCap_LambdaByval:
    return LCD_ByCopy;
  case CapturingScopeInfo::ImpCap_CapturedRegion:
  case CapturingScopeInfo::ImpCap_LambdaByref:
    return LCD_ByRef;
  case CapturingScopeInfo::ImpCap_Block:
    llvm_unreachable("block capture in lambda");
  }
  llvm_unreachable("Unknown implicit capture style");
}

void Sema::DiagnoseUnusedLambdaCapture(const LambdaScopeInfo::Capture &From) {
  if (!From.isVLATypeCapture()) {
    Expr *Init = From.getInitExpr();
    if (Init && Init->HasSideEffects(Context))
      return;
  }

  auto diag = Diag(From.getLocation(), diag::warn_unused_lambda_capture);
  if (From.isThisCapture())
    diag << "'this'";
  else
    diag << From.getVariable();
  diag << From.isNonODRUsed();
}

ExprResult Sema::BuildLambdaExpr(SourceLocation StartLoc, SourceLocation EndLoc,
                                 LambdaScopeInfo *LSI) {
  // Collect information from the lambda scope.
  SmallVector<LambdaCapture, 4> Captures;
  SmallVector<Expr *, 4> CaptureInits;
  SourceLocation CaptureDefaultLoc = LSI->CaptureDefaultLoc;
  LambdaCaptureDefault CaptureDefault =
      mapImplicitCaptureStyle(LSI->ImpCaptureStyle);
  CXXRecordDecl *Class;
  CXXMethodDecl *CallOperator;
  SourceRange IntroducerRange;
  bool ExplicitParams;
  bool ExplicitResultType;
  CleanupInfo LambdaCleanup;
  bool ContainsUnexpandedParameterPack;
  {
    CallOperator = LSI->CallOperator;
    Class = LSI->Lambda;
    IntroducerRange = LSI->IntroducerRange;
    ExplicitParams = LSI->ExplicitParams;
    ExplicitResultType = !LSI->HasImplicitReturnType;
    LambdaCleanup = LSI->Cleanup;
    ContainsUnexpandedParameterPack = LSI->ContainsUnexpandedParameterPack;
    
    CallOperator->setLexicalDeclContext(Class);
    Decl *TemplateOrNonTemplateCallOperatorDecl = 
        CallOperator->getDescribedFunctionTemplate()  
        ? CallOperator->getDescribedFunctionTemplate() 
        : cast<Decl>(CallOperator);

    TemplateOrNonTemplateCallOperatorDecl->setLexicalDeclContext(Class);
    Class->addDecl(TemplateOrNonTemplateCallOperatorDecl);

    PopExpressionEvaluationContext();

    // Translate captures.
    auto CurField = Class->field_begin();
    for (unsigned I = 0, N = LSI->Captures.size(); I != N; ++I, ++CurField) {
      const LambdaScopeInfo::Capture &From = LSI->Captures[I];
      assert(!From.isBlockCapture() && "Cannot capture __block variables");
      bool IsImplicit = I >= LSI->NumExplicitCaptures;

      // Warn about unused explicit captures.
      if (!CurContext->isDependentContext() && !IsImplicit && !From.isODRUsed())
        DiagnoseUnusedLambdaCapture(From);

      // Handle 'this' capture.
      if (From.isThisCapture()) {
        Captures.push_back(
            LambdaCapture(From.getLocation(), IsImplicit,
                          From.isCopyCapture() ? LCK_StarThis : LCK_This));
        CaptureInits.push_back(From.getInitExpr());
        continue;
      }
      if (From.isVLATypeCapture()) {
        Captures.push_back(
            LambdaCapture(From.getLocation(), IsImplicit, LCK_VLAType));
        CaptureInits.push_back(nullptr);
        continue;
      }

      VarDecl *Var = From.getVariable();
      LambdaCaptureKind Kind = From.isCopyCapture() ? LCK_ByCopy : LCK_ByRef;
      Captures.push_back(LambdaCapture(From.getLocation(), IsImplicit, Kind,
                                       Var, From.getEllipsisLoc()));
      Expr *Init = From.getInitExpr();
      if (!Init) {
<<<<<<< HEAD
#if INTEL_CUSTOMIZATION
        // Fix for CQ374573: Source correlation for lambda captured values.
        auto InitResult = performLambdaVarCaptureInitialization(
            *this, From, *CurField, ArrayIndexVars, ArrayIndexStarts,
            CaptureDefault != LCD_None, CaptureDefaultLoc);
#else
        auto InitResult = performLambdaVarCaptureInitialization(
            *this, From, *CurField, ArrayIndexVars, ArrayIndexStarts);
#endif // INTEL_CUSTOMIZATION
=======
        auto InitResult =
            performLambdaVarCaptureInitialization(*this, From, *CurField);
>>>>>>> 90e043da
        if (InitResult.isInvalid())
          return ExprError();
        Init = InitResult.get();
      }
      CaptureInits.push_back(Init);
    }

    // C++11 [expr.prim.lambda]p6:
    //   The closure type for a lambda-expression with no lambda-capture
    //   has a public non-virtual non-explicit const conversion function
    //   to pointer to function having the same parameter and return
    //   types as the closure type's function call operator.
    if (Captures.empty() && CaptureDefault == LCD_None)
      addFunctionPointerConversion(*this, IntroducerRange, Class,
                                   CallOperator);

    // Objective-C++:
    //   The closure type for a lambda-expression has a public non-virtual
    //   non-explicit const conversion function to a block pointer having the
    //   same parameter and return types as the closure type's function call
    //   operator.
    // FIXME: Fix generic lambda to block conversions.
    if (getLangOpts().Blocks && getLangOpts().ObjC1 && 
                                              !Class->isGenericLambda())
      addBlockPointerConversion(*this, IntroducerRange, Class, CallOperator);
    
    // Finalize the lambda class.
    SmallVector<Decl*, 4> Fields(Class->fields());
    ActOnFields(nullptr, Class->getLocation(), Class, Fields, SourceLocation(),
                SourceLocation(), nullptr);
    CheckCompletedCXXClass(Class);
  }

  Cleanup.mergeFrom(LambdaCleanup);

  LambdaExpr *Lambda = LambdaExpr::Create(Context, Class, IntroducerRange, 
                                          CaptureDefault, CaptureDefaultLoc,
                                          Captures, 
                                          ExplicitParams, ExplicitResultType,
                                          CaptureInits, EndLoc,
                                          ContainsUnexpandedParameterPack);
  // If the lambda expression's call operator is not explicitly marked constexpr
  // and we are not in a dependent context, analyze the call operator to infer
  // its constexpr-ness, supressing diagnostics while doing so.
  if (getLangOpts().CPlusPlus1z && !CallOperator->isInvalidDecl() &&
      !CallOperator->isConstexpr() &&
      !Class->getDeclContext()->isDependentContext()) {
    TentativeAnalysisScope DiagnosticScopeGuard(*this);
    CallOperator->setConstexpr(
        CheckConstexprFunctionDecl(CallOperator) &&
        CheckConstexprFunctionBody(CallOperator, CallOperator->getBody()));
  }

  // Emit delayed shadowing warnings now that the full capture list is known.
  DiagnoseShadowingLambdaDecls(LSI);

  if (!CurContext->isDependentContext()) {
    switch (ExprEvalContexts.back().Context) {
    // C++11 [expr.prim.lambda]p2:
    //   A lambda-expression shall not appear in an unevaluated operand
    //   (Clause 5).
    case Unevaluated:
    case UnevaluatedList:
    case UnevaluatedAbstract:
    // C++1y [expr.const]p2:
    //   A conditional-expression e is a core constant expression unless the
    //   evaluation of e, following the rules of the abstract machine, would
    //   evaluate [...] a lambda-expression.
    //
    // This is technically incorrect, there are some constant evaluated contexts
    // where this should be allowed.  We should probably fix this when DR1607 is
    // ratified, it lays out the exact set of conditions where we shouldn't
    // allow a lambda-expression.
    case ConstantEvaluated:
      // We don't actually diagnose this case immediately, because we
      // could be within a context where we might find out later that
      // the expression is potentially evaluated (e.g., for typeid).
      ExprEvalContexts.back().Lambdas.push_back(Lambda);
      break;

    case DiscardedStatement:
    case PotentiallyEvaluated:
    case PotentiallyEvaluatedIfUsed:
      break;
    }
  }

  return MaybeBindToTemporary(Lambda);
}

ExprResult Sema::BuildBlockForLambdaConversion(SourceLocation CurrentLocation,
                                               SourceLocation ConvLocation,
                                               CXXConversionDecl *Conv,
                                               Expr *Src) {
  // Make sure that the lambda call operator is marked used.
  CXXRecordDecl *Lambda = Conv->getParent();
  CXXMethodDecl *CallOperator 
    = cast<CXXMethodDecl>(
        Lambda->lookup(
          Context.DeclarationNames.getCXXOperatorName(OO_Call)).front());
  CallOperator->setReferenced();
  CallOperator->markUsed(Context);

  ExprResult Init = PerformCopyInitialization(
                      InitializedEntity::InitializeBlock(ConvLocation, 
                                                         Src->getType(), 
                                                         /*NRVO=*/false),
                      CurrentLocation, Src);
  if (!Init.isInvalid())
    Init = ActOnFinishFullExpr(Init.get());
  
  if (Init.isInvalid())
    return ExprError();
  
  // Create the new block to be returned.
  BlockDecl *Block = BlockDecl::Create(Context, CurContext, ConvLocation);

  // Set the type information.
  Block->setSignatureAsWritten(CallOperator->getTypeSourceInfo());
  Block->setIsVariadic(CallOperator->isVariadic());
  Block->setBlockMissingReturnType(false);

  // Add parameters.
  SmallVector<ParmVarDecl *, 4> BlockParams;
  for (unsigned I = 0, N = CallOperator->getNumParams(); I != N; ++I) {
    ParmVarDecl *From = CallOperator->getParamDecl(I);
    BlockParams.push_back(ParmVarDecl::Create(Context, Block,
                                              From->getLocStart(),
                                              From->getLocation(),
                                              From->getIdentifier(),
                                              From->getType(),
                                              From->getTypeSourceInfo(),
                                              From->getStorageClass(),
                                              /*DefaultArg=*/nullptr));
  }
  Block->setParams(BlockParams);

  Block->setIsConversionFromLambda(true);

  // Add capture. The capture uses a fake variable, which doesn't correspond
  // to any actual memory location. However, the initializer copy-initializes
  // the lambda object.
  TypeSourceInfo *CapVarTSI =
      Context.getTrivialTypeSourceInfo(Src->getType());
  VarDecl *CapVar = VarDecl::Create(Context, Block, ConvLocation,
                                    ConvLocation, nullptr,
                                    Src->getType(), CapVarTSI,
                                    SC_None);
  BlockDecl::Capture Capture(/*Variable=*/CapVar, /*ByRef=*/false,
                             /*Nested=*/false, /*Copy=*/Init.get());
  Block->setCaptures(Context, Capture, /*CapturesCXXThis=*/false);

  // Add a fake function body to the block. IR generation is responsible
  // for filling in the actual body, which cannot be expressed as an AST.
  Block->setBody(new (Context) CompoundStmt(ConvLocation));

  // Create the block literal expression.
  Expr *BuildBlock = new (Context) BlockExpr(Block, Conv->getConversionType());
  ExprCleanupObjects.push_back(Block);
  Cleanup.setExprNeedsCleanups(true);

  return BuildBlock;
}<|MERGE_RESOLUTION|>--- conflicted
+++ resolved
@@ -1390,20 +1390,11 @@
 }
 
 static ExprResult performLambdaVarCaptureInitialization(
-<<<<<<< HEAD
-    Sema &S, LambdaScopeInfo::Capture &Capture,
-    FieldDecl *Field,
-    SmallVectorImpl<VarDecl *> &ArrayIndexVars,
 #if INTEL_CUSTOMIZATION
-    // Fix for CQ374573: Source correlation for lambda captured values.
-    SmallVectorImpl<unsigned> &ArrayIndexStarts, bool ImplicitCapture,
-    SourceLocation CaptureDefaultLoc) {
-#else
-    SmallVectorImpl<unsigned> &ArrayIndexStarts) {
+  Sema &S, const LambdaScopeInfo::Capture &Capture, FieldDecl *Field,
+  // Fix for CQ374573: Source correlation for lambda captured values.
+  bool ImplicitCapture, SourceLocation CaptureDefaultLoc) {
 #endif // INTEL_CUSTOMIZATION
-=======
-    Sema &S, const LambdaScopeInfo::Capture &Capture, FieldDecl *Field) {
->>>>>>> 90e043da
   assert(Capture.isVariableCapture() && "not a variable capture");
 
   auto *Var = Capture.getVariable();
@@ -1550,20 +1541,12 @@
                                        Var, From.getEllipsisLoc()));
       Expr *Init = From.getInitExpr();
       if (!Init) {
-<<<<<<< HEAD
 #if INTEL_CUSTOMIZATION
         // Fix for CQ374573: Source correlation for lambda captured values.
-        auto InitResult = performLambdaVarCaptureInitialization(
-            *this, From, *CurField, ArrayIndexVars, ArrayIndexStarts,
+        auto InitResult =
+            performLambdaVarCaptureInitialization(*this, From, *CurField,
             CaptureDefault != LCD_None, CaptureDefaultLoc);
-#else
-        auto InitResult = performLambdaVarCaptureInitialization(
-            *this, From, *CurField, ArrayIndexVars, ArrayIndexStarts);
 #endif // INTEL_CUSTOMIZATION
-=======
-        auto InitResult =
-            performLambdaVarCaptureInitialization(*this, From, *CurField);
->>>>>>> 90e043da
         if (InitResult.isInvalid())
           return ExprError();
         Init = InitResult.get();
