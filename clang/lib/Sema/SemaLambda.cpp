//===--- SemaLambda.cpp - Semantic Analysis for C++11 Lambdas -------------===//
//
// Part of the LLVM Project, under the Apache License v2.0 with LLVM Exceptions.
// See https://llvm.org/LICENSE.txt for license information.
// SPDX-License-Identifier: Apache-2.0 WITH LLVM-exception
//
//===----------------------------------------------------------------------===//
//
//  This file implements semantic analysis for C++ lambda expressions.
//
//===----------------------------------------------------------------------===//
#include "clang/Sema/DeclSpec.h"
#include "TypeLocBuilder.h"
#include "clang/AST/ASTLambda.h"
#include "clang/AST/ExprCXX.h"
#include "clang/Basic/TargetInfo.h"
#include "clang/Sema/Initialization.h"
#include "clang/Sema/Lookup.h"
#include "clang/Sema/Scope.h"
#include "clang/Sema/ScopeInfo.h"
#include "clang/Sema/SemaInternal.h"
#include "clang/Sema/SemaLambda.h"
#include "llvm/ADT/STLExtras.h"
using namespace clang;
using namespace sema;

/// Examines the FunctionScopeInfo stack to determine the nearest
/// enclosing lambda (to the current lambda) that is 'capture-ready' for
/// the variable referenced in the current lambda (i.e. \p VarToCapture).
/// If successful, returns the index into Sema's FunctionScopeInfo stack
/// of the capture-ready lambda's LambdaScopeInfo.
///
/// Climbs down the stack of lambdas (deepest nested lambda - i.e. current
/// lambda - is on top) to determine the index of the nearest enclosing/outer
/// lambda that is ready to capture the \p VarToCapture being referenced in
/// the current lambda.
/// As we climb down the stack, we want the index of the first such lambda -
/// that is the lambda with the highest index that is 'capture-ready'.
///
/// A lambda 'L' is capture-ready for 'V' (var or this) if:
///  - its enclosing context is non-dependent
///  - and if the chain of lambdas between L and the lambda in which
///    V is potentially used (i.e. the lambda at the top of the scope info
///    stack), can all capture or have already captured V.
/// If \p VarToCapture is 'null' then we are trying to capture 'this'.
///
/// Note that a lambda that is deemed 'capture-ready' still needs to be checked
/// for whether it is 'capture-capable' (see
/// getStackIndexOfNearestEnclosingCaptureCapableLambda), before it can truly
/// capture.
///
/// \param FunctionScopes - Sema's stack of nested FunctionScopeInfo's (which a
///  LambdaScopeInfo inherits from).  The current/deepest/innermost lambda
///  is at the top of the stack and has the highest index.
/// \param VarToCapture - the variable to capture.  If NULL, capture 'this'.
///
/// \returns An Optional<unsigned> Index that if evaluates to 'true' contains
/// the index (into Sema's FunctionScopeInfo stack) of the innermost lambda
/// which is capture-ready.  If the return value evaluates to 'false' then
/// no lambda is capture-ready for \p VarToCapture.

static inline Optional<unsigned>
getStackIndexOfNearestEnclosingCaptureReadyLambda(
    ArrayRef<const clang::sema::FunctionScopeInfo *> FunctionScopes,
    VarDecl *VarToCapture) {
  // Label failure to capture.
  const Optional<unsigned> NoLambdaIsCaptureReady;

  // Ignore all inner captured regions.
  unsigned CurScopeIndex = FunctionScopes.size() - 1;
  while (CurScopeIndex > 0 && isa<clang::sema::CapturedRegionScopeInfo>(
                                  FunctionScopes[CurScopeIndex]))
    --CurScopeIndex;
  assert(
      isa<clang::sema::LambdaScopeInfo>(FunctionScopes[CurScopeIndex]) &&
      "The function on the top of sema's function-info stack must be a lambda");

  // If VarToCapture is null, we are attempting to capture 'this'.
  const bool IsCapturingThis = !VarToCapture;
  const bool IsCapturingVariable = !IsCapturingThis;

  // Start with the current lambda at the top of the stack (highest index).
  DeclContext *EnclosingDC =
      cast<sema::LambdaScopeInfo>(FunctionScopes[CurScopeIndex])->CallOperator;

  do {
    const clang::sema::LambdaScopeInfo *LSI =
        cast<sema::LambdaScopeInfo>(FunctionScopes[CurScopeIndex]);
    // IF we have climbed down to an intervening enclosing lambda that contains
    // the variable declaration - it obviously can/must not capture the
    // variable.
    // Since its enclosing DC is dependent, all the lambdas between it and the
    // innermost nested lambda are dependent (otherwise we wouldn't have
    // arrived here) - so we don't yet have a lambda that can capture the
    // variable.
    if (IsCapturingVariable &&
        VarToCapture->getDeclContext()->Equals(EnclosingDC))
      return NoLambdaIsCaptureReady;

    // For an enclosing lambda to be capture ready for an entity, all
    // intervening lambda's have to be able to capture that entity. If even
    // one of the intervening lambda's is not capable of capturing the entity
    // then no enclosing lambda can ever capture that entity.
    // For e.g.
    // const int x = 10;
    // [=](auto a) {    #1
    //   [](auto b) {   #2 <-- an intervening lambda that can never capture 'x'
    //    [=](auto c) { #3
    //       f(x, c);  <-- can not lead to x's speculative capture by #1 or #2
    //    }; }; };
    // If they do not have a default implicit capture, check to see
    // if the entity has already been explicitly captured.
    // If even a single dependent enclosing lambda lacks the capability
    // to ever capture this variable, there is no further enclosing
    // non-dependent lambda that can capture this variable.
    if (LSI->ImpCaptureStyle == sema::LambdaScopeInfo::ImpCap_None) {
      if (IsCapturingVariable && !LSI->isCaptured(VarToCapture))
        return NoLambdaIsCaptureReady;
      if (IsCapturingThis && !LSI->isCXXThisCaptured())
        return NoLambdaIsCaptureReady;
    }
    EnclosingDC = getLambdaAwareParentOfDeclContext(EnclosingDC);

    assert(CurScopeIndex);
    --CurScopeIndex;
  } while (!EnclosingDC->isTranslationUnit() &&
           EnclosingDC->isDependentContext() &&
           isLambdaCallOperator(EnclosingDC));

  assert(CurScopeIndex < (FunctionScopes.size() - 1));
  // If the enclosingDC is not dependent, then the immediately nested lambda
  // (one index above) is capture-ready.
  if (!EnclosingDC->isDependentContext())
    return CurScopeIndex + 1;
  return NoLambdaIsCaptureReady;
}

/// Examines the FunctionScopeInfo stack to determine the nearest
/// enclosing lambda (to the current lambda) that is 'capture-capable' for
/// the variable referenced in the current lambda (i.e. \p VarToCapture).
/// If successful, returns the index into Sema's FunctionScopeInfo stack
/// of the capture-capable lambda's LambdaScopeInfo.
///
/// Given the current stack of lambdas being processed by Sema and
/// the variable of interest, to identify the nearest enclosing lambda (to the
/// current lambda at the top of the stack) that can truly capture
/// a variable, it has to have the following two properties:
///  a) 'capture-ready' - be the innermost lambda that is 'capture-ready':
///     - climb down the stack (i.e. starting from the innermost and examining
///       each outer lambda step by step) checking if each enclosing
///       lambda can either implicitly or explicitly capture the variable.
///       Record the first such lambda that is enclosed in a non-dependent
///       context. If no such lambda currently exists return failure.
///  b) 'capture-capable' - make sure the 'capture-ready' lambda can truly
///  capture the variable by checking all its enclosing lambdas:
///     - check if all outer lambdas enclosing the 'capture-ready' lambda
///       identified above in 'a' can also capture the variable (this is done
///       via tryCaptureVariable for variables and CheckCXXThisCapture for
///       'this' by passing in the index of the Lambda identified in step 'a')
///
/// \param FunctionScopes - Sema's stack of nested FunctionScopeInfo's (which a
/// LambdaScopeInfo inherits from).  The current/deepest/innermost lambda
/// is at the top of the stack.
///
/// \param VarToCapture - the variable to capture.  If NULL, capture 'this'.
///
///
/// \returns An Optional<unsigned> Index that if evaluates to 'true' contains
/// the index (into Sema's FunctionScopeInfo stack) of the innermost lambda
/// which is capture-capable.  If the return value evaluates to 'false' then
/// no lambda is capture-capable for \p VarToCapture.

Optional<unsigned> clang::getStackIndexOfNearestEnclosingCaptureCapableLambda(
    ArrayRef<const sema::FunctionScopeInfo *> FunctionScopes,
    VarDecl *VarToCapture, Sema &S) {

  const Optional<unsigned> NoLambdaIsCaptureCapable;

  const Optional<unsigned> OptionalStackIndex =
      getStackIndexOfNearestEnclosingCaptureReadyLambda(FunctionScopes,
                                                        VarToCapture);
  if (!OptionalStackIndex)
    return NoLambdaIsCaptureCapable;

  const unsigned IndexOfCaptureReadyLambda = OptionalStackIndex.getValue();
  assert(((IndexOfCaptureReadyLambda != (FunctionScopes.size() - 1)) ||
          S.getCurGenericLambda()) &&
         "The capture ready lambda for a potential capture can only be the "
         "current lambda if it is a generic lambda");

  const sema::LambdaScopeInfo *const CaptureReadyLambdaLSI =
      cast<sema::LambdaScopeInfo>(FunctionScopes[IndexOfCaptureReadyLambda]);

  // If VarToCapture is null, we are attempting to capture 'this'
  const bool IsCapturingThis = !VarToCapture;
  const bool IsCapturingVariable = !IsCapturingThis;

  if (IsCapturingVariable) {
    // Check if the capture-ready lambda can truly capture the variable, by
    // checking whether all enclosing lambdas of the capture-ready lambda allow
    // the capture - i.e. make sure it is capture-capable.
    QualType CaptureType, DeclRefType;
    const bool CanCaptureVariable =
        !S.tryCaptureVariable(VarToCapture,
                              /*ExprVarIsUsedInLoc*/ SourceLocation(),
                              clang::Sema::TryCapture_Implicit,
                              /*EllipsisLoc*/ SourceLocation(),
                              /*BuildAndDiagnose*/ false, CaptureType,
                              DeclRefType, &IndexOfCaptureReadyLambda);
    if (!CanCaptureVariable)
      return NoLambdaIsCaptureCapable;
  } else {
    // Check if the capture-ready lambda can truly capture 'this' by checking
    // whether all enclosing lambdas of the capture-ready lambda can capture
    // 'this'.
    const bool CanCaptureThis =
        !S.CheckCXXThisCapture(
             CaptureReadyLambdaLSI->PotentialThisCaptureLocation,
             /*Explicit*/ false, /*BuildAndDiagnose*/ false,
             &IndexOfCaptureReadyLambda);
    if (!CanCaptureThis)
      return NoLambdaIsCaptureCapable;
  }
  return IndexOfCaptureReadyLambda;
}

static inline TemplateParameterList *
getGenericLambdaTemplateParameterList(LambdaScopeInfo *LSI, Sema &SemaRef) {
  if (!LSI->GLTemplateParameterList && !LSI->TemplateParams.empty()) {
    LSI->GLTemplateParameterList = TemplateParameterList::Create(
        SemaRef.Context,
        /*Template kw loc*/ SourceLocation(),
        /*L angle loc*/ LSI->ExplicitTemplateParamsRange.getBegin(),
        LSI->TemplateParams,
        /*R angle loc*/LSI->ExplicitTemplateParamsRange.getEnd(),
        LSI->RequiresClause.get());
  }
  return LSI->GLTemplateParameterList;
}

CXXRecordDecl *Sema::createLambdaClosureType(SourceRange IntroducerRange,
                                             TypeSourceInfo *Info,
                                             bool KnownDependent,
                                             LambdaCaptureDefault CaptureDefault) {
  DeclContext *DC = CurContext;
  while (!(DC->isFunctionOrMethod() || DC->isRecord() || DC->isFileContext()))
    DC = DC->getParent();
  bool IsGenericLambda = getGenericLambdaTemplateParameterList(getCurLambda(),
                                                               *this);
  // Start constructing the lambda class.
  CXXRecordDecl *Class = CXXRecordDecl::CreateLambda(Context, DC, Info,
                                                     IntroducerRange.getBegin(),
                                                     KnownDependent,
                                                     IsGenericLambda,
                                                     CaptureDefault);
  DC->addDecl(Class);

  return Class;
}

/// Determine whether the given context is or is enclosed in an inline
/// function.
static bool isInInlineFunction(const DeclContext *DC) {
  while (!DC->isFileContext()) {
    if (const FunctionDecl *FD = dyn_cast<FunctionDecl>(DC))
      if (FD->isInlined())
        return true;

    DC = DC->getLexicalParent();
  }

  return false;
}

std::tuple<MangleNumberingContext *, Decl *>
Sema::getCurrentMangleNumberContext(const DeclContext *DC) {
  // Compute the context for allocating mangling numbers in the current
  // expression, if the ABI requires them.
  Decl *ManglingContextDecl = ExprEvalContexts.back().ManglingContextDecl;

  enum ContextKind {
    Normal,
    DefaultArgument,
    DataMember,
    StaticDataMember,
    InlineVariable,
    VariableTemplate
  } Kind = Normal;

  // Default arguments of member function parameters that appear in a class
  // definition, as well as the initializers of data members, receive special
  // treatment. Identify them.
  if (ManglingContextDecl) {
    if (ParmVarDecl *Param = dyn_cast<ParmVarDecl>(ManglingContextDecl)) {
      if (const DeclContext *LexicalDC
          = Param->getDeclContext()->getLexicalParent())
        if (LexicalDC->isRecord())
          Kind = DefaultArgument;
    } else if (VarDecl *Var = dyn_cast<VarDecl>(ManglingContextDecl)) {
      if (Var->getDeclContext()->isRecord())
        Kind = StaticDataMember;
      else if (Var->getMostRecentDecl()->isInline())
        Kind = InlineVariable;
      else if (Var->getDescribedVarTemplate())
        Kind = VariableTemplate;
      else if (auto *VTS = dyn_cast<VarTemplateSpecializationDecl>(Var)) {
        if (!VTS->isExplicitSpecialization())
          Kind = VariableTemplate;
      }
    } else if (isa<FieldDecl>(ManglingContextDecl)) {
      Kind = DataMember;
    }
  }

  // Itanium ABI [5.1.7]:
  //   In the following contexts [...] the one-definition rule requires closure
  //   types in different translation units to "correspond":
  bool IsInNonspecializedTemplate =
      inTemplateInstantiation() || CurContext->isDependentContext();
  switch (Kind) {
  case Normal: {
    //  -- the bodies of non-exported nonspecialized template functions
    //  -- the bodies of inline functions
    if ((IsInNonspecializedTemplate &&
         !(ManglingContextDecl && isa<ParmVarDecl>(ManglingContextDecl))) ||
        isInInlineFunction(CurContext)) {
      while (auto *CD = dyn_cast<CapturedDecl>(DC))
        DC = CD->getParent();
      return std::make_tuple(&Context.getManglingNumberContext(DC), nullptr);
    }

    return std::make_tuple(nullptr, nullptr);
  }

  case StaticDataMember:
    //  -- the initializers of nonspecialized static members of template classes
    if (!IsInNonspecializedTemplate)
      return std::make_tuple(nullptr, ManglingContextDecl);
    // Fall through to get the current context.
    LLVM_FALLTHROUGH;

  case DataMember:
    //  -- the in-class initializers of class members
  case DefaultArgument:
    //  -- default arguments appearing in class definitions
  case InlineVariable:
    //  -- the initializers of inline variables
  case VariableTemplate:
    //  -- the initializers of templated variables
    return std::make_tuple(
        &Context.getManglingNumberContext(ASTContext::NeedExtraManglingDecl,
                                          ManglingContextDecl),
        ManglingContextDecl);
  }

  llvm_unreachable("unexpected context");
}

CXXMethodDecl *Sema::startLambdaDefinition(CXXRecordDecl *Class,
                                           SourceRange IntroducerRange,
                                           TypeSourceInfo *MethodTypeInfo,
                                           SourceLocation EndLoc,
                                           ArrayRef<ParmVarDecl *> Params,
                                           ConstexprSpecKind ConstexprKind,
                                           Expr *TrailingRequiresClause) {
  QualType MethodType = MethodTypeInfo->getType();
  TemplateParameterList *TemplateParams =
      getGenericLambdaTemplateParameterList(getCurLambda(), *this);
  // If a lambda appears in a dependent context or is a generic lambda (has
  // template parameters) and has an 'auto' return type, deduce it to a
  // dependent type.
  if (Class->isDependentContext() || TemplateParams) {
    const FunctionProtoType *FPT = MethodType->castAs<FunctionProtoType>();
    QualType Result = FPT->getReturnType();
    if (Result->isUndeducedType()) {
      Result = SubstAutoType(Result, Context.DependentTy);
      MethodType = Context.getFunctionType(Result, FPT->getParamTypes(),
                                           FPT->getExtProtoInfo());
    }
  }

  // C++11 [expr.prim.lambda]p5:
  //   The closure type for a lambda-expression has a public inline function
  //   call operator (13.5.4) whose parameters and return type are described by
  //   the lambda-expression's parameter-declaration-clause and
  //   trailing-return-type respectively.
  DeclarationName MethodName
    = Context.DeclarationNames.getCXXOperatorName(OO_Call);
  DeclarationNameLoc MethodNameLoc =
      DeclarationNameLoc::makeCXXOperatorNameLoc(IntroducerRange);
  CXXMethodDecl *Method = CXXMethodDecl::Create(
      Context, Class, EndLoc,
      DeclarationNameInfo(MethodName, IntroducerRange.getBegin(),
                          MethodNameLoc),
      MethodType, MethodTypeInfo, SC_None,
      /*isInline=*/true, ConstexprKind, EndLoc, TrailingRequiresClause);
  Method->setAccess(AS_public);
  if (!TemplateParams)
    Class->addDecl(Method);

  // Temporarily set the lexical declaration context to the current
  // context, so that the Scope stack matches the lexical nesting.
  Method->setLexicalDeclContext(CurContext);
  // Create a function template if we have a template parameter list
  FunctionTemplateDecl *const TemplateMethod = TemplateParams ?
            FunctionTemplateDecl::Create(Context, Class,
                                         Method->getLocation(), MethodName,
                                         TemplateParams,
                                         Method) : nullptr;
  if (TemplateMethod) {
    TemplateMethod->setAccess(AS_public);
    Method->setDescribedFunctionTemplate(TemplateMethod);
    Class->addDecl(TemplateMethod);
    TemplateMethod->setLexicalDeclContext(CurContext);
  }

  // Add parameters.
  if (!Params.empty()) {
    Method->setParams(Params);
    CheckParmsForFunctionDef(Params,
                             /*CheckParameterNames=*/false);

    for (auto P : Method->parameters())
      P->setOwningFunction(Method);
  }

  return Method;
}

void Sema::handleLambdaNumbering(
    CXXRecordDecl *Class, CXXMethodDecl *Method,
    Optional<std::tuple<bool, unsigned, unsigned, Decl *>> Mangling) {
  if (Mangling) {
    bool HasKnownInternalLinkage;
    unsigned ManglingNumber, DeviceManglingNumber;
    Decl *ManglingContextDecl;
    std::tie(HasKnownInternalLinkage, ManglingNumber, DeviceManglingNumber,
             ManglingContextDecl) = Mangling.getValue();
    Class->setLambdaMangling(ManglingNumber, ManglingContextDecl,
                             HasKnownInternalLinkage);
    Class->setDeviceLambdaManglingNumber(DeviceManglingNumber);
    return;
  }

  auto getMangleNumberingContext =
      [this](CXXRecordDecl *Class,
             Decl *ManglingContextDecl) -> MangleNumberingContext * {
    // Get mangle numbering context if there's any extra decl context.
    if (ManglingContextDecl)
      return &Context.getManglingNumberContext(
          ASTContext::NeedExtraManglingDecl, ManglingContextDecl);
    // Otherwise, from that lambda's decl context.
    auto DC = Class->getDeclContext();
    while (auto *CD = dyn_cast<CapturedDecl>(DC))
      DC = CD->getParent();
    return &Context.getManglingNumberContext(DC);
  };

  MangleNumberingContext *MCtx;
  Decl *ManglingContextDecl;
  std::tie(MCtx, ManglingContextDecl) =
      getCurrentMangleNumberContext(Class->getDeclContext());
  bool HasKnownInternalLinkage = false;
<<<<<<< HEAD
#if INTEL_COLLAB
  if (!MCtx && (getLangOpts().CUDA || getLangOpts().OpenMPLateOutline)) {
#else // INTEL_COLLAB
  if (!MCtx && getLangOpts().CUDA) {
#endif // INTEL_COLLAB
=======
  if (!MCtx && (getLangOpts().CUDA || getLangOpts().SYCLIsDevice ||
                getLangOpts().SYCLIsHost)) {
>>>>>>> bc2d824f
    // Force lambda numbering in CUDA/HIP as we need to name lambdas following
    // ODR. Both device- and host-compilation need to have a consistent naming
    // on kernel functions. As lambdas are potential part of these `__global__`
    // function names, they needs numbering following ODR.
    // Also force for SYCL, since we need this for the
    // __builtin_sycl_unique_stable_name implementation, which depends on lambda
    // mangling.
    MCtx = getMangleNumberingContext(Class, ManglingContextDecl);
    assert(MCtx && "Retrieving mangle numbering context failed!");
    HasKnownInternalLinkage = true;
  }
  if (MCtx) {
    unsigned ManglingNumber = MCtx->getManglingNumber(Method);
    Class->setLambdaMangling(ManglingNumber, ManglingContextDecl,
                             HasKnownInternalLinkage);
    Class->setDeviceLambdaManglingNumber(MCtx->getDeviceManglingNumber(Method));
  }
}

void Sema::buildLambdaScope(LambdaScopeInfo *LSI,
                                        CXXMethodDecl *CallOperator,
                                        SourceRange IntroducerRange,
                                        LambdaCaptureDefault CaptureDefault,
                                        SourceLocation CaptureDefaultLoc,
                                        bool ExplicitParams,
                                        bool ExplicitResultType,
                                        bool Mutable) {
  LSI->CallOperator = CallOperator;
  CXXRecordDecl *LambdaClass = CallOperator->getParent();
  LSI->Lambda = LambdaClass;
  if (CaptureDefault == LCD_ByCopy)
    LSI->ImpCaptureStyle = LambdaScopeInfo::ImpCap_LambdaByval;
  else if (CaptureDefault == LCD_ByRef)
    LSI->ImpCaptureStyle = LambdaScopeInfo::ImpCap_LambdaByref;
  LSI->CaptureDefaultLoc = CaptureDefaultLoc;
  LSI->IntroducerRange = IntroducerRange;
  LSI->ExplicitParams = ExplicitParams;
  LSI->Mutable = Mutable;

  if (ExplicitResultType) {
    LSI->ReturnType = CallOperator->getReturnType();

    if (!LSI->ReturnType->isDependentType() &&
        !LSI->ReturnType->isVoidType()) {
      if (RequireCompleteType(CallOperator->getBeginLoc(), LSI->ReturnType,
                              diag::err_lambda_incomplete_result)) {
        // Do nothing.
      }
    }
  } else {
    LSI->HasImplicitReturnType = true;
  }
}

void Sema::finishLambdaExplicitCaptures(LambdaScopeInfo *LSI) {
  LSI->finishedExplicitCaptures();
}

void Sema::ActOnLambdaExplicitTemplateParameterList(SourceLocation LAngleLoc,
                                                    ArrayRef<NamedDecl *> TParams,
                                                    SourceLocation RAngleLoc,
                                                    ExprResult RequiresClause) {
  LambdaScopeInfo *LSI = getCurLambda();
  assert(LSI && "Expected a lambda scope");
  assert(LSI->NumExplicitTemplateParams == 0 &&
         "Already acted on explicit template parameters");
  assert(LSI->TemplateParams.empty() &&
         "Explicit template parameters should come "
         "before invented (auto) ones");
  assert(!TParams.empty() &&
         "No template parameters to act on");
  LSI->TemplateParams.append(TParams.begin(), TParams.end());
  LSI->NumExplicitTemplateParams = TParams.size();
  LSI->ExplicitTemplateParamsRange = {LAngleLoc, RAngleLoc};
  LSI->RequiresClause = RequiresClause;
}

void Sema::addLambdaParameters(
    ArrayRef<LambdaIntroducer::LambdaCapture> Captures,
    CXXMethodDecl *CallOperator, Scope *CurScope) {
  // Introduce our parameters into the function scope
  for (unsigned p = 0, NumParams = CallOperator->getNumParams();
       p < NumParams; ++p) {
    ParmVarDecl *Param = CallOperator->getParamDecl(p);

    // If this has an identifier, add it to the scope stack.
    if (CurScope && Param->getIdentifier()) {
      bool Error = false;
      // Resolution of CWG 2211 in C++17 renders shadowing ill-formed, but we
      // retroactively apply it.
      for (const auto &Capture : Captures) {
        if (Capture.Id == Param->getIdentifier()) {
          Error = true;
          Diag(Param->getLocation(), diag::err_parameter_shadow_capture);
          Diag(Capture.Loc, diag::note_var_explicitly_captured_here)
              << Capture.Id << true;
        }
      }
      if (!Error)
        CheckShadow(CurScope, Param);

      PushOnScopeChains(Param, CurScope);
    }
  }
}

/// If this expression is an enumerator-like expression of some type
/// T, return the type T; otherwise, return null.
///
/// Pointer comparisons on the result here should always work because
/// it's derived from either the parent of an EnumConstantDecl
/// (i.e. the definition) or the declaration returned by
/// EnumType::getDecl() (i.e. the definition).
static EnumDecl *findEnumForBlockReturn(Expr *E) {
  // An expression is an enumerator-like expression of type T if,
  // ignoring parens and parens-like expressions:
  E = E->IgnoreParens();

  //  - it is an enumerator whose enum type is T or
  if (DeclRefExpr *DRE = dyn_cast<DeclRefExpr>(E)) {
    if (EnumConstantDecl *D
          = dyn_cast<EnumConstantDecl>(DRE->getDecl())) {
      return cast<EnumDecl>(D->getDeclContext());
    }
    return nullptr;
  }

  //  - it is a comma expression whose RHS is an enumerator-like
  //    expression of type T or
  if (BinaryOperator *BO = dyn_cast<BinaryOperator>(E)) {
    if (BO->getOpcode() == BO_Comma)
      return findEnumForBlockReturn(BO->getRHS());
    return nullptr;
  }

  //  - it is a statement-expression whose value expression is an
  //    enumerator-like expression of type T or
  if (StmtExpr *SE = dyn_cast<StmtExpr>(E)) {
    if (Expr *last = dyn_cast_or_null<Expr>(SE->getSubStmt()->body_back()))
      return findEnumForBlockReturn(last);
    return nullptr;
  }

  //   - it is a ternary conditional operator (not the GNU ?:
  //     extension) whose second and third operands are
  //     enumerator-like expressions of type T or
  if (ConditionalOperator *CO = dyn_cast<ConditionalOperator>(E)) {
    if (EnumDecl *ED = findEnumForBlockReturn(CO->getTrueExpr()))
      if (ED == findEnumForBlockReturn(CO->getFalseExpr()))
        return ED;
    return nullptr;
  }

  // (implicitly:)
  //   - it is an implicit integral conversion applied to an
  //     enumerator-like expression of type T or
  if (ImplicitCastExpr *ICE = dyn_cast<ImplicitCastExpr>(E)) {
    // We can sometimes see integral conversions in valid
    // enumerator-like expressions.
    if (ICE->getCastKind() == CK_IntegralCast)
      return findEnumForBlockReturn(ICE->getSubExpr());

    // Otherwise, just rely on the type.
  }

  //   - it is an expression of that formal enum type.
  if (const EnumType *ET = E->getType()->getAs<EnumType>()) {
    return ET->getDecl();
  }

  // Otherwise, nope.
  return nullptr;
}

/// Attempt to find a type T for which the returned expression of the
/// given statement is an enumerator-like expression of that type.
static EnumDecl *findEnumForBlockReturn(ReturnStmt *ret) {
  if (Expr *retValue = ret->getRetValue())
    return findEnumForBlockReturn(retValue);
  return nullptr;
}

/// Attempt to find a common type T for which all of the returned
/// expressions in a block are enumerator-like expressions of that
/// type.
static EnumDecl *findCommonEnumForBlockReturns(ArrayRef<ReturnStmt*> returns) {
  ArrayRef<ReturnStmt*>::iterator i = returns.begin(), e = returns.end();

  // Try to find one for the first return.
  EnumDecl *ED = findEnumForBlockReturn(*i);
  if (!ED) return nullptr;

  // Check that the rest of the returns have the same enum.
  for (++i; i != e; ++i) {
    if (findEnumForBlockReturn(*i) != ED)
      return nullptr;
  }

  // Never infer an anonymous enum type.
  if (!ED->hasNameForLinkage()) return nullptr;

  return ED;
}

/// Adjust the given return statements so that they formally return
/// the given type.  It should require, at most, an IntegralCast.
static void adjustBlockReturnsToEnum(Sema &S, ArrayRef<ReturnStmt*> returns,
                                     QualType returnType) {
  for (ArrayRef<ReturnStmt*>::iterator
         i = returns.begin(), e = returns.end(); i != e; ++i) {
    ReturnStmt *ret = *i;
    Expr *retValue = ret->getRetValue();
    if (S.Context.hasSameType(retValue->getType(), returnType))
      continue;

    // Right now we only support integral fixup casts.
    assert(returnType->isIntegralOrUnscopedEnumerationType());
    assert(retValue->getType()->isIntegralOrUnscopedEnumerationType());

    ExprWithCleanups *cleanups = dyn_cast<ExprWithCleanups>(retValue);

    Expr *E = (cleanups ? cleanups->getSubExpr() : retValue);
    E = ImplicitCastExpr::Create(S.Context, returnType, CK_IntegralCast, E,
                                 /*base path*/ nullptr, VK_RValue,
                                 FPOptionsOverride());
    if (cleanups) {
      cleanups->setSubExpr(E);
    } else {
      ret->setRetValue(E);
    }
  }
}

void Sema::deduceClosureReturnType(CapturingScopeInfo &CSI) {
  assert(CSI.HasImplicitReturnType);
  // If it was ever a placeholder, it had to been deduced to DependentTy.
  assert(CSI.ReturnType.isNull() || !CSI.ReturnType->isUndeducedType());
  assert((!isa<LambdaScopeInfo>(CSI) || !getLangOpts().CPlusPlus14) &&
         "lambda expressions use auto deduction in C++14 onwards");

  // C++ core issue 975:
  //   If a lambda-expression does not include a trailing-return-type,
  //   it is as if the trailing-return-type denotes the following type:
  //     - if there are no return statements in the compound-statement,
  //       or all return statements return either an expression of type
  //       void or no expression or braced-init-list, the type void;
  //     - otherwise, if all return statements return an expression
  //       and the types of the returned expressions after
  //       lvalue-to-rvalue conversion (4.1 [conv.lval]),
  //       array-to-pointer conversion (4.2 [conv.array]), and
  //       function-to-pointer conversion (4.3 [conv.func]) are the
  //       same, that common type;
  //     - otherwise, the program is ill-formed.
  //
  // C++ core issue 1048 additionally removes top-level cv-qualifiers
  // from the types of returned expressions to match the C++14 auto
  // deduction rules.
  //
  // In addition, in blocks in non-C++ modes, if all of the return
  // statements are enumerator-like expressions of some type T, where
  // T has a name for linkage, then we infer the return type of the
  // block to be that type.

  // First case: no return statements, implicit void return type.
  ASTContext &Ctx = getASTContext();
  if (CSI.Returns.empty()) {
    // It's possible there were simply no /valid/ return statements.
    // In this case, the first one we found may have at least given us a type.
    if (CSI.ReturnType.isNull())
      CSI.ReturnType = Ctx.VoidTy;
    return;
  }

  // Second case: at least one return statement has dependent type.
  // Delay type checking until instantiation.
  assert(!CSI.ReturnType.isNull() && "We should have a tentative return type.");
  if (CSI.ReturnType->isDependentType())
    return;

  // Try to apply the enum-fuzz rule.
  if (!getLangOpts().CPlusPlus) {
    assert(isa<BlockScopeInfo>(CSI));
    const EnumDecl *ED = findCommonEnumForBlockReturns(CSI.Returns);
    if (ED) {
      CSI.ReturnType = Context.getTypeDeclType(ED);
      adjustBlockReturnsToEnum(*this, CSI.Returns, CSI.ReturnType);
      return;
    }
  }

  // Third case: only one return statement. Don't bother doing extra work!
  if (CSI.Returns.size() == 1)
    return;

  // General case: many return statements.
  // Check that they all have compatible return types.

  // We require the return types to strictly match here.
  // Note that we've already done the required promotions as part of
  // processing the return statement.
  for (const ReturnStmt *RS : CSI.Returns) {
    const Expr *RetE = RS->getRetValue();

    QualType ReturnType =
        (RetE ? RetE->getType() : Context.VoidTy).getUnqualifiedType();
    if (Context.getCanonicalFunctionResultType(ReturnType) ==
          Context.getCanonicalFunctionResultType(CSI.ReturnType)) {
      // Use the return type with the strictest possible nullability annotation.
      auto RetTyNullability = ReturnType->getNullability(Ctx);
      auto BlockNullability = CSI.ReturnType->getNullability(Ctx);
      if (BlockNullability &&
          (!RetTyNullability ||
           hasWeakerNullability(*RetTyNullability, *BlockNullability)))
        CSI.ReturnType = ReturnType;
      continue;
    }

    // FIXME: This is a poor diagnostic for ReturnStmts without expressions.
    // TODO: It's possible that the *first* return is the divergent one.
    Diag(RS->getBeginLoc(),
         diag::err_typecheck_missing_return_type_incompatible)
        << ReturnType << CSI.ReturnType << isa<LambdaScopeInfo>(CSI);
    // Continue iterating so that we keep emitting diagnostics.
  }
}

QualType Sema::buildLambdaInitCaptureInitialization(
    SourceLocation Loc, bool ByRef, SourceLocation EllipsisLoc,
    Optional<unsigned> NumExpansions, IdentifierInfo *Id, bool IsDirectInit,
    Expr *&Init) {
  // Create an 'auto' or 'auto&' TypeSourceInfo that we can use to
  // deduce against.
  QualType DeductType = Context.getAutoDeductType();
  TypeLocBuilder TLB;
  AutoTypeLoc TL = TLB.push<AutoTypeLoc>(DeductType);
  TL.setNameLoc(Loc);
  if (ByRef) {
    DeductType = BuildReferenceType(DeductType, true, Loc, Id);
    assert(!DeductType.isNull() && "can't build reference to auto");
    TLB.push<ReferenceTypeLoc>(DeductType).setSigilLoc(Loc);
  }
  if (EllipsisLoc.isValid()) {
    if (Init->containsUnexpandedParameterPack()) {
      Diag(EllipsisLoc, getLangOpts().CPlusPlus20
                            ? diag::warn_cxx17_compat_init_capture_pack
                            : diag::ext_init_capture_pack);
      DeductType = Context.getPackExpansionType(DeductType, NumExpansions,
                                                /*ExpectPackInType=*/false);
      TLB.push<PackExpansionTypeLoc>(DeductType).setEllipsisLoc(EllipsisLoc);
    } else {
      // Just ignore the ellipsis for now and form a non-pack variable. We'll
      // diagnose this later when we try to capture it.
    }
  }
  TypeSourceInfo *TSI = TLB.getTypeSourceInfo(Context, DeductType);

  // Deduce the type of the init capture.
  QualType DeducedType = deduceVarTypeFromInitializer(
      /*VarDecl*/nullptr, DeclarationName(Id), DeductType, TSI,
      SourceRange(Loc, Loc), IsDirectInit, Init);
  if (DeducedType.isNull())
    return QualType();

  // Are we a non-list direct initialization?
  ParenListExpr *CXXDirectInit = dyn_cast<ParenListExpr>(Init);

  // Perform initialization analysis and ensure any implicit conversions
  // (such as lvalue-to-rvalue) are enforced.
  InitializedEntity Entity =
      InitializedEntity::InitializeLambdaCapture(Id, DeducedType, Loc);
  InitializationKind Kind =
      IsDirectInit
          ? (CXXDirectInit ? InitializationKind::CreateDirect(
                                 Loc, Init->getBeginLoc(), Init->getEndLoc())
                           : InitializationKind::CreateDirectList(Loc))
          : InitializationKind::CreateCopy(Loc, Init->getBeginLoc());

  MultiExprArg Args = Init;
  if (CXXDirectInit)
    Args =
        MultiExprArg(CXXDirectInit->getExprs(), CXXDirectInit->getNumExprs());
  QualType DclT;
  InitializationSequence InitSeq(*this, Entity, Kind, Args);
  ExprResult Result = InitSeq.Perform(*this, Entity, Kind, Args, &DclT);

  if (Result.isInvalid())
    return QualType();

  Init = Result.getAs<Expr>();
  return DeducedType;
}

VarDecl *Sema::createLambdaInitCaptureVarDecl(SourceLocation Loc,
                                              QualType InitCaptureType,
                                              SourceLocation EllipsisLoc,
                                              IdentifierInfo *Id,
                                              unsigned InitStyle, Expr *Init) {
  // FIXME: Retain the TypeSourceInfo from buildLambdaInitCaptureInitialization
  // rather than reconstructing it here.
  TypeSourceInfo *TSI = Context.getTrivialTypeSourceInfo(InitCaptureType, Loc);
  if (auto PETL = TSI->getTypeLoc().getAs<PackExpansionTypeLoc>())
    PETL.setEllipsisLoc(EllipsisLoc);

  // Create a dummy variable representing the init-capture. This is not actually
  // used as a variable, and only exists as a way to name and refer to the
  // init-capture.
  // FIXME: Pass in separate source locations for '&' and identifier.
  VarDecl *NewVD = VarDecl::Create(Context, CurContext, Loc,
                                   Loc, Id, InitCaptureType, TSI, SC_Auto);
  NewVD->setInitCapture(true);
  NewVD->setReferenced(true);
  // FIXME: Pass in a VarDecl::InitializationStyle.
  NewVD->setInitStyle(static_cast<VarDecl::InitializationStyle>(InitStyle));
  NewVD->markUsed(Context);
  NewVD->setInit(Init);
  if (NewVD->isParameterPack())
    getCurLambda()->LocalPacks.push_back(NewVD);
  return NewVD;
}

void Sema::addInitCapture(LambdaScopeInfo *LSI, VarDecl *Var) {
  assert(Var->isInitCapture() && "init capture flag should be set");
  LSI->addCapture(Var, /*isBlock*/false, Var->getType()->isReferenceType(),
                  /*isNested*/false, Var->getLocation(), SourceLocation(),
                  Var->getType(), /*Invalid*/false);
}

void Sema::ActOnStartOfLambdaDefinition(LambdaIntroducer &Intro,
                                        Declarator &ParamInfo,
                                        Scope *CurScope) {
  LambdaScopeInfo *const LSI = getCurLambda();
  assert(LSI && "LambdaScopeInfo should be on stack!");

  // Determine if we're within a context where we know that the lambda will
  // be dependent, because there are template parameters in scope.
  bool KnownDependent;
  if (LSI->NumExplicitTemplateParams > 0) {
    auto *TemplateParamScope = CurScope->getTemplateParamParent();
    assert(TemplateParamScope &&
           "Lambda with explicit template param list should establish a "
           "template param scope");
    assert(TemplateParamScope->getParent());
    KnownDependent = TemplateParamScope->getParent()
                                       ->getTemplateParamParent() != nullptr;
  } else {
    KnownDependent = CurScope->getTemplateParamParent() != nullptr;
  }

  // Determine the signature of the call operator.
  TypeSourceInfo *MethodTyInfo;
  bool ExplicitParams = true;
  bool ExplicitResultType = true;
  bool ContainsUnexpandedParameterPack = false;
  SourceLocation EndLoc;
  SmallVector<ParmVarDecl *, 8> Params;
  if (ParamInfo.getNumTypeObjects() == 0) {
    // C++11 [expr.prim.lambda]p4:
    //   If a lambda-expression does not include a lambda-declarator, it is as
    //   if the lambda-declarator were ().
    FunctionProtoType::ExtProtoInfo EPI(Context.getDefaultCallingConvention(
        /*IsVariadic=*/false, /*IsCXXMethod=*/true));
    EPI.HasTrailingReturn = true;
    EPI.TypeQuals.addConst();
    LangAS AS = getDefaultCXXMethodAddrSpace();
    if (AS != LangAS::Default)
      EPI.TypeQuals.addAddressSpace(AS);

    // C++1y [expr.prim.lambda]:
    //   The lambda return type is 'auto', which is replaced by the
    //   trailing-return type if provided and/or deduced from 'return'
    //   statements
    // We don't do this before C++1y, because we don't support deduced return
    // types there.
    QualType DefaultTypeForNoTrailingReturn =
        getLangOpts().CPlusPlus14 ? Context.getAutoDeductType()
                                  : Context.DependentTy;
    QualType MethodTy =
        Context.getFunctionType(DefaultTypeForNoTrailingReturn, None, EPI);
    MethodTyInfo = Context.getTrivialTypeSourceInfo(MethodTy);
    ExplicitParams = false;
    ExplicitResultType = false;
    EndLoc = Intro.Range.getEnd();
  } else {
    assert(ParamInfo.isFunctionDeclarator() &&
           "lambda-declarator is a function");
    DeclaratorChunk::FunctionTypeInfo &FTI = ParamInfo.getFunctionTypeInfo();

    // C++11 [expr.prim.lambda]p5:
    //   This function call operator is declared const (9.3.1) if and only if
    //   the lambda-expression's parameter-declaration-clause is not followed
    //   by mutable. It is neither virtual nor declared volatile. [...]
    if (!FTI.hasMutableQualifier()) {
      FTI.getOrCreateMethodQualifiers().SetTypeQual(DeclSpec::TQ_const,
                                                    SourceLocation());
    }

    MethodTyInfo = GetTypeForDeclarator(ParamInfo, CurScope);
    assert(MethodTyInfo && "no type from lambda-declarator");
    EndLoc = ParamInfo.getSourceRange().getEnd();

    ExplicitResultType = FTI.hasTrailingReturnType();

    if (FTIHasNonVoidParameters(FTI)) {
      Params.reserve(FTI.NumParams);
      for (unsigned i = 0, e = FTI.NumParams; i != e; ++i)
        Params.push_back(cast<ParmVarDecl>(FTI.Params[i].Param));
    }

    // Check for unexpanded parameter packs in the method type.
    if (MethodTyInfo->getType()->containsUnexpandedParameterPack())
      DiagnoseUnexpandedParameterPack(Intro.Range.getBegin(), MethodTyInfo,
                                      UPPC_DeclarationType);
  }

  CXXRecordDecl *Class = createLambdaClosureType(Intro.Range, MethodTyInfo,
                                                 KnownDependent, Intro.Default);
  CXXMethodDecl *Method =
      startLambdaDefinition(Class, Intro.Range, MethodTyInfo, EndLoc, Params,
                            ParamInfo.getDeclSpec().getConstexprSpecifier(),
                            ParamInfo.getTrailingRequiresClause());
  if (ExplicitParams)
    CheckCXXDefaultArguments(Method);

  // This represents the function body for the lambda function, check if we
  // have to apply optnone due to a pragma.
  AddRangeBasedOptnone(Method);

  // code_seg attribute on lambda apply to the method.
  if (Attr *A = getImplicitCodeSegOrSectionAttrForFunction(Method, /*IsDefinition=*/true))
    Method->addAttr(A);

  // Attributes on the lambda apply to the method.
  ProcessDeclAttributes(CurScope, Method, ParamInfo);

  // CUDA lambdas get implicit host and device attributes.
  if (getLangOpts().CUDA)
    CUDASetLambdaAttrs(Method);

  // OpenMP lambdas might get assumumption attributes.
  if (LangOpts.OpenMP)
    ActOnFinishedFunctionDefinitionInOpenMPAssumeScope(Method);

  // Number the lambda for linkage purposes if necessary.
  handleLambdaNumbering(Class, Method);

  // Introduce the function call operator as the current declaration context.
  PushDeclContext(CurScope, Method);

  // Build the lambda scope.
  buildLambdaScope(LSI, Method, Intro.Range, Intro.Default, Intro.DefaultLoc,
                   ExplicitParams, ExplicitResultType, !Method->isConst());

  // C++11 [expr.prim.lambda]p9:
  //   A lambda-expression whose smallest enclosing scope is a block scope is a
  //   local lambda expression; any other lambda expression shall not have a
  //   capture-default or simple-capture in its lambda-introducer.
  //
  // For simple-captures, this is covered by the check below that any named
  // entity is a variable that can be captured.
  //
  // For DR1632, we also allow a capture-default in any context where we can
  // odr-use 'this' (in particular, in a default initializer for a non-static
  // data member).
  if (Intro.Default != LCD_None && !Class->getParent()->isFunctionOrMethod() &&
      (getCurrentThisType().isNull() ||
       CheckCXXThisCapture(SourceLocation(), /*Explicit*/true,
                           /*BuildAndDiagnose*/false)))
    Diag(Intro.DefaultLoc, diag::err_capture_default_non_local);

  // Distinct capture names, for diagnostics.
  llvm::SmallSet<IdentifierInfo*, 8> CaptureNames;

  // Handle explicit captures.
  SourceLocation PrevCaptureLoc
    = Intro.Default == LCD_None? Intro.Range.getBegin() : Intro.DefaultLoc;
  for (auto C = Intro.Captures.begin(), E = Intro.Captures.end(); C != E;
       PrevCaptureLoc = C->Loc, ++C) {
    if (C->Kind == LCK_This || C->Kind == LCK_StarThis) {
      if (C->Kind == LCK_StarThis)
        Diag(C->Loc, !getLangOpts().CPlusPlus17
                             ? diag::ext_star_this_lambda_capture_cxx17
                             : diag::warn_cxx14_compat_star_this_lambda_capture);

      // C++11 [expr.prim.lambda]p8:
      //   An identifier or this shall not appear more than once in a
      //   lambda-capture.
      if (LSI->isCXXThisCaptured()) {
        Diag(C->Loc, diag::err_capture_more_than_once)
            << "'this'" << SourceRange(LSI->getCXXThisCapture().getLocation())
            << FixItHint::CreateRemoval(
                   SourceRange(getLocForEndOfToken(PrevCaptureLoc), C->Loc));
        continue;
      }

      // C++2a [expr.prim.lambda]p8:
      //  If a lambda-capture includes a capture-default that is =,
      //  each simple-capture of that lambda-capture shall be of the form
      //  "&identifier", "this", or "* this". [ Note: The form [&,this] is
      //  redundant but accepted for compatibility with ISO C++14. --end note ]
      if (Intro.Default == LCD_ByCopy && C->Kind != LCK_StarThis)
        Diag(C->Loc, !getLangOpts().CPlusPlus20
                         ? diag::ext_equals_this_lambda_capture_cxx20
                         : diag::warn_cxx17_compat_equals_this_lambda_capture);

      // C++11 [expr.prim.lambda]p12:
      //   If this is captured by a local lambda expression, its nearest
      //   enclosing function shall be a non-static member function.
      QualType ThisCaptureType = getCurrentThisType();
      if (ThisCaptureType.isNull()) {
        Diag(C->Loc, diag::err_this_capture) << true;
        continue;
      }

      CheckCXXThisCapture(C->Loc, /*Explicit=*/true, /*BuildAndDiagnose*/ true,
                          /*FunctionScopeIndexToStopAtPtr*/ nullptr,
                          C->Kind == LCK_StarThis);
      if (!LSI->Captures.empty())
        LSI->ExplicitCaptureRanges[LSI->Captures.size() - 1] = C->ExplicitRange;
      continue;
    }

    assert(C->Id && "missing identifier for capture");

    if (C->Init.isInvalid())
      continue;

    VarDecl *Var = nullptr;
    if (C->Init.isUsable()) {
      Diag(C->Loc, getLangOpts().CPlusPlus14
                       ? diag::warn_cxx11_compat_init_capture
                       : diag::ext_init_capture);

      // If the initializer expression is usable, but the InitCaptureType
      // is not, then an error has occurred - so ignore the capture for now.
      // for e.g., [n{0}] { }; <-- if no <initializer_list> is included.
      // FIXME: we should create the init capture variable and mark it invalid
      // in this case.
      if (C->InitCaptureType.get().isNull())
        continue;

      if (C->Init.get()->containsUnexpandedParameterPack() &&
          !C->InitCaptureType.get()->getAs<PackExpansionType>())
        DiagnoseUnexpandedParameterPack(C->Init.get(), UPPC_Initializer);

      unsigned InitStyle;
      switch (C->InitKind) {
      case LambdaCaptureInitKind::NoInit:
        llvm_unreachable("not an init-capture?");
      case LambdaCaptureInitKind::CopyInit:
        InitStyle = VarDecl::CInit;
        break;
      case LambdaCaptureInitKind::DirectInit:
        InitStyle = VarDecl::CallInit;
        break;
      case LambdaCaptureInitKind::ListInit:
        InitStyle = VarDecl::ListInit;
        break;
      }
      Var = createLambdaInitCaptureVarDecl(C->Loc, C->InitCaptureType.get(),
                                           C->EllipsisLoc, C->Id, InitStyle,
                                           C->Init.get());
      // C++1y [expr.prim.lambda]p11:
      //   An init-capture behaves as if it declares and explicitly
      //   captures a variable [...] whose declarative region is the
      //   lambda-expression's compound-statement
      if (Var)
        PushOnScopeChains(Var, CurScope, false);
    } else {
      assert(C->InitKind == LambdaCaptureInitKind::NoInit &&
             "init capture has valid but null init?");

      // C++11 [expr.prim.lambda]p8:
      //   If a lambda-capture includes a capture-default that is &, the
      //   identifiers in the lambda-capture shall not be preceded by &.
      //   If a lambda-capture includes a capture-default that is =, [...]
      //   each identifier it contains shall be preceded by &.
      if (C->Kind == LCK_ByRef && Intro.Default == LCD_ByRef) {
        Diag(C->Loc, diag::err_reference_capture_with_reference_default)
            << FixItHint::CreateRemoval(
                SourceRange(getLocForEndOfToken(PrevCaptureLoc), C->Loc));
        continue;
      } else if (C->Kind == LCK_ByCopy && Intro.Default == LCD_ByCopy) {
        Diag(C->Loc, diag::err_copy_capture_with_copy_default)
            << FixItHint::CreateRemoval(
                SourceRange(getLocForEndOfToken(PrevCaptureLoc), C->Loc));
        continue;
      }

      // C++11 [expr.prim.lambda]p10:
      //   The identifiers in a capture-list are looked up using the usual
      //   rules for unqualified name lookup (3.4.1)
      DeclarationNameInfo Name(C->Id, C->Loc);
      LookupResult R(*this, Name, LookupOrdinaryName);
      LookupName(R, CurScope);
      if (R.isAmbiguous())
        continue;
      if (R.empty()) {
        // FIXME: Disable corrections that would add qualification?
        CXXScopeSpec ScopeSpec;
        DeclFilterCCC<VarDecl> Validator{};
        if (DiagnoseEmptyLookup(CurScope, ScopeSpec, R, Validator))
          continue;
      }

      Var = R.getAsSingle<VarDecl>();
      if (Var && DiagnoseUseOfDecl(Var, C->Loc))
        continue;
    }

    // C++11 [expr.prim.lambda]p8:
    //   An identifier or this shall not appear more than once in a
    //   lambda-capture.
    if (!CaptureNames.insert(C->Id).second) {
      if (Var && LSI->isCaptured(Var)) {
        Diag(C->Loc, diag::err_capture_more_than_once)
            << C->Id << SourceRange(LSI->getCapture(Var).getLocation())
            << FixItHint::CreateRemoval(
                   SourceRange(getLocForEndOfToken(PrevCaptureLoc), C->Loc));
      } else
        // Previous capture captured something different (one or both was
        // an init-cpature): no fixit.
        Diag(C->Loc, diag::err_capture_more_than_once) << C->Id;
      continue;
    }

    // C++11 [expr.prim.lambda]p10:
    //   [...] each such lookup shall find a variable with automatic storage
    //   duration declared in the reaching scope of the local lambda expression.
    // Note that the 'reaching scope' check happens in tryCaptureVariable().
    if (!Var) {
      Diag(C->Loc, diag::err_capture_does_not_name_variable) << C->Id;
      continue;
    }

    // Ignore invalid decls; they'll just confuse the code later.
    if (Var->isInvalidDecl())
      continue;

    if (!Var->hasLocalStorage()) {
      Diag(C->Loc, diag::err_capture_non_automatic_variable) << C->Id;
      Diag(Var->getLocation(), diag::note_previous_decl) << C->Id;
      continue;
    }

    // C++11 [expr.prim.lambda]p23:
    //   A capture followed by an ellipsis is a pack expansion (14.5.3).
    SourceLocation EllipsisLoc;
    if (C->EllipsisLoc.isValid()) {
      if (Var->isParameterPack()) {
        EllipsisLoc = C->EllipsisLoc;
      } else {
        Diag(C->EllipsisLoc, diag::err_pack_expansion_without_parameter_packs)
            << (C->Init.isUsable() ? C->Init.get()->getSourceRange()
                                   : SourceRange(C->Loc));

        // Just ignore the ellipsis.
      }
    } else if (Var->isParameterPack()) {
      ContainsUnexpandedParameterPack = true;
    }

    if (C->Init.isUsable()) {
      addInitCapture(LSI, Var);
    } else {
      TryCaptureKind Kind = C->Kind == LCK_ByRef ? TryCapture_ExplicitByRef :
                                                   TryCapture_ExplicitByVal;
      tryCaptureVariable(Var, C->Loc, Kind, EllipsisLoc);
    }
    if (!LSI->Captures.empty())
      LSI->ExplicitCaptureRanges[LSI->Captures.size() - 1] = C->ExplicitRange;
  }
  finishLambdaExplicitCaptures(LSI);

  LSI->ContainsUnexpandedParameterPack |= ContainsUnexpandedParameterPack;

  // Add lambda parameters into scope.
  addLambdaParameters(Intro.Captures, Method, CurScope);

  // Enter a new evaluation context to insulate the lambda from any
  // cleanups from the enclosing full-expression.
  PushExpressionEvaluationContext(
      LSI->CallOperator->isConsteval()
          ? ExpressionEvaluationContext::ConstantEvaluated
          : ExpressionEvaluationContext::PotentiallyEvaluated);
}

void Sema::ActOnLambdaError(SourceLocation StartLoc, Scope *CurScope,
                            bool IsInstantiation) {
  LambdaScopeInfo *LSI = cast<LambdaScopeInfo>(FunctionScopes.back());

  // Leave the expression-evaluation context.
  DiscardCleanupsInEvaluationContext();
  PopExpressionEvaluationContext();

  // Leave the context of the lambda.
  if (!IsInstantiation)
    PopDeclContext();

  // Finalize the lambda.
  CXXRecordDecl *Class = LSI->Lambda;
  Class->setInvalidDecl();
  SmallVector<Decl*, 4> Fields(Class->fields());
  ActOnFields(nullptr, Class->getLocation(), Class, Fields, SourceLocation(),
              SourceLocation(), ParsedAttributesView());
  CheckCompletedCXXClass(nullptr, Class);

  PopFunctionScopeInfo();
}

template <typename Func>
static void repeatForLambdaConversionFunctionCallingConvs(
    Sema &S, const FunctionProtoType &CallOpProto, Func F) {
  CallingConv DefaultFree = S.Context.getDefaultCallingConvention(
      CallOpProto.isVariadic(), /*IsCXXMethod=*/false);
  CallingConv DefaultMember = S.Context.getDefaultCallingConvention(
      CallOpProto.isVariadic(), /*IsCXXMethod=*/true);
  CallingConv CallOpCC = CallOpProto.getCallConv();

  /// Implement emitting a version of the operator for many of the calling
  /// conventions for MSVC, as described here:
  /// https://devblogs.microsoft.com/oldnewthing/20150220-00/?p=44623.
  /// Experimentally, we determined that cdecl, stdcall, fastcall, and
  /// vectorcall are generated by MSVC when it is supported by the target.
  /// Additionally, we are ensuring that the default-free/default-member and
  /// call-operator calling convention are generated as well.
  /// NOTE: We intentionally generate a 'thiscall' on Win32 implicitly from the
  /// 'member default', despite MSVC not doing so. We do this in order to ensure
  /// that someone who intentionally places 'thiscall' on the lambda call
  /// operator will still get that overload, since we don't have the a way of
  /// detecting the attribute by the time we get here.
  if (S.getLangOpts().MSVCCompat) {
    CallingConv Convs[] = {
        CC_C,        CC_X86StdCall, CC_X86FastCall, CC_X86VectorCall,
        DefaultFree, DefaultMember, CallOpCC};
    llvm::sort(Convs);
    llvm::iterator_range<CallingConv *> Range(
        std::begin(Convs), std::unique(std::begin(Convs), std::end(Convs)));
    const TargetInfo &TI = S.getASTContext().getTargetInfo();

    for (CallingConv C : Range) {
      if (TI.checkCallingConvention(C) == TargetInfo::CCCR_OK)
        F(C);
    }
    return;
  }

  if (CallOpCC == DefaultMember && DefaultMember != DefaultFree) {
    F(DefaultFree);
    F(DefaultMember);
  } else {
    F(CallOpCC);
  }
}

// Returns the 'standard' calling convention to be used for the lambda
// conversion function, that is, the 'free' function calling convention unless
// it is overridden by a non-default calling convention attribute.
static CallingConv
getLambdaConversionFunctionCallConv(Sema &S,
                                    const FunctionProtoType *CallOpProto) {
  CallingConv DefaultFree = S.Context.getDefaultCallingConvention(
      CallOpProto->isVariadic(), /*IsCXXMethod=*/false);
  CallingConv DefaultMember = S.Context.getDefaultCallingConvention(
      CallOpProto->isVariadic(), /*IsCXXMethod=*/true);
  CallingConv CallOpCC = CallOpProto->getCallConv();

  // If the call-operator hasn't been changed, return both the 'free' and
  // 'member' function calling convention.
  if (CallOpCC == DefaultMember && DefaultMember != DefaultFree)
    return DefaultFree;
  return CallOpCC;
}

QualType Sema::getLambdaConversionFunctionResultType(
    const FunctionProtoType *CallOpProto, CallingConv CC) {
  const FunctionProtoType::ExtProtoInfo CallOpExtInfo =
      CallOpProto->getExtProtoInfo();
  FunctionProtoType::ExtProtoInfo InvokerExtInfo = CallOpExtInfo;
  InvokerExtInfo.ExtInfo = InvokerExtInfo.ExtInfo.withCallingConv(CC);
  InvokerExtInfo.TypeQuals = Qualifiers();
  assert(InvokerExtInfo.RefQualifier == RQ_None &&
         "Lambda's call operator should not have a reference qualifier");
  return Context.getFunctionType(CallOpProto->getReturnType(),
                                 CallOpProto->getParamTypes(), InvokerExtInfo);
}

/// Add a lambda's conversion to function pointer, as described in
/// C++11 [expr.prim.lambda]p6.
static void addFunctionPointerConversion(Sema &S, SourceRange IntroducerRange,
                                         CXXRecordDecl *Class,
                                         CXXMethodDecl *CallOperator,
                                         QualType InvokerFunctionTy) {
  // This conversion is explicitly disabled if the lambda's function has
  // pass_object_size attributes on any of its parameters.
  auto HasPassObjectSizeAttr = [](const ParmVarDecl *P) {
    return P->hasAttr<PassObjectSizeAttr>();
  };
  if (llvm::any_of(CallOperator->parameters(), HasPassObjectSizeAttr))
    return;

  // Add the conversion to function pointer.
  QualType PtrToFunctionTy = S.Context.getPointerType(InvokerFunctionTy);

  // Create the type of the conversion function.
  FunctionProtoType::ExtProtoInfo ConvExtInfo(
      S.Context.getDefaultCallingConvention(
      /*IsVariadic=*/false, /*IsCXXMethod=*/true));
  // The conversion function is always const and noexcept.
  ConvExtInfo.TypeQuals = Qualifiers();
  ConvExtInfo.TypeQuals.addConst();
  ConvExtInfo.ExceptionSpec.Type = EST_BasicNoexcept;
  QualType ConvTy =
      S.Context.getFunctionType(PtrToFunctionTy, None, ConvExtInfo);

  SourceLocation Loc = IntroducerRange.getBegin();
  DeclarationName ConversionName
    = S.Context.DeclarationNames.getCXXConversionFunctionName(
        S.Context.getCanonicalType(PtrToFunctionTy));
  // Construct a TypeSourceInfo for the conversion function, and wire
  // all the parameters appropriately for the FunctionProtoTypeLoc
  // so that everything works during transformation/instantiation of
  // generic lambdas.
  // The main reason for wiring up the parameters of the conversion
  // function with that of the call operator is so that constructs
  // like the following work:
  // auto L = [](auto b) {                <-- 1
  //   return [](auto a) -> decltype(a) { <-- 2
  //      return a;
  //   };
  // };
  // int (*fp)(int) = L(5);
  // Because the trailing return type can contain DeclRefExprs that refer
  // to the original call operator's variables, we hijack the call
  // operators ParmVarDecls below.
  TypeSourceInfo *ConvNamePtrToFunctionTSI =
      S.Context.getTrivialTypeSourceInfo(PtrToFunctionTy, Loc);
  DeclarationNameLoc ConvNameLoc =
      DeclarationNameLoc::makeNamedTypeLoc(ConvNamePtrToFunctionTSI);

  // The conversion function is a conversion to a pointer-to-function.
  TypeSourceInfo *ConvTSI = S.Context.getTrivialTypeSourceInfo(ConvTy, Loc);
  FunctionProtoTypeLoc ConvTL =
      ConvTSI->getTypeLoc().getAs<FunctionProtoTypeLoc>();
  // Get the result of the conversion function which is a pointer-to-function.
  PointerTypeLoc PtrToFunctionTL =
      ConvTL.getReturnLoc().getAs<PointerTypeLoc>();
  // Do the same for the TypeSourceInfo that is used to name the conversion
  // operator.
  PointerTypeLoc ConvNamePtrToFunctionTL =
      ConvNamePtrToFunctionTSI->getTypeLoc().getAs<PointerTypeLoc>();

  // Get the underlying function types that the conversion function will
  // be converting to (should match the type of the call operator).
  FunctionProtoTypeLoc CallOpConvTL =
      PtrToFunctionTL.getPointeeLoc().getAs<FunctionProtoTypeLoc>();
  FunctionProtoTypeLoc CallOpConvNameTL =
    ConvNamePtrToFunctionTL.getPointeeLoc().getAs<FunctionProtoTypeLoc>();

  // Wire up the FunctionProtoTypeLocs with the call operator's parameters.
  // These parameter's are essentially used to transform the name and
  // the type of the conversion operator.  By using the same parameters
  // as the call operator's we don't have to fix any back references that
  // the trailing return type of the call operator's uses (such as
  // decltype(some_type<decltype(a)>::type{} + decltype(a){}) etc.)
  // - we can simply use the return type of the call operator, and
  // everything should work.
  SmallVector<ParmVarDecl *, 4> InvokerParams;
  for (unsigned I = 0, N = CallOperator->getNumParams(); I != N; ++I) {
    ParmVarDecl *From = CallOperator->getParamDecl(I);

    InvokerParams.push_back(ParmVarDecl::Create(
        S.Context,
        // Temporarily add to the TU. This is set to the invoker below.
        S.Context.getTranslationUnitDecl(), From->getBeginLoc(),
        From->getLocation(), From->getIdentifier(), From->getType(),
        From->getTypeSourceInfo(), From->getStorageClass(),
        /*DefArg=*/nullptr));
    CallOpConvTL.setParam(I, From);
    CallOpConvNameTL.setParam(I, From);
  }

  CXXConversionDecl *Conversion = CXXConversionDecl::Create(
      S.Context, Class, Loc,
      DeclarationNameInfo(ConversionName, Loc, ConvNameLoc), ConvTy, ConvTSI,
      /*isInline=*/true, ExplicitSpecifier(),
      S.getLangOpts().CPlusPlus17 ? ConstexprSpecKind::Constexpr
                                  : ConstexprSpecKind::Unspecified,
      CallOperator->getBody()->getEndLoc());
  Conversion->setAccess(AS_public);
  Conversion->setImplicit(true);

  if (Class->isGenericLambda()) {
    // Create a template version of the conversion operator, using the template
    // parameter list of the function call operator.
    FunctionTemplateDecl *TemplateCallOperator =
            CallOperator->getDescribedFunctionTemplate();
    FunctionTemplateDecl *ConversionTemplate =
                  FunctionTemplateDecl::Create(S.Context, Class,
                                      Loc, ConversionName,
                                      TemplateCallOperator->getTemplateParameters(),
                                      Conversion);
    ConversionTemplate->setAccess(AS_public);
    ConversionTemplate->setImplicit(true);
    Conversion->setDescribedFunctionTemplate(ConversionTemplate);
    Class->addDecl(ConversionTemplate);
  } else
    Class->addDecl(Conversion);
  // Add a non-static member function that will be the result of
  // the conversion with a certain unique ID.
  DeclarationName InvokerName = &S.Context.Idents.get(
                                                 getLambdaStaticInvokerName());
  // FIXME: Instead of passing in the CallOperator->getTypeSourceInfo()
  // we should get a prebuilt TrivialTypeSourceInfo from Context
  // using FunctionTy & Loc and get its TypeLoc as a FunctionProtoTypeLoc
  // then rewire the parameters accordingly, by hoisting up the InvokeParams
  // loop below and then use its Params to set Invoke->setParams(...) below.
  // This would avoid the 'const' qualifier of the calloperator from
  // contaminating the type of the invoker, which is currently adjusted
  // in SemaTemplateDeduction.cpp:DeduceTemplateArguments.  Fixing the
  // trailing return type of the invoker would require a visitor to rebuild
  // the trailing return type and adjusting all back DeclRefExpr's to refer
  // to the new static invoker parameters - not the call operator's.
  CXXMethodDecl *Invoke = CXXMethodDecl::Create(
      S.Context, Class, Loc, DeclarationNameInfo(InvokerName, Loc),
      InvokerFunctionTy, CallOperator->getTypeSourceInfo(), SC_Static,
      /*isInline=*/true, ConstexprSpecKind::Unspecified,
      CallOperator->getBody()->getEndLoc());
  for (unsigned I = 0, N = CallOperator->getNumParams(); I != N; ++I)
    InvokerParams[I]->setOwningFunction(Invoke);
  Invoke->setParams(InvokerParams);
  Invoke->setAccess(AS_private);
  Invoke->setImplicit(true);
  if (Class->isGenericLambda()) {
    FunctionTemplateDecl *TemplateCallOperator =
            CallOperator->getDescribedFunctionTemplate();
    FunctionTemplateDecl *StaticInvokerTemplate = FunctionTemplateDecl::Create(
                          S.Context, Class, Loc, InvokerName,
                          TemplateCallOperator->getTemplateParameters(),
                          Invoke);
    StaticInvokerTemplate->setAccess(AS_private);
    StaticInvokerTemplate->setImplicit(true);
    Invoke->setDescribedFunctionTemplate(StaticInvokerTemplate);
    Class->addDecl(StaticInvokerTemplate);
  } else
    Class->addDecl(Invoke);
}

/// Add a lambda's conversion to function pointers, as described in
/// C++11 [expr.prim.lambda]p6. Note that in most cases, this should emit only a
/// single pointer conversion. In the event that the default calling convention
/// for free and member functions is different, it will emit both conventions.
static void addFunctionPointerConversions(Sema &S, SourceRange IntroducerRange,
                                          CXXRecordDecl *Class,
                                          CXXMethodDecl *CallOperator) {
  const FunctionProtoType *CallOpProto =
      CallOperator->getType()->castAs<FunctionProtoType>();

  repeatForLambdaConversionFunctionCallingConvs(
      S, *CallOpProto, [&](CallingConv CC) {
        QualType InvokerFunctionTy =
            S.getLambdaConversionFunctionResultType(CallOpProto, CC);
        addFunctionPointerConversion(S, IntroducerRange, Class, CallOperator,
                                     InvokerFunctionTy);
      });
}

/// Add a lambda's conversion to block pointer.
static void addBlockPointerConversion(Sema &S,
                                      SourceRange IntroducerRange,
                                      CXXRecordDecl *Class,
                                      CXXMethodDecl *CallOperator) {
  const FunctionProtoType *CallOpProto =
      CallOperator->getType()->castAs<FunctionProtoType>();
  QualType FunctionTy = S.getLambdaConversionFunctionResultType(
      CallOpProto, getLambdaConversionFunctionCallConv(S, CallOpProto));
  QualType BlockPtrTy = S.Context.getBlockPointerType(FunctionTy);

  FunctionProtoType::ExtProtoInfo ConversionEPI(
      S.Context.getDefaultCallingConvention(
          /*IsVariadic=*/false, /*IsCXXMethod=*/true));
  ConversionEPI.TypeQuals = Qualifiers();
  ConversionEPI.TypeQuals.addConst();
  QualType ConvTy = S.Context.getFunctionType(BlockPtrTy, None, ConversionEPI);

  SourceLocation Loc = IntroducerRange.getBegin();
  DeclarationName Name
    = S.Context.DeclarationNames.getCXXConversionFunctionName(
        S.Context.getCanonicalType(BlockPtrTy));
  DeclarationNameLoc NameLoc = DeclarationNameLoc::makeNamedTypeLoc(
      S.Context.getTrivialTypeSourceInfo(BlockPtrTy, Loc));
  CXXConversionDecl *Conversion = CXXConversionDecl::Create(
      S.Context, Class, Loc, DeclarationNameInfo(Name, Loc, NameLoc), ConvTy,
      S.Context.getTrivialTypeSourceInfo(ConvTy, Loc),
      /*isInline=*/true, ExplicitSpecifier(), ConstexprSpecKind::Unspecified,
      CallOperator->getBody()->getEndLoc());
  Conversion->setAccess(AS_public);
  Conversion->setImplicit(true);
  Class->addDecl(Conversion);
}

ExprResult Sema::BuildCaptureInit(const Capture &Cap,
                                  SourceLocation ImplicitCaptureLoc,
                                  bool IsOpenMPMapping) {
  // VLA captures don't have a stored initialization expression.
  if (Cap.isVLATypeCapture())
    return ExprResult();

  // An init-capture is initialized directly from its stored initializer.
  if (Cap.isInitCapture())
    return Cap.getVariable()->getInit();

  // For anything else, build an initialization expression. For an implicit
  // capture, the capture notionally happens at the capture-default, so use
  // that location here.
  SourceLocation Loc =
      ImplicitCaptureLoc.isValid() ? ImplicitCaptureLoc : Cap.getLocation();

  // C++11 [expr.prim.lambda]p21:
  //   When the lambda-expression is evaluated, the entities that
  //   are captured by copy are used to direct-initialize each
  //   corresponding non-static data member of the resulting closure
  //   object. (For array members, the array elements are
  //   direct-initialized in increasing subscript order.) These
  //   initializations are performed in the (unspecified) order in
  //   which the non-static data members are declared.

  // C++ [expr.prim.lambda]p12:
  //   An entity captured by a lambda-expression is odr-used (3.2) in
  //   the scope containing the lambda-expression.
  ExprResult Init;
  IdentifierInfo *Name = nullptr;
  if (Cap.isThisCapture()) {
    QualType ThisTy = getCurrentThisType();
    Expr *This = BuildCXXThisExpr(Loc, ThisTy, ImplicitCaptureLoc.isValid());
    if (Cap.isCopyCapture())
      Init = CreateBuiltinUnaryOp(Loc, UO_Deref, This);
    else
      Init = This;
  } else {
    assert(Cap.isVariableCapture() && "unknown kind of capture");
    VarDecl *Var = Cap.getVariable();
    Name = Var->getIdentifier();
    Init = BuildDeclarationNameExpr(
      CXXScopeSpec(), DeclarationNameInfo(Var->getDeclName(), Loc), Var);
  }

  // In OpenMP, the capture kind doesn't actually describe how to capture:
  // variables are "mapped" onto the device in a process that does not formally
  // make a copy, even for a "copy capture".
  if (IsOpenMPMapping)
    return Init;

  if (Init.isInvalid())
    return ExprError();

  Expr *InitExpr = Init.get();
  InitializedEntity Entity = InitializedEntity::InitializeLambdaCapture(
      Name, Cap.getCaptureType(), Loc);
  InitializationKind InitKind =
      InitializationKind::CreateDirect(Loc, Loc, Loc);
  InitializationSequence InitSeq(*this, Entity, InitKind, InitExpr);
  return InitSeq.Perform(*this, Entity, InitKind, InitExpr);
}

ExprResult Sema::ActOnLambdaExpr(SourceLocation StartLoc, Stmt *Body,
                                 Scope *CurScope) {
  LambdaScopeInfo LSI = *cast<LambdaScopeInfo>(FunctionScopes.back());
  ActOnFinishFunctionBody(LSI.CallOperator, Body);
  return BuildLambdaExpr(StartLoc, Body->getEndLoc(), &LSI);
}

static LambdaCaptureDefault
mapImplicitCaptureStyle(CapturingScopeInfo::ImplicitCaptureStyle ICS) {
  switch (ICS) {
  case CapturingScopeInfo::ImpCap_None:
    return LCD_None;
  case CapturingScopeInfo::ImpCap_LambdaByval:
    return LCD_ByCopy;
  case CapturingScopeInfo::ImpCap_CapturedRegion:
  case CapturingScopeInfo::ImpCap_LambdaByref:
    return LCD_ByRef;
  case CapturingScopeInfo::ImpCap_Block:
    llvm_unreachable("block capture in lambda");
  }
  llvm_unreachable("Unknown implicit capture style");
}

bool Sema::CaptureHasSideEffects(const Capture &From) {
  if (From.isInitCapture()) {
    Expr *Init = From.getVariable()->getInit();
    if (Init && Init->HasSideEffects(Context))
      return true;
  }

  if (!From.isCopyCapture())
    return false;

  const QualType T = From.isThisCapture()
                         ? getCurrentThisType()->getPointeeType()
                         : From.getCaptureType();

  if (T.isVolatileQualified())
    return true;

  const Type *BaseT = T->getBaseElementTypeUnsafe();
  if (const CXXRecordDecl *RD = BaseT->getAsCXXRecordDecl())
    return !RD->isCompleteDefinition() || !RD->hasTrivialCopyConstructor() ||
           !RD->hasTrivialDestructor();

  return false;
}

bool Sema::DiagnoseUnusedLambdaCapture(SourceRange CaptureRange,
                                       const Capture &From) {
  if (CaptureHasSideEffects(From))
    return false;

  if (From.isVLATypeCapture())
    return false;

  auto diag = Diag(From.getLocation(), diag::warn_unused_lambda_capture);
  if (From.isThisCapture())
    diag << "'this'";
  else
    diag << From.getVariable();
  diag << From.isNonODRUsed();
  diag << FixItHint::CreateRemoval(CaptureRange);
  return true;
}

/// Create a field within the lambda class or captured statement record for the
/// given capture.
FieldDecl *Sema::BuildCaptureField(RecordDecl *RD,
                                   const sema::Capture &Capture) {
  SourceLocation Loc = Capture.getLocation();
  QualType FieldType = Capture.getCaptureType();

  TypeSourceInfo *TSI = nullptr;
  if (Capture.isVariableCapture()) {
    auto *Var = Capture.getVariable();
    if (Var->isInitCapture())
      TSI = Capture.getVariable()->getTypeSourceInfo();
  }

  // FIXME: Should we really be doing this? A null TypeSourceInfo seems more
  // appropriate, at least for an implicit capture.
  if (!TSI)
    TSI = Context.getTrivialTypeSourceInfo(FieldType, Loc);

  // Build the non-static data member.
  FieldDecl *Field =
      FieldDecl::Create(Context, RD, /*StartLoc=*/Loc, /*IdLoc=*/Loc,
                        /*Id=*/nullptr, FieldType, TSI, /*BW=*/nullptr,
                        /*Mutable=*/false, ICIS_NoInit);
  // If the variable being captured has an invalid type, mark the class as
  // invalid as well.
  if (!FieldType->isDependentType()) {
    if (RequireCompleteSizedType(Loc, FieldType,
                                 diag::err_field_incomplete_or_sizeless)) {
      RD->setInvalidDecl();
      Field->setInvalidDecl();
    } else {
      NamedDecl *Def;
      FieldType->isIncompleteType(&Def);
      if (Def && Def->isInvalidDecl()) {
        RD->setInvalidDecl();
        Field->setInvalidDecl();
      }
    }
  }
  Field->setImplicit(true);
  Field->setAccess(AS_private);
  RD->addDecl(Field);

  if (Capture.isVLATypeCapture())
    Field->setCapturedVLAType(Capture.getCapturedVLAType());

  return Field;
}

ExprResult Sema::BuildLambdaExpr(SourceLocation StartLoc, SourceLocation EndLoc,
                                 LambdaScopeInfo *LSI) {
  // Collect information from the lambda scope.
  SmallVector<LambdaCapture, 4> Captures;
  SmallVector<Expr *, 4> CaptureInits;
  SourceLocation CaptureDefaultLoc = LSI->CaptureDefaultLoc;
  LambdaCaptureDefault CaptureDefault =
      mapImplicitCaptureStyle(LSI->ImpCaptureStyle);
  CXXRecordDecl *Class;
  CXXMethodDecl *CallOperator;
  SourceRange IntroducerRange;
  bool ExplicitParams;
  bool ExplicitResultType;
  CleanupInfo LambdaCleanup;
  bool ContainsUnexpandedParameterPack;
  bool IsGenericLambda;
  {
    CallOperator = LSI->CallOperator;
    Class = LSI->Lambda;
    IntroducerRange = LSI->IntroducerRange;
    ExplicitParams = LSI->ExplicitParams;
    ExplicitResultType = !LSI->HasImplicitReturnType;
    LambdaCleanup = LSI->Cleanup;
    ContainsUnexpandedParameterPack = LSI->ContainsUnexpandedParameterPack;
    IsGenericLambda = Class->isGenericLambda();

    CallOperator->setLexicalDeclContext(Class);
    Decl *TemplateOrNonTemplateCallOperatorDecl =
        CallOperator->getDescribedFunctionTemplate()
        ? CallOperator->getDescribedFunctionTemplate()
        : cast<Decl>(CallOperator);

    // FIXME: Is this really the best choice? Keeping the lexical decl context
    // set as CurContext seems more faithful to the source.
    TemplateOrNonTemplateCallOperatorDecl->setLexicalDeclContext(Class);

    PopExpressionEvaluationContext();

    // True if the current capture has a used capture or default before it.
    bool CurHasPreviousCapture = CaptureDefault != LCD_None;
    SourceLocation PrevCaptureLoc = CurHasPreviousCapture ?
        CaptureDefaultLoc : IntroducerRange.getBegin();

    for (unsigned I = 0, N = LSI->Captures.size(); I != N; ++I) {
      const Capture &From = LSI->Captures[I];

      if (From.isInvalid())
        return ExprError();

      assert(!From.isBlockCapture() && "Cannot capture __block variables");
      bool IsImplicit = I >= LSI->NumExplicitCaptures;
      SourceLocation ImplicitCaptureLoc =
          IsImplicit ? CaptureDefaultLoc : SourceLocation();

      // Use source ranges of explicit captures for fixits where available.
      SourceRange CaptureRange = LSI->ExplicitCaptureRanges[I];

      // Warn about unused explicit captures.
      bool IsCaptureUsed = true;
      if (!CurContext->isDependentContext() && !IsImplicit &&
          !From.isODRUsed()) {
        // Initialized captures that are non-ODR used may not be eliminated.
        // FIXME: Where did the IsGenericLambda here come from?
        bool NonODRUsedInitCapture =
            IsGenericLambda && From.isNonODRUsed() && From.isInitCapture();
        if (!NonODRUsedInitCapture) {
          bool IsLast = (I + 1) == LSI->NumExplicitCaptures;
          SourceRange FixItRange;
          if (CaptureRange.isValid()) {
            if (!CurHasPreviousCapture && !IsLast) {
              // If there are no captures preceding this capture, remove the
              // following comma.
              FixItRange = SourceRange(CaptureRange.getBegin(),
                                       getLocForEndOfToken(CaptureRange.getEnd()));
            } else {
              // Otherwise, remove the comma since the last used capture.
              FixItRange = SourceRange(getLocForEndOfToken(PrevCaptureLoc),
                                       CaptureRange.getEnd());
            }
          }

          IsCaptureUsed = !DiagnoseUnusedLambdaCapture(FixItRange, From);
        }
      }

      if (CaptureRange.isValid()) {
        CurHasPreviousCapture |= IsCaptureUsed;
        PrevCaptureLoc = CaptureRange.getEnd();
      }

      // Map the capture to our AST representation.
      LambdaCapture Capture = [&] {
        if (From.isThisCapture()) {
          // Capturing 'this' implicitly with a default of '[=]' is deprecated,
          // because it results in a reference capture. Don't warn prior to
          // C++2a; there's nothing that can be done about it before then.
          if (getLangOpts().CPlusPlus20 && IsImplicit &&
              CaptureDefault == LCD_ByCopy) {
            Diag(From.getLocation(), diag::warn_deprecated_this_capture);
            Diag(CaptureDefaultLoc, diag::note_deprecated_this_capture)
                << FixItHint::CreateInsertion(
                       getLocForEndOfToken(CaptureDefaultLoc), ", this");
          }
          return LambdaCapture(From.getLocation(), IsImplicit,
                               From.isCopyCapture() ? LCK_StarThis : LCK_This);
        } else if (From.isVLATypeCapture()) {
          return LambdaCapture(From.getLocation(), IsImplicit, LCK_VLAType);
        } else {
          assert(From.isVariableCapture() && "unknown kind of capture");
          VarDecl *Var = From.getVariable();
          LambdaCaptureKind Kind =
              From.isCopyCapture() ? LCK_ByCopy : LCK_ByRef;
          return LambdaCapture(From.getLocation(), IsImplicit, Kind, Var,
                               From.getEllipsisLoc());
        }
      }();

      // Form the initializer for the capture field.
      ExprResult Init = BuildCaptureInit(From, ImplicitCaptureLoc);

      // FIXME: Skip this capture if the capture is not used, the initializer
      // has no side-effects, the type of the capture is trivial, and the
      // lambda is not externally visible.

      // Add a FieldDecl for the capture and form its initializer.
      BuildCaptureField(Class, From);
      Captures.push_back(Capture);
      CaptureInits.push_back(Init.get());

      if (LangOpts.CUDA)
        CUDACheckLambdaCapture(CallOperator, From);
    }

    Class->setCaptures(Context, Captures);

    // C++11 [expr.prim.lambda]p6:
    //   The closure type for a lambda-expression with no lambda-capture
    //   has a public non-virtual non-explicit const conversion function
    //   to pointer to function having the same parameter and return
    //   types as the closure type's function call operator.
    if (Captures.empty() && CaptureDefault == LCD_None)
      addFunctionPointerConversions(*this, IntroducerRange, Class,
                                    CallOperator);

    // Objective-C++:
    //   The closure type for a lambda-expression has a public non-virtual
    //   non-explicit const conversion function to a block pointer having the
    //   same parameter and return types as the closure type's function call
    //   operator.
    // FIXME: Fix generic lambda to block conversions.
    if (getLangOpts().Blocks && getLangOpts().ObjC && !IsGenericLambda)
      addBlockPointerConversion(*this, IntroducerRange, Class, CallOperator);

    // Finalize the lambda class.
    SmallVector<Decl*, 4> Fields(Class->fields());
    ActOnFields(nullptr, Class->getLocation(), Class, Fields, SourceLocation(),
                SourceLocation(), ParsedAttributesView());
    CheckCompletedCXXClass(nullptr, Class);
  }

  Cleanup.mergeFrom(LambdaCleanup);

  LambdaExpr *Lambda = LambdaExpr::Create(Context, Class, IntroducerRange,
                                          CaptureDefault, CaptureDefaultLoc,
                                          ExplicitParams, ExplicitResultType,
                                          CaptureInits, EndLoc,
                                          ContainsUnexpandedParameterPack);
  // If the lambda expression's call operator is not explicitly marked constexpr
  // and we are not in a dependent context, analyze the call operator to infer
  // its constexpr-ness, suppressing diagnostics while doing so.
  if (getLangOpts().CPlusPlus17 && !CallOperator->isInvalidDecl() &&
      !CallOperator->isConstexpr() &&
      !isa<CoroutineBodyStmt>(CallOperator->getBody()) &&
      !Class->getDeclContext()->isDependentContext()) {
    CallOperator->setConstexprKind(
        CheckConstexprFunctionDefinition(CallOperator,
                                         CheckConstexprKind::CheckValid)
            ? ConstexprSpecKind::Constexpr
            : ConstexprSpecKind::Unspecified);
  }

  // Emit delayed shadowing warnings now that the full capture list is known.
  DiagnoseShadowingLambdaDecls(LSI);

  if (!CurContext->isDependentContext()) {
    switch (ExprEvalContexts.back().Context) {
    // C++11 [expr.prim.lambda]p2:
    //   A lambda-expression shall not appear in an unevaluated operand
    //   (Clause 5).
    case ExpressionEvaluationContext::Unevaluated:
    case ExpressionEvaluationContext::UnevaluatedList:
    case ExpressionEvaluationContext::UnevaluatedAbstract:
    // C++1y [expr.const]p2:
    //   A conditional-expression e is a core constant expression unless the
    //   evaluation of e, following the rules of the abstract machine, would
    //   evaluate [...] a lambda-expression.
    //
    // This is technically incorrect, there are some constant evaluated contexts
    // where this should be allowed.  We should probably fix this when DR1607 is
    // ratified, it lays out the exact set of conditions where we shouldn't
    // allow a lambda-expression.
    case ExpressionEvaluationContext::ConstantEvaluated:
      // We don't actually diagnose this case immediately, because we
      // could be within a context where we might find out later that
      // the expression is potentially evaluated (e.g., for typeid).
      ExprEvalContexts.back().Lambdas.push_back(Lambda);
      break;

    case ExpressionEvaluationContext::DiscardedStatement:
    case ExpressionEvaluationContext::PotentiallyEvaluated:
    case ExpressionEvaluationContext::PotentiallyEvaluatedIfUsed:
      break;
    }
  }

  return MaybeBindToTemporary(Lambda);
}

ExprResult Sema::BuildBlockForLambdaConversion(SourceLocation CurrentLocation,
                                               SourceLocation ConvLocation,
                                               CXXConversionDecl *Conv,
                                               Expr *Src) {
  // Make sure that the lambda call operator is marked used.
  CXXRecordDecl *Lambda = Conv->getParent();
  CXXMethodDecl *CallOperator
    = cast<CXXMethodDecl>(
        Lambda->lookup(
          Context.DeclarationNames.getCXXOperatorName(OO_Call)).front());
  CallOperator->setReferenced();
  CallOperator->markUsed(Context);

  ExprResult Init = PerformCopyInitialization(
      InitializedEntity::InitializeLambdaToBlock(ConvLocation, Src->getType(),
                                                 /*NRVO=*/false),
      CurrentLocation, Src);
  if (!Init.isInvalid())
    Init = ActOnFinishFullExpr(Init.get(), /*DiscardedValue*/ false);

  if (Init.isInvalid())
    return ExprError();

  // Create the new block to be returned.
  BlockDecl *Block = BlockDecl::Create(Context, CurContext, ConvLocation);

  // Set the type information.
  Block->setSignatureAsWritten(CallOperator->getTypeSourceInfo());
  Block->setIsVariadic(CallOperator->isVariadic());
  Block->setBlockMissingReturnType(false);

  // Add parameters.
  SmallVector<ParmVarDecl *, 4> BlockParams;
  for (unsigned I = 0, N = CallOperator->getNumParams(); I != N; ++I) {
    ParmVarDecl *From = CallOperator->getParamDecl(I);
    BlockParams.push_back(ParmVarDecl::Create(
        Context, Block, From->getBeginLoc(), From->getLocation(),
        From->getIdentifier(), From->getType(), From->getTypeSourceInfo(),
        From->getStorageClass(),
        /*DefArg=*/nullptr));
  }
  Block->setParams(BlockParams);

  Block->setIsConversionFromLambda(true);

  // Add capture. The capture uses a fake variable, which doesn't correspond
  // to any actual memory location. However, the initializer copy-initializes
  // the lambda object.
  TypeSourceInfo *CapVarTSI =
      Context.getTrivialTypeSourceInfo(Src->getType());
  VarDecl *CapVar = VarDecl::Create(Context, Block, ConvLocation,
                                    ConvLocation, nullptr,
                                    Src->getType(), CapVarTSI,
                                    SC_None);
  BlockDecl::Capture Capture(/*variable=*/CapVar, /*byRef=*/false,
                             /*nested=*/false, /*copy=*/Init.get());
  Block->setCaptures(Context, Capture, /*CapturesCXXThis=*/false);

  // Add a fake function body to the block. IR generation is responsible
  // for filling in the actual body, which cannot be expressed as an AST.
  Block->setBody(new (Context) CompoundStmt(ConvLocation));

  // Create the block literal expression.
  Expr *BuildBlock = new (Context) BlockExpr(Block, Conv->getConversionType());
  ExprCleanupObjects.push_back(Block);
  Cleanup.setExprNeedsCleanups(true);

  return BuildBlock;
}<|MERGE_RESOLUTION|>--- conflicted
+++ resolved
@@ -461,16 +461,11 @@
   std::tie(MCtx, ManglingContextDecl) =
       getCurrentMangleNumberContext(Class->getDeclContext());
   bool HasKnownInternalLinkage = false;
-<<<<<<< HEAD
+  if (!MCtx && (getLangOpts().CUDA || getLangOpts().SYCLIsDevice ||
 #if INTEL_COLLAB
-  if (!MCtx && (getLangOpts().CUDA || getLangOpts().OpenMPLateOutline)) {
-#else // INTEL_COLLAB
-  if (!MCtx && getLangOpts().CUDA) {
+                getLangOpts().OpenMPLateOutline ||
 #endif // INTEL_COLLAB
-=======
-  if (!MCtx && (getLangOpts().CUDA || getLangOpts().SYCLIsDevice ||
                 getLangOpts().SYCLIsHost)) {
->>>>>>> bc2d824f
     // Force lambda numbering in CUDA/HIP as we need to name lambdas following
     // ODR. Both device- and host-compilation need to have a consistent naming
     // on kernel functions. As lambdas are potential part of these `__global__`
