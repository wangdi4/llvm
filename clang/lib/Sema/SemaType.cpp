--- conflicted
+++ resolved
@@ -2646,12 +2646,9 @@
   }
 
   // Delay diagnostic to SemaSYCL so only Kernel functions are diagnosed.
-<<<<<<< HEAD
 #if INTEL_COLLAB
   if (!getLangOpts().OpenMPLateOutline)
 #endif // INTEL_COLLAB
-=======
->>>>>>> 4c4d2bb8
   if (T->isVariableArrayType() && !Context.getTargetInfo().isVLASupported() &&
       !getLangOpts().SYCLIsDevice) {
     // CUDA device code and some other targets don't support VLAs.
@@ -5386,16 +5383,11 @@
       FunctionType::ExtInfo EI(
           getCCForDeclaratorChunk(S, D, DeclType.getAttrs(), FTI, chunkIndex));
 
-<<<<<<< HEAD
-      if (!FTI.NumParams && !FTI.isVariadic && !LangOpts.CPlusPlus &&
-          !LangOpts.OpenCL && !LangOpts.SYCLIsDevice) {
-=======
       // OpenCL disallows functions without a prototype, but it doesn't enforce
       // strict prototypes as in C2x because it allows a function definition to
       // have an identifier list. See OpenCL 3.0 6.11/g for more details.
       if (!FTI.NumParams && !FTI.isVariadic && !LangOpts.SYCLIsDevice &&
           !LangOpts.requiresStrictPrototypes() && !LangOpts.OpenCL) {
->>>>>>> 4c4d2bb8
         // Simple void foo(), where the incoming T is the result type.
         T = Context.getFunctionNoProtoType(T, EI);
       } else {
@@ -7955,15 +7947,10 @@
   // much ability to diagnose it later.
   if (!supportsVariadicCall(CC)) {
     const FunctionProtoType *FnP = dyn_cast<FunctionProtoType>(fn);
-<<<<<<< HEAD
 #if INTEL_CUSTOMIZATION
     // Disable these diagnostics for SYCL and HLS
     if (FnP && FnP->isVariadic() && !S.getLangOpts().SYCLIsDevice &&
         !S.getLangOpts().HLS) {
-=======
-    // Disable these diagnostics for SYCL
-    if (FnP && FnP->isVariadic() && !S.getLangOpts().SYCLIsDevice) {
->>>>>>> 4c4d2bb8
       // stdcall and fastcall are ignored with a warning for GCC and MS
       // compatibility.
       if (CC == CC_SpirFunction && S.getLangOpts().IntelCompat &&
