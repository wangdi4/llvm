--- conflicted
+++ resolved
@@ -7218,14 +7218,9 @@
     if (FnP && FnP->isVariadic()) {
       // stdcall and fastcall are ignored with a warning for GCC and MS
       // compatibility.
-<<<<<<< HEAD
       if (CC == CC_X86StdCall || CC == CC_X86FastCall ||            // INTEL
           (S.getLangOpts().IntelCompat && CC == CC_X86VectorCall))  // INTEL
-        return S.Diag(attr.getLoc(), diag::warn_cconv_ignored)
-=======
-      if (CC == CC_X86StdCall || CC == CC_X86FastCall)
         return S.Diag(attr.getLoc(), diag::warn_cconv_unsupported)
->>>>>>> 83748cc5
                << FunctionType::getNameForCallConv(CC)
                << (int)Sema::CallingConventionIgnoredReason::VariadicFunction;
 
