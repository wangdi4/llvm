//===--- SemaType.cpp - Semantic Analysis for Types -----------------------===//
//
//                     The LLVM Compiler Infrastructure
//
// This file is distributed under the University of Illinois Open Source
// License. See LICENSE.TXT for details.
//
//===----------------------------------------------------------------------===//
//
//  This file implements type-related semantic analysis.
//
//===----------------------------------------------------------------------===//

#include "TypeLocBuilder.h"
#include "clang/AST/ASTConsumer.h"
#include "clang/AST/ASTContext.h"
#include "clang/AST/ASTMutationListener.h"
#include "clang/AST/ASTStructuralEquivalence.h"
#include "clang/AST/CXXInheritance.h"
#include "clang/AST/DeclObjC.h"
#include "clang/AST/DeclTemplate.h"
#include "clang/AST/Expr.h"
#include "clang/AST/TypeLoc.h"
#include "clang/AST/TypeLocVisitor.h"
#include "clang/Basic/PartialDiagnostic.h"
#include "clang/Basic/TargetInfo.h"
#include "clang/Lex/Preprocessor.h"
#include "clang/Sema/DeclSpec.h"
#include "clang/Sema/DelayedDiagnostic.h"
#include "clang/Sema/Lookup.h"
#include "clang/Sema/ScopeInfo.h"
#include "clang/Sema/SemaInternal.h"
#include "clang/Sema/Template.h"
#include "clang/Sema/TemplateInstCallback.h"
#include "llvm/ADT/SmallPtrSet.h"
#include "llvm/ADT/SmallString.h"
#include "llvm/ADT/StringSwitch.h"
#include "llvm/Support/ErrorHandling.h"

using namespace clang;

enum TypeDiagSelector {
  TDS_Function,
  TDS_Pointer,
  TDS_ObjCObjOrBlock
};

/// isOmittedBlockReturnType - Return true if this declarator is missing a
/// return type because this is a omitted return type on a block literal.
static bool isOmittedBlockReturnType(const Declarator &D) {
  if (D.getContext() != DeclaratorContext::BlockLiteralContext ||
      D.getDeclSpec().hasTypeSpecifier())
    return false;

  if (D.getNumTypeObjects() == 0)
    return true;   // ^{ ... }

  if (D.getNumTypeObjects() == 1 &&
      D.getTypeObject(0).Kind == DeclaratorChunk::Function)
    return true;   // ^(int X, float Y) { ... }

  return false;
}

/// diagnoseBadTypeAttribute - Diagnoses a type attribute which
/// doesn't apply to the given type.
static void diagnoseBadTypeAttribute(Sema &S, const ParsedAttr &attr,
                                     QualType type) {
  TypeDiagSelector WhichType;
  bool useExpansionLoc = true;
  switch (attr.getKind()) {
  case ParsedAttr::AT_ObjCGC:
    WhichType = TDS_Pointer;
    break;
  case ParsedAttr::AT_ObjCOwnership:
    WhichType = TDS_ObjCObjOrBlock;
    break;
  default:
    // Assume everything else was a function attribute.
    WhichType = TDS_Function;
    useExpansionLoc = false;
    break;
  }

  SourceLocation loc = attr.getLoc();
  StringRef name = attr.getName()->getName();

  // The GC attributes are usually written with macros;  special-case them.
  IdentifierInfo *II = attr.isArgIdent(0) ? attr.getArgAsIdent(0)->Ident
                                          : nullptr;
  if (useExpansionLoc && loc.isMacroID() && II) {
    if (II->isStr("strong")) {
      if (S.findMacroSpelling(loc, "__strong")) name = "__strong";
    } else if (II->isStr("weak")) {
      if (S.findMacroSpelling(loc, "__weak")) name = "__weak";
    }
  }

  S.Diag(loc, diag::warn_type_attribute_wrong_type) << name << WhichType
    << type;
}

// objc_gc applies to Objective-C pointers or, otherwise, to the
// smallest available pointer type (i.e. 'void*' in 'void**').
#define OBJC_POINTER_TYPE_ATTRS_CASELIST                                       \
  case ParsedAttr::AT_ObjCGC:                                                  \
  case ParsedAttr::AT_ObjCOwnership

// Calling convention attributes.
#define CALLING_CONV_ATTRS_CASELIST                                            \
  case ParsedAttr::AT_CDecl:                                                   \
  case ParsedAttr::AT_FastCall:                                                \
  case ParsedAttr::AT_StdCall:                                                 \
  case ParsedAttr::AT_ThisCall:                                                \
  case ParsedAttr::AT_RegCall:                                                 \
  case ParsedAttr::AT_Pascal:                                                  \
  case ParsedAttr::AT_SwiftCall:                                               \
  case ParsedAttr::AT_VectorCall:                                              \
  case ParsedAttr::AT_MSABI:                                                   \
  case ParsedAttr::AT_SysVABI:                                                 \
  case ParsedAttr::AT_Pcs:                                                     \
  case ParsedAttr::AT_IntelOclBicc:                                            \
  case ParsedAttr::AT_PreserveMost:                                            \
  case ParsedAttr::AT_PreserveAll

// Function type attributes.
#define FUNCTION_TYPE_ATTRS_CASELIST                                           \
  case ParsedAttr::AT_NSReturnsRetained:                                       \
  case ParsedAttr::AT_NoReturn:                                                \
  case ParsedAttr::AT_Regparm:                                                 \
  case ParsedAttr::AT_AnyX86NoCallerSavedRegisters:                            \
  case ParsedAttr::AT_AnyX86NoCfCheck:                                         \
    CALLING_CONV_ATTRS_CASELIST

// Microsoft-specific type qualifiers.
#define MS_TYPE_ATTRS_CASELIST                                                 \
  case ParsedAttr::AT_Ptr32:                                                   \
  case ParsedAttr::AT_Ptr64:                                                   \
  case ParsedAttr::AT_SPtr:                                                    \
  case ParsedAttr::AT_UPtr

// Nullability qualifiers.
#define NULLABILITY_TYPE_ATTRS_CASELIST                                        \
  case ParsedAttr::AT_TypeNonNull:                                             \
  case ParsedAttr::AT_TypeNullable:                                            \
  case ParsedAttr::AT_TypeNullUnspecified

namespace {
  /// An object which stores processing state for the entire
  /// GetTypeForDeclarator process.
  class TypeProcessingState {
    Sema &sema;

    /// The declarator being processed.
    Declarator &declarator;

    /// The index of the declarator chunk we're currently processing.
    /// May be the total number of valid chunks, indicating the
    /// DeclSpec.
    unsigned chunkIndex;

    /// Whether there are non-trivial modifications to the decl spec.
    bool trivial;

    /// Whether we saved the attributes in the decl spec.
    bool hasSavedAttrs;

    /// The original set of attributes on the DeclSpec.
    SmallVector<ParsedAttr *, 2> savedAttrs;

    /// A list of attributes to diagnose the uselessness of when the
    /// processing is complete.
    SmallVector<ParsedAttr *, 2> ignoredTypeAttrs;

  public:
    TypeProcessingState(Sema &sema, Declarator &declarator)
      : sema(sema), declarator(declarator),
        chunkIndex(declarator.getNumTypeObjects()),
        trivial(true), hasSavedAttrs(false) {}

    Sema &getSema() const {
      return sema;
    }

    Declarator &getDeclarator() const {
      return declarator;
    }

    bool isProcessingDeclSpec() const {
      return chunkIndex == declarator.getNumTypeObjects();
    }

    unsigned getCurrentChunkIndex() const {
      return chunkIndex;
    }

    void setCurrentChunkIndex(unsigned idx) {
      assert(idx <= declarator.getNumTypeObjects());
      chunkIndex = idx;
    }

    ParsedAttributesView &getCurrentAttributes() const {
      if (isProcessingDeclSpec())
        return getMutableDeclSpec().getAttributes();
      return declarator.getTypeObject(chunkIndex).getAttrs();
    }

    /// Save the current set of attributes on the DeclSpec.
    void saveDeclSpecAttrs() {
      // Don't try to save them multiple times.
      if (hasSavedAttrs) return;

      DeclSpec &spec = getMutableDeclSpec();
      for (ParsedAttr &AL : spec.getAttributes())
        savedAttrs.push_back(&AL);
      trivial &= savedAttrs.empty();
      hasSavedAttrs = true;
    }

    /// Record that we had nowhere to put the given type attribute.
    /// We will diagnose such attributes later.
    void addIgnoredTypeAttr(ParsedAttr &attr) {
      ignoredTypeAttrs.push_back(&attr);
    }

    /// Diagnose all the ignored type attributes, given that the
    /// declarator worked out to the given type.
    void diagnoseIgnoredTypeAttrs(QualType type) const {
      for (auto *Attr : ignoredTypeAttrs)
        diagnoseBadTypeAttribute(getSema(), *Attr, type);
    }

    ~TypeProcessingState() {
      if (trivial) return;

      restoreDeclSpecAttrs();
    }

  private:
    DeclSpec &getMutableDeclSpec() const {
      return const_cast<DeclSpec&>(declarator.getDeclSpec());
    }

    void restoreDeclSpecAttrs() {
      assert(hasSavedAttrs);

      getMutableDeclSpec().getAttributes().clearListOnly();
      for (ParsedAttr *AL : savedAttrs)
        getMutableDeclSpec().getAttributes().addAtStart(AL);
    }
  };
} // end anonymous namespace

static void moveAttrFromListToList(ParsedAttr &attr,
                                   ParsedAttributesView &fromList,
                                   ParsedAttributesView &toList) {
  fromList.remove(&attr);
  toList.addAtStart(&attr);
}

/// The location of a type attribute.
enum TypeAttrLocation {
  /// The attribute is in the decl-specifier-seq.
  TAL_DeclSpec,
  /// The attribute is part of a DeclaratorChunk.
  TAL_DeclChunk,
  /// The attribute is immediately after the declaration's name.
  TAL_DeclName
};

static void processTypeAttrs(TypeProcessingState &state, QualType &type,
                             TypeAttrLocation TAL, ParsedAttributesView &attrs);

static bool handleFunctionTypeAttr(TypeProcessingState &state, ParsedAttr &attr,
                                   QualType &type);

static bool handleMSPointerTypeQualifierAttr(TypeProcessingState &state,
                                             ParsedAttr &attr, QualType &type);

static bool handleObjCGCTypeAttr(TypeProcessingState &state, ParsedAttr &attr,
                                 QualType &type);

static bool handleObjCOwnershipTypeAttr(TypeProcessingState &state,
                                        ParsedAttr &attr, QualType &type);

static bool handleObjCPointerTypeAttr(TypeProcessingState &state,
                                      ParsedAttr &attr, QualType &type) {
  if (attr.getKind() == ParsedAttr::AT_ObjCGC)
    return handleObjCGCTypeAttr(state, attr, type);
  assert(attr.getKind() == ParsedAttr::AT_ObjCOwnership);
  return handleObjCOwnershipTypeAttr(state, attr, type);
}

/// Given the index of a declarator chunk, check whether that chunk
/// directly specifies the return type of a function and, if so, find
/// an appropriate place for it.
///
/// \param i - a notional index which the search will start
///   immediately inside
///
/// \param onlyBlockPointers Whether we should only look into block
/// pointer types (vs. all pointer types).
static DeclaratorChunk *maybeMovePastReturnType(Declarator &declarator,
                                                unsigned i,
                                                bool onlyBlockPointers) {
  assert(i <= declarator.getNumTypeObjects());

  DeclaratorChunk *result = nullptr;

  // First, look inwards past parens for a function declarator.
  for (; i != 0; --i) {
    DeclaratorChunk &fnChunk = declarator.getTypeObject(i-1);
    switch (fnChunk.Kind) {
    case DeclaratorChunk::Paren:
      continue;

    // If we find anything except a function, bail out.
    case DeclaratorChunk::Pointer:
    case DeclaratorChunk::BlockPointer:
    case DeclaratorChunk::Array:
    case DeclaratorChunk::Reference:
    case DeclaratorChunk::MemberPointer:
#if INTEL_CUSTOMIZATION
    case DeclaratorChunk::Channel:
#endif // INTEL_CUSTOMIZATION
    case DeclaratorChunk::Pipe:
      return result;

    // If we do find a function declarator, scan inwards from that,
    // looking for a (block-)pointer declarator.
    case DeclaratorChunk::Function:
      for (--i; i != 0; --i) {
        DeclaratorChunk &ptrChunk = declarator.getTypeObject(i-1);
        switch (ptrChunk.Kind) {
        case DeclaratorChunk::Paren:
        case DeclaratorChunk::Array:
        case DeclaratorChunk::Function:
        case DeclaratorChunk::Reference:
#if INTEL_CUSTOMIZATION
        case DeclaratorChunk::Channel:
#endif // INTEL_CUSTOMIZATION
        case DeclaratorChunk::Pipe:
          continue;

        case DeclaratorChunk::MemberPointer:
        case DeclaratorChunk::Pointer:
          if (onlyBlockPointers)
            continue;

          LLVM_FALLTHROUGH;

        case DeclaratorChunk::BlockPointer:
          result = &ptrChunk;
          goto continue_outer;
        }
        llvm_unreachable("bad declarator chunk kind");
      }

      // If we run out of declarators doing that, we're done.
      return result;
    }
    llvm_unreachable("bad declarator chunk kind");

    // Okay, reconsider from our new point.
  continue_outer: ;
  }

  // Ran out of chunks, bail out.
  return result;
}

/// Given that an objc_gc attribute was written somewhere on a
/// declaration *other* than on the declarator itself (for which, use
/// distributeObjCPointerTypeAttrFromDeclarator), and given that it
/// didn't apply in whatever position it was written in, try to move
/// it to a more appropriate position.
static void distributeObjCPointerTypeAttr(TypeProcessingState &state,
                                          ParsedAttr &attr, QualType type) {
  Declarator &declarator = state.getDeclarator();

  // Move it to the outermost normal or block pointer declarator.
  for (unsigned i = state.getCurrentChunkIndex(); i != 0; --i) {
    DeclaratorChunk &chunk = declarator.getTypeObject(i-1);
    switch (chunk.Kind) {
    case DeclaratorChunk::Pointer:
    case DeclaratorChunk::BlockPointer: {
      // But don't move an ARC ownership attribute to the return type
      // of a block.
      DeclaratorChunk *destChunk = nullptr;
      if (state.isProcessingDeclSpec() &&
          attr.getKind() == ParsedAttr::AT_ObjCOwnership)
        destChunk = maybeMovePastReturnType(declarator, i - 1,
                                            /*onlyBlockPointers=*/true);
      if (!destChunk) destChunk = &chunk;

      moveAttrFromListToList(attr, state.getCurrentAttributes(),
                             destChunk->getAttrs());
      return;
    }

    case DeclaratorChunk::Paren:
    case DeclaratorChunk::Array:
      continue;

    // We may be starting at the return type of a block.
    case DeclaratorChunk::Function:
      if (state.isProcessingDeclSpec() &&
          attr.getKind() == ParsedAttr::AT_ObjCOwnership) {
        if (DeclaratorChunk *dest = maybeMovePastReturnType(
                                      declarator, i,
                                      /*onlyBlockPointers=*/true)) {
          moveAttrFromListToList(attr, state.getCurrentAttributes(),
                                 dest->getAttrs());
          return;
        }
      }
      goto error;

    // Don't walk through these.
    case DeclaratorChunk::Reference:
    case DeclaratorChunk::MemberPointer:
#if INTEL_CUSTOMIZATION
    case DeclaratorChunk::Channel:
#endif // INTEL_CUSTOMIZATION
    case DeclaratorChunk::Pipe:
      goto error;
    }
  }
 error:

  diagnoseBadTypeAttribute(state.getSema(), attr, type);
}

/// Distribute an objc_gc type attribute that was written on the
/// declarator.
static void distributeObjCPointerTypeAttrFromDeclarator(
    TypeProcessingState &state, ParsedAttr &attr, QualType &declSpecType) {
  Declarator &declarator = state.getDeclarator();

  // objc_gc goes on the innermost pointer to something that's not a
  // pointer.
  unsigned innermost = -1U;
  bool considerDeclSpec = true;
  for (unsigned i = 0, e = declarator.getNumTypeObjects(); i != e; ++i) {
    DeclaratorChunk &chunk = declarator.getTypeObject(i);
    switch (chunk.Kind) {
    case DeclaratorChunk::Pointer:
    case DeclaratorChunk::BlockPointer:
      innermost = i;
      continue;

    case DeclaratorChunk::Reference:
    case DeclaratorChunk::MemberPointer:
    case DeclaratorChunk::Paren:
    case DeclaratorChunk::Array:
#if INTEL_CUSTOMIZATION
    case DeclaratorChunk::Channel:
#endif // INTEL_CUSTOMIZATION
    case DeclaratorChunk::Pipe:
      continue;

    case DeclaratorChunk::Function:
      considerDeclSpec = false;
      goto done;
    }
  }
 done:

  // That might actually be the decl spec if we weren't blocked by
  // anything in the declarator.
  if (considerDeclSpec) {
    if (handleObjCPointerTypeAttr(state, attr, declSpecType)) {
      // Splice the attribute into the decl spec.  Prevents the
      // attribute from being applied multiple times and gives
      // the source-location-filler something to work with.
      state.saveDeclSpecAttrs();
      moveAttrFromListToList(attr, declarator.getAttributes(),
                             declarator.getMutableDeclSpec().getAttributes());
      return;
    }
  }

  // Otherwise, if we found an appropriate chunk, splice the attribute
  // into it.
  if (innermost != -1U) {
    moveAttrFromListToList(attr, declarator.getAttributes(),
                           declarator.getTypeObject(innermost).getAttrs());
    return;
  }

  // Otherwise, diagnose when we're done building the type.
  declarator.getAttributes().remove(&attr);
  state.addIgnoredTypeAttr(attr);
}

/// A function type attribute was written somewhere in a declaration
/// *other* than on the declarator itself or in the decl spec.  Given
/// that it didn't apply in whatever position it was written in, try
/// to move it to a more appropriate position.
static void distributeFunctionTypeAttr(TypeProcessingState &state,
                                       ParsedAttr &attr, QualType type) {
  Declarator &declarator = state.getDeclarator();

  // Try to push the attribute from the return type of a function to
  // the function itself.
  for (unsigned i = state.getCurrentChunkIndex(); i != 0; --i) {
    DeclaratorChunk &chunk = declarator.getTypeObject(i-1);
    switch (chunk.Kind) {
    case DeclaratorChunk::Function:
      moveAttrFromListToList(attr, state.getCurrentAttributes(),
                             chunk.getAttrs());
      return;

    case DeclaratorChunk::Paren:
    case DeclaratorChunk::Pointer:
    case DeclaratorChunk::BlockPointer:
    case DeclaratorChunk::Array:
    case DeclaratorChunk::Reference:
    case DeclaratorChunk::MemberPointer:
#if INTEL_CUSTOMIZATION
    case DeclaratorChunk::Channel:
#endif // INTEL_CUSTOMIZATION
    case DeclaratorChunk::Pipe:
      continue;
    }
  }

  diagnoseBadTypeAttribute(state.getSema(), attr, type);
}

/// Try to distribute a function type attribute to the innermost
/// function chunk or type.  Returns true if the attribute was
/// distributed, false if no location was found.
static bool distributeFunctionTypeAttrToInnermost(
    TypeProcessingState &state, ParsedAttr &attr,
    ParsedAttributesView &attrList, QualType &declSpecType) {
  Declarator &declarator = state.getDeclarator();

  // Put it on the innermost function chunk, if there is one.
  for (unsigned i = 0, e = declarator.getNumTypeObjects(); i != e; ++i) {
    DeclaratorChunk &chunk = declarator.getTypeObject(i);
    if (chunk.Kind != DeclaratorChunk::Function) continue;

    moveAttrFromListToList(attr, attrList, chunk.getAttrs());
    return true;
  }

  return handleFunctionTypeAttr(state, attr, declSpecType);
}

/// A function type attribute was written in the decl spec.  Try to
/// apply it somewhere.
static void distributeFunctionTypeAttrFromDeclSpec(TypeProcessingState &state,
                                                   ParsedAttr &attr,
                                                   QualType &declSpecType) {
  state.saveDeclSpecAttrs();

  // C++11 attributes before the decl specifiers actually appertain to
  // the declarators. Move them straight there. We don't support the
  // 'put them wherever you like' semantics we allow for GNU attributes.
  if (attr.isCXX11Attribute()) {
    moveAttrFromListToList(attr, state.getCurrentAttributes(),
                           state.getDeclarator().getAttributes());
    return;
  }

  // Try to distribute to the innermost.
  if (distributeFunctionTypeAttrToInnermost(
          state, attr, state.getCurrentAttributes(), declSpecType))
    return;

  // If that failed, diagnose the bad attribute when the declarator is
  // fully built.
  state.addIgnoredTypeAttr(attr);
}

/// A function type attribute was written on the declarator.  Try to
/// apply it somewhere.
static void distributeFunctionTypeAttrFromDeclarator(TypeProcessingState &state,
                                                     ParsedAttr &attr,
                                                     QualType &declSpecType) {
  Declarator &declarator = state.getDeclarator();

  // Try to distribute to the innermost.
  if (distributeFunctionTypeAttrToInnermost(
          state, attr, declarator.getAttributes(), declSpecType))
    return;

  // If that failed, diagnose the bad attribute when the declarator is
  // fully built.
  declarator.getAttributes().remove(&attr);
  state.addIgnoredTypeAttr(attr);
}

/// Given that there are attributes written on the declarator
/// itself, try to distribute any type attributes to the appropriate
/// declarator chunk.
///
/// These are attributes like the following:
///   int f ATTR;
///   int (f ATTR)();
/// but not necessarily this:
///   int f() ATTR;
static void distributeTypeAttrsFromDeclarator(TypeProcessingState &state,
                                              QualType &declSpecType) {
  // Collect all the type attributes from the declarator itself.
  assert(!state.getDeclarator().getAttributes().empty() &&
         "declarator has no attrs!");
  // The called functions in this loop actually remove things from the current
  // list, so iterating over the existing list isn't possible.  Instead, make a
  // non-owning copy and iterate over that.
  ParsedAttributesView AttrsCopy{state.getDeclarator().getAttributes()};
  for (ParsedAttr &attr : AttrsCopy) {
    // Do not distribute C++11 attributes. They have strict rules for what
    // they appertain to.
    if (attr.isCXX11Attribute())
      continue;

    switch (attr.getKind()) {
    OBJC_POINTER_TYPE_ATTRS_CASELIST:
      distributeObjCPointerTypeAttrFromDeclarator(state, attr, declSpecType);
      break;

    FUNCTION_TYPE_ATTRS_CASELIST:
      distributeFunctionTypeAttrFromDeclarator(state, attr, declSpecType);
      break;

    MS_TYPE_ATTRS_CASELIST:
      // Microsoft type attributes cannot go after the declarator-id.
      continue;

    NULLABILITY_TYPE_ATTRS_CASELIST:
      // Nullability specifiers cannot go after the declarator-id.

    // Objective-C __kindof does not get distributed.
    case ParsedAttr::AT_ObjCKindOf:
      continue;

    default:
      break;
    }
  }
}

/// Add a synthetic '()' to a block-literal declarator if it is
/// required, given the return type.
static void maybeSynthesizeBlockSignature(TypeProcessingState &state,
                                          QualType declSpecType) {
  Declarator &declarator = state.getDeclarator();

  // First, check whether the declarator would produce a function,
  // i.e. whether the innermost semantic chunk is a function.
  if (declarator.isFunctionDeclarator()) {
    // If so, make that declarator a prototyped declarator.
    declarator.getFunctionTypeInfo().hasPrototype = true;
    return;
  }

  // If there are any type objects, the type as written won't name a
  // function, regardless of the decl spec type.  This is because a
  // block signature declarator is always an abstract-declarator, and
  // abstract-declarators can't just be parentheses chunks.  Therefore
  // we need to build a function chunk unless there are no type
  // objects and the decl spec type is a function.
  if (!declarator.getNumTypeObjects() && declSpecType->isFunctionType())
    return;

  // Note that there *are* cases with invalid declarators where
  // declarators consist solely of parentheses.  In general, these
  // occur only in failed efforts to make function declarators, so
  // faking up the function chunk is still the right thing to do.

  // Otherwise, we need to fake up a function declarator.
  SourceLocation loc = declarator.getLocStart();

  // ...and *prepend* it to the declarator.
  SourceLocation NoLoc;
  declarator.AddInnermostTypeInfo(DeclaratorChunk::getFunction(
      /*HasProto=*/true,
      /*IsAmbiguous=*/false,
      /*LParenLoc=*/NoLoc,
      /*ArgInfo=*/nullptr,
      /*NumArgs=*/0,
      /*EllipsisLoc=*/NoLoc,
      /*RParenLoc=*/NoLoc,
      /*TypeQuals=*/0,
      /*RefQualifierIsLvalueRef=*/true,
      /*RefQualifierLoc=*/NoLoc,
      /*ConstQualifierLoc=*/NoLoc,
      /*VolatileQualifierLoc=*/NoLoc,
      /*RestrictQualifierLoc=*/NoLoc,
      /*MutableLoc=*/NoLoc, EST_None,
      /*ESpecRange=*/SourceRange(),
      /*Exceptions=*/nullptr,
      /*ExceptionRanges=*/nullptr,
      /*NumExceptions=*/0,
      /*NoexceptExpr=*/nullptr,
      /*ExceptionSpecTokens=*/nullptr,
      /*DeclsInPrototype=*/None,
      loc, loc, declarator));

  // For consistency, make sure the state still has us as processing
  // the decl spec.
  assert(state.getCurrentChunkIndex() == declarator.getNumTypeObjects() - 1);
  state.setCurrentChunkIndex(declarator.getNumTypeObjects());
}

static void diagnoseAndRemoveTypeQualifiers(Sema &S, const DeclSpec &DS,
                                            unsigned &TypeQuals,
                                            QualType TypeSoFar,
                                            unsigned RemoveTQs,
                                            unsigned DiagID) {
  // If this occurs outside a template instantiation, warn the user about
  // it; they probably didn't mean to specify a redundant qualifier.
  typedef std::pair<DeclSpec::TQ, SourceLocation> QualLoc;
  for (QualLoc Qual : {QualLoc(DeclSpec::TQ_const, DS.getConstSpecLoc()),
                       QualLoc(DeclSpec::TQ_restrict, DS.getRestrictSpecLoc()),
                       QualLoc(DeclSpec::TQ_volatile, DS.getVolatileSpecLoc()),
                       QualLoc(DeclSpec::TQ_atomic, DS.getAtomicSpecLoc())}) {
    if (!(RemoveTQs & Qual.first))
      continue;

    if (!S.inTemplateInstantiation()) {
      if (TypeQuals & Qual.first)
        S.Diag(Qual.second, DiagID)
          << DeclSpec::getSpecifierName(Qual.first) << TypeSoFar
          << FixItHint::CreateRemoval(Qual.second);
    }

    TypeQuals &= ~Qual.first;
  }
}

/// Return true if this is omitted block return type. Also check type
/// attributes and type qualifiers when returning true.
static bool checkOmittedBlockReturnType(Sema &S, Declarator &declarator,
                                        QualType Result) {
  if (!isOmittedBlockReturnType(declarator))
    return false;

  // Warn if we see type attributes for omitted return type on a block literal.
  SmallVector<ParsedAttr *, 2> ToBeRemoved;
  for (ParsedAttr &AL : declarator.getMutableDeclSpec().getAttributes()) {
    if (AL.isInvalid() || !AL.isTypeAttr())
      continue;
    S.Diag(AL.getLoc(),
           diag::warn_block_literal_attributes_on_omitted_return_type)
        << AL.getName();
    ToBeRemoved.push_back(&AL);
  }
  // Remove bad attributes from the list.
  for (ParsedAttr *AL : ToBeRemoved)
    declarator.getMutableDeclSpec().getAttributes().remove(AL);

  // Warn if we see type qualifiers for omitted return type on a block literal.
  const DeclSpec &DS = declarator.getDeclSpec();
  unsigned TypeQuals = DS.getTypeQualifiers();
  diagnoseAndRemoveTypeQualifiers(S, DS, TypeQuals, Result, (unsigned)-1,
      diag::warn_block_literal_qualifiers_on_omitted_return_type);
  declarator.getMutableDeclSpec().ClearTypeQualifiers();

  return true;
}

/// Apply Objective-C type arguments to the given type.
static QualType applyObjCTypeArgs(Sema &S, SourceLocation loc, QualType type,
                                  ArrayRef<TypeSourceInfo *> typeArgs,
                                  SourceRange typeArgsRange,
                                  bool failOnError = false) {
  // We can only apply type arguments to an Objective-C class type.
  const auto *objcObjectType = type->getAs<ObjCObjectType>();
  if (!objcObjectType || !objcObjectType->getInterface()) {
    S.Diag(loc, diag::err_objc_type_args_non_class)
      << type
      << typeArgsRange;

    if (failOnError)
      return QualType();
    return type;
  }

  // The class type must be parameterized.
  ObjCInterfaceDecl *objcClass = objcObjectType->getInterface();
  ObjCTypeParamList *typeParams = objcClass->getTypeParamList();
  if (!typeParams) {
    S.Diag(loc, diag::err_objc_type_args_non_parameterized_class)
      << objcClass->getDeclName()
      << FixItHint::CreateRemoval(typeArgsRange);

    if (failOnError)
      return QualType();

    return type;
  }

  // The type must not already be specialized.
  if (objcObjectType->isSpecialized()) {
    S.Diag(loc, diag::err_objc_type_args_specialized_class)
      << type
      << FixItHint::CreateRemoval(typeArgsRange);

    if (failOnError)
      return QualType();

    return type;
  }

  // Check the type arguments.
  SmallVector<QualType, 4> finalTypeArgs;
  unsigned numTypeParams = typeParams->size();
  bool anyPackExpansions = false;
  for (unsigned i = 0, n = typeArgs.size(); i != n; ++i) {
    TypeSourceInfo *typeArgInfo = typeArgs[i];
    QualType typeArg = typeArgInfo->getType();

    // Type arguments cannot have explicit qualifiers or nullability.
    // We ignore indirect sources of these, e.g. behind typedefs or
    // template arguments.
    if (TypeLoc qual = typeArgInfo->getTypeLoc().findExplicitQualifierLoc()) {
      bool diagnosed = false;
      SourceRange rangeToRemove;
      if (auto attr = qual.getAs<AttributedTypeLoc>()) {
        rangeToRemove = attr.getLocalSourceRange();
        if (attr.getTypePtr()->getImmediateNullability()) {
          typeArg = attr.getTypePtr()->getModifiedType();
          S.Diag(attr.getLocStart(),
                 diag::err_objc_type_arg_explicit_nullability)
            << typeArg << FixItHint::CreateRemoval(rangeToRemove);
          diagnosed = true;
        }
      }

      if (!diagnosed) {
        S.Diag(qual.getLocStart(), diag::err_objc_type_arg_qualified)
          << typeArg << typeArg.getQualifiers().getAsString()
          << FixItHint::CreateRemoval(rangeToRemove);
      }
    }

    // Remove qualifiers even if they're non-local.
    typeArg = typeArg.getUnqualifiedType();

    finalTypeArgs.push_back(typeArg);

    if (typeArg->getAs<PackExpansionType>())
      anyPackExpansions = true;

    // Find the corresponding type parameter, if there is one.
    ObjCTypeParamDecl *typeParam = nullptr;
    if (!anyPackExpansions) {
      if (i < numTypeParams) {
        typeParam = typeParams->begin()[i];
      } else {
        // Too many arguments.
        S.Diag(loc, diag::err_objc_type_args_wrong_arity)
          << false
          << objcClass->getDeclName()
          << (unsigned)typeArgs.size()
          << numTypeParams;
        S.Diag(objcClass->getLocation(), diag::note_previous_decl)
          << objcClass;

        if (failOnError)
          return QualType();

        return type;
      }
    }

    // Objective-C object pointer types must be substitutable for the bounds.
    if (const auto *typeArgObjC = typeArg->getAs<ObjCObjectPointerType>()) {
      // If we don't have a type parameter to match against, assume
      // everything is fine. There was a prior pack expansion that
      // means we won't be able to match anything.
      if (!typeParam) {
        assert(anyPackExpansions && "Too many arguments?");
        continue;
      }

      // Retrieve the bound.
      QualType bound = typeParam->getUnderlyingType();
      const auto *boundObjC = bound->getAs<ObjCObjectPointerType>();

      // Determine whether the type argument is substitutable for the bound.
      if (typeArgObjC->isObjCIdType()) {
        // When the type argument is 'id', the only acceptable type
        // parameter bound is 'id'.
        if (boundObjC->isObjCIdType())
          continue;
      } else if (S.Context.canAssignObjCInterfaces(boundObjC, typeArgObjC)) {
        // Otherwise, we follow the assignability rules.
        continue;
      }

      // Diagnose the mismatch.
      S.Diag(typeArgInfo->getTypeLoc().getLocStart(),
             diag::err_objc_type_arg_does_not_match_bound)
        << typeArg << bound << typeParam->getDeclName();
      S.Diag(typeParam->getLocation(), diag::note_objc_type_param_here)
        << typeParam->getDeclName();

      if (failOnError)
        return QualType();

      return type;
    }

    // Block pointer types are permitted for unqualified 'id' bounds.
    if (typeArg->isBlockPointerType()) {
      // If we don't have a type parameter to match against, assume
      // everything is fine. There was a prior pack expansion that
      // means we won't be able to match anything.
      if (!typeParam) {
        assert(anyPackExpansions && "Too many arguments?");
        continue;
      }

      // Retrieve the bound.
      QualType bound = typeParam->getUnderlyingType();
      if (bound->isBlockCompatibleObjCPointerType(S.Context))
        continue;

      // Diagnose the mismatch.
      S.Diag(typeArgInfo->getTypeLoc().getLocStart(),
             diag::err_objc_type_arg_does_not_match_bound)
        << typeArg << bound << typeParam->getDeclName();
      S.Diag(typeParam->getLocation(), diag::note_objc_type_param_here)
        << typeParam->getDeclName();

      if (failOnError)
        return QualType();

      return type;
    }

    // Dependent types will be checked at instantiation time.
    if (typeArg->isDependentType()) {
      continue;
    }

    // Diagnose non-id-compatible type arguments.
    S.Diag(typeArgInfo->getTypeLoc().getLocStart(),
           diag::err_objc_type_arg_not_id_compatible)
      << typeArg
      << typeArgInfo->getTypeLoc().getSourceRange();

    if (failOnError)
      return QualType();

    return type;
  }

  // Make sure we didn't have the wrong number of arguments.
  if (!anyPackExpansions && finalTypeArgs.size() != numTypeParams) {
    S.Diag(loc, diag::err_objc_type_args_wrong_arity)
      << (typeArgs.size() < typeParams->size())
      << objcClass->getDeclName()
      << (unsigned)finalTypeArgs.size()
      << (unsigned)numTypeParams;
    S.Diag(objcClass->getLocation(), diag::note_previous_decl)
      << objcClass;

    if (failOnError)
      return QualType();

    return type;
  }

  // Success. Form the specialized type.
  return S.Context.getObjCObjectType(type, finalTypeArgs, { }, false);
}

QualType Sema::BuildObjCTypeParamType(const ObjCTypeParamDecl *Decl,
                                      SourceLocation ProtocolLAngleLoc,
                                      ArrayRef<ObjCProtocolDecl *> Protocols,
                                      ArrayRef<SourceLocation> ProtocolLocs,
                                      SourceLocation ProtocolRAngleLoc,
                                      bool FailOnError) {
  QualType Result = QualType(Decl->getTypeForDecl(), 0);
  if (!Protocols.empty()) {
    bool HasError;
    Result = Context.applyObjCProtocolQualifiers(Result, Protocols,
                                                 HasError);
    if (HasError) {
      Diag(SourceLocation(), diag::err_invalid_protocol_qualifiers)
        << SourceRange(ProtocolLAngleLoc, ProtocolRAngleLoc);
      if (FailOnError) Result = QualType();
    }
    if (FailOnError && Result.isNull())
      return QualType();
  }

  return Result;
}

QualType Sema::BuildObjCObjectType(QualType BaseType,
                                   SourceLocation Loc,
                                   SourceLocation TypeArgsLAngleLoc,
                                   ArrayRef<TypeSourceInfo *> TypeArgs,
                                   SourceLocation TypeArgsRAngleLoc,
                                   SourceLocation ProtocolLAngleLoc,
                                   ArrayRef<ObjCProtocolDecl *> Protocols,
                                   ArrayRef<SourceLocation> ProtocolLocs,
                                   SourceLocation ProtocolRAngleLoc,
                                   bool FailOnError) {
  QualType Result = BaseType;
  if (!TypeArgs.empty()) {
    Result = applyObjCTypeArgs(*this, Loc, Result, TypeArgs,
                               SourceRange(TypeArgsLAngleLoc,
                                           TypeArgsRAngleLoc),
                               FailOnError);
    if (FailOnError && Result.isNull())
      return QualType();
  }

  if (!Protocols.empty()) {
    bool HasError;
    Result = Context.applyObjCProtocolQualifiers(Result, Protocols,
                                                 HasError);
    if (HasError) {
      Diag(Loc, diag::err_invalid_protocol_qualifiers)
        << SourceRange(ProtocolLAngleLoc, ProtocolRAngleLoc);
      if (FailOnError) Result = QualType();
    }
    if (FailOnError && Result.isNull())
      return QualType();
  }

  return Result;
}

TypeResult Sema::actOnObjCProtocolQualifierType(
             SourceLocation lAngleLoc,
             ArrayRef<Decl *> protocols,
             ArrayRef<SourceLocation> protocolLocs,
             SourceLocation rAngleLoc) {
  // Form id<protocol-list>.
  QualType Result = Context.getObjCObjectType(
                      Context.ObjCBuiltinIdTy, { },
                      llvm::makeArrayRef(
                        (ObjCProtocolDecl * const *)protocols.data(),
                        protocols.size()),
                      false);
  Result = Context.getObjCObjectPointerType(Result);

  TypeSourceInfo *ResultTInfo = Context.CreateTypeSourceInfo(Result);
  TypeLoc ResultTL = ResultTInfo->getTypeLoc();

  auto ObjCObjectPointerTL = ResultTL.castAs<ObjCObjectPointerTypeLoc>();
  ObjCObjectPointerTL.setStarLoc(SourceLocation()); // implicit

  auto ObjCObjectTL = ObjCObjectPointerTL.getPointeeLoc()
                        .castAs<ObjCObjectTypeLoc>();
  ObjCObjectTL.setHasBaseTypeAsWritten(false);
  ObjCObjectTL.getBaseLoc().initialize(Context, SourceLocation());

  // No type arguments.
  ObjCObjectTL.setTypeArgsLAngleLoc(SourceLocation());
  ObjCObjectTL.setTypeArgsRAngleLoc(SourceLocation());

  // Fill in protocol qualifiers.
  ObjCObjectTL.setProtocolLAngleLoc(lAngleLoc);
  ObjCObjectTL.setProtocolRAngleLoc(rAngleLoc);
  for (unsigned i = 0, n = protocols.size(); i != n; ++i)
    ObjCObjectTL.setProtocolLoc(i, protocolLocs[i]);

  // We're done. Return the completed type to the parser.
  return CreateParsedType(Result, ResultTInfo);
}

TypeResult Sema::actOnObjCTypeArgsAndProtocolQualifiers(
             Scope *S,
             SourceLocation Loc,
             ParsedType BaseType,
             SourceLocation TypeArgsLAngleLoc,
             ArrayRef<ParsedType> TypeArgs,
             SourceLocation TypeArgsRAngleLoc,
             SourceLocation ProtocolLAngleLoc,
             ArrayRef<Decl *> Protocols,
             ArrayRef<SourceLocation> ProtocolLocs,
             SourceLocation ProtocolRAngleLoc) {
  TypeSourceInfo *BaseTypeInfo = nullptr;
  QualType T = GetTypeFromParser(BaseType, &BaseTypeInfo);
  if (T.isNull())
    return true;

  // Handle missing type-source info.
  if (!BaseTypeInfo)
    BaseTypeInfo = Context.getTrivialTypeSourceInfo(T, Loc);

  // Extract type arguments.
  SmallVector<TypeSourceInfo *, 4> ActualTypeArgInfos;
  for (unsigned i = 0, n = TypeArgs.size(); i != n; ++i) {
    TypeSourceInfo *TypeArgInfo = nullptr;
    QualType TypeArg = GetTypeFromParser(TypeArgs[i], &TypeArgInfo);
    if (TypeArg.isNull()) {
      ActualTypeArgInfos.clear();
      break;
    }

    assert(TypeArgInfo && "No type source info?");
    ActualTypeArgInfos.push_back(TypeArgInfo);
  }

  // Build the object type.
  QualType Result = BuildObjCObjectType(
      T, BaseTypeInfo->getTypeLoc().getSourceRange().getBegin(),
      TypeArgsLAngleLoc, ActualTypeArgInfos, TypeArgsRAngleLoc,
      ProtocolLAngleLoc,
      llvm::makeArrayRef((ObjCProtocolDecl * const *)Protocols.data(),
                         Protocols.size()),
      ProtocolLocs, ProtocolRAngleLoc,
      /*FailOnError=*/false);

  if (Result == T)
    return BaseType;

  // Create source information for this type.
  TypeSourceInfo *ResultTInfo = Context.CreateTypeSourceInfo(Result);
  TypeLoc ResultTL = ResultTInfo->getTypeLoc();

  // For id<Proto1, Proto2> or Class<Proto1, Proto2>, we'll have an
  // object pointer type. Fill in source information for it.
  if (auto ObjCObjectPointerTL = ResultTL.getAs<ObjCObjectPointerTypeLoc>()) {
    // The '*' is implicit.
    ObjCObjectPointerTL.setStarLoc(SourceLocation());
    ResultTL = ObjCObjectPointerTL.getPointeeLoc();
  }

  if (auto OTPTL = ResultTL.getAs<ObjCTypeParamTypeLoc>()) {
    // Protocol qualifier information.
    if (OTPTL.getNumProtocols() > 0) {
      assert(OTPTL.getNumProtocols() == Protocols.size());
      OTPTL.setProtocolLAngleLoc(ProtocolLAngleLoc);
      OTPTL.setProtocolRAngleLoc(ProtocolRAngleLoc);
      for (unsigned i = 0, n = Protocols.size(); i != n; ++i)
        OTPTL.setProtocolLoc(i, ProtocolLocs[i]);
    }

    // We're done. Return the completed type to the parser.
    return CreateParsedType(Result, ResultTInfo);
  }

  auto ObjCObjectTL = ResultTL.castAs<ObjCObjectTypeLoc>();

  // Type argument information.
  if (ObjCObjectTL.getNumTypeArgs() > 0) {
    assert(ObjCObjectTL.getNumTypeArgs() == ActualTypeArgInfos.size());
    ObjCObjectTL.setTypeArgsLAngleLoc(TypeArgsLAngleLoc);
    ObjCObjectTL.setTypeArgsRAngleLoc(TypeArgsRAngleLoc);
    for (unsigned i = 0, n = ActualTypeArgInfos.size(); i != n; ++i)
      ObjCObjectTL.setTypeArgTInfo(i, ActualTypeArgInfos[i]);
  } else {
    ObjCObjectTL.setTypeArgsLAngleLoc(SourceLocation());
    ObjCObjectTL.setTypeArgsRAngleLoc(SourceLocation());
  }

  // Protocol qualifier information.
  if (ObjCObjectTL.getNumProtocols() > 0) {
    assert(ObjCObjectTL.getNumProtocols() == Protocols.size());
    ObjCObjectTL.setProtocolLAngleLoc(ProtocolLAngleLoc);
    ObjCObjectTL.setProtocolRAngleLoc(ProtocolRAngleLoc);
    for (unsigned i = 0, n = Protocols.size(); i != n; ++i)
      ObjCObjectTL.setProtocolLoc(i, ProtocolLocs[i]);
  } else {
    ObjCObjectTL.setProtocolLAngleLoc(SourceLocation());
    ObjCObjectTL.setProtocolRAngleLoc(SourceLocation());
  }

  // Base type.
  ObjCObjectTL.setHasBaseTypeAsWritten(true);
  if (ObjCObjectTL.getType() == T)
    ObjCObjectTL.getBaseLoc().initializeFullCopy(BaseTypeInfo->getTypeLoc());
  else
    ObjCObjectTL.getBaseLoc().initialize(Context, Loc);

  // We're done. Return the completed type to the parser.
  return CreateParsedType(Result, ResultTInfo);
}

static OpenCLAccessAttr::Spelling
getImageAccess(const ParsedAttributesView &Attrs) {
  for (const ParsedAttr &AL : Attrs)
    if (AL.getKind() == ParsedAttr::AT_OpenCLAccess)
      return static_cast<OpenCLAccessAttr::Spelling>(AL.getSemanticSpelling());
  return OpenCLAccessAttr::Keyword_read_only;
}

/// Convert the specified declspec to the appropriate type
/// object.
/// \param state Specifies the declarator containing the declaration specifier
/// to be converted, along with other associated processing state.
/// \returns The type described by the declaration specifiers.  This function
/// never returns null.
static QualType ConvertDeclSpecToType(TypeProcessingState &state) {
  // FIXME: Should move the logic from DeclSpec::Finish to here for validity
  // checking.

  Sema &S = state.getSema();
  Declarator &declarator = state.getDeclarator();
  DeclSpec &DS = declarator.getMutableDeclSpec();
  SourceLocation DeclLoc = declarator.getIdentifierLoc();
  if (DeclLoc.isInvalid())
    DeclLoc = DS.getLocStart();

  ASTContext &Context = S.Context;

  QualType Result;
  switch (DS.getTypeSpecType()) {
  case DeclSpec::TST_void:
    Result = Context.VoidTy;
    break;
  case DeclSpec::TST_char:
    if (DS.getTypeSpecSign() == DeclSpec::TSS_unspecified)
      Result = Context.CharTy;
    else if (DS.getTypeSpecSign() == DeclSpec::TSS_signed)
      Result = Context.SignedCharTy;
    else {
      assert(DS.getTypeSpecSign() == DeclSpec::TSS_unsigned &&
             "Unknown TSS value");
      Result = Context.UnsignedCharTy;
    }
    break;
  case DeclSpec::TST_wchar:
    if (DS.getTypeSpecSign() == DeclSpec::TSS_unspecified)
      Result = Context.WCharTy;
    else if (DS.getTypeSpecSign() == DeclSpec::TSS_signed) {
      S.Diag(DS.getTypeSpecSignLoc(), diag::ext_invalid_sign_spec)
        << DS.getSpecifierName(DS.getTypeSpecType(),
                               Context.getPrintingPolicy());
      Result = Context.getSignedWCharType();
    } else {
      assert(DS.getTypeSpecSign() == DeclSpec::TSS_unsigned &&
        "Unknown TSS value");
      S.Diag(DS.getTypeSpecSignLoc(), diag::ext_invalid_sign_spec)
        << DS.getSpecifierName(DS.getTypeSpecType(),
                               Context.getPrintingPolicy());
      Result = Context.getUnsignedWCharType();
    }
    break;
  case DeclSpec::TST_char8:
      assert(DS.getTypeSpecSign() == DeclSpec::TSS_unspecified &&
        "Unknown TSS value");
      Result = Context.Char8Ty;
    break;
  case DeclSpec::TST_char16:
      assert(DS.getTypeSpecSign() == DeclSpec::TSS_unspecified &&
        "Unknown TSS value");
      Result = Context.Char16Ty;
    break;
  case DeclSpec::TST_char32:
      assert(DS.getTypeSpecSign() == DeclSpec::TSS_unspecified &&
        "Unknown TSS value");
      Result = Context.Char32Ty;
    break;
  case DeclSpec::TST_unspecified:
    // If this is a missing declspec in a block literal return context, then it
    // is inferred from the return statements inside the block.
    // The declspec is always missing in a lambda expr context; it is either
    // specified with a trailing return type or inferred.
    if (S.getLangOpts().CPlusPlus14 &&
        declarator.getContext() == DeclaratorContext::LambdaExprContext) {
      // In C++1y, a lambda's implicit return type is 'auto'.
      Result = Context.getAutoDeductType();
      break;
    } else if (declarator.getContext() ==
                   DeclaratorContext::LambdaExprContext ||
               checkOmittedBlockReturnType(S, declarator,
                                           Context.DependentTy)) {
      Result = Context.DependentTy;
      break;
    }

    // Unspecified typespec defaults to int in C90.  However, the C90 grammar
    // [C90 6.5] only allows a decl-spec if there was *some* type-specifier,
    // type-qualifier, or storage-class-specifier.  If not, emit an extwarn.
    // Note that the one exception to this is function definitions, which are
    // allowed to be completely missing a declspec.  This is handled in the
    // parser already though by it pretending to have seen an 'int' in this
    // case.
    if (S.getLangOpts().ImplicitInt) {
      // In C89 mode, we only warn if there is a completely missing declspec
      // when one is not allowed.
      if (DS.isEmpty()) {
        S.Diag(DeclLoc, diag::ext_missing_declspec)
          << DS.getSourceRange()
        << FixItHint::CreateInsertion(DS.getLocStart(), "int");
      }
    } else if (!DS.hasTypeSpecifier()) {
#if INTEL_CUSTOMIZATION
      // In IntelCompat mode we allow functions without type specifier in all
      // languages. CQ#364053.
      if (S.getLangOpts().IntelCompat) {
        S.Diag(DeclLoc, diag::ext_missing_type_specifier)
          << DS.getSourceRange();
      } else
#endif // INTEL_CUSTOMIZATION
      // C99 and C++ require a type specifier.  For example, C99 6.7.2p2 says:
      // "At least one type specifier shall be given in the declaration
      // specifiers in each declaration, and in the specifier-qualifier list in
      // each struct declaration and type name."
      if (S.getLangOpts().CPlusPlus) {
        S.Diag(DeclLoc, diag::err_missing_type_specifier)
          << DS.getSourceRange();

        // When this occurs in C++ code, often something is very broken with the
        // value being declared, poison it as invalid so we don't get chains of
        // errors.
        declarator.setInvalidType(true);
      } else if (S.getLangOpts().OpenCLVersion >= 200 && DS.isTypeSpecPipe()){
        S.Diag(DeclLoc, diag::err_missing_actual_pipe_type)
          << DS.getSourceRange();
        declarator.setInvalidType(true);
#if INTEL_CUSTOMIZATION
      } else if (S.getLangOpts().OpenCL &&
                 S.getOpenCLOptions().isEnabled("cl_intel_channels") &&
                 DS.isTypeSpecChannel()){
        S.Diag(DeclLoc, diag::err_opencl_missing_actual_channel_type)
          << DS.getSourceRange();
        declarator.setInvalidType(true);
#endif // INTEL_CUSTOMIZATION
      } else {
        S.Diag(DeclLoc, diag::ext_missing_type_specifier)
          << DS.getSourceRange();
      }
    }

    LLVM_FALLTHROUGH;
  case DeclSpec::TST_int: {
    if (DS.getTypeSpecSign() != DeclSpec::TSS_unsigned) {
      switch (DS.getTypeSpecWidth()) {
      case DeclSpec::TSW_unspecified: Result = Context.IntTy; break;
      case DeclSpec::TSW_short:       Result = Context.ShortTy; break;
      case DeclSpec::TSW_long:        Result = Context.LongTy; break;
      case DeclSpec::TSW_longlong:
        Result = Context.LongLongTy;

        // 'long long' is a C99 or C++11 feature.
        if (!S.getLangOpts().C99) {
          if (S.getLangOpts().CPlusPlus)
            S.Diag(DS.getTypeSpecWidthLoc(),
                   S.getLangOpts().CPlusPlus11 ?
                   diag::warn_cxx98_compat_longlong : diag::ext_cxx11_longlong);
          else
            S.Diag(DS.getTypeSpecWidthLoc(), diag::ext_c99_longlong);
        }
        break;
      }
    } else {
      switch (DS.getTypeSpecWidth()) {
      case DeclSpec::TSW_unspecified: Result = Context.UnsignedIntTy; break;
      case DeclSpec::TSW_short:       Result = Context.UnsignedShortTy; break;
      case DeclSpec::TSW_long:        Result = Context.UnsignedLongTy; break;
      case DeclSpec::TSW_longlong:
        Result = Context.UnsignedLongLongTy;

        // 'long long' is a C99 or C++11 feature.
        if (!S.getLangOpts().C99) {
          if (S.getLangOpts().CPlusPlus)
            S.Diag(DS.getTypeSpecWidthLoc(),
                   S.getLangOpts().CPlusPlus11 ?
                   diag::warn_cxx98_compat_longlong : diag::ext_cxx11_longlong);
          else
            S.Diag(DS.getTypeSpecWidthLoc(), diag::ext_c99_longlong);
        }
        break;
      }
    }
    break;
  }
  case DeclSpec::TST_accum: {
    switch (DS.getTypeSpecWidth()) {
      case DeclSpec::TSW_short:
        Result = Context.ShortAccumTy;
        break;
      case DeclSpec::TSW_unspecified:
        Result = Context.AccumTy;
        break;
      case DeclSpec::TSW_long:
        Result = Context.LongAccumTy;
        break;
      case DeclSpec::TSW_longlong:
        llvm_unreachable("Unable to specify long long as _Accum width");
    }

    if (DS.getTypeSpecSign() == DeclSpec::TSS_unsigned)
      Result = Context.getCorrespondingUnsignedType(Result);

    if (DS.isTypeSpecSat())
      Result = Context.getCorrespondingSaturatedType(Result);

    break;
  }
  case DeclSpec::TST_fract: {
    switch (DS.getTypeSpecWidth()) {
      case DeclSpec::TSW_short:
        Result = Context.ShortFractTy;
        break;
      case DeclSpec::TSW_unspecified:
        Result = Context.FractTy;
        break;
      case DeclSpec::TSW_long:
        Result = Context.LongFractTy;
        break;
      case DeclSpec::TSW_longlong:
        llvm_unreachable("Unable to specify long long as _Fract width");
    }

    if (DS.getTypeSpecSign() == DeclSpec::TSS_unsigned)
      Result = Context.getCorrespondingUnsignedType(Result);

    if (DS.isTypeSpecSat())
      Result = Context.getCorrespondingSaturatedType(Result);

    break;
  }
  case DeclSpec::TST_int128:
    if (!S.Context.getTargetInfo().hasInt128Type())
      S.Diag(DS.getTypeSpecTypeLoc(), diag::err_type_unsupported)
        << "__int128";
    if (DS.getTypeSpecSign() == DeclSpec::TSS_unsigned)
      Result = Context.UnsignedInt128Ty;
    else
      Result = Context.Int128Ty;
    break;
  case DeclSpec::TST_float16: Result = Context.Float16Ty; break;
  case DeclSpec::TST_half:    Result = Context.HalfTy; break;
  case DeclSpec::TST_float:   Result = Context.FloatTy; break;
  case DeclSpec::TST_double:
    if (DS.getTypeSpecWidth() == DeclSpec::TSW_long)
      Result = Context.LongDoubleTy;
    else
      Result = Context.DoubleTy;
    break;
  case DeclSpec::TST_float128:
    if (!S.Context.getTargetInfo().hasFloat128Type())
      S.Diag(DS.getTypeSpecTypeLoc(), diag::err_type_unsupported)
        << "__float128";
    Result = Context.Float128Ty;
    break;
  case DeclSpec::TST_bool: Result = Context.BoolTy; break; // _Bool or bool
    break;
  case DeclSpec::TST_decimal32:    // _Decimal32
  case DeclSpec::TST_decimal64:    // _Decimal64
  case DeclSpec::TST_decimal128:   // _Decimal128
    S.Diag(DS.getTypeSpecTypeLoc(), diag::err_decimal_unsupported);
    Result = Context.IntTy;
    declarator.setInvalidType(true);
    break;
  case DeclSpec::TST_class:
  case DeclSpec::TST_enum:
  case DeclSpec::TST_union:
  case DeclSpec::TST_struct:
  case DeclSpec::TST_interface: {
    TagDecl *D = dyn_cast_or_null<TagDecl>(DS.getRepAsDecl());
    if (!D) {
      // This can happen in C++ with ambiguous lookups.
      Result = Context.IntTy;
      declarator.setInvalidType(true);
      break;
    }

    // If the type is deprecated or unavailable, diagnose it.
    S.DiagnoseUseOfDecl(D, DS.getTypeSpecTypeNameLoc());

    assert(DS.getTypeSpecWidth() == 0 && DS.getTypeSpecComplex() == 0 &&
           DS.getTypeSpecSign() == 0 && "No qualifiers on tag names!");

    // TypeQuals handled by caller.
    Result = Context.getTypeDeclType(D);

    // In both C and C++, make an ElaboratedType.
    ElaboratedTypeKeyword Keyword
      = ElaboratedType::getKeywordForTypeSpec(DS.getTypeSpecType());
    Result = S.getElaboratedType(Keyword, DS.getTypeSpecScope(), Result,
                                 DS.isTypeSpecOwned() ? D : nullptr);
    break;
  }
  case DeclSpec::TST_typename: {
    assert(DS.getTypeSpecWidth() == 0 && DS.getTypeSpecComplex() == 0 &&
           DS.getTypeSpecSign() == 0 &&
           "Can't handle qualifiers on typedef names yet!");
    Result = S.GetTypeFromParser(DS.getRepAsType());
    if (Result.isNull()) {
      declarator.setInvalidType(true);
    }

    // TypeQuals handled by caller.
    break;
  }
  case DeclSpec::TST_typeofType:
    // FIXME: Preserve type source info.
    Result = S.GetTypeFromParser(DS.getRepAsType());
    assert(!Result.isNull() && "Didn't get a type for typeof?");
    if (!Result->isDependentType())
      if (const TagType *TT = Result->getAs<TagType>())
        S.DiagnoseUseOfDecl(TT->getDecl(), DS.getTypeSpecTypeLoc());
    // TypeQuals handled by caller.
    Result = Context.getTypeOfType(Result);
    break;
  case DeclSpec::TST_typeofExpr: {
    Expr *E = DS.getRepAsExpr();
    assert(E && "Didn't get an expression for typeof?");
    // TypeQuals handled by caller.
    Result = S.BuildTypeofExprType(E, DS.getTypeSpecTypeLoc());
    if (Result.isNull()) {
      Result = Context.IntTy;
      declarator.setInvalidType(true);
    }
    break;
  }
  case DeclSpec::TST_decltype: {
    Expr *E = DS.getRepAsExpr();
    assert(E && "Didn't get an expression for decltype?");
    // TypeQuals handled by caller.
    Result = S.BuildDecltypeType(E, DS.getTypeSpecTypeLoc());
    if (Result.isNull()) {
      Result = Context.IntTy;
      declarator.setInvalidType(true);
    }
    break;
  }
  case DeclSpec::TST_underlyingType:
    Result = S.GetTypeFromParser(DS.getRepAsType());
    assert(!Result.isNull() && "Didn't get a type for __underlying_type?");
    Result = S.BuildUnaryTransformType(Result,
                                       UnaryTransformType::EnumUnderlyingType,
                                       DS.getTypeSpecTypeLoc());
    if (Result.isNull()) {
      Result = Context.IntTy;
      declarator.setInvalidType(true);
    }
    break;
#if INTEL_CUSTOMIZATION
  // CQ#369185 - support of __bases and __direct_bases intrinsics.
  case DeclSpec::TST_bases:
  case DeclSpec::TST_directBases: {
    UnaryTransformType::UTTKind UKind =
        (DS.getTypeSpecType() == DeclSpec::TST_bases)
            ? UnaryTransformType::BasesOfType
            : UnaryTransformType::DirectBasesOfType;
    Result = S.GetTypeFromParser(DS.getRepAsType());
    assert(!Result.isNull() && "Didn't get a type for bases specifier?");
    QualType NewTy =
        S.BuildUnaryTransformType(Result, UKind, DS.getTypeSpecTypeLoc());
    if (NewTy.isNull())
      declarator.setInvalidType(true);
    else
      Result = NewTy;
    break;
  }

#endif // INTEL_CUSTOMIZATION
  case DeclSpec::TST_auto:
    Result = Context.getAutoType(QualType(), AutoTypeKeyword::Auto, false);
    break;

  case DeclSpec::TST_auto_type:
    Result = Context.getAutoType(QualType(), AutoTypeKeyword::GNUAutoType, false);
    break;

  case DeclSpec::TST_decltype_auto:
    Result = Context.getAutoType(QualType(), AutoTypeKeyword::DecltypeAuto,
                                 /*IsDependent*/ false);
    break;

  case DeclSpec::TST_unknown_anytype:
    Result = Context.UnknownAnyTy;
    break;

  case DeclSpec::TST_atomic:
    Result = S.GetTypeFromParser(DS.getRepAsType());
    assert(!Result.isNull() && "Didn't get a type for _Atomic?");
    Result = S.BuildAtomicType(Result, DS.getTypeSpecTypeLoc());
    if (Result.isNull()) {
      Result = Context.IntTy;
      declarator.setInvalidType(true);
    }
    break;

#define GENERIC_IMAGE_TYPE(ImgType, Id)                                        \
  case DeclSpec::TST_##ImgType##_t:                                            \
    switch (getImageAccess(DS.getAttributes())) {                              \
    case OpenCLAccessAttr::Keyword_write_only:                                 \
      Result = Context.Id##WOTy;                                               \
      break;                                                                   \
    case OpenCLAccessAttr::Keyword_read_write:                                 \
      Result = Context.Id##RWTy;                                               \
      break;                                                                   \
    case OpenCLAccessAttr::Keyword_read_only:                                  \
      Result = Context.Id##ROTy;                                               \
      break;                                                                   \
    }                                                                          \
    break;
#include "clang/Basic/OpenCLImageTypes.def"

  case DeclSpec::TST_error:
    Result = Context.IntTy;
    declarator.setInvalidType(true);
    break;
  }

  if (S.getLangOpts().OpenCL &&
      S.checkOpenCLDisabledTypeDeclSpec(DS, Result))
    declarator.setInvalidType(true);

  bool IsFixedPointType = DS.getTypeSpecType() == DeclSpec::TST_accum ||
                          DS.getTypeSpecType() == DeclSpec::TST_fract;

  // Only fixed point types can be saturated
  if (DS.isTypeSpecSat() && !IsFixedPointType)
    S.Diag(DS.getTypeSpecSatLoc(), diag::err_invalid_saturation_spec)
        << DS.getSpecifierName(DS.getTypeSpecType(),
                               Context.getPrintingPolicy());

  // Handle complex types.
  if (DS.getTypeSpecComplex() == DeclSpec::TSC_complex) {
    if (S.getLangOpts().Freestanding)
      S.Diag(DS.getTypeSpecComplexLoc(), diag::ext_freestanding_complex);
    Result = Context.getComplexType(Result);
  } else if (DS.isTypeAltiVecVector()) {
    unsigned typeSize = static_cast<unsigned>(Context.getTypeSize(Result));
    assert(typeSize > 0 && "type size for vector must be greater than 0 bits");
    VectorType::VectorKind VecKind = VectorType::AltiVecVector;
    if (DS.isTypeAltiVecPixel())
      VecKind = VectorType::AltiVecPixel;
    else if (DS.isTypeAltiVecBool())
      VecKind = VectorType::AltiVecBool;
    Result = Context.getVectorType(Result, 128/typeSize, VecKind);
  }

  // FIXME: Imaginary.
  if (DS.getTypeSpecComplex() == DeclSpec::TSC_imaginary)
    S.Diag(DS.getTypeSpecComplexLoc(), diag::err_imaginary_not_supported);

  // Before we process any type attributes, synthesize a block literal
  // function declarator if necessary.
  if (declarator.getContext() == DeclaratorContext::BlockLiteralContext)
    maybeSynthesizeBlockSignature(state, Result);

  // Apply any type attributes from the decl spec.  This may cause the
  // list of type attributes to be temporarily saved while the type
  // attributes are pushed around.
  // pipe attributes will be handled later ( at GetFullTypeForDeclarator )
<<<<<<< HEAD
#if INTEL_CUSTOMIZATION
  if (!DS.isTypeSpecPipe() && !DS.isTypeSpecChannel())
#endif // INTEL_CUSTOMIZATION
      processTypeAttrs(state, Result, TAL_DeclSpec, DS.getAttributes().getList());
=======
  if (!DS.isTypeSpecPipe())
    processTypeAttrs(state, Result, TAL_DeclSpec, DS.getAttributes());
>>>>>>> f279169d

  // Apply const/volatile/restrict qualifiers to T.
  if (unsigned TypeQuals = DS.getTypeQualifiers()) {
    // Warn about CV qualifiers on function types.
    // C99 6.7.3p8:
    //   If the specification of a function type includes any type qualifiers,
    //   the behavior is undefined.
    // C++11 [dcl.fct]p7:
    //   The effect of a cv-qualifier-seq in a function declarator is not the
    //   same as adding cv-qualification on top of the function type. In the
    //   latter case, the cv-qualifiers are ignored.
    if (TypeQuals && Result->isFunctionType()) {
      diagnoseAndRemoveTypeQualifiers(
          S, DS, TypeQuals, Result, DeclSpec::TQ_const | DeclSpec::TQ_volatile,
          S.getLangOpts().CPlusPlus
              ? diag::warn_typecheck_function_qualifiers_ignored
              : diag::warn_typecheck_function_qualifiers_unspecified);
      // No diagnostic for 'restrict' or '_Atomic' applied to a
      // function type; we'll diagnose those later, in BuildQualifiedType.
    }

    // C++11 [dcl.ref]p1:
    //   Cv-qualified references are ill-formed except when the
    //   cv-qualifiers are introduced through the use of a typedef-name
    //   or decltype-specifier, in which case the cv-qualifiers are ignored.
    //
    // There don't appear to be any other contexts in which a cv-qualified
    // reference type could be formed, so the 'ill-formed' clause here appears
    // to never happen.
    if (TypeQuals && Result->isReferenceType()) {
      diagnoseAndRemoveTypeQualifiers(
          S, DS, TypeQuals, Result,
          DeclSpec::TQ_const | DeclSpec::TQ_volatile | DeclSpec::TQ_atomic,
          diag::warn_typecheck_reference_qualifiers);
    }

    // C90 6.5.3 constraints: "The same type qualifier shall not appear more
    // than once in the same specifier-list or qualifier-list, either directly
    // or via one or more typedefs."
    if (!S.getLangOpts().C99 && !S.getLangOpts().CPlusPlus
        && TypeQuals & Result.getCVRQualifiers()) {
      if (TypeQuals & DeclSpec::TQ_const && Result.isConstQualified()) {
        S.Diag(DS.getConstSpecLoc(), diag::ext_duplicate_declspec)
          << "const";
      }

      if (TypeQuals & DeclSpec::TQ_volatile && Result.isVolatileQualified()) {
        S.Diag(DS.getVolatileSpecLoc(), diag::ext_duplicate_declspec)
          << "volatile";
      }

      // C90 doesn't have restrict nor _Atomic, so it doesn't force us to
      // produce a warning in this case.
    }

    QualType Qualified = S.BuildQualifiedType(Result, DeclLoc, TypeQuals, &DS);

    // If adding qualifiers fails, just use the unqualified type.
    if (Qualified.isNull())
      declarator.setInvalidType(true);
    else
      Result = Qualified;
  }

  assert(!Result.isNull() && "This function should not return a null type");
  return Result;
}

static std::string getPrintableNameForEntity(DeclarationName Entity) {
  if (Entity)
    return Entity.getAsString();

  return "type name";
}

QualType Sema::BuildQualifiedType(QualType T, SourceLocation Loc,
                                  Qualifiers Qs, const DeclSpec *DS) {
  if (T.isNull())
    return QualType();

  // Ignore any attempt to form a cv-qualified reference.
  if (T->isReferenceType()) {
    Qs.removeConst();
    Qs.removeVolatile();
  }

  // Enforce C99 6.7.3p2: "Types other than pointer types derived from
  // object or incomplete types shall not be restrict-qualified."
  if (Qs.hasRestrict()) {
    unsigned DiagID = 0;
    QualType ProblemTy;

    if (T->isAnyPointerType() || T->isReferenceType() ||
        T->isMemberPointerType()) {
      QualType EltTy;
      if (T->isObjCObjectPointerType())
        EltTy = T;
      else if (const MemberPointerType *PTy = T->getAs<MemberPointerType>())
        EltTy = PTy->getPointeeType();
      else
        EltTy = T->getPointeeType();

      // If we have a pointer or reference, the pointee must have an object
      // incomplete type.
      if (!EltTy->isIncompleteOrObjectType()) {
        DiagID = diag::err_typecheck_invalid_restrict_invalid_pointee;
        ProblemTy = EltTy;
      }
    } else if (!T->isDependentType()) {
#if INTEL_CUSTOMIZATION
      // CQ#374182: Ignore restict
      if (getLangOpts().IntelCompat)
        DiagID = diag::warn_typecheck_invalid_restrict_not_pointer;
      else
#endif // INTEL_CUSTOMIZATION
      DiagID = diag::err_typecheck_invalid_restrict_not_pointer;
      ProblemTy = T;
    }

    if (DiagID) {
      Diag(DS ? DS->getRestrictSpecLoc() : Loc, DiagID) << ProblemTy;
      Qs.removeRestrict();
    }
  }

  return Context.getQualifiedType(T, Qs);
}

QualType Sema::BuildQualifiedType(QualType T, SourceLocation Loc,
                                  unsigned CVRAU, const DeclSpec *DS) {
  if (T.isNull())
    return QualType();

  // Ignore any attempt to form a cv-qualified reference.
  if (T->isReferenceType())
    CVRAU &=
        ~(DeclSpec::TQ_const | DeclSpec::TQ_volatile | DeclSpec::TQ_atomic);

  // Convert from DeclSpec::TQ to Qualifiers::TQ by just dropping TQ_atomic and
  // TQ_unaligned;
  unsigned CVR = CVRAU & ~(DeclSpec::TQ_atomic | DeclSpec::TQ_unaligned);

  // C11 6.7.3/5:
  //   If the same qualifier appears more than once in the same
  //   specifier-qualifier-list, either directly or via one or more typedefs,
  //   the behavior is the same as if it appeared only once.
  //
  // It's not specified what happens when the _Atomic qualifier is applied to
  // a type specified with the _Atomic specifier, but we assume that this
  // should be treated as if the _Atomic qualifier appeared multiple times.
  if (CVRAU & DeclSpec::TQ_atomic && !T->isAtomicType()) {
    // C11 6.7.3/5:
    //   If other qualifiers appear along with the _Atomic qualifier in a
    //   specifier-qualifier-list, the resulting type is the so-qualified
    //   atomic type.
    //
    // Don't need to worry about array types here, since _Atomic can't be
    // applied to such types.
    SplitQualType Split = T.getSplitUnqualifiedType();
    T = BuildAtomicType(QualType(Split.Ty, 0),
                        DS ? DS->getAtomicSpecLoc() : Loc);
    if (T.isNull())
      return T;
    Split.Quals.addCVRQualifiers(CVR);
    return BuildQualifiedType(T, Loc, Split.Quals);
  }

  Qualifiers Q = Qualifiers::fromCVRMask(CVR);
  Q.setUnaligned(CVRAU & DeclSpec::TQ_unaligned);
  return BuildQualifiedType(T, Loc, Q, DS);
}

/// Build a paren type including \p T.
QualType Sema::BuildParenType(QualType T) {
  return Context.getParenType(T);
}

/// Given that we're building a pointer or reference to the given
static QualType inferARCLifetimeForPointee(Sema &S, QualType type,
                                           SourceLocation loc,
                                           bool isReference) {
  // Bail out if retention is unrequired or already specified.
  if (!type->isObjCLifetimeType() ||
      type.getObjCLifetime() != Qualifiers::OCL_None)
    return type;

  Qualifiers::ObjCLifetime implicitLifetime = Qualifiers::OCL_None;

  // If the object type is const-qualified, we can safely use
  // __unsafe_unretained.  This is safe (because there are no read
  // barriers), and it'll be safe to coerce anything but __weak* to
  // the resulting type.
  if (type.isConstQualified()) {
    implicitLifetime = Qualifiers::OCL_ExplicitNone;

  // Otherwise, check whether the static type does not require
  // retaining.  This currently only triggers for Class (possibly
  // protocol-qualifed, and arrays thereof).
  } else if (type->isObjCARCImplicitlyUnretainedType()) {
    implicitLifetime = Qualifiers::OCL_ExplicitNone;

  // If we are in an unevaluated context, like sizeof, skip adding a
  // qualification.
  } else if (S.isUnevaluatedContext()) {
    return type;

  // If that failed, give an error and recover using __strong.  __strong
  // is the option most likely to prevent spurious second-order diagnostics,
  // like when binding a reference to a field.
  } else {
    // These types can show up in private ivars in system headers, so
    // we need this to not be an error in those cases.  Instead we
    // want to delay.
    if (S.DelayedDiagnostics.shouldDelayDiagnostics()) {
      S.DelayedDiagnostics.add(
          sema::DelayedDiagnostic::makeForbiddenType(loc,
              diag::err_arc_indirect_no_ownership, type, isReference));
    } else {
      S.Diag(loc, diag::err_arc_indirect_no_ownership) << type << isReference;
    }
    implicitLifetime = Qualifiers::OCL_Strong;
  }
  assert(implicitLifetime && "didn't infer any lifetime!");

  Qualifiers qs;
  qs.addObjCLifetime(implicitLifetime);
  return S.Context.getQualifiedType(type, qs);
}

static std::string getFunctionQualifiersAsString(const FunctionProtoType *FnTy){
  std::string Quals =
    Qualifiers::fromCVRMask(FnTy->getTypeQuals()).getAsString();

  switch (FnTy->getRefQualifier()) {
  case RQ_None:
    break;

  case RQ_LValue:
    if (!Quals.empty())
      Quals += ' ';
    Quals += '&';
    break;

  case RQ_RValue:
    if (!Quals.empty())
      Quals += ' ';
    Quals += "&&";
    break;
  }

  return Quals;
}

namespace {
/// Kinds of declarator that cannot contain a qualified function type.
///
/// C++98 [dcl.fct]p4 / C++11 [dcl.fct]p6:
///     a function type with a cv-qualifier or a ref-qualifier can only appear
///     at the topmost level of a type.
///
/// Parens and member pointers are permitted. We don't diagnose array and
/// function declarators, because they don't allow function types at all.
///
/// The values of this enum are used in diagnostics.
enum QualifiedFunctionKind { QFK_BlockPointer, QFK_Pointer, QFK_Reference };
} // end anonymous namespace

/// Check whether the type T is a qualified function type, and if it is,
/// diagnose that it cannot be contained within the given kind of declarator.
static bool checkQualifiedFunction(Sema &S, QualType T, SourceLocation Loc,
                                   QualifiedFunctionKind QFK) {
  // Does T refer to a function type with a cv-qualifier or a ref-qualifier?
  const FunctionProtoType *FPT = T->getAs<FunctionProtoType>();
  if (!FPT || (FPT->getTypeQuals() == 0 && FPT->getRefQualifier() == RQ_None))
    return false;

  S.Diag(Loc, diag::err_compound_qualified_function_type)
    << QFK << isa<FunctionType>(T.IgnoreParens()) << T
    << getFunctionQualifiersAsString(FPT);
  return true;
}

/// Build a pointer type.
///
/// \param T The type to which we'll be building a pointer.
///
/// \param Loc The location of the entity whose type involves this
/// pointer type or, if there is no such entity, the location of the
/// type that will have pointer type.
///
/// \param Entity The name of the entity that involves the pointer
/// type, if known.
///
/// \returns A suitable pointer type, if there are no
/// errors. Otherwise, returns a NULL type.
QualType Sema::BuildPointerType(QualType T,
                                SourceLocation Loc, DeclarationName Entity) {
  if (T->isReferenceType()) {
    // C++ 8.3.2p4: There shall be no ... pointers to references ...
    Diag(Loc, diag::err_illegal_decl_pointer_to_reference)
      << getPrintableNameForEntity(Entity) << T;
    return QualType();
  }

  if (T->isFunctionType() && getLangOpts().OpenCL) {
    Diag(Loc, diag::err_opencl_function_pointer);
    return QualType();
  }

  if (checkQualifiedFunction(*this, T, Loc, QFK_Pointer))
    return QualType();

  assert(!T->isObjCObjectType() && "Should build ObjCObjectPointerType");

  // In ARC, it is forbidden to build pointers to unqualified pointers.
  if (getLangOpts().ObjCAutoRefCount)
    T = inferARCLifetimeForPointee(*this, T, Loc, /*reference*/ false);

  // Build the pointer type.
  return Context.getPointerType(T);
}

/// Build a reference type.
///
/// \param T The type to which we'll be building a reference.
///
/// \param Loc The location of the entity whose type involves this
/// reference type or, if there is no such entity, the location of the
/// type that will have reference type.
///
/// \param Entity The name of the entity that involves the reference
/// type, if known.
///
/// \returns A suitable reference type, if there are no
/// errors. Otherwise, returns a NULL type.
QualType Sema::BuildReferenceType(QualType T, bool SpelledAsLValue,
                                  SourceLocation Loc,
                                  DeclarationName Entity) {
  assert(Context.getCanonicalType(T) != Context.OverloadTy &&
         "Unresolved overloaded function type");

  // C++0x [dcl.ref]p6:
  //   If a typedef (7.1.3), a type template-parameter (14.3.1), or a
  //   decltype-specifier (7.1.6.2) denotes a type TR that is a reference to a
  //   type T, an attempt to create the type "lvalue reference to cv TR" creates
  //   the type "lvalue reference to T", while an attempt to create the type
  //   "rvalue reference to cv TR" creates the type TR.
  bool LValueRef = SpelledAsLValue || T->getAs<LValueReferenceType>();

  // C++ [dcl.ref]p4: There shall be no references to references.
  //
  // According to C++ DR 106, references to references are only
  // diagnosed when they are written directly (e.g., "int & &"),
  // but not when they happen via a typedef:
  //
  //   typedef int& intref;
  //   typedef intref& intref2;
  //
  // Parser::ParseDeclaratorInternal diagnoses the case where
  // references are written directly; here, we handle the
  // collapsing of references-to-references as described in C++0x.
  // DR 106 and 540 introduce reference-collapsing into C++98/03.

  // C++ [dcl.ref]p1:
  //   A declarator that specifies the type "reference to cv void"
  //   is ill-formed.
  if (T->isVoidType()) {
    Diag(Loc, diag::err_reference_to_void);
    return QualType();
  }

  if (checkQualifiedFunction(*this, T, Loc, QFK_Reference))
    return QualType();

  // In ARC, it is forbidden to build references to unqualified pointers.
  if (getLangOpts().ObjCAutoRefCount)
    T = inferARCLifetimeForPointee(*this, T, Loc, /*reference*/ true);

  // Handle restrict on references.
  if (LValueRef)
    return Context.getLValueReferenceType(T, SpelledAsLValue);
  return Context.getRValueReferenceType(T);
}

/// Build a Read-only Pipe type.
///
/// \param T The type to which we'll be building a Pipe.
///
/// \param Loc We do not use it for now.
///
/// \returns A suitable pipe type, if there are no errors. Otherwise, returns a
/// NULL type.
QualType Sema::BuildReadPipeType(QualType T, SourceLocation Loc) {
  return Context.getReadPipeType(T);
}

/// Build a Write-only Pipe type.
///
/// \param T The type to which we'll be building a Pipe.
///
/// \param Loc We do not use it for now.
///
/// \returns A suitable pipe type, if there are no errors. Otherwise, returns a
/// NULL type.
QualType Sema::BuildWritePipeType(QualType T, SourceLocation Loc) {
  return Context.getWritePipeType(T);
}

#if INTEL_CUSTOMIZATION
/// \brief Build a Channel type.
///
/// \param T The type to which we'll be building a Channel.
///
/// \param Loc We do not use it for now.
///
/// \returns A suitable channel type, if there are no errors. Otherwise, returns a
/// NULL type.
QualType Sema::BuildChannelType(QualType T, SourceLocation Loc) {
  assert(!T->isObjCObjectType() && "Should build ObjCObjectPointerType");

  // Build the channel type.
  return Context.getChannelType(T);
}

/// \brief Build an Arbitrary Precision Integer type.
///
/// \param T The underlying type for the ArbPrecInt
///
/// \param NumBitsExpr An expression representing the number of bits for this
/// ArbPrecInt.
///
/// \param AttrLoc The Location of the attribute causing the ArbPrecInt.
QualType Sema::BuildArbPrecIntType(QualType T, Expr *NumBitsExpr,
                                   SourceLocation AttrLoc) {
  if (!T->isDependentType() && T.getCanonicalType() != Context.IntTy &&
      T.getCanonicalType() != Context.UnsignedIntTy) {
    Diag(AttrLoc, diag::err_ap_int_type) << T;
    return QualType();
  }

  if (!NumBitsExpr->isTypeDependent() && !NumBitsExpr->isValueDependent()) {
    llvm::APSInt Bits(32);
    if (!NumBitsExpr->isIntegerConstantExpr(Bits, Context)) {
      Diag(AttrLoc, diag::err_attribute_argument_type)
          << "__ap_int" << AANT_ArgumentIntegerConstant
          << NumBitsExpr->getSourceRange();
      return QualType();
    }

    int64_t NumBits = Bits.getSExtValue();
    if (!T->isDependentType() && T->isSignedIntegerOrEnumerationType() &&
        NumBits < 2) {
      Diag(AttrLoc, diag::err_ap_int_bad_size) << 0;
      return QualType();
    }

    if (!T->isDependentType() && !T->isSignedIntegerOrEnumerationType() &&
        NumBits < 1) {
      Diag(AttrLoc, diag::err_ap_int_bad_size) << 1;
      return QualType();
    }

    if (T->isDependentType() && NumBits < 1) {
      Diag(AttrLoc, diag::err_ap_int_bad_size) << 2;
      return QualType();
    }
    return Context.getArbPrecIntType(T, NumBits, AttrLoc);
  }
  return Context.getDependentSizedArbPrecIntType(T, NumBitsExpr, AttrLoc);
}
#endif // INTEL_CUSTOMIZATION

/// Check whether the specified array size makes the array type a VLA.  If so,
/// return true, if not, return the size of the array in SizeVal.
static bool isArraySizeVLA(Sema &S, Expr *ArraySize, llvm::APSInt &SizeVal) {
  // If the size is an ICE, it certainly isn't a VLA. If we're in a GNU mode
  // (like gnu99, but not c99) accept any evaluatable value as an extension.
  class VLADiagnoser : public Sema::VerifyICEDiagnoser {
  public:
    VLADiagnoser() : Sema::VerifyICEDiagnoser(true) {}

    void diagnoseNotICE(Sema &S, SourceLocation Loc, SourceRange SR) override {
    }

    void diagnoseFold(Sema &S, SourceLocation Loc, SourceRange SR) override {
      S.Diag(Loc, diag::ext_vla_folded_to_constant) << SR;
    }
  } Diagnoser;

  return S.VerifyIntegerConstantExpression(ArraySize, &SizeVal, Diagnoser,
                                           S.LangOpts.GNUMode ||
                                           S.LangOpts.OpenCL).isInvalid();
}

/// Build an array type.
///
/// \param T The type of each element in the array.
///
/// \param ASM C99 array size modifier (e.g., '*', 'static').
///
/// \param ArraySize Expression describing the size of the array.
///
/// \param Brackets The range from the opening '[' to the closing ']'.
///
/// \param Entity The name of the entity that involves the array
/// type, if known.
///
/// \returns A suitable array type, if there are no errors. Otherwise,
/// returns a NULL type.
QualType Sema::BuildArrayType(QualType T, ArrayType::ArraySizeModifier ASM,
                              Expr *ArraySize, unsigned Quals,
                              SourceRange Brackets, DeclarationName Entity) {

  SourceLocation Loc = Brackets.getBegin();
  if (getLangOpts().CPlusPlus) {
    // C++ [dcl.array]p1:
    //   T is called the array element type; this type shall not be a reference
    //   type, the (possibly cv-qualified) type void, a function type or an
    //   abstract class type.
    //
    // C++ [dcl.array]p3:
    //   When several "array of" specifications are adjacent, [...] only the
    //   first of the constant expressions that specify the bounds of the arrays
    //   may be omitted.
    //
    // Note: function types are handled in the common path with C.
    if (T->isReferenceType()) {
      Diag(Loc, diag::err_illegal_decl_array_of_references)
      << getPrintableNameForEntity(Entity) << T;
      return QualType();
    }

    if (T->isVoidType() || T->isIncompleteArrayType()) {
      Diag(Loc, diag::err_illegal_decl_array_incomplete_type) << T;
      return QualType();
    }

    if (RequireNonAbstractType(Brackets.getBegin(), T,
                               diag::err_array_of_abstract_type))
      return QualType();

    // Mentioning a member pointer type for an array type causes us to lock in
    // an inheritance model, even if it's inside an unused typedef.
    if (Context.getTargetInfo().getCXXABI().isMicrosoft())
      if (const MemberPointerType *MPTy = T->getAs<MemberPointerType>())
        if (!MPTy->getClass()->isDependentType())
          (void)isCompleteType(Loc, T);

  } else {
    // C99 6.7.5.2p1: If the element type is an incomplete or function type,
    // reject it (e.g. void ary[7], struct foo ary[7], void ary[7]())
#if INTEL_CUSTOMIZATION
    // CQ#366309 - allow arrays with incomplete element type as Intel extension.
    if (getLangOpts().IntelCompat && !T->isIncompleteArrayType() &&
        !T->isVoidType())
      (void)RequireCompleteType(Loc, T, diag::ext_intel_array_incomplete_type);
    // CQ380872: Arrays with incomplete (unknown) size
    else if (getLangOpts().IntelCompat && T->isIncompleteArrayType())
      (void)RequireCompleteType(Loc, T, diag::warn_intel_array_incomplete_size);
    else
#endif // INTEL_CUSTOMIZATION
    if (RequireCompleteType(Loc, T,
                            diag::err_illegal_decl_array_incomplete_type))
      return QualType();
  }

  if (T->isFunctionType()) {
    Diag(Loc, diag::err_illegal_decl_array_of_functions)
      << getPrintableNameForEntity(Entity) << T;
    return QualType();
  }

  if (const RecordType *EltTy = T->getAs<RecordType>()) {
    // If the element type is a struct or union that contains a variadic
    // array, accept it as a GNU extension: C99 6.7.2.1p2.
    if (EltTy->getDecl()->hasFlexibleArrayMember())
      Diag(Loc, diag::ext_flexible_array_in_array) << T;
  } else if (T->isObjCObjectType()) {
    Diag(Loc, diag::err_objc_array_of_interfaces) << T;
    return QualType();
  }

  // Do placeholder conversions on the array size expression.
  if (ArraySize && ArraySize->hasPlaceholderType()) {
    ExprResult Result = CheckPlaceholderExpr(ArraySize);
    if (Result.isInvalid()) return QualType();
    ArraySize = Result.get();
  }

  // Do lvalue-to-rvalue conversions on the array size expression.
  if (ArraySize && !ArraySize->isRValue()) {
    ExprResult Result = DefaultLvalueConversion(ArraySize);
    if (Result.isInvalid())
      return QualType();

    ArraySize = Result.get();
  }

  // C99 6.7.5.2p1: The size expression shall have integer type.
  // C++11 allows contextual conversions to such types.
  if (!getLangOpts().CPlusPlus11 &&
      ArraySize && !ArraySize->isTypeDependent() &&
      !ArraySize->getType()->isIntegralOrUnscopedEnumerationType()) {
    Diag(ArraySize->getLocStart(), diag::err_array_size_non_int)
      << ArraySize->getType() << ArraySize->getSourceRange();
    return QualType();
  }

  llvm::APSInt ConstVal(Context.getTypeSize(Context.getSizeType()));
  if (!ArraySize) {
    if (ASM == ArrayType::Star)
      T = Context.getVariableArrayType(T, nullptr, ASM, Quals, Brackets);
    else
      T = Context.getIncompleteArrayType(T, ASM, Quals);
  } else if (ArraySize->isTypeDependent() || ArraySize->isValueDependent()) {
    T = Context.getDependentSizedArrayType(T, ArraySize, ASM, Quals, Brackets);
  } else if ((!T->isDependentType() && !T->isIncompleteType() &&
              !T->isConstantSizeType()) ||
             isArraySizeVLA(*this, ArraySize, ConstVal)) {
    // Even in C++11, don't allow contextual conversions in the array bound
    // of a VLA.
    if (getLangOpts().CPlusPlus11 &&
        !ArraySize->getType()->isIntegralOrUnscopedEnumerationType()) {
      Diag(ArraySize->getLocStart(), diag::err_array_size_non_int)
        << ArraySize->getType() << ArraySize->getSourceRange();
      return QualType();
    }

    // C99: an array with an element type that has a non-constant-size is a VLA.
    // C99: an array with a non-ICE size is a VLA.  We accept any expression
    // that we can fold to a non-zero positive value as an extension.
    T = Context.getVariableArrayType(T, ArraySize, ASM, Quals, Brackets);
  } else {
    // C99 6.7.5.2p1: If the expression is a constant expression, it shall
    // have a value greater than zero.
    if (ConstVal.isSigned() && ConstVal.isNegative()) {
      if (Entity)
        Diag(ArraySize->getLocStart(), diag::err_decl_negative_array_size)
          << getPrintableNameForEntity(Entity) << ArraySize->getSourceRange();
      else
        Diag(ArraySize->getLocStart(), diag::err_typecheck_negative_array_size)
          << ArraySize->getSourceRange();
      return QualType();
    }
    if (ConstVal == 0) {
      // GCC accepts zero sized static arrays. We allow them when
      // we're not in a SFINAE context.
      Diag(ArraySize->getLocStart(),
           isSFINAEContext()? diag::err_typecheck_zero_array_size
                            : diag::ext_typecheck_zero_array_size)
        << ArraySize->getSourceRange();

      if (ASM == ArrayType::Static) {
        Diag(ArraySize->getLocStart(),
             diag::warn_typecheck_zero_static_array_size)
          << ArraySize->getSourceRange();
        ASM = ArrayType::Normal;
      }
    } else if (!T->isDependentType() && !T->isVariablyModifiedType() &&
               !T->isIncompleteType() && !T->isUndeducedType()) {
      // Is the array too large?
      unsigned ActiveSizeBits
        = ConstantArrayType::getNumAddressingBits(Context, T, ConstVal);
      if (ActiveSizeBits > ConstantArrayType::getMaxSizeBits(Context)) {
        Diag(ArraySize->getLocStart(), diag::err_array_too_large)
          << ConstVal.toString(10)
          << ArraySize->getSourceRange();
        return QualType();
      }
    }

    T = Context.getConstantArrayType(T, ConstVal, ASM, Quals);
  }

  // OpenCL v1.2 s6.9.d: variable length arrays are not supported.
  if (getLangOpts().OpenCL && T->isVariableArrayType()) {
    Diag(Loc, diag::err_opencl_vla);
    return QualType();
  }

  if (T->isVariableArrayType() && !Context.getTargetInfo().isVLASupported()) {
    if (getLangOpts().CUDA) {
      // CUDA device code doesn't support VLAs.
      CUDADiagIfDeviceCode(Loc, diag::err_cuda_vla) << CurrentCUDATarget();
    } else if (!getLangOpts().OpenMP ||
               shouldDiagnoseTargetSupportFromOpenMP()) {
      // Some targets don't support VLAs.
      Diag(Loc, diag::err_vla_unsupported);
      return QualType();
    }
  }

  // If this is not C99, extwarn about VLA's and C99 array size modifiers.
  if (!getLangOpts().C99) {
    if (T->isVariableArrayType()) {
      // Prohibit the use of VLAs during template argument deduction.
      if (isSFINAEContext()) {
        Diag(Loc, diag::err_vla_in_sfinae);
        return QualType();
      }
      // Just extwarn about VLAs.
      else
        Diag(Loc, diag::ext_vla);
    } else if (ASM != ArrayType::Normal || Quals != 0)
      Diag(Loc,
           getLangOpts().CPlusPlus? diag::err_c99_array_usage_cxx
                                  : diag::ext_c99_array_usage) << ASM;
  }

  if (T->isVariableArrayType()) {
    // Warn about VLAs for -Wvla.
    Diag(Loc, diag::warn_vla_used);
  }

  // OpenCL v2.0 s6.12.5 - Arrays of blocks are not supported.
  // OpenCL v2.0 s6.16.13.1 - Arrays of pipe type are not supported.
  // OpenCL v2.0 s6.9.b - Arrays of image/sampler type are not supported.
  if (getLangOpts().OpenCL) {
    const QualType ArrType = Context.getBaseElementType(T);
    if (ArrType->isBlockPointerType() || ArrType->isPipeType() ||
        ArrType->isSamplerT() || ArrType->isImageType()) {
      Diag(Loc, diag::err_opencl_invalid_type_array) << ArrType;
      return QualType();
    }
  }

  return T;
}

QualType Sema::BuildVectorType(QualType CurType, Expr *SizeExpr,
                               SourceLocation AttrLoc) {
  // The base type must be integer (not Boolean or enumeration) or float, and
  // can't already be a vector.
  if (!CurType->isDependentType() &&
      (!CurType->isBuiltinType() || CurType->isBooleanType() ||
       (!CurType->isIntegerType() && !CurType->isRealFloatingType()))) {
    Diag(AttrLoc, diag::err_attribute_invalid_vector_type) << CurType;
    return QualType();
  }

  if (SizeExpr->isTypeDependent() || SizeExpr->isValueDependent())
    return Context.getDependentVectorType(CurType, SizeExpr, AttrLoc,
                                               VectorType::GenericVector);

  llvm::APSInt VecSize(32);
  if (!SizeExpr->isIntegerConstantExpr(VecSize, Context)) {
    Diag(AttrLoc, diag::err_attribute_argument_type)
        << "vector_size" << AANT_ArgumentIntegerConstant
        << SizeExpr->getSourceRange();
    return QualType();
  }

  if (CurType->isDependentType())
    return Context.getDependentVectorType(CurType, SizeExpr, AttrLoc,
                                               VectorType::GenericVector);

  unsigned VectorSize = static_cast<unsigned>(VecSize.getZExtValue() * 8);
  unsigned TypeSize = static_cast<unsigned>(Context.getTypeSize(CurType));

  if (VectorSize == 0) {
    Diag(AttrLoc, diag::err_attribute_zero_size) << SizeExpr->getSourceRange();
    return QualType();
  }

  // vecSize is specified in bytes - convert to bits.
  if (VectorSize % TypeSize) {
    Diag(AttrLoc, diag::err_attribute_invalid_size)
        << SizeExpr->getSourceRange();
    return QualType();
  }

  if (VectorType::isVectorSizeTooLarge(VectorSize / TypeSize)) {
    Diag(AttrLoc, diag::err_attribute_size_too_large)
        << SizeExpr->getSourceRange();
    return QualType();
  }

  return Context.getVectorType(CurType, VectorSize / TypeSize,
                               VectorType::GenericVector);
}

/// Build an ext-vector type.
///
/// Run the required checks for the extended vector type.
QualType Sema::BuildExtVectorType(QualType T, Expr *ArraySize,
                                  SourceLocation AttrLoc) {
  // Unlike gcc's vector_size attribute, we do not allow vectors to be defined
  // in conjunction with complex types (pointers, arrays, functions, etc.).
  //
  // Additionally, OpenCL prohibits vectors of booleans (they're considered a
  // reserved data type under OpenCL v2.0 s6.1.4), we don't support selects
  // on bitvectors, and we have no well-defined ABI for bitvectors, so vectors
  // of bool aren't allowed.
  if ((!T->isDependentType() && !T->isIntegerType() &&
       !T->isRealFloatingType()) ||
      T->isBooleanType()) {
    Diag(AttrLoc, diag::err_attribute_invalid_vector_type) << T;
    return QualType();
  }

  if (!ArraySize->isTypeDependent() && !ArraySize->isValueDependent()) {
    llvm::APSInt vecSize(32);
    if (!ArraySize->isIntegerConstantExpr(vecSize, Context)) {
      Diag(AttrLoc, diag::err_attribute_argument_type)
        << "ext_vector_type" << AANT_ArgumentIntegerConstant
        << ArraySize->getSourceRange();
      return QualType();
    }

    // Unlike gcc's vector_size attribute, the size is specified as the
    // number of elements, not the number of bytes.
    unsigned vectorSize = static_cast<unsigned>(vecSize.getZExtValue());

    if (vectorSize == 0) {
      Diag(AttrLoc, diag::err_attribute_zero_size)
      << ArraySize->getSourceRange();
      return QualType();
    }

    if (VectorType::isVectorSizeTooLarge(vectorSize)) {
      Diag(AttrLoc, diag::err_attribute_size_too_large)
        << ArraySize->getSourceRange();
      return QualType();
    }

    return Context.getExtVectorType(T, vectorSize);
  }

  return Context.getDependentSizedExtVectorType(T, ArraySize, AttrLoc);
}

bool Sema::CheckFunctionReturnType(QualType T, SourceLocation Loc) {
  if (T->isArrayType() || T->isFunctionType()) {
    Diag(Loc, diag::err_func_returning_array_function)
      << T->isFunctionType() << T;
    return true;
  }

  // Functions cannot return half FP.
  if (T->isHalfType() && !getLangOpts().HalfArgsAndReturns) {
    Diag(Loc, diag::err_parameters_retval_cannot_have_fp16_type) << 1 <<
      FixItHint::CreateInsertion(Loc, "*");
    return true;
  }

  // Methods cannot return interface types. All ObjC objects are
  // passed by reference.
  if (T->isObjCObjectType()) {
    Diag(Loc, diag::err_object_cannot_be_passed_returned_by_value)
        << 0 << T << FixItHint::CreateInsertion(Loc, "*");
    return true;
  }

  return false;
}

/// Check the extended parameter information.  Most of the necessary
/// checking should occur when applying the parameter attribute; the
/// only other checks required are positional restrictions.
static void checkExtParameterInfos(Sema &S, ArrayRef<QualType> paramTypes,
                    const FunctionProtoType::ExtProtoInfo &EPI,
                    llvm::function_ref<SourceLocation(unsigned)> getParamLoc) {
  assert(EPI.ExtParameterInfos && "shouldn't get here without param infos");

  bool hasCheckedSwiftCall = false;
  auto checkForSwiftCC = [&](unsigned paramIndex) {
    // Only do this once.
    if (hasCheckedSwiftCall) return;
    hasCheckedSwiftCall = true;
    if (EPI.ExtInfo.getCC() == CC_Swift) return;
    S.Diag(getParamLoc(paramIndex), diag::err_swift_param_attr_not_swiftcall)
      << getParameterABISpelling(EPI.ExtParameterInfos[paramIndex].getABI());
  };

  for (size_t paramIndex = 0, numParams = paramTypes.size();
          paramIndex != numParams; ++paramIndex) {
    switch (EPI.ExtParameterInfos[paramIndex].getABI()) {
    // Nothing interesting to check for orindary-ABI parameters.
    case ParameterABI::Ordinary:
      continue;

    // swift_indirect_result parameters must be a prefix of the function
    // arguments.
    case ParameterABI::SwiftIndirectResult:
      checkForSwiftCC(paramIndex);
      if (paramIndex != 0 &&
          EPI.ExtParameterInfos[paramIndex - 1].getABI()
            != ParameterABI::SwiftIndirectResult) {
        S.Diag(getParamLoc(paramIndex),
               diag::err_swift_indirect_result_not_first);
      }
      continue;

    case ParameterABI::SwiftContext:
      checkForSwiftCC(paramIndex);
      continue;

    // swift_error parameters must be preceded by a swift_context parameter.
    case ParameterABI::SwiftErrorResult:
      checkForSwiftCC(paramIndex);
      if (paramIndex == 0 ||
          EPI.ExtParameterInfos[paramIndex - 1].getABI() !=
              ParameterABI::SwiftContext) {
        S.Diag(getParamLoc(paramIndex),
               diag::err_swift_error_result_not_after_swift_context);
      }
      continue;
    }
    llvm_unreachable("bad ABI kind");
  }
}

QualType Sema::BuildFunctionType(QualType T,
                                 MutableArrayRef<QualType> ParamTypes,
                                 SourceLocation Loc, DeclarationName Entity,
                                 const FunctionProtoType::ExtProtoInfo &EPI) {
  bool Invalid = false;

  Invalid |= CheckFunctionReturnType(T, Loc);

  for (unsigned Idx = 0, Cnt = ParamTypes.size(); Idx < Cnt; ++Idx) {
    // FIXME: Loc is too inprecise here, should use proper locations for args.
    QualType ParamType = Context.getAdjustedParameterType(ParamTypes[Idx]);
    if (ParamType->isVoidType()) {
      Diag(Loc, diag::err_param_with_void_type);
      Invalid = true;
    } else if (ParamType->isHalfType() && !getLangOpts().HalfArgsAndReturns) {
      // Disallow half FP arguments.
      Diag(Loc, diag::err_parameters_retval_cannot_have_fp16_type) << 0 <<
        FixItHint::CreateInsertion(Loc, "*");
      Invalid = true;
    }

    ParamTypes[Idx] = ParamType;
  }

  if (EPI.ExtParameterInfos) {
    checkExtParameterInfos(*this, ParamTypes, EPI,
                           [=](unsigned i) { return Loc; });
  }

  if (EPI.ExtInfo.getProducesResult()) {
    // This is just a warning, so we can't fail to build if we see it.
    checkNSReturnsRetainedReturnType(Loc, T);
  }

  if (Invalid)
    return QualType();

  return Context.getFunctionType(T, ParamTypes, EPI);
}

/// Build a member pointer type \c T Class::*.
///
/// \param T the type to which the member pointer refers.
/// \param Class the class type into which the member pointer points.
/// \param Loc the location where this type begins
/// \param Entity the name of the entity that will have this member pointer type
///
/// \returns a member pointer type, if successful, or a NULL type if there was
/// an error.
QualType Sema::BuildMemberPointerType(QualType T, QualType Class,
                                      SourceLocation Loc,
                                      DeclarationName Entity) {
  // Verify that we're not building a pointer to pointer to function with
  // exception specification.
  if (CheckDistantExceptionSpec(T)) {
    Diag(Loc, diag::err_distant_exception_spec);
    return QualType();
  }

  // C++ 8.3.3p3: A pointer to member shall not point to ... a member
  //   with reference type, or "cv void."
  if (T->isReferenceType()) {
    Diag(Loc, diag::err_illegal_decl_mempointer_to_reference)
      << getPrintableNameForEntity(Entity) << T;
    return QualType();
  }

  if (T->isVoidType()) {
    Diag(Loc, diag::err_illegal_decl_mempointer_to_void)
      << getPrintableNameForEntity(Entity);
    return QualType();
  }

  if (!Class->isDependentType() && !Class->isRecordType()) {
    Diag(Loc, diag::err_mempointer_in_nonclass_type) << Class;
    return QualType();
  }

  // Adjust the default free function calling convention to the default method
  // calling convention.
  bool IsCtorOrDtor =
      (Entity.getNameKind() == DeclarationName::CXXConstructorName) ||
      (Entity.getNameKind() == DeclarationName::CXXDestructorName);
  if (T->isFunctionType())
    adjustMemberFunctionCC(T, /*IsStatic=*/false, IsCtorOrDtor, Loc);

  return Context.getMemberPointerType(T, Class.getTypePtr());
}

/// Build a block pointer type.
///
/// \param T The type to which we'll be building a block pointer.
///
/// \param Loc The source location, used for diagnostics.
///
/// \param Entity The name of the entity that involves the block pointer
/// type, if known.
///
/// \returns A suitable block pointer type, if there are no
/// errors. Otherwise, returns a NULL type.
QualType Sema::BuildBlockPointerType(QualType T,
                                     SourceLocation Loc,
                                     DeclarationName Entity) {
  if (!T->isFunctionType()) {
    Diag(Loc, diag::err_nonfunction_block_type);
    return QualType();
  }

  if (checkQualifiedFunction(*this, T, Loc, QFK_BlockPointer))
    return QualType();

  return Context.getBlockPointerType(T);
}

QualType Sema::GetTypeFromParser(ParsedType Ty, TypeSourceInfo **TInfo) {
  QualType QT = Ty.get();
  if (QT.isNull()) {
    if (TInfo) *TInfo = nullptr;
    return QualType();
  }

  TypeSourceInfo *DI = nullptr;
  if (const LocInfoType *LIT = dyn_cast<LocInfoType>(QT)) {
    QT = LIT->getType();
    DI = LIT->getTypeSourceInfo();
  }

  if (TInfo) *TInfo = DI;
  return QT;
}

static void transferARCOwnershipToDeclaratorChunk(TypeProcessingState &state,
                                            Qualifiers::ObjCLifetime ownership,
                                            unsigned chunkIndex);

/// Given that this is the declaration of a parameter under ARC,
/// attempt to infer attributes and such for pointer-to-whatever
/// types.
static void inferARCWriteback(TypeProcessingState &state,
                              QualType &declSpecType) {
  Sema &S = state.getSema();
  Declarator &declarator = state.getDeclarator();

  // TODO: should we care about decl qualifiers?

  // Check whether the declarator has the expected form.  We walk
  // from the inside out in order to make the block logic work.
  unsigned outermostPointerIndex = 0;
  bool isBlockPointer = false;
  unsigned numPointers = 0;
  for (unsigned i = 0, e = declarator.getNumTypeObjects(); i != e; ++i) {
    unsigned chunkIndex = i;
    DeclaratorChunk &chunk = declarator.getTypeObject(chunkIndex);
    switch (chunk.Kind) {
    case DeclaratorChunk::Paren:
      // Ignore parens.
      break;

    case DeclaratorChunk::Reference:
    case DeclaratorChunk::Pointer:
      // Count the number of pointers.  Treat references
      // interchangeably as pointers; if they're mis-ordered, normal
      // type building will discover that.
      outermostPointerIndex = chunkIndex;
      numPointers++;
      break;

    case DeclaratorChunk::BlockPointer:
      // If we have a pointer to block pointer, that's an acceptable
      // indirect reference; anything else is not an application of
      // the rules.
      if (numPointers != 1) return;
      numPointers++;
      outermostPointerIndex = chunkIndex;
      isBlockPointer = true;

      // We don't care about pointer structure in return values here.
      goto done;

    case DeclaratorChunk::Array: // suppress if written (id[])?
    case DeclaratorChunk::Function:
    case DeclaratorChunk::MemberPointer:
#if INTEL_CUSTOMIZATION
    case DeclaratorChunk::Channel:
#endif // INTEL_CUSTOMIZATION
    case DeclaratorChunk::Pipe:
      return;
    }
  }
 done:

  // If we have *one* pointer, then we want to throw the qualifier on
  // the declaration-specifiers, which means that it needs to be a
  // retainable object type.
  if (numPointers == 1) {
    // If it's not a retainable object type, the rule doesn't apply.
    if (!declSpecType->isObjCRetainableType()) return;

    // If it already has lifetime, don't do anything.
    if (declSpecType.getObjCLifetime()) return;

    // Otherwise, modify the type in-place.
    Qualifiers qs;

    if (declSpecType->isObjCARCImplicitlyUnretainedType())
      qs.addObjCLifetime(Qualifiers::OCL_ExplicitNone);
    else
      qs.addObjCLifetime(Qualifiers::OCL_Autoreleasing);
    declSpecType = S.Context.getQualifiedType(declSpecType, qs);

  // If we have *two* pointers, then we want to throw the qualifier on
  // the outermost pointer.
  } else if (numPointers == 2) {
    // If we don't have a block pointer, we need to check whether the
    // declaration-specifiers gave us something that will turn into a
    // retainable object pointer after we slap the first pointer on it.
    if (!isBlockPointer && !declSpecType->isObjCObjectType())
      return;

    // Look for an explicit lifetime attribute there.
    DeclaratorChunk &chunk = declarator.getTypeObject(outermostPointerIndex);
    if (chunk.Kind != DeclaratorChunk::Pointer &&
        chunk.Kind != DeclaratorChunk::BlockPointer)
      return;
    for (const ParsedAttr &AL : chunk.getAttrs())
      if (AL.getKind() == ParsedAttr::AT_ObjCOwnership)
        return;

    transferARCOwnershipToDeclaratorChunk(state, Qualifiers::OCL_Autoreleasing,
                                          outermostPointerIndex);

  // Any other number of pointers/references does not trigger the rule.
  } else return;

  // TODO: mark whether we did this inference?
}

void Sema::diagnoseIgnoredQualifiers(unsigned DiagID, unsigned Quals,
                                     SourceLocation FallbackLoc,
                                     SourceLocation ConstQualLoc,
                                     SourceLocation VolatileQualLoc,
                                     SourceLocation RestrictQualLoc,
                                     SourceLocation AtomicQualLoc,
                                     SourceLocation UnalignedQualLoc) {
  if (!Quals)
    return;

  struct Qual {
    const char *Name;
    unsigned Mask;
    SourceLocation Loc;
  } const QualKinds[5] = {
    { "const", DeclSpec::TQ_const, ConstQualLoc },
    { "volatile", DeclSpec::TQ_volatile, VolatileQualLoc },
    { "restrict", DeclSpec::TQ_restrict, RestrictQualLoc },
    { "__unaligned", DeclSpec::TQ_unaligned, UnalignedQualLoc },
    { "_Atomic", DeclSpec::TQ_atomic, AtomicQualLoc }
  };

  SmallString<32> QualStr;
  unsigned NumQuals = 0;
  SourceLocation Loc;
  FixItHint FixIts[5];

  // Build a string naming the redundant qualifiers.
  for (auto &E : QualKinds) {
    if (Quals & E.Mask) {
      if (!QualStr.empty()) QualStr += ' ';
      QualStr += E.Name;

      // If we have a location for the qualifier, offer a fixit.
      SourceLocation QualLoc = E.Loc;
      if (QualLoc.isValid()) {
        FixIts[NumQuals] = FixItHint::CreateRemoval(QualLoc);
        if (Loc.isInvalid() ||
            getSourceManager().isBeforeInTranslationUnit(QualLoc, Loc))
          Loc = QualLoc;
      }

      ++NumQuals;
    }
  }

  Diag(Loc.isInvalid() ? FallbackLoc : Loc, DiagID)
    << QualStr << NumQuals << FixIts[0] << FixIts[1] << FixIts[2] << FixIts[3];
}

// Diagnose pointless type qualifiers on the return type of a function.
static void diagnoseRedundantReturnTypeQualifiers(Sema &S, QualType RetTy,
                                                  Declarator &D,
                                                  unsigned FunctionChunkIndex) {
  if (D.getTypeObject(FunctionChunkIndex).Fun.hasTrailingReturnType()) {
    // FIXME: TypeSourceInfo doesn't preserve location information for
    // qualifiers.
    S.diagnoseIgnoredQualifiers(diag::warn_qual_return_type,
                                RetTy.getLocalCVRQualifiers(),
                                D.getIdentifierLoc());
    return;
  }

  for (unsigned OuterChunkIndex = FunctionChunkIndex + 1,
                End = D.getNumTypeObjects();
       OuterChunkIndex != End; ++OuterChunkIndex) {
    DeclaratorChunk &OuterChunk = D.getTypeObject(OuterChunkIndex);
    switch (OuterChunk.Kind) {
    case DeclaratorChunk::Paren:
      continue;

    case DeclaratorChunk::Pointer: {
      DeclaratorChunk::PointerTypeInfo &PTI = OuterChunk.Ptr;
      S.diagnoseIgnoredQualifiers(
          diag::warn_qual_return_type,
          PTI.TypeQuals,
          SourceLocation(),
          SourceLocation::getFromRawEncoding(PTI.ConstQualLoc),
          SourceLocation::getFromRawEncoding(PTI.VolatileQualLoc),
          SourceLocation::getFromRawEncoding(PTI.RestrictQualLoc),
          SourceLocation::getFromRawEncoding(PTI.AtomicQualLoc),
          SourceLocation::getFromRawEncoding(PTI.UnalignedQualLoc));
      return;
    }

    case DeclaratorChunk::Function:
    case DeclaratorChunk::BlockPointer:
    case DeclaratorChunk::Reference:
    case DeclaratorChunk::Array:
    case DeclaratorChunk::MemberPointer:
#if INTEL_CUSTOMIZATION
    case DeclaratorChunk::Channel:
#endif // INTEL_CUSTOMIZATION
    case DeclaratorChunk::Pipe:
      // FIXME: We can't currently provide an accurate source location and a
      // fix-it hint for these.
      unsigned AtomicQual = RetTy->isAtomicType() ? DeclSpec::TQ_atomic : 0;
      S.diagnoseIgnoredQualifiers(diag::warn_qual_return_type,
                                  RetTy.getCVRQualifiers() | AtomicQual,
                                  D.getIdentifierLoc());
      return;
    }

    llvm_unreachable("unknown declarator chunk kind");
  }

  // If the qualifiers come from a conversion function type, don't diagnose
  // them -- they're not necessarily redundant, since such a conversion
  // operator can be explicitly called as "x.operator const int()".
  if (D.getName().getKind() == UnqualifiedIdKind::IK_ConversionFunctionId)
    return;

  // Just parens all the way out to the decl specifiers. Diagnose any qualifiers
  // which are present there.
  S.diagnoseIgnoredQualifiers(diag::warn_qual_return_type,
                              D.getDeclSpec().getTypeQualifiers(),
                              D.getIdentifierLoc(),
                              D.getDeclSpec().getConstSpecLoc(),
                              D.getDeclSpec().getVolatileSpecLoc(),
                              D.getDeclSpec().getRestrictSpecLoc(),
                              D.getDeclSpec().getAtomicSpecLoc(),
                              D.getDeclSpec().getUnalignedSpecLoc());
}

static QualType GetDeclSpecTypeForDeclarator(TypeProcessingState &state,
                                             TypeSourceInfo *&ReturnTypeInfo) {
  Sema &SemaRef = state.getSema();
  Declarator &D = state.getDeclarator();
  QualType T;
  ReturnTypeInfo = nullptr;

  // The TagDecl owned by the DeclSpec.
  TagDecl *OwnedTagDecl = nullptr;

  switch (D.getName().getKind()) {
  case UnqualifiedIdKind::IK_ImplicitSelfParam:
  case UnqualifiedIdKind::IK_OperatorFunctionId:
  case UnqualifiedIdKind::IK_Identifier:
  case UnqualifiedIdKind::IK_LiteralOperatorId:
  case UnqualifiedIdKind::IK_TemplateId:
    T = ConvertDeclSpecToType(state);

    if (!D.isInvalidType() && D.getDeclSpec().isTypeSpecOwned()) {
      OwnedTagDecl = cast<TagDecl>(D.getDeclSpec().getRepAsDecl());
      // Owned declaration is embedded in declarator.
      OwnedTagDecl->setEmbeddedInDeclarator(true);
    }
    break;

  case UnqualifiedIdKind::IK_ConstructorName:
  case UnqualifiedIdKind::IK_ConstructorTemplateId:
  case UnqualifiedIdKind::IK_DestructorName:
    // Constructors and destructors don't have return types. Use
    // "void" instead.
    T = SemaRef.Context.VoidTy;
    processTypeAttrs(state, T, TAL_DeclSpec,
                     D.getMutableDeclSpec().getAttributes());
    break;

  case UnqualifiedIdKind::IK_DeductionGuideName:
    // Deduction guides have a trailing return type and no type in their
    // decl-specifier sequence. Use a placeholder return type for now.
    T = SemaRef.Context.DependentTy;
    break;

  case UnqualifiedIdKind::IK_ConversionFunctionId:
    // The result type of a conversion function is the type that it
    // converts to.
    T = SemaRef.GetTypeFromParser(D.getName().ConversionFunctionId,
                                  &ReturnTypeInfo);
    break;
  }

  if (!D.getAttributes().empty())
    distributeTypeAttrsFromDeclarator(state, T);

  // C++11 [dcl.spec.auto]p5: reject 'auto' if it is not in an allowed context.
  if (DeducedType *Deduced = T->getContainedDeducedType()) {
    AutoType *Auto = dyn_cast<AutoType>(Deduced);
    int Error = -1;

    // Is this a 'auto' or 'decltype(auto)' type (as opposed to __auto_type or
    // class template argument deduction)?
    bool IsCXXAutoType =
        (Auto && Auto->getKeyword() != AutoTypeKeyword::GNUAutoType);

    switch (D.getContext()) {
    case DeclaratorContext::LambdaExprContext:
      // Declared return type of a lambda-declarator is implicit and is always
      // 'auto'.
      break;
    case DeclaratorContext::ObjCParameterContext:
    case DeclaratorContext::ObjCResultContext:
    case DeclaratorContext::PrototypeContext:
      Error = 0;  
      break;
    case DeclaratorContext::LambdaExprParameterContext:
      // In C++14, generic lambdas allow 'auto' in their parameters.
      if (!SemaRef.getLangOpts().CPlusPlus14 ||
          !Auto || Auto->getKeyword() != AutoTypeKeyword::Auto)
        Error = 16;
      else {
        // If auto is mentioned in a lambda parameter context, convert it to a 
        // template parameter type.
        sema::LambdaScopeInfo *LSI = SemaRef.getCurLambda();
        assert(LSI && "No LambdaScopeInfo on the stack!");
        const unsigned TemplateParameterDepth = LSI->AutoTemplateParameterDepth;
        const unsigned AutoParameterPosition = LSI->AutoTemplateParams.size();
        const bool IsParameterPack = D.hasEllipsis();

        // Create the TemplateTypeParmDecl here to retrieve the corresponding
        // template parameter type. Template parameters are temporarily added
        // to the TU until the associated TemplateDecl is created.
        TemplateTypeParmDecl *CorrespondingTemplateParam =
            TemplateTypeParmDecl::Create(
                SemaRef.Context, SemaRef.Context.getTranslationUnitDecl(),
                /*KeyLoc*/SourceLocation(), /*NameLoc*/D.getLocStart(),
                TemplateParameterDepth, AutoParameterPosition,
                /*Identifier*/nullptr, false, IsParameterPack);
        LSI->AutoTemplateParams.push_back(CorrespondingTemplateParam);
        // Replace the 'auto' in the function parameter with this invented 
        // template type parameter.
        // FIXME: Retain some type sugar to indicate that this was written
        // as 'auto'.
        T = SemaRef.ReplaceAutoType(
            T, QualType(CorrespondingTemplateParam->getTypeForDecl(), 0));
      }
      break;
    case DeclaratorContext::MemberContext: {
      if (D.getDeclSpec().getStorageClassSpec() == DeclSpec::SCS_static ||
          D.isFunctionDeclarator())
        break;
      bool Cxx = SemaRef.getLangOpts().CPlusPlus;
      switch (cast<TagDecl>(SemaRef.CurContext)->getTagKind()) {
      case TTK_Enum: llvm_unreachable("unhandled tag kind");
      case TTK_Struct: Error = Cxx ? 1 : 2; /* Struct member */ break;
      case TTK_Union:  Error = Cxx ? 3 : 4; /* Union member */ break;
      case TTK_Class:  Error = 5; /* Class member */ break;
      case TTK_Interface: Error = 6; /* Interface member */ break;
      }
      if (D.getDeclSpec().isFriendSpecified())
        Error = 20; // Friend type
      break;
    }
    case DeclaratorContext::CXXCatchContext:
    case DeclaratorContext::ObjCCatchContext:
      Error = 7; // Exception declaration
      break;
    case DeclaratorContext::TemplateParamContext:
      if (isa<DeducedTemplateSpecializationType>(Deduced))
        Error = 19; // Template parameter
      else if (!SemaRef.getLangOpts().CPlusPlus17)
        Error = 8; // Template parameter (until C++17)
      break;
    case DeclaratorContext::BlockLiteralContext:
      Error = 9; // Block literal
      break;
    case DeclaratorContext::TemplateArgContext:
      // Within a template argument list, a deduced template specialization
      // type will be reinterpreted as a template template argument.
      if (isa<DeducedTemplateSpecializationType>(Deduced) &&
          !D.getNumTypeObjects() &&
          D.getDeclSpec().getParsedSpecifiers() == DeclSpec::PQ_TypeSpecifier)
        break;
      LLVM_FALLTHROUGH;
    case DeclaratorContext::TemplateTypeArgContext:
      Error = 10; // Template type argument
      break;
    case DeclaratorContext::AliasDeclContext:
    case DeclaratorContext::AliasTemplateContext:
      Error = 12; // Type alias
      break;
    case DeclaratorContext::TrailingReturnContext:
    case DeclaratorContext::TrailingReturnVarContext:
      if (!SemaRef.getLangOpts().CPlusPlus14 || !IsCXXAutoType)
        Error = 13; // Function return type
      break;
    case DeclaratorContext::ConversionIdContext:
      if (!SemaRef.getLangOpts().CPlusPlus14 || !IsCXXAutoType)
        Error = 14; // conversion-type-id
      break;
    case DeclaratorContext::FunctionalCastContext:
      if (isa<DeducedTemplateSpecializationType>(Deduced))
        break;
      LLVM_FALLTHROUGH;
    case DeclaratorContext::TypeNameContext:
      Error = 15; // Generic
      break;
    case DeclaratorContext::FileContext:
    case DeclaratorContext::BlockContext:
    case DeclaratorContext::ForContext:
    case DeclaratorContext::InitStmtContext:
    case DeclaratorContext::ConditionContext:
      // FIXME: P0091R3 (erroneously) does not permit class template argument
      // deduction in conditions, for-init-statements, and other declarations
      // that are not simple-declarations.
      break;
    case DeclaratorContext::CXXNewContext:
      // FIXME: P0091R3 does not permit class template argument deduction here,
      // but we follow GCC and allow it anyway.
      if (!IsCXXAutoType && !isa<DeducedTemplateSpecializationType>(Deduced))
        Error = 17; // 'new' type
      break;
    case DeclaratorContext::KNRTypeListContext:
      Error = 18; // K&R function parameter
      break;
    }

    if (D.getDeclSpec().getStorageClassSpec() == DeclSpec::SCS_typedef)
      Error = 11;

    // In Objective-C it is an error to use 'auto' on a function declarator
    // (and everywhere for '__auto_type').
    if (D.isFunctionDeclarator() &&
        (!SemaRef.getLangOpts().CPlusPlus11 || !IsCXXAutoType))
      Error = 13;

    bool HaveTrailing = false;

    // C++11 [dcl.spec.auto]p2: 'auto' is always fine if the declarator
    // contains a trailing return type. That is only legal at the outermost
    // level. Check all declarator chunks (outermost first) anyway, to give
    // better diagnostics.
    // We don't support '__auto_type' with trailing return types.
    // FIXME: Should we only do this for 'auto' and not 'decltype(auto)'?
    if (SemaRef.getLangOpts().CPlusPlus11 && IsCXXAutoType &&
        D.hasTrailingReturnType()) {
      HaveTrailing = true;
      Error = -1;
    }

    SourceRange AutoRange = D.getDeclSpec().getTypeSpecTypeLoc();
    if (D.getName().getKind() == UnqualifiedIdKind::IK_ConversionFunctionId)
      AutoRange = D.getName().getSourceRange();

    if (Error != -1) {
      unsigned Kind;
      if (Auto) {
        switch (Auto->getKeyword()) {
        case AutoTypeKeyword::Auto: Kind = 0; break;
        case AutoTypeKeyword::DecltypeAuto: Kind = 1; break;
        case AutoTypeKeyword::GNUAutoType: Kind = 2; break;
        }
      } else {
        assert(isa<DeducedTemplateSpecializationType>(Deduced) &&
               "unknown auto type");
        Kind = 3;
      }

      auto *DTST = dyn_cast<DeducedTemplateSpecializationType>(Deduced);
      TemplateName TN = DTST ? DTST->getTemplateName() : TemplateName();

      SemaRef.Diag(AutoRange.getBegin(), diag::err_auto_not_allowed)
        << Kind << Error << (int)SemaRef.getTemplateNameKindForDiagnostics(TN)
        << QualType(Deduced, 0) << AutoRange;
      if (auto *TD = TN.getAsTemplateDecl())
        SemaRef.Diag(TD->getLocation(), diag::note_template_decl_here);

      T = SemaRef.Context.IntTy;
      D.setInvalidType(true);
    } else if (!HaveTrailing &&
               D.getContext() != DeclaratorContext::LambdaExprContext) {
      // If there was a trailing return type, we already got
      // warn_cxx98_compat_trailing_return_type in the parser.
      // If this was a lambda, we already warned on that too.
      SemaRef.Diag(AutoRange.getBegin(),
                   diag::warn_cxx98_compat_auto_type_specifier)
        << AutoRange;
    }
  }

  if (SemaRef.getLangOpts().CPlusPlus &&
      OwnedTagDecl && OwnedTagDecl->isCompleteDefinition()) {
    // Check the contexts where C++ forbids the declaration of a new class
    // or enumeration in a type-specifier-seq.
    unsigned DiagID = 0;
    switch (D.getContext()) {
    case DeclaratorContext::TrailingReturnContext:
    case DeclaratorContext::TrailingReturnVarContext:
      // Class and enumeration definitions are syntactically not allowed in
      // trailing return types.
      llvm_unreachable("parser should not have allowed this");
      break;
    case DeclaratorContext::FileContext:
    case DeclaratorContext::MemberContext:
    case DeclaratorContext::BlockContext:
    case DeclaratorContext::ForContext:
    case DeclaratorContext::InitStmtContext:
    case DeclaratorContext::BlockLiteralContext:
    case DeclaratorContext::LambdaExprContext:
      // C++11 [dcl.type]p3:
      //   A type-specifier-seq shall not define a class or enumeration unless
      //   it appears in the type-id of an alias-declaration (7.1.3) that is not
      //   the declaration of a template-declaration.
    case DeclaratorContext::AliasDeclContext:
      break;
    case DeclaratorContext::AliasTemplateContext:
      DiagID = diag::err_type_defined_in_alias_template;
      break;
    case DeclaratorContext::TypeNameContext:
    case DeclaratorContext::FunctionalCastContext:
    case DeclaratorContext::ConversionIdContext:
    case DeclaratorContext::TemplateParamContext:
    case DeclaratorContext::CXXNewContext:
    case DeclaratorContext::CXXCatchContext:
    case DeclaratorContext::ObjCCatchContext:
    case DeclaratorContext::TemplateArgContext:
    case DeclaratorContext::TemplateTypeArgContext:
      DiagID = diag::err_type_defined_in_type_specifier;
      break;
    case DeclaratorContext::PrototypeContext:
    case DeclaratorContext::LambdaExprParameterContext:
    case DeclaratorContext::ObjCParameterContext:
    case DeclaratorContext::ObjCResultContext:
    case DeclaratorContext::KNRTypeListContext:
      // C++ [dcl.fct]p6:
      //   Types shall not be defined in return or parameter types.
      DiagID = diag::err_type_defined_in_param_type;
      break;
    case DeclaratorContext::ConditionContext:
      // C++ 6.4p2:
      // The type-specifier-seq shall not contain typedef and shall not declare
      // a new class or enumeration.
      DiagID = diag::err_type_defined_in_condition;
      break;
    }

    if (DiagID != 0) {
      SemaRef.Diag(OwnedTagDecl->getLocation(), DiagID)
          << SemaRef.Context.getTypeDeclType(OwnedTagDecl);
      D.setInvalidType(true);
    }
  }

  assert(!T.isNull() && "This function should not return a null type");
  return T;
}

/// Produce an appropriate diagnostic for an ambiguity between a function
/// declarator and a C++ direct-initializer.
static void warnAboutAmbiguousFunction(Sema &S, Declarator &D,
                                       DeclaratorChunk &DeclType, QualType RT) {
  const DeclaratorChunk::FunctionTypeInfo &FTI = DeclType.Fun;
  assert(FTI.isAmbiguous && "no direct-initializer / function ambiguity");

  // If the return type is void there is no ambiguity.
  if (RT->isVoidType())
    return;

  // An initializer for a non-class type can have at most one argument.
  if (!RT->isRecordType() && FTI.NumParams > 1)
    return;

  // An initializer for a reference must have exactly one argument.
  if (RT->isReferenceType() && FTI.NumParams != 1)
    return;

  // Only warn if this declarator is declaring a function at block scope, and
  // doesn't have a storage class (such as 'extern') specified.
  if (!D.isFunctionDeclarator() ||
      D.getFunctionDefinitionKind() != FDK_Declaration ||
      !S.CurContext->isFunctionOrMethod() ||
      D.getDeclSpec().getStorageClassSpec()
        != DeclSpec::SCS_unspecified)
    return;

  // Inside a condition, a direct initializer is not permitted. We allow one to
  // be parsed in order to give better diagnostics in condition parsing.
  if (D.getContext() == DeclaratorContext::ConditionContext)
    return;

  SourceRange ParenRange(DeclType.Loc, DeclType.EndLoc);

  S.Diag(DeclType.Loc,
         FTI.NumParams ? diag::warn_parens_disambiguated_as_function_declaration
                       : diag::warn_empty_parens_are_function_decl)
      << ParenRange;

  // If the declaration looks like:
  //   T var1,
  //   f();
  // and name lookup finds a function named 'f', then the ',' was
  // probably intended to be a ';'.
  if (!D.isFirstDeclarator() && D.getIdentifier()) {
    FullSourceLoc Comma(D.getCommaLoc(), S.SourceMgr);
    FullSourceLoc Name(D.getIdentifierLoc(), S.SourceMgr);
    if (Comma.getFileID() != Name.getFileID() ||
        Comma.getSpellingLineNumber() != Name.getSpellingLineNumber()) {
      LookupResult Result(S, D.getIdentifier(), SourceLocation(),
                          Sema::LookupOrdinaryName);
      if (S.LookupName(Result, S.getCurScope()))
        S.Diag(D.getCommaLoc(), diag::note_empty_parens_function_call)
          << FixItHint::CreateReplacement(D.getCommaLoc(), ";")
          << D.getIdentifier();
      Result.suppressDiagnostics();
    }
  }

  if (FTI.NumParams > 0) {
    // For a declaration with parameters, eg. "T var(T());", suggest adding
    // parens around the first parameter to turn the declaration into a
    // variable declaration.
    SourceRange Range = FTI.Params[0].Param->getSourceRange();
    SourceLocation B = Range.getBegin();
    SourceLocation E = S.getLocForEndOfToken(Range.getEnd());
    // FIXME: Maybe we should suggest adding braces instead of parens
    // in C++11 for classes that don't have an initializer_list constructor.
    S.Diag(B, diag::note_additional_parens_for_variable_declaration)
      << FixItHint::CreateInsertion(B, "(")
      << FixItHint::CreateInsertion(E, ")");
  } else {
    // For a declaration without parameters, eg. "T var();", suggest replacing
    // the parens with an initializer to turn the declaration into a variable
    // declaration.
    const CXXRecordDecl *RD = RT->getAsCXXRecordDecl();

    // Empty parens mean value-initialization, and no parens mean
    // default initialization. These are equivalent if the default
    // constructor is user-provided or if zero-initialization is a
    // no-op.
    if (RD && RD->hasDefinition() &&
        (RD->isEmpty() || RD->hasUserProvidedDefaultConstructor()))
      S.Diag(DeclType.Loc, diag::note_empty_parens_default_ctor)
        << FixItHint::CreateRemoval(ParenRange);
    else {
      std::string Init =
          S.getFixItZeroInitializerForType(RT, ParenRange.getBegin());
      if (Init.empty() && S.LangOpts.CPlusPlus11)
        Init = "{}";
      if (!Init.empty())
        S.Diag(DeclType.Loc, diag::note_empty_parens_zero_initialize)
          << FixItHint::CreateReplacement(ParenRange, Init);
    }
  }
}

/// Produce an appropriate diagnostic for a declarator with top-level
/// parentheses.
static void warnAboutRedundantParens(Sema &S, Declarator &D, QualType T) {
  DeclaratorChunk &Paren = D.getTypeObject(D.getNumTypeObjects() - 1);
  assert(Paren.Kind == DeclaratorChunk::Paren &&
         "do not have redundant top-level parentheses");

  // This is a syntactic check; we're not interested in cases that arise
  // during template instantiation.
  if (S.inTemplateInstantiation())
    return;

  // Check whether this could be intended to be a construction of a temporary
  // object in C++ via a function-style cast.
  bool CouldBeTemporaryObject =
      S.getLangOpts().CPlusPlus && D.isExpressionContext() &&
      !D.isInvalidType() && D.getIdentifier() &&
      D.getDeclSpec().getParsedSpecifiers() == DeclSpec::PQ_TypeSpecifier &&
      (T->isRecordType() || T->isDependentType()) &&
      D.getDeclSpec().getTypeQualifiers() == 0 && D.isFirstDeclarator();

  bool StartsWithDeclaratorId = true;
  for (auto &C : D.type_objects()) {
    switch (C.Kind) {
    case DeclaratorChunk::Paren:
      if (&C == &Paren)
        continue;
      LLVM_FALLTHROUGH;
    case DeclaratorChunk::Pointer:
      StartsWithDeclaratorId = false;
      continue;

    case DeclaratorChunk::Array:
      if (!C.Arr.NumElts)
        CouldBeTemporaryObject = false;
      continue;

    case DeclaratorChunk::Reference:
      // FIXME: Suppress the warning here if there is no initializer; we're
      // going to give an error anyway.
      // We assume that something like 'T (&x) = y;' is highly likely to not
      // be intended to be a temporary object.
      CouldBeTemporaryObject = false;
      StartsWithDeclaratorId = false;
      continue;

    case DeclaratorChunk::Function:
      // In a new-type-id, function chunks require parentheses.
      if (D.getContext() == DeclaratorContext::CXXNewContext)
        return;
      // FIXME: "A(f())" deserves a vexing-parse warning, not just a
      // redundant-parens warning, but we don't know whether the function
      // chunk was syntactically valid as an expression here.
      CouldBeTemporaryObject = false;
      continue;

    case DeclaratorChunk::BlockPointer:
    case DeclaratorChunk::MemberPointer:
    case DeclaratorChunk::Pipe:
    case DeclaratorChunk::Channel: // INTEL
      // These cannot appear in expressions.
      CouldBeTemporaryObject = false;
      StartsWithDeclaratorId = false;
      continue;
    }
  }

  // FIXME: If there is an initializer, assume that this is not intended to be
  // a construction of a temporary object.

  // Check whether the name has already been declared; if not, this is not a
  // function-style cast.
  if (CouldBeTemporaryObject) {
    LookupResult Result(S, D.getIdentifier(), SourceLocation(),
                        Sema::LookupOrdinaryName);
    if (!S.LookupName(Result, S.getCurScope()))
      CouldBeTemporaryObject = false;
    Result.suppressDiagnostics();
  }

  SourceRange ParenRange(Paren.Loc, Paren.EndLoc);

  if (!CouldBeTemporaryObject) {
    // If we have A (::B), the parentheses affect the meaning of the program.
    // Suppress the warning in that case. Don't bother looking at the DeclSpec
    // here: even (e.g.) "int ::x" is visually ambiguous even though it's
    // formally unambiguous.
    if (StartsWithDeclaratorId && D.getCXXScopeSpec().isValid()) {
      for (NestedNameSpecifier *NNS = D.getCXXScopeSpec().getScopeRep(); NNS;
           NNS = NNS->getPrefix()) {
        if (NNS->getKind() == NestedNameSpecifier::Global)
          return;
      }
    }

    S.Diag(Paren.Loc, diag::warn_redundant_parens_around_declarator)
        << ParenRange << FixItHint::CreateRemoval(Paren.Loc)
        << FixItHint::CreateRemoval(Paren.EndLoc);
    return;
  }

  S.Diag(Paren.Loc, diag::warn_parens_disambiguated_as_variable_declaration)
      << ParenRange << D.getIdentifier();
  auto *RD = T->getAsCXXRecordDecl();
  if (!RD || !RD->hasDefinition() || RD->hasNonTrivialDestructor())
    S.Diag(Paren.Loc, diag::note_raii_guard_add_name)
        << FixItHint::CreateInsertion(Paren.Loc, " varname") << T
        << D.getIdentifier();
  // FIXME: A cast to void is probably a better suggestion in cases where it's
  // valid (when there is no initializer and we're not in a condition).
  S.Diag(D.getLocStart(), diag::note_function_style_cast_add_parentheses)
      << FixItHint::CreateInsertion(D.getLocStart(), "(")
      << FixItHint::CreateInsertion(S.getLocForEndOfToken(D.getLocEnd()), ")");
  S.Diag(Paren.Loc, diag::note_remove_parens_for_variable_declaration)
      << FixItHint::CreateRemoval(Paren.Loc)
      << FixItHint::CreateRemoval(Paren.EndLoc);
}

/// Helper for figuring out the default CC for a function declarator type.  If
/// this is the outermost chunk, then we can determine the CC from the
/// declarator context.  If not, then this could be either a member function
/// type or normal function type.
static CallingConv getCCForDeclaratorChunk(
    Sema &S, Declarator &D, const ParsedAttributesView &AttrList,
    const DeclaratorChunk::FunctionTypeInfo &FTI, unsigned ChunkIndex) {
  assert(D.getTypeObject(ChunkIndex).Kind == DeclaratorChunk::Function);

  // Check for an explicit CC attribute.
  for (const ParsedAttr &AL : AttrList) {
    switch (AL.getKind()) {
    CALLING_CONV_ATTRS_CASELIST : {
      // Ignore attributes that don't validate or can't apply to the
      // function type.  We'll diagnose the failure to apply them in
      // handleFunctionTypeAttr.
      CallingConv CC;
      if (!S.CheckCallingConvAttr(AL, CC) &&
          (!FTI.isVariadic || supportsVariadicCall(CC))) {
        return CC;
      }
      break;
    }

    default:
      break;
    }
  }

  bool IsCXXInstanceMethod = false;

  if (S.getLangOpts().CPlusPlus) {
    // Look inwards through parentheses to see if this chunk will form a
    // member pointer type or if we're the declarator.  Any type attributes
    // between here and there will override the CC we choose here.
    unsigned I = ChunkIndex;
    bool FoundNonParen = false;
    while (I && !FoundNonParen) {
      --I;
      if (D.getTypeObject(I).Kind != DeclaratorChunk::Paren)
        FoundNonParen = true;
    }

    if (FoundNonParen) {
      // If we're not the declarator, we're a regular function type unless we're
      // in a member pointer.
      IsCXXInstanceMethod =
          D.getTypeObject(I).Kind == DeclaratorChunk::MemberPointer;
    } else if (D.getContext() == DeclaratorContext::LambdaExprContext) {
      // This can only be a call operator for a lambda, which is an instance
      // method.
      IsCXXInstanceMethod = true;
    } else {
      // We're the innermost decl chunk, so must be a function declarator.
      assert(D.isFunctionDeclarator());

      // If we're inside a record, we're declaring a method, but it could be
      // explicitly or implicitly static.
      IsCXXInstanceMethod =
          D.isFirstDeclarationOfMember() &&
          D.getDeclSpec().getStorageClassSpec() != DeclSpec::SCS_typedef &&
          !D.isStaticMember();
    }
  }

  CallingConv CC = S.Context.getDefaultCallingConvention(FTI.isVariadic,
                                                         IsCXXInstanceMethod);

  // Attribute AT_OpenCLKernel affects the calling convention for SPIR
  // and AMDGPU targets, hence it cannot be treated as a calling
  // convention attribute. This is the simplest place to infer
  // calling convention for OpenCL kernels.
  if (S.getLangOpts().OpenCL) {
    for (const ParsedAttr &AL : D.getDeclSpec().getAttributes()) {
      if (AL.getKind() == ParsedAttr::AT_OpenCLKernel) {
        CC = CC_OpenCLKernel;
        break;
      }
    }
  }

  return CC;
}

namespace {
  /// A simple notion of pointer kinds, which matches up with the various
  /// pointer declarators.
  enum class SimplePointerKind {
    Pointer,
    BlockPointer,
    MemberPointer,
    Array,
  };
} // end anonymous namespace

IdentifierInfo *Sema::getNullabilityKeyword(NullabilityKind nullability) {
  switch (nullability) {
  case NullabilityKind::NonNull:
    if (!Ident__Nonnull)
      Ident__Nonnull = PP.getIdentifierInfo("_Nonnull");
    return Ident__Nonnull;

  case NullabilityKind::Nullable:
    if (!Ident__Nullable)
      Ident__Nullable = PP.getIdentifierInfo("_Nullable");
    return Ident__Nullable;

  case NullabilityKind::Unspecified:
    if (!Ident__Null_unspecified)
      Ident__Null_unspecified = PP.getIdentifierInfo("_Null_unspecified");
    return Ident__Null_unspecified;
  }
  llvm_unreachable("Unknown nullability kind.");
}

/// Retrieve the identifier "NSError".
IdentifierInfo *Sema::getNSErrorIdent() {
  if (!Ident_NSError)
    Ident_NSError = PP.getIdentifierInfo("NSError");

  return Ident_NSError;
}

/// Check whether there is a nullability attribute of any kind in the given
/// attribute list.
static bool hasNullabilityAttr(const ParsedAttributesView &attrs) {
  for (const ParsedAttr &AL : attrs) {
    if (AL.getKind() == ParsedAttr::AT_TypeNonNull ||
        AL.getKind() == ParsedAttr::AT_TypeNullable ||
        AL.getKind() == ParsedAttr::AT_TypeNullUnspecified)
      return true;
  }

  return false;
}

namespace {
  /// Describes the kind of a pointer a declarator describes.
  enum class PointerDeclaratorKind {
    // Not a pointer.
    NonPointer,
    // Single-level pointer.
    SingleLevelPointer,
    // Multi-level pointer (of any pointer kind).
    MultiLevelPointer,
    // CFFooRef*
    MaybePointerToCFRef,
    // CFErrorRef*
    CFErrorRefPointer,
    // NSError**
    NSErrorPointerPointer,
  };

  /// Describes a declarator chunk wrapping a pointer that marks inference as
  /// unexpected.
  // These values must be kept in sync with diagnostics.
  enum class PointerWrappingDeclaratorKind {
    /// Pointer is top-level.
    None = -1,
    /// Pointer is an array element.
    Array = 0,
    /// Pointer is the referent type of a C++ reference.
    Reference = 1
  };
} // end anonymous namespace

/// Classify the given declarator, whose type-specified is \c type, based on
/// what kind of pointer it refers to.
///
/// This is used to determine the default nullability.
static PointerDeclaratorKind
classifyPointerDeclarator(Sema &S, QualType type, Declarator &declarator,
                          PointerWrappingDeclaratorKind &wrappingKind) {
  unsigned numNormalPointers = 0;

  // For any dependent type, we consider it a non-pointer.
  if (type->isDependentType())
    return PointerDeclaratorKind::NonPointer;

  // Look through the declarator chunks to identify pointers.
  for (unsigned i = 0, n = declarator.getNumTypeObjects(); i != n; ++i) {
    DeclaratorChunk &chunk = declarator.getTypeObject(i);
    switch (chunk.Kind) {
    case DeclaratorChunk::Array:
      if (numNormalPointers == 0)
        wrappingKind = PointerWrappingDeclaratorKind::Array;
      break;

    case DeclaratorChunk::Function:
#if INTEL_CUSTOMIZATION
    case DeclaratorChunk::Channel:
#endif // INTEL_CUSTOMIZATION
    case DeclaratorChunk::Pipe:
      break;

    case DeclaratorChunk::BlockPointer:
    case DeclaratorChunk::MemberPointer:
      return numNormalPointers > 0 ? PointerDeclaratorKind::MultiLevelPointer
                                   : PointerDeclaratorKind::SingleLevelPointer;

    case DeclaratorChunk::Paren:
      break;

    case DeclaratorChunk::Reference:
      if (numNormalPointers == 0)
        wrappingKind = PointerWrappingDeclaratorKind::Reference;
      break;

    case DeclaratorChunk::Pointer:
      ++numNormalPointers;
      if (numNormalPointers > 2)
        return PointerDeclaratorKind::MultiLevelPointer;
      break;
    }
  }

  // Then, dig into the type specifier itself.
  unsigned numTypeSpecifierPointers = 0;
  do {
    // Decompose normal pointers.
    if (auto ptrType = type->getAs<PointerType>()) {
      ++numNormalPointers;

      if (numNormalPointers > 2)
        return PointerDeclaratorKind::MultiLevelPointer;

      type = ptrType->getPointeeType();
      ++numTypeSpecifierPointers;
      continue;
    }

    // Decompose block pointers.
    if (type->getAs<BlockPointerType>()) {
      return numNormalPointers > 0 ? PointerDeclaratorKind::MultiLevelPointer
                                   : PointerDeclaratorKind::SingleLevelPointer;
    }

    // Decompose member pointers.
    if (type->getAs<MemberPointerType>()) {
      return numNormalPointers > 0 ? PointerDeclaratorKind::MultiLevelPointer
                                   : PointerDeclaratorKind::SingleLevelPointer;
    }

    // Look at Objective-C object pointers.
    if (auto objcObjectPtr = type->getAs<ObjCObjectPointerType>()) {
      ++numNormalPointers;
      ++numTypeSpecifierPointers;

      // If this is NSError**, report that.
      if (auto objcClassDecl = objcObjectPtr->getInterfaceDecl()) {
        if (objcClassDecl->getIdentifier() == S.getNSErrorIdent() &&
            numNormalPointers == 2 && numTypeSpecifierPointers < 2) {
          return PointerDeclaratorKind::NSErrorPointerPointer;
        }
      }

      break;
    }

    // Look at Objective-C class types.
    if (auto objcClass = type->getAs<ObjCInterfaceType>()) {
      if (objcClass->getInterface()->getIdentifier() == S.getNSErrorIdent()) {
        if (numNormalPointers == 2 && numTypeSpecifierPointers < 2)
          return PointerDeclaratorKind::NSErrorPointerPointer;
      }

      break;
    }

    // If at this point we haven't seen a pointer, we won't see one.
    if (numNormalPointers == 0)
      return PointerDeclaratorKind::NonPointer;

    if (auto recordType = type->getAs<RecordType>()) {
      RecordDecl *recordDecl = recordType->getDecl();

      bool isCFError = false;
      if (S.CFError) {
        // If we already know about CFError, test it directly.
        isCFError = (S.CFError == recordDecl);
      } else {
        // Check whether this is CFError, which we identify based on its bridge
        // to NSError. CFErrorRef used to be declared with "objc_bridge" but is
        // now declared with "objc_bridge_mutable", so look for either one of
        // the two attributes.
        if (recordDecl->getTagKind() == TTK_Struct && numNormalPointers > 0) {
          IdentifierInfo *bridgedType = nullptr;
          if (auto bridgeAttr = recordDecl->getAttr<ObjCBridgeAttr>())
            bridgedType = bridgeAttr->getBridgedType();
          else if (auto bridgeAttr =
                       recordDecl->getAttr<ObjCBridgeMutableAttr>())
            bridgedType = bridgeAttr->getBridgedType();

          if (bridgedType == S.getNSErrorIdent()) {
            S.CFError = recordDecl;
            isCFError = true;
          }
        }
      }

      // If this is CFErrorRef*, report it as such.
      if (isCFError && numNormalPointers == 2 && numTypeSpecifierPointers < 2) {
        return PointerDeclaratorKind::CFErrorRefPointer;
      }
      break;
    }

    break;
  } while (true);

  switch (numNormalPointers) {
  case 0:
    return PointerDeclaratorKind::NonPointer;

  case 1:
    return PointerDeclaratorKind::SingleLevelPointer;

  case 2:
    return PointerDeclaratorKind::MaybePointerToCFRef;

  default:
    return PointerDeclaratorKind::MultiLevelPointer;
  }
}

static FileID getNullabilityCompletenessCheckFileID(Sema &S,
                                                    SourceLocation loc) {
  // If we're anywhere in a function, method, or closure context, don't perform
  // completeness checks.
  for (DeclContext *ctx = S.CurContext; ctx; ctx = ctx->getParent()) {
    if (ctx->isFunctionOrMethod())
      return FileID();

    if (ctx->isFileContext())
      break;
  }

  // We only care about the expansion location.
  loc = S.SourceMgr.getExpansionLoc(loc);
  FileID file = S.SourceMgr.getFileID(loc);
  if (file.isInvalid())
    return FileID();

  // Retrieve file information.
  bool invalid = false;
  const SrcMgr::SLocEntry &sloc = S.SourceMgr.getSLocEntry(file, &invalid);
  if (invalid || !sloc.isFile())
    return FileID();

  // We don't want to perform completeness checks on the main file or in
  // system headers.
  const SrcMgr::FileInfo &fileInfo = sloc.getFile();
  if (fileInfo.getIncludeLoc().isInvalid())
    return FileID();
  if (fileInfo.getFileCharacteristic() != SrcMgr::C_User &&
      S.Diags.getSuppressSystemWarnings()) {
    return FileID();
  }

  return file;
}

/// Creates a fix-it to insert a C-style nullability keyword at \p pointerLoc,
/// taking into account whitespace before and after.
static void fixItNullability(Sema &S, DiagnosticBuilder &Diag,
                             SourceLocation PointerLoc,
                             NullabilityKind Nullability) {
  assert(PointerLoc.isValid());
  if (PointerLoc.isMacroID())
    return;

  SourceLocation FixItLoc = S.getLocForEndOfToken(PointerLoc);
  if (!FixItLoc.isValid() || FixItLoc == PointerLoc)
    return;

  const char *NextChar = S.SourceMgr.getCharacterData(FixItLoc);
  if (!NextChar)
    return;

  SmallString<32> InsertionTextBuf{" "};
  InsertionTextBuf += getNullabilitySpelling(Nullability);
  InsertionTextBuf += " ";
  StringRef InsertionText = InsertionTextBuf.str();

  if (isWhitespace(*NextChar)) {
    InsertionText = InsertionText.drop_back();
  } else if (NextChar[-1] == '[') {
    if (NextChar[0] == ']')
      InsertionText = InsertionText.drop_back().drop_front();
    else
      InsertionText = InsertionText.drop_front();
  } else if (!isIdentifierBody(NextChar[0], /*allow dollar*/true) &&
             !isIdentifierBody(NextChar[-1], /*allow dollar*/true)) {
    InsertionText = InsertionText.drop_back().drop_front();
  }

  Diag << FixItHint::CreateInsertion(FixItLoc, InsertionText);
}

static void emitNullabilityConsistencyWarning(Sema &S,
                                              SimplePointerKind PointerKind,
                                              SourceLocation PointerLoc,
                                              SourceLocation PointerEndLoc) {
  assert(PointerLoc.isValid());

  if (PointerKind == SimplePointerKind::Array) {
    S.Diag(PointerLoc, diag::warn_nullability_missing_array);
  } else {
    S.Diag(PointerLoc, diag::warn_nullability_missing)
      << static_cast<unsigned>(PointerKind);
  }

  auto FixItLoc = PointerEndLoc.isValid() ? PointerEndLoc : PointerLoc;
  if (FixItLoc.isMacroID())
    return;

  auto addFixIt = [&](NullabilityKind Nullability) {
    auto Diag = S.Diag(FixItLoc, diag::note_nullability_fix_it);
    Diag << static_cast<unsigned>(Nullability);
    Diag << static_cast<unsigned>(PointerKind);
    fixItNullability(S, Diag, FixItLoc, Nullability);
  };
  addFixIt(NullabilityKind::Nullable);
  addFixIt(NullabilityKind::NonNull);
}

/// Complains about missing nullability if the file containing \p pointerLoc
/// has other uses of nullability (either the keywords or the \c assume_nonnull
/// pragma).
///
/// If the file has \e not seen other uses of nullability, this particular
/// pointer is saved for possible later diagnosis. See recordNullabilitySeen().
static void
checkNullabilityConsistency(Sema &S, SimplePointerKind pointerKind,
                            SourceLocation pointerLoc,
                            SourceLocation pointerEndLoc = SourceLocation()) {
  // Determine which file we're performing consistency checking for.
  FileID file = getNullabilityCompletenessCheckFileID(S, pointerLoc);
  if (file.isInvalid())
    return;

  // If we haven't seen any type nullability in this file, we won't warn now
  // about anything.
  FileNullability &fileNullability = S.NullabilityMap[file];
  if (!fileNullability.SawTypeNullability) {
    // If this is the first pointer declarator in the file, and the appropriate
    // warning is on, record it in case we need to diagnose it retroactively.
    diag::kind diagKind;
    if (pointerKind == SimplePointerKind::Array)
      diagKind = diag::warn_nullability_missing_array;
    else
      diagKind = diag::warn_nullability_missing;

    if (fileNullability.PointerLoc.isInvalid() &&
        !S.Context.getDiagnostics().isIgnored(diagKind, pointerLoc)) {
      fileNullability.PointerLoc = pointerLoc;
      fileNullability.PointerEndLoc = pointerEndLoc;
      fileNullability.PointerKind = static_cast<unsigned>(pointerKind);
    }

    return;
  }

  // Complain about missing nullability.
  emitNullabilityConsistencyWarning(S, pointerKind, pointerLoc, pointerEndLoc);
}

/// Marks that a nullability feature has been used in the file containing
/// \p loc.
///
/// If this file already had pointer types in it that were missing nullability,
/// the first such instance is retroactively diagnosed.
///
/// \sa checkNullabilityConsistency
static void recordNullabilitySeen(Sema &S, SourceLocation loc) {
  FileID file = getNullabilityCompletenessCheckFileID(S, loc);
  if (file.isInvalid())
    return;

  FileNullability &fileNullability = S.NullabilityMap[file];
  if (fileNullability.SawTypeNullability)
    return;
  fileNullability.SawTypeNullability = true;

  // If we haven't seen any type nullability before, now we have. Retroactively
  // diagnose the first unannotated pointer, if there was one.
  if (fileNullability.PointerLoc.isInvalid())
    return;

  auto kind = static_cast<SimplePointerKind>(fileNullability.PointerKind);
  emitNullabilityConsistencyWarning(S, kind, fileNullability.PointerLoc,
                                    fileNullability.PointerEndLoc);
}

/// Returns true if any of the declarator chunks before \p endIndex include a
/// level of indirection: array, pointer, reference, or pointer-to-member.
///
/// Because declarator chunks are stored in outer-to-inner order, testing
/// every chunk before \p endIndex is testing all chunks that embed the current
/// chunk as part of their type.
///
/// It is legal to pass the result of Declarator::getNumTypeObjects() as the
/// end index, in which case all chunks are tested.
static bool hasOuterPointerLikeChunk(const Declarator &D, unsigned endIndex) {
  unsigned i = endIndex;
  while (i != 0) {
    // Walk outwards along the declarator chunks.
    --i;
    const DeclaratorChunk &DC = D.getTypeObject(i);
    switch (DC.Kind) {
    case DeclaratorChunk::Paren:
      break;
    case DeclaratorChunk::Array:
    case DeclaratorChunk::Pointer:
    case DeclaratorChunk::Reference:
    case DeclaratorChunk::MemberPointer:
      return true;
    case DeclaratorChunk::Function:
    case DeclaratorChunk::BlockPointer:
#if INTEL_CUSTOMIZATION
    case DeclaratorChunk::Channel:
#endif // INTEL_CUSTOMIZATION
    case DeclaratorChunk::Pipe:
      // These are invalid anyway, so just ignore.
      break;
    }
  }
  return false;
}

static TypeSourceInfo *GetFullTypeForDeclarator(TypeProcessingState &state,
                                                QualType declSpecType,
                                                TypeSourceInfo *TInfo) {
  // The TypeSourceInfo that this function returns will not be a null type.
  // If there is an error, this function will fill in a dummy type as fallback.
  QualType T = declSpecType;
  Declarator &D = state.getDeclarator();
  Sema &S = state.getSema();
  ASTContext &Context = S.Context;
  const LangOptions &LangOpts = S.getLangOpts();

  // The name we're declaring, if any.
  DeclarationName Name;
  if (D.getIdentifier())
    Name = D.getIdentifier();

  // Does this declaration declare a typedef-name?
  bool IsTypedefName =
    D.getDeclSpec().getStorageClassSpec() == DeclSpec::SCS_typedef ||
    D.getContext() == DeclaratorContext::AliasDeclContext ||
    D.getContext() == DeclaratorContext::AliasTemplateContext;

  // Does T refer to a function type with a cv-qualifier or a ref-qualifier?
  bool IsQualifiedFunction = T->isFunctionProtoType() &&
      (T->castAs<FunctionProtoType>()->getTypeQuals() != 0 ||
       T->castAs<FunctionProtoType>()->getRefQualifier() != RQ_None);

  // If T is 'decltype(auto)', the only declarators we can have are parens
  // and at most one function declarator if this is a function declaration.
  // If T is a deduced class template specialization type, we can have no
  // declarator chunks at all.
  if (auto *DT = T->getAs<DeducedType>()) {
    const AutoType *AT = T->getAs<AutoType>();
    bool IsClassTemplateDeduction = isa<DeducedTemplateSpecializationType>(DT);
    if ((AT && AT->isDecltypeAuto()) || IsClassTemplateDeduction) {
      for (unsigned I = 0, E = D.getNumTypeObjects(); I != E; ++I) {
        unsigned Index = E - I - 1;
        DeclaratorChunk &DeclChunk = D.getTypeObject(Index);
        unsigned DiagId = IsClassTemplateDeduction
                              ? diag::err_deduced_class_template_compound_type
                              : diag::err_decltype_auto_compound_type;
        unsigned DiagKind = 0;
        switch (DeclChunk.Kind) {
        case DeclaratorChunk::Paren:
          // FIXME: Rejecting this is a little silly.
          if (IsClassTemplateDeduction) {
            DiagKind = 4;
            break;
          }
          continue;
        case DeclaratorChunk::Function: {
          if (IsClassTemplateDeduction) {
            DiagKind = 3;
            break;
          }
          unsigned FnIndex;
          if (D.isFunctionDeclarationContext() &&
              D.isFunctionDeclarator(FnIndex) && FnIndex == Index)
            continue;
          DiagId = diag::err_decltype_auto_function_declarator_not_declaration;
          break;
        }
        case DeclaratorChunk::Pointer:
        case DeclaratorChunk::BlockPointer:
        case DeclaratorChunk::MemberPointer:
          DiagKind = 0;
          break;
        case DeclaratorChunk::Reference:
          DiagKind = 1;
          break;
        case DeclaratorChunk::Array:
          DiagKind = 2;
          break;
#if INTEL_CUSTOMIZATION
        case DeclaratorChunk::Channel:
#endif // INTEL_CUSTOMIZATION
        case DeclaratorChunk::Pipe:
          break;
        }

        S.Diag(DeclChunk.Loc, DiagId) << DiagKind;
        D.setInvalidType(true);
        break;
      }
    }
  }

  // Determine whether we should infer _Nonnull on pointer types.
  Optional<NullabilityKind> inferNullability;
  bool inferNullabilityCS = false;
  bool inferNullabilityInnerOnly = false;
  bool inferNullabilityInnerOnlyComplete = false;

  // Are we in an assume-nonnull region?
  bool inAssumeNonNullRegion = false;
  SourceLocation assumeNonNullLoc = S.PP.getPragmaAssumeNonNullLoc();
  if (assumeNonNullLoc.isValid()) {
    inAssumeNonNullRegion = true;
    recordNullabilitySeen(S, assumeNonNullLoc);
  }

  // Whether to complain about missing nullability specifiers or not.
  enum {
    /// Never complain.
    CAMN_No,
    /// Complain on the inner pointers (but not the outermost
    /// pointer).
    CAMN_InnerPointers,
    /// Complain about any pointers that don't have nullability
    /// specified or inferred.
    CAMN_Yes
  } complainAboutMissingNullability = CAMN_No;
  unsigned NumPointersRemaining = 0;
  auto complainAboutInferringWithinChunk = PointerWrappingDeclaratorKind::None;

  if (IsTypedefName) {
    // For typedefs, we do not infer any nullability (the default),
    // and we only complain about missing nullability specifiers on
    // inner pointers.
    complainAboutMissingNullability = CAMN_InnerPointers;

    if (T->canHaveNullability(/*ResultIfUnknown*/false) &&
        !T->getNullability(S.Context)) {
      // Note that we allow but don't require nullability on dependent types.
      ++NumPointersRemaining;
    }

    for (unsigned i = 0, n = D.getNumTypeObjects(); i != n; ++i) {
      DeclaratorChunk &chunk = D.getTypeObject(i);
      switch (chunk.Kind) {
      case DeclaratorChunk::Array:
      case DeclaratorChunk::Function:
#if INTEL_CUSTOMIZATION
      case DeclaratorChunk::Channel:
#endif // INTEL_CUSTOMIZATION
      case DeclaratorChunk::Pipe:
        break;

      case DeclaratorChunk::BlockPointer:
      case DeclaratorChunk::MemberPointer:
        ++NumPointersRemaining;
        break;

      case DeclaratorChunk::Paren:
      case DeclaratorChunk::Reference:
        continue;

      case DeclaratorChunk::Pointer:
        ++NumPointersRemaining;
        continue;
      }
    }
  } else {
    bool isFunctionOrMethod = false;
    switch (auto context = state.getDeclarator().getContext()) {
    case DeclaratorContext::ObjCParameterContext:
    case DeclaratorContext::ObjCResultContext:
    case DeclaratorContext::PrototypeContext:
    case DeclaratorContext::TrailingReturnContext:
    case DeclaratorContext::TrailingReturnVarContext:
      isFunctionOrMethod = true;
      LLVM_FALLTHROUGH;

    case DeclaratorContext::MemberContext:
      if (state.getDeclarator().isObjCIvar() && !isFunctionOrMethod) {
        complainAboutMissingNullability = CAMN_No;
        break;
      }

      // Weak properties are inferred to be nullable.
      if (state.getDeclarator().isObjCWeakProperty() && inAssumeNonNullRegion) {
        inferNullability = NullabilityKind::Nullable;
        break;
      }

      LLVM_FALLTHROUGH;

    case DeclaratorContext::FileContext:
    case DeclaratorContext::KNRTypeListContext: {
      complainAboutMissingNullability = CAMN_Yes;

      // Nullability inference depends on the type and declarator.
      auto wrappingKind = PointerWrappingDeclaratorKind::None;
      switch (classifyPointerDeclarator(S, T, D, wrappingKind)) {
      case PointerDeclaratorKind::NonPointer:
      case PointerDeclaratorKind::MultiLevelPointer:
        // Cannot infer nullability.
        break;

      case PointerDeclaratorKind::SingleLevelPointer:
        // Infer _Nonnull if we are in an assumes-nonnull region.
        if (inAssumeNonNullRegion) {
          complainAboutInferringWithinChunk = wrappingKind;
          inferNullability = NullabilityKind::NonNull;
          inferNullabilityCS =
              (context == DeclaratorContext::ObjCParameterContext ||
               context == DeclaratorContext::ObjCResultContext);
        }
        break;

      case PointerDeclaratorKind::CFErrorRefPointer:
      case PointerDeclaratorKind::NSErrorPointerPointer:
        // Within a function or method signature, infer _Nullable at both
        // levels.
        if (isFunctionOrMethod && inAssumeNonNullRegion)
          inferNullability = NullabilityKind::Nullable;
        break;

      case PointerDeclaratorKind::MaybePointerToCFRef:
        if (isFunctionOrMethod) {
          // On pointer-to-pointer parameters marked cf_returns_retained or
          // cf_returns_not_retained, if the outer pointer is explicit then
          // infer the inner pointer as _Nullable.
          auto hasCFReturnsAttr =
              [](const ParsedAttributesView &AttrList) -> bool {
            return AttrList.hasAttribute(ParsedAttr::AT_CFReturnsRetained) ||
                   AttrList.hasAttribute(ParsedAttr::AT_CFReturnsNotRetained);
          };
          if (const auto *InnermostChunk = D.getInnermostNonParenChunk()) {
            if (hasCFReturnsAttr(D.getAttributes()) ||
                hasCFReturnsAttr(InnermostChunk->getAttrs()) ||
                hasCFReturnsAttr(D.getDeclSpec().getAttributes())) {
              inferNullability = NullabilityKind::Nullable;
              inferNullabilityInnerOnly = true;
            }
          }
        }
        break;
      }
      break;
    }

    case DeclaratorContext::ConversionIdContext:
      complainAboutMissingNullability = CAMN_Yes;
      break;

    case DeclaratorContext::AliasDeclContext:
    case DeclaratorContext::AliasTemplateContext:
    case DeclaratorContext::BlockContext:
    case DeclaratorContext::BlockLiteralContext:
    case DeclaratorContext::ConditionContext:
    case DeclaratorContext::CXXCatchContext:
    case DeclaratorContext::CXXNewContext:
    case DeclaratorContext::ForContext:
    case DeclaratorContext::InitStmtContext:
    case DeclaratorContext::LambdaExprContext:
    case DeclaratorContext::LambdaExprParameterContext:
    case DeclaratorContext::ObjCCatchContext:
    case DeclaratorContext::TemplateParamContext:
    case DeclaratorContext::TemplateArgContext:
    case DeclaratorContext::TemplateTypeArgContext:
    case DeclaratorContext::TypeNameContext:
    case DeclaratorContext::FunctionalCastContext:
      // Don't infer in these contexts.
      break;
    }
  }

  // Local function that returns true if its argument looks like a va_list.
  auto isVaList = [&S](QualType T) -> bool {
    auto *typedefTy = T->getAs<TypedefType>();
    if (!typedefTy)
      return false;
    TypedefDecl *vaListTypedef = S.Context.getBuiltinVaListDecl();
    do {
      if (typedefTy->getDecl() == vaListTypedef)
        return true;
      if (auto *name = typedefTy->getDecl()->getIdentifier())
        if (name->isStr("va_list"))
          return true;
      typedefTy = typedefTy->desugar()->getAs<TypedefType>();
    } while (typedefTy);
    return false;
  };

  // Local function that checks the nullability for a given pointer declarator.
  // Returns true if _Nonnull was inferred.
  auto inferPointerNullability =
      [&](SimplePointerKind pointerKind, SourceLocation pointerLoc,
          SourceLocation pointerEndLoc,
          ParsedAttributesView &attrs) -> ParsedAttr * {
    // We've seen a pointer.
    if (NumPointersRemaining > 0)
      --NumPointersRemaining;

    // If a nullability attribute is present, there's nothing to do.
    if (hasNullabilityAttr(attrs))
      return nullptr;

    // If we're supposed to infer nullability, do so now.
    if (inferNullability && !inferNullabilityInnerOnlyComplete) {
      ParsedAttr::Syntax syntax = inferNullabilityCS
                                      ? ParsedAttr::AS_ContextSensitiveKeyword
                                      : ParsedAttr::AS_Keyword;
      ParsedAttr *nullabilityAttr =
          state.getDeclarator().getAttributePool().create(
              S.getNullabilityKeyword(*inferNullability),
              SourceRange(pointerLoc), nullptr, SourceLocation(), nullptr, 0,
              syntax);

      attrs.addAtStart(nullabilityAttr);

      if (inferNullabilityCS) {
        state.getDeclarator().getMutableDeclSpec().getObjCQualifiers()
          ->setObjCDeclQualifier(ObjCDeclSpec::DQ_CSNullability);
      }

      if (pointerLoc.isValid() &&
          complainAboutInferringWithinChunk !=
            PointerWrappingDeclaratorKind::None) {
        auto Diag =
            S.Diag(pointerLoc, diag::warn_nullability_inferred_on_nested_type);
        Diag << static_cast<int>(complainAboutInferringWithinChunk);
        fixItNullability(S, Diag, pointerLoc, NullabilityKind::NonNull);
      }

      if (inferNullabilityInnerOnly)
        inferNullabilityInnerOnlyComplete = true;
      return nullabilityAttr;
    }

    // If we're supposed to complain about missing nullability, do so
    // now if it's truly missing.
    switch (complainAboutMissingNullability) {
    case CAMN_No:
      break;

    case CAMN_InnerPointers:
      if (NumPointersRemaining == 0)
        break;
      LLVM_FALLTHROUGH;

    case CAMN_Yes:
      checkNullabilityConsistency(S, pointerKind, pointerLoc, pointerEndLoc);
    }
    return nullptr;
  };

  // If the type itself could have nullability but does not, infer pointer
  // nullability and perform consistency checking.
  if (S.CodeSynthesisContexts.empty()) {
    if (T->canHaveNullability(/*ResultIfUnknown*/false) &&
        !T->getNullability(S.Context)) {
      if (isVaList(T)) {
        // Record that we've seen a pointer, but do nothing else.
        if (NumPointersRemaining > 0)
          --NumPointersRemaining;
      } else {
        SimplePointerKind pointerKind = SimplePointerKind::Pointer;
        if (T->isBlockPointerType())
          pointerKind = SimplePointerKind::BlockPointer;
        else if (T->isMemberPointerType())
          pointerKind = SimplePointerKind::MemberPointer;

        if (auto *attr = inferPointerNullability(
                pointerKind, D.getDeclSpec().getTypeSpecTypeLoc(),
                D.getDeclSpec().getLocEnd(),
                D.getMutableDeclSpec().getAttributes())) {
          T = Context.getAttributedType(
                AttributedType::getNullabilityAttrKind(*inferNullability),T,T);
          attr->setUsedAsTypeAttr();
        }
      }
    }

    if (complainAboutMissingNullability == CAMN_Yes &&
        T->isArrayType() && !T->getNullability(S.Context) && !isVaList(T) &&
        D.isPrototypeContext() &&
        !hasOuterPointerLikeChunk(D, D.getNumTypeObjects())) {
      checkNullabilityConsistency(S, SimplePointerKind::Array,
                                  D.getDeclSpec().getTypeSpecTypeLoc());
    }
  }

  // Walk the DeclTypeInfo, building the recursive type as we go.
  // DeclTypeInfos are ordered from the identifier out, which is
  // opposite of what we want :).
  for (unsigned i = 0, e = D.getNumTypeObjects(); i != e; ++i) {
    unsigned chunkIndex = e - i - 1;
    state.setCurrentChunkIndex(chunkIndex);
    DeclaratorChunk &DeclType = D.getTypeObject(chunkIndex);
    IsQualifiedFunction &= DeclType.Kind == DeclaratorChunk::Paren;
    switch (DeclType.Kind) {
    case DeclaratorChunk::Paren:
      if (i == 0)
        warnAboutRedundantParens(S, D, T);
      T = S.BuildParenType(T);
      break;
    case DeclaratorChunk::BlockPointer:
      // If blocks are disabled, emit an error.
      if (!LangOpts.Blocks)
        S.Diag(DeclType.Loc, diag::err_blocks_disable) << LangOpts.OpenCL;

      // Handle pointer nullability.
      inferPointerNullability(SimplePointerKind::BlockPointer, DeclType.Loc,
                              DeclType.EndLoc, DeclType.getAttrs());

      T = S.BuildBlockPointerType(T, D.getIdentifierLoc(), Name);
      if (DeclType.Cls.TypeQuals || LangOpts.OpenCL) {
        // OpenCL v2.0, s6.12.5 - Block variable declarations are implicitly
        // qualified with const.
        if (LangOpts.OpenCL)
          DeclType.Cls.TypeQuals |= DeclSpec::TQ_const;
        T = S.BuildQualifiedType(T, DeclType.Loc, DeclType.Cls.TypeQuals);
      }
      break;
    case DeclaratorChunk::Pointer:
      // Verify that we're not building a pointer to pointer to function with
      // exception specification.
      if (LangOpts.CPlusPlus && S.CheckDistantExceptionSpec(T)) {
        S.Diag(D.getIdentifierLoc(), diag::err_distant_exception_spec);
        D.setInvalidType(true);
        // Build the type anyway.
      }

      // Handle pointer nullability
      inferPointerNullability(SimplePointerKind::Pointer, DeclType.Loc,
                              DeclType.EndLoc, DeclType.getAttrs());

      if (LangOpts.ObjC1 && T->getAs<ObjCObjectType>()) {
        T = Context.getObjCObjectPointerType(T);
        if (DeclType.Ptr.TypeQuals)
          T = S.BuildQualifiedType(T, DeclType.Loc, DeclType.Ptr.TypeQuals);
        break;
      }

      // OpenCL v2.0 s6.9b - Pointer to image/sampler cannot be used.
      // OpenCL v2.0 s6.13.16.1 - Pointer to pipe cannot be used.
      // OpenCL v2.0 s6.12.5 - Pointers to Blocks are not allowed.
      if (LangOpts.OpenCL) {
        if (T->isImageType() || T->isSamplerT() || T->isPipeType() ||
            T->isBlockPointerType()) {
          S.Diag(D.getIdentifierLoc(), diag::err_opencl_pointer_to_type) << T;
          D.setInvalidType(true);
        }
      }

      T = S.BuildPointerType(T, DeclType.Loc, Name);
      if (DeclType.Ptr.TypeQuals)
        T = S.BuildQualifiedType(T, DeclType.Loc, DeclType.Ptr.TypeQuals);
      break;
    case DeclaratorChunk::Reference: {
      // Verify that we're not building a reference to pointer to function with
      // exception specification.
      if (LangOpts.CPlusPlus && S.CheckDistantExceptionSpec(T)) {
        S.Diag(D.getIdentifierLoc(), diag::err_distant_exception_spec);
        D.setInvalidType(true);
        // Build the type anyway.
      }
      T = S.BuildReferenceType(T, DeclType.Ref.LValueRef, DeclType.Loc, Name);

      if (DeclType.Ref.HasRestrict)
        T = S.BuildQualifiedType(T, DeclType.Loc, Qualifiers::Restrict);
      break;
    }
    case DeclaratorChunk::Array: {
      // Verify that we're not building an array of pointers to function with
      // exception specification.
      if (LangOpts.CPlusPlus && S.CheckDistantExceptionSpec(T)) {
        S.Diag(D.getIdentifierLoc(), diag::err_distant_exception_spec);
        D.setInvalidType(true);
        // Build the type anyway.
      }
      DeclaratorChunk::ArrayTypeInfo &ATI = DeclType.Arr;
      Expr *ArraySize = static_cast<Expr*>(ATI.NumElts);
      ArrayType::ArraySizeModifier ASM;
      if (ATI.isStar)
        ASM = ArrayType::Star;
      else if (ATI.hasStatic)
        ASM = ArrayType::Static;
      else
        ASM = ArrayType::Normal;
      if (ASM == ArrayType::Star && !D.isPrototypeContext()) {
        // FIXME: This check isn't quite right: it allows star in prototypes
        // for function definitions, and disallows some edge cases detailed
        // in http://gcc.gnu.org/ml/gcc-patches/2009-02/msg00133.html
        S.Diag(DeclType.Loc, diag::err_array_star_outside_prototype);
        ASM = ArrayType::Normal;
        D.setInvalidType(true);
      }

      // C99 6.7.5.2p1: The optional type qualifiers and the keyword static
      // shall appear only in a declaration of a function parameter with an
      // array type, ...
      if (ASM == ArrayType::Static || ATI.TypeQuals) {
        if (!(D.isPrototypeContext() ||
              D.getContext() == DeclaratorContext::KNRTypeListContext)) {
          S.Diag(DeclType.Loc, diag::err_array_static_outside_prototype) <<
              (ASM == ArrayType::Static ? "'static'" : "type qualifier");
          // Remove the 'static' and the type qualifiers.
          if (ASM == ArrayType::Static)
            ASM = ArrayType::Normal;
          ATI.TypeQuals = 0;
          D.setInvalidType(true);
        }

        // C99 6.7.5.2p1: ... and then only in the outermost array type
        // derivation.
        if (hasOuterPointerLikeChunk(D, chunkIndex)) {
          S.Diag(DeclType.Loc, diag::err_array_static_not_outermost) <<
            (ASM == ArrayType::Static ? "'static'" : "type qualifier");
          if (ASM == ArrayType::Static)
            ASM = ArrayType::Normal;
          ATI.TypeQuals = 0;
          D.setInvalidType(true);
        }
      }
      const AutoType *AT = T->getContainedAutoType();
      // Allow arrays of auto if we are a generic lambda parameter.
      // i.e. [](auto (&array)[5]) { return array[0]; }; OK
      if (AT &&
          D.getContext() != DeclaratorContext::LambdaExprParameterContext) {
        // We've already diagnosed this for decltype(auto).
        if (!AT->isDecltypeAuto())
          S.Diag(DeclType.Loc, diag::err_illegal_decl_array_of_auto)
            << getPrintableNameForEntity(Name) << T;
        T = QualType();
        break;
      }

      // Array parameters can be marked nullable as well, although it's not
      // necessary if they're marked 'static'.
      if (complainAboutMissingNullability == CAMN_Yes &&
          !hasNullabilityAttr(DeclType.getAttrs()) &&
          ASM != ArrayType::Static &&
          D.isPrototypeContext() &&
          !hasOuterPointerLikeChunk(D, chunkIndex)) {
        checkNullabilityConsistency(S, SimplePointerKind::Array, DeclType.Loc);
      }

      T = S.BuildArrayType(T, ASM, ArraySize, ATI.TypeQuals,
                           SourceRange(DeclType.Loc, DeclType.EndLoc), Name);
      break;
    }
    case DeclaratorChunk::Function: {
      // If the function declarator has a prototype (i.e. it is not () and
      // does not have a K&R-style identifier list), then the arguments are part
      // of the type, otherwise the argument list is ().
      const DeclaratorChunk::FunctionTypeInfo &FTI = DeclType.Fun;
      IsQualifiedFunction = FTI.TypeQuals || FTI.hasRefQualifier();

      // Check for auto functions and trailing return type and adjust the
      // return type accordingly.
      if (!D.isInvalidType()) {
        // trailing-return-type is only required if we're declaring a function,
        // and not, for instance, a pointer to a function.
        if (D.getDeclSpec().hasAutoTypeSpec() &&
            !FTI.hasTrailingReturnType() && chunkIndex == 0 &&
            !S.getLangOpts().CPlusPlus14) {
          S.Diag(D.getDeclSpec().getTypeSpecTypeLoc(),
                 D.getDeclSpec().getTypeSpecType() == DeclSpec::TST_auto
                     ? diag::err_auto_missing_trailing_return
                     : diag::err_deduced_return_type);
          T = Context.IntTy;
          D.setInvalidType(true);
        } else if (FTI.hasTrailingReturnType()) {
          // T must be exactly 'auto' at this point. See CWG issue 681.
          if (isa<ParenType>(T)) {
            S.Diag(D.getLocStart(),
                 diag::err_trailing_return_in_parens)
              << T << D.getSourceRange();
            D.setInvalidType(true);
          } else if (D.getName().getKind() ==
                     UnqualifiedIdKind::IK_DeductionGuideName) {
            if (T != Context.DependentTy) {
              S.Diag(D.getDeclSpec().getLocStart(),
                     diag::err_deduction_guide_with_complex_decl)
                  << D.getSourceRange();
              D.setInvalidType(true);
            }
          } else if (D.getContext() != DeclaratorContext::LambdaExprContext &&
                     (T.hasQualifiers() || !isa<AutoType>(T) ||
                      cast<AutoType>(T)->getKeyword() !=
                          AutoTypeKeyword::Auto)) {
            S.Diag(D.getDeclSpec().getTypeSpecTypeLoc(),
                   diag::err_trailing_return_without_auto)
                << T << D.getDeclSpec().getSourceRange();
            D.setInvalidType(true);
          }
          T = S.GetTypeFromParser(FTI.getTrailingReturnType(), &TInfo);
          if (T.isNull()) {
            // An error occurred parsing the trailing return type.
            T = Context.IntTy;
            D.setInvalidType(true);
          }
        }
      }

      // C99 6.7.5.3p1: The return type may not be a function or array type.
      // For conversion functions, we'll diagnose this particular error later.
      if (!D.isInvalidType() && (T->isArrayType() || T->isFunctionType()) &&
          (D.getName().getKind() !=
           UnqualifiedIdKind::IK_ConversionFunctionId)) {
        unsigned diagID = diag::err_func_returning_array_function;
        // Last processing chunk in block context means this function chunk
        // represents the block.
        if (chunkIndex == 0 &&
            D.getContext() == DeclaratorContext::BlockLiteralContext)
          diagID = diag::err_block_returning_array_function;
        S.Diag(DeclType.Loc, diagID) << T->isFunctionType() << T;
        T = Context.IntTy;
        D.setInvalidType(true);
      }

      // Do not allow returning half FP value.
      // FIXME: This really should be in BuildFunctionType.
      if (T->isHalfType()) {
        if (S.getLangOpts().OpenCL) {
          if (!S.getOpenCLOptions().isEnabled("cl_khr_fp16")) {
            S.Diag(D.getIdentifierLoc(), diag::err_opencl_invalid_return)
                << T << 0 /*pointer hint*/;
            D.setInvalidType(true);
          } 
        } else if (!S.getLangOpts().HalfArgsAndReturns) {
          S.Diag(D.getIdentifierLoc(),
            diag::err_parameters_retval_cannot_have_fp16_type) << 1;
          D.setInvalidType(true);
        }
      }

      if (LangOpts.OpenCL) {
        // OpenCL v2.0 s6.12.5 - A block cannot be the return value of a
        // function.
        if (T->isBlockPointerType() || T->isImageType() || T->isSamplerT() ||
            T->isPipeType()) {
          S.Diag(D.getIdentifierLoc(), diag::err_opencl_invalid_return)
              << T << 1 /*hint off*/;
          D.setInvalidType(true);
        }
        // OpenCL doesn't support variadic functions and blocks
        // (s6.9.e and s6.12.5 OpenCL v2.0) except for printf.
        // We also allow here any toolchain reserved identifiers.
        if (FTI.isVariadic &&
            !(D.getIdentifier() &&
              ((D.getIdentifier()->getName() == "printf" &&
                LangOpts.OpenCLVersion >= 120) ||
               D.getIdentifier()->getName().startswith("__")))) {
          S.Diag(D.getIdentifierLoc(), diag::err_opencl_variadic_function);
          D.setInvalidType(true);
        }
      }

      // Methods cannot return interface types. All ObjC objects are
      // passed by reference.
      if (T->isObjCObjectType()) {
        SourceLocation DiagLoc, FixitLoc;
        if (TInfo) {
          DiagLoc = TInfo->getTypeLoc().getLocStart();
          FixitLoc = S.getLocForEndOfToken(TInfo->getTypeLoc().getLocEnd());
        } else {
          DiagLoc = D.getDeclSpec().getTypeSpecTypeLoc();
          FixitLoc = S.getLocForEndOfToken(D.getDeclSpec().getLocEnd());
        }
        S.Diag(DiagLoc, diag::err_object_cannot_be_passed_returned_by_value)
          << 0 << T
          << FixItHint::CreateInsertion(FixitLoc, "*");

        T = Context.getObjCObjectPointerType(T);
        if (TInfo) {
          TypeLocBuilder TLB;
          TLB.pushFullCopy(TInfo->getTypeLoc());
          ObjCObjectPointerTypeLoc TLoc = TLB.push<ObjCObjectPointerTypeLoc>(T);
          TLoc.setStarLoc(FixitLoc);
          TInfo = TLB.getTypeSourceInfo(Context, T);
        }

        D.setInvalidType(true);
      }

      // cv-qualifiers on return types are pointless except when the type is a
      // class type in C++.
      if ((T.getCVRQualifiers() || T->isAtomicType()) &&
          !(S.getLangOpts().CPlusPlus &&
            (T->isDependentType() || T->isRecordType()))) {
        if (T->isVoidType() && !S.getLangOpts().CPlusPlus &&
            D.getFunctionDefinitionKind() == FDK_Definition) {
          // [6.9.1/3] qualified void return is invalid on a C
          // function definition.  Apparently ok on declarations and
          // in C++ though (!)
          S.Diag(DeclType.Loc, diag::err_func_returning_qualified_void) << T;
        } else
          diagnoseRedundantReturnTypeQualifiers(S, T, D, chunkIndex);
      }

      // Objective-C ARC ownership qualifiers are ignored on the function
      // return type (by type canonicalization). Complain if this attribute
      // was written here.
      if (T.getQualifiers().hasObjCLifetime()) {
        SourceLocation AttrLoc;
        if (chunkIndex + 1 < D.getNumTypeObjects()) {
          DeclaratorChunk ReturnTypeChunk = D.getTypeObject(chunkIndex + 1);
          for (const ParsedAttr &AL : ReturnTypeChunk.getAttrs()) {
            if (AL.getKind() == ParsedAttr::AT_ObjCOwnership) {
              AttrLoc = AL.getLoc();
              break;
            }
          }
        }
        if (AttrLoc.isInvalid()) {
          for (const ParsedAttr &AL : D.getDeclSpec().getAttributes()) {
            if (AL.getKind() == ParsedAttr::AT_ObjCOwnership) {
              AttrLoc = AL.getLoc();
              break;
            }
          }
        }

        if (AttrLoc.isValid()) {
          // The ownership attributes are almost always written via
          // the predefined
          // __strong/__weak/__autoreleasing/__unsafe_unretained.
          if (AttrLoc.isMacroID())
            AttrLoc =
                S.SourceMgr.getImmediateExpansionRange(AttrLoc).getBegin();

          S.Diag(AttrLoc, diag::warn_arc_lifetime_result_type)
            << T.getQualifiers().getObjCLifetime();
        }
      }

      if (LangOpts.CPlusPlus && D.getDeclSpec().hasTagDefinition()) {
        // C++ [dcl.fct]p6:
        //   Types shall not be defined in return or parameter types.
        TagDecl *Tag = cast<TagDecl>(D.getDeclSpec().getRepAsDecl());
        S.Diag(Tag->getLocation(), diag::err_type_defined_in_result_type)
          << Context.getTypeDeclType(Tag);
      }

      // Exception specs are not allowed in typedefs. Complain, but add it
      // anyway.
      if (IsTypedefName && FTI.getExceptionSpecType() && !LangOpts.CPlusPlus17)
        S.Diag(FTI.getExceptionSpecLocBeg(),
               diag::err_exception_spec_in_typedef)
            << (D.getContext() == DeclaratorContext::AliasDeclContext ||
                D.getContext() == DeclaratorContext::AliasTemplateContext);

      // If we see "T var();" or "T var(T());" at block scope, it is probably
      // an attempt to initialize a variable, not a function declaration.
      if (FTI.isAmbiguous)
        warnAboutAmbiguousFunction(S, D, DeclType, T);

      FunctionType::ExtInfo EI(
          getCCForDeclaratorChunk(S, D, DeclType.getAttrs(), FTI, chunkIndex));

      if (!FTI.NumParams && !FTI.isVariadic && !LangOpts.CPlusPlus
                                            && !LangOpts.OpenCL) {
        // Simple void foo(), where the incoming T is the result type.
        T = Context.getFunctionNoProtoType(T, EI);
      } else {
        // We allow a zero-parameter variadic function in C if the
        // function is marked with the "overloadable" attribute. Scan
        // for this attribute now.
        if (!FTI.NumParams && FTI.isVariadic && !LangOpts.CPlusPlus)
          if (!D.getAttributes().hasAttribute(ParsedAttr::AT_Overloadable))
            S.Diag(FTI.getEllipsisLoc(), diag::err_ellipsis_first_param);

        if (FTI.NumParams && FTI.Params[0].Param == nullptr) {
          // C99 6.7.5.3p3: Reject int(x,y,z) when it's not a function
          // definition.
#if INTEL_CUSTOMIZATION
          // In IntelCompat mode we allow a parameter list without types for
          // compatibility reasons. CQ#376510.
          if (S.getLangOpts().IntelCompat) {
            S.Diag(FTI.Params[0].IdentLoc,
                   diag::warn_ident_list_in_fn_declaration);
          } else {
#endif // INTEL_CUSTOMIZATION
          S.Diag(FTI.Params[0].IdentLoc,
                 diag::err_ident_list_in_fn_declaration);
          D.setInvalidType(true);
          } // INTEL
          // Recover by creating a K&R-style function type.
          T = Context.getFunctionNoProtoType(T, EI);
          break;
        }

        FunctionProtoType::ExtProtoInfo EPI;
        EPI.ExtInfo = EI;
        EPI.Variadic = FTI.isVariadic;
        EPI.HasTrailingReturn = FTI.hasTrailingReturnType();
        EPI.TypeQuals = FTI.TypeQuals;
        EPI.RefQualifier = !FTI.hasRefQualifier()? RQ_None
                    : FTI.RefQualifierIsLValueRef? RQ_LValue
                    : RQ_RValue;

        // Otherwise, we have a function with a parameter list that is
        // potentially variadic.
        SmallVector<QualType, 16> ParamTys;
        ParamTys.reserve(FTI.NumParams);

        SmallVector<FunctionProtoType::ExtParameterInfo, 16>
          ExtParameterInfos(FTI.NumParams);
        bool HasAnyInterestingExtParameterInfos = false;

        for (unsigned i = 0, e = FTI.NumParams; i != e; ++i) {
          ParmVarDecl *Param = cast<ParmVarDecl>(FTI.Params[i].Param);
          QualType ParamTy = Param->getType();
          assert(!ParamTy.isNull() && "Couldn't parse type?");

          // Look for 'void'.  void is allowed only as a single parameter to a
          // function with no other parameters (C99 6.7.5.3p10).  We record
          // int(void) as a FunctionProtoType with an empty parameter list.
          if (ParamTy->isVoidType()) {
            // If this is something like 'float(int, void)', reject it.  'void'
            // is an incomplete type (C99 6.2.5p19) and function decls cannot
            // have parameters of incomplete type.
            if (FTI.NumParams != 1 || FTI.isVariadic) {
              S.Diag(DeclType.Loc, diag::err_void_only_param);
              ParamTy = Context.IntTy;
              Param->setType(ParamTy);
            } else if (FTI.Params[i].Ident) {
              // Reject, but continue to parse 'int(void abc)'.
              S.Diag(FTI.Params[i].IdentLoc, diag::err_param_with_void_type);
              ParamTy = Context.IntTy;
              Param->setType(ParamTy);
            } else {
              // Reject, but continue to parse 'float(const void)'.
              if (ParamTy.hasQualifiers())
                S.Diag(DeclType.Loc, diag::err_void_param_qualified);

              // Do not add 'void' to the list.
              break;
            }
          } else if (ParamTy->isHalfType()) {
            // Disallow half FP parameters.
            // FIXME: This really should be in BuildFunctionType.
            if (S.getLangOpts().OpenCL) {
              if (!S.getOpenCLOptions().isEnabled("cl_khr_fp16")) {
                S.Diag(Param->getLocation(),
                  diag::err_opencl_half_param) << ParamTy;
                D.setInvalidType();
                Param->setInvalidDecl();
              }
            } else if (!S.getLangOpts().HalfArgsAndReturns) {
              S.Diag(Param->getLocation(),
                diag::err_parameters_retval_cannot_have_fp16_type) << 0;
              D.setInvalidType();
            }
          } else if (!FTI.hasPrototype) {
            if (ParamTy->isPromotableIntegerType()) {
              ParamTy = Context.getPromotedIntegerType(ParamTy);
              Param->setKNRPromoted(true);
            } else if (const BuiltinType* BTy = ParamTy->getAs<BuiltinType>()) {
              if (BTy->getKind() == BuiltinType::Float) {
                ParamTy = Context.DoubleTy;
                Param->setKNRPromoted(true);
              }
            }
          }

          if (LangOpts.ObjCAutoRefCount && Param->hasAttr<NSConsumedAttr>()) {
            ExtParameterInfos[i] = ExtParameterInfos[i].withIsConsumed(true);
            HasAnyInterestingExtParameterInfos = true;
          }

          if (auto attr = Param->getAttr<ParameterABIAttr>()) {
            ExtParameterInfos[i] =
              ExtParameterInfos[i].withABI(attr->getABI());
            HasAnyInterestingExtParameterInfos = true;
          }

          if (Param->hasAttr<PassObjectSizeAttr>()) {
            ExtParameterInfos[i] = ExtParameterInfos[i].withHasPassObjectSize();
            HasAnyInterestingExtParameterInfos = true;
          }

          if (Param->hasAttr<NoEscapeAttr>()) {
            ExtParameterInfos[i] = ExtParameterInfos[i].withIsNoEscape(true);
            HasAnyInterestingExtParameterInfos = true;
          }

          ParamTys.push_back(ParamTy);
        }

        if (HasAnyInterestingExtParameterInfos) {
          EPI.ExtParameterInfos = ExtParameterInfos.data();
          checkExtParameterInfos(S, ParamTys, EPI,
              [&](unsigned i) { return FTI.Params[i].Param->getLocation(); });
        }

        SmallVector<QualType, 4> Exceptions;
        SmallVector<ParsedType, 2> DynamicExceptions;
        SmallVector<SourceRange, 2> DynamicExceptionRanges;
        Expr *NoexceptExpr = nullptr;

        if (FTI.getExceptionSpecType() == EST_Dynamic) {
          // FIXME: It's rather inefficient to have to split into two vectors
          // here.
          unsigned N = FTI.getNumExceptions();
          DynamicExceptions.reserve(N);
          DynamicExceptionRanges.reserve(N);
          for (unsigned I = 0; I != N; ++I) {
            DynamicExceptions.push_back(FTI.Exceptions[I].Ty);
            DynamicExceptionRanges.push_back(FTI.Exceptions[I].Range);
          }
        } else if (isComputedNoexcept(FTI.getExceptionSpecType())) {
          NoexceptExpr = FTI.NoexceptExpr;
        }

        S.checkExceptionSpecification(D.isFunctionDeclarationContext(),
                                      FTI.getExceptionSpecType(),
                                      DynamicExceptions,
                                      DynamicExceptionRanges,
                                      NoexceptExpr,
                                      Exceptions,
                                      EPI.ExceptionSpec);

        T = Context.getFunctionType(T, ParamTys, EPI);
      }
      break;
    }
    case DeclaratorChunk::MemberPointer: {
      // The scope spec must refer to a class, or be dependent.
      CXXScopeSpec &SS = DeclType.Mem.Scope();
      QualType ClsType;

      // Handle pointer nullability.
      inferPointerNullability(SimplePointerKind::MemberPointer, DeclType.Loc,
                              DeclType.EndLoc, DeclType.getAttrs());

      if (SS.isInvalid()) {
        // Avoid emitting extra errors if we already errored on the scope.
        D.setInvalidType(true);
      } else if (S.isDependentScopeSpecifier(SS) ||
                 dyn_cast_or_null<CXXRecordDecl>(S.computeDeclContext(SS))) {
        NestedNameSpecifier *NNS = SS.getScopeRep();
        NestedNameSpecifier *NNSPrefix = NNS->getPrefix();
        switch (NNS->getKind()) {
        case NestedNameSpecifier::Identifier:
          ClsType = Context.getDependentNameType(ETK_None, NNSPrefix,
                                                 NNS->getAsIdentifier());
          break;

        case NestedNameSpecifier::Namespace:
        case NestedNameSpecifier::NamespaceAlias:
        case NestedNameSpecifier::Global:
        case NestedNameSpecifier::Super:
          llvm_unreachable("Nested-name-specifier must name a type");

        case NestedNameSpecifier::TypeSpec:
        case NestedNameSpecifier::TypeSpecWithTemplate:
          ClsType = QualType(NNS->getAsType(), 0);
          // Note: if the NNS has a prefix and ClsType is a nondependent
          // TemplateSpecializationType, then the NNS prefix is NOT included
          // in ClsType; hence we wrap ClsType into an ElaboratedType.
          // NOTE: in particular, no wrap occurs if ClsType already is an
          // Elaborated, DependentName, or DependentTemplateSpecialization.
          if (NNSPrefix && isa<TemplateSpecializationType>(NNS->getAsType()))
            ClsType = Context.getElaboratedType(ETK_None, NNSPrefix, ClsType);
          break;
        }
      } else {
        S.Diag(DeclType.Mem.Scope().getBeginLoc(),
             diag::err_illegal_decl_mempointer_in_nonclass)
          << (D.getIdentifier() ? D.getIdentifier()->getName() : "type name")
          << DeclType.Mem.Scope().getRange();
        D.setInvalidType(true);
      }

      if (!ClsType.isNull())
        T = S.BuildMemberPointerType(T, ClsType, DeclType.Loc,
                                     D.getIdentifier());
      if (T.isNull()) {
        T = Context.IntTy;
        D.setInvalidType(true);
      } else if (DeclType.Mem.TypeQuals) {
        T = S.BuildQualifiedType(T, DeclType.Loc, DeclType.Mem.TypeQuals);
      }
      break;
    }

#if INTEL_CUSTOMIZATION
    case DeclaratorChunk::Channel: {
      T = S.BuildChannelType(T, DeclType.Loc );
      break;
    }
#endif // INTEL_CUSTOMIZATION

    case DeclaratorChunk::Pipe: {
      T = S.BuildReadPipeType(T, DeclType.Loc);
      processTypeAttrs(state, T, TAL_DeclSpec,
                       D.getMutableDeclSpec().getAttributes());
      break;
    }
    }

    if (T.isNull()) {
      D.setInvalidType(true);
      T = Context.IntTy;
    }

    // See if there are any attributes on this declarator chunk.
    processTypeAttrs(state, T, TAL_DeclChunk, DeclType.getAttrs());
  }

  // GNU warning -Wstrict-prototypes
  //   Warn if a function declaration is without a prototype.
  //   This warning is issued for all kinds of unprototyped function
  //   declarations (i.e. function type typedef, function pointer etc.)
  //   C99 6.7.5.3p14:
  //   The empty list in a function declarator that is not part of a definition
  //   of that function specifies that no information about the number or types
  //   of the parameters is supplied.
  if (!LangOpts.CPlusPlus && D.getFunctionDefinitionKind() == FDK_Declaration) {
    bool IsBlock = false;
    for (const DeclaratorChunk &DeclType : D.type_objects()) {
      switch (DeclType.Kind) {
      case DeclaratorChunk::BlockPointer:
        IsBlock = true;
        break;
      case DeclaratorChunk::Function: {
        const DeclaratorChunk::FunctionTypeInfo &FTI = DeclType.Fun;
        if (FTI.NumParams == 0 && !FTI.isVariadic)
          S.Diag(DeclType.Loc, diag::warn_strict_prototypes)
              << IsBlock
              << FixItHint::CreateInsertion(FTI.getRParenLoc(), "void");
        IsBlock = false;
        break;
      }
      default:
        break;
      }
    }
  }

  assert(!T.isNull() && "T must not be null after this point");

  if (LangOpts.CPlusPlus && T->isFunctionType()) {
    const FunctionProtoType *FnTy = T->getAs<FunctionProtoType>();
    assert(FnTy && "Why oh why is there not a FunctionProtoType here?");

    // C++ 8.3.5p4:
    //   A cv-qualifier-seq shall only be part of the function type
    //   for a nonstatic member function, the function type to which a pointer
    //   to member refers, or the top-level function type of a function typedef
    //   declaration.
    //
    // Core issue 547 also allows cv-qualifiers on function types that are
    // top-level template type arguments.
    enum { NonMember, Member, DeductionGuide } Kind = NonMember;
    if (D.getName().getKind() == UnqualifiedIdKind::IK_DeductionGuideName)
      Kind = DeductionGuide;
    else if (!D.getCXXScopeSpec().isSet()) {
      if ((D.getContext() == DeclaratorContext::MemberContext ||
           D.getContext() == DeclaratorContext::LambdaExprContext) &&
          !D.getDeclSpec().isFriendSpecified())
        Kind = Member;
    } else {
      DeclContext *DC = S.computeDeclContext(D.getCXXScopeSpec());
      if (!DC || DC->isRecord())
        Kind = Member;
    }

    // C++11 [dcl.fct]p6 (w/DR1417):
    // An attempt to specify a function type with a cv-qualifier-seq or a
    // ref-qualifier (including by typedef-name) is ill-formed unless it is:
    //  - the function type for a non-static member function,
    //  - the function type to which a pointer to member refers,
    //  - the top-level function type of a function typedef declaration or
    //    alias-declaration,
    //  - the type-id in the default argument of a type-parameter, or
    //  - the type-id of a template-argument for a type-parameter
    //
    // FIXME: Checking this here is insufficient. We accept-invalid on:
    //
    //   template<typename T> struct S { void f(T); };
    //   S<int() const> s;
    //
    // ... for instance.
    if (IsQualifiedFunction &&
        !(Kind == Member &&
          D.getDeclSpec().getStorageClassSpec() != DeclSpec::SCS_static) &&
        !IsTypedefName &&
        D.getContext() != DeclaratorContext::TemplateArgContext &&
        D.getContext() != DeclaratorContext::TemplateTypeArgContext) {
      SourceLocation Loc = D.getLocStart();
      SourceRange RemovalRange;
      unsigned I;
      if (D.isFunctionDeclarator(I)) {
        SmallVector<SourceLocation, 4> RemovalLocs;
        const DeclaratorChunk &Chunk = D.getTypeObject(I);
        assert(Chunk.Kind == DeclaratorChunk::Function);
        if (Chunk.Fun.hasRefQualifier())
          RemovalLocs.push_back(Chunk.Fun.getRefQualifierLoc());
        if (Chunk.Fun.TypeQuals & Qualifiers::Const)
          RemovalLocs.push_back(Chunk.Fun.getConstQualifierLoc());
        if (Chunk.Fun.TypeQuals & Qualifiers::Volatile)
          RemovalLocs.push_back(Chunk.Fun.getVolatileQualifierLoc());
        if (Chunk.Fun.TypeQuals & Qualifiers::Restrict)
          RemovalLocs.push_back(Chunk.Fun.getRestrictQualifierLoc());
        if (!RemovalLocs.empty()) {
          llvm::sort(RemovalLocs.begin(), RemovalLocs.end(),
                     BeforeThanCompare<SourceLocation>(S.getSourceManager()));
          RemovalRange = SourceRange(RemovalLocs.front(), RemovalLocs.back());
          Loc = RemovalLocs.front();
        }
      }

      S.Diag(Loc, diag::err_invalid_qualified_function_type)
        << Kind << D.isFunctionDeclarator() << T
        << getFunctionQualifiersAsString(FnTy)
        << FixItHint::CreateRemoval(RemovalRange);

      // Strip the cv-qualifiers and ref-qualifiers from the type.
      FunctionProtoType::ExtProtoInfo EPI = FnTy->getExtProtoInfo();
      EPI.TypeQuals = 0;
      EPI.RefQualifier = RQ_None;

      T = Context.getFunctionType(FnTy->getReturnType(), FnTy->getParamTypes(),
                                  EPI);
      // Rebuild any parens around the identifier in the function type.
      for (unsigned i = 0, e = D.getNumTypeObjects(); i != e; ++i) {
        if (D.getTypeObject(i).Kind != DeclaratorChunk::Paren)
          break;
        T = S.BuildParenType(T);
      }
    }
  }

  // Apply any undistributed attributes from the declarator.
  processTypeAttrs(state, T, TAL_DeclName, D.getAttributes());

  // Diagnose any ignored type attributes.
  state.diagnoseIgnoredTypeAttrs(T);

  // C++0x [dcl.constexpr]p9:
  //  A constexpr specifier used in an object declaration declares the object
  //  as const.
  if (D.getDeclSpec().isConstexprSpecified() && T->isObjectType()) {
    T.addConst();
  }

  // If there was an ellipsis in the declarator, the declaration declares a
  // parameter pack whose type may be a pack expansion type.
  if (D.hasEllipsis()) {
    // C++0x [dcl.fct]p13:
    //   A declarator-id or abstract-declarator containing an ellipsis shall
    //   only be used in a parameter-declaration. Such a parameter-declaration
    //   is a parameter pack (14.5.3). [...]
    switch (D.getContext()) {
    case DeclaratorContext::PrototypeContext:
    case DeclaratorContext::LambdaExprParameterContext:
      // C++0x [dcl.fct]p13:
      //   [...] When it is part of a parameter-declaration-clause, the
      //   parameter pack is a function parameter pack (14.5.3). The type T
      //   of the declarator-id of the function parameter pack shall contain
      //   a template parameter pack; each template parameter pack in T is
      //   expanded by the function parameter pack.
      //
      // We represent function parameter packs as function parameters whose
      // type is a pack expansion.
      if (!T->containsUnexpandedParameterPack()) {
        S.Diag(D.getEllipsisLoc(),
             diag::err_function_parameter_pack_without_parameter_packs)
          << T <<  D.getSourceRange();
        D.setEllipsisLoc(SourceLocation());
      } else {
        T = Context.getPackExpansionType(T, None);
      }
      break;
    case DeclaratorContext::TemplateParamContext:
      // C++0x [temp.param]p15:
      //   If a template-parameter is a [...] is a parameter-declaration that
      //   declares a parameter pack (8.3.5), then the template-parameter is a
      //   template parameter pack (14.5.3).
      //
      // Note: core issue 778 clarifies that, if there are any unexpanded
      // parameter packs in the type of the non-type template parameter, then
      // it expands those parameter packs.
      if (T->containsUnexpandedParameterPack())
        T = Context.getPackExpansionType(T, None);
      else
        S.Diag(D.getEllipsisLoc(),
               LangOpts.CPlusPlus11
                 ? diag::warn_cxx98_compat_variadic_templates
                 : diag::ext_variadic_templates);
      break;

    case DeclaratorContext::FileContext:
    case DeclaratorContext::KNRTypeListContext:
    case DeclaratorContext::ObjCParameterContext:  // FIXME: special diagnostic
                                                   // here?
    case DeclaratorContext::ObjCResultContext:     // FIXME: special diagnostic
                                                   // here?
    case DeclaratorContext::TypeNameContext:
    case DeclaratorContext::FunctionalCastContext:
    case DeclaratorContext::CXXNewContext:
    case DeclaratorContext::AliasDeclContext:
    case DeclaratorContext::AliasTemplateContext:
    case DeclaratorContext::MemberContext:
    case DeclaratorContext::BlockContext:
    case DeclaratorContext::ForContext:
    case DeclaratorContext::InitStmtContext:
    case DeclaratorContext::ConditionContext:
    case DeclaratorContext::CXXCatchContext:
    case DeclaratorContext::ObjCCatchContext:
    case DeclaratorContext::BlockLiteralContext:
    case DeclaratorContext::LambdaExprContext:
    case DeclaratorContext::ConversionIdContext:
    case DeclaratorContext::TrailingReturnContext:
    case DeclaratorContext::TrailingReturnVarContext:
    case DeclaratorContext::TemplateArgContext:
    case DeclaratorContext::TemplateTypeArgContext:
      // FIXME: We may want to allow parameter packs in block-literal contexts
      // in the future.
      S.Diag(D.getEllipsisLoc(),
             diag::err_ellipsis_in_declarator_not_parameter);
      D.setEllipsisLoc(SourceLocation());
      break;
    }
  }

  assert(!T.isNull() && "T must not be null at the end of this function");
  if (D.isInvalidType())
    return Context.getTrivialTypeSourceInfo(T);

  return S.GetTypeSourceInfoForDeclarator(D, T, TInfo);
}

/// GetTypeForDeclarator - Convert the type for the specified
/// declarator to Type instances.
///
/// The result of this call will never be null, but the associated
/// type may be a null type if there's an unrecoverable error.
TypeSourceInfo *Sema::GetTypeForDeclarator(Declarator &D, Scope *S) {
  // Determine the type of the declarator. Not all forms of declarator
  // have a type.

  TypeProcessingState state(*this, D);

  TypeSourceInfo *ReturnTypeInfo = nullptr;
  QualType T = GetDeclSpecTypeForDeclarator(state, ReturnTypeInfo);
  if (D.isPrototypeContext() && getLangOpts().ObjCAutoRefCount)
    inferARCWriteback(state, T);

  return GetFullTypeForDeclarator(state, T, ReturnTypeInfo);
}

static void transferARCOwnershipToDeclSpec(Sema &S,
                                           QualType &declSpecTy,
                                           Qualifiers::ObjCLifetime ownership) {
  if (declSpecTy->isObjCRetainableType() &&
      declSpecTy.getObjCLifetime() == Qualifiers::OCL_None) {
    Qualifiers qs;
    qs.addObjCLifetime(ownership);
    declSpecTy = S.Context.getQualifiedType(declSpecTy, qs);
  }
}

static void transferARCOwnershipToDeclaratorChunk(TypeProcessingState &state,
                                            Qualifiers::ObjCLifetime ownership,
                                            unsigned chunkIndex) {
  Sema &S = state.getSema();
  Declarator &D = state.getDeclarator();

  // Look for an explicit lifetime attribute.
  DeclaratorChunk &chunk = D.getTypeObject(chunkIndex);
  if (chunk.getAttrs().hasAttribute(ParsedAttr::AT_ObjCOwnership))
    return;

  const char *attrStr = nullptr;
  switch (ownership) {
  case Qualifiers::OCL_None: llvm_unreachable("no ownership!");
  case Qualifiers::OCL_ExplicitNone: attrStr = "none"; break;
  case Qualifiers::OCL_Strong: attrStr = "strong"; break;
  case Qualifiers::OCL_Weak: attrStr = "weak"; break;
  case Qualifiers::OCL_Autoreleasing: attrStr = "autoreleasing"; break;
  }

  IdentifierLoc *Arg = new (S.Context) IdentifierLoc;
  Arg->Ident = &S.Context.Idents.get(attrStr);
  Arg->Loc = SourceLocation();

  ArgsUnion Args(Arg);

  // If there wasn't one, add one (with an invalid source location
  // so that we don't make an AttributedType for it).
  ParsedAttr *attr = D.getAttributePool().create(
      &S.Context.Idents.get("objc_ownership"), SourceLocation(),
      /*scope*/ nullptr, SourceLocation(),
      /*args*/ &Args, 1, ParsedAttr::AS_GNU);
  chunk.getAttrs().addAtStart(attr);
  // TODO: mark whether we did this inference?
}

/// Used for transferring ownership in casts resulting in l-values.
static void transferARCOwnership(TypeProcessingState &state,
                                 QualType &declSpecTy,
                                 Qualifiers::ObjCLifetime ownership) {
  Sema &S = state.getSema();
  Declarator &D = state.getDeclarator();

  int inner = -1;
  bool hasIndirection = false;
  for (unsigned i = 0, e = D.getNumTypeObjects(); i != e; ++i) {
    DeclaratorChunk &chunk = D.getTypeObject(i);
    switch (chunk.Kind) {
    case DeclaratorChunk::Paren:
      // Ignore parens.
      break;

    case DeclaratorChunk::Array:
    case DeclaratorChunk::Reference:
    case DeclaratorChunk::Pointer:
      if (inner != -1)
        hasIndirection = true;
      inner = i;
      break;

    case DeclaratorChunk::BlockPointer:
      if (inner != -1)
        transferARCOwnershipToDeclaratorChunk(state, ownership, i);
      return;

    case DeclaratorChunk::Function:
    case DeclaratorChunk::MemberPointer:
#if INTEL_CUSTOMIZATION
    case DeclaratorChunk::Channel:
#endif // INTEL_CUSTOMIZATION
    case DeclaratorChunk::Pipe:
      return;
    }
  }

  if (inner == -1)
    return;

  DeclaratorChunk &chunk = D.getTypeObject(inner);
  if (chunk.Kind == DeclaratorChunk::Pointer) {
    if (declSpecTy->isObjCRetainableType())
      return transferARCOwnershipToDeclSpec(S, declSpecTy, ownership);
    if (declSpecTy->isObjCObjectType() && hasIndirection)
      return transferARCOwnershipToDeclaratorChunk(state, ownership, inner);
  } else {
    assert(chunk.Kind == DeclaratorChunk::Array ||
           chunk.Kind == DeclaratorChunk::Reference);
    return transferARCOwnershipToDeclSpec(S, declSpecTy, ownership);
  }
}

TypeSourceInfo *Sema::GetTypeForDeclaratorCast(Declarator &D, QualType FromTy) {
  TypeProcessingState state(*this, D);

  TypeSourceInfo *ReturnTypeInfo = nullptr;
  QualType declSpecTy = GetDeclSpecTypeForDeclarator(state, ReturnTypeInfo);

  if (getLangOpts().ObjC1) {
    Qualifiers::ObjCLifetime ownership = Context.getInnerObjCOwnership(FromTy);
    if (ownership != Qualifiers::OCL_None)
      transferARCOwnership(state, declSpecTy, ownership);
  }

  return GetFullTypeForDeclarator(state, declSpecTy, ReturnTypeInfo);
}

/// Map an AttributedType::Kind to an ParsedAttr::Kind.
static ParsedAttr::Kind getAttrListKind(AttributedType::Kind kind) {
  switch (kind) {
  case AttributedType::attr_address_space:
    return ParsedAttr::AT_AddressSpace;
  case AttributedType::attr_regparm:
    return ParsedAttr::AT_Regparm;
  case AttributedType::attr_vector_size:
    return ParsedAttr::AT_VectorSize;
  case AttributedType::attr_neon_vector_type:
    return ParsedAttr::AT_NeonVectorType;
  case AttributedType::attr_neon_polyvector_type:
    return ParsedAttr::AT_NeonPolyVectorType;
  case AttributedType::attr_objc_gc:
    return ParsedAttr::AT_ObjCGC;
  case AttributedType::attr_objc_ownership:
  case AttributedType::attr_objc_inert_unsafe_unretained:
    return ParsedAttr::AT_ObjCOwnership;
  case AttributedType::attr_noreturn:
    return ParsedAttr::AT_NoReturn;
  case AttributedType::attr_nocf_check:
    return ParsedAttr::AT_AnyX86NoCfCheck;
  case AttributedType::attr_cdecl:
    return ParsedAttr::AT_CDecl;
  case AttributedType::attr_fastcall:
    return ParsedAttr::AT_FastCall;
  case AttributedType::attr_stdcall:
    return ParsedAttr::AT_StdCall;
  case AttributedType::attr_thiscall:
    return ParsedAttr::AT_ThisCall;
  case AttributedType::attr_regcall:
    return ParsedAttr::AT_RegCall;
  case AttributedType::attr_pascal:
    return ParsedAttr::AT_Pascal;
  case AttributedType::attr_swiftcall:
    return ParsedAttr::AT_SwiftCall;
  case AttributedType::attr_vectorcall:
    return ParsedAttr::AT_VectorCall;
  case AttributedType::attr_pcs:
  case AttributedType::attr_pcs_vfp:
    return ParsedAttr::AT_Pcs;
  case AttributedType::attr_inteloclbicc:
    return ParsedAttr::AT_IntelOclBicc;
  case AttributedType::attr_ms_abi:
    return ParsedAttr::AT_MSABI;
  case AttributedType::attr_sysv_abi:
    return ParsedAttr::AT_SysVABI;
  case AttributedType::attr_preserve_most:
    return ParsedAttr::AT_PreserveMost;
  case AttributedType::attr_preserve_all:
    return ParsedAttr::AT_PreserveAll;
  case AttributedType::attr_ptr32:
    return ParsedAttr::AT_Ptr32;
  case AttributedType::attr_ptr64:
    return ParsedAttr::AT_Ptr64;
  case AttributedType::attr_sptr:
    return ParsedAttr::AT_SPtr;
  case AttributedType::attr_uptr:
    return ParsedAttr::AT_UPtr;
  case AttributedType::attr_nonnull:
    return ParsedAttr::AT_TypeNonNull;
  case AttributedType::attr_nullable:
    return ParsedAttr::AT_TypeNullable;
  case AttributedType::attr_null_unspecified:
    return ParsedAttr::AT_TypeNullUnspecified;
  case AttributedType::attr_objc_kindof:
    return ParsedAttr::AT_ObjCKindOf;
  case AttributedType::attr_ns_returns_retained:
    return ParsedAttr::AT_NSReturnsRetained;
  }
  llvm_unreachable("unexpected attribute kind!");
}

static void setAttributedTypeLoc(AttributedTypeLoc TL, const ParsedAttr &attr) {
  TL.setAttrNameLoc(attr.getLoc());
  if (TL.hasAttrExprOperand()) {
    assert(attr.isArgExpr(0) && "mismatched attribute operand kind");
    TL.setAttrExprOperand(attr.getArgAsExpr(0));
  } else if (TL.hasAttrEnumOperand()) {
    assert((attr.isArgIdent(0) || attr.isArgExpr(0)) &&
           "unexpected attribute operand kind");
    if (attr.isArgIdent(0))
      TL.setAttrEnumOperandLoc(attr.getArgAsIdent(0)->Loc);
    else
      TL.setAttrEnumOperandLoc(attr.getArgAsExpr(0)->getExprLoc());
  }

  // FIXME: preserve this information to here.
  if (TL.hasAttrOperand())
    TL.setAttrOperandParensRange(SourceRange());
}

static void fillAttributedTypeLoc(AttributedTypeLoc TL,
                                  const ParsedAttributesView &Attrs,
                                  const ParsedAttributesView &DeclAttrs) {
  // DeclAttrs and Attrs cannot be both empty.
  assert((!Attrs.empty() || !DeclAttrs.empty()) &&
         "no type attributes in the expected location!");

  ParsedAttr::Kind parsedKind = getAttrListKind(TL.getAttrKind());
  // Try to search for an attribute of matching kind in Attrs list.
  for (const ParsedAttr &AL : Attrs)
    if (AL.getKind() == parsedKind)
      return setAttributedTypeLoc(TL, AL);

  for (const ParsedAttr &AL : DeclAttrs)
    if (AL.isCXX11Attribute() || AL.getKind() == parsedKind)
      return setAttributedTypeLoc(TL, AL);
  llvm_unreachable("no matching type attribute in expected location!");
}

namespace {
  class TypeSpecLocFiller : public TypeLocVisitor<TypeSpecLocFiller> {
    ASTContext &Context;
    const DeclSpec &DS;

  public:
    TypeSpecLocFiller(ASTContext &Context, const DeclSpec &DS)
      : Context(Context), DS(DS) {}

    void VisitAttributedTypeLoc(AttributedTypeLoc TL) {
      fillAttributedTypeLoc(TL, DS.getAttributes(), ParsedAttributesView{});
      Visit(TL.getModifiedLoc());
    }
    void VisitQualifiedTypeLoc(QualifiedTypeLoc TL) {
      Visit(TL.getUnqualifiedLoc());
    }
    void VisitTypedefTypeLoc(TypedefTypeLoc TL) {
      TL.setNameLoc(DS.getTypeSpecTypeLoc());
    }
    void VisitObjCInterfaceTypeLoc(ObjCInterfaceTypeLoc TL) {
      TL.setNameLoc(DS.getTypeSpecTypeLoc());
      // FIXME. We should have DS.getTypeSpecTypeEndLoc(). But, it requires
      // addition field. What we have is good enough for dispay of location
      // of 'fixit' on interface name.
      TL.setNameEndLoc(DS.getLocEnd());
    }
    void VisitObjCObjectTypeLoc(ObjCObjectTypeLoc TL) {
      TypeSourceInfo *RepTInfo = nullptr;
      Sema::GetTypeFromParser(DS.getRepAsType(), &RepTInfo);
      TL.copy(RepTInfo->getTypeLoc());
    }
    void VisitObjCObjectPointerTypeLoc(ObjCObjectPointerTypeLoc TL) {
      TypeSourceInfo *RepTInfo = nullptr;
      Sema::GetTypeFromParser(DS.getRepAsType(), &RepTInfo);
      TL.copy(RepTInfo->getTypeLoc());
    }
    void VisitTemplateSpecializationTypeLoc(TemplateSpecializationTypeLoc TL) {
      TypeSourceInfo *TInfo = nullptr;
      Sema::GetTypeFromParser(DS.getRepAsType(), &TInfo);

      // If we got no declarator info from previous Sema routines,
      // just fill with the typespec loc.
      if (!TInfo) {
        TL.initialize(Context, DS.getTypeSpecTypeNameLoc());
        return;
      }

      TypeLoc OldTL = TInfo->getTypeLoc();
      if (TInfo->getType()->getAs<ElaboratedType>()) {
        ElaboratedTypeLoc ElabTL = OldTL.castAs<ElaboratedTypeLoc>();
        TemplateSpecializationTypeLoc NamedTL = ElabTL.getNamedTypeLoc()
            .castAs<TemplateSpecializationTypeLoc>();
        TL.copy(NamedTL);
      } else {
        TL.copy(OldTL.castAs<TemplateSpecializationTypeLoc>());
        assert(TL.getRAngleLoc() == OldTL.castAs<TemplateSpecializationTypeLoc>().getRAngleLoc());
      }
        
    }
    void VisitTypeOfExprTypeLoc(TypeOfExprTypeLoc TL) {
      assert(DS.getTypeSpecType() == DeclSpec::TST_typeofExpr);
      TL.setTypeofLoc(DS.getTypeSpecTypeLoc());
      TL.setParensRange(DS.getTypeofParensRange());
    }
    void VisitTypeOfTypeLoc(TypeOfTypeLoc TL) {
      assert(DS.getTypeSpecType() == DeclSpec::TST_typeofType);
      TL.setTypeofLoc(DS.getTypeSpecTypeLoc());
      TL.setParensRange(DS.getTypeofParensRange());
      assert(DS.getRepAsType());
      TypeSourceInfo *TInfo = nullptr;
      Sema::GetTypeFromParser(DS.getRepAsType(), &TInfo);
      TL.setUnderlyingTInfo(TInfo);
    }
    void VisitUnaryTransformTypeLoc(UnaryTransformTypeLoc TL) {
#if INTEL_CUSTOMIZATION
      // CQ#369185 - support of __bases and __direct_bases intrinsics.
      // FIXME: This holds only because we only have three unary transforms.
      assert(DS.getTypeSpecType() == DeclSpec::TST_underlyingType ||
             DS.getTypeSpecType() == DeclSpec::TST_bases ||
             DS.getTypeSpecType() == DeclSpec::TST_directBases);
#else
      // FIXME: This holds only because we only have one unary transform.
      assert(DS.getTypeSpecType() == DeclSpec::TST_underlyingType);
#endif // INTEL_CUSTOMIZATION
      TL.setKWLoc(DS.getTypeSpecTypeLoc());
      TL.setParensRange(DS.getTypeofParensRange());
      assert(DS.getRepAsType());
      TypeSourceInfo *TInfo = nullptr;
      Sema::GetTypeFromParser(DS.getRepAsType(), &TInfo);
      TL.setUnderlyingTInfo(TInfo);
    }
    void VisitBuiltinTypeLoc(BuiltinTypeLoc TL) {
      // By default, use the source location of the type specifier.
      TL.setBuiltinLoc(DS.getTypeSpecTypeLoc());
      if (TL.needsExtraLocalData()) {
        // Set info for the written builtin specifiers.
        TL.getWrittenBuiltinSpecs() = DS.getWrittenBuiltinSpecs();
        // Try to have a meaningful source location.
        if (TL.getWrittenSignSpec() != TSS_unspecified)
          TL.expandBuiltinRange(DS.getTypeSpecSignLoc());
        if (TL.getWrittenWidthSpec() != TSW_unspecified)
          TL.expandBuiltinRange(DS.getTypeSpecWidthRange());
      }
    }
    void VisitElaboratedTypeLoc(ElaboratedTypeLoc TL) {
      ElaboratedTypeKeyword Keyword
        = TypeWithKeyword::getKeywordForTypeSpec(DS.getTypeSpecType());
      if (DS.getTypeSpecType() == TST_typename) {
        TypeSourceInfo *TInfo = nullptr;
        Sema::GetTypeFromParser(DS.getRepAsType(), &TInfo);
        if (TInfo) {
          TL.copy(TInfo->getTypeLoc().castAs<ElaboratedTypeLoc>());
          return;
        }
      }
      TL.setElaboratedKeywordLoc(Keyword != ETK_None
                                 ? DS.getTypeSpecTypeLoc()
                                 : SourceLocation());
      const CXXScopeSpec& SS = DS.getTypeSpecScope();
      TL.setQualifierLoc(SS.getWithLocInContext(Context));
      Visit(TL.getNextTypeLoc().getUnqualifiedLoc());
    }
    void VisitDependentNameTypeLoc(DependentNameTypeLoc TL) {
      assert(DS.getTypeSpecType() == TST_typename);
      TypeSourceInfo *TInfo = nullptr;
      Sema::GetTypeFromParser(DS.getRepAsType(), &TInfo);
      assert(TInfo);
      TL.copy(TInfo->getTypeLoc().castAs<DependentNameTypeLoc>());
    }
    void VisitDependentTemplateSpecializationTypeLoc(
                                 DependentTemplateSpecializationTypeLoc TL) {
      assert(DS.getTypeSpecType() == TST_typename);
      TypeSourceInfo *TInfo = nullptr;
      Sema::GetTypeFromParser(DS.getRepAsType(), &TInfo);
      assert(TInfo);
      TL.copy(
          TInfo->getTypeLoc().castAs<DependentTemplateSpecializationTypeLoc>());
    }
    void VisitTagTypeLoc(TagTypeLoc TL) {
      TL.setNameLoc(DS.getTypeSpecTypeNameLoc());
    }
    void VisitAtomicTypeLoc(AtomicTypeLoc TL) {
      // An AtomicTypeLoc can come from either an _Atomic(...) type specifier
      // or an _Atomic qualifier.
      if (DS.getTypeSpecType() == DeclSpec::TST_atomic) {
        TL.setKWLoc(DS.getTypeSpecTypeLoc());
        TL.setParensRange(DS.getTypeofParensRange());

        TypeSourceInfo *TInfo = nullptr;
        Sema::GetTypeFromParser(DS.getRepAsType(), &TInfo);
        assert(TInfo);
        TL.getValueLoc().initializeFullCopy(TInfo->getTypeLoc());
      } else {
        TL.setKWLoc(DS.getAtomicSpecLoc());
        // No parens, to indicate this was spelled as an _Atomic qualifier.
        TL.setParensRange(SourceRange());
        Visit(TL.getValueLoc());
      }
    }

    void VisitPipeTypeLoc(PipeTypeLoc TL) {
      TL.setKWLoc(DS.getTypeSpecTypeLoc());

      TypeSourceInfo *TInfo = nullptr;
      Sema::GetTypeFromParser(DS.getRepAsType(), &TInfo);
      TL.getValueLoc().initializeFullCopy(TInfo->getTypeLoc());
    }

#if INTEL_CUSTOMIZATION
    void VisitChannelTypeLoc(ChannelTypeLoc TL) {
      TL.setKWLoc(DS.getTypeSpecTypeLoc());

      TypeSourceInfo *TInfo = 0;
      Sema::GetTypeFromParser(DS.getRepAsType(), &TInfo);
      TL.getValueLoc().initializeFullCopy(TInfo->getTypeLoc());
    }
#endif // INTEL_CUSTOMIZATION

    void VisitTypeLoc(TypeLoc TL) {
      // FIXME: add other typespec types and change this to an assert.
      TL.initialize(Context, DS.getTypeSpecTypeLoc());
    }
  };

  class DeclaratorLocFiller : public TypeLocVisitor<DeclaratorLocFiller> {
    ASTContext &Context;
    const DeclaratorChunk &Chunk;

  public:
    DeclaratorLocFiller(ASTContext &Context, const DeclaratorChunk &Chunk)
      : Context(Context), Chunk(Chunk) {}

    void VisitQualifiedTypeLoc(QualifiedTypeLoc TL) {
      llvm_unreachable("qualified type locs not expected here!");
    }
    void VisitDecayedTypeLoc(DecayedTypeLoc TL) {
      llvm_unreachable("decayed type locs not expected here!");
    }

    void VisitAttributedTypeLoc(AttributedTypeLoc TL) {
      fillAttributedTypeLoc(TL, Chunk.getAttrs(), ParsedAttributesView{});
    }
    void VisitAdjustedTypeLoc(AdjustedTypeLoc TL) {
      // nothing
    }
    void VisitBlockPointerTypeLoc(BlockPointerTypeLoc TL) {
      assert(Chunk.Kind == DeclaratorChunk::BlockPointer);
      TL.setCaretLoc(Chunk.Loc);
    }
    void VisitPointerTypeLoc(PointerTypeLoc TL) {
      assert(Chunk.Kind == DeclaratorChunk::Pointer);
      TL.setStarLoc(Chunk.Loc);
    }
    void VisitObjCObjectPointerTypeLoc(ObjCObjectPointerTypeLoc TL) {
      assert(Chunk.Kind == DeclaratorChunk::Pointer);
      TL.setStarLoc(Chunk.Loc);
    }
    void VisitMemberPointerTypeLoc(MemberPointerTypeLoc TL) {
      assert(Chunk.Kind == DeclaratorChunk::MemberPointer);
      const CXXScopeSpec& SS = Chunk.Mem.Scope();
      NestedNameSpecifierLoc NNSLoc = SS.getWithLocInContext(Context);

      const Type* ClsTy = TL.getClass();
      QualType ClsQT = QualType(ClsTy, 0);
      TypeSourceInfo *ClsTInfo = Context.CreateTypeSourceInfo(ClsQT, 0);
      // Now copy source location info into the type loc component.
      TypeLoc ClsTL = ClsTInfo->getTypeLoc();
      switch (NNSLoc.getNestedNameSpecifier()->getKind()) {
      case NestedNameSpecifier::Identifier:
        assert(isa<DependentNameType>(ClsTy) && "Unexpected TypeLoc");
        {
          DependentNameTypeLoc DNTLoc = ClsTL.castAs<DependentNameTypeLoc>();
          DNTLoc.setElaboratedKeywordLoc(SourceLocation());
          DNTLoc.setQualifierLoc(NNSLoc.getPrefix());
          DNTLoc.setNameLoc(NNSLoc.getLocalBeginLoc());
        }
        break;

      case NestedNameSpecifier::TypeSpec:
      case NestedNameSpecifier::TypeSpecWithTemplate:
        if (isa<ElaboratedType>(ClsTy)) {
          ElaboratedTypeLoc ETLoc = ClsTL.castAs<ElaboratedTypeLoc>();
          ETLoc.setElaboratedKeywordLoc(SourceLocation());
          ETLoc.setQualifierLoc(NNSLoc.getPrefix());
          TypeLoc NamedTL = ETLoc.getNamedTypeLoc();
          NamedTL.initializeFullCopy(NNSLoc.getTypeLoc());
        } else {
          ClsTL.initializeFullCopy(NNSLoc.getTypeLoc());
        }
        break;

      case NestedNameSpecifier::Namespace:
      case NestedNameSpecifier::NamespaceAlias:
      case NestedNameSpecifier::Global:
      case NestedNameSpecifier::Super:
        llvm_unreachable("Nested-name-specifier must name a type");
      }

      // Finally fill in MemberPointerLocInfo fields.
      TL.setStarLoc(Chunk.Loc);
      TL.setClassTInfo(ClsTInfo);
    }
    void VisitLValueReferenceTypeLoc(LValueReferenceTypeLoc TL) {
      assert(Chunk.Kind == DeclaratorChunk::Reference);
      // 'Amp' is misleading: this might have been originally
      /// spelled with AmpAmp.
      TL.setAmpLoc(Chunk.Loc);
    }
    void VisitRValueReferenceTypeLoc(RValueReferenceTypeLoc TL) {
      assert(Chunk.Kind == DeclaratorChunk::Reference);
      assert(!Chunk.Ref.LValueRef);
      TL.setAmpAmpLoc(Chunk.Loc);
    }
    void VisitArrayTypeLoc(ArrayTypeLoc TL) {
      assert(Chunk.Kind == DeclaratorChunk::Array);
      TL.setLBracketLoc(Chunk.Loc);
      TL.setRBracketLoc(Chunk.EndLoc);
      TL.setSizeExpr(static_cast<Expr*>(Chunk.Arr.NumElts));
    }
    void VisitFunctionTypeLoc(FunctionTypeLoc TL) {
      assert(Chunk.Kind == DeclaratorChunk::Function);
      TL.setLocalRangeBegin(Chunk.Loc);
      TL.setLocalRangeEnd(Chunk.EndLoc);

      const DeclaratorChunk::FunctionTypeInfo &FTI = Chunk.Fun;
      TL.setLParenLoc(FTI.getLParenLoc());
      TL.setRParenLoc(FTI.getRParenLoc());
      for (unsigned i = 0, e = TL.getNumParams(), tpi = 0; i != e; ++i) {
        ParmVarDecl *Param = cast<ParmVarDecl>(FTI.Params[i].Param);
        TL.setParam(tpi++, Param);
      }
      TL.setExceptionSpecRange(FTI.getExceptionSpecRange());
    }
    void VisitParenTypeLoc(ParenTypeLoc TL) {
      assert(Chunk.Kind == DeclaratorChunk::Paren);
      TL.setLParenLoc(Chunk.Loc);
      TL.setRParenLoc(Chunk.EndLoc);
    }
    void VisitPipeTypeLoc(PipeTypeLoc TL) {
      assert(Chunk.Kind == DeclaratorChunk::Pipe);
      TL.setKWLoc(Chunk.Loc);
    }
#if INTEL_CUSTOMIZATION
    void VisitChannelTypeLoc(ChannelTypeLoc TL) {
      assert(Chunk.Kind == DeclaratorChunk::Channel);
      TL.setKWLoc(Chunk.Loc);
    }
#endif // INTEL_CUSTOMIZATION

    void VisitTypeLoc(TypeLoc TL) {
      llvm_unreachable("unsupported TypeLoc kind in declarator!");
    }
  };
} // end anonymous namespace

static void fillAtomicQualLoc(AtomicTypeLoc ATL, const DeclaratorChunk &Chunk) {
  SourceLocation Loc;
  switch (Chunk.Kind) {
  case DeclaratorChunk::Function:
  case DeclaratorChunk::Array:
  case DeclaratorChunk::Paren:
  case DeclaratorChunk::Pipe:
#if INTEL_CUSTOMIZATION
  case DeclaratorChunk::Channel:
#endif // INTEL_CUSTOMIZATION
    llvm_unreachable("cannot be _Atomic qualified");

  case DeclaratorChunk::Pointer:
    Loc = SourceLocation::getFromRawEncoding(Chunk.Ptr.AtomicQualLoc);
    break;

  case DeclaratorChunk::BlockPointer:
  case DeclaratorChunk::Reference:
  case DeclaratorChunk::MemberPointer:
    // FIXME: Provide a source location for the _Atomic keyword.
    break;
  }

  ATL.setKWLoc(Loc);
  ATL.setParensRange(SourceRange());
}

static void
fillDependentAddressSpaceTypeLoc(DependentAddressSpaceTypeLoc DASTL,
                                 const ParsedAttributesView &Attrs) {
  for (const ParsedAttr &AL : Attrs) {
    if (AL.getKind() == ParsedAttr::AT_AddressSpace) {
      DASTL.setAttrNameLoc(AL.getLoc());
      DASTL.setAttrExprOperand(AL.getArgAsExpr(0));
      DASTL.setAttrOperandParensRange(SourceRange());
      return;
    }
  }

  llvm_unreachable(
      "no address_space attribute found at the expected location!");
}

/// Create and instantiate a TypeSourceInfo with type source information.
///
/// \param T QualType referring to the type as written in source code.
///
/// \param ReturnTypeInfo For declarators whose return type does not show
/// up in the normal place in the declaration specifiers (such as a C++
/// conversion function), this pointer will refer to a type source information
/// for that return type.
TypeSourceInfo *
Sema::GetTypeSourceInfoForDeclarator(Declarator &D, QualType T,
                                     TypeSourceInfo *ReturnTypeInfo) {
  TypeSourceInfo *TInfo = Context.CreateTypeSourceInfo(T);
  UnqualTypeLoc CurrTL = TInfo->getTypeLoc().getUnqualifiedLoc();

  // Handle parameter packs whose type is a pack expansion.
  if (isa<PackExpansionType>(T)) {
    CurrTL.castAs<PackExpansionTypeLoc>().setEllipsisLoc(D.getEllipsisLoc());
    CurrTL = CurrTL.getNextTypeLoc().getUnqualifiedLoc();
  }

  for (unsigned i = 0, e = D.getNumTypeObjects(); i != e; ++i) {
    
    if (DependentAddressSpaceTypeLoc DASTL =
        CurrTL.getAs<DependentAddressSpaceTypeLoc>()) {
      fillDependentAddressSpaceTypeLoc(DASTL, D.getTypeObject(i).getAttrs());
      CurrTL = DASTL.getPointeeTypeLoc().getUnqualifiedLoc();  
    }

    // An AtomicTypeLoc might be produced by an atomic qualifier in this
    // declarator chunk.
    if (AtomicTypeLoc ATL = CurrTL.getAs<AtomicTypeLoc>()) {
      fillAtomicQualLoc(ATL, D.getTypeObject(i));
      CurrTL = ATL.getValueLoc().getUnqualifiedLoc();
    }

    while (AttributedTypeLoc TL = CurrTL.getAs<AttributedTypeLoc>()) {
      fillAttributedTypeLoc(TL, D.getTypeObject(i).getAttrs(),
                            D.getAttributes());
      CurrTL = TL.getNextTypeLoc().getUnqualifiedLoc();
    }

    // FIXME: Ordering here?
    while (AdjustedTypeLoc TL = CurrTL.getAs<AdjustedTypeLoc>())
      CurrTL = TL.getNextTypeLoc().getUnqualifiedLoc();

    DeclaratorLocFiller(Context, D.getTypeObject(i)).Visit(CurrTL);
    CurrTL = CurrTL.getNextTypeLoc().getUnqualifiedLoc();
  }

  // If we have different source information for the return type, use
  // that.  This really only applies to C++ conversion functions.
  if (ReturnTypeInfo) {
    TypeLoc TL = ReturnTypeInfo->getTypeLoc();
    assert(TL.getFullDataSize() == CurrTL.getFullDataSize());
    memcpy(CurrTL.getOpaqueData(), TL.getOpaqueData(), TL.getFullDataSize());
  } else {
    TypeSpecLocFiller(Context, D.getDeclSpec()).Visit(CurrTL);
  }

  return TInfo;
}

/// Create a LocInfoType to hold the given QualType and TypeSourceInfo.
ParsedType Sema::CreateParsedType(QualType T, TypeSourceInfo *TInfo) {
  // FIXME: LocInfoTypes are "transient", only needed for passing to/from Parser
  // and Sema during declaration parsing. Try deallocating/caching them when
  // it's appropriate, instead of allocating them and keeping them around.
  LocInfoType *LocT = (LocInfoType*)BumpAlloc.Allocate(sizeof(LocInfoType),
                                                       TypeAlignment);
  new (LocT) LocInfoType(T, TInfo);
  assert(LocT->getTypeClass() != T->getTypeClass() &&
         "LocInfoType's TypeClass conflicts with an existing Type class");
  return ParsedType::make(QualType(LocT, 0));
}

void LocInfoType::getAsStringInternal(std::string &Str,
                                      const PrintingPolicy &Policy) const {
  llvm_unreachable("LocInfoType leaked into the type system; an opaque TypeTy*"
         " was used directly instead of getting the QualType through"
         " GetTypeFromParser");
}

TypeResult Sema::ActOnTypeName(Scope *S, Declarator &D) {
  // C99 6.7.6: Type names have no identifier.  This is already validated by
  // the parser.
  assert(D.getIdentifier() == nullptr &&
         "Type name should have no identifier!");

  TypeSourceInfo *TInfo = GetTypeForDeclarator(D, S);
  QualType T = TInfo->getType();
  if (D.isInvalidType())
    return true;

  // Make sure there are no unused decl attributes on the declarator.
  // We don't want to do this for ObjC parameters because we're going
  // to apply them to the actual parameter declaration.
  // Likewise, we don't want to do this for alias declarations, because
  // we are actually going to build a declaration from this eventually.
  if (D.getContext() != DeclaratorContext::ObjCParameterContext &&
      D.getContext() != DeclaratorContext::AliasDeclContext &&
      D.getContext() != DeclaratorContext::AliasTemplateContext)
    checkUnusedDeclAttributes(D);

  if (getLangOpts().CPlusPlus) {
    // Check that there are no default arguments (C++ only).
    CheckExtraCXXDefaultArguments(D);
  }

  return CreateParsedType(T, TInfo);
}

ParsedType Sema::ActOnObjCInstanceType(SourceLocation Loc) {
  QualType T = Context.getObjCInstanceType();
  TypeSourceInfo *TInfo = Context.getTrivialTypeSourceInfo(T, Loc);
  return CreateParsedType(T, TInfo);
}

//===----------------------------------------------------------------------===//
// Type Attribute Processing
//===----------------------------------------------------------------------===//

/// BuildAddressSpaceAttr - Builds a DependentAddressSpaceType if an expression 
/// is uninstantiated. If instantiated it will apply the appropriate address space 
/// to the type. This function allows dependent template variables to be used in
/// conjunction with the address_space attribute  
QualType Sema::BuildAddressSpaceAttr(QualType &T, Expr *AddrSpace,
                                     SourceLocation AttrLoc) {
  if (!AddrSpace->isValueDependent()) { 

    llvm::APSInt addrSpace(32);
    if (!AddrSpace->isIntegerConstantExpr(addrSpace, Context)) {
      Diag(AttrLoc, diag::err_attribute_argument_type)
          << "'address_space'" << AANT_ArgumentIntegerConstant
          << AddrSpace->getSourceRange();
      return QualType();
    }

    // Bounds checking.
    if (addrSpace.isSigned()) {
      if (addrSpace.isNegative()) {
        Diag(AttrLoc, diag::err_attribute_address_space_negative)
            << AddrSpace->getSourceRange();
        return QualType();
      }
      addrSpace.setIsSigned(false);
    }

    llvm::APSInt max(addrSpace.getBitWidth());
    max =
        Qualifiers::MaxAddressSpace - (unsigned)LangAS::FirstTargetAddressSpace;
    if (addrSpace > max) {
      Diag(AttrLoc, diag::err_attribute_address_space_too_high)
          << (unsigned)max.getZExtValue() << AddrSpace->getSourceRange();
      return QualType();
    }

    LangAS ASIdx =
        getLangASFromTargetAS(static_cast<unsigned>(addrSpace.getZExtValue()));

    // If this type is already address space qualified with a different
    // address space, reject it.
    // ISO/IEC TR 18037 S5.3 (amending C99 6.7.3): "No type shall be qualified
    // by qualifiers for two or more different address spaces."
    if (T.getAddressSpace() != LangAS::Default) {
      if (T.getAddressSpace() != ASIdx) {
        Diag(AttrLoc, diag::err_attribute_address_multiple_qualifiers);
        return QualType();
      } else
        // Emit a warning if they are identical; it's likely unintended.
        Diag(AttrLoc,
             diag::warn_attribute_address_multiple_identical_qualifiers);
    }

    return Context.getAddrSpaceQualType(T, ASIdx);
  }

  // A check with similar intentions as checking if a type already has an
  // address space except for on a dependent types, basically if the 
  // current type is already a DependentAddressSpaceType then its already 
  // lined up to have another address space on it and we can't have
  // multiple address spaces on the one pointer indirection
  if (T->getAs<DependentAddressSpaceType>()) {
    Diag(AttrLoc, diag::err_attribute_address_multiple_qualifiers);
    return QualType();
  }

  return Context.getDependentAddressSpaceType(T, AddrSpace, AttrLoc);
}

/// HandleAddressSpaceTypeAttribute - Process an address_space attribute on the
/// specified type.  The attribute contains 1 argument, the id of the address
/// space for the type.
static void HandleAddressSpaceTypeAttribute(QualType &Type,
                                            const ParsedAttr &Attr, Sema &S) {
  // ISO/IEC TR 18037 S5.3 (amending C99 6.7.3): "A function type shall not be
  // qualified by an address-space qualifier."
  if (Type->isFunctionType()) {
    S.Diag(Attr.getLoc(), diag::err_attribute_address_function_type);
    Attr.setInvalid();
    return;
  }

  LangAS ASIdx;
  if (Attr.getKind() == ParsedAttr::AT_AddressSpace) {

    // Check the attribute arguments.
    if (Attr.getNumArgs() != 1) {
      S.Diag(Attr.getLoc(), diag::err_attribute_wrong_number_arguments)
          << Attr.getName() << 1;
      Attr.setInvalid();
      return;
    }

    Expr *ASArgExpr;
    if (Attr.isArgIdent(0)) {
      // Special case where the argument is a template id.
      CXXScopeSpec SS;
      SourceLocation TemplateKWLoc;
      UnqualifiedId id;
      id.setIdentifier(Attr.getArgAsIdent(0)->Ident, Attr.getLoc());

      ExprResult AddrSpace = S.ActOnIdExpression(
          S.getCurScope(), SS, TemplateKWLoc, id, false, false);
      if (AddrSpace.isInvalid())
        return;

      ASArgExpr = static_cast<Expr *>(AddrSpace.get());
    } else {
      ASArgExpr = static_cast<Expr *>(Attr.getArgAsExpr(0));
    }

    // Create the DependentAddressSpaceType or append an address space onto
    // the type.
    QualType T = S.BuildAddressSpaceAttr(Type, ASArgExpr, Attr.getLoc());

    if (!T.isNull())
      Type = T;
    else
      Attr.setInvalid();
  } else {
    // The keyword-based type attributes imply which address space to use.
    switch (Attr.getKind()) {
    case ParsedAttr::AT_OpenCLGlobalAddressSpace:
      ASIdx = LangAS::opencl_global; break;
    case ParsedAttr::AT_OpenCLLocalAddressSpace:
      ASIdx = LangAS::opencl_local; break;
    case ParsedAttr::AT_OpenCLConstantAddressSpace:
      ASIdx = LangAS::opencl_constant; break;
    case ParsedAttr::AT_OpenCLGenericAddressSpace:
      ASIdx = LangAS::opencl_generic; break;
    case ParsedAttr::AT_OpenCLPrivateAddressSpace:
      ASIdx = LangAS::opencl_private; break;
    default:
      llvm_unreachable("Invalid address space");
    }

    // If this type is already address space qualified with a different
    // address space, reject it.
    // ISO/IEC TR 18037 S5.3 (amending C99 6.7.3): "No type shall be qualified by
    // qualifiers for two or more different address spaces."
    if (Type.getAddressSpace() != LangAS::Default) {
      if (Type.getAddressSpace() != ASIdx) {
        S.Diag(Attr.getLoc(), diag::err_attribute_address_multiple_qualifiers);
        Attr.setInvalid();
        return;
      } else
        // Emit a warning if they are identical; it's likely unintended.
        S.Diag(Attr.getLoc(),
               diag::warn_attribute_address_multiple_identical_qualifiers);
    }

    Type = S.Context.getAddrSpaceQualType(Type, ASIdx);
  }
}

/// Does this type have a "direct" ownership qualifier?  That is,
/// is it written like "__strong id", as opposed to something like
/// "typeof(foo)", where that happens to be strong?
static bool hasDirectOwnershipQualifier(QualType type) {
  // Fast path: no qualifier at all.
  assert(type.getQualifiers().hasObjCLifetime());

  while (true) {
    // __strong id
    if (const AttributedType *attr = dyn_cast<AttributedType>(type)) {
      if (attr->getAttrKind() == AttributedType::attr_objc_ownership)
        return true;

      type = attr->getModifiedType();

    // X *__strong (...)
    } else if (const ParenType *paren = dyn_cast<ParenType>(type)) {
      type = paren->getInnerType();

    // That's it for things we want to complain about.  In particular,
    // we do not want to look through typedefs, typeof(expr),
    // typeof(type), or any other way that the type is somehow
    // abstracted.
    } else {

      return false;
    }
  }
}

/// handleObjCOwnershipTypeAttr - Process an objc_ownership
/// attribute on the specified type.
///
/// Returns 'true' if the attribute was handled.
static bool handleObjCOwnershipTypeAttr(TypeProcessingState &state,
                                        ParsedAttr &attr, QualType &type) {
  bool NonObjCPointer = false;

  if (!type->isDependentType() && !type->isUndeducedType()) {
    if (const PointerType *ptr = type->getAs<PointerType>()) {
      QualType pointee = ptr->getPointeeType();
      if (pointee->isObjCRetainableType() || pointee->isPointerType())
        return false;
      // It is important not to lose the source info that there was an attribute
      // applied to non-objc pointer. We will create an attributed type but
      // its type will be the same as the original type.
      NonObjCPointer = true;
    } else if (!type->isObjCRetainableType()) {
      return false;
    }

    // Don't accept an ownership attribute in the declspec if it would
    // just be the return type of a block pointer.
    if (state.isProcessingDeclSpec()) {
      Declarator &D = state.getDeclarator();
      if (maybeMovePastReturnType(D, D.getNumTypeObjects(),
                                  /*onlyBlockPointers=*/true))
        return false;
    }
  }

  Sema &S = state.getSema();
  SourceLocation AttrLoc = attr.getLoc();
  if (AttrLoc.isMacroID())
    AttrLoc =
        S.getSourceManager().getImmediateExpansionRange(AttrLoc).getBegin();

  if (!attr.isArgIdent(0)) {
    S.Diag(AttrLoc, diag::err_attribute_argument_type)
      << attr.getName() << AANT_ArgumentString;
    attr.setInvalid();
    return true;
  }

  IdentifierInfo *II = attr.getArgAsIdent(0)->Ident;
  Qualifiers::ObjCLifetime lifetime;
  if (II->isStr("none"))
    lifetime = Qualifiers::OCL_ExplicitNone;
  else if (II->isStr("strong"))
    lifetime = Qualifiers::OCL_Strong;
  else if (II->isStr("weak"))
    lifetime = Qualifiers::OCL_Weak;
  else if (II->isStr("autoreleasing"))
    lifetime = Qualifiers::OCL_Autoreleasing;
  else {
    S.Diag(AttrLoc, diag::warn_attribute_type_not_supported)
      << attr.getName() << II;
    attr.setInvalid();
    return true;
  }

  // Just ignore lifetime attributes other than __weak and __unsafe_unretained
  // outside of ARC mode.
  if (!S.getLangOpts().ObjCAutoRefCount &&
      lifetime != Qualifiers::OCL_Weak &&
      lifetime != Qualifiers::OCL_ExplicitNone) {
    return true;
  }

  SplitQualType underlyingType = type.split();

  // Check for redundant/conflicting ownership qualifiers.
  if (Qualifiers::ObjCLifetime previousLifetime
        = type.getQualifiers().getObjCLifetime()) {
    // If it's written directly, that's an error.
    if (hasDirectOwnershipQualifier(type)) {
      S.Diag(AttrLoc, diag::err_attr_objc_ownership_redundant)
        << type;
      return true;
    }

    // Otherwise, if the qualifiers actually conflict, pull sugar off
    // and remove the ObjCLifetime qualifiers.
    if (previousLifetime != lifetime) {
      // It's possible to have multiple local ObjCLifetime qualifiers. We
      // can't stop after we reach a type that is directly qualified.
      const Type *prevTy = nullptr;
      while (!prevTy || prevTy != underlyingType.Ty) {
        prevTy = underlyingType.Ty;
        underlyingType = underlyingType.getSingleStepDesugaredType();
      }
      underlyingType.Quals.removeObjCLifetime();
    }
  }

  underlyingType.Quals.addObjCLifetime(lifetime);

  if (NonObjCPointer) {
    StringRef name = attr.getName()->getName();
    switch (lifetime) {
    case Qualifiers::OCL_None:
    case Qualifiers::OCL_ExplicitNone:
      break;
    case Qualifiers::OCL_Strong: name = "__strong"; break;
    case Qualifiers::OCL_Weak: name = "__weak"; break;
    case Qualifiers::OCL_Autoreleasing: name = "__autoreleasing"; break;
    }
    S.Diag(AttrLoc, diag::warn_type_attribute_wrong_type) << name
      << TDS_ObjCObjOrBlock << type;
  }

  // Don't actually add the __unsafe_unretained qualifier in non-ARC files,
  // because having both 'T' and '__unsafe_unretained T' exist in the type
  // system causes unfortunate widespread consistency problems.  (For example,
  // they're not considered compatible types, and we mangle them identicially
  // as template arguments.)  These problems are all individually fixable,
  // but it's easier to just not add the qualifier and instead sniff it out
  // in specific places using isObjCInertUnsafeUnretainedType().
  //
  // Doing this does means we miss some trivial consistency checks that
  // would've triggered in ARC, but that's better than trying to solve all
  // the coexistence problems with __unsafe_unretained.
  if (!S.getLangOpts().ObjCAutoRefCount &&
      lifetime == Qualifiers::OCL_ExplicitNone) {
    type = S.Context.getAttributedType(
                             AttributedType::attr_objc_inert_unsafe_unretained,
                                       type, type);
    return true;
  }

  QualType origType = type;
  if (!NonObjCPointer)
    type = S.Context.getQualifiedType(underlyingType);

  // If we have a valid source location for the attribute, use an
  // AttributedType instead.
  if (AttrLoc.isValid())
    type = S.Context.getAttributedType(AttributedType::attr_objc_ownership,
                                       origType, type);

  auto diagnoseOrDelay = [](Sema &S, SourceLocation loc,
                            unsigned diagnostic, QualType type) {
    if (S.DelayedDiagnostics.shouldDelayDiagnostics()) {
      S.DelayedDiagnostics.add(
          sema::DelayedDiagnostic::makeForbiddenType(
              S.getSourceManager().getExpansionLoc(loc),
              diagnostic, type, /*ignored*/ 0));
    } else {
      S.Diag(loc, diagnostic);
    }
  };

  // Sometimes, __weak isn't allowed.
  if (lifetime == Qualifiers::OCL_Weak &&
      !S.getLangOpts().ObjCWeak && !NonObjCPointer) {

    // Use a specialized diagnostic if the runtime just doesn't support them.
    unsigned diagnostic =
      (S.getLangOpts().ObjCWeakRuntime ? diag::err_arc_weak_disabled
                                       : diag::err_arc_weak_no_runtime);

    // In any case, delay the diagnostic until we know what we're parsing.
    diagnoseOrDelay(S, AttrLoc, diagnostic, type);

    attr.setInvalid();
    return true;
  }

  // Forbid __weak for class objects marked as
  // objc_arc_weak_reference_unavailable
  if (lifetime == Qualifiers::OCL_Weak) {
    if (const ObjCObjectPointerType *ObjT =
          type->getAs<ObjCObjectPointerType>()) {
      if (ObjCInterfaceDecl *Class = ObjT->getInterfaceDecl()) {
        if (Class->isArcWeakrefUnavailable()) {
          S.Diag(AttrLoc, diag::err_arc_unsupported_weak_class);
          S.Diag(ObjT->getInterfaceDecl()->getLocation(),
                 diag::note_class_declared);
        }
      }
    }
  }

  return true;
}

/// handleObjCGCTypeAttr - Process the __attribute__((objc_gc)) type
/// attribute on the specified type.  Returns true to indicate that
/// the attribute was handled, false to indicate that the type does
/// not permit the attribute.
static bool handleObjCGCTypeAttr(TypeProcessingState &state, ParsedAttr &attr,
                                 QualType &type) {
  Sema &S = state.getSema();

  // Delay if this isn't some kind of pointer.
  if (!type->isPointerType() &&
      !type->isObjCObjectPointerType() &&
      !type->isBlockPointerType())
    return false;

  if (type.getObjCGCAttr() != Qualifiers::GCNone) {
    S.Diag(attr.getLoc(), diag::err_attribute_multiple_objc_gc);
    attr.setInvalid();
    return true;
  }
  
  // Check the attribute arguments.
  if (!attr.isArgIdent(0)) {
    S.Diag(attr.getLoc(), diag::err_attribute_argument_type)
      << attr.getName() << AANT_ArgumentString;
    attr.setInvalid();
    return true;
  }
  Qualifiers::GC GCAttr;
  if (attr.getNumArgs() > 1) {
    S.Diag(attr.getLoc(), diag::err_attribute_wrong_number_arguments)
      << attr.getName() << 1;
    attr.setInvalid();
    return true;
  }

  IdentifierInfo *II = attr.getArgAsIdent(0)->Ident;
  if (II->isStr("weak"))
    GCAttr = Qualifiers::Weak;
  else if (II->isStr("strong"))
    GCAttr = Qualifiers::Strong;
  else {
    S.Diag(attr.getLoc(), diag::warn_attribute_type_not_supported)
      << attr.getName() << II;
    attr.setInvalid();
    return true;
  }

  QualType origType = type;
  type = S.Context.getObjCGCQualType(origType, GCAttr);

  // Make an attributed type to preserve the source information.
  if (attr.getLoc().isValid())
    type = S.Context.getAttributedType(AttributedType::attr_objc_gc,
                                       origType, type);

  return true;
}

namespace {
  /// A helper class to unwrap a type down to a function for the
  /// purposes of applying attributes there.
  ///
  /// Use:
  ///   FunctionTypeUnwrapper unwrapped(SemaRef, T);
  ///   if (unwrapped.isFunctionType()) {
  ///     const FunctionType *fn = unwrapped.get();
  ///     // change fn somehow
  ///     T = unwrapped.wrap(fn);
  ///   }
  struct FunctionTypeUnwrapper {
    enum WrapKind {
      Desugar,
      Attributed,
      Parens,
      Pointer,
      BlockPointer,
      Reference,
      MemberPointer
    };

    QualType Original;
    const FunctionType *Fn;
    SmallVector<unsigned char /*WrapKind*/, 8> Stack;

    FunctionTypeUnwrapper(Sema &S, QualType T) : Original(T) {
      while (true) {
        const Type *Ty = T.getTypePtr();
        if (isa<FunctionType>(Ty)) {
          Fn = cast<FunctionType>(Ty);
          return;
        } else if (isa<ParenType>(Ty)) {
          T = cast<ParenType>(Ty)->getInnerType();
          Stack.push_back(Parens);
        } else if (isa<PointerType>(Ty)) {
          T = cast<PointerType>(Ty)->getPointeeType();
          Stack.push_back(Pointer);
        } else if (isa<BlockPointerType>(Ty)) {
          T = cast<BlockPointerType>(Ty)->getPointeeType();
          Stack.push_back(BlockPointer);
        } else if (isa<MemberPointerType>(Ty)) {
          T = cast<MemberPointerType>(Ty)->getPointeeType();
          Stack.push_back(MemberPointer);
        } else if (isa<ReferenceType>(Ty)) {
          T = cast<ReferenceType>(Ty)->getPointeeType();
          Stack.push_back(Reference);
        } else if (isa<AttributedType>(Ty)) {
          T = cast<AttributedType>(Ty)->getEquivalentType();
          Stack.push_back(Attributed);
        } else {
          const Type *DTy = Ty->getUnqualifiedDesugaredType();
          if (Ty == DTy) {
            Fn = nullptr;
            return;
          }

          T = QualType(DTy, 0);
          Stack.push_back(Desugar);
        }
      }
    }

    bool isFunctionType() const { return (Fn != nullptr); }
    const FunctionType *get() const { return Fn; }

    QualType wrap(Sema &S, const FunctionType *New) {
      // If T wasn't modified from the unwrapped type, do nothing.
      if (New == get()) return Original;

      Fn = New;
      return wrap(S.Context, Original, 0);
    }

  private:
    QualType wrap(ASTContext &C, QualType Old, unsigned I) {
      if (I == Stack.size())
        return C.getQualifiedType(Fn, Old.getQualifiers());

      // Build up the inner type, applying the qualifiers from the old
      // type to the new type.
      SplitQualType SplitOld = Old.split();

      // As a special case, tail-recurse if there are no qualifiers.
      if (SplitOld.Quals.empty())
        return wrap(C, SplitOld.Ty, I);
      return C.getQualifiedType(wrap(C, SplitOld.Ty, I), SplitOld.Quals);
    }

    QualType wrap(ASTContext &C, const Type *Old, unsigned I) {
      if (I == Stack.size()) return QualType(Fn, 0);

      switch (static_cast<WrapKind>(Stack[I++])) {
      case Desugar:
        // This is the point at which we potentially lose source
        // information.
        return wrap(C, Old->getUnqualifiedDesugaredType(), I);

      case Attributed:
        return wrap(C, cast<AttributedType>(Old)->getEquivalentType(), I);

      case Parens: {
        QualType New = wrap(C, cast<ParenType>(Old)->getInnerType(), I);
        return C.getParenType(New);
      }

      case Pointer: {
        QualType New = wrap(C, cast<PointerType>(Old)->getPointeeType(), I);
        return C.getPointerType(New);
      }

      case BlockPointer: {
        QualType New = wrap(C, cast<BlockPointerType>(Old)->getPointeeType(),I);
        return C.getBlockPointerType(New);
      }

      case MemberPointer: {
        const MemberPointerType *OldMPT = cast<MemberPointerType>(Old);
        QualType New = wrap(C, OldMPT->getPointeeType(), I);
        return C.getMemberPointerType(New, OldMPT->getClass());
      }

      case Reference: {
        const ReferenceType *OldRef = cast<ReferenceType>(Old);
        QualType New = wrap(C, OldRef->getPointeeType(), I);
        if (isa<LValueReferenceType>(OldRef))
          return C.getLValueReferenceType(New, OldRef->isSpelledAsLValue());
        else
          return C.getRValueReferenceType(New);
      }
      }

      llvm_unreachable("unknown wrapping kind");
    }
  };
} // end anonymous namespace

static bool handleMSPointerTypeQualifierAttr(TypeProcessingState &State,
                                             ParsedAttr &Attr, QualType &Type) {
  Sema &S = State.getSema();

  ParsedAttr::Kind Kind = Attr.getKind();
  QualType Desugared = Type;
  const AttributedType *AT = dyn_cast<AttributedType>(Type);
  while (AT) {
    AttributedType::Kind CurAttrKind = AT->getAttrKind();

    // You cannot specify duplicate type attributes, so if the attribute has
    // already been applied, flag it.
    if (getAttrListKind(CurAttrKind) == Kind) {
      S.Diag(Attr.getLoc(), diag::warn_duplicate_attribute_exact)
        << Attr.getName();
      return true;
    }

    // You cannot have both __sptr and __uptr on the same type, nor can you
    // have __ptr32 and __ptr64.
    if ((CurAttrKind == AttributedType::attr_ptr32 &&
         Kind == ParsedAttr::AT_Ptr64) ||
        (CurAttrKind == AttributedType::attr_ptr64 &&
         Kind == ParsedAttr::AT_Ptr32)) {
      S.Diag(Attr.getLoc(), diag::err_attributes_are_not_compatible)
        << "'__ptr32'" << "'__ptr64'";
      return true;
    } else if ((CurAttrKind == AttributedType::attr_sptr &&
                Kind == ParsedAttr::AT_UPtr) ||
               (CurAttrKind == AttributedType::attr_uptr &&
                Kind == ParsedAttr::AT_SPtr)) {
      S.Diag(Attr.getLoc(), diag::err_attributes_are_not_compatible)
        << "'__sptr'" << "'__uptr'";
      return true;
    }
    
    Desugared = AT->getEquivalentType();
    AT = dyn_cast<AttributedType>(Desugared);
  }

  // Pointer type qualifiers can only operate on pointer types, but not
  // pointer-to-member types.
  if (!isa<PointerType>(Desugared)) {
    if (Type->isMemberPointerType())
      S.Diag(Attr.getLoc(), diag::err_attribute_no_member_pointers)
          << Attr.getName();
    else
      S.Diag(Attr.getLoc(), diag::err_attribute_pointers_only)
          << Attr.getName() << 0;
    return true;
  }

  AttributedType::Kind TAK;
  switch (Kind) {
  default: llvm_unreachable("Unknown attribute kind");
  case ParsedAttr::AT_Ptr32:
    TAK = AttributedType::attr_ptr32;
    break;
  case ParsedAttr::AT_Ptr64:
    TAK = AttributedType::attr_ptr64;
    break;
  case ParsedAttr::AT_SPtr:
    TAK = AttributedType::attr_sptr;
    break;
  case ParsedAttr::AT_UPtr:
    TAK = AttributedType::attr_uptr;
    break;
  }

  Type = S.Context.getAttributedType(TAK, Type, Type);
  return false;
}

bool Sema::checkNullabilityTypeSpecifier(QualType &type,
                                         NullabilityKind nullability,
                                         SourceLocation nullabilityLoc,
                                         bool isContextSensitive,
                                         bool allowOnArrayType) {
  recordNullabilitySeen(*this, nullabilityLoc);

  // Check for existing nullability attributes on the type.
  QualType desugared = type;
  while (auto attributed = dyn_cast<AttributedType>(desugared.getTypePtr())) {
    // Check whether there is already a null
    if (auto existingNullability = attributed->getImmediateNullability()) {
      // Duplicated nullability.
      if (nullability == *existingNullability) {
        Diag(nullabilityLoc, diag::warn_nullability_duplicate)
          << DiagNullabilityKind(nullability, isContextSensitive)
          << FixItHint::CreateRemoval(nullabilityLoc);

        break;
      } 

      // Conflicting nullability.
      Diag(nullabilityLoc, diag::err_nullability_conflicting)
        << DiagNullabilityKind(nullability, isContextSensitive)
        << DiagNullabilityKind(*existingNullability, false);
      return true;
    }

    desugared = attributed->getModifiedType();
  }

  // If there is already a different nullability specifier, complain.
  // This (unlike the code above) looks through typedefs that might
  // have nullability specifiers on them, which means we cannot
  // provide a useful Fix-It.
  if (auto existingNullability = desugared->getNullability(Context)) {
    if (nullability != *existingNullability) {
      Diag(nullabilityLoc, diag::err_nullability_conflicting)
        << DiagNullabilityKind(nullability, isContextSensitive)
        << DiagNullabilityKind(*existingNullability, false);

      // Try to find the typedef with the existing nullability specifier.
      if (auto typedefType = desugared->getAs<TypedefType>()) {
        TypedefNameDecl *typedefDecl = typedefType->getDecl();
        QualType underlyingType = typedefDecl->getUnderlyingType();
        if (auto typedefNullability
              = AttributedType::stripOuterNullability(underlyingType)) {
          if (*typedefNullability == *existingNullability) {
            Diag(typedefDecl->getLocation(), diag::note_nullability_here)
              << DiagNullabilityKind(*existingNullability, false);
          }
        }
      }

      return true;
    }
  }

  // If this definitely isn't a pointer type, reject the specifier.
  if (!desugared->canHaveNullability() &&
      !(allowOnArrayType && desugared->isArrayType())) {
    Diag(nullabilityLoc, diag::err_nullability_nonpointer)
      << DiagNullabilityKind(nullability, isContextSensitive) << type;
    return true;
  }
  
  // For the context-sensitive keywords/Objective-C property
  // attributes, require that the type be a single-level pointer.
  if (isContextSensitive) {
    // Make sure that the pointee isn't itself a pointer type.
    const Type *pointeeType;
    if (desugared->isArrayType())
      pointeeType = desugared->getArrayElementTypeNoTypeQual();
    else
      pointeeType = desugared->getPointeeType().getTypePtr();

    if (pointeeType->isAnyPointerType() ||
        pointeeType->isObjCObjectPointerType() ||
        pointeeType->isMemberPointerType()) {
      Diag(nullabilityLoc, diag::err_nullability_cs_multilevel)
        << DiagNullabilityKind(nullability, true)
        << type;
      Diag(nullabilityLoc, diag::note_nullability_type_specifier)
        << DiagNullabilityKind(nullability, false)
        << type
        << FixItHint::CreateReplacement(nullabilityLoc,
                                        getNullabilitySpelling(nullability));
      return true;
    }
  }

  // Form the attributed type.
  type = Context.getAttributedType(
           AttributedType::getNullabilityAttrKind(nullability), type, type);
  return false;
}

bool Sema::checkObjCKindOfType(QualType &type, SourceLocation loc) {
  if (isa<ObjCTypeParamType>(type)) {
    // Build the attributed type to record where __kindof occurred.
    type = Context.getAttributedType(AttributedType::attr_objc_kindof,
                                     type, type);
    return false;
  }

  // Find out if it's an Objective-C object or object pointer type;
  const ObjCObjectPointerType *ptrType = type->getAs<ObjCObjectPointerType>();
  const ObjCObjectType *objType = ptrType ? ptrType->getObjectType() 
                                          : type->getAs<ObjCObjectType>();

  // If not, we can't apply __kindof.
  if (!objType) {
    // FIXME: Handle dependent types that aren't yet object types.
    Diag(loc, diag::err_objc_kindof_nonobject)
      << type;
    return true;
  }

  // Rebuild the "equivalent" type, which pushes __kindof down into
  // the object type.
  // There is no need to apply kindof on an unqualified id type.
  QualType equivType = Context.getObjCObjectType(
      objType->getBaseType(), objType->getTypeArgsAsWritten(),
      objType->getProtocols(),
      /*isKindOf=*/objType->isObjCUnqualifiedId() ? false : true);

  // If we started with an object pointer type, rebuild it.
  if (ptrType) {
    equivType = Context.getObjCObjectPointerType(equivType);
    if (auto nullability = type->getNullability(Context)) {
      auto attrKind = AttributedType::getNullabilityAttrKind(*nullability);
      equivType = Context.getAttributedType(attrKind, equivType, equivType);
    }
  }

  // Build the attributed type to record where __kindof occurred.
  type = Context.getAttributedType(AttributedType::attr_objc_kindof, 
                                   type,
                                   equivType);

  return false;
}

/// Map a nullability attribute kind to a nullability kind.
static NullabilityKind mapNullabilityAttrKind(ParsedAttr::Kind kind) {
  switch (kind) {
  case ParsedAttr::AT_TypeNonNull:
    return NullabilityKind::NonNull;

  case ParsedAttr::AT_TypeNullable:
    return NullabilityKind::Nullable;

  case ParsedAttr::AT_TypeNullUnspecified:
    return NullabilityKind::Unspecified;

  default:
    llvm_unreachable("not a nullability attribute kind");
  }
}

/// Distribute a nullability type attribute that cannot be applied to
/// the type specifier to a pointer, block pointer, or member pointer
/// declarator, complaining if necessary.
///
/// \returns true if the nullability annotation was distributed, false
/// otherwise.
static bool distributeNullabilityTypeAttr(TypeProcessingState &state,
                                          QualType type, ParsedAttr &attr) {
  Declarator &declarator = state.getDeclarator();

  /// Attempt to move the attribute to the specified chunk.
  auto moveToChunk = [&](DeclaratorChunk &chunk, bool inFunction) -> bool {
    // If there is already a nullability attribute there, don't add
    // one.
    if (hasNullabilityAttr(chunk.getAttrs()))
      return false;

    // Complain about the nullability qualifier being in the wrong
    // place.
    enum {
      PK_Pointer,
      PK_BlockPointer,
      PK_MemberPointer,
      PK_FunctionPointer,
      PK_MemberFunctionPointer,
    } pointerKind
      = chunk.Kind == DeclaratorChunk::Pointer ? (inFunction ? PK_FunctionPointer
                                                             : PK_Pointer)
        : chunk.Kind == DeclaratorChunk::BlockPointer ? PK_BlockPointer
        : inFunction? PK_MemberFunctionPointer : PK_MemberPointer;

    auto diag = state.getSema().Diag(attr.getLoc(),
                                     diag::warn_nullability_declspec)
      << DiagNullabilityKind(mapNullabilityAttrKind(attr.getKind()),
                             attr.isContextSensitiveKeywordAttribute())
      << type
      << static_cast<unsigned>(pointerKind);

    // FIXME: MemberPointer chunks don't carry the location of the *.
    if (chunk.Kind != DeclaratorChunk::MemberPointer) {
      diag << FixItHint::CreateRemoval(attr.getLoc())
           << FixItHint::CreateInsertion(
                state.getSema().getPreprocessor()
                  .getLocForEndOfToken(chunk.Loc),
                " " + attr.getName()->getName().str() + " ");
    }

    moveAttrFromListToList(attr, state.getCurrentAttributes(),
                           chunk.getAttrs());
    return true;
  };

  // Move it to the outermost pointer, member pointer, or block
  // pointer declarator.
  for (unsigned i = state.getCurrentChunkIndex(); i != 0; --i) {
    DeclaratorChunk &chunk = declarator.getTypeObject(i-1);
    switch (chunk.Kind) {
    case DeclaratorChunk::Pointer:
    case DeclaratorChunk::BlockPointer:
    case DeclaratorChunk::MemberPointer:
      return moveToChunk(chunk, false);

    case DeclaratorChunk::Paren:
    case DeclaratorChunk::Array:
      continue;

    case DeclaratorChunk::Function:
      // Try to move past the return type to a function/block/member
      // function pointer.
      if (DeclaratorChunk *dest = maybeMovePastReturnType(
                                    declarator, i,
                                    /*onlyBlockPointers=*/false)) {
        return moveToChunk(*dest, true);
      }

      return false;
      
    // Don't walk through these.
    case DeclaratorChunk::Reference:
    case DeclaratorChunk::Pipe:
#if INTEL_CUSTOMIZATION
    case DeclaratorChunk::Channel:
#endif // INTEL_CUSTOMIZATION
      return false;
    }
  }

  return false;
}

static AttributedType::Kind getCCTypeAttrKind(ParsedAttr &Attr) {
  assert(!Attr.isInvalid());
  switch (Attr.getKind()) {
  default:
    llvm_unreachable("not a calling convention attribute");
  case ParsedAttr::AT_CDecl:
    return AttributedType::attr_cdecl;
  case ParsedAttr::AT_FastCall:
    return AttributedType::attr_fastcall;
  case ParsedAttr::AT_StdCall:
    return AttributedType::attr_stdcall;
  case ParsedAttr::AT_ThisCall:
    return AttributedType::attr_thiscall;
  case ParsedAttr::AT_RegCall:
    return AttributedType::attr_regcall;
  case ParsedAttr::AT_Pascal:
    return AttributedType::attr_pascal;
  case ParsedAttr::AT_SwiftCall:
    return AttributedType::attr_swiftcall;
  case ParsedAttr::AT_VectorCall:
    return AttributedType::attr_vectorcall;
  case ParsedAttr::AT_Pcs: {
    // The attribute may have had a fixit applied where we treated an
    // identifier as a string literal.  The contents of the string are valid,
    // but the form may not be.
    StringRef Str;
    if (Attr.isArgExpr(0))
      Str = cast<StringLiteral>(Attr.getArgAsExpr(0))->getString();
    else
      Str = Attr.getArgAsIdent(0)->Ident->getName();
    return llvm::StringSwitch<AttributedType::Kind>(Str)
        .Case("aapcs", AttributedType::attr_pcs)
        .Case("aapcs-vfp", AttributedType::attr_pcs_vfp);
  }
  case ParsedAttr::AT_IntelOclBicc:
    return AttributedType::attr_inteloclbicc;
  case ParsedAttr::AT_MSABI:
    return AttributedType::attr_ms_abi;
  case ParsedAttr::AT_SysVABI:
    return AttributedType::attr_sysv_abi;
  case ParsedAttr::AT_PreserveMost:
    return AttributedType::attr_preserve_most;
  case ParsedAttr::AT_PreserveAll:
    return AttributedType::attr_preserve_all;
  }
  llvm_unreachable("unexpected attribute kind!");
}

/// Process an individual function attribute.  Returns true to
/// indicate that the attribute was handled, false if it wasn't.
static bool handleFunctionTypeAttr(TypeProcessingState &state, ParsedAttr &attr,
                                   QualType &type) {
  Sema &S = state.getSema();

  FunctionTypeUnwrapper unwrapped(S, type);

  if (attr.getKind() == ParsedAttr::AT_NoReturn) {
    if (S.CheckAttrNoArgs(attr))
      return true;

    // Delay if this is not a function type.
    if (!unwrapped.isFunctionType())
      return false;

    // Otherwise we can process right away.
    FunctionType::ExtInfo EI = unwrapped.get()->getExtInfo().withNoReturn(true);
    type = unwrapped.wrap(S, S.Context.adjustFunctionType(unwrapped.get(), EI));
    return true;
  }

  // ns_returns_retained is not always a type attribute, but if we got
  // here, we're treating it as one right now.
  if (attr.getKind() == ParsedAttr::AT_NSReturnsRetained) {
    if (attr.getNumArgs()) return true;

    // Delay if this is not a function type.
    if (!unwrapped.isFunctionType())
      return false;

    // Check whether the return type is reasonable.
    if (S.checkNSReturnsRetainedReturnType(attr.getLoc(),
                                           unwrapped.get()->getReturnType()))
      return true;

    // Only actually change the underlying type in ARC builds.
    QualType origType = type;
    if (state.getSema().getLangOpts().ObjCAutoRefCount) {
      FunctionType::ExtInfo EI
        = unwrapped.get()->getExtInfo().withProducesResult(true);
      type = unwrapped.wrap(S, S.Context.adjustFunctionType(unwrapped.get(), EI));
    }
    type = S.Context.getAttributedType(AttributedType::attr_ns_returns_retained,
                                       origType, type);
    return true;
  }

  if (attr.getKind() == ParsedAttr::AT_AnyX86NoCallerSavedRegisters) {
    if (S.CheckAttrTarget(attr) || S.CheckAttrNoArgs(attr))
      return true;

    // Delay if this is not a function type.
    if (!unwrapped.isFunctionType())
      return false;

    FunctionType::ExtInfo EI =
        unwrapped.get()->getExtInfo().withNoCallerSavedRegs(true);
    type = unwrapped.wrap(S, S.Context.adjustFunctionType(unwrapped.get(), EI));
    return true;
  }

  if (attr.getKind() == ParsedAttr::AT_AnyX86NoCfCheck) {
    if (!S.getLangOpts().CFProtectionBranch) {
      S.Diag(attr.getLoc(), diag::warn_nocf_check_attribute_ignored);
      attr.setInvalid();
      return true;
    }

    if (S.CheckAttrTarget(attr) || S.CheckAttrNoArgs(attr))
      return true;

    // If this is not a function type, warning will be asserted by subject 
    // check.
    if (!unwrapped.isFunctionType())
      return true;

    FunctionType::ExtInfo EI =
      unwrapped.get()->getExtInfo().withNoCfCheck(true);
    type = unwrapped.wrap(S, S.Context.adjustFunctionType(unwrapped.get(), EI));
    return true;
  }

  if (attr.getKind() == ParsedAttr::AT_Regparm) {
    unsigned value;
    if (S.CheckRegparmAttr(attr, value))
      return true;

    // Delay if this is not a function type.
    if (!unwrapped.isFunctionType())
      return false;

    // Diagnose regparm with fastcall.
    const FunctionType *fn = unwrapped.get();
    CallingConv CC = fn->getCallConv();
    if (CC == CC_X86FastCall) {
      S.Diag(attr.getLoc(), diag::err_attributes_are_not_compatible)
        << FunctionType::getNameForCallConv(CC)
        << "regparm";
      attr.setInvalid();
      return true;
    }

    FunctionType::ExtInfo EI =
      unwrapped.get()->getExtInfo().withRegParm(value);
    type = unwrapped.wrap(S, S.Context.adjustFunctionType(unwrapped.get(), EI));
    return true;
  }

  // Delay if the type didn't work out to a function.
  if (!unwrapped.isFunctionType()) return false;

  // Otherwise, a calling convention.
  CallingConv CC;
  if (S.CheckCallingConvAttr(attr, CC))
    return true;

  const FunctionType *fn = unwrapped.get();
  CallingConv CCOld = fn->getCallConv();
  AttributedType::Kind CCAttrKind = getCCTypeAttrKind(attr);

  if (CCOld != CC) {
    // Error out on when there's already an attribute on the type
    // and the CCs don't match.
    const AttributedType *AT = S.getCallingConvAttributedType(type);
    if (AT && AT->getAttrKind() != CCAttrKind) {
      S.Diag(attr.getLoc(), diag::err_attributes_are_not_compatible)
        << FunctionType::getNameForCallConv(CC)
        << FunctionType::getNameForCallConv(CCOld);
      attr.setInvalid();
      return true;
    }
  }

  // Diagnose use of variadic functions with calling conventions that
  // don't support them (e.g. because they're callee-cleanup).
  // We delay warning about this on unprototyped function declarations
  // until after redeclaration checking, just in case we pick up a
  // prototype that way.  And apparently we also "delay" warning about
  // unprototyped function types in general, despite not necessarily having
  // much ability to diagnose it later.
  if (!supportsVariadicCall(CC)) {
    const FunctionProtoType *FnP = dyn_cast<FunctionProtoType>(fn);
    if (FnP && FnP->isVariadic()) {
      unsigned DiagID = diag::err_cconv_varargs;

      // stdcall and fastcall are ignored with a warning for GCC and MS
      // compatibility.
      bool IsInvalid = true;
      if (CC == CC_X86StdCall || CC == CC_X86FastCall ||             // INTEL
          (S.getLangOpts().IntelCompat && CC == CC_X86VectorCall)) { // INTEL
        DiagID = diag::warn_cconv_varargs;
        IsInvalid = false;
      }

      S.Diag(attr.getLoc(), DiagID) << FunctionType::getNameForCallConv(CC);
      if (IsInvalid) attr.setInvalid();
      return true;
    }
  }

  // Also diagnose fastcall with regparm.
  if (CC == CC_X86FastCall && fn->getHasRegParm()) {
    S.Diag(attr.getLoc(), diag::err_attributes_are_not_compatible)
        << "regparm" << FunctionType::getNameForCallConv(CC_X86FastCall);
    attr.setInvalid();
    return true;
  }

  // Modify the CC from the wrapped function type, wrap it all back, and then
  // wrap the whole thing in an AttributedType as written.  The modified type
  // might have a different CC if we ignored the attribute.
  QualType Equivalent;
  if (CCOld == CC) {
    Equivalent = type;
  } else {
    auto EI = unwrapped.get()->getExtInfo().withCallingConv(CC);
    Equivalent =
      unwrapped.wrap(S, S.Context.adjustFunctionType(unwrapped.get(), EI));
  }
  type = S.Context.getAttributedType(CCAttrKind, type, Equivalent);
  return true;
}

bool Sema::hasExplicitCallingConv(QualType &T) {
  QualType R = T.IgnoreParens();
  while (const AttributedType *AT = dyn_cast<AttributedType>(R)) {
    if (AT->isCallingConv())
      return true;
    R = AT->getModifiedType().IgnoreParens();
  }
  return false;
}

void Sema::adjustMemberFunctionCC(QualType &T, bool IsStatic, bool IsCtorOrDtor,
                                  SourceLocation Loc) {
  FunctionTypeUnwrapper Unwrapped(*this, T);
  const FunctionType *FT = Unwrapped.get();
  bool IsVariadic = (isa<FunctionProtoType>(FT) &&
                     cast<FunctionProtoType>(FT)->isVariadic());
  CallingConv CurCC = FT->getCallConv();
  CallingConv ToCC = Context.getDefaultCallingConvention(IsVariadic, !IsStatic);

  if (CurCC == ToCC)
    return;

  // MS compiler ignores explicit calling convention attributes on structors. We
  // should do the same.
  if (Context.getTargetInfo().getCXXABI().isMicrosoft() && IsCtorOrDtor) {
    // Issue a warning on ignored calling convention -- except of __stdcall.
    // Again, this is what MS compiler does.
    if (CurCC != CC_X86StdCall)
      Diag(Loc, diag::warn_cconv_structors)
          << FunctionType::getNameForCallConv(CurCC);
  // Default adjustment.
  } else {
    // Only adjust types with the default convention.  For example, on Windows
    // we should adjust a __cdecl type to __thiscall for instance methods, and a
    // __thiscall type to __cdecl for static methods.
    CallingConv DefaultCC =
        Context.getDefaultCallingConvention(IsVariadic, IsStatic);

    if (CurCC != DefaultCC || DefaultCC == ToCC)
      return;

    if (hasExplicitCallingConv(T))
      return;
  }

  FT = Context.adjustFunctionType(FT, FT->getExtInfo().withCallingConv(ToCC));
  QualType Wrapped = Unwrapped.wrap(*this, FT);
  T = Context.getAdjustedType(T, Wrapped);
}

/// HandleVectorSizeAttribute - this attribute is only applicable to integral
/// and float scalars, although arrays, pointers, and function return values are
/// allowed in conjunction with this construct. Aggregates with this attribute
/// are invalid, even if they are of the same size as a corresponding scalar.
/// The raw attribute should contain precisely 1 argument, the vector size for
/// the variable, measured in bytes. If curType and rawAttr are well formed,
/// this routine will return a new vector type.
static void HandleVectorSizeAttr(QualType &CurType, const ParsedAttr &Attr,
                                 Sema &S) {
  // Check the attribute arguments.
  if (Attr.getNumArgs() != 1) {
    S.Diag(Attr.getLoc(), diag::err_attribute_wrong_number_arguments)
      << Attr.getName() << 1;
    Attr.setInvalid();
    return;
  }

  Expr *SizeExpr;
  // Special case where the argument is a template id.
  if (Attr.isArgIdent(0)) {
    CXXScopeSpec SS;
    SourceLocation TemplateKWLoc;
    UnqualifiedId Id;
    Id.setIdentifier(Attr.getArgAsIdent(0)->Ident, Attr.getLoc());

    ExprResult Size = S.ActOnIdExpression(S.getCurScope(), SS, TemplateKWLoc,
                                          Id, false, false);

    if (Size.isInvalid())
      return;
    SizeExpr = Size.get();
  } else {
    SizeExpr = Attr.getArgAsExpr(0);
  }

  QualType T = S.BuildVectorType(CurType, SizeExpr, Attr.getLoc());
  if (!T.isNull())
    CurType = T;
  else
    Attr.setInvalid();
}

/// Process the OpenCL-like ext_vector_type attribute when it occurs on
/// a type.
static void HandleExtVectorTypeAttr(QualType &CurType, const ParsedAttr &Attr,
                                    Sema &S) {
  // check the attribute arguments.
  if (Attr.getNumArgs() != 1) {
    S.Diag(Attr.getLoc(), diag::err_attribute_wrong_number_arguments)
      << Attr.getName() << 1;
    return;
  }

  Expr *sizeExpr;

  // Special case where the argument is a template id.
  if (Attr.isArgIdent(0)) {
    CXXScopeSpec SS;
    SourceLocation TemplateKWLoc;
    UnqualifiedId id;
    id.setIdentifier(Attr.getArgAsIdent(0)->Ident, Attr.getLoc());

    ExprResult Size = S.ActOnIdExpression(S.getCurScope(), SS, TemplateKWLoc,
                                          id, false, false);
    if (Size.isInvalid())
      return;

    sizeExpr = Size.get();
  } else {
    sizeExpr = Attr.getArgAsExpr(0);
  }

  // Create the vector type.
  QualType T = S.BuildExtVectorType(CurType, sizeExpr, Attr.getLoc());
  if (!T.isNull())
    CurType = T;
}

#if INTEL_CUSTOMIZATION
static void HandleArbPrecIntAttr(QualType &CurType, const AttributeList &Attr,
                                 Sema &S) {
  // Warning message handled later, but prevent changing of the type.
  if (!S.getLangOpts().HLS && !S.getLangOpts().OpenCL)
    return;

  // check the attribute arguments.
  if (Attr.getNumArgs() != 1) {
    S.Diag(Attr.getLoc(), diag::err_attribute_wrong_number_arguments)
        << Attr.getName() << 1;
    return;
  }

  Expr *NumBitsExpr;
  // Special case where the argument is a template id.
  if (Attr.isArgIdent(0)) {
    CXXScopeSpec SS;
    SourceLocation TemplateKWLoc;
    UnqualifiedId Id;
    Id.setIdentifier(Attr.getArgAsIdent(0)->Ident, Attr.getLoc());

    ExprResult NumBits = S.ActOnIdExpression(S.getCurScope(), SS, TemplateKWLoc,
                                             Id, false, false);
    if (NumBits.isInvalid())
      return;

    NumBitsExpr = NumBits.get();
  } else {
    NumBitsExpr = Attr.getArgAsExpr(0);
  }

  QualType T = S.BuildArbPrecIntType(CurType, NumBitsExpr, Attr.getLoc());
  if (!T.isNull())
    CurType = T;
}
#endif // INTEL_CUSTOMIZATION

static bool isPermittedNeonBaseType(QualType &Ty,
                                    VectorType::VectorKind VecKind, Sema &S) {
  const BuiltinType *BTy = Ty->getAs<BuiltinType>();
  if (!BTy)
    return false;

  llvm::Triple Triple = S.Context.getTargetInfo().getTriple();

  // Signed poly is mathematically wrong, but has been baked into some ABIs by
  // now.
  bool IsPolyUnsigned = Triple.getArch() == llvm::Triple::aarch64 ||
                        Triple.getArch() == llvm::Triple::aarch64_be;
  if (VecKind == VectorType::NeonPolyVector) {
    if (IsPolyUnsigned) {
      // AArch64 polynomial vectors are unsigned and support poly64.
      return BTy->getKind() == BuiltinType::UChar ||
             BTy->getKind() == BuiltinType::UShort ||
             BTy->getKind() == BuiltinType::ULong ||
             BTy->getKind() == BuiltinType::ULongLong;
    } else {
      // AArch32 polynomial vector are signed.
      return BTy->getKind() == BuiltinType::SChar ||
             BTy->getKind() == BuiltinType::Short;
    }
  }

  // Non-polynomial vector types: the usual suspects are allowed, as well as
  // float64_t on AArch64.
  bool Is64Bit = Triple.getArch() == llvm::Triple::aarch64 ||
                 Triple.getArch() == llvm::Triple::aarch64_be;

  if (Is64Bit && BTy->getKind() == BuiltinType::Double)
    return true;

  return BTy->getKind() == BuiltinType::SChar ||
         BTy->getKind() == BuiltinType::UChar ||
         BTy->getKind() == BuiltinType::Short ||
         BTy->getKind() == BuiltinType::UShort ||
         BTy->getKind() == BuiltinType::Int ||
         BTy->getKind() == BuiltinType::UInt ||
         BTy->getKind() == BuiltinType::Long ||
         BTy->getKind() == BuiltinType::ULong ||
         BTy->getKind() == BuiltinType::LongLong ||
         BTy->getKind() == BuiltinType::ULongLong ||
         BTy->getKind() == BuiltinType::Float ||
         BTy->getKind() == BuiltinType::Half;
}

/// HandleNeonVectorTypeAttr - The "neon_vector_type" and
/// "neon_polyvector_type" attributes are used to create vector types that
/// are mangled according to ARM's ABI.  Otherwise, these types are identical
/// to those created with the "vector_size" attribute.  Unlike "vector_size"
/// the argument to these Neon attributes is the number of vector elements,
/// not the vector size in bytes.  The vector width and element type must
/// match one of the standard Neon vector types.
static void HandleNeonVectorTypeAttr(QualType &CurType, const ParsedAttr &Attr,
                                     Sema &S, VectorType::VectorKind VecKind) {
  // Target must have NEON
  if (!S.Context.getTargetInfo().hasFeature("neon")) {
    S.Diag(Attr.getLoc(), diag::err_attribute_unsupported) << Attr.getName();
    Attr.setInvalid();
    return;
  }
  // Check the attribute arguments.
  if (Attr.getNumArgs() != 1) {
    S.Diag(Attr.getLoc(), diag::err_attribute_wrong_number_arguments)
      << Attr.getName() << 1;
    Attr.setInvalid();
    return;
  }
  // The number of elements must be an ICE.
  Expr *numEltsExpr = static_cast<Expr *>(Attr.getArgAsExpr(0));
  llvm::APSInt numEltsInt(32);
  if (numEltsExpr->isTypeDependent() || numEltsExpr->isValueDependent() ||
      !numEltsExpr->isIntegerConstantExpr(numEltsInt, S.Context)) {
    S.Diag(Attr.getLoc(), diag::err_attribute_argument_type)
      << Attr.getName() << AANT_ArgumentIntegerConstant
      << numEltsExpr->getSourceRange();
    Attr.setInvalid();
    return;
  }
  // Only certain element types are supported for Neon vectors.
  if (!isPermittedNeonBaseType(CurType, VecKind, S)) {
    S.Diag(Attr.getLoc(), diag::err_attribute_invalid_vector_type) << CurType;
    Attr.setInvalid();
    return;
  }

  // The total size of the vector must be 64 or 128 bits.
  unsigned typeSize = static_cast<unsigned>(S.Context.getTypeSize(CurType));
  unsigned numElts = static_cast<unsigned>(numEltsInt.getZExtValue());
  unsigned vecSize = typeSize * numElts;
  if (vecSize != 64 && vecSize != 128) {
    S.Diag(Attr.getLoc(), diag::err_attribute_bad_neon_vector_size) << CurType;
    Attr.setInvalid();
    return;
  }

  CurType = S.Context.getVectorType(CurType, numElts, VecKind);
}

/// Handle OpenCL Access Qualifier Attribute.
static void HandleOpenCLAccessAttr(QualType &CurType, const ParsedAttr &Attr,
                                   Sema &S) {
  // OpenCL v2.0 s6.6 - Access qualifier can be used only for image and pipe type.
  if (!(CurType->isImageType() || CurType->isPipeType())) {
    S.Diag(Attr.getLoc(), diag::err_opencl_invalid_access_qualifier);
    Attr.setInvalid();
    return;
  }

  if (const TypedefType* TypedefTy = CurType->getAs<TypedefType>()) {
#if INTEL_CUSTOMIZATION
    // TODO: upstream to llvm.org together with changes
    // in SemaDeclAttr.cpp and test/SemaOpenCL/access-qualifier.cl
    QualType BaseTy = TypedefTy->desugar();

    std::string PrevAccessQual;
    if (BaseTy->isPipeType()) {
      if (TypedefTy->getDecl()->hasAttr<OpenCLAccessAttr>()) {
        OpenCLAccessAttr *Attr =
            TypedefTy->getDecl()->getAttr<OpenCLAccessAttr>();
        PrevAccessQual = Attr->getSpelling();
      } else {
        PrevAccessQual = "read_only";
      }
    } else if (const BuiltinType* ImgType = BaseTy->getAs<BuiltinType>()) {

      switch (ImgType->getKind()) {
        #define IMAGE_TYPE(ImgType, Id, SingletonId, Access, Suffix) \
      case BuiltinType::Id:                                          \
        PrevAccessQual = #Access;                                    \
        break;
        #include "clang/Basic/OpenCLImageTypes.def"
      default:
        assert(0 && "Unable to find corresponding image type.");
      }
    } else {
      llvm_unreachable("unexpected type");
    }
    StringRef AttrName = Attr.getName()->getName();
    if (PrevAccessQual == AttrName.ltrim("_")) {
      // Duplicated qualifiers
      S.Diag(Attr.getLoc(), diag::warn_duplicate_declspec)
         << AttrName << Attr.getRange();
    } else {
      // Contradicting qualifiers
      S.Diag(Attr.getLoc(), diag::err_opencl_multiple_access_qualifiers);
    }

    S.Diag(TypedefTy->getDecl()->getLocStart(),
           diag::note_opencl_typedef_access_qualifier) << PrevAccessQual;
#endif // INTEL_CUSTOMIZATION
  } else if (CurType->isPipeType()) {
    if (Attr.getSemanticSpelling() == OpenCLAccessAttr::Keyword_write_only) {
      QualType ElemType = CurType->getAs<PipeType>()->getElementType();
      CurType = S.Context.getWritePipeType(ElemType);
    }
  }
}

static void deduceOpenCLImplicitAddrSpace(TypeProcessingState &State,
                                          QualType &T, TypeAttrLocation TAL) {
  Declarator &D = State.getDeclarator();

  // Handle the cases where address space should not be deduced.
  //
  // The pointee type of a pointer type is always deduced since a pointer always
  // points to some memory location which should has an address space.
  //
  // There are situations that at the point of certain declarations, the address
  // space may be unknown and better to be left as default. For example, when
  // defining a typedef or struct type, they are not associated with any
  // specific address space. Later on, they may be used with any address space
  // to declare a variable.
  //
  // The return value of a function is r-value, therefore should not have
  // address space.
  //
  // The void type does not occupy memory, therefore should not have address
  // space, except when it is used as a pointee type.
  //
  // Since LLVM assumes function type is in default address space, it should not
  // have address space.
  auto ChunkIndex = State.getCurrentChunkIndex();
  bool IsPointee =
      ChunkIndex > 0 &&
      (D.getTypeObject(ChunkIndex - 1).Kind == DeclaratorChunk::Pointer ||
       D.getTypeObject(ChunkIndex - 1).Kind == DeclaratorChunk::BlockPointer);
  bool IsFuncReturnType =
      ChunkIndex > 0 &&
      D.getTypeObject(ChunkIndex - 1).Kind == DeclaratorChunk::Function;
  bool IsFuncType =
      ChunkIndex < D.getNumTypeObjects() &&
      D.getTypeObject(ChunkIndex).Kind == DeclaratorChunk::Function;
  if ( // Do not deduce addr space for function return type and function type,
       // otherwise it will fail some sema check.
      IsFuncReturnType || IsFuncType ||
      // Do not deduce addr space for member types of struct, except the pointee
      // type of a pointer member type.
      (D.getContext() == DeclaratorContext::MemberContext && !IsPointee) ||
      // Do not deduce addr space for types used to define a typedef and the
      // typedef itself, except the pointee type of a pointer type which is used
      // to define the typedef.
      (D.getDeclSpec().getStorageClassSpec() == DeclSpec::SCS_typedef &&
       !IsPointee) ||
      // Do not deduce addr space of the void type, e.g. in f(void), otherwise
      // it will fail some sema check.
      (T->isVoidType() && !IsPointee))
    return;

  LangAS ImpAddr;
  // Put OpenCL automatic variable in private address space.
  // OpenCL v1.2 s6.5:
  // The default address space name for arguments to a function in a
  // program, or local variables of a function is __private. All function
  // arguments shall be in the __private address space.
#if INTEL_CUSTOMIZATION
  bool IsChannel =
      State.getSema().Context.getBaseElementType(T)->isChannelType();

  if (State.getSema().getLangOpts().OpenCLVersion <= 120 &&
      !State.getSema().getLangOpts().OpenCLCPlusPlus && !IsChannel) {
    ImpAddr = LangAS::opencl_private;
#endif // INTEL_CUSTOMIZATION
  } else {
    // If address space is not set, OpenCL 2.0 defines non private default
    // address spaces for some cases:
    // OpenCL 2.0, section 6.5:
    // The address space for a variable at program scope or a static variable
    // inside a function can either be __global or __constant, but defaults to
    // __global if not specified.
    // (...)
    // Pointers that are declared without pointing to a named address space
    // point to the generic address space.
    if (IsPointee) {
      ImpAddr = LangAS::opencl_generic;
    } else {
      if (D.getContext() == DeclaratorContext::FileContext) {
        ImpAddr = LangAS::opencl_global;
      } else {
        if (D.getDeclSpec().getStorageClassSpec() == DeclSpec::SCS_static ||
            D.getDeclSpec().getStorageClassSpec() == DeclSpec::SCS_extern) {
          ImpAddr = LangAS::opencl_global;
        } else {
          ImpAddr = LangAS::opencl_private;
        }
      }
    }
  }
  T = State.getSema().Context.getAddrSpaceQualType(T, ImpAddr);
}

static void processTypeAttrs(TypeProcessingState &state, QualType &type,
                             TypeAttrLocation TAL,
                             ParsedAttributesView &attrs) {
  // Scan through and apply attributes to this type where it makes sense.  Some
  // attributes (such as __address_space__, __vector_size__, etc) apply to the
  // type, but others can be present in the type specifiers even though they
  // apply to the decl.  Here we apply type attributes and ignore the rest.

  // This loop modifies the list pretty frequently, but we still need to make
  // sure we visit every element once. Copy the attributes list, and iterate
  // over that.
  ParsedAttributesView AttrsCopy{attrs};
  for (ParsedAttr &attr : AttrsCopy) {

    // Skip attributes that were marked to be invalid.
    if (attr.isInvalid())
      continue;

#if INTEL_CUSTOMIZATION
    // Fix for CQ#373601: applying gnu::aligned attribute.
    if (state.getSema().getLangOpts().IntelCompat &&
        attr.getKind() == AttributeList::AT_Aligned &&
        state.getDeclarator().getDeclSpec().getStorageClassSpec() ==
            DeclSpec::SCS_typedef &&
        state.getCurrentChunkIndex() ==
            state.getDeclarator().getNumTypeObjects() - 1)
      continue;
#endif // INTEL_CUSTOMIZATION

    if (attr.isCXX11Attribute()) {
      // [[gnu::...]] attributes are treated as declaration attributes, so may
      // not appertain to a DeclaratorChunk. If we handle them as type
      // attributes, accept them in that position and diagnose the GCC
      // incompatibility.
      if (attr.getScopeName() && attr.getScopeName()->isStr("gnu")) {
        bool IsTypeAttr = attr.isTypeAttr();
        if (TAL == TAL_DeclChunk) {
          state.getSema().Diag(attr.getLoc(),
                               IsTypeAttr
                                   ? diag::warn_gcc_ignores_type_attr
                                   : diag::warn_cxx11_gnu_attribute_on_type)
              << attr.getName();
          if (!IsTypeAttr)
            continue;
        }
      } else if (TAL != TAL_DeclChunk) {
        // Otherwise, only consider type processing for a C++11 attribute if
        // it's actually been applied to a type.
        continue;
      }
    }

    // If this is an attribute we can handle, do so now,
    // otherwise, add it to the FnAttrs list for rechaining.
    switch (attr.getKind()) {
    default:
      // A C++11 attribute on a declarator chunk must appertain to a type.
      if (attr.isCXX11Attribute() && TAL == TAL_DeclChunk) {
        state.getSema().Diag(attr.getLoc(), diag::err_attribute_not_type_attr)
          << attr.getName();
        attr.setUsedAsTypeAttr();
      }
      break;

    case ParsedAttr::UnknownAttribute:
      if (attr.isCXX11Attribute() && TAL == TAL_DeclChunk)
        state.getSema().Diag(attr.getLoc(),
                             diag::warn_unknown_attribute_ignored)
          << attr.getName();
      break;

    case ParsedAttr::IgnoredAttribute:
      break;

    case ParsedAttr::AT_MayAlias:
      // FIXME: This attribute needs to actually be handled, but if we ignore
      // it it breaks large amounts of Linux software.
      attr.setUsedAsTypeAttr();
      break;
    case ParsedAttr::AT_OpenCLPrivateAddressSpace:
    case ParsedAttr::AT_OpenCLGlobalAddressSpace:
    case ParsedAttr::AT_OpenCLLocalAddressSpace:
    case ParsedAttr::AT_OpenCLConstantAddressSpace:
    case ParsedAttr::AT_OpenCLGenericAddressSpace:
    case ParsedAttr::AT_AddressSpace:
      HandleAddressSpaceTypeAttribute(type, attr, state.getSema());
      attr.setUsedAsTypeAttr();
      break;
    OBJC_POINTER_TYPE_ATTRS_CASELIST:
      if (!handleObjCPointerTypeAttr(state, attr, type))
        distributeObjCPointerTypeAttr(state, attr, type);
      attr.setUsedAsTypeAttr();
      break;
    case ParsedAttr::AT_VectorSize:
      HandleVectorSizeAttr(type, attr, state.getSema());
      attr.setUsedAsTypeAttr();
      break;
<<<<<<< HEAD
#if INTEL_CUSTOMIZATION
    // CQ380256: 'mode' attribute ignored when parsing type
    case AttributeList::AT_Mode:
      if (state.getDeclarator().getContext() ==
          DeclaratorContext::TypeNameContext) {
        state.getSema().HandleModeAttr(attr, &type);
        attr.setUsedAsTypeAttr();
      }
      break;
    case AttributeList::AT_ArbPrecInt:
      HandleArbPrecIntAttr(type, attr, state.getSema());
      attr.setUsedAsTypeAttr();
      break;
#endif // INTEL_CUSTOMIZATION
    case AttributeList::AT_ExtVectorType:
=======
    case ParsedAttr::AT_ExtVectorType:
>>>>>>> f279169d
      HandleExtVectorTypeAttr(type, attr, state.getSema());
      attr.setUsedAsTypeAttr();
      break;
    case ParsedAttr::AT_NeonVectorType:
      HandleNeonVectorTypeAttr(type, attr, state.getSema(),
                               VectorType::NeonVector);
      attr.setUsedAsTypeAttr();
      break;
    case ParsedAttr::AT_NeonPolyVectorType:
      HandleNeonVectorTypeAttr(type, attr, state.getSema(),
                               VectorType::NeonPolyVector);
      attr.setUsedAsTypeAttr();
      break;
    case ParsedAttr::AT_OpenCLAccess:
      HandleOpenCLAccessAttr(type, attr, state.getSema());
      attr.setUsedAsTypeAttr();
      break;

    MS_TYPE_ATTRS_CASELIST:
      if (!handleMSPointerTypeQualifierAttr(state, attr, type))
        attr.setUsedAsTypeAttr();
      break;


    NULLABILITY_TYPE_ATTRS_CASELIST:
      // Either add nullability here or try to distribute it.  We
      // don't want to distribute the nullability specifier past any
      // dependent type, because that complicates the user model.
      if (type->canHaveNullability() || type->isDependentType() ||
          type->isArrayType() ||
          !distributeNullabilityTypeAttr(state, type, attr)) {
        unsigned endIndex;
        if (TAL == TAL_DeclChunk)
          endIndex = state.getCurrentChunkIndex();
        else
          endIndex = state.getDeclarator().getNumTypeObjects();
        bool allowOnArrayType =
            state.getDeclarator().isPrototypeContext() &&
            !hasOuterPointerLikeChunk(state.getDeclarator(), endIndex);
        if (state.getSema().checkNullabilityTypeSpecifier(
              type,
              mapNullabilityAttrKind(attr.getKind()),
              attr.getLoc(),
              attr.isContextSensitiveKeywordAttribute(),
              allowOnArrayType)) {
          attr.setInvalid();
        }

        attr.setUsedAsTypeAttr();
      }
      break;

    case ParsedAttr::AT_ObjCKindOf:
      // '__kindof' must be part of the decl-specifiers.
      switch (TAL) {
      case TAL_DeclSpec:
        break;

      case TAL_DeclChunk:
      case TAL_DeclName:
        state.getSema().Diag(attr.getLoc(),
                             diag::err_objc_kindof_wrong_position)
          << FixItHint::CreateRemoval(attr.getLoc())
          << FixItHint::CreateInsertion(
               state.getDeclarator().getDeclSpec().getLocStart(), "__kindof ");
        break;
      }

      // Apply it regardless.
      if (state.getSema().checkObjCKindOfType(type, attr.getLoc()))
        attr.setInvalid();
      attr.setUsedAsTypeAttr();
      break;

    FUNCTION_TYPE_ATTRS_CASELIST:
      attr.setUsedAsTypeAttr();

      // Never process function type attributes as part of the
      // declaration-specifiers.
      if (TAL == TAL_DeclSpec)
        distributeFunctionTypeAttrFromDeclSpec(state, attr, type);

      // Otherwise, handle the possible delays.
      else if (!handleFunctionTypeAttr(state, attr, type))
        distributeFunctionTypeAttr(state, attr, type);
      break;
    }
  }

  if (!state.getSema().getLangOpts().OpenCL ||
      type.getAddressSpace() != LangAS::Default)
    return;

  deduceOpenCLImplicitAddrSpace(state, type, TAL);
}

void Sema::completeExprArrayBound(Expr *E) {
  if (DeclRefExpr *DRE = dyn_cast<DeclRefExpr>(E->IgnoreParens())) {
    if (VarDecl *Var = dyn_cast<VarDecl>(DRE->getDecl())) {
      if (isTemplateInstantiation(Var->getTemplateSpecializationKind())) {
        auto *Def = Var->getDefinition();
        if (!Def) {
          SourceLocation PointOfInstantiation = E->getExprLoc();
          InstantiateVariableDefinition(PointOfInstantiation, Var);
          Def = Var->getDefinition();

          // If we don't already have a point of instantiation, and we managed
          // to instantiate a definition, this is the point of instantiation.
          // Otherwise, we don't request an end-of-TU instantiation, so this is
          // not a point of instantiation.
          // FIXME: Is this really the right behavior?
          if (Var->getPointOfInstantiation().isInvalid() && Def) {
            assert(Var->getTemplateSpecializationKind() ==
                       TSK_ImplicitInstantiation &&
                   "explicit instantiation with no point of instantiation");
            Var->setTemplateSpecializationKind(
                Var->getTemplateSpecializationKind(), PointOfInstantiation);
          }
        }

        // Update the type to the definition's type both here and within the
        // expression.
        if (Def) {
          DRE->setDecl(Def);
          QualType T = Def->getType();
          DRE->setType(T);
          // FIXME: Update the type on all intervening expressions.
          E->setType(T);
        }

        // We still go on to try to complete the type independently, as it
        // may also require instantiations or diagnostics if it remains
        // incomplete.
      }
    }
  }
}

/// Ensure that the type of the given expression is complete.
///
/// This routine checks whether the expression \p E has a complete type. If the
/// expression refers to an instantiable construct, that instantiation is
/// performed as needed to complete its type. Furthermore
/// Sema::RequireCompleteType is called for the expression's type (or in the
/// case of a reference type, the referred-to type).
///
/// \param E The expression whose type is required to be complete.
/// \param Diagnoser The object that will emit a diagnostic if the type is
/// incomplete.
///
/// \returns \c true if the type of \p E is incomplete and diagnosed, \c false
/// otherwise.
bool Sema::RequireCompleteExprType(Expr *E, TypeDiagnoser &Diagnoser) {
  QualType T = E->getType();

  // Incomplete array types may be completed by the initializer attached to
  // their definitions. For static data members of class templates and for
  // variable templates, we need to instantiate the definition to get this
  // initializer and complete the type.
  if (T->isIncompleteArrayType()) {
    completeExprArrayBound(E);
    T = E->getType();
  }

  // FIXME: Are there other cases which require instantiating something other
  // than the type to complete the type of an expression?

  return RequireCompleteType(E->getExprLoc(), T, Diagnoser);
}

bool Sema::RequireCompleteExprType(Expr *E, unsigned DiagID) {
  BoundTypeDiagnoser<> Diagnoser(DiagID);
  return RequireCompleteExprType(E, Diagnoser);
}

/// Ensure that the type T is a complete type.
///
/// This routine checks whether the type @p T is complete in any
/// context where a complete type is required. If @p T is a complete
/// type, returns false. If @p T is a class template specialization,
/// this routine then attempts to perform class template
/// instantiation. If instantiation fails, or if @p T is incomplete
/// and cannot be completed, issues the diagnostic @p diag (giving it
/// the type @p T) and returns true.
///
/// @param Loc  The location in the source that the incomplete type
/// diagnostic should refer to.
///
/// @param T  The type that this routine is examining for completeness.
///
/// @returns @c true if @p T is incomplete and a diagnostic was emitted,
/// @c false otherwise.
bool Sema::RequireCompleteType(SourceLocation Loc, QualType T,
                               TypeDiagnoser &Diagnoser) {
  if (RequireCompleteTypeImpl(Loc, T, &Diagnoser))
    return true;
  if (const TagType *Tag = T->getAs<TagType>()) {
    if (!Tag->getDecl()->isCompleteDefinitionRequired()) {
      Tag->getDecl()->setCompleteDefinitionRequired();
      Consumer.HandleTagDeclRequiredDefinition(Tag->getDecl());
    }
  }
  return false;
}

bool Sema::hasStructuralCompatLayout(Decl *D, Decl *Suggested) {
  llvm::DenseSet<std::pair<Decl *, Decl *>> NonEquivalentDecls;
  if (!Suggested)
    return false;

  // FIXME: Add a specific mode for C11 6.2.7/1 in StructuralEquivalenceContext
  // and isolate from other C++ specific checks.
  StructuralEquivalenceContext Ctx(
      D->getASTContext(), Suggested->getASTContext(), NonEquivalentDecls,
      StructuralEquivalenceKind::Default,
      false /*StrictTypeSpelling*/, true /*Complain*/,
      true /*ErrorOnTagTypeMismatch*/);
  return Ctx.IsStructurallyEquivalent(D, Suggested);
}

/// Determine whether there is any declaration of \p D that was ever a
///        definition (perhaps before module merging) and is currently visible.
/// \param D The definition of the entity.
/// \param Suggested Filled in with the declaration that should be made visible
///        in order to provide a definition of this entity.
/// \param OnlyNeedComplete If \c true, we only need the type to be complete,
///        not defined. This only matters for enums with a fixed underlying
///        type, since in all other cases, a type is complete if and only if it
///        is defined.
bool Sema::hasVisibleDefinition(NamedDecl *D, NamedDecl **Suggested,
                                bool OnlyNeedComplete) {
  // Easy case: if we don't have modules, all declarations are visible.
  if (!getLangOpts().Modules && !getLangOpts().ModulesLocalVisibility)
    return true;

  // If this definition was instantiated from a template, map back to the
  // pattern from which it was instantiated.
  if (isa<TagDecl>(D) && cast<TagDecl>(D)->isBeingDefined()) {
    // We're in the middle of defining it; this definition should be treated
    // as visible.
    return true;
  } else if (auto *RD = dyn_cast<CXXRecordDecl>(D)) {
    if (auto *Pattern = RD->getTemplateInstantiationPattern())
      RD = Pattern;
    D = RD->getDefinition();
  } else if (auto *ED = dyn_cast<EnumDecl>(D)) {
    if (auto *Pattern = ED->getTemplateInstantiationPattern())
      ED = Pattern;
    if (OnlyNeedComplete && ED->isFixed()) {
      // If the enum has a fixed underlying type, and we're only looking for a
      // complete type (not a definition), any visible declaration of it will
      // do.
      *Suggested = nullptr;
      for (auto *Redecl : ED->redecls()) {
        if (isVisible(Redecl))
          return true;
        if (Redecl->isThisDeclarationADefinition() ||
            (Redecl->isCanonicalDecl() && !*Suggested))
          *Suggested = Redecl;
      }
      return false;
    }
    D = ED->getDefinition();
  } else if (auto *FD = dyn_cast<FunctionDecl>(D)) {
    if (auto *Pattern = FD->getTemplateInstantiationPattern())
      FD = Pattern;
    D = FD->getDefinition();
  } else if (auto *VD = dyn_cast<VarDecl>(D)) {
    if (auto *Pattern = VD->getTemplateInstantiationPattern())
      VD = Pattern;
    D = VD->getDefinition();
  }
  assert(D && "missing definition for pattern of instantiated definition");

  *Suggested = D;
  if (isVisible(D))
    return true;

  // The external source may have additional definitions of this entity that are
  // visible, so complete the redeclaration chain now and ask again.
  if (auto *Source = Context.getExternalSource()) {
    Source->CompleteRedeclChain(D);
    return isVisible(D);
  }

  return false;
}

/// Locks in the inheritance model for the given class and all of its bases.
static void assignInheritanceModel(Sema &S, CXXRecordDecl *RD) {
  RD = RD->getMostRecentNonInjectedDecl();
  if (!RD->hasAttr<MSInheritanceAttr>()) {
    MSInheritanceAttr::Spelling IM;

    switch (S.MSPointerToMemberRepresentationMethod) {
    case LangOptions::PPTMK_BestCase:
      IM = RD->calculateInheritanceModel();
      break;
    case LangOptions::PPTMK_FullGeneralitySingleInheritance:
      IM = MSInheritanceAttr::Keyword_single_inheritance;
      break;
    case LangOptions::PPTMK_FullGeneralityMultipleInheritance:
      IM = MSInheritanceAttr::Keyword_multiple_inheritance;
      break;
    case LangOptions::PPTMK_FullGeneralityVirtualInheritance:
      IM = MSInheritanceAttr::Keyword_unspecified_inheritance;
      break;
    }

    RD->addAttr(MSInheritanceAttr::CreateImplicit(
        S.getASTContext(), IM,
        /*BestCase=*/S.MSPointerToMemberRepresentationMethod ==
            LangOptions::PPTMK_BestCase,
        S.ImplicitMSInheritanceAttrLoc.isValid()
            ? S.ImplicitMSInheritanceAttrLoc
            : RD->getSourceRange()));
    S.Consumer.AssignInheritanceModel(RD);
  }
}

/// The implementation of RequireCompleteType
bool Sema::RequireCompleteTypeImpl(SourceLocation Loc, QualType T,
                                   TypeDiagnoser *Diagnoser) {
  // FIXME: Add this assertion to make sure we always get instantiation points.
  //  assert(!Loc.isInvalid() && "Invalid location in RequireCompleteType");
  // FIXME: Add this assertion to help us flush out problems with
  // checking for dependent types and type-dependent expressions.
  //
  //  assert(!T->isDependentType() &&
  //         "Can't ask whether a dependent type is complete");

  if (const MemberPointerType *MPTy = T->getAs<MemberPointerType>()) {
    if (!MPTy->getClass()->isDependentType()) {
      if (getLangOpts().CompleteMemberPointers &&
          !MPTy->getClass()->getAsCXXRecordDecl()->isBeingDefined() &&
          RequireCompleteType(Loc, QualType(MPTy->getClass(), 0),
                              diag::err_memptr_incomplete))
        return true;

      // We lock in the inheritance model once somebody has asked us to ensure
      // that a pointer-to-member type is complete.
      if (Context.getTargetInfo().getCXXABI().isMicrosoft()) {
        (void)isCompleteType(Loc, QualType(MPTy->getClass(), 0));
        assignInheritanceModel(*this, MPTy->getMostRecentCXXRecordDecl());
      }
    }
  }

  NamedDecl *Def = nullptr;
  bool Incomplete = T->isIncompleteType(&Def);

  // Check that any necessary explicit specializations are visible. For an
  // enum, we just need the declaration, so don't check this.
  if (Def && !isa<EnumDecl>(Def))
    checkSpecializationVisibility(Loc, Def);

  // If we have a complete type, we're done.
  if (!Incomplete) {
    // If we know about the definition but it is not visible, complain.
    NamedDecl *SuggestedDef = nullptr;
    if (Def &&
        !hasVisibleDefinition(Def, &SuggestedDef, /*OnlyNeedComplete*/true)) {
      // If the user is going to see an error here, recover by making the
      // definition visible.
      bool TreatAsComplete = Diagnoser && !isSFINAEContext();
      if (Diagnoser && SuggestedDef)
        diagnoseMissingImport(Loc, SuggestedDef, MissingImportKind::Definition,
                              /*Recover*/TreatAsComplete);
      return !TreatAsComplete;
    } else if (Def && !TemplateInstCallbacks.empty()) {
      CodeSynthesisContext TempInst;
      TempInst.Kind = CodeSynthesisContext::Memoization;
      TempInst.Template = Def;
      TempInst.Entity = Def;
      TempInst.PointOfInstantiation = Loc;
      atTemplateBegin(TemplateInstCallbacks, *this, TempInst);
      atTemplateEnd(TemplateInstCallbacks, *this, TempInst);
    }

    return false;
  }

  const TagType *Tag = T->getAs<TagType>();
  const ObjCInterfaceType *IFace = T->getAs<ObjCInterfaceType>();

  // If there's an unimported definition of this type in a module (for
  // instance, because we forward declared it, then imported the definition),
  // import that definition now.
  //
  // FIXME: What about other cases where an import extends a redeclaration
  // chain for a declaration that can be accessed through a mechanism other
  // than name lookup (eg, referenced in a template, or a variable whose type
  // could be completed by the module)?
  //
  // FIXME: Should we map through to the base array element type before
  // checking for a tag type?
  if (Tag || IFace) {
    NamedDecl *D =
        Tag ? static_cast<NamedDecl *>(Tag->getDecl()) : IFace->getDecl();

    // Avoid diagnosing invalid decls as incomplete.
    if (D->isInvalidDecl())
      return true;

    // Give the external AST source a chance to complete the type.
    if (auto *Source = Context.getExternalSource()) {
      if (Tag) {
        TagDecl *TagD = Tag->getDecl();
        if (TagD->hasExternalLexicalStorage())
          Source->CompleteType(TagD);
      } else {
        ObjCInterfaceDecl *IFaceD = IFace->getDecl();
        if (IFaceD->hasExternalLexicalStorage())
          Source->CompleteType(IFace->getDecl());
      }
      // If the external source completed the type, go through the motions
      // again to ensure we're allowed to use the completed type.
      if (!T->isIncompleteType())
        return RequireCompleteTypeImpl(Loc, T, Diagnoser);
    }
  }

  // If we have a class template specialization or a class member of a
  // class template specialization, or an array with known size of such,
  // try to instantiate it.
  QualType MaybeTemplate = T;
  while (const ConstantArrayType *Array
           = Context.getAsConstantArrayType(MaybeTemplate))
    MaybeTemplate = Array->getElementType();
  if (const RecordType *Record = MaybeTemplate->getAs<RecordType>()) {
    bool Instantiated = false;
    bool Diagnosed = false;
    if (ClassTemplateSpecializationDecl *ClassTemplateSpec
          = dyn_cast<ClassTemplateSpecializationDecl>(Record->getDecl())) {
      if (ClassTemplateSpec->getSpecializationKind() == TSK_Undeclared) {
        Diagnosed = InstantiateClassTemplateSpecialization(
            Loc, ClassTemplateSpec, TSK_ImplicitInstantiation,
            /*Complain=*/Diagnoser);
        Instantiated = true;
      }
    } else if (CXXRecordDecl *Rec
                 = dyn_cast<CXXRecordDecl>(Record->getDecl())) {
      CXXRecordDecl *Pattern = Rec->getInstantiatedFromMemberClass();
      if (!Rec->isBeingDefined() && Pattern) {
        MemberSpecializationInfo *MSI = Rec->getMemberSpecializationInfo();
        assert(MSI && "Missing member specialization information?");
        // This record was instantiated from a class within a template.
        if (MSI->getTemplateSpecializationKind() !=
            TSK_ExplicitSpecialization) {
          Diagnosed = InstantiateClass(Loc, Rec, Pattern,
                                       getTemplateInstantiationArgs(Rec),
                                       TSK_ImplicitInstantiation,
                                       /*Complain=*/Diagnoser);
          Instantiated = true;
        }
      }
    }

    if (Instantiated) {
      // Instantiate* might have already complained that the template is not
      // defined, if we asked it to.
      if (Diagnoser && Diagnosed)
        return true;
      // If we instantiated a definition, check that it's usable, even if
      // instantiation produced an error, so that repeated calls to this
      // function give consistent answers.
      if (!T->isIncompleteType())
        return RequireCompleteTypeImpl(Loc, T, Diagnoser);
    }
  }

  // FIXME: If we didn't instantiate a definition because of an explicit
  // specialization declaration, check that it's visible.

  if (!Diagnoser)
    return true;

  Diagnoser->diagnose(*this, Loc, T);

  // If the type was a forward declaration of a class/struct/union
  // type, produce a note.
  if (Tag && !Tag->getDecl()->isInvalidDecl())
    Diag(Tag->getDecl()->getLocation(),
         Tag->isBeingDefined() ? diag::note_type_being_defined
                               : diag::note_forward_declaration)
      << QualType(Tag, 0);

  // If the Objective-C class was a forward declaration, produce a note.
  if (IFace && !IFace->getDecl()->isInvalidDecl())
    Diag(IFace->getDecl()->getLocation(), diag::note_forward_class);

  // If we have external information that we can use to suggest a fix,
  // produce a note.
  if (ExternalSource)
    ExternalSource->MaybeDiagnoseMissingCompleteType(Loc, T);

  return true;
}

bool Sema::RequireCompleteType(SourceLocation Loc, QualType T,
                               unsigned DiagID) {
  BoundTypeDiagnoser<> Diagnoser(DiagID);
  return RequireCompleteType(Loc, T, Diagnoser);
}

/// Get diagnostic %select index for tag kind for
/// literal type diagnostic message.
/// WARNING: Indexes apply to particular diagnostics only!
///
/// \returns diagnostic %select index.
static unsigned getLiteralDiagFromTagKind(TagTypeKind Tag) {
  switch (Tag) {
  case TTK_Struct: return 0;
  case TTK_Interface: return 1;
  case TTK_Class:  return 2;
  default: llvm_unreachable("Invalid tag kind for literal type diagnostic!");
  }
}

/// Ensure that the type T is a literal type.
///
/// This routine checks whether the type @p T is a literal type. If @p T is an
/// incomplete type, an attempt is made to complete it. If @p T is a literal
/// type, or @p AllowIncompleteType is true and @p T is an incomplete type,
/// returns false. Otherwise, this routine issues the diagnostic @p PD (giving
/// it the type @p T), along with notes explaining why the type is not a
/// literal type, and returns true.
///
/// @param Loc  The location in the source that the non-literal type
/// diagnostic should refer to.
///
/// @param T  The type that this routine is examining for literalness.
///
/// @param Diagnoser Emits a diagnostic if T is not a literal type.
///
/// @returns @c true if @p T is not a literal type and a diagnostic was emitted,
/// @c false otherwise.
bool Sema::RequireLiteralType(SourceLocation Loc, QualType T,
                              TypeDiagnoser &Diagnoser) {
  assert(!T->isDependentType() && "type should not be dependent");

  QualType ElemType = Context.getBaseElementType(T);
  if ((isCompleteType(Loc, ElemType) || ElemType->isVoidType()) &&
      T->isLiteralType(Context))
    return false;

  Diagnoser.diagnose(*this, Loc, T);

  if (T->isVariableArrayType())
    return true;

  const RecordType *RT = ElemType->getAs<RecordType>();
  if (!RT)
    return true;

  const CXXRecordDecl *RD = cast<CXXRecordDecl>(RT->getDecl());

  // A partially-defined class type can't be a literal type, because a literal
  // class type must have a trivial destructor (which can't be checked until
  // the class definition is complete).
  if (RequireCompleteType(Loc, ElemType, diag::note_non_literal_incomplete, T))
    return true;

  // [expr.prim.lambda]p3:
  //   This class type is [not] a literal type.
  if (RD->isLambda() && !getLangOpts().CPlusPlus17) {
    Diag(RD->getLocation(), diag::note_non_literal_lambda);
    return true;
  }

  // If the class has virtual base classes, then it's not an aggregate, and
  // cannot have any constexpr constructors or a trivial default constructor,
  // so is non-literal. This is better to diagnose than the resulting absence
  // of constexpr constructors.
  if (RD->getNumVBases()) {
    Diag(RD->getLocation(), diag::note_non_literal_virtual_base)
      << getLiteralDiagFromTagKind(RD->getTagKind()) << RD->getNumVBases();
    for (const auto &I : RD->vbases())
      Diag(I.getLocStart(), diag::note_constexpr_virtual_base_here)
          << I.getSourceRange();
  } else if (!RD->isAggregate() && !RD->hasConstexprNonCopyMoveConstructor() &&
             !RD->hasTrivialDefaultConstructor()) {
    Diag(RD->getLocation(), diag::note_non_literal_no_constexpr_ctors) << RD;
  } else if (RD->hasNonLiteralTypeFieldsOrBases()) {
    for (const auto &I : RD->bases()) {
      if (!I.getType()->isLiteralType(Context)) {
        Diag(I.getLocStart(),
             diag::note_non_literal_base_class)
          << RD << I.getType() << I.getSourceRange();
        return true;
      }
    }
    for (const auto *I : RD->fields()) {
      if (!I->getType()->isLiteralType(Context) ||
          I->getType().isVolatileQualified()) {
        Diag(I->getLocation(), diag::note_non_literal_field)
          << RD << I << I->getType()
          << I->getType().isVolatileQualified();
        return true;
      }
    }
  } else if (!RD->hasTrivialDestructor()) {
    // All fields and bases are of literal types, so have trivial destructors.
    // If this class's destructor is non-trivial it must be user-declared.
    CXXDestructorDecl *Dtor = RD->getDestructor();
    assert(Dtor && "class has literal fields and bases but no dtor?");
    if (!Dtor)
      return true;

    Diag(Dtor->getLocation(), Dtor->isUserProvided() ?
         diag::note_non_literal_user_provided_dtor :
         diag::note_non_literal_nontrivial_dtor) << RD;
    if (!Dtor->isUserProvided())
      SpecialMemberIsTrivial(Dtor, CXXDestructor, TAH_IgnoreTrivialABI,
                             /*Diagnose*/true);
  }

  return true;
}

bool Sema::RequireLiteralType(SourceLocation Loc, QualType T, unsigned DiagID) {
  BoundTypeDiagnoser<> Diagnoser(DiagID);
  return RequireLiteralType(Loc, T, Diagnoser);
}

/// Retrieve a version of the type 'T' that is elaborated by Keyword, qualified
/// by the nested-name-specifier contained in SS, and that is (re)declared by
/// OwnedTagDecl, which is nullptr if this is not a (re)declaration.
QualType Sema::getElaboratedType(ElaboratedTypeKeyword Keyword,
                                 const CXXScopeSpec &SS, QualType T,
                                 TagDecl *OwnedTagDecl) {
  if (T.isNull())
    return T;
  NestedNameSpecifier *NNS;
  if (SS.isValid())
    NNS = SS.getScopeRep();
  else {
    if (Keyword == ETK_None)
      return T;
    NNS = nullptr;
  }
  return Context.getElaboratedType(Keyword, NNS, T, OwnedTagDecl);
}

QualType Sema::BuildTypeofExprType(Expr *E, SourceLocation Loc) {
  ExprResult ER = CheckPlaceholderExpr(E);
  if (ER.isInvalid()) return QualType();
  E = ER.get();

  if (!getLangOpts().CPlusPlus && E->refersToBitField())
    Diag(E->getExprLoc(), diag::err_sizeof_alignof_typeof_bitfield) << 2;

  if (!E->isTypeDependent()) {
    QualType T = E->getType();
    if (const TagType *TT = T->getAs<TagType>())
      DiagnoseUseOfDecl(TT->getDecl(), E->getExprLoc());
  }
  return Context.getTypeOfExprType(E);
}

/// getDecltypeForExpr - Given an expr, will return the decltype for
/// that expression, according to the rules in C++11
/// [dcl.type.simple]p4 and C++11 [expr.lambda.prim]p18.
static QualType getDecltypeForExpr(Sema &S, Expr *E) {
  if (E->isTypeDependent())
    return S.Context.DependentTy;

  // C++11 [dcl.type.simple]p4:
  //   The type denoted by decltype(e) is defined as follows:
  //
  //     - if e is an unparenthesized id-expression or an unparenthesized class
  //       member access (5.2.5), decltype(e) is the type of the entity named
  //       by e. If there is no such entity, or if e names a set of overloaded
  //       functions, the program is ill-formed;
  //
  // We apply the same rules for Objective-C ivar and property references.
  if (const DeclRefExpr *DRE = dyn_cast<DeclRefExpr>(E)) {
    const ValueDecl *VD = DRE->getDecl();
    return VD->getType();
  } else if (const MemberExpr *ME = dyn_cast<MemberExpr>(E)) {
    if (const ValueDecl *VD = ME->getMemberDecl())
      if (isa<FieldDecl>(VD) || isa<VarDecl>(VD))
        return VD->getType();
  } else if (const ObjCIvarRefExpr *IR = dyn_cast<ObjCIvarRefExpr>(E)) {
    return IR->getDecl()->getType();
  } else if (const ObjCPropertyRefExpr *PR = dyn_cast<ObjCPropertyRefExpr>(E)) {
    if (PR->isExplicitProperty())
      return PR->getExplicitProperty()->getType();
  } else if (auto *PE = dyn_cast<PredefinedExpr>(E)) {
    return PE->getType();
  }
  
  // C++11 [expr.lambda.prim]p18:
  //   Every occurrence of decltype((x)) where x is a possibly
  //   parenthesized id-expression that names an entity of automatic
  //   storage duration is treated as if x were transformed into an
  //   access to a corresponding data member of the closure type that
  //   would have been declared if x were an odr-use of the denoted
  //   entity.
  using namespace sema;
  if (S.getCurLambda()) {
    if (isa<ParenExpr>(E)) {
      if (DeclRefExpr *DRE = dyn_cast<DeclRefExpr>(E->IgnoreParens())) {
        if (VarDecl *Var = dyn_cast<VarDecl>(DRE->getDecl())) {
          QualType T = S.getCapturedDeclRefType(Var, DRE->getLocation());
          if (!T.isNull())
            return S.Context.getLValueReferenceType(T);
        }
      }
    }
  }


  // C++11 [dcl.type.simple]p4:
  //   [...]
  QualType T = E->getType();
  switch (E->getValueKind()) {
  //     - otherwise, if e is an xvalue, decltype(e) is T&&, where T is the
  //       type of e;
  case VK_XValue: T = S.Context.getRValueReferenceType(T); break;
  //     - otherwise, if e is an lvalue, decltype(e) is T&, where T is the
  //       type of e;
  case VK_LValue: T = S.Context.getLValueReferenceType(T); break;
  //  - otherwise, decltype(e) is the type of e.
  case VK_RValue: break;
  }

  return T;
}

QualType Sema::BuildDecltypeType(Expr *E, SourceLocation Loc,
                                 bool AsUnevaluated) {
  ExprResult ER = CheckPlaceholderExpr(E);
  if (ER.isInvalid()) return QualType();
  E = ER.get();

  if (AsUnevaluated && CodeSynthesisContexts.empty() &&
      E->HasSideEffects(Context, false)) {
    // The expression operand for decltype is in an unevaluated expression
    // context, so side effects could result in unintended consequences.
    Diag(E->getExprLoc(), diag::warn_side_effects_unevaluated_context);
  }

  return Context.getDecltypeType(E, getDecltypeForExpr(*this, E));
}

QualType Sema::BuildUnaryTransformType(QualType BaseType,
                                       UnaryTransformType::UTTKind UKind,
                                       SourceLocation Loc) {
  switch (UKind) {
  case UnaryTransformType::EnumUnderlyingType:
    if (!BaseType->isDependentType() && !BaseType->isEnumeralType()) {
      Diag(Loc, diag::err_only_enums_have_underlying_types);
      return QualType();
    } else {
      QualType Underlying = BaseType;
      if (!BaseType->isDependentType()) {
        // The enum could be incomplete if we're parsing its definition or
        // recovering from an error.
        NamedDecl *FwdDecl = nullptr;
        if (BaseType->isIncompleteType(&FwdDecl)) {
          Diag(Loc, diag::err_underlying_type_of_incomplete_enum) << BaseType;
          Diag(FwdDecl->getLocation(), diag::note_forward_declaration) << FwdDecl;
          return QualType();
        }

        EnumDecl *ED = BaseType->getAs<EnumType>()->getDecl();
        assert(ED && "EnumType has no EnumDecl");

        DiagnoseUseOfDecl(ED, Loc);

        Underlying = ED->getIntegerType();
        assert(!Underlying.isNull());
      }
      return Context.getUnaryTransformType(BaseType, Underlying,
                                        UnaryTransformType::EnumUnderlyingType);
    }
#if INTEL_CUSTOMIZATION
  // CQ#369185 - support of __bases and __direct_bases intrinsics.
  case UnaryTransformType::BasesOfType:
  case UnaryTransformType::DirectBasesOfType:
    return Context.getBasesType(BaseType, UKind);
#endif // INTEL_CUSTOMIZATION
  }
  llvm_unreachable("unknown unary transform type");
}

QualType Sema::BuildAtomicType(QualType T, SourceLocation Loc) {
  if (!T->isDependentType()) {
    // FIXME: It isn't entirely clear whether incomplete atomic types
    // are allowed or not; for simplicity, ban them for the moment.
    if (RequireCompleteType(Loc, T, diag::err_atomic_specifier_bad_type, 0))
      return QualType();

    int DisallowedKind = -1;
    if (T->isArrayType())
      DisallowedKind = 1;
    else if (T->isFunctionType())
      DisallowedKind = 2;
    else if (T->isReferenceType())
      DisallowedKind = 3;
    else if (T->isAtomicType())
      DisallowedKind = 4;
    else if (T.hasQualifiers())
      DisallowedKind = 5;
    else if (!T.isTriviallyCopyableType(Context))
      // Some other non-trivially-copyable type (probably a C++ class)
      DisallowedKind = 6;

    if (DisallowedKind != -1) {
      Diag(Loc, diag::err_atomic_specifier_bad_type) << DisallowedKind << T;
      return QualType();
    }

    // FIXME: Do we need any handling for ARC here?
  }

  // Build the pointer type.
  return Context.getAtomicType(T);
}<|MERGE_RESOLUTION|>--- conflicted
+++ resolved
@@ -1642,15 +1642,10 @@
   // list of type attributes to be temporarily saved while the type
   // attributes are pushed around.
   // pipe attributes will be handled later ( at GetFullTypeForDeclarator )
-<<<<<<< HEAD
 #if INTEL_CUSTOMIZATION
   if (!DS.isTypeSpecPipe() && !DS.isTypeSpecChannel())
 #endif // INTEL_CUSTOMIZATION
-      processTypeAttrs(state, Result, TAL_DeclSpec, DS.getAttributes().getList());
-=======
-  if (!DS.isTypeSpecPipe())
     processTypeAttrs(state, Result, TAL_DeclSpec, DS.getAttributes());
->>>>>>> f279169d
 
   // Apply const/volatile/restrict qualifiers to T.
   if (unsigned TypeQuals = DS.getTypeQualifiers()) {
@@ -7178,7 +7173,7 @@
 }
 
 #if INTEL_CUSTOMIZATION
-static void HandleArbPrecIntAttr(QualType &CurType, const AttributeList &Attr,
+static void HandleArbPrecIntAttr(QualType &CurType, const ParsedAttr &Attr,
                                  Sema &S) {
   // Warning message handled later, but prevent changing of the type.
   if (!S.getLangOpts().HLS && !S.getLangOpts().OpenCL)
@@ -7489,7 +7484,7 @@
 #if INTEL_CUSTOMIZATION
     // Fix for CQ#373601: applying gnu::aligned attribute.
     if (state.getSema().getLangOpts().IntelCompat &&
-        attr.getKind() == AttributeList::AT_Aligned &&
+        attr.getKind() == ParsedAttr::AT_Aligned &&
         state.getDeclarator().getDeclSpec().getStorageClassSpec() ==
             DeclSpec::SCS_typedef &&
         state.getCurrentChunkIndex() ==
@@ -7565,25 +7560,21 @@
       HandleVectorSizeAttr(type, attr, state.getSema());
       attr.setUsedAsTypeAttr();
       break;
-<<<<<<< HEAD
 #if INTEL_CUSTOMIZATION
     // CQ380256: 'mode' attribute ignored when parsing type
-    case AttributeList::AT_Mode:
+    case ParsedAttr::AT_Mode:
       if (state.getDeclarator().getContext() ==
           DeclaratorContext::TypeNameContext) {
         state.getSema().HandleModeAttr(attr, &type);
         attr.setUsedAsTypeAttr();
       }
       break;
-    case AttributeList::AT_ArbPrecInt:
+    case ParsedAttr::AT_ArbPrecInt:
       HandleArbPrecIntAttr(type, attr, state.getSema());
       attr.setUsedAsTypeAttr();
       break;
 #endif // INTEL_CUSTOMIZATION
-    case AttributeList::AT_ExtVectorType:
-=======
     case ParsedAttr::AT_ExtVectorType:
->>>>>>> f279169d
       HandleExtVectorTypeAttr(type, attr, state.getSema());
       attr.setUsedAsTypeAttr();
       break;
