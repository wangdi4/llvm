--- conflicted
+++ resolved
@@ -5826,18 +5826,15 @@
       assert(Chunk.Kind == DeclaratorChunk::Pipe);
       TL.setKWLoc(Chunk.Loc);
     }
-<<<<<<< HEAD
+    void VisitMacroQualifiedTypeLoc(MacroQualifiedTypeLoc TL) {
+      TL.setExpansionLoc(Chunk.Loc);
+    }
 #if INTEL_CUSTOMIZATION
     void VisitChannelTypeLoc(ChannelTypeLoc TL) {
       assert(Chunk.Kind == DeclaratorChunk::Channel);
       TL.setKWLoc(Chunk.Loc);
     }
 #endif // INTEL_CUSTOMIZATION
-=======
-    void VisitMacroQualifiedTypeLoc(MacroQualifiedTypeLoc TL) {
-      TL.setExpansionLoc(Chunk.Loc);
-    }
->>>>>>> b4c756dc
 
     void VisitTypeLoc(TypeLoc TL) {
       llvm_unreachable("unsupported TypeLoc kind in declarator!");
