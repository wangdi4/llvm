--- conflicted
+++ resolved
@@ -1570,17 +1570,11 @@
     break;
   case DeclSpec::TST_half:    Result = Context.HalfTy; break;
   case DeclSpec::TST_BFloat16:
-<<<<<<< HEAD
 #ifdef INTEL_CUSTOMIZATION
     if (!S.Context.getTargetInfo().hasBFloat16Type() &&
         !S.getLangOpts().OpenMPIsDevice)
 #endif // INTEL_CUSTOMIZATION
       S.Diag(DS.getTypeSpecTypeLoc(), diag::err_type_unsupported) << "__bf16";
-=======
-    if (!S.Context.getTargetInfo().hasBFloat16Type())
-      S.Diag(DS.getTypeSpecTypeLoc(), diag::err_type_unsupported)
-	<< "__bf16";
->>>>>>> 6c79a582
     Result = Context.BFloat16Ty;
     break;
   case DeclSpec::TST_float:   Result = Context.FloatTy; break;
@@ -2709,12 +2703,9 @@
   }
 
   // Delay diagnostic to SemaSYCL so only Kernel functions are diagnosed.
-<<<<<<< HEAD
 #if INTEL_COLLAB
   if (!getLangOpts().OpenMPLateOutline)
 #endif // INTEL_COLLAB
-=======
->>>>>>> 6c79a582
   if (T->isVariableArrayType() && !Context.getTargetInfo().isVLASupported() &&
       !getLangOpts().SYCLIsDevice) {
     // CUDA device code and some other targets don't support VLAs.
@@ -2802,17 +2793,12 @@
   }
 
   if (!TypeSize || VectorSizeBits % TypeSize) {
-<<<<<<< HEAD
 #if INTEL_CUSTOMIZATION
     if (!(CurType->isBFloat16Type() && getLangOpts().OpenMPIsDevice)) {
       Diag(AttrLoc, diag::err_attribute_invalid_size)
           << SizeExpr->getSourceRange();
     }
 #endif // INTEL_CUSTOMIZATION
-=======
-      Diag(AttrLoc, diag::err_attribute_invalid_size)
-          << SizeExpr->getSourceRange();
->>>>>>> 6c79a582
     return QualType();
   }
 
@@ -8088,15 +8074,10 @@
   // much ability to diagnose it later.
   if (!supportsVariadicCall(CC)) {
     const FunctionProtoType *FnP = dyn_cast<FunctionProtoType>(fn);
-<<<<<<< HEAD
 #if INTEL_CUSTOMIZATION
     // Disable these diagnostics for SYCL and HLS
     if (FnP && FnP->isVariadic() && !S.getLangOpts().SYCLIsDevice &&
         !S.getLangOpts().HLS) {
-=======
-    // Disable these diagnostics for SYCL
-    if (FnP && FnP->isVariadic() && !S.getLangOpts().SYCLIsDevice) {
->>>>>>> 6c79a582
       // stdcall and fastcall are ignored with a warning for GCC and MS
       // compatibility.
       if (CC == CC_SpirFunction && S.getLangOpts().IntelCompat &&
