--- conflicted
+++ resolved
@@ -428,7 +428,6 @@
       NumArgs == 2 ? A.getArgAsExpr(1) : nullptr);
 }
 
-<<<<<<< HEAD
 #if INTEL_CUSTOMIZATION
 static Attr *handleHLSIVDepAttr(Sema &S, const ParsedAttr &A) {
   Expr* ValueExpr = A.getArgAsExpr(3);
@@ -441,8 +440,6 @@
 }
 #endif // INTEL_CUSTOMIZATION
 
-=======
->>>>>>> 9ba8a51e
 static void
 CheckForDuplicateSYCLIntelLoopCountAttrs(Sema &S,
                                          ArrayRef<const Attr *> Attrs) {
@@ -1528,7 +1525,6 @@
   }
 }
 
-<<<<<<< HEAD
 #if INTEL_CUSTOMIZATION
 // Emit incompatible error for #pragma ii_at_most, #pragma ii_at_least,
 // #pragma min_ii_at_target_fmax, and #pragma force_hyperopt with
@@ -1587,8 +1583,6 @@
 }
 #endif // INTEL_CUSTOMIZATION
 
-=======
->>>>>>> 9ba8a51e
 static bool CheckLoopUnrollAttrExpr(Sema &S, Expr *E,
                                     const AttributeCommonInfo &A,
                                     unsigned *UnrollFactor = nullptr) {
@@ -1738,13 +1732,10 @@
   CheckForIncompatibleAttributes(*this, OutAttrs);
   CheckForIncompatibleSYCLLoopAttributes(*this, OutAttrs);
   CheckForIncompatibleUnrollHintAttributes(*this, OutAttrs, InAttrs.Range);
-<<<<<<< HEAD
 #if INTEL_CUSTOMIZATION
   CheckForIncompatibleHLSAttributes(*this, OutAttrs, InAttrs.Range);
   CheckForDuplicateHLSAttributes(*this, OutAttrs, InAttrs.Range);
 #endif // INTEL_CUSTOMIZATION
-=======
->>>>>>> 9ba8a51e
 }
 bool Sema::CheckRebuiltAttributedStmtAttributes(ArrayRef<const Attr *> Attrs) {
   CheckRedundantSYCLIntelFPGAIVDepAttrs(*this, Attrs);
