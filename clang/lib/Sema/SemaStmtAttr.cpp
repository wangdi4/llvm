//===--- SemaStmtAttr.cpp - Statement Attribute Handling ------------------===//
//
// Part of the LLVM Project, under the Apache License v2.0 with LLVM Exceptions.
// See https://llvm.org/LICENSE.txt for license information.
// SPDX-License-Identifier: Apache-2.0 WITH LLVM-exception
//
//===----------------------------------------------------------------------===//
//
//  This file implements stmt-related attribute processing.
//
//===----------------------------------------------------------------------===//

#include "clang/AST/ASTContext.h"
#include "clang/AST/EvaluatedExprVisitor.h"
#include "clang/Basic/SourceManager.h"
#include "clang/Basic/TargetInfo.h"
#include "clang/Sema/DelayedDiagnostic.h"
#include "clang/Sema/Lookup.h"
#include "clang/Sema/ScopeInfo.h"
#include "clang/Sema/SemaInternal.h"
#include "llvm/ADT/StringExtras.h"

using namespace clang;
using namespace sema;

static Attr *handleFallThroughAttr(Sema &S, Stmt *St, const ParsedAttr &A,
                                   SourceRange Range) {
  FallThroughAttr Attr(S.Context, A);
  if (!isa<NullStmt>(St)) {
    S.Diag(A.getRange().getBegin(), diag::err_fallthrough_attr_wrong_target)
        << Attr.getSpelling() << St->getBeginLoc();
    if (isa<SwitchCase>(St)) {
      SourceLocation L = S.getLocForEndOfToken(Range.getEnd());
      S.Diag(L, diag::note_fallthrough_insert_semi_fixit)
          << FixItHint::CreateInsertion(L, ";");
    }
    return nullptr;
  }
  auto *FnScope = S.getCurFunction();
  if (FnScope->SwitchStack.empty()) {
    S.Diag(A.getRange().getBegin(), diag::err_fallthrough_attr_outside_switch);
    return nullptr;
  }

  // If this is spelled as the standard C++17 attribute, but not in C++17, warn
  // about using it as an extension.
  if (!S.getLangOpts().CPlusPlus17 && A.isCXX11Attribute() &&
      !A.getScopeName())
    S.Diag(A.getLoc(), diag::ext_cxx17_attr) << A;

  FnScope->setHasFallthroughStmt();
  return ::new (S.Context) FallThroughAttr(S.Context, A);
}

#if INTEL_CUSTOMIZATION
// Returns false if an invalid argument is detected
static bool HandleLoopFuseAttrArg(Sema &S, ArgsUnion AU,
                                  unsigned &DepthValue,
                                  bool &Independent) {
  if (AU.is<Expr *>()) {
    Expr *E = AU.get<Expr *>();
    if (!E)
      return true;

    Optional<llvm::APSInt> ArgVal =
        E->getIntegerConstantExpr(S.getASTContext());
    if (ArgVal) {
      if (!ArgVal->isStrictlyPositive()) {
        S.Diag(E->getExprLoc(), diag::err_attribute_requires_positive_integer)
            << "'loop_fuse'" << /* positive */ 0;
        return false;
      }
      DepthValue = ArgVal->getZExtValue();
      return true;
    }
    S.Diag(E->getExprLoc(), diag::err_loop_fuse_unknown_arg);
  } else if (AU.is<IdentifierLoc *>()) {
    IdentifierLoc *IE = AU.get<IdentifierLoc *>();
    if (!IE)
      return true;
    Independent = true;
  }
  return true;
}

static Attr *handleLoopFuseAttr(Sema &S, Stmt *St, const ParsedAttr &A,
                                SourceRange Range) {
  unsigned NumArgs = A.getNumArgs();
  if (NumArgs > 2) {
    S.Diag(A.getLoc(), diag::err_attribute_too_many_arguments) << A << 2;
    return nullptr;
  }
  // Extract unsigned for depth and a bool for independent
  unsigned DepthValue = 0; // 0 stands for not-specified (default)
  bool Independent = false;
  for (unsigned i = 0; i < NumArgs; ++i)
    if (!HandleLoopFuseAttrArg(S, A.getArg(i), DepthValue, Independent))
      return nullptr;
  return ::new (S.Context) LoopFuseAttr(S.Context, A, DepthValue, Independent);
}
#endif // INTEL_CUSTOMIZATION

static Attr *handleSuppressAttr(Sema &S, Stmt *St, const ParsedAttr &A,
                                SourceRange Range) {
  if (A.getNumArgs() < 1) {
    S.Diag(A.getLoc(), diag::err_attribute_too_few_arguments) << A << 1;
    return nullptr;
  }

  std::vector<StringRef> DiagnosticIdentifiers;
  for (unsigned I = 0, E = A.getNumArgs(); I != E; ++I) {
    StringRef RuleName;

    if (!S.checkStringLiteralArgumentAttr(A, I, RuleName, nullptr))
      return nullptr;

    // FIXME: Warn if the rule name is unknown. This is tricky because only
    // clang-tidy knows about available rules.
    DiagnosticIdentifiers.push_back(RuleName);
  }

  return ::new (S.Context) SuppressAttr(
      S.Context, A, DiagnosticIdentifiers.data(), DiagnosticIdentifiers.size());
}

template <typename FPGALoopAttrT>
static Attr *handleIntelFPGALoopAttr(Sema &S, Stmt *St, const ParsedAttr &A) {
  if(S.LangOpts.SYCLIsHost)
    return nullptr;

  if (!isa<ForStmt, CXXForRangeStmt, DoStmt, WhileStmt>(St)) {
    S.Diag(A.getLoc(), diag::err_attribute_wrong_decl_type_str)
        << A << "'for', 'while', and 'do' statements";
    return nullptr;
  }

  unsigned NumArgs = A.getNumArgs();
#if INTEL_CUSTOMIZATION
  // Warn if this is not spelled as the pragma since pragma can take
  // five arguments and SYCL form can only take one argument.
  if ((NumArgs > 1) &&
      (A.getSyntax() != AttributeCommonInfo::AS_Pragma)) {
#endif // INTEL_CUSTOMIZATION
    S.Diag(A.getLoc(), diag::warn_attribute_too_many_arguments) << A << 1;
    return nullptr;
  }

  if (NumArgs == 0) {
    if (A.getKind() == ParsedAttr::AT_SYCLIntelFPGAInitiationInterval ||
        A.getKind() == ParsedAttr::AT_SYCLIntelFPGAMaxConcurrency ||
        A.getKind() == ParsedAttr::AT_SYCLIntelFPGAMaxInterleaving ||
        A.getKind() == ParsedAttr::AT_SYCLIntelFPGASpeculatedIterations) {
      S.Diag(A.getLoc(), diag::warn_attribute_too_few_arguments) << A << 1;
      return nullptr;
    }
  }

#if INTEL_CUSTOMIZATION
  if (A.getSyntax() == AttributeCommonInfo::AS_Pragma)
    return S.BuildSYCLIntelFPGALoopAttr<FPGALoopAttrT>(A, A.getArgAsExpr(3));
#endif // INTEL_CUSTOMIZATION
  S.CheckDeprecatedSYCLAttributeSpelling(A);

  return S.BuildSYCLIntelFPGALoopAttr<FPGALoopAttrT>(
      A, A.getNumArgs() ? A.getArgAsExpr(0) : nullptr);
}

template <>
Attr *handleIntelFPGALoopAttr<SYCLIntelFPGADisableLoopPipeliningAttr>(
    Sema &S, Stmt *St, const ParsedAttr &A) {
  if (S.LangOpts.SYCLIsHost)
    return nullptr;

  if (!isa<ForStmt, CXXForRangeStmt, DoStmt, WhileStmt>(St)) {
    S.Diag(A.getLoc(), diag::err_attribute_wrong_decl_type_str)
        << A << "'for', 'while', and 'do' statements";
    return nullptr;
  }

  unsigned NumArgs = A.getNumArgs();
#if INTEL_CUSTOMIZATION
  // Warn if this is not spelled as the pragma since pragma can take
  // five arguments and SYCL form can take zero argument.
  if ((NumArgs > 0) &&
      (A.getSyntax() != AttributeCommonInfo::AS_Pragma)) {
#endif // INTEL_CUSTOMIZATION
    S.Diag(A.getLoc(), diag::warn_attribute_too_many_arguments) << A << 0;
    return nullptr;
  }

  S.CheckDeprecatedSYCLAttributeSpelling(A);

  return new (S.Context) SYCLIntelFPGADisableLoopPipeliningAttr(S.Context, A);
}

static bool checkSYCLIntelFPGAIVDepSafeLen(Sema &S, llvm::APSInt &Value,
                                           Expr *E) {
  if (!Value.isStrictlyPositive())
    return S.Diag(E->getExprLoc(),
                  diag::err_attribute_requires_positive_integer)
           << "'ivdep'" << /* positive */ 0;
  return false;
}

enum class IVDepExprResult {
  Invalid,
  Null,
  Dependent,
  Array,
  SafeLen,
};

static IVDepExprResult HandleFPGAIVDepAttrExpr(Sema &S, Expr *E,
                                               unsigned &SafelenValue) {
  if (!E)
    return IVDepExprResult::Null;

  if (E->isInstantiationDependent())
    return IVDepExprResult::Dependent;

  Optional<llvm::APSInt> ArgVal = E->getIntegerConstantExpr(S.getASTContext());
  if (ArgVal) {
    if (checkSYCLIntelFPGAIVDepSafeLen(S, *ArgVal, E))
      return IVDepExprResult::Invalid;
    SafelenValue = ArgVal->getZExtValue();
    return IVDepExprResult::SafeLen;
  }

  if (isa<DeclRefExpr>(E) || isa<MemberExpr>(E)) {
    if (!E->getType()->isArrayType() && !E->getType()->isPointerType()) {
      S.Diag(E->getExprLoc(), diag::err_ivdep_declrefexpr_arg);
      return IVDepExprResult::Invalid;
    }
    return IVDepExprResult::Array;
  }

  S.Diag(E->getExprLoc(), diag::err_ivdep_unknown_arg);
  return IVDepExprResult::Invalid;
}

// Note: At the time of this call, we don't know the order of the expressions,
// so we name them vaguely until we can figure it out.
SYCLIntelFPGAIVDepAttr *
Sema::BuildSYCLIntelFPGAIVDepAttr(const AttributeCommonInfo &CI, Expr *Expr1,
                                  Expr *Expr2) {
  unsigned SafelenValue = 0;
  IVDepExprResult E1 = HandleFPGAIVDepAttrExpr(*this, Expr1, SafelenValue);
  IVDepExprResult E2 = HandleFPGAIVDepAttrExpr(*this, Expr2, SafelenValue);

  if (E1 == IVDepExprResult::Invalid || E2 == IVDepExprResult::Invalid)
    return nullptr;

  if (E1 == E2 && E1 != IVDepExprResult::Dependent &&
      E1 != IVDepExprResult::Null) {
    Diag(Expr2->getExprLoc(), diag::err_ivdep_duplicate_arg);
    return nullptr;
  }

  // Try to put Safelen in the 1st one so codegen can count on the ordering.
  Expr *SafeLenExpr;
  Expr *ArrayExpr;
  if (E1 == IVDepExprResult::SafeLen) {
    SafeLenExpr = Expr1;
    ArrayExpr = Expr2;
  } else {
    SafeLenExpr = Expr2;
    ArrayExpr = Expr1;
  }

  return new (Context)
      SYCLIntelFPGAIVDepAttr(Context, CI, SafeLenExpr, ArrayExpr, SafelenValue);
}

// Filters out any attributes from the list that are either not the specified
// type, or whose function isDependent returns true.
template <typename T>
static void FilterAttributeList(ArrayRef<const Attr *> Attrs,
                    SmallVectorImpl<const T *> &FilteredAttrs) {

  llvm::transform(Attrs, std::back_inserter(FilteredAttrs), [](const Attr *A) {
    if (const auto *Cast = dyn_cast_or_null<const T>(A))
      return Cast->isDependent() ? nullptr : Cast;
    return static_cast<const T*>(nullptr);
  });
  FilteredAttrs.erase(
      std::remove(FilteredAttrs.begin(), FilteredAttrs.end(),
                  static_cast<const T*>(nullptr)),
      FilteredAttrs.end());
}

static void
CheckRedundantSYCLIntelFPGAIVDepAttrs(Sema &S, ArrayRef<const Attr *> Attrs) {
  // Skip SEMA if we're in a template, this will be diagnosed later.
  if (S.getCurLexicalContext()->isDependentContext())
    return;

  SmallVector<const SYCLIntelFPGAIVDepAttr *, 8> FilteredAttrs;
  // Filter down to just non-dependent ivdeps.
  FilterAttributeList(Attrs, FilteredAttrs);
  if (FilteredAttrs.empty())
    return;

  SmallVector<const SYCLIntelFPGAIVDepAttr *, 8> SortedAttrs(FilteredAttrs);
  llvm::stable_sort(SortedAttrs, SYCLIntelFPGAIVDepAttr::SafelenCompare);

  // Find the maximum without an array expression, which ends up in the 2nd
  // expr.
  const auto *GlobalMaxItr =
      llvm::find_if(SortedAttrs, [](const SYCLIntelFPGAIVDepAttr *A) {
        return !A->getArrayExpr();
      });
  const SYCLIntelFPGAIVDepAttr *GlobalMax =
      GlobalMaxItr == SortedAttrs.end() ? nullptr : *GlobalMaxItr;

  for (const auto *A : FilteredAttrs) {
    if (A == GlobalMax)
      continue;

    if (GlobalMax && !SYCLIntelFPGAIVDepAttr::SafelenCompare(A, GlobalMax)) {
      S.Diag(A->getLocation(), diag::warn_ivdep_redundant)
          << !GlobalMax->isInf() << GlobalMax->getSafelenValue() << !A->isInf()
          << A->getSafelenValue();
      S.Diag(GlobalMax->getLocation(), diag::note_previous_attribute);
      continue;
    }

    if (!A->getArrayExpr())
      continue;

    const ValueDecl *ArrayDecl = A->getArrayDecl();
    auto Other = llvm::find_if(SortedAttrs,
                               [ArrayDecl](const SYCLIntelFPGAIVDepAttr *A) {
                                 return ArrayDecl == A->getArrayDecl();
                               });
    assert(Other != SortedAttrs.end() && "Should find at least itself");

    // Diagnose if lower/equal to the lowest with this array.
    if (*Other != A && !SYCLIntelFPGAIVDepAttr::SafelenCompare(A, *Other)) {
      S.Diag(A->getLocation(), diag::warn_ivdep_redundant)
          << !(*Other)->isInf() << (*Other)->getSafelenValue() << !A->isInf()
          << A->getSafelenValue();
      S.Diag((*Other)->getLocation(), diag::note_previous_attribute);
    }
  }
}

static Attr *handleIntelFPGAIVDepAttr(Sema &S, Stmt *St, const ParsedAttr &A) {
  if (!isa<ForStmt, CXXForRangeStmt, DoStmt, WhileStmt>(St)) {
    S.Diag(A.getLoc(), diag::err_attribute_wrong_decl_type_str)
        << A << "'for', 'while', and 'do' statements";
    return nullptr;
  }

  unsigned NumArgs = A.getNumArgs();
  if (NumArgs > 2) {
    S.Diag(A.getLoc(), diag::err_attribute_too_many_arguments) << A << 2;
    return nullptr;
  }

  S.CheckDeprecatedSYCLAttributeSpelling(A);

  return S.BuildSYCLIntelFPGAIVDepAttr(
      A, NumArgs >= 1 ? A.getArgAsExpr(0) : nullptr,
      NumArgs == 2 ? A.getArgAsExpr(1) : nullptr);
}

<<<<<<< HEAD
#if INTEL_CUSTOMIZATION
static Attr *handleHLSIVDepAttr(Sema &S, const ParsedAttr &A) {
  Expr* ValueExpr = A.getArgAsExpr(3);
  Expr *ArrayExpr = A.getArgAsExpr(4);

  if (ValueExpr == nullptr)
    std::swap(ValueExpr, ArrayExpr);

  return S.BuildSYCLIntelFPGAIVDepAttr(A, ValueExpr, ArrayExpr);
}
#endif // INTEL_CUSTOMIZATION

static Attr *handleIntelFPGANofusionAttr(Sema &S, const ParsedAttr &A) {
=======
static Attr *handleIntelFPGANofusionAttr(Sema &S, Stmt *St,
                                         const ParsedAttr &A) {
>>>>>>> a12c6a11
  if (S.LangOpts.SYCLIsHost)
    return nullptr;

  if (!isa<ForStmt, CXXForRangeStmt, DoStmt, WhileStmt>(St)) {
    S.Diag(A.getLoc(), diag::err_attribute_wrong_decl_type_str)
        << A << "'for', 'while', and 'do' statements";
    return nullptr;
  }

  unsigned NumArgs = A.getNumArgs();
  if (NumArgs > 0) {
    S.Diag(A.getLoc(), diag::warn_attribute_too_many_arguments) << A << 0;
    return nullptr;
  }

  return new (S.Context) SYCLIntelFPGANofusionAttr(S.Context, A);
}

static Attr *handleLoopHintAttr(Sema &S, Stmt *St, const ParsedAttr &A,
                                SourceRange) {
  IdentifierLoc *PragmaNameLoc = A.getArgAsIdent(0);
  IdentifierLoc *OptionLoc = A.getArgAsIdent(1);
  IdentifierLoc *StateLoc = A.getArgAsIdent(2);
  Expr *ValueExpr = A.getArgAsExpr(3);
#if INTEL_CUSTOMIZATION
  Expr *ArrayExpr = A.getArgAsExpr(4);
#endif // INTEL_CUSTOMIZATION

  StringRef PragmaName =
      llvm::StringSwitch<StringRef>(PragmaNameLoc->Ident->getName())
          .Cases("unroll", "nounroll", "unroll_and_jam", "nounroll_and_jam",
                 PragmaNameLoc->Ident->getName())
#if INTEL_CUSTOMIZATION
          .Cases("ivdep", "ii_at_most", "ii_at_least", "min_ii_at_target_fmax",
                 PragmaNameLoc->Ident->getName())
          .Cases("force_hyperopt", "force_no_hyperopt", "nofusion", "fusion",
                 PragmaNameLoc->Ident->getName())
          .Cases("vector", "novector", "loop_count","distribute_point",
                 PragmaNameLoc->Ident->getName())
#endif // INTEL_CUSTOMIZATION
          .Default("clang loop");
#if INTEL_CUSTOMIZATION
  bool PragmaDistributePoint =
      PragmaNameLoc->Ident->getName() == "distribute_point";
  bool NonLoopPragmaDistributePoint =
      PragmaDistributePoint && St->getStmtClass() != Stmt::DoStmtClass &&
      St->getStmtClass() != Stmt::ForStmtClass &&
      St->getStmtClass() != Stmt::CXXForRangeStmtClass &&
      St->getStmtClass() != Stmt::WhileStmtClass;
  if (NonLoopPragmaDistributePoint) {
    bool withinLoop = false;
    for (Scope *CS = S.getCurScope(); CS; CS = CS->getParent())
      if (CS->getFlags() & Scope::ContinueScope) {
        withinLoop = true;
        break;
      }
    if (!withinLoop) {
      S.Diag(St->getBeginLoc(), diag::err_pragma_distpt_on_nonloop_stmt)
          << "#pragma distribute_point";
      return nullptr;
    }
  } else
#endif // INTEL_CUSTOMIZATION
  if (St->getStmtClass() != Stmt::DoStmtClass &&
      St->getStmtClass() != Stmt::ForStmtClass &&
      St->getStmtClass() != Stmt::CXXForRangeStmtClass &&
      St->getStmtClass() != Stmt::WhileStmtClass) {
    std::string Pragma = "#pragma " + std::string(PragmaName);
    S.Diag(St->getBeginLoc(), diag::err_pragma_loop_precedes_nonloop) << Pragma;
    return nullptr;
  }

  LoopHintAttr::OptionType Option;
  LoopHintAttr::LoopHintState State;

  auto SetHints = [&Option, &State](LoopHintAttr::OptionType O,
                                    LoopHintAttr::LoopHintState S) {
    Option = O;
    State = S;
  };
  if (PragmaName == "nounroll") {
    SetHints(LoopHintAttr::Unroll, LoopHintAttr::Disable);
  } else if (PragmaName == "unroll") {
    // #pragma unroll N
    if (ValueExpr) {
      // #pragma unroll N
      SetHints(LoopHintAttr::UnrollCount, LoopHintAttr::Numeric);
#if INTEL_CUSTOMIZATION
      // CQ#366562 - let #pragma unroll value be out of striclty positive 32-bit
      // integer range: disable unrolling if value is 0, otherwise treat this
      // like #pragma unroll without argument.
      // CQ#415958 - ignore this behavior in template types (isValueDependent).
      if (S.getLangOpts().IntelCompat && !ValueExpr->isValueDependent()) {
        llvm::APSInt Val;
        ExprResult Res = S.VerifyIntegerConstantExpression(ValueExpr, &Val);
        if (Res.isInvalid())
          return nullptr;

        bool ValueIsPositive = Val.isStrictlyPositive();
        if (!ValueIsPositive || Val.getActiveBits() > 31) {
          // Non-zero (negative or too large) value: just ignore the argument.
          // #pragma unroll(0) disables unrolling.
          State =
              Val.getBoolValue() ? LoopHintAttr::Enable : LoopHintAttr::Disable;
          SetHints(LoopHintAttr::Unroll, State);
        }
      }
#endif // INTEL_CUSTOMIZATION
    } else {
      // #pragma unroll
      SetHints(LoopHintAttr::Unroll, LoopHintAttr::Enable);
    }
  } else if (PragmaName == "nounroll_and_jam") {
    SetHints(LoopHintAttr::UnrollAndJam, LoopHintAttr::Disable);
  } else if (PragmaName == "unroll_and_jam") {
    // #pragma unroll_and_jam N
    if (ValueExpr)
      SetHints(LoopHintAttr::UnrollAndJamCount, LoopHintAttr::Numeric);
    else
      SetHints(LoopHintAttr::UnrollAndJam, LoopHintAttr::Enable);
#if INTEL_CUSTOMIZATION
  } else if (PragmaName == "ivdep") {
    bool HLSCompat =
          S.getLangOpts().HLS ||
          (S.getLangOpts().OpenCL &&
           S.Context.getTargetInfo().getTriple().isINTELFPGAEnvironment());
    bool IntelCompat = S.getLangOpts().IntelCompat;
    if (HLSCompat) {
      return handleHLSIVDepAttr(S, A);
    } /* if */
    if (ValueExpr && ArrayExpr) {
      SetHints(LoopHintAttr::IVDepHLS, LoopHintAttr::Full);
    } else if (ValueExpr) {
      SetHints(LoopHintAttr::IVDepHLS, LoopHintAttr::Numeric);
    } else if (ArrayExpr) {
      SetHints(LoopHintAttr::IVDepHLS, LoopHintAttr::LoopExpr);
    } else if (OptionLoc->Ident && OptionLoc->Ident->getName() == "loop") {
      SetHints(LoopHintAttr::IVDepLoop, LoopHintAttr::Enable);
    } else if (OptionLoc->Ident && OptionLoc->Ident->getName() == "back") {
      SetHints(LoopHintAttr::IVDepBack, LoopHintAttr::Enable);
    } else {
      if (HLSCompat && IntelCompat)
        SetHints(LoopHintAttr::IVDepHLSIntel, LoopHintAttr::Enable);
      else if (HLSCompat)
        SetHints(LoopHintAttr::IVDepHLS, LoopHintAttr::Enable);
      else
        SetHints(LoopHintAttr::IVDep, LoopHintAttr::Enable);
    }
  } else if (PragmaName == "ii_at_most") {
    SetHints(LoopHintAttr::IIAtMost, LoopHintAttr::Numeric);
  } else if (PragmaName == "ii_at_least") {
    SetHints(LoopHintAttr::IIAtLeast, LoopHintAttr::Numeric);
  } else if (PragmaName == "min_ii_at_target_fmax") {
    SetHints(LoopHintAttr::MinIIAtFmax, LoopHintAttr::Enable);
  } else if (PragmaName == "force_hyperopt") {
    SetHints(LoopHintAttr::ForceHyperopt, LoopHintAttr::Enable);
  } else if (PragmaName == "force_no_hyperopt") {
    SetHints(LoopHintAttr::ForceHyperopt, LoopHintAttr::Disable);
  } else if (PragmaName == "distribute_point") {
    SetHints(LoopHintAttr::Distribute, LoopHintAttr::Enable);
  } else if (PragmaName == "nofusion") {
    SetHints(LoopHintAttr::Fusion, LoopHintAttr::Disable);
  } else if (PragmaName == "fusion") {
    SetHints(LoopHintAttr::Fusion, LoopHintAttr::Enable);
  } else if (PragmaName == "novector") {
    SetHints(LoopHintAttr::Vectorize, LoopHintAttr::Disable);
  } else if (PragmaName == "vector") {
    assert(OptionLoc && OptionLoc->Ident &&
           "Attribute must have valid option info.");
    Option = llvm::StringSwitch<LoopHintAttr::OptionType>(
                 OptionLoc->Ident->getName())
                 .Case("always", LoopHintAttr::VectorizeAlways)
                 .Case("aligned", LoopHintAttr::VectorizeAligned)
                 .Default(LoopHintAttr::Vectorize);
    SetHints(Option, LoopHintAttr::Enable);
  } else if (PragmaName == "loop_count") {
    assert(OptionLoc && OptionLoc->Ident &&
           "Attribute must have valid option info.");
    Option = llvm::StringSwitch<LoopHintAttr::OptionType>(
                 OptionLoc->Ident->getName())
                 .Case("loop_count", LoopHintAttr::LoopCount)
                 .Case("min", LoopHintAttr::LoopCountMin)
                 .Case("max", LoopHintAttr::LoopCountMax)
                 .Case("avg", LoopHintAttr::LoopCountAvg);
    SetHints(Option, LoopHintAttr::Numeric);
#endif // INTEL_CUSTOMIZATION
  } else {
    // #pragma clang loop ...
    assert(OptionLoc && OptionLoc->Ident &&
           "Attribute must have valid option info.");
    Option = llvm::StringSwitch<LoopHintAttr::OptionType>(
                 OptionLoc->Ident->getName())
                 .Case("vectorize", LoopHintAttr::Vectorize)
                 .Case("vectorize_width", LoopHintAttr::VectorizeWidth)
                 .Case("interleave", LoopHintAttr::Interleave)
                 .Case("vectorize_predicate", LoopHintAttr::VectorizePredicate)
                 .Case("interleave_count", LoopHintAttr::InterleaveCount)
                 .Case("unroll", LoopHintAttr::Unroll)
                 .Case("unroll_count", LoopHintAttr::UnrollCount)
                 .Case("pipeline", LoopHintAttr::PipelineDisabled)
                 .Case("pipeline_initiation_interval",
                       LoopHintAttr::PipelineInitiationInterval)
                 .Case("distribute", LoopHintAttr::Distribute)
                 .Default(LoopHintAttr::Vectorize);
    if (Option == LoopHintAttr::VectorizeWidth) {
      assert((ValueExpr || (StateLoc && StateLoc->Ident)) &&
             "Attribute must have a valid value expression or argument.");
      if (ValueExpr && S.CheckLoopHintExpr(ValueExpr, St->getBeginLoc()))
        return nullptr;
      if (StateLoc && StateLoc->Ident && StateLoc->Ident->isStr("scalable"))
        State = LoopHintAttr::ScalableWidth;
      else
        State = LoopHintAttr::FixedWidth;
    } else if (Option == LoopHintAttr::InterleaveCount ||
               Option == LoopHintAttr::UnrollCount ||
               Option == LoopHintAttr::PipelineInitiationInterval) {
      assert(ValueExpr && "Attribute must have a valid value expression.");
      if (S.CheckLoopHintExpr(ValueExpr, St->getBeginLoc()))
        return nullptr;
      State = LoopHintAttr::Numeric;
    } else if (Option == LoopHintAttr::Vectorize ||
               Option == LoopHintAttr::Interleave ||
               Option == LoopHintAttr::VectorizePredicate ||
               Option == LoopHintAttr::Unroll ||
               Option == LoopHintAttr::Distribute ||
               Option == LoopHintAttr::PipelineDisabled) {
      assert(StateLoc && StateLoc->Ident && "Loop hint must have an argument");
      if (StateLoc->Ident->isStr("disable"))
        State = LoopHintAttr::Disable;
      else if (StateLoc->Ident->isStr("assume_safety"))
        State = LoopHintAttr::AssumeSafety;
      else if (StateLoc->Ident->isStr("full"))
        State = LoopHintAttr::Full;
      else if (StateLoc->Ident->isStr("enable"))
        State = LoopHintAttr::Enable;
      else
        llvm_unreachable("bad loop hint argument");
    } else
      llvm_unreachable("bad loop hint");
  }

#if INTEL_CUSTOMIZATION
  return LoopHintAttr::CreateImplicit(S.Context, Option, State, ValueExpr,
                                      ArrayExpr, A);
#endif // INTEL_CUSTOMIZATION
}

#if INTEL_CUSTOMIZATION
static Attr *handleIntelInlineAttr(Sema &S, Stmt *St, const ParsedAttr &A,
                                   SourceRange) {
  IdentifierLoc *OptionLoc = A.getArgAsIdent(1);
  IntelInlineAttr::OptionType Option;
  if (OptionLoc) {
    if (OptionLoc->Ident->getName() != "recursive") {
      S.Diag(OptionLoc->Loc, diag::err_recursive_attribute_expected);
      return nullptr;
    }
    else {
      Option = IntelInlineAttr::Recursive;
    }
  }
  else {
    Option = IntelInlineAttr::NotRecursive;
  }
  return IntelInlineAttr::CreateImplicit(S.Context, Option, A);
}

static int64_t getConstInt(Sema &S, unsigned Idx, const ParsedAttr &A) {
  ASTContext &Ctx = S.getASTContext();
  Expr *E = A.getArgAsExpr(Idx);
  llvm::APSInt ValueAPS = (E)->EvaluateKnownConstInt(Ctx);
  if (ValueAPS.getActiveBits() > std::numeric_limits<int64_t>::digits)
    return std::numeric_limits<int64_t>::max();  //error will emit later.
  return ValueAPS.getSExtValue();
}

static bool diagOverlapingLevels(Sema &S, int LevelFrom, int LevelTo,
                                 SourceLocation SourceLoc,
                                 int PrevFrom, int PrevTo,
                                 SourceLocation PrevSourceLoc) {
  S.Diag(SourceLoc, diag::err_blocklevel_overlap)
      << LevelFrom << LevelTo << PrevFrom << PrevTo;
  return S.Diag(PrevSourceLoc,
                diag::note_second_block_loop_level_specified_here);
}

namespace {
struct PragmaBlockLoopLevelInfo {
  Expr *Factor;
  int LevelFrom;
  int LevelTo;
  clang::SourceLocation SourceLoc;
};
using MapType = llvm::SmallDenseMap<int, PragmaBlockLoopLevelInfo>;
}

static bool checkOverlapingLevels(Sema &S, Expr *FE, int64_t LevelFrom,
                                  int64_t LevelTo, SourceLocation SourceLoc,
                                  MapType &Map) {
  if (LevelFrom > LevelTo)
    return S.Diag(SourceLoc, diag::err_invalid_blocklevel);

  if (LevelFrom > 8 || LevelTo > 8)
    return S.Diag(SourceLoc, diag::err_invalid_blocklevel_range) << 1;

  if (LevelFrom <= 0 || LevelTo <= 0)
    return S.Diag(SourceLoc, diag::err_invalid_blocklevel_range) << 0;

  for (int L = LevelFrom; L <= LevelTo; ++L) {
    // If found level L or found level -1 diagnostic overlapping. Level -1
    // represent all levels.
    MapType::iterator It = Map.find(L);
    if (It == Map.end())
      It = Map.find(-1);
    if (It != Map.end())
      return diagOverlapingLevels(S, LevelFrom, LevelTo, SourceLoc,
                           It->second.LevelFrom, It->second.LevelTo,
                           It->second.SourceLoc);
    Map[L].Factor = FE;
    Map[L].LevelFrom = LevelFrom;
    Map[L].LevelTo = LevelTo;
    Map[L].SourceLoc = SourceLoc;
  }
  return false;
}

static Attr *handleIntelBlockLoopAttr(Sema &S, Stmt *St, const ParsedAttr &AA,
                                      const ParsedAttributesView &AttrList,
                                      SourceRange) {

  // If BlockLoop attribute is not the first one on the attribute list,
  // return, since all BlockLoop attributes have been processed during
  // processing first BlockLoop attribute.
  const auto &A = llvm::find_if(AttrList, [](const ParsedAttr &Attr) {
    return Attr.getKind() == ParsedAttr::AT_IntelBlockLoop;
  });
  if (&AA != &*A)
    return nullptr;

  if (St->getStmtClass() != Stmt::DoStmtClass &&
      St->getStmtClass() != Stmt::ForStmtClass &&
      St->getStmtClass() != Stmt::CXXForRangeStmtClass &&
      St->getStmtClass() != Stmt::WhileStmtClass) {
    SmallString<24> DiagStr("#pragma ");
    DiagStr += AA.getArgAsIdent(0)->Ident->getName();
    S.Diag(St->getBeginLoc(), diag::err_pragma_loop_precedes_nonloop)
        << DiagStr;
    return nullptr;
  }

  SmallVector<Expr *, 2> Privates;
  MapType Map;  //interal use only for disanostic levels overlapping.
  for (const ParsedAttr &A : AttrList)
    if (A.getKind() == ParsedAttr::AT_IntelBlockLoop) {
      unsigned AI = 0;
      Expr *FE = nullptr;
      clang::SourceLocation SourceLoc;
      SourceLoc = A.getArgAsIdent(AI++)->Loc;//beginning of block_loop pragma
      if (A.isArgIdent(AI) &&
          A.getArgAsIdent(AI)->Ident->isStr("factor")) {
        FE = A.getArgAsExpr(++AI);
        AI++;
      }
      if (A.isArgIdent(AI) &&
          A.getArgAsIdent(AI)->Ident->isStr("level")) {
        SourceLoc = A.getArgAsIdent(AI)->Loc; //beginning of Level clause
        int64_t LevelFrom = getConstInt(S, ++AI, A);
        int64_t LevelTo = getConstInt(S, ++AI, A);
        AI++;
        if (checkOverlapingLevels(S, FE, LevelFrom, LevelTo, SourceLoc, Map))
          return nullptr;
      } else {
        if (!Map.empty()) {
          // No user specified level for current pragma, but other block_loop
          // has user specified level, diagnostic overlapping.
          MapType::iterator It = Map.begin();
          diagOverlapingLevels(S, -1, -1, SourceLoc, It->second.LevelFrom,
                               It->second.LevelTo, It->second.SourceLoc);

          return nullptr;
        }
        // no user specified level, need to passing -1 to BE.
        Map[-1].Factor = FE;
        Map[-1].LevelFrom = -1;
        Map[-1].LevelTo = -1;
        Map[-1].SourceLoc = SourceLoc;
      }
      if (A.isArgIdent(AI) &&
          A.getArgAsIdent(AI)->Ident->getName() == "private")
        for (AI = AI + 1; AI < A.getNumArgs(); ++AI) {
          if (A.isArgIdent(AI))
            break;
          Privates.push_back(A.getArgAsExpr(AI));
        }
    }
  SmallVector<int , 2> Levels;
  SmallVector<Expr *, 2> Factors;
  for (int I = -1; I <= 8; I++) {
    MapType::iterator It = Map.find(I);
    if (It != Map.end()) {
      Factors.push_back(It->second.Factor);
      Levels.push_back(I);
    }
  }
  const IntelBlockLoopAttr *BL = IntelBlockLoopAttr::CreateImplicit(
      S.Context, Factors.data(), Factors.size(), Levels.data(), Levels.size(),
      Privates.data(), Privates.size(), AA);
  if (!S.CheckIntelBlockLoopAttribute(BL))
    return nullptr;
  return const_cast<IntelBlockLoopAttr *>(BL);
}

static bool CheckBlockLoopScalarExpr(const Expr *E, Sema &S) {
  assert(E && "Invalid expression");
  QualType QT = E->getType();
  if (!QT->isScalarType()) {
    S.Diag(E->getExprLoc(), diag::err_pragma_loop_invalid_argument) << QT;
    return false;
  }
  return true;
}

static bool CheckBlockLoopIntegerExpr(const Expr *E, Sema &S) {
  assert(E && "Invalid expression");
  QualType QT = E->getType();
  if (!QT->isIntegralOrEnumerationType()) {
    S.Diag(E->getExprLoc(), diag::err_pragma_loop_invalid_argument_type) << QT;
    return false;
  }
  return true;
}

// Check expressions and create new attribute for block_loop.
bool Sema::CheckIntelBlockLoopAttribute(const IntelBlockLoopAttr *BL) {

  if (this->CurContext->isDependentContext())
    return true;

  SmallVector<std::pair <const VarDecl *, const Expr *>, 2> PrivateVar;
  for (const auto *P : BL->privates()) {
    if (!CheckBlockLoopScalarExpr(P, *this))
      return false;
    const VarDecl *VD = nullptr;
    if (const DeclRefExpr *DE = dyn_cast_or_null<DeclRefExpr>(P))
      VD = dyn_cast_or_null<VarDecl>(DE->getDecl());
    if (!VD) {
      Diag(P->getExprLoc(),
           diag::err_pragma_block_loop_private_expected_var_arg)
          << VD;
      return false;
    }
    PrivateVar.push_back(std::make_pair(VD, P));
  }
  for (auto *F : BL->factors()) {
    if (F) {
      if (!CheckBlockLoopIntegerExpr(F, *this))
        return false;
      if (!PrivateVar.empty()) {
        llvm::APSInt ValueAPS;
        ExprResult Res = VerifyIntegerConstantExpression(F, &ValueAPS);
        if (Res.isInvalid())
          return false;
      }
    }
  }
  // check duplicate variables are used in private clauses.
  using PrivateVarType = std::pair <const VarDecl *, const Expr *>;
  stable_sort(PrivateVar.begin(), PrivateVar.end(),
              [](const PrivateVarType &LHS, const PrivateVarType &RHS) {
                return LHS.first < RHS.first;
              });
  SmallVector<PrivateVarType, 4>::iterator Found = std::adjacent_find(
      begin(PrivateVar), end(PrivateVar),
      [](const PrivateVarType &LHS, const PrivateVarType &RHS) {
        return LHS.first == RHS.first;
      });
  if (Found != PrivateVar.end()) {
    Diag(Found->second->getExprLoc(),
           diag::err_duplicate_variable_name)
        << Found->first;
    if (Found->second != (Found + 1)->second)
      Diag((Found + 1)->second->getExprLoc(),
             diag::note_omp_referenced)
          << (Found + 1)->first;
    return false;
  }
  return true;
}

static Attr *handleIntelPrefetchAttr(Sema &S, Stmt *St,
                                     const ParsedAttr &AA,
                                     const ParsedAttributesView &AttrList,
                                     SourceRange) {
  SmallString<24> PragmaName = AA.getArgAsIdent(0)->Ident->getName();
  if (St->getStmtClass() != Stmt::DoStmtClass &&
      St->getStmtClass() != Stmt::ForStmtClass &&
      St->getStmtClass() != Stmt::CXXForRangeStmtClass &&
      St->getStmtClass() != Stmt::WhileStmtClass) {
    SmallString<24> DiagStr("#pragma ");
    DiagStr += PragmaName;
    S.Diag(St->getBeginLoc(), diag::err_pragma_loop_precedes_nonloop)
        << DiagStr;
    return nullptr;
  }
  const unsigned MaxIntArgs = 2;
  SmallVector<Expr *, 2> PrefetchExprs;

  // Default value for missing hint or distance is negative one.
  auto addDefaultIntValues = [&](unsigned NumArgsSeen) {
    Expr *NegOne =
        IntegerLiteral::Create(S.Context, llvm::APInt(32, -1),
                               S.Context.IntTy, St->getBeginLoc());
    for (unsigned Arg = NumArgsSeen; Arg < MaxIntArgs; ++Arg) {
      PrefetchExprs.push_back(NegOne);
    }
    return;
  };

  // Default for a missing lvalue (#pragma prefetch) is a null pointer.
  auto addDefaultLValue = [&] {
    ExprResult NullPtr = S.ActOnCXXNullPtrLiteral(St->getBeginLoc());
    PrefetchExprs.push_back(NullPtr.get());
    return;
  };

  bool LValArgSeen = false;
  unsigned IntArgsSeen = 0;
  bool HasArgs = AA.getNumArgs() > 1;
  bool IsStar = HasArgs && isa<IntegerLiteral>(AA.getArgAsExpr(1));
  // Add arguments to prefetch pragma argument list. For a prefetch with no
  // explicit lvalue argument, add a null pointer. For any missing integer
  // values (hint/distance), add a negative one.
  for (unsigned AI = 1, NumArgs = AA.getNumArgs(); AI < NumArgs; ++AI) {
    Expr *Arg = AA.getArgAsExpr(AI);
    // Error cases
    bool InvalidArg = !Arg->isLValue() && !isa<IntegerLiteral>(Arg);
    bool ExpectedLValue = !LValArgSeen &&
        !Arg->isLValue() && IntArgsSeen == MaxIntArgs;
    if (InvalidArg || ExpectedLValue) {
      S.Diag(Arg->getExprLoc(), diag::err_prefetch_invalid_argument) <<
        PragmaName;
      return nullptr;
    }
    if (Arg->isLValue()) {
      // If current lvalue argument immediately follows an lvalue, add required
      // default integer values. Otherwise, add remaining defaults as needed.
      if (LValArgSeen || IntArgsSeen)
        addDefaultIntValues(IntArgsSeen);
      LValArgSeen = true;
      IntArgsSeen = 0;
      PrefetchExprs.push_back(Arg);
      continue;
    }
    assert(isa<IntegerLiteral>(Arg));
    if (IntArgsSeen++ == 0) {
      // hint
      int32_t Hint = getConstInt(S, AI, AA);
      if (Hint < 1 || Hint > 4) {
        S.Diag(Arg->getExprLoc(),
               diag::err_prefetch_hint_out_of_range) << Hint << 1 << 4;
        return nullptr;
      }
      // For prefetch *, add default first argument.
      if (IsStar) {
        addDefaultLValue();
      }
      PrefetchExprs.push_back(Arg);
    } else {
      // distance
      int32_t Distance = getConstInt(S, AI, AA);
      // Unspecified distance is represented by a -1 value.
      if (Distance == 0) {
        S.Diag(Arg->getExprLoc(),
               diag::err_prefetch_distance_greater_than_zero);
        return nullptr;
      }
      PrefetchExprs.push_back(Arg);
    }
    LValArgSeen = false;
  }
  // A prefetch pragma with no arguments needs default first argument.
  if (!HasArgs) {
    addDefaultLValue();
  }
  // Add default integer values, if needed, after last prefetch argument.
  addDefaultIntValues(IntArgsSeen);
  const IntelPrefetchAttr *PA = IntelPrefetchAttr::CreateImplicit(
      S.Context, PrefetchExprs.data(), PrefetchExprs.size(), AA);
  return const_cast<IntelPrefetchAttr *>(PA);
}
#endif // INTEL_CUSTOMIZATION

namespace {
class CallExprFinder : public ConstEvaluatedExprVisitor<CallExprFinder> {
  bool FoundCallExpr = false;

public:
  typedef ConstEvaluatedExprVisitor<CallExprFinder> Inherited;

  CallExprFinder(Sema &S, const Stmt *St) : Inherited(S.Context) { Visit(St); }

  bool foundCallExpr() { return FoundCallExpr; }

  void VisitCallExpr(const CallExpr *E) { FoundCallExpr = true; }
  void VisitAsmStmt(const AsmStmt *S) { FoundCallExpr = true; }

  void Visit(const Stmt *St) {
    if (!St)
      return;
    ConstEvaluatedExprVisitor<CallExprFinder>::Visit(St);
  }
};
} // namespace

static Attr *handleNoMergeAttr(Sema &S, Stmt *St, const ParsedAttr &A,
                               SourceRange Range) {
  NoMergeAttr NMA(S.Context, A);
  if (S.CheckAttrNoArgs(A))
    return nullptr;

  CallExprFinder CEF(S, St);

  if (!CEF.foundCallExpr()) {
    S.Diag(St->getBeginLoc(), diag::warn_nomerge_attribute_ignored_in_stmt)
        << NMA.getSpelling();
    return nullptr;
  }

  return ::new (S.Context) NoMergeAttr(S.Context, A);
}

static Attr *handleLikely(Sema &S, Stmt *St, const ParsedAttr &A,
                          SourceRange Range) {

  if (!S.getLangOpts().CPlusPlus20 && A.isCXX11Attribute() && !A.getScopeName())
    S.Diag(A.getLoc(), diag::ext_cxx20_attr) << A << Range;

  return ::new (S.Context) LikelyAttr(S.Context, A);
}

static Attr *handleUnlikely(Sema &S, Stmt *St, const ParsedAttr &A,
                            SourceRange Range) {

  if (!S.getLangOpts().CPlusPlus20 && A.isCXX11Attribute() && !A.getScopeName())
    S.Diag(A.getLoc(), diag::ext_cxx20_attr) << A << Range;

  return ::new (S.Context) UnlikelyAttr(S.Context, A);
}

static void
CheckForIncompatibleAttributes(Sema &S,
                               const SmallVectorImpl<const Attr *> &Attrs) {
  // There are 6 categories of loop hints attributes: vectorize, interleave,
  // unroll, unroll_and_jam, pipeline and distribute. Except for distribute they
  // come in two variants: a state form and a numeric form.  The state form
  // selectively defaults/enables/disables the transformation for the loop
  // (for unroll, default indicates full unrolling rather than enabling the
  // transformation). The numeric form form provides an integer hint (for
  // example, unroll count) to the transformer. The following array accumulates
  // the hints encountered while iterating through the attributes to check for
  // compatibility.
  struct {
    const LoopHintAttr *StateAttr;
    const LoopHintAttr *NumericAttr;
#if INTEL_CUSTOMIZATION
  } HintAttrs[] = {{nullptr, nullptr}, // Vectorize
                   {nullptr, nullptr}, // II
                   {nullptr, nullptr}, // IVDep
                   {nullptr, nullptr}, // IVDepLoop
                   {nullptr, nullptr}, // IVDepBack
                   {nullptr, nullptr}, // ForceHyperopt
                   {nullptr, nullptr}, // Fusion
                   {nullptr, nullptr}, // VectorAlways
                   {nullptr, nullptr}, // VectorAligned
                   {nullptr, nullptr}, // LoopCount
                   {nullptr, nullptr}, // LoopCountMin
                   {nullptr, nullptr}, // LoopCountMax
                   {nullptr, nullptr}, // LoopCountAvg
                   {nullptr, nullptr}, // Interleave
                   {nullptr, nullptr}, // Unroll
                   {nullptr, nullptr}, // UnrollAndJam
                   {nullptr, nullptr}, // Pipeline
                   {nullptr, nullptr}, // Distribute
                   {nullptr, nullptr}};// Vectorize Predicate
#endif // INTEL_CUSTOMIZATION

  for (const auto *I : Attrs) {
    const LoopHintAttr *LH = dyn_cast<LoopHintAttr>(I);

    // Skip non loop hint attributes
    if (!LH)
      continue;

    LoopHintAttr::OptionType Option = LH->getOption();
#if INTEL_CUSTOMIZATION
    enum {
      Vectorize,
      II,
      IVDep,
      IVDepLoop,
      IVDepBack,
      ForceHyperopt,
      Fusion,
      VectorAlways,
      VectorAligned,
      LoopCount,
      LoopCountMin,
      LoopCountMax,
      LoopCountAvg,
      Interleave,
      Unroll,
      UnrollAndJam,
      Distribute,
      Pipeline,
      VectorizePredicate
    } Category;
#endif // INTEL_CUSTOMIZATION
    switch (Option) {
#if INTEL_CUSTOMIZATION
    case LoopHintAttr::IIAtMost:
    case LoopHintAttr::IIAtLeast:
    case LoopHintAttr::MinIIAtFmax:
      Category = II;
      break;
    case LoopHintAttr::IVDep:
    case LoopHintAttr::IVDepHLS:
    case LoopHintAttr::IVDepHLSIntel:
      Category = IVDep;
      break;
    case LoopHintAttr::IVDepLoop:
      Category = IVDepLoop;
      break;
    case LoopHintAttr::IVDepBack:
      Category = IVDepBack;
      break;
    case LoopHintAttr::ForceHyperopt:
      Category = ForceHyperopt;
      break;
    case LoopHintAttr::Fusion:
      Category = Fusion;
      break;
    case LoopHintAttr::VectorizeAlways:
      Category = VectorAlways;
      break;
    case LoopHintAttr::VectorizeAligned:
      Category = VectorAligned;
      break;
    case LoopHintAttr::LoopCount:
      Category = LoopCount;
      break;
    case LoopHintAttr::LoopCountMax:
      Category = LoopCountMax;
      break;
    case LoopHintAttr::LoopCountMin:
      Category = LoopCountMin;
      break;
    case LoopHintAttr::LoopCountAvg:
      Category = LoopCountAvg;
      break;
#endif // INTEL_CUSTOMIZATION
    case LoopHintAttr::Vectorize:
    case LoopHintAttr::VectorizeWidth:
      Category = Vectorize;
      break;
    case LoopHintAttr::Interleave:
    case LoopHintAttr::InterleaveCount:
      Category = Interleave;
      break;
    case LoopHintAttr::Unroll:
    case LoopHintAttr::UnrollCount:
      Category = Unroll;
      break;
    case LoopHintAttr::UnrollAndJam:
    case LoopHintAttr::UnrollAndJamCount:
      Category = UnrollAndJam;
      break;
    case LoopHintAttr::Distribute:
      // Perform the check for duplicated 'distribute' hints.
      Category = Distribute;
      break;
    case LoopHintAttr::PipelineDisabled:
    case LoopHintAttr::PipelineInitiationInterval:
      Category = Pipeline;
      break;
    case LoopHintAttr::VectorizePredicate:
      Category = VectorizePredicate;
      break;
    };

    assert(Category < sizeof(HintAttrs) / sizeof(HintAttrs[0]));
    auto &CategoryState = HintAttrs[Category];
    const LoopHintAttr *PrevAttr;
#if INTEL_CUSTOMIZATION
    // To make the code more readable and to limit conflicts handle all
    // Intel-added pragmas in this block. For each pragma:
    //  If it contains a numeric value set PrevAttr and
    //    CategoryState.NumericAttr.
    //  If it contains state (enable/disable) set PrevAttr and
    //    CategoryState.StateAttr.
    //  If the attribute cannot conflict set PrevAttr to nullptr.
    //  If you want a diagnostic if both state and numeric are used set
    //    the Category to Unroll and the community code will take care of it.
    if (Option == LoopHintAttr::IVDep || Option == LoopHintAttr::IVDepLoop ||
        Option == LoopHintAttr::IVDepBack ||
        Option == LoopHintAttr::IVDepHLS ||
        Option == LoopHintAttr::IVDepHLSIntel) {
      switch (LH->getState()) {
      case LoopHintAttr::Numeric:
        // safelen only - don't diagnose
        // for duplicate directives on redundant IVDepHLS pragma
        PrevAttr = nullptr;
        break;
      case LoopHintAttr::LoopExpr:
      case LoopHintAttr::Full:
        // array alone or with safelen - multiple ivdeps with array clauses
        // is okay.
        PrevAttr = nullptr;
        break;
      case LoopHintAttr::Enable:
        // Just #pragma ivdep
        PrevAttr = CategoryState.StateAttr;
        CategoryState.StateAttr = LH;
        break;
      case LoopHintAttr::Disable:
      case LoopHintAttr::AssumeSafety:
      case LoopHintAttr::FixedWidth:
      case LoopHintAttr::ScalableWidth:
        llvm_unreachable("unexpected ivdep state");
      }
    } else if (Option == LoopHintAttr::ForceHyperopt) {
      assert(LH->getState() == LoopHintAttr::Enable ||
             LH->getState() == LoopHintAttr::Disable);
      PrevAttr = CategoryState.StateAttr;
      CategoryState.StateAttr = LH;
      if (PrevAttr) {
        // Diagnose this here to get incompatible error instead of
        // duplicate in cases with 'no' variants.
        PrintingPolicy Policy(S.Context.getLangOpts());
        SourceLocation OptionLoc = LH->getRange().getBegin();
        bool Duplicate = PrevAttr->getState() == LH->getState();
        S.Diag(OptionLoc, diag::err_pragma_loop_compatibility)
          << Duplicate << PrevAttr->getDiagnosticName(Policy)
          << LH->getDiagnosticName(Policy);
        PrevAttr = nullptr; // Prevent additional diagnostics.
      }
    } else if (Option == LoopHintAttr::IIAtMost ||
               Option == LoopHintAttr::IIAtLeast ||
               Option == LoopHintAttr::MinIIAtFmax ||
               Option == LoopHintAttr::VectorizeAlways ||
               Option == LoopHintAttr::VectorizeAligned ||
               Option == LoopHintAttr::LoopCount ||
               Option == LoopHintAttr::LoopCountMin ||
               Option == LoopHintAttr::LoopCountMax ||
               Option == LoopHintAttr::LoopCountAvg ||
               Option == LoopHintAttr::Fusion) {
      switch (LH->getState()) {
      case LoopHintAttr::Numeric:
        PrevAttr = nullptr;
        if (Option == LoopHintAttr::LoopCount &&  CategoryState.NumericAttr) {
          SourceLocation OptionLoc = LH->getRange().getBegin();
          SourceLocation PrevOptionLoc =
              CategoryState.NumericAttr->getRange().getBegin();
          // Allow multiple loop counts with same optionLoc only
          if (PrevOptionLoc != OptionLoc)
            PrevAttr = CategoryState.NumericAttr;
        } else
        PrevAttr = CategoryState.NumericAttr;
        CategoryState.NumericAttr = LH;
        break;
      case LoopHintAttr::Enable:
        PrevAttr = CategoryState.StateAttr;
        CategoryState.StateAttr = LH;
        break;
      case LoopHintAttr::Disable:
        PrevAttr = CategoryState.StateAttr;
        CategoryState.StateAttr = LH;
        break;
      case LoopHintAttr::LoopExpr:
      case LoopHintAttr::Full:
      case LoopHintAttr::AssumeSafety:
      case LoopHintAttr::FixedWidth:
      case LoopHintAttr::ScalableWidth:
        llvm_unreachable("unexpected loop pragma state");
      }
      if (Option == LoopHintAttr::MinIIAtFmax &&
          CategoryState.NumericAttr) {
        PrevAttr = CategoryState.NumericAttr;
        CategoryState.NumericAttr = LH;
      }
    } else
#endif // INTEL_CUSTOMIZATION
    if (Option == LoopHintAttr::Vectorize ||
        Option == LoopHintAttr::Interleave || Option == LoopHintAttr::Unroll ||
        Option == LoopHintAttr::UnrollAndJam ||
        Option == LoopHintAttr::VectorizePredicate ||
        Option == LoopHintAttr::PipelineDisabled ||
        Option == LoopHintAttr::Distribute) {
      // Enable|Disable|AssumeSafety hint.  For example, vectorize(enable).
      PrevAttr = CategoryState.StateAttr;
      CategoryState.StateAttr = LH;
    } else {
      // Numeric hint.  For example, vectorize_width(8).
      PrevAttr = CategoryState.NumericAttr;
      CategoryState.NumericAttr = LH;
    }

    PrintingPolicy Policy(S.Context.getLangOpts());
    SourceLocation OptionLoc = LH->getRange().getBegin();
    if (PrevAttr)
      // Cannot specify same type of attribute twice.
      S.Diag(OptionLoc, diag::err_pragma_loop_compatibility)
          << /*Duplicate=*/true << PrevAttr->getDiagnosticName(Policy)
          << LH->getDiagnosticName(Policy);

    if (CategoryState.StateAttr && CategoryState.NumericAttr &&
        (Category == Unroll || Category == UnrollAndJam ||
         CategoryState.StateAttr->getState() == LoopHintAttr::Disable)) {
      // Disable hints are not compatible with numeric hints of the same
      // category.  As a special case, numeric unroll hints are also not
      // compatible with enable or full form of the unroll pragma because these
      // directives indicate full unrolling.
      S.Diag(OptionLoc, diag::err_pragma_loop_compatibility)
          << /*Duplicate=*/false
          << CategoryState.StateAttr->getDiagnosticName(Policy)
          << CategoryState.NumericAttr->getDiagnosticName(Policy);
    }
  }

  // C++20 [dcl.attr.likelihood]p1 The attribute-token likely shall not appear
  // in an attribute-specifier-seq that contains the attribute-token unlikely.
  const LikelyAttr *Likely = nullptr;
  const UnlikelyAttr *Unlikely = nullptr;
  for (const auto *I : Attrs) {
    if (const auto *Attr = dyn_cast<LikelyAttr>(I)) {
      if (Unlikely) {
        S.Diag(Attr->getLocation(), diag::err_attributes_are_not_compatible)
            << Attr << Unlikely << Attr->getRange();
        S.Diag(Unlikely->getLocation(), diag::note_conflicting_attribute)
            << Unlikely->getRange();
        return;
      }
      Likely = Attr;
    } else if (const auto *Attr = dyn_cast<UnlikelyAttr>(I)) {
      if (Likely) {
        S.Diag(Attr->getLocation(), diag::err_attributes_are_not_compatible)
            << Attr << Likely << Attr->getRange();
        S.Diag(Likely->getLocation(), diag::note_conflicting_attribute)
            << Likely->getRange();
        return;
      }
      Unlikely = Attr;
    }
  }
}

template <typename LoopAttrT>
static void
CheckForDuplicationSYCLLoopAttribute(Sema &S,
                                     const SmallVectorImpl<const Attr *> &Attrs,
                                     bool isIntelFPGAAttr = true) {
  const LoopAttrT *LoopAttr = nullptr;

  for (const auto *I : Attrs) {
    if (LoopAttr && isa<LoopAttrT>(I)) {
      // Cannot specify same type of attribute twice.
      S.Diag(I->getLocation(), diag::err_sycl_loop_attr_duplication)
          << isIntelFPGAAttr << LoopAttr;
    }
    if (isa<LoopAttrT>(I))
      LoopAttr = cast<LoopAttrT>(I);
  }
}

/// Diagnose mutually exclusive attributes when present on a given
/// declaration. Returns true if diagnosed.
template <typename LoopAttrT, typename LoopAttrT2>
static void CheckMutualExclusionSYCLLoopAttribute(
    Sema &S, const SmallVectorImpl<const Attr *> &Attrs) {
  std::pair<bool, bool> SeenAttrs;
  const Attr *FirstSeen = nullptr;

  for (const auto *I : Attrs) {
    // Remember the first attribute of the problematic type so that we can
    // potentially diagnose it later.
    if (!FirstSeen && isa<LoopAttrT, LoopAttrT2>(I))
      FirstSeen = I;

    // Remember if we've seen either of the attribute types.
    if (isa<LoopAttrT>(I))
      SeenAttrs.first = true;
    else if (isa<LoopAttrT2>(I))
      SeenAttrs.second = true;

    // If we've seen both of the attribute types, then diagnose them both.
    if (SeenAttrs.first && SeenAttrs.second)
      S.Diag(I->getLocation(), diag::err_attributes_are_not_compatible)
          << FirstSeen << I;
  }
}

static void CheckForIncompatibleSYCLLoopAttributes(
    Sema &S, const SmallVectorImpl<const Attr *> &Attrs) {
  CheckForDuplicationSYCLLoopAttribute<SYCLIntelFPGAInitiationIntervalAttr>(
      S, Attrs);
  CheckForDuplicationSYCLLoopAttribute<SYCLIntelFPGAMaxConcurrencyAttr>(S,
                                                                        Attrs);
  CheckForDuplicationSYCLLoopAttribute<SYCLIntelFPGALoopCoalesceAttr>(S, Attrs);
  CheckForDuplicationSYCLLoopAttribute<SYCLIntelFPGADisableLoopPipeliningAttr>(
      S, Attrs);
  CheckForDuplicationSYCLLoopAttribute<SYCLIntelFPGAMaxInterleavingAttr>(S,
                                                                         Attrs);
  CheckForDuplicationSYCLLoopAttribute<SYCLIntelFPGASpeculatedIterationsAttr>(
      S, Attrs);
  CheckForDuplicationSYCLLoopAttribute<LoopUnrollHintAttr>(S, Attrs, false);
  CheckMutualExclusionSYCLLoopAttribute<SYCLIntelFPGADisableLoopPipeliningAttr,
                                        SYCLIntelFPGAMaxInterleavingAttr>(
      S, Attrs);
  CheckMutualExclusionSYCLLoopAttribute<SYCLIntelFPGADisableLoopPipeliningAttr,
                                        SYCLIntelFPGASpeculatedIterationsAttr>(
      S, Attrs);
  CheckMutualExclusionSYCLLoopAttribute<SYCLIntelFPGADisableLoopPipeliningAttr,
                                        SYCLIntelFPGAInitiationIntervalAttr>(
      S, Attrs);
  CheckMutualExclusionSYCLLoopAttribute<SYCLIntelFPGADisableLoopPipeliningAttr,
                                        SYCLIntelFPGAIVDepAttr>(S, Attrs);
  CheckMutualExclusionSYCLLoopAttribute<SYCLIntelFPGADisableLoopPipeliningAttr,
                                        SYCLIntelFPGAMaxConcurrencyAttr>(S,
                                                                         Attrs);

  CheckRedundantSYCLIntelFPGAIVDepAttrs(S, Attrs);
  CheckForDuplicationSYCLLoopAttribute<SYCLIntelFPGANofusionAttr>(S, Attrs);
}

void CheckForIncompatibleUnrollHintAttributes(
    Sema &S, const SmallVectorImpl<const Attr *> &Attrs, SourceRange Range) {

  // This check is entered after it was analyzed that there are no duplicating
  // pragmas and loop attributes. So, let's perform check that there are no
  // conflicting pragma unroll and unroll attribute for the loop.
  const LoopUnrollHintAttr *AttrUnroll = nullptr;
  const LoopHintAttr *PragmaUnroll = nullptr;
  for (const auto *I : Attrs) {
    if (auto *LH = dyn_cast<LoopUnrollHintAttr>(I))
      AttrUnroll = LH;
    if (auto *LH = dyn_cast<LoopHintAttr>(I)) {
      LoopHintAttr::OptionType Opt = LH->getOption();
      if (Opt == LoopHintAttr::Unroll || Opt == LoopHintAttr::UnrollCount)
        PragmaUnroll = LH;
    }
  }

  if (AttrUnroll && PragmaUnroll) {
    PrintingPolicy Policy(S.Context.getLangOpts());
    SourceLocation Loc = Range.getBegin();
    S.Diag(Loc, diag::err_loop_unroll_compatibility)
        << PragmaUnroll->getDiagnosticName(Policy)
        << AttrUnroll->getDiagnosticName(Policy);
  }
}

#if INTEL_CUSTOMIZATION
// Emit incompatible error for #pragma ii_at_most, #pragma ii_at_least,
// #pragma min_ii_at_target_fmax, and #pragma force_hyperopt with
// #pragma diasable_loop_pipelining.
void CheckForIncompatibleHLSAttributes(
    Sema &S, const SmallVectorImpl<const Attr *> &Attrs, SourceRange Range) {
  const SYCLIntelFPGADisableLoopPipeliningAttr *PragmaDisable = nullptr;
  const LoopHintAttr *PragmaLoopHint = nullptr;

  for (const auto *I : Attrs) {
    if (auto *LH = dyn_cast<const SYCLIntelFPGADisableLoopPipeliningAttr>(I))
      PragmaDisable = LH;
    if (auto *LH = dyn_cast<LoopHintAttr>(I)) {
      LoopHintAttr::OptionType Opt = LH->getOption();
      if ((Opt == LoopHintAttr::IIAtMost) ||
          (Opt == LoopHintAttr::IIAtLeast) ||
          (Opt == LoopHintAttr::MinIIAtFmax) ||
          (Opt == LoopHintAttr::ForceHyperopt))
        PragmaLoopHint = LH;
    }
    if (PragmaLoopHint && PragmaDisable) {
      PrintingPolicy Policy(S.Context.getLangOpts());
      SourceLocation OptionLoc = I->getRange().getBegin();
      S.Diag(OptionLoc, diag::err_pragma_loop_compatibility)
          << /*Duplicate=*/false << PragmaDisable->getDiagnosticName(Policy)
          << PragmaLoopHint->getDiagnosticName(Policy);
    }
  }
}

// Emit duplicate error for #pragma ii_at_most, #pragma ii_at_least,
// and #pragma min_ii_at_target_fmax with #pragma ii.
void CheckForDuplicateHLSAttributes(
    Sema &S, const SmallVectorImpl<const Attr *> &Attrs, SourceRange Range) {
  const SYCLIntelFPGAInitiationIntervalAttr *PragmaII = nullptr;
  const LoopHintAttr *PragmaLoopHint = nullptr;

  for (const auto *I : Attrs) {
    if (auto *LH = dyn_cast<const SYCLIntelFPGAInitiationIntervalAttr>(I))
      PragmaII = LH;
    if (auto *LH = dyn_cast<LoopHintAttr>(I)) {
      LoopHintAttr::OptionType Opt = LH->getOption();
      if ((Opt == LoopHintAttr::IIAtMost) ||
          (Opt == LoopHintAttr::IIAtLeast) ||
          (Opt == LoopHintAttr::MinIIAtFmax))
        PragmaLoopHint = LH;
    }
    if (PragmaLoopHint && PragmaII) {
      PrintingPolicy Policy(S.Context.getLangOpts());
      SourceLocation OptionLoc = I->getRange().getBegin();
      S.Diag(OptionLoc, diag::err_pragma_loop_compatibility)
          << /*Duplicate=*/true << PragmaII->getDiagnosticName(Policy)
          << PragmaLoopHint->getDiagnosticName(Policy);
    }
  }
}
#endif // INTEL_CUSTOMIZATION

static bool CheckLoopUnrollAttrExpr(Sema &S, Expr *E,
                                    const AttributeCommonInfo &A,
                                    unsigned *UnrollFactor = nullptr) {
  if (E && !E->isInstantiationDependent()) {
    Optional<llvm::APSInt> ArgVal = E->getIntegerConstantExpr(S.Context);
    if (!ArgVal)
      return S.Diag(E->getExprLoc(), diag::err_attribute_argument_type)
             << A.getAttrName() << AANT_ArgumentIntegerConstant
             << E->getSourceRange();

    if (ArgVal->isNonPositive())
      return S.Diag(E->getExprLoc(),
                    diag::err_attribute_requires_positive_integer)
             << A.getAttrName() << /* positive */ 0;

    if (UnrollFactor)
      *UnrollFactor = ArgVal->getZExtValue();
  }
  return false;
}

LoopUnrollHintAttr *Sema::BuildLoopUnrollHintAttr(const AttributeCommonInfo &A,
                                                  Expr *E) {
  return !CheckLoopUnrollAttrExpr(*this, E, A)
             ? new (Context) LoopUnrollHintAttr(Context, A, E)
             : nullptr;
}

OpenCLUnrollHintAttr *
Sema::BuildOpenCLLoopUnrollHintAttr(const AttributeCommonInfo &A, Expr *E) {
  unsigned UnrollFactor = 0;
  return !CheckLoopUnrollAttrExpr(*this, E, A, &UnrollFactor)
             ? new (Context) OpenCLUnrollHintAttr(Context, A, UnrollFactor)
             : nullptr;
}

static Attr *handleLoopUnrollHint(Sema &S, Stmt *St, const ParsedAttr &A,
                                  SourceRange Range) {
  // Although the feature was introduced only in OpenCL C v2.0 s6.11.5, it's
  // useful for OpenCL 1.x too and doesn't require HW support.
  // opencl_unroll_hint or clang::unroll can have 0 arguments (compiler
  // determines unrolling factor) or 1 argument (the unroll factor provided
  // by the user).

  unsigned NumArgs = A.getNumArgs();

  if (NumArgs > 1) {
    S.Diag(A.getLoc(), diag::err_attribute_too_many_arguments) << A << 1;
    return nullptr;
  }

  Expr *E = NumArgs ? A.getArgAsExpr(0) : nullptr;
  if (A.getParsedKind() == ParsedAttr::AT_OpenCLUnrollHint)
    return S.BuildOpenCLLoopUnrollHintAttr(A, E);
  else if (A.getParsedKind() == ParsedAttr::AT_LoopUnrollHint) {
    // FIXME: this should be hoisted up to the top level, but can't be placed
    // there until the opencl attribute has its parsing error converted into a
    // semantic error. See: Parser::ParseOpenCLUnrollHintAttribute().
    if (!isa<ForStmt, CXXForRangeStmt, DoStmt, WhileStmt>(St)) {
      S.Diag(A.getLoc(), diag::err_attribute_wrong_decl_type_str)
          << A << "'for', 'while', and 'do' statements";
      return nullptr;
    }
    return S.BuildLoopUnrollHintAttr(A, E);
  }

  return nullptr;
}

static Attr *ProcessStmtAttribute(Sema &S, Stmt *St, const ParsedAttr &A,
#if INTEL_CUSTOMIZATION
                                  const ParsedAttributesView &AL,
#endif // INTEL_CUSTOMIZATION
                                  SourceRange Range) {
  switch (A.getKind()) {
  case ParsedAttr::UnknownAttribute:
    S.Diag(A.getLoc(), A.isDeclspecAttribute()
                           ? (unsigned)diag::warn_unhandled_ms_attribute_ignored
                           : (unsigned)diag::warn_unknown_attribute_ignored)
        << A << A.getRange();
    return nullptr;
#if INTEL_CUSTOMIZATION
  case ParsedAttr::AT_IntelInline:
    return handleIntelInlineAttr(S, St, A, Range);
  case ParsedAttr::AT_IntelBlockLoop:
    return handleIntelBlockLoopAttr(S, St, A, AL, Range);
  case ParsedAttr::AT_LoopFuse:
    return handleLoopFuseAttr(S, St, A, Range);
  case ParsedAttr::AT_IntelPrefetch:
    return handleIntelPrefetchAttr(S, St, A, AL, Range);
#endif // INTEL_CUSTOMIZATION
  case ParsedAttr::AT_FallThrough:
    return handleFallThroughAttr(S, St, A, Range);
  case ParsedAttr::AT_LoopHint:
    return handleLoopHintAttr(S, St, A, Range);
  case ParsedAttr::AT_SYCLIntelFPGAIVDep:
    return handleIntelFPGAIVDepAttr(S, St, A);
  case ParsedAttr::AT_SYCLIntelFPGAInitiationInterval:
    return handleIntelFPGALoopAttr<SYCLIntelFPGAInitiationIntervalAttr>(S, St,
                                                                        A);
  case ParsedAttr::AT_SYCLIntelFPGAMaxConcurrency:
    return handleIntelFPGALoopAttr<SYCLIntelFPGAMaxConcurrencyAttr>(S, St, A);
  case ParsedAttr::AT_SYCLIntelFPGALoopCoalesce:
    return handleIntelFPGALoopAttr<SYCLIntelFPGALoopCoalesceAttr>(S, St, A);
  case ParsedAttr::AT_SYCLIntelFPGADisableLoopPipelining:
    return handleIntelFPGALoopAttr<SYCLIntelFPGADisableLoopPipeliningAttr>(
        S, St, A);
  case ParsedAttr::AT_SYCLIntelFPGAMaxInterleaving:
    return handleIntelFPGALoopAttr<SYCLIntelFPGAMaxInterleavingAttr>(S, St, A);
  case ParsedAttr::AT_SYCLIntelFPGASpeculatedIterations:
    return handleIntelFPGALoopAttr<SYCLIntelFPGASpeculatedIterationsAttr>(S, St,
                                                                          A);
  case ParsedAttr::AT_OpenCLUnrollHint:
  case ParsedAttr::AT_LoopUnrollHint:
    return handleLoopUnrollHint(S, St, A, Range);
  case ParsedAttr::AT_Suppress:
    return handleSuppressAttr(S, St, A, Range);
  case ParsedAttr::AT_NoMerge:
    return handleNoMergeAttr(S, St, A, Range);
  case ParsedAttr::AT_Likely:
    return handleLikely(S, St, A, Range);
  case ParsedAttr::AT_Unlikely:
    return handleUnlikely(S, St, A, Range);
  case ParsedAttr::AT_SYCLIntelFPGANofusion:
    return handleIntelFPGANofusionAttr(S, St, A);
  default:
    // if we're here, then we parsed a known attribute, but didn't recognize
    // it as a statement attribute => it is declaration attribute
    S.Diag(A.getRange().getBegin(), diag::err_decl_attribute_invalid_on_stmt)
        << A << St->getBeginLoc();
    return nullptr;
  }
}

StmtResult Sema::ProcessStmtAttributes(Stmt *S,
                                       const ParsedAttributesView &AttrList,
                                       SourceRange Range) {
  SmallVector<const Attr*, 8> Attrs;
  for (const ParsedAttr &AL : AttrList) {
#if INTEL_CUSTOMIZATION
    if (Attr *a = ProcessStmtAttribute(*this, S, AL, AttrList,  Range))
#endif // INTEL_CUSTOMIZATION
      Attrs.push_back(a);
  }

  CheckForIncompatibleAttributes(*this, Attrs);
  CheckForIncompatibleSYCLLoopAttributes(*this, Attrs);
  CheckForIncompatibleUnrollHintAttributes(*this, Attrs, Range);
#if INTEL_CUSTOMIZATION
  CheckForIncompatibleHLSAttributes(*this, Attrs, Range);
  CheckForDuplicateHLSAttributes(*this, Attrs, Range);
#endif // INTEL_CUSTOMIZATION

  if (Attrs.empty())
    return S;

  return ActOnAttributedStmt(Range.getBegin(), Attrs, S);
}
bool Sema::CheckRebuiltAttributedStmtAttributes(ArrayRef<const Attr *> Attrs) {
  CheckRedundantSYCLIntelFPGAIVDepAttrs(*this, Attrs);
  return false;
}<|MERGE_RESOLUTION|>--- conflicted
+++ resolved
@@ -364,7 +364,6 @@
       NumArgs == 2 ? A.getArgAsExpr(1) : nullptr);
 }
 
-<<<<<<< HEAD
 #if INTEL_CUSTOMIZATION
 static Attr *handleHLSIVDepAttr(Sema &S, const ParsedAttr &A) {
   Expr* ValueExpr = A.getArgAsExpr(3);
@@ -377,11 +376,8 @@
 }
 #endif // INTEL_CUSTOMIZATION
 
-static Attr *handleIntelFPGANofusionAttr(Sema &S, const ParsedAttr &A) {
-=======
 static Attr *handleIntelFPGANofusionAttr(Sema &S, Stmt *St,
                                          const ParsedAttr &A) {
->>>>>>> a12c6a11
   if (S.LangOpts.SYCLIsHost)
     return nullptr;
 
