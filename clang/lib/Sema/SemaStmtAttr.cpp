//===--- SemaStmtAttr.cpp - Statement Attribute Handling ------------------===//
//
// Part of the LLVM Project, under the Apache License v2.0 with LLVM Exceptions.
// See https://llvm.org/LICENSE.txt for license information.
// SPDX-License-Identifier: Apache-2.0 WITH LLVM-exception
//
//===----------------------------------------------------------------------===//
//
//  This file implements stmt-related attribute processing.
//
//===----------------------------------------------------------------------===//

#include "clang/AST/ASTContext.h"
#include "clang/AST/EvaluatedExprVisitor.h"
#include "clang/Basic/SourceManager.h"
#include "clang/Basic/TargetInfo.h"
#include "clang/Sema/DelayedDiagnostic.h"
#include "clang/Sema/Lookup.h"
#include "clang/Sema/ScopeInfo.h"
#include "clang/Sema/SemaInternal.h"
#include "llvm/ADT/StringExtras.h"

using namespace clang;
using namespace sema;

static Attr *handleFallThroughAttr(Sema &S, Stmt *St, const ParsedAttr &A,
                                   SourceRange Range) {
  FallThroughAttr Attr(S.Context, A);
  if (isa<SwitchCase>(St)) {
    S.Diag(A.getRange().getBegin(), diag::err_fallthrough_attr_wrong_target)
        << A << St->getBeginLoc();
    SourceLocation L = S.getLocForEndOfToken(Range.getEnd());
    S.Diag(L, diag::note_fallthrough_insert_semi_fixit)
        << FixItHint::CreateInsertion(L, ";");
    return nullptr;
  }
  auto *FnScope = S.getCurFunction();
  if (FnScope->SwitchStack.empty()) {
    S.Diag(A.getRange().getBegin(), diag::err_fallthrough_attr_outside_switch);
    return nullptr;
  }

  // If this is spelled as the standard C++17 attribute, but not in C++17, warn
  // about using it as an extension.
  if (!S.getLangOpts().CPlusPlus17 && A.isCXX11Attribute() &&
      !A.getScopeName())
    S.Diag(A.getLoc(), diag::ext_cxx17_attr) << A;

  FnScope->setHasFallthroughStmt();
  return ::new (S.Context) FallThroughAttr(S.Context, A);
}

#if INTEL_CUSTOMIZATION
// Returns false if an invalid argument is detected
static bool HandleLoopFuseAttrArg(Sema &S, ArgsUnion AU,
                                  unsigned &DepthValue,
                                  bool &Independent) {
  if (AU.is<Expr *>()) {
    Expr *E = AU.get<Expr *>();
    if (!E)
      return true;

    Optional<llvm::APSInt> ArgVal =
        E->getIntegerConstantExpr(S.getASTContext());
    if (ArgVal) {
      if (!ArgVal->isStrictlyPositive()) {
        S.Diag(E->getExprLoc(), diag::err_attribute_requires_positive_integer)
            << "'loop_fuse'" << /* positive */ 0;
        return false;
      }
      DepthValue = ArgVal->getZExtValue();
      return true;
    }
    S.Diag(E->getExprLoc(), diag::err_loop_fuse_unknown_arg);
  } else if (AU.is<IdentifierLoc *>()) {
    IdentifierLoc *IE = AU.get<IdentifierLoc *>();
    if (!IE)
      return true;
    Independent = true;
  }
  return true;
}

static Attr *handleLoopFuseAttr(Sema &S, Stmt *St, const ParsedAttr &A,
                                SourceRange Range) {
  unsigned NumArgs = A.getNumArgs();
  if (NumArgs > 2) {
    S.Diag(A.getLoc(), diag::err_attribute_too_many_arguments) << A << 2;
    return nullptr;
  }
  // Extract unsigned for depth and a bool for independent
  unsigned DepthValue = 0; // 0 stands for not-specified (default)
  bool Independent = false;
  for (unsigned i = 0; i < NumArgs; ++i)
    if (!HandleLoopFuseAttrArg(S, A.getArg(i), DepthValue, Independent))
      return nullptr;
  return ::new (S.Context) LoopFuseAttr(S.Context, A, DepthValue, Independent);
}
#endif // INTEL_CUSTOMIZATION

static Attr *handleSuppressAttr(Sema &S, Stmt *St, const ParsedAttr &A,
                                SourceRange Range) {
  std::vector<StringRef> DiagnosticIdentifiers;
  for (unsigned I = 0, E = A.getNumArgs(); I != E; ++I) {
    StringRef RuleName;

    if (!S.checkStringLiteralArgumentAttr(A, I, RuleName, nullptr))
      return nullptr;

    // FIXME: Warn if the rule name is unknown. This is tricky because only
    // clang-tidy knows about available rules.
    DiagnosticIdentifiers.push_back(RuleName);
  }

  return ::new (S.Context) SuppressAttr(
      S.Context, A, DiagnosticIdentifiers.data(), DiagnosticIdentifiers.size());
}

template <typename FPGALoopAttrT>
static Attr *handleIntelFPGALoopAttr(Sema &S, Stmt *St, const ParsedAttr &A) {
  S.CheckDeprecatedSYCLAttributeSpelling(A);

  return S.BuildSYCLIntelFPGALoopAttr<FPGALoopAttrT>(
      A, A.getNumArgs() ? A.getArgAsExpr(0) : nullptr);
}

static Attr *handleSYCLIntelFPGADisableLoopPipeliningAttr(Sema &S, Stmt *,
                                                          const ParsedAttr &A) {
  S.CheckDeprecatedSYCLAttributeSpelling(A);
  return new (S.Context) SYCLIntelFPGADisableLoopPipeliningAttr(S.Context, A);
}

static bool checkSYCLIntelFPGAIVDepSafeLen(Sema &S, llvm::APSInt &Value,
                                           Expr *E) {
  if (!Value.isStrictlyPositive())
    return S.Diag(E->getExprLoc(),
                  diag::err_attribute_requires_positive_integer)
           << "'ivdep'" << /* positive */ 0;
  return false;
}

enum class IVDepExprResult {
  Invalid,
  Null,
  Dependent,
  Array,
  SafeLen,
};

static IVDepExprResult HandleFPGAIVDepAttrExpr(Sema &S, Expr *E,
                                               unsigned &SafelenValue) {
  if (!E)
    return IVDepExprResult::Null;

  if (E->isInstantiationDependent())
    return IVDepExprResult::Dependent;

  Optional<llvm::APSInt> ArgVal = E->getIntegerConstantExpr(S.getASTContext());
  if (ArgVal) {
    if (checkSYCLIntelFPGAIVDepSafeLen(S, *ArgVal, E))
      return IVDepExprResult::Invalid;
    SafelenValue = ArgVal->getZExtValue();
    return IVDepExprResult::SafeLen;
  }

  if (isa<DeclRefExpr>(E) || isa<MemberExpr>(E)) {
    if (!E->getType()->isArrayType() && !E->getType()->isPointerType()) {
      S.Diag(E->getExprLoc(), diag::err_ivdep_declrefexpr_arg);
      return IVDepExprResult::Invalid;
    }
    return IVDepExprResult::Array;
  }

  S.Diag(E->getExprLoc(), diag::err_ivdep_unknown_arg);
  return IVDepExprResult::Invalid;
}

// Note: At the time of this call, we don't know the order of the expressions,
// so we name them vaguely until we can figure it out.
SYCLIntelFPGAIVDepAttr *
Sema::BuildSYCLIntelFPGAIVDepAttr(const AttributeCommonInfo &CI, Expr *Expr1,
                                  Expr *Expr2) {
  unsigned SafelenValue = 0;
  IVDepExprResult E1 = HandleFPGAIVDepAttrExpr(*this, Expr1, SafelenValue);
  IVDepExprResult E2 = HandleFPGAIVDepAttrExpr(*this, Expr2, SafelenValue);

  if (E1 == IVDepExprResult::Invalid || E2 == IVDepExprResult::Invalid)
    return nullptr;

  if (E1 == E2 && E1 != IVDepExprResult::Dependent &&
      E1 != IVDepExprResult::Null) {
    Diag(Expr2->getExprLoc(), diag::err_ivdep_duplicate_arg);
    return nullptr;
  }

  // Try to put Safelen in the 1st one so codegen can count on the ordering.
  Expr *SafeLenExpr;
  Expr *ArrayExpr;
  if (E1 == IVDepExprResult::SafeLen) {
    SafeLenExpr = Expr1;
    ArrayExpr = Expr2;
  } else {
    SafeLenExpr = Expr2;
    ArrayExpr = Expr1;
  }

  return new (Context)
      SYCLIntelFPGAIVDepAttr(Context, CI, SafeLenExpr, ArrayExpr, SafelenValue);
}

// Filters out any attributes from the list that are either not the specified
// type, or whose function isDependent returns true.
template <typename T>
static void FilterAttributeList(ArrayRef<const Attr *> Attrs,
                    SmallVectorImpl<const T *> &FilteredAttrs) {

  llvm::transform(Attrs, std::back_inserter(FilteredAttrs),
                  [](const Attr *A) -> const T * {
                    if (const auto *Cast = dyn_cast<T>(A))
                      return Cast->isDependent() ? nullptr : Cast;
                    return nullptr;
                  });
  FilteredAttrs.erase(
      std::remove(FilteredAttrs.begin(), FilteredAttrs.end(), nullptr),
      FilteredAttrs.end());
}

static void
CheckRedundantSYCLIntelFPGAIVDepAttrs(Sema &S, ArrayRef<const Attr *> Attrs) {
  // Skip SEMA if we're in a template, this will be diagnosed later.
  if (S.getCurLexicalContext()->isDependentContext())
    return;

  SmallVector<const SYCLIntelFPGAIVDepAttr *, 8> FilteredAttrs;
  // Filter down to just non-dependent ivdeps.
  FilterAttributeList(Attrs, FilteredAttrs);
  if (FilteredAttrs.empty())
    return;

  SmallVector<const SYCLIntelFPGAIVDepAttr *, 8> SortedAttrs(FilteredAttrs);
  llvm::stable_sort(SortedAttrs, SYCLIntelFPGAIVDepAttr::SafelenCompare);

  // Find the maximum without an array expression, which ends up in the 2nd
  // expr.
  const auto *GlobalMaxItr =
      llvm::find_if(SortedAttrs, [](const SYCLIntelFPGAIVDepAttr *A) {
        return !A->getArrayExpr();
      });
  const SYCLIntelFPGAIVDepAttr *GlobalMax =
      GlobalMaxItr == SortedAttrs.end() ? nullptr : *GlobalMaxItr;

  for (const auto *A : FilteredAttrs) {
    if (A == GlobalMax)
      continue;

    if (GlobalMax && !SYCLIntelFPGAIVDepAttr::SafelenCompare(A, GlobalMax)) {
      S.Diag(A->getLocation(), diag::warn_ivdep_redundant)
          << !GlobalMax->isInf() << GlobalMax->getSafelenValue() << !A->isInf()
          << A->getSafelenValue();
      S.Diag(GlobalMax->getLocation(), diag::note_previous_attribute);
      continue;
    }

    if (!A->getArrayExpr())
      continue;

    const ValueDecl *ArrayDecl = A->getArrayDecl();
    auto Other = llvm::find_if(SortedAttrs,
                               [ArrayDecl](const SYCLIntelFPGAIVDepAttr *A) {
                                 return ArrayDecl == A->getArrayDecl();
                               });
    assert(Other != SortedAttrs.end() && "Should find at least itself");

    // Diagnose if lower/equal to the lowest with this array.
    if (*Other != A && !SYCLIntelFPGAIVDepAttr::SafelenCompare(A, *Other)) {
      S.Diag(A->getLocation(), diag::warn_ivdep_redundant)
          << !(*Other)->isInf() << (*Other)->getSafelenValue() << !A->isInf()
          << A->getSafelenValue();
      S.Diag((*Other)->getLocation(), diag::note_previous_attribute);
    }
  }
}

static Attr *handleIntelFPGAIVDepAttr(Sema &S, Stmt *St, const ParsedAttr &A) {
  unsigned NumArgs = A.getNumArgs();

  S.CheckDeprecatedSYCLAttributeSpelling(A);

  return S.BuildSYCLIntelFPGAIVDepAttr(
      A, NumArgs >= 1 ? A.getArgAsExpr(0) : nullptr,
      NumArgs == 2 ? A.getArgAsExpr(1) : nullptr);
}

<<<<<<< HEAD
#if INTEL_CUSTOMIZATION
static Attr *handleHLSIVDepAttr(Sema &S, const ParsedAttr &A) {
  Expr* ValueExpr = A.getArgAsExpr(3);
  Expr *ArrayExpr = A.getArgAsExpr(4);

  if (ValueExpr == nullptr)
    std::swap(ValueExpr, ArrayExpr);

  return S.BuildSYCLIntelFPGAIVDepAttr(A, ValueExpr, ArrayExpr);
}
#endif // INTEL_CUSTOMIZATION
=======
static void
CheckForDuplicateSYCLIntelLoopCountAttrs(Sema &S,
                                         ArrayRef<const Attr *> Attrs) {
  // Create a list of SYCLIntelFPGALoopCount attributes only.
  SmallVector<const SYCLIntelFPGALoopCountAttr *, 8> OnlyLoopCountAttrs;
  llvm::transform(
      Attrs, std::back_inserter(OnlyLoopCountAttrs), [](const Attr *A) {
        return dyn_cast_or_null<const SYCLIntelFPGALoopCountAttr>(A);
      });
  OnlyLoopCountAttrs.erase(
      std::remove(OnlyLoopCountAttrs.begin(), OnlyLoopCountAttrs.end(),
                  static_cast<const SYCLIntelFPGALoopCountAttr *>(nullptr)),
      OnlyLoopCountAttrs.end());
  if (OnlyLoopCountAttrs.empty())
    return;

  unsigned int MinCount = 0;
  unsigned int MaxCount = 0;
  unsigned int AvgCount = 0;
  for (const auto *A : OnlyLoopCountAttrs) {
    const auto *At = dyn_cast<SYCLIntelFPGALoopCountAttr>(A);
    At->isMin() ? MinCount++ : At->isMax() ? MaxCount++ : AvgCount++;
    if (MinCount > 1 || MaxCount > 1 || AvgCount > 1)
      S.Diag(A->getLocation(), diag::err_sycl_loop_attr_duplication) << 1 << A;
  }
}

static SYCLIntelFPGALoopCountAttr *
handleIntelFPGALoopCountAttr(Sema &S, Stmt *St, const ParsedAttr &A) {
  Expr *E = A.getArgAsExpr(0);
  if (E && !E->isInstantiationDependent()) {
    Optional<llvm::APSInt> ArgVal =
        E->getIntegerConstantExpr(S.getASTContext());

    if (!ArgVal) {
      S.Diag(E->getExprLoc(), diag::err_attribute_argument_type)
          << A << AANT_ArgumentIntegerConstant << E->getSourceRange();
      return nullptr;
    }

    if (ArgVal->getSExtValue() < 0) {
      S.Diag(E->getExprLoc(), diag::err_attribute_requires_positive_integer)
          << A << /* non-negative */ 1;
      return nullptr;
    }
  }
  return new (S.Context)
      SYCLIntelFPGALoopCountAttr(S.Context, A, A.getArgAsExpr(0));
}
>>>>>>> f74b4ef9

static Attr *handleIntelFPGANofusionAttr(Sema &S, Stmt *St,
                                         const ParsedAttr &A) {
  return new (S.Context) SYCLIntelFPGANofusionAttr(S.Context, A);
}

static Attr *handleLoopHintAttr(Sema &S, Stmt *St, const ParsedAttr &A,
                                SourceRange) {
  IdentifierLoc *PragmaNameLoc = A.getArgAsIdent(0);
  IdentifierLoc *OptionLoc = A.getArgAsIdent(1);
  IdentifierLoc *StateLoc = A.getArgAsIdent(2);
  Expr *ValueExpr = A.getArgAsExpr(3);
#if INTEL_CUSTOMIZATION
  Expr *ArrayExpr = A.getArgAsExpr(4);
#endif // INTEL_CUSTOMIZATION

  StringRef PragmaName =
      llvm::StringSwitch<StringRef>(PragmaNameLoc->Ident->getName())
          .Cases("unroll", "nounroll", "unroll_and_jam", "nounroll_and_jam",
                 PragmaNameLoc->Ident->getName())
#if INTEL_CUSTOMIZATION
          .Cases("ivdep", "ii_at_most", "ii_at_least", "min_ii_at_target_fmax",
                 PragmaNameLoc->Ident->getName())
          .Cases("force_hyperopt", "force_no_hyperopt", "nofusion", "fusion",
                 PragmaNameLoc->Ident->getName())
          .Cases("vector", "novector", "loop_count","distribute_point",
                 PragmaNameLoc->Ident->getName())
#endif // INTEL_CUSTOMIZATION
          .Default("clang loop");
#if INTEL_CUSTOMIZATION
  bool PragmaDistributePoint =
      PragmaNameLoc->Ident->getName() == "distribute_point";
  bool NonLoopPragmaDistributePoint =
      PragmaDistributePoint && St->getStmtClass() != Stmt::DoStmtClass &&
      St->getStmtClass() != Stmt::ForStmtClass &&
      St->getStmtClass() != Stmt::CXXForRangeStmtClass &&
      St->getStmtClass() != Stmt::WhileStmtClass;
  if (NonLoopPragmaDistributePoint) {
    bool withinLoop = false;
    for (Scope *CS = S.getCurScope(); CS; CS = CS->getParent())
      if (CS->getFlags() & Scope::ContinueScope) {
        withinLoop = true;
        break;
      }
    if (!withinLoop) {
      S.Diag(St->getBeginLoc(), diag::err_pragma_distpt_on_nonloop_stmt)
          << "#pragma distribute_point";
      return nullptr;
    }
  } else
  // dangling else!!
#endif // INTEL_CUSTOMIZATION

  // This could be handled automatically by adding a Subjects definition in
  // Attr.td, but that would make the diagnostic behavior worse in this case
  // because the user spells this attribute as a pragma.
  if (!isa<DoStmt, ForStmt, CXXForRangeStmt, WhileStmt>(St)) {
    std::string Pragma = "#pragma " + std::string(PragmaName);
    S.Diag(St->getBeginLoc(), diag::err_pragma_loop_precedes_nonloop) << Pragma;
    return nullptr;
  }

  LoopHintAttr::OptionType Option;
  LoopHintAttr::LoopHintState State;

  auto SetHints = [&Option, &State](LoopHintAttr::OptionType O,
                                    LoopHintAttr::LoopHintState S) {
    Option = O;
    State = S;
  };
  if (PragmaName == "nounroll") {
    SetHints(LoopHintAttr::Unroll, LoopHintAttr::Disable);
  } else if (PragmaName == "unroll") {
    // #pragma unroll N
    if (ValueExpr) {
      // #pragma unroll N
      SetHints(LoopHintAttr::UnrollCount, LoopHintAttr::Numeric);
#if INTEL_CUSTOMIZATION
      // CQ#366562 - let #pragma unroll value be out of striclty positive 32-bit
      // integer range: disable unrolling if value is 0, otherwise treat this
      // like #pragma unroll without argument.
      // CQ#415958 - ignore this behavior in template types (isValueDependent).
      if (S.getLangOpts().IntelCompat && !ValueExpr->isValueDependent()) {
        llvm::APSInt Val;
        ExprResult Res = S.VerifyIntegerConstantExpression(ValueExpr, &Val);
        if (Res.isInvalid())
          return nullptr;

        bool ValueIsPositive = Val.isStrictlyPositive();
        if (!ValueIsPositive || Val.getActiveBits() > 31) {
          // Non-zero (negative or too large) value: just ignore the argument.
          // #pragma unroll(0) disables unrolling.
          State =
              Val.getBoolValue() ? LoopHintAttr::Enable : LoopHintAttr::Disable;
          SetHints(LoopHintAttr::Unroll, State);
        }
      }
#endif // INTEL_CUSTOMIZATION
    } else {
      // #pragma unroll
      SetHints(LoopHintAttr::Unroll, LoopHintAttr::Enable);
    }
  } else if (PragmaName == "nounroll_and_jam") {
    SetHints(LoopHintAttr::UnrollAndJam, LoopHintAttr::Disable);
  } else if (PragmaName == "unroll_and_jam") {
    // #pragma unroll_and_jam N
    if (ValueExpr)
      SetHints(LoopHintAttr::UnrollAndJamCount, LoopHintAttr::Numeric);
    else
      SetHints(LoopHintAttr::UnrollAndJam, LoopHintAttr::Enable);
#if INTEL_CUSTOMIZATION
  } else if (PragmaName == "ivdep") {
    bool HLSCompat =
          S.getLangOpts().HLS ||
          (S.getLangOpts().OpenCL &&
           S.Context.getTargetInfo().getTriple().isINTELFPGAEnvironment());
    bool IntelCompat = S.getLangOpts().IntelCompat;
    if (HLSCompat) {
      return handleHLSIVDepAttr(S, A);
    } /* if */
    if (ValueExpr && ArrayExpr) {
      SetHints(LoopHintAttr::IVDepHLS, LoopHintAttr::Full);
    } else if (ValueExpr) {
      SetHints(LoopHintAttr::IVDepHLS, LoopHintAttr::Numeric);
    } else if (ArrayExpr) {
      SetHints(LoopHintAttr::IVDepHLS, LoopHintAttr::LoopExpr);
    } else if (OptionLoc->Ident && OptionLoc->Ident->getName() == "loop") {
      SetHints(LoopHintAttr::IVDepLoop, LoopHintAttr::Enable);
    } else if (OptionLoc->Ident && OptionLoc->Ident->getName() == "back") {
      SetHints(LoopHintAttr::IVDepBack, LoopHintAttr::Enable);
    } else {
      if (HLSCompat && IntelCompat)
        SetHints(LoopHintAttr::IVDepHLSIntel, LoopHintAttr::Enable);
      else if (HLSCompat)
        SetHints(LoopHintAttr::IVDepHLS, LoopHintAttr::Enable);
      else
        SetHints(LoopHintAttr::IVDep, LoopHintAttr::Enable);
    }
  } else if (PragmaName == "ii_at_most") {
    SetHints(LoopHintAttr::IIAtMost, LoopHintAttr::Numeric);
  } else if (PragmaName == "ii_at_least") {
    SetHints(LoopHintAttr::IIAtLeast, LoopHintAttr::Numeric);
  } else if (PragmaName == "min_ii_at_target_fmax") {
    SetHints(LoopHintAttr::MinIIAtFmax, LoopHintAttr::Enable);
  } else if (PragmaName == "force_hyperopt") {
    SetHints(LoopHintAttr::ForceHyperopt, LoopHintAttr::Enable);
  } else if (PragmaName == "force_no_hyperopt") {
    SetHints(LoopHintAttr::ForceHyperopt, LoopHintAttr::Disable);
  } else if (PragmaName == "distribute_point") {
    SetHints(LoopHintAttr::Distribute, LoopHintAttr::Enable);
  } else if (PragmaName == "nofusion") {
    SetHints(LoopHintAttr::Fusion, LoopHintAttr::Disable);
  } else if (PragmaName == "fusion") {
    SetHints(LoopHintAttr::Fusion, LoopHintAttr::Enable);
  } else if (PragmaName == "novector") {
    SetHints(LoopHintAttr::Vectorize, LoopHintAttr::Disable);
  } else if (PragmaName == "vector") {
    assert(OptionLoc && OptionLoc->Ident &&
           "Attribute must have valid option info.");
    Option = llvm::StringSwitch<LoopHintAttr::OptionType>(
                 OptionLoc->Ident->getName())
                 .Case("always", LoopHintAttr::VectorizeAlways)
                 .Case("aligned", LoopHintAttr::VectorizeAligned)
                 .Case("dynamic_align", LoopHintAttr::VectorizeDynamicAlign)
                 .Case("nodynamic_align", LoopHintAttr::VectorizeNoDynamicAlign)
                 .Default(LoopHintAttr::Vectorize);
    SetHints(Option, LoopHintAttr::Enable);
  } else if (PragmaName == "loop_count") {
    assert(OptionLoc && OptionLoc->Ident &&
           "Attribute must have valid option info.");
    Option = llvm::StringSwitch<LoopHintAttr::OptionType>(
                 OptionLoc->Ident->getName())
                 .Case("loop_count", LoopHintAttr::LoopCount)
                 .Case("min", LoopHintAttr::LoopCountMin)
                 .Case("max", LoopHintAttr::LoopCountMax)
                 .Case("avg", LoopHintAttr::LoopCountAvg);
    SetHints(Option, LoopHintAttr::Numeric);
#endif // INTEL_CUSTOMIZATION
  } else {
    // #pragma clang loop ...
    assert(OptionLoc && OptionLoc->Ident &&
           "Attribute must have valid option info.");
    Option = llvm::StringSwitch<LoopHintAttr::OptionType>(
                 OptionLoc->Ident->getName())
                 .Case("vectorize", LoopHintAttr::Vectorize)
                 .Case("vectorize_width", LoopHintAttr::VectorizeWidth)
                 .Case("interleave", LoopHintAttr::Interleave)
                 .Case("vectorize_predicate", LoopHintAttr::VectorizePredicate)
                 .Case("interleave_count", LoopHintAttr::InterleaveCount)
                 .Case("unroll", LoopHintAttr::Unroll)
                 .Case("unroll_count", LoopHintAttr::UnrollCount)
                 .Case("pipeline", LoopHintAttr::PipelineDisabled)
                 .Case("pipeline_initiation_interval",
                       LoopHintAttr::PipelineInitiationInterval)
                 .Case("distribute", LoopHintAttr::Distribute)
                 .Default(LoopHintAttr::Vectorize);
    if (Option == LoopHintAttr::VectorizeWidth) {
      assert((ValueExpr || (StateLoc && StateLoc->Ident)) &&
             "Attribute must have a valid value expression or argument.");
      if (ValueExpr && S.CheckLoopHintExpr(ValueExpr, St->getBeginLoc()))
        return nullptr;
      if (StateLoc && StateLoc->Ident && StateLoc->Ident->isStr("scalable"))
        State = LoopHintAttr::ScalableWidth;
      else
        State = LoopHintAttr::FixedWidth;
    } else if (Option == LoopHintAttr::InterleaveCount ||
               Option == LoopHintAttr::UnrollCount ||
               Option == LoopHintAttr::PipelineInitiationInterval) {
      assert(ValueExpr && "Attribute must have a valid value expression.");
      if (S.CheckLoopHintExpr(ValueExpr, St->getBeginLoc()))
        return nullptr;
      State = LoopHintAttr::Numeric;
    } else if (Option == LoopHintAttr::Vectorize ||
               Option == LoopHintAttr::Interleave ||
               Option == LoopHintAttr::VectorizePredicate ||
               Option == LoopHintAttr::Unroll ||
               Option == LoopHintAttr::Distribute ||
               Option == LoopHintAttr::PipelineDisabled) {
      assert(StateLoc && StateLoc->Ident && "Loop hint must have an argument");
      if (StateLoc->Ident->isStr("disable"))
        State = LoopHintAttr::Disable;
      else if (StateLoc->Ident->isStr("assume_safety"))
        State = LoopHintAttr::AssumeSafety;
      else if (StateLoc->Ident->isStr("full"))
        State = LoopHintAttr::Full;
      else if (StateLoc->Ident->isStr("enable"))
        State = LoopHintAttr::Enable;
      else
        llvm_unreachable("bad loop hint argument");
    } else
      llvm_unreachable("bad loop hint");
  }

#if INTEL_CUSTOMIZATION
  return LoopHintAttr::CreateImplicit(S.Context, Option, State, ValueExpr,
                                      ArrayExpr, A);
#endif // INTEL_CUSTOMIZATION
}

#if INTEL_CUSTOMIZATION
static Attr *handleIntelInlineAttr(Sema &S, Stmt *St, const ParsedAttr &A,
                                   SourceRange) {
  IdentifierLoc *OptionLoc = A.getArgAsIdent(0);
  IntelInlineAttr::OptionType Option;
  if (OptionLoc) {
    if (OptionLoc->Ident->getName() != "recursive") {
      S.Diag(OptionLoc->Loc, diag::err_recursive_attribute_expected);
      return nullptr;
    }
    else {
      Option = IntelInlineAttr::Recursive;
    }
  }
  else {
    Option = IntelInlineAttr::NotRecursive;
  }
  return IntelInlineAttr::CreateImplicit(S.Context, Option, A);
}

static int64_t getConstInt(Sema &S, unsigned Idx, const ParsedAttr &A) {
  ASTContext &Ctx = S.getASTContext();
  Expr *E = A.getArgAsExpr(Idx);
  llvm::APSInt ValueAPS = (E)->EvaluateKnownConstInt(Ctx);
  if (ValueAPS.getActiveBits() > std::numeric_limits<int64_t>::digits)
    return std::numeric_limits<int64_t>::max();  //error will emit later.
  return ValueAPS.getSExtValue();
}

static bool diagOverlapingLevels(Sema &S, int LevelFrom, int LevelTo,
                                 SourceLocation SourceLoc,
                                 int PrevFrom, int PrevTo,
                                 SourceLocation PrevSourceLoc) {
  S.Diag(SourceLoc, diag::err_blocklevel_overlap)
      << LevelFrom << LevelTo << PrevFrom << PrevTo;
  return S.Diag(PrevSourceLoc,
                diag::note_second_block_loop_level_specified_here);
}

namespace {
struct PragmaBlockLoopLevelInfo {
  Expr *Factor;
  int LevelFrom;
  int LevelTo;
  clang::SourceLocation SourceLoc;
};
using MapType = llvm::SmallDenseMap<int, PragmaBlockLoopLevelInfo>;
}

static bool checkOverlapingLevels(Sema &S, Expr *FE, int64_t LevelFrom,
                                  int64_t LevelTo, SourceLocation SourceLoc,
                                  MapType &Map) {
  if (LevelFrom > LevelTo)
    return S.Diag(SourceLoc, diag::err_invalid_blocklevel);

  if (LevelFrom > 8 || LevelTo > 8)
    return S.Diag(SourceLoc, diag::err_invalid_blocklevel_range) << 1;

  if (LevelFrom <= 0 || LevelTo <= 0)
    return S.Diag(SourceLoc, diag::err_invalid_blocklevel_range) << 0;

  for (int L = LevelFrom; L <= LevelTo; ++L) {
    // If found level L or found level -1 diagnostic overlapping. Level -1
    // represent all levels.
    MapType::iterator It = Map.find(L);
    if (It == Map.end())
      It = Map.find(-1);
    if (It != Map.end())
      return diagOverlapingLevels(S, LevelFrom, LevelTo, SourceLoc,
                           It->second.LevelFrom, It->second.LevelTo,
                           It->second.SourceLoc);
    Map[L].Factor = FE;
    Map[L].LevelFrom = LevelFrom;
    Map[L].LevelTo = LevelTo;
    Map[L].SourceLoc = SourceLoc;
  }
  return false;
}

static Attr *handleIntelBlockLoopAttr(Sema &S, Stmt *St, const ParsedAttr &AA,
                                      const ParsedAttributesView &AttrList,
                                      SourceRange) {

  // If BlockLoop attribute is not the first one on the attribute list,
  // return, since all BlockLoop attributes have been processed during
  // processing first BlockLoop attribute.
  const auto &A = llvm::find_if(AttrList, [](const ParsedAttr &Attr) {
    return Attr.getKind() == ParsedAttr::AT_IntelBlockLoop;
  });
  if (&AA != &*A)
    return nullptr;

  if (St->getStmtClass() != Stmt::DoStmtClass &&
      St->getStmtClass() != Stmt::ForStmtClass &&
      St->getStmtClass() != Stmt::CXXForRangeStmtClass &&
      St->getStmtClass() != Stmt::WhileStmtClass) {
    SmallString<24> DiagStr("#pragma ");
    DiagStr += AA.getArgAsIdent(0)->Ident->getName();
    S.Diag(St->getBeginLoc(), diag::err_pragma_loop_precedes_nonloop)
        << DiagStr;
    return nullptr;
  }

  SmallVector<Expr *, 2> Privates;
  MapType Map;  //interal use only for disanostic levels overlapping.
  for (const ParsedAttr &A : AttrList)
    if (A.getKind() == ParsedAttr::AT_IntelBlockLoop) {
      unsigned AI = 0;
      Expr *FE = nullptr;
      clang::SourceLocation SourceLoc;
      SourceLoc = A.getArgAsIdent(AI++)->Loc;//beginning of block_loop pragma
      if (A.isArgIdent(AI) &&
          A.getArgAsIdent(AI)->Ident->isStr("factor")) {
        FE = A.getArgAsExpr(++AI);
        AI++;
      }
      if (A.isArgIdent(AI) &&
          A.getArgAsIdent(AI)->Ident->isStr("level")) {
        SourceLoc = A.getArgAsIdent(AI)->Loc; //beginning of Level clause
        int64_t LevelFrom = getConstInt(S, ++AI, A);
        int64_t LevelTo = getConstInt(S, ++AI, A);
        AI++;
        if (checkOverlapingLevels(S, FE, LevelFrom, LevelTo, SourceLoc, Map))
          return nullptr;
      } else {
        if (!Map.empty()) {
          // No user specified level for current pragma, but other block_loop
          // has user specified level, diagnostic overlapping.
          MapType::iterator It = Map.begin();
          diagOverlapingLevels(S, -1, -1, SourceLoc, It->second.LevelFrom,
                               It->second.LevelTo, It->second.SourceLoc);

          return nullptr;
        }
        // no user specified level, need to passing -1 to BE.
        Map[-1].Factor = FE;
        Map[-1].LevelFrom = -1;
        Map[-1].LevelTo = -1;
        Map[-1].SourceLoc = SourceLoc;
      }
      if (A.isArgIdent(AI) &&
          A.getArgAsIdent(AI)->Ident->getName() == "private")
        for (AI = AI + 1; AI < A.getNumArgs(); ++AI) {
          if (A.isArgIdent(AI))
            break;
          Privates.push_back(A.getArgAsExpr(AI));
        }
    }
  SmallVector<int , 2> Levels;
  SmallVector<Expr *, 2> Factors;
  for (int I = -1; I <= 8; I++) {
    MapType::iterator It = Map.find(I);
    if (It != Map.end()) {
      Factors.push_back(It->second.Factor);
      Levels.push_back(I);
    }
  }
  const IntelBlockLoopAttr *BL = IntelBlockLoopAttr::CreateImplicit(
      S.Context, Factors.data(), Factors.size(), Levels.data(), Levels.size(),
      Privates.data(), Privates.size(), AA);
  if (!S.CheckIntelBlockLoopAttribute(BL))
    return nullptr;
  return const_cast<IntelBlockLoopAttr *>(BL);
}

static bool CheckBlockLoopScalarExpr(const Expr *E, Sema &S) {
  assert(E && "Invalid expression");
  QualType QT = E->getType();
  if (!QT->isScalarType()) {
    S.Diag(E->getExprLoc(), diag::err_pragma_loop_invalid_argument) << QT;
    return false;
  }
  return true;
}

static bool CheckBlockLoopIntegerExpr(const Expr *E, Sema &S) {
  assert(E && "Invalid expression");
  QualType QT = E->getType();
  if (!QT->isIntegralOrEnumerationType()) {
    S.Diag(E->getExprLoc(), diag::err_pragma_loop_invalid_argument_type) << QT;
    return false;
  }
  return true;
}

// Check expressions and create new attribute for block_loop.
bool Sema::CheckIntelBlockLoopAttribute(const IntelBlockLoopAttr *BL) {

  if (this->CurContext->isDependentContext())
    return true;

  SmallVector<std::pair <const VarDecl *, const Expr *>, 2> PrivateVar;
  for (const auto *P : BL->privates()) {
    if (!CheckBlockLoopScalarExpr(P, *this))
      return false;
    const VarDecl *VD = nullptr;
    if (const DeclRefExpr *DE = dyn_cast_or_null<DeclRefExpr>(P))
      VD = dyn_cast_or_null<VarDecl>(DE->getDecl());
    if (!VD) {
      Diag(P->getExprLoc(),
           diag::err_pragma_block_loop_private_expected_var_arg)
          << VD;
      return false;
    }
    PrivateVar.push_back(std::make_pair(VD, P));
  }
  for (auto *F : BL->factors()) {
    if (F) {
      if (!CheckBlockLoopIntegerExpr(F, *this))
        return false;
      if (!PrivateVar.empty()) {
        llvm::APSInt ValueAPS;
        ExprResult Res = VerifyIntegerConstantExpression(F, &ValueAPS);
        if (Res.isInvalid())
          return false;
      }
    }
  }
  // check duplicate variables are used in private clauses.
  using PrivateVarType = std::pair <const VarDecl *, const Expr *>;
  stable_sort(PrivateVar.begin(), PrivateVar.end(),
              [](const PrivateVarType &LHS, const PrivateVarType &RHS) {
                return LHS.first < RHS.first;
              });
  SmallVector<PrivateVarType, 4>::iterator Found = std::adjacent_find(
      begin(PrivateVar), end(PrivateVar),
      [](const PrivateVarType &LHS, const PrivateVarType &RHS) {
        return LHS.first == RHS.first;
      });
  if (Found != PrivateVar.end()) {
    Diag(Found->second->getExprLoc(),
           diag::err_duplicate_variable_name)
        << Found->first;
    if (Found->second != (Found + 1)->second)
      Diag((Found + 1)->second->getExprLoc(),
             diag::note_omp_referenced)
          << (Found + 1)->first;
    return false;
  }
  return true;
}

static Attr *handleIntelPrefetchAttr(Sema &S, Stmt *St,
                                     const ParsedAttr &AA,
                                     const ParsedAttributesView &AttrList,
                                     SourceRange) {
  SmallString<24> PragmaName = AA.getArgAsIdent(0)->Ident->getName();
  if (St->getStmtClass() != Stmt::DoStmtClass &&
      St->getStmtClass() != Stmt::ForStmtClass &&
      St->getStmtClass() != Stmt::CXXForRangeStmtClass &&
      St->getStmtClass() != Stmt::WhileStmtClass) {
    SmallString<24> DiagStr("#pragma ");
    DiagStr += PragmaName;
    S.Diag(St->getBeginLoc(), diag::err_pragma_loop_precedes_nonloop)
        << DiagStr;
    return nullptr;
  }
  const unsigned MaxIntArgs = 2;
  SmallVector<Expr *, 2> PrefetchExprs;

  // Default value for missing hint or distance is negative one.
  auto addDefaultIntValues = [&](unsigned NumArgsSeen) {
    Expr *NegOne =
        IntegerLiteral::Create(S.Context, llvm::APInt(32, -1),
                               S.Context.IntTy, St->getBeginLoc());
    for (unsigned Arg = NumArgsSeen; Arg < MaxIntArgs; ++Arg) {
      PrefetchExprs.push_back(NegOne);
    }
    return;
  };

  // Default for a missing lvalue (#pragma prefetch) is a null pointer.
  auto addDefaultLValue = [&] {
    ExprResult NullPtr = S.ActOnCXXNullPtrLiteral(St->getBeginLoc());
    PrefetchExprs.push_back(NullPtr.get());
    return;
  };

  bool LValArgSeen = false;
  unsigned IntArgsSeen = 0;
  bool HasArgs = AA.getNumArgs() > 1;
  bool IsStar = HasArgs && isa<IntegerLiteral>(AA.getArgAsExpr(1));
  // Add arguments to prefetch pragma argument list. For a prefetch with no
  // explicit lvalue argument, add a null pointer. For any missing integer
  // values (hint/distance), add a negative one.
  for (unsigned AI = 1, NumArgs = AA.getNumArgs(); AI < NumArgs; ++AI) {
    Expr *Arg = AA.getArgAsExpr(AI);
    // Error cases
    bool InvalidArg = !Arg->isLValue() && !isa<IntegerLiteral>(Arg);
    bool ExpectedLValue = !LValArgSeen &&
        !Arg->isLValue() && IntArgsSeen == MaxIntArgs;
    if (InvalidArg || ExpectedLValue) {
      S.Diag(Arg->getExprLoc(), diag::err_prefetch_invalid_argument) <<
        PragmaName;
      return nullptr;
    }
    if (Arg->isLValue()) {
      // If current lvalue argument immediately follows an lvalue, add required
      // default integer values. Otherwise, add remaining defaults as needed.
      if (LValArgSeen || IntArgsSeen)
        addDefaultIntValues(IntArgsSeen);
      LValArgSeen = true;
      IntArgsSeen = 0;
      PrefetchExprs.push_back(Arg);
      continue;
    }
    assert(isa<IntegerLiteral>(Arg));
    if (IntArgsSeen++ == 0) {
      // hint
      int32_t Hint = getConstInt(S, AI, AA);
      if (Hint < 1 || Hint > 4) {
        S.Diag(Arg->getExprLoc(),
               diag::err_prefetch_hint_out_of_range) << Hint << 1 << 4;
        return nullptr;
      }
      // For prefetch *, add default first argument.
      if (IsStar) {
        addDefaultLValue();
      }
      PrefetchExprs.push_back(Arg);
    } else {
      // distance
      int32_t Distance = getConstInt(S, AI, AA);
      // Unspecified distance is represented by a -1 value.
      if (Distance == 0) {
        S.Diag(Arg->getExprLoc(),
               diag::err_prefetch_distance_greater_than_zero);
        return nullptr;
      }
      PrefetchExprs.push_back(Arg);
    }
    LValArgSeen = false;
  }
  // A prefetch pragma with no arguments needs default first argument.
  if (!HasArgs) {
    addDefaultLValue();
  }
  // Add default integer values, if needed, after last prefetch argument.
  addDefaultIntValues(IntArgsSeen);
  const IntelPrefetchAttr *PA = IntelPrefetchAttr::CreateImplicit(
      S.Context, PrefetchExprs.data(), PrefetchExprs.size(), AA);
  return const_cast<IntelPrefetchAttr *>(PA);
}
#endif // INTEL_CUSTOMIZATION

namespace {
class CallExprFinder : public ConstEvaluatedExprVisitor<CallExprFinder> {
  bool FoundCallExpr = false;

public:
  typedef ConstEvaluatedExprVisitor<CallExprFinder> Inherited;

  CallExprFinder(Sema &S, const Stmt *St) : Inherited(S.Context) { Visit(St); }

  bool foundCallExpr() { return FoundCallExpr; }

  void VisitCallExpr(const CallExpr *E) { FoundCallExpr = true; }
  void VisitAsmStmt(const AsmStmt *S) { FoundCallExpr = true; }

  void Visit(const Stmt *St) {
    if (!St)
      return;
    ConstEvaluatedExprVisitor<CallExprFinder>::Visit(St);
  }
};
} // namespace

static Attr *handleNoMergeAttr(Sema &S, Stmt *St, const ParsedAttr &A,
                               SourceRange Range) {
  NoMergeAttr NMA(S.Context, A);
  CallExprFinder CEF(S, St);

  if (!CEF.foundCallExpr()) {
    S.Diag(St->getBeginLoc(), diag::warn_nomerge_attribute_ignored_in_stmt)
        << NMA.getSpelling();
    return nullptr;
  }

  return ::new (S.Context) NoMergeAttr(S.Context, A);
}

static Attr *handleMustTailAttr(Sema &S, Stmt *St, const ParsedAttr &A,
                                SourceRange Range) {
  // Validation is in Sema::ActOnAttributedStmt().
  return ::new (S.Context) MustTailAttr(S.Context, A);
}

static Attr *handleLikely(Sema &S, Stmt *St, const ParsedAttr &A,
                          SourceRange Range) {

  if (!S.getLangOpts().CPlusPlus20 && A.isCXX11Attribute() && !A.getScopeName())
    S.Diag(A.getLoc(), diag::ext_cxx20_attr) << A << Range;

  return ::new (S.Context) LikelyAttr(S.Context, A);
}

static Attr *handleUnlikely(Sema &S, Stmt *St, const ParsedAttr &A,
                            SourceRange Range) {

  if (!S.getLangOpts().CPlusPlus20 && A.isCXX11Attribute() && !A.getScopeName())
    S.Diag(A.getLoc(), diag::ext_cxx20_attr) << A << Range;

  return ::new (S.Context) UnlikelyAttr(S.Context, A);
}

#define WANT_STMT_MERGE_LOGIC
#include "clang/Sema/AttrParsedAttrImpl.inc"
#undef WANT_STMT_MERGE_LOGIC

static void
CheckForIncompatibleAttributes(Sema &S,
                               const SmallVectorImpl<const Attr *> &Attrs) {
  // The vast majority of attributed statements will only have one attribute
  // on them, so skip all of the checking in the common case.
  if (Attrs.size() < 2)
    return;

  // First, check for the easy cases that are table-generated for us.
  if (!DiagnoseMutualExclusions(S, Attrs))
    return;

  // There are 6 categories of loop hints attributes: vectorize, interleave,
  // unroll, unroll_and_jam, pipeline and distribute. Except for distribute they
  // come in two variants: a state form and a numeric form.  The state form
  // selectively defaults/enables/disables the transformation for the loop
  // (for unroll, default indicates full unrolling rather than enabling the
  // transformation). The numeric form form provides an integer hint (for
  // example, unroll count) to the transformer. The following array accumulates
  // the hints encountered while iterating through the attributes to check for
  // compatibility.
  struct {
    const LoopHintAttr *StateAttr;
    const LoopHintAttr *NumericAttr;
#if INTEL_CUSTOMIZATION
  } HintAttrs[] = {{nullptr, nullptr}, // Vectorize
                   {nullptr, nullptr}, // II
                   {nullptr, nullptr}, // IVDep
                   {nullptr, nullptr}, // IVDepLoop
                   {nullptr, nullptr}, // IVDepBack
                   {nullptr, nullptr}, // ForceHyperopt
                   {nullptr, nullptr}, // Fusion
                   {nullptr, nullptr}, // VectorAlways
                   {nullptr, nullptr}, // VectorAligned
                   {nullptr, nullptr}, // VectorDynamicAlign
                   {nullptr, nullptr}, // VectorNoDynamicAlign
                   {nullptr, nullptr}, // LoopCount
                   {nullptr, nullptr}, // LoopCountMin
                   {nullptr, nullptr}, // LoopCountMax
                   {nullptr, nullptr}, // LoopCountAvg
                   {nullptr, nullptr}, // Interleave
                   {nullptr, nullptr}, // Unroll
                   {nullptr, nullptr}, // UnrollAndJam
                   {nullptr, nullptr}, // Pipeline
                   {nullptr, nullptr}, // Distribute
                   {nullptr, nullptr}};// Vectorize Predicate
#endif // INTEL_CUSTOMIZATION

  for (const auto *I : Attrs) {
    const LoopHintAttr *LH = dyn_cast<LoopHintAttr>(I);

    // Skip non loop hint attributes
    if (!LH)
      continue;

    LoopHintAttr::OptionType Option = LH->getOption();
#if INTEL_CUSTOMIZATION
    enum {
      Vectorize,
      II,
      IVDep,
      IVDepLoop,
      IVDepBack,
      ForceHyperopt,
      Fusion,
      VectorAlways,
      VectorAligned,
      VectorDynamicAlign,
      VectorNoDynamicAlign,
      LoopCount,
      LoopCountMin,
      LoopCountMax,
      LoopCountAvg,
      Interleave,
      Unroll,
      UnrollAndJam,
      Distribute,
      Pipeline,
      VectorizePredicate
    } Category;
#endif // INTEL_CUSTOMIZATION
    switch (Option) {
#if INTEL_CUSTOMIZATION
    case LoopHintAttr::IIAtMost:
    case LoopHintAttr::IIAtLeast:
    case LoopHintAttr::MinIIAtFmax:
      Category = II;
      break;
    case LoopHintAttr::IVDep:
    case LoopHintAttr::IVDepHLS:
    case LoopHintAttr::IVDepHLSIntel:
      Category = IVDep;
      break;
    case LoopHintAttr::IVDepLoop:
      Category = IVDepLoop;
      break;
    case LoopHintAttr::IVDepBack:
      Category = IVDepBack;
      break;
    case LoopHintAttr::ForceHyperopt:
      Category = ForceHyperopt;
      break;
    case LoopHintAttr::Fusion:
      Category = Fusion;
      break;
    case LoopHintAttr::VectorizeAlways:
      Category = VectorAlways;
      break;
    case LoopHintAttr::VectorizeAligned:
      Category = VectorAligned;
      break;
    case LoopHintAttr::VectorizeDynamicAlign:
      Category = VectorDynamicAlign;
      break;
    case LoopHintAttr::VectorizeNoDynamicAlign:
      Category = VectorDynamicAlign;
      break;
    case LoopHintAttr::LoopCount:
      Category = LoopCount;
      break;
    case LoopHintAttr::LoopCountMax:
      Category = LoopCountMax;
      break;
    case LoopHintAttr::LoopCountMin:
      Category = LoopCountMin;
      break;
    case LoopHintAttr::LoopCountAvg:
      Category = LoopCountAvg;
      break;
#endif // INTEL_CUSTOMIZATION
    case LoopHintAttr::Vectorize:
    case LoopHintAttr::VectorizeWidth:
      Category = Vectorize;
      break;
    case LoopHintAttr::Interleave:
    case LoopHintAttr::InterleaveCount:
      Category = Interleave;
      break;
    case LoopHintAttr::Unroll:
    case LoopHintAttr::UnrollCount:
      Category = Unroll;
      break;
    case LoopHintAttr::UnrollAndJam:
    case LoopHintAttr::UnrollAndJamCount:
      Category = UnrollAndJam;
      break;
    case LoopHintAttr::Distribute:
      // Perform the check for duplicated 'distribute' hints.
      Category = Distribute;
      break;
    case LoopHintAttr::PipelineDisabled:
    case LoopHintAttr::PipelineInitiationInterval:
      Category = Pipeline;
      break;
    case LoopHintAttr::VectorizePredicate:
      Category = VectorizePredicate;
      break;
    };

    assert(Category < sizeof(HintAttrs) / sizeof(HintAttrs[0]));
    auto &CategoryState = HintAttrs[Category];
    const LoopHintAttr *PrevAttr;
#if INTEL_CUSTOMIZATION
    // To make the code more readable and to limit conflicts handle all
    // Intel-added pragmas in this block. For each pragma:
    //  If it contains a numeric value set PrevAttr and
    //    CategoryState.NumericAttr.
    //  If it contains state (enable/disable) set PrevAttr and
    //    CategoryState.StateAttr.
    //  If the attribute cannot conflict set PrevAttr to nullptr.
    //  If you want a diagnostic if both state and numeric are used set
    //    the Category to Unroll and the community code will take care of it.
    if (Option == LoopHintAttr::IVDep || Option == LoopHintAttr::IVDepLoop ||
        Option == LoopHintAttr::IVDepBack ||
        Option == LoopHintAttr::IVDepHLS ||
        Option == LoopHintAttr::IVDepHLSIntel) {
      switch (LH->getState()) {
      case LoopHintAttr::Numeric:
        // safelen only - don't diagnose
        // for duplicate directives on redundant IVDepHLS pragma
        PrevAttr = nullptr;
        break;
      case LoopHintAttr::LoopExpr:
      case LoopHintAttr::Full:
        // array alone or with safelen - multiple ivdeps with array clauses
        // is okay.
        PrevAttr = nullptr;
        break;
      case LoopHintAttr::Enable:
        // Just #pragma ivdep
        PrevAttr = CategoryState.StateAttr;
        CategoryState.StateAttr = LH;
        break;
      case LoopHintAttr::Disable:
      case LoopHintAttr::AssumeSafety:
      case LoopHintAttr::FixedWidth:
      case LoopHintAttr::ScalableWidth:
        llvm_unreachable("unexpected ivdep state");
      }
    } else if (Option == LoopHintAttr::ForceHyperopt) {
      assert(LH->getState() == LoopHintAttr::Enable ||
             LH->getState() == LoopHintAttr::Disable);
      PrevAttr = CategoryState.StateAttr;
      CategoryState.StateAttr = LH;
      if (PrevAttr) {
        // Diagnose this here to get incompatible error instead of
        // duplicate in cases with 'no' variants.
        PrintingPolicy Policy(S.Context.getLangOpts());
        SourceLocation OptionLoc = LH->getRange().getBegin();
        bool Duplicate = PrevAttr->getState() == LH->getState();
        S.Diag(OptionLoc, diag::err_pragma_loop_compatibility)
          << Duplicate << PrevAttr->getDiagnosticName(Policy)
          << LH->getDiagnosticName(Policy);
        PrevAttr = nullptr; // Prevent additional diagnostics.
      }
    } else if (Option == LoopHintAttr::IIAtMost ||
               Option == LoopHintAttr::IIAtLeast ||
               Option == LoopHintAttr::MinIIAtFmax ||
               Option == LoopHintAttr::VectorizeAlways ||
               Option == LoopHintAttr::VectorizeAligned ||
               Option == LoopHintAttr::VectorizeDynamicAlign ||
               Option == LoopHintAttr::VectorizeNoDynamicAlign ||
               Option == LoopHintAttr::LoopCount ||
               Option == LoopHintAttr::LoopCountMin ||
               Option == LoopHintAttr::LoopCountMax ||
               Option == LoopHintAttr::LoopCountAvg ||
               Option == LoopHintAttr::Fusion) {
      switch (LH->getState()) {
      case LoopHintAttr::Numeric:
        PrevAttr = nullptr;
        if (Option == LoopHintAttr::LoopCount &&  CategoryState.NumericAttr) {
          SourceLocation OptionLoc = LH->getRange().getBegin();
          SourceLocation PrevOptionLoc =
              CategoryState.NumericAttr->getRange().getBegin();
          // Allow multiple loop counts with same optionLoc only
          if (PrevOptionLoc != OptionLoc)
            PrevAttr = CategoryState.NumericAttr;
        } else
        PrevAttr = CategoryState.NumericAttr;
        CategoryState.NumericAttr = LH;
        break;
      case LoopHintAttr::Enable:
        PrevAttr = CategoryState.StateAttr;
        CategoryState.StateAttr = LH;
        break;
      case LoopHintAttr::Disable:
        PrevAttr = CategoryState.StateAttr;
        CategoryState.StateAttr = LH;
        break;
      case LoopHintAttr::LoopExpr:
      case LoopHintAttr::Full:
      case LoopHintAttr::AssumeSafety:
      case LoopHintAttr::FixedWidth:
      case LoopHintAttr::ScalableWidth:
        llvm_unreachable("unexpected loop pragma state");
      }
      if (Option == LoopHintAttr::MinIIAtFmax &&
          CategoryState.NumericAttr) {
        PrevAttr = CategoryState.NumericAttr;
        CategoryState.NumericAttr = LH;
      }
    } else
#endif // INTEL_CUSTOMIZATION
    if (Option == LoopHintAttr::Vectorize ||
        Option == LoopHintAttr::Interleave || Option == LoopHintAttr::Unroll ||
        Option == LoopHintAttr::UnrollAndJam ||
        Option == LoopHintAttr::VectorizePredicate ||
        Option == LoopHintAttr::PipelineDisabled ||
        Option == LoopHintAttr::Distribute) {
      // Enable|Disable|AssumeSafety hint.  For example, vectorize(enable).
      PrevAttr = CategoryState.StateAttr;
      CategoryState.StateAttr = LH;
    } else {
      // Numeric hint.  For example, vectorize_width(8).
      PrevAttr = CategoryState.NumericAttr;
      CategoryState.NumericAttr = LH;
    }

    PrintingPolicy Policy(S.Context.getLangOpts());
    SourceLocation OptionLoc = LH->getRange().getBegin();
    if (PrevAttr)
      // Cannot specify same type of attribute twice.
      S.Diag(OptionLoc, diag::err_pragma_loop_compatibility)
          << /*Duplicate=*/true << PrevAttr->getDiagnosticName(Policy)
          << LH->getDiagnosticName(Policy);

    if (CategoryState.StateAttr && CategoryState.NumericAttr &&
        (Category == Unroll || Category == UnrollAndJam ||
         CategoryState.StateAttr->getState() == LoopHintAttr::Disable)) {
      // Disable hints are not compatible with numeric hints of the same
      // category.  As a special case, numeric unroll hints are also not
      // compatible with enable or full form of the unroll pragma because these
      // directives indicate full unrolling.
      S.Diag(OptionLoc, diag::err_pragma_loop_compatibility)
          << /*Duplicate=*/false
          << CategoryState.StateAttr->getDiagnosticName(Policy)
          << CategoryState.NumericAttr->getDiagnosticName(Policy);
    }
  }
}

template <typename LoopAttrT>
static void
CheckForDuplicationSYCLLoopAttribute(Sema &S,
                                     const SmallVectorImpl<const Attr *> &Attrs,
                                     bool isIntelFPGAAttr = true) {
  const LoopAttrT *LoopAttr = nullptr;

  for (const auto *I : Attrs) {
    if (LoopAttr && isa<LoopAttrT>(I)) {
      // Cannot specify same type of attribute twice.
      S.Diag(I->getLocation(), diag::err_sycl_loop_attr_duplication)
          << isIntelFPGAAttr << LoopAttr;
    }
    if (isa<LoopAttrT>(I))
      LoopAttr = cast<LoopAttrT>(I);
  }
}

static void CheckForIncompatibleSYCLLoopAttributes(
    Sema &S, const SmallVectorImpl<const Attr *> &Attrs) {
  CheckForDuplicationSYCLLoopAttribute<SYCLIntelFPGAInitiationIntervalAttr>(
      S, Attrs);
  CheckForDuplicationSYCLLoopAttribute<SYCLIntelFPGAMaxConcurrencyAttr>(S,
                                                                        Attrs);
  CheckForDuplicationSYCLLoopAttribute<SYCLIntelFPGALoopCoalesceAttr>(S, Attrs);
  CheckForDuplicationSYCLLoopAttribute<SYCLIntelFPGADisableLoopPipeliningAttr>(
      S, Attrs);
  CheckForDuplicationSYCLLoopAttribute<SYCLIntelFPGAMaxInterleavingAttr>(S,
                                                                         Attrs);
  CheckForDuplicationSYCLLoopAttribute<SYCLIntelFPGASpeculatedIterationsAttr>(
      S, Attrs);
  CheckForDuplicateSYCLIntelLoopCountAttrs(S, Attrs);
  CheckForDuplicationSYCLLoopAttribute<LoopUnrollHintAttr>(S, Attrs, false);
  CheckRedundantSYCLIntelFPGAIVDepAttrs(S, Attrs);
  CheckForDuplicationSYCLLoopAttribute<SYCLIntelFPGANofusionAttr>(S, Attrs);
}

void CheckForIncompatibleUnrollHintAttributes(
    Sema &S, const SmallVectorImpl<const Attr *> &Attrs, SourceRange Range) {

  // This check is entered after it was analyzed that there are no duplicating
  // pragmas and loop attributes. So, let's perform check that there are no
  // conflicting pragma unroll and unroll attribute for the loop.
  const LoopUnrollHintAttr *AttrUnroll = nullptr;
  const LoopHintAttr *PragmaUnroll = nullptr;
  for (const auto *I : Attrs) {
    if (auto *LH = dyn_cast<LoopUnrollHintAttr>(I))
      AttrUnroll = LH;
    if (auto *LH = dyn_cast<LoopHintAttr>(I)) {
      LoopHintAttr::OptionType Opt = LH->getOption();
      if (Opt == LoopHintAttr::Unroll || Opt == LoopHintAttr::UnrollCount)
        PragmaUnroll = LH;
    }
  }

  if (AttrUnroll && PragmaUnroll) {
    PrintingPolicy Policy(S.Context.getLangOpts());
    SourceLocation Loc = Range.getBegin();
    S.Diag(Loc, diag::err_loop_unroll_compatibility)
        << PragmaUnroll->getDiagnosticName(Policy)
        << AttrUnroll->getDiagnosticName(Policy);
  }
}

#if INTEL_CUSTOMIZATION
// Emit incompatible error for #pragma ii_at_most, #pragma ii_at_least,
// #pragma min_ii_at_target_fmax, and #pragma force_hyperopt with
// #pragma diasable_loop_pipelining.
void CheckForIncompatibleHLSAttributes(
    Sema &S, const SmallVectorImpl<const Attr *> &Attrs, SourceRange Range) {
  const SYCLIntelFPGADisableLoopPipeliningAttr *PragmaDisable = nullptr;
  const LoopHintAttr *PragmaLoopHint = nullptr;

  for (const auto *I : Attrs) {
    if (auto *LH = dyn_cast<const SYCLIntelFPGADisableLoopPipeliningAttr>(I))
      PragmaDisable = LH;
    if (auto *LH = dyn_cast<LoopHintAttr>(I)) {
      LoopHintAttr::OptionType Opt = LH->getOption();
      if ((Opt == LoopHintAttr::IIAtMost) ||
          (Opt == LoopHintAttr::IIAtLeast) ||
          (Opt == LoopHintAttr::MinIIAtFmax) ||
          (Opt == LoopHintAttr::ForceHyperopt))
        PragmaLoopHint = LH;
    }
    if (PragmaLoopHint && PragmaDisable) {
      PrintingPolicy Policy(S.Context.getLangOpts());
      SourceLocation OptionLoc = I->getRange().getBegin();
      S.Diag(OptionLoc, diag::err_pragma_loop_compatibility)
          << /*Duplicate=*/false << PragmaDisable->getDiagnosticName(Policy)
          << PragmaLoopHint->getDiagnosticName(Policy);
    }
  }
}

// Emit duplicate error for #pragma ii_at_most, #pragma ii_at_least,
// and #pragma min_ii_at_target_fmax with #pragma ii.
void CheckForDuplicateHLSAttributes(
    Sema &S, const SmallVectorImpl<const Attr *> &Attrs, SourceRange Range) {
  const SYCLIntelFPGAInitiationIntervalAttr *PragmaII = nullptr;
  const LoopHintAttr *PragmaLoopHint = nullptr;

  for (const auto *I : Attrs) {
    if (auto *LH = dyn_cast<const SYCLIntelFPGAInitiationIntervalAttr>(I))
      PragmaII = LH;
    if (auto *LH = dyn_cast<LoopHintAttr>(I)) {
      LoopHintAttr::OptionType Opt = LH->getOption();
      if ((Opt == LoopHintAttr::IIAtMost) ||
          (Opt == LoopHintAttr::IIAtLeast) ||
          (Opt == LoopHintAttr::MinIIAtFmax))
        PragmaLoopHint = LH;
    }
    if (PragmaLoopHint && PragmaII) {
      PrintingPolicy Policy(S.Context.getLangOpts());
      SourceLocation OptionLoc = I->getRange().getBegin();
      S.Diag(OptionLoc, diag::err_pragma_loop_compatibility)
          << /*Duplicate=*/true << PragmaII->getDiagnosticName(Policy)
          << PragmaLoopHint->getDiagnosticName(Policy);
    }
  }
}
#endif // INTEL_CUSTOMIZATION

static bool CheckLoopUnrollAttrExpr(Sema &S, Expr *E,
                                    const AttributeCommonInfo &A,
                                    unsigned *UnrollFactor = nullptr) {
  if (E && !E->isInstantiationDependent()) {
    Optional<llvm::APSInt> ArgVal = E->getIntegerConstantExpr(S.Context);
    if (!ArgVal)
      return S.Diag(E->getExprLoc(), diag::err_attribute_argument_type)
             << A.getAttrName() << AANT_ArgumentIntegerConstant
             << E->getSourceRange();

    if (ArgVal->isNonPositive())
      return S.Diag(E->getExprLoc(),
                    diag::err_attribute_requires_positive_integer)
             << A.getAttrName() << /* positive */ 0;

    if (UnrollFactor)
      *UnrollFactor = ArgVal->getZExtValue();
  }
  return false;
}

LoopUnrollHintAttr *Sema::BuildLoopUnrollHintAttr(const AttributeCommonInfo &A,
                                                  Expr *E) {
  return !CheckLoopUnrollAttrExpr(*this, E, A)
             ? new (Context) LoopUnrollHintAttr(Context, A, E)
             : nullptr;
}

OpenCLUnrollHintAttr *
Sema::BuildOpenCLLoopUnrollHintAttr(const AttributeCommonInfo &A, Expr *E) {
  unsigned UnrollFactor = 0;
  return !CheckLoopUnrollAttrExpr(*this, E, A, &UnrollFactor)
             ? new (Context) OpenCLUnrollHintAttr(Context, A, UnrollFactor)
             : nullptr;
}

static Attr *handleLoopUnrollHint(Sema &S, Stmt *St, const ParsedAttr &A,
                                  SourceRange Range) {
  // Although the feature was introduced only in OpenCL C v2.0 s6.11.5, it's
  // useful for OpenCL 1.x too and doesn't require HW support.
  // opencl_unroll_hint or clang::unroll can have 0 arguments (compiler
  // determines unrolling factor) or 1 argument (the unroll factor provided
  // by the user).

  Expr *E = A.getNumArgs() ? A.getArgAsExpr(0) : nullptr;
  if (A.getParsedKind() == ParsedAttr::AT_OpenCLUnrollHint)
    return S.BuildOpenCLLoopUnrollHintAttr(A, E);
  if (A.getParsedKind() == ParsedAttr::AT_LoopUnrollHint)
    return S.BuildLoopUnrollHintAttr(A, E);

  llvm_unreachable("Unknown loop unroll hint");
}

static Attr *ProcessStmtAttribute(Sema &S, Stmt *St, const ParsedAttr &A,
#if INTEL_CUSTOMIZATION
                                  const ParsedAttributesView &AL,
#endif // INTEL_CUSTOMIZATION
                                  SourceRange Range) {
  if (A.isInvalid() || A.getKind() == ParsedAttr::IgnoredAttribute)
    return nullptr;

  // Unknown attributes are automatically warned on. Target-specific attributes
  // which do not apply to the current target architecture are treated as
  // though they were unknown attributes.
  const TargetInfo *Aux = S.Context.getAuxTargetInfo();
  if (A.getKind() == ParsedAttr::UnknownAttribute ||
      !(A.existsInTarget(S.Context.getTargetInfo()) ||
        (S.Context.getLangOpts().SYCLIsDevice && Aux &&
         A.existsInTarget(*Aux)))) {
    S.Diag(A.getLoc(), A.isDeclspecAttribute()
                           ? (unsigned)diag::warn_unhandled_ms_attribute_ignored
                           : (unsigned)diag::warn_unknown_attribute_ignored)
        << A << A.getRange();
    return nullptr;
  }

  if (S.checkCommonAttributeFeatures(St, A))
    return nullptr;

  switch (A.getKind()) {
#if INTEL_CUSTOMIZATION
  case ParsedAttr::AT_IntelInline:
    return handleIntelInlineAttr(S, St, A, Range);
  case ParsedAttr::AT_IntelBlockLoop:
    return handleIntelBlockLoopAttr(S, St, A, AL, Range);
  case ParsedAttr::AT_LoopFuse:
    return handleLoopFuseAttr(S, St, A, Range);
  case ParsedAttr::AT_IntelPrefetch:
    return handleIntelPrefetchAttr(S, St, A, AL, Range);
#endif // INTEL_CUSTOMIZATION
  case ParsedAttr::AT_FallThrough:
    return handleFallThroughAttr(S, St, A, Range);
  case ParsedAttr::AT_LoopHint:
    return handleLoopHintAttr(S, St, A, Range);
  case ParsedAttr::AT_SYCLIntelFPGAIVDep:
    return handleIntelFPGAIVDepAttr(S, St, A);
  case ParsedAttr::AT_SYCLIntelFPGAInitiationInterval:
    return handleIntelFPGALoopAttr<SYCLIntelFPGAInitiationIntervalAttr>(S, St,
                                                                        A);
  case ParsedAttr::AT_SYCLIntelFPGAMaxConcurrency:
    return handleIntelFPGALoopAttr<SYCLIntelFPGAMaxConcurrencyAttr>(S, St, A);
  case ParsedAttr::AT_SYCLIntelFPGALoopCoalesce:
    return handleIntelFPGALoopAttr<SYCLIntelFPGALoopCoalesceAttr>(S, St, A);
  case ParsedAttr::AT_SYCLIntelFPGADisableLoopPipelining:
    return handleSYCLIntelFPGADisableLoopPipeliningAttr(S, St, A);
  case ParsedAttr::AT_SYCLIntelFPGAMaxInterleaving:
    return handleIntelFPGALoopAttr<SYCLIntelFPGAMaxInterleavingAttr>(S, St, A);
  case ParsedAttr::AT_SYCLIntelFPGASpeculatedIterations:
    return handleIntelFPGALoopAttr<SYCLIntelFPGASpeculatedIterationsAttr>(S, St,
                                                                          A);
  case ParsedAttr::AT_SYCLIntelFPGALoopCount:
    return handleIntelFPGALoopCountAttr(S, St, A);
  case ParsedAttr::AT_OpenCLUnrollHint:
  case ParsedAttr::AT_LoopUnrollHint:
    return handleLoopUnrollHint(S, St, A, Range);
  case ParsedAttr::AT_Suppress:
    return handleSuppressAttr(S, St, A, Range);
  case ParsedAttr::AT_NoMerge:
    return handleNoMergeAttr(S, St, A, Range);
  case ParsedAttr::AT_MustTail:
    return handleMustTailAttr(S, St, A, Range);
  case ParsedAttr::AT_Likely:
    return handleLikely(S, St, A, Range);
  case ParsedAttr::AT_Unlikely:
    return handleUnlikely(S, St, A, Range);
  case ParsedAttr::AT_SYCLIntelFPGANofusion:
    return handleIntelFPGANofusionAttr(S, St, A);
  default:
    // N.B., ClangAttrEmitter.cpp emits a diagnostic helper that ensures a
    // declaration attribute is not written on a statement, but this code is
    // needed for attributes in Attr.td that do not list any subjects.
    S.Diag(A.getRange().getBegin(), diag::err_decl_attribute_invalid_on_stmt)
        << A << St->getBeginLoc();
    return nullptr;
  }
}

void Sema::ProcessStmtAttributes(Stmt *S,
                                 const ParsedAttributesWithRange &InAttrs,
                                 SmallVectorImpl<const Attr *> &OutAttrs) {
  for (const ParsedAttr &AL : InAttrs) {
#if INTEL_CUSTOMIZATION
    if (const Attr *A = ProcessStmtAttribute(*this, S, AL, InAttrs,
                                             InAttrs.Range))
#endif // INTEL_CUSTOMIZATION
      OutAttrs.push_back(A);
  }

  CheckForIncompatibleAttributes(*this, OutAttrs);
  CheckForIncompatibleSYCLLoopAttributes(*this, OutAttrs);
  CheckForIncompatibleUnrollHintAttributes(*this, OutAttrs, InAttrs.Range);
#if INTEL_CUSTOMIZATION
  CheckForIncompatibleHLSAttributes(*this, OutAttrs, InAttrs.Range);
  CheckForDuplicateHLSAttributes(*this, OutAttrs, InAttrs.Range);
#endif // INTEL_CUSTOMIZATION
}
bool Sema::CheckRebuiltAttributedStmtAttributes(ArrayRef<const Attr *> Attrs) {
  CheckRedundantSYCLIntelFPGAIVDepAttrs(*this, Attrs);
  return false;
}<|MERGE_RESOLUTION|>--- conflicted
+++ resolved
@@ -291,7 +291,6 @@
       NumArgs == 2 ? A.getArgAsExpr(1) : nullptr);
 }
 
-<<<<<<< HEAD
 #if INTEL_CUSTOMIZATION
 static Attr *handleHLSIVDepAttr(Sema &S, const ParsedAttr &A) {
   Expr* ValueExpr = A.getArgAsExpr(3);
@@ -303,7 +302,7 @@
   return S.BuildSYCLIntelFPGAIVDepAttr(A, ValueExpr, ArrayExpr);
 }
 #endif // INTEL_CUSTOMIZATION
-=======
+
 static void
 CheckForDuplicateSYCLIntelLoopCountAttrs(Sema &S,
                                          ArrayRef<const Attr *> Attrs) {
@@ -353,7 +352,6 @@
   return new (S.Context)
       SYCLIntelFPGALoopCountAttr(S.Context, A, A.getArgAsExpr(0));
 }
->>>>>>> f74b4ef9
 
 static Attr *handleIntelFPGANofusionAttr(Sema &S, Stmt *St,
                                          const ParsedAttr &A) {
