//===--- SemaStmtAttr.cpp - Statement Attribute Handling ------------------===//
//
// Part of the LLVM Project, under the Apache License v2.0 with LLVM Exceptions.
// See https://llvm.org/LICENSE.txt for license information.
// SPDX-License-Identifier: Apache-2.0 WITH LLVM-exception
//
//===----------------------------------------------------------------------===//
//
//  This file implements stmt-related attribute processing.
//
//===----------------------------------------------------------------------===//

#include "clang/AST/ASTContext.h"
#include "clang/AST/EvaluatedExprVisitor.h"
#include "clang/Basic/SourceManager.h"
#include "clang/Basic/TargetInfo.h"
#include "clang/Sema/DelayedDiagnostic.h"
#include "clang/Sema/Lookup.h"
#include "clang/Sema/ScopeInfo.h"
#include "clang/Sema/SemaInternal.h"
#include "llvm/ADT/StringExtras.h"

using namespace clang;
using namespace sema;

static Attr *handleFallThroughAttr(Sema &S, Stmt *St, const ParsedAttr &A,
                                   SourceRange Range) {
  FallThroughAttr Attr(S.Context, A);
  if (isa<SwitchCase>(St)) {
    S.Diag(A.getRange().getBegin(), diag::err_fallthrough_attr_wrong_target)
        << A << St->getBeginLoc();
    SourceLocation L = S.getLocForEndOfToken(Range.getEnd());
    S.Diag(L, diag::note_fallthrough_insert_semi_fixit)
        << FixItHint::CreateInsertion(L, ";");
    return nullptr;
  }
  auto *FnScope = S.getCurFunction();
  if (FnScope->SwitchStack.empty()) {
    S.Diag(A.getRange().getBegin(), diag::err_fallthrough_attr_outside_switch);
    return nullptr;
  }

  // If this is spelled as the standard C++17 attribute, but not in C++17, warn
  // about using it as an extension.
  if (!S.getLangOpts().CPlusPlus17 && A.isCXX11Attribute() &&
      !A.getScopeName())
    S.Diag(A.getLoc(), diag::ext_cxx17_attr) << A;

  FnScope->setHasFallthroughStmt();
  return ::new (S.Context) FallThroughAttr(S.Context, A);
}

#if INTEL_CUSTOMIZATION
// Returns false if an invalid argument is detected
static bool HandleLoopFuseAttrArg(Sema &S, ArgsUnion AU,
                                  unsigned &DepthValue,
                                  bool &Independent) {
  if (AU.is<Expr *>()) {
    Expr *E = AU.get<Expr *>();
    if (!E)
      return true;

    Optional<llvm::APSInt> ArgVal =
        E->getIntegerConstantExpr(S.getASTContext());
    if (ArgVal) {
      if (!ArgVal->isStrictlyPositive()) {
        S.Diag(E->getExprLoc(), diag::err_attribute_requires_positive_integer)
            << "'loop_fuse'" << /* positive */ 0;
        return false;
      }
      DepthValue = ArgVal->getZExtValue();
      return true;
    }
    S.Diag(E->getExprLoc(), diag::err_loop_fuse_unknown_arg);
  } else if (AU.is<IdentifierLoc *>()) {
    IdentifierLoc *IE = AU.get<IdentifierLoc *>();
    if (!IE)
      return true;
    Independent = true;
  }
  return true;
}

static Attr *handleLoopFuseAttr(Sema &S, Stmt *St, const ParsedAttr &A,
                                SourceRange Range) {
  unsigned NumArgs = A.getNumArgs();
  if (NumArgs > 2) {
    S.Diag(A.getLoc(), diag::err_attribute_too_many_arguments) << A << 2;
    return nullptr;
  }
  // Extract unsigned for depth and a bool for independent
  unsigned DepthValue = 0; // 0 stands for not-specified (default)
  bool Independent = false;
  for (unsigned i = 0; i < NumArgs; ++i)
    if (!HandleLoopFuseAttrArg(S, A.getArg(i), DepthValue, Independent))
      return nullptr;
  return ::new (S.Context) LoopFuseAttr(S.Context, A, DepthValue, Independent);
}
#endif // INTEL_CUSTOMIZATION

static Attr *handleSuppressAttr(Sema &S, Stmt *St, const ParsedAttr &A,
                                SourceRange Range) {
  std::vector<StringRef> DiagnosticIdentifiers;
  for (unsigned I = 0, E = A.getNumArgs(); I != E; ++I) {
    StringRef RuleName;

    if (!S.checkStringLiteralArgumentAttr(A, I, RuleName, nullptr))
      return nullptr;

    // FIXME: Warn if the rule name is unknown. This is tricky because only
    // clang-tidy knows about available rules.
    DiagnosticIdentifiers.push_back(RuleName);
  }

  return ::new (S.Context) SuppressAttr(
      S.Context, A, DiagnosticIdentifiers.data(), DiagnosticIdentifiers.size());
}

template <typename FPGALoopAttrT>
static Attr *handleIntelFPGALoopAttr(Sema &S, Stmt *St, const ParsedAttr &A) {
  if(S.LangOpts.SYCLIsHost)
    return nullptr;

  if (!isa<ForStmt, CXXForRangeStmt, DoStmt, WhileStmt>(St)) {
    S.Diag(A.getLoc(), diag::err_attribute_wrong_decl_type_str)
        << A << "'for', 'while', and 'do' statements";
    return nullptr;
  }

  unsigned NumArgs = A.getNumArgs();
#if INTEL_CUSTOMIZATION
  // Warn if this is not spelled as the pragma since pragma can take
  // five arguments and SYCL form can only take one argument.
  if ((NumArgs > 1) &&
      (A.getSyntax() != AttributeCommonInfo::AS_Pragma)) {
#endif // INTEL_CUSTOMIZATION
    S.Diag(A.getLoc(), diag::warn_attribute_too_many_arguments) << A << 1;
    return nullptr;
  }

  if (NumArgs == 0) {
    if (A.getKind() == ParsedAttr::AT_SYCLIntelFPGAInitiationInterval ||
        A.getKind() == ParsedAttr::AT_SYCLIntelFPGAMaxConcurrency ||
        A.getKind() == ParsedAttr::AT_SYCLIntelFPGAMaxInterleaving ||
        A.getKind() == ParsedAttr::AT_SYCLIntelFPGASpeculatedIterations) {
      S.Diag(A.getLoc(), diag::warn_attribute_too_few_arguments) << A << 1;
      return nullptr;
    }
  }

#if INTEL_CUSTOMIZATION
  if (A.getSyntax() == AttributeCommonInfo::AS_Pragma)
    return S.BuildSYCLIntelFPGALoopAttr<FPGALoopAttrT>(A, A.getArgAsExpr(3));
#endif // INTEL_CUSTOMIZATION
  S.CheckDeprecatedSYCLAttributeSpelling(A);

  return S.BuildSYCLIntelFPGALoopAttr<FPGALoopAttrT>(
      A, A.getNumArgs() ? A.getArgAsExpr(0) : nullptr);
}

template <>
Attr *handleIntelFPGALoopAttr<SYCLIntelFPGADisableLoopPipeliningAttr>(
    Sema &S, Stmt *St, const ParsedAttr &A) {
  if (S.LangOpts.SYCLIsHost)
    return nullptr;

  if (!isa<ForStmt, CXXForRangeStmt, DoStmt, WhileStmt>(St)) {
    S.Diag(A.getLoc(), diag::err_attribute_wrong_decl_type_str)
        << A << "'for', 'while', and 'do' statements";
    return nullptr;
  }

  unsigned NumArgs = A.getNumArgs();
#if INTEL_CUSTOMIZATION
  // Warn if this is not spelled as the pragma since pragma can take
  // five arguments and SYCL form can take zero argument.
  if ((NumArgs > 0) &&
      (A.getSyntax() != AttributeCommonInfo::AS_Pragma)) {
#endif // INTEL_CUSTOMIZATION
    S.Diag(A.getLoc(), diag::warn_attribute_too_many_arguments) << A << 0;
    return nullptr;
  }

  S.CheckDeprecatedSYCLAttributeSpelling(A);

  return new (S.Context) SYCLIntelFPGADisableLoopPipeliningAttr(S.Context, A);
}

static bool checkSYCLIntelFPGAIVDepSafeLen(Sema &S, llvm::APSInt &Value,
                                           Expr *E) {
  if (!Value.isStrictlyPositive())
    return S.Diag(E->getExprLoc(),
                  diag::err_attribute_requires_positive_integer)
           << "'ivdep'" << /* positive */ 0;
  return false;
}

enum class IVDepExprResult {
  Invalid,
  Null,
  Dependent,
  Array,
  SafeLen,
};

static IVDepExprResult HandleFPGAIVDepAttrExpr(Sema &S, Expr *E,
                                               unsigned &SafelenValue) {
  if (!E)
    return IVDepExprResult::Null;

  if (E->isInstantiationDependent())
    return IVDepExprResult::Dependent;

  Optional<llvm::APSInt> ArgVal = E->getIntegerConstantExpr(S.getASTContext());
  if (ArgVal) {
    if (checkSYCLIntelFPGAIVDepSafeLen(S, *ArgVal, E))
      return IVDepExprResult::Invalid;
    SafelenValue = ArgVal->getZExtValue();
    return IVDepExprResult::SafeLen;
  }

  if (isa<DeclRefExpr>(E) || isa<MemberExpr>(E)) {
    if (!E->getType()->isArrayType() && !E->getType()->isPointerType()) {
      S.Diag(E->getExprLoc(), diag::err_ivdep_declrefexpr_arg);
      return IVDepExprResult::Invalid;
    }
    return IVDepExprResult::Array;
  }

  S.Diag(E->getExprLoc(), diag::err_ivdep_unknown_arg);
  return IVDepExprResult::Invalid;
}

// Note: At the time of this call, we don't know the order of the expressions,
// so we name them vaguely until we can figure it out.
SYCLIntelFPGAIVDepAttr *
Sema::BuildSYCLIntelFPGAIVDepAttr(const AttributeCommonInfo &CI, Expr *Expr1,
                                  Expr *Expr2) {
  unsigned SafelenValue = 0;
  IVDepExprResult E1 = HandleFPGAIVDepAttrExpr(*this, Expr1, SafelenValue);
  IVDepExprResult E2 = HandleFPGAIVDepAttrExpr(*this, Expr2, SafelenValue);

  if (E1 == IVDepExprResult::Invalid || E2 == IVDepExprResult::Invalid)
    return nullptr;

  if (E1 == E2 && E1 != IVDepExprResult::Dependent &&
      E1 != IVDepExprResult::Null) {
    Diag(Expr2->getExprLoc(), diag::err_ivdep_duplicate_arg);
    return nullptr;
  }

  // Try to put Safelen in the 1st one so codegen can count on the ordering.
  Expr *SafeLenExpr;
  Expr *ArrayExpr;
  if (E1 == IVDepExprResult::SafeLen) {
    SafeLenExpr = Expr1;
    ArrayExpr = Expr2;
  } else {
    SafeLenExpr = Expr2;
    ArrayExpr = Expr1;
  }

  return new (Context)
      SYCLIntelFPGAIVDepAttr(Context, CI, SafeLenExpr, ArrayExpr, SafelenValue);
}

// Filters out any attributes from the list that are either not the specified
// type, or whose function isDependent returns true.
template <typename T>
static void FilterAttributeList(ArrayRef<const Attr *> Attrs,
                    SmallVectorImpl<const T *> &FilteredAttrs) {

  llvm::transform(Attrs, std::back_inserter(FilteredAttrs), [](const Attr *A) {
    if (const auto *Cast = dyn_cast_or_null<const T>(A))
      return Cast->isDependent() ? nullptr : Cast;
    return static_cast<const T*>(nullptr);
  });
  FilteredAttrs.erase(
      std::remove(FilteredAttrs.begin(), FilteredAttrs.end(),
                  static_cast<const T*>(nullptr)),
      FilteredAttrs.end());
}

static void
CheckRedundantSYCLIntelFPGAIVDepAttrs(Sema &S, ArrayRef<const Attr *> Attrs) {
  // Skip SEMA if we're in a template, this will be diagnosed later.
  if (S.getCurLexicalContext()->isDependentContext())
    return;

  SmallVector<const SYCLIntelFPGAIVDepAttr *, 8> FilteredAttrs;
  // Filter down to just non-dependent ivdeps.
  FilterAttributeList(Attrs, FilteredAttrs);
  if (FilteredAttrs.empty())
    return;

  SmallVector<const SYCLIntelFPGAIVDepAttr *, 8> SortedAttrs(FilteredAttrs);
  llvm::stable_sort(SortedAttrs, SYCLIntelFPGAIVDepAttr::SafelenCompare);

  // Find the maximum without an array expression, which ends up in the 2nd
  // expr.
  const auto *GlobalMaxItr =
      llvm::find_if(SortedAttrs, [](const SYCLIntelFPGAIVDepAttr *A) {
        return !A->getArrayExpr();
      });
  const SYCLIntelFPGAIVDepAttr *GlobalMax =
      GlobalMaxItr == SortedAttrs.end() ? nullptr : *GlobalMaxItr;

  for (const auto *A : FilteredAttrs) {
    if (A == GlobalMax)
      continue;

    if (GlobalMax && !SYCLIntelFPGAIVDepAttr::SafelenCompare(A, GlobalMax)) {
      S.Diag(A->getLocation(), diag::warn_ivdep_redundant)
          << !GlobalMax->isInf() << GlobalMax->getSafelenValue() << !A->isInf()
          << A->getSafelenValue();
      S.Diag(GlobalMax->getLocation(), diag::note_previous_attribute);
      continue;
    }

    if (!A->getArrayExpr())
      continue;

    const ValueDecl *ArrayDecl = A->getArrayDecl();
    auto Other = llvm::find_if(SortedAttrs,
                               [ArrayDecl](const SYCLIntelFPGAIVDepAttr *A) {
                                 return ArrayDecl == A->getArrayDecl();
                               });
    assert(Other != SortedAttrs.end() && "Should find at least itself");

    // Diagnose if lower/equal to the lowest with this array.
    if (*Other != A && !SYCLIntelFPGAIVDepAttr::SafelenCompare(A, *Other)) {
      S.Diag(A->getLocation(), diag::warn_ivdep_redundant)
          << !(*Other)->isInf() << (*Other)->getSafelenValue() << !A->isInf()
          << A->getSafelenValue();
      S.Diag((*Other)->getLocation(), diag::note_previous_attribute);
    }
  }
}

static Attr *handleIntelFPGAIVDepAttr(Sema &S, Stmt *St, const ParsedAttr &A) {
  if (!isa<ForStmt, CXXForRangeStmt, DoStmt, WhileStmt>(St)) {
    S.Diag(A.getLoc(), diag::err_attribute_wrong_decl_type_str)
        << A << "'for', 'while', and 'do' statements";
    return nullptr;
  }

  unsigned NumArgs = A.getNumArgs();
  if (NumArgs > 2) {
    S.Diag(A.getLoc(), diag::err_attribute_too_many_arguments) << A << 2;
    return nullptr;
  }

  S.CheckDeprecatedSYCLAttributeSpelling(A);

  return S.BuildSYCLIntelFPGAIVDepAttr(
      A, NumArgs >= 1 ? A.getArgAsExpr(0) : nullptr,
      NumArgs == 2 ? A.getArgAsExpr(1) : nullptr);
}

#if INTEL_CUSTOMIZATION
static Attr *handleHLSIVDepAttr(Sema &S, const ParsedAttr &A) {
  Expr* ValueExpr = A.getArgAsExpr(3);
  Expr *ArrayExpr = A.getArgAsExpr(4);

  if (ValueExpr == nullptr)
    std::swap(ValueExpr, ArrayExpr);

  return S.BuildSYCLIntelFPGAIVDepAttr(A, ValueExpr, ArrayExpr);
}
#endif // INTEL_CUSTOMIZATION

static Attr *handleIntelFPGANofusionAttr(Sema &S, Stmt *St,
                                         const ParsedAttr &A) {
  if (S.LangOpts.SYCLIsHost)
    return nullptr;

  if (!isa<ForStmt, CXXForRangeStmt, DoStmt, WhileStmt>(St)) {
    S.Diag(A.getLoc(), diag::err_attribute_wrong_decl_type_str)
        << A << "'for', 'while', and 'do' statements";
    return nullptr;
  }

  unsigned NumArgs = A.getNumArgs();
  if (NumArgs > 0) {
    S.Diag(A.getLoc(), diag::warn_attribute_too_many_arguments) << A << 0;
    return nullptr;
  }

  return new (S.Context) SYCLIntelFPGANofusionAttr(S.Context, A);
}

static Attr *handleLoopHintAttr(Sema &S, Stmt *St, const ParsedAttr &A,
                                SourceRange) {
  IdentifierLoc *PragmaNameLoc = A.getArgAsIdent(0);
  IdentifierLoc *OptionLoc = A.getArgAsIdent(1);
  IdentifierLoc *StateLoc = A.getArgAsIdent(2);
  Expr *ValueExpr = A.getArgAsExpr(3);
#if INTEL_CUSTOMIZATION
  Expr *ArrayExpr = A.getArgAsExpr(4);
#endif // INTEL_CUSTOMIZATION

  StringRef PragmaName =
      llvm::StringSwitch<StringRef>(PragmaNameLoc->Ident->getName())
          .Cases("unroll", "nounroll", "unroll_and_jam", "nounroll_and_jam",
                 PragmaNameLoc->Ident->getName())
#if INTEL_CUSTOMIZATION
          .Cases("ivdep", "ii_at_most", "ii_at_least", "min_ii_at_target_fmax",
                 PragmaNameLoc->Ident->getName())
          .Cases("force_hyperopt", "force_no_hyperopt", "nofusion", "fusion",
                 PragmaNameLoc->Ident->getName())
          .Cases("vector", "novector", "loop_count","distribute_point",
                 PragmaNameLoc->Ident->getName())
#endif // INTEL_CUSTOMIZATION
          .Default("clang loop");
<<<<<<< HEAD
#if INTEL_CUSTOMIZATION
  bool PragmaDistributePoint =
      PragmaNameLoc->Ident->getName() == "distribute_point";
  bool NonLoopPragmaDistributePoint =
      PragmaDistributePoint && St->getStmtClass() != Stmt::DoStmtClass &&
      St->getStmtClass() != Stmt::ForStmtClass &&
      St->getStmtClass() != Stmt::CXXForRangeStmtClass &&
      St->getStmtClass() != Stmt::WhileStmtClass;
  if (NonLoopPragmaDistributePoint) {
    bool withinLoop = false;
    for (Scope *CS = S.getCurScope(); CS; CS = CS->getParent())
      if (CS->getFlags() & Scope::ContinueScope) {
        withinLoop = true;
        break;
      }
    if (!withinLoop) {
      S.Diag(St->getBeginLoc(), diag::err_pragma_distpt_on_nonloop_stmt)
          << "#pragma distribute_point";
      return nullptr;
    }
  } else
#endif // INTEL_CUSTOMIZATION
  if (St->getStmtClass() != Stmt::DoStmtClass &&
      St->getStmtClass() != Stmt::ForStmtClass &&
      St->getStmtClass() != Stmt::CXXForRangeStmtClass &&
      St->getStmtClass() != Stmt::WhileStmtClass) {
=======

  // This could be handled automatically by adding a Subjects definition in
  // Attr.td, but that would make the diagnostic behavior worse in this case
  // because the user spells this attribute as a pragma.
  if (!isa<DoStmt, ForStmt, CXXForRangeStmt, WhileStmt>(St)) {
>>>>>>> be548c74
    std::string Pragma = "#pragma " + std::string(PragmaName);
    S.Diag(St->getBeginLoc(), diag::err_pragma_loop_precedes_nonloop) << Pragma;
    return nullptr;
  }

  LoopHintAttr::OptionType Option;
  LoopHintAttr::LoopHintState State;

  auto SetHints = [&Option, &State](LoopHintAttr::OptionType O,
                                    LoopHintAttr::LoopHintState S) {
    Option = O;
    State = S;
  };
  if (PragmaName == "nounroll") {
    SetHints(LoopHintAttr::Unroll, LoopHintAttr::Disable);
  } else if (PragmaName == "unroll") {
    // #pragma unroll N
    if (ValueExpr) {
      // #pragma unroll N
      SetHints(LoopHintAttr::UnrollCount, LoopHintAttr::Numeric);
#if INTEL_CUSTOMIZATION
      // CQ#366562 - let #pragma unroll value be out of striclty positive 32-bit
      // integer range: disable unrolling if value is 0, otherwise treat this
      // like #pragma unroll without argument.
      // CQ#415958 - ignore this behavior in template types (isValueDependent).
      if (S.getLangOpts().IntelCompat && !ValueExpr->isValueDependent()) {
        llvm::APSInt Val;
        ExprResult Res = S.VerifyIntegerConstantExpression(ValueExpr, &Val);
        if (Res.isInvalid())
          return nullptr;

        bool ValueIsPositive = Val.isStrictlyPositive();
        if (!ValueIsPositive || Val.getActiveBits() > 31) {
          // Non-zero (negative or too large) value: just ignore the argument.
          // #pragma unroll(0) disables unrolling.
          State =
              Val.getBoolValue() ? LoopHintAttr::Enable : LoopHintAttr::Disable;
          SetHints(LoopHintAttr::Unroll, State);
        }
      }
#endif // INTEL_CUSTOMIZATION
    } else {
      // #pragma unroll
      SetHints(LoopHintAttr::Unroll, LoopHintAttr::Enable);
    }
  } else if (PragmaName == "nounroll_and_jam") {
    SetHints(LoopHintAttr::UnrollAndJam, LoopHintAttr::Disable);
  } else if (PragmaName == "unroll_and_jam") {
    // #pragma unroll_and_jam N
    if (ValueExpr)
      SetHints(LoopHintAttr::UnrollAndJamCount, LoopHintAttr::Numeric);
    else
      SetHints(LoopHintAttr::UnrollAndJam, LoopHintAttr::Enable);
#if INTEL_CUSTOMIZATION
  } else if (PragmaName == "ivdep") {
    bool HLSCompat =
          S.getLangOpts().HLS ||
          (S.getLangOpts().OpenCL &&
           S.Context.getTargetInfo().getTriple().isINTELFPGAEnvironment());
    bool IntelCompat = S.getLangOpts().IntelCompat;
    if (HLSCompat) {
      return handleHLSIVDepAttr(S, A);
    } /* if */
    if (ValueExpr && ArrayExpr) {
      SetHints(LoopHintAttr::IVDepHLS, LoopHintAttr::Full);
    } else if (ValueExpr) {
      SetHints(LoopHintAttr::IVDepHLS, LoopHintAttr::Numeric);
    } else if (ArrayExpr) {
      SetHints(LoopHintAttr::IVDepHLS, LoopHintAttr::LoopExpr);
    } else if (OptionLoc->Ident && OptionLoc->Ident->getName() == "loop") {
      SetHints(LoopHintAttr::IVDepLoop, LoopHintAttr::Enable);
    } else if (OptionLoc->Ident && OptionLoc->Ident->getName() == "back") {
      SetHints(LoopHintAttr::IVDepBack, LoopHintAttr::Enable);
    } else {
      if (HLSCompat && IntelCompat)
        SetHints(LoopHintAttr::IVDepHLSIntel, LoopHintAttr::Enable);
      else if (HLSCompat)
        SetHints(LoopHintAttr::IVDepHLS, LoopHintAttr::Enable);
      else
        SetHints(LoopHintAttr::IVDep, LoopHintAttr::Enable);
    }
  } else if (PragmaName == "ii_at_most") {
    SetHints(LoopHintAttr::IIAtMost, LoopHintAttr::Numeric);
  } else if (PragmaName == "ii_at_least") {
    SetHints(LoopHintAttr::IIAtLeast, LoopHintAttr::Numeric);
  } else if (PragmaName == "min_ii_at_target_fmax") {
    SetHints(LoopHintAttr::MinIIAtFmax, LoopHintAttr::Enable);
  } else if (PragmaName == "force_hyperopt") {
    SetHints(LoopHintAttr::ForceHyperopt, LoopHintAttr::Enable);
  } else if (PragmaName == "force_no_hyperopt") {
    SetHints(LoopHintAttr::ForceHyperopt, LoopHintAttr::Disable);
  } else if (PragmaName == "distribute_point") {
    SetHints(LoopHintAttr::Distribute, LoopHintAttr::Enable);
  } else if (PragmaName == "nofusion") {
    SetHints(LoopHintAttr::Fusion, LoopHintAttr::Disable);
  } else if (PragmaName == "fusion") {
    SetHints(LoopHintAttr::Fusion, LoopHintAttr::Enable);
  } else if (PragmaName == "novector") {
    SetHints(LoopHintAttr::Vectorize, LoopHintAttr::Disable);
  } else if (PragmaName == "vector") {
    assert(OptionLoc && OptionLoc->Ident &&
           "Attribute must have valid option info.");
    Option = llvm::StringSwitch<LoopHintAttr::OptionType>(
                 OptionLoc->Ident->getName())
                 .Case("always", LoopHintAttr::VectorizeAlways)
                 .Case("aligned", LoopHintAttr::VectorizeAligned)
                 .Default(LoopHintAttr::Vectorize);
    SetHints(Option, LoopHintAttr::Enable);
  } else if (PragmaName == "loop_count") {
    assert(OptionLoc && OptionLoc->Ident &&
           "Attribute must have valid option info.");
    Option = llvm::StringSwitch<LoopHintAttr::OptionType>(
                 OptionLoc->Ident->getName())
                 .Case("loop_count", LoopHintAttr::LoopCount)
                 .Case("min", LoopHintAttr::LoopCountMin)
                 .Case("max", LoopHintAttr::LoopCountMax)
                 .Case("avg", LoopHintAttr::LoopCountAvg);
    SetHints(Option, LoopHintAttr::Numeric);
#endif // INTEL_CUSTOMIZATION
  } else {
    // #pragma clang loop ...
    assert(OptionLoc && OptionLoc->Ident &&
           "Attribute must have valid option info.");
    Option = llvm::StringSwitch<LoopHintAttr::OptionType>(
                 OptionLoc->Ident->getName())
                 .Case("vectorize", LoopHintAttr::Vectorize)
                 .Case("vectorize_width", LoopHintAttr::VectorizeWidth)
                 .Case("interleave", LoopHintAttr::Interleave)
                 .Case("vectorize_predicate", LoopHintAttr::VectorizePredicate)
                 .Case("interleave_count", LoopHintAttr::InterleaveCount)
                 .Case("unroll", LoopHintAttr::Unroll)
                 .Case("unroll_count", LoopHintAttr::UnrollCount)
                 .Case("pipeline", LoopHintAttr::PipelineDisabled)
                 .Case("pipeline_initiation_interval",
                       LoopHintAttr::PipelineInitiationInterval)
                 .Case("distribute", LoopHintAttr::Distribute)
                 .Default(LoopHintAttr::Vectorize);
    if (Option == LoopHintAttr::VectorizeWidth) {
      assert((ValueExpr || (StateLoc && StateLoc->Ident)) &&
             "Attribute must have a valid value expression or argument.");
      if (ValueExpr && S.CheckLoopHintExpr(ValueExpr, St->getBeginLoc()))
        return nullptr;
      if (StateLoc && StateLoc->Ident && StateLoc->Ident->isStr("scalable"))
        State = LoopHintAttr::ScalableWidth;
      else
        State = LoopHintAttr::FixedWidth;
    } else if (Option == LoopHintAttr::InterleaveCount ||
               Option == LoopHintAttr::UnrollCount ||
               Option == LoopHintAttr::PipelineInitiationInterval) {
      assert(ValueExpr && "Attribute must have a valid value expression.");
      if (S.CheckLoopHintExpr(ValueExpr, St->getBeginLoc()))
        return nullptr;
      State = LoopHintAttr::Numeric;
    } else if (Option == LoopHintAttr::Vectorize ||
               Option == LoopHintAttr::Interleave ||
               Option == LoopHintAttr::VectorizePredicate ||
               Option == LoopHintAttr::Unroll ||
               Option == LoopHintAttr::Distribute ||
               Option == LoopHintAttr::PipelineDisabled) {
      assert(StateLoc && StateLoc->Ident && "Loop hint must have an argument");
      if (StateLoc->Ident->isStr("disable"))
        State = LoopHintAttr::Disable;
      else if (StateLoc->Ident->isStr("assume_safety"))
        State = LoopHintAttr::AssumeSafety;
      else if (StateLoc->Ident->isStr("full"))
        State = LoopHintAttr::Full;
      else if (StateLoc->Ident->isStr("enable"))
        State = LoopHintAttr::Enable;
      else
        llvm_unreachable("bad loop hint argument");
    } else
      llvm_unreachable("bad loop hint");
  }

#if INTEL_CUSTOMIZATION
  return LoopHintAttr::CreateImplicit(S.Context, Option, State, ValueExpr,
                                      ArrayExpr, A);
#endif // INTEL_CUSTOMIZATION
}

#if INTEL_CUSTOMIZATION
static Attr *handleIntelInlineAttr(Sema &S, Stmt *St, const ParsedAttr &A,
                                   SourceRange) {
  IdentifierLoc *OptionLoc = A.getArgAsIdent(1);
  IntelInlineAttr::OptionType Option;
  if (OptionLoc) {
    if (OptionLoc->Ident->getName() != "recursive") {
      S.Diag(OptionLoc->Loc, diag::err_recursive_attribute_expected);
      return nullptr;
    }
    else {
      Option = IntelInlineAttr::Recursive;
    }
  }
  else {
    Option = IntelInlineAttr::NotRecursive;
  }
  return IntelInlineAttr::CreateImplicit(S.Context, Option, A);
}

static int64_t getConstInt(Sema &S, unsigned Idx, const ParsedAttr &A) {
  ASTContext &Ctx = S.getASTContext();
  Expr *E = A.getArgAsExpr(Idx);
  llvm::APSInt ValueAPS = (E)->EvaluateKnownConstInt(Ctx);
  if (ValueAPS.getActiveBits() > std::numeric_limits<int64_t>::digits)
    return std::numeric_limits<int64_t>::max();  //error will emit later.
  return ValueAPS.getSExtValue();
}

static bool diagOverlapingLevels(Sema &S, int LevelFrom, int LevelTo,
                                 SourceLocation SourceLoc,
                                 int PrevFrom, int PrevTo,
                                 SourceLocation PrevSourceLoc) {
  S.Diag(SourceLoc, diag::err_blocklevel_overlap)
      << LevelFrom << LevelTo << PrevFrom << PrevTo;
  return S.Diag(PrevSourceLoc,
                diag::note_second_block_loop_level_specified_here);
}

namespace {
struct PragmaBlockLoopLevelInfo {
  Expr *Factor;
  int LevelFrom;
  int LevelTo;
  clang::SourceLocation SourceLoc;
};
using MapType = llvm::SmallDenseMap<int, PragmaBlockLoopLevelInfo>;
}

static bool checkOverlapingLevels(Sema &S, Expr *FE, int64_t LevelFrom,
                                  int64_t LevelTo, SourceLocation SourceLoc,
                                  MapType &Map) {
  if (LevelFrom > LevelTo)
    return S.Diag(SourceLoc, diag::err_invalid_blocklevel);

  if (LevelFrom > 8 || LevelTo > 8)
    return S.Diag(SourceLoc, diag::err_invalid_blocklevel_range) << 1;

  if (LevelFrom <= 0 || LevelTo <= 0)
    return S.Diag(SourceLoc, diag::err_invalid_blocklevel_range) << 0;

  for (int L = LevelFrom; L <= LevelTo; ++L) {
    // If found level L or found level -1 diagnostic overlapping. Level -1
    // represent all levels.
    MapType::iterator It = Map.find(L);
    if (It == Map.end())
      It = Map.find(-1);
    if (It != Map.end())
      return diagOverlapingLevels(S, LevelFrom, LevelTo, SourceLoc,
                           It->second.LevelFrom, It->second.LevelTo,
                           It->second.SourceLoc);
    Map[L].Factor = FE;
    Map[L].LevelFrom = LevelFrom;
    Map[L].LevelTo = LevelTo;
    Map[L].SourceLoc = SourceLoc;
  }
  return false;
}

static Attr *handleIntelBlockLoopAttr(Sema &S, Stmt *St, const ParsedAttr &AA,
                                      const ParsedAttributesView &AttrList,
                                      SourceRange) {

  // If BlockLoop attribute is not the first one on the attribute list,
  // return, since all BlockLoop attributes have been processed during
  // processing first BlockLoop attribute.
  const auto &A = llvm::find_if(AttrList, [](const ParsedAttr &Attr) {
    return Attr.getKind() == ParsedAttr::AT_IntelBlockLoop;
  });
  if (&AA != &*A)
    return nullptr;

  if (St->getStmtClass() != Stmt::DoStmtClass &&
      St->getStmtClass() != Stmt::ForStmtClass &&
      St->getStmtClass() != Stmt::CXXForRangeStmtClass &&
      St->getStmtClass() != Stmt::WhileStmtClass) {
    SmallString<24> DiagStr("#pragma ");
    DiagStr += AA.getArgAsIdent(0)->Ident->getName();
    S.Diag(St->getBeginLoc(), diag::err_pragma_loop_precedes_nonloop)
        << DiagStr;
    return nullptr;
  }

  SmallVector<Expr *, 2> Privates;
  MapType Map;  //interal use only for disanostic levels overlapping.
  for (const ParsedAttr &A : AttrList)
    if (A.getKind() == ParsedAttr::AT_IntelBlockLoop) {
      unsigned AI = 0;
      Expr *FE = nullptr;
      clang::SourceLocation SourceLoc;
      SourceLoc = A.getArgAsIdent(AI++)->Loc;//beginning of block_loop pragma
      if (A.isArgIdent(AI) &&
          A.getArgAsIdent(AI)->Ident->isStr("factor")) {
        FE = A.getArgAsExpr(++AI);
        AI++;
      }
      if (A.isArgIdent(AI) &&
          A.getArgAsIdent(AI)->Ident->isStr("level")) {
        SourceLoc = A.getArgAsIdent(AI)->Loc; //beginning of Level clause
        int64_t LevelFrom = getConstInt(S, ++AI, A);
        int64_t LevelTo = getConstInt(S, ++AI, A);
        AI++;
        if (checkOverlapingLevels(S, FE, LevelFrom, LevelTo, SourceLoc, Map))
          return nullptr;
      } else {
        if (!Map.empty()) {
          // No user specified level for current pragma, but other block_loop
          // has user specified level, diagnostic overlapping.
          MapType::iterator It = Map.begin();
          diagOverlapingLevels(S, -1, -1, SourceLoc, It->second.LevelFrom,
                               It->second.LevelTo, It->second.SourceLoc);

          return nullptr;
        }
        // no user specified level, need to passing -1 to BE.
        Map[-1].Factor = FE;
        Map[-1].LevelFrom = -1;
        Map[-1].LevelTo = -1;
        Map[-1].SourceLoc = SourceLoc;
      }
      if (A.isArgIdent(AI) &&
          A.getArgAsIdent(AI)->Ident->getName() == "private")
        for (AI = AI + 1; AI < A.getNumArgs(); ++AI) {
          if (A.isArgIdent(AI))
            break;
          Privates.push_back(A.getArgAsExpr(AI));
        }
    }
  SmallVector<int , 2> Levels;
  SmallVector<Expr *, 2> Factors;
  for (int I = -1; I <= 8; I++) {
    MapType::iterator It = Map.find(I);
    if (It != Map.end()) {
      Factors.push_back(It->second.Factor);
      Levels.push_back(I);
    }
  }
  const IntelBlockLoopAttr *BL = IntelBlockLoopAttr::CreateImplicit(
      S.Context, Factors.data(), Factors.size(), Levels.data(), Levels.size(),
      Privates.data(), Privates.size(), AA);
  if (!S.CheckIntelBlockLoopAttribute(BL))
    return nullptr;
  return const_cast<IntelBlockLoopAttr *>(BL);
}

static bool CheckBlockLoopScalarExpr(const Expr *E, Sema &S) {
  assert(E && "Invalid expression");
  QualType QT = E->getType();
  if (!QT->isScalarType()) {
    S.Diag(E->getExprLoc(), diag::err_pragma_loop_invalid_argument) << QT;
    return false;
  }
  return true;
}

static bool CheckBlockLoopIntegerExpr(const Expr *E, Sema &S) {
  assert(E && "Invalid expression");
  QualType QT = E->getType();
  if (!QT->isIntegralOrEnumerationType()) {
    S.Diag(E->getExprLoc(), diag::err_pragma_loop_invalid_argument_type) << QT;
    return false;
  }
  return true;
}

// Check expressions and create new attribute for block_loop.
bool Sema::CheckIntelBlockLoopAttribute(const IntelBlockLoopAttr *BL) {

  if (this->CurContext->isDependentContext())
    return true;

  SmallVector<std::pair <const VarDecl *, const Expr *>, 2> PrivateVar;
  for (const auto *P : BL->privates()) {
    if (!CheckBlockLoopScalarExpr(P, *this))
      return false;
    const VarDecl *VD = nullptr;
    if (const DeclRefExpr *DE = dyn_cast_or_null<DeclRefExpr>(P))
      VD = dyn_cast_or_null<VarDecl>(DE->getDecl());
    if (!VD) {
      Diag(P->getExprLoc(),
           diag::err_pragma_block_loop_private_expected_var_arg)
          << VD;
      return false;
    }
    PrivateVar.push_back(std::make_pair(VD, P));
  }
  for (auto *F : BL->factors()) {
    if (F) {
      if (!CheckBlockLoopIntegerExpr(F, *this))
        return false;
      if (!PrivateVar.empty()) {
        llvm::APSInt ValueAPS;
        ExprResult Res = VerifyIntegerConstantExpression(F, &ValueAPS);
        if (Res.isInvalid())
          return false;
      }
    }
  }
  // check duplicate variables are used in private clauses.
  using PrivateVarType = std::pair <const VarDecl *, const Expr *>;
  stable_sort(PrivateVar.begin(), PrivateVar.end(),
              [](const PrivateVarType &LHS, const PrivateVarType &RHS) {
                return LHS.first < RHS.first;
              });
  SmallVector<PrivateVarType, 4>::iterator Found = std::adjacent_find(
      begin(PrivateVar), end(PrivateVar),
      [](const PrivateVarType &LHS, const PrivateVarType &RHS) {
        return LHS.first == RHS.first;
      });
  if (Found != PrivateVar.end()) {
    Diag(Found->second->getExprLoc(),
           diag::err_duplicate_variable_name)
        << Found->first;
    if (Found->second != (Found + 1)->second)
      Diag((Found + 1)->second->getExprLoc(),
             diag::note_omp_referenced)
          << (Found + 1)->first;
    return false;
  }
  return true;
}

static Attr *handleIntelPrefetchAttr(Sema &S, Stmt *St,
                                     const ParsedAttr &AA,
                                     const ParsedAttributesView &AttrList,
                                     SourceRange) {
  SmallString<24> PragmaName = AA.getArgAsIdent(0)->Ident->getName();
  if (St->getStmtClass() != Stmt::DoStmtClass &&
      St->getStmtClass() != Stmt::ForStmtClass &&
      St->getStmtClass() != Stmt::CXXForRangeStmtClass &&
      St->getStmtClass() != Stmt::WhileStmtClass) {
    SmallString<24> DiagStr("#pragma ");
    DiagStr += PragmaName;
    S.Diag(St->getBeginLoc(), diag::err_pragma_loop_precedes_nonloop)
        << DiagStr;
    return nullptr;
  }
  const unsigned MaxIntArgs = 2;
  SmallVector<Expr *, 2> PrefetchExprs;

  // Default value for missing hint or distance is negative one.
  auto addDefaultIntValues = [&](unsigned NumArgsSeen) {
    Expr *NegOne =
        IntegerLiteral::Create(S.Context, llvm::APInt(32, -1),
                               S.Context.IntTy, St->getBeginLoc());
    for (unsigned Arg = NumArgsSeen; Arg < MaxIntArgs; ++Arg) {
      PrefetchExprs.push_back(NegOne);
    }
    return;
  };

  // Default for a missing lvalue (#pragma prefetch) is a null pointer.
  auto addDefaultLValue = [&] {
    ExprResult NullPtr = S.ActOnCXXNullPtrLiteral(St->getBeginLoc());
    PrefetchExprs.push_back(NullPtr.get());
    return;
  };

  bool LValArgSeen = false;
  unsigned IntArgsSeen = 0;
  bool HasArgs = AA.getNumArgs() > 1;
  bool IsStar = HasArgs && isa<IntegerLiteral>(AA.getArgAsExpr(1));
  // Add arguments to prefetch pragma argument list. For a prefetch with no
  // explicit lvalue argument, add a null pointer. For any missing integer
  // values (hint/distance), add a negative one.
  for (unsigned AI = 1, NumArgs = AA.getNumArgs(); AI < NumArgs; ++AI) {
    Expr *Arg = AA.getArgAsExpr(AI);
    // Error cases
    bool InvalidArg = !Arg->isLValue() && !isa<IntegerLiteral>(Arg);
    bool ExpectedLValue = !LValArgSeen &&
        !Arg->isLValue() && IntArgsSeen == MaxIntArgs;
    if (InvalidArg || ExpectedLValue) {
      S.Diag(Arg->getExprLoc(), diag::err_prefetch_invalid_argument) <<
        PragmaName;
      return nullptr;
    }
    if (Arg->isLValue()) {
      // If current lvalue argument immediately follows an lvalue, add required
      // default integer values. Otherwise, add remaining defaults as needed.
      if (LValArgSeen || IntArgsSeen)
        addDefaultIntValues(IntArgsSeen);
      LValArgSeen = true;
      IntArgsSeen = 0;
      PrefetchExprs.push_back(Arg);
      continue;
    }
    assert(isa<IntegerLiteral>(Arg));
    if (IntArgsSeen++ == 0) {
      // hint
      int32_t Hint = getConstInt(S, AI, AA);
      if (Hint < 1 || Hint > 4) {
        S.Diag(Arg->getExprLoc(),
               diag::err_prefetch_hint_out_of_range) << Hint << 1 << 4;
        return nullptr;
      }
      // For prefetch *, add default first argument.
      if (IsStar) {
        addDefaultLValue();
      }
      PrefetchExprs.push_back(Arg);
    } else {
      // distance
      int32_t Distance = getConstInt(S, AI, AA);
      // Unspecified distance is represented by a -1 value.
      if (Distance == 0) {
        S.Diag(Arg->getExprLoc(),
               diag::err_prefetch_distance_greater_than_zero);
        return nullptr;
      }
      PrefetchExprs.push_back(Arg);
    }
    LValArgSeen = false;
  }
  // A prefetch pragma with no arguments needs default first argument.
  if (!HasArgs) {
    addDefaultLValue();
  }
  // Add default integer values, if needed, after last prefetch argument.
  addDefaultIntValues(IntArgsSeen);
  const IntelPrefetchAttr *PA = IntelPrefetchAttr::CreateImplicit(
      S.Context, PrefetchExprs.data(), PrefetchExprs.size(), AA);
  return const_cast<IntelPrefetchAttr *>(PA);
}
#endif // INTEL_CUSTOMIZATION

namespace {
class CallExprFinder : public ConstEvaluatedExprVisitor<CallExprFinder> {
  bool FoundCallExpr = false;

public:
  typedef ConstEvaluatedExprVisitor<CallExprFinder> Inherited;

  CallExprFinder(Sema &S, const Stmt *St) : Inherited(S.Context) { Visit(St); }

  bool foundCallExpr() { return FoundCallExpr; }

  void VisitCallExpr(const CallExpr *E) { FoundCallExpr = true; }
  void VisitAsmStmt(const AsmStmt *S) { FoundCallExpr = true; }

  void Visit(const Stmt *St) {
    if (!St)
      return;
    ConstEvaluatedExprVisitor<CallExprFinder>::Visit(St);
  }
};
} // namespace

static Attr *handleNoMergeAttr(Sema &S, Stmt *St, const ParsedAttr &A,
                               SourceRange Range) {
  NoMergeAttr NMA(S.Context, A);
  CallExprFinder CEF(S, St);

  if (!CEF.foundCallExpr()) {
    S.Diag(St->getBeginLoc(), diag::warn_nomerge_attribute_ignored_in_stmt)
        << NMA.getSpelling();
    return nullptr;
  }

  return ::new (S.Context) NoMergeAttr(S.Context, A);
}

static Attr *handleLikely(Sema &S, Stmt *St, const ParsedAttr &A,
                          SourceRange Range) {

  if (!S.getLangOpts().CPlusPlus20 && A.isCXX11Attribute() && !A.getScopeName())
    S.Diag(A.getLoc(), diag::ext_cxx20_attr) << A << Range;

  return ::new (S.Context) LikelyAttr(S.Context, A);
}

static Attr *handleUnlikely(Sema &S, Stmt *St, const ParsedAttr &A,
                            SourceRange Range) {

  if (!S.getLangOpts().CPlusPlus20 && A.isCXX11Attribute() && !A.getScopeName())
    S.Diag(A.getLoc(), diag::ext_cxx20_attr) << A << Range;

  return ::new (S.Context) UnlikelyAttr(S.Context, A);
}

static void
CheckForIncompatibleAttributes(Sema &S,
                               const SmallVectorImpl<const Attr *> &Attrs) {
  // There are 6 categories of loop hints attributes: vectorize, interleave,
  // unroll, unroll_and_jam, pipeline and distribute. Except for distribute they
  // come in two variants: a state form and a numeric form.  The state form
  // selectively defaults/enables/disables the transformation for the loop
  // (for unroll, default indicates full unrolling rather than enabling the
  // transformation). The numeric form form provides an integer hint (for
  // example, unroll count) to the transformer. The following array accumulates
  // the hints encountered while iterating through the attributes to check for
  // compatibility.
  struct {
    const LoopHintAttr *StateAttr;
    const LoopHintAttr *NumericAttr;
#if INTEL_CUSTOMIZATION
  } HintAttrs[] = {{nullptr, nullptr}, // Vectorize
                   {nullptr, nullptr}, // II
                   {nullptr, nullptr}, // IVDep
                   {nullptr, nullptr}, // IVDepLoop
                   {nullptr, nullptr}, // IVDepBack
                   {nullptr, nullptr}, // ForceHyperopt
                   {nullptr, nullptr}, // Fusion
                   {nullptr, nullptr}, // VectorAlways
                   {nullptr, nullptr}, // VectorAligned
                   {nullptr, nullptr}, // LoopCount
                   {nullptr, nullptr}, // LoopCountMin
                   {nullptr, nullptr}, // LoopCountMax
                   {nullptr, nullptr}, // LoopCountAvg
                   {nullptr, nullptr}, // Interleave
                   {nullptr, nullptr}, // Unroll
                   {nullptr, nullptr}, // UnrollAndJam
                   {nullptr, nullptr}, // Pipeline
                   {nullptr, nullptr}, // Distribute
                   {nullptr, nullptr}};// Vectorize Predicate
#endif // INTEL_CUSTOMIZATION

  for (const auto *I : Attrs) {
    const LoopHintAttr *LH = dyn_cast<LoopHintAttr>(I);

    // Skip non loop hint attributes
    if (!LH)
      continue;

    LoopHintAttr::OptionType Option = LH->getOption();
#if INTEL_CUSTOMIZATION
    enum {
      Vectorize,
      II,
      IVDep,
      IVDepLoop,
      IVDepBack,
      ForceHyperopt,
      Fusion,
      VectorAlways,
      VectorAligned,
      LoopCount,
      LoopCountMin,
      LoopCountMax,
      LoopCountAvg,
      Interleave,
      Unroll,
      UnrollAndJam,
      Distribute,
      Pipeline,
      VectorizePredicate
    } Category;
#endif // INTEL_CUSTOMIZATION
    switch (Option) {
#if INTEL_CUSTOMIZATION
    case LoopHintAttr::IIAtMost:
    case LoopHintAttr::IIAtLeast:
    case LoopHintAttr::MinIIAtFmax:
      Category = II;
      break;
    case LoopHintAttr::IVDep:
    case LoopHintAttr::IVDepHLS:
    case LoopHintAttr::IVDepHLSIntel:
      Category = IVDep;
      break;
    case LoopHintAttr::IVDepLoop:
      Category = IVDepLoop;
      break;
    case LoopHintAttr::IVDepBack:
      Category = IVDepBack;
      break;
    case LoopHintAttr::ForceHyperopt:
      Category = ForceHyperopt;
      break;
    case LoopHintAttr::Fusion:
      Category = Fusion;
      break;
    case LoopHintAttr::VectorizeAlways:
      Category = VectorAlways;
      break;
    case LoopHintAttr::VectorizeAligned:
      Category = VectorAligned;
      break;
    case LoopHintAttr::LoopCount:
      Category = LoopCount;
      break;
    case LoopHintAttr::LoopCountMax:
      Category = LoopCountMax;
      break;
    case LoopHintAttr::LoopCountMin:
      Category = LoopCountMin;
      break;
    case LoopHintAttr::LoopCountAvg:
      Category = LoopCountAvg;
      break;
#endif // INTEL_CUSTOMIZATION
    case LoopHintAttr::Vectorize:
    case LoopHintAttr::VectorizeWidth:
      Category = Vectorize;
      break;
    case LoopHintAttr::Interleave:
    case LoopHintAttr::InterleaveCount:
      Category = Interleave;
      break;
    case LoopHintAttr::Unroll:
    case LoopHintAttr::UnrollCount:
      Category = Unroll;
      break;
    case LoopHintAttr::UnrollAndJam:
    case LoopHintAttr::UnrollAndJamCount:
      Category = UnrollAndJam;
      break;
    case LoopHintAttr::Distribute:
      // Perform the check for duplicated 'distribute' hints.
      Category = Distribute;
      break;
    case LoopHintAttr::PipelineDisabled:
    case LoopHintAttr::PipelineInitiationInterval:
      Category = Pipeline;
      break;
    case LoopHintAttr::VectorizePredicate:
      Category = VectorizePredicate;
      break;
    };

    assert(Category < sizeof(HintAttrs) / sizeof(HintAttrs[0]));
    auto &CategoryState = HintAttrs[Category];
    const LoopHintAttr *PrevAttr;
#if INTEL_CUSTOMIZATION
    // To make the code more readable and to limit conflicts handle all
    // Intel-added pragmas in this block. For each pragma:
    //  If it contains a numeric value set PrevAttr and
    //    CategoryState.NumericAttr.
    //  If it contains state (enable/disable) set PrevAttr and
    //    CategoryState.StateAttr.
    //  If the attribute cannot conflict set PrevAttr to nullptr.
    //  If you want a diagnostic if both state and numeric are used set
    //    the Category to Unroll and the community code will take care of it.
    if (Option == LoopHintAttr::IVDep || Option == LoopHintAttr::IVDepLoop ||
        Option == LoopHintAttr::IVDepBack ||
        Option == LoopHintAttr::IVDepHLS ||
        Option == LoopHintAttr::IVDepHLSIntel) {
      switch (LH->getState()) {
      case LoopHintAttr::Numeric:
        // safelen only - don't diagnose
        // for duplicate directives on redundant IVDepHLS pragma
        PrevAttr = nullptr;
        break;
      case LoopHintAttr::LoopExpr:
      case LoopHintAttr::Full:
        // array alone or with safelen - multiple ivdeps with array clauses
        // is okay.
        PrevAttr = nullptr;
        break;
      case LoopHintAttr::Enable:
        // Just #pragma ivdep
        PrevAttr = CategoryState.StateAttr;
        CategoryState.StateAttr = LH;
        break;
      case LoopHintAttr::Disable:
      case LoopHintAttr::AssumeSafety:
      case LoopHintAttr::FixedWidth:
      case LoopHintAttr::ScalableWidth:
        llvm_unreachable("unexpected ivdep state");
      }
    } else if (Option == LoopHintAttr::ForceHyperopt) {
      assert(LH->getState() == LoopHintAttr::Enable ||
             LH->getState() == LoopHintAttr::Disable);
      PrevAttr = CategoryState.StateAttr;
      CategoryState.StateAttr = LH;
      if (PrevAttr) {
        // Diagnose this here to get incompatible error instead of
        // duplicate in cases with 'no' variants.
        PrintingPolicy Policy(S.Context.getLangOpts());
        SourceLocation OptionLoc = LH->getRange().getBegin();
        bool Duplicate = PrevAttr->getState() == LH->getState();
        S.Diag(OptionLoc, diag::err_pragma_loop_compatibility)
          << Duplicate << PrevAttr->getDiagnosticName(Policy)
          << LH->getDiagnosticName(Policy);
        PrevAttr = nullptr; // Prevent additional diagnostics.
      }
    } else if (Option == LoopHintAttr::IIAtMost ||
               Option == LoopHintAttr::IIAtLeast ||
               Option == LoopHintAttr::MinIIAtFmax ||
               Option == LoopHintAttr::VectorizeAlways ||
               Option == LoopHintAttr::VectorizeAligned ||
               Option == LoopHintAttr::LoopCount ||
               Option == LoopHintAttr::LoopCountMin ||
               Option == LoopHintAttr::LoopCountMax ||
               Option == LoopHintAttr::LoopCountAvg ||
               Option == LoopHintAttr::Fusion) {
      switch (LH->getState()) {
      case LoopHintAttr::Numeric:
        PrevAttr = nullptr;
        if (Option == LoopHintAttr::LoopCount &&  CategoryState.NumericAttr) {
          SourceLocation OptionLoc = LH->getRange().getBegin();
          SourceLocation PrevOptionLoc =
              CategoryState.NumericAttr->getRange().getBegin();
          // Allow multiple loop counts with same optionLoc only
          if (PrevOptionLoc != OptionLoc)
            PrevAttr = CategoryState.NumericAttr;
        } else
        PrevAttr = CategoryState.NumericAttr;
        CategoryState.NumericAttr = LH;
        break;
      case LoopHintAttr::Enable:
        PrevAttr = CategoryState.StateAttr;
        CategoryState.StateAttr = LH;
        break;
      case LoopHintAttr::Disable:
        PrevAttr = CategoryState.StateAttr;
        CategoryState.StateAttr = LH;
        break;
      case LoopHintAttr::LoopExpr:
      case LoopHintAttr::Full:
      case LoopHintAttr::AssumeSafety:
      case LoopHintAttr::FixedWidth:
      case LoopHintAttr::ScalableWidth:
        llvm_unreachable("unexpected loop pragma state");
      }
      if (Option == LoopHintAttr::MinIIAtFmax &&
          CategoryState.NumericAttr) {
        PrevAttr = CategoryState.NumericAttr;
        CategoryState.NumericAttr = LH;
      }
    } else
#endif // INTEL_CUSTOMIZATION
    if (Option == LoopHintAttr::Vectorize ||
        Option == LoopHintAttr::Interleave || Option == LoopHintAttr::Unroll ||
        Option == LoopHintAttr::UnrollAndJam ||
        Option == LoopHintAttr::VectorizePredicate ||
        Option == LoopHintAttr::PipelineDisabled ||
        Option == LoopHintAttr::Distribute) {
      // Enable|Disable|AssumeSafety hint.  For example, vectorize(enable).
      PrevAttr = CategoryState.StateAttr;
      CategoryState.StateAttr = LH;
    } else {
      // Numeric hint.  For example, vectorize_width(8).
      PrevAttr = CategoryState.NumericAttr;
      CategoryState.NumericAttr = LH;
    }

    PrintingPolicy Policy(S.Context.getLangOpts());
    SourceLocation OptionLoc = LH->getRange().getBegin();
    if (PrevAttr)
      // Cannot specify same type of attribute twice.
      S.Diag(OptionLoc, diag::err_pragma_loop_compatibility)
          << /*Duplicate=*/true << PrevAttr->getDiagnosticName(Policy)
          << LH->getDiagnosticName(Policy);

    if (CategoryState.StateAttr && CategoryState.NumericAttr &&
        (Category == Unroll || Category == UnrollAndJam ||
         CategoryState.StateAttr->getState() == LoopHintAttr::Disable)) {
      // Disable hints are not compatible with numeric hints of the same
      // category.  As a special case, numeric unroll hints are also not
      // compatible with enable or full form of the unroll pragma because these
      // directives indicate full unrolling.
      S.Diag(OptionLoc, diag::err_pragma_loop_compatibility)
          << /*Duplicate=*/false
          << CategoryState.StateAttr->getDiagnosticName(Policy)
          << CategoryState.NumericAttr->getDiagnosticName(Policy);
    }
  }

  // C++20 [dcl.attr.likelihood]p1 The attribute-token likely shall not appear
  // in an attribute-specifier-seq that contains the attribute-token unlikely.
  const LikelyAttr *Likely = nullptr;
  const UnlikelyAttr *Unlikely = nullptr;
  for (const auto *I : Attrs) {
    if (const auto *Attr = dyn_cast<LikelyAttr>(I)) {
      if (Unlikely) {
        S.Diag(Attr->getLocation(), diag::err_attributes_are_not_compatible)
            << Attr << Unlikely << Attr->getRange();
        S.Diag(Unlikely->getLocation(), diag::note_conflicting_attribute)
            << Unlikely->getRange();
        return;
      }
      Likely = Attr;
    } else if (const auto *Attr = dyn_cast<UnlikelyAttr>(I)) {
      if (Likely) {
        S.Diag(Attr->getLocation(), diag::err_attributes_are_not_compatible)
            << Attr << Likely << Attr->getRange();
        S.Diag(Likely->getLocation(), diag::note_conflicting_attribute)
            << Likely->getRange();
        return;
      }
      Unlikely = Attr;
    }
  }
}

template <typename LoopAttrT>
static void
CheckForDuplicationSYCLLoopAttribute(Sema &S,
                                     const SmallVectorImpl<const Attr *> &Attrs,
                                     bool isIntelFPGAAttr = true) {
  const LoopAttrT *LoopAttr = nullptr;

  for (const auto *I : Attrs) {
    if (LoopAttr && isa<LoopAttrT>(I)) {
      // Cannot specify same type of attribute twice.
      S.Diag(I->getLocation(), diag::err_sycl_loop_attr_duplication)
          << isIntelFPGAAttr << LoopAttr;
    }
    if (isa<LoopAttrT>(I))
      LoopAttr = cast<LoopAttrT>(I);
  }
}

/// Diagnose mutually exclusive attributes when present on a given
/// declaration. Returns true if diagnosed.
template <typename LoopAttrT, typename LoopAttrT2>
static void CheckMutualExclusionSYCLLoopAttribute(
    Sema &S, const SmallVectorImpl<const Attr *> &Attrs) {
  std::pair<bool, bool> SeenAttrs;
  const Attr *FirstSeen = nullptr;

  for (const auto *I : Attrs) {
    // Remember the first attribute of the problematic type so that we can
    // potentially diagnose it later.
    if (!FirstSeen && isa<LoopAttrT, LoopAttrT2>(I))
      FirstSeen = I;

    // Remember if we've seen either of the attribute types.
    if (isa<LoopAttrT>(I))
      SeenAttrs.first = true;
    else if (isa<LoopAttrT2>(I))
      SeenAttrs.second = true;

    // If we've seen both of the attribute types, then diagnose them both.
    if (SeenAttrs.first && SeenAttrs.second)
      S.Diag(I->getLocation(), diag::err_attributes_are_not_compatible)
#if INTEL_CUSTOMIZATION
          << FirstSeen->getAttrName() << I->getAttrName();
#endif // INTEL_CUSTOMIZATION
  }
}

static void CheckForIncompatibleSYCLLoopAttributes(
    Sema &S, const SmallVectorImpl<const Attr *> &Attrs) {
  CheckForDuplicationSYCLLoopAttribute<SYCLIntelFPGAInitiationIntervalAttr>(
      S, Attrs);
  CheckForDuplicationSYCLLoopAttribute<SYCLIntelFPGAMaxConcurrencyAttr>(S,
                                                                        Attrs);
  CheckForDuplicationSYCLLoopAttribute<SYCLIntelFPGALoopCoalesceAttr>(S, Attrs);
  CheckForDuplicationSYCLLoopAttribute<SYCLIntelFPGADisableLoopPipeliningAttr>(
      S, Attrs);
  CheckForDuplicationSYCLLoopAttribute<SYCLIntelFPGAMaxInterleavingAttr>(S,
                                                                         Attrs);
  CheckForDuplicationSYCLLoopAttribute<SYCLIntelFPGASpeculatedIterationsAttr>(
      S, Attrs);
  CheckForDuplicationSYCLLoopAttribute<LoopUnrollHintAttr>(S, Attrs, false);
  CheckMutualExclusionSYCLLoopAttribute<SYCLIntelFPGADisableLoopPipeliningAttr,
                                        SYCLIntelFPGAMaxInterleavingAttr>(
      S, Attrs);
  CheckMutualExclusionSYCLLoopAttribute<SYCLIntelFPGADisableLoopPipeliningAttr,
                                        SYCLIntelFPGASpeculatedIterationsAttr>(
      S, Attrs);
  CheckMutualExclusionSYCLLoopAttribute<SYCLIntelFPGADisableLoopPipeliningAttr,
                                        SYCLIntelFPGAInitiationIntervalAttr>(
      S, Attrs);
  CheckMutualExclusionSYCLLoopAttribute<SYCLIntelFPGADisableLoopPipeliningAttr,
                                        SYCLIntelFPGAIVDepAttr>(S, Attrs);
  CheckMutualExclusionSYCLLoopAttribute<SYCLIntelFPGADisableLoopPipeliningAttr,
                                        SYCLIntelFPGAMaxConcurrencyAttr>(S,
                                                                         Attrs);

  CheckRedundantSYCLIntelFPGAIVDepAttrs(S, Attrs);
  CheckForDuplicationSYCLLoopAttribute<SYCLIntelFPGANofusionAttr>(S, Attrs);
}

void CheckForIncompatibleUnrollHintAttributes(
    Sema &S, const SmallVectorImpl<const Attr *> &Attrs, SourceRange Range) {

  // This check is entered after it was analyzed that there are no duplicating
  // pragmas and loop attributes. So, let's perform check that there are no
  // conflicting pragma unroll and unroll attribute for the loop.
  const LoopUnrollHintAttr *AttrUnroll = nullptr;
  const LoopHintAttr *PragmaUnroll = nullptr;
  for (const auto *I : Attrs) {
    if (auto *LH = dyn_cast<LoopUnrollHintAttr>(I))
      AttrUnroll = LH;
    if (auto *LH = dyn_cast<LoopHintAttr>(I)) {
      LoopHintAttr::OptionType Opt = LH->getOption();
      if (Opt == LoopHintAttr::Unroll || Opt == LoopHintAttr::UnrollCount)
        PragmaUnroll = LH;
    }
  }

  if (AttrUnroll && PragmaUnroll) {
    PrintingPolicy Policy(S.Context.getLangOpts());
    SourceLocation Loc = Range.getBegin();
    S.Diag(Loc, diag::err_loop_unroll_compatibility)
        << PragmaUnroll->getDiagnosticName(Policy)
        << AttrUnroll->getDiagnosticName(Policy);
  }
}

#if INTEL_CUSTOMIZATION
// Emit incompatible error for #pragma ii_at_most, #pragma ii_at_least,
// #pragma min_ii_at_target_fmax, and #pragma force_hyperopt with
// #pragma diasable_loop_pipelining.
void CheckForIncompatibleHLSAttributes(
    Sema &S, const SmallVectorImpl<const Attr *> &Attrs, SourceRange Range) {
  const SYCLIntelFPGADisableLoopPipeliningAttr *PragmaDisable = nullptr;
  const LoopHintAttr *PragmaLoopHint = nullptr;

  for (const auto *I : Attrs) {
    if (auto *LH = dyn_cast<const SYCLIntelFPGADisableLoopPipeliningAttr>(I))
      PragmaDisable = LH;
    if (auto *LH = dyn_cast<LoopHintAttr>(I)) {
      LoopHintAttr::OptionType Opt = LH->getOption();
      if ((Opt == LoopHintAttr::IIAtMost) ||
          (Opt == LoopHintAttr::IIAtLeast) ||
          (Opt == LoopHintAttr::MinIIAtFmax) ||
          (Opt == LoopHintAttr::ForceHyperopt))
        PragmaLoopHint = LH;
    }
    if (PragmaLoopHint && PragmaDisable) {
      PrintingPolicy Policy(S.Context.getLangOpts());
      SourceLocation OptionLoc = I->getRange().getBegin();
      S.Diag(OptionLoc, diag::err_pragma_loop_compatibility)
          << /*Duplicate=*/false << PragmaDisable->getDiagnosticName(Policy)
          << PragmaLoopHint->getDiagnosticName(Policy);
    }
  }
}

// Emit duplicate error for #pragma ii_at_most, #pragma ii_at_least,
// and #pragma min_ii_at_target_fmax with #pragma ii.
void CheckForDuplicateHLSAttributes(
    Sema &S, const SmallVectorImpl<const Attr *> &Attrs, SourceRange Range) {
  const SYCLIntelFPGAInitiationIntervalAttr *PragmaII = nullptr;
  const LoopHintAttr *PragmaLoopHint = nullptr;

  for (const auto *I : Attrs) {
    if (auto *LH = dyn_cast<const SYCLIntelFPGAInitiationIntervalAttr>(I))
      PragmaII = LH;
    if (auto *LH = dyn_cast<LoopHintAttr>(I)) {
      LoopHintAttr::OptionType Opt = LH->getOption();
      if ((Opt == LoopHintAttr::IIAtMost) ||
          (Opt == LoopHintAttr::IIAtLeast) ||
          (Opt == LoopHintAttr::MinIIAtFmax))
        PragmaLoopHint = LH;
    }
    if (PragmaLoopHint && PragmaII) {
      PrintingPolicy Policy(S.Context.getLangOpts());
      SourceLocation OptionLoc = I->getRange().getBegin();
      S.Diag(OptionLoc, diag::err_pragma_loop_compatibility)
          << /*Duplicate=*/true << PragmaII->getDiagnosticName(Policy)
          << PragmaLoopHint->getDiagnosticName(Policy);
    }
  }
}
#endif // INTEL_CUSTOMIZATION

static bool CheckLoopUnrollAttrExpr(Sema &S, Expr *E,
                                    const AttributeCommonInfo &A,
                                    unsigned *UnrollFactor = nullptr) {
  if (E && !E->isInstantiationDependent()) {
    Optional<llvm::APSInt> ArgVal = E->getIntegerConstantExpr(S.Context);
    if (!ArgVal)
      return S.Diag(E->getExprLoc(), diag::err_attribute_argument_type)
             << A.getAttrName() << AANT_ArgumentIntegerConstant
             << E->getSourceRange();

    if (ArgVal->isNonPositive())
      return S.Diag(E->getExprLoc(),
                    diag::err_attribute_requires_positive_integer)
             << A.getAttrName() << /* positive */ 0;

    if (UnrollFactor)
      *UnrollFactor = ArgVal->getZExtValue();
  }
  return false;
}

LoopUnrollHintAttr *Sema::BuildLoopUnrollHintAttr(const AttributeCommonInfo &A,
                                                  Expr *E) {
  return !CheckLoopUnrollAttrExpr(*this, E, A)
             ? new (Context) LoopUnrollHintAttr(Context, A, E)
             : nullptr;
}

OpenCLUnrollHintAttr *
Sema::BuildOpenCLLoopUnrollHintAttr(const AttributeCommonInfo &A, Expr *E) {
  unsigned UnrollFactor = 0;
  return !CheckLoopUnrollAttrExpr(*this, E, A, &UnrollFactor)
             ? new (Context) OpenCLUnrollHintAttr(Context, A, UnrollFactor)
             : nullptr;
}

static Attr *handleLoopUnrollHint(Sema &S, Stmt *St, const ParsedAttr &A,
                                  SourceRange Range) {
  // Although the feature was introduced only in OpenCL C v2.0 s6.11.5, it's
  // useful for OpenCL 1.x too and doesn't require HW support.
  // opencl_unroll_hint or clang::unroll can have 0 arguments (compiler
  // determines unrolling factor) or 1 argument (the unroll factor provided
  // by the user).

  if (!isa<ForStmt, CXXForRangeStmt, DoStmt, WhileStmt>(St)) {
    S.Diag(A.getLoc(), diag::err_attribute_wrong_decl_type_str)
        << A << "'for', 'while', and 'do' statements";
    return nullptr;
  }

  unsigned NumArgs = A.getNumArgs();

  if (NumArgs > 1) {
    S.Diag(A.getLoc(), diag::err_attribute_too_many_arguments) << A << 1;
    return nullptr;
  }

  Expr *E = NumArgs ? A.getArgAsExpr(0) : nullptr;
  if (A.getParsedKind() == ParsedAttr::AT_OpenCLUnrollHint)
    return S.BuildOpenCLLoopUnrollHintAttr(A, E);
  else if (A.getParsedKind() == ParsedAttr::AT_LoopUnrollHint) {
    // FIXME: this should be hoisted up to the top level, but can't be placed
    // there until the opencl attribute has its parsing error converted into a
    // semantic error. See: Parser::ParseOpenCLUnrollHintAttribute().
    if (!isa<ForStmt, CXXForRangeStmt, DoStmt, WhileStmt>(St)) {
      S.Diag(A.getLoc(), diag::err_attribute_wrong_decl_type_str)
          << A << "'for', 'while', and 'do' statements";
      return nullptr;
    }
    return S.BuildLoopUnrollHintAttr(A, E);
  }

  return nullptr;
}

static Attr *ProcessStmtAttribute(Sema &S, Stmt *St, const ParsedAttr &A,
#if INTEL_CUSTOMIZATION
                                  const ParsedAttributesView &AL,
#endif // INTEL_CUSTOMIZATION
                                  SourceRange Range) {
  if (A.isInvalid() || A.getKind() == ParsedAttr::IgnoredAttribute)
    return nullptr;

  // Unknown attributes are automatically warned on. Target-specific attributes
  // which do not apply to the current target architecture are treated as
  // though they were unknown attributes.
  const TargetInfo *Aux = S.Context.getAuxTargetInfo();
  if (A.getKind() == ParsedAttr::UnknownAttribute ||
      !(A.existsInTarget(S.Context.getTargetInfo()) ||
        (S.Context.getLangOpts().SYCLIsDevice && Aux &&
         A.existsInTarget(*Aux)))) {
    S.Diag(A.getLoc(), A.isDeclspecAttribute()
                           ? (unsigned)diag::warn_unhandled_ms_attribute_ignored
                           : (unsigned)diag::warn_unknown_attribute_ignored)
        << A << A.getRange();
    return nullptr;
<<<<<<< HEAD
#if INTEL_CUSTOMIZATION
  case ParsedAttr::AT_IntelInline:
    return handleIntelInlineAttr(S, St, A, Range);
  case ParsedAttr::AT_IntelBlockLoop:
    return handleIntelBlockLoopAttr(S, St, A, AL, Range);
  case ParsedAttr::AT_LoopFuse:
    return handleLoopFuseAttr(S, St, A, Range);
  case ParsedAttr::AT_IntelPrefetch:
    return handleIntelPrefetchAttr(S, St, A, AL, Range);
#endif // INTEL_CUSTOMIZATION
=======
  }

  if (S.checkCommonAttributeFeatures(St, A))
    return nullptr;

  switch (A.getKind()) {
>>>>>>> be548c74
  case ParsedAttr::AT_FallThrough:
    return handleFallThroughAttr(S, St, A, Range);
  case ParsedAttr::AT_LoopHint:
    return handleLoopHintAttr(S, St, A, Range);
  case ParsedAttr::AT_SYCLIntelFPGAIVDep:
    return handleIntelFPGAIVDepAttr(S, St, A);
  case ParsedAttr::AT_SYCLIntelFPGAInitiationInterval:
    return handleIntelFPGALoopAttr<SYCLIntelFPGAInitiationIntervalAttr>(S, St,
                                                                        A);
  case ParsedAttr::AT_SYCLIntelFPGAMaxConcurrency:
    return handleIntelFPGALoopAttr<SYCLIntelFPGAMaxConcurrencyAttr>(S, St, A);
  case ParsedAttr::AT_SYCLIntelFPGALoopCoalesce:
    return handleIntelFPGALoopAttr<SYCLIntelFPGALoopCoalesceAttr>(S, St, A);
  case ParsedAttr::AT_SYCLIntelFPGADisableLoopPipelining:
    return handleIntelFPGALoopAttr<SYCLIntelFPGADisableLoopPipeliningAttr>(
        S, St, A);
  case ParsedAttr::AT_SYCLIntelFPGAMaxInterleaving:
    return handleIntelFPGALoopAttr<SYCLIntelFPGAMaxInterleavingAttr>(S, St, A);
  case ParsedAttr::AT_SYCLIntelFPGASpeculatedIterations:
    return handleIntelFPGALoopAttr<SYCLIntelFPGASpeculatedIterationsAttr>(S, St,
                                                                          A);
  case ParsedAttr::AT_OpenCLUnrollHint:
  case ParsedAttr::AT_LoopUnrollHint:
    return handleLoopUnrollHint(S, St, A, Range);
  case ParsedAttr::AT_Suppress:
    return handleSuppressAttr(S, St, A, Range);
  case ParsedAttr::AT_NoMerge:
    return handleNoMergeAttr(S, St, A, Range);
  case ParsedAttr::AT_Likely:
    return handleLikely(S, St, A, Range);
  case ParsedAttr::AT_Unlikely:
    return handleUnlikely(S, St, A, Range);
  case ParsedAttr::AT_SYCLIntelFPGANofusion:
    return handleIntelFPGANofusionAttr(S, St, A);
  default:
    // N.B., ClangAttrEmitter.cpp emits a diagnostic helper that ensures a
    // declaration attribute is not written on a statement, but this code is
    // needed for attributes in Attr.td that do not list any subjects.
    S.Diag(A.getRange().getBegin(), diag::err_decl_attribute_invalid_on_stmt)
        << A << St->getBeginLoc();
    return nullptr;
  }
}

StmtResult Sema::ProcessStmtAttributes(Stmt *S,
                                       const ParsedAttributesView &AttrList,
                                       SourceRange Range) {
  SmallVector<const Attr*, 8> Attrs;
  for (const ParsedAttr &AL : AttrList) {
#if INTEL_CUSTOMIZATION
    if (Attr *a = ProcessStmtAttribute(*this, S, AL, AttrList,  Range))
#endif // INTEL_CUSTOMIZATION
      Attrs.push_back(a);
  }

  CheckForIncompatibleAttributes(*this, Attrs);
  CheckForIncompatibleSYCLLoopAttributes(*this, Attrs);
  CheckForIncompatibleUnrollHintAttributes(*this, Attrs, Range);
#if INTEL_CUSTOMIZATION
  CheckForIncompatibleHLSAttributes(*this, Attrs, Range);
  CheckForDuplicateHLSAttributes(*this, Attrs, Range);
#endif // INTEL_CUSTOMIZATION

  if (Attrs.empty())
    return S;

  return ActOnAttributedStmt(Range.getBegin(), Attrs, S);
}
bool Sema::CheckRebuiltAttributedStmtAttributes(ArrayRef<const Attr *> Attrs) {
  CheckRedundantSYCLIntelFPGAIVDepAttrs(*this, Attrs);
  return false;
}<|MERGE_RESOLUTION|>--- conflicted
+++ resolved
@@ -412,7 +412,6 @@
                  PragmaNameLoc->Ident->getName())
 #endif // INTEL_CUSTOMIZATION
           .Default("clang loop");
-<<<<<<< HEAD
 #if INTEL_CUSTOMIZATION
   bool PragmaDistributePoint =
       PragmaNameLoc->Ident->getName() == "distribute_point";
@@ -434,18 +433,13 @@
       return nullptr;
     }
   } else
-#endif // INTEL_CUSTOMIZATION
-  if (St->getStmtClass() != Stmt::DoStmtClass &&
-      St->getStmtClass() != Stmt::ForStmtClass &&
-      St->getStmtClass() != Stmt::CXXForRangeStmtClass &&
-      St->getStmtClass() != Stmt::WhileStmtClass) {
-=======
+  // dangling else!!
+#endif // INTEL_CUSTOMIZATION
 
   // This could be handled automatically by adding a Subjects definition in
   // Attr.td, but that would make the diagnostic behavior worse in this case
   // because the user spells this attribute as a pragma.
   if (!isa<DoStmt, ForStmt, CXXForRangeStmt, WhileStmt>(St)) {
->>>>>>> be548c74
     std::string Pragma = "#pragma " + std::string(PragmaName);
     S.Diag(St->getBeginLoc(), diag::err_pragma_loop_precedes_nonloop) << Pragma;
     return nullptr;
@@ -1592,7 +1586,12 @@
                            : (unsigned)diag::warn_unknown_attribute_ignored)
         << A << A.getRange();
     return nullptr;
-<<<<<<< HEAD
+  }
+
+  if (S.checkCommonAttributeFeatures(St, A))
+    return nullptr;
+
+  switch (A.getKind()) {
 #if INTEL_CUSTOMIZATION
   case ParsedAttr::AT_IntelInline:
     return handleIntelInlineAttr(S, St, A, Range);
@@ -1603,14 +1602,6 @@
   case ParsedAttr::AT_IntelPrefetch:
     return handleIntelPrefetchAttr(S, St, A, AL, Range);
 #endif // INTEL_CUSTOMIZATION
-=======
-  }
-
-  if (S.checkCommonAttributeFeatures(St, A))
-    return nullptr;
-
-  switch (A.getKind()) {
->>>>>>> be548c74
   case ParsedAttr::AT_FallThrough:
     return handleFallThroughAttr(S, St, A, Range);
   case ParsedAttr::AT_LoopHint:
