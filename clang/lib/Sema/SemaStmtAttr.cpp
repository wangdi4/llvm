--- conflicted
+++ resolved
@@ -248,15 +248,11 @@
 template <typename FPGALoopAttrT>
 FPGALoopAttrT *Sema::BuildSYCLIntelFPGALoopAttr(const AttributeCommonInfo &A,
                                                 Expr *E) {
-<<<<<<< HEAD
 #if INTEL_CUSTOMIZATION
   if (!E && A.getParsedKind() == ParsedAttr::AT_SYCLIntelFPGALegacyIVDep)
     return new (Context) FPGALoopAttrT(Context, A, E);
 #endif // INTEL_CUSTOMIZATION
-  if (!E)
-=======
   if (!E && !(A.getParsedKind() == ParsedAttr::AT_SYCLIntelFPGALoopCoalesce))
->>>>>>> 886194d2
     return nullptr;
 
   if (E && !E->isInstantiationDependent()) {
