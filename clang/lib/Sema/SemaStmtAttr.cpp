//===--- SemaStmtAttr.cpp - Statement Attribute Handling ------------------===//
//
// Part of the LLVM Project, under the Apache License v2.0 with LLVM Exceptions.
// See https://llvm.org/LICENSE.txt for license information.
// SPDX-License-Identifier: Apache-2.0 WITH LLVM-exception
//
//===----------------------------------------------------------------------===//
//
//  This file implements stmt-related attribute processing.
//
//===----------------------------------------------------------------------===//

#include "clang/AST/ASTContext.h"
#include "clang/AST/EvaluatedExprVisitor.h"
#include "clang/Basic/SourceManager.h"
#include "clang/Basic/TargetInfo.h"
#include "clang/Sema/DelayedDiagnostic.h"
#include "clang/Sema/Lookup.h"
#include "clang/Sema/ScopeInfo.h"
#include "clang/Sema/SemaInternal.h"
#include "llvm/ADT/StringExtras.h"

using namespace clang;
using namespace sema;

static Attr *handleFallThroughAttr(Sema &S, Stmt *St, const ParsedAttr &A,
                                   SourceRange Range) {
  FallThroughAttr Attr(S.Context, A);
  if (!isa<NullStmt>(St)) {
    S.Diag(A.getRange().getBegin(), diag::err_fallthrough_attr_wrong_target)
        << Attr.getSpelling() << St->getBeginLoc();
    if (isa<SwitchCase>(St)) {
      SourceLocation L = S.getLocForEndOfToken(Range.getEnd());
      S.Diag(L, diag::note_fallthrough_insert_semi_fixit)
          << FixItHint::CreateInsertion(L, ";");
    }
    return nullptr;
  }
  auto *FnScope = S.getCurFunction();
  if (FnScope->SwitchStack.empty()) {
    S.Diag(A.getRange().getBegin(), diag::err_fallthrough_attr_outside_switch);
    return nullptr;
  }

  // If this is spelled as the standard C++17 attribute, but not in C++17, warn
  // about using it as an extension.
  if (!S.getLangOpts().CPlusPlus17 && A.isCXX11Attribute() &&
      !A.getScopeName())
    S.Diag(A.getLoc(), diag::ext_cxx17_attr) << A;

  FnScope->setHasFallthroughStmt();
  return ::new (S.Context) FallThroughAttr(S.Context, A);
}

#if INTEL_CUSTOMIZATION
// Returns false if an invalid argument is detected
static bool HandleLoopFuseAttrArg(Sema &S, ArgsUnion AU,
                                  unsigned &DepthValue,
                                  bool &Independent) {
  if (AU.is<Expr *>()) {
    Expr *E = AU.get<Expr *>();
    if (!E)
      return true;

    Optional<llvm::APSInt> ArgVal =
        E->getIntegerConstantExpr(S.getASTContext());
    if (ArgVal) {
      if (!ArgVal->isStrictlyPositive()) {
        S.Diag(E->getExprLoc(), diag::err_attribute_requires_positive_integer)
            << "'loop_fuse'" << /* positive */ 0;
        return false;
      }
      DepthValue = ArgVal->getZExtValue();
      return true;
    }
    S.Diag(E->getExprLoc(), diag::err_loop_fuse_unknown_arg);
  } else if (AU.is<IdentifierLoc *>()) {
    IdentifierLoc *IE = AU.get<IdentifierLoc *>();
    if (!IE)
      return true;
    Independent = true;
  }
  return true;
}

static Attr *handleLoopFuseAttr(Sema &S, Stmt *St, const ParsedAttr &A,
                                SourceRange Range) {
  unsigned NumArgs = A.getNumArgs();
  if (NumArgs > 2) {
    S.Diag(A.getLoc(), diag::err_attribute_too_many_arguments) << A << 2;
    return nullptr;
  }
  // Extract unsigned for depth and a bool for independent
  unsigned DepthValue = 0; // 0 stands for not-specified (default)
  bool Independent = false;
  for (unsigned i = 0; i < NumArgs; ++i)
    if (!HandleLoopFuseAttrArg(S, A.getArg(i), DepthValue, Independent))
      return nullptr;
  return ::new (S.Context) LoopFuseAttr(S.Context, A, DepthValue, Independent);
}
#endif // INTEL_CUSTOMIZATION

static Attr *handleSuppressAttr(Sema &S, Stmt *St, const ParsedAttr &A,
                                SourceRange Range) {
  if (A.getNumArgs() < 1) {
    S.Diag(A.getLoc(), diag::err_attribute_too_few_arguments) << A << 1;
    return nullptr;
  }

  std::vector<StringRef> DiagnosticIdentifiers;
  for (unsigned I = 0, E = A.getNumArgs(); I != E; ++I) {
    StringRef RuleName;

    if (!S.checkStringLiteralArgumentAttr(A, I, RuleName, nullptr))
      return nullptr;

    // FIXME: Warn if the rule name is unknown. This is tricky because only
    // clang-tidy knows about available rules.
    DiagnosticIdentifiers.push_back(RuleName);
  }

  return ::new (S.Context) SuppressAttr(
      S.Context, A, DiagnosticIdentifiers.data(), DiagnosticIdentifiers.size());
}

template <typename FPGALoopAttrT>
static Attr *handleIntelFPGALoopAttr(Sema &S, const ParsedAttr &A) {
  if(S.LangOpts.SYCLIsHost)
    return nullptr;

  unsigned NumArgs = A.getNumArgs();
#if INTEL_CUSTOMIZATION
  // Warn if this is not spelled as the pragma since pragma can take
  // five arguments and SYCL form can only take one argument.
  if ((NumArgs > 1) &&
      (A.getSyntax() != AttributeCommonInfo::AS_Pragma)) {
#endif // INTEL_CUSTOMIZATION
    S.Diag(A.getLoc(), diag::warn_attribute_too_many_arguments) << A << 1;
    return nullptr;
  }

  if (NumArgs == 0) {
    if (A.getKind() == ParsedAttr::AT_SYCLIntelFPGAII ||
        A.getKind() == ParsedAttr::AT_SYCLIntelFPGAMaxConcurrency ||
        A.getKind() == ParsedAttr::AT_SYCLIntelFPGAMaxInterleaving ||
        A.getKind() == ParsedAttr::AT_SYCLIntelFPGASpeculatedIterations) {
      S.Diag(A.getLoc(), diag::warn_attribute_too_few_arguments) << A << 1;
      return nullptr;
    }
  }

#if INTEL_CUSTOMIZATION
  if (A.getSyntax() == AttributeCommonInfo::AS_Pragma)
    return S.BuildSYCLIntelFPGALoopAttr<FPGALoopAttrT>(A, A.getArgAsExpr(3));
#endif // INTEL_CUSTOMIZATION
  S.CheckDeprecatedSYCLAttributeSpelling(A);

  return S.BuildSYCLIntelFPGALoopAttr<FPGALoopAttrT>(
      A, A.getNumArgs() ? A.getArgAsExpr(0) : nullptr);
}

template <>
Attr *handleIntelFPGALoopAttr<SYCLIntelFPGADisableLoopPipeliningAttr>(
    Sema &S, const ParsedAttr &A) {
  if (S.LangOpts.SYCLIsHost)
    return nullptr;

  unsigned NumArgs = A.getNumArgs();
#if INTEL_CUSTOMIZATION
  // Warn if this is not spelled as the pragma since pragma can take
  // five arguments and SYCL form can take zero argument.
  if ((NumArgs > 0) &&
      (A.getSyntax() != AttributeCommonInfo::AS_Pragma)) {
#endif // INTEL_CUSTOMIZATION
    S.Diag(A.getLoc(), diag::warn_attribute_too_many_arguments) << A << 0;
    return nullptr;
  }

  S.CheckDeprecatedSYCLAttributeSpelling(A);

  return new (S.Context) SYCLIntelFPGADisableLoopPipeliningAttr(S.Context, A);
}

static bool checkSYCLIntelFPGAIVDepSafeLen(Sema &S, llvm::APSInt &Value,
                                           Expr *E) {
  if (!Value.isStrictlyPositive())
    return S.Diag(E->getExprLoc(),
                  diag::err_attribute_requires_positive_integer)
           << "'ivdep'" << /* positive */ 0;
  return false;
}

enum class IVDepExprResult {
  Invalid,
  Null,
  Dependent,
  Array,
  SafeLen,
};

static IVDepExprResult HandleFPGAIVDepAttrExpr(Sema &S, Expr *E,
                                               unsigned &SafelenValue) {
  if (!E)
    return IVDepExprResult::Null;

  if (E->isInstantiationDependent())
    return IVDepExprResult::Dependent;

  Optional<llvm::APSInt> ArgVal = E->getIntegerConstantExpr(S.getASTContext());
  if (ArgVal) {
    if (checkSYCLIntelFPGAIVDepSafeLen(S, *ArgVal, E))
      return IVDepExprResult::Invalid;
    SafelenValue = ArgVal->getZExtValue();
    return IVDepExprResult::SafeLen;
  }

  if (isa<DeclRefExpr>(E) || isa<MemberExpr>(E)) {
    if (!E->getType()->isArrayType() && !E->getType()->isPointerType()) {
      S.Diag(E->getExprLoc(), diag::err_ivdep_declrefexpr_arg);
      return IVDepExprResult::Invalid;
    }
    return IVDepExprResult::Array;
  }

  S.Diag(E->getExprLoc(), diag::err_ivdep_unknown_arg);
  return IVDepExprResult::Invalid;
}

// Note: At the time of this call, we don't know the order of the expressions,
// so we name them vaguely until we can figure it out.
SYCLIntelFPGAIVDepAttr *
Sema::BuildSYCLIntelFPGAIVDepAttr(const AttributeCommonInfo &CI, Expr *Expr1,
                                  Expr *Expr2) {
  unsigned SafelenValue = 0;
  IVDepExprResult E1 = HandleFPGAIVDepAttrExpr(*this, Expr1, SafelenValue);
  IVDepExprResult E2 = HandleFPGAIVDepAttrExpr(*this, Expr2, SafelenValue);

  if (E1 == IVDepExprResult::Invalid || E2 == IVDepExprResult::Invalid)
    return nullptr;

  if (E1 == E2 && E1 != IVDepExprResult::Dependent &&
      E1 != IVDepExprResult::Null) {
    Diag(Expr2->getExprLoc(), diag::err_ivdep_duplicate_arg);
    return nullptr;
  }

  // Try to put Safelen in the 1st one so codegen can count on the ordering.
  Expr *SafeLenExpr;
  Expr *ArrayExpr;
  if (E1 == IVDepExprResult::SafeLen) {
    SafeLenExpr = Expr1;
    ArrayExpr = Expr2;
  } else {
    SafeLenExpr = Expr2;
    ArrayExpr = Expr1;
  }

  return new (Context)
      SYCLIntelFPGAIVDepAttr(Context, CI, SafeLenExpr, ArrayExpr, SafelenValue);
}

// Filters out any attributes from the list that are either not the specified
// type, or whose function isDependent returns true.
template <typename T>
static void FilterAttributeList(ArrayRef<const Attr *> Attrs,
                    SmallVectorImpl<const T *> &FilteredAttrs) {

  llvm::transform(Attrs, std::back_inserter(FilteredAttrs), [](const Attr *A) {
    if (const auto *Cast = dyn_cast_or_null<const T>(A))
      return Cast->isDependent() ? nullptr : Cast;
    return static_cast<const T*>(nullptr);
  });
  FilteredAttrs.erase(
      std::remove(FilteredAttrs.begin(), FilteredAttrs.end(),
                  static_cast<const T*>(nullptr)),
      FilteredAttrs.end());
}

static void
CheckRedundantSYCLIntelFPGAIVDepAttrs(Sema &S, ArrayRef<const Attr *> Attrs) {
  // Skip SEMA if we're in a template, this will be diagnosed later.
  if (S.getCurLexicalContext()->isDependentContext())
    return;

  SmallVector<const SYCLIntelFPGAIVDepAttr *, 8> FilteredAttrs;
  // Filter down to just non-dependent ivdeps.
  FilterAttributeList(Attrs, FilteredAttrs);
  if (FilteredAttrs.empty())
    return;

  SmallVector<const SYCLIntelFPGAIVDepAttr *, 8> SortedAttrs(FilteredAttrs);
  llvm::stable_sort(SortedAttrs, SYCLIntelFPGAIVDepAttr::SafelenCompare);

  // Find the maximum without an array expression, which ends up in the 2nd
  // expr.
  const auto *GlobalMaxItr =
      llvm::find_if(SortedAttrs, [](const SYCLIntelFPGAIVDepAttr *A) {
        return !A->getArrayExpr();
      });
  const SYCLIntelFPGAIVDepAttr *GlobalMax =
      GlobalMaxItr == SortedAttrs.end() ? nullptr : *GlobalMaxItr;

  for (const auto *A : FilteredAttrs) {
    if (A == GlobalMax)
      continue;

    if (GlobalMax && !SYCLIntelFPGAIVDepAttr::SafelenCompare(A, GlobalMax)) {
      S.Diag(A->getLocation(), diag::warn_ivdep_redundant)
          << !GlobalMax->isInf() << GlobalMax->getSafelenValue() << !A->isInf()
          << A->getSafelenValue();
      S.Diag(GlobalMax->getLocation(), diag::note_previous_attribute);
      continue;
    }

    if (!A->getArrayExpr())
      continue;

    const ValueDecl *ArrayDecl = A->getArrayDecl();
    auto Other = llvm::find_if(SortedAttrs,
                               [ArrayDecl](const SYCLIntelFPGAIVDepAttr *A) {
                                 return ArrayDecl == A->getArrayDecl();
                               });
    assert(Other != SortedAttrs.end() && "Should find at least itself");

    // Diagnose if lower/equal to the lowest with this array.
    if (*Other != A && !SYCLIntelFPGAIVDepAttr::SafelenCompare(A, *Other)) {
      S.Diag(A->getLocation(), diag::warn_ivdep_redundant)
          << !(*Other)->isInf() << (*Other)->getSafelenValue() << !A->isInf()
          << A->getSafelenValue();
      S.Diag((*Other)->getLocation(), diag::note_previous_attribute);
    }
  }
}

static Attr *handleIntelFPGAIVDepAttr(Sema &S, const ParsedAttr &A) {
  unsigned NumArgs = A.getNumArgs();
  if (NumArgs > 2) {
    S.Diag(A.getLoc(), diag::err_attribute_too_many_arguments) << A << 2;
    return nullptr;
  }

  S.CheckDeprecatedSYCLAttributeSpelling(A);

  return S.BuildSYCLIntelFPGAIVDepAttr(
      A, NumArgs >= 1 ? A.getArgAsExpr(0) : nullptr,
      NumArgs == 2 ? A.getArgAsExpr(1) : nullptr);
}

#if INTEL_CUSTOMIZATION
static Attr *handleHLSIVDepAttr(Sema &S, const ParsedAttr &A) {
  Expr* ValueExpr = A.getArgAsExpr(3);
  Expr *ArrayExpr = A.getArgAsExpr(4);

  if (ValueExpr == nullptr)
    std::swap(ValueExpr, ArrayExpr);

  return S.BuildSYCLIntelFPGAIVDepAttr(A, ValueExpr, ArrayExpr);
}
#endif // INTEL_CUSTOMIZATION

static Attr *handleIntelFPGANofusionAttr(Sema &S, const ParsedAttr &A) {
  if (S.LangOpts.SYCLIsHost)
    return nullptr;

  unsigned NumArgs = A.getNumArgs();
  if (NumArgs > 0) {
    S.Diag(A.getLoc(), diag::warn_attribute_too_many_arguments) << A << 0;
    return nullptr;
  }

  return new (S.Context) SYCLIntelFPGANofusionAttr(S.Context, A);
}

static Attr *handleLoopHintAttr(Sema &S, Stmt *St, const ParsedAttr &A,
                                SourceRange) {
  IdentifierLoc *PragmaNameLoc = A.getArgAsIdent(0);
  IdentifierLoc *OptionLoc = A.getArgAsIdent(1);
  IdentifierLoc *StateLoc = A.getArgAsIdent(2);
  Expr *ValueExpr = A.getArgAsExpr(3);
#if INTEL_CUSTOMIZATION
  Expr *ArrayExpr = A.getArgAsExpr(4);
#endif // INTEL_CUSTOMIZATION

  StringRef PragmaName =
      llvm::StringSwitch<StringRef>(PragmaNameLoc->Ident->getName())
          .Cases("unroll", "nounroll", "unroll_and_jam", "nounroll_and_jam",
                 PragmaNameLoc->Ident->getName())
#if INTEL_CUSTOMIZATION
          .Cases("ivdep", "ii_at_most", "ii_at_least", "min_ii_at_target_fmax",
                 PragmaNameLoc->Ident->getName())
          .Cases("force_hyperopt", "force_no_hyperopt", "nofusion", "fusion",
                 PragmaNameLoc->Ident->getName())
          .Cases("vector", "novector", "loop_count","distribute_point",
                 PragmaNameLoc->Ident->getName())
#endif // INTEL_CUSTOMIZATION
          .Default("clang loop");
#if INTEL_CUSTOMIZATION
  bool PragmaDistributePoint =
      PragmaNameLoc->Ident->getName() == "distribute_point";
  bool NonLoopPragmaDistributePoint =
      PragmaDistributePoint && St->getStmtClass() != Stmt::DoStmtClass &&
      St->getStmtClass() != Stmt::ForStmtClass &&
      St->getStmtClass() != Stmt::CXXForRangeStmtClass &&
      St->getStmtClass() != Stmt::WhileStmtClass;
  if (NonLoopPragmaDistributePoint) {
    bool withinLoop = false;
    for (Scope *CS = S.getCurScope(); CS; CS = CS->getParent())
      if (CS->getFlags() & Scope::ContinueScope) {
        withinLoop = true;
        break;
      }
    if (!withinLoop) {
      S.Diag(St->getBeginLoc(), diag::err_pragma_distpt_on_nonloop_stmt)
          << "#pragma distribute_point";
      return nullptr;
    }
  } else
#endif // INTEL_CUSTOMIZATION
  if (St->getStmtClass() != Stmt::DoStmtClass &&
      St->getStmtClass() != Stmt::ForStmtClass &&
      St->getStmtClass() != Stmt::CXXForRangeStmtClass &&
      St->getStmtClass() != Stmt::WhileStmtClass) {
    std::string Pragma = "#pragma " + std::string(PragmaName);
    S.Diag(St->getBeginLoc(), diag::err_pragma_loop_precedes_nonloop) << Pragma;
    return nullptr;
  }

  LoopHintAttr::OptionType Option;
  LoopHintAttr::LoopHintState State;

  auto SetHints = [&Option, &State](LoopHintAttr::OptionType O,
                                    LoopHintAttr::LoopHintState S) {
    Option = O;
    State = S;
  };
  if (PragmaName == "nounroll") {
    SetHints(LoopHintAttr::Unroll, LoopHintAttr::Disable);
  } else if (PragmaName == "unroll") {
    // #pragma unroll N
    if (ValueExpr) {
      // #pragma unroll N
      SetHints(LoopHintAttr::UnrollCount, LoopHintAttr::Numeric);
#if INTEL_CUSTOMIZATION
      // CQ#366562 - let #pragma unroll value be out of striclty positive 32-bit
      // integer range: disable unrolling if value is 0, otherwise treat this
      // like #pragma unroll without argument.
      // CQ#415958 - ignore this behavior in template types (isValueDependent).
      if (S.getLangOpts().IntelCompat && !ValueExpr->isValueDependent()) {
        llvm::APSInt Val;
        ExprResult Res = S.VerifyIntegerConstantExpression(ValueExpr, &Val);
        if (Res.isInvalid())
          return nullptr;

        bool ValueIsPositive = Val.isStrictlyPositive();
        if (!ValueIsPositive || Val.getActiveBits() > 31) {
          // Non-zero (negative or too large) value: just ignore the argument.
          // #pragma unroll(0) disables unrolling.
          State =
              Val.getBoolValue() ? LoopHintAttr::Enable : LoopHintAttr::Disable;
          SetHints(LoopHintAttr::Unroll, State);
        }
      }
#endif // INTEL_CUSTOMIZATION
    } else {
      // #pragma unroll
      SetHints(LoopHintAttr::Unroll, LoopHintAttr::Enable);
    }
  } else if (PragmaName == "nounroll_and_jam") {
    SetHints(LoopHintAttr::UnrollAndJam, LoopHintAttr::Disable);
  } else if (PragmaName == "unroll_and_jam") {
    // #pragma unroll_and_jam N
    if (ValueExpr)
      SetHints(LoopHintAttr::UnrollAndJamCount, LoopHintAttr::Numeric);
    else
      SetHints(LoopHintAttr::UnrollAndJam, LoopHintAttr::Enable);
#if INTEL_CUSTOMIZATION
  } else if (PragmaName == "ivdep") {
    bool HLSCompat =
          S.getLangOpts().HLS ||
          (S.getLangOpts().OpenCL &&
           S.Context.getTargetInfo().getTriple().isINTELFPGAEnvironment());
    bool IntelCompat = S.getLangOpts().IntelCompat;
    if (HLSCompat) {
      return handleHLSIVDepAttr(S, A);
    } /* if */
    if (ValueExpr && ArrayExpr) {
      SetHints(LoopHintAttr::IVDepHLS, LoopHintAttr::Full);
    } else if (ValueExpr) {
      SetHints(LoopHintAttr::IVDepHLS, LoopHintAttr::Numeric);
    } else if (ArrayExpr) {
      SetHints(LoopHintAttr::IVDepHLS, LoopHintAttr::LoopExpr);
    } else if (OptionLoc->Ident && OptionLoc->Ident->getName() == "loop") {
      SetHints(LoopHintAttr::IVDepLoop, LoopHintAttr::Enable);
    } else if (OptionLoc->Ident && OptionLoc->Ident->getName() == "back") {
      SetHints(LoopHintAttr::IVDepBack, LoopHintAttr::Enable);
    } else {
      if (HLSCompat && IntelCompat)
        SetHints(LoopHintAttr::IVDepHLSIntel, LoopHintAttr::Enable);
      else if (HLSCompat)
        SetHints(LoopHintAttr::IVDepHLS, LoopHintAttr::Enable);
      else
        SetHints(LoopHintAttr::IVDep, LoopHintAttr::Enable);
    }
  } else if (PragmaName == "ii_at_most") {
    SetHints(LoopHintAttr::IIAtMost, LoopHintAttr::Numeric);
  } else if (PragmaName == "ii_at_least") {
    SetHints(LoopHintAttr::IIAtLeast, LoopHintAttr::Numeric);
  } else if (PragmaName == "min_ii_at_target_fmax") {
    SetHints(LoopHintAttr::MinIIAtFmax, LoopHintAttr::Enable);
  } else if (PragmaName == "force_hyperopt") {
    SetHints(LoopHintAttr::ForceHyperopt, LoopHintAttr::Enable);
  } else if (PragmaName == "force_no_hyperopt") {
    SetHints(LoopHintAttr::ForceHyperopt, LoopHintAttr::Disable);
  } else if (PragmaName == "distribute_point") {
    SetHints(LoopHintAttr::Distribute, LoopHintAttr::Enable);
  } else if (PragmaName == "nofusion") {
    SetHints(LoopHintAttr::Fusion, LoopHintAttr::Disable);
  } else if (PragmaName == "fusion") {
    SetHints(LoopHintAttr::Fusion, LoopHintAttr::Enable);
  } else if (PragmaName == "novector") {
    SetHints(LoopHintAttr::Vectorize, LoopHintAttr::Disable);
  } else if (PragmaName == "vector") {
    assert(OptionLoc && OptionLoc->Ident &&
           "Attribute must have valid option info.");
    Option = llvm::StringSwitch<LoopHintAttr::OptionType>(
                 OptionLoc->Ident->getName())
                 .Case("always", LoopHintAttr::VectorizeAlways)
                 .Case("aligned", LoopHintAttr::VectorizeAligned)
                 .Default(LoopHintAttr::Vectorize);
    SetHints(Option, LoopHintAttr::Enable);
  } else if (PragmaName == "loop_count") {
    assert(OptionLoc && OptionLoc->Ident &&
           "Attribute must have valid option info.");
    Option = llvm::StringSwitch<LoopHintAttr::OptionType>(
                 OptionLoc->Ident->getName())
                 .Case("loop_count", LoopHintAttr::LoopCount)
                 .Case("min", LoopHintAttr::LoopCountMin)
                 .Case("max", LoopHintAttr::LoopCountMax)
                 .Case("avg", LoopHintAttr::LoopCountAvg);
    SetHints(Option, LoopHintAttr::Numeric);
#endif // INTEL_CUSTOMIZATION
  } else {
    // #pragma clang loop ...
    assert(OptionLoc && OptionLoc->Ident &&
           "Attribute must have valid option info.");
    Option = llvm::StringSwitch<LoopHintAttr::OptionType>(
                 OptionLoc->Ident->getName())
                 .Case("vectorize", LoopHintAttr::Vectorize)
                 .Case("vectorize_width", LoopHintAttr::VectorizeWidth)
                 .Case("interleave", LoopHintAttr::Interleave)
                 .Case("vectorize_predicate", LoopHintAttr::VectorizePredicate)
                 .Case("interleave_count", LoopHintAttr::InterleaveCount)
                 .Case("unroll", LoopHintAttr::Unroll)
                 .Case("unroll_count", LoopHintAttr::UnrollCount)
                 .Case("pipeline", LoopHintAttr::PipelineDisabled)
                 .Case("pipeline_initiation_interval",
                       LoopHintAttr::PipelineInitiationInterval)
                 .Case("distribute", LoopHintAttr::Distribute)
                 .Default(LoopHintAttr::Vectorize);
    if (Option == LoopHintAttr::VectorizeWidth) {
      assert((ValueExpr || (StateLoc && StateLoc->Ident)) &&
             "Attribute must have a valid value expression or argument.");
      if (ValueExpr && S.CheckLoopHintExpr(ValueExpr, St->getBeginLoc()))
        return nullptr;
      if (StateLoc && StateLoc->Ident && StateLoc->Ident->isStr("scalable"))
        State = LoopHintAttr::ScalableWidth;
      else
        State = LoopHintAttr::FixedWidth;
    } else if (Option == LoopHintAttr::InterleaveCount ||
               Option == LoopHintAttr::UnrollCount ||
               Option == LoopHintAttr::PipelineInitiationInterval) {
      assert(ValueExpr && "Attribute must have a valid value expression.");
      if (S.CheckLoopHintExpr(ValueExpr, St->getBeginLoc()))
        return nullptr;
      State = LoopHintAttr::Numeric;
    } else if (Option == LoopHintAttr::Vectorize ||
               Option == LoopHintAttr::Interleave ||
               Option == LoopHintAttr::VectorizePredicate ||
               Option == LoopHintAttr::Unroll ||
               Option == LoopHintAttr::Distribute ||
               Option == LoopHintAttr::PipelineDisabled) {
      assert(StateLoc && StateLoc->Ident && "Loop hint must have an argument");
      if (StateLoc->Ident->isStr("disable"))
        State = LoopHintAttr::Disable;
      else if (StateLoc->Ident->isStr("assume_safety"))
        State = LoopHintAttr::AssumeSafety;
      else if (StateLoc->Ident->isStr("full"))
        State = LoopHintAttr::Full;
      else if (StateLoc->Ident->isStr("enable"))
        State = LoopHintAttr::Enable;
      else
        llvm_unreachable("bad loop hint argument");
    } else
      llvm_unreachable("bad loop hint");
  }

#if INTEL_CUSTOMIZATION
  return LoopHintAttr::CreateImplicit(S.Context, Option, State, ValueExpr,
                                      ArrayExpr, A);
#endif // INTEL_CUSTOMIZATION
}

#if INTEL_CUSTOMIZATION
static Attr *handleIntelInlineAttr(Sema &S, Stmt *St, const ParsedAttr &A,
                                   SourceRange) {
  IdentifierLoc *OptionLoc = A.getArgAsIdent(1);
  IntelInlineAttr::OptionType Option;
  if (OptionLoc) {
    if (OptionLoc->Ident->getName() != "recursive") {
      S.Diag(OptionLoc->Loc, diag::err_recursive_attribute_expected);
      return nullptr;
    }
    else {
      Option = IntelInlineAttr::Recursive;
    }
  }
  else {
    Option = IntelInlineAttr::NotRecursive;
  }
  return IntelInlineAttr::CreateImplicit(S.Context, Option, A);
}

static int64_t getConstInt(Sema &S, unsigned Idx, const ParsedAttr &A) {
  ASTContext &Ctx = S.getASTContext();
  Expr *E = A.getArgAsExpr(Idx);
  llvm::APSInt ValueAPS = (E)->EvaluateKnownConstInt(Ctx);
  if (ValueAPS.getActiveBits() > std::numeric_limits<int64_t>::digits)
    return std::numeric_limits<int64_t>::max();  //error will emit later.
  return ValueAPS.getSExtValue();
}

static bool diagOverlapingLevels(Sema &S, int LevelFrom, int LevelTo,
                                 SourceLocation SourceLoc,
                                 int PrevFrom, int PrevTo,
                                 SourceLocation PrevSourceLoc) {
  S.Diag(SourceLoc, diag::err_blocklevel_overlap)
      << LevelFrom << LevelTo << PrevFrom << PrevTo;
  return S.Diag(PrevSourceLoc,
                diag::note_second_block_loop_level_specified_here);
}

namespace {
struct PragmaBlockLoopLevelInfo {
  Expr *Factor;
  int LevelFrom;
  int LevelTo;
  clang::SourceLocation SourceLoc;
};
using MapType = llvm::SmallDenseMap<int, PragmaBlockLoopLevelInfo>;
}

static bool checkOverlapingLevels(Sema &S, Expr *FE, int64_t LevelFrom,
                                  int64_t LevelTo, SourceLocation SourceLoc,
                                  MapType &Map) {
  if (LevelFrom > LevelTo)
    return S.Diag(SourceLoc, diag::err_invalid_blocklevel);

  if (LevelFrom > 8 || LevelTo > 8)
    return S.Diag(SourceLoc, diag::err_invalid_blocklevel_range) << 1;

  if (LevelFrom <= 0 || LevelTo <= 0)
    return S.Diag(SourceLoc, diag::err_invalid_blocklevel_range) << 0;

  for (int L = LevelFrom; L <= LevelTo; ++L) {
    // If found level L or found level -1 diagnostic overlapping. Level -1
    // represent all levels.
    MapType::iterator It = Map.find(L);
    if (It == Map.end())
      It = Map.find(-1);
    if (It != Map.end())
      return diagOverlapingLevels(S, LevelFrom, LevelTo, SourceLoc,
                           It->second.LevelFrom, It->second.LevelTo,
                           It->second.SourceLoc);
    Map[L].Factor = FE;
    Map[L].LevelFrom = LevelFrom;
    Map[L].LevelTo = LevelTo;
    Map[L].SourceLoc = SourceLoc;
  }
  return false;
}

static Attr *handleIntelBlockLoopAttr(Sema &S, Stmt *St, const ParsedAttr &AA,
                                      const ParsedAttributesView &AttrList,
                                      SourceRange) {

  // If BlockLoop attribute is not the first one on the attribute list,
  // return, since all BlockLoop attributes have been processed during
  // processing first BlockLoop attribute.
  const auto &A = llvm::find_if(AttrList, [](const ParsedAttr &Attr) {
    return Attr.getKind() == ParsedAttr::AT_IntelBlockLoop;
  });
  if (&AA != &*A)
    return nullptr;

  if (St->getStmtClass() != Stmt::DoStmtClass &&
      St->getStmtClass() != Stmt::ForStmtClass &&
      St->getStmtClass() != Stmt::CXXForRangeStmtClass &&
      St->getStmtClass() != Stmt::WhileStmtClass) {
    SmallString<24> DiagStr("#pragma ");
    DiagStr += AA.getArgAsIdent(0)->Ident->getName();
    S.Diag(St->getBeginLoc(), diag::err_pragma_loop_precedes_nonloop)
        << DiagStr;
    return nullptr;
  }

  SmallVector<Expr *, 2> Privates;
  MapType Map;  //interal use only for disanostic levels overlapping.
  for (const ParsedAttr &A : AttrList)
    if (A.getKind() == ParsedAttr::AT_IntelBlockLoop) {
      unsigned AI = 0;
      Expr *FE = nullptr;
      clang::SourceLocation SourceLoc;
      SourceLoc = A.getArgAsIdent(AI++)->Loc;//beginning of block_loop pragma
      if (A.isArgIdent(AI) &&
          A.getArgAsIdent(AI)->Ident->isStr("factor")) {
        FE = A.getArgAsExpr(++AI);
        AI++;
      }
      if (A.isArgIdent(AI) &&
          A.getArgAsIdent(AI)->Ident->isStr("level")) {
        SourceLoc = A.getArgAsIdent(AI)->Loc; //beginning of Level clause
        int64_t LevelFrom = getConstInt(S, ++AI, A);
        int64_t LevelTo = getConstInt(S, ++AI, A);
        AI++;
        if (checkOverlapingLevels(S, FE, LevelFrom, LevelTo, SourceLoc, Map))
          return nullptr;
      } else {
        if (!Map.empty()) {
          // No user specified level for current pragma, but other block_loop
          // has user specified level, diagnostic overlapping.
          MapType::iterator It = Map.begin();
          diagOverlapingLevels(S, -1, -1, SourceLoc, It->second.LevelFrom,
                               It->second.LevelTo, It->second.SourceLoc);

          return nullptr;
        }
        // no user specified level, need to passing -1 to BE.
        Map[-1].Factor = FE;
        Map[-1].LevelFrom = -1;
        Map[-1].LevelTo = -1;
        Map[-1].SourceLoc = SourceLoc;
      }
      if (A.isArgIdent(AI) &&
          A.getArgAsIdent(AI)->Ident->getName() == "private")
        for (AI = AI + 1; AI < A.getNumArgs(); ++AI) {
          if (A.isArgIdent(AI))
            break;
          Privates.push_back(A.getArgAsExpr(AI));
        }
    }
  SmallVector<int , 2> Levels;
  SmallVector<Expr *, 2> Factors;
  for (int I = -1; I <= 8; I++) {
    MapType::iterator It = Map.find(I);
    if (It != Map.end()) {
      Factors.push_back(It->second.Factor);
      Levels.push_back(I);
    }
  }
  const IntelBlockLoopAttr *BL = IntelBlockLoopAttr::CreateImplicit(
      S.Context, Factors.data(), Factors.size(), Levels.data(), Levels.size(),
      Privates.data(), Privates.size(), AA);
  if (!S.CheckIntelBlockLoopAttribute(BL))
    return nullptr;
  return const_cast<IntelBlockLoopAttr *>(BL);
}

static bool CheckBlockLoopScalarExpr(const Expr *E, Sema &S) {
  assert(E && "Invalid expression");
  QualType QT = E->getType();
  if (!QT->isScalarType()) {
    S.Diag(E->getExprLoc(), diag::err_pragma_loop_invalid_argument) << QT;
    return false;
  }
  return true;
}

static bool CheckBlockLoopIntegerExpr(const Expr *E, Sema &S) {
  assert(E && "Invalid expression");
  QualType QT = E->getType();
  if (!QT->isIntegralOrEnumerationType()) {
    S.Diag(E->getExprLoc(), diag::err_pragma_loop_invalid_argument_type) << QT;
    return false;
  }
  return true;
}

// Check expressions and create new attribute for block_loop.
bool Sema::CheckIntelBlockLoopAttribute(const IntelBlockLoopAttr *BL) {

  if (this->CurContext->isDependentContext())
    return true;

  SmallVector<std::pair <const VarDecl *, const Expr *>, 2> PrivateVar;
  for (const auto *P : BL->privates()) {
    if (!CheckBlockLoopScalarExpr(P, *this))
      return false;
    const VarDecl *VD = nullptr;
    if (const DeclRefExpr *DE = dyn_cast_or_null<DeclRefExpr>(P))
      VD = dyn_cast_or_null<VarDecl>(DE->getDecl());
    if (!VD) {
      Diag(P->getExprLoc(),
           diag::err_pragma_block_loop_private_expected_var_arg)
          << VD;
      return false;
    }
    PrivateVar.push_back(std::make_pair(VD, P));
  }
  for (auto *F : BL->factors()) {
    if (F) {
      if (!CheckBlockLoopIntegerExpr(F, *this))
        return false;
      if (!PrivateVar.empty()) {
        llvm::APSInt ValueAPS;
        ExprResult Res = VerifyIntegerConstantExpression(F, &ValueAPS);
        if (Res.isInvalid())
          return false;
      }
    }
  }
  // check duplicate variables are used in private clauses.
  using PrivateVarType = std::pair <const VarDecl *, const Expr *>;
  stable_sort(PrivateVar.begin(), PrivateVar.end(),
              [](const PrivateVarType &LHS, const PrivateVarType &RHS) {
                return LHS.first < RHS.first;
              });
  SmallVector<PrivateVarType, 4>::iterator Found = std::adjacent_find(
      begin(PrivateVar), end(PrivateVar),
      [](const PrivateVarType &LHS, const PrivateVarType &RHS) {
        return LHS.first == RHS.first;
      });
  if (Found != PrivateVar.end()) {
    Diag(Found->second->getExprLoc(),
           diag::err_duplicate_variable_name)
        << Found->first;
    if (Found->second != (Found + 1)->second)
      Diag((Found + 1)->second->getExprLoc(),
             diag::note_omp_referenced)
          << (Found + 1)->first;
    return false;
  }
  return true;
}

static Attr *handleIntelPrefetchAttr(Sema &S, Stmt *St,
                                     const ParsedAttr &AA,
                                     const ParsedAttributesView &AttrList,
                                     SourceRange) {
  SmallString<24> PragmaName = AA.getArgAsIdent(0)->Ident->getName();
  if (St->getStmtClass() != Stmt::DoStmtClass &&
      St->getStmtClass() != Stmt::ForStmtClass &&
      St->getStmtClass() != Stmt::CXXForRangeStmtClass &&
      St->getStmtClass() != Stmt::WhileStmtClass) {
    SmallString<24> DiagStr("#pragma ");
    DiagStr += PragmaName;
    S.Diag(St->getBeginLoc(), diag::err_pragma_loop_precedes_nonloop)
        << DiagStr;
    return nullptr;
  }
  const unsigned MaxIntArgs = 2;
  SmallVector<Expr *, 2> PrefetchExprs;

  // Default value for missing hint or distance is negative one.
  auto addDefaultIntValues = [&](unsigned NumArgsSeen) {
    Expr *NegOne =
        IntegerLiteral::Create(S.Context, llvm::APInt(32, -1),
                               S.Context.IntTy, St->getBeginLoc());
    for (unsigned Arg = NumArgsSeen; Arg < MaxIntArgs; ++Arg) {
      PrefetchExprs.push_back(NegOne);
    }
    return;
  };

  // Default for a missing lvalue (#pragma prefetch) is a null pointer.
  auto addDefaultLValue = [&] {
    ExprResult NullPtr = S.ActOnCXXNullPtrLiteral(St->getBeginLoc());
    PrefetchExprs.push_back(NullPtr.get());
    return;
  };

  bool LValArgSeen = false;
  unsigned IntArgsSeen = 0;
  bool HasArgs = AA.getNumArgs() > 1;
  bool IsStar = HasArgs && isa<IntegerLiteral>(AA.getArgAsExpr(1));
  // Add arguments to prefetch pragma argument list. For a prefetch with no
  // explicit lvalue argument, add a null pointer. For any missing integer
  // values (hint/distance), add a negative one.
  for (unsigned AI = 1, NumArgs = AA.getNumArgs(); AI < NumArgs; ++AI) {
    Expr *Arg = AA.getArgAsExpr(AI);
    // Error cases
    bool InvalidArg = !Arg->isLValue() && !isa<IntegerLiteral>(Arg);
    bool ExpectedLValue = !LValArgSeen &&
        !Arg->isLValue() && IntArgsSeen == MaxIntArgs;
    if (InvalidArg || ExpectedLValue) {
      S.Diag(Arg->getExprLoc(), diag::err_prefetch_invalid_argument) <<
        PragmaName;
      return nullptr;
    }
    if (Arg->isLValue()) {
      // If current lvalue argument immediately follows an lvalue, add required
      // default integer values. Otherwise, add remaining defaults as needed.
      if (LValArgSeen || IntArgsSeen)
        addDefaultIntValues(IntArgsSeen);
      LValArgSeen = true;
      IntArgsSeen = 0;
      PrefetchExprs.push_back(Arg);
      continue;
    }
    assert(isa<IntegerLiteral>(Arg));
    if (IntArgsSeen++ == 0) {
      // hint
      int32_t Hint = getConstInt(S, AI, AA);
      if (Hint < 1 || Hint > 4) {
        S.Diag(Arg->getExprLoc(),
               diag::err_prefetch_hint_out_of_range) << Hint << 1 << 4;
        return nullptr;
      }
      // For prefetch *, add default first argument.
      if (IsStar) {
        addDefaultLValue();
      }
      PrefetchExprs.push_back(Arg);
    } else {
      // distance
      int32_t Distance = getConstInt(S, AI, AA);
      // Unspecified distance is represented by a -1 value.
      if (Distance == 0) {
        S.Diag(Arg->getExprLoc(),
               diag::err_prefetch_distance_greater_than_zero);
        return nullptr;
      }
      PrefetchExprs.push_back(Arg);
    }
    LValArgSeen = false;
  }
  // A prefetch pragma with no arguments needs default first argument.
  if (!HasArgs) {
    addDefaultLValue();
  }
  // Add default integer values, if needed, after last prefetch argument.
  addDefaultIntValues(IntArgsSeen);
  const IntelPrefetchAttr *PA = IntelPrefetchAttr::CreateImplicit(
      S.Context, PrefetchExprs.data(), PrefetchExprs.size(), AA);
  return const_cast<IntelPrefetchAttr *>(PA);
}
#endif // INTEL_CUSTOMIZATION

namespace {
class CallExprFinder : public ConstEvaluatedExprVisitor<CallExprFinder> {
  bool FoundCallExpr = false;

public:
  typedef ConstEvaluatedExprVisitor<CallExprFinder> Inherited;

  CallExprFinder(Sema &S, const Stmt *St) : Inherited(S.Context) { Visit(St); }

  bool foundCallExpr() { return FoundCallExpr; }

  void VisitCallExpr(const CallExpr *E) { FoundCallExpr = true; }
  void VisitAsmStmt(const AsmStmt *S) { FoundCallExpr = true; }

  void Visit(const Stmt *St) {
    if (!St)
      return;
    ConstEvaluatedExprVisitor<CallExprFinder>::Visit(St);
  }
};
} // namespace

static Attr *handleNoMergeAttr(Sema &S, Stmt *St, const ParsedAttr &A,
                               SourceRange Range) {
  NoMergeAttr NMA(S.Context, A);
  if (S.CheckAttrNoArgs(A))
    return nullptr;

  CallExprFinder CEF(S, St);

  if (!CEF.foundCallExpr()) {
    S.Diag(St->getBeginLoc(), diag::warn_nomerge_attribute_ignored_in_stmt)
        << NMA.getSpelling();
    return nullptr;
  }

  return ::new (S.Context) NoMergeAttr(S.Context, A);
}

static Attr *handleLikely(Sema &S, Stmt *St, const ParsedAttr &A,
                          SourceRange Range) {

  if (!S.getLangOpts().CPlusPlus20 && A.isCXX11Attribute() && !A.getScopeName())
    S.Diag(A.getLoc(), diag::ext_cxx20_attr) << A << Range;

  return ::new (S.Context) LikelyAttr(S.Context, A);
}

static Attr *handleUnlikely(Sema &S, Stmt *St, const ParsedAttr &A,
                            SourceRange Range) {

  if (!S.getLangOpts().CPlusPlus20 && A.isCXX11Attribute() && !A.getScopeName())
    S.Diag(A.getLoc(), diag::ext_cxx20_attr) << A << Range;

  return ::new (S.Context) UnlikelyAttr(S.Context, A);
}

static void
CheckForIncompatibleAttributes(Sema &S,
                               const SmallVectorImpl<const Attr *> &Attrs) {
  // There are 6 categories of loop hints attributes: vectorize, interleave,
  // unroll, unroll_and_jam, pipeline and distribute. Except for distribute they
  // come in two variants: a state form and a numeric form.  The state form
  // selectively defaults/enables/disables the transformation for the loop
  // (for unroll, default indicates full unrolling rather than enabling the
  // transformation). The numeric form form provides an integer hint (for
  // example, unroll count) to the transformer. The following array accumulates
  // the hints encountered while iterating through the attributes to check for
  // compatibility.
  struct {
    const LoopHintAttr *StateAttr;
    const LoopHintAttr *NumericAttr;
#if INTEL_CUSTOMIZATION
  } HintAttrs[] = {{nullptr, nullptr}, // Vectorize
                   {nullptr, nullptr}, // II
                   {nullptr, nullptr}, // IVDep
                   {nullptr, nullptr}, // IVDepLoop
                   {nullptr, nullptr}, // IVDepBack
                   {nullptr, nullptr}, // ForceHyperopt
                   {nullptr, nullptr}, // Fusion
                   {nullptr, nullptr}, // VectorAlways
                   {nullptr, nullptr}, // VectorAligned
                   {nullptr, nullptr}, // LoopCount
                   {nullptr, nullptr}, // LoopCountMin
                   {nullptr, nullptr}, // LoopCountMax
                   {nullptr, nullptr}, // LoopCountAvg
                   {nullptr, nullptr}, // Interleave
                   {nullptr, nullptr}, // Unroll
                   {nullptr, nullptr}, // UnrollAndJam
                   {nullptr, nullptr}, // Pipeline
                   {nullptr, nullptr}, // Distribute
                   {nullptr, nullptr}};// Vectorize Predicate
#endif // INTEL_CUSTOMIZATION

  for (const auto *I : Attrs) {
    const LoopHintAttr *LH = dyn_cast<LoopHintAttr>(I);

    // Skip non loop hint attributes
    if (!LH)
      continue;

    LoopHintAttr::OptionType Option = LH->getOption();
#if INTEL_CUSTOMIZATION
    enum {
      Vectorize,
      II,
      IVDep,
      IVDepLoop,
      IVDepBack,
      ForceHyperopt,
      Fusion,
      VectorAlways,
      VectorAligned,
      LoopCount,
      LoopCountMin,
      LoopCountMax,
      LoopCountAvg,
      Interleave,
      Unroll,
      UnrollAndJam,
      Distribute,
      Pipeline,
      VectorizePredicate
    } Category;
#endif // INTEL_CUSTOMIZATION
    switch (Option) {
#if INTEL_CUSTOMIZATION
    case LoopHintAttr::IIAtMost:
    case LoopHintAttr::IIAtLeast:
    case LoopHintAttr::MinIIAtFmax:
      Category = II;
      break;
    case LoopHintAttr::IVDep:
    case LoopHintAttr::IVDepHLS:
    case LoopHintAttr::IVDepHLSIntel:
      Category = IVDep;
      break;
    case LoopHintAttr::IVDepLoop:
      Category = IVDepLoop;
      break;
    case LoopHintAttr::IVDepBack:
      Category = IVDepBack;
      break;
    case LoopHintAttr::ForceHyperopt:
      Category = ForceHyperopt;
      break;
    case LoopHintAttr::Fusion:
      Category = Fusion;
      break;
    case LoopHintAttr::VectorizeAlways:
      Category = VectorAlways;
      break;
    case LoopHintAttr::VectorizeAligned:
      Category = VectorAligned;
      break;
    case LoopHintAttr::LoopCount:
      Category = LoopCount;
      break;
    case LoopHintAttr::LoopCountMax:
      Category = LoopCountMax;
      break;
    case LoopHintAttr::LoopCountMin:
      Category = LoopCountMin;
      break;
    case LoopHintAttr::LoopCountAvg:
      Category = LoopCountAvg;
      break;
#endif // INTEL_CUSTOMIZATION
    case LoopHintAttr::Vectorize:
    case LoopHintAttr::VectorizeWidth:
      Category = Vectorize;
      break;
    case LoopHintAttr::Interleave:
    case LoopHintAttr::InterleaveCount:
      Category = Interleave;
      break;
    case LoopHintAttr::Unroll:
    case LoopHintAttr::UnrollCount:
      Category = Unroll;
      break;
    case LoopHintAttr::UnrollAndJam:
    case LoopHintAttr::UnrollAndJamCount:
      Category = UnrollAndJam;
      break;
    case LoopHintAttr::Distribute:
      // Perform the check for duplicated 'distribute' hints.
      Category = Distribute;
      break;
    case LoopHintAttr::PipelineDisabled:
    case LoopHintAttr::PipelineInitiationInterval:
      Category = Pipeline;
      break;
    case LoopHintAttr::VectorizePredicate:
      Category = VectorizePredicate;
      break;
    };

    assert(Category < sizeof(HintAttrs) / sizeof(HintAttrs[0]));
    auto &CategoryState = HintAttrs[Category];
    const LoopHintAttr *PrevAttr;
#if INTEL_CUSTOMIZATION
    // To make the code more readable and to limit conflicts handle all
    // Intel-added pragmas in this block. For each pragma:
    //  If it contains a numeric value set PrevAttr and
    //    CategoryState.NumericAttr.
    //  If it contains state (enable/disable) set PrevAttr and
    //    CategoryState.StateAttr.
    //  If the attribute cannot conflict set PrevAttr to nullptr.
    //  If you want a diagnostic if both state and numeric are used set
    //    the Category to Unroll and the community code will take care of it.
    if (Option == LoopHintAttr::IVDep || Option == LoopHintAttr::IVDepLoop ||
        Option == LoopHintAttr::IVDepBack ||
        Option == LoopHintAttr::IVDepHLS ||
        Option == LoopHintAttr::IVDepHLSIntel) {
      switch (LH->getState()) {
      case LoopHintAttr::Numeric:
        // safelen only - don't diagnose
        // for duplicate directives on redundant IVDepHLS pragma
        PrevAttr = nullptr;
        break;
      case LoopHintAttr::LoopExpr:
      case LoopHintAttr::Full:
        // array alone or with safelen - multiple ivdeps with array clauses
        // is okay.
        PrevAttr = nullptr;
        break;
      case LoopHintAttr::Enable:
        // Just #pragma ivdep
        PrevAttr = CategoryState.StateAttr;
        CategoryState.StateAttr = LH;
        break;
      case LoopHintAttr::Disable:
      case LoopHintAttr::AssumeSafety:
      case LoopHintAttr::FixedWidth:
      case LoopHintAttr::ScalableWidth:
        llvm_unreachable("unexpected ivdep state");
      }
    } else if (Option == LoopHintAttr::ForceHyperopt) {
      assert(LH->getState() == LoopHintAttr::Enable ||
             LH->getState() == LoopHintAttr::Disable);
      PrevAttr = CategoryState.StateAttr;
      CategoryState.StateAttr = LH;
      if (PrevAttr) {
        // Diagnose this here to get incompatible error instead of
        // duplicate in cases with 'no' variants.
        PrintingPolicy Policy(S.Context.getLangOpts());
        SourceLocation OptionLoc = LH->getRange().getBegin();
        bool Duplicate = PrevAttr->getState() == LH->getState();
        S.Diag(OptionLoc, diag::err_pragma_loop_compatibility)
          << Duplicate << PrevAttr->getDiagnosticName(Policy)
          << LH->getDiagnosticName(Policy);
        PrevAttr = nullptr; // Prevent additional diagnostics.
      }
    } else if (Option == LoopHintAttr::IIAtMost ||
               Option == LoopHintAttr::IIAtLeast ||
               Option == LoopHintAttr::MinIIAtFmax ||
               Option == LoopHintAttr::VectorizeAlways ||
               Option == LoopHintAttr::VectorizeAligned ||
               Option == LoopHintAttr::LoopCount ||
               Option == LoopHintAttr::LoopCountMin ||
               Option == LoopHintAttr::LoopCountMax ||
               Option == LoopHintAttr::LoopCountAvg ||
               Option == LoopHintAttr::Fusion) {
      switch (LH->getState()) {
      case LoopHintAttr::Numeric:
        PrevAttr = nullptr;
        if (Option == LoopHintAttr::LoopCount &&  CategoryState.NumericAttr) {
          SourceLocation OptionLoc = LH->getRange().getBegin();
          SourceLocation PrevOptionLoc =
              CategoryState.NumericAttr->getRange().getBegin();
          // Allow multiple loop counts with same optionLoc only
          if (PrevOptionLoc != OptionLoc)
            PrevAttr = CategoryState.NumericAttr;
        } else
        PrevAttr = CategoryState.NumericAttr;
        CategoryState.NumericAttr = LH;
        break;
      case LoopHintAttr::Enable:
        PrevAttr = CategoryState.StateAttr;
        CategoryState.StateAttr = LH;
        break;
      case LoopHintAttr::Disable:
        PrevAttr = CategoryState.StateAttr;
        CategoryState.StateAttr = LH;
        break;
      case LoopHintAttr::LoopExpr:
      case LoopHintAttr::Full:
      case LoopHintAttr::AssumeSafety:
      case LoopHintAttr::FixedWidth:
      case LoopHintAttr::ScalableWidth:
        llvm_unreachable("unexpected loop pragma state");
      }
      if (Option == LoopHintAttr::MinIIAtFmax &&
          CategoryState.NumericAttr) {
        PrevAttr = CategoryState.NumericAttr;
        CategoryState.NumericAttr = LH;
      }
    } else
#endif // INTEL_CUSTOMIZATION
    if (Option == LoopHintAttr::Vectorize ||
        Option == LoopHintAttr::Interleave || Option == LoopHintAttr::Unroll ||
        Option == LoopHintAttr::UnrollAndJam ||
        Option == LoopHintAttr::VectorizePredicate ||
        Option == LoopHintAttr::PipelineDisabled ||
        Option == LoopHintAttr::Distribute) {
      // Enable|Disable|AssumeSafety hint.  For example, vectorize(enable).
      PrevAttr = CategoryState.StateAttr;
      CategoryState.StateAttr = LH;
    } else {
      // Numeric hint.  For example, vectorize_width(8).
      PrevAttr = CategoryState.NumericAttr;
      CategoryState.NumericAttr = LH;
    }

    PrintingPolicy Policy(S.Context.getLangOpts());
    SourceLocation OptionLoc = LH->getRange().getBegin();
    if (PrevAttr)
      // Cannot specify same type of attribute twice.
      S.Diag(OptionLoc, diag::err_pragma_loop_compatibility)
          << /*Duplicate=*/true << PrevAttr->getDiagnosticName(Policy)
          << LH->getDiagnosticName(Policy);

    if (CategoryState.StateAttr && CategoryState.NumericAttr &&
        (Category == Unroll || Category == UnrollAndJam ||
         CategoryState.StateAttr->getState() == LoopHintAttr::Disable)) {
      // Disable hints are not compatible with numeric hints of the same
      // category.  As a special case, numeric unroll hints are also not
      // compatible with enable or full form of the unroll pragma because these
      // directives indicate full unrolling.
      S.Diag(OptionLoc, diag::err_pragma_loop_compatibility)
          << /*Duplicate=*/false
          << CategoryState.StateAttr->getDiagnosticName(Policy)
          << CategoryState.NumericAttr->getDiagnosticName(Policy);
    }
  }

  // C++20 [dcl.attr.likelihood]p1 The attribute-token likely shall not appear
  // in an attribute-specifier-seq that contains the attribute-token unlikely.
  const LikelyAttr *Likely = nullptr;
  const UnlikelyAttr *Unlikely = nullptr;
  for (const auto *I : Attrs) {
    if (const auto *Attr = dyn_cast<LikelyAttr>(I)) {
      if (Unlikely) {
        S.Diag(Attr->getLocation(), diag::err_attributes_are_not_compatible)
            << Attr << Unlikely << Attr->getRange();
        S.Diag(Unlikely->getLocation(), diag::note_conflicting_attribute)
            << Unlikely->getRange();
        return;
      }
      Likely = Attr;
    } else if (const auto *Attr = dyn_cast<UnlikelyAttr>(I)) {
      if (Likely) {
        S.Diag(Attr->getLocation(), diag::err_attributes_are_not_compatible)
            << Attr << Likely << Attr->getRange();
        S.Diag(Likely->getLocation(), diag::note_conflicting_attribute)
            << Likely->getRange();
        return;
      }
      Unlikely = Attr;
    }
  }
}

template <typename LoopAttrT>
static void
CheckForDuplicationSYCLLoopAttribute(Sema &S,
                                     const SmallVectorImpl<const Attr *> &Attrs,
                                     bool isIntelFPGAAttr = true) {
  const LoopAttrT *LoopAttr = nullptr;

  for (const auto *I : Attrs) {
    if (LoopAttr && isa<LoopAttrT>(I)) {
      // Cannot specify same type of attribute twice.
      S.Diag(I->getLocation(), diag::err_sycl_loop_attr_duplication)
          << isIntelFPGAAttr << LoopAttr;
    }
    if (isa<LoopAttrT>(I))
      LoopAttr = cast<LoopAttrT>(I);
  }
}

/// Diagnose mutually exclusive attributes when present on a given
/// declaration. Returns true if diagnosed.
template <typename LoopAttrT, typename LoopAttrT2>
static void CheckMutualExclusionSYCLLoopAttribute(
    Sema &S, const SmallVectorImpl<const Attr *> &Attrs) {
  std::pair<bool, bool> SeenAttrs;
  const Attr *FirstSeen = nullptr;

  for (const auto *I : Attrs) {
    // Remember the first attribute of the problematic type so that we can
    // potentially diagnose it later.
    if (!FirstSeen && isa<LoopAttrT, LoopAttrT2>(I))
      FirstSeen = I;

    // Remember if we've seen either of the attribute types.
    if (isa<LoopAttrT>(I))
<<<<<<< HEAD
      LoopAttr = cast<LoopAttrT>(I);
    if (isa<LoopAttrT2>(I))
      LoopAttr2 = cast<LoopAttrT2>(I);
    if (LoopAttr && LoopAttr2) {
      #if INTEL_CUSTOMIZATION
      StringRef LoopAttrName = isa<LoopAttrT>(LoopAttr)
                               ? LoopAttr->getName()
                               : LoopAttr->getSpelling();
      StringRef LoopAttr2Name = isa<LoopAttrT2>(LoopAttr2)
                                ? LoopAttr2->getName()
                                :LoopAttr2->getSpelling();
      S.Diag(Range.getBegin(), diag::err_attributes_are_not_compatible)
          << LoopAttrName << LoopAttr2Name;
      #endif // INTEL_CUSTOMIZATION
    }
=======
      SeenAttrs.first = true;
    else if (isa<LoopAttrT2>(I))
      SeenAttrs.second = true;

    // If we've seen both of the attribute types, then diagnose them both.
    if (SeenAttrs.first && SeenAttrs.second)
      S.Diag(I->getLocation(), diag::err_attributes_are_not_compatible)
          << FirstSeen << I;
>>>>>>> 24d852bc
  }
}

static void CheckForIncompatibleSYCLLoopAttributes(
    Sema &S, const SmallVectorImpl<const Attr *> &Attrs) {
  CheckForDuplicationSYCLLoopAttribute<SYCLIntelFPGAIIAttr>(S, Attrs);
  CheckForDuplicationSYCLLoopAttribute<SYCLIntelFPGAMaxConcurrencyAttr>(S,
                                                                        Attrs);
  CheckForDuplicationSYCLLoopAttribute<SYCLIntelFPGALoopCoalesceAttr>(S, Attrs);
  CheckForDuplicationSYCLLoopAttribute<SYCLIntelFPGADisableLoopPipeliningAttr>(
      S, Attrs);
  CheckForDuplicationSYCLLoopAttribute<SYCLIntelFPGAMaxInterleavingAttr>(S,
                                                                         Attrs);
  CheckForDuplicationSYCLLoopAttribute<SYCLIntelFPGASpeculatedIterationsAttr>(
      S, Attrs);
  CheckForDuplicationSYCLLoopAttribute<LoopUnrollHintAttr>(S, Attrs, false);
  CheckMutualExclusionSYCLLoopAttribute<SYCLIntelFPGADisableLoopPipeliningAttr,
                                        SYCLIntelFPGAMaxInterleavingAttr>(
      S, Attrs);
  CheckMutualExclusionSYCLLoopAttribute<SYCLIntelFPGADisableLoopPipeliningAttr,
                                        SYCLIntelFPGASpeculatedIterationsAttr>(
      S, Attrs);
  CheckMutualExclusionSYCLLoopAttribute<SYCLIntelFPGADisableLoopPipeliningAttr,
                                        SYCLIntelFPGAIIAttr>(S, Attrs);
  CheckMutualExclusionSYCLLoopAttribute<SYCLIntelFPGADisableLoopPipeliningAttr,
                                        SYCLIntelFPGAIVDepAttr>(S, Attrs);
  CheckMutualExclusionSYCLLoopAttribute<SYCLIntelFPGADisableLoopPipeliningAttr,
                                        SYCLIntelFPGAMaxConcurrencyAttr>(S,
                                                                         Attrs);

  CheckRedundantSYCLIntelFPGAIVDepAttrs(S, Attrs);
  CheckForDuplicationSYCLLoopAttribute<SYCLIntelFPGANofusionAttr>(S, Attrs);
}

void CheckForIncompatibleUnrollHintAttributes(
    Sema &S, const SmallVectorImpl<const Attr *> &Attrs, SourceRange Range) {

  // This check is entered after it was analyzed that there are no duplicating
  // pragmas and loop attributes. So, let's perform check that there are no
  // conflicting pragma unroll and unroll attribute for the loop.
  const LoopUnrollHintAttr *AttrUnroll = nullptr;
  const LoopHintAttr *PragmaUnroll = nullptr;
  for (const auto *I : Attrs) {
    if (auto *LH = dyn_cast<LoopUnrollHintAttr>(I))
      AttrUnroll = LH;
    if (auto *LH = dyn_cast<LoopHintAttr>(I)) {
      LoopHintAttr::OptionType Opt = LH->getOption();
      if (Opt == LoopHintAttr::Unroll || Opt == LoopHintAttr::UnrollCount)
        PragmaUnroll = LH;
    }
  }

  if (AttrUnroll && PragmaUnroll) {
    PrintingPolicy Policy(S.Context.getLangOpts());
    SourceLocation Loc = Range.getBegin();
    S.Diag(Loc, diag::err_loop_unroll_compatibility)
        << PragmaUnroll->getDiagnosticName(Policy)
        << AttrUnroll->getDiagnosticName(Policy);
  }
}

#if INTEL_CUSTOMIZATION
// Emit incompatible error for #pragma ii_at_most, #pragma ii_at_least,
// #pragma min_ii_at_target_fmax, and #pragma force_hyperopt with
// #pragma diasable_loop_pipelining.
void CheckForIncompatibleHLSAttributes(
    Sema &S, const SmallVectorImpl<const Attr *> &Attrs, SourceRange Range) {
  const SYCLIntelFPGADisableLoopPipeliningAttr *PragmaDisable = nullptr;
  const LoopHintAttr *PragmaLoopHint = nullptr;

  for (const auto *I : Attrs) {
    if (auto *LH = dyn_cast<const SYCLIntelFPGADisableLoopPipeliningAttr>(I))
      PragmaDisable = LH;
    if (auto *LH = dyn_cast<LoopHintAttr>(I)) {
      LoopHintAttr::OptionType Opt = LH->getOption();
      if ((Opt == LoopHintAttr::IIAtMost) ||
          (Opt == LoopHintAttr::IIAtLeast) ||
          (Opt == LoopHintAttr::MinIIAtFmax) ||
          (Opt == LoopHintAttr::ForceHyperopt))
        PragmaLoopHint = LH;
    }
    if (PragmaLoopHint && PragmaDisable) {
      PrintingPolicy Policy(S.Context.getLangOpts());
      SourceLocation OptionLoc = I->getRange().getBegin();
      S.Diag(OptionLoc, diag::err_pragma_loop_compatibility)
          << /*Duplicate=*/false << PragmaDisable->getDiagnosticName(Policy)
          << PragmaLoopHint->getDiagnosticName(Policy);
    }
  }
}

// Emit duplicate error for #pragma ii_at_most, #pragma ii_at_least,
// and #pragma min_ii_at_target_fmax with #pragma ii.
void CheckForDuplicateHLSAttributes(
    Sema &S, const SmallVectorImpl<const Attr *> &Attrs, SourceRange Range) {
  const SYCLIntelFPGAIIAttr *PragmaII = nullptr;
  const LoopHintAttr *PragmaLoopHint = nullptr;

  for (const auto *I : Attrs) {
    if (auto *LH = dyn_cast<const SYCLIntelFPGAIIAttr>(I))
      PragmaII = LH;
    if (auto *LH = dyn_cast<LoopHintAttr>(I)) {
      LoopHintAttr::OptionType Opt = LH->getOption();
      if ((Opt == LoopHintAttr::IIAtMost) ||
          (Opt == LoopHintAttr::IIAtLeast) ||
          (Opt == LoopHintAttr::MinIIAtFmax))
        PragmaLoopHint = LH;
    }
    if (PragmaLoopHint && PragmaII) {
      PrintingPolicy Policy(S.Context.getLangOpts());
      SourceLocation OptionLoc = I->getRange().getBegin();
      S.Diag(OptionLoc, diag::err_pragma_loop_compatibility)
          << /*Duplicate=*/true << PragmaII->getDiagnosticName(Policy)
          << PragmaLoopHint->getDiagnosticName(Policy);
    }
  }
}
#endif // INTEL_CUSTOMIZATION

static bool CheckLoopUnrollAttrExpr(Sema &S, Expr *E,
                                    const AttributeCommonInfo &A,
                                    unsigned *UnrollFactor = nullptr) {
  if (E && !E->isInstantiationDependent()) {
    Optional<llvm::APSInt> ArgVal = E->getIntegerConstantExpr(S.Context);
    if (!ArgVal)
      return S.Diag(E->getExprLoc(), diag::err_attribute_argument_type)
             << A.getAttrName() << AANT_ArgumentIntegerConstant
             << E->getSourceRange();

    if (ArgVal->isNonPositive())
      return S.Diag(E->getExprLoc(),
                    diag::err_attribute_requires_positive_integer)
             << A.getAttrName() << /* positive */ 0;

    if (UnrollFactor)
      *UnrollFactor = ArgVal->getZExtValue();
  }
  return false;
}

LoopUnrollHintAttr *Sema::BuildLoopUnrollHintAttr(const AttributeCommonInfo &A,
                                                  Expr *E) {
  return !CheckLoopUnrollAttrExpr(*this, E, A)
             ? new (Context) LoopUnrollHintAttr(Context, A, E)
             : nullptr;
}

OpenCLUnrollHintAttr *
Sema::BuildOpenCLLoopUnrollHintAttr(const AttributeCommonInfo &A, Expr *E) {
  unsigned UnrollFactor = 0;
  return !CheckLoopUnrollAttrExpr(*this, E, A, &UnrollFactor)
             ? new (Context) OpenCLUnrollHintAttr(Context, A, UnrollFactor)
             : nullptr;
}

static Attr *handleLoopUnrollHint(Sema &S, Stmt *St, const ParsedAttr &A,
                                  SourceRange Range) {
  // Although the feature was introduced only in OpenCL C v2.0 s6.11.5, it's
  // useful for OpenCL 1.x too and doesn't require HW support.
  // opencl_unroll_hint or clang::unroll can have 0 arguments (compiler
  // determines unrolling factor) or 1 argument (the unroll factor provided
  // by the user).

  unsigned NumArgs = A.getNumArgs();

  if (NumArgs > 1) {
    S.Diag(A.getLoc(), diag::err_attribute_too_many_arguments) << A << 1;
    return nullptr;
  }

  Expr *E = NumArgs ? A.getArgAsExpr(0) : nullptr;
  if (A.getParsedKind() == ParsedAttr::AT_OpenCLUnrollHint)
    return S.BuildOpenCLLoopUnrollHintAttr(A, E);
  else if (A.getParsedKind() == ParsedAttr::AT_LoopUnrollHint)
    return S.BuildLoopUnrollHintAttr(A, E);

  return nullptr;
}

static Attr *ProcessStmtAttribute(Sema &S, Stmt *St, const ParsedAttr &A,
#if INTEL_CUSTOMIZATION
                                  const ParsedAttributesView &AL,
#endif // INTEL_CUSTOMIZATION
                                  SourceRange Range) {
  switch (A.getKind()) {
  case ParsedAttr::UnknownAttribute:
    S.Diag(A.getLoc(), A.isDeclspecAttribute()
                           ? (unsigned)diag::warn_unhandled_ms_attribute_ignored
                           : (unsigned)diag::warn_unknown_attribute_ignored)
        << A << A.getRange();
    return nullptr;
#if INTEL_CUSTOMIZATION
  case ParsedAttr::AT_IntelInline:
    return handleIntelInlineAttr(S, St, A, Range);
  case ParsedAttr::AT_IntelBlockLoop:
    return handleIntelBlockLoopAttr(S, St, A, AL, Range);
  case ParsedAttr::AT_LoopFuse:
    return handleLoopFuseAttr(S, St, A, Range);
  case ParsedAttr::AT_IntelPrefetch:
    return handleIntelPrefetchAttr(S, St, A, AL, Range);
#endif // INTEL_CUSTOMIZATION
  case ParsedAttr::AT_FallThrough:
    return handleFallThroughAttr(S, St, A, Range);
  case ParsedAttr::AT_LoopHint:
    return handleLoopHintAttr(S, St, A, Range);
  case ParsedAttr::AT_SYCLIntelFPGAIVDep:
    return handleIntelFPGAIVDepAttr(S, A);
  case ParsedAttr::AT_SYCLIntelFPGAII:
    return handleIntelFPGALoopAttr<SYCLIntelFPGAIIAttr>(S, A);
  case ParsedAttr::AT_SYCLIntelFPGAMaxConcurrency:
    return handleIntelFPGALoopAttr<SYCLIntelFPGAMaxConcurrencyAttr>(S, A);
  case ParsedAttr::AT_SYCLIntelFPGALoopCoalesce:
    return handleIntelFPGALoopAttr<SYCLIntelFPGALoopCoalesceAttr>(S, A);
  case ParsedAttr::AT_SYCLIntelFPGADisableLoopPipelining:
    return handleIntelFPGALoopAttr<SYCLIntelFPGADisableLoopPipeliningAttr>(S,
                                                                           A);
  case ParsedAttr::AT_SYCLIntelFPGAMaxInterleaving:
    return handleIntelFPGALoopAttr<SYCLIntelFPGAMaxInterleavingAttr>(S, A);
  case ParsedAttr::AT_SYCLIntelFPGASpeculatedIterations:
    return handleIntelFPGALoopAttr<SYCLIntelFPGASpeculatedIterationsAttr>(S, A);
  case ParsedAttr::AT_OpenCLUnrollHint:
  case ParsedAttr::AT_LoopUnrollHint:
    return handleLoopUnrollHint(S, St, A, Range);
  case ParsedAttr::AT_Suppress:
    return handleSuppressAttr(S, St, A, Range);
  case ParsedAttr::AT_NoMerge:
    return handleNoMergeAttr(S, St, A, Range);
  case ParsedAttr::AT_Likely:
    return handleLikely(S, St, A, Range);
  case ParsedAttr::AT_Unlikely:
    return handleUnlikely(S, St, A, Range);
  case ParsedAttr::AT_SYCLIntelFPGANofusion:
    return handleIntelFPGANofusionAttr(S, A);
  default:
    // if we're here, then we parsed a known attribute, but didn't recognize
    // it as a statement attribute => it is declaration attribute
    S.Diag(A.getRange().getBegin(), diag::err_decl_attribute_invalid_on_stmt)
        << A << St->getBeginLoc();
    return nullptr;
  }
}

StmtResult Sema::ProcessStmtAttributes(Stmt *S,
                                       const ParsedAttributesView &AttrList,
                                       SourceRange Range) {
  SmallVector<const Attr*, 8> Attrs;
  for (const ParsedAttr &AL : AttrList) {
#if INTEL_CUSTOMIZATION
    if (Attr *a = ProcessStmtAttribute(*this, S, AL, AttrList,  Range))
#endif // INTEL_CUSTOMIZATION
      Attrs.push_back(a);
  }

  CheckForIncompatibleAttributes(*this, Attrs);
  CheckForIncompatibleSYCLLoopAttributes(*this, Attrs);
  CheckForIncompatibleUnrollHintAttributes(*this, Attrs, Range);
#if INTEL_CUSTOMIZATION
  CheckForIncompatibleHLSAttributes(*this, Attrs, Range);
  CheckForDuplicateHLSAttributes(*this, Attrs, Range);
#endif // INTEL_CUSTOMIZATION

  if (Attrs.empty())
    return S;

  return ActOnAttributedStmt(Range.getBegin(), Attrs, S);
}
bool Sema::CheckRebuiltAttributedStmtAttributes(ArrayRef<const Attr *> Attrs) {
  CheckRedundantSYCLIntelFPGAIVDepAttrs(*this, Attrs);
  return false;
}<|MERGE_RESOLUTION|>--- conflicted
+++ resolved
@@ -1342,23 +1342,6 @@
 
     // Remember if we've seen either of the attribute types.
     if (isa<LoopAttrT>(I))
-<<<<<<< HEAD
-      LoopAttr = cast<LoopAttrT>(I);
-    if (isa<LoopAttrT2>(I))
-      LoopAttr2 = cast<LoopAttrT2>(I);
-    if (LoopAttr && LoopAttr2) {
-      #if INTEL_CUSTOMIZATION
-      StringRef LoopAttrName = isa<LoopAttrT>(LoopAttr)
-                               ? LoopAttr->getName()
-                               : LoopAttr->getSpelling();
-      StringRef LoopAttr2Name = isa<LoopAttrT2>(LoopAttr2)
-                                ? LoopAttr2->getName()
-                                :LoopAttr2->getSpelling();
-      S.Diag(Range.getBegin(), diag::err_attributes_are_not_compatible)
-          << LoopAttrName << LoopAttr2Name;
-      #endif // INTEL_CUSTOMIZATION
-    }
-=======
       SeenAttrs.first = true;
     else if (isa<LoopAttrT2>(I))
       SeenAttrs.second = true;
@@ -1367,7 +1350,6 @@
     if (SeenAttrs.first && SeenAttrs.second)
       S.Diag(I->getLocation(), diag::err_attributes_are_not_compatible)
           << FirstSeen << I;
->>>>>>> 24d852bc
   }
 }
 
