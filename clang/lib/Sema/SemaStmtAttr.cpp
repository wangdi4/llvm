//===--- SemaStmtAttr.cpp - Statement Attribute Handling ------------------===//
//
//                     The LLVM Compiler Infrastructure
//
// This file is distributed under the University of Illinois Open Source
// License. See LICENSE.TXT for details.
//
//===----------------------------------------------------------------------===//
//
//  This file implements stmt-related attribute processing.
//
//===----------------------------------------------------------------------===//

#include "clang/Sema/SemaInternal.h"
#include "clang/AST/ASTContext.h"
#include "clang/Basic/SourceManager.h"
#include "clang/Sema/DelayedDiagnostic.h"
#include "clang/Sema/Lookup.h"
#include "clang/Sema/LoopHint.h"
#include "clang/Sema/ScopeInfo.h"
#include "llvm/ADT/StringExtras.h"

using namespace clang;
using namespace sema;

static Attr *handleFallThroughAttr(Sema &S, Stmt *St, const AttributeList &A,
                                   SourceRange Range) {
  FallThroughAttr Attr(A.getRange(), S.Context,
                       A.getAttributeSpellingListIndex());
  if (!isa<NullStmt>(St)) {
    S.Diag(A.getRange().getBegin(), diag::err_fallthrough_attr_wrong_target)
        << Attr.getSpelling() << St->getLocStart();
    if (isa<SwitchCase>(St)) {
      SourceLocation L = S.getLocForEndOfToken(Range.getEnd());
      S.Diag(L, diag::note_fallthrough_insert_semi_fixit)
          << FixItHint::CreateInsertion(L, ";");
    }
    return nullptr;
  }
  auto *FnScope = S.getCurFunction();
  if (FnScope->SwitchStack.empty()) {
    S.Diag(A.getRange().getBegin(), diag::err_fallthrough_attr_outside_switch);
    return nullptr;
  }

  // If this is spelled as the standard C++1z attribute, but not in C++1z, warn
  // about using it as an extension.
  if (!S.getLangOpts().CPlusPlus1z && A.isCXX11Attribute() &&
      !A.getScopeName())
    S.Diag(A.getLoc(), diag::ext_cxx1z_attr) << A.getName();

  FnScope->setHasFallthroughStmt();
  return ::new (S.Context) auto(Attr);
}

static Attr *handleLoopHintAttr(Sema &S, Stmt *St, const AttributeList &A,
                                SourceRange) {
  IdentifierLoc *PragmaNameLoc = A.getArgAsIdent(0);
  IdentifierLoc *OptionLoc = A.getArgAsIdent(1);
  IdentifierLoc *StateLoc = A.getArgAsIdent(2);
  Expr *ValueExpr = A.getArgAsExpr(3);

  bool PragmaUnroll = PragmaNameLoc->Ident->getName() == "unroll";
  bool PragmaNoUnroll = PragmaNameLoc->Ident->getName() == "nounroll";
  if (St->getStmtClass() != Stmt::DoStmtClass &&
      St->getStmtClass() != Stmt::ForStmtClass &&
      St->getStmtClass() != Stmt::CXXForRangeStmtClass &&
      St->getStmtClass() != Stmt::WhileStmtClass) {
    const char *Pragma =
        llvm::StringSwitch<const char *>(PragmaNameLoc->Ident->getName())
            .Case("unroll", "#pragma unroll")
            .Case("nounroll", "#pragma nounroll")
            .Default("#pragma clang loop");
    S.Diag(St->getLocStart(), diag::err_pragma_loop_precedes_nonloop) << Pragma;
    return nullptr;
  }

  LoopHintAttr::Spelling Spelling;
  LoopHintAttr::OptionType Option;
  LoopHintAttr::LoopHintState State;
  if (PragmaNoUnroll) {
    // #pragma nounroll
    Spelling = LoopHintAttr::Pragma_nounroll;
    Option = LoopHintAttr::Unroll;
    State = LoopHintAttr::Disable;
  } else if (PragmaUnroll) {
    Spelling = LoopHintAttr::Pragma_unroll;
    if (ValueExpr) {
      // #pragma unroll N
      Option = LoopHintAttr::UnrollCount;
      State = LoopHintAttr::Numeric;
#if INTEL_CUSTOMIZATION
      // CQ#366562 - let #pragma unroll value be out of striclty positive 32-bit
      // integer range: disable unrolling if value is 0, otherwise treat this
      // like #pragma unroll without argument.
      if (S.getLangOpts().IntelCompat) {
        llvm::APSInt Val;
        ExprResult Res = S.VerifyIntegerConstantExpression(ValueExpr, &Val);
        if (Res.isInvalid())
          return nullptr;

        bool ValueIsPositive = Val.isStrictlyPositive();
        if (!ValueIsPositive || Val.getActiveBits() > 31) {
          if (Val.getBoolValue()) {
            // Non-zero (negative or too large) value: just ignore the argument.
            S.Diag(ValueExpr->getExprLoc(),
                   diag::warn_pragma_unroll_invalid_factor_ignored)
                << Val.toString(10) << ValueIsPositive;
            State = LoopHintAttr::Enable;
          } else {
            // #pragma unroll(0) disables unrolling.
            State = LoopHintAttr::Disable;
          }
          Option = LoopHintAttr::Unroll;
          ValueExpr = nullptr;
        }
      }
#endif // INTEL_CUSTOMIZATION
    } else {
      // #pragma unroll
      Option = LoopHintAttr::Unroll;
      State = LoopHintAttr::Enable;
    }
  } else {
    // #pragma clang loop ...
    Spelling = LoopHintAttr::Pragma_clang_loop;
    assert(OptionLoc && OptionLoc->Ident &&
           "Attribute must have valid option info.");
    Option = llvm::StringSwitch<LoopHintAttr::OptionType>(
                 OptionLoc->Ident->getName())
                 .Case("vectorize", LoopHintAttr::Vectorize)
                 .Case("vectorize_width", LoopHintAttr::VectorizeWidth)
                 .Case("interleave", LoopHintAttr::Interleave)
                 .Case("interleave_count", LoopHintAttr::InterleaveCount)
                 .Case("unroll", LoopHintAttr::Unroll)
                 .Case("unroll_count", LoopHintAttr::UnrollCount)
                 .Default(LoopHintAttr::Vectorize);
    if (Option == LoopHintAttr::VectorizeWidth ||
        Option == LoopHintAttr::InterleaveCount ||
        Option == LoopHintAttr::UnrollCount) {
      assert(ValueExpr && "Attribute must have a valid value expression.");
      if (S.CheckLoopHintExpr(ValueExpr, St->getLocStart()))
        return nullptr;
      State = LoopHintAttr::Numeric;
    } else if (Option == LoopHintAttr::Vectorize ||
               Option == LoopHintAttr::Interleave ||
               Option == LoopHintAttr::Unroll) {
      assert(StateLoc && StateLoc->Ident && "Loop hint must have an argument");
      if (StateLoc->Ident->isStr("disable"))
        State = LoopHintAttr::Disable;
      else if (StateLoc->Ident->isStr("assume_safety"))
        State = LoopHintAttr::AssumeSafety;
      else if (StateLoc->Ident->isStr("full"))
        State = LoopHintAttr::Full;
      else if (StateLoc->Ident->isStr("enable"))
        State = LoopHintAttr::Enable;
      else
        llvm_unreachable("bad loop hint argument");
    } else
      llvm_unreachable("bad loop hint");
  }

  return LoopHintAttr::CreateImplicit(S.Context, Spelling, Option, State,
                                      ValueExpr, A.getRange());
}

static void
CheckForIncompatibleAttributes(Sema &S,
                               const SmallVectorImpl<const Attr *> &Attrs) {
  // There are 3 categories of loop hints attributes: vectorize, interleave,
  // and unroll. Each comes in two variants: a state form and a numeric form.
  // The state form selectively defaults/enables/disables the transformation
  // for the loop (for unroll, default indicates full unrolling rather than
  // enabling the transformation).  The numeric form form provides an integer
  // hint (for example, unroll count) to the transformer. The following array
  // accumulates the hints encountered while iterating through the attributes
  // to check for compatibility.
  struct {
    const LoopHintAttr *StateAttr;
    const LoopHintAttr *NumericAttr;
  } HintAttrs[] = {{nullptr, nullptr}, {nullptr, nullptr}, {nullptr, nullptr}};

  for (const auto *I : Attrs) {
    const LoopHintAttr *LH = dyn_cast<LoopHintAttr>(I);

    // Skip non loop hint attributes
    if (!LH)
      continue;

    LoopHintAttr::OptionType Option = LH->getOption();
    enum { Vectorize, Interleave, Unroll } Category;
    switch (Option) {
    case LoopHintAttr::Vectorize:
    case LoopHintAttr::VectorizeWidth:
      Category = Vectorize;
      break;
    case LoopHintAttr::Interleave:
    case LoopHintAttr::InterleaveCount:
      Category = Interleave;
      break;
    case LoopHintAttr::Unroll:
    case LoopHintAttr::UnrollCount:
      Category = Unroll;
      break;
    };

    auto &CategoryState = HintAttrs[Category];
    const LoopHintAttr *PrevAttr;
    if (Option == LoopHintAttr::Vectorize ||
        Option == LoopHintAttr::Interleave || Option == LoopHintAttr::Unroll) {
      // Enable|Disable|AssumeSafety hint.  For example, vectorize(enable).
      PrevAttr = CategoryState.StateAttr;
      CategoryState.StateAttr = LH;
    } else {
      // Numeric hint.  For example, vectorize_width(8).
      PrevAttr = CategoryState.NumericAttr;
      CategoryState.NumericAttr = LH;
    }

    PrintingPolicy Policy(S.Context.getLangOpts());
    SourceLocation OptionLoc = LH->getRange().getBegin();
    if (PrevAttr)
      // Cannot specify same type of attribute twice.
      S.Diag(OptionLoc, diag::err_pragma_loop_compatibility)
          << /*Duplicate=*/true << PrevAttr->getDiagnosticName(Policy)
          << LH->getDiagnosticName(Policy);

    if (CategoryState.StateAttr && CategoryState.NumericAttr &&
        (Category == Unroll ||
         CategoryState.StateAttr->getState() == LoopHintAttr::Disable)) {
      // Disable hints are not compatible with numeric hints of the same
      // category.  As a special case, numeric unroll hints are also not
      // compatible with enable or full form of the unroll pragma because these
      // directives indicate full unrolling.
      S.Diag(OptionLoc, diag::err_pragma_loop_compatibility)
          << /*Duplicate=*/false
          << CategoryState.StateAttr->getDiagnosticName(Policy)
          << CategoryState.NumericAttr->getDiagnosticName(Policy);
    }
  }
}

static Attr *handleOpenCLUnrollHint(Sema &S, Stmt *St, const AttributeList &A,
                                    SourceRange Range) {
  // OpenCL v2.0 s6.11.5 - opencl_unroll_hint can have 0 arguments (compiler
  // determines unrolling factor) or 1 argument (the unroll factor provided
  // by the user).

  if (S.getLangOpts().OpenCLVersion < 200) {
    S.Diag(A.getLoc(), diag::err_attribute_requires_opencl_version)
        << A.getName() << "2.0" << 1;
    return nullptr;
  }

  unsigned NumArgs = A.getNumArgs();

  if (NumArgs > 1) {
    S.Diag(A.getLoc(), diag::err_attribute_too_many_arguments) << A.getName()
                                                               << 1;
    return nullptr;
  }

  unsigned UnrollFactor = 0;

  if (NumArgs == 1) {
    Expr *E = A.getArgAsExpr(0);
    llvm::APSInt ArgVal(32);

    if (!E->isIntegerConstantExpr(ArgVal, S.Context)) {
      S.Diag(A.getLoc(), diag::err_attribute_argument_type)
          << A.getName() << AANT_ArgumentIntegerConstant << E->getSourceRange();
      return nullptr;
    }

    int Val = ArgVal.getSExtValue();

    if (Val <= 0) {
      S.Diag(A.getRange().getBegin(),
             diag::err_attribute_requires_positive_integer)
          << A.getName();
      return nullptr;
    }
    UnrollFactor = Val;
  }

  return OpenCLUnrollHintAttr::CreateImplicit(S.Context, UnrollFactor);
}

static Attr *ProcessStmtAttribute(Sema &S, Stmt *St, const AttributeList &A,
                                  SourceRange Range) {
  switch (A.getKind()) {
  case AttributeList::UnknownAttribute:
    S.Diag(A.getLoc(), A.isDeclspecAttribute() ?
           diag::warn_unhandled_ms_attribute_ignored :
           diag::warn_unknown_attribute_ignored) << A.getName();
    return nullptr;
  case AttributeList::AT_FallThrough:
    return handleFallThroughAttr(S, St, A, Range);
  case AttributeList::AT_LoopHint:
    return handleLoopHintAttr(S, St, A, Range);
  case AttributeList::AT_OpenCLUnrollHint:
    return handleOpenCLUnrollHint(S, St, A, Range);
  default:
    // if we're here, then we parsed a known attribute, but didn't recognize
    // it as a statement attribute => it is declaration attribute
<<<<<<< HEAD
#if INTEL_CUSTOMIZATION
    // CQ#370092 - emit a warning, not error in IntelCompat mode
    if (S.getLangOpts().IntelCompat)
      S.Diag(A.getRange().getBegin(), diag::warn_attribute_invalid_on_stmt)
        << A.getName() << St->getLocStart();
    else
#endif // INTEL_CUSTOMIZATION
    S.Diag(A.getRange().getBegin(), diag::err_attribute_invalid_on_stmt)
=======
    S.Diag(A.getRange().getBegin(), diag::err_decl_attribute_invalid_on_stmt)
>>>>>>> 6f8cfccb
        << A.getName() << St->getLocStart();
    return nullptr;
  }
}

StmtResult Sema::ProcessStmtAttributes(Stmt *S, AttributeList *AttrList,
                                       SourceRange Range) {
  SmallVector<const Attr*, 8> Attrs;
  for (const AttributeList* l = AttrList; l; l = l->getNext()) {
    if (Attr *a = ProcessStmtAttribute(*this, S, *l, Range))
      Attrs.push_back(a);
  }

  CheckForIncompatibleAttributes(*this, Attrs);

  if (Attrs.empty())
    return S;

  return ActOnAttributedStmt(Range.getBegin(), Attrs, S);
}<|MERGE_RESOLUTION|>--- conflicted
+++ resolved
@@ -303,18 +303,14 @@
   default:
     // if we're here, then we parsed a known attribute, but didn't recognize
     // it as a statement attribute => it is declaration attribute
-<<<<<<< HEAD
 #if INTEL_CUSTOMIZATION
     // CQ#370092 - emit a warning, not error in IntelCompat mode
     if (S.getLangOpts().IntelCompat)
-      S.Diag(A.getRange().getBegin(), diag::warn_attribute_invalid_on_stmt)
+      S.Diag(A.getRange().getBegin(), diag::warn_decl_attribute_invalid_on_stmt)
         << A.getName() << St->getLocStart();
     else
 #endif // INTEL_CUSTOMIZATION
-    S.Diag(A.getRange().getBegin(), diag::err_attribute_invalid_on_stmt)
-=======
     S.Diag(A.getRange().getBegin(), diag::err_decl_attribute_invalid_on_stmt)
->>>>>>> 6f8cfccb
         << A.getName() << St->getLocStart();
     return nullptr;
   }
