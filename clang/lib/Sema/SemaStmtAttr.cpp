--- conflicted
+++ resolved
@@ -386,7 +386,6 @@
       NumArgs == 2 ? A.getArgAsExpr(1) : nullptr);
 }
 
-<<<<<<< HEAD
 #if INTEL_CUSTOMIZATION
 static Attr *handleHLSIVDepAttr(Sema &S, const ParsedAttr &A) {
   Expr* ValueExpr = A.getArgAsExpr(3);
@@ -398,7 +397,7 @@
   return S.BuildSYCLIntelFPGAIVDepAttr(A, ValueExpr, ArrayExpr);
 }
 #endif // INTEL_CUSTOMIZATION
-=======
+
 static Attr *handleIntelFPGANofusionAttr(Sema &S, const ParsedAttr &A) {
   if (S.LangOpts.SYCLIsHost)
     return nullptr;
@@ -411,7 +410,6 @@
 
   return new (S.Context) SYCLIntelFPGANofusionAttr(S.Context, A);
 }
->>>>>>> 2d6353e7
 
 static Attr *handleLoopHintAttr(Sema &S, Stmt *St, const ParsedAttr &A,
                                 SourceRange) {
