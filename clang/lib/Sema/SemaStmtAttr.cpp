//===--- SemaStmtAttr.cpp - Statement Attribute Handling ------------------===//
//
// Part of the LLVM Project, under the Apache License v2.0 with LLVM Exceptions.
// See https://llvm.org/LICENSE.txt for license information.
// SPDX-License-Identifier: Apache-2.0 WITH LLVM-exception
//
//===----------------------------------------------------------------------===//
//
//  This file implements stmt-related attribute processing.
//
//===----------------------------------------------------------------------===//

#include "clang/Sema/SemaInternal.h"
#include "clang/AST/ASTContext.h"
#include "clang/Basic/SourceManager.h"
#include "clang/Sema/DelayedDiagnostic.h"
#include "clang/Sema/Lookup.h"
#include "clang/Sema/ScopeInfo.h"
#include "llvm/ADT/StringExtras.h"

using namespace clang;
using namespace sema;

static Attr *handleFallThroughAttr(Sema &S, Stmt *St, const ParsedAttr &A,
                                   SourceRange Range) {
  FallThroughAttr Attr(A.getRange(), S.Context,
                       A.getAttributeSpellingListIndex());
  if (!isa<NullStmt>(St)) {
    S.Diag(A.getRange().getBegin(), diag::err_fallthrough_attr_wrong_target)
        << Attr.getSpelling() << St->getBeginLoc();
    if (isa<SwitchCase>(St)) {
      SourceLocation L = S.getLocForEndOfToken(Range.getEnd());
      S.Diag(L, diag::note_fallthrough_insert_semi_fixit)
          << FixItHint::CreateInsertion(L, ";");
    }
    return nullptr;
  }
  auto *FnScope = S.getCurFunction();
  if (FnScope->SwitchStack.empty()) {
    S.Diag(A.getRange().getBegin(), diag::err_fallthrough_attr_outside_switch);
    return nullptr;
  }

  // If this is spelled as the standard C++17 attribute, but not in C++17, warn
  // about using it as an extension.
  if (!S.getLangOpts().CPlusPlus17 && A.isCXX11Attribute() &&
      !A.getScopeName())
    S.Diag(A.getLoc(), diag::ext_cxx17_attr) << A.getName();

  FnScope->setHasFallthroughStmt();
  return ::new (S.Context) auto(Attr);
}

static Attr *handleSuppressAttr(Sema &S, Stmt *St, const ParsedAttr &A,
                                SourceRange Range) {
  if (A.getNumArgs() < 1) {
    S.Diag(A.getLoc(), diag::err_attribute_too_few_arguments) << A << 1;
    return nullptr;
  }

  std::vector<StringRef> DiagnosticIdentifiers;
  for (unsigned I = 0, E = A.getNumArgs(); I != E; ++I) {
    StringRef RuleName;

    if (!S.checkStringLiteralArgumentAttr(A, I, RuleName, nullptr))
      return nullptr;

    // FIXME: Warn if the rule name is unknown. This is tricky because only
    // clang-tidy knows about available rules.
    DiagnosticIdentifiers.push_back(RuleName);
  }

  return ::new (S.Context) SuppressAttr(
      A.getRange(), S.Context, DiagnosticIdentifiers.data(),
      DiagnosticIdentifiers.size(), A.getAttributeSpellingListIndex());
}

template <typename FPGALoopAttrT>
static Attr *handleIntelFPGALoopAttr(Sema &S, Stmt *St, const ParsedAttr &A) {
<<<<<<< HEAD
  unsigned NumArgs = A.getNumArgs();
  if (NumArgs > 1) {
    S.Diag(A.getLoc(), diag::err_attribute_too_many_arguments) << A << 1;
=======

  if(S.LangOpts.SYCLIsHost)
    return nullptr;

  unsigned NumArgs = A.getNumArgs();
  if (NumArgs > 1) {
    S.Diag(A.getLoc(), diag::warn_attribute_too_many_arguments) << A << 1;
>>>>>>> 97b6396c
    return nullptr;
  }

  if (NumArgs == 0) {
    if (A.getKind() == ParsedAttr::AT_SYCLIntelFPGAII ||
        A.getKind() == ParsedAttr::AT_SYCLIntelFPGAMaxConcurrency) {
<<<<<<< HEAD
      S.Diag(A.getLoc(), diag::err_attribute_too_few_arguments) << A << 1;
=======
      S.Diag(A.getLoc(), diag::warn_attribute_too_few_arguments) << A << 1;
>>>>>>> 97b6396c
      return nullptr;
    }
  }

  unsigned SafeInterval = 0;

  if (NumArgs == 1) {
    Expr *E = A.getArgAsExpr(0);
    llvm::APSInt ArgVal(32);

    if (!E->isIntegerConstantExpr(ArgVal, S.Context)) {
      S.Diag(A.getLoc(), diag::err_attribute_argument_type)
        << A << AANT_ArgumentIntegerConstant << E->getSourceRange();
      return nullptr;
    }

    int Val = ArgVal.getSExtValue();

<<<<<<< HEAD
    if (Val <= 0) {
      S.Diag(A.getRange().getBegin(),
          diag::err_attribute_requires_positive_integer)
        << A << /* positive */ 0;
      return nullptr;
=======
    if (A.getKind() != ParsedAttr::AT_SYCLIntelFPGAMaxConcurrency) {
      if (Val <= 0) {
        S.Diag(A.getRange().getBegin(),
            diag::warn_attribute_requires_positive_integer)
          << A << /* positive */ 0;
        return nullptr;
      }
    } else {
      if (Val < 0) {
        S.Diag(A.getRange().getBegin(),
            diag::warn_attribute_requires_positive_integer)
          << A << /* non-negative */ 1;
        return nullptr;
      }
>>>>>>> 97b6396c
    }
    SafeInterval = Val;
  }

  return FPGALoopAttrT::CreateImplicit(S.Context, SafeInterval);
}

static Attr *handleLoopHintAttr(Sema &S, Stmt *St, const ParsedAttr &A,
                                SourceRange) {
  IdentifierLoc *PragmaNameLoc = A.getArgAsIdent(0);
  IdentifierLoc *OptionLoc = A.getArgAsIdent(1);
  IdentifierLoc *StateLoc = A.getArgAsIdent(2);
  Expr *ValueExpr = A.getArgAsExpr(3);
#if INTEL_CUSTOMIZATION
  Expr *ArrayExpr = A.getArgAsExpr(4);
#endif // INTEL_CUSTOMIZATION

  StringRef PragmaName =
      llvm::StringSwitch<StringRef>(PragmaNameLoc->Ident->getName())
          .Cases("unroll", "nounroll", "unroll_and_jam", "nounroll_and_jam",
                 PragmaNameLoc->Ident->getName())
#if INTEL_CUSTOMIZATION
          .Cases("loop_coalesce", "ii", "max_concurrency", "max_interleaving",
                 PragmaNameLoc->Ident->getName())
          .Cases("ivdep", "ii_at_most", "ii_at_least", "min_ii_at_target_fmax",
                 PragmaNameLoc->Ident->getName())
          .Cases("speculated_iterations", "disable_loop_pipelining",
                 PragmaNameLoc->Ident->getName())
          .Cases("force_hyperopt", "force_no_hyperopt", "nofusion", "fusion",
                 PragmaNameLoc->Ident->getName())
          .Cases("vector", "novector", "loop_count","distribute_point",
                 PragmaNameLoc->Ident->getName())
#endif // INTEL_CUSTOMIZATION
          .Default("clang loop");
#if INTEL_CUSTOMIZATION
  bool PragmaDistributePoint =
      PragmaNameLoc->Ident->getName() == "distribute_point";
  bool NonLoopPragmaDistributePoint =
      PragmaDistributePoint && St->getStmtClass() != Stmt::DoStmtClass &&
      St->getStmtClass() != Stmt::ForStmtClass &&
      St->getStmtClass() != Stmt::CXXForRangeStmtClass &&
      St->getStmtClass() != Stmt::WhileStmtClass;
  if (NonLoopPragmaDistributePoint) {
    bool withinLoop = false;
    for (Scope *CS = S.getCurScope(); CS; CS = CS->getParent())
      if (CS->getFlags() & Scope::ContinueScope) {
        withinLoop = true;
        break;
      }
    if (!withinLoop) {
      S.Diag(St->getBeginLoc(), diag::err_pragma_distpt_on_nonloop_stmt)
          << "#pragma distribute_point";
      return nullptr;
    }
  } else
#endif // INTEL_CUSTOMIZATION
  if (St->getStmtClass() != Stmt::DoStmtClass &&
      St->getStmtClass() != Stmt::ForStmtClass &&
      St->getStmtClass() != Stmt::CXXForRangeStmtClass &&
      St->getStmtClass() != Stmt::WhileStmtClass) {
    std::string Pragma = "#pragma " + std::string(PragmaName);
    S.Diag(St->getBeginLoc(), diag::err_pragma_loop_precedes_nonloop) << Pragma;
    return nullptr;
  }

  LoopHintAttr::Spelling Spelling =
      LoopHintAttr::Spelling(A.getAttributeSpellingListIndex());
  LoopHintAttr::OptionType Option;
  LoopHintAttr::LoopHintState State;

  auto SetHints = [&Option, &State](LoopHintAttr::OptionType O,
                                    LoopHintAttr::LoopHintState S) {
    Option = O;
    State = S;
  };
  if (PragmaName == "nounroll") {
    SetHints(LoopHintAttr::Unroll, LoopHintAttr::Disable);
  } else if (PragmaName == "unroll") {
    // #pragma unroll N
    if (ValueExpr) {
      // #pragma unroll N
      SetHints(LoopHintAttr::UnrollCount, LoopHintAttr::Numeric);
#if INTEL_CUSTOMIZATION
      // CQ#366562 - let #pragma unroll value be out of striclty positive 32-bit
      // integer range: disable unrolling if value is 0, otherwise treat this
      // like #pragma unroll without argument.
      // CQ#415958 - ignore this behavior in template types (isValueDependent).
      if (S.getLangOpts().IntelCompat && !ValueExpr->isValueDependent()) {
        llvm::APSInt Val;
        ExprResult Res = S.VerifyIntegerConstantExpression(ValueExpr, &Val);
        if (Res.isInvalid())
          return nullptr;

        bool ValueIsPositive = Val.isStrictlyPositive();
        if (!ValueIsPositive || Val.getActiveBits() > 31) {
          // Non-zero (negative or too large) value: just ignore the argument.
          // #pragma unroll(0) disables unrolling.
          State =
              Val.getBoolValue() ? LoopHintAttr::Enable : LoopHintAttr::Disable;
          SetHints(LoopHintAttr::Unroll, State);
        }
      }
#endif // INTEL_CUSTOMIZATION
    } else {
      // #pragma unroll
      SetHints(LoopHintAttr::Unroll, LoopHintAttr::Enable);
    }
  } else if (PragmaName == "nounroll_and_jam") {
    SetHints(LoopHintAttr::UnrollAndJam, LoopHintAttr::Disable);
  } else if (PragmaName == "unroll_and_jam") {
    // #pragma unroll_and_jam N
    if (ValueExpr)
      SetHints(LoopHintAttr::UnrollAndJamCount, LoopHintAttr::Numeric);
    else
      SetHints(LoopHintAttr::UnrollAndJam, LoopHintAttr::Enable);
#if INTEL_CUSTOMIZATION
  } else if (PragmaName == "loop_coalesce") {
    if (ValueExpr != nullptr)
      SetHints(LoopHintAttr::LoopCoalesce, LoopHintAttr::Numeric);
    else
      SetHints(LoopHintAttr::LoopCoalesce, LoopHintAttr::Enable);
  } else if (PragmaName == "ii") {
    SetHints(LoopHintAttr::II, LoopHintAttr::Numeric);
  } else if (PragmaName == "max_concurrency") {
    SetHints(LoopHintAttr::MaxConcurrency, LoopHintAttr::Numeric);
  } else if (PragmaName == "max_interleaving") {
    SetHints(LoopHintAttr::MaxInterleaving, LoopHintAttr::Numeric);
  } else if (PragmaName == "ivdep") {
    if (ValueExpr && ArrayExpr) {
      SetHints(LoopHintAttr::IVDepHLS, LoopHintAttr::Full);
    } else if (ValueExpr) {
      SetHints(LoopHintAttr::IVDepHLS, LoopHintAttr::Numeric);
    } else if (ArrayExpr) {
      SetHints(LoopHintAttr::IVDepHLS, LoopHintAttr::LoopExpr);
    } else if (OptionLoc->Ident && OptionLoc->Ident->getName() == "loop") {
      SetHints(LoopHintAttr::IVDepLoop, LoopHintAttr::Enable);
    } else if (OptionLoc->Ident && OptionLoc->Ident->getName() == "back") {
      SetHints(LoopHintAttr::IVDepBack, LoopHintAttr::Enable);
    } else {
      bool HLSCompat =
          S.getLangOpts().HLS ||
          (S.getLangOpts().OpenCL &&
           S.Context.getTargetInfo().getTriple().isINTELFPGAEnvironment());
      bool IntelCompat = S.getLangOpts().IntelCompat;
      if (HLSCompat && IntelCompat)
        SetHints(LoopHintAttr::IVDepHLSIntel, LoopHintAttr::Enable);
      else if (HLSCompat)
        SetHints(LoopHintAttr::IVDepHLS, LoopHintAttr::Enable);
      else
        SetHints(LoopHintAttr::IVDep, LoopHintAttr::Enable);
    }
  } else if (PragmaName == "ii_at_most") {
    SetHints(LoopHintAttr::IIAtMost, LoopHintAttr::Numeric);
  } else if (PragmaName == "ii_at_least") {
    SetHints(LoopHintAttr::IIAtLeast, LoopHintAttr::Numeric);
  } else if (PragmaName == "min_ii_at_target_fmax") {
    SetHints(LoopHintAttr::MinIIAtFmax, LoopHintAttr::Enable);
  } else if (PragmaName == "speculated_iterations") {
    SetHints(LoopHintAttr::SpeculatedIterations, LoopHintAttr::Numeric);
  } else if (PragmaName == "disable_loop_pipelining") {
    SetHints(LoopHintAttr::DisableLoopPipelining, LoopHintAttr::Enable);
  } else if (PragmaName == "force_hyperopt") {
    SetHints(LoopHintAttr::ForceHyperopt, LoopHintAttr::Enable);
  } else if (PragmaName == "force_no_hyperopt") {
    SetHints(LoopHintAttr::ForceHyperopt, LoopHintAttr::Disable);
  } else if (PragmaName == "distribute_point") {
    SetHints(LoopHintAttr::Distribute, LoopHintAttr::Enable);
  } else if (PragmaName == "nofusion") {
    SetHints(LoopHintAttr::Fusion, LoopHintAttr::Disable);
  } else if (PragmaName == "fusion") {
    SetHints(LoopHintAttr::Fusion, LoopHintAttr::Enable);
  } else if (PragmaName == "novector") {
    SetHints(LoopHintAttr::Vectorize, LoopHintAttr::Disable);
  } else if (PragmaName == "vector") {
    assert(OptionLoc && OptionLoc->Ident &&
           "Attribute must have valid option info.");
    Option = llvm::StringSwitch<LoopHintAttr::OptionType>(
                 OptionLoc->Ident->getName())
                 .Case("always", LoopHintAttr::VectorizeAlways)
                 .Default(LoopHintAttr::Vectorize);
    SetHints(Option, LoopHintAttr::Enable);
  } else if (PragmaName == "loop_count") {
    assert(OptionLoc && OptionLoc->Ident &&
           "Attribute must have valid option info.");
    Option = llvm::StringSwitch<LoopHintAttr::OptionType>(
                 OptionLoc->Ident->getName())
                 .Case("loop_count", LoopHintAttr::LoopCount)
                 .Case("min", LoopHintAttr::LoopCountMin)
                 .Case("max", LoopHintAttr::LoopCountMax)
                 .Case("avg", LoopHintAttr::LoopCountAvg);
    SetHints(Option, LoopHintAttr::Numeric);
#endif // INTEL_CUSTOMIZATION
  } else {
    // #pragma clang loop ...
    assert(OptionLoc && OptionLoc->Ident &&
           "Attribute must have valid option info.");
    Option = llvm::StringSwitch<LoopHintAttr::OptionType>(
                 OptionLoc->Ident->getName())
                 .Case("vectorize", LoopHintAttr::Vectorize)
                 .Case("vectorize_width", LoopHintAttr::VectorizeWidth)
                 .Case("interleave", LoopHintAttr::Interleave)
                 .Case("interleave_count", LoopHintAttr::InterleaveCount)
                 .Case("unroll", LoopHintAttr::Unroll)
                 .Case("unroll_count", LoopHintAttr::UnrollCount)
                 .Case("pipeline", LoopHintAttr::PipelineDisabled)
                 .Case("pipeline_initiation_interval",
                       LoopHintAttr::PipelineInitiationInterval)
                 .Case("distribute", LoopHintAttr::Distribute)
                 .Default(LoopHintAttr::Vectorize);
    if (Option == LoopHintAttr::VectorizeWidth ||
        Option == LoopHintAttr::InterleaveCount ||
        Option == LoopHintAttr::UnrollCount ||
        Option == LoopHintAttr::PipelineInitiationInterval) {
      assert(ValueExpr && "Attribute must have a valid value expression.");
      if (S.CheckLoopHintExpr(ValueExpr, St->getBeginLoc()))
        return nullptr;
      State = LoopHintAttr::Numeric;
    } else if (Option == LoopHintAttr::Vectorize ||
               Option == LoopHintAttr::Interleave ||
               Option == LoopHintAttr::Unroll ||
               Option == LoopHintAttr::Distribute ||
               Option == LoopHintAttr::PipelineDisabled) {
      assert(StateLoc && StateLoc->Ident && "Loop hint must have an argument");
      if (StateLoc->Ident->isStr("disable"))
        State = LoopHintAttr::Disable;
      else if (StateLoc->Ident->isStr("assume_safety"))
        State = LoopHintAttr::AssumeSafety;
      else if (StateLoc->Ident->isStr("full"))
        State = LoopHintAttr::Full;
      else if (StateLoc->Ident->isStr("enable"))
        State = LoopHintAttr::Enable;
      else
        llvm_unreachable("bad loop hint argument");
    } else
      llvm_unreachable("bad loop hint");
  }

  return LoopHintAttr::CreateImplicit(S.Context, Spelling, Option, State,
#if INTEL_CUSTOMIZATION
                                      ValueExpr, ArrayExpr, A.getRange());
#endif // INTEL_CUSTOMIZATION
}

#if INTEL_CUSTOMIZATION
static Attr *handleIntelInlineAttr(Sema &S, Stmt *St, const ParsedAttr &A,
                                   SourceRange) {
  IdentifierLoc *OptionLoc = A.getArgAsIdent(1);
  IntelInlineAttr::OptionType Option;
  if (OptionLoc) {
    if (OptionLoc->Ident->getName() != "recursive") {
      S.Diag(OptionLoc->Loc, diag::err_recursive_attribute_expected);
      return nullptr;
    }
    else {
      Option = IntelInlineAttr::Recursive;
    }
  }
  else {
    Option = IntelInlineAttr::NotRecursive;
  }
  return IntelInlineAttr::CreateImplicit(
      S.Context,
      static_cast<IntelInlineAttr::Spelling>(A.getAttributeSpellingListIndex()),
      Option, A.getRange());
}

static int64_t getConstInt(Sema &S, unsigned Idx, const ParsedAttr &A) {
  ASTContext &Ctx = S.getASTContext();
  Expr *E = A.getArgAsExpr(Idx);
  llvm::APSInt ValueAPS = (E)->EvaluateKnownConstInt(Ctx);
  if (ValueAPS.getActiveBits() > std::numeric_limits<int64_t>::digits)
    return std::numeric_limits<int64_t>::max();  //error will emit later.
  return ValueAPS.getSExtValue();
}

static bool diagOverlapingLevels(Sema &S, int LevelFrom, int LevelTo,
                                 SourceLocation SourceLoc,
                                 int PrevFrom, int PrevTo,
                                 SourceLocation PrevSourceLoc) {
  S.Diag(SourceLoc, diag::err_blocklevel_overlap)
      << LevelFrom << LevelTo << PrevFrom << PrevTo;
  return S.Diag(PrevSourceLoc,
                diag::note_second_block_loop_level_specified_here);
}

namespace {
struct PragmaBlockLoopLevelInfo {
  Expr *Factor;
  int LevelFrom;
  int LevelTo;
  clang::SourceLocation SourceLoc;
};
using MapType = llvm::SmallDenseMap<int, PragmaBlockLoopLevelInfo>;
}

static bool checkOverlapingLevels(Sema &S, Expr *FE, int64_t LevelFrom,
                                  int64_t LevelTo, SourceLocation SourceLoc,
                                  MapType &Map) {
  if (LevelFrom > LevelTo)
    return S.Diag(SourceLoc, diag::err_invalid_blocklevel);

  if (LevelFrom > 8 || LevelTo > 8)
    return S.Diag(SourceLoc, diag::err_invalid_blocklevel_range) << 1;

  if (LevelFrom <= 0 || LevelTo <= 0)
    return S.Diag(SourceLoc, diag::err_invalid_blocklevel_range) << 0;

  for (int L = LevelFrom; L <= LevelTo; ++L) {
    // If found level L or found level -1 diagnostic overlapping. Level -1
    // represent all levels.
    MapType::iterator It = Map.find(L);
    if (It == Map.end())
      It = Map.find(-1);
    if (It != Map.end())
      return diagOverlapingLevels(S, LevelFrom, LevelTo, SourceLoc,
                           It->second.LevelFrom, It->second.LevelTo,
                           It->second.SourceLoc);
    Map[L].Factor = FE;
    Map[L].LevelFrom = LevelFrom;
    Map[L].LevelTo = LevelTo;
    Map[L].SourceLoc = SourceLoc;
  }
  return false;
}

static Attr *handleIntelBlockLoopAttr(Sema &S, Stmt *St, const ParsedAttr &AA,
                                      const ParsedAttributesView &AttrList,
                                      SourceRange) {

  // If BlockLoop attribute is not the first one on the attribute list,
  // return, since all BlockLoop attributes have been processed during
  // processing first BlockLoop attribute.
  const auto &A = llvm::find_if(AttrList, [](const ParsedAttr &Attr) {
    return Attr.getKind() == ParsedAttr::AT_IntelBlockLoop;
  });
  if (&AA != &*A)
    return nullptr;

  if (St->getStmtClass() != Stmt::DoStmtClass &&
      St->getStmtClass() != Stmt::ForStmtClass &&
      St->getStmtClass() != Stmt::CXXForRangeStmtClass &&
      St->getStmtClass() != Stmt::WhileStmtClass) {
    S.Diag(St->getBeginLoc(), diag::err_pragma_loop_precedes_nonloop)
        << "#pragma block_loop";
    return nullptr;
  }

  SmallVector<Expr *, 2> Privates;
  MapType Map;  //interal use only for disanostic levels overlapping.
  for (const ParsedAttr &A : AttrList)
    if (A.getKind() == ParsedAttr::AT_IntelBlockLoop) {
      unsigned AI = 0;
      Expr *FE = nullptr;
      clang::SourceLocation SourceLoc;
      SourceLoc = A.getArgAsIdent(AI++)->Loc;//beginning of block_loop pragma
      if (A.isArgIdent(AI) &&
          A.getArgAsIdent(AI)->Ident->isStr("factor")) {
        FE = A.getArgAsExpr(++AI);
        AI++;
      }
      if (A.isArgIdent(AI) &&
          A.getArgAsIdent(AI)->Ident->isStr("level")) {
        SourceLoc = A.getArgAsIdent(AI)->Loc; //beginning of Level clause
        int64_t LevelFrom = getConstInt(S, ++AI, A);
        int64_t LevelTo = getConstInt(S, ++AI, A);
        AI++;
        if (checkOverlapingLevels(S, FE, LevelFrom, LevelTo, SourceLoc, Map))
          return nullptr;
      } else {
        if (!Map.empty()) {
          // No user specified level for current pragma, but other block_loop
          // has user specified level, diagnostic overlapping.
          MapType::iterator It = Map.begin();
          diagOverlapingLevels(S, -1, -1, SourceLoc, It->second.LevelFrom,
                               It->second.LevelTo, It->second.SourceLoc);

          return nullptr;
        }
        // no user specified level, need to passing -1 to BE.
        Map[-1].Factor = FE;
        Map[-1].LevelFrom = -1;
        Map[-1].LevelTo = -1;
        Map[-1].SourceLoc = SourceLoc;
      }
      if (A.isArgIdent(AI) &&
          A.getArgAsIdent(AI)->Ident->getName() == "private")
        for (AI = AI + 1; AI < A.getNumArgs(); ++AI) {
          if (A.isArgIdent(AI))
            break;
          Privates.push_back(A.getArgAsExpr(AI));
        }
    }
  SmallVector<int , 2> Levels;
  SmallVector<Expr *, 2> Factors;
  for (int I = -1; I <= 8; I++) {
    MapType::iterator It = Map.find(I);
    if (It != Map.end()) {
      Factors.push_back(It->second.Factor);
      Levels.push_back(I);
    }
  }
  const IntelBlockLoopAttr *BL = IntelBlockLoopAttr::CreateImplicit(
      S.Context, Factors.data(), Factors.size(), Levels.data(), Levels.size(),
      Privates.data(), Privates.size(), AA.getRange());
  if (!S.CheckIntelBlockLoopAttribute(BL))
    return nullptr;
  return const_cast<IntelBlockLoopAttr *>(BL);
}

static bool CheckBlockLoopScalarExpr(const Expr *E, Sema &S) {
  assert(E && "Invalid expression");
  QualType QT = E->getType();
  if (!QT->isScalarType()) {
    S.Diag(E->getExprLoc(), diag::err_pragma_loop_invalid_argument) << QT;
    return false;
  }
  return true;
}

static bool CheckBlockLoopIntegerExpr(const Expr *E, Sema &S) {
  assert(E && "Invalid expression");
  QualType QT = E->getType();
  if (!QT->isIntegralOrEnumerationType()) {
    S.Diag(E->getExprLoc(), diag::err_pragma_loop_invalid_argument_type) << QT;
    return false;
  }
  return true;
}

// Check expressions and create new attribute for block_loop.
bool Sema::CheckIntelBlockLoopAttribute(const IntelBlockLoopAttr *BL) {

  if (this->CurContext->isDependentContext())
    return true;

  SmallVector<std::pair <const VarDecl *, const Expr *>, 2> PrivateVar;
  for (const auto *P : BL->privates()) {
    if (!CheckBlockLoopScalarExpr(P, *this))
      return false;
    const VarDecl *VD = nullptr;
    if (const DeclRefExpr *DE = dyn_cast_or_null<DeclRefExpr>(P))
      VD = dyn_cast_or_null<VarDecl>(DE->getDecl());
    if (!VD) {
      Diag(P->getExprLoc(),
           diag::err_pragma_block_loop_private_expected_var_arg)
          << VD;
      return false;
    }
    PrivateVar.push_back(std::make_pair(VD, P));
  }
  for (auto *F : BL->factors()) {
    if (F) {
      if (!CheckBlockLoopIntegerExpr(F, *this))
        return false;
      if (!PrivateVar.empty()) {
        llvm::APSInt ValueAPS;
        ExprResult Res = VerifyIntegerConstantExpression(F, &ValueAPS);
        if (Res.isInvalid())
          return false;
      }
    }
  }
  // check duplicate variables are used in private clauses.
  using PrivateVarType = std::pair <const VarDecl *, const Expr *>;
  stable_sort(PrivateVar.begin(), PrivateVar.end(),
              [](const PrivateVarType &LHS, const PrivateVarType &RHS) {
                return LHS.first < RHS.first;
              });
  SmallVector<PrivateVarType, 4>::iterator Found = std::adjacent_find(
      begin(PrivateVar), end(PrivateVar),
      [](const PrivateVarType &LHS, const PrivateVarType &RHS) {
        return LHS.first == RHS.first;
      });
  if (Found != PrivateVar.end()) {
    Diag(Found->second->getExprLoc(),
           diag::err_duplicate_variable_name)
        << Found->first;
    if (Found->second != (Found + 1)->second)
      Diag((Found + 1)->second->getExprLoc(),
             diag::note_omp_referenced)
          << (Found + 1)->first;
    return false;
  }
  return true;
}

// A class to compare two #pragma ivdep safelen values in
// an anonymous namespace.
namespace {
  class IVDepCompare {
    llvm::APSInt SafeLen;
    bool IsMaxSafeLen = false;
  public:
    IVDepCompare(Sema &S, const LoopHintAttr* LH) {
      if (LH->getState() == LoopHintAttr::Enable ||
          LH->getState() == LoopHintAttr::LoopExpr)
        IsMaxSafeLen = true;
      else
        SafeLen = LH->getValue()->EvaluateKnownConstInt(S.Context);
    }
    bool isMaxSafeLen() { return IsMaxSafeLen; }
    bool operator==(const IVDepCompare &C) {
      return IsMaxSafeLen == C.IsMaxSafeLen && SafeLen == C.SafeLen;
    }
    bool operator>(const IVDepCompare& C) {
       if (IsMaxSafeLen && !C.IsMaxSafeLen) return true;
       if (C.IsMaxSafeLen) return false;
       return SafeLen > C.SafeLen;
    }
    bool operator>=(const IVDepCompare& C) { return *this == C || *this > C; }
  };
} // end anonymous namespace

static void
CheckForRedundantIVDepAttributes(Sema &S,
                                 const SmallVectorImpl<const Attr *> &Attrs) {

  const LoopHintAttr* OverridingAttr = nullptr;

  for (const auto *I : Attrs) {
    const LoopHintAttr *LH = dyn_cast<LoopHintAttr>(I);
    if (!LH || (LH->getOption() != LoopHintAttr::IVDepHLS &&
        LH->getOption() != LoopHintAttr::IVDepHLSIntel))
      continue;

    // Only Enable [#pragma ivdep] and Numeric [#pragma ivdep safelen(a)]
    // pragma can modify the OverridingAttr.
    if (LH->getState() != LoopHintAttr::Enable &&
        LH->getState() != LoopHintAttr::Numeric)
      continue;

    // The first OverridingAttr is found.
    if (!OverridingAttr) {
      OverridingAttr = LH;
      continue;
    }

    // Enable [#pragma ivdep] overrides any Numeric
    // [#pragma ivdep safelen(a)] pragma.
    if (LH->getState() == LoopHintAttr::Enable) {
      if (OverridingAttr->getState() == LoopHintAttr::Numeric)
        OverridingAttr = LH;
      continue;
    }

    assert(LH->getState() == LoopHintAttr::Numeric && "expecting Numeric");

    // The larger safelen value of #pragma ivdep overrides the smaller one
    // for two Numerics safelen values.
    IVDepCompare SL(S, LH);
    IVDepCompare OverridingSafeLen(S, OverridingAttr);
    if (SL > OverridingSafeLen)
      OverridingAttr = LH;
  }

  // If there is an overriding attribute, go through again,
  // and give diagnostics.
  if (OverridingAttr) {
    PrintingPolicy Policy(S.Context.getLangOpts());
    const auto &DiagnoseRedundant = [&](const LoopHintAttr *Attr) {
      S.Diag(Attr->getRange().getBegin(), diag::warn_redundant_ivdep_pragma)
          << Attr->getDiagnosticName(Policy);
      S.Diag(OverridingAttr->getRange().getBegin(),
             diag::note_overriding_ivdep_pragma_is_specified_here)
          << OverridingAttr->getDiagnosticName(Policy);
    };

    IVDepCompare OverridingSafeLen(S, OverridingAttr);

    for (const auto *I : Attrs) {
      const LoopHintAttr *LH = dyn_cast<LoopHintAttr>(I);
      if (!LH || (LH->getOption() != LoopHintAttr::IVDepHLS &&
          LH->getOption() != LoopHintAttr::IVDepHLSIntel) ||
          LH == OverridingAttr)
        continue;

      IVDepCompare SL(S, LH);
      switch (LH->getState()) {
        // Give diagnostic based on OverridingSafeLen and the safelen
        // associated with LH.
      case LoopHintAttr::Numeric:
        // Give redundant diagnostic for the smaller safelen value of
        // #pragma ivdep safelen (a) for two Numerics.
        // Duplicate when LH matches the overridingAttr.
        if (OverridingSafeLen > SL) {
          DiagnoseRedundant(LH);
        } else {
          S.Diag(LH->getRange().getBegin(), diag::err_pragma_loop_compatibility)
              << /*Duplicate=*/true
              << OverridingAttr->getDiagnosticName(Policy)
              << LH->getDiagnosticName(Policy);
        }
        break;
      case LoopHintAttr::Full:
        // An [ivdep] or [ivdep safelen(a)] pragma exists greater than the
        // safelen associated with LH.
        if (OverridingSafeLen >= SL) {
          DiagnoseRedundant(LH);
        }
        break;
      case LoopHintAttr::LoopExpr:
        // An Enable [#pragma ivdep] pragma exists that overrides
        // all LoopExpr [#pragma ivdep array(Arr)] pragmas.
        if (OverridingSafeLen.isMaxSafeLen())
          DiagnoseRedundant(LH);
        break;
      case LoopHintAttr::Enable:
        // Duplicate directives for #pragma ivdep is
        // diagnosed elsewhere.
        break;
      case LoopHintAttr::Disable:
      case LoopHintAttr::AssumeSafety:
        llvm_unreachable("unexpected loop pragma state");
      }
    }
  }
}

#endif // INTEL_CUSTOMIZATION

static void
CheckForIncompatibleAttributes(Sema &S,
                               const SmallVectorImpl<const Attr *> &Attrs) {
  // There are 6 categories of loop hints attributes: vectorize, interleave,
  // unroll, unroll_and_jam, pipeline and distribute. Except for distribute they
  // come in two variants: a state form and a numeric form.  The state form
  // selectively defaults/enables/disables the transformation for the loop
  // (for unroll, default indicates full unrolling rather than enabling the
  // transformation). The numeric form form provides an integer hint (for
  // example, unroll count) to the transformer. The following array accumulates
  // the hints encountered while iterating through the attributes to check for
  // compatibility.
  struct {
    const LoopHintAttr *StateAttr;
    const LoopHintAttr *NumericAttr;
#if INTEL_CUSTOMIZATION
  } HintAttrs[] = {{nullptr, nullptr}, // Vectorize
                   {nullptr, nullptr}, // II
                   {nullptr, nullptr}, // IVDep
                   {nullptr, nullptr}, // IVDepLoop
                   {nullptr, nullptr}, // IVDepBack
                   {nullptr, nullptr}, // LoopCoalesce
                   {nullptr, nullptr}, // MaxConcurrency
                   {nullptr, nullptr}, // MaxInterleaving
                   {nullptr, nullptr}, // SpeculatedIterations
                   {nullptr, nullptr}, // DisableLoopPipelining
                   {nullptr, nullptr}, // ForceHyperopt
                   {nullptr, nullptr}, // Fusion
                   {nullptr, nullptr}, // VectorAlways
                   {nullptr, nullptr}, // LoopCount
                   {nullptr, nullptr}, // LoopCountMin
                   {nullptr, nullptr}, // LoopCountMax
                   {nullptr, nullptr}, // LoopCountAvg
                   {nullptr, nullptr}, // Interleave
                   {nullptr, nullptr}, // Unroll
                   {nullptr, nullptr}, // UnrollAndJam
                   {nullptr, nullptr}, // Pipeline
                   {nullptr, nullptr}};// Distribute
#endif // INTEL_CUSTOMIZATION

#if INTEL_CUSTOMIZATION
  const LoopHintAttr *IVDepAttr = nullptr;
#endif // INTEL_CUSTOMIZATION
  for (const auto *I : Attrs) {
    const LoopHintAttr *LH = dyn_cast<LoopHintAttr>(I);

    // Skip non loop hint attributes
    if (!LH)
      continue;

    LoopHintAttr::OptionType Option = LH->getOption();
#if INTEL_CUSTOMIZATION
    enum {
      Vectorize,
      II,
      IVDep,
      IVDepLoop,
      IVDepBack,
      LoopCoalesce,
      MaxConcurrency,
      MaxInterleaving,
      SpeculatedIterations,
      DisableLoopPipelining,
      ForceHyperopt,
      Fusion,
      VectorAlways,
      LoopCount,
      LoopCountMin,
      LoopCountMax,
      LoopCountAvg,
      Interleave,
      Unroll,
      UnrollAndJam,
      Distribute,
      Pipeline
    } Category;
#endif // INTEL_CUSTOMIZATION
    switch (Option) {
#if INTEL_CUSTOMIZATION
    case LoopHintAttr::II:
    case LoopHintAttr::IIAtMost:
    case LoopHintAttr::IIAtLeast:
    case LoopHintAttr::MinIIAtFmax:
      Category = II;
      break;
    case LoopHintAttr::IVDep:
    case LoopHintAttr::IVDepHLS:
    case LoopHintAttr::IVDepHLSIntel:
      Category = IVDep;
      break;
    case LoopHintAttr::IVDepLoop:
      Category = IVDepLoop;
      break;
    case LoopHintAttr::IVDepBack:
      Category = IVDepBack;
      break;
    case LoopHintAttr::LoopCoalesce:
      Category = LoopCoalesce;
      break;
    case LoopHintAttr::MaxConcurrency:
      Category = MaxConcurrency;
      break;
    case LoopHintAttr::MaxInterleaving:
      Category = MaxInterleaving;
      break;
    case LoopHintAttr::SpeculatedIterations:
      Category = SpeculatedIterations;
      break;
    case LoopHintAttr::DisableLoopPipelining:
      Category = DisableLoopPipelining;
      break;
    case LoopHintAttr::ForceHyperopt:
      Category = ForceHyperopt;
      break;
    case LoopHintAttr::Fusion:
      Category = Fusion;
      break;
    case LoopHintAttr::VectorizeAlways:
      Category = VectorAlways;
      break;
    case LoopHintAttr::LoopCount:
      Category = LoopCount;
      break;
    case LoopHintAttr::LoopCountMax:
      Category = LoopCountMax;
      break;
    case LoopHintAttr::LoopCountMin:
      Category = LoopCountMin;
      break;
    case LoopHintAttr::LoopCountAvg:
      Category = LoopCountAvg;
      break;
#endif // INTEL_CUSTOMIZATION
    case LoopHintAttr::Vectorize:
    case LoopHintAttr::VectorizeWidth:
      Category = Vectorize;
      break;
    case LoopHintAttr::Interleave:
    case LoopHintAttr::InterleaveCount:
      Category = Interleave;
      break;
    case LoopHintAttr::Unroll:
    case LoopHintAttr::UnrollCount:
      Category = Unroll;
      break;
    case LoopHintAttr::UnrollAndJam:
    case LoopHintAttr::UnrollAndJamCount:
      Category = UnrollAndJam;
      break;
    case LoopHintAttr::Distribute:
      // Perform the check for duplicated 'distribute' hints.
      Category = Distribute;
      break;
    case LoopHintAttr::PipelineDisabled:
    case LoopHintAttr::PipelineInitiationInterval:
      Category = Pipeline;
      break;
    };

    assert(Category < sizeof(HintAttrs) / sizeof(HintAttrs[0]));
    auto &CategoryState = HintAttrs[Category];
    const LoopHintAttr *PrevAttr;
#if INTEL_CUSTOMIZATION
    // To make the code more readable and to limit conflicts handle all
    // Intel-added pragmas in this block. For each pragma:
    //  If it contains a numeric value set PrevAttr and
    //    CategoryState.NumericAttr.
    //  If it contains state (enable/disable) set PrevAttr and
    //    CategoryState.StateAttr.
    //  If the attribute cannot conflict set PrevAttr to nullptr.
    //  If you want a diagnostic if both state and numeric are used set
    //    the Category to Unroll and the community code will take care of it.
    if (Option == LoopHintAttr::IVDep || Option == LoopHintAttr::IVDepLoop ||
        Option == LoopHintAttr::IVDepBack ||
        Option == LoopHintAttr::IVDepHLS ||
        Option == LoopHintAttr::IVDepHLSIntel) {
      switch (LH->getState()) {
      case LoopHintAttr::Numeric:
        // safelen only - don't diagnose
        // for duplicate directives on redundant IVDepHLS pragma
        PrevAttr = nullptr;
        break;
      case LoopHintAttr::LoopExpr:
      case LoopHintAttr::Full:
        // array alone or with safelen - multiple ivdeps with array clauses
        // is okay.
        PrevAttr = nullptr;
        break;
      case LoopHintAttr::Enable:
        // Just #pragma ivdep
        PrevAttr = CategoryState.StateAttr;
        CategoryState.StateAttr = LH;
        break;
      case LoopHintAttr::Disable:
      case LoopHintAttr::AssumeSafety:
        llvm_unreachable("unexpected ivdep state");
      }
      if (Category == IVDep)
        IVDepAttr = LH;
      Category = Unroll; // For multiple safelen diagnostics.
    } else if (Option == LoopHintAttr::ForceHyperopt) {
      assert(LH->getState() == LoopHintAttr::Enable ||
             LH->getState() == LoopHintAttr::Disable);
      PrevAttr = CategoryState.StateAttr;
      CategoryState.StateAttr = LH;
      if (PrevAttr) {
        // Diagnose this here to get incompatible error instead of
        // duplicate in cases with 'no' variants.
        PrintingPolicy Policy(S.Context.getLangOpts());
        SourceLocation OptionLoc = LH->getRange().getBegin();
        bool Duplicate = PrevAttr->getState() == LH->getState();
        S.Diag(OptionLoc, diag::err_pragma_loop_compatibility)
          << Duplicate << PrevAttr->getDiagnosticName(Policy)
          << LH->getDiagnosticName(Policy);
        PrevAttr = nullptr; // Prevent additional diagnostics.
      }
    } else if (Option == LoopHintAttr::II ||
               Option == LoopHintAttr::IIAtMost ||
               Option == LoopHintAttr::IIAtLeast ||
               Option == LoopHintAttr::SpeculatedIterations ||
               Option == LoopHintAttr::MinIIAtFmax ||
               Option == LoopHintAttr::DisableLoopPipelining ||
               Option == LoopHintAttr::LoopCoalesce ||
               Option == LoopHintAttr::MaxConcurrency ||
               Option == LoopHintAttr::MaxInterleaving ||
               Option == LoopHintAttr::VectorizeAlways ||
               Option == LoopHintAttr::LoopCount ||
               Option == LoopHintAttr::LoopCountMin ||
               Option == LoopHintAttr::LoopCountMax ||
               Option == LoopHintAttr::LoopCountAvg ||
               Option == LoopHintAttr::Fusion) {
      switch (LH->getState()) {
      case LoopHintAttr::Numeric:
        PrevAttr = nullptr;
        if (Option == LoopHintAttr::LoopCount &&  CategoryState.NumericAttr) {
          SourceLocation OptionLoc = LH->getRange().getBegin();
          SourceLocation PrevOptionLoc =
              CategoryState.NumericAttr->getRange().getBegin();
          // Allow multiple loop counts with same optionLoc only
          if (PrevOptionLoc != OptionLoc)
            PrevAttr = CategoryState.NumericAttr;
        } else
        PrevAttr = CategoryState.NumericAttr;
        CategoryState.NumericAttr = LH;
        break;
      case LoopHintAttr::Enable:
        PrevAttr = CategoryState.StateAttr;
        CategoryState.StateAttr = LH;
        break;
      case LoopHintAttr::Disable:
        PrevAttr = CategoryState.StateAttr;
        CategoryState.StateAttr = LH;
        break;
      case LoopHintAttr::LoopExpr:
      case LoopHintAttr::Full:
      case LoopHintAttr::AssumeSafety:
        llvm_unreachable("unexpected loop pragma state");
      }
      if (Option == LoopHintAttr::MinIIAtFmax &&
          CategoryState.NumericAttr) {
        PrevAttr = CategoryState.NumericAttr;
        CategoryState.NumericAttr = LH;
      }
      if (Option == LoopHintAttr::LoopCoalesce)
        Category = Unroll;
    } else
#endif // INTEL_CUSTOMIZATION
    if (Option == LoopHintAttr::Vectorize ||
        Option == LoopHintAttr::Interleave || Option == LoopHintAttr::Unroll ||
        Option == LoopHintAttr::UnrollAndJam ||
        Option == LoopHintAttr::PipelineDisabled ||
        Option == LoopHintAttr::Distribute) {
      // Enable|Disable|AssumeSafety hint.  For example, vectorize(enable).
      PrevAttr = CategoryState.StateAttr;
      CategoryState.StateAttr = LH;
    } else {
      // Numeric hint.  For example, vectorize_width(8).
      PrevAttr = CategoryState.NumericAttr;
      CategoryState.NumericAttr = LH;
    }

    PrintingPolicy Policy(S.Context.getLangOpts());
    SourceLocation OptionLoc = LH->getRange().getBegin();
    if (PrevAttr)
      // Cannot specify same type of attribute twice.
      S.Diag(OptionLoc, diag::err_pragma_loop_compatibility)
          << /*Duplicate=*/true << PrevAttr->getDiagnosticName(Policy)
          << LH->getDiagnosticName(Policy);

    if (CategoryState.StateAttr && CategoryState.NumericAttr &&
        (Category == Unroll || Category == UnrollAndJam ||
         CategoryState.StateAttr->getState() == LoopHintAttr::Disable)) {
      // Disable hints are not compatible with numeric hints of the same
      // category.  As a special case, numeric unroll hints are also not
      // compatible with enable or full form of the unroll pragma because these
      // directives indicate full unrolling.
      S.Diag(OptionLoc, diag::err_pragma_loop_compatibility)
          << /*Duplicate=*/false
          << CategoryState.StateAttr->getDiagnosticName(Policy)
          << CategoryState.NumericAttr->getDiagnosticName(Policy);
    }
#if INTEL_CUSTOMIZATION
    // Emit incompatible error for diasable_loop_pipelining
    if (Category == DisableLoopPipelining &&
        (HintAttrs[II].NumericAttr != nullptr ||
         HintAttrs[SpeculatedIterations].NumericAttr != nullptr ||
         IVDepAttr != nullptr ||
         HintAttrs[IVDep].NumericAttr != nullptr ||
         HintAttrs[IVDep].StateAttr != nullptr ||
         HintAttrs[ForceHyperopt].StateAttr != nullptr ||
         HintAttrs[MaxConcurrency].NumericAttr != nullptr ||
         HintAttrs[MaxInterleaving].NumericAttr != nullptr)) {

      const LoopHintAttr *PrevAttr = IVDepAttr;
      if (HintAttrs[II].NumericAttr)
        PrevAttr = HintAttrs[II].NumericAttr;
      else if (HintAttrs[MaxConcurrency].NumericAttr)
        PrevAttr = HintAttrs[MaxConcurrency].NumericAttr;
      else if (HintAttrs[MaxInterleaving].NumericAttr)
        PrevAttr = HintAttrs[MaxInterleaving].NumericAttr;
      else if (HintAttrs[IVDep].NumericAttr)
        PrevAttr = HintAttrs[IVDep].NumericAttr;
      else if (HintAttrs[IVDep].StateAttr)
        PrevAttr = HintAttrs[IVDep].StateAttr;
      else if (HintAttrs[SpeculatedIterations].NumericAttr)
        PrevAttr = HintAttrs[SpeculatedIterations].NumericAttr;
      else if (HintAttrs[ForceHyperopt].StateAttr)
        PrevAttr = HintAttrs[ForceHyperopt].StateAttr;
      OptionLoc = LH->getRange().getBegin();
      S.Diag(OptionLoc, diag::err_pragma_loop_compatibility)
              << /*Duplicate=*/false << PrevAttr->getDiagnosticName(Policy)
              << LH->getDiagnosticName(Policy);
    } else if (HintAttrs[DisableLoopPipelining].StateAttr != nullptr &&
               (Category == II || Category == MaxConcurrency ||
                Category == MaxInterleaving ||
                Category == SpeculatedIterations || Category == ForceHyperopt ||
                (Category == Unroll && (IVDepAttr || CategoryState.StateAttr ||
                                        CategoryState.NumericAttr)))) {
      const LoopHintAttr *PrevAttr = HintAttrs[DisableLoopPipelining].StateAttr;
      S.Diag(OptionLoc, diag::err_pragma_loop_compatibility)
          << /*Duplicate=*/false << PrevAttr->getDiagnosticName(Policy)
          << LH->getDiagnosticName(Policy);
    }
#endif // INTEL_CUSTOMIZATION
  }
}


template <typename FPGALoopAttrT> static void
CheckForDuplicationFPGALoopAttribute(Sema &S,
                                     const SmallVectorImpl<const Attr *>
                                     &Attrs, SourceRange Range) {
  const FPGALoopAttrT *LoopFPGAAttr = nullptr;

  for (const auto *I : Attrs) {
    if (LoopFPGAAttr) {
      if (isa<FPGALoopAttrT>(I)) {
        SourceLocation Loc = Range.getBegin();
        // Cannot specify same type of attribute twice.
        S.Diag(Loc, diag::err_intel_fpga_loop_attr_duplication)
          << LoopFPGAAttr->getName();
      }
    }
    if (isa<FPGALoopAttrT>(I))
      LoopFPGAAttr = cast<FPGALoopAttrT>(I);
  }
}

static void
CheckForIncompatibleFPGALoopAttributes(Sema &S,
                                       const SmallVectorImpl<const Attr *>
                                       &Attrs, SourceRange Range) {
  CheckForDuplicationFPGALoopAttribute<SYCLIntelFPGAIVDepAttr>(S, Attrs, Range);
  CheckForDuplicationFPGALoopAttribute<SYCLIntelFPGAIIAttr>(S, Attrs, Range);
  CheckForDuplicationFPGALoopAttribute<
    SYCLIntelFPGAMaxConcurrencyAttr>(S, Attrs, Range);
}

static Attr *handleOpenCLUnrollHint(Sema &S, Stmt *St, const ParsedAttr &A,
                                    SourceRange Range) {
  // Although the feature was introduced only in OpenCL C v2.0 s6.11.5, it's
  // useful for OpenCL 1.x too and doesn't require HW support.
  // opencl_unroll_hint can have 0 arguments (compiler
  // determines unrolling factor) or 1 argument (the unroll factor provided
  // by the user).

  unsigned NumArgs = A.getNumArgs();

  if (NumArgs > 1) {
    S.Diag(A.getLoc(), diag::err_attribute_too_many_arguments) << A << 1;
    return nullptr;
  }

  unsigned UnrollFactor = 0;

  if (NumArgs == 1) {
    Expr *E = A.getArgAsExpr(0);
    llvm::APSInt ArgVal(32);

    if (!E->isIntegerConstantExpr(ArgVal, S.Context)) {
      S.Diag(A.getLoc(), diag::err_attribute_argument_type)
          << A << AANT_ArgumentIntegerConstant << E->getSourceRange();
      return nullptr;
    }

    int Val = ArgVal.getSExtValue();

    if (Val <= 0) {
      S.Diag(A.getRange().getBegin(),
             diag::err_attribute_requires_positive_integer)
          << A << /* positive */ 0;
      return nullptr;
    }
    UnrollFactor = Val;
  }

  return OpenCLUnrollHintAttr::CreateImplicit(S.Context, UnrollFactor);
}

static Attr *ProcessStmtAttribute(Sema &S, Stmt *St, const ParsedAttr &A,
#if INTEL_CUSTOMIZATION
                                  const ParsedAttributesView &AL,
#endif // INTEL_CUSTOMIZATION
                                  SourceRange Range) {
  switch (A.getKind()) {
  case ParsedAttr::UnknownAttribute:
    S.Diag(A.getLoc(), A.isDeclspecAttribute()
                           ? (unsigned)diag::warn_unhandled_ms_attribute_ignored
                           : (unsigned)diag::warn_unknown_attribute_ignored)
        << A.getName();
    return nullptr;
#if INTEL_CUSTOMIZATION
  case ParsedAttr::AT_IntelInline:
    return handleIntelInlineAttr(S, St, A, Range);
  case ParsedAttr::AT_IntelBlockLoop:
    return handleIntelBlockLoopAttr(S, St, A, AL, Range);
#endif // INTEL_CUSTOMIZATION
  case ParsedAttr::AT_FallThrough:
    return handleFallThroughAttr(S, St, A, Range);
  case ParsedAttr::AT_LoopHint:
    return handleLoopHintAttr(S, St, A, Range);
  case ParsedAttr::AT_SYCLIntelFPGAIVDep:
    return handleIntelFPGALoopAttr<SYCLIntelFPGAIVDepAttr>(S, St, A);
  case ParsedAttr::AT_SYCLIntelFPGAII:
    return handleIntelFPGALoopAttr<SYCLIntelFPGAIIAttr>(S, St, A);
  case ParsedAttr::AT_SYCLIntelFPGAMaxConcurrency:
    return handleIntelFPGALoopAttr<SYCLIntelFPGAMaxConcurrencyAttr>(S, St, A);
  case ParsedAttr::AT_OpenCLUnrollHint:
    return handleOpenCLUnrollHint(S, St, A, Range);
  case ParsedAttr::AT_Suppress:
    return handleSuppressAttr(S, St, A, Range);
  default:
    // if we're here, then we parsed a known attribute, but didn't recognize
    // it as a statement attribute => it is declaration attribute
    S.Diag(A.getRange().getBegin(), diag::err_decl_attribute_invalid_on_stmt)
        << A.getName() << St->getBeginLoc();
    return nullptr;
  }
}

StmtResult Sema::ProcessStmtAttributes(Stmt *S,
                                       const ParsedAttributesView &AttrList,
                                       SourceRange Range) {
  SmallVector<const Attr*, 8> Attrs;
  for (const ParsedAttr &AL : AttrList) {
#if INTEL_CUSTOMIZATION
    if (Attr *a = ProcessStmtAttribute(*this, S, AL, AttrList,  Range))
#endif // INTEL_CUSTOMIZATION
      Attrs.push_back(a);
  }

  CheckForIncompatibleAttributes(*this, Attrs);
  CheckForIncompatibleFPGALoopAttributes(*this, Attrs, Range);
<<<<<<< HEAD

#if INTEL_CUSTOMIZATION
  CheckForRedundantIVDepAttributes(*this, Attrs);
#endif // INTEL_CUSTOMIZATION
=======
>>>>>>> 97b6396c

  if (Attrs.empty())
    return S;

  return ActOnAttributedStmt(Range.getBegin(), Attrs, S);
}<|MERGE_RESOLUTION|>--- conflicted
+++ resolved
@@ -77,11 +77,6 @@
 
 template <typename FPGALoopAttrT>
 static Attr *handleIntelFPGALoopAttr(Sema &S, Stmt *St, const ParsedAttr &A) {
-<<<<<<< HEAD
-  unsigned NumArgs = A.getNumArgs();
-  if (NumArgs > 1) {
-    S.Diag(A.getLoc(), diag::err_attribute_too_many_arguments) << A << 1;
-=======
 
   if(S.LangOpts.SYCLIsHost)
     return nullptr;
@@ -89,18 +84,13 @@
   unsigned NumArgs = A.getNumArgs();
   if (NumArgs > 1) {
     S.Diag(A.getLoc(), diag::warn_attribute_too_many_arguments) << A << 1;
->>>>>>> 97b6396c
     return nullptr;
   }
 
   if (NumArgs == 0) {
     if (A.getKind() == ParsedAttr::AT_SYCLIntelFPGAII ||
         A.getKind() == ParsedAttr::AT_SYCLIntelFPGAMaxConcurrency) {
-<<<<<<< HEAD
-      S.Diag(A.getLoc(), diag::err_attribute_too_few_arguments) << A << 1;
-=======
       S.Diag(A.getLoc(), diag::warn_attribute_too_few_arguments) << A << 1;
->>>>>>> 97b6396c
       return nullptr;
     }
   }
@@ -119,13 +109,6 @@
 
     int Val = ArgVal.getSExtValue();
 
-<<<<<<< HEAD
-    if (Val <= 0) {
-      S.Diag(A.getRange().getBegin(),
-          diag::err_attribute_requires_positive_integer)
-        << A << /* positive */ 0;
-      return nullptr;
-=======
     if (A.getKind() != ParsedAttr::AT_SYCLIntelFPGAMaxConcurrency) {
       if (Val <= 0) {
         S.Diag(A.getRange().getBegin(),
@@ -140,7 +123,6 @@
           << A << /* non-negative */ 1;
         return nullptr;
       }
->>>>>>> 97b6396c
     }
     SafeInterval = Val;
   }
@@ -1234,13 +1216,10 @@
 
   CheckForIncompatibleAttributes(*this, Attrs);
   CheckForIncompatibleFPGALoopAttributes(*this, Attrs, Range);
-<<<<<<< HEAD
 
 #if INTEL_CUSTOMIZATION
   CheckForRedundantIVDepAttributes(*this, Attrs);
 #endif // INTEL_CUSTOMIZATION
-=======
->>>>>>> 97b6396c
 
   if (Attrs.empty())
     return S;
