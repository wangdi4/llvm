//===--- SemaCast.cpp - Semantic Analysis for Casts -----------------------===//
//
// Part of the LLVM Project, under the Apache License v2.0 with LLVM Exceptions.
// See https://llvm.org/LICENSE.txt for license information.
// SPDX-License-Identifier: Apache-2.0 WITH LLVM-exception
//
//===----------------------------------------------------------------------===//
//
//  This file implements semantic analysis for cast expressions, including
//  1) C-style casts like '(int) x'
//  2) C++ functional casts like 'int(x)'
//  3) C++ named casts like 'static_cast<int>(x)'
//
//===----------------------------------------------------------------------===//

#include "clang/Sema/SemaInternal.h"
#include "clang/AST/ASTContext.h"
#include "clang/AST/CXXInheritance.h"
#include "clang/AST/ExprCXX.h"
#include "clang/AST/ExprObjC.h"
#include "clang/AST/RecordLayout.h"
#include "clang/Basic/PartialDiagnostic.h"
#include "clang/Basic/TargetInfo.h"
#include "clang/Lex/Preprocessor.h"
#include "clang/Sema/Initialization.h"
#include "llvm/ADT/SmallVector.h"
#include <set>
using namespace clang;



enum TryCastResult {
  TC_NotApplicable, ///< The cast method is not applicable.
  TC_Success,       ///< The cast method is appropriate and successful.
  TC_Extension,     ///< The cast method is appropriate and accepted as a
                    ///< language extension.
  TC_Failed         ///< The cast method is appropriate, but failed. A
                    ///< diagnostic has been emitted.
};

static bool isValidCast(TryCastResult TCR) {
  return TCR == TC_Success || TCR == TC_Extension;
}

enum CastType {
  CT_Const,       ///< const_cast
  CT_Static,      ///< static_cast
  CT_Reinterpret, ///< reinterpret_cast
  CT_Dynamic,     ///< dynamic_cast
  CT_CStyle,      ///< (Type)expr
  CT_Functional   ///< Type(expr)
};

namespace {
  struct CastOperation {
    CastOperation(Sema &S, QualType destType, ExprResult src)
      : Self(S), SrcExpr(src), DestType(destType),
        ResultType(destType.getNonLValueExprType(S.Context)),
        ValueKind(Expr::getValueKindForType(destType)),
        Kind(CK_Dependent), IsARCUnbridgedCast(false) {

      if (const BuiltinType *placeholder =
            src.get()->getType()->getAsPlaceholderType()) {
        PlaceholderKind = placeholder->getKind();
      } else {
        PlaceholderKind = (BuiltinType::Kind) 0;
      }
    }

    Sema &Self;
    ExprResult SrcExpr;
    QualType DestType;
    QualType ResultType;
    ExprValueKind ValueKind;
    CastKind Kind;
    BuiltinType::Kind PlaceholderKind;
    CXXCastPath BasePath;
    bool IsARCUnbridgedCast;

    SourceRange OpRange;
    SourceRange DestRange;

    // Top-level semantics-checking routines.
    void CheckConstCast();
    void CheckReinterpretCast();
    void CheckStaticCast();
    void CheckDynamicCast();
    void CheckCXXCStyleCast(bool FunctionalCast, bool ListInitialization);
    void CheckCStyleCast();
    void CheckBuiltinBitCast();

    void updatePartOfExplicitCastFlags(CastExpr *CE) {
      // Walk down from the CE to the OrigSrcExpr, and mark all immediate
      // ImplicitCastExpr's as being part of ExplicitCastExpr. The original CE
      // (which is a ExplicitCastExpr), and the OrigSrcExpr are not touched.
      for (; auto *ICE = dyn_cast<ImplicitCastExpr>(CE->getSubExpr()); CE = ICE)
        ICE->setIsPartOfExplicitCast(true);
    }

    /// Complete an apparently-successful cast operation that yields
    /// the given expression.
    ExprResult complete(CastExpr *castExpr) {
      // If this is an unbridged cast, wrap the result in an implicit
      // cast that yields the unbridged-cast placeholder type.
      if (IsARCUnbridgedCast) {
        castExpr = ImplicitCastExpr::Create(Self.Context,
                                            Self.Context.ARCUnbridgedCastTy,
                                            CK_Dependent, castExpr, nullptr,
                                            castExpr->getValueKind());
      }
      updatePartOfExplicitCastFlags(castExpr);
      return castExpr;
    }

    // Internal convenience methods.

    /// Try to handle the given placeholder expression kind.  Return
    /// true if the source expression has the appropriate placeholder
    /// kind.  A placeholder can only be claimed once.
    bool claimPlaceholder(BuiltinType::Kind K) {
      if (PlaceholderKind != K) return false;

      PlaceholderKind = (BuiltinType::Kind) 0;
      return true;
    }

    bool isPlaceholder() const {
      return PlaceholderKind != 0;
    }
    bool isPlaceholder(BuiltinType::Kind K) const {
      return PlaceholderKind == K;
    }

    // Language specific cast restrictions for address spaces.
    void checkAddressSpaceCast(QualType SrcType, QualType DestType);

    void checkCastAlign() {
      Self.CheckCastAlign(SrcExpr.get(), DestType, OpRange);
    }

    void checkObjCConversion(Sema::CheckedConversionKind CCK) {
      assert(Self.getLangOpts().allowsNonTrivialObjCLifetimeQualifiers());

      Expr *src = SrcExpr.get();
      if (Self.CheckObjCConversion(OpRange, DestType, src, CCK) ==
          Sema::ACR_unbridged)
        IsARCUnbridgedCast = true;
      SrcExpr = src;
    }

    /// Check for and handle non-overload placeholder expressions.
    void checkNonOverloadPlaceholders() {
      if (!isPlaceholder() || isPlaceholder(BuiltinType::Overload))
        return;

      SrcExpr = Self.CheckPlaceholderExpr(SrcExpr.get());
      if (SrcExpr.isInvalid())
        return;
      PlaceholderKind = (BuiltinType::Kind) 0;
    }
  };
}

static void DiagnoseCastQual(Sema &Self, const ExprResult &SrcExpr,
                             QualType DestType);

// The Try functions attempt a specific way of casting. If they succeed, they
// return TC_Success. If their way of casting is not appropriate for the given
// arguments, they return TC_NotApplicable and *may* set diag to a diagnostic
// to emit if no other way succeeds. If their way of casting is appropriate but
// fails, they return TC_Failed and *must* set diag; they can set it to 0 if
// they emit a specialized diagnostic.
// All diagnostics returned by these functions must expect the same three
// arguments:
// %0: Cast Type (a value from the CastType enumeration)
// %1: Source Type
// %2: Destination Type
static TryCastResult TryLValueToRValueCast(Sema &Self, Expr *SrcExpr,
                                           QualType DestType, bool CStyle,
                                           CastKind &Kind,
                                           CXXCastPath &BasePath,
                                           unsigned &msg);
static TryCastResult TryStaticReferenceDowncast(Sema &Self, Expr *SrcExpr,
                                               QualType DestType, bool CStyle,
                                               SourceRange OpRange,
                                               unsigned &msg,
                                               CastKind &Kind,
                                               CXXCastPath &BasePath);
static TryCastResult TryStaticPointerDowncast(Sema &Self, QualType SrcType,
                                              QualType DestType, bool CStyle,
                                              SourceRange OpRange,
                                              unsigned &msg,
                                              CastKind &Kind,
                                              CXXCastPath &BasePath);
static TryCastResult TryStaticDowncast(Sema &Self, CanQualType SrcType,
                                       CanQualType DestType, bool CStyle,
                                       SourceRange OpRange,
                                       QualType OrigSrcType,
                                       QualType OrigDestType, unsigned &msg,
                                       CastKind &Kind,
                                       CXXCastPath &BasePath);
static TryCastResult TryStaticMemberPointerUpcast(Sema &Self, ExprResult &SrcExpr,
                                               QualType SrcType,
                                               QualType DestType,bool CStyle,
                                               SourceRange OpRange,
                                               unsigned &msg,
                                               CastKind &Kind,
                                               CXXCastPath &BasePath);

static TryCastResult TryStaticImplicitCast(Sema &Self, ExprResult &SrcExpr,
                                           QualType DestType,
                                           Sema::CheckedConversionKind CCK,
                                           SourceRange OpRange,
                                           unsigned &msg, CastKind &Kind,
                                           bool ListInitialization);
static TryCastResult TryStaticCast(Sema &Self, ExprResult &SrcExpr,
                                   QualType DestType,
                                   Sema::CheckedConversionKind CCK,
                                   SourceRange OpRange,
                                   unsigned &msg, CastKind &Kind,
                                   CXXCastPath &BasePath,
                                   bool ListInitialization);
static TryCastResult TryConstCast(Sema &Self, ExprResult &SrcExpr,
                                  QualType DestType, bool CStyle,
                                  unsigned &msg);
static TryCastResult TryReinterpretCast(Sema &Self, ExprResult &SrcExpr,
                                        QualType DestType, bool CStyle,
                                        SourceRange OpRange,
                                        unsigned &msg,
                                        CastKind &Kind);


/// ActOnCXXNamedCast - Parse {dynamic,static,reinterpret,const}_cast's.
ExprResult
Sema::ActOnCXXNamedCast(SourceLocation OpLoc, tok::TokenKind Kind,
                        SourceLocation LAngleBracketLoc, Declarator &D,
                        SourceLocation RAngleBracketLoc,
                        SourceLocation LParenLoc, Expr *E,
                        SourceLocation RParenLoc) {

  assert(!D.isInvalidType());

  TypeSourceInfo *TInfo = GetTypeForDeclaratorCast(D, E->getType());
  if (D.isInvalidType())
    return ExprError();

  if (getLangOpts().CPlusPlus) {
    // Check that there are no default arguments (C++ only).
    CheckExtraCXXDefaultArguments(D);
  }

  return BuildCXXNamedCast(OpLoc, Kind, TInfo, E,
                           SourceRange(LAngleBracketLoc, RAngleBracketLoc),
                           SourceRange(LParenLoc, RParenLoc));
}

ExprResult
Sema::BuildCXXNamedCast(SourceLocation OpLoc, tok::TokenKind Kind,
                        TypeSourceInfo *DestTInfo, Expr *E,
                        SourceRange AngleBrackets, SourceRange Parens) {
  ExprResult Ex = E;
  QualType DestType = DestTInfo->getType();

  // If the type is dependent, we won't do the semantic analysis now.
  bool TypeDependent =
      DestType->isDependentType() || Ex.get()->isTypeDependent();

  CastOperation Op(*this, DestType, E);
  Op.OpRange = SourceRange(OpLoc, Parens.getEnd());
  Op.DestRange = AngleBrackets;

  switch (Kind) {
  default: llvm_unreachable("Unknown C++ cast!");

  case tok::kw_const_cast:
    if (!TypeDependent) {
      Op.CheckConstCast();
      if (Op.SrcExpr.isInvalid())
        return ExprError();
      DiscardMisalignedMemberAddress(DestType.getTypePtr(), E);
    }
    return Op.complete(CXXConstCastExpr::Create(Context, Op.ResultType,
                                  Op.ValueKind, Op.SrcExpr.get(), DestTInfo,
                                                OpLoc, Parens.getEnd(),
                                                AngleBrackets));

  case tok::kw_dynamic_cast: {
    // dynamic_cast is not supported in C++ for OpenCL.
    if (getLangOpts().OpenCLCPlusPlus) {
      return ExprError(Diag(OpLoc, diag::err_openclcxx_not_supported)
                       << "dynamic_cast");
    }

    if (!TypeDependent) {
      Op.CheckDynamicCast();
      if (Op.SrcExpr.isInvalid())
        return ExprError();
    }
    return Op.complete(CXXDynamicCastExpr::Create(Context, Op.ResultType,
                                    Op.ValueKind, Op.Kind, Op.SrcExpr.get(),
                                                  &Op.BasePath, DestTInfo,
                                                  OpLoc, Parens.getEnd(),
                                                  AngleBrackets));
  }
  case tok::kw_reinterpret_cast: {
    if (!TypeDependent) {
      Op.CheckReinterpretCast();
      if (Op.SrcExpr.isInvalid())
        return ExprError();
      DiscardMisalignedMemberAddress(DestType.getTypePtr(), E);
    }
    return Op.complete(CXXReinterpretCastExpr::Create(Context, Op.ResultType,
                                    Op.ValueKind, Op.Kind, Op.SrcExpr.get(),
                                                      nullptr, DestTInfo, OpLoc,
                                                      Parens.getEnd(),
                                                      AngleBrackets));
  }
  case tok::kw_static_cast: {
    if (!TypeDependent) {
      Op.CheckStaticCast();
      if (Op.SrcExpr.isInvalid())
        return ExprError();
      DiscardMisalignedMemberAddress(DestType.getTypePtr(), E);
    }

    return Op.complete(CXXStaticCastExpr::Create(Context, Op.ResultType,
                                   Op.ValueKind, Op.Kind, Op.SrcExpr.get(),
                                                 &Op.BasePath, DestTInfo,
                                                 OpLoc, Parens.getEnd(),
                                                 AngleBrackets));
  }
  }
}

ExprResult Sema::ActOnBuiltinBitCastExpr(SourceLocation KWLoc, Declarator &D,
                                         ExprResult Operand,
                                         SourceLocation RParenLoc) {
  assert(!D.isInvalidType());

  TypeSourceInfo *TInfo = GetTypeForDeclaratorCast(D, Operand.get()->getType());
  if (D.isInvalidType())
    return ExprError();

  return BuildBuiltinBitCastExpr(KWLoc, TInfo, Operand.get(), RParenLoc);
}

ExprResult Sema::BuildBuiltinBitCastExpr(SourceLocation KWLoc,
                                         TypeSourceInfo *TSI, Expr *Operand,
                                         SourceLocation RParenLoc) {
  CastOperation Op(*this, TSI->getType(), Operand);
  Op.OpRange = SourceRange(KWLoc, RParenLoc);
  TypeLoc TL = TSI->getTypeLoc();
  Op.DestRange = SourceRange(TL.getBeginLoc(), TL.getEndLoc());

  if (!Operand->isTypeDependent() && !TSI->getType()->isDependentType()) {
    Op.CheckBuiltinBitCast();
    if (Op.SrcExpr.isInvalid())
      return ExprError();
  }

  BuiltinBitCastExpr *BCE =
      new (Context) BuiltinBitCastExpr(Op.ResultType, Op.ValueKind, Op.Kind,
                                       Op.SrcExpr.get(), TSI, KWLoc, RParenLoc);
  return Op.complete(BCE);
}

/// Try to diagnose a failed overloaded cast.  Returns true if
/// diagnostics were emitted.
static bool tryDiagnoseOverloadedCast(Sema &S, CastType CT,
                                      SourceRange range, Expr *src,
                                      QualType destType,
                                      bool listInitialization) {
  switch (CT) {
  // These cast kinds don't consider user-defined conversions.
  case CT_Const:
  case CT_Reinterpret:
  case CT_Dynamic:
    return false;

  // These do.
  case CT_Static:
  case CT_CStyle:
  case CT_Functional:
    break;
  }

  QualType srcType = src->getType();
  if (!destType->isRecordType() && !srcType->isRecordType())
    return false;

  InitializedEntity entity = InitializedEntity::InitializeTemporary(destType);
  InitializationKind initKind
    = (CT == CT_CStyle)? InitializationKind::CreateCStyleCast(range.getBegin(),
                                                      range, listInitialization)
    : (CT == CT_Functional)? InitializationKind::CreateFunctionalCast(range,
                                                             listInitialization)
    : InitializationKind::CreateCast(/*type range?*/ range);
  InitializationSequence sequence(S, entity, initKind, src);

  assert(sequence.Failed() && "initialization succeeded on second try?");
  switch (sequence.getFailureKind()) {
  default: return false;

  case InitializationSequence::FK_ConstructorOverloadFailed:
  case InitializationSequence::FK_UserConversionOverloadFailed:
    break;
  }

  OverloadCandidateSet &candidates = sequence.getFailedCandidateSet();

  unsigned msg = 0;
  OverloadCandidateDisplayKind howManyCandidates = OCD_AllCandidates;

  switch (sequence.getFailedOverloadResult()) {
  case OR_Success: llvm_unreachable("successful failed overload");
  case OR_No_Viable_Function:
    if (candidates.empty())
      msg = diag::err_ovl_no_conversion_in_cast;
    else
      msg = diag::err_ovl_no_viable_conversion_in_cast;
    howManyCandidates = OCD_AllCandidates;
    break;

  case OR_Ambiguous:
    msg = diag::err_ovl_ambiguous_conversion_in_cast;
    howManyCandidates = OCD_AmbiguousCandidates;
    break;

  case OR_Deleted:
    msg = diag::err_ovl_deleted_conversion_in_cast;
    howManyCandidates = OCD_ViableCandidates;
    break;
  }

  candidates.NoteCandidates(
      PartialDiagnosticAt(range.getBegin(),
                          S.PDiag(msg) << CT << srcType << destType << range
                                       << src->getSourceRange()),
      S, howManyCandidates, src);

  return true;
}

/// Diagnose a failed cast.
static void diagnoseBadCast(Sema &S, unsigned msg, CastType castType,
                            SourceRange opRange, Expr *src, QualType destType,
                            bool listInitialization) {
  if (msg == diag::err_bad_cxx_cast_generic &&
      tryDiagnoseOverloadedCast(S, castType, opRange, src, destType,
                                listInitialization))
    return;

  S.Diag(opRange.getBegin(), msg) << castType
    << src->getType() << destType << opRange << src->getSourceRange();

  // Detect if both types are (ptr to) class, and note any incompleteness.
  int DifferentPtrness = 0;
  QualType From = destType;
  if (auto Ptr = From->getAs<PointerType>()) {
    From = Ptr->getPointeeType();
    DifferentPtrness++;
  }
  QualType To = src->getType();
  if (auto Ptr = To->getAs<PointerType>()) {
    To = Ptr->getPointeeType();
    DifferentPtrness--;
  }
  if (!DifferentPtrness) {
    auto RecFrom = From->getAs<RecordType>();
    auto RecTo = To->getAs<RecordType>();
    if (RecFrom && RecTo) {
      auto DeclFrom = RecFrom->getAsCXXRecordDecl();
      if (!DeclFrom->isCompleteDefinition())
        S.Diag(DeclFrom->getLocation(), diag::note_type_incomplete)
          << DeclFrom->getDeclName();
      auto DeclTo = RecTo->getAsCXXRecordDecl();
      if (!DeclTo->isCompleteDefinition())
        S.Diag(DeclTo->getLocation(), diag::note_type_incomplete)
          << DeclTo->getDeclName();
    }
  }
}

namespace {
/// The kind of unwrapping we did when determining whether a conversion casts
/// away constness.
enum CastAwayConstnessKind {
  /// The conversion does not cast away constness.
  CACK_None = 0,
  /// We unwrapped similar types.
  CACK_Similar = 1,
  /// We unwrapped dissimilar types with similar representations (eg, a pointer
  /// versus an Objective-C object pointer).
  CACK_SimilarKind = 2,
  /// We unwrapped representationally-unrelated types, such as a pointer versus
  /// a pointer-to-member.
  CACK_Incoherent = 3,
};
}

/// Unwrap one level of types for CastsAwayConstness.
///
/// Like Sema::UnwrapSimilarTypes, this removes one level of indirection from
/// both types, provided that they're both pointer-like or array-like. Unlike
/// the Sema function, doesn't care if the unwrapped pieces are related.
///
/// This function may remove additional levels as necessary for correctness:
/// the resulting T1 is unwrapped sufficiently that it is never an array type,
/// so that its qualifiers can be directly compared to those of T2 (which will
/// have the combined set of qualifiers from all indermediate levels of T2),
/// as (effectively) required by [expr.const.cast]p7 replacing T1's qualifiers
/// with those from T2.
static CastAwayConstnessKind
unwrapCastAwayConstnessLevel(ASTContext &Context, QualType &T1, QualType &T2) {
  enum { None, Ptr, MemPtr, BlockPtr, Array };
  auto Classify = [](QualType T) {
    if (T->isAnyPointerType()) return Ptr;
    if (T->isMemberPointerType()) return MemPtr;
    if (T->isBlockPointerType()) return BlockPtr;
    // We somewhat-arbitrarily don't look through VLA types here. This is at
    // least consistent with the behavior of UnwrapSimilarTypes.
    if (T->isConstantArrayType() || T->isIncompleteArrayType()) return Array;
    return None;
  };

  auto Unwrap = [&](QualType T) {
    if (auto *AT = Context.getAsArrayType(T))
      return AT->getElementType();
    return T->getPointeeType();
  };

  CastAwayConstnessKind Kind;

  if (T2->isReferenceType()) {
    // Special case: if the destination type is a reference type, unwrap it as
    // the first level. (The source will have been an lvalue expression in this
    // case, so there is no corresponding "reference to" in T1 to remove.) This
    // simulates removing a "pointer to" from both sides.
    T2 = T2->getPointeeType();
    Kind = CastAwayConstnessKind::CACK_Similar;
  } else if (Context.UnwrapSimilarTypes(T1, T2)) {
    Kind = CastAwayConstnessKind::CACK_Similar;
  } else {
    // Try unwrapping mismatching levels.
    int T1Class = Classify(T1);
    if (T1Class == None)
      return CastAwayConstnessKind::CACK_None;

    int T2Class = Classify(T2);
    if (T2Class == None)
      return CastAwayConstnessKind::CACK_None;

    T1 = Unwrap(T1);
    T2 = Unwrap(T2);
    Kind = T1Class == T2Class ? CastAwayConstnessKind::CACK_SimilarKind
                              : CastAwayConstnessKind::CACK_Incoherent;
  }

  // We've unwrapped at least one level. If the resulting T1 is a (possibly
  // multidimensional) array type, any qualifier on any matching layer of
  // T2 is considered to correspond to T1. Decompose down to the element
  // type of T1 so that we can compare properly.
  while (true) {
    Context.UnwrapSimilarArrayTypes(T1, T2);

    if (Classify(T1) != Array)
      break;

    auto T2Class = Classify(T2);
    if (T2Class == None)
      break;

    if (T2Class != Array)
      Kind = CastAwayConstnessKind::CACK_Incoherent;
    else if (Kind != CastAwayConstnessKind::CACK_Incoherent)
      Kind = CastAwayConstnessKind::CACK_SimilarKind;

    T1 = Unwrap(T1);
    T2 = Unwrap(T2).withCVRQualifiers(T2.getCVRQualifiers());
  }

  return Kind;
}

/// Check if the pointer conversion from SrcType to DestType casts away
/// constness as defined in C++ [expr.const.cast]. This is used by the cast
/// checkers. Both arguments must denote pointer (possibly to member) types.
///
/// \param CheckCVR Whether to check for const/volatile/restrict qualifiers.
/// \param CheckObjCLifetime Whether to check Objective-C lifetime qualifiers.
static CastAwayConstnessKind
CastsAwayConstness(Sema &Self, QualType SrcType, QualType DestType,
                   bool CheckCVR, bool CheckObjCLifetime,
                   QualType *TheOffendingSrcType = nullptr,
                   QualType *TheOffendingDestType = nullptr,
                   Qualifiers *CastAwayQualifiers = nullptr) {
  // If the only checking we care about is for Objective-C lifetime qualifiers,
  // and we're not in ObjC mode, there's nothing to check.
  if (!CheckCVR && CheckObjCLifetime && !Self.Context.getLangOpts().ObjC)
    return CastAwayConstnessKind::CACK_None;

  if (!DestType->isReferenceType()) {
    assert((SrcType->isAnyPointerType() || SrcType->isMemberPointerType() ||
            SrcType->isBlockPointerType()) &&
           "Source type is not pointer or pointer to member.");
    assert((DestType->isAnyPointerType() || DestType->isMemberPointerType() ||
            DestType->isBlockPointerType()) &&
           "Destination type is not pointer or pointer to member.");
  }

  QualType UnwrappedSrcType = Self.Context.getCanonicalType(SrcType),
           UnwrappedDestType = Self.Context.getCanonicalType(DestType);

  // Find the qualifiers. We only care about cvr-qualifiers for the
  // purpose of this check, because other qualifiers (address spaces,
  // Objective-C GC, etc.) are part of the type's identity.
  QualType PrevUnwrappedSrcType = UnwrappedSrcType;
  QualType PrevUnwrappedDestType = UnwrappedDestType;
  auto WorstKind = CastAwayConstnessKind::CACK_Similar;
  bool AllConstSoFar = true;
  while (auto Kind = unwrapCastAwayConstnessLevel(
             Self.Context, UnwrappedSrcType, UnwrappedDestType)) {
    // Track the worst kind of unwrap we needed to do before we found a
    // problem.
    if (Kind > WorstKind)
      WorstKind = Kind;

    // Determine the relevant qualifiers at this level.
    Qualifiers SrcQuals, DestQuals;
    Self.Context.getUnqualifiedArrayType(UnwrappedSrcType, SrcQuals);
    Self.Context.getUnqualifiedArrayType(UnwrappedDestType, DestQuals);

    // We do not meaningfully track object const-ness of Objective-C object
    // types. Remove const from the source type if either the source or
    // the destination is an Objective-C object type.
    if (UnwrappedSrcType->isObjCObjectType() ||
        UnwrappedDestType->isObjCObjectType())
      SrcQuals.removeConst();

    if (CheckCVR) {
      Qualifiers SrcCvrQuals =
          Qualifiers::fromCVRMask(SrcQuals.getCVRQualifiers());
      Qualifiers DestCvrQuals =
          Qualifiers::fromCVRMask(DestQuals.getCVRQualifiers());

      if (SrcCvrQuals != DestCvrQuals) {
        if (CastAwayQualifiers)
          *CastAwayQualifiers = SrcCvrQuals - DestCvrQuals;

        // If we removed a cvr-qualifier, this is casting away 'constness'.
        if (!DestCvrQuals.compatiblyIncludes(SrcCvrQuals)) {
          if (TheOffendingSrcType)
            *TheOffendingSrcType = PrevUnwrappedSrcType;
          if (TheOffendingDestType)
            *TheOffendingDestType = PrevUnwrappedDestType;
          return WorstKind;
        }

        // If any prior level was not 'const', this is also casting away
        // 'constness'. We noted the outermost type missing a 'const' already.
        if (!AllConstSoFar)
          return WorstKind;
      }
    }

    if (CheckObjCLifetime &&
        !DestQuals.compatiblyIncludesObjCLifetime(SrcQuals))
      return WorstKind;

    // If we found our first non-const-qualified type, this may be the place
    // where things start to go wrong.
    if (AllConstSoFar && !DestQuals.hasConst()) {
      AllConstSoFar = false;
      if (TheOffendingSrcType)
        *TheOffendingSrcType = PrevUnwrappedSrcType;
      if (TheOffendingDestType)
        *TheOffendingDestType = PrevUnwrappedDestType;
    }

    PrevUnwrappedSrcType = UnwrappedSrcType;
    PrevUnwrappedDestType = UnwrappedDestType;
  }

  return CastAwayConstnessKind::CACK_None;
}

static TryCastResult getCastAwayConstnessCastKind(CastAwayConstnessKind CACK,
                                                  unsigned &DiagID) {
  switch (CACK) {
  case CastAwayConstnessKind::CACK_None:
    llvm_unreachable("did not cast away constness");

  case CastAwayConstnessKind::CACK_Similar:
    // FIXME: Accept these as an extension too?
  case CastAwayConstnessKind::CACK_SimilarKind:
    DiagID = diag::err_bad_cxx_cast_qualifiers_away;
    return TC_Failed;

  case CastAwayConstnessKind::CACK_Incoherent:
    DiagID = diag::ext_bad_cxx_cast_qualifiers_away_incoherent;
    return TC_Extension;
  }

  llvm_unreachable("unexpected cast away constness kind");
}

/// CheckDynamicCast - Check that a dynamic_cast\<DestType\>(SrcExpr) is valid.
/// Refer to C++ 5.2.7 for details. Dynamic casts are used mostly for runtime-
/// checked downcasts in class hierarchies.
void CastOperation::CheckDynamicCast() {
  if (ValueKind == VK_RValue)
    SrcExpr = Self.DefaultFunctionArrayLvalueConversion(SrcExpr.get());
  else if (isPlaceholder())
    SrcExpr = Self.CheckPlaceholderExpr(SrcExpr.get());
  if (SrcExpr.isInvalid()) // if conversion failed, don't report another error
    return;

  QualType OrigSrcType = SrcExpr.get()->getType();
  QualType DestType = Self.Context.getCanonicalType(this->DestType);

  // C++ 5.2.7p1: T shall be a pointer or reference to a complete class type,
  //   or "pointer to cv void".

  QualType DestPointee;
  const PointerType *DestPointer = DestType->getAs<PointerType>();
  const ReferenceType *DestReference = nullptr;
  if (DestPointer) {
    DestPointee = DestPointer->getPointeeType();
  } else if ((DestReference = DestType->getAs<ReferenceType>())) {
    DestPointee = DestReference->getPointeeType();
  } else {
    Self.Diag(OpRange.getBegin(), diag::err_bad_dynamic_cast_not_ref_or_ptr)
      << this->DestType << DestRange;
    SrcExpr = ExprError();
    return;
  }

  const RecordType *DestRecord = DestPointee->getAs<RecordType>();
  if (DestPointee->isVoidType()) {
    assert(DestPointer && "Reference to void is not possible");
  } else if (DestRecord) {
    if (Self.RequireCompleteType(OpRange.getBegin(), DestPointee,
                                 diag::err_bad_cast_incomplete,
                                 DestRange)) {
      SrcExpr = ExprError();
      return;
    }
  } else {
    Self.Diag(OpRange.getBegin(), diag::err_bad_dynamic_cast_not_class)
      << DestPointee.getUnqualifiedType() << DestRange;
    SrcExpr = ExprError();
    return;
  }

  // C++0x 5.2.7p2: If T is a pointer type, v shall be an rvalue of a pointer to
  //   complete class type, [...]. If T is an lvalue reference type, v shall be
  //   an lvalue of a complete class type, [...]. If T is an rvalue reference
  //   type, v shall be an expression having a complete class type, [...]
  QualType SrcType = Self.Context.getCanonicalType(OrigSrcType);
  QualType SrcPointee;
  if (DestPointer) {
    if (const PointerType *SrcPointer = SrcType->getAs<PointerType>()) {
      SrcPointee = SrcPointer->getPointeeType();
    } else {
      Self.Diag(OpRange.getBegin(), diag::err_bad_dynamic_cast_not_ptr)
          << OrigSrcType << this->DestType << SrcExpr.get()->getSourceRange();
      SrcExpr = ExprError();
      return;
    }
  } else if (DestReference->isLValueReferenceType()) {
    if (!SrcExpr.get()->isLValue()) {
      Self.Diag(OpRange.getBegin(), diag::err_bad_cxx_cast_rvalue)
        << CT_Dynamic << OrigSrcType << this->DestType << OpRange;
    }
    SrcPointee = SrcType;
  } else {
    // If we're dynamic_casting from a prvalue to an rvalue reference, we need
    // to materialize the prvalue before we bind the reference to it.
    if (SrcExpr.get()->isRValue())
      SrcExpr = Self.CreateMaterializeTemporaryExpr(
          SrcType, SrcExpr.get(), /*IsLValueReference*/ false);
    SrcPointee = SrcType;
  }

  const RecordType *SrcRecord = SrcPointee->getAs<RecordType>();
  if (SrcRecord) {
    if (Self.RequireCompleteType(OpRange.getBegin(), SrcPointee,
                                 diag::err_bad_cast_incomplete,
                                 SrcExpr.get())) {
      SrcExpr = ExprError();
      return;
    }
  } else {
    Self.Diag(OpRange.getBegin(), diag::err_bad_dynamic_cast_not_class)
      << SrcPointee.getUnqualifiedType() << SrcExpr.get()->getSourceRange();
    SrcExpr = ExprError();
    return;
  }

  assert((DestPointer || DestReference) &&
    "Bad destination non-ptr/ref slipped through.");
  assert((DestRecord || DestPointee->isVoidType()) &&
    "Bad destination pointee slipped through.");
  assert(SrcRecord && "Bad source pointee slipped through.");

  // C++ 5.2.7p1: The dynamic_cast operator shall not cast away constness.
  if (!DestPointee.isAtLeastAsQualifiedAs(SrcPointee)) {
    Self.Diag(OpRange.getBegin(), diag::err_bad_cxx_cast_qualifiers_away)
      << CT_Dynamic << OrigSrcType << this->DestType << OpRange;
    SrcExpr = ExprError();
    return;
  }

  // C++ 5.2.7p3: If the type of v is the same as the required result type,
  //   [except for cv].
  if (DestRecord == SrcRecord) {
    Kind = CK_NoOp;
    return;
  }

  // C++ 5.2.7p5
  // Upcasts are resolved statically.
  if (DestRecord &&
      Self.IsDerivedFrom(OpRange.getBegin(), SrcPointee, DestPointee)) {
    if (Self.CheckDerivedToBaseConversion(SrcPointee, DestPointee,
                                           OpRange.getBegin(), OpRange,
                                           &BasePath)) {
      SrcExpr = ExprError();
      return;
    }

    Kind = CK_DerivedToBase;
    return;
  }

  // C++ 5.2.7p6: Otherwise, v shall be [polymorphic].
  const RecordDecl *SrcDecl = SrcRecord->getDecl()->getDefinition();
  assert(SrcDecl && "Definition missing");
  if (!cast<CXXRecordDecl>(SrcDecl)->isPolymorphic()) {
    Self.Diag(OpRange.getBegin(), diag::err_bad_dynamic_cast_not_polymorphic)
      << SrcPointee.getUnqualifiedType() << SrcExpr.get()->getSourceRange();
    SrcExpr = ExprError();
  }

  // dynamic_cast is not available with -fno-rtti.
  // As an exception, dynamic_cast to void* is available because it doesn't
  // use RTTI.
  if (!Self.getLangOpts().RTTI && !DestPointee->isVoidType()) {
    Self.Diag(OpRange.getBegin(), diag::err_no_dynamic_cast_with_fno_rtti);
    SrcExpr = ExprError();
    return;
  }

  // Done. Everything else is run-time checks.
  Kind = CK_Dynamic;
}

/// CheckConstCast - Check that a const_cast\<DestType\>(SrcExpr) is valid.
/// Refer to C++ 5.2.11 for details. const_cast is typically used in code
/// like this:
/// const char *str = "literal";
/// legacy_function(const_cast\<char*\>(str));
void CastOperation::CheckConstCast() {
  if (ValueKind == VK_RValue)
    SrcExpr = Self.DefaultFunctionArrayLvalueConversion(SrcExpr.get());
  else if (isPlaceholder())
    SrcExpr = Self.CheckPlaceholderExpr(SrcExpr.get());
  if (SrcExpr.isInvalid()) // if conversion failed, don't report another error
    return;

  unsigned msg = diag::err_bad_cxx_cast_generic;
  auto TCR = TryConstCast(Self, SrcExpr, DestType, /*CStyle*/ false, msg);
  if (TCR != TC_Success && msg != 0) {
    Self.Diag(OpRange.getBegin(), msg) << CT_Const
      << SrcExpr.get()->getType() << DestType << OpRange;
  }
  if (!isValidCast(TCR))
    SrcExpr = ExprError();
}

/// Check that a reinterpret_cast\<DestType\>(SrcExpr) is not used as upcast
/// or downcast between respective pointers or references.
static void DiagnoseReinterpretUpDownCast(Sema &Self, const Expr *SrcExpr,
                                          QualType DestType,
                                          SourceRange OpRange) {
  QualType SrcType = SrcExpr->getType();
  // When casting from pointer or reference, get pointee type; use original
  // type otherwise.
  const CXXRecordDecl *SrcPointeeRD = SrcType->getPointeeCXXRecordDecl();
  const CXXRecordDecl *SrcRD =
    SrcPointeeRD ? SrcPointeeRD : SrcType->getAsCXXRecordDecl();

  // Examining subobjects for records is only possible if the complete and
  // valid definition is available.  Also, template instantiation is not
  // allowed here.
  if (!SrcRD || !SrcRD->isCompleteDefinition() || SrcRD->isInvalidDecl())
    return;

  const CXXRecordDecl *DestRD = DestType->getPointeeCXXRecordDecl();

  if (!DestRD || !DestRD->isCompleteDefinition() || DestRD->isInvalidDecl())
    return;

  enum {
    ReinterpretUpcast,
    ReinterpretDowncast
  } ReinterpretKind;

  CXXBasePaths BasePaths;

  if (SrcRD->isDerivedFrom(DestRD, BasePaths))
    ReinterpretKind = ReinterpretUpcast;
  else if (DestRD->isDerivedFrom(SrcRD, BasePaths))
    ReinterpretKind = ReinterpretDowncast;
  else
    return;

  bool VirtualBase = true;
  bool NonZeroOffset = false;
  for (CXXBasePaths::const_paths_iterator I = BasePaths.begin(),
                                          E = BasePaths.end();
       I != E; ++I) {
    const CXXBasePath &Path = *I;
    CharUnits Offset = CharUnits::Zero();
    bool IsVirtual = false;
    for (CXXBasePath::const_iterator IElem = Path.begin(), EElem = Path.end();
         IElem != EElem; ++IElem) {
      IsVirtual = IElem->Base->isVirtual();
      if (IsVirtual)
        break;
      const CXXRecordDecl *BaseRD = IElem->Base->getType()->getAsCXXRecordDecl();
      assert(BaseRD && "Base type should be a valid unqualified class type");
      // Don't check if any base has invalid declaration or has no definition
      // since it has no layout info.
      const CXXRecordDecl *Class = IElem->Class,
                          *ClassDefinition = Class->getDefinition();
      if (Class->isInvalidDecl() || !ClassDefinition ||
          !ClassDefinition->isCompleteDefinition())
        return;

      const ASTRecordLayout &DerivedLayout =
          Self.Context.getASTRecordLayout(Class);
      Offset += DerivedLayout.getBaseClassOffset(BaseRD);
    }
    if (!IsVirtual) {
      // Don't warn if any path is a non-virtually derived base at offset zero.
      if (Offset.isZero())
        return;
      // Offset makes sense only for non-virtual bases.
      else
        NonZeroOffset = true;
    }
    VirtualBase = VirtualBase && IsVirtual;
  }

  (void) NonZeroOffset; // Silence set but not used warning.
  assert((VirtualBase || NonZeroOffset) &&
         "Should have returned if has non-virtual base with zero offset");

  QualType BaseType =
      ReinterpretKind == ReinterpretUpcast? DestType : SrcType;
  QualType DerivedType =
      ReinterpretKind == ReinterpretUpcast? SrcType : DestType;

  SourceLocation BeginLoc = OpRange.getBegin();
  Self.Diag(BeginLoc, diag::warn_reinterpret_different_from_static)
    << DerivedType << BaseType << !VirtualBase << int(ReinterpretKind)
    << OpRange;
  Self.Diag(BeginLoc, diag::note_reinterpret_updowncast_use_static)
    << int(ReinterpretKind)
    << FixItHint::CreateReplacement(BeginLoc, "static_cast");
}

/// CheckReinterpretCast - Check that a reinterpret_cast\<DestType\>(SrcExpr) is
/// valid.
/// Refer to C++ 5.2.10 for details. reinterpret_cast is typically used in code
/// like this:
/// char *bytes = reinterpret_cast\<char*\>(int_ptr);
void CastOperation::CheckReinterpretCast() {
  if (ValueKind == VK_RValue && !isPlaceholder(BuiltinType::Overload))
    SrcExpr = Self.DefaultFunctionArrayLvalueConversion(SrcExpr.get());
  else
    checkNonOverloadPlaceholders();
  if (SrcExpr.isInvalid()) // if conversion failed, don't report another error
    return;

  unsigned msg = diag::err_bad_cxx_cast_generic;
  TryCastResult tcr =
    TryReinterpretCast(Self, SrcExpr, DestType,
                       /*CStyle*/false, OpRange, msg, Kind);
  if (tcr != TC_Success && msg != 0) {
    if (SrcExpr.isInvalid()) // if conversion failed, don't report another error
      return;
    if (SrcExpr.get()->getType() == Self.Context.OverloadTy) {
      //FIXME: &f<int>; is overloaded and resolvable
      Self.Diag(OpRange.getBegin(), diag::err_bad_reinterpret_cast_overload)
        << OverloadExpr::find(SrcExpr.get()).Expression->getName()
        << DestType << OpRange;
      Self.NoteAllOverloadCandidates(SrcExpr.get());

    } else {
      diagnoseBadCast(Self, msg, CT_Reinterpret, OpRange, SrcExpr.get(),
                      DestType, /*listInitialization=*/false);
    }
  }

  if (isValidCast(tcr)) {
    if (Self.getLangOpts().allowsNonTrivialObjCLifetimeQualifiers())
      checkObjCConversion(Sema::CCK_OtherCast);
    DiagnoseReinterpretUpDownCast(Self, SrcExpr.get(), DestType, OpRange);
  } else {
    SrcExpr = ExprError();
  }
}


/// CheckStaticCast - Check that a static_cast\<DestType\>(SrcExpr) is valid.
/// Refer to C++ 5.2.9 for details. Static casts are mostly used for making
/// implicit conversions explicit and getting rid of data loss warnings.
void CastOperation::CheckStaticCast() {
  if (isPlaceholder()) {
    checkNonOverloadPlaceholders();
    if (SrcExpr.isInvalid())
      return;
  }

  // This test is outside everything else because it's the only case where
  // a non-lvalue-reference target type does not lead to decay.
  // C++ 5.2.9p4: Any expression can be explicitly converted to type "cv void".
  if (DestType->isVoidType()) {
    Kind = CK_ToVoid;

    if (claimPlaceholder(BuiltinType::Overload)) {
      Self.ResolveAndFixSingleFunctionTemplateSpecialization(SrcExpr,
                false, // Decay Function to ptr
                true, // Complain
                OpRange, DestType, diag::err_bad_static_cast_overload);
      if (SrcExpr.isInvalid())
        return;
    }

    SrcExpr = Self.IgnoredValueConversions(SrcExpr.get());
    return;
  }

  if (ValueKind == VK_RValue && !DestType->isRecordType() &&
      !isPlaceholder(BuiltinType::Overload)) {
    SrcExpr = Self.DefaultFunctionArrayLvalueConversion(SrcExpr.get());
    if (SrcExpr.isInvalid()) // if conversion failed, don't report another error
      return;
  }

  unsigned msg = diag::err_bad_cxx_cast_generic;
  TryCastResult tcr
    = TryStaticCast(Self, SrcExpr, DestType, Sema::CCK_OtherCast, OpRange, msg,
                    Kind, BasePath, /*ListInitialization=*/false);
  if (tcr != TC_Success && msg != 0) {
    if (SrcExpr.isInvalid())
      return;
    if (SrcExpr.get()->getType() == Self.Context.OverloadTy) {
      OverloadExpr* oe = OverloadExpr::find(SrcExpr.get()).Expression;
      Self.Diag(OpRange.getBegin(), diag::err_bad_static_cast_overload)
        << oe->getName() << DestType << OpRange
        << oe->getQualifierLoc().getSourceRange();
      Self.NoteAllOverloadCandidates(SrcExpr.get());
    } else {
      diagnoseBadCast(Self, msg, CT_Static, OpRange, SrcExpr.get(), DestType,
                      /*listInitialization=*/false);
    }
  }

  if (isValidCast(tcr)) {
    if (Kind == CK_BitCast)
      checkCastAlign();
    if (Self.getLangOpts().allowsNonTrivialObjCLifetimeQualifiers())
      checkObjCConversion(Sema::CCK_OtherCast);
  } else {
    SrcExpr = ExprError();
  }
}

static bool IsAddressSpaceConversion(QualType SrcType, QualType DestType) {
  auto *SrcPtrType = SrcType->getAs<PointerType>();
  if (!SrcPtrType)
    return false;
  auto *DestPtrType = DestType->getAs<PointerType>();
  if (!DestPtrType)
    return false;
  return SrcPtrType->getPointeeType().getAddressSpace() !=
         DestPtrType->getPointeeType().getAddressSpace();
}

/// TryStaticCast - Check if a static cast can be performed, and do so if
/// possible. If @p CStyle, ignore access restrictions on hierarchy casting
/// and casting away constness.
static TryCastResult TryStaticCast(Sema &Self, ExprResult &SrcExpr,
                                   QualType DestType,
                                   Sema::CheckedConversionKind CCK,
                                   SourceRange OpRange, unsigned &msg,
                                   CastKind &Kind, CXXCastPath &BasePath,
                                   bool ListInitialization) {
  // Determine whether we have the semantics of a C-style cast.
  bool CStyle
    = (CCK == Sema::CCK_CStyleCast || CCK == Sema::CCK_FunctionalCast);

  // The order the tests is not entirely arbitrary. There is one conversion
  // that can be handled in two different ways. Given:
  // struct A {};
  // struct B : public A {
  //   B(); B(const A&);
  // };
  // const A &a = B();
  // the cast static_cast<const B&>(a) could be seen as either a static
  // reference downcast, or an explicit invocation of the user-defined
  // conversion using B's conversion constructor.
  // DR 427 specifies that the downcast is to be applied here.

  // C++ 5.2.9p4: Any expression can be explicitly converted to type "cv void".
  // Done outside this function.

  TryCastResult tcr;

  // C++ 5.2.9p5, reference downcast.
  // See the function for details.
  // DR 427 specifies that this is to be applied before paragraph 2.
  tcr = TryStaticReferenceDowncast(Self, SrcExpr.get(), DestType, CStyle,
                                   OpRange, msg, Kind, BasePath);
  if (tcr != TC_NotApplicable)
    return tcr;

  // C++11 [expr.static.cast]p3:
  //   A glvalue of type "cv1 T1" can be cast to type "rvalue reference to cv2
  //   T2" if "cv2 T2" is reference-compatible with "cv1 T1".
  tcr = TryLValueToRValueCast(Self, SrcExpr.get(), DestType, CStyle, Kind,
                              BasePath, msg);
  if (tcr != TC_NotApplicable)
    return tcr;

  // C++ 5.2.9p2: An expression e can be explicitly converted to a type T
  //   [...] if the declaration "T t(e);" is well-formed, [...].
  tcr = TryStaticImplicitCast(Self, SrcExpr, DestType, CCK, OpRange, msg,
                              Kind, ListInitialization);
  if (SrcExpr.isInvalid())
    return TC_Failed;
  if (tcr != TC_NotApplicable)
    return tcr;

  // C++ 5.2.9p6: May apply the reverse of any standard conversion, except
  // lvalue-to-rvalue, array-to-pointer, function-to-pointer, and boolean
  // conversions, subject to further restrictions.
  // Also, C++ 5.2.9p1 forbids casting away constness, which makes reversal
  // of qualification conversions impossible.
  // In the CStyle case, the earlier attempt to const_cast should have taken
  // care of reverse qualification conversions.

  QualType SrcType = Self.Context.getCanonicalType(SrcExpr.get()->getType());

  // C++0x 5.2.9p9: A value of a scoped enumeration type can be explicitly
  // converted to an integral type. [...] A value of a scoped enumeration type
  // can also be explicitly converted to a floating-point type [...].
  if (const EnumType *Enum = SrcType->getAs<EnumType>()) {
    if (Enum->getDecl()->isScoped()) {
      if (DestType->isBooleanType()) {
        Kind = CK_IntegralToBoolean;
        return TC_Success;
      } else if (DestType->isIntegralType(Self.Context)) {
        Kind = CK_IntegralCast;
        return TC_Success;
      } else if (DestType->isRealFloatingType()) {
        Kind = CK_IntegralToFloating;
        return TC_Success;
      }
    }
  }

  // Reverse integral promotion/conversion. All such conversions are themselves
  // again integral promotions or conversions and are thus already handled by
  // p2 (TryDirectInitialization above).
  // (Note: any data loss warnings should be suppressed.)
  // The exception is the reverse of enum->integer, i.e. integer->enum (and
  // enum->enum). See also C++ 5.2.9p7.
  // The same goes for reverse floating point promotion/conversion and
  // floating-integral conversions. Again, only floating->enum is relevant.
  if (DestType->isEnumeralType()) {
    if (Self.RequireCompleteType(OpRange.getBegin(), DestType,
                                 diag::err_bad_cast_incomplete)) {
      SrcExpr = ExprError();
      return TC_Failed;
    }
    if (SrcType->isIntegralOrEnumerationType()) {
      Kind = CK_IntegralCast;
      return TC_Success;
    } else if (SrcType->isRealFloatingType())   {
      Kind = CK_FloatingToIntegral;
      return TC_Success;
    }
  }

  // Reverse pointer upcast. C++ 4.10p3 specifies pointer upcast.
  // C++ 5.2.9p8 additionally disallows a cast path through virtual inheritance.
  tcr = TryStaticPointerDowncast(Self, SrcType, DestType, CStyle, OpRange, msg,
                                 Kind, BasePath);
  if (tcr != TC_NotApplicable)
    return tcr;

  // Reverse member pointer conversion. C++ 4.11 specifies member pointer
  // conversion. C++ 5.2.9p9 has additional information.
  // DR54's access restrictions apply here also.
  tcr = TryStaticMemberPointerUpcast(Self, SrcExpr, SrcType, DestType, CStyle,
                                     OpRange, msg, Kind, BasePath);
  if (tcr != TC_NotApplicable)
    return tcr;

  // Reverse pointer conversion to void*. C++ 4.10.p2 specifies conversion to
  // void*. C++ 5.2.9p10 specifies additional restrictions, which really is
  // just the usual constness stuff.
  if (const PointerType *SrcPointer = SrcType->getAs<PointerType>()) {
    QualType SrcPointee = SrcPointer->getPointeeType();
    if (SrcPointee->isVoidType()) {
      if (const PointerType *DestPointer = DestType->getAs<PointerType>()) {
        QualType DestPointee = DestPointer->getPointeeType();
        if (DestPointee->isIncompleteOrObjectType()) {
          // This is definitely the intended conversion, but it might fail due
          // to a qualifier violation. Note that we permit Objective-C lifetime
          // and GC qualifier mismatches here.
          if (!CStyle) {
            Qualifiers DestPointeeQuals = DestPointee.getQualifiers();
            Qualifiers SrcPointeeQuals = SrcPointee.getQualifiers();
            DestPointeeQuals.removeObjCGCAttr();
            DestPointeeQuals.removeObjCLifetime();
            SrcPointeeQuals.removeObjCGCAttr();
            SrcPointeeQuals.removeObjCLifetime();
            if (DestPointeeQuals != SrcPointeeQuals &&
                !DestPointeeQuals.compatiblyIncludes(SrcPointeeQuals)) {
              msg = diag::err_bad_cxx_cast_qualifiers_away;
              return TC_Failed;
            }
          }
          Kind = IsAddressSpaceConversion(SrcType, DestType)
                     ? CK_AddressSpaceConversion
                     : CK_BitCast;
          return TC_Success;
        }

        // Microsoft permits static_cast from 'pointer-to-void' to
        // 'pointer-to-function'.
        if (!CStyle && Self.getLangOpts().MSVCCompat &&
            DestPointee->isFunctionType()) {
          Self.Diag(OpRange.getBegin(), diag::ext_ms_cast_fn_obj) << OpRange;
          Kind = CK_BitCast;
          return TC_Success;
        }
      }
      else if (DestType->isObjCObjectPointerType()) {
        // allow both c-style cast and static_cast of objective-c pointers as
        // they are pervasive.
        Kind = CK_CPointerToObjCPointerCast;
        return TC_Success;
      }
      else if (CStyle && DestType->isBlockPointerType()) {
        // allow c-style cast of void * to block pointers.
        Kind = CK_AnyPointerToBlockPointerCast;
        return TC_Success;
      }
    }
  }
  // Allow arbitrary objective-c pointer conversion with static casts.
  if (SrcType->isObjCObjectPointerType() &&
      DestType->isObjCObjectPointerType()) {
    Kind = CK_BitCast;
    return TC_Success;
  }
  // Allow ns-pointer to cf-pointer conversion in either direction
  // with static casts.
  if (!CStyle &&
      Self.CheckTollFreeBridgeStaticCast(DestType, SrcExpr.get(), Kind))
    return TC_Success;

  // See if it looks like the user is trying to convert between
  // related record types, and select a better diagnostic if so.
  if (auto SrcPointer = SrcType->getAs<PointerType>())
    if (auto DestPointer = DestType->getAs<PointerType>())
      if (SrcPointer->getPointeeType()->getAs<RecordType>() &&
          DestPointer->getPointeeType()->getAs<RecordType>())
       msg = diag::err_bad_cxx_cast_unrelated_class;

  // We tried everything. Everything! Nothing works! :-(
  return TC_NotApplicable;
}

/// Tests whether a conversion according to N2844 is valid.
TryCastResult TryLValueToRValueCast(Sema &Self, Expr *SrcExpr,
                                    QualType DestType, bool CStyle,
                                    CastKind &Kind, CXXCastPath &BasePath,
                                    unsigned &msg) {
  // C++11 [expr.static.cast]p3:
  //   A glvalue of type "cv1 T1" can be cast to type "rvalue reference to
  //   cv2 T2" if "cv2 T2" is reference-compatible with "cv1 T1".
  const RValueReferenceType *R = DestType->getAs<RValueReferenceType>();
  if (!R)
    return TC_NotApplicable;

  if (!SrcExpr->isGLValue())
    return TC_NotApplicable;

  // Because we try the reference downcast before this function, from now on
  // this is the only cast possibility, so we issue an error if we fail now.
  // FIXME: Should allow casting away constness if CStyle.
  QualType FromType = SrcExpr->getType();
  QualType ToType = R->getPointeeType();
  if (CStyle) {
    FromType = FromType.getUnqualifiedType();
    ToType = ToType.getUnqualifiedType();
  }

  Sema::ReferenceConversions RefConv;
  Sema::ReferenceCompareResult RefResult = Self.CompareReferenceRelationship(
      SrcExpr->getBeginLoc(), ToType, FromType, &RefConv);
  if (RefResult != Sema::Ref_Compatible) {
    if (CStyle || RefResult == Sema::Ref_Incompatible)
      return TC_NotApplicable;
    // Diagnose types which are reference-related but not compatible here since
    // we can provide better diagnostics. In these cases forwarding to
    // [expr.static.cast]p4 should never result in a well-formed cast.
    msg = SrcExpr->isLValue() ? diag::err_bad_lvalue_to_rvalue_cast
                              : diag::err_bad_rvalue_to_rvalue_cast;
    return TC_Failed;
  }

  if (RefConv & Sema::ReferenceConversions::DerivedToBase) {
    Kind = CK_DerivedToBase;
    CXXBasePaths Paths(/*FindAmbiguities=*/true, /*RecordPaths=*/true,
                       /*DetectVirtual=*/true);
    if (!Self.IsDerivedFrom(SrcExpr->getBeginLoc(), SrcExpr->getType(),
                            R->getPointeeType(), Paths))
      return TC_NotApplicable;

    Self.BuildBasePathArray(Paths, BasePath);
  } else
    Kind = CK_NoOp;

  return TC_Success;
}

/// Tests whether a conversion according to C++ 5.2.9p5 is valid.
TryCastResult
TryStaticReferenceDowncast(Sema &Self, Expr *SrcExpr, QualType DestType,
                           bool CStyle, SourceRange OpRange,
                           unsigned &msg, CastKind &Kind,
                           CXXCastPath &BasePath) {
  // C++ 5.2.9p5: An lvalue of type "cv1 B", where B is a class type, can be
  //   cast to type "reference to cv2 D", where D is a class derived from B,
  //   if a valid standard conversion from "pointer to D" to "pointer to B"
  //   exists, cv2 >= cv1, and B is not a virtual base class of D.
  // In addition, DR54 clarifies that the base must be accessible in the
  // current context. Although the wording of DR54 only applies to the pointer
  // variant of this rule, the intent is clearly for it to apply to the this
  // conversion as well.

  const ReferenceType *DestReference = DestType->getAs<ReferenceType>();
  if (!DestReference) {
    return TC_NotApplicable;
  }
  bool RValueRef = DestReference->isRValueReferenceType();
  if (!RValueRef && !SrcExpr->isLValue()) {
    // We know the left side is an lvalue reference, so we can suggest a reason.
    msg = diag::err_bad_cxx_cast_rvalue;
    return TC_NotApplicable;
  }

  QualType DestPointee = DestReference->getPointeeType();

  // FIXME: If the source is a prvalue, we should issue a warning (because the
  // cast always has undefined behavior), and for AST consistency, we should
  // materialize a temporary.
  return TryStaticDowncast(Self,
                           Self.Context.getCanonicalType(SrcExpr->getType()),
                           Self.Context.getCanonicalType(DestPointee), CStyle,
                           OpRange, SrcExpr->getType(), DestType, msg, Kind,
                           BasePath);
}

/// Tests whether a conversion according to C++ 5.2.9p8 is valid.
TryCastResult
TryStaticPointerDowncast(Sema &Self, QualType SrcType, QualType DestType,
                         bool CStyle, SourceRange OpRange,
                         unsigned &msg, CastKind &Kind,
                         CXXCastPath &BasePath) {
  // C++ 5.2.9p8: An rvalue of type "pointer to cv1 B", where B is a class
  //   type, can be converted to an rvalue of type "pointer to cv2 D", where D
  //   is a class derived from B, if a valid standard conversion from "pointer
  //   to D" to "pointer to B" exists, cv2 >= cv1, and B is not a virtual base
  //   class of D.
  // In addition, DR54 clarifies that the base must be accessible in the
  // current context.

  const PointerType *DestPointer = DestType->getAs<PointerType>();
  if (!DestPointer) {
    return TC_NotApplicable;
  }

  const PointerType *SrcPointer = SrcType->getAs<PointerType>();
  if (!SrcPointer) {
    msg = diag::err_bad_static_cast_pointer_nonpointer;
    return TC_NotApplicable;
  }

  return TryStaticDowncast(Self,
                   Self.Context.getCanonicalType(SrcPointer->getPointeeType()),
                  Self.Context.getCanonicalType(DestPointer->getPointeeType()),
                           CStyle, OpRange, SrcType, DestType, msg, Kind,
                           BasePath);
}

/// TryStaticDowncast - Common functionality of TryStaticReferenceDowncast and
/// TryStaticPointerDowncast. Tests whether a static downcast from SrcType to
/// DestType is possible and allowed.
TryCastResult
TryStaticDowncast(Sema &Self, CanQualType SrcType, CanQualType DestType,
                  bool CStyle, SourceRange OpRange, QualType OrigSrcType,
                  QualType OrigDestType, unsigned &msg,
                  CastKind &Kind, CXXCastPath &BasePath) {
  // We can only work with complete types. But don't complain if it doesn't work
  if (!Self.isCompleteType(OpRange.getBegin(), SrcType) ||
      !Self.isCompleteType(OpRange.getBegin(), DestType))
    return TC_NotApplicable;

  // Downcast can only happen in class hierarchies, so we need classes.
  if (!DestType->getAs<RecordType>() || !SrcType->getAs<RecordType>()) {
    return TC_NotApplicable;
  }

  CXXBasePaths Paths(/*FindAmbiguities=*/true, /*RecordPaths=*/true,
                     /*DetectVirtual=*/true);
  if (!Self.IsDerivedFrom(OpRange.getBegin(), DestType, SrcType, Paths)) {
    return TC_NotApplicable;
  }

  // Target type does derive from source type. Now we're serious. If an error
  // appears now, it's not ignored.
  // This may not be entirely in line with the standard. Take for example:
  // struct A {};
  // struct B : virtual A {
  //   B(A&);
  // };
  //
  // void f()
  // {
  //   (void)static_cast<const B&>(*((A*)0));
  // }
  // As far as the standard is concerned, p5 does not apply (A is virtual), so
  // p2 should be used instead - "const B& t(*((A*)0));" is perfectly valid.
  // However, both GCC and Comeau reject this example, and accepting it would
  // mean more complex code if we're to preserve the nice error message.
  // FIXME: Being 100% compliant here would be nice to have.

  // Must preserve cv, as always, unless we're in C-style mode.
  if (!CStyle && !DestType.isAtLeastAsQualifiedAs(SrcType)) {
    msg = diag::err_bad_cxx_cast_qualifiers_away;
    return TC_Failed;
  }

  if (Paths.isAmbiguous(SrcType.getUnqualifiedType())) {
    // This code is analoguous to that in CheckDerivedToBaseConversion, except
    // that it builds the paths in reverse order.
    // To sum up: record all paths to the base and build a nice string from
    // them. Use it to spice up the error message.
    if (!Paths.isRecordingPaths()) {
      Paths.clear();
      Paths.setRecordingPaths(true);
      Self.IsDerivedFrom(OpRange.getBegin(), DestType, SrcType, Paths);
    }
    std::string PathDisplayStr;
    std::set<unsigned> DisplayedPaths;
    for (clang::CXXBasePath &Path : Paths) {
      if (DisplayedPaths.insert(Path.back().SubobjectNumber).second) {
        // We haven't displayed a path to this particular base
        // class subobject yet.
        PathDisplayStr += "\n    ";
        for (CXXBasePathElement &PE : llvm::reverse(Path))
          PathDisplayStr += PE.Base->getType().getAsString() + " -> ";
        PathDisplayStr += QualType(DestType).getAsString();
      }
    }

    Self.Diag(OpRange.getBegin(), diag::err_ambiguous_base_to_derived_cast)
      << QualType(SrcType).getUnqualifiedType()
      << QualType(DestType).getUnqualifiedType()
      << PathDisplayStr << OpRange;
    msg = 0;
    return TC_Failed;
  }

  if (Paths.getDetectedVirtual() != nullptr) {
    QualType VirtualBase(Paths.getDetectedVirtual(), 0);
    Self.Diag(OpRange.getBegin(), diag::err_static_downcast_via_virtual)
      << OrigSrcType << OrigDestType << VirtualBase << OpRange;
    msg = 0;
    return TC_Failed;
  }

  if (!CStyle) {
    switch (Self.CheckBaseClassAccess(OpRange.getBegin(),
                                      SrcType, DestType,
                                      Paths.front(),
                                diag::err_downcast_from_inaccessible_base)) {
    case Sema::AR_accessible:
    case Sema::AR_delayed:     // be optimistic
    case Sema::AR_dependent:   // be optimistic
      break;

    case Sema::AR_inaccessible:
      msg = 0;
#if INTEL_CUSTOMIZATION
    // CQ#409860 report warning instead of error in compatibility mode.
      if (Self.getLangOpts().IntelCompat && Self.getLangOpts().IntelMSCompat)
        return TC_Extension;
#endif // INTEL_CUSTOMIZATION
      return TC_Failed;
    }
  }

  Self.BuildBasePathArray(Paths, BasePath);
  Kind = CK_BaseToDerived;
  return TC_Success;
}

/// TryStaticMemberPointerUpcast - Tests whether a conversion according to
/// C++ 5.2.9p9 is valid:
///
///   An rvalue of type "pointer to member of D of type cv1 T" can be
///   converted to an rvalue of type "pointer to member of B of type cv2 T",
///   where B is a base class of D [...].
///
TryCastResult
TryStaticMemberPointerUpcast(Sema &Self, ExprResult &SrcExpr, QualType SrcType,
                             QualType DestType, bool CStyle,
                             SourceRange OpRange,
                             unsigned &msg, CastKind &Kind,
                             CXXCastPath &BasePath) {
  const MemberPointerType *DestMemPtr = DestType->getAs<MemberPointerType>();
  if (!DestMemPtr)
    return TC_NotApplicable;

  bool WasOverloadedFunction = false;
  DeclAccessPair FoundOverload;
  if (SrcExpr.get()->getType() == Self.Context.OverloadTy) {
    if (FunctionDecl *Fn
          = Self.ResolveAddressOfOverloadedFunction(SrcExpr.get(), DestType, false,
                                                    FoundOverload)) {
      CXXMethodDecl *M = cast<CXXMethodDecl>(Fn);
      SrcType = Self.Context.getMemberPointerType(Fn->getType(),
                      Self.Context.getTypeDeclType(M->getParent()).getTypePtr());
      WasOverloadedFunction = true;
    }
  }

  const MemberPointerType *SrcMemPtr = SrcType->getAs<MemberPointerType>();
  if (!SrcMemPtr) {
    msg = diag::err_bad_static_cast_member_pointer_nonmp;
    return TC_NotApplicable;
  }

  // Lock down the inheritance model right now in MS ABI, whether or not the
  // pointee types are the same.
  if (Self.Context.getTargetInfo().getCXXABI().isMicrosoft()) {
    (void)Self.isCompleteType(OpRange.getBegin(), SrcType);
    (void)Self.isCompleteType(OpRange.getBegin(), DestType);
  }

  // T == T, modulo cv
  if (!Self.Context.hasSameUnqualifiedType(SrcMemPtr->getPointeeType(),
                                           DestMemPtr->getPointeeType()))
    return TC_NotApplicable;

  // B base of D
  QualType SrcClass(SrcMemPtr->getClass(), 0);
  QualType DestClass(DestMemPtr->getClass(), 0);
  CXXBasePaths Paths(/*FindAmbiguities=*/true, /*RecordPaths=*/true,
                  /*DetectVirtual=*/true);
  if (!Self.IsDerivedFrom(OpRange.getBegin(), SrcClass, DestClass, Paths))
    return TC_NotApplicable;

  // B is a base of D. But is it an allowed base? If not, it's a hard error.
  if (Paths.isAmbiguous(Self.Context.getCanonicalType(DestClass))) {
    Paths.clear();
    Paths.setRecordingPaths(true);
    bool StillOkay =
        Self.IsDerivedFrom(OpRange.getBegin(), SrcClass, DestClass, Paths);
    assert(StillOkay);
    (void)StillOkay;
    std::string PathDisplayStr = Self.getAmbiguousPathsDisplayString(Paths);
    Self.Diag(OpRange.getBegin(), diag::err_ambiguous_memptr_conv)
      << 1 << SrcClass << DestClass << PathDisplayStr << OpRange;
    msg = 0;
    return TC_Failed;
  }

  if (const RecordType *VBase = Paths.getDetectedVirtual()) {
    Self.Diag(OpRange.getBegin(), diag::err_memptr_conv_via_virtual)
      << SrcClass << DestClass << QualType(VBase, 0) << OpRange;
    msg = 0;
    return TC_Failed;
  }

  if (!CStyle) {
    switch (Self.CheckBaseClassAccess(OpRange.getBegin(),
                                      DestClass, SrcClass,
                                      Paths.front(),
                                      diag::err_upcast_to_inaccessible_base)) {
    case Sema::AR_accessible:
    case Sema::AR_delayed:
    case Sema::AR_dependent:
      // Optimistically assume that the delayed and dependent cases
      // will work out.
      break;

    case Sema::AR_inaccessible:
      msg = 0;
      return TC_Failed;
    }
  }

  if (WasOverloadedFunction) {
    // Resolve the address of the overloaded function again, this time
    // allowing complaints if something goes wrong.
    FunctionDecl *Fn = Self.ResolveAddressOfOverloadedFunction(SrcExpr.get(),
                                                               DestType,
                                                               true,
                                                               FoundOverload);
    if (!Fn) {
      msg = 0;
      return TC_Failed;
    }

    SrcExpr = Self.FixOverloadedFunctionReference(SrcExpr, FoundOverload, Fn);
    if (!SrcExpr.isUsable()) {
      msg = 0;
      return TC_Failed;
    }
  }

  Self.BuildBasePathArray(Paths, BasePath);
  Kind = CK_DerivedToBaseMemberPointer;
  return TC_Success;
}

/// TryStaticImplicitCast - Tests whether a conversion according to C++ 5.2.9p2
/// is valid:
///
///   An expression e can be explicitly converted to a type T using a
///   @c static_cast if the declaration "T t(e);" is well-formed [...].
TryCastResult
TryStaticImplicitCast(Sema &Self, ExprResult &SrcExpr, QualType DestType,
                      Sema::CheckedConversionKind CCK,
                      SourceRange OpRange, unsigned &msg,
                      CastKind &Kind, bool ListInitialization) {
  if (DestType->isRecordType()) {
    if (Self.RequireCompleteType(OpRange.getBegin(), DestType,
                                 diag::err_bad_cast_incomplete) ||
        Self.RequireNonAbstractType(OpRange.getBegin(), DestType,
                                    diag::err_allocation_of_abstract_type)) {
      msg = 0;
      return TC_Failed;
    }
  }

  InitializedEntity Entity = InitializedEntity::InitializeTemporary(DestType);
  InitializationKind InitKind
    = (CCK == Sema::CCK_CStyleCast)
        ? InitializationKind::CreateCStyleCast(OpRange.getBegin(), OpRange,
                                               ListInitialization)
    : (CCK == Sema::CCK_FunctionalCast)
        ? InitializationKind::CreateFunctionalCast(OpRange, ListInitialization)
    : InitializationKind::CreateCast(OpRange);
  Expr *SrcExprRaw = SrcExpr.get();
  // FIXME: Per DR242, we should check for an implicit conversion sequence
  // or for a constructor that could be invoked by direct-initialization
  // here, not for an initialization sequence.
  InitializationSequence InitSeq(Self, Entity, InitKind, SrcExprRaw);

  // At this point of CheckStaticCast, if the destination is a reference,
  // or the expression is an overload expression this has to work.
  // There is no other way that works.
  // On the other hand, if we're checking a C-style cast, we've still got
  // the reinterpret_cast way.
  bool CStyle
    = (CCK == Sema::CCK_CStyleCast || CCK == Sema::CCK_FunctionalCast);
  if (InitSeq.Failed() && (CStyle || !DestType->isReferenceType()))
    return TC_NotApplicable;

  ExprResult Result = InitSeq.Perform(Self, Entity, InitKind, SrcExprRaw);
  if (Result.isInvalid()) {
    msg = 0;
    return TC_Failed;
  }

  if (InitSeq.isConstructorInitialization())
    Kind = CK_ConstructorConversion;
  else
    Kind = CK_NoOp;

  SrcExpr = Result;
  return TC_Success;
}

/// TryConstCast - See if a const_cast from source to destination is allowed,
/// and perform it if it is.
static TryCastResult TryConstCast(Sema &Self, ExprResult &SrcExpr,
                                  QualType DestType, bool CStyle,
                                  unsigned &msg) {
  DestType = Self.Context.getCanonicalType(DestType);
  QualType SrcType = SrcExpr.get()->getType();
  bool NeedToMaterializeTemporary = false;

  if (const ReferenceType *DestTypeTmp =DestType->getAs<ReferenceType>()) {
    // C++11 5.2.11p4:
    //   if a pointer to T1 can be explicitly converted to the type "pointer to
    //   T2" using a const_cast, then the following conversions can also be
    //   made:
    //    -- an lvalue of type T1 can be explicitly converted to an lvalue of
    //       type T2 using the cast const_cast<T2&>;
    //    -- a glvalue of type T1 can be explicitly converted to an xvalue of
    //       type T2 using the cast const_cast<T2&&>; and
    //    -- if T1 is a class type, a prvalue of type T1 can be explicitly
    //       converted to an xvalue of type T2 using the cast const_cast<T2&&>.

    if (isa<LValueReferenceType>(DestTypeTmp) && !SrcExpr.get()->isLValue()) {
      // Cannot const_cast non-lvalue to lvalue reference type. But if this
      // is C-style, static_cast might find a way, so we simply suggest a
      // message and tell the parent to keep searching.
      msg = diag::err_bad_cxx_cast_rvalue;
      return TC_NotApplicable;
    }

    if (isa<RValueReferenceType>(DestTypeTmp) && SrcExpr.get()->isRValue()) {
      if (!SrcType->isRecordType()) {
        // Cannot const_cast non-class prvalue to rvalue reference type. But if
        // this is C-style, static_cast can do this.
        msg = diag::err_bad_cxx_cast_rvalue;
        return TC_NotApplicable;
      }

      // Materialize the class prvalue so that the const_cast can bind a
      // reference to it.
      NeedToMaterializeTemporary = true;
    }

    // It's not completely clear under the standard whether we can
    // const_cast bit-field gl-values.  Doing so would not be
    // intrinsically complicated, but for now, we say no for
    // consistency with other compilers and await the word of the
    // committee.
    if (SrcExpr.get()->refersToBitField()) {
      msg = diag::err_bad_cxx_cast_bitfield;
      return TC_NotApplicable;
    }

    DestType = Self.Context.getPointerType(DestTypeTmp->getPointeeType());
    SrcType = Self.Context.getPointerType(SrcType);
  }

  // C++ 5.2.11p5: For a const_cast involving pointers to data members [...]
  //   the rules for const_cast are the same as those used for pointers.

  if (!DestType->isPointerType() &&
      !DestType->isMemberPointerType() &&
      !DestType->isObjCObjectPointerType()) {
    // Cannot cast to non-pointer, non-reference type. Note that, if DestType
    // was a reference type, we converted it to a pointer above.
    // The status of rvalue references isn't entirely clear, but it looks like
    // conversion to them is simply invalid.
    // C++ 5.2.11p3: For two pointer types [...]
    if (!CStyle)
      msg = diag::err_bad_const_cast_dest;
    return TC_NotApplicable;
  }
  if (DestType->isFunctionPointerType() ||
      DestType->isMemberFunctionPointerType()) {
    // Cannot cast direct function pointers.
    // C++ 5.2.11p2: [...] where T is any object type or the void type [...]
    // T is the ultimate pointee of source and target type.
    if (!CStyle)
      msg = diag::err_bad_const_cast_dest;
    return TC_NotApplicable;
  }

  // C++ [expr.const.cast]p3:
  //   "For two similar types T1 and T2, [...]"
  //
  // We only allow a const_cast to change cvr-qualifiers, not other kinds of
  // type qualifiers. (Likewise, we ignore other changes when determining
  // whether a cast casts away constness.)
  if (!Self.Context.hasCvrSimilarType(SrcType, DestType))
    return TC_NotApplicable;

  if (NeedToMaterializeTemporary)
    // This is a const_cast from a class prvalue to an rvalue reference type.
    // Materialize a temporary to store the result of the conversion.
    SrcExpr = Self.CreateMaterializeTemporaryExpr(SrcExpr.get()->getType(),
                                                  SrcExpr.get(),
                                                  /*IsLValueReference*/ false);

  return TC_Success;
}

// Checks for undefined behavior in reinterpret_cast.
// The cases that is checked for is:
// *reinterpret_cast<T*>(&a)
// reinterpret_cast<T&>(a)
// where accessing 'a' as type 'T' will result in undefined behavior.
void Sema::CheckCompatibleReinterpretCast(QualType SrcType, QualType DestType,
                                          bool IsDereference,
                                          SourceRange Range) {
  unsigned DiagID = IsDereference ?
                        diag::warn_pointer_indirection_from_incompatible_type :
                        diag::warn_undefined_reinterpret_cast;

  if (Diags.isIgnored(DiagID, Range.getBegin()))
    return;

  QualType SrcTy, DestTy;
  if (IsDereference) {
    if (!SrcType->getAs<PointerType>() || !DestType->getAs<PointerType>()) {
      return;
    }
    SrcTy = SrcType->getPointeeType();
    DestTy = DestType->getPointeeType();
  } else {
    if (!DestType->getAs<ReferenceType>()) {
      return;
    }
    SrcTy = SrcType;
    DestTy = DestType->getPointeeType();
  }

  // Cast is compatible if the types are the same.
  if (Context.hasSameUnqualifiedType(DestTy, SrcTy)) {
    return;
  }
  // or one of the types is a char or void type
  if (DestTy->isAnyCharacterType() || DestTy->isVoidType() ||
      SrcTy->isAnyCharacterType() || SrcTy->isVoidType()) {
    return;
  }
  // or one of the types is a tag type.
  if (SrcTy->getAs<TagType>() || DestTy->getAs<TagType>()) {
    return;
  }

  // FIXME: Scoped enums?
  if ((SrcTy->isUnsignedIntegerType() && DestTy->isSignedIntegerType()) ||
      (SrcTy->isSignedIntegerType() && DestTy->isUnsignedIntegerType())) {
    if (Context.getTypeSize(DestTy) == Context.getTypeSize(SrcTy)) {
      return;
    }
  }

  Diag(Range.getBegin(), DiagID) << SrcType << DestType << Range;
}

static void DiagnoseCastOfObjCSEL(Sema &Self, const ExprResult &SrcExpr,
                                  QualType DestType) {
  QualType SrcType = SrcExpr.get()->getType();
  if (Self.Context.hasSameType(SrcType, DestType))
    return;
  if (const PointerType *SrcPtrTy = SrcType->getAs<PointerType>())
    if (SrcPtrTy->isObjCSelType()) {
      QualType DT = DestType;
      if (isa<PointerType>(DestType))
        DT = DestType->getPointeeType();
      if (!DT.getUnqualifiedType()->isVoidType())
        Self.Diag(SrcExpr.get()->getExprLoc(),
                  diag::warn_cast_pointer_from_sel)
        << SrcType << DestType << SrcExpr.get()->getSourceRange();
    }
}

/// Diagnose casts that change the calling convention of a pointer to a function
/// defined in the current TU.
static void DiagnoseCallingConvCast(Sema &Self, const ExprResult &SrcExpr,
                                    QualType DstType, SourceRange OpRange) {
  // Check if this cast would change the calling convention of a function
  // pointer type.
  QualType SrcType = SrcExpr.get()->getType();
  if (Self.Context.hasSameType(SrcType, DstType) ||
      !SrcType->isFunctionPointerType() || !DstType->isFunctionPointerType())
    return;
  const auto *SrcFTy =
      SrcType->castAs<PointerType>()->getPointeeType()->castAs<FunctionType>();
  const auto *DstFTy =
      DstType->castAs<PointerType>()->getPointeeType()->castAs<FunctionType>();
  CallingConv SrcCC = SrcFTy->getCallConv();
  CallingConv DstCC = DstFTy->getCallConv();
  if (SrcCC == DstCC)
    return;

  // We have a calling convention cast. Check if the source is a pointer to a
  // known, specific function that has already been defined.
  Expr *Src = SrcExpr.get()->IgnoreParenImpCasts();
  if (auto *UO = dyn_cast<UnaryOperator>(Src))
    if (UO->getOpcode() == UO_AddrOf)
      Src = UO->getSubExpr()->IgnoreParenImpCasts();
  auto *DRE = dyn_cast<DeclRefExpr>(Src);
  if (!DRE)
    return;
  auto *FD = dyn_cast<FunctionDecl>(DRE->getDecl());
  if (!FD)
    return;

  // Only warn if we are casting from the default convention to a non-default
  // convention. This can happen when the programmer forgot to apply the calling
  // convention to the function declaration and then inserted this cast to
  // satisfy the type system.
  CallingConv DefaultCC = Self.getASTContext().getDefaultCallingConvention(
      FD->isVariadic(), FD->isCXXInstanceMember());
  if (DstCC == DefaultCC || SrcCC != DefaultCC)
    return;

  // Diagnose this cast, as it is probably bad.
  StringRef SrcCCName = FunctionType::getNameForCallConv(SrcCC);
  StringRef DstCCName = FunctionType::getNameForCallConv(DstCC);
  Self.Diag(OpRange.getBegin(), diag::warn_cast_calling_conv)
      << SrcCCName << DstCCName << OpRange;

  // The checks above are cheaper than checking if the diagnostic is enabled.
  // However, it's worth checking if the warning is enabled before we construct
  // a fixit.
  if (Self.Diags.isIgnored(diag::warn_cast_calling_conv, OpRange.getBegin()))
    return;

  // Try to suggest a fixit to change the calling convention of the function
  // whose address was taken. Try to use the latest macro for the convention.
  // For example, users probably want to write "WINAPI" instead of "__stdcall"
  // to match the Windows header declarations.
  SourceLocation NameLoc = FD->getFirstDecl()->getNameInfo().getLoc();
  Preprocessor &PP = Self.getPreprocessor();
  SmallVector<TokenValue, 6> AttrTokens;
  SmallString<64> CCAttrText;
  llvm::raw_svector_ostream OS(CCAttrText);
  if (Self.getLangOpts().MicrosoftExt) {
    // __stdcall or __vectorcall
    OS << "__" << DstCCName;
    IdentifierInfo *II = PP.getIdentifierInfo(OS.str());
    AttrTokens.push_back(II->isKeyword(Self.getLangOpts())
                             ? TokenValue(II->getTokenID())
                             : TokenValue(II));
  } else {
    // __attribute__((stdcall)) or __attribute__((vectorcall))
    OS << "__attribute__((" << DstCCName << "))";
    AttrTokens.push_back(tok::kw___attribute);
    AttrTokens.push_back(tok::l_paren);
    AttrTokens.push_back(tok::l_paren);
    IdentifierInfo *II = PP.getIdentifierInfo(DstCCName);
    AttrTokens.push_back(II->isKeyword(Self.getLangOpts())
                             ? TokenValue(II->getTokenID())
                             : TokenValue(II));
    AttrTokens.push_back(tok::r_paren);
    AttrTokens.push_back(tok::r_paren);
  }
  StringRef AttrSpelling = PP.getLastMacroWithSpelling(NameLoc, AttrTokens);
  if (!AttrSpelling.empty())
    CCAttrText = AttrSpelling;
  OS << ' ';
  Self.Diag(NameLoc, diag::note_change_calling_conv_fixit)
      << FD << DstCCName << FixItHint::CreateInsertion(NameLoc, CCAttrText);
}

static void checkIntToPointerCast(bool CStyle, const SourceRange &OpRange,
                                  const Expr *SrcExpr, QualType DestType,
                                  Sema &Self) {
  QualType SrcType = SrcExpr->getType();

  // Not warning on reinterpret_cast, boolean, constant expressions, etc
  // are not explicit design choices, but consistent with GCC's behavior.
  // Feel free to modify them if you've reason/evidence for an alternative.
  if (CStyle && SrcType->isIntegralType(Self.Context)
      && !SrcType->isBooleanType()
      && !SrcType->isEnumeralType()
      && !SrcExpr->isIntegerConstantExpr(Self.Context)
      && Self.Context.getTypeSize(DestType) >
         Self.Context.getTypeSize(SrcType)) {
    // Separate between casts to void* and non-void* pointers.
    // Some APIs use (abuse) void* for something like a user context,
    // and often that value is an integer even if it isn't a pointer itself.
    // Having a separate warning flag allows users to control the warning
    // for their workflow.
    unsigned Diag = DestType->isVoidPointerType() ?
                      diag::warn_int_to_void_pointer_cast
                    : diag::warn_int_to_pointer_cast;
    Self.Diag(OpRange.getBegin(), Diag) << SrcType << DestType << OpRange;
  }
}

static bool fixOverloadedReinterpretCastExpr(Sema &Self, QualType DestType,
                                             ExprResult &Result) {
  // We can only fix an overloaded reinterpret_cast if
  // - it is a template with explicit arguments that resolves to an lvalue
  //   unambiguously, or
  // - it is the only function in an overload set that may have its address
  //   taken.

  Expr *E = Result.get();
  // TODO: what if this fails because of DiagnoseUseOfDecl or something
  // like it?
  if (Self.ResolveAndFixSingleFunctionTemplateSpecialization(
          Result,
          Expr::getValueKindForType(DestType) == VK_RValue // Convert Fun to Ptr
          ) &&
      Result.isUsable())
    return true;

  // No guarantees that ResolveAndFixSingleFunctionTemplateSpecialization
  // preserves Result.
  Result = E;
  if (!Self.resolveAndFixAddressOfSingleOverloadCandidate(
          Result, /*DoFunctionPointerConversion=*/true))
    return false;
  return Result.isUsable();
}

static TryCastResult TryReinterpretCast(Sema &Self, ExprResult &SrcExpr,
                                        QualType DestType, bool CStyle,
                                        SourceRange OpRange,
                                        unsigned &msg,
                                        CastKind &Kind) {
  bool IsLValueCast = false;

  DestType = Self.Context.getCanonicalType(DestType);
  QualType SrcType = SrcExpr.get()->getType();

  // Is the source an overloaded name? (i.e. &foo)
  // If so, reinterpret_cast generally can not help us here (13.4, p1, bullet 5)
  if (SrcType == Self.Context.OverloadTy) {
    ExprResult FixedExpr = SrcExpr;
    if (!fixOverloadedReinterpretCastExpr(Self, DestType, FixedExpr))
      return TC_NotApplicable;

    assert(FixedExpr.isUsable() && "Invalid result fixing overloaded expr");
    SrcExpr = FixedExpr;
    SrcType = SrcExpr.get()->getType();
  }

  if (const ReferenceType *DestTypeTmp = DestType->getAs<ReferenceType>()) {
    if (!SrcExpr.get()->isGLValue()) {
      // Cannot cast non-glvalue to (lvalue or rvalue) reference type. See the
      // similar comment in const_cast.
      msg = diag::err_bad_cxx_cast_rvalue;
      return TC_NotApplicable;
    }

    if (!CStyle) {
      Self.CheckCompatibleReinterpretCast(SrcType, DestType,
                                          /*IsDereference=*/false, OpRange);
    }

    // C++ 5.2.10p10: [...] a reference cast reinterpret_cast<T&>(x) has the
    //   same effect as the conversion *reinterpret_cast<T*>(&x) with the
    //   built-in & and * operators.

    const char *inappropriate = nullptr;
    switch (SrcExpr.get()->getObjectKind()) {
    case OK_Ordinary:
      break;
    case OK_BitField:
      msg = diag::err_bad_cxx_cast_bitfield;
      return TC_NotApplicable;
      // FIXME: Use a specific diagnostic for the rest of these cases.
    case OK_VectorComponent: inappropriate = "vector element";      break;
    case OK_ObjCProperty:    inappropriate = "property expression"; break;
    case OK_ObjCSubscript:   inappropriate = "container subscripting expression";
                             break;
    }
    if (inappropriate) {
      Self.Diag(OpRange.getBegin(), diag::err_bad_reinterpret_cast_reference)
          << inappropriate << DestType
          << OpRange << SrcExpr.get()->getSourceRange();
      msg = 0; SrcExpr = ExprError();
      return TC_NotApplicable;
    }

    // This code does this transformation for the checked types.
    DestType = Self.Context.getPointerType(DestTypeTmp->getPointeeType());
    SrcType = Self.Context.getPointerType(SrcType);

    IsLValueCast = true;
  }

  // Canonicalize source for comparison.
  SrcType = Self.Context.getCanonicalType(SrcType);

  const MemberPointerType *DestMemPtr = DestType->getAs<MemberPointerType>(),
                          *SrcMemPtr = SrcType->getAs<MemberPointerType>();
  if (DestMemPtr && SrcMemPtr) {
    // C++ 5.2.10p9: An rvalue of type "pointer to member of X of type T1"
    //   can be explicitly converted to an rvalue of type "pointer to member
    //   of Y of type T2" if T1 and T2 are both function types or both object
    //   types.
    if (DestMemPtr->isMemberFunctionPointer() !=
        SrcMemPtr->isMemberFunctionPointer())
      return TC_NotApplicable;

    if (Self.Context.getTargetInfo().getCXXABI().isMicrosoft()) {
      // We need to determine the inheritance model that the class will use if
      // haven't yet.
      (void)Self.isCompleteType(OpRange.getBegin(), SrcType);
      (void)Self.isCompleteType(OpRange.getBegin(), DestType);
    }

    // Don't allow casting between member pointers of different sizes.
    if (Self.Context.getTypeSize(DestMemPtr) !=
        Self.Context.getTypeSize(SrcMemPtr)) {
      msg = diag::err_bad_cxx_cast_member_pointer_size;
      return TC_Failed;
    }

    // C++ 5.2.10p2: The reinterpret_cast operator shall not cast away
    //   constness.
    // A reinterpret_cast followed by a const_cast can, though, so in C-style,
    // we accept it.
    if (auto CACK =
            CastsAwayConstness(Self, SrcType, DestType, /*CheckCVR=*/!CStyle,
                               /*CheckObjCLifetime=*/CStyle))
      return getCastAwayConstnessCastKind(CACK, msg);

    // A valid member pointer cast.
    assert(!IsLValueCast);
    Kind = CK_ReinterpretMemberPointer;
    return TC_Success;
  }

  // See below for the enumeral issue.
  if (SrcType->isNullPtrType() && DestType->isIntegralType(Self.Context)) {
    // C++0x 5.2.10p4: A pointer can be explicitly converted to any integral
    //   type large enough to hold it. A value of std::nullptr_t can be
    //   converted to an integral type; the conversion has the same meaning
    //   and validity as a conversion of (void*)0 to the integral type.
    if (!Self.getLangOpts().GnuPermissive) //***INTEL CQ#376357
    if (Self.Context.getTypeSize(SrcType) >
        Self.Context.getTypeSize(DestType)) {
      msg = diag::err_bad_reinterpret_cast_small_int;
      return TC_Failed;
    }
    Kind = CK_PointerToIntegral;
    return TC_Success;
  }

  // Allow reinterpret_casts between vectors of the same size and
  // between vectors and integers of the same size.
  bool destIsVector = DestType->isVectorType();
  bool srcIsVector = SrcType->isVectorType();
  if (srcIsVector || destIsVector) {
    // The non-vector type, if any, must have integral type.  This is
    // the same rule that C vector casts use; note, however, that enum
    // types are not integral in C++.
    if ((!destIsVector && !DestType->isIntegralType(Self.Context)) ||
        (!srcIsVector && !SrcType->isIntegralType(Self.Context)))
      return TC_NotApplicable;

    // The size we want to consider is eltCount * eltSize.
    // That's exactly what the lax-conversion rules will check.
    if (Self.areLaxCompatibleVectorTypes(SrcType, DestType)) {
      Kind = CK_BitCast;
      return TC_Success;
    }

    // Otherwise, pick a reasonable diagnostic.
    if (!destIsVector)
      msg = diag::err_bad_cxx_cast_vector_to_scalar_different_size;
    else if (!srcIsVector)
      msg = diag::err_bad_cxx_cast_scalar_to_vector_different_size;
    else
      msg = diag::err_bad_cxx_cast_vector_to_vector_different_size;

    return TC_Failed;
  }

  if (SrcType == DestType) {
    // C++ 5.2.10p2 has a note that mentions that, subject to all other
    // restrictions, a cast to the same type is allowed so long as it does not
    // cast away constness. In C++98, the intent was not entirely clear here,
    // since all other paragraphs explicitly forbid casts to the same type.
    // C++11 clarifies this case with p2.
    //
    // The only allowed types are: integral, enumeration, pointer, or
    // pointer-to-member types.  We also won't restrict Obj-C pointers either.
    Kind = CK_NoOp;
    TryCastResult Result = TC_NotApplicable;
    if (SrcType->isIntegralOrEnumerationType() ||
        SrcType->isAnyPointerType() ||
        SrcType->isMemberPointerType() ||
        SrcType->isBlockPointerType()) {
      Result = TC_Success;
    }
    return Result;
  }

  bool destIsPtr = DestType->isAnyPointerType() ||
                   DestType->isBlockPointerType();
  bool srcIsPtr = SrcType->isAnyPointerType() ||
                  SrcType->isBlockPointerType();
  if (!destIsPtr && !srcIsPtr) {
    // Except for std::nullptr_t->integer and lvalue->reference, which are
    // handled above, at least one of the two arguments must be a pointer.
    return TC_NotApplicable;
  }

  if (DestType->isIntegralType(Self.Context)) {
    assert(srcIsPtr && "One type must be a pointer");
    // C++ 5.2.10p4: A pointer can be explicitly converted to any integral
    //   type large enough to hold it; except in Microsoft mode, where the
    //   integral type size doesn't matter (except we don't allow bool).
    if ((Self.Context.getTypeSize(SrcType) >
         Self.Context.getTypeSize(DestType)) &&
         !Self.getLangOpts().GnuPermissive) { //***INTEL CQ#376357
      bool MicrosoftException =
          Self.getLangOpts().MicrosoftExt && !DestType->isBooleanType();
      if (MicrosoftException) {
        unsigned Diag = SrcType->isVoidPointerType()
                            ? diag::warn_void_pointer_to_int_cast
                            : diag::warn_pointer_to_int_cast;
        Self.Diag(OpRange.getBegin(), Diag) << SrcType << DestType << OpRange;
      } else {
        msg = diag::err_bad_reinterpret_cast_small_int;
        return TC_Failed;
      }
    }
    Kind = CK_PointerToIntegral;
    return TC_Success;
  }

  if (SrcType->isIntegralOrEnumerationType()) {
    assert(destIsPtr && "One type must be a pointer");
    checkIntToPointerCast(CStyle, OpRange, SrcExpr.get(), DestType, Self);
    // C++ 5.2.10p5: A value of integral or enumeration type can be explicitly
    //   converted to a pointer.
    // C++ 5.2.10p9: [Note: ...a null pointer constant of integral type is not
    //   necessarily converted to a null pointer value.]
    Kind = CK_IntegralToPointer;
    return TC_Success;
  }

  if (!destIsPtr || !srcIsPtr) {
    // With the valid non-pointer conversions out of the way, we can be even
    // more stringent.
    return TC_NotApplicable;
  }

  // Cannot convert between block pointers and Objective-C object pointers.
  if ((SrcType->isBlockPointerType() && DestType->isObjCObjectPointerType()) ||
      (DestType->isBlockPointerType() && SrcType->isObjCObjectPointerType()))
    return TC_NotApplicable;

  // C++ 5.2.10p2: The reinterpret_cast operator shall not cast away constness.
  // The C-style cast operator can.
  TryCastResult SuccessResult = TC_Success;
  if (auto CACK =
          CastsAwayConstness(Self, SrcType, DestType, /*CheckCVR=*/!CStyle,
                             /*CheckObjCLifetime=*/CStyle))
    SuccessResult = getCastAwayConstnessCastKind(CACK, msg);

  if (IsAddressSpaceConversion(SrcType, DestType)) {
    Kind = CK_AddressSpaceConversion;
    assert(SrcType->isPointerType() && DestType->isPointerType());
    if (!CStyle &&
        !DestType->getPointeeType().getQualifiers().isAddressSpaceSupersetOf(
            SrcType->getPointeeType().getQualifiers())) {
      SuccessResult = TC_Failed;
    }
  } else if (IsLValueCast) {
    Kind = CK_LValueBitCast;
  } else if (DestType->isObjCObjectPointerType()) {
    Kind = Self.PrepareCastToObjCObjectPointer(SrcExpr);
  } else if (DestType->isBlockPointerType()) {
    if (!SrcType->isBlockPointerType()) {
      Kind = CK_AnyPointerToBlockPointerCast;
    } else {
      Kind = CK_BitCast;
    }
  } else {
    Kind = CK_BitCast;
  }

  // Any pointer can be cast to an Objective-C pointer type with a C-style
  // cast.
  if (CStyle && DestType->isObjCObjectPointerType()) {
    return SuccessResult;
  }
  if (CStyle)
    DiagnoseCastOfObjCSEL(Self, SrcExpr, DestType);

  DiagnoseCallingConvCast(Self, SrcExpr, DestType, OpRange);

  // Not casting away constness, so the only remaining check is for compatible
  // pointer categories.

  if (SrcType->isFunctionPointerType()) {
    if (DestType->isFunctionPointerType()) {
      // C++ 5.2.10p6: A pointer to a function can be explicitly converted to
      // a pointer to a function of a different type.
      return SuccessResult;
    }

    // C++0x 5.2.10p8: Converting a pointer to a function into a pointer to
    //   an object type or vice versa is conditionally-supported.
    // Compilers support it in C++03 too, though, because it's necessary for
    // casting the return value of dlsym() and GetProcAddress().
    // FIXME: Conditionally-supported behavior should be configurable in the
    // TargetInfo or similar.
    Self.Diag(OpRange.getBegin(),
              Self.getLangOpts().CPlusPlus11 ?
                diag::warn_cxx98_compat_cast_fn_obj : diag::ext_cast_fn_obj)
      << OpRange;
    return SuccessResult;
  }

  if (DestType->isFunctionPointerType()) {
    // See above.
    Self.Diag(OpRange.getBegin(),
              Self.getLangOpts().CPlusPlus11 ?
                diag::warn_cxx98_compat_cast_fn_obj : diag::ext_cast_fn_obj)
      << OpRange;
    return SuccessResult;
  }

  // Diagnose address space conversion in nested pointers.
  QualType DestPtee = DestType->getPointeeType().isNull()
                          ? DestType->getPointeeType()
                          : DestType->getPointeeType()->getPointeeType();
  QualType SrcPtee = SrcType->getPointeeType().isNull()
                         ? SrcType->getPointeeType()
                         : SrcType->getPointeeType()->getPointeeType();
  while (!DestPtee.isNull() && !SrcPtee.isNull()) {
    if (DestPtee.getAddressSpace() != SrcPtee.getAddressSpace()) {
      Self.Diag(OpRange.getBegin(),
                diag::warn_bad_cxx_cast_nested_pointer_addr_space)
          << CStyle << SrcType << DestType << SrcExpr.get()->getSourceRange();
      break;
    }
    DestPtee = DestPtee->getPointeeType();
    SrcPtee = SrcPtee->getPointeeType();
  }

  // C++ 5.2.10p7: A pointer to an object can be explicitly converted to
  //   a pointer to an object of different type.
  // Void pointers are not specified, but supported by every compiler out there.
  // So we finish by allowing everything that remains - it's got to be two
  // object pointers.
  return SuccessResult;
}

static TryCastResult TryAddressSpaceCast(Sema &Self, ExprResult &SrcExpr,
                                         QualType DestType, bool CStyle,
                                         unsigned &msg) {
  if (!Self.getLangOpts().OpenCL)
    // FIXME: As compiler doesn't have any information about overlapping addr
    // spaces at the moment we have to be permissive here.
    return TC_NotApplicable;
  // Even though the logic below is general enough and can be applied to
  // non-OpenCL mode too, we fast-path above because no other languages
  // define overlapping address spaces currently.
  auto SrcType = SrcExpr.get()->getType();
  auto SrcPtrType = SrcType->getAs<PointerType>();
  if (!SrcPtrType)
    return TC_NotApplicable;
  auto DestPtrType = DestType->getAs<PointerType>();
  if (!DestPtrType)
    return TC_NotApplicable;
  auto SrcPointeeType = SrcPtrType->getPointeeType();
  auto DestPointeeType = DestPtrType->getPointeeType();
  if (SrcPointeeType.getAddressSpace() == DestPointeeType.getAddressSpace())
    return TC_NotApplicable;
  if (!DestPtrType->isAddressSpaceOverlapping(*SrcPtrType)) {
    msg = diag::err_bad_cxx_cast_addr_space_mismatch;
    return TC_Failed;
  }
  auto SrcPointeeTypeWithoutAS =
      Self.Context.removeAddrSpaceQualType(SrcPointeeType.getCanonicalType());
  auto DestPointeeTypeWithoutAS =
      Self.Context.removeAddrSpaceQualType(DestPointeeType.getCanonicalType());
  return Self.Context.hasSameType(SrcPointeeTypeWithoutAS,
                                  DestPointeeTypeWithoutAS)
             ? TC_Success
             : TC_NotApplicable;
}

void CastOperation::checkAddressSpaceCast(QualType SrcType, QualType DestType) {
  // In OpenCL only conversions between pointers to objects in overlapping
  // addr spaces are allowed. v2.0 s6.5.5 - Generic addr space overlaps
  // with any named one, except for constant.

  // Converting the top level pointee addrspace is permitted for compatible
  // addrspaces (such as 'generic int *' to 'local int *' or vice versa), but
  // if any of the nested pointee addrspaces differ, we emit a warning
  // regardless of addrspace compatibility. This makes
  //   local int ** p;
  //   return (generic int **) p;
  // warn even though local -> generic is permitted.
  if (Self.getLangOpts().OpenCL) {
    const Type *DestPtr, *SrcPtr;
    bool Nested = false;
    unsigned DiagID = diag::err_typecheck_incompatible_address_space;
    DestPtr = Self.getASTContext().getCanonicalType(DestType.getTypePtr()),
    SrcPtr  = Self.getASTContext().getCanonicalType(SrcType.getTypePtr());

    while (isa<PointerType>(DestPtr) && isa<PointerType>(SrcPtr)) {
      const PointerType *DestPPtr = cast<PointerType>(DestPtr);
      const PointerType *SrcPPtr = cast<PointerType>(SrcPtr);
      QualType DestPPointee = DestPPtr->getPointeeType();
      QualType SrcPPointee = SrcPPtr->getPointeeType();
      if (Nested ? DestPPointee.getAddressSpace() !=
                   SrcPPointee.getAddressSpace()
                 : !DestPPtr->isAddressSpaceOverlapping(*SrcPPtr)) {
        Self.Diag(OpRange.getBegin(), DiagID)
            << SrcType << DestType << Sema::AA_Casting
            << SrcExpr.get()->getSourceRange();
        if (!Nested)
          SrcExpr = ExprError();
        return;
      }

      DestPtr = DestPPtr->getPointeeType().getTypePtr();
      SrcPtr = SrcPPtr->getPointeeType().getTypePtr();
      Nested = true;
      DiagID = diag::ext_nested_pointer_qualifier_mismatch;
    }
  }
}

void CastOperation::CheckCXXCStyleCast(bool FunctionalStyle,
                                       bool ListInitialization) {
  assert(Self.getLangOpts().CPlusPlus);

  // Handle placeholders.
  if (isPlaceholder()) {
    // C-style casts can resolve __unknown_any types.
    if (claimPlaceholder(BuiltinType::UnknownAny)) {
      SrcExpr = Self.checkUnknownAnyCast(DestRange, DestType,
                                         SrcExpr.get(), Kind,
                                         ValueKind, BasePath);
      return;
    }

    checkNonOverloadPlaceholders();
    if (SrcExpr.isInvalid())
      return;
  }

  // C++ 5.2.9p4: Any expression can be explicitly converted to type "cv void".
  // This test is outside everything else because it's the only case where
  // a non-lvalue-reference target type does not lead to decay.
  if (DestType->isVoidType()) {
    Kind = CK_ToVoid;

    if (claimPlaceholder(BuiltinType::Overload)) {
      Self.ResolveAndFixSingleFunctionTemplateSpecialization(
                  SrcExpr, /* Decay Function to ptr */ false,
                  /* Complain */ true, DestRange, DestType,
                  diag::err_bad_cstyle_cast_overload);
      if (SrcExpr.isInvalid())
        return;
    }

    SrcExpr = Self.IgnoredValueConversions(SrcExpr.get());
    return;
  }

  // If the type is dependent, we won't do any other semantic analysis now.
  if (DestType->isDependentType() || SrcExpr.get()->isTypeDependent() ||
      SrcExpr.get()->isValueDependent()) {
    assert(Kind == CK_Dependent);
    return;
  }

  if (ValueKind == VK_RValue && !DestType->isRecordType() &&
      !isPlaceholder(BuiltinType::Overload)) {
    SrcExpr = Self.DefaultFunctionArrayLvalueConversion(SrcExpr.get());
    if (SrcExpr.isInvalid())
      return;
  }

  // AltiVec vector initialization with a single literal.
  if (const VectorType *vecTy = DestType->getAs<VectorType>())
    if (vecTy->getVectorKind() == VectorType::AltiVecVector
        && (SrcExpr.get()->getType()->isIntegerType()
            || SrcExpr.get()->getType()->isFloatingType())) {
      Kind = CK_VectorSplat;
      SrcExpr = Self.prepareVectorSplat(DestType, SrcExpr.get());
      return;
    }

  // C++ [expr.cast]p5: The conversions performed by
  //   - a const_cast,
  //   - a static_cast,
  //   - a static_cast followed by a const_cast,
  //   - a reinterpret_cast, or
  //   - a reinterpret_cast followed by a const_cast,
  //   can be performed using the cast notation of explicit type conversion.
  //   [...] If a conversion can be interpreted in more than one of the ways
  //   listed above, the interpretation that appears first in the list is used,
  //   even if a cast resulting from that interpretation is ill-formed.
  // In plain language, this means trying a const_cast ...
  // Note that for address space we check compatibility after const_cast.
  unsigned msg = diag::err_bad_cxx_cast_generic;
  TryCastResult tcr = TryConstCast(Self, SrcExpr, DestType,
                                   /*CStyle*/ true, msg);
  if (SrcExpr.isInvalid())
    return;
  if (isValidCast(tcr))
    Kind = CK_NoOp;

  Sema::CheckedConversionKind CCK =
      FunctionalStyle ? Sema::CCK_FunctionalCast : Sema::CCK_CStyleCast;
  if (tcr == TC_NotApplicable) {
    tcr = TryAddressSpaceCast(Self, SrcExpr, DestType, /*CStyle*/ true, msg);
    if (SrcExpr.isInvalid())
      return;

    if (isValidCast(tcr))
      Kind = CK_AddressSpaceConversion;

    if (tcr == TC_NotApplicable) {
      // ... or if that is not possible, a static_cast, ignoring const, ...
      tcr = TryStaticCast(Self, SrcExpr, DestType, CCK, OpRange, msg, Kind,
                          BasePath, ListInitialization);
      if (SrcExpr.isInvalid())
        return;

      if (tcr == TC_NotApplicable) {
        // ... and finally a reinterpret_cast, ignoring const.
        tcr = TryReinterpretCast(Self, SrcExpr, DestType, /*CStyle*/ true,
                                 OpRange, msg, Kind);
        if (SrcExpr.isInvalid())
          return;
      }
    }
  }

  if (Self.getLangOpts().allowsNonTrivialObjCLifetimeQualifiers() &&
      isValidCast(tcr))
    checkObjCConversion(CCK);

  if (tcr != TC_Success && msg != 0) {
    if (SrcExpr.get()->getType() == Self.Context.OverloadTy) {
      DeclAccessPair Found;
      FunctionDecl *Fn = Self.ResolveAddressOfOverloadedFunction(SrcExpr.get(),
                                DestType,
                                /*Complain*/ true,
                                Found);
      if (Fn) {
        // If DestType is a function type (not to be confused with the function
        // pointer type), it will be possible to resolve the function address,
        // but the type cast should be considered as failure.
        OverloadExpr *OE = OverloadExpr::find(SrcExpr.get()).Expression;
        Self.Diag(OpRange.getBegin(), diag::err_bad_cstyle_cast_overload)
          << OE->getName() << DestType << OpRange
          << OE->getQualifierLoc().getSourceRange();
        Self.NoteAllOverloadCandidates(SrcExpr.get());
      }
    } else {
      diagnoseBadCast(Self, msg, (FunctionalStyle ? CT_Functional : CT_CStyle),
                      OpRange, SrcExpr.get(), DestType, ListInitialization);
    }
  }

  if (isValidCast(tcr)) {
    if (Kind == CK_BitCast)
      checkCastAlign();
  } else {
    SrcExpr = ExprError();
  }
}

/// DiagnoseBadFunctionCast - Warn whenever a function call is cast to a
///  non-matching type. Such as enum function call to int, int call to
/// pointer; etc. Cast to 'void' is an exception.
static void DiagnoseBadFunctionCast(Sema &Self, const ExprResult &SrcExpr,
                                  QualType DestType) {
  if (Self.Diags.isIgnored(diag::warn_bad_function_cast,
                           SrcExpr.get()->getExprLoc()))
    return;

  if (!isa<CallExpr>(SrcExpr.get()))
    return;

  QualType SrcType = SrcExpr.get()->getType();
  if (DestType.getUnqualifiedType()->isVoidType())
    return;
  if ((SrcType->isAnyPointerType() || SrcType->isBlockPointerType())
      && (DestType->isAnyPointerType() || DestType->isBlockPointerType()))
    return;
  if (SrcType->isIntegerType() && DestType->isIntegerType() &&
      (SrcType->isBooleanType() == DestType->isBooleanType()) &&
      (SrcType->isEnumeralType() == DestType->isEnumeralType()))
    return;
  if (SrcType->isRealFloatingType() && DestType->isRealFloatingType())
    return;
  if (SrcType->isEnumeralType() && DestType->isEnumeralType())
    return;
  if (SrcType->isComplexType() && DestType->isComplexType())
    return;
  if (SrcType->isComplexIntegerType() && DestType->isComplexIntegerType())
    return;

  Self.Diag(SrcExpr.get()->getExprLoc(),
            diag::warn_bad_function_cast)
            << SrcType << DestType << SrcExpr.get()->getSourceRange();
}

/// Check the semantics of a C-style cast operation, in C.
void CastOperation::CheckCStyleCast() {
  assert(!Self.getLangOpts().CPlusPlus);

  // C-style casts can resolve __unknown_any types.
  if (claimPlaceholder(BuiltinType::UnknownAny)) {
    SrcExpr = Self.checkUnknownAnyCast(DestRange, DestType,
                                       SrcExpr.get(), Kind,
                                       ValueKind, BasePath);
    return;
  }

  // C99 6.5.4p2: the cast type needs to be void or scalar and the expression
  // type needs to be scalar.
  if (DestType->isVoidType()) {
    // We don't necessarily do lvalue-to-rvalue conversions on this.
    SrcExpr = Self.IgnoredValueConversions(SrcExpr.get());
    if (SrcExpr.isInvalid())
      return;

    // Cast to void allows any expr type.
    Kind = CK_ToVoid;
    return;
  }

  // Overloads are allowed with C extensions, so we need to support them.
  if (SrcExpr.get()->getType() == Self.Context.OverloadTy) {
    DeclAccessPair DAP;
    if (FunctionDecl *FD = Self.ResolveAddressOfOverloadedFunction(
            SrcExpr.get(), DestType, /*Complain=*/true, DAP))
      SrcExpr = Self.FixOverloadedFunctionReference(SrcExpr.get(), DAP, FD);
    else
      return;
    assert(SrcExpr.isUsable());
  }
  SrcExpr = Self.DefaultFunctionArrayLvalueConversion(SrcExpr.get());
  if (SrcExpr.isInvalid())
    return;
  QualType SrcType = SrcExpr.get()->getType();

  assert(!SrcType->isPlaceholderType());

  checkAddressSpaceCast(SrcType, DestType);
  if (SrcExpr.isInvalid())
    return;

  if (Self.RequireCompleteType(OpRange.getBegin(), DestType,
                               diag::err_typecheck_cast_to_incomplete)) {
    SrcExpr = ExprError();
    return;
  }

#if INTEL_CUSTOMIZATION
  if (!DestType->isScalarType() && !DestType->isVectorType() &&
      !DestType->isArbPrecIntType()) {
#endif // INTEL_CUSTOMIZATION
    const RecordType *DestRecordTy = DestType->getAs<RecordType>();

    if (DestRecordTy && Self.Context.hasSameUnqualifiedType(DestType, SrcType)){
      // GCC struct/union extension: allow cast to self.
      Self.Diag(OpRange.getBegin(), diag::ext_typecheck_cast_nonscalar)
        << DestType << SrcExpr.get()->getSourceRange();
      Kind = CK_NoOp;
      return;
    }

    // GCC's cast to union extension.
    if (DestRecordTy && DestRecordTy->getDecl()->isUnion()) {
      RecordDecl *RD = DestRecordTy->getDecl();
      if (CastExpr::getTargetFieldForToUnionCast(RD, SrcType)) {
        Self.Diag(OpRange.getBegin(), diag::ext_typecheck_cast_to_union)
          << SrcExpr.get()->getSourceRange();
        Kind = CK_ToUnion;
        return;
      } else {
        Self.Diag(OpRange.getBegin(), diag::err_typecheck_cast_to_union_no_type)
          << SrcType << SrcExpr.get()->getSourceRange();
        SrcExpr = ExprError();
        return;
      }
    }

    // OpenCL v2.0 s6.13.10 - Allow casts from '0' to event_t type.
    if (Self.getLangOpts().OpenCL && DestType->isEventT()) {
      Expr::EvalResult Result;
      if (SrcExpr.get()->EvaluateAsInt(Result, Self.Context)) {
        llvm::APSInt CastInt = Result.Val.getInt();
        if (0 == CastInt) {
          Kind = CK_ZeroToOCLOpaqueType;
          return;
        }
        Self.Diag(OpRange.getBegin(),
                  diag::err_opencl_cast_non_zero_to_event_t)
                  << CastInt.toString(10) << SrcExpr.get()->getSourceRange();
        SrcExpr = ExprError();
        return;
      }
    }

    // Reject any other conversions to non-scalar types.
    Self.Diag(OpRange.getBegin(), diag::err_typecheck_cond_expect_scalar)
      << DestType << SrcExpr.get()->getSourceRange();
    SrcExpr = ExprError();
    return;
  }

  // The type we're casting to is known to be a scalar or vector.

#if INTEL_CUSTOMIZATION
  if (!SrcType->isScalarType() && !SrcType->isVectorType() &&
      !SrcType->isArbPrecIntType()) {
#endif // INTEL_CUSTOMIZATION
    Self.Diag(SrcExpr.get()->getExprLoc(),
              diag::err_typecheck_expect_scalar_operand)
      << SrcType << SrcExpr.get()->getSourceRange();
    SrcExpr = ExprError();
    return;
  }

  if (DestType->isExtVectorType()) {
    SrcExpr = Self.CheckExtVectorCast(OpRange, DestType, SrcExpr.get(), Kind);
    return;
  }

  if (const VectorType *DestVecTy = DestType->getAs<VectorType>()) {
    if (DestVecTy->getVectorKind() == VectorType::AltiVecVector &&
          (SrcType->isIntegerType() || SrcType->isFloatingType())) {
      Kind = CK_VectorSplat;
      SrcExpr = Self.prepareVectorSplat(DestType, SrcExpr.get());
    } else if (Self.CheckVectorCast(OpRange, DestType, SrcType, Kind)) {
      SrcExpr = ExprError();
    }
    return;
  }

  if (SrcType->isVectorType()) {
    if (Self.CheckVectorCast(OpRange, SrcType, DestType, Kind))
      SrcExpr = ExprError();
    return;
  }

  // The source and target types are both scalars, i.e.
  //   - arithmetic types (fundamental, enum, and complex)
  //   - all kinds of pointers
  // Note that member pointers were filtered out with C++, above.

  if (isa<ObjCSelectorExpr>(SrcExpr.get())) {
    Self.Diag(SrcExpr.get()->getExprLoc(), diag::err_cast_selector_expr);
    SrcExpr = ExprError();
    return;
  }

  // If either type is a pointer, the other type has to be either an
  // integer or a pointer.
  if (!DestType->isArithmeticType()) {
    if (!SrcType->isIntegralType(Self.Context) && SrcType->isArithmeticType()) {
      Self.Diag(SrcExpr.get()->getExprLoc(),
                diag::err_cast_pointer_from_non_pointer_int)
        << SrcType << SrcExpr.get()->getSourceRange();
      SrcExpr = ExprError();
      return;
    }
    checkIntToPointerCast(/* CStyle */ true, OpRange, SrcExpr.get(), DestType,
                          Self);
  } else if (!SrcType->isArithmeticType()) {
    if (!DestType->isIntegralType(Self.Context) &&
        DestType->isArithmeticType()) {
      Self.Diag(SrcExpr.get()->getBeginLoc(),
                diag::err_cast_pointer_to_non_pointer_int)
          << DestType << SrcExpr.get()->getSourceRange();
      SrcExpr = ExprError();
      return;
    }

    if ((Self.Context.getTypeSize(SrcType) >
         Self.Context.getTypeSize(DestType)) &&
        !DestType->isBooleanType()) {
      // C 6.3.2.3p6: Any pointer type may be converted to an integer type.
      // Except as previously specified, the result is implementation-defined.
      // If the result cannot be represented in the integer type, the behavior
      // is undefined. The result need not be in the range of values of any
      // integer type.
      unsigned Diag;
<<<<<<< HEAD
      if (Self.getLangOpts().MicrosoftExt)
        Diag = diag::ext_ms_pointer_to_int_cast;
      else if (SrcType->isVoidPointerType())
=======
      if (SrcType->isVoidPointerType())
>>>>>>> 24438a35
        Diag = DestType->isEnumeralType() ? diag::warn_void_pointer_to_enum_cast
                                          : diag::warn_void_pointer_to_int_cast;
      else if (DestType->isEnumeralType())
        Diag = diag::warn_pointer_to_enum_cast;
      else
        Diag = diag::warn_pointer_to_int_cast;
      Self.Diag(OpRange.getBegin(), Diag) << SrcType << DestType << OpRange;
    }
  }

  if (Self.getLangOpts().OpenCL &&
      !Self.getOpenCLOptions().isEnabled("cl_khr_fp16")) {
    if (DestType->isHalfType()) {
      Self.Diag(SrcExpr.get()->getBeginLoc(), diag::err_opencl_cast_to_half)
          << DestType << SrcExpr.get()->getSourceRange();
      SrcExpr = ExprError();
      return;
    }
  }

  // ARC imposes extra restrictions on casts.
  if (Self.getLangOpts().allowsNonTrivialObjCLifetimeQualifiers()) {
    checkObjCConversion(Sema::CCK_CStyleCast);
    if (SrcExpr.isInvalid())
      return;

    const PointerType *CastPtr = DestType->getAs<PointerType>();
    if (Self.getLangOpts().ObjCAutoRefCount && CastPtr) {
      if (const PointerType *ExprPtr = SrcType->getAs<PointerType>()) {
        Qualifiers CastQuals = CastPtr->getPointeeType().getQualifiers();
        Qualifiers ExprQuals = ExprPtr->getPointeeType().getQualifiers();
        if (CastPtr->getPointeeType()->isObjCLifetimeType() &&
            ExprPtr->getPointeeType()->isObjCLifetimeType() &&
            !CastQuals.compatiblyIncludesObjCLifetime(ExprQuals)) {
          Self.Diag(SrcExpr.get()->getBeginLoc(),
                    diag::err_typecheck_incompatible_ownership)
              << SrcType << DestType << Sema::AA_Casting
              << SrcExpr.get()->getSourceRange();
          return;
        }
      }
    }
    else if (!Self.CheckObjCARCUnavailableWeakConversion(DestType, SrcType)) {
      Self.Diag(SrcExpr.get()->getBeginLoc(),
                diag::err_arc_convesion_of_weak_unavailable)
          << 1 << SrcType << DestType << SrcExpr.get()->getSourceRange();
      SrcExpr = ExprError();
      return;
    }
  }

  DiagnoseCastOfObjCSEL(Self, SrcExpr, DestType);
  DiagnoseCallingConvCast(Self, SrcExpr, DestType, OpRange);
  DiagnoseBadFunctionCast(Self, SrcExpr, DestType);
  Kind = Self.PrepareScalarCast(SrcExpr, DestType);
  if (SrcExpr.isInvalid())
    return;

  if (Kind == CK_BitCast)
    checkCastAlign();
}

void CastOperation::CheckBuiltinBitCast() {
  QualType SrcType = SrcExpr.get()->getType();

  if (Self.RequireCompleteType(OpRange.getBegin(), DestType,
                               diag::err_typecheck_cast_to_incomplete) ||
      Self.RequireCompleteType(OpRange.getBegin(), SrcType,
                               diag::err_incomplete_type)) {
    SrcExpr = ExprError();
    return;
  }

  if (SrcExpr.get()->isRValue())
    SrcExpr = Self.CreateMaterializeTemporaryExpr(SrcType, SrcExpr.get(),
                                                  /*IsLValueReference=*/false);

  CharUnits DestSize = Self.Context.getTypeSizeInChars(DestType);
  CharUnits SourceSize = Self.Context.getTypeSizeInChars(SrcType);
  if (DestSize != SourceSize) {
    Self.Diag(OpRange.getBegin(), diag::err_bit_cast_type_size_mismatch)
        << (int)SourceSize.getQuantity() << (int)DestSize.getQuantity();
    SrcExpr = ExprError();
    return;
  }

  if (!DestType.isTriviallyCopyableType(Self.Context)) {
    Self.Diag(OpRange.getBegin(), diag::err_bit_cast_non_trivially_copyable)
        << 1;
    SrcExpr = ExprError();
    return;
  }

  if (!SrcType.isTriviallyCopyableType(Self.Context)) {
    Self.Diag(OpRange.getBegin(), diag::err_bit_cast_non_trivially_copyable)
        << 0;
    SrcExpr = ExprError();
    return;
  }

  Kind = CK_LValueToRValueBitCast;
}

/// DiagnoseCastQual - Warn whenever casts discards a qualifiers, be it either
/// const, volatile or both.
static void DiagnoseCastQual(Sema &Self, const ExprResult &SrcExpr,
                             QualType DestType) {
  if (SrcExpr.isInvalid())
    return;

  QualType SrcType = SrcExpr.get()->getType();
  if (!((SrcType->isAnyPointerType() && DestType->isAnyPointerType()) ||
        DestType->isLValueReferenceType()))
    return;

  QualType TheOffendingSrcType, TheOffendingDestType;
  Qualifiers CastAwayQualifiers;
  if (CastsAwayConstness(Self, SrcType, DestType, true, false,
                         &TheOffendingSrcType, &TheOffendingDestType,
                         &CastAwayQualifiers) !=
      CastAwayConstnessKind::CACK_Similar)
    return;

  // FIXME: 'restrict' is not properly handled here.
  int qualifiers = -1;
  if (CastAwayQualifiers.hasConst() && CastAwayQualifiers.hasVolatile()) {
    qualifiers = 0;
  } else if (CastAwayQualifiers.hasConst()) {
    qualifiers = 1;
  } else if (CastAwayQualifiers.hasVolatile()) {
    qualifiers = 2;
  }
  // This is a variant of int **x; const int **y = (const int **)x;
  if (qualifiers == -1)
    Self.Diag(SrcExpr.get()->getBeginLoc(), diag::warn_cast_qual2)
        << SrcType << DestType;
  else
    Self.Diag(SrcExpr.get()->getBeginLoc(), diag::warn_cast_qual)
        << TheOffendingSrcType << TheOffendingDestType << qualifiers;
}

ExprResult Sema::BuildCStyleCastExpr(SourceLocation LPLoc,
                                     TypeSourceInfo *CastTypeInfo,
                                     SourceLocation RPLoc,
                                     Expr *CastExpr) {
  CastOperation Op(*this, CastTypeInfo->getType(), CastExpr);
  Op.DestRange = CastTypeInfo->getTypeLoc().getSourceRange();
  Op.OpRange = SourceRange(LPLoc, CastExpr->getEndLoc());

  if (getLangOpts().CPlusPlus) {
    Op.CheckCXXCStyleCast(/*FunctionalCast=*/ false,
                          isa<InitListExpr>(CastExpr));
  } else {
    Op.CheckCStyleCast();
  }

  if (Op.SrcExpr.isInvalid())
    return ExprError();

  // -Wcast-qual
  DiagnoseCastQual(Op.Self, Op.SrcExpr, Op.DestType);

  return Op.complete(CStyleCastExpr::Create(Context, Op.ResultType,
                              Op.ValueKind, Op.Kind, Op.SrcExpr.get(),
                              &Op.BasePath, CastTypeInfo, LPLoc, RPLoc));
}

ExprResult Sema::BuildCXXFunctionalCastExpr(TypeSourceInfo *CastTypeInfo,
                                            QualType Type,
                                            SourceLocation LPLoc,
                                            Expr *CastExpr,
                                            SourceLocation RPLoc) {
  assert(LPLoc.isValid() && "List-initialization shouldn't get here.");
  CastOperation Op(*this, Type, CastExpr);
  Op.DestRange = CastTypeInfo->getTypeLoc().getSourceRange();
  Op.OpRange = SourceRange(Op.DestRange.getBegin(), CastExpr->getEndLoc());

  Op.CheckCXXCStyleCast(/*FunctionalCast=*/true, /*ListInit=*/false);
  if (Op.SrcExpr.isInvalid())
    return ExprError();

  auto *SubExpr = Op.SrcExpr.get();
  if (auto *BindExpr = dyn_cast<CXXBindTemporaryExpr>(SubExpr))
    SubExpr = BindExpr->getSubExpr();
  if (auto *ConstructExpr = dyn_cast<CXXConstructExpr>(SubExpr))
    ConstructExpr->setParenOrBraceRange(SourceRange(LPLoc, RPLoc));

  return Op.complete(CXXFunctionalCastExpr::Create(Context, Op.ResultType,
                         Op.ValueKind, CastTypeInfo, Op.Kind,
                         Op.SrcExpr.get(), &Op.BasePath, LPLoc, RPLoc));
}<|MERGE_RESOLUTION|>--- conflicted
+++ resolved
@@ -2790,13 +2790,7 @@
       // is undefined. The result need not be in the range of values of any
       // integer type.
       unsigned Diag;
-<<<<<<< HEAD
-      if (Self.getLangOpts().MicrosoftExt)
-        Diag = diag::ext_ms_pointer_to_int_cast;
-      else if (SrcType->isVoidPointerType())
-=======
       if (SrcType->isVoidPointerType())
->>>>>>> 24438a35
         Diag = DestType->isEnumeralType() ? diag::warn_void_pointer_to_enum_cast
                                           : diag::warn_void_pointer_to_int_cast;
       else if (DestType->isEnumeralType())
