--- conflicted
+++ resolved
@@ -8933,17 +8933,6 @@
                                     CurInit.get()->getValueKind());
       break;
     }
-<<<<<<< HEAD
-    case SK_ParenthesizedListInit: {
-      CurInit = nullptr;
-      TryOrBuildParenListInitialization(S, Entity, Kind, Args, *this,
-                                        /*VerifyOnly=*/false, &CurInit);
-      if (CurInit.get() && ResultType)
-        *ResultType = CurInit.get()->getType();
-      break;
-    }
-=======
->>>>>>> 6641c2bc
     }
   }
 
