--- conflicted
+++ resolved
@@ -5854,22 +5854,6 @@
     if (isa<TranslationUnitDecl>(SpecializedContext))
       S.Diag(Loc, diag::err_template_spec_redecl_global_scope)
         << EntityKind << Specialized;
-<<<<<<< HEAD
-    else if (isa<NamespaceDecl>(SpecializedContext))
-#ifdef INTEL_CUSTOMIZATION
-      // CQ#365451 - specializations can be declared in any namespace for
-      // MSVCCompat mode. Emit an extension warning in MSVCCompat mode,
-      // but not in IntelCompat mode.
-      if (S.getLangOpts().MSVCCompat && !S.getLangOpts().IntelCompat)
-        S.Diag(Loc, diag::ext_template_spec_redecl_out_of_scope)
-            << EntityKind << Specialized << cast<NamedDecl>(SpecializedContext);
-      else
-#endif
-      S.Diag(Loc, diag::err_template_spec_redecl_out_of_scope)
-        << EntityKind << Specialized
-        << cast<NamedDecl>(SpecializedContext);
-    else
-=======
     else if (isa<NamespaceDecl>(SpecializedContext)) {
       int Diag = diag::err_template_spec_redecl_out_of_scope;
       if (S.getLangOpts().MicrosoftExt)
@@ -5877,7 +5861,6 @@
       S.Diag(Loc, Diag) << EntityKind << Specialized
                         << cast<NamedDecl>(SpecializedContext);
     } else
->>>>>>> 775954be
       llvm_unreachable("unexpected namespace context for specialization");
 
     S.Diag(Specialized->getLocation(), diag::note_specialized_entity);
