--- conflicted
+++ resolved
@@ -2175,14 +2175,6 @@
 public:
   UnsafeBufferUsageReporter(Sema &S) : S(S) {}
 
-<<<<<<< HEAD
-  void handleUnsafeOperation(const Stmt *Operation) override {
-    SourceLocation Loc;
-    SourceRange Range;
-    if (const auto *ASE = dyn_cast<ArraySubscriptExpr>(Operation)) {
-      Loc = ASE->getBase()->getExprLoc();
-      Range = ASE->getBase()->getSourceRange();
-=======
   void handleUnsafeOperation(const Stmt *Operation,
                              bool IsRelatedToDecl) override {
     SourceLocation Loc;
@@ -2192,7 +2184,6 @@
       Loc = ASE->getBase()->getExprLoc();
       Range = ASE->getBase()->getSourceRange();
       MsgParam = 2;
->>>>>>> 3549f631
     } else if (const auto *BO = dyn_cast<BinaryOperator>(Operation)) {
       BinaryOperator::Opcode Op = BO->getOpcode();
       if (Op == BO_Add || Op == BO_AddAssign || Op == BO_Sub ||
@@ -2204,10 +2195,7 @@
           Loc = BO->getRHS()->getExprLoc();
           Range = BO->getRHS()->getSourceRange();
         }
-<<<<<<< HEAD
-=======
         MsgParam = 1;
->>>>>>> 3549f631
       }
     } else if (const auto *UO = dyn_cast<UnaryOperator>(Operation)) {
       UnaryOperator::Opcode Op = UO->getOpcode();
@@ -2215,23 +2203,16 @@
           Op == UO_PostDec) {
         Loc = UO->getSubExpr()->getExprLoc();
         Range = UO->getSubExpr()->getSourceRange();
-<<<<<<< HEAD
-=======
         MsgParam = 1;
->>>>>>> 3549f631
       }
     } else {
       Loc = Operation->getBeginLoc();
       Range = Operation->getSourceRange();
     }
-<<<<<<< HEAD
-    S.Diag(Loc, diag::warn_unsafe_buffer_expression) << Range;
-=======
     if (IsRelatedToDecl)
       S.Diag(Loc, diag::note_unsafe_buffer_operation) << MsgParam << Range;
     else
       S.Diag(Loc, diag::warn_unsafe_buffer_operation) << MsgParam << Range;
->>>>>>> 3549f631
   }
 
   // FIXME: rename to handleUnsafeVariable
