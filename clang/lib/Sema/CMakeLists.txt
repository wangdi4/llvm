set(LLVM_LINK_COMPONENTS
  Support
  )

if (MSVC)
  set_source_files_properties(SemaDeclAttr.cpp PROPERTIES COMPILE_FLAGS /bigobj)
  set_source_files_properties(SemaExpr.cpp PROPERTIES COMPILE_FLAGS /bigobj)
<<<<<<< HEAD
# INTEL_CUSTOMIZATION
  set_source_files_properties( SemaExprCXX.cpp SemaTemplate.cpp
                              PROPERTIES COMPILE_FLAGS /bigobj)
# end INTEL_CUSTOMIZATION
=======
  set_source_files_properties(SemaTemplate.cpp PROPERTIES COMPILE_FLAGS /bigobj)
>>>>>>> f4be2535
endif()

add_clang_library(clangSema
  AnalysisBasedWarnings.cpp
  CodeCompleteConsumer.cpp
  DeclSpec.cpp
  DelayedDiagnostic.cpp
  IdentifierResolver.cpp
  JumpDiagnostics.cpp
  MultiplexExternalSemaSource.cpp
  ParsedAttr.cpp
  Scope.cpp
  ScopeInfo.cpp
  Sema.cpp
  SemaAccess.cpp
  SemaAttr.cpp
  SemaCXXScopeSpec.cpp
  SemaCast.cpp
  SemaChecking.cpp
  SemaCodeComplete.cpp
  SemaConsumer.cpp
  SemaCoroutine.cpp
  SemaCUDA.cpp
  SemaDecl.cpp
  SemaDeclAttr.cpp
  SemaDeclCXX.cpp
  SemaDeclObjC.cpp
  SemaExceptionSpec.cpp
  SemaExpr.cpp
  SemaExprCXX.cpp
  SemaExprMember.cpp
  SemaExprObjC.cpp
  SemaFixItUtils.cpp
  SemaInit.cpp
  SemaLambda.cpp
  SemaLookup.cpp
  SemaObjCProperty.cpp
  SemaOpenMP.cpp
  SemaOverload.cpp
  SemaPseudoObject.cpp
  SemaStmt.cpp
  SemaStmtAsm.cpp
  SemaStmtAttr.cpp
  SemaTemplate.cpp
  SemaTemplateDeduction.cpp
  SemaTemplateInstantiate.cpp
  SemaTemplateInstantiateDecl.cpp
  SemaTemplateVariadic.cpp
  SemaType.cpp
  TypeLocBuilder.cpp

  LINK_LIBS
  clangAST
  clangAnalysis
  clangBasic
  clangEdit
  clangLex
  )<|MERGE_RESOLUTION|>--- conflicted
+++ resolved
@@ -5,14 +5,10 @@
 if (MSVC)
   set_source_files_properties(SemaDeclAttr.cpp PROPERTIES COMPILE_FLAGS /bigobj)
   set_source_files_properties(SemaExpr.cpp PROPERTIES COMPILE_FLAGS /bigobj)
-<<<<<<< HEAD
 # INTEL_CUSTOMIZATION
-  set_source_files_properties( SemaExprCXX.cpp SemaTemplate.cpp
-                              PROPERTIES COMPILE_FLAGS /bigobj)
+  set_source_files_properties(SemaExprCXX.cpp PROPERTIES COMPILE_FLAGS /bigobj)
 # end INTEL_CUSTOMIZATION
-=======
   set_source_files_properties(SemaTemplate.cpp PROPERTIES COMPILE_FLAGS /bigobj)
->>>>>>> f4be2535
 endif()
 
 add_clang_library(clangSema
