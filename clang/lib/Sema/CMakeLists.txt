--- conflicted
+++ resolved
@@ -2,18 +2,13 @@
   Support
   )
 
-<<<<<<< HEAD
 if( INTEL_CUSTOMIZATION )
   add_subdirectory(intel)
   set(LIBS clangSemaIntel)
+endif()
 
-  if (MSVC)
-    set_source_files_properties(SemaExpr.cpp PROPERTIES COMPILE_FLAGS /bigobj)
-  endif()
-=======
 if (MSVC)
   set_source_files_properties(SemaExpr.cpp PROPERTIES COMPILE_FLAGS /bigobj)
->>>>>>> 7108db77
 endif()
 
 add_clang_library(clangSema
