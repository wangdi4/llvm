--- conflicted
+++ resolved
@@ -634,16 +634,11 @@
     case SCS_extern:
     case SCS_private_extern:
     case SCS_static:
-<<<<<<< HEAD
 #if INTEL_CUSTOMIZATION
       // CQ381345: OpenCL is not supported in Intel compatibility mode.
       if (!S.getLangOpts().IntelCompat)
 #endif // INTEL_CUSTOMIZATION
-      if (S.getLangOpts().OpenCLVersion < 120 &&
-          !S.getLangOpts().OpenCLCPlusPlus) {
-=======
       if (S.getLangOpts().getOpenCLCompatibleVersion() < 120) {
->>>>>>> ac168fe6
         DiagID = diag::err_opencl_unknown_type_specifier;
         PrevSpec = getSpecifierName(SC);
         return true;
