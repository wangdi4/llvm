--- conflicted
+++ resolved
@@ -1092,23 +1092,13 @@
       TypeSpecType = TST_double;   // _Complex -> _Complex double.
     } else if (TypeSpecType == TST_int || TypeSpecType == TST_char) {
       // Note that this intentionally doesn't include _Complex _Bool.
-<<<<<<< HEAD
-      if (!PP.getLangOpts().CPlusPlus)
-        Diag(D, TSTLoc, diag::ext_integer_complex);
-    } else if (TypeSpecType != TST_float && TypeSpecType != TST_double
-#if INTEL_CUSTOMIZATION
-               && TypeSpecType != TST_float128
-#endif // INTEL_CUSTOMIZATION
-               ) {
-      Diag(D, TSCLoc, diag::err_invalid_complex_spec)
-          << getSpecifierName((TST)TypeSpecType, Policy);
-=======
       if (!S.getLangOpts().CPlusPlus)
         S.Diag(TSTLoc, diag::ext_integer_complex);
-    } else if (TypeSpecType != TST_float && TypeSpecType != TST_double) {
+    } else if (TypeSpecType != TST_float && // INTEL
+               TypeSpecType != TST_double && // INTEL
+               TypeSpecType != TST_float128) { // INTEL
       S.Diag(TSCLoc, diag::err_invalid_complex_spec)
-        << getSpecifierName((TST)TypeSpecType, Policy);
->>>>>>> 9d6940ba
+          << getSpecifierName((TST)TypeSpecType, Policy);
       TypeSpecComplex = TSC_unspecified;
     }
   }
