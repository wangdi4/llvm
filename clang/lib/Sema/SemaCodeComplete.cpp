--- conflicted
+++ resolved
@@ -5223,15 +5223,9 @@
       AddTemplateOverloadCandidate(
           FTD, DeclAccessPair::make(FTD, C->getAccess()),
           /*ExplicitTemplateArgs=*/nullptr, Args, CandidateSet,
-<<<<<<< HEAD
-          /*SuppressUsedConversions=*/false,
-          /*PartialOverloading=*/true,
-          /*AllowExplicit*/ true);
-=======
           /*SuppressUserConversions=*/false,
           /*PartialOverloading=*/true,
           /*AllowExplicit=*/true);
->>>>>>> a04ae881
     }
   }
 
