//===------- SemaTemplateInstantiate.cpp - C++ Template Instantiation ------===/
// INTEL_CUSTOMIZATION
//
// INTEL CONFIDENTIAL
//
// Modifications, Copyright (C) 2021 Intel Corporation
//
// This software and the related documents are Intel copyrighted materials, and
// your use of them is governed by the express license under which they were
// provided to you ("License"). Unless the License provides otherwise, you may not
// use, modify, copy, publish, distribute, disclose or transmit this software or
// the related documents without Intel's prior written permission.
//
// This software and the related documents are provided as is, with no express
// or implied warranties, other than those that are expressly stated in the
// License.
//
// end INTEL_CUSTOMIZATION
//
// Part of the LLVM Project, under the Apache License v2.0 with LLVM Exceptions.
// See https://llvm.org/LICENSE.txt for license information.
// SPDX-License-Identifier: Apache-2.0 WITH LLVM-exception
//===----------------------------------------------------------------------===/
//
//  This file implements C++ template instantiation.
//
//===----------------------------------------------------------------------===/

#include "TreeTransform.h"
#include "clang/AST/ASTConcept.h"
#include "clang/AST/ASTConsumer.h"
#include "clang/AST/ASTContext.h"
#include "clang/AST/ASTLambda.h"
#include "clang/AST/ASTMutationListener.h"
#include "clang/AST/DeclTemplate.h"
#include "clang/AST/Expr.h"
#include "clang/AST/ExprConcepts.h"
#include "clang/AST/PrettyDeclStackTrace.h"
#include "clang/AST/TypeVisitor.h"
#include "clang/Basic/LangOptions.h"
#include "clang/Basic/Stack.h"
#include "clang/Basic/TargetInfo.h"
#include "clang/Sema/DeclSpec.h"
#include "clang/Sema/Initialization.h"
#include "clang/Sema/Lookup.h"
#include "clang/Sema/SemaConcept.h"
#include "clang/Sema/SemaInternal.h"
#include "clang/Sema/Template.h"
#include "clang/Sema/TemplateDeduction.h"
#include "clang/Sema/TemplateInstCallback.h"
#include "llvm/Support/TimeProfiler.h"

using namespace clang;
using namespace sema;

//===----------------------------------------------------------------------===/
// Template Instantiation Support
//===----------------------------------------------------------------------===/

namespace {
namespace TemplateInstArgsHelpers {
struct Response {
  const Decl *NextDecl = nullptr;
  bool IsDone = false;
  bool ClearRelativeToPrimary = true;
  static Response Done() {
    Response R;
    R.IsDone = true;
    return R;
  }
  static Response ChangeDecl(const Decl *ND) {
    Response R;
    R.NextDecl = ND;
    return R;
  }
  static Response ChangeDecl(const DeclContext *Ctx) {
    Response R;
    R.NextDecl = Decl::castFromDeclContext(Ctx);
    return R;
  }

  static Response UseNextDecl(const Decl *CurDecl) {
    return ChangeDecl(CurDecl->getDeclContext());
  }

  static Response DontClearRelativeToPrimaryNextDecl(const Decl *CurDecl) {
    Response R = Response::UseNextDecl(CurDecl);
    R.ClearRelativeToPrimary = false;
    return R;
  }
};
// Add template arguments from a variable template instantiation.
Response
HandleVarTemplateSpec(const VarTemplateSpecializationDecl *VarTemplSpec,
                      MultiLevelTemplateArgumentList &Result,
                      bool SkipForSpecialization) {
  // For a class-scope explicit specialization, there are no template arguments
  // at this level, but there may be enclosing template arguments.
  if (VarTemplSpec->isClassScopeExplicitSpecialization())
    return Response::DontClearRelativeToPrimaryNextDecl(VarTemplSpec);

  // We're done when we hit an explicit specialization.
  if (VarTemplSpec->getSpecializationKind() == TSK_ExplicitSpecialization &&
      !isa<VarTemplatePartialSpecializationDecl>(VarTemplSpec))
    return Response::Done();

  // If this variable template specialization was instantiated from a
  // specialized member that is a variable template, we're done.
  assert(VarTemplSpec->getSpecializedTemplate() && "No variable template?");
  llvm::PointerUnion<VarTemplateDecl *, VarTemplatePartialSpecializationDecl *>
      Specialized = VarTemplSpec->getSpecializedTemplateOrPartial();
  if (VarTemplatePartialSpecializationDecl *Partial =
          Specialized.dyn_cast<VarTemplatePartialSpecializationDecl *>()) {
    if (!SkipForSpecialization)
      Result.addOuterTemplateArguments(
          Partial, VarTemplSpec->getTemplateInstantiationArgs().asArray(),
          /*Final=*/false);
    if (Partial->isMemberSpecialization())
      return Response::Done();
  } else {
    VarTemplateDecl *Tmpl = Specialized.get<VarTemplateDecl *>();
    if (!SkipForSpecialization)
      Result.addOuterTemplateArguments(
          Tmpl, VarTemplSpec->getTemplateInstantiationArgs().asArray(),
          /*Final=*/false);
    if (Tmpl->isMemberSpecialization())
      return Response::Done();
  }
  return Response::DontClearRelativeToPrimaryNextDecl(VarTemplSpec);
}

// If we have a template template parameter with translation unit context,
// then we're performing substitution into a default template argument of
// this template template parameter before we've constructed the template
// that will own this template template parameter. In this case, we
// use empty template parameter lists for all of the outer templates
// to avoid performing any substitutions.
Response
HandleDefaultTempArgIntoTempTempParam(const TemplateTemplateParmDecl *TTP,
                                      MultiLevelTemplateArgumentList &Result) {
  for (unsigned I = 0, N = TTP->getDepth() + 1; I != N; ++I)
    Result.addOuterTemplateArguments(std::nullopt);
  return Response::Done();
}

// Add template arguments from a class template instantiation.
Response
HandleClassTemplateSpec(const ClassTemplateSpecializationDecl *ClassTemplSpec,
                        MultiLevelTemplateArgumentList &Result,
                        bool SkipForSpecialization) {
  if (!ClassTemplSpec->isClassScopeExplicitSpecialization()) {
    // We're done when we hit an explicit specialization.
    if (ClassTemplSpec->getSpecializationKind() == TSK_ExplicitSpecialization &&
        !isa<ClassTemplatePartialSpecializationDecl>(ClassTemplSpec))
      return Response::Done();

    if (!SkipForSpecialization)
      Result.addOuterTemplateArguments(
          const_cast<ClassTemplateSpecializationDecl *>(ClassTemplSpec),
          ClassTemplSpec->getTemplateInstantiationArgs().asArray(),
          /*Final=*/false);

    // If this class template specialization was instantiated from a
    // specialized member that is a class template, we're done.
    assert(ClassTemplSpec->getSpecializedTemplate() && "No class template?");
    if (ClassTemplSpec->getSpecializedTemplate()->isMemberSpecialization())
      return Response::Done();
  }
  return Response::UseNextDecl(ClassTemplSpec);
}

Response HandleFunction(const FunctionDecl *Function,
                        MultiLevelTemplateArgumentList &Result,
                        const FunctionDecl *Pattern, bool RelativeToPrimary,
                        bool ForConstraintInstantiation) {
  // Add template arguments from a function template specialization.
  if (!RelativeToPrimary &&
      Function->getTemplateSpecializationKindForInstantiation() ==
          TSK_ExplicitSpecialization)
    return Response::Done();

  if (!RelativeToPrimary &&
      Function->getTemplateSpecializationKind() == TSK_ExplicitSpecialization) {
    // This is an implicit instantiation of an explicit specialization. We
    // don't get any template arguments from this function but might get
    // some from an enclosing template.
    return Response::UseNextDecl(Function);
  } else if (const TemplateArgumentList *TemplateArgs =
                 Function->getTemplateSpecializationArgs()) {
    // Add the template arguments for this specialization.
    Result.addOuterTemplateArguments(const_cast<FunctionDecl *>(Function),
                                     TemplateArgs->asArray(),
                                     /*Final=*/false);

    // If this function was instantiated from a specialized member that is
    // a function template, we're done.
    assert(Function->getPrimaryTemplate() && "No function template?");
    if (Function->getPrimaryTemplate()->isMemberSpecialization())
      return Response::Done();

    // If this function is a generic lambda specialization, we are done.
    if (!ForConstraintInstantiation &&
        isGenericLambdaCallOperatorOrStaticInvokerSpecialization(Function))
      return Response::Done();

  } else if (Function->getDescribedFunctionTemplate()) {
    assert(
        (ForConstraintInstantiation || Result.getNumSubstitutedLevels() == 0) &&
        "Outer template not instantiated?");
  }
  // If this is a friend or local declaration and it declares an entity at
  // namespace scope, take arguments from its lexical parent
  // instead of its semantic parent, unless of course the pattern we're
  // instantiating actually comes from the file's context!
  if ((Function->getFriendObjectKind() || Function->isLocalExternDecl()) &&
      Function->getNonTransparentDeclContext()->isFileContext() &&
      (!Pattern || !Pattern->getLexicalDeclContext()->isFileContext())) {
    return Response::ChangeDecl(Function->getLexicalDeclContext());
  }
  return Response::UseNextDecl(Function);
}

Response HandleRecordDecl(const CXXRecordDecl *Rec,
                          MultiLevelTemplateArgumentList &Result,
                          ASTContext &Context,
                          bool ForConstraintInstantiation) {
  if (ClassTemplateDecl *ClassTemplate = Rec->getDescribedClassTemplate()) {
    assert(
        (ForConstraintInstantiation || Result.getNumSubstitutedLevels() == 0) &&
        "Outer template not instantiated?");
    if (ClassTemplate->isMemberSpecialization())
      return Response::Done();
    if (ForConstraintInstantiation) {
      QualType RecordType = Context.getTypeDeclType(Rec);
      QualType Injected = cast<InjectedClassNameType>(RecordType)
                              ->getInjectedSpecializationType();
      const auto *InjectedType = cast<TemplateSpecializationType>(Injected);
      Result.addOuterTemplateArguments(const_cast<CXXRecordDecl *>(Rec),
                                       InjectedType->template_arguments(),
                                       /*Final=*/false);
    }
  }

  bool IsFriend = Rec->getFriendObjectKind() ||
                  (Rec->getDescribedClassTemplate() &&
                   Rec->getDescribedClassTemplate()->getFriendObjectKind());
  if (ForConstraintInstantiation && IsFriend &&
      Rec->getNonTransparentDeclContext()->isFileContext()) {
    return Response::ChangeDecl(Rec->getLexicalDeclContext());
  }

  // This is to make sure we pick up the VarTemplateSpecializationDecl that this
  // lambda is defined inside of.
  if (Rec->isLambda())
    if (const Decl *LCD = Rec->getLambdaContextDecl())
      return Response::ChangeDecl(LCD);

  return Response::UseNextDecl(Rec);
}

Response HandleImplicitConceptSpecializationDecl(
    const ImplicitConceptSpecializationDecl *CSD,
    MultiLevelTemplateArgumentList &Result) {
  Result.addOuterTemplateArguments(
      const_cast<ImplicitConceptSpecializationDecl *>(CSD),
      CSD->getTemplateArguments(),
      /*Final=*/false);
  return Response::UseNextDecl(CSD);
}

Response HandleGenericDeclContext(const Decl *CurDecl) {
  return Response::UseNextDecl(CurDecl);
}
} // namespace TemplateInstArgsHelpers
} // namespace

/// Retrieve the template argument list(s) that should be used to
/// instantiate the definition of the given declaration.
///
/// \param ND the declaration for which we are computing template instantiation
/// arguments.
///
/// \param Innermost if non-NULL, specifies a template argument list for the
/// template declaration passed as ND.
///
/// \param RelativeToPrimary true if we should get the template
/// arguments relative to the primary template, even when we're
/// dealing with a specialization. This is only relevant for function
/// template specializations.
///
/// \param Pattern If non-NULL, indicates the pattern from which we will be
/// instantiating the definition of the given declaration, \p ND. This is
/// used to determine the proper set of template instantiation arguments for
/// friend function template specializations.
///
/// \param ForConstraintInstantiation when collecting arguments,
/// ForConstraintInstantiation indicates we should continue looking when
/// encountering a lambda generic call operator, and continue looking for
/// arguments on an enclosing class template.

MultiLevelTemplateArgumentList Sema::getTemplateInstantiationArgs(
    const NamedDecl *ND, bool Final, const TemplateArgumentList *Innermost,
    bool RelativeToPrimary, const FunctionDecl *Pattern,
    bool ForConstraintInstantiation, bool SkipForSpecialization) {
  assert(ND && "Can't find arguments for a decl if one isn't provided");
  // Accumulate the set of template argument lists in this structure.
  MultiLevelTemplateArgumentList Result;

  if (Innermost)
    Result.addOuterTemplateArguments(const_cast<NamedDecl *>(ND),
                                     Innermost->asArray(), Final);

  const Decl *CurDecl = ND;

  while (!CurDecl->isFileContextDecl()) {
    using namespace TemplateInstArgsHelpers;
    Response R;
    if (const auto *VarTemplSpec =
            dyn_cast<VarTemplateSpecializationDecl>(CurDecl)) {
      R = HandleVarTemplateSpec(VarTemplSpec, Result, SkipForSpecialization);
    } else if (const auto *ClassTemplSpec =
                   dyn_cast<ClassTemplateSpecializationDecl>(CurDecl)) {
      R = HandleClassTemplateSpec(ClassTemplSpec, Result,
                                  SkipForSpecialization);
    } else if (const auto *Function = dyn_cast<FunctionDecl>(CurDecl)) {
      R = HandleFunction(Function, Result, Pattern, RelativeToPrimary,
                         ForConstraintInstantiation);
    } else if (const auto *Rec = dyn_cast<CXXRecordDecl>(CurDecl)) {
      R = HandleRecordDecl(Rec, Result, Context, ForConstraintInstantiation);
    } else if (const auto *CSD =
                   dyn_cast<ImplicitConceptSpecializationDecl>(CurDecl)) {
      R = HandleImplicitConceptSpecializationDecl(CSD, Result);
    } else if (!isa<DeclContext>(CurDecl)) {
      R = Response::DontClearRelativeToPrimaryNextDecl(CurDecl);
      if (CurDecl->getDeclContext()->isTranslationUnit()) {
        if (const auto *TTP = dyn_cast<TemplateTemplateParmDecl>(CurDecl)) {
          R = HandleDefaultTempArgIntoTempTempParam(TTP, Result);
        }
      }
    } else {
      R = HandleGenericDeclContext(CurDecl);
    }

    if (R.IsDone)
      return Result;
    if (R.ClearRelativeToPrimary)
      RelativeToPrimary = false;
    assert(R.NextDecl);
    CurDecl = R.NextDecl;
  }

  return Result;
}

bool Sema::CodeSynthesisContext::isInstantiationRecord() const {
  switch (Kind) {
  case TemplateInstantiation:
  case ExceptionSpecInstantiation:
  case DefaultTemplateArgumentInstantiation:
  case DefaultFunctionArgumentInstantiation:
  case ExplicitTemplateArgumentSubstitution:
  case DeducedTemplateArgumentSubstitution:
  case PriorTemplateArgumentSubstitution:
  case ConstraintsCheck:
  case NestedRequirementConstraintsCheck:
    return true;

  case RequirementInstantiation:
  case RequirementParameterInstantiation:
  case DefaultTemplateArgumentChecking:
  case DeclaringSpecialMember:
  case DeclaringImplicitEqualityComparison:
  case DefiningSynthesizedFunction:
  case ExceptionSpecEvaluation:
  case ConstraintSubstitution:
  case ParameterMappingSubstitution:
  case ConstraintNormalization:
  case RewritingOperatorAsSpaceship:
  case InitializingStructuredBinding:
  case MarkingClassDllexported:
  case BuildingBuiltinDumpStructCall:
    return false;

  // This function should never be called when Kind's value is Memoization.
  case Memoization:
    break;
  }

  llvm_unreachable("Invalid SynthesisKind!");
}

Sema::InstantiatingTemplate::InstantiatingTemplate(
    Sema &SemaRef, CodeSynthesisContext::SynthesisKind Kind,
    SourceLocation PointOfInstantiation, SourceRange InstantiationRange,
    Decl *Entity, NamedDecl *Template, ArrayRef<TemplateArgument> TemplateArgs,
    sema::TemplateDeductionInfo *DeductionInfo)
    : SemaRef(SemaRef) {
  // Don't allow further instantiation if a fatal error and an uncompilable
  // error have occurred. Any diagnostics we might have raised will not be
  // visible, and we do not need to construct a correct AST.
  if (SemaRef.Diags.hasFatalErrorOccurred() &&
      SemaRef.hasUncompilableErrorOccurred()) {
    Invalid = true;
    return;
  }
  Invalid = CheckInstantiationDepth(PointOfInstantiation, InstantiationRange);
  if (!Invalid) {
    CodeSynthesisContext Inst;
    Inst.Kind = Kind;
    Inst.PointOfInstantiation = PointOfInstantiation;
    Inst.Entity = Entity;
    Inst.Template = Template;
    Inst.TemplateArgs = TemplateArgs.data();
    Inst.NumTemplateArgs = TemplateArgs.size();
    Inst.DeductionInfo = DeductionInfo;
    Inst.InstantiationRange = InstantiationRange;
    SemaRef.pushCodeSynthesisContext(Inst);

    AlreadyInstantiating = !Inst.Entity ? false :
        !SemaRef.InstantiatingSpecializations
             .insert({Inst.Entity->getCanonicalDecl(), Inst.Kind})
             .second;
    atTemplateBegin(SemaRef.TemplateInstCallbacks, SemaRef, Inst);
  }
}

Sema::InstantiatingTemplate::InstantiatingTemplate(
    Sema &SemaRef, SourceLocation PointOfInstantiation, Decl *Entity,
    SourceRange InstantiationRange)
    : InstantiatingTemplate(SemaRef,
                            CodeSynthesisContext::TemplateInstantiation,
                            PointOfInstantiation, InstantiationRange, Entity) {}

Sema::InstantiatingTemplate::InstantiatingTemplate(
    Sema &SemaRef, SourceLocation PointOfInstantiation, FunctionDecl *Entity,
    ExceptionSpecification, SourceRange InstantiationRange)
    : InstantiatingTemplate(
          SemaRef, CodeSynthesisContext::ExceptionSpecInstantiation,
          PointOfInstantiation, InstantiationRange, Entity) {}

Sema::InstantiatingTemplate::InstantiatingTemplate(
    Sema &SemaRef, SourceLocation PointOfInstantiation, TemplateParameter Param,
    TemplateDecl *Template, ArrayRef<TemplateArgument> TemplateArgs,
    SourceRange InstantiationRange)
    : InstantiatingTemplate(
          SemaRef,
          CodeSynthesisContext::DefaultTemplateArgumentInstantiation,
          PointOfInstantiation, InstantiationRange, getAsNamedDecl(Param),
          Template, TemplateArgs) {}

Sema::InstantiatingTemplate::InstantiatingTemplate(
    Sema &SemaRef, SourceLocation PointOfInstantiation,
    FunctionTemplateDecl *FunctionTemplate,
    ArrayRef<TemplateArgument> TemplateArgs,
    CodeSynthesisContext::SynthesisKind Kind,
    sema::TemplateDeductionInfo &DeductionInfo, SourceRange InstantiationRange)
    : InstantiatingTemplate(SemaRef, Kind, PointOfInstantiation,
                            InstantiationRange, FunctionTemplate, nullptr,
                            TemplateArgs, &DeductionInfo) {
  assert(
    Kind == CodeSynthesisContext::ExplicitTemplateArgumentSubstitution ||
    Kind == CodeSynthesisContext::DeducedTemplateArgumentSubstitution);
}

Sema::InstantiatingTemplate::InstantiatingTemplate(
    Sema &SemaRef, SourceLocation PointOfInstantiation,
    TemplateDecl *Template,
    ArrayRef<TemplateArgument> TemplateArgs,
    sema::TemplateDeductionInfo &DeductionInfo, SourceRange InstantiationRange)
    : InstantiatingTemplate(
          SemaRef,
          CodeSynthesisContext::DeducedTemplateArgumentSubstitution,
          PointOfInstantiation, InstantiationRange, Template, nullptr,
          TemplateArgs, &DeductionInfo) {}

Sema::InstantiatingTemplate::InstantiatingTemplate(
    Sema &SemaRef, SourceLocation PointOfInstantiation,
    ClassTemplatePartialSpecializationDecl *PartialSpec,
    ArrayRef<TemplateArgument> TemplateArgs,
    sema::TemplateDeductionInfo &DeductionInfo, SourceRange InstantiationRange)
    : InstantiatingTemplate(
          SemaRef,
          CodeSynthesisContext::DeducedTemplateArgumentSubstitution,
          PointOfInstantiation, InstantiationRange, PartialSpec, nullptr,
          TemplateArgs, &DeductionInfo) {}

Sema::InstantiatingTemplate::InstantiatingTemplate(
    Sema &SemaRef, SourceLocation PointOfInstantiation,
    VarTemplatePartialSpecializationDecl *PartialSpec,
    ArrayRef<TemplateArgument> TemplateArgs,
    sema::TemplateDeductionInfo &DeductionInfo, SourceRange InstantiationRange)
    : InstantiatingTemplate(
          SemaRef,
          CodeSynthesisContext::DeducedTemplateArgumentSubstitution,
          PointOfInstantiation, InstantiationRange, PartialSpec, nullptr,
          TemplateArgs, &DeductionInfo) {}

Sema::InstantiatingTemplate::InstantiatingTemplate(
    Sema &SemaRef, SourceLocation PointOfInstantiation, ParmVarDecl *Param,
    ArrayRef<TemplateArgument> TemplateArgs, SourceRange InstantiationRange)
    : InstantiatingTemplate(
          SemaRef,
          CodeSynthesisContext::DefaultFunctionArgumentInstantiation,
          PointOfInstantiation, InstantiationRange, Param, nullptr,
          TemplateArgs) {}

Sema::InstantiatingTemplate::InstantiatingTemplate(
    Sema &SemaRef, SourceLocation PointOfInstantiation, NamedDecl *Template,
    NonTypeTemplateParmDecl *Param, ArrayRef<TemplateArgument> TemplateArgs,
    SourceRange InstantiationRange)
    : InstantiatingTemplate(
          SemaRef,
          CodeSynthesisContext::PriorTemplateArgumentSubstitution,
          PointOfInstantiation, InstantiationRange, Param, Template,
          TemplateArgs) {}

Sema::InstantiatingTemplate::InstantiatingTemplate(
    Sema &SemaRef, SourceLocation PointOfInstantiation, NamedDecl *Template,
    TemplateTemplateParmDecl *Param, ArrayRef<TemplateArgument> TemplateArgs,
    SourceRange InstantiationRange)
    : InstantiatingTemplate(
          SemaRef,
          CodeSynthesisContext::PriorTemplateArgumentSubstitution,
          PointOfInstantiation, InstantiationRange, Param, Template,
          TemplateArgs) {}

Sema::InstantiatingTemplate::InstantiatingTemplate(
    Sema &SemaRef, SourceLocation PointOfInstantiation, TemplateDecl *Template,
    NamedDecl *Param, ArrayRef<TemplateArgument> TemplateArgs,
    SourceRange InstantiationRange)
    : InstantiatingTemplate(
          SemaRef, CodeSynthesisContext::DefaultTemplateArgumentChecking,
          PointOfInstantiation, InstantiationRange, Param, Template,
          TemplateArgs) {}

Sema::InstantiatingTemplate::InstantiatingTemplate(
    Sema &SemaRef, SourceLocation PointOfInstantiation,
    concepts::Requirement *Req, sema::TemplateDeductionInfo &DeductionInfo,
    SourceRange InstantiationRange)
    : InstantiatingTemplate(
          SemaRef, CodeSynthesisContext::RequirementInstantiation,
          PointOfInstantiation, InstantiationRange, /*Entity=*/nullptr,
          /*Template=*/nullptr, /*TemplateArgs=*/std::nullopt, &DeductionInfo) {
}

Sema::InstantiatingTemplate::InstantiatingTemplate(
    Sema &SemaRef, SourceLocation PointOfInstantiation,
    concepts::NestedRequirement *Req, ConstraintsCheck,
    SourceRange InstantiationRange)
    : InstantiatingTemplate(
          SemaRef, CodeSynthesisContext::NestedRequirementConstraintsCheck,
          PointOfInstantiation, InstantiationRange, /*Entity=*/nullptr,
          /*Template=*/nullptr, /*TemplateArgs=*/std::nullopt) {}

Sema::InstantiatingTemplate::InstantiatingTemplate(
    Sema &SemaRef, SourceLocation PointOfInstantiation, const RequiresExpr *RE,
    sema::TemplateDeductionInfo &DeductionInfo, SourceRange InstantiationRange)
    : InstantiatingTemplate(
          SemaRef, CodeSynthesisContext::RequirementParameterInstantiation,
          PointOfInstantiation, InstantiationRange, /*Entity=*/nullptr,
          /*Template=*/nullptr, /*TemplateArgs=*/std::nullopt, &DeductionInfo) {
}

Sema::InstantiatingTemplate::InstantiatingTemplate(
    Sema &SemaRef, SourceLocation PointOfInstantiation,
    ConstraintsCheck, NamedDecl *Template,
    ArrayRef<TemplateArgument> TemplateArgs, SourceRange InstantiationRange)
    : InstantiatingTemplate(
          SemaRef, CodeSynthesisContext::ConstraintsCheck,
          PointOfInstantiation, InstantiationRange, Template, nullptr,
          TemplateArgs) {}

Sema::InstantiatingTemplate::InstantiatingTemplate(
    Sema &SemaRef, SourceLocation PointOfInstantiation,
    ConstraintSubstitution, NamedDecl *Template,
    sema::TemplateDeductionInfo &DeductionInfo, SourceRange InstantiationRange)
    : InstantiatingTemplate(
          SemaRef, CodeSynthesisContext::ConstraintSubstitution,
          PointOfInstantiation, InstantiationRange, Template, nullptr,
          {}, &DeductionInfo) {}

Sema::InstantiatingTemplate::InstantiatingTemplate(
    Sema &SemaRef, SourceLocation PointOfInstantiation,
    ConstraintNormalization, NamedDecl *Template,
    SourceRange InstantiationRange)
    : InstantiatingTemplate(
          SemaRef, CodeSynthesisContext::ConstraintNormalization,
          PointOfInstantiation, InstantiationRange, Template) {}

Sema::InstantiatingTemplate::InstantiatingTemplate(
    Sema &SemaRef, SourceLocation PointOfInstantiation,
    ParameterMappingSubstitution, NamedDecl *Template,
    SourceRange InstantiationRange)
    : InstantiatingTemplate(
          SemaRef, CodeSynthesisContext::ParameterMappingSubstitution,
          PointOfInstantiation, InstantiationRange, Template) {}


void Sema::pushCodeSynthesisContext(CodeSynthesisContext Ctx) {
  Ctx.SavedInNonInstantiationSFINAEContext = InNonInstantiationSFINAEContext;
  InNonInstantiationSFINAEContext = false;

  CodeSynthesisContexts.push_back(Ctx);

  if (!Ctx.isInstantiationRecord())
    ++NonInstantiationEntries;

  // Check to see if we're low on stack space. We can't do anything about this
  // from here, but we can at least warn the user.
  if (isStackNearlyExhausted())
    warnStackExhausted(Ctx.PointOfInstantiation);
}

void Sema::popCodeSynthesisContext() {
  auto &Active = CodeSynthesisContexts.back();
  if (!Active.isInstantiationRecord()) {
    assert(NonInstantiationEntries > 0);
    --NonInstantiationEntries;
  }

  InNonInstantiationSFINAEContext = Active.SavedInNonInstantiationSFINAEContext;

  // Name lookup no longer looks in this template's defining module.
  assert(CodeSynthesisContexts.size() >=
             CodeSynthesisContextLookupModules.size() &&
         "forgot to remove a lookup module for a template instantiation");
  if (CodeSynthesisContexts.size() ==
      CodeSynthesisContextLookupModules.size()) {
    if (Module *M = CodeSynthesisContextLookupModules.back())
      LookupModulesCache.erase(M);
    CodeSynthesisContextLookupModules.pop_back();
  }

  // If we've left the code synthesis context for the current context stack,
  // stop remembering that we've emitted that stack.
  if (CodeSynthesisContexts.size() ==
      LastEmittedCodeSynthesisContextDepth)
    LastEmittedCodeSynthesisContextDepth = 0;

  CodeSynthesisContexts.pop_back();
}

void Sema::InstantiatingTemplate::Clear() {
  if (!Invalid) {
    if (!AlreadyInstantiating) {
      auto &Active = SemaRef.CodeSynthesisContexts.back();
      if (Active.Entity)
        SemaRef.InstantiatingSpecializations.erase(
            {Active.Entity->getCanonicalDecl(), Active.Kind});
    }

    atTemplateEnd(SemaRef.TemplateInstCallbacks, SemaRef,
                  SemaRef.CodeSynthesisContexts.back());

    SemaRef.popCodeSynthesisContext();
    Invalid = true;
  }
}

static std::string convertCallArgsToString(Sema &S,
                                           llvm::ArrayRef<const Expr *> Args) {
  std::string Result;
  llvm::raw_string_ostream OS(Result);
  llvm::ListSeparator Comma;
  for (const Expr *Arg : Args) {
    OS << Comma;
    Arg->IgnoreParens()->printPretty(OS, nullptr,
                                     S.Context.getPrintingPolicy());
  }
  return Result;
}

bool Sema::InstantiatingTemplate::CheckInstantiationDepth(
                                        SourceLocation PointOfInstantiation,
                                           SourceRange InstantiationRange) {
  assert(SemaRef.NonInstantiationEntries <=
         SemaRef.CodeSynthesisContexts.size());
  if ((SemaRef.CodeSynthesisContexts.size() -
          SemaRef.NonInstantiationEntries)
        <= SemaRef.getLangOpts().InstantiationDepth)
    return false;

  SemaRef.Diag(PointOfInstantiation,
               diag::err_template_recursion_depth_exceeded)
    << SemaRef.getLangOpts().InstantiationDepth
    << InstantiationRange;
  SemaRef.Diag(PointOfInstantiation, diag::note_template_recursion_depth)
    << SemaRef.getLangOpts().InstantiationDepth;
  return true;
}

/// Prints the current instantiation stack through a series of
/// notes.
void Sema::PrintInstantiationStack() {
  // Determine which template instantiations to skip, if any.
  unsigned SkipStart = CodeSynthesisContexts.size(), SkipEnd = SkipStart;
  unsigned Limit = Diags.getTemplateBacktraceLimit();
  if (Limit && Limit < CodeSynthesisContexts.size()) {
    SkipStart = Limit / 2 + Limit % 2;
    SkipEnd = CodeSynthesisContexts.size() - Limit / 2;
  }

  // FIXME: In all of these cases, we need to show the template arguments
  unsigned InstantiationIdx = 0;
  for (SmallVectorImpl<CodeSynthesisContext>::reverse_iterator
         Active = CodeSynthesisContexts.rbegin(),
         ActiveEnd = CodeSynthesisContexts.rend();
       Active != ActiveEnd;
       ++Active, ++InstantiationIdx) {
    // Skip this instantiation?
    if (InstantiationIdx >= SkipStart && InstantiationIdx < SkipEnd) {
      if (InstantiationIdx == SkipStart) {
        // Note that we're skipping instantiations.
        Diags.Report(Active->PointOfInstantiation,
                     diag::note_instantiation_contexts_suppressed)
          << unsigned(CodeSynthesisContexts.size() - Limit);
      }
      continue;
    }

    switch (Active->Kind) {
    case CodeSynthesisContext::TemplateInstantiation: {
      Decl *D = Active->Entity;
      if (CXXRecordDecl *Record = dyn_cast<CXXRecordDecl>(D)) {
        unsigned DiagID = diag::note_template_member_class_here;
        if (isa<ClassTemplateSpecializationDecl>(Record))
          DiagID = diag::note_template_class_instantiation_here;
        Diags.Report(Active->PointOfInstantiation, DiagID)
          << Record << Active->InstantiationRange;
      } else if (FunctionDecl *Function = dyn_cast<FunctionDecl>(D)) {
        unsigned DiagID;
        if (Function->getPrimaryTemplate())
          DiagID = diag::note_function_template_spec_here;
        else
          DiagID = diag::note_template_member_function_here;
        Diags.Report(Active->PointOfInstantiation, DiagID)
          << Function
          << Active->InstantiationRange;
      } else if (VarDecl *VD = dyn_cast<VarDecl>(D)) {
        Diags.Report(Active->PointOfInstantiation,
                     VD->isStaticDataMember()?
                       diag::note_template_static_data_member_def_here
                     : diag::note_template_variable_def_here)
          << VD
          << Active->InstantiationRange;
      } else if (EnumDecl *ED = dyn_cast<EnumDecl>(D)) {
        Diags.Report(Active->PointOfInstantiation,
                     diag::note_template_enum_def_here)
          << ED
          << Active->InstantiationRange;
      } else if (FieldDecl *FD = dyn_cast<FieldDecl>(D)) {
        Diags.Report(Active->PointOfInstantiation,
                     diag::note_template_nsdmi_here)
            << FD << Active->InstantiationRange;
      } else {
        Diags.Report(Active->PointOfInstantiation,
                     diag::note_template_type_alias_instantiation_here)
          << cast<TypeAliasTemplateDecl>(D)
          << Active->InstantiationRange;
      }
      break;
    }

    case CodeSynthesisContext::DefaultTemplateArgumentInstantiation: {
      TemplateDecl *Template = cast<TemplateDecl>(Active->Template);
      SmallString<128> TemplateArgsStr;
      llvm::raw_svector_ostream OS(TemplateArgsStr);
      Template->printName(OS, getPrintingPolicy());
      printTemplateArgumentList(OS, Active->template_arguments(),
                                getPrintingPolicy());
      Diags.Report(Active->PointOfInstantiation,
                   diag::note_default_arg_instantiation_here)
        << OS.str()
        << Active->InstantiationRange;
      break;
    }

    case CodeSynthesisContext::ExplicitTemplateArgumentSubstitution: {
      FunctionTemplateDecl *FnTmpl = cast<FunctionTemplateDecl>(Active->Entity);
      Diags.Report(Active->PointOfInstantiation,
                   diag::note_explicit_template_arg_substitution_here)
        << FnTmpl
        << getTemplateArgumentBindingsText(FnTmpl->getTemplateParameters(),
                                           Active->TemplateArgs,
                                           Active->NumTemplateArgs)
        << Active->InstantiationRange;
      break;
    }

    case CodeSynthesisContext::DeducedTemplateArgumentSubstitution: {
      if (FunctionTemplateDecl *FnTmpl =
              dyn_cast<FunctionTemplateDecl>(Active->Entity)) {
        Diags.Report(Active->PointOfInstantiation,
                     diag::note_function_template_deduction_instantiation_here)
          << FnTmpl
          << getTemplateArgumentBindingsText(FnTmpl->getTemplateParameters(),
                                             Active->TemplateArgs,
                                             Active->NumTemplateArgs)
          << Active->InstantiationRange;
      } else {
        bool IsVar = isa<VarTemplateDecl>(Active->Entity) ||
                     isa<VarTemplateSpecializationDecl>(Active->Entity);
        bool IsTemplate = false;
        TemplateParameterList *Params;
        if (auto *D = dyn_cast<TemplateDecl>(Active->Entity)) {
          IsTemplate = true;
          Params = D->getTemplateParameters();
        } else if (auto *D = dyn_cast<ClassTemplatePartialSpecializationDecl>(
                       Active->Entity)) {
          Params = D->getTemplateParameters();
        } else if (auto *D = dyn_cast<VarTemplatePartialSpecializationDecl>(
                       Active->Entity)) {
          Params = D->getTemplateParameters();
        } else {
          llvm_unreachable("unexpected template kind");
        }

        Diags.Report(Active->PointOfInstantiation,
                     diag::note_deduced_template_arg_substitution_here)
          << IsVar << IsTemplate << cast<NamedDecl>(Active->Entity)
          << getTemplateArgumentBindingsText(Params, Active->TemplateArgs,
                                             Active->NumTemplateArgs)
          << Active->InstantiationRange;
      }
      break;
    }

    case CodeSynthesisContext::DefaultFunctionArgumentInstantiation: {
      ParmVarDecl *Param = cast<ParmVarDecl>(Active->Entity);
      FunctionDecl *FD = cast<FunctionDecl>(Param->getDeclContext());

      SmallString<128> TemplateArgsStr;
      llvm::raw_svector_ostream OS(TemplateArgsStr);
      FD->printName(OS, getPrintingPolicy());
      printTemplateArgumentList(OS, Active->template_arguments(),
                                getPrintingPolicy());
      Diags.Report(Active->PointOfInstantiation,
                   diag::note_default_function_arg_instantiation_here)
        << OS.str()
        << Active->InstantiationRange;
      break;
    }

    case CodeSynthesisContext::PriorTemplateArgumentSubstitution: {
      NamedDecl *Parm = cast<NamedDecl>(Active->Entity);
      std::string Name;
      if (!Parm->getName().empty())
        Name = std::string(" '") + Parm->getName().str() + "'";

      TemplateParameterList *TemplateParams = nullptr;
      if (TemplateDecl *Template = dyn_cast<TemplateDecl>(Active->Template))
        TemplateParams = Template->getTemplateParameters();
      else
        TemplateParams =
          cast<ClassTemplatePartialSpecializationDecl>(Active->Template)
                                                      ->getTemplateParameters();
      Diags.Report(Active->PointOfInstantiation,
                   diag::note_prior_template_arg_substitution)
        << isa<TemplateTemplateParmDecl>(Parm)
        << Name
        << getTemplateArgumentBindingsText(TemplateParams,
                                           Active->TemplateArgs,
                                           Active->NumTemplateArgs)
        << Active->InstantiationRange;
      break;
    }

    case CodeSynthesisContext::DefaultTemplateArgumentChecking: {
      TemplateParameterList *TemplateParams = nullptr;
      if (TemplateDecl *Template = dyn_cast<TemplateDecl>(Active->Template))
        TemplateParams = Template->getTemplateParameters();
      else
        TemplateParams =
          cast<ClassTemplatePartialSpecializationDecl>(Active->Template)
                                                      ->getTemplateParameters();

      Diags.Report(Active->PointOfInstantiation,
                   diag::note_template_default_arg_checking)
        << getTemplateArgumentBindingsText(TemplateParams,
                                           Active->TemplateArgs,
                                           Active->NumTemplateArgs)
        << Active->InstantiationRange;
      break;
    }

    case CodeSynthesisContext::ExceptionSpecEvaluation:
      Diags.Report(Active->PointOfInstantiation,
                   diag::note_evaluating_exception_spec_here)
          << cast<FunctionDecl>(Active->Entity);
      break;

    case CodeSynthesisContext::ExceptionSpecInstantiation:
      Diags.Report(Active->PointOfInstantiation,
                   diag::note_template_exception_spec_instantiation_here)
        << cast<FunctionDecl>(Active->Entity)
        << Active->InstantiationRange;
      break;

    case CodeSynthesisContext::RequirementInstantiation:
      Diags.Report(Active->PointOfInstantiation,
                   diag::note_template_requirement_instantiation_here)
        << Active->InstantiationRange;
      break;
    case CodeSynthesisContext::RequirementParameterInstantiation:
      Diags.Report(Active->PointOfInstantiation,
                   diag::note_template_requirement_params_instantiation_here)
          << Active->InstantiationRange;
      break;

    case CodeSynthesisContext::NestedRequirementConstraintsCheck:
      Diags.Report(Active->PointOfInstantiation,
                   diag::note_nested_requirement_here)
        << Active->InstantiationRange;
      break;

    case CodeSynthesisContext::DeclaringSpecialMember:
      Diags.Report(Active->PointOfInstantiation,
                   diag::note_in_declaration_of_implicit_special_member)
        << cast<CXXRecordDecl>(Active->Entity) << Active->SpecialMember;
      break;

    case CodeSynthesisContext::DeclaringImplicitEqualityComparison:
      Diags.Report(Active->Entity->getLocation(),
                   diag::note_in_declaration_of_implicit_equality_comparison);
      break;

    case CodeSynthesisContext::DefiningSynthesizedFunction: {
      // FIXME: For synthesized functions that are not defaulted,
      // produce a note.
      auto *FD = dyn_cast<FunctionDecl>(Active->Entity);
      DefaultedFunctionKind DFK =
          FD ? getDefaultedFunctionKind(FD) : DefaultedFunctionKind();
      if (DFK.isSpecialMember()) {
        auto *MD = cast<CXXMethodDecl>(FD);
        Diags.Report(Active->PointOfInstantiation,
                     diag::note_member_synthesized_at)
            << MD->isExplicitlyDefaulted() << DFK.asSpecialMember()
            << Context.getTagDeclType(MD->getParent());
      } else if (DFK.isComparison()) {
        Diags.Report(Active->PointOfInstantiation,
                     diag::note_comparison_synthesized_at)
            << (int)DFK.asComparison()
            << Context.getTagDeclType(
                   cast<CXXRecordDecl>(FD->getLexicalDeclContext()));
      }
      break;
    }

    case CodeSynthesisContext::RewritingOperatorAsSpaceship:
      Diags.Report(Active->Entity->getLocation(),
                   diag::note_rewriting_operator_as_spaceship);
      break;

    case CodeSynthesisContext::InitializingStructuredBinding:
      Diags.Report(Active->PointOfInstantiation,
                   diag::note_in_binding_decl_init)
          << cast<BindingDecl>(Active->Entity);
      break;

    case CodeSynthesisContext::MarkingClassDllexported:
      Diags.Report(Active->PointOfInstantiation,
                   diag::note_due_to_dllexported_class)
          << cast<CXXRecordDecl>(Active->Entity) << !getLangOpts().CPlusPlus11;
      break;

    case CodeSynthesisContext::BuildingBuiltinDumpStructCall:
      Diags.Report(Active->PointOfInstantiation,
                   diag::note_building_builtin_dump_struct_call)
          << convertCallArgsToString(
                 *this,
                 llvm::makeArrayRef(Active->CallArgs, Active->NumCallArgs));
      break;

    case CodeSynthesisContext::Memoization:
      break;

    case CodeSynthesisContext::ConstraintsCheck: {
      unsigned DiagID = 0;
      if (!Active->Entity) {
        Diags.Report(Active->PointOfInstantiation,
                     diag::note_nested_requirement_here)
          << Active->InstantiationRange;
        break;
      }
      if (isa<ConceptDecl>(Active->Entity))
        DiagID = diag::note_concept_specialization_here;
      else if (isa<TemplateDecl>(Active->Entity))
        DiagID = diag::note_checking_constraints_for_template_id_here;
      else if (isa<VarTemplatePartialSpecializationDecl>(Active->Entity))
        DiagID = diag::note_checking_constraints_for_var_spec_id_here;
      else if (isa<ClassTemplatePartialSpecializationDecl>(Active->Entity))
        DiagID = diag::note_checking_constraints_for_class_spec_id_here;
      else {
        assert(isa<FunctionDecl>(Active->Entity));
        DiagID = diag::note_checking_constraints_for_function_here;
      }
      SmallString<128> TemplateArgsStr;
      llvm::raw_svector_ostream OS(TemplateArgsStr);
      cast<NamedDecl>(Active->Entity)->printName(OS, getPrintingPolicy());
      if (!isa<FunctionDecl>(Active->Entity)) {
        printTemplateArgumentList(OS, Active->template_arguments(),
                                  getPrintingPolicy());
      }
      Diags.Report(Active->PointOfInstantiation, DiagID) << OS.str()
        << Active->InstantiationRange;
      break;
    }
    case CodeSynthesisContext::ConstraintSubstitution:
      Diags.Report(Active->PointOfInstantiation,
                   diag::note_constraint_substitution_here)
          << Active->InstantiationRange;
      break;
    case CodeSynthesisContext::ConstraintNormalization:
      Diags.Report(Active->PointOfInstantiation,
                   diag::note_constraint_normalization_here)
          << cast<NamedDecl>(Active->Entity)->getName()
          << Active->InstantiationRange;
      break;
    case CodeSynthesisContext::ParameterMappingSubstitution:
      Diags.Report(Active->PointOfInstantiation,
                   diag::note_parameter_mapping_substitution_here)
          << Active->InstantiationRange;
      break;
    }
  }
}

Optional<TemplateDeductionInfo *> Sema::isSFINAEContext() const {
  if (InNonInstantiationSFINAEContext)
    return Optional<TemplateDeductionInfo *>(nullptr);

  for (SmallVectorImpl<CodeSynthesisContext>::const_reverse_iterator
         Active = CodeSynthesisContexts.rbegin(),
         ActiveEnd = CodeSynthesisContexts.rend();
       Active != ActiveEnd;
       ++Active)
  {
    switch (Active->Kind) {
    case CodeSynthesisContext::TemplateInstantiation:
      // An instantiation of an alias template may or may not be a SFINAE
      // context, depending on what else is on the stack.
      if (isa<TypeAliasTemplateDecl>(Active->Entity))
        break;
      [[fallthrough]];
    case CodeSynthesisContext::DefaultFunctionArgumentInstantiation:
    case CodeSynthesisContext::ExceptionSpecInstantiation:
    case CodeSynthesisContext::ConstraintsCheck:
    case CodeSynthesisContext::ParameterMappingSubstitution:
    case CodeSynthesisContext::ConstraintNormalization:
    case CodeSynthesisContext::NestedRequirementConstraintsCheck:
      // This is a template instantiation, so there is no SFINAE.
      return std::nullopt;

    case CodeSynthesisContext::DefaultTemplateArgumentInstantiation:
    case CodeSynthesisContext::PriorTemplateArgumentSubstitution:
    case CodeSynthesisContext::DefaultTemplateArgumentChecking:
    case CodeSynthesisContext::RewritingOperatorAsSpaceship:
      // A default template argument instantiation and substitution into
      // template parameters with arguments for prior parameters may or may
      // not be a SFINAE context; look further up the stack.
      break;

    case CodeSynthesisContext::ExplicitTemplateArgumentSubstitution:
    case CodeSynthesisContext::DeducedTemplateArgumentSubstitution:
    case CodeSynthesisContext::ConstraintSubstitution:
    case CodeSynthesisContext::RequirementInstantiation:
    case CodeSynthesisContext::RequirementParameterInstantiation:
      // We're either substituting explicitly-specified template arguments,
      // deduced template arguments, a constraint expression or a requirement
      // in a requires expression, so SFINAE applies.
      assert(Active->DeductionInfo && "Missing deduction info pointer");
      return Active->DeductionInfo;

    case CodeSynthesisContext::DeclaringSpecialMember:
    case CodeSynthesisContext::DeclaringImplicitEqualityComparison:
    case CodeSynthesisContext::DefiningSynthesizedFunction:
    case CodeSynthesisContext::InitializingStructuredBinding:
    case CodeSynthesisContext::MarkingClassDllexported:
    case CodeSynthesisContext::BuildingBuiltinDumpStructCall:
      // This happens in a context unrelated to template instantiation, so
      // there is no SFINAE.
      return std::nullopt;

    case CodeSynthesisContext::ExceptionSpecEvaluation:
      // FIXME: This should not be treated as a SFINAE context, because
      // we will cache an incorrect exception specification. However, clang
      // bootstrap relies this! See PR31692.
      break;

    case CodeSynthesisContext::Memoization:
      break;
    }

    // The inner context was transparent for SFINAE. If it occurred within a
    // non-instantiation SFINAE context, then SFINAE applies.
    if (Active->SavedInNonInstantiationSFINAEContext)
      return Optional<TemplateDeductionInfo *>(nullptr);
  }

  return std::nullopt;
}

//===----------------------------------------------------------------------===/
// Template Instantiation for Types
//===----------------------------------------------------------------------===/
namespace {
  class TemplateInstantiator : public TreeTransform<TemplateInstantiator> {
    const MultiLevelTemplateArgumentList &TemplateArgs;
    SourceLocation Loc;
    DeclarationName Entity;
    bool EvaluateConstraints = true;

  public:
    typedef TreeTransform<TemplateInstantiator> inherited;

    TemplateInstantiator(Sema &SemaRef,
                         const MultiLevelTemplateArgumentList &TemplateArgs,
                         SourceLocation Loc, DeclarationName Entity)
        : inherited(SemaRef), TemplateArgs(TemplateArgs), Loc(Loc),
          Entity(Entity) {}

    void setEvaluateConstraints(bool B) {
      EvaluateConstraints = B;
    }
    bool getEvaluateConstraints() {
      return EvaluateConstraints;
    }

    /// Determine whether the given type \p T has already been
    /// transformed.
    ///
    /// For the purposes of template instantiation, a type has already been
    /// transformed if it is NULL or if it is not dependent.
    bool AlreadyTransformed(QualType T);

    /// Returns the location of the entity being instantiated, if known.
    SourceLocation getBaseLocation() { return Loc; }

    /// Returns the name of the entity being instantiated, if any.
    DeclarationName getBaseEntity() { return Entity; }

    /// Sets the "base" location and entity when that
    /// information is known based on another transformation.
    void setBase(SourceLocation Loc, DeclarationName Entity) {
      this->Loc = Loc;
      this->Entity = Entity;
    }

    unsigned TransformTemplateDepth(unsigned Depth) {
      return TemplateArgs.getNewDepth(Depth);
    }

    Optional<unsigned> getPackIndex(TemplateArgument Pack) {
      int Index = getSema().ArgumentPackSubstitutionIndex;
      if (Index == -1)
        return std::nullopt;
      return Pack.pack_size() - 1 - Index;
    }

    bool TryExpandParameterPacks(SourceLocation EllipsisLoc,
                                 SourceRange PatternRange,
                                 ArrayRef<UnexpandedParameterPack> Unexpanded,
                                 bool &ShouldExpand, bool &RetainExpansion,
                                 Optional<unsigned> &NumExpansions) {
      return getSema().CheckParameterPacksForExpansion(EllipsisLoc,
                                                       PatternRange, Unexpanded,
                                                       TemplateArgs,
                                                       ShouldExpand,
                                                       RetainExpansion,
                                                       NumExpansions);
    }

    void ExpandingFunctionParameterPack(ParmVarDecl *Pack) {
      SemaRef.CurrentInstantiationScope->MakeInstantiatedLocalArgPack(Pack);
    }

    TemplateArgument ForgetPartiallySubstitutedPack() {
      TemplateArgument Result;
      if (NamedDecl *PartialPack
            = SemaRef.CurrentInstantiationScope->getPartiallySubstitutedPack()){
        MultiLevelTemplateArgumentList &TemplateArgs
          = const_cast<MultiLevelTemplateArgumentList &>(this->TemplateArgs);
        unsigned Depth, Index;
        std::tie(Depth, Index) = getDepthAndIndex(PartialPack);
        if (TemplateArgs.hasTemplateArgument(Depth, Index)) {
          Result = TemplateArgs(Depth, Index);
          TemplateArgs.setArgument(Depth, Index, TemplateArgument());
        }
      }

      return Result;
    }

    void RememberPartiallySubstitutedPack(TemplateArgument Arg) {
      if (Arg.isNull())
        return;

      if (NamedDecl *PartialPack
            = SemaRef.CurrentInstantiationScope->getPartiallySubstitutedPack()){
        MultiLevelTemplateArgumentList &TemplateArgs
        = const_cast<MultiLevelTemplateArgumentList &>(this->TemplateArgs);
        unsigned Depth, Index;
        std::tie(Depth, Index) = getDepthAndIndex(PartialPack);
        TemplateArgs.setArgument(Depth, Index, Arg);
      }
    }

    /// Transform the given declaration by instantiating a reference to
    /// this declaration.
    Decl *TransformDecl(SourceLocation Loc, Decl *D);

    void transformAttrs(Decl *Old, Decl *New) {
      SemaRef.InstantiateAttrs(TemplateArgs, Old, New);
    }

    void transformedLocalDecl(Decl *Old, ArrayRef<Decl *> NewDecls) {
      if (Old->isParameterPack()) {
        SemaRef.CurrentInstantiationScope->MakeInstantiatedLocalArgPack(Old);
        for (auto *New : NewDecls)
          SemaRef.CurrentInstantiationScope->InstantiatedLocalPackArg(
              Old, cast<VarDecl>(New));
        return;
      }

      assert(NewDecls.size() == 1 &&
             "should only have multiple expansions for a pack");
      Decl *New = NewDecls.front();

      // If we've instantiated the call operator of a lambda or the call
      // operator template of a generic lambda, update the "instantiation of"
      // information.
      auto *NewMD = dyn_cast<CXXMethodDecl>(New);
      if (NewMD && isLambdaCallOperator(NewMD)) {
        auto *OldMD = dyn_cast<CXXMethodDecl>(Old);
        if (auto *NewTD = NewMD->getDescribedFunctionTemplate())
          NewTD->setInstantiatedFromMemberTemplate(
              OldMD->getDescribedFunctionTemplate());
        else
          NewMD->setInstantiationOfMemberFunction(OldMD,
                                                  TSK_ImplicitInstantiation);
      }

      SemaRef.CurrentInstantiationScope->InstantiatedLocal(Old, New);

      // We recreated a local declaration, but not by instantiating it. There
      // may be pending dependent diagnostics to produce.
      if (auto *DC = dyn_cast<DeclContext>(Old))
        SemaRef.PerformDependentDiagnostics(DC, TemplateArgs);
    }

    /// Transform the definition of the given declaration by
    /// instantiating it.
    Decl *TransformDefinition(SourceLocation Loc, Decl *D);

    /// Transform the first qualifier within a scope by instantiating the
    /// declaration.
    NamedDecl *TransformFirstQualifierInScope(NamedDecl *D, SourceLocation Loc);

    /// Rebuild the exception declaration and register the declaration
    /// as an instantiated local.
    VarDecl *RebuildExceptionDecl(VarDecl *ExceptionDecl,
                                  TypeSourceInfo *Declarator,
                                  SourceLocation StartLoc,
                                  SourceLocation NameLoc,
                                  IdentifierInfo *Name);

    /// Rebuild the Objective-C exception declaration and register the
    /// declaration as an instantiated local.
    VarDecl *RebuildObjCExceptionDecl(VarDecl *ExceptionDecl,
                                      TypeSourceInfo *TSInfo, QualType T);

    /// Check for tag mismatches when instantiating an
    /// elaborated type.
    QualType RebuildElaboratedType(SourceLocation KeywordLoc,
                                   ElaboratedTypeKeyword Keyword,
                                   NestedNameSpecifierLoc QualifierLoc,
                                   QualType T);

    TemplateName
    TransformTemplateName(CXXScopeSpec &SS, TemplateName Name,
                          SourceLocation NameLoc,
                          QualType ObjectType = QualType(),
                          NamedDecl *FirstQualifierInScope = nullptr,
                          bool AllowInjectedClassName = false);

    const LoopHintAttr *TransformLoopHintAttr(const LoopHintAttr *LH);
    const SYCLIntelFPGAIVDepAttr *
    TransformSYCLIntelFPGAIVDepAttr(const SYCLIntelFPGAIVDepAttr *IV);
    const SYCLIntelFPGAInitiationIntervalAttr *
    TransformSYCLIntelFPGAInitiationIntervalAttr(
        const SYCLIntelFPGAInitiationIntervalAttr *II);
    const SYCLIntelFPGAMaxConcurrencyAttr *
    TransformSYCLIntelFPGAMaxConcurrencyAttr(
        const SYCLIntelFPGAMaxConcurrencyAttr *MC);
    const LoopUnrollHintAttr *
    TransformLoopUnrollHintAttr(const LoopUnrollHintAttr *LU);
    const SYCLIntelFPGALoopCoalesceAttr *TransformSYCLIntelFPGALoopCoalesceAttr(
        const SYCLIntelFPGALoopCoalesceAttr *LC);
    const SYCLIntelFPGAMaxInterleavingAttr *
    TransformSYCLIntelFPGAMaxInterleavingAttr(
        const SYCLIntelFPGAMaxInterleavingAttr *MI);
    const SYCLIntelFPGASpeculatedIterationsAttr *
    TransformSYCLIntelFPGASpeculatedIterationsAttr(
        const SYCLIntelFPGASpeculatedIterationsAttr *SI);
    const SYCLIntelFPGALoopCountAttr *
    TransformSYCLIntelFPGALoopCountAttr(const SYCLIntelFPGALoopCountAttr *SI);
    const SYCLIntelFPGAMaxReinvocationDelayAttr *
    TransformSYCLIntelFPGAMaxReinvocationDelayAttr(
        const SYCLIntelFPGAMaxReinvocationDelayAttr *MRD);
<<<<<<< HEAD

#if INTEL_CUSTOMIZATION
    const IntelBlockLoopAttr *
    TransformIntelBlockLoopAttr(const IntelBlockLoopAttr *BL);
    const IntelPrefetchAttr *
    TransformIntelPrefetchAttr(const IntelPrefetchAttr *IPA);
#endif // INTEL_CUSTOMIZATION
=======
>>>>>>> 6c79a582

    ExprResult TransformPredefinedExpr(PredefinedExpr *E);
    ExprResult TransformDeclRefExpr(DeclRefExpr *E);
    ExprResult TransformCXXDefaultArgExpr(CXXDefaultArgExpr *E);

    ExprResult TransformTemplateParmRefExpr(DeclRefExpr *E,
                                            NonTypeTemplateParmDecl *D);
    ExprResult TransformSubstNonTypeTemplateParmPackExpr(
                                           SubstNonTypeTemplateParmPackExpr *E);
    ExprResult TransformSubstNonTypeTemplateParmExpr(
                                           SubstNonTypeTemplateParmExpr *E);

    /// Rebuild a DeclRefExpr for a VarDecl reference.
    ExprResult RebuildVarDeclRefExpr(VarDecl *PD, SourceLocation Loc);

    /// Transform a reference to a function or init-capture parameter pack.
    ExprResult TransformFunctionParmPackRefExpr(DeclRefExpr *E, VarDecl *PD);

    /// Transform a FunctionParmPackExpr which was built when we couldn't
    /// expand a function parameter pack reference which refers to an expanded
    /// pack.
    ExprResult TransformFunctionParmPackExpr(FunctionParmPackExpr *E);

    QualType TransformFunctionProtoType(TypeLocBuilder &TLB,
                                        FunctionProtoTypeLoc TL) {
      // Call the base version; it will forward to our overridden version below.
      return inherited::TransformFunctionProtoType(TLB, TL);
    }

    template<typename Fn>
    QualType TransformFunctionProtoType(TypeLocBuilder &TLB,
                                        FunctionProtoTypeLoc TL,
                                        CXXRecordDecl *ThisContext,
                                        Qualifiers ThisTypeQuals,
                                        Fn TransformExceptionSpec);

    ParmVarDecl *TransformFunctionTypeParam(ParmVarDecl *OldParm,
                                            int indexAdjustment,
                                            Optional<unsigned> NumExpansions,
                                            bool ExpectParameterPack);

    using inherited::TransformTemplateTypeParmType;
    /// Transforms a template type parameter type by performing
    /// substitution of the corresponding template type argument.
    QualType TransformTemplateTypeParmType(TypeLocBuilder &TLB,
                                           TemplateTypeParmTypeLoc TL,
                                           bool SuppressObjCLifetime);

    QualType BuildSubstTemplateTypeParmType(
        TypeLocBuilder &TLB, bool SuppressObjCLifetime, bool Final,
        Decl *AssociatedDecl, unsigned Index, Optional<unsigned> PackIndex,
        TemplateArgument Arg, SourceLocation NameLoc);

    /// Transforms an already-substituted template type parameter pack
    /// into either itself (if we aren't substituting into its pack expansion)
    /// or the appropriate substituted argument.
    using inherited::TransformSubstTemplateTypeParmPackType;
    QualType
    TransformSubstTemplateTypeParmPackType(TypeLocBuilder &TLB,
                                           SubstTemplateTypeParmPackTypeLoc TL,
                                           bool SuppressObjCLifetime);

    ExprResult TransformLambdaExpr(LambdaExpr *E) {
      LocalInstantiationScope Scope(SemaRef, /*CombineWithOuterScope=*/true);
      Sema::ConstraintEvalRAII<TemplateInstantiator> RAII(*this);
      ExprResult Result = inherited::TransformLambdaExpr(E);
      if (Result.isInvalid())
        return Result;

      CXXMethodDecl *MD = Result.getAs<LambdaExpr>()->getCallOperator();
      for (ParmVarDecl *PVD : MD->parameters()) {
        if (!PVD->hasDefaultArg())
          continue;
        Expr *UninstExpr = PVD->getUninstantiatedDefaultArg();
        // FIXME: Obtain the source location for the '=' token.
        SourceLocation EqualLoc = UninstExpr->getBeginLoc();
        if (SemaRef.SubstDefaultArgument(EqualLoc, PVD, TemplateArgs)) {
          // If substitution fails, the default argument is set to a
          // RecoveryExpr that wraps the uninstantiated default argument so
          // that downstream diagnostics are omitted.
          ExprResult ErrorResult = SemaRef.CreateRecoveryExpr(
              UninstExpr->getBeginLoc(), UninstExpr->getEndLoc(),
              { UninstExpr }, UninstExpr->getType());
          if (ErrorResult.isUsable())
            PVD->setDefaultArg(ErrorResult.get());
        }
      }

      return Result;
    }

    ExprResult TransformRequiresExpr(RequiresExpr *E) {
      LocalInstantiationScope Scope(SemaRef, /*CombineWithOuterScope=*/true);
      return inherited::TransformRequiresExpr(E);
    }

    bool TransformRequiresExprRequirements(
        ArrayRef<concepts::Requirement *> Reqs,
        SmallVectorImpl<concepts::Requirement *> &Transformed) {
      bool SatisfactionDetermined = false;
      for (concepts::Requirement *Req : Reqs) {
        concepts::Requirement *TransReq = nullptr;
        if (!SatisfactionDetermined) {
          if (auto *TypeReq = dyn_cast<concepts::TypeRequirement>(Req))
            TransReq = TransformTypeRequirement(TypeReq);
          else if (auto *ExprReq = dyn_cast<concepts::ExprRequirement>(Req))
            TransReq = TransformExprRequirement(ExprReq);
          else
            TransReq = TransformNestedRequirement(
                cast<concepts::NestedRequirement>(Req));
          if (!TransReq)
            return true;
          if (!TransReq->isDependent() && !TransReq->isSatisfied())
            // [expr.prim.req]p6
            //   [...]  The substitution and semantic constraint checking
            //   proceeds in lexical order and stops when a condition that
            //   determines the result of the requires-expression is
            //   encountered. [..]
            SatisfactionDetermined = true;
        } else
          TransReq = Req;
        Transformed.push_back(TransReq);
      }
      return false;
    }

    TemplateParameterList *TransformTemplateParameterList(
                              TemplateParameterList *OrigTPL)  {
      if (!OrigTPL || !OrigTPL->size()) return OrigTPL;

      DeclContext *Owner = OrigTPL->getParam(0)->getDeclContext();
      TemplateDeclInstantiator  DeclInstantiator(getSema(),
                        /* DeclContext *Owner */ Owner, TemplateArgs);
      DeclInstantiator.setEvaluateConstraints(EvaluateConstraints);
      return DeclInstantiator.SubstTemplateParams(OrigTPL);
    }

    concepts::TypeRequirement *
    TransformTypeRequirement(concepts::TypeRequirement *Req);
    concepts::ExprRequirement *
    TransformExprRequirement(concepts::ExprRequirement *Req);
    concepts::NestedRequirement *
    TransformNestedRequirement(concepts::NestedRequirement *Req);
    ExprResult TransformRequiresTypeParams(
        SourceLocation KWLoc, SourceLocation RBraceLoc, const RequiresExpr *RE,
        RequiresExprBodyDecl *Body, ArrayRef<ParmVarDecl *> Params,
        SmallVectorImpl<QualType> &PTypes,
        SmallVectorImpl<ParmVarDecl *> &TransParams,
        Sema::ExtParameterInfoBuilder &PInfos);

  private:
    ExprResult transformNonTypeTemplateParmRef(
        Decl *AssociatedDecl, const NonTypeTemplateParmDecl *parm,
        SourceLocation loc, TemplateArgument arg, Optional<unsigned> PackIndex);
  };
}

bool TemplateInstantiator::AlreadyTransformed(QualType T) {
  if (T.isNull())
    return true;

  if (T->isInstantiationDependentType() || T->isVariablyModifiedType())
    return false;

  getSema().MarkDeclarationsReferencedInType(Loc, T);
  return true;
}

static TemplateArgument
getPackSubstitutedTemplateArgument(Sema &S, TemplateArgument Arg) {
  assert(S.ArgumentPackSubstitutionIndex >= 0);
  assert(S.ArgumentPackSubstitutionIndex < (int)Arg.pack_size());
  Arg = Arg.pack_begin()[S.ArgumentPackSubstitutionIndex];
  if (Arg.isPackExpansion())
    Arg = Arg.getPackExpansionPattern();
  return Arg;
}

Decl *TemplateInstantiator::TransformDecl(SourceLocation Loc, Decl *D) {
  if (!D)
    return nullptr;

  if (TemplateTemplateParmDecl *TTP = dyn_cast<TemplateTemplateParmDecl>(D)) {
    if (TTP->getDepth() < TemplateArgs.getNumLevels()) {
      // If the corresponding template argument is NULL or non-existent, it's
      // because we are performing instantiation from explicitly-specified
      // template arguments in a function template, but there were some
      // arguments left unspecified.
      if (!TemplateArgs.hasTemplateArgument(TTP->getDepth(),
                                            TTP->getPosition()))
        return D;

      TemplateArgument Arg = TemplateArgs(TTP->getDepth(), TTP->getPosition());

      if (TTP->isParameterPack()) {
        assert(Arg.getKind() == TemplateArgument::Pack &&
               "Missing argument pack");
        Arg = getPackSubstitutedTemplateArgument(getSema(), Arg);
      }

      TemplateName Template = Arg.getAsTemplate().getNameToSubstitute();
      assert(!Template.isNull() && Template.getAsTemplateDecl() &&
             "Wrong kind of template template argument");
      return Template.getAsTemplateDecl();
    }

    // Fall through to find the instantiated declaration for this template
    // template parameter.
  }

  return SemaRef.FindInstantiatedDecl(Loc, cast<NamedDecl>(D), TemplateArgs);
}

Decl *TemplateInstantiator::TransformDefinition(SourceLocation Loc, Decl *D) {
  Decl *Inst = getSema().SubstDecl(D, getSema().CurContext, TemplateArgs);
  if (!Inst)
    return nullptr;

  getSema().CurrentInstantiationScope->InstantiatedLocal(D, Inst);
  return Inst;
}

NamedDecl *
TemplateInstantiator::TransformFirstQualifierInScope(NamedDecl *D,
                                                     SourceLocation Loc) {
  // If the first part of the nested-name-specifier was a template type
  // parameter, instantiate that type parameter down to a tag type.
  if (TemplateTypeParmDecl *TTPD = dyn_cast_or_null<TemplateTypeParmDecl>(D)) {
    const TemplateTypeParmType *TTP
      = cast<TemplateTypeParmType>(getSema().Context.getTypeDeclType(TTPD));

    if (TTP->getDepth() < TemplateArgs.getNumLevels()) {
      // FIXME: This needs testing w/ member access expressions.
      TemplateArgument Arg = TemplateArgs(TTP->getDepth(), TTP->getIndex());

      if (TTP->isParameterPack()) {
        assert(Arg.getKind() == TemplateArgument::Pack &&
               "Missing argument pack");

        if (getSema().ArgumentPackSubstitutionIndex == -1)
          return nullptr;

        Arg = getPackSubstitutedTemplateArgument(getSema(), Arg);
      }

      QualType T = Arg.getAsType();
      if (T.isNull())
        return cast_or_null<NamedDecl>(TransformDecl(Loc, D));

      if (const TagType *Tag = T->getAs<TagType>())
        return Tag->getDecl();

      // The resulting type is not a tag; complain.
      getSema().Diag(Loc, diag::err_nested_name_spec_non_tag) << T;
      return nullptr;
    }
  }

  return cast_or_null<NamedDecl>(TransformDecl(Loc, D));
}

VarDecl *
TemplateInstantiator::RebuildExceptionDecl(VarDecl *ExceptionDecl,
                                           TypeSourceInfo *Declarator,
                                           SourceLocation StartLoc,
                                           SourceLocation NameLoc,
                                           IdentifierInfo *Name) {
  VarDecl *Var = inherited::RebuildExceptionDecl(ExceptionDecl, Declarator,
                                                 StartLoc, NameLoc, Name);
  if (Var)
    getSema().CurrentInstantiationScope->InstantiatedLocal(ExceptionDecl, Var);
  return Var;
}

VarDecl *TemplateInstantiator::RebuildObjCExceptionDecl(VarDecl *ExceptionDecl,
                                                        TypeSourceInfo *TSInfo,
                                                        QualType T) {
  VarDecl *Var = inherited::RebuildObjCExceptionDecl(ExceptionDecl, TSInfo, T);
  if (Var)
    getSema().CurrentInstantiationScope->InstantiatedLocal(ExceptionDecl, Var);
  return Var;
}

QualType
TemplateInstantiator::RebuildElaboratedType(SourceLocation KeywordLoc,
                                            ElaboratedTypeKeyword Keyword,
                                            NestedNameSpecifierLoc QualifierLoc,
                                            QualType T) {
  if (const TagType *TT = T->getAs<TagType>()) {
    TagDecl* TD = TT->getDecl();

    SourceLocation TagLocation = KeywordLoc;

    IdentifierInfo *Id = TD->getIdentifier();

    // TODO: should we even warn on struct/class mismatches for this?  Seems
    // like it's likely to produce a lot of spurious errors.
    if (Id && Keyword != ETK_None && Keyword != ETK_Typename) {
      TagTypeKind Kind = TypeWithKeyword::getTagTypeKindForKeyword(Keyword);
      if (!SemaRef.isAcceptableTagRedeclaration(TD, Kind, /*isDefinition*/false,
                                                TagLocation, Id)) {
        SemaRef.Diag(TagLocation, diag::err_use_with_wrong_tag)
          << Id
          << FixItHint::CreateReplacement(SourceRange(TagLocation),
                                          TD->getKindName());
        SemaRef.Diag(TD->getLocation(), diag::note_previous_use);
      }
    }
  }

  return inherited::RebuildElaboratedType(KeywordLoc, Keyword, QualifierLoc, T);
}

TemplateName TemplateInstantiator::TransformTemplateName(
    CXXScopeSpec &SS, TemplateName Name, SourceLocation NameLoc,
    QualType ObjectType, NamedDecl *FirstQualifierInScope,
    bool AllowInjectedClassName) {
  if (TemplateTemplateParmDecl *TTP
       = dyn_cast_or_null<TemplateTemplateParmDecl>(Name.getAsTemplateDecl())) {
    if (TTP->getDepth() < TemplateArgs.getNumLevels()) {
      // If the corresponding template argument is NULL or non-existent, it's
      // because we are performing instantiation from explicitly-specified
      // template arguments in a function template, but there were some
      // arguments left unspecified.
      if (!TemplateArgs.hasTemplateArgument(TTP->getDepth(),
                                            TTP->getPosition()))
        return Name;

      TemplateArgument Arg = TemplateArgs(TTP->getDepth(), TTP->getPosition());

      if (TemplateArgs.isRewrite()) {
        // We're rewriting the template parameter as a reference to another
        // template parameter.
        if (Arg.getKind() == TemplateArgument::Pack) {
          assert(Arg.pack_size() == 1 && Arg.pack_begin()->isPackExpansion() &&
                 "unexpected pack arguments in template rewrite");
          Arg = Arg.pack_begin()->getPackExpansionPattern();
        }
        assert(Arg.getKind() == TemplateArgument::Template &&
               "unexpected nontype template argument kind in template rewrite");
        return Arg.getAsTemplate();
      }

      auto [AssociatedDecl, Final] =
          TemplateArgs.getAssociatedDecl(TTP->getDepth());
      Optional<unsigned> PackIndex;
      if (TTP->isParameterPack()) {
        assert(Arg.getKind() == TemplateArgument::Pack &&
               "Missing argument pack");

        if (getSema().ArgumentPackSubstitutionIndex == -1) {
          // We have the template argument pack to substitute, but we're not
          // actually expanding the enclosing pack expansion yet. So, just
          // keep the entire argument pack.
          return getSema().Context.getSubstTemplateTemplateParmPack(
              Arg, AssociatedDecl, TTP->getIndex(), Final);
        }

        PackIndex = getPackIndex(Arg);
        Arg = getPackSubstitutedTemplateArgument(getSema(), Arg);
      }

      TemplateName Template = Arg.getAsTemplate().getNameToSubstitute();
      assert(!Template.isNull() && "Null template template argument");
      assert(!Template.getAsQualifiedTemplateName() &&
             "template decl to substitute is qualified?");

      if (Final)
        return Template;
      return getSema().Context.getSubstTemplateTemplateParm(
          Template, AssociatedDecl, TTP->getIndex(), PackIndex);
    }
  }

  if (SubstTemplateTemplateParmPackStorage *SubstPack
      = Name.getAsSubstTemplateTemplateParmPack()) {
    if (getSema().ArgumentPackSubstitutionIndex == -1)
      return Name;

    TemplateArgument Pack = SubstPack->getArgumentPack();
    TemplateName Template =
        getPackSubstitutedTemplateArgument(getSema(), Pack).getAsTemplate();
    if (SubstPack->getFinal())
      return Template;
    return getSema().Context.getSubstTemplateTemplateParm(
        Template.getNameToSubstitute(), SubstPack->getAssociatedDecl(),
        SubstPack->getIndex(), getPackIndex(Pack));
  }

  return inherited::TransformTemplateName(SS, Name, NameLoc, ObjectType,
                                          FirstQualifierInScope,
                                          AllowInjectedClassName);
}

ExprResult
TemplateInstantiator::TransformPredefinedExpr(PredefinedExpr *E) {
  if (!E->isTypeDependent())
    return E;

  return getSema().BuildPredefinedExpr(E->getLocation(), E->getIdentKind());
}

ExprResult
TemplateInstantiator::TransformTemplateParmRefExpr(DeclRefExpr *E,
                                               NonTypeTemplateParmDecl *NTTP) {
  // If the corresponding template argument is NULL or non-existent, it's
  // because we are performing instantiation from explicitly-specified
  // template arguments in a function template, but there were some
  // arguments left unspecified.
  if (!TemplateArgs.hasTemplateArgument(NTTP->getDepth(),
                                        NTTP->getPosition()))
    return E;

  TemplateArgument Arg = TemplateArgs(NTTP->getDepth(), NTTP->getPosition());

  if (TemplateArgs.isRewrite()) {
    // We're rewriting the template parameter as a reference to another
    // template parameter.
    if (Arg.getKind() == TemplateArgument::Pack) {
      assert(Arg.pack_size() == 1 && Arg.pack_begin()->isPackExpansion() &&
             "unexpected pack arguments in template rewrite");
      Arg = Arg.pack_begin()->getPackExpansionPattern();
    }
    assert(Arg.getKind() == TemplateArgument::Expression &&
           "unexpected nontype template argument kind in template rewrite");
    // FIXME: This can lead to the same subexpression appearing multiple times
    // in a complete expression.
    return Arg.getAsExpr();
  }

  auto [AssociatedDecl, _] = TemplateArgs.getAssociatedDecl(NTTP->getDepth());
  Optional<unsigned> PackIndex;
  if (NTTP->isParameterPack()) {
    assert(Arg.getKind() == TemplateArgument::Pack &&
           "Missing argument pack");

    if (getSema().ArgumentPackSubstitutionIndex == -1) {
      // We have an argument pack, but we can't select a particular argument
      // out of it yet. Therefore, we'll build an expression to hold on to that
      // argument pack.
      QualType TargetType = SemaRef.SubstType(NTTP->getType(), TemplateArgs,
                                              E->getLocation(),
                                              NTTP->getDeclName());
      if (TargetType.isNull())
        return ExprError();

      QualType ExprType = TargetType.getNonLValueExprType(SemaRef.Context);
      if (TargetType->isRecordType())
        ExprType.addConst();
      // FIXME: Pass in Final.
      return new (SemaRef.Context) SubstNonTypeTemplateParmPackExpr(
          ExprType, TargetType->isReferenceType() ? VK_LValue : VK_PRValue,
          E->getLocation(), Arg, AssociatedDecl, NTTP->getPosition());
    }
    PackIndex = getPackIndex(Arg);
    Arg = getPackSubstitutedTemplateArgument(getSema(), Arg);
  }
  // FIXME: Don't put subst node on Final replacement.
  return transformNonTypeTemplateParmRef(AssociatedDecl, NTTP, E->getLocation(),
                                         Arg, PackIndex);
}

const LoopHintAttr *
TemplateInstantiator::TransformLoopHintAttr(const LoopHintAttr *LH) {
  Expr *TransformedExpr = getDerived().TransformExpr(LH->getValue()).get();

#if INTEL_CUSTOMIZATION
  Expr *TransformedLoopExpr =
      getDerived().TransformExpr(LH->getLoopExprValue()).get();

  if (TransformedExpr == LH->getValue() &&
      TransformedLoopExpr == LH->getLoopExprValue())
#endif // INTEL_CUSTOMIZATION
    return LH;

    // Generate error if there is a problem with the value.
#if INTEL_CUSTOMIZATION
  bool AllowZero = false;
  if ((LH->getSemanticSpelling() == LoopHintAttr::Pragma_unroll ||
       LH->getSemanticSpelling() == LoopHintAttr::Pragma_unroll_and_jam) &&
      getSema().getLangOpts().isIntelCompat(LangOptions::UnrollZero))
    AllowZero = true;

  if (TransformedExpr && getSema().CheckLoopHintExpr(
                             TransformedExpr, LH->getLocation(), AllowZero))
    return LH;
#endif // INTEL_CUSTOMIZATION

#if INTEL_CUSTOMIZATION
  if (getSema().getLangOpts().IntelCompat &&
      LH->getSemanticSpelling() == LoopHintAttr::Pragma_unroll &&
      LH->getOption() == LoopHintAttr::UnrollCount &&
      LH->getState() == LoopHintAttr::Numeric) {
    llvm::APSInt ValueAPS;
    ExprResult R =
        getSema().VerifyIntegerConstantExpression(TransformedExpr, &ValueAPS);

    if (!R.isInvalid() &&
        (!ValueAPS.isStrictlyPositive() || ValueAPS.getActiveBits() > 31)) {
      if (ValueAPS.getBoolValue())
        return LoopHintAttr::CreateImplicit(
            getSema().Context, LoopHintAttr::Unroll, LoopHintAttr::Enable,
            TransformedExpr, TransformedLoopExpr, *LH);
      return LoopHintAttr::CreateImplicit(
          getSema().Context, LoopHintAttr::Unroll, LoopHintAttr::Disable,
          TransformedExpr, TransformedLoopExpr, *LH);
    }
  }
#endif // INTEL_CUSTOMIZATION

  // Create new LoopHintValueAttr with integral expression in place of the
  // non-type template parameter.
  return LoopHintAttr::CreateImplicit(getSema().Context, LH->getOption(),
#if INTEL_CUSTOMIZATION
                                      LH->getState(), TransformedExpr,
                                      TransformedLoopExpr, *LH);
#endif // INTEL_CUSTOMIZATION
}

#if INTEL_CUSTOMIZATION
const IntelBlockLoopAttr *TemplateInstantiator::TransformIntelBlockLoopAttr(
    const IntelBlockLoopAttr *BL) {

  SmallVector<Expr *, 2> TransformedPrivates;
  bool NeedNewAttr = false;
  for (Expr *P : BL->privates()) {
    Expr *TExpr = getDerived().TransformExpr(P).get();
    if (P != TExpr)
      NeedNewAttr = true;
    TransformedPrivates.push_back(TExpr);
  }

  SmallVector<Expr *, 2> TransformedFactors;
  for (Expr *F :  BL->factors()) {
    Expr *TExpr = getDerived().TransformExpr(F).get();
    if (F != TExpr)
      NeedNewAttr = true;
    TransformedFactors.push_back(TExpr);
  }

  const IntelBlockLoopAttr *NewBL = nullptr;
  if (NeedNewAttr) {
    // Create new IntelBlockLoopAttr with expressions in place of the
    // non-type template parameter.
    NewBL = IntelBlockLoopAttr::CreateImplicit(
        getSema().Context, TransformedFactors.data(), TransformedFactors.size(),
        BL->levels_begin(), BL->levels_size(), TransformedPrivates.data(),
        TransformedPrivates.size(), BL->getRange());
  } else {
    NewBL = BL;
  }

  getSema().CheckIntelBlockLoopAttribute(NewBL);
  return NewBL;
}

const IntelPrefetchAttr *
TemplateInstantiator::TransformIntelPrefetchAttr(const IntelPrefetchAttr *IPA) {
  SmallVector<Expr *, 2> TransformedPrefetchExprs;
  bool NeedNewAttr = false;
  for (Expr *PE : IPA->prefetchExprs()) {
    Expr *TExpr = getDerived().TransformExpr(PE).get();
    if (PE != TExpr)
      NeedNewAttr = true;
    TransformedPrefetchExprs.push_back(TExpr);
  }
  const IntelPrefetchAttr *NewPA = nullptr;
  if (NeedNewAttr) {
    // Create new IntelPrefetchAttr with expressions in place of the
    // non-type template parameter.
    NewPA = IntelPrefetchAttr::CreateImplicit(
        getSema().Context, TransformedPrefetchExprs.data(),
        TransformedPrefetchExprs.size(), IPA->getRange());
  } else {
    NewPA = IPA;
  }
  return NewPA;
}
#endif // INTEL_CUSTOMIZATION

const SYCLIntelFPGAIVDepAttr *
TemplateInstantiator::TransformSYCLIntelFPGAIVDepAttr(
    const SYCLIntelFPGAIVDepAttr *IVDep) {

  Expr *Expr1 = IVDep->getSafelenExpr()
                    ? getDerived().TransformExpr(IVDep->getSafelenExpr()).get()
                    : nullptr;
  Expr *Expr2 = IVDep->getArrayExpr()
                    ? getDerived().TransformExpr(IVDep->getArrayExpr()).get()
                    : nullptr;

  return getSema().BuildSYCLIntelFPGAIVDepAttr(*IVDep, Expr1, Expr2);
}

const SYCLIntelFPGAInitiationIntervalAttr *
TemplateInstantiator::TransformSYCLIntelFPGAInitiationIntervalAttr(
    const SYCLIntelFPGAInitiationIntervalAttr *II) {
  Expr *TransformedExpr =
      getDerived().TransformExpr(II->getIntervalExpr()).get();
  return getSema().BuildSYCLIntelFPGAInitiationIntervalAttr(*II,
                                                            TransformedExpr);
}

const SYCLIntelFPGAMaxConcurrencyAttr *
TemplateInstantiator::TransformSYCLIntelFPGAMaxConcurrencyAttr(
    const SYCLIntelFPGAMaxConcurrencyAttr *MC) {
  Expr *TransformedExpr =
      getDerived().TransformExpr(MC->getNThreadsExpr()).get();
  return getSema().BuildSYCLIntelFPGAMaxConcurrencyAttr(*MC, TransformedExpr);
}

const SYCLIntelFPGALoopCoalesceAttr *
TemplateInstantiator::TransformSYCLIntelFPGALoopCoalesceAttr(
    const SYCLIntelFPGALoopCoalesceAttr *LC) {
  Expr *TransformedExpr = getDerived().TransformExpr(LC->getNExpr()).get();
  return getSema().BuildSYCLIntelFPGALoopCoalesceAttr(*LC, TransformedExpr);
}

const SYCLIntelFPGAMaxInterleavingAttr *
TemplateInstantiator::TransformSYCLIntelFPGAMaxInterleavingAttr(
    const SYCLIntelFPGAMaxInterleavingAttr *MI) {
  Expr *TransformedExpr = getDerived().TransformExpr(MI->getNExpr()).get();
  return getSema().BuildSYCLIntelFPGAMaxInterleavingAttr(*MI, TransformedExpr);
}

const SYCLIntelFPGASpeculatedIterationsAttr *
TemplateInstantiator::TransformSYCLIntelFPGASpeculatedIterationsAttr(
    const SYCLIntelFPGASpeculatedIterationsAttr *SI) {
  Expr *TransformedExpr = getDerived().TransformExpr(SI->getNExpr()).get();
  return getSema().BuildSYCLIntelFPGASpeculatedIterationsAttr(*SI,
                                                              TransformedExpr);
}

const SYCLIntelFPGALoopCountAttr *
TemplateInstantiator::TransformSYCLIntelFPGALoopCountAttr(
    const SYCLIntelFPGALoopCountAttr *LCA) {
  Expr *TransformedExpr =
      getDerived().TransformExpr(LCA->getNTripCount()).get();
  return getSema().BuildSYCLIntelFPGALoopCountAttr(*LCA, TransformedExpr);
}

const LoopUnrollHintAttr *TemplateInstantiator::TransformLoopUnrollHintAttr(
    const LoopUnrollHintAttr *LU) {
  Expr *TransformedExpr =
      getDerived().TransformExpr(LU->getUnrollHintExpr()).get();
  return getSema().BuildLoopUnrollHintAttr(*LU, TransformedExpr);
}

const SYCLIntelFPGAMaxReinvocationDelayAttr *
TemplateInstantiator::TransformSYCLIntelFPGAMaxReinvocationDelayAttr(
    const SYCLIntelFPGAMaxReinvocationDelayAttr *MRD) {
  Expr *TransformedExpr = getDerived().TransformExpr(MRD->getNExpr()).get();
  return getSema().BuildSYCLIntelFPGAMaxReinvocationDelayAttr(*MRD,
                                                              TransformedExpr);
}

const SYCLIntelFPGAIVDepAttr *
TemplateInstantiator::TransformSYCLIntelFPGAIVDepAttr(
    const SYCLIntelFPGAIVDepAttr *IVDep) {

  Expr *Expr1 = IVDep->getSafelenExpr()
                    ? getDerived().TransformExpr(IVDep->getSafelenExpr()).get()
                    : nullptr;
  Expr *Expr2 = IVDep->getArrayExpr()
                    ? getDerived().TransformExpr(IVDep->getArrayExpr()).get()
                    : nullptr;

  return getSema().BuildSYCLIntelFPGAIVDepAttr(*IVDep, Expr1, Expr2);
}

const SYCLIntelFPGAInitiationIntervalAttr *
TemplateInstantiator::TransformSYCLIntelFPGAInitiationIntervalAttr(
    const SYCLIntelFPGAInitiationIntervalAttr *II) {
  Expr *TransformedExpr =
      getDerived().TransformExpr(II->getIntervalExpr()).get();
  return getSema().BuildSYCLIntelFPGAInitiationIntervalAttr(*II,
                                                            TransformedExpr);
}

const SYCLIntelFPGAMaxConcurrencyAttr *
TemplateInstantiator::TransformSYCLIntelFPGAMaxConcurrencyAttr(
    const SYCLIntelFPGAMaxConcurrencyAttr *MC) {
  Expr *TransformedExpr =
      getDerived().TransformExpr(MC->getNThreadsExpr()).get();
  return getSema().BuildSYCLIntelFPGAMaxConcurrencyAttr(*MC, TransformedExpr);
}

const SYCLIntelFPGALoopCoalesceAttr *
TemplateInstantiator::TransformSYCLIntelFPGALoopCoalesceAttr(
    const SYCLIntelFPGALoopCoalesceAttr *LC) {
  Expr *TransformedExpr = getDerived().TransformExpr(LC->getNExpr()).get();
  return getSema().BuildSYCLIntelFPGALoopCoalesceAttr(*LC, TransformedExpr);
}

const SYCLIntelFPGAMaxInterleavingAttr *
TemplateInstantiator::TransformSYCLIntelFPGAMaxInterleavingAttr(
    const SYCLIntelFPGAMaxInterleavingAttr *MI) {
  Expr *TransformedExpr = getDerived().TransformExpr(MI->getNExpr()).get();
  return getSema().BuildSYCLIntelFPGAMaxInterleavingAttr(*MI, TransformedExpr);
}

const SYCLIntelFPGASpeculatedIterationsAttr *
TemplateInstantiator::TransformSYCLIntelFPGASpeculatedIterationsAttr(
    const SYCLIntelFPGASpeculatedIterationsAttr *SI) {
  Expr *TransformedExpr = getDerived().TransformExpr(SI->getNExpr()).get();
  return getSema().BuildSYCLIntelFPGASpeculatedIterationsAttr(*SI,
                                                              TransformedExpr);
}

const SYCLIntelFPGALoopCountAttr *
TemplateInstantiator::TransformSYCLIntelFPGALoopCountAttr(
    const SYCLIntelFPGALoopCountAttr *LCA) {
  Expr *TransformedExpr =
      getDerived().TransformExpr(LCA->getNTripCount()).get();
  return getSema().BuildSYCLIntelFPGALoopCountAttr(*LCA, TransformedExpr);
}

const LoopUnrollHintAttr *TemplateInstantiator::TransformLoopUnrollHintAttr(
    const LoopUnrollHintAttr *LU) {
  Expr *TransformedExpr =
      getDerived().TransformExpr(LU->getUnrollHintExpr()).get();
  return getSema().BuildLoopUnrollHintAttr(*LU, TransformedExpr);
}

const SYCLIntelFPGAMaxReinvocationDelayAttr *
TemplateInstantiator::TransformSYCLIntelFPGAMaxReinvocationDelayAttr(
    const SYCLIntelFPGAMaxReinvocationDelayAttr *MRD) {
  Expr *TransformedExpr = getDerived().TransformExpr(MRD->getNExpr()).get();
  return getSema().BuildSYCLIntelFPGAMaxReinvocationDelayAttr(*MRD,
                                                              TransformedExpr);
}

ExprResult TemplateInstantiator::transformNonTypeTemplateParmRef(
    Decl *AssociatedDecl, const NonTypeTemplateParmDecl *parm,
    SourceLocation loc, TemplateArgument arg, Optional<unsigned> PackIndex) {
  ExprResult result;

  // Determine the substituted parameter type. We can usually infer this from
  // the template argument, but not always.
  auto SubstParamType = [&] {
    QualType T;
    if (parm->isExpandedParameterPack())
      T = parm->getExpansionType(SemaRef.ArgumentPackSubstitutionIndex);
    else
      T = parm->getType();
    if (parm->isParameterPack() && isa<PackExpansionType>(T))
      T = cast<PackExpansionType>(T)->getPattern();
    return SemaRef.SubstType(T, TemplateArgs, loc, parm->getDeclName());
  };

  bool refParam = false;

  // The template argument itself might be an expression, in which case we just
  // return that expression. This happens when substituting into an alias
  // template.
  if (arg.getKind() == TemplateArgument::Expression) {
    Expr *argExpr = arg.getAsExpr();
    result = argExpr;
    if (argExpr->isLValue()) {
      if (argExpr->getType()->isRecordType()) {
        // Check whether the parameter was actually a reference.
        QualType paramType = SubstParamType();
        if (paramType.isNull())
          return ExprError();
        refParam = paramType->isReferenceType();
      } else {
        refParam = true;
      }
    }
  } else if (arg.getKind() == TemplateArgument::Declaration ||
             arg.getKind() == TemplateArgument::NullPtr) {
    ValueDecl *VD;
    if (arg.getKind() == TemplateArgument::Declaration) {
      VD = arg.getAsDecl();

      // Find the instantiation of the template argument.  This is
      // required for nested templates.
      VD = cast_or_null<ValueDecl>(
             getSema().FindInstantiatedDecl(loc, VD, TemplateArgs));
      if (!VD)
        return ExprError();
    } else {
      // Propagate NULL template argument.
      VD = nullptr;
    }

    QualType paramType = VD ? arg.getParamTypeForDecl() : arg.getNullPtrType();
    assert(!paramType.isNull() && "type substitution failed for param type");
    assert(!paramType->isDependentType() && "param type still dependent");
    result = SemaRef.BuildExpressionFromDeclTemplateArgument(arg, paramType, loc);
    refParam = paramType->isReferenceType();
  } else {
    result = SemaRef.BuildExpressionFromIntegralTemplateArgument(arg, loc);
    assert(result.isInvalid() ||
           SemaRef.Context.hasSameType(result.get()->getType(),
                                       arg.getIntegralType()));
  }

  if (result.isInvalid())
    return ExprError();

  Expr *resultExpr = result.get();
  // FIXME: Don't put subst node on final replacement.
  return new (SemaRef.Context) SubstNonTypeTemplateParmExpr(
      resultExpr->getType(), resultExpr->getValueKind(), loc, resultExpr,
      AssociatedDecl, parm->getIndex(), PackIndex, refParam);
}

ExprResult
TemplateInstantiator::TransformSubstNonTypeTemplateParmPackExpr(
                                          SubstNonTypeTemplateParmPackExpr *E) {
  if (getSema().ArgumentPackSubstitutionIndex == -1) {
    // We aren't expanding the parameter pack, so just return ourselves.
    return E;
  }

  TemplateArgument Pack = E->getArgumentPack();
  TemplateArgument Arg = getPackSubstitutedTemplateArgument(getSema(), Pack);
  // FIXME: Don't put subst node on final replacement.
  return transformNonTypeTemplateParmRef(
      E->getAssociatedDecl(), E->getParameterPack(),
      E->getParameterPackLocation(), Arg, getPackIndex(Pack));
}

ExprResult
TemplateInstantiator::TransformSubstNonTypeTemplateParmExpr(
                                          SubstNonTypeTemplateParmExpr *E) {
  ExprResult SubstReplacement = E->getReplacement();
  if (!isa<ConstantExpr>(SubstReplacement.get()))
    SubstReplacement = TransformExpr(E->getReplacement());
  if (SubstReplacement.isInvalid())
    return true;
  QualType SubstType = TransformType(E->getParameterType(getSema().Context));
  if (SubstType.isNull())
    return true;
  // The type may have been previously dependent and not now, which means we
  // might have to implicit cast the argument to the new type, for example:
  // template<auto T, decltype(T) U>
  // concept C = sizeof(U) == 4;
  // void foo() requires C<2, 'a'> { }
  // When normalizing foo(), we first form the normalized constraints of C:
  // AtomicExpr(sizeof(U) == 4,
  //            U=SubstNonTypeTemplateParmExpr(Param=U,
  //                                           Expr=DeclRef(U),
  //                                           Type=decltype(T)))
  // Then we substitute T = 2, U = 'a' into the parameter mapping, and need to
  // produce:
  // AtomicExpr(sizeof(U) == 4,
  //            U=SubstNonTypeTemplateParmExpr(Param=U,
  //                                           Expr=ImpCast(
  //                                               decltype(2),
  //                                               SubstNTTPE(Param=U, Expr='a',
  //                                                          Type=char)),
  //                                           Type=decltype(2)))
  // The call to CheckTemplateArgument here produces the ImpCast.
  TemplateArgument SugaredConverted, CanonicalConverted;
  if (SemaRef
          .CheckTemplateArgument(E->getParameter(), SubstType,
                                 SubstReplacement.get(), SugaredConverted,
                                 CanonicalConverted, Sema::CTAK_Specified)
          .isInvalid())
    return true;
  return transformNonTypeTemplateParmRef(E->getAssociatedDecl(),
                                         E->getParameter(), E->getExprLoc(),
                                         SugaredConverted, E->getPackIndex());
}

ExprResult TemplateInstantiator::RebuildVarDeclRefExpr(VarDecl *PD,
                                                       SourceLocation Loc) {
  DeclarationNameInfo NameInfo(PD->getDeclName(), Loc);
  return getSema().BuildDeclarationNameExpr(CXXScopeSpec(), NameInfo, PD);
}

ExprResult
TemplateInstantiator::TransformFunctionParmPackExpr(FunctionParmPackExpr *E) {
  if (getSema().ArgumentPackSubstitutionIndex != -1) {
    // We can expand this parameter pack now.
    VarDecl *D = E->getExpansion(getSema().ArgumentPackSubstitutionIndex);
    VarDecl *VD = cast_or_null<VarDecl>(TransformDecl(E->getExprLoc(), D));
    if (!VD)
      return ExprError();
    return RebuildVarDeclRefExpr(VD, E->getExprLoc());
  }

  QualType T = TransformType(E->getType());
  if (T.isNull())
    return ExprError();

  // Transform each of the parameter expansions into the corresponding
  // parameters in the instantiation of the function decl.
  SmallVector<VarDecl *, 8> Vars;
  Vars.reserve(E->getNumExpansions());
  for (FunctionParmPackExpr::iterator I = E->begin(), End = E->end();
       I != End; ++I) {
    VarDecl *D = cast_or_null<VarDecl>(TransformDecl(E->getExprLoc(), *I));
    if (!D)
      return ExprError();
    Vars.push_back(D);
  }

  auto *PackExpr =
      FunctionParmPackExpr::Create(getSema().Context, T, E->getParameterPack(),
                                   E->getParameterPackLocation(), Vars);
  getSema().MarkFunctionParmPackReferenced(PackExpr);
  return PackExpr;
}

ExprResult
TemplateInstantiator::TransformFunctionParmPackRefExpr(DeclRefExpr *E,
                                                       VarDecl *PD) {
  typedef LocalInstantiationScope::DeclArgumentPack DeclArgumentPack;
  llvm::PointerUnion<Decl *, DeclArgumentPack *> *Found
    = getSema().CurrentInstantiationScope->findInstantiationOf(PD);
  assert(Found && "no instantiation for parameter pack");

  Decl *TransformedDecl;
  if (DeclArgumentPack *Pack = Found->dyn_cast<DeclArgumentPack *>()) {
    // If this is a reference to a function parameter pack which we can
    // substitute but can't yet expand, build a FunctionParmPackExpr for it.
    if (getSema().ArgumentPackSubstitutionIndex == -1) {
      QualType T = TransformType(E->getType());
      if (T.isNull())
        return ExprError();
      auto *PackExpr = FunctionParmPackExpr::Create(getSema().Context, T, PD,
                                                    E->getExprLoc(), *Pack);
      getSema().MarkFunctionParmPackReferenced(PackExpr);
      return PackExpr;
    }

    TransformedDecl = (*Pack)[getSema().ArgumentPackSubstitutionIndex];
  } else {
    TransformedDecl = Found->get<Decl*>();
  }

  // We have either an unexpanded pack or a specific expansion.
  return RebuildVarDeclRefExpr(cast<VarDecl>(TransformedDecl), E->getExprLoc());
}

ExprResult
TemplateInstantiator::TransformDeclRefExpr(DeclRefExpr *E) {
  NamedDecl *D = E->getDecl();

  // Handle references to non-type template parameters and non-type template
  // parameter packs.
  if (NonTypeTemplateParmDecl *NTTP = dyn_cast<NonTypeTemplateParmDecl>(D)) {
    if (NTTP->getDepth() < TemplateArgs.getNumLevels())
      return TransformTemplateParmRefExpr(E, NTTP);

    // We have a non-type template parameter that isn't fully substituted;
    // FindInstantiatedDecl will find it in the local instantiation scope.
  }

  // Handle references to function parameter packs.
  if (VarDecl *PD = dyn_cast<VarDecl>(D))
    if (PD->isParameterPack())
      return TransformFunctionParmPackRefExpr(E, PD);

  return inherited::TransformDeclRefExpr(E);
}

ExprResult TemplateInstantiator::TransformCXXDefaultArgExpr(
    CXXDefaultArgExpr *E) {
  assert(!cast<FunctionDecl>(E->getParam()->getDeclContext())->
             getDescribedFunctionTemplate() &&
         "Default arg expressions are never formed in dependent cases.");
  return SemaRef.BuildCXXDefaultArgExpr(E->getUsedLocation(),
                           cast<FunctionDecl>(E->getParam()->getDeclContext()),
                                        E->getParam());
}

template<typename Fn>
QualType TemplateInstantiator::TransformFunctionProtoType(TypeLocBuilder &TLB,
                                 FunctionProtoTypeLoc TL,
                                 CXXRecordDecl *ThisContext,
                                 Qualifiers ThisTypeQuals,
                                 Fn TransformExceptionSpec) {
  // We need a local instantiation scope for this function prototype.
  LocalInstantiationScope Scope(SemaRef, /*CombineWithOuterScope=*/true);
  return inherited::TransformFunctionProtoType(
      TLB, TL, ThisContext, ThisTypeQuals, TransformExceptionSpec);
}

ParmVarDecl *
TemplateInstantiator::TransformFunctionTypeParam(ParmVarDecl *OldParm,
                                                 int indexAdjustment,
                                               Optional<unsigned> NumExpansions,
                                                 bool ExpectParameterPack) {
  auto NewParm = SemaRef.SubstParmVarDecl(
      OldParm, TemplateArgs, indexAdjustment, NumExpansions,
      ExpectParameterPack, EvaluateConstraints);
  if (NewParm && SemaRef.getLangOpts().OpenCL)
    SemaRef.deduceOpenCLAddressSpace(NewParm);
  return NewParm;
}

QualType TemplateInstantiator::BuildSubstTemplateTypeParmType(
    TypeLocBuilder &TLB, bool SuppressObjCLifetime, bool Final,
    Decl *AssociatedDecl, unsigned Index, Optional<unsigned> PackIndex,
    TemplateArgument Arg, SourceLocation NameLoc) {
  QualType Replacement = Arg.getAsType();

  // If the template parameter had ObjC lifetime qualifiers,
  // then any such qualifiers on the replacement type are ignored.
  if (SuppressObjCLifetime) {
    Qualifiers RQs;
    RQs = Replacement.getQualifiers();
    RQs.removeObjCLifetime();
    Replacement =
        SemaRef.Context.getQualifiedType(Replacement.getUnqualifiedType(), RQs);
  }

  if (Final) {
    TLB.pushTrivial(SemaRef.Context, Replacement, NameLoc);
    return Replacement;
  }
  // TODO: only do this uniquing once, at the start of instantiation.
  QualType Result = getSema().Context.getSubstTemplateTypeParmType(
      Replacement, AssociatedDecl, Index, PackIndex);
  SubstTemplateTypeParmTypeLoc NewTL =
      TLB.push<SubstTemplateTypeParmTypeLoc>(Result);
  NewTL.setNameLoc(NameLoc);
  return Result;
}

QualType
TemplateInstantiator::TransformTemplateTypeParmType(TypeLocBuilder &TLB,
                                                    TemplateTypeParmTypeLoc TL,
                                                    bool SuppressObjCLifetime) {
  const TemplateTypeParmType *T = TL.getTypePtr();
  if (T->getDepth() < TemplateArgs.getNumLevels()) {
    // Replace the template type parameter with its corresponding
    // template argument.

    // If the corresponding template argument is NULL or doesn't exist, it's
    // because we are performing instantiation from explicitly-specified
    // template arguments in a function template class, but there were some
    // arguments left unspecified.
    if (!TemplateArgs.hasTemplateArgument(T->getDepth(), T->getIndex())) {
      TemplateTypeParmTypeLoc NewTL
        = TLB.push<TemplateTypeParmTypeLoc>(TL.getType());
      NewTL.setNameLoc(TL.getNameLoc());
      return TL.getType();
    }

    TemplateArgument Arg = TemplateArgs(T->getDepth(), T->getIndex());

    if (TemplateArgs.isRewrite()) {
      // We're rewriting the template parameter as a reference to another
      // template parameter.
      if (Arg.getKind() == TemplateArgument::Pack) {
        assert(Arg.pack_size() == 1 && Arg.pack_begin()->isPackExpansion() &&
               "unexpected pack arguments in template rewrite");
        Arg = Arg.pack_begin()->getPackExpansionPattern();
      }
      assert(Arg.getKind() == TemplateArgument::Type &&
             "unexpected nontype template argument kind in template rewrite");
      QualType NewT = Arg.getAsType();
      assert(isa<TemplateTypeParmType>(NewT) &&
             "type parm not rewritten to type parm");
      auto NewTL = TLB.push<TemplateTypeParmTypeLoc>(NewT);
      NewTL.setNameLoc(TL.getNameLoc());
      return NewT;
    }

    auto [AssociatedDecl, Final] =
        TemplateArgs.getAssociatedDecl(T->getDepth());
    Optional<unsigned> PackIndex;
    if (T->isParameterPack()) {
      assert(Arg.getKind() == TemplateArgument::Pack &&
             "Missing argument pack");

      if (getSema().ArgumentPackSubstitutionIndex == -1) {
        // We have the template argument pack, but we're not expanding the
        // enclosing pack expansion yet. Just save the template argument
        // pack for later substitution.
        QualType Result = getSema().Context.getSubstTemplateTypeParmPackType(
            AssociatedDecl, T->getIndex(), Final, Arg);
        SubstTemplateTypeParmPackTypeLoc NewTL
          = TLB.push<SubstTemplateTypeParmPackTypeLoc>(Result);
        NewTL.setNameLoc(TL.getNameLoc());
        return Result;
      }

      // PackIndex starts from last element.
      PackIndex = getPackIndex(Arg);
      Arg = getPackSubstitutedTemplateArgument(getSema(), Arg);
    }

    assert(Arg.getKind() == TemplateArgument::Type &&
           "Template argument kind mismatch");

    return BuildSubstTemplateTypeParmType(TLB, SuppressObjCLifetime, Final,
                                          AssociatedDecl, T->getIndex(),
                                          PackIndex, Arg, TL.getNameLoc());
  }

  // The template type parameter comes from an inner template (e.g.,
  // the template parameter list of a member template inside the
  // template we are instantiating). Create a new template type
  // parameter with the template "level" reduced by one.
  TemplateTypeParmDecl *NewTTPDecl = nullptr;
  if (TemplateTypeParmDecl *OldTTPDecl = T->getDecl())
    NewTTPDecl = cast_or_null<TemplateTypeParmDecl>(
        TransformDecl(TL.getNameLoc(), OldTTPDecl));
  QualType Result = getSema().Context.getTemplateTypeParmType(
      T->getDepth() - TemplateArgs.getNumSubstitutedLevels(), T->getIndex(),
      T->isParameterPack(), NewTTPDecl);
  TemplateTypeParmTypeLoc NewTL = TLB.push<TemplateTypeParmTypeLoc>(Result);
  NewTL.setNameLoc(TL.getNameLoc());
  return Result;
}

QualType TemplateInstantiator::TransformSubstTemplateTypeParmPackType(
    TypeLocBuilder &TLB, SubstTemplateTypeParmPackTypeLoc TL,
    bool SuppressObjCLifetime) {
  const SubstTemplateTypeParmPackType *T = TL.getTypePtr();

  Decl *NewReplaced = TransformDecl(TL.getNameLoc(), T->getAssociatedDecl());

  if (getSema().ArgumentPackSubstitutionIndex == -1) {
    // We aren't expanding the parameter pack, so just return ourselves.
    QualType Result = TL.getType();
    if (NewReplaced != T->getAssociatedDecl())
      Result = getSema().Context.getSubstTemplateTypeParmPackType(
          NewReplaced, T->getIndex(), T->getFinal(), T->getArgumentPack());
    SubstTemplateTypeParmPackTypeLoc NewTL =
        TLB.push<SubstTemplateTypeParmPackTypeLoc>(Result);
    NewTL.setNameLoc(TL.getNameLoc());
    return Result;
  }

  TemplateArgument Pack = T->getArgumentPack();
  TemplateArgument Arg = getPackSubstitutedTemplateArgument(getSema(), Pack);
  return BuildSubstTemplateTypeParmType(
      TLB, SuppressObjCLifetime, T->getFinal(), NewReplaced, T->getIndex(),
      getPackIndex(Pack), Arg, TL.getNameLoc());
}

template<typename EntityPrinter>
static concepts::Requirement::SubstitutionDiagnostic *
createSubstDiag(Sema &S, TemplateDeductionInfo &Info, EntityPrinter Printer) {
  SmallString<128> Message;
  SourceLocation ErrorLoc;
  if (Info.hasSFINAEDiagnostic()) {
    PartialDiagnosticAt PDA(SourceLocation(),
                            PartialDiagnostic::NullDiagnostic{});
    Info.takeSFINAEDiagnostic(PDA);
    PDA.second.EmitToString(S.getDiagnostics(), Message);
    ErrorLoc = PDA.first;
  } else {
    ErrorLoc = Info.getLocation();
  }
  char *MessageBuf = new (S.Context) char[Message.size()];
  std::copy(Message.begin(), Message.end(), MessageBuf);
  SmallString<128> Entity;
  llvm::raw_svector_ostream OS(Entity);
  Printer(OS);
  char *EntityBuf = new (S.Context) char[Entity.size()];
  std::copy(Entity.begin(), Entity.end(), EntityBuf);
  return new (S.Context) concepts::Requirement::SubstitutionDiagnostic{
      StringRef(EntityBuf, Entity.size()), ErrorLoc,
      StringRef(MessageBuf, Message.size())};
}

ExprResult TemplateInstantiator::TransformRequiresTypeParams(
    SourceLocation KWLoc, SourceLocation RBraceLoc, const RequiresExpr *RE,
    RequiresExprBodyDecl *Body, ArrayRef<ParmVarDecl *> Params,
    SmallVectorImpl<QualType> &PTypes,
    SmallVectorImpl<ParmVarDecl *> &TransParams,
    Sema::ExtParameterInfoBuilder &PInfos) {

  TemplateDeductionInfo Info(KWLoc);
  Sema::InstantiatingTemplate TypeInst(SemaRef, KWLoc,
                                       RE, Info,
                                       SourceRange{KWLoc, RBraceLoc});
  Sema::SFINAETrap Trap(SemaRef);

  unsigned ErrorIdx;
  if (getDerived().TransformFunctionTypeParams(
          KWLoc, Params, /*ParamTypes=*/nullptr, /*ParamInfos=*/nullptr, PTypes,
          &TransParams, PInfos, &ErrorIdx) ||
      Trap.hasErrorOccurred()) {
    SmallVector<concepts::Requirement *, 4> TransReqs;
    ParmVarDecl *FailedDecl = Params[ErrorIdx];
    // Add a 'failed' Requirement to contain the error that caused the failure
    // here.
    TransReqs.push_back(RebuildTypeRequirement(createSubstDiag(
        SemaRef, Info, [&](llvm::raw_ostream &OS) { OS << *FailedDecl; })));
    return getDerived().RebuildRequiresExpr(KWLoc, Body, TransParams, TransReqs,
                                            RBraceLoc);
  }

  return ExprResult{};
}

concepts::TypeRequirement *
TemplateInstantiator::TransformTypeRequirement(concepts::TypeRequirement *Req) {
  if (!Req->isDependent() && !AlwaysRebuild())
    return Req;
  if (Req->isSubstitutionFailure()) {
    if (AlwaysRebuild())
      return RebuildTypeRequirement(
              Req->getSubstitutionDiagnostic());
    return Req;
  }

  Sema::SFINAETrap Trap(SemaRef);
  TemplateDeductionInfo Info(Req->getType()->getTypeLoc().getBeginLoc());
  Sema::InstantiatingTemplate TypeInst(SemaRef,
      Req->getType()->getTypeLoc().getBeginLoc(), Req, Info,
      Req->getType()->getTypeLoc().getSourceRange());
  if (TypeInst.isInvalid())
    return nullptr;
  TypeSourceInfo *TransType = TransformType(Req->getType());
  if (!TransType || Trap.hasErrorOccurred())
    return RebuildTypeRequirement(createSubstDiag(SemaRef, Info,
        [&] (llvm::raw_ostream& OS) {
            Req->getType()->getType().print(OS, SemaRef.getPrintingPolicy());
        }));
  return RebuildTypeRequirement(TransType);
}

concepts::ExprRequirement *
TemplateInstantiator::TransformExprRequirement(concepts::ExprRequirement *Req) {
  if (!Req->isDependent() && !AlwaysRebuild())
    return Req;

  Sema::SFINAETrap Trap(SemaRef);

  llvm::PointerUnion<Expr *, concepts::Requirement::SubstitutionDiagnostic *>
      TransExpr;
  if (Req->isExprSubstitutionFailure())
    TransExpr = Req->getExprSubstitutionDiagnostic();
  else {
    Expr *E = Req->getExpr();
    TemplateDeductionInfo Info(E->getBeginLoc());
    Sema::InstantiatingTemplate ExprInst(SemaRef, E->getBeginLoc(), Req, Info,
                                         E->getSourceRange());
    if (ExprInst.isInvalid())
      return nullptr;
    ExprResult TransExprRes = TransformExpr(E);
    if (!TransExprRes.isInvalid() && !Trap.hasErrorOccurred() &&
        TransExprRes.get()->hasPlaceholderType())
      TransExprRes = SemaRef.CheckPlaceholderExpr(TransExprRes.get());
    if (TransExprRes.isInvalid() || Trap.hasErrorOccurred())
      TransExpr = createSubstDiag(SemaRef, Info, [&](llvm::raw_ostream &OS) {
        E->printPretty(OS, nullptr, SemaRef.getPrintingPolicy());
      });
    else
      TransExpr = TransExprRes.get();
  }

  llvm::Optional<concepts::ExprRequirement::ReturnTypeRequirement> TransRetReq;
  const auto &RetReq = Req->getReturnTypeRequirement();
  if (RetReq.isEmpty())
    TransRetReq.emplace();
  else if (RetReq.isSubstitutionFailure())
    TransRetReq.emplace(RetReq.getSubstitutionDiagnostic());
  else if (RetReq.isTypeConstraint()) {
    TemplateParameterList *OrigTPL =
        RetReq.getTypeConstraintTemplateParameterList();
    TemplateDeductionInfo Info(OrigTPL->getTemplateLoc());
    Sema::InstantiatingTemplate TPLInst(SemaRef, OrigTPL->getTemplateLoc(),
                                        Req, Info, OrigTPL->getSourceRange());
    if (TPLInst.isInvalid())
      return nullptr;
    TemplateParameterList *TPL = TransformTemplateParameterList(OrigTPL);
    if (!TPL)
      TransRetReq.emplace(createSubstDiag(SemaRef, Info,
          [&] (llvm::raw_ostream& OS) {
              RetReq.getTypeConstraint()->getImmediatelyDeclaredConstraint()
                  ->printPretty(OS, nullptr, SemaRef.getPrintingPolicy());
          }));
    else {
      TPLInst.Clear();
      TransRetReq.emplace(TPL);
    }
  }
  assert(TransRetReq && "All code paths leading here must set TransRetReq");
  if (Expr *E = TransExpr.dyn_cast<Expr *>())
    return RebuildExprRequirement(E, Req->isSimple(), Req->getNoexceptLoc(),
                                  std::move(*TransRetReq));
  return RebuildExprRequirement(
      TransExpr.get<concepts::Requirement::SubstitutionDiagnostic *>(),
      Req->isSimple(), Req->getNoexceptLoc(), std::move(*TransRetReq));
}

concepts::NestedRequirement *
TemplateInstantiator::TransformNestedRequirement(
    concepts::NestedRequirement *Req) {
  if (!Req->isDependent() && !AlwaysRebuild())
    return Req;
  if (Req->isSubstitutionFailure()) {
    if (AlwaysRebuild())
      return RebuildNestedRequirement(
          Req->getSubstitutionDiagnostic());
    return Req;
  }
  Sema::InstantiatingTemplate ReqInst(SemaRef,
      Req->getConstraintExpr()->getBeginLoc(), Req,
      Sema::InstantiatingTemplate::ConstraintsCheck{},
      Req->getConstraintExpr()->getSourceRange());

  ExprResult TransConstraint;
  ConstraintSatisfaction Satisfaction;
  TemplateDeductionInfo Info(Req->getConstraintExpr()->getBeginLoc());
  {
    EnterExpressionEvaluationContext ContextRAII(
        SemaRef, Sema::ExpressionEvaluationContext::ConstantEvaluated);
    Sema::SFINAETrap Trap(SemaRef);
    Sema::InstantiatingTemplate ConstrInst(SemaRef,
        Req->getConstraintExpr()->getBeginLoc(), Req, Info,
        Req->getConstraintExpr()->getSourceRange());
    if (ConstrInst.isInvalid())
      return nullptr;
    TransConstraint = TransformExpr(Req->getConstraintExpr());
    if (!TransConstraint.isInvalid()) {
      bool CheckSucceeded =
          SemaRef.CheckConstraintExpression(TransConstraint.get());
      (void)CheckSucceeded;
      assert((CheckSucceeded || Trap.hasErrorOccurred()) &&
                                   "CheckConstraintExpression failed, but "
                                   "did not produce a SFINAE error");
    }
    // Use version of CheckConstraintSatisfaction that does no substitutions.
    if (!TransConstraint.isInvalid() &&
        !TransConstraint.get()->isInstantiationDependent() &&
        !Trap.hasErrorOccurred()) {
      bool CheckFailed = SemaRef.CheckConstraintSatisfaction(
          TransConstraint.get(), Satisfaction);
      (void)CheckFailed;
      assert((!CheckFailed || Trap.hasErrorOccurred()) &&
                                 "CheckConstraintSatisfaction failed, "
                                 "but did not produce a SFINAE error");
    }
    if (TransConstraint.isInvalid() || Trap.hasErrorOccurred())
      return RebuildNestedRequirement(createSubstDiag(SemaRef, Info,
          [&] (llvm::raw_ostream& OS) {
              Req->getConstraintExpr()->printPretty(OS, nullptr,
                                                    SemaRef.getPrintingPolicy());
          }));
  }
  if (TransConstraint.get()->isInstantiationDependent())
    return new (SemaRef.Context)
        concepts::NestedRequirement(TransConstraint.get());
  return new (SemaRef.Context) concepts::NestedRequirement(
      SemaRef.Context, TransConstraint.get(), Satisfaction);
}


/// Perform substitution on the type T with a given set of template
/// arguments.
///
/// This routine substitutes the given template arguments into the
/// type T and produces the instantiated type.
///
/// \param T the type into which the template arguments will be
/// substituted. If this type is not dependent, it will be returned
/// immediately.
///
/// \param Args the template arguments that will be
/// substituted for the top-level template parameters within T.
///
/// \param Loc the location in the source code where this substitution
/// is being performed. It will typically be the location of the
/// declarator (if we're instantiating the type of some declaration)
/// or the location of the type in the source code (if, e.g., we're
/// instantiating the type of a cast expression).
///
/// \param Entity the name of the entity associated with a declaration
/// being instantiated (if any). May be empty to indicate that there
/// is no such entity (if, e.g., this is a type that occurs as part of
/// a cast expression) or that the entity has no name (e.g., an
/// unnamed function parameter).
///
/// \param AllowDeducedTST Whether a DeducedTemplateSpecializationType is
/// acceptable as the top level type of the result.
///
/// \returns If the instantiation succeeds, the instantiated
/// type. Otherwise, produces diagnostics and returns a NULL type.
TypeSourceInfo *Sema::SubstType(TypeSourceInfo *T,
                                const MultiLevelTemplateArgumentList &Args,
                                SourceLocation Loc,
                                DeclarationName Entity,
                                bool AllowDeducedTST) {
  assert(!CodeSynthesisContexts.empty() &&
         "Cannot perform an instantiation without some context on the "
         "instantiation stack");

  if (!T->getType()->isInstantiationDependentType() &&
      !T->getType()->isVariablyModifiedType())
    return T;

  TemplateInstantiator Instantiator(*this, Args, Loc, Entity);
  return AllowDeducedTST ? Instantiator.TransformTypeWithDeducedTST(T)
                         : Instantiator.TransformType(T);
}

TypeSourceInfo *Sema::SubstType(TypeLoc TL,
                                const MultiLevelTemplateArgumentList &Args,
                                SourceLocation Loc,
                                DeclarationName Entity) {
  assert(!CodeSynthesisContexts.empty() &&
         "Cannot perform an instantiation without some context on the "
         "instantiation stack");

  if (TL.getType().isNull())
    return nullptr;

  if (!TL.getType()->isInstantiationDependentType() &&
      !TL.getType()->isVariablyModifiedType()) {
    // FIXME: Make a copy of the TypeLoc data here, so that we can
    // return a new TypeSourceInfo. Inefficient!
    TypeLocBuilder TLB;
    TLB.pushFullCopy(TL);
    return TLB.getTypeSourceInfo(Context, TL.getType());
  }

  TemplateInstantiator Instantiator(*this, Args, Loc, Entity);
  TypeLocBuilder TLB;
  TLB.reserve(TL.getFullDataSize());
  QualType Result = Instantiator.TransformType(TLB, TL);
  if (Result.isNull())
    return nullptr;

  return TLB.getTypeSourceInfo(Context, Result);
}

/// Deprecated form of the above.
QualType Sema::SubstType(QualType T,
                         const MultiLevelTemplateArgumentList &TemplateArgs,
                         SourceLocation Loc, DeclarationName Entity) {
  assert(!CodeSynthesisContexts.empty() &&
         "Cannot perform an instantiation without some context on the "
         "instantiation stack");

  // If T is not a dependent type or a variably-modified type, there
  // is nothing to do.
  if (!T->isInstantiationDependentType() && !T->isVariablyModifiedType())
    return T;

  TemplateInstantiator Instantiator(*this, TemplateArgs, Loc, Entity);
  return Instantiator.TransformType(T);
}

static bool NeedsInstantiationAsFunctionType(TypeSourceInfo *T) {
  if (T->getType()->isInstantiationDependentType() ||
      T->getType()->isVariablyModifiedType())
    return true;

  TypeLoc TL = T->getTypeLoc().IgnoreParens();
  if (!TL.getAs<FunctionProtoTypeLoc>())
    return false;

  FunctionProtoTypeLoc FP = TL.castAs<FunctionProtoTypeLoc>();
  for (ParmVarDecl *P : FP.getParams()) {
    // This must be synthesized from a typedef.
    if (!P) continue;

    // If there are any parameters, a new TypeSourceInfo that refers to the
    // instantiated parameters must be built.
    return true;
  }

  return false;
}

/// A form of SubstType intended specifically for instantiating the
/// type of a FunctionDecl.  Its purpose is solely to force the
/// instantiation of default-argument expressions and to avoid
/// instantiating an exception-specification.
TypeSourceInfo *Sema::SubstFunctionDeclType(TypeSourceInfo *T,
                                const MultiLevelTemplateArgumentList &Args,
                                SourceLocation Loc,
                                DeclarationName Entity,
                                CXXRecordDecl *ThisContext,
                                Qualifiers ThisTypeQuals,
                                bool EvaluateConstraints) {
  assert(!CodeSynthesisContexts.empty() &&
         "Cannot perform an instantiation without some context on the "
         "instantiation stack");

  if (!NeedsInstantiationAsFunctionType(T))
    return T;

  TemplateInstantiator Instantiator(*this, Args, Loc, Entity);
  Instantiator.setEvaluateConstraints(EvaluateConstraints);

  TypeLocBuilder TLB;

  TypeLoc TL = T->getTypeLoc();
  TLB.reserve(TL.getFullDataSize());

  QualType Result;

  if (FunctionProtoTypeLoc Proto =
          TL.IgnoreParens().getAs<FunctionProtoTypeLoc>()) {
    // Instantiate the type, other than its exception specification. The
    // exception specification is instantiated in InitFunctionInstantiation
    // once we've built the FunctionDecl.
    // FIXME: Set the exception specification to EST_Uninstantiated here,
    // instead of rebuilding the function type again later.
    Result = Instantiator.TransformFunctionProtoType(
        TLB, Proto, ThisContext, ThisTypeQuals,
        [](FunctionProtoType::ExceptionSpecInfo &ESI,
           bool &Changed) { return false; });
  } else {
    Result = Instantiator.TransformType(TLB, TL);
  }
  if (Result.isNull())
    return nullptr;

  return TLB.getTypeSourceInfo(Context, Result);
}

bool Sema::SubstExceptionSpec(SourceLocation Loc,
                              FunctionProtoType::ExceptionSpecInfo &ESI,
                              SmallVectorImpl<QualType> &ExceptionStorage,
                              const MultiLevelTemplateArgumentList &Args) {
  assert(ESI.Type != EST_Uninstantiated);

  bool Changed = false;
  TemplateInstantiator Instantiator(*this, Args, Loc, DeclarationName());
  return Instantiator.TransformExceptionSpec(Loc, ESI, ExceptionStorage,
                                             Changed);
}

void Sema::SubstExceptionSpec(FunctionDecl *New, const FunctionProtoType *Proto,
                              const MultiLevelTemplateArgumentList &Args) {
  FunctionProtoType::ExceptionSpecInfo ESI =
      Proto->getExtProtoInfo().ExceptionSpec;

  SmallVector<QualType, 4> ExceptionStorage;
  if (SubstExceptionSpec(New->getTypeSourceInfo()->getTypeLoc().getEndLoc(),
                         ESI, ExceptionStorage, Args))
    // On error, recover by dropping the exception specification.
    ESI.Type = EST_None;

  UpdateExceptionSpec(New, ESI);
}

namespace {

  struct GetContainedInventedTypeParmVisitor :
    public TypeVisitor<GetContainedInventedTypeParmVisitor,
                       TemplateTypeParmDecl *> {
    using TypeVisitor<GetContainedInventedTypeParmVisitor,
                      TemplateTypeParmDecl *>::Visit;

    TemplateTypeParmDecl *Visit(QualType T) {
      if (T.isNull())
        return nullptr;
      return Visit(T.getTypePtr());
    }
    // The deduced type itself.
    TemplateTypeParmDecl *VisitTemplateTypeParmType(
        const TemplateTypeParmType *T) {
      if (!T->getDecl() || !T->getDecl()->isImplicit())
        return nullptr;
      return T->getDecl();
    }

    // Only these types can contain 'auto' types, and subsequently be replaced
    // by references to invented parameters.

    TemplateTypeParmDecl *VisitElaboratedType(const ElaboratedType *T) {
      return Visit(T->getNamedType());
    }

    TemplateTypeParmDecl *VisitPointerType(const PointerType *T) {
      return Visit(T->getPointeeType());
    }

    TemplateTypeParmDecl *VisitBlockPointerType(const BlockPointerType *T) {
      return Visit(T->getPointeeType());
    }

    TemplateTypeParmDecl *VisitReferenceType(const ReferenceType *T) {
      return Visit(T->getPointeeTypeAsWritten());
    }

    TemplateTypeParmDecl *VisitMemberPointerType(const MemberPointerType *T) {
      return Visit(T->getPointeeType());
    }

    TemplateTypeParmDecl *VisitArrayType(const ArrayType *T) {
      return Visit(T->getElementType());
    }

    TemplateTypeParmDecl *VisitDependentSizedExtVectorType(
      const DependentSizedExtVectorType *T) {
      return Visit(T->getElementType());
    }

    TemplateTypeParmDecl *VisitVectorType(const VectorType *T) {
      return Visit(T->getElementType());
    }

    TemplateTypeParmDecl *VisitFunctionProtoType(const FunctionProtoType *T) {
      return VisitFunctionType(T);
    }

    TemplateTypeParmDecl *VisitFunctionType(const FunctionType *T) {
      return Visit(T->getReturnType());
    }

    TemplateTypeParmDecl *VisitParenType(const ParenType *T) {
      return Visit(T->getInnerType());
    }

    TemplateTypeParmDecl *VisitAttributedType(const AttributedType *T) {
      return Visit(T->getModifiedType());
    }

    TemplateTypeParmDecl *VisitMacroQualifiedType(const MacroQualifiedType *T) {
      return Visit(T->getUnderlyingType());
    }

    TemplateTypeParmDecl *VisitAdjustedType(const AdjustedType *T) {
      return Visit(T->getOriginalType());
    }

    TemplateTypeParmDecl *VisitPackExpansionType(const PackExpansionType *T) {
      return Visit(T->getPattern());
    }
  };

} // namespace

bool Sema::SubstTypeConstraint(
    TemplateTypeParmDecl *Inst, const TypeConstraint *TC,
    const MultiLevelTemplateArgumentList &TemplateArgs,
    bool EvaluateConstraints) {
  const ASTTemplateArgumentListInfo *TemplArgInfo =
      TC->getTemplateArgsAsWritten();

  if (!EvaluateConstraints) {
    Inst->setTypeConstraint(TC->getNestedNameSpecifierLoc(),
                            TC->getConceptNameInfo(), TC->getNamedConcept(),
                            TC->getNamedConcept(), TemplArgInfo,
                            TC->getImmediatelyDeclaredConstraint());
    return false;
  }

  TemplateArgumentListInfo InstArgs;

  if (TemplArgInfo) {
    InstArgs.setLAngleLoc(TemplArgInfo->LAngleLoc);
    InstArgs.setRAngleLoc(TemplArgInfo->RAngleLoc);
    if (SubstTemplateArguments(TemplArgInfo->arguments(), TemplateArgs,
                               InstArgs))
      return true;
  }
  return AttachTypeConstraint(
      TC->getNestedNameSpecifierLoc(), TC->getConceptNameInfo(),
      TC->getNamedConcept(), &InstArgs, Inst,
      Inst->isParameterPack()
          ? cast<CXXFoldExpr>(TC->getImmediatelyDeclaredConstraint())
                ->getEllipsisLoc()
          : SourceLocation());
}

ParmVarDecl *
Sema::SubstParmVarDecl(ParmVarDecl *OldParm,
                       const MultiLevelTemplateArgumentList &TemplateArgs,
                       int indexAdjustment, Optional<unsigned> NumExpansions,
                       bool ExpectParameterPack, bool EvaluateConstraint) {
  TypeSourceInfo *OldDI = OldParm->getTypeSourceInfo();
  TypeSourceInfo *NewDI = nullptr;

  TypeLoc OldTL = OldDI->getTypeLoc();
  if (PackExpansionTypeLoc ExpansionTL = OldTL.getAs<PackExpansionTypeLoc>()) {

    // We have a function parameter pack. Substitute into the pattern of the
    // expansion.
    NewDI = SubstType(ExpansionTL.getPatternLoc(), TemplateArgs,
                      OldParm->getLocation(), OldParm->getDeclName());
    if (!NewDI)
      return nullptr;

    if (NewDI->getType()->containsUnexpandedParameterPack()) {
      // We still have unexpanded parameter packs, which means that
      // our function parameter is still a function parameter pack.
      // Therefore, make its type a pack expansion type.
      NewDI = CheckPackExpansion(NewDI, ExpansionTL.getEllipsisLoc(),
                                 NumExpansions);
    } else if (ExpectParameterPack) {
      // We expected to get a parameter pack but didn't (because the type
      // itself is not a pack expansion type), so complain. This can occur when
      // the substitution goes through an alias template that "loses" the
      // pack expansion.
      Diag(OldParm->getLocation(),
           diag::err_function_parameter_pack_without_parameter_packs)
        << NewDI->getType();
      return nullptr;
    }
  } else {
    NewDI = SubstType(OldDI, TemplateArgs, OldParm->getLocation(),
                      OldParm->getDeclName());
  }

  if (!NewDI)
    return nullptr;

  if (NewDI->getType()->isVoidType()) {
    Diag(OldParm->getLocation(), diag::err_param_with_void_type);
    return nullptr;
  }

  // In abbreviated templates, TemplateTypeParmDecls with possible
  // TypeConstraints are created when the parameter list is originally parsed.
  // The TypeConstraints can therefore reference other functions parameters in
  // the abbreviated function template, which is why we must instantiate them
  // here, when the instantiated versions of those referenced parameters are in
  // scope.
  if (TemplateTypeParmDecl *TTP =
          GetContainedInventedTypeParmVisitor().Visit(OldDI->getType())) {
    if (const TypeConstraint *TC = TTP->getTypeConstraint()) {
      auto *Inst = cast_or_null<TemplateTypeParmDecl>(
          FindInstantiatedDecl(TTP->getLocation(), TTP, TemplateArgs));
      // We will first get here when instantiating the abbreviated function
      // template's described function, but we might also get here later.
      // Make sure we do not instantiate the TypeConstraint more than once.
      if (Inst && !Inst->getTypeConstraint()) {
        if (SubstTypeConstraint(Inst, TC, TemplateArgs, EvaluateConstraint))
          return nullptr;
      }
    }
  }

  ParmVarDecl *NewParm = CheckParameter(Context.getTranslationUnitDecl(),
                                        OldParm->getInnerLocStart(),
                                        OldParm->getLocation(),
                                        OldParm->getIdentifier(),
                                        NewDI->getType(), NewDI,
                                        OldParm->getStorageClass());
  if (!NewParm)
    return nullptr;

  // Mark the (new) default argument as uninstantiated (if any).
  if (OldParm->hasUninstantiatedDefaultArg()) {
    Expr *Arg = OldParm->getUninstantiatedDefaultArg();
    NewParm->setUninstantiatedDefaultArg(Arg);
  } else if (OldParm->hasUnparsedDefaultArg()) {
    NewParm->setUnparsedDefaultArg();
    UnparsedDefaultArgInstantiations[OldParm].push_back(NewParm);
  } else if (Expr *Arg = OldParm->getDefaultArg()) {
    // Default arguments cannot be substituted until the declaration context
    // for the associated function or lambda capture class is available.
    // This is necessary for cases like the following where construction of
    // the lambda capture class for the outer lambda is dependent on the
    // parameter types but where the default argument is dependent on the
    // outer lambda's declaration context.
    //   template <typename T>
    //   auto f() {
    //     return [](T = []{ return T{}; }()) { return 0; };
    //   }
    NewParm->setUninstantiatedDefaultArg(Arg);
  }

  NewParm->setHasInheritedDefaultArg(OldParm->hasInheritedDefaultArg());

  if (OldParm->isParameterPack() && !NewParm->isParameterPack()) {
    // Add the new parameter to the instantiated parameter pack.
    CurrentInstantiationScope->InstantiatedLocalPackArg(OldParm, NewParm);
  } else {
    // Introduce an Old -> New mapping
    CurrentInstantiationScope->InstantiatedLocal(OldParm, NewParm);
  }

  // FIXME: OldParm may come from a FunctionProtoType, in which case CurContext
  // can be anything, is this right ?
  NewParm->setDeclContext(CurContext);

  NewParm->setScopeInfo(OldParm->getFunctionScopeDepth(),
                        OldParm->getFunctionScopeIndex() + indexAdjustment);

  InstantiateAttrs(TemplateArgs, OldParm, NewParm);

  return NewParm;
}

/// Substitute the given template arguments into the given set of
/// parameters, producing the set of parameter types that would be generated
/// from such a substitution.
bool Sema::SubstParmTypes(
    SourceLocation Loc, ArrayRef<ParmVarDecl *> Params,
    const FunctionProtoType::ExtParameterInfo *ExtParamInfos,
    const MultiLevelTemplateArgumentList &TemplateArgs,
    SmallVectorImpl<QualType> &ParamTypes,
    SmallVectorImpl<ParmVarDecl *> *OutParams,
    ExtParameterInfoBuilder &ParamInfos) {
  assert(!CodeSynthesisContexts.empty() &&
         "Cannot perform an instantiation without some context on the "
         "instantiation stack");

  TemplateInstantiator Instantiator(*this, TemplateArgs, Loc,
                                    DeclarationName());
  return Instantiator.TransformFunctionTypeParams(
      Loc, Params, nullptr, ExtParamInfos, ParamTypes, OutParams, ParamInfos);
}

/// Substitute the given template arguments into the default argument.
bool Sema::SubstDefaultArgument(
    SourceLocation Loc,
    ParmVarDecl *Param,
    const MultiLevelTemplateArgumentList &TemplateArgs,
    bool ForCallExpr) {
  FunctionDecl *FD = cast<FunctionDecl>(Param->getDeclContext());
  Expr *PatternExpr = Param->getUninstantiatedDefaultArg();

  EnterExpressionEvaluationContext EvalContext(
      *this, ExpressionEvaluationContext::PotentiallyEvaluated, Param);

  InstantiatingTemplate Inst(*this, Loc, Param, TemplateArgs.getInnermost());
  if (Inst.isInvalid())
    return true;
  if (Inst.isAlreadyInstantiating()) {
    Diag(Param->getBeginLoc(), diag::err_recursive_default_argument) << FD;
    Param->setInvalidDecl();
    return true;
  }

  ExprResult Result;
  {
    // C++ [dcl.fct.default]p5:
    //   The names in the [default argument] expression are bound, and
    //   the semantic constraints are checked, at the point where the
    //   default argument expression appears.
    ContextRAII SavedContext(*this, FD);
    std::unique_ptr<LocalInstantiationScope> LIS;

    if (ForCallExpr) {
      // When instantiating a default argument due to use in a call expression,
      // an instantiation scope that includes the parameters of the callee is
      // required to satisfy references from the default argument. For example:
      //   template<typename T> void f(T a, int = decltype(a)());
      //   void g() { f(0); }
      LIS = std::make_unique<LocalInstantiationScope>(*this);
      FunctionDecl *PatternFD = FD->getTemplateInstantiationPattern(
          /*ForDefinition*/ false);
      if (addInstantiatedParametersToScope(FD, PatternFD, *LIS, TemplateArgs))
        return true;
    }

    runWithSufficientStackSpace(Loc, [&] {
      Result = SubstInitializer(PatternExpr, TemplateArgs,
                                /*DirectInit*/false);
    });
  }
  if (Result.isInvalid())
    return true;

  if (ForCallExpr) {
    // Check the expression as an initializer for the parameter.
    InitializedEntity Entity
      = InitializedEntity::InitializeParameter(Context, Param);
    InitializationKind Kind = InitializationKind::CreateCopy(
        Param->getLocation(),
        /*FIXME:EqualLoc*/ PatternExpr->getBeginLoc());
    Expr *ResultE = Result.getAs<Expr>();

    InitializationSequence InitSeq(*this, Entity, Kind, ResultE);
    Result = InitSeq.Perform(*this, Entity, Kind, ResultE);
    if (Result.isInvalid())
      return true;

    Result =
        ActOnFinishFullExpr(Result.getAs<Expr>(), Param->getOuterLocStart(),
                            /*DiscardedValue*/ false);
  } else {
    // FIXME: Obtain the source location for the '=' token.
    SourceLocation EqualLoc = PatternExpr->getBeginLoc();
    Result = ConvertParamDefaultArgument(Param, Result.getAs<Expr>(), EqualLoc);
  }
  if (Result.isInvalid())
      return true;

  // Remember the instantiated default argument.
  Param->setDefaultArg(Result.getAs<Expr>());

  return false;
}

/// Perform substitution on the base class specifiers of the
/// given class template specialization.
///
/// Produces a diagnostic and returns true on error, returns false and
/// attaches the instantiated base classes to the class template
/// specialization if successful.
bool
Sema::SubstBaseSpecifiers(CXXRecordDecl *Instantiation,
                          CXXRecordDecl *Pattern,
                          const MultiLevelTemplateArgumentList &TemplateArgs) {
  bool Invalid = false;
  SmallVector<CXXBaseSpecifier*, 4> InstantiatedBases;
  for (const auto &Base : Pattern->bases()) {
    if (!Base.getType()->isDependentType()) {
      if (const CXXRecordDecl *RD = Base.getType()->getAsCXXRecordDecl()) {
        if (RD->isInvalidDecl())
          Instantiation->setInvalidDecl();
      }
      InstantiatedBases.push_back(new (Context) CXXBaseSpecifier(Base));
      continue;
    }

    SourceLocation EllipsisLoc;
    TypeSourceInfo *BaseTypeLoc;
    if (Base.isPackExpansion()) {
      // This is a pack expansion. See whether we should expand it now, or
      // wait until later.
      SmallVector<UnexpandedParameterPack, 2> Unexpanded;
      collectUnexpandedParameterPacks(Base.getTypeSourceInfo()->getTypeLoc(),
                                      Unexpanded);
      bool ShouldExpand = false;
      bool RetainExpansion = false;
      Optional<unsigned> NumExpansions;
      if (CheckParameterPacksForExpansion(Base.getEllipsisLoc(),
                                          Base.getSourceRange(),
                                          Unexpanded,
                                          TemplateArgs, ShouldExpand,
                                          RetainExpansion,
                                          NumExpansions)) {
        Invalid = true;
        continue;
      }

      // If we should expand this pack expansion now, do so.
      if (ShouldExpand) {
        for (unsigned I = 0; I != *NumExpansions; ++I) {
            Sema::ArgumentPackSubstitutionIndexRAII SubstIndex(*this, I);

          TypeSourceInfo *BaseTypeLoc = SubstType(Base.getTypeSourceInfo(),
                                                  TemplateArgs,
                                              Base.getSourceRange().getBegin(),
                                                  DeclarationName());
          if (!BaseTypeLoc) {
            Invalid = true;
            continue;
          }

          if (CXXBaseSpecifier *InstantiatedBase
                = CheckBaseSpecifier(Instantiation,
                                     Base.getSourceRange(),
                                     Base.isVirtual(),
                                     Base.getAccessSpecifierAsWritten(),
                                     BaseTypeLoc,
                                     SourceLocation()))
            InstantiatedBases.push_back(InstantiatedBase);
          else
            Invalid = true;
        }

        continue;
      }

      // The resulting base specifier will (still) be a pack expansion.
      EllipsisLoc = Base.getEllipsisLoc();
      Sema::ArgumentPackSubstitutionIndexRAII SubstIndex(*this, -1);
      BaseTypeLoc = SubstType(Base.getTypeSourceInfo(),
                              TemplateArgs,
                              Base.getSourceRange().getBegin(),
                              DeclarationName());
    } else {
      BaseTypeLoc = SubstType(Base.getTypeSourceInfo(),
                              TemplateArgs,
                              Base.getSourceRange().getBegin(),
                              DeclarationName());
    }

    if (!BaseTypeLoc) {
      Invalid = true;
      continue;
    }

    if (CXXBaseSpecifier *InstantiatedBase
          = CheckBaseSpecifier(Instantiation,
                               Base.getSourceRange(),
                               Base.isVirtual(),
                               Base.getAccessSpecifierAsWritten(),
                               BaseTypeLoc,
                               EllipsisLoc))
      InstantiatedBases.push_back(InstantiatedBase);
    else
      Invalid = true;
  }

  if (!Invalid && AttachBaseSpecifiers(Instantiation, InstantiatedBases))
    Invalid = true;

  return Invalid;
}

// Defined via #include from SemaTemplateInstantiateDecl.cpp
namespace clang {
  namespace sema {
    Attr *instantiateTemplateAttribute(const Attr *At, ASTContext &C, Sema &S,
                            const MultiLevelTemplateArgumentList &TemplateArgs);
    Attr *instantiateTemplateAttributeForDecl(
        const Attr *At, ASTContext &C, Sema &S,
        const MultiLevelTemplateArgumentList &TemplateArgs);
  }
}

/// Instantiate the definition of a class from a given pattern.
///
/// \param PointOfInstantiation The point of instantiation within the
/// source code.
///
/// \param Instantiation is the declaration whose definition is being
/// instantiated. This will be either a class template specialization
/// or a member class of a class template specialization.
///
/// \param Pattern is the pattern from which the instantiation
/// occurs. This will be either the declaration of a class template or
/// the declaration of a member class of a class template.
///
/// \param TemplateArgs The template arguments to be substituted into
/// the pattern.
///
/// \param TSK the kind of implicit or explicit instantiation to perform.
///
/// \param Complain whether to complain if the class cannot be instantiated due
/// to the lack of a definition.
///
/// \returns true if an error occurred, false otherwise.
bool
Sema::InstantiateClass(SourceLocation PointOfInstantiation,
                       CXXRecordDecl *Instantiation, CXXRecordDecl *Pattern,
                       const MultiLevelTemplateArgumentList &TemplateArgs,
                       TemplateSpecializationKind TSK,
                       bool Complain) {
  CXXRecordDecl *PatternDef
    = cast_or_null<CXXRecordDecl>(Pattern->getDefinition());
  if (DiagnoseUninstantiableTemplate(PointOfInstantiation, Instantiation,
                                Instantiation->getInstantiatedFromMemberClass(),
                                     Pattern, PatternDef, TSK, Complain))
    return true;

  llvm::TimeTraceScope TimeScope("InstantiateClass", [&]() {
    std::string Name;
    llvm::raw_string_ostream OS(Name);
    Instantiation->getNameForDiagnostic(OS, getPrintingPolicy(),
                                        /*Qualified=*/true);
    return Name;
  });

  Pattern = PatternDef;

  // Record the point of instantiation.
  if (MemberSpecializationInfo *MSInfo
        = Instantiation->getMemberSpecializationInfo()) {
    MSInfo->setTemplateSpecializationKind(TSK);
    MSInfo->setPointOfInstantiation(PointOfInstantiation);
  } else if (ClassTemplateSpecializationDecl *Spec
        = dyn_cast<ClassTemplateSpecializationDecl>(Instantiation)) {
    Spec->setTemplateSpecializationKind(TSK);
    Spec->setPointOfInstantiation(PointOfInstantiation);
  }

  InstantiatingTemplate Inst(*this, PointOfInstantiation, Instantiation);
  if (Inst.isInvalid())
    return true;
  assert(!Inst.isAlreadyInstantiating() && "should have been caught by caller");
  PrettyDeclStackTraceEntry CrashInfo(Context, Instantiation, SourceLocation(),
                                      "instantiating class definition");

  // Enter the scope of this instantiation. We don't use
  // PushDeclContext because we don't have a scope.
  ContextRAII SavedContext(*this, Instantiation);
  EnterExpressionEvaluationContext EvalContext(
      *this, Sema::ExpressionEvaluationContext::PotentiallyEvaluated);

  // If this is an instantiation of a local class, merge this local
  // instantiation scope with the enclosing scope. Otherwise, every
  // instantiation of a class has its own local instantiation scope.
  bool MergeWithParentScope = !Instantiation->isDefinedOutsideFunctionOrMethod();
  LocalInstantiationScope Scope(*this, MergeWithParentScope);

  // Some class state isn't processed immediately but delayed till class
  // instantiation completes. We may not be ready to handle any delayed state
  // already on the stack as it might correspond to a different class, so save
  // it now and put it back later.
  SavePendingParsedClassStateRAII SavedPendingParsedClassState(*this);

  // Pull attributes from the pattern onto the instantiation.
  InstantiateAttrs(TemplateArgs, Pattern, Instantiation);

  // Start the definition of this instantiation.
  Instantiation->startDefinition();

  // The instantiation is visible here, even if it was first declared in an
  // unimported module.
  Instantiation->setVisibleDespiteOwningModule();

  // FIXME: This loses the as-written tag kind for an explicit instantiation.
  Instantiation->setTagKind(Pattern->getTagKind());

  // Do substitution on the base class specifiers.
  if (SubstBaseSpecifiers(Instantiation, Pattern, TemplateArgs))
    Instantiation->setInvalidDecl();

  TemplateDeclInstantiator Instantiator(*this, Instantiation, TemplateArgs);
  Instantiator.setEvaluateConstraints(false);
  SmallVector<Decl*, 4> Fields;
  // Delay instantiation of late parsed attributes.
  LateInstantiatedAttrVec LateAttrs;
  Instantiator.enableLateAttributeInstantiation(&LateAttrs);

  bool MightHaveConstexprVirtualFunctions = false;
  for (auto *Member : Pattern->decls()) {
    // Don't instantiate members not belonging in this semantic context.
    // e.g. for:
    // @code
    //    template <int i> class A {
    //      class B *g;
    //    };
    // @endcode
    // 'class B' has the template as lexical context but semantically it is
    // introduced in namespace scope.
    if (Member->getDeclContext() != Pattern)
      continue;

    // BlockDecls can appear in a default-member-initializer. They must be the
    // child of a BlockExpr, so we only know how to instantiate them from there.
    // Similarly, lambda closure types are recreated when instantiating the
    // corresponding LambdaExpr.
    if (isa<BlockDecl>(Member) ||
        (isa<CXXRecordDecl>(Member) && cast<CXXRecordDecl>(Member)->isLambda()))
      continue;

    if (Member->isInvalidDecl()) {
      Instantiation->setInvalidDecl();
      continue;
    }

    Decl *NewMember = Instantiator.Visit(Member);
    if (NewMember) {
      if (FieldDecl *Field = dyn_cast<FieldDecl>(NewMember)) {
        Fields.push_back(Field);
      } else if (EnumDecl *Enum = dyn_cast<EnumDecl>(NewMember)) {
        // C++11 [temp.inst]p1: The implicit instantiation of a class template
        // specialization causes the implicit instantiation of the definitions
        // of unscoped member enumerations.
        // Record a point of instantiation for this implicit instantiation.
        if (TSK == TSK_ImplicitInstantiation && !Enum->isScoped() &&
            Enum->isCompleteDefinition()) {
          MemberSpecializationInfo *MSInfo =Enum->getMemberSpecializationInfo();
          assert(MSInfo && "no spec info for member enum specialization");
          MSInfo->setTemplateSpecializationKind(TSK_ImplicitInstantiation);
          MSInfo->setPointOfInstantiation(PointOfInstantiation);
        }
      } else if (StaticAssertDecl *SA = dyn_cast<StaticAssertDecl>(NewMember)) {
        if (SA->isFailed()) {
          // A static_assert failed. Bail out; instantiating this
          // class is probably not meaningful.
          Instantiation->setInvalidDecl();
          break;
        }
      } else if (CXXMethodDecl *MD = dyn_cast<CXXMethodDecl>(NewMember)) {
        if (MD->isConstexpr() && !MD->getFriendObjectKind() &&
            (MD->isVirtualAsWritten() || Instantiation->getNumBases()))
          MightHaveConstexprVirtualFunctions = true;
      }

      if (NewMember->isInvalidDecl())
        Instantiation->setInvalidDecl();
    } else {
      // FIXME: Eventually, a NULL return will mean that one of the
      // instantiations was a semantic disaster, and we'll want to mark the
      // declaration invalid.
      // For now, we expect to skip some members that we can't yet handle.
    }
  }

  // Finish checking fields.
  ActOnFields(nullptr, Instantiation->getLocation(), Instantiation, Fields,
              SourceLocation(), SourceLocation(), ParsedAttributesView());
  CheckCompletedCXXClass(nullptr, Instantiation);

  // Default arguments are parsed, if not instantiated. We can go instantiate
  // default arg exprs for default constructors if necessary now. Unless we're
  // parsing a class, in which case wait until that's finished.
  if (ParsingClassDepth == 0)
    ActOnFinishCXXNonNestedClass();

  // Instantiate late parsed attributes, and attach them to their decls.
  // See Sema::InstantiateAttrs
  for (LateInstantiatedAttrVec::iterator I = LateAttrs.begin(),
       E = LateAttrs.end(); I != E; ++I) {
    assert(CurrentInstantiationScope == Instantiator.getStartingScope());
    CurrentInstantiationScope = I->Scope;

    // Allow 'this' within late-parsed attributes.
    auto *ND = cast<NamedDecl>(I->NewDecl);
    auto *ThisContext = dyn_cast_or_null<CXXRecordDecl>(ND->getDeclContext());
    CXXThisScopeRAII ThisScope(*this, ThisContext, Qualifiers(),
                               ND->isCXXInstanceMember());

    Attr *NewAttr =
      instantiateTemplateAttribute(I->TmplAttr, Context, *this, TemplateArgs);
    if (NewAttr)
      I->NewDecl->addAttr(NewAttr);
    LocalInstantiationScope::deleteScopes(I->Scope,
                                          Instantiator.getStartingScope());
  }
  Instantiator.disableLateAttributeInstantiation();
  LateAttrs.clear();

  ActOnFinishDelayedMemberInitializers(Instantiation);

  // FIXME: We should do something similar for explicit instantiations so they
  // end up in the right module.
  if (TSK == TSK_ImplicitInstantiation) {
    Instantiation->setLocation(Pattern->getLocation());
    Instantiation->setLocStart(Pattern->getInnerLocStart());
    Instantiation->setBraceRange(Pattern->getBraceRange());
  }

  if (!Instantiation->isInvalidDecl()) {
    // Perform any dependent diagnostics from the pattern.
    if (Pattern->isDependentContext())
      PerformDependentDiagnostics(Pattern, TemplateArgs);

    // Instantiate any out-of-line class template partial
    // specializations now.
    for (TemplateDeclInstantiator::delayed_partial_spec_iterator
              P = Instantiator.delayed_partial_spec_begin(),
           PEnd = Instantiator.delayed_partial_spec_end();
         P != PEnd; ++P) {
      if (!Instantiator.InstantiateClassTemplatePartialSpecialization(
              P->first, P->second)) {
        Instantiation->setInvalidDecl();
        break;
      }
    }

    // Instantiate any out-of-line variable template partial
    // specializations now.
    for (TemplateDeclInstantiator::delayed_var_partial_spec_iterator
              P = Instantiator.delayed_var_partial_spec_begin(),
           PEnd = Instantiator.delayed_var_partial_spec_end();
         P != PEnd; ++P) {
      if (!Instantiator.InstantiateVarTemplatePartialSpecialization(
              P->first, P->second)) {
        Instantiation->setInvalidDecl();
        break;
      }
    }
  }

  // Exit the scope of this instantiation.
  SavedContext.pop();

  if (!Instantiation->isInvalidDecl()) {
    // Always emit the vtable for an explicit instantiation definition
    // of a polymorphic class template specialization. Otherwise, eagerly
    // instantiate only constexpr virtual functions in preparation for their use
    // in constant evaluation.
    if (TSK == TSK_ExplicitInstantiationDefinition)
      MarkVTableUsed(PointOfInstantiation, Instantiation, true);
    else if (MightHaveConstexprVirtualFunctions)
      MarkVirtualMembersReferenced(PointOfInstantiation, Instantiation,
                                   /*ConstexprOnly*/ true);
  }

  Consumer.HandleTagDeclDefinition(Instantiation);

  return Instantiation->isInvalidDecl();
}

/// Instantiate the definition of an enum from a given pattern.
///
/// \param PointOfInstantiation The point of instantiation within the
///        source code.
/// \param Instantiation is the declaration whose definition is being
///        instantiated. This will be a member enumeration of a class
///        temploid specialization, or a local enumeration within a
///        function temploid specialization.
/// \param Pattern The templated declaration from which the instantiation
///        occurs.
/// \param TemplateArgs The template arguments to be substituted into
///        the pattern.
/// \param TSK The kind of implicit or explicit instantiation to perform.
///
/// \return \c true if an error occurred, \c false otherwise.
bool Sema::InstantiateEnum(SourceLocation PointOfInstantiation,
                           EnumDecl *Instantiation, EnumDecl *Pattern,
                           const MultiLevelTemplateArgumentList &TemplateArgs,
                           TemplateSpecializationKind TSK) {
  EnumDecl *PatternDef = Pattern->getDefinition();
  if (DiagnoseUninstantiableTemplate(PointOfInstantiation, Instantiation,
                                 Instantiation->getInstantiatedFromMemberEnum(),
                                     Pattern, PatternDef, TSK,/*Complain*/true))
    return true;
  Pattern = PatternDef;

  // Record the point of instantiation.
  if (MemberSpecializationInfo *MSInfo
        = Instantiation->getMemberSpecializationInfo()) {
    MSInfo->setTemplateSpecializationKind(TSK);
    MSInfo->setPointOfInstantiation(PointOfInstantiation);
  }

  InstantiatingTemplate Inst(*this, PointOfInstantiation, Instantiation);
  if (Inst.isInvalid())
    return true;
  if (Inst.isAlreadyInstantiating())
    return false;
  PrettyDeclStackTraceEntry CrashInfo(Context, Instantiation, SourceLocation(),
                                      "instantiating enum definition");

  // The instantiation is visible here, even if it was first declared in an
  // unimported module.
  Instantiation->setVisibleDespiteOwningModule();

  // Enter the scope of this instantiation. We don't use
  // PushDeclContext because we don't have a scope.
  ContextRAII SavedContext(*this, Instantiation);
  EnterExpressionEvaluationContext EvalContext(
      *this, Sema::ExpressionEvaluationContext::PotentiallyEvaluated);

  LocalInstantiationScope Scope(*this, /*MergeWithParentScope*/true);

  // Pull attributes from the pattern onto the instantiation.
  InstantiateAttrs(TemplateArgs, Pattern, Instantiation);

  TemplateDeclInstantiator Instantiator(*this, Instantiation, TemplateArgs);
  Instantiator.InstantiateEnumDefinition(Instantiation, Pattern);

  // Exit the scope of this instantiation.
  SavedContext.pop();

  return Instantiation->isInvalidDecl();
}


/// Instantiate the definition of a field from the given pattern.
///
/// \param PointOfInstantiation The point of instantiation within the
///        source code.
/// \param Instantiation is the declaration whose definition is being
///        instantiated. This will be a class of a class temploid
///        specialization, or a local enumeration within a function temploid
///        specialization.
/// \param Pattern The templated declaration from which the instantiation
///        occurs.
/// \param TemplateArgs The template arguments to be substituted into
///        the pattern.
///
/// \return \c true if an error occurred, \c false otherwise.
bool Sema::InstantiateInClassInitializer(
    SourceLocation PointOfInstantiation, FieldDecl *Instantiation,
    FieldDecl *Pattern, const MultiLevelTemplateArgumentList &TemplateArgs) {
  // If there is no initializer, we don't need to do anything.
  if (!Pattern->hasInClassInitializer())
    return false;

  assert(Instantiation->getInClassInitStyle() ==
             Pattern->getInClassInitStyle() &&
         "pattern and instantiation disagree about init style");

  // Error out if we haven't parsed the initializer of the pattern yet because
  // we are waiting for the closing brace of the outer class.
  Expr *OldInit = Pattern->getInClassInitializer();
  if (!OldInit) {
    RecordDecl *PatternRD = Pattern->getParent();
    RecordDecl *OutermostClass = PatternRD->getOuterLexicalRecordContext();
    Diag(PointOfInstantiation,
         diag::err_default_member_initializer_not_yet_parsed)
        << OutermostClass << Pattern;
    Diag(Pattern->getEndLoc(),
         diag::note_default_member_initializer_not_yet_parsed);
    Instantiation->setInvalidDecl();
    return true;
  }

  InstantiatingTemplate Inst(*this, PointOfInstantiation, Instantiation);
  if (Inst.isInvalid())
    return true;
  if (Inst.isAlreadyInstantiating()) {
    // Error out if we hit an instantiation cycle for this initializer.
    Diag(PointOfInstantiation, diag::err_default_member_initializer_cycle)
      << Instantiation;
    return true;
  }
  PrettyDeclStackTraceEntry CrashInfo(Context, Instantiation, SourceLocation(),
                                      "instantiating default member init");

  // Enter the scope of this instantiation. We don't use PushDeclContext because
  // we don't have a scope.
  ContextRAII SavedContext(*this, Instantiation->getParent());
  EnterExpressionEvaluationContext EvalContext(
      *this, Sema::ExpressionEvaluationContext::PotentiallyEvaluated);

  LocalInstantiationScope Scope(*this, true);

  // Instantiate the initializer.
  ActOnStartCXXInClassMemberInitializer();
  CXXThisScopeRAII ThisScope(*this, Instantiation->getParent(), Qualifiers());

  ExprResult NewInit = SubstInitializer(OldInit, TemplateArgs,
                                        /*CXXDirectInit=*/false);
  Expr *Init = NewInit.get();
  assert((!Init || !isa<ParenListExpr>(Init)) && "call-style init in class");
  ActOnFinishCXXInClassMemberInitializer(
      Instantiation, Init ? Init->getBeginLoc() : SourceLocation(), Init);

  if (auto *L = getASTMutationListener())
    L->DefaultMemberInitializerInstantiated(Instantiation);

  // Return true if the in-class initializer is still missing.
  return !Instantiation->getInClassInitializer();
}

namespace {
  /// A partial specialization whose template arguments have matched
  /// a given template-id.
  struct PartialSpecMatchResult {
    ClassTemplatePartialSpecializationDecl *Partial;
    TemplateArgumentList *Args;
  };
}

bool Sema::usesPartialOrExplicitSpecialization(
    SourceLocation Loc, ClassTemplateSpecializationDecl *ClassTemplateSpec) {
  if (ClassTemplateSpec->getTemplateSpecializationKind() ==
      TSK_ExplicitSpecialization)
    return true;

  SmallVector<ClassTemplatePartialSpecializationDecl *, 4> PartialSpecs;
  ClassTemplateSpec->getSpecializedTemplate()
                   ->getPartialSpecializations(PartialSpecs);
  for (unsigned I = 0, N = PartialSpecs.size(); I != N; ++I) {
    TemplateDeductionInfo Info(Loc);
    if (!DeduceTemplateArguments(PartialSpecs[I],
                                 ClassTemplateSpec->getTemplateArgs(), Info))
      return true;
  }

  return false;
}

/// Get the instantiation pattern to use to instantiate the definition of a
/// given ClassTemplateSpecializationDecl (either the pattern of the primary
/// template or of a partial specialization).
static ActionResult<CXXRecordDecl *>
getPatternForClassTemplateSpecialization(
    Sema &S, SourceLocation PointOfInstantiation,
    ClassTemplateSpecializationDecl *ClassTemplateSpec,
    TemplateSpecializationKind TSK) {
  Sema::InstantiatingTemplate Inst(S, PointOfInstantiation, ClassTemplateSpec);
  if (Inst.isInvalid())
    return {/*Invalid=*/true};
  if (Inst.isAlreadyInstantiating())
    return {/*Invalid=*/false};

  llvm::PointerUnion<ClassTemplateDecl *,
                     ClassTemplatePartialSpecializationDecl *>
      Specialized = ClassTemplateSpec->getSpecializedTemplateOrPartial();
  if (!Specialized.is<ClassTemplatePartialSpecializationDecl *>()) {
    // Find best matching specialization.
    ClassTemplateDecl *Template = ClassTemplateSpec->getSpecializedTemplate();

    // C++ [temp.class.spec.match]p1:
    //   When a class template is used in a context that requires an
    //   instantiation of the class, it is necessary to determine
    //   whether the instantiation is to be generated using the primary
    //   template or one of the partial specializations. This is done by
    //   matching the template arguments of the class template
    //   specialization with the template argument lists of the partial
    //   specializations.
    typedef PartialSpecMatchResult MatchResult;
    SmallVector<MatchResult, 4> Matched;
    SmallVector<ClassTemplatePartialSpecializationDecl *, 4> PartialSpecs;
    Template->getPartialSpecializations(PartialSpecs);
    TemplateSpecCandidateSet FailedCandidates(PointOfInstantiation);
    for (unsigned I = 0, N = PartialSpecs.size(); I != N; ++I) {
      ClassTemplatePartialSpecializationDecl *Partial = PartialSpecs[I];
      TemplateDeductionInfo Info(FailedCandidates.getLocation());
      if (Sema::TemplateDeductionResult Result = S.DeduceTemplateArguments(
              Partial, ClassTemplateSpec->getTemplateArgs(), Info)) {
        // Store the failed-deduction information for use in diagnostics, later.
        // TODO: Actually use the failed-deduction info?
        FailedCandidates.addCandidate().set(
            DeclAccessPair::make(Template, AS_public), Partial,
            MakeDeductionFailureInfo(S.Context, Result, Info));
        (void)Result;
      } else {
        Matched.push_back(PartialSpecMatchResult());
        Matched.back().Partial = Partial;
        Matched.back().Args = Info.takeCanonical();
      }
    }

    // If we're dealing with a member template where the template parameters
    // have been instantiated, this provides the original template parameters
    // from which the member template's parameters were instantiated.

    if (Matched.size() >= 1) {
      SmallVectorImpl<MatchResult>::iterator Best = Matched.begin();
      if (Matched.size() == 1) {
        //   -- If exactly one matching specialization is found, the
        //      instantiation is generated from that specialization.
        // We don't need to do anything for this.
      } else {
        //   -- If more than one matching specialization is found, the
        //      partial order rules (14.5.4.2) are used to determine
        //      whether one of the specializations is more specialized
        //      than the others. If none of the specializations is more
        //      specialized than all of the other matching
        //      specializations, then the use of the class template is
        //      ambiguous and the program is ill-formed.
        for (SmallVectorImpl<MatchResult>::iterator P = Best + 1,
                                                 PEnd = Matched.end();
             P != PEnd; ++P) {
          if (S.getMoreSpecializedPartialSpecialization(
                  P->Partial, Best->Partial, PointOfInstantiation) ==
              P->Partial)
            Best = P;
        }

        // Determine if the best partial specialization is more specialized than
        // the others.
        bool Ambiguous = false;
        for (SmallVectorImpl<MatchResult>::iterator P = Matched.begin(),
                                                 PEnd = Matched.end();
             P != PEnd; ++P) {
          if (P != Best && S.getMoreSpecializedPartialSpecialization(
                               P->Partial, Best->Partial,
                               PointOfInstantiation) != Best->Partial) {
            Ambiguous = true;
            break;
          }
        }

        if (Ambiguous) {
          // Partial ordering did not produce a clear winner. Complain.
          Inst.Clear();
          ClassTemplateSpec->setInvalidDecl();
          S.Diag(PointOfInstantiation,
                 diag::err_partial_spec_ordering_ambiguous)
              << ClassTemplateSpec;

          // Print the matching partial specializations.
          for (SmallVectorImpl<MatchResult>::iterator P = Matched.begin(),
                                                   PEnd = Matched.end();
               P != PEnd; ++P)
            S.Diag(P->Partial->getLocation(), diag::note_partial_spec_match)
                << S.getTemplateArgumentBindingsText(
                       P->Partial->getTemplateParameters(), *P->Args);

          return {/*Invalid=*/true};
        }
      }

      ClassTemplateSpec->setInstantiationOf(Best->Partial, Best->Args);
    } else {
      //   -- If no matches are found, the instantiation is generated
      //      from the primary template.
    }
  }

  CXXRecordDecl *Pattern = nullptr;
  Specialized = ClassTemplateSpec->getSpecializedTemplateOrPartial();
  if (auto *PartialSpec =
          Specialized.dyn_cast<ClassTemplatePartialSpecializationDecl *>()) {
    // Instantiate using the best class template partial specialization.
    while (PartialSpec->getInstantiatedFromMember()) {
      // If we've found an explicit specialization of this class template,
      // stop here and use that as the pattern.
      if (PartialSpec->isMemberSpecialization())
        break;

      PartialSpec = PartialSpec->getInstantiatedFromMember();
    }
    Pattern = PartialSpec;
  } else {
    ClassTemplateDecl *Template = ClassTemplateSpec->getSpecializedTemplate();
    while (Template->getInstantiatedFromMemberTemplate()) {
      // If we've found an explicit specialization of this class template,
      // stop here and use that as the pattern.
      if (Template->isMemberSpecialization())
        break;

      Template = Template->getInstantiatedFromMemberTemplate();
    }
    Pattern = Template->getTemplatedDecl();
  }

  return Pattern;
}

bool Sema::InstantiateClassTemplateSpecialization(
    SourceLocation PointOfInstantiation,
    ClassTemplateSpecializationDecl *ClassTemplateSpec,
    TemplateSpecializationKind TSK, bool Complain) {
  // Perform the actual instantiation on the canonical declaration.
  ClassTemplateSpec = cast<ClassTemplateSpecializationDecl>(
      ClassTemplateSpec->getCanonicalDecl());
  if (ClassTemplateSpec->isInvalidDecl())
    return true;

  ActionResult<CXXRecordDecl *> Pattern =
      getPatternForClassTemplateSpecialization(*this, PointOfInstantiation,
                                               ClassTemplateSpec, TSK);
  if (!Pattern.isUsable())
    return Pattern.isInvalid();

  return InstantiateClass(
      PointOfInstantiation, ClassTemplateSpec, Pattern.get(),
      getTemplateInstantiationArgs(ClassTemplateSpec), TSK, Complain);
}

/// Instantiates the definitions of all of the member
/// of the given class, which is an instantiation of a class template
/// or a member class of a template.
void
Sema::InstantiateClassMembers(SourceLocation PointOfInstantiation,
                              CXXRecordDecl *Instantiation,
                        const MultiLevelTemplateArgumentList &TemplateArgs,
                              TemplateSpecializationKind TSK) {
  // FIXME: We need to notify the ASTMutationListener that we did all of these
  // things, in case we have an explicit instantiation definition in a PCM, a
  // module, or preamble, and the declaration is in an imported AST.
  assert(
      (TSK == TSK_ExplicitInstantiationDefinition ||
       TSK == TSK_ExplicitInstantiationDeclaration ||
       (TSK == TSK_ImplicitInstantiation && Instantiation->isLocalClass())) &&
      "Unexpected template specialization kind!");
  for (auto *D : Instantiation->decls()) {
    bool SuppressNew = false;
    if (auto *Function = dyn_cast<FunctionDecl>(D)) {
      if (FunctionDecl *Pattern =
              Function->getInstantiatedFromMemberFunction()) {

        if (Function->isIneligibleOrNotSelected())
          continue;

        if (Function->getTrailingRequiresClause()) {
          ConstraintSatisfaction Satisfaction;
          if (CheckFunctionConstraints(Function, Satisfaction) ||
              !Satisfaction.IsSatisfied) {
            continue;
          }
        }

        if (Function->hasAttr<ExcludeFromExplicitInstantiationAttr>())
          continue;

        MemberSpecializationInfo *MSInfo =
            Function->getMemberSpecializationInfo();
        assert(MSInfo && "No member specialization information?");
        if (MSInfo->getTemplateSpecializationKind()
                                                 == TSK_ExplicitSpecialization)
          continue;

        if (CheckSpecializationInstantiationRedecl(PointOfInstantiation, TSK,
                                                   Function,
                                        MSInfo->getTemplateSpecializationKind(),
                                              MSInfo->getPointOfInstantiation(),
                                                   SuppressNew) ||
            SuppressNew)
          continue;

        // C++11 [temp.explicit]p8:
        //   An explicit instantiation definition that names a class template
        //   specialization explicitly instantiates the class template
        //   specialization and is only an explicit instantiation definition
        //   of members whose definition is visible at the point of
        //   instantiation.
        if (TSK == TSK_ExplicitInstantiationDefinition && !Pattern->isDefined())
          continue;

        Function->setTemplateSpecializationKind(TSK, PointOfInstantiation);

        if (Function->isDefined()) {
          // Let the ASTConsumer know that this function has been explicitly
          // instantiated now, and its linkage might have changed.
          Consumer.HandleTopLevelDecl(DeclGroupRef(Function));
        } else if (TSK == TSK_ExplicitInstantiationDefinition) {
          InstantiateFunctionDefinition(PointOfInstantiation, Function);
        } else if (TSK == TSK_ImplicitInstantiation) {
          PendingLocalImplicitInstantiations.push_back(
              std::make_pair(Function, PointOfInstantiation));
        }
      }
    } else if (auto *Var = dyn_cast<VarDecl>(D)) {
      if (isa<VarTemplateSpecializationDecl>(Var))
        continue;

      if (Var->isStaticDataMember()) {
        if (Var->hasAttr<ExcludeFromExplicitInstantiationAttr>())
          continue;

        MemberSpecializationInfo *MSInfo = Var->getMemberSpecializationInfo();
        assert(MSInfo && "No member specialization information?");
        if (MSInfo->getTemplateSpecializationKind()
                                                 == TSK_ExplicitSpecialization)
          continue;

        if (CheckSpecializationInstantiationRedecl(PointOfInstantiation, TSK,
                                                   Var,
                                        MSInfo->getTemplateSpecializationKind(),
                                              MSInfo->getPointOfInstantiation(),
                                                   SuppressNew) ||
            SuppressNew)
          continue;

        if (TSK == TSK_ExplicitInstantiationDefinition) {
          // C++0x [temp.explicit]p8:
          //   An explicit instantiation definition that names a class template
          //   specialization explicitly instantiates the class template
          //   specialization and is only an explicit instantiation definition
          //   of members whose definition is visible at the point of
          //   instantiation.
          if (!Var->getInstantiatedFromStaticDataMember()->getDefinition())
            continue;

          Var->setTemplateSpecializationKind(TSK, PointOfInstantiation);
          InstantiateVariableDefinition(PointOfInstantiation, Var);
        } else {
          Var->setTemplateSpecializationKind(TSK, PointOfInstantiation);
        }
      }
    } else if (auto *Record = dyn_cast<CXXRecordDecl>(D)) {
      if (Record->hasAttr<ExcludeFromExplicitInstantiationAttr>())
        continue;

      // Always skip the injected-class-name, along with any
      // redeclarations of nested classes, since both would cause us
      // to try to instantiate the members of a class twice.
      // Skip closure types; they'll get instantiated when we instantiate
      // the corresponding lambda-expression.
      if (Record->isInjectedClassName() || Record->getPreviousDecl() ||
          Record->isLambda())
        continue;

      MemberSpecializationInfo *MSInfo = Record->getMemberSpecializationInfo();
      assert(MSInfo && "No member specialization information?");

      if (MSInfo->getTemplateSpecializationKind()
                                                == TSK_ExplicitSpecialization)
        continue;

      if (Context.getTargetInfo().getTriple().isOSWindows() &&
          TSK == TSK_ExplicitInstantiationDeclaration) {
        // On Windows, explicit instantiation decl of the outer class doesn't
        // affect the inner class. Typically extern template declarations are
        // used in combination with dll import/export annotations, but those
        // are not propagated from the outer class templates to inner classes.
        // Therefore, do not instantiate inner classes on this platform, so
        // that users don't end up with undefined symbols during linking.
        continue;
      }

      if (CheckSpecializationInstantiationRedecl(PointOfInstantiation, TSK,
                                                 Record,
                                        MSInfo->getTemplateSpecializationKind(),
                                              MSInfo->getPointOfInstantiation(),
                                                 SuppressNew) ||
          SuppressNew)
        continue;

      CXXRecordDecl *Pattern = Record->getInstantiatedFromMemberClass();
      assert(Pattern && "Missing instantiated-from-template information");

      if (!Record->getDefinition()) {
        if (!Pattern->getDefinition()) {
          // C++0x [temp.explicit]p8:
          //   An explicit instantiation definition that names a class template
          //   specialization explicitly instantiates the class template
          //   specialization and is only an explicit instantiation definition
          //   of members whose definition is visible at the point of
          //   instantiation.
          if (TSK == TSK_ExplicitInstantiationDeclaration) {
            MSInfo->setTemplateSpecializationKind(TSK);
            MSInfo->setPointOfInstantiation(PointOfInstantiation);
          }

          continue;
        }

        InstantiateClass(PointOfInstantiation, Record, Pattern,
                         TemplateArgs,
                         TSK);
      } else {
        if (TSK == TSK_ExplicitInstantiationDefinition &&
            Record->getTemplateSpecializationKind() ==
                TSK_ExplicitInstantiationDeclaration) {
          Record->setTemplateSpecializationKind(TSK);
          MarkVTableUsed(PointOfInstantiation, Record, true);
        }
      }

      Pattern = cast_or_null<CXXRecordDecl>(Record->getDefinition());
      if (Pattern)
        InstantiateClassMembers(PointOfInstantiation, Pattern, TemplateArgs,
                                TSK);
    } else if (auto *Enum = dyn_cast<EnumDecl>(D)) {
      MemberSpecializationInfo *MSInfo = Enum->getMemberSpecializationInfo();
      assert(MSInfo && "No member specialization information?");

      if (MSInfo->getTemplateSpecializationKind()
            == TSK_ExplicitSpecialization)
        continue;

      if (CheckSpecializationInstantiationRedecl(
            PointOfInstantiation, TSK, Enum,
            MSInfo->getTemplateSpecializationKind(),
            MSInfo->getPointOfInstantiation(), SuppressNew) ||
          SuppressNew)
        continue;

      if (Enum->getDefinition())
        continue;

      EnumDecl *Pattern = Enum->getTemplateInstantiationPattern();
      assert(Pattern && "Missing instantiated-from-template information");

      if (TSK == TSK_ExplicitInstantiationDefinition) {
        if (!Pattern->getDefinition())
          continue;

        InstantiateEnum(PointOfInstantiation, Enum, Pattern, TemplateArgs, TSK);
      } else {
        MSInfo->setTemplateSpecializationKind(TSK);
        MSInfo->setPointOfInstantiation(PointOfInstantiation);
      }
    } else if (auto *Field = dyn_cast<FieldDecl>(D)) {
      // No need to instantiate in-class initializers during explicit
      // instantiation.
      if (Field->hasInClassInitializer() && TSK == TSK_ImplicitInstantiation) {
        CXXRecordDecl *ClassPattern =
            Instantiation->getTemplateInstantiationPattern();
        DeclContext::lookup_result Lookup =
            ClassPattern->lookup(Field->getDeclName());
        FieldDecl *Pattern = Lookup.find_first<FieldDecl>();
        assert(Pattern);
        InstantiateInClassInitializer(PointOfInstantiation, Field, Pattern,
                                      TemplateArgs);
      }
    }
  }
}

/// Instantiate the definitions of all of the members of the
/// given class template specialization, which was named as part of an
/// explicit instantiation.
void
Sema::InstantiateClassTemplateSpecializationMembers(
                                           SourceLocation PointOfInstantiation,
                            ClassTemplateSpecializationDecl *ClassTemplateSpec,
                                               TemplateSpecializationKind TSK) {
  // C++0x [temp.explicit]p7:
  //   An explicit instantiation that names a class template
  //   specialization is an explicit instantion of the same kind
  //   (declaration or definition) of each of its members (not
  //   including members inherited from base classes) that has not
  //   been previously explicitly specialized in the translation unit
  //   containing the explicit instantiation, except as described
  //   below.
  InstantiateClassMembers(PointOfInstantiation, ClassTemplateSpec,
                          getTemplateInstantiationArgs(ClassTemplateSpec),
                          TSK);
}

StmtResult
Sema::SubstStmt(Stmt *S, const MultiLevelTemplateArgumentList &TemplateArgs) {
  if (!S)
    return S;

  TemplateInstantiator Instantiator(*this, TemplateArgs,
                                    SourceLocation(),
                                    DeclarationName());
  return Instantiator.TransformStmt(S);
}

bool Sema::SubstTemplateArguments(
    ArrayRef<TemplateArgumentLoc> Args,
    const MultiLevelTemplateArgumentList &TemplateArgs,
    TemplateArgumentListInfo &Out) {
  TemplateInstantiator Instantiator(*this, TemplateArgs, SourceLocation(),
                                    DeclarationName());
  return Instantiator.TransformTemplateArguments(Args.begin(), Args.end(), Out);
}

ExprResult
Sema::SubstExpr(Expr *E, const MultiLevelTemplateArgumentList &TemplateArgs) {
  if (!E)
    return E;

  TemplateInstantiator Instantiator(*this, TemplateArgs,
                                    SourceLocation(),
                                    DeclarationName());
  return Instantiator.TransformExpr(E);
}

ExprResult
Sema::SubstConstraintExpr(Expr *E,
                          const MultiLevelTemplateArgumentList &TemplateArgs) {
  if (!E)
    return E;

  // This is where we need to make sure we 'know' constraint checking needs to
  // happen.
  TemplateInstantiator Instantiator(*this, TemplateArgs, SourceLocation(),
                                    DeclarationName());
  return Instantiator.TransformExpr(E);
}

ExprResult Sema::SubstInitializer(Expr *Init,
                          const MultiLevelTemplateArgumentList &TemplateArgs,
                          bool CXXDirectInit) {
  TemplateInstantiator Instantiator(*this, TemplateArgs, SourceLocation(),
                                    DeclarationName());
  return Instantiator.TransformInitializer(Init, CXXDirectInit);
}

bool Sema::SubstExprs(ArrayRef<Expr *> Exprs, bool IsCall,
                      const MultiLevelTemplateArgumentList &TemplateArgs,
                      SmallVectorImpl<Expr *> &Outputs) {
  if (Exprs.empty())
    return false;

  TemplateInstantiator Instantiator(*this, TemplateArgs,
                                    SourceLocation(),
                                    DeclarationName());
  return Instantiator.TransformExprs(Exprs.data(), Exprs.size(),
                                     IsCall, Outputs);
}

NestedNameSpecifierLoc
Sema::SubstNestedNameSpecifierLoc(NestedNameSpecifierLoc NNS,
                        const MultiLevelTemplateArgumentList &TemplateArgs) {
  if (!NNS)
    return NestedNameSpecifierLoc();

  TemplateInstantiator Instantiator(*this, TemplateArgs, NNS.getBeginLoc(),
                                    DeclarationName());
  return Instantiator.TransformNestedNameSpecifierLoc(NNS);
}

/// Do template substitution on declaration name info.
DeclarationNameInfo
Sema::SubstDeclarationNameInfo(const DeclarationNameInfo &NameInfo,
                         const MultiLevelTemplateArgumentList &TemplateArgs) {
  TemplateInstantiator Instantiator(*this, TemplateArgs, NameInfo.getLoc(),
                                    NameInfo.getName());
  return Instantiator.TransformDeclarationNameInfo(NameInfo);
}

TemplateName
Sema::SubstTemplateName(NestedNameSpecifierLoc QualifierLoc,
                        TemplateName Name, SourceLocation Loc,
                        const MultiLevelTemplateArgumentList &TemplateArgs) {
  TemplateInstantiator Instantiator(*this, TemplateArgs, Loc,
                                    DeclarationName());
  CXXScopeSpec SS;
  SS.Adopt(QualifierLoc);
  return Instantiator.TransformTemplateName(SS, Name, Loc);
}

static const Decl *getCanonicalParmVarDecl(const Decl *D) {
  // When storing ParmVarDecls in the local instantiation scope, we always
  // want to use the ParmVarDecl from the canonical function declaration,
  // since the map is then valid for any redeclaration or definition of that
  // function.
  if (const ParmVarDecl *PV = dyn_cast<ParmVarDecl>(D)) {
    if (const FunctionDecl *FD = dyn_cast<FunctionDecl>(PV->getDeclContext())) {
      unsigned i = PV->getFunctionScopeIndex();
      // This parameter might be from a freestanding function type within the
      // function and isn't necessarily referring to one of FD's parameters.
      if (i < FD->getNumParams() && FD->getParamDecl(i) == PV)
        return FD->getCanonicalDecl()->getParamDecl(i);
    }
  }
  return D;
}


llvm::PointerUnion<Decl *, LocalInstantiationScope::DeclArgumentPack *> *
LocalInstantiationScope::findInstantiationOf(const Decl *D) {
  D = getCanonicalParmVarDecl(D);
  for (LocalInstantiationScope *Current = this; Current;
       Current = Current->Outer) {

    // Check if we found something within this scope.
    const Decl *CheckD = D;
    do {
      LocalDeclsMap::iterator Found = Current->LocalDecls.find(CheckD);
      if (Found != Current->LocalDecls.end())
        return &Found->second;

      // If this is a tag declaration, it's possible that we need to look for
      // a previous declaration.
      if (const TagDecl *Tag = dyn_cast<TagDecl>(CheckD))
        CheckD = Tag->getPreviousDecl();
      else
        CheckD = nullptr;
    } while (CheckD);

    // If we aren't combined with our outer scope, we're done.
    if (!Current->CombineWithOuterScope)
      break;
  }

  // If we're performing a partial substitution during template argument
  // deduction, we may not have values for template parameters yet.
  if (isa<NonTypeTemplateParmDecl>(D) || isa<TemplateTypeParmDecl>(D) ||
      isa<TemplateTemplateParmDecl>(D))
    return nullptr;

  // Local types referenced prior to definition may require instantiation.
  if (const CXXRecordDecl *RD = dyn_cast<CXXRecordDecl>(D))
    if (RD->isLocalClass())
      return nullptr;

  // Enumeration types referenced prior to definition may appear as a result of
  // error recovery.
  if (isa<EnumDecl>(D))
    return nullptr;

  // Materialized typedefs/type alias for implicit deduction guides may require
  // instantiation.
  if (isa<TypedefNameDecl>(D) &&
      isa<CXXDeductionGuideDecl>(D->getDeclContext()))
    return nullptr;

  // If we didn't find the decl, then we either have a sema bug, or we have a
  // forward reference to a label declaration.  Return null to indicate that
  // we have an uninstantiated label.
  assert(isa<LabelDecl>(D) && "declaration not instantiated in this scope");
  return nullptr;
}

void LocalInstantiationScope::InstantiatedLocal(const Decl *D, Decl *Inst) {
  D = getCanonicalParmVarDecl(D);
  llvm::PointerUnion<Decl *, DeclArgumentPack *> &Stored = LocalDecls[D];
  if (Stored.isNull()) {
#ifndef NDEBUG
    // It should not be present in any surrounding scope either.
    LocalInstantiationScope *Current = this;
    while (Current->CombineWithOuterScope && Current->Outer) {
      Current = Current->Outer;
      assert(Current->LocalDecls.find(D) == Current->LocalDecls.end() &&
             "Instantiated local in inner and outer scopes");
    }
#endif
    Stored = Inst;
  } else if (DeclArgumentPack *Pack = Stored.dyn_cast<DeclArgumentPack *>()) {
    Pack->push_back(cast<VarDecl>(Inst));
  } else {
    assert(Stored.get<Decl *>() == Inst && "Already instantiated this local");
  }
}

void LocalInstantiationScope::InstantiatedLocalPackArg(const Decl *D,
                                                       VarDecl *Inst) {
  D = getCanonicalParmVarDecl(D);
  DeclArgumentPack *Pack = LocalDecls[D].get<DeclArgumentPack *>();
  Pack->push_back(Inst);
}

void LocalInstantiationScope::MakeInstantiatedLocalArgPack(const Decl *D) {
#ifndef NDEBUG
  // This should be the first time we've been told about this decl.
  for (LocalInstantiationScope *Current = this;
       Current && Current->CombineWithOuterScope; Current = Current->Outer)
    assert(Current->LocalDecls.find(D) == Current->LocalDecls.end() &&
           "Creating local pack after instantiation of local");
#endif

  D = getCanonicalParmVarDecl(D);
  llvm::PointerUnion<Decl *, DeclArgumentPack *> &Stored = LocalDecls[D];
  DeclArgumentPack *Pack = new DeclArgumentPack;
  Stored = Pack;
  ArgumentPacks.push_back(Pack);
}

bool LocalInstantiationScope::isLocalPackExpansion(const Decl *D) {
  for (DeclArgumentPack *Pack : ArgumentPacks)
    if (llvm::is_contained(*Pack, D))
      return true;
  return false;
}

void LocalInstantiationScope::SetPartiallySubstitutedPack(NamedDecl *Pack,
                                          const TemplateArgument *ExplicitArgs,
                                                    unsigned NumExplicitArgs) {
  assert((!PartiallySubstitutedPack || PartiallySubstitutedPack == Pack) &&
         "Already have a partially-substituted pack");
  assert((!PartiallySubstitutedPack
          || NumArgsInPartiallySubstitutedPack == NumExplicitArgs) &&
         "Wrong number of arguments in partially-substituted pack");
  PartiallySubstitutedPack = Pack;
  ArgsInPartiallySubstitutedPack = ExplicitArgs;
  NumArgsInPartiallySubstitutedPack = NumExplicitArgs;
}

NamedDecl *LocalInstantiationScope::getPartiallySubstitutedPack(
                                         const TemplateArgument **ExplicitArgs,
                                              unsigned *NumExplicitArgs) const {
  if (ExplicitArgs)
    *ExplicitArgs = nullptr;
  if (NumExplicitArgs)
    *NumExplicitArgs = 0;

  for (const LocalInstantiationScope *Current = this; Current;
       Current = Current->Outer) {
    if (Current->PartiallySubstitutedPack) {
      if (ExplicitArgs)
        *ExplicitArgs = Current->ArgsInPartiallySubstitutedPack;
      if (NumExplicitArgs)
        *NumExplicitArgs = Current->NumArgsInPartiallySubstitutedPack;

      return Current->PartiallySubstitutedPack;
    }

    if (!Current->CombineWithOuterScope)
      break;
  }

  return nullptr;
}<|MERGE_RESOLUTION|>--- conflicted
+++ resolved
@@ -1307,7 +1307,6 @@
     const SYCLIntelFPGAMaxReinvocationDelayAttr *
     TransformSYCLIntelFPGAMaxReinvocationDelayAttr(
         const SYCLIntelFPGAMaxReinvocationDelayAttr *MRD);
-<<<<<<< HEAD
 
 #if INTEL_CUSTOMIZATION
     const IntelBlockLoopAttr *
@@ -1315,8 +1314,6 @@
     const IntelPrefetchAttr *
     TransformIntelPrefetchAttr(const IntelPrefetchAttr *IPA);
 #endif // INTEL_CUSTOMIZATION
-=======
->>>>>>> 6c79a582
 
     ExprResult TransformPredefinedExpr(PredefinedExpr *E);
     ExprResult TransformDeclRefExpr(DeclRefExpr *E);
@@ -1896,82 +1893,6 @@
   return NewPA;
 }
 #endif // INTEL_CUSTOMIZATION
-
-const SYCLIntelFPGAIVDepAttr *
-TemplateInstantiator::TransformSYCLIntelFPGAIVDepAttr(
-    const SYCLIntelFPGAIVDepAttr *IVDep) {
-
-  Expr *Expr1 = IVDep->getSafelenExpr()
-                    ? getDerived().TransformExpr(IVDep->getSafelenExpr()).get()
-                    : nullptr;
-  Expr *Expr2 = IVDep->getArrayExpr()
-                    ? getDerived().TransformExpr(IVDep->getArrayExpr()).get()
-                    : nullptr;
-
-  return getSema().BuildSYCLIntelFPGAIVDepAttr(*IVDep, Expr1, Expr2);
-}
-
-const SYCLIntelFPGAInitiationIntervalAttr *
-TemplateInstantiator::TransformSYCLIntelFPGAInitiationIntervalAttr(
-    const SYCLIntelFPGAInitiationIntervalAttr *II) {
-  Expr *TransformedExpr =
-      getDerived().TransformExpr(II->getIntervalExpr()).get();
-  return getSema().BuildSYCLIntelFPGAInitiationIntervalAttr(*II,
-                                                            TransformedExpr);
-}
-
-const SYCLIntelFPGAMaxConcurrencyAttr *
-TemplateInstantiator::TransformSYCLIntelFPGAMaxConcurrencyAttr(
-    const SYCLIntelFPGAMaxConcurrencyAttr *MC) {
-  Expr *TransformedExpr =
-      getDerived().TransformExpr(MC->getNThreadsExpr()).get();
-  return getSema().BuildSYCLIntelFPGAMaxConcurrencyAttr(*MC, TransformedExpr);
-}
-
-const SYCLIntelFPGALoopCoalesceAttr *
-TemplateInstantiator::TransformSYCLIntelFPGALoopCoalesceAttr(
-    const SYCLIntelFPGALoopCoalesceAttr *LC) {
-  Expr *TransformedExpr = getDerived().TransformExpr(LC->getNExpr()).get();
-  return getSema().BuildSYCLIntelFPGALoopCoalesceAttr(*LC, TransformedExpr);
-}
-
-const SYCLIntelFPGAMaxInterleavingAttr *
-TemplateInstantiator::TransformSYCLIntelFPGAMaxInterleavingAttr(
-    const SYCLIntelFPGAMaxInterleavingAttr *MI) {
-  Expr *TransformedExpr = getDerived().TransformExpr(MI->getNExpr()).get();
-  return getSema().BuildSYCLIntelFPGAMaxInterleavingAttr(*MI, TransformedExpr);
-}
-
-const SYCLIntelFPGASpeculatedIterationsAttr *
-TemplateInstantiator::TransformSYCLIntelFPGASpeculatedIterationsAttr(
-    const SYCLIntelFPGASpeculatedIterationsAttr *SI) {
-  Expr *TransformedExpr = getDerived().TransformExpr(SI->getNExpr()).get();
-  return getSema().BuildSYCLIntelFPGASpeculatedIterationsAttr(*SI,
-                                                              TransformedExpr);
-}
-
-const SYCLIntelFPGALoopCountAttr *
-TemplateInstantiator::TransformSYCLIntelFPGALoopCountAttr(
-    const SYCLIntelFPGALoopCountAttr *LCA) {
-  Expr *TransformedExpr =
-      getDerived().TransformExpr(LCA->getNTripCount()).get();
-  return getSema().BuildSYCLIntelFPGALoopCountAttr(*LCA, TransformedExpr);
-}
-
-const LoopUnrollHintAttr *TemplateInstantiator::TransformLoopUnrollHintAttr(
-    const LoopUnrollHintAttr *LU) {
-  Expr *TransformedExpr =
-      getDerived().TransformExpr(LU->getUnrollHintExpr()).get();
-  return getSema().BuildLoopUnrollHintAttr(*LU, TransformedExpr);
-}
-
-const SYCLIntelFPGAMaxReinvocationDelayAttr *
-TemplateInstantiator::TransformSYCLIntelFPGAMaxReinvocationDelayAttr(
-    const SYCLIntelFPGAMaxReinvocationDelayAttr *MRD) {
-  Expr *TransformedExpr = getDerived().TransformExpr(MRD->getNExpr()).get();
-  return getSema().BuildSYCLIntelFPGAMaxReinvocationDelayAttr(*MRD,
-                                                              TransformedExpr);
-}
 
 const SYCLIntelFPGAIVDepAttr *
 TemplateInstantiator::TransformSYCLIntelFPGAIVDepAttr(
