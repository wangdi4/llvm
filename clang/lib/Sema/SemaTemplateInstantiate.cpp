--- conflicted
+++ resolved
@@ -1860,6 +1860,20 @@
                                       TransformedLoopExpr, *LH);
 #endif // INTEL_CUSTOMIZATION
 }
+const NoInlineAttr *TemplateInstantiator::TransformStmtNoInlineAttr(
+    const Stmt *OrigS, const Stmt *InstS, const NoInlineAttr *A) {
+  if (!A || getSema().CheckNoInlineAttr(OrigS, InstS, *A))
+    return nullptr;
+
+  return A;
+}
+const AlwaysInlineAttr *TemplateInstantiator::TransformStmtAlwaysInlineAttr(
+    const Stmt *OrigS, const Stmt *InstS, const AlwaysInlineAttr *A) {
+  if (!A || getSema().CheckAlwaysInlineAttr(OrigS, InstS, *A))
+    return nullptr;
+
+  return A;
+}
 
 #if INTEL_CUSTOMIZATION
 const IntelBlockLoopAttr *TemplateInstantiator::TransformIntelBlockLoopAttr(
@@ -1920,24 +1934,7 @@
   }
   return NewPA;
 }
-<<<<<<< HEAD
 #endif // INTEL_CUSTOMIZATION
-=======
-const NoInlineAttr *TemplateInstantiator::TransformStmtNoInlineAttr(
-    const Stmt *OrigS, const Stmt *InstS, const NoInlineAttr *A) {
-  if (!A || getSema().CheckNoInlineAttr(OrigS, InstS, *A))
-    return nullptr;
-
-  return A;
-}
-const AlwaysInlineAttr *TemplateInstantiator::TransformStmtAlwaysInlineAttr(
-    const Stmt *OrigS, const Stmt *InstS, const AlwaysInlineAttr *A) {
-  if (!A || getSema().CheckAlwaysInlineAttr(OrigS, InstS, *A))
-    return nullptr;
-
-  return A;
-}
->>>>>>> 085a0714
 
 const SYCLIntelIVDepAttr *
 TemplateInstantiator::TransformSYCLIntelIVDepAttr(
