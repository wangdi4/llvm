--- conflicted
+++ resolved
@@ -1783,15 +1783,10 @@
   if (getLangOpts().OpenMP && IsArrow &&
       !CurContext->isDependentContext() &&
       isa<CXXThisExpr>(Base.get()->IgnoreParenImpCasts())) {
-<<<<<<< HEAD
-    if (auto *PrivateCopy = IsOpenMPCapturedDecl(Field))
-      return getOpenMPCapturedExpr(PrivateCopy, VK, OK, OpLoc);
-=======
     if (auto *PrivateCopy = isOpenMPCapturedDecl(Field)) {
       return getOpenMPCapturedExpr(PrivateCopy, VK, OK,
                                    MemberNameInfo.getLoc());
     }
->>>>>>> 9c105704
   }
 
   return BuildMemberExpr(*this, Context, Base.get(), IsArrow, OpLoc, SS,
