--- conflicted
+++ resolved
@@ -813,15 +813,11 @@
   assert(!isa<Expr>(S) || S == cast<Expr>(S)->IgnoreParens());
 
   switch (S->getStmtClass()) {
-<<<<<<< HEAD
 #if INTEL_CUSTOMIZATION
     case Stmt::PragmaStmtClass:
       llvm_unreachable("Pragma should not be in analyzer evaluation loop");
 #endif  // INTEL_CUSTOMIZATION
-    // C++ and ARC stuff we don't support yet.
-=======
     // C++, OpenMP and ARC stuff we don't support yet.
->>>>>>> b971198e
     case Expr::ObjCIndirectCopyRestoreExprClass:
     case Stmt::CXXDependentScopeMemberExprClass:
     case Stmt::CXXInheritedCtorInitExprClass:
