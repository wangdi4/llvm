//===- ExtractAPI/API.cpp ---------------------------------------*- C++ -*-===//
//
// Part of the LLVM Project, under the Apache License v2.0 with LLVM Exceptions.
// See https://llvm.org/LICENSE.txt for license information.
// SPDX-License-Identifier: Apache-2.0 WITH LLVM-exception
//
//===----------------------------------------------------------------------===//
///
/// \file
/// This file implements the APIRecord and derived record structs,
/// and the APISet class.
///
//===----------------------------------------------------------------------===//

#include "clang/ExtractAPI/API.h"
#include "clang/AST/CommentCommandTraits.h"
#include "clang/AST/CommentLexer.h"
#include "clang/AST/RawCommentList.h"
#include "clang/Index/USRGeneration.h"
#include <memory>

using namespace clang::extractapi;
using namespace llvm;

GlobalRecord *APISet::addGlobal(GVKind Kind, StringRef Name, StringRef USR,
                                PresumedLoc Loc,
                                const AvailabilityInfo &Availability,
                                LinkageInfo Linkage, const DocComment &Comment,
                                DeclarationFragments Fragments,
                                DeclarationFragments SubHeading,
                                FunctionSignature Signature) {
  auto Result = Globals.insert({Name, nullptr});
  if (Result.second) {
    // Create the record if it does not already exist.
    auto Record = std::make_unique<GlobalRecord>(
        Kind, Name, USR, Loc, Availability, Linkage, Comment, Fragments,
        SubHeading, Signature);
    Result.first->second = std::move(Record);
  }
  return Result.first->second.get();
}

GlobalRecord *
APISet::addGlobalVar(StringRef Name, StringRef USR, PresumedLoc Loc,
                     const AvailabilityInfo &Availability, LinkageInfo Linkage,
                     const DocComment &Comment, DeclarationFragments Fragments,
                     DeclarationFragments SubHeading) {
  return addGlobal(GVKind::Variable, Name, USR, Loc, Availability, Linkage,
                   Comment, Fragments, SubHeading, {});
}

GlobalRecord *
APISet::addFunction(StringRef Name, StringRef USR, PresumedLoc Loc,
                    const AvailabilityInfo &Availability, LinkageInfo Linkage,
                    const DocComment &Comment, DeclarationFragments Fragments,
                    DeclarationFragments SubHeading,
                    FunctionSignature Signature) {
  return addGlobal(GVKind::Function, Name, USR, Loc, Availability, Linkage,
                   Comment, Fragments, SubHeading, Signature);
}

EnumConstantRecord *APISet::addEnumConstant(
    EnumRecord *Enum, StringRef Name, StringRef USR, PresumedLoc Loc,
    const AvailabilityInfo &Availability, const DocComment &Comment,
    DeclarationFragments Declaration, DeclarationFragments SubHeading) {
<<<<<<< HEAD
  auto Record =
      APIRecordUniquePtr<EnumConstantRecord>(new (Allocator) EnumConstantRecord{
          Name, USR, Loc, Availability, Comment, Declaration, SubHeading});
=======
  auto Record = std::make_unique<EnumConstantRecord>(
      Name, USR, Loc, Availability, Comment, Declaration, SubHeading);
>>>>>>> b05e194a
  return Enum->Constants.emplace_back(std::move(Record)).get();
}

EnumRecord *APISet::addEnum(StringRef Name, StringRef USR, PresumedLoc Loc,
                            const AvailabilityInfo &Availability,
                            const DocComment &Comment,
                            DeclarationFragments Declaration,
                            DeclarationFragments SubHeading) {
  auto Result = Enums.insert({Name, nullptr});
  if (Result.second) {
    // Create the record if it does not already exist.
<<<<<<< HEAD
    auto Record = APIRecordUniquePtr<EnumRecord>(new (Allocator) EnumRecord{
        Name, USR, Loc, Availability, Comment, Declaration, SubHeading});
=======
    auto Record = std::make_unique<EnumRecord>(
        Name, USR, Loc, Availability, Comment, Declaration, SubHeading);
>>>>>>> b05e194a
    Result.first->second = std::move(Record);
  }
  return Result.first->second.get();
}

StructFieldRecord *APISet::addStructField(StructRecord *Struct, StringRef Name,
                                          StringRef USR, PresumedLoc Loc,
                                          const AvailabilityInfo &Availability,
                                          const DocComment &Comment,
                                          DeclarationFragments Declaration,
                                          DeclarationFragments SubHeading) {
<<<<<<< HEAD
  auto Record =
      APIRecordUniquePtr<StructFieldRecord>(new (Allocator) StructFieldRecord{
          Name, USR, Loc, Availability, Comment, Declaration, SubHeading});
=======
  auto Record = std::make_unique<StructFieldRecord>(
      Name, USR, Loc, Availability, Comment, Declaration, SubHeading);
>>>>>>> b05e194a
  return Struct->Fields.emplace_back(std::move(Record)).get();
}

StructRecord *APISet::addStruct(StringRef Name, StringRef USR, PresumedLoc Loc,
                                const AvailabilityInfo &Availability,
                                const DocComment &Comment,
                                DeclarationFragments Declaration,
                                DeclarationFragments SubHeading) {
  auto Result = Structs.insert({Name, nullptr});
  if (Result.second) {
    // Create the record if it does not already exist.
<<<<<<< HEAD
    auto Record = APIRecordUniquePtr<StructRecord>(new (Allocator) StructRecord{
        Name, USR, Loc, Availability, Comment, Declaration, SubHeading});
=======
    auto Record = std::make_unique<StructRecord>(
        Name, USR, Loc, Availability, Comment, Declaration, SubHeading);
>>>>>>> b05e194a
    Result.first->second = std::move(Record);
  }
  return Result.first->second.get();
}

StringRef APISet::recordUSR(const Decl *D) {
  SmallString<128> USR;
  index::generateUSRForDecl(D, USR);
  return copyString(USR);
}

StringRef APISet::copyString(StringRef String) {
  if (String.empty())
    return {};

  // No need to allocate memory and copy if the string has already been stored.
  if (StringAllocator.identifyObject(String.data()))
    return String;

  void *Ptr = StringAllocator.Allocate(String.size(), 1);
  memcpy(Ptr, String.data(), String.size());
  return StringRef(reinterpret_cast<const char *>(Ptr), String.size());
}

APIRecord::~APIRecord() {}

void GlobalRecord::anchor() {}<|MERGE_RESOLUTION|>--- conflicted
+++ resolved
@@ -63,14 +63,8 @@
     EnumRecord *Enum, StringRef Name, StringRef USR, PresumedLoc Loc,
     const AvailabilityInfo &Availability, const DocComment &Comment,
     DeclarationFragments Declaration, DeclarationFragments SubHeading) {
-<<<<<<< HEAD
-  auto Record =
-      APIRecordUniquePtr<EnumConstantRecord>(new (Allocator) EnumConstantRecord{
-          Name, USR, Loc, Availability, Comment, Declaration, SubHeading});
-=======
   auto Record = std::make_unique<EnumConstantRecord>(
       Name, USR, Loc, Availability, Comment, Declaration, SubHeading);
->>>>>>> b05e194a
   return Enum->Constants.emplace_back(std::move(Record)).get();
 }
 
@@ -82,13 +76,8 @@
   auto Result = Enums.insert({Name, nullptr});
   if (Result.second) {
     // Create the record if it does not already exist.
-<<<<<<< HEAD
-    auto Record = APIRecordUniquePtr<EnumRecord>(new (Allocator) EnumRecord{
-        Name, USR, Loc, Availability, Comment, Declaration, SubHeading});
-=======
     auto Record = std::make_unique<EnumRecord>(
         Name, USR, Loc, Availability, Comment, Declaration, SubHeading);
->>>>>>> b05e194a
     Result.first->second = std::move(Record);
   }
   return Result.first->second.get();
@@ -100,14 +89,8 @@
                                           const DocComment &Comment,
                                           DeclarationFragments Declaration,
                                           DeclarationFragments SubHeading) {
-<<<<<<< HEAD
-  auto Record =
-      APIRecordUniquePtr<StructFieldRecord>(new (Allocator) StructFieldRecord{
-          Name, USR, Loc, Availability, Comment, Declaration, SubHeading});
-=======
   auto Record = std::make_unique<StructFieldRecord>(
       Name, USR, Loc, Availability, Comment, Declaration, SubHeading);
->>>>>>> b05e194a
   return Struct->Fields.emplace_back(std::move(Record)).get();
 }
 
@@ -119,13 +102,8 @@
   auto Result = Structs.insert({Name, nullptr});
   if (Result.second) {
     // Create the record if it does not already exist.
-<<<<<<< HEAD
-    auto Record = APIRecordUniquePtr<StructRecord>(new (Allocator) StructRecord{
-        Name, USR, Loc, Availability, Comment, Declaration, SubHeading});
-=======
     auto Record = std::make_unique<StructRecord>(
         Name, USR, Loc, Availability, Comment, Declaration, SubHeading);
->>>>>>> b05e194a
     Result.first->second = std::move(Record);
   }
   return Result.first->second.get();
