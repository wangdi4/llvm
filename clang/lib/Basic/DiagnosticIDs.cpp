//===--- DiagnosticIDs.cpp - Diagnostic IDs Handling ----------------------===//
//
//                     The LLVM Compiler Infrastructure
//
// This file is distributed under the University of Illinois Open Source
// License. See LICENSE.TXT for details.
//
//===----------------------------------------------------------------------===//
//
//  This file implements the Diagnostic IDs-related interfaces.
//
//===----------------------------------------------------------------------===//

#include "clang/Basic/DiagnosticIDs.h"
#include "clang/Basic/AllDiagnostics.h"
#include "clang/Basic/DiagnosticCategories.h"
#include "clang/Basic/SourceManager.h"
#include "llvm/ADT/STLExtras.h"
#include "llvm/ADT/SmallVector.h"
#include "llvm/Support/ErrorHandling.h"
#include <map>
using namespace clang;

//===----------------------------------------------------------------------===//
// Builtin Diagnostic information
//===----------------------------------------------------------------------===//

namespace {

// Diagnostic classes.
enum {
  CLASS_NOTE       = 0x01,
  CLASS_REMARK     = 0x02,
  CLASS_WARNING    = 0x03,
  CLASS_EXTENSION  = 0x04,
  CLASS_ERROR      = 0x05
};

struct StaticDiagInfoRec {
  uint16_t DiagID;
  unsigned DefaultSeverity : 3;
  unsigned Class : 3;
  unsigned SFINAE : 2;
  unsigned WarnNoWerror : 1;
  unsigned WarnShowInSystemHeader : 1;
<<<<<<< HEAD
  unsigned Category : 6; // INTEL
=======
  unsigned Category : 6;
>>>>>>> 2f8e66bb

  uint16_t OptionGroupIndex;

  uint16_t DescriptionLen;
  const char *DescriptionStr;

  unsigned getOptionGroupIndex() const {
    return OptionGroupIndex;
  }

  StringRef getDescription() const {
    return StringRef(DescriptionStr, DescriptionLen);
  }

  diag::Flavor getFlavor() const {
    return Class == CLASS_REMARK ? diag::Flavor::Remark
                                 : diag::Flavor::WarningOrError;
  }

  bool operator<(const StaticDiagInfoRec &RHS) const {
    return DiagID < RHS.DiagID;
  }
};

#define STRINGIFY_NAME(NAME) #NAME
#define VALIDATE_DIAG_SIZE(NAME)                                               \
  static_assert(                                                               \
      static_cast<unsigned>(diag::NUM_BUILTIN_##NAME##_DIAGNOSTICS) <          \
          static_cast<unsigned>(diag::DIAG_START_##NAME) +                     \
              static_cast<unsigned>(diag::DIAG_SIZE_##NAME),                   \
      STRINGIFY_NAME(                                                          \
          DIAG_SIZE_##NAME) " is insufficient to contain all "                 \
                            "diagnostics, it may need to be made larger in "   \
                            "DiagnosticIDs.h.");
VALIDATE_DIAG_SIZE(COMMON)
VALIDATE_DIAG_SIZE(DRIVER)
VALIDATE_DIAG_SIZE(FRONTEND)
VALIDATE_DIAG_SIZE(SERIALIZATION)
VALIDATE_DIAG_SIZE(LEX)
VALIDATE_DIAG_SIZE(PARSE)
VALIDATE_DIAG_SIZE(AST)
VALIDATE_DIAG_SIZE(COMMENT)
VALIDATE_DIAG_SIZE(SEMA)
VALIDATE_DIAG_SIZE(ANALYSIS)
VALIDATE_DIAG_SIZE(REFACTORING)
#undef VALIDATE_DIAG_SIZE
#undef STRINGIFY_NAME

} // namespace anonymous

static const StaticDiagInfoRec StaticDiagInfo[] = {
#define DIAG(ENUM, CLASS, DEFAULT_SEVERITY, DESC, GROUP, SFINAE, NOWERROR,     \
             SHOWINSYSHEADER, CATEGORY)                                        \
  {                                                                            \
    diag::ENUM, DEFAULT_SEVERITY, CLASS, DiagnosticIDs::SFINAE, NOWERROR,      \
        SHOWINSYSHEADER, CATEGORY, GROUP, STR_SIZE(DESC, uint16_t), DESC       \
  }                                                                            \
  ,
#include "clang/Basic/DiagnosticCommonKinds.inc"
#include "clang/Basic/DiagnosticDriverKinds.inc"
#include "clang/Basic/DiagnosticFrontendKinds.inc"
#include "clang/Basic/DiagnosticSerializationKinds.inc"
#include "clang/Basic/DiagnosticLexKinds.inc"
#include "clang/Basic/DiagnosticParseKinds.inc"
#include "clang/Basic/DiagnosticASTKinds.inc"
#include "clang/Basic/DiagnosticCommentKinds.inc"
#include "clang/Basic/DiagnosticCrossTUKinds.inc"
#include "clang/Basic/DiagnosticSemaKinds.inc"
#include "clang/Basic/DiagnosticAnalysisKinds.inc"
#include "clang/Basic/DiagnosticRefactoringKinds.inc"
#undef DIAG
};

static const unsigned StaticDiagInfoSize = llvm::array_lengthof(StaticDiagInfo);

/// GetDiagInfo - Return the StaticDiagInfoRec entry for the specified DiagID,
/// or null if the ID is invalid.
static const StaticDiagInfoRec *GetDiagInfo(unsigned DiagID) {
  // Out of bounds diag. Can't be in the table.
  using namespace diag;
  if (DiagID >= DIAG_UPPER_LIMIT || DiagID <= DIAG_START_COMMON)
    return nullptr;

  // Compute the index of the requested diagnostic in the static table.
  // 1. Add the number of diagnostics in each category preceding the
  //    diagnostic and of the category the diagnostic is in. This gives us
  //    the offset of the category in the table.
  // 2. Subtract the number of IDs in each category from our ID. This gives us
  //    the offset of the diagnostic in the category.
  // This is cheaper than a binary search on the table as it doesn't touch
  // memory at all.
  unsigned Offset = 0;
  unsigned ID = DiagID - DIAG_START_COMMON - 1;
#define CATEGORY(NAME, PREV) \
  if (DiagID > DIAG_START_##NAME) { \
    Offset += NUM_BUILTIN_##PREV##_DIAGNOSTICS - DIAG_START_##PREV - 1; \
    ID -= DIAG_START_##NAME - DIAG_START_##PREV; \
  }
CATEGORY(DRIVER, COMMON)
CATEGORY(FRONTEND, DRIVER)
CATEGORY(SERIALIZATION, FRONTEND)
CATEGORY(LEX, SERIALIZATION)
CATEGORY(PARSE, LEX)
CATEGORY(AST, PARSE)
CATEGORY(COMMENT, AST)
CATEGORY(CROSSTU, COMMENT)
CATEGORY(SEMA, CROSSTU)
CATEGORY(ANALYSIS, SEMA)
CATEGORY(REFACTORING, ANALYSIS)
#undef CATEGORY

  // Avoid out of bounds reads.
  if (ID + Offset >= StaticDiagInfoSize)
    return nullptr;

  assert(ID < StaticDiagInfoSize && Offset < StaticDiagInfoSize);

  const StaticDiagInfoRec *Found = &StaticDiagInfo[ID + Offset];
  // If the diag id doesn't match we found a different diag, abort. This can
  // happen when this function is called with an ID that points into a hole in
  // the diagID space.
  if (Found->DiagID != DiagID)
    return nullptr;
  return Found;
}

static DiagnosticMapping GetDefaultDiagMapping(unsigned DiagID) {
  DiagnosticMapping Info = DiagnosticMapping::Make(
      diag::Severity::Fatal, /*IsUser=*/false, /*IsPragma=*/false);

  if (const StaticDiagInfoRec *StaticInfo = GetDiagInfo(DiagID)) {
    Info.setSeverity((diag::Severity)StaticInfo->DefaultSeverity);

    if (StaticInfo->WarnNoWerror) {
      assert(Info.getSeverity() == diag::Severity::Warning &&
             "Unexpected mapping with no-Werror bit!");
      Info.setNoWarningAsError(true);
    }
  }

  return Info;
}

/// getCategoryNumberForDiag - Return the category number that a specified
/// DiagID belongs to, or 0 if no category.
unsigned DiagnosticIDs::getCategoryNumberForDiag(unsigned DiagID) {
  if (const StaticDiagInfoRec *Info = GetDiagInfo(DiagID))
    return Info->Category;
  return 0;
}

namespace {
  // The diagnostic category names.
  struct StaticDiagCategoryRec {
    const char *NameStr;
    uint8_t NameLen;

    StringRef getName() const {
      return StringRef(NameStr, NameLen);
    }
  };
}

// Unfortunately, the split between DiagnosticIDs and Diagnostic is not
// particularly clean, but for now we just implement this method here so we can
// access GetDefaultDiagMapping.
DiagnosticMapping &
DiagnosticsEngine::DiagState::getOrAddMapping(diag::kind Diag) {
  std::pair<iterator, bool> Result =
      DiagMap.insert(std::make_pair(Diag, DiagnosticMapping()));

  // Initialize the entry if we added it.
  if (Result.second)
    Result.first->second = GetDefaultDiagMapping(Diag);

  return Result.first->second;
}

static const StaticDiagCategoryRec CategoryNameTable[] = {
#define GET_CATEGORY_TABLE
#define CATEGORY(X, ENUM) { X, STR_SIZE(X, uint8_t) },
#include "clang/Basic/DiagnosticGroups.inc"
#undef GET_CATEGORY_TABLE
  { nullptr, 0 }
};

/// getNumberOfCategories - Return the number of categories
unsigned DiagnosticIDs::getNumberOfCategories() {
  return llvm::array_lengthof(CategoryNameTable) - 1;
}

/// getCategoryNameFromID - Given a category ID, return the name of the
/// category, an empty string if CategoryID is zero, or null if CategoryID is
/// invalid.
StringRef DiagnosticIDs::getCategoryNameFromID(unsigned CategoryID) {
  if (CategoryID >= getNumberOfCategories())
   return StringRef();
  return CategoryNameTable[CategoryID].getName();
}



DiagnosticIDs::SFINAEResponse
DiagnosticIDs::getDiagnosticSFINAEResponse(unsigned DiagID) {
  if (const StaticDiagInfoRec *Info = GetDiagInfo(DiagID))
    return static_cast<DiagnosticIDs::SFINAEResponse>(Info->SFINAE);
  return SFINAE_Report;
}

/// getBuiltinDiagClass - Return the class field of the diagnostic.
///
static unsigned getBuiltinDiagClass(unsigned DiagID) {
  if (const StaticDiagInfoRec *Info = GetDiagInfo(DiagID))
    return Info->Class;
  return ~0U;
}

//===----------------------------------------------------------------------===//
// Custom Diagnostic information
//===----------------------------------------------------------------------===//

namespace clang {
  namespace diag {
    class CustomDiagInfo {
      typedef std::pair<DiagnosticIDs::Level, std::string> DiagDesc;
      std::vector<DiagDesc> DiagInfo;
      std::map<DiagDesc, unsigned> DiagIDs;
    public:

      /// getDescription - Return the description of the specified custom
      /// diagnostic.
      StringRef getDescription(unsigned DiagID) const {
        assert(DiagID - DIAG_UPPER_LIMIT < DiagInfo.size() &&
               "Invalid diagnostic ID");
        return DiagInfo[DiagID-DIAG_UPPER_LIMIT].second;
      }

      /// getLevel - Return the level of the specified custom diagnostic.
      DiagnosticIDs::Level getLevel(unsigned DiagID) const {
        assert(DiagID - DIAG_UPPER_LIMIT < DiagInfo.size() &&
               "Invalid diagnostic ID");
        return DiagInfo[DiagID-DIAG_UPPER_LIMIT].first;
      }

      unsigned getOrCreateDiagID(DiagnosticIDs::Level L, StringRef Message,
                                 DiagnosticIDs &Diags) {
        DiagDesc D(L, Message);
        // Check to see if it already exists.
        std::map<DiagDesc, unsigned>::iterator I = DiagIDs.lower_bound(D);
        if (I != DiagIDs.end() && I->first == D)
          return I->second;

        // If not, assign a new ID.
        unsigned ID = DiagInfo.size()+DIAG_UPPER_LIMIT;
        DiagIDs.insert(std::make_pair(D, ID));
        DiagInfo.push_back(D);
        return ID;
      }
    };

  } // end diag namespace
} // end clang namespace


//===----------------------------------------------------------------------===//
// Common Diagnostic implementation
//===----------------------------------------------------------------------===//

DiagnosticIDs::DiagnosticIDs() { CustomDiagInfo = nullptr; }

DiagnosticIDs::~DiagnosticIDs() {
  delete CustomDiagInfo;
}

/// getCustomDiagID - Return an ID for a diagnostic with the specified message
/// and level.  If this is the first request for this diagnostic, it is
/// registered and created, otherwise the existing ID is returned.
///
/// \param FormatString A fixed diagnostic format string that will be hashed and
/// mapped to a unique DiagID.
unsigned DiagnosticIDs::getCustomDiagID(Level L, StringRef FormatString) {
  if (!CustomDiagInfo)
    CustomDiagInfo = new diag::CustomDiagInfo();
  return CustomDiagInfo->getOrCreateDiagID(L, FormatString, *this);
}


/// isBuiltinWarningOrExtension - Return true if the unmapped diagnostic
/// level of the specified diagnostic ID is a Warning or Extension.
/// This only works on builtin diagnostics, not custom ones, and is not legal to
/// call on NOTEs.
bool DiagnosticIDs::isBuiltinWarningOrExtension(unsigned DiagID) {
  return DiagID < diag::DIAG_UPPER_LIMIT &&
         getBuiltinDiagClass(DiagID) != CLASS_ERROR;
}

/// \brief Determine whether the given built-in diagnostic ID is a
/// Note.
bool DiagnosticIDs::isBuiltinNote(unsigned DiagID) {
  return DiagID < diag::DIAG_UPPER_LIMIT &&
    getBuiltinDiagClass(DiagID) == CLASS_NOTE;
}

/// isBuiltinExtensionDiag - Determine whether the given built-in diagnostic
/// ID is for an extension of some sort.  This also returns EnabledByDefault,
/// which is set to indicate whether the diagnostic is ignored by default (in
/// which case -pedantic enables it) or treated as a warning/error by default.
///
bool DiagnosticIDs::isBuiltinExtensionDiag(unsigned DiagID,
                                        bool &EnabledByDefault) {
  if (DiagID >= diag::DIAG_UPPER_LIMIT ||
      getBuiltinDiagClass(DiagID) != CLASS_EXTENSION)
    return false;

  EnabledByDefault =
      GetDefaultDiagMapping(DiagID).getSeverity() != diag::Severity::Ignored;
  return true;
}

bool DiagnosticIDs::isDefaultMappingAsError(unsigned DiagID) {
  if (DiagID >= diag::DIAG_UPPER_LIMIT)
    return false;

  return GetDefaultDiagMapping(DiagID).getSeverity() >= diag::Severity::Error;
}

/// getDescription - Given a diagnostic ID, return a description of the
/// issue.
StringRef DiagnosticIDs::getDescription(unsigned DiagID) const {
  if (const StaticDiagInfoRec *Info = GetDiagInfo(DiagID))
    return Info->getDescription();
  assert(CustomDiagInfo && "Invalid CustomDiagInfo");
  return CustomDiagInfo->getDescription(DiagID);
}

static DiagnosticIDs::Level toLevel(diag::Severity SV) {
  switch (SV) {
  case diag::Severity::Ignored:
    return DiagnosticIDs::Ignored;
  case diag::Severity::Remark:
    return DiagnosticIDs::Remark;
  case diag::Severity::Warning:
    return DiagnosticIDs::Warning;
  case diag::Severity::Error:
    return DiagnosticIDs::Error;
  case diag::Severity::Fatal:
    return DiagnosticIDs::Fatal;
  }
  llvm_unreachable("unexpected severity");
}

/// getDiagnosticLevel - Based on the way the client configured the
/// DiagnosticsEngine object, classify the specified diagnostic ID into a Level,
/// by consumable the DiagnosticClient.
DiagnosticIDs::Level
DiagnosticIDs::getDiagnosticLevel(unsigned DiagID, SourceLocation Loc,
                                  const DiagnosticsEngine &Diag) const {
  // Handle custom diagnostics, which cannot be mapped.
  if (DiagID >= diag::DIAG_UPPER_LIMIT) {
    assert(CustomDiagInfo && "Invalid CustomDiagInfo");
    return CustomDiagInfo->getLevel(DiagID);
  }

  unsigned DiagClass = getBuiltinDiagClass(DiagID);
  if (DiagClass == CLASS_NOTE) return DiagnosticIDs::Note;
  return toLevel(getDiagnosticSeverity(DiagID, Loc, Diag));
}

/// \brief Based on the way the client configured the Diagnostic
/// object, classify the specified diagnostic ID into a Level, consumable by
/// the DiagnosticClient.
///
/// \param Loc The source location we are interested in finding out the
/// diagnostic state. Can be null in order to query the latest state.
diag::Severity
DiagnosticIDs::getDiagnosticSeverity(unsigned DiagID, SourceLocation Loc,
                                     const DiagnosticsEngine &Diag) const {
  assert(getBuiltinDiagClass(DiagID) != CLASS_NOTE);

  // Specific non-error diagnostics may be mapped to various levels from ignored
  // to error.  Errors can only be mapped to fatal.
  diag::Severity Result = diag::Severity::Fatal;

  // Get the mapping information, or compute it lazily.
  DiagnosticsEngine::DiagState *State = Diag.GetDiagStateForLoc(Loc);
  DiagnosticMapping &Mapping = State->getOrAddMapping((diag::kind)DiagID);

  // TODO: Can a null severity really get here?
  if (Mapping.getSeverity() != diag::Severity())
    Result = Mapping.getSeverity();

  // Upgrade ignored diagnostics if -Weverything is enabled.
  if (State->EnableAllWarnings && Result == diag::Severity::Ignored &&
      !Mapping.isUser() && getBuiltinDiagClass(DiagID) != CLASS_REMARK)
    Result = diag::Severity::Warning;

  // Ignore -pedantic diagnostics inside __extension__ blocks.
  // (The diagnostics controlled by -pedantic are the extension diagnostics
  // that are not enabled by default.)
  bool EnabledByDefault = false;
  bool IsExtensionDiag = isBuiltinExtensionDiag(DiagID, EnabledByDefault);
  if (Diag.AllExtensionsSilenced && IsExtensionDiag && !EnabledByDefault)
    return diag::Severity::Ignored;

  // For extension diagnostics that haven't been explicitly mapped, check if we
  // should upgrade the diagnostic.
  if (IsExtensionDiag && !Mapping.isUser())
    Result = std::max(Result, State->ExtBehavior);

  // At this point, ignored errors can no longer be upgraded.
  if (Result == diag::Severity::Ignored)
    return Result;

  // Honor -w, which is lower in priority than pedantic-errors, but higher than
  // -Werror.
  // FIXME: Under GCC, this also suppresses warnings that have been mapped to
  // errors by -W flags and #pragma diagnostic.
  if (Result == diag::Severity::Warning && State->IgnoreAllWarnings)
    return diag::Severity::Ignored;

  // If -Werror is enabled, map warnings to errors unless explicitly disabled.
  if (Result == diag::Severity::Warning) {
    if (State->WarningsAsErrors && !Mapping.hasNoWarningAsError())
      Result = diag::Severity::Error;
  }

  // If -Wfatal-errors is enabled, map errors to fatal unless explicity
  // disabled.
  if (Result == diag::Severity::Error) {
    if (State->ErrorsAsFatal && !Mapping.hasNoErrorAsFatal())
      Result = diag::Severity::Fatal;
  }

  // Custom diagnostics always are emitted in system headers.
  bool ShowInSystemHeader =
      !GetDiagInfo(DiagID) || GetDiagInfo(DiagID)->WarnShowInSystemHeader;

  // If we are in a system header, we ignore it. We look at the diagnostic class
  // because we also want to ignore extensions and warnings in -Werror and
  // -pedantic-errors modes, which *map* warnings/extensions to errors.
  if (State->SuppressSystemWarnings && !ShowInSystemHeader && Loc.isValid() &&
      Diag.getSourceManager().isInSystemHeader(
          Diag.getSourceManager().getExpansionLoc(Loc)))
    return diag::Severity::Ignored;

  return Result;
}

#define GET_DIAG_ARRAYS
#include "clang/Basic/DiagnosticGroups.inc"
#undef GET_DIAG_ARRAYS

namespace {
  struct WarningOption {
    uint16_t NameOffset;
    uint16_t Members;
    uint16_t SubGroups;

    // String is stored with a pascal-style length byte.
    StringRef getName() const {
      return StringRef(DiagGroupNames + NameOffset + 1,
                       DiagGroupNames[NameOffset]);
    }
  };
}

// Second the table of options, sorted by name for fast binary lookup.
static const WarningOption OptionTable[] = {
#define GET_DIAG_TABLE
#include "clang/Basic/DiagnosticGroups.inc"
#undef GET_DIAG_TABLE
};

/// getWarningOptionForDiag - Return the lowest-level warning option that
/// enables the specified diagnostic.  If there is no -Wfoo flag that controls
/// the diagnostic, this returns null.
StringRef DiagnosticIDs::getWarningOptionForDiag(unsigned DiagID) {
  if (const StaticDiagInfoRec *Info = GetDiagInfo(DiagID))
    return OptionTable[Info->getOptionGroupIndex()].getName();
  return StringRef();
}

std::vector<std::string> DiagnosticIDs::getDiagnosticFlags() {
  std::vector<std::string> Res;
  for (size_t I = 1; DiagGroupNames[I] != '\0';) {
    std::string Diag(DiagGroupNames + I + 1, DiagGroupNames[I]);
    I += DiagGroupNames[I] + 1;
    Res.push_back("-W" + Diag);
    Res.push_back("-Wno-" + Diag);
  }

  return Res;
}

/// Return \c true if any diagnostics were found in this group, even if they
/// were filtered out due to having the wrong flavor.
static bool getDiagnosticsInGroup(diag::Flavor Flavor,
                                  const WarningOption *Group,
                                  SmallVectorImpl<diag::kind> &Diags) {
  // An empty group is considered to be a warning group: we have empty groups
  // for GCC compatibility, and GCC does not have remarks.
  if (!Group->Members && !Group->SubGroups)
    return Flavor == diag::Flavor::Remark;

  bool NotFound = true;

  // Add the members of the option diagnostic set.
  const int16_t *Member = DiagArrays + Group->Members;
  for (; *Member != -1; ++Member) {
    if (GetDiagInfo(*Member)->getFlavor() == Flavor) {
      NotFound = false;
      Diags.push_back(*Member);
    }
  }

  // Add the members of the subgroups.
  const int16_t *SubGroups = DiagSubGroups + Group->SubGroups;
  for (; *SubGroups != (int16_t)-1; ++SubGroups)
    NotFound &= getDiagnosticsInGroup(Flavor, &OptionTable[(short)*SubGroups],
                                      Diags);

  return NotFound;
}

bool
DiagnosticIDs::getDiagnosticsInGroup(diag::Flavor Flavor, StringRef Group,
                                     SmallVectorImpl<diag::kind> &Diags) const {
  auto Found = std::lower_bound(std::begin(OptionTable), std::end(OptionTable),
                                Group,
                                [](const WarningOption &LHS, StringRef RHS) {
                                  return LHS.getName() < RHS;
                                });
  if (Found == std::end(OptionTable) || Found->getName() != Group)
    return true; // Option not found.

  return ::getDiagnosticsInGroup(Flavor, Found, Diags);
}

void DiagnosticIDs::getAllDiagnostics(diag::Flavor Flavor,
                                      SmallVectorImpl<diag::kind> &Diags) {
  for (unsigned i = 0; i != StaticDiagInfoSize; ++i)
    if (StaticDiagInfo[i].getFlavor() == Flavor)
      Diags.push_back(StaticDiagInfo[i].DiagID);
}

StringRef DiagnosticIDs::getNearestOption(diag::Flavor Flavor,
                                          StringRef Group) {
  StringRef Best;
  unsigned BestDistance = Group.size() + 1; // Sanity threshold.
  for (const WarningOption &O : OptionTable) {
    // Don't suggest ignored warning flags.
    if (!O.Members && !O.SubGroups)
      continue;

    unsigned Distance = O.getName().edit_distance(Group, true, BestDistance);
    if (Distance > BestDistance)
      continue;

    // Don't suggest groups that are not of this kind.
    llvm::SmallVector<diag::kind, 8> Diags;
    if (::getDiagnosticsInGroup(Flavor, &O, Diags) || Diags.empty())
      continue;

    if (Distance == BestDistance) {
      // Two matches with the same distance, don't prefer one over the other.
      Best = "";
    } else if (Distance < BestDistance) {
      // This is a better match.
      Best = O.getName();
      BestDistance = Distance;
    }
  }

  return Best;
}

/// ProcessDiag - This is the method used to report a diagnostic that is
/// finally fully formed.
bool DiagnosticIDs::ProcessDiag(DiagnosticsEngine &Diag) const {
  Diagnostic Info(&Diag);

  assert(Diag.getClient() && "DiagnosticClient not set!");

  // Figure out the diagnostic level of this message.
  unsigned DiagID = Info.getID();
  DiagnosticIDs::Level DiagLevel
    = getDiagnosticLevel(DiagID, Info.getLocation(), Diag);

  // Update counts for DiagnosticErrorTrap even if a fatal error occurred
  // or diagnostics are suppressed.
  if (DiagLevel >= DiagnosticIDs::Error) {
    ++Diag.TrapNumErrorsOccurred;
    if (isUnrecoverable(DiagID))
      ++Diag.TrapNumUnrecoverableErrorsOccurred;
  }

  if (Diag.SuppressAllDiagnostics)
    return false;

  if (DiagLevel != DiagnosticIDs::Note) {
    // Record that a fatal error occurred only when we see a second
    // non-note diagnostic. This allows notes to be attached to the
    // fatal error, but suppresses any diagnostics that follow those
    // notes.
    if (Diag.LastDiagLevel == DiagnosticIDs::Fatal)
      Diag.FatalErrorOccurred = true;

    Diag.LastDiagLevel = DiagLevel;
  }

  // If a fatal error has already been emitted, silence all subsequent
  // diagnostics.
  if (Diag.FatalErrorOccurred && Diag.SuppressAfterFatalError) {
    if (DiagLevel >= DiagnosticIDs::Error &&
        Diag.Client->IncludeInDiagnosticCounts()) {
      ++Diag.NumErrors;
    }

    return false;
  }

  // If the client doesn't care about this message, don't issue it.  If this is
  // a note and the last real diagnostic was ignored, ignore it too.
  if (DiagLevel == DiagnosticIDs::Ignored ||
      (DiagLevel == DiagnosticIDs::Note &&
       Diag.LastDiagLevel == DiagnosticIDs::Ignored))
    return false;

  if (DiagLevel >= DiagnosticIDs::Error) {
    if (isUnrecoverable(DiagID))
      Diag.UnrecoverableErrorOccurred = true;

    // Warnings which have been upgraded to errors do not prevent compilation.
    if (isDefaultMappingAsError(DiagID))
      Diag.UncompilableErrorOccurred = true;

    Diag.ErrorOccurred = true;
    if (Diag.Client->IncludeInDiagnosticCounts()) {
      ++Diag.NumErrors;
    }

    // If we've emitted a lot of errors, emit a fatal error instead of it to 
    // stop a flood of bogus errors.
    if (Diag.ErrorLimit && Diag.NumErrors > Diag.ErrorLimit &&
        DiagLevel == DiagnosticIDs::Error) {
      Diag.SetDelayedDiagnostic(diag::fatal_too_many_errors);
      return false;
    }
  }

  // Make sure we set FatalErrorOccurred to ensure that the notes from the
  // diagnostic that caused `fatal_too_many_errors` won't be emitted.
  if (Diag.CurDiagID == diag::fatal_too_many_errors)
    Diag.FatalErrorOccurred = true;
  // Finally, report it.
  EmitDiag(Diag, DiagLevel);
  return true;
}

void DiagnosticIDs::EmitDiag(DiagnosticsEngine &Diag, Level DiagLevel) const {
  Diagnostic Info(&Diag);
  assert(DiagLevel != DiagnosticIDs::Ignored && "Cannot emit ignored diagnostics!");

  Diag.Client->HandleDiagnostic((DiagnosticsEngine::Level)DiagLevel, Info);
  if (Diag.Client->IncludeInDiagnosticCounts()) {
    if (DiagLevel == DiagnosticIDs::Warning)
      ++Diag.NumWarnings;
  }

  Diag.CurDiagID = ~0U;
}

bool DiagnosticIDs::isUnrecoverable(unsigned DiagID) const {
  if (DiagID >= diag::DIAG_UPPER_LIMIT) {
    assert(CustomDiagInfo && "Invalid CustomDiagInfo");
    // Custom diagnostics.
    return CustomDiagInfo->getLevel(DiagID) >= DiagnosticIDs::Error;
  }

  // Only errors may be unrecoverable.
  if (getBuiltinDiagClass(DiagID) < CLASS_ERROR)
    return false;

  if (DiagID == diag::err_unavailable ||
      DiagID == diag::err_unavailable_message)
    return false;

  // Currently we consider all ARC errors as recoverable.
  if (isARCDiagnostic(DiagID))
    return false;

  return true;
}

bool DiagnosticIDs::isARCDiagnostic(unsigned DiagID) {
  unsigned cat = getCategoryNumberForDiag(DiagID);
  return DiagnosticIDs::getCategoryNameFromID(cat).startswith("ARC ");
}<|MERGE_RESOLUTION|>--- conflicted
+++ resolved
@@ -43,11 +43,7 @@
   unsigned SFINAE : 2;
   unsigned WarnNoWerror : 1;
   unsigned WarnShowInSystemHeader : 1;
-<<<<<<< HEAD
-  unsigned Category : 6; // INTEL
-=======
   unsigned Category : 6;
->>>>>>> 2f8e66bb
 
   uint16_t OptionGroupIndex;
 
