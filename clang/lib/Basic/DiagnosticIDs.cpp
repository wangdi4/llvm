//===--- DiagnosticIDs.cpp - Diagnostic IDs Handling ----------------------===//
//
// Part of the LLVM Project, under the Apache License v2.0 with LLVM Exceptions.
// See https://llvm.org/LICENSE.txt for license information.
// SPDX-License-Identifier: Apache-2.0 WITH LLVM-exception
//
//===----------------------------------------------------------------------===//
//
//  This file implements the Diagnostic IDs-related interfaces.
//
//===----------------------------------------------------------------------===//

#include "clang/Basic/DiagnosticIDs.h"
#include "clang/Basic/AllDiagnostics.h"
#include "clang/Basic/DiagnosticCategories.h"
#include "clang/Basic/SourceManager.h"
#include "llvm/ADT/STLExtras.h"
#include "llvm/ADT/SmallVector.h"
#include "llvm/Support/ErrorHandling.h"
#include <map>
using namespace clang;

//===----------------------------------------------------------------------===//
// Builtin Diagnostic information
//===----------------------------------------------------------------------===//

namespace {

struct StaticDiagInfoRec;

// Store the descriptions in a separate table to avoid pointers that need to
// be relocated, and also decrease the amount of data needed on 64-bit
// platforms. See "How To Write Shared Libraries" by Ulrich Drepper.
struct StaticDiagInfoDescriptionStringTable {
#define DIAG(ENUM, CLASS, DEFAULT_SEVERITY, DESC, GROUP, SFINAE, NOWERROR,     \
<<<<<<< HEAD
             SHOWINSYSHEADER, DEFERRABLE, CATEGORY)                            \
=======
             SHOWINSYSHEADER, CATEGORY)                                        \
>>>>>>> ad6db56b
  char ENUM##_desc[sizeof(DESC)];
  // clang-format off
#include "clang/Basic/DiagnosticCommonKinds.inc"
#include "clang/Basic/DiagnosticDriverKinds.inc"
#include "clang/Basic/DiagnosticFrontendKinds.inc"
#include "clang/Basic/DiagnosticSerializationKinds.inc"
#include "clang/Basic/DiagnosticLexKinds.inc"
#include "clang/Basic/DiagnosticParseKinds.inc"
#include "clang/Basic/DiagnosticASTKinds.inc"
#include "clang/Basic/DiagnosticCommentKinds.inc"
#include "clang/Basic/DiagnosticCrossTUKinds.inc"
#include "clang/Basic/DiagnosticSemaKinds.inc"
#include "clang/Basic/DiagnosticAnalysisKinds.inc"
#include "clang/Basic/DiagnosticRefactoringKinds.inc"
  // clang-format on
#undef DIAG
};

const StaticDiagInfoDescriptionStringTable StaticDiagInfoDescriptions = {
#define DIAG(ENUM, CLASS, DEFAULT_SEVERITY, DESC, GROUP, SFINAE, NOWERROR,     \
<<<<<<< HEAD
             SHOWINSYSHEADER, DEFERRABLE, CATEGORY)                            \
  DESC,
  // clang-format off
=======
             SHOWINSYSHEADER, CATEGORY)                                        \
  DESC,
// clang-format off
>>>>>>> ad6db56b
#include "clang/Basic/DiagnosticCommonKinds.inc"
#include "clang/Basic/DiagnosticDriverKinds.inc"
#include "clang/Basic/DiagnosticFrontendKinds.inc"
#include "clang/Basic/DiagnosticSerializationKinds.inc"
#include "clang/Basic/DiagnosticLexKinds.inc"
#include "clang/Basic/DiagnosticParseKinds.inc"
#include "clang/Basic/DiagnosticASTKinds.inc"
#include "clang/Basic/DiagnosticCommentKinds.inc"
#include "clang/Basic/DiagnosticCrossTUKinds.inc"
#include "clang/Basic/DiagnosticSemaKinds.inc"
#include "clang/Basic/DiagnosticAnalysisKinds.inc"
#include "clang/Basic/DiagnosticRefactoringKinds.inc"
  // clang-format on
#undef DIAG
};

extern const StaticDiagInfoRec StaticDiagInfo[];

// Stored separately from StaticDiagInfoRec to pack better.  Otherwise,
// StaticDiagInfoRec would have extra padding on 64-bit platforms.
const uint32_t StaticDiagInfoDescriptionOffsets[] = {
#define DIAG(ENUM, CLASS, DEFAULT_SEVERITY, DESC, GROUP, SFINAE, NOWERROR,     \
<<<<<<< HEAD
             SHOWINSYSHEADER, DEFERRABLE, CATEGORY)                            \
  offsetof(StaticDiagInfoDescriptionStringTable, ENUM##_desc),
  // clang-format off
=======
             SHOWINSYSHEADER, CATEGORY)                                        \
  offsetof(StaticDiagInfoDescriptionStringTable, ENUM##_desc),
// clang-format off
>>>>>>> ad6db56b
#include "clang/Basic/DiagnosticCommonKinds.inc"
#include "clang/Basic/DiagnosticDriverKinds.inc"
#include "clang/Basic/DiagnosticFrontendKinds.inc"
#include "clang/Basic/DiagnosticSerializationKinds.inc"
#include "clang/Basic/DiagnosticLexKinds.inc"
#include "clang/Basic/DiagnosticParseKinds.inc"
#include "clang/Basic/DiagnosticASTKinds.inc"
#include "clang/Basic/DiagnosticCommentKinds.inc"
#include "clang/Basic/DiagnosticCrossTUKinds.inc"
#include "clang/Basic/DiagnosticSemaKinds.inc"
#include "clang/Basic/DiagnosticAnalysisKinds.inc"
#include "clang/Basic/DiagnosticRefactoringKinds.inc"
  // clang-format on
#undef DIAG
};

// Diagnostic classes.
enum {
  CLASS_NOTE       = 0x01,
  CLASS_REMARK     = 0x02,
  CLASS_WARNING    = 0x03,
  CLASS_EXTENSION  = 0x04,
  CLASS_ERROR      = 0x05
};

struct StaticDiagInfoRec {
  uint16_t DiagID;
  unsigned DefaultSeverity : 3;
  unsigned Class : 3;
  unsigned SFINAE : 2;
  unsigned WarnNoWerror : 1;
  unsigned WarnShowInSystemHeader : 1;
  unsigned Category : 6;

  uint16_t OptionGroupIndex;

  uint16_t DescriptionLen;

  unsigned getOptionGroupIndex() const {
    return OptionGroupIndex;
  }

  StringRef getDescription() const {
    size_t MyIndex = this - &StaticDiagInfo[0];
    uint32_t StringOffset = StaticDiagInfoDescriptionOffsets[MyIndex];
    const char* Table = reinterpret_cast<const char*>(&StaticDiagInfoDescriptions);
    return StringRef(&Table[StringOffset], DescriptionLen);
  }

  diag::Flavor getFlavor() const {
    return Class == CLASS_REMARK ? diag::Flavor::Remark
                                 : diag::Flavor::WarningOrError;
  }

  bool operator<(const StaticDiagInfoRec &RHS) const {
    return DiagID < RHS.DiagID;
  }
};

#define STRINGIFY_NAME(NAME) #NAME
#define VALIDATE_DIAG_SIZE(NAME)                                               \
  static_assert(                                                               \
      static_cast<unsigned>(diag::NUM_BUILTIN_##NAME##_DIAGNOSTICS) <          \
          static_cast<unsigned>(diag::DIAG_START_##NAME) +                     \
              static_cast<unsigned>(diag::DIAG_SIZE_##NAME),                   \
      STRINGIFY_NAME(                                                          \
          DIAG_SIZE_##NAME) " is insufficient to contain all "                 \
                            "diagnostics, it may need to be made larger in "   \
                            "DiagnosticIDs.h.");
VALIDATE_DIAG_SIZE(COMMON)
VALIDATE_DIAG_SIZE(DRIVER)
VALIDATE_DIAG_SIZE(FRONTEND)
VALIDATE_DIAG_SIZE(SERIALIZATION)
VALIDATE_DIAG_SIZE(LEX)
VALIDATE_DIAG_SIZE(PARSE)
VALIDATE_DIAG_SIZE(AST)
VALIDATE_DIAG_SIZE(COMMENT)
VALIDATE_DIAG_SIZE(CROSSTU)
VALIDATE_DIAG_SIZE(SEMA)
VALIDATE_DIAG_SIZE(ANALYSIS)
VALIDATE_DIAG_SIZE(REFACTORING)
#undef VALIDATE_DIAG_SIZE
#undef STRINGIFY_NAME

const StaticDiagInfoRec StaticDiagInfo[] = {
#define DIAG(ENUM, CLASS, DEFAULT_SEVERITY, DESC, GROUP, SFINAE, NOWERROR,     \
<<<<<<< HEAD
             SHOWINSYSHEADER, DEFERRABLE, CATEGORY)                            \
=======
             SHOWINSYSHEADER, CATEGORY)                                        \
>>>>>>> ad6db56b
  {                                                                            \
      diag::ENUM,                                                              \
      DEFAULT_SEVERITY,                                                        \
      CLASS,                                                                   \
      DiagnosticIDs::SFINAE,                                                   \
      NOWERROR,                                                                \
      SHOWINSYSHEADER,                                                         \
<<<<<<< HEAD
      DEFERRABLE,                                                              \
      CATEGORY,                                                                \
      GROUP,                                                                   \
      STR_SIZE(DESC, uint16_t)},
  // clang-format off
=======
      CATEGORY,                                                                \
      GROUP,                                                                   \
      STR_SIZE(DESC, uint16_t)},
// clang-format off
>>>>>>> ad6db56b
#include "clang/Basic/DiagnosticCommonKinds.inc"
#include "clang/Basic/DiagnosticDriverKinds.inc"
#include "clang/Basic/DiagnosticFrontendKinds.inc"
#include "clang/Basic/DiagnosticSerializationKinds.inc"
#include "clang/Basic/DiagnosticLexKinds.inc"
#include "clang/Basic/DiagnosticParseKinds.inc"
#include "clang/Basic/DiagnosticASTKinds.inc"
#include "clang/Basic/DiagnosticCommentKinds.inc"
#include "clang/Basic/DiagnosticCrossTUKinds.inc"
#include "clang/Basic/DiagnosticSemaKinds.inc"
#include "clang/Basic/DiagnosticAnalysisKinds.inc"
#include "clang/Basic/DiagnosticRefactoringKinds.inc"
  // clang-format on
#undef DIAG
};

} // namespace

static const unsigned StaticDiagInfoSize = llvm::array_lengthof(StaticDiagInfo);

/// GetDiagInfo - Return the StaticDiagInfoRec entry for the specified DiagID,
/// or null if the ID is invalid.
static const StaticDiagInfoRec *GetDiagInfo(unsigned DiagID) {
  // Out of bounds diag. Can't be in the table.
  using namespace diag;
  if (DiagID >= DIAG_UPPER_LIMIT || DiagID <= DIAG_START_COMMON)
    return nullptr;

  // Compute the index of the requested diagnostic in the static table.
  // 1. Add the number of diagnostics in each category preceding the
  //    diagnostic and of the category the diagnostic is in. This gives us
  //    the offset of the category in the table.
  // 2. Subtract the number of IDs in each category from our ID. This gives us
  //    the offset of the diagnostic in the category.
  // This is cheaper than a binary search on the table as it doesn't touch
  // memory at all.
  unsigned Offset = 0;
  unsigned ID = DiagID - DIAG_START_COMMON - 1;
#define CATEGORY(NAME, PREV) \
  if (DiagID > DIAG_START_##NAME) { \
    Offset += NUM_BUILTIN_##PREV##_DIAGNOSTICS - DIAG_START_##PREV - 1; \
    ID -= DIAG_START_##NAME - DIAG_START_##PREV; \
  }
CATEGORY(DRIVER, COMMON)
CATEGORY(FRONTEND, DRIVER)
CATEGORY(SERIALIZATION, FRONTEND)
CATEGORY(LEX, SERIALIZATION)
CATEGORY(PARSE, LEX)
CATEGORY(AST, PARSE)
CATEGORY(COMMENT, AST)
CATEGORY(CROSSTU, COMMENT)
CATEGORY(SEMA, CROSSTU)
CATEGORY(ANALYSIS, SEMA)
CATEGORY(REFACTORING, ANALYSIS)
#undef CATEGORY

  // Avoid out of bounds reads.
  if (ID + Offset >= StaticDiagInfoSize)
    return nullptr;

  assert(ID < StaticDiagInfoSize && Offset < StaticDiagInfoSize);

  const StaticDiagInfoRec *Found = &StaticDiagInfo[ID + Offset];
  // If the diag id doesn't match we found a different diag, abort. This can
  // happen when this function is called with an ID that points into a hole in
  // the diagID space.
  if (Found->DiagID != DiagID)
    return nullptr;
  return Found;
}

static DiagnosticMapping GetDefaultDiagMapping(unsigned DiagID) {
  DiagnosticMapping Info = DiagnosticMapping::Make(
      diag::Severity::Fatal, /*IsUser=*/false, /*IsPragma=*/false);

  if (const StaticDiagInfoRec *StaticInfo = GetDiagInfo(DiagID)) {
    Info.setSeverity((diag::Severity)StaticInfo->DefaultSeverity);

    if (StaticInfo->WarnNoWerror) {
      assert(Info.getSeverity() == diag::Severity::Warning &&
             "Unexpected mapping with no-Werror bit!");
      Info.setNoWarningAsError(true);
    }
  }

  return Info;
}

/// getCategoryNumberForDiag - Return the category number that a specified
/// DiagID belongs to, or 0 if no category.
unsigned DiagnosticIDs::getCategoryNumberForDiag(unsigned DiagID) {
  if (const StaticDiagInfoRec *Info = GetDiagInfo(DiagID))
    return Info->Category;
  return 0;
}

namespace {
  // The diagnostic category names.
  struct StaticDiagCategoryRec {
    const char *NameStr;
    uint8_t NameLen;

    StringRef getName() const {
      return StringRef(NameStr, NameLen);
    }
  };
}

// Unfortunately, the split between DiagnosticIDs and Diagnostic is not
// particularly clean, but for now we just implement this method here so we can
// access GetDefaultDiagMapping.
DiagnosticMapping &
DiagnosticsEngine::DiagState::getOrAddMapping(diag::kind Diag) {
  std::pair<iterator, bool> Result =
      DiagMap.insert(std::make_pair(Diag, DiagnosticMapping()));

  // Initialize the entry if we added it.
  if (Result.second)
    Result.first->second = GetDefaultDiagMapping(Diag);

  return Result.first->second;
}

static const StaticDiagCategoryRec CategoryNameTable[] = {
#define GET_CATEGORY_TABLE
#define CATEGORY(X, ENUM) { X, STR_SIZE(X, uint8_t) },
#include "clang/Basic/DiagnosticGroups.inc"
#undef GET_CATEGORY_TABLE
  { nullptr, 0 }
};

/// getNumberOfCategories - Return the number of categories
unsigned DiagnosticIDs::getNumberOfCategories() {
  return llvm::array_lengthof(CategoryNameTable) - 1;
}

/// getCategoryNameFromID - Given a category ID, return the name of the
/// category, an empty string if CategoryID is zero, or null if CategoryID is
/// invalid.
StringRef DiagnosticIDs::getCategoryNameFromID(unsigned CategoryID) {
  if (CategoryID >= getNumberOfCategories())
   return StringRef();
  return CategoryNameTable[CategoryID].getName();
}



DiagnosticIDs::SFINAEResponse
DiagnosticIDs::getDiagnosticSFINAEResponse(unsigned DiagID) {
  if (const StaticDiagInfoRec *Info = GetDiagInfo(DiagID))
    return static_cast<DiagnosticIDs::SFINAEResponse>(Info->SFINAE);
  return SFINAE_Report;
}

/// getBuiltinDiagClass - Return the class field of the diagnostic.
///
static unsigned getBuiltinDiagClass(unsigned DiagID) {
  if (const StaticDiagInfoRec *Info = GetDiagInfo(DiagID))
    return Info->Class;
  return ~0U;
}

//===----------------------------------------------------------------------===//
// Custom Diagnostic information
//===----------------------------------------------------------------------===//

namespace clang {
  namespace diag {
    class CustomDiagInfo {
      typedef std::pair<DiagnosticIDs::Level, std::string> DiagDesc;
      std::vector<DiagDesc> DiagInfo;
      std::map<DiagDesc, unsigned> DiagIDs;
    public:

      /// getDescription - Return the description of the specified custom
      /// diagnostic.
      StringRef getDescription(unsigned DiagID) const {
        assert(DiagID - DIAG_UPPER_LIMIT < DiagInfo.size() &&
               "Invalid diagnostic ID");
        return DiagInfo[DiagID-DIAG_UPPER_LIMIT].second;
      }

      /// getLevel - Return the level of the specified custom diagnostic.
      DiagnosticIDs::Level getLevel(unsigned DiagID) const {
        assert(DiagID - DIAG_UPPER_LIMIT < DiagInfo.size() &&
               "Invalid diagnostic ID");
        return DiagInfo[DiagID-DIAG_UPPER_LIMIT].first;
      }

      unsigned getOrCreateDiagID(DiagnosticIDs::Level L, StringRef Message,
                                 DiagnosticIDs &Diags) {
        DiagDesc D(L, std::string(Message));
        // Check to see if it already exists.
        std::map<DiagDesc, unsigned>::iterator I = DiagIDs.lower_bound(D);
        if (I != DiagIDs.end() && I->first == D)
          return I->second;

        // If not, assign a new ID.
        unsigned ID = DiagInfo.size()+DIAG_UPPER_LIMIT;
        DiagIDs.insert(std::make_pair(D, ID));
        DiagInfo.push_back(D);
        return ID;
      }
    };

  } // end diag namespace
} // end clang namespace


//===----------------------------------------------------------------------===//
// Common Diagnostic implementation
//===----------------------------------------------------------------------===//

DiagnosticIDs::DiagnosticIDs() {}

DiagnosticIDs::~DiagnosticIDs() {}

/// getCustomDiagID - Return an ID for a diagnostic with the specified message
/// and level.  If this is the first request for this diagnostic, it is
/// registered and created, otherwise the existing ID is returned.
///
/// \param FormatString A fixed diagnostic format string that will be hashed and
/// mapped to a unique DiagID.
unsigned DiagnosticIDs::getCustomDiagID(Level L, StringRef FormatString) {
  if (!CustomDiagInfo)
    CustomDiagInfo.reset(new diag::CustomDiagInfo());
  return CustomDiagInfo->getOrCreateDiagID(L, FormatString, *this);
}


/// isBuiltinWarningOrExtension - Return true if the unmapped diagnostic
/// level of the specified diagnostic ID is a Warning or Extension.
/// This only works on builtin diagnostics, not custom ones, and is not legal to
/// call on NOTEs.
bool DiagnosticIDs::isBuiltinWarningOrExtension(unsigned DiagID) {
  return DiagID < diag::DIAG_UPPER_LIMIT &&
         getBuiltinDiagClass(DiagID) != CLASS_ERROR;
}

/// Determine whether the given built-in diagnostic ID is a
/// Note.
bool DiagnosticIDs::isBuiltinNote(unsigned DiagID) {
  return DiagID < diag::DIAG_UPPER_LIMIT &&
    getBuiltinDiagClass(DiagID) == CLASS_NOTE;
}

/// isBuiltinExtensionDiag - Determine whether the given built-in diagnostic
/// ID is for an extension of some sort.  This also returns EnabledByDefault,
/// which is set to indicate whether the diagnostic is ignored by default (in
/// which case -pedantic enables it) or treated as a warning/error by default.
///
bool DiagnosticIDs::isBuiltinExtensionDiag(unsigned DiagID,
                                        bool &EnabledByDefault) {
  if (DiagID >= diag::DIAG_UPPER_LIMIT ||
      getBuiltinDiagClass(DiagID) != CLASS_EXTENSION)
    return false;

  EnabledByDefault =
      GetDefaultDiagMapping(DiagID).getSeverity() != diag::Severity::Ignored;
  return true;
}

bool DiagnosticIDs::isDefaultMappingAsError(unsigned DiagID) {
  if (DiagID >= diag::DIAG_UPPER_LIMIT)
    return false;

  return GetDefaultDiagMapping(DiagID).getSeverity() >= diag::Severity::Error;
}

/// getDescription - Given a diagnostic ID, return a description of the
/// issue.
StringRef DiagnosticIDs::getDescription(unsigned DiagID) const {
  if (const StaticDiagInfoRec *Info = GetDiagInfo(DiagID))
    return Info->getDescription();
  assert(CustomDiagInfo && "Invalid CustomDiagInfo");
  return CustomDiagInfo->getDescription(DiagID);
}

static DiagnosticIDs::Level toLevel(diag::Severity SV) {
  switch (SV) {
  case diag::Severity::Ignored:
    return DiagnosticIDs::Ignored;
  case diag::Severity::Remark:
    return DiagnosticIDs::Remark;
  case diag::Severity::Warning:
    return DiagnosticIDs::Warning;
  case diag::Severity::Error:
    return DiagnosticIDs::Error;
  case diag::Severity::Fatal:
    return DiagnosticIDs::Fatal;
  }
  llvm_unreachable("unexpected severity");
}

/// getDiagnosticLevel - Based on the way the client configured the
/// DiagnosticsEngine object, classify the specified diagnostic ID into a Level,
/// by consumable the DiagnosticClient.
DiagnosticIDs::Level
DiagnosticIDs::getDiagnosticLevel(unsigned DiagID, SourceLocation Loc,
                                  const DiagnosticsEngine &Diag) const {
  // Handle custom diagnostics, which cannot be mapped.
  if (DiagID >= diag::DIAG_UPPER_LIMIT) {
    assert(CustomDiagInfo && "Invalid CustomDiagInfo");
    return CustomDiagInfo->getLevel(DiagID);
  }

  unsigned DiagClass = getBuiltinDiagClass(DiagID);
  if (DiagClass == CLASS_NOTE) return DiagnosticIDs::Note;
  return toLevel(getDiagnosticSeverity(DiagID, Loc, Diag));
}

/// Based on the way the client configured the Diagnostic
/// object, classify the specified diagnostic ID into a Level, consumable by
/// the DiagnosticClient.
///
/// \param Loc The source location we are interested in finding out the
/// diagnostic state. Can be null in order to query the latest state.
diag::Severity
DiagnosticIDs::getDiagnosticSeverity(unsigned DiagID, SourceLocation Loc,
                                     const DiagnosticsEngine &Diag) const {
  assert(getBuiltinDiagClass(DiagID) != CLASS_NOTE);

  // Specific non-error diagnostics may be mapped to various levels from ignored
  // to error.  Errors can only be mapped to fatal.
  diag::Severity Result = diag::Severity::Fatal;

  // Get the mapping information, or compute it lazily.
  DiagnosticsEngine::DiagState *State = Diag.GetDiagStateForLoc(Loc);
  DiagnosticMapping &Mapping = State->getOrAddMapping((diag::kind)DiagID);

  // TODO: Can a null severity really get here?
  if (Mapping.getSeverity() != diag::Severity())
    Result = Mapping.getSeverity();

  // Upgrade ignored diagnostics if -Weverything is enabled.
  if (State->EnableAllWarnings && Result == diag::Severity::Ignored &&
      !Mapping.isUser() && getBuiltinDiagClass(DiagID) != CLASS_REMARK)
    Result = diag::Severity::Warning;

  // Ignore -pedantic diagnostics inside __extension__ blocks.
  // (The diagnostics controlled by -pedantic are the extension diagnostics
  // that are not enabled by default.)
  bool EnabledByDefault = false;
  bool IsExtensionDiag = isBuiltinExtensionDiag(DiagID, EnabledByDefault);
  if (Diag.AllExtensionsSilenced && IsExtensionDiag && !EnabledByDefault)
    return diag::Severity::Ignored;

  // For extension diagnostics that haven't been explicitly mapped, check if we
  // should upgrade the diagnostic.
  if (IsExtensionDiag && !Mapping.isUser())
    Result = std::max(Result, State->ExtBehavior);

  // At this point, ignored errors can no longer be upgraded.
  if (Result == diag::Severity::Ignored)
    return Result;

  // Honor -w: this disables all messages which which are not Error/Fatal by
  // default (disregarding attempts to upgrade severity from Warning to Error),
  // as well as disabling all messages which are currently mapped to Warning
  // (whether by default or downgraded from Error via e.g. -Wno-error or #pragma
  // diagnostic.)
  if (State->IgnoreAllWarnings) {
    if (Result == diag::Severity::Warning ||
        (Result >= diag::Severity::Error &&
         !isDefaultMappingAsError((diag::kind)DiagID)))
      return diag::Severity::Ignored;
  }

  // If -Werror is enabled, map warnings to errors unless explicitly disabled.
  if (Result == diag::Severity::Warning) {
    if (State->WarningsAsErrors && !Mapping.hasNoWarningAsError())
      Result = diag::Severity::Error;
  }

  // If -Wfatal-errors is enabled, map errors to fatal unless explicitly
  // disabled.
  if (Result == diag::Severity::Error) {
    if (State->ErrorsAsFatal && !Mapping.hasNoErrorAsFatal())
      Result = diag::Severity::Fatal;
  }

  // If explicitly requested, map fatal errors to errors.
  if (Result == diag::Severity::Fatal &&
      Diag.CurDiagID != diag::fatal_too_many_errors && Diag.FatalsAsError)
    Result = diag::Severity::Error;

  // Custom diagnostics always are emitted in system headers.
  bool ShowInSystemHeader =
      !GetDiagInfo(DiagID) || GetDiagInfo(DiagID)->WarnShowInSystemHeader;

  // If we are in a system header, we ignore it. We look at the diagnostic class
  // because we also want to ignore extensions and warnings in -Werror and
  // -pedantic-errors modes, which *map* warnings/extensions to errors.
  if (State->SuppressSystemWarnings && !ShowInSystemHeader && Loc.isValid() &&
      Diag.getSourceManager().isInSystemHeader(
          Diag.getSourceManager().getExpansionLoc(Loc)))
    return diag::Severity::Ignored;

  return Result;
}

#define GET_DIAG_ARRAYS
#include "clang/Basic/DiagnosticGroups.inc"
#undef GET_DIAG_ARRAYS

namespace {
  struct WarningOption {
    uint16_t NameOffset;
    uint16_t Members;
    uint16_t SubGroups;

    // String is stored with a pascal-style length byte.
    StringRef getName() const {
      return StringRef(DiagGroupNames + NameOffset + 1,
                       DiagGroupNames[NameOffset]);
    }
  };
}

// Second the table of options, sorted by name for fast binary lookup.
static const WarningOption OptionTable[] = {
#define GET_DIAG_TABLE
#include "clang/Basic/DiagnosticGroups.inc"
#undef GET_DIAG_TABLE
};

/// getWarningOptionForDiag - Return the lowest-level warning option that
/// enables the specified diagnostic.  If there is no -Wfoo flag that controls
/// the diagnostic, this returns null.
StringRef DiagnosticIDs::getWarningOptionForDiag(unsigned DiagID) {
  if (const StaticDiagInfoRec *Info = GetDiagInfo(DiagID))
    return OptionTable[Info->getOptionGroupIndex()].getName();
  return StringRef();
}

std::vector<std::string> DiagnosticIDs::getDiagnosticFlags() {
  std::vector<std::string> Res;
  for (size_t I = 1; DiagGroupNames[I] != '\0';) {
    std::string Diag(DiagGroupNames + I + 1, DiagGroupNames[I]);
    I += DiagGroupNames[I] + 1;
    Res.push_back("-W" + Diag);
    Res.push_back("-Wno-" + Diag);
  }

  return Res;
}

/// Return \c true if any diagnostics were found in this group, even if they
/// were filtered out due to having the wrong flavor.
static bool getDiagnosticsInGroup(diag::Flavor Flavor,
                                  const WarningOption *Group,
                                  SmallVectorImpl<diag::kind> &Diags) {
  // An empty group is considered to be a warning group: we have empty groups
  // for GCC compatibility, and GCC does not have remarks.
  if (!Group->Members && !Group->SubGroups)
    return Flavor == diag::Flavor::Remark;

  bool NotFound = true;

  // Add the members of the option diagnostic set.
  const int16_t *Member = DiagArrays + Group->Members;
  for (; *Member != -1; ++Member) {
    if (GetDiagInfo(*Member)->getFlavor() == Flavor) {
      NotFound = false;
      Diags.push_back(*Member);
    }
  }

  // Add the members of the subgroups.
  const int16_t *SubGroups = DiagSubGroups + Group->SubGroups;
  for (; *SubGroups != (int16_t)-1; ++SubGroups)
    NotFound &= getDiagnosticsInGroup(Flavor, &OptionTable[(short)*SubGroups],
                                      Diags);

  return NotFound;
}

bool
DiagnosticIDs::getDiagnosticsInGroup(diag::Flavor Flavor, StringRef Group,
                                     SmallVectorImpl<diag::kind> &Diags) const {
  auto Found = llvm::partition_point(
      OptionTable, [=](const WarningOption &O) { return O.getName() < Group; });
  if (Found == std::end(OptionTable) || Found->getName() != Group)
    return true; // Option not found.

  return ::getDiagnosticsInGroup(Flavor, Found, Diags);
}

void DiagnosticIDs::getAllDiagnostics(diag::Flavor Flavor,
                                      std::vector<diag::kind> &Diags) {
  for (unsigned i = 0; i != StaticDiagInfoSize; ++i)
    if (StaticDiagInfo[i].getFlavor() == Flavor)
      Diags.push_back(StaticDiagInfo[i].DiagID);
}

StringRef DiagnosticIDs::getNearestOption(diag::Flavor Flavor,
                                          StringRef Group) {
  StringRef Best;
  unsigned BestDistance = Group.size() + 1; // Sanity threshold.
  for (const WarningOption &O : OptionTable) {
    // Don't suggest ignored warning flags.
    if (!O.Members && !O.SubGroups)
      continue;

    unsigned Distance = O.getName().edit_distance(Group, true, BestDistance);
    if (Distance > BestDistance)
      continue;

    // Don't suggest groups that are not of this kind.
    llvm::SmallVector<diag::kind, 8> Diags;
    if (::getDiagnosticsInGroup(Flavor, &O, Diags) || Diags.empty())
      continue;

    if (Distance == BestDistance) {
      // Two matches with the same distance, don't prefer one over the other.
      Best = "";
    } else if (Distance < BestDistance) {
      // This is a better match.
      Best = O.getName();
      BestDistance = Distance;
    }
  }

  return Best;
}

/// ProcessDiag - This is the method used to report a diagnostic that is
/// finally fully formed.
bool DiagnosticIDs::ProcessDiag(DiagnosticsEngine &Diag) const {
  Diagnostic Info(&Diag);

  assert(Diag.getClient() && "DiagnosticClient not set!");

  // Figure out the diagnostic level of this message.
  unsigned DiagID = Info.getID();
  DiagnosticIDs::Level DiagLevel
    = getDiagnosticLevel(DiagID, Info.getLocation(), Diag);

  // Update counts for DiagnosticErrorTrap even if a fatal error occurred
  // or diagnostics are suppressed.
  if (DiagLevel >= DiagnosticIDs::Error) {
    ++Diag.TrapNumErrorsOccurred;
    if (isUnrecoverable(DiagID))
      ++Diag.TrapNumUnrecoverableErrorsOccurred;
  }

  if (Diag.SuppressAllDiagnostics)
    return false;

  if (DiagLevel != DiagnosticIDs::Note) {
    // Record that a fatal error occurred only when we see a second
    // non-note diagnostic. This allows notes to be attached to the
    // fatal error, but suppresses any diagnostics that follow those
    // notes.
    if (Diag.LastDiagLevel == DiagnosticIDs::Fatal)
      Diag.FatalErrorOccurred = true;

    Diag.LastDiagLevel = DiagLevel;
  }

  // If a fatal error has already been emitted, silence all subsequent
  // diagnostics.
  if (Diag.FatalErrorOccurred) {
    if (DiagLevel >= DiagnosticIDs::Error &&
        Diag.Client->IncludeInDiagnosticCounts()) {
      ++Diag.NumErrors;
    }

    return false;
  }

  // If the client doesn't care about this message, don't issue it.  If this is
  // a note and the last real diagnostic was ignored, ignore it too.
  if (DiagLevel == DiagnosticIDs::Ignored ||
      (DiagLevel == DiagnosticIDs::Note &&
       Diag.LastDiagLevel == DiagnosticIDs::Ignored))
    return false;

  if (DiagLevel >= DiagnosticIDs::Error) {
    if (isUnrecoverable(DiagID))
      Diag.UnrecoverableErrorOccurred = true;

    // Warnings which have been upgraded to errors do not prevent compilation.
    if (isDefaultMappingAsError(DiagID))
      Diag.UncompilableErrorOccurred = true;

    Diag.ErrorOccurred = true;
    if (Diag.Client->IncludeInDiagnosticCounts()) {
      ++Diag.NumErrors;
    }

    // If we've emitted a lot of errors, emit a fatal error instead of it to
    // stop a flood of bogus errors.
    if (Diag.ErrorLimit && Diag.NumErrors > Diag.ErrorLimit &&
        DiagLevel == DiagnosticIDs::Error) {
      Diag.SetDelayedDiagnostic(diag::fatal_too_many_errors);
      return false;
    }
  }

  // Make sure we set FatalErrorOccurred to ensure that the notes from the
  // diagnostic that caused `fatal_too_many_errors` won't be emitted.
  if (Diag.CurDiagID == diag::fatal_too_many_errors)
    Diag.FatalErrorOccurred = true;
  // Finally, report it.
  EmitDiag(Diag, DiagLevel);
  return true;
}

void DiagnosticIDs::EmitDiag(DiagnosticsEngine &Diag, Level DiagLevel) const {
  Diagnostic Info(&Diag);
  assert(DiagLevel != DiagnosticIDs::Ignored && "Cannot emit ignored diagnostics!");

  Diag.Client->HandleDiagnostic((DiagnosticsEngine::Level)DiagLevel, Info);
  if (Diag.Client->IncludeInDiagnosticCounts()) {
    if (DiagLevel == DiagnosticIDs::Warning)
      ++Diag.NumWarnings;
  }

  Diag.CurDiagID = ~0U;
}

bool DiagnosticIDs::isUnrecoverable(unsigned DiagID) const {
  if (DiagID >= diag::DIAG_UPPER_LIMIT) {
    assert(CustomDiagInfo && "Invalid CustomDiagInfo");
    // Custom diagnostics.
    return CustomDiagInfo->getLevel(DiagID) >= DiagnosticIDs::Error;
  }

  // Only errors may be unrecoverable.
  if (getBuiltinDiagClass(DiagID) < CLASS_ERROR)
    return false;

  if (DiagID == diag::err_unavailable ||
      DiagID == diag::err_unavailable_message)
    return false;

  // Currently we consider all ARC errors as recoverable.
  if (isARCDiagnostic(DiagID))
    return false;

  return true;
}

bool DiagnosticIDs::isARCDiagnostic(unsigned DiagID) {
  unsigned cat = getCategoryNumberForDiag(DiagID);
  return DiagnosticIDs::getCategoryNameFromID(cat).startswith("ARC ");
}<|MERGE_RESOLUTION|>--- conflicted
+++ resolved
@@ -33,11 +33,7 @@
 // platforms. See "How To Write Shared Libraries" by Ulrich Drepper.
 struct StaticDiagInfoDescriptionStringTable {
 #define DIAG(ENUM, CLASS, DEFAULT_SEVERITY, DESC, GROUP, SFINAE, NOWERROR,     \
-<<<<<<< HEAD
-             SHOWINSYSHEADER, DEFERRABLE, CATEGORY)                            \
-=======
              SHOWINSYSHEADER, CATEGORY)                                        \
->>>>>>> ad6db56b
   char ENUM##_desc[sizeof(DESC)];
   // clang-format off
 #include "clang/Basic/DiagnosticCommonKinds.inc"
@@ -58,15 +54,9 @@
 
 const StaticDiagInfoDescriptionStringTable StaticDiagInfoDescriptions = {
 #define DIAG(ENUM, CLASS, DEFAULT_SEVERITY, DESC, GROUP, SFINAE, NOWERROR,     \
-<<<<<<< HEAD
-             SHOWINSYSHEADER, DEFERRABLE, CATEGORY)                            \
-  DESC,
-  // clang-format off
-=======
              SHOWINSYSHEADER, CATEGORY)                                        \
   DESC,
 // clang-format off
->>>>>>> ad6db56b
 #include "clang/Basic/DiagnosticCommonKinds.inc"
 #include "clang/Basic/DiagnosticDriverKinds.inc"
 #include "clang/Basic/DiagnosticFrontendKinds.inc"
@@ -89,15 +79,9 @@
 // StaticDiagInfoRec would have extra padding on 64-bit platforms.
 const uint32_t StaticDiagInfoDescriptionOffsets[] = {
 #define DIAG(ENUM, CLASS, DEFAULT_SEVERITY, DESC, GROUP, SFINAE, NOWERROR,     \
-<<<<<<< HEAD
-             SHOWINSYSHEADER, DEFERRABLE, CATEGORY)                            \
-  offsetof(StaticDiagInfoDescriptionStringTable, ENUM##_desc),
-  // clang-format off
-=======
              SHOWINSYSHEADER, CATEGORY)                                        \
   offsetof(StaticDiagInfoDescriptionStringTable, ENUM##_desc),
 // clang-format off
->>>>>>> ad6db56b
 #include "clang/Basic/DiagnosticCommonKinds.inc"
 #include "clang/Basic/DiagnosticDriverKinds.inc"
 #include "clang/Basic/DiagnosticFrontendKinds.inc"
@@ -184,11 +168,7 @@
 
 const StaticDiagInfoRec StaticDiagInfo[] = {
 #define DIAG(ENUM, CLASS, DEFAULT_SEVERITY, DESC, GROUP, SFINAE, NOWERROR,     \
-<<<<<<< HEAD
-             SHOWINSYSHEADER, DEFERRABLE, CATEGORY)                            \
-=======
              SHOWINSYSHEADER, CATEGORY)                                        \
->>>>>>> ad6db56b
   {                                                                            \
       diag::ENUM,                                                              \
       DEFAULT_SEVERITY,                                                        \
@@ -196,18 +176,10 @@
       DiagnosticIDs::SFINAE,                                                   \
       NOWERROR,                                                                \
       SHOWINSYSHEADER,                                                         \
-<<<<<<< HEAD
-      DEFERRABLE,                                                              \
-      CATEGORY,                                                                \
-      GROUP,                                                                   \
-      STR_SIZE(DESC, uint16_t)},
-  // clang-format off
-=======
       CATEGORY,                                                                \
       GROUP,                                                                   \
       STR_SIZE(DESC, uint16_t)},
 // clang-format off
->>>>>>> ad6db56b
 #include "clang/Basic/DiagnosticCommonKinds.inc"
 #include "clang/Basic/DiagnosticDriverKinds.inc"
 #include "clang/Basic/DiagnosticFrontendKinds.inc"
