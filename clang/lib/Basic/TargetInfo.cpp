--- conflicted
+++ resolved
@@ -410,17 +410,12 @@
       const auto &OpenCLFeaturesMap = getSupportedOpenCLOpts();
       Opts.OpenCLGenericAddressSpace = hasFeatureEnabled(
           OpenCLFeaturesMap, "__opencl_c_generic_address_space");
-<<<<<<< HEAD
 #if INTEL_CUSTOMIZATION
       Opts.Blocks =
           hasFeatureEnabled(OpenCLFeaturesMap, "__opencl_c_device_enqueue");
-      Opts.OpenCLPipe =
-          hasFeatureEnabled(OpenCLFeaturesMap, "__opencl_c_pipes");
 #endif // INTEL_CUSTOMIZATION
-=======
       Opts.OpenCLPipes =
           hasFeatureEnabled(OpenCLFeaturesMap, "__opencl_c_pipes");
->>>>>>> d1e4b257
     }
   }
 
