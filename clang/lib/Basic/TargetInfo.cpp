//===--- TargetInfo.cpp - Information about Target machine ----------------===//
//
// Part of the LLVM Project, under the Apache License v2.0 with LLVM Exceptions.
// See https://llvm.org/LICENSE.txt for license information.
// SPDX-License-Identifier: Apache-2.0 WITH LLVM-exception
//
//===----------------------------------------------------------------------===//
//
//  This file implements the TargetInfo and TargetInfoImpl interfaces.
//
//===----------------------------------------------------------------------===//

#include "clang/Basic/TargetInfo.h"
#include "clang/Basic/AddressSpaces.h"
#include "clang/Basic/CharInfo.h"
#include "clang/Basic/Diagnostic.h"
#include "clang/Basic/LangOptions.h"
#include "llvm/ADT/APFloat.h"
#include "llvm/ADT/STLExtras.h"
#include "llvm/Support/ErrorHandling.h"
#include "llvm/Support/TargetParser.h"
#include <cstdlib>
using namespace clang;

static const LangASMap DefaultAddrSpaceMap = {0};

// TargetInfo Constructor.
TargetInfo::TargetInfo(const llvm::Triple &T) : TargetOpts(), Triple(T) {
  // Set defaults.  Defaults are set for a 32-bit RISC platform, like PPC or
  // SPARC.  These should be overridden by concrete targets as needed.
  BigEndian = !T.isLittleEndian();
  TLSSupported = true;
  VLASupported = true;
  NoAsmVariants = false;
  HasLegalHalfType = false;
  HasFloat128 = false;
  HasFloat16 = false;
  PointerWidth = PointerAlign = 32;
  BoolWidth = BoolAlign = 8;
  IntWidth = IntAlign = 32;
  LongWidth = LongAlign = 32;
  LongLongWidth = LongLongAlign = 64;

  // Fixed point default bit widths
  ShortAccumWidth = ShortAccumAlign = 16;
  AccumWidth = AccumAlign = 32;
  LongAccumWidth = LongAccumAlign = 64;
  ShortFractWidth = ShortFractAlign = 8;
  FractWidth = FractAlign = 16;
  LongFractWidth = LongFractAlign = 32;

  // Fixed point default integral and fractional bit sizes
  // We give the _Accum 1 fewer fractional bits than their corresponding _Fract
  // types by default to have the same number of fractional bits between _Accum
  // and _Fract types.
  PaddingOnUnsignedFixedPoint = false;
  ShortAccumScale = 7;
  AccumScale = 15;
  LongAccumScale = 31;

  SuitableAlign = 64;
  DefaultAlignForAttributeAligned = 128;
  MinGlobalAlign = 0;
  // From the glibc documentation, on GNU systems, malloc guarantees 16-byte
  // alignment on 64-bit systems and 8-byte alignment on 32-bit systems. See
  // https://www.gnu.org/software/libc/manual/html_node/Malloc-Examples.html.
  // This alignment guarantee also applies to Windows and Android.
  if (T.isGNUEnvironment() || T.isWindowsMSVCEnvironment() || T.isAndroid())
    NewAlign = Triple.isArch64Bit() ? 128 : Triple.isArch32Bit() ? 64 : 0;
  else
    NewAlign = 0; // Infer from basic type alignment.
  HalfWidth = 16;
  HalfAlign = 16;
  FloatWidth = 32;
  FloatAlign = 32;
  DoubleWidth = 64;
  DoubleAlign = 64;
  LongDoubleWidth = 64;
  LongDoubleAlign = 64;
  Float128Align = 128;
  LargeArrayMinWidth = 0;
  LargeArrayAlign = 0;
  MaxAtomicPromoteWidth = MaxAtomicInlineWidth = 0;
  MaxVectorAlign = 0;
  MaxTLSAlign = 0;
  SimdDefaultAlign = 0;
  SizeType = UnsignedLong;
  PtrDiffType = SignedLong;
  IntMaxType = SignedLongLong;
  IntPtrType = SignedLong;
  WCharType = SignedInt;
  WIntType = SignedInt;
  Char16Type = UnsignedShort;
  Char32Type = UnsignedInt;
  Int64Type = SignedLongLong;
  SigAtomicType = SignedInt;
  ProcessIDType = SignedInt;
  UseSignedCharForObjCBool = true;
  UseBitFieldTypeAlignment = true;
  UseZeroLengthBitfieldAlignment = false;
  UseExplicitBitFieldAlignment = true;
  ZeroLengthBitfieldBoundary = 0;
  HalfFormat = &llvm::APFloat::IEEEhalf();
  FloatFormat = &llvm::APFloat::IEEEsingle();
  DoubleFormat = &llvm::APFloat::IEEEdouble();
  LongDoubleFormat = &llvm::APFloat::IEEEdouble();
  Float128Format = &llvm::APFloat::IEEEquad();
  MCountName = "mcount";
  RegParmMax = 0;
  SSERegParmMax = 0;
  HasAlignMac68kSupport = false;
  HasBuiltinMSVaList = false;
  IsRenderScriptTarget = false;

  // Default to no types using fpret.
  RealTypeUsesObjCFPRet = 0;

  // Default to not using fp2ret for __Complex long double
  ComplexLongDoubleUsesFP2Ret = false;

  // Set the C++ ABI based on the triple.
  TheCXXABI.set(Triple.isKnownWindowsMSVCEnvironment()
                    ? TargetCXXABI::Microsoft
                    : TargetCXXABI::GenericItanium);

  // Default to an empty address space map.
  AddrSpaceMap = &DefaultAddrSpaceMap;
  UseAddrSpaceMapMangling = false;

  // Default to an unknown platform name.
  PlatformName = "unknown";
  PlatformMinVersion = VersionTuple();
}

// Out of line virtual dtor for TargetInfo.
TargetInfo::~TargetInfo() {}

bool
TargetInfo::checkCFProtectionBranchSupported(DiagnosticsEngine &Diags) const {
  Diags.Report(diag::err_opt_not_valid_on_target) << "cf-protection=branch";
  return false;
}

bool
TargetInfo::checkCFProtectionReturnSupported(DiagnosticsEngine &Diags) const {
  Diags.Report(diag::err_opt_not_valid_on_target) << "cf-protection=return";
  return false;
}

/// getTypeName - Return the user string for the specified integer type enum.
/// For example, SignedShort -> "short".
const char *TargetInfo::getTypeName(IntType T) {
  switch (T) {
  default: llvm_unreachable("not an integer!");
  case SignedChar:       return "signed char";
  case UnsignedChar:     return "unsigned char";
  case SignedShort:      return "short";
  case UnsignedShort:    return "unsigned short";
  case SignedInt:        return "int";
  case UnsignedInt:      return "unsigned int";
  case SignedLong:       return "long int";
  case UnsignedLong:     return "long unsigned int";
  case SignedLongLong:   return "long long int";
  case UnsignedLongLong: return "long long unsigned int";
  }
}

/// getTypeConstantSuffix - Return the constant suffix for the specified
/// integer type enum. For example, SignedLong -> "L".
const char *TargetInfo::getTypeConstantSuffix(IntType T) const {
  switch (T) {
  default: llvm_unreachable("not an integer!");
  case SignedChar:
  case SignedShort:
  case SignedInt:        return "";
  case SignedLong:       return "L";
  case SignedLongLong:   return "LL";
  case UnsignedChar:
    if (getCharWidth() < getIntWidth())
      return "";
    LLVM_FALLTHROUGH;
  case UnsignedShort:
    if (getShortWidth() < getIntWidth())
      return "";
    LLVM_FALLTHROUGH;
  case UnsignedInt:      return "U";
  case UnsignedLong:     return "UL";
  case UnsignedLongLong: return "ULL";
  }
}

/// getTypeFormatModifier - Return the printf format modifier for the
/// specified integer type enum. For example, SignedLong -> "l".

const char *TargetInfo::getTypeFormatModifier(IntType T) {
  switch (T) {
  default: llvm_unreachable("not an integer!");
  case SignedChar:
  case UnsignedChar:     return "hh";
  case SignedShort:
  case UnsignedShort:    return "h";
  case SignedInt:
  case UnsignedInt:      return "";
  case SignedLong:
  case UnsignedLong:     return "l";
  case SignedLongLong:
  case UnsignedLongLong: return "ll";
  }
}

/// getTypeWidth - Return the width (in bits) of the specified integer type
/// enum. For example, SignedInt -> getIntWidth().
unsigned TargetInfo::getTypeWidth(IntType T) const {
  switch (T) {
  default: llvm_unreachable("not an integer!");
  case SignedChar:
  case UnsignedChar:     return getCharWidth();
  case SignedShort:
  case UnsignedShort:    return getShortWidth();
  case SignedInt:
  case UnsignedInt:      return getIntWidth();
  case SignedLong:
  case UnsignedLong:     return getLongWidth();
  case SignedLongLong:
  case UnsignedLongLong: return getLongLongWidth();
  };
}

TargetInfo::IntType TargetInfo::getIntTypeByWidth(
    unsigned BitWidth, bool IsSigned) const {
  if (getCharWidth() == BitWidth)
    return IsSigned ? SignedChar : UnsignedChar;
  if (getShortWidth() == BitWidth)
    return IsSigned ? SignedShort : UnsignedShort;
  if (getIntWidth() == BitWidth)
    return IsSigned ? SignedInt : UnsignedInt;
  if (getLongWidth() == BitWidth)
    return IsSigned ? SignedLong : UnsignedLong;
  if (getLongLongWidth() == BitWidth)
    return IsSigned ? SignedLongLong : UnsignedLongLong;
  return NoInt;
}

TargetInfo::IntType TargetInfo::getLeastIntTypeByWidth(unsigned BitWidth,
                                                       bool IsSigned) const {
  if (getCharWidth() >= BitWidth)
    return IsSigned ? SignedChar : UnsignedChar;
  if (getShortWidth() >= BitWidth)
    return IsSigned ? SignedShort : UnsignedShort;
  if (getIntWidth() >= BitWidth)
    return IsSigned ? SignedInt : UnsignedInt;
  if (getLongWidth() >= BitWidth)
    return IsSigned ? SignedLong : UnsignedLong;
  if (getLongLongWidth() >= BitWidth)
    return IsSigned ? SignedLongLong : UnsignedLongLong;
  return NoInt;
}

TargetInfo::RealType TargetInfo::getRealTypeByWidth(unsigned BitWidth) const {
  if (getFloatWidth() == BitWidth)
    return Float;
  if (getDoubleWidth() == BitWidth)
    return Double;

  switch (BitWidth) {
  case 96:
    if (&getLongDoubleFormat() == &llvm::APFloat::x87DoubleExtended())
      return LongDouble;
    break;
  case 128:
    if (&getLongDoubleFormat() == &llvm::APFloat::PPCDoubleDouble() ||
        &getLongDoubleFormat() == &llvm::APFloat::IEEEquad())
      return LongDouble;
    if (hasFloat128Type())
      return Float128;
    break;
  }

  return NoFloat;
}

/// getTypeAlign - Return the alignment (in bits) of the specified integer type
/// enum. For example, SignedInt -> getIntAlign().
unsigned TargetInfo::getTypeAlign(IntType T) const {
  switch (T) {
  default: llvm_unreachable("not an integer!");
  case SignedChar:
  case UnsignedChar:     return getCharAlign();
  case SignedShort:
  case UnsignedShort:    return getShortAlign();
  case SignedInt:
  case UnsignedInt:      return getIntAlign();
  case SignedLong:
  case UnsignedLong:     return getLongAlign();
  case SignedLongLong:
  case UnsignedLongLong: return getLongLongAlign();
  };
}

/// isTypeSigned - Return whether an integer types is signed. Returns true if
/// the type is signed; false otherwise.
bool TargetInfo::isTypeSigned(IntType T) {
  switch (T) {
  default: llvm_unreachable("not an integer!");
  case SignedChar:
  case SignedShort:
  case SignedInt:
  case SignedLong:
  case SignedLongLong:
    return true;
  case UnsignedChar:
  case UnsignedShort:
  case UnsignedInt:
  case UnsignedLong:
  case UnsignedLongLong:
    return false;
  };
}

/// adjust - Set forced language options.
/// Apply changes to the target information with respect to certain
/// language options which change the target configuration and adjust
/// the language based on the target options where applicable.
void TargetInfo::adjust(LangOptions &Opts) {
  if (Opts.NoBitFieldTypeAlign)
    UseBitFieldTypeAlignment = false;

  switch (Opts.WCharSize) {
  default: llvm_unreachable("invalid wchar_t width");
  case 0: break;
  case 1: WCharType = Opts.WCharIsSigned ? SignedChar : UnsignedChar; break;
  case 2: WCharType = Opts.WCharIsSigned ? SignedShort : UnsignedShort; break;
  case 4: WCharType = Opts.WCharIsSigned ? SignedInt : UnsignedInt; break;
  }

  if (Opts.AlignDouble) {
    DoubleAlign = LongLongAlign = 64;
    LongDoubleAlign = 64;
  }

  if (Opts.OpenCL) {
    // OpenCL C requires specific widths for types, irrespective of
    // what these normally are for the target.
    // We also define long long and long double here, although the
    // OpenCL standard only mentions these as "reserved".
    IntWidth = IntAlign = 32;
    LongWidth = LongAlign = 64;
    LongLongWidth = LongLongAlign = 128;
    HalfWidth = HalfAlign = 16;
    FloatWidth = FloatAlign = 32;

    // Embedded 32-bit targets (OpenCL EP) might have double C type
    // defined as float. Let's not override this as it might lead
    // to generating illegal code that uses 64bit doubles.
    if (DoubleWidth != FloatWidth) {
      DoubleWidth = DoubleAlign = 64;
      DoubleFormat = &llvm::APFloat::IEEEdouble();
    }
    LongDoubleWidth = LongDoubleAlign = 128;

    unsigned MaxPointerWidth = getMaxPointerWidth();
    assert(MaxPointerWidth == 32 || MaxPointerWidth == 64);
    bool Is32BitArch = MaxPointerWidth == 32;
    SizeType = Is32BitArch ? UnsignedInt : UnsignedLong;
    PtrDiffType = Is32BitArch ? SignedInt : SignedLong;
    IntPtrType = Is32BitArch ? SignedInt : SignedLong;

    IntMaxType = SignedLongLong;
    Int64Type = SignedLong;

    HalfFormat = &llvm::APFloat::IEEEhalf();
    FloatFormat = &llvm::APFloat::IEEEsingle();
    LongDoubleFormat = &llvm::APFloat::IEEEquad();
  }

<<<<<<< HEAD
#if INTEL_CUSTOMIZATION
  if ((Opts.IntelCompat || Opts.IntelMSCompat) && Opts.Float128)
    HasFloat128 = true;

  switch (Opts.LongDoubleSize) {
  default:
    break;
  case 64:
    LongDoubleWidth = 64;
    LongDoubleAlign = 64;
    LongDoubleFormat = &llvm::APFloat::IEEEdouble();
    break;
  case 80:
    if (getTriple().getArch() == llvm::Triple::x86_64) {
      LongDoubleWidth = 128;
      LongDoubleAlign = 128;
    } else {
      LongDoubleWidth = 96;
      LongDoubleAlign = 32;
    }

    LongDoubleFormat = &llvm::APFloat::x87DoubleExtended();
    break;
  case 128:
    LongDoubleWidth = 128;
    LongDoubleAlign = 128;
    LongDoubleFormat = &llvm::APFloat::IEEEquad();
    break;
  }
=======
  if (Opts.LongDoubleSize) {
    if (Opts.LongDoubleSize == DoubleWidth) {
      LongDoubleWidth = DoubleWidth;
      LongDoubleAlign = DoubleAlign;
      LongDoubleFormat = DoubleFormat;
    } else if (Opts.LongDoubleSize == 128) {
      LongDoubleWidth = LongDoubleAlign = 128;
      LongDoubleFormat = &llvm::APFloat::IEEEquad();
#if INTEL_CUSTOMIZATION
    } else if (Opts.LongDoubleSize == 80) {
      if (getTriple().getArch() == llvm::Triple::x86_64) {
        LongDoubleWidth = 128;
        LongDoubleAlign = 128;
        LongDoubleFormat = &llvm::APFloat::x87DoubleExtended();
      } else if (getTriple().getArch() == llvm::Triple::x86) {
        LongDoubleWidth = 96;
        LongDoubleAlign = 32;
        LongDoubleFormat = &llvm::APFloat::x87DoubleExtended();
      }
#endif // INTEL_CUSTOMIZATION
    }
  }

#if INTEL_CUSTOMIZATION
  if ((Opts.IntelCompat || Opts.IntelMSCompat) && Opts.Float128)
    HasFloat128 = true;
>>>>>>> a04ae881
#endif // INTEL_CUSTOMIZATION

  if (Opts.NewAlignOverride)
    NewAlign = Opts.NewAlignOverride * getCharWidth();

  // Each unsigned fixed point type has the same number of fractional bits as
  // its corresponding signed type.
  PaddingOnUnsignedFixedPoint |= Opts.PaddingOnUnsignedFixedPoint;
  CheckFixedPointBits();
}

bool TargetInfo::initFeatureMap(
    llvm::StringMap<bool> &Features, DiagnosticsEngine &Diags, StringRef CPU,
    const std::vector<std::string> &FeatureVec) const {
  for (const auto &F : FeatureVec) {
    StringRef Name = F;
    // Apply the feature via the target.
    bool Enabled = Name[0] == '+';
    setFeatureEnabled(Features, Name.substr(1), Enabled);
  }
  return true;
}

TargetInfo::CallingConvKind
TargetInfo::getCallingConvKind(bool ClangABICompat4) const {
  if (getCXXABI() != TargetCXXABI::Microsoft &&
      (ClangABICompat4 || getTriple().getOS() == llvm::Triple::PS4))
    return CCK_ClangABI4OrPS4;
  return CCK_Default;
}

LangAS TargetInfo::getOpenCLTypeAddrSpace(OpenCLTypeKind TK) const {
  switch (TK) {
  case OCLTK_Image:
  case OCLTK_Pipe:
    return LangAS::opencl_global;

  case OCLTK_Sampler:
    return LangAS::opencl_constant;

  default:
    return LangAS::Default;
  }
}

//===----------------------------------------------------------------------===//


static StringRef removeGCCRegisterPrefix(StringRef Name) {
  if (Name[0] == '%' || Name[0] == '#')
    Name = Name.substr(1);

  return Name;
}

/// isValidClobber - Returns whether the passed in string is
/// a valid clobber in an inline asm statement. This is used by
/// Sema.
bool TargetInfo::isValidClobber(StringRef Name) const {
  return (isValidGCCRegisterName(Name) ||
          Name == "memory" || Name == "cc");
}

/// isValidGCCRegisterName - Returns whether the passed in string
/// is a valid register name according to GCC. This is used by Sema for
/// inline asm statements.
bool TargetInfo::isValidGCCRegisterName(StringRef Name) const {
  if (Name.empty())
    return false;

  // Get rid of any register prefix.
  Name = removeGCCRegisterPrefix(Name);
  if (Name.empty())
    return false;

  ArrayRef<const char *> Names = getGCCRegNames();

  // If we have a number it maps to an entry in the register name array.
  if (isDigit(Name[0])) {
    unsigned n;
    if (!Name.getAsInteger(0, n))
      return n < Names.size();
  }

  // Check register names.
  if (llvm::is_contained(Names, Name))
    return true;

  // Check any additional names that we have.
  for (const AddlRegName &ARN : getGCCAddlRegNames())
    for (const char *AN : ARN.Names) {
      if (!AN)
        break;
      // Make sure the register that the additional name is for is within
      // the bounds of the register names from above.
      if (AN == Name && ARN.RegNum < Names.size())
        return true;
    }

  // Now check aliases.
  for (const GCCRegAlias &GRA : getGCCRegAliases())
    for (const char *A : GRA.Aliases) {
      if (!A)
        break;
      if (A == Name)
        return true;
    }

  return false;
}

StringRef TargetInfo::getNormalizedGCCRegisterName(StringRef Name,
                                                   bool ReturnCanonical) const {
  assert(isValidGCCRegisterName(Name) && "Invalid register passed in");

  // Get rid of any register prefix.
  Name = removeGCCRegisterPrefix(Name);

  ArrayRef<const char *> Names = getGCCRegNames();

  // First, check if we have a number.
  if (isDigit(Name[0])) {
    unsigned n;
    if (!Name.getAsInteger(0, n)) {
      assert(n < Names.size() && "Out of bounds register number!");
      return Names[n];
    }
  }

  // Check any additional names that we have.
  for (const AddlRegName &ARN : getGCCAddlRegNames())
    for (const char *AN : ARN.Names) {
      if (!AN)
        break;
      // Make sure the register that the additional name is for is within
      // the bounds of the register names from above.
      if (AN == Name && ARN.RegNum < Names.size())
        return ReturnCanonical ? Names[ARN.RegNum] : Name;
    }

  // Now check aliases.
  for (const GCCRegAlias &RA : getGCCRegAliases())
    for (const char *A : RA.Aliases) {
      if (!A)
        break;
      if (A == Name)
        return RA.Register;
    }

  return Name;
}

bool TargetInfo::validateOutputConstraint(ConstraintInfo &Info) const {
  const char *Name = Info.getConstraintStr().c_str();
  // An output constraint must start with '=' or '+'
  if (*Name != '=' && *Name != '+')
    return false;

  if (*Name == '+')
    Info.setIsReadWrite();

  Name++;
  while (*Name) {
    switch (*Name) {
    default:
      if (!validateAsmConstraint(Name, Info)) {
        // FIXME: We temporarily return false
        // so we can add more constraints as we hit it.
        // Eventually, an unknown constraint should just be treated as 'g'.
        return false;
      }
      break;
    case '&': // early clobber.
      Info.setEarlyClobber();
      break;
    case '%': // commutative.
      // FIXME: Check that there is a another register after this one.
      break;
    case 'r': // general register.
      Info.setAllowsRegister();
      break;
    case 'm': // memory operand.
    case 'o': // offsetable memory operand.
    case 'V': // non-offsetable memory operand.
    case '<': // autodecrement memory operand.
    case '>': // autoincrement memory operand.
      Info.setAllowsMemory();
      break;
    case 'g': // general register, memory operand or immediate integer.
    case 'X': // any operand.
      Info.setAllowsRegister();
      Info.setAllowsMemory();
      break;
    case ',': // multiple alternative constraint.  Pass it.
      // Handle additional optional '=' or '+' modifiers.
      if (Name[1] == '=' || Name[1] == '+')
        Name++;
      break;
    case '#': // Ignore as constraint.
      while (Name[1] && Name[1] != ',')
        Name++;
      break;
    case '?': // Disparage slightly code.
    case '!': // Disparage severely.
    case '*': // Ignore for choosing register preferences.
    case 'i': // Ignore i,n,E,F as output constraints (match from the other
              // chars)
    case 'n':
    case 'E':
    case 'F':
      break;  // Pass them.
    }

    Name++;
  }

  // Early clobber with a read-write constraint which doesn't permit registers
  // is invalid.
  if (Info.earlyClobber() && Info.isReadWrite() && !Info.allowsRegister())
    return false;

  // If a constraint allows neither memory nor register operands it contains
  // only modifiers. Reject it.
  return Info.allowsMemory() || Info.allowsRegister();
}

bool TargetInfo::resolveSymbolicName(const char *&Name,
                                     ArrayRef<ConstraintInfo> OutputConstraints,
                                     unsigned &Index) const {
  assert(*Name == '[' && "Symbolic name did not start with '['");
  Name++;
  const char *Start = Name;
  while (*Name && *Name != ']')
    Name++;

  if (!*Name) {
    // Missing ']'
    return false;
  }

  std::string SymbolicName(Start, Name - Start);

  for (Index = 0; Index != OutputConstraints.size(); ++Index)
    if (SymbolicName == OutputConstraints[Index].getName())
      return true;

  return false;
}

bool TargetInfo::validateInputConstraint(
                              MutableArrayRef<ConstraintInfo> OutputConstraints,
                              ConstraintInfo &Info) const {
  const char *Name = Info.ConstraintStr.c_str();

  if (!*Name)
    return false;

  while (*Name) {
    switch (*Name) {
    default:
      // Check if we have a matching constraint
      if (*Name >= '0' && *Name <= '9') {
        const char *DigitStart = Name;
        while (Name[1] >= '0' && Name[1] <= '9')
          Name++;
        const char *DigitEnd = Name;
        unsigned i;
        if (StringRef(DigitStart, DigitEnd - DigitStart + 1)
                .getAsInteger(10, i))
          return false;

        // Check if matching constraint is out of bounds.
        if (i >= OutputConstraints.size()) return false;

        // A number must refer to an output only operand.
        if (OutputConstraints[i].isReadWrite())
          return false;

        // If the constraint is already tied, it must be tied to the
        // same operand referenced to by the number.
        if (Info.hasTiedOperand() && Info.getTiedOperand() != i)
          return false;

        // The constraint should have the same info as the respective
        // output constraint.
        Info.setTiedOperand(i, OutputConstraints[i]);
      } else if (!validateAsmConstraint(Name, Info)) {
        // FIXME: This error return is in place temporarily so we can
        // add more constraints as we hit it.  Eventually, an unknown
        // constraint should just be treated as 'g'.
        return false;
      }
      break;
    case '[': {
      unsigned Index = 0;
      if (!resolveSymbolicName(Name, OutputConstraints, Index))
        return false;

      // If the constraint is already tied, it must be tied to the
      // same operand referenced to by the number.
      if (Info.hasTiedOperand() && Info.getTiedOperand() != Index)
        return false;

      // A number must refer to an output only operand.
      if (OutputConstraints[Index].isReadWrite())
        return false;

      Info.setTiedOperand(Index, OutputConstraints[Index]);
      break;
    }
    case '%': // commutative
      // FIXME: Fail if % is used with the last operand.
      break;
    case 'i': // immediate integer.
      break;
    case 'n': // immediate integer with a known value.
      Info.setRequiresImmediate();
      break;
    case 'I':  // Various constant constraints with target-specific meanings.
    case 'J':
    case 'K':
    case 'L':
    case 'M':
    case 'N':
    case 'O':
    case 'P':
      if (!validateAsmConstraint(Name, Info))
        return false;
      break;
    case 'r': // general register.
      Info.setAllowsRegister();
      break;
    case 'm': // memory operand.
    case 'o': // offsettable memory operand.
    case 'V': // non-offsettable memory operand.
    case '<': // autodecrement memory operand.
    case '>': // autoincrement memory operand.
      Info.setAllowsMemory();
      break;
    case 'g': // general register, memory operand or immediate integer.
    case 'X': // any operand.
      Info.setAllowsRegister();
      Info.setAllowsMemory();
      break;
    case 'E': // immediate floating point.
    case 'F': // immediate floating point.
    case 'p': // address operand.
      break;
    case ',': // multiple alternative constraint.  Ignore comma.
      break;
    case '#': // Ignore as constraint.
      while (Name[1] && Name[1] != ',')
        Name++;
      break;
    case '?': // Disparage slightly code.
    case '!': // Disparage severely.
    case '*': // Ignore for choosing register preferences.
      break;  // Pass them.
    }

    Name++;
  }

  return true;
}

void TargetInfo::CheckFixedPointBits() const {
  // Check that the number of fractional and integral bits (and maybe sign) can
  // fit into the bits given for a fixed point type.
  assert(ShortAccumScale + getShortAccumIBits() + 1 <= ShortAccumWidth);
  assert(AccumScale + getAccumIBits() + 1 <= AccumWidth);
  assert(LongAccumScale + getLongAccumIBits() + 1 <= LongAccumWidth);
  assert(getUnsignedShortAccumScale() + getUnsignedShortAccumIBits() <=
         ShortAccumWidth);
  assert(getUnsignedAccumScale() + getUnsignedAccumIBits() <= AccumWidth);
  assert(getUnsignedLongAccumScale() + getUnsignedLongAccumIBits() <=
         LongAccumWidth);

  assert(getShortFractScale() + 1 <= ShortFractWidth);
  assert(getFractScale() + 1 <= FractWidth);
  assert(getLongFractScale() + 1 <= LongFractWidth);
  assert(getUnsignedShortFractScale() <= ShortFractWidth);
  assert(getUnsignedFractScale() <= FractWidth);
  assert(getUnsignedLongFractScale() <= LongFractWidth);

  // Each unsigned fract type has either the same number of fractional bits
  // as, or one more fractional bit than, its corresponding signed fract type.
  assert(getShortFractScale() == getUnsignedShortFractScale() ||
         getShortFractScale() == getUnsignedShortFractScale() - 1);
  assert(getFractScale() == getUnsignedFractScale() ||
         getFractScale() == getUnsignedFractScale() - 1);
  assert(getLongFractScale() == getUnsignedLongFractScale() ||
         getLongFractScale() == getUnsignedLongFractScale() - 1);

  // When arranged in order of increasing rank (see 6.3.1.3a), the number of
  // fractional bits is nondecreasing for each of the following sets of
  // fixed-point types:
  // - signed fract types
  // - unsigned fract types
  // - signed accum types
  // - unsigned accum types.
  assert(getLongFractScale() >= getFractScale() &&
         getFractScale() >= getShortFractScale());
  assert(getUnsignedLongFractScale() >= getUnsignedFractScale() &&
         getUnsignedFractScale() >= getUnsignedShortFractScale());
  assert(LongAccumScale >= AccumScale && AccumScale >= ShortAccumScale);
  assert(getUnsignedLongAccumScale() >= getUnsignedAccumScale() &&
         getUnsignedAccumScale() >= getUnsignedShortAccumScale());

  // When arranged in order of increasing rank (see 6.3.1.3a), the number of
  // integral bits is nondecreasing for each of the following sets of
  // fixed-point types:
  // - signed accum types
  // - unsigned accum types
  assert(getLongAccumIBits() >= getAccumIBits() &&
         getAccumIBits() >= getShortAccumIBits());
  assert(getUnsignedLongAccumIBits() >= getUnsignedAccumIBits() &&
         getUnsignedAccumIBits() >= getUnsignedShortAccumIBits());

  // Each signed accum type has at least as many integral bits as its
  // corresponding unsigned accum type.
  assert(getShortAccumIBits() >= getUnsignedShortAccumIBits());
  assert(getAccumIBits() >= getUnsignedAccumIBits());
  assert(getLongAccumIBits() >= getUnsignedLongAccumIBits());
}

void TargetInfo::copyAuxTarget(const TargetInfo *Aux) {
  auto *Target = static_cast<TransferrableTargetInfo*>(this);
  auto *Src = static_cast<const TransferrableTargetInfo*>(Aux);
  *Target = *Src;
}<|MERGE_RESOLUTION|>--- conflicted
+++ resolved
@@ -373,37 +373,6 @@
     LongDoubleFormat = &llvm::APFloat::IEEEquad();
   }
 
-<<<<<<< HEAD
-#if INTEL_CUSTOMIZATION
-  if ((Opts.IntelCompat || Opts.IntelMSCompat) && Opts.Float128)
-    HasFloat128 = true;
-
-  switch (Opts.LongDoubleSize) {
-  default:
-    break;
-  case 64:
-    LongDoubleWidth = 64;
-    LongDoubleAlign = 64;
-    LongDoubleFormat = &llvm::APFloat::IEEEdouble();
-    break;
-  case 80:
-    if (getTriple().getArch() == llvm::Triple::x86_64) {
-      LongDoubleWidth = 128;
-      LongDoubleAlign = 128;
-    } else {
-      LongDoubleWidth = 96;
-      LongDoubleAlign = 32;
-    }
-
-    LongDoubleFormat = &llvm::APFloat::x87DoubleExtended();
-    break;
-  case 128:
-    LongDoubleWidth = 128;
-    LongDoubleAlign = 128;
-    LongDoubleFormat = &llvm::APFloat::IEEEquad();
-    break;
-  }
-=======
   if (Opts.LongDoubleSize) {
     if (Opts.LongDoubleSize == DoubleWidth) {
       LongDoubleWidth = DoubleWidth;
@@ -430,7 +399,6 @@
 #if INTEL_CUSTOMIZATION
   if ((Opts.IntelCompat || Opts.IntelMSCompat) && Opts.Float128)
     HasFloat128 = true;
->>>>>>> a04ae881
 #endif // INTEL_CUSTOMIZATION
 
   if (Opts.NewAlignOverride)
