--- conflicted
+++ resolved
@@ -115,26 +115,6 @@
   // return paths.
   IsBufferInvalid = true;
 
-<<<<<<< HEAD
-  // Check that the file's size fits in an 'unsigned' (with room for a
-  // past-the-end value). This is deeply regrettable, but various parts of
-  // Clang (including elsewhere in this file!) use 'unsigned' to represent file
-  // offsets, line numbers, string literal lengths, and so on, and fail
-  // miserably on large source files.
-  if ((unsigned)ContentsEntry->getSize() >= // INTEL
-      std::numeric_limits<unsigned>::max()) {
-    if (Diag.isDiagnosticInFlight())
-      Diag.SetDelayedDiagnostic(diag::err_file_too_large,
-                                ContentsEntry->getName());
-    else
-      Diag.Report(Loc, diag::err_file_too_large)
-        << ContentsEntry->getName();
-
-    return None;
-  }
-
-=======
->>>>>>> 245218bb
   auto BufferOrError = FM.getBufferForFile(ContentsEntry, IsFileVolatile);
 
   // If we were unable to open the file, then we are in an inconsistent
