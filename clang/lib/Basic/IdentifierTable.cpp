--- conflicted
+++ resolved
@@ -111,19 +111,15 @@
     KEYCONCEPTS = 0x10000,
     KEYOBJC2    = 0x20000,
     KEYZVECTOR  = 0x40000,
-<<<<<<< HEAD
+    KEYCOROUTINES = 0x80000,
 #ifdef INTEL_CUSTOMIZATION
-    KEYCILKPLUS = 0x80000,
-    KEYFLOAT128 = 0x100000,
-    KEYRESTRICT = 0x200000,
-    KEYMSASM = 0x4000000,
-    KEYBASES = 0x8000000,
+    KEYCILKPLUS = 0x100000,
+    KEYFLOAT128 = 0x200000,
+    KEYRESTRICT = 0x400000,
+    KEYMSASM = 0x8000000,
+    KEYBASES = 0x10000000,
 #endif  // INTEL_CUSTOMIZATION
-    KEYALL = (0xfffffff & ~KEYNOMS18 & // INTEL_CUSTOMIZATION 0xfffffff
-=======
-    KEYCOROUTINES = 0x80000,
-    KEYALL = (0xfffff & ~KEYNOMS18 &
->>>>>>> 49475756
+    KEYALL = (0xffffffff & ~KEYNOMS18 & // INTEL_CUSTOMIZATION 0xfffffff
               ~KEYNOOPENCL) // KEYNOMS18 and KEYNOOPENCL are used to exclude.
   };
 
