--- conflicted
+++ resolved
@@ -70,10 +70,7 @@
   case llvm::AsanDtorKind::Invalid:
     return "invalid";
   }
-<<<<<<< HEAD
-=======
   return "invalid";
->>>>>>> fc7f765d
 }
 
 llvm::AsanDtorKind AsanDtorKindFromString(StringRef kindStr) {
