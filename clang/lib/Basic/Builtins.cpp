//===--- Builtins.cpp - Builtin function implementation -------------------===//
//
// Part of the LLVM Project, under the Apache License v2.0 with LLVM Exceptions.
// See https://llvm.org/LICENSE.txt for license information.
// SPDX-License-Identifier: Apache-2.0 WITH LLVM-exception
//
//===----------------------------------------------------------------------===//
//
//  This file implements various things for builtin functions.
//
//===----------------------------------------------------------------------===//

#include "clang/Basic/Builtins.h"
#include "clang/Basic/IdentifierTable.h"
#include "clang/Basic/LangOptions.h"
#include "clang/Basic/TargetInfo.h"
#include "llvm/ADT/StringRef.h"
using namespace clang;

static const Builtin::Info BuiltinInfo[] = {
  { "not a builtin function", nullptr, nullptr, nullptr, ALL_LANGUAGES,nullptr},
#define BUILTIN(ID, TYPE, ATTRS)                                               \
  { #ID, TYPE, ATTRS, nullptr, ALL_LANGUAGES, nullptr },
#define LANGBUILTIN(ID, TYPE, ATTRS, LANGS)                                    \
  { #ID, TYPE, ATTRS, nullptr, LANGS, nullptr },
#define LIBBUILTIN(ID, TYPE, ATTRS, HEADER, LANGS)                             \
  { #ID, TYPE, ATTRS, HEADER, LANGS, nullptr },
#include "clang/Basic/Builtins.def"
};

const Builtin::Info &Builtin::Context::getRecord(unsigned ID) const {
  if (ID < Builtin::FirstTSBuiltin)
    return BuiltinInfo[ID];
  assert(((ID - Builtin::FirstTSBuiltin) <
          (TSRecords.size() + AuxTSRecords.size())) &&
         "Invalid builtin ID!");
  if (isAuxBuiltinID(ID))
    return AuxTSRecords[getAuxBuiltinID(ID) - Builtin::FirstTSBuiltin];
  return TSRecords[ID - Builtin::FirstTSBuiltin];
}

void Builtin::Context::InitializeTarget(const TargetInfo &Target,
                                        const TargetInfo *AuxTarget) {
  assert(TSRecords.empty() && "Already initialized target?");
  TSRecords = Target.getTargetBuiltins();
  if (AuxTarget)
    AuxTSRecords = AuxTarget->getTargetBuiltins();
}

bool Builtin::Context::isBuiltinFunc(llvm::StringRef FuncName) {
  for (unsigned i = Builtin::NotBuiltin + 1; i != Builtin::FirstTSBuiltin; ++i)
    if (FuncName.equals(BuiltinInfo[i].Name))
      return strchr(BuiltinInfo[i].Attributes, 'f') != nullptr;

  return false;
}

#if INTEL_CUSTOMIZATION
static bool CheckIntelBuiltinSupported(bool IsOtherwiseSupported,
                                       const Builtin::Info &BuiltinInfo,
                                       const LangOptions &LangOpts) {
  if (!(BuiltinInfo.Langs & ICC_LANG))
    return IsOtherwiseSupported;
  bool IsIntelCompat = LangOpts.IntelCompat;

  // Intel Customization per-feature testing zone.  Future code should check to
  // see if it is their builtin.  If so, update IsIntelCompat, which defaults to
  // the global IntelCompat setting.
  StringRef Name = BuiltinInfo.Name;
  if (Name == "__builtin_va_arg_pack" || Name == "__builtin_va_arg_pack_len")
    IsIntelCompat = LangOpts.isIntelCompat(LangOptions::VaArgPack);

  if (BuiltinInfo.Langs == ICC_LANG) return IsIntelCompat;
  return IsIntelCompat || IsOtherwiseSupported;
}
#endif // INTEL_CUSTOMIZATION

bool Builtin::Context::builtinIsSupported(const Builtin::Info &BuiltinInfo,
                                          const LangOptions &LangOpts) {
  bool BuiltinsUnsupported =
      (LangOpts.NoBuiltin || LangOpts.isNoBuiltinFunc(BuiltinInfo.Name)) &&
      strchr(BuiltinInfo.Attributes, 'f');
  bool MathBuiltinsUnsupported =
    LangOpts.NoMathBuiltin && BuiltinInfo.HeaderName &&
    llvm::StringRef(BuiltinInfo.HeaderName).equals("math.h");
  bool GnuModeUnsupported = !LangOpts.GNUMode && (BuiltinInfo.Langs & GNU_LANG);
  bool MSModeUnsupported =
      !LangOpts.MicrosoftExt && (BuiltinInfo.Langs & MS_LANG);
  bool ObjCUnsupported = !LangOpts.ObjC && BuiltinInfo.Langs == OBJC_LANG;
  bool OclC1Unsupported = (LangOpts.OpenCLVersion / 100) != 1 &&
                          (BuiltinInfo.Langs & ALL_OCLC_LANGUAGES ) ==  OCLC1X_LANG;
  bool OclC2Unsupported =
      (LangOpts.OpenCLVersion != 200 && !LangOpts.OpenCLCPlusPlus) &&
      (BuiltinInfo.Langs & ALL_OCLC_LANGUAGES) == OCLC20_LANG;
  bool OclCUnsupported = !LangOpts.OpenCL &&
                         (BuiltinInfo.Langs & ALL_OCLC_LANGUAGES);
  bool OpenMPUnsupported = !LangOpts.OpenMP && BuiltinInfo.Langs == OMP_LANG;
  bool CUDAUnsupported = !LangOpts.CUDA && BuiltinInfo.Langs == CUDA_LANG;
  bool CPlusPlusUnsupported =
      !LangOpts.CPlusPlus && BuiltinInfo.Langs == CXX_LANG;
<<<<<<< HEAD
#if INTEL_CUSTOMIZATION
  // First parameter should be exactly the return statement from community.
  return CheckIntelBuiltinSupported(
      (!BuiltinsUnsupported && !MathBuiltinsUnsupported && !OclCUnsupported &&
       !OclC1Unsupported && !OclC2Unsupported && !OpenMPUnsupported &&
       !GnuModeUnsupported && !MSModeUnsupported && !ObjCUnsupported &&
       !CPlusPlusUnsupported), BuiltinInfo, LangOpts);
#endif // INTEL_CUSTOMIZATION
=======
  return !BuiltinsUnsupported && !MathBuiltinsUnsupported && !OclCUnsupported &&
         !OclC1Unsupported && !OclC2Unsupported && !OpenMPUnsupported &&
         !GnuModeUnsupported && !MSModeUnsupported && !ObjCUnsupported &&
         !CPlusPlusUnsupported && !CUDAUnsupported;
>>>>>>> 083445bb
}

/// initializeBuiltins - Mark the identifiers for all the builtins with their
/// appropriate builtin ID # and mark any non-portable builtin identifiers as
/// such.
void Builtin::Context::initializeBuiltins(IdentifierTable &Table,
                                          const LangOptions& LangOpts) {
  // Step #1: mark all target-independent builtins with their ID's.
  for (unsigned i = Builtin::NotBuiltin+1; i != Builtin::FirstTSBuiltin; ++i)
    if (builtinIsSupported(BuiltinInfo[i], LangOpts)) {
      Table.get(BuiltinInfo[i].Name).setBuiltinID(i);
    }

  // Step #2: Register target-specific builtins.
  for (unsigned i = 0, e = TSRecords.size(); i != e; ++i)
    if (builtinIsSupported(TSRecords[i], LangOpts))
      Table.get(TSRecords[i].Name).setBuiltinID(i + Builtin::FirstTSBuiltin);

  // Step #3: Register target-specific builtins for AuxTarget.
  for (unsigned i = 0, e = AuxTSRecords.size(); i != e; ++i)
    Table.get(AuxTSRecords[i].Name)
        .setBuiltinID(i + Builtin::FirstTSBuiltin + TSRecords.size());
}

void Builtin::Context::forgetBuiltin(unsigned ID, IdentifierTable &Table) {
  Table.get(getRecord(ID).Name).setBuiltinID(0);
}

unsigned Builtin::Context::getRequiredVectorWidth(unsigned ID) const {
  const char *WidthPos = ::strchr(getRecord(ID).Attributes, 'V');
  if (!WidthPos)
    return 0;

  ++WidthPos;
  assert(*WidthPos == ':' &&
         "Vector width specifier must be followed by a ':'");
  ++WidthPos;

  char *EndPos;
  unsigned Width = ::strtol(WidthPos, &EndPos, 10);
  assert(*EndPos == ':' && "Vector width specific must end with a ':'");
  return Width;
}

bool Builtin::Context::isLike(unsigned ID, unsigned &FormatIdx,
                              bool &HasVAListArg, const char *Fmt) const {
  assert(Fmt && "Not passed a format string");
  assert(::strlen(Fmt) == 2 &&
         "Format string needs to be two characters long");
  assert(::toupper(Fmt[0]) == Fmt[1] &&
         "Format string is not in the form \"xX\"");

  const char *Like = ::strpbrk(getRecord(ID).Attributes, Fmt);
  if (!Like)
    return false;

  HasVAListArg = (*Like == Fmt[1]);

  ++Like;
  assert(*Like == ':' && "Format specifier must be followed by a ':'");
  ++Like;

  assert(::strchr(Like, ':') && "Format specifier must end with a ':'");
  FormatIdx = ::strtol(Like, nullptr, 10);
  return true;
}

bool Builtin::Context::isPrintfLike(unsigned ID, unsigned &FormatIdx,
                                    bool &HasVAListArg) {
  return isLike(ID, FormatIdx, HasVAListArg, "pP");
}

bool Builtin::Context::isScanfLike(unsigned ID, unsigned &FormatIdx,
                                   bool &HasVAListArg) {
  return isLike(ID, FormatIdx, HasVAListArg, "sS");
}

bool Builtin::Context::performsCallback(unsigned ID,
                                        SmallVectorImpl<int> &Encoding) const {
  const char *CalleePos = ::strchr(getRecord(ID).Attributes, 'C');
  if (!CalleePos)
    return false;

  ++CalleePos;
  assert(*CalleePos == '<' &&
         "Callback callee specifier must be followed by a '<'");
  ++CalleePos;

  char *EndPos;
  int CalleeIdx = ::strtol(CalleePos, &EndPos, 10);
  assert(CalleeIdx >= 0 && "Callee index is supposed to be positive!");
  Encoding.push_back(CalleeIdx);

  while (*EndPos == ',') {
    const char *PayloadPos = EndPos + 1;

    int PayloadIdx = ::strtol(PayloadPos, &EndPos, 10);
    Encoding.push_back(PayloadIdx);
  }

  assert(*EndPos == '>' && "Callback callee specifier must end with a '>'");
  return true;
}

bool Builtin::Context::canBeRedeclared(unsigned ID) const {
  return ID == Builtin::NotBuiltin ||
         ID == Builtin::BI__va_start ||
         (!hasReferenceArgsOrResult(ID) &&
          !hasCustomTypechecking(ID));
}<|MERGE_RESOLUTION|>--- conflicted
+++ resolved
@@ -98,21 +98,14 @@
   bool CUDAUnsupported = !LangOpts.CUDA && BuiltinInfo.Langs == CUDA_LANG;
   bool CPlusPlusUnsupported =
       !LangOpts.CPlusPlus && BuiltinInfo.Langs == CXX_LANG;
-<<<<<<< HEAD
 #if INTEL_CUSTOMIZATION
   // First parameter should be exactly the return statement from community.
   return CheckIntelBuiltinSupported(
       (!BuiltinsUnsupported && !MathBuiltinsUnsupported && !OclCUnsupported &&
        !OclC1Unsupported && !OclC2Unsupported && !OpenMPUnsupported &&
        !GnuModeUnsupported && !MSModeUnsupported && !ObjCUnsupported &&
-       !CPlusPlusUnsupported), BuiltinInfo, LangOpts);
+       !CPlusPlusUnsupported && !CUDAUnsupported), BuiltinInfo, LangOpts);
 #endif // INTEL_CUSTOMIZATION
-=======
-  return !BuiltinsUnsupported && !MathBuiltinsUnsupported && !OclCUnsupported &&
-         !OclC1Unsupported && !OclC2Unsupported && !OpenMPUnsupported &&
-         !GnuModeUnsupported && !MSModeUnsupported && !ObjCUnsupported &&
-         !CPlusPlusUnsupported && !CUDAUnsupported;
->>>>>>> 083445bb
 }
 
 /// initializeBuiltins - Mark the identifiers for all the builtins with their
