--- conflicted
+++ resolved
@@ -100,22 +100,15 @@
   bool CUDAUnsupported = !LangOpts.CUDA && BuiltinInfo.Langs == CUDA_LANG;
   bool CPlusPlusUnsupported =
       !LangOpts.CPlusPlus && BuiltinInfo.Langs == CXX_LANG;
-<<<<<<< HEAD
 #if INTEL_CUSTOMIZATION
   // First parameter should be exactly the return statement from community.
   return CheckIntelBuiltinSupported(
-      (!BuiltinsUnsupported && !MathBuiltinsUnsupported && !OclCUnsupported &&
-       !OclC1Unsupported && !OclC2Unsupported && !OpenMPUnsupported &&
-       !GnuModeUnsupported && !MSModeUnsupported && !ObjCUnsupported &&
-       !CPlusPlusUnsupported && !CUDAUnsupported), BuiltinInfo, LangOpts);
-#endif // INTEL_CUSTOMIZATION
-=======
-  return !BuiltinsUnsupported && !CorBuiltinsUnsupported &&
+        (!BuiltinsUnsupported && !CorBuiltinsUnsupported &&
          !MathBuiltinsUnsupported && !OclCUnsupported && !OclC1Unsupported &&
          !OclC2Unsupported && !OpenMPUnsupported && !GnuModeUnsupported &&
          !MSModeUnsupported && !ObjCUnsupported && !CPlusPlusUnsupported &&
-         !CUDAUnsupported;
->>>>>>> a4b61c82
+         !CUDAUnsupported), BuiltinInfo, LangOpts);
+#endif // INTEL_CUSTOMIZATION
 }
 
 /// initializeBuiltins - Mark the identifiers for all the builtins with their
