//===--- AMDGPU.cpp - Implement AMDGPU target feature support -------------===//
//
// Part of the LLVM Project, under the Apache License v2.0 with LLVM Exceptions.
// See https://llvm.org/LICENSE.txt for license information.
// SPDX-License-Identifier: Apache-2.0 WITH LLVM-exception
//
//===----------------------------------------------------------------------===//
//
// This file implements AMDGPU TargetInfo objects.
//
//===----------------------------------------------------------------------===//

#include "AMDGPU.h"
#include "clang/Basic/Builtins.h"
#include "clang/Basic/CodeGenOptions.h"
#include "clang/Basic/Diagnostic.h"
#include "clang/Basic/LangOptions.h"
#include "clang/Basic/MacroBuilder.h"
#include "clang/Basic/TargetBuiltins.h"

using namespace clang;
using namespace clang::targets;

namespace clang {
namespace targets {

// If you edit the description strings, make sure you update
// getPointerWidthV().

static const char *const DataLayoutStringR600 =
    "e-p:32:32-i64:64-v16:16-v24:32-v32:32-v48:64-v96:128"
    "-v192:256-v256:256-v512:512-v1024:1024-v2048:2048-n32:64-S32-A5-G1";

static const char *const DataLayoutStringAMDGCN =
    "e-p:64:64-p1:64:64-p2:32:32-p3:32:32-p4:64:64-p5:32:32-p6:32:32"
    "-i64:64-v16:16-v24:32-v32:32-v48:64-v96:128"
    "-v192:256-v256:256-v512:512-v1024:1024-v2048:2048-n32:64-S32-A5-G1"
    "-ni:7";

const LangASMap AMDGPUTargetInfo::AMDGPUDefIsGenMap = {
    Generic,  // Default
    Global,   // opencl_global
    Local,    // opencl_local
    Constant, // opencl_constant
    Private,  // opencl_private
    Generic,  // opencl_generic
    Global,   // opencl_global_device
    Global,   // opencl_global_host
    Global,   // cuda_device
    Constant, // cuda_constant
    Local,    // cuda_shared
    Global,   // sycl_global
    Global,   // sycl_global_device
    Global,   // sycl_global_host
    Local,    // sycl_local
    Private,  // sycl_private
    Generic,  // ptr32_sptr
    Generic,  // ptr32_uptr
    Generic,  // ptr64
    Generic,  // hlsl_groupshared
};

const LangASMap AMDGPUTargetInfo::AMDGPUDefIsPrivMap = {
    Private,  // Default
    Global,   // opencl_global
    Local,    // opencl_local
    Constant, // opencl_constant
    Private,  // opencl_private
    Generic,  // opencl_generic
    Global,   // opencl_global_device
    Global,   // opencl_global_host
    Global,   // cuda_device
    Constant, // cuda_constant
    Local,    // cuda_shared
    // SYCL address space values for this map are dummy
    Generic, // sycl_global
    Generic, // sycl_global_device
    Generic, // sycl_global_host
    Generic, // sycl_local
    Generic, // sycl_private
    Generic, // ptr32_sptr
    Generic, // ptr32_uptr
    Generic, // ptr64
    Generic, // hlsl_groupshared

};
} // namespace targets
} // namespace clang

static constexpr Builtin::Info BuiltinInfo[] = {
#define BUILTIN(ID, TYPE, ATTRS)                                               \
  {#ID, TYPE, ATTRS, nullptr, HeaderDesc::NO_HEADER, ALL_LANGUAGES},
#define TARGET_BUILTIN(ID, TYPE, ATTRS, FEATURE)                               \
  {#ID, TYPE, ATTRS, FEATURE, HeaderDesc::NO_HEADER, ALL_LANGUAGES},
#include "clang/Basic/BuiltinsAMDGPU.def"
};

const char *const AMDGPUTargetInfo::GCCRegNames[] = {
  "v0", "v1", "v2", "v3", "v4", "v5", "v6", "v7", "v8",
  "v9", "v10", "v11", "v12", "v13", "v14", "v15", "v16", "v17",
  "v18", "v19", "v20", "v21", "v22", "v23", "v24", "v25", "v26",
  "v27", "v28", "v29", "v30", "v31", "v32", "v33", "v34", "v35",
  "v36", "v37", "v38", "v39", "v40", "v41", "v42", "v43", "v44",
  "v45", "v46", "v47", "v48", "v49", "v50", "v51", "v52", "v53",
  "v54", "v55", "v56", "v57", "v58", "v59", "v60", "v61", "v62",
  "v63", "v64", "v65", "v66", "v67", "v68", "v69", "v70", "v71",
  "v72", "v73", "v74", "v75", "v76", "v77", "v78", "v79", "v80",
  "v81", "v82", "v83", "v84", "v85", "v86", "v87", "v88", "v89",
  "v90", "v91", "v92", "v93", "v94", "v95", "v96", "v97", "v98",
  "v99", "v100", "v101", "v102", "v103", "v104", "v105", "v106", "v107",
  "v108", "v109", "v110", "v111", "v112", "v113", "v114", "v115", "v116",
  "v117", "v118", "v119", "v120", "v121", "v122", "v123", "v124", "v125",
  "v126", "v127", "v128", "v129", "v130", "v131", "v132", "v133", "v134",
  "v135", "v136", "v137", "v138", "v139", "v140", "v141", "v142", "v143",
  "v144", "v145", "v146", "v147", "v148", "v149", "v150", "v151", "v152",
  "v153", "v154", "v155", "v156", "v157", "v158", "v159", "v160", "v161",
  "v162", "v163", "v164", "v165", "v166", "v167", "v168", "v169", "v170",
  "v171", "v172", "v173", "v174", "v175", "v176", "v177", "v178", "v179",
  "v180", "v181", "v182", "v183", "v184", "v185", "v186", "v187", "v188",
  "v189", "v190", "v191", "v192", "v193", "v194", "v195", "v196", "v197",
  "v198", "v199", "v200", "v201", "v202", "v203", "v204", "v205", "v206",
  "v207", "v208", "v209", "v210", "v211", "v212", "v213", "v214", "v215",
  "v216", "v217", "v218", "v219", "v220", "v221", "v222", "v223", "v224",
  "v225", "v226", "v227", "v228", "v229", "v230", "v231", "v232", "v233",
  "v234", "v235", "v236", "v237", "v238", "v239", "v240", "v241", "v242",
  "v243", "v244", "v245", "v246", "v247", "v248", "v249", "v250", "v251",
  "v252", "v253", "v254", "v255", "s0", "s1", "s2", "s3", "s4",
  "s5", "s6", "s7", "s8", "s9", "s10", "s11", "s12", "s13",
  "s14", "s15", "s16", "s17", "s18", "s19", "s20", "s21", "s22",
  "s23", "s24", "s25", "s26", "s27", "s28", "s29", "s30", "s31",
  "s32", "s33", "s34", "s35", "s36", "s37", "s38", "s39", "s40",
  "s41", "s42", "s43", "s44", "s45", "s46", "s47", "s48", "s49",
  "s50", "s51", "s52", "s53", "s54", "s55", "s56", "s57", "s58",
  "s59", "s60", "s61", "s62", "s63", "s64", "s65", "s66", "s67",
  "s68", "s69", "s70", "s71", "s72", "s73", "s74", "s75", "s76",
  "s77", "s78", "s79", "s80", "s81", "s82", "s83", "s84", "s85",
  "s86", "s87", "s88", "s89", "s90", "s91", "s92", "s93", "s94",
  "s95", "s96", "s97", "s98", "s99", "s100", "s101", "s102", "s103",
  "s104", "s105", "s106", "s107", "s108", "s109", "s110", "s111", "s112",
  "s113", "s114", "s115", "s116", "s117", "s118", "s119", "s120", "s121",
  "s122", "s123", "s124", "s125", "s126", "s127", "exec", "vcc", "scc",
  "m0", "flat_scratch", "exec_lo", "exec_hi", "vcc_lo", "vcc_hi",
  "flat_scratch_lo", "flat_scratch_hi",
  "a0", "a1", "a2", "a3", "a4", "a5", "a6", "a7", "a8",
  "a9", "a10", "a11", "a12", "a13", "a14", "a15", "a16", "a17",
  "a18", "a19", "a20", "a21", "a22", "a23", "a24", "a25", "a26",
  "a27", "a28", "a29", "a30", "a31", "a32", "a33", "a34", "a35",
  "a36", "a37", "a38", "a39", "a40", "a41", "a42", "a43", "a44",
  "a45", "a46", "a47", "a48", "a49", "a50", "a51", "a52", "a53",
  "a54", "a55", "a56", "a57", "a58", "a59", "a60", "a61", "a62",
  "a63", "a64", "a65", "a66", "a67", "a68", "a69", "a70", "a71",
  "a72", "a73", "a74", "a75", "a76", "a77", "a78", "a79", "a80",
  "a81", "a82", "a83", "a84", "a85", "a86", "a87", "a88", "a89",
  "a90", "a91", "a92", "a93", "a94", "a95", "a96", "a97", "a98",
  "a99", "a100", "a101", "a102", "a103", "a104", "a105", "a106", "a107",
  "a108", "a109", "a110", "a111", "a112", "a113", "a114", "a115", "a116",
  "a117", "a118", "a119", "a120", "a121", "a122", "a123", "a124", "a125",
  "a126", "a127", "a128", "a129", "a130", "a131", "a132", "a133", "a134",
  "a135", "a136", "a137", "a138", "a139", "a140", "a141", "a142", "a143",
  "a144", "a145", "a146", "a147", "a148", "a149", "a150", "a151", "a152",
  "a153", "a154", "a155", "a156", "a157", "a158", "a159", "a160", "a161",
  "a162", "a163", "a164", "a165", "a166", "a167", "a168", "a169", "a170",
  "a171", "a172", "a173", "a174", "a175", "a176", "a177", "a178", "a179",
  "a180", "a181", "a182", "a183", "a184", "a185", "a186", "a187", "a188",
  "a189", "a190", "a191", "a192", "a193", "a194", "a195", "a196", "a197",
  "a198", "a199", "a200", "a201", "a202", "a203", "a204", "a205", "a206",
  "a207", "a208", "a209", "a210", "a211", "a212", "a213", "a214", "a215",
  "a216", "a217", "a218", "a219", "a220", "a221", "a222", "a223", "a224",
  "a225", "a226", "a227", "a228", "a229", "a230", "a231", "a232", "a233",
  "a234", "a235", "a236", "a237", "a238", "a239", "a240", "a241", "a242",
  "a243", "a244", "a245", "a246", "a247", "a248", "a249", "a250", "a251",
  "a252", "a253", "a254", "a255"
};

ArrayRef<const char *> AMDGPUTargetInfo::getGCCRegNames() const {
  return llvm::ArrayRef(GCCRegNames);
}

bool AMDGPUTargetInfo::initFeatureMap(
    llvm::StringMap<bool> &Features, DiagnosticsEngine &Diags, StringRef CPU,
    const std::vector<std::string> &FeatureVec) const {

  using namespace llvm::AMDGPU;
<<<<<<< HEAD

  // XXX - What does the member GPU mean if device name string passed here?
  if (isAMDGCN(getTriple())) {
    switch (llvm::AMDGPU::parseArchAMDGCN(CPU)) {
    case GK_GFX1103:
    case GK_GFX1102:
    case GK_GFX1101:
    case GK_GFX1100:
      IsWave32Capable = true;
      Features["ci-insts"] = true;
      Features["dot5-insts"] = true;
      Features["dot7-insts"] = true;
      Features["dot8-insts"] = true;
      Features["dot9-insts"] = true;
      Features["dot10-insts"] = true;
      Features["dl-insts"] = true;
      Features["16-bit-insts"] = true;
      Features["dpp"] = true;
      Features["gfx8-insts"] = true;
      Features["gfx9-insts"] = true;
      Features["gfx10-insts"] = true;
      Features["gfx10-3-insts"] = true;
      Features["gfx11-insts"] = true;
      Features["atomic-fadd-rtn-insts"] = true;
      break;
    case GK_GFX1036:
    case GK_GFX1035:
    case GK_GFX1034:
    case GK_GFX1033:
    case GK_GFX1032:
    case GK_GFX1031:
    case GK_GFX1030:
      IsWave32Capable = true;
      Features["ci-insts"] = true;
      Features["dot1-insts"] = true;
      Features["dot2-insts"] = true;
      Features["dot5-insts"] = true;
      Features["dot6-insts"] = true;
      Features["dot7-insts"] = true;
      Features["dot10-insts"] = true;
      Features["dl-insts"] = true;
      Features["16-bit-insts"] = true;
      Features["dpp"] = true;
      Features["gfx8-insts"] = true;
      Features["gfx9-insts"] = true;
      Features["gfx10-insts"] = true;
      Features["gfx10-3-insts"] = true;
      Features["s-memrealtime"] = true;
      Features["s-memtime-inst"] = true;
      break;
    case GK_GFX1012:
    case GK_GFX1011:
      Features["dot1-insts"] = true;
      Features["dot2-insts"] = true;
      Features["dot5-insts"] = true;
      Features["dot6-insts"] = true;
      Features["dot7-insts"] = true;
      Features["dot10-insts"] = true;
      [[fallthrough]];
    case GK_GFX1013:
    case GK_GFX1010:
      IsWave32Capable = true;
      Features["dl-insts"] = true;
      Features["ci-insts"] = true;
      Features["16-bit-insts"] = true;
      Features["dpp"] = true;
      Features["gfx8-insts"] = true;
      Features["gfx9-insts"] = true;
      Features["gfx10-insts"] = true;
      Features["s-memrealtime"] = true;
      Features["s-memtime-inst"] = true;
      break;
    case GK_GFX940:
      Features["gfx940-insts"] = true;
      Features["fp8-insts"] = true;
      Features["atomic-ds-pk-add-16-insts"] = true;
      Features["atomic-flat-pk-add-16-insts"] = true;
      Features["atomic-global-pk-add-bf16-inst"] = true;
      [[fallthrough]];
    case GK_GFX90A:
      Features["gfx90a-insts"] = true;
      Features["atomic-buffer-global-pk-add-f16-insts"] = true;
      Features["atomic-fadd-rtn-insts"] = true;
      [[fallthrough]];
    case GK_GFX908:
      Features["dot3-insts"] = true;
      Features["dot4-insts"] = true;
      Features["dot5-insts"] = true;
      Features["dot6-insts"] = true;
      Features["mai-insts"] = true;
      [[fallthrough]];
    case GK_GFX906:
      Features["dl-insts"] = true;
      Features["dot1-insts"] = true;
      Features["dot2-insts"] = true;
      Features["dot7-insts"] = true;
      Features["dot10-insts"] = true;
      [[fallthrough]];
    case GK_GFX90C:
    case GK_GFX909:
    case GK_GFX904:
    case GK_GFX902:
    case GK_GFX900:
      Features["gfx9-insts"] = true;
      [[fallthrough]];
    case GK_GFX810:
    case GK_GFX805:
    case GK_GFX803:
    case GK_GFX802:
    case GK_GFX801:
      Features["gfx8-insts"] = true;
      Features["16-bit-insts"] = true;
      Features["dpp"] = true;
      Features["s-memrealtime"] = true;
      [[fallthrough]];
    case GK_GFX705:
    case GK_GFX704:
    case GK_GFX703:
    case GK_GFX702:
    case GK_GFX701:
    case GK_GFX700:
      Features["ci-insts"] = true;
      [[fallthrough]];
    case GK_GFX602:
    case GK_GFX601:
    case GK_GFX600:
      Features["s-memtime-inst"] = true;
      break;
    case GK_NONE:
      break;
    default:
      llvm_unreachable("Unhandled GPU!");
    }
  } else {
    if (CPU.empty())
      CPU = "r600";

    switch (llvm::AMDGPU::parseArchR600(CPU)) {
    case GK_CAYMAN:
    case GK_CYPRESS:
    case GK_RV770:
    case GK_RV670:
      // TODO: Add fp64 when implemented.
      break;
    case GK_TURKS:
    case GK_CAICOS:
    case GK_BARTS:
    case GK_SUMO:
    case GK_REDWOOD:
    case GK_JUNIPER:
    case GK_CEDAR:
    case GK_RV730:
    case GK_RV710:
    case GK_RS880:
    case GK_R630:
    case GK_R600:
      break;
    default:
      llvm_unreachable("Unhandled GPU!");
    }
  }

=======
  fillAMDGPUFeatureMap(CPU, getTriple(), Features);
>>>>>>> dc957dcd
  if (!TargetInfo::initFeatureMap(Features, Diags, CPU, FeatureVec))
    return false;

  // TODO: Should move this logic into TargetParser
  std::string ErrorMsg;
  if (!insertWaveSizeFeature(CPU, getTriple(), Features, ErrorMsg)) {
    Diags.Report(diag::err_invalid_feature_combination) << ErrorMsg;
    return false;
  }

  return true;
}

void AMDGPUTargetInfo::fillValidCPUList(
    SmallVectorImpl<StringRef> &Values) const {
  if (isAMDGCN(getTriple()))
    llvm::AMDGPU::fillValidArchListAMDGCN(Values);
  else
    llvm::AMDGPU::fillValidArchListR600(Values);
}

void AMDGPUTargetInfo::setAddressSpaceMap(bool DefaultIsPrivate) {
  AddrSpaceMap = DefaultIsPrivate ? &AMDGPUDefIsPrivMap : &AMDGPUDefIsGenMap;
}

AMDGPUTargetInfo::AMDGPUTargetInfo(const llvm::Triple &Triple,
                                   const TargetOptions &Opts)
    : TargetInfo(Triple),
      GPUKind(isAMDGCN(Triple) ?
              llvm::AMDGPU::parseArchAMDGCN(Opts.CPU) :
              llvm::AMDGPU::parseArchR600(Opts.CPU)),
      GPUFeatures(isAMDGCN(Triple) ?
                  llvm::AMDGPU::getArchAttrAMDGCN(GPUKind) :
                  llvm::AMDGPU::getArchAttrR600(GPUKind)) {
  resetDataLayout(isAMDGCN(getTriple()) ? DataLayoutStringAMDGCN
                                        : DataLayoutStringR600);

  setAddressSpaceMap(Triple.getOS() == llvm::Triple::Mesa3D ||
                     !isAMDGCN(Triple));
  UseAddrSpaceMapMangling = true;

  if (isAMDGCN(Triple)) {
    // __bf16 is always available as a load/store only type on AMDGCN.
    BFloat16Width = BFloat16Align = 16;
    BFloat16Format = &llvm::APFloat::BFloat();
  }

  HasLegalHalfType = true;
  HasFloat16 = true;
  WavefrontSize = GPUFeatures & llvm::AMDGPU::FEATURE_WAVE32 ? 32 : 64;
  AllowAMDGPUUnsafeFPAtomics = Opts.AllowAMDGPUUnsafeFPAtomics;

  // Set pointer width and alignment for the generic address space.
  PointerWidth = PointerAlign = getPointerWidthV(LangAS::Default);
  if (getMaxPointerWidth() == 64) {
    LongWidth = LongAlign = 64;
    SizeType = UnsignedLong;
    PtrDiffType = SignedLong;
    IntPtrType = SignedLong;
  }

  MaxAtomicPromoteWidth = MaxAtomicInlineWidth = 64;
}

void AMDGPUTargetInfo::adjust(DiagnosticsEngine &Diags, LangOptions &Opts) {
  TargetInfo::adjust(Diags, Opts);
  // ToDo: There are still a few places using default address space as private
  // address space in OpenCL, which needs to be cleaned up, then Opts.OpenCL
  // can be removed from the following line.
  setAddressSpaceMap(/*DefaultIsPrivate=*/Opts.OpenCL ||
                     !isAMDGCN(getTriple()));
}

ArrayRef<Builtin::Info> AMDGPUTargetInfo::getTargetBuiltins() const {
  return llvm::ArrayRef(BuiltinInfo,
                        clang::AMDGPU::LastTSBuiltin - Builtin::FirstTSBuiltin);
}

void AMDGPUTargetInfo::getTargetDefines(const LangOptions &Opts,
                                        MacroBuilder &Builder) const {
  Builder.defineMacro("__AMD__");
  Builder.defineMacro("__AMDGPU__");

  if (isAMDGCN(getTriple()))
    Builder.defineMacro("__AMDGCN__");
  else
    Builder.defineMacro("__R600__");

  if (GPUKind != llvm::AMDGPU::GK_NONE) {
    StringRef CanonName = isAMDGCN(getTriple()) ?
      getArchNameAMDGCN(GPUKind) : getArchNameR600(GPUKind);
    Builder.defineMacro(Twine("__") + Twine(CanonName) + Twine("__"));
    // Emit macros for gfx family e.g. gfx906 -> __GFX9__, gfx1030 -> __GFX10___
    if (isAMDGCN(getTriple())) {
      assert(CanonName.startswith("gfx") && "Invalid amdgcn canonical name");
      Builder.defineMacro(Twine("__") + Twine(CanonName.drop_back(2).upper()) +
                          Twine("__"));
      Builder.defineMacro("__CUDA_ARCH__", "0");
    }
    if (isAMDGCN(getTriple())) {
      Builder.defineMacro("__amdgcn_processor__",
                          Twine("\"") + Twine(CanonName) + Twine("\""));
      Builder.defineMacro("__amdgcn_target_id__",
                          Twine("\"") + Twine(*getTargetID()) + Twine("\""));
      for (auto F : getAllPossibleTargetIDFeatures(getTriple(), CanonName)) {
        auto Loc = OffloadArchFeatures.find(F);
        if (Loc != OffloadArchFeatures.end()) {
          std::string NewF = F.str();
          std::replace(NewF.begin(), NewF.end(), '-', '_');
          Builder.defineMacro(Twine("__amdgcn_feature_") + Twine(NewF) +
                                  Twine("__"),
                              Loc->second ? "1" : "0");
        }
      }
    }
  }

  if (AllowAMDGPUUnsafeFPAtomics)
    Builder.defineMacro("__AMDGCN_UNSAFE_FP_ATOMICS__");

  // TODO: __HAS_FMAF__, __HAS_LDEXPF__, __HAS_FP64__ are deprecated and will be
  // removed in the near future.
  if (hasFMAF())
    Builder.defineMacro("__HAS_FMAF__");
  if (hasFastFMAF())
    Builder.defineMacro("FP_FAST_FMAF");
  if (hasLDEXPF())
    Builder.defineMacro("__HAS_LDEXPF__");
  if (hasFP64())
    Builder.defineMacro("__HAS_FP64__");
  if (hasFastFMA())
    Builder.defineMacro("FP_FAST_FMA");

  Builder.defineMacro("__AMDGCN_WAVEFRONT_SIZE", Twine(WavefrontSize));
}

void AMDGPUTargetInfo::setAuxTarget(const TargetInfo *Aux) {
  assert(HalfFormat == Aux->HalfFormat);
  assert(FloatFormat == Aux->FloatFormat);
  assert(DoubleFormat == Aux->DoubleFormat);

  // On x86_64 long double is 80-bit extended precision format, which is
  // not supported by AMDGPU. 128-bit floating point format is also not
  // supported by AMDGPU. Therefore keep its own format for these two types.
  auto SaveLongDoubleFormat = LongDoubleFormat;
  auto SaveFloat128Format = Float128Format;
  auto SaveLongDoubleWidth = LongDoubleWidth;
  auto SaveLongDoubleAlign = LongDoubleAlign;
  copyAuxTarget(Aux);
  LongDoubleFormat = SaveLongDoubleFormat;
  Float128Format = SaveFloat128Format;
  LongDoubleWidth = SaveLongDoubleWidth;
  LongDoubleAlign = SaveLongDoubleAlign;
  // For certain builtin types support on the host target, claim they are
  // support to pass the compilation of the host code during the device-side
  // compilation.
  // FIXME: As the side effect, we also accept `__float128` uses in the device
  // code. To rejct these builtin types supported in the host target but not in
  // the device target, one approach would support `device_builtin` attribute
  // so that we could tell the device builtin types from the host ones. The
  // also solves the different representations of the same builtin type, such
  // as `size_t` in the MSVC environment.
  if (Aux->hasFloat128Type()) {
    HasFloat128 = true;
    Float128Format = DoubleFormat;
  }
}<|MERGE_RESOLUTION|>--- conflicted
+++ resolved
@@ -181,172 +181,7 @@
     const std::vector<std::string> &FeatureVec) const {
 
   using namespace llvm::AMDGPU;
-<<<<<<< HEAD
-
-  // XXX - What does the member GPU mean if device name string passed here?
-  if (isAMDGCN(getTriple())) {
-    switch (llvm::AMDGPU::parseArchAMDGCN(CPU)) {
-    case GK_GFX1103:
-    case GK_GFX1102:
-    case GK_GFX1101:
-    case GK_GFX1100:
-      IsWave32Capable = true;
-      Features["ci-insts"] = true;
-      Features["dot5-insts"] = true;
-      Features["dot7-insts"] = true;
-      Features["dot8-insts"] = true;
-      Features["dot9-insts"] = true;
-      Features["dot10-insts"] = true;
-      Features["dl-insts"] = true;
-      Features["16-bit-insts"] = true;
-      Features["dpp"] = true;
-      Features["gfx8-insts"] = true;
-      Features["gfx9-insts"] = true;
-      Features["gfx10-insts"] = true;
-      Features["gfx10-3-insts"] = true;
-      Features["gfx11-insts"] = true;
-      Features["atomic-fadd-rtn-insts"] = true;
-      break;
-    case GK_GFX1036:
-    case GK_GFX1035:
-    case GK_GFX1034:
-    case GK_GFX1033:
-    case GK_GFX1032:
-    case GK_GFX1031:
-    case GK_GFX1030:
-      IsWave32Capable = true;
-      Features["ci-insts"] = true;
-      Features["dot1-insts"] = true;
-      Features["dot2-insts"] = true;
-      Features["dot5-insts"] = true;
-      Features["dot6-insts"] = true;
-      Features["dot7-insts"] = true;
-      Features["dot10-insts"] = true;
-      Features["dl-insts"] = true;
-      Features["16-bit-insts"] = true;
-      Features["dpp"] = true;
-      Features["gfx8-insts"] = true;
-      Features["gfx9-insts"] = true;
-      Features["gfx10-insts"] = true;
-      Features["gfx10-3-insts"] = true;
-      Features["s-memrealtime"] = true;
-      Features["s-memtime-inst"] = true;
-      break;
-    case GK_GFX1012:
-    case GK_GFX1011:
-      Features["dot1-insts"] = true;
-      Features["dot2-insts"] = true;
-      Features["dot5-insts"] = true;
-      Features["dot6-insts"] = true;
-      Features["dot7-insts"] = true;
-      Features["dot10-insts"] = true;
-      [[fallthrough]];
-    case GK_GFX1013:
-    case GK_GFX1010:
-      IsWave32Capable = true;
-      Features["dl-insts"] = true;
-      Features["ci-insts"] = true;
-      Features["16-bit-insts"] = true;
-      Features["dpp"] = true;
-      Features["gfx8-insts"] = true;
-      Features["gfx9-insts"] = true;
-      Features["gfx10-insts"] = true;
-      Features["s-memrealtime"] = true;
-      Features["s-memtime-inst"] = true;
-      break;
-    case GK_GFX940:
-      Features["gfx940-insts"] = true;
-      Features["fp8-insts"] = true;
-      Features["atomic-ds-pk-add-16-insts"] = true;
-      Features["atomic-flat-pk-add-16-insts"] = true;
-      Features["atomic-global-pk-add-bf16-inst"] = true;
-      [[fallthrough]];
-    case GK_GFX90A:
-      Features["gfx90a-insts"] = true;
-      Features["atomic-buffer-global-pk-add-f16-insts"] = true;
-      Features["atomic-fadd-rtn-insts"] = true;
-      [[fallthrough]];
-    case GK_GFX908:
-      Features["dot3-insts"] = true;
-      Features["dot4-insts"] = true;
-      Features["dot5-insts"] = true;
-      Features["dot6-insts"] = true;
-      Features["mai-insts"] = true;
-      [[fallthrough]];
-    case GK_GFX906:
-      Features["dl-insts"] = true;
-      Features["dot1-insts"] = true;
-      Features["dot2-insts"] = true;
-      Features["dot7-insts"] = true;
-      Features["dot10-insts"] = true;
-      [[fallthrough]];
-    case GK_GFX90C:
-    case GK_GFX909:
-    case GK_GFX904:
-    case GK_GFX902:
-    case GK_GFX900:
-      Features["gfx9-insts"] = true;
-      [[fallthrough]];
-    case GK_GFX810:
-    case GK_GFX805:
-    case GK_GFX803:
-    case GK_GFX802:
-    case GK_GFX801:
-      Features["gfx8-insts"] = true;
-      Features["16-bit-insts"] = true;
-      Features["dpp"] = true;
-      Features["s-memrealtime"] = true;
-      [[fallthrough]];
-    case GK_GFX705:
-    case GK_GFX704:
-    case GK_GFX703:
-    case GK_GFX702:
-    case GK_GFX701:
-    case GK_GFX700:
-      Features["ci-insts"] = true;
-      [[fallthrough]];
-    case GK_GFX602:
-    case GK_GFX601:
-    case GK_GFX600:
-      Features["s-memtime-inst"] = true;
-      break;
-    case GK_NONE:
-      break;
-    default:
-      llvm_unreachable("Unhandled GPU!");
-    }
-  } else {
-    if (CPU.empty())
-      CPU = "r600";
-
-    switch (llvm::AMDGPU::parseArchR600(CPU)) {
-    case GK_CAYMAN:
-    case GK_CYPRESS:
-    case GK_RV770:
-    case GK_RV670:
-      // TODO: Add fp64 when implemented.
-      break;
-    case GK_TURKS:
-    case GK_CAICOS:
-    case GK_BARTS:
-    case GK_SUMO:
-    case GK_REDWOOD:
-    case GK_JUNIPER:
-    case GK_CEDAR:
-    case GK_RV730:
-    case GK_RV710:
-    case GK_RS880:
-    case GK_R630:
-    case GK_R600:
-      break;
-    default:
-      llvm_unreachable("Unhandled GPU!");
-    }
-  }
-
-=======
   fillAMDGPUFeatureMap(CPU, getTriple(), Features);
->>>>>>> dc957dcd
   if (!TargetInfo::initFeatureMap(Features, Diags, CPU, FeatureVec))
     return false;
 
