--- conflicted
+++ resolved
@@ -1875,13 +1875,10 @@
     case CK_SapphireRapids:
     case CK_IcelakeClient:
     case CK_IcelakeServer:
-<<<<<<< HEAD
 #if INTEL_CUSTOMIZATION
     case CK_CommonAVX512:
 #endif // INTEL_CUSTOMIZATION
-=======
     case CK_Alderlake:
->>>>>>> 39a0d688
     case CK_KNL:
     case CK_KNM:
     // K7
