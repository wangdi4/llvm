//===--- X86.cpp - Implement X86 target feature support -------------------===//
//
// Part of the LLVM Project, under the Apache License v2.0 with LLVM Exceptions.
// See https://llvm.org/LICENSE.txt for license information.
// SPDX-License-Identifier: Apache-2.0 WITH LLVM-exception
//
//===----------------------------------------------------------------------===//
//
// This file implements X86 TargetInfo objects.
//
//===----------------------------------------------------------------------===//

#include "X86.h"
#include "clang/Basic/Builtins.h"
#include "clang/Basic/Diagnostic.h"
#include "clang/Basic/TargetBuiltins.h"
#include "llvm/ADT/StringExtras.h"
#include "llvm/ADT/StringRef.h"
#include "llvm/ADT/StringSwitch.h"
#include "llvm/Support/TargetParser.h"

namespace clang {
namespace targets {

const Builtin::Info BuiltinInfoX86[] = {
#if INTEL_CUSTOMIZATION
#define BUILTIN(ID, TYPE, ATTRS)                                               \
  {#ID, TYPE, ATTRS, nullptr, ALL_LANGUAGES, nullptr},
#define TARGET_BUILTIN(ID, TYPE, ATTRS, FEATURE)                               \
  {#ID, TYPE, ATTRS, nullptr, ALL_LANGUAGES, FEATURE},
#define TARGET_HEADER_BUILTIN(ID, TYPE, ATTRS, HEADER, LANGS, FEATURE)         \
  {#ID, TYPE, ATTRS, HEADER, LANGS, FEATURE},

#include "clang/Basic/Intel_BuiltinsSVML.def"
#endif // INTEL_CUSTOMIZATION

#define BUILTIN(ID, TYPE, ATTRS)                                               \
  {#ID, TYPE, ATTRS, nullptr, ALL_LANGUAGES, nullptr},
#define TARGET_BUILTIN(ID, TYPE, ATTRS, FEATURE)                               \
  {#ID, TYPE, ATTRS, nullptr, ALL_LANGUAGES, FEATURE},
#define TARGET_HEADER_BUILTIN(ID, TYPE, ATTRS, HEADER, LANGS, FEATURE)         \
  {#ID, TYPE, ATTRS, HEADER, LANGS, FEATURE},

#if INTEL_CUSTOMIZATION
#define LANGBUILTIN(ID, TYPE, ATTRS, LANGS)                                    \
  {#ID, TYPE, ATTRS, nullptr, LANGS, nullptr},
#endif // INTEL_CUSTOMIZATION

#include "clang/Basic/BuiltinsX86.def"

#define BUILTIN(ID, TYPE, ATTRS)                                               \
  {#ID, TYPE, ATTRS, nullptr, ALL_LANGUAGES, nullptr},
#define TARGET_BUILTIN(ID, TYPE, ATTRS, FEATURE)                               \
  {#ID, TYPE, ATTRS, nullptr, ALL_LANGUAGES, FEATURE},
#define TARGET_HEADER_BUILTIN(ID, TYPE, ATTRS, HEADER, LANGS, FEATURE)         \
  {#ID, TYPE, ATTRS, HEADER, LANGS, FEATURE},

#if INTEL_CUSTOMIZATION
#define LANGBUILTIN(ID, TYPE, ATTRS, LANGS)                                    \
  {#ID, TYPE, ATTRS, nullptr, LANGS, nullptr},
#endif // INTEL_CUSTOMIZATION

#include "clang/Basic/BuiltinsX86_64.def"
};

static const char *const GCCRegNames[] = {
    "ax",    "dx",    "cx",    "bx",    "si",      "di",    "bp",    "sp",
    "st",    "st(1)", "st(2)", "st(3)", "st(4)",   "st(5)", "st(6)", "st(7)",
    "argp",  "flags", "fpcr",  "fpsr",  "dirflag", "frame", "xmm0",  "xmm1",
    "xmm2",  "xmm3",  "xmm4",  "xmm5",  "xmm6",    "xmm7",  "mm0",   "mm1",
    "mm2",   "mm3",   "mm4",   "mm5",   "mm6",     "mm7",   "r8",    "r9",
    "r10",   "r11",   "r12",   "r13",   "r14",     "r15",   "xmm8",  "xmm9",
    "xmm10", "xmm11", "xmm12", "xmm13", "xmm14",   "xmm15", "ymm0",  "ymm1",
    "ymm2",  "ymm3",  "ymm4",  "ymm5",  "ymm6",    "ymm7",  "ymm8",  "ymm9",
    "ymm10", "ymm11", "ymm12", "ymm13", "ymm14",   "ymm15", "xmm16", "xmm17",
    "xmm18", "xmm19", "xmm20", "xmm21", "xmm22",   "xmm23", "xmm24", "xmm25",
    "xmm26", "xmm27", "xmm28", "xmm29", "xmm30",   "xmm31", "ymm16", "ymm17",
    "ymm18", "ymm19", "ymm20", "ymm21", "ymm22",   "ymm23", "ymm24", "ymm25",
    "ymm26", "ymm27", "ymm28", "ymm29", "ymm30",   "ymm31", "zmm0",  "zmm1",
    "zmm2",  "zmm3",  "zmm4",  "zmm5",  "zmm6",    "zmm7",  "zmm8",  "zmm9",
    "zmm10", "zmm11", "zmm12", "zmm13", "zmm14",   "zmm15", "zmm16", "zmm17",
    "zmm18", "zmm19", "zmm20", "zmm21", "zmm22",   "zmm23", "zmm24", "zmm25",
    "zmm26", "zmm27", "zmm28", "zmm29", "zmm30",   "zmm31", "k0",    "k1",
    "k2",    "k3",    "k4",    "k5",    "k6",      "k7",
    "cr0",   "cr2",   "cr3",   "cr4",   "cr8",
    "dr0",   "dr1",   "dr2",   "dr3",   "dr6",     "dr7",
    "bnd0",  "bnd1",  "bnd2",  "bnd3",
#if INTEL_CUSTOMIZATION
#if INTEL_FEATURE_ISA_AMX
    "tmm0",  "tmm1",  "tmm2",  "tmm3",  "tmm4",    "tmm5",  "tmm6",  "tmm7",
    // Just align with ICC for tmm8-15
    "tmm8",  "tmm9",  "tmm10", "tmm11", "tmm12",   "tmm13", "tmm14", "tmm15",
#endif // INTEL_FEATURE_ISA_AMX
#endif // INTEL_CUSTOMIZATION
};

const TargetInfo::AddlRegName AddlRegNames[] = {
    {{"al", "ah", "eax", "rax"}, 0},
    {{"bl", "bh", "ebx", "rbx"}, 3},
    {{"cl", "ch", "ecx", "rcx"}, 2},
    {{"dl", "dh", "edx", "rdx"}, 1},
    {{"esi", "rsi"}, 4},
    {{"edi", "rdi"}, 5},
    {{"esp", "rsp"}, 7},
    {{"ebp", "rbp"}, 6},
    {{"r8d", "r8w", "r8b"}, 38},
    {{"r9d", "r9w", "r9b"}, 39},
    {{"r10d", "r10w", "r10b"}, 40},
    {{"r11d", "r11w", "r11b"}, 41},
    {{"r12d", "r12w", "r12b"}, 42},
    {{"r13d", "r13w", "r13b"}, 43},
    {{"r14d", "r14w", "r14b"}, 44},
    {{"r15d", "r15w", "r15b"}, 45},
};

} // namespace targets
} // namespace clang

using namespace clang;
using namespace clang::targets;

bool X86TargetInfo::setFPMath(StringRef Name) {
  if (Name == "387") {
    FPMath = FP_387;
    return true;
  }
  if (Name == "sse") {
    FPMath = FP_SSE;
    return true;
  }
  return false;
}

#if INTEL_CUSTOMIZATION
#if INTEL_FEATURE_ISA_KEYLOCKER
#define TGLXFEATURE1 setFeatureEnabledImpl(Features, "keylocker", true);
#else // INTEL_FEATURE_ISA_KEYLOCKER
#define TGLXFEATURE1
#endif // INTEL_FEATURE_ISA_KEYLOCKER
#endif // INTEL_CUSTOMIZATION

bool X86TargetInfo::initFeatureMap(
    llvm::StringMap<bool> &Features, DiagnosticsEngine &Diags, StringRef CPU,
    const std::vector<std::string> &FeaturesVec) const {
  // FIXME: This *really* should not be here.
  // X86_64 always has SSE2.
  if (getTriple().getArch() == llvm::Triple::x86_64)
    setFeatureEnabledImpl(Features, "sse2", true);

#if INTEL_CUSTOMIZATION
#if INTEL_FEATURE_ICECODE
  // Enable icecode-mode for IceCode target.
  if (getTriple().getArch() == llvm::Triple::x86_icecode)
    setFeatureEnabledImpl(Features, "icecode-mode", true);
#endif // INTEL_FEATURE_ICECODE
#endif // INTEL_CUSTOMIZATION

  const CPUKind Kind = getCPUKind(CPU);

  // Enable X87 for all X86 processors but Lakemont.
  if (Kind != CK_Lakemont)
    setFeatureEnabledImpl(Features, "x87", true);

  // Enable cmpxchg8 for i586 and greater CPUs. Include generic for backwards
  // compatibility.
  if (Kind >= CK_i586 || Kind == CK_Generic)
    setFeatureEnabledImpl(Features, "cx8", true);

#if INTEL_CUSTOMIZATION
  SmallVector<StringRef, 16> AnonymousCPU1Features;
#if INTEL_FEATURE_ISA_AMX
  AnonymousCPU1Features.push_back("amx-tile");
  AnonymousCPU1Features.push_back("amx-int8");
  AnonymousCPU1Features.push_back("amx-bf16");
#endif // INTEL_FEATURE_ISA_AMX
#if INTEL_FEATURE_ISA_SERIALIZE
  AnonymousCPU1Features.push_back("serialize");
#endif // INTEL_FEATURE_ISA_SERIALIZE
  AnonymousCPU1Features.push_back("sse2"); // To avoid unused variable error.
#endif // INTEL_CUSTOMIZATION

  switch (Kind) {
  case CK_Generic:
  case CK_i386:
  case CK_i486:
  case CK_i586:
  case CK_Pentium:
  case CK_PentiumPro:
  case CK_i686:
  case CK_Lakemont:
    break;

  case CK_PentiumMMX:
  case CK_Pentium2:
  case CK_K6:
  case CK_WinChipC6:
    setFeatureEnabledImpl(Features, "mmx", true);
    break;

  case CK_Cooperlake:
    // CPX inherits all CLX features plus AVX512BF16
    setFeatureEnabledImpl(Features, "avx512bf16", true);
    LLVM_FALLTHROUGH;
  case CK_Cascadelake:
    // CLX inherits all SKX features plus AVX512VNNI
    setFeatureEnabledImpl(Features, "avx512vnni", true);
    LLVM_FALLTHROUGH;
  case CK_SkylakeServer:
    setFeatureEnabledImpl(Features, "avx512f", true);
    setFeatureEnabledImpl(Features, "avx512cd", true);
    setFeatureEnabledImpl(Features, "avx512dq", true);
    setFeatureEnabledImpl(Features, "avx512bw", true);
    setFeatureEnabledImpl(Features, "avx512vl", true);
    setFeatureEnabledImpl(Features, "clwb", true);
    setFeatureEnabledImpl(Features, "pku", true);
    // SkylakeServer cores inherits all SKL features, except SGX
    goto SkylakeCommon;

#if INTEL_CUSTOMIZATION
#if INTEL_FEATURE_CPU_GLC
  case CK_Goldencove:
    for (auto Feature : AnonymousCPU1Features)
      setFeatureEnabledImpl(Features, Feature, true);
    LLVM_FALLTHROUGH;
#endif // INTEL_FEATURE_CPU_GLC
  case CK_Tigerlake:
    TGLXFEATURE1
    setFeatureEnabledImpl(Features, "avx512vp2intersect", true);
    setFeatureEnabledImpl(Features, "movdiri", true);
    setFeatureEnabledImpl(Features, "movdir64b", true);
    setFeatureEnabledImpl(Features, "shstk", true);
    LLVM_FALLTHROUGH;
  case CK_IcelakeServer:
    if (Kind != CK_Tigerlake) {
      setFeatureEnabledImpl(Features, "pconfig", true);
      setFeatureEnabledImpl(Features, "wbnoinvd", true);
    }
#endif // INTEL_CUSTOMIZATION
    LLVM_FALLTHROUGH;
  case CK_IcelakeClient:
    setFeatureEnabledImpl(Features, "vaes", true);
    setFeatureEnabledImpl(Features, "gfni", true);
    setFeatureEnabledImpl(Features, "vpclmulqdq", true);
    setFeatureEnabledImpl(Features, "avx512bitalg", true);
    setFeatureEnabledImpl(Features, "avx512vbmi2", true);
    setFeatureEnabledImpl(Features, "avx512vnni", true);
    setFeatureEnabledImpl(Features, "avx512vpopcntdq", true);
    setFeatureEnabledImpl(Features, "rdpid", true);
    setFeatureEnabledImpl(Features, "clwb", true);
    LLVM_FALLTHROUGH;
  case CK_Cannonlake:
    setFeatureEnabledImpl(Features, "avx512f", true);
    setFeatureEnabledImpl(Features, "avx512cd", true);
    setFeatureEnabledImpl(Features, "avx512dq", true);
    setFeatureEnabledImpl(Features, "avx512bw", true);
    setFeatureEnabledImpl(Features, "avx512vl", true);
    setFeatureEnabledImpl(Features, "avx512ifma", true);
    setFeatureEnabledImpl(Features, "avx512vbmi", true);
    setFeatureEnabledImpl(Features, "pku", true);
    setFeatureEnabledImpl(Features, "sha", true);
    LLVM_FALLTHROUGH;
  case CK_SkylakeClient:
    setFeatureEnabledImpl(Features, "sgx", true);
    // SkylakeServer cores inherits all SKL features, except SGX
SkylakeCommon:
    setFeatureEnabledImpl(Features, "xsavec", true);
    setFeatureEnabledImpl(Features, "xsaves", true);
    setFeatureEnabledImpl(Features, "mpx", true);
    setFeatureEnabledImpl(Features, "clflushopt", true);
    setFeatureEnabledImpl(Features, "aes", true);
    LLVM_FALLTHROUGH;
  case CK_Broadwell:
    setFeatureEnabledImpl(Features, "rdseed", true);
    setFeatureEnabledImpl(Features, "adx", true);
    setFeatureEnabledImpl(Features, "prfchw", true);
    LLVM_FALLTHROUGH;
  case CK_Haswell:
    setFeatureEnabledImpl(Features, "avx2", true);
    setFeatureEnabledImpl(Features, "lzcnt", true);
    setFeatureEnabledImpl(Features, "bmi", true);
    setFeatureEnabledImpl(Features, "bmi2", true);
    setFeatureEnabledImpl(Features, "fma", true);
    setFeatureEnabledImpl(Features, "invpcid", true);
    setFeatureEnabledImpl(Features, "movbe", true);
    LLVM_FALLTHROUGH;
  case CK_IvyBridge:
    setFeatureEnabledImpl(Features, "rdrnd", true);
    setFeatureEnabledImpl(Features, "f16c", true);
    setFeatureEnabledImpl(Features, "fsgsbase", true);
    LLVM_FALLTHROUGH;
  case CK_SandyBridge:
    setFeatureEnabledImpl(Features, "avx", true);
    setFeatureEnabledImpl(Features, "xsave", true);
    setFeatureEnabledImpl(Features, "xsaveopt", true);
    LLVM_FALLTHROUGH;
  case CK_Westmere:
    setFeatureEnabledImpl(Features, "pclmul", true);
    LLVM_FALLTHROUGH;
  case CK_Nehalem:
    setFeatureEnabledImpl(Features, "sse4.2", true);
    LLVM_FALLTHROUGH;
  case CK_Penryn:
    setFeatureEnabledImpl(Features, "sse4.1", true);
    LLVM_FALLTHROUGH;
  case CK_Core2:
    setFeatureEnabledImpl(Features, "ssse3", true);
    setFeatureEnabledImpl(Features, "sahf", true);
    LLVM_FALLTHROUGH;
  case CK_Nocona:
    setFeatureEnabledImpl(Features, "cx16", true);
    LLVM_FALLTHROUGH;
  case CK_Yonah:
  case CK_Prescott:
    setFeatureEnabledImpl(Features, "sse3", true);
    LLVM_FALLTHROUGH;
  case CK_PentiumM:
  case CK_Pentium4:
  case CK_x86_64:
    setFeatureEnabledImpl(Features, "sse2", true);
    LLVM_FALLTHROUGH;
  case CK_Pentium3:
  case CK_C3_2:
    setFeatureEnabledImpl(Features, "sse", true);
    setFeatureEnabledImpl(Features, "fxsr", true);
    break;

  case CK_Tremont:
    setFeatureEnabledImpl(Features, "cldemote", true);
    setFeatureEnabledImpl(Features, "movdiri", true);
    setFeatureEnabledImpl(Features, "movdir64b", true);
    setFeatureEnabledImpl(Features, "gfni", true);
    setFeatureEnabledImpl(Features, "waitpkg", true);
    LLVM_FALLTHROUGH;
  case CK_GoldmontPlus:
    setFeatureEnabledImpl(Features, "ptwrite", true);
    setFeatureEnabledImpl(Features, "rdpid", true);
    setFeatureEnabledImpl(Features, "sgx", true);
    LLVM_FALLTHROUGH;
  case CK_Goldmont:
    setFeatureEnabledImpl(Features, "sha", true);
    setFeatureEnabledImpl(Features, "rdseed", true);
    setFeatureEnabledImpl(Features, "xsave", true);
    setFeatureEnabledImpl(Features, "xsaveopt", true);
    setFeatureEnabledImpl(Features, "xsavec", true);
    setFeatureEnabledImpl(Features, "xsaves", true);
    setFeatureEnabledImpl(Features, "clflushopt", true);
    setFeatureEnabledImpl(Features, "mpx", true);
    setFeatureEnabledImpl(Features, "fsgsbase", true);
    setFeatureEnabledImpl(Features, "aes", true);
    LLVM_FALLTHROUGH;
  case CK_Silvermont:
    setFeatureEnabledImpl(Features, "rdrnd", true);
    setFeatureEnabledImpl(Features, "pclmul", true);
    setFeatureEnabledImpl(Features, "sse4.2", true);
    setFeatureEnabledImpl(Features, "prfchw", true);
    LLVM_FALLTHROUGH;
  case CK_Bonnell:
    setFeatureEnabledImpl(Features, "movbe", true);
    setFeatureEnabledImpl(Features, "ssse3", true);
    setFeatureEnabledImpl(Features, "fxsr", true);
    setFeatureEnabledImpl(Features, "cx16", true);
    setFeatureEnabledImpl(Features, "sahf", true);
    break;

  case CK_KNM:
    // TODO: Add avx5124fmaps/avx5124vnniw.
    setFeatureEnabledImpl(Features, "avx512vpopcntdq", true);
    LLVM_FALLTHROUGH;
  case CK_KNL:
#if INTEL_CUSTOMIZATION
    setFeatureEnabledImpl(Features, "avx512er", true);
    setFeatureEnabledImpl(Features, "avx512pf", true);
    setFeatureEnabledImpl(Features, "prefetchwt1", true);
    LLVM_FALLTHROUGH;
  case CK_CommonAVX512:
    setFeatureEnabledImpl(Features, "avx512cd", true);
    setFeatureEnabledImpl(Features, "avx512f", true);
    setFeatureEnabledImpl(Features, "prfchw", true);
#endif // INTEL_CUSTOMIZATION
    setFeatureEnabledImpl(Features, "fxsr", true);
    setFeatureEnabledImpl(Features, "rdseed", true);
    setFeatureEnabledImpl(Features, "adx", true);
    setFeatureEnabledImpl(Features, "lzcnt", true);
    setFeatureEnabledImpl(Features, "bmi", true);
    setFeatureEnabledImpl(Features, "bmi2", true);
    setFeatureEnabledImpl(Features, "fma", true);
    setFeatureEnabledImpl(Features, "rdrnd", true);
    setFeatureEnabledImpl(Features, "f16c", true);
    setFeatureEnabledImpl(Features, "fsgsbase", true);
    setFeatureEnabledImpl(Features, "aes", true);
    setFeatureEnabledImpl(Features, "pclmul", true);
    setFeatureEnabledImpl(Features, "cx16", true);
    setFeatureEnabledImpl(Features, "xsaveopt", true);
    setFeatureEnabledImpl(Features, "xsave", true);
    setFeatureEnabledImpl(Features, "movbe", true);
    setFeatureEnabledImpl(Features, "sahf", true);
    break;

  case CK_K6_2:
  case CK_K6_3:
  case CK_WinChip2:
  case CK_C3:
    setFeatureEnabledImpl(Features, "3dnow", true);
    break;

  case CK_AMDFAM10:
    setFeatureEnabledImpl(Features, "sse4a", true);
    setFeatureEnabledImpl(Features, "lzcnt", true);
    setFeatureEnabledImpl(Features, "popcnt", true);
    setFeatureEnabledImpl(Features, "sahf", true);
    LLVM_FALLTHROUGH;
  case CK_K8SSE3:
    setFeatureEnabledImpl(Features, "sse3", true);
    LLVM_FALLTHROUGH;
  case CK_K8:
    setFeatureEnabledImpl(Features, "sse2", true);
    LLVM_FALLTHROUGH;
  case CK_AthlonXP:
    setFeatureEnabledImpl(Features, "sse", true);
    setFeatureEnabledImpl(Features, "fxsr", true);
    LLVM_FALLTHROUGH;
  case CK_Athlon:
  case CK_Geode:
    setFeatureEnabledImpl(Features, "3dnowa", true);
    break;

  case CK_BTVER2:
    setFeatureEnabledImpl(Features, "avx", true);
    setFeatureEnabledImpl(Features, "aes", true);
    setFeatureEnabledImpl(Features, "pclmul", true);
    setFeatureEnabledImpl(Features, "bmi", true);
    setFeatureEnabledImpl(Features, "f16c", true);
    setFeatureEnabledImpl(Features, "xsaveopt", true);
    setFeatureEnabledImpl(Features, "movbe", true);
    LLVM_FALLTHROUGH;
  case CK_BTVER1:
    setFeatureEnabledImpl(Features, "ssse3", true);
    setFeatureEnabledImpl(Features, "sse4a", true);
    setFeatureEnabledImpl(Features, "lzcnt", true);
    setFeatureEnabledImpl(Features, "popcnt", true);
    setFeatureEnabledImpl(Features, "prfchw", true);
    setFeatureEnabledImpl(Features, "cx16", true);
    setFeatureEnabledImpl(Features, "fxsr", true);
    setFeatureEnabledImpl(Features, "sahf", true);
    break;

  case CK_ZNVER2:
    setFeatureEnabledImpl(Features, "clwb", true);
    setFeatureEnabledImpl(Features, "rdpid", true);
    setFeatureEnabledImpl(Features, "wbnoinvd", true);
    LLVM_FALLTHROUGH;
  case CK_ZNVER1:
    setFeatureEnabledImpl(Features, "adx", true);
    setFeatureEnabledImpl(Features, "aes", true);
    setFeatureEnabledImpl(Features, "avx2", true);
    setFeatureEnabledImpl(Features, "bmi", true);
    setFeatureEnabledImpl(Features, "bmi2", true);
    setFeatureEnabledImpl(Features, "clflushopt", true);
    setFeatureEnabledImpl(Features, "clzero", true);
    setFeatureEnabledImpl(Features, "cx16", true);
    setFeatureEnabledImpl(Features, "f16c", true);
    setFeatureEnabledImpl(Features, "fma", true);
    setFeatureEnabledImpl(Features, "fsgsbase", true);
    setFeatureEnabledImpl(Features, "fxsr", true);
    setFeatureEnabledImpl(Features, "lzcnt", true);
    setFeatureEnabledImpl(Features, "mwaitx", true);
    setFeatureEnabledImpl(Features, "movbe", true);
    setFeatureEnabledImpl(Features, "pclmul", true);
    setFeatureEnabledImpl(Features, "popcnt", true);
    setFeatureEnabledImpl(Features, "prfchw", true);
    setFeatureEnabledImpl(Features, "rdrnd", true);
    setFeatureEnabledImpl(Features, "rdseed", true);
    setFeatureEnabledImpl(Features, "sahf", true);
    setFeatureEnabledImpl(Features, "sha", true);
    setFeatureEnabledImpl(Features, "sse4a", true);
    setFeatureEnabledImpl(Features, "xsave", true);
    setFeatureEnabledImpl(Features, "xsavec", true);
    setFeatureEnabledImpl(Features, "xsaveopt", true);
    setFeatureEnabledImpl(Features, "xsaves", true);
    break;

  case CK_BDVER4:
    setFeatureEnabledImpl(Features, "avx2", true);
    setFeatureEnabledImpl(Features, "bmi2", true);
    setFeatureEnabledImpl(Features, "mwaitx", true);
    LLVM_FALLTHROUGH;
  case CK_BDVER3:
    setFeatureEnabledImpl(Features, "fsgsbase", true);
    setFeatureEnabledImpl(Features, "xsaveopt", true);
    LLVM_FALLTHROUGH;
  case CK_BDVER2:
    setFeatureEnabledImpl(Features, "bmi", true);
    setFeatureEnabledImpl(Features, "fma", true);
    setFeatureEnabledImpl(Features, "f16c", true);
    setFeatureEnabledImpl(Features, "tbm", true);
    LLVM_FALLTHROUGH;
  case CK_BDVER1:
    // xop implies avx, sse4a and fma4.
    setFeatureEnabledImpl(Features, "xop", true);
    setFeatureEnabledImpl(Features, "lwp", true);
    setFeatureEnabledImpl(Features, "lzcnt", true);
    setFeatureEnabledImpl(Features, "aes", true);
    setFeatureEnabledImpl(Features, "pclmul", true);
    setFeatureEnabledImpl(Features, "prfchw", true);
    setFeatureEnabledImpl(Features, "cx16", true);
    setFeatureEnabledImpl(Features, "fxsr", true);
    setFeatureEnabledImpl(Features, "xsave", true);
    setFeatureEnabledImpl(Features, "sahf", true);
    break;
  }
  if (!TargetInfo::initFeatureMap(Features, Diags, CPU, FeaturesVec))
    return false;

  // Can't do this earlier because we need to be able to explicitly enable
  // or disable these features and the things that they depend upon.

  // Enable popcnt if sse4.2 is enabled and popcnt is not explicitly disabled.
  auto I = Features.find("sse4.2");
  if (I != Features.end() && I->getValue() &&
      llvm::find(FeaturesVec, "-popcnt") == FeaturesVec.end())
    Features["popcnt"] = true;

  // Enable prfchw if 3DNow! is enabled and prfchw is not explicitly disabled.
  I = Features.find("3dnow");
  if (I != Features.end() && I->getValue() &&
      llvm::find(FeaturesVec, "-prfchw") == FeaturesVec.end())
    Features["prfchw"] = true;

  // Additionally, if SSE is enabled and mmx is not explicitly disabled,
  // then enable MMX.
  I = Features.find("sse");
  if (I != Features.end() && I->getValue() &&
      llvm::find(FeaturesVec, "-mmx") == FeaturesVec.end())
    Features["mmx"] = true;

#if INTEL_CUSTOMIZATION
#if INTEL_FEATURE_ISA_AVX_VNNI
  // Enable a fake vnnivl feature if "avxvnni" is enabled or
  // "avx512vl,avx512vnni" is enabled.
  auto AVXVNNIIt = Features.find("avxvnni");
  auto AVX512VLIt = Features.find("avx512vl");
  auto AVX512VNNIIt = Features.find("avx512vnni");
  if (((AVXVNNIIt != Features.end() && AVXVNNIIt->getValue()) ||
       (AVX512VLIt != Features.end() && AVX512VLIt->getValue() &&
        AVX512VNNIIt != Features.end() && AVX512VNNIIt->getValue())) &&
      std::find(FeaturesVec.begin(), FeaturesVec.end(), "-vnnivl") ==
          FeaturesVec.end())
    Features["vnnivl"] = true;
#endif // INTEL_FEATURE_ISA_AVX_VNNI
#endif // INTEL_CUSTOMIZATION

  return true;
}

void X86TargetInfo::setSSELevel(llvm::StringMap<bool> &Features,
                                X86SSEEnum Level, bool Enabled) {
  if (Enabled) {
    switch (Level) {
    case AVX512F:
      Features["avx512f"] = true;
      Features["fma"] = true;
      Features["f16c"] = true;
      LLVM_FALLTHROUGH;
    case AVX2:
      Features["avx2"] = true;
      LLVM_FALLTHROUGH;
    case AVX:
      Features["avx"] = true;
      Features["xsave"] = true;
      LLVM_FALLTHROUGH;
    case SSE42:
      Features["sse4.2"] = true;
      LLVM_FALLTHROUGH;
    case SSE41:
      Features["sse4.1"] = true;
      LLVM_FALLTHROUGH;
    case SSSE3:
      Features["ssse3"] = true;
      LLVM_FALLTHROUGH;
    case SSE3:
      Features["sse3"] = true;
      LLVM_FALLTHROUGH;
    case SSE2:
      Features["sse2"] = true;
      LLVM_FALLTHROUGH;
    case SSE1:
      Features["sse"] = true;
      LLVM_FALLTHROUGH;
    case NoSSE:
      break;
    }
    return;
  }

  switch (Level) {
  case NoSSE:
  case SSE1:
    Features["sse"] = false;
    LLVM_FALLTHROUGH;
  case SSE2:
#if INTEL_CUSTOMIZATION
#if INTEL_FEATURE_ISA_KEYLOCKER
    Features["keylocker"] = false;
#endif // INTEL_FEATURE_ISA_KEYLOCKER
#endif // INTEL_CUSTOMIZATION
    Features["sse2"] = Features["pclmul"] = Features["aes"] = false;
    Features["sha"] = Features["gfni"] = false;
    LLVM_FALLTHROUGH;
  case SSE3:
    Features["sse3"] = false;
    setXOPLevel(Features, NoXOP, false);
    LLVM_FALLTHROUGH;
  case SSSE3:
    Features["ssse3"] = false;
    LLVM_FALLTHROUGH;
  case SSE41:
    Features["sse4.1"] = false;
    LLVM_FALLTHROUGH;
  case SSE42:
    Features["sse4.2"] = false;
    LLVM_FALLTHROUGH;
  case AVX:
    Features["fma"] = Features["avx"] = Features["f16c"] = false;
    Features["xsave"] = Features["xsaveopt"] = Features["vaes"] = false;
    Features["vpclmulqdq"] = false;
    setXOPLevel(Features, FMA4, false);
    LLVM_FALLTHROUGH;
  case AVX2:
    Features["avx2"] = false;
#if INTEL_CUSTOMIZATION
#if INTEL_FEATURE_ISA_AVX_VNNI
    Features["avxvnni"] = false;
#endif // INTEL_FEATURE_ISA_AVX_VNNI
#endif // INTEL_CUSTOMIZATION
    LLVM_FALLTHROUGH;
  case AVX512F:
    Features["avx512f"] = Features["avx512cd"] = Features["avx512er"] = false;
    Features["avx512pf"] = Features["avx512dq"] = Features["avx512bw"] = false;
    Features["avx512vl"] = Features["avx512vbmi"] = false;
    Features["avx512ifma"] = Features["avx512vpopcntdq"] = false;
    Features["avx512bitalg"] = Features["avx512vnni"] = false;
    Features["avx512vbmi2"] = Features["avx512bf16"] = false;
    Features["avx512vp2intersect"] = false;
#if INTEL_CUSTOMIZATION
#if INTEL_FEATURE_ISA_FP16
    Features["avx512fp16"] = false;
#endif // INTEL_FEATURE_ISA_FP16
#endif // INTEL_CUSTOMIZATION
    break;
  }
}

void X86TargetInfo::setMMXLevel(llvm::StringMap<bool> &Features,
                                MMX3DNowEnum Level, bool Enabled) {
  if (Enabled) {
    switch (Level) {
    case AMD3DNowAthlon:
      Features["3dnowa"] = true;
      LLVM_FALLTHROUGH;
    case AMD3DNow:
      Features["3dnow"] = true;
      LLVM_FALLTHROUGH;
    case MMX:
      Features["mmx"] = true;
      LLVM_FALLTHROUGH;
    case NoMMX3DNow:
      break;
    }
    return;
  }

  switch (Level) {
  case NoMMX3DNow:
  case MMX:
    Features["mmx"] = false;
    LLVM_FALLTHROUGH;
  case AMD3DNow:
    Features["3dnow"] = false;
    LLVM_FALLTHROUGH;
  case AMD3DNowAthlon:
    Features["3dnowa"] = false;
    break;
  }
}

void X86TargetInfo::setXOPLevel(llvm::StringMap<bool> &Features, XOPEnum Level,
                                bool Enabled) {
  if (Enabled) {
    switch (Level) {
    case XOP:
      Features["xop"] = true;
      LLVM_FALLTHROUGH;
    case FMA4:
      Features["fma4"] = true;
      setSSELevel(Features, AVX, true);
      LLVM_FALLTHROUGH;
    case SSE4A:
      Features["sse4a"] = true;
      setSSELevel(Features, SSE3, true);
      LLVM_FALLTHROUGH;
    case NoXOP:
      break;
    }
    return;
  }

  switch (Level) {
  case NoXOP:
  case SSE4A:
    Features["sse4a"] = false;
    LLVM_FALLTHROUGH;
  case FMA4:
    Features["fma4"] = false;
    LLVM_FALLTHROUGH;
  case XOP:
    Features["xop"] = false;
    break;
  }
}

void X86TargetInfo::setFeatureEnabledImpl(llvm::StringMap<bool> &Features,
                                          StringRef Name, bool Enabled) {
  // This is a bit of a hack to deal with the sse4 target feature when used
  // as part of the target attribute. We handle sse4 correctly everywhere
  // else. See below for more information on how we handle the sse4 options.
  if (Name != "sse4")
    Features[Name] = Enabled;

  if (Name == "mmx") {
    setMMXLevel(Features, MMX, Enabled);
  } else if (Name == "sse") {
    setSSELevel(Features, SSE1, Enabled);
  } else if (Name == "sse2") {
    setSSELevel(Features, SSE2, Enabled);
  } else if (Name == "sse3") {
    setSSELevel(Features, SSE3, Enabled);
  } else if (Name == "ssse3") {
    setSSELevel(Features, SSSE3, Enabled);
  } else if (Name == "sse4.2") {
    setSSELevel(Features, SSE42, Enabled);
  } else if (Name == "sse4.1") {
    setSSELevel(Features, SSE41, Enabled);
  } else if (Name == "3dnow") {
    setMMXLevel(Features, AMD3DNow, Enabled);
  } else if (Name == "3dnowa") {
    setMMXLevel(Features, AMD3DNowAthlon, Enabled);
#if INTEL_CUSTOMIZATION
#if INTEL_FEATURE_ISA_KEYLOCKER
  } else if (Name == "keylocker") {
    if (Enabled)
      setSSELevel(Features, SSE2, Enabled);
#endif // INTEL_FEATURE_ISA_KEYLOCKER
#endif // INTEL_CUSTOMIZATION
  } else if (Name == "aes") {
    if (Enabled)
      setSSELevel(Features, SSE2, Enabled);
    else
      Features["vaes"] = false;
  } else if (Name == "vaes") {
    if (Enabled) {
      setSSELevel(Features, AVX, Enabled);
      Features["aes"] = true;
    }
  } else if (Name == "pclmul") {
    if (Enabled)
      setSSELevel(Features, SSE2, Enabled);
    else
      Features["vpclmulqdq"] = false;
  } else if (Name == "vpclmulqdq") {
    if (Enabled) {
      setSSELevel(Features, AVX, Enabled);
      Features["pclmul"] = true;
    }
  } else if (Name == "gfni") {
     if (Enabled)
      setSSELevel(Features, SSE2, Enabled);
  } else if (Name == "avx") {
    setSSELevel(Features, AVX, Enabled);
  } else if (Name == "avx2") {
    setSSELevel(Features, AVX2, Enabled);
  } else if (Name == "avx512f") {
    setSSELevel(Features, AVX512F, Enabled);
  } else if (Name.startswith("avx512")) {
    if (Enabled)
      setSSELevel(Features, AVX512F, Enabled);
    // Enable BWI instruction if certain features are being enabled.
    if ((Name == "avx512vbmi" || Name == "avx512vbmi2" ||
         Name == "avx512bitalg" || Name == "avx512bf16") && Enabled)
      Features["avx512bw"] = true;
#if INTEL_CUSTOMIZATION
#if INTEL_FEATURE_ISA_FP16
    // Enable BW and VL if AVX512FP16 is being enabled.
    if (Name == "avx512fp16" && Enabled)
      Features["avx512bw"] = Features["avx512vl"] = true;
#endif // INTEL_FEATURE_ISA_FP16
#endif // INTEL_CUSTOMIZATION
    // Also disable some features if BWI is being disabled.
    if (Name == "avx512bw" && !Enabled) {
      Features["avx512vbmi"] = false;
      Features["avx512vbmi2"] = false;
      Features["avx512bitalg"] = false;
      Features["avx512bf16"] = false;
#if INTEL_CUSTOMIZATION
#if INTEL_FEATURE_ISA_FP16
      Features["avx512fp16"] = false;
#endif // INTEL_FEATURE_ISA_FP16
#endif // INTEL_CUSTOMIZATION
    }
#if INTEL_CUSTOMIZATION
#if INTEL_FEATURE_ISA_FP16
    if (Name == "avx512vl" && !Enabled)
      Features["avx512fp16"] = false;
#endif // INTEL_FEATURE_ISA_FP16
#endif // INTEL_CUSTOMIZATION
  } else if (Name == "fma") {
    if (Enabled)
      setSSELevel(Features, AVX, Enabled);
    else
      setSSELevel(Features, AVX512F, Enabled);
  } else if (Name == "fma4") {
    setXOPLevel(Features, FMA4, Enabled);
  } else if (Name == "xop") {
    setXOPLevel(Features, XOP, Enabled);
  } else if (Name == "sse4a") {
    setXOPLevel(Features, SSE4A, Enabled);
  } else if (Name == "f16c") {
    if (Enabled)
      setSSELevel(Features, AVX, Enabled);
    else
      setSSELevel(Features, AVX512F, Enabled);
  } else if (Name == "sha") {
    if (Enabled)
      setSSELevel(Features, SSE2, Enabled);
  } else if (Name == "sse4") {
    // We can get here via the __target__ attribute since that's not controlled
    // via the -msse4/-mno-sse4 command line alias. Handle this the same way
    // here - turn on the sse4.2 if enabled, turn off the sse4.1 level if
    // disabled.
    if (Enabled)
      setSSELevel(Features, SSE42, Enabled);
    else
      setSSELevel(Features, SSE41, Enabled);
  } else if (Name == "xsave") {
    if (!Enabled)
      Features["xsaveopt"] = false;
  } else if (Name == "xsaveopt" || Name == "xsavec" || Name == "xsaves") {
    if (Enabled)
      Features["xsave"] = true;
  }
#if INTEL_CUSTOMIZATION
#if INTEL_FEATURE_ISA_AMX
    else if (Name == "amx-tile" && !Enabled)
      Features["amx-bf16"] = Features["amx-int8"] = false;
    else if ((Name == "amx-bf16" || Name == "amx-int8") && Enabled)
      Features["amx-tile"] = true;
#endif // INTEL_FEATURE_ISA_AMX
#if INTEL_FEATURE_ISA_AVX_VNNI
  else if (Name == "avxvnni") {
    if (Enabled)
      setSSELevel(Features, AVX2, Enabled);
  }
#endif // INTEL_FEATURE_ISA_AVX_VNNI
#endif // INTEL_CUSTOMIZATION
}

/// handleTargetFeatures - Perform initialization based on the user
/// configured set of features.
bool X86TargetInfo::handleTargetFeatures(std::vector<std::string> &Features,
                                         DiagnosticsEngine &Diags) {
  for (const auto &Feature : Features) {
    if (Feature[0] != '+')
      continue;

    if (Feature == "+aes") {
      HasAES = true;
    } else if (Feature == "+vaes") {
      HasVAES = true;
    } else if (Feature == "+pclmul") {
      HasPCLMUL = true;
    } else if (Feature == "+vpclmulqdq") {
      HasVPCLMULQDQ = true;
    } else if (Feature == "+lzcnt") {
      HasLZCNT = true;
    } else if (Feature == "+rdrnd") {
      HasRDRND = true;
    } else if (Feature == "+fsgsbase") {
      HasFSGSBASE = true;
    } else if (Feature == "+bmi") {
      HasBMI = true;
    } else if (Feature == "+bmi2") {
      HasBMI2 = true;
    } else if (Feature == "+popcnt") {
      HasPOPCNT = true;
    } else if (Feature == "+rtm") {
      HasRTM = true;
    } else if (Feature == "+prfchw") {
      HasPRFCHW = true;
    } else if (Feature == "+rdseed") {
      HasRDSEED = true;
    } else if (Feature == "+adx") {
      HasADX = true;
    } else if (Feature == "+tbm") {
      HasTBM = true;
    } else if (Feature == "+lwp") {
      HasLWP = true;
    } else if (Feature == "+fma") {
      HasFMA = true;
    } else if (Feature == "+f16c") {
      HasF16C = true;
    } else if (Feature == "+gfni") {
      HasGFNI = true;
    } else if (Feature == "+avx512cd") {
      HasAVX512CD = true;
    } else if (Feature == "+avx512vpopcntdq") {
      HasAVX512VPOPCNTDQ = true;
    } else if (Feature == "+avx512vnni") {
      HasAVX512VNNI = true;
    } else if (Feature == "+avx512bf16") {
      HasAVX512BF16 = true;
    } else if (Feature == "+avx512er") {
      HasAVX512ER = true;
#if INTEL_CUSTOMIZATION
#if INTEL_FEATURE_ISA_FP16
    } else if (Feature == "+avx512fp16") {
      HasAVX512FP16 = true;
      HasFloat16 = true;
#endif // INTEL_FEATURE_ISA_FP16
#endif // INTEL_CUSTOMIZATION
    } else if (Feature == "+avx512pf") {
      HasAVX512PF = true;
    } else if (Feature == "+avx512dq") {
      HasAVX512DQ = true;
    } else if (Feature == "+avx512bitalg") {
      HasAVX512BITALG = true;
    } else if (Feature == "+avx512bw") {
      HasAVX512BW = true;
    } else if (Feature == "+avx512vl") {
      HasAVX512VL = true;
    } else if (Feature == "+avx512vbmi") {
      HasAVX512VBMI = true;
    } else if (Feature == "+avx512vbmi2") {
      HasAVX512VBMI2 = true;
    } else if (Feature == "+avx512ifma") {
      HasAVX512IFMA = true;
    } else if (Feature == "+avx512vp2intersect") {
      HasAVX512VP2INTERSECT = true;
    } else if (Feature == "+sha") {
      HasSHA = true;
    } else if (Feature == "+mpx") {
      HasMPX = true;
    } else if (Feature == "+shstk") {
      HasSHSTK = true;
    } else if (Feature == "+movbe") {
      HasMOVBE = true;
    } else if (Feature == "+sgx") {
      HasSGX = true;
    } else if (Feature == "+cx8") {
      HasCX8 = true;
    } else if (Feature == "+cx16") {
      HasCX16 = true;
    } else if (Feature == "+fxsr") {
      HasFXSR = true;
    } else if (Feature == "+xsave") {
      HasXSAVE = true;
    } else if (Feature == "+xsaveopt") {
      HasXSAVEOPT = true;
    } else if (Feature == "+xsavec") {
      HasXSAVEC = true;
    } else if (Feature == "+xsaves") {
      HasXSAVES = true;
    } else if (Feature == "+mwaitx") {
      HasMWAITX = true;
    } else if (Feature == "+pku") {
      HasPKU = true;
    } else if (Feature == "+clflushopt") {
      HasCLFLUSHOPT = true;
    } else if (Feature == "+clwb") {
      HasCLWB = true;
    } else if (Feature == "+wbnoinvd") {
      HasWBNOINVD = true;
    } else if (Feature == "+prefetchwt1") {
      HasPREFETCHWT1 = true;
    } else if (Feature == "+clzero") {
      HasCLZERO = true;
    } else if (Feature == "+cldemote") {
      HasCLDEMOTE = true;
    } else if (Feature == "+rdpid") {
      HasRDPID = true;
#if INTEL_CUSTOMIZATION
#if INTEL_FEATURE_ISA_KEYLOCKER
    } else if (Feature == "+keylocker") {
      HasKeyLocker = true;
#endif // INTEL_FEATURE_ISA_KEYLOCKER
#endif // INTEL_CUSTOMIZATION
    } else if (Feature == "+retpoline-external-thunk") {
      HasRetpolineExternalThunk = true;
    } else if (Feature == "+sahf") {
      HasLAHFSAHF = true;
    } else if (Feature == "+waitpkg") {
      HasWAITPKG = true;
    } else if (Feature == "+movdiri") {
      HasMOVDIRI = true;
    } else if (Feature == "+movdir64b") {
      HasMOVDIR64B = true;
    } else if (Feature == "+pconfig") {
      HasPCONFIG = true;
    } else if (Feature == "+ptwrite") {
      HasPTWRITE = true;
    } else if (Feature == "+invpcid") {
      HasINVPCID = true;
    } else if (Feature == "+enqcmd") {
      HasENQCMD = true;
#if INTEL_CUSTOMIZATION
#if INTEL_FEATURE_ISA_ULI
    } else if (Feature == "+uli") {
      HasULI = true;
#endif // INTEL_FEATURE_ISA_ULI
#if INTEL_FEATURE_ISA_SERIALIZE
    } else if (Feature == "+serialize") {
      HasSERIALIZE = true;
#endif // INTEL_FEATURE_ISA_SERIALIZE
#if INTEL_FEATURE_ISA_TSXLDTRK
    } else if (Feature == "+tsxldtrk") {
      HasTSXLDTRK = true;
#endif // INTEL_FEATURE_ISA_TSXLDTRK
#if INTEL_FEATURE_ISA_AMX
    } else if (Feature == "+amx-bf16") {
      HasAMXBF16 = true;
    } else if (Feature == "+amx-int8") {
      HasAMXINT8 = true;
    } else if (Feature == "+amx-tile") {
      HasAMXTILE = true;
#endif // INTEL_FEATURE_ISA_AMX
#if INTEL_FEATURE_ISA_AVX_VNNI
    } else if (Feature == "+avxvnni") {
      HasAVXVNNI = true;
#endif // INTEL_FEATURE_ISA_AVX_VNNI
#endif // INTEL_CUSTOMIZATION
    }
    X86SSEEnum Level = llvm::StringSwitch<X86SSEEnum>(Feature)
                           .Case("+avx512f", AVX512F)
                           .Case("+avx2", AVX2)
                           .Case("+avx", AVX)
                           .Case("+sse4.2", SSE42)
                           .Case("+sse4.1", SSE41)
                           .Case("+ssse3", SSSE3)
                           .Case("+sse3", SSE3)
                           .Case("+sse2", SSE2)
                           .Case("+sse", SSE1)
                           .Default(NoSSE);
    SSELevel = std::max(SSELevel, Level);

    MMX3DNowEnum ThreeDNowLevel = llvm::StringSwitch<MMX3DNowEnum>(Feature)
                                      .Case("+3dnowa", AMD3DNowAthlon)
                                      .Case("+3dnow", AMD3DNow)
                                      .Case("+mmx", MMX)
                                      .Default(NoMMX3DNow);
    MMX3DNowLevel = std::max(MMX3DNowLevel, ThreeDNowLevel);

    XOPEnum XLevel = llvm::StringSwitch<XOPEnum>(Feature)
                         .Case("+xop", XOP)
                         .Case("+fma4", FMA4)
                         .Case("+sse4a", SSE4A)
                         .Default(NoXOP);
    XOPLevel = std::max(XOPLevel, XLevel);
  }

  // LLVM doesn't have a separate switch for fpmath, so only accept it if it
  // matches the selected sse level.
  if ((FPMath == FP_SSE && SSELevel < SSE1) ||
      (FPMath == FP_387 && SSELevel >= SSE1)) {
    Diags.Report(diag::err_target_unsupported_fpmath)
        << (FPMath == FP_SSE ? "sse" : "387");
    return false;
  }

  SimdDefaultAlign =
      hasFeature("avx512f") ? 512 : hasFeature("avx") ? 256 : 128;
  return true;
}

/// X86TargetInfo::getTargetDefines - Return the set of the X86-specific macro
/// definitions for this particular subtarget.
void X86TargetInfo::getTargetDefines(const LangOptions &Opts,
                                     MacroBuilder &Builder) const {
  // Inline assembly supports X86 flag outputs. 
  Builder.defineMacro("__GCC_ASM_FLAG_OUTPUTS__");

  std::string CodeModel = getTargetOpts().CodeModel;
  if (CodeModel == "default")
    CodeModel = "small";
  Builder.defineMacro("__code_model_" + CodeModel + "_");

  // Target identification.
#if INTEL_CUSTOMIZATION
#if INTEL_FEATURE_ICECODE
  if (getTriple().getArch() == llvm::Triple::x86_icecode) {
    Builder.defineMacro("__amd64__");
    Builder.defineMacro("__amd64");
    Builder.defineMacro("__x86_64");
    Builder.defineMacro("__ICECODE__");
  } else
#endif // INTEL_FEATURE_ICECODE
#endif // INTEL_CUSTOMIZATION
  if (getTriple().getArch() == llvm::Triple::x86_64) {
    Builder.defineMacro("__amd64__");
    Builder.defineMacro("__amd64");
    Builder.defineMacro("__x86_64");
    Builder.defineMacro("__x86_64__");
    if (getTriple().getArchName() == "x86_64h") {
      Builder.defineMacro("__x86_64h");
      Builder.defineMacro("__x86_64h__");
    }
  } else {
    DefineStd(Builder, "i386", Opts);
  }

<<<<<<< HEAD
=======
  Builder.defineMacro("__SEG_GS");
  Builder.defineMacro("__SEG_FS");
  Builder.defineMacro("__seg_gs", "__attribute__((address_space(256)))");
  Builder.defineMacro("__seg_fs", "__attribute__((address_space(257)))");

>>>>>>> a04ae881
#if INTEL_CUSTOMIZATION
  // IntrinsicPromotion implementation.
  if (Opts.IntrinsicAutoPromote)
    // TODO: Does this have value?!
    Builder.defineMacro("__M_INTRINSIC_PROMOTE__");
#endif // INTEL_CUSTOMIZATION

  // Subtarget options.
  // FIXME: We are hard-coding the tune parameters based on the CPU, but they
  // truly should be based on -mtune options.
  switch (CPU) {
  case CK_Generic:
    break;
  case CK_i386:
    // The rest are coming from the i386 define above.
    Builder.defineMacro("__tune_i386__");
    break;
  case CK_i486:
  case CK_WinChipC6:
  case CK_WinChip2:
  case CK_C3:
    defineCPUMacros(Builder, "i486");
    break;
  case CK_PentiumMMX:
    Builder.defineMacro("__pentium_mmx__");
    Builder.defineMacro("__tune_pentium_mmx__");
    LLVM_FALLTHROUGH;
  case CK_i586:
  case CK_Pentium:
    defineCPUMacros(Builder, "i586");
    defineCPUMacros(Builder, "pentium");
    break;
  case CK_Pentium3:
  case CK_PentiumM:
    Builder.defineMacro("__tune_pentium3__");
    LLVM_FALLTHROUGH;
  case CK_Pentium2:
  case CK_C3_2:
    Builder.defineMacro("__tune_pentium2__");
    LLVM_FALLTHROUGH;
  case CK_PentiumPro:
  case CK_i686:
    defineCPUMacros(Builder, "i686");
    defineCPUMacros(Builder, "pentiumpro");
    break;
  case CK_Pentium4:
    defineCPUMacros(Builder, "pentium4");
    break;
  case CK_Yonah:
  case CK_Prescott:
  case CK_Nocona:
    defineCPUMacros(Builder, "nocona");
    break;
  case CK_Core2:
  case CK_Penryn:
    defineCPUMacros(Builder, "core2");
    break;
  case CK_Bonnell:
    defineCPUMacros(Builder, "atom");
    break;
  case CK_Silvermont:
    defineCPUMacros(Builder, "slm");
    break;
  case CK_Goldmont:
    defineCPUMacros(Builder, "goldmont");
    break;
  case CK_GoldmontPlus:
    defineCPUMacros(Builder, "goldmont_plus");
    break;
  case CK_Tremont:
    defineCPUMacros(Builder, "tremont");
    break;
  case CK_Nehalem:
  case CK_Westmere:
  case CK_SandyBridge:
  case CK_IvyBridge:
  case CK_Haswell:
  case CK_Broadwell:
  case CK_SkylakeClient:
  case CK_SkylakeServer:
  case CK_Cascadelake:
  case CK_Cooperlake:
  case CK_Cannonlake:
  case CK_IcelakeClient:
  case CK_IcelakeServer:
#if INTEL_CUSTOMIZATION
  case CK_Tigerlake:
#if INTEL_FEATURE_CPU_GLC
  case CK_Goldencove:
#endif // INTEL_FEATURE_CPU_GLC
#endif // INTEL_CUSTOMIZATION
    // FIXME: Historically, we defined this legacy name, it would be nice to
    // remove it at some point. We've never exposed fine-grained names for
    // recent primary x86 CPUs, and we should keep it that way.
    defineCPUMacros(Builder, "corei7");
    break;
#if INTEL_CUSTOMIZATION
  case CK_CommonAVX512:
    break;
#endif // INTEL_CUSTOMIZATION
  case CK_KNL:
    defineCPUMacros(Builder, "knl");
    break;
  case CK_KNM:
    break;
  case CK_Lakemont:
    defineCPUMacros(Builder, "i586", /*Tuning*/false);
    defineCPUMacros(Builder, "pentium", /*Tuning*/false);
    Builder.defineMacro("__tune_lakemont__");
    break;
  case CK_K6_2:
    Builder.defineMacro("__k6_2__");
    Builder.defineMacro("__tune_k6_2__");
    LLVM_FALLTHROUGH;
  case CK_K6_3:
    if (CPU != CK_K6_2) { // In case of fallthrough
      // FIXME: GCC may be enabling these in cases where some other k6
      // architecture is specified but -m3dnow is explicitly provided. The
      // exact semantics need to be determined and emulated here.
      Builder.defineMacro("__k6_3__");
      Builder.defineMacro("__tune_k6_3__");
    }
    LLVM_FALLTHROUGH;
  case CK_K6:
    defineCPUMacros(Builder, "k6");
    break;
  case CK_Athlon:
  case CK_AthlonXP:
    defineCPUMacros(Builder, "athlon");
    if (SSELevel != NoSSE) {
      Builder.defineMacro("__athlon_sse__");
      Builder.defineMacro("__tune_athlon_sse__");
    }
    break;
  case CK_K8:
  case CK_K8SSE3:
  case CK_x86_64:
    defineCPUMacros(Builder, "k8");
    break;
  case CK_AMDFAM10:
    defineCPUMacros(Builder, "amdfam10");
    break;
  case CK_BTVER1:
    defineCPUMacros(Builder, "btver1");
    break;
  case CK_BTVER2:
    defineCPUMacros(Builder, "btver2");
    break;
  case CK_BDVER1:
    defineCPUMacros(Builder, "bdver1");
    break;
  case CK_BDVER2:
    defineCPUMacros(Builder, "bdver2");
    break;
  case CK_BDVER3:
    defineCPUMacros(Builder, "bdver3");
    break;
  case CK_BDVER4:
    defineCPUMacros(Builder, "bdver4");
    break;
  case CK_ZNVER1:
    defineCPUMacros(Builder, "znver1");
    break;
  case CK_ZNVER2:
    defineCPUMacros(Builder, "znver2");
    break;
  case CK_Geode:
    defineCPUMacros(Builder, "geode");
    break;
  }

  // Target properties.
  Builder.defineMacro("__REGISTER_PREFIX__", "");

  // Define __NO_MATH_INLINES on linux/x86 so that we don't get inline
  // functions in glibc header files that use FP Stack inline asm which the
  // backend can't deal with (PR879).
  Builder.defineMacro("__NO_MATH_INLINES");

  if (HasAES)
    Builder.defineMacro("__AES__");

  if (HasVAES)
    Builder.defineMacro("__VAES__");

  if (HasPCLMUL)
    Builder.defineMacro("__PCLMUL__");

  if (HasVPCLMULQDQ)
    Builder.defineMacro("__VPCLMULQDQ__");

  if (HasLZCNT)
    Builder.defineMacro("__LZCNT__");

  if (HasRDRND)
    Builder.defineMacro("__RDRND__");

  if (HasFSGSBASE)
    Builder.defineMacro("__FSGSBASE__");

  if (HasBMI)
    Builder.defineMacro("__BMI__");

  if (HasBMI2)
    Builder.defineMacro("__BMI2__");

  if (HasPOPCNT)
    Builder.defineMacro("__POPCNT__");

  if (HasRTM)
    Builder.defineMacro("__RTM__");

  if (HasPRFCHW)
    Builder.defineMacro("__PRFCHW__");

  if (HasRDSEED)
    Builder.defineMacro("__RDSEED__");

  if (HasADX)
    Builder.defineMacro("__ADX__");

  if (HasTBM)
    Builder.defineMacro("__TBM__");

  if (HasLWP)
    Builder.defineMacro("__LWP__");

  if (HasMWAITX)
    Builder.defineMacro("__MWAITX__");

  if (HasMOVBE)
    Builder.defineMacro("__MOVBE__");

  switch (XOPLevel) {
  case XOP:
    Builder.defineMacro("__XOP__");
    LLVM_FALLTHROUGH;
  case FMA4:
    Builder.defineMacro("__FMA4__");
    LLVM_FALLTHROUGH;
  case SSE4A:
    Builder.defineMacro("__SSE4A__");
    LLVM_FALLTHROUGH;
  case NoXOP:
    break;
  }

  if (HasFMA)
    Builder.defineMacro("__FMA__");

  if (HasF16C)
    Builder.defineMacro("__F16C__");

  if (HasGFNI)
    Builder.defineMacro("__GFNI__");

  if (HasAVX512CD)
    Builder.defineMacro("__AVX512CD__");
  if (HasAVX512VPOPCNTDQ)
    Builder.defineMacro("__AVX512VPOPCNTDQ__");
  if (HasAVX512VNNI)
    Builder.defineMacro("__AVX512VNNI__");
  if (HasAVX512BF16)
    Builder.defineMacro("__AVX512BF16__");
  if (HasAVX512ER)
    Builder.defineMacro("__AVX512ER__");
#if INTEL_CUSTOMIZATION
#if INTEL_FEATURE_ISA_FP16
  if (HasAVX512FP16)
    Builder.defineMacro("__AVX512FP16__");
#endif // INTEL_FEATURE_ISA_FP16
#endif // INTEL_CUSTOMIZATION
  if (HasAVX512PF)
    Builder.defineMacro("__AVX512PF__");
  if (HasAVX512DQ)
    Builder.defineMacro("__AVX512DQ__");
  if (HasAVX512BITALG)
    Builder.defineMacro("__AVX512BITALG__");
  if (HasAVX512BW)
    Builder.defineMacro("__AVX512BW__");
  if (HasAVX512VL)
    Builder.defineMacro("__AVX512VL__");
  if (HasAVX512VBMI)
    Builder.defineMacro("__AVX512VBMI__");
  if (HasAVX512VBMI2)
    Builder.defineMacro("__AVX512VBMI2__");
  if (HasAVX512IFMA)
    Builder.defineMacro("__AVX512IFMA__");
  if (HasAVX512VP2INTERSECT)
    Builder.defineMacro("__AVX512VP2INTERSECT__");
  if (HasSHA)
    Builder.defineMacro("__SHA__");

  if (HasFXSR)
    Builder.defineMacro("__FXSR__");
  if (HasXSAVE)
    Builder.defineMacro("__XSAVE__");
  if (HasXSAVEOPT)
    Builder.defineMacro("__XSAVEOPT__");
  if (HasXSAVEC)
    Builder.defineMacro("__XSAVEC__");
  if (HasXSAVES)
    Builder.defineMacro("__XSAVES__");
  if (HasPKU)
    Builder.defineMacro("__PKU__");
  if (HasCLFLUSHOPT)
    Builder.defineMacro("__CLFLUSHOPT__");
  if (HasCLWB)
    Builder.defineMacro("__CLWB__");
  if (HasWBNOINVD)
    Builder.defineMacro("__WBNOINVD__");
  if (HasMPX)
    Builder.defineMacro("__MPX__");
  if (HasSHSTK)
    Builder.defineMacro("__SHSTK__");
  if (HasSGX)
    Builder.defineMacro("__SGX__");
  if (HasPREFETCHWT1)
    Builder.defineMacro("__PREFETCHWT1__");
  if (HasCLZERO)
    Builder.defineMacro("__CLZERO__");
#if INTEL_CUSTOMIZATION
#if INTEL_FEATURE_ISA_KEYLOCKER
  if (HasKeyLocker)
    Builder.defineMacro("__KEYLOCKER__");
#endif // INTEL_FEATURE_ISA_KEYLOCKER
#endif // INTEL_CUSTOMIZATION
  if (HasRDPID)
    Builder.defineMacro("__RDPID__");
  if (HasCLDEMOTE)
    Builder.defineMacro("__CLDEMOTE__");
  if (HasWAITPKG)
    Builder.defineMacro("__WAITPKG__");
  if (HasMOVDIRI)
    Builder.defineMacro("__MOVDIRI__");
  if (HasMOVDIR64B)
    Builder.defineMacro("__MOVDIR64B__");
  if (HasPCONFIG)
    Builder.defineMacro("__PCONFIG__");
  if (HasPTWRITE)
    Builder.defineMacro("__PTWRITE__");
  if (HasINVPCID)
    Builder.defineMacro("__INVPCID__");
  if (HasENQCMD)
    Builder.defineMacro("__ENQCMD__");
#if INTEL_CUSTOMIZATION
#if INTEL_FEATURE_ISA_ULI
  if (HasULI)
    Builder.defineMacro("__ULI__");
#endif // INTEL_FEATURE_ISA_ULI
#if INTEL_FEATURE_ISA_SERIALIZE
  if (HasSERIALIZE)
    Builder.defineMacro("__SERIALIZE__");
#endif // INTEL_FEATURE_ISA_SERIALIZE
#if INTEL_FEATURE_ISA_TSXLDTRK
  if (HasTSXLDTRK)
    Builder.defineMacro("__TSXLDTRK__");
#endif // INTEL_FEATURE_ISA_TSXLDTRK
#if INTEL_FEATURE_ISA_AMX
  if (HasAMXTILE)
    Builder.defineMacro("__AMXTILE__");
  if (HasAMXINT8)
    Builder.defineMacro("__AMXINT8__");
  if (HasAMXBF16)
    Builder.defineMacro("__AMXBF16__");
#endif // INTEL_FEATURE_ISA_AMX
#if INTEL_FEATURE_ISA_AMX2
// TODO: when AMX2 clang part is finished, fix here.
    Builder.defineMacro("__AMX2TILE__");
#endif // INTEL_FEATURE_ISA_AMX2
#if INTEL_FEATURE_ISA_AVX_VNNI
  if (HasAVXVNNI)
    Builder.defineMacro("__AVXVNNI__");
#endif // INTEL_FEATURE_ISA_AVX_VNNI
#endif // INTEL_CUSTOMIZATION

#if INTEL_CUSTOMIZATION
#if INTEL_FEATURE_CSA
  // Disable setting of __SSE2_MATH__  as it enables guarded x86 inline asm in
  // bits/mathinline.hfor CSA and compiler errors on encountering the inline asm
  // Future we may was to disable only for CSA and disable other macro
  // defines not needed for CSA
  // TODO (vzakhari 11/14/2018): I do not understand why we call X86 target
  //       configuration on CSA.  This needs to be debugged.
  if (!Opts.OpenMPIsDevice) {
#endif  // INTEL_FEATURE_CSA
#endif // INTEL_CUSTOMIZATION

  // Each case falls through to the previous one here.
  switch (SSELevel) {
  case AVX512F:
    Builder.defineMacro("__AVX512F__");
    LLVM_FALLTHROUGH;
  case AVX2:
    Builder.defineMacro("__AVX2__");
    LLVM_FALLTHROUGH;
  case AVX:
    Builder.defineMacro("__AVX__");
    LLVM_FALLTHROUGH;
  case SSE42:
    Builder.defineMacro("__SSE4_2__");
    LLVM_FALLTHROUGH;
  case SSE41:
    Builder.defineMacro("__SSE4_1__");
    LLVM_FALLTHROUGH;
  case SSSE3:
    Builder.defineMacro("__SSSE3__");
    LLVM_FALLTHROUGH;
  case SSE3:
    Builder.defineMacro("__SSE3__");
    LLVM_FALLTHROUGH;
  case SSE2:
    Builder.defineMacro("__SSE2__");
    Builder.defineMacro("__SSE2_MATH__"); // -mfp-math=sse always implied.
    LLVM_FALLTHROUGH;
  case SSE1:
    Builder.defineMacro("__SSE__");
    Builder.defineMacro("__SSE_MATH__"); // -mfp-math=sse always implied.
    LLVM_FALLTHROUGH;
  case NoSSE:
    break;
  }
#if INTEL_CUSTOMIZATION
#if INTEL_FEATURE_CSA
  }
#endif  // INTEL_FEATURE_CSA
#endif // INTEL_CUSTOMIZATION

  if (Opts.MicrosoftExt && getTriple().getArch() == llvm::Triple::x86) {
    switch (SSELevel) {
    case AVX512F:
    case AVX2:
    case AVX:
    case SSE42:
    case SSE41:
    case SSSE3:
    case SSE3:
    case SSE2:
      Builder.defineMacro("_M_IX86_FP", Twine(2));
      break;
    case SSE1:
      Builder.defineMacro("_M_IX86_FP", Twine(1));
      break;
    default:
      Builder.defineMacro("_M_IX86_FP", Twine(0));
      break;
    }
  }

  // Each case falls through to the previous one here.
  switch (MMX3DNowLevel) {
  case AMD3DNowAthlon:
    Builder.defineMacro("__3dNOW_A__");
    LLVM_FALLTHROUGH;
  case AMD3DNow:
    Builder.defineMacro("__3dNOW__");
    LLVM_FALLTHROUGH;
  case MMX:
    Builder.defineMacro("__MMX__");
    LLVM_FALLTHROUGH;
  case NoMMX3DNow:
    break;
  }

  if (CPU >= CK_i486 || CPU == CK_Generic) {
    Builder.defineMacro("__GCC_HAVE_SYNC_COMPARE_AND_SWAP_1");
    Builder.defineMacro("__GCC_HAVE_SYNC_COMPARE_AND_SWAP_2");
    Builder.defineMacro("__GCC_HAVE_SYNC_COMPARE_AND_SWAP_4");
  }
  if (HasCX8)
    Builder.defineMacro("__GCC_HAVE_SYNC_COMPARE_AND_SWAP_8");
  if (HasCX16 && getTriple().getArch() == llvm::Triple::x86_64)
    Builder.defineMacro("__GCC_HAVE_SYNC_COMPARE_AND_SWAP_16");

  if (HasFloat128)
    Builder.defineMacro("__SIZEOF_FLOAT128__", "16");

#if INTEL_CUSTOMIZATION
  if (getTriple().getEnvironment() == llvm::Triple::IntelFPGA) {
    Builder.defineMacro("__fpga_reg", "__builtin_fpga_reg");
  }
#endif // INTEL_CUSTOMIZATION
}

bool X86TargetInfo::isValidFeatureName(StringRef Name) const {
  return llvm::StringSwitch<bool>(Name)
      .Case("3dnow", true)
      .Case("3dnowa", true)
      .Case("adx", true)
      .Case("aes", true)
#if INTEL_CUSTOMIZATION
#if INTEL_FEATURE_ISA_AMX
      .Case("amx-bf16", true)
      .Case("amx-int8", true)
      .Case("amx-tile", true)
#endif // INTEL_FEATURE_ISA_AMX
#endif // INTEL_CUSTOMIZATION
      .Case("avx", true)
      .Case("avx2", true)
      .Case("avx512f", true)
      .Case("avx512cd", true)
      .Case("avx512vpopcntdq", true)
      .Case("avx512vnni", true)
      .Case("avx512bf16", true)
      .Case("avx512er", true)
#if INTEL_CUSTOMIZATION
#if INTEL_FEATURE_ISA_FP16
      .Case("avx512fp16", true)
#endif // INTEL_FEATURE_ISA_FP16
#endif // INTEL_CUSTOMIZATION
      .Case("avx512pf", true)
      .Case("avx512dq", true)
      .Case("avx512bitalg", true)
      .Case("avx512bw", true)
      .Case("avx512vl", true)
      .Case("avx512vbmi", true)
      .Case("avx512vbmi2", true)
      .Case("avx512ifma", true)
      .Case("avx512vp2intersect", true)
#if INTEL_CUSTOMIZATION
#if INTEL_FEATURE_ISA_AVX_VNNI
      .Case("avxvnni", true)
#endif // INTEL_FEATURE_ISA_AVX_VNNI
#endif // INTEL_CUSTOMIZATION
      .Case("bmi", true)
      .Case("bmi2", true)
      .Case("cldemote", true)
      .Case("clflushopt", true)
      .Case("clwb", true)
      .Case("clzero", true)
      .Case("cx16", true)
      .Case("enqcmd", true)
      .Case("f16c", true)
      .Case("fma", true)
      .Case("fma4", true)
      .Case("fsgsbase", true)
      .Case("fxsr", true)
      .Case("gfni", true)
      .Case("invpcid", true)
#if INTEL_CUSTOMIZATION
#if INTEL_FEATURE_ISA_KEYLOCKER
      .Case("keylocker", true)
#endif // INTEL_FEATURE_ISA_KEYLOCKER
#endif // INTEL_CUSTOMIZATION
      .Case("lwp", true)
      .Case("lzcnt", true)
      .Case("mmx", true)
      .Case("movbe", true)
      .Case("movdiri", true)
      .Case("movdir64b", true)
      .Case("mpx", true)
      .Case("mwaitx", true)
      .Case("pclmul", true)
      .Case("pconfig", true)
      .Case("pku", true)
      .Case("popcnt", true)
      .Case("prefetchwt1", true)
      .Case("prfchw", true)
      .Case("ptwrite", true)
      .Case("rdpid", true)
      .Case("rdrnd", true)
      .Case("rdseed", true)
      .Case("rtm", true)
      .Case("sahf", true)
#if INTEL_CUSTOMIZATION
#if INTEL_FEATURE_ISA_SERIALIZE
      .Case("serialize", true)
#endif // INTEL_FEATURE_ISA_SERIALIZE
#if INTEL_FEATURE_ISA_TSXLDTRK
      .Case("tsxldtrk", true)
#endif // INTEL_FEATURE_ISA_TSXLDTRK
#endif // INTEL_CUSTOMIZATION
      .Case("sgx", true)
      .Case("sha", true)
      .Case("shstk", true)
      .Case("sse", true)
      .Case("sse2", true)
      .Case("sse3", true)
      .Case("ssse3", true)
      .Case("sse4", true)
      .Case("sse4.1", true)
      .Case("sse4.2", true)
      .Case("sse4a", true)
      .Case("tbm", true)
#if INTEL_CUSTOMIZATION
#if INTEL_FEATURE_ISA_ULI
      .Case("uli", true)
#endif // INTEL_FEATURE_ISA_ULI
#endif // INTEL_CUSTOMIZATION
      .Case("vaes", true)
      .Case("vpclmulqdq", true)
      .Case("wbnoinvd", true)
      .Case("waitpkg", true)
      .Case("x87", true)
      .Case("xop", true)
      .Case("xsave", true)
      .Case("xsavec", true)
      .Case("xsaves", true)
      .Case("xsaveopt", true)
      .Default(false);
}

bool X86TargetInfo::hasFeature(StringRef Feature) const {
  return llvm::StringSwitch<bool>(Feature)
      .Case("adx", HasADX)
      .Case("aes", HasAES)
#if INTEL_CUSTOMIZATION
#if INTEL_FEATURE_ISA_AMX
      .Case("amx-bf16", HasAMXBF16)
      .Case("amx-int8", HasAMXINT8)
      .Case("amx-tile", HasAMXTILE)
#endif // INTEL_FEATURE_ISA_AMX
#if INTEL_FEATURE_ISA_AVX_VNNI
      .Case("avxvnni", HasAVXVNNI)
#endif // INTEL_FEATURE_ISA_AVX_VNNI
#endif // INTEL_CUSTOMIZATION
      .Case("avx", SSELevel >= AVX)
      .Case("avx2", SSELevel >= AVX2)
      .Case("avx512f", SSELevel >= AVX512F)
      .Case("avx512cd", HasAVX512CD)
      .Case("avx512vpopcntdq", HasAVX512VPOPCNTDQ)
      .Case("avx512vnni", HasAVX512VNNI)
      .Case("avx512bf16", HasAVX512BF16)
      .Case("avx512er", HasAVX512ER)
#if INTEL_CUSTOMIZATION
#if INTEL_FEATURE_ISA_FP16
      .Case("avx512fp16", HasAVX512FP16)
#endif // INTEL_FEATURE_ISA_FP16
#endif // INTEL_CUSTOMIZATION
      .Case("avx512pf", HasAVX512PF)
      .Case("avx512dq", HasAVX512DQ)
      .Case("avx512bitalg", HasAVX512BITALG)
      .Case("avx512bw", HasAVX512BW)
      .Case("avx512vl", HasAVX512VL)
      .Case("avx512vbmi", HasAVX512VBMI)
      .Case("avx512vbmi2", HasAVX512VBMI2)
      .Case("avx512ifma", HasAVX512IFMA)
      .Case("avx512vp2intersect", HasAVX512VP2INTERSECT)
      .Case("bmi", HasBMI)
      .Case("bmi2", HasBMI2)
      .Case("cldemote", HasCLDEMOTE)
      .Case("clflushopt", HasCLFLUSHOPT)
      .Case("clwb", HasCLWB)
      .Case("clzero", HasCLZERO)
      .Case("cx8", HasCX8)
      .Case("cx16", HasCX16)
      .Case("enqcmd", HasENQCMD)
      .Case("f16c", HasF16C)
      .Case("fma", HasFMA)
      .Case("fma4", XOPLevel >= FMA4)
      .Case("fsgsbase", HasFSGSBASE)
      .Case("fxsr", HasFXSR)
      .Case("gfni", HasGFNI)
      .Case("invpcid", HasINVPCID)
#if INTEL_CUSTOMIZATION
#if INTEL_FEATURE_ISA_KEYLOCKER
      .Case("keylocker", HasKeyLocker)
#endif // INTEL_FEATURE_ISA_KEYLOCKER
#endif // INTEL_CUSTOMIZATION
      .Case("lwp", HasLWP)
      .Case("lzcnt", HasLZCNT)
      .Case("mm3dnow", MMX3DNowLevel >= AMD3DNow)
      .Case("mm3dnowa", MMX3DNowLevel >= AMD3DNowAthlon)
      .Case("mmx", MMX3DNowLevel >= MMX)
      .Case("movbe", HasMOVBE)
      .Case("movdiri", HasMOVDIRI)
      .Case("movdir64b", HasMOVDIR64B)
      .Case("mpx", HasMPX)
      .Case("mwaitx", HasMWAITX)
      .Case("pclmul", HasPCLMUL)
      .Case("pconfig", HasPCONFIG)
      .Case("pku", HasPKU)
      .Case("popcnt", HasPOPCNT)
      .Case("prefetchwt1", HasPREFETCHWT1)
      .Case("prfchw", HasPRFCHW)
      .Case("ptwrite", HasPTWRITE)
      .Case("rdpid", HasRDPID)
      .Case("rdrnd", HasRDRND)
      .Case("rdseed", HasRDSEED)
      .Case("retpoline-external-thunk", HasRetpolineExternalThunk)
      .Case("rtm", HasRTM)
      .Case("sahf", HasLAHFSAHF)
#if INTEL_CUSTOMIZATION
#if INTEL_FEATURE_ISA_SERIALIZE
      .Case("serialize", HasSERIALIZE)
#endif // INTEL_FEATURE_ISA_SERIALIZE
#if INTEL_FEATURE_ISA_TSXLDTRK
      .Case("tsxldtrk", HasTSXLDTRK)
#endif // INTEL_FEATURE_ISA_TSXLDTRK
#endif // INTEL_CUSTOMIZATION
      .Case("sgx", HasSGX)
      .Case("sha", HasSHA)
      .Case("shstk", HasSHSTK)
      .Case("sse", SSELevel >= SSE1)
      .Case("sse2", SSELevel >= SSE2)
      .Case("sse3", SSELevel >= SSE3)
      .Case("ssse3", SSELevel >= SSSE3)
      .Case("sse4.1", SSELevel >= SSE41)
      .Case("sse4.2", SSELevel >= SSE42)
      .Case("sse4a", XOPLevel >= SSE4A)
      .Case("tbm", HasTBM)
#if INTEL_CUSTOMIZATION
#if INTEL_FEATURE_ISA_ULI
      .Case("uli", HasULI)
#endif // INTEL_FEATURE_ISA_ULI
#endif // INTEL_CUSTOMIZATION
      .Case("vaes", HasVAES)
      .Case("vpclmulqdq", HasVPCLMULQDQ)
      .Case("wbnoinvd", HasWBNOINVD)
      .Case("waitpkg", HasWAITPKG)
      .Case("x86", true)
      .Case("x86_32", getTriple().getArch() == llvm::Triple::x86)
      .Case("x86_64", getTriple().getArch() == llvm::Triple::x86_64)
      .Case("xop", XOPLevel >= XOP)
      .Case("xsave", HasXSAVE)
      .Case("xsavec", HasXSAVEC)
      .Case("xsaves", HasXSAVES)
      .Case("xsaveopt", HasXSAVEOPT)
      .Default(false);
}

// We can't use a generic validation scheme for the features accepted here
// versus subtarget features accepted in the target attribute because the
// bitfield structure that's initialized in the runtime only supports the
// below currently rather than the full range of subtarget features. (See
// X86TargetInfo::hasFeature for a somewhat comprehensive list).
bool X86TargetInfo::validateCpuSupports(StringRef FeatureStr) const {
  return llvm::StringSwitch<bool>(FeatureStr)
#define X86_FEATURE_COMPAT(VAL, ENUM, STR) .Case(STR, true)
#include "llvm/Support/X86TargetParser.def"
      .Default(false);
}

static llvm::X86::ProcessorFeatures getFeature(StringRef Name) {
  return llvm::StringSwitch<llvm::X86::ProcessorFeatures>(Name)
#define X86_FEATURE_COMPAT(VAL, ENUM, STR) .Case(STR, llvm::X86::ENUM)
#include "llvm/Support/X86TargetParser.def"
      ;
  // Note, this function should only be used after ensuring the value is
  // correct, so it asserts if the value is out of range.
}

static unsigned getFeaturePriority(llvm::X86::ProcessorFeatures Feat) {
  enum class FeatPriority {
#define FEATURE(FEAT) FEAT,
#include "clang/Basic/X86Target.def"
  };
  switch (Feat) {
#define FEATURE(FEAT)                                                          \
  case llvm::X86::FEAT:                                                        \
    return static_cast<unsigned>(FeatPriority::FEAT);
#include "clang/Basic/X86Target.def"
  default:
    llvm_unreachable("No Feature Priority for non-CPUSupports Features");
  }
}

unsigned X86TargetInfo::multiVersionSortPriority(StringRef Name) const {
  // Valid CPUs have a 'key feature' that compares just better than its key
  // feature.
  CPUKind Kind = getCPUKind(Name);
  if (Kind != CK_Generic) {
    switch (Kind) {
    default:
      llvm_unreachable(
          "CPU Type without a key feature used in 'target' attribute");
#define PROC_WITH_FEAT(ENUM, STR, IS64, KEY_FEAT)                              \
  case CK_##ENUM:                                                              \
    return (getFeaturePriority(llvm::X86::KEY_FEAT) << 1) + 1;
#include "clang/Basic/X86Target.def"
    }
  }

  // Now we know we have a feature, so get its priority and shift it a few so
  // that we have sufficient room for the CPUs (above).
  return getFeaturePriority(getFeature(Name)) << 1;
}

bool X86TargetInfo::validateCPUSpecificCPUDispatch(StringRef Name) const {
  return llvm::StringSwitch<bool>(Name)
#define CPU_SPECIFIC(NAME, MANGLING, FEATURES) .Case(NAME, true)
#define CPU_SPECIFIC_ALIAS(NEW_NAME, NAME) .Case(NEW_NAME, true)
#include "clang/Basic/X86Target.def"
      .Default(false);
}

static StringRef CPUSpecificCPUDispatchNameDealias(StringRef Name) {
  return llvm::StringSwitch<StringRef>(Name)
#define CPU_SPECIFIC_ALIAS(NEW_NAME, NAME) .Case(NEW_NAME, NAME)
#include "clang/Basic/X86Target.def"
      .Default(Name);
}

char X86TargetInfo::CPUSpecificManglingCharacter(StringRef Name) const {
  return llvm::StringSwitch<char>(CPUSpecificCPUDispatchNameDealias(Name))
#define CPU_SPECIFIC(NAME, MANGLING, FEATURES) .Case(NAME, MANGLING)
#include "clang/Basic/X86Target.def"
      .Default(0);
}

void X86TargetInfo::getCPUSpecificCPUDispatchFeatures(
    StringRef Name, llvm::SmallVectorImpl<StringRef> &Features) const {
  StringRef WholeList =
      llvm::StringSwitch<StringRef>(CPUSpecificCPUDispatchNameDealias(Name))
#define CPU_SPECIFIC(NAME, MANGLING, FEATURES) .Case(NAME, FEATURES)
#include "clang/Basic/X86Target.def"
          .Default("");
  WholeList.split(Features, ',', /*MaxSplit=*/-1, /*KeepEmpty=*/false);
}

// We can't use a generic validation scheme for the cpus accepted here
// versus subtarget cpus accepted in the target attribute because the
// variables intitialized by the runtime only support the below currently
// rather than the full range of cpus.
bool X86TargetInfo::validateCpuIs(StringRef FeatureStr) const {
  return llvm::StringSwitch<bool>(FeatureStr)
#define X86_VENDOR(ENUM, STRING) .Case(STRING, true)
#define X86_CPU_TYPE_COMPAT_WITH_ALIAS(ARCHNAME, ENUM, STR, ALIAS)             \
  .Cases(STR, ALIAS, true)
#define X86_CPU_TYPE_COMPAT(ARCHNAME, ENUM, STR) .Case(STR, true)
#define X86_CPU_SUBTYPE_COMPAT(ARCHNAME, ENUM, STR) .Case(STR, true)
#include "llvm/Support/X86TargetParser.def"
      .Default(false);
}

static unsigned matchAsmCCConstraint(const char *&Name) {
  auto RV = llvm::StringSwitch<unsigned>(Name)
                .Case("@cca", 4)
                .Case("@ccae", 5)
                .Case("@ccb", 4)
                .Case("@ccbe", 5)
                .Case("@ccc", 4)
                .Case("@cce", 4)
                .Case("@ccz", 4)
                .Case("@ccg", 4)
                .Case("@ccge", 5)
                .Case("@ccl", 4)
                .Case("@ccle", 5)
                .Case("@ccna", 5)
                .Case("@ccnae", 6)
                .Case("@ccnb", 5)
                .Case("@ccnbe", 6)
                .Case("@ccnc", 5)
                .Case("@ccne", 5)
                .Case("@ccnz", 5)
                .Case("@ccng", 5)
                .Case("@ccnge", 6)
                .Case("@ccnl", 5)
                .Case("@ccnle", 6)
                .Case("@ccno", 5)
                .Case("@ccnp", 5)
                .Case("@ccns", 5)
                .Case("@cco", 4)
                .Case("@ccp", 4)
                .Case("@ccs", 4)
                .Default(0);
  return RV;
}

bool X86TargetInfo::validateAsmConstraint(
    const char *&Name, TargetInfo::ConstraintInfo &Info) const {
  switch (*Name) {
  default:
    return false;
  // Constant constraints.
  case 'e': // 32-bit signed integer constant for use with sign-extending x86_64
            // instructions.
  case 'Z': // 32-bit unsigned integer constant for use with zero-extending
            // x86_64 instructions.
  case 's':
    Info.setRequiresImmediate();
    return true;
  case 'I':
    Info.setRequiresImmediate(0, 31);
    return true;
  case 'J':
    Info.setRequiresImmediate(0, 63);
    return true;
  case 'K':
    Info.setRequiresImmediate(-128, 127);
    return true;
  case 'L':
    Info.setRequiresImmediate({int(0xff), int(0xffff), int(0xffffffff)});
    return true;
  case 'M':
    Info.setRequiresImmediate(0, 3);
    return true;
  case 'N':
    Info.setRequiresImmediate(0, 255);
    return true;
  case 'O':
    Info.setRequiresImmediate(0, 127);
    return true;
  // Register constraints.
  case 'Y': // 'Y' is the first character for several 2-character constraints.
    // Shift the pointer to the second character of the constraint.
    Name++;
    switch (*Name) {
    default:
      return false;
    case 'z':
    case '0': // First SSE register.
    case '2':
    case 't': // Any SSE register, when SSE2 is enabled.
    case 'i': // Any SSE register, when SSE2 and inter-unit moves enabled.
    case 'm': // Any MMX register, when inter-unit moves enabled.
    case 'k': // AVX512 arch mask registers: k1-k7.
      Info.setAllowsRegister();
      return true;
    }
  case 'f': // Any x87 floating point stack register.
    // Constraint 'f' cannot be used for output operands.
    if (Info.ConstraintStr[0] == '=')
      return false;
    Info.setAllowsRegister();
    return true;
  case 'a': // eax.
  case 'b': // ebx.
  case 'c': // ecx.
  case 'd': // edx.
  case 'S': // esi.
  case 'D': // edi.
  case 'A': // edx:eax.
  case 't': // Top of floating point stack.
  case 'u': // Second from top of floating point stack.
  case 'q': // Any register accessible as [r]l: a, b, c, and d.
  case 'y': // Any MMX register.
  case 'v': // Any {X,Y,Z}MM register (Arch & context dependent)
  case 'x': // Any SSE register.
  case 'k': // Any AVX512 mask register (same as Yk, additionally allows k0
            // for intermideate k reg operations).
  case 'Q': // Any register accessible as [r]h: a, b, c, and d.
  case 'R': // "Legacy" registers: ax, bx, cx, dx, di, si, sp, bp.
  case 'l': // "Index" registers: any general register that can be used as an
            // index in a base+index memory access.
    Info.setAllowsRegister();
    return true;
  // Floating point constant constraints.
  case 'C': // SSE floating point constant.
  case 'G': // x87 floating point constant.
    return true;
  case '@':
    // CC condition changes.
    if (auto Len = matchAsmCCConstraint(Name)) {
      Name += Len - 1;
      Info.setAllowsRegister();
      return true;
    }
    return false;
  }
}

bool X86TargetInfo::validateOutputSize(StringRef Constraint,
                                       unsigned Size) const {
  // Strip off constraint modifiers.
  while (Constraint[0] == '=' || Constraint[0] == '+' || Constraint[0] == '&')
    Constraint = Constraint.substr(1);

  return validateOperandSize(Constraint, Size);
}

bool X86TargetInfo::validateInputSize(StringRef Constraint,
                                      unsigned Size) const {
  return validateOperandSize(Constraint, Size);
}

bool X86TargetInfo::validateOperandSize(StringRef Constraint,
                                        unsigned Size) const {
  switch (Constraint[0]) {
  default:
    break;
  case 'k':
  // Registers k0-k7 (AVX512) size limit is 64 bit.
  case 'y':
    return Size <= 64;
  case 'f':
  case 't':
  case 'u':
    return Size <= 128;
  case 'Y':
    // 'Y' is the first character for several 2-character constraints.
    switch (Constraint[1]) {
    default:
      return false;
    case 'm':
      // 'Ym' is synonymous with 'y'.
    case 'k':
      return Size <= 64;
    case 'z':
    case '0':
      // XMM0
      if (SSELevel >= SSE1)
        return Size <= 128U;
      return false;
    case 'i':
    case 't':
    case '2':
      // 'Yi','Yt','Y2' are synonymous with 'x' when SSE2 is enabled.
      if (SSELevel < SSE2)
        return false;
      break;
    }
    LLVM_FALLTHROUGH;
  case 'v':
  case 'x':
    if (SSELevel >= AVX512F)
      // 512-bit zmm registers can be used if target supports AVX512F.
      return Size <= 512U;
    else if (SSELevel >= AVX)
      // 256-bit ymm registers can be used if target supports AVX.
      return Size <= 256U;
    return Size <= 128U;

  }

  return true;
}

std::string X86TargetInfo::convertConstraint(const char *&Constraint) const {
  switch (*Constraint) {
  case '@':
    if (auto Len = matchAsmCCConstraint(Constraint)) {
      std::string Converted = "{" + std::string(Constraint, Len) + "}";
      Constraint += Len - 1;
      return Converted;
    }
    return std::string(1, *Constraint);
  case 'a':
    return std::string("{ax}");
  case 'b':
    return std::string("{bx}");
  case 'c':
    return std::string("{cx}");
  case 'd':
    return std::string("{dx}");
  case 'S':
    return std::string("{si}");
  case 'D':
    return std::string("{di}");
  case 'p': // address
    return std::string("im");
  case 't': // top of floating point stack.
    return std::string("{st}");
  case 'u':                        // second from top of floating point stack.
    return std::string("{st(1)}"); // second from top of floating point stack.
  case 'Y':
    switch (Constraint[1]) {
    default:
      // Break from inner switch and fall through (copy single char),
      // continue parsing after copying the current constraint into
      // the return string.
      break;
    case 'k':
    case 'm':
    case 'i':
    case 't':
    case 'z':
    case '0':
    case '2':
      // "^" hints llvm that this is a 2 letter constraint.
      // "Constraint++" is used to promote the string iterator
      // to the next constraint.
      return std::string("^") + std::string(Constraint++, 2);
    }
    LLVM_FALLTHROUGH;
  default:
    return std::string(1, *Constraint);
  }
}

bool X86TargetInfo::checkCPUKind(CPUKind Kind) const {
  // Perform any per-CPU checks necessary to determine if this CPU is
  // acceptable.
  switch (Kind) {
  case CK_Generic:
    // No processor selected!
    return false;
#define PROC(ENUM, STRING, IS64BIT)                                            \
  case CK_##ENUM:                                                              \
    return IS64BIT || getTriple().getArch() == llvm::Triple::x86;
#include "clang/Basic/X86Target.def"
  }
  llvm_unreachable("Unhandled CPU kind");
}

void X86TargetInfo::fillValidCPUList(SmallVectorImpl<StringRef> &Values) const {
#define PROC(ENUM, STRING, IS64BIT)                                            \
  if (IS64BIT || getTriple().getArch() == llvm::Triple::x86)                   \
    Values.emplace_back(STRING);
  // For aliases we need to lookup the CPUKind to check get the 64-bit ness.
#define PROC_ALIAS(ENUM, ALIAS)                                                \
  if (checkCPUKind(CK_##ENUM))                                                      \
    Values.emplace_back(ALIAS);
#include "clang/Basic/X86Target.def"
}

X86TargetInfo::CPUKind X86TargetInfo::getCPUKind(StringRef CPU) const {
  return llvm::StringSwitch<CPUKind>(CPU)
#define PROC(ENUM, STRING, IS64BIT) .Case(STRING, CK_##ENUM)
#define PROC_ALIAS(ENUM, ALIAS) .Case(ALIAS, CK_##ENUM)
#include "clang/Basic/X86Target.def"
      .Default(CK_Generic);
}

ArrayRef<const char *> X86TargetInfo::getGCCRegNames() const {
  return llvm::makeArrayRef(GCCRegNames);
}

ArrayRef<TargetInfo::AddlRegName> X86TargetInfo::getGCCAddlRegNames() const {
  return llvm::makeArrayRef(AddlRegNames);
}

ArrayRef<Builtin::Info> X86_32TargetInfo::getTargetBuiltins() const {
  return llvm::makeArrayRef(BuiltinInfoX86, clang::X86::LastX86CommonBuiltin -
                                                Builtin::FirstTSBuiltin + 1);
}

ArrayRef<Builtin::Info> X86_64TargetInfo::getTargetBuiltins() const {
  return llvm::makeArrayRef(BuiltinInfoX86,
                            X86::LastTSBuiltin - Builtin::FirstTSBuiltin);
}<|MERGE_RESOLUTION|>--- conflicted
+++ resolved
@@ -1115,14 +1115,11 @@
     DefineStd(Builder, "i386", Opts);
   }
 
-<<<<<<< HEAD
-=======
   Builder.defineMacro("__SEG_GS");
   Builder.defineMacro("__SEG_FS");
   Builder.defineMacro("__seg_gs", "__attribute__((address_space(256)))");
   Builder.defineMacro("__seg_fs", "__attribute__((address_space(257)))");
 
->>>>>>> a04ae881
 #if INTEL_CUSTOMIZATION
   // IntrinsicPromotion implementation.
   if (Opts.IntrinsicAutoPromote)
