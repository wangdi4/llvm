--- conflicted
+++ resolved
@@ -134,7 +134,11 @@
   if (Kind != CK_Lakemont)
     setFeatureEnabledImpl(Features, "x87", true);
 
-<<<<<<< HEAD
+  // Enable cmpxchg8 for i586 and greater CPUs. Include generic for backwards
+  // compatibility.
+  if (Kind >= CK_i586 || Kind == CK_Generic)
+    setFeatureEnabledImpl(Features, "cx8", true);
+
 #if INTEL_CUSTOMIZATION
   SmallVector<StringRef, 16> AnonymousCPU1Features;
 #if INTEL_FEATURE_ISA_AMX
@@ -147,13 +151,7 @@
 #endif // INTEL_FEATURE_ISA_SERIALIZE
   AnonymousCPU1Features.push_back("sse2"); // To avoid unused variable error.
 #endif // INTEL_CUSTOMIZATION
-=======
-  // Enable cmpxchg8 for i586 and greater CPUs. Include generic for backwards
-  // compatibility.
-  if (Kind >= CK_i586 || Kind == CK_Generic)
-    setFeatureEnabledImpl(Features, "cx8", true);
-
->>>>>>> d1c5b28c
+
   switch (Kind) {
   case CK_Generic:
   case CK_i386:
