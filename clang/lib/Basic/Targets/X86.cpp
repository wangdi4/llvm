//===--- X86.cpp - Implement X86 target feature support -------------------===//
//
// Part of the LLVM Project, under the Apache License v2.0 with LLVM Exceptions.
// See https://llvm.org/LICENSE.txt for license information.
// SPDX-License-Identifier: Apache-2.0 WITH LLVM-exception
//
//===----------------------------------------------------------------------===//
//
// This file implements X86 TargetInfo objects.
//
//===----------------------------------------------------------------------===//

#include "X86.h"
#include "clang/Basic/Builtins.h"
#include "clang/Basic/Diagnostic.h"
#include "clang/Basic/TargetBuiltins.h"
#include "llvm/ADT/StringExtras.h"
#include "llvm/ADT/StringRef.h"
#include "llvm/ADT/StringSwitch.h"
#include "llvm/Support/X86TargetParser.h"

namespace clang {
namespace targets {

const Builtin::Info BuiltinInfoX86[] = {
#if INTEL_CUSTOMIZATION
#define BUILTIN(ID, TYPE, ATTRS)                                               \
  {#ID, TYPE, ATTRS, nullptr, ALL_LANGUAGES, nullptr},
#define TARGET_BUILTIN(ID, TYPE, ATTRS, FEATURE)                               \
  {#ID, TYPE, ATTRS, nullptr, ALL_LANGUAGES, FEATURE},
#define TARGET_HEADER_BUILTIN(ID, TYPE, ATTRS, HEADER, LANGS, FEATURE)         \
  {#ID, TYPE, ATTRS, HEADER, LANGS, FEATURE},

#include "clang/Basic/Intel_BuiltinsSVML.def"
#endif // INTEL_CUSTOMIZATION

#define BUILTIN(ID, TYPE, ATTRS)                                               \
  {#ID, TYPE, ATTRS, nullptr, ALL_LANGUAGES, nullptr},
#define TARGET_BUILTIN(ID, TYPE, ATTRS, FEATURE)                               \
  {#ID, TYPE, ATTRS, nullptr, ALL_LANGUAGES, FEATURE},
#define TARGET_HEADER_BUILTIN(ID, TYPE, ATTRS, HEADER, LANGS, FEATURE)         \
  {#ID, TYPE, ATTRS, HEADER, LANGS, FEATURE},

#if INTEL_CUSTOMIZATION
#define LANGBUILTIN(ID, TYPE, ATTRS, LANGS)                                    \
  {#ID, TYPE, ATTRS, nullptr, LANGS, nullptr},
#endif // INTEL_CUSTOMIZATION

#include "clang/Basic/BuiltinsX86.def"

#define BUILTIN(ID, TYPE, ATTRS)                                               \
  {#ID, TYPE, ATTRS, nullptr, ALL_LANGUAGES, nullptr},
#define TARGET_BUILTIN(ID, TYPE, ATTRS, FEATURE)                               \
  {#ID, TYPE, ATTRS, nullptr, ALL_LANGUAGES, FEATURE},
#define TARGET_HEADER_BUILTIN(ID, TYPE, ATTRS, HEADER, LANGS, FEATURE)         \
  {#ID, TYPE, ATTRS, HEADER, LANGS, FEATURE},

#if INTEL_CUSTOMIZATION
#define LANGBUILTIN(ID, TYPE, ATTRS, LANGS)                                    \
  {#ID, TYPE, ATTRS, nullptr, LANGS, nullptr},
#endif // INTEL_CUSTOMIZATION

#include "clang/Basic/BuiltinsX86_64.def"
};

static const char *const GCCRegNames[] = {
    "ax",    "dx",    "cx",    "bx",    "si",      "di",    "bp",    "sp",
    "st",    "st(1)", "st(2)", "st(3)", "st(4)",   "st(5)", "st(6)", "st(7)",
    "argp",  "flags", "fpcr",  "fpsr",  "dirflag", "frame", "xmm0",  "xmm1",
    "xmm2",  "xmm3",  "xmm4",  "xmm5",  "xmm6",    "xmm7",  "mm0",   "mm1",
    "mm2",   "mm3",   "mm4",   "mm5",   "mm6",     "mm7",   "r8",    "r9",
    "r10",   "r11",   "r12",   "r13",   "r14",     "r15",   "xmm8",  "xmm9",
    "xmm10", "xmm11", "xmm12", "xmm13", "xmm14",   "xmm15", "ymm0",  "ymm1",
    "ymm2",  "ymm3",  "ymm4",  "ymm5",  "ymm6",    "ymm7",  "ymm8",  "ymm9",
    "ymm10", "ymm11", "ymm12", "ymm13", "ymm14",   "ymm15", "xmm16", "xmm17",
    "xmm18", "xmm19", "xmm20", "xmm21", "xmm22",   "xmm23", "xmm24", "xmm25",
    "xmm26", "xmm27", "xmm28", "xmm29", "xmm30",   "xmm31", "ymm16", "ymm17",
    "ymm18", "ymm19", "ymm20", "ymm21", "ymm22",   "ymm23", "ymm24", "ymm25",
    "ymm26", "ymm27", "ymm28", "ymm29", "ymm30",   "ymm31", "zmm0",  "zmm1",
    "zmm2",  "zmm3",  "zmm4",  "zmm5",  "zmm6",    "zmm7",  "zmm8",  "zmm9",
    "zmm10", "zmm11", "zmm12", "zmm13", "zmm14",   "zmm15", "zmm16", "zmm17",
    "zmm18", "zmm19", "zmm20", "zmm21", "zmm22",   "zmm23", "zmm24", "zmm25",
    "zmm26", "zmm27", "zmm28", "zmm29", "zmm30",   "zmm31", "k0",    "k1",
    "k2",    "k3",    "k4",    "k5",    "k6",      "k7",
    "cr0",   "cr2",   "cr3",   "cr4",   "cr8",
    "dr0",   "dr1",   "dr2",   "dr3",   "dr6",     "dr7",
    "bnd0",  "bnd1",  "bnd2",  "bnd3",
#if INTEL_CUSTOMIZATION
#if INTEL_FEATURE_ISA_AMX
    "tmm0",  "tmm1",  "tmm2",  "tmm3",  "tmm4",    "tmm5",  "tmm6",  "tmm7",
    // Just align with ICC for tmm8-15
    "tmm8",  "tmm9",  "tmm10", "tmm11", "tmm12",   "tmm13", "tmm14", "tmm15",
    "tmm16", "tmm17", "tmm18", "tmm19", "tmm20",   "tmm21", "tmm22", "tmm23",
    "tmm24", "tmm25", "tmm26", "tmm27", "tmm28",   "tmm29", "tmm30", "tmm31",
#else // INTEL_FEATURE_ISA_AMX
    "tmm0",  "tmm1",  "tmm2",  "tmm3",  "tmm4",    "tmm5",  "tmm6",  "tmm7",
#endif // INTEL_FEATURE_ISA_AMX
#endif // INTEL_CUSTOMIZATION
};

const TargetInfo::AddlRegName AddlRegNames[] = {
    {{"al", "ah", "eax", "rax"}, 0},
    {{"bl", "bh", "ebx", "rbx"}, 3},
    {{"cl", "ch", "ecx", "rcx"}, 2},
    {{"dl", "dh", "edx", "rdx"}, 1},
    {{"esi", "rsi"}, 4},
    {{"edi", "rdi"}, 5},
    {{"esp", "rsp"}, 7},
    {{"ebp", "rbp"}, 6},
    {{"r8d", "r8w", "r8b"}, 38},
    {{"r9d", "r9w", "r9b"}, 39},
    {{"r10d", "r10w", "r10b"}, 40},
    {{"r11d", "r11w", "r11b"}, 41},
    {{"r12d", "r12w", "r12b"}, 42},
    {{"r13d", "r13w", "r13b"}, 43},
    {{"r14d", "r14w", "r14b"}, 44},
    {{"r15d", "r15w", "r15b"}, 45},
};

} // namespace targets
} // namespace clang

using namespace clang;
using namespace clang::targets;

bool X86TargetInfo::setFPMath(StringRef Name) {
  if (Name == "387") {
    FPMath = FP_387;
    return true;
  }
  if (Name == "sse") {
    FPMath = FP_SSE;
    return true;
  }
  return false;
}

bool X86TargetInfo::initFeatureMap(
    llvm::StringMap<bool> &Features, DiagnosticsEngine &Diags, StringRef CPU,
    const std::vector<std::string> &FeaturesVec) const {
  // FIXME: This *really* should not be here.
  // X86_64 always has SSE2.
  if (getTriple().getArch() == llvm::Triple::x86_64)
    setFeatureEnabled(Features, "sse2", true);

#if INTEL_CUSTOMIZATION
#if INTEL_FEATURE_ICECODE
  // Enable icecode-mode for IceCode target.
  if (getTriple().getArch() == llvm::Triple::x86_icecode) {
    Features["icecode-mode"] = true;
    setFeatureEnabled(Features, "avx512f", true);
    setFeatureEnabled(Features, "avx512cd", true);
    setFeatureEnabled(Features, "avx512dq", true);
    setFeatureEnabled(Features, "avx512bw", true);
    setFeatureEnabled(Features, "avx512vl", true);
    return true;
  }
#endif // INTEL_FEATURE_ICECODE
#endif // INTEL_CUSTOMIZATION

  using namespace llvm::X86;

  SmallVector<StringRef, 16> CPUFeatures;
  getFeaturesForCPU(CPU, CPUFeatures);
  for (auto &F : CPUFeatures)
    setFeatureEnabled(Features, F, true);

  if (!TargetInfo::initFeatureMap(Features, Diags, CPU, FeaturesVec))
    return false;

  // Can't do this earlier because we need to be able to explicitly enable
  // or disable these features and the things that they depend upon.

  // Enable popcnt if sse4.2 is enabled and popcnt is not explicitly disabled.
  auto I = Features.find("sse4.2");
  if (I != Features.end() && I->getValue() &&
      llvm::find(FeaturesVec, "-popcnt") == FeaturesVec.end())
    Features["popcnt"] = true;

  // Additionally, if SSE is enabled and mmx is not explicitly disabled,
  // then enable MMX.
  I = Features.find("sse");
  if (I != Features.end() && I->getValue() &&
      llvm::find(FeaturesVec, "-mmx") == FeaturesVec.end())
    Features["mmx"] = true;

  // Enable xsave if avx is enabled and xsave is not explicitly disabled.
  I = Features.find("avx");
  if (I != Features.end() && I->getValue() &&
      llvm::find(FeaturesVec, "-xsave") == FeaturesVec.end())
    Features["xsave"] = true;

  return true;
}

void X86TargetInfo::setFeatureEnabled(llvm::StringMap<bool> &Features,
                                      StringRef Name, bool Enabled) const {
  if (Name == "sse4") {
    // We can get here via the __target__ attribute since that's not controlled
    // via the -msse4/-mno-sse4 command line alias. Handle this the same way
    // here - turn on the sse4.2 if enabled, turn off the sse4.1 level if
    // disabled.
    if (Enabled)
      Name = "sse4.2";
    else
      Name = "sse4.1";
  }

  Features[Name] = Enabled;
  llvm::X86::updateImpliedFeatures(Name, Enabled, Features);
}

/// handleTargetFeatures - Perform initialization based on the user
/// configured set of features.
bool X86TargetInfo::handleTargetFeatures(std::vector<std::string> &Features,
                                         DiagnosticsEngine &Diags) {
  for (const auto &Feature : Features) {
    if (Feature[0] != '+')
      continue;

    if (Feature == "+aes") {
      HasAES = true;
    } else if (Feature == "+vaes") {
      HasVAES = true;
    } else if (Feature == "+pclmul") {
      HasPCLMUL = true;
    } else if (Feature == "+vpclmulqdq") {
      HasVPCLMULQDQ = true;
    } else if (Feature == "+lzcnt") {
      HasLZCNT = true;
    } else if (Feature == "+rdrnd") {
      HasRDRND = true;
    } else if (Feature == "+fsgsbase") {
      HasFSGSBASE = true;
    } else if (Feature == "+bmi") {
      HasBMI = true;
    } else if (Feature == "+bmi2") {
      HasBMI2 = true;
    } else if (Feature == "+popcnt") {
      HasPOPCNT = true;
    } else if (Feature == "+rtm") {
      HasRTM = true;
    } else if (Feature == "+prfchw") {
      HasPRFCHW = true;
    } else if (Feature == "+rdseed") {
      HasRDSEED = true;
    } else if (Feature == "+adx") {
      HasADX = true;
    } else if (Feature == "+tbm") {
      HasTBM = true;
    } else if (Feature == "+lwp") {
      HasLWP = true;
    } else if (Feature == "+fma") {
      HasFMA = true;
    } else if (Feature == "+f16c") {
      HasF16C = true;
    } else if (Feature == "+gfni") {
      HasGFNI = true;
    } else if (Feature == "+avx512cd") {
      HasAVX512CD = true;
    } else if (Feature == "+avx512vpopcntdq") {
      HasAVX512VPOPCNTDQ = true;
    } else if (Feature == "+avx512vnni") {
      HasAVX512VNNI = true;
    } else if (Feature == "+avx512bf16") {
      HasAVX512BF16 = true;
    } else if (Feature == "+avx512er") {
      HasAVX512ER = true;
#if INTEL_CUSTOMIZATION
#if INTEL_FEATURE_ISA_FP16
    } else if (Feature == "+avx512fp16") {
      HasAVX512FP16 = true;
      HasFloat16 = true;
#endif // INTEL_FEATURE_ISA_FP16
#endif // INTEL_CUSTOMIZATION
    } else if (Feature == "+avx512pf") {
      HasAVX512PF = true;
    } else if (Feature == "+avx512dq") {
      HasAVX512DQ = true;
    } else if (Feature == "+avx512bitalg") {
      HasAVX512BITALG = true;
    } else if (Feature == "+avx512bw") {
      HasAVX512BW = true;
    } else if (Feature == "+avx512vl") {
      HasAVX512VL = true;
    } else if (Feature == "+avx512vbmi") {
      HasAVX512VBMI = true;
    } else if (Feature == "+avx512vbmi2") {
      HasAVX512VBMI2 = true;
    } else if (Feature == "+avx512ifma") {
      HasAVX512IFMA = true;
    } else if (Feature == "+avx512vp2intersect") {
      HasAVX512VP2INTERSECT = true;
    } else if (Feature == "+sha") {
      HasSHA = true;
    } else if (Feature == "+shstk") {
      HasSHSTK = true;
    } else if (Feature == "+movbe") {
      HasMOVBE = true;
    } else if (Feature == "+sgx") {
      HasSGX = true;
    } else if (Feature == "+cx8") {
      HasCX8 = true;
    } else if (Feature == "+cx16") {
      HasCX16 = true;
    } else if (Feature == "+fxsr") {
      HasFXSR = true;
    } else if (Feature == "+xsave") {
      HasXSAVE = true;
    } else if (Feature == "+xsaveopt") {
      HasXSAVEOPT = true;
    } else if (Feature == "+xsavec") {
      HasXSAVEC = true;
    } else if (Feature == "+xsaves") {
      HasXSAVES = true;
    } else if (Feature == "+mwaitx") {
      HasMWAITX = true;
    } else if (Feature == "+pku") {
      HasPKU = true;
    } else if (Feature == "+clflushopt") {
      HasCLFLUSHOPT = true;
    } else if (Feature == "+clwb") {
      HasCLWB = true;
    } else if (Feature == "+wbnoinvd") {
      HasWBNOINVD = true;
    } else if (Feature == "+prefetchwt1") {
      HasPREFETCHWT1 = true;
    } else if (Feature == "+clzero") {
      HasCLZERO = true;
    } else if (Feature == "+cldemote") {
      HasCLDEMOTE = true;
    } else if (Feature == "+rdpid") {
      HasRDPID = true;
    } else if (Feature == "+kl") {
      HasKL = true;
    } else if (Feature == "+widekl") {
      HasWIDEKL = true;
    } else if (Feature == "+retpoline-external-thunk") {
      HasRetpolineExternalThunk = true;
    } else if (Feature == "+sahf") {
      HasLAHFSAHF = true;
    } else if (Feature == "+waitpkg") {
      HasWAITPKG = true;
    } else if (Feature == "+movdiri") {
      HasMOVDIRI = true;
    } else if (Feature == "+movdir64b") {
      HasMOVDIR64B = true;
    } else if (Feature == "+pconfig") {
      HasPCONFIG = true;
    } else if (Feature == "+ptwrite") {
      HasPTWRITE = true;
    } else if (Feature == "+invpcid") {
      HasINVPCID = true;
    } else if (Feature == "+enqcmd") {
      HasENQCMD = true;
#if INTEL_CUSTOMIZATION
    } else if (Feature == "+hreset") {
      HasHRESET = true;
    } else if (Feature == "+amx-bf16") {
      HasAMXBF16 = true;
    } else if (Feature == "+amx-int8") {
      HasAMXINT8 = true;
    } else if (Feature == "+amx-tile") {
      HasAMXTILE = true;
<<<<<<< HEAD
#if INTEL_FEATURE_ISA_AMX_BF8
    } else if (Feature == "+amx-bf8") {
      HasAMXBF8 = true;
#endif // INTEL_FEATURE_ISA_AMX_BF8
#if INTEL_FEATURE_ISA_AMX_MEMADVISE
    } else if (Feature == "+amx-memadvise") {
      HasAMXMEMADVISE = true;
#endif // INTEL_FEATURE_ISA_AMX_MEMADVISE
#if INTEL_FEATURE_ISA_AMX_FUTURE
    } else if (Feature == "+amx-reduce") {
      HasAMXREDUCE = true;
    } else if (Feature == "+amx-memory") {
      HasAMXMEMORY = true;
    } else if (Feature == "+amx-format") {
      HasAMXFORMAT = true;
    } else if (Feature == "+amx-element") {
      HasAMXELEMENT = true;
#endif // INTEL_FEATURE_ISA_AMX_FUTURE
#if INTEL_FEATURE_ISA_AMX_LNC
    } else if (Feature == "+amx-transpose") {
      HasAMXTRANSPOSE = true;
    } else if (Feature == "+amx-avx512") {
      HasAMXAVX512 = true;
#endif // INTEL_FEATURE_ISA_AMX_LNC
#if INTEL_FEATURE_ISA_AMX_FP16
    } else if (Feature == "+amx-fp16") {
      HasAMXFP16 = true;
#endif // INTEL_FEATURE_ISA_AMX_FP16
#if INTEL_FEATURE_ISA_AMX_MEMORY2
    } else if (Feature == "+amx-memory2") {
      HasAMXMEMORY2 = true;
#endif // INTEL_FEATURE_ISA_AMX_MEMORY2
#if INTEL_FEATURE_ISA_AMX_BF16_EVEX
    } else if (Feature == "+amx-bf16-evex") {
      HasAMXBF16EVEX = true;
#endif // INTEL_FEATURE_ISA_AMX_BF16_EVEX
#if INTEL_FEATURE_ISA_AMX_ELEMENT_EVEX
    } else if (Feature == "+amx-element-evex") {
      HasAMXELEMENTEVEX = true;
#endif // INTEL_FEATURE_ISA_AMX_ELEMENT_EVEX
#if INTEL_FEATURE_ISA_AMX_INT8_EVEX
    } else if (Feature == "+amx-int8-evex") {
      HasAMXINT8EVEX = true;
#endif // INTEL_FEATURE_ISA_AMX_INT8_EVEX
#if INTEL_FEATURE_ISA_AMX_TILE_EVEX
    } else if (Feature == "+amx-tile-evex") {
      HasAMXTILEEVEX = true;
#endif // INTEL_FEATURE_ISA_AMX_TILE_EVEX
#if INTEL_FEATURE_ISA_AMX_TRANSPOSE2
    } else if (Feature == "+amx-transpose2") {
      HasAMXTRANSPOSE2 = true;
#endif // INTEL_FEATURE_ISA_AMX_TRANSPOSE2
#if INTEL_FEATURE_ISA_AMX_CONVERT
    } else if (Feature == "+amx-convert") {
      HasAMXCONVERT = true;
#endif // INTEL_FEATURE_ISA_AMX_CONVERT
#if INTEL_FEATURE_ISA_AMX_TILE2
    } else if (Feature == "+amx-tile2") {
      HasAMXTILE2 = true;
#endif // INTEL_FEATURE_ISA_AMX_TILE2
#if INTEL_FEATURE_ISA_AVX_VNNI
    } else if (Feature == "+avxvnni") {
      HasAVXVNNI = true;
#endif // INTEL_FEATURE_ISA_AVX_VNNI
#if INTEL_FEATURE_ISA_AVX512_DOTPROD_INT8
    } else if (Feature == "+avx512dotprodint8") {
      HasAVX512DOTPRODINT8 = true;
#endif // INTEL_FEATURE_ISA_AVX512_DOTPROD_INT8
#if INTEL_FEATURE_ISA_AVX512_DOTPROD_PHPS
    } else if (Feature == "+avx512dotprodphps") {
      HasAVX512DOTPRODPHPS = true;
#endif // INTEL_FEATURE_ISA_AVX512_DOTPROD_PHPS
#if INTEL_FEATURE_ISA_AVX512_CONVERT
    } else if (Feature == "+avx512convert") {
      HasAVX512CONVERT = true;
#endif // INTEL_FEATURE_ISA_AVX512_CONVERT
#if INTEL_FEATURE_ISA_AVX_IFMA
    } else if (Feature == "+avxifma") {
      HasAVXIFMA = true;
#endif // INTEL_FEATURE_ISA_AVX_IFMA
#if INTEL_FEATURE_ISA_AVX_DOTPROD_INT8
    } else if (Feature == "+avxdotprodint8") {
      HasAVXDOTPRODINT8 = true;
#endif // INTEL_FEATURE_ISA_AVX_DOTPROD_INT8
#if INTEL_FEATURE_ISA_AVX_DOTPROD_PHPS
    } else if (Feature == "+avxdotprodphps") {
      HasAVXDOTPRODPHPS = true;
#endif // INTEL_FEATURE_ISA_AVX_DOTPROD_PHPS
#if INTEL_FEATURE_ISA_AVX_CONVERT
    } else if (Feature == "+avxconvert") {
      HasAVXCONVERT = true;
#endif // INTEL_FEATURE_ISA_AVX_CONVERT
#if INTEL_FEATURE_ISA_AVX_BF16
    } else if (Feature == "+avxbf16") {
      HasAVXBF16 = true;
#endif // INTEL_FEATURE_ISA_AVX_BF16
#if INTEL_FEATURE_ISA_AVX_COMPRESS
    } else if (Feature == "+avxcompress") {
      HasAVXCOMPRESS = true;
#endif // INTEL_FEATURE_ISA_AVX_COMPRESS
#if INTEL_FEATURE_ISA_AVX_MEMADVISE
    } else if (Feature == "+avxmemadvise") {
      HasAVXMEMADVISE = true;
    } else if (Feature == "+avx512memadvise") {
      HasAVX512MEMADVISE = true;
#endif // INTEL_FEATURE_ISA_AVX_MEMADVISE
#if INTEL_FEATURE_ISA_AVX_MPSADBW
    } else if (Feature == "+avx512mpsadbw") {
      HasAVX512MPSADBW = true;
#endif // INTEL_FEATURE_ISA_AVX_MPSADBW
#endif // INTEL_CUSTOMIZATION
=======
    } else if (Feature == "+avxvnni") {
      HasAVXVNNI = true;
>>>>>>> 756f5978
    } else if (Feature == "+serialize") {
      HasSERIALIZE = true;
    } else if (Feature == "+tsxldtrk") {
      HasTSXLDTRK = true;
    } else if (Feature == "+uintr") {
      HasUINTR = true;
    }
    X86SSEEnum Level = llvm::StringSwitch<X86SSEEnum>(Feature)
                           .Case("+avx512f", AVX512F)
                           .Case("+avx2", AVX2)
                           .Case("+avx", AVX)
                           .Case("+sse4.2", SSE42)
                           .Case("+sse4.1", SSE41)
                           .Case("+ssse3", SSSE3)
                           .Case("+sse3", SSE3)
                           .Case("+sse2", SSE2)
                           .Case("+sse", SSE1)
                           .Default(NoSSE);
    SSELevel = std::max(SSELevel, Level);

    MMX3DNowEnum ThreeDNowLevel = llvm::StringSwitch<MMX3DNowEnum>(Feature)
                                      .Case("+3dnowa", AMD3DNowAthlon)
                                      .Case("+3dnow", AMD3DNow)
                                      .Case("+mmx", MMX)
                                      .Default(NoMMX3DNow);
    MMX3DNowLevel = std::max(MMX3DNowLevel, ThreeDNowLevel);

    XOPEnum XLevel = llvm::StringSwitch<XOPEnum>(Feature)
                         .Case("+xop", XOP)
                         .Case("+fma4", FMA4)
                         .Case("+sse4a", SSE4A)
                         .Default(NoXOP);
    XOPLevel = std::max(XOPLevel, XLevel);
  }

  // LLVM doesn't have a separate switch for fpmath, so only accept it if it
  // matches the selected sse level.
  if ((FPMath == FP_SSE && SSELevel < SSE1) ||
      (FPMath == FP_387 && SSELevel >= SSE1)) {
    Diags.Report(diag::err_target_unsupported_fpmath)
        << (FPMath == FP_SSE ? "sse" : "387");
    return false;
  }

  SimdDefaultAlign =
      hasFeature("avx512f") ? 512 : hasFeature("avx") ? 256 : 128;
  return true;
}

/// X86TargetInfo::getTargetDefines - Return the set of the X86-specific macro
/// definitions for this particular subtarget.
void X86TargetInfo::getTargetDefines(const LangOptions &Opts,
                                     MacroBuilder &Builder) const {
  // Inline assembly supports X86 flag outputs.
  Builder.defineMacro("__GCC_ASM_FLAG_OUTPUTS__");

  std::string CodeModel = getTargetOpts().CodeModel;
  if (CodeModel == "default")
    CodeModel = "small";
  Builder.defineMacro("__code_model_" + CodeModel + "__");

  // Target identification.
#if INTEL_CUSTOMIZATION
#if INTEL_FEATURE_ICECODE
  if (getTriple().getArch() == llvm::Triple::x86_icecode) {
    Builder.defineMacro("__amd64__");
    Builder.defineMacro("__amd64");
    Builder.defineMacro("__x86_64");
    Builder.defineMacro("__x86_64__");
    Builder.defineMacro("__ICECODE__");
  } else
#endif // INTEL_FEATURE_ICECODE
#endif // INTEL_CUSTOMIZATION
  if (getTriple().getArch() == llvm::Triple::x86_64) {
    Builder.defineMacro("__amd64__");
    Builder.defineMacro("__amd64");
    Builder.defineMacro("__x86_64");
    Builder.defineMacro("__x86_64__");
    if (getTriple().getArchName() == "x86_64h") {
      Builder.defineMacro("__x86_64h");
      Builder.defineMacro("__x86_64h__");
    }
  } else {
    DefineStd(Builder, "i386", Opts);
  }

  Builder.defineMacro("__SEG_GS");
  Builder.defineMacro("__SEG_FS");
  Builder.defineMacro("__seg_gs", "__attribute__((address_space(256)))");
  Builder.defineMacro("__seg_fs", "__attribute__((address_space(257)))");

#if INTEL_CUSTOMIZATION
  // IntrinsicPromotion implementation.
  if (Opts.IntrinsicAutoPromote)
    // TODO: Does this have value?!
    Builder.defineMacro("__M_INTRINSIC_PROMOTE__");
#endif // INTEL_CUSTOMIZATION

  // Subtarget options.
  // FIXME: We are hard-coding the tune parameters based on the CPU, but they
  // truly should be based on -mtune options.
  using namespace llvm::X86;
  switch (CPU) {
  case CK_None:
    break;
  case CK_i386:
    // The rest are coming from the i386 define above.
    Builder.defineMacro("__tune_i386__");
    break;
  case CK_i486:
  case CK_WinChipC6:
  case CK_WinChip2:
  case CK_C3:
    defineCPUMacros(Builder, "i486");
    break;
  case CK_PentiumMMX:
    Builder.defineMacro("__pentium_mmx__");
    Builder.defineMacro("__tune_pentium_mmx__");
    LLVM_FALLTHROUGH;
  case CK_i586:
  case CK_Pentium:
    defineCPUMacros(Builder, "i586");
    defineCPUMacros(Builder, "pentium");
    break;
  case CK_Pentium3:
  case CK_PentiumM:
    Builder.defineMacro("__tune_pentium3__");
    LLVM_FALLTHROUGH;
  case CK_Pentium2:
  case CK_C3_2:
    Builder.defineMacro("__tune_pentium2__");
    LLVM_FALLTHROUGH;
  case CK_PentiumPro:
  case CK_i686:
    defineCPUMacros(Builder, "i686");
    defineCPUMacros(Builder, "pentiumpro");
    break;
  case CK_Pentium4:
    defineCPUMacros(Builder, "pentium4");
    break;
  case CK_Yonah:
  case CK_Prescott:
  case CK_Nocona:
    defineCPUMacros(Builder, "nocona");
    break;
  case CK_Core2:
  case CK_Penryn:
    defineCPUMacros(Builder, "core2");
    break;
  case CK_Bonnell:
    defineCPUMacros(Builder, "atom");
    break;
  case CK_Silvermont:
    defineCPUMacros(Builder, "slm");
    break;
  case CK_Goldmont:
    defineCPUMacros(Builder, "goldmont");
    break;
  case CK_GoldmontPlus:
    defineCPUMacros(Builder, "goldmont_plus");
    break;
  case CK_Tremont:
    defineCPUMacros(Builder, "tremont");
    break;
  case CK_Nehalem:
  case CK_Westmere:
  case CK_SandyBridge:
  case CK_IvyBridge:
  case CK_Haswell:
  case CK_Broadwell:
  case CK_SkylakeClient:
  case CK_SkylakeServer:
  case CK_Cascadelake:
  case CK_Cooperlake:
  case CK_Cannonlake:
  case CK_IcelakeClient:
  case CK_IcelakeServer:
  case CK_Tigerlake:
#if INTEL_CUSTOMIZATION
#if INTEL_FEATURE_CPU_RKL
  case CK_Rocketlake:
#endif // INTEL_FEATURE_CPU_RKL
#endif // INTEL_CUSTOMIZATION
  case CK_SapphireRapids:
  case CK_Alderlake:
    // FIXME: Historically, we defined this legacy name, it would be nice to
    // remove it at some point. We've never exposed fine-grained names for
    // recent primary x86 CPUs, and we should keep it that way.
    defineCPUMacros(Builder, "corei7");
    break;
#if INTEL_CUSTOMIZATION
  case CK_CommonAVX512:
    break;
#endif // INTEL_CUSTOMIZATION
  case CK_KNL:
    defineCPUMacros(Builder, "knl");
    break;
  case CK_KNM:
    break;
  case CK_Lakemont:
    defineCPUMacros(Builder, "i586", /*Tuning*/false);
    defineCPUMacros(Builder, "pentium", /*Tuning*/false);
    Builder.defineMacro("__tune_lakemont__");
    break;
  case CK_K6_2:
    Builder.defineMacro("__k6_2__");
    Builder.defineMacro("__tune_k6_2__");
    LLVM_FALLTHROUGH;
  case CK_K6_3:
    if (CPU != CK_K6_2) { // In case of fallthrough
      // FIXME: GCC may be enabling these in cases where some other k6
      // architecture is specified but -m3dnow is explicitly provided. The
      // exact semantics need to be determined and emulated here.
      Builder.defineMacro("__k6_3__");
      Builder.defineMacro("__tune_k6_3__");
    }
    LLVM_FALLTHROUGH;
  case CK_K6:
    defineCPUMacros(Builder, "k6");
    break;
  case CK_Athlon:
  case CK_AthlonXP:
    defineCPUMacros(Builder, "athlon");
    if (SSELevel != NoSSE) {
      Builder.defineMacro("__athlon_sse__");
      Builder.defineMacro("__tune_athlon_sse__");
    }
    break;
  case CK_K8:
  case CK_K8SSE3:
  case CK_x86_64:
  case CK_x86_64_v2:
  case CK_x86_64_v3:
  case CK_x86_64_v4:
    defineCPUMacros(Builder, "k8");
    break;
  case CK_AMDFAM10:
    defineCPUMacros(Builder, "amdfam10");
    break;
  case CK_BTVER1:
    defineCPUMacros(Builder, "btver1");
    break;
  case CK_BTVER2:
    defineCPUMacros(Builder, "btver2");
    break;
  case CK_BDVER1:
    defineCPUMacros(Builder, "bdver1");
    break;
  case CK_BDVER2:
    defineCPUMacros(Builder, "bdver2");
    break;
  case CK_BDVER3:
    defineCPUMacros(Builder, "bdver3");
    break;
  case CK_BDVER4:
    defineCPUMacros(Builder, "bdver4");
    break;
  case CK_ZNVER1:
    defineCPUMacros(Builder, "znver1");
    break;
  case CK_ZNVER2:
    defineCPUMacros(Builder, "znver2");
    break;
  case CK_ZNVER3:
    defineCPUMacros(Builder, "znver3");
    break;
  case CK_Geode:
    defineCPUMacros(Builder, "geode");
    break;
  }

  // Target properties.
  Builder.defineMacro("__REGISTER_PREFIX__", "");

  // Define __NO_MATH_INLINES on linux/x86 so that we don't get inline
  // functions in glibc header files that use FP Stack inline asm which the
  // backend can't deal with (PR879).
  Builder.defineMacro("__NO_MATH_INLINES");

  if (HasAES)
    Builder.defineMacro("__AES__");

  if (HasVAES)
    Builder.defineMacro("__VAES__");

  if (HasPCLMUL)
    Builder.defineMacro("__PCLMUL__");

  if (HasVPCLMULQDQ)
    Builder.defineMacro("__VPCLMULQDQ__");

  // Note, in 32-bit mode, GCC does not define the macro if -mno-sahf. In LLVM,
  // the feature flag only applies to 64-bit mode.
  if (HasLAHFSAHF || getTriple().getArch() == llvm::Triple::x86)
    Builder.defineMacro("__LAHF_SAHF__");

  if (HasLZCNT)
    Builder.defineMacro("__LZCNT__");

  if (HasRDRND)
    Builder.defineMacro("__RDRND__");

  if (HasFSGSBASE)
    Builder.defineMacro("__FSGSBASE__");

  if (HasBMI)
    Builder.defineMacro("__BMI__");

  if (HasBMI2)
    Builder.defineMacro("__BMI2__");

  if (HasPOPCNT)
    Builder.defineMacro("__POPCNT__");

  if (HasRTM)
    Builder.defineMacro("__RTM__");

  if (HasPRFCHW)
    Builder.defineMacro("__PRFCHW__");

  if (HasRDSEED)
    Builder.defineMacro("__RDSEED__");

  if (HasADX)
    Builder.defineMacro("__ADX__");

  if (HasTBM)
    Builder.defineMacro("__TBM__");

  if (HasLWP)
    Builder.defineMacro("__LWP__");

  if (HasMWAITX)
    Builder.defineMacro("__MWAITX__");

  if (HasMOVBE)
    Builder.defineMacro("__MOVBE__");

  switch (XOPLevel) {
  case XOP:
    Builder.defineMacro("__XOP__");
    LLVM_FALLTHROUGH;
  case FMA4:
    Builder.defineMacro("__FMA4__");
    LLVM_FALLTHROUGH;
  case SSE4A:
    Builder.defineMacro("__SSE4A__");
    LLVM_FALLTHROUGH;
  case NoXOP:
    break;
  }

  if (HasFMA)
    Builder.defineMacro("__FMA__");

  if (HasF16C)
    Builder.defineMacro("__F16C__");

  if (HasGFNI)
    Builder.defineMacro("__GFNI__");

  if (HasAVX512CD)
    Builder.defineMacro("__AVX512CD__");
  if (HasAVX512VPOPCNTDQ)
    Builder.defineMacro("__AVX512VPOPCNTDQ__");
  if (HasAVX512VNNI)
    Builder.defineMacro("__AVX512VNNI__");
  if (HasAVX512BF16)
    Builder.defineMacro("__AVX512BF16__");
  if (HasAVX512ER)
    Builder.defineMacro("__AVX512ER__");
#if INTEL_CUSTOMIZATION
#if INTEL_FEATURE_ISA_FP16
  if (HasAVX512FP16)
    Builder.defineMacro("__AVX512FP16__");
#endif // INTEL_FEATURE_ISA_FP16
#endif // INTEL_CUSTOMIZATION
  if (HasAVX512PF)
    Builder.defineMacro("__AVX512PF__");
  if (HasAVX512DQ)
    Builder.defineMacro("__AVX512DQ__");
  if (HasAVX512BITALG)
    Builder.defineMacro("__AVX512BITALG__");
  if (HasAVX512BW)
    Builder.defineMacro("__AVX512BW__");
  if (HasAVX512VL)
    Builder.defineMacro("__AVX512VL__");
  if (HasAVX512VBMI)
    Builder.defineMacro("__AVX512VBMI__");
  if (HasAVX512VBMI2)
    Builder.defineMacro("__AVX512VBMI2__");
  if (HasAVX512IFMA)
    Builder.defineMacro("__AVX512IFMA__");
  if (HasAVX512VP2INTERSECT)
    Builder.defineMacro("__AVX512VP2INTERSECT__");
  if (HasSHA)
    Builder.defineMacro("__SHA__");

  if (HasFXSR)
    Builder.defineMacro("__FXSR__");
  if (HasXSAVE)
    Builder.defineMacro("__XSAVE__");
  if (HasXSAVEOPT)
    Builder.defineMacro("__XSAVEOPT__");
  if (HasXSAVEC)
    Builder.defineMacro("__XSAVEC__");
  if (HasXSAVES)
    Builder.defineMacro("__XSAVES__");
  if (HasPKU)
    Builder.defineMacro("__PKU__");
  if (HasCLFLUSHOPT)
    Builder.defineMacro("__CLFLUSHOPT__");
  if (HasCLWB)
    Builder.defineMacro("__CLWB__");
  if (HasWBNOINVD)
    Builder.defineMacro("__WBNOINVD__");
  if (HasSHSTK)
    Builder.defineMacro("__SHSTK__");
  if (HasSGX)
    Builder.defineMacro("__SGX__");
  if (HasPREFETCHWT1)
    Builder.defineMacro("__PREFETCHWT1__");
  if (HasCLZERO)
    Builder.defineMacro("__CLZERO__");
  if (HasKL)
    Builder.defineMacro("__KL__");
  if (HasWIDEKL)
    Builder.defineMacro("__WIDEKL__");
  if (HasRDPID)
    Builder.defineMacro("__RDPID__");
  if (HasCLDEMOTE)
    Builder.defineMacro("__CLDEMOTE__");
  if (HasWAITPKG)
    Builder.defineMacro("__WAITPKG__");
  if (HasMOVDIRI)
    Builder.defineMacro("__MOVDIRI__");
  if (HasMOVDIR64B)
    Builder.defineMacro("__MOVDIR64B__");
  if (HasPCONFIG)
    Builder.defineMacro("__PCONFIG__");
  if (HasPTWRITE)
    Builder.defineMacro("__PTWRITE__");
  if (HasINVPCID)
    Builder.defineMacro("__INVPCID__");
  if (HasENQCMD)
    Builder.defineMacro("__ENQCMD__");
#if INTEL_CUSTOMIZATION
  if (HasHRESET)
    Builder.defineMacro("__HRESET__");
  if (HasAMXTILE)
    Builder.defineMacro("__AMXTILE__");
  if (HasAMXINT8)
    Builder.defineMacro("__AMXINT8__");
  if (HasAMXBF16)
    Builder.defineMacro("__AMXBF16__");
<<<<<<< HEAD
  Builder.defineMacro("__AMX_SUPPORTED__");
#if INTEL_FEATURE_ISA_AMX_BF8
  if (HasAMXBF8)
    Builder.defineMacro("__AMX_BF8__");
  Builder.defineMacro("__AMX_BF8_SUPPORTED__");
#endif // INTEL_FEATURE_ISA_AMX_BF8
#if INTEL_FEATURE_ISA_AMX_MEMADVISE
  if (HasAMXMEMADVISE)
    Builder.defineMacro("__AMX_MEMADVISE__");
  Builder.defineMacro("__AMX_MEMADVISE_SUPPORTED__");
#endif // INTEL_FEATURE_ISA_AMX_MEMADVISE
#if INTEL_FEATURE_ISA_AMX_MEMORY2
  if (HasAMXMEMORY2)
    Builder.defineMacro("__AMX_MEMORY2__");
  Builder.defineMacro("__AMX_MEMORY2_SUPPORTED__");
#endif // INTEL_FEATURE_ISA_AMX_MEMORY2
#if INTEL_FEATURE_ISA_AMX_BF16_EVEX
  if (HasAMXBF16EVEX)
    Builder.defineMacro("__AMX_BF16EVEX__");
  Builder.defineMacro("__AMX_BF16EVEX_SUPPORTED__");
#endif // INTEL_FEATURE_ISA_AMX_BF16_EVEX
#if INTEL_FEATURE_ISA_AMX_ELEMENT_EVEX
  if (HasAMXELEMENTEVEX)
    Builder.defineMacro("__AMX_ELEMENTEVEX__");
  Builder.defineMacro("__AMX_ELEMENTEVEX_SUPPORTED__");
#endif // INTEL_FEATURE_ISA_AMX_ELEMENT_EVEX
#if INTEL_FEATURE_ISA_AMX_INT8_EVEX
  if (HasAMXINT8EVEX)
    Builder.defineMacro("__AMX_INT8EVEX__");
  Builder.defineMacro("__AMX_INT8EVEX_SUPPORTED__");
#endif // INTEL_FEATURE_ISA_AMX_INT8_EVEX
#if INTEL_FEATURE_ISA_AMX_TILE_EVEX
  if (HasAMXTILEEVEX)
    Builder.defineMacro("__AMX_TILEEVEX__");
  Builder.defineMacro("__AMX_TILEEVEX_SUPPORTED__");
#endif // INTEL_FEATURE_ISA_AMX_TILE_EVEX
#if INTEL_FEATURE_ISA_AMX_TRANSPOSE2
  if (HasAMXTRANSPOSE2)
    Builder.defineMacro("__AMX_TRANSPOSE2__");
  Builder.defineMacro("__AMX_TRANSPOSE2_SUPPORTED__");
#endif // INTEL_FEATURE_ISA_AMX_TRANSPOSE2
#if INTEL_FEATURE_ISA_AMX_FUTURE
  if (HasAMXREDUCE)
    Builder.defineMacro("__AMXREDUCE__");
  if (HasAMXMEMORY)
    Builder.defineMacro("__AMXMEMORY__");
  if (HasAMXFORMAT)
    Builder.defineMacro("__AMXFORMAT__");
  if (HasAMXELEMENT)
    Builder.defineMacro("__AMXELEMENT__");
  Builder.defineMacro("__AMX_FUTURE_SUPPORTED__");
#endif // INTEL_FEATURE_ISA_AMX_FUTURE
#if INTEL_FEATURE_ISA_AMX_LNC
  if (HasAMXTRANSPOSE)
    Builder.defineMacro("__AMXTRANSPOSE__");
  if (HasAMXAVX512)
    Builder.defineMacro("__AMXAVX512__");
  Builder.defineMacro("__AMX_LNC_SUPPORTED__");
#endif // INTEL_FEATURE_ISA_AMX_LNC
#if INTEL_FEATURE_ISA_AMX_FP16
  if (HasAMXFP16)
    Builder.defineMacro("__AMXFP16__");
  Builder.defineMacro("__AMX_FP16_SUPPORTED__");
#endif // INTEL_FEATURE_ISA_AMX_FP16
#if INTEL_FEATURE_ISA_AMX_CONVERT
  if (HasAMXCONVERT)
    Builder.defineMacro("__AMX_CONVERT__");
  Builder.defineMacro("__AMX_CONVERT_SUPPORTED__");
#endif // INTEL_FEATURE_ISA_AMX_CONVERT
#if INTEL_FEATURE_ISA_AMX_TILE2
  if (HasAMXTILE2)
    Builder.defineMacro("__AMX_TILE2__");
  Builder.defineMacro("__AMX_TILE2_SUPPORTED__");
#endif // INTEL_FEATURE_ISA_AMX_TILE2
#if INTEL_FEATURE_ISA_AVX_VNNI
  if (HasAVXVNNI)
    Builder.defineMacro("__AVXVNNI__");
  Builder.defineMacro("__AVXVNNI_SUPPORTED__");
#endif // INTEL_FEATURE_ISA_AVX_VNNI
#if INTEL_FEATURE_ISA_AVX512_DOTPROD_INT8
  if (HasAVX512DOTPRODINT8)
    Builder.defineMacro("__AVX512DOTPRODINT8__");
  Builder.defineMacro("__AVX512DOTPRODINT8_SUPPORTED__");
#endif // INTEL_FEATURE_ISA_AVX512_DOTPROD_INT8
#if INTEL_FEATURE_ISA_AVX512_DOTPROD_PHPS
  if (HasAVX512DOTPRODPHPS)
    Builder.defineMacro("__AVX512DOTPRODPHPS__");
  Builder.defineMacro("__AVX512DOTPRODPHPS_SUPPORTED__");
#endif // INTEL_FEATURE_ISA_AVX512_DOTPROD_PHPS
#if INTEL_FEATURE_ISA_AVX512_CONVERT
  if (HasAVX512CONVERT)
    Builder.defineMacro("__AVX512CONVERT__");
  Builder.defineMacro("__AVX512CONVERT_SUPPORTED__");
#endif // INTEL_FEATURE_ISA_AVX512_CONVERT
#if INTEL_FEATURE_ISA_AVX_IFMA
  if (HasAVXIFMA)
    Builder.defineMacro("__AVXIFMA__");
  Builder.defineMacro("__AVXIFMA_SUPPORTED__");
#endif // INTEL_FEATURE_ISA_AVX_IFMA
#if INTEL_FEATURE_ISA_AVX_DOTPROD_INT8
  if (HasAVXDOTPRODINT8)
    Builder.defineMacro("__AVXDOTPRODINT8__");
  Builder.defineMacro("__AVXDOTPRODINT8_SUPPORTED__");
#endif // INTEL_FEATURE_ISA_AVX_DOTPROD_INT8
#if INTEL_FEATURE_ISA_AVX_DOTPROD_PHPS
  if (HasAVXDOTPRODPHPS)
    Builder.defineMacro("__AVXDOTPRODPHPS__");
  Builder.defineMacro("__AVXDOTPRODPHPS_SUPPORTED__");
#endif // INTEL_FEATURE_ISA_AVX_DOTPROD_PHPS
#if INTEL_FEATURE_ISA_AVX_CONVERT
  if (HasAVXCONVERT)
    Builder.defineMacro("__AVXCONVERT__");
  Builder.defineMacro("__AVXCONVERT_SUPPORTED__");
#endif // INTEL_FEATURE_ISA_AVX_CONVERT
#if INTEL_FEATURE_ISA_AVX_BF16
  if (HasAVXBF16)
    Builder.defineMacro("__AVXBF16__");
  Builder.defineMacro("__AVXBF16_SUPPORTED__");
#endif // INTEL_FEATURE_ISA_AVX_BF16
#if INTEL_FEATURE_ISA_AVX_COMPRESS
  if (HasAVXCOMPRESS)
    Builder.defineMacro("__AVXCOMPRESS__");
  Builder.defineMacro("__AVXCOMPRESS_SUPPORTED__");
#endif // INTEL_FEATURE_ISA_AVX_COMPRESS
#if INTEL_FEATURE_ISA_AVX_MEMADVISE
  if (HasAVXMEMADVISE)
    Builder.defineMacro("__AVXMEMADVISE__");
  Builder.defineMacro("__AVXMEMADVISE_SUPPORTED__");
  if (HasAVX512MEMADVISE)
    Builder.defineMacro("__AVX512MEMADVISE__");
  Builder.defineMacro("__AVX512MEMADVISE_SUPPORTED__");
#endif // INTEL_FEATURE_ISA_AVX_MEMADVISE
#if INTEL_FEATURE_ISA_AVX_MPSADBW
  if (HasAVX512MPSADBW)
    Builder.defineMacro("__AVX512MPSADBW__");
  Builder.defineMacro("__AVX512MPSADBW_SUPPORTED__");
#endif // INTEL_FEATURE_ISA_AVX_MPSADBW
#endif // INTEL_CUSTOMIZATION
#if INTEL_CUSTOMIZATION
#if INTEL_FEATURE_CSA
  // Disable setting of __SSE2_MATH__  as it enables guarded x86 inline asm in
  // bits/mathinline.hfor CSA and compiler errors on encountering the inline asm
  // Future we may was to disable only for CSA and disable other macro
  // defines not needed for CSA
  // TODO (vzakhari 11/14/2018): I do not understand why we call X86 target
  //       configuration on CSA.  This needs to be debugged.
  if (!Opts.OpenMPIsDevice) {
#endif  // INTEL_FEATURE_CSA
#endif // INTEL_CUSTOMIZATION
=======
  if (HasAVXVNNI)
    Builder.defineMacro("__AVXVNNI__");
>>>>>>> 756f5978
  if (HasSERIALIZE)
    Builder.defineMacro("__SERIALIZE__");
  if (HasTSXLDTRK)
    Builder.defineMacro("__TSXLDTRK__");
  if (HasUINTR)
    Builder.defineMacro("__UINTR__");

  // Each case falls through to the previous one here.
  switch (SSELevel) {
  case AVX512F:
    Builder.defineMacro("__AVX512F__");
    LLVM_FALLTHROUGH;
  case AVX2:
    Builder.defineMacro("__AVX2__");
    LLVM_FALLTHROUGH;
  case AVX:
    Builder.defineMacro("__AVX__");
    LLVM_FALLTHROUGH;
  case SSE42:
    Builder.defineMacro("__SSE4_2__");
    LLVM_FALLTHROUGH;
  case SSE41:
    Builder.defineMacro("__SSE4_1__");
    LLVM_FALLTHROUGH;
  case SSSE3:
    Builder.defineMacro("__SSSE3__");
    LLVM_FALLTHROUGH;
  case SSE3:
    Builder.defineMacro("__SSE3__");
    LLVM_FALLTHROUGH;
  case SSE2:
    Builder.defineMacro("__SSE2__");
    Builder.defineMacro("__SSE2_MATH__"); // -mfp-math=sse always implied.
    LLVM_FALLTHROUGH;
  case SSE1:
    Builder.defineMacro("__SSE__");
    Builder.defineMacro("__SSE_MATH__"); // -mfp-math=sse always implied.
    LLVM_FALLTHROUGH;
  case NoSSE:
    break;
  }
#if INTEL_CUSTOMIZATION
#if INTEL_FEATURE_CSA
  }
#endif  // INTEL_FEATURE_CSA
#endif // INTEL_CUSTOMIZATION

  if (Opts.MicrosoftExt && getTriple().getArch() == llvm::Triple::x86) {
    switch (SSELevel) {
    case AVX512F:
    case AVX2:
    case AVX:
    case SSE42:
    case SSE41:
    case SSSE3:
    case SSE3:
    case SSE2:
      Builder.defineMacro("_M_IX86_FP", Twine(2));
      break;
    case SSE1:
      Builder.defineMacro("_M_IX86_FP", Twine(1));
      break;
    default:
      Builder.defineMacro("_M_IX86_FP", Twine(0));
      break;
    }
  }

  // Each case falls through to the previous one here.
  switch (MMX3DNowLevel) {
  case AMD3DNowAthlon:
    Builder.defineMacro("__3dNOW_A__");
    LLVM_FALLTHROUGH;
  case AMD3DNow:
    Builder.defineMacro("__3dNOW__");
    LLVM_FALLTHROUGH;
  case MMX:
    Builder.defineMacro("__MMX__");
    LLVM_FALLTHROUGH;
  case NoMMX3DNow:
    break;
  }

  if (CPU >= CK_i486 || CPU == CK_None) {
    Builder.defineMacro("__GCC_HAVE_SYNC_COMPARE_AND_SWAP_1");
    Builder.defineMacro("__GCC_HAVE_SYNC_COMPARE_AND_SWAP_2");
    Builder.defineMacro("__GCC_HAVE_SYNC_COMPARE_AND_SWAP_4");
  }
  if (HasCX8)
    Builder.defineMacro("__GCC_HAVE_SYNC_COMPARE_AND_SWAP_8");
  if (HasCX16 && getTriple().getArch() == llvm::Triple::x86_64)
    Builder.defineMacro("__GCC_HAVE_SYNC_COMPARE_AND_SWAP_16");

  if (HasFloat128)
    Builder.defineMacro("__SIZEOF_FLOAT128__", "16");

#if INTEL_CUSTOMIZATION
  if (getTriple().getEnvironment() == llvm::Triple::IntelFPGA) {
    Builder.defineMacro("__fpga_reg", "__builtin_fpga_reg");
  }
#endif // INTEL_CUSTOMIZATION
}

bool X86TargetInfo::isValidFeatureName(StringRef Name) const {
  return llvm::StringSwitch<bool>(Name)
      .Case("3dnow", true)
      .Case("3dnowa", true)
      .Case("adx", true)
      .Case("aes", true)
      .Case("amx-bf16", true)
      .Case("amx-int8", true)
      .Case("amx-tile", true)
#if INTEL_CUSTOMIZATION
#if INTEL_FEATURE_ISA_AMX_BF8
      .Case("amx-bf8", true)
#endif // INTEL_FEATURE_ISA_AMX_BF8
#if INTEL_FEATURE_ISA_AMX_MEMADVISE
      .Case("amx-memadvise", true)
#endif // INTEL_FEATURE_ISA_AMX_MEMADVISE
#if INTEL_FEATURE_ISA_AMX_FUTURE
      .Case("amx-reduce", true)
      .Case("amx-memory", true)
      .Case("amx-format", true)
      .Case("amx-element", true)
#endif // INTEL_FEATURE_ISA_AMX_FUTURE
#if INTEL_FEATURE_ISA_AMX_LNC
      .Case("amx-transpose", true)
      .Case("amx-avx512", true)
#endif // INTEL_FEATURE_ISA_AMX_LNC
#if INTEL_FEATURE_ISA_AMX_FP16
      .Case("amx-fp16", true)
#endif // INTEL_FEATURE_ISA_AMX_FP16
#if INTEL_FEATURE_ISA_AMX_MEMORY2
      .Case("amx-memory2", true)
#endif // INTEL_FEATURE_ISA_AMX_MEMORY2
#if INTEL_FEATURE_ISA_AMX_BF16_EVEX
      .Case("amx-bf16-evex", true)
#endif // INTEL_FEATURE_ISA_AMX_BF16_EVEX
#if INTEL_FEATURE_ISA_AMX_ELEMENT_EVEX
      .Case("amx-element-evex", true)
#endif // INTEL_FEATURE_ISA_AMX_ELEMENT_EVEX
#if INTEL_FEATURE_ISA_AMX_INT8_EVEX
      .Case("amx-int8-evex", true)
#endif // INTEL_FEATURE_ISA_AMX_INT8_EVEX
#if INTEL_FEATURE_ISA_AMX_TILE_EVEX
      .Case("amx-tile-evex", true)
#endif // INTEL_FEATURE_ISA_AMX_TILE_EVEX
#if INTEL_FEATURE_ISA_AMX_TRANSPOSE2
      .Case("amx-transpose2", true)
#endif // INTEL_FEATURE_ISA_AMX_TRANSPOSE2
#if INTEL_FEATURE_ISA_AMX_CONVERT
      .Case("amx-convert", true)
#endif // INTEL_FEATURE_ISA_AMX_CONVERT
#if INTEL_FEATURE_ISA_AMX_TILE2
      .Case("amx-tile2", true)
#endif // INTEL_FEATURE_ISA_AMX_TILE2
#endif // INTEL_CUSTOMIZATION
      .Case("avx", true)
      .Case("avx2", true)
      .Case("avx512f", true)
      .Case("avx512cd", true)
      .Case("avx512vpopcntdq", true)
      .Case("avx512vnni", true)
      .Case("avx512bf16", true)
#if INTEL_CUSTOMIZATION
#if INTEL_FEATURE_ISA_AVX_BF16
      .Case("avxbf16", true)
#endif // INTEL_FEATURE_ISA_AVX_BF16
#endif // INTEL_CUSTOMIZATION
      .Case("avx512er", true)
#if INTEL_CUSTOMIZATION
#if INTEL_FEATURE_ISA_FP16
      .Case("avx512fp16", true)
#endif // INTEL_FEATURE_ISA_FP16
#endif // INTEL_CUSTOMIZATION
      .Case("avx512pf", true)
      .Case("avx512dq", true)
      .Case("avx512bitalg", true)
      .Case("avx512bw", true)
      .Case("avx512vl", true)
      .Case("avx512vbmi", true)
      .Case("avx512vbmi2", true)
      .Case("avx512ifma", true)
      .Case("avx512vp2intersect", true)
<<<<<<< HEAD
#if INTEL_CUSTOMIZATION
#if INTEL_FEATURE_ISA_AVX_VNNI
      .Case("avxvnni", true)
#endif // INTEL_FEATURE_ISA_AVX_VNNI
#if INTEL_FEATURE_ISA_AVX_IFMA
      .Case("avxifma", true)
#endif // INTEL_FEATURE_ISA_AVX_IFMA
#endif // INTEL_CUSTOMIZATION
=======
      .Case("avxvnni", true)
>>>>>>> 756f5978
      .Case("bmi", true)
      .Case("bmi2", true)
      .Case("cldemote", true)
      .Case("clflushopt", true)
      .Case("clwb", true)
      .Case("clzero", true)
      .Case("cx16", true)
      .Case("enqcmd", true)
      .Case("f16c", true)
      .Case("fma", true)
      .Case("fma4", true)
      .Case("fsgsbase", true)
      .Case("fxsr", true)
      .Case("gfni", true)
      .Case("hreset", true)
      .Case("invpcid", true)
      .Case("kl", true)
      .Case("widekl", true)
      .Case("lwp", true)
      .Case("lzcnt", true)
      .Case("mmx", true)
      .Case("movbe", true)
      .Case("movdiri", true)
      .Case("movdir64b", true)
      .Case("mwaitx", true)
      .Case("pclmul", true)
      .Case("pconfig", true)
      .Case("pku", true)
      .Case("popcnt", true)
      .Case("prefetchwt1", true)
      .Case("prfchw", true)
      .Case("ptwrite", true)
      .Case("rdpid", true)
      .Case("rdrnd", true)
      .Case("rdseed", true)
      .Case("rtm", true)
      .Case("sahf", true)
      .Case("serialize", true)
      .Case("sgx", true)
      .Case("sha", true)
      .Case("shstk", true)
      .Case("sse", true)
      .Case("sse2", true)
      .Case("sse3", true)
      .Case("ssse3", true)
      .Case("sse4", true)
      .Case("sse4.1", true)
      .Case("sse4.2", true)
      .Case("sse4a", true)
      .Case("tbm", true)
      .Case("tsxldtrk", true)
      .Case("uintr", true)
      .Case("vaes", true)
      .Case("vpclmulqdq", true)
      .Case("wbnoinvd", true)
      .Case("waitpkg", true)
      .Case("x87", true)
      .Case("xop", true)
      .Case("xsave", true)
      .Case("xsavec", true)
      .Case("xsaves", true)
      .Case("xsaveopt", true)
#if INTEL_CUSTOMIZATION
#if INTEL_FEATURE_ISA_AVX512_DOTPROD_INT8
      .Case("avx512dotprodint8", true)
#endif // INTEL_FEATURE_ISA_AVX512_DOTPROD_INT8
#if INTEL_FEATURE_ISA_AVX512_DOTPROD_PHPS
      .Case("avx512dotprodphps", true)
#endif // INTEL_FEATURE_ISA_AVX512_DOTPROD_PHPS
#if INTEL_FEATURE_ISA_AVX512_CONVERT
      .Case("avx512convert", true)
#endif // INTEL_FEATURE_ISA_AVX512_CONVERT
#if INTEL_FEATURE_ISA_AVX_DOTPROD_INT8
      .Case("avxdotprodint8", true)
#endif // INTEL_FEATURE_ISA_AVX_DOTPROD_INT8
#if INTEL_FEATURE_ISA_AVX_DOTPROD_PHPS
      .Case("avxdotprodphps", true)
#endif // INTEL_FEATURE_ISA_AVX_DOTPROD_PHPS
#if INTEL_FEATURE_ISA_AVX_CONVERT
      .Case("avxconvert", true)
#endif // INTEL_FEATURE_ISA_AVX_CONVERT
#if INTEL_FEATURE_ISA_AVX_COMPRESS
      .Case("avxcompress", true)
#endif // INTEL_FEATURE_ISA_AVX_COMPRESS
#if INTEL_FEATURE_ISA_AVX_MEMADVISE
      .Case("avxmemadvise", true)
      .Case("avx512memadvise", true)
#endif // INTEL_FEATURE_ISA_AVX_MEMADVISE
#if INTEL_FEATURE_ISA_AVX_MPSADBW
      .Case("avx512mpsadbw", true)
#endif // INTEL_FEATURE_ISA_AVX_MPSADBW
#endif // INTEL_CUSTOMIZATION
      .Default(false);
}

bool X86TargetInfo::hasFeature(StringRef Feature) const {
  return llvm::StringSwitch<bool>(Feature)
      .Case("adx", HasADX)
      .Case("aes", HasAES)
      .Case("amx-bf16", HasAMXBF16)
      .Case("amx-int8", HasAMXINT8)
      .Case("amx-tile", HasAMXTILE)
<<<<<<< HEAD
#if INTEL_CUSTOMIZATION
#if INTEL_FEATURE_ISA_AMX_BF8
      .Case("amx-bf8", HasAMXBF8)
#endif // INTEL_FEATURE_ISA_AMX_BF8
#if INTEL_FEATURE_ISA_AMX_MEMADVISE
      .Case("amx-memadvise", HasAMXMEMADVISE)
#endif // INTEL_FEATURE_ISA_AMX_MEMADVISE
#if INTEL_FEATURE_ISA_AMX_FUTURE
      .Case("amx-reduce", HasAMXREDUCE)
      .Case("amx-memory", HasAMXMEMORY)
      .Case("amx-format", HasAMXFORMAT)
      .Case("amx-element", HasAMXELEMENT)
#endif // INTEL_FEATURE_ISA_AMX_FUTURE
#if INTEL_FEATURE_ISA_AMX_LNC
      .Case("amx-transpose", HasAMXTRANSPOSE)
      .Case("amx-avx512", HasAMXAVX512)
#endif // INTEL_FEATURE_ISA_AMX_LNC
#if INTEL_FEATURE_ISA_AMX_FP16
      .Case("amx-fp16", HasAMXFP16)
#endif // INTEL_FEATURE_ISA_AMX_FP16
#if INTEL_FEATURE_ISA_AMX_MEMORY2
      .Case("amx-memory2", HasAMXMEMORY)
#endif // INTEL_FEATURE_ISA_AMX_MEMORY2
#if INTEL_FEATURE_ISA_AMX_BF16_EVEX
      .Case("amx-bf16-evex", HasAMXBF16EVEX)
#endif // INTEL_FEATURE_ISA_AMX_BF16_EVEX
#if INTEL_FEATURE_ISA_AMX_ELEMENT_EVEX
      .Case("amx-element-evex", HasAMXELEMENTEVEX)
#endif // INTEL_FEATURE_ISA_AMX_ELEMENT_EVEX
#if INTEL_FEATURE_ISA_AMX_INT8_EVEX
      .Case("amx-int8-evex", HasAMXINT8EVEX)
#endif // INTEL_FEATURE_ISA_AMX_INT8_EVEX
#if INTEL_FEATURE_ISA_AMX_TILE_EVEX
      .Case("amx-tile-evex", HasAMXTILEEVEX)
#endif // INTEL_FEATURE_ISA_AMX_TILE_EVEX
#if INTEL_FEATURE_ISA_AMX_TRANSPOSE2
      .Case("amx-transpose2", HasAMXTRANSPOSE2)
#endif // INTEL_FEATURE_ISA_AMX_TRANSPOSE2
#if INTEL_FEATURE_ISA_AMX_CONVERT
      .Case("amx-convert", HasAMXCONVERT)
#endif // INTEL_FEATURE_ISA_AMX_CONVERT
#if INTEL_FEATURE_ISA_AMX_TILE2
      .Case("amx-tile2", HasAMXTILE2)
#endif // INTEL_FEATURE_ISA_AMX_TILE2
#if INTEL_FEATURE_ISA_AVX_VNNI
      .Case("avxvnni", HasAVXVNNI)
#endif // INTEL_FEATURE_ISA_AVX_VNNI
#if INTEL_FEATURE_ISA_AVX_IFMA
      .Case("avxifma", HasAVXIFMA)
#endif // INTEL_FEATURE_ISA_AVX_IFMA
#if INTEL_FEATURE_ISA_AVX_BF16
      .Case("avxbf16", HasAVXBF16)
#endif // INTEL_FEATURE_ISA_AVX_BF16
#endif // INTEL_CUSTOMIZATION
=======
      .Case("avxvnni", HasAVXVNNI)
>>>>>>> 756f5978
      .Case("avx", SSELevel >= AVX)
      .Case("avx2", SSELevel >= AVX2)
      .Case("avx512f", SSELevel >= AVX512F)
      .Case("avx512cd", HasAVX512CD)
      .Case("avx512vpopcntdq", HasAVX512VPOPCNTDQ)
      .Case("avx512vnni", HasAVX512VNNI)
      .Case("avx512bf16", HasAVX512BF16)
      .Case("avx512er", HasAVX512ER)
#if INTEL_CUSTOMIZATION
#if INTEL_FEATURE_ISA_FP16
      .Case("avx512fp16", HasAVX512FP16)
#endif // INTEL_FEATURE_ISA_FP16
#endif // INTEL_CUSTOMIZATION
      .Case("avx512pf", HasAVX512PF)
      .Case("avx512dq", HasAVX512DQ)
      .Case("avx512bitalg", HasAVX512BITALG)
      .Case("avx512bw", HasAVX512BW)
      .Case("avx512vl", HasAVX512VL)
      .Case("avx512vbmi", HasAVX512VBMI)
      .Case("avx512vbmi2", HasAVX512VBMI2)
      .Case("avx512ifma", HasAVX512IFMA)
      .Case("avx512vp2intersect", HasAVX512VP2INTERSECT)
#if INTEL_CUSTOMIZATION
#if INTEL_FEATURE_ISA_AVX512_DOTPROD_INT8
      .Case("avx512dotprodint8", HasAVX512DOTPRODINT8)
#endif // INTEL_FEATURE_ISA_AVX512_DOTPROD_INT8
#if INTEL_FEATURE_ISA_AVX512_DOTPROD_PHPS
      .Case("avx512dotprodphps", HasAVX512DOTPRODPHPS)
#endif // INTEL_FEATURE_ISA_AVX512_DOTPROD_PHPS
#if INTEL_FEATURE_ISA_AVX512_CONVERT
      .Case("avx512convert", HasAVX512CONVERT)
#endif // INTEL_FEATURE_ISA_AVX512_CONVERT
#if INTEL_FEATURE_ISA_AVX_DOTPROD_INT8
      .Case("avxdotprodint8", HasAVXDOTPRODINT8)
#endif // INTEL_FEATURE_ISA_AVX_DOTPROD_INT8
#if INTEL_FEATURE_ISA_AVX_DOTPROD_PHPS
      .Case("avxdotprodphps", HasAVXDOTPRODPHPS)
#endif // INTEL_FEATURE_ISA_AVX_DOTPROD_PHPS
#if INTEL_FEATURE_ISA_AVX_CONVERT
      .Case("avxconvert", HasAVXCONVERT)
#endif // INTEL_FEATURE_ISA_AVX_CONVERT
#if INTEL_FEATURE_ISA_AVX_COMPRESS
      .Case("avxcompress", HasAVXCOMPRESS)
#endif // INTEL_FEATURE_ISA_AVX_COMPRESS
#if INTEL_FEATURE_ISA_AVX_MEMADVISE
      .Case("avxmemadvise", HasAVXMEMADVISE)
      .Case("avx512memadvise", HasAVX512MEMADVISE)
#endif // INTEL_FEATURE_ISA_AVX_MEMADVISE
#if INTEL_FEATURE_ISA_AVX_MPSADBW
      .Case("avx512mpsadbw", HasAVX512MPSADBW)
#endif // INTEL_FEATURE_ISA_AVX_MPSADBW
#endif // INTEL_CUSTOMIZATION
      .Case("bmi", HasBMI)
      .Case("bmi2", HasBMI2)
      .Case("cldemote", HasCLDEMOTE)
      .Case("clflushopt", HasCLFLUSHOPT)
      .Case("clwb", HasCLWB)
      .Case("clzero", HasCLZERO)
      .Case("cx8", HasCX8)
      .Case("cx16", HasCX16)
      .Case("enqcmd", HasENQCMD)
      .Case("f16c", HasF16C)
      .Case("fma", HasFMA)
      .Case("fma4", XOPLevel >= FMA4)
      .Case("fsgsbase", HasFSGSBASE)
      .Case("fxsr", HasFXSR)
      .Case("gfni", HasGFNI)
      .Case("hreset", HasHRESET)
      .Case("invpcid", HasINVPCID)
      .Case("kl", HasKL)
      .Case("widekl", HasWIDEKL)
      .Case("lwp", HasLWP)
      .Case("lzcnt", HasLZCNT)
      .Case("mm3dnow", MMX3DNowLevel >= AMD3DNow)
      .Case("mm3dnowa", MMX3DNowLevel >= AMD3DNowAthlon)
      .Case("mmx", MMX3DNowLevel >= MMX)
      .Case("movbe", HasMOVBE)
      .Case("movdiri", HasMOVDIRI)
      .Case("movdir64b", HasMOVDIR64B)
      .Case("mwaitx", HasMWAITX)
      .Case("pclmul", HasPCLMUL)
      .Case("pconfig", HasPCONFIG)
      .Case("pku", HasPKU)
      .Case("popcnt", HasPOPCNT)
      .Case("prefetchwt1", HasPREFETCHWT1)
      .Case("prfchw", HasPRFCHW)
      .Case("ptwrite", HasPTWRITE)
      .Case("rdpid", HasRDPID)
      .Case("rdrnd", HasRDRND)
      .Case("rdseed", HasRDSEED)
      .Case("retpoline-external-thunk", HasRetpolineExternalThunk)
      .Case("rtm", HasRTM)
      .Case("sahf", HasLAHFSAHF)
      .Case("serialize", HasSERIALIZE)
      .Case("sgx", HasSGX)
      .Case("sha", HasSHA)
      .Case("shstk", HasSHSTK)
      .Case("sse", SSELevel >= SSE1)
      .Case("sse2", SSELevel >= SSE2)
      .Case("sse3", SSELevel >= SSE3)
      .Case("ssse3", SSELevel >= SSSE3)
      .Case("sse4.1", SSELevel >= SSE41)
      .Case("sse4.2", SSELevel >= SSE42)
      .Case("sse4a", XOPLevel >= SSE4A)
      .Case("tbm", HasTBM)
      .Case("tsxldtrk", HasTSXLDTRK)
      .Case("uintr", HasUINTR)
      .Case("vaes", HasVAES)
      .Case("vpclmulqdq", HasVPCLMULQDQ)
      .Case("wbnoinvd", HasWBNOINVD)
      .Case("waitpkg", HasWAITPKG)
      .Case("x86", true)
      .Case("x86_32", getTriple().getArch() == llvm::Triple::x86)
      .Case("x86_64", getTriple().getArch() == llvm::Triple::x86_64)
      .Case("xop", XOPLevel >= XOP)
      .Case("xsave", HasXSAVE)
      .Case("xsavec", HasXSAVEC)
      .Case("xsaves", HasXSAVES)
      .Case("xsaveopt", HasXSAVEOPT)
      .Default(false);
}

// We can't use a generic validation scheme for the features accepted here
// versus subtarget features accepted in the target attribute because the
// bitfield structure that's initialized in the runtime only supports the
// below currently rather than the full range of subtarget features. (See
// X86TargetInfo::hasFeature for a somewhat comprehensive list).
bool X86TargetInfo::validateCpuSupports(StringRef FeatureStr) const {
  return llvm::StringSwitch<bool>(FeatureStr)
#define X86_FEATURE_COMPAT(ENUM, STR) .Case(STR, true)
#include "llvm/Support/X86TargetParser.def"
      .Default(false);
}

static llvm::X86::ProcessorFeatures getFeature(StringRef Name) {
  return llvm::StringSwitch<llvm::X86::ProcessorFeatures>(Name)
#define X86_FEATURE_COMPAT(ENUM, STR) .Case(STR, llvm::X86::FEATURE_##ENUM)
#include "llvm/Support/X86TargetParser.def"
      ;
  // Note, this function should only be used after ensuring the value is
  // correct, so it asserts if the value is out of range.
}

static unsigned getFeaturePriority(llvm::X86::ProcessorFeatures Feat) {
  enum class FeatPriority {
#define FEATURE(FEAT) FEAT,
#include "clang/Basic/X86Target.def"
  };
  switch (Feat) {
#define FEATURE(FEAT)                                                          \
  case llvm::X86::FEAT:                                                        \
    return static_cast<unsigned>(FeatPriority::FEAT);
#include "clang/Basic/X86Target.def"
  default:
    llvm_unreachable("No Feature Priority for non-CPUSupports Features");
  }
}

unsigned X86TargetInfo::multiVersionSortPriority(StringRef Name) const {
  // Valid CPUs have a 'key feature' that compares just better than its key
  // feature.
  using namespace llvm::X86;
  CPUKind Kind = parseArchX86(Name);
  if (Kind != CK_None) {
    ProcessorFeatures KeyFeature = getKeyFeature(Kind);
    return (getFeaturePriority(KeyFeature) << 1) + 1;
  }

  // Now we know we have a feature, so get its priority and shift it a few so
  // that we have sufficient room for the CPUs (above).
  return getFeaturePriority(getFeature(Name)) << 1;
}

bool X86TargetInfo::validateCPUSpecificCPUDispatch(StringRef Name) const {
  return llvm::StringSwitch<bool>(Name)
#define CPU_SPECIFIC(NAME, MANGLING, FEATURES) .Case(NAME, true)
#define CPU_SPECIFIC_ALIAS(NEW_NAME, NAME) .Case(NEW_NAME, true)
#include "clang/Basic/X86Target.def"
      .Default(false);
}

static StringRef CPUSpecificCPUDispatchNameDealias(StringRef Name) {
  return llvm::StringSwitch<StringRef>(Name)
#define CPU_SPECIFIC_ALIAS(NEW_NAME, NAME) .Case(NEW_NAME, NAME)
#include "clang/Basic/X86Target.def"
      .Default(Name);
}

char X86TargetInfo::CPUSpecificManglingCharacter(StringRef Name) const {
  return llvm::StringSwitch<char>(CPUSpecificCPUDispatchNameDealias(Name))
#define CPU_SPECIFIC(NAME, MANGLING, FEATURES) .Case(NAME, MANGLING)
#include "clang/Basic/X86Target.def"
      .Default(0);
}

void X86TargetInfo::getCPUSpecificCPUDispatchFeatures(
    StringRef Name, llvm::SmallVectorImpl<StringRef> &Features) const {
  StringRef WholeList =
      llvm::StringSwitch<StringRef>(CPUSpecificCPUDispatchNameDealias(Name))
#define CPU_SPECIFIC(NAME, MANGLING, FEATURES) .Case(NAME, FEATURES)
#include "clang/Basic/X86Target.def"
          .Default("");
  WholeList.split(Features, ',', /*MaxSplit=*/-1, /*KeepEmpty=*/false);
}

// We can't use a generic validation scheme for the cpus accepted here
// versus subtarget cpus accepted in the target attribute because the
// variables intitialized by the runtime only support the below currently
// rather than the full range of cpus.
bool X86TargetInfo::validateCpuIs(StringRef FeatureStr) const {
  return llvm::StringSwitch<bool>(FeatureStr)
#define X86_VENDOR(ENUM, STRING) .Case(STRING, true)
#define X86_CPU_TYPE_ALIAS(ENUM, ALIAS) .Case(ALIAS, true)
#define X86_CPU_TYPE(ENUM, STR) .Case(STR, true)
#define X86_CPU_SUBTYPE(ENUM, STR) .Case(STR, true)
#include "llvm/Support/X86TargetParser.def"
      .Default(false);
}

static unsigned matchAsmCCConstraint(const char *&Name) {
  auto RV = llvm::StringSwitch<unsigned>(Name)
                .Case("@cca", 4)
                .Case("@ccae", 5)
                .Case("@ccb", 4)
                .Case("@ccbe", 5)
                .Case("@ccc", 4)
                .Case("@cce", 4)
                .Case("@ccz", 4)
                .Case("@ccg", 4)
                .Case("@ccge", 5)
                .Case("@ccl", 4)
                .Case("@ccle", 5)
                .Case("@ccna", 5)
                .Case("@ccnae", 6)
                .Case("@ccnb", 5)
                .Case("@ccnbe", 6)
                .Case("@ccnc", 5)
                .Case("@ccne", 5)
                .Case("@ccnz", 5)
                .Case("@ccng", 5)
                .Case("@ccnge", 6)
                .Case("@ccnl", 5)
                .Case("@ccnle", 6)
                .Case("@ccno", 5)
                .Case("@ccnp", 5)
                .Case("@ccns", 5)
                .Case("@cco", 4)
                .Case("@ccp", 4)
                .Case("@ccs", 4)
                .Default(0);
  return RV;
}

bool X86TargetInfo::validateAsmConstraint(
    const char *&Name, TargetInfo::ConstraintInfo &Info) const {
  switch (*Name) {
  default:
    return false;
  // Constant constraints.
  case 'e': // 32-bit signed integer constant for use with sign-extending x86_64
            // instructions.
  case 'Z': // 32-bit unsigned integer constant for use with zero-extending
            // x86_64 instructions.
  case 's':
    Info.setRequiresImmediate();
    return true;
  case 'I':
    Info.setRequiresImmediate(0, 31);
    return true;
  case 'J':
    Info.setRequiresImmediate(0, 63);
    return true;
  case 'K':
    Info.setRequiresImmediate(-128, 127);
    return true;
  case 'L':
    Info.setRequiresImmediate({int(0xff), int(0xffff), int(0xffffffff)});
    return true;
  case 'M':
    Info.setRequiresImmediate(0, 3);
    return true;
  case 'N':
    Info.setRequiresImmediate(0, 255);
    return true;
  case 'O':
    Info.setRequiresImmediate(0, 127);
    return true;
  // Register constraints.
  case 'Y': // 'Y' is the first character for several 2-character constraints.
    // Shift the pointer to the second character of the constraint.
    Name++;
    switch (*Name) {
    default:
      return false;
    case 'z': // First SSE register.
    case '2':
    case 't': // Any SSE register, when SSE2 is enabled.
    case 'i': // Any SSE register, when SSE2 and inter-unit moves enabled.
    case 'm': // Any MMX register, when inter-unit moves enabled.
    case 'k': // AVX512 arch mask registers: k1-k7.
      Info.setAllowsRegister();
      return true;
    }
  case 'f': // Any x87 floating point stack register.
    // Constraint 'f' cannot be used for output operands.
    if (Info.ConstraintStr[0] == '=')
      return false;
    Info.setAllowsRegister();
    return true;
  case 'a': // eax.
  case 'b': // ebx.
  case 'c': // ecx.
  case 'd': // edx.
  case 'S': // esi.
  case 'D': // edi.
  case 'A': // edx:eax.
  case 't': // Top of floating point stack.
  case 'u': // Second from top of floating point stack.
  case 'q': // Any register accessible as [r]l: a, b, c, and d.
  case 'y': // Any MMX register.
  case 'v': // Any {X,Y,Z}MM register (Arch & context dependent)
  case 'x': // Any SSE register.
  case 'k': // Any AVX512 mask register (same as Yk, additionally allows k0
            // for intermideate k reg operations).
  case 'Q': // Any register accessible as [r]h: a, b, c, and d.
  case 'R': // "Legacy" registers: ax, bx, cx, dx, di, si, sp, bp.
  case 'l': // "Index" registers: any general register that can be used as an
            // index in a base+index memory access.
    Info.setAllowsRegister();
    return true;
  // Floating point constant constraints.
  case 'C': // SSE floating point constant.
  case 'G': // x87 floating point constant.
    return true;
  case '@':
    // CC condition changes.
    if (auto Len = matchAsmCCConstraint(Name)) {
      Name += Len - 1;
      Info.setAllowsRegister();
      return true;
    }
    return false;
  }
}

// Below is based on the following information:
// +------------------------------------+-------------------------+--------------------------------------------------------------------------------------------------------------------------------------------------------------+
// |           Processor Name           | Cache Line Size (Bytes) |                                                                            Source                                                                            |
// +------------------------------------+-------------------------+--------------------------------------------------------------------------------------------------------------------------------------------------------------+
// | i386                               |                      64 | https://www.intel.com/content/dam/www/public/us/en/documents/manuals/64-ia-32-architectures-optimization-manual.pdf                                          |
// | i486                               |                      16 | "four doublewords" (doubleword = 32 bits, 4 bits * 32 bits = 16 bytes) https://en.wikichip.org/w/images/d/d3/i486_MICROPROCESSOR_HARDWARE_REFERENCE_MANUAL_%281990%29.pdf and http://citeseerx.ist.psu.edu/viewdoc/download?doi=10.1.1.126.4216&rep=rep1&type=pdf (page 29) |
// | i586/Pentium MMX                   |                      32 | https://www.7-cpu.com/cpu/P-MMX.html                                                                                                                         |
// | i686/Pentium                       |                      32 | https://www.7-cpu.com/cpu/P6.html                                                                                                                            |
// | Netburst/Pentium4                  |                      64 | https://www.7-cpu.com/cpu/P4-180.html                                                                                                                        |
// | Atom                               |                      64 | https://www.7-cpu.com/cpu/Atom.html                                                                                                                          |
// | Westmere                           |                      64 | https://en.wikichip.org/wiki/intel/microarchitectures/sandy_bridge_(client) "Cache Architecture"                                                             |
// | Sandy Bridge                       |                      64 | https://en.wikipedia.org/wiki/Sandy_Bridge and https://www.7-cpu.com/cpu/SandyBridge.html                                                                    |
// | Ivy Bridge                         |                      64 | https://blog.stuffedcow.net/2013/01/ivb-cache-replacement/ and https://www.7-cpu.com/cpu/IvyBridge.html                                                      |
// | Haswell                            |                      64 | https://www.7-cpu.com/cpu/Haswell.html                                                                                                                       |
// | Boadwell                           |                      64 | https://www.7-cpu.com/cpu/Broadwell.html                                                                                                                     |
// | Skylake (including skylake-avx512) |                      64 | https://www.nas.nasa.gov/hecc/support/kb/skylake-processors_550.html "Cache Hierarchy"                                                                       |
// | Cascade Lake                       |                      64 | https://www.nas.nasa.gov/hecc/support/kb/cascade-lake-processors_579.html "Cache Hierarchy"                                                                  |
// | Skylake                            |                      64 | https://en.wikichip.org/wiki/intel/microarchitectures/kaby_lake "Memory Hierarchy"                                                                           |
// | Ice Lake                           |                      64 | https://www.7-cpu.com/cpu/Ice_Lake.html                                                                                                                      |
// | Knights Landing                    |                      64 | https://software.intel.com/en-us/articles/intel-xeon-phi-processor-7200-family-memory-management-optimizations "The Intel® Xeon Phi™ Processor Architecture" |
// | Knights Mill                       |                      64 | https://software.intel.com/sites/default/files/managed/9e/bc/64-ia-32-architectures-optimization-manual.pdf?countrylabel=Colombia "2.5.5.2 L1 DCache "       |
// +------------------------------------+-------------------------+--------------------------------------------------------------------------------------------------------------------------------------------------------------+
Optional<unsigned> X86TargetInfo::getCPUCacheLineSize() const {
  using namespace llvm::X86;
  switch (CPU) {
    // i386
    case CK_i386:
    // i486
    case CK_i486:
    case CK_WinChipC6:
    case CK_WinChip2:
    case CK_C3:
    // Lakemont
    case CK_Lakemont:
      return 16;

    // i586
    case CK_i586:
    case CK_Pentium:
    case CK_PentiumMMX:
    // i686
    case CK_PentiumPro:
    case CK_i686:
    case CK_Pentium2:
    case CK_Pentium3:
    case CK_PentiumM:
    case CK_C3_2:
    // K6
    case CK_K6:
    case CK_K6_2:
    case CK_K6_3:
    // Geode
    case CK_Geode:
      return 32;

    // Netburst
    case CK_Pentium4:
    case CK_Prescott:
    case CK_Nocona:
    // Atom
    case CK_Bonnell:
    case CK_Silvermont:
    case CK_Goldmont:
    case CK_GoldmontPlus:
    case CK_Tremont:
    case CK_Westmere:
    case CK_SandyBridge:
    case CK_IvyBridge:
    case CK_Haswell:
    case CK_Broadwell:
    case CK_SkylakeClient:
    case CK_SkylakeServer:
    case CK_Cascadelake:
    case CK_Nehalem:
    case CK_Cooperlake:
    case CK_Cannonlake:
    case CK_Tigerlake:
#if INTEL_CUSTOMIZATION
#if INTEL_FEATURE_CPU_RKL
    case CK_Rocketlake:
#endif // INTEL_FEATURE_CPU_RKL
#endif // INTEL_CUSTOMIZATION
    case CK_SapphireRapids:
    case CK_IcelakeClient:
    case CK_IcelakeServer:
#if INTEL_CUSTOMIZATION
    case CK_CommonAVX512:
#endif // INTEL_CUSTOMIZATION
    case CK_Alderlake:
    case CK_KNL:
    case CK_KNM:
    // K7
    case CK_Athlon:
    case CK_AthlonXP:
    // K8
    case CK_K8:
    case CK_K8SSE3:
    case CK_AMDFAM10:
    // Bobcat
    case CK_BTVER1:
    case CK_BTVER2:
    // Bulldozer
    case CK_BDVER1:
    case CK_BDVER2:
    case CK_BDVER3:
    case CK_BDVER4:
    // Zen
    case CK_ZNVER1:
    case CK_ZNVER2:
    case CK_ZNVER3:
    // Deprecated
    case CK_x86_64:
    case CK_x86_64_v2:
    case CK_x86_64_v3:
    case CK_x86_64_v4:
    case CK_Yonah:
    case CK_Penryn:
    case CK_Core2:
      return 64;

    // The following currently have unknown cache line sizes (but they are probably all 64):
    // Core
    case CK_None:
      return None;
  }
  llvm_unreachable("Unknown CPU kind");
}

bool X86TargetInfo::validateOutputSize(const llvm::StringMap<bool> &FeatureMap,
                                       StringRef Constraint,
                                       unsigned Size) const {
  // Strip off constraint modifiers.
  while (Constraint[0] == '=' || Constraint[0] == '+' || Constraint[0] == '&')
    Constraint = Constraint.substr(1);

  return validateOperandSize(FeatureMap, Constraint, Size);
}

bool X86TargetInfo::validateInputSize(const llvm::StringMap<bool> &FeatureMap,
                                      StringRef Constraint,
                                      unsigned Size) const {
  return validateOperandSize(FeatureMap, Constraint, Size);
}

bool X86TargetInfo::validateOperandSize(const llvm::StringMap<bool> &FeatureMap,
                                        StringRef Constraint,
                                        unsigned Size) const {
  switch (Constraint[0]) {
  default:
    break;
  case 'k':
  // Registers k0-k7 (AVX512) size limit is 64 bit.
  case 'y':
    return Size <= 64;
  case 'f':
  case 't':
  case 'u':
    return Size <= 128;
  case 'Y':
    // 'Y' is the first character for several 2-character constraints.
    switch (Constraint[1]) {
    default:
      return false;
    case 'm':
      // 'Ym' is synonymous with 'y'.
    case 'k':
      return Size <= 64;
    case 'z':
      // XMM0/YMM/ZMM0
      if (FeatureMap.lookup("avx512f"))
        // ZMM0 can be used if target supports AVX512F.
        return Size <= 512U;
      else if (FeatureMap.lookup("avx"))
        // YMM0 can be used if target supports AVX.
        return Size <= 256U;
      else if (FeatureMap.lookup("sse"))
        return Size <= 128U;
      return false;
    case 'i':
    case 't':
    case '2':
      // 'Yi','Yt','Y2' are synonymous with 'x' when SSE2 is enabled.
      if (SSELevel < SSE2)
        return false;
      break;
    }
    break;
  case 'v':
  case 'x':
    if (FeatureMap.lookup("avx512f"))
      // 512-bit zmm registers can be used if target supports AVX512F.
      return Size <= 512U;
    else if (FeatureMap.lookup("avx"))
      // 256-bit ymm registers can be used if target supports AVX.
      return Size <= 256U;
    return Size <= 128U;

  }

  return true;
}

std::string X86TargetInfo::convertConstraint(const char *&Constraint) const {
  switch (*Constraint) {
  case '@':
    if (auto Len = matchAsmCCConstraint(Constraint)) {
      std::string Converted = "{" + std::string(Constraint, Len) + "}";
      Constraint += Len - 1;
      return Converted;
    }
    return std::string(1, *Constraint);
  case 'a':
    return std::string("{ax}");
  case 'b':
    return std::string("{bx}");
  case 'c':
    return std::string("{cx}");
  case 'd':
    return std::string("{dx}");
  case 'S':
    return std::string("{si}");
  case 'D':
    return std::string("{di}");
  case 'p': // address
    return std::string("im");
  case 't': // top of floating point stack.
    return std::string("{st}");
  case 'u':                        // second from top of floating point stack.
    return std::string("{st(1)}"); // second from top of floating point stack.
  case 'Y':
    switch (Constraint[1]) {
    default:
      // Break from inner switch and fall through (copy single char),
      // continue parsing after copying the current constraint into
      // the return string.
      break;
    case 'k':
    case 'm':
    case 'i':
    case 't':
    case 'z':
    case '2':
      // "^" hints llvm that this is a 2 letter constraint.
      // "Constraint++" is used to promote the string iterator
      // to the next constraint.
      return std::string("^") + std::string(Constraint++, 2);
    }
    LLVM_FALLTHROUGH;
  default:
    return std::string(1, *Constraint);
  }
}

void X86TargetInfo::fillValidCPUList(SmallVectorImpl<StringRef> &Values) const {
  bool Only64Bit = getTriple().getArch() != llvm::Triple::x86;
  llvm::X86::fillValidCPUArchList(Values, Only64Bit);
}

void X86TargetInfo::fillValidTuneCPUList(SmallVectorImpl<StringRef> &Values) const {
  llvm::X86::fillValidTuneCPUList(Values);
}

ArrayRef<const char *> X86TargetInfo::getGCCRegNames() const {
  return llvm::makeArrayRef(GCCRegNames);
}

ArrayRef<TargetInfo::AddlRegName> X86TargetInfo::getGCCAddlRegNames() const {
  return llvm::makeArrayRef(AddlRegNames);
}

ArrayRef<Builtin::Info> X86_32TargetInfo::getTargetBuiltins() const {
  return llvm::makeArrayRef(BuiltinInfoX86, clang::X86::LastX86CommonBuiltin -
                                                Builtin::FirstTSBuiltin + 1);
}

ArrayRef<Builtin::Info> X86_64TargetInfo::getTargetBuiltins() const {
  return llvm::makeArrayRef(BuiltinInfoX86,
                            X86::LastTSBuiltin - Builtin::FirstTSBuiltin);
}<|MERGE_RESOLUTION|>--- conflicted
+++ resolved
@@ -362,7 +362,6 @@
       HasAMXINT8 = true;
     } else if (Feature == "+amx-tile") {
       HasAMXTILE = true;
-<<<<<<< HEAD
 #if INTEL_FEATURE_ISA_AMX_BF8
     } else if (Feature == "+amx-bf8") {
       HasAMXBF8 = true;
@@ -423,10 +422,6 @@
     } else if (Feature == "+amx-tile2") {
       HasAMXTILE2 = true;
 #endif // INTEL_FEATURE_ISA_AMX_TILE2
-#if INTEL_FEATURE_ISA_AVX_VNNI
-    } else if (Feature == "+avxvnni") {
-      HasAVXVNNI = true;
-#endif // INTEL_FEATURE_ISA_AVX_VNNI
 #if INTEL_FEATURE_ISA_AVX512_DOTPROD_INT8
     } else if (Feature == "+avx512dotprodint8") {
       HasAVX512DOTPRODINT8 = true;
@@ -474,10 +469,8 @@
       HasAVX512MPSADBW = true;
 #endif // INTEL_FEATURE_ISA_AVX_MPSADBW
 #endif // INTEL_CUSTOMIZATION
-=======
     } else if (Feature == "+avxvnni") {
       HasAVXVNNI = true;
->>>>>>> 756f5978
     } else if (Feature == "+serialize") {
       HasSERIALIZE = true;
     } else if (Feature == "+tsxldtrk") {
@@ -933,7 +926,6 @@
     Builder.defineMacro("__AMXINT8__");
   if (HasAMXBF16)
     Builder.defineMacro("__AMXBF16__");
-<<<<<<< HEAD
   Builder.defineMacro("__AMX_SUPPORTED__");
 #if INTEL_FEATURE_ISA_AMX_BF8
   if (HasAMXBF8)
@@ -1008,11 +1000,6 @@
     Builder.defineMacro("__AMX_TILE2__");
   Builder.defineMacro("__AMX_TILE2_SUPPORTED__");
 #endif // INTEL_FEATURE_ISA_AMX_TILE2
-#if INTEL_FEATURE_ISA_AVX_VNNI
-  if (HasAVXVNNI)
-    Builder.defineMacro("__AVXVNNI__");
-  Builder.defineMacro("__AVXVNNI_SUPPORTED__");
-#endif // INTEL_FEATURE_ISA_AVX_VNNI
 #if INTEL_FEATURE_ISA_AVX512_DOTPROD_INT8
   if (HasAVX512DOTPRODINT8)
     Builder.defineMacro("__AVX512DOTPRODINT8__");
@@ -1083,10 +1070,8 @@
   if (!Opts.OpenMPIsDevice) {
 #endif  // INTEL_FEATURE_CSA
 #endif // INTEL_CUSTOMIZATION
-=======
   if (HasAVXVNNI)
     Builder.defineMacro("__AVXVNNI__");
->>>>>>> 756f5978
   if (HasSERIALIZE)
     Builder.defineMacro("__SERIALIZE__");
   if (HasTSXLDTRK)
@@ -1271,18 +1256,12 @@
       .Case("avx512vbmi2", true)
       .Case("avx512ifma", true)
       .Case("avx512vp2intersect", true)
-<<<<<<< HEAD
-#if INTEL_CUSTOMIZATION
-#if INTEL_FEATURE_ISA_AVX_VNNI
       .Case("avxvnni", true)
-#endif // INTEL_FEATURE_ISA_AVX_VNNI
+#if INTEL_CUSTOMIZATION
 #if INTEL_FEATURE_ISA_AVX_IFMA
       .Case("avxifma", true)
 #endif // INTEL_FEATURE_ISA_AVX_IFMA
 #endif // INTEL_CUSTOMIZATION
-=======
-      .Case("avxvnni", true)
->>>>>>> 756f5978
       .Case("bmi", true)
       .Case("bmi2", true)
       .Case("cldemote", true)
@@ -1385,7 +1364,6 @@
       .Case("amx-bf16", HasAMXBF16)
       .Case("amx-int8", HasAMXINT8)
       .Case("amx-tile", HasAMXTILE)
-<<<<<<< HEAD
 #if INTEL_CUSTOMIZATION
 #if INTEL_FEATURE_ISA_AMX_BF8
       .Case("amx-bf8", HasAMXBF8)
@@ -1430,9 +1408,6 @@
 #if INTEL_FEATURE_ISA_AMX_TILE2
       .Case("amx-tile2", HasAMXTILE2)
 #endif // INTEL_FEATURE_ISA_AMX_TILE2
-#if INTEL_FEATURE_ISA_AVX_VNNI
-      .Case("avxvnni", HasAVXVNNI)
-#endif // INTEL_FEATURE_ISA_AVX_VNNI
 #if INTEL_FEATURE_ISA_AVX_IFMA
       .Case("avxifma", HasAVXIFMA)
 #endif // INTEL_FEATURE_ISA_AVX_IFMA
@@ -1440,9 +1415,7 @@
       .Case("avxbf16", HasAVXBF16)
 #endif // INTEL_FEATURE_ISA_AVX_BF16
 #endif // INTEL_CUSTOMIZATION
-=======
       .Case("avxvnni", HasAVXVNNI)
->>>>>>> 756f5978
       .Case("avx", SSELevel >= AVX)
       .Case("avx2", SSELevel >= AVX2)
       .Case("avx512f", SSELevel >= AVX512F)
