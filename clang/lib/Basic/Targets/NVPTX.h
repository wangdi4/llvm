//===--- NVPTX.h - Declare NVPTX target feature support ---------*- C++ -*-===//
//
// Part of the LLVM Project, under the Apache License v2.0 with LLVM Exceptions.
// See https://llvm.org/LICENSE.txt for license information.
// SPDX-License-Identifier: Apache-2.0 WITH LLVM-exception
//
//===----------------------------------------------------------------------===//
//
// This file declares NVPTX TargetInfo objects.
//
//===----------------------------------------------------------------------===//

#ifndef LLVM_CLANG_LIB_BASIC_TARGETS_NVPTX_H
#define LLVM_CLANG_LIB_BASIC_TARGETS_NVPTX_H

#include "clang/Basic/Cuda.h"
#include "clang/Basic/TargetInfo.h"
#include "clang/Basic/TargetOptions.h"
#include "llvm/ADT/Triple.h"
#include "llvm/Support/Compiler.h"

namespace clang {
namespace targets {

static const unsigned NVPTXAddrSpaceMap[] = {
    0, // Default
    1, // opencl_global
    3, // opencl_local
    4, // opencl_constant
    0, // opencl_private
    // FIXME: generic has to be added to the target
    0, // opencl_generic
    1, // opencl_global_device
    1, // opencl_global_host
    1, // cuda_device
    4, // cuda_constant
    3, // cuda_shared
    0, // ptr32_sptr
    0, // ptr32_uptr
    0  // ptr64
};

/// The DWARF address class. Taken from
/// https://docs.nvidia.com/cuda/archive/10.0/ptx-writers-guide-to-interoperability/index.html#cuda-specific-dwarf
static const int NVPTXDWARFAddrSpaceMap[] = {
    -1, // Default, opencl_private or opencl_generic - not defined
    5,  // opencl_global
    -1,
    8, // opencl_local or cuda_shared
    4, // opencl_constant or cuda_constant
};

class LLVM_LIBRARY_VISIBILITY NVPTXTargetInfo : public TargetInfo {
  static const char *const GCCRegNames[];
  static const Builtin::Info BuiltinInfo[];
  CudaArch GPU;
  uint32_t PTXVersion;
  std::unique_ptr<TargetInfo> HostTarget;

public:
  NVPTXTargetInfo(const llvm::Triple &Triple, const TargetOptions &Opts,
                  unsigned TargetPointerWidth);

  void getTargetDefines(const LangOptions &Opts,
                        MacroBuilder &Builder) const override;

  ArrayRef<Builtin::Info> getTargetBuiltins() const override;

  bool
  initFeatureMap(llvm::StringMap<bool> &Features, DiagnosticsEngine &Diags,
                 StringRef CPU,
                 const std::vector<std::string> &FeaturesVec) const override {
    Features[CudaArchToString(GPU)] = true;
    Features["ptx" + std::to_string(PTXVersion)] = true;
    return TargetInfo::initFeatureMap(Features, Diags, CPU, FeaturesVec);
  }

  bool hasFeature(StringRef Feature) const override;

  ArrayRef<const char *> getGCCRegNames() const override;

  ArrayRef<TargetInfo::GCCRegAlias> getGCCRegAliases() const override {
    // No aliases.
    return None;
  }

  bool validateAsmConstraint(const char *&Name,
                             TargetInfo::ConstraintInfo &Info) const override {
    switch (*Name) {
    default:
      return false;
    case 'c':
    case 'h':
    case 'r':
    case 'l':
    case 'f':
    case 'd':
      Info.setAllowsRegister();
      return true;
    }
  }

  const char *getClobbers() const override {
    // FIXME: Is this really right?
    return "";
  }

  BuiltinVaListKind getBuiltinVaListKind() const override {
    // FIXME: implement
    return TargetInfo::CharPtrBuiltinVaList;
  }

  bool isValidCPUName(StringRef Name) const override {
    return StringToCudaArch(Name) != CudaArch::UNKNOWN;
  }

  void fillValidCPUList(SmallVectorImpl<StringRef> &Values) const override {
    for (int i = static_cast<int>(CudaArch::SM_20);
         i < static_cast<int>(CudaArch::LAST); ++i)
      Values.emplace_back(CudaArchToString(static_cast<CudaArch>(i)));
  }

  bool setCPU(const std::string &Name) override {
    GPU = StringToCudaArch(Name);
    return GPU != CudaArch::UNKNOWN;
  }

  void setSupportedOpenCLOpts() override {
    auto &Opts = getSupportedOpenCLOpts();
<<<<<<< HEAD
    Opts.support("cl_clang_storage_class_specifiers");
    Opts.support("__cl_clang_function_pointers");
    Opts.support("__cl_clang_variadic_functions");

    Opts.support("cl_khr_fp64");
    Opts.support("cl_khr_byte_addressable_store");
    Opts.support("cl_khr_global_int32_base_atomics");
    Opts.support("cl_khr_global_int32_extended_atomics");
    Opts.support("cl_khr_local_int32_base_atomics");
    Opts.support("cl_khr_local_int32_extended_atomics");
    // PTX actually supports 64 bits operations even if the Nvidia OpenCL
    // runtime does not report support for it.
    // This is required for libclc to compile 64 bits atomic functions.
    // FIXME: maybe we should have a way to control this ?
    Opts.support("cl_khr_int64_base_atomics");
    Opts.support("cl_khr_int64_extended_atomics");
    Opts.support("cl_khr_fp16");
    Opts.support("cl_khr_3d_image_writes");
=======
    Opts["cl_clang_storage_class_specifiers"] = true;
    Opts["__cl_clang_function_pointers"] = true;
    Opts["__cl_clang_variadic_functions"] = true;

    Opts["cl_khr_fp64"] = true;
    Opts["cl_khr_byte_addressable_store"] = true;
    Opts["cl_khr_global_int32_base_atomics"] = true;
    Opts["cl_khr_global_int32_extended_atomics"] = true;
    Opts["cl_khr_local_int32_base_atomics"] = true;
    Opts["cl_khr_local_int32_extended_atomics"] = true;
>>>>>>> e123cd67
  }

  /// \returns If a target requires an address within a target specific address
  /// space \p AddressSpace to be converted in order to be used, then return the
  /// corresponding target specific DWARF address space.
  ///
  /// \returns Otherwise return None and no conversion will be emitted in the
  /// DWARF.
  Optional<unsigned>
  getDWARFAddressSpace(unsigned AddressSpace) const override {
    if (AddressSpace >= llvm::array_lengthof(NVPTXDWARFAddrSpaceMap) ||
        NVPTXDWARFAddrSpaceMap[AddressSpace] < 0)
      return llvm::None;
    return NVPTXDWARFAddrSpaceMap[AddressSpace];
  }

  CallingConvCheckResult checkCallingConvention(CallingConv CC) const override {
    // CUDA compilations support all of the host's calling conventions.
    //
    // TODO: We should warn if you apply a non-default CC to anything other than
    // a host function.
    if (HostTarget)
      return HostTarget->checkCallingConvention(CC);
    return CCCR_Warning;
  }

  bool hasExtIntType() const override { return true; }
};
} // namespace targets
} // namespace clang
#endif // LLVM_CLANG_LIB_BASIC_TARGETS_NVPTX_H<|MERGE_RESOLUTION|>--- conflicted
+++ resolved
@@ -127,26 +127,6 @@
 
   void setSupportedOpenCLOpts() override {
     auto &Opts = getSupportedOpenCLOpts();
-<<<<<<< HEAD
-    Opts.support("cl_clang_storage_class_specifiers");
-    Opts.support("__cl_clang_function_pointers");
-    Opts.support("__cl_clang_variadic_functions");
-
-    Opts.support("cl_khr_fp64");
-    Opts.support("cl_khr_byte_addressable_store");
-    Opts.support("cl_khr_global_int32_base_atomics");
-    Opts.support("cl_khr_global_int32_extended_atomics");
-    Opts.support("cl_khr_local_int32_base_atomics");
-    Opts.support("cl_khr_local_int32_extended_atomics");
-    // PTX actually supports 64 bits operations even if the Nvidia OpenCL
-    // runtime does not report support for it.
-    // This is required for libclc to compile 64 bits atomic functions.
-    // FIXME: maybe we should have a way to control this ?
-    Opts.support("cl_khr_int64_base_atomics");
-    Opts.support("cl_khr_int64_extended_atomics");
-    Opts.support("cl_khr_fp16");
-    Opts.support("cl_khr_3d_image_writes");
-=======
     Opts["cl_clang_storage_class_specifiers"] = true;
     Opts["__cl_clang_function_pointers"] = true;
     Opts["__cl_clang_variadic_functions"] = true;
@@ -157,7 +137,14 @@
     Opts["cl_khr_global_int32_extended_atomics"] = true;
     Opts["cl_khr_local_int32_base_atomics"] = true;
     Opts["cl_khr_local_int32_extended_atomics"] = true;
->>>>>>> e123cd67
+    // PTX actually supports 64 bits operations even if the Nvidia OpenCL
+    // runtime does not report support for it.
+    // This is required for libclc to compile 64 bits atomic functions.
+    // FIXME: maybe we should have a way to control this ?
+    Opts["cl_khr_int64_base_atomics"] = true;
+    Opts["cl_khr_int64_extended_atomics"] = true;
+    Opts["cl_khr_fp16"] = true;
+    Opts["cl_khr_3d_image_writes"] = true;
   }
 
   /// \returns If a target requires an address within a target specific address
