--- conflicted
+++ resolved
@@ -113,11 +113,8 @@
   bool HasMOVDIR64B = false;
   bool HasPTWRITE = false;
   bool HasINVPCID = false;
-<<<<<<< HEAD
+  bool HasENQCMD = false;
 #if INTEL_CUSTOMIZATION
-#if INTEL_FEATURE_ISA_ENQCMD
-  bool HasENQCMD = false;
-#endif // INTEL_FEATURE_ISA_ENQCMD
 #if INTEL_FEATURE_ISA_ULI
   bool HasULI = false;
 #endif // INTEL_FEATURE_ISA_ULI
@@ -139,10 +136,7 @@
   bool HasAVXVNNI = false;
 #endif // INTEL_FEATURE_ISA_AVX_VNNI
 #endif // INTEL_CUSTOMIZATION
-=======
-  bool HasENQCMD = false;
-
->>>>>>> b502a441
+
 protected:
   /// Enumeration of all of the X86 CPUs supported by Clang.
   ///
