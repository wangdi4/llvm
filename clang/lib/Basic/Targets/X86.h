//===--- X86.h - Declare X86 target feature support -------------*- C++ -*-===//
//
// Part of the LLVM Project, under the Apache License v2.0 with LLVM Exceptions.
// See https://llvm.org/LICENSE.txt for license information.
// SPDX-License-Identifier: Apache-2.0 WITH LLVM-exception
//
//===----------------------------------------------------------------------===//
//
// This file declares X86 TargetInfo objects.
//
//===----------------------------------------------------------------------===//

#ifndef LLVM_CLANG_LIB_BASIC_TARGETS_X86_H
#define LLVM_CLANG_LIB_BASIC_TARGETS_X86_H

#include "OSTargets.h"
#include "clang/Basic/TargetInfo.h"
#include "clang/Basic/TargetOptions.h"
#include "llvm/ADT/Triple.h"
#include "llvm/Support/Compiler.h"
#include "llvm/Support/X86TargetParser.h"

namespace clang {
namespace targets {

static const unsigned X86AddrSpaceMap[] = {
    0,   // Default
    0,   // opencl_global
    0,   // opencl_local
    0,   // opencl_constant
    0,   // opencl_private
    0,   // opencl_generic
    0,   // opencl_global_device
    0,   // opencl_global_host
    0,   // cuda_device
    0,   // cuda_constant
    0,   // cuda_shared
    0,   // sycl_global
    0,   // sycl_global_device
    0,   // sycl_global_host
    0,   // sycl_local
    0,   // sycl_private
    270, // ptr32_sptr
    271, // ptr32_uptr
    272  // ptr64
};

// X86 target abstract base class; x86-32 and x86-64 are very close, so
// most of the implementation can be shared.
class LLVM_LIBRARY_VISIBILITY X86TargetInfo : public TargetInfo {

  enum X86SSEEnum {
    NoSSE,
    SSE1,
    SSE2,
    SSE3,
    SSSE3,
    SSE41,
    SSE42,
    AVX,
    AVX2,
    AVX512F
  } SSELevel = NoSSE;
  enum MMX3DNowEnum {
    NoMMX3DNow,
    MMX,
    AMD3DNow,
    AMD3DNowAthlon
  } MMX3DNowLevel = NoMMX3DNow;
  enum XOPEnum { NoXOP, SSE4A, FMA4, XOP } XOPLevel = NoXOP;
  enum AddrSpace { ptr32_sptr = 270, ptr32_uptr = 271, ptr64 = 272 };

  bool HasAES = false;
  bool HasVAES = false;
  bool HasPCLMUL = false;
  bool HasVPCLMULQDQ = false;
  bool HasGFNI = false;
  bool HasLZCNT = false;
  bool HasRDRND = false;
  bool HasFSGSBASE = false;
  bool HasBMI = false;
  bool HasBMI2 = false;
  bool HasPOPCNT = false;
  bool HasRTM = false;
  bool HasPRFCHW = false;
  bool HasRDSEED = false;
  bool HasADX = false;
  bool HasTBM = false;
  bool HasLWP = false;
  bool HasFMA = false;
  bool HasF16C = false;
  bool HasAVX512CD = false;
  bool HasAVX512VPOPCNTDQ = false;
  bool HasAVX512VNNI = false;
<<<<<<< HEAD
#if INTEL_CUSTOMIZATION
  bool HasAVX512FP16 = false;
#if INTEL_FEATURE_ISA_AVX_BF16
  bool HasAVXBF16 = false;
#endif // INTEL_FEATURE_ISA_AVX_BF16
#endif // INTEL_CUSTOMIZATION
=======
  bool HasAVX512FP16 = false;
>>>>>>> 6f7f5b54
  bool HasAVX512BF16 = false;
  bool HasAVX512ER = false;
  bool HasAVX512PF = false;
  bool HasAVX512DQ = false;
  bool HasAVX512BITALG = false;
  bool HasAVX512BW = false;
  bool HasAVX512VL = false;
  bool HasAVX512VBMI = false;
  bool HasAVX512VBMI2 = false;
#if INTEL_CUSTOMIZATION
#if INTEL_FEATURE_ISA_AVX_IFMA
  bool HasAVXIFMA = false;
#endif // INTEL_FEATURE_ISA_AVX_IFMA
#endif // INTEL_CUSTOMIZATION
  bool HasAVX512IFMA = false;
  bool HasAVX512VP2INTERSECT = false;
  bool HasSHA = false;
  bool HasSHSTK = false;
  bool HasSGX = false;
  bool HasCX8 = false;
  bool HasCX16 = false;
  bool HasFXSR = false;
  bool HasXSAVE = false;
  bool HasXSAVEOPT = false;
  bool HasXSAVEC = false;
  bool HasXSAVES = false;
  bool HasMWAITX = false;
  bool HasCLZERO = false;
  bool HasCLDEMOTE = false;
  bool HasPCONFIG = false;
  bool HasPKU = false;
  bool HasCLFLUSHOPT = false;
  bool HasCLWB = false;
  bool HasMOVBE = false;
  bool HasPREFETCHWT1 = false;
  bool HasRDPID = false;
  bool HasRetpolineExternalThunk = false;
  bool HasLAHFSAHF = false;
  bool HasWBNOINVD = false;
  bool HasWAITPKG = false;
  bool HasMOVDIRI = false;
  bool HasMOVDIR64B = false;
  bool HasPTWRITE = false;
  bool HasINVPCID = false;
  bool HasENQCMD = false;
#if INTEL_CUSTOMIZATION
#if INTEL_FEATURE_ISA_AMX_BF8
  bool HasAMXBF8 = false;
#endif // INTEL_FEATURE_ISA_AMX_BF8
#if INTEL_FEATURE_ISA_AMX_MEMADVISE
  bool HasAMXMEMADVISE = false;
#endif // INTEL_FEATURE_ISA_AMX_MEMADVISE
#if INTEL_FEATURE_ISA_AMX_MEMADVISE_EVEX
  bool HasAMXMEMADVISEEVEX = false;
#endif // INTEL_FEATURE_ISA_AMX_MEMADVISE_EVEX
#if INTEL_FEATURE_ISA_AMX_FUTURE
  bool HasAMXREDUCE = false;
  bool HasAMXMEMORY = false;
  bool HasAMXFORMAT = false;
  bool HasAMXELEMENT =  false;
#endif // INTEL_FEATURE_ISA_AMX_FUTURE
#if INTEL_FEATURE_ISA_AMX_LNC
  bool HasAMXTRANSPOSE = false;
  bool HasAMXAVX512 = false;
#endif // INTEL_FEATURE_ISA_AMX_LNC
#if INTEL_FEATURE_ISA_AMX_FP16
  bool HasAMXFP16 = false;
#endif // INTEL_FEATURE_ISA_AMX_FP16
#if INTEL_FEATURE_ISA_AMX_MEMORY2
  bool HasAMXMEMORY2 = false;
#endif // INTEL_FEATURE_ISA_AMX_MEMORY2
#if INTEL_FEATURE_ISA_AMX_BF16_EVEX
  bool HasAMXBF16EVEX = false;
#endif // INTEL_FEATURE_ISA_AMX_BF16_EVEX
#if INTEL_FEATURE_ISA_AMX_ELEMENT_EVEX
  bool HasAMXELEMENTEVEX =  false;
#endif // INTEL_FEATURE_ISA_AMX_ELEMENT_EVEX
#if INTEL_FEATURE_ISA_AMX_INT8_EVEX
  bool HasAMXINT8EVEX = false;
#endif // INTEL_FEATURE_ISA_AMX_INT8_EVEX
#if INTEL_FEATURE_ISA_AMX_TILE_EVEX
  bool HasAMXTILEEVEX = false;
#endif // INTEL_FEATURE_ISA_AMX_TILE_EVEX
#if INTEL_FEATURE_ISA_AMX_TRANSPOSE2
  bool HasAMXTRANSPOSE2 = false;
#endif // INTEL_FEATURE_ISA_AMX_TRANSPOSE2
#if INTEL_FEATURE_ISA_AMX_CONVERT
  bool HasAMXCONVERT = false;
#endif // INTEL_FEATURE_ISA_AMX_CONVERT
#if INTEL_FEATURE_ISA_AMX_TILE2
  bool HasAMXTILE2 = false;
#endif // INTEL_FEATURE_ISA_AMX_TILE2
#if INTEL_FEATURE_ISA_AMX_COMPLEX
  bool HasAMXCOMPLEX = false;
#endif // INTEL_FEATURE_ISA_AMX_COMPLEX
#if INTEL_FEATURE_ISA_AMX_FP19
  bool HasAMXFP19 = false;
#endif // INTEL_FEATURE_ISA_AMX_FP19
#if INTEL_FEATURE_ISA_AVX512_DOTPROD_INT8
  bool HasAVX512DOTPRODINT8 = false;
#endif // INTEL_FEATURE_ISA_AVX512_DOTPROD_INT8
#if INTEL_FEATURE_ISA_AVX512_DOTPROD_PHPS
  bool HasAVX512DOTPRODPHPS = false;
#endif // INTEL_FEATURE_ISA_AVX512_DOTPROD_PHPS
#if INTEL_FEATURE_ISA_AVX512_CONVERT
  bool HasAVX512CONVERT = false;
#endif // INTEL_FEATURE_ISA_AVX512_CONVERT
#if INTEL_FEATURE_ISA_AVX_DOTPROD_INT8
  bool HasAVXDOTPRODINT8 = false;
#endif // INTEL_FEATURE_ISA_AVX_DOTPROD_INT8
#if INTEL_FEATURE_ISA_AVX_DOTPROD_PHPS
  bool HasAVXDOTPRODPHPS = false;
#endif // INTEL_FEATURE_ISA_AVX_DOTPROD_PHPS
#if INTEL_FEATURE_ISA_AVX_CONVERT
  bool HasAVXCONVERT = false;
#endif // INTEL_FEATURE_ISA_AVX_CONVERT
#if INTEL_FEATURE_ISA_AVX_COMPRESS
  bool HasAVXCOMPRESS = false;
#endif // INTEL_FEATURE_ISA_AVX_COMPRESS
#if INTEL_FEATURE_ISA_AVX_MEMADVISE
  bool HasAVXMEMADVISE = false;
  bool HasAVX512MEMADVISE = false;
#endif // INTEL_FEATURE_ISA_AVX_MEMADVISE
#if INTEL_FEATURE_ISA_AVX512_MEDIAX
  bool HasAVX512MEDIAX = false;
#endif // INTEL_FEATURE_ISA_AVX512_MEDIAX
#if INTEL_FEATURE_ISA_AVX_MOVGET
  bool HasAVXMOVGET = false;
#endif // INTEL_FEATURE_ISA_AVX_MOVGET
#if INTEL_FEATURE_ISA_AVX512_MOVGET
  bool HasAVX512MOVGET = false;
#endif // INTEL_FEATURE_ISA_AVX512_MOVGET
#if INTEL_FEATURE_ISA_GPR_MOVGET
  bool HasGPRMOVGET = false;
#endif // INTEL_FEATURE_ISA_GPR_MOVGET
#if INTEL_FEATURE_ISA_MOVGET64B
  bool HasMOVGET64B = false;
#endif // INTEL_FEATURE_ISA_MOVGET64B
#if INTEL_FEATURE_ISA_RAO_INT
  bool HasRAOINT = false;
#endif // INTEL_FEATURE_ISA_RAO_INT
#if INTEL_FEATURE_ISA_AVX_RAO_INT
  bool HasAVXRAOINT = false;
#endif // INTEL_FEATURE_ISA_AVX_RAO_INT
#if INTEL_FEATURE_ISA_AVX_RAO_FP
// AUTO GENERATED BY TOOL
  bool HasAVXRAOFP = false;
// end AUTO GENERATED BY TOOL
#endif // INTEL_FEATURE_ISA_AVX_RAO_FP
#if INTEL_FEATURE_ISA_AVX512_RAO_INT
// AUTO GENERATED BY TOOL
  bool HasAVX512RAOINT = false;
// end AUTO GENERATED BY TOOL
#endif // INTEL_FEATURE_ISA_AVX512_RAO_INT
#if INTEL_FEATURE_ISA_AVX512_RAO_FP
// AUTO GENERATED BY TOOL
  bool HasAVX512RAOFP = false;
// end AUTO GENERATED BY TOOL
#endif // INTEL_FEATURE_ISA_AVX512_RAO_FP
#if INTEL_FEATURE_ISA_AMX_AVX512_CVTROW
// AUTO GENERATED BY TOOL
  bool HasAMXAVX512CVTROW = false;
// end AUTO GENERATED BY TOOL
#endif // INTEL_FEATURE_ISA_AMX_AVX512_CVTROW
#if INTEL_FEATURE_ISA_AVX_NE_CONVERT
// AUTO GENERATED BY TOOL
  bool HasAVXNECONVERT = false;
// end AUTO GENERATED BY TOOL
#endif // INTEL_FEATURE_ISA_AVX_NE_CONVERT
#if INTEL_FEATURE_ISA_AVX512_NE_CONVERT
// AUTO GENERATED BY TOOL
  bool HasAVX512NECONVERT = false;
// end AUTO GENERATED BY TOOL
#endif // INTEL_FEATURE_ISA_AVX512_NE_CONVERT
#if INTEL_FEATURE_ISA_SHA512
// AUTO GENERATED BY TOOL
  bool HasSHA512 = false;
// end AUTO GENERATED BY TOOL
#endif // INTEL_FEATURE_ISA_SHA512
#if INTEL_FEATURE_ISA_SM3
// AUTO GENERATED BY TOOL
  bool HasSM3 = false;
// end AUTO GENERATED BY TOOL
#endif // INTEL_FEATURE_ISA_SM3
#if INTEL_FEATURE_ISA_SM4
// AUTO GENERATED BY TOOL
  bool HasSM4 = false;
// end AUTO GENERATED BY TOOL
#endif // INTEL_FEATURE_ISA_SM4
#if INTEL_FEATURE_ISA_DSPV1
// AUTO GENERATED BY TOOL
  bool HasDSPV1 = false;
// end AUTO GENERATED BY TOOL
#endif // INTEL_FEATURE_ISA_DSPV1
#if INTEL_FEATURE_ISA_AVX_VNNI_INT16
// AUTO GENERATED BY TOOL
  bool HasAVXVNNIINT16 = false;
// end AUTO GENERATED BY TOOL
#endif // INTEL_FEATURE_ISA_AVX_VNNI_INT16
#if INTEL_FEATURE_ISA_AVX512_VNNI_INT16
// AUTO GENERATED BY TOOL
  bool HasAVX512VNNIINT16 = false;
// end AUTO GENERATED BY TOOL
#endif // INTEL_FEATURE_ISA_AVX512_VNNI_INT16
#endif // INTEL_CUSTOMIZATION
  bool HasKL = false;      // For key locker
  bool HasWIDEKL = false; // For wide key locker
  bool HasHRESET = false;
  bool HasAVXVNNI = false;
  bool HasAMXTILE = false;
  bool HasAMXINT8 = false;
  bool HasAMXBF16 = false;
  bool HasSERIALIZE = false;
  bool HasTSXLDTRK = false;
  bool HasUINTR = false;

protected:
  llvm::X86::CPUKind CPU = llvm::X86::CK_None;

  enum FPMathKind { FP_Default, FP_SSE, FP_387 } FPMath = FP_Default;

public:
  X86TargetInfo(const llvm::Triple &Triple, const TargetOptions &)
      : TargetInfo(Triple) {
    LongDoubleFormat = &llvm::APFloat::x87DoubleExtended();
    AddrSpaceMap = &X86AddrSpaceMap;
    HasStrictFP = true;

    bool IsWinCOFF =
        getTriple().isOSWindows() && getTriple().isOSBinFormatCOFF();
    if (IsWinCOFF)
      MaxVectorAlign = MaxTLSAlign = 8192u * getCharWidth();
  }

  const char *getLongDoubleMangling() const override {
    return LongDoubleFormat == &llvm::APFloat::IEEEquad() ? "g" : "e";
  }

  int getFPEvalMethod() const override {
    // X87 evaluates with 80 bits "long double" precision.
    return SSELevel == NoSSE ? 2 : 0;
  }

  ArrayRef<const char *> getGCCRegNames() const override;

  ArrayRef<TargetInfo::GCCRegAlias> getGCCRegAliases() const override {
    return None;
  }

  ArrayRef<TargetInfo::AddlRegName> getGCCAddlRegNames() const override;

  bool isSPRegName(StringRef RegName) const override {
    return RegName.equals("esp") || RegName.equals("rsp");
  }

  bool validateCpuSupports(StringRef Name) const override;

  bool validateCpuIs(StringRef Name) const override;

  bool validateCPUSpecificCPUDispatch(StringRef Name) const override;

  char CPUSpecificManglingCharacter(StringRef Name) const override;

  void getCPUSpecificCPUDispatchFeatures(
      StringRef Name,
      llvm::SmallVectorImpl<StringRef> &Features) const override;

  Optional<unsigned> getCPUCacheLineSize() const override;

  bool validateAsmConstraint(const char *&Name,
                             TargetInfo::ConstraintInfo &info) const override;

  bool validateGlobalRegisterVariable(StringRef RegName, unsigned RegSize,
                                      bool &HasSizeMismatch) const override {
    // esp and ebp are the only 32-bit registers the x86 backend can currently
    // handle.
    if (RegName.equals("esp") || RegName.equals("ebp")) {
      // Check that the register size is 32-bit.
      HasSizeMismatch = RegSize != 32;
      return true;
    }

    return false;
  }

  bool validateOutputSize(const llvm::StringMap<bool> &FeatureMap,
                          StringRef Constraint, unsigned Size) const override;

  bool validateInputSize(const llvm::StringMap<bool> &FeatureMap,
                         StringRef Constraint, unsigned Size) const override;

  virtual bool
  checkCFProtectionReturnSupported(DiagnosticsEngine &Diags) const override {
    return true;
  };

  virtual bool
  checkCFProtectionBranchSupported(DiagnosticsEngine &Diags) const override {
    return true;
  };

  virtual bool validateOperandSize(const llvm::StringMap<bool> &FeatureMap,
                                   StringRef Constraint, unsigned Size) const;

  std::string convertConstraint(const char *&Constraint) const override;
  const char *getClobbers() const override {
    return "~{dirflag},~{fpsr},~{flags}";
  }

  StringRef getConstraintRegister(StringRef Constraint,
                                  StringRef Expression) const override {
    StringRef::iterator I, E;
    for (I = Constraint.begin(), E = Constraint.end(); I != E; ++I) {
      if (isalpha(*I) || *I == '@')
        break;
    }
    if (I == E)
      return "";
    switch (*I) {
    // For the register constraints, return the matching register name
    case 'a':
      return "ax";
    case 'b':
      return "bx";
    case 'c':
      return "cx";
    case 'd':
      return "dx";
    case 'S':
      return "si";
    case 'D':
      return "di";
    // In case the constraint is 'r' we need to return Expression
    case 'r':
      return Expression;
    // Double letters Y<x> constraints
    case 'Y':
      if ((++I != E) && ((*I == '0') || (*I == 'z')))
        return "xmm0";
      break;
    default:
      break;
    }
    return "";
  }

  bool useFP16ConversionIntrinsics() const override {
    return false;
  }

  void getTargetDefines(const LangOptions &Opts,
                        MacroBuilder &Builder) const override;

  void setFeatureEnabled(llvm::StringMap<bool> &Features, StringRef Name,
                         bool Enabled) const final;

  bool
  initFeatureMap(llvm::StringMap<bool> &Features, DiagnosticsEngine &Diags,
                 StringRef CPU,
                 const std::vector<std::string> &FeaturesVec) const override;

  bool isValidFeatureName(StringRef Name) const override;

  bool hasFeature(StringRef Feature) const final;

  bool handleTargetFeatures(std::vector<std::string> &Features,
                            DiagnosticsEngine &Diags) override;

  StringRef getABI() const override {
    if (getTriple().getArch() == llvm::Triple::x86_64 && SSELevel >= AVX512F)
      return "avx512";
    if (getTriple().getArch() == llvm::Triple::x86_64 && SSELevel >= AVX)
      return "avx";
    if (getTriple().getArch() == llvm::Triple::x86 &&
        MMX3DNowLevel == NoMMX3DNow)
      return "no-mmx";
    return "";
  }

  bool supportsTargetAttributeTune() const override {
    return true;
  }

  bool isValidCPUName(StringRef Name) const override {
    bool Only64Bit = getTriple().getArch() != llvm::Triple::x86;
    return llvm::X86::parseArchX86(Name, Only64Bit) != llvm::X86::CK_None;
  }

  bool isValidTuneCPUName(StringRef Name) const override {
    if (Name == "generic")
      return true;

    // Allow 32-bit only CPUs regardless of 64-bit mode unlike isValidCPUName.
    // NOTE: gcc rejects 32-bit mtune CPUs in 64-bit mode. But being lenient
    // since mtune was ignored by clang for so long.
    return llvm::X86::parseTuneCPU(Name) != llvm::X86::CK_None;
  }

  void fillValidCPUList(SmallVectorImpl<StringRef> &Values) const override;
  void fillValidTuneCPUList(SmallVectorImpl<StringRef> &Values) const override;

  bool setCPU(const std::string &Name) override {
    bool Only64Bit = getTriple().getArch() != llvm::Triple::x86;
    CPU = llvm::X86::parseArchX86(Name, Only64Bit);
    return CPU != llvm::X86::CK_None;
  }

  unsigned multiVersionSortPriority(StringRef Name) const override;

  bool setFPMath(StringRef Name) override;

  bool supportsExtendIntArgs() const override {
    return getTriple().getArch() != llvm::Triple::x86;
  }

  CallingConvCheckResult checkCallingConvention(CallingConv CC) const override {
    // Most of the non-ARM calling conventions are i386 conventions.
    switch (CC) {
    case CC_X86ThisCall:
    case CC_X86FastCall:
    case CC_X86StdCall:
    case CC_X86VectorCall:
    case CC_X86RegCall:
    case CC_C:
    case CC_PreserveMost:
    case CC_Swift:
    case CC_X86Pascal:
    case CC_IntelOclBicc:
#if INTEL_CUSTOMIZATION
    case CC_IntelOclBiccAVX:
    case CC_IntelOclBiccAVX512:
#endif // INTEL_CUSTOMIZATION
    case CC_OpenCLKernel:
      return CCCR_OK;
    case CC_SwiftAsync:
      return CCCR_Error;
    default:
      return CCCR_Warning;
    }
  }

  bool checkArithmeticFenceSupported() const override { return true; }

  CallingConv getDefaultCallingConv() const override {
    return CC_C;
  }

  bool hasSjLjLowering() const override { return true; }

  void setSupportedOpenCLOpts() override { supportAllOpenCLOpts(); }

  uint64_t getPointerWidthV(unsigned AddrSpace) const override {
    if (AddrSpace == ptr32_sptr || AddrSpace == ptr32_uptr)
      return 32;
    if (AddrSpace == ptr64)
      return 64;
    return PointerWidth;
  }

  uint64_t getPointerAlignV(unsigned AddrSpace) const override {
    return getPointerWidthV(AddrSpace);
  }
};

// X86-32 generic target
class LLVM_LIBRARY_VISIBILITY X86_32TargetInfo : public X86TargetInfo {
public:
  X86_32TargetInfo(const llvm::Triple &Triple, const TargetOptions &Opts)
      : X86TargetInfo(Triple, Opts) {
    DoubleAlign = LongLongAlign = 32;
    LongDoubleWidth = 96;
    LongDoubleAlign = 32;
    SuitableAlign = 128;
    resetDataLayout(
        Triple.isOSBinFormatMachO()
            ? "e-m:o-p:32:32-p270:32:32-p271:32:32-p272:64:64-f64:32:64-"
              "f80:32-n8:16:32-S128"
            : "e-m:e-p:32:32-p270:32:32-p271:32:32-p272:64:64-f64:32:64-"
              "f80:32-n8:16:32-S128",
        Triple.isOSBinFormatMachO() ? "_" : "");
    SizeType = UnsignedInt;
    PtrDiffType = SignedInt;
    IntPtrType = SignedInt;
    RegParmMax = 3;

    // Use fpret for all types.
    RealTypeUsesObjCFPRet =
        ((1 << TargetInfo::Float) | (1 << TargetInfo::Double) |
         (1 << TargetInfo::LongDouble));

    // x86-32 has atomics up to 8 bytes
    MaxAtomicPromoteWidth = 64;
    MaxAtomicInlineWidth = 32;
  }

  BuiltinVaListKind getBuiltinVaListKind() const override {
    return TargetInfo::CharPtrBuiltinVaList;
  }

  int getEHDataRegisterNumber(unsigned RegNo) const override {
    if (RegNo == 0)
      return 0;
    if (RegNo == 1)
      return 2;
    return -1;
  }

  bool validateOperandSize(const llvm::StringMap<bool> &FeatureMap,
                           StringRef Constraint, unsigned Size) const override {
    switch (Constraint[0]) {
    default:
      break;
    case 'R':
    case 'q':
    case 'Q':
    case 'a':
    case 'b':
    case 'c':
    case 'd':
    case 'S':
    case 'D':
      return Size <= 32;
    case 'A':
      return Size <= 64;
    }

    return X86TargetInfo::validateOperandSize(FeatureMap, Constraint, Size);
  }

  void setMaxAtomicWidth() override {
    if (hasFeature("cx8"))
      MaxAtomicInlineWidth = 64;
  }

  ArrayRef<Builtin::Info> getTargetBuiltins() const override;

  bool hasExtIntType() const override { return true; }
};

class LLVM_LIBRARY_VISIBILITY NetBSDI386TargetInfo
    : public NetBSDTargetInfo<X86_32TargetInfo> {
public:
  NetBSDI386TargetInfo(const llvm::Triple &Triple, const TargetOptions &Opts)
      : NetBSDTargetInfo<X86_32TargetInfo>(Triple, Opts) {}

  int getFPEvalMethod() const override {
    unsigned Major, Minor, Micro;
    getTriple().getOSVersion(Major, Minor, Micro);
    // New NetBSD uses the default rounding mode.
    if (Major >= 7 || (Major == 6 && Minor == 99 && Micro >= 26) || Major == 0)
      return X86_32TargetInfo::getFPEvalMethod();
    // NetBSD before 6.99.26 defaults to "double" rounding.
    return 1;
  }
};

class LLVM_LIBRARY_VISIBILITY OpenBSDI386TargetInfo
    : public OpenBSDTargetInfo<X86_32TargetInfo> {
public:
  OpenBSDI386TargetInfo(const llvm::Triple &Triple, const TargetOptions &Opts)
      : OpenBSDTargetInfo<X86_32TargetInfo>(Triple, Opts) {
    SizeType = UnsignedLong;
    IntPtrType = SignedLong;
    PtrDiffType = SignedLong;
  }
};

class LLVM_LIBRARY_VISIBILITY DarwinI386TargetInfo
    : public DarwinTargetInfo<X86_32TargetInfo> {
public:
  DarwinI386TargetInfo(const llvm::Triple &Triple, const TargetOptions &Opts)
      : DarwinTargetInfo<X86_32TargetInfo>(Triple, Opts) {
    LongDoubleWidth = 128;
    LongDoubleAlign = 128;
    SuitableAlign = 128;
    MaxVectorAlign = 256;
    // The watchOS simulator uses the builtin bool type for Objective-C.
    llvm::Triple T = llvm::Triple(Triple);
    if (T.isWatchOS())
      UseSignedCharForObjCBool = false;
    SizeType = UnsignedLong;
    IntPtrType = SignedLong;
    resetDataLayout("e-m:o-p:32:32-p270:32:32-p271:32:32-p272:64:64-f64:32:64-"
                    "f80:128-n8:16:32-S128", "_");
    HasAlignMac68kSupport = true;
  }

  bool handleTargetFeatures(std::vector<std::string> &Features,
                            DiagnosticsEngine &Diags) override {
    if (!DarwinTargetInfo<X86_32TargetInfo>::handleTargetFeatures(Features,
                                                                  Diags))
      return false;
    // We now know the features we have: we can decide how to align vectors.
    MaxVectorAlign =
        hasFeature("avx512f") ? 512 : hasFeature("avx") ? 256 : 128;
    return true;
  }
};

// x86-32 Windows target
class LLVM_LIBRARY_VISIBILITY WindowsX86_32TargetInfo
    : public WindowsTargetInfo<X86_32TargetInfo> {
public:
  WindowsX86_32TargetInfo(const llvm::Triple &Triple, const TargetOptions &Opts)
      : WindowsTargetInfo<X86_32TargetInfo>(Triple, Opts) {
    DoubleAlign = LongLongAlign = 64;
    bool IsWinCOFF =
        getTriple().isOSWindows() && getTriple().isOSBinFormatCOFF();
    resetDataLayout(IsWinCOFF ? "e-m:x-p:32:32-p270:32:32-p271:32:32-p272:64:"
                                "64-i64:64-f80:32-n8:16:32-a:0:32-S32"
                              : "e-m:e-p:32:32-p270:32:32-p271:32:32-p272:64:"
                                "64-i64:64-f80:32-n8:16:32-a:0:32-S32",
                    IsWinCOFF ? "_" : "");
  }
};

// x86-32 Windows Visual Studio target
class LLVM_LIBRARY_VISIBILITY MicrosoftX86_32TargetInfo
    : public WindowsX86_32TargetInfo {
public:
  MicrosoftX86_32TargetInfo(const llvm::Triple &Triple,
                            const TargetOptions &Opts)
      : WindowsX86_32TargetInfo(Triple, Opts) {
    LongDoubleWidth = LongDoubleAlign = 64;
    LongDoubleFormat = &llvm::APFloat::IEEEdouble();
  }

  void getTargetDefines(const LangOptions &Opts,
                        MacroBuilder &Builder) const override {
    WindowsX86_32TargetInfo::getTargetDefines(Opts, Builder);
    // The value of the following reflects processor type.
    // 300=386, 400=486, 500=Pentium, 600=Blend (default)
    // We lost the original triple, so we use the default.
    Builder.defineMacro("_M_IX86", "600");
  }
};

// x86-32 MinGW target
class LLVM_LIBRARY_VISIBILITY MinGWX86_32TargetInfo
    : public WindowsX86_32TargetInfo {
public:
  MinGWX86_32TargetInfo(const llvm::Triple &Triple, const TargetOptions &Opts)
      : WindowsX86_32TargetInfo(Triple, Opts) {
    HasFloat128 = true;
  }

  void getTargetDefines(const LangOptions &Opts,
                        MacroBuilder &Builder) const override {
    WindowsX86_32TargetInfo::getTargetDefines(Opts, Builder);
    Builder.defineMacro("_X86_");
  }
};

// x86-32 Cygwin target
class LLVM_LIBRARY_VISIBILITY CygwinX86_32TargetInfo : public X86_32TargetInfo {
public:
  CygwinX86_32TargetInfo(const llvm::Triple &Triple, const TargetOptions &Opts)
      : X86_32TargetInfo(Triple, Opts) {
    this->WCharType = TargetInfo::UnsignedShort;
    DoubleAlign = LongLongAlign = 64;
    resetDataLayout("e-m:x-p:32:32-p270:32:32-p271:32:32-p272:64:64-i64:64-f80:"
                    "32-n8:16:32-a:0:32-S32",
                    "_");
  }

  void getTargetDefines(const LangOptions &Opts,
                        MacroBuilder &Builder) const override {
    X86_32TargetInfo::getTargetDefines(Opts, Builder);
    Builder.defineMacro("_X86_");
    Builder.defineMacro("__CYGWIN__");
    Builder.defineMacro("__CYGWIN32__");
    addCygMingDefines(Opts, Builder);
    DefineStd(Builder, "unix", Opts);
    if (Opts.CPlusPlus)
      Builder.defineMacro("_GNU_SOURCE");
  }
};

// x86-32 Haiku target
class LLVM_LIBRARY_VISIBILITY HaikuX86_32TargetInfo
    : public HaikuTargetInfo<X86_32TargetInfo> {
public:
  HaikuX86_32TargetInfo(const llvm::Triple &Triple, const TargetOptions &Opts)
      : HaikuTargetInfo<X86_32TargetInfo>(Triple, Opts) {}

  void getTargetDefines(const LangOptions &Opts,
                        MacroBuilder &Builder) const override {
    HaikuTargetInfo<X86_32TargetInfo>::getTargetDefines(Opts, Builder);
    Builder.defineMacro("__INTEL__");
  }
};

// X86-32 MCU target
class LLVM_LIBRARY_VISIBILITY MCUX86_32TargetInfo : public X86_32TargetInfo {
public:
  MCUX86_32TargetInfo(const llvm::Triple &Triple, const TargetOptions &Opts)
      : X86_32TargetInfo(Triple, Opts) {
    LongDoubleWidth = 64;
    LongDoubleFormat = &llvm::APFloat::IEEEdouble();
    resetDataLayout("e-m:e-p:32:32-p270:32:32-p271:32:32-p272:64:64-i64:32-f64:"
                    "32-f128:32-n8:16:32-a:0:32-S32");
    WIntType = UnsignedInt;
  }

  CallingConvCheckResult checkCallingConvention(CallingConv CC) const override {
    // On MCU we support only C calling convention.
    return CC == CC_C ? CCCR_OK : CCCR_Warning;
  }

  void getTargetDefines(const LangOptions &Opts,
                        MacroBuilder &Builder) const override {
    X86_32TargetInfo::getTargetDefines(Opts, Builder);
    Builder.defineMacro("__iamcu");
    Builder.defineMacro("__iamcu__");
  }

  bool allowsLargerPreferedTypeAlignment() const override { return false; }
};

// x86-32 RTEMS target
class LLVM_LIBRARY_VISIBILITY RTEMSX86_32TargetInfo : public X86_32TargetInfo {
public:
  RTEMSX86_32TargetInfo(const llvm::Triple &Triple, const TargetOptions &Opts)
      : X86_32TargetInfo(Triple, Opts) {
    SizeType = UnsignedLong;
    IntPtrType = SignedLong;
    PtrDiffType = SignedLong;
  }

  void getTargetDefines(const LangOptions &Opts,
                        MacroBuilder &Builder) const override {
    X86_32TargetInfo::getTargetDefines(Opts, Builder);
    Builder.defineMacro("__INTEL__");
    Builder.defineMacro("__rtems__");
  }
};

// x86-64 generic target
class LLVM_LIBRARY_VISIBILITY X86_64TargetInfo : public X86TargetInfo {
public:
  X86_64TargetInfo(const llvm::Triple &Triple, const TargetOptions &Opts)
      : X86TargetInfo(Triple, Opts) {
    const bool IsX32 = getTriple().isX32();
    bool IsWinCOFF =
        getTriple().isOSWindows() && getTriple().isOSBinFormatCOFF();
    LongWidth = LongAlign = PointerWidth = PointerAlign = IsX32 ? 32 : 64;
    LongDoubleWidth = 128;
    LongDoubleAlign = 128;
    LargeArrayMinWidth = 128;
    LargeArrayAlign = 128;
    SuitableAlign = 128;
    SizeType = IsX32 ? UnsignedInt : UnsignedLong;
    PtrDiffType = IsX32 ? SignedInt : SignedLong;
    IntPtrType = IsX32 ? SignedInt : SignedLong;
    IntMaxType = IsX32 ? SignedLongLong : SignedLong;
    Int64Type = IsX32 ? SignedLongLong : SignedLong;
    RegParmMax = 6;

    // Pointers are 32-bit in x32.
    resetDataLayout(IsX32 ? "e-m:e-p:32:32-p270:32:32-p271:32:32-p272:64:64-"
                            "i64:64-f80:128-n8:16:32:64-S128"
                          : IsWinCOFF ? "e-m:w-p270:32:32-p271:32:32-p272:64:"
                                        "64-i64:64-f80:128-n8:16:32:64-S128"
                                      : "e-m:e-p270:32:32-p271:32:32-p272:64:"
                                        "64-i64:64-f80:128-n8:16:32:64-S128");

    // Use fpret only for long double.
    RealTypeUsesObjCFPRet = (1 << TargetInfo::LongDouble);

    // Use fp2ret for _Complex long double.
    ComplexLongDoubleUsesFP2Ret = true;

    // Make __builtin_ms_va_list available.
    HasBuiltinMSVaList = true;

    // x86-64 has atomics up to 16 bytes.
    MaxAtomicPromoteWidth = 128;
    MaxAtomicInlineWidth = 64;
  }

  BuiltinVaListKind getBuiltinVaListKind() const override {
    return TargetInfo::X86_64ABIBuiltinVaList;
  }

  int getEHDataRegisterNumber(unsigned RegNo) const override {
    if (RegNo == 0)
      return 0;
    if (RegNo == 1)
      return 1;
    return -1;
  }

  CallingConvCheckResult checkCallingConvention(CallingConv CC) const override {
    switch (CC) {
    case CC_C:
    case CC_Swift:
    case CC_SwiftAsync:
    case CC_X86VectorCall:
    case CC_IntelOclBicc:
#if INTEL_CUSTOMIZATION
    case CC_IntelOclBiccAVX:
    case CC_IntelOclBiccAVX512:
#endif // INTEL_CUSTOMIZATION
    case CC_Win64:
    case CC_PreserveMost:
    case CC_PreserveAll:
    case CC_X86RegCall:
    case CC_OpenCLKernel:
      return CCCR_OK;
    default:
      return CCCR_Warning;
    }
  }

  CallingConv getDefaultCallingConv() const override {
    return CC_C;
  }

  // for x32 we need it here explicitly
  bool hasInt128Type() const override { return true; }

  unsigned getUnwindWordWidth() const override { return 64; }

  unsigned getRegisterWidth() const override { return 64; }

  bool validateGlobalRegisterVariable(StringRef RegName, unsigned RegSize,
                                      bool &HasSizeMismatch) const override {
    // rsp and rbp are the only 64-bit registers the x86 backend can currently
    // handle.
    if (RegName.equals("rsp") || RegName.equals("rbp")) {
      // Check that the register size is 64-bit.
      HasSizeMismatch = RegSize != 64;
      return true;
    }

    // Check if the register is a 32-bit register the backend can handle.
    return X86TargetInfo::validateGlobalRegisterVariable(RegName, RegSize,
                                                         HasSizeMismatch);
  }

  void setMaxAtomicWidth() override {
    if (hasFeature("cx16"))
      MaxAtomicInlineWidth = 128;
  }

  ArrayRef<Builtin::Info> getTargetBuiltins() const override;

  bool hasExtIntType() const override { return true; }
};

// x86-64 Windows target
class LLVM_LIBRARY_VISIBILITY WindowsX86_64TargetInfo
    : public WindowsTargetInfo<X86_64TargetInfo> {
public:
  WindowsX86_64TargetInfo(const llvm::Triple &Triple, const TargetOptions &Opts)
      : WindowsTargetInfo<X86_64TargetInfo>(Triple, Opts) {
    LongWidth = LongAlign = 32;
    DoubleAlign = LongLongAlign = 64;
    IntMaxType = SignedLongLong;
    Int64Type = SignedLongLong;
    SizeType = UnsignedLongLong;
    PtrDiffType = SignedLongLong;
    IntPtrType = SignedLongLong;
  }

  BuiltinVaListKind getBuiltinVaListKind() const override {
    return TargetInfo::CharPtrBuiltinVaList;
  }

  CallingConvCheckResult checkCallingConvention(CallingConv CC) const override {
    switch (CC) {
    case CC_X86StdCall:
    case CC_X86ThisCall:
    case CC_X86FastCall:
      return CCCR_Ignore;
    case CC_C:
    case CC_X86VectorCall:
    case CC_IntelOclBicc:
#if INTEL_CUSTOMIZATION
    case CC_IntelOclBiccAVX:
    case CC_IntelOclBiccAVX512:
#endif // INTEL_CUSTOMIZATION
    case CC_PreserveMost:
    case CC_PreserveAll:
    case CC_X86_64SysV:
    case CC_Swift:
    case CC_SwiftAsync:
    case CC_X86RegCall:
    case CC_OpenCLKernel:
      return CCCR_OK;
    default:
      return CCCR_Warning;
    }
  }
};

// x86-64 Windows Visual Studio target
class LLVM_LIBRARY_VISIBILITY MicrosoftX86_64TargetInfo
    : public WindowsX86_64TargetInfo {
public:
  MicrosoftX86_64TargetInfo(const llvm::Triple &Triple,
                            const TargetOptions &Opts)
      : WindowsX86_64TargetInfo(Triple, Opts) {
    LongDoubleWidth = LongDoubleAlign = 64;
    LongDoubleFormat = &llvm::APFloat::IEEEdouble();
  }

  void getTargetDefines(const LangOptions &Opts,
                        MacroBuilder &Builder) const override {
    WindowsX86_64TargetInfo::getTargetDefines(Opts, Builder);
    Builder.defineMacro("_M_X64", "100");
    Builder.defineMacro("_M_AMD64", "100");
  }

  TargetInfo::CallingConvKind
  getCallingConvKind(bool ClangABICompat4) const override {
    return CCK_MicrosoftWin64;
  }
};

// x86-64 MinGW target
class LLVM_LIBRARY_VISIBILITY MinGWX86_64TargetInfo
    : public WindowsX86_64TargetInfo {
public:
  MinGWX86_64TargetInfo(const llvm::Triple &Triple, const TargetOptions &Opts)
      : WindowsX86_64TargetInfo(Triple, Opts) {
    // Mingw64 rounds long double size and alignment up to 16 bytes, but sticks
    // with x86 FP ops. Weird.
    LongDoubleWidth = LongDoubleAlign = 128;
    LongDoubleFormat = &llvm::APFloat::x87DoubleExtended();
    HasFloat128 = true;
  }
};

// x86-64 Cygwin target
class LLVM_LIBRARY_VISIBILITY CygwinX86_64TargetInfo : public X86_64TargetInfo {
public:
  CygwinX86_64TargetInfo(const llvm::Triple &Triple, const TargetOptions &Opts)
      : X86_64TargetInfo(Triple, Opts) {
    this->WCharType = TargetInfo::UnsignedShort;
    TLSSupported = false;
  }

  void getTargetDefines(const LangOptions &Opts,
                        MacroBuilder &Builder) const override {
    X86_64TargetInfo::getTargetDefines(Opts, Builder);
    Builder.defineMacro("__x86_64__");
    Builder.defineMacro("__CYGWIN__");
    Builder.defineMacro("__CYGWIN64__");
    addCygMingDefines(Opts, Builder);
    DefineStd(Builder, "unix", Opts);
    if (Opts.CPlusPlus)
      Builder.defineMacro("_GNU_SOURCE");
  }
};

class LLVM_LIBRARY_VISIBILITY DarwinX86_64TargetInfo
    : public DarwinTargetInfo<X86_64TargetInfo> {
public:
  DarwinX86_64TargetInfo(const llvm::Triple &Triple, const TargetOptions &Opts)
      : DarwinTargetInfo<X86_64TargetInfo>(Triple, Opts) {
    Int64Type = SignedLongLong;
    // The 64-bit iOS simulator uses the builtin bool type for Objective-C.
    llvm::Triple T = llvm::Triple(Triple);
    if (T.isiOS())
      UseSignedCharForObjCBool = false;
    resetDataLayout("e-m:o-p270:32:32-p271:32:32-p272:64:64-i64:64-f80:128-n8:"
                    "16:32:64-S128", "_");
  }

  bool handleTargetFeatures(std::vector<std::string> &Features,
                            DiagnosticsEngine &Diags) override {
    if (!DarwinTargetInfo<X86_64TargetInfo>::handleTargetFeatures(Features,
                                                                  Diags))
      return false;
    // We now know the features we have: we can decide how to align vectors.
    MaxVectorAlign =
        hasFeature("avx512f") ? 512 : hasFeature("avx") ? 256 : 128;
    return true;
  }
};

class LLVM_LIBRARY_VISIBILITY OpenBSDX86_64TargetInfo
    : public OpenBSDTargetInfo<X86_64TargetInfo> {
public:
  OpenBSDX86_64TargetInfo(const llvm::Triple &Triple, const TargetOptions &Opts)
      : OpenBSDTargetInfo<X86_64TargetInfo>(Triple, Opts) {
    IntMaxType = SignedLongLong;
    Int64Type = SignedLongLong;
  }
};

// x86_32 Android target
class LLVM_LIBRARY_VISIBILITY AndroidX86_32TargetInfo
    : public LinuxTargetInfo<X86_32TargetInfo> {
public:
  AndroidX86_32TargetInfo(const llvm::Triple &Triple, const TargetOptions &Opts)
      : LinuxTargetInfo<X86_32TargetInfo>(Triple, Opts) {
    SuitableAlign = 32;
    LongDoubleWidth = 64;
    LongDoubleFormat = &llvm::APFloat::IEEEdouble();
  }
};

// x86_64 Android target
class LLVM_LIBRARY_VISIBILITY AndroidX86_64TargetInfo
    : public LinuxTargetInfo<X86_64TargetInfo> {
public:
  AndroidX86_64TargetInfo(const llvm::Triple &Triple, const TargetOptions &Opts)
      : LinuxTargetInfo<X86_64TargetInfo>(Triple, Opts) {
    LongDoubleFormat = &llvm::APFloat::IEEEquad();
  }
};
} // namespace targets
} // namespace clang
#endif // LLVM_CLANG_LIB_BASIC_TARGETS_X86_H<|MERGE_RESOLUTION|>--- conflicted
+++ resolved
@@ -92,16 +92,12 @@
   bool HasAVX512CD = false;
   bool HasAVX512VPOPCNTDQ = false;
   bool HasAVX512VNNI = false;
-<<<<<<< HEAD
+  bool HasAVX512FP16 = false;
 #if INTEL_CUSTOMIZATION
-  bool HasAVX512FP16 = false;
 #if INTEL_FEATURE_ISA_AVX_BF16
   bool HasAVXBF16 = false;
 #endif // INTEL_FEATURE_ISA_AVX_BF16
 #endif // INTEL_CUSTOMIZATION
-=======
-  bool HasAVX512FP16 = false;
->>>>>>> 6f7f5b54
   bool HasAVX512BF16 = false;
   bool HasAVX512ER = false;
   bool HasAVX512PF = false;
