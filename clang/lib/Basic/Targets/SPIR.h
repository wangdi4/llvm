--- conflicted
+++ resolved
@@ -76,23 +76,6 @@
 };
 #endif // INTEL_COLLAB
 
-static const unsigned SYCLAddrSpaceMap[] = {
-    4, // Default
-    1, // opencl_global
-    3, // opencl_local
-    2, // opencl_constant
-    0, // opencl_private
-    4, // opencl_generic
-    5, // opencl_global_device
-    6, // opencl_global_host
-    0, // cuda_device
-    0, // cuda_constant
-    0, // cuda_shared
-    0, // ptr32_sptr
-    0, // ptr32_uptr
-    0  // ptr64
-};
-
 class LLVM_LIBRARY_VISIBILITY SPIRTargetInfo : public TargetInfo {
 #if INTEL_COLLAB
   bool UseAutoOpenCLAddrSpaceForOpenMP = false;
@@ -100,7 +83,6 @@
 public:
   SPIRTargetInfo(const llvm::Triple &Triple, const TargetOptions &)
       : TargetInfo(Triple) {
-<<<<<<< HEAD
 #if INTEL_CUSTOMIZATION
     assert((getTriple().getEnvironment() == llvm::Triple::UnknownEnvironment ||
             getTriple().getEnvironment() == llvm::Triple::IntelFPGA ||
@@ -108,8 +90,6 @@
             getTriple().getEnvironment() == llvm::Triple::SYCLDevice) &&
            "SPIR target must use unknown environment type");
 #endif // INTEL_CUSTOMIZATION
-=======
->>>>>>> fd993c80
     TLSSupported = false;
     VLASupported = false;
     LongWidth = LongAlign = 64;
@@ -253,7 +233,6 @@
   }
 };
 
-<<<<<<< HEAD
 #if INTEL_CUSTOMIZATION
 class LLVM_LIBRARY_VISIBILITY SPIR32INTELFpgaTargetInfo
     : public SPIR32TargetInfo {
@@ -314,8 +293,6 @@
 };
 #endif // INTEL_CUSTOMIZATION
 
-=======
->>>>>>> fd993c80
 // x86-32 SPIR Windows target
 class LLVM_LIBRARY_VISIBILITY WindowsX86_32SPIRTargetInfo
     : public WindowsTargetInfo<SPIR32SYCLDeviceTargetInfo> {
@@ -358,15 +335,12 @@
     // TBD should we keep these lines?  Copied from X86.h.
     Builder.defineMacro("_M_IX86", "600");
   }
-<<<<<<< HEAD
 
 #if INTEL_CUSTOMIZATION
   virtual bool shouldDiagnoseVariadicCall(void) const override {
     return false;
   }
 #endif // INTEL_CUSTOMIZATION
-=======
->>>>>>> fd993c80
 };
 
 // x86-64 SPIR64 Windows target
@@ -414,7 +388,6 @@
     Builder.defineMacro("_M_X64", "100");
     Builder.defineMacro("_M_AMD64", "100");
   }
-<<<<<<< HEAD
 
 #if INTEL_CUSTOMIZATION
   virtual bool shouldDiagnoseVariadicCall(void) const override {
@@ -423,9 +396,6 @@
 #endif // INTEL_CUSTOMIZATION
 };
 
-=======
-};
->>>>>>> fd993c80
 } // namespace targets
 } // namespace clang
 #endif // LLVM_CLANG_LIB_BASIC_TARGETS_SPIR_H