//===--- SPIR.h - Declare SPIR target feature support -----------*- C++ -*-===//
//
// Part of the LLVM Project, under the Apache License v2.0 with LLVM Exceptions.
// See https://llvm.org/LICENSE.txt for license information.
// SPDX-License-Identifier: Apache-2.0 WITH LLVM-exception
//
//===----------------------------------------------------------------------===//
//
// This file declares SPIR TargetInfo objects.
//
//===----------------------------------------------------------------------===//

#ifndef LLVM_CLANG_LIB_BASIC_TARGETS_SPIR_H
#define LLVM_CLANG_LIB_BASIC_TARGETS_SPIR_H

#include "clang/Basic/TargetInfo.h"
#include "clang/Basic/TargetOptions.h"
#include "llvm/ADT/Triple.h"
#include "llvm/IR/DataLayout.h"
#include "llvm/Support/Compiler.h"
#include "OSTargets.h"

namespace clang {
namespace targets {

<<<<<<< HEAD
static const unsigned SPIRAddrSpaceMap[] = {
    0,  // Default
    1,  // opencl_global
    3,  // opencl_local
    2,  // opencl_constant
    0,  // opencl_private
    4,  // opencl_generic
    5,  // opencl_global_device
    6,  // opencl_global_host
    0,  // cuda_device
    0,  // cuda_constant
    0,  // cuda_shared
    0,  // ptr32_sptr
    0,  // ptr32_uptr
    0   // ptr64
};

static const unsigned SYCLAddrSpaceMap[] = {
    4,  // Default
    1,  // opencl_global
    3,  // opencl_local
    2,  // opencl_constant
    0,  // opencl_private
    4,  // opencl_generic
    5,  // opencl_global_device
    6,  // opencl_global_host
    0,  // cuda_device
    0,  // cuda_constant
    0,  // cuda_shared
    0,  // ptr32_sptr
    0,  // ptr32_uptr
    0   // ptr64
};

#if INTEL_COLLAB
static const unsigned SPIRAddrSpaceDefIsGenMap[] = {
=======
static const unsigned SPIRDefIsPrivMap[] = {
    0, // Default
    1, // opencl_global
    3, // opencl_local
    2, // opencl_constant
    0, // opencl_private
    4, // opencl_generic
    5, // opencl_global_device
    6, // opencl_global_host
    0, // cuda_device
    0, // cuda_constant
    0, // cuda_shared
    // SYCL address space values for this map are dummy
    0, // sycl_global
    0, // sycl_global_device
    0, // sycl_global_host
    0, // sycl_local
    0, // sycl_private
    0, // ptr32_sptr
    0, // ptr32_uptr
    0  // ptr64
};

static const unsigned SPIRDefIsGenMap[] = {
>>>>>>> 3f9ee3c9
    4, // Default
    // OpenCL address space values for this map are dummy and they can't be used
    // FIXME: reset opencl_global entry to 0. Currently CodeGen libary uses
    // opencl_global in SYCL language mode, but we should switch to using
    // sycl_global instead.
    1, // opencl_global
    0, // opencl_local
    2, // opencl_constant
    0, // opencl_private
<<<<<<< HEAD
    4, // opencl_generic
    11, // opencl_global_device
    12, // opencl_global_host
=======
    0, // opencl_generic
    0, // opencl_global_device
    0, // opencl_global_host
>>>>>>> 3f9ee3c9
    0, // cuda_device
    0, // cuda_constant
    0, // cuda_shared
    1, // sycl_global
    5, // sycl_global_device
    6, // sycl_global_host
    3, // sycl_local
    0, // sycl_private
    0, // ptr32_sptr
    0, // ptr32_uptr
    0  // ptr64
};
#endif // INTEL_COLLAB

class LLVM_LIBRARY_VISIBILITY SPIRTargetInfo : public TargetInfo {
#if INTEL_COLLAB
  bool UseAutoOpenCLAddrSpaceForOpenMP = false;
#endif  // INTEL_COLLAB
public:
  SPIRTargetInfo(const llvm::Triple &Triple, const TargetOptions &)
      : TargetInfo(Triple) {
#if INTEL_CUSTOMIZATION
    assert((getTriple().getEnvironment() == llvm::Triple::UnknownEnvironment ||
            getTriple().getEnvironment() == llvm::Triple::IntelFPGA ||
            getTriple().getEnvironment() == llvm::Triple::IntelEyeQ ||
            getTriple().getEnvironment() == llvm::Triple::SYCLDevice) &&
           "SPIR target must use unknown environment type");
#endif // INTEL_CUSTOMIZATION
    TLSSupported = false;
    VLASupported = false;
    LongWidth = LongAlign = 64;
    AddrSpaceMap = &SPIRDefIsPrivMap;
    UseAddrSpaceMapMangling = true;
    HasLegalHalfType = true;
    HasFloat16 = true;
    // Define available target features
    // These must be defined in sorted order!
    NoAsmVariants = true;
  }

  void getTargetDefines(const LangOptions &Opts,
                        MacroBuilder &Builder) const override;

#if INTEL_COLLAB
  void adjust(LangOptions &Opts) override {
    TargetInfo::adjust(Opts);
    if (Opts.OpenMPLateOutline && Opts.UseAutoOpenCLAddrSpaceForOpenMP) {
      // Use generic address space for all pointers except
      // globals and stack locals.
      UseAutoOpenCLAddrSpaceForOpenMP = true;
      AddrSpaceMap = &SPIRAddrSpaceDefIsGenMap;
    }
    if (Opts.OpenMPLateOutline && Opts.OpenMPUseLLVMAtomic) {
      if (getTriple().getArch() == llvm::Triple::spir)
        MaxAtomicInlineWidth = 32;
      else if (getTriple().getArch() == llvm::Triple::spir64)
        MaxAtomicInlineWidth = 64;
    }
  }
#endif  // INTEL_COLLAB

  bool hasFeature(StringRef Feature) const override {
    return Feature == "spir";
  }

  // SPIR supports the half type and the only llvm intrinsic allowed in SPIR is
  // memcpy as per section 3 of the SPIR spec.
  bool useFP16ConversionIntrinsics() const override { return false; }

  ArrayRef<Builtin::Info> getTargetBuiltins() const override { return None; }

  const char *getClobbers() const override { return ""; }

  ArrayRef<const char *> getGCCRegNames() const override { return None; }

  bool validateAsmConstraint(const char *&Name,
                             TargetInfo::ConstraintInfo &info) const override {
    return true;
  }

  ArrayRef<TargetInfo::GCCRegAlias> getGCCRegAliases() const override {
    return None;
  }

  BuiltinVaListKind getBuiltinVaListKind() const override {
    return TargetInfo::VoidPtrBuiltinVaList;
  }

  CallingConvCheckResult checkCallingConvention(CallingConv CC) const override {
    return (CC == CC_SpirFunction || CC == CC_OpenCLKernel) ? CCCR_OK
                                                            : CCCR_Warning;
  }

  CallingConv getDefaultCallingConv() const override {
    return CC_SpirFunction;
  }

  void setAddressSpaceMap(bool DefaultIsGeneric) {
    AddrSpaceMap = DefaultIsGeneric ? &SPIRDefIsGenMap : &SPIRDefIsPrivMap;
  }

  void adjust(LangOptions &Opts) override {
    TargetInfo::adjust(Opts);
    // NOTE: SYCL specification considers unannotated pointers and references
    // to be pointing to the generic address space. See section 5.9.3 of
    // SYCL 2020 specification.
    // Currently, there is no way of representing SYCL's default address space
    // language semantics along with the semantics of embedded C's default
    // address space in the same address space map. Hence the map needs to be
    // reset to allow mapping to the desired value of 'Default' entry for SYCL.
    setAddressSpaceMap(/*DefaultIsGeneric=*/Opts.SYCLIsDevice);
  }

  void setSupportedOpenCLOpts() override {
    // Assume all OpenCL extensions and optional core features are supported
    // for SPIR since it is a generic target.
    supportAllOpenCLOpts();
  }

  bool hasExtIntType() const override { return true; }

  bool hasInt128Type() const override { return false; }
};

class LLVM_LIBRARY_VISIBILITY SPIR32TargetInfo : public SPIRTargetInfo {
public:
  SPIR32TargetInfo(const llvm::Triple &Triple, const TargetOptions &Opts)
      : SPIRTargetInfo(Triple, Opts) {
    PointerWidth = PointerAlign = 32;
    SizeType = TargetInfo::UnsignedInt;
    PtrDiffType = IntPtrType = TargetInfo::SignedInt;
    resetDataLayout(
        "e-p:32:32-i64:64-v16:16-v24:32-v32:32-v48:64-"
        "v96:128-v192:256-v256:256-v512:512-v1024:1024-n8:16:32:64");
  }

  void getTargetDefines(const LangOptions &Opts,
                        MacroBuilder &Builder) const override;
};

class LLVM_LIBRARY_VISIBILITY SPIR64TargetInfo : public SPIRTargetInfo {
public:
  SPIR64TargetInfo(const llvm::Triple &Triple, const TargetOptions &Opts)
      : SPIRTargetInfo(Triple, Opts) {
    PointerWidth = PointerAlign = 64;
    SizeType = TargetInfo::UnsignedLong;
    PtrDiffType = IntPtrType = TargetInfo::SignedLong;

    resetDataLayout(
        "e-i64:64-v16:16-v24:32-v32:32-v48:64-"
        "v96:128-v192:256-v256:256-v512:512-v1024:1024-n8:16:32:64");
  }

  void getTargetDefines(const LangOptions &Opts,
                        MacroBuilder &Builder) const override;
};

class LLVM_LIBRARY_VISIBILITY SPIR32SYCLDeviceTargetInfo
    : public SPIR32TargetInfo {
public:
  SPIR32SYCLDeviceTargetInfo(const llvm::Triple &Triple,
                             const TargetOptions &Opts)
      : SPIR32TargetInfo(Triple, Opts) {
    // This is workaround for exception_ptr class.
    // Exceptions is not allowed in sycl device code but we should be able
    // to parse host code. So we allow compilation of exception_ptr but
    // if exceptions are used in device code we should emit a diagnostic.
    MaxAtomicInlineWidth = 32;
  }
};

class LLVM_LIBRARY_VISIBILITY SPIR64SYCLDeviceTargetInfo
    : public SPIR64TargetInfo {
public:
  SPIR64SYCLDeviceTargetInfo(const llvm::Triple &Triple,
                             const TargetOptions &Opts)
      : SPIR64TargetInfo(Triple, Opts) {
    // This is workaround for exception_ptr class.
    // Exceptions is not allowed in sycl device code but we should be able
    // to parse host code. So we allow compilation of exception_ptr but
    // if exceptions are used in device code we should emit a diagnostic.
    MaxAtomicInlineWidth = 64;
  }
};

#if INTEL_CUSTOMIZATION
class LLVM_LIBRARY_VISIBILITY SPIR32INTELFpgaTargetInfo
    : public SPIR32TargetInfo {
  static const Builtin::Info BuiltinInfo[];
public:
  SPIR32INTELFpgaTargetInfo(const llvm::Triple &Triple,
                            const TargetOptions &Opts)
      : SPIR32TargetInfo(Triple, Opts) {}
  ArrayRef<Builtin::Info> getTargetBuiltins() const override;
  void getTargetDefines(const LangOptions &Opts,
                        MacroBuilder &Builder) const override;
};

class LLVM_LIBRARY_VISIBILITY SPIR64INTELFpgaTargetInfo
    : public SPIR64TargetInfo {
  static const Builtin::Info BuiltinInfo[];
public:
  SPIR64INTELFpgaTargetInfo(const llvm::Triple &Triple,
                            const TargetOptions &Opts)
      : SPIR64TargetInfo(Triple, Opts) {}
  ArrayRef<Builtin::Info> getTargetBuiltins() const override;
  void getTargetDefines(const LangOptions &Opts,
                        MacroBuilder &Builder) const override;
};

// x86-64 SPIR64 Intelfpga Windows target
class LLVM_LIBRARY_VISIBILITY WindowsX86_64_SPIR64INTELFpgaTargetInfo
    : public WindowsTargetInfo<SPIR64INTELFpgaTargetInfo> {
public:
  WindowsX86_64_SPIR64INTELFpgaTargetInfo(const llvm::Triple &Triple,
                                          const TargetOptions &Opts)
      : WindowsTargetInfo<SPIR64INTELFpgaTargetInfo>(Triple, Opts) {
    LongWidth = LongAlign = 32;
    SizeType = UnsignedLongLong;
    WCharType = SignedInt; // To match cllib's rule: wchar_size = 4 in SPIR
  }

  BuiltinVaListKind getBuiltinVaListKind() const override {
    return TargetInfo::CharPtrBuiltinVaList;
  }

  CallingConvCheckResult checkCallingConvention(CallingConv CC) const override {
    if (CC == CC_X86VectorCall)
      // Permit CC_X86VectorCall which is used in Microsoft headers
      return CCCR_OK;
    return (CC == CC_SpirFunction || CC == CC_OpenCLKernel) ? CCCR_OK
                                                            : CCCR_Warning;
  }
};

// x86-64 SPIR64 Intelfpga Windows Visual Studio target
class LLVM_LIBRARY_VISIBILITY MicrosoftX86_64_SPIR64INTELFpgaTargetInfo
    : public WindowsX86_64_SPIR64INTELFpgaTargetInfo {
public:
  MicrosoftX86_64_SPIR64INTELFpgaTargetInfo(const llvm::Triple &Triple,
                                            const TargetOptions &Opts)
      : WindowsX86_64_SPIR64INTELFpgaTargetInfo(Triple, Opts) {}
};
#endif // INTEL_CUSTOMIZATION

// x86-32 SPIR Windows target
class LLVM_LIBRARY_VISIBILITY WindowsX86_32SPIRTargetInfo
    : public WindowsTargetInfo<SPIR32SYCLDeviceTargetInfo> {
public:
  WindowsX86_32SPIRTargetInfo(const llvm::Triple &Triple, const TargetOptions &Opts)
      : WindowsTargetInfo<SPIR32SYCLDeviceTargetInfo>(Triple, Opts) {
    DoubleAlign = LongLongAlign = 64;
    WCharType = UnsignedShort;
  }

  BuiltinVaListKind getBuiltinVaListKind() const override {
    return TargetInfo::CharPtrBuiltinVaList;
  }

  CallingConvCheckResult checkCallingConvention(CallingConv CC) const override {
    if (CC == CC_X86VectorCall)
      // Permit CC_X86VectorCall which is used in Microsoft headers
      return CCCR_OK;
    return (CC == CC_SpirFunction || CC == CC_OpenCLKernel) ? CCCR_OK
                                    : CCCR_Warning;
  }
};

// x86-32 SPIR Windows Visual Studio target
class LLVM_LIBRARY_VISIBILITY MicrosoftX86_32SPIRTargetInfo
    : public WindowsX86_32SPIRTargetInfo {
public:
  MicrosoftX86_32SPIRTargetInfo(const llvm::Triple &Triple,
                            const TargetOptions &Opts)
      : WindowsX86_32SPIRTargetInfo(Triple, Opts) {
  }

  void getTargetDefines(const LangOptions &Opts,
                        MacroBuilder &Builder) const override {
    WindowsX86_32SPIRTargetInfo::getTargetDefines(Opts, Builder);
    // The value of the following reflects processor type.
    // 300=386, 400=486, 500=Pentium, 600=Blend (default)
    // We lost the original triple, so we use the default.
    // TBD should we keep these lines?  Copied from X86.h.
    Builder.defineMacro("_M_IX86", "600");
  }

#if INTEL_CUSTOMIZATION
  virtual bool shouldDiagnoseVariadicCall(void) const override {
    return false;
  }
#endif // INTEL_CUSTOMIZATION
};

// x86-64 SPIR64 Windows target
class LLVM_LIBRARY_VISIBILITY WindowsX86_64_SPIR64TargetInfo
    : public WindowsTargetInfo<SPIR64SYCLDeviceTargetInfo> {
public:
  WindowsX86_64_SPIR64TargetInfo(const llvm::Triple &Triple, const TargetOptions &Opts)
      : WindowsTargetInfo<SPIR64SYCLDeviceTargetInfo>(Triple, Opts) {
    LongWidth = LongAlign = 32;
    DoubleAlign = LongLongAlign = 64;
    IntMaxType = SignedLongLong;
    Int64Type = SignedLongLong;
    SizeType = UnsignedLongLong;
    PtrDiffType = SignedLongLong;
    IntPtrType = SignedLongLong;
    WCharType = UnsignedShort;
  }

  BuiltinVaListKind getBuiltinVaListKind() const override {
    return TargetInfo::CharPtrBuiltinVaList;
  }

  CallingConvCheckResult checkCallingConvention(CallingConv CC) const override {
    if (CC == CC_X86VectorCall)
      // Permit CC_X86VectorCall which is used in Microsoft headers
      return CCCR_OK;
    return (CC == CC_SpirFunction || CC == CC_OpenCLKernel) ? CCCR_OK
                                    : CCCR_Warning;
  }
};

// x86-64 SPIR64 Windows Visual Studio target
class LLVM_LIBRARY_VISIBILITY MicrosoftX86_64_SPIR64TargetInfo
    : public WindowsX86_64_SPIR64TargetInfo {
public:
  MicrosoftX86_64_SPIR64TargetInfo(const llvm::Triple &Triple,
                            const TargetOptions &Opts)
      : WindowsX86_64_SPIR64TargetInfo(Triple, Opts) {
  }

  void getTargetDefines(const LangOptions &Opts,
                        MacroBuilder &Builder) const override {
    WindowsX86_64_SPIR64TargetInfo::getTargetDefines(Opts, Builder);
    Builder.defineMacro("_M_X64", "100");
    Builder.defineMacro("_M_AMD64", "100");
  }

#if INTEL_CUSTOMIZATION
  virtual bool shouldDiagnoseVariadicCall(void) const override {
    return false;
  }
#endif // INTEL_CUSTOMIZATION
};

} // namespace targets
} // namespace clang
#endif // LLVM_CLANG_LIB_BASIC_TARGETS_SPIR_H<|MERGE_RESOLUTION|>--- conflicted
+++ resolved
@@ -23,44 +23,6 @@
 namespace clang {
 namespace targets {
 
-<<<<<<< HEAD
-static const unsigned SPIRAddrSpaceMap[] = {
-    0,  // Default
-    1,  // opencl_global
-    3,  // opencl_local
-    2,  // opencl_constant
-    0,  // opencl_private
-    4,  // opencl_generic
-    5,  // opencl_global_device
-    6,  // opencl_global_host
-    0,  // cuda_device
-    0,  // cuda_constant
-    0,  // cuda_shared
-    0,  // ptr32_sptr
-    0,  // ptr32_uptr
-    0   // ptr64
-};
-
-static const unsigned SYCLAddrSpaceMap[] = {
-    4,  // Default
-    1,  // opencl_global
-    3,  // opencl_local
-    2,  // opencl_constant
-    0,  // opencl_private
-    4,  // opencl_generic
-    5,  // opencl_global_device
-    6,  // opencl_global_host
-    0,  // cuda_device
-    0,  // cuda_constant
-    0,  // cuda_shared
-    0,  // ptr32_sptr
-    0,  // ptr32_uptr
-    0   // ptr64
-};
-
-#if INTEL_COLLAB
-static const unsigned SPIRAddrSpaceDefIsGenMap[] = {
-=======
 static const unsigned SPIRDefIsPrivMap[] = {
     0, // Default
     1, // opencl_global
@@ -85,7 +47,6 @@
 };
 
 static const unsigned SPIRDefIsGenMap[] = {
->>>>>>> 3f9ee3c9
     4, // Default
     // OpenCL address space values for this map are dummy and they can't be used
     // FIXME: reset opencl_global entry to 0. Currently CodeGen libary uses
@@ -93,17 +54,14 @@
     // sycl_global instead.
     1, // opencl_global
     0, // opencl_local
+#if INTEL_COLLAB
+    // opencl_constant address space is used in libdevice implementation.
+#endif // INTEL_COLLAB
     2, // opencl_constant
     0, // opencl_private
-<<<<<<< HEAD
-    4, // opencl_generic
-    11, // opencl_global_device
-    12, // opencl_global_host
-=======
     0, // opencl_generic
     0, // opencl_global_device
     0, // opencl_global_host
->>>>>>> 3f9ee3c9
     0, // cuda_device
     0, // cuda_constant
     0, // cuda_shared
@@ -116,7 +74,6 @@
     0, // ptr32_uptr
     0  // ptr64
 };
-#endif // INTEL_COLLAB
 
 class LLVM_LIBRARY_VISIBILITY SPIRTargetInfo : public TargetInfo {
 #if INTEL_COLLAB
@@ -147,14 +104,55 @@
   void getTargetDefines(const LangOptions &Opts,
                         MacroBuilder &Builder) const override;
 
-#if INTEL_COLLAB
+  bool hasFeature(StringRef Feature) const override {
+    return Feature == "spir";
+  }
+
+  // SPIR supports the half type and the only llvm intrinsic allowed in SPIR is
+  // memcpy as per section 3 of the SPIR spec.
+  bool useFP16ConversionIntrinsics() const override { return false; }
+
+  ArrayRef<Builtin::Info> getTargetBuiltins() const override { return None; }
+
+  const char *getClobbers() const override { return ""; }
+
+  ArrayRef<const char *> getGCCRegNames() const override { return None; }
+
+  bool validateAsmConstraint(const char *&Name,
+                             TargetInfo::ConstraintInfo &info) const override {
+    return true;
+  }
+
+  ArrayRef<TargetInfo::GCCRegAlias> getGCCRegAliases() const override {
+    return None;
+  }
+
+  BuiltinVaListKind getBuiltinVaListKind() const override {
+    return TargetInfo::VoidPtrBuiltinVaList;
+  }
+
+  CallingConvCheckResult checkCallingConvention(CallingConv CC) const override {
+    return (CC == CC_SpirFunction || CC == CC_OpenCLKernel) ? CCCR_OK
+                                                            : CCCR_Warning;
+  }
+
+  CallingConv getDefaultCallingConv() const override {
+    return CC_SpirFunction;
+  }
+
+  void setAddressSpaceMap(bool DefaultIsGeneric) {
+    AddrSpaceMap = DefaultIsGeneric ? &SPIRDefIsGenMap : &SPIRDefIsPrivMap;
+  }
+
   void adjust(LangOptions &Opts) override {
     TargetInfo::adjust(Opts);
+#if INTEL_COLLAB
+    bool OpenMPDefIsGen = false;
     if (Opts.OpenMPLateOutline && Opts.UseAutoOpenCLAddrSpaceForOpenMP) {
       // Use generic address space for all pointers except
       // globals and stack locals.
       UseAutoOpenCLAddrSpaceForOpenMP = true;
-      AddrSpaceMap = &SPIRAddrSpaceDefIsGenMap;
+      OpenMPDefIsGen = true;
     }
     if (Opts.OpenMPLateOutline && Opts.OpenMPUseLLVMAtomic) {
       if (getTriple().getArch() == llvm::Triple::spir)
@@ -162,51 +160,7 @@
       else if (getTriple().getArch() == llvm::Triple::spir64)
         MaxAtomicInlineWidth = 64;
     }
-  }
 #endif  // INTEL_COLLAB
-
-  bool hasFeature(StringRef Feature) const override {
-    return Feature == "spir";
-  }
-
-  // SPIR supports the half type and the only llvm intrinsic allowed in SPIR is
-  // memcpy as per section 3 of the SPIR spec.
-  bool useFP16ConversionIntrinsics() const override { return false; }
-
-  ArrayRef<Builtin::Info> getTargetBuiltins() const override { return None; }
-
-  const char *getClobbers() const override { return ""; }
-
-  ArrayRef<const char *> getGCCRegNames() const override { return None; }
-
-  bool validateAsmConstraint(const char *&Name,
-                             TargetInfo::ConstraintInfo &info) const override {
-    return true;
-  }
-
-  ArrayRef<TargetInfo::GCCRegAlias> getGCCRegAliases() const override {
-    return None;
-  }
-
-  BuiltinVaListKind getBuiltinVaListKind() const override {
-    return TargetInfo::VoidPtrBuiltinVaList;
-  }
-
-  CallingConvCheckResult checkCallingConvention(CallingConv CC) const override {
-    return (CC == CC_SpirFunction || CC == CC_OpenCLKernel) ? CCCR_OK
-                                                            : CCCR_Warning;
-  }
-
-  CallingConv getDefaultCallingConv() const override {
-    return CC_SpirFunction;
-  }
-
-  void setAddressSpaceMap(bool DefaultIsGeneric) {
-    AddrSpaceMap = DefaultIsGeneric ? &SPIRDefIsGenMap : &SPIRDefIsPrivMap;
-  }
-
-  void adjust(LangOptions &Opts) override {
-    TargetInfo::adjust(Opts);
     // NOTE: SYCL specification considers unannotated pointers and references
     // to be pointing to the generic address space. See section 5.9.3 of
     // SYCL 2020 specification.
@@ -214,7 +168,12 @@
     // language semantics along with the semantics of embedded C's default
     // address space in the same address space map. Hence the map needs to be
     // reset to allow mapping to the desired value of 'Default' entry for SYCL.
+#if INTEL_COLLAB
+    setAddressSpaceMap(
+        /*DefaultIsGeneric=*/Opts.SYCLIsDevice || OpenMPDefIsGen);
+#else // INTEL_COLLAB
     setAddressSpaceMap(/*DefaultIsGeneric=*/Opts.SYCLIsDevice);
+#endif // INTEL_COLLAB
   }
 
   void setSupportedOpenCLOpts() override {
