--- conflicted
+++ resolved
@@ -176,11 +176,7 @@
   void getTargetDefines(const LangOptions &Opts,
                         MacroBuilder &Builder) const override;
 
-<<<<<<< HEAD
-  bool hasExtIntType() const override { return true; }
-=======
   bool hasBitIntType() const override { return true; }
->>>>>>> 0095b4f9
 };
 
 // SPARCV8el is the 32-bit little-endian mode selected by Triple::sparcel.
