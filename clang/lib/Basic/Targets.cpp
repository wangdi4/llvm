//===--- Targets.cpp - Implement target feature support -------------------===//
//
//                     The LLVM Compiler Infrastructure
//
// This file is distributed under the University of Illinois Open Source
// License. See LICENSE.TXT for details.
//
//===----------------------------------------------------------------------===//
//
// This file implements construction of a TargetInfo object from a
// target triple.
//
//===----------------------------------------------------------------------===//

#include "Targets.h"

#include "Targets/AArch64.h"
#include "Targets/AMDGPU.h"
#include "Targets/ARM.h"
#include "Targets/AVR.h"
#include "Targets/BPF.h"
#include "Targets/Hexagon.h"
#include "Targets/Lanai.h"
#include "Targets/Le64.h"
#include "Targets/MSP430.h"
#include "Targets/Mips.h"
#include "Targets/NVPTX.h"
#include "Targets/Nios2.h"
#include "Targets/OSTargets.h"
#include "Targets/PNaCl.h"
#include "Targets/PPC.h"
#include "Targets/SPIR.h"
#include "Targets/Sparc.h"
#include "Targets/SystemZ.h"
#include "Targets/TCE.h"
#include "Targets/WebAssembly.h"
#include "Targets/X86.h"
#include "Targets/XCore.h"
#include "clang/Basic/Diagnostic.h"
#include "llvm/ADT/Triple.h"

using namespace clang;

namespace clang {
namespace targets {
//===----------------------------------------------------------------------===//
//  Common code shared among targets.
//===----------------------------------------------------------------------===//

/// DefineStd - Define a macro name and standard variants.  For example if
/// MacroName is "unix", then this will define "__unix", "__unix__", and "unix"
/// when in GNU mode.
void DefineStd(MacroBuilder &Builder, StringRef MacroName,
               const LangOptions &Opts) {
  assert(MacroName[0] != '_' && "Identifier should be in the user's namespace");

  // If in GNU mode (e.g. -std=gnu99 but not -std=c99) define the raw identifier
  // in the user's namespace.
  if (Opts.GNUMode)
    Builder.defineMacro(MacroName);

  // Define __unix.
  Builder.defineMacro("__" + MacroName);

  // Define __unix__.
  Builder.defineMacro("__" + MacroName + "__");
}

void defineCPUMacros(MacroBuilder &Builder, StringRef CPUName, bool Tuning) {
  Builder.defineMacro("__" + CPUName);
  Builder.defineMacro("__" + CPUName + "__");
  if (Tuning)
    Builder.defineMacro("__tune_" + CPUName + "__");
}

<<<<<<< HEAD
static TargetInfo *AllocateTarget(const llvm::Triple &Triple,
                                  const TargetOptions &Opts);

//===----------------------------------------------------------------------===//
// Defines specific to certain operating systems.
//===----------------------------------------------------------------------===//

namespace {
template<typename TgtInfo>
class OSTargetInfo : public TgtInfo {
protected:
  virtual void getOSDefines(const LangOptions &Opts, const llvm::Triple &Triple,
                            MacroBuilder &Builder) const=0;
public:
  OSTargetInfo(const llvm::Triple &Triple, const TargetOptions &Opts)
      : TgtInfo(Triple, Opts) {}
  void getTargetDefines(const LangOptions &Opts,
                        MacroBuilder &Builder) const override {
    TgtInfo::getTargetDefines(Opts, Builder);
    getOSDefines(Opts, TgtInfo::getTriple(), Builder);
  }

};

// CloudABI Target
template <typename Target>
class CloudABITargetInfo : public OSTargetInfo<Target> {
protected:
  void getOSDefines(const LangOptions &Opts, const llvm::Triple &Triple,
                    MacroBuilder &Builder) const override {
    Builder.defineMacro("__CloudABI__");
    Builder.defineMacro("__ELF__");

    // CloudABI uses ISO/IEC 10646:2012 for wchar_t, char16_t and char32_t.
    Builder.defineMacro("__STDC_ISO_10646__", "201206L");
    Builder.defineMacro("__STDC_UTF_16__");
    Builder.defineMacro("__STDC_UTF_32__");
  }

public:
  CloudABITargetInfo(const llvm::Triple &Triple, const TargetOptions &Opts)
      : OSTargetInfo<Target>(Triple, Opts) {}
};

// Ananas target
template<typename Target>
class AnanasTargetInfo : public OSTargetInfo<Target> {
protected:
  void getOSDefines(const LangOptions &Opts, const llvm::Triple &Triple,
                    MacroBuilder &Builder) const override {
    // Ananas defines
    Builder.defineMacro("__Ananas__");
    Builder.defineMacro("__ELF__");
  }
public:
  AnanasTargetInfo(const llvm::Triple &Triple, const TargetOptions &Opts)
      : OSTargetInfo<Target>(Triple, Opts) {}
};

static void getDarwinDefines(MacroBuilder &Builder, const LangOptions &Opts,
                             const llvm::Triple &Triple,
                             StringRef &PlatformName,
                             VersionTuple &PlatformMinVersion) {
#if INTEL_CUSTOMIZATION
  // Fix for CQ408071: driver in MacOS redefines some macros.
  if (!Opts.IntelCompat)
#endif
  Builder.defineMacro("__APPLE_CC__", "6000");
  Builder.defineMacro("__APPLE__");
  Builder.defineMacro("__STDC_NO_THREADS__");
  Builder.defineMacro("OBJC_NEW_PROPERTIES");
  // AddressSanitizer doesn't play well with source fortification, which is on
  // by default on Darwin.
  if (Opts.Sanitize.has(SanitizerKind::Address))
    Builder.defineMacro("_FORTIFY_SOURCE", "0");

  // Darwin defines __weak, __strong, and __unsafe_unretained even in C mode.
  if (!Opts.ObjC1) {
    // __weak is always defined, for use in blocks and with objc pointers.
    Builder.defineMacro("__weak", "__attribute__((objc_gc(weak)))");
    Builder.defineMacro("__strong", "");
    Builder.defineMacro("__unsafe_unretained", "");
  }

  if (Opts.Static)
    Builder.defineMacro("__STATIC__");
  else
    Builder.defineMacro("__DYNAMIC__");

  if (Opts.POSIXThreads)
    Builder.defineMacro("_REENTRANT");

  // Get the platform type and version number from the triple.
  unsigned Maj, Min, Rev;
  if (Triple.isMacOSX()) {
    Triple.getMacOSXVersion(Maj, Min, Rev);
    PlatformName = "macos";
  } else {
    Triple.getOSVersion(Maj, Min, Rev);
    PlatformName = llvm::Triple::getOSTypeName(Triple.getOS());
  }

  // If -target arch-pc-win32-macho option specified, we're
  // generating code for Win32 ABI. No need to emit
  // __ENVIRONMENT_XX_OS_VERSION_MIN_REQUIRED__.
  if (PlatformName == "win32") {
    PlatformMinVersion = VersionTuple(Maj, Min, Rev);
    return;
  }

  // Set the appropriate OS version define.
  if (Triple.isiOS()) {
    assert(Maj < 100 && Min < 100 && Rev < 100 && "Invalid version!");
    char Str[7];
    if (Maj < 10) {
      Str[0] = '0' + Maj;
      Str[1] = '0' + (Min / 10);
      Str[2] = '0' + (Min % 10);
      Str[3] = '0' + (Rev / 10);
      Str[4] = '0' + (Rev % 10);
      Str[5] = '\0';
    } else {
      // Handle versions >= 10.
      Str[0] = '0' + (Maj / 10);
      Str[1] = '0' + (Maj % 10);
      Str[2] = '0' + (Min / 10);
      Str[3] = '0' + (Min % 10);
      Str[4] = '0' + (Rev / 10);
      Str[5] = '0' + (Rev % 10);
      Str[6] = '\0';
    }
    if (Triple.isTvOS())
      Builder.defineMacro("__ENVIRONMENT_TV_OS_VERSION_MIN_REQUIRED__", Str);
    else
      Builder.defineMacro("__ENVIRONMENT_IPHONE_OS_VERSION_MIN_REQUIRED__",
                          Str);

  } else if (Triple.isWatchOS()) {
    assert(Maj < 10 && Min < 100 && Rev < 100 && "Invalid version!");
    char Str[6];
    Str[0] = '0' + Maj;
    Str[1] = '0' + (Min / 10);
    Str[2] = '0' + (Min % 10);
    Str[3] = '0' + (Rev / 10);
    Str[4] = '0' + (Rev % 10);
    Str[5] = '\0';
    Builder.defineMacro("__ENVIRONMENT_WATCH_OS_VERSION_MIN_REQUIRED__", Str);
  } else if (Triple.isMacOSX()) {
    // Note that the Driver allows versions which aren't representable in the
    // define (because we only get a single digit for the minor and micro
    // revision numbers). So, we limit them to the maximum representable
    // version.
    assert(Maj < 100 && Min < 100 && Rev < 100 && "Invalid version!");
    char Str[7];
    if (Maj < 10 || (Maj == 10 && Min < 10)) {
      Str[0] = '0' + (Maj / 10);
      Str[1] = '0' + (Maj % 10);
      Str[2] = '0' + std::min(Min, 9U);
      Str[3] = '0' + std::min(Rev, 9U);
      Str[4] = '\0';
    } else {
      // Handle versions > 10.9.
      Str[0] = '0' + (Maj / 10);
      Str[1] = '0' + (Maj % 10);
      Str[2] = '0' + (Min / 10);
      Str[3] = '0' + (Min % 10);
      Str[4] = '0' + (Rev / 10);
      Str[5] = '0' + (Rev % 10);
      Str[6] = '\0';
    }
#if INTEL_CUSTOMIZATION
    // Fix for CQ408071: driver in MacOS redefines some macros.
    if (!Opts.IntelCompat)
#endif
    Builder.defineMacro("__ENVIRONMENT_MAC_OS_X_VERSION_MIN_REQUIRED__", Str);
  }

  // Tell users about the kernel if there is one.
  if (Triple.isOSDarwin())
    Builder.defineMacro("__MACH__");

  // The Watch ABI uses Dwarf EH.
  if(Triple.isWatchABI())
    Builder.defineMacro("__ARM_DWARF_EH__");

  PlatformMinVersion = VersionTuple(Maj, Min, Rev);
}

template<typename Target>
class DarwinTargetInfo : public OSTargetInfo<Target> {
protected:
  void getOSDefines(const LangOptions &Opts, const llvm::Triple &Triple,
                    MacroBuilder &Builder) const override {
    getDarwinDefines(Builder, Opts, Triple, this->PlatformName,
                     this->PlatformMinVersion);
  }

public:
  DarwinTargetInfo(const llvm::Triple &Triple, const TargetOptions &Opts)
      : OSTargetInfo<Target>(Triple, Opts) {
    // By default, no TLS, and we whitelist permitted architecture/OS
    // combinations.
    this->TLSSupported = false;

    if (Triple.isMacOSX())
      this->TLSSupported = !Triple.isMacOSXVersionLT(10, 7);
    else if (Triple.isiOS()) {
      // 64-bit iOS supported it from 8 onwards, 32-bit from 9 onwards.
      if (Triple.getArch() == llvm::Triple::x86_64 ||
          Triple.getArch() == llvm::Triple::aarch64)
        this->TLSSupported = !Triple.isOSVersionLT(8);
      else if (Triple.getArch() == llvm::Triple::x86 ||
               Triple.getArch() == llvm::Triple::arm ||
               Triple.getArch() == llvm::Triple::thumb)
        this->TLSSupported = !Triple.isOSVersionLT(9);
    } else if (Triple.isWatchOS())
      this->TLSSupported = !Triple.isOSVersionLT(2);

    this->MCountName = "\01mcount";
  }

  std::string isValidSectionSpecifier(StringRef SR) const override {
    // Let MCSectionMachO validate this.
    StringRef Segment, Section;
    unsigned TAA, StubSize;
    bool HasTAA;
    return llvm::MCSectionMachO::ParseSectionSpecifier(SR, Segment, Section,
                                                       TAA, HasTAA, StubSize);
  }

  const char *getStaticInitSectionSpecifier() const override {
    // FIXME: We should return 0 when building kexts.
    return "__TEXT,__StaticInit,regular,pure_instructions";
  }

  /// Darwin does not support protected visibility.  Darwin's "default"
  /// is very similar to ELF's "protected";  Darwin requires a "weak"
  /// attribute on declarations that can be dynamically replaced.
  bool hasProtectedVisibility() const override {
    return false;
  }

  unsigned getExnObjectAlignment() const override {
    // The alignment of an exception object is 8-bytes for darwin since
    // libc++abi doesn't declare _Unwind_Exception with __attribute__((aligned))
    // and therefore doesn't guarantee 16-byte alignment.
    return  64;
  }
};


// DragonFlyBSD Target
template<typename Target>
class DragonFlyBSDTargetInfo : public OSTargetInfo<Target> {
protected:
  void getOSDefines(const LangOptions &Opts, const llvm::Triple &Triple,
                    MacroBuilder &Builder) const override {
    // DragonFly defines; list based off of gcc output
    Builder.defineMacro("__DragonFly__");
    Builder.defineMacro("__DragonFly_cc_version", "100001");
    Builder.defineMacro("__ELF__");
    Builder.defineMacro("__KPRINTF_ATTRIBUTE__");
    Builder.defineMacro("__tune_i386__");
    DefineStd(Builder, "unix", Opts);
  }
public:
  DragonFlyBSDTargetInfo(const llvm::Triple &Triple, const TargetOptions &Opts)
      : OSTargetInfo<Target>(Triple, Opts) {
    switch (Triple.getArch()) {
    default:
    case llvm::Triple::x86:
    case llvm::Triple::x86_64:
      this->MCountName = ".mcount";
      break;
    }
  }
};

#ifndef FREEBSD_CC_VERSION
#define FREEBSD_CC_VERSION 0U
#endif

// FreeBSD Target
template<typename Target>
class FreeBSDTargetInfo : public OSTargetInfo<Target> {
protected:
  void getOSDefines(const LangOptions &Opts, const llvm::Triple &Triple,
                    MacroBuilder &Builder) const override {
    // FreeBSD defines; list based off of gcc output

    unsigned Release = Triple.getOSMajorVersion();
    if (Release == 0U)
      Release = 8U;
    unsigned CCVersion = FREEBSD_CC_VERSION;
    if (CCVersion == 0U)
      CCVersion = Release * 100000U + 1U;

    Builder.defineMacro("__FreeBSD__", Twine(Release));
    Builder.defineMacro("__FreeBSD_cc_version", Twine(CCVersion));
    Builder.defineMacro("__KPRINTF_ATTRIBUTE__");
    DefineStd(Builder, "unix", Opts);
    Builder.defineMacro("__ELF__");

    // On FreeBSD, wchar_t contains the number of the code point as
    // used by the character set of the locale. These character sets are
    // not necessarily a superset of ASCII.
    //
    // FIXME: This is wrong; the macro refers to the numerical values
    // of wchar_t *literals*, which are not locale-dependent. However,
    // FreeBSD systems apparently depend on us getting this wrong, and
    // setting this to 1 is conforming even if all the basic source
    // character literals have the same encoding as char and wchar_t.
    Builder.defineMacro("__STDC_MB_MIGHT_NEQ_WC__", "1");
  }
public:
  FreeBSDTargetInfo(const llvm::Triple &Triple, const TargetOptions &Opts)
      : OSTargetInfo<Target>(Triple, Opts) {
    switch (Triple.getArch()) {
    default:
    case llvm::Triple::x86:
    case llvm::Triple::x86_64:
      this->MCountName = ".mcount";
      break;
    case llvm::Triple::mips:
    case llvm::Triple::mipsel:
    case llvm::Triple::ppc:
    case llvm::Triple::ppc64:
    case llvm::Triple::ppc64le:
      this->MCountName = "_mcount";
      break;
    case llvm::Triple::arm:
      this->MCountName = "__mcount";
      break;
    }
  }
};

// GNU/kFreeBSD Target
template<typename Target>
class KFreeBSDTargetInfo : public OSTargetInfo<Target> {
protected:
  void getOSDefines(const LangOptions &Opts, const llvm::Triple &Triple,
                    MacroBuilder &Builder) const override {
    // GNU/kFreeBSD defines; list based off of gcc output

    DefineStd(Builder, "unix", Opts);
    Builder.defineMacro("__FreeBSD_kernel__");
    Builder.defineMacro("__GLIBC__");
    Builder.defineMacro("__ELF__");
    if (Opts.POSIXThreads)
      Builder.defineMacro("_REENTRANT");
    if (Opts.CPlusPlus)
      Builder.defineMacro("_GNU_SOURCE");
  }
public:
  KFreeBSDTargetInfo(const llvm::Triple &Triple, const TargetOptions &Opts)
      : OSTargetInfo<Target>(Triple, Opts) {}
};

// Haiku Target
template<typename Target>
class HaikuTargetInfo : public OSTargetInfo<Target> {
protected:
  void getOSDefines(const LangOptions &Opts, const llvm::Triple &Triple,
                    MacroBuilder &Builder) const override {
    // Haiku defines; list based off of gcc output
    Builder.defineMacro("__HAIKU__");
    Builder.defineMacro("__ELF__");
    DefineStd(Builder, "unix", Opts);
  }
public:
  HaikuTargetInfo(const llvm::Triple &Triple, const TargetOptions &Opts)
      : OSTargetInfo<Target>(Triple, Opts) {
    this->SizeType = TargetInfo::UnsignedLong;
    this->IntPtrType = TargetInfo::SignedLong;
    this->PtrDiffType = TargetInfo::SignedLong;
    this->ProcessIDType = TargetInfo::SignedLong;
    this->TLSSupported = false;

  }
};

// Minix Target
template<typename Target>
class MinixTargetInfo : public OSTargetInfo<Target> {
protected:
  void getOSDefines(const LangOptions &Opts, const llvm::Triple &Triple,
                    MacroBuilder &Builder) const override {
    // Minix defines

    Builder.defineMacro("__minix", "3");
    Builder.defineMacro("_EM_WSIZE", "4");
    Builder.defineMacro("_EM_PSIZE", "4");
    Builder.defineMacro("_EM_SSIZE", "2");
    Builder.defineMacro("_EM_LSIZE", "4");
    Builder.defineMacro("_EM_FSIZE", "4");
    Builder.defineMacro("_EM_DSIZE", "8");
    Builder.defineMacro("__ELF__");
    DefineStd(Builder, "unix", Opts);
  }
public:
  MinixTargetInfo(const llvm::Triple &Triple, const TargetOptions &Opts)
      : OSTargetInfo<Target>(Triple, Opts) {}
};

// Linux target
template<typename Target>
class LinuxTargetInfo : public OSTargetInfo<Target> {
protected:
  void getOSDefines(const LangOptions &Opts, const llvm::Triple &Triple,
                    MacroBuilder &Builder) const override {
    // Linux defines; list based off of gcc output
    DefineStd(Builder, "unix", Opts);
    DefineStd(Builder, "linux", Opts);
    Builder.defineMacro("__gnu_linux__");
    Builder.defineMacro("__ELF__");
    if (Triple.isAndroid()) {
      Builder.defineMacro("__ANDROID__", "1");
      unsigned Maj, Min, Rev;
      Triple.getEnvironmentVersion(Maj, Min, Rev);
      this->PlatformName = "android";
      this->PlatformMinVersion = VersionTuple(Maj, Min, Rev);
      if (Maj)
        Builder.defineMacro("__ANDROID_API__", Twine(Maj));
    }
    if (Opts.POSIXThreads)
      Builder.defineMacro("_REENTRANT");
    if (Opts.CPlusPlus)
      Builder.defineMacro("_GNU_SOURCE");
    if (this->HasFloat128)
      Builder.defineMacro("__FLOAT128__");
  }
public:
  LinuxTargetInfo(const llvm::Triple &Triple, const TargetOptions &Opts)
      : OSTargetInfo<Target>(Triple, Opts) {
    this->WIntType = TargetInfo::UnsignedInt;

    switch (Triple.getArch()) {
    default:
      break;
    case llvm::Triple::mips:
    case llvm::Triple::mipsel:
    case llvm::Triple::mips64:
    case llvm::Triple::mips64el:
    case llvm::Triple::ppc:
    case llvm::Triple::ppc64:
    case llvm::Triple::ppc64le:
      this->MCountName = "_mcount";
      break;
    case llvm::Triple::x86:
    case llvm::Triple::x86_64:
    case llvm::Triple::systemz:
      this->HasFloat128 = true;
      break;
    }
  }

  const char *getStaticInitSectionSpecifier() const override {
    return ".text.startup";
  }
};

// NetBSD Target
template<typename Target>
class NetBSDTargetInfo : public OSTargetInfo<Target> {
protected:
  void getOSDefines(const LangOptions &Opts, const llvm::Triple &Triple,
                    MacroBuilder &Builder) const override {
    // NetBSD defines; list based off of gcc output
    Builder.defineMacro("__NetBSD__");
    Builder.defineMacro("__unix__");
    Builder.defineMacro("__ELF__");
    if (Opts.POSIXThreads)
      Builder.defineMacro("_REENTRANT");

    switch (Triple.getArch()) {
    default:
      break;
    case llvm::Triple::arm:
    case llvm::Triple::armeb:
    case llvm::Triple::thumb:
    case llvm::Triple::thumbeb:
      Builder.defineMacro("__ARM_DWARF_EH__");
      break;
    }
  }
public:
  NetBSDTargetInfo(const llvm::Triple &Triple, const TargetOptions &Opts)
      : OSTargetInfo<Target>(Triple, Opts) {
    this->MCountName = "_mcount";
  }
};

// OpenBSD Target
template<typename Target>
class OpenBSDTargetInfo : public OSTargetInfo<Target> {
protected:
  void getOSDefines(const LangOptions &Opts, const llvm::Triple &Triple,
                    MacroBuilder &Builder) const override {
    // OpenBSD defines; list based off of gcc output

    Builder.defineMacro("__OpenBSD__");
    DefineStd(Builder, "unix", Opts);
    Builder.defineMacro("__ELF__");
    if (Opts.POSIXThreads)
      Builder.defineMacro("_REENTRANT");
    if (this->HasFloat128)
      Builder.defineMacro("__FLOAT128__");
  }
public:
  OpenBSDTargetInfo(const llvm::Triple &Triple, const TargetOptions &Opts)
      : OSTargetInfo<Target>(Triple, Opts) {
      switch (Triple.getArch()) {
        case llvm::Triple::x86:
        case llvm::Triple::x86_64:
          this->HasFloat128 = true;
          // FALLTHROUGH
        default:
          this->MCountName = "__mcount";
          break;
        case llvm::Triple::mips64:
        case llvm::Triple::mips64el:
        case llvm::Triple::ppc:
        case llvm::Triple::sparcv9:
          this->MCountName = "_mcount";
          break;
      }
  }
};

// Bitrig Target
template<typename Target>
class BitrigTargetInfo : public OSTargetInfo<Target> {
protected:
  void getOSDefines(const LangOptions &Opts, const llvm::Triple &Triple,
                    MacroBuilder &Builder) const override {
    // Bitrig defines; list based off of gcc output

    Builder.defineMacro("__Bitrig__");
    DefineStd(Builder, "unix", Opts);
    Builder.defineMacro("__ELF__");
    if (Opts.POSIXThreads)
      Builder.defineMacro("_REENTRANT");

    switch (Triple.getArch()) {
    default:
      break;
    case llvm::Triple::arm:
    case llvm::Triple::armeb:
    case llvm::Triple::thumb:
    case llvm::Triple::thumbeb:
      Builder.defineMacro("__ARM_DWARF_EH__");
      break;
    }
  }
public:
  BitrigTargetInfo(const llvm::Triple &Triple, const TargetOptions &Opts)
      : OSTargetInfo<Target>(Triple, Opts) {
    this->MCountName = "__mcount";
  }
};

// PSP Target
template<typename Target>
class PSPTargetInfo : public OSTargetInfo<Target> {
protected:
  void getOSDefines(const LangOptions &Opts, const llvm::Triple &Triple,
                    MacroBuilder &Builder) const override {
    // PSP defines; list based on the output of the pspdev gcc toolchain.
    Builder.defineMacro("PSP");
    Builder.defineMacro("_PSP");
    Builder.defineMacro("__psp__");
    Builder.defineMacro("__ELF__");
  }
public:
  PSPTargetInfo(const llvm::Triple &Triple) : OSTargetInfo<Target>(Triple) {}
};

// PS3 PPU Target
template<typename Target>
class PS3PPUTargetInfo : public OSTargetInfo<Target> {
protected:
  void getOSDefines(const LangOptions &Opts, const llvm::Triple &Triple,
                    MacroBuilder &Builder) const override {
    // PS3 PPU defines.
    Builder.defineMacro("__PPC__");
    Builder.defineMacro("__PPU__");
    Builder.defineMacro("__CELLOS_LV2__");
    Builder.defineMacro("__ELF__");
    Builder.defineMacro("__LP32__");
    Builder.defineMacro("_ARCH_PPC64");
    Builder.defineMacro("__powerpc64__");
  }
public:
  PS3PPUTargetInfo(const llvm::Triple &Triple, const TargetOptions &Opts)
      : OSTargetInfo<Target>(Triple, Opts) {
    this->LongWidth = this->LongAlign = 32;
    this->PointerWidth = this->PointerAlign = 32;
    this->IntMaxType = TargetInfo::SignedLongLong;
    this->Int64Type = TargetInfo::SignedLongLong;
    this->SizeType = TargetInfo::UnsignedInt;
    this->resetDataLayout("E-m:e-p:32:32-i64:64-n32:64");
  }
};

template <typename Target>
class PS4OSTargetInfo : public OSTargetInfo<Target> {
protected:
  void getOSDefines(const LangOptions &Opts, const llvm::Triple &Triple,
                    MacroBuilder &Builder) const override {
    Builder.defineMacro("__FreeBSD__", "9");
    Builder.defineMacro("__FreeBSD_cc_version", "900001");
    Builder.defineMacro("__KPRINTF_ATTRIBUTE__");
    DefineStd(Builder, "unix", Opts);
    Builder.defineMacro("__ELF__");
    Builder.defineMacro("__ORBIS__");
  }
public:
  PS4OSTargetInfo(const llvm::Triple &Triple, const TargetOptions &Opts)
      : OSTargetInfo<Target>(Triple, Opts) {
    this->WCharType = this->UnsignedShort;

    // On PS4, TLS variable cannot be aligned to more than 32 bytes (256 bits).
    this->MaxTLSAlign = 256;

    // On PS4, do not honor explicit bit field alignment,
    // as in "__attribute__((aligned(2))) int b : 1;".
    this->UseExplicitBitFieldAlignment = false;

    switch (Triple.getArch()) {
    default:
    case llvm::Triple::x86_64:
      this->MCountName = ".mcount";
      break;
    }
  }
};

// Solaris target
template<typename Target>
class SolarisTargetInfo : public OSTargetInfo<Target> {
protected:
  void getOSDefines(const LangOptions &Opts, const llvm::Triple &Triple,
                    MacroBuilder &Builder) const override {
    DefineStd(Builder, "sun", Opts);
    DefineStd(Builder, "unix", Opts);
    Builder.defineMacro("__ELF__");
    Builder.defineMacro("__svr4__");
    Builder.defineMacro("__SVR4");
    // Solaris headers require _XOPEN_SOURCE to be set to 600 for C99 and
    // newer, but to 500 for everything else.  feature_test.h has a check to
    // ensure that you are not using C99 with an old version of X/Open or C89
    // with a new version.
    if (Opts.C99)
      Builder.defineMacro("_XOPEN_SOURCE", "600");
    else
      Builder.defineMacro("_XOPEN_SOURCE", "500");
    if (Opts.CPlusPlus)
      Builder.defineMacro("__C99FEATURES__");
    Builder.defineMacro("_LARGEFILE_SOURCE");
    Builder.defineMacro("_LARGEFILE64_SOURCE");
    Builder.defineMacro("__EXTENSIONS__");
    Builder.defineMacro("_REENTRANT");
  }
public:
  SolarisTargetInfo(const llvm::Triple &Triple, const TargetOptions &Opts)
      : OSTargetInfo<Target>(Triple, Opts) {
    this->WCharType = this->SignedInt;
    // FIXME: WIntType should be SignedLong
  }
};

// Windows target
template<typename Target>
class WindowsTargetInfo : public OSTargetInfo<Target> {
protected:
  void getOSDefines(const LangOptions &Opts, const llvm::Triple &Triple,
                    MacroBuilder &Builder) const override {
    Builder.defineMacro("_WIN32");
  }
  void getVisualStudioDefines(const LangOptions &Opts,
                              MacroBuilder &Builder) const {
    if (Opts.CPlusPlus) {
      if (Opts.RTTIData)
        Builder.defineMacro("_CPPRTTI");

      if (Opts.CXXExceptions)
        Builder.defineMacro("_CPPUNWIND");
    }

    if (Opts.Bool)
      Builder.defineMacro("__BOOL_DEFINED");

    if (!Opts.CharIsSigned)
      Builder.defineMacro("_CHAR_UNSIGNED");

    // FIXME: POSIXThreads isn't exactly the option this should be defined for,
    //        but it works for now.
    if (Opts.POSIXThreads)
      Builder.defineMacro("_MT");

    if (Opts.MSCompatibilityVersion) {
      Builder.defineMacro("_MSC_VER",
                          Twine(Opts.MSCompatibilityVersion / 100000));
      Builder.defineMacro("_MSC_FULL_VER", Twine(Opts.MSCompatibilityVersion));
      // FIXME We cannot encode the revision information into 32-bits
      Builder.defineMacro("_MSC_BUILD", Twine(1));

      if (Opts.CPlusPlus11 && Opts.isCompatibleWithMSVC(LangOptions::MSVC2015))
        Builder.defineMacro("_HAS_CHAR16_T_LANGUAGE_SUPPORT", Twine(1));

      if (Opts.isCompatibleWithMSVC(LangOptions::MSVC2015)) {
        if (Opts.CPlusPlus1z)
          Builder.defineMacro("_MSVC_LANG", "201403L");
        else if (Opts.CPlusPlus14)
          Builder.defineMacro("_MSVC_LANG", "201402L");
      }
    }

    if (Opts.MicrosoftExt) {
      Builder.defineMacro("_MSC_EXTENSIONS");

      if (Opts.CPlusPlus11) {
        Builder.defineMacro("_RVALUE_REFERENCES_V2_SUPPORTED");
        Builder.defineMacro("_RVALUE_REFERENCES_SUPPORTED");
        Builder.defineMacro("_NATIVE_NULLPTR_SUPPORTED");
      }
    }

    Builder.defineMacro("_INTEGRAL_MAX_BITS", "64");
  }

public:
  WindowsTargetInfo(const llvm::Triple &Triple, const TargetOptions &Opts)
      : OSTargetInfo<Target>(Triple, Opts) {}
};

template <typename Target>
class NaClTargetInfo : public OSTargetInfo<Target> {
protected:
  void getOSDefines(const LangOptions &Opts, const llvm::Triple &Triple,
                    MacroBuilder &Builder) const override {
    if (Opts.POSIXThreads)
      Builder.defineMacro("_REENTRANT");
    if (Opts.CPlusPlus)
      Builder.defineMacro("_GNU_SOURCE");

    DefineStd(Builder, "unix", Opts);
    Builder.defineMacro("__ELF__");
    Builder.defineMacro("__native_client__");
  }

public:
  NaClTargetInfo(const llvm::Triple &Triple, const TargetOptions &Opts)
      : OSTargetInfo<Target>(Triple, Opts) {
    this->LongAlign = 32;
    this->LongWidth = 32;
    this->PointerAlign = 32;
    this->PointerWidth = 32;
    this->IntMaxType = TargetInfo::SignedLongLong;
    this->Int64Type = TargetInfo::SignedLongLong;
    this->DoubleAlign = 64;
    this->LongDoubleWidth = 64;
    this->LongDoubleAlign = 64;
    this->LongLongWidth = 64;
    this->LongLongAlign = 64;
    this->SizeType = TargetInfo::UnsignedInt;
    this->PtrDiffType = TargetInfo::SignedInt;
    this->IntPtrType = TargetInfo::SignedInt;
    // RegParmMax is inherited from the underlying architecture.
    this->LongDoubleFormat = &llvm::APFloat::IEEEdouble();
    if (Triple.getArch() == llvm::Triple::arm) {
      // Handled in ARM's setABI().
    } else if (Triple.getArch() == llvm::Triple::x86) {
      this->resetDataLayout("e-m:e-p:32:32-i64:64-n8:16:32-S128");
    } else if (Triple.getArch() == llvm::Triple::x86_64) {
      this->resetDataLayout("e-m:e-p:32:32-i64:64-n8:16:32:64-S128");
    } else if (Triple.getArch() == llvm::Triple::mipsel) {
      // Handled on mips' setDataLayout.
    } else {
      assert(Triple.getArch() == llvm::Triple::le32);
      this->resetDataLayout("e-p:32:32-i64:64");
    }
  }
};

// Fuchsia Target
template<typename Target>
class FuchsiaTargetInfo : public OSTargetInfo<Target> {
protected:
  void getOSDefines(const LangOptions &Opts, const llvm::Triple &Triple,
                    MacroBuilder &Builder) const override {
    Builder.defineMacro("__Fuchsia__");
    Builder.defineMacro("__ELF__");
    if (Opts.POSIXThreads)
      Builder.defineMacro("_REENTRANT");
    // Required by the libc++ locale support.
    if (Opts.CPlusPlus)
      Builder.defineMacro("_GNU_SOURCE");
  }
public:
  FuchsiaTargetInfo(const llvm::Triple &Triple,
                    const TargetOptions &Opts)
      : OSTargetInfo<Target>(Triple, Opts) {
    this->MCountName = "__mcount";
  }
};

// WebAssembly target
template <typename Target>
class WebAssemblyOSTargetInfo : public OSTargetInfo<Target> {
  void getOSDefines(const LangOptions &Opts, const llvm::Triple &Triple,
                    MacroBuilder &Builder) const final {
    // A common platform macro.
    if (Opts.POSIXThreads)
      Builder.defineMacro("_REENTRANT");
    // Follow g++ convention and predefine _GNU_SOURCE for C++.
    if (Opts.CPlusPlus)
      Builder.defineMacro("_GNU_SOURCE");
  }

  // As an optimization, group static init code together in a section.
  const char *getStaticInitSectionSpecifier() const final {
    return ".text.__startup";
  }

public:
  explicit WebAssemblyOSTargetInfo(const llvm::Triple &Triple,
                                   const TargetOptions &Opts)
      : OSTargetInfo<Target>(Triple, Opts) {
    this->MCountName = "__mcount";
    this->TheCXXABI.set(TargetCXXABI::WebAssembly);
  }
};

//===----------------------------------------------------------------------===//
// Specific target implementations.
//===----------------------------------------------------------------------===//

// PPC abstract base class
class PPCTargetInfo : public TargetInfo {
  static const Builtin::Info BuiltinInfo[];
  static const char * const GCCRegNames[];
  static const TargetInfo::GCCRegAlias GCCRegAliases[];
  std::string CPU;

  // Target cpu features.
  bool HasAltivec;
  bool HasVSX;
  bool HasP8Vector;
  bool HasP8Crypto;
  bool HasDirectMove;
  bool HasQPX;
  bool HasHTM;
  bool HasBPERMD;
  bool HasExtDiv;
  bool HasP9Vector;

protected:
  std::string ABI;

public:
  PPCTargetInfo(const llvm::Triple &Triple, const TargetOptions &)
    : TargetInfo(Triple), HasAltivec(false), HasVSX(false), HasP8Vector(false),
      HasP8Crypto(false), HasDirectMove(false), HasQPX(false), HasHTM(false),
      HasBPERMD(false), HasExtDiv(false), HasP9Vector(false) {
    SuitableAlign = 128;
    SimdDefaultAlign = 128;
    LongDoubleWidth = LongDoubleAlign = 128;
    LongDoubleFormat = &llvm::APFloat::PPCDoubleDouble();
  }

  /// \brief Flags for architecture specific defines.
  typedef enum {
    ArchDefineNone  = 0,
    ArchDefineName  = 1 << 0, // <name> is substituted for arch name.
    ArchDefinePpcgr = 1 << 1,
    ArchDefinePpcsq = 1 << 2,
    ArchDefine440   = 1 << 3,
    ArchDefine603   = 1 << 4,
    ArchDefine604   = 1 << 5,
    ArchDefinePwr4  = 1 << 6,
    ArchDefinePwr5  = 1 << 7,
    ArchDefinePwr5x = 1 << 8,
    ArchDefinePwr6  = 1 << 9,
    ArchDefinePwr6x = 1 << 10,
    ArchDefinePwr7  = 1 << 11,
    ArchDefinePwr8  = 1 << 12,
    ArchDefinePwr9  = 1 << 13,
    ArchDefineA2    = 1 << 14,
    ArchDefineA2q   = 1 << 15
  } ArchDefineTypes;

  // Set the language option for altivec based on our value.
  void adjust(LangOptions &Opts) override {
    if (HasAltivec)
      Opts.AltiVec = 1;
    TargetInfo::adjust(Opts);
  }

  // Note: GCC recognizes the following additional cpus:
  //  401, 403, 405, 405fp, 440fp, 464, 464fp, 476, 476fp, 505, 740, 801,
  //  821, 823, 8540, 8548, e300c2, e300c3, e500mc64, e6500, 860, cell,
  //  titan, rs64.
  bool setCPU(const std::string &Name) override {
    bool CPUKnown = llvm::StringSwitch<bool>(Name)
      .Case("generic", true)
      .Case("440", true)
      .Case("450", true)
      .Case("601", true)
      .Case("602", true)
      .Case("603", true)
      .Case("603e", true)
      .Case("603ev", true)
      .Case("604", true)
      .Case("604e", true)
      .Case("620", true)
      .Case("630", true)
      .Case("g3", true)
      .Case("7400", true)
      .Case("g4", true)
      .Case("7450", true)
      .Case("g4+", true)
      .Case("750", true)
      .Case("970", true)
      .Case("g5", true)
      .Case("a2", true)
      .Case("a2q", true)
      .Case("e500mc", true)
      .Case("e5500", true)
      .Case("power3", true)
      .Case("pwr3", true)
      .Case("power4", true)
      .Case("pwr4", true)
      .Case("power5", true)
      .Case("pwr5", true)
      .Case("power5x", true)
      .Case("pwr5x", true)
      .Case("power6", true)
      .Case("pwr6", true)
      .Case("power6x", true)
      .Case("pwr6x", true)
      .Case("power7", true)
      .Case("pwr7", true)
      .Case("power8", true)
      .Case("pwr8", true)
      .Case("power9", true)
      .Case("pwr9", true)
      .Case("powerpc", true)
      .Case("ppc", true)
      .Case("powerpc64", true)
      .Case("ppc64", true)
      .Case("powerpc64le", true)
      .Case("ppc64le", true)
      .Default(false);

    if (CPUKnown)
      CPU = Name;

    return CPUKnown;
  }


  StringRef getABI() const override { return ABI; }

  ArrayRef<Builtin::Info> getTargetBuiltins() const override {
    return llvm::makeArrayRef(BuiltinInfo,
                             clang::PPC::LastTSBuiltin-Builtin::FirstTSBuiltin);
  }

  bool isCLZForZeroUndef() const override { return false; }

  void getTargetDefines(const LangOptions &Opts,
                        MacroBuilder &Builder) const override;

  bool
  initFeatureMap(llvm::StringMap<bool> &Features, DiagnosticsEngine &Diags,
                 StringRef CPU,
                 const std::vector<std::string> &FeaturesVec) const override;

  bool handleTargetFeatures(std::vector<std::string> &Features,
                            DiagnosticsEngine &Diags) override;
  bool hasFeature(StringRef Feature) const override;
  void setFeatureEnabled(llvm::StringMap<bool> &Features, StringRef Name,
                         bool Enabled) const override;

  ArrayRef<const char *> getGCCRegNames() const override;
  ArrayRef<TargetInfo::GCCRegAlias> getGCCRegAliases() const override;
  bool validateAsmConstraint(const char *&Name,
                             TargetInfo::ConstraintInfo &Info) const override {
    switch (*Name) {
    default: return false;
    case 'O': // Zero
      break;
    case 'b': // Base register
    case 'f': // Floating point register
      Info.setAllowsRegister();
      break;
    // FIXME: The following are added to allow parsing.
    // I just took a guess at what the actions should be.
    // Also, is more specific checking needed?  I.e. specific registers?
    case 'd': // Floating point register (containing 64-bit value)
    case 'v': // Altivec vector register
      Info.setAllowsRegister();
      break;
    case 'w':
      switch (Name[1]) {
        case 'd':// VSX vector register to hold vector double data
        case 'f':// VSX vector register to hold vector float data
        case 's':// VSX vector register to hold scalar float data
        case 'a':// Any VSX register
        case 'c':// An individual CR bit
          break;
        default:
          return false;
      }
      Info.setAllowsRegister();
      Name++; // Skip over 'w'.
      break;
    case 'h': // `MQ', `CTR', or `LINK' register
    case 'q': // `MQ' register
    case 'c': // `CTR' register
    case 'l': // `LINK' register
    case 'x': // `CR' register (condition register) number 0
    case 'y': // `CR' register (condition register)
    case 'z': // `XER[CA]' carry bit (part of the XER register)
      Info.setAllowsRegister();
      break;
    case 'I': // Signed 16-bit constant
    case 'J': // Unsigned 16-bit constant shifted left 16 bits
              //  (use `L' instead for SImode constants)
    case 'K': // Unsigned 16-bit constant
    case 'L': // Signed 16-bit constant shifted left 16 bits
    case 'M': // Constant larger than 31
    case 'N': // Exact power of 2
    case 'P': // Constant whose negation is a signed 16-bit constant
    case 'G': // Floating point constant that can be loaded into a
              // register with one instruction per word
    case 'H': // Integer/Floating point constant that can be loaded
              // into a register using three instructions
      break;
    case 'm': // Memory operand. Note that on PowerPC targets, m can
              // include addresses that update the base register. It
              // is therefore only safe to use `m' in an asm statement
              // if that asm statement accesses the operand exactly once.
              // The asm statement must also use `%U<opno>' as a
              // placeholder for the "update" flag in the corresponding
              // load or store instruction. For example:
              // asm ("st%U0 %1,%0" : "=m" (mem) : "r" (val));
              // is correct but:
              // asm ("st %1,%0" : "=m" (mem) : "r" (val));
              // is not. Use es rather than m if you don't want the base
              // register to be updated.
    case 'e':
      if (Name[1] != 's')
          return false;
              // es: A "stable" memory operand; that is, one which does not
              // include any automodification of the base register. Unlike
              // `m', this constraint can be used in asm statements that
              // might access the operand several times, or that might not
              // access it at all.
      Info.setAllowsMemory();
      Name++; // Skip over 'e'.
      break;
    case 'Q': // Memory operand that is an offset from a register (it is
              // usually better to use `m' or `es' in asm statements)
    case 'Z': // Memory operand that is an indexed or indirect from a
              // register (it is usually better to use `m' or `es' in
              // asm statements)
      Info.setAllowsMemory();
      Info.setAllowsRegister();
      break;
    case 'R': // AIX TOC entry
    case 'a': // Address operand that is an indexed or indirect from a
              // register (`p' is preferable for asm statements)
    case 'S': // Constant suitable as a 64-bit mask operand
    case 'T': // Constant suitable as a 32-bit mask operand
    case 'U': // System V Release 4 small data area reference
    case 't': // AND masks that can be performed by two rldic{l, r}
              // instructions
    case 'W': // Vector constant that does not require memory
    case 'j': // Vector constant that is all zeros.
      break;
    // End FIXME.
    }
    return true;
  }
  std::string convertConstraint(const char *&Constraint) const override {
    std::string R;
    switch (*Constraint) {
    case 'e':
    case 'w':
      // Two-character constraint; add "^" hint for later parsing.
      R = std::string("^") + std::string(Constraint, 2);
      Constraint++;
      break;
    default:
      return TargetInfo::convertConstraint(Constraint);
    }
    return R;
  }
  const char *getClobbers() const override {
    return "";
  }
  int getEHDataRegisterNumber(unsigned RegNo) const override {
    if (RegNo == 0) return 3;
    if (RegNo == 1) return 4;
    return -1;
  }

  bool hasSjLjLowering() const override {
    return true;
  }

  bool useFloat128ManglingForLongDouble() const override {
    return LongDoubleWidth == 128 &&
           LongDoubleFormat == &llvm::APFloat::PPCDoubleDouble() &&
           getTriple().isOSBinFormatELF();
  }
};

const Builtin::Info PPCTargetInfo::BuiltinInfo[] = {
#define BUILTIN(ID, TYPE, ATTRS) \
  { #ID, TYPE, ATTRS, nullptr, ALL_LANGUAGES, nullptr },
#define LIBBUILTIN(ID, TYPE, ATTRS, HEADER) \
  { #ID, TYPE, ATTRS, HEADER, ALL_LANGUAGES, nullptr },
#include "clang/Basic/BuiltinsPPC.def"
};

/// handleTargetFeatures - Perform initialization based on the user
/// configured set of features.
bool PPCTargetInfo::handleTargetFeatures(std::vector<std::string> &Features,
                                         DiagnosticsEngine &Diags) {
  for (const auto &Feature : Features) {
    if (Feature == "+altivec") {
      HasAltivec = true;
    } else if (Feature == "+vsx") {
      HasVSX = true;
    } else if (Feature == "+bpermd") {
      HasBPERMD = true;
    } else if (Feature == "+extdiv") {
      HasExtDiv = true;
    } else if (Feature == "+power8-vector") {
      HasP8Vector = true;
    } else if (Feature == "+crypto") {
      HasP8Crypto = true;
    } else if (Feature == "+direct-move") {
      HasDirectMove = true;
    } else if (Feature == "+qpx") {
      HasQPX = true;
    } else if (Feature == "+htm") {
      HasHTM = true;
    } else if (Feature == "+float128") {
      HasFloat128 = true;
    } else if (Feature == "+power9-vector") {
      HasP9Vector = true;
    }
    // TODO: Finish this list and add an assert that we've handled them
    // all.
  }

  return true;
}

/// PPCTargetInfo::getTargetDefines - Return a set of the PowerPC-specific
/// #defines that are not tied to a specific subtarget.
void PPCTargetInfo::getTargetDefines(const LangOptions &Opts,
                                     MacroBuilder &Builder) const {
  // Target identification.
  Builder.defineMacro("__ppc__");
  Builder.defineMacro("__PPC__");
  Builder.defineMacro("_ARCH_PPC");
  Builder.defineMacro("__powerpc__");
  Builder.defineMacro("__POWERPC__");
  if (PointerWidth == 64) {
    Builder.defineMacro("_ARCH_PPC64");
    Builder.defineMacro("__powerpc64__");
    Builder.defineMacro("__ppc64__");
    Builder.defineMacro("__PPC64__");
  }

  // Target properties.
  if (getTriple().getArch() == llvm::Triple::ppc64le) {
    Builder.defineMacro("_LITTLE_ENDIAN");
  } else {
    if (getTriple().getOS() != llvm::Triple::NetBSD &&
        getTriple().getOS() != llvm::Triple::OpenBSD)
      Builder.defineMacro("_BIG_ENDIAN");
  }

  // ABI options.
  if (ABI == "elfv1" || ABI == "elfv1-qpx")
    Builder.defineMacro("_CALL_ELF", "1");
  if (ABI == "elfv2")
    Builder.defineMacro("_CALL_ELF", "2");

  // This typically is only for a new enough linker (bfd >= 2.16.2 or gold), but
  // our suppport post-dates this and it should work on all 64-bit ppc linux
  // platforms. It is guaranteed to work on all elfv2 platforms.
  if (getTriple().getOS() == llvm::Triple::Linux && PointerWidth == 64)
    Builder.defineMacro("_CALL_LINUX", "1");

  // Subtarget options.
  Builder.defineMacro("__NATURAL_ALIGNMENT__");
  Builder.defineMacro("__REGISTER_PREFIX__", "");

  // FIXME: Should be controlled by command line option.
  if (LongDoubleWidth == 128) {
    Builder.defineMacro("__LONG_DOUBLE_128__");
    Builder.defineMacro("__LONGDOUBLE128");
  }

  // Define this for elfv2 (64-bit only) or 64-bit darwin.
  if (ABI == "elfv2" ||
      (getTriple().getOS() == llvm::Triple::Darwin && PointerWidth == 64))
    Builder.defineMacro("__STRUCT_PARM_ALIGN__", "16");

  // CPU identification.
  ArchDefineTypes defs =
      (ArchDefineTypes)llvm::StringSwitch<int>(CPU)
          .Case("440", ArchDefineName)
          .Case("450", ArchDefineName | ArchDefine440)
          .Case("601", ArchDefineName)
          .Case("602", ArchDefineName | ArchDefinePpcgr)
          .Case("603", ArchDefineName | ArchDefinePpcgr)
          .Case("603e", ArchDefineName | ArchDefine603 | ArchDefinePpcgr)
          .Case("603ev", ArchDefineName | ArchDefine603 | ArchDefinePpcgr)
          .Case("604", ArchDefineName | ArchDefinePpcgr)
          .Case("604e", ArchDefineName | ArchDefine604 | ArchDefinePpcgr)
          .Case("620", ArchDefineName | ArchDefinePpcgr)
          .Case("630", ArchDefineName | ArchDefinePpcgr)
          .Case("7400", ArchDefineName | ArchDefinePpcgr)
          .Case("7450", ArchDefineName | ArchDefinePpcgr)
          .Case("750", ArchDefineName | ArchDefinePpcgr)
          .Case("970", ArchDefineName | ArchDefinePwr4 | ArchDefinePpcgr |
                           ArchDefinePpcsq)
          .Case("a2", ArchDefineA2)
          .Case("a2q", ArchDefineName | ArchDefineA2 | ArchDefineA2q)
          .Case("pwr3", ArchDefinePpcgr)
          .Case("pwr4", ArchDefineName | ArchDefinePpcgr | ArchDefinePpcsq)
          .Case("pwr5", ArchDefineName | ArchDefinePwr4 | ArchDefinePpcgr |
                            ArchDefinePpcsq)
          .Case("pwr5x", ArchDefineName | ArchDefinePwr5 | ArchDefinePwr4 |
                             ArchDefinePpcgr | ArchDefinePpcsq)
          .Case("pwr6", ArchDefineName | ArchDefinePwr5x | ArchDefinePwr5 |
                            ArchDefinePwr4 | ArchDefinePpcgr | ArchDefinePpcsq)
          .Case("pwr6x", ArchDefineName | ArchDefinePwr6 | ArchDefinePwr5x |
                             ArchDefinePwr5 | ArchDefinePwr4 | ArchDefinePpcgr |
                             ArchDefinePpcsq)
          .Case("pwr7", ArchDefineName | ArchDefinePwr6x | ArchDefinePwr6 |
                            ArchDefinePwr5x | ArchDefinePwr5 | ArchDefinePwr4 |
                            ArchDefinePpcgr | ArchDefinePpcsq)
          .Case("pwr8", ArchDefineName | ArchDefinePwr7 | ArchDefinePwr6x |
                            ArchDefinePwr6 | ArchDefinePwr5x | ArchDefinePwr5 |
                            ArchDefinePwr4 | ArchDefinePpcgr | ArchDefinePpcsq)
          .Case("pwr9", ArchDefineName | ArchDefinePwr8 | ArchDefinePwr7 |
                            ArchDefinePwr6x | ArchDefinePwr6 | ArchDefinePwr5x |
                            ArchDefinePwr5 | ArchDefinePwr4 | ArchDefinePpcgr |
                            ArchDefinePpcsq)
          .Case("power3", ArchDefinePpcgr)
          .Case("power4", ArchDefinePwr4 | ArchDefinePpcgr | ArchDefinePpcsq)
          .Case("power5", ArchDefinePwr5 | ArchDefinePwr4 | ArchDefinePpcgr |
                              ArchDefinePpcsq)
          .Case("power5x", ArchDefinePwr5x | ArchDefinePwr5 | ArchDefinePwr4 |
                               ArchDefinePpcgr | ArchDefinePpcsq)
          .Case("power6", ArchDefinePwr6 | ArchDefinePwr5x | ArchDefinePwr5 |
                              ArchDefinePwr4 | ArchDefinePpcgr |
                              ArchDefinePpcsq)
          .Case("power6x", ArchDefinePwr6x | ArchDefinePwr6 | ArchDefinePwr5x |
                               ArchDefinePwr5 | ArchDefinePwr4 |
                               ArchDefinePpcgr | ArchDefinePpcsq)
          .Case("power7", ArchDefinePwr7 | ArchDefinePwr6x | ArchDefinePwr6 |
                              ArchDefinePwr5x | ArchDefinePwr5 |
                              ArchDefinePwr4 | ArchDefinePpcgr |
                              ArchDefinePpcsq)
          .Case("power8", ArchDefinePwr8 | ArchDefinePwr7 | ArchDefinePwr6x |
                              ArchDefinePwr6 | ArchDefinePwr5x |
                              ArchDefinePwr5 | ArchDefinePwr4 |
                              ArchDefinePpcgr | ArchDefinePpcsq)
          .Case("power9", ArchDefinePwr9 | ArchDefinePwr8 | ArchDefinePwr7 |
                              ArchDefinePwr6x | ArchDefinePwr6 |
                              ArchDefinePwr5x | ArchDefinePwr5 |
                              ArchDefinePwr4 | ArchDefinePpcgr |
                              ArchDefinePpcsq)
          // powerpc64le automatically defaults to at least power8.
          .Case("ppc64le", ArchDefinePwr8 | ArchDefinePwr7 | ArchDefinePwr6x |
                               ArchDefinePwr6 | ArchDefinePwr5x |
                               ArchDefinePwr5 | ArchDefinePwr4 |
                               ArchDefinePpcgr | ArchDefinePpcsq)
          .Default(ArchDefineNone);

  if (defs & ArchDefineName)
    Builder.defineMacro(Twine("_ARCH_", StringRef(CPU).upper()));
  if (defs & ArchDefinePpcgr)
    Builder.defineMacro("_ARCH_PPCGR");
  if (defs & ArchDefinePpcsq)
    Builder.defineMacro("_ARCH_PPCSQ");
  if (defs & ArchDefine440)
    Builder.defineMacro("_ARCH_440");
  if (defs & ArchDefine603)
    Builder.defineMacro("_ARCH_603");
  if (defs & ArchDefine604)
    Builder.defineMacro("_ARCH_604");
  if (defs & ArchDefinePwr4)
    Builder.defineMacro("_ARCH_PWR4");
  if (defs & ArchDefinePwr5)
    Builder.defineMacro("_ARCH_PWR5");
  if (defs & ArchDefinePwr5x)
    Builder.defineMacro("_ARCH_PWR5X");
  if (defs & ArchDefinePwr6)
    Builder.defineMacro("_ARCH_PWR6");
  if (defs & ArchDefinePwr6x)
    Builder.defineMacro("_ARCH_PWR6X");
  if (defs & ArchDefinePwr7)
    Builder.defineMacro("_ARCH_PWR7");
  if (defs & ArchDefinePwr8)
    Builder.defineMacro("_ARCH_PWR8");
  if (defs & ArchDefinePwr9)
    Builder.defineMacro("_ARCH_PWR9");
  if (defs & ArchDefineA2)
    Builder.defineMacro("_ARCH_A2");
  if (defs & ArchDefineA2q) {
    Builder.defineMacro("_ARCH_A2Q");
    Builder.defineMacro("_ARCH_QP");
  }

  if (getTriple().getVendor() == llvm::Triple::BGQ) {
    Builder.defineMacro("__bg__");
    Builder.defineMacro("__THW_BLUEGENE__");
    Builder.defineMacro("__bgq__");
    Builder.defineMacro("__TOS_BGQ__");
  }

  if (HasAltivec) {
    Builder.defineMacro("__VEC__", "10206");
    Builder.defineMacro("__ALTIVEC__");
  }
  if (HasVSX)
    Builder.defineMacro("__VSX__");
  if (HasP8Vector)
    Builder.defineMacro("__POWER8_VECTOR__");
  if (HasP8Crypto)
    Builder.defineMacro("__CRYPTO__");
  if (HasHTM)
    Builder.defineMacro("__HTM__");
  if (HasFloat128)
    Builder.defineMacro("__FLOAT128__");
  if (HasP9Vector)
    Builder.defineMacro("__POWER9_VECTOR__");

  Builder.defineMacro("__GCC_HAVE_SYNC_COMPARE_AND_SWAP_1");
  Builder.defineMacro("__GCC_HAVE_SYNC_COMPARE_AND_SWAP_2");
  Builder.defineMacro("__GCC_HAVE_SYNC_COMPARE_AND_SWAP_4");
  if (PointerWidth == 64)
    Builder.defineMacro("__GCC_HAVE_SYNC_COMPARE_AND_SWAP_8");

  // We have support for the bswap intrinsics so we can define this.
  Builder.defineMacro("__HAVE_BSWAP__", "1");

  // FIXME: The following are not yet generated here by Clang, but are
  //        generated by GCC:
  //
  //   _SOFT_FLOAT_
  //   __RECIP_PRECISION__
  //   __APPLE_ALTIVEC__
  //   __RECIP__
  //   __RECIPF__
  //   __RSQRTE__
  //   __RSQRTEF__
  //   _SOFT_DOUBLE_
  //   __NO_LWSYNC__
  //   __CMODEL_MEDIUM__
  //   __CMODEL_LARGE__
  //   _CALL_SYSV
  //   _CALL_DARWIN
  //   __NO_FPRS__
}

// Handle explicit options being passed to the compiler here: if we've
// explicitly turned off vsx and turned on any of:
// - power8-vector
// - direct-move
// - float128
// - power9-vector
// then go ahead and error since the customer has expressed an incompatible
// set of options.
static bool ppcUserFeaturesCheck(DiagnosticsEngine &Diags,
                                 const std::vector<std::string> &FeaturesVec) {

  if (std::find(FeaturesVec.begin(), FeaturesVec.end(), "-vsx") !=
      FeaturesVec.end()) {
    if (std::find(FeaturesVec.begin(), FeaturesVec.end(), "+power8-vector") !=
        FeaturesVec.end()) {
      Diags.Report(diag::err_opt_not_valid_with_opt) << "-mpower8-vector"
                                                     << "-mno-vsx";
      return false;
    }

    if (std::find(FeaturesVec.begin(), FeaturesVec.end(), "+direct-move") !=
        FeaturesVec.end()) {
      Diags.Report(diag::err_opt_not_valid_with_opt) << "-mdirect-move"
                                                     << "-mno-vsx";
      return false;
    }

    if (std::find(FeaturesVec.begin(), FeaturesVec.end(), "+float128") !=
        FeaturesVec.end()) {
      Diags.Report(diag::err_opt_not_valid_with_opt) << "-mfloat128"
                                                     << "-mno-vsx";
      return false;
    }

    if (std::find(FeaturesVec.begin(), FeaturesVec.end(), "+power9-vector") !=
        FeaturesVec.end()) {
      Diags.Report(diag::err_opt_not_valid_with_opt) << "-mpower9-vector"
                                                     << "-mno-vsx";
      return false;
    }
  }

  return true;
}

bool PPCTargetInfo::initFeatureMap(
    llvm::StringMap<bool> &Features, DiagnosticsEngine &Diags, StringRef CPU,
    const std::vector<std::string> &FeaturesVec) const {
  Features["altivec"] = llvm::StringSwitch<bool>(CPU)
    .Case("7400", true)
    .Case("g4", true)
    .Case("7450", true)
    .Case("g4+", true)
    .Case("970", true)
    .Case("g5", true)
    .Case("pwr6", true)
    .Case("pwr7", true)
    .Case("pwr8", true)
    .Case("pwr9", true)
    .Case("ppc64", true)
    .Case("ppc64le", true)
    .Default(false);

  Features["qpx"] = (CPU == "a2q");
  Features["power9-vector"] = (CPU == "pwr9");
  Features["crypto"] = llvm::StringSwitch<bool>(CPU)
    .Case("ppc64le", true)
    .Case("pwr9", true)
    .Case("pwr8", true)
    .Default(false);
  Features["power8-vector"] = llvm::StringSwitch<bool>(CPU)
    .Case("ppc64le", true)
    .Case("pwr9", true)
    .Case("pwr8", true)
    .Default(false);
  Features["bpermd"] = llvm::StringSwitch<bool>(CPU)
    .Case("ppc64le", true)
    .Case("pwr9", true)
    .Case("pwr8", true)
    .Case("pwr7", true)
    .Default(false);
  Features["extdiv"] = llvm::StringSwitch<bool>(CPU)
    .Case("ppc64le", true)
    .Case("pwr9", true)
    .Case("pwr8", true)
    .Case("pwr7", true)
    .Default(false);
  Features["direct-move"] = llvm::StringSwitch<bool>(CPU)
    .Case("ppc64le", true)
    .Case("pwr9", true)
    .Case("pwr8", true)
    .Default(false);
  Features["vsx"] = llvm::StringSwitch<bool>(CPU)
    .Case("ppc64le", true)
    .Case("pwr9", true)
    .Case("pwr8", true)
    .Case("pwr7", true)
    .Default(false);
  Features["htm"] = llvm::StringSwitch<bool>(CPU)
    .Case("ppc64le", true)
    .Case("pwr9", true)
    .Case("pwr8", true)
    .Default(false);

  if (!ppcUserFeaturesCheck(Diags, FeaturesVec))
    return false;

  return TargetInfo::initFeatureMap(Features, Diags, CPU, FeaturesVec);
}

bool PPCTargetInfo::hasFeature(StringRef Feature) const {
  return llvm::StringSwitch<bool>(Feature)
      .Case("powerpc", true)
      .Case("altivec", HasAltivec)
      .Case("vsx", HasVSX)
      .Case("power8-vector", HasP8Vector)
      .Case("crypto", HasP8Crypto)
      .Case("direct-move", HasDirectMove)
      .Case("qpx", HasQPX)
      .Case("htm", HasHTM)
      .Case("bpermd", HasBPERMD)
      .Case("extdiv", HasExtDiv)
      .Case("float128", HasFloat128)
      .Case("power9-vector", HasP9Vector)
      .Default(false);
}

void PPCTargetInfo::setFeatureEnabled(llvm::StringMap<bool> &Features,
                                      StringRef Name, bool Enabled) const {
  if (Enabled) {
    // If we're enabling any of the vsx based features then enable vsx and
    // altivec. We'll diagnose any problems later.
    bool FeatureHasVSX = llvm::StringSwitch<bool>(Name)
                             .Case("vsx", true)
                             .Case("direct-move", true)
                             .Case("power8-vector", true)
                             .Case("power9-vector", true)
                             .Case("float128", true)
                             .Default(false);
    if (FeatureHasVSX)
      Features["vsx"] = Features["altivec"] = true;
    if (Name == "power9-vector")
      Features["power8-vector"] = true;
    Features[Name] = true;
  } else {
    // If we're disabling altivec or vsx go ahead and disable all of the vsx
    // features.
    if ((Name == "altivec") || (Name == "vsx"))
      Features["vsx"] = Features["direct-move"] = Features["power8-vector"] =
          Features["float128"] = Features["power9-vector"] = false;
    if (Name == "power8-vector")
      Features["power9-vector"] = false;
    Features[Name] = false;
  }
}

const char * const PPCTargetInfo::GCCRegNames[] = {
  "r0", "r1", "r2", "r3", "r4", "r5", "r6", "r7",
  "r8", "r9", "r10", "r11", "r12", "r13", "r14", "r15",
  "r16", "r17", "r18", "r19", "r20", "r21", "r22", "r23",
  "r24", "r25", "r26", "r27", "r28", "r29", "r30", "r31",
  "f0", "f1", "f2", "f3", "f4", "f5", "f6", "f7",
  "f8", "f9", "f10", "f11", "f12", "f13", "f14", "f15",
  "f16", "f17", "f18", "f19", "f20", "f21", "f22", "f23",
  "f24", "f25", "f26", "f27", "f28", "f29", "f30", "f31",
  "mq", "lr", "ctr", "ap",
  "cr0", "cr1", "cr2", "cr3", "cr4", "cr5", "cr6", "cr7",
  "xer",
  "v0", "v1", "v2", "v3", "v4", "v5", "v6", "v7",
  "v8", "v9", "v10", "v11", "v12", "v13", "v14", "v15",
  "v16", "v17", "v18", "v19", "v20", "v21", "v22", "v23",
  "v24", "v25", "v26", "v27", "v28", "v29", "v30", "v31",
  "vrsave", "vscr",
  "spe_acc", "spefscr",
  "sfp"
};

ArrayRef<const char*> PPCTargetInfo::getGCCRegNames() const {
  return llvm::makeArrayRef(GCCRegNames);
}

const TargetInfo::GCCRegAlias PPCTargetInfo::GCCRegAliases[] = {
  // While some of these aliases do map to different registers
  // they still share the same register name.
  { { "0" }, "r0" },
  { { "1"}, "r1" },
  { { "2" }, "r2" },
  { { "3" }, "r3" },
  { { "4" }, "r4" },
  { { "5" }, "r5" },
  { { "6" }, "r6" },
  { { "7" }, "r7" },
  { { "8" }, "r8" },
  { { "9" }, "r9" },
  { { "10" }, "r10" },
  { { "11" }, "r11" },
  { { "12" }, "r12" },
  { { "13" }, "r13" },
  { { "14" }, "r14" },
  { { "15" }, "r15" },
  { { "16" }, "r16" },
  { { "17" }, "r17" },
  { { "18" }, "r18" },
  { { "19" }, "r19" },
  { { "20" }, "r20" },
  { { "21" }, "r21" },
  { { "22" }, "r22" },
  { { "23" }, "r23" },
  { { "24" }, "r24" },
  { { "25" }, "r25" },
  { { "26" }, "r26" },
  { { "27" }, "r27" },
  { { "28" }, "r28" },
  { { "29" }, "r29" },
  { { "30" }, "r30" },
  { { "31" }, "r31" },
  { { "fr0" }, "f0" },
  { { "fr1" }, "f1" },
  { { "fr2" }, "f2" },
  { { "fr3" }, "f3" },
  { { "fr4" }, "f4" },
  { { "fr5" }, "f5" },
  { { "fr6" }, "f6" },
  { { "fr7" }, "f7" },
  { { "fr8" }, "f8" },
  { { "fr9" }, "f9" },
  { { "fr10" }, "f10" },
  { { "fr11" }, "f11" },
  { { "fr12" }, "f12" },
  { { "fr13" }, "f13" },
  { { "fr14" }, "f14" },
  { { "fr15" }, "f15" },
  { { "fr16" }, "f16" },
  { { "fr17" }, "f17" },
  { { "fr18" }, "f18" },
  { { "fr19" }, "f19" },
  { { "fr20" }, "f20" },
  { { "fr21" }, "f21" },
  { { "fr22" }, "f22" },
  { { "fr23" }, "f23" },
  { { "fr24" }, "f24" },
  { { "fr25" }, "f25" },
  { { "fr26" }, "f26" },
  { { "fr27" }, "f27" },
  { { "fr28" }, "f28" },
  { { "fr29" }, "f29" },
  { { "fr30" }, "f30" },
  { { "fr31" }, "f31" },
  { { "cc" }, "cr0" },
};

ArrayRef<TargetInfo::GCCRegAlias> PPCTargetInfo::getGCCRegAliases() const {
  return llvm::makeArrayRef(GCCRegAliases);
}

class PPC32TargetInfo : public PPCTargetInfo {
public:
  PPC32TargetInfo(const llvm::Triple &Triple, const TargetOptions &Opts)
      : PPCTargetInfo(Triple, Opts) {
    resetDataLayout("E-m:e-p:32:32-i64:64-n32");

    switch (getTriple().getOS()) {
    case llvm::Triple::Linux:
    case llvm::Triple::FreeBSD:
    case llvm::Triple::NetBSD:
      SizeType = UnsignedInt;
      PtrDiffType = SignedInt;
      IntPtrType = SignedInt;
      break;
    default:
      break;
    }

    if (getTriple().getOS() == llvm::Triple::FreeBSD) {
      LongDoubleWidth = LongDoubleAlign = 64;
      LongDoubleFormat = &llvm::APFloat::IEEEdouble();
    }

    // PPC32 supports atomics up to 4 bytes.
    MaxAtomicPromoteWidth = MaxAtomicInlineWidth = 32;
  }

  BuiltinVaListKind getBuiltinVaListKind() const override {
    // This is the ELF definition, and is overridden by the Darwin sub-target
    return TargetInfo::PowerABIBuiltinVaList;
  }
};

// Note: ABI differences may eventually require us to have a separate
// TargetInfo for little endian.
class PPC64TargetInfo : public PPCTargetInfo {
public:
  PPC64TargetInfo(const llvm::Triple &Triple, const TargetOptions &Opts)
      : PPCTargetInfo(Triple, Opts) {
    LongWidth = LongAlign = PointerWidth = PointerAlign = 64;
    IntMaxType = SignedLong;
    Int64Type = SignedLong;

    if ((Triple.getArch() == llvm::Triple::ppc64le)) {
      resetDataLayout("e-m:e-i64:64-n32:64");
      ABI = "elfv2";
    } else {
      resetDataLayout("E-m:e-i64:64-n32:64");
      ABI = "elfv1";
    }

    switch (getTriple().getOS()) {
    case llvm::Triple::FreeBSD:
      LongDoubleWidth = LongDoubleAlign = 64;
      LongDoubleFormat = &llvm::APFloat::IEEEdouble();
      break;
    case llvm::Triple::NetBSD:
      IntMaxType = SignedLongLong;
      Int64Type = SignedLongLong;
      break;
    default:
      break;
    }

    // PPC64 supports atomics up to 8 bytes.
    MaxAtomicPromoteWidth = MaxAtomicInlineWidth = 64;
  }
  BuiltinVaListKind getBuiltinVaListKind() const override {
    return TargetInfo::CharPtrBuiltinVaList;
  }
  // PPC64 Linux-specific ABI options.
  bool setABI(const std::string &Name) override {
    if (Name == "elfv1" || Name == "elfv1-qpx" || Name == "elfv2") {
      ABI = Name;
      return true;
    }
    return false;
  }
};

class DarwinPPC32TargetInfo : public DarwinTargetInfo<PPC32TargetInfo> {
public:
  DarwinPPC32TargetInfo(const llvm::Triple &Triple, const TargetOptions &Opts)
      : DarwinTargetInfo<PPC32TargetInfo>(Triple, Opts) {
    HasAlignMac68kSupport = true;
    BoolWidth = BoolAlign = 32; //XXX support -mone-byte-bool?
    PtrDiffType = SignedInt; // for http://llvm.org/bugs/show_bug.cgi?id=15726
    LongLongAlign = 32;
    resetDataLayout("E-m:o-p:32:32-f64:32:64-n32");
  }
  BuiltinVaListKind getBuiltinVaListKind() const override {
    return TargetInfo::CharPtrBuiltinVaList;
  }
};

class DarwinPPC64TargetInfo : public DarwinTargetInfo<PPC64TargetInfo> {
public:
  DarwinPPC64TargetInfo(const llvm::Triple &Triple, const TargetOptions &Opts)
      : DarwinTargetInfo<PPC64TargetInfo>(Triple, Opts) {
    HasAlignMac68kSupport = true;
    resetDataLayout("E-m:o-i64:64-n32:64");
  }
};

static const unsigned NVPTXAddrSpaceMap[] = {
    0, // Default
    1, // opencl_global
    3, // opencl_local
    4, // opencl_constant
    // FIXME: generic has to be added to the target
    0, // opencl_generic
    1, // cuda_device
    4, // cuda_constant
    3, // cuda_shared
};

class NVPTXTargetInfo : public TargetInfo {
  static const char *const GCCRegNames[];
  static const Builtin::Info BuiltinInfo[];
  CudaArch GPU;
  std::unique_ptr<TargetInfo> HostTarget;

public:
  NVPTXTargetInfo(const llvm::Triple &Triple, const TargetOptions &Opts,
                  unsigned TargetPointerWidth)
      : TargetInfo(Triple) {
    assert((TargetPointerWidth == 32 || TargetPointerWidth == 64) &&
           "NVPTX only supports 32- and 64-bit modes.");

    TLSSupported = false;
    AddrSpaceMap = &NVPTXAddrSpaceMap;
    UseAddrSpaceMapMangling = true;

    // Define available target features
    // These must be defined in sorted order!
    NoAsmVariants = true;
    GPU = CudaArch::SM_20;

    if (TargetPointerWidth == 32)
      resetDataLayout("e-p:32:32-i64:64-v16:16-v32:32-n16:32:64");
    else
      resetDataLayout("e-i64:64-v16:16-v32:32-n16:32:64");

    // If possible, get a TargetInfo for our host triple, so we can match its
    // types.
    llvm::Triple HostTriple(Opts.HostTriple);
    if (!HostTriple.isNVPTX())
      HostTarget.reset(AllocateTarget(llvm::Triple(Opts.HostTriple), Opts));

    // If no host target, make some guesses about the data layout and return.
    if (!HostTarget) {
      LongWidth = LongAlign = TargetPointerWidth;
      PointerWidth = PointerAlign = TargetPointerWidth;
      switch (TargetPointerWidth) {
      case 32:
        SizeType = TargetInfo::UnsignedInt;
        PtrDiffType = TargetInfo::SignedInt;
        IntPtrType = TargetInfo::SignedInt;
        break;
      case 64:
        SizeType = TargetInfo::UnsignedLong;
        PtrDiffType = TargetInfo::SignedLong;
        IntPtrType = TargetInfo::SignedLong;
        break;
      default:
        llvm_unreachable("TargetPointerWidth must be 32 or 64");
      }
      return;
    }

    // Copy properties from host target.
    PointerWidth = HostTarget->getPointerWidth(/* AddrSpace = */ 0);
    PointerAlign = HostTarget->getPointerAlign(/* AddrSpace = */ 0);
    BoolWidth = HostTarget->getBoolWidth();
    BoolAlign = HostTarget->getBoolAlign();
    IntWidth = HostTarget->getIntWidth();
    IntAlign = HostTarget->getIntAlign();
    HalfWidth = HostTarget->getHalfWidth();
    HalfAlign = HostTarget->getHalfAlign();
    FloatWidth = HostTarget->getFloatWidth();
    FloatAlign = HostTarget->getFloatAlign();
    DoubleWidth = HostTarget->getDoubleWidth();
    DoubleAlign = HostTarget->getDoubleAlign();
    LongWidth = HostTarget->getLongWidth();
    LongAlign = HostTarget->getLongAlign();
    LongLongWidth = HostTarget->getLongLongWidth();
    LongLongAlign = HostTarget->getLongLongAlign();
    MinGlobalAlign = HostTarget->getMinGlobalAlign();
    NewAlign = HostTarget->getNewAlign();
    DefaultAlignForAttributeAligned =
        HostTarget->getDefaultAlignForAttributeAligned();
    SizeType = HostTarget->getSizeType();
    IntMaxType = HostTarget->getIntMaxType();
    PtrDiffType = HostTarget->getPtrDiffType(/* AddrSpace = */ 0);
    IntPtrType = HostTarget->getIntPtrType();
    WCharType = HostTarget->getWCharType();
    WIntType = HostTarget->getWIntType();
    Char16Type = HostTarget->getChar16Type();
    Char32Type = HostTarget->getChar32Type();
    Int64Type = HostTarget->getInt64Type();
    SigAtomicType = HostTarget->getSigAtomicType();
    ProcessIDType = HostTarget->getProcessIDType();

    UseBitFieldTypeAlignment = HostTarget->useBitFieldTypeAlignment();
    UseZeroLengthBitfieldAlignment =
        HostTarget->useZeroLengthBitfieldAlignment();
    UseExplicitBitFieldAlignment = HostTarget->useExplicitBitFieldAlignment();
    ZeroLengthBitfieldBoundary = HostTarget->getZeroLengthBitfieldBoundary();

    // This is a bit of a lie, but it controls __GCC_ATOMIC_XXX_LOCK_FREE, and
    // we need those macros to be identical on host and device, because (among
    // other things) they affect which standard library classes are defined, and
    // we need all classes to be defined on both the host and device.
    MaxAtomicInlineWidth = HostTarget->getMaxAtomicInlineWidth();

    // Properties intentionally not copied from host:
    // - LargeArrayMinWidth, LargeArrayAlign: Not visible across the
    //   host/device boundary.
    // - SuitableAlign: Not visible across the host/device boundary, and may
    //   correctly be different on host/device, e.g. if host has wider vector
    //   types than device.
    // - LongDoubleWidth, LongDoubleAlign: nvptx's long double type is the same
    //   as its double type, but that's not necessarily true on the host.
    //   TODO: nvcc emits a warning when using long double on device; we should
    //   do the same.
  }
  void getTargetDefines(const LangOptions &Opts,
                        MacroBuilder &Builder) const override {
    Builder.defineMacro("__PTX__");
    Builder.defineMacro("__NVPTX__");
    if (Opts.CUDAIsDevice) {
      // Set __CUDA_ARCH__ for the GPU specified.
      std::string CUDAArchCode = [this] {
        switch (GPU) {
        case CudaArch::UNKNOWN:
          assert(false && "No GPU arch when compiling CUDA device code.");
          return "";
        case CudaArch::SM_20:
          return "200";
        case CudaArch::SM_21:
          return "210";
        case CudaArch::SM_30:
          return "300";
        case CudaArch::SM_32:
          return "320";
        case CudaArch::SM_35:
          return "350";
        case CudaArch::SM_37:
          return "370";
        case CudaArch::SM_50:
          return "500";
        case CudaArch::SM_52:
          return "520";
        case CudaArch::SM_53:
          return "530";
        case CudaArch::SM_60:
          return "600";
        case CudaArch::SM_61:
          return "610";
        case CudaArch::SM_62:
          return "620";
        }
        llvm_unreachable("unhandled CudaArch");
      }();
      Builder.defineMacro("__CUDA_ARCH__", CUDAArchCode);
    }
  }
  ArrayRef<Builtin::Info> getTargetBuiltins() const override {
    return llvm::makeArrayRef(BuiltinInfo,
                         clang::NVPTX::LastTSBuiltin - Builtin::FirstTSBuiltin);
  }
  bool
  initFeatureMap(llvm::StringMap<bool> &Features, DiagnosticsEngine &Diags,
                 StringRef CPU,
                 const std::vector<std::string> &FeaturesVec) const override {
    Features["satom"] = GPU >= CudaArch::SM_60;
    return TargetInfo::initFeatureMap(Features, Diags, CPU, FeaturesVec);
  }

  bool hasFeature(StringRef Feature) const override {
    return llvm::StringSwitch<bool>(Feature)
        .Cases("ptx", "nvptx", true)
        .Case("satom", GPU >= CudaArch::SM_60)  // Atomics w/ scope.
        .Default(false);
  }

  ArrayRef<const char *> getGCCRegNames() const override;
  ArrayRef<TargetInfo::GCCRegAlias> getGCCRegAliases() const override {
    // No aliases.
    return None;
  }
  bool validateAsmConstraint(const char *&Name,
                             TargetInfo::ConstraintInfo &Info) const override {
    switch (*Name) {
    default:
      return false;
    case 'c':
    case 'h':
    case 'r':
    case 'l':
    case 'f':
    case 'd':
      Info.setAllowsRegister();
      return true;
    }
  }
  const char *getClobbers() const override {
    // FIXME: Is this really right?
    return "";
  }
  BuiltinVaListKind getBuiltinVaListKind() const override {
    // FIXME: implement
    return TargetInfo::CharPtrBuiltinVaList;
  }
  bool setCPU(const std::string &Name) override {
    GPU = StringToCudaArch(Name);
    return GPU != CudaArch::UNKNOWN;
  }
  void setSupportedOpenCLOpts() override {
    auto &Opts = getSupportedOpenCLOpts();
    Opts.support("cl_clang_storage_class_specifiers");
    Opts.support("cl_khr_gl_sharing");
    Opts.support("cl_khr_icd");

    Opts.support("cl_khr_fp64");
    Opts.support("cl_khr_byte_addressable_store");
    Opts.support("cl_khr_global_int32_base_atomics");
    Opts.support("cl_khr_global_int32_extended_atomics");
    Opts.support("cl_khr_local_int32_base_atomics");
    Opts.support("cl_khr_local_int32_extended_atomics");
  }

  CallingConvCheckResult checkCallingConvention(CallingConv CC) const override {
    // CUDA compilations support all of the host's calling conventions.
    //
    // TODO: We should warn if you apply a non-default CC to anything other than
    // a host function.
    if (HostTarget)
      return HostTarget->checkCallingConvention(CC);
    return CCCR_Warning;
  }
};

const Builtin::Info NVPTXTargetInfo::BuiltinInfo[] = {
#define BUILTIN(ID, TYPE, ATTRS)                                               \
  { #ID, TYPE, ATTRS, nullptr, ALL_LANGUAGES, nullptr },
#define LIBBUILTIN(ID, TYPE, ATTRS, HEADER)                                    \
  { #ID, TYPE, ATTRS, HEADER, ALL_LANGUAGES, nullptr },
#define TARGET_BUILTIN(ID, TYPE, ATTRS, FEATURE)                               \
  { #ID, TYPE, ATTRS, nullptr, ALL_LANGUAGES, FEATURE },
#include "clang/Basic/BuiltinsNVPTX.def"
};

const char *const NVPTXTargetInfo::GCCRegNames[] = {"r0"};

ArrayRef<const char *> NVPTXTargetInfo::getGCCRegNames() const {
  return llvm::makeArrayRef(GCCRegNames);
}

static const LangAS::Map AMDGPUPrivIsZeroDefIsGenMap = {
    4, // Default
    1, // opencl_global
    3, // opencl_local
    2, // opencl_constant
    4, // opencl_generic
    1, // cuda_device
    2, // cuda_constant
    3  // cuda_shared
};
static const LangAS::Map AMDGPUGenIsZeroDefIsGenMap = {
    0, // Default
    1, // opencl_global
    3, // opencl_local
    2, // opencl_constant
    0, // opencl_generic
    1, // cuda_device
    2, // cuda_constant
    3  // cuda_shared
};
static const LangAS::Map AMDGPUPrivIsZeroDefIsPrivMap = {
    0, // Default
    1, // opencl_global
    3, // opencl_local
    2, // opencl_constant
    4, // opencl_generic
    1, // cuda_device
    2, // cuda_constant
    3  // cuda_shared
};
static const LangAS::Map AMDGPUGenIsZeroDefIsPrivMap = {
    5, // Default
    1, // opencl_global
    3, // opencl_local
    2, // opencl_constant
    0, // opencl_generic
    1, // cuda_device
    2, // cuda_constant
    3  // cuda_shared
};

// If you edit the description strings, make sure you update
// getPointerWidthV().

static const char *const DataLayoutStringR600 =
  "e-p:32:32-i64:64-v16:16-v24:32-v32:32-v48:64-v96:128"
  "-v192:256-v256:256-v512:512-v1024:1024-v2048:2048-n32:64";

static const char *const DataLayoutStringSIPrivateIsZero =
  "e-p:32:32-p1:64:64-p2:64:64-p3:32:32-p4:64:64-p5:32:32"
  "-i64:64-v16:16-v24:32-v32:32-v48:64-v96:128"
  "-v192:256-v256:256-v512:512-v1024:1024-v2048:2048-n32:64";

static const char *const DataLayoutStringSIGenericIsZero =
  "e-p:64:64-p1:64:64-p2:64:64-p3:32:32-p4:32:32-p5:32:32"
  "-i64:64-v16:16-v24:32-v32:32-v48:64-v96:128"
  "-v192:256-v256:256-v512:512-v1024:1024-v2048:2048-n32:64-A5";

class AMDGPUTargetInfo final : public TargetInfo {
  static const Builtin::Info BuiltinInfo[];
  static const char * const GCCRegNames[];

  struct AddrSpace {
    unsigned Generic, Global, Local, Constant, Private;
    AddrSpace(bool IsGenericZero_ = false){
      if (IsGenericZero_) {
        Generic   = 0;
        Global    = 1;
        Local     = 3;
        Constant  = 2;
        Private   = 5;
      } else {
        Generic   = 4;
        Global    = 1;
        Local     = 3;
        Constant  = 2;
        Private   = 0;
      }
    }
  };

  /// \brief The GPU profiles supported by the AMDGPU target.
  enum GPUKind {
    GK_NONE,
    GK_R600,
    GK_R600_DOUBLE_OPS,
    GK_R700,
    GK_R700_DOUBLE_OPS,
    GK_EVERGREEN,
    GK_EVERGREEN_DOUBLE_OPS,
    GK_NORTHERN_ISLANDS,
    GK_CAYMAN,
    GK_GFX6,
    GK_GFX7,
    GK_GFX8,
    GK_GFX9
  } GPU;

  bool hasFP64:1;
  bool hasFMAF:1;
  bool hasLDEXPF:1;
  const AddrSpace AS;

  static bool hasFullSpeedFMAF32(StringRef GPUName) {
    return parseAMDGCNName(GPUName) >= GK_GFX9;
  }

  static bool isAMDGCN(const llvm::Triple &TT) {
    return TT.getArch() == llvm::Triple::amdgcn;
  }

  static bool isGenericZero(const llvm::Triple &TT) {
    return TT.getEnvironmentName() == "amdgiz" ||
        TT.getEnvironmentName() == "amdgizcl";
  }
public:
  AMDGPUTargetInfo(const llvm::Triple &Triple, const TargetOptions &Opts)
    : TargetInfo(Triple) ,
      GPU(isAMDGCN(Triple) ? GK_GFX6 : GK_R600),
      hasFP64(false),
      hasFMAF(false),
      hasLDEXPF(false),
      AS(isGenericZero(Triple)){
    if (getTriple().getArch() == llvm::Triple::amdgcn) {
      hasFP64 = true;
      hasFMAF = true;
      hasLDEXPF = true;
    }
    auto IsGenericZero = isGenericZero(Triple);
    resetDataLayout(getTriple().getArch() == llvm::Triple::amdgcn ?
                    (IsGenericZero ? DataLayoutStringSIGenericIsZero :
                        DataLayoutStringSIPrivateIsZero)
                    : DataLayoutStringR600);
    assert(DataLayout->getAllocaAddrSpace() == AS.Private);

    setAddressSpaceMap(Triple.getOS() == llvm::Triple::Mesa3D ||
                       Triple.getEnvironment() == llvm::Triple::OpenCL ||
                       Triple.getEnvironmentName() == "amdgizcl" ||
                       !isAMDGCN(Triple));
    UseAddrSpaceMapMangling = true;

    // Set pointer width and alignment for target address space 0.
    PointerWidth = PointerAlign = DataLayout->getPointerSizeInBits();
    if (getMaxPointerWidth() == 64) {
      LongWidth = LongAlign = 64;
      SizeType = UnsignedLong;
      PtrDiffType = SignedLong;
      IntPtrType = SignedLong;
    }
  }

  void setAddressSpaceMap(bool DefaultIsPrivate) {
    if (isGenericZero(getTriple())) {
      AddrSpaceMap = DefaultIsPrivate ? &AMDGPUGenIsZeroDefIsPrivMap
                                      : &AMDGPUGenIsZeroDefIsGenMap;
    } else {
      AddrSpaceMap = DefaultIsPrivate ? &AMDGPUPrivIsZeroDefIsPrivMap
                                      : &AMDGPUPrivIsZeroDefIsGenMap;
    }
  }

  void adjust(LangOptions &Opts) override {
    TargetInfo::adjust(Opts);
    setAddressSpaceMap(Opts.OpenCL || !isAMDGCN(getTriple()));
  }

  uint64_t getPointerWidthV(unsigned AddrSpace) const override {
    if (GPU <= GK_CAYMAN)
      return 32;

    if (AddrSpace == AS.Private || AddrSpace == AS.Local) {
      return 32;
    }
    return 64;
  }

  uint64_t getPointerAlignV(unsigned AddrSpace) const override {
    return getPointerWidthV(AddrSpace);
  }

  uint64_t getMaxPointerWidth() const override {
    return getTriple().getArch() == llvm::Triple::amdgcn ? 64 : 32;
  }

  const char * getClobbers() const override {
    return "";
  }

  ArrayRef<const char *> getGCCRegNames() const override;

  ArrayRef<TargetInfo::GCCRegAlias> getGCCRegAliases() const override {
    return None;
  }

  bool validateAsmConstraint(const char *&Name,
                             TargetInfo::ConstraintInfo &Info) const override {
    switch (*Name) {
    default: break;
    case 'v': // vgpr
    case 's': // sgpr
      Info.setAllowsRegister();
      return true;
    }
    return false;
  }

  bool initFeatureMap(llvm::StringMap<bool> &Features,
                      DiagnosticsEngine &Diags, StringRef CPU,
                      const std::vector<std::string> &FeatureVec) const override;

  void adjustTargetOptions(const CodeGenOptions &CGOpts,
                           TargetOptions &TargetOpts) const override {
    bool hasFP32Denormals = false;
    bool hasFP64Denormals = false;
    for (auto &I : TargetOpts.FeaturesAsWritten) {
      if (I == "+fp32-denormals" || I == "-fp32-denormals")
        hasFP32Denormals = true;
      if (I == "+fp64-fp16-denormals" || I == "-fp64-fp16-denormals")
        hasFP64Denormals = true;
    }
    if (!hasFP32Denormals)
      TargetOpts.Features.push_back(
          (Twine(hasFullSpeedFMAF32(TargetOpts.CPU) &&
          !CGOpts.FlushDenorm ? '+' : '-') + Twine("fp32-denormals")).str());
    // Always do not flush fp64 or fp16 denorms.
    if (!hasFP64Denormals && hasFP64)
      TargetOpts.Features.push_back("+fp64-fp16-denormals");
  }

  ArrayRef<Builtin::Info> getTargetBuiltins() const override {
    return llvm::makeArrayRef(BuiltinInfo,
                        clang::AMDGPU::LastTSBuiltin - Builtin::FirstTSBuiltin);
  }

  void getTargetDefines(const LangOptions &Opts,
                        MacroBuilder &Builder) const override {
    if (getTriple().getArch() == llvm::Triple::amdgcn)
      Builder.defineMacro("__AMDGCN__");
    else
      Builder.defineMacro("__R600__");

    if (hasFMAF)
      Builder.defineMacro("__HAS_FMAF__");
    if (hasLDEXPF)
      Builder.defineMacro("__HAS_LDEXPF__");
    if (hasFP64)
      Builder.defineMacro("__HAS_FP64__");
  }

  BuiltinVaListKind getBuiltinVaListKind() const override {
    return TargetInfo::CharPtrBuiltinVaList;
  }

  static GPUKind parseR600Name(StringRef Name) {
    return llvm::StringSwitch<GPUKind>(Name)
      .Case("r600" ,    GK_R600)
      .Case("rv610",    GK_R600)
      .Case("rv620",    GK_R600)
      .Case("rv630",    GK_R600)
      .Case("rv635",    GK_R600)
      .Case("rs780",    GK_R600)
      .Case("rs880",    GK_R600)
      .Case("rv670",    GK_R600_DOUBLE_OPS)
      .Case("rv710",    GK_R700)
      .Case("rv730",    GK_R700)
      .Case("rv740",    GK_R700_DOUBLE_OPS)
      .Case("rv770",    GK_R700_DOUBLE_OPS)
      .Case("palm",     GK_EVERGREEN)
      .Case("cedar",    GK_EVERGREEN)
      .Case("sumo",     GK_EVERGREEN)
      .Case("sumo2",    GK_EVERGREEN)
      .Case("redwood",  GK_EVERGREEN)
      .Case("juniper",  GK_EVERGREEN)
      .Case("hemlock",  GK_EVERGREEN_DOUBLE_OPS)
      .Case("cypress",  GK_EVERGREEN_DOUBLE_OPS)
      .Case("barts",    GK_NORTHERN_ISLANDS)
      .Case("turks",    GK_NORTHERN_ISLANDS)
      .Case("caicos",   GK_NORTHERN_ISLANDS)
      .Case("cayman",   GK_CAYMAN)
      .Case("aruba",    GK_CAYMAN)
      .Default(GK_NONE);
  }

  static GPUKind parseAMDGCNName(StringRef Name) {
    return llvm::StringSwitch<GPUKind>(Name)
      .Case("tahiti",    GK_GFX6)
      .Case("pitcairn",  GK_GFX6)
      .Case("verde",     GK_GFX6)
      .Case("oland",     GK_GFX6)
      .Case("hainan",    GK_GFX6)
      .Case("bonaire",   GK_GFX7)
      .Case("kabini",    GK_GFX7)
      .Case("kaveri",    GK_GFX7)
      .Case("hawaii",    GK_GFX7)
      .Case("mullins",   GK_GFX7)
      .Case("gfx700",    GK_GFX7)
      .Case("gfx701",    GK_GFX7)
      .Case("gfx702",    GK_GFX7)
      .Case("tonga",     GK_GFX8)
      .Case("iceland",   GK_GFX8)
      .Case("carrizo",   GK_GFX8)
      .Case("fiji",      GK_GFX8)
      .Case("stoney",    GK_GFX8)
      .Case("polaris10", GK_GFX8)
      .Case("polaris11", GK_GFX8)
      .Case("gfx800",    GK_GFX8)
      .Case("gfx801",    GK_GFX8)
      .Case("gfx802",    GK_GFX8)
      .Case("gfx803",    GK_GFX8)
      .Case("gfx804",    GK_GFX8)
      .Case("gfx810",    GK_GFX8)
      .Case("gfx900",    GK_GFX9)
      .Case("gfx901",    GK_GFX9)
      .Default(GK_NONE);
  }

  bool setCPU(const std::string &Name) override {
    if (getTriple().getArch() == llvm::Triple::amdgcn)
      GPU = parseAMDGCNName(Name);
    else
      GPU = parseR600Name(Name);

    return GPU != GK_NONE;
  }

  void setSupportedOpenCLOpts() override {
    auto &Opts = getSupportedOpenCLOpts();
    Opts.support("cl_clang_storage_class_specifiers");
    Opts.support("cl_khr_icd");

    if (hasFP64)
      Opts.support("cl_khr_fp64");
    if (GPU >= GK_EVERGREEN) {
      Opts.support("cl_khr_byte_addressable_store");
      Opts.support("cl_khr_global_int32_base_atomics");
      Opts.support("cl_khr_global_int32_extended_atomics");
      Opts.support("cl_khr_local_int32_base_atomics");
      Opts.support("cl_khr_local_int32_extended_atomics");
    }
    if (GPU >= GK_GFX6) {
      Opts.support("cl_khr_fp16");
      Opts.support("cl_khr_int64_base_atomics");
      Opts.support("cl_khr_int64_extended_atomics");
      Opts.support("cl_khr_mipmap_image");
      Opts.support("cl_khr_subgroups");
      Opts.support("cl_khr_3d_image_writes");
      Opts.support("cl_amd_media_ops");
      Opts.support("cl_amd_media_ops2");
    }
  }

  LangAS::ID getOpenCLImageAddrSpace() const override {
    return LangAS::opencl_constant;
  }

  llvm::Optional<unsigned> getConstantAddressSpace() const override {
    return LangAS::FirstTargetAddressSpace + AS.Constant;
  }

  /// \returns Target specific vtbl ptr address space.
  unsigned getVtblPtrAddressSpace() const override { return AS.Constant; }

  /// \returns If a target requires an address within a target specific address
  /// space \p AddressSpace to be converted in order to be used, then return the
  /// corresponding target specific DWARF address space.
  ///
  /// \returns Otherwise return None and no conversion will be emitted in the
  /// DWARF.
  Optional<unsigned> getDWARFAddressSpace(
      unsigned AddressSpace) const override {
    const unsigned DWARF_Private = 1;
    const unsigned DWARF_Local   = 2;
    if (AddressSpace == AS.Private) {
      return DWARF_Private;
    } else if (AddressSpace == AS.Local) {
      return DWARF_Local;
    } else {
      return None;
    }
  }

  CallingConvCheckResult checkCallingConvention(CallingConv CC) const override {
    switch (CC) {
      default:
        return CCCR_Warning;
      case CC_C:
      case CC_OpenCLKernel:
        return CCCR_OK;
    }
  }

  // In amdgcn target the null pointer in global, constant, and generic
  // address space has value 0 but in private and local address space has
  // value ~0.
  uint64_t getNullPointerValue(unsigned AS) const override {
    return AS == LangAS::opencl_local ? ~0 : 0;
  }
};

const Builtin::Info AMDGPUTargetInfo::BuiltinInfo[] = {
#define BUILTIN(ID, TYPE, ATTRS)                \
  { #ID, TYPE, ATTRS, nullptr, ALL_LANGUAGES, nullptr },
#define TARGET_BUILTIN(ID, TYPE, ATTRS, FEATURE)                               \
  { #ID, TYPE, ATTRS, nullptr, ALL_LANGUAGES, FEATURE },
#include "clang/Basic/BuiltinsAMDGPU.def"
};
const char * const AMDGPUTargetInfo::GCCRegNames[] = {
  "v0", "v1", "v2", "v3", "v4", "v5", "v6", "v7",
  "v8", "v9", "v10", "v11", "v12", "v13", "v14", "v15",
  "v16", "v17", "v18", "v19", "v20", "v21", "v22", "v23",
  "v24", "v25", "v26", "v27", "v28", "v29", "v30", "v31",
  "v32", "v33", "v34", "v35", "v36", "v37", "v38", "v39",
  "v40", "v41", "v42", "v43", "v44", "v45", "v46", "v47",
  "v48", "v49", "v50", "v51", "v52", "v53", "v54", "v55",
  "v56", "v57", "v58", "v59", "v60", "v61", "v62", "v63",
  "v64", "v65", "v66", "v67", "v68", "v69", "v70", "v71",
  "v72", "v73", "v74", "v75", "v76", "v77", "v78", "v79",
  "v80", "v81", "v82", "v83", "v84", "v85", "v86", "v87",
  "v88", "v89", "v90", "v91", "v92", "v93", "v94", "v95",
  "v96", "v97", "v98", "v99", "v100", "v101", "v102", "v103",
  "v104", "v105", "v106", "v107", "v108", "v109", "v110", "v111",
  "v112", "v113", "v114", "v115", "v116", "v117", "v118", "v119",
  "v120", "v121", "v122", "v123", "v124", "v125", "v126", "v127",
  "v128", "v129", "v130", "v131", "v132", "v133", "v134", "v135",
  "v136", "v137", "v138", "v139", "v140", "v141", "v142", "v143",
  "v144", "v145", "v146", "v147", "v148", "v149", "v150", "v151",
  "v152", "v153", "v154", "v155", "v156", "v157", "v158", "v159",
  "v160", "v161", "v162", "v163", "v164", "v165", "v166", "v167",
  "v168", "v169", "v170", "v171", "v172", "v173", "v174", "v175",
  "v176", "v177", "v178", "v179", "v180", "v181", "v182", "v183",
  "v184", "v185", "v186", "v187", "v188", "v189", "v190", "v191",
  "v192", "v193", "v194", "v195", "v196", "v197", "v198", "v199",
  "v200", "v201", "v202", "v203", "v204", "v205", "v206", "v207",
  "v208", "v209", "v210", "v211", "v212", "v213", "v214", "v215",
  "v216", "v217", "v218", "v219", "v220", "v221", "v222", "v223",
  "v224", "v225", "v226", "v227", "v228", "v229", "v230", "v231",
  "v232", "v233", "v234", "v235", "v236", "v237", "v238", "v239",
  "v240", "v241", "v242", "v243", "v244", "v245", "v246", "v247",
  "v248", "v249", "v250", "v251", "v252", "v253", "v254", "v255",
  "s0", "s1", "s2", "s3", "s4", "s5", "s6", "s7",
  "s8", "s9", "s10", "s11", "s12", "s13", "s14", "s15",
  "s16", "s17", "s18", "s19", "s20", "s21", "s22", "s23",
  "s24", "s25", "s26", "s27", "s28", "s29", "s30", "s31",
  "s32", "s33", "s34", "s35", "s36", "s37", "s38", "s39",
  "s40", "s41", "s42", "s43", "s44", "s45", "s46", "s47",
  "s48", "s49", "s50", "s51", "s52", "s53", "s54", "s55",
  "s56", "s57", "s58", "s59", "s60", "s61", "s62", "s63",
  "s64", "s65", "s66", "s67", "s68", "s69", "s70", "s71",
  "s72", "s73", "s74", "s75", "s76", "s77", "s78", "s79",
  "s80", "s81", "s82", "s83", "s84", "s85", "s86", "s87",
  "s88", "s89", "s90", "s91", "s92", "s93", "s94", "s95",
  "s96", "s97", "s98", "s99", "s100", "s101", "s102", "s103",
  "s104", "s105", "s106", "s107", "s108", "s109", "s110", "s111",
  "s112", "s113", "s114", "s115", "s116", "s117", "s118", "s119",
  "s120", "s121", "s122", "s123", "s124", "s125", "s126", "s127",
  "exec", "vcc", "scc", "m0", "flat_scratch", "exec_lo", "exec_hi",
  "vcc_lo", "vcc_hi", "flat_scratch_lo", "flat_scratch_hi"
};

ArrayRef<const char *> AMDGPUTargetInfo::getGCCRegNames() const {
  return llvm::makeArrayRef(GCCRegNames);
}

bool AMDGPUTargetInfo::initFeatureMap(
  llvm::StringMap<bool> &Features,
  DiagnosticsEngine &Diags, StringRef CPU,
  const std::vector<std::string> &FeatureVec) const {

  // XXX - What does the member GPU mean if device name string passed here?
  if (getTriple().getArch() == llvm::Triple::amdgcn) {
    if (CPU.empty())
      CPU = "tahiti";

    switch (parseAMDGCNName(CPU)) {
    case GK_GFX6:
    case GK_GFX7:
      break;

    case GK_GFX9:
      Features["gfx9-insts"] = true;
      LLVM_FALLTHROUGH;
    case GK_GFX8:
      Features["s-memrealtime"] = true;
      Features["16-bit-insts"] = true;
      Features["dpp"] = true;
      break;

    case GK_NONE:
      return false;
    default:
      llvm_unreachable("unhandled subtarget");
    }
  } else {
    if (CPU.empty())
      CPU = "r600";

    switch (parseR600Name(CPU)) {
    case GK_R600:
    case GK_R700:
    case GK_EVERGREEN:
    case GK_NORTHERN_ISLANDS:
      break;
    case GK_R600_DOUBLE_OPS:
    case GK_R700_DOUBLE_OPS:
    case GK_EVERGREEN_DOUBLE_OPS:
    case GK_CAYMAN:
      Features["fp64"] = true;
      break;
    case GK_NONE:
      return false;
    default:
      llvm_unreachable("unhandled subtarget");
    }
  }

  return TargetInfo::initFeatureMap(Features, Diags, CPU, FeatureVec);
}

const Builtin::Info BuiltinInfoX86[] = {
#define BUILTIN(ID, TYPE, ATTRS)                                               \
  { #ID, TYPE, ATTRS, nullptr, ALL_LANGUAGES, nullptr },
#define TARGET_BUILTIN(ID, TYPE, ATTRS, FEATURE)                               \
  { #ID, TYPE, ATTRS, nullptr, ALL_LANGUAGES, FEATURE },
#define TARGET_HEADER_BUILTIN(ID, TYPE, ATTRS, HEADER, LANGS, FEATURE)         \
  { #ID, TYPE, ATTRS, HEADER, LANGS, FEATURE },
#include "clang/Basic/BuiltinsX86.def"

#define BUILTIN(ID, TYPE, ATTRS)                                               \
  { #ID, TYPE, ATTRS, nullptr, ALL_LANGUAGES, nullptr },
#define TARGET_BUILTIN(ID, TYPE, ATTRS, FEATURE)         \
  { #ID, TYPE, ATTRS, nullptr, ALL_LANGUAGES, FEATURE },
#define TARGET_HEADER_BUILTIN(ID, TYPE, ATTRS, HEADER, LANGS, FEATURE)         \
  { #ID, TYPE, ATTRS, HEADER, LANGS, FEATURE },
#include "clang/Basic/BuiltinsX86_64.def"
};


static const char* const GCCRegNames[] = {
  "ax", "dx", "cx", "bx", "si", "di", "bp", "sp",
  "st", "st(1)", "st(2)", "st(3)", "st(4)", "st(5)", "st(6)", "st(7)",
  "argp", "flags", "fpcr", "fpsr", "dirflag", "frame",
  "xmm0", "xmm1", "xmm2", "xmm3", "xmm4", "xmm5", "xmm6", "xmm7",
  "mm0", "mm1", "mm2", "mm3", "mm4", "mm5", "mm6", "mm7",
  "r8", "r9", "r10", "r11", "r12", "r13", "r14", "r15",
  "xmm8", "xmm9", "xmm10", "xmm11", "xmm12", "xmm13", "xmm14", "xmm15",
  "ymm0", "ymm1", "ymm2", "ymm3", "ymm4", "ymm5", "ymm6", "ymm7",
  "ymm8", "ymm9", "ymm10", "ymm11", "ymm12", "ymm13", "ymm14", "ymm15",
  "xmm16", "xmm17", "xmm18", "xmm19", "xmm20", "xmm21", "xmm22", "xmm23",
  "xmm24", "xmm25", "xmm26", "xmm27", "xmm28", "xmm29", "xmm30", "xmm31",
  "ymm16", "ymm17", "ymm18", "ymm19", "ymm20", "ymm21", "ymm22", "ymm23",
  "ymm24", "ymm25", "ymm26", "ymm27", "ymm28", "ymm29", "ymm30", "ymm31",
  "zmm0", "zmm1", "zmm2", "zmm3", "zmm4", "zmm5", "zmm6", "zmm7",
  "zmm8", "zmm9", "zmm10", "zmm11", "zmm12", "zmm13", "zmm14", "zmm15",
  "zmm16", "zmm17", "zmm18", "zmm19", "zmm20", "zmm21", "zmm22", "zmm23",
  "zmm24", "zmm25", "zmm26", "zmm27", "zmm28", "zmm29", "zmm30", "zmm31",
  "k0", "k1", "k2", "k3", "k4", "k5", "k6", "k7",
};

const TargetInfo::AddlRegName AddlRegNames[] = {
  { { "al", "ah", "eax", "rax" }, 0 },
  { { "bl", "bh", "ebx", "rbx" }, 3 },
  { { "cl", "ch", "ecx", "rcx" }, 2 },
  { { "dl", "dh", "edx", "rdx" }, 1 },
  { { "esi", "rsi" }, 4 },
  { { "edi", "rdi" }, 5 },
  { { "esp", "rsp" }, 7 },
  { { "ebp", "rbp" }, 6 },
  { { "r8d", "r8w", "r8b" }, 38 },
  { { "r9d", "r9w", "r9b" }, 39 },
  { { "r10d", "r10w", "r10b" }, 40 },
  { { "r11d", "r11w", "r11b" }, 41 },
  { { "r12d", "r12w", "r12b" }, 42 },
  { { "r13d", "r13w", "r13b" }, 43 },
  { { "r14d", "r14w", "r14b" }, 44 },
  { { "r15d", "r15w", "r15b" }, 45 },
};

// X86 target abstract base class; x86-32 and x86-64 are very close, so
// most of the implementation can be shared.
class X86TargetInfo : public TargetInfo {
  enum X86SSEEnum {
    NoSSE, SSE1, SSE2, SSE3, SSSE3, SSE41, SSE42, AVX, AVX2, AVX512F
  } SSELevel = NoSSE;
  enum MMX3DNowEnum {
    NoMMX3DNow, MMX, AMD3DNow, AMD3DNowAthlon
  } MMX3DNowLevel = NoMMX3DNow;
  enum XOPEnum {
    NoXOP,
    SSE4A,
    FMA4,
    XOP
  } XOPLevel = NoXOP;

  bool HasAES = false;
  bool HasPCLMUL = false;
  bool HasLZCNT = false;
  bool HasRDRND = false;
  bool HasFSGSBASE = false;
  bool HasBMI = false;
  bool HasBMI2 = false;
  bool HasPOPCNT = false;
  bool HasRTM = false;
  bool HasPRFCHW = false;
  bool HasRDSEED = false;
  bool HasADX = false;
  bool HasTBM = false;
  bool HasLWP = false;
  bool HasFMA = false;
  bool HasF16C = false;
  bool HasAVX512CD = false;
  bool HasAVX512VPOPCNTDQ = false;
  bool HasAVX512ER = false;
  bool HasAVX512PF = false;
  bool HasAVX512DQ = false;
  bool HasAVX512BW = false;
  bool HasAVX512VL = false;
  bool HasAVX512VBMI = false;
  bool HasAVX512IFMA = false;
  bool HasSHA = false;
  bool HasMPX = false;
  bool HasSGX = false;
  bool HasCX16 = false;
  bool HasFXSR = false;
  bool HasXSAVE = false;
  bool HasXSAVEOPT = false;
  bool HasXSAVEC = false;
  bool HasXSAVES = false;
  bool HasMWAITX = false;
  bool HasCLZERO = false;
  bool HasPKU = false;
  bool HasCLFLUSHOPT = false;
  bool HasCLWB = false;
  bool HasMOVBE = false;
  bool HasPREFETCHWT1 = false;

  /// \brief Enumeration of all of the X86 CPUs supported by Clang.
  ///
  /// Each enumeration represents a particular CPU supported by Clang. These
  /// loosely correspond to the options passed to '-march' or '-mtune' flags.
  enum CPUKind {
    CK_Generic,

    /// \name i386
    /// i386-generation processors.
    //@{
    CK_i386,
    //@}

    /// \name i486
    /// i486-generation processors.
    //@{
    CK_i486,
    CK_WinChipC6,
    CK_WinChip2,
    CK_C3,
    //@}

    /// \name i586
    /// i586-generation processors, P5 microarchitecture based.
    //@{
    CK_i586,
    CK_Pentium,
    CK_PentiumMMX,
    //@}

    /// \name i686
    /// i686-generation processors, P6 / Pentium M microarchitecture based.
    //@{
    CK_i686,
    CK_PentiumPro,
    CK_Pentium2,
    CK_Pentium3,
    CK_Pentium3M,
    CK_PentiumM,
    CK_C3_2,

    /// This enumerator is a bit odd, as GCC no longer accepts -march=yonah.
    /// Clang however has some logic to support this.
    // FIXME: Warn, deprecate, and potentially remove this.
    CK_Yonah,
    //@}

    /// \name Netburst
    /// Netburst microarchitecture based processors.
    //@{
    CK_Pentium4,
    CK_Pentium4M,
    CK_Prescott,
    CK_Nocona,
    //@}

    /// \name Core
    /// Core microarchitecture based processors.
    //@{
    CK_Core2,

    /// This enumerator, like \see CK_Yonah, is a bit odd. It is another
    /// codename which GCC no longer accepts as an option to -march, but Clang
    /// has some logic for recognizing it.
    // FIXME: Warn, deprecate, and potentially remove this.
    CK_Penryn,
    //@}

    /// \name Atom
    /// Atom processors
    //@{
    CK_Bonnell,
    CK_Silvermont,
    CK_Goldmont,
    //@}

    /// \name Nehalem
    /// Nehalem microarchitecture based processors.
    CK_Nehalem,

    /// \name Westmere
    /// Westmere microarchitecture based processors.
    CK_Westmere,

    /// \name Sandy Bridge
    /// Sandy Bridge microarchitecture based processors.
    CK_SandyBridge,

    /// \name Ivy Bridge
    /// Ivy Bridge microarchitecture based processors.
    CK_IvyBridge,

    /// \name Haswell
    /// Haswell microarchitecture based processors.
    CK_Haswell,

    /// \name Broadwell
    /// Broadwell microarchitecture based processors.
    CK_Broadwell,

    /// \name Skylake Client
    /// Skylake client microarchitecture based processors.
    CK_SkylakeClient,

    /// \name Skylake Server
    /// Skylake server microarchitecture based processors.
    CK_SkylakeServer,

    /// \name Cannonlake Client
    /// Cannonlake client microarchitecture based processors.
    CK_Cannonlake,

    /// \name Knights Landing
    /// Knights Landing processor.
    CK_KNL,

    /// \name Lakemont
    /// Lakemont microarchitecture based processors.
    CK_Lakemont,

    /// \name K6
    /// K6 architecture processors.
    //@{
    CK_K6,
    CK_K6_2,
    CK_K6_3,
    //@}

    /// \name K7
    /// K7 architecture processors.
    //@{
    CK_Athlon,
    CK_AthlonThunderbird,
    CK_Athlon4,
    CK_AthlonXP,
    CK_AthlonMP,
    //@}

    /// \name K8
    /// K8 architecture processors.
    //@{
    CK_Athlon64,
    CK_Athlon64SSE3,
    CK_AthlonFX,
    CK_K8,
    CK_K8SSE3,
    CK_Opteron,
    CK_OpteronSSE3,
    CK_AMDFAM10,
    //@}

    /// \name Bobcat
    /// Bobcat architecture processors.
    //@{
    CK_BTVER1,
    CK_BTVER2,
    //@}

    /// \name Bulldozer
    /// Bulldozer architecture processors.
    //@{
    CK_BDVER1,
    CK_BDVER2,
    CK_BDVER3,
    CK_BDVER4,
    //@}

    /// \name zen
    /// Zen architecture processors.
    //@{
    CK_ZNVER1,
    //@}

    /// This specification is deprecated and will be removed in the future.
    /// Users should prefer \see CK_K8.
    // FIXME: Warn on this when the CPU is set to it.
    //@{
    CK_x86_64,
    //@}

    /// \name Geode
    /// Geode processors.
    //@{
    CK_Geode
    //@}
  } CPU = CK_Generic;

  CPUKind getCPUKind(StringRef CPU) const {
    return llvm::StringSwitch<CPUKind>(CPU)
        .Case("i386", CK_i386)
        .Case("i486", CK_i486)
        .Case("winchip-c6", CK_WinChipC6)
        .Case("winchip2", CK_WinChip2)
        .Case("c3", CK_C3)
        .Case("i586", CK_i586)
        .Case("pentium", CK_Pentium)
        .Case("pentium-mmx", CK_PentiumMMX)
        .Case("i686", CK_i686)
        .Case("pentiumpro", CK_PentiumPro)
        .Case("pentium2", CK_Pentium2)
        .Case("pentium3", CK_Pentium3)
        .Case("pentium3m", CK_Pentium3M)
        .Case("pentium-m", CK_PentiumM)
        .Case("c3-2", CK_C3_2)
        .Case("yonah", CK_Yonah)
        .Case("pentium4", CK_Pentium4)
        .Case("pentium4m", CK_Pentium4M)
        .Case("prescott", CK_Prescott)
        .Case("nocona", CK_Nocona)
        .Case("core2", CK_Core2)
        .Case("penryn", CK_Penryn)
        .Case("bonnell", CK_Bonnell)
        .Case("atom", CK_Bonnell) // Legacy name.
        .Case("silvermont", CK_Silvermont)
        .Case("slm", CK_Silvermont) // Legacy name.
        .Case("goldmont", CK_Goldmont)
        .Case("nehalem", CK_Nehalem)
        .Case("corei7", CK_Nehalem) // Legacy name.
        .Case("westmere", CK_Westmere)
        .Case("sandybridge", CK_SandyBridge)
        .Case("corei7-avx", CK_SandyBridge) // Legacy name.
        .Case("ivybridge", CK_IvyBridge)
        .Case("core-avx-i", CK_IvyBridge) // Legacy name.
        .Case("haswell", CK_Haswell)
        .Case("core-avx2", CK_Haswell) // Legacy name.
        .Case("broadwell", CK_Broadwell)
        .Case("skylake", CK_SkylakeClient)
        .Case("skylake-avx512", CK_SkylakeServer)
        .Case("skx", CK_SkylakeServer) // Legacy name.
        .Case("cannonlake", CK_Cannonlake)
        .Case("knl", CK_KNL)
        .Case("lakemont", CK_Lakemont)
        .Case("k6", CK_K6)
        .Case("k6-2", CK_K6_2)
        .Case("k6-3", CK_K6_3)
        .Case("athlon", CK_Athlon)
        .Case("athlon-tbird", CK_AthlonThunderbird)
        .Case("athlon-4", CK_Athlon4)
        .Case("athlon-xp", CK_AthlonXP)
        .Case("athlon-mp", CK_AthlonMP)
        .Case("athlon64", CK_Athlon64)
        .Case("athlon64-sse3", CK_Athlon64SSE3)
        .Case("athlon-fx", CK_AthlonFX)
        .Case("k8", CK_K8)
        .Case("k8-sse3", CK_K8SSE3)
        .Case("opteron", CK_Opteron)
        .Case("opteron-sse3", CK_OpteronSSE3)
        .Case("barcelona", CK_AMDFAM10)
        .Case("amdfam10", CK_AMDFAM10)
        .Case("btver1", CK_BTVER1)
        .Case("btver2", CK_BTVER2)
        .Case("bdver1", CK_BDVER1)
        .Case("bdver2", CK_BDVER2)
        .Case("bdver3", CK_BDVER3)
        .Case("bdver4", CK_BDVER4)
        .Case("znver1", CK_ZNVER1)
        .Case("x86-64", CK_x86_64)
        .Case("geode", CK_Geode)
        .Default(CK_Generic);
  }

  enum FPMathKind {
    FP_Default,
    FP_SSE,
    FP_387
  } FPMath = FP_Default;

public:
  X86TargetInfo(const llvm::Triple &Triple, const TargetOptions &)
      : TargetInfo(Triple) {
    LongDoubleFormat = &llvm::APFloat::x87DoubleExtended();
  }
  unsigned getFloatEvalMethod() const override {
    // X87 evaluates with 80 bits "long double" precision.
    return SSELevel == NoSSE ? 2 : 0;
  }
  ArrayRef<const char *> getGCCRegNames() const override {
    return llvm::makeArrayRef(GCCRegNames);
  }
  ArrayRef<TargetInfo::GCCRegAlias> getGCCRegAliases() const override {
    return None;
  }
  ArrayRef<TargetInfo::AddlRegName> getGCCAddlRegNames() const override {
    return llvm::makeArrayRef(AddlRegNames);
  }
  bool validateCpuSupports(StringRef Name) const override;
  bool validateAsmConstraint(const char *&Name,
                             TargetInfo::ConstraintInfo &info) const override;

  bool validateGlobalRegisterVariable(StringRef RegName,
                                      unsigned RegSize,
                                      bool &HasSizeMismatch) const override {
    // esp and ebp are the only 32-bit registers the x86 backend can currently
    // handle.
    if (RegName.equals("esp") || RegName.equals("ebp")) {
      // Check that the register size is 32-bit.
      HasSizeMismatch = RegSize != 32;
      return true;
    }

    return false;
  }

  bool validateOutputSize(StringRef Constraint, unsigned Size) const override;

  bool validateInputSize(StringRef Constraint, unsigned Size) const override;

  virtual bool validateOperandSize(StringRef Constraint, unsigned Size) const;

  std::string convertConstraint(const char *&Constraint) const override;
  const char *getClobbers() const override {
    return "~{dirflag},~{fpsr},~{flags}";
  }

  StringRef getConstraintRegister(const StringRef &Constraint,
                                  const StringRef &Expression) const override {
    StringRef::iterator I, E;
    for (I = Constraint.begin(), E = Constraint.end(); I != E; ++I) {
      if (isalpha(*I))
        break;
    }
    if (I == E)
      return "";
    switch (*I) {
    // For the register constraints, return the matching register name
    case 'a':
      return "ax";
    case 'b':
      return "bx";
    case 'c':
      return "cx";
    case 'd':
      return "dx";
    case 'S':
      return "si";
    case 'D':
      return "di";
    // In case the constraint is 'r' we need to return Expression
    case 'r':
      return Expression;
    default:
      // Default value if there is no constraint for the register
      return "";
    }
    return "";
  }

  void getTargetDefines(const LangOptions &Opts,
                        MacroBuilder &Builder) const override;
  static void setSSELevel(llvm::StringMap<bool> &Features, X86SSEEnum Level,
                          bool Enabled);
  static void setMMXLevel(llvm::StringMap<bool> &Features, MMX3DNowEnum Level,
                          bool Enabled);
  static void setXOPLevel(llvm::StringMap<bool> &Features, XOPEnum Level,
                          bool Enabled);
  void setFeatureEnabled(llvm::StringMap<bool> &Features,
                         StringRef Name, bool Enabled) const override {
    setFeatureEnabledImpl(Features, Name, Enabled);
  }
  // This exists purely to cut down on the number of virtual calls in
  // initFeatureMap which calls this repeatedly.
  static void setFeatureEnabledImpl(llvm::StringMap<bool> &Features,
                                    StringRef Name, bool Enabled);
  bool
  initFeatureMap(llvm::StringMap<bool> &Features, DiagnosticsEngine &Diags,
                 StringRef CPU,
                 const std::vector<std::string> &FeaturesVec) const override;
  bool hasFeature(StringRef Feature) const override;
  bool handleTargetFeatures(std::vector<std::string> &Features,
                            DiagnosticsEngine &Diags) override;
  StringRef getABI() const override {
    if (getTriple().getArch() == llvm::Triple::x86_64 && SSELevel >= AVX512F)
      return "avx512";
    if (getTriple().getArch() == llvm::Triple::x86_64 && SSELevel >= AVX)
      return "avx";
    if (getTriple().getArch() == llvm::Triple::x86 &&
             MMX3DNowLevel == NoMMX3DNow)
      return "no-mmx";
    return "";
  }
  bool setCPU(const std::string &Name) override {
    CPU = getCPUKind(Name);

    // Perform any per-CPU checks necessary to determine if this CPU is
    // acceptable.
    // FIXME: This results in terrible diagnostics. Clang just says the CPU is
    // invalid without explaining *why*.
    switch (CPU) {
    case CK_Generic:
      // No processor selected!
      return false;

    case CK_i386:
    case CK_i486:
    case CK_WinChipC6:
    case CK_WinChip2:
    case CK_C3:
    case CK_i586:
    case CK_Pentium:
    case CK_PentiumMMX:
    case CK_i686:
    case CK_PentiumPro:
    case CK_Pentium2:
    case CK_Pentium3:
    case CK_Pentium3M:
    case CK_PentiumM:
    case CK_Yonah:
    case CK_C3_2:
    case CK_Pentium4:
    case CK_Pentium4M:
    case CK_Lakemont:
    case CK_Prescott:
    case CK_K6:
    case CK_K6_2:
    case CK_K6_3:
    case CK_Athlon:
    case CK_AthlonThunderbird:
    case CK_Athlon4:
    case CK_AthlonXP:
    case CK_AthlonMP:
    case CK_Geode:
      // Only accept certain architectures when compiling in 32-bit mode.
      if (getTriple().getArch() != llvm::Triple::x86)
        return false;

      // Fallthrough
    case CK_Nocona:
    case CK_Core2:
    case CK_Penryn:
    case CK_Bonnell:
    case CK_Silvermont:
    case CK_Goldmont:
    case CK_Nehalem:
    case CK_Westmere:
    case CK_SandyBridge:
    case CK_IvyBridge:
    case CK_Haswell:
    case CK_Broadwell:
    case CK_SkylakeClient:
    case CK_SkylakeServer:
    case CK_Cannonlake:
    case CK_KNL:
    case CK_Athlon64:
    case CK_Athlon64SSE3:
    case CK_AthlonFX:
    case CK_K8:
    case CK_K8SSE3:
    case CK_Opteron:
    case CK_OpteronSSE3:
    case CK_AMDFAM10:
    case CK_BTVER1:
    case CK_BTVER2:
    case CK_BDVER1:
    case CK_BDVER2:
    case CK_BDVER3:
    case CK_BDVER4:
    case CK_ZNVER1:
    case CK_x86_64:
      return true;
    }
    llvm_unreachable("Unhandled CPU kind");
  }

  bool setFPMath(StringRef Name) override;

  CallingConvCheckResult checkCallingConvention(CallingConv CC) const override {
    // Most of the non-ARM calling conventions are i386 conventions.
    switch (CC) {
    case CC_X86ThisCall:
    case CC_X86FastCall:
    case CC_X86StdCall:
    case CC_X86VectorCall:
    case CC_X86RegCall:
    case CC_C:
    case CC_Swift:
    case CC_X86Pascal:
    case CC_IntelOclBicc:
    case CC_OpenCLKernel:
      return CCCR_OK;
    default:
      return CCCR_Warning;
    }
  }

  CallingConv getDefaultCallingConv(CallingConvMethodType MT) const override {
    return MT == CCMT_Member ? CC_X86ThisCall : CC_C;
  }

  bool hasSjLjLowering() const override {
    return true;
  }

  void setSupportedOpenCLOpts() override {
    getSupportedOpenCLOpts().supportAll();
  }
};

bool X86TargetInfo::setFPMath(StringRef Name) {
  if (Name == "387") {
    FPMath = FP_387;
    return true;
  }
  if (Name == "sse") {
    FPMath = FP_SSE;
    return true;
  }
  return false;
}

bool X86TargetInfo::initFeatureMap(
    llvm::StringMap<bool> &Features, DiagnosticsEngine &Diags, StringRef CPU,
    const std::vector<std::string> &FeaturesVec) const {
  // FIXME: This *really* should not be here.
  // X86_64 always has SSE2.
  if (getTriple().getArch() == llvm::Triple::x86_64)
    setFeatureEnabledImpl(Features, "sse2", true);

  const CPUKind Kind = getCPUKind(CPU);

  // Enable X87 for all X86 processors but Lakemont.
  if (Kind != CK_Lakemont)
    setFeatureEnabledImpl(Features, "x87", true);

  switch (Kind) {
  case CK_Generic:
  case CK_i386:
  case CK_i486:
  case CK_i586:
  case CK_Pentium:
  case CK_i686:
  case CK_PentiumPro:
  case CK_Lakemont:
    break;
  case CK_PentiumMMX:
  case CK_Pentium2:
  case CK_K6:
  case CK_WinChipC6:
    setFeatureEnabledImpl(Features, "mmx", true);
    break;
  case CK_Pentium3:
  case CK_Pentium3M:
  case CK_C3_2:
    setFeatureEnabledImpl(Features, "sse", true);
    setFeatureEnabledImpl(Features, "fxsr", true);
    break;
  case CK_PentiumM:
  case CK_Pentium4:
  case CK_Pentium4M:
  case CK_x86_64:
    setFeatureEnabledImpl(Features, "sse2", true);
    setFeatureEnabledImpl(Features, "fxsr", true);
    break;
  case CK_Yonah:
  case CK_Prescott:
  case CK_Nocona:
    setFeatureEnabledImpl(Features, "sse3", true);
    setFeatureEnabledImpl(Features, "fxsr", true);
    setFeatureEnabledImpl(Features, "cx16", true);
    break;
  case CK_Core2:
    setFeatureEnabledImpl(Features, "ssse3", true);
    setFeatureEnabledImpl(Features, "fxsr", true);
    setFeatureEnabledImpl(Features, "cx16", true);
    break;
  case CK_Penryn:
    setFeatureEnabledImpl(Features, "sse4.1", true);
    setFeatureEnabledImpl(Features, "fxsr", true);
    setFeatureEnabledImpl(Features, "cx16", true);
    break;
  case CK_Cannonlake:
    setFeatureEnabledImpl(Features, "avx512ifma", true);
    setFeatureEnabledImpl(Features, "avx512vbmi", true);
    setFeatureEnabledImpl(Features, "sha", true);
    LLVM_FALLTHROUGH;
  case CK_SkylakeServer:
    setFeatureEnabledImpl(Features, "avx512f", true);
    setFeatureEnabledImpl(Features, "avx512cd", true);
    setFeatureEnabledImpl(Features, "avx512dq", true);
    setFeatureEnabledImpl(Features, "avx512bw", true);
    setFeatureEnabledImpl(Features, "avx512vl", true);
    setFeatureEnabledImpl(Features, "pku", true);
    setFeatureEnabledImpl(Features, "clwb", true);
    LLVM_FALLTHROUGH;
  case CK_SkylakeClient:
    setFeatureEnabledImpl(Features, "xsavec", true);
    setFeatureEnabledImpl(Features, "xsaves", true);
    setFeatureEnabledImpl(Features, "mpx", true);
    setFeatureEnabledImpl(Features, "sgx", true);
    setFeatureEnabledImpl(Features, "clflushopt", true);
    setFeatureEnabledImpl(Features, "rtm", true);
    LLVM_FALLTHROUGH;
  case CK_Broadwell:
    setFeatureEnabledImpl(Features, "rdseed", true);
    setFeatureEnabledImpl(Features, "adx", true);
    LLVM_FALLTHROUGH;
  case CK_Haswell:
    setFeatureEnabledImpl(Features, "avx2", true);
    setFeatureEnabledImpl(Features, "lzcnt", true);
    setFeatureEnabledImpl(Features, "bmi", true);
    setFeatureEnabledImpl(Features, "bmi2", true);
    setFeatureEnabledImpl(Features, "fma", true);
    setFeatureEnabledImpl(Features, "movbe", true);
    LLVM_FALLTHROUGH;
  case CK_IvyBridge:
    setFeatureEnabledImpl(Features, "rdrnd", true);
    setFeatureEnabledImpl(Features, "f16c", true);
    setFeatureEnabledImpl(Features, "fsgsbase", true);
    LLVM_FALLTHROUGH;
  case CK_SandyBridge:
    setFeatureEnabledImpl(Features, "avx", true);
    setFeatureEnabledImpl(Features, "xsave", true);
    setFeatureEnabledImpl(Features, "xsaveopt", true);
    LLVM_FALLTHROUGH;
  case CK_Westmere:
    setFeatureEnabledImpl(Features, "aes", true);
    setFeatureEnabledImpl(Features, "pclmul", true);
    LLVM_FALLTHROUGH;
  case CK_Nehalem:
    setFeatureEnabledImpl(Features, "sse4.2", true);
    setFeatureEnabledImpl(Features, "fxsr", true);
    setFeatureEnabledImpl(Features, "cx16", true);
    break;
  case CK_Goldmont:
    setFeatureEnabledImpl(Features, "sha", true);
    setFeatureEnabledImpl(Features, "rdrnd", true);
    setFeatureEnabledImpl(Features, "rdseed", true);
    setFeatureEnabledImpl(Features, "xsave", true);
    setFeatureEnabledImpl(Features, "xsaveopt", true);
    setFeatureEnabledImpl(Features, "xsavec", true);
    setFeatureEnabledImpl(Features, "xsaves", true);
    setFeatureEnabledImpl(Features, "clflushopt", true);
    setFeatureEnabledImpl(Features, "mpx", true);
    LLVM_FALLTHROUGH;
  case CK_Silvermont:
    setFeatureEnabledImpl(Features, "aes", true);
    setFeatureEnabledImpl(Features, "pclmul", true);
    setFeatureEnabledImpl(Features, "sse4.2", true);
    LLVM_FALLTHROUGH;
  case CK_Bonnell:
    setFeatureEnabledImpl(Features, "movbe", true);
    setFeatureEnabledImpl(Features, "ssse3", true);
    setFeatureEnabledImpl(Features, "fxsr", true);
    setFeatureEnabledImpl(Features, "cx16", true);
    break;
  case CK_KNL:
    setFeatureEnabledImpl(Features, "avx512f", true);
    setFeatureEnabledImpl(Features, "avx512cd", true);
    setFeatureEnabledImpl(Features, "avx512er", true);
    setFeatureEnabledImpl(Features, "avx512pf", true);
    setFeatureEnabledImpl(Features, "prefetchwt1", true);
    setFeatureEnabledImpl(Features, "fxsr", true);
    setFeatureEnabledImpl(Features, "rdseed", true);
    setFeatureEnabledImpl(Features, "adx", true);
    setFeatureEnabledImpl(Features, "lzcnt", true);
    setFeatureEnabledImpl(Features, "bmi", true);
    setFeatureEnabledImpl(Features, "bmi2", true);
    setFeatureEnabledImpl(Features, "rtm", true);
    setFeatureEnabledImpl(Features, "fma", true);
    setFeatureEnabledImpl(Features, "rdrnd", true);
    setFeatureEnabledImpl(Features, "f16c", true);
    setFeatureEnabledImpl(Features, "fsgsbase", true);
    setFeatureEnabledImpl(Features, "aes", true);
    setFeatureEnabledImpl(Features, "pclmul", true);
    setFeatureEnabledImpl(Features, "cx16", true);
    setFeatureEnabledImpl(Features, "xsaveopt", true);
    setFeatureEnabledImpl(Features, "xsave", true);
    setFeatureEnabledImpl(Features, "movbe", true);
    break;
  case CK_K6_2:
  case CK_K6_3:
  case CK_WinChip2:
  case CK_C3:
    setFeatureEnabledImpl(Features, "3dnow", true);
    break;
  case CK_Athlon:
  case CK_AthlonThunderbird:
  case CK_Geode:
    setFeatureEnabledImpl(Features, "3dnowa", true);
    break;
  case CK_Athlon4:
  case CK_AthlonXP:
  case CK_AthlonMP:
    setFeatureEnabledImpl(Features, "sse", true);
    setFeatureEnabledImpl(Features, "3dnowa", true);
    setFeatureEnabledImpl(Features, "fxsr", true);
    break;
  case CK_K8:
  case CK_Opteron:
  case CK_Athlon64:
  case CK_AthlonFX:
    setFeatureEnabledImpl(Features, "sse2", true);
    setFeatureEnabledImpl(Features, "3dnowa", true);
    setFeatureEnabledImpl(Features, "fxsr", true);
    break;
  case CK_AMDFAM10:
    setFeatureEnabledImpl(Features, "sse4a", true);
    setFeatureEnabledImpl(Features, "lzcnt", true);
    setFeatureEnabledImpl(Features, "popcnt", true);
    LLVM_FALLTHROUGH;
  case CK_K8SSE3:
  case CK_OpteronSSE3:
  case CK_Athlon64SSE3:
    setFeatureEnabledImpl(Features, "sse3", true);
    setFeatureEnabledImpl(Features, "3dnowa", true);
    setFeatureEnabledImpl(Features, "fxsr", true);
    break;
  case CK_BTVER2:
    setFeatureEnabledImpl(Features, "avx", true);
    setFeatureEnabledImpl(Features, "aes", true);
    setFeatureEnabledImpl(Features, "pclmul", true);
    setFeatureEnabledImpl(Features, "bmi", true);
    setFeatureEnabledImpl(Features, "f16c", true);
    setFeatureEnabledImpl(Features, "xsaveopt", true);
    setFeatureEnabledImpl(Features, "movbe", true);
    LLVM_FALLTHROUGH;
  case CK_BTVER1:
    setFeatureEnabledImpl(Features, "ssse3", true);
    setFeatureEnabledImpl(Features, "sse4a", true);
    setFeatureEnabledImpl(Features, "lzcnt", true);
    setFeatureEnabledImpl(Features, "popcnt", true);
    setFeatureEnabledImpl(Features, "prfchw", true);
    setFeatureEnabledImpl(Features, "cx16", true);
    setFeatureEnabledImpl(Features, "fxsr", true);
    break;
  case CK_ZNVER1:
    setFeatureEnabledImpl(Features, "adx", true);
    setFeatureEnabledImpl(Features, "aes", true);
    setFeatureEnabledImpl(Features, "avx2", true);
    setFeatureEnabledImpl(Features, "bmi", true);
    setFeatureEnabledImpl(Features, "bmi2", true);
    setFeatureEnabledImpl(Features, "clflushopt", true);
    setFeatureEnabledImpl(Features, "clzero", true);
    setFeatureEnabledImpl(Features, "cx16", true);
    setFeatureEnabledImpl(Features, "f16c", true);
    setFeatureEnabledImpl(Features, "fma", true);
    setFeatureEnabledImpl(Features, "fsgsbase", true);
    setFeatureEnabledImpl(Features, "fxsr", true);
    setFeatureEnabledImpl(Features, "lzcnt", true);
    setFeatureEnabledImpl(Features, "mwaitx", true);
    setFeatureEnabledImpl(Features, "movbe", true);
    setFeatureEnabledImpl(Features, "pclmul", true);
    setFeatureEnabledImpl(Features, "popcnt", true);
    setFeatureEnabledImpl(Features, "prfchw", true);
    setFeatureEnabledImpl(Features, "rdrnd", true);
    setFeatureEnabledImpl(Features, "rdseed", true);
    setFeatureEnabledImpl(Features, "sha", true);
    setFeatureEnabledImpl(Features, "sse4a", true);
    setFeatureEnabledImpl(Features, "xsave", true);
    setFeatureEnabledImpl(Features, "xsavec", true);
    setFeatureEnabledImpl(Features, "xsaveopt", true);
    setFeatureEnabledImpl(Features, "xsaves", true);
    break;
  case CK_BDVER4:
    setFeatureEnabledImpl(Features, "avx2", true);
    setFeatureEnabledImpl(Features, "bmi2", true);
    setFeatureEnabledImpl(Features, "mwaitx", true);
    LLVM_FALLTHROUGH;
  case CK_BDVER3:
    setFeatureEnabledImpl(Features, "fsgsbase", true);
    setFeatureEnabledImpl(Features, "xsaveopt", true);
    LLVM_FALLTHROUGH;
  case CK_BDVER2:
    setFeatureEnabledImpl(Features, "bmi", true);
    setFeatureEnabledImpl(Features, "fma", true);
    setFeatureEnabledImpl(Features, "f16c", true);
    setFeatureEnabledImpl(Features, "tbm", true);
    LLVM_FALLTHROUGH;
  case CK_BDVER1:
    // xop implies avx, sse4a and fma4.
    setFeatureEnabledImpl(Features, "xop", true);
    setFeatureEnabledImpl(Features, "lwp", true);
    setFeatureEnabledImpl(Features, "lzcnt", true);
    setFeatureEnabledImpl(Features, "aes", true);
    setFeatureEnabledImpl(Features, "pclmul", true);
    setFeatureEnabledImpl(Features, "prfchw", true);
    setFeatureEnabledImpl(Features, "cx16", true);
    setFeatureEnabledImpl(Features, "fxsr", true);
    setFeatureEnabledImpl(Features, "xsave", true);
    break;
  }
  if (!TargetInfo::initFeatureMap(Features, Diags, CPU, FeaturesVec))
    return false;

  // Can't do this earlier because we need to be able to explicitly enable
  // or disable these features and the things that they depend upon.

  // Enable popcnt if sse4.2 is enabled and popcnt is not explicitly disabled.
  auto I = Features.find("sse4.2");
  if (I != Features.end() && I->getValue() &&
      std::find(FeaturesVec.begin(), FeaturesVec.end(), "-popcnt") ==
          FeaturesVec.end())
    Features["popcnt"] = true;

  // Enable prfchw if 3DNow! is enabled and prfchw is not explicitly disabled.
  I = Features.find("3dnow");
  if (I != Features.end() && I->getValue() &&
      std::find(FeaturesVec.begin(), FeaturesVec.end(), "-prfchw") ==
          FeaturesVec.end())
    Features["prfchw"] = true;

  // Additionally, if SSE is enabled and mmx is not explicitly disabled,
  // then enable MMX.
  I = Features.find("sse");
  if (I != Features.end() && I->getValue() &&
      std::find(FeaturesVec.begin(), FeaturesVec.end(), "-mmx") ==
          FeaturesVec.end())
    Features["mmx"] = true;

  return true;
}

void X86TargetInfo::setSSELevel(llvm::StringMap<bool> &Features,
                                X86SSEEnum Level, bool Enabled) {
  if (Enabled) {
    switch (Level) {
    case AVX512F:
      Features["avx512f"] = true;
      LLVM_FALLTHROUGH;
    case AVX2:
      Features["avx2"] = true;
      LLVM_FALLTHROUGH;
    case AVX:
      Features["avx"] = true;
      Features["xsave"] = true;
      LLVM_FALLTHROUGH;
    case SSE42:
      Features["sse4.2"] = true;
      LLVM_FALLTHROUGH;
    case SSE41:
      Features["sse4.1"] = true;
      LLVM_FALLTHROUGH;
    case SSSE3:
      Features["ssse3"] = true;
      LLVM_FALLTHROUGH;
    case SSE3:
      Features["sse3"] = true;
      LLVM_FALLTHROUGH;
    case SSE2:
      Features["sse2"] = true;
      LLVM_FALLTHROUGH;
    case SSE1:
      Features["sse"] = true;
      LLVM_FALLTHROUGH;
    case NoSSE:
      break;
    }
    return;
  }

  switch (Level) {
  case NoSSE:
  case SSE1:
    Features["sse"] = false;
    LLVM_FALLTHROUGH;
  case SSE2:
    Features["sse2"] = Features["pclmul"] = Features["aes"] =
      Features["sha"] = false;
    LLVM_FALLTHROUGH;
  case SSE3:
    Features["sse3"] = false;
    setXOPLevel(Features, NoXOP, false);
    LLVM_FALLTHROUGH;
  case SSSE3:
    Features["ssse3"] = false;
    LLVM_FALLTHROUGH;
  case SSE41:
    Features["sse4.1"] = false;
    LLVM_FALLTHROUGH;
  case SSE42:
    Features["sse4.2"] = false;
    LLVM_FALLTHROUGH;
  case AVX:
    Features["fma"] = Features["avx"] = Features["f16c"] = Features["xsave"] =
      Features["xsaveopt"] = false;
    setXOPLevel(Features, FMA4, false);
    LLVM_FALLTHROUGH;
  case AVX2:
    Features["avx2"] = false;
    LLVM_FALLTHROUGH;
  case AVX512F:
    Features["avx512f"] = Features["avx512cd"] = Features["avx512er"] =
        Features["avx512pf"] = Features["avx512dq"] = Features["avx512bw"] =
            Features["avx512vl"] = Features["avx512vbmi"] =
                Features["avx512ifma"] = Features["avx512vpopcntdq"] = false;
    break;
  }
}

void X86TargetInfo::setMMXLevel(llvm::StringMap<bool> &Features,
                                MMX3DNowEnum Level, bool Enabled) {
  if (Enabled) {
    switch (Level) {
    case AMD3DNowAthlon:
      Features["3dnowa"] = true;
      LLVM_FALLTHROUGH;
    case AMD3DNow:
      Features["3dnow"] = true;
      LLVM_FALLTHROUGH;
    case MMX:
      Features["mmx"] = true;
      LLVM_FALLTHROUGH;
    case NoMMX3DNow:
      break;
    }
    return;
  }

  switch (Level) {
  case NoMMX3DNow:
  case MMX:
    Features["mmx"] = false;
    LLVM_FALLTHROUGH;
  case AMD3DNow:
    Features["3dnow"] = false;
    LLVM_FALLTHROUGH;
  case AMD3DNowAthlon:
    Features["3dnowa"] = false;
    break;
  }
}

void X86TargetInfo::setXOPLevel(llvm::StringMap<bool> &Features, XOPEnum Level,
                                bool Enabled) {
  if (Enabled) {
    switch (Level) {
    case XOP:
      Features["xop"] = true;
      LLVM_FALLTHROUGH;
    case FMA4:
      Features["fma4"] = true;
      setSSELevel(Features, AVX, true);
      LLVM_FALLTHROUGH;
    case SSE4A:
      Features["sse4a"] = true;
      setSSELevel(Features, SSE3, true);
      LLVM_FALLTHROUGH;
    case NoXOP:
      break;
    }
    return;
  }

  switch (Level) {
  case NoXOP:
  case SSE4A:
    Features["sse4a"] = false;
    LLVM_FALLTHROUGH;
  case FMA4:
    Features["fma4"] = false;
    LLVM_FALLTHROUGH;
  case XOP:
    Features["xop"] = false;
    break;
  }
}

void X86TargetInfo::setFeatureEnabledImpl(llvm::StringMap<bool> &Features,
                                          StringRef Name, bool Enabled) {
  // This is a bit of a hack to deal with the sse4 target feature when used
  // as part of the target attribute. We handle sse4 correctly everywhere
  // else. See below for more information on how we handle the sse4 options.
  if (Name != "sse4")
    Features[Name] = Enabled;

  if (Name == "mmx") {
    setMMXLevel(Features, MMX, Enabled);
  } else if (Name == "sse") {
    setSSELevel(Features, SSE1, Enabled);
  } else if (Name == "sse2") {
    setSSELevel(Features, SSE2, Enabled);
  } else if (Name == "sse3") {
    setSSELevel(Features, SSE3, Enabled);
  } else if (Name == "ssse3") {
    setSSELevel(Features, SSSE3, Enabled);
  } else if (Name == "sse4.2") {
    setSSELevel(Features, SSE42, Enabled);
  } else if (Name == "sse4.1") {
    setSSELevel(Features, SSE41, Enabled);
  } else if (Name == "3dnow") {
    setMMXLevel(Features, AMD3DNow, Enabled);
  } else if (Name == "3dnowa") {
    setMMXLevel(Features, AMD3DNowAthlon, Enabled);
  } else if (Name == "aes") {
    if (Enabled)
      setSSELevel(Features, SSE2, Enabled);
  } else if (Name == "pclmul") {
    if (Enabled)
      setSSELevel(Features, SSE2, Enabled);
  } else if (Name == "avx") {
    setSSELevel(Features, AVX, Enabled);
  } else if (Name == "avx2") {
    setSSELevel(Features, AVX2, Enabled);
  } else if (Name == "avx512f") {
    setSSELevel(Features, AVX512F, Enabled);
  } else if (Name == "avx512cd" || Name == "avx512er" || Name == "avx512pf" ||
             Name == "avx512dq" || Name == "avx512bw" || Name == "avx512vl" ||
             Name == "avx512vbmi" || Name == "avx512ifma" ||
             Name == "avx512vpopcntdq") {
    if (Enabled)
      setSSELevel(Features, AVX512F, Enabled);
    // Enable BWI instruction if VBMI is being enabled.
    if (Name == "avx512vbmi" && Enabled)
      Features["avx512bw"] = true;
    // Also disable VBMI if BWI is being disabled.
    if (Name == "avx512bw" && !Enabled)
      Features["avx512vbmi"] = false;
  } else if (Name == "fma") {
    if (Enabled)
      setSSELevel(Features, AVX, Enabled);
  } else if (Name == "fma4") {
    setXOPLevel(Features, FMA4, Enabled);
  } else if (Name == "xop") {
    setXOPLevel(Features, XOP, Enabled);
  } else if (Name == "sse4a") {
    setXOPLevel(Features, SSE4A, Enabled);
  } else if (Name == "f16c") {
    if (Enabled)
      setSSELevel(Features, AVX, Enabled);
  } else if (Name == "sha") {
    if (Enabled)
      setSSELevel(Features, SSE2, Enabled);
  } else if (Name == "sse4") {
    // We can get here via the __target__ attribute since that's not controlled
    // via the -msse4/-mno-sse4 command line alias. Handle this the same way
    // here - turn on the sse4.2 if enabled, turn off the sse4.1 level if
    // disabled.
    if (Enabled)
      setSSELevel(Features, SSE42, Enabled);
    else
      setSSELevel(Features, SSE41, Enabled);
  } else if (Name == "xsave") {
    if (!Enabled)
      Features["xsaveopt"] = false;
  } else if (Name == "xsaveopt" || Name == "xsavec" || Name == "xsaves") {
    if (Enabled)
      Features["xsave"] = true;
  }
}

/// handleTargetFeatures - Perform initialization based on the user
/// configured set of features.
bool X86TargetInfo::handleTargetFeatures(std::vector<std::string> &Features,
                                         DiagnosticsEngine &Diags) {
  for (const auto &Feature : Features) {
    if (Feature[0] != '+')
      continue;

    if (Feature == "+aes") {
      HasAES = true;
    } else if (Feature == "+pclmul") {
      HasPCLMUL = true;
    } else if (Feature == "+lzcnt") {
      HasLZCNT = true;
    } else if (Feature == "+rdrnd") {
      HasRDRND = true;
    } else if (Feature == "+fsgsbase") {
      HasFSGSBASE = true;
    } else if (Feature == "+bmi") {
      HasBMI = true;
    } else if (Feature == "+bmi2") {
      HasBMI2 = true;
    } else if (Feature == "+popcnt") {
      HasPOPCNT = true;
    } else if (Feature == "+rtm") {
      HasRTM = true;
    } else if (Feature == "+prfchw") {
      HasPRFCHW = true;
    } else if (Feature == "+rdseed") {
      HasRDSEED = true;
    } else if (Feature == "+adx") {
      HasADX = true;
    } else if (Feature == "+tbm") {
      HasTBM = true;
    } else if (Feature == "+lwp") {
      HasLWP = true;
    } else if (Feature == "+fma") {
      HasFMA = true;
    } else if (Feature == "+f16c") {
      HasF16C = true;
    } else if (Feature == "+avx512cd") {
      HasAVX512CD = true;
    } else if (Feature == "+avx512vpopcntdq") {
      HasAVX512VPOPCNTDQ = true;
    } else if (Feature == "+avx512er") {
      HasAVX512ER = true;
    } else if (Feature == "+avx512pf") {
      HasAVX512PF = true;
    } else if (Feature == "+avx512dq") {
      HasAVX512DQ = true;
    } else if (Feature == "+avx512bw") {
      HasAVX512BW = true;
    } else if (Feature == "+avx512vl") {
      HasAVX512VL = true;
    } else if (Feature == "+avx512vbmi") {
      HasAVX512VBMI = true;
    } else if (Feature == "+avx512ifma") {
      HasAVX512IFMA = true;
    } else if (Feature == "+sha") {
      HasSHA = true;
    } else if (Feature == "+mpx") {
      HasMPX = true;
    } else if (Feature == "+movbe") {
      HasMOVBE = true;
    } else if (Feature == "+sgx") {
      HasSGX = true;
    } else if (Feature == "+cx16") {
      HasCX16 = true;
    } else if (Feature == "+fxsr") {
      HasFXSR = true;
    } else if (Feature == "+xsave") {
      HasXSAVE = true;
    } else if (Feature == "+xsaveopt") {
      HasXSAVEOPT = true;
    } else if (Feature == "+xsavec") {
      HasXSAVEC = true;
    } else if (Feature == "+xsaves") {
      HasXSAVES = true;
    } else if (Feature == "+mwaitx") {
      HasMWAITX = true;
    } else if (Feature == "+pku") {
      HasPKU = true;
    } else if (Feature == "+clflushopt") {
      HasCLFLUSHOPT = true;
    } else if (Feature == "+clwb") {
      HasCLWB = true;
    } else if (Feature == "+prefetchwt1") {
      HasPREFETCHWT1 = true;
    } else if (Feature == "+clzero") {
      HasCLZERO = true;
    }

    X86SSEEnum Level = llvm::StringSwitch<X86SSEEnum>(Feature)
      .Case("+avx512f", AVX512F)
      .Case("+avx2", AVX2)
      .Case("+avx", AVX)
      .Case("+sse4.2", SSE42)
      .Case("+sse4.1", SSE41)
      .Case("+ssse3", SSSE3)
      .Case("+sse3", SSE3)
      .Case("+sse2", SSE2)
      .Case("+sse", SSE1)
      .Default(NoSSE);
    SSELevel = std::max(SSELevel, Level);

    MMX3DNowEnum ThreeDNowLevel =
      llvm::StringSwitch<MMX3DNowEnum>(Feature)
        .Case("+3dnowa", AMD3DNowAthlon)
        .Case("+3dnow", AMD3DNow)
        .Case("+mmx", MMX)
        .Default(NoMMX3DNow);
    MMX3DNowLevel = std::max(MMX3DNowLevel, ThreeDNowLevel);

    XOPEnum XLevel = llvm::StringSwitch<XOPEnum>(Feature)
        .Case("+xop", XOP)
        .Case("+fma4", FMA4)
        .Case("+sse4a", SSE4A)
        .Default(NoXOP);
    XOPLevel = std::max(XOPLevel, XLevel);
  }

  // LLVM doesn't have a separate switch for fpmath, so only accept it if it
  // matches the selected sse level.
  if ((FPMath == FP_SSE && SSELevel < SSE1) ||
      (FPMath == FP_387 && SSELevel >= SSE1)) {
    Diags.Report(diag::err_target_unsupported_fpmath) <<
      (FPMath == FP_SSE ? "sse" : "387");
    return false;
  }

  SimdDefaultAlign =
      hasFeature("avx512f") ? 512 : hasFeature("avx") ? 256 : 128;
  return true;
}

/// X86TargetInfo::getTargetDefines - Return the set of the X86-specific macro
/// definitions for this particular subtarget.
void X86TargetInfo::getTargetDefines(const LangOptions &Opts,
                                     MacroBuilder &Builder) const {
  // Target identification.
  if (getTriple().getArch() == llvm::Triple::x86_64) {
    Builder.defineMacro("__amd64__");
    Builder.defineMacro("__amd64");
    Builder.defineMacro("__x86_64");
    Builder.defineMacro("__x86_64__");
    if (getTriple().getArchName() == "x86_64h") {
      Builder.defineMacro("__x86_64h");
      Builder.defineMacro("__x86_64h__");
    }
  } else {
    DefineStd(Builder, "i386", Opts);
  }

  // Subtarget options.
  // FIXME: We are hard-coding the tune parameters based on the CPU, but they
  // truly should be based on -mtune options.
  switch (CPU) {
  case CK_Generic:
    break;
  case CK_i386:
    // The rest are coming from the i386 define above.
    Builder.defineMacro("__tune_i386__");
    break;
  case CK_i486:
  case CK_WinChipC6:
  case CK_WinChip2:
  case CK_C3:
    defineCPUMacros(Builder, "i486");
    break;
  case CK_PentiumMMX:
    Builder.defineMacro("__pentium_mmx__");
    Builder.defineMacro("__tune_pentium_mmx__");
    LLVM_FALLTHROUGH;
  case CK_i586:
  case CK_Pentium:
    defineCPUMacros(Builder, "i586");
    defineCPUMacros(Builder, "pentium");
    break;
  case CK_Pentium3:
  case CK_Pentium3M:
  case CK_PentiumM:
    Builder.defineMacro("__tune_pentium3__");
    LLVM_FALLTHROUGH;
  case CK_Pentium2:
  case CK_C3_2:
    Builder.defineMacro("__tune_pentium2__");
    LLVM_FALLTHROUGH;
  case CK_PentiumPro:
    Builder.defineMacro("__tune_i686__");
    Builder.defineMacro("__tune_pentiumpro__");
    LLVM_FALLTHROUGH;
  case CK_i686:
    Builder.defineMacro("__i686");
    Builder.defineMacro("__i686__");
    // Strangely, __tune_i686__ isn't defined by GCC when CPU == i686.
    Builder.defineMacro("__pentiumpro");
    Builder.defineMacro("__pentiumpro__");
    break;
  case CK_Pentium4:
  case CK_Pentium4M:
    defineCPUMacros(Builder, "pentium4");
    break;
  case CK_Yonah:
  case CK_Prescott:
  case CK_Nocona:
    defineCPUMacros(Builder, "nocona");
    break;
  case CK_Core2:
  case CK_Penryn:
    defineCPUMacros(Builder, "core2");
    break;
  case CK_Bonnell:
    defineCPUMacros(Builder, "atom");
    break;
  case CK_Silvermont:
    defineCPUMacros(Builder, "slm");
    break;
  case CK_Goldmont:
    defineCPUMacros(Builder, "goldmont");
    break;
  case CK_Nehalem:
  case CK_Westmere:
  case CK_SandyBridge:
  case CK_IvyBridge:
  case CK_Haswell:
  case CK_Broadwell:
  case CK_SkylakeClient:
    // FIXME: Historically, we defined this legacy name, it would be nice to
    // remove it at some point. We've never exposed fine-grained names for
    // recent primary x86 CPUs, and we should keep it that way.
    defineCPUMacros(Builder, "corei7");
    break;
  case CK_SkylakeServer:
    defineCPUMacros(Builder, "skx");
    break;
  case CK_Cannonlake:
    break;
  case CK_KNL:
    defineCPUMacros(Builder, "knl");
    break;
  case CK_Lakemont:
    Builder.defineMacro("__tune_lakemont__");
    break;
  case CK_K6_2:
    Builder.defineMacro("__k6_2__");
    Builder.defineMacro("__tune_k6_2__");
    LLVM_FALLTHROUGH;
  case CK_K6_3:
    if (CPU != CK_K6_2) {  // In case of fallthrough
      // FIXME: GCC may be enabling these in cases where some other k6
      // architecture is specified but -m3dnow is explicitly provided. The
      // exact semantics need to be determined and emulated here.
      Builder.defineMacro("__k6_3__");
      Builder.defineMacro("__tune_k6_3__");
    }
    LLVM_FALLTHROUGH;
  case CK_K6:
    defineCPUMacros(Builder, "k6");
    break;
  case CK_Athlon:
  case CK_AthlonThunderbird:
  case CK_Athlon4:
  case CK_AthlonXP:
  case CK_AthlonMP:
    defineCPUMacros(Builder, "athlon");
    if (SSELevel != NoSSE) {
      Builder.defineMacro("__athlon_sse__");
      Builder.defineMacro("__tune_athlon_sse__");
    }
    break;
  case CK_K8:
  case CK_K8SSE3:
  case CK_x86_64:
  case CK_Opteron:
  case CK_OpteronSSE3:
  case CK_Athlon64:
  case CK_Athlon64SSE3:
  case CK_AthlonFX:
    defineCPUMacros(Builder, "k8");
    break;
  case CK_AMDFAM10:
    defineCPUMacros(Builder, "amdfam10");
    break;
  case CK_BTVER1:
    defineCPUMacros(Builder, "btver1");
    break;
  case CK_BTVER2:
    defineCPUMacros(Builder, "btver2");
    break;
  case CK_BDVER1:
    defineCPUMacros(Builder, "bdver1");
    break;
  case CK_BDVER2:
    defineCPUMacros(Builder, "bdver2");
    break;
  case CK_BDVER3:
    defineCPUMacros(Builder, "bdver3");
    break;
  case CK_BDVER4:
    defineCPUMacros(Builder, "bdver4");
    break;
  case CK_ZNVER1:
    defineCPUMacros(Builder, "znver1");
    break;
  case CK_Geode:
    defineCPUMacros(Builder, "geode");
    break;
  }

  // Target properties.
  Builder.defineMacro("__REGISTER_PREFIX__", "");

  // Define __NO_MATH_INLINES on linux/x86 so that we don't get inline
  // functions in glibc header files that use FP Stack inline asm which the
  // backend can't deal with (PR879).
  Builder.defineMacro("__NO_MATH_INLINES");

  if (HasAES)
    Builder.defineMacro("__AES__");

  if (HasPCLMUL)
    Builder.defineMacro("__PCLMUL__");

  if (HasLZCNT)
    Builder.defineMacro("__LZCNT__");

  if (HasRDRND)
    Builder.defineMacro("__RDRND__");

  if (HasFSGSBASE)
    Builder.defineMacro("__FSGSBASE__");

  if (HasBMI)
    Builder.defineMacro("__BMI__");

  if (HasBMI2)
    Builder.defineMacro("__BMI2__");

  if (HasPOPCNT)
    Builder.defineMacro("__POPCNT__");

  if (HasRTM)
    Builder.defineMacro("__RTM__");

  if (HasPRFCHW)
    Builder.defineMacro("__PRFCHW__");

  if (HasRDSEED)
    Builder.defineMacro("__RDSEED__");

  if (HasADX)
    Builder.defineMacro("__ADX__");

  if (HasTBM)
    Builder.defineMacro("__TBM__");

  if (HasLWP)
    Builder.defineMacro("__LWP__");

  if (HasMWAITX)
    Builder.defineMacro("__MWAITX__");

  switch (XOPLevel) {
  case XOP:
    Builder.defineMacro("__XOP__");
    LLVM_FALLTHROUGH;
  case FMA4:
    Builder.defineMacro("__FMA4__");
    LLVM_FALLTHROUGH;
  case SSE4A:
    Builder.defineMacro("__SSE4A__");
    LLVM_FALLTHROUGH;
  case NoXOP:
    break;
  }

  if (HasFMA)
    Builder.defineMacro("__FMA__");

  if (HasF16C)
    Builder.defineMacro("__F16C__");

  if (HasAVX512CD)
    Builder.defineMacro("__AVX512CD__");
  if (HasAVX512VPOPCNTDQ)
    Builder.defineMacro("__AVX512VPOPCNTDQ__");
  if (HasAVX512ER)
    Builder.defineMacro("__AVX512ER__");
  if (HasAVX512PF)
    Builder.defineMacro("__AVX512PF__");
  if (HasAVX512DQ)
    Builder.defineMacro("__AVX512DQ__");
  if (HasAVX512BW)
    Builder.defineMacro("__AVX512BW__");
  if (HasAVX512VL)
    Builder.defineMacro("__AVX512VL__");
  if (HasAVX512VBMI)
    Builder.defineMacro("__AVX512VBMI__");
  if (HasAVX512IFMA)
    Builder.defineMacro("__AVX512IFMA__");

  if (HasSHA)
    Builder.defineMacro("__SHA__");

  if (HasFXSR)
    Builder.defineMacro("__FXSR__");
  if (HasXSAVE)
    Builder.defineMacro("__XSAVE__");
  if (HasXSAVEOPT)
    Builder.defineMacro("__XSAVEOPT__");
  if (HasXSAVEC)
    Builder.defineMacro("__XSAVEC__");
  if (HasXSAVES)
    Builder.defineMacro("__XSAVES__");
  if (HasPKU)
    Builder.defineMacro("__PKU__");
  if (HasCX16)
    Builder.defineMacro("__GCC_HAVE_SYNC_COMPARE_AND_SWAP_16");
  if (HasCLFLUSHOPT)
    Builder.defineMacro("__CLFLUSHOPT__");
  if (HasCLWB)
    Builder.defineMacro("__CLWB__");
  if (HasMPX)
    Builder.defineMacro("__MPX__");
  if (HasSGX)
    Builder.defineMacro("__SGX__");
  if (HasPREFETCHWT1)
    Builder.defineMacro("__PREFETCHWT1__");
  if (HasCLZERO)
    Builder.defineMacro("__CLZERO__");

  // Each case falls through to the previous one here.
  switch (SSELevel) {
  case AVX512F:
    Builder.defineMacro("__AVX512F__");
    LLVM_FALLTHROUGH;
  case AVX2:
    Builder.defineMacro("__AVX2__");
    LLVM_FALLTHROUGH;
  case AVX:
    Builder.defineMacro("__AVX__");
    LLVM_FALLTHROUGH;
  case SSE42:
    Builder.defineMacro("__SSE4_2__");
    LLVM_FALLTHROUGH;
  case SSE41:
    Builder.defineMacro("__SSE4_1__");
    LLVM_FALLTHROUGH;
  case SSSE3:
    Builder.defineMacro("__SSSE3__");
    LLVM_FALLTHROUGH;
  case SSE3:
    Builder.defineMacro("__SSE3__");
    LLVM_FALLTHROUGH;
  case SSE2:
    Builder.defineMacro("__SSE2__");
    Builder.defineMacro("__SSE2_MATH__");  // -mfp-math=sse always implied.
    LLVM_FALLTHROUGH;
  case SSE1:
    Builder.defineMacro("__SSE__");
    Builder.defineMacro("__SSE_MATH__");   // -mfp-math=sse always implied.
    LLVM_FALLTHROUGH;
  case NoSSE:
    break;
  }

  if (Opts.MicrosoftExt && getTriple().getArch() == llvm::Triple::x86) {
    switch (SSELevel) {
    case AVX512F:
    case AVX2:
    case AVX:
    case SSE42:
    case SSE41:
    case SSSE3:
    case SSE3:
    case SSE2:
      Builder.defineMacro("_M_IX86_FP", Twine(2));
      break;
    case SSE1:
      Builder.defineMacro("_M_IX86_FP", Twine(1));
      break;
    default:
      Builder.defineMacro("_M_IX86_FP", Twine(0));
      break;
    }
  }

  // Each case falls through to the previous one here.
  switch (MMX3DNowLevel) {
  case AMD3DNowAthlon:
    Builder.defineMacro("__3dNOW_A__");
    LLVM_FALLTHROUGH;
  case AMD3DNow:
    Builder.defineMacro("__3dNOW__");
    LLVM_FALLTHROUGH;
  case MMX:
    Builder.defineMacro("__MMX__");
    LLVM_FALLTHROUGH;
  case NoMMX3DNow:
    break;
  }

  if (CPU >= CK_i486) {
    Builder.defineMacro("__GCC_HAVE_SYNC_COMPARE_AND_SWAP_1");
    Builder.defineMacro("__GCC_HAVE_SYNC_COMPARE_AND_SWAP_2");
    Builder.defineMacro("__GCC_HAVE_SYNC_COMPARE_AND_SWAP_4");
  }
  if (CPU >= CK_i586)
    Builder.defineMacro("__GCC_HAVE_SYNC_COMPARE_AND_SWAP_8");

  if (HasFloat128)
    Builder.defineMacro("__SIZEOF_FLOAT128__", "16");
}

bool X86TargetInfo::hasFeature(StringRef Feature) const {
  return llvm::StringSwitch<bool>(Feature)
      .Case("aes", HasAES)
      .Case("avx", SSELevel >= AVX)
      .Case("avx2", SSELevel >= AVX2)
      .Case("avx512f", SSELevel >= AVX512F)
      .Case("avx512cd", HasAVX512CD)
      .Case("avx512vpopcntdq", HasAVX512VPOPCNTDQ)
      .Case("avx512er", HasAVX512ER)
      .Case("avx512pf", HasAVX512PF)
      .Case("avx512dq", HasAVX512DQ)
      .Case("avx512bw", HasAVX512BW)
      .Case("avx512vl", HasAVX512VL)
      .Case("avx512vbmi", HasAVX512VBMI)
      .Case("avx512ifma", HasAVX512IFMA)
      .Case("bmi", HasBMI)
      .Case("bmi2", HasBMI2)
      .Case("clflushopt", HasCLFLUSHOPT)
      .Case("clwb", HasCLWB)
      .Case("clzero", HasCLZERO)
      .Case("cx16", HasCX16)
      .Case("f16c", HasF16C)
      .Case("fma", HasFMA)
      .Case("fma4", XOPLevel >= FMA4)
      .Case("fsgsbase", HasFSGSBASE)
      .Case("fxsr", HasFXSR)
      .Case("lzcnt", HasLZCNT)
      .Case("mm3dnow", MMX3DNowLevel >= AMD3DNow)
      .Case("mm3dnowa", MMX3DNowLevel >= AMD3DNowAthlon)
      .Case("mmx", MMX3DNowLevel >= MMX)
      .Case("movbe", HasMOVBE)
      .Case("mpx", HasMPX)
      .Case("pclmul", HasPCLMUL)
      .Case("pku", HasPKU)
      .Case("popcnt", HasPOPCNT)
      .Case("prefetchwt1", HasPREFETCHWT1)
      .Case("prfchw", HasPRFCHW)
      .Case("rdrnd", HasRDRND)
      .Case("rdseed", HasRDSEED)
      .Case("rtm", HasRTM)
      .Case("sgx", HasSGX)
      .Case("sha", HasSHA)
      .Case("sse", SSELevel >= SSE1)
      .Case("sse2", SSELevel >= SSE2)
      .Case("sse3", SSELevel >= SSE3)
      .Case("ssse3", SSELevel >= SSSE3)
      .Case("sse4.1", SSELevel >= SSE41)
      .Case("sse4.2", SSELevel >= SSE42)
      .Case("sse4a", XOPLevel >= SSE4A)
      .Case("tbm", HasTBM)
      .Case("lwp", HasLWP)
      .Case("x86", true)
      .Case("x86_32", getTriple().getArch() == llvm::Triple::x86)
      .Case("x86_64", getTriple().getArch() == llvm::Triple::x86_64)
      .Case("xop", XOPLevel >= XOP)
      .Case("xsave", HasXSAVE)
      .Case("xsavec", HasXSAVEC)
      .Case("xsaves", HasXSAVES)
      .Case("xsaveopt", HasXSAVEOPT)
      .Default(false);
}

// We can't use a generic validation scheme for the features accepted here
// versus subtarget features accepted in the target attribute because the
// bitfield structure that's initialized in the runtime only supports the
// below currently rather than the full range of subtarget features. (See
// X86TargetInfo::hasFeature for a somewhat comprehensive list).
bool X86TargetInfo::validateCpuSupports(StringRef FeatureStr) const {
  return llvm::StringSwitch<bool>(FeatureStr)
      .Case("cmov", true)
      .Case("mmx", true)
      .Case("popcnt", true)
      .Case("sse", true)
      .Case("sse2", true)
      .Case("sse3", true)
      .Case("ssse3", true)
      .Case("sse4.1", true)
      .Case("sse4.2", true)
      .Case("avx", true)
      .Case("avx2", true)
      .Case("sse4a", true)
      .Case("fma4", true)
      .Case("xop", true)
      .Case("fma", true)
      .Case("avx512f", true)
      .Case("bmi", true)
      .Case("bmi2", true)
      .Case("aes", true)
      .Case("pclmul", true)
      .Case("avx512vl", true)
      .Case("avx512bw", true)
      .Case("avx512dq", true)
      .Case("avx512cd", true)
      .Case("avx512vpopcntdq", true)
      .Case("avx512er", true)
      .Case("avx512pf", true)
      .Case("avx512vbmi", true)
      .Case("avx512ifma", true)
      .Default(false);
}

bool
X86TargetInfo::validateAsmConstraint(const char *&Name,
                                     TargetInfo::ConstraintInfo &Info) const {
  switch (*Name) {
  default: return false;
  // Constant constraints.
  case 'e': // 32-bit signed integer constant for use with sign-extending x86_64
            // instructions.
  case 'Z': // 32-bit unsigned integer constant for use with zero-extending
            // x86_64 instructions.
  case 's':
    Info.setRequiresImmediate();
    return true;
  case 'I':
    Info.setRequiresImmediate(0, 31);
    return true;
  case 'J':
    Info.setRequiresImmediate(0, 63);
    return true;
  case 'K':
    Info.setRequiresImmediate(-128, 127);
    return true;
  case 'L':
    Info.setRequiresImmediate({ int(0xff), int(0xffff), int(0xffffffff) });
    return true;
  case 'M':
    Info.setRequiresImmediate(0, 3);
    return true;
  case 'N':
    Info.setRequiresImmediate(0, 255);
    return true;
  case 'O':
    Info.setRequiresImmediate(0, 127);
    return true;
  // Register constraints.
  case 'Y': // 'Y' is the first character for several 2-character constraints.
    // Shift the pointer to the second character of the constraint.
    Name++;
    switch (*Name) {
    default:
      return false;
    case '0': // First SSE register.
    case 't': // Any SSE register, when SSE2 is enabled.
    case 'i': // Any SSE register, when SSE2 and inter-unit moves enabled.
    case 'm': // Any MMX register, when inter-unit moves enabled.
    case 'k': // AVX512 arch mask registers: k1-k7.
      Info.setAllowsRegister();
      return true;
    }
  case 'f': // Any x87 floating point stack register.
    // Constraint 'f' cannot be used for output operands.
    if (Info.ConstraintStr[0] == '=')
      return false;
    Info.setAllowsRegister();
    return true;
  case 'a': // eax.
  case 'b': // ebx.
  case 'c': // ecx.
  case 'd': // edx.
  case 'S': // esi.
  case 'D': // edi.
  case 'A': // edx:eax.
  case 't': // Top of floating point stack.
  case 'u': // Second from top of floating point stack.
  case 'q': // Any register accessible as [r]l: a, b, c, and d.
  case 'y': // Any MMX register.
  case 'v': // Any {X,Y,Z}MM register (Arch & context dependent)
  case 'x': // Any SSE register.
  case 'k': // Any AVX512 mask register (same as Yk, additionaly allows k0
            // for intermideate k reg operations).
  case 'Q': // Any register accessible as [r]h: a, b, c, and d.
  case 'R': // "Legacy" registers: ax, bx, cx, dx, di, si, sp, bp.
  case 'l': // "Index" registers: any general register that can be used as an
            // index in a base+index memory access.
    Info.setAllowsRegister();
    return true;
  // Floating point constant constraints.
  case 'C': // SSE floating point constant.
  case 'G': // x87 floating point constant.
    return true;
  }
}

bool X86TargetInfo::validateOutputSize(StringRef Constraint,
                                       unsigned Size) const {
  // Strip off constraint modifiers.
  while (Constraint[0] == '=' ||
         Constraint[0] == '+' ||
         Constraint[0] == '&')
    Constraint = Constraint.substr(1);

  return validateOperandSize(Constraint, Size);
}

bool X86TargetInfo::validateInputSize(StringRef Constraint,
                                      unsigned Size) const {
  return validateOperandSize(Constraint, Size);
}

bool X86TargetInfo::validateOperandSize(StringRef Constraint,
                                        unsigned Size) const {
  switch (Constraint[0]) {
  default: break;
  case 'k':
  // Registers k0-k7 (AVX512) size limit is 64 bit.
  case 'y':
    return Size <= 64;
  case 'f':
  case 't':
  case 'u':
    return Size <= 128;
  case 'v':
  case 'x':
    if (SSELevel >= AVX512F)
      // 512-bit zmm registers can be used if target supports AVX512F.
      return Size <= 512U;
    else if (SSELevel >= AVX)
      // 256-bit ymm registers can be used if target supports AVX.
      return Size <= 256U;
    return Size <= 128U;
  case 'Y':
    // 'Y' is the first character for several 2-character constraints.
    switch (Constraint[1]) {
    default: break;
    case 'm':
      // 'Ym' is synonymous with 'y'.
    case 'k':
      return Size <= 64;
    case 'i':
    case 't':
      // 'Yi' and 'Yt' are synonymous with 'x' when SSE2 is enabled.
      if (SSELevel >= AVX512F)
        return Size <= 512U;
      else if (SSELevel >= AVX)
        return Size <= 256U;
      return SSELevel >= SSE2 && Size <= 128U;
    }

  }

  return true;
}

std::string
X86TargetInfo::convertConstraint(const char *&Constraint) const {
  switch (*Constraint) {
  case 'a': return std::string("{ax}");
  case 'b': return std::string("{bx}");
  case 'c': return std::string("{cx}");
  case 'd': return std::string("{dx}");
  case 'S': return std::string("{si}");
  case 'D': return std::string("{di}");
  case 'p': // address
    return std::string("im");
  case 't': // top of floating point stack.
    return std::string("{st}");
  case 'u': // second from top of floating point stack.
    return std::string("{st(1)}"); // second from top of floating point stack.
  case 'Y':
    switch (Constraint[1]) {
    default:
      // Break from inner switch and fall through (copy single char),
      // continue parsing after copying the current constraint into 
      // the return string.
      break;
    case 'k':
      // "^" hints llvm that this is a 2 letter constraint.
      // "Constraint++" is used to promote the string iterator 
      // to the next constraint.
      return std::string("^") + std::string(Constraint++, 2);
    } 
    LLVM_FALLTHROUGH;
  default:
    return std::string(1, *Constraint);
  }
}

// X86-32 generic target
class X86_32TargetInfo : public X86TargetInfo {
public:
  X86_32TargetInfo(const llvm::Triple &Triple, const TargetOptions &Opts)
      : X86TargetInfo(Triple, Opts) {
    DoubleAlign = LongLongAlign = 32;
    LongDoubleWidth = 96;
    LongDoubleAlign = 32;
    SuitableAlign = 128;
    resetDataLayout("e-m:e-p:32:32-f64:32:64-f80:32-n8:16:32-S128");
    SizeType = UnsignedInt;
    PtrDiffType = SignedInt;
    IntPtrType = SignedInt;
    RegParmMax = 3;

    // Use fpret for all types.
    RealTypeUsesObjCFPRet = ((1 << TargetInfo::Float) |
                             (1 << TargetInfo::Double) |
                             (1 << TargetInfo::LongDouble));

    // x86-32 has atomics up to 8 bytes
    // FIXME: Check that we actually have cmpxchg8b before setting
    // MaxAtomicInlineWidth. (cmpxchg8b is an i586 instruction.)
    MaxAtomicPromoteWidth = MaxAtomicInlineWidth = 64;
  }
  BuiltinVaListKind getBuiltinVaListKind() const override {
    return TargetInfo::CharPtrBuiltinVaList;
  }

  int getEHDataRegisterNumber(unsigned RegNo) const override {
    if (RegNo == 0) return 0;
    if (RegNo == 1) return 2;
    return -1;
  }
  bool validateOperandSize(StringRef Constraint,
                           unsigned Size) const override {
    switch (Constraint[0]) {
    default: break;
    case 'R':
    case 'q':
    case 'Q':
    case 'a':
    case 'b':
    case 'c':
    case 'd':
    case 'S':
    case 'D':
      return Size <= 32;
    case 'A':
      return Size <= 64;
    }

    return X86TargetInfo::validateOperandSize(Constraint, Size);
  }
  ArrayRef<Builtin::Info> getTargetBuiltins() const override {
    return llvm::makeArrayRef(BuiltinInfoX86, clang::X86::LastX86CommonBuiltin -
                                                  Builtin::FirstTSBuiltin + 1);
  }
};

class NetBSDI386TargetInfo : public NetBSDTargetInfo<X86_32TargetInfo> {
public:
  NetBSDI386TargetInfo(const llvm::Triple &Triple, const TargetOptions &Opts)
      : NetBSDTargetInfo<X86_32TargetInfo>(Triple, Opts) {}

  unsigned getFloatEvalMethod() const override {
    unsigned Major, Minor, Micro;
    getTriple().getOSVersion(Major, Minor, Micro);
    // New NetBSD uses the default rounding mode.
    if (Major >= 7 || (Major == 6 && Minor == 99 && Micro >= 26) || Major == 0)
      return X86_32TargetInfo::getFloatEvalMethod();
    // NetBSD before 6.99.26 defaults to "double" rounding.
    return 1;
  }
};

class OpenBSDI386TargetInfo : public OpenBSDTargetInfo<X86_32TargetInfo> {
public:
  OpenBSDI386TargetInfo(const llvm::Triple &Triple, const TargetOptions &Opts)
      : OpenBSDTargetInfo<X86_32TargetInfo>(Triple, Opts) {
    SizeType = UnsignedLong;
    IntPtrType = SignedLong;
    PtrDiffType = SignedLong;
  }
};

class BitrigI386TargetInfo : public BitrigTargetInfo<X86_32TargetInfo> {
public:
  BitrigI386TargetInfo(const llvm::Triple &Triple, const TargetOptions &Opts)
      : BitrigTargetInfo<X86_32TargetInfo>(Triple, Opts) {
    SizeType = UnsignedLong;
    IntPtrType = SignedLong;
    PtrDiffType = SignedLong;
  }
};

class DarwinI386TargetInfo : public DarwinTargetInfo<X86_32TargetInfo> {
public:
  DarwinI386TargetInfo(const llvm::Triple &Triple, const TargetOptions &Opts)
      : DarwinTargetInfo<X86_32TargetInfo>(Triple, Opts) {
    LongDoubleWidth = 128;
    LongDoubleAlign = 128;
    SuitableAlign = 128;
    MaxVectorAlign = 256;
    // The watchOS simulator uses the builtin bool type for Objective-C.
    llvm::Triple T = llvm::Triple(Triple);
    if (T.isWatchOS())
      UseSignedCharForObjCBool = false;
    SizeType = UnsignedLong;
    IntPtrType = SignedLong;
    resetDataLayout("e-m:o-p:32:32-f64:32:64-f80:128-n8:16:32-S128");
    HasAlignMac68kSupport = true;
  }

  bool handleTargetFeatures(std::vector<std::string> &Features,
                            DiagnosticsEngine &Diags) override {
    if (!DarwinTargetInfo<X86_32TargetInfo>::handleTargetFeatures(Features,
                                                                  Diags))
      return false;
    // We now know the features we have: we can decide how to align vectors.
    MaxVectorAlign =
        hasFeature("avx512f") ? 512 : hasFeature("avx") ? 256 : 128;
    return true;
  }
};

// x86-32 Windows target
class WindowsX86_32TargetInfo : public WindowsTargetInfo<X86_32TargetInfo> {
public:
  WindowsX86_32TargetInfo(const llvm::Triple &Triple, const TargetOptions &Opts)
      : WindowsTargetInfo<X86_32TargetInfo>(Triple, Opts) {
    WCharType = UnsignedShort;
    DoubleAlign = LongLongAlign = 64;
    bool IsWinCOFF =
        getTriple().isOSWindows() && getTriple().isOSBinFormatCOFF();
    resetDataLayout(IsWinCOFF
                        ? "e-m:x-p:32:32-i64:64-f80:32-n8:16:32-a:0:32-S32"
                        : "e-m:e-p:32:32-i64:64-f80:32-n8:16:32-a:0:32-S32");
  }
  void getTargetDefines(const LangOptions &Opts,
                        MacroBuilder &Builder) const override {
    WindowsTargetInfo<X86_32TargetInfo>::getTargetDefines(Opts, Builder);
  }
};

// x86-32 Windows Visual Studio target
class MicrosoftX86_32TargetInfo : public WindowsX86_32TargetInfo {
public:
  MicrosoftX86_32TargetInfo(const llvm::Triple &Triple,
                            const TargetOptions &Opts)
      : WindowsX86_32TargetInfo(Triple, Opts) {
    LongDoubleWidth = LongDoubleAlign = 64;
    LongDoubleFormat = &llvm::APFloat::IEEEdouble();
  }
  void getTargetDefines(const LangOptions &Opts,
                        MacroBuilder &Builder) const override {
    WindowsX86_32TargetInfo::getTargetDefines(Opts, Builder);
    WindowsX86_32TargetInfo::getVisualStudioDefines(Opts, Builder);
    // The value of the following reflects processor type.
    // 300=386, 400=486, 500=Pentium, 600=Blend (default)
    // We lost the original triple, so we use the default.
    Builder.defineMacro("_M_IX86", "600");
  }
};

static void addCygMingDefines(const LangOptions &Opts, MacroBuilder &Builder) {
=======
void addCygMingDefines(const LangOptions &Opts, MacroBuilder &Builder) {
>>>>>>> 0e95ba0d
  // Mingw and cygwin define __declspec(a) to __attribute__((a)).  Clang
  // supports __declspec natively under -fms-extensions, but we define a no-op
  // __declspec macro anyway for pre-processor compatibility.
  if (Opts.MicrosoftExt)
    Builder.defineMacro("__declspec", "__declspec");
  else
    Builder.defineMacro("__declspec(a)", "__attribute__((a))");
<<<<<<< HEAD

  if (!Opts.MicrosoftExt) {
    // Provide macros for all the calling convention keywords.  Provide both
    // single and double underscore prefixed variants.  These are available on
    // x64 as well as x86, even though they have no effect.
    const char *CCs[] = {"cdecl", "stdcall", "fastcall", "thiscall", "pascal"};
    for (const char *CC : CCs) {
      std::string GCCSpelling = "__attribute__((__";
      GCCSpelling += CC;
      GCCSpelling += "__))";
      Builder.defineMacro(Twine("_") + CC, GCCSpelling);
      Builder.defineMacro(Twine("__") + CC, GCCSpelling);
    }
  }
}

static void addMinGWDefines(const LangOptions &Opts, MacroBuilder &Builder) {
  Builder.defineMacro("__MSVCRT__");
  Builder.defineMacro("__MINGW32__");
  addCygMingDefines(Opts, Builder);
}

// x86-32 MinGW target
class MinGWX86_32TargetInfo : public WindowsX86_32TargetInfo {
public:
  MinGWX86_32TargetInfo(const llvm::Triple &Triple, const TargetOptions &Opts)
      : WindowsX86_32TargetInfo(Triple, Opts) {
    HasFloat128 = true;
  }
  void getTargetDefines(const LangOptions &Opts,
                        MacroBuilder &Builder) const override {
    WindowsX86_32TargetInfo::getTargetDefines(Opts, Builder);
    DefineStd(Builder, "WIN32", Opts);
    DefineStd(Builder, "WINNT", Opts);
    Builder.defineMacro("_X86_");
    addMinGWDefines(Opts, Builder);
  }
};

// x86-32 Cygwin target
class CygwinX86_32TargetInfo : public X86_32TargetInfo {
public:
  CygwinX86_32TargetInfo(const llvm::Triple &Triple, const TargetOptions &Opts)
      : X86_32TargetInfo(Triple, Opts) {
    WCharType = UnsignedShort;
    DoubleAlign = LongLongAlign = 64;
    resetDataLayout("e-m:x-p:32:32-i64:64-f80:32-n8:16:32-a:0:32-S32");
  }
  void getTargetDefines(const LangOptions &Opts,
                        MacroBuilder &Builder) const override {
    X86_32TargetInfo::getTargetDefines(Opts, Builder);
    Builder.defineMacro("_X86_");
    Builder.defineMacro("__CYGWIN__");
    Builder.defineMacro("__CYGWIN32__");
    addCygMingDefines(Opts, Builder);
    DefineStd(Builder, "unix", Opts);
    if (Opts.CPlusPlus)
      Builder.defineMacro("_GNU_SOURCE");
  }
};

// x86-32 Haiku target
class HaikuX86_32TargetInfo : public HaikuTargetInfo<X86_32TargetInfo> {
public:
  HaikuX86_32TargetInfo(const llvm::Triple &Triple, const TargetOptions &Opts)
    : HaikuTargetInfo<X86_32TargetInfo>(Triple, Opts) {
  }
  void getTargetDefines(const LangOptions &Opts,
                        MacroBuilder &Builder) const override {
    HaikuTargetInfo<X86_32TargetInfo>::getTargetDefines(Opts, Builder);
    Builder.defineMacro("__INTEL__");
  }
};

// X86-32 MCU target
class MCUX86_32TargetInfo : public X86_32TargetInfo {
public:
  MCUX86_32TargetInfo(const llvm::Triple &Triple, const TargetOptions &Opts)
      : X86_32TargetInfo(Triple, Opts) {
    LongDoubleWidth = 64;
    LongDoubleFormat = &llvm::APFloat::IEEEdouble();
    resetDataLayout("e-m:e-p:32:32-i64:32-f64:32-f128:32-n8:16:32-a:0:32-S32");
    WIntType = UnsignedInt;
  }

  CallingConvCheckResult checkCallingConvention(CallingConv CC) const override {
    // On MCU we support only C calling convention.
    return CC == CC_C ? CCCR_OK : CCCR_Warning;
  }

  void getTargetDefines(const LangOptions &Opts,
                        MacroBuilder &Builder) const override {
    X86_32TargetInfo::getTargetDefines(Opts, Builder);
    Builder.defineMacro("__iamcu");
    Builder.defineMacro("__iamcu__");
  }

  bool allowsLargerPreferedTypeAlignment() const override {
    return false;
  }
};

// RTEMS Target
template<typename Target>
class RTEMSTargetInfo : public OSTargetInfo<Target> {
protected:
  void getOSDefines(const LangOptions &Opts, const llvm::Triple &Triple,
                    MacroBuilder &Builder) const override {
    // RTEMS defines; list based off of gcc output

    Builder.defineMacro("__rtems__");
    Builder.defineMacro("__ELF__");
  }

public:
  RTEMSTargetInfo(const llvm::Triple &Triple, const TargetOptions &Opts)
      : OSTargetInfo<Target>(Triple, Opts) {
    switch (Triple.getArch()) {
    default:
    case llvm::Triple::x86:
      // this->MCountName = ".mcount";
      break;
    case llvm::Triple::mips:
    case llvm::Triple::mipsel:
    case llvm::Triple::ppc:
    case llvm::Triple::ppc64:
    case llvm::Triple::ppc64le:
      // this->MCountName = "_mcount";
      break;
    case llvm::Triple::arm:
      // this->MCountName = "__mcount";
      break;
    }
  }
};

// x86-32 RTEMS target
class RTEMSX86_32TargetInfo : public X86_32TargetInfo {
public:
  RTEMSX86_32TargetInfo(const llvm::Triple &Triple, const TargetOptions &Opts)
      : X86_32TargetInfo(Triple, Opts) {
    SizeType = UnsignedLong;
    IntPtrType = SignedLong;
    PtrDiffType = SignedLong;
  }
  void getTargetDefines(const LangOptions &Opts,
                        MacroBuilder &Builder) const override {
    X86_32TargetInfo::getTargetDefines(Opts, Builder);
    Builder.defineMacro("__INTEL__");
    Builder.defineMacro("__rtems__");
  }
};

// x86-64 generic target
class X86_64TargetInfo : public X86TargetInfo {
public:
  X86_64TargetInfo(const llvm::Triple &Triple, const TargetOptions &Opts)
      : X86TargetInfo(Triple, Opts) {
    const bool IsX32 = getTriple().getEnvironment() == llvm::Triple::GNUX32;
    bool IsWinCOFF =
        getTriple().isOSWindows() && getTriple().isOSBinFormatCOFF();
    LongWidth = LongAlign = PointerWidth = PointerAlign = IsX32 ? 32 : 64;
    LongDoubleWidth = 128;
    LongDoubleAlign = 128;
    LargeArrayMinWidth = 128;
    LargeArrayAlign = 128;
    SuitableAlign = 128;
    SizeType    = IsX32 ? UnsignedInt      : UnsignedLong;
    PtrDiffType = IsX32 ? SignedInt        : SignedLong;
    IntPtrType  = IsX32 ? SignedInt        : SignedLong;
    IntMaxType  = IsX32 ? SignedLongLong   : SignedLong;
    Int64Type   = IsX32 ? SignedLongLong   : SignedLong;
    RegParmMax = 6;

    // Pointers are 32-bit in x32.
    resetDataLayout(IsX32
                        ? "e-m:e-p:32:32-i64:64-f80:128-n8:16:32:64-S128"
                        : IsWinCOFF ? "e-m:w-i64:64-f80:128-n8:16:32:64-S128"
                                    : "e-m:e-i64:64-f80:128-n8:16:32:64-S128");

    // Use fpret only for long double.
    RealTypeUsesObjCFPRet = (1 << TargetInfo::LongDouble);

    // Use fp2ret for _Complex long double.
    ComplexLongDoubleUsesFP2Ret = true;

    // Make __builtin_ms_va_list available.
    HasBuiltinMSVaList = true;

    // x86-64 has atomics up to 16 bytes.
    MaxAtomicPromoteWidth = 128;
    MaxAtomicInlineWidth = 128;
  }
  BuiltinVaListKind getBuiltinVaListKind() const override {
    return TargetInfo::X86_64ABIBuiltinVaList;
  }

  int getEHDataRegisterNumber(unsigned RegNo) const override {
    if (RegNo == 0) return 0;
    if (RegNo == 1) return 1;
    return -1;
  }

  CallingConvCheckResult checkCallingConvention(CallingConv CC) const override {
    switch (CC) {
    case CC_C:
    case CC_Swift:
    case CC_X86VectorCall:
    case CC_IntelOclBicc:
    case CC_Win64:
    case CC_PreserveMost:
    case CC_PreserveAll:
    case CC_X86RegCall:
    case CC_OpenCLKernel:
      return CCCR_OK;
    default:
      return CCCR_Warning;
    }
  }

  CallingConv getDefaultCallingConv(CallingConvMethodType MT) const override {
    return CC_C;
  }

  // for x32 we need it here explicitly
  bool hasInt128Type() const override { return true; }
  unsigned getUnwindWordWidth() const override { return 64; }
  unsigned getRegisterWidth() const override { return 64; }

  bool validateGlobalRegisterVariable(StringRef RegName,
                                      unsigned RegSize,
                                      bool &HasSizeMismatch) const override {
    // rsp and rbp are the only 64-bit registers the x86 backend can currently
    // handle.
    if (RegName.equals("rsp") || RegName.equals("rbp")) {
      // Check that the register size is 64-bit.
      HasSizeMismatch = RegSize != 64;
      return true;
    }

    // Check if the register is a 32-bit register the backend can handle.
    return X86TargetInfo::validateGlobalRegisterVariable(RegName, RegSize,
                                                         HasSizeMismatch);
  }
  ArrayRef<Builtin::Info> getTargetBuiltins() const override {
    return llvm::makeArrayRef(BuiltinInfoX86,
                              X86::LastTSBuiltin - Builtin::FirstTSBuiltin);
  }
};

// x86-64 Windows target
class WindowsX86_64TargetInfo : public WindowsTargetInfo<X86_64TargetInfo> {
public:
  WindowsX86_64TargetInfo(const llvm::Triple &Triple, const TargetOptions &Opts)
      : WindowsTargetInfo<X86_64TargetInfo>(Triple, Opts) {
    WCharType = UnsignedShort;
    LongWidth = LongAlign = 32;
    DoubleAlign = LongLongAlign = 64;
    IntMaxType = SignedLongLong;
    Int64Type = SignedLongLong;
    SizeType = UnsignedLongLong;
    PtrDiffType = SignedLongLong;
    IntPtrType = SignedLongLong;
  }

  void getTargetDefines(const LangOptions &Opts,
                                MacroBuilder &Builder) const override {
    WindowsTargetInfo<X86_64TargetInfo>::getTargetDefines(Opts, Builder);
    Builder.defineMacro("_WIN64");
  }

  BuiltinVaListKind getBuiltinVaListKind() const override {
    return TargetInfo::CharPtrBuiltinVaList;
  }

  CallingConvCheckResult checkCallingConvention(CallingConv CC) const override {
    switch (CC) {
    case CC_X86StdCall:
    case CC_X86ThisCall:
    case CC_X86FastCall:
      return CCCR_Ignore;
    case CC_C:
    case CC_X86VectorCall:
    case CC_IntelOclBicc:
    case CC_X86_64SysV:
    case CC_Swift:
    case CC_X86RegCall:
    case CC_OpenCLKernel:
      return CCCR_OK;
    default:
      return CCCR_Warning;
    }
  }
};

// x86-64 Windows Visual Studio target
class MicrosoftX86_64TargetInfo : public WindowsX86_64TargetInfo {
public:
  MicrosoftX86_64TargetInfo(const llvm::Triple &Triple,
                            const TargetOptions &Opts)
      : WindowsX86_64TargetInfo(Triple, Opts) {
    LongDoubleWidth = LongDoubleAlign = 64;
    LongDoubleFormat = &llvm::APFloat::IEEEdouble();
  }
  void getTargetDefines(const LangOptions &Opts,
                        MacroBuilder &Builder) const override {
    WindowsX86_64TargetInfo::getTargetDefines(Opts, Builder);
    WindowsX86_64TargetInfo::getVisualStudioDefines(Opts, Builder);
    Builder.defineMacro("_M_X64", "100");
    Builder.defineMacro("_M_AMD64", "100");
  }
};

// x86-64 MinGW target
class MinGWX86_64TargetInfo : public WindowsX86_64TargetInfo {
public:
  MinGWX86_64TargetInfo(const llvm::Triple &Triple, const TargetOptions &Opts)
      : WindowsX86_64TargetInfo(Triple, Opts) {
    // Mingw64 rounds long double size and alignment up to 16 bytes, but sticks
    // with x86 FP ops. Weird.
    LongDoubleWidth = LongDoubleAlign = 128;
    LongDoubleFormat = &llvm::APFloat::x87DoubleExtended();
    HasFloat128 = true;
  }

  void getTargetDefines(const LangOptions &Opts,
                        MacroBuilder &Builder) const override {
    WindowsX86_64TargetInfo::getTargetDefines(Opts, Builder);
    DefineStd(Builder, "WIN64", Opts);
    Builder.defineMacro("__MINGW64__");
    addMinGWDefines(Opts, Builder);

    // GCC defines this macro when it is using __gxx_personality_seh0.
    if (!Opts.SjLjExceptions)
      Builder.defineMacro("__SEH__");
  }
};

// x86-64 Cygwin target
class CygwinX86_64TargetInfo : public X86_64TargetInfo {
public:
  CygwinX86_64TargetInfo(const llvm::Triple &Triple, const TargetOptions &Opts)
      : X86_64TargetInfo(Triple, Opts) {
    TLSSupported = false;
    WCharType = UnsignedShort;
  }
  void getTargetDefines(const LangOptions &Opts,
                        MacroBuilder &Builder) const override {
    X86_64TargetInfo::getTargetDefines(Opts, Builder);
    Builder.defineMacro("__x86_64__");
    Builder.defineMacro("__CYGWIN__");
    Builder.defineMacro("__CYGWIN64__");
    addCygMingDefines(Opts, Builder);
    DefineStd(Builder, "unix", Opts);
    if (Opts.CPlusPlus)
      Builder.defineMacro("_GNU_SOURCE");

    // GCC defines this macro when it is using __gxx_personality_seh0.
    if (!Opts.SjLjExceptions)
      Builder.defineMacro("__SEH__");
  }
};

class DarwinX86_64TargetInfo : public DarwinTargetInfo<X86_64TargetInfo> {
public:
  DarwinX86_64TargetInfo(const llvm::Triple &Triple, const TargetOptions &Opts)
      : DarwinTargetInfo<X86_64TargetInfo>(Triple, Opts) {
    Int64Type = SignedLongLong;
    // The 64-bit iOS simulator uses the builtin bool type for Objective-C.
    llvm::Triple T = llvm::Triple(Triple);
    if (T.isiOS())
      UseSignedCharForObjCBool = false;
    resetDataLayout("e-m:o-i64:64-f80:128-n8:16:32:64-S128");
  }

  bool handleTargetFeatures(std::vector<std::string> &Features,
                            DiagnosticsEngine &Diags) override {
    if (!DarwinTargetInfo<X86_64TargetInfo>::handleTargetFeatures(Features,
                                                                  Diags))
      return false;
    // We now know the features we have: we can decide how to align vectors.
    MaxVectorAlign =
        hasFeature("avx512f") ? 512 : hasFeature("avx") ? 256 : 128;
    return true;
  }
};

class OpenBSDX86_64TargetInfo : public OpenBSDTargetInfo<X86_64TargetInfo> {
public:
  OpenBSDX86_64TargetInfo(const llvm::Triple &Triple, const TargetOptions &Opts)
      : OpenBSDTargetInfo<X86_64TargetInfo>(Triple, Opts) {
    IntMaxType = SignedLongLong;
    Int64Type = SignedLongLong;
  }
};

class BitrigX86_64TargetInfo : public BitrigTargetInfo<X86_64TargetInfo> {
public:
  BitrigX86_64TargetInfo(const llvm::Triple &Triple, const TargetOptions &Opts)
      : BitrigTargetInfo<X86_64TargetInfo>(Triple, Opts) {
    IntMaxType = SignedLongLong;
    Int64Type = SignedLongLong;
  }
};

class ARMTargetInfo : public TargetInfo {
  // Possible FPU choices.
  enum FPUMode {
    VFP2FPU = (1 << 0),
    VFP3FPU = (1 << 1),
    VFP4FPU = (1 << 2),
    NeonFPU = (1 << 3),
    FPARMV8 = (1 << 4)
  };

  // Possible HWDiv features.
  enum HWDivMode {
    HWDivThumb = (1 << 0),
    HWDivARM = (1 << 1)
  };

  static bool FPUModeIsVFP(FPUMode Mode) {
    return Mode & (VFP2FPU | VFP3FPU | VFP4FPU | NeonFPU | FPARMV8);
  }

  static const TargetInfo::GCCRegAlias GCCRegAliases[];
  static const char * const GCCRegNames[];

  std::string ABI, CPU;

  StringRef CPUProfile;
  StringRef CPUAttr;

  enum {
    FP_Default,
    FP_VFP,
    FP_Neon
  } FPMath;

  unsigned ArchISA;
  unsigned ArchKind = llvm::ARM::AK_ARMV4T;
  unsigned ArchProfile;
  unsigned ArchVersion;

  unsigned FPU : 5;

  unsigned IsAAPCS : 1;
  unsigned HWDiv : 2;

  // Initialized via features.
  unsigned SoftFloat : 1;
  unsigned SoftFloatABI : 1;

  unsigned CRC : 1;
  unsigned Crypto : 1;
  unsigned DSP : 1;
  unsigned Unaligned : 1;

  enum {
    LDREX_B = (1 << 0), /// byte (8-bit)
    LDREX_H = (1 << 1), /// half (16-bit)
    LDREX_W = (1 << 2), /// word (32-bit)
    LDREX_D = (1 << 3), /// double (64-bit)
  };

  uint32_t LDREX;

  // ACLE 6.5.1 Hardware floating point
  enum {
    HW_FP_HP = (1 << 1), /// half (16-bit)
    HW_FP_SP = (1 << 2), /// single (32-bit)
    HW_FP_DP = (1 << 3), /// double (64-bit)
  };
  uint32_t HW_FP;

  static const Builtin::Info BuiltinInfo[];

  void setABIAAPCS() {
    IsAAPCS = true;

    DoubleAlign = LongLongAlign = LongDoubleAlign = SuitableAlign = 64;
    const llvm::Triple &T = getTriple();

    // size_t is unsigned long on MachO-derived environments, NetBSD,
    // OpenBSD and Bitrig.
    if (T.isOSBinFormatMachO() || T.getOS() == llvm::Triple::NetBSD ||
        T.getOS() == llvm::Triple::OpenBSD ||
        T.getOS() == llvm::Triple::Bitrig)
      SizeType = UnsignedLong;
    else
      SizeType = UnsignedInt;

    switch (T.getOS()) {
    case llvm::Triple::NetBSD:
    case llvm::Triple::OpenBSD:
      WCharType = SignedInt;
      break;
    case llvm::Triple::Win32:
      WCharType = UnsignedShort;
      break;
    case llvm::Triple::Linux:
    default:
      // AAPCS 7.1.1, ARM-Linux ABI 2.4: type of wchar_t is unsigned int.
      WCharType = UnsignedInt;
      break;
    }

    UseBitFieldTypeAlignment = true;

    ZeroLengthBitfieldBoundary = 0;

    // Thumb1 add sp, #imm requires the immediate value be multiple of 4,
    // so set preferred for small types to 32.
    if (T.isOSBinFormatMachO()) {
      resetDataLayout(BigEndian
                          ? "E-m:o-p:32:32-i64:64-v128:64:128-a:0:32-n32-S64"
                          : "e-m:o-p:32:32-i64:64-v128:64:128-a:0:32-n32-S64");
    } else if (T.isOSWindows()) {
      assert(!BigEndian && "Windows on ARM does not support big endian");
      resetDataLayout("e"
                      "-m:w"
                      "-p:32:32"
                      "-i64:64"
                      "-v128:64:128"
                      "-a:0:32"
                      "-n32"
                      "-S64");
    } else if (T.isOSNaCl()) {
      assert(!BigEndian && "NaCl on ARM does not support big endian");
      resetDataLayout("e-m:e-p:32:32-i64:64-v128:64:128-a:0:32-n32-S128");
    } else {
      resetDataLayout(BigEndian
                          ? "E-m:e-p:32:32-i64:64-v128:64:128-a:0:32-n32-S64"
                          : "e-m:e-p:32:32-i64:64-v128:64:128-a:0:32-n32-S64");
    }

    // FIXME: Enumerated types are variable width in straight AAPCS.
  }

  void setABIAPCS(bool IsAAPCS16) {
    const llvm::Triple &T = getTriple();

    IsAAPCS = false;

    if (IsAAPCS16)
      DoubleAlign = LongLongAlign = LongDoubleAlign = SuitableAlign = 64;
    else
      DoubleAlign = LongLongAlign = LongDoubleAlign = SuitableAlign = 32;

    // size_t is unsigned int on FreeBSD.
    if (T.getOS() == llvm::Triple::FreeBSD)
      SizeType = UnsignedInt;
    else
      SizeType = UnsignedLong;

    // Revert to using SignedInt on apcs-gnu to comply with existing behaviour.
    WCharType = SignedInt;

    // Do not respect the alignment of bit-field types when laying out
    // structures. This corresponds to PCC_BITFIELD_TYPE_MATTERS in gcc.
    UseBitFieldTypeAlignment = false;

    /// gcc forces the alignment to 4 bytes, regardless of the type of the
    /// zero length bitfield.  This corresponds to EMPTY_FIELD_BOUNDARY in
    /// gcc.
    ZeroLengthBitfieldBoundary = 32;

    if (T.isOSBinFormatMachO() && IsAAPCS16) {
      assert(!BigEndian && "AAPCS16 does not support big-endian");
      resetDataLayout("e-m:o-p:32:32-i64:64-a:0:32-n32-S128");
    } else if (T.isOSBinFormatMachO())
      resetDataLayout(
          BigEndian
              ? "E-m:o-p:32:32-f64:32:64-v64:32:64-v128:32:128-a:0:32-n32-S32"
              : "e-m:o-p:32:32-f64:32:64-v64:32:64-v128:32:128-a:0:32-n32-S32");
    else
      resetDataLayout(
          BigEndian
              ? "E-m:e-p:32:32-f64:32:64-v64:32:64-v128:32:128-a:0:32-n32-S32"
              : "e-m:e-p:32:32-f64:32:64-v64:32:64-v128:32:128-a:0:32-n32-S32");

    // FIXME: Override "preferred align" for double and long long.
  }

  void setArchInfo() {
    StringRef ArchName = getTriple().getArchName();

    ArchISA     = llvm::ARM::parseArchISA(ArchName);
    CPU         = llvm::ARM::getDefaultCPU(ArchName);
    unsigned AK = llvm::ARM::parseArch(ArchName);
    if (AK != llvm::ARM::AK_INVALID)
      ArchKind = AK;
    setArchInfo(ArchKind);
  }

  void setArchInfo(unsigned Kind) {
    StringRef SubArch;

    // cache TargetParser info
    ArchKind    = Kind;
    SubArch     = llvm::ARM::getSubArch(ArchKind);
    ArchProfile = llvm::ARM::parseArchProfile(SubArch);
    ArchVersion = llvm::ARM::parseArchVersion(SubArch);

    // cache CPU related strings
    CPUAttr    = getCPUAttr();
    CPUProfile = getCPUProfile();
  }

  void setAtomic() {
    // when triple does not specify a sub arch,
    // then we are not using inline atomics
    bool ShouldUseInlineAtomic =
                   (ArchISA == llvm::ARM::IK_ARM   && ArchVersion >= 6) ||
                   (ArchISA == llvm::ARM::IK_THUMB && ArchVersion >= 7);
    // Cortex M does not support 8 byte atomics, while general Thumb2 does.
    if (ArchProfile == llvm::ARM::PK_M) {
      MaxAtomicPromoteWidth = 32;
      if (ShouldUseInlineAtomic)
        MaxAtomicInlineWidth = 32;
    }
    else {
      MaxAtomicPromoteWidth = 64;
      if (ShouldUseInlineAtomic)
        MaxAtomicInlineWidth = 64;
    }
  }

  bool isThumb() const {
    return (ArchISA == llvm::ARM::IK_THUMB);
  }

  bool supportsThumb() const {
    return CPUAttr.count('T') || ArchVersion >= 6;
  }

  bool supportsThumb2() const {
    return CPUAttr.equals("6T2") ||
           (ArchVersion >= 7 && !CPUAttr.equals("8M_BASE"));
  }

  StringRef getCPUAttr() const {
    // For most sub-arches, the build attribute CPU name is enough.
    // For Cortex variants, it's slightly different.
    switch(ArchKind) {
    default:
      return llvm::ARM::getCPUAttr(ArchKind);
    case llvm::ARM::AK_ARMV6M:
      return "6M";
    case llvm::ARM::AK_ARMV7S:
      return "7S";
    case llvm::ARM::AK_ARMV7A:
      return "7A";
    case llvm::ARM::AK_ARMV7R:
      return "7R";
    case llvm::ARM::AK_ARMV7M:
      return "7M";
    case llvm::ARM::AK_ARMV7EM:
      return "7EM";
    case llvm::ARM::AK_ARMV7VE:
      return "7VE";
    case llvm::ARM::AK_ARMV8A:
      return "8A";
    case llvm::ARM::AK_ARMV8_1A:
      return "8_1A";
    case llvm::ARM::AK_ARMV8_2A:
      return "8_2A";
    case llvm::ARM::AK_ARMV8MBaseline:
      return "8M_BASE";
    case llvm::ARM::AK_ARMV8MMainline:
      return "8M_MAIN";
    case llvm::ARM::AK_ARMV8R:
      return "8R";
    }
  }

  StringRef getCPUProfile() const {
    switch(ArchProfile) {
    case llvm::ARM::PK_A:
      return "A";
    case llvm::ARM::PK_R:
      return "R";
    case llvm::ARM::PK_M:
      return "M";
    default:
      return "";
    }
  }

public:
  ARMTargetInfo(const llvm::Triple &Triple, const TargetOptions &Opts)
      : TargetInfo(Triple), FPMath(FP_Default), IsAAPCS(true), LDREX(0),
        HW_FP(0) {

    switch (getTriple().getOS()) {
    case llvm::Triple::NetBSD:
    case llvm::Triple::OpenBSD:
      PtrDiffType = SignedLong;
      break;
    default:
      PtrDiffType = SignedInt;
      break;
    }

    // Cache arch related info.
    setArchInfo();

    // {} in inline assembly are neon specifiers, not assembly variant
    // specifiers.
    NoAsmVariants = true;

    // FIXME: This duplicates code from the driver that sets the -target-abi
    // option - this code is used if -target-abi isn't passed and should
    // be unified in some way.
    if (Triple.isOSBinFormatMachO()) {
      // The backend is hardwired to assume AAPCS for M-class processors, ensure
      // the frontend matches that.
      if (Triple.getEnvironment() == llvm::Triple::EABI ||
          Triple.getOS() == llvm::Triple::UnknownOS ||
          ArchProfile == llvm::ARM::PK_M) {
        setABI("aapcs");
      } else if (Triple.isWatchABI()) {
        setABI("aapcs16");
      } else {
        setABI("apcs-gnu");
      }
    } else if (Triple.isOSWindows()) {
      // FIXME: this is invalid for WindowsCE
      setABI("aapcs");
    } else {
      // Select the default based on the platform.
      switch (Triple.getEnvironment()) {
      case llvm::Triple::Android:
      case llvm::Triple::GNUEABI:
      case llvm::Triple::GNUEABIHF:
      case llvm::Triple::MuslEABI:
      case llvm::Triple::MuslEABIHF:
        setABI("aapcs-linux");
        break;
      case llvm::Triple::EABIHF:
      case llvm::Triple::EABI:
        setABI("aapcs");
        break;
      case llvm::Triple::GNU:
        setABI("apcs-gnu");
      break;
      default:
        if (Triple.getOS() == llvm::Triple::NetBSD)
          setABI("apcs-gnu");
        else if (Triple.getOS() == llvm::Triple::OpenBSD)
          setABI("aapcs-linux");
        else
          setABI("aapcs");
        break;
      }
    }

    // ARM targets default to using the ARM C++ ABI.
    TheCXXABI.set(TargetCXXABI::GenericARM);

    // ARM has atomics up to 8 bytes
    setAtomic();

    // Maximum alignment for ARM NEON data types should be 64-bits (AAPCS)
    if (IsAAPCS && (Triple.getEnvironment() != llvm::Triple::Android))
       MaxVectorAlign = 64;

    // Do force alignment of members that follow zero length bitfields.  If
    // the alignment of the zero-length bitfield is greater than the member
    // that follows it, `bar', `bar' will be aligned as the  type of the
    // zero length bitfield.
    UseZeroLengthBitfieldAlignment = true;

    if (Triple.getOS() == llvm::Triple::Linux ||
        Triple.getOS() == llvm::Triple::UnknownOS)
      this->MCountName =
          Opts.EABIVersion == llvm::EABI::GNU ? "\01__gnu_mcount_nc" : "\01mcount";
  }

  StringRef getABI() const override { return ABI; }

  bool setABI(const std::string &Name) override {
    ABI = Name;

    // The defaults (above) are for AAPCS, check if we need to change them.
    //
    // FIXME: We need support for -meabi... we could just mangle it into the
    // name.
    if (Name == "apcs-gnu" || Name == "aapcs16") {
      setABIAPCS(Name == "aapcs16");
      return true;
    }
    if (Name == "aapcs" || Name == "aapcs-vfp" || Name == "aapcs-linux") {
      setABIAAPCS();
      return true;
    }
    return false;
  }

  // FIXME: This should be based on Arch attributes, not CPU names.
  bool
  initFeatureMap(llvm::StringMap<bool> &Features, DiagnosticsEngine &Diags,
                 StringRef CPU,
                 const std::vector<std::string> &FeaturesVec) const override {

    std::vector<StringRef> TargetFeatures;
    unsigned Arch = llvm::ARM::parseArch(getTriple().getArchName());

    // get default FPU features
    unsigned FPUKind = llvm::ARM::getDefaultFPU(CPU, Arch);
    llvm::ARM::getFPUFeatures(FPUKind, TargetFeatures);

    // get default Extension features
    unsigned Extensions = llvm::ARM::getDefaultExtensions(CPU, Arch);
    llvm::ARM::getExtensionFeatures(Extensions, TargetFeatures);

    for (auto Feature : TargetFeatures)
      if (Feature[0] == '+')
        Features[Feature.drop_front(1)] = true;

    // Enable or disable thumb-mode explicitly per function to enable mixed
    // ARM and Thumb code generation.
    if (isThumb())
      Features["thumb-mode"] = true;
    else
      Features["thumb-mode"] = false;

    // Convert user-provided arm and thumb GNU target attributes to
    // [-|+]thumb-mode target features respectively.
    std::vector<std::string> UpdatedFeaturesVec(FeaturesVec);
    for (auto &Feature : UpdatedFeaturesVec) {
      if (Feature.compare("+arm") == 0)
        Feature = "-thumb-mode";
      else if (Feature.compare("+thumb") == 0)
        Feature = "+thumb-mode";
    }

    return TargetInfo::initFeatureMap(Features, Diags, CPU, UpdatedFeaturesVec);
  }

  bool handleTargetFeatures(std::vector<std::string> &Features,
                            DiagnosticsEngine &Diags) override {
    FPU = 0;
    CRC = 0;
    Crypto = 0;
    DSP = 0;
    Unaligned = 1;
    SoftFloat = SoftFloatABI = false;
    HWDiv = 0;

    // This does not diagnose illegal cases like having both
    // "+vfpv2" and "+vfpv3" or having "+neon" and "+fp-only-sp".
    uint32_t HW_FP_remove = 0;
    for (const auto &Feature : Features) {
      if (Feature == "+soft-float") {
        SoftFloat = true;
      } else if (Feature == "+soft-float-abi") {
        SoftFloatABI = true;
      } else if (Feature == "+vfp2") {
        FPU |= VFP2FPU;
        HW_FP |= HW_FP_SP | HW_FP_DP;
      } else if (Feature == "+vfp3") {
        FPU |= VFP3FPU;
        HW_FP |= HW_FP_SP | HW_FP_DP;
      } else if (Feature == "+vfp4") {
        FPU |= VFP4FPU;
        HW_FP |= HW_FP_SP | HW_FP_DP | HW_FP_HP;
      } else if (Feature == "+fp-armv8") {
        FPU |= FPARMV8;
        HW_FP |= HW_FP_SP | HW_FP_DP | HW_FP_HP;
      } else if (Feature == "+neon") {
        FPU |= NeonFPU;
        HW_FP |= HW_FP_SP | HW_FP_DP;
      } else if (Feature == "+hwdiv") {
        HWDiv |= HWDivThumb;
      } else if (Feature == "+hwdiv-arm") {
        HWDiv |= HWDivARM;
      } else if (Feature == "+crc") {
        CRC = 1;
      } else if (Feature == "+crypto") {
        Crypto = 1;
      } else if (Feature == "+dsp") {
        DSP = 1;
      } else if (Feature == "+fp-only-sp") {
        HW_FP_remove |= HW_FP_DP;
      } else if (Feature == "+strict-align") {
        Unaligned = 0;
      } else if (Feature == "+fp16") {
        HW_FP |= HW_FP_HP;
      }
    }
    HW_FP &= ~HW_FP_remove;

    switch (ArchVersion) {
    case 6:
      if (ArchProfile == llvm::ARM::PK_M)
        LDREX = 0;
      else if (ArchKind == llvm::ARM::AK_ARMV6K)
        LDREX = LDREX_D | LDREX_W | LDREX_H | LDREX_B ;
      else
        LDREX = LDREX_W;
      break;
    case 7:
      if (ArchProfile == llvm::ARM::PK_M)
        LDREX = LDREX_W | LDREX_H | LDREX_B ;
      else
        LDREX = LDREX_D | LDREX_W | LDREX_H | LDREX_B ;
      break;
    case 8:
      LDREX = LDREX_D | LDREX_W | LDREX_H | LDREX_B ;
    }

    if (!(FPU & NeonFPU) && FPMath == FP_Neon) {
      Diags.Report(diag::err_target_unsupported_fpmath) << "neon";
      return false;
    }

    if (FPMath == FP_Neon)
      Features.push_back("+neonfp");
    else if (FPMath == FP_VFP)
      Features.push_back("-neonfp");

    // Remove front-end specific options which the backend handles differently.
    auto Feature =
        std::find(Features.begin(), Features.end(), "+soft-float-abi");
    if (Feature != Features.end())
      Features.erase(Feature);

    return true;
  }

  bool hasFeature(StringRef Feature) const override {
    return llvm::StringSwitch<bool>(Feature)
        .Case("arm", true)
        .Case("aarch32", true)
        .Case("softfloat", SoftFloat)
        .Case("thumb", isThumb())
        .Case("neon", (FPU & NeonFPU) && !SoftFloat)
        .Case("vfp", FPU && !SoftFloat)
        .Case("hwdiv", HWDiv & HWDivThumb)
        .Case("hwdiv-arm", HWDiv & HWDivARM)
        .Default(false);
  }

  bool setCPU(const std::string &Name) override {
    if (Name != "generic")
      setArchInfo(llvm::ARM::parseCPUArch(Name));

    if (ArchKind == llvm::ARM::AK_INVALID)
      return false;
    setAtomic();
    CPU = Name;
    return true;
  }

  bool setFPMath(StringRef Name) override;

  void getTargetDefinesARMV81A(const LangOptions &Opts,
                               MacroBuilder &Builder) const {
    Builder.defineMacro("__ARM_FEATURE_QRDMX", "1");
  }

  void getTargetDefinesARMV82A(const LangOptions &Opts,
                               MacroBuilder &Builder) const {
    // Also include the ARMv8.1-A defines
    getTargetDefinesARMV81A(Opts, Builder);
  }

  void getTargetDefines(const LangOptions &Opts,
                        MacroBuilder &Builder) const override {
    // Target identification.
    Builder.defineMacro("__arm");
    Builder.defineMacro("__arm__");
    // For bare-metal none-eabi.
    if (getTriple().getOS() == llvm::Triple::UnknownOS &&
        (getTriple().getEnvironment() == llvm::Triple::EABI ||
         getTriple().getEnvironment() == llvm::Triple::EABIHF))
      Builder.defineMacro("__ELF__");


    // Target properties.
    Builder.defineMacro("__REGISTER_PREFIX__", "");

    // Unfortunately, __ARM_ARCH_7K__ is now more of an ABI descriptor. The CPU
    // happens to be Cortex-A7 though, so it should still get __ARM_ARCH_7A__.
    if (getTriple().isWatchABI())
      Builder.defineMacro("__ARM_ARCH_7K__", "2");

    if (!CPUAttr.empty())
      Builder.defineMacro("__ARM_ARCH_" + CPUAttr + "__");

    // ACLE 6.4.1 ARM/Thumb instruction set architecture
    // __ARM_ARCH is defined as an integer value indicating the current ARM ISA
    Builder.defineMacro("__ARM_ARCH", Twine(ArchVersion));

    if (ArchVersion >= 8) {
      // ACLE 6.5.7 Crypto Extension
      if (Crypto)
        Builder.defineMacro("__ARM_FEATURE_CRYPTO", "1");
      // ACLE 6.5.8 CRC32 Extension
      if (CRC)
        Builder.defineMacro("__ARM_FEATURE_CRC32", "1");
      // ACLE 6.5.10 Numeric Maximum and Minimum
      Builder.defineMacro("__ARM_FEATURE_NUMERIC_MAXMIN", "1");
      // ACLE 6.5.9 Directed Rounding
      Builder.defineMacro("__ARM_FEATURE_DIRECTED_ROUNDING", "1");
    }

    // __ARM_ARCH_ISA_ARM is defined to 1 if the core supports the ARM ISA.  It
    // is not defined for the M-profile.
    // NOTE that the default profile is assumed to be 'A'
    if (CPUProfile.empty() || ArchProfile != llvm::ARM::PK_M)
      Builder.defineMacro("__ARM_ARCH_ISA_ARM", "1");

    // __ARM_ARCH_ISA_THUMB is defined to 1 if the core supports the original
    // Thumb ISA (including v6-M and v8-M Baseline).  It is set to 2 if the
    // core supports the Thumb-2 ISA as found in the v6T2 architecture and all
    // v7 and v8 architectures excluding v8-M Baseline.
    if (supportsThumb2())
      Builder.defineMacro("__ARM_ARCH_ISA_THUMB", "2");
    else if (supportsThumb())
      Builder.defineMacro("__ARM_ARCH_ISA_THUMB", "1");

    // __ARM_32BIT_STATE is defined to 1 if code is being generated for a 32-bit
    // instruction set such as ARM or Thumb.
    Builder.defineMacro("__ARM_32BIT_STATE", "1");

    // ACLE 6.4.2 Architectural Profile (A, R, M or pre-Cortex)

    // __ARM_ARCH_PROFILE is defined as 'A', 'R', 'M' or 'S', or unset.
    if (!CPUProfile.empty())
      Builder.defineMacro("__ARM_ARCH_PROFILE", "'" + CPUProfile + "'");

    // ACLE 6.4.3 Unaligned access supported in hardware
    if (Unaligned)
      Builder.defineMacro("__ARM_FEATURE_UNALIGNED", "1");

    // ACLE 6.4.4 LDREX/STREX
    if (LDREX)
      Builder.defineMacro("__ARM_FEATURE_LDREX", "0x" + llvm::utohexstr(LDREX));

    // ACLE 6.4.5 CLZ
    if (ArchVersion == 5 ||
       (ArchVersion == 6 && CPUProfile != "M") ||
        ArchVersion >  6)
      Builder.defineMacro("__ARM_FEATURE_CLZ", "1");

    // ACLE 6.5.1 Hardware Floating Point
    if (HW_FP)
      Builder.defineMacro("__ARM_FP", "0x" + llvm::utohexstr(HW_FP));

    // ACLE predefines.
    Builder.defineMacro("__ARM_ACLE", "200");

    // FP16 support (we currently only support IEEE format).
    Builder.defineMacro("__ARM_FP16_FORMAT_IEEE", "1");
    Builder.defineMacro("__ARM_FP16_ARGS", "1");

    // ACLE 6.5.3 Fused multiply-accumulate (FMA)
    if (ArchVersion >= 7 && (FPU & VFP4FPU))
      Builder.defineMacro("__ARM_FEATURE_FMA", "1");

    // Subtarget options.

    // FIXME: It's more complicated than this and we don't really support
    // interworking.
    // Windows on ARM does not "support" interworking
    if (5 <= ArchVersion && ArchVersion <= 8 && !getTriple().isOSWindows())
      Builder.defineMacro("__THUMB_INTERWORK__");

    if (ABI == "aapcs" || ABI == "aapcs-linux" || ABI == "aapcs-vfp") {
      // Embedded targets on Darwin follow AAPCS, but not EABI.
      // Windows on ARM follows AAPCS VFP, but does not conform to EABI.
      if (!getTriple().isOSBinFormatMachO() && !getTriple().isOSWindows())
        Builder.defineMacro("__ARM_EABI__");
      Builder.defineMacro("__ARM_PCS", "1");
    }

    if ((!SoftFloat && !SoftFloatABI) || ABI == "aapcs-vfp" ||
        ABI == "aapcs16")
      Builder.defineMacro("__ARM_PCS_VFP", "1");

    if (SoftFloat)
      Builder.defineMacro("__SOFTFP__");

    if (ArchKind == llvm::ARM::AK_XSCALE)
      Builder.defineMacro("__XSCALE__");

    if (isThumb()) {
      Builder.defineMacro("__THUMBEL__");
      Builder.defineMacro("__thumb__");
      if (supportsThumb2())
        Builder.defineMacro("__thumb2__");
    }

    // ACLE 6.4.9 32-bit SIMD instructions
    if (ArchVersion >= 6 && (CPUProfile != "M" || CPUAttr == "7EM"))
      Builder.defineMacro("__ARM_FEATURE_SIMD32", "1");

    // ACLE 6.4.10 Hardware Integer Divide
    if (((HWDiv & HWDivThumb) && isThumb()) ||
        ((HWDiv & HWDivARM) && !isThumb())) {
      Builder.defineMacro("__ARM_FEATURE_IDIV", "1");
      Builder.defineMacro("__ARM_ARCH_EXT_IDIV__", "1");
    }

    // Note, this is always on in gcc, even though it doesn't make sense.
    Builder.defineMacro("__APCS_32__");

    if (FPUModeIsVFP((FPUMode) FPU)) {
      Builder.defineMacro("__VFP_FP__");
      if (FPU & VFP2FPU)
        Builder.defineMacro("__ARM_VFPV2__");
      if (FPU & VFP3FPU)
        Builder.defineMacro("__ARM_VFPV3__");
      if (FPU & VFP4FPU)
        Builder.defineMacro("__ARM_VFPV4__");
      if (FPU & FPARMV8)
        Builder.defineMacro("__ARM_FPV5__");
    }

    // This only gets set when Neon instructions are actually available, unlike
    // the VFP define, hence the soft float and arch check. This is subtly
    // different from gcc, we follow the intent which was that it should be set
    // when Neon instructions are actually available.
    if ((FPU & NeonFPU) && !SoftFloat && ArchVersion >= 7) {
      Builder.defineMacro("__ARM_NEON", "1");
      Builder.defineMacro("__ARM_NEON__");
      // current AArch32 NEON implementations do not support double-precision
      // floating-point even when it is present in VFP.
      Builder.defineMacro("__ARM_NEON_FP",
                          "0x" + llvm::utohexstr(HW_FP & ~HW_FP_DP));
    }

    Builder.defineMacro("__ARM_SIZEOF_WCHAR_T",
                        Opts.ShortWChar ? "2" : "4");

    Builder.defineMacro("__ARM_SIZEOF_MINIMAL_ENUM",
                        Opts.ShortEnums ? "1" : "4");

    if (ArchVersion >= 6 && CPUAttr != "6M" && CPUAttr != "8M_BASE") {
      Builder.defineMacro("__GCC_HAVE_SYNC_COMPARE_AND_SWAP_1");
      Builder.defineMacro("__GCC_HAVE_SYNC_COMPARE_AND_SWAP_2");
      Builder.defineMacro("__GCC_HAVE_SYNC_COMPARE_AND_SWAP_4");
      Builder.defineMacro("__GCC_HAVE_SYNC_COMPARE_AND_SWAP_8");
    }

    // ACLE 6.4.7 DSP instructions
    if (DSP) {
      Builder.defineMacro("__ARM_FEATURE_DSP", "1");
    }

    // ACLE 6.4.8 Saturation instructions
    bool SAT = false;
    if ((ArchVersion == 6 && CPUProfile != "M") || ArchVersion > 6 ) {
      Builder.defineMacro("__ARM_FEATURE_SAT", "1");
      SAT = true;
    }

    // ACLE 6.4.6 Q (saturation) flag
    if (DSP || SAT)
      Builder.defineMacro("__ARM_FEATURE_QBIT", "1");

    if (Opts.UnsafeFPMath)
      Builder.defineMacro("__ARM_FP_FAST", "1");

    switch(ArchKind) {
    default: break;
    case llvm::ARM::AK_ARMV8_1A:
      getTargetDefinesARMV81A(Opts, Builder);
      break;
    case llvm::ARM::AK_ARMV8_2A:
      getTargetDefinesARMV82A(Opts, Builder);
      break;
    }
  }

  ArrayRef<Builtin::Info> getTargetBuiltins() const override {
    return llvm::makeArrayRef(BuiltinInfo,
                             clang::ARM::LastTSBuiltin-Builtin::FirstTSBuiltin);
  }
  bool isCLZForZeroUndef() const override { return false; }
  BuiltinVaListKind getBuiltinVaListKind() const override {
    return IsAAPCS
               ? AAPCSABIBuiltinVaList
               : (getTriple().isWatchABI() ? TargetInfo::CharPtrBuiltinVaList
                                           : TargetInfo::VoidPtrBuiltinVaList);
  }
  ArrayRef<const char *> getGCCRegNames() const override;
  ArrayRef<TargetInfo::GCCRegAlias> getGCCRegAliases() const override;
  bool validateAsmConstraint(const char *&Name,
                             TargetInfo::ConstraintInfo &Info) const override {
    switch (*Name) {
    default: break;
    case 'l': // r0-r7
    case 'h': // r8-r15
    case 't': // VFP Floating point register single precision
    case 'w': // VFP Floating point register double precision
      Info.setAllowsRegister();
      return true;
    case 'I':
    case 'J':
    case 'K':
    case 'L':
    case 'M':
      // FIXME
      return true;
    case 'Q': // A memory address that is a single base register.
      Info.setAllowsMemory();
      return true;
    case 'U': // a memory reference...
      switch (Name[1]) {
      case 'q': // ...ARMV4 ldrsb
      case 'v': // ...VFP load/store (reg+constant offset)
      case 'y': // ...iWMMXt load/store
      case 't': // address valid for load/store opaque types wider
                // than 128-bits
      case 'n': // valid address for Neon doubleword vector load/store
      case 'm': // valid address for Neon element and structure load/store
      case 's': // valid address for non-offset loads/stores of quad-word
                // values in four ARM registers
        Info.setAllowsMemory();
        Name++;
        return true;
      }
    }
    return false;
  }
  std::string convertConstraint(const char *&Constraint) const override {
    std::string R;
    switch (*Constraint) {
    case 'U':   // Two-character constraint; add "^" hint for later parsing.
      R = std::string("^") + std::string(Constraint, 2);
      Constraint++;
      break;
    case 'p': // 'p' should be translated to 'r' by default.
      R = std::string("r");
      break;
    default:
      return std::string(1, *Constraint);
    }
    return R;
  }
  bool
  validateConstraintModifier(StringRef Constraint, char Modifier, unsigned Size,
                             std::string &SuggestedModifier) const override {
    bool isOutput = (Constraint[0] == '=');
    bool isInOut = (Constraint[0] == '+');

    // Strip off constraint modifiers.
    while (Constraint[0] == '=' ||
           Constraint[0] == '+' ||
           Constraint[0] == '&')
      Constraint = Constraint.substr(1);

    switch (Constraint[0]) {
    default: break;
    case 'r': {
      switch (Modifier) {
      default:
        return (isInOut || isOutput || Size <= 64);
      case 'q':
        // A register of size 32 cannot fit a vector type.
        return false;
      }
    }
    }

    return true;
  }
  const char *getClobbers() const override {
    // FIXME: Is this really right?
    return "";
  }

  CallingConvCheckResult checkCallingConvention(CallingConv CC) const override {
    switch (CC) {
    case CC_AAPCS:
    case CC_AAPCS_VFP:
    case CC_Swift:
    case CC_OpenCLKernel:
      return CCCR_OK;
    default:
      return CCCR_Warning;
    }
  }

  int getEHDataRegisterNumber(unsigned RegNo) const override {
    if (RegNo == 0) return 0;
    if (RegNo == 1) return 1;
    return -1;
  }

  bool hasSjLjLowering() const override {
    return true;
  }
};

bool ARMTargetInfo::setFPMath(StringRef Name) {
  if (Name == "neon") {
    FPMath = FP_Neon;
    return true;
  } else if (Name == "vfp" || Name == "vfp2" || Name == "vfp3" ||
             Name == "vfp4") {
    FPMath = FP_VFP;
    return true;
  }
  return false;
}

const char * const ARMTargetInfo::GCCRegNames[] = {
  // Integer registers
  "r0", "r1", "r2", "r3", "r4", "r5", "r6", "r7",
  "r8", "r9", "r10", "r11", "r12", "sp", "lr", "pc",

  // Float registers
  "s0", "s1", "s2", "s3", "s4", "s5", "s6", "s7",
  "s8", "s9", "s10", "s11", "s12", "s13", "s14", "s15",
  "s16", "s17", "s18", "s19", "s20", "s21", "s22", "s23",
  "s24", "s25", "s26", "s27", "s28", "s29", "s30", "s31",

  // Double registers
  "d0", "d1", "d2", "d3", "d4", "d5", "d6", "d7",
  "d8", "d9", "d10", "d11", "d12", "d13", "d14", "d15",
  "d16", "d17", "d18", "d19", "d20", "d21", "d22", "d23",
  "d24", "d25", "d26", "d27", "d28", "d29", "d30", "d31",

  // Quad registers
  "q0", "q1", "q2", "q3", "q4", "q5", "q6", "q7",
  "q8", "q9", "q10", "q11", "q12", "q13", "q14", "q15"
};

ArrayRef<const char *> ARMTargetInfo::getGCCRegNames() const {
  return llvm::makeArrayRef(GCCRegNames);
}

const TargetInfo::GCCRegAlias ARMTargetInfo::GCCRegAliases[] = {
  { { "a1" }, "r0" },
  { { "a2" }, "r1" },
  { { "a3" }, "r2" },
  { { "a4" }, "r3" },
  { { "v1" }, "r4" },
  { { "v2" }, "r5" },
  { { "v3" }, "r6" },
  { { "v4" }, "r7" },
  { { "v5" }, "r8" },
  { { "v6", "rfp" }, "r9" },
  { { "sl" }, "r10" },
  { { "fp" }, "r11" },
  { { "ip" }, "r12" },
  { { "r13" }, "sp" },
  { { "r14" }, "lr" },
  { { "r15" }, "pc" },
  // The S, D and Q registers overlap, but aren't really aliases; we
  // don't want to substitute one of these for a different-sized one.
};

ArrayRef<TargetInfo::GCCRegAlias> ARMTargetInfo::getGCCRegAliases() const {
  return llvm::makeArrayRef(GCCRegAliases);
}

const Builtin::Info ARMTargetInfo::BuiltinInfo[] = {
#define BUILTIN(ID, TYPE, ATTRS) \
  { #ID, TYPE, ATTRS, nullptr, ALL_LANGUAGES, nullptr },
#define LIBBUILTIN(ID, TYPE, ATTRS, HEADER) \
  { #ID, TYPE, ATTRS, HEADER, ALL_LANGUAGES, nullptr },
#include "clang/Basic/BuiltinsNEON.def"

#define BUILTIN(ID, TYPE, ATTRS) \
  { #ID, TYPE, ATTRS, nullptr, ALL_LANGUAGES, nullptr },
#define LANGBUILTIN(ID, TYPE, ATTRS, LANG) \
  { #ID, TYPE, ATTRS, nullptr, LANG, nullptr },
#define LIBBUILTIN(ID, TYPE, ATTRS, HEADER) \
  { #ID, TYPE, ATTRS, HEADER, ALL_LANGUAGES, nullptr },
#define TARGET_HEADER_BUILTIN(ID, TYPE, ATTRS, HEADER, LANGS, FEATURE) \
  { #ID, TYPE, ATTRS, HEADER, LANGS, FEATURE },
#include "clang/Basic/BuiltinsARM.def"
};

class ARMleTargetInfo : public ARMTargetInfo {
public:
  ARMleTargetInfo(const llvm::Triple &Triple, const TargetOptions &Opts)
      : ARMTargetInfo(Triple, Opts) {}
  void getTargetDefines(const LangOptions &Opts,
                        MacroBuilder &Builder) const override {
    Builder.defineMacro("__ARMEL__");
    ARMTargetInfo::getTargetDefines(Opts, Builder);
  }
};

class ARMbeTargetInfo : public ARMTargetInfo {
public:
  ARMbeTargetInfo(const llvm::Triple &Triple, const TargetOptions &Opts)
      : ARMTargetInfo(Triple, Opts) {}
  void getTargetDefines(const LangOptions &Opts,
                        MacroBuilder &Builder) const override {
    Builder.defineMacro("__ARMEB__");
    Builder.defineMacro("__ARM_BIG_ENDIAN");
    ARMTargetInfo::getTargetDefines(Opts, Builder);
  }
};

class WindowsARMTargetInfo : public WindowsTargetInfo<ARMleTargetInfo> {
  const llvm::Triple Triple;
public:
  WindowsARMTargetInfo(const llvm::Triple &Triple, const TargetOptions &Opts)
      : WindowsTargetInfo<ARMleTargetInfo>(Triple, Opts), Triple(Triple) {
    WCharType = UnsignedShort;
    SizeType = UnsignedInt;
  }
  void getVisualStudioDefines(const LangOptions &Opts,
                              MacroBuilder &Builder) const {
    WindowsTargetInfo<ARMleTargetInfo>::getVisualStudioDefines(Opts, Builder);

    // FIXME: this is invalid for WindowsCE
    Builder.defineMacro("_M_ARM_NT", "1");
    Builder.defineMacro("_M_ARMT", "_M_ARM");
    Builder.defineMacro("_M_THUMB", "_M_ARM");

    assert((Triple.getArch() == llvm::Triple::arm ||
            Triple.getArch() == llvm::Triple::thumb) &&
           "invalid architecture for Windows ARM target info");
    unsigned Offset = Triple.getArch() == llvm::Triple::arm ? 4 : 6;
    Builder.defineMacro("_M_ARM", Triple.getArchName().substr(Offset));

    // TODO map the complete set of values
    // 31: VFPv3 40: VFPv4
    Builder.defineMacro("_M_ARM_FP", "31");
  }
  BuiltinVaListKind getBuiltinVaListKind() const override {
    return TargetInfo::CharPtrBuiltinVaList;
  }
  CallingConvCheckResult checkCallingConvention(CallingConv CC) const override {
    switch (CC) {
    case CC_X86StdCall:
    case CC_X86ThisCall:
    case CC_X86FastCall:
    case CC_X86VectorCall:
      return CCCR_Ignore;
    case CC_C:
    case CC_OpenCLKernel:
      return CCCR_OK;
    default:
      return CCCR_Warning;
    }
  }
};

// Windows ARM + Itanium C++ ABI Target
class ItaniumWindowsARMleTargetInfo : public WindowsARMTargetInfo {
public:
  ItaniumWindowsARMleTargetInfo(const llvm::Triple &Triple,
                                const TargetOptions &Opts)
      : WindowsARMTargetInfo(Triple, Opts) {
    TheCXXABI.set(TargetCXXABI::GenericARM);
  }

  void getTargetDefines(const LangOptions &Opts,
                        MacroBuilder &Builder) const override {
    WindowsARMTargetInfo::getTargetDefines(Opts, Builder);

    if (Opts.MSVCCompat)
      WindowsARMTargetInfo::getVisualStudioDefines(Opts, Builder);
  }
};

// Windows ARM, MS (C++) ABI
class MicrosoftARMleTargetInfo : public WindowsARMTargetInfo {
public:
  MicrosoftARMleTargetInfo(const llvm::Triple &Triple,
                           const TargetOptions &Opts)
      : WindowsARMTargetInfo(Triple, Opts) {
    TheCXXABI.set(TargetCXXABI::Microsoft);
  }

  void getTargetDefines(const LangOptions &Opts,
                        MacroBuilder &Builder) const override {
    WindowsARMTargetInfo::getTargetDefines(Opts, Builder);
    WindowsARMTargetInfo::getVisualStudioDefines(Opts, Builder);
  }
};

// ARM MinGW target
class MinGWARMTargetInfo : public WindowsARMTargetInfo {
public:
  MinGWARMTargetInfo(const llvm::Triple &Triple, const TargetOptions &Opts)
      : WindowsARMTargetInfo(Triple, Opts) {
    TheCXXABI.set(TargetCXXABI::GenericARM);
  }

  void getTargetDefines(const LangOptions &Opts,
                        MacroBuilder &Builder) const override {
    WindowsARMTargetInfo::getTargetDefines(Opts, Builder);
    DefineStd(Builder, "WIN32", Opts);
    DefineStd(Builder, "WINNT", Opts);
    Builder.defineMacro("_ARM_");
    addMinGWDefines(Opts, Builder);
  }
};

// ARM Cygwin target
class CygwinARMTargetInfo : public ARMleTargetInfo {
public:
  CygwinARMTargetInfo(const llvm::Triple &Triple, const TargetOptions &Opts)
      : ARMleTargetInfo(Triple, Opts) {
    TLSSupported = false;
    WCharType = UnsignedShort;
    DoubleAlign = LongLongAlign = 64;
    resetDataLayout("e-m:e-p:32:32-i64:64-v128:64:128-a:0:32-n32-S64");
  }
  void getTargetDefines(const LangOptions &Opts,
                        MacroBuilder &Builder) const override {
    ARMleTargetInfo::getTargetDefines(Opts, Builder);
    Builder.defineMacro("_ARM_");
    Builder.defineMacro("__CYGWIN__");
    Builder.defineMacro("__CYGWIN32__");
    DefineStd(Builder, "unix", Opts);
    if (Opts.CPlusPlus)
      Builder.defineMacro("_GNU_SOURCE");
  }
};

class DarwinARMTargetInfo : public DarwinTargetInfo<ARMleTargetInfo> {
protected:
  void getOSDefines(const LangOptions &Opts, const llvm::Triple &Triple,
                    MacroBuilder &Builder) const override {
    getDarwinDefines(Builder, Opts, Triple, PlatformName, PlatformMinVersion);
  }

public:
  DarwinARMTargetInfo(const llvm::Triple &Triple, const TargetOptions &Opts)
      : DarwinTargetInfo<ARMleTargetInfo>(Triple, Opts) {
    HasAlignMac68kSupport = true;
    // iOS always has 64-bit atomic instructions.
    // FIXME: This should be based off of the target features in
    // ARMleTargetInfo.
    MaxAtomicInlineWidth = 64;

    if (Triple.isWatchABI()) {
      // Darwin on iOS uses a variant of the ARM C++ ABI.
      TheCXXABI.set(TargetCXXABI::WatchOS);

      // The 32-bit ABI is silent on what ptrdiff_t should be, but given that
      // size_t is long, it's a bit weird for it to be int.
      PtrDiffType = SignedLong;

      // BOOL should be a real boolean on the new ABI
      UseSignedCharForObjCBool = false;
    } else
      TheCXXABI.set(TargetCXXABI::iOS);
  }
};

class AArch64TargetInfo : public TargetInfo {
  virtual void setDataLayout() = 0;
  static const TargetInfo::GCCRegAlias GCCRegAliases[];
  static const char *const GCCRegNames[];

  enum FPUModeEnum {
    FPUMode,
    NeonMode = (1 << 0),
    SveMode = (1 << 1)
  };

  unsigned FPU;
  unsigned CRC;
  unsigned Crypto;
  unsigned Unaligned;
  unsigned HasFullFP16;
  llvm::AArch64::ArchKind ArchKind;

  static const Builtin::Info BuiltinInfo[];

  std::string ABI;

public:
  AArch64TargetInfo(const llvm::Triple &Triple, const TargetOptions &Opts)
      : TargetInfo(Triple), ABI("aapcs") {
    if (getTriple().getOS() == llvm::Triple::NetBSD ||
        getTriple().getOS() == llvm::Triple::OpenBSD) {
      WCharType = SignedInt;

      // NetBSD apparently prefers consistency across ARM targets to consistency
      // across 64-bit targets.
      Int64Type = SignedLongLong;
      IntMaxType = SignedLongLong;
    } else {
      WCharType = UnsignedInt;
      Int64Type = SignedLong;
      IntMaxType = SignedLong;
    }

    LongWidth = LongAlign = PointerWidth = PointerAlign = 64;
    MaxVectorAlign = 128;
    MaxAtomicInlineWidth = 128;
    MaxAtomicPromoteWidth = 128;

    LongDoubleWidth = LongDoubleAlign = SuitableAlign = 128;
    LongDoubleFormat = &llvm::APFloat::IEEEquad();

    // Make __builtin_ms_va_list available.
    HasBuiltinMSVaList = true;

    // {} in inline assembly are neon specifiers, not assembly variant
    // specifiers.
    NoAsmVariants = true;

    // AAPCS gives rules for bitfields. 7.1.7 says: "The container type
    // contributes to the alignment of the containing aggregate in the same way
    // a plain (non bit-field) member of that type would, without exception for
    // zero-sized or anonymous bit-fields."
    assert(UseBitFieldTypeAlignment && "bitfields affect type alignment");
    UseZeroLengthBitfieldAlignment = true;

    // AArch64 targets default to using the ARM C++ ABI.
    TheCXXABI.set(TargetCXXABI::GenericAArch64);

    if (Triple.getOS() == llvm::Triple::Linux)
      this->MCountName = "\01_mcount";
    else if (Triple.getOS() == llvm::Triple::UnknownOS)
      this->MCountName = Opts.EABIVersion == llvm::EABI::GNU ? "\01_mcount" : "mcount";
  }

  StringRef getABI() const override { return ABI; }
  bool setABI(const std::string &Name) override {
    if (Name != "aapcs" && Name != "darwinpcs")
      return false;

    ABI = Name;
    return true;
  }

  bool setCPU(const std::string &Name) override {
    return Name == "generic" ||
           llvm::AArch64::parseCPUArch(Name) !=
           static_cast<unsigned>(llvm::AArch64::ArchKind::AK_INVALID);
  }

  void getTargetDefinesARMV81A(const LangOptions &Opts,
                        MacroBuilder &Builder) const {
    Builder.defineMacro("__ARM_FEATURE_QRDMX", "1");
  }

  void getTargetDefinesARMV82A(const LangOptions &Opts,
                        MacroBuilder &Builder) const {
    // Also include the ARMv8.1 defines
    getTargetDefinesARMV81A(Opts, Builder);
  }

  void getTargetDefines(const LangOptions &Opts,
                        MacroBuilder &Builder) const override {
    // Target identification.
    Builder.defineMacro("__aarch64__");
    // For bare-metal none-eabi.
    if (getTriple().getOS() == llvm::Triple::UnknownOS &&
        (getTriple().getEnvironment() == llvm::Triple::EABI ||
         getTriple().getEnvironment() == llvm::Triple::EABIHF))
      Builder.defineMacro("__ELF__");

    // Target properties.
    Builder.defineMacro("_LP64");
    Builder.defineMacro("__LP64__");

    // ACLE predefines. Many can only have one possible value on v8 AArch64.
    Builder.defineMacro("__ARM_ACLE", "200");
    Builder.defineMacro("__ARM_ARCH", "8");
    Builder.defineMacro("__ARM_ARCH_PROFILE", "'A'");

    Builder.defineMacro("__ARM_64BIT_STATE", "1");
    Builder.defineMacro("__ARM_PCS_AAPCS64", "1");
    Builder.defineMacro("__ARM_ARCH_ISA_A64", "1");

    Builder.defineMacro("__ARM_FEATURE_CLZ", "1");
    Builder.defineMacro("__ARM_FEATURE_FMA", "1");
    Builder.defineMacro("__ARM_FEATURE_LDREX", "0xF");
    Builder.defineMacro("__ARM_FEATURE_IDIV", "1"); // As specified in ACLE
    Builder.defineMacro("__ARM_FEATURE_DIV");  // For backwards compatibility
    Builder.defineMacro("__ARM_FEATURE_NUMERIC_MAXMIN", "1");
    Builder.defineMacro("__ARM_FEATURE_DIRECTED_ROUNDING", "1");

    Builder.defineMacro("__ARM_ALIGN_MAX_STACK_PWR", "4");

    // 0xe implies support for half, single and double precision operations.
    Builder.defineMacro("__ARM_FP", "0xE");

    // PCS specifies this for SysV variants, which is all we support. Other ABIs
    // may choose __ARM_FP16_FORMAT_ALTERNATIVE.
    Builder.defineMacro("__ARM_FP16_FORMAT_IEEE", "1");
    Builder.defineMacro("__ARM_FP16_ARGS", "1");

    if (Opts.UnsafeFPMath)
      Builder.defineMacro("__ARM_FP_FAST", "1");

    Builder.defineMacro("__ARM_SIZEOF_WCHAR_T", Opts.ShortWChar ? "2" : "4");

    Builder.defineMacro("__ARM_SIZEOF_MINIMAL_ENUM",
                        Opts.ShortEnums ? "1" : "4");

    if (FPU & NeonMode) {
      Builder.defineMacro("__ARM_NEON", "1");
      // 64-bit NEON supports half, single and double precision operations.
      Builder.defineMacro("__ARM_NEON_FP", "0xE");
    }

    if (FPU & SveMode)
      Builder.defineMacro("__ARM_FEATURE_SVE", "1");

    if (CRC)
      Builder.defineMacro("__ARM_FEATURE_CRC32", "1");

    if (Crypto)
      Builder.defineMacro("__ARM_FEATURE_CRYPTO", "1");

    if (Unaligned)
      Builder.defineMacro("__ARM_FEATURE_UNALIGNED", "1");

    switch(ArchKind) {
    default: break;
    case llvm::AArch64::ArchKind::AK_ARMV8_1A:
      getTargetDefinesARMV81A(Opts, Builder);
      break;
    case llvm::AArch64::ArchKind::AK_ARMV8_2A:
      getTargetDefinesARMV82A(Opts, Builder);
      break;
    }

    // All of the __sync_(bool|val)_compare_and_swap_(1|2|4|8) builtins work.
    Builder.defineMacro("__GCC_HAVE_SYNC_COMPARE_AND_SWAP_1");
    Builder.defineMacro("__GCC_HAVE_SYNC_COMPARE_AND_SWAP_2");
    Builder.defineMacro("__GCC_HAVE_SYNC_COMPARE_AND_SWAP_4");
    Builder.defineMacro("__GCC_HAVE_SYNC_COMPARE_AND_SWAP_8");
  }

  ArrayRef<Builtin::Info> getTargetBuiltins() const override {
    return llvm::makeArrayRef(BuiltinInfo,
                       clang::AArch64::LastTSBuiltin - Builtin::FirstTSBuiltin);
  }

  bool hasFeature(StringRef Feature) const override {
    return Feature == "aarch64" ||
      Feature == "arm64" ||
      Feature == "arm" ||
      (Feature == "neon" && (FPU & NeonMode)) ||
      (Feature == "sve" && (FPU & SveMode));
  }

  bool handleTargetFeatures(std::vector<std::string> &Features,
                            DiagnosticsEngine &Diags) override {
    FPU = FPUMode;
    CRC = 0;
    Crypto = 0;
    Unaligned = 1;
    HasFullFP16 = 0;
    ArchKind = llvm::AArch64::ArchKind::AK_ARMV8A;

    for (const auto &Feature : Features) {
      if (Feature == "+neon")
        FPU |= NeonMode;
      if (Feature == "+sve")
        FPU |= SveMode;
      if (Feature == "+crc")
        CRC = 1;
      if (Feature == "+crypto")
        Crypto = 1;
      if (Feature == "+strict-align")
        Unaligned = 0;
      if (Feature == "+v8.1a")
        ArchKind = llvm::AArch64::ArchKind::AK_ARMV8_1A;
      if (Feature == "+v8.2a")
        ArchKind = llvm::AArch64::ArchKind::AK_ARMV8_2A;
      if (Feature == "+fullfp16")
        HasFullFP16 = 1;
    }

    setDataLayout();

    return true;
  }

  CallingConvCheckResult checkCallingConvention(CallingConv CC) const override {
    switch (CC) {
    case CC_C:
    case CC_Swift:
    case CC_PreserveMost:
    case CC_PreserveAll:
    case CC_OpenCLKernel:
    case CC_Win64:
      return CCCR_OK;
    default:
      return CCCR_Warning;
    }
  }

  bool isCLZForZeroUndef() const override { return false; }

  BuiltinVaListKind getBuiltinVaListKind() const override {
    return TargetInfo::AArch64ABIBuiltinVaList;
  }

  ArrayRef<const char *> getGCCRegNames() const override;
  ArrayRef<TargetInfo::GCCRegAlias> getGCCRegAliases() const override;

  bool validateAsmConstraint(const char *&Name,
                             TargetInfo::ConstraintInfo &Info) const override {
    switch (*Name) {
    default:
      return false;
    case 'w': // Floating point and SIMD registers (V0-V31)
      Info.setAllowsRegister();
      return true;
    case 'I': // Constant that can be used with an ADD instruction
    case 'J': // Constant that can be used with a SUB instruction
    case 'K': // Constant that can be used with a 32-bit logical instruction
    case 'L': // Constant that can be used with a 64-bit logical instruction
    case 'M': // Constant that can be used as a 32-bit MOV immediate
    case 'N': // Constant that can be used as a 64-bit MOV immediate
    case 'Y': // Floating point constant zero
    case 'Z': // Integer constant zero
      return true;
    case 'Q': // A memory reference with base register and no offset
      Info.setAllowsMemory();
      return true;
    case 'S': // A symbolic address
      Info.setAllowsRegister();
      return true;
    case 'U':
      // Ump: A memory address suitable for ldp/stp in SI, DI, SF and DF modes.
      // Utf: A memory address suitable for ldp/stp in TF mode.
      // Usa: An absolute symbolic address.
      // Ush: The high part (bits 32:12) of a pc-relative symbolic address.
      llvm_unreachable("FIXME: Unimplemented support for U* constraints.");
    case 'z': // Zero register, wzr or xzr
      Info.setAllowsRegister();
      return true;
    case 'x': // Floating point and SIMD registers (V0-V15)
      Info.setAllowsRegister();
      return true;
    }
    return false;
  }

  bool
  validateConstraintModifier(StringRef Constraint, char Modifier, unsigned Size,
                             std::string &SuggestedModifier) const override {
    // Strip off constraint modifiers.
    while (Constraint[0] == '=' || Constraint[0] == '+' || Constraint[0] == '&')
      Constraint = Constraint.substr(1);

    switch (Constraint[0]) {
    default:
      return true;
    case 'z':
    case 'r': {
      switch (Modifier) {
      case 'x':
      case 'w':
        // For now assume that the person knows what they're
        // doing with the modifier.
        return true;
      default:
        // By default an 'r' constraint will be in the 'x'
        // registers.
        if (Size == 64)
          return true;

        SuggestedModifier = "w";
        return false;
      }
    }
    }
  }

  const char *getClobbers() const override { return ""; }

  int getEHDataRegisterNumber(unsigned RegNo) const override {
    if (RegNo == 0)
      return 0;
    if (RegNo == 1)
      return 1;
    return -1;
  }
};

const char *const AArch64TargetInfo::GCCRegNames[] = {
  // 32-bit Integer registers
  "w0",  "w1",  "w2",  "w3",  "w4",  "w5",  "w6",  "w7",  "w8",  "w9",  "w10",
  "w11", "w12", "w13", "w14", "w15", "w16", "w17", "w18", "w19", "w20", "w21",
  "w22", "w23", "w24", "w25", "w26", "w27", "w28", "w29", "w30", "wsp",

  // 64-bit Integer registers
  "x0",  "x1",  "x2",  "x3",  "x4",  "x5",  "x6",  "x7",  "x8",  "x9",  "x10",
  "x11", "x12", "x13", "x14", "x15", "x16", "x17", "x18", "x19", "x20", "x21",
  "x22", "x23", "x24", "x25", "x26", "x27", "x28", "fp",  "lr",  "sp",

  // 32-bit floating point regsisters
  "s0",  "s1",  "s2",  "s3",  "s4",  "s5",  "s6",  "s7",  "s8",  "s9",  "s10",
  "s11", "s12", "s13", "s14", "s15", "s16", "s17", "s18", "s19", "s20", "s21",
  "s22", "s23", "s24", "s25", "s26", "s27", "s28", "s29", "s30", "s31",

  // 64-bit floating point regsisters
  "d0",  "d1",  "d2",  "d3",  "d4",  "d5",  "d6",  "d7",  "d8",  "d9",  "d10",
  "d11", "d12", "d13", "d14", "d15", "d16", "d17", "d18", "d19", "d20", "d21",
  "d22", "d23", "d24", "d25", "d26", "d27", "d28", "d29", "d30", "d31",

  // Vector registers
  "v0",  "v1",  "v2",  "v3",  "v4",  "v5",  "v6",  "v7",  "v8",  "v9",  "v10",
  "v11", "v12", "v13", "v14", "v15", "v16", "v17", "v18", "v19", "v20", "v21",
  "v22", "v23", "v24", "v25", "v26", "v27", "v28", "v29", "v30", "v31"
};

ArrayRef<const char *> AArch64TargetInfo::getGCCRegNames() const {
  return llvm::makeArrayRef(GCCRegNames);
}

const TargetInfo::GCCRegAlias AArch64TargetInfo::GCCRegAliases[] = {
  { { "w31" }, "wsp" },
  { { "x29" }, "fp" },
  { { "x30" }, "lr" },
  { { "x31" }, "sp" },
  // The S/D/Q and W/X registers overlap, but aren't really aliases; we
  // don't want to substitute one of these for a different-sized one.
};

ArrayRef<TargetInfo::GCCRegAlias> AArch64TargetInfo::getGCCRegAliases() const {
  return llvm::makeArrayRef(GCCRegAliases);
}

const Builtin::Info AArch64TargetInfo::BuiltinInfo[] = {
#define BUILTIN(ID, TYPE, ATTRS)                                               \
  { #ID, TYPE, ATTRS, nullptr, ALL_LANGUAGES, nullptr },
#include "clang/Basic/BuiltinsNEON.def"

#define BUILTIN(ID, TYPE, ATTRS)                                               \
  { #ID, TYPE, ATTRS, nullptr, ALL_LANGUAGES, nullptr },
#include "clang/Basic/BuiltinsAArch64.def"
};

class AArch64leTargetInfo : public AArch64TargetInfo {
  void setDataLayout() override {
    if (getTriple().isOSBinFormatMachO())
      resetDataLayout("e-m:o-i64:64-i128:128-n32:64-S128");
    else
      resetDataLayout("e-m:e-i8:8:32-i16:16:32-i64:64-i128:128-n32:64-S128");
  }

public:
  AArch64leTargetInfo(const llvm::Triple &Triple, const TargetOptions &Opts)
      : AArch64TargetInfo(Triple, Opts) {
  }
  void getTargetDefines(const LangOptions &Opts,
                        MacroBuilder &Builder) const override {
    Builder.defineMacro("__AARCH64EL__");
    AArch64TargetInfo::getTargetDefines(Opts, Builder);
  }
};

class MicrosoftARM64TargetInfo
    : public WindowsTargetInfo<AArch64leTargetInfo> {
  const llvm::Triple Triple;

public:
  MicrosoftARM64TargetInfo(const llvm::Triple &Triple,
                             const TargetOptions &Opts)
      : WindowsTargetInfo<AArch64leTargetInfo>(Triple, Opts), Triple(Triple) {

    // This is an LLP64 platform.
    // int:4, long:4, long long:8, long double:8.
    WCharType = UnsignedShort;
    IntWidth = IntAlign = 32;
    LongWidth = LongAlign = 32;
    DoubleAlign = LongLongAlign = 64;
    LongDoubleWidth = LongDoubleAlign = 64;
    LongDoubleFormat = &llvm::APFloat::IEEEdouble();
    IntMaxType = SignedLongLong;
    Int64Type = SignedLongLong;
    SizeType = UnsignedLongLong;
    PtrDiffType = SignedLongLong;
    IntPtrType = SignedLongLong;

    TheCXXABI.set(TargetCXXABI::Microsoft);
  }

  void setDataLayout() override {
    resetDataLayout("e-m:w-p:64:64-i32:32-i64:64-i128:128-n32:64-S128");
  }

  void getVisualStudioDefines(const LangOptions &Opts,
                              MacroBuilder &Builder) const {
    WindowsTargetInfo<AArch64leTargetInfo>::getVisualStudioDefines(Opts,
                                                                   Builder);
    Builder.defineMacro("_WIN32", "1");
    Builder.defineMacro("_WIN64", "1");
    Builder.defineMacro("_M_ARM64", "1");
  }

  void getTargetDefines(const LangOptions &Opts,
                        MacroBuilder &Builder) const override {
    WindowsTargetInfo::getTargetDefines(Opts, Builder);
    getVisualStudioDefines(Opts, Builder);
  }

  BuiltinVaListKind getBuiltinVaListKind() const override {
    return TargetInfo::CharPtrBuiltinVaList;
  }
};

class AArch64beTargetInfo : public AArch64TargetInfo {
  void setDataLayout() override {
    assert(!getTriple().isOSBinFormatMachO());
    resetDataLayout("E-m:e-i8:8:32-i16:16:32-i64:64-i128:128-n32:64-S128");
  }

public:
  AArch64beTargetInfo(const llvm::Triple &Triple, const TargetOptions &Opts)
      : AArch64TargetInfo(Triple, Opts) {}
  void getTargetDefines(const LangOptions &Opts,
                        MacroBuilder &Builder) const override {
    Builder.defineMacro("__AARCH64EB__");
    Builder.defineMacro("__AARCH_BIG_ENDIAN");
    Builder.defineMacro("__ARM_BIG_ENDIAN");
    AArch64TargetInfo::getTargetDefines(Opts, Builder);
  }
};

class DarwinAArch64TargetInfo : public DarwinTargetInfo<AArch64leTargetInfo> {
protected:
  void getOSDefines(const LangOptions &Opts, const llvm::Triple &Triple,
                    MacroBuilder &Builder) const override {
    Builder.defineMacro("__AARCH64_SIMD__");
    Builder.defineMacro("__ARM64_ARCH_8__");
    Builder.defineMacro("__ARM_NEON__");
    Builder.defineMacro("__LITTLE_ENDIAN__");
    Builder.defineMacro("__REGISTER_PREFIX__", "");
    Builder.defineMacro("__arm64", "1");
    Builder.defineMacro("__arm64__", "1");

    getDarwinDefines(Builder, Opts, Triple, PlatformName, PlatformMinVersion);
  }

public:
  DarwinAArch64TargetInfo(const llvm::Triple &Triple, const TargetOptions &Opts)
      : DarwinTargetInfo<AArch64leTargetInfo>(Triple, Opts) {
    Int64Type = SignedLongLong;
    WCharType = SignedInt;
    UseSignedCharForObjCBool = false;

    LongDoubleWidth = LongDoubleAlign = SuitableAlign = 64;
    LongDoubleFormat = &llvm::APFloat::IEEEdouble();

    TheCXXABI.set(TargetCXXABI::iOS64);
  }

  BuiltinVaListKind getBuiltinVaListKind() const override {
    return TargetInfo::CharPtrBuiltinVaList;
  }
};

// Hexagon abstract base class
class HexagonTargetInfo : public TargetInfo {
  static const Builtin::Info BuiltinInfo[];
  static const char * const GCCRegNames[];
  static const TargetInfo::GCCRegAlias GCCRegAliases[];
  std::string CPU;
  bool HasHVX, HasHVXDouble;
  bool UseLongCalls;

public:
  HexagonTargetInfo(const llvm::Triple &Triple, const TargetOptions &)
      : TargetInfo(Triple) {
    // Specify the vector alignment explicitly. For v512x1, the calculated
    // alignment would be 512*alignment(i1), which is 512 bytes, instead of
    // the required minimum of 64 bytes.
    resetDataLayout("e-m:e-p:32:32:32-a:0-n16:32-"
        "i64:64:64-i32:32:32-i16:16:16-i1:8:8-f32:32:32-f64:64:64-"
        "v32:32:32-v64:64:64-v512:512:512-v1024:1024:1024-v2048:2048:2048");
    SizeType    = UnsignedInt;
    PtrDiffType = SignedInt;
    IntPtrType  = SignedInt;

    // {} in inline assembly are packet specifiers, not assembly variant
    // specifiers.
    NoAsmVariants = true;

    LargeArrayMinWidth = 64;
    LargeArrayAlign = 64;
    UseBitFieldTypeAlignment = true;
    ZeroLengthBitfieldBoundary = 32;
    HasHVX = HasHVXDouble = false;
    UseLongCalls = false;
  }

  ArrayRef<Builtin::Info> getTargetBuiltins() const override {
    return llvm::makeArrayRef(BuiltinInfo,
                         clang::Hexagon::LastTSBuiltin-Builtin::FirstTSBuiltin);
  }

  bool validateAsmConstraint(const char *&Name,
                             TargetInfo::ConstraintInfo &Info) const override {
    switch (*Name) {
      case 'v':
      case 'q':
        if (HasHVX) {
          Info.setAllowsRegister();
          return true;
        }
        break;
      case 's':
        // Relocatable constant.
        return true;
    }
    return false;
  }

  void getTargetDefines(const LangOptions &Opts,
                        MacroBuilder &Builder) const override;

  bool isCLZForZeroUndef() const override { return false; }

  bool hasFeature(StringRef Feature) const override {
    return llvm::StringSwitch<bool>(Feature)
      .Case("hexagon", true)
      .Case("hvx", HasHVX)
      .Case("hvx-double", HasHVXDouble)
      .Case("long-calls", UseLongCalls)
      .Default(false);
  }

  bool initFeatureMap(llvm::StringMap<bool> &Features, DiagnosticsEngine &Diags,
        StringRef CPU, const std::vector<std::string> &FeaturesVec)
        const override;

  bool handleTargetFeatures(std::vector<std::string> &Features,
                            DiagnosticsEngine &Diags) override;

  void setFeatureEnabled(llvm::StringMap<bool> &Features, StringRef Name,
                         bool Enabled) const override;

  BuiltinVaListKind getBuiltinVaListKind() const override {
    return TargetInfo::CharPtrBuiltinVaList;
  }
  ArrayRef<const char *> getGCCRegNames() const override;
  ArrayRef<TargetInfo::GCCRegAlias> getGCCRegAliases() const override;
  const char *getClobbers() const override {
    return "";
  }

  static const char *getHexagonCPUSuffix(StringRef Name) {
    return llvm::StringSwitch<const char*>(Name)
      .Case("hexagonv4", "4")
      .Case("hexagonv5", "5")
      .Case("hexagonv55", "55")
      .Case("hexagonv60", "60")
      .Case("hexagonv62", "62")
      .Default(nullptr);
  }

  bool setCPU(const std::string &Name) override {
    if (!getHexagonCPUSuffix(Name))
      return false;
    CPU = Name;
    return true;
  }

  int getEHDataRegisterNumber(unsigned RegNo) const override {
    return RegNo < 2 ? RegNo : -1;
  }
};

void HexagonTargetInfo::getTargetDefines(const LangOptions &Opts,
                                         MacroBuilder &Builder) const {
  Builder.defineMacro("__qdsp6__", "1");
  Builder.defineMacro("__hexagon__", "1");

  if (CPU == "hexagonv4") {
    Builder.defineMacro("__HEXAGON_V4__");
    Builder.defineMacro("__HEXAGON_ARCH__", "4");
    if (Opts.HexagonQdsp6Compat) {
      Builder.defineMacro("__QDSP6_V4__");
      Builder.defineMacro("__QDSP6_ARCH__", "4");
    }
  } else if (CPU == "hexagonv5") {
    Builder.defineMacro("__HEXAGON_V5__");
    Builder.defineMacro("__HEXAGON_ARCH__", "5");
    if(Opts.HexagonQdsp6Compat) {
      Builder.defineMacro("__QDSP6_V5__");
      Builder.defineMacro("__QDSP6_ARCH__", "5");
    }
  } else if (CPU == "hexagonv55") {
    Builder.defineMacro("__HEXAGON_V55__");
    Builder.defineMacro("__HEXAGON_ARCH__", "55");
    Builder.defineMacro("__QDSP6_V55__");
    Builder.defineMacro("__QDSP6_ARCH__", "55");
  } else if (CPU == "hexagonv60") {
    Builder.defineMacro("__HEXAGON_V60__");
    Builder.defineMacro("__HEXAGON_ARCH__", "60");
    Builder.defineMacro("__QDSP6_V60__");
    Builder.defineMacro("__QDSP6_ARCH__", "60");
  } else if (CPU == "hexagonv62") {
    Builder.defineMacro("__HEXAGON_V62__");
    Builder.defineMacro("__HEXAGON_ARCH__", "62");
  }

  if (hasFeature("hvx")) {
    Builder.defineMacro("__HVX__");
    if (hasFeature("hvx-double"))
      Builder.defineMacro("__HVXDBL__");
  }
}

bool HexagonTargetInfo::initFeatureMap(llvm::StringMap<bool> &Features,
      DiagnosticsEngine &Diags, StringRef CPU,
      const std::vector<std::string> &FeaturesVec) const {
  // Default for v60: -hvx, -hvx-double.
  Features["hvx"] = false;
  Features["hvx-double"] = false;
  Features["long-calls"] = false;

  return TargetInfo::initFeatureMap(Features, Diags, CPU, FeaturesVec);
}

bool HexagonTargetInfo::handleTargetFeatures(std::vector<std::string> &Features,
                                             DiagnosticsEngine &Diags) {
  for (auto &F : Features) {
    if (F == "+hvx")
      HasHVX = true;
    else if (F == "-hvx")
      HasHVX = HasHVXDouble = false;
    else if (F == "+hvx-double")
      HasHVX = HasHVXDouble = true;
    else if (F == "-hvx-double")
      HasHVXDouble = false;

    if (F == "+long-calls")
      UseLongCalls = true;
    else if (F == "-long-calls")
      UseLongCalls = false;
  }
  return true;
}

void HexagonTargetInfo::setFeatureEnabled(llvm::StringMap<bool> &Features,
      StringRef Name, bool Enabled) const {
  if (Enabled) {
    if (Name == "hvx-double")
      Features["hvx"] = true;
  } else {
    if (Name == "hvx")
      Features["hvx-double"] = false;
  }
  Features[Name] = Enabled;
}

const char *const HexagonTargetInfo::GCCRegNames[] = {
  "r0", "r1", "r2", "r3", "r4", "r5", "r6", "r7",
  "r8", "r9", "r10", "r11", "r12", "r13", "r14", "r15",
  "r16", "r17", "r18", "r19", "r20", "r21", "r22", "r23",
  "r24", "r25", "r26", "r27", "r28", "r29", "r30", "r31",
  "p0", "p1", "p2", "p3",
  "sa0", "lc0", "sa1", "lc1", "m0", "m1", "usr", "ugp"
};

ArrayRef<const char*> HexagonTargetInfo::getGCCRegNames() const {
  return llvm::makeArrayRef(GCCRegNames);
}

const TargetInfo::GCCRegAlias HexagonTargetInfo::GCCRegAliases[] = {
  { { "sp" }, "r29" },
  { { "fp" }, "r30" },
  { { "lr" }, "r31" },
};

ArrayRef<TargetInfo::GCCRegAlias> HexagonTargetInfo::getGCCRegAliases() const {
  return llvm::makeArrayRef(GCCRegAliases);
}


const Builtin::Info HexagonTargetInfo::BuiltinInfo[] = {
#define BUILTIN(ID, TYPE, ATTRS) \
  { #ID, TYPE, ATTRS, nullptr, ALL_LANGUAGES, nullptr },
#define LIBBUILTIN(ID, TYPE, ATTRS, HEADER) \
  { #ID, TYPE, ATTRS, HEADER, ALL_LANGUAGES, nullptr },
#include "clang/Basic/BuiltinsHexagon.def"
};

class LanaiTargetInfo : public TargetInfo {
  // Class for Lanai (32-bit).
  // The CPU profiles supported by the Lanai backend
  enum CPUKind {
    CK_NONE,
    CK_V11,
  } CPU;

  static const TargetInfo::GCCRegAlias GCCRegAliases[];
  static const char *const GCCRegNames[];

public:
  LanaiTargetInfo(const llvm::Triple &Triple, const TargetOptions &)
      : TargetInfo(Triple) {
    // Description string has to be kept in sync with backend.
    resetDataLayout("E"        // Big endian
                    "-m:e"     // ELF name manging
                    "-p:32:32" // 32 bit pointers, 32 bit aligned
                    "-i64:64"  // 64 bit integers, 64 bit aligned
                    "-a:0:32"  // 32 bit alignment of objects of aggregate type
                    "-n32"     // 32 bit native integer width
                    "-S64"     // 64 bit natural stack alignment
                    );

    // Setting RegParmMax equal to what mregparm was set to in the old
    // toolchain
    RegParmMax = 4;

    // Set the default CPU to V11
    CPU = CK_V11;

    // Temporary approach to make everything at least word-aligned and allow for
    // safely casting between pointers with different alignment requirements.
    // TODO: Remove this when there are no more cast align warnings on the
    // firmware.
    MinGlobalAlign = 32;
  }

  void getTargetDefines(const LangOptions &Opts,
                        MacroBuilder &Builder) const override {
    // Define __lanai__ when building for target lanai.
    Builder.defineMacro("__lanai__");

    // Set define for the CPU specified.
    switch (CPU) {
    case CK_V11:
      Builder.defineMacro("__LANAI_V11__");
      break;
    case CK_NONE:
      llvm_unreachable("Unhandled target CPU");
    }
  }

  bool setCPU(const std::string &Name) override {
    CPU = llvm::StringSwitch<CPUKind>(Name)
              .Case("v11", CK_V11)
              .Default(CK_NONE);

    return CPU != CK_NONE;
  }

  bool hasFeature(StringRef Feature) const override {
    return llvm::StringSwitch<bool>(Feature).Case("lanai", true).Default(false);
  }

  ArrayRef<const char *> getGCCRegNames() const override;

  ArrayRef<TargetInfo::GCCRegAlias> getGCCRegAliases() const override;

  BuiltinVaListKind getBuiltinVaListKind() const override {
    return TargetInfo::VoidPtrBuiltinVaList;
  }

  ArrayRef<Builtin::Info> getTargetBuiltins() const override { return None; }

  bool validateAsmConstraint(const char *&Name,
                             TargetInfo::ConstraintInfo &info) const override {
    return false;
  }

  const char *getClobbers() const override { return ""; }
};

const char *const LanaiTargetInfo::GCCRegNames[] = {
    "r0",  "r1",  "r2",  "r3",  "r4",  "r5",  "r6",  "r7",  "r8",  "r9",  "r10",
    "r11", "r12", "r13", "r14", "r15", "r16", "r17", "r18", "r19", "r20", "r21",
    "r22", "r23", "r24", "r25", "r26", "r27", "r28", "r29", "r30", "r31"};

ArrayRef<const char *> LanaiTargetInfo::getGCCRegNames() const {
  return llvm::makeArrayRef(GCCRegNames);
}

const TargetInfo::GCCRegAlias LanaiTargetInfo::GCCRegAliases[] = {
    {{"pc"}, "r2"},
    {{"sp"}, "r4"},
    {{"fp"}, "r5"},
    {{"rv"}, "r8"},
    {{"rr1"}, "r10"},
    {{"rr2"}, "r11"},
    {{"rca"}, "r15"},
};

ArrayRef<TargetInfo::GCCRegAlias> LanaiTargetInfo::getGCCRegAliases() const {
  return llvm::makeArrayRef(GCCRegAliases);
}

// Shared base class for SPARC v8 (32-bit) and SPARC v9 (64-bit).
class SparcTargetInfo : public TargetInfo {
  static const TargetInfo::GCCRegAlias GCCRegAliases[];
  static const char * const GCCRegNames[];
  bool SoftFloat;
public:
  SparcTargetInfo(const llvm::Triple &Triple, const TargetOptions &)
      : TargetInfo(Triple), SoftFloat(false) {}

  int getEHDataRegisterNumber(unsigned RegNo) const override {
    if (RegNo == 0) return 24;
    if (RegNo == 1) return 25;
    return -1;
  }

  bool handleTargetFeatures(std::vector<std::string> &Features,
                            DiagnosticsEngine &Diags) override {
    // Check if software floating point is enabled
    auto Feature = std::find(Features.begin(), Features.end(), "+soft-float");
    if (Feature != Features.end()) {
      SoftFloat = true;
    }
    return true;
  }
  void getTargetDefines(const LangOptions &Opts,
                        MacroBuilder &Builder) const override {
    DefineStd(Builder, "sparc", Opts);
    Builder.defineMacro("__REGISTER_PREFIX__", "");

    if (SoftFloat)
      Builder.defineMacro("SOFT_FLOAT", "1");
  }

  bool hasFeature(StringRef Feature) const override {
    return llvm::StringSwitch<bool>(Feature)
             .Case("softfloat", SoftFloat)
             .Case("sparc", true)
             .Default(false);
  }

  bool hasSjLjLowering() const override {
    return true;
  }

  ArrayRef<Builtin::Info> getTargetBuiltins() const override {
    // FIXME: Implement!
    return None;
  }
  BuiltinVaListKind getBuiltinVaListKind() const override {
    return TargetInfo::VoidPtrBuiltinVaList;
  }
  ArrayRef<const char *> getGCCRegNames() const override;
  ArrayRef<TargetInfo::GCCRegAlias> getGCCRegAliases() const override;
  bool validateAsmConstraint(const char *&Name,
                             TargetInfo::ConstraintInfo &info) const override {
    // FIXME: Implement!
    switch (*Name) {
    case 'I': // Signed 13-bit constant
    case 'J': // Zero
    case 'K': // 32-bit constant with the low 12 bits clear
    case 'L': // A constant in the range supported by movcc (11-bit signed imm)
    case 'M': // A constant in the range supported by movrcc (19-bit signed imm)
    case 'N': // Same as 'K' but zext (required for SIMode)
    case 'O': // The constant 4096
      return true;

    case 'f':
    case 'e':
      info.setAllowsRegister();
      return true;
    }
    return false;
  }
  const char *getClobbers() const override {
    // FIXME: Implement!
    return "";
  }

  // No Sparc V7 for now, the backend doesn't support it anyway.
  enum CPUKind {
    CK_GENERIC,
    CK_V8,
    CK_SUPERSPARC,
    CK_SPARCLITE,
    CK_F934,
    CK_HYPERSPARC,
    CK_SPARCLITE86X,
    CK_SPARCLET,
    CK_TSC701,
    CK_V9,
    CK_ULTRASPARC,
    CK_ULTRASPARC3,
    CK_NIAGARA,
    CK_NIAGARA2,
    CK_NIAGARA3,
    CK_NIAGARA4,
    CK_MYRIAD2100,
    CK_MYRIAD2150,
    CK_MYRIAD2450,
    CK_LEON2,
    CK_LEON2_AT697E,
    CK_LEON2_AT697F,
    CK_LEON3,
    CK_LEON3_UT699,
    CK_LEON3_GR712RC,
    CK_LEON4,
    CK_LEON4_GR740
  } CPU = CK_GENERIC;

  enum CPUGeneration {
    CG_V8,
    CG_V9,
  };

  CPUGeneration getCPUGeneration(CPUKind Kind) const {
    switch (Kind) {
    case CK_GENERIC:
    case CK_V8:
    case CK_SUPERSPARC:
    case CK_SPARCLITE:
    case CK_F934:
    case CK_HYPERSPARC:
    case CK_SPARCLITE86X:
    case CK_SPARCLET:
    case CK_TSC701:
    case CK_MYRIAD2100:
    case CK_MYRIAD2150:
    case CK_MYRIAD2450:
    case CK_LEON2:
    case CK_LEON2_AT697E:
    case CK_LEON2_AT697F:
    case CK_LEON3:
    case CK_LEON3_UT699:
    case CK_LEON3_GR712RC:
    case CK_LEON4:
    case CK_LEON4_GR740:
      return CG_V8;
    case CK_V9:
    case CK_ULTRASPARC:
    case CK_ULTRASPARC3:
    case CK_NIAGARA:
    case CK_NIAGARA2:
    case CK_NIAGARA3:
    case CK_NIAGARA4:
      return CG_V9;
    }
    llvm_unreachable("Unexpected CPU kind");
  }

  CPUKind getCPUKind(StringRef Name) const {
    return llvm::StringSwitch<CPUKind>(Name)
        .Case("v8", CK_V8)
        .Case("supersparc", CK_SUPERSPARC)
        .Case("sparclite", CK_SPARCLITE)
        .Case("f934", CK_F934)
        .Case("hypersparc", CK_HYPERSPARC)
        .Case("sparclite86x", CK_SPARCLITE86X)
        .Case("sparclet", CK_SPARCLET)
        .Case("tsc701", CK_TSC701)
        .Case("v9", CK_V9)
        .Case("ultrasparc", CK_ULTRASPARC)
        .Case("ultrasparc3", CK_ULTRASPARC3)
        .Case("niagara", CK_NIAGARA)
        .Case("niagara2", CK_NIAGARA2)
        .Case("niagara3", CK_NIAGARA3)
        .Case("niagara4", CK_NIAGARA4)
        .Case("ma2100", CK_MYRIAD2100)
        .Case("ma2150", CK_MYRIAD2150)
        .Case("ma2450", CK_MYRIAD2450)
        // FIXME: the myriad2[.n] spellings are obsolete,
        // but a grace period is needed to allow updating dependent builds.
        .Case("myriad2", CK_MYRIAD2100)
        .Case("myriad2.1", CK_MYRIAD2100)
        .Case("myriad2.2", CK_MYRIAD2150)
        .Case("leon2", CK_LEON2)
        .Case("at697e", CK_LEON2_AT697E)
        .Case("at697f", CK_LEON2_AT697F)
        .Case("leon3", CK_LEON3)
        .Case("ut699", CK_LEON3_UT699)
        .Case("gr712rc", CK_LEON3_GR712RC)
        .Case("leon4", CK_LEON4)
        .Case("gr740", CK_LEON4_GR740)
        .Default(CK_GENERIC);
  }

  bool setCPU(const std::string &Name) override {
    CPU = getCPUKind(Name);
    return CPU != CK_GENERIC;
  }
};

const char * const SparcTargetInfo::GCCRegNames[] = {
  "r0", "r1", "r2", "r3", "r4", "r5", "r6", "r7",
  "r8", "r9", "r10", "r11", "r12", "r13", "r14", "r15",
  "r16", "r17", "r18", "r19", "r20", "r21", "r22", "r23",
  "r24", "r25", "r26", "r27", "r28", "r29", "r30", "r31"
};

ArrayRef<const char *> SparcTargetInfo::getGCCRegNames() const {
  return llvm::makeArrayRef(GCCRegNames);
}

const TargetInfo::GCCRegAlias SparcTargetInfo::GCCRegAliases[] = {
  { { "g0" }, "r0" },
  { { "g1" }, "r1" },
  { { "g2" }, "r2" },
  { { "g3" }, "r3" },
  { { "g4" }, "r4" },
  { { "g5" }, "r5" },
  { { "g6" }, "r6" },
  { { "g7" }, "r7" },
  { { "o0" }, "r8" },
  { { "o1" }, "r9" },
  { { "o2" }, "r10" },
  { { "o3" }, "r11" },
  { { "o4" }, "r12" },
  { { "o5" }, "r13" },
  { { "o6", "sp" }, "r14" },
  { { "o7" }, "r15" },
  { { "l0" }, "r16" },
  { { "l1" }, "r17" },
  { { "l2" }, "r18" },
  { { "l3" }, "r19" },
  { { "l4" }, "r20" },
  { { "l5" }, "r21" },
  { { "l6" }, "r22" },
  { { "l7" }, "r23" },
  { { "i0" }, "r24" },
  { { "i1" }, "r25" },
  { { "i2" }, "r26" },
  { { "i3" }, "r27" },
  { { "i4" }, "r28" },
  { { "i5" }, "r29" },
  { { "i6", "fp" }, "r30" },
  { { "i7" }, "r31" },
};

ArrayRef<TargetInfo::GCCRegAlias> SparcTargetInfo::getGCCRegAliases() const {
  return llvm::makeArrayRef(GCCRegAliases);
}

// SPARC v8 is the 32-bit mode selected by Triple::sparc.
class SparcV8TargetInfo : public SparcTargetInfo {
public:
  SparcV8TargetInfo(const llvm::Triple &Triple, const TargetOptions &Opts)
      : SparcTargetInfo(Triple, Opts) {
    resetDataLayout("E-m:e-p:32:32-i64:64-f128:64-n32-S64");
    // NetBSD / OpenBSD use long (same as llvm default); everyone else uses int.
    switch (getTriple().getOS()) {
    default:
      SizeType = UnsignedInt;
      IntPtrType = SignedInt;
      PtrDiffType = SignedInt;
      break;
    case llvm::Triple::NetBSD:
    case llvm::Triple::OpenBSD:
      SizeType = UnsignedLong;
      IntPtrType = SignedLong;
      PtrDiffType = SignedLong;
      break;
    }
    // Up to 32 bits are lock-free atomic, but we're willing to do atomic ops
    // on up to 64 bits.
    MaxAtomicPromoteWidth = 64;
    MaxAtomicInlineWidth = 32;
  }

  void getTargetDefines(const LangOptions &Opts,
                        MacroBuilder &Builder) const override {
    SparcTargetInfo::getTargetDefines(Opts, Builder);
    switch (getCPUGeneration(CPU)) {
    case CG_V8:
      Builder.defineMacro("__sparcv8");
      if (getTriple().getOS() != llvm::Triple::Solaris)
        Builder.defineMacro("__sparcv8__");
      break;
    case CG_V9:
      Builder.defineMacro("__sparcv9");
      if (getTriple().getOS() != llvm::Triple::Solaris) {
        Builder.defineMacro("__sparcv9__");
        Builder.defineMacro("__sparc_v9__");
      }
      break;
    }
    if (getTriple().getVendor() == llvm::Triple::Myriad) {
      std::string MyriadArchValue, Myriad2Value;
      Builder.defineMacro("__sparc_v8__");
      Builder.defineMacro("__leon__");
      switch (CPU) {
      case CK_MYRIAD2150:
        MyriadArchValue = "__ma2150";
        Myriad2Value = "2";
        break;
      case CK_MYRIAD2450:
        MyriadArchValue = "__ma2450";
        Myriad2Value = "2";
        break;
      default:
        MyriadArchValue = "__ma2100";
        Myriad2Value = "1";
        break;
      }
      Builder.defineMacro(MyriadArchValue, "1");
      Builder.defineMacro(MyriadArchValue+"__", "1");
      Builder.defineMacro("__myriad2__", Myriad2Value);
      Builder.defineMacro("__myriad2", Myriad2Value);
    }
  }

  bool hasSjLjLowering() const override {
    return true;
  }
};

// SPARCV8el is the 32-bit little-endian mode selected by Triple::sparcel.
class SparcV8elTargetInfo : public SparcV8TargetInfo {
 public:
   SparcV8elTargetInfo(const llvm::Triple &Triple, const TargetOptions &Opts)
       : SparcV8TargetInfo(Triple, Opts) {
     resetDataLayout("e-m:e-p:32:32-i64:64-f128:64-n32-S64");
  }
};

// SPARC v9 is the 64-bit mode selected by Triple::sparcv9.
class SparcV9TargetInfo : public SparcTargetInfo {
public:
  SparcV9TargetInfo(const llvm::Triple &Triple, const TargetOptions &Opts)
      : SparcTargetInfo(Triple, Opts) {
    // FIXME: Support Sparc quad-precision long double?
    resetDataLayout("E-m:e-i64:64-n32:64-S128");
    // This is an LP64 platform.
    LongWidth = LongAlign = PointerWidth = PointerAlign = 64;

    // OpenBSD uses long long for int64_t and intmax_t.
    if (getTriple().getOS() == llvm::Triple::OpenBSD)
      IntMaxType = SignedLongLong;
    else
      IntMaxType = SignedLong;
    Int64Type = IntMaxType;

    // The SPARCv8 System V ABI has long double 128-bits in size, but 64-bit
    // aligned. The SPARCv9 SCD 2.4.1 says 16-byte aligned.
    LongDoubleWidth = 128;
    LongDoubleAlign = 128;
    LongDoubleFormat = &llvm::APFloat::IEEEquad();
    MaxAtomicPromoteWidth = MaxAtomicInlineWidth = 64;
  }

  void getTargetDefines(const LangOptions &Opts,
                        MacroBuilder &Builder) const override {
    SparcTargetInfo::getTargetDefines(Opts, Builder);
    Builder.defineMacro("__sparcv9");
    Builder.defineMacro("__arch64__");
    // Solaris doesn't need these variants, but the BSDs do.
    if (getTriple().getOS() != llvm::Triple::Solaris) {
      Builder.defineMacro("__sparc64__");
      Builder.defineMacro("__sparc_v9__");
      Builder.defineMacro("__sparcv9__");
    }
  }

  bool setCPU(const std::string &Name) override {
    if (!SparcTargetInfo::setCPU(Name))
      return false;
    return getCPUGeneration(CPU) == CG_V9;
  }
};

class SystemZTargetInfo : public TargetInfo {
  static const Builtin::Info BuiltinInfo[];
  static const char *const GCCRegNames[];
  std::string CPU;
  int ISARevision;
  bool HasTransactionalExecution;
  bool HasVector;

public:
  SystemZTargetInfo(const llvm::Triple &Triple, const TargetOptions &)
      : TargetInfo(Triple), CPU("z10"), ISARevision(8),
        HasTransactionalExecution(false), HasVector(false) {
    IntMaxType = SignedLong;
    Int64Type = SignedLong;
    TLSSupported = true;
    IntWidth = IntAlign = 32;
    LongWidth = LongLongWidth = LongAlign = LongLongAlign = 64;
    PointerWidth = PointerAlign = 64;
    LongDoubleWidth = 128;
    LongDoubleAlign = 64;
    LongDoubleFormat = &llvm::APFloat::IEEEquad();
    DefaultAlignForAttributeAligned = 64;
    MinGlobalAlign = 16;
    resetDataLayout("E-m:e-i1:8:16-i8:8:16-i64:64-f128:64-a:8:16-n32:64");
    MaxAtomicPromoteWidth = MaxAtomicInlineWidth = 64;
  }
  void getTargetDefines(const LangOptions &Opts,
                        MacroBuilder &Builder) const override {
    Builder.defineMacro("__s390__");
    Builder.defineMacro("__s390x__");
    Builder.defineMacro("__zarch__");
    Builder.defineMacro("__LONG_DOUBLE_128__");

    Builder.defineMacro("__ARCH__", Twine(ISARevision));

    Builder.defineMacro("__GCC_HAVE_SYNC_COMPARE_AND_SWAP_1");
    Builder.defineMacro("__GCC_HAVE_SYNC_COMPARE_AND_SWAP_2");
    Builder.defineMacro("__GCC_HAVE_SYNC_COMPARE_AND_SWAP_4");
    Builder.defineMacro("__GCC_HAVE_SYNC_COMPARE_AND_SWAP_8");

    if (HasTransactionalExecution)
      Builder.defineMacro("__HTM__");
    if (HasVector)
      Builder.defineMacro("__VX__");
    if (Opts.ZVector)
      Builder.defineMacro("__VEC__", "10302");
  }
  ArrayRef<Builtin::Info> getTargetBuiltins() const override {
    return llvm::makeArrayRef(BuiltinInfo,
                         clang::SystemZ::LastTSBuiltin-Builtin::FirstTSBuiltin);
  }

  ArrayRef<const char *> getGCCRegNames() const override;
  ArrayRef<TargetInfo::GCCRegAlias> getGCCRegAliases() const override {
    // No aliases.
    return None;
  }
  bool validateAsmConstraint(const char *&Name,
                             TargetInfo::ConstraintInfo &info) const override;
  const char *getClobbers() const override {
    // FIXME: Is this really right?
    return "";
  }
  BuiltinVaListKind getBuiltinVaListKind() const override {
    return TargetInfo::SystemZBuiltinVaList;
  }
  int getISARevision(const StringRef &Name) const {
    return llvm::StringSwitch<int>(Name)
      .Cases("arch8", "z10", 8)
      .Cases("arch9", "z196", 9)
      .Cases("arch10", "zEC12", 10)
      .Cases("arch11", "z13", 11)
      .Cases("arch12", "z14", 12)
      .Default(-1);
  }
  bool setCPU(const std::string &Name) override {
    CPU = Name;
    ISARevision = getISARevision(CPU);
    return ISARevision != -1;
  }
  bool
  initFeatureMap(llvm::StringMap<bool> &Features, DiagnosticsEngine &Diags,
                 StringRef CPU,
                 const std::vector<std::string> &FeaturesVec) const override {
    int ISARevision = getISARevision(CPU);
    if (ISARevision >= 10)
      Features["transactional-execution"] = true;
    if (ISARevision >= 11)
      Features["vector"] = true;
    if (ISARevision >= 12)
      Features["vector-enhancements-1"] = true;
    return TargetInfo::initFeatureMap(Features, Diags, CPU, FeaturesVec);
  }

  bool handleTargetFeatures(std::vector<std::string> &Features,
                            DiagnosticsEngine &Diags) override {
    HasTransactionalExecution = false;
    HasVector = false;
    for (const auto &Feature : Features) {
      if (Feature == "+transactional-execution")
        HasTransactionalExecution = true;
      else if (Feature == "+vector")
        HasVector = true;
    }
    // If we use the vector ABI, vector types are 64-bit aligned.
    if (HasVector) {
      MaxVectorAlign = 64;
      resetDataLayout("E-m:e-i1:8:16-i8:8:16-i64:64-f128:64"
                      "-v128:64-a:8:16-n32:64");
    }
    return true;
  }

  bool hasFeature(StringRef Feature) const override {
    return llvm::StringSwitch<bool>(Feature)
        .Case("systemz", true)
        .Case("arch8", ISARevision >= 8)
        .Case("arch9", ISARevision >= 9)
        .Case("arch10", ISARevision >= 10)
        .Case("arch11", ISARevision >= 11)
        .Case("arch12", ISARevision >= 12)
        .Case("htm", HasTransactionalExecution)
        .Case("vx", HasVector)
        .Default(false);
  }

  CallingConvCheckResult checkCallingConvention(CallingConv CC) const override {
    switch (CC) {
    case CC_C:
    case CC_Swift:
    case CC_OpenCLKernel:
      return CCCR_OK;
    default:
      return CCCR_Warning;
    }
  }

  StringRef getABI() const override {
    if (HasVector)
      return "vector";
    return "";
  }

  bool useFloat128ManglingForLongDouble() const override {
    return true;
  }
};

const Builtin::Info SystemZTargetInfo::BuiltinInfo[] = {
#define BUILTIN(ID, TYPE, ATTRS)                                               \
  { #ID, TYPE, ATTRS, nullptr, ALL_LANGUAGES, nullptr },
#define TARGET_BUILTIN(ID, TYPE, ATTRS, FEATURE)                               \
  { #ID, TYPE, ATTRS, nullptr, ALL_LANGUAGES, FEATURE },
#include "clang/Basic/BuiltinsSystemZ.def"
};

const char *const SystemZTargetInfo::GCCRegNames[] = {
  "r0",  "r1",  "r2",  "r3",  "r4",  "r5",  "r6",  "r7",
  "r8",  "r9",  "r10", "r11", "r12", "r13", "r14", "r15",
  "f0",  "f2",  "f4",  "f6",  "f1",  "f3",  "f5",  "f7",
  "f8",  "f10", "f12", "f14", "f9",  "f11", "f13", "f15"
};

ArrayRef<const char *> SystemZTargetInfo::getGCCRegNames() const {
  return llvm::makeArrayRef(GCCRegNames);
}

bool SystemZTargetInfo::
validateAsmConstraint(const char *&Name,
                      TargetInfo::ConstraintInfo &Info) const {
  switch (*Name) {
  default:
    return false;

  case 'a': // Address register
  case 'd': // Data register (equivalent to 'r')
  case 'f': // Floating-point register
    Info.setAllowsRegister();
    return true;

  case 'I': // Unsigned 8-bit constant
  case 'J': // Unsigned 12-bit constant
  case 'K': // Signed 16-bit constant
  case 'L': // Signed 20-bit displacement (on all targets we support)
  case 'M': // 0x7fffffff
    return true;

  case 'Q': // Memory with base and unsigned 12-bit displacement
  case 'R': // Likewise, plus an index
  case 'S': // Memory with base and signed 20-bit displacement
  case 'T': // Likewise, plus an index
    Info.setAllowsMemory();
    return true;
  }
}

#if INTEL_CUSTOMIZATION
// CSA Target
class CSATargetInfo : public TargetInfo {
  static const Builtin::Info BuiltinInfo[];

  enum CSAKind {
    CSA_NONE,
    CSA_ORDERED,
    CSA_AUTOUNIT,
    CSA_AUTOMIN,
    CSA_CONFIG0,
    CSA_CONFIG1
  } CSA;

public:
  CSATargetInfo(const llvm::Triple &Triple, const TargetOptions &Opts)
      : TargetInfo(Triple) {
    LongWidth = LongAlign = PointerWidth = PointerAlign = 64;
    LongDoubleWidth = 128;
    LongDoubleAlign = 128;
    LargeArrayMinWidth = 128;
    LargeArrayAlign = 128;
    SuitableAlign = 128;
    SizeType    = UnsignedLong;
    PtrDiffType = SignedLong;
    IntPtrType  = SignedLong;
    IntMaxType  = SignedLong;
    Int64Type   = SignedLong;

    // CSA supports atomics up to 8 bytes.
    MaxAtomicPromoteWidth = MaxAtomicInlineWidth = 64;

    // Match lib/Target/CSA/CSASubtarget.cpp
    // Issue - does it need to match x86-64?
    resetDataLayout("e-m:e-i64:64-n32:64");
  }

  void getTargetDefines(const LangOptions &Opts,
                        MacroBuilder &Builder) const override {
    // CSA builds on X86.  We should really define everything for
    // the current x86 target, but this should get past initial include
    // file issues.
    Builder.defineMacro("__amd64__");
    Builder.defineMacro("__amd64");
    Builder.defineMacro("__x86_64");
    Builder.defineMacro("__x86_64__");

    Builder.defineMacro("__CSA__");
  }
  ArrayRef<Builtin::Info> getTargetBuiltins() const override {
    return llvm::makeArrayRef(BuiltinInfo,
                           clang::CSA::LastTSBuiltin-Builtin::FirstTSBuiltin);
  }
  ArrayRef<const char *> getGCCRegNames() const override {
    static const char * const GCCRegNames[] = { "dummy" };
    return llvm::makeArrayRef(GCCRegNames);
  }
  ArrayRef<TargetInfo::GCCRegAlias> getGCCRegAliases() const override {
    return None;
  }
  bool validateAsmConstraint(const char *&Name,
                            TargetInfo::ConstraintInfo &Info) const override {
    // This is only used for validation on the front end.
    switch (*Name) {
      default:
        return false;
      case 'a':
      case 'b':
      case 'c':
      case 'd':
      case 'A':
      case 'B':
      case 'C':
      case 'D':
        Info.setAllowsRegister();
        return true;
    }
    return false;
  }

  const char *getClobbers() const override {
    return "";
  }
  BuiltinVaListKind getBuiltinVaListKind() const override {
    return TargetInfo::VoidPtrBuiltinVaList;
  }
  bool setCPU(const std::string &Name) override {
    CSA = llvm::StringSwitch<CSAKind>(Name)
        .Case("ordered", CSA_ORDERED)
        .Case("autounit",CSA_AUTOUNIT)
        .Case("automin", CSA_AUTOMIN)
        .Case("config0", CSA_CONFIG0)
        .Case("config1", CSA_CONFIG1)
        .Default(CSA_NONE);
    return CSA != CSA_NONE;
  }
};

const Builtin::Info CSATargetInfo::BuiltinInfo[] = {
#define BUILTIN(ID, TYPE, ATTRS) \
  { #ID, TYPE, ATTRS, nullptr, ALL_LANGUAGES, nullptr },
#define LIBBUILTIN(ID, TYPE, ATTRS, HEADER) \
  { #ID, TYPE, ATTRS, HEADER, ALL_LANGUAGES, nullptr },
#include "clang/Basic/BuiltinsCSA.def"
};
#endif

class MSP430TargetInfo : public TargetInfo {
  static const char *const GCCRegNames[];

public:
  MSP430TargetInfo(const llvm::Triple &Triple, const TargetOptions &)
      : TargetInfo(Triple) {
    TLSSupported = false;
    IntWidth = 16;
    IntAlign = 16;
    LongWidth = 32;
    LongLongWidth = 64;
    LongAlign = LongLongAlign = 16;
    PointerWidth = 16;
    PointerAlign = 16;
    SuitableAlign = 16;
    SizeType = UnsignedInt;
    IntMaxType = SignedLongLong;
    IntPtrType = SignedInt;
    PtrDiffType = SignedInt;
    SigAtomicType = SignedLong;
    resetDataLayout("e-m:e-p:16:16-i32:16-i64:16-f32:16-f64:16-a:8-n8:16-S16");
  }
  void getTargetDefines(const LangOptions &Opts,
                        MacroBuilder &Builder) const override {
    Builder.defineMacro("MSP430");
    Builder.defineMacro("__MSP430__");
    // FIXME: defines for different 'flavours' of MCU
  }
  ArrayRef<Builtin::Info> getTargetBuiltins() const override {
    // FIXME: Implement.
    return None;
  }
  bool hasFeature(StringRef Feature) const override {
    return Feature == "msp430";
  }
  ArrayRef<const char *> getGCCRegNames() const override;
  ArrayRef<TargetInfo::GCCRegAlias> getGCCRegAliases() const override {
    // No aliases.
    return None;
  }
  bool validateAsmConstraint(const char *&Name,
                             TargetInfo::ConstraintInfo &info) const override {
    // FIXME: implement
    switch (*Name) {
    case 'K': // the constant 1
    case 'L': // constant -1^20 .. 1^19
    case 'M': // constant 1-4:
      return true;
    }
    // No target constraints for now.
    return false;
  }
  const char *getClobbers() const override {
    // FIXME: Is this really right?
    return "";
  }
  BuiltinVaListKind getBuiltinVaListKind() const override {
    // FIXME: implement
    return TargetInfo::CharPtrBuiltinVaList;
  }
};

const char *const MSP430TargetInfo::GCCRegNames[] = {
    "r0", "r1", "r2",  "r3",  "r4",  "r5",  "r6",  "r7",
    "r8", "r9", "r10", "r11", "r12", "r13", "r14", "r15"};

ArrayRef<const char *> MSP430TargetInfo::getGCCRegNames() const {
  return llvm::makeArrayRef(GCCRegNames);
}

// LLVM and Clang cannot be used directly to output native binaries for
// target, but is used to compile C code to llvm bitcode with correct
// type and alignment information.
//
// TCE uses the llvm bitcode as input and uses it for generating customized
// target processor and program binary. TCE co-design environment is
// publicly available in http://tce.cs.tut.fi

static const unsigned TCEOpenCLAddrSpaceMap[] = {
    0, // Default
    3, // opencl_global
    4, // opencl_local
    5, // opencl_constant
    // FIXME: generic has to be added to the target
    0, // opencl_generic
    0, // cuda_device
    0, // cuda_constant
    0  // cuda_shared
};

class TCETargetInfo : public TargetInfo {
public:
  TCETargetInfo(const llvm::Triple &Triple, const TargetOptions &)
      : TargetInfo(Triple) {
    TLSSupported = false;
    IntWidth = 32;
    LongWidth = LongLongWidth = 32;
    PointerWidth = 32;
    IntAlign = 32;
    LongAlign = LongLongAlign = 32;
    PointerAlign = 32;
    SuitableAlign = 32;
    SizeType = UnsignedInt;
    IntMaxType = SignedLong;
    IntPtrType = SignedInt;
    PtrDiffType = SignedInt;
    FloatWidth = 32;
    FloatAlign = 32;
    DoubleWidth = 32;
    DoubleAlign = 32;
    LongDoubleWidth = 32;
    LongDoubleAlign = 32;
    FloatFormat = &llvm::APFloat::IEEEsingle();
    DoubleFormat = &llvm::APFloat::IEEEsingle();
    LongDoubleFormat = &llvm::APFloat::IEEEsingle();
    resetDataLayout("E-p:32:32:32-i1:8:8-i8:8:32-"
                    "i16:16:32-i32:32:32-i64:32:32-"
                    "f32:32:32-f64:32:32-v64:32:32-"
                    "v128:32:32-v256:32:32-v512:32:32-"
                    "v1024:32:32-a0:0:32-n32");
    AddrSpaceMap = &TCEOpenCLAddrSpaceMap;
    UseAddrSpaceMapMangling = true;
  }

  void getTargetDefines(const LangOptions &Opts,
                        MacroBuilder &Builder) const override {
    DefineStd(Builder, "tce", Opts);
    Builder.defineMacro("__TCE__");
    Builder.defineMacro("__TCE_V1__");
  }
  bool hasFeature(StringRef Feature) const override { return Feature == "tce"; }

  ArrayRef<Builtin::Info> getTargetBuiltins() const override { return None; }
  const char *getClobbers() const override { return ""; }
  BuiltinVaListKind getBuiltinVaListKind() const override {
    return TargetInfo::VoidPtrBuiltinVaList;
  }
  ArrayRef<const char *> getGCCRegNames() const override { return None; }
  bool validateAsmConstraint(const char *&Name,
                             TargetInfo::ConstraintInfo &info) const override {
    return true;
  }
  ArrayRef<TargetInfo::GCCRegAlias> getGCCRegAliases() const override {
    return None;
  }
};

class TCELETargetInfo : public TCETargetInfo {
public:
  TCELETargetInfo(const llvm::Triple &Triple, const TargetOptions &Opts)
      : TCETargetInfo(Triple, Opts) {
    BigEndian = false;

    resetDataLayout("e-p:32:32:32-i1:8:8-i8:8:32-"
                    "i16:16:32-i32:32:32-i64:32:32-"
                    "f32:32:32-f64:32:32-v64:32:32-"
                    "v128:32:32-v256:32:32-v512:32:32-"
                    "v1024:32:32-a0:0:32-n32");

  }

  virtual void getTargetDefines(const LangOptions &Opts,
                                MacroBuilder &Builder) const {
    DefineStd(Builder, "tcele", Opts);
    Builder.defineMacro("__TCE__");
    Builder.defineMacro("__TCE_V1__");
    Builder.defineMacro("__TCELE__");
    Builder.defineMacro("__TCELE_V1__");
  }

};

class BPFTargetInfo : public TargetInfo {
public:
  BPFTargetInfo(const llvm::Triple &Triple, const TargetOptions &)
      : TargetInfo(Triple) {
    LongWidth = LongAlign = PointerWidth = PointerAlign = 64;
    SizeType    = UnsignedLong;
    PtrDiffType = SignedLong;
    IntPtrType  = SignedLong;
    IntMaxType  = SignedLong;
    Int64Type   = SignedLong;
    RegParmMax = 5;
    if (Triple.getArch() == llvm::Triple::bpfeb) {
      resetDataLayout("E-m:e-p:64:64-i64:64-n32:64-S128");
    } else {
      resetDataLayout("e-m:e-p:64:64-i64:64-n32:64-S128");
    }
    MaxAtomicPromoteWidth = 64;
    MaxAtomicInlineWidth = 64;
    TLSSupported = false;
  }
  void getTargetDefines(const LangOptions &Opts,
                        MacroBuilder &Builder) const override {
    DefineStd(Builder, "bpf", Opts);
    Builder.defineMacro("__BPF__");
  }
  bool hasFeature(StringRef Feature) const override {
    return Feature == "bpf";
  }

  ArrayRef<Builtin::Info> getTargetBuiltins() const override { return None; }
  const char *getClobbers() const override {
    return "";
  }
  BuiltinVaListKind getBuiltinVaListKind() const override {
    return TargetInfo::VoidPtrBuiltinVaList;
  }
  ArrayRef<const char *> getGCCRegNames() const override {
    return None;
  }
  bool validateAsmConstraint(const char *&Name,
                             TargetInfo::ConstraintInfo &info) const override {
    return true;
  }
  ArrayRef<TargetInfo::GCCRegAlias> getGCCRegAliases() const override {
    return None;
  }
  CallingConvCheckResult checkCallingConvention(CallingConv CC) const override {
    switch (CC) {
      default:
        return CCCR_Warning;
      case CC_C:
      case CC_OpenCLKernel:
        return CCCR_OK;
    }
  }
};

class Nios2TargetInfo : public TargetInfo {
  void setDataLayout() {
    if (BigEndian)
      resetDataLayout("E-p:32:32:32-i8:8:32-i16:16:32-n32");
    else
      resetDataLayout("e-p:32:32:32-i8:8:32-i16:16:32-n32");
  }

  static const Builtin::Info BuiltinInfo[];
  std::string CPU;
  std::string ABI;

public:
  Nios2TargetInfo(const llvm::Triple &triple, const TargetOptions &opts)
      : TargetInfo(triple), CPU(opts.CPU), ABI(opts.ABI) {
    SizeType = UnsignedInt;
    PtrDiffType = SignedInt;
    MaxAtomicPromoteWidth = MaxAtomicInlineWidth = 32;
    setDataLayout();
  }

  StringRef getABI() const override { return ABI; }
  bool setABI(const std::string &Name) override {
    if (Name == "o32" || Name == "eabi") {
      ABI = Name;
      return true;
    }
    return false;
  }

  bool setCPU(const std::string &Name) override {
    if (Name == "nios2r1" || Name == "nios2r2") {
      CPU = Name;
      return true;
    }
    return false;
  }

  void getTargetDefines(const LangOptions &Opts,
                        MacroBuilder &Builder) const override {
    DefineStd(Builder, "nios2", Opts);
    DefineStd(Builder, "NIOS2", Opts);

    Builder.defineMacro("__nios2");
    Builder.defineMacro("__NIOS2");
    Builder.defineMacro("__nios2__");
    Builder.defineMacro("__NIOS2__");
  }

  ArrayRef<Builtin::Info> getTargetBuiltins() const override {
    return llvm::makeArrayRef(BuiltinInfo, clang::Nios2::LastTSBuiltin -
                                               Builtin::FirstTSBuiltin);
  }

  bool isFeatureSupportedByCPU(StringRef Feature, StringRef CPU) const {
    const bool isR2 = CPU == "nios2r2";
    return llvm::StringSwitch<bool>(Feature)
        .Case("nios2r2mandatory", isR2)
        .Case("nios2r2bmx", isR2)
        .Case("nios2r2mpx", isR2)
        .Case("nios2r2cdx", isR2)
        .Default(false);
  }

  bool initFeatureMap(llvm::StringMap<bool> &Features,
                      DiagnosticsEngine &Diags, StringRef CPU,
                      const std::vector<std::string> &FeatureVec) const override {
    static const char *allFeatures[] = {
      "nios2r2mandatory", "nios2r2bmx", "nios2r2mpx", "nios2r2cdx"
    };
    for (const char *feature : allFeatures) {
        Features[feature] = isFeatureSupportedByCPU(feature, CPU);
    }
    return true;
  }

  bool hasFeature(StringRef Feature) const override {
    return isFeatureSupportedByCPU(Feature, CPU);
  }

  BuiltinVaListKind getBuiltinVaListKind() const override {
    return TargetInfo::VoidPtrBuiltinVaList;
  }

  ArrayRef<const char *> getGCCRegNames() const override {
    static const char *const GCCRegNames[] = {
      // CPU register names
      // Must match second column of GCCRegAliases
      "r0", "r1", "r2", "r3", "r4", "r5", "r6", "r7", "r8", "r9", "r10",
      "r11", "r12", "r13", "r14", "r15", "r16", "r17", "r18", "r19", "r20",
      "r21", "r22", "r23", "r24", "r25", "r26", "r27", "r28", "r29", "r30",
      "r31",
      // Floating point register names
      "ctl0", "ctl1", "ctl2", "ctl3", "ctl4", "ctl5", "ctl6", "ctl7", "ctl8",
      "ctl9", "ctl10", "ctl11", "ctl12", "ctl13", "ctl14", "ctl15"
    };
    return llvm::makeArrayRef(GCCRegNames);
  }

  bool validateAsmConstraint(const char *&Name,
                             TargetInfo::ConstraintInfo &Info) const override {
    switch (*Name) {
    default:
      return false;

    case 'r': // CPU registers.
    case 'd': // Equivalent to "r" unless generating MIPS16 code.
    case 'y': // Equivalent to "r", backwards compatibility only.
    case 'f': // floating-point registers.
    case 'c': // $25 for indirect jumps
    case 'l': // lo register
    case 'x': // hilo register pair
      Info.setAllowsRegister();
      return true;
    }
  }

  const char *getClobbers() const override { return ""; }

  ArrayRef<TargetInfo::GCCRegAlias> getGCCRegAliases() const override {
    static const TargetInfo::GCCRegAlias aliases[] = {
        {{"zero"}, "r0"},      {{"at"}, "r1"},          {{"et"}, "r24"},
        {{"bt"}, "r25"},       {{"gp"}, "r26"},         {{"sp"}, "r27"},
        {{"fp"}, "r28"},       {{"ea"}, "r29"},         {{"ba"}, "r30"},
        {{"ra"}, "r31"},       {{"status"}, "ctl0"},    {{"estatus"}, "ctl1"},
        {{"bstatus"}, "ctl2"}, {{"ienable"}, "ctl3"},   {{"ipending"}, "ctl4"},
        {{"cpuid"}, "ctl5"},   {{"exception"}, "ctl7"}, {{"pteaddr"}, "ctl8"},
        {{"tlbacc"}, "ctl9"},  {{"tlbmisc"}, "ctl10"},  {{"badaddr"}, "ctl12"},
        {{"config"}, "ctl13"}, {{"mpubase"}, "ctl14"},  {{"mpuacc"}, "ctl15"},
    };
    return llvm::makeArrayRef(aliases);
  }
};

const Builtin::Info Nios2TargetInfo::BuiltinInfo[] = {
#define BUILTIN(ID, TYPE, ATTRS)                                               \
  {#ID, TYPE, ATTRS, nullptr, ALL_LANGUAGES, nullptr},
#define TARGET_BUILTIN(ID, TYPE, ATTRS, FEATURE)                               \
  {#ID, TYPE, ATTRS, nullptr, ALL_LANGUAGES, FEATURE},
#include "clang/Basic/BuiltinsNios2.def"
};

class MipsTargetInfo : public TargetInfo {
  void setDataLayout() {
    StringRef Layout;

    if (ABI == "o32")
      Layout = "m:m-p:32:32-i8:8:32-i16:16:32-i64:64-n32-S64";
    else if (ABI == "n32")
      Layout = "m:e-p:32:32-i8:8:32-i16:16:32-i64:64-n32:64-S128";
    else if (ABI == "n64")
      Layout = "m:e-i8:8:32-i16:16:32-i64:64-n32:64-S128";
    else
      llvm_unreachable("Invalid ABI");

    if (BigEndian)
      resetDataLayout(("E-" + Layout).str());
    else
      resetDataLayout(("e-" + Layout).str());
  }


  static const Builtin::Info BuiltinInfo[];
  std::string CPU;
  bool IsMips16;
  bool IsMicromips;
  bool IsNan2008;
  bool IsSingleFloat;
  bool IsNoABICalls;
  bool CanUseBSDABICalls;
  enum MipsFloatABI {
    HardFloat, SoftFloat
  } FloatABI;
  enum DspRevEnum {
    NoDSP, DSP1, DSP2
  } DspRev;
  bool HasMSA;
  bool DisableMadd4;

protected:
  bool HasFP64;
  std::string ABI;

public:
  MipsTargetInfo(const llvm::Triple &Triple, const TargetOptions &)
      : TargetInfo(Triple), IsMips16(false), IsMicromips(false),
        IsNan2008(false), IsSingleFloat(false), IsNoABICalls(false),
        CanUseBSDABICalls(false), FloatABI(HardFloat), DspRev(NoDSP),
        HasMSA(false), DisableMadd4(false), HasFP64(false) {
    TheCXXABI.set(TargetCXXABI::GenericMIPS);

    setABI((getTriple().getArch() == llvm::Triple::mips ||
            getTriple().getArch() == llvm::Triple::mipsel)
               ? "o32"
               : "n64");

    CPU = ABI == "o32" ? "mips32r2" : "mips64r2";

    CanUseBSDABICalls = Triple.getOS() == llvm::Triple::FreeBSD ||
                        Triple.getOS() == llvm::Triple::OpenBSD;
  }

  bool isNaN2008Default() const {
    return CPU == "mips32r6" || CPU == "mips64r6";
  }

  bool isFP64Default() const {
    return CPU == "mips32r6" || ABI == "n32" || ABI == "n64" || ABI == "64";
  }

  bool isNan2008() const override {
    return IsNan2008;
  }

  bool processorSupportsGPR64() const {
    return llvm::StringSwitch<bool>(CPU)
        .Case("mips3", true)
        .Case("mips4", true)
        .Case("mips5", true)
        .Case("mips64", true)
        .Case("mips64r2", true)
        .Case("mips64r3", true)
        .Case("mips64r5", true)
        .Case("mips64r6", true)
        .Case("octeon", true)
        .Default(false);
    return false;
  }

  StringRef getABI() const override { return ABI; }
  bool setABI(const std::string &Name) override {
    if (Name == "o32") {
      setO32ABITypes();
      ABI = Name;
      return true;
    }

    if (Name == "n32") {
      setN32ABITypes();
      ABI = Name;
      return true;
    }
    if (Name == "n64") {
      setN64ABITypes();
      ABI = Name;
      return true;
    }
    return false;
  }

  void setO32ABITypes() {
    Int64Type = SignedLongLong;
    IntMaxType = Int64Type;
    LongDoubleFormat = &llvm::APFloat::IEEEdouble();
    LongDoubleWidth = LongDoubleAlign = 64;
    LongWidth = LongAlign = 32;
    MaxAtomicPromoteWidth = MaxAtomicInlineWidth = 32;
    PointerWidth = PointerAlign = 32;
    PtrDiffType = SignedInt;
    SizeType = UnsignedInt;
    SuitableAlign = 64;
  }

  void setN32N64ABITypes() {
    LongDoubleWidth = LongDoubleAlign = 128;
    LongDoubleFormat = &llvm::APFloat::IEEEquad();
    if (getTriple().getOS() == llvm::Triple::FreeBSD) {
      LongDoubleWidth = LongDoubleAlign = 64;
      LongDoubleFormat = &llvm::APFloat::IEEEdouble();
    }
    MaxAtomicPromoteWidth = MaxAtomicInlineWidth = 64;
    SuitableAlign = 128;
  }

  void setN64ABITypes() {
    setN32N64ABITypes();
    if (getTriple().getOS() == llvm::Triple::OpenBSD) {
      Int64Type = SignedLongLong;
    } else {
      Int64Type = SignedLong;
    }
    IntMaxType = Int64Type;
    LongWidth = LongAlign = 64;
    PointerWidth = PointerAlign = 64;
    PtrDiffType = SignedLong;
    SizeType = UnsignedLong;
  }

  void setN32ABITypes() {
    setN32N64ABITypes();
    Int64Type = SignedLongLong;
    IntMaxType = Int64Type;
    LongWidth = LongAlign = 32;
    PointerWidth = PointerAlign = 32;
    PtrDiffType = SignedInt;
    SizeType = UnsignedInt;
  }

  bool setCPU(const std::string &Name) override {
    CPU = Name;
    return llvm::StringSwitch<bool>(Name)
        .Case("mips1", true)
        .Case("mips2", true)
        .Case("mips3", true)
        .Case("mips4", true)
        .Case("mips5", true)
        .Case("mips32", true)
        .Case("mips32r2", true)
        .Case("mips32r3", true)
        .Case("mips32r5", true)
        .Case("mips32r6", true)
        .Case("mips64", true)
        .Case("mips64r2", true)
        .Case("mips64r3", true)
        .Case("mips64r5", true)
        .Case("mips64r6", true)
        .Case("octeon", true)
        .Case("p5600", true)
        .Default(false);
  }
  const std::string& getCPU() const { return CPU; }
  bool
  initFeatureMap(llvm::StringMap<bool> &Features, DiagnosticsEngine &Diags,
                 StringRef CPU,
                 const std::vector<std::string> &FeaturesVec) const override {
    if (CPU.empty())
      CPU = getCPU();
    if (CPU == "octeon")
      Features["mips64r2"] = Features["cnmips"] = true;
    else
      Features[CPU] = true;
    return TargetInfo::initFeatureMap(Features, Diags, CPU, FeaturesVec);
  }

  void getTargetDefines(const LangOptions &Opts,
                        MacroBuilder &Builder) const override {
    if (BigEndian) {
      DefineStd(Builder, "MIPSEB", Opts);
      Builder.defineMacro("_MIPSEB");
    } else {
      DefineStd(Builder, "MIPSEL", Opts);
      Builder.defineMacro("_MIPSEL");
    }

    Builder.defineMacro("__mips__");
    Builder.defineMacro("_mips");
    if (Opts.GNUMode)
      Builder.defineMacro("mips");

    if (ABI == "o32") {
      Builder.defineMacro("__mips", "32");
      Builder.defineMacro("_MIPS_ISA", "_MIPS_ISA_MIPS32");
    } else {
      Builder.defineMacro("__mips", "64");
      Builder.defineMacro("__mips64");
      Builder.defineMacro("__mips64__");
      Builder.defineMacro("_MIPS_ISA", "_MIPS_ISA_MIPS64");
    }

    const std::string ISARev = llvm::StringSwitch<std::string>(getCPU())
                                   .Cases("mips32", "mips64", "1")
                                   .Cases("mips32r2", "mips64r2", "2")
                                   .Cases("mips32r3", "mips64r3", "3")
                                   .Cases("mips32r5", "mips64r5", "5")
                                   .Cases("mips32r6", "mips64r6", "6")
                                   .Default("");
    if (!ISARev.empty())
      Builder.defineMacro("__mips_isa_rev", ISARev);

    if (ABI == "o32") {
      Builder.defineMacro("__mips_o32");
      Builder.defineMacro("_ABIO32", "1");
      Builder.defineMacro("_MIPS_SIM", "_ABIO32");
    } else if (ABI == "n32") {
      Builder.defineMacro("__mips_n32");
      Builder.defineMacro("_ABIN32", "2");
      Builder.defineMacro("_MIPS_SIM", "_ABIN32");
    } else if (ABI == "n64") {
      Builder.defineMacro("__mips_n64");
      Builder.defineMacro("_ABI64", "3");
      Builder.defineMacro("_MIPS_SIM", "_ABI64");
    } else
      llvm_unreachable("Invalid ABI.");

    if (!IsNoABICalls) {
      Builder.defineMacro("__mips_abicalls");
      if (CanUseBSDABICalls)
        Builder.defineMacro("__ABICALLS__");
    }

    Builder.defineMacro("__REGISTER_PREFIX__", "");

    switch (FloatABI) {
    case HardFloat:
      Builder.defineMacro("__mips_hard_float", Twine(1));
      break;
    case SoftFloat:
      Builder.defineMacro("__mips_soft_float", Twine(1));
      break;
    }

    if (IsSingleFloat)
      Builder.defineMacro("__mips_single_float", Twine(1));

    Builder.defineMacro("__mips_fpr", HasFP64 ? Twine(64) : Twine(32));
    Builder.defineMacro("_MIPS_FPSET",
                        Twine(32 / (HasFP64 || IsSingleFloat ? 1 : 2)));

    if (IsMips16)
      Builder.defineMacro("__mips16", Twine(1));

    if (IsMicromips)
      Builder.defineMacro("__mips_micromips", Twine(1));

    if (IsNan2008)
      Builder.defineMacro("__mips_nan2008", Twine(1));

    switch (DspRev) {
    default:
      break;
    case DSP1:
      Builder.defineMacro("__mips_dsp_rev", Twine(1));
      Builder.defineMacro("__mips_dsp", Twine(1));
      break;
    case DSP2:
      Builder.defineMacro("__mips_dsp_rev", Twine(2));
      Builder.defineMacro("__mips_dspr2", Twine(1));
      Builder.defineMacro("__mips_dsp", Twine(1));
      break;
    }

    if (HasMSA)
      Builder.defineMacro("__mips_msa", Twine(1));

    if (DisableMadd4)
      Builder.defineMacro("__mips_no_madd4", Twine(1));

    Builder.defineMacro("_MIPS_SZPTR", Twine(getPointerWidth(0)));
    Builder.defineMacro("_MIPS_SZINT", Twine(getIntWidth()));
    Builder.defineMacro("_MIPS_SZLONG", Twine(getLongWidth()));

    Builder.defineMacro("_MIPS_ARCH", "\"" + CPU + "\"");
    Builder.defineMacro("_MIPS_ARCH_" + StringRef(CPU).upper());

    // These shouldn't be defined for MIPS-I but there's no need to check
    // for that since MIPS-I isn't supported.
    Builder.defineMacro("__GCC_HAVE_SYNC_COMPARE_AND_SWAP_1");
    Builder.defineMacro("__GCC_HAVE_SYNC_COMPARE_AND_SWAP_2");
    Builder.defineMacro("__GCC_HAVE_SYNC_COMPARE_AND_SWAP_4");

    // 32-bit MIPS processors don't have the necessary lld/scd instructions
    // found in 64-bit processors. In the case of O32 on a 64-bit processor,
    // the instructions exist but using them violates the ABI since they
    // require 64-bit GPRs and O32 only supports 32-bit GPRs.
    if (ABI == "n32" || ABI == "n64")
      Builder.defineMacro("__GCC_HAVE_SYNC_COMPARE_AND_SWAP_8");
  }

  ArrayRef<Builtin::Info> getTargetBuiltins() const override {
    return llvm::makeArrayRef(BuiltinInfo,
                          clang::Mips::LastTSBuiltin - Builtin::FirstTSBuiltin);
  }
  bool hasFeature(StringRef Feature) const override {
    return llvm::StringSwitch<bool>(Feature)
      .Case("mips", true)
      .Case("fp64", HasFP64)
      .Default(false);
  }
  BuiltinVaListKind getBuiltinVaListKind() const override {
    return TargetInfo::VoidPtrBuiltinVaList;
  }
  ArrayRef<const char *> getGCCRegNames() const override {
    static const char *const GCCRegNames[] = {
      // CPU register names
      // Must match second column of GCCRegAliases
      "$0",   "$1",   "$2",   "$3",   "$4",   "$5",   "$6",   "$7",
      "$8",   "$9",   "$10",  "$11",  "$12",  "$13",  "$14",  "$15",
      "$16",  "$17",  "$18",  "$19",  "$20",  "$21",  "$22",  "$23",
      "$24",  "$25",  "$26",  "$27",  "$28",  "$29",  "$30",  "$31",
      // Floating point register names
      "$f0",  "$f1",  "$f2",  "$f3",  "$f4",  "$f5",  "$f6",  "$f7",
      "$f8",  "$f9",  "$f10", "$f11", "$f12", "$f13", "$f14", "$f15",
      "$f16", "$f17", "$f18", "$f19", "$f20", "$f21", "$f22", "$f23",
      "$f24", "$f25", "$f26", "$f27", "$f28", "$f29", "$f30", "$f31",
      // Hi/lo and condition register names
      "hi",   "lo",   "",     "$fcc0","$fcc1","$fcc2","$fcc3","$fcc4",
      "$fcc5","$fcc6","$fcc7","$ac1hi","$ac1lo","$ac2hi","$ac2lo",
      "$ac3hi","$ac3lo",
      // MSA register names
      "$w0",  "$w1",  "$w2",  "$w3",  "$w4",  "$w5",  "$w6",  "$w7",
      "$w8",  "$w9",  "$w10", "$w11", "$w12", "$w13", "$w14", "$w15",
      "$w16", "$w17", "$w18", "$w19", "$w20", "$w21", "$w22", "$w23",
      "$w24", "$w25", "$w26", "$w27", "$w28", "$w29", "$w30", "$w31",
      // MSA control register names
      "$msair",      "$msacsr", "$msaaccess", "$msasave", "$msamodify",
      "$msarequest", "$msamap", "$msaunmap"
    };
    return llvm::makeArrayRef(GCCRegNames);
  }
  bool validateAsmConstraint(const char *&Name,
                             TargetInfo::ConstraintInfo &Info) const override {
    switch (*Name) {
    default:
      return false;
    case 'r': // CPU registers.
    case 'd': // Equivalent to "r" unless generating MIPS16 code.
    case 'y': // Equivalent to "r", backward compatibility only.
    case 'f': // floating-point registers.
    case 'c': // $25 for indirect jumps
    case 'l': // lo register
    case 'x': // hilo register pair
      Info.setAllowsRegister();
      return true;
    case 'I': // Signed 16-bit constant
    case 'J': // Integer 0
    case 'K': // Unsigned 16-bit constant
    case 'L': // Signed 32-bit constant, lower 16-bit zeros (for lui)
    case 'M': // Constants not loadable via lui, addiu, or ori
    case 'N': // Constant -1 to -65535
    case 'O': // A signed 15-bit constant
    case 'P': // A constant between 1 go 65535
      return true;
    case 'R': // An address that can be used in a non-macro load or store
      Info.setAllowsMemory();
      return true;
    case 'Z':
      if (Name[1] == 'C') { // An address usable by ll, and sc.
        Info.setAllowsMemory();
        Name++; // Skip over 'Z'.
        return true;
      }
      return false;
    }
  }

  std::string convertConstraint(const char *&Constraint) const override {
    std::string R;
    switch (*Constraint) {
    case 'Z': // Two-character constraint; add "^" hint for later parsing.
      if (Constraint[1] == 'C') {
        R = std::string("^") + std::string(Constraint, 2);
        Constraint++;
        return R;
      }
      break;
    }
    return TargetInfo::convertConstraint(Constraint);
  }

  const char *getClobbers() const override {
    // In GCC, $1 is not widely used in generated code (it's used only in a few
    // specific situations), so there is no real need for users to add it to
    // the clobbers list if they want to use it in their inline assembly code.
    //
    // In LLVM, $1 is treated as a normal GPR and is always allocatable during
    // code generation, so using it in inline assembly without adding it to the
    // clobbers list can cause conflicts between the inline assembly code and
    // the surrounding generated code.
    //
    // Another problem is that LLVM is allowed to choose $1 for inline assembly
    // operands, which will conflict with the ".set at" assembler option (which
    // we use only for inline assembly, in order to maintain compatibility with
    // GCC) and will also conflict with the user's usage of $1.
    //
    // The easiest way to avoid these conflicts and keep $1 as an allocatable
    // register for generated code is to automatically clobber $1 for all inline
    // assembly code.
    //
    // FIXME: We should automatically clobber $1 only for inline assembly code
    // which actually uses it. This would allow LLVM to use $1 for inline
    // assembly operands if the user's assembly code doesn't use it.
    return "~{$1}";
  }

  bool handleTargetFeatures(std::vector<std::string> &Features,
                            DiagnosticsEngine &Diags) override {
    IsMips16 = false;
    IsMicromips = false;
    IsNan2008 = isNaN2008Default();
    IsSingleFloat = false;
    FloatABI = HardFloat;
    DspRev = NoDSP;
    HasFP64 = isFP64Default();

    for (const auto &Feature : Features) {
      if (Feature == "+single-float")
        IsSingleFloat = true;
      else if (Feature == "+soft-float")
        FloatABI = SoftFloat;
      else if (Feature == "+mips16")
        IsMips16 = true;
      else if (Feature == "+micromips")
        IsMicromips = true;
      else if (Feature == "+dsp")
        DspRev = std::max(DspRev, DSP1);
      else if (Feature == "+dspr2")
        DspRev = std::max(DspRev, DSP2);
      else if (Feature == "+msa")
        HasMSA = true;
      else if (Feature == "+nomadd4")
        DisableMadd4 = true;
      else if (Feature == "+fp64")
        HasFP64 = true;
      else if (Feature == "-fp64")
        HasFP64 = false;
      else if (Feature == "+nan2008")
        IsNan2008 = true;
      else if (Feature == "-nan2008")
        IsNan2008 = false;
      else if (Feature == "+noabicalls")
        IsNoABICalls = true;
    }

    setDataLayout();

    return true;
  }

  int getEHDataRegisterNumber(unsigned RegNo) const override {
    if (RegNo == 0) return 4;
    if (RegNo == 1) return 5;
    return -1;
  }

  bool isCLZForZeroUndef() const override { return false; }

  ArrayRef<TargetInfo::GCCRegAlias> getGCCRegAliases() const override {
    static const TargetInfo::GCCRegAlias O32RegAliases[] = {
        {{"at"}, "$1"},  {{"v0"}, "$2"},         {{"v1"}, "$3"},
        {{"a0"}, "$4"},  {{"a1"}, "$5"},         {{"a2"}, "$6"},
        {{"a3"}, "$7"},  {{"t0"}, "$8"},         {{"t1"}, "$9"},
        {{"t2"}, "$10"}, {{"t3"}, "$11"},        {{"t4"}, "$12"},
        {{"t5"}, "$13"}, {{"t6"}, "$14"},        {{"t7"}, "$15"},
        {{"s0"}, "$16"}, {{"s1"}, "$17"},        {{"s2"}, "$18"},
        {{"s3"}, "$19"}, {{"s4"}, "$20"},        {{"s5"}, "$21"},
        {{"s6"}, "$22"}, {{"s7"}, "$23"},        {{"t8"}, "$24"},
        {{"t9"}, "$25"}, {{"k0"}, "$26"},        {{"k1"}, "$27"},
        {{"gp"}, "$28"}, {{"sp", "$sp"}, "$29"}, {{"fp", "$fp"}, "$30"},
        {{"ra"}, "$31"}};
    static const TargetInfo::GCCRegAlias NewABIRegAliases[] = {
        {{"at"}, "$1"},  {{"v0"}, "$2"},         {{"v1"}, "$3"},
        {{"a0"}, "$4"},  {{"a1"}, "$5"},         {{"a2"}, "$6"},
        {{"a3"}, "$7"},  {{"a4"}, "$8"},         {{"a5"}, "$9"},
        {{"a6"}, "$10"}, {{"a7"}, "$11"},        {{"t0"}, "$12"},
        {{"t1"}, "$13"}, {{"t2"}, "$14"},        {{"t3"}, "$15"},
        {{"s0"}, "$16"}, {{"s1"}, "$17"},        {{"s2"}, "$18"},
        {{"s3"}, "$19"}, {{"s4"}, "$20"},        {{"s5"}, "$21"},
        {{"s6"}, "$22"}, {{"s7"}, "$23"},        {{"t8"}, "$24"},
        {{"t9"}, "$25"}, {{"k0"}, "$26"},        {{"k1"}, "$27"},
        {{"gp"}, "$28"}, {{"sp", "$sp"}, "$29"}, {{"fp", "$fp"}, "$30"},
        {{"ra"}, "$31"}};
    if (ABI == "o32")
      return llvm::makeArrayRef(O32RegAliases);
    return llvm::makeArrayRef(NewABIRegAliases);
  }

  bool hasInt128Type() const override {
    return ABI == "n32" || ABI == "n64";
  }

  bool validateTarget(DiagnosticsEngine &Diags) const override {
    // FIXME: It's valid to use O32 on a 64-bit CPU but the backend can't handle
    //        this yet. It's better to fail here than on the backend assertion.
    if (processorSupportsGPR64() && ABI == "o32") {
      Diags.Report(diag::err_target_unsupported_abi) << ABI << CPU;
      return false;
    }

    // 64-bit ABI's require 64-bit CPU's.
    if (!processorSupportsGPR64() && (ABI == "n32" || ABI == "n64")) {
      Diags.Report(diag::err_target_unsupported_abi) << ABI << CPU;
      return false;
    }

    // FIXME: It's valid to use O32 on a mips64/mips64el triple but the backend
    //        can't handle this yet. It's better to fail here than on the
    //        backend assertion.
    if ((getTriple().getArch() == llvm::Triple::mips64 ||
         getTriple().getArch() == llvm::Triple::mips64el) &&
        ABI == "o32") {
      Diags.Report(diag::err_target_unsupported_abi_for_triple)
          << ABI << getTriple().str();
      return false;
    }
=======
>>>>>>> 0e95ba0d

  if (!Opts.MicrosoftExt) {
    // Provide macros for all the calling convention keywords.  Provide both
    // single and double underscore prefixed variants.  These are available on
    // x64 as well as x86, even though they have no effect.
    const char *CCs[] = {"cdecl", "stdcall", "fastcall", "thiscall", "pascal"};
    for (const char *CC : CCs) {
      std::string GCCSpelling = "__attribute__((__";
      GCCSpelling += CC;
      GCCSpelling += "__))";
      Builder.defineMacro(Twine("_") + CC, GCCSpelling);
      Builder.defineMacro(Twine("__") + CC, GCCSpelling);
    }
  }
}

void addMinGWDefines(const llvm::Triple &Triple, const LangOptions &Opts,
                     MacroBuilder &Builder) {
  DefineStd(Builder, "WIN32", Opts);
  DefineStd(Builder, "WINNT", Opts);
  if (Triple.isArch64Bit()) {
    DefineStd(Builder, "WIN64", Opts);
    Builder.defineMacro("__MINGW64__");
  }
  Builder.defineMacro("__MSVCRT__");
  Builder.defineMacro("__MINGW32__");
  addCygMingDefines(Opts, Builder);
}

//===----------------------------------------------------------------------===//
// Driver code
//===----------------------------------------------------------------------===//

TargetInfo *AllocateTarget(const llvm::Triple &Triple,
                           const TargetOptions &Opts) {
  llvm::Triple::OSType os = Triple.getOS();

  switch (Triple.getArch()) {
  default:
    return nullptr;

  case llvm::Triple::xcore:
    return new XCoreTargetInfo(Triple, Opts);

  case llvm::Triple::hexagon:
    return new HexagonTargetInfo(Triple, Opts);

  case llvm::Triple::lanai:
    return new LanaiTargetInfo(Triple, Opts);

  case llvm::Triple::aarch64:
    if (Triple.isOSDarwin())
      return new DarwinAArch64TargetInfo(Triple, Opts);

    switch (os) {
    case llvm::Triple::CloudABI:
      return new CloudABITargetInfo<AArch64leTargetInfo>(Triple, Opts);
    case llvm::Triple::FreeBSD:
      return new FreeBSDTargetInfo<AArch64leTargetInfo>(Triple, Opts);
    case llvm::Triple::Fuchsia:
      return new FuchsiaTargetInfo<AArch64leTargetInfo>(Triple, Opts);
    case llvm::Triple::Linux:
      return new LinuxTargetInfo<AArch64leTargetInfo>(Triple, Opts);
    case llvm::Triple::NetBSD:
      return new NetBSDTargetInfo<AArch64leTargetInfo>(Triple, Opts);
    case llvm::Triple::OpenBSD:
      return new OpenBSDTargetInfo<AArch64leTargetInfo>(Triple, Opts);
    case llvm::Triple::Win32:
      switch (Triple.getEnvironment()) {
      case llvm::Triple::GNU:
        return new MinGWARM64TargetInfo(Triple, Opts);
      case llvm::Triple::MSVC:
      default: // Assume MSVC for unknown environments
        return new MicrosoftARM64TargetInfo(Triple, Opts);
      }
    default:
      return new AArch64leTargetInfo(Triple, Opts);
    }

  case llvm::Triple::aarch64_be:
    switch (os) {
    case llvm::Triple::FreeBSD:
      return new FreeBSDTargetInfo<AArch64beTargetInfo>(Triple, Opts);
    case llvm::Triple::Fuchsia:
      return new FuchsiaTargetInfo<AArch64beTargetInfo>(Triple, Opts);
    case llvm::Triple::Linux:
      return new LinuxTargetInfo<AArch64beTargetInfo>(Triple, Opts);
    case llvm::Triple::NetBSD:
      return new NetBSDTargetInfo<AArch64beTargetInfo>(Triple, Opts);
    default:
      return new AArch64beTargetInfo(Triple, Opts);
    }

  case llvm::Triple::arm:
  case llvm::Triple::thumb:
    if (Triple.isOSBinFormatMachO())
      return new DarwinARMTargetInfo(Triple, Opts);

    switch (os) {
    case llvm::Triple::CloudABI:
      return new CloudABITargetInfo<ARMleTargetInfo>(Triple, Opts);
    case llvm::Triple::Linux:
      return new LinuxTargetInfo<ARMleTargetInfo>(Triple, Opts);
    case llvm::Triple::FreeBSD:
      return new FreeBSDTargetInfo<ARMleTargetInfo>(Triple, Opts);
    case llvm::Triple::NetBSD:
      return new NetBSDTargetInfo<ARMleTargetInfo>(Triple, Opts);
    case llvm::Triple::OpenBSD:
      return new OpenBSDTargetInfo<ARMleTargetInfo>(Triple, Opts);
    case llvm::Triple::RTEMS:
      return new RTEMSTargetInfo<ARMleTargetInfo>(Triple, Opts);
    case llvm::Triple::NaCl:
      return new NaClTargetInfo<ARMleTargetInfo>(Triple, Opts);
    case llvm::Triple::Win32:
      switch (Triple.getEnvironment()) {
      case llvm::Triple::Cygnus:
        return new CygwinARMTargetInfo(Triple, Opts);
      case llvm::Triple::GNU:
        return new MinGWARMTargetInfo(Triple, Opts);
      case llvm::Triple::Itanium:
        return new ItaniumWindowsARMleTargetInfo(Triple, Opts);
      case llvm::Triple::MSVC:
      default: // Assume MSVC for unknown environments
        return new MicrosoftARMleTargetInfo(Triple, Opts);
      }
    default:
      return new ARMleTargetInfo(Triple, Opts);
    }

  case llvm::Triple::armeb:
  case llvm::Triple::thumbeb:
    if (Triple.isOSDarwin())
      return new DarwinARMTargetInfo(Triple, Opts);

    switch (os) {
    case llvm::Triple::Linux:
      return new LinuxTargetInfo<ARMbeTargetInfo>(Triple, Opts);
    case llvm::Triple::FreeBSD:
      return new FreeBSDTargetInfo<ARMbeTargetInfo>(Triple, Opts);
    case llvm::Triple::NetBSD:
      return new NetBSDTargetInfo<ARMbeTargetInfo>(Triple, Opts);
    case llvm::Triple::OpenBSD:
      return new OpenBSDTargetInfo<ARMbeTargetInfo>(Triple, Opts);
    case llvm::Triple::RTEMS:
      return new RTEMSTargetInfo<ARMbeTargetInfo>(Triple, Opts);
    case llvm::Triple::NaCl:
      return new NaClTargetInfo<ARMbeTargetInfo>(Triple, Opts);
    default:
      return new ARMbeTargetInfo(Triple, Opts);
    }

#if INTEL_CUSTOMIZATION
  case llvm::Triple::csa:
    return new LinuxTargetInfo<CSATargetInfo>(Triple, Opts);
#endif

  case llvm::Triple::avr:
    return new AVRTargetInfo(Triple, Opts);

  case llvm::Triple::bpfeb:
  case llvm::Triple::bpfel:
    return new BPFTargetInfo(Triple, Opts);

  case llvm::Triple::msp430:
    return new MSP430TargetInfo(Triple, Opts);

  case llvm::Triple::nios2:
    return new LinuxTargetInfo<Nios2TargetInfo>(Triple, Opts);

  case llvm::Triple::mips:
    switch (os) {
    case llvm::Triple::Linux:
      return new LinuxTargetInfo<MipsTargetInfo>(Triple, Opts);
    case llvm::Triple::RTEMS:
      return new RTEMSTargetInfo<MipsTargetInfo>(Triple, Opts);
    case llvm::Triple::FreeBSD:
      return new FreeBSDTargetInfo<MipsTargetInfo>(Triple, Opts);
    case llvm::Triple::NetBSD:
      return new NetBSDTargetInfo<MipsTargetInfo>(Triple, Opts);
    default:
      return new MipsTargetInfo(Triple, Opts);
    }

  case llvm::Triple::mipsel:
    switch (os) {
    case llvm::Triple::Linux:
      return new LinuxTargetInfo<MipsTargetInfo>(Triple, Opts);
    case llvm::Triple::RTEMS:
      return new RTEMSTargetInfo<MipsTargetInfo>(Triple, Opts);
    case llvm::Triple::FreeBSD:
      return new FreeBSDTargetInfo<MipsTargetInfo>(Triple, Opts);
    case llvm::Triple::NetBSD:
      return new NetBSDTargetInfo<MipsTargetInfo>(Triple, Opts);
    case llvm::Triple::NaCl:
      return new NaClTargetInfo<NaClMips32TargetInfo>(Triple, Opts);
    default:
      return new MipsTargetInfo(Triple, Opts);
    }

  case llvm::Triple::mips64:
    switch (os) {
    case llvm::Triple::Linux:
      return new LinuxTargetInfo<MipsTargetInfo>(Triple, Opts);
    case llvm::Triple::RTEMS:
      return new RTEMSTargetInfo<MipsTargetInfo>(Triple, Opts);
    case llvm::Triple::FreeBSD:
      return new FreeBSDTargetInfo<MipsTargetInfo>(Triple, Opts);
    case llvm::Triple::NetBSD:
      return new NetBSDTargetInfo<MipsTargetInfo>(Triple, Opts);
    case llvm::Triple::OpenBSD:
      return new OpenBSDTargetInfo<MipsTargetInfo>(Triple, Opts);
    default:
      return new MipsTargetInfo(Triple, Opts);
    }

  case llvm::Triple::mips64el:
    switch (os) {
    case llvm::Triple::Linux:
      return new LinuxTargetInfo<MipsTargetInfo>(Triple, Opts);
    case llvm::Triple::RTEMS:
      return new RTEMSTargetInfo<MipsTargetInfo>(Triple, Opts);
    case llvm::Triple::FreeBSD:
      return new FreeBSDTargetInfo<MipsTargetInfo>(Triple, Opts);
    case llvm::Triple::NetBSD:
      return new NetBSDTargetInfo<MipsTargetInfo>(Triple, Opts);
    case llvm::Triple::OpenBSD:
      return new OpenBSDTargetInfo<MipsTargetInfo>(Triple, Opts);
    default:
      return new MipsTargetInfo(Triple, Opts);
    }

  case llvm::Triple::le32:
    switch (os) {
    case llvm::Triple::NaCl:
      return new NaClTargetInfo<PNaClTargetInfo>(Triple, Opts);
    default:
      return nullptr;
    }

  case llvm::Triple::le64:
    return new Le64TargetInfo(Triple, Opts);

  case llvm::Triple::ppc:
    if (Triple.isOSDarwin())
      return new DarwinPPC32TargetInfo(Triple, Opts);
    switch (os) {
    case llvm::Triple::Linux:
      return new LinuxTargetInfo<PPC32TargetInfo>(Triple, Opts);
    case llvm::Triple::FreeBSD:
      return new FreeBSDTargetInfo<PPC32TargetInfo>(Triple, Opts);
    case llvm::Triple::NetBSD:
      return new NetBSDTargetInfo<PPC32TargetInfo>(Triple, Opts);
    case llvm::Triple::OpenBSD:
      return new OpenBSDTargetInfo<PPC32TargetInfo>(Triple, Opts);
    case llvm::Triple::RTEMS:
      return new RTEMSTargetInfo<PPC32TargetInfo>(Triple, Opts);
    default:
      return new PPC32TargetInfo(Triple, Opts);
    }

  case llvm::Triple::ppc64:
    if (Triple.isOSDarwin())
      return new DarwinPPC64TargetInfo(Triple, Opts);
    switch (os) {
    case llvm::Triple::Linux:
      return new LinuxTargetInfo<PPC64TargetInfo>(Triple, Opts);
    case llvm::Triple::Lv2:
      return new PS3PPUTargetInfo<PPC64TargetInfo>(Triple, Opts);
    case llvm::Triple::FreeBSD:
      return new FreeBSDTargetInfo<PPC64TargetInfo>(Triple, Opts);
    case llvm::Triple::NetBSD:
      return new NetBSDTargetInfo<PPC64TargetInfo>(Triple, Opts);
    default:
      return new PPC64TargetInfo(Triple, Opts);
    }

  case llvm::Triple::ppc64le:
    switch (os) {
    case llvm::Triple::Linux:
      return new LinuxTargetInfo<PPC64TargetInfo>(Triple, Opts);
    case llvm::Triple::NetBSD:
      return new NetBSDTargetInfo<PPC64TargetInfo>(Triple, Opts);
    default:
      return new PPC64TargetInfo(Triple, Opts);
    }

  case llvm::Triple::nvptx:
    return new NVPTXTargetInfo(Triple, Opts, /*TargetPointerWidth=*/32);
  case llvm::Triple::nvptx64:
    return new NVPTXTargetInfo(Triple, Opts, /*TargetPointerWidth=*/64);

  case llvm::Triple::amdgcn:
  case llvm::Triple::r600:
    return new AMDGPUTargetInfo(Triple, Opts);

  case llvm::Triple::sparc:
    switch (os) {
    case llvm::Triple::Linux:
      return new LinuxTargetInfo<SparcV8TargetInfo>(Triple, Opts);
    case llvm::Triple::Solaris:
      return new SolarisTargetInfo<SparcV8TargetInfo>(Triple, Opts);
    case llvm::Triple::NetBSD:
      return new NetBSDTargetInfo<SparcV8TargetInfo>(Triple, Opts);
    case llvm::Triple::OpenBSD:
      return new OpenBSDTargetInfo<SparcV8TargetInfo>(Triple, Opts);
    case llvm::Triple::RTEMS:
      return new RTEMSTargetInfo<SparcV8TargetInfo>(Triple, Opts);
    default:
      return new SparcV8TargetInfo(Triple, Opts);
    }

  // The 'sparcel' architecture copies all the above cases except for Solaris.
  case llvm::Triple::sparcel:
    switch (os) {
    case llvm::Triple::Linux:
      return new LinuxTargetInfo<SparcV8elTargetInfo>(Triple, Opts);
    case llvm::Triple::NetBSD:
      return new NetBSDTargetInfo<SparcV8elTargetInfo>(Triple, Opts);
    case llvm::Triple::OpenBSD:
      return new OpenBSDTargetInfo<SparcV8elTargetInfo>(Triple, Opts);
    case llvm::Triple::RTEMS:
      return new RTEMSTargetInfo<SparcV8elTargetInfo>(Triple, Opts);
    default:
      return new SparcV8elTargetInfo(Triple, Opts);
    }

  case llvm::Triple::sparcv9:
    switch (os) {
    case llvm::Triple::Linux:
      return new LinuxTargetInfo<SparcV9TargetInfo>(Triple, Opts);
    case llvm::Triple::Solaris:
      return new SolarisTargetInfo<SparcV9TargetInfo>(Triple, Opts);
    case llvm::Triple::NetBSD:
      return new NetBSDTargetInfo<SparcV9TargetInfo>(Triple, Opts);
    case llvm::Triple::OpenBSD:
      return new OpenBSDTargetInfo<SparcV9TargetInfo>(Triple, Opts);
    case llvm::Triple::FreeBSD:
      return new FreeBSDTargetInfo<SparcV9TargetInfo>(Triple, Opts);
    default:
      return new SparcV9TargetInfo(Triple, Opts);
    }

  case llvm::Triple::systemz:
    switch (os) {
    case llvm::Triple::Linux:
      return new LinuxTargetInfo<SystemZTargetInfo>(Triple, Opts);
    default:
      return new SystemZTargetInfo(Triple, Opts);
    }

  case llvm::Triple::tce:
    return new TCETargetInfo(Triple, Opts);

  case llvm::Triple::tcele:
    return new TCELETargetInfo(Triple, Opts);

  case llvm::Triple::x86:
    if (Triple.isOSDarwin())
      return new DarwinI386TargetInfo(Triple, Opts);

    switch (os) {
    case llvm::Triple::Ananas:
      return new AnanasTargetInfo<X86_32TargetInfo>(Triple, Opts);
    case llvm::Triple::CloudABI:
      return new CloudABITargetInfo<X86_32TargetInfo>(Triple, Opts);
    case llvm::Triple::Linux: {
      switch (Triple.getEnvironment()) {
      default:
        return new LinuxTargetInfo<X86_32TargetInfo>(Triple, Opts);
      case llvm::Triple::Android:
        return new AndroidX86_32TargetInfo(Triple, Opts);
      }
    }
    case llvm::Triple::DragonFly:
      return new DragonFlyBSDTargetInfo<X86_32TargetInfo>(Triple, Opts);
    case llvm::Triple::NetBSD:
      return new NetBSDI386TargetInfo(Triple, Opts);
    case llvm::Triple::OpenBSD:
      return new OpenBSDI386TargetInfo(Triple, Opts);
    case llvm::Triple::FreeBSD:
      return new FreeBSDTargetInfo<X86_32TargetInfo>(Triple, Opts);
    case llvm::Triple::KFreeBSD:
      return new KFreeBSDTargetInfo<X86_32TargetInfo>(Triple, Opts);
    case llvm::Triple::Minix:
      return new MinixTargetInfo<X86_32TargetInfo>(Triple, Opts);
    case llvm::Triple::Solaris:
      return new SolarisTargetInfo<X86_32TargetInfo>(Triple, Opts);
    case llvm::Triple::Win32: {
      switch (Triple.getEnvironment()) {
      case llvm::Triple::Cygnus:
        return new CygwinX86_32TargetInfo(Triple, Opts);
      case llvm::Triple::GNU:
        return new MinGWX86_32TargetInfo(Triple, Opts);
      case llvm::Triple::Itanium:
      case llvm::Triple::MSVC:
      default: // Assume MSVC for unknown environments
        return new MicrosoftX86_32TargetInfo(Triple, Opts);
      }
    }
    case llvm::Triple::Haiku:
      return new HaikuX86_32TargetInfo(Triple, Opts);
    case llvm::Triple::RTEMS:
      return new RTEMSX86_32TargetInfo(Triple, Opts);
    case llvm::Triple::NaCl:
      return new NaClTargetInfo<X86_32TargetInfo>(Triple, Opts);
    case llvm::Triple::ELFIAMCU:
      return new MCUX86_32TargetInfo(Triple, Opts);
    default:
      return new X86_32TargetInfo(Triple, Opts);
    }

  case llvm::Triple::x86_64:
    if (Triple.isOSDarwin() || Triple.isOSBinFormatMachO())
      return new DarwinX86_64TargetInfo(Triple, Opts);

    switch (os) {
    case llvm::Triple::Ananas:
      return new AnanasTargetInfo<X86_64TargetInfo>(Triple, Opts);
    case llvm::Triple::CloudABI:
      return new CloudABITargetInfo<X86_64TargetInfo>(Triple, Opts);
    case llvm::Triple::Linux: {
      switch (Triple.getEnvironment()) {
      default:
        return new LinuxTargetInfo<X86_64TargetInfo>(Triple, Opts);
      case llvm::Triple::Android:
        return new AndroidX86_64TargetInfo(Triple, Opts);
      }
    }
    case llvm::Triple::DragonFly:
      return new DragonFlyBSDTargetInfo<X86_64TargetInfo>(Triple, Opts);
    case llvm::Triple::NetBSD:
      return new NetBSDTargetInfo<X86_64TargetInfo>(Triple, Opts);
    case llvm::Triple::OpenBSD:
      return new OpenBSDX86_64TargetInfo(Triple, Opts);
    case llvm::Triple::FreeBSD:
      return new FreeBSDTargetInfo<X86_64TargetInfo>(Triple, Opts);
    case llvm::Triple::Fuchsia:
      return new FuchsiaTargetInfo<X86_64TargetInfo>(Triple, Opts);
    case llvm::Triple::KFreeBSD:
      return new KFreeBSDTargetInfo<X86_64TargetInfo>(Triple, Opts);
    case llvm::Triple::Solaris:
      return new SolarisTargetInfo<X86_64TargetInfo>(Triple, Opts);
    case llvm::Triple::Win32: {
      switch (Triple.getEnvironment()) {
      case llvm::Triple::Cygnus:
        return new CygwinX86_64TargetInfo(Triple, Opts);
      case llvm::Triple::GNU:
        return new MinGWX86_64TargetInfo(Triple, Opts);
      case llvm::Triple::MSVC:
      default: // Assume MSVC for unknown environments
        return new MicrosoftX86_64TargetInfo(Triple, Opts);
      }
    }
    case llvm::Triple::Haiku:
      return new HaikuTargetInfo<X86_64TargetInfo>(Triple, Opts);
    case llvm::Triple::NaCl:
      return new NaClTargetInfo<X86_64TargetInfo>(Triple, Opts);
    case llvm::Triple::PS4:
      return new PS4OSTargetInfo<X86_64TargetInfo>(Triple, Opts);
    default:
      return new X86_64TargetInfo(Triple, Opts);
    }

#if INTEL_CUSTOMIZATION
  case llvm::Triple::spir: {
    if (Triple.getOS() != llvm::Triple::UnknownOS)
      return nullptr;
    switch (Triple.getEnvironment()) {
    case llvm::Triple::IntelFPGA:
      return new SPIR32INTELFpgaTargetInfo(Triple, Opts);
    case llvm::Triple::UnknownEnvironment:
      return new SPIR32TargetInfo(Triple, Opts);
    default:
      return nullptr;
    }
  }
  case llvm::Triple::spir64: {
    if (Triple.getOS() != llvm::Triple::UnknownOS)
      return nullptr;
    switch (Triple.getEnvironment()) {
    case llvm::Triple::IntelFPGA:
      return new SPIR64INTELFpgaTargetInfo(Triple, Opts);
    case llvm::Triple::UnknownEnvironment:
      return new SPIR64TargetInfo(Triple, Opts);
    default:
      return nullptr;
    }
  }
#endif // INTEL_CUSTOMIZATION
  case llvm::Triple::wasm32:
    if (Triple.getSubArch() != llvm::Triple::NoSubArch ||
        Triple.getVendor() != llvm::Triple::UnknownVendor ||
        Triple.getOS() != llvm::Triple::UnknownOS ||
        Triple.getEnvironment() != llvm::Triple::UnknownEnvironment ||
        !(Triple.isOSBinFormatELF() || Triple.isOSBinFormatWasm()))
      return nullptr;
    return new WebAssemblyOSTargetInfo<WebAssembly32TargetInfo>(Triple, Opts);
  case llvm::Triple::wasm64:
    if (Triple.getSubArch() != llvm::Triple::NoSubArch ||
        Triple.getVendor() != llvm::Triple::UnknownVendor ||
        Triple.getOS() != llvm::Triple::UnknownOS ||
        Triple.getEnvironment() != llvm::Triple::UnknownEnvironment ||
        !(Triple.isOSBinFormatELF() || Triple.isOSBinFormatWasm()))
      return nullptr;
    return new WebAssemblyOSTargetInfo<WebAssembly64TargetInfo>(Triple, Opts);

  case llvm::Triple::renderscript32:
    return new LinuxTargetInfo<RenderScript32TargetInfo>(Triple, Opts);
  case llvm::Triple::renderscript64:
    return new LinuxTargetInfo<RenderScript64TargetInfo>(Triple, Opts);
  }
}
} // namespace targets
} // namespace clang

using namespace clang::targets;
/// CreateTargetInfo - Return the target info object for the specified target
/// options.
TargetInfo *
TargetInfo::CreateTargetInfo(DiagnosticsEngine &Diags,
                             const std::shared_ptr<TargetOptions> &Opts) {
  llvm::Triple Triple(Opts->Triple);

  // Construct the target
  std::unique_ptr<TargetInfo> Target(AllocateTarget(Triple, *Opts));
  if (!Target) {
    Diags.Report(diag::err_target_unknown_triple) << Triple.str();
    return nullptr;
  }
  Target->TargetOpts = Opts;

  // Set the target CPU if specified.
  if (!Opts->CPU.empty() && !Target->setCPU(Opts->CPU)) {
    Diags.Report(diag::err_target_unknown_cpu) << Opts->CPU;
    return nullptr;
  }

  // Set the target ABI if specified.
  if (!Opts->ABI.empty() && !Target->setABI(Opts->ABI)) {
    Diags.Report(diag::err_target_unknown_abi) << Opts->ABI;
    return nullptr;
  }

  // Set the fp math unit.
  if (!Opts->FPMath.empty() && !Target->setFPMath(Opts->FPMath)) {
    Diags.Report(diag::err_target_unknown_fpmath) << Opts->FPMath;
    return nullptr;
  }

  // Compute the default target features, we need the target to handle this
  // because features may have dependencies on one another.
  llvm::StringMap<bool> Features;
  if (!Target->initFeatureMap(Features, Diags, Opts->CPU,
                              Opts->FeaturesAsWritten))
    return nullptr;

  // Add the features to the compile options.
  Opts->Features.clear();
  for (const auto &F : Features)
    Opts->Features.push_back((F.getValue() ? "+" : "-") + F.getKey().str());

  if (!Target->handleTargetFeatures(Opts->Features, Diags))
    return nullptr;

  Target->setSupportedOpenCLOpts();
  Target->setOpenCLExtensionOpts();
  Target->setMaxAtomicWidth();

  if (!Target->validateTarget(Diags))
    return nullptr;

  return Target.release();
}<|MERGE_RESOLUTION|>--- conflicted
+++ resolved
@@ -36,6 +36,7 @@
 #include "Targets/WebAssembly.h"
 #include "Targets/X86.h"
 #include "Targets/XCore.h"
+#include "Targets/CSA.h"
 #include "clang/Basic/Diagnostic.h"
 #include "llvm/ADT/Triple.h"
 
@@ -73,4634 +74,7 @@
     Builder.defineMacro("__tune_" + CPUName + "__");
 }
 
-<<<<<<< HEAD
-static TargetInfo *AllocateTarget(const llvm::Triple &Triple,
-                                  const TargetOptions &Opts);
-
-//===----------------------------------------------------------------------===//
-// Defines specific to certain operating systems.
-//===----------------------------------------------------------------------===//
-
-namespace {
-template<typename TgtInfo>
-class OSTargetInfo : public TgtInfo {
-protected:
-  virtual void getOSDefines(const LangOptions &Opts, const llvm::Triple &Triple,
-                            MacroBuilder &Builder) const=0;
-public:
-  OSTargetInfo(const llvm::Triple &Triple, const TargetOptions &Opts)
-      : TgtInfo(Triple, Opts) {}
-  void getTargetDefines(const LangOptions &Opts,
-                        MacroBuilder &Builder) const override {
-    TgtInfo::getTargetDefines(Opts, Builder);
-    getOSDefines(Opts, TgtInfo::getTriple(), Builder);
-  }
-
-};
-
-// CloudABI Target
-template <typename Target>
-class CloudABITargetInfo : public OSTargetInfo<Target> {
-protected:
-  void getOSDefines(const LangOptions &Opts, const llvm::Triple &Triple,
-                    MacroBuilder &Builder) const override {
-    Builder.defineMacro("__CloudABI__");
-    Builder.defineMacro("__ELF__");
-
-    // CloudABI uses ISO/IEC 10646:2012 for wchar_t, char16_t and char32_t.
-    Builder.defineMacro("__STDC_ISO_10646__", "201206L");
-    Builder.defineMacro("__STDC_UTF_16__");
-    Builder.defineMacro("__STDC_UTF_32__");
-  }
-
-public:
-  CloudABITargetInfo(const llvm::Triple &Triple, const TargetOptions &Opts)
-      : OSTargetInfo<Target>(Triple, Opts) {}
-};
-
-// Ananas target
-template<typename Target>
-class AnanasTargetInfo : public OSTargetInfo<Target> {
-protected:
-  void getOSDefines(const LangOptions &Opts, const llvm::Triple &Triple,
-                    MacroBuilder &Builder) const override {
-    // Ananas defines
-    Builder.defineMacro("__Ananas__");
-    Builder.defineMacro("__ELF__");
-  }
-public:
-  AnanasTargetInfo(const llvm::Triple &Triple, const TargetOptions &Opts)
-      : OSTargetInfo<Target>(Triple, Opts) {}
-};
-
-static void getDarwinDefines(MacroBuilder &Builder, const LangOptions &Opts,
-                             const llvm::Triple &Triple,
-                             StringRef &PlatformName,
-                             VersionTuple &PlatformMinVersion) {
-#if INTEL_CUSTOMIZATION
-  // Fix for CQ408071: driver in MacOS redefines some macros.
-  if (!Opts.IntelCompat)
-#endif
-  Builder.defineMacro("__APPLE_CC__", "6000");
-  Builder.defineMacro("__APPLE__");
-  Builder.defineMacro("__STDC_NO_THREADS__");
-  Builder.defineMacro("OBJC_NEW_PROPERTIES");
-  // AddressSanitizer doesn't play well with source fortification, which is on
-  // by default on Darwin.
-  if (Opts.Sanitize.has(SanitizerKind::Address))
-    Builder.defineMacro("_FORTIFY_SOURCE", "0");
-
-  // Darwin defines __weak, __strong, and __unsafe_unretained even in C mode.
-  if (!Opts.ObjC1) {
-    // __weak is always defined, for use in blocks and with objc pointers.
-    Builder.defineMacro("__weak", "__attribute__((objc_gc(weak)))");
-    Builder.defineMacro("__strong", "");
-    Builder.defineMacro("__unsafe_unretained", "");
-  }
-
-  if (Opts.Static)
-    Builder.defineMacro("__STATIC__");
-  else
-    Builder.defineMacro("__DYNAMIC__");
-
-  if (Opts.POSIXThreads)
-    Builder.defineMacro("_REENTRANT");
-
-  // Get the platform type and version number from the triple.
-  unsigned Maj, Min, Rev;
-  if (Triple.isMacOSX()) {
-    Triple.getMacOSXVersion(Maj, Min, Rev);
-    PlatformName = "macos";
-  } else {
-    Triple.getOSVersion(Maj, Min, Rev);
-    PlatformName = llvm::Triple::getOSTypeName(Triple.getOS());
-  }
-
-  // If -target arch-pc-win32-macho option specified, we're
-  // generating code for Win32 ABI. No need to emit
-  // __ENVIRONMENT_XX_OS_VERSION_MIN_REQUIRED__.
-  if (PlatformName == "win32") {
-    PlatformMinVersion = VersionTuple(Maj, Min, Rev);
-    return;
-  }
-
-  // Set the appropriate OS version define.
-  if (Triple.isiOS()) {
-    assert(Maj < 100 && Min < 100 && Rev < 100 && "Invalid version!");
-    char Str[7];
-    if (Maj < 10) {
-      Str[0] = '0' + Maj;
-      Str[1] = '0' + (Min / 10);
-      Str[2] = '0' + (Min % 10);
-      Str[3] = '0' + (Rev / 10);
-      Str[4] = '0' + (Rev % 10);
-      Str[5] = '\0';
-    } else {
-      // Handle versions >= 10.
-      Str[0] = '0' + (Maj / 10);
-      Str[1] = '0' + (Maj % 10);
-      Str[2] = '0' + (Min / 10);
-      Str[3] = '0' + (Min % 10);
-      Str[4] = '0' + (Rev / 10);
-      Str[5] = '0' + (Rev % 10);
-      Str[6] = '\0';
-    }
-    if (Triple.isTvOS())
-      Builder.defineMacro("__ENVIRONMENT_TV_OS_VERSION_MIN_REQUIRED__", Str);
-    else
-      Builder.defineMacro("__ENVIRONMENT_IPHONE_OS_VERSION_MIN_REQUIRED__",
-                          Str);
-
-  } else if (Triple.isWatchOS()) {
-    assert(Maj < 10 && Min < 100 && Rev < 100 && "Invalid version!");
-    char Str[6];
-    Str[0] = '0' + Maj;
-    Str[1] = '0' + (Min / 10);
-    Str[2] = '0' + (Min % 10);
-    Str[3] = '0' + (Rev / 10);
-    Str[4] = '0' + (Rev % 10);
-    Str[5] = '\0';
-    Builder.defineMacro("__ENVIRONMENT_WATCH_OS_VERSION_MIN_REQUIRED__", Str);
-  } else if (Triple.isMacOSX()) {
-    // Note that the Driver allows versions which aren't representable in the
-    // define (because we only get a single digit for the minor and micro
-    // revision numbers). So, we limit them to the maximum representable
-    // version.
-    assert(Maj < 100 && Min < 100 && Rev < 100 && "Invalid version!");
-    char Str[7];
-    if (Maj < 10 || (Maj == 10 && Min < 10)) {
-      Str[0] = '0' + (Maj / 10);
-      Str[1] = '0' + (Maj % 10);
-      Str[2] = '0' + std::min(Min, 9U);
-      Str[3] = '0' + std::min(Rev, 9U);
-      Str[4] = '\0';
-    } else {
-      // Handle versions > 10.9.
-      Str[0] = '0' + (Maj / 10);
-      Str[1] = '0' + (Maj % 10);
-      Str[2] = '0' + (Min / 10);
-      Str[3] = '0' + (Min % 10);
-      Str[4] = '0' + (Rev / 10);
-      Str[5] = '0' + (Rev % 10);
-      Str[6] = '\0';
-    }
-#if INTEL_CUSTOMIZATION
-    // Fix for CQ408071: driver in MacOS redefines some macros.
-    if (!Opts.IntelCompat)
-#endif
-    Builder.defineMacro("__ENVIRONMENT_MAC_OS_X_VERSION_MIN_REQUIRED__", Str);
-  }
-
-  // Tell users about the kernel if there is one.
-  if (Triple.isOSDarwin())
-    Builder.defineMacro("__MACH__");
-
-  // The Watch ABI uses Dwarf EH.
-  if(Triple.isWatchABI())
-    Builder.defineMacro("__ARM_DWARF_EH__");
-
-  PlatformMinVersion = VersionTuple(Maj, Min, Rev);
-}
-
-template<typename Target>
-class DarwinTargetInfo : public OSTargetInfo<Target> {
-protected:
-  void getOSDefines(const LangOptions &Opts, const llvm::Triple &Triple,
-                    MacroBuilder &Builder) const override {
-    getDarwinDefines(Builder, Opts, Triple, this->PlatformName,
-                     this->PlatformMinVersion);
-  }
-
-public:
-  DarwinTargetInfo(const llvm::Triple &Triple, const TargetOptions &Opts)
-      : OSTargetInfo<Target>(Triple, Opts) {
-    // By default, no TLS, and we whitelist permitted architecture/OS
-    // combinations.
-    this->TLSSupported = false;
-
-    if (Triple.isMacOSX())
-      this->TLSSupported = !Triple.isMacOSXVersionLT(10, 7);
-    else if (Triple.isiOS()) {
-      // 64-bit iOS supported it from 8 onwards, 32-bit from 9 onwards.
-      if (Triple.getArch() == llvm::Triple::x86_64 ||
-          Triple.getArch() == llvm::Triple::aarch64)
-        this->TLSSupported = !Triple.isOSVersionLT(8);
-      else if (Triple.getArch() == llvm::Triple::x86 ||
-               Triple.getArch() == llvm::Triple::arm ||
-               Triple.getArch() == llvm::Triple::thumb)
-        this->TLSSupported = !Triple.isOSVersionLT(9);
-    } else if (Triple.isWatchOS())
-      this->TLSSupported = !Triple.isOSVersionLT(2);
-
-    this->MCountName = "\01mcount";
-  }
-
-  std::string isValidSectionSpecifier(StringRef SR) const override {
-    // Let MCSectionMachO validate this.
-    StringRef Segment, Section;
-    unsigned TAA, StubSize;
-    bool HasTAA;
-    return llvm::MCSectionMachO::ParseSectionSpecifier(SR, Segment, Section,
-                                                       TAA, HasTAA, StubSize);
-  }
-
-  const char *getStaticInitSectionSpecifier() const override {
-    // FIXME: We should return 0 when building kexts.
-    return "__TEXT,__StaticInit,regular,pure_instructions";
-  }
-
-  /// Darwin does not support protected visibility.  Darwin's "default"
-  /// is very similar to ELF's "protected";  Darwin requires a "weak"
-  /// attribute on declarations that can be dynamically replaced.
-  bool hasProtectedVisibility() const override {
-    return false;
-  }
-
-  unsigned getExnObjectAlignment() const override {
-    // The alignment of an exception object is 8-bytes for darwin since
-    // libc++abi doesn't declare _Unwind_Exception with __attribute__((aligned))
-    // and therefore doesn't guarantee 16-byte alignment.
-    return  64;
-  }
-};
-
-
-// DragonFlyBSD Target
-template<typename Target>
-class DragonFlyBSDTargetInfo : public OSTargetInfo<Target> {
-protected:
-  void getOSDefines(const LangOptions &Opts, const llvm::Triple &Triple,
-                    MacroBuilder &Builder) const override {
-    // DragonFly defines; list based off of gcc output
-    Builder.defineMacro("__DragonFly__");
-    Builder.defineMacro("__DragonFly_cc_version", "100001");
-    Builder.defineMacro("__ELF__");
-    Builder.defineMacro("__KPRINTF_ATTRIBUTE__");
-    Builder.defineMacro("__tune_i386__");
-    DefineStd(Builder, "unix", Opts);
-  }
-public:
-  DragonFlyBSDTargetInfo(const llvm::Triple &Triple, const TargetOptions &Opts)
-      : OSTargetInfo<Target>(Triple, Opts) {
-    switch (Triple.getArch()) {
-    default:
-    case llvm::Triple::x86:
-    case llvm::Triple::x86_64:
-      this->MCountName = ".mcount";
-      break;
-    }
-  }
-};
-
-#ifndef FREEBSD_CC_VERSION
-#define FREEBSD_CC_VERSION 0U
-#endif
-
-// FreeBSD Target
-template<typename Target>
-class FreeBSDTargetInfo : public OSTargetInfo<Target> {
-protected:
-  void getOSDefines(const LangOptions &Opts, const llvm::Triple &Triple,
-                    MacroBuilder &Builder) const override {
-    // FreeBSD defines; list based off of gcc output
-
-    unsigned Release = Triple.getOSMajorVersion();
-    if (Release == 0U)
-      Release = 8U;
-    unsigned CCVersion = FREEBSD_CC_VERSION;
-    if (CCVersion == 0U)
-      CCVersion = Release * 100000U + 1U;
-
-    Builder.defineMacro("__FreeBSD__", Twine(Release));
-    Builder.defineMacro("__FreeBSD_cc_version", Twine(CCVersion));
-    Builder.defineMacro("__KPRINTF_ATTRIBUTE__");
-    DefineStd(Builder, "unix", Opts);
-    Builder.defineMacro("__ELF__");
-
-    // On FreeBSD, wchar_t contains the number of the code point as
-    // used by the character set of the locale. These character sets are
-    // not necessarily a superset of ASCII.
-    //
-    // FIXME: This is wrong; the macro refers to the numerical values
-    // of wchar_t *literals*, which are not locale-dependent. However,
-    // FreeBSD systems apparently depend on us getting this wrong, and
-    // setting this to 1 is conforming even if all the basic source
-    // character literals have the same encoding as char and wchar_t.
-    Builder.defineMacro("__STDC_MB_MIGHT_NEQ_WC__", "1");
-  }
-public:
-  FreeBSDTargetInfo(const llvm::Triple &Triple, const TargetOptions &Opts)
-      : OSTargetInfo<Target>(Triple, Opts) {
-    switch (Triple.getArch()) {
-    default:
-    case llvm::Triple::x86:
-    case llvm::Triple::x86_64:
-      this->MCountName = ".mcount";
-      break;
-    case llvm::Triple::mips:
-    case llvm::Triple::mipsel:
-    case llvm::Triple::ppc:
-    case llvm::Triple::ppc64:
-    case llvm::Triple::ppc64le:
-      this->MCountName = "_mcount";
-      break;
-    case llvm::Triple::arm:
-      this->MCountName = "__mcount";
-      break;
-    }
-  }
-};
-
-// GNU/kFreeBSD Target
-template<typename Target>
-class KFreeBSDTargetInfo : public OSTargetInfo<Target> {
-protected:
-  void getOSDefines(const LangOptions &Opts, const llvm::Triple &Triple,
-                    MacroBuilder &Builder) const override {
-    // GNU/kFreeBSD defines; list based off of gcc output
-
-    DefineStd(Builder, "unix", Opts);
-    Builder.defineMacro("__FreeBSD_kernel__");
-    Builder.defineMacro("__GLIBC__");
-    Builder.defineMacro("__ELF__");
-    if (Opts.POSIXThreads)
-      Builder.defineMacro("_REENTRANT");
-    if (Opts.CPlusPlus)
-      Builder.defineMacro("_GNU_SOURCE");
-  }
-public:
-  KFreeBSDTargetInfo(const llvm::Triple &Triple, const TargetOptions &Opts)
-      : OSTargetInfo<Target>(Triple, Opts) {}
-};
-
-// Haiku Target
-template<typename Target>
-class HaikuTargetInfo : public OSTargetInfo<Target> {
-protected:
-  void getOSDefines(const LangOptions &Opts, const llvm::Triple &Triple,
-                    MacroBuilder &Builder) const override {
-    // Haiku defines; list based off of gcc output
-    Builder.defineMacro("__HAIKU__");
-    Builder.defineMacro("__ELF__");
-    DefineStd(Builder, "unix", Opts);
-  }
-public:
-  HaikuTargetInfo(const llvm::Triple &Triple, const TargetOptions &Opts)
-      : OSTargetInfo<Target>(Triple, Opts) {
-    this->SizeType = TargetInfo::UnsignedLong;
-    this->IntPtrType = TargetInfo::SignedLong;
-    this->PtrDiffType = TargetInfo::SignedLong;
-    this->ProcessIDType = TargetInfo::SignedLong;
-    this->TLSSupported = false;
-
-  }
-};
-
-// Minix Target
-template<typename Target>
-class MinixTargetInfo : public OSTargetInfo<Target> {
-protected:
-  void getOSDefines(const LangOptions &Opts, const llvm::Triple &Triple,
-                    MacroBuilder &Builder) const override {
-    // Minix defines
-
-    Builder.defineMacro("__minix", "3");
-    Builder.defineMacro("_EM_WSIZE", "4");
-    Builder.defineMacro("_EM_PSIZE", "4");
-    Builder.defineMacro("_EM_SSIZE", "2");
-    Builder.defineMacro("_EM_LSIZE", "4");
-    Builder.defineMacro("_EM_FSIZE", "4");
-    Builder.defineMacro("_EM_DSIZE", "8");
-    Builder.defineMacro("__ELF__");
-    DefineStd(Builder, "unix", Opts);
-  }
-public:
-  MinixTargetInfo(const llvm::Triple &Triple, const TargetOptions &Opts)
-      : OSTargetInfo<Target>(Triple, Opts) {}
-};
-
-// Linux target
-template<typename Target>
-class LinuxTargetInfo : public OSTargetInfo<Target> {
-protected:
-  void getOSDefines(const LangOptions &Opts, const llvm::Triple &Triple,
-                    MacroBuilder &Builder) const override {
-    // Linux defines; list based off of gcc output
-    DefineStd(Builder, "unix", Opts);
-    DefineStd(Builder, "linux", Opts);
-    Builder.defineMacro("__gnu_linux__");
-    Builder.defineMacro("__ELF__");
-    if (Triple.isAndroid()) {
-      Builder.defineMacro("__ANDROID__", "1");
-      unsigned Maj, Min, Rev;
-      Triple.getEnvironmentVersion(Maj, Min, Rev);
-      this->PlatformName = "android";
-      this->PlatformMinVersion = VersionTuple(Maj, Min, Rev);
-      if (Maj)
-        Builder.defineMacro("__ANDROID_API__", Twine(Maj));
-    }
-    if (Opts.POSIXThreads)
-      Builder.defineMacro("_REENTRANT");
-    if (Opts.CPlusPlus)
-      Builder.defineMacro("_GNU_SOURCE");
-    if (this->HasFloat128)
-      Builder.defineMacro("__FLOAT128__");
-  }
-public:
-  LinuxTargetInfo(const llvm::Triple &Triple, const TargetOptions &Opts)
-      : OSTargetInfo<Target>(Triple, Opts) {
-    this->WIntType = TargetInfo::UnsignedInt;
-
-    switch (Triple.getArch()) {
-    default:
-      break;
-    case llvm::Triple::mips:
-    case llvm::Triple::mipsel:
-    case llvm::Triple::mips64:
-    case llvm::Triple::mips64el:
-    case llvm::Triple::ppc:
-    case llvm::Triple::ppc64:
-    case llvm::Triple::ppc64le:
-      this->MCountName = "_mcount";
-      break;
-    case llvm::Triple::x86:
-    case llvm::Triple::x86_64:
-    case llvm::Triple::systemz:
-      this->HasFloat128 = true;
-      break;
-    }
-  }
-
-  const char *getStaticInitSectionSpecifier() const override {
-    return ".text.startup";
-  }
-};
-
-// NetBSD Target
-template<typename Target>
-class NetBSDTargetInfo : public OSTargetInfo<Target> {
-protected:
-  void getOSDefines(const LangOptions &Opts, const llvm::Triple &Triple,
-                    MacroBuilder &Builder) const override {
-    // NetBSD defines; list based off of gcc output
-    Builder.defineMacro("__NetBSD__");
-    Builder.defineMacro("__unix__");
-    Builder.defineMacro("__ELF__");
-    if (Opts.POSIXThreads)
-      Builder.defineMacro("_REENTRANT");
-
-    switch (Triple.getArch()) {
-    default:
-      break;
-    case llvm::Triple::arm:
-    case llvm::Triple::armeb:
-    case llvm::Triple::thumb:
-    case llvm::Triple::thumbeb:
-      Builder.defineMacro("__ARM_DWARF_EH__");
-      break;
-    }
-  }
-public:
-  NetBSDTargetInfo(const llvm::Triple &Triple, const TargetOptions &Opts)
-      : OSTargetInfo<Target>(Triple, Opts) {
-    this->MCountName = "_mcount";
-  }
-};
-
-// OpenBSD Target
-template<typename Target>
-class OpenBSDTargetInfo : public OSTargetInfo<Target> {
-protected:
-  void getOSDefines(const LangOptions &Opts, const llvm::Triple &Triple,
-                    MacroBuilder &Builder) const override {
-    // OpenBSD defines; list based off of gcc output
-
-    Builder.defineMacro("__OpenBSD__");
-    DefineStd(Builder, "unix", Opts);
-    Builder.defineMacro("__ELF__");
-    if (Opts.POSIXThreads)
-      Builder.defineMacro("_REENTRANT");
-    if (this->HasFloat128)
-      Builder.defineMacro("__FLOAT128__");
-  }
-public:
-  OpenBSDTargetInfo(const llvm::Triple &Triple, const TargetOptions &Opts)
-      : OSTargetInfo<Target>(Triple, Opts) {
-      switch (Triple.getArch()) {
-        case llvm::Triple::x86:
-        case llvm::Triple::x86_64:
-          this->HasFloat128 = true;
-          // FALLTHROUGH
-        default:
-          this->MCountName = "__mcount";
-          break;
-        case llvm::Triple::mips64:
-        case llvm::Triple::mips64el:
-        case llvm::Triple::ppc:
-        case llvm::Triple::sparcv9:
-          this->MCountName = "_mcount";
-          break;
-      }
-  }
-};
-
-// Bitrig Target
-template<typename Target>
-class BitrigTargetInfo : public OSTargetInfo<Target> {
-protected:
-  void getOSDefines(const LangOptions &Opts, const llvm::Triple &Triple,
-                    MacroBuilder &Builder) const override {
-    // Bitrig defines; list based off of gcc output
-
-    Builder.defineMacro("__Bitrig__");
-    DefineStd(Builder, "unix", Opts);
-    Builder.defineMacro("__ELF__");
-    if (Opts.POSIXThreads)
-      Builder.defineMacro("_REENTRANT");
-
-    switch (Triple.getArch()) {
-    default:
-      break;
-    case llvm::Triple::arm:
-    case llvm::Triple::armeb:
-    case llvm::Triple::thumb:
-    case llvm::Triple::thumbeb:
-      Builder.defineMacro("__ARM_DWARF_EH__");
-      break;
-    }
-  }
-public:
-  BitrigTargetInfo(const llvm::Triple &Triple, const TargetOptions &Opts)
-      : OSTargetInfo<Target>(Triple, Opts) {
-    this->MCountName = "__mcount";
-  }
-};
-
-// PSP Target
-template<typename Target>
-class PSPTargetInfo : public OSTargetInfo<Target> {
-protected:
-  void getOSDefines(const LangOptions &Opts, const llvm::Triple &Triple,
-                    MacroBuilder &Builder) const override {
-    // PSP defines; list based on the output of the pspdev gcc toolchain.
-    Builder.defineMacro("PSP");
-    Builder.defineMacro("_PSP");
-    Builder.defineMacro("__psp__");
-    Builder.defineMacro("__ELF__");
-  }
-public:
-  PSPTargetInfo(const llvm::Triple &Triple) : OSTargetInfo<Target>(Triple) {}
-};
-
-// PS3 PPU Target
-template<typename Target>
-class PS3PPUTargetInfo : public OSTargetInfo<Target> {
-protected:
-  void getOSDefines(const LangOptions &Opts, const llvm::Triple &Triple,
-                    MacroBuilder &Builder) const override {
-    // PS3 PPU defines.
-    Builder.defineMacro("__PPC__");
-    Builder.defineMacro("__PPU__");
-    Builder.defineMacro("__CELLOS_LV2__");
-    Builder.defineMacro("__ELF__");
-    Builder.defineMacro("__LP32__");
-    Builder.defineMacro("_ARCH_PPC64");
-    Builder.defineMacro("__powerpc64__");
-  }
-public:
-  PS3PPUTargetInfo(const llvm::Triple &Triple, const TargetOptions &Opts)
-      : OSTargetInfo<Target>(Triple, Opts) {
-    this->LongWidth = this->LongAlign = 32;
-    this->PointerWidth = this->PointerAlign = 32;
-    this->IntMaxType = TargetInfo::SignedLongLong;
-    this->Int64Type = TargetInfo::SignedLongLong;
-    this->SizeType = TargetInfo::UnsignedInt;
-    this->resetDataLayout("E-m:e-p:32:32-i64:64-n32:64");
-  }
-};
-
-template <typename Target>
-class PS4OSTargetInfo : public OSTargetInfo<Target> {
-protected:
-  void getOSDefines(const LangOptions &Opts, const llvm::Triple &Triple,
-                    MacroBuilder &Builder) const override {
-    Builder.defineMacro("__FreeBSD__", "9");
-    Builder.defineMacro("__FreeBSD_cc_version", "900001");
-    Builder.defineMacro("__KPRINTF_ATTRIBUTE__");
-    DefineStd(Builder, "unix", Opts);
-    Builder.defineMacro("__ELF__");
-    Builder.defineMacro("__ORBIS__");
-  }
-public:
-  PS4OSTargetInfo(const llvm::Triple &Triple, const TargetOptions &Opts)
-      : OSTargetInfo<Target>(Triple, Opts) {
-    this->WCharType = this->UnsignedShort;
-
-    // On PS4, TLS variable cannot be aligned to more than 32 bytes (256 bits).
-    this->MaxTLSAlign = 256;
-
-    // On PS4, do not honor explicit bit field alignment,
-    // as in "__attribute__((aligned(2))) int b : 1;".
-    this->UseExplicitBitFieldAlignment = false;
-
-    switch (Triple.getArch()) {
-    default:
-    case llvm::Triple::x86_64:
-      this->MCountName = ".mcount";
-      break;
-    }
-  }
-};
-
-// Solaris target
-template<typename Target>
-class SolarisTargetInfo : public OSTargetInfo<Target> {
-protected:
-  void getOSDefines(const LangOptions &Opts, const llvm::Triple &Triple,
-                    MacroBuilder &Builder) const override {
-    DefineStd(Builder, "sun", Opts);
-    DefineStd(Builder, "unix", Opts);
-    Builder.defineMacro("__ELF__");
-    Builder.defineMacro("__svr4__");
-    Builder.defineMacro("__SVR4");
-    // Solaris headers require _XOPEN_SOURCE to be set to 600 for C99 and
-    // newer, but to 500 for everything else.  feature_test.h has a check to
-    // ensure that you are not using C99 with an old version of X/Open or C89
-    // with a new version.
-    if (Opts.C99)
-      Builder.defineMacro("_XOPEN_SOURCE", "600");
-    else
-      Builder.defineMacro("_XOPEN_SOURCE", "500");
-    if (Opts.CPlusPlus)
-      Builder.defineMacro("__C99FEATURES__");
-    Builder.defineMacro("_LARGEFILE_SOURCE");
-    Builder.defineMacro("_LARGEFILE64_SOURCE");
-    Builder.defineMacro("__EXTENSIONS__");
-    Builder.defineMacro("_REENTRANT");
-  }
-public:
-  SolarisTargetInfo(const llvm::Triple &Triple, const TargetOptions &Opts)
-      : OSTargetInfo<Target>(Triple, Opts) {
-    this->WCharType = this->SignedInt;
-    // FIXME: WIntType should be SignedLong
-  }
-};
-
-// Windows target
-template<typename Target>
-class WindowsTargetInfo : public OSTargetInfo<Target> {
-protected:
-  void getOSDefines(const LangOptions &Opts, const llvm::Triple &Triple,
-                    MacroBuilder &Builder) const override {
-    Builder.defineMacro("_WIN32");
-  }
-  void getVisualStudioDefines(const LangOptions &Opts,
-                              MacroBuilder &Builder) const {
-    if (Opts.CPlusPlus) {
-      if (Opts.RTTIData)
-        Builder.defineMacro("_CPPRTTI");
-
-      if (Opts.CXXExceptions)
-        Builder.defineMacro("_CPPUNWIND");
-    }
-
-    if (Opts.Bool)
-      Builder.defineMacro("__BOOL_DEFINED");
-
-    if (!Opts.CharIsSigned)
-      Builder.defineMacro("_CHAR_UNSIGNED");
-
-    // FIXME: POSIXThreads isn't exactly the option this should be defined for,
-    //        but it works for now.
-    if (Opts.POSIXThreads)
-      Builder.defineMacro("_MT");
-
-    if (Opts.MSCompatibilityVersion) {
-      Builder.defineMacro("_MSC_VER",
-                          Twine(Opts.MSCompatibilityVersion / 100000));
-      Builder.defineMacro("_MSC_FULL_VER", Twine(Opts.MSCompatibilityVersion));
-      // FIXME We cannot encode the revision information into 32-bits
-      Builder.defineMacro("_MSC_BUILD", Twine(1));
-
-      if (Opts.CPlusPlus11 && Opts.isCompatibleWithMSVC(LangOptions::MSVC2015))
-        Builder.defineMacro("_HAS_CHAR16_T_LANGUAGE_SUPPORT", Twine(1));
-
-      if (Opts.isCompatibleWithMSVC(LangOptions::MSVC2015)) {
-        if (Opts.CPlusPlus1z)
-          Builder.defineMacro("_MSVC_LANG", "201403L");
-        else if (Opts.CPlusPlus14)
-          Builder.defineMacro("_MSVC_LANG", "201402L");
-      }
-    }
-
-    if (Opts.MicrosoftExt) {
-      Builder.defineMacro("_MSC_EXTENSIONS");
-
-      if (Opts.CPlusPlus11) {
-        Builder.defineMacro("_RVALUE_REFERENCES_V2_SUPPORTED");
-        Builder.defineMacro("_RVALUE_REFERENCES_SUPPORTED");
-        Builder.defineMacro("_NATIVE_NULLPTR_SUPPORTED");
-      }
-    }
-
-    Builder.defineMacro("_INTEGRAL_MAX_BITS", "64");
-  }
-
-public:
-  WindowsTargetInfo(const llvm::Triple &Triple, const TargetOptions &Opts)
-      : OSTargetInfo<Target>(Triple, Opts) {}
-};
-
-template <typename Target>
-class NaClTargetInfo : public OSTargetInfo<Target> {
-protected:
-  void getOSDefines(const LangOptions &Opts, const llvm::Triple &Triple,
-                    MacroBuilder &Builder) const override {
-    if (Opts.POSIXThreads)
-      Builder.defineMacro("_REENTRANT");
-    if (Opts.CPlusPlus)
-      Builder.defineMacro("_GNU_SOURCE");
-
-    DefineStd(Builder, "unix", Opts);
-    Builder.defineMacro("__ELF__");
-    Builder.defineMacro("__native_client__");
-  }
-
-public:
-  NaClTargetInfo(const llvm::Triple &Triple, const TargetOptions &Opts)
-      : OSTargetInfo<Target>(Triple, Opts) {
-    this->LongAlign = 32;
-    this->LongWidth = 32;
-    this->PointerAlign = 32;
-    this->PointerWidth = 32;
-    this->IntMaxType = TargetInfo::SignedLongLong;
-    this->Int64Type = TargetInfo::SignedLongLong;
-    this->DoubleAlign = 64;
-    this->LongDoubleWidth = 64;
-    this->LongDoubleAlign = 64;
-    this->LongLongWidth = 64;
-    this->LongLongAlign = 64;
-    this->SizeType = TargetInfo::UnsignedInt;
-    this->PtrDiffType = TargetInfo::SignedInt;
-    this->IntPtrType = TargetInfo::SignedInt;
-    // RegParmMax is inherited from the underlying architecture.
-    this->LongDoubleFormat = &llvm::APFloat::IEEEdouble();
-    if (Triple.getArch() == llvm::Triple::arm) {
-      // Handled in ARM's setABI().
-    } else if (Triple.getArch() == llvm::Triple::x86) {
-      this->resetDataLayout("e-m:e-p:32:32-i64:64-n8:16:32-S128");
-    } else if (Triple.getArch() == llvm::Triple::x86_64) {
-      this->resetDataLayout("e-m:e-p:32:32-i64:64-n8:16:32:64-S128");
-    } else if (Triple.getArch() == llvm::Triple::mipsel) {
-      // Handled on mips' setDataLayout.
-    } else {
-      assert(Triple.getArch() == llvm::Triple::le32);
-      this->resetDataLayout("e-p:32:32-i64:64");
-    }
-  }
-};
-
-// Fuchsia Target
-template<typename Target>
-class FuchsiaTargetInfo : public OSTargetInfo<Target> {
-protected:
-  void getOSDefines(const LangOptions &Opts, const llvm::Triple &Triple,
-                    MacroBuilder &Builder) const override {
-    Builder.defineMacro("__Fuchsia__");
-    Builder.defineMacro("__ELF__");
-    if (Opts.POSIXThreads)
-      Builder.defineMacro("_REENTRANT");
-    // Required by the libc++ locale support.
-    if (Opts.CPlusPlus)
-      Builder.defineMacro("_GNU_SOURCE");
-  }
-public:
-  FuchsiaTargetInfo(const llvm::Triple &Triple,
-                    const TargetOptions &Opts)
-      : OSTargetInfo<Target>(Triple, Opts) {
-    this->MCountName = "__mcount";
-  }
-};
-
-// WebAssembly target
-template <typename Target>
-class WebAssemblyOSTargetInfo : public OSTargetInfo<Target> {
-  void getOSDefines(const LangOptions &Opts, const llvm::Triple &Triple,
-                    MacroBuilder &Builder) const final {
-    // A common platform macro.
-    if (Opts.POSIXThreads)
-      Builder.defineMacro("_REENTRANT");
-    // Follow g++ convention and predefine _GNU_SOURCE for C++.
-    if (Opts.CPlusPlus)
-      Builder.defineMacro("_GNU_SOURCE");
-  }
-
-  // As an optimization, group static init code together in a section.
-  const char *getStaticInitSectionSpecifier() const final {
-    return ".text.__startup";
-  }
-
-public:
-  explicit WebAssemblyOSTargetInfo(const llvm::Triple &Triple,
-                                   const TargetOptions &Opts)
-      : OSTargetInfo<Target>(Triple, Opts) {
-    this->MCountName = "__mcount";
-    this->TheCXXABI.set(TargetCXXABI::WebAssembly);
-  }
-};
-
-//===----------------------------------------------------------------------===//
-// Specific target implementations.
-//===----------------------------------------------------------------------===//
-
-// PPC abstract base class
-class PPCTargetInfo : public TargetInfo {
-  static const Builtin::Info BuiltinInfo[];
-  static const char * const GCCRegNames[];
-  static const TargetInfo::GCCRegAlias GCCRegAliases[];
-  std::string CPU;
-
-  // Target cpu features.
-  bool HasAltivec;
-  bool HasVSX;
-  bool HasP8Vector;
-  bool HasP8Crypto;
-  bool HasDirectMove;
-  bool HasQPX;
-  bool HasHTM;
-  bool HasBPERMD;
-  bool HasExtDiv;
-  bool HasP9Vector;
-
-protected:
-  std::string ABI;
-
-public:
-  PPCTargetInfo(const llvm::Triple &Triple, const TargetOptions &)
-    : TargetInfo(Triple), HasAltivec(false), HasVSX(false), HasP8Vector(false),
-      HasP8Crypto(false), HasDirectMove(false), HasQPX(false), HasHTM(false),
-      HasBPERMD(false), HasExtDiv(false), HasP9Vector(false) {
-    SuitableAlign = 128;
-    SimdDefaultAlign = 128;
-    LongDoubleWidth = LongDoubleAlign = 128;
-    LongDoubleFormat = &llvm::APFloat::PPCDoubleDouble();
-  }
-
-  /// \brief Flags for architecture specific defines.
-  typedef enum {
-    ArchDefineNone  = 0,
-    ArchDefineName  = 1 << 0, // <name> is substituted for arch name.
-    ArchDefinePpcgr = 1 << 1,
-    ArchDefinePpcsq = 1 << 2,
-    ArchDefine440   = 1 << 3,
-    ArchDefine603   = 1 << 4,
-    ArchDefine604   = 1 << 5,
-    ArchDefinePwr4  = 1 << 6,
-    ArchDefinePwr5  = 1 << 7,
-    ArchDefinePwr5x = 1 << 8,
-    ArchDefinePwr6  = 1 << 9,
-    ArchDefinePwr6x = 1 << 10,
-    ArchDefinePwr7  = 1 << 11,
-    ArchDefinePwr8  = 1 << 12,
-    ArchDefinePwr9  = 1 << 13,
-    ArchDefineA2    = 1 << 14,
-    ArchDefineA2q   = 1 << 15
-  } ArchDefineTypes;
-
-  // Set the language option for altivec based on our value.
-  void adjust(LangOptions &Opts) override {
-    if (HasAltivec)
-      Opts.AltiVec = 1;
-    TargetInfo::adjust(Opts);
-  }
-
-  // Note: GCC recognizes the following additional cpus:
-  //  401, 403, 405, 405fp, 440fp, 464, 464fp, 476, 476fp, 505, 740, 801,
-  //  821, 823, 8540, 8548, e300c2, e300c3, e500mc64, e6500, 860, cell,
-  //  titan, rs64.
-  bool setCPU(const std::string &Name) override {
-    bool CPUKnown = llvm::StringSwitch<bool>(Name)
-      .Case("generic", true)
-      .Case("440", true)
-      .Case("450", true)
-      .Case("601", true)
-      .Case("602", true)
-      .Case("603", true)
-      .Case("603e", true)
-      .Case("603ev", true)
-      .Case("604", true)
-      .Case("604e", true)
-      .Case("620", true)
-      .Case("630", true)
-      .Case("g3", true)
-      .Case("7400", true)
-      .Case("g4", true)
-      .Case("7450", true)
-      .Case("g4+", true)
-      .Case("750", true)
-      .Case("970", true)
-      .Case("g5", true)
-      .Case("a2", true)
-      .Case("a2q", true)
-      .Case("e500mc", true)
-      .Case("e5500", true)
-      .Case("power3", true)
-      .Case("pwr3", true)
-      .Case("power4", true)
-      .Case("pwr4", true)
-      .Case("power5", true)
-      .Case("pwr5", true)
-      .Case("power5x", true)
-      .Case("pwr5x", true)
-      .Case("power6", true)
-      .Case("pwr6", true)
-      .Case("power6x", true)
-      .Case("pwr6x", true)
-      .Case("power7", true)
-      .Case("pwr7", true)
-      .Case("power8", true)
-      .Case("pwr8", true)
-      .Case("power9", true)
-      .Case("pwr9", true)
-      .Case("powerpc", true)
-      .Case("ppc", true)
-      .Case("powerpc64", true)
-      .Case("ppc64", true)
-      .Case("powerpc64le", true)
-      .Case("ppc64le", true)
-      .Default(false);
-
-    if (CPUKnown)
-      CPU = Name;
-
-    return CPUKnown;
-  }
-
-
-  StringRef getABI() const override { return ABI; }
-
-  ArrayRef<Builtin::Info> getTargetBuiltins() const override {
-    return llvm::makeArrayRef(BuiltinInfo,
-                             clang::PPC::LastTSBuiltin-Builtin::FirstTSBuiltin);
-  }
-
-  bool isCLZForZeroUndef() const override { return false; }
-
-  void getTargetDefines(const LangOptions &Opts,
-                        MacroBuilder &Builder) const override;
-
-  bool
-  initFeatureMap(llvm::StringMap<bool> &Features, DiagnosticsEngine &Diags,
-                 StringRef CPU,
-                 const std::vector<std::string> &FeaturesVec) const override;
-
-  bool handleTargetFeatures(std::vector<std::string> &Features,
-                            DiagnosticsEngine &Diags) override;
-  bool hasFeature(StringRef Feature) const override;
-  void setFeatureEnabled(llvm::StringMap<bool> &Features, StringRef Name,
-                         bool Enabled) const override;
-
-  ArrayRef<const char *> getGCCRegNames() const override;
-  ArrayRef<TargetInfo::GCCRegAlias> getGCCRegAliases() const override;
-  bool validateAsmConstraint(const char *&Name,
-                             TargetInfo::ConstraintInfo &Info) const override {
-    switch (*Name) {
-    default: return false;
-    case 'O': // Zero
-      break;
-    case 'b': // Base register
-    case 'f': // Floating point register
-      Info.setAllowsRegister();
-      break;
-    // FIXME: The following are added to allow parsing.
-    // I just took a guess at what the actions should be.
-    // Also, is more specific checking needed?  I.e. specific registers?
-    case 'd': // Floating point register (containing 64-bit value)
-    case 'v': // Altivec vector register
-      Info.setAllowsRegister();
-      break;
-    case 'w':
-      switch (Name[1]) {
-        case 'd':// VSX vector register to hold vector double data
-        case 'f':// VSX vector register to hold vector float data
-        case 's':// VSX vector register to hold scalar float data
-        case 'a':// Any VSX register
-        case 'c':// An individual CR bit
-          break;
-        default:
-          return false;
-      }
-      Info.setAllowsRegister();
-      Name++; // Skip over 'w'.
-      break;
-    case 'h': // `MQ', `CTR', or `LINK' register
-    case 'q': // `MQ' register
-    case 'c': // `CTR' register
-    case 'l': // `LINK' register
-    case 'x': // `CR' register (condition register) number 0
-    case 'y': // `CR' register (condition register)
-    case 'z': // `XER[CA]' carry bit (part of the XER register)
-      Info.setAllowsRegister();
-      break;
-    case 'I': // Signed 16-bit constant
-    case 'J': // Unsigned 16-bit constant shifted left 16 bits
-              //  (use `L' instead for SImode constants)
-    case 'K': // Unsigned 16-bit constant
-    case 'L': // Signed 16-bit constant shifted left 16 bits
-    case 'M': // Constant larger than 31
-    case 'N': // Exact power of 2
-    case 'P': // Constant whose negation is a signed 16-bit constant
-    case 'G': // Floating point constant that can be loaded into a
-              // register with one instruction per word
-    case 'H': // Integer/Floating point constant that can be loaded
-              // into a register using three instructions
-      break;
-    case 'm': // Memory operand. Note that on PowerPC targets, m can
-              // include addresses that update the base register. It
-              // is therefore only safe to use `m' in an asm statement
-              // if that asm statement accesses the operand exactly once.
-              // The asm statement must also use `%U<opno>' as a
-              // placeholder for the "update" flag in the corresponding
-              // load or store instruction. For example:
-              // asm ("st%U0 %1,%0" : "=m" (mem) : "r" (val));
-              // is correct but:
-              // asm ("st %1,%0" : "=m" (mem) : "r" (val));
-              // is not. Use es rather than m if you don't want the base
-              // register to be updated.
-    case 'e':
-      if (Name[1] != 's')
-          return false;
-              // es: A "stable" memory operand; that is, one which does not
-              // include any automodification of the base register. Unlike
-              // `m', this constraint can be used in asm statements that
-              // might access the operand several times, or that might not
-              // access it at all.
-      Info.setAllowsMemory();
-      Name++; // Skip over 'e'.
-      break;
-    case 'Q': // Memory operand that is an offset from a register (it is
-              // usually better to use `m' or `es' in asm statements)
-    case 'Z': // Memory operand that is an indexed or indirect from a
-              // register (it is usually better to use `m' or `es' in
-              // asm statements)
-      Info.setAllowsMemory();
-      Info.setAllowsRegister();
-      break;
-    case 'R': // AIX TOC entry
-    case 'a': // Address operand that is an indexed or indirect from a
-              // register (`p' is preferable for asm statements)
-    case 'S': // Constant suitable as a 64-bit mask operand
-    case 'T': // Constant suitable as a 32-bit mask operand
-    case 'U': // System V Release 4 small data area reference
-    case 't': // AND masks that can be performed by two rldic{l, r}
-              // instructions
-    case 'W': // Vector constant that does not require memory
-    case 'j': // Vector constant that is all zeros.
-      break;
-    // End FIXME.
-    }
-    return true;
-  }
-  std::string convertConstraint(const char *&Constraint) const override {
-    std::string R;
-    switch (*Constraint) {
-    case 'e':
-    case 'w':
-      // Two-character constraint; add "^" hint for later parsing.
-      R = std::string("^") + std::string(Constraint, 2);
-      Constraint++;
-      break;
-    default:
-      return TargetInfo::convertConstraint(Constraint);
-    }
-    return R;
-  }
-  const char *getClobbers() const override {
-    return "";
-  }
-  int getEHDataRegisterNumber(unsigned RegNo) const override {
-    if (RegNo == 0) return 3;
-    if (RegNo == 1) return 4;
-    return -1;
-  }
-
-  bool hasSjLjLowering() const override {
-    return true;
-  }
-
-  bool useFloat128ManglingForLongDouble() const override {
-    return LongDoubleWidth == 128 &&
-           LongDoubleFormat == &llvm::APFloat::PPCDoubleDouble() &&
-           getTriple().isOSBinFormatELF();
-  }
-};
-
-const Builtin::Info PPCTargetInfo::BuiltinInfo[] = {
-#define BUILTIN(ID, TYPE, ATTRS) \
-  { #ID, TYPE, ATTRS, nullptr, ALL_LANGUAGES, nullptr },
-#define LIBBUILTIN(ID, TYPE, ATTRS, HEADER) \
-  { #ID, TYPE, ATTRS, HEADER, ALL_LANGUAGES, nullptr },
-#include "clang/Basic/BuiltinsPPC.def"
-};
-
-/// handleTargetFeatures - Perform initialization based on the user
-/// configured set of features.
-bool PPCTargetInfo::handleTargetFeatures(std::vector<std::string> &Features,
-                                         DiagnosticsEngine &Diags) {
-  for (const auto &Feature : Features) {
-    if (Feature == "+altivec") {
-      HasAltivec = true;
-    } else if (Feature == "+vsx") {
-      HasVSX = true;
-    } else if (Feature == "+bpermd") {
-      HasBPERMD = true;
-    } else if (Feature == "+extdiv") {
-      HasExtDiv = true;
-    } else if (Feature == "+power8-vector") {
-      HasP8Vector = true;
-    } else if (Feature == "+crypto") {
-      HasP8Crypto = true;
-    } else if (Feature == "+direct-move") {
-      HasDirectMove = true;
-    } else if (Feature == "+qpx") {
-      HasQPX = true;
-    } else if (Feature == "+htm") {
-      HasHTM = true;
-    } else if (Feature == "+float128") {
-      HasFloat128 = true;
-    } else if (Feature == "+power9-vector") {
-      HasP9Vector = true;
-    }
-    // TODO: Finish this list and add an assert that we've handled them
-    // all.
-  }
-
-  return true;
-}
-
-/// PPCTargetInfo::getTargetDefines - Return a set of the PowerPC-specific
-/// #defines that are not tied to a specific subtarget.
-void PPCTargetInfo::getTargetDefines(const LangOptions &Opts,
-                                     MacroBuilder &Builder) const {
-  // Target identification.
-  Builder.defineMacro("__ppc__");
-  Builder.defineMacro("__PPC__");
-  Builder.defineMacro("_ARCH_PPC");
-  Builder.defineMacro("__powerpc__");
-  Builder.defineMacro("__POWERPC__");
-  if (PointerWidth == 64) {
-    Builder.defineMacro("_ARCH_PPC64");
-    Builder.defineMacro("__powerpc64__");
-    Builder.defineMacro("__ppc64__");
-    Builder.defineMacro("__PPC64__");
-  }
-
-  // Target properties.
-  if (getTriple().getArch() == llvm::Triple::ppc64le) {
-    Builder.defineMacro("_LITTLE_ENDIAN");
-  } else {
-    if (getTriple().getOS() != llvm::Triple::NetBSD &&
-        getTriple().getOS() != llvm::Triple::OpenBSD)
-      Builder.defineMacro("_BIG_ENDIAN");
-  }
-
-  // ABI options.
-  if (ABI == "elfv1" || ABI == "elfv1-qpx")
-    Builder.defineMacro("_CALL_ELF", "1");
-  if (ABI == "elfv2")
-    Builder.defineMacro("_CALL_ELF", "2");
-
-  // This typically is only for a new enough linker (bfd >= 2.16.2 or gold), but
-  // our suppport post-dates this and it should work on all 64-bit ppc linux
-  // platforms. It is guaranteed to work on all elfv2 platforms.
-  if (getTriple().getOS() == llvm::Triple::Linux && PointerWidth == 64)
-    Builder.defineMacro("_CALL_LINUX", "1");
-
-  // Subtarget options.
-  Builder.defineMacro("__NATURAL_ALIGNMENT__");
-  Builder.defineMacro("__REGISTER_PREFIX__", "");
-
-  // FIXME: Should be controlled by command line option.
-  if (LongDoubleWidth == 128) {
-    Builder.defineMacro("__LONG_DOUBLE_128__");
-    Builder.defineMacro("__LONGDOUBLE128");
-  }
-
-  // Define this for elfv2 (64-bit only) or 64-bit darwin.
-  if (ABI == "elfv2" ||
-      (getTriple().getOS() == llvm::Triple::Darwin && PointerWidth == 64))
-    Builder.defineMacro("__STRUCT_PARM_ALIGN__", "16");
-
-  // CPU identification.
-  ArchDefineTypes defs =
-      (ArchDefineTypes)llvm::StringSwitch<int>(CPU)
-          .Case("440", ArchDefineName)
-          .Case("450", ArchDefineName | ArchDefine440)
-          .Case("601", ArchDefineName)
-          .Case("602", ArchDefineName | ArchDefinePpcgr)
-          .Case("603", ArchDefineName | ArchDefinePpcgr)
-          .Case("603e", ArchDefineName | ArchDefine603 | ArchDefinePpcgr)
-          .Case("603ev", ArchDefineName | ArchDefine603 | ArchDefinePpcgr)
-          .Case("604", ArchDefineName | ArchDefinePpcgr)
-          .Case("604e", ArchDefineName | ArchDefine604 | ArchDefinePpcgr)
-          .Case("620", ArchDefineName | ArchDefinePpcgr)
-          .Case("630", ArchDefineName | ArchDefinePpcgr)
-          .Case("7400", ArchDefineName | ArchDefinePpcgr)
-          .Case("7450", ArchDefineName | ArchDefinePpcgr)
-          .Case("750", ArchDefineName | ArchDefinePpcgr)
-          .Case("970", ArchDefineName | ArchDefinePwr4 | ArchDefinePpcgr |
-                           ArchDefinePpcsq)
-          .Case("a2", ArchDefineA2)
-          .Case("a2q", ArchDefineName | ArchDefineA2 | ArchDefineA2q)
-          .Case("pwr3", ArchDefinePpcgr)
-          .Case("pwr4", ArchDefineName | ArchDefinePpcgr | ArchDefinePpcsq)
-          .Case("pwr5", ArchDefineName | ArchDefinePwr4 | ArchDefinePpcgr |
-                            ArchDefinePpcsq)
-          .Case("pwr5x", ArchDefineName | ArchDefinePwr5 | ArchDefinePwr4 |
-                             ArchDefinePpcgr | ArchDefinePpcsq)
-          .Case("pwr6", ArchDefineName | ArchDefinePwr5x | ArchDefinePwr5 |
-                            ArchDefinePwr4 | ArchDefinePpcgr | ArchDefinePpcsq)
-          .Case("pwr6x", ArchDefineName | ArchDefinePwr6 | ArchDefinePwr5x |
-                             ArchDefinePwr5 | ArchDefinePwr4 | ArchDefinePpcgr |
-                             ArchDefinePpcsq)
-          .Case("pwr7", ArchDefineName | ArchDefinePwr6x | ArchDefinePwr6 |
-                            ArchDefinePwr5x | ArchDefinePwr5 | ArchDefinePwr4 |
-                            ArchDefinePpcgr | ArchDefinePpcsq)
-          .Case("pwr8", ArchDefineName | ArchDefinePwr7 | ArchDefinePwr6x |
-                            ArchDefinePwr6 | ArchDefinePwr5x | ArchDefinePwr5 |
-                            ArchDefinePwr4 | ArchDefinePpcgr | ArchDefinePpcsq)
-          .Case("pwr9", ArchDefineName | ArchDefinePwr8 | ArchDefinePwr7 |
-                            ArchDefinePwr6x | ArchDefinePwr6 | ArchDefinePwr5x |
-                            ArchDefinePwr5 | ArchDefinePwr4 | ArchDefinePpcgr |
-                            ArchDefinePpcsq)
-          .Case("power3", ArchDefinePpcgr)
-          .Case("power4", ArchDefinePwr4 | ArchDefinePpcgr | ArchDefinePpcsq)
-          .Case("power5", ArchDefinePwr5 | ArchDefinePwr4 | ArchDefinePpcgr |
-                              ArchDefinePpcsq)
-          .Case("power5x", ArchDefinePwr5x | ArchDefinePwr5 | ArchDefinePwr4 |
-                               ArchDefinePpcgr | ArchDefinePpcsq)
-          .Case("power6", ArchDefinePwr6 | ArchDefinePwr5x | ArchDefinePwr5 |
-                              ArchDefinePwr4 | ArchDefinePpcgr |
-                              ArchDefinePpcsq)
-          .Case("power6x", ArchDefinePwr6x | ArchDefinePwr6 | ArchDefinePwr5x |
-                               ArchDefinePwr5 | ArchDefinePwr4 |
-                               ArchDefinePpcgr | ArchDefinePpcsq)
-          .Case("power7", ArchDefinePwr7 | ArchDefinePwr6x | ArchDefinePwr6 |
-                              ArchDefinePwr5x | ArchDefinePwr5 |
-                              ArchDefinePwr4 | ArchDefinePpcgr |
-                              ArchDefinePpcsq)
-          .Case("power8", ArchDefinePwr8 | ArchDefinePwr7 | ArchDefinePwr6x |
-                              ArchDefinePwr6 | ArchDefinePwr5x |
-                              ArchDefinePwr5 | ArchDefinePwr4 |
-                              ArchDefinePpcgr | ArchDefinePpcsq)
-          .Case("power9", ArchDefinePwr9 | ArchDefinePwr8 | ArchDefinePwr7 |
-                              ArchDefinePwr6x | ArchDefinePwr6 |
-                              ArchDefinePwr5x | ArchDefinePwr5 |
-                              ArchDefinePwr4 | ArchDefinePpcgr |
-                              ArchDefinePpcsq)
-          // powerpc64le automatically defaults to at least power8.
-          .Case("ppc64le", ArchDefinePwr8 | ArchDefinePwr7 | ArchDefinePwr6x |
-                               ArchDefinePwr6 | ArchDefinePwr5x |
-                               ArchDefinePwr5 | ArchDefinePwr4 |
-                               ArchDefinePpcgr | ArchDefinePpcsq)
-          .Default(ArchDefineNone);
-
-  if (defs & ArchDefineName)
-    Builder.defineMacro(Twine("_ARCH_", StringRef(CPU).upper()));
-  if (defs & ArchDefinePpcgr)
-    Builder.defineMacro("_ARCH_PPCGR");
-  if (defs & ArchDefinePpcsq)
-    Builder.defineMacro("_ARCH_PPCSQ");
-  if (defs & ArchDefine440)
-    Builder.defineMacro("_ARCH_440");
-  if (defs & ArchDefine603)
-    Builder.defineMacro("_ARCH_603");
-  if (defs & ArchDefine604)
-    Builder.defineMacro("_ARCH_604");
-  if (defs & ArchDefinePwr4)
-    Builder.defineMacro("_ARCH_PWR4");
-  if (defs & ArchDefinePwr5)
-    Builder.defineMacro("_ARCH_PWR5");
-  if (defs & ArchDefinePwr5x)
-    Builder.defineMacro("_ARCH_PWR5X");
-  if (defs & ArchDefinePwr6)
-    Builder.defineMacro("_ARCH_PWR6");
-  if (defs & ArchDefinePwr6x)
-    Builder.defineMacro("_ARCH_PWR6X");
-  if (defs & ArchDefinePwr7)
-    Builder.defineMacro("_ARCH_PWR7");
-  if (defs & ArchDefinePwr8)
-    Builder.defineMacro("_ARCH_PWR8");
-  if (defs & ArchDefinePwr9)
-    Builder.defineMacro("_ARCH_PWR9");
-  if (defs & ArchDefineA2)
-    Builder.defineMacro("_ARCH_A2");
-  if (defs & ArchDefineA2q) {
-    Builder.defineMacro("_ARCH_A2Q");
-    Builder.defineMacro("_ARCH_QP");
-  }
-
-  if (getTriple().getVendor() == llvm::Triple::BGQ) {
-    Builder.defineMacro("__bg__");
-    Builder.defineMacro("__THW_BLUEGENE__");
-    Builder.defineMacro("__bgq__");
-    Builder.defineMacro("__TOS_BGQ__");
-  }
-
-  if (HasAltivec) {
-    Builder.defineMacro("__VEC__", "10206");
-    Builder.defineMacro("__ALTIVEC__");
-  }
-  if (HasVSX)
-    Builder.defineMacro("__VSX__");
-  if (HasP8Vector)
-    Builder.defineMacro("__POWER8_VECTOR__");
-  if (HasP8Crypto)
-    Builder.defineMacro("__CRYPTO__");
-  if (HasHTM)
-    Builder.defineMacro("__HTM__");
-  if (HasFloat128)
-    Builder.defineMacro("__FLOAT128__");
-  if (HasP9Vector)
-    Builder.defineMacro("__POWER9_VECTOR__");
-
-  Builder.defineMacro("__GCC_HAVE_SYNC_COMPARE_AND_SWAP_1");
-  Builder.defineMacro("__GCC_HAVE_SYNC_COMPARE_AND_SWAP_2");
-  Builder.defineMacro("__GCC_HAVE_SYNC_COMPARE_AND_SWAP_4");
-  if (PointerWidth == 64)
-    Builder.defineMacro("__GCC_HAVE_SYNC_COMPARE_AND_SWAP_8");
-
-  // We have support for the bswap intrinsics so we can define this.
-  Builder.defineMacro("__HAVE_BSWAP__", "1");
-
-  // FIXME: The following are not yet generated here by Clang, but are
-  //        generated by GCC:
-  //
-  //   _SOFT_FLOAT_
-  //   __RECIP_PRECISION__
-  //   __APPLE_ALTIVEC__
-  //   __RECIP__
-  //   __RECIPF__
-  //   __RSQRTE__
-  //   __RSQRTEF__
-  //   _SOFT_DOUBLE_
-  //   __NO_LWSYNC__
-  //   __CMODEL_MEDIUM__
-  //   __CMODEL_LARGE__
-  //   _CALL_SYSV
-  //   _CALL_DARWIN
-  //   __NO_FPRS__
-}
-
-// Handle explicit options being passed to the compiler here: if we've
-// explicitly turned off vsx and turned on any of:
-// - power8-vector
-// - direct-move
-// - float128
-// - power9-vector
-// then go ahead and error since the customer has expressed an incompatible
-// set of options.
-static bool ppcUserFeaturesCheck(DiagnosticsEngine &Diags,
-                                 const std::vector<std::string> &FeaturesVec) {
-
-  if (std::find(FeaturesVec.begin(), FeaturesVec.end(), "-vsx") !=
-      FeaturesVec.end()) {
-    if (std::find(FeaturesVec.begin(), FeaturesVec.end(), "+power8-vector") !=
-        FeaturesVec.end()) {
-      Diags.Report(diag::err_opt_not_valid_with_opt) << "-mpower8-vector"
-                                                     << "-mno-vsx";
-      return false;
-    }
-
-    if (std::find(FeaturesVec.begin(), FeaturesVec.end(), "+direct-move") !=
-        FeaturesVec.end()) {
-      Diags.Report(diag::err_opt_not_valid_with_opt) << "-mdirect-move"
-                                                     << "-mno-vsx";
-      return false;
-    }
-
-    if (std::find(FeaturesVec.begin(), FeaturesVec.end(), "+float128") !=
-        FeaturesVec.end()) {
-      Diags.Report(diag::err_opt_not_valid_with_opt) << "-mfloat128"
-                                                     << "-mno-vsx";
-      return false;
-    }
-
-    if (std::find(FeaturesVec.begin(), FeaturesVec.end(), "+power9-vector") !=
-        FeaturesVec.end()) {
-      Diags.Report(diag::err_opt_not_valid_with_opt) << "-mpower9-vector"
-                                                     << "-mno-vsx";
-      return false;
-    }
-  }
-
-  return true;
-}
-
-bool PPCTargetInfo::initFeatureMap(
-    llvm::StringMap<bool> &Features, DiagnosticsEngine &Diags, StringRef CPU,
-    const std::vector<std::string> &FeaturesVec) const {
-  Features["altivec"] = llvm::StringSwitch<bool>(CPU)
-    .Case("7400", true)
-    .Case("g4", true)
-    .Case("7450", true)
-    .Case("g4+", true)
-    .Case("970", true)
-    .Case("g5", true)
-    .Case("pwr6", true)
-    .Case("pwr7", true)
-    .Case("pwr8", true)
-    .Case("pwr9", true)
-    .Case("ppc64", true)
-    .Case("ppc64le", true)
-    .Default(false);
-
-  Features["qpx"] = (CPU == "a2q");
-  Features["power9-vector"] = (CPU == "pwr9");
-  Features["crypto"] = llvm::StringSwitch<bool>(CPU)
-    .Case("ppc64le", true)
-    .Case("pwr9", true)
-    .Case("pwr8", true)
-    .Default(false);
-  Features["power8-vector"] = llvm::StringSwitch<bool>(CPU)
-    .Case("ppc64le", true)
-    .Case("pwr9", true)
-    .Case("pwr8", true)
-    .Default(false);
-  Features["bpermd"] = llvm::StringSwitch<bool>(CPU)
-    .Case("ppc64le", true)
-    .Case("pwr9", true)
-    .Case("pwr8", true)
-    .Case("pwr7", true)
-    .Default(false);
-  Features["extdiv"] = llvm::StringSwitch<bool>(CPU)
-    .Case("ppc64le", true)
-    .Case("pwr9", true)
-    .Case("pwr8", true)
-    .Case("pwr7", true)
-    .Default(false);
-  Features["direct-move"] = llvm::StringSwitch<bool>(CPU)
-    .Case("ppc64le", true)
-    .Case("pwr9", true)
-    .Case("pwr8", true)
-    .Default(false);
-  Features["vsx"] = llvm::StringSwitch<bool>(CPU)
-    .Case("ppc64le", true)
-    .Case("pwr9", true)
-    .Case("pwr8", true)
-    .Case("pwr7", true)
-    .Default(false);
-  Features["htm"] = llvm::StringSwitch<bool>(CPU)
-    .Case("ppc64le", true)
-    .Case("pwr9", true)
-    .Case("pwr8", true)
-    .Default(false);
-
-  if (!ppcUserFeaturesCheck(Diags, FeaturesVec))
-    return false;
-
-  return TargetInfo::initFeatureMap(Features, Diags, CPU, FeaturesVec);
-}
-
-bool PPCTargetInfo::hasFeature(StringRef Feature) const {
-  return llvm::StringSwitch<bool>(Feature)
-      .Case("powerpc", true)
-      .Case("altivec", HasAltivec)
-      .Case("vsx", HasVSX)
-      .Case("power8-vector", HasP8Vector)
-      .Case("crypto", HasP8Crypto)
-      .Case("direct-move", HasDirectMove)
-      .Case("qpx", HasQPX)
-      .Case("htm", HasHTM)
-      .Case("bpermd", HasBPERMD)
-      .Case("extdiv", HasExtDiv)
-      .Case("float128", HasFloat128)
-      .Case("power9-vector", HasP9Vector)
-      .Default(false);
-}
-
-void PPCTargetInfo::setFeatureEnabled(llvm::StringMap<bool> &Features,
-                                      StringRef Name, bool Enabled) const {
-  if (Enabled) {
-    // If we're enabling any of the vsx based features then enable vsx and
-    // altivec. We'll diagnose any problems later.
-    bool FeatureHasVSX = llvm::StringSwitch<bool>(Name)
-                             .Case("vsx", true)
-                             .Case("direct-move", true)
-                             .Case("power8-vector", true)
-                             .Case("power9-vector", true)
-                             .Case("float128", true)
-                             .Default(false);
-    if (FeatureHasVSX)
-      Features["vsx"] = Features["altivec"] = true;
-    if (Name == "power9-vector")
-      Features["power8-vector"] = true;
-    Features[Name] = true;
-  } else {
-    // If we're disabling altivec or vsx go ahead and disable all of the vsx
-    // features.
-    if ((Name == "altivec") || (Name == "vsx"))
-      Features["vsx"] = Features["direct-move"] = Features["power8-vector"] =
-          Features["float128"] = Features["power9-vector"] = false;
-    if (Name == "power8-vector")
-      Features["power9-vector"] = false;
-    Features[Name] = false;
-  }
-}
-
-const char * const PPCTargetInfo::GCCRegNames[] = {
-  "r0", "r1", "r2", "r3", "r4", "r5", "r6", "r7",
-  "r8", "r9", "r10", "r11", "r12", "r13", "r14", "r15",
-  "r16", "r17", "r18", "r19", "r20", "r21", "r22", "r23",
-  "r24", "r25", "r26", "r27", "r28", "r29", "r30", "r31",
-  "f0", "f1", "f2", "f3", "f4", "f5", "f6", "f7",
-  "f8", "f9", "f10", "f11", "f12", "f13", "f14", "f15",
-  "f16", "f17", "f18", "f19", "f20", "f21", "f22", "f23",
-  "f24", "f25", "f26", "f27", "f28", "f29", "f30", "f31",
-  "mq", "lr", "ctr", "ap",
-  "cr0", "cr1", "cr2", "cr3", "cr4", "cr5", "cr6", "cr7",
-  "xer",
-  "v0", "v1", "v2", "v3", "v4", "v5", "v6", "v7",
-  "v8", "v9", "v10", "v11", "v12", "v13", "v14", "v15",
-  "v16", "v17", "v18", "v19", "v20", "v21", "v22", "v23",
-  "v24", "v25", "v26", "v27", "v28", "v29", "v30", "v31",
-  "vrsave", "vscr",
-  "spe_acc", "spefscr",
-  "sfp"
-};
-
-ArrayRef<const char*> PPCTargetInfo::getGCCRegNames() const {
-  return llvm::makeArrayRef(GCCRegNames);
-}
-
-const TargetInfo::GCCRegAlias PPCTargetInfo::GCCRegAliases[] = {
-  // While some of these aliases do map to different registers
-  // they still share the same register name.
-  { { "0" }, "r0" },
-  { { "1"}, "r1" },
-  { { "2" }, "r2" },
-  { { "3" }, "r3" },
-  { { "4" }, "r4" },
-  { { "5" }, "r5" },
-  { { "6" }, "r6" },
-  { { "7" }, "r7" },
-  { { "8" }, "r8" },
-  { { "9" }, "r9" },
-  { { "10" }, "r10" },
-  { { "11" }, "r11" },
-  { { "12" }, "r12" },
-  { { "13" }, "r13" },
-  { { "14" }, "r14" },
-  { { "15" }, "r15" },
-  { { "16" }, "r16" },
-  { { "17" }, "r17" },
-  { { "18" }, "r18" },
-  { { "19" }, "r19" },
-  { { "20" }, "r20" },
-  { { "21" }, "r21" },
-  { { "22" }, "r22" },
-  { { "23" }, "r23" },
-  { { "24" }, "r24" },
-  { { "25" }, "r25" },
-  { { "26" }, "r26" },
-  { { "27" }, "r27" },
-  { { "28" }, "r28" },
-  { { "29" }, "r29" },
-  { { "30" }, "r30" },
-  { { "31" }, "r31" },
-  { { "fr0" }, "f0" },
-  { { "fr1" }, "f1" },
-  { { "fr2" }, "f2" },
-  { { "fr3" }, "f3" },
-  { { "fr4" }, "f4" },
-  { { "fr5" }, "f5" },
-  { { "fr6" }, "f6" },
-  { { "fr7" }, "f7" },
-  { { "fr8" }, "f8" },
-  { { "fr9" }, "f9" },
-  { { "fr10" }, "f10" },
-  { { "fr11" }, "f11" },
-  { { "fr12" }, "f12" },
-  { { "fr13" }, "f13" },
-  { { "fr14" }, "f14" },
-  { { "fr15" }, "f15" },
-  { { "fr16" }, "f16" },
-  { { "fr17" }, "f17" },
-  { { "fr18" }, "f18" },
-  { { "fr19" }, "f19" },
-  { { "fr20" }, "f20" },
-  { { "fr21" }, "f21" },
-  { { "fr22" }, "f22" },
-  { { "fr23" }, "f23" },
-  { { "fr24" }, "f24" },
-  { { "fr25" }, "f25" },
-  { { "fr26" }, "f26" },
-  { { "fr27" }, "f27" },
-  { { "fr28" }, "f28" },
-  { { "fr29" }, "f29" },
-  { { "fr30" }, "f30" },
-  { { "fr31" }, "f31" },
-  { { "cc" }, "cr0" },
-};
-
-ArrayRef<TargetInfo::GCCRegAlias> PPCTargetInfo::getGCCRegAliases() const {
-  return llvm::makeArrayRef(GCCRegAliases);
-}
-
-class PPC32TargetInfo : public PPCTargetInfo {
-public:
-  PPC32TargetInfo(const llvm::Triple &Triple, const TargetOptions &Opts)
-      : PPCTargetInfo(Triple, Opts) {
-    resetDataLayout("E-m:e-p:32:32-i64:64-n32");
-
-    switch (getTriple().getOS()) {
-    case llvm::Triple::Linux:
-    case llvm::Triple::FreeBSD:
-    case llvm::Triple::NetBSD:
-      SizeType = UnsignedInt;
-      PtrDiffType = SignedInt;
-      IntPtrType = SignedInt;
-      break;
-    default:
-      break;
-    }
-
-    if (getTriple().getOS() == llvm::Triple::FreeBSD) {
-      LongDoubleWidth = LongDoubleAlign = 64;
-      LongDoubleFormat = &llvm::APFloat::IEEEdouble();
-    }
-
-    // PPC32 supports atomics up to 4 bytes.
-    MaxAtomicPromoteWidth = MaxAtomicInlineWidth = 32;
-  }
-
-  BuiltinVaListKind getBuiltinVaListKind() const override {
-    // This is the ELF definition, and is overridden by the Darwin sub-target
-    return TargetInfo::PowerABIBuiltinVaList;
-  }
-};
-
-// Note: ABI differences may eventually require us to have a separate
-// TargetInfo for little endian.
-class PPC64TargetInfo : public PPCTargetInfo {
-public:
-  PPC64TargetInfo(const llvm::Triple &Triple, const TargetOptions &Opts)
-      : PPCTargetInfo(Triple, Opts) {
-    LongWidth = LongAlign = PointerWidth = PointerAlign = 64;
-    IntMaxType = SignedLong;
-    Int64Type = SignedLong;
-
-    if ((Triple.getArch() == llvm::Triple::ppc64le)) {
-      resetDataLayout("e-m:e-i64:64-n32:64");
-      ABI = "elfv2";
-    } else {
-      resetDataLayout("E-m:e-i64:64-n32:64");
-      ABI = "elfv1";
-    }
-
-    switch (getTriple().getOS()) {
-    case llvm::Triple::FreeBSD:
-      LongDoubleWidth = LongDoubleAlign = 64;
-      LongDoubleFormat = &llvm::APFloat::IEEEdouble();
-      break;
-    case llvm::Triple::NetBSD:
-      IntMaxType = SignedLongLong;
-      Int64Type = SignedLongLong;
-      break;
-    default:
-      break;
-    }
-
-    // PPC64 supports atomics up to 8 bytes.
-    MaxAtomicPromoteWidth = MaxAtomicInlineWidth = 64;
-  }
-  BuiltinVaListKind getBuiltinVaListKind() const override {
-    return TargetInfo::CharPtrBuiltinVaList;
-  }
-  // PPC64 Linux-specific ABI options.
-  bool setABI(const std::string &Name) override {
-    if (Name == "elfv1" || Name == "elfv1-qpx" || Name == "elfv2") {
-      ABI = Name;
-      return true;
-    }
-    return false;
-  }
-};
-
-class DarwinPPC32TargetInfo : public DarwinTargetInfo<PPC32TargetInfo> {
-public:
-  DarwinPPC32TargetInfo(const llvm::Triple &Triple, const TargetOptions &Opts)
-      : DarwinTargetInfo<PPC32TargetInfo>(Triple, Opts) {
-    HasAlignMac68kSupport = true;
-    BoolWidth = BoolAlign = 32; //XXX support -mone-byte-bool?
-    PtrDiffType = SignedInt; // for http://llvm.org/bugs/show_bug.cgi?id=15726
-    LongLongAlign = 32;
-    resetDataLayout("E-m:o-p:32:32-f64:32:64-n32");
-  }
-  BuiltinVaListKind getBuiltinVaListKind() const override {
-    return TargetInfo::CharPtrBuiltinVaList;
-  }
-};
-
-class DarwinPPC64TargetInfo : public DarwinTargetInfo<PPC64TargetInfo> {
-public:
-  DarwinPPC64TargetInfo(const llvm::Triple &Triple, const TargetOptions &Opts)
-      : DarwinTargetInfo<PPC64TargetInfo>(Triple, Opts) {
-    HasAlignMac68kSupport = true;
-    resetDataLayout("E-m:o-i64:64-n32:64");
-  }
-};
-
-static const unsigned NVPTXAddrSpaceMap[] = {
-    0, // Default
-    1, // opencl_global
-    3, // opencl_local
-    4, // opencl_constant
-    // FIXME: generic has to be added to the target
-    0, // opencl_generic
-    1, // cuda_device
-    4, // cuda_constant
-    3, // cuda_shared
-};
-
-class NVPTXTargetInfo : public TargetInfo {
-  static const char *const GCCRegNames[];
-  static const Builtin::Info BuiltinInfo[];
-  CudaArch GPU;
-  std::unique_ptr<TargetInfo> HostTarget;
-
-public:
-  NVPTXTargetInfo(const llvm::Triple &Triple, const TargetOptions &Opts,
-                  unsigned TargetPointerWidth)
-      : TargetInfo(Triple) {
-    assert((TargetPointerWidth == 32 || TargetPointerWidth == 64) &&
-           "NVPTX only supports 32- and 64-bit modes.");
-
-    TLSSupported = false;
-    AddrSpaceMap = &NVPTXAddrSpaceMap;
-    UseAddrSpaceMapMangling = true;
-
-    // Define available target features
-    // These must be defined in sorted order!
-    NoAsmVariants = true;
-    GPU = CudaArch::SM_20;
-
-    if (TargetPointerWidth == 32)
-      resetDataLayout("e-p:32:32-i64:64-v16:16-v32:32-n16:32:64");
-    else
-      resetDataLayout("e-i64:64-v16:16-v32:32-n16:32:64");
-
-    // If possible, get a TargetInfo for our host triple, so we can match its
-    // types.
-    llvm::Triple HostTriple(Opts.HostTriple);
-    if (!HostTriple.isNVPTX())
-      HostTarget.reset(AllocateTarget(llvm::Triple(Opts.HostTriple), Opts));
-
-    // If no host target, make some guesses about the data layout and return.
-    if (!HostTarget) {
-      LongWidth = LongAlign = TargetPointerWidth;
-      PointerWidth = PointerAlign = TargetPointerWidth;
-      switch (TargetPointerWidth) {
-      case 32:
-        SizeType = TargetInfo::UnsignedInt;
-        PtrDiffType = TargetInfo::SignedInt;
-        IntPtrType = TargetInfo::SignedInt;
-        break;
-      case 64:
-        SizeType = TargetInfo::UnsignedLong;
-        PtrDiffType = TargetInfo::SignedLong;
-        IntPtrType = TargetInfo::SignedLong;
-        break;
-      default:
-        llvm_unreachable("TargetPointerWidth must be 32 or 64");
-      }
-      return;
-    }
-
-    // Copy properties from host target.
-    PointerWidth = HostTarget->getPointerWidth(/* AddrSpace = */ 0);
-    PointerAlign = HostTarget->getPointerAlign(/* AddrSpace = */ 0);
-    BoolWidth = HostTarget->getBoolWidth();
-    BoolAlign = HostTarget->getBoolAlign();
-    IntWidth = HostTarget->getIntWidth();
-    IntAlign = HostTarget->getIntAlign();
-    HalfWidth = HostTarget->getHalfWidth();
-    HalfAlign = HostTarget->getHalfAlign();
-    FloatWidth = HostTarget->getFloatWidth();
-    FloatAlign = HostTarget->getFloatAlign();
-    DoubleWidth = HostTarget->getDoubleWidth();
-    DoubleAlign = HostTarget->getDoubleAlign();
-    LongWidth = HostTarget->getLongWidth();
-    LongAlign = HostTarget->getLongAlign();
-    LongLongWidth = HostTarget->getLongLongWidth();
-    LongLongAlign = HostTarget->getLongLongAlign();
-    MinGlobalAlign = HostTarget->getMinGlobalAlign();
-    NewAlign = HostTarget->getNewAlign();
-    DefaultAlignForAttributeAligned =
-        HostTarget->getDefaultAlignForAttributeAligned();
-    SizeType = HostTarget->getSizeType();
-    IntMaxType = HostTarget->getIntMaxType();
-    PtrDiffType = HostTarget->getPtrDiffType(/* AddrSpace = */ 0);
-    IntPtrType = HostTarget->getIntPtrType();
-    WCharType = HostTarget->getWCharType();
-    WIntType = HostTarget->getWIntType();
-    Char16Type = HostTarget->getChar16Type();
-    Char32Type = HostTarget->getChar32Type();
-    Int64Type = HostTarget->getInt64Type();
-    SigAtomicType = HostTarget->getSigAtomicType();
-    ProcessIDType = HostTarget->getProcessIDType();
-
-    UseBitFieldTypeAlignment = HostTarget->useBitFieldTypeAlignment();
-    UseZeroLengthBitfieldAlignment =
-        HostTarget->useZeroLengthBitfieldAlignment();
-    UseExplicitBitFieldAlignment = HostTarget->useExplicitBitFieldAlignment();
-    ZeroLengthBitfieldBoundary = HostTarget->getZeroLengthBitfieldBoundary();
-
-    // This is a bit of a lie, but it controls __GCC_ATOMIC_XXX_LOCK_FREE, and
-    // we need those macros to be identical on host and device, because (among
-    // other things) they affect which standard library classes are defined, and
-    // we need all classes to be defined on both the host and device.
-    MaxAtomicInlineWidth = HostTarget->getMaxAtomicInlineWidth();
-
-    // Properties intentionally not copied from host:
-    // - LargeArrayMinWidth, LargeArrayAlign: Not visible across the
-    //   host/device boundary.
-    // - SuitableAlign: Not visible across the host/device boundary, and may
-    //   correctly be different on host/device, e.g. if host has wider vector
-    //   types than device.
-    // - LongDoubleWidth, LongDoubleAlign: nvptx's long double type is the same
-    //   as its double type, but that's not necessarily true on the host.
-    //   TODO: nvcc emits a warning when using long double on device; we should
-    //   do the same.
-  }
-  void getTargetDefines(const LangOptions &Opts,
-                        MacroBuilder &Builder) const override {
-    Builder.defineMacro("__PTX__");
-    Builder.defineMacro("__NVPTX__");
-    if (Opts.CUDAIsDevice) {
-      // Set __CUDA_ARCH__ for the GPU specified.
-      std::string CUDAArchCode = [this] {
-        switch (GPU) {
-        case CudaArch::UNKNOWN:
-          assert(false && "No GPU arch when compiling CUDA device code.");
-          return "";
-        case CudaArch::SM_20:
-          return "200";
-        case CudaArch::SM_21:
-          return "210";
-        case CudaArch::SM_30:
-          return "300";
-        case CudaArch::SM_32:
-          return "320";
-        case CudaArch::SM_35:
-          return "350";
-        case CudaArch::SM_37:
-          return "370";
-        case CudaArch::SM_50:
-          return "500";
-        case CudaArch::SM_52:
-          return "520";
-        case CudaArch::SM_53:
-          return "530";
-        case CudaArch::SM_60:
-          return "600";
-        case CudaArch::SM_61:
-          return "610";
-        case CudaArch::SM_62:
-          return "620";
-        }
-        llvm_unreachable("unhandled CudaArch");
-      }();
-      Builder.defineMacro("__CUDA_ARCH__", CUDAArchCode);
-    }
-  }
-  ArrayRef<Builtin::Info> getTargetBuiltins() const override {
-    return llvm::makeArrayRef(BuiltinInfo,
-                         clang::NVPTX::LastTSBuiltin - Builtin::FirstTSBuiltin);
-  }
-  bool
-  initFeatureMap(llvm::StringMap<bool> &Features, DiagnosticsEngine &Diags,
-                 StringRef CPU,
-                 const std::vector<std::string> &FeaturesVec) const override {
-    Features["satom"] = GPU >= CudaArch::SM_60;
-    return TargetInfo::initFeatureMap(Features, Diags, CPU, FeaturesVec);
-  }
-
-  bool hasFeature(StringRef Feature) const override {
-    return llvm::StringSwitch<bool>(Feature)
-        .Cases("ptx", "nvptx", true)
-        .Case("satom", GPU >= CudaArch::SM_60)  // Atomics w/ scope.
-        .Default(false);
-  }
-
-  ArrayRef<const char *> getGCCRegNames() const override;
-  ArrayRef<TargetInfo::GCCRegAlias> getGCCRegAliases() const override {
-    // No aliases.
-    return None;
-  }
-  bool validateAsmConstraint(const char *&Name,
-                             TargetInfo::ConstraintInfo &Info) const override {
-    switch (*Name) {
-    default:
-      return false;
-    case 'c':
-    case 'h':
-    case 'r':
-    case 'l':
-    case 'f':
-    case 'd':
-      Info.setAllowsRegister();
-      return true;
-    }
-  }
-  const char *getClobbers() const override {
-    // FIXME: Is this really right?
-    return "";
-  }
-  BuiltinVaListKind getBuiltinVaListKind() const override {
-    // FIXME: implement
-    return TargetInfo::CharPtrBuiltinVaList;
-  }
-  bool setCPU(const std::string &Name) override {
-    GPU = StringToCudaArch(Name);
-    return GPU != CudaArch::UNKNOWN;
-  }
-  void setSupportedOpenCLOpts() override {
-    auto &Opts = getSupportedOpenCLOpts();
-    Opts.support("cl_clang_storage_class_specifiers");
-    Opts.support("cl_khr_gl_sharing");
-    Opts.support("cl_khr_icd");
-
-    Opts.support("cl_khr_fp64");
-    Opts.support("cl_khr_byte_addressable_store");
-    Opts.support("cl_khr_global_int32_base_atomics");
-    Opts.support("cl_khr_global_int32_extended_atomics");
-    Opts.support("cl_khr_local_int32_base_atomics");
-    Opts.support("cl_khr_local_int32_extended_atomics");
-  }
-
-  CallingConvCheckResult checkCallingConvention(CallingConv CC) const override {
-    // CUDA compilations support all of the host's calling conventions.
-    //
-    // TODO: We should warn if you apply a non-default CC to anything other than
-    // a host function.
-    if (HostTarget)
-      return HostTarget->checkCallingConvention(CC);
-    return CCCR_Warning;
-  }
-};
-
-const Builtin::Info NVPTXTargetInfo::BuiltinInfo[] = {
-#define BUILTIN(ID, TYPE, ATTRS)                                               \
-  { #ID, TYPE, ATTRS, nullptr, ALL_LANGUAGES, nullptr },
-#define LIBBUILTIN(ID, TYPE, ATTRS, HEADER)                                    \
-  { #ID, TYPE, ATTRS, HEADER, ALL_LANGUAGES, nullptr },
-#define TARGET_BUILTIN(ID, TYPE, ATTRS, FEATURE)                               \
-  { #ID, TYPE, ATTRS, nullptr, ALL_LANGUAGES, FEATURE },
-#include "clang/Basic/BuiltinsNVPTX.def"
-};
-
-const char *const NVPTXTargetInfo::GCCRegNames[] = {"r0"};
-
-ArrayRef<const char *> NVPTXTargetInfo::getGCCRegNames() const {
-  return llvm::makeArrayRef(GCCRegNames);
-}
-
-static const LangAS::Map AMDGPUPrivIsZeroDefIsGenMap = {
-    4, // Default
-    1, // opencl_global
-    3, // opencl_local
-    2, // opencl_constant
-    4, // opencl_generic
-    1, // cuda_device
-    2, // cuda_constant
-    3  // cuda_shared
-};
-static const LangAS::Map AMDGPUGenIsZeroDefIsGenMap = {
-    0, // Default
-    1, // opencl_global
-    3, // opencl_local
-    2, // opencl_constant
-    0, // opencl_generic
-    1, // cuda_device
-    2, // cuda_constant
-    3  // cuda_shared
-};
-static const LangAS::Map AMDGPUPrivIsZeroDefIsPrivMap = {
-    0, // Default
-    1, // opencl_global
-    3, // opencl_local
-    2, // opencl_constant
-    4, // opencl_generic
-    1, // cuda_device
-    2, // cuda_constant
-    3  // cuda_shared
-};
-static const LangAS::Map AMDGPUGenIsZeroDefIsPrivMap = {
-    5, // Default
-    1, // opencl_global
-    3, // opencl_local
-    2, // opencl_constant
-    0, // opencl_generic
-    1, // cuda_device
-    2, // cuda_constant
-    3  // cuda_shared
-};
-
-// If you edit the description strings, make sure you update
-// getPointerWidthV().
-
-static const char *const DataLayoutStringR600 =
-  "e-p:32:32-i64:64-v16:16-v24:32-v32:32-v48:64-v96:128"
-  "-v192:256-v256:256-v512:512-v1024:1024-v2048:2048-n32:64";
-
-static const char *const DataLayoutStringSIPrivateIsZero =
-  "e-p:32:32-p1:64:64-p2:64:64-p3:32:32-p4:64:64-p5:32:32"
-  "-i64:64-v16:16-v24:32-v32:32-v48:64-v96:128"
-  "-v192:256-v256:256-v512:512-v1024:1024-v2048:2048-n32:64";
-
-static const char *const DataLayoutStringSIGenericIsZero =
-  "e-p:64:64-p1:64:64-p2:64:64-p3:32:32-p4:32:32-p5:32:32"
-  "-i64:64-v16:16-v24:32-v32:32-v48:64-v96:128"
-  "-v192:256-v256:256-v512:512-v1024:1024-v2048:2048-n32:64-A5";
-
-class AMDGPUTargetInfo final : public TargetInfo {
-  static const Builtin::Info BuiltinInfo[];
-  static const char * const GCCRegNames[];
-
-  struct AddrSpace {
-    unsigned Generic, Global, Local, Constant, Private;
-    AddrSpace(bool IsGenericZero_ = false){
-      if (IsGenericZero_) {
-        Generic   = 0;
-        Global    = 1;
-        Local     = 3;
-        Constant  = 2;
-        Private   = 5;
-      } else {
-        Generic   = 4;
-        Global    = 1;
-        Local     = 3;
-        Constant  = 2;
-        Private   = 0;
-      }
-    }
-  };
-
-  /// \brief The GPU profiles supported by the AMDGPU target.
-  enum GPUKind {
-    GK_NONE,
-    GK_R600,
-    GK_R600_DOUBLE_OPS,
-    GK_R700,
-    GK_R700_DOUBLE_OPS,
-    GK_EVERGREEN,
-    GK_EVERGREEN_DOUBLE_OPS,
-    GK_NORTHERN_ISLANDS,
-    GK_CAYMAN,
-    GK_GFX6,
-    GK_GFX7,
-    GK_GFX8,
-    GK_GFX9
-  } GPU;
-
-  bool hasFP64:1;
-  bool hasFMAF:1;
-  bool hasLDEXPF:1;
-  const AddrSpace AS;
-
-  static bool hasFullSpeedFMAF32(StringRef GPUName) {
-    return parseAMDGCNName(GPUName) >= GK_GFX9;
-  }
-
-  static bool isAMDGCN(const llvm::Triple &TT) {
-    return TT.getArch() == llvm::Triple::amdgcn;
-  }
-
-  static bool isGenericZero(const llvm::Triple &TT) {
-    return TT.getEnvironmentName() == "amdgiz" ||
-        TT.getEnvironmentName() == "amdgizcl";
-  }
-public:
-  AMDGPUTargetInfo(const llvm::Triple &Triple, const TargetOptions &Opts)
-    : TargetInfo(Triple) ,
-      GPU(isAMDGCN(Triple) ? GK_GFX6 : GK_R600),
-      hasFP64(false),
-      hasFMAF(false),
-      hasLDEXPF(false),
-      AS(isGenericZero(Triple)){
-    if (getTriple().getArch() == llvm::Triple::amdgcn) {
-      hasFP64 = true;
-      hasFMAF = true;
-      hasLDEXPF = true;
-    }
-    auto IsGenericZero = isGenericZero(Triple);
-    resetDataLayout(getTriple().getArch() == llvm::Triple::amdgcn ?
-                    (IsGenericZero ? DataLayoutStringSIGenericIsZero :
-                        DataLayoutStringSIPrivateIsZero)
-                    : DataLayoutStringR600);
-    assert(DataLayout->getAllocaAddrSpace() == AS.Private);
-
-    setAddressSpaceMap(Triple.getOS() == llvm::Triple::Mesa3D ||
-                       Triple.getEnvironment() == llvm::Triple::OpenCL ||
-                       Triple.getEnvironmentName() == "amdgizcl" ||
-                       !isAMDGCN(Triple));
-    UseAddrSpaceMapMangling = true;
-
-    // Set pointer width and alignment for target address space 0.
-    PointerWidth = PointerAlign = DataLayout->getPointerSizeInBits();
-    if (getMaxPointerWidth() == 64) {
-      LongWidth = LongAlign = 64;
-      SizeType = UnsignedLong;
-      PtrDiffType = SignedLong;
-      IntPtrType = SignedLong;
-    }
-  }
-
-  void setAddressSpaceMap(bool DefaultIsPrivate) {
-    if (isGenericZero(getTriple())) {
-      AddrSpaceMap = DefaultIsPrivate ? &AMDGPUGenIsZeroDefIsPrivMap
-                                      : &AMDGPUGenIsZeroDefIsGenMap;
-    } else {
-      AddrSpaceMap = DefaultIsPrivate ? &AMDGPUPrivIsZeroDefIsPrivMap
-                                      : &AMDGPUPrivIsZeroDefIsGenMap;
-    }
-  }
-
-  void adjust(LangOptions &Opts) override {
-    TargetInfo::adjust(Opts);
-    setAddressSpaceMap(Opts.OpenCL || !isAMDGCN(getTriple()));
-  }
-
-  uint64_t getPointerWidthV(unsigned AddrSpace) const override {
-    if (GPU <= GK_CAYMAN)
-      return 32;
-
-    if (AddrSpace == AS.Private || AddrSpace == AS.Local) {
-      return 32;
-    }
-    return 64;
-  }
-
-  uint64_t getPointerAlignV(unsigned AddrSpace) const override {
-    return getPointerWidthV(AddrSpace);
-  }
-
-  uint64_t getMaxPointerWidth() const override {
-    return getTriple().getArch() == llvm::Triple::amdgcn ? 64 : 32;
-  }
-
-  const char * getClobbers() const override {
-    return "";
-  }
-
-  ArrayRef<const char *> getGCCRegNames() const override;
-
-  ArrayRef<TargetInfo::GCCRegAlias> getGCCRegAliases() const override {
-    return None;
-  }
-
-  bool validateAsmConstraint(const char *&Name,
-                             TargetInfo::ConstraintInfo &Info) const override {
-    switch (*Name) {
-    default: break;
-    case 'v': // vgpr
-    case 's': // sgpr
-      Info.setAllowsRegister();
-      return true;
-    }
-    return false;
-  }
-
-  bool initFeatureMap(llvm::StringMap<bool> &Features,
-                      DiagnosticsEngine &Diags, StringRef CPU,
-                      const std::vector<std::string> &FeatureVec) const override;
-
-  void adjustTargetOptions(const CodeGenOptions &CGOpts,
-                           TargetOptions &TargetOpts) const override {
-    bool hasFP32Denormals = false;
-    bool hasFP64Denormals = false;
-    for (auto &I : TargetOpts.FeaturesAsWritten) {
-      if (I == "+fp32-denormals" || I == "-fp32-denormals")
-        hasFP32Denormals = true;
-      if (I == "+fp64-fp16-denormals" || I == "-fp64-fp16-denormals")
-        hasFP64Denormals = true;
-    }
-    if (!hasFP32Denormals)
-      TargetOpts.Features.push_back(
-          (Twine(hasFullSpeedFMAF32(TargetOpts.CPU) &&
-          !CGOpts.FlushDenorm ? '+' : '-') + Twine("fp32-denormals")).str());
-    // Always do not flush fp64 or fp16 denorms.
-    if (!hasFP64Denormals && hasFP64)
-      TargetOpts.Features.push_back("+fp64-fp16-denormals");
-  }
-
-  ArrayRef<Builtin::Info> getTargetBuiltins() const override {
-    return llvm::makeArrayRef(BuiltinInfo,
-                        clang::AMDGPU::LastTSBuiltin - Builtin::FirstTSBuiltin);
-  }
-
-  void getTargetDefines(const LangOptions &Opts,
-                        MacroBuilder &Builder) const override {
-    if (getTriple().getArch() == llvm::Triple::amdgcn)
-      Builder.defineMacro("__AMDGCN__");
-    else
-      Builder.defineMacro("__R600__");
-
-    if (hasFMAF)
-      Builder.defineMacro("__HAS_FMAF__");
-    if (hasLDEXPF)
-      Builder.defineMacro("__HAS_LDEXPF__");
-    if (hasFP64)
-      Builder.defineMacro("__HAS_FP64__");
-  }
-
-  BuiltinVaListKind getBuiltinVaListKind() const override {
-    return TargetInfo::CharPtrBuiltinVaList;
-  }
-
-  static GPUKind parseR600Name(StringRef Name) {
-    return llvm::StringSwitch<GPUKind>(Name)
-      .Case("r600" ,    GK_R600)
-      .Case("rv610",    GK_R600)
-      .Case("rv620",    GK_R600)
-      .Case("rv630",    GK_R600)
-      .Case("rv635",    GK_R600)
-      .Case("rs780",    GK_R600)
-      .Case("rs880",    GK_R600)
-      .Case("rv670",    GK_R600_DOUBLE_OPS)
-      .Case("rv710",    GK_R700)
-      .Case("rv730",    GK_R700)
-      .Case("rv740",    GK_R700_DOUBLE_OPS)
-      .Case("rv770",    GK_R700_DOUBLE_OPS)
-      .Case("palm",     GK_EVERGREEN)
-      .Case("cedar",    GK_EVERGREEN)
-      .Case("sumo",     GK_EVERGREEN)
-      .Case("sumo2",    GK_EVERGREEN)
-      .Case("redwood",  GK_EVERGREEN)
-      .Case("juniper",  GK_EVERGREEN)
-      .Case("hemlock",  GK_EVERGREEN_DOUBLE_OPS)
-      .Case("cypress",  GK_EVERGREEN_DOUBLE_OPS)
-      .Case("barts",    GK_NORTHERN_ISLANDS)
-      .Case("turks",    GK_NORTHERN_ISLANDS)
-      .Case("caicos",   GK_NORTHERN_ISLANDS)
-      .Case("cayman",   GK_CAYMAN)
-      .Case("aruba",    GK_CAYMAN)
-      .Default(GK_NONE);
-  }
-
-  static GPUKind parseAMDGCNName(StringRef Name) {
-    return llvm::StringSwitch<GPUKind>(Name)
-      .Case("tahiti",    GK_GFX6)
-      .Case("pitcairn",  GK_GFX6)
-      .Case("verde",     GK_GFX6)
-      .Case("oland",     GK_GFX6)
-      .Case("hainan",    GK_GFX6)
-      .Case("bonaire",   GK_GFX7)
-      .Case("kabini",    GK_GFX7)
-      .Case("kaveri",    GK_GFX7)
-      .Case("hawaii",    GK_GFX7)
-      .Case("mullins",   GK_GFX7)
-      .Case("gfx700",    GK_GFX7)
-      .Case("gfx701",    GK_GFX7)
-      .Case("gfx702",    GK_GFX7)
-      .Case("tonga",     GK_GFX8)
-      .Case("iceland",   GK_GFX8)
-      .Case("carrizo",   GK_GFX8)
-      .Case("fiji",      GK_GFX8)
-      .Case("stoney",    GK_GFX8)
-      .Case("polaris10", GK_GFX8)
-      .Case("polaris11", GK_GFX8)
-      .Case("gfx800",    GK_GFX8)
-      .Case("gfx801",    GK_GFX8)
-      .Case("gfx802",    GK_GFX8)
-      .Case("gfx803",    GK_GFX8)
-      .Case("gfx804",    GK_GFX8)
-      .Case("gfx810",    GK_GFX8)
-      .Case("gfx900",    GK_GFX9)
-      .Case("gfx901",    GK_GFX9)
-      .Default(GK_NONE);
-  }
-
-  bool setCPU(const std::string &Name) override {
-    if (getTriple().getArch() == llvm::Triple::amdgcn)
-      GPU = parseAMDGCNName(Name);
-    else
-      GPU = parseR600Name(Name);
-
-    return GPU != GK_NONE;
-  }
-
-  void setSupportedOpenCLOpts() override {
-    auto &Opts = getSupportedOpenCLOpts();
-    Opts.support("cl_clang_storage_class_specifiers");
-    Opts.support("cl_khr_icd");
-
-    if (hasFP64)
-      Opts.support("cl_khr_fp64");
-    if (GPU >= GK_EVERGREEN) {
-      Opts.support("cl_khr_byte_addressable_store");
-      Opts.support("cl_khr_global_int32_base_atomics");
-      Opts.support("cl_khr_global_int32_extended_atomics");
-      Opts.support("cl_khr_local_int32_base_atomics");
-      Opts.support("cl_khr_local_int32_extended_atomics");
-    }
-    if (GPU >= GK_GFX6) {
-      Opts.support("cl_khr_fp16");
-      Opts.support("cl_khr_int64_base_atomics");
-      Opts.support("cl_khr_int64_extended_atomics");
-      Opts.support("cl_khr_mipmap_image");
-      Opts.support("cl_khr_subgroups");
-      Opts.support("cl_khr_3d_image_writes");
-      Opts.support("cl_amd_media_ops");
-      Opts.support("cl_amd_media_ops2");
-    }
-  }
-
-  LangAS::ID getOpenCLImageAddrSpace() const override {
-    return LangAS::opencl_constant;
-  }
-
-  llvm::Optional<unsigned> getConstantAddressSpace() const override {
-    return LangAS::FirstTargetAddressSpace + AS.Constant;
-  }
-
-  /// \returns Target specific vtbl ptr address space.
-  unsigned getVtblPtrAddressSpace() const override { return AS.Constant; }
-
-  /// \returns If a target requires an address within a target specific address
-  /// space \p AddressSpace to be converted in order to be used, then return the
-  /// corresponding target specific DWARF address space.
-  ///
-  /// \returns Otherwise return None and no conversion will be emitted in the
-  /// DWARF.
-  Optional<unsigned> getDWARFAddressSpace(
-      unsigned AddressSpace) const override {
-    const unsigned DWARF_Private = 1;
-    const unsigned DWARF_Local   = 2;
-    if (AddressSpace == AS.Private) {
-      return DWARF_Private;
-    } else if (AddressSpace == AS.Local) {
-      return DWARF_Local;
-    } else {
-      return None;
-    }
-  }
-
-  CallingConvCheckResult checkCallingConvention(CallingConv CC) const override {
-    switch (CC) {
-      default:
-        return CCCR_Warning;
-      case CC_C:
-      case CC_OpenCLKernel:
-        return CCCR_OK;
-    }
-  }
-
-  // In amdgcn target the null pointer in global, constant, and generic
-  // address space has value 0 but in private and local address space has
-  // value ~0.
-  uint64_t getNullPointerValue(unsigned AS) const override {
-    return AS == LangAS::opencl_local ? ~0 : 0;
-  }
-};
-
-const Builtin::Info AMDGPUTargetInfo::BuiltinInfo[] = {
-#define BUILTIN(ID, TYPE, ATTRS)                \
-  { #ID, TYPE, ATTRS, nullptr, ALL_LANGUAGES, nullptr },
-#define TARGET_BUILTIN(ID, TYPE, ATTRS, FEATURE)                               \
-  { #ID, TYPE, ATTRS, nullptr, ALL_LANGUAGES, FEATURE },
-#include "clang/Basic/BuiltinsAMDGPU.def"
-};
-const char * const AMDGPUTargetInfo::GCCRegNames[] = {
-  "v0", "v1", "v2", "v3", "v4", "v5", "v6", "v7",
-  "v8", "v9", "v10", "v11", "v12", "v13", "v14", "v15",
-  "v16", "v17", "v18", "v19", "v20", "v21", "v22", "v23",
-  "v24", "v25", "v26", "v27", "v28", "v29", "v30", "v31",
-  "v32", "v33", "v34", "v35", "v36", "v37", "v38", "v39",
-  "v40", "v41", "v42", "v43", "v44", "v45", "v46", "v47",
-  "v48", "v49", "v50", "v51", "v52", "v53", "v54", "v55",
-  "v56", "v57", "v58", "v59", "v60", "v61", "v62", "v63",
-  "v64", "v65", "v66", "v67", "v68", "v69", "v70", "v71",
-  "v72", "v73", "v74", "v75", "v76", "v77", "v78", "v79",
-  "v80", "v81", "v82", "v83", "v84", "v85", "v86", "v87",
-  "v88", "v89", "v90", "v91", "v92", "v93", "v94", "v95",
-  "v96", "v97", "v98", "v99", "v100", "v101", "v102", "v103",
-  "v104", "v105", "v106", "v107", "v108", "v109", "v110", "v111",
-  "v112", "v113", "v114", "v115", "v116", "v117", "v118", "v119",
-  "v120", "v121", "v122", "v123", "v124", "v125", "v126", "v127",
-  "v128", "v129", "v130", "v131", "v132", "v133", "v134", "v135",
-  "v136", "v137", "v138", "v139", "v140", "v141", "v142", "v143",
-  "v144", "v145", "v146", "v147", "v148", "v149", "v150", "v151",
-  "v152", "v153", "v154", "v155", "v156", "v157", "v158", "v159",
-  "v160", "v161", "v162", "v163", "v164", "v165", "v166", "v167",
-  "v168", "v169", "v170", "v171", "v172", "v173", "v174", "v175",
-  "v176", "v177", "v178", "v179", "v180", "v181", "v182", "v183",
-  "v184", "v185", "v186", "v187", "v188", "v189", "v190", "v191",
-  "v192", "v193", "v194", "v195", "v196", "v197", "v198", "v199",
-  "v200", "v201", "v202", "v203", "v204", "v205", "v206", "v207",
-  "v208", "v209", "v210", "v211", "v212", "v213", "v214", "v215",
-  "v216", "v217", "v218", "v219", "v220", "v221", "v222", "v223",
-  "v224", "v225", "v226", "v227", "v228", "v229", "v230", "v231",
-  "v232", "v233", "v234", "v235", "v236", "v237", "v238", "v239",
-  "v240", "v241", "v242", "v243", "v244", "v245", "v246", "v247",
-  "v248", "v249", "v250", "v251", "v252", "v253", "v254", "v255",
-  "s0", "s1", "s2", "s3", "s4", "s5", "s6", "s7",
-  "s8", "s9", "s10", "s11", "s12", "s13", "s14", "s15",
-  "s16", "s17", "s18", "s19", "s20", "s21", "s22", "s23",
-  "s24", "s25", "s26", "s27", "s28", "s29", "s30", "s31",
-  "s32", "s33", "s34", "s35", "s36", "s37", "s38", "s39",
-  "s40", "s41", "s42", "s43", "s44", "s45", "s46", "s47",
-  "s48", "s49", "s50", "s51", "s52", "s53", "s54", "s55",
-  "s56", "s57", "s58", "s59", "s60", "s61", "s62", "s63",
-  "s64", "s65", "s66", "s67", "s68", "s69", "s70", "s71",
-  "s72", "s73", "s74", "s75", "s76", "s77", "s78", "s79",
-  "s80", "s81", "s82", "s83", "s84", "s85", "s86", "s87",
-  "s88", "s89", "s90", "s91", "s92", "s93", "s94", "s95",
-  "s96", "s97", "s98", "s99", "s100", "s101", "s102", "s103",
-  "s104", "s105", "s106", "s107", "s108", "s109", "s110", "s111",
-  "s112", "s113", "s114", "s115", "s116", "s117", "s118", "s119",
-  "s120", "s121", "s122", "s123", "s124", "s125", "s126", "s127",
-  "exec", "vcc", "scc", "m0", "flat_scratch", "exec_lo", "exec_hi",
-  "vcc_lo", "vcc_hi", "flat_scratch_lo", "flat_scratch_hi"
-};
-
-ArrayRef<const char *> AMDGPUTargetInfo::getGCCRegNames() const {
-  return llvm::makeArrayRef(GCCRegNames);
-}
-
-bool AMDGPUTargetInfo::initFeatureMap(
-  llvm::StringMap<bool> &Features,
-  DiagnosticsEngine &Diags, StringRef CPU,
-  const std::vector<std::string> &FeatureVec) const {
-
-  // XXX - What does the member GPU mean if device name string passed here?
-  if (getTriple().getArch() == llvm::Triple::amdgcn) {
-    if (CPU.empty())
-      CPU = "tahiti";
-
-    switch (parseAMDGCNName(CPU)) {
-    case GK_GFX6:
-    case GK_GFX7:
-      break;
-
-    case GK_GFX9:
-      Features["gfx9-insts"] = true;
-      LLVM_FALLTHROUGH;
-    case GK_GFX8:
-      Features["s-memrealtime"] = true;
-      Features["16-bit-insts"] = true;
-      Features["dpp"] = true;
-      break;
-
-    case GK_NONE:
-      return false;
-    default:
-      llvm_unreachable("unhandled subtarget");
-    }
-  } else {
-    if (CPU.empty())
-      CPU = "r600";
-
-    switch (parseR600Name(CPU)) {
-    case GK_R600:
-    case GK_R700:
-    case GK_EVERGREEN:
-    case GK_NORTHERN_ISLANDS:
-      break;
-    case GK_R600_DOUBLE_OPS:
-    case GK_R700_DOUBLE_OPS:
-    case GK_EVERGREEN_DOUBLE_OPS:
-    case GK_CAYMAN:
-      Features["fp64"] = true;
-      break;
-    case GK_NONE:
-      return false;
-    default:
-      llvm_unreachable("unhandled subtarget");
-    }
-  }
-
-  return TargetInfo::initFeatureMap(Features, Diags, CPU, FeatureVec);
-}
-
-const Builtin::Info BuiltinInfoX86[] = {
-#define BUILTIN(ID, TYPE, ATTRS)                                               \
-  { #ID, TYPE, ATTRS, nullptr, ALL_LANGUAGES, nullptr },
-#define TARGET_BUILTIN(ID, TYPE, ATTRS, FEATURE)                               \
-  { #ID, TYPE, ATTRS, nullptr, ALL_LANGUAGES, FEATURE },
-#define TARGET_HEADER_BUILTIN(ID, TYPE, ATTRS, HEADER, LANGS, FEATURE)         \
-  { #ID, TYPE, ATTRS, HEADER, LANGS, FEATURE },
-#include "clang/Basic/BuiltinsX86.def"
-
-#define BUILTIN(ID, TYPE, ATTRS)                                               \
-  { #ID, TYPE, ATTRS, nullptr, ALL_LANGUAGES, nullptr },
-#define TARGET_BUILTIN(ID, TYPE, ATTRS, FEATURE)         \
-  { #ID, TYPE, ATTRS, nullptr, ALL_LANGUAGES, FEATURE },
-#define TARGET_HEADER_BUILTIN(ID, TYPE, ATTRS, HEADER, LANGS, FEATURE)         \
-  { #ID, TYPE, ATTRS, HEADER, LANGS, FEATURE },
-#include "clang/Basic/BuiltinsX86_64.def"
-};
-
-
-static const char* const GCCRegNames[] = {
-  "ax", "dx", "cx", "bx", "si", "di", "bp", "sp",
-  "st", "st(1)", "st(2)", "st(3)", "st(4)", "st(5)", "st(6)", "st(7)",
-  "argp", "flags", "fpcr", "fpsr", "dirflag", "frame",
-  "xmm0", "xmm1", "xmm2", "xmm3", "xmm4", "xmm5", "xmm6", "xmm7",
-  "mm0", "mm1", "mm2", "mm3", "mm4", "mm5", "mm6", "mm7",
-  "r8", "r9", "r10", "r11", "r12", "r13", "r14", "r15",
-  "xmm8", "xmm9", "xmm10", "xmm11", "xmm12", "xmm13", "xmm14", "xmm15",
-  "ymm0", "ymm1", "ymm2", "ymm3", "ymm4", "ymm5", "ymm6", "ymm7",
-  "ymm8", "ymm9", "ymm10", "ymm11", "ymm12", "ymm13", "ymm14", "ymm15",
-  "xmm16", "xmm17", "xmm18", "xmm19", "xmm20", "xmm21", "xmm22", "xmm23",
-  "xmm24", "xmm25", "xmm26", "xmm27", "xmm28", "xmm29", "xmm30", "xmm31",
-  "ymm16", "ymm17", "ymm18", "ymm19", "ymm20", "ymm21", "ymm22", "ymm23",
-  "ymm24", "ymm25", "ymm26", "ymm27", "ymm28", "ymm29", "ymm30", "ymm31",
-  "zmm0", "zmm1", "zmm2", "zmm3", "zmm4", "zmm5", "zmm6", "zmm7",
-  "zmm8", "zmm9", "zmm10", "zmm11", "zmm12", "zmm13", "zmm14", "zmm15",
-  "zmm16", "zmm17", "zmm18", "zmm19", "zmm20", "zmm21", "zmm22", "zmm23",
-  "zmm24", "zmm25", "zmm26", "zmm27", "zmm28", "zmm29", "zmm30", "zmm31",
-  "k0", "k1", "k2", "k3", "k4", "k5", "k6", "k7",
-};
-
-const TargetInfo::AddlRegName AddlRegNames[] = {
-  { { "al", "ah", "eax", "rax" }, 0 },
-  { { "bl", "bh", "ebx", "rbx" }, 3 },
-  { { "cl", "ch", "ecx", "rcx" }, 2 },
-  { { "dl", "dh", "edx", "rdx" }, 1 },
-  { { "esi", "rsi" }, 4 },
-  { { "edi", "rdi" }, 5 },
-  { { "esp", "rsp" }, 7 },
-  { { "ebp", "rbp" }, 6 },
-  { { "r8d", "r8w", "r8b" }, 38 },
-  { { "r9d", "r9w", "r9b" }, 39 },
-  { { "r10d", "r10w", "r10b" }, 40 },
-  { { "r11d", "r11w", "r11b" }, 41 },
-  { { "r12d", "r12w", "r12b" }, 42 },
-  { { "r13d", "r13w", "r13b" }, 43 },
-  { { "r14d", "r14w", "r14b" }, 44 },
-  { { "r15d", "r15w", "r15b" }, 45 },
-};
-
-// X86 target abstract base class; x86-32 and x86-64 are very close, so
-// most of the implementation can be shared.
-class X86TargetInfo : public TargetInfo {
-  enum X86SSEEnum {
-    NoSSE, SSE1, SSE2, SSE3, SSSE3, SSE41, SSE42, AVX, AVX2, AVX512F
-  } SSELevel = NoSSE;
-  enum MMX3DNowEnum {
-    NoMMX3DNow, MMX, AMD3DNow, AMD3DNowAthlon
-  } MMX3DNowLevel = NoMMX3DNow;
-  enum XOPEnum {
-    NoXOP,
-    SSE4A,
-    FMA4,
-    XOP
-  } XOPLevel = NoXOP;
-
-  bool HasAES = false;
-  bool HasPCLMUL = false;
-  bool HasLZCNT = false;
-  bool HasRDRND = false;
-  bool HasFSGSBASE = false;
-  bool HasBMI = false;
-  bool HasBMI2 = false;
-  bool HasPOPCNT = false;
-  bool HasRTM = false;
-  bool HasPRFCHW = false;
-  bool HasRDSEED = false;
-  bool HasADX = false;
-  bool HasTBM = false;
-  bool HasLWP = false;
-  bool HasFMA = false;
-  bool HasF16C = false;
-  bool HasAVX512CD = false;
-  bool HasAVX512VPOPCNTDQ = false;
-  bool HasAVX512ER = false;
-  bool HasAVX512PF = false;
-  bool HasAVX512DQ = false;
-  bool HasAVX512BW = false;
-  bool HasAVX512VL = false;
-  bool HasAVX512VBMI = false;
-  bool HasAVX512IFMA = false;
-  bool HasSHA = false;
-  bool HasMPX = false;
-  bool HasSGX = false;
-  bool HasCX16 = false;
-  bool HasFXSR = false;
-  bool HasXSAVE = false;
-  bool HasXSAVEOPT = false;
-  bool HasXSAVEC = false;
-  bool HasXSAVES = false;
-  bool HasMWAITX = false;
-  bool HasCLZERO = false;
-  bool HasPKU = false;
-  bool HasCLFLUSHOPT = false;
-  bool HasCLWB = false;
-  bool HasMOVBE = false;
-  bool HasPREFETCHWT1 = false;
-
-  /// \brief Enumeration of all of the X86 CPUs supported by Clang.
-  ///
-  /// Each enumeration represents a particular CPU supported by Clang. These
-  /// loosely correspond to the options passed to '-march' or '-mtune' flags.
-  enum CPUKind {
-    CK_Generic,
-
-    /// \name i386
-    /// i386-generation processors.
-    //@{
-    CK_i386,
-    //@}
-
-    /// \name i486
-    /// i486-generation processors.
-    //@{
-    CK_i486,
-    CK_WinChipC6,
-    CK_WinChip2,
-    CK_C3,
-    //@}
-
-    /// \name i586
-    /// i586-generation processors, P5 microarchitecture based.
-    //@{
-    CK_i586,
-    CK_Pentium,
-    CK_PentiumMMX,
-    //@}
-
-    /// \name i686
-    /// i686-generation processors, P6 / Pentium M microarchitecture based.
-    //@{
-    CK_i686,
-    CK_PentiumPro,
-    CK_Pentium2,
-    CK_Pentium3,
-    CK_Pentium3M,
-    CK_PentiumM,
-    CK_C3_2,
-
-    /// This enumerator is a bit odd, as GCC no longer accepts -march=yonah.
-    /// Clang however has some logic to support this.
-    // FIXME: Warn, deprecate, and potentially remove this.
-    CK_Yonah,
-    //@}
-
-    /// \name Netburst
-    /// Netburst microarchitecture based processors.
-    //@{
-    CK_Pentium4,
-    CK_Pentium4M,
-    CK_Prescott,
-    CK_Nocona,
-    //@}
-
-    /// \name Core
-    /// Core microarchitecture based processors.
-    //@{
-    CK_Core2,
-
-    /// This enumerator, like \see CK_Yonah, is a bit odd. It is another
-    /// codename which GCC no longer accepts as an option to -march, but Clang
-    /// has some logic for recognizing it.
-    // FIXME: Warn, deprecate, and potentially remove this.
-    CK_Penryn,
-    //@}
-
-    /// \name Atom
-    /// Atom processors
-    //@{
-    CK_Bonnell,
-    CK_Silvermont,
-    CK_Goldmont,
-    //@}
-
-    /// \name Nehalem
-    /// Nehalem microarchitecture based processors.
-    CK_Nehalem,
-
-    /// \name Westmere
-    /// Westmere microarchitecture based processors.
-    CK_Westmere,
-
-    /// \name Sandy Bridge
-    /// Sandy Bridge microarchitecture based processors.
-    CK_SandyBridge,
-
-    /// \name Ivy Bridge
-    /// Ivy Bridge microarchitecture based processors.
-    CK_IvyBridge,
-
-    /// \name Haswell
-    /// Haswell microarchitecture based processors.
-    CK_Haswell,
-
-    /// \name Broadwell
-    /// Broadwell microarchitecture based processors.
-    CK_Broadwell,
-
-    /// \name Skylake Client
-    /// Skylake client microarchitecture based processors.
-    CK_SkylakeClient,
-
-    /// \name Skylake Server
-    /// Skylake server microarchitecture based processors.
-    CK_SkylakeServer,
-
-    /// \name Cannonlake Client
-    /// Cannonlake client microarchitecture based processors.
-    CK_Cannonlake,
-
-    /// \name Knights Landing
-    /// Knights Landing processor.
-    CK_KNL,
-
-    /// \name Lakemont
-    /// Lakemont microarchitecture based processors.
-    CK_Lakemont,
-
-    /// \name K6
-    /// K6 architecture processors.
-    //@{
-    CK_K6,
-    CK_K6_2,
-    CK_K6_3,
-    //@}
-
-    /// \name K7
-    /// K7 architecture processors.
-    //@{
-    CK_Athlon,
-    CK_AthlonThunderbird,
-    CK_Athlon4,
-    CK_AthlonXP,
-    CK_AthlonMP,
-    //@}
-
-    /// \name K8
-    /// K8 architecture processors.
-    //@{
-    CK_Athlon64,
-    CK_Athlon64SSE3,
-    CK_AthlonFX,
-    CK_K8,
-    CK_K8SSE3,
-    CK_Opteron,
-    CK_OpteronSSE3,
-    CK_AMDFAM10,
-    //@}
-
-    /// \name Bobcat
-    /// Bobcat architecture processors.
-    //@{
-    CK_BTVER1,
-    CK_BTVER2,
-    //@}
-
-    /// \name Bulldozer
-    /// Bulldozer architecture processors.
-    //@{
-    CK_BDVER1,
-    CK_BDVER2,
-    CK_BDVER3,
-    CK_BDVER4,
-    //@}
-
-    /// \name zen
-    /// Zen architecture processors.
-    //@{
-    CK_ZNVER1,
-    //@}
-
-    /// This specification is deprecated and will be removed in the future.
-    /// Users should prefer \see CK_K8.
-    // FIXME: Warn on this when the CPU is set to it.
-    //@{
-    CK_x86_64,
-    //@}
-
-    /// \name Geode
-    /// Geode processors.
-    //@{
-    CK_Geode
-    //@}
-  } CPU = CK_Generic;
-
-  CPUKind getCPUKind(StringRef CPU) const {
-    return llvm::StringSwitch<CPUKind>(CPU)
-        .Case("i386", CK_i386)
-        .Case("i486", CK_i486)
-        .Case("winchip-c6", CK_WinChipC6)
-        .Case("winchip2", CK_WinChip2)
-        .Case("c3", CK_C3)
-        .Case("i586", CK_i586)
-        .Case("pentium", CK_Pentium)
-        .Case("pentium-mmx", CK_PentiumMMX)
-        .Case("i686", CK_i686)
-        .Case("pentiumpro", CK_PentiumPro)
-        .Case("pentium2", CK_Pentium2)
-        .Case("pentium3", CK_Pentium3)
-        .Case("pentium3m", CK_Pentium3M)
-        .Case("pentium-m", CK_PentiumM)
-        .Case("c3-2", CK_C3_2)
-        .Case("yonah", CK_Yonah)
-        .Case("pentium4", CK_Pentium4)
-        .Case("pentium4m", CK_Pentium4M)
-        .Case("prescott", CK_Prescott)
-        .Case("nocona", CK_Nocona)
-        .Case("core2", CK_Core2)
-        .Case("penryn", CK_Penryn)
-        .Case("bonnell", CK_Bonnell)
-        .Case("atom", CK_Bonnell) // Legacy name.
-        .Case("silvermont", CK_Silvermont)
-        .Case("slm", CK_Silvermont) // Legacy name.
-        .Case("goldmont", CK_Goldmont)
-        .Case("nehalem", CK_Nehalem)
-        .Case("corei7", CK_Nehalem) // Legacy name.
-        .Case("westmere", CK_Westmere)
-        .Case("sandybridge", CK_SandyBridge)
-        .Case("corei7-avx", CK_SandyBridge) // Legacy name.
-        .Case("ivybridge", CK_IvyBridge)
-        .Case("core-avx-i", CK_IvyBridge) // Legacy name.
-        .Case("haswell", CK_Haswell)
-        .Case("core-avx2", CK_Haswell) // Legacy name.
-        .Case("broadwell", CK_Broadwell)
-        .Case("skylake", CK_SkylakeClient)
-        .Case("skylake-avx512", CK_SkylakeServer)
-        .Case("skx", CK_SkylakeServer) // Legacy name.
-        .Case("cannonlake", CK_Cannonlake)
-        .Case("knl", CK_KNL)
-        .Case("lakemont", CK_Lakemont)
-        .Case("k6", CK_K6)
-        .Case("k6-2", CK_K6_2)
-        .Case("k6-3", CK_K6_3)
-        .Case("athlon", CK_Athlon)
-        .Case("athlon-tbird", CK_AthlonThunderbird)
-        .Case("athlon-4", CK_Athlon4)
-        .Case("athlon-xp", CK_AthlonXP)
-        .Case("athlon-mp", CK_AthlonMP)
-        .Case("athlon64", CK_Athlon64)
-        .Case("athlon64-sse3", CK_Athlon64SSE3)
-        .Case("athlon-fx", CK_AthlonFX)
-        .Case("k8", CK_K8)
-        .Case("k8-sse3", CK_K8SSE3)
-        .Case("opteron", CK_Opteron)
-        .Case("opteron-sse3", CK_OpteronSSE3)
-        .Case("barcelona", CK_AMDFAM10)
-        .Case("amdfam10", CK_AMDFAM10)
-        .Case("btver1", CK_BTVER1)
-        .Case("btver2", CK_BTVER2)
-        .Case("bdver1", CK_BDVER1)
-        .Case("bdver2", CK_BDVER2)
-        .Case("bdver3", CK_BDVER3)
-        .Case("bdver4", CK_BDVER4)
-        .Case("znver1", CK_ZNVER1)
-        .Case("x86-64", CK_x86_64)
-        .Case("geode", CK_Geode)
-        .Default(CK_Generic);
-  }
-
-  enum FPMathKind {
-    FP_Default,
-    FP_SSE,
-    FP_387
-  } FPMath = FP_Default;
-
-public:
-  X86TargetInfo(const llvm::Triple &Triple, const TargetOptions &)
-      : TargetInfo(Triple) {
-    LongDoubleFormat = &llvm::APFloat::x87DoubleExtended();
-  }
-  unsigned getFloatEvalMethod() const override {
-    // X87 evaluates with 80 bits "long double" precision.
-    return SSELevel == NoSSE ? 2 : 0;
-  }
-  ArrayRef<const char *> getGCCRegNames() const override {
-    return llvm::makeArrayRef(GCCRegNames);
-  }
-  ArrayRef<TargetInfo::GCCRegAlias> getGCCRegAliases() const override {
-    return None;
-  }
-  ArrayRef<TargetInfo::AddlRegName> getGCCAddlRegNames() const override {
-    return llvm::makeArrayRef(AddlRegNames);
-  }
-  bool validateCpuSupports(StringRef Name) const override;
-  bool validateAsmConstraint(const char *&Name,
-                             TargetInfo::ConstraintInfo &info) const override;
-
-  bool validateGlobalRegisterVariable(StringRef RegName,
-                                      unsigned RegSize,
-                                      bool &HasSizeMismatch) const override {
-    // esp and ebp are the only 32-bit registers the x86 backend can currently
-    // handle.
-    if (RegName.equals("esp") || RegName.equals("ebp")) {
-      // Check that the register size is 32-bit.
-      HasSizeMismatch = RegSize != 32;
-      return true;
-    }
-
-    return false;
-  }
-
-  bool validateOutputSize(StringRef Constraint, unsigned Size) const override;
-
-  bool validateInputSize(StringRef Constraint, unsigned Size) const override;
-
-  virtual bool validateOperandSize(StringRef Constraint, unsigned Size) const;
-
-  std::string convertConstraint(const char *&Constraint) const override;
-  const char *getClobbers() const override {
-    return "~{dirflag},~{fpsr},~{flags}";
-  }
-
-  StringRef getConstraintRegister(const StringRef &Constraint,
-                                  const StringRef &Expression) const override {
-    StringRef::iterator I, E;
-    for (I = Constraint.begin(), E = Constraint.end(); I != E; ++I) {
-      if (isalpha(*I))
-        break;
-    }
-    if (I == E)
-      return "";
-    switch (*I) {
-    // For the register constraints, return the matching register name
-    case 'a':
-      return "ax";
-    case 'b':
-      return "bx";
-    case 'c':
-      return "cx";
-    case 'd':
-      return "dx";
-    case 'S':
-      return "si";
-    case 'D':
-      return "di";
-    // In case the constraint is 'r' we need to return Expression
-    case 'r':
-      return Expression;
-    default:
-      // Default value if there is no constraint for the register
-      return "";
-    }
-    return "";
-  }
-
-  void getTargetDefines(const LangOptions &Opts,
-                        MacroBuilder &Builder) const override;
-  static void setSSELevel(llvm::StringMap<bool> &Features, X86SSEEnum Level,
-                          bool Enabled);
-  static void setMMXLevel(llvm::StringMap<bool> &Features, MMX3DNowEnum Level,
-                          bool Enabled);
-  static void setXOPLevel(llvm::StringMap<bool> &Features, XOPEnum Level,
-                          bool Enabled);
-  void setFeatureEnabled(llvm::StringMap<bool> &Features,
-                         StringRef Name, bool Enabled) const override {
-    setFeatureEnabledImpl(Features, Name, Enabled);
-  }
-  // This exists purely to cut down on the number of virtual calls in
-  // initFeatureMap which calls this repeatedly.
-  static void setFeatureEnabledImpl(llvm::StringMap<bool> &Features,
-                                    StringRef Name, bool Enabled);
-  bool
-  initFeatureMap(llvm::StringMap<bool> &Features, DiagnosticsEngine &Diags,
-                 StringRef CPU,
-                 const std::vector<std::string> &FeaturesVec) const override;
-  bool hasFeature(StringRef Feature) const override;
-  bool handleTargetFeatures(std::vector<std::string> &Features,
-                            DiagnosticsEngine &Diags) override;
-  StringRef getABI() const override {
-    if (getTriple().getArch() == llvm::Triple::x86_64 && SSELevel >= AVX512F)
-      return "avx512";
-    if (getTriple().getArch() == llvm::Triple::x86_64 && SSELevel >= AVX)
-      return "avx";
-    if (getTriple().getArch() == llvm::Triple::x86 &&
-             MMX3DNowLevel == NoMMX3DNow)
-      return "no-mmx";
-    return "";
-  }
-  bool setCPU(const std::string &Name) override {
-    CPU = getCPUKind(Name);
-
-    // Perform any per-CPU checks necessary to determine if this CPU is
-    // acceptable.
-    // FIXME: This results in terrible diagnostics. Clang just says the CPU is
-    // invalid without explaining *why*.
-    switch (CPU) {
-    case CK_Generic:
-      // No processor selected!
-      return false;
-
-    case CK_i386:
-    case CK_i486:
-    case CK_WinChipC6:
-    case CK_WinChip2:
-    case CK_C3:
-    case CK_i586:
-    case CK_Pentium:
-    case CK_PentiumMMX:
-    case CK_i686:
-    case CK_PentiumPro:
-    case CK_Pentium2:
-    case CK_Pentium3:
-    case CK_Pentium3M:
-    case CK_PentiumM:
-    case CK_Yonah:
-    case CK_C3_2:
-    case CK_Pentium4:
-    case CK_Pentium4M:
-    case CK_Lakemont:
-    case CK_Prescott:
-    case CK_K6:
-    case CK_K6_2:
-    case CK_K6_3:
-    case CK_Athlon:
-    case CK_AthlonThunderbird:
-    case CK_Athlon4:
-    case CK_AthlonXP:
-    case CK_AthlonMP:
-    case CK_Geode:
-      // Only accept certain architectures when compiling in 32-bit mode.
-      if (getTriple().getArch() != llvm::Triple::x86)
-        return false;
-
-      // Fallthrough
-    case CK_Nocona:
-    case CK_Core2:
-    case CK_Penryn:
-    case CK_Bonnell:
-    case CK_Silvermont:
-    case CK_Goldmont:
-    case CK_Nehalem:
-    case CK_Westmere:
-    case CK_SandyBridge:
-    case CK_IvyBridge:
-    case CK_Haswell:
-    case CK_Broadwell:
-    case CK_SkylakeClient:
-    case CK_SkylakeServer:
-    case CK_Cannonlake:
-    case CK_KNL:
-    case CK_Athlon64:
-    case CK_Athlon64SSE3:
-    case CK_AthlonFX:
-    case CK_K8:
-    case CK_K8SSE3:
-    case CK_Opteron:
-    case CK_OpteronSSE3:
-    case CK_AMDFAM10:
-    case CK_BTVER1:
-    case CK_BTVER2:
-    case CK_BDVER1:
-    case CK_BDVER2:
-    case CK_BDVER3:
-    case CK_BDVER4:
-    case CK_ZNVER1:
-    case CK_x86_64:
-      return true;
-    }
-    llvm_unreachable("Unhandled CPU kind");
-  }
-
-  bool setFPMath(StringRef Name) override;
-
-  CallingConvCheckResult checkCallingConvention(CallingConv CC) const override {
-    // Most of the non-ARM calling conventions are i386 conventions.
-    switch (CC) {
-    case CC_X86ThisCall:
-    case CC_X86FastCall:
-    case CC_X86StdCall:
-    case CC_X86VectorCall:
-    case CC_X86RegCall:
-    case CC_C:
-    case CC_Swift:
-    case CC_X86Pascal:
-    case CC_IntelOclBicc:
-    case CC_OpenCLKernel:
-      return CCCR_OK;
-    default:
-      return CCCR_Warning;
-    }
-  }
-
-  CallingConv getDefaultCallingConv(CallingConvMethodType MT) const override {
-    return MT == CCMT_Member ? CC_X86ThisCall : CC_C;
-  }
-
-  bool hasSjLjLowering() const override {
-    return true;
-  }
-
-  void setSupportedOpenCLOpts() override {
-    getSupportedOpenCLOpts().supportAll();
-  }
-};
-
-bool X86TargetInfo::setFPMath(StringRef Name) {
-  if (Name == "387") {
-    FPMath = FP_387;
-    return true;
-  }
-  if (Name == "sse") {
-    FPMath = FP_SSE;
-    return true;
-  }
-  return false;
-}
-
-bool X86TargetInfo::initFeatureMap(
-    llvm::StringMap<bool> &Features, DiagnosticsEngine &Diags, StringRef CPU,
-    const std::vector<std::string> &FeaturesVec) const {
-  // FIXME: This *really* should not be here.
-  // X86_64 always has SSE2.
-  if (getTriple().getArch() == llvm::Triple::x86_64)
-    setFeatureEnabledImpl(Features, "sse2", true);
-
-  const CPUKind Kind = getCPUKind(CPU);
-
-  // Enable X87 for all X86 processors but Lakemont.
-  if (Kind != CK_Lakemont)
-    setFeatureEnabledImpl(Features, "x87", true);
-
-  switch (Kind) {
-  case CK_Generic:
-  case CK_i386:
-  case CK_i486:
-  case CK_i586:
-  case CK_Pentium:
-  case CK_i686:
-  case CK_PentiumPro:
-  case CK_Lakemont:
-    break;
-  case CK_PentiumMMX:
-  case CK_Pentium2:
-  case CK_K6:
-  case CK_WinChipC6:
-    setFeatureEnabledImpl(Features, "mmx", true);
-    break;
-  case CK_Pentium3:
-  case CK_Pentium3M:
-  case CK_C3_2:
-    setFeatureEnabledImpl(Features, "sse", true);
-    setFeatureEnabledImpl(Features, "fxsr", true);
-    break;
-  case CK_PentiumM:
-  case CK_Pentium4:
-  case CK_Pentium4M:
-  case CK_x86_64:
-    setFeatureEnabledImpl(Features, "sse2", true);
-    setFeatureEnabledImpl(Features, "fxsr", true);
-    break;
-  case CK_Yonah:
-  case CK_Prescott:
-  case CK_Nocona:
-    setFeatureEnabledImpl(Features, "sse3", true);
-    setFeatureEnabledImpl(Features, "fxsr", true);
-    setFeatureEnabledImpl(Features, "cx16", true);
-    break;
-  case CK_Core2:
-    setFeatureEnabledImpl(Features, "ssse3", true);
-    setFeatureEnabledImpl(Features, "fxsr", true);
-    setFeatureEnabledImpl(Features, "cx16", true);
-    break;
-  case CK_Penryn:
-    setFeatureEnabledImpl(Features, "sse4.1", true);
-    setFeatureEnabledImpl(Features, "fxsr", true);
-    setFeatureEnabledImpl(Features, "cx16", true);
-    break;
-  case CK_Cannonlake:
-    setFeatureEnabledImpl(Features, "avx512ifma", true);
-    setFeatureEnabledImpl(Features, "avx512vbmi", true);
-    setFeatureEnabledImpl(Features, "sha", true);
-    LLVM_FALLTHROUGH;
-  case CK_SkylakeServer:
-    setFeatureEnabledImpl(Features, "avx512f", true);
-    setFeatureEnabledImpl(Features, "avx512cd", true);
-    setFeatureEnabledImpl(Features, "avx512dq", true);
-    setFeatureEnabledImpl(Features, "avx512bw", true);
-    setFeatureEnabledImpl(Features, "avx512vl", true);
-    setFeatureEnabledImpl(Features, "pku", true);
-    setFeatureEnabledImpl(Features, "clwb", true);
-    LLVM_FALLTHROUGH;
-  case CK_SkylakeClient:
-    setFeatureEnabledImpl(Features, "xsavec", true);
-    setFeatureEnabledImpl(Features, "xsaves", true);
-    setFeatureEnabledImpl(Features, "mpx", true);
-    setFeatureEnabledImpl(Features, "sgx", true);
-    setFeatureEnabledImpl(Features, "clflushopt", true);
-    setFeatureEnabledImpl(Features, "rtm", true);
-    LLVM_FALLTHROUGH;
-  case CK_Broadwell:
-    setFeatureEnabledImpl(Features, "rdseed", true);
-    setFeatureEnabledImpl(Features, "adx", true);
-    LLVM_FALLTHROUGH;
-  case CK_Haswell:
-    setFeatureEnabledImpl(Features, "avx2", true);
-    setFeatureEnabledImpl(Features, "lzcnt", true);
-    setFeatureEnabledImpl(Features, "bmi", true);
-    setFeatureEnabledImpl(Features, "bmi2", true);
-    setFeatureEnabledImpl(Features, "fma", true);
-    setFeatureEnabledImpl(Features, "movbe", true);
-    LLVM_FALLTHROUGH;
-  case CK_IvyBridge:
-    setFeatureEnabledImpl(Features, "rdrnd", true);
-    setFeatureEnabledImpl(Features, "f16c", true);
-    setFeatureEnabledImpl(Features, "fsgsbase", true);
-    LLVM_FALLTHROUGH;
-  case CK_SandyBridge:
-    setFeatureEnabledImpl(Features, "avx", true);
-    setFeatureEnabledImpl(Features, "xsave", true);
-    setFeatureEnabledImpl(Features, "xsaveopt", true);
-    LLVM_FALLTHROUGH;
-  case CK_Westmere:
-    setFeatureEnabledImpl(Features, "aes", true);
-    setFeatureEnabledImpl(Features, "pclmul", true);
-    LLVM_FALLTHROUGH;
-  case CK_Nehalem:
-    setFeatureEnabledImpl(Features, "sse4.2", true);
-    setFeatureEnabledImpl(Features, "fxsr", true);
-    setFeatureEnabledImpl(Features, "cx16", true);
-    break;
-  case CK_Goldmont:
-    setFeatureEnabledImpl(Features, "sha", true);
-    setFeatureEnabledImpl(Features, "rdrnd", true);
-    setFeatureEnabledImpl(Features, "rdseed", true);
-    setFeatureEnabledImpl(Features, "xsave", true);
-    setFeatureEnabledImpl(Features, "xsaveopt", true);
-    setFeatureEnabledImpl(Features, "xsavec", true);
-    setFeatureEnabledImpl(Features, "xsaves", true);
-    setFeatureEnabledImpl(Features, "clflushopt", true);
-    setFeatureEnabledImpl(Features, "mpx", true);
-    LLVM_FALLTHROUGH;
-  case CK_Silvermont:
-    setFeatureEnabledImpl(Features, "aes", true);
-    setFeatureEnabledImpl(Features, "pclmul", true);
-    setFeatureEnabledImpl(Features, "sse4.2", true);
-    LLVM_FALLTHROUGH;
-  case CK_Bonnell:
-    setFeatureEnabledImpl(Features, "movbe", true);
-    setFeatureEnabledImpl(Features, "ssse3", true);
-    setFeatureEnabledImpl(Features, "fxsr", true);
-    setFeatureEnabledImpl(Features, "cx16", true);
-    break;
-  case CK_KNL:
-    setFeatureEnabledImpl(Features, "avx512f", true);
-    setFeatureEnabledImpl(Features, "avx512cd", true);
-    setFeatureEnabledImpl(Features, "avx512er", true);
-    setFeatureEnabledImpl(Features, "avx512pf", true);
-    setFeatureEnabledImpl(Features, "prefetchwt1", true);
-    setFeatureEnabledImpl(Features, "fxsr", true);
-    setFeatureEnabledImpl(Features, "rdseed", true);
-    setFeatureEnabledImpl(Features, "adx", true);
-    setFeatureEnabledImpl(Features, "lzcnt", true);
-    setFeatureEnabledImpl(Features, "bmi", true);
-    setFeatureEnabledImpl(Features, "bmi2", true);
-    setFeatureEnabledImpl(Features, "rtm", true);
-    setFeatureEnabledImpl(Features, "fma", true);
-    setFeatureEnabledImpl(Features, "rdrnd", true);
-    setFeatureEnabledImpl(Features, "f16c", true);
-    setFeatureEnabledImpl(Features, "fsgsbase", true);
-    setFeatureEnabledImpl(Features, "aes", true);
-    setFeatureEnabledImpl(Features, "pclmul", true);
-    setFeatureEnabledImpl(Features, "cx16", true);
-    setFeatureEnabledImpl(Features, "xsaveopt", true);
-    setFeatureEnabledImpl(Features, "xsave", true);
-    setFeatureEnabledImpl(Features, "movbe", true);
-    break;
-  case CK_K6_2:
-  case CK_K6_3:
-  case CK_WinChip2:
-  case CK_C3:
-    setFeatureEnabledImpl(Features, "3dnow", true);
-    break;
-  case CK_Athlon:
-  case CK_AthlonThunderbird:
-  case CK_Geode:
-    setFeatureEnabledImpl(Features, "3dnowa", true);
-    break;
-  case CK_Athlon4:
-  case CK_AthlonXP:
-  case CK_AthlonMP:
-    setFeatureEnabledImpl(Features, "sse", true);
-    setFeatureEnabledImpl(Features, "3dnowa", true);
-    setFeatureEnabledImpl(Features, "fxsr", true);
-    break;
-  case CK_K8:
-  case CK_Opteron:
-  case CK_Athlon64:
-  case CK_AthlonFX:
-    setFeatureEnabledImpl(Features, "sse2", true);
-    setFeatureEnabledImpl(Features, "3dnowa", true);
-    setFeatureEnabledImpl(Features, "fxsr", true);
-    break;
-  case CK_AMDFAM10:
-    setFeatureEnabledImpl(Features, "sse4a", true);
-    setFeatureEnabledImpl(Features, "lzcnt", true);
-    setFeatureEnabledImpl(Features, "popcnt", true);
-    LLVM_FALLTHROUGH;
-  case CK_K8SSE3:
-  case CK_OpteronSSE3:
-  case CK_Athlon64SSE3:
-    setFeatureEnabledImpl(Features, "sse3", true);
-    setFeatureEnabledImpl(Features, "3dnowa", true);
-    setFeatureEnabledImpl(Features, "fxsr", true);
-    break;
-  case CK_BTVER2:
-    setFeatureEnabledImpl(Features, "avx", true);
-    setFeatureEnabledImpl(Features, "aes", true);
-    setFeatureEnabledImpl(Features, "pclmul", true);
-    setFeatureEnabledImpl(Features, "bmi", true);
-    setFeatureEnabledImpl(Features, "f16c", true);
-    setFeatureEnabledImpl(Features, "xsaveopt", true);
-    setFeatureEnabledImpl(Features, "movbe", true);
-    LLVM_FALLTHROUGH;
-  case CK_BTVER1:
-    setFeatureEnabledImpl(Features, "ssse3", true);
-    setFeatureEnabledImpl(Features, "sse4a", true);
-    setFeatureEnabledImpl(Features, "lzcnt", true);
-    setFeatureEnabledImpl(Features, "popcnt", true);
-    setFeatureEnabledImpl(Features, "prfchw", true);
-    setFeatureEnabledImpl(Features, "cx16", true);
-    setFeatureEnabledImpl(Features, "fxsr", true);
-    break;
-  case CK_ZNVER1:
-    setFeatureEnabledImpl(Features, "adx", true);
-    setFeatureEnabledImpl(Features, "aes", true);
-    setFeatureEnabledImpl(Features, "avx2", true);
-    setFeatureEnabledImpl(Features, "bmi", true);
-    setFeatureEnabledImpl(Features, "bmi2", true);
-    setFeatureEnabledImpl(Features, "clflushopt", true);
-    setFeatureEnabledImpl(Features, "clzero", true);
-    setFeatureEnabledImpl(Features, "cx16", true);
-    setFeatureEnabledImpl(Features, "f16c", true);
-    setFeatureEnabledImpl(Features, "fma", true);
-    setFeatureEnabledImpl(Features, "fsgsbase", true);
-    setFeatureEnabledImpl(Features, "fxsr", true);
-    setFeatureEnabledImpl(Features, "lzcnt", true);
-    setFeatureEnabledImpl(Features, "mwaitx", true);
-    setFeatureEnabledImpl(Features, "movbe", true);
-    setFeatureEnabledImpl(Features, "pclmul", true);
-    setFeatureEnabledImpl(Features, "popcnt", true);
-    setFeatureEnabledImpl(Features, "prfchw", true);
-    setFeatureEnabledImpl(Features, "rdrnd", true);
-    setFeatureEnabledImpl(Features, "rdseed", true);
-    setFeatureEnabledImpl(Features, "sha", true);
-    setFeatureEnabledImpl(Features, "sse4a", true);
-    setFeatureEnabledImpl(Features, "xsave", true);
-    setFeatureEnabledImpl(Features, "xsavec", true);
-    setFeatureEnabledImpl(Features, "xsaveopt", true);
-    setFeatureEnabledImpl(Features, "xsaves", true);
-    break;
-  case CK_BDVER4:
-    setFeatureEnabledImpl(Features, "avx2", true);
-    setFeatureEnabledImpl(Features, "bmi2", true);
-    setFeatureEnabledImpl(Features, "mwaitx", true);
-    LLVM_FALLTHROUGH;
-  case CK_BDVER3:
-    setFeatureEnabledImpl(Features, "fsgsbase", true);
-    setFeatureEnabledImpl(Features, "xsaveopt", true);
-    LLVM_FALLTHROUGH;
-  case CK_BDVER2:
-    setFeatureEnabledImpl(Features, "bmi", true);
-    setFeatureEnabledImpl(Features, "fma", true);
-    setFeatureEnabledImpl(Features, "f16c", true);
-    setFeatureEnabledImpl(Features, "tbm", true);
-    LLVM_FALLTHROUGH;
-  case CK_BDVER1:
-    // xop implies avx, sse4a and fma4.
-    setFeatureEnabledImpl(Features, "xop", true);
-    setFeatureEnabledImpl(Features, "lwp", true);
-    setFeatureEnabledImpl(Features, "lzcnt", true);
-    setFeatureEnabledImpl(Features, "aes", true);
-    setFeatureEnabledImpl(Features, "pclmul", true);
-    setFeatureEnabledImpl(Features, "prfchw", true);
-    setFeatureEnabledImpl(Features, "cx16", true);
-    setFeatureEnabledImpl(Features, "fxsr", true);
-    setFeatureEnabledImpl(Features, "xsave", true);
-    break;
-  }
-  if (!TargetInfo::initFeatureMap(Features, Diags, CPU, FeaturesVec))
-    return false;
-
-  // Can't do this earlier because we need to be able to explicitly enable
-  // or disable these features and the things that they depend upon.
-
-  // Enable popcnt if sse4.2 is enabled and popcnt is not explicitly disabled.
-  auto I = Features.find("sse4.2");
-  if (I != Features.end() && I->getValue() &&
-      std::find(FeaturesVec.begin(), FeaturesVec.end(), "-popcnt") ==
-          FeaturesVec.end())
-    Features["popcnt"] = true;
-
-  // Enable prfchw if 3DNow! is enabled and prfchw is not explicitly disabled.
-  I = Features.find("3dnow");
-  if (I != Features.end() && I->getValue() &&
-      std::find(FeaturesVec.begin(), FeaturesVec.end(), "-prfchw") ==
-          FeaturesVec.end())
-    Features["prfchw"] = true;
-
-  // Additionally, if SSE is enabled and mmx is not explicitly disabled,
-  // then enable MMX.
-  I = Features.find("sse");
-  if (I != Features.end() && I->getValue() &&
-      std::find(FeaturesVec.begin(), FeaturesVec.end(), "-mmx") ==
-          FeaturesVec.end())
-    Features["mmx"] = true;
-
-  return true;
-}
-
-void X86TargetInfo::setSSELevel(llvm::StringMap<bool> &Features,
-                                X86SSEEnum Level, bool Enabled) {
-  if (Enabled) {
-    switch (Level) {
-    case AVX512F:
-      Features["avx512f"] = true;
-      LLVM_FALLTHROUGH;
-    case AVX2:
-      Features["avx2"] = true;
-      LLVM_FALLTHROUGH;
-    case AVX:
-      Features["avx"] = true;
-      Features["xsave"] = true;
-      LLVM_FALLTHROUGH;
-    case SSE42:
-      Features["sse4.2"] = true;
-      LLVM_FALLTHROUGH;
-    case SSE41:
-      Features["sse4.1"] = true;
-      LLVM_FALLTHROUGH;
-    case SSSE3:
-      Features["ssse3"] = true;
-      LLVM_FALLTHROUGH;
-    case SSE3:
-      Features["sse3"] = true;
-      LLVM_FALLTHROUGH;
-    case SSE2:
-      Features["sse2"] = true;
-      LLVM_FALLTHROUGH;
-    case SSE1:
-      Features["sse"] = true;
-      LLVM_FALLTHROUGH;
-    case NoSSE:
-      break;
-    }
-    return;
-  }
-
-  switch (Level) {
-  case NoSSE:
-  case SSE1:
-    Features["sse"] = false;
-    LLVM_FALLTHROUGH;
-  case SSE2:
-    Features["sse2"] = Features["pclmul"] = Features["aes"] =
-      Features["sha"] = false;
-    LLVM_FALLTHROUGH;
-  case SSE3:
-    Features["sse3"] = false;
-    setXOPLevel(Features, NoXOP, false);
-    LLVM_FALLTHROUGH;
-  case SSSE3:
-    Features["ssse3"] = false;
-    LLVM_FALLTHROUGH;
-  case SSE41:
-    Features["sse4.1"] = false;
-    LLVM_FALLTHROUGH;
-  case SSE42:
-    Features["sse4.2"] = false;
-    LLVM_FALLTHROUGH;
-  case AVX:
-    Features["fma"] = Features["avx"] = Features["f16c"] = Features["xsave"] =
-      Features["xsaveopt"] = false;
-    setXOPLevel(Features, FMA4, false);
-    LLVM_FALLTHROUGH;
-  case AVX2:
-    Features["avx2"] = false;
-    LLVM_FALLTHROUGH;
-  case AVX512F:
-    Features["avx512f"] = Features["avx512cd"] = Features["avx512er"] =
-        Features["avx512pf"] = Features["avx512dq"] = Features["avx512bw"] =
-            Features["avx512vl"] = Features["avx512vbmi"] =
-                Features["avx512ifma"] = Features["avx512vpopcntdq"] = false;
-    break;
-  }
-}
-
-void X86TargetInfo::setMMXLevel(llvm::StringMap<bool> &Features,
-                                MMX3DNowEnum Level, bool Enabled) {
-  if (Enabled) {
-    switch (Level) {
-    case AMD3DNowAthlon:
-      Features["3dnowa"] = true;
-      LLVM_FALLTHROUGH;
-    case AMD3DNow:
-      Features["3dnow"] = true;
-      LLVM_FALLTHROUGH;
-    case MMX:
-      Features["mmx"] = true;
-      LLVM_FALLTHROUGH;
-    case NoMMX3DNow:
-      break;
-    }
-    return;
-  }
-
-  switch (Level) {
-  case NoMMX3DNow:
-  case MMX:
-    Features["mmx"] = false;
-    LLVM_FALLTHROUGH;
-  case AMD3DNow:
-    Features["3dnow"] = false;
-    LLVM_FALLTHROUGH;
-  case AMD3DNowAthlon:
-    Features["3dnowa"] = false;
-    break;
-  }
-}
-
-void X86TargetInfo::setXOPLevel(llvm::StringMap<bool> &Features, XOPEnum Level,
-                                bool Enabled) {
-  if (Enabled) {
-    switch (Level) {
-    case XOP:
-      Features["xop"] = true;
-      LLVM_FALLTHROUGH;
-    case FMA4:
-      Features["fma4"] = true;
-      setSSELevel(Features, AVX, true);
-      LLVM_FALLTHROUGH;
-    case SSE4A:
-      Features["sse4a"] = true;
-      setSSELevel(Features, SSE3, true);
-      LLVM_FALLTHROUGH;
-    case NoXOP:
-      break;
-    }
-    return;
-  }
-
-  switch (Level) {
-  case NoXOP:
-  case SSE4A:
-    Features["sse4a"] = false;
-    LLVM_FALLTHROUGH;
-  case FMA4:
-    Features["fma4"] = false;
-    LLVM_FALLTHROUGH;
-  case XOP:
-    Features["xop"] = false;
-    break;
-  }
-}
-
-void X86TargetInfo::setFeatureEnabledImpl(llvm::StringMap<bool> &Features,
-                                          StringRef Name, bool Enabled) {
-  // This is a bit of a hack to deal with the sse4 target feature when used
-  // as part of the target attribute. We handle sse4 correctly everywhere
-  // else. See below for more information on how we handle the sse4 options.
-  if (Name != "sse4")
-    Features[Name] = Enabled;
-
-  if (Name == "mmx") {
-    setMMXLevel(Features, MMX, Enabled);
-  } else if (Name == "sse") {
-    setSSELevel(Features, SSE1, Enabled);
-  } else if (Name == "sse2") {
-    setSSELevel(Features, SSE2, Enabled);
-  } else if (Name == "sse3") {
-    setSSELevel(Features, SSE3, Enabled);
-  } else if (Name == "ssse3") {
-    setSSELevel(Features, SSSE3, Enabled);
-  } else if (Name == "sse4.2") {
-    setSSELevel(Features, SSE42, Enabled);
-  } else if (Name == "sse4.1") {
-    setSSELevel(Features, SSE41, Enabled);
-  } else if (Name == "3dnow") {
-    setMMXLevel(Features, AMD3DNow, Enabled);
-  } else if (Name == "3dnowa") {
-    setMMXLevel(Features, AMD3DNowAthlon, Enabled);
-  } else if (Name == "aes") {
-    if (Enabled)
-      setSSELevel(Features, SSE2, Enabled);
-  } else if (Name == "pclmul") {
-    if (Enabled)
-      setSSELevel(Features, SSE2, Enabled);
-  } else if (Name == "avx") {
-    setSSELevel(Features, AVX, Enabled);
-  } else if (Name == "avx2") {
-    setSSELevel(Features, AVX2, Enabled);
-  } else if (Name == "avx512f") {
-    setSSELevel(Features, AVX512F, Enabled);
-  } else if (Name == "avx512cd" || Name == "avx512er" || Name == "avx512pf" ||
-             Name == "avx512dq" || Name == "avx512bw" || Name == "avx512vl" ||
-             Name == "avx512vbmi" || Name == "avx512ifma" ||
-             Name == "avx512vpopcntdq") {
-    if (Enabled)
-      setSSELevel(Features, AVX512F, Enabled);
-    // Enable BWI instruction if VBMI is being enabled.
-    if (Name == "avx512vbmi" && Enabled)
-      Features["avx512bw"] = true;
-    // Also disable VBMI if BWI is being disabled.
-    if (Name == "avx512bw" && !Enabled)
-      Features["avx512vbmi"] = false;
-  } else if (Name == "fma") {
-    if (Enabled)
-      setSSELevel(Features, AVX, Enabled);
-  } else if (Name == "fma4") {
-    setXOPLevel(Features, FMA4, Enabled);
-  } else if (Name == "xop") {
-    setXOPLevel(Features, XOP, Enabled);
-  } else if (Name == "sse4a") {
-    setXOPLevel(Features, SSE4A, Enabled);
-  } else if (Name == "f16c") {
-    if (Enabled)
-      setSSELevel(Features, AVX, Enabled);
-  } else if (Name == "sha") {
-    if (Enabled)
-      setSSELevel(Features, SSE2, Enabled);
-  } else if (Name == "sse4") {
-    // We can get here via the __target__ attribute since that's not controlled
-    // via the -msse4/-mno-sse4 command line alias. Handle this the same way
-    // here - turn on the sse4.2 if enabled, turn off the sse4.1 level if
-    // disabled.
-    if (Enabled)
-      setSSELevel(Features, SSE42, Enabled);
-    else
-      setSSELevel(Features, SSE41, Enabled);
-  } else if (Name == "xsave") {
-    if (!Enabled)
-      Features["xsaveopt"] = false;
-  } else if (Name == "xsaveopt" || Name == "xsavec" || Name == "xsaves") {
-    if (Enabled)
-      Features["xsave"] = true;
-  }
-}
-
-/// handleTargetFeatures - Perform initialization based on the user
-/// configured set of features.
-bool X86TargetInfo::handleTargetFeatures(std::vector<std::string> &Features,
-                                         DiagnosticsEngine &Diags) {
-  for (const auto &Feature : Features) {
-    if (Feature[0] != '+')
-      continue;
-
-    if (Feature == "+aes") {
-      HasAES = true;
-    } else if (Feature == "+pclmul") {
-      HasPCLMUL = true;
-    } else if (Feature == "+lzcnt") {
-      HasLZCNT = true;
-    } else if (Feature == "+rdrnd") {
-      HasRDRND = true;
-    } else if (Feature == "+fsgsbase") {
-      HasFSGSBASE = true;
-    } else if (Feature == "+bmi") {
-      HasBMI = true;
-    } else if (Feature == "+bmi2") {
-      HasBMI2 = true;
-    } else if (Feature == "+popcnt") {
-      HasPOPCNT = true;
-    } else if (Feature == "+rtm") {
-      HasRTM = true;
-    } else if (Feature == "+prfchw") {
-      HasPRFCHW = true;
-    } else if (Feature == "+rdseed") {
-      HasRDSEED = true;
-    } else if (Feature == "+adx") {
-      HasADX = true;
-    } else if (Feature == "+tbm") {
-      HasTBM = true;
-    } else if (Feature == "+lwp") {
-      HasLWP = true;
-    } else if (Feature == "+fma") {
-      HasFMA = true;
-    } else if (Feature == "+f16c") {
-      HasF16C = true;
-    } else if (Feature == "+avx512cd") {
-      HasAVX512CD = true;
-    } else if (Feature == "+avx512vpopcntdq") {
-      HasAVX512VPOPCNTDQ = true;
-    } else if (Feature == "+avx512er") {
-      HasAVX512ER = true;
-    } else if (Feature == "+avx512pf") {
-      HasAVX512PF = true;
-    } else if (Feature == "+avx512dq") {
-      HasAVX512DQ = true;
-    } else if (Feature == "+avx512bw") {
-      HasAVX512BW = true;
-    } else if (Feature == "+avx512vl") {
-      HasAVX512VL = true;
-    } else if (Feature == "+avx512vbmi") {
-      HasAVX512VBMI = true;
-    } else if (Feature == "+avx512ifma") {
-      HasAVX512IFMA = true;
-    } else if (Feature == "+sha") {
-      HasSHA = true;
-    } else if (Feature == "+mpx") {
-      HasMPX = true;
-    } else if (Feature == "+movbe") {
-      HasMOVBE = true;
-    } else if (Feature == "+sgx") {
-      HasSGX = true;
-    } else if (Feature == "+cx16") {
-      HasCX16 = true;
-    } else if (Feature == "+fxsr") {
-      HasFXSR = true;
-    } else if (Feature == "+xsave") {
-      HasXSAVE = true;
-    } else if (Feature == "+xsaveopt") {
-      HasXSAVEOPT = true;
-    } else if (Feature == "+xsavec") {
-      HasXSAVEC = true;
-    } else if (Feature == "+xsaves") {
-      HasXSAVES = true;
-    } else if (Feature == "+mwaitx") {
-      HasMWAITX = true;
-    } else if (Feature == "+pku") {
-      HasPKU = true;
-    } else if (Feature == "+clflushopt") {
-      HasCLFLUSHOPT = true;
-    } else if (Feature == "+clwb") {
-      HasCLWB = true;
-    } else if (Feature == "+prefetchwt1") {
-      HasPREFETCHWT1 = true;
-    } else if (Feature == "+clzero") {
-      HasCLZERO = true;
-    }
-
-    X86SSEEnum Level = llvm::StringSwitch<X86SSEEnum>(Feature)
-      .Case("+avx512f", AVX512F)
-      .Case("+avx2", AVX2)
-      .Case("+avx", AVX)
-      .Case("+sse4.2", SSE42)
-      .Case("+sse4.1", SSE41)
-      .Case("+ssse3", SSSE3)
-      .Case("+sse3", SSE3)
-      .Case("+sse2", SSE2)
-      .Case("+sse", SSE1)
-      .Default(NoSSE);
-    SSELevel = std::max(SSELevel, Level);
-
-    MMX3DNowEnum ThreeDNowLevel =
-      llvm::StringSwitch<MMX3DNowEnum>(Feature)
-        .Case("+3dnowa", AMD3DNowAthlon)
-        .Case("+3dnow", AMD3DNow)
-        .Case("+mmx", MMX)
-        .Default(NoMMX3DNow);
-    MMX3DNowLevel = std::max(MMX3DNowLevel, ThreeDNowLevel);
-
-    XOPEnum XLevel = llvm::StringSwitch<XOPEnum>(Feature)
-        .Case("+xop", XOP)
-        .Case("+fma4", FMA4)
-        .Case("+sse4a", SSE4A)
-        .Default(NoXOP);
-    XOPLevel = std::max(XOPLevel, XLevel);
-  }
-
-  // LLVM doesn't have a separate switch for fpmath, so only accept it if it
-  // matches the selected sse level.
-  if ((FPMath == FP_SSE && SSELevel < SSE1) ||
-      (FPMath == FP_387 && SSELevel >= SSE1)) {
-    Diags.Report(diag::err_target_unsupported_fpmath) <<
-      (FPMath == FP_SSE ? "sse" : "387");
-    return false;
-  }
-
-  SimdDefaultAlign =
-      hasFeature("avx512f") ? 512 : hasFeature("avx") ? 256 : 128;
-  return true;
-}
-
-/// X86TargetInfo::getTargetDefines - Return the set of the X86-specific macro
-/// definitions for this particular subtarget.
-void X86TargetInfo::getTargetDefines(const LangOptions &Opts,
-                                     MacroBuilder &Builder) const {
-  // Target identification.
-  if (getTriple().getArch() == llvm::Triple::x86_64) {
-    Builder.defineMacro("__amd64__");
-    Builder.defineMacro("__amd64");
-    Builder.defineMacro("__x86_64");
-    Builder.defineMacro("__x86_64__");
-    if (getTriple().getArchName() == "x86_64h") {
-      Builder.defineMacro("__x86_64h");
-      Builder.defineMacro("__x86_64h__");
-    }
-  } else {
-    DefineStd(Builder, "i386", Opts);
-  }
-
-  // Subtarget options.
-  // FIXME: We are hard-coding the tune parameters based on the CPU, but they
-  // truly should be based on -mtune options.
-  switch (CPU) {
-  case CK_Generic:
-    break;
-  case CK_i386:
-    // The rest are coming from the i386 define above.
-    Builder.defineMacro("__tune_i386__");
-    break;
-  case CK_i486:
-  case CK_WinChipC6:
-  case CK_WinChip2:
-  case CK_C3:
-    defineCPUMacros(Builder, "i486");
-    break;
-  case CK_PentiumMMX:
-    Builder.defineMacro("__pentium_mmx__");
-    Builder.defineMacro("__tune_pentium_mmx__");
-    LLVM_FALLTHROUGH;
-  case CK_i586:
-  case CK_Pentium:
-    defineCPUMacros(Builder, "i586");
-    defineCPUMacros(Builder, "pentium");
-    break;
-  case CK_Pentium3:
-  case CK_Pentium3M:
-  case CK_PentiumM:
-    Builder.defineMacro("__tune_pentium3__");
-    LLVM_FALLTHROUGH;
-  case CK_Pentium2:
-  case CK_C3_2:
-    Builder.defineMacro("__tune_pentium2__");
-    LLVM_FALLTHROUGH;
-  case CK_PentiumPro:
-    Builder.defineMacro("__tune_i686__");
-    Builder.defineMacro("__tune_pentiumpro__");
-    LLVM_FALLTHROUGH;
-  case CK_i686:
-    Builder.defineMacro("__i686");
-    Builder.defineMacro("__i686__");
-    // Strangely, __tune_i686__ isn't defined by GCC when CPU == i686.
-    Builder.defineMacro("__pentiumpro");
-    Builder.defineMacro("__pentiumpro__");
-    break;
-  case CK_Pentium4:
-  case CK_Pentium4M:
-    defineCPUMacros(Builder, "pentium4");
-    break;
-  case CK_Yonah:
-  case CK_Prescott:
-  case CK_Nocona:
-    defineCPUMacros(Builder, "nocona");
-    break;
-  case CK_Core2:
-  case CK_Penryn:
-    defineCPUMacros(Builder, "core2");
-    break;
-  case CK_Bonnell:
-    defineCPUMacros(Builder, "atom");
-    break;
-  case CK_Silvermont:
-    defineCPUMacros(Builder, "slm");
-    break;
-  case CK_Goldmont:
-    defineCPUMacros(Builder, "goldmont");
-    break;
-  case CK_Nehalem:
-  case CK_Westmere:
-  case CK_SandyBridge:
-  case CK_IvyBridge:
-  case CK_Haswell:
-  case CK_Broadwell:
-  case CK_SkylakeClient:
-    // FIXME: Historically, we defined this legacy name, it would be nice to
-    // remove it at some point. We've never exposed fine-grained names for
-    // recent primary x86 CPUs, and we should keep it that way.
-    defineCPUMacros(Builder, "corei7");
-    break;
-  case CK_SkylakeServer:
-    defineCPUMacros(Builder, "skx");
-    break;
-  case CK_Cannonlake:
-    break;
-  case CK_KNL:
-    defineCPUMacros(Builder, "knl");
-    break;
-  case CK_Lakemont:
-    Builder.defineMacro("__tune_lakemont__");
-    break;
-  case CK_K6_2:
-    Builder.defineMacro("__k6_2__");
-    Builder.defineMacro("__tune_k6_2__");
-    LLVM_FALLTHROUGH;
-  case CK_K6_3:
-    if (CPU != CK_K6_2) {  // In case of fallthrough
-      // FIXME: GCC may be enabling these in cases where some other k6
-      // architecture is specified but -m3dnow is explicitly provided. The
-      // exact semantics need to be determined and emulated here.
-      Builder.defineMacro("__k6_3__");
-      Builder.defineMacro("__tune_k6_3__");
-    }
-    LLVM_FALLTHROUGH;
-  case CK_K6:
-    defineCPUMacros(Builder, "k6");
-    break;
-  case CK_Athlon:
-  case CK_AthlonThunderbird:
-  case CK_Athlon4:
-  case CK_AthlonXP:
-  case CK_AthlonMP:
-    defineCPUMacros(Builder, "athlon");
-    if (SSELevel != NoSSE) {
-      Builder.defineMacro("__athlon_sse__");
-      Builder.defineMacro("__tune_athlon_sse__");
-    }
-    break;
-  case CK_K8:
-  case CK_K8SSE3:
-  case CK_x86_64:
-  case CK_Opteron:
-  case CK_OpteronSSE3:
-  case CK_Athlon64:
-  case CK_Athlon64SSE3:
-  case CK_AthlonFX:
-    defineCPUMacros(Builder, "k8");
-    break;
-  case CK_AMDFAM10:
-    defineCPUMacros(Builder, "amdfam10");
-    break;
-  case CK_BTVER1:
-    defineCPUMacros(Builder, "btver1");
-    break;
-  case CK_BTVER2:
-    defineCPUMacros(Builder, "btver2");
-    break;
-  case CK_BDVER1:
-    defineCPUMacros(Builder, "bdver1");
-    break;
-  case CK_BDVER2:
-    defineCPUMacros(Builder, "bdver2");
-    break;
-  case CK_BDVER3:
-    defineCPUMacros(Builder, "bdver3");
-    break;
-  case CK_BDVER4:
-    defineCPUMacros(Builder, "bdver4");
-    break;
-  case CK_ZNVER1:
-    defineCPUMacros(Builder, "znver1");
-    break;
-  case CK_Geode:
-    defineCPUMacros(Builder, "geode");
-    break;
-  }
-
-  // Target properties.
-  Builder.defineMacro("__REGISTER_PREFIX__", "");
-
-  // Define __NO_MATH_INLINES on linux/x86 so that we don't get inline
-  // functions in glibc header files that use FP Stack inline asm which the
-  // backend can't deal with (PR879).
-  Builder.defineMacro("__NO_MATH_INLINES");
-
-  if (HasAES)
-    Builder.defineMacro("__AES__");
-
-  if (HasPCLMUL)
-    Builder.defineMacro("__PCLMUL__");
-
-  if (HasLZCNT)
-    Builder.defineMacro("__LZCNT__");
-
-  if (HasRDRND)
-    Builder.defineMacro("__RDRND__");
-
-  if (HasFSGSBASE)
-    Builder.defineMacro("__FSGSBASE__");
-
-  if (HasBMI)
-    Builder.defineMacro("__BMI__");
-
-  if (HasBMI2)
-    Builder.defineMacro("__BMI2__");
-
-  if (HasPOPCNT)
-    Builder.defineMacro("__POPCNT__");
-
-  if (HasRTM)
-    Builder.defineMacro("__RTM__");
-
-  if (HasPRFCHW)
-    Builder.defineMacro("__PRFCHW__");
-
-  if (HasRDSEED)
-    Builder.defineMacro("__RDSEED__");
-
-  if (HasADX)
-    Builder.defineMacro("__ADX__");
-
-  if (HasTBM)
-    Builder.defineMacro("__TBM__");
-
-  if (HasLWP)
-    Builder.defineMacro("__LWP__");
-
-  if (HasMWAITX)
-    Builder.defineMacro("__MWAITX__");
-
-  switch (XOPLevel) {
-  case XOP:
-    Builder.defineMacro("__XOP__");
-    LLVM_FALLTHROUGH;
-  case FMA4:
-    Builder.defineMacro("__FMA4__");
-    LLVM_FALLTHROUGH;
-  case SSE4A:
-    Builder.defineMacro("__SSE4A__");
-    LLVM_FALLTHROUGH;
-  case NoXOP:
-    break;
-  }
-
-  if (HasFMA)
-    Builder.defineMacro("__FMA__");
-
-  if (HasF16C)
-    Builder.defineMacro("__F16C__");
-
-  if (HasAVX512CD)
-    Builder.defineMacro("__AVX512CD__");
-  if (HasAVX512VPOPCNTDQ)
-    Builder.defineMacro("__AVX512VPOPCNTDQ__");
-  if (HasAVX512ER)
-    Builder.defineMacro("__AVX512ER__");
-  if (HasAVX512PF)
-    Builder.defineMacro("__AVX512PF__");
-  if (HasAVX512DQ)
-    Builder.defineMacro("__AVX512DQ__");
-  if (HasAVX512BW)
-    Builder.defineMacro("__AVX512BW__");
-  if (HasAVX512VL)
-    Builder.defineMacro("__AVX512VL__");
-  if (HasAVX512VBMI)
-    Builder.defineMacro("__AVX512VBMI__");
-  if (HasAVX512IFMA)
-    Builder.defineMacro("__AVX512IFMA__");
-
-  if (HasSHA)
-    Builder.defineMacro("__SHA__");
-
-  if (HasFXSR)
-    Builder.defineMacro("__FXSR__");
-  if (HasXSAVE)
-    Builder.defineMacro("__XSAVE__");
-  if (HasXSAVEOPT)
-    Builder.defineMacro("__XSAVEOPT__");
-  if (HasXSAVEC)
-    Builder.defineMacro("__XSAVEC__");
-  if (HasXSAVES)
-    Builder.defineMacro("__XSAVES__");
-  if (HasPKU)
-    Builder.defineMacro("__PKU__");
-  if (HasCX16)
-    Builder.defineMacro("__GCC_HAVE_SYNC_COMPARE_AND_SWAP_16");
-  if (HasCLFLUSHOPT)
-    Builder.defineMacro("__CLFLUSHOPT__");
-  if (HasCLWB)
-    Builder.defineMacro("__CLWB__");
-  if (HasMPX)
-    Builder.defineMacro("__MPX__");
-  if (HasSGX)
-    Builder.defineMacro("__SGX__");
-  if (HasPREFETCHWT1)
-    Builder.defineMacro("__PREFETCHWT1__");
-  if (HasCLZERO)
-    Builder.defineMacro("__CLZERO__");
-
-  // Each case falls through to the previous one here.
-  switch (SSELevel) {
-  case AVX512F:
-    Builder.defineMacro("__AVX512F__");
-    LLVM_FALLTHROUGH;
-  case AVX2:
-    Builder.defineMacro("__AVX2__");
-    LLVM_FALLTHROUGH;
-  case AVX:
-    Builder.defineMacro("__AVX__");
-    LLVM_FALLTHROUGH;
-  case SSE42:
-    Builder.defineMacro("__SSE4_2__");
-    LLVM_FALLTHROUGH;
-  case SSE41:
-    Builder.defineMacro("__SSE4_1__");
-    LLVM_FALLTHROUGH;
-  case SSSE3:
-    Builder.defineMacro("__SSSE3__");
-    LLVM_FALLTHROUGH;
-  case SSE3:
-    Builder.defineMacro("__SSE3__");
-    LLVM_FALLTHROUGH;
-  case SSE2:
-    Builder.defineMacro("__SSE2__");
-    Builder.defineMacro("__SSE2_MATH__");  // -mfp-math=sse always implied.
-    LLVM_FALLTHROUGH;
-  case SSE1:
-    Builder.defineMacro("__SSE__");
-    Builder.defineMacro("__SSE_MATH__");   // -mfp-math=sse always implied.
-    LLVM_FALLTHROUGH;
-  case NoSSE:
-    break;
-  }
-
-  if (Opts.MicrosoftExt && getTriple().getArch() == llvm::Triple::x86) {
-    switch (SSELevel) {
-    case AVX512F:
-    case AVX2:
-    case AVX:
-    case SSE42:
-    case SSE41:
-    case SSSE3:
-    case SSE3:
-    case SSE2:
-      Builder.defineMacro("_M_IX86_FP", Twine(2));
-      break;
-    case SSE1:
-      Builder.defineMacro("_M_IX86_FP", Twine(1));
-      break;
-    default:
-      Builder.defineMacro("_M_IX86_FP", Twine(0));
-      break;
-    }
-  }
-
-  // Each case falls through to the previous one here.
-  switch (MMX3DNowLevel) {
-  case AMD3DNowAthlon:
-    Builder.defineMacro("__3dNOW_A__");
-    LLVM_FALLTHROUGH;
-  case AMD3DNow:
-    Builder.defineMacro("__3dNOW__");
-    LLVM_FALLTHROUGH;
-  case MMX:
-    Builder.defineMacro("__MMX__");
-    LLVM_FALLTHROUGH;
-  case NoMMX3DNow:
-    break;
-  }
-
-  if (CPU >= CK_i486) {
-    Builder.defineMacro("__GCC_HAVE_SYNC_COMPARE_AND_SWAP_1");
-    Builder.defineMacro("__GCC_HAVE_SYNC_COMPARE_AND_SWAP_2");
-    Builder.defineMacro("__GCC_HAVE_SYNC_COMPARE_AND_SWAP_4");
-  }
-  if (CPU >= CK_i586)
-    Builder.defineMacro("__GCC_HAVE_SYNC_COMPARE_AND_SWAP_8");
-
-  if (HasFloat128)
-    Builder.defineMacro("__SIZEOF_FLOAT128__", "16");
-}
-
-bool X86TargetInfo::hasFeature(StringRef Feature) const {
-  return llvm::StringSwitch<bool>(Feature)
-      .Case("aes", HasAES)
-      .Case("avx", SSELevel >= AVX)
-      .Case("avx2", SSELevel >= AVX2)
-      .Case("avx512f", SSELevel >= AVX512F)
-      .Case("avx512cd", HasAVX512CD)
-      .Case("avx512vpopcntdq", HasAVX512VPOPCNTDQ)
-      .Case("avx512er", HasAVX512ER)
-      .Case("avx512pf", HasAVX512PF)
-      .Case("avx512dq", HasAVX512DQ)
-      .Case("avx512bw", HasAVX512BW)
-      .Case("avx512vl", HasAVX512VL)
-      .Case("avx512vbmi", HasAVX512VBMI)
-      .Case("avx512ifma", HasAVX512IFMA)
-      .Case("bmi", HasBMI)
-      .Case("bmi2", HasBMI2)
-      .Case("clflushopt", HasCLFLUSHOPT)
-      .Case("clwb", HasCLWB)
-      .Case("clzero", HasCLZERO)
-      .Case("cx16", HasCX16)
-      .Case("f16c", HasF16C)
-      .Case("fma", HasFMA)
-      .Case("fma4", XOPLevel >= FMA4)
-      .Case("fsgsbase", HasFSGSBASE)
-      .Case("fxsr", HasFXSR)
-      .Case("lzcnt", HasLZCNT)
-      .Case("mm3dnow", MMX3DNowLevel >= AMD3DNow)
-      .Case("mm3dnowa", MMX3DNowLevel >= AMD3DNowAthlon)
-      .Case("mmx", MMX3DNowLevel >= MMX)
-      .Case("movbe", HasMOVBE)
-      .Case("mpx", HasMPX)
-      .Case("pclmul", HasPCLMUL)
-      .Case("pku", HasPKU)
-      .Case("popcnt", HasPOPCNT)
-      .Case("prefetchwt1", HasPREFETCHWT1)
-      .Case("prfchw", HasPRFCHW)
-      .Case("rdrnd", HasRDRND)
-      .Case("rdseed", HasRDSEED)
-      .Case("rtm", HasRTM)
-      .Case("sgx", HasSGX)
-      .Case("sha", HasSHA)
-      .Case("sse", SSELevel >= SSE1)
-      .Case("sse2", SSELevel >= SSE2)
-      .Case("sse3", SSELevel >= SSE3)
-      .Case("ssse3", SSELevel >= SSSE3)
-      .Case("sse4.1", SSELevel >= SSE41)
-      .Case("sse4.2", SSELevel >= SSE42)
-      .Case("sse4a", XOPLevel >= SSE4A)
-      .Case("tbm", HasTBM)
-      .Case("lwp", HasLWP)
-      .Case("x86", true)
-      .Case("x86_32", getTriple().getArch() == llvm::Triple::x86)
-      .Case("x86_64", getTriple().getArch() == llvm::Triple::x86_64)
-      .Case("xop", XOPLevel >= XOP)
-      .Case("xsave", HasXSAVE)
-      .Case("xsavec", HasXSAVEC)
-      .Case("xsaves", HasXSAVES)
-      .Case("xsaveopt", HasXSAVEOPT)
-      .Default(false);
-}
-
-// We can't use a generic validation scheme for the features accepted here
-// versus subtarget features accepted in the target attribute because the
-// bitfield structure that's initialized in the runtime only supports the
-// below currently rather than the full range of subtarget features. (See
-// X86TargetInfo::hasFeature for a somewhat comprehensive list).
-bool X86TargetInfo::validateCpuSupports(StringRef FeatureStr) const {
-  return llvm::StringSwitch<bool>(FeatureStr)
-      .Case("cmov", true)
-      .Case("mmx", true)
-      .Case("popcnt", true)
-      .Case("sse", true)
-      .Case("sse2", true)
-      .Case("sse3", true)
-      .Case("ssse3", true)
-      .Case("sse4.1", true)
-      .Case("sse4.2", true)
-      .Case("avx", true)
-      .Case("avx2", true)
-      .Case("sse4a", true)
-      .Case("fma4", true)
-      .Case("xop", true)
-      .Case("fma", true)
-      .Case("avx512f", true)
-      .Case("bmi", true)
-      .Case("bmi2", true)
-      .Case("aes", true)
-      .Case("pclmul", true)
-      .Case("avx512vl", true)
-      .Case("avx512bw", true)
-      .Case("avx512dq", true)
-      .Case("avx512cd", true)
-      .Case("avx512vpopcntdq", true)
-      .Case("avx512er", true)
-      .Case("avx512pf", true)
-      .Case("avx512vbmi", true)
-      .Case("avx512ifma", true)
-      .Default(false);
-}
-
-bool
-X86TargetInfo::validateAsmConstraint(const char *&Name,
-                                     TargetInfo::ConstraintInfo &Info) const {
-  switch (*Name) {
-  default: return false;
-  // Constant constraints.
-  case 'e': // 32-bit signed integer constant for use with sign-extending x86_64
-            // instructions.
-  case 'Z': // 32-bit unsigned integer constant for use with zero-extending
-            // x86_64 instructions.
-  case 's':
-    Info.setRequiresImmediate();
-    return true;
-  case 'I':
-    Info.setRequiresImmediate(0, 31);
-    return true;
-  case 'J':
-    Info.setRequiresImmediate(0, 63);
-    return true;
-  case 'K':
-    Info.setRequiresImmediate(-128, 127);
-    return true;
-  case 'L':
-    Info.setRequiresImmediate({ int(0xff), int(0xffff), int(0xffffffff) });
-    return true;
-  case 'M':
-    Info.setRequiresImmediate(0, 3);
-    return true;
-  case 'N':
-    Info.setRequiresImmediate(0, 255);
-    return true;
-  case 'O':
-    Info.setRequiresImmediate(0, 127);
-    return true;
-  // Register constraints.
-  case 'Y': // 'Y' is the first character for several 2-character constraints.
-    // Shift the pointer to the second character of the constraint.
-    Name++;
-    switch (*Name) {
-    default:
-      return false;
-    case '0': // First SSE register.
-    case 't': // Any SSE register, when SSE2 is enabled.
-    case 'i': // Any SSE register, when SSE2 and inter-unit moves enabled.
-    case 'm': // Any MMX register, when inter-unit moves enabled.
-    case 'k': // AVX512 arch mask registers: k1-k7.
-      Info.setAllowsRegister();
-      return true;
-    }
-  case 'f': // Any x87 floating point stack register.
-    // Constraint 'f' cannot be used for output operands.
-    if (Info.ConstraintStr[0] == '=')
-      return false;
-    Info.setAllowsRegister();
-    return true;
-  case 'a': // eax.
-  case 'b': // ebx.
-  case 'c': // ecx.
-  case 'd': // edx.
-  case 'S': // esi.
-  case 'D': // edi.
-  case 'A': // edx:eax.
-  case 't': // Top of floating point stack.
-  case 'u': // Second from top of floating point stack.
-  case 'q': // Any register accessible as [r]l: a, b, c, and d.
-  case 'y': // Any MMX register.
-  case 'v': // Any {X,Y,Z}MM register (Arch & context dependent)
-  case 'x': // Any SSE register.
-  case 'k': // Any AVX512 mask register (same as Yk, additionaly allows k0
-            // for intermideate k reg operations).
-  case 'Q': // Any register accessible as [r]h: a, b, c, and d.
-  case 'R': // "Legacy" registers: ax, bx, cx, dx, di, si, sp, bp.
-  case 'l': // "Index" registers: any general register that can be used as an
-            // index in a base+index memory access.
-    Info.setAllowsRegister();
-    return true;
-  // Floating point constant constraints.
-  case 'C': // SSE floating point constant.
-  case 'G': // x87 floating point constant.
-    return true;
-  }
-}
-
-bool X86TargetInfo::validateOutputSize(StringRef Constraint,
-                                       unsigned Size) const {
-  // Strip off constraint modifiers.
-  while (Constraint[0] == '=' ||
-         Constraint[0] == '+' ||
-         Constraint[0] == '&')
-    Constraint = Constraint.substr(1);
-
-  return validateOperandSize(Constraint, Size);
-}
-
-bool X86TargetInfo::validateInputSize(StringRef Constraint,
-                                      unsigned Size) const {
-  return validateOperandSize(Constraint, Size);
-}
-
-bool X86TargetInfo::validateOperandSize(StringRef Constraint,
-                                        unsigned Size) const {
-  switch (Constraint[0]) {
-  default: break;
-  case 'k':
-  // Registers k0-k7 (AVX512) size limit is 64 bit.
-  case 'y':
-    return Size <= 64;
-  case 'f':
-  case 't':
-  case 'u':
-    return Size <= 128;
-  case 'v':
-  case 'x':
-    if (SSELevel >= AVX512F)
-      // 512-bit zmm registers can be used if target supports AVX512F.
-      return Size <= 512U;
-    else if (SSELevel >= AVX)
-      // 256-bit ymm registers can be used if target supports AVX.
-      return Size <= 256U;
-    return Size <= 128U;
-  case 'Y':
-    // 'Y' is the first character for several 2-character constraints.
-    switch (Constraint[1]) {
-    default: break;
-    case 'm':
-      // 'Ym' is synonymous with 'y'.
-    case 'k':
-      return Size <= 64;
-    case 'i':
-    case 't':
-      // 'Yi' and 'Yt' are synonymous with 'x' when SSE2 is enabled.
-      if (SSELevel >= AVX512F)
-        return Size <= 512U;
-      else if (SSELevel >= AVX)
-        return Size <= 256U;
-      return SSELevel >= SSE2 && Size <= 128U;
-    }
-
-  }
-
-  return true;
-}
-
-std::string
-X86TargetInfo::convertConstraint(const char *&Constraint) const {
-  switch (*Constraint) {
-  case 'a': return std::string("{ax}");
-  case 'b': return std::string("{bx}");
-  case 'c': return std::string("{cx}");
-  case 'd': return std::string("{dx}");
-  case 'S': return std::string("{si}");
-  case 'D': return std::string("{di}");
-  case 'p': // address
-    return std::string("im");
-  case 't': // top of floating point stack.
-    return std::string("{st}");
-  case 'u': // second from top of floating point stack.
-    return std::string("{st(1)}"); // second from top of floating point stack.
-  case 'Y':
-    switch (Constraint[1]) {
-    default:
-      // Break from inner switch and fall through (copy single char),
-      // continue parsing after copying the current constraint into 
-      // the return string.
-      break;
-    case 'k':
-      // "^" hints llvm that this is a 2 letter constraint.
-      // "Constraint++" is used to promote the string iterator 
-      // to the next constraint.
-      return std::string("^") + std::string(Constraint++, 2);
-    } 
-    LLVM_FALLTHROUGH;
-  default:
-    return std::string(1, *Constraint);
-  }
-}
-
-// X86-32 generic target
-class X86_32TargetInfo : public X86TargetInfo {
-public:
-  X86_32TargetInfo(const llvm::Triple &Triple, const TargetOptions &Opts)
-      : X86TargetInfo(Triple, Opts) {
-    DoubleAlign = LongLongAlign = 32;
-    LongDoubleWidth = 96;
-    LongDoubleAlign = 32;
-    SuitableAlign = 128;
-    resetDataLayout("e-m:e-p:32:32-f64:32:64-f80:32-n8:16:32-S128");
-    SizeType = UnsignedInt;
-    PtrDiffType = SignedInt;
-    IntPtrType = SignedInt;
-    RegParmMax = 3;
-
-    // Use fpret for all types.
-    RealTypeUsesObjCFPRet = ((1 << TargetInfo::Float) |
-                             (1 << TargetInfo::Double) |
-                             (1 << TargetInfo::LongDouble));
-
-    // x86-32 has atomics up to 8 bytes
-    // FIXME: Check that we actually have cmpxchg8b before setting
-    // MaxAtomicInlineWidth. (cmpxchg8b is an i586 instruction.)
-    MaxAtomicPromoteWidth = MaxAtomicInlineWidth = 64;
-  }
-  BuiltinVaListKind getBuiltinVaListKind() const override {
-    return TargetInfo::CharPtrBuiltinVaList;
-  }
-
-  int getEHDataRegisterNumber(unsigned RegNo) const override {
-    if (RegNo == 0) return 0;
-    if (RegNo == 1) return 2;
-    return -1;
-  }
-  bool validateOperandSize(StringRef Constraint,
-                           unsigned Size) const override {
-    switch (Constraint[0]) {
-    default: break;
-    case 'R':
-    case 'q':
-    case 'Q':
-    case 'a':
-    case 'b':
-    case 'c':
-    case 'd':
-    case 'S':
-    case 'D':
-      return Size <= 32;
-    case 'A':
-      return Size <= 64;
-    }
-
-    return X86TargetInfo::validateOperandSize(Constraint, Size);
-  }
-  ArrayRef<Builtin::Info> getTargetBuiltins() const override {
-    return llvm::makeArrayRef(BuiltinInfoX86, clang::X86::LastX86CommonBuiltin -
-                                                  Builtin::FirstTSBuiltin + 1);
-  }
-};
-
-class NetBSDI386TargetInfo : public NetBSDTargetInfo<X86_32TargetInfo> {
-public:
-  NetBSDI386TargetInfo(const llvm::Triple &Triple, const TargetOptions &Opts)
-      : NetBSDTargetInfo<X86_32TargetInfo>(Triple, Opts) {}
-
-  unsigned getFloatEvalMethod() const override {
-    unsigned Major, Minor, Micro;
-    getTriple().getOSVersion(Major, Minor, Micro);
-    // New NetBSD uses the default rounding mode.
-    if (Major >= 7 || (Major == 6 && Minor == 99 && Micro >= 26) || Major == 0)
-      return X86_32TargetInfo::getFloatEvalMethod();
-    // NetBSD before 6.99.26 defaults to "double" rounding.
-    return 1;
-  }
-};
-
-class OpenBSDI386TargetInfo : public OpenBSDTargetInfo<X86_32TargetInfo> {
-public:
-  OpenBSDI386TargetInfo(const llvm::Triple &Triple, const TargetOptions &Opts)
-      : OpenBSDTargetInfo<X86_32TargetInfo>(Triple, Opts) {
-    SizeType = UnsignedLong;
-    IntPtrType = SignedLong;
-    PtrDiffType = SignedLong;
-  }
-};
-
-class BitrigI386TargetInfo : public BitrigTargetInfo<X86_32TargetInfo> {
-public:
-  BitrigI386TargetInfo(const llvm::Triple &Triple, const TargetOptions &Opts)
-      : BitrigTargetInfo<X86_32TargetInfo>(Triple, Opts) {
-    SizeType = UnsignedLong;
-    IntPtrType = SignedLong;
-    PtrDiffType = SignedLong;
-  }
-};
-
-class DarwinI386TargetInfo : public DarwinTargetInfo<X86_32TargetInfo> {
-public:
-  DarwinI386TargetInfo(const llvm::Triple &Triple, const TargetOptions &Opts)
-      : DarwinTargetInfo<X86_32TargetInfo>(Triple, Opts) {
-    LongDoubleWidth = 128;
-    LongDoubleAlign = 128;
-    SuitableAlign = 128;
-    MaxVectorAlign = 256;
-    // The watchOS simulator uses the builtin bool type for Objective-C.
-    llvm::Triple T = llvm::Triple(Triple);
-    if (T.isWatchOS())
-      UseSignedCharForObjCBool = false;
-    SizeType = UnsignedLong;
-    IntPtrType = SignedLong;
-    resetDataLayout("e-m:o-p:32:32-f64:32:64-f80:128-n8:16:32-S128");
-    HasAlignMac68kSupport = true;
-  }
-
-  bool handleTargetFeatures(std::vector<std::string> &Features,
-                            DiagnosticsEngine &Diags) override {
-    if (!DarwinTargetInfo<X86_32TargetInfo>::handleTargetFeatures(Features,
-                                                                  Diags))
-      return false;
-    // We now know the features we have: we can decide how to align vectors.
-    MaxVectorAlign =
-        hasFeature("avx512f") ? 512 : hasFeature("avx") ? 256 : 128;
-    return true;
-  }
-};
-
-// x86-32 Windows target
-class WindowsX86_32TargetInfo : public WindowsTargetInfo<X86_32TargetInfo> {
-public:
-  WindowsX86_32TargetInfo(const llvm::Triple &Triple, const TargetOptions &Opts)
-      : WindowsTargetInfo<X86_32TargetInfo>(Triple, Opts) {
-    WCharType = UnsignedShort;
-    DoubleAlign = LongLongAlign = 64;
-    bool IsWinCOFF =
-        getTriple().isOSWindows() && getTriple().isOSBinFormatCOFF();
-    resetDataLayout(IsWinCOFF
-                        ? "e-m:x-p:32:32-i64:64-f80:32-n8:16:32-a:0:32-S32"
-                        : "e-m:e-p:32:32-i64:64-f80:32-n8:16:32-a:0:32-S32");
-  }
-  void getTargetDefines(const LangOptions &Opts,
-                        MacroBuilder &Builder) const override {
-    WindowsTargetInfo<X86_32TargetInfo>::getTargetDefines(Opts, Builder);
-  }
-};
-
-// x86-32 Windows Visual Studio target
-class MicrosoftX86_32TargetInfo : public WindowsX86_32TargetInfo {
-public:
-  MicrosoftX86_32TargetInfo(const llvm::Triple &Triple,
-                            const TargetOptions &Opts)
-      : WindowsX86_32TargetInfo(Triple, Opts) {
-    LongDoubleWidth = LongDoubleAlign = 64;
-    LongDoubleFormat = &llvm::APFloat::IEEEdouble();
-  }
-  void getTargetDefines(const LangOptions &Opts,
-                        MacroBuilder &Builder) const override {
-    WindowsX86_32TargetInfo::getTargetDefines(Opts, Builder);
-    WindowsX86_32TargetInfo::getVisualStudioDefines(Opts, Builder);
-    // The value of the following reflects processor type.
-    // 300=386, 400=486, 500=Pentium, 600=Blend (default)
-    // We lost the original triple, so we use the default.
-    Builder.defineMacro("_M_IX86", "600");
-  }
-};
-
-static void addCygMingDefines(const LangOptions &Opts, MacroBuilder &Builder) {
-=======
 void addCygMingDefines(const LangOptions &Opts, MacroBuilder &Builder) {
->>>>>>> 0e95ba0d
   // Mingw and cygwin define __declspec(a) to __attribute__((a)).  Clang
   // supports __declspec natively under -fms-extensions, but we define a no-op
   // __declspec macro anyway for pre-processor compatibility.
@@ -4708,3983 +82,6 @@
     Builder.defineMacro("__declspec", "__declspec");
   else
     Builder.defineMacro("__declspec(a)", "__attribute__((a))");
-<<<<<<< HEAD
-
-  if (!Opts.MicrosoftExt) {
-    // Provide macros for all the calling convention keywords.  Provide both
-    // single and double underscore prefixed variants.  These are available on
-    // x64 as well as x86, even though they have no effect.
-    const char *CCs[] = {"cdecl", "stdcall", "fastcall", "thiscall", "pascal"};
-    for (const char *CC : CCs) {
-      std::string GCCSpelling = "__attribute__((__";
-      GCCSpelling += CC;
-      GCCSpelling += "__))";
-      Builder.defineMacro(Twine("_") + CC, GCCSpelling);
-      Builder.defineMacro(Twine("__") + CC, GCCSpelling);
-    }
-  }
-}
-
-static void addMinGWDefines(const LangOptions &Opts, MacroBuilder &Builder) {
-  Builder.defineMacro("__MSVCRT__");
-  Builder.defineMacro("__MINGW32__");
-  addCygMingDefines(Opts, Builder);
-}
-
-// x86-32 MinGW target
-class MinGWX86_32TargetInfo : public WindowsX86_32TargetInfo {
-public:
-  MinGWX86_32TargetInfo(const llvm::Triple &Triple, const TargetOptions &Opts)
-      : WindowsX86_32TargetInfo(Triple, Opts) {
-    HasFloat128 = true;
-  }
-  void getTargetDefines(const LangOptions &Opts,
-                        MacroBuilder &Builder) const override {
-    WindowsX86_32TargetInfo::getTargetDefines(Opts, Builder);
-    DefineStd(Builder, "WIN32", Opts);
-    DefineStd(Builder, "WINNT", Opts);
-    Builder.defineMacro("_X86_");
-    addMinGWDefines(Opts, Builder);
-  }
-};
-
-// x86-32 Cygwin target
-class CygwinX86_32TargetInfo : public X86_32TargetInfo {
-public:
-  CygwinX86_32TargetInfo(const llvm::Triple &Triple, const TargetOptions &Opts)
-      : X86_32TargetInfo(Triple, Opts) {
-    WCharType = UnsignedShort;
-    DoubleAlign = LongLongAlign = 64;
-    resetDataLayout("e-m:x-p:32:32-i64:64-f80:32-n8:16:32-a:0:32-S32");
-  }
-  void getTargetDefines(const LangOptions &Opts,
-                        MacroBuilder &Builder) const override {
-    X86_32TargetInfo::getTargetDefines(Opts, Builder);
-    Builder.defineMacro("_X86_");
-    Builder.defineMacro("__CYGWIN__");
-    Builder.defineMacro("__CYGWIN32__");
-    addCygMingDefines(Opts, Builder);
-    DefineStd(Builder, "unix", Opts);
-    if (Opts.CPlusPlus)
-      Builder.defineMacro("_GNU_SOURCE");
-  }
-};
-
-// x86-32 Haiku target
-class HaikuX86_32TargetInfo : public HaikuTargetInfo<X86_32TargetInfo> {
-public:
-  HaikuX86_32TargetInfo(const llvm::Triple &Triple, const TargetOptions &Opts)
-    : HaikuTargetInfo<X86_32TargetInfo>(Triple, Opts) {
-  }
-  void getTargetDefines(const LangOptions &Opts,
-                        MacroBuilder &Builder) const override {
-    HaikuTargetInfo<X86_32TargetInfo>::getTargetDefines(Opts, Builder);
-    Builder.defineMacro("__INTEL__");
-  }
-};
-
-// X86-32 MCU target
-class MCUX86_32TargetInfo : public X86_32TargetInfo {
-public:
-  MCUX86_32TargetInfo(const llvm::Triple &Triple, const TargetOptions &Opts)
-      : X86_32TargetInfo(Triple, Opts) {
-    LongDoubleWidth = 64;
-    LongDoubleFormat = &llvm::APFloat::IEEEdouble();
-    resetDataLayout("e-m:e-p:32:32-i64:32-f64:32-f128:32-n8:16:32-a:0:32-S32");
-    WIntType = UnsignedInt;
-  }
-
-  CallingConvCheckResult checkCallingConvention(CallingConv CC) const override {
-    // On MCU we support only C calling convention.
-    return CC == CC_C ? CCCR_OK : CCCR_Warning;
-  }
-
-  void getTargetDefines(const LangOptions &Opts,
-                        MacroBuilder &Builder) const override {
-    X86_32TargetInfo::getTargetDefines(Opts, Builder);
-    Builder.defineMacro("__iamcu");
-    Builder.defineMacro("__iamcu__");
-  }
-
-  bool allowsLargerPreferedTypeAlignment() const override {
-    return false;
-  }
-};
-
-// RTEMS Target
-template<typename Target>
-class RTEMSTargetInfo : public OSTargetInfo<Target> {
-protected:
-  void getOSDefines(const LangOptions &Opts, const llvm::Triple &Triple,
-                    MacroBuilder &Builder) const override {
-    // RTEMS defines; list based off of gcc output
-
-    Builder.defineMacro("__rtems__");
-    Builder.defineMacro("__ELF__");
-  }
-
-public:
-  RTEMSTargetInfo(const llvm::Triple &Triple, const TargetOptions &Opts)
-      : OSTargetInfo<Target>(Triple, Opts) {
-    switch (Triple.getArch()) {
-    default:
-    case llvm::Triple::x86:
-      // this->MCountName = ".mcount";
-      break;
-    case llvm::Triple::mips:
-    case llvm::Triple::mipsel:
-    case llvm::Triple::ppc:
-    case llvm::Triple::ppc64:
-    case llvm::Triple::ppc64le:
-      // this->MCountName = "_mcount";
-      break;
-    case llvm::Triple::arm:
-      // this->MCountName = "__mcount";
-      break;
-    }
-  }
-};
-
-// x86-32 RTEMS target
-class RTEMSX86_32TargetInfo : public X86_32TargetInfo {
-public:
-  RTEMSX86_32TargetInfo(const llvm::Triple &Triple, const TargetOptions &Opts)
-      : X86_32TargetInfo(Triple, Opts) {
-    SizeType = UnsignedLong;
-    IntPtrType = SignedLong;
-    PtrDiffType = SignedLong;
-  }
-  void getTargetDefines(const LangOptions &Opts,
-                        MacroBuilder &Builder) const override {
-    X86_32TargetInfo::getTargetDefines(Opts, Builder);
-    Builder.defineMacro("__INTEL__");
-    Builder.defineMacro("__rtems__");
-  }
-};
-
-// x86-64 generic target
-class X86_64TargetInfo : public X86TargetInfo {
-public:
-  X86_64TargetInfo(const llvm::Triple &Triple, const TargetOptions &Opts)
-      : X86TargetInfo(Triple, Opts) {
-    const bool IsX32 = getTriple().getEnvironment() == llvm::Triple::GNUX32;
-    bool IsWinCOFF =
-        getTriple().isOSWindows() && getTriple().isOSBinFormatCOFF();
-    LongWidth = LongAlign = PointerWidth = PointerAlign = IsX32 ? 32 : 64;
-    LongDoubleWidth = 128;
-    LongDoubleAlign = 128;
-    LargeArrayMinWidth = 128;
-    LargeArrayAlign = 128;
-    SuitableAlign = 128;
-    SizeType    = IsX32 ? UnsignedInt      : UnsignedLong;
-    PtrDiffType = IsX32 ? SignedInt        : SignedLong;
-    IntPtrType  = IsX32 ? SignedInt        : SignedLong;
-    IntMaxType  = IsX32 ? SignedLongLong   : SignedLong;
-    Int64Type   = IsX32 ? SignedLongLong   : SignedLong;
-    RegParmMax = 6;
-
-    // Pointers are 32-bit in x32.
-    resetDataLayout(IsX32
-                        ? "e-m:e-p:32:32-i64:64-f80:128-n8:16:32:64-S128"
-                        : IsWinCOFF ? "e-m:w-i64:64-f80:128-n8:16:32:64-S128"
-                                    : "e-m:e-i64:64-f80:128-n8:16:32:64-S128");
-
-    // Use fpret only for long double.
-    RealTypeUsesObjCFPRet = (1 << TargetInfo::LongDouble);
-
-    // Use fp2ret for _Complex long double.
-    ComplexLongDoubleUsesFP2Ret = true;
-
-    // Make __builtin_ms_va_list available.
-    HasBuiltinMSVaList = true;
-
-    // x86-64 has atomics up to 16 bytes.
-    MaxAtomicPromoteWidth = 128;
-    MaxAtomicInlineWidth = 128;
-  }
-  BuiltinVaListKind getBuiltinVaListKind() const override {
-    return TargetInfo::X86_64ABIBuiltinVaList;
-  }
-
-  int getEHDataRegisterNumber(unsigned RegNo) const override {
-    if (RegNo == 0) return 0;
-    if (RegNo == 1) return 1;
-    return -1;
-  }
-
-  CallingConvCheckResult checkCallingConvention(CallingConv CC) const override {
-    switch (CC) {
-    case CC_C:
-    case CC_Swift:
-    case CC_X86VectorCall:
-    case CC_IntelOclBicc:
-    case CC_Win64:
-    case CC_PreserveMost:
-    case CC_PreserveAll:
-    case CC_X86RegCall:
-    case CC_OpenCLKernel:
-      return CCCR_OK;
-    default:
-      return CCCR_Warning;
-    }
-  }
-
-  CallingConv getDefaultCallingConv(CallingConvMethodType MT) const override {
-    return CC_C;
-  }
-
-  // for x32 we need it here explicitly
-  bool hasInt128Type() const override { return true; }
-  unsigned getUnwindWordWidth() const override { return 64; }
-  unsigned getRegisterWidth() const override { return 64; }
-
-  bool validateGlobalRegisterVariable(StringRef RegName,
-                                      unsigned RegSize,
-                                      bool &HasSizeMismatch) const override {
-    // rsp and rbp are the only 64-bit registers the x86 backend can currently
-    // handle.
-    if (RegName.equals("rsp") || RegName.equals("rbp")) {
-      // Check that the register size is 64-bit.
-      HasSizeMismatch = RegSize != 64;
-      return true;
-    }
-
-    // Check if the register is a 32-bit register the backend can handle.
-    return X86TargetInfo::validateGlobalRegisterVariable(RegName, RegSize,
-                                                         HasSizeMismatch);
-  }
-  ArrayRef<Builtin::Info> getTargetBuiltins() const override {
-    return llvm::makeArrayRef(BuiltinInfoX86,
-                              X86::LastTSBuiltin - Builtin::FirstTSBuiltin);
-  }
-};
-
-// x86-64 Windows target
-class WindowsX86_64TargetInfo : public WindowsTargetInfo<X86_64TargetInfo> {
-public:
-  WindowsX86_64TargetInfo(const llvm::Triple &Triple, const TargetOptions &Opts)
-      : WindowsTargetInfo<X86_64TargetInfo>(Triple, Opts) {
-    WCharType = UnsignedShort;
-    LongWidth = LongAlign = 32;
-    DoubleAlign = LongLongAlign = 64;
-    IntMaxType = SignedLongLong;
-    Int64Type = SignedLongLong;
-    SizeType = UnsignedLongLong;
-    PtrDiffType = SignedLongLong;
-    IntPtrType = SignedLongLong;
-  }
-
-  void getTargetDefines(const LangOptions &Opts,
-                                MacroBuilder &Builder) const override {
-    WindowsTargetInfo<X86_64TargetInfo>::getTargetDefines(Opts, Builder);
-    Builder.defineMacro("_WIN64");
-  }
-
-  BuiltinVaListKind getBuiltinVaListKind() const override {
-    return TargetInfo::CharPtrBuiltinVaList;
-  }
-
-  CallingConvCheckResult checkCallingConvention(CallingConv CC) const override {
-    switch (CC) {
-    case CC_X86StdCall:
-    case CC_X86ThisCall:
-    case CC_X86FastCall:
-      return CCCR_Ignore;
-    case CC_C:
-    case CC_X86VectorCall:
-    case CC_IntelOclBicc:
-    case CC_X86_64SysV:
-    case CC_Swift:
-    case CC_X86RegCall:
-    case CC_OpenCLKernel:
-      return CCCR_OK;
-    default:
-      return CCCR_Warning;
-    }
-  }
-};
-
-// x86-64 Windows Visual Studio target
-class MicrosoftX86_64TargetInfo : public WindowsX86_64TargetInfo {
-public:
-  MicrosoftX86_64TargetInfo(const llvm::Triple &Triple,
-                            const TargetOptions &Opts)
-      : WindowsX86_64TargetInfo(Triple, Opts) {
-    LongDoubleWidth = LongDoubleAlign = 64;
-    LongDoubleFormat = &llvm::APFloat::IEEEdouble();
-  }
-  void getTargetDefines(const LangOptions &Opts,
-                        MacroBuilder &Builder) const override {
-    WindowsX86_64TargetInfo::getTargetDefines(Opts, Builder);
-    WindowsX86_64TargetInfo::getVisualStudioDefines(Opts, Builder);
-    Builder.defineMacro("_M_X64", "100");
-    Builder.defineMacro("_M_AMD64", "100");
-  }
-};
-
-// x86-64 MinGW target
-class MinGWX86_64TargetInfo : public WindowsX86_64TargetInfo {
-public:
-  MinGWX86_64TargetInfo(const llvm::Triple &Triple, const TargetOptions &Opts)
-      : WindowsX86_64TargetInfo(Triple, Opts) {
-    // Mingw64 rounds long double size and alignment up to 16 bytes, but sticks
-    // with x86 FP ops. Weird.
-    LongDoubleWidth = LongDoubleAlign = 128;
-    LongDoubleFormat = &llvm::APFloat::x87DoubleExtended();
-    HasFloat128 = true;
-  }
-
-  void getTargetDefines(const LangOptions &Opts,
-                        MacroBuilder &Builder) const override {
-    WindowsX86_64TargetInfo::getTargetDefines(Opts, Builder);
-    DefineStd(Builder, "WIN64", Opts);
-    Builder.defineMacro("__MINGW64__");
-    addMinGWDefines(Opts, Builder);
-
-    // GCC defines this macro when it is using __gxx_personality_seh0.
-    if (!Opts.SjLjExceptions)
-      Builder.defineMacro("__SEH__");
-  }
-};
-
-// x86-64 Cygwin target
-class CygwinX86_64TargetInfo : public X86_64TargetInfo {
-public:
-  CygwinX86_64TargetInfo(const llvm::Triple &Triple, const TargetOptions &Opts)
-      : X86_64TargetInfo(Triple, Opts) {
-    TLSSupported = false;
-    WCharType = UnsignedShort;
-  }
-  void getTargetDefines(const LangOptions &Opts,
-                        MacroBuilder &Builder) const override {
-    X86_64TargetInfo::getTargetDefines(Opts, Builder);
-    Builder.defineMacro("__x86_64__");
-    Builder.defineMacro("__CYGWIN__");
-    Builder.defineMacro("__CYGWIN64__");
-    addCygMingDefines(Opts, Builder);
-    DefineStd(Builder, "unix", Opts);
-    if (Opts.CPlusPlus)
-      Builder.defineMacro("_GNU_SOURCE");
-
-    // GCC defines this macro when it is using __gxx_personality_seh0.
-    if (!Opts.SjLjExceptions)
-      Builder.defineMacro("__SEH__");
-  }
-};
-
-class DarwinX86_64TargetInfo : public DarwinTargetInfo<X86_64TargetInfo> {
-public:
-  DarwinX86_64TargetInfo(const llvm::Triple &Triple, const TargetOptions &Opts)
-      : DarwinTargetInfo<X86_64TargetInfo>(Triple, Opts) {
-    Int64Type = SignedLongLong;
-    // The 64-bit iOS simulator uses the builtin bool type for Objective-C.
-    llvm::Triple T = llvm::Triple(Triple);
-    if (T.isiOS())
-      UseSignedCharForObjCBool = false;
-    resetDataLayout("e-m:o-i64:64-f80:128-n8:16:32:64-S128");
-  }
-
-  bool handleTargetFeatures(std::vector<std::string> &Features,
-                            DiagnosticsEngine &Diags) override {
-    if (!DarwinTargetInfo<X86_64TargetInfo>::handleTargetFeatures(Features,
-                                                                  Diags))
-      return false;
-    // We now know the features we have: we can decide how to align vectors.
-    MaxVectorAlign =
-        hasFeature("avx512f") ? 512 : hasFeature("avx") ? 256 : 128;
-    return true;
-  }
-};
-
-class OpenBSDX86_64TargetInfo : public OpenBSDTargetInfo<X86_64TargetInfo> {
-public:
-  OpenBSDX86_64TargetInfo(const llvm::Triple &Triple, const TargetOptions &Opts)
-      : OpenBSDTargetInfo<X86_64TargetInfo>(Triple, Opts) {
-    IntMaxType = SignedLongLong;
-    Int64Type = SignedLongLong;
-  }
-};
-
-class BitrigX86_64TargetInfo : public BitrigTargetInfo<X86_64TargetInfo> {
-public:
-  BitrigX86_64TargetInfo(const llvm::Triple &Triple, const TargetOptions &Opts)
-      : BitrigTargetInfo<X86_64TargetInfo>(Triple, Opts) {
-    IntMaxType = SignedLongLong;
-    Int64Type = SignedLongLong;
-  }
-};
-
-class ARMTargetInfo : public TargetInfo {
-  // Possible FPU choices.
-  enum FPUMode {
-    VFP2FPU = (1 << 0),
-    VFP3FPU = (1 << 1),
-    VFP4FPU = (1 << 2),
-    NeonFPU = (1 << 3),
-    FPARMV8 = (1 << 4)
-  };
-
-  // Possible HWDiv features.
-  enum HWDivMode {
-    HWDivThumb = (1 << 0),
-    HWDivARM = (1 << 1)
-  };
-
-  static bool FPUModeIsVFP(FPUMode Mode) {
-    return Mode & (VFP2FPU | VFP3FPU | VFP4FPU | NeonFPU | FPARMV8);
-  }
-
-  static const TargetInfo::GCCRegAlias GCCRegAliases[];
-  static const char * const GCCRegNames[];
-
-  std::string ABI, CPU;
-
-  StringRef CPUProfile;
-  StringRef CPUAttr;
-
-  enum {
-    FP_Default,
-    FP_VFP,
-    FP_Neon
-  } FPMath;
-
-  unsigned ArchISA;
-  unsigned ArchKind = llvm::ARM::AK_ARMV4T;
-  unsigned ArchProfile;
-  unsigned ArchVersion;
-
-  unsigned FPU : 5;
-
-  unsigned IsAAPCS : 1;
-  unsigned HWDiv : 2;
-
-  // Initialized via features.
-  unsigned SoftFloat : 1;
-  unsigned SoftFloatABI : 1;
-
-  unsigned CRC : 1;
-  unsigned Crypto : 1;
-  unsigned DSP : 1;
-  unsigned Unaligned : 1;
-
-  enum {
-    LDREX_B = (1 << 0), /// byte (8-bit)
-    LDREX_H = (1 << 1), /// half (16-bit)
-    LDREX_W = (1 << 2), /// word (32-bit)
-    LDREX_D = (1 << 3), /// double (64-bit)
-  };
-
-  uint32_t LDREX;
-
-  // ACLE 6.5.1 Hardware floating point
-  enum {
-    HW_FP_HP = (1 << 1), /// half (16-bit)
-    HW_FP_SP = (1 << 2), /// single (32-bit)
-    HW_FP_DP = (1 << 3), /// double (64-bit)
-  };
-  uint32_t HW_FP;
-
-  static const Builtin::Info BuiltinInfo[];
-
-  void setABIAAPCS() {
-    IsAAPCS = true;
-
-    DoubleAlign = LongLongAlign = LongDoubleAlign = SuitableAlign = 64;
-    const llvm::Triple &T = getTriple();
-
-    // size_t is unsigned long on MachO-derived environments, NetBSD,
-    // OpenBSD and Bitrig.
-    if (T.isOSBinFormatMachO() || T.getOS() == llvm::Triple::NetBSD ||
-        T.getOS() == llvm::Triple::OpenBSD ||
-        T.getOS() == llvm::Triple::Bitrig)
-      SizeType = UnsignedLong;
-    else
-      SizeType = UnsignedInt;
-
-    switch (T.getOS()) {
-    case llvm::Triple::NetBSD:
-    case llvm::Triple::OpenBSD:
-      WCharType = SignedInt;
-      break;
-    case llvm::Triple::Win32:
-      WCharType = UnsignedShort;
-      break;
-    case llvm::Triple::Linux:
-    default:
-      // AAPCS 7.1.1, ARM-Linux ABI 2.4: type of wchar_t is unsigned int.
-      WCharType = UnsignedInt;
-      break;
-    }
-
-    UseBitFieldTypeAlignment = true;
-
-    ZeroLengthBitfieldBoundary = 0;
-
-    // Thumb1 add sp, #imm requires the immediate value be multiple of 4,
-    // so set preferred for small types to 32.
-    if (T.isOSBinFormatMachO()) {
-      resetDataLayout(BigEndian
-                          ? "E-m:o-p:32:32-i64:64-v128:64:128-a:0:32-n32-S64"
-                          : "e-m:o-p:32:32-i64:64-v128:64:128-a:0:32-n32-S64");
-    } else if (T.isOSWindows()) {
-      assert(!BigEndian && "Windows on ARM does not support big endian");
-      resetDataLayout("e"
-                      "-m:w"
-                      "-p:32:32"
-                      "-i64:64"
-                      "-v128:64:128"
-                      "-a:0:32"
-                      "-n32"
-                      "-S64");
-    } else if (T.isOSNaCl()) {
-      assert(!BigEndian && "NaCl on ARM does not support big endian");
-      resetDataLayout("e-m:e-p:32:32-i64:64-v128:64:128-a:0:32-n32-S128");
-    } else {
-      resetDataLayout(BigEndian
-                          ? "E-m:e-p:32:32-i64:64-v128:64:128-a:0:32-n32-S64"
-                          : "e-m:e-p:32:32-i64:64-v128:64:128-a:0:32-n32-S64");
-    }
-
-    // FIXME: Enumerated types are variable width in straight AAPCS.
-  }
-
-  void setABIAPCS(bool IsAAPCS16) {
-    const llvm::Triple &T = getTriple();
-
-    IsAAPCS = false;
-
-    if (IsAAPCS16)
-      DoubleAlign = LongLongAlign = LongDoubleAlign = SuitableAlign = 64;
-    else
-      DoubleAlign = LongLongAlign = LongDoubleAlign = SuitableAlign = 32;
-
-    // size_t is unsigned int on FreeBSD.
-    if (T.getOS() == llvm::Triple::FreeBSD)
-      SizeType = UnsignedInt;
-    else
-      SizeType = UnsignedLong;
-
-    // Revert to using SignedInt on apcs-gnu to comply with existing behaviour.
-    WCharType = SignedInt;
-
-    // Do not respect the alignment of bit-field types when laying out
-    // structures. This corresponds to PCC_BITFIELD_TYPE_MATTERS in gcc.
-    UseBitFieldTypeAlignment = false;
-
-    /// gcc forces the alignment to 4 bytes, regardless of the type of the
-    /// zero length bitfield.  This corresponds to EMPTY_FIELD_BOUNDARY in
-    /// gcc.
-    ZeroLengthBitfieldBoundary = 32;
-
-    if (T.isOSBinFormatMachO() && IsAAPCS16) {
-      assert(!BigEndian && "AAPCS16 does not support big-endian");
-      resetDataLayout("e-m:o-p:32:32-i64:64-a:0:32-n32-S128");
-    } else if (T.isOSBinFormatMachO())
-      resetDataLayout(
-          BigEndian
-              ? "E-m:o-p:32:32-f64:32:64-v64:32:64-v128:32:128-a:0:32-n32-S32"
-              : "e-m:o-p:32:32-f64:32:64-v64:32:64-v128:32:128-a:0:32-n32-S32");
-    else
-      resetDataLayout(
-          BigEndian
-              ? "E-m:e-p:32:32-f64:32:64-v64:32:64-v128:32:128-a:0:32-n32-S32"
-              : "e-m:e-p:32:32-f64:32:64-v64:32:64-v128:32:128-a:0:32-n32-S32");
-
-    // FIXME: Override "preferred align" for double and long long.
-  }
-
-  void setArchInfo() {
-    StringRef ArchName = getTriple().getArchName();
-
-    ArchISA     = llvm::ARM::parseArchISA(ArchName);
-    CPU         = llvm::ARM::getDefaultCPU(ArchName);
-    unsigned AK = llvm::ARM::parseArch(ArchName);
-    if (AK != llvm::ARM::AK_INVALID)
-      ArchKind = AK;
-    setArchInfo(ArchKind);
-  }
-
-  void setArchInfo(unsigned Kind) {
-    StringRef SubArch;
-
-    // cache TargetParser info
-    ArchKind    = Kind;
-    SubArch     = llvm::ARM::getSubArch(ArchKind);
-    ArchProfile = llvm::ARM::parseArchProfile(SubArch);
-    ArchVersion = llvm::ARM::parseArchVersion(SubArch);
-
-    // cache CPU related strings
-    CPUAttr    = getCPUAttr();
-    CPUProfile = getCPUProfile();
-  }
-
-  void setAtomic() {
-    // when triple does not specify a sub arch,
-    // then we are not using inline atomics
-    bool ShouldUseInlineAtomic =
-                   (ArchISA == llvm::ARM::IK_ARM   && ArchVersion >= 6) ||
-                   (ArchISA == llvm::ARM::IK_THUMB && ArchVersion >= 7);
-    // Cortex M does not support 8 byte atomics, while general Thumb2 does.
-    if (ArchProfile == llvm::ARM::PK_M) {
-      MaxAtomicPromoteWidth = 32;
-      if (ShouldUseInlineAtomic)
-        MaxAtomicInlineWidth = 32;
-    }
-    else {
-      MaxAtomicPromoteWidth = 64;
-      if (ShouldUseInlineAtomic)
-        MaxAtomicInlineWidth = 64;
-    }
-  }
-
-  bool isThumb() const {
-    return (ArchISA == llvm::ARM::IK_THUMB);
-  }
-
-  bool supportsThumb() const {
-    return CPUAttr.count('T') || ArchVersion >= 6;
-  }
-
-  bool supportsThumb2() const {
-    return CPUAttr.equals("6T2") ||
-           (ArchVersion >= 7 && !CPUAttr.equals("8M_BASE"));
-  }
-
-  StringRef getCPUAttr() const {
-    // For most sub-arches, the build attribute CPU name is enough.
-    // For Cortex variants, it's slightly different.
-    switch(ArchKind) {
-    default:
-      return llvm::ARM::getCPUAttr(ArchKind);
-    case llvm::ARM::AK_ARMV6M:
-      return "6M";
-    case llvm::ARM::AK_ARMV7S:
-      return "7S";
-    case llvm::ARM::AK_ARMV7A:
-      return "7A";
-    case llvm::ARM::AK_ARMV7R:
-      return "7R";
-    case llvm::ARM::AK_ARMV7M:
-      return "7M";
-    case llvm::ARM::AK_ARMV7EM:
-      return "7EM";
-    case llvm::ARM::AK_ARMV7VE:
-      return "7VE";
-    case llvm::ARM::AK_ARMV8A:
-      return "8A";
-    case llvm::ARM::AK_ARMV8_1A:
-      return "8_1A";
-    case llvm::ARM::AK_ARMV8_2A:
-      return "8_2A";
-    case llvm::ARM::AK_ARMV8MBaseline:
-      return "8M_BASE";
-    case llvm::ARM::AK_ARMV8MMainline:
-      return "8M_MAIN";
-    case llvm::ARM::AK_ARMV8R:
-      return "8R";
-    }
-  }
-
-  StringRef getCPUProfile() const {
-    switch(ArchProfile) {
-    case llvm::ARM::PK_A:
-      return "A";
-    case llvm::ARM::PK_R:
-      return "R";
-    case llvm::ARM::PK_M:
-      return "M";
-    default:
-      return "";
-    }
-  }
-
-public:
-  ARMTargetInfo(const llvm::Triple &Triple, const TargetOptions &Opts)
-      : TargetInfo(Triple), FPMath(FP_Default), IsAAPCS(true), LDREX(0),
-        HW_FP(0) {
-
-    switch (getTriple().getOS()) {
-    case llvm::Triple::NetBSD:
-    case llvm::Triple::OpenBSD:
-      PtrDiffType = SignedLong;
-      break;
-    default:
-      PtrDiffType = SignedInt;
-      break;
-    }
-
-    // Cache arch related info.
-    setArchInfo();
-
-    // {} in inline assembly are neon specifiers, not assembly variant
-    // specifiers.
-    NoAsmVariants = true;
-
-    // FIXME: This duplicates code from the driver that sets the -target-abi
-    // option - this code is used if -target-abi isn't passed and should
-    // be unified in some way.
-    if (Triple.isOSBinFormatMachO()) {
-      // The backend is hardwired to assume AAPCS for M-class processors, ensure
-      // the frontend matches that.
-      if (Triple.getEnvironment() == llvm::Triple::EABI ||
-          Triple.getOS() == llvm::Triple::UnknownOS ||
-          ArchProfile == llvm::ARM::PK_M) {
-        setABI("aapcs");
-      } else if (Triple.isWatchABI()) {
-        setABI("aapcs16");
-      } else {
-        setABI("apcs-gnu");
-      }
-    } else if (Triple.isOSWindows()) {
-      // FIXME: this is invalid for WindowsCE
-      setABI("aapcs");
-    } else {
-      // Select the default based on the platform.
-      switch (Triple.getEnvironment()) {
-      case llvm::Triple::Android:
-      case llvm::Triple::GNUEABI:
-      case llvm::Triple::GNUEABIHF:
-      case llvm::Triple::MuslEABI:
-      case llvm::Triple::MuslEABIHF:
-        setABI("aapcs-linux");
-        break;
-      case llvm::Triple::EABIHF:
-      case llvm::Triple::EABI:
-        setABI("aapcs");
-        break;
-      case llvm::Triple::GNU:
-        setABI("apcs-gnu");
-      break;
-      default:
-        if (Triple.getOS() == llvm::Triple::NetBSD)
-          setABI("apcs-gnu");
-        else if (Triple.getOS() == llvm::Triple::OpenBSD)
-          setABI("aapcs-linux");
-        else
-          setABI("aapcs");
-        break;
-      }
-    }
-
-    // ARM targets default to using the ARM C++ ABI.
-    TheCXXABI.set(TargetCXXABI::GenericARM);
-
-    // ARM has atomics up to 8 bytes
-    setAtomic();
-
-    // Maximum alignment for ARM NEON data types should be 64-bits (AAPCS)
-    if (IsAAPCS && (Triple.getEnvironment() != llvm::Triple::Android))
-       MaxVectorAlign = 64;
-
-    // Do force alignment of members that follow zero length bitfields.  If
-    // the alignment of the zero-length bitfield is greater than the member
-    // that follows it, `bar', `bar' will be aligned as the  type of the
-    // zero length bitfield.
-    UseZeroLengthBitfieldAlignment = true;
-
-    if (Triple.getOS() == llvm::Triple::Linux ||
-        Triple.getOS() == llvm::Triple::UnknownOS)
-      this->MCountName =
-          Opts.EABIVersion == llvm::EABI::GNU ? "\01__gnu_mcount_nc" : "\01mcount";
-  }
-
-  StringRef getABI() const override { return ABI; }
-
-  bool setABI(const std::string &Name) override {
-    ABI = Name;
-
-    // The defaults (above) are for AAPCS, check if we need to change them.
-    //
-    // FIXME: We need support for -meabi... we could just mangle it into the
-    // name.
-    if (Name == "apcs-gnu" || Name == "aapcs16") {
-      setABIAPCS(Name == "aapcs16");
-      return true;
-    }
-    if (Name == "aapcs" || Name == "aapcs-vfp" || Name == "aapcs-linux") {
-      setABIAAPCS();
-      return true;
-    }
-    return false;
-  }
-
-  // FIXME: This should be based on Arch attributes, not CPU names.
-  bool
-  initFeatureMap(llvm::StringMap<bool> &Features, DiagnosticsEngine &Diags,
-                 StringRef CPU,
-                 const std::vector<std::string> &FeaturesVec) const override {
-
-    std::vector<StringRef> TargetFeatures;
-    unsigned Arch = llvm::ARM::parseArch(getTriple().getArchName());
-
-    // get default FPU features
-    unsigned FPUKind = llvm::ARM::getDefaultFPU(CPU, Arch);
-    llvm::ARM::getFPUFeatures(FPUKind, TargetFeatures);
-
-    // get default Extension features
-    unsigned Extensions = llvm::ARM::getDefaultExtensions(CPU, Arch);
-    llvm::ARM::getExtensionFeatures(Extensions, TargetFeatures);
-
-    for (auto Feature : TargetFeatures)
-      if (Feature[0] == '+')
-        Features[Feature.drop_front(1)] = true;
-
-    // Enable or disable thumb-mode explicitly per function to enable mixed
-    // ARM and Thumb code generation.
-    if (isThumb())
-      Features["thumb-mode"] = true;
-    else
-      Features["thumb-mode"] = false;
-
-    // Convert user-provided arm and thumb GNU target attributes to
-    // [-|+]thumb-mode target features respectively.
-    std::vector<std::string> UpdatedFeaturesVec(FeaturesVec);
-    for (auto &Feature : UpdatedFeaturesVec) {
-      if (Feature.compare("+arm") == 0)
-        Feature = "-thumb-mode";
-      else if (Feature.compare("+thumb") == 0)
-        Feature = "+thumb-mode";
-    }
-
-    return TargetInfo::initFeatureMap(Features, Diags, CPU, UpdatedFeaturesVec);
-  }
-
-  bool handleTargetFeatures(std::vector<std::string> &Features,
-                            DiagnosticsEngine &Diags) override {
-    FPU = 0;
-    CRC = 0;
-    Crypto = 0;
-    DSP = 0;
-    Unaligned = 1;
-    SoftFloat = SoftFloatABI = false;
-    HWDiv = 0;
-
-    // This does not diagnose illegal cases like having both
-    // "+vfpv2" and "+vfpv3" or having "+neon" and "+fp-only-sp".
-    uint32_t HW_FP_remove = 0;
-    for (const auto &Feature : Features) {
-      if (Feature == "+soft-float") {
-        SoftFloat = true;
-      } else if (Feature == "+soft-float-abi") {
-        SoftFloatABI = true;
-      } else if (Feature == "+vfp2") {
-        FPU |= VFP2FPU;
-        HW_FP |= HW_FP_SP | HW_FP_DP;
-      } else if (Feature == "+vfp3") {
-        FPU |= VFP3FPU;
-        HW_FP |= HW_FP_SP | HW_FP_DP;
-      } else if (Feature == "+vfp4") {
-        FPU |= VFP4FPU;
-        HW_FP |= HW_FP_SP | HW_FP_DP | HW_FP_HP;
-      } else if (Feature == "+fp-armv8") {
-        FPU |= FPARMV8;
-        HW_FP |= HW_FP_SP | HW_FP_DP | HW_FP_HP;
-      } else if (Feature == "+neon") {
-        FPU |= NeonFPU;
-        HW_FP |= HW_FP_SP | HW_FP_DP;
-      } else if (Feature == "+hwdiv") {
-        HWDiv |= HWDivThumb;
-      } else if (Feature == "+hwdiv-arm") {
-        HWDiv |= HWDivARM;
-      } else if (Feature == "+crc") {
-        CRC = 1;
-      } else if (Feature == "+crypto") {
-        Crypto = 1;
-      } else if (Feature == "+dsp") {
-        DSP = 1;
-      } else if (Feature == "+fp-only-sp") {
-        HW_FP_remove |= HW_FP_DP;
-      } else if (Feature == "+strict-align") {
-        Unaligned = 0;
-      } else if (Feature == "+fp16") {
-        HW_FP |= HW_FP_HP;
-      }
-    }
-    HW_FP &= ~HW_FP_remove;
-
-    switch (ArchVersion) {
-    case 6:
-      if (ArchProfile == llvm::ARM::PK_M)
-        LDREX = 0;
-      else if (ArchKind == llvm::ARM::AK_ARMV6K)
-        LDREX = LDREX_D | LDREX_W | LDREX_H | LDREX_B ;
-      else
-        LDREX = LDREX_W;
-      break;
-    case 7:
-      if (ArchProfile == llvm::ARM::PK_M)
-        LDREX = LDREX_W | LDREX_H | LDREX_B ;
-      else
-        LDREX = LDREX_D | LDREX_W | LDREX_H | LDREX_B ;
-      break;
-    case 8:
-      LDREX = LDREX_D | LDREX_W | LDREX_H | LDREX_B ;
-    }
-
-    if (!(FPU & NeonFPU) && FPMath == FP_Neon) {
-      Diags.Report(diag::err_target_unsupported_fpmath) << "neon";
-      return false;
-    }
-
-    if (FPMath == FP_Neon)
-      Features.push_back("+neonfp");
-    else if (FPMath == FP_VFP)
-      Features.push_back("-neonfp");
-
-    // Remove front-end specific options which the backend handles differently.
-    auto Feature =
-        std::find(Features.begin(), Features.end(), "+soft-float-abi");
-    if (Feature != Features.end())
-      Features.erase(Feature);
-
-    return true;
-  }
-
-  bool hasFeature(StringRef Feature) const override {
-    return llvm::StringSwitch<bool>(Feature)
-        .Case("arm", true)
-        .Case("aarch32", true)
-        .Case("softfloat", SoftFloat)
-        .Case("thumb", isThumb())
-        .Case("neon", (FPU & NeonFPU) && !SoftFloat)
-        .Case("vfp", FPU && !SoftFloat)
-        .Case("hwdiv", HWDiv & HWDivThumb)
-        .Case("hwdiv-arm", HWDiv & HWDivARM)
-        .Default(false);
-  }
-
-  bool setCPU(const std::string &Name) override {
-    if (Name != "generic")
-      setArchInfo(llvm::ARM::parseCPUArch(Name));
-
-    if (ArchKind == llvm::ARM::AK_INVALID)
-      return false;
-    setAtomic();
-    CPU = Name;
-    return true;
-  }
-
-  bool setFPMath(StringRef Name) override;
-
-  void getTargetDefinesARMV81A(const LangOptions &Opts,
-                               MacroBuilder &Builder) const {
-    Builder.defineMacro("__ARM_FEATURE_QRDMX", "1");
-  }
-
-  void getTargetDefinesARMV82A(const LangOptions &Opts,
-                               MacroBuilder &Builder) const {
-    // Also include the ARMv8.1-A defines
-    getTargetDefinesARMV81A(Opts, Builder);
-  }
-
-  void getTargetDefines(const LangOptions &Opts,
-                        MacroBuilder &Builder) const override {
-    // Target identification.
-    Builder.defineMacro("__arm");
-    Builder.defineMacro("__arm__");
-    // For bare-metal none-eabi.
-    if (getTriple().getOS() == llvm::Triple::UnknownOS &&
-        (getTriple().getEnvironment() == llvm::Triple::EABI ||
-         getTriple().getEnvironment() == llvm::Triple::EABIHF))
-      Builder.defineMacro("__ELF__");
-
-
-    // Target properties.
-    Builder.defineMacro("__REGISTER_PREFIX__", "");
-
-    // Unfortunately, __ARM_ARCH_7K__ is now more of an ABI descriptor. The CPU
-    // happens to be Cortex-A7 though, so it should still get __ARM_ARCH_7A__.
-    if (getTriple().isWatchABI())
-      Builder.defineMacro("__ARM_ARCH_7K__", "2");
-
-    if (!CPUAttr.empty())
-      Builder.defineMacro("__ARM_ARCH_" + CPUAttr + "__");
-
-    // ACLE 6.4.1 ARM/Thumb instruction set architecture
-    // __ARM_ARCH is defined as an integer value indicating the current ARM ISA
-    Builder.defineMacro("__ARM_ARCH", Twine(ArchVersion));
-
-    if (ArchVersion >= 8) {
-      // ACLE 6.5.7 Crypto Extension
-      if (Crypto)
-        Builder.defineMacro("__ARM_FEATURE_CRYPTO", "1");
-      // ACLE 6.5.8 CRC32 Extension
-      if (CRC)
-        Builder.defineMacro("__ARM_FEATURE_CRC32", "1");
-      // ACLE 6.5.10 Numeric Maximum and Minimum
-      Builder.defineMacro("__ARM_FEATURE_NUMERIC_MAXMIN", "1");
-      // ACLE 6.5.9 Directed Rounding
-      Builder.defineMacro("__ARM_FEATURE_DIRECTED_ROUNDING", "1");
-    }
-
-    // __ARM_ARCH_ISA_ARM is defined to 1 if the core supports the ARM ISA.  It
-    // is not defined for the M-profile.
-    // NOTE that the default profile is assumed to be 'A'
-    if (CPUProfile.empty() || ArchProfile != llvm::ARM::PK_M)
-      Builder.defineMacro("__ARM_ARCH_ISA_ARM", "1");
-
-    // __ARM_ARCH_ISA_THUMB is defined to 1 if the core supports the original
-    // Thumb ISA (including v6-M and v8-M Baseline).  It is set to 2 if the
-    // core supports the Thumb-2 ISA as found in the v6T2 architecture and all
-    // v7 and v8 architectures excluding v8-M Baseline.
-    if (supportsThumb2())
-      Builder.defineMacro("__ARM_ARCH_ISA_THUMB", "2");
-    else if (supportsThumb())
-      Builder.defineMacro("__ARM_ARCH_ISA_THUMB", "1");
-
-    // __ARM_32BIT_STATE is defined to 1 if code is being generated for a 32-bit
-    // instruction set such as ARM or Thumb.
-    Builder.defineMacro("__ARM_32BIT_STATE", "1");
-
-    // ACLE 6.4.2 Architectural Profile (A, R, M or pre-Cortex)
-
-    // __ARM_ARCH_PROFILE is defined as 'A', 'R', 'M' or 'S', or unset.
-    if (!CPUProfile.empty())
-      Builder.defineMacro("__ARM_ARCH_PROFILE", "'" + CPUProfile + "'");
-
-    // ACLE 6.4.3 Unaligned access supported in hardware
-    if (Unaligned)
-      Builder.defineMacro("__ARM_FEATURE_UNALIGNED", "1");
-
-    // ACLE 6.4.4 LDREX/STREX
-    if (LDREX)
-      Builder.defineMacro("__ARM_FEATURE_LDREX", "0x" + llvm::utohexstr(LDREX));
-
-    // ACLE 6.4.5 CLZ
-    if (ArchVersion == 5 ||
-       (ArchVersion == 6 && CPUProfile != "M") ||
-        ArchVersion >  6)
-      Builder.defineMacro("__ARM_FEATURE_CLZ", "1");
-
-    // ACLE 6.5.1 Hardware Floating Point
-    if (HW_FP)
-      Builder.defineMacro("__ARM_FP", "0x" + llvm::utohexstr(HW_FP));
-
-    // ACLE predefines.
-    Builder.defineMacro("__ARM_ACLE", "200");
-
-    // FP16 support (we currently only support IEEE format).
-    Builder.defineMacro("__ARM_FP16_FORMAT_IEEE", "1");
-    Builder.defineMacro("__ARM_FP16_ARGS", "1");
-
-    // ACLE 6.5.3 Fused multiply-accumulate (FMA)
-    if (ArchVersion >= 7 && (FPU & VFP4FPU))
-      Builder.defineMacro("__ARM_FEATURE_FMA", "1");
-
-    // Subtarget options.
-
-    // FIXME: It's more complicated than this and we don't really support
-    // interworking.
-    // Windows on ARM does not "support" interworking
-    if (5 <= ArchVersion && ArchVersion <= 8 && !getTriple().isOSWindows())
-      Builder.defineMacro("__THUMB_INTERWORK__");
-
-    if (ABI == "aapcs" || ABI == "aapcs-linux" || ABI == "aapcs-vfp") {
-      // Embedded targets on Darwin follow AAPCS, but not EABI.
-      // Windows on ARM follows AAPCS VFP, but does not conform to EABI.
-      if (!getTriple().isOSBinFormatMachO() && !getTriple().isOSWindows())
-        Builder.defineMacro("__ARM_EABI__");
-      Builder.defineMacro("__ARM_PCS", "1");
-    }
-
-    if ((!SoftFloat && !SoftFloatABI) || ABI == "aapcs-vfp" ||
-        ABI == "aapcs16")
-      Builder.defineMacro("__ARM_PCS_VFP", "1");
-
-    if (SoftFloat)
-      Builder.defineMacro("__SOFTFP__");
-
-    if (ArchKind == llvm::ARM::AK_XSCALE)
-      Builder.defineMacro("__XSCALE__");
-
-    if (isThumb()) {
-      Builder.defineMacro("__THUMBEL__");
-      Builder.defineMacro("__thumb__");
-      if (supportsThumb2())
-        Builder.defineMacro("__thumb2__");
-    }
-
-    // ACLE 6.4.9 32-bit SIMD instructions
-    if (ArchVersion >= 6 && (CPUProfile != "M" || CPUAttr == "7EM"))
-      Builder.defineMacro("__ARM_FEATURE_SIMD32", "1");
-
-    // ACLE 6.4.10 Hardware Integer Divide
-    if (((HWDiv & HWDivThumb) && isThumb()) ||
-        ((HWDiv & HWDivARM) && !isThumb())) {
-      Builder.defineMacro("__ARM_FEATURE_IDIV", "1");
-      Builder.defineMacro("__ARM_ARCH_EXT_IDIV__", "1");
-    }
-
-    // Note, this is always on in gcc, even though it doesn't make sense.
-    Builder.defineMacro("__APCS_32__");
-
-    if (FPUModeIsVFP((FPUMode) FPU)) {
-      Builder.defineMacro("__VFP_FP__");
-      if (FPU & VFP2FPU)
-        Builder.defineMacro("__ARM_VFPV2__");
-      if (FPU & VFP3FPU)
-        Builder.defineMacro("__ARM_VFPV3__");
-      if (FPU & VFP4FPU)
-        Builder.defineMacro("__ARM_VFPV4__");
-      if (FPU & FPARMV8)
-        Builder.defineMacro("__ARM_FPV5__");
-    }
-
-    // This only gets set when Neon instructions are actually available, unlike
-    // the VFP define, hence the soft float and arch check. This is subtly
-    // different from gcc, we follow the intent which was that it should be set
-    // when Neon instructions are actually available.
-    if ((FPU & NeonFPU) && !SoftFloat && ArchVersion >= 7) {
-      Builder.defineMacro("__ARM_NEON", "1");
-      Builder.defineMacro("__ARM_NEON__");
-      // current AArch32 NEON implementations do not support double-precision
-      // floating-point even when it is present in VFP.
-      Builder.defineMacro("__ARM_NEON_FP",
-                          "0x" + llvm::utohexstr(HW_FP & ~HW_FP_DP));
-    }
-
-    Builder.defineMacro("__ARM_SIZEOF_WCHAR_T",
-                        Opts.ShortWChar ? "2" : "4");
-
-    Builder.defineMacro("__ARM_SIZEOF_MINIMAL_ENUM",
-                        Opts.ShortEnums ? "1" : "4");
-
-    if (ArchVersion >= 6 && CPUAttr != "6M" && CPUAttr != "8M_BASE") {
-      Builder.defineMacro("__GCC_HAVE_SYNC_COMPARE_AND_SWAP_1");
-      Builder.defineMacro("__GCC_HAVE_SYNC_COMPARE_AND_SWAP_2");
-      Builder.defineMacro("__GCC_HAVE_SYNC_COMPARE_AND_SWAP_4");
-      Builder.defineMacro("__GCC_HAVE_SYNC_COMPARE_AND_SWAP_8");
-    }
-
-    // ACLE 6.4.7 DSP instructions
-    if (DSP) {
-      Builder.defineMacro("__ARM_FEATURE_DSP", "1");
-    }
-
-    // ACLE 6.4.8 Saturation instructions
-    bool SAT = false;
-    if ((ArchVersion == 6 && CPUProfile != "M") || ArchVersion > 6 ) {
-      Builder.defineMacro("__ARM_FEATURE_SAT", "1");
-      SAT = true;
-    }
-
-    // ACLE 6.4.6 Q (saturation) flag
-    if (DSP || SAT)
-      Builder.defineMacro("__ARM_FEATURE_QBIT", "1");
-
-    if (Opts.UnsafeFPMath)
-      Builder.defineMacro("__ARM_FP_FAST", "1");
-
-    switch(ArchKind) {
-    default: break;
-    case llvm::ARM::AK_ARMV8_1A:
-      getTargetDefinesARMV81A(Opts, Builder);
-      break;
-    case llvm::ARM::AK_ARMV8_2A:
-      getTargetDefinesARMV82A(Opts, Builder);
-      break;
-    }
-  }
-
-  ArrayRef<Builtin::Info> getTargetBuiltins() const override {
-    return llvm::makeArrayRef(BuiltinInfo,
-                             clang::ARM::LastTSBuiltin-Builtin::FirstTSBuiltin);
-  }
-  bool isCLZForZeroUndef() const override { return false; }
-  BuiltinVaListKind getBuiltinVaListKind() const override {
-    return IsAAPCS
-               ? AAPCSABIBuiltinVaList
-               : (getTriple().isWatchABI() ? TargetInfo::CharPtrBuiltinVaList
-                                           : TargetInfo::VoidPtrBuiltinVaList);
-  }
-  ArrayRef<const char *> getGCCRegNames() const override;
-  ArrayRef<TargetInfo::GCCRegAlias> getGCCRegAliases() const override;
-  bool validateAsmConstraint(const char *&Name,
-                             TargetInfo::ConstraintInfo &Info) const override {
-    switch (*Name) {
-    default: break;
-    case 'l': // r0-r7
-    case 'h': // r8-r15
-    case 't': // VFP Floating point register single precision
-    case 'w': // VFP Floating point register double precision
-      Info.setAllowsRegister();
-      return true;
-    case 'I':
-    case 'J':
-    case 'K':
-    case 'L':
-    case 'M':
-      // FIXME
-      return true;
-    case 'Q': // A memory address that is a single base register.
-      Info.setAllowsMemory();
-      return true;
-    case 'U': // a memory reference...
-      switch (Name[1]) {
-      case 'q': // ...ARMV4 ldrsb
-      case 'v': // ...VFP load/store (reg+constant offset)
-      case 'y': // ...iWMMXt load/store
-      case 't': // address valid for load/store opaque types wider
-                // than 128-bits
-      case 'n': // valid address for Neon doubleword vector load/store
-      case 'm': // valid address for Neon element and structure load/store
-      case 's': // valid address for non-offset loads/stores of quad-word
-                // values in four ARM registers
-        Info.setAllowsMemory();
-        Name++;
-        return true;
-      }
-    }
-    return false;
-  }
-  std::string convertConstraint(const char *&Constraint) const override {
-    std::string R;
-    switch (*Constraint) {
-    case 'U':   // Two-character constraint; add "^" hint for later parsing.
-      R = std::string("^") + std::string(Constraint, 2);
-      Constraint++;
-      break;
-    case 'p': // 'p' should be translated to 'r' by default.
-      R = std::string("r");
-      break;
-    default:
-      return std::string(1, *Constraint);
-    }
-    return R;
-  }
-  bool
-  validateConstraintModifier(StringRef Constraint, char Modifier, unsigned Size,
-                             std::string &SuggestedModifier) const override {
-    bool isOutput = (Constraint[0] == '=');
-    bool isInOut = (Constraint[0] == '+');
-
-    // Strip off constraint modifiers.
-    while (Constraint[0] == '=' ||
-           Constraint[0] == '+' ||
-           Constraint[0] == '&')
-      Constraint = Constraint.substr(1);
-
-    switch (Constraint[0]) {
-    default: break;
-    case 'r': {
-      switch (Modifier) {
-      default:
-        return (isInOut || isOutput || Size <= 64);
-      case 'q':
-        // A register of size 32 cannot fit a vector type.
-        return false;
-      }
-    }
-    }
-
-    return true;
-  }
-  const char *getClobbers() const override {
-    // FIXME: Is this really right?
-    return "";
-  }
-
-  CallingConvCheckResult checkCallingConvention(CallingConv CC) const override {
-    switch (CC) {
-    case CC_AAPCS:
-    case CC_AAPCS_VFP:
-    case CC_Swift:
-    case CC_OpenCLKernel:
-      return CCCR_OK;
-    default:
-      return CCCR_Warning;
-    }
-  }
-
-  int getEHDataRegisterNumber(unsigned RegNo) const override {
-    if (RegNo == 0) return 0;
-    if (RegNo == 1) return 1;
-    return -1;
-  }
-
-  bool hasSjLjLowering() const override {
-    return true;
-  }
-};
-
-bool ARMTargetInfo::setFPMath(StringRef Name) {
-  if (Name == "neon") {
-    FPMath = FP_Neon;
-    return true;
-  } else if (Name == "vfp" || Name == "vfp2" || Name == "vfp3" ||
-             Name == "vfp4") {
-    FPMath = FP_VFP;
-    return true;
-  }
-  return false;
-}
-
-const char * const ARMTargetInfo::GCCRegNames[] = {
-  // Integer registers
-  "r0", "r1", "r2", "r3", "r4", "r5", "r6", "r7",
-  "r8", "r9", "r10", "r11", "r12", "sp", "lr", "pc",
-
-  // Float registers
-  "s0", "s1", "s2", "s3", "s4", "s5", "s6", "s7",
-  "s8", "s9", "s10", "s11", "s12", "s13", "s14", "s15",
-  "s16", "s17", "s18", "s19", "s20", "s21", "s22", "s23",
-  "s24", "s25", "s26", "s27", "s28", "s29", "s30", "s31",
-
-  // Double registers
-  "d0", "d1", "d2", "d3", "d4", "d5", "d6", "d7",
-  "d8", "d9", "d10", "d11", "d12", "d13", "d14", "d15",
-  "d16", "d17", "d18", "d19", "d20", "d21", "d22", "d23",
-  "d24", "d25", "d26", "d27", "d28", "d29", "d30", "d31",
-
-  // Quad registers
-  "q0", "q1", "q2", "q3", "q4", "q5", "q6", "q7",
-  "q8", "q9", "q10", "q11", "q12", "q13", "q14", "q15"
-};
-
-ArrayRef<const char *> ARMTargetInfo::getGCCRegNames() const {
-  return llvm::makeArrayRef(GCCRegNames);
-}
-
-const TargetInfo::GCCRegAlias ARMTargetInfo::GCCRegAliases[] = {
-  { { "a1" }, "r0" },
-  { { "a2" }, "r1" },
-  { { "a3" }, "r2" },
-  { { "a4" }, "r3" },
-  { { "v1" }, "r4" },
-  { { "v2" }, "r5" },
-  { { "v3" }, "r6" },
-  { { "v4" }, "r7" },
-  { { "v5" }, "r8" },
-  { { "v6", "rfp" }, "r9" },
-  { { "sl" }, "r10" },
-  { { "fp" }, "r11" },
-  { { "ip" }, "r12" },
-  { { "r13" }, "sp" },
-  { { "r14" }, "lr" },
-  { { "r15" }, "pc" },
-  // The S, D and Q registers overlap, but aren't really aliases; we
-  // don't want to substitute one of these for a different-sized one.
-};
-
-ArrayRef<TargetInfo::GCCRegAlias> ARMTargetInfo::getGCCRegAliases() const {
-  return llvm::makeArrayRef(GCCRegAliases);
-}
-
-const Builtin::Info ARMTargetInfo::BuiltinInfo[] = {
-#define BUILTIN(ID, TYPE, ATTRS) \
-  { #ID, TYPE, ATTRS, nullptr, ALL_LANGUAGES, nullptr },
-#define LIBBUILTIN(ID, TYPE, ATTRS, HEADER) \
-  { #ID, TYPE, ATTRS, HEADER, ALL_LANGUAGES, nullptr },
-#include "clang/Basic/BuiltinsNEON.def"
-
-#define BUILTIN(ID, TYPE, ATTRS) \
-  { #ID, TYPE, ATTRS, nullptr, ALL_LANGUAGES, nullptr },
-#define LANGBUILTIN(ID, TYPE, ATTRS, LANG) \
-  { #ID, TYPE, ATTRS, nullptr, LANG, nullptr },
-#define LIBBUILTIN(ID, TYPE, ATTRS, HEADER) \
-  { #ID, TYPE, ATTRS, HEADER, ALL_LANGUAGES, nullptr },
-#define TARGET_HEADER_BUILTIN(ID, TYPE, ATTRS, HEADER, LANGS, FEATURE) \
-  { #ID, TYPE, ATTRS, HEADER, LANGS, FEATURE },
-#include "clang/Basic/BuiltinsARM.def"
-};
-
-class ARMleTargetInfo : public ARMTargetInfo {
-public:
-  ARMleTargetInfo(const llvm::Triple &Triple, const TargetOptions &Opts)
-      : ARMTargetInfo(Triple, Opts) {}
-  void getTargetDefines(const LangOptions &Opts,
-                        MacroBuilder &Builder) const override {
-    Builder.defineMacro("__ARMEL__");
-    ARMTargetInfo::getTargetDefines(Opts, Builder);
-  }
-};
-
-class ARMbeTargetInfo : public ARMTargetInfo {
-public:
-  ARMbeTargetInfo(const llvm::Triple &Triple, const TargetOptions &Opts)
-      : ARMTargetInfo(Triple, Opts) {}
-  void getTargetDefines(const LangOptions &Opts,
-                        MacroBuilder &Builder) const override {
-    Builder.defineMacro("__ARMEB__");
-    Builder.defineMacro("__ARM_BIG_ENDIAN");
-    ARMTargetInfo::getTargetDefines(Opts, Builder);
-  }
-};
-
-class WindowsARMTargetInfo : public WindowsTargetInfo<ARMleTargetInfo> {
-  const llvm::Triple Triple;
-public:
-  WindowsARMTargetInfo(const llvm::Triple &Triple, const TargetOptions &Opts)
-      : WindowsTargetInfo<ARMleTargetInfo>(Triple, Opts), Triple(Triple) {
-    WCharType = UnsignedShort;
-    SizeType = UnsignedInt;
-  }
-  void getVisualStudioDefines(const LangOptions &Opts,
-                              MacroBuilder &Builder) const {
-    WindowsTargetInfo<ARMleTargetInfo>::getVisualStudioDefines(Opts, Builder);
-
-    // FIXME: this is invalid for WindowsCE
-    Builder.defineMacro("_M_ARM_NT", "1");
-    Builder.defineMacro("_M_ARMT", "_M_ARM");
-    Builder.defineMacro("_M_THUMB", "_M_ARM");
-
-    assert((Triple.getArch() == llvm::Triple::arm ||
-            Triple.getArch() == llvm::Triple::thumb) &&
-           "invalid architecture for Windows ARM target info");
-    unsigned Offset = Triple.getArch() == llvm::Triple::arm ? 4 : 6;
-    Builder.defineMacro("_M_ARM", Triple.getArchName().substr(Offset));
-
-    // TODO map the complete set of values
-    // 31: VFPv3 40: VFPv4
-    Builder.defineMacro("_M_ARM_FP", "31");
-  }
-  BuiltinVaListKind getBuiltinVaListKind() const override {
-    return TargetInfo::CharPtrBuiltinVaList;
-  }
-  CallingConvCheckResult checkCallingConvention(CallingConv CC) const override {
-    switch (CC) {
-    case CC_X86StdCall:
-    case CC_X86ThisCall:
-    case CC_X86FastCall:
-    case CC_X86VectorCall:
-      return CCCR_Ignore;
-    case CC_C:
-    case CC_OpenCLKernel:
-      return CCCR_OK;
-    default:
-      return CCCR_Warning;
-    }
-  }
-};
-
-// Windows ARM + Itanium C++ ABI Target
-class ItaniumWindowsARMleTargetInfo : public WindowsARMTargetInfo {
-public:
-  ItaniumWindowsARMleTargetInfo(const llvm::Triple &Triple,
-                                const TargetOptions &Opts)
-      : WindowsARMTargetInfo(Triple, Opts) {
-    TheCXXABI.set(TargetCXXABI::GenericARM);
-  }
-
-  void getTargetDefines(const LangOptions &Opts,
-                        MacroBuilder &Builder) const override {
-    WindowsARMTargetInfo::getTargetDefines(Opts, Builder);
-
-    if (Opts.MSVCCompat)
-      WindowsARMTargetInfo::getVisualStudioDefines(Opts, Builder);
-  }
-};
-
-// Windows ARM, MS (C++) ABI
-class MicrosoftARMleTargetInfo : public WindowsARMTargetInfo {
-public:
-  MicrosoftARMleTargetInfo(const llvm::Triple &Triple,
-                           const TargetOptions &Opts)
-      : WindowsARMTargetInfo(Triple, Opts) {
-    TheCXXABI.set(TargetCXXABI::Microsoft);
-  }
-
-  void getTargetDefines(const LangOptions &Opts,
-                        MacroBuilder &Builder) const override {
-    WindowsARMTargetInfo::getTargetDefines(Opts, Builder);
-    WindowsARMTargetInfo::getVisualStudioDefines(Opts, Builder);
-  }
-};
-
-// ARM MinGW target
-class MinGWARMTargetInfo : public WindowsARMTargetInfo {
-public:
-  MinGWARMTargetInfo(const llvm::Triple &Triple, const TargetOptions &Opts)
-      : WindowsARMTargetInfo(Triple, Opts) {
-    TheCXXABI.set(TargetCXXABI::GenericARM);
-  }
-
-  void getTargetDefines(const LangOptions &Opts,
-                        MacroBuilder &Builder) const override {
-    WindowsARMTargetInfo::getTargetDefines(Opts, Builder);
-    DefineStd(Builder, "WIN32", Opts);
-    DefineStd(Builder, "WINNT", Opts);
-    Builder.defineMacro("_ARM_");
-    addMinGWDefines(Opts, Builder);
-  }
-};
-
-// ARM Cygwin target
-class CygwinARMTargetInfo : public ARMleTargetInfo {
-public:
-  CygwinARMTargetInfo(const llvm::Triple &Triple, const TargetOptions &Opts)
-      : ARMleTargetInfo(Triple, Opts) {
-    TLSSupported = false;
-    WCharType = UnsignedShort;
-    DoubleAlign = LongLongAlign = 64;
-    resetDataLayout("e-m:e-p:32:32-i64:64-v128:64:128-a:0:32-n32-S64");
-  }
-  void getTargetDefines(const LangOptions &Opts,
-                        MacroBuilder &Builder) const override {
-    ARMleTargetInfo::getTargetDefines(Opts, Builder);
-    Builder.defineMacro("_ARM_");
-    Builder.defineMacro("__CYGWIN__");
-    Builder.defineMacro("__CYGWIN32__");
-    DefineStd(Builder, "unix", Opts);
-    if (Opts.CPlusPlus)
-      Builder.defineMacro("_GNU_SOURCE");
-  }
-};
-
-class DarwinARMTargetInfo : public DarwinTargetInfo<ARMleTargetInfo> {
-protected:
-  void getOSDefines(const LangOptions &Opts, const llvm::Triple &Triple,
-                    MacroBuilder &Builder) const override {
-    getDarwinDefines(Builder, Opts, Triple, PlatformName, PlatformMinVersion);
-  }
-
-public:
-  DarwinARMTargetInfo(const llvm::Triple &Triple, const TargetOptions &Opts)
-      : DarwinTargetInfo<ARMleTargetInfo>(Triple, Opts) {
-    HasAlignMac68kSupport = true;
-    // iOS always has 64-bit atomic instructions.
-    // FIXME: This should be based off of the target features in
-    // ARMleTargetInfo.
-    MaxAtomicInlineWidth = 64;
-
-    if (Triple.isWatchABI()) {
-      // Darwin on iOS uses a variant of the ARM C++ ABI.
-      TheCXXABI.set(TargetCXXABI::WatchOS);
-
-      // The 32-bit ABI is silent on what ptrdiff_t should be, but given that
-      // size_t is long, it's a bit weird for it to be int.
-      PtrDiffType = SignedLong;
-
-      // BOOL should be a real boolean on the new ABI
-      UseSignedCharForObjCBool = false;
-    } else
-      TheCXXABI.set(TargetCXXABI::iOS);
-  }
-};
-
-class AArch64TargetInfo : public TargetInfo {
-  virtual void setDataLayout() = 0;
-  static const TargetInfo::GCCRegAlias GCCRegAliases[];
-  static const char *const GCCRegNames[];
-
-  enum FPUModeEnum {
-    FPUMode,
-    NeonMode = (1 << 0),
-    SveMode = (1 << 1)
-  };
-
-  unsigned FPU;
-  unsigned CRC;
-  unsigned Crypto;
-  unsigned Unaligned;
-  unsigned HasFullFP16;
-  llvm::AArch64::ArchKind ArchKind;
-
-  static const Builtin::Info BuiltinInfo[];
-
-  std::string ABI;
-
-public:
-  AArch64TargetInfo(const llvm::Triple &Triple, const TargetOptions &Opts)
-      : TargetInfo(Triple), ABI("aapcs") {
-    if (getTriple().getOS() == llvm::Triple::NetBSD ||
-        getTriple().getOS() == llvm::Triple::OpenBSD) {
-      WCharType = SignedInt;
-
-      // NetBSD apparently prefers consistency across ARM targets to consistency
-      // across 64-bit targets.
-      Int64Type = SignedLongLong;
-      IntMaxType = SignedLongLong;
-    } else {
-      WCharType = UnsignedInt;
-      Int64Type = SignedLong;
-      IntMaxType = SignedLong;
-    }
-
-    LongWidth = LongAlign = PointerWidth = PointerAlign = 64;
-    MaxVectorAlign = 128;
-    MaxAtomicInlineWidth = 128;
-    MaxAtomicPromoteWidth = 128;
-
-    LongDoubleWidth = LongDoubleAlign = SuitableAlign = 128;
-    LongDoubleFormat = &llvm::APFloat::IEEEquad();
-
-    // Make __builtin_ms_va_list available.
-    HasBuiltinMSVaList = true;
-
-    // {} in inline assembly are neon specifiers, not assembly variant
-    // specifiers.
-    NoAsmVariants = true;
-
-    // AAPCS gives rules for bitfields. 7.1.7 says: "The container type
-    // contributes to the alignment of the containing aggregate in the same way
-    // a plain (non bit-field) member of that type would, without exception for
-    // zero-sized or anonymous bit-fields."
-    assert(UseBitFieldTypeAlignment && "bitfields affect type alignment");
-    UseZeroLengthBitfieldAlignment = true;
-
-    // AArch64 targets default to using the ARM C++ ABI.
-    TheCXXABI.set(TargetCXXABI::GenericAArch64);
-
-    if (Triple.getOS() == llvm::Triple::Linux)
-      this->MCountName = "\01_mcount";
-    else if (Triple.getOS() == llvm::Triple::UnknownOS)
-      this->MCountName = Opts.EABIVersion == llvm::EABI::GNU ? "\01_mcount" : "mcount";
-  }
-
-  StringRef getABI() const override { return ABI; }
-  bool setABI(const std::string &Name) override {
-    if (Name != "aapcs" && Name != "darwinpcs")
-      return false;
-
-    ABI = Name;
-    return true;
-  }
-
-  bool setCPU(const std::string &Name) override {
-    return Name == "generic" ||
-           llvm::AArch64::parseCPUArch(Name) !=
-           static_cast<unsigned>(llvm::AArch64::ArchKind::AK_INVALID);
-  }
-
-  void getTargetDefinesARMV81A(const LangOptions &Opts,
-                        MacroBuilder &Builder) const {
-    Builder.defineMacro("__ARM_FEATURE_QRDMX", "1");
-  }
-
-  void getTargetDefinesARMV82A(const LangOptions &Opts,
-                        MacroBuilder &Builder) const {
-    // Also include the ARMv8.1 defines
-    getTargetDefinesARMV81A(Opts, Builder);
-  }
-
-  void getTargetDefines(const LangOptions &Opts,
-                        MacroBuilder &Builder) const override {
-    // Target identification.
-    Builder.defineMacro("__aarch64__");
-    // For bare-metal none-eabi.
-    if (getTriple().getOS() == llvm::Triple::UnknownOS &&
-        (getTriple().getEnvironment() == llvm::Triple::EABI ||
-         getTriple().getEnvironment() == llvm::Triple::EABIHF))
-      Builder.defineMacro("__ELF__");
-
-    // Target properties.
-    Builder.defineMacro("_LP64");
-    Builder.defineMacro("__LP64__");
-
-    // ACLE predefines. Many can only have one possible value on v8 AArch64.
-    Builder.defineMacro("__ARM_ACLE", "200");
-    Builder.defineMacro("__ARM_ARCH", "8");
-    Builder.defineMacro("__ARM_ARCH_PROFILE", "'A'");
-
-    Builder.defineMacro("__ARM_64BIT_STATE", "1");
-    Builder.defineMacro("__ARM_PCS_AAPCS64", "1");
-    Builder.defineMacro("__ARM_ARCH_ISA_A64", "1");
-
-    Builder.defineMacro("__ARM_FEATURE_CLZ", "1");
-    Builder.defineMacro("__ARM_FEATURE_FMA", "1");
-    Builder.defineMacro("__ARM_FEATURE_LDREX", "0xF");
-    Builder.defineMacro("__ARM_FEATURE_IDIV", "1"); // As specified in ACLE
-    Builder.defineMacro("__ARM_FEATURE_DIV");  // For backwards compatibility
-    Builder.defineMacro("__ARM_FEATURE_NUMERIC_MAXMIN", "1");
-    Builder.defineMacro("__ARM_FEATURE_DIRECTED_ROUNDING", "1");
-
-    Builder.defineMacro("__ARM_ALIGN_MAX_STACK_PWR", "4");
-
-    // 0xe implies support for half, single and double precision operations.
-    Builder.defineMacro("__ARM_FP", "0xE");
-
-    // PCS specifies this for SysV variants, which is all we support. Other ABIs
-    // may choose __ARM_FP16_FORMAT_ALTERNATIVE.
-    Builder.defineMacro("__ARM_FP16_FORMAT_IEEE", "1");
-    Builder.defineMacro("__ARM_FP16_ARGS", "1");
-
-    if (Opts.UnsafeFPMath)
-      Builder.defineMacro("__ARM_FP_FAST", "1");
-
-    Builder.defineMacro("__ARM_SIZEOF_WCHAR_T", Opts.ShortWChar ? "2" : "4");
-
-    Builder.defineMacro("__ARM_SIZEOF_MINIMAL_ENUM",
-                        Opts.ShortEnums ? "1" : "4");
-
-    if (FPU & NeonMode) {
-      Builder.defineMacro("__ARM_NEON", "1");
-      // 64-bit NEON supports half, single and double precision operations.
-      Builder.defineMacro("__ARM_NEON_FP", "0xE");
-    }
-
-    if (FPU & SveMode)
-      Builder.defineMacro("__ARM_FEATURE_SVE", "1");
-
-    if (CRC)
-      Builder.defineMacro("__ARM_FEATURE_CRC32", "1");
-
-    if (Crypto)
-      Builder.defineMacro("__ARM_FEATURE_CRYPTO", "1");
-
-    if (Unaligned)
-      Builder.defineMacro("__ARM_FEATURE_UNALIGNED", "1");
-
-    switch(ArchKind) {
-    default: break;
-    case llvm::AArch64::ArchKind::AK_ARMV8_1A:
-      getTargetDefinesARMV81A(Opts, Builder);
-      break;
-    case llvm::AArch64::ArchKind::AK_ARMV8_2A:
-      getTargetDefinesARMV82A(Opts, Builder);
-      break;
-    }
-
-    // All of the __sync_(bool|val)_compare_and_swap_(1|2|4|8) builtins work.
-    Builder.defineMacro("__GCC_HAVE_SYNC_COMPARE_AND_SWAP_1");
-    Builder.defineMacro("__GCC_HAVE_SYNC_COMPARE_AND_SWAP_2");
-    Builder.defineMacro("__GCC_HAVE_SYNC_COMPARE_AND_SWAP_4");
-    Builder.defineMacro("__GCC_HAVE_SYNC_COMPARE_AND_SWAP_8");
-  }
-
-  ArrayRef<Builtin::Info> getTargetBuiltins() const override {
-    return llvm::makeArrayRef(BuiltinInfo,
-                       clang::AArch64::LastTSBuiltin - Builtin::FirstTSBuiltin);
-  }
-
-  bool hasFeature(StringRef Feature) const override {
-    return Feature == "aarch64" ||
-      Feature == "arm64" ||
-      Feature == "arm" ||
-      (Feature == "neon" && (FPU & NeonMode)) ||
-      (Feature == "sve" && (FPU & SveMode));
-  }
-
-  bool handleTargetFeatures(std::vector<std::string> &Features,
-                            DiagnosticsEngine &Diags) override {
-    FPU = FPUMode;
-    CRC = 0;
-    Crypto = 0;
-    Unaligned = 1;
-    HasFullFP16 = 0;
-    ArchKind = llvm::AArch64::ArchKind::AK_ARMV8A;
-
-    for (const auto &Feature : Features) {
-      if (Feature == "+neon")
-        FPU |= NeonMode;
-      if (Feature == "+sve")
-        FPU |= SveMode;
-      if (Feature == "+crc")
-        CRC = 1;
-      if (Feature == "+crypto")
-        Crypto = 1;
-      if (Feature == "+strict-align")
-        Unaligned = 0;
-      if (Feature == "+v8.1a")
-        ArchKind = llvm::AArch64::ArchKind::AK_ARMV8_1A;
-      if (Feature == "+v8.2a")
-        ArchKind = llvm::AArch64::ArchKind::AK_ARMV8_2A;
-      if (Feature == "+fullfp16")
-        HasFullFP16 = 1;
-    }
-
-    setDataLayout();
-
-    return true;
-  }
-
-  CallingConvCheckResult checkCallingConvention(CallingConv CC) const override {
-    switch (CC) {
-    case CC_C:
-    case CC_Swift:
-    case CC_PreserveMost:
-    case CC_PreserveAll:
-    case CC_OpenCLKernel:
-    case CC_Win64:
-      return CCCR_OK;
-    default:
-      return CCCR_Warning;
-    }
-  }
-
-  bool isCLZForZeroUndef() const override { return false; }
-
-  BuiltinVaListKind getBuiltinVaListKind() const override {
-    return TargetInfo::AArch64ABIBuiltinVaList;
-  }
-
-  ArrayRef<const char *> getGCCRegNames() const override;
-  ArrayRef<TargetInfo::GCCRegAlias> getGCCRegAliases() const override;
-
-  bool validateAsmConstraint(const char *&Name,
-                             TargetInfo::ConstraintInfo &Info) const override {
-    switch (*Name) {
-    default:
-      return false;
-    case 'w': // Floating point and SIMD registers (V0-V31)
-      Info.setAllowsRegister();
-      return true;
-    case 'I': // Constant that can be used with an ADD instruction
-    case 'J': // Constant that can be used with a SUB instruction
-    case 'K': // Constant that can be used with a 32-bit logical instruction
-    case 'L': // Constant that can be used with a 64-bit logical instruction
-    case 'M': // Constant that can be used as a 32-bit MOV immediate
-    case 'N': // Constant that can be used as a 64-bit MOV immediate
-    case 'Y': // Floating point constant zero
-    case 'Z': // Integer constant zero
-      return true;
-    case 'Q': // A memory reference with base register and no offset
-      Info.setAllowsMemory();
-      return true;
-    case 'S': // A symbolic address
-      Info.setAllowsRegister();
-      return true;
-    case 'U':
-      // Ump: A memory address suitable for ldp/stp in SI, DI, SF and DF modes.
-      // Utf: A memory address suitable for ldp/stp in TF mode.
-      // Usa: An absolute symbolic address.
-      // Ush: The high part (bits 32:12) of a pc-relative symbolic address.
-      llvm_unreachable("FIXME: Unimplemented support for U* constraints.");
-    case 'z': // Zero register, wzr or xzr
-      Info.setAllowsRegister();
-      return true;
-    case 'x': // Floating point and SIMD registers (V0-V15)
-      Info.setAllowsRegister();
-      return true;
-    }
-    return false;
-  }
-
-  bool
-  validateConstraintModifier(StringRef Constraint, char Modifier, unsigned Size,
-                             std::string &SuggestedModifier) const override {
-    // Strip off constraint modifiers.
-    while (Constraint[0] == '=' || Constraint[0] == '+' || Constraint[0] == '&')
-      Constraint = Constraint.substr(1);
-
-    switch (Constraint[0]) {
-    default:
-      return true;
-    case 'z':
-    case 'r': {
-      switch (Modifier) {
-      case 'x':
-      case 'w':
-        // For now assume that the person knows what they're
-        // doing with the modifier.
-        return true;
-      default:
-        // By default an 'r' constraint will be in the 'x'
-        // registers.
-        if (Size == 64)
-          return true;
-
-        SuggestedModifier = "w";
-        return false;
-      }
-    }
-    }
-  }
-
-  const char *getClobbers() const override { return ""; }
-
-  int getEHDataRegisterNumber(unsigned RegNo) const override {
-    if (RegNo == 0)
-      return 0;
-    if (RegNo == 1)
-      return 1;
-    return -1;
-  }
-};
-
-const char *const AArch64TargetInfo::GCCRegNames[] = {
-  // 32-bit Integer registers
-  "w0",  "w1",  "w2",  "w3",  "w4",  "w5",  "w6",  "w7",  "w8",  "w9",  "w10",
-  "w11", "w12", "w13", "w14", "w15", "w16", "w17", "w18", "w19", "w20", "w21",
-  "w22", "w23", "w24", "w25", "w26", "w27", "w28", "w29", "w30", "wsp",
-
-  // 64-bit Integer registers
-  "x0",  "x1",  "x2",  "x3",  "x4",  "x5",  "x6",  "x7",  "x8",  "x9",  "x10",
-  "x11", "x12", "x13", "x14", "x15", "x16", "x17", "x18", "x19", "x20", "x21",
-  "x22", "x23", "x24", "x25", "x26", "x27", "x28", "fp",  "lr",  "sp",
-
-  // 32-bit floating point regsisters
-  "s0",  "s1",  "s2",  "s3",  "s4",  "s5",  "s6",  "s7",  "s8",  "s9",  "s10",
-  "s11", "s12", "s13", "s14", "s15", "s16", "s17", "s18", "s19", "s20", "s21",
-  "s22", "s23", "s24", "s25", "s26", "s27", "s28", "s29", "s30", "s31",
-
-  // 64-bit floating point regsisters
-  "d0",  "d1",  "d2",  "d3",  "d4",  "d5",  "d6",  "d7",  "d8",  "d9",  "d10",
-  "d11", "d12", "d13", "d14", "d15", "d16", "d17", "d18", "d19", "d20", "d21",
-  "d22", "d23", "d24", "d25", "d26", "d27", "d28", "d29", "d30", "d31",
-
-  // Vector registers
-  "v0",  "v1",  "v2",  "v3",  "v4",  "v5",  "v6",  "v7",  "v8",  "v9",  "v10",
-  "v11", "v12", "v13", "v14", "v15", "v16", "v17", "v18", "v19", "v20", "v21",
-  "v22", "v23", "v24", "v25", "v26", "v27", "v28", "v29", "v30", "v31"
-};
-
-ArrayRef<const char *> AArch64TargetInfo::getGCCRegNames() const {
-  return llvm::makeArrayRef(GCCRegNames);
-}
-
-const TargetInfo::GCCRegAlias AArch64TargetInfo::GCCRegAliases[] = {
-  { { "w31" }, "wsp" },
-  { { "x29" }, "fp" },
-  { { "x30" }, "lr" },
-  { { "x31" }, "sp" },
-  // The S/D/Q and W/X registers overlap, but aren't really aliases; we
-  // don't want to substitute one of these for a different-sized one.
-};
-
-ArrayRef<TargetInfo::GCCRegAlias> AArch64TargetInfo::getGCCRegAliases() const {
-  return llvm::makeArrayRef(GCCRegAliases);
-}
-
-const Builtin::Info AArch64TargetInfo::BuiltinInfo[] = {
-#define BUILTIN(ID, TYPE, ATTRS)                                               \
-  { #ID, TYPE, ATTRS, nullptr, ALL_LANGUAGES, nullptr },
-#include "clang/Basic/BuiltinsNEON.def"
-
-#define BUILTIN(ID, TYPE, ATTRS)                                               \
-  { #ID, TYPE, ATTRS, nullptr, ALL_LANGUAGES, nullptr },
-#include "clang/Basic/BuiltinsAArch64.def"
-};
-
-class AArch64leTargetInfo : public AArch64TargetInfo {
-  void setDataLayout() override {
-    if (getTriple().isOSBinFormatMachO())
-      resetDataLayout("e-m:o-i64:64-i128:128-n32:64-S128");
-    else
-      resetDataLayout("e-m:e-i8:8:32-i16:16:32-i64:64-i128:128-n32:64-S128");
-  }
-
-public:
-  AArch64leTargetInfo(const llvm::Triple &Triple, const TargetOptions &Opts)
-      : AArch64TargetInfo(Triple, Opts) {
-  }
-  void getTargetDefines(const LangOptions &Opts,
-                        MacroBuilder &Builder) const override {
-    Builder.defineMacro("__AARCH64EL__");
-    AArch64TargetInfo::getTargetDefines(Opts, Builder);
-  }
-};
-
-class MicrosoftARM64TargetInfo
-    : public WindowsTargetInfo<AArch64leTargetInfo> {
-  const llvm::Triple Triple;
-
-public:
-  MicrosoftARM64TargetInfo(const llvm::Triple &Triple,
-                             const TargetOptions &Opts)
-      : WindowsTargetInfo<AArch64leTargetInfo>(Triple, Opts), Triple(Triple) {
-
-    // This is an LLP64 platform.
-    // int:4, long:4, long long:8, long double:8.
-    WCharType = UnsignedShort;
-    IntWidth = IntAlign = 32;
-    LongWidth = LongAlign = 32;
-    DoubleAlign = LongLongAlign = 64;
-    LongDoubleWidth = LongDoubleAlign = 64;
-    LongDoubleFormat = &llvm::APFloat::IEEEdouble();
-    IntMaxType = SignedLongLong;
-    Int64Type = SignedLongLong;
-    SizeType = UnsignedLongLong;
-    PtrDiffType = SignedLongLong;
-    IntPtrType = SignedLongLong;
-
-    TheCXXABI.set(TargetCXXABI::Microsoft);
-  }
-
-  void setDataLayout() override {
-    resetDataLayout("e-m:w-p:64:64-i32:32-i64:64-i128:128-n32:64-S128");
-  }
-
-  void getVisualStudioDefines(const LangOptions &Opts,
-                              MacroBuilder &Builder) const {
-    WindowsTargetInfo<AArch64leTargetInfo>::getVisualStudioDefines(Opts,
-                                                                   Builder);
-    Builder.defineMacro("_WIN32", "1");
-    Builder.defineMacro("_WIN64", "1");
-    Builder.defineMacro("_M_ARM64", "1");
-  }
-
-  void getTargetDefines(const LangOptions &Opts,
-                        MacroBuilder &Builder) const override {
-    WindowsTargetInfo::getTargetDefines(Opts, Builder);
-    getVisualStudioDefines(Opts, Builder);
-  }
-
-  BuiltinVaListKind getBuiltinVaListKind() const override {
-    return TargetInfo::CharPtrBuiltinVaList;
-  }
-};
-
-class AArch64beTargetInfo : public AArch64TargetInfo {
-  void setDataLayout() override {
-    assert(!getTriple().isOSBinFormatMachO());
-    resetDataLayout("E-m:e-i8:8:32-i16:16:32-i64:64-i128:128-n32:64-S128");
-  }
-
-public:
-  AArch64beTargetInfo(const llvm::Triple &Triple, const TargetOptions &Opts)
-      : AArch64TargetInfo(Triple, Opts) {}
-  void getTargetDefines(const LangOptions &Opts,
-                        MacroBuilder &Builder) const override {
-    Builder.defineMacro("__AARCH64EB__");
-    Builder.defineMacro("__AARCH_BIG_ENDIAN");
-    Builder.defineMacro("__ARM_BIG_ENDIAN");
-    AArch64TargetInfo::getTargetDefines(Opts, Builder);
-  }
-};
-
-class DarwinAArch64TargetInfo : public DarwinTargetInfo<AArch64leTargetInfo> {
-protected:
-  void getOSDefines(const LangOptions &Opts, const llvm::Triple &Triple,
-                    MacroBuilder &Builder) const override {
-    Builder.defineMacro("__AARCH64_SIMD__");
-    Builder.defineMacro("__ARM64_ARCH_8__");
-    Builder.defineMacro("__ARM_NEON__");
-    Builder.defineMacro("__LITTLE_ENDIAN__");
-    Builder.defineMacro("__REGISTER_PREFIX__", "");
-    Builder.defineMacro("__arm64", "1");
-    Builder.defineMacro("__arm64__", "1");
-
-    getDarwinDefines(Builder, Opts, Triple, PlatformName, PlatformMinVersion);
-  }
-
-public:
-  DarwinAArch64TargetInfo(const llvm::Triple &Triple, const TargetOptions &Opts)
-      : DarwinTargetInfo<AArch64leTargetInfo>(Triple, Opts) {
-    Int64Type = SignedLongLong;
-    WCharType = SignedInt;
-    UseSignedCharForObjCBool = false;
-
-    LongDoubleWidth = LongDoubleAlign = SuitableAlign = 64;
-    LongDoubleFormat = &llvm::APFloat::IEEEdouble();
-
-    TheCXXABI.set(TargetCXXABI::iOS64);
-  }
-
-  BuiltinVaListKind getBuiltinVaListKind() const override {
-    return TargetInfo::CharPtrBuiltinVaList;
-  }
-};
-
-// Hexagon abstract base class
-class HexagonTargetInfo : public TargetInfo {
-  static const Builtin::Info BuiltinInfo[];
-  static const char * const GCCRegNames[];
-  static const TargetInfo::GCCRegAlias GCCRegAliases[];
-  std::string CPU;
-  bool HasHVX, HasHVXDouble;
-  bool UseLongCalls;
-
-public:
-  HexagonTargetInfo(const llvm::Triple &Triple, const TargetOptions &)
-      : TargetInfo(Triple) {
-    // Specify the vector alignment explicitly. For v512x1, the calculated
-    // alignment would be 512*alignment(i1), which is 512 bytes, instead of
-    // the required minimum of 64 bytes.
-    resetDataLayout("e-m:e-p:32:32:32-a:0-n16:32-"
-        "i64:64:64-i32:32:32-i16:16:16-i1:8:8-f32:32:32-f64:64:64-"
-        "v32:32:32-v64:64:64-v512:512:512-v1024:1024:1024-v2048:2048:2048");
-    SizeType    = UnsignedInt;
-    PtrDiffType = SignedInt;
-    IntPtrType  = SignedInt;
-
-    // {} in inline assembly are packet specifiers, not assembly variant
-    // specifiers.
-    NoAsmVariants = true;
-
-    LargeArrayMinWidth = 64;
-    LargeArrayAlign = 64;
-    UseBitFieldTypeAlignment = true;
-    ZeroLengthBitfieldBoundary = 32;
-    HasHVX = HasHVXDouble = false;
-    UseLongCalls = false;
-  }
-
-  ArrayRef<Builtin::Info> getTargetBuiltins() const override {
-    return llvm::makeArrayRef(BuiltinInfo,
-                         clang::Hexagon::LastTSBuiltin-Builtin::FirstTSBuiltin);
-  }
-
-  bool validateAsmConstraint(const char *&Name,
-                             TargetInfo::ConstraintInfo &Info) const override {
-    switch (*Name) {
-      case 'v':
-      case 'q':
-        if (HasHVX) {
-          Info.setAllowsRegister();
-          return true;
-        }
-        break;
-      case 's':
-        // Relocatable constant.
-        return true;
-    }
-    return false;
-  }
-
-  void getTargetDefines(const LangOptions &Opts,
-                        MacroBuilder &Builder) const override;
-
-  bool isCLZForZeroUndef() const override { return false; }
-
-  bool hasFeature(StringRef Feature) const override {
-    return llvm::StringSwitch<bool>(Feature)
-      .Case("hexagon", true)
-      .Case("hvx", HasHVX)
-      .Case("hvx-double", HasHVXDouble)
-      .Case("long-calls", UseLongCalls)
-      .Default(false);
-  }
-
-  bool initFeatureMap(llvm::StringMap<bool> &Features, DiagnosticsEngine &Diags,
-        StringRef CPU, const std::vector<std::string> &FeaturesVec)
-        const override;
-
-  bool handleTargetFeatures(std::vector<std::string> &Features,
-                            DiagnosticsEngine &Diags) override;
-
-  void setFeatureEnabled(llvm::StringMap<bool> &Features, StringRef Name,
-                         bool Enabled) const override;
-
-  BuiltinVaListKind getBuiltinVaListKind() const override {
-    return TargetInfo::CharPtrBuiltinVaList;
-  }
-  ArrayRef<const char *> getGCCRegNames() const override;
-  ArrayRef<TargetInfo::GCCRegAlias> getGCCRegAliases() const override;
-  const char *getClobbers() const override {
-    return "";
-  }
-
-  static const char *getHexagonCPUSuffix(StringRef Name) {
-    return llvm::StringSwitch<const char*>(Name)
-      .Case("hexagonv4", "4")
-      .Case("hexagonv5", "5")
-      .Case("hexagonv55", "55")
-      .Case("hexagonv60", "60")
-      .Case("hexagonv62", "62")
-      .Default(nullptr);
-  }
-
-  bool setCPU(const std::string &Name) override {
-    if (!getHexagonCPUSuffix(Name))
-      return false;
-    CPU = Name;
-    return true;
-  }
-
-  int getEHDataRegisterNumber(unsigned RegNo) const override {
-    return RegNo < 2 ? RegNo : -1;
-  }
-};
-
-void HexagonTargetInfo::getTargetDefines(const LangOptions &Opts,
-                                         MacroBuilder &Builder) const {
-  Builder.defineMacro("__qdsp6__", "1");
-  Builder.defineMacro("__hexagon__", "1");
-
-  if (CPU == "hexagonv4") {
-    Builder.defineMacro("__HEXAGON_V4__");
-    Builder.defineMacro("__HEXAGON_ARCH__", "4");
-    if (Opts.HexagonQdsp6Compat) {
-      Builder.defineMacro("__QDSP6_V4__");
-      Builder.defineMacro("__QDSP6_ARCH__", "4");
-    }
-  } else if (CPU == "hexagonv5") {
-    Builder.defineMacro("__HEXAGON_V5__");
-    Builder.defineMacro("__HEXAGON_ARCH__", "5");
-    if(Opts.HexagonQdsp6Compat) {
-      Builder.defineMacro("__QDSP6_V5__");
-      Builder.defineMacro("__QDSP6_ARCH__", "5");
-    }
-  } else if (CPU == "hexagonv55") {
-    Builder.defineMacro("__HEXAGON_V55__");
-    Builder.defineMacro("__HEXAGON_ARCH__", "55");
-    Builder.defineMacro("__QDSP6_V55__");
-    Builder.defineMacro("__QDSP6_ARCH__", "55");
-  } else if (CPU == "hexagonv60") {
-    Builder.defineMacro("__HEXAGON_V60__");
-    Builder.defineMacro("__HEXAGON_ARCH__", "60");
-    Builder.defineMacro("__QDSP6_V60__");
-    Builder.defineMacro("__QDSP6_ARCH__", "60");
-  } else if (CPU == "hexagonv62") {
-    Builder.defineMacro("__HEXAGON_V62__");
-    Builder.defineMacro("__HEXAGON_ARCH__", "62");
-  }
-
-  if (hasFeature("hvx")) {
-    Builder.defineMacro("__HVX__");
-    if (hasFeature("hvx-double"))
-      Builder.defineMacro("__HVXDBL__");
-  }
-}
-
-bool HexagonTargetInfo::initFeatureMap(llvm::StringMap<bool> &Features,
-      DiagnosticsEngine &Diags, StringRef CPU,
-      const std::vector<std::string> &FeaturesVec) const {
-  // Default for v60: -hvx, -hvx-double.
-  Features["hvx"] = false;
-  Features["hvx-double"] = false;
-  Features["long-calls"] = false;
-
-  return TargetInfo::initFeatureMap(Features, Diags, CPU, FeaturesVec);
-}
-
-bool HexagonTargetInfo::handleTargetFeatures(std::vector<std::string> &Features,
-                                             DiagnosticsEngine &Diags) {
-  for (auto &F : Features) {
-    if (F == "+hvx")
-      HasHVX = true;
-    else if (F == "-hvx")
-      HasHVX = HasHVXDouble = false;
-    else if (F == "+hvx-double")
-      HasHVX = HasHVXDouble = true;
-    else if (F == "-hvx-double")
-      HasHVXDouble = false;
-
-    if (F == "+long-calls")
-      UseLongCalls = true;
-    else if (F == "-long-calls")
-      UseLongCalls = false;
-  }
-  return true;
-}
-
-void HexagonTargetInfo::setFeatureEnabled(llvm::StringMap<bool> &Features,
-      StringRef Name, bool Enabled) const {
-  if (Enabled) {
-    if (Name == "hvx-double")
-      Features["hvx"] = true;
-  } else {
-    if (Name == "hvx")
-      Features["hvx-double"] = false;
-  }
-  Features[Name] = Enabled;
-}
-
-const char *const HexagonTargetInfo::GCCRegNames[] = {
-  "r0", "r1", "r2", "r3", "r4", "r5", "r6", "r7",
-  "r8", "r9", "r10", "r11", "r12", "r13", "r14", "r15",
-  "r16", "r17", "r18", "r19", "r20", "r21", "r22", "r23",
-  "r24", "r25", "r26", "r27", "r28", "r29", "r30", "r31",
-  "p0", "p1", "p2", "p3",
-  "sa0", "lc0", "sa1", "lc1", "m0", "m1", "usr", "ugp"
-};
-
-ArrayRef<const char*> HexagonTargetInfo::getGCCRegNames() const {
-  return llvm::makeArrayRef(GCCRegNames);
-}
-
-const TargetInfo::GCCRegAlias HexagonTargetInfo::GCCRegAliases[] = {
-  { { "sp" }, "r29" },
-  { { "fp" }, "r30" },
-  { { "lr" }, "r31" },
-};
-
-ArrayRef<TargetInfo::GCCRegAlias> HexagonTargetInfo::getGCCRegAliases() const {
-  return llvm::makeArrayRef(GCCRegAliases);
-}
-
-
-const Builtin::Info HexagonTargetInfo::BuiltinInfo[] = {
-#define BUILTIN(ID, TYPE, ATTRS) \
-  { #ID, TYPE, ATTRS, nullptr, ALL_LANGUAGES, nullptr },
-#define LIBBUILTIN(ID, TYPE, ATTRS, HEADER) \
-  { #ID, TYPE, ATTRS, HEADER, ALL_LANGUAGES, nullptr },
-#include "clang/Basic/BuiltinsHexagon.def"
-};
-
-class LanaiTargetInfo : public TargetInfo {
-  // Class for Lanai (32-bit).
-  // The CPU profiles supported by the Lanai backend
-  enum CPUKind {
-    CK_NONE,
-    CK_V11,
-  } CPU;
-
-  static const TargetInfo::GCCRegAlias GCCRegAliases[];
-  static const char *const GCCRegNames[];
-
-public:
-  LanaiTargetInfo(const llvm::Triple &Triple, const TargetOptions &)
-      : TargetInfo(Triple) {
-    // Description string has to be kept in sync with backend.
-    resetDataLayout("E"        // Big endian
-                    "-m:e"     // ELF name manging
-                    "-p:32:32" // 32 bit pointers, 32 bit aligned
-                    "-i64:64"  // 64 bit integers, 64 bit aligned
-                    "-a:0:32"  // 32 bit alignment of objects of aggregate type
-                    "-n32"     // 32 bit native integer width
-                    "-S64"     // 64 bit natural stack alignment
-                    );
-
-    // Setting RegParmMax equal to what mregparm was set to in the old
-    // toolchain
-    RegParmMax = 4;
-
-    // Set the default CPU to V11
-    CPU = CK_V11;
-
-    // Temporary approach to make everything at least word-aligned and allow for
-    // safely casting between pointers with different alignment requirements.
-    // TODO: Remove this when there are no more cast align warnings on the
-    // firmware.
-    MinGlobalAlign = 32;
-  }
-
-  void getTargetDefines(const LangOptions &Opts,
-                        MacroBuilder &Builder) const override {
-    // Define __lanai__ when building for target lanai.
-    Builder.defineMacro("__lanai__");
-
-    // Set define for the CPU specified.
-    switch (CPU) {
-    case CK_V11:
-      Builder.defineMacro("__LANAI_V11__");
-      break;
-    case CK_NONE:
-      llvm_unreachable("Unhandled target CPU");
-    }
-  }
-
-  bool setCPU(const std::string &Name) override {
-    CPU = llvm::StringSwitch<CPUKind>(Name)
-              .Case("v11", CK_V11)
-              .Default(CK_NONE);
-
-    return CPU != CK_NONE;
-  }
-
-  bool hasFeature(StringRef Feature) const override {
-    return llvm::StringSwitch<bool>(Feature).Case("lanai", true).Default(false);
-  }
-
-  ArrayRef<const char *> getGCCRegNames() const override;
-
-  ArrayRef<TargetInfo::GCCRegAlias> getGCCRegAliases() const override;
-
-  BuiltinVaListKind getBuiltinVaListKind() const override {
-    return TargetInfo::VoidPtrBuiltinVaList;
-  }
-
-  ArrayRef<Builtin::Info> getTargetBuiltins() const override { return None; }
-
-  bool validateAsmConstraint(const char *&Name,
-                             TargetInfo::ConstraintInfo &info) const override {
-    return false;
-  }
-
-  const char *getClobbers() const override { return ""; }
-};
-
-const char *const LanaiTargetInfo::GCCRegNames[] = {
-    "r0",  "r1",  "r2",  "r3",  "r4",  "r5",  "r6",  "r7",  "r8",  "r9",  "r10",
-    "r11", "r12", "r13", "r14", "r15", "r16", "r17", "r18", "r19", "r20", "r21",
-    "r22", "r23", "r24", "r25", "r26", "r27", "r28", "r29", "r30", "r31"};
-
-ArrayRef<const char *> LanaiTargetInfo::getGCCRegNames() const {
-  return llvm::makeArrayRef(GCCRegNames);
-}
-
-const TargetInfo::GCCRegAlias LanaiTargetInfo::GCCRegAliases[] = {
-    {{"pc"}, "r2"},
-    {{"sp"}, "r4"},
-    {{"fp"}, "r5"},
-    {{"rv"}, "r8"},
-    {{"rr1"}, "r10"},
-    {{"rr2"}, "r11"},
-    {{"rca"}, "r15"},
-};
-
-ArrayRef<TargetInfo::GCCRegAlias> LanaiTargetInfo::getGCCRegAliases() const {
-  return llvm::makeArrayRef(GCCRegAliases);
-}
-
-// Shared base class for SPARC v8 (32-bit) and SPARC v9 (64-bit).
-class SparcTargetInfo : public TargetInfo {
-  static const TargetInfo::GCCRegAlias GCCRegAliases[];
-  static const char * const GCCRegNames[];
-  bool SoftFloat;
-public:
-  SparcTargetInfo(const llvm::Triple &Triple, const TargetOptions &)
-      : TargetInfo(Triple), SoftFloat(false) {}
-
-  int getEHDataRegisterNumber(unsigned RegNo) const override {
-    if (RegNo == 0) return 24;
-    if (RegNo == 1) return 25;
-    return -1;
-  }
-
-  bool handleTargetFeatures(std::vector<std::string> &Features,
-                            DiagnosticsEngine &Diags) override {
-    // Check if software floating point is enabled
-    auto Feature = std::find(Features.begin(), Features.end(), "+soft-float");
-    if (Feature != Features.end()) {
-      SoftFloat = true;
-    }
-    return true;
-  }
-  void getTargetDefines(const LangOptions &Opts,
-                        MacroBuilder &Builder) const override {
-    DefineStd(Builder, "sparc", Opts);
-    Builder.defineMacro("__REGISTER_PREFIX__", "");
-
-    if (SoftFloat)
-      Builder.defineMacro("SOFT_FLOAT", "1");
-  }
-
-  bool hasFeature(StringRef Feature) const override {
-    return llvm::StringSwitch<bool>(Feature)
-             .Case("softfloat", SoftFloat)
-             .Case("sparc", true)
-             .Default(false);
-  }
-
-  bool hasSjLjLowering() const override {
-    return true;
-  }
-
-  ArrayRef<Builtin::Info> getTargetBuiltins() const override {
-    // FIXME: Implement!
-    return None;
-  }
-  BuiltinVaListKind getBuiltinVaListKind() const override {
-    return TargetInfo::VoidPtrBuiltinVaList;
-  }
-  ArrayRef<const char *> getGCCRegNames() const override;
-  ArrayRef<TargetInfo::GCCRegAlias> getGCCRegAliases() const override;
-  bool validateAsmConstraint(const char *&Name,
-                             TargetInfo::ConstraintInfo &info) const override {
-    // FIXME: Implement!
-    switch (*Name) {
-    case 'I': // Signed 13-bit constant
-    case 'J': // Zero
-    case 'K': // 32-bit constant with the low 12 bits clear
-    case 'L': // A constant in the range supported by movcc (11-bit signed imm)
-    case 'M': // A constant in the range supported by movrcc (19-bit signed imm)
-    case 'N': // Same as 'K' but zext (required for SIMode)
-    case 'O': // The constant 4096
-      return true;
-
-    case 'f':
-    case 'e':
-      info.setAllowsRegister();
-      return true;
-    }
-    return false;
-  }
-  const char *getClobbers() const override {
-    // FIXME: Implement!
-    return "";
-  }
-
-  // No Sparc V7 for now, the backend doesn't support it anyway.
-  enum CPUKind {
-    CK_GENERIC,
-    CK_V8,
-    CK_SUPERSPARC,
-    CK_SPARCLITE,
-    CK_F934,
-    CK_HYPERSPARC,
-    CK_SPARCLITE86X,
-    CK_SPARCLET,
-    CK_TSC701,
-    CK_V9,
-    CK_ULTRASPARC,
-    CK_ULTRASPARC3,
-    CK_NIAGARA,
-    CK_NIAGARA2,
-    CK_NIAGARA3,
-    CK_NIAGARA4,
-    CK_MYRIAD2100,
-    CK_MYRIAD2150,
-    CK_MYRIAD2450,
-    CK_LEON2,
-    CK_LEON2_AT697E,
-    CK_LEON2_AT697F,
-    CK_LEON3,
-    CK_LEON3_UT699,
-    CK_LEON3_GR712RC,
-    CK_LEON4,
-    CK_LEON4_GR740
-  } CPU = CK_GENERIC;
-
-  enum CPUGeneration {
-    CG_V8,
-    CG_V9,
-  };
-
-  CPUGeneration getCPUGeneration(CPUKind Kind) const {
-    switch (Kind) {
-    case CK_GENERIC:
-    case CK_V8:
-    case CK_SUPERSPARC:
-    case CK_SPARCLITE:
-    case CK_F934:
-    case CK_HYPERSPARC:
-    case CK_SPARCLITE86X:
-    case CK_SPARCLET:
-    case CK_TSC701:
-    case CK_MYRIAD2100:
-    case CK_MYRIAD2150:
-    case CK_MYRIAD2450:
-    case CK_LEON2:
-    case CK_LEON2_AT697E:
-    case CK_LEON2_AT697F:
-    case CK_LEON3:
-    case CK_LEON3_UT699:
-    case CK_LEON3_GR712RC:
-    case CK_LEON4:
-    case CK_LEON4_GR740:
-      return CG_V8;
-    case CK_V9:
-    case CK_ULTRASPARC:
-    case CK_ULTRASPARC3:
-    case CK_NIAGARA:
-    case CK_NIAGARA2:
-    case CK_NIAGARA3:
-    case CK_NIAGARA4:
-      return CG_V9;
-    }
-    llvm_unreachable("Unexpected CPU kind");
-  }
-
-  CPUKind getCPUKind(StringRef Name) const {
-    return llvm::StringSwitch<CPUKind>(Name)
-        .Case("v8", CK_V8)
-        .Case("supersparc", CK_SUPERSPARC)
-        .Case("sparclite", CK_SPARCLITE)
-        .Case("f934", CK_F934)
-        .Case("hypersparc", CK_HYPERSPARC)
-        .Case("sparclite86x", CK_SPARCLITE86X)
-        .Case("sparclet", CK_SPARCLET)
-        .Case("tsc701", CK_TSC701)
-        .Case("v9", CK_V9)
-        .Case("ultrasparc", CK_ULTRASPARC)
-        .Case("ultrasparc3", CK_ULTRASPARC3)
-        .Case("niagara", CK_NIAGARA)
-        .Case("niagara2", CK_NIAGARA2)
-        .Case("niagara3", CK_NIAGARA3)
-        .Case("niagara4", CK_NIAGARA4)
-        .Case("ma2100", CK_MYRIAD2100)
-        .Case("ma2150", CK_MYRIAD2150)
-        .Case("ma2450", CK_MYRIAD2450)
-        // FIXME: the myriad2[.n] spellings are obsolete,
-        // but a grace period is needed to allow updating dependent builds.
-        .Case("myriad2", CK_MYRIAD2100)
-        .Case("myriad2.1", CK_MYRIAD2100)
-        .Case("myriad2.2", CK_MYRIAD2150)
-        .Case("leon2", CK_LEON2)
-        .Case("at697e", CK_LEON2_AT697E)
-        .Case("at697f", CK_LEON2_AT697F)
-        .Case("leon3", CK_LEON3)
-        .Case("ut699", CK_LEON3_UT699)
-        .Case("gr712rc", CK_LEON3_GR712RC)
-        .Case("leon4", CK_LEON4)
-        .Case("gr740", CK_LEON4_GR740)
-        .Default(CK_GENERIC);
-  }
-
-  bool setCPU(const std::string &Name) override {
-    CPU = getCPUKind(Name);
-    return CPU != CK_GENERIC;
-  }
-};
-
-const char * const SparcTargetInfo::GCCRegNames[] = {
-  "r0", "r1", "r2", "r3", "r4", "r5", "r6", "r7",
-  "r8", "r9", "r10", "r11", "r12", "r13", "r14", "r15",
-  "r16", "r17", "r18", "r19", "r20", "r21", "r22", "r23",
-  "r24", "r25", "r26", "r27", "r28", "r29", "r30", "r31"
-};
-
-ArrayRef<const char *> SparcTargetInfo::getGCCRegNames() const {
-  return llvm::makeArrayRef(GCCRegNames);
-}
-
-const TargetInfo::GCCRegAlias SparcTargetInfo::GCCRegAliases[] = {
-  { { "g0" }, "r0" },
-  { { "g1" }, "r1" },
-  { { "g2" }, "r2" },
-  { { "g3" }, "r3" },
-  { { "g4" }, "r4" },
-  { { "g5" }, "r5" },
-  { { "g6" }, "r6" },
-  { { "g7" }, "r7" },
-  { { "o0" }, "r8" },
-  { { "o1" }, "r9" },
-  { { "o2" }, "r10" },
-  { { "o3" }, "r11" },
-  { { "o4" }, "r12" },
-  { { "o5" }, "r13" },
-  { { "o6", "sp" }, "r14" },
-  { { "o7" }, "r15" },
-  { { "l0" }, "r16" },
-  { { "l1" }, "r17" },
-  { { "l2" }, "r18" },
-  { { "l3" }, "r19" },
-  { { "l4" }, "r20" },
-  { { "l5" }, "r21" },
-  { { "l6" }, "r22" },
-  { { "l7" }, "r23" },
-  { { "i0" }, "r24" },
-  { { "i1" }, "r25" },
-  { { "i2" }, "r26" },
-  { { "i3" }, "r27" },
-  { { "i4" }, "r28" },
-  { { "i5" }, "r29" },
-  { { "i6", "fp" }, "r30" },
-  { { "i7" }, "r31" },
-};
-
-ArrayRef<TargetInfo::GCCRegAlias> SparcTargetInfo::getGCCRegAliases() const {
-  return llvm::makeArrayRef(GCCRegAliases);
-}
-
-// SPARC v8 is the 32-bit mode selected by Triple::sparc.
-class SparcV8TargetInfo : public SparcTargetInfo {
-public:
-  SparcV8TargetInfo(const llvm::Triple &Triple, const TargetOptions &Opts)
-      : SparcTargetInfo(Triple, Opts) {
-    resetDataLayout("E-m:e-p:32:32-i64:64-f128:64-n32-S64");
-    // NetBSD / OpenBSD use long (same as llvm default); everyone else uses int.
-    switch (getTriple().getOS()) {
-    default:
-      SizeType = UnsignedInt;
-      IntPtrType = SignedInt;
-      PtrDiffType = SignedInt;
-      break;
-    case llvm::Triple::NetBSD:
-    case llvm::Triple::OpenBSD:
-      SizeType = UnsignedLong;
-      IntPtrType = SignedLong;
-      PtrDiffType = SignedLong;
-      break;
-    }
-    // Up to 32 bits are lock-free atomic, but we're willing to do atomic ops
-    // on up to 64 bits.
-    MaxAtomicPromoteWidth = 64;
-    MaxAtomicInlineWidth = 32;
-  }
-
-  void getTargetDefines(const LangOptions &Opts,
-                        MacroBuilder &Builder) const override {
-    SparcTargetInfo::getTargetDefines(Opts, Builder);
-    switch (getCPUGeneration(CPU)) {
-    case CG_V8:
-      Builder.defineMacro("__sparcv8");
-      if (getTriple().getOS() != llvm::Triple::Solaris)
-        Builder.defineMacro("__sparcv8__");
-      break;
-    case CG_V9:
-      Builder.defineMacro("__sparcv9");
-      if (getTriple().getOS() != llvm::Triple::Solaris) {
-        Builder.defineMacro("__sparcv9__");
-        Builder.defineMacro("__sparc_v9__");
-      }
-      break;
-    }
-    if (getTriple().getVendor() == llvm::Triple::Myriad) {
-      std::string MyriadArchValue, Myriad2Value;
-      Builder.defineMacro("__sparc_v8__");
-      Builder.defineMacro("__leon__");
-      switch (CPU) {
-      case CK_MYRIAD2150:
-        MyriadArchValue = "__ma2150";
-        Myriad2Value = "2";
-        break;
-      case CK_MYRIAD2450:
-        MyriadArchValue = "__ma2450";
-        Myriad2Value = "2";
-        break;
-      default:
-        MyriadArchValue = "__ma2100";
-        Myriad2Value = "1";
-        break;
-      }
-      Builder.defineMacro(MyriadArchValue, "1");
-      Builder.defineMacro(MyriadArchValue+"__", "1");
-      Builder.defineMacro("__myriad2__", Myriad2Value);
-      Builder.defineMacro("__myriad2", Myriad2Value);
-    }
-  }
-
-  bool hasSjLjLowering() const override {
-    return true;
-  }
-};
-
-// SPARCV8el is the 32-bit little-endian mode selected by Triple::sparcel.
-class SparcV8elTargetInfo : public SparcV8TargetInfo {
- public:
-   SparcV8elTargetInfo(const llvm::Triple &Triple, const TargetOptions &Opts)
-       : SparcV8TargetInfo(Triple, Opts) {
-     resetDataLayout("e-m:e-p:32:32-i64:64-f128:64-n32-S64");
-  }
-};
-
-// SPARC v9 is the 64-bit mode selected by Triple::sparcv9.
-class SparcV9TargetInfo : public SparcTargetInfo {
-public:
-  SparcV9TargetInfo(const llvm::Triple &Triple, const TargetOptions &Opts)
-      : SparcTargetInfo(Triple, Opts) {
-    // FIXME: Support Sparc quad-precision long double?
-    resetDataLayout("E-m:e-i64:64-n32:64-S128");
-    // This is an LP64 platform.
-    LongWidth = LongAlign = PointerWidth = PointerAlign = 64;
-
-    // OpenBSD uses long long for int64_t and intmax_t.
-    if (getTriple().getOS() == llvm::Triple::OpenBSD)
-      IntMaxType = SignedLongLong;
-    else
-      IntMaxType = SignedLong;
-    Int64Type = IntMaxType;
-
-    // The SPARCv8 System V ABI has long double 128-bits in size, but 64-bit
-    // aligned. The SPARCv9 SCD 2.4.1 says 16-byte aligned.
-    LongDoubleWidth = 128;
-    LongDoubleAlign = 128;
-    LongDoubleFormat = &llvm::APFloat::IEEEquad();
-    MaxAtomicPromoteWidth = MaxAtomicInlineWidth = 64;
-  }
-
-  void getTargetDefines(const LangOptions &Opts,
-                        MacroBuilder &Builder) const override {
-    SparcTargetInfo::getTargetDefines(Opts, Builder);
-    Builder.defineMacro("__sparcv9");
-    Builder.defineMacro("__arch64__");
-    // Solaris doesn't need these variants, but the BSDs do.
-    if (getTriple().getOS() != llvm::Triple::Solaris) {
-      Builder.defineMacro("__sparc64__");
-      Builder.defineMacro("__sparc_v9__");
-      Builder.defineMacro("__sparcv9__");
-    }
-  }
-
-  bool setCPU(const std::string &Name) override {
-    if (!SparcTargetInfo::setCPU(Name))
-      return false;
-    return getCPUGeneration(CPU) == CG_V9;
-  }
-};
-
-class SystemZTargetInfo : public TargetInfo {
-  static const Builtin::Info BuiltinInfo[];
-  static const char *const GCCRegNames[];
-  std::string CPU;
-  int ISARevision;
-  bool HasTransactionalExecution;
-  bool HasVector;
-
-public:
-  SystemZTargetInfo(const llvm::Triple &Triple, const TargetOptions &)
-      : TargetInfo(Triple), CPU("z10"), ISARevision(8),
-        HasTransactionalExecution(false), HasVector(false) {
-    IntMaxType = SignedLong;
-    Int64Type = SignedLong;
-    TLSSupported = true;
-    IntWidth = IntAlign = 32;
-    LongWidth = LongLongWidth = LongAlign = LongLongAlign = 64;
-    PointerWidth = PointerAlign = 64;
-    LongDoubleWidth = 128;
-    LongDoubleAlign = 64;
-    LongDoubleFormat = &llvm::APFloat::IEEEquad();
-    DefaultAlignForAttributeAligned = 64;
-    MinGlobalAlign = 16;
-    resetDataLayout("E-m:e-i1:8:16-i8:8:16-i64:64-f128:64-a:8:16-n32:64");
-    MaxAtomicPromoteWidth = MaxAtomicInlineWidth = 64;
-  }
-  void getTargetDefines(const LangOptions &Opts,
-                        MacroBuilder &Builder) const override {
-    Builder.defineMacro("__s390__");
-    Builder.defineMacro("__s390x__");
-    Builder.defineMacro("__zarch__");
-    Builder.defineMacro("__LONG_DOUBLE_128__");
-
-    Builder.defineMacro("__ARCH__", Twine(ISARevision));
-
-    Builder.defineMacro("__GCC_HAVE_SYNC_COMPARE_AND_SWAP_1");
-    Builder.defineMacro("__GCC_HAVE_SYNC_COMPARE_AND_SWAP_2");
-    Builder.defineMacro("__GCC_HAVE_SYNC_COMPARE_AND_SWAP_4");
-    Builder.defineMacro("__GCC_HAVE_SYNC_COMPARE_AND_SWAP_8");
-
-    if (HasTransactionalExecution)
-      Builder.defineMacro("__HTM__");
-    if (HasVector)
-      Builder.defineMacro("__VX__");
-    if (Opts.ZVector)
-      Builder.defineMacro("__VEC__", "10302");
-  }
-  ArrayRef<Builtin::Info> getTargetBuiltins() const override {
-    return llvm::makeArrayRef(BuiltinInfo,
-                         clang::SystemZ::LastTSBuiltin-Builtin::FirstTSBuiltin);
-  }
-
-  ArrayRef<const char *> getGCCRegNames() const override;
-  ArrayRef<TargetInfo::GCCRegAlias> getGCCRegAliases() const override {
-    // No aliases.
-    return None;
-  }
-  bool validateAsmConstraint(const char *&Name,
-                             TargetInfo::ConstraintInfo &info) const override;
-  const char *getClobbers() const override {
-    // FIXME: Is this really right?
-    return "";
-  }
-  BuiltinVaListKind getBuiltinVaListKind() const override {
-    return TargetInfo::SystemZBuiltinVaList;
-  }
-  int getISARevision(const StringRef &Name) const {
-    return llvm::StringSwitch<int>(Name)
-      .Cases("arch8", "z10", 8)
-      .Cases("arch9", "z196", 9)
-      .Cases("arch10", "zEC12", 10)
-      .Cases("arch11", "z13", 11)
-      .Cases("arch12", "z14", 12)
-      .Default(-1);
-  }
-  bool setCPU(const std::string &Name) override {
-    CPU = Name;
-    ISARevision = getISARevision(CPU);
-    return ISARevision != -1;
-  }
-  bool
-  initFeatureMap(llvm::StringMap<bool> &Features, DiagnosticsEngine &Diags,
-                 StringRef CPU,
-                 const std::vector<std::string> &FeaturesVec) const override {
-    int ISARevision = getISARevision(CPU);
-    if (ISARevision >= 10)
-      Features["transactional-execution"] = true;
-    if (ISARevision >= 11)
-      Features["vector"] = true;
-    if (ISARevision >= 12)
-      Features["vector-enhancements-1"] = true;
-    return TargetInfo::initFeatureMap(Features, Diags, CPU, FeaturesVec);
-  }
-
-  bool handleTargetFeatures(std::vector<std::string> &Features,
-                            DiagnosticsEngine &Diags) override {
-    HasTransactionalExecution = false;
-    HasVector = false;
-    for (const auto &Feature : Features) {
-      if (Feature == "+transactional-execution")
-        HasTransactionalExecution = true;
-      else if (Feature == "+vector")
-        HasVector = true;
-    }
-    // If we use the vector ABI, vector types are 64-bit aligned.
-    if (HasVector) {
-      MaxVectorAlign = 64;
-      resetDataLayout("E-m:e-i1:8:16-i8:8:16-i64:64-f128:64"
-                      "-v128:64-a:8:16-n32:64");
-    }
-    return true;
-  }
-
-  bool hasFeature(StringRef Feature) const override {
-    return llvm::StringSwitch<bool>(Feature)
-        .Case("systemz", true)
-        .Case("arch8", ISARevision >= 8)
-        .Case("arch9", ISARevision >= 9)
-        .Case("arch10", ISARevision >= 10)
-        .Case("arch11", ISARevision >= 11)
-        .Case("arch12", ISARevision >= 12)
-        .Case("htm", HasTransactionalExecution)
-        .Case("vx", HasVector)
-        .Default(false);
-  }
-
-  CallingConvCheckResult checkCallingConvention(CallingConv CC) const override {
-    switch (CC) {
-    case CC_C:
-    case CC_Swift:
-    case CC_OpenCLKernel:
-      return CCCR_OK;
-    default:
-      return CCCR_Warning;
-    }
-  }
-
-  StringRef getABI() const override {
-    if (HasVector)
-      return "vector";
-    return "";
-  }
-
-  bool useFloat128ManglingForLongDouble() const override {
-    return true;
-  }
-};
-
-const Builtin::Info SystemZTargetInfo::BuiltinInfo[] = {
-#define BUILTIN(ID, TYPE, ATTRS)                                               \
-  { #ID, TYPE, ATTRS, nullptr, ALL_LANGUAGES, nullptr },
-#define TARGET_BUILTIN(ID, TYPE, ATTRS, FEATURE)                               \
-  { #ID, TYPE, ATTRS, nullptr, ALL_LANGUAGES, FEATURE },
-#include "clang/Basic/BuiltinsSystemZ.def"
-};
-
-const char *const SystemZTargetInfo::GCCRegNames[] = {
-  "r0",  "r1",  "r2",  "r3",  "r4",  "r5",  "r6",  "r7",
-  "r8",  "r9",  "r10", "r11", "r12", "r13", "r14", "r15",
-  "f0",  "f2",  "f4",  "f6",  "f1",  "f3",  "f5",  "f7",
-  "f8",  "f10", "f12", "f14", "f9",  "f11", "f13", "f15"
-};
-
-ArrayRef<const char *> SystemZTargetInfo::getGCCRegNames() const {
-  return llvm::makeArrayRef(GCCRegNames);
-}
-
-bool SystemZTargetInfo::
-validateAsmConstraint(const char *&Name,
-                      TargetInfo::ConstraintInfo &Info) const {
-  switch (*Name) {
-  default:
-    return false;
-
-  case 'a': // Address register
-  case 'd': // Data register (equivalent to 'r')
-  case 'f': // Floating-point register
-    Info.setAllowsRegister();
-    return true;
-
-  case 'I': // Unsigned 8-bit constant
-  case 'J': // Unsigned 12-bit constant
-  case 'K': // Signed 16-bit constant
-  case 'L': // Signed 20-bit displacement (on all targets we support)
-  case 'M': // 0x7fffffff
-    return true;
-
-  case 'Q': // Memory with base and unsigned 12-bit displacement
-  case 'R': // Likewise, plus an index
-  case 'S': // Memory with base and signed 20-bit displacement
-  case 'T': // Likewise, plus an index
-    Info.setAllowsMemory();
-    return true;
-  }
-}
-
-#if INTEL_CUSTOMIZATION
-// CSA Target
-class CSATargetInfo : public TargetInfo {
-  static const Builtin::Info BuiltinInfo[];
-
-  enum CSAKind {
-    CSA_NONE,
-    CSA_ORDERED,
-    CSA_AUTOUNIT,
-    CSA_AUTOMIN,
-    CSA_CONFIG0,
-    CSA_CONFIG1
-  } CSA;
-
-public:
-  CSATargetInfo(const llvm::Triple &Triple, const TargetOptions &Opts)
-      : TargetInfo(Triple) {
-    LongWidth = LongAlign = PointerWidth = PointerAlign = 64;
-    LongDoubleWidth = 128;
-    LongDoubleAlign = 128;
-    LargeArrayMinWidth = 128;
-    LargeArrayAlign = 128;
-    SuitableAlign = 128;
-    SizeType    = UnsignedLong;
-    PtrDiffType = SignedLong;
-    IntPtrType  = SignedLong;
-    IntMaxType  = SignedLong;
-    Int64Type   = SignedLong;
-
-    // CSA supports atomics up to 8 bytes.
-    MaxAtomicPromoteWidth = MaxAtomicInlineWidth = 64;
-
-    // Match lib/Target/CSA/CSASubtarget.cpp
-    // Issue - does it need to match x86-64?
-    resetDataLayout("e-m:e-i64:64-n32:64");
-  }
-
-  void getTargetDefines(const LangOptions &Opts,
-                        MacroBuilder &Builder) const override {
-    // CSA builds on X86.  We should really define everything for
-    // the current x86 target, but this should get past initial include
-    // file issues.
-    Builder.defineMacro("__amd64__");
-    Builder.defineMacro("__amd64");
-    Builder.defineMacro("__x86_64");
-    Builder.defineMacro("__x86_64__");
-
-    Builder.defineMacro("__CSA__");
-  }
-  ArrayRef<Builtin::Info> getTargetBuiltins() const override {
-    return llvm::makeArrayRef(BuiltinInfo,
-                           clang::CSA::LastTSBuiltin-Builtin::FirstTSBuiltin);
-  }
-  ArrayRef<const char *> getGCCRegNames() const override {
-    static const char * const GCCRegNames[] = { "dummy" };
-    return llvm::makeArrayRef(GCCRegNames);
-  }
-  ArrayRef<TargetInfo::GCCRegAlias> getGCCRegAliases() const override {
-    return None;
-  }
-  bool validateAsmConstraint(const char *&Name,
-                            TargetInfo::ConstraintInfo &Info) const override {
-    // This is only used for validation on the front end.
-    switch (*Name) {
-      default:
-        return false;
-      case 'a':
-      case 'b':
-      case 'c':
-      case 'd':
-      case 'A':
-      case 'B':
-      case 'C':
-      case 'D':
-        Info.setAllowsRegister();
-        return true;
-    }
-    return false;
-  }
-
-  const char *getClobbers() const override {
-    return "";
-  }
-  BuiltinVaListKind getBuiltinVaListKind() const override {
-    return TargetInfo::VoidPtrBuiltinVaList;
-  }
-  bool setCPU(const std::string &Name) override {
-    CSA = llvm::StringSwitch<CSAKind>(Name)
-        .Case("ordered", CSA_ORDERED)
-        .Case("autounit",CSA_AUTOUNIT)
-        .Case("automin", CSA_AUTOMIN)
-        .Case("config0", CSA_CONFIG0)
-        .Case("config1", CSA_CONFIG1)
-        .Default(CSA_NONE);
-    return CSA != CSA_NONE;
-  }
-};
-
-const Builtin::Info CSATargetInfo::BuiltinInfo[] = {
-#define BUILTIN(ID, TYPE, ATTRS) \
-  { #ID, TYPE, ATTRS, nullptr, ALL_LANGUAGES, nullptr },
-#define LIBBUILTIN(ID, TYPE, ATTRS, HEADER) \
-  { #ID, TYPE, ATTRS, HEADER, ALL_LANGUAGES, nullptr },
-#include "clang/Basic/BuiltinsCSA.def"
-};
-#endif
-
-class MSP430TargetInfo : public TargetInfo {
-  static const char *const GCCRegNames[];
-
-public:
-  MSP430TargetInfo(const llvm::Triple &Triple, const TargetOptions &)
-      : TargetInfo(Triple) {
-    TLSSupported = false;
-    IntWidth = 16;
-    IntAlign = 16;
-    LongWidth = 32;
-    LongLongWidth = 64;
-    LongAlign = LongLongAlign = 16;
-    PointerWidth = 16;
-    PointerAlign = 16;
-    SuitableAlign = 16;
-    SizeType = UnsignedInt;
-    IntMaxType = SignedLongLong;
-    IntPtrType = SignedInt;
-    PtrDiffType = SignedInt;
-    SigAtomicType = SignedLong;
-    resetDataLayout("e-m:e-p:16:16-i32:16-i64:16-f32:16-f64:16-a:8-n8:16-S16");
-  }
-  void getTargetDefines(const LangOptions &Opts,
-                        MacroBuilder &Builder) const override {
-    Builder.defineMacro("MSP430");
-    Builder.defineMacro("__MSP430__");
-    // FIXME: defines for different 'flavours' of MCU
-  }
-  ArrayRef<Builtin::Info> getTargetBuiltins() const override {
-    // FIXME: Implement.
-    return None;
-  }
-  bool hasFeature(StringRef Feature) const override {
-    return Feature == "msp430";
-  }
-  ArrayRef<const char *> getGCCRegNames() const override;
-  ArrayRef<TargetInfo::GCCRegAlias> getGCCRegAliases() const override {
-    // No aliases.
-    return None;
-  }
-  bool validateAsmConstraint(const char *&Name,
-                             TargetInfo::ConstraintInfo &info) const override {
-    // FIXME: implement
-    switch (*Name) {
-    case 'K': // the constant 1
-    case 'L': // constant -1^20 .. 1^19
-    case 'M': // constant 1-4:
-      return true;
-    }
-    // No target constraints for now.
-    return false;
-  }
-  const char *getClobbers() const override {
-    // FIXME: Is this really right?
-    return "";
-  }
-  BuiltinVaListKind getBuiltinVaListKind() const override {
-    // FIXME: implement
-    return TargetInfo::CharPtrBuiltinVaList;
-  }
-};
-
-const char *const MSP430TargetInfo::GCCRegNames[] = {
-    "r0", "r1", "r2",  "r3",  "r4",  "r5",  "r6",  "r7",
-    "r8", "r9", "r10", "r11", "r12", "r13", "r14", "r15"};
-
-ArrayRef<const char *> MSP430TargetInfo::getGCCRegNames() const {
-  return llvm::makeArrayRef(GCCRegNames);
-}
-
-// LLVM and Clang cannot be used directly to output native binaries for
-// target, but is used to compile C code to llvm bitcode with correct
-// type and alignment information.
-//
-// TCE uses the llvm bitcode as input and uses it for generating customized
-// target processor and program binary. TCE co-design environment is
-// publicly available in http://tce.cs.tut.fi
-
-static const unsigned TCEOpenCLAddrSpaceMap[] = {
-    0, // Default
-    3, // opencl_global
-    4, // opencl_local
-    5, // opencl_constant
-    // FIXME: generic has to be added to the target
-    0, // opencl_generic
-    0, // cuda_device
-    0, // cuda_constant
-    0  // cuda_shared
-};
-
-class TCETargetInfo : public TargetInfo {
-public:
-  TCETargetInfo(const llvm::Triple &Triple, const TargetOptions &)
-      : TargetInfo(Triple) {
-    TLSSupported = false;
-    IntWidth = 32;
-    LongWidth = LongLongWidth = 32;
-    PointerWidth = 32;
-    IntAlign = 32;
-    LongAlign = LongLongAlign = 32;
-    PointerAlign = 32;
-    SuitableAlign = 32;
-    SizeType = UnsignedInt;
-    IntMaxType = SignedLong;
-    IntPtrType = SignedInt;
-    PtrDiffType = SignedInt;
-    FloatWidth = 32;
-    FloatAlign = 32;
-    DoubleWidth = 32;
-    DoubleAlign = 32;
-    LongDoubleWidth = 32;
-    LongDoubleAlign = 32;
-    FloatFormat = &llvm::APFloat::IEEEsingle();
-    DoubleFormat = &llvm::APFloat::IEEEsingle();
-    LongDoubleFormat = &llvm::APFloat::IEEEsingle();
-    resetDataLayout("E-p:32:32:32-i1:8:8-i8:8:32-"
-                    "i16:16:32-i32:32:32-i64:32:32-"
-                    "f32:32:32-f64:32:32-v64:32:32-"
-                    "v128:32:32-v256:32:32-v512:32:32-"
-                    "v1024:32:32-a0:0:32-n32");
-    AddrSpaceMap = &TCEOpenCLAddrSpaceMap;
-    UseAddrSpaceMapMangling = true;
-  }
-
-  void getTargetDefines(const LangOptions &Opts,
-                        MacroBuilder &Builder) const override {
-    DefineStd(Builder, "tce", Opts);
-    Builder.defineMacro("__TCE__");
-    Builder.defineMacro("__TCE_V1__");
-  }
-  bool hasFeature(StringRef Feature) const override { return Feature == "tce"; }
-
-  ArrayRef<Builtin::Info> getTargetBuiltins() const override { return None; }
-  const char *getClobbers() const override { return ""; }
-  BuiltinVaListKind getBuiltinVaListKind() const override {
-    return TargetInfo::VoidPtrBuiltinVaList;
-  }
-  ArrayRef<const char *> getGCCRegNames() const override { return None; }
-  bool validateAsmConstraint(const char *&Name,
-                             TargetInfo::ConstraintInfo &info) const override {
-    return true;
-  }
-  ArrayRef<TargetInfo::GCCRegAlias> getGCCRegAliases() const override {
-    return None;
-  }
-};
-
-class TCELETargetInfo : public TCETargetInfo {
-public:
-  TCELETargetInfo(const llvm::Triple &Triple, const TargetOptions &Opts)
-      : TCETargetInfo(Triple, Opts) {
-    BigEndian = false;
-
-    resetDataLayout("e-p:32:32:32-i1:8:8-i8:8:32-"
-                    "i16:16:32-i32:32:32-i64:32:32-"
-                    "f32:32:32-f64:32:32-v64:32:32-"
-                    "v128:32:32-v256:32:32-v512:32:32-"
-                    "v1024:32:32-a0:0:32-n32");
-
-  }
-
-  virtual void getTargetDefines(const LangOptions &Opts,
-                                MacroBuilder &Builder) const {
-    DefineStd(Builder, "tcele", Opts);
-    Builder.defineMacro("__TCE__");
-    Builder.defineMacro("__TCE_V1__");
-    Builder.defineMacro("__TCELE__");
-    Builder.defineMacro("__TCELE_V1__");
-  }
-
-};
-
-class BPFTargetInfo : public TargetInfo {
-public:
-  BPFTargetInfo(const llvm::Triple &Triple, const TargetOptions &)
-      : TargetInfo(Triple) {
-    LongWidth = LongAlign = PointerWidth = PointerAlign = 64;
-    SizeType    = UnsignedLong;
-    PtrDiffType = SignedLong;
-    IntPtrType  = SignedLong;
-    IntMaxType  = SignedLong;
-    Int64Type   = SignedLong;
-    RegParmMax = 5;
-    if (Triple.getArch() == llvm::Triple::bpfeb) {
-      resetDataLayout("E-m:e-p:64:64-i64:64-n32:64-S128");
-    } else {
-      resetDataLayout("e-m:e-p:64:64-i64:64-n32:64-S128");
-    }
-    MaxAtomicPromoteWidth = 64;
-    MaxAtomicInlineWidth = 64;
-    TLSSupported = false;
-  }
-  void getTargetDefines(const LangOptions &Opts,
-                        MacroBuilder &Builder) const override {
-    DefineStd(Builder, "bpf", Opts);
-    Builder.defineMacro("__BPF__");
-  }
-  bool hasFeature(StringRef Feature) const override {
-    return Feature == "bpf";
-  }
-
-  ArrayRef<Builtin::Info> getTargetBuiltins() const override { return None; }
-  const char *getClobbers() const override {
-    return "";
-  }
-  BuiltinVaListKind getBuiltinVaListKind() const override {
-    return TargetInfo::VoidPtrBuiltinVaList;
-  }
-  ArrayRef<const char *> getGCCRegNames() const override {
-    return None;
-  }
-  bool validateAsmConstraint(const char *&Name,
-                             TargetInfo::ConstraintInfo &info) const override {
-    return true;
-  }
-  ArrayRef<TargetInfo::GCCRegAlias> getGCCRegAliases() const override {
-    return None;
-  }
-  CallingConvCheckResult checkCallingConvention(CallingConv CC) const override {
-    switch (CC) {
-      default:
-        return CCCR_Warning;
-      case CC_C:
-      case CC_OpenCLKernel:
-        return CCCR_OK;
-    }
-  }
-};
-
-class Nios2TargetInfo : public TargetInfo {
-  void setDataLayout() {
-    if (BigEndian)
-      resetDataLayout("E-p:32:32:32-i8:8:32-i16:16:32-n32");
-    else
-      resetDataLayout("e-p:32:32:32-i8:8:32-i16:16:32-n32");
-  }
-
-  static const Builtin::Info BuiltinInfo[];
-  std::string CPU;
-  std::string ABI;
-
-public:
-  Nios2TargetInfo(const llvm::Triple &triple, const TargetOptions &opts)
-      : TargetInfo(triple), CPU(opts.CPU), ABI(opts.ABI) {
-    SizeType = UnsignedInt;
-    PtrDiffType = SignedInt;
-    MaxAtomicPromoteWidth = MaxAtomicInlineWidth = 32;
-    setDataLayout();
-  }
-
-  StringRef getABI() const override { return ABI; }
-  bool setABI(const std::string &Name) override {
-    if (Name == "o32" || Name == "eabi") {
-      ABI = Name;
-      return true;
-    }
-    return false;
-  }
-
-  bool setCPU(const std::string &Name) override {
-    if (Name == "nios2r1" || Name == "nios2r2") {
-      CPU = Name;
-      return true;
-    }
-    return false;
-  }
-
-  void getTargetDefines(const LangOptions &Opts,
-                        MacroBuilder &Builder) const override {
-    DefineStd(Builder, "nios2", Opts);
-    DefineStd(Builder, "NIOS2", Opts);
-
-    Builder.defineMacro("__nios2");
-    Builder.defineMacro("__NIOS2");
-    Builder.defineMacro("__nios2__");
-    Builder.defineMacro("__NIOS2__");
-  }
-
-  ArrayRef<Builtin::Info> getTargetBuiltins() const override {
-    return llvm::makeArrayRef(BuiltinInfo, clang::Nios2::LastTSBuiltin -
-                                               Builtin::FirstTSBuiltin);
-  }
-
-  bool isFeatureSupportedByCPU(StringRef Feature, StringRef CPU) const {
-    const bool isR2 = CPU == "nios2r2";
-    return llvm::StringSwitch<bool>(Feature)
-        .Case("nios2r2mandatory", isR2)
-        .Case("nios2r2bmx", isR2)
-        .Case("nios2r2mpx", isR2)
-        .Case("nios2r2cdx", isR2)
-        .Default(false);
-  }
-
-  bool initFeatureMap(llvm::StringMap<bool> &Features,
-                      DiagnosticsEngine &Diags, StringRef CPU,
-                      const std::vector<std::string> &FeatureVec) const override {
-    static const char *allFeatures[] = {
-      "nios2r2mandatory", "nios2r2bmx", "nios2r2mpx", "nios2r2cdx"
-    };
-    for (const char *feature : allFeatures) {
-        Features[feature] = isFeatureSupportedByCPU(feature, CPU);
-    }
-    return true;
-  }
-
-  bool hasFeature(StringRef Feature) const override {
-    return isFeatureSupportedByCPU(Feature, CPU);
-  }
-
-  BuiltinVaListKind getBuiltinVaListKind() const override {
-    return TargetInfo::VoidPtrBuiltinVaList;
-  }
-
-  ArrayRef<const char *> getGCCRegNames() const override {
-    static const char *const GCCRegNames[] = {
-      // CPU register names
-      // Must match second column of GCCRegAliases
-      "r0", "r1", "r2", "r3", "r4", "r5", "r6", "r7", "r8", "r9", "r10",
-      "r11", "r12", "r13", "r14", "r15", "r16", "r17", "r18", "r19", "r20",
-      "r21", "r22", "r23", "r24", "r25", "r26", "r27", "r28", "r29", "r30",
-      "r31",
-      // Floating point register names
-      "ctl0", "ctl1", "ctl2", "ctl3", "ctl4", "ctl5", "ctl6", "ctl7", "ctl8",
-      "ctl9", "ctl10", "ctl11", "ctl12", "ctl13", "ctl14", "ctl15"
-    };
-    return llvm::makeArrayRef(GCCRegNames);
-  }
-
-  bool validateAsmConstraint(const char *&Name,
-                             TargetInfo::ConstraintInfo &Info) const override {
-    switch (*Name) {
-    default:
-      return false;
-
-    case 'r': // CPU registers.
-    case 'd': // Equivalent to "r" unless generating MIPS16 code.
-    case 'y': // Equivalent to "r", backwards compatibility only.
-    case 'f': // floating-point registers.
-    case 'c': // $25 for indirect jumps
-    case 'l': // lo register
-    case 'x': // hilo register pair
-      Info.setAllowsRegister();
-      return true;
-    }
-  }
-
-  const char *getClobbers() const override { return ""; }
-
-  ArrayRef<TargetInfo::GCCRegAlias> getGCCRegAliases() const override {
-    static const TargetInfo::GCCRegAlias aliases[] = {
-        {{"zero"}, "r0"},      {{"at"}, "r1"},          {{"et"}, "r24"},
-        {{"bt"}, "r25"},       {{"gp"}, "r26"},         {{"sp"}, "r27"},
-        {{"fp"}, "r28"},       {{"ea"}, "r29"},         {{"ba"}, "r30"},
-        {{"ra"}, "r31"},       {{"status"}, "ctl0"},    {{"estatus"}, "ctl1"},
-        {{"bstatus"}, "ctl2"}, {{"ienable"}, "ctl3"},   {{"ipending"}, "ctl4"},
-        {{"cpuid"}, "ctl5"},   {{"exception"}, "ctl7"}, {{"pteaddr"}, "ctl8"},
-        {{"tlbacc"}, "ctl9"},  {{"tlbmisc"}, "ctl10"},  {{"badaddr"}, "ctl12"},
-        {{"config"}, "ctl13"}, {{"mpubase"}, "ctl14"},  {{"mpuacc"}, "ctl15"},
-    };
-    return llvm::makeArrayRef(aliases);
-  }
-};
-
-const Builtin::Info Nios2TargetInfo::BuiltinInfo[] = {
-#define BUILTIN(ID, TYPE, ATTRS)                                               \
-  {#ID, TYPE, ATTRS, nullptr, ALL_LANGUAGES, nullptr},
-#define TARGET_BUILTIN(ID, TYPE, ATTRS, FEATURE)                               \
-  {#ID, TYPE, ATTRS, nullptr, ALL_LANGUAGES, FEATURE},
-#include "clang/Basic/BuiltinsNios2.def"
-};
-
-class MipsTargetInfo : public TargetInfo {
-  void setDataLayout() {
-    StringRef Layout;
-
-    if (ABI == "o32")
-      Layout = "m:m-p:32:32-i8:8:32-i16:16:32-i64:64-n32-S64";
-    else if (ABI == "n32")
-      Layout = "m:e-p:32:32-i8:8:32-i16:16:32-i64:64-n32:64-S128";
-    else if (ABI == "n64")
-      Layout = "m:e-i8:8:32-i16:16:32-i64:64-n32:64-S128";
-    else
-      llvm_unreachable("Invalid ABI");
-
-    if (BigEndian)
-      resetDataLayout(("E-" + Layout).str());
-    else
-      resetDataLayout(("e-" + Layout).str());
-  }
-
-
-  static const Builtin::Info BuiltinInfo[];
-  std::string CPU;
-  bool IsMips16;
-  bool IsMicromips;
-  bool IsNan2008;
-  bool IsSingleFloat;
-  bool IsNoABICalls;
-  bool CanUseBSDABICalls;
-  enum MipsFloatABI {
-    HardFloat, SoftFloat
-  } FloatABI;
-  enum DspRevEnum {
-    NoDSP, DSP1, DSP2
-  } DspRev;
-  bool HasMSA;
-  bool DisableMadd4;
-
-protected:
-  bool HasFP64;
-  std::string ABI;
-
-public:
-  MipsTargetInfo(const llvm::Triple &Triple, const TargetOptions &)
-      : TargetInfo(Triple), IsMips16(false), IsMicromips(false),
-        IsNan2008(false), IsSingleFloat(false), IsNoABICalls(false),
-        CanUseBSDABICalls(false), FloatABI(HardFloat), DspRev(NoDSP),
-        HasMSA(false), DisableMadd4(false), HasFP64(false) {
-    TheCXXABI.set(TargetCXXABI::GenericMIPS);
-
-    setABI((getTriple().getArch() == llvm::Triple::mips ||
-            getTriple().getArch() == llvm::Triple::mipsel)
-               ? "o32"
-               : "n64");
-
-    CPU = ABI == "o32" ? "mips32r2" : "mips64r2";
-
-    CanUseBSDABICalls = Triple.getOS() == llvm::Triple::FreeBSD ||
-                        Triple.getOS() == llvm::Triple::OpenBSD;
-  }
-
-  bool isNaN2008Default() const {
-    return CPU == "mips32r6" || CPU == "mips64r6";
-  }
-
-  bool isFP64Default() const {
-    return CPU == "mips32r6" || ABI == "n32" || ABI == "n64" || ABI == "64";
-  }
-
-  bool isNan2008() const override {
-    return IsNan2008;
-  }
-
-  bool processorSupportsGPR64() const {
-    return llvm::StringSwitch<bool>(CPU)
-        .Case("mips3", true)
-        .Case("mips4", true)
-        .Case("mips5", true)
-        .Case("mips64", true)
-        .Case("mips64r2", true)
-        .Case("mips64r3", true)
-        .Case("mips64r5", true)
-        .Case("mips64r6", true)
-        .Case("octeon", true)
-        .Default(false);
-    return false;
-  }
-
-  StringRef getABI() const override { return ABI; }
-  bool setABI(const std::string &Name) override {
-    if (Name == "o32") {
-      setO32ABITypes();
-      ABI = Name;
-      return true;
-    }
-
-    if (Name == "n32") {
-      setN32ABITypes();
-      ABI = Name;
-      return true;
-    }
-    if (Name == "n64") {
-      setN64ABITypes();
-      ABI = Name;
-      return true;
-    }
-    return false;
-  }
-
-  void setO32ABITypes() {
-    Int64Type = SignedLongLong;
-    IntMaxType = Int64Type;
-    LongDoubleFormat = &llvm::APFloat::IEEEdouble();
-    LongDoubleWidth = LongDoubleAlign = 64;
-    LongWidth = LongAlign = 32;
-    MaxAtomicPromoteWidth = MaxAtomicInlineWidth = 32;
-    PointerWidth = PointerAlign = 32;
-    PtrDiffType = SignedInt;
-    SizeType = UnsignedInt;
-    SuitableAlign = 64;
-  }
-
-  void setN32N64ABITypes() {
-    LongDoubleWidth = LongDoubleAlign = 128;
-    LongDoubleFormat = &llvm::APFloat::IEEEquad();
-    if (getTriple().getOS() == llvm::Triple::FreeBSD) {
-      LongDoubleWidth = LongDoubleAlign = 64;
-      LongDoubleFormat = &llvm::APFloat::IEEEdouble();
-    }
-    MaxAtomicPromoteWidth = MaxAtomicInlineWidth = 64;
-    SuitableAlign = 128;
-  }
-
-  void setN64ABITypes() {
-    setN32N64ABITypes();
-    if (getTriple().getOS() == llvm::Triple::OpenBSD) {
-      Int64Type = SignedLongLong;
-    } else {
-      Int64Type = SignedLong;
-    }
-    IntMaxType = Int64Type;
-    LongWidth = LongAlign = 64;
-    PointerWidth = PointerAlign = 64;
-    PtrDiffType = SignedLong;
-    SizeType = UnsignedLong;
-  }
-
-  void setN32ABITypes() {
-    setN32N64ABITypes();
-    Int64Type = SignedLongLong;
-    IntMaxType = Int64Type;
-    LongWidth = LongAlign = 32;
-    PointerWidth = PointerAlign = 32;
-    PtrDiffType = SignedInt;
-    SizeType = UnsignedInt;
-  }
-
-  bool setCPU(const std::string &Name) override {
-    CPU = Name;
-    return llvm::StringSwitch<bool>(Name)
-        .Case("mips1", true)
-        .Case("mips2", true)
-        .Case("mips3", true)
-        .Case("mips4", true)
-        .Case("mips5", true)
-        .Case("mips32", true)
-        .Case("mips32r2", true)
-        .Case("mips32r3", true)
-        .Case("mips32r5", true)
-        .Case("mips32r6", true)
-        .Case("mips64", true)
-        .Case("mips64r2", true)
-        .Case("mips64r3", true)
-        .Case("mips64r5", true)
-        .Case("mips64r6", true)
-        .Case("octeon", true)
-        .Case("p5600", true)
-        .Default(false);
-  }
-  const std::string& getCPU() const { return CPU; }
-  bool
-  initFeatureMap(llvm::StringMap<bool> &Features, DiagnosticsEngine &Diags,
-                 StringRef CPU,
-                 const std::vector<std::string> &FeaturesVec) const override {
-    if (CPU.empty())
-      CPU = getCPU();
-    if (CPU == "octeon")
-      Features["mips64r2"] = Features["cnmips"] = true;
-    else
-      Features[CPU] = true;
-    return TargetInfo::initFeatureMap(Features, Diags, CPU, FeaturesVec);
-  }
-
-  void getTargetDefines(const LangOptions &Opts,
-                        MacroBuilder &Builder) const override {
-    if (BigEndian) {
-      DefineStd(Builder, "MIPSEB", Opts);
-      Builder.defineMacro("_MIPSEB");
-    } else {
-      DefineStd(Builder, "MIPSEL", Opts);
-      Builder.defineMacro("_MIPSEL");
-    }
-
-    Builder.defineMacro("__mips__");
-    Builder.defineMacro("_mips");
-    if (Opts.GNUMode)
-      Builder.defineMacro("mips");
-
-    if (ABI == "o32") {
-      Builder.defineMacro("__mips", "32");
-      Builder.defineMacro("_MIPS_ISA", "_MIPS_ISA_MIPS32");
-    } else {
-      Builder.defineMacro("__mips", "64");
-      Builder.defineMacro("__mips64");
-      Builder.defineMacro("__mips64__");
-      Builder.defineMacro("_MIPS_ISA", "_MIPS_ISA_MIPS64");
-    }
-
-    const std::string ISARev = llvm::StringSwitch<std::string>(getCPU())
-                                   .Cases("mips32", "mips64", "1")
-                                   .Cases("mips32r2", "mips64r2", "2")
-                                   .Cases("mips32r3", "mips64r3", "3")
-                                   .Cases("mips32r5", "mips64r5", "5")
-                                   .Cases("mips32r6", "mips64r6", "6")
-                                   .Default("");
-    if (!ISARev.empty())
-      Builder.defineMacro("__mips_isa_rev", ISARev);
-
-    if (ABI == "o32") {
-      Builder.defineMacro("__mips_o32");
-      Builder.defineMacro("_ABIO32", "1");
-      Builder.defineMacro("_MIPS_SIM", "_ABIO32");
-    } else if (ABI == "n32") {
-      Builder.defineMacro("__mips_n32");
-      Builder.defineMacro("_ABIN32", "2");
-      Builder.defineMacro("_MIPS_SIM", "_ABIN32");
-    } else if (ABI == "n64") {
-      Builder.defineMacro("__mips_n64");
-      Builder.defineMacro("_ABI64", "3");
-      Builder.defineMacro("_MIPS_SIM", "_ABI64");
-    } else
-      llvm_unreachable("Invalid ABI.");
-
-    if (!IsNoABICalls) {
-      Builder.defineMacro("__mips_abicalls");
-      if (CanUseBSDABICalls)
-        Builder.defineMacro("__ABICALLS__");
-    }
-
-    Builder.defineMacro("__REGISTER_PREFIX__", "");
-
-    switch (FloatABI) {
-    case HardFloat:
-      Builder.defineMacro("__mips_hard_float", Twine(1));
-      break;
-    case SoftFloat:
-      Builder.defineMacro("__mips_soft_float", Twine(1));
-      break;
-    }
-
-    if (IsSingleFloat)
-      Builder.defineMacro("__mips_single_float", Twine(1));
-
-    Builder.defineMacro("__mips_fpr", HasFP64 ? Twine(64) : Twine(32));
-    Builder.defineMacro("_MIPS_FPSET",
-                        Twine(32 / (HasFP64 || IsSingleFloat ? 1 : 2)));
-
-    if (IsMips16)
-      Builder.defineMacro("__mips16", Twine(1));
-
-    if (IsMicromips)
-      Builder.defineMacro("__mips_micromips", Twine(1));
-
-    if (IsNan2008)
-      Builder.defineMacro("__mips_nan2008", Twine(1));
-
-    switch (DspRev) {
-    default:
-      break;
-    case DSP1:
-      Builder.defineMacro("__mips_dsp_rev", Twine(1));
-      Builder.defineMacro("__mips_dsp", Twine(1));
-      break;
-    case DSP2:
-      Builder.defineMacro("__mips_dsp_rev", Twine(2));
-      Builder.defineMacro("__mips_dspr2", Twine(1));
-      Builder.defineMacro("__mips_dsp", Twine(1));
-      break;
-    }
-
-    if (HasMSA)
-      Builder.defineMacro("__mips_msa", Twine(1));
-
-    if (DisableMadd4)
-      Builder.defineMacro("__mips_no_madd4", Twine(1));
-
-    Builder.defineMacro("_MIPS_SZPTR", Twine(getPointerWidth(0)));
-    Builder.defineMacro("_MIPS_SZINT", Twine(getIntWidth()));
-    Builder.defineMacro("_MIPS_SZLONG", Twine(getLongWidth()));
-
-    Builder.defineMacro("_MIPS_ARCH", "\"" + CPU + "\"");
-    Builder.defineMacro("_MIPS_ARCH_" + StringRef(CPU).upper());
-
-    // These shouldn't be defined for MIPS-I but there's no need to check
-    // for that since MIPS-I isn't supported.
-    Builder.defineMacro("__GCC_HAVE_SYNC_COMPARE_AND_SWAP_1");
-    Builder.defineMacro("__GCC_HAVE_SYNC_COMPARE_AND_SWAP_2");
-    Builder.defineMacro("__GCC_HAVE_SYNC_COMPARE_AND_SWAP_4");
-
-    // 32-bit MIPS processors don't have the necessary lld/scd instructions
-    // found in 64-bit processors. In the case of O32 on a 64-bit processor,
-    // the instructions exist but using them violates the ABI since they
-    // require 64-bit GPRs and O32 only supports 32-bit GPRs.
-    if (ABI == "n32" || ABI == "n64")
-      Builder.defineMacro("__GCC_HAVE_SYNC_COMPARE_AND_SWAP_8");
-  }
-
-  ArrayRef<Builtin::Info> getTargetBuiltins() const override {
-    return llvm::makeArrayRef(BuiltinInfo,
-                          clang::Mips::LastTSBuiltin - Builtin::FirstTSBuiltin);
-  }
-  bool hasFeature(StringRef Feature) const override {
-    return llvm::StringSwitch<bool>(Feature)
-      .Case("mips", true)
-      .Case("fp64", HasFP64)
-      .Default(false);
-  }
-  BuiltinVaListKind getBuiltinVaListKind() const override {
-    return TargetInfo::VoidPtrBuiltinVaList;
-  }
-  ArrayRef<const char *> getGCCRegNames() const override {
-    static const char *const GCCRegNames[] = {
-      // CPU register names
-      // Must match second column of GCCRegAliases
-      "$0",   "$1",   "$2",   "$3",   "$4",   "$5",   "$6",   "$7",
-      "$8",   "$9",   "$10",  "$11",  "$12",  "$13",  "$14",  "$15",
-      "$16",  "$17",  "$18",  "$19",  "$20",  "$21",  "$22",  "$23",
-      "$24",  "$25",  "$26",  "$27",  "$28",  "$29",  "$30",  "$31",
-      // Floating point register names
-      "$f0",  "$f1",  "$f2",  "$f3",  "$f4",  "$f5",  "$f6",  "$f7",
-      "$f8",  "$f9",  "$f10", "$f11", "$f12", "$f13", "$f14", "$f15",
-      "$f16", "$f17", "$f18", "$f19", "$f20", "$f21", "$f22", "$f23",
-      "$f24", "$f25", "$f26", "$f27", "$f28", "$f29", "$f30", "$f31",
-      // Hi/lo and condition register names
-      "hi",   "lo",   "",     "$fcc0","$fcc1","$fcc2","$fcc3","$fcc4",
-      "$fcc5","$fcc6","$fcc7","$ac1hi","$ac1lo","$ac2hi","$ac2lo",
-      "$ac3hi","$ac3lo",
-      // MSA register names
-      "$w0",  "$w1",  "$w2",  "$w3",  "$w4",  "$w5",  "$w6",  "$w7",
-      "$w8",  "$w9",  "$w10", "$w11", "$w12", "$w13", "$w14", "$w15",
-      "$w16", "$w17", "$w18", "$w19", "$w20", "$w21", "$w22", "$w23",
-      "$w24", "$w25", "$w26", "$w27", "$w28", "$w29", "$w30", "$w31",
-      // MSA control register names
-      "$msair",      "$msacsr", "$msaaccess", "$msasave", "$msamodify",
-      "$msarequest", "$msamap", "$msaunmap"
-    };
-    return llvm::makeArrayRef(GCCRegNames);
-  }
-  bool validateAsmConstraint(const char *&Name,
-                             TargetInfo::ConstraintInfo &Info) const override {
-    switch (*Name) {
-    default:
-      return false;
-    case 'r': // CPU registers.
-    case 'd': // Equivalent to "r" unless generating MIPS16 code.
-    case 'y': // Equivalent to "r", backward compatibility only.
-    case 'f': // floating-point registers.
-    case 'c': // $25 for indirect jumps
-    case 'l': // lo register
-    case 'x': // hilo register pair
-      Info.setAllowsRegister();
-      return true;
-    case 'I': // Signed 16-bit constant
-    case 'J': // Integer 0
-    case 'K': // Unsigned 16-bit constant
-    case 'L': // Signed 32-bit constant, lower 16-bit zeros (for lui)
-    case 'M': // Constants not loadable via lui, addiu, or ori
-    case 'N': // Constant -1 to -65535
-    case 'O': // A signed 15-bit constant
-    case 'P': // A constant between 1 go 65535
-      return true;
-    case 'R': // An address that can be used in a non-macro load or store
-      Info.setAllowsMemory();
-      return true;
-    case 'Z':
-      if (Name[1] == 'C') { // An address usable by ll, and sc.
-        Info.setAllowsMemory();
-        Name++; // Skip over 'Z'.
-        return true;
-      }
-      return false;
-    }
-  }
-
-  std::string convertConstraint(const char *&Constraint) const override {
-    std::string R;
-    switch (*Constraint) {
-    case 'Z': // Two-character constraint; add "^" hint for later parsing.
-      if (Constraint[1] == 'C') {
-        R = std::string("^") + std::string(Constraint, 2);
-        Constraint++;
-        return R;
-      }
-      break;
-    }
-    return TargetInfo::convertConstraint(Constraint);
-  }
-
-  const char *getClobbers() const override {
-    // In GCC, $1 is not widely used in generated code (it's used only in a few
-    // specific situations), so there is no real need for users to add it to
-    // the clobbers list if they want to use it in their inline assembly code.
-    //
-    // In LLVM, $1 is treated as a normal GPR and is always allocatable during
-    // code generation, so using it in inline assembly without adding it to the
-    // clobbers list can cause conflicts between the inline assembly code and
-    // the surrounding generated code.
-    //
-    // Another problem is that LLVM is allowed to choose $1 for inline assembly
-    // operands, which will conflict with the ".set at" assembler option (which
-    // we use only for inline assembly, in order to maintain compatibility with
-    // GCC) and will also conflict with the user's usage of $1.
-    //
-    // The easiest way to avoid these conflicts and keep $1 as an allocatable
-    // register for generated code is to automatically clobber $1 for all inline
-    // assembly code.
-    //
-    // FIXME: We should automatically clobber $1 only for inline assembly code
-    // which actually uses it. This would allow LLVM to use $1 for inline
-    // assembly operands if the user's assembly code doesn't use it.
-    return "~{$1}";
-  }
-
-  bool handleTargetFeatures(std::vector<std::string> &Features,
-                            DiagnosticsEngine &Diags) override {
-    IsMips16 = false;
-    IsMicromips = false;
-    IsNan2008 = isNaN2008Default();
-    IsSingleFloat = false;
-    FloatABI = HardFloat;
-    DspRev = NoDSP;
-    HasFP64 = isFP64Default();
-
-    for (const auto &Feature : Features) {
-      if (Feature == "+single-float")
-        IsSingleFloat = true;
-      else if (Feature == "+soft-float")
-        FloatABI = SoftFloat;
-      else if (Feature == "+mips16")
-        IsMips16 = true;
-      else if (Feature == "+micromips")
-        IsMicromips = true;
-      else if (Feature == "+dsp")
-        DspRev = std::max(DspRev, DSP1);
-      else if (Feature == "+dspr2")
-        DspRev = std::max(DspRev, DSP2);
-      else if (Feature == "+msa")
-        HasMSA = true;
-      else if (Feature == "+nomadd4")
-        DisableMadd4 = true;
-      else if (Feature == "+fp64")
-        HasFP64 = true;
-      else if (Feature == "-fp64")
-        HasFP64 = false;
-      else if (Feature == "+nan2008")
-        IsNan2008 = true;
-      else if (Feature == "-nan2008")
-        IsNan2008 = false;
-      else if (Feature == "+noabicalls")
-        IsNoABICalls = true;
-    }
-
-    setDataLayout();
-
-    return true;
-  }
-
-  int getEHDataRegisterNumber(unsigned RegNo) const override {
-    if (RegNo == 0) return 4;
-    if (RegNo == 1) return 5;
-    return -1;
-  }
-
-  bool isCLZForZeroUndef() const override { return false; }
-
-  ArrayRef<TargetInfo::GCCRegAlias> getGCCRegAliases() const override {
-    static const TargetInfo::GCCRegAlias O32RegAliases[] = {
-        {{"at"}, "$1"},  {{"v0"}, "$2"},         {{"v1"}, "$3"},
-        {{"a0"}, "$4"},  {{"a1"}, "$5"},         {{"a2"}, "$6"},
-        {{"a3"}, "$7"},  {{"t0"}, "$8"},         {{"t1"}, "$9"},
-        {{"t2"}, "$10"}, {{"t3"}, "$11"},        {{"t4"}, "$12"},
-        {{"t5"}, "$13"}, {{"t6"}, "$14"},        {{"t7"}, "$15"},
-        {{"s0"}, "$16"}, {{"s1"}, "$17"},        {{"s2"}, "$18"},
-        {{"s3"}, "$19"}, {{"s4"}, "$20"},        {{"s5"}, "$21"},
-        {{"s6"}, "$22"}, {{"s7"}, "$23"},        {{"t8"}, "$24"},
-        {{"t9"}, "$25"}, {{"k0"}, "$26"},        {{"k1"}, "$27"},
-        {{"gp"}, "$28"}, {{"sp", "$sp"}, "$29"}, {{"fp", "$fp"}, "$30"},
-        {{"ra"}, "$31"}};
-    static const TargetInfo::GCCRegAlias NewABIRegAliases[] = {
-        {{"at"}, "$1"},  {{"v0"}, "$2"},         {{"v1"}, "$3"},
-        {{"a0"}, "$4"},  {{"a1"}, "$5"},         {{"a2"}, "$6"},
-        {{"a3"}, "$7"},  {{"a4"}, "$8"},         {{"a5"}, "$9"},
-        {{"a6"}, "$10"}, {{"a7"}, "$11"},        {{"t0"}, "$12"},
-        {{"t1"}, "$13"}, {{"t2"}, "$14"},        {{"t3"}, "$15"},
-        {{"s0"}, "$16"}, {{"s1"}, "$17"},        {{"s2"}, "$18"},
-        {{"s3"}, "$19"}, {{"s4"}, "$20"},        {{"s5"}, "$21"},
-        {{"s6"}, "$22"}, {{"s7"}, "$23"},        {{"t8"}, "$24"},
-        {{"t9"}, "$25"}, {{"k0"}, "$26"},        {{"k1"}, "$27"},
-        {{"gp"}, "$28"}, {{"sp", "$sp"}, "$29"}, {{"fp", "$fp"}, "$30"},
-        {{"ra"}, "$31"}};
-    if (ABI == "o32")
-      return llvm::makeArrayRef(O32RegAliases);
-    return llvm::makeArrayRef(NewABIRegAliases);
-  }
-
-  bool hasInt128Type() const override {
-    return ABI == "n32" || ABI == "n64";
-  }
-
-  bool validateTarget(DiagnosticsEngine &Diags) const override {
-    // FIXME: It's valid to use O32 on a 64-bit CPU but the backend can't handle
-    //        this yet. It's better to fail here than on the backend assertion.
-    if (processorSupportsGPR64() && ABI == "o32") {
-      Diags.Report(diag::err_target_unsupported_abi) << ABI << CPU;
-      return false;
-    }
-
-    // 64-bit ABI's require 64-bit CPU's.
-    if (!processorSupportsGPR64() && (ABI == "n32" || ABI == "n64")) {
-      Diags.Report(diag::err_target_unsupported_abi) << ABI << CPU;
-      return false;
-    }
-
-    // FIXME: It's valid to use O32 on a mips64/mips64el triple but the backend
-    //        can't handle this yet. It's better to fail here than on the
-    //        backend assertion.
-    if ((getTriple().getArch() == llvm::Triple::mips64 ||
-         getTriple().getArch() == llvm::Triple::mips64el) &&
-        ABI == "o32") {
-      Diags.Report(diag::err_target_unsupported_abi_for_triple)
-          << ABI << getTriple().str();
-      return false;
-    }
-=======
->>>>>>> 0e95ba0d
 
   if (!Opts.MicrosoftExt) {
     // Provide macros for all the calling convention keywords.  Provide both
