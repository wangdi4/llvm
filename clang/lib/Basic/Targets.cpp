--- conflicted
+++ resolved
@@ -3916,14 +3916,11 @@
   MCUX86_32TargetInfo(const llvm::Triple &Triple) : X86_32TargetInfo(Triple) {
     LongDoubleWidth = 64;
     LongDoubleFormat = &llvm::APFloat::IEEEdouble;
-<<<<<<< HEAD
 #if INTEL_CUSTOMIZATION
     DataLayoutString =
       "e-m:e-p:32:32-i64:32-f64:32-f128:32-n8:16:32-a:0:32-S32";
 #endif // INTEL_CUSTOMIZATION
-=======
     UserLabelPrefix = "";
->>>>>>> 93a546a3
   }
 
   CallingConvCheckResult checkCallingConvention(CallingConv CC) const override {
