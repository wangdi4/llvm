--- conflicted
+++ resolved
@@ -7058,14 +7058,12 @@
       return new ARMbeTargetInfo(Triple);
     }
 
-<<<<<<< HEAD
   case llvm::Triple::lpu:
     return new LinuxTargetInfo<LPUTargetInfo>(Triple);
-=======
+
   case llvm::Triple::bpfeb:
   case llvm::Triple::bpfel:
     return new BPFTargetInfo(Triple);
->>>>>>> 35cfbd79
 
   case llvm::Triple::msp430:
     return new MSP430TargetInfo(Triple);
