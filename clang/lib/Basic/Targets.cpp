//===--- Targets.cpp - Implement target feature support -------------------===//
//
//                     The LLVM Compiler Infrastructure
//
// This file is distributed under the University of Illinois Open Source
// License. See LICENSE.TXT for details.
//
//===----------------------------------------------------------------------===//
//
// This file implements construction of a TargetInfo object from a
// target triple.
//
//===----------------------------------------------------------------------===//

#include "clang/Basic/Builtins.h"
#include "clang/Basic/Cuda.h"
#include "clang/Basic/Diagnostic.h"
#include "clang/Basic/LangOptions.h"
#include "clang/Basic/MacroBuilder.h"
#include "clang/Basic/TargetBuiltins.h"
#include "clang/Basic/TargetInfo.h"
#include "clang/Basic/TargetOptions.h"
#include "clang/Basic/Version.h"
#include "clang/Frontend/CodeGenOptions.h"
#include "llvm/ADT/APFloat.h"
#include "llvm/ADT/STLExtras.h"
#include "llvm/ADT/StringExtras.h"
#include "llvm/ADT/StringRef.h"
#include "llvm/ADT/StringSwitch.h"
#include "llvm/ADT/Triple.h"
#include "llvm/MC/MCSectionMachO.h"
#include "llvm/Support/ErrorHandling.h"
#include "llvm/Support/TargetParser.h"
#include <algorithm>
#include <memory>

using namespace clang;

//===----------------------------------------------------------------------===//
//  Common code shared among targets.
//===----------------------------------------------------------------------===//

/// DefineStd - Define a macro name and standard variants.  For example if
/// MacroName is "unix", then this will define "__unix", "__unix__", and "unix"
/// when in GNU mode.
static void DefineStd(MacroBuilder &Builder, StringRef MacroName,
                      const LangOptions &Opts) {
  assert(MacroName[0] != '_' && "Identifier should be in the user's namespace");

  // If in GNU mode (e.g. -std=gnu99 but not -std=c99) define the raw identifier
  // in the user's namespace.
  if (Opts.GNUMode)
    Builder.defineMacro(MacroName);

  // Define __unix.
  Builder.defineMacro("__" + MacroName);

  // Define __unix__.
  Builder.defineMacro("__" + MacroName + "__");
}

static void defineCPUMacros(MacroBuilder &Builder, StringRef CPUName,
                            bool Tuning = true) {
  Builder.defineMacro("__" + CPUName);
  Builder.defineMacro("__" + CPUName + "__");
  if (Tuning)
    Builder.defineMacro("__tune_" + CPUName + "__");
}

static TargetInfo *AllocateTarget(const llvm::Triple &Triple,
                                  const TargetOptions &Opts);

//===----------------------------------------------------------------------===//
// Defines specific to certain operating systems.
//===----------------------------------------------------------------------===//

namespace {
template<typename TgtInfo>
class OSTargetInfo : public TgtInfo {
protected:
  virtual void getOSDefines(const LangOptions &Opts, const llvm::Triple &Triple,
                            MacroBuilder &Builder) const=0;
public:
  OSTargetInfo(const llvm::Triple &Triple, const TargetOptions &Opts)
      : TgtInfo(Triple, Opts) {}
  void getTargetDefines(const LangOptions &Opts,
                        MacroBuilder &Builder) const override {
    TgtInfo::getTargetDefines(Opts, Builder);
    getOSDefines(Opts, TgtInfo::getTriple(), Builder);
  }

};

// CloudABI Target
template <typename Target>
class CloudABITargetInfo : public OSTargetInfo<Target> {
protected:
  void getOSDefines(const LangOptions &Opts, const llvm::Triple &Triple,
                    MacroBuilder &Builder) const override {
    Builder.defineMacro("__CloudABI__");
    Builder.defineMacro("__ELF__");

    // CloudABI uses ISO/IEC 10646:2012 for wchar_t, char16_t and char32_t.
    Builder.defineMacro("__STDC_ISO_10646__", "201206L");
    Builder.defineMacro("__STDC_UTF_16__");
    Builder.defineMacro("__STDC_UTF_32__");
  }

public:
  CloudABITargetInfo(const llvm::Triple &Triple, const TargetOptions &Opts)
      : OSTargetInfo<Target>(Triple, Opts) {}
};

static void getDarwinDefines(MacroBuilder &Builder, const LangOptions &Opts,
                             const llvm::Triple &Triple,
                             StringRef &PlatformName,
                             VersionTuple &PlatformMinVersion) {
  Builder.defineMacro("__APPLE_CC__", "6000");
  Builder.defineMacro("__APPLE__");
  Builder.defineMacro("__STDC_NO_THREADS__");
  Builder.defineMacro("OBJC_NEW_PROPERTIES");
  // AddressSanitizer doesn't play well with source fortification, which is on
  // by default on Darwin.
  if (Opts.Sanitize.has(SanitizerKind::Address))
    Builder.defineMacro("_FORTIFY_SOURCE", "0");

  // Darwin defines __weak, __strong, and __unsafe_unretained even in C mode.
  if (!Opts.ObjC1) {
    // __weak is always defined, for use in blocks and with objc pointers.
    Builder.defineMacro("__weak", "__attribute__((objc_gc(weak)))");
    Builder.defineMacro("__strong", "");
    Builder.defineMacro("__unsafe_unretained", "");
  }

  if (Opts.Static)
    Builder.defineMacro("__STATIC__");
  else
    Builder.defineMacro("__DYNAMIC__");

  if (Opts.POSIXThreads)
    Builder.defineMacro("_REENTRANT");

  // Get the platform type and version number from the triple.
  unsigned Maj, Min, Rev;
  if (Triple.isMacOSX()) {
    Triple.getMacOSXVersion(Maj, Min, Rev);
    PlatformName = "macos";
  } else {
    Triple.getOSVersion(Maj, Min, Rev);
    PlatformName = llvm::Triple::getOSTypeName(Triple.getOS());
  }

  // If -target arch-pc-win32-macho option specified, we're
  // generating code for Win32 ABI. No need to emit
  // __ENVIRONMENT_XX_OS_VERSION_MIN_REQUIRED__.
  if (PlatformName == "win32") {
    PlatformMinVersion = VersionTuple(Maj, Min, Rev);
    return;
  }

  // Set the appropriate OS version define.
  if (Triple.isiOS()) {
    assert(Maj < 100 && Min < 100 && Rev < 100 && "Invalid version!");
    char Str[7];
    if (Maj < 10) {
      Str[0] = '0' + Maj;
      Str[1] = '0' + (Min / 10);
      Str[2] = '0' + (Min % 10);
      Str[3] = '0' + (Rev / 10);
      Str[4] = '0' + (Rev % 10);
      Str[5] = '\0';
    } else {
      // Handle versions >= 10.
      Str[0] = '0' + (Maj / 10);
      Str[1] = '0' + (Maj % 10);
      Str[2] = '0' + (Min / 10);
      Str[3] = '0' + (Min % 10);
      Str[4] = '0' + (Rev / 10);
      Str[5] = '0' + (Rev % 10);
      Str[6] = '\0';
    }
    if (Triple.isTvOS())
      Builder.defineMacro("__ENVIRONMENT_TV_OS_VERSION_MIN_REQUIRED__", Str);
    else
      Builder.defineMacro("__ENVIRONMENT_IPHONE_OS_VERSION_MIN_REQUIRED__",
                          Str);

  } else if (Triple.isWatchOS()) {
    assert(Maj < 10 && Min < 100 && Rev < 100 && "Invalid version!");
    char Str[6];
    Str[0] = '0' + Maj;
    Str[1] = '0' + (Min / 10);
    Str[2] = '0' + (Min % 10);
    Str[3] = '0' + (Rev / 10);
    Str[4] = '0' + (Rev % 10);
    Str[5] = '\0';
    Builder.defineMacro("__ENVIRONMENT_WATCH_OS_VERSION_MIN_REQUIRED__", Str);
  } else if (Triple.isMacOSX()) {
    // Note that the Driver allows versions which aren't representable in the
    // define (because we only get a single digit for the minor and micro
    // revision numbers). So, we limit them to the maximum representable
    // version.
    assert(Maj < 100 && Min < 100 && Rev < 100 && "Invalid version!");
    char Str[7];
    if (Maj < 10 || (Maj == 10 && Min < 10)) {
      Str[0] = '0' + (Maj / 10);
      Str[1] = '0' + (Maj % 10);
      Str[2] = '0' + std::min(Min, 9U);
      Str[3] = '0' + std::min(Rev, 9U);
      Str[4] = '\0';
    } else {
      // Handle versions > 10.9.
      Str[0] = '0' + (Maj / 10);
      Str[1] = '0' + (Maj % 10);
      Str[2] = '0' + (Min / 10);
      Str[3] = '0' + (Min % 10);
      Str[4] = '0' + (Rev / 10);
      Str[5] = '0' + (Rev % 10);
      Str[6] = '\0';
    }
    Builder.defineMacro("__ENVIRONMENT_MAC_OS_X_VERSION_MIN_REQUIRED__", Str);
  }

  // Tell users about the kernel if there is one.
  if (Triple.isOSDarwin())
    Builder.defineMacro("__MACH__");

  // The Watch ABI uses Dwarf EH.
  if(Triple.isWatchABI())
    Builder.defineMacro("__ARM_DWARF_EH__");

  PlatformMinVersion = VersionTuple(Maj, Min, Rev);
}

template<typename Target>
class DarwinTargetInfo : public OSTargetInfo<Target> {
protected:
  void getOSDefines(const LangOptions &Opts, const llvm::Triple &Triple,
                    MacroBuilder &Builder) const override {
    getDarwinDefines(Builder, Opts, Triple, this->PlatformName,
                     this->PlatformMinVersion);
  }

public:
  DarwinTargetInfo(const llvm::Triple &Triple, const TargetOptions &Opts)
      : OSTargetInfo<Target>(Triple, Opts) {
    // By default, no TLS, and we whitelist permitted architecture/OS
    // combinations.
    this->TLSSupported = false;

    if (Triple.isMacOSX())
      this->TLSSupported = !Triple.isMacOSXVersionLT(10, 7);
    else if (Triple.isiOS()) {
      // 64-bit iOS supported it from 8 onwards, 32-bit from 9 onwards.
      if (Triple.getArch() == llvm::Triple::x86_64 ||
          Triple.getArch() == llvm::Triple::aarch64)
        this->TLSSupported = !Triple.isOSVersionLT(8);
      else if (Triple.getArch() == llvm::Triple::x86 ||
               Triple.getArch() == llvm::Triple::arm ||
               Triple.getArch() == llvm::Triple::thumb)
        this->TLSSupported = !Triple.isOSVersionLT(9);
    } else if (Triple.isWatchOS())
      this->TLSSupported = !Triple.isOSVersionLT(2);

    this->MCountName = "\01mcount";
  }

  std::string isValidSectionSpecifier(StringRef SR) const override {
    // Let MCSectionMachO validate this.
    StringRef Segment, Section;
    unsigned TAA, StubSize;
    bool HasTAA;
    return llvm::MCSectionMachO::ParseSectionSpecifier(SR, Segment, Section,
                                                       TAA, HasTAA, StubSize);
  }

  const char *getStaticInitSectionSpecifier() const override {
    // FIXME: We should return 0 when building kexts.
    return "__TEXT,__StaticInit,regular,pure_instructions";
  }

  /// Darwin does not support protected visibility.  Darwin's "default"
  /// is very similar to ELF's "protected";  Darwin requires a "weak"
  /// attribute on declarations that can be dynamically replaced.
  bool hasProtectedVisibility() const override {
    return false;
  }

  unsigned getExnObjectAlignment() const override {
    // The alignment of an exception object is 8-bytes for darwin since
    // libc++abi doesn't declare _Unwind_Exception with __attribute__((aligned))
    // and therefore doesn't guarantee 16-byte alignment.
    return  64;
  }
};


// DragonFlyBSD Target
template<typename Target>
class DragonFlyBSDTargetInfo : public OSTargetInfo<Target> {
protected:
  void getOSDefines(const LangOptions &Opts, const llvm::Triple &Triple,
                    MacroBuilder &Builder) const override {
    // DragonFly defines; list based off of gcc output
    Builder.defineMacro("__DragonFly__");
    Builder.defineMacro("__DragonFly_cc_version", "100001");
    Builder.defineMacro("__ELF__");
    Builder.defineMacro("__KPRINTF_ATTRIBUTE__");
    Builder.defineMacro("__tune_i386__");
    DefineStd(Builder, "unix", Opts);
  }
public:
  DragonFlyBSDTargetInfo(const llvm::Triple &Triple, const TargetOptions &Opts)
      : OSTargetInfo<Target>(Triple, Opts) {
    switch (Triple.getArch()) {
    default:
    case llvm::Triple::x86:
    case llvm::Triple::x86_64:
      this->MCountName = ".mcount";
      break;
    }
  }
};

#ifndef FREEBSD_CC_VERSION
#define FREEBSD_CC_VERSION 0U
#endif

// FreeBSD Target
template<typename Target>
class FreeBSDTargetInfo : public OSTargetInfo<Target> {
protected:
  void getOSDefines(const LangOptions &Opts, const llvm::Triple &Triple,
                    MacroBuilder &Builder) const override {
    // FreeBSD defines; list based off of gcc output

    unsigned Release = Triple.getOSMajorVersion();
    if (Release == 0U)
      Release = 8U;
    unsigned CCVersion = FREEBSD_CC_VERSION;
    if (CCVersion == 0U)
      CCVersion = Release * 100000U + 1U;

    Builder.defineMacro("__FreeBSD__", Twine(Release));
    Builder.defineMacro("__FreeBSD_cc_version", Twine(CCVersion));
    Builder.defineMacro("__KPRINTF_ATTRIBUTE__");
    DefineStd(Builder, "unix", Opts);
    Builder.defineMacro("__ELF__");

    // On FreeBSD, wchar_t contains the number of the code point as
    // used by the character set of the locale. These character sets are
    // not necessarily a superset of ASCII.
    //
    // FIXME: This is wrong; the macro refers to the numerical values
    // of wchar_t *literals*, which are not locale-dependent. However,
    // FreeBSD systems apparently depend on us getting this wrong, and
    // setting this to 1 is conforming even if all the basic source
    // character literals have the same encoding as char and wchar_t.
    Builder.defineMacro("__STDC_MB_MIGHT_NEQ_WC__", "1");
  }
public:
  FreeBSDTargetInfo(const llvm::Triple &Triple, const TargetOptions &Opts)
      : OSTargetInfo<Target>(Triple, Opts) {
    switch (Triple.getArch()) {
    default:
    case llvm::Triple::x86:
    case llvm::Triple::x86_64:
      this->MCountName = ".mcount";
      break;
    case llvm::Triple::mips:
    case llvm::Triple::mipsel:
    case llvm::Triple::ppc:
    case llvm::Triple::ppc64:
    case llvm::Triple::ppc64le:
      this->MCountName = "_mcount";
      break;
    case llvm::Triple::arm:
      this->MCountName = "__mcount";
      break;
    }
  }
};

// GNU/kFreeBSD Target
template<typename Target>
class KFreeBSDTargetInfo : public OSTargetInfo<Target> {
protected:
  void getOSDefines(const LangOptions &Opts, const llvm::Triple &Triple,
                    MacroBuilder &Builder) const override {
    // GNU/kFreeBSD defines; list based off of gcc output

    DefineStd(Builder, "unix", Opts);
    Builder.defineMacro("__FreeBSD_kernel__");
    Builder.defineMacro("__GLIBC__");
    Builder.defineMacro("__ELF__");
    if (Opts.POSIXThreads)
      Builder.defineMacro("_REENTRANT");
    if (Opts.CPlusPlus)
      Builder.defineMacro("_GNU_SOURCE");
  }
public:
  KFreeBSDTargetInfo(const llvm::Triple &Triple, const TargetOptions &Opts)
      : OSTargetInfo<Target>(Triple, Opts) {}
};

// Haiku Target
template<typename Target>
class HaikuTargetInfo : public OSTargetInfo<Target> {
protected:
  void getOSDefines(const LangOptions &Opts, const llvm::Triple &Triple,
                    MacroBuilder &Builder) const override {
    // Haiku defines; list based off of gcc output
    Builder.defineMacro("__HAIKU__");
    Builder.defineMacro("__ELF__");
    DefineStd(Builder, "unix", Opts);
  }
public:
  HaikuTargetInfo(const llvm::Triple &Triple, const TargetOptions &Opts)
      : OSTargetInfo<Target>(Triple, Opts) {
    this->SizeType = TargetInfo::UnsignedLong;
    this->IntPtrType = TargetInfo::SignedLong;
    this->PtrDiffType = TargetInfo::SignedLong;
    this->ProcessIDType = TargetInfo::SignedLong;
    this->TLSSupported = false;

  }
};

// Minix Target
template<typename Target>
class MinixTargetInfo : public OSTargetInfo<Target> {
protected:
  void getOSDefines(const LangOptions &Opts, const llvm::Triple &Triple,
                    MacroBuilder &Builder) const override {
    // Minix defines

    Builder.defineMacro("__minix", "3");
    Builder.defineMacro("_EM_WSIZE", "4");
    Builder.defineMacro("_EM_PSIZE", "4");
    Builder.defineMacro("_EM_SSIZE", "2");
    Builder.defineMacro("_EM_LSIZE", "4");
    Builder.defineMacro("_EM_FSIZE", "4");
    Builder.defineMacro("_EM_DSIZE", "8");
    Builder.defineMacro("__ELF__");
    DefineStd(Builder, "unix", Opts);
  }
public:
  MinixTargetInfo(const llvm::Triple &Triple, const TargetOptions &Opts)
      : OSTargetInfo<Target>(Triple, Opts) {}
};

// Linux target
template<typename Target>
class LinuxTargetInfo : public OSTargetInfo<Target> {
protected:
  void getOSDefines(const LangOptions &Opts, const llvm::Triple &Triple,
                    MacroBuilder &Builder) const override {
    // Linux defines; list based off of gcc output
    DefineStd(Builder, "unix", Opts);
    DefineStd(Builder, "linux", Opts);
    Builder.defineMacro("__gnu_linux__");
    Builder.defineMacro("__ELF__");
    if (Triple.isAndroid()) {
      Builder.defineMacro("__ANDROID__", "1");
      unsigned Maj, Min, Rev;
      Triple.getEnvironmentVersion(Maj, Min, Rev);
      this->PlatformName = "android";
      this->PlatformMinVersion = VersionTuple(Maj, Min, Rev);
      if (Maj)
        Builder.defineMacro("__ANDROID_API__", Twine(Maj));
    }
    if (Opts.POSIXThreads)
      Builder.defineMacro("_REENTRANT");
    if (Opts.CPlusPlus)
      Builder.defineMacro("_GNU_SOURCE");
    if (this->HasFloat128)
      Builder.defineMacro("__FLOAT128__");
  }
public:
  LinuxTargetInfo(const llvm::Triple &Triple, const TargetOptions &Opts)
      : OSTargetInfo<Target>(Triple, Opts) {
    this->WIntType = TargetInfo::UnsignedInt;

    switch (Triple.getArch()) {
    default:
      break;
    case llvm::Triple::ppc:
    case llvm::Triple::ppc64:
    case llvm::Triple::ppc64le:
      this->MCountName = "_mcount";
      break;
    case llvm::Triple::x86:
    case llvm::Triple::x86_64:
    case llvm::Triple::systemz:
      this->HasFloat128 = true;
      break;
    }
  }

  const char *getStaticInitSectionSpecifier() const override {
    return ".text.startup";
  }
};

// NetBSD Target
template<typename Target>
class NetBSDTargetInfo : public OSTargetInfo<Target> {
protected:
  void getOSDefines(const LangOptions &Opts, const llvm::Triple &Triple,
                    MacroBuilder &Builder) const override {
    // NetBSD defines; list based off of gcc output
    Builder.defineMacro("__NetBSD__");
    Builder.defineMacro("__unix__");
    Builder.defineMacro("__ELF__");
    if (Opts.POSIXThreads)
      Builder.defineMacro("_REENTRANT");

    switch (Triple.getArch()) {
    default:
      break;
    case llvm::Triple::arm:
    case llvm::Triple::armeb:
    case llvm::Triple::thumb:
    case llvm::Triple::thumbeb:
      Builder.defineMacro("__ARM_DWARF_EH__");
      break;
    }
  }
public:
  NetBSDTargetInfo(const llvm::Triple &Triple, const TargetOptions &Opts)
      : OSTargetInfo<Target>(Triple, Opts) {
    this->MCountName = "_mcount";
  }
};

// OpenBSD Target
template<typename Target>
class OpenBSDTargetInfo : public OSTargetInfo<Target> {
protected:
  void getOSDefines(const LangOptions &Opts, const llvm::Triple &Triple,
                    MacroBuilder &Builder) const override {
    // OpenBSD defines; list based off of gcc output

    Builder.defineMacro("__OpenBSD__");
    DefineStd(Builder, "unix", Opts);
    Builder.defineMacro("__ELF__");
    if (Opts.POSIXThreads)
      Builder.defineMacro("_REENTRANT");
    if (this->HasFloat128)
      Builder.defineMacro("__FLOAT128__");
  }
public:
  OpenBSDTargetInfo(const llvm::Triple &Triple, const TargetOptions &Opts)
      : OSTargetInfo<Target>(Triple, Opts) {
    this->TLSSupported = false;

      switch (Triple.getArch()) {
        case llvm::Triple::x86:
        case llvm::Triple::x86_64:
          this->HasFloat128 = true;
          // FALLTHROUGH
        default:
          this->MCountName = "__mcount";
          break;
        case llvm::Triple::mips64:
        case llvm::Triple::mips64el:
        case llvm::Triple::ppc:
        case llvm::Triple::sparcv9:
          this->MCountName = "_mcount";
          break;
      }
  }
};

// Bitrig Target
template<typename Target>
class BitrigTargetInfo : public OSTargetInfo<Target> {
protected:
  void getOSDefines(const LangOptions &Opts, const llvm::Triple &Triple,
                    MacroBuilder &Builder) const override {
    // Bitrig defines; list based off of gcc output

    Builder.defineMacro("__Bitrig__");
    DefineStd(Builder, "unix", Opts);
    Builder.defineMacro("__ELF__");
    if (Opts.POSIXThreads)
      Builder.defineMacro("_REENTRANT");

    switch (Triple.getArch()) {
    default:
      break;
    case llvm::Triple::arm:
    case llvm::Triple::armeb:
    case llvm::Triple::thumb:
    case llvm::Triple::thumbeb:
      Builder.defineMacro("__ARM_DWARF_EH__");
      break;
    }
  }
public:
  BitrigTargetInfo(const llvm::Triple &Triple, const TargetOptions &Opts)
      : OSTargetInfo<Target>(Triple, Opts) {
    this->MCountName = "__mcount";
  }
};

// PSP Target
template<typename Target>
class PSPTargetInfo : public OSTargetInfo<Target> {
protected:
  void getOSDefines(const LangOptions &Opts, const llvm::Triple &Triple,
                    MacroBuilder &Builder) const override {
    // PSP defines; list based on the output of the pspdev gcc toolchain.
    Builder.defineMacro("PSP");
    Builder.defineMacro("_PSP");
    Builder.defineMacro("__psp__");
    Builder.defineMacro("__ELF__");
  }
public:
  PSPTargetInfo(const llvm::Triple &Triple) : OSTargetInfo<Target>(Triple) {}
};

// PS3 PPU Target
template<typename Target>
class PS3PPUTargetInfo : public OSTargetInfo<Target> {
protected:
  void getOSDefines(const LangOptions &Opts, const llvm::Triple &Triple,
                    MacroBuilder &Builder) const override {
    // PS3 PPU defines.
    Builder.defineMacro("__PPC__");
    Builder.defineMacro("__PPU__");
    Builder.defineMacro("__CELLOS_LV2__");
    Builder.defineMacro("__ELF__");
    Builder.defineMacro("__LP32__");
    Builder.defineMacro("_ARCH_PPC64");
    Builder.defineMacro("__powerpc64__");
  }
public:
  PS3PPUTargetInfo(const llvm::Triple &Triple, const TargetOptions &Opts)
      : OSTargetInfo<Target>(Triple, Opts) {
    this->LongWidth = this->LongAlign = 32;
    this->PointerWidth = this->PointerAlign = 32;
    this->IntMaxType = TargetInfo::SignedLongLong;
    this->Int64Type = TargetInfo::SignedLongLong;
    this->SizeType = TargetInfo::UnsignedInt;
    this->resetDataLayout("E-m:e-p:32:32-i64:64-n32:64");
  }
};

template <typename Target>
class PS4OSTargetInfo : public OSTargetInfo<Target> {
protected:
  void getOSDefines(const LangOptions &Opts, const llvm::Triple &Triple,
                    MacroBuilder &Builder) const override {
    Builder.defineMacro("__FreeBSD__", "9");
    Builder.defineMacro("__FreeBSD_cc_version", "900001");
    Builder.defineMacro("__KPRINTF_ATTRIBUTE__");
    DefineStd(Builder, "unix", Opts);
    Builder.defineMacro("__ELF__");
    Builder.defineMacro("__ORBIS__");
  }
public:
  PS4OSTargetInfo(const llvm::Triple &Triple, const TargetOptions &Opts)
      : OSTargetInfo<Target>(Triple, Opts) {
    this->WCharType = this->UnsignedShort;

    // On PS4, TLS variable cannot be aligned to more than 32 bytes (256 bits).
    this->MaxTLSAlign = 256;

    // On PS4, do not honor explicit bit field alignment,
    // as in "__attribute__((aligned(2))) int b : 1;".
    this->UseExplicitBitFieldAlignment = false;

    switch (Triple.getArch()) {
    default:
    case llvm::Triple::x86_64:
      this->MCountName = ".mcount";
      break;
    }
  }
};

// Solaris target
template<typename Target>
class SolarisTargetInfo : public OSTargetInfo<Target> {
protected:
  void getOSDefines(const LangOptions &Opts, const llvm::Triple &Triple,
                    MacroBuilder &Builder) const override {
    DefineStd(Builder, "sun", Opts);
    DefineStd(Builder, "unix", Opts);
    Builder.defineMacro("__ELF__");
    Builder.defineMacro("__svr4__");
    Builder.defineMacro("__SVR4");
    // Solaris headers require _XOPEN_SOURCE to be set to 600 for C99 and
    // newer, but to 500 for everything else.  feature_test.h has a check to
    // ensure that you are not using C99 with an old version of X/Open or C89
    // with a new version.
    if (Opts.C99)
      Builder.defineMacro("_XOPEN_SOURCE", "600");
    else
      Builder.defineMacro("_XOPEN_SOURCE", "500");
    if (Opts.CPlusPlus)
      Builder.defineMacro("__C99FEATURES__");
    Builder.defineMacro("_LARGEFILE_SOURCE");
    Builder.defineMacro("_LARGEFILE64_SOURCE");
    Builder.defineMacro("__EXTENSIONS__");
    Builder.defineMacro("_REENTRANT");
  }
public:
  SolarisTargetInfo(const llvm::Triple &Triple, const TargetOptions &Opts)
      : OSTargetInfo<Target>(Triple, Opts) {
    this->WCharType = this->SignedInt;
    // FIXME: WIntType should be SignedLong
  }
};

// Windows target
template<typename Target>
class WindowsTargetInfo : public OSTargetInfo<Target> {
protected:
  void getOSDefines(const LangOptions &Opts, const llvm::Triple &Triple,
                    MacroBuilder &Builder) const override {
    Builder.defineMacro("_WIN32");
  }
  void getVisualStudioDefines(const LangOptions &Opts,
                              MacroBuilder &Builder) const {
    if (Opts.CPlusPlus) {
      if (Opts.RTTIData)
        Builder.defineMacro("_CPPRTTI");

      if (Opts.CXXExceptions)
        Builder.defineMacro("_CPPUNWIND");
    }

    if (Opts.Bool)
      Builder.defineMacro("__BOOL_DEFINED");

    if (!Opts.CharIsSigned)
      Builder.defineMacro("_CHAR_UNSIGNED");

    // FIXME: POSIXThreads isn't exactly the option this should be defined for,
    //        but it works for now.
    if (Opts.POSIXThreads)
      Builder.defineMacro("_MT");

    if (Opts.MSCompatibilityVersion) {
      Builder.defineMacro("_MSC_VER",
                          Twine(Opts.MSCompatibilityVersion / 100000));
      Builder.defineMacro("_MSC_FULL_VER", Twine(Opts.MSCompatibilityVersion));
      // FIXME We cannot encode the revision information into 32-bits
      Builder.defineMacro("_MSC_BUILD", Twine(1));

      if (Opts.CPlusPlus11 && Opts.isCompatibleWithMSVC(LangOptions::MSVC2015))
        Builder.defineMacro("_HAS_CHAR16_T_LANGUAGE_SUPPORT", Twine(1));

      if (Opts.isCompatibleWithMSVC(LangOptions::MSVC2015)) {
        if (Opts.CPlusPlus1z)
          Builder.defineMacro("_MSVC_LANG", "201403L");
        else if (Opts.CPlusPlus14)
          Builder.defineMacro("_MSVC_LANG", "201402L");
      }
    }

    if (Opts.MicrosoftExt) {
      Builder.defineMacro("_MSC_EXTENSIONS");

      if (Opts.CPlusPlus11) {
        Builder.defineMacro("_RVALUE_REFERENCES_V2_SUPPORTED");
        Builder.defineMacro("_RVALUE_REFERENCES_SUPPORTED");
        Builder.defineMacro("_NATIVE_NULLPTR_SUPPORTED");
      }
    }

    Builder.defineMacro("_INTEGRAL_MAX_BITS", "64");
  }

public:
  WindowsTargetInfo(const llvm::Triple &Triple, const TargetOptions &Opts)
      : OSTargetInfo<Target>(Triple, Opts) {}
};

template <typename Target>
class NaClTargetInfo : public OSTargetInfo<Target> {
protected:
  void getOSDefines(const LangOptions &Opts, const llvm::Triple &Triple,
                    MacroBuilder &Builder) const override {
    if (Opts.POSIXThreads)
      Builder.defineMacro("_REENTRANT");
    if (Opts.CPlusPlus)
      Builder.defineMacro("_GNU_SOURCE");

    DefineStd(Builder, "unix", Opts);
    Builder.defineMacro("__ELF__");
    Builder.defineMacro("__native_client__");
  }

public:
  NaClTargetInfo(const llvm::Triple &Triple, const TargetOptions &Opts)
      : OSTargetInfo<Target>(Triple, Opts) {
    this->LongAlign = 32;
    this->LongWidth = 32;
    this->PointerAlign = 32;
    this->PointerWidth = 32;
    this->IntMaxType = TargetInfo::SignedLongLong;
    this->Int64Type = TargetInfo::SignedLongLong;
    this->DoubleAlign = 64;
    this->LongDoubleWidth = 64;
    this->LongDoubleAlign = 64;
    this->LongLongWidth = 64;
    this->LongLongAlign = 64;
    this->SizeType = TargetInfo::UnsignedInt;
    this->PtrDiffType = TargetInfo::SignedInt;
    this->IntPtrType = TargetInfo::SignedInt;
    // RegParmMax is inherited from the underlying architecture.
    this->LongDoubleFormat = &llvm::APFloat::IEEEdouble();
    if (Triple.getArch() == llvm::Triple::arm) {
      // Handled in ARM's setABI().
    } else if (Triple.getArch() == llvm::Triple::x86) {
      this->resetDataLayout("e-m:e-p:32:32-i64:64-n8:16:32-S128");
    } else if (Triple.getArch() == llvm::Triple::x86_64) {
      this->resetDataLayout("e-m:e-p:32:32-i64:64-n8:16:32:64-S128");
    } else if (Triple.getArch() == llvm::Triple::mipsel) {
      // Handled on mips' setDataLayout.
    } else {
      assert(Triple.getArch() == llvm::Triple::le32);
      this->resetDataLayout("e-p:32:32-i64:64");
    }
  }
};

// Fuchsia Target
template<typename Target>
class FuchsiaTargetInfo : public OSTargetInfo<Target> {
protected:
  void getOSDefines(const LangOptions &Opts, const llvm::Triple &Triple,
                    MacroBuilder &Builder) const override {
    Builder.defineMacro("__Fuchsia__");
    Builder.defineMacro("__ELF__");
    if (Opts.POSIXThreads)
      Builder.defineMacro("_REENTRANT");
    // Required by the libc++ locale support.
    if (Opts.CPlusPlus)
      Builder.defineMacro("_GNU_SOURCE");
  }
public:
  FuchsiaTargetInfo(const llvm::Triple &Triple,
                    const TargetOptions &Opts)
      : OSTargetInfo<Target>(Triple, Opts) {
    this->MCountName = "__mcount";
  }
};

// WebAssembly target
template <typename Target>
class WebAssemblyOSTargetInfo : public OSTargetInfo<Target> {
  void getOSDefines(const LangOptions &Opts, const llvm::Triple &Triple,
                    MacroBuilder &Builder) const final {
    // A common platform macro.
    if (Opts.POSIXThreads)
      Builder.defineMacro("_REENTRANT");
    // Follow g++ convention and predefine _GNU_SOURCE for C++.
    if (Opts.CPlusPlus)
      Builder.defineMacro("_GNU_SOURCE");
  }

  // As an optimization, group static init code together in a section.
  const char *getStaticInitSectionSpecifier() const final {
    return ".text.__startup";
  }

public:
  explicit WebAssemblyOSTargetInfo(const llvm::Triple &Triple,
                                   const TargetOptions &Opts)
      : OSTargetInfo<Target>(Triple, Opts) {
    this->MCountName = "__mcount";
    this->TheCXXABI.set(TargetCXXABI::WebAssembly);
  }
};

//===----------------------------------------------------------------------===//
// Specific target implementations.
//===----------------------------------------------------------------------===//

// PPC abstract base class
class PPCTargetInfo : public TargetInfo {
  static const Builtin::Info BuiltinInfo[];
  static const char * const GCCRegNames[];
  static const TargetInfo::GCCRegAlias GCCRegAliases[];
  std::string CPU;

  // Target cpu features.
  bool HasAltivec;
  bool HasVSX;
  bool HasP8Vector;
  bool HasP8Crypto;
  bool HasDirectMove;
  bool HasQPX;
  bool HasHTM;
  bool HasBPERMD;
  bool HasExtDiv;
  bool HasP9Vector;

protected:
  std::string ABI;

public:
  PPCTargetInfo(const llvm::Triple &Triple, const TargetOptions &)
    : TargetInfo(Triple), HasAltivec(false), HasVSX(false), HasP8Vector(false),
      HasP8Crypto(false), HasDirectMove(false), HasQPX(false), HasHTM(false),
      HasBPERMD(false), HasExtDiv(false), HasP9Vector(false) {
    SuitableAlign = 128;
    SimdDefaultAlign = 128;
    LongDoubleWidth = LongDoubleAlign = 128;
    LongDoubleFormat = &llvm::APFloat::PPCDoubleDouble();
  }

  /// \brief Flags for architecture specific defines.
  typedef enum {
    ArchDefineNone  = 0,
    ArchDefineName  = 1 << 0, // <name> is substituted for arch name.
    ArchDefinePpcgr = 1 << 1,
    ArchDefinePpcsq = 1 << 2,
    ArchDefine440   = 1 << 3,
    ArchDefine603   = 1 << 4,
    ArchDefine604   = 1 << 5,
    ArchDefinePwr4  = 1 << 6,
    ArchDefinePwr5  = 1 << 7,
    ArchDefinePwr5x = 1 << 8,
    ArchDefinePwr6  = 1 << 9,
    ArchDefinePwr6x = 1 << 10,
    ArchDefinePwr7  = 1 << 11,
    ArchDefinePwr8  = 1 << 12,
    ArchDefinePwr9  = 1 << 13,
    ArchDefineA2    = 1 << 14,
    ArchDefineA2q   = 1 << 15
  } ArchDefineTypes;

  // Set the language option for altivec based on our value.
  void adjust(LangOptions &Opts) override {
    if (HasAltivec)
      Opts.AltiVec = 1;
    TargetInfo::adjust(Opts);
  }

  // Note: GCC recognizes the following additional cpus:
  //  401, 403, 405, 405fp, 440fp, 464, 464fp, 476, 476fp, 505, 740, 801,
  //  821, 823, 8540, 8548, e300c2, e300c3, e500mc64, e6500, 860, cell,
  //  titan, rs64.
  bool setCPU(const std::string &Name) override {
    bool CPUKnown = llvm::StringSwitch<bool>(Name)
      .Case("generic", true)
      .Case("440", true)
      .Case("450", true)
      .Case("601", true)
      .Case("602", true)
      .Case("603", true)
      .Case("603e", true)
      .Case("603ev", true)
      .Case("604", true)
      .Case("604e", true)
      .Case("620", true)
      .Case("630", true)
      .Case("g3", true)
      .Case("7400", true)
      .Case("g4", true)
      .Case("7450", true)
      .Case("g4+", true)
      .Case("750", true)
      .Case("970", true)
      .Case("g5", true)
      .Case("a2", true)
      .Case("a2q", true)
      .Case("e500mc", true)
      .Case("e5500", true)
      .Case("power3", true)
      .Case("pwr3", true)
      .Case("power4", true)
      .Case("pwr4", true)
      .Case("power5", true)
      .Case("pwr5", true)
      .Case("power5x", true)
      .Case("pwr5x", true)
      .Case("power6", true)
      .Case("pwr6", true)
      .Case("power6x", true)
      .Case("pwr6x", true)
      .Case("power7", true)
      .Case("pwr7", true)
      .Case("power8", true)
      .Case("pwr8", true)
      .Case("power9", true)
      .Case("pwr9", true)
      .Case("powerpc", true)
      .Case("ppc", true)
      .Case("powerpc64", true)
      .Case("ppc64", true)
      .Case("powerpc64le", true)
      .Case("ppc64le", true)
      .Default(false);

    if (CPUKnown)
      CPU = Name;

    return CPUKnown;
  }


  StringRef getABI() const override { return ABI; }

  ArrayRef<Builtin::Info> getTargetBuiltins() const override {
    return llvm::makeArrayRef(BuiltinInfo,
                             clang::PPC::LastTSBuiltin-Builtin::FirstTSBuiltin);
  }

  bool isCLZForZeroUndef() const override { return false; }

  void getTargetDefines(const LangOptions &Opts,
                        MacroBuilder &Builder) const override;

  bool
  initFeatureMap(llvm::StringMap<bool> &Features, DiagnosticsEngine &Diags,
                 StringRef CPU,
                 const std::vector<std::string> &FeaturesVec) const override;

  bool handleTargetFeatures(std::vector<std::string> &Features,
                            DiagnosticsEngine &Diags) override;
  bool hasFeature(StringRef Feature) const override;
  void setFeatureEnabled(llvm::StringMap<bool> &Features, StringRef Name,
                         bool Enabled) const override;

  ArrayRef<const char *> getGCCRegNames() const override;
  ArrayRef<TargetInfo::GCCRegAlias> getGCCRegAliases() const override;
  bool validateAsmConstraint(const char *&Name,
                             TargetInfo::ConstraintInfo &Info) const override {
    switch (*Name) {
    default: return false;
    case 'O': // Zero
      break;
    case 'b': // Base register
    case 'f': // Floating point register
      Info.setAllowsRegister();
      break;
    // FIXME: The following are added to allow parsing.
    // I just took a guess at what the actions should be.
    // Also, is more specific checking needed?  I.e. specific registers?
    case 'd': // Floating point register (containing 64-bit value)
    case 'v': // Altivec vector register
      Info.setAllowsRegister();
      break;
    case 'w':
      switch (Name[1]) {
        case 'd':// VSX vector register to hold vector double data
        case 'f':// VSX vector register to hold vector float data
        case 's':// VSX vector register to hold scalar float data
        case 'a':// Any VSX register
        case 'c':// An individual CR bit
          break;
        default:
          return false;
      }
      Info.setAllowsRegister();
      Name++; // Skip over 'w'.
      break;
    case 'h': // `MQ', `CTR', or `LINK' register
    case 'q': // `MQ' register
    case 'c': // `CTR' register
    case 'l': // `LINK' register
    case 'x': // `CR' register (condition register) number 0
    case 'y': // `CR' register (condition register)
    case 'z': // `XER[CA]' carry bit (part of the XER register)
      Info.setAllowsRegister();
      break;
    case 'I': // Signed 16-bit constant
    case 'J': // Unsigned 16-bit constant shifted left 16 bits
              //  (use `L' instead for SImode constants)
    case 'K': // Unsigned 16-bit constant
    case 'L': // Signed 16-bit constant shifted left 16 bits
    case 'M': // Constant larger than 31
    case 'N': // Exact power of 2
    case 'P': // Constant whose negation is a signed 16-bit constant
    case 'G': // Floating point constant that can be loaded into a
              // register with one instruction per word
    case 'H': // Integer/Floating point constant that can be loaded
              // into a register using three instructions
      break;
    case 'm': // Memory operand. Note that on PowerPC targets, m can
              // include addresses that update the base register. It
              // is therefore only safe to use `m' in an asm statement
              // if that asm statement accesses the operand exactly once.
              // The asm statement must also use `%U<opno>' as a
              // placeholder for the "update" flag in the corresponding
              // load or store instruction. For example:
              // asm ("st%U0 %1,%0" : "=m" (mem) : "r" (val));
              // is correct but:
              // asm ("st %1,%0" : "=m" (mem) : "r" (val));
              // is not. Use es rather than m if you don't want the base
              // register to be updated.
    case 'e':
      if (Name[1] != 's')
          return false;
              // es: A "stable" memory operand; that is, one which does not
              // include any automodification of the base register. Unlike
              // `m', this constraint can be used in asm statements that
              // might access the operand several times, or that might not
              // access it at all.
      Info.setAllowsMemory();
      Name++; // Skip over 'e'.
      break;
    case 'Q': // Memory operand that is an offset from a register (it is
              // usually better to use `m' or `es' in asm statements)
    case 'Z': // Memory operand that is an indexed or indirect from a
              // register (it is usually better to use `m' or `es' in
              // asm statements)
      Info.setAllowsMemory();
      Info.setAllowsRegister();
      break;
    case 'R': // AIX TOC entry
    case 'a': // Address operand that is an indexed or indirect from a
              // register (`p' is preferable for asm statements)
    case 'S': // Constant suitable as a 64-bit mask operand
    case 'T': // Constant suitable as a 32-bit mask operand
    case 'U': // System V Release 4 small data area reference
    case 't': // AND masks that can be performed by two rldic{l, r}
              // instructions
    case 'W': // Vector constant that does not require memory
    case 'j': // Vector constant that is all zeros.
      break;
    // End FIXME.
    }
    return true;
  }
  std::string convertConstraint(const char *&Constraint) const override {
    std::string R;
    switch (*Constraint) {
    case 'e':
    case 'w':
      // Two-character constraint; add "^" hint for later parsing.
      R = std::string("^") + std::string(Constraint, 2);
      Constraint++;
      break;
    default:
      return TargetInfo::convertConstraint(Constraint);
    }
    return R;
  }
  const char *getClobbers() const override {
    return "";
  }
  int getEHDataRegisterNumber(unsigned RegNo) const override {
    if (RegNo == 0) return 3;
    if (RegNo == 1) return 4;
    return -1;
  }

  bool hasSjLjLowering() const override {
    return true;
  }

  bool useFloat128ManglingForLongDouble() const override {
    return LongDoubleWidth == 128 &&
           LongDoubleFormat == &llvm::APFloat::PPCDoubleDouble() &&
           getTriple().isOSBinFormatELF();
  }
};

const Builtin::Info PPCTargetInfo::BuiltinInfo[] = {
#define BUILTIN(ID, TYPE, ATTRS) \
  { #ID, TYPE, ATTRS, nullptr, ALL_LANGUAGES, nullptr },
#define LIBBUILTIN(ID, TYPE, ATTRS, HEADER) \
  { #ID, TYPE, ATTRS, HEADER, ALL_LANGUAGES, nullptr },
#include "clang/Basic/BuiltinsPPC.def"
};

/// handleTargetFeatures - Perform initialization based on the user
/// configured set of features.
bool PPCTargetInfo::handleTargetFeatures(std::vector<std::string> &Features,
                                         DiagnosticsEngine &Diags) {
  for (const auto &Feature : Features) {
    if (Feature == "+altivec") {
      HasAltivec = true;
    } else if (Feature == "+vsx") {
      HasVSX = true;
    } else if (Feature == "+bpermd") {
      HasBPERMD = true;
    } else if (Feature == "+extdiv") {
      HasExtDiv = true;
    } else if (Feature == "+power8-vector") {
      HasP8Vector = true;
    } else if (Feature == "+crypto") {
      HasP8Crypto = true;
    } else if (Feature == "+direct-move") {
      HasDirectMove = true;
    } else if (Feature == "+qpx") {
      HasQPX = true;
    } else if (Feature == "+htm") {
      HasHTM = true;
    } else if (Feature == "+float128") {
      HasFloat128 = true;
    } else if (Feature == "+power9-vector") {
      HasP9Vector = true;
    }
    // TODO: Finish this list and add an assert that we've handled them
    // all.
  }

  return true;
}

/// PPCTargetInfo::getTargetDefines - Return a set of the PowerPC-specific
/// #defines that are not tied to a specific subtarget.
void PPCTargetInfo::getTargetDefines(const LangOptions &Opts,
                                     MacroBuilder &Builder) const {
  // Target identification.
  Builder.defineMacro("__ppc__");
  Builder.defineMacro("__PPC__");
  Builder.defineMacro("_ARCH_PPC");
  Builder.defineMacro("__powerpc__");
  Builder.defineMacro("__POWERPC__");
  if (PointerWidth == 64) {
    Builder.defineMacro("_ARCH_PPC64");
    Builder.defineMacro("__powerpc64__");
    Builder.defineMacro("__ppc64__");
    Builder.defineMacro("__PPC64__");
  }

  // Target properties.
  if (getTriple().getArch() == llvm::Triple::ppc64le) {
    Builder.defineMacro("_LITTLE_ENDIAN");
  } else {
    if (getTriple().getOS() != llvm::Triple::NetBSD &&
        getTriple().getOS() != llvm::Triple::OpenBSD)
      Builder.defineMacro("_BIG_ENDIAN");
  }

  // ABI options.
  if (ABI == "elfv1" || ABI == "elfv1-qpx")
    Builder.defineMacro("_CALL_ELF", "1");
  if (ABI == "elfv2")
    Builder.defineMacro("_CALL_ELF", "2");

  // This typically is only for a new enough linker (bfd >= 2.16.2 or gold), but
  // our suppport post-dates this and it should work on all 64-bit ppc linux
  // platforms. It is guaranteed to work on all elfv2 platforms.
  if (getTriple().getOS() == llvm::Triple::Linux && PointerWidth == 64)
    Builder.defineMacro("_CALL_LINUX", "1");

  // Subtarget options.
  Builder.defineMacro("__NATURAL_ALIGNMENT__");
  Builder.defineMacro("__REGISTER_PREFIX__", "");

  // FIXME: Should be controlled by command line option.
  if (LongDoubleWidth == 128) {
    Builder.defineMacro("__LONG_DOUBLE_128__");
    Builder.defineMacro("__LONGDOUBLE128");
  }

  // Define this for elfv2 (64-bit only) or 64-bit darwin.
  if (ABI == "elfv2" ||
      (getTriple().getOS() == llvm::Triple::Darwin && PointerWidth == 64))
    Builder.defineMacro("__STRUCT_PARM_ALIGN__", "16");

  // CPU identification.
  ArchDefineTypes defs =
      (ArchDefineTypes)llvm::StringSwitch<int>(CPU)
          .Case("440", ArchDefineName)
          .Case("450", ArchDefineName | ArchDefine440)
          .Case("601", ArchDefineName)
          .Case("602", ArchDefineName | ArchDefinePpcgr)
          .Case("603", ArchDefineName | ArchDefinePpcgr)
          .Case("603e", ArchDefineName | ArchDefine603 | ArchDefinePpcgr)
          .Case("603ev", ArchDefineName | ArchDefine603 | ArchDefinePpcgr)
          .Case("604", ArchDefineName | ArchDefinePpcgr)
          .Case("604e", ArchDefineName | ArchDefine604 | ArchDefinePpcgr)
          .Case("620", ArchDefineName | ArchDefinePpcgr)
          .Case("630", ArchDefineName | ArchDefinePpcgr)
          .Case("7400", ArchDefineName | ArchDefinePpcgr)
          .Case("7450", ArchDefineName | ArchDefinePpcgr)
          .Case("750", ArchDefineName | ArchDefinePpcgr)
          .Case("970", ArchDefineName | ArchDefinePwr4 | ArchDefinePpcgr |
                           ArchDefinePpcsq)
          .Case("a2", ArchDefineA2)
          .Case("a2q", ArchDefineName | ArchDefineA2 | ArchDefineA2q)
          .Case("pwr3", ArchDefinePpcgr)
          .Case("pwr4", ArchDefineName | ArchDefinePpcgr | ArchDefinePpcsq)
          .Case("pwr5", ArchDefineName | ArchDefinePwr4 | ArchDefinePpcgr |
                            ArchDefinePpcsq)
          .Case("pwr5x", ArchDefineName | ArchDefinePwr5 | ArchDefinePwr4 |
                             ArchDefinePpcgr | ArchDefinePpcsq)
          .Case("pwr6", ArchDefineName | ArchDefinePwr5x | ArchDefinePwr5 |
                            ArchDefinePwr4 | ArchDefinePpcgr | ArchDefinePpcsq)
          .Case("pwr6x", ArchDefineName | ArchDefinePwr6 | ArchDefinePwr5x |
                             ArchDefinePwr5 | ArchDefinePwr4 | ArchDefinePpcgr |
                             ArchDefinePpcsq)
          .Case("pwr7", ArchDefineName | ArchDefinePwr6x | ArchDefinePwr6 |
                            ArchDefinePwr5x | ArchDefinePwr5 | ArchDefinePwr4 |
                            ArchDefinePpcgr | ArchDefinePpcsq)
          .Case("pwr8", ArchDefineName | ArchDefinePwr7 | ArchDefinePwr6x |
                            ArchDefinePwr6 | ArchDefinePwr5x | ArchDefinePwr5 |
                            ArchDefinePwr4 | ArchDefinePpcgr | ArchDefinePpcsq)
          .Case("pwr9", ArchDefineName | ArchDefinePwr8 | ArchDefinePwr7 |
                            ArchDefinePwr6x | ArchDefinePwr6 | ArchDefinePwr5x |
                            ArchDefinePwr5 | ArchDefinePwr4 | ArchDefinePpcgr |
                            ArchDefinePpcsq)
          .Case("power3", ArchDefinePpcgr)
          .Case("power4", ArchDefinePwr4 | ArchDefinePpcgr | ArchDefinePpcsq)
          .Case("power5", ArchDefinePwr5 | ArchDefinePwr4 | ArchDefinePpcgr |
                              ArchDefinePpcsq)
          .Case("power5x", ArchDefinePwr5x | ArchDefinePwr5 | ArchDefinePwr4 |
                               ArchDefinePpcgr | ArchDefinePpcsq)
          .Case("power6", ArchDefinePwr6 | ArchDefinePwr5x | ArchDefinePwr5 |
                              ArchDefinePwr4 | ArchDefinePpcgr |
                              ArchDefinePpcsq)
          .Case("power6x", ArchDefinePwr6x | ArchDefinePwr6 | ArchDefinePwr5x |
                               ArchDefinePwr5 | ArchDefinePwr4 |
                               ArchDefinePpcgr | ArchDefinePpcsq)
          .Case("power7", ArchDefinePwr7 | ArchDefinePwr6x | ArchDefinePwr6 |
                              ArchDefinePwr5x | ArchDefinePwr5 |
                              ArchDefinePwr4 | ArchDefinePpcgr |
                              ArchDefinePpcsq)
          .Case("power8", ArchDefinePwr8 | ArchDefinePwr7 | ArchDefinePwr6x |
                              ArchDefinePwr6 | ArchDefinePwr5x |
                              ArchDefinePwr5 | ArchDefinePwr4 |
                              ArchDefinePpcgr | ArchDefinePpcsq)
          .Case("power9", ArchDefinePwr9 | ArchDefinePwr8 | ArchDefinePwr7 |
                              ArchDefinePwr6x | ArchDefinePwr6 |
                              ArchDefinePwr5x | ArchDefinePwr5 |
                              ArchDefinePwr4 | ArchDefinePpcgr |
                              ArchDefinePpcsq)
          // powerpc64le automatically defaults to at least power8.
          .Case("ppc64le", ArchDefinePwr8 | ArchDefinePwr7 | ArchDefinePwr6x |
                               ArchDefinePwr6 | ArchDefinePwr5x |
                               ArchDefinePwr5 | ArchDefinePwr4 |
                               ArchDefinePpcgr | ArchDefinePpcsq)
          .Default(ArchDefineNone);

  if (defs & ArchDefineName)
    Builder.defineMacro(Twine("_ARCH_", StringRef(CPU).upper()));
  if (defs & ArchDefinePpcgr)
    Builder.defineMacro("_ARCH_PPCGR");
  if (defs & ArchDefinePpcsq)
    Builder.defineMacro("_ARCH_PPCSQ");
  if (defs & ArchDefine440)
    Builder.defineMacro("_ARCH_440");
  if (defs & ArchDefine603)
    Builder.defineMacro("_ARCH_603");
  if (defs & ArchDefine604)
    Builder.defineMacro("_ARCH_604");
  if (defs & ArchDefinePwr4)
    Builder.defineMacro("_ARCH_PWR4");
  if (defs & ArchDefinePwr5)
    Builder.defineMacro("_ARCH_PWR5");
  if (defs & ArchDefinePwr5x)
    Builder.defineMacro("_ARCH_PWR5X");
  if (defs & ArchDefinePwr6)
    Builder.defineMacro("_ARCH_PWR6");
  if (defs & ArchDefinePwr6x)
    Builder.defineMacro("_ARCH_PWR6X");
  if (defs & ArchDefinePwr7)
    Builder.defineMacro("_ARCH_PWR7");
  if (defs & ArchDefinePwr8)
    Builder.defineMacro("_ARCH_PWR8");
  if (defs & ArchDefinePwr9)
    Builder.defineMacro("_ARCH_PWR9");
  if (defs & ArchDefineA2)
    Builder.defineMacro("_ARCH_A2");
  if (defs & ArchDefineA2q) {
    Builder.defineMacro("_ARCH_A2Q");
    Builder.defineMacro("_ARCH_QP");
  }

  if (getTriple().getVendor() == llvm::Triple::BGQ) {
    Builder.defineMacro("__bg__");
    Builder.defineMacro("__THW_BLUEGENE__");
    Builder.defineMacro("__bgq__");
    Builder.defineMacro("__TOS_BGQ__");
  }

  if (HasAltivec) {
    Builder.defineMacro("__VEC__", "10206");
    Builder.defineMacro("__ALTIVEC__");
  }
  if (HasVSX)
    Builder.defineMacro("__VSX__");
  if (HasP8Vector)
    Builder.defineMacro("__POWER8_VECTOR__");
  if (HasP8Crypto)
    Builder.defineMacro("__CRYPTO__");
  if (HasHTM)
    Builder.defineMacro("__HTM__");
  if (HasFloat128)
    Builder.defineMacro("__FLOAT128__");
  if (HasP9Vector)
    Builder.defineMacro("__POWER9_VECTOR__");

  Builder.defineMacro("__GCC_HAVE_SYNC_COMPARE_AND_SWAP_1");
  Builder.defineMacro("__GCC_HAVE_SYNC_COMPARE_AND_SWAP_2");
  Builder.defineMacro("__GCC_HAVE_SYNC_COMPARE_AND_SWAP_4");
  if (PointerWidth == 64)
    Builder.defineMacro("__GCC_HAVE_SYNC_COMPARE_AND_SWAP_8");

  // We have support for the bswap intrinsics so we can define this.
  Builder.defineMacro("__HAVE_BSWAP__", "1");

  // FIXME: The following are not yet generated here by Clang, but are
  //        generated by GCC:
  //
  //   _SOFT_FLOAT_
  //   __RECIP_PRECISION__
  //   __APPLE_ALTIVEC__
  //   __RECIP__
  //   __RECIPF__
  //   __RSQRTE__
  //   __RSQRTEF__
  //   _SOFT_DOUBLE_
  //   __NO_LWSYNC__
  //   __CMODEL_MEDIUM__
  //   __CMODEL_LARGE__
  //   _CALL_SYSV
  //   _CALL_DARWIN
  //   __NO_FPRS__
}

// Handle explicit options being passed to the compiler here: if we've
// explicitly turned off vsx and turned on any of:
// - power8-vector
// - direct-move
// - float128
// - power9-vector
// then go ahead and error since the customer has expressed an incompatible
// set of options.
static bool ppcUserFeaturesCheck(DiagnosticsEngine &Diags,
                                 const std::vector<std::string> &FeaturesVec) {

  if (std::find(FeaturesVec.begin(), FeaturesVec.end(), "-vsx") !=
      FeaturesVec.end()) {
    if (std::find(FeaturesVec.begin(), FeaturesVec.end(), "+power8-vector") !=
        FeaturesVec.end()) {
      Diags.Report(diag::err_opt_not_valid_with_opt) << "-mpower8-vector"
                                                     << "-mno-vsx";
      return false;
    }

    if (std::find(FeaturesVec.begin(), FeaturesVec.end(), "+direct-move") !=
        FeaturesVec.end()) {
      Diags.Report(diag::err_opt_not_valid_with_opt) << "-mdirect-move"
                                                     << "-mno-vsx";
      return false;
    }

    if (std::find(FeaturesVec.begin(), FeaturesVec.end(), "+float128") !=
        FeaturesVec.end()) {
      Diags.Report(diag::err_opt_not_valid_with_opt) << "-mfloat128"
                                                     << "-mno-vsx";
      return false;
    }

    if (std::find(FeaturesVec.begin(), FeaturesVec.end(), "+power9-vector") !=
        FeaturesVec.end()) {
      Diags.Report(diag::err_opt_not_valid_with_opt) << "-mpower9-vector"
                                                     << "-mno-vsx";
      return false;
    }
  }

  return true;
}

bool PPCTargetInfo::initFeatureMap(
    llvm::StringMap<bool> &Features, DiagnosticsEngine &Diags, StringRef CPU,
    const std::vector<std::string> &FeaturesVec) const {
  Features["altivec"] = llvm::StringSwitch<bool>(CPU)
    .Case("7400", true)
    .Case("g4", true)
    .Case("7450", true)
    .Case("g4+", true)
    .Case("970", true)
    .Case("g5", true)
    .Case("pwr6", true)
    .Case("pwr7", true)
    .Case("pwr8", true)
    .Case("pwr9", true)
    .Case("ppc64", true)
    .Case("ppc64le", true)
    .Default(false);

  Features["qpx"] = (CPU == "a2q");
  Features["power9-vector"] = (CPU == "pwr9");
  Features["crypto"] = llvm::StringSwitch<bool>(CPU)
    .Case("ppc64le", true)
    .Case("pwr9", true)
    .Case("pwr8", true)
    .Default(false);
  Features["power8-vector"] = llvm::StringSwitch<bool>(CPU)
    .Case("ppc64le", true)
    .Case("pwr9", true)
    .Case("pwr8", true)
    .Default(false);
  Features["bpermd"] = llvm::StringSwitch<bool>(CPU)
    .Case("ppc64le", true)
    .Case("pwr9", true)
    .Case("pwr8", true)
    .Case("pwr7", true)
    .Default(false);
  Features["extdiv"] = llvm::StringSwitch<bool>(CPU)
    .Case("ppc64le", true)
    .Case("pwr9", true)
    .Case("pwr8", true)
    .Case("pwr7", true)
    .Default(false);
  Features["direct-move"] = llvm::StringSwitch<bool>(CPU)
    .Case("ppc64le", true)
    .Case("pwr9", true)
    .Case("pwr8", true)
    .Default(false);
  Features["vsx"] = llvm::StringSwitch<bool>(CPU)
    .Case("ppc64le", true)
    .Case("pwr9", true)
    .Case("pwr8", true)
    .Case("pwr7", true)
    .Default(false);
  Features["htm"] = llvm::StringSwitch<bool>(CPU)
    .Case("ppc64le", true)
    .Case("pwr9", true)
    .Case("pwr8", true)
    .Default(false);

  if (!ppcUserFeaturesCheck(Diags, FeaturesVec))
    return false;

  return TargetInfo::initFeatureMap(Features, Diags, CPU, FeaturesVec);
}

bool PPCTargetInfo::hasFeature(StringRef Feature) const {
  return llvm::StringSwitch<bool>(Feature)
      .Case("powerpc", true)
      .Case("altivec", HasAltivec)
      .Case("vsx", HasVSX)
      .Case("power8-vector", HasP8Vector)
      .Case("crypto", HasP8Crypto)
      .Case("direct-move", HasDirectMove)
      .Case("qpx", HasQPX)
      .Case("htm", HasHTM)
      .Case("bpermd", HasBPERMD)
      .Case("extdiv", HasExtDiv)
      .Case("float128", HasFloat128)
      .Case("power9-vector", HasP9Vector)
      .Default(false);
}

void PPCTargetInfo::setFeatureEnabled(llvm::StringMap<bool> &Features,
                                      StringRef Name, bool Enabled) const {
  if (Enabled) {
    // If we're enabling any of the vsx based features then enable vsx and
    // altivec. We'll diagnose any problems later.
    bool FeatureHasVSX = llvm::StringSwitch<bool>(Name)
                             .Case("vsx", true)
                             .Case("direct-move", true)
                             .Case("power8-vector", true)
                             .Case("power9-vector", true)
                             .Case("float128", true)
                             .Default(false);
    if (FeatureHasVSX)
      Features["vsx"] = Features["altivec"] = true;
    if (Name == "power9-vector")
      Features["power8-vector"] = true;
    Features[Name] = true;
  } else {
    // If we're disabling altivec or vsx go ahead and disable all of the vsx
    // features.
    if ((Name == "altivec") || (Name == "vsx"))
      Features["vsx"] = Features["direct-move"] = Features["power8-vector"] =
          Features["float128"] = Features["power9-vector"] = false;
    if (Name == "power8-vector")
      Features["power9-vector"] = false;
    Features[Name] = false;
  }
}

const char * const PPCTargetInfo::GCCRegNames[] = {
  "r0", "r1", "r2", "r3", "r4", "r5", "r6", "r7",
  "r8", "r9", "r10", "r11", "r12", "r13", "r14", "r15",
  "r16", "r17", "r18", "r19", "r20", "r21", "r22", "r23",
  "r24", "r25", "r26", "r27", "r28", "r29", "r30", "r31",
  "f0", "f1", "f2", "f3", "f4", "f5", "f6", "f7",
  "f8", "f9", "f10", "f11", "f12", "f13", "f14", "f15",
  "f16", "f17", "f18", "f19", "f20", "f21", "f22", "f23",
  "f24", "f25", "f26", "f27", "f28", "f29", "f30", "f31",
  "mq", "lr", "ctr", "ap",
  "cr0", "cr1", "cr2", "cr3", "cr4", "cr5", "cr6", "cr7",
  "xer",
  "v0", "v1", "v2", "v3", "v4", "v5", "v6", "v7",
  "v8", "v9", "v10", "v11", "v12", "v13", "v14", "v15",
  "v16", "v17", "v18", "v19", "v20", "v21", "v22", "v23",
  "v24", "v25", "v26", "v27", "v28", "v29", "v30", "v31",
  "vrsave", "vscr",
  "spe_acc", "spefscr",
  "sfp"
};

ArrayRef<const char*> PPCTargetInfo::getGCCRegNames() const {
  return llvm::makeArrayRef(GCCRegNames);
}

const TargetInfo::GCCRegAlias PPCTargetInfo::GCCRegAliases[] = {
  // While some of these aliases do map to different registers
  // they still share the same register name.
  { { "0" }, "r0" },
  { { "1"}, "r1" },
  { { "2" }, "r2" },
  { { "3" }, "r3" },
  { { "4" }, "r4" },
  { { "5" }, "r5" },
  { { "6" }, "r6" },
  { { "7" }, "r7" },
  { { "8" }, "r8" },
  { { "9" }, "r9" },
  { { "10" }, "r10" },
  { { "11" }, "r11" },
  { { "12" }, "r12" },
  { { "13" }, "r13" },
  { { "14" }, "r14" },
  { { "15" }, "r15" },
  { { "16" }, "r16" },
  { { "17" }, "r17" },
  { { "18" }, "r18" },
  { { "19" }, "r19" },
  { { "20" }, "r20" },
  { { "21" }, "r21" },
  { { "22" }, "r22" },
  { { "23" }, "r23" },
  { { "24" }, "r24" },
  { { "25" }, "r25" },
  { { "26" }, "r26" },
  { { "27" }, "r27" },
  { { "28" }, "r28" },
  { { "29" }, "r29" },
  { { "30" }, "r30" },
  { { "31" }, "r31" },
  { { "fr0" }, "f0" },
  { { "fr1" }, "f1" },
  { { "fr2" }, "f2" },
  { { "fr3" }, "f3" },
  { { "fr4" }, "f4" },
  { { "fr5" }, "f5" },
  { { "fr6" }, "f6" },
  { { "fr7" }, "f7" },
  { { "fr8" }, "f8" },
  { { "fr9" }, "f9" },
  { { "fr10" }, "f10" },
  { { "fr11" }, "f11" },
  { { "fr12" }, "f12" },
  { { "fr13" }, "f13" },
  { { "fr14" }, "f14" },
  { { "fr15" }, "f15" },
  { { "fr16" }, "f16" },
  { { "fr17" }, "f17" },
  { { "fr18" }, "f18" },
  { { "fr19" }, "f19" },
  { { "fr20" }, "f20" },
  { { "fr21" }, "f21" },
  { { "fr22" }, "f22" },
  { { "fr23" }, "f23" },
  { { "fr24" }, "f24" },
  { { "fr25" }, "f25" },
  { { "fr26" }, "f26" },
  { { "fr27" }, "f27" },
  { { "fr28" }, "f28" },
  { { "fr29" }, "f29" },
  { { "fr30" }, "f30" },
  { { "fr31" }, "f31" },
  { { "cc" }, "cr0" },
};

ArrayRef<TargetInfo::GCCRegAlias> PPCTargetInfo::getGCCRegAliases() const {
  return llvm::makeArrayRef(GCCRegAliases);
}

class PPC32TargetInfo : public PPCTargetInfo {
public:
  PPC32TargetInfo(const llvm::Triple &Triple, const TargetOptions &Opts)
      : PPCTargetInfo(Triple, Opts) {
    resetDataLayout("E-m:e-p:32:32-i64:64-n32");

    switch (getTriple().getOS()) {
    case llvm::Triple::Linux:
    case llvm::Triple::FreeBSD:
    case llvm::Triple::NetBSD:
      SizeType = UnsignedInt;
      PtrDiffType = SignedInt;
      IntPtrType = SignedInt;
      break;
    default:
      break;
    }

    if (getTriple().getOS() == llvm::Triple::FreeBSD) {
      LongDoubleWidth = LongDoubleAlign = 64;
      LongDoubleFormat = &llvm::APFloat::IEEEdouble();
    }

    // PPC32 supports atomics up to 4 bytes.
    MaxAtomicPromoteWidth = MaxAtomicInlineWidth = 32;
  }

  BuiltinVaListKind getBuiltinVaListKind() const override {
    // This is the ELF definition, and is overridden by the Darwin sub-target
    return TargetInfo::PowerABIBuiltinVaList;
  }
};

// Note: ABI differences may eventually require us to have a separate
// TargetInfo for little endian.
class PPC64TargetInfo : public PPCTargetInfo {
public:
  PPC64TargetInfo(const llvm::Triple &Triple, const TargetOptions &Opts)
      : PPCTargetInfo(Triple, Opts) {
    LongWidth = LongAlign = PointerWidth = PointerAlign = 64;
    IntMaxType = SignedLong;
    Int64Type = SignedLong;

    if ((Triple.getArch() == llvm::Triple::ppc64le)) {
      resetDataLayout("e-m:e-i64:64-n32:64");
      ABI = "elfv2";
    } else {
      resetDataLayout("E-m:e-i64:64-n32:64");
      ABI = "elfv1";
    }

    switch (getTriple().getOS()) {
    case llvm::Triple::FreeBSD:
      LongDoubleWidth = LongDoubleAlign = 64;
      LongDoubleFormat = &llvm::APFloat::IEEEdouble();
      break;
    case llvm::Triple::NetBSD:
      IntMaxType = SignedLongLong;
      Int64Type = SignedLongLong;
      break;
    default:
      break;
    }

    // PPC64 supports atomics up to 8 bytes.
    MaxAtomicPromoteWidth = MaxAtomicInlineWidth = 64;
  }
  BuiltinVaListKind getBuiltinVaListKind() const override {
    return TargetInfo::CharPtrBuiltinVaList;
  }
  // PPC64 Linux-specific ABI options.
  bool setABI(const std::string &Name) override {
    if (Name == "elfv1" || Name == "elfv1-qpx" || Name == "elfv2") {
      ABI = Name;
      return true;
    }
    return false;
  }
};

class DarwinPPC32TargetInfo : public DarwinTargetInfo<PPC32TargetInfo> {
public:
  DarwinPPC32TargetInfo(const llvm::Triple &Triple, const TargetOptions &Opts)
      : DarwinTargetInfo<PPC32TargetInfo>(Triple, Opts) {
    HasAlignMac68kSupport = true;
    BoolWidth = BoolAlign = 32; //XXX support -mone-byte-bool?
    PtrDiffType = SignedInt; // for http://llvm.org/bugs/show_bug.cgi?id=15726
    LongLongAlign = 32;
    resetDataLayout("E-m:o-p:32:32-f64:32:64-n32");
  }
  BuiltinVaListKind getBuiltinVaListKind() const override {
    return TargetInfo::CharPtrBuiltinVaList;
  }
};

class DarwinPPC64TargetInfo : public DarwinTargetInfo<PPC64TargetInfo> {
public:
  DarwinPPC64TargetInfo(const llvm::Triple &Triple, const TargetOptions &Opts)
      : DarwinTargetInfo<PPC64TargetInfo>(Triple, Opts) {
    HasAlignMac68kSupport = true;
    resetDataLayout("E-m:o-i64:64-n32:64");
  }
};

static const unsigned NVPTXAddrSpaceMap[] = {
    0, // Default
    1, // opencl_global
    3, // opencl_local
    4, // opencl_constant
    // FIXME: generic has to be added to the target
    0, // opencl_generic
    1, // cuda_device
    4, // cuda_constant
    3, // cuda_shared
};

class NVPTXTargetInfo : public TargetInfo {
  static const char *const GCCRegNames[];
  static const Builtin::Info BuiltinInfo[];
  CudaArch GPU;
  std::unique_ptr<TargetInfo> HostTarget;

public:
  NVPTXTargetInfo(const llvm::Triple &Triple, const TargetOptions &Opts,
                  unsigned TargetPointerWidth)
      : TargetInfo(Triple) {
    assert((TargetPointerWidth == 32 || TargetPointerWidth == 64) &&
           "NVPTX only supports 32- and 64-bit modes.");

    TLSSupported = false;
    AddrSpaceMap = &NVPTXAddrSpaceMap;
    UseAddrSpaceMapMangling = true;

    // Define available target features
    // These must be defined in sorted order!
    NoAsmVariants = true;
    GPU = CudaArch::SM_20;

    if (TargetPointerWidth == 32)
      resetDataLayout("e-p:32:32-i64:64-v16:16-v32:32-n16:32:64");
    else
      resetDataLayout("e-i64:64-v16:16-v32:32-n16:32:64");

    // If possible, get a TargetInfo for our host triple, so we can match its
    // types.
    llvm::Triple HostTriple(Opts.HostTriple);
    if (!HostTriple.isNVPTX())
      HostTarget.reset(AllocateTarget(llvm::Triple(Opts.HostTriple), Opts));

    // If no host target, make some guesses about the data layout and return.
    if (!HostTarget) {
      LongWidth = LongAlign = TargetPointerWidth;
      PointerWidth = PointerAlign = TargetPointerWidth;
      switch (TargetPointerWidth) {
      case 32:
        SizeType = TargetInfo::UnsignedInt;
        PtrDiffType = TargetInfo::SignedInt;
        IntPtrType = TargetInfo::SignedInt;
        break;
      case 64:
        SizeType = TargetInfo::UnsignedLong;
        PtrDiffType = TargetInfo::SignedLong;
        IntPtrType = TargetInfo::SignedLong;
        break;
      default:
        llvm_unreachable("TargetPointerWidth must be 32 or 64");
      }
      return;
    }

    // Copy properties from host target.
    PointerWidth = HostTarget->getPointerWidth(/* AddrSpace = */ 0);
    PointerAlign = HostTarget->getPointerAlign(/* AddrSpace = */ 0);
    BoolWidth = HostTarget->getBoolWidth();
    BoolAlign = HostTarget->getBoolAlign();
    IntWidth = HostTarget->getIntWidth();
    IntAlign = HostTarget->getIntAlign();
    HalfWidth = HostTarget->getHalfWidth();
    HalfAlign = HostTarget->getHalfAlign();
    FloatWidth = HostTarget->getFloatWidth();
    FloatAlign = HostTarget->getFloatAlign();
    DoubleWidth = HostTarget->getDoubleWidth();
    DoubleAlign = HostTarget->getDoubleAlign();
    LongWidth = HostTarget->getLongWidth();
    LongAlign = HostTarget->getLongAlign();
    LongLongWidth = HostTarget->getLongLongWidth();
    LongLongAlign = HostTarget->getLongLongAlign();
    MinGlobalAlign = HostTarget->getMinGlobalAlign();
    NewAlign = HostTarget->getNewAlign();
    DefaultAlignForAttributeAligned =
        HostTarget->getDefaultAlignForAttributeAligned();
    SizeType = HostTarget->getSizeType();
    IntMaxType = HostTarget->getIntMaxType();
    PtrDiffType = HostTarget->getPtrDiffType(/* AddrSpace = */ 0);
    IntPtrType = HostTarget->getIntPtrType();
    WCharType = HostTarget->getWCharType();
    WIntType = HostTarget->getWIntType();
    Char16Type = HostTarget->getChar16Type();
    Char32Type = HostTarget->getChar32Type();
    Int64Type = HostTarget->getInt64Type();
    SigAtomicType = HostTarget->getSigAtomicType();
    ProcessIDType = HostTarget->getProcessIDType();

    UseBitFieldTypeAlignment = HostTarget->useBitFieldTypeAlignment();
    UseZeroLengthBitfieldAlignment =
        HostTarget->useZeroLengthBitfieldAlignment();
    UseExplicitBitFieldAlignment = HostTarget->useExplicitBitFieldAlignment();
    ZeroLengthBitfieldBoundary = HostTarget->getZeroLengthBitfieldBoundary();

    // This is a bit of a lie, but it controls __GCC_ATOMIC_XXX_LOCK_FREE, and
    // we need those macros to be identical on host and device, because (among
    // other things) they affect which standard library classes are defined, and
    // we need all classes to be defined on both the host and device.
    MaxAtomicInlineWidth = HostTarget->getMaxAtomicInlineWidth();

    // Properties intentionally not copied from host:
    // - LargeArrayMinWidth, LargeArrayAlign: Not visible across the
    //   host/device boundary.
    // - SuitableAlign: Not visible across the host/device boundary, and may
    //   correctly be different on host/device, e.g. if host has wider vector
    //   types than device.
    // - LongDoubleWidth, LongDoubleAlign: nvptx's long double type is the same
    //   as its double type, but that's not necessarily true on the host.
    //   TODO: nvcc emits a warning when using long double on device; we should
    //   do the same.
  }
  void getTargetDefines(const LangOptions &Opts,
                        MacroBuilder &Builder) const override {
    Builder.defineMacro("__PTX__");
    Builder.defineMacro("__NVPTX__");
    if (Opts.CUDAIsDevice) {
      // Set __CUDA_ARCH__ for the GPU specified.
      std::string CUDAArchCode = [this] {
        switch (GPU) {
        case CudaArch::UNKNOWN:
          assert(false && "No GPU arch when compiling CUDA device code.");
          return "";
        case CudaArch::SM_20:
          return "200";
        case CudaArch::SM_21:
          return "210";
        case CudaArch::SM_30:
          return "300";
        case CudaArch::SM_32:
          return "320";
        case CudaArch::SM_35:
          return "350";
        case CudaArch::SM_37:
          return "370";
        case CudaArch::SM_50:
          return "500";
        case CudaArch::SM_52:
          return "520";
        case CudaArch::SM_53:
          return "530";
        case CudaArch::SM_60:
          return "600";
        case CudaArch::SM_61:
          return "610";
        case CudaArch::SM_62:
          return "620";
        }
        llvm_unreachable("unhandled CudaArch");
      }();
      Builder.defineMacro("__CUDA_ARCH__", CUDAArchCode);
    }
  }
  ArrayRef<Builtin::Info> getTargetBuiltins() const override {
    return llvm::makeArrayRef(BuiltinInfo,
                         clang::NVPTX::LastTSBuiltin - Builtin::FirstTSBuiltin);
  }
  bool
  initFeatureMap(llvm::StringMap<bool> &Features, DiagnosticsEngine &Diags,
                 StringRef CPU,
                 const std::vector<std::string> &FeaturesVec) const override {
    Features["satom"] = GPU >= CudaArch::SM_60;
    return TargetInfo::initFeatureMap(Features, Diags, CPU, FeaturesVec);
  }

  bool hasFeature(StringRef Feature) const override {
    return llvm::StringSwitch<bool>(Feature)
        .Cases("ptx", "nvptx", true)
        .Case("satom", GPU >= CudaArch::SM_60)  // Atomics w/ scope.
        .Default(false);
  }

  ArrayRef<const char *> getGCCRegNames() const override;
  ArrayRef<TargetInfo::GCCRegAlias> getGCCRegAliases() const override {
    // No aliases.
    return None;
  }
  bool validateAsmConstraint(const char *&Name,
                             TargetInfo::ConstraintInfo &Info) const override {
    switch (*Name) {
    default:
      return false;
    case 'c':
    case 'h':
    case 'r':
    case 'l':
    case 'f':
    case 'd':
      Info.setAllowsRegister();
      return true;
    }
  }
  const char *getClobbers() const override {
    // FIXME: Is this really right?
    return "";
  }
  BuiltinVaListKind getBuiltinVaListKind() const override {
    // FIXME: implement
    return TargetInfo::CharPtrBuiltinVaList;
  }
  bool setCPU(const std::string &Name) override {
    GPU = StringToCudaArch(Name);
    return GPU != CudaArch::UNKNOWN;
  }
  void setSupportedOpenCLOpts() override {
    auto &Opts = getSupportedOpenCLOpts();
    Opts.support("cl_clang_storage_class_specifiers");
    Opts.support("cl_khr_gl_sharing");
    Opts.support("cl_khr_icd");

    Opts.support("cl_khr_fp64");
    Opts.support("cl_khr_byte_addressable_store");
    Opts.support("cl_khr_global_int32_base_atomics");
    Opts.support("cl_khr_global_int32_extended_atomics");
    Opts.support("cl_khr_local_int32_base_atomics");
    Opts.support("cl_khr_local_int32_extended_atomics");
  }

  CallingConvCheckResult checkCallingConvention(CallingConv CC) const override {
    // CUDA compilations support all of the host's calling conventions.
    //
    // TODO: We should warn if you apply a non-default CC to anything other than
    // a host function.
    if (HostTarget)
      return HostTarget->checkCallingConvention(CC);
    return CCCR_Warning;
  }
};

const Builtin::Info NVPTXTargetInfo::BuiltinInfo[] = {
#define BUILTIN(ID, TYPE, ATTRS)                                               \
  { #ID, TYPE, ATTRS, nullptr, ALL_LANGUAGES, nullptr },
#define LIBBUILTIN(ID, TYPE, ATTRS, HEADER)                                    \
  { #ID, TYPE, ATTRS, HEADER, ALL_LANGUAGES, nullptr },
#define TARGET_BUILTIN(ID, TYPE, ATTRS, FEATURE)                               \
  { #ID, TYPE, ATTRS, nullptr, ALL_LANGUAGES, FEATURE },
#include "clang/Basic/BuiltinsNVPTX.def"
};

const char *const NVPTXTargetInfo::GCCRegNames[] = {"r0"};

ArrayRef<const char *> NVPTXTargetInfo::getGCCRegNames() const {
  return llvm::makeArrayRef(GCCRegNames);
}

static const LangAS::Map AMDGPUPrivateIsZeroMap = {
    4,  // Default
    1,  // opencl_global
    3,  // opencl_local
    2,  // opencl_constant
    4,  // opencl_generic
    1,  // cuda_device
    2,  // cuda_constant
    3   // cuda_shared
};
static const LangAS::Map AMDGPUGenericIsZeroMap = {
    0,  // Default
    1,  // opencl_global
    3,  // opencl_local
    2,  // opencl_constant
    0,  // opencl_generic
    1,  // cuda_device
    2,  // cuda_constant
    3   // cuda_shared
};

// If you edit the description strings, make sure you update
// getPointerWidthV().

static const char *const DataLayoutStringR600 =
  "e-p:32:32-i64:64-v16:16-v24:32-v32:32-v48:64-v96:128"
  "-v192:256-v256:256-v512:512-v1024:1024-v2048:2048-n32:64";

static const char *const DataLayoutStringSIPrivateIsZero =
  "e-p:32:32-p1:64:64-p2:64:64-p3:32:32-p4:64:64-p5:32:32"
  "-i64:64-v16:16-v24:32-v32:32-v48:64-v96:128"
  "-v192:256-v256:256-v512:512-v1024:1024-v2048:2048-n32:64";

static const char *const DataLayoutStringSIGenericIsZero =
  "e-p:64:64-p1:64:64-p2:64:64-p3:32:32-p4:32:32-p5:32:32"
  "-i64:64-v16:16-v24:32-v32:32-v48:64-v96:128"
  "-v192:256-v256:256-v512:512-v1024:1024-v2048:2048-n32:64-A5";

class AMDGPUTargetInfo final : public TargetInfo {
  static const Builtin::Info BuiltinInfo[];
  static const char * const GCCRegNames[];

  struct AddrSpace {
    unsigned Generic, Global, Local, Constant, Private;
    AddrSpace(bool IsGenericZero_ = false){
      if (IsGenericZero_) {
        Generic   = 0;
        Global    = 1;
        Local     = 3;
        Constant  = 2;
        Private   = 5;
      } else {
        Generic   = 4;
        Global    = 1;
        Local     = 3;
        Constant  = 2;
        Private   = 0;
      }
    }
  };

  /// \brief The GPU profiles supported by the AMDGPU target.
  enum GPUKind {
    GK_NONE,
    GK_R600,
    GK_R600_DOUBLE_OPS,
    GK_R700,
    GK_R700_DOUBLE_OPS,
    GK_EVERGREEN,
    GK_EVERGREEN_DOUBLE_OPS,
    GK_NORTHERN_ISLANDS,
    GK_CAYMAN,
    GK_GFX6,
    GK_GFX7,
    GK_GFX8,
    GK_GFX9
  } GPU;

  bool hasFP64:1;
  bool hasFMAF:1;
  bool hasLDEXPF:1;
  const AddrSpace AS;

  static bool hasFullSpeedFMAF32(StringRef GPUName) {
    return parseAMDGCNName(GPUName) >= GK_GFX9;
  }

  static bool isAMDGCN(const llvm::Triple &TT) {
    return TT.getArch() == llvm::Triple::amdgcn;
  }

  static bool isGenericZero(const llvm::Triple &TT) {
    return TT.getEnvironmentName() == "amdgiz" ||
        TT.getEnvironmentName() == "amdgizcl";
  }
public:
  AMDGPUTargetInfo(const llvm::Triple &Triple, const TargetOptions &Opts)
    : TargetInfo(Triple) ,
      GPU(isAMDGCN(Triple) ? GK_GFX6 : GK_R600),
      hasFP64(false),
      hasFMAF(false),
      hasLDEXPF(false),
      AS(isGenericZero(Triple)){
    if (getTriple().getArch() == llvm::Triple::amdgcn) {
      hasFP64 = true;
      hasFMAF = true;
      hasLDEXPF = true;
    }
    auto IsGenericZero = isGenericZero(Triple);
    resetDataLayout(getTriple().getArch() == llvm::Triple::amdgcn ?
                    (IsGenericZero ? DataLayoutStringSIGenericIsZero :
                        DataLayoutStringSIPrivateIsZero)
                    : DataLayoutStringR600);
    assert(DataLayout->getAllocaAddrSpace() == AS.Private);

    AddrSpaceMap = IsGenericZero ? &AMDGPUGenericIsZeroMap :
        &AMDGPUPrivateIsZeroMap;
    UseAddrSpaceMapMangling = true;
  }

  uint64_t getPointerWidthV(unsigned AddrSpace) const override {
    if (GPU <= GK_CAYMAN)
      return 32;

    if (AddrSpace == AS.Private || AddrSpace == AS.Local) {
      return 32;
    }
    return 64;
  }

  uint64_t getMaxPointerWidth() const override {
    return getTriple().getArch() == llvm::Triple::amdgcn ? 64 : 32;
  }

  const char * getClobbers() const override {
    return "";
  }

  ArrayRef<const char *> getGCCRegNames() const override;

  ArrayRef<TargetInfo::GCCRegAlias> getGCCRegAliases() const override {
    return None;
  }

  bool validateAsmConstraint(const char *&Name,
                             TargetInfo::ConstraintInfo &Info) const override {
    switch (*Name) {
    default: break;
    case 'v': // vgpr
    case 's': // sgpr
      Info.setAllowsRegister();
      return true;
    }
    return false;
  }

  bool initFeatureMap(llvm::StringMap<bool> &Features,
                      DiagnosticsEngine &Diags, StringRef CPU,
                      const std::vector<std::string> &FeatureVec) const override;

  void adjustTargetOptions(const CodeGenOptions &CGOpts,
                           TargetOptions &TargetOpts) const override {
    bool hasFP32Denormals = false;
    bool hasFP64Denormals = false;
    for (auto &I : TargetOpts.FeaturesAsWritten) {
      if (I == "+fp32-denormals" || I == "-fp32-denormals")
        hasFP32Denormals = true;
      if (I == "+fp64-fp16-denormals" || I == "-fp64-fp16-denormals")
        hasFP64Denormals = true;
    }
    if (!hasFP32Denormals)
      TargetOpts.Features.push_back(
          (Twine(hasFullSpeedFMAF32(TargetOpts.CPU) &&
          !CGOpts.FlushDenorm ? '+' : '-') + Twine("fp32-denormals")).str());
    // Always do not flush fp64 or fp16 denorms.
    if (!hasFP64Denormals && hasFP64)
      TargetOpts.Features.push_back("+fp64-fp16-denormals");
  }

  ArrayRef<Builtin::Info> getTargetBuiltins() const override {
    return llvm::makeArrayRef(BuiltinInfo,
                        clang::AMDGPU::LastTSBuiltin - Builtin::FirstTSBuiltin);
  }

  void getTargetDefines(const LangOptions &Opts,
                        MacroBuilder &Builder) const override {
    if (getTriple().getArch() == llvm::Triple::amdgcn)
      Builder.defineMacro("__AMDGCN__");
    else
      Builder.defineMacro("__R600__");

    if (hasFMAF)
      Builder.defineMacro("__HAS_FMAF__");
    if (hasLDEXPF)
      Builder.defineMacro("__HAS_LDEXPF__");
    if (hasFP64)
      Builder.defineMacro("__HAS_FP64__");
  }

  BuiltinVaListKind getBuiltinVaListKind() const override {
    return TargetInfo::CharPtrBuiltinVaList;
  }

  static GPUKind parseR600Name(StringRef Name) {
    return llvm::StringSwitch<GPUKind>(Name)
      .Case("r600" ,    GK_R600)
      .Case("rv610",    GK_R600)
      .Case("rv620",    GK_R600)
      .Case("rv630",    GK_R600)
      .Case("rv635",    GK_R600)
      .Case("rs780",    GK_R600)
      .Case("rs880",    GK_R600)
      .Case("rv670",    GK_R600_DOUBLE_OPS)
      .Case("rv710",    GK_R700)
      .Case("rv730",    GK_R700)
      .Case("rv740",    GK_R700_DOUBLE_OPS)
      .Case("rv770",    GK_R700_DOUBLE_OPS)
      .Case("palm",     GK_EVERGREEN)
      .Case("cedar",    GK_EVERGREEN)
      .Case("sumo",     GK_EVERGREEN)
      .Case("sumo2",    GK_EVERGREEN)
      .Case("redwood",  GK_EVERGREEN)
      .Case("juniper",  GK_EVERGREEN)
      .Case("hemlock",  GK_EVERGREEN_DOUBLE_OPS)
      .Case("cypress",  GK_EVERGREEN_DOUBLE_OPS)
      .Case("barts",    GK_NORTHERN_ISLANDS)
      .Case("turks",    GK_NORTHERN_ISLANDS)
      .Case("caicos",   GK_NORTHERN_ISLANDS)
      .Case("cayman",   GK_CAYMAN)
      .Case("aruba",    GK_CAYMAN)
      .Default(GK_NONE);
  }

  static GPUKind parseAMDGCNName(StringRef Name) {
    return llvm::StringSwitch<GPUKind>(Name)
      .Case("tahiti",    GK_GFX6)
      .Case("pitcairn",  GK_GFX6)
      .Case("verde",     GK_GFX6)
      .Case("oland",     GK_GFX6)
      .Case("hainan",    GK_GFX6)
      .Case("bonaire",   GK_GFX7)
      .Case("kabini",    GK_GFX7)
      .Case("kaveri",    GK_GFX7)
      .Case("hawaii",    GK_GFX7)
      .Case("mullins",   GK_GFX7)
      .Case("gfx700",    GK_GFX7)
      .Case("gfx701",    GK_GFX7)
      .Case("gfx702",    GK_GFX7)
      .Case("tonga",     GK_GFX8)
      .Case("iceland",   GK_GFX8)
      .Case("carrizo",   GK_GFX8)
      .Case("fiji",      GK_GFX8)
      .Case("stoney",    GK_GFX8)
      .Case("polaris10", GK_GFX8)
      .Case("polaris11", GK_GFX8)
      .Case("gfx800",    GK_GFX8)
      .Case("gfx801",    GK_GFX8)
      .Case("gfx802",    GK_GFX8)
      .Case("gfx803",    GK_GFX8)
      .Case("gfx804",    GK_GFX8)
      .Case("gfx810",    GK_GFX8)
      .Case("gfx900",    GK_GFX9)
      .Case("gfx901",    GK_GFX9)
      .Default(GK_NONE);
  }

  bool setCPU(const std::string &Name) override {
    if (getTriple().getArch() == llvm::Triple::amdgcn)
      GPU = parseAMDGCNName(Name);
    else
      GPU = parseR600Name(Name);

    return GPU != GK_NONE;
  }

  void setSupportedOpenCLOpts() override {
    auto &Opts = getSupportedOpenCLOpts();
    Opts.support("cl_clang_storage_class_specifiers");
    Opts.support("cl_khr_icd");

    if (hasFP64)
      Opts.support("cl_khr_fp64");
    if (GPU >= GK_EVERGREEN) {
      Opts.support("cl_khr_byte_addressable_store");
      Opts.support("cl_khr_global_int32_base_atomics");
      Opts.support("cl_khr_global_int32_extended_atomics");
      Opts.support("cl_khr_local_int32_base_atomics");
      Opts.support("cl_khr_local_int32_extended_atomics");
    }
    if (GPU >= GK_GFX6) {
      Opts.support("cl_khr_fp16");
      Opts.support("cl_khr_int64_base_atomics");
      Opts.support("cl_khr_int64_extended_atomics");
      Opts.support("cl_khr_mipmap_image");
      Opts.support("cl_khr_subgroups");
      Opts.support("cl_khr_3d_image_writes");
      Opts.support("cl_amd_media_ops");
      Opts.support("cl_amd_media_ops2");
    }
  }

  LangAS::ID getOpenCLImageAddrSpace() const override {
    return LangAS::opencl_constant;
  }

  /// \returns Target specific vtbl ptr address space.
  unsigned getVtblPtrAddressSpace() const override {
    // \todo: We currently have address spaces defined in AMDGPU Backend. It
    // would be nice if we could use it here instead of using bare numbers (same
    // applies to getDWARFAddressSpace).
    return 2; // constant.
  }

  /// \returns If a target requires an address within a target specific address
  /// space \p AddressSpace to be converted in order to be used, then return the
  /// corresponding target specific DWARF address space.
  ///
  /// \returns Otherwise return None and no conversion will be emitted in the
  /// DWARF.
  Optional<unsigned> getDWARFAddressSpace(
      unsigned AddressSpace) const override {
    const unsigned DWARF_Private = 1;
    const unsigned DWARF_Local   = 2;
    if (AddressSpace == AS.Private) {
      return DWARF_Private;
    } else if (AddressSpace == AS.Local) {
      return DWARF_Local;
    } else {
      return None;
    }
  }

  CallingConvCheckResult checkCallingConvention(CallingConv CC) const override {
    switch (CC) {
      default:
        return CCCR_Warning;
      case CC_C:
      case CC_OpenCLKernel:
        return CCCR_OK;
    }
  }

  // In amdgcn target the null pointer in global, constant, and generic
  // address space has value 0 but in private and local address space has
  // value ~0.
  uint64_t getNullPointerValue(unsigned AS) const override {
    return AS == LangAS::opencl_local ? ~0 : 0;
  }
};

const Builtin::Info AMDGPUTargetInfo::BuiltinInfo[] = {
#define BUILTIN(ID, TYPE, ATTRS)                \
  { #ID, TYPE, ATTRS, nullptr, ALL_LANGUAGES, nullptr },
#define TARGET_BUILTIN(ID, TYPE, ATTRS, FEATURE)                               \
  { #ID, TYPE, ATTRS, nullptr, ALL_LANGUAGES, FEATURE },
#include "clang/Basic/BuiltinsAMDGPU.def"
};
const char * const AMDGPUTargetInfo::GCCRegNames[] = {
  "v0", "v1", "v2", "v3", "v4", "v5", "v6", "v7",
  "v8", "v9", "v10", "v11", "v12", "v13", "v14", "v15",
  "v16", "v17", "v18", "v19", "v20", "v21", "v22", "v23",
  "v24", "v25", "v26", "v27", "v28", "v29", "v30", "v31",
  "v32", "v33", "v34", "v35", "v36", "v37", "v38", "v39",
  "v40", "v41", "v42", "v43", "v44", "v45", "v46", "v47",
  "v48", "v49", "v50", "v51", "v52", "v53", "v54", "v55",
  "v56", "v57", "v58", "v59", "v60", "v61", "v62", "v63",
  "v64", "v65", "v66", "v67", "v68", "v69", "v70", "v71",
  "v72", "v73", "v74", "v75", "v76", "v77", "v78", "v79",
  "v80", "v81", "v82", "v83", "v84", "v85", "v86", "v87",
  "v88", "v89", "v90", "v91", "v92", "v93", "v94", "v95",
  "v96", "v97", "v98", "v99", "v100", "v101", "v102", "v103",
  "v104", "v105", "v106", "v107", "v108", "v109", "v110", "v111",
  "v112", "v113", "v114", "v115", "v116", "v117", "v118", "v119",
  "v120", "v121", "v122", "v123", "v124", "v125", "v126", "v127",
  "v128", "v129", "v130", "v131", "v132", "v133", "v134", "v135",
  "v136", "v137", "v138", "v139", "v140", "v141", "v142", "v143",
  "v144", "v145", "v146", "v147", "v148", "v149", "v150", "v151",
  "v152", "v153", "v154", "v155", "v156", "v157", "v158", "v159",
  "v160", "v161", "v162", "v163", "v164", "v165", "v166", "v167",
  "v168", "v169", "v170", "v171", "v172", "v173", "v174", "v175",
  "v176", "v177", "v178", "v179", "v180", "v181", "v182", "v183",
  "v184", "v185", "v186", "v187", "v188", "v189", "v190", "v191",
  "v192", "v193", "v194", "v195", "v196", "v197", "v198", "v199",
  "v200", "v201", "v202", "v203", "v204", "v205", "v206", "v207",
  "v208", "v209", "v210", "v211", "v212", "v213", "v214", "v215",
  "v216", "v217", "v218", "v219", "v220", "v221", "v222", "v223",
  "v224", "v225", "v226", "v227", "v228", "v229", "v230", "v231",
  "v232", "v233", "v234", "v235", "v236", "v237", "v238", "v239",
  "v240", "v241", "v242", "v243", "v244", "v245", "v246", "v247",
  "v248", "v249", "v250", "v251", "v252", "v253", "v254", "v255",
  "s0", "s1", "s2", "s3", "s4", "s5", "s6", "s7",
  "s8", "s9", "s10", "s11", "s12", "s13", "s14", "s15",
  "s16", "s17", "s18", "s19", "s20", "s21", "s22", "s23",
  "s24", "s25", "s26", "s27", "s28", "s29", "s30", "s31",
  "s32", "s33", "s34", "s35", "s36", "s37", "s38", "s39",
  "s40", "s41", "s42", "s43", "s44", "s45", "s46", "s47",
  "s48", "s49", "s50", "s51", "s52", "s53", "s54", "s55",
  "s56", "s57", "s58", "s59", "s60", "s61", "s62", "s63",
  "s64", "s65", "s66", "s67", "s68", "s69", "s70", "s71",
  "s72", "s73", "s74", "s75", "s76", "s77", "s78", "s79",
  "s80", "s81", "s82", "s83", "s84", "s85", "s86", "s87",
  "s88", "s89", "s90", "s91", "s92", "s93", "s94", "s95",
  "s96", "s97", "s98", "s99", "s100", "s101", "s102", "s103",
  "s104", "s105", "s106", "s107", "s108", "s109", "s110", "s111",
  "s112", "s113", "s114", "s115", "s116", "s117", "s118", "s119",
  "s120", "s121", "s122", "s123", "s124", "s125", "s126", "s127",
  "exec", "vcc", "scc", "m0", "flat_scratch", "exec_lo", "exec_hi",
  "vcc_lo", "vcc_hi", "flat_scratch_lo", "flat_scratch_hi"
};

ArrayRef<const char *> AMDGPUTargetInfo::getGCCRegNames() const {
  return llvm::makeArrayRef(GCCRegNames);
}

bool AMDGPUTargetInfo::initFeatureMap(
  llvm::StringMap<bool> &Features,
  DiagnosticsEngine &Diags, StringRef CPU,
  const std::vector<std::string> &FeatureVec) const {

  // XXX - What does the member GPU mean if device name string passed here?
  if (getTriple().getArch() == llvm::Triple::amdgcn) {
    if (CPU.empty())
      CPU = "tahiti";

    switch (parseAMDGCNName(CPU)) {
    case GK_GFX6:
    case GK_GFX7:
      break;

    case GK_GFX9:
      Features["gfx9-insts"] = true;
      LLVM_FALLTHROUGH;
    case GK_GFX8:
      Features["s-memrealtime"] = true;
      Features["16-bit-insts"] = true;
      Features["dpp"] = true;
      break;

    case GK_NONE:
      return false;
    default:
      llvm_unreachable("unhandled subtarget");
    }
  } else {
    if (CPU.empty())
      CPU = "r600";

    switch (parseR600Name(CPU)) {
    case GK_R600:
    case GK_R700:
    case GK_EVERGREEN:
    case GK_NORTHERN_ISLANDS:
      break;
    case GK_R600_DOUBLE_OPS:
    case GK_R700_DOUBLE_OPS:
    case GK_EVERGREEN_DOUBLE_OPS:
    case GK_CAYMAN:
      Features["fp64"] = true;
      break;
    case GK_NONE:
      return false;
    default:
      llvm_unreachable("unhandled subtarget");
    }
  }

  return TargetInfo::initFeatureMap(Features, Diags, CPU, FeatureVec);
}

const Builtin::Info BuiltinInfoX86[] = {
#define BUILTIN(ID, TYPE, ATTRS)                                               \
  { #ID, TYPE, ATTRS, nullptr, ALL_LANGUAGES, nullptr },
#define TARGET_BUILTIN(ID, TYPE, ATTRS, FEATURE)                               \
  { #ID, TYPE, ATTRS, nullptr, ALL_LANGUAGES, FEATURE },
#define TARGET_HEADER_BUILTIN(ID, TYPE, ATTRS, HEADER, LANGS, FEATURE)         \
  { #ID, TYPE, ATTRS, HEADER, LANGS, FEATURE },
#include "clang/Basic/BuiltinsX86.def"

#define BUILTIN(ID, TYPE, ATTRS)                                               \
  { #ID, TYPE, ATTRS, nullptr, ALL_LANGUAGES, nullptr },
#define TARGET_BUILTIN(ID, TYPE, ATTRS, FEATURE)         \
  { #ID, TYPE, ATTRS, nullptr, ALL_LANGUAGES, FEATURE },
#define TARGET_HEADER_BUILTIN(ID, TYPE, ATTRS, HEADER, LANGS, FEATURE)         \
  { #ID, TYPE, ATTRS, HEADER, LANGS, FEATURE },
#include "clang/Basic/BuiltinsX86_64.def"
};


static const char* const GCCRegNames[] = {
  "ax", "dx", "cx", "bx", "si", "di", "bp", "sp",
  "st", "st(1)", "st(2)", "st(3)", "st(4)", "st(5)", "st(6)", "st(7)",
  "argp", "flags", "fpcr", "fpsr", "dirflag", "frame",
  "xmm0", "xmm1", "xmm2", "xmm3", "xmm4", "xmm5", "xmm6", "xmm7",
  "mm0", "mm1", "mm2", "mm3", "mm4", "mm5", "mm6", "mm7",
  "r8", "r9", "r10", "r11", "r12", "r13", "r14", "r15",
  "xmm8", "xmm9", "xmm10", "xmm11", "xmm12", "xmm13", "xmm14", "xmm15",
  "ymm0", "ymm1", "ymm2", "ymm3", "ymm4", "ymm5", "ymm6", "ymm7",
  "ymm8", "ymm9", "ymm10", "ymm11", "ymm12", "ymm13", "ymm14", "ymm15",
  "xmm16", "xmm17", "xmm18", "xmm19", "xmm20", "xmm21", "xmm22", "xmm23",
  "xmm24", "xmm25", "xmm26", "xmm27", "xmm28", "xmm29", "xmm30", "xmm31",
  "ymm16", "ymm17", "ymm18", "ymm19", "ymm20", "ymm21", "ymm22", "ymm23",
  "ymm24", "ymm25", "ymm26", "ymm27", "ymm28", "ymm29", "ymm30", "ymm31",
  "zmm0", "zmm1", "zmm2", "zmm3", "zmm4", "zmm5", "zmm6", "zmm7",
  "zmm8", "zmm9", "zmm10", "zmm11", "zmm12", "zmm13", "zmm14", "zmm15",
  "zmm16", "zmm17", "zmm18", "zmm19", "zmm20", "zmm21", "zmm22", "zmm23",
  "zmm24", "zmm25", "zmm26", "zmm27", "zmm28", "zmm29", "zmm30", "zmm31",
  "k0", "k1", "k2", "k3", "k4", "k5", "k6", "k7",
};

const TargetInfo::AddlRegName AddlRegNames[] = {
  { { "al", "ah", "eax", "rax" }, 0 },
  { { "bl", "bh", "ebx", "rbx" }, 3 },
  { { "cl", "ch", "ecx", "rcx" }, 2 },
  { { "dl", "dh", "edx", "rdx" }, 1 },
  { { "esi", "rsi" }, 4 },
  { { "edi", "rdi" }, 5 },
  { { "esp", "rsp" }, 7 },
  { { "ebp", "rbp" }, 6 },
  { { "r8d", "r8w", "r8b" }, 38 },
  { { "r9d", "r9w", "r9b" }, 39 },
  { { "r10d", "r10w", "r10b" }, 40 },
  { { "r11d", "r11w", "r11b" }, 41 },
  { { "r12d", "r12w", "r12b" }, 42 },
  { { "r13d", "r13w", "r13b" }, 43 },
  { { "r14d", "r14w", "r14b" }, 44 },
  { { "r15d", "r15w", "r15b" }, 45 },
};

// X86 target abstract base class; x86-32 and x86-64 are very close, so
// most of the implementation can be shared.
class X86TargetInfo : public TargetInfo {
  enum X86SSEEnum {
    NoSSE, SSE1, SSE2, SSE3, SSSE3, SSE41, SSE42, AVX, AVX2, AVX512F
  } SSELevel = NoSSE;
  enum MMX3DNowEnum {
    NoMMX3DNow, MMX, AMD3DNow, AMD3DNowAthlon
  } MMX3DNowLevel = NoMMX3DNow;
  enum XOPEnum {
    NoXOP,
    SSE4A,
    FMA4,
    XOP
  } XOPLevel = NoXOP;

  bool HasAES = false;
  bool HasPCLMUL = false;
  bool HasLZCNT = false;
  bool HasRDRND = false;
  bool HasFSGSBASE = false;
  bool HasBMI = false;
  bool HasBMI2 = false;
  bool HasPOPCNT = false;
  bool HasRTM = false;
  bool HasPRFCHW = false;
  bool HasRDSEED = false;
  bool HasADX = false;
  bool HasTBM = false;
  bool HasLWP = false;
  bool HasFMA = false;
  bool HasF16C = false;
  bool HasAVX512CD = false;
  bool HasAVX512ER = false;
  bool HasAVX512PF = false;
  bool HasAVX512DQ = false;
  bool HasAVX512BW = false;
  bool HasAVX512VL = false;
  bool HasAVX512VBMI = false;
  bool HasAVX512IFMA = false;
  bool HasSHA = false;
  bool HasMPX = false;
  bool HasSGX = false;
  bool HasCX16 = false;
  bool HasFXSR = false;
  bool HasXSAVE = false;
  bool HasXSAVEOPT = false;
  bool HasXSAVEC = false;
  bool HasXSAVES = false;
  bool HasMWAITX = false;
  bool HasCLZERO = false;
  bool HasPKU = false;
  bool HasCLFLUSHOPT = false;
  bool HasCLWB = false;
  bool HasMOVBE = false;
  bool HasPREFETCHWT1 = false;

  /// \brief Enumeration of all of the X86 CPUs supported by Clang.
  ///
  /// Each enumeration represents a particular CPU supported by Clang. These
  /// loosely correspond to the options passed to '-march' or '-mtune' flags.
  enum CPUKind {
    CK_Generic,

    /// \name i386
    /// i386-generation processors.
    //@{
    CK_i386,
    //@}

    /// \name i486
    /// i486-generation processors.
    //@{
    CK_i486,
    CK_WinChipC6,
    CK_WinChip2,
    CK_C3,
    //@}

    /// \name i586
    /// i586-generation processors, P5 microarchitecture based.
    //@{
    CK_i586,
    CK_Pentium,
    CK_PentiumMMX,
    //@}

    /// \name i686
    /// i686-generation processors, P6 / Pentium M microarchitecture based.
    //@{
    CK_i686,
    CK_PentiumPro,
    CK_Pentium2,
    CK_Pentium3,
    CK_Pentium3M,
    CK_PentiumM,
    CK_C3_2,

    /// This enumerator is a bit odd, as GCC no longer accepts -march=yonah.
    /// Clang however has some logic to suport this.
    // FIXME: Warn, deprecate, and potentially remove this.
    CK_Yonah,
    //@}

    /// \name Netburst
    /// Netburst microarchitecture based processors.
    //@{
    CK_Pentium4,
    CK_Pentium4M,
    CK_Prescott,
    CK_Nocona,
    //@}

    /// \name Core
    /// Core microarchitecture based processors.
    //@{
    CK_Core2,

    /// This enumerator, like \see CK_Yonah, is a bit odd. It is another
    /// codename which GCC no longer accepts as an option to -march, but Clang
    /// has some logic for recognizing it.
    // FIXME: Warn, deprecate, and potentially remove this.
    CK_Penryn,
    //@}

    /// \name Atom
    /// Atom processors
    //@{
    CK_Bonnell,
    CK_Silvermont,
    //@}

    /// \name Nehalem
    /// Nehalem microarchitecture based processors.
    CK_Nehalem,

    /// \name Westmere
    /// Westmere microarchitecture based processors.
    CK_Westmere,

    /// \name Sandy Bridge
    /// Sandy Bridge microarchitecture based processors.
    CK_SandyBridge,

    /// \name Ivy Bridge
    /// Ivy Bridge microarchitecture based processors.
    CK_IvyBridge,

    /// \name Haswell
    /// Haswell microarchitecture based processors.
    CK_Haswell,

    /// \name Broadwell
    /// Broadwell microarchitecture based processors.
    CK_Broadwell,

    /// \name Skylake Client
    /// Skylake client microarchitecture based processors.
    CK_SkylakeClient,

    /// \name Skylake Server
    /// Skylake server microarchitecture based processors.
    CK_SkylakeServer,

    /// \name Cannonlake Client
    /// Cannonlake client microarchitecture based processors.
    CK_Cannonlake,

    /// \name Knights Landing
    /// Knights Landing processor.
    CK_KNL,

    /// \name Lakemont
    /// Lakemont microarchitecture based processors.
    CK_Lakemont,

    /// \name K6
    /// K6 architecture processors.
    //@{
    CK_K6,
    CK_K6_2,
    CK_K6_3,
    //@}

    /// \name K7
    /// K7 architecture processors.
    //@{
    CK_Athlon,
    CK_AthlonThunderbird,
    CK_Athlon4,
    CK_AthlonXP,
    CK_AthlonMP,
    //@}

    /// \name K8
    /// K8 architecture processors.
    //@{
    CK_Athlon64,
    CK_Athlon64SSE3,
    CK_AthlonFX,
    CK_K8,
    CK_K8SSE3,
    CK_Opteron,
    CK_OpteronSSE3,
    CK_AMDFAM10,
    //@}

    /// \name Bobcat
    /// Bobcat architecture processors.
    //@{
    CK_BTVER1,
    CK_BTVER2,
    //@}

    /// \name Bulldozer
    /// Bulldozer architecture processors.
    //@{
    CK_BDVER1,
    CK_BDVER2,
    CK_BDVER3,
    CK_BDVER4,
    //@}

    /// \name zen
    /// Zen architecture processors.
    //@{
    CK_ZNVER1,
    //@}

    /// This specification is deprecated and will be removed in the future.
    /// Users should prefer \see CK_K8.
    // FIXME: Warn on this when the CPU is set to it.
    //@{
    CK_x86_64,
    //@}

    /// \name Geode
    /// Geode processors.
    //@{
    CK_Geode
    //@}
  } CPU = CK_Generic;

  CPUKind getCPUKind(StringRef CPU) const {
    return llvm::StringSwitch<CPUKind>(CPU)
        .Case("i386", CK_i386)
        .Case("i486", CK_i486)
        .Case("winchip-c6", CK_WinChipC6)
        .Case("winchip2", CK_WinChip2)
        .Case("c3", CK_C3)
        .Case("i586", CK_i586)
        .Case("pentium", CK_Pentium)
        .Case("pentium-mmx", CK_PentiumMMX)
        .Case("i686", CK_i686)
        .Case("pentiumpro", CK_PentiumPro)
        .Case("pentium2", CK_Pentium2)
        .Case("pentium3", CK_Pentium3)
        .Case("pentium3m", CK_Pentium3M)
        .Case("pentium-m", CK_PentiumM)
        .Case("c3-2", CK_C3_2)
        .Case("yonah", CK_Yonah)
        .Case("pentium4", CK_Pentium4)
        .Case("pentium4m", CK_Pentium4M)
        .Case("prescott", CK_Prescott)
        .Case("nocona", CK_Nocona)
        .Case("core2", CK_Core2)
        .Case("penryn", CK_Penryn)
        .Case("bonnell", CK_Bonnell)
        .Case("atom", CK_Bonnell) // Legacy name.
        .Case("silvermont", CK_Silvermont)
        .Case("slm", CK_Silvermont) // Legacy name.
        .Case("nehalem", CK_Nehalem)
        .Case("corei7", CK_Nehalem) // Legacy name.
        .Case("westmere", CK_Westmere)
        .Case("sandybridge", CK_SandyBridge)
        .Case("corei7-avx", CK_SandyBridge) // Legacy name.
        .Case("ivybridge", CK_IvyBridge)
        .Case("core-avx-i", CK_IvyBridge) // Legacy name.
        .Case("haswell", CK_Haswell)
        .Case("core-avx2", CK_Haswell) // Legacy name.
        .Case("broadwell", CK_Broadwell)
        .Case("skylake", CK_SkylakeClient)
        .Case("skylake-avx512", CK_SkylakeServer)
        .Case("skx", CK_SkylakeServer) // Legacy name.
        .Case("cannonlake", CK_Cannonlake)
        .Case("knl", CK_KNL)
        .Case("lakemont", CK_Lakemont)
        .Case("k6", CK_K6)
        .Case("k6-2", CK_K6_2)
        .Case("k6-3", CK_K6_3)
        .Case("athlon", CK_Athlon)
        .Case("athlon-tbird", CK_AthlonThunderbird)
        .Case("athlon-4", CK_Athlon4)
        .Case("athlon-xp", CK_AthlonXP)
        .Case("athlon-mp", CK_AthlonMP)
        .Case("athlon64", CK_Athlon64)
        .Case("athlon64-sse3", CK_Athlon64SSE3)
        .Case("athlon-fx", CK_AthlonFX)
        .Case("k8", CK_K8)
        .Case("k8-sse3", CK_K8SSE3)
        .Case("opteron", CK_Opteron)
        .Case("opteron-sse3", CK_OpteronSSE3)
        .Case("barcelona", CK_AMDFAM10)
        .Case("amdfam10", CK_AMDFAM10)
        .Case("btver1", CK_BTVER1)
        .Case("btver2", CK_BTVER2)
        .Case("bdver1", CK_BDVER1)
        .Case("bdver2", CK_BDVER2)
        .Case("bdver3", CK_BDVER3)
        .Case("bdver4", CK_BDVER4)
        .Case("znver1", CK_ZNVER1)
        .Case("x86-64", CK_x86_64)
        .Case("geode", CK_Geode)
        .Default(CK_Generic);
  }

  enum FPMathKind {
    FP_Default,
    FP_SSE,
    FP_387
  } FPMath = FP_Default;

public:
  X86TargetInfo(const llvm::Triple &Triple, const TargetOptions &)
      : TargetInfo(Triple) {
    LongDoubleFormat = &llvm::APFloat::x87DoubleExtended();
  }
  unsigned getFloatEvalMethod() const override {
    // X87 evaluates with 80 bits "long double" precision.
    return SSELevel == NoSSE ? 2 : 0;
  }
  ArrayRef<const char *> getGCCRegNames() const override {
    return llvm::makeArrayRef(GCCRegNames);
  }
  ArrayRef<TargetInfo::GCCRegAlias> getGCCRegAliases() const override {
    return None;
  }
  ArrayRef<TargetInfo::AddlRegName> getGCCAddlRegNames() const override {
    return llvm::makeArrayRef(AddlRegNames);
  }
  bool validateCpuSupports(StringRef Name) const override;
  bool validateAsmConstraint(const char *&Name,
                             TargetInfo::ConstraintInfo &info) const override;

  bool validateGlobalRegisterVariable(StringRef RegName,
                                      unsigned RegSize,
                                      bool &HasSizeMismatch) const override {
    // esp and ebp are the only 32-bit registers the x86 backend can currently
    // handle.
    if (RegName.equals("esp") || RegName.equals("ebp")) {
      // Check that the register size is 32-bit.
      HasSizeMismatch = RegSize != 32;
      return true;
    }

    return false;
  }

  bool validateOutputSize(StringRef Constraint, unsigned Size) const override;

  bool validateInputSize(StringRef Constraint, unsigned Size) const override;

  virtual bool validateOperandSize(StringRef Constraint, unsigned Size) const;

  std::string convertConstraint(const char *&Constraint) const override;
  const char *getClobbers() const override {
    return "~{dirflag},~{fpsr},~{flags}";
  }

  StringRef getConstraintRegister(const StringRef &Constraint,
                                  const StringRef &Expression) const override {
    StringRef::iterator I, E;
    for (I = Constraint.begin(), E = Constraint.end(); I != E; ++I) {
      if (isalpha(*I))
        break;
    }
    if (I == E)
      return "";
    switch (*I) {
    // For the register constraints, return the matching register name
    case 'a':
      return "ax";
    case 'b':
      return "bx";
    case 'c':
      return "cx";
    case 'd':
      return "dx";
    case 'S':
      return "si";
    case 'D':
      return "di";
    // In case the constraint is 'r' we need to return Expression
    case 'r':
      return Expression;
    default:
      // Default value if there is no constraint for the register
      return "";
    }
    return "";
  }

  void getTargetDefines(const LangOptions &Opts,
                        MacroBuilder &Builder) const override;
  static void setSSELevel(llvm::StringMap<bool> &Features, X86SSEEnum Level,
                          bool Enabled);
  static void setMMXLevel(llvm::StringMap<bool> &Features, MMX3DNowEnum Level,
                          bool Enabled);
  static void setXOPLevel(llvm::StringMap<bool> &Features, XOPEnum Level,
                          bool Enabled);
  void setFeatureEnabled(llvm::StringMap<bool> &Features,
                         StringRef Name, bool Enabled) const override {
    setFeatureEnabledImpl(Features, Name, Enabled);
  }
  // This exists purely to cut down on the number of virtual calls in
  // initFeatureMap which calls this repeatedly.
  static void setFeatureEnabledImpl(llvm::StringMap<bool> &Features,
                                    StringRef Name, bool Enabled);
  bool
  initFeatureMap(llvm::StringMap<bool> &Features, DiagnosticsEngine &Diags,
                 StringRef CPU,
                 const std::vector<std::string> &FeaturesVec) const override;
  bool hasFeature(StringRef Feature) const override;
  bool handleTargetFeatures(std::vector<std::string> &Features,
                            DiagnosticsEngine &Diags) override;
  StringRef getABI() const override {
    if (getTriple().getArch() == llvm::Triple::x86_64 && SSELevel >= AVX512F)
      return "avx512";
    if (getTriple().getArch() == llvm::Triple::x86_64 && SSELevel >= AVX)
      return "avx";
    if (getTriple().getArch() == llvm::Triple::x86 &&
             MMX3DNowLevel == NoMMX3DNow)
      return "no-mmx";
    return "";
  }
  bool setCPU(const std::string &Name) override {
    CPU = getCPUKind(Name);

    // Perform any per-CPU checks necessary to determine if this CPU is
    // acceptable.
    // FIXME: This results in terrible diagnostics. Clang just says the CPU is
    // invalid without explaining *why*.
    switch (CPU) {
    case CK_Generic:
      // No processor selected!
      return false;

    case CK_i386:
    case CK_i486:
    case CK_WinChipC6:
    case CK_WinChip2:
    case CK_C3:
    case CK_i586:
    case CK_Pentium:
    case CK_PentiumMMX:
    case CK_i686:
    case CK_PentiumPro:
    case CK_Pentium2:
    case CK_Pentium3:
    case CK_Pentium3M:
    case CK_PentiumM:
    case CK_Yonah:
    case CK_C3_2:
    case CK_Pentium4:
    case CK_Pentium4M:
    case CK_Lakemont:
    case CK_Prescott:
    case CK_K6:
    case CK_K6_2:
    case CK_K6_3:
    case CK_Athlon:
    case CK_AthlonThunderbird:
    case CK_Athlon4:
    case CK_AthlonXP:
    case CK_AthlonMP:
    case CK_Geode:
      // Only accept certain architectures when compiling in 32-bit mode.
      if (getTriple().getArch() != llvm::Triple::x86)
        return false;

      // Fallthrough
    case CK_Nocona:
    case CK_Core2:
    case CK_Penryn:
    case CK_Bonnell:
    case CK_Silvermont:
    case CK_Nehalem:
    case CK_Westmere:
    case CK_SandyBridge:
    case CK_IvyBridge:
    case CK_Haswell:
    case CK_Broadwell:
    case CK_SkylakeClient:
    case CK_SkylakeServer:
    case CK_Cannonlake:
    case CK_KNL:
    case CK_Athlon64:
    case CK_Athlon64SSE3:
    case CK_AthlonFX:
    case CK_K8:
    case CK_K8SSE3:
    case CK_Opteron:
    case CK_OpteronSSE3:
    case CK_AMDFAM10:
    case CK_BTVER1:
    case CK_BTVER2:
    case CK_BDVER1:
    case CK_BDVER2:
    case CK_BDVER3:
    case CK_BDVER4:
    case CK_ZNVER1:
    case CK_x86_64:
      return true;
    }
    llvm_unreachable("Unhandled CPU kind");
  }

  bool setFPMath(StringRef Name) override;

  CallingConvCheckResult checkCallingConvention(CallingConv CC) const override {
    // Most of the non-ARM calling conventions are i386 conventions.
    switch (CC) {
    case CC_X86ThisCall:
    case CC_X86FastCall:
    case CC_X86StdCall:
    case CC_X86VectorCall:
    case CC_X86RegCall:
    case CC_C:
    case CC_Swift:
    case CC_X86Pascal:
    case CC_IntelOclBicc:
      return CCCR_OK;
    default:
      return CCCR_Warning;
    }
  }

  CallingConv getDefaultCallingConv(CallingConvMethodType MT) const override {
    return MT == CCMT_Member ? CC_X86ThisCall : CC_C;
  }

  bool hasSjLjLowering() const override {
    return true;
  }

  void setSupportedOpenCLOpts() override {
    getSupportedOpenCLOpts().supportAll();
  }
};

bool X86TargetInfo::setFPMath(StringRef Name) {
  if (Name == "387") {
    FPMath = FP_387;
    return true;
  }
  if (Name == "sse") {
    FPMath = FP_SSE;
    return true;
  }
  return false;
}

bool X86TargetInfo::initFeatureMap(
    llvm::StringMap<bool> &Features, DiagnosticsEngine &Diags, StringRef CPU,
    const std::vector<std::string> &FeaturesVec) const {
  // FIXME: This *really* should not be here.
  // X86_64 always has SSE2.
  if (getTriple().getArch() == llvm::Triple::x86_64)
    setFeatureEnabledImpl(Features, "sse2", true);

  const CPUKind Kind = getCPUKind(CPU);

  // Enable X87 for all X86 processors but Lakemont.
  if (Kind != CK_Lakemont)
    setFeatureEnabledImpl(Features, "x87", true);

  switch (Kind) {
  case CK_Generic:
  case CK_i386:
  case CK_i486:
  case CK_i586:
  case CK_Pentium:
  case CK_i686:
  case CK_PentiumPro:
  case CK_Lakemont:
    break;
  case CK_PentiumMMX:
  case CK_Pentium2:
  case CK_K6:
  case CK_WinChipC6:
    setFeatureEnabledImpl(Features, "mmx", true);
    break;
  case CK_Pentium3:
  case CK_Pentium3M:
  case CK_C3_2:
    setFeatureEnabledImpl(Features, "sse", true);
    setFeatureEnabledImpl(Features, "fxsr", true);
    break;
  case CK_PentiumM:
  case CK_Pentium4:
  case CK_Pentium4M:
  case CK_x86_64:
    setFeatureEnabledImpl(Features, "sse2", true);
    setFeatureEnabledImpl(Features, "fxsr", true);
    break;
  case CK_Yonah:
  case CK_Prescott:
  case CK_Nocona:
    setFeatureEnabledImpl(Features, "sse3", true);
    setFeatureEnabledImpl(Features, "fxsr", true);
    setFeatureEnabledImpl(Features, "cx16", true);
    break;
  case CK_Core2:
  case CK_Bonnell:
    setFeatureEnabledImpl(Features, "ssse3", true);
    setFeatureEnabledImpl(Features, "fxsr", true);
    setFeatureEnabledImpl(Features, "cx16", true);
    break;
  case CK_Penryn:
    setFeatureEnabledImpl(Features, "sse4.1", true);
    setFeatureEnabledImpl(Features, "fxsr", true);
    setFeatureEnabledImpl(Features, "cx16", true);
    break;
  case CK_Cannonlake:
    setFeatureEnabledImpl(Features, "avx512ifma", true);
    setFeatureEnabledImpl(Features, "avx512vbmi", true);
    setFeatureEnabledImpl(Features, "sha", true);
    LLVM_FALLTHROUGH;
  case CK_SkylakeServer:
    setFeatureEnabledImpl(Features, "avx512f", true);
    setFeatureEnabledImpl(Features, "avx512cd", true);
    setFeatureEnabledImpl(Features, "avx512dq", true);
    setFeatureEnabledImpl(Features, "avx512bw", true);
    setFeatureEnabledImpl(Features, "avx512vl", true);
    setFeatureEnabledImpl(Features, "pku", true);
    setFeatureEnabledImpl(Features, "clwb", true);
    LLVM_FALLTHROUGH;
  case CK_SkylakeClient:
    setFeatureEnabledImpl(Features, "xsavec", true);
    setFeatureEnabledImpl(Features, "xsaves", true);
    setFeatureEnabledImpl(Features, "mpx", true);
    setFeatureEnabledImpl(Features, "sgx", true);
    setFeatureEnabledImpl(Features, "clflushopt", true);
    setFeatureEnabledImpl(Features, "rtm", true);
    LLVM_FALLTHROUGH;
  case CK_Broadwell:
    setFeatureEnabledImpl(Features, "rdseed", true);
    setFeatureEnabledImpl(Features, "adx", true);
    LLVM_FALLTHROUGH;
  case CK_Haswell:
    setFeatureEnabledImpl(Features, "avx2", true);
    setFeatureEnabledImpl(Features, "lzcnt", true);
    setFeatureEnabledImpl(Features, "bmi", true);
    setFeatureEnabledImpl(Features, "bmi2", true);
    setFeatureEnabledImpl(Features, "fma", true);
    setFeatureEnabledImpl(Features, "movbe", true);
    LLVM_FALLTHROUGH;
  case CK_IvyBridge:
    setFeatureEnabledImpl(Features, "rdrnd", true);
    setFeatureEnabledImpl(Features, "f16c", true);
    setFeatureEnabledImpl(Features, "fsgsbase", true);
    LLVM_FALLTHROUGH;
  case CK_SandyBridge:
    setFeatureEnabledImpl(Features, "avx", true);
    setFeatureEnabledImpl(Features, "xsave", true);
    setFeatureEnabledImpl(Features, "xsaveopt", true);
    LLVM_FALLTHROUGH;
  case CK_Westmere:
  case CK_Silvermont:
    setFeatureEnabledImpl(Features, "aes", true);
    setFeatureEnabledImpl(Features, "pclmul", true);
    LLVM_FALLTHROUGH;
  case CK_Nehalem:
    setFeatureEnabledImpl(Features, "sse4.2", true);
    setFeatureEnabledImpl(Features, "fxsr", true);
    setFeatureEnabledImpl(Features, "cx16", true);
    break;
  case CK_KNL:
    setFeatureEnabledImpl(Features, "avx512f", true);
    setFeatureEnabledImpl(Features, "avx512cd", true);
    setFeatureEnabledImpl(Features, "avx512er", true);
    setFeatureEnabledImpl(Features, "avx512pf", true);
    setFeatureEnabledImpl(Features, "prefetchwt1", true);
    setFeatureEnabledImpl(Features, "fxsr", true);
    setFeatureEnabledImpl(Features, "rdseed", true);
    setFeatureEnabledImpl(Features, "adx", true);
    setFeatureEnabledImpl(Features, "lzcnt", true);
    setFeatureEnabledImpl(Features, "bmi", true);
    setFeatureEnabledImpl(Features, "bmi2", true);
    setFeatureEnabledImpl(Features, "rtm", true);
    setFeatureEnabledImpl(Features, "fma", true);
    setFeatureEnabledImpl(Features, "rdrnd", true);
    setFeatureEnabledImpl(Features, "f16c", true);
    setFeatureEnabledImpl(Features, "fsgsbase", true);
    setFeatureEnabledImpl(Features, "aes", true);
    setFeatureEnabledImpl(Features, "pclmul", true);
    setFeatureEnabledImpl(Features, "cx16", true);
    setFeatureEnabledImpl(Features, "xsaveopt", true);
    setFeatureEnabledImpl(Features, "xsave", true);
    setFeatureEnabledImpl(Features, "movbe", true);
    break;
  case CK_K6_2:
  case CK_K6_3:
  case CK_WinChip2:
  case CK_C3:
    setFeatureEnabledImpl(Features, "3dnow", true);
    break;
  case CK_Athlon:
  case CK_AthlonThunderbird:
  case CK_Geode:
    setFeatureEnabledImpl(Features, "3dnowa", true);
    break;
  case CK_Athlon4:
  case CK_AthlonXP:
  case CK_AthlonMP:
    setFeatureEnabledImpl(Features, "sse", true);
    setFeatureEnabledImpl(Features, "3dnowa", true);
    setFeatureEnabledImpl(Features, "fxsr", true);
    break;
  case CK_K8:
  case CK_Opteron:
  case CK_Athlon64:
  case CK_AthlonFX:
    setFeatureEnabledImpl(Features, "sse2", true);
    setFeatureEnabledImpl(Features, "3dnowa", true);
    setFeatureEnabledImpl(Features, "fxsr", true);
    break;
  case CK_AMDFAM10:
    setFeatureEnabledImpl(Features, "sse4a", true);
    setFeatureEnabledImpl(Features, "lzcnt", true);
    setFeatureEnabledImpl(Features, "popcnt", true);
    LLVM_FALLTHROUGH;
  case CK_K8SSE3:
  case CK_OpteronSSE3:
  case CK_Athlon64SSE3:
    setFeatureEnabledImpl(Features, "sse3", true);
    setFeatureEnabledImpl(Features, "3dnowa", true);
    setFeatureEnabledImpl(Features, "fxsr", true);
    break;
  case CK_BTVER2:
    setFeatureEnabledImpl(Features, "avx", true);
    setFeatureEnabledImpl(Features, "aes", true);
    setFeatureEnabledImpl(Features, "pclmul", true);
    setFeatureEnabledImpl(Features, "bmi", true);
    setFeatureEnabledImpl(Features, "f16c", true);
    setFeatureEnabledImpl(Features, "xsaveopt", true);
    LLVM_FALLTHROUGH;
  case CK_BTVER1:
    setFeatureEnabledImpl(Features, "ssse3", true);
    setFeatureEnabledImpl(Features, "sse4a", true);
    setFeatureEnabledImpl(Features, "lzcnt", true);
    setFeatureEnabledImpl(Features, "popcnt", true);
    setFeatureEnabledImpl(Features, "prfchw", true);
    setFeatureEnabledImpl(Features, "cx16", true);
    setFeatureEnabledImpl(Features, "fxsr", true);
    break;
  case CK_ZNVER1:
    setFeatureEnabledImpl(Features, "adx", true);
    setFeatureEnabledImpl(Features, "aes", true);
    setFeatureEnabledImpl(Features, "avx2", true);
    setFeatureEnabledImpl(Features, "bmi", true);
    setFeatureEnabledImpl(Features, "bmi2", true);
    setFeatureEnabledImpl(Features, "clflushopt", true);
    setFeatureEnabledImpl(Features, "clzero", true);
    setFeatureEnabledImpl(Features, "cx16", true);
    setFeatureEnabledImpl(Features, "f16c", true);
    setFeatureEnabledImpl(Features, "fma", true);
    setFeatureEnabledImpl(Features, "fsgsbase", true);
    setFeatureEnabledImpl(Features, "fxsr", true);
    setFeatureEnabledImpl(Features, "lzcnt", true);
    setFeatureEnabledImpl(Features, "mwaitx", true);
    setFeatureEnabledImpl(Features, "movbe", true);
    setFeatureEnabledImpl(Features, "pclmul", true);
    setFeatureEnabledImpl(Features, "popcnt", true);
    setFeatureEnabledImpl(Features, "prfchw", true);
    setFeatureEnabledImpl(Features, "rdrnd", true);
    setFeatureEnabledImpl(Features, "rdseed", true);
    setFeatureEnabledImpl(Features, "sha", true);
    setFeatureEnabledImpl(Features, "sse4a", true);
    setFeatureEnabledImpl(Features, "xsave", true);
    setFeatureEnabledImpl(Features, "xsavec", true);
    setFeatureEnabledImpl(Features, "xsaveopt", true);
    setFeatureEnabledImpl(Features, "xsaves", true);
    break;
  case CK_BDVER4:
    setFeatureEnabledImpl(Features, "avx2", true);
    setFeatureEnabledImpl(Features, "bmi2", true);
    setFeatureEnabledImpl(Features, "mwaitx", true);
    LLVM_FALLTHROUGH;
  case CK_BDVER3:
    setFeatureEnabledImpl(Features, "fsgsbase", true);
    setFeatureEnabledImpl(Features, "xsaveopt", true);
    LLVM_FALLTHROUGH;
  case CK_BDVER2:
    setFeatureEnabledImpl(Features, "bmi", true);
    setFeatureEnabledImpl(Features, "fma", true);
    setFeatureEnabledImpl(Features, "f16c", true);
    setFeatureEnabledImpl(Features, "tbm", true);
    LLVM_FALLTHROUGH;
  case CK_BDVER1:
    // xop implies avx, sse4a and fma4.
    setFeatureEnabledImpl(Features, "xop", true);
    setFeatureEnabledImpl(Features, "lwp", true);
    setFeatureEnabledImpl(Features, "lzcnt", true);
    setFeatureEnabledImpl(Features, "aes", true);
    setFeatureEnabledImpl(Features, "pclmul", true);
    setFeatureEnabledImpl(Features, "prfchw", true);
    setFeatureEnabledImpl(Features, "cx16", true);
    setFeatureEnabledImpl(Features, "fxsr", true);
    setFeatureEnabledImpl(Features, "xsave", true);
    break;
  }
  if (!TargetInfo::initFeatureMap(Features, Diags, CPU, FeaturesVec))
    return false;

  // Can't do this earlier because we need to be able to explicitly enable
  // or disable these features and the things that they depend upon.

  // Enable popcnt if sse4.2 is enabled and popcnt is not explicitly disabled.
  auto I = Features.find("sse4.2");
  if (I != Features.end() && I->getValue() &&
      std::find(FeaturesVec.begin(), FeaturesVec.end(), "-popcnt") ==
          FeaturesVec.end())
    Features["popcnt"] = true;

  // Enable prfchw if 3DNow! is enabled and prfchw is not explicitly disabled.
  I = Features.find("3dnow");
  if (I != Features.end() && I->getValue() &&
      std::find(FeaturesVec.begin(), FeaturesVec.end(), "-prfchw") ==
          FeaturesVec.end())
    Features["prfchw"] = true;

  // Additionally, if SSE is enabled and mmx is not explicitly disabled,
  // then enable MMX.
  I = Features.find("sse");
  if (I != Features.end() && I->getValue() &&
      std::find(FeaturesVec.begin(), FeaturesVec.end(), "-mmx") ==
          FeaturesVec.end())
    Features["mmx"] = true;

  return true;
}

void X86TargetInfo::setSSELevel(llvm::StringMap<bool> &Features,
                                X86SSEEnum Level, bool Enabled) {
  if (Enabled) {
    switch (Level) {
    case AVX512F:
      Features["avx512f"] = true;
    case AVX2:
      Features["avx2"] = true;
    case AVX:
      Features["avx"] = true;
      Features["xsave"] = true;
    case SSE42:
      Features["sse4.2"] = true;
    case SSE41:
      Features["sse4.1"] = true;
    case SSSE3:
      Features["ssse3"] = true;
    case SSE3:
      Features["sse3"] = true;
    case SSE2:
      Features["sse2"] = true;
    case SSE1:
      Features["sse"] = true;
    case NoSSE:
      break;
    }
    return;
  }

  switch (Level) {
  case NoSSE:
  case SSE1:
    Features["sse"] = false;
  case SSE2:
    Features["sse2"] = Features["pclmul"] = Features["aes"] =
      Features["sha"] = false;
  case SSE3:
    Features["sse3"] = false;
    setXOPLevel(Features, NoXOP, false);
  case SSSE3:
    Features["ssse3"] = false;
  case SSE41:
    Features["sse4.1"] = false;
  case SSE42:
    Features["sse4.2"] = false;
  case AVX:
    Features["fma"] = Features["avx"] = Features["f16c"] = Features["xsave"] =
      Features["xsaveopt"] = false;
    setXOPLevel(Features, FMA4, false);
  case AVX2:
    Features["avx2"] = false;
  case AVX512F:
    Features["avx512f"] = Features["avx512cd"] = Features["avx512er"] =
      Features["avx512pf"] = Features["avx512dq"] = Features["avx512bw"] =
      Features["avx512vl"] = Features["avx512vbmi"] =
      Features["avx512ifma"] = false;
  }
}

void X86TargetInfo::setMMXLevel(llvm::StringMap<bool> &Features,
                                MMX3DNowEnum Level, bool Enabled) {
  if (Enabled) {
    switch (Level) {
    case AMD3DNowAthlon:
      Features["3dnowa"] = true;
    case AMD3DNow:
      Features["3dnow"] = true;
    case MMX:
      Features["mmx"] = true;
    case NoMMX3DNow:
      break;
    }
    return;
  }

  switch (Level) {
  case NoMMX3DNow:
  case MMX:
    Features["mmx"] = false;
  case AMD3DNow:
    Features["3dnow"] = false;
  case AMD3DNowAthlon:
    Features["3dnowa"] = false;
  }
}

void X86TargetInfo::setXOPLevel(llvm::StringMap<bool> &Features, XOPEnum Level,
                                bool Enabled) {
  if (Enabled) {
    switch (Level) {
    case XOP:
      Features["xop"] = true;
    case FMA4:
      Features["fma4"] = true;
      setSSELevel(Features, AVX, true);
    case SSE4A:
      Features["sse4a"] = true;
      setSSELevel(Features, SSE3, true);
    case NoXOP:
      break;
    }
    return;
  }

  switch (Level) {
  case NoXOP:
  case SSE4A:
    Features["sse4a"] = false;
  case FMA4:
    Features["fma4"] = false;
  case XOP:
    Features["xop"] = false;
  }
}

void X86TargetInfo::setFeatureEnabledImpl(llvm::StringMap<bool> &Features,
                                          StringRef Name, bool Enabled) {
  // This is a bit of a hack to deal with the sse4 target feature when used
  // as part of the target attribute. We handle sse4 correctly everywhere
  // else. See below for more information on how we handle the sse4 options.
  if (Name != "sse4")
    Features[Name] = Enabled;

  if (Name == "mmx") {
    setMMXLevel(Features, MMX, Enabled);
  } else if (Name == "sse") {
    setSSELevel(Features, SSE1, Enabled);
  } else if (Name == "sse2") {
    setSSELevel(Features, SSE2, Enabled);
  } else if (Name == "sse3") {
    setSSELevel(Features, SSE3, Enabled);
  } else if (Name == "ssse3") {
    setSSELevel(Features, SSSE3, Enabled);
  } else if (Name == "sse4.2") {
    setSSELevel(Features, SSE42, Enabled);
  } else if (Name == "sse4.1") {
    setSSELevel(Features, SSE41, Enabled);
  } else if (Name == "3dnow") {
    setMMXLevel(Features, AMD3DNow, Enabled);
  } else if (Name == "3dnowa") {
    setMMXLevel(Features, AMD3DNowAthlon, Enabled);
  } else if (Name == "aes") {
    if (Enabled)
      setSSELevel(Features, SSE2, Enabled);
  } else if (Name == "pclmul") {
    if (Enabled)
      setSSELevel(Features, SSE2, Enabled);
  } else if (Name == "avx") {
    setSSELevel(Features, AVX, Enabled);
  } else if (Name == "avx2") {
    setSSELevel(Features, AVX2, Enabled);
  } else if (Name == "avx512f") {
    setSSELevel(Features, AVX512F, Enabled);
  } else if (Name == "avx512cd" || Name == "avx512er" || Name == "avx512pf" ||
             Name == "avx512dq" || Name == "avx512bw" || Name == "avx512vl" ||
             Name == "avx512vbmi" || Name == "avx512ifma") {
    if (Enabled)
      setSSELevel(Features, AVX512F, Enabled);
    // Enable BWI instruction if VBMI is being enabled.
    if (Name == "avx512vbmi" && Enabled)
      Features["avx512bw"] = true;
    // Also disable VBMI if BWI is being disabled.
    if (Name == "avx512bw" && !Enabled)
      Features["avx512vbmi"] = false;
  } else if (Name == "fma") {
    if (Enabled)
      setSSELevel(Features, AVX, Enabled);
  } else if (Name == "fma4") {
    setXOPLevel(Features, FMA4, Enabled);
  } else if (Name == "xop") {
    setXOPLevel(Features, XOP, Enabled);
  } else if (Name == "sse4a") {
    setXOPLevel(Features, SSE4A, Enabled);
  } else if (Name == "f16c") {
    if (Enabled)
      setSSELevel(Features, AVX, Enabled);
  } else if (Name == "sha") {
    if (Enabled)
      setSSELevel(Features, SSE2, Enabled);
  } else if (Name == "sse4") {
    // We can get here via the __target__ attribute since that's not controlled
    // via the -msse4/-mno-sse4 command line alias. Handle this the same way
    // here - turn on the sse4.2 if enabled, turn off the sse4.1 level if
    // disabled.
    if (Enabled)
      setSSELevel(Features, SSE42, Enabled);
    else
      setSSELevel(Features, SSE41, Enabled);
  } else if (Name == "xsave") {
    if (!Enabled)
      Features["xsaveopt"] = false;
  } else if (Name == "xsaveopt" || Name == "xsavec" || Name == "xsaves") {
    if (Enabled)
      Features["xsave"] = true;
  }
}

/// handleTargetFeatures - Perform initialization based on the user
/// configured set of features.
bool X86TargetInfo::handleTargetFeatures(std::vector<std::string> &Features,
                                         DiagnosticsEngine &Diags) {
  for (const auto &Feature : Features) {
    if (Feature[0] != '+')
      continue;

    if (Feature == "+aes") {
      HasAES = true;
    } else if (Feature == "+pclmul") {
      HasPCLMUL = true;
    } else if (Feature == "+lzcnt") {
      HasLZCNT = true;
    } else if (Feature == "+rdrnd") {
      HasRDRND = true;
    } else if (Feature == "+fsgsbase") {
      HasFSGSBASE = true;
    } else if (Feature == "+bmi") {
      HasBMI = true;
    } else if (Feature == "+bmi2") {
      HasBMI2 = true;
    } else if (Feature == "+popcnt") {
      HasPOPCNT = true;
    } else if (Feature == "+rtm") {
      HasRTM = true;
    } else if (Feature == "+prfchw") {
      HasPRFCHW = true;
    } else if (Feature == "+rdseed") {
      HasRDSEED = true;
    } else if (Feature == "+adx") {
      HasADX = true;
    } else if (Feature == "+tbm") {
      HasTBM = true;
    } else if (Feature == "+lwp") {
      HasLWP = true;
    } else if (Feature == "+fma") {
      HasFMA = true;
    } else if (Feature == "+f16c") {
      HasF16C = true;
    } else if (Feature == "+avx512cd") {
      HasAVX512CD = true;
    } else if (Feature == "+avx512er") {
      HasAVX512ER = true;
    } else if (Feature == "+avx512pf") {
      HasAVX512PF = true;
    } else if (Feature == "+avx512dq") {
      HasAVX512DQ = true;
    } else if (Feature == "+avx512bw") {
      HasAVX512BW = true;
    } else if (Feature == "+avx512vl") {
      HasAVX512VL = true;
    } else if (Feature == "+avx512vbmi") {
      HasAVX512VBMI = true;
    } else if (Feature == "+avx512ifma") {
      HasAVX512IFMA = true;
    } else if (Feature == "+sha") {
      HasSHA = true;
    } else if (Feature == "+mpx") {
      HasMPX = true;
    } else if (Feature == "+movbe") {
      HasMOVBE = true;
    } else if (Feature == "+sgx") {
      HasSGX = true;
    } else if (Feature == "+cx16") {
      HasCX16 = true;
    } else if (Feature == "+fxsr") {
      HasFXSR = true;
    } else if (Feature == "+xsave") {
      HasXSAVE = true;
    } else if (Feature == "+xsaveopt") {
      HasXSAVEOPT = true;
    } else if (Feature == "+xsavec") {
      HasXSAVEC = true;
    } else if (Feature == "+xsaves") {
      HasXSAVES = true;
    } else if (Feature == "+mwaitx") {
      HasMWAITX = true;
    } else if (Feature == "+pku") {
      HasPKU = true;
    } else if (Feature == "+clflushopt") {
      HasCLFLUSHOPT = true;
    } else if (Feature == "+clwb") {
      HasCLWB = true;
    } else if (Feature == "+prefetchwt1") {
      HasPREFETCHWT1 = true;
    } else if (Feature == "+clzero") {
      HasCLZERO = true;
    }

    X86SSEEnum Level = llvm::StringSwitch<X86SSEEnum>(Feature)
      .Case("+avx512f", AVX512F)
      .Case("+avx2", AVX2)
      .Case("+avx", AVX)
      .Case("+sse4.2", SSE42)
      .Case("+sse4.1", SSE41)
      .Case("+ssse3", SSSE3)
      .Case("+sse3", SSE3)
      .Case("+sse2", SSE2)
      .Case("+sse", SSE1)
      .Default(NoSSE);
    SSELevel = std::max(SSELevel, Level);

    MMX3DNowEnum ThreeDNowLevel =
      llvm::StringSwitch<MMX3DNowEnum>(Feature)
        .Case("+3dnowa", AMD3DNowAthlon)
        .Case("+3dnow", AMD3DNow)
        .Case("+mmx", MMX)
        .Default(NoMMX3DNow);
    MMX3DNowLevel = std::max(MMX3DNowLevel, ThreeDNowLevel);

    XOPEnum XLevel = llvm::StringSwitch<XOPEnum>(Feature)
        .Case("+xop", XOP)
        .Case("+fma4", FMA4)
        .Case("+sse4a", SSE4A)
        .Default(NoXOP);
    XOPLevel = std::max(XOPLevel, XLevel);
  }

  // LLVM doesn't have a separate switch for fpmath, so only accept it if it
  // matches the selected sse level.
  if ((FPMath == FP_SSE && SSELevel < SSE1) ||
      (FPMath == FP_387 && SSELevel >= SSE1)) {
    Diags.Report(diag::err_target_unsupported_fpmath) <<
      (FPMath == FP_SSE ? "sse" : "387");
    return false;
  }

  SimdDefaultAlign =
      hasFeature("avx512f") ? 512 : hasFeature("avx") ? 256 : 128;
  return true;
}

/// X86TargetInfo::getTargetDefines - Return the set of the X86-specific macro
/// definitions for this particular subtarget.
void X86TargetInfo::getTargetDefines(const LangOptions &Opts,
                                     MacroBuilder &Builder) const {
  // Target identification.
  if (getTriple().getArch() == llvm::Triple::x86_64) {
    Builder.defineMacro("__amd64__");
    Builder.defineMacro("__amd64");
    Builder.defineMacro("__x86_64");
    Builder.defineMacro("__x86_64__");
    if (getTriple().getArchName() == "x86_64h") {
      Builder.defineMacro("__x86_64h");
      Builder.defineMacro("__x86_64h__");
    }
  } else {
    DefineStd(Builder, "i386", Opts);
  }

  // Subtarget options.
  // FIXME: We are hard-coding the tune parameters based on the CPU, but they
  // truly should be based on -mtune options.
  switch (CPU) {
  case CK_Generic:
    break;
  case CK_i386:
    // The rest are coming from the i386 define above.
    Builder.defineMacro("__tune_i386__");
    break;
  case CK_i486:
  case CK_WinChipC6:
  case CK_WinChip2:
  case CK_C3:
    defineCPUMacros(Builder, "i486");
    break;
  case CK_PentiumMMX:
    Builder.defineMacro("__pentium_mmx__");
    Builder.defineMacro("__tune_pentium_mmx__");
    // Fallthrough
  case CK_i586:
  case CK_Pentium:
    defineCPUMacros(Builder, "i586");
    defineCPUMacros(Builder, "pentium");
    break;
  case CK_Pentium3:
  case CK_Pentium3M:
  case CK_PentiumM:
    Builder.defineMacro("__tune_pentium3__");
    // Fallthrough
  case CK_Pentium2:
  case CK_C3_2:
    Builder.defineMacro("__tune_pentium2__");
    // Fallthrough
  case CK_PentiumPro:
    Builder.defineMacro("__tune_i686__");
    Builder.defineMacro("__tune_pentiumpro__");
    // Fallthrough
  case CK_i686:
    Builder.defineMacro("__i686");
    Builder.defineMacro("__i686__");
    // Strangely, __tune_i686__ isn't defined by GCC when CPU == i686.
    Builder.defineMacro("__pentiumpro");
    Builder.defineMacro("__pentiumpro__");
    break;
  case CK_Pentium4:
  case CK_Pentium4M:
    defineCPUMacros(Builder, "pentium4");
    break;
  case CK_Yonah:
  case CK_Prescott:
  case CK_Nocona:
    defineCPUMacros(Builder, "nocona");
    break;
  case CK_Core2:
  case CK_Penryn:
    defineCPUMacros(Builder, "core2");
    break;
  case CK_Bonnell:
    defineCPUMacros(Builder, "atom");
    break;
  case CK_Silvermont:
    defineCPUMacros(Builder, "slm");
    break;
  case CK_Nehalem:
  case CK_Westmere:
  case CK_SandyBridge:
  case CK_IvyBridge:
  case CK_Haswell:
  case CK_Broadwell:
  case CK_SkylakeClient:
    // FIXME: Historically, we defined this legacy name, it would be nice to
    // remove it at some point. We've never exposed fine-grained names for
    // recent primary x86 CPUs, and we should keep it that way.
    defineCPUMacros(Builder, "corei7");
    break;
  case CK_SkylakeServer:
    defineCPUMacros(Builder, "skx");
    break;
  case CK_Cannonlake:
    break;
  case CK_KNL:
    defineCPUMacros(Builder, "knl");
    break;
  case CK_Lakemont:
    Builder.defineMacro("__tune_lakemont__");
    break;
  case CK_K6_2:
    Builder.defineMacro("__k6_2__");
    Builder.defineMacro("__tune_k6_2__");
    // Fallthrough
  case CK_K6_3:
    if (CPU != CK_K6_2) {  // In case of fallthrough
      // FIXME: GCC may be enabling these in cases where some other k6
      // architecture is specified but -m3dnow is explicitly provided. The
      // exact semantics need to be determined and emulated here.
      Builder.defineMacro("__k6_3__");
      Builder.defineMacro("__tune_k6_3__");
    }
    // Fallthrough
  case CK_K6:
    defineCPUMacros(Builder, "k6");
    break;
  case CK_Athlon:
  case CK_AthlonThunderbird:
  case CK_Athlon4:
  case CK_AthlonXP:
  case CK_AthlonMP:
    defineCPUMacros(Builder, "athlon");
    if (SSELevel != NoSSE) {
      Builder.defineMacro("__athlon_sse__");
      Builder.defineMacro("__tune_athlon_sse__");
    }
    break;
  case CK_K8:
  case CK_K8SSE3:
  case CK_x86_64:
  case CK_Opteron:
  case CK_OpteronSSE3:
  case CK_Athlon64:
  case CK_Athlon64SSE3:
  case CK_AthlonFX:
    defineCPUMacros(Builder, "k8");
    break;
  case CK_AMDFAM10:
    defineCPUMacros(Builder, "amdfam10");
    break;
  case CK_BTVER1:
    defineCPUMacros(Builder, "btver1");
    break;
  case CK_BTVER2:
    defineCPUMacros(Builder, "btver2");
    break;
  case CK_BDVER1:
    defineCPUMacros(Builder, "bdver1");
    break;
  case CK_BDVER2:
    defineCPUMacros(Builder, "bdver2");
    break;
  case CK_BDVER3:
    defineCPUMacros(Builder, "bdver3");
    break;
  case CK_BDVER4:
    defineCPUMacros(Builder, "bdver4");
    break;
  case CK_ZNVER1:
    defineCPUMacros(Builder, "znver1");
    break;
  case CK_Geode:
    defineCPUMacros(Builder, "geode");
    break;
  }

  // Target properties.
  Builder.defineMacro("__REGISTER_PREFIX__", "");

  // Define __NO_MATH_INLINES on linux/x86 so that we don't get inline
  // functions in glibc header files that use FP Stack inline asm which the
  // backend can't deal with (PR879).
  Builder.defineMacro("__NO_MATH_INLINES");

  if (HasAES)
    Builder.defineMacro("__AES__");

  if (HasPCLMUL)
    Builder.defineMacro("__PCLMUL__");

  if (HasLZCNT)
    Builder.defineMacro("__LZCNT__");

  if (HasRDRND)
    Builder.defineMacro("__RDRND__");

  if (HasFSGSBASE)
    Builder.defineMacro("__FSGSBASE__");

  if (HasBMI)
    Builder.defineMacro("__BMI__");

  if (HasBMI2)
    Builder.defineMacro("__BMI2__");

  if (HasPOPCNT)
    Builder.defineMacro("__POPCNT__");

  if (HasRTM)
    Builder.defineMacro("__RTM__");

  if (HasPRFCHW)
    Builder.defineMacro("__PRFCHW__");

  if (HasRDSEED)
    Builder.defineMacro("__RDSEED__");

  if (HasADX)
    Builder.defineMacro("__ADX__");

  if (HasTBM)
    Builder.defineMacro("__TBM__");

  if (HasLWP)
    Builder.defineMacro("__LWP__");

  if (HasMWAITX)
    Builder.defineMacro("__MWAITX__");

  switch (XOPLevel) {
  case XOP:
    Builder.defineMacro("__XOP__");
  case FMA4:
    Builder.defineMacro("__FMA4__");
  case SSE4A:
    Builder.defineMacro("__SSE4A__");
  case NoXOP:
    break;
  }

  if (HasFMA)
    Builder.defineMacro("__FMA__");

  if (HasF16C)
    Builder.defineMacro("__F16C__");

  if (HasAVX512CD)
    Builder.defineMacro("__AVX512CD__");
  if (HasAVX512ER)
    Builder.defineMacro("__AVX512ER__");
  if (HasAVX512PF)
    Builder.defineMacro("__AVX512PF__");
  if (HasAVX512DQ)
    Builder.defineMacro("__AVX512DQ__");
  if (HasAVX512BW)
    Builder.defineMacro("__AVX512BW__");
  if (HasAVX512VL)
    Builder.defineMacro("__AVX512VL__");
  if (HasAVX512VBMI)
    Builder.defineMacro("__AVX512VBMI__");
  if (HasAVX512IFMA)
    Builder.defineMacro("__AVX512IFMA__");

  if (HasSHA)
    Builder.defineMacro("__SHA__");

  if (HasFXSR)
    Builder.defineMacro("__FXSR__");
  if (HasXSAVE)
    Builder.defineMacro("__XSAVE__");
  if (HasXSAVEOPT)
    Builder.defineMacro("__XSAVEOPT__");
  if (HasXSAVEC)
    Builder.defineMacro("__XSAVEC__");
  if (HasXSAVES)
    Builder.defineMacro("__XSAVES__");
  if (HasPKU)
    Builder.defineMacro("__PKU__");
  if (HasCX16)
    Builder.defineMacro("__GCC_HAVE_SYNC_COMPARE_AND_SWAP_16");
  if (HasCLFLUSHOPT)
    Builder.defineMacro("__CLFLUSHOPT__");
  if (HasCLWB)
    Builder.defineMacro("__CLWB__");
  if (HasMPX)
    Builder.defineMacro("__MPX__");
  if (HasSGX)
    Builder.defineMacro("__SGX__");
  if (HasPREFETCHWT1)
    Builder.defineMacro("__PREFETCHWT1__");
  if (HasCLZERO)
    Builder.defineMacro("__CLZERO__");

  // Each case falls through to the previous one here.
  switch (SSELevel) {
  case AVX512F:
    Builder.defineMacro("__AVX512F__");
  case AVX2:
    Builder.defineMacro("__AVX2__");
  case AVX:
    Builder.defineMacro("__AVX__");
  case SSE42:
    Builder.defineMacro("__SSE4_2__");
  case SSE41:
    Builder.defineMacro("__SSE4_1__");
  case SSSE3:
    Builder.defineMacro("__SSSE3__");
  case SSE3:
    Builder.defineMacro("__SSE3__");
  case SSE2:
    Builder.defineMacro("__SSE2__");
    Builder.defineMacro("__SSE2_MATH__");  // -mfp-math=sse always implied.
  case SSE1:
    Builder.defineMacro("__SSE__");
    Builder.defineMacro("__SSE_MATH__");   // -mfp-math=sse always implied.
  case NoSSE:
    break;
  }

  if (Opts.MicrosoftExt && getTriple().getArch() == llvm::Triple::x86) {
    switch (SSELevel) {
    case AVX512F:
    case AVX2:
    case AVX:
    case SSE42:
    case SSE41:
    case SSSE3:
    case SSE3:
    case SSE2:
      Builder.defineMacro("_M_IX86_FP", Twine(2));
      break;
    case SSE1:
      Builder.defineMacro("_M_IX86_FP", Twine(1));
      break;
    default:
      Builder.defineMacro("_M_IX86_FP", Twine(0));
    }
  }

  // Each case falls through to the previous one here.
  switch (MMX3DNowLevel) {
  case AMD3DNowAthlon:
    Builder.defineMacro("__3dNOW_A__");
  case AMD3DNow:
    Builder.defineMacro("__3dNOW__");
  case MMX:
    Builder.defineMacro("__MMX__");
  case NoMMX3DNow:
    break;
  }

  if (CPU >= CK_i486) {
    Builder.defineMacro("__GCC_HAVE_SYNC_COMPARE_AND_SWAP_1");
    Builder.defineMacro("__GCC_HAVE_SYNC_COMPARE_AND_SWAP_2");
    Builder.defineMacro("__GCC_HAVE_SYNC_COMPARE_AND_SWAP_4");
  }
  if (CPU >= CK_i586)
    Builder.defineMacro("__GCC_HAVE_SYNC_COMPARE_AND_SWAP_8");
}

bool X86TargetInfo::hasFeature(StringRef Feature) const {
  return llvm::StringSwitch<bool>(Feature)
      .Case("aes", HasAES)
      .Case("avx", SSELevel >= AVX)
      .Case("avx2", SSELevel >= AVX2)
      .Case("avx512f", SSELevel >= AVX512F)
      .Case("avx512cd", HasAVX512CD)
      .Case("avx512er", HasAVX512ER)
      .Case("avx512pf", HasAVX512PF)
      .Case("avx512dq", HasAVX512DQ)
      .Case("avx512bw", HasAVX512BW)
      .Case("avx512vl", HasAVX512VL)
      .Case("avx512vbmi", HasAVX512VBMI)
      .Case("avx512ifma", HasAVX512IFMA)
      .Case("bmi", HasBMI)
      .Case("bmi2", HasBMI2)
      .Case("clflushopt", HasCLFLUSHOPT)
      .Case("clwb", HasCLWB)
      .Case("clzero", HasCLZERO)
      .Case("cx16", HasCX16)
      .Case("f16c", HasF16C)
      .Case("fma", HasFMA)
      .Case("fma4", XOPLevel >= FMA4)
      .Case("fsgsbase", HasFSGSBASE)
      .Case("fxsr", HasFXSR)
      .Case("lzcnt", HasLZCNT)
      .Case("mm3dnow", MMX3DNowLevel >= AMD3DNow)
      .Case("mm3dnowa", MMX3DNowLevel >= AMD3DNowAthlon)
      .Case("mmx", MMX3DNowLevel >= MMX)
      .Case("movbe", HasMOVBE)
      .Case("mpx", HasMPX)
      .Case("pclmul", HasPCLMUL)
      .Case("pku", HasPKU)
      .Case("popcnt", HasPOPCNT)
      .Case("prefetchwt1", HasPREFETCHWT1)
      .Case("prfchw", HasPRFCHW)
      .Case("rdrnd", HasRDRND)
      .Case("rdseed", HasRDSEED)
      .Case("rtm", HasRTM)
      .Case("sgx", HasSGX)
      .Case("sha", HasSHA)
      .Case("sse", SSELevel >= SSE1)
      .Case("sse2", SSELevel >= SSE2)
      .Case("sse3", SSELevel >= SSE3)
      .Case("ssse3", SSELevel >= SSSE3)
      .Case("sse4.1", SSELevel >= SSE41)
      .Case("sse4.2", SSELevel >= SSE42)
      .Case("sse4a", XOPLevel >= SSE4A)
      .Case("tbm", HasTBM)
      .Case("lwp", HasLWP)
      .Case("x86", true)
      .Case("x86_32", getTriple().getArch() == llvm::Triple::x86)
      .Case("x86_64", getTriple().getArch() == llvm::Triple::x86_64)
      .Case("xop", XOPLevel >= XOP)
      .Case("xsave", HasXSAVE)
      .Case("xsavec", HasXSAVEC)
      .Case("xsaves", HasXSAVES)
      .Case("xsaveopt", HasXSAVEOPT)
      .Default(false);
}

// We can't use a generic validation scheme for the features accepted here
// versus subtarget features accepted in the target attribute because the
// bitfield structure that's initialized in the runtime only supports the
// below currently rather than the full range of subtarget features. (See
// X86TargetInfo::hasFeature for a somewhat comprehensive list).
bool X86TargetInfo::validateCpuSupports(StringRef FeatureStr) const {
  return llvm::StringSwitch<bool>(FeatureStr)
      .Case("cmov", true)
      .Case("mmx", true)
      .Case("popcnt", true)
      .Case("sse", true)
      .Case("sse2", true)
      .Case("sse3", true)
      .Case("ssse3", true)
      .Case("sse4.1", true)
      .Case("sse4.2", true)
      .Case("avx", true)
      .Case("avx2", true)
      .Case("sse4a", true)
      .Case("fma4", true)
      .Case("xop", true)
      .Case("fma", true)
      .Case("avx512f", true)
      .Case("bmi", true)
      .Case("bmi2", true)
      .Case("aes", true)
      .Case("pclmul", true)
      .Case("avx512vl", true)
      .Case("avx512bw", true)
      .Case("avx512dq", true)
      .Case("avx512cd", true)
      .Case("avx512er", true)
      .Case("avx512pf", true)
      .Case("avx512vbmi", true)
      .Case("avx512ifma", true)
      .Default(false);
}

bool
X86TargetInfo::validateAsmConstraint(const char *&Name,
                                     TargetInfo::ConstraintInfo &Info) const {
  switch (*Name) {
  default: return false;
  // Constant constraints.
  case 'e': // 32-bit signed integer constant for use with sign-extending x86_64
            // instructions.
  case 'Z': // 32-bit unsigned integer constant for use with zero-extending
            // x86_64 instructions.
  case 's':
    Info.setRequiresImmediate();
    return true;
  case 'I':
    Info.setRequiresImmediate(0, 31);
    return true;
  case 'J':
    Info.setRequiresImmediate(0, 63);
    return true;
  case 'K':
    Info.setRequiresImmediate(-128, 127);
    return true;
  case 'L':
    Info.setRequiresImmediate({ int(0xff), int(0xffff), int(0xffffffff) });
    return true;
  case 'M':
    Info.setRequiresImmediate(0, 3);
    return true;
  case 'N':
    Info.setRequiresImmediate(0, 255);
    return true;
  case 'O':
    Info.setRequiresImmediate(0, 127);
    return true;
  // Register constraints.
  case 'Y': // 'Y' is the first character for several 2-character constraints.
    // Shift the pointer to the second character of the constraint.
    Name++;
    switch (*Name) {
    default:
      return false;
    case '0': // First SSE register.
    case 't': // Any SSE register, when SSE2 is enabled.
    case 'i': // Any SSE register, when SSE2 and inter-unit moves enabled.
    case 'm': // Any MMX register, when inter-unit moves enabled.
    case 'k': // AVX512 arch mask registers: k1-k7.
      Info.setAllowsRegister();
      return true;
    }
  case 'f': // Any x87 floating point stack register.
    // Constraint 'f' cannot be used for output operands.
    if (Info.ConstraintStr[0] == '=')
      return false;
    Info.setAllowsRegister();
    return true;
  case 'a': // eax.
  case 'b': // ebx.
  case 'c': // ecx.
  case 'd': // edx.
  case 'S': // esi.
  case 'D': // edi.
  case 'A': // edx:eax.
  case 't': // Top of floating point stack.
  case 'u': // Second from top of floating point stack.
  case 'q': // Any register accessible as [r]l: a, b, c, and d.
  case 'y': // Any MMX register.
  case 'v': // Any {X,Y,Z}MM register (Arch & context dependent)
  case 'x': // Any SSE register.
  case 'k': // Any AVX512 mask register (same as Yk, additionaly allows k0
            // for intermideate k reg operations).
  case 'Q': // Any register accessible as [r]h: a, b, c, and d.
  case 'R': // "Legacy" registers: ax, bx, cx, dx, di, si, sp, bp.
  case 'l': // "Index" registers: any general register that can be used as an
            // index in a base+index memory access.
    Info.setAllowsRegister();
    return true;
  // Floating point constant constraints.
  case 'C': // SSE floating point constant.
  case 'G': // x87 floating point constant.
    return true;
  }
}

bool X86TargetInfo::validateOutputSize(StringRef Constraint,
                                       unsigned Size) const {
  // Strip off constraint modifiers.
  while (Constraint[0] == '=' ||
         Constraint[0] == '+' ||
         Constraint[0] == '&')
    Constraint = Constraint.substr(1);

  return validateOperandSize(Constraint, Size);
}

bool X86TargetInfo::validateInputSize(StringRef Constraint,
                                      unsigned Size) const {
  return validateOperandSize(Constraint, Size);
}

bool X86TargetInfo::validateOperandSize(StringRef Constraint,
                                        unsigned Size) const {
  switch (Constraint[0]) {
  default: break;
  case 'k':
  // Registers k0-k7 (AVX512) size limit is 64 bit.
  case 'y':
    return Size <= 64;
  case 'f':
  case 't':
  case 'u':
    return Size <= 128;
  case 'v':
  case 'x':
    if (SSELevel >= AVX512F)
      // 512-bit zmm registers can be used if target supports AVX512F.
      return Size <= 512U;
    else if (SSELevel >= AVX)
      // 256-bit ymm registers can be used if target supports AVX.
      return Size <= 256U;
    return Size <= 128U;
  case 'Y':
    // 'Y' is the first character for several 2-character constraints.
    switch (Constraint[1]) {
    default: break;
    case 'm':
      // 'Ym' is synonymous with 'y'.
    case 'k':
      return Size <= 64;
    case 'i':
    case 't':
      // 'Yi' and 'Yt' are synonymous with 'x' when SSE2 is enabled.
      if (SSELevel >= AVX512F)
        return Size <= 512U;
      else if (SSELevel >= AVX)
        return Size <= 256U;
      return SSELevel >= SSE2 && Size <= 128U;
    }

  }

  return true;
}

std::string
X86TargetInfo::convertConstraint(const char *&Constraint) const {
  switch (*Constraint) {
  case 'a': return std::string("{ax}");
  case 'b': return std::string("{bx}");
  case 'c': return std::string("{cx}");
  case 'd': return std::string("{dx}");
  case 'S': return std::string("{si}");
  case 'D': return std::string("{di}");
  case 'p': // address
    return std::string("im");
  case 't': // top of floating point stack.
    return std::string("{st}");
  case 'u': // second from top of floating point stack.
    return std::string("{st(1)}"); // second from top of floating point stack.
  case 'Y':
    switch (Constraint[1]) {
    default:
      // Break from inner switch and fall through (copy single char),
      // continue parsing after copying the current constraint into 
      // the return string.
      break;
    case 'k':
      // "^" hints llvm that this is a 2 letter constraint.
      // "Constraint++" is used to promote the string iterator 
      // to the next constraint.
      return std::string("^") + std::string(Constraint++, 2);
    } 
    LLVM_FALLTHROUGH;
  default:
    return std::string(1, *Constraint);
  }
}

// X86-32 generic target
class X86_32TargetInfo : public X86TargetInfo {
public:
  X86_32TargetInfo(const llvm::Triple &Triple, const TargetOptions &Opts)
      : X86TargetInfo(Triple, Opts) {
    DoubleAlign = LongLongAlign = 32;
    LongDoubleWidth = 96;
    LongDoubleAlign = 32;
    SuitableAlign = 128;
    resetDataLayout("e-m:e-p:32:32-f64:32:64-f80:32-n8:16:32-S128");
    SizeType = UnsignedInt;
    PtrDiffType = SignedInt;
    IntPtrType = SignedInt;
    RegParmMax = 3;

    // Use fpret for all types.
    RealTypeUsesObjCFPRet = ((1 << TargetInfo::Float) |
                             (1 << TargetInfo::Double) |
                             (1 << TargetInfo::LongDouble));

    // x86-32 has atomics up to 8 bytes
    // FIXME: Check that we actually have cmpxchg8b before setting
    // MaxAtomicInlineWidth. (cmpxchg8b is an i586 instruction.)
    MaxAtomicPromoteWidth = MaxAtomicInlineWidth = 64;
  }
  BuiltinVaListKind getBuiltinVaListKind() const override {
    return TargetInfo::CharPtrBuiltinVaList;
  }

  int getEHDataRegisterNumber(unsigned RegNo) const override {
    if (RegNo == 0) return 0;
    if (RegNo == 1) return 2;
    return -1;
  }
  bool validateOperandSize(StringRef Constraint,
                           unsigned Size) const override {
    switch (Constraint[0]) {
    default: break;
    case 'R':
    case 'q':
    case 'Q':
    case 'a':
    case 'b':
    case 'c':
    case 'd':
    case 'S':
    case 'D':
      return Size <= 32;
    case 'A':
      return Size <= 64;
    }

    return X86TargetInfo::validateOperandSize(Constraint, Size);
  }
  ArrayRef<Builtin::Info> getTargetBuiltins() const override {
    return llvm::makeArrayRef(BuiltinInfoX86, clang::X86::LastX86CommonBuiltin -
                                                  Builtin::FirstTSBuiltin + 1);
  }
};

class NetBSDI386TargetInfo : public NetBSDTargetInfo<X86_32TargetInfo> {
public:
  NetBSDI386TargetInfo(const llvm::Triple &Triple, const TargetOptions &Opts)
      : NetBSDTargetInfo<X86_32TargetInfo>(Triple, Opts) {}

  unsigned getFloatEvalMethod() const override {
    unsigned Major, Minor, Micro;
    getTriple().getOSVersion(Major, Minor, Micro);
    // New NetBSD uses the default rounding mode.
    if (Major >= 7 || (Major == 6 && Minor == 99 && Micro >= 26) || Major == 0)
      return X86_32TargetInfo::getFloatEvalMethod();
    // NetBSD before 6.99.26 defaults to "double" rounding.
    return 1;
  }
};

class OpenBSDI386TargetInfo : public OpenBSDTargetInfo<X86_32TargetInfo> {
public:
  OpenBSDI386TargetInfo(const llvm::Triple &Triple, const TargetOptions &Opts)
      : OpenBSDTargetInfo<X86_32TargetInfo>(Triple, Opts) {
    SizeType = UnsignedLong;
    IntPtrType = SignedLong;
    PtrDiffType = SignedLong;
  }
};

class BitrigI386TargetInfo : public BitrigTargetInfo<X86_32TargetInfo> {
public:
  BitrigI386TargetInfo(const llvm::Triple &Triple, const TargetOptions &Opts)
      : BitrigTargetInfo<X86_32TargetInfo>(Triple, Opts) {
    SizeType = UnsignedLong;
    IntPtrType = SignedLong;
    PtrDiffType = SignedLong;
  }
};

class DarwinI386TargetInfo : public DarwinTargetInfo<X86_32TargetInfo> {
public:
  DarwinI386TargetInfo(const llvm::Triple &Triple, const TargetOptions &Opts)
      : DarwinTargetInfo<X86_32TargetInfo>(Triple, Opts) {
    LongDoubleWidth = 128;
    LongDoubleAlign = 128;
    SuitableAlign = 128;
    MaxVectorAlign = 256;
    // The watchOS simulator uses the builtin bool type for Objective-C.
    llvm::Triple T = llvm::Triple(Triple);
    if (T.isWatchOS())
      UseSignedCharForObjCBool = false;
    SizeType = UnsignedLong;
    IntPtrType = SignedLong;
    resetDataLayout("e-m:o-p:32:32-f64:32:64-f80:128-n8:16:32-S128");
    HasAlignMac68kSupport = true;
  }

  bool handleTargetFeatures(std::vector<std::string> &Features,
                            DiagnosticsEngine &Diags) override {
    if (!DarwinTargetInfo<X86_32TargetInfo>::handleTargetFeatures(Features,
                                                                  Diags))
      return false;
    // We now know the features we have: we can decide how to align vectors.
    MaxVectorAlign =
        hasFeature("avx512f") ? 512 : hasFeature("avx") ? 256 : 128;
    return true;
  }
};

// x86-32 Windows target
class WindowsX86_32TargetInfo : public WindowsTargetInfo<X86_32TargetInfo> {
public:
  WindowsX86_32TargetInfo(const llvm::Triple &Triple, const TargetOptions &Opts)
      : WindowsTargetInfo<X86_32TargetInfo>(Triple, Opts) {
    WCharType = UnsignedShort;
    DoubleAlign = LongLongAlign = 64;
    bool IsWinCOFF =
        getTriple().isOSWindows() && getTriple().isOSBinFormatCOFF();
    resetDataLayout(IsWinCOFF
                        ? "e-m:x-p:32:32-i64:64-f80:32-n8:16:32-a:0:32-S32"
                        : "e-m:e-p:32:32-i64:64-f80:32-n8:16:32-a:0:32-S32");
  }
  void getTargetDefines(const LangOptions &Opts,
                        MacroBuilder &Builder) const override {
    WindowsTargetInfo<X86_32TargetInfo>::getTargetDefines(Opts, Builder);
  }
};

// x86-32 Windows Visual Studio target
class MicrosoftX86_32TargetInfo : public WindowsX86_32TargetInfo {
public:
  MicrosoftX86_32TargetInfo(const llvm::Triple &Triple,
                            const TargetOptions &Opts)
      : WindowsX86_32TargetInfo(Triple, Opts) {
    LongDoubleWidth = LongDoubleAlign = 64;
    LongDoubleFormat = &llvm::APFloat::IEEEdouble();
  }
  void getTargetDefines(const LangOptions &Opts,
                        MacroBuilder &Builder) const override {
    WindowsX86_32TargetInfo::getTargetDefines(Opts, Builder);
    WindowsX86_32TargetInfo::getVisualStudioDefines(Opts, Builder);
    // The value of the following reflects processor type.
    // 300=386, 400=486, 500=Pentium, 600=Blend (default)
    // We lost the original triple, so we use the default.
    Builder.defineMacro("_M_IX86", "600");
  }
};

static void addCygMingDefines(const LangOptions &Opts, MacroBuilder &Builder) {
  // Mingw and cygwin define __declspec(a) to __attribute__((a)).  Clang
  // supports __declspec natively under -fms-extensions, but we define a no-op
  // __declspec macro anyway for pre-processor compatibility.
  if (Opts.MicrosoftExt)
    Builder.defineMacro("__declspec", "__declspec");
  else
    Builder.defineMacro("__declspec(a)", "__attribute__((a))");

  if (!Opts.MicrosoftExt) {
    // Provide macros for all the calling convention keywords.  Provide both
    // single and double underscore prefixed variants.  These are available on
    // x64 as well as x86, even though they have no effect.
    const char *CCs[] = {"cdecl", "stdcall", "fastcall", "thiscall", "pascal"};
    for (const char *CC : CCs) {
      std::string GCCSpelling = "__attribute__((__";
      GCCSpelling += CC;
      GCCSpelling += "__))";
      Builder.defineMacro(Twine("_") + CC, GCCSpelling);
      Builder.defineMacro(Twine("__") + CC, GCCSpelling);
    }
  }
}

static void addMinGWDefines(const LangOptions &Opts, MacroBuilder &Builder) {
  Builder.defineMacro("__MSVCRT__");
  Builder.defineMacro("__MINGW32__");
  addCygMingDefines(Opts, Builder);
}

// x86-32 MinGW target
class MinGWX86_32TargetInfo : public WindowsX86_32TargetInfo {
public:
  MinGWX86_32TargetInfo(const llvm::Triple &Triple, const TargetOptions &Opts)
      : WindowsX86_32TargetInfo(Triple, Opts) {}
  void getTargetDefines(const LangOptions &Opts,
                        MacroBuilder &Builder) const override {
    WindowsX86_32TargetInfo::getTargetDefines(Opts, Builder);
    DefineStd(Builder, "WIN32", Opts);
    DefineStd(Builder, "WINNT", Opts);
    Builder.defineMacro("_X86_");
    addMinGWDefines(Opts, Builder);
  }
};

// x86-32 Cygwin target
class CygwinX86_32TargetInfo : public X86_32TargetInfo {
public:
  CygwinX86_32TargetInfo(const llvm::Triple &Triple, const TargetOptions &Opts)
      : X86_32TargetInfo(Triple, Opts) {
    WCharType = UnsignedShort;
    DoubleAlign = LongLongAlign = 64;
    resetDataLayout("e-m:x-p:32:32-i64:64-f80:32-n8:16:32-a:0:32-S32");
  }
  void getTargetDefines(const LangOptions &Opts,
                        MacroBuilder &Builder) const override {
    X86_32TargetInfo::getTargetDefines(Opts, Builder);
    Builder.defineMacro("_X86_");
    Builder.defineMacro("__CYGWIN__");
    Builder.defineMacro("__CYGWIN32__");
    addCygMingDefines(Opts, Builder);
    DefineStd(Builder, "unix", Opts);
    if (Opts.CPlusPlus)
      Builder.defineMacro("_GNU_SOURCE");
  }
};

// x86-32 Haiku target
class HaikuX86_32TargetInfo : public HaikuTargetInfo<X86_32TargetInfo> {
public:
  HaikuX86_32TargetInfo(const llvm::Triple &Triple, const TargetOptions &Opts)
    : HaikuTargetInfo<X86_32TargetInfo>(Triple, Opts) {
  }
  void getTargetDefines(const LangOptions &Opts,
                        MacroBuilder &Builder) const override {
    HaikuTargetInfo<X86_32TargetInfo>::getTargetDefines(Opts, Builder);
    Builder.defineMacro("__INTEL__");
  }
};

// X86-32 MCU target
class MCUX86_32TargetInfo : public X86_32TargetInfo {
public:
  MCUX86_32TargetInfo(const llvm::Triple &Triple, const TargetOptions &Opts)
      : X86_32TargetInfo(Triple, Opts) {
    LongDoubleWidth = 64;
    LongDoubleFormat = &llvm::APFloat::IEEEdouble();
    resetDataLayout("e-m:e-p:32:32-i64:32-f64:32-f128:32-n8:16:32-a:0:32-S32");
    WIntType = UnsignedInt;
  }

  CallingConvCheckResult checkCallingConvention(CallingConv CC) const override {
    // On MCU we support only C calling convention.
    return CC == CC_C ? CCCR_OK : CCCR_Warning;
  }

  void getTargetDefines(const LangOptions &Opts,
                        MacroBuilder &Builder) const override {
    X86_32TargetInfo::getTargetDefines(Opts, Builder);
    Builder.defineMacro("__iamcu");
    Builder.defineMacro("__iamcu__");
  }

  bool allowsLargerPreferedTypeAlignment() const override {
    return false;
  }
};

// RTEMS Target
template<typename Target>
class RTEMSTargetInfo : public OSTargetInfo<Target> {
protected:
  void getOSDefines(const LangOptions &Opts, const llvm::Triple &Triple,
                    MacroBuilder &Builder) const override {
    // RTEMS defines; list based off of gcc output

    Builder.defineMacro("__rtems__");
    Builder.defineMacro("__ELF__");
  }

public:
  RTEMSTargetInfo(const llvm::Triple &Triple, const TargetOptions &Opts)
      : OSTargetInfo<Target>(Triple, Opts) {
    switch (Triple.getArch()) {
    default:
    case llvm::Triple::x86:
      // this->MCountName = ".mcount";
      break;
    case llvm::Triple::mips:
    case llvm::Triple::mipsel:
    case llvm::Triple::ppc:
    case llvm::Triple::ppc64:
    case llvm::Triple::ppc64le:
      // this->MCountName = "_mcount";
      break;
    case llvm::Triple::arm:
      // this->MCountName = "__mcount";
      break;
    }
  }
};

// x86-32 RTEMS target
class RTEMSX86_32TargetInfo : public X86_32TargetInfo {
public:
  RTEMSX86_32TargetInfo(const llvm::Triple &Triple, const TargetOptions &Opts)
      : X86_32TargetInfo(Triple, Opts) {
    SizeType = UnsignedLong;
    IntPtrType = SignedLong;
    PtrDiffType = SignedLong;
  }
  void getTargetDefines(const LangOptions &Opts,
                        MacroBuilder &Builder) const override {
    X86_32TargetInfo::getTargetDefines(Opts, Builder);
    Builder.defineMacro("__INTEL__");
    Builder.defineMacro("__rtems__");
  }
};

// x86-64 generic target
class X86_64TargetInfo : public X86TargetInfo {
public:
  X86_64TargetInfo(const llvm::Triple &Triple, const TargetOptions &Opts)
      : X86TargetInfo(Triple, Opts) {
    const bool IsX32 = getTriple().getEnvironment() == llvm::Triple::GNUX32;
    bool IsWinCOFF =
        getTriple().isOSWindows() && getTriple().isOSBinFormatCOFF();
    LongWidth = LongAlign = PointerWidth = PointerAlign = IsX32 ? 32 : 64;
    LongDoubleWidth = 128;
    LongDoubleAlign = 128;
    LargeArrayMinWidth = 128;
    LargeArrayAlign = 128;
    SuitableAlign = 128;
    SizeType    = IsX32 ? UnsignedInt      : UnsignedLong;
    PtrDiffType = IsX32 ? SignedInt        : SignedLong;
    IntPtrType  = IsX32 ? SignedInt        : SignedLong;
    IntMaxType  = IsX32 ? SignedLongLong   : SignedLong;
    Int64Type   = IsX32 ? SignedLongLong   : SignedLong;
    RegParmMax = 6;

    // Pointers are 32-bit in x32.
    resetDataLayout(IsX32
                        ? "e-m:e-p:32:32-i64:64-f80:128-n8:16:32:64-S128"
                        : IsWinCOFF ? "e-m:w-i64:64-f80:128-n8:16:32:64-S128"
                                    : "e-m:e-i64:64-f80:128-n8:16:32:64-S128");

    // Use fpret only for long double.
    RealTypeUsesObjCFPRet = (1 << TargetInfo::LongDouble);

    // Use fp2ret for _Complex long double.
    ComplexLongDoubleUsesFP2Ret = true;

    // Make __builtin_ms_va_list available.
    HasBuiltinMSVaList = true;

    // x86-64 has atomics up to 16 bytes.
    MaxAtomicPromoteWidth = 128;
    MaxAtomicInlineWidth = 128;
  }
  BuiltinVaListKind getBuiltinVaListKind() const override {
    return TargetInfo::X86_64ABIBuiltinVaList;
  }

  int getEHDataRegisterNumber(unsigned RegNo) const override {
    if (RegNo == 0) return 0;
    if (RegNo == 1) return 1;
    return -1;
  }

  CallingConvCheckResult checkCallingConvention(CallingConv CC) const override {
    switch (CC) {
    case CC_C:
    case CC_Swift:
    case CC_X86VectorCall:
    case CC_IntelOclBicc:
    case CC_X86_64Win64:
    case CC_PreserveMost:
    case CC_PreserveAll:
    case CC_X86RegCall:
      return CCCR_OK;
    default:
      return CCCR_Warning;
    }
  }

  CallingConv getDefaultCallingConv(CallingConvMethodType MT) const override {
    return CC_C;
  }

  // for x32 we need it here explicitly
  bool hasInt128Type() const override { return true; }
  unsigned getUnwindWordWidth() const override { return 64; }
  unsigned getRegisterWidth() const override { return 64; }

  bool validateGlobalRegisterVariable(StringRef RegName,
                                      unsigned RegSize,
                                      bool &HasSizeMismatch) const override {
    // rsp and rbp are the only 64-bit registers the x86 backend can currently
    // handle.
    if (RegName.equals("rsp") || RegName.equals("rbp")) {
      // Check that the register size is 64-bit.
      HasSizeMismatch = RegSize != 64;
      return true;
    }

    // Check if the register is a 32-bit register the backend can handle.
    return X86TargetInfo::validateGlobalRegisterVariable(RegName, RegSize,
                                                         HasSizeMismatch);
  }
  ArrayRef<Builtin::Info> getTargetBuiltins() const override {
    return llvm::makeArrayRef(BuiltinInfoX86,
                              X86::LastTSBuiltin - Builtin::FirstTSBuiltin);
  }
};

// x86-64 Windows target
class WindowsX86_64TargetInfo : public WindowsTargetInfo<X86_64TargetInfo> {
public:
  WindowsX86_64TargetInfo(const llvm::Triple &Triple, const TargetOptions &Opts)
      : WindowsTargetInfo<X86_64TargetInfo>(Triple, Opts) {
    WCharType = UnsignedShort;
    LongWidth = LongAlign = 32;
    DoubleAlign = LongLongAlign = 64;
    IntMaxType = SignedLongLong;
    Int64Type = SignedLongLong;
    SizeType = UnsignedLongLong;
    PtrDiffType = SignedLongLong;
    IntPtrType = SignedLongLong;
  }

  void getTargetDefines(const LangOptions &Opts,
                                MacroBuilder &Builder) const override {
    WindowsTargetInfo<X86_64TargetInfo>::getTargetDefines(Opts, Builder);
    Builder.defineMacro("_WIN64");
  }

  BuiltinVaListKind getBuiltinVaListKind() const override {
    return TargetInfo::CharPtrBuiltinVaList;
  }

  CallingConvCheckResult checkCallingConvention(CallingConv CC) const override {
    switch (CC) {
    case CC_X86StdCall:
    case CC_X86ThisCall:
    case CC_X86FastCall:
      return CCCR_Ignore;
    case CC_C:
    case CC_X86VectorCall:
    case CC_IntelOclBicc:
    case CC_X86_64SysV:
    case CC_Swift:
    case CC_X86RegCall:
      return CCCR_OK;
    default:
      return CCCR_Warning;
    }
  }
};

// x86-64 Windows Visual Studio target
class MicrosoftX86_64TargetInfo : public WindowsX86_64TargetInfo {
public:
  MicrosoftX86_64TargetInfo(const llvm::Triple &Triple,
                            const TargetOptions &Opts)
      : WindowsX86_64TargetInfo(Triple, Opts) {
    LongDoubleWidth = LongDoubleAlign = 64;
    LongDoubleFormat = &llvm::APFloat::IEEEdouble();
  }
  void getTargetDefines(const LangOptions &Opts,
                        MacroBuilder &Builder) const override {
    WindowsX86_64TargetInfo::getTargetDefines(Opts, Builder);
    WindowsX86_64TargetInfo::getVisualStudioDefines(Opts, Builder);
    Builder.defineMacro("_M_X64", "100");
    Builder.defineMacro("_M_AMD64", "100");
  }
};

// x86-64 MinGW target
class MinGWX86_64TargetInfo : public WindowsX86_64TargetInfo {
public:
  MinGWX86_64TargetInfo(const llvm::Triple &Triple, const TargetOptions &Opts)
      : WindowsX86_64TargetInfo(Triple, Opts) {
    // Mingw64 rounds long double size and alignment up to 16 bytes, but sticks
    // with x86 FP ops. Weird.
    LongDoubleWidth = LongDoubleAlign = 128;
    LongDoubleFormat = &llvm::APFloat::x87DoubleExtended();
  }

  void getTargetDefines(const LangOptions &Opts,
                        MacroBuilder &Builder) const override {
    WindowsX86_64TargetInfo::getTargetDefines(Opts, Builder);
    DefineStd(Builder, "WIN64", Opts);
    Builder.defineMacro("__MINGW64__");
    addMinGWDefines(Opts, Builder);

    // GCC defines this macro when it is using __gxx_personality_seh0.
    if (!Opts.SjLjExceptions)
      Builder.defineMacro("__SEH__");
  }
};

// x86-64 Cygwin target
class CygwinX86_64TargetInfo : public X86_64TargetInfo {
public:
  CygwinX86_64TargetInfo(const llvm::Triple &Triple, const TargetOptions &Opts)
      : X86_64TargetInfo(Triple, Opts) {
    TLSSupported = false;
    WCharType = UnsignedShort;
  }
  void getTargetDefines(const LangOptions &Opts,
                        MacroBuilder &Builder) const override {
    X86_64TargetInfo::getTargetDefines(Opts, Builder);
    Builder.defineMacro("__x86_64__");
    Builder.defineMacro("__CYGWIN__");
    Builder.defineMacro("__CYGWIN64__");
    addCygMingDefines(Opts, Builder);
    DefineStd(Builder, "unix", Opts);
    if (Opts.CPlusPlus)
      Builder.defineMacro("_GNU_SOURCE");

    // GCC defines this macro when it is using __gxx_personality_seh0.
    if (!Opts.SjLjExceptions)
      Builder.defineMacro("__SEH__");
  }
};

class DarwinX86_64TargetInfo : public DarwinTargetInfo<X86_64TargetInfo> {
public:
  DarwinX86_64TargetInfo(const llvm::Triple &Triple, const TargetOptions &Opts)
      : DarwinTargetInfo<X86_64TargetInfo>(Triple, Opts) {
    Int64Type = SignedLongLong;
    // The 64-bit iOS simulator uses the builtin bool type for Objective-C.
    llvm::Triple T = llvm::Triple(Triple);
    if (T.isiOS())
      UseSignedCharForObjCBool = false;
    resetDataLayout("e-m:o-i64:64-f80:128-n8:16:32:64-S128");
  }

  bool handleTargetFeatures(std::vector<std::string> &Features,
                            DiagnosticsEngine &Diags) override {
    if (!DarwinTargetInfo<X86_64TargetInfo>::handleTargetFeatures(Features,
                                                                  Diags))
      return false;
    // We now know the features we have: we can decide how to align vectors.
    MaxVectorAlign =
        hasFeature("avx512f") ? 512 : hasFeature("avx") ? 256 : 128;
    return true;
  }
};

class OpenBSDX86_64TargetInfo : public OpenBSDTargetInfo<X86_64TargetInfo> {
public:
  OpenBSDX86_64TargetInfo(const llvm::Triple &Triple, const TargetOptions &Opts)
      : OpenBSDTargetInfo<X86_64TargetInfo>(Triple, Opts) {
    IntMaxType = SignedLongLong;
    Int64Type = SignedLongLong;
  }
};

class BitrigX86_64TargetInfo : public BitrigTargetInfo<X86_64TargetInfo> {
public:
  BitrigX86_64TargetInfo(const llvm::Triple &Triple, const TargetOptions &Opts)
      : BitrigTargetInfo<X86_64TargetInfo>(Triple, Opts) {
    IntMaxType = SignedLongLong;
    Int64Type = SignedLongLong;
  }
};

class ARMTargetInfo : public TargetInfo {
  // Possible FPU choices.
  enum FPUMode {
    VFP2FPU = (1 << 0),
    VFP3FPU = (1 << 1),
    VFP4FPU = (1 << 2),
    NeonFPU = (1 << 3),
    FPARMV8 = (1 << 4)
  };

  // Possible HWDiv features.
  enum HWDivMode {
    HWDivThumb = (1 << 0),
    HWDivARM = (1 << 1)
  };

  static bool FPUModeIsVFP(FPUMode Mode) {
    return Mode & (VFP2FPU | VFP3FPU | VFP4FPU | NeonFPU | FPARMV8);
  }

  static const TargetInfo::GCCRegAlias GCCRegAliases[];
  static const char * const GCCRegNames[];

  std::string ABI, CPU;

  StringRef CPUProfile;
  StringRef CPUAttr;

  enum {
    FP_Default,
    FP_VFP,
    FP_Neon
  } FPMath;

  unsigned ArchISA;
  unsigned ArchKind = llvm::ARM::AK_ARMV4T;
  unsigned ArchProfile;
  unsigned ArchVersion;

  unsigned FPU : 5;

  unsigned IsAAPCS : 1;
  unsigned HWDiv : 2;

  // Initialized via features.
  unsigned SoftFloat : 1;
  unsigned SoftFloatABI : 1;

  unsigned CRC : 1;
  unsigned Crypto : 1;
  unsigned DSP : 1;
  unsigned Unaligned : 1;

  enum {
    LDREX_B = (1 << 0), /// byte (8-bit)
    LDREX_H = (1 << 1), /// half (16-bit)
    LDREX_W = (1 << 2), /// word (32-bit)
    LDREX_D = (1 << 3), /// double (64-bit)
  };

  uint32_t LDREX;

  // ACLE 6.5.1 Hardware floating point
  enum {
    HW_FP_HP = (1 << 1), /// half (16-bit)
    HW_FP_SP = (1 << 2), /// single (32-bit)
    HW_FP_DP = (1 << 3), /// double (64-bit)
  };
  uint32_t HW_FP;

  static const Builtin::Info BuiltinInfo[];

  void setABIAAPCS() {
    IsAAPCS = true;

    DoubleAlign = LongLongAlign = LongDoubleAlign = SuitableAlign = 64;
    const llvm::Triple &T = getTriple();

    // size_t is unsigned long on MachO-derived environments, NetBSD,
    // OpenBSD and Bitrig.
    if (T.isOSBinFormatMachO() || T.getOS() == llvm::Triple::NetBSD ||
        T.getOS() == llvm::Triple::OpenBSD ||
        T.getOS() == llvm::Triple::Bitrig)
      SizeType = UnsignedLong;
    else
      SizeType = UnsignedInt;

    switch (T.getOS()) {
    case llvm::Triple::NetBSD:
    case llvm::Triple::OpenBSD:
      WCharType = SignedInt;
      break;
    case llvm::Triple::Win32:
      WCharType = UnsignedShort;
      break;
    case llvm::Triple::Linux:
    default:
      // AAPCS 7.1.1, ARM-Linux ABI 2.4: type of wchar_t is unsigned int.
      WCharType = UnsignedInt;
      break;
    }

    UseBitFieldTypeAlignment = true;

    ZeroLengthBitfieldBoundary = 0;

    // Thumb1 add sp, #imm requires the immediate value be multiple of 4,
    // so set preferred for small types to 32.
    if (T.isOSBinFormatMachO()) {
      resetDataLayout(BigEndian
                          ? "E-m:o-p:32:32-i64:64-v128:64:128-a:0:32-n32-S64"
                          : "e-m:o-p:32:32-i64:64-v128:64:128-a:0:32-n32-S64");
    } else if (T.isOSWindows()) {
      assert(!BigEndian && "Windows on ARM does not support big endian");
      resetDataLayout("e"
                      "-m:w"
                      "-p:32:32"
                      "-i64:64"
                      "-v128:64:128"
                      "-a:0:32"
                      "-n32"
                      "-S64");
    } else if (T.isOSNaCl()) {
      assert(!BigEndian && "NaCl on ARM does not support big endian");
      resetDataLayout("e-m:e-p:32:32-i64:64-v128:64:128-a:0:32-n32-S128");
    } else {
      resetDataLayout(BigEndian
                          ? "E-m:e-p:32:32-i64:64-v128:64:128-a:0:32-n32-S64"
                          : "e-m:e-p:32:32-i64:64-v128:64:128-a:0:32-n32-S64");
    }

    // FIXME: Enumerated types are variable width in straight AAPCS.
  }

  void setABIAPCS(bool IsAAPCS16) {
    const llvm::Triple &T = getTriple();

    IsAAPCS = false;

    if (IsAAPCS16)
      DoubleAlign = LongLongAlign = LongDoubleAlign = SuitableAlign = 64;
    else
      DoubleAlign = LongLongAlign = LongDoubleAlign = SuitableAlign = 32;

    // size_t is unsigned int on FreeBSD.
    if (T.getOS() == llvm::Triple::FreeBSD)
      SizeType = UnsignedInt;
    else
      SizeType = UnsignedLong;

    // Revert to using SignedInt on apcs-gnu to comply with existing behaviour.
    WCharType = SignedInt;

    // Do not respect the alignment of bit-field types when laying out
    // structures. This corresponds to PCC_BITFIELD_TYPE_MATTERS in gcc.
    UseBitFieldTypeAlignment = false;

    /// gcc forces the alignment to 4 bytes, regardless of the type of the
    /// zero length bitfield.  This corresponds to EMPTY_FIELD_BOUNDARY in
    /// gcc.
    ZeroLengthBitfieldBoundary = 32;

    if (T.isOSBinFormatMachO() && IsAAPCS16) {
      assert(!BigEndian && "AAPCS16 does not support big-endian");
      resetDataLayout("e-m:o-p:32:32-i64:64-a:0:32-n32-S128");
    } else if (T.isOSBinFormatMachO())
      resetDataLayout(
          BigEndian
              ? "E-m:o-p:32:32-f64:32:64-v64:32:64-v128:32:128-a:0:32-n32-S32"
              : "e-m:o-p:32:32-f64:32:64-v64:32:64-v128:32:128-a:0:32-n32-S32");
    else
      resetDataLayout(
          BigEndian
              ? "E-m:e-p:32:32-f64:32:64-v64:32:64-v128:32:128-a:0:32-n32-S32"
              : "e-m:e-p:32:32-f64:32:64-v64:32:64-v128:32:128-a:0:32-n32-S32");

    // FIXME: Override "preferred align" for double and long long.
  }

  void setArchInfo() {
    StringRef ArchName = getTriple().getArchName();

    ArchISA     = llvm::ARM::parseArchISA(ArchName);
    CPU         = llvm::ARM::getDefaultCPU(ArchName);
    unsigned AK = llvm::ARM::parseArch(ArchName);
    if (AK != llvm::ARM::AK_INVALID)
      ArchKind = AK;
    setArchInfo(ArchKind);
  }

  void setArchInfo(unsigned Kind) {
    StringRef SubArch;

    // cache TargetParser info
    ArchKind    = Kind;
    SubArch     = llvm::ARM::getSubArch(ArchKind);
    ArchProfile = llvm::ARM::parseArchProfile(SubArch);
    ArchVersion = llvm::ARM::parseArchVersion(SubArch);

    // cache CPU related strings
    CPUAttr    = getCPUAttr();
    CPUProfile = getCPUProfile();
  }

  void setAtomic() {
    // when triple does not specify a sub arch,
    // then we are not using inline atomics
    bool ShouldUseInlineAtomic =
                   (ArchISA == llvm::ARM::IK_ARM   && ArchVersion >= 6) ||
                   (ArchISA == llvm::ARM::IK_THUMB && ArchVersion >= 7);
    // Cortex M does not support 8 byte atomics, while general Thumb2 does.
    if (ArchProfile == llvm::ARM::PK_M) {
      MaxAtomicPromoteWidth = 32;
      if (ShouldUseInlineAtomic)
        MaxAtomicInlineWidth = 32;
    }
    else {
      MaxAtomicPromoteWidth = 64;
      if (ShouldUseInlineAtomic)
        MaxAtomicInlineWidth = 64;
    }
  }

  bool isThumb() const {
    return (ArchISA == llvm::ARM::IK_THUMB);
  }

  bool supportsThumb() const {
    return CPUAttr.count('T') || ArchVersion >= 6;
  }

  bool supportsThumb2() const {
    return CPUAttr.equals("6T2") ||
           (ArchVersion >= 7 && !CPUAttr.equals("8M_BASE"));
  }

  StringRef getCPUAttr() const {
    // For most sub-arches, the build attribute CPU name is enough.
    // For Cortex variants, it's slightly different.
    switch(ArchKind) {
    default:
      return llvm::ARM::getCPUAttr(ArchKind);
    case llvm::ARM::AK_ARMV6M:
      return "6M";
    case llvm::ARM::AK_ARMV7S:
      return "7S";
    case llvm::ARM::AK_ARMV7A:
      return "7A";
    case llvm::ARM::AK_ARMV7R:
      return "7R";
    case llvm::ARM::AK_ARMV7M:
      return "7M";
    case llvm::ARM::AK_ARMV7EM:
      return "7EM";
    case llvm::ARM::AK_ARMV7VE:
      return "7VE";
    case llvm::ARM::AK_ARMV8A:
      return "8A";
    case llvm::ARM::AK_ARMV8_1A:
      return "8_1A";
    case llvm::ARM::AK_ARMV8_2A:
      return "8_2A";
    case llvm::ARM::AK_ARMV8MBaseline:
      return "8M_BASE";
    case llvm::ARM::AK_ARMV8MMainline:
      return "8M_MAIN";
    case llvm::ARM::AK_ARMV8R:
      return "8R";
    }
  }

  StringRef getCPUProfile() const {
    switch(ArchProfile) {
    case llvm::ARM::PK_A:
      return "A";
    case llvm::ARM::PK_R:
      return "R";
    case llvm::ARM::PK_M:
      return "M";
    default:
      return "";
    }
  }

public:
  ARMTargetInfo(const llvm::Triple &Triple, const TargetOptions &Opts)
      : TargetInfo(Triple), FPMath(FP_Default), IsAAPCS(true), LDREX(0),
        HW_FP(0) {

    switch (getTriple().getOS()) {
    case llvm::Triple::NetBSD:
    case llvm::Triple::OpenBSD:
      PtrDiffType = SignedLong;
      break;
    default:
      PtrDiffType = SignedInt;
      break;
    }

    // Cache arch related info.
    setArchInfo();

    // {} in inline assembly are neon specifiers, not assembly variant
    // specifiers.
    NoAsmVariants = true;

    // FIXME: This duplicates code from the driver that sets the -target-abi
    // option - this code is used if -target-abi isn't passed and should
    // be unified in some way.
    if (Triple.isOSBinFormatMachO()) {
      // The backend is hardwired to assume AAPCS for M-class processors, ensure
      // the frontend matches that.
      if (Triple.getEnvironment() == llvm::Triple::EABI ||
          Triple.getOS() == llvm::Triple::UnknownOS ||
          ArchProfile == llvm::ARM::PK_M) {
        setABI("aapcs");
      } else if (Triple.isWatchABI()) {
        setABI("aapcs16");
      } else {
        setABI("apcs-gnu");
      }
    } else if (Triple.isOSWindows()) {
      // FIXME: this is invalid for WindowsCE
      setABI("aapcs");
    } else {
      // Select the default based on the platform.
      switch (Triple.getEnvironment()) {
      case llvm::Triple::Android:
      case llvm::Triple::GNUEABI:
      case llvm::Triple::GNUEABIHF:
      case llvm::Triple::MuslEABI:
      case llvm::Triple::MuslEABIHF:
        setABI("aapcs-linux");
        break;
      case llvm::Triple::EABIHF:
      case llvm::Triple::EABI:
        setABI("aapcs");
        break;
      case llvm::Triple::GNU:
        setABI("apcs-gnu");
      break;
      default:
        if (Triple.getOS() == llvm::Triple::NetBSD)
          setABI("apcs-gnu");
        else if (Triple.getOS() == llvm::Triple::OpenBSD)
          setABI("aapcs-linux");
        else
          setABI("aapcs");
        break;
      }
    }

    // ARM targets default to using the ARM C++ ABI.
    TheCXXABI.set(TargetCXXABI::GenericARM);

    // ARM has atomics up to 8 bytes
    setAtomic();

    // Do force alignment of members that follow zero length bitfields.  If
    // the alignment of the zero-length bitfield is greater than the member
    // that follows it, `bar', `bar' will be aligned as the  type of the
    // zero length bitfield.
    UseZeroLengthBitfieldAlignment = true;

    if (Triple.getOS() == llvm::Triple::Linux ||
        Triple.getOS() == llvm::Triple::UnknownOS)
      this->MCountName =
          Opts.EABIVersion == "gnu" ? "\01__gnu_mcount_nc" : "\01mcount";
  }

  StringRef getABI() const override { return ABI; }

  bool setABI(const std::string &Name) override {
    ABI = Name;

    // The defaults (above) are for AAPCS, check if we need to change them.
    //
    // FIXME: We need support for -meabi... we could just mangle it into the
    // name.
    if (Name == "apcs-gnu" || Name == "aapcs16") {
      setABIAPCS(Name == "aapcs16");
      return true;
    }
    if (Name == "aapcs" || Name == "aapcs-vfp" || Name == "aapcs-linux") {
      setABIAAPCS();
      return true;
    }
    return false;
  }

  // FIXME: This should be based on Arch attributes, not CPU names.
  bool
  initFeatureMap(llvm::StringMap<bool> &Features, DiagnosticsEngine &Diags,
                 StringRef CPU,
                 const std::vector<std::string> &FeaturesVec) const override {

    std::vector<StringRef> TargetFeatures;
    unsigned Arch = llvm::ARM::parseArch(getTriple().getArchName());

    // get default FPU features
    unsigned FPUKind = llvm::ARM::getDefaultFPU(CPU, Arch);
    llvm::ARM::getFPUFeatures(FPUKind, TargetFeatures);

    // get default Extension features
    unsigned Extensions = llvm::ARM::getDefaultExtensions(CPU, Arch);
    llvm::ARM::getExtensionFeatures(Extensions, TargetFeatures);

    for (auto Feature : TargetFeatures)
      if (Feature[0] == '+')
        Features[Feature.drop_front(1)] = true;

    return TargetInfo::initFeatureMap(Features, Diags, CPU, FeaturesVec);
  }

  bool handleTargetFeatures(std::vector<std::string> &Features,
                            DiagnosticsEngine &Diags) override {
    FPU = 0;
    CRC = 0;
    Crypto = 0;
    DSP = 0;
    Unaligned = 1;
    SoftFloat = SoftFloatABI = false;
    HWDiv = 0;

    // This does not diagnose illegal cases like having both
    // "+vfpv2" and "+vfpv3" or having "+neon" and "+fp-only-sp".
    uint32_t HW_FP_remove = 0;
    for (const auto &Feature : Features) {
      if (Feature == "+soft-float") {
        SoftFloat = true;
      } else if (Feature == "+soft-float-abi") {
        SoftFloatABI = true;
      } else if (Feature == "+vfp2") {
        FPU |= VFP2FPU;
        HW_FP |= HW_FP_SP | HW_FP_DP;
      } else if (Feature == "+vfp3") {
        FPU |= VFP3FPU;
        HW_FP |= HW_FP_SP | HW_FP_DP;
      } else if (Feature == "+vfp4") {
        FPU |= VFP4FPU;
        HW_FP |= HW_FP_SP | HW_FP_DP | HW_FP_HP;
      } else if (Feature == "+fp-armv8") {
        FPU |= FPARMV8;
        HW_FP |= HW_FP_SP | HW_FP_DP | HW_FP_HP;
      } else if (Feature == "+neon") {
        FPU |= NeonFPU;
        HW_FP |= HW_FP_SP | HW_FP_DP;
      } else if (Feature == "+hwdiv") {
        HWDiv |= HWDivThumb;
      } else if (Feature == "+hwdiv-arm") {
        HWDiv |= HWDivARM;
      } else if (Feature == "+crc") {
        CRC = 1;
      } else if (Feature == "+crypto") {
        Crypto = 1;
      } else if (Feature == "+dsp") {
        DSP = 1;
      } else if (Feature == "+fp-only-sp") {
        HW_FP_remove |= HW_FP_DP;
      } else if (Feature == "+strict-align") {
        Unaligned = 0;
      } else if (Feature == "+fp16") {
        HW_FP |= HW_FP_HP;
      }
    }
    HW_FP &= ~HW_FP_remove;

    switch (ArchVersion) {
    case 6:
      if (ArchProfile == llvm::ARM::PK_M)
        LDREX = 0;
      else if (ArchKind == llvm::ARM::AK_ARMV6K)
        LDREX = LDREX_D | LDREX_W | LDREX_H | LDREX_B ;
      else
        LDREX = LDREX_W;
      break;
    case 7:
      if (ArchProfile == llvm::ARM::PK_M)
        LDREX = LDREX_W | LDREX_H | LDREX_B ;
      else
        LDREX = LDREX_D | LDREX_W | LDREX_H | LDREX_B ;
      break;
    case 8:
      LDREX = LDREX_D | LDREX_W | LDREX_H | LDREX_B ;
    }

    if (!(FPU & NeonFPU) && FPMath == FP_Neon) {
      Diags.Report(diag::err_target_unsupported_fpmath) << "neon";
      return false;
    }

    if (FPMath == FP_Neon)
      Features.push_back("+neonfp");
    else if (FPMath == FP_VFP)
      Features.push_back("-neonfp");

    // Remove front-end specific options which the backend handles differently.
    auto Feature =
        std::find(Features.begin(), Features.end(), "+soft-float-abi");
    if (Feature != Features.end())
      Features.erase(Feature);

    return true;
  }

  bool hasFeature(StringRef Feature) const override {
    return llvm::StringSwitch<bool>(Feature)
        .Case("arm", true)
        .Case("aarch32", true)
        .Case("softfloat", SoftFloat)
        .Case("thumb", isThumb())
        .Case("neon", (FPU & NeonFPU) && !SoftFloat)
        .Case("vfp", FPU && !SoftFloat)
        .Case("hwdiv", HWDiv & HWDivThumb)
        .Case("hwdiv-arm", HWDiv & HWDivARM)
        .Default(false);
  }

  bool setCPU(const std::string &Name) override {
    if (Name != "generic")
      setArchInfo(llvm::ARM::parseCPUArch(Name));

    if (ArchKind == llvm::ARM::AK_INVALID)
      return false;
    setAtomic();
    CPU = Name;
    return true;
  }

  bool setFPMath(StringRef Name) override;

  void getTargetDefines(const LangOptions &Opts,
                        MacroBuilder &Builder) const override {
    // Target identification.
    Builder.defineMacro("__arm");
    Builder.defineMacro("__arm__");
    // For bare-metal none-eabi.
    if (getTriple().getOS() == llvm::Triple::UnknownOS &&
        (getTriple().getEnvironment() == llvm::Triple::EABI ||
         getTriple().getEnvironment() == llvm::Triple::EABIHF))
      Builder.defineMacro("__ELF__");


    // Target properties.
    Builder.defineMacro("__REGISTER_PREFIX__", "");

    // Unfortunately, __ARM_ARCH_7K__ is now more of an ABI descriptor. The CPU
    // happens to be Cortex-A7 though, so it should still get __ARM_ARCH_7A__.
    if (getTriple().isWatchABI())
      Builder.defineMacro("__ARM_ARCH_7K__", "2");

    if (!CPUAttr.empty())
      Builder.defineMacro("__ARM_ARCH_" + CPUAttr + "__");

    // ACLE 6.4.1 ARM/Thumb instruction set architecture
    // __ARM_ARCH is defined as an integer value indicating the current ARM ISA
    Builder.defineMacro("__ARM_ARCH", Twine(ArchVersion));

    if (ArchVersion >= 8) {
      // ACLE 6.5.7 Crypto Extension
      if (Crypto)
        Builder.defineMacro("__ARM_FEATURE_CRYPTO", "1");
      // ACLE 6.5.8 CRC32 Extension
      if (CRC)
        Builder.defineMacro("__ARM_FEATURE_CRC32", "1");
      // ACLE 6.5.10 Numeric Maximum and Minimum
      Builder.defineMacro("__ARM_FEATURE_NUMERIC_MAXMIN", "1");
      // ACLE 6.5.9 Directed Rounding
      Builder.defineMacro("__ARM_FEATURE_DIRECTED_ROUNDING", "1");
    }

    // __ARM_ARCH_ISA_ARM is defined to 1 if the core supports the ARM ISA.  It
    // is not defined for the M-profile.
    // NOTE that the default profile is assumed to be 'A'
    if (CPUProfile.empty() || ArchProfile != llvm::ARM::PK_M)
      Builder.defineMacro("__ARM_ARCH_ISA_ARM", "1");

    // __ARM_ARCH_ISA_THUMB is defined to 1 if the core supports the original
    // Thumb ISA (including v6-M and v8-M Baseline).  It is set to 2 if the
    // core supports the Thumb-2 ISA as found in the v6T2 architecture and all
    // v7 and v8 architectures excluding v8-M Baseline.
    if (supportsThumb2())
      Builder.defineMacro("__ARM_ARCH_ISA_THUMB", "2");
    else if (supportsThumb())
      Builder.defineMacro("__ARM_ARCH_ISA_THUMB", "1");

    // __ARM_32BIT_STATE is defined to 1 if code is being generated for a 32-bit
    // instruction set such as ARM or Thumb.
    Builder.defineMacro("__ARM_32BIT_STATE", "1");

    // ACLE 6.4.2 Architectural Profile (A, R, M or pre-Cortex)

    // __ARM_ARCH_PROFILE is defined as 'A', 'R', 'M' or 'S', or unset.
    if (!CPUProfile.empty())
      Builder.defineMacro("__ARM_ARCH_PROFILE", "'" + CPUProfile + "'");

    // ACLE 6.4.3 Unaligned access supported in hardware
    if (Unaligned)
      Builder.defineMacro("__ARM_FEATURE_UNALIGNED", "1");

    // ACLE 6.4.4 LDREX/STREX
    if (LDREX)
      Builder.defineMacro("__ARM_FEATURE_LDREX", "0x" + llvm::utohexstr(LDREX));

    // ACLE 6.4.5 CLZ
    if (ArchVersion == 5 ||
       (ArchVersion == 6 && CPUProfile != "M") ||
        ArchVersion >  6)
      Builder.defineMacro("__ARM_FEATURE_CLZ", "1");

    // ACLE 6.5.1 Hardware Floating Point
    if (HW_FP)
      Builder.defineMacro("__ARM_FP", "0x" + llvm::utohexstr(HW_FP));

    // ACLE predefines.
    Builder.defineMacro("__ARM_ACLE", "200");

    // FP16 support (we currently only support IEEE format).
    Builder.defineMacro("__ARM_FP16_FORMAT_IEEE", "1");
    Builder.defineMacro("__ARM_FP16_ARGS", "1");

    // ACLE 6.5.3 Fused multiply-accumulate (FMA)
    if (ArchVersion >= 7 && (FPU & VFP4FPU))
      Builder.defineMacro("__ARM_FEATURE_FMA", "1");

    // Subtarget options.

    // FIXME: It's more complicated than this and we don't really support
    // interworking.
    // Windows on ARM does not "support" interworking
    if (5 <= ArchVersion && ArchVersion <= 8 && !getTriple().isOSWindows())
      Builder.defineMacro("__THUMB_INTERWORK__");

    if (ABI == "aapcs" || ABI == "aapcs-linux" || ABI == "aapcs-vfp") {
      // Embedded targets on Darwin follow AAPCS, but not EABI.
      // Windows on ARM follows AAPCS VFP, but does not conform to EABI.
      if (!getTriple().isOSBinFormatMachO() && !getTriple().isOSWindows())
        Builder.defineMacro("__ARM_EABI__");
      Builder.defineMacro("__ARM_PCS", "1");
    }

    if ((!SoftFloat && !SoftFloatABI) || ABI == "aapcs-vfp" ||
        ABI == "aapcs16")
      Builder.defineMacro("__ARM_PCS_VFP", "1");

    if (SoftFloat)
      Builder.defineMacro("__SOFTFP__");

    if (ArchKind == llvm::ARM::AK_XSCALE)
      Builder.defineMacro("__XSCALE__");

    if (isThumb()) {
      Builder.defineMacro("__THUMBEL__");
      Builder.defineMacro("__thumb__");
      if (supportsThumb2())
        Builder.defineMacro("__thumb2__");
    }

    // ACLE 6.4.9 32-bit SIMD instructions
    if (ArchVersion >= 6 && (CPUProfile != "M" || CPUAttr == "7EM"))
      Builder.defineMacro("__ARM_FEATURE_SIMD32", "1");

    // ACLE 6.4.10 Hardware Integer Divide
    if (((HWDiv & HWDivThumb) && isThumb()) ||
        ((HWDiv & HWDivARM) && !isThumb())) {
      Builder.defineMacro("__ARM_FEATURE_IDIV", "1");
      Builder.defineMacro("__ARM_ARCH_EXT_IDIV__", "1");
    }

    // Note, this is always on in gcc, even though it doesn't make sense.
    Builder.defineMacro("__APCS_32__");

    if (FPUModeIsVFP((FPUMode) FPU)) {
      Builder.defineMacro("__VFP_FP__");
      if (FPU & VFP2FPU)
        Builder.defineMacro("__ARM_VFPV2__");
      if (FPU & VFP3FPU)
        Builder.defineMacro("__ARM_VFPV3__");
      if (FPU & VFP4FPU)
        Builder.defineMacro("__ARM_VFPV4__");
      if (FPU & FPARMV8)
        Builder.defineMacro("__ARM_FPV5__");
    }

    // This only gets set when Neon instructions are actually available, unlike
    // the VFP define, hence the soft float and arch check. This is subtly
    // different from gcc, we follow the intent which was that it should be set
    // when Neon instructions are actually available.
    if ((FPU & NeonFPU) && !SoftFloat && ArchVersion >= 7) {
      Builder.defineMacro("__ARM_NEON", "1");
      Builder.defineMacro("__ARM_NEON__");
      // current AArch32 NEON implementations do not support double-precision
      // floating-point even when it is present in VFP.
      Builder.defineMacro("__ARM_NEON_FP",
                          "0x" + llvm::utohexstr(HW_FP & ~HW_FP_DP));
    }

    Builder.defineMacro("__ARM_SIZEOF_WCHAR_T",
                        Opts.ShortWChar ? "2" : "4");

    Builder.defineMacro("__ARM_SIZEOF_MINIMAL_ENUM",
                        Opts.ShortEnums ? "1" : "4");

    if (ArchVersion >= 6 && CPUAttr != "6M" && CPUAttr != "8M_BASE") {
      Builder.defineMacro("__GCC_HAVE_SYNC_COMPARE_AND_SWAP_1");
      Builder.defineMacro("__GCC_HAVE_SYNC_COMPARE_AND_SWAP_2");
      Builder.defineMacro("__GCC_HAVE_SYNC_COMPARE_AND_SWAP_4");
      Builder.defineMacro("__GCC_HAVE_SYNC_COMPARE_AND_SWAP_8");
    }

    // ACLE 6.4.7 DSP instructions
    if (DSP) {
      Builder.defineMacro("__ARM_FEATURE_DSP", "1");
    }

    // ACLE 6.4.8 Saturation instructions
    bool SAT = false;
    if ((ArchVersion == 6 && CPUProfile != "M") || ArchVersion > 6 ) {
      Builder.defineMacro("__ARM_FEATURE_SAT", "1");
      SAT = true;
    }

    // ACLE 6.4.6 Q (saturation) flag
    if (DSP || SAT)
      Builder.defineMacro("__ARM_FEATURE_QBIT", "1");

    if (Opts.UnsafeFPMath)
      Builder.defineMacro("__ARM_FP_FAST", "1");

    if (ArchKind == llvm::ARM::AK_ARMV8_1A)
      Builder.defineMacro("__ARM_FEATURE_QRDMX", "1");
  }

  ArrayRef<Builtin::Info> getTargetBuiltins() const override {
    return llvm::makeArrayRef(BuiltinInfo,
                             clang::ARM::LastTSBuiltin-Builtin::FirstTSBuiltin);
  }
  bool isCLZForZeroUndef() const override { return false; }
  BuiltinVaListKind getBuiltinVaListKind() const override {
    return IsAAPCS
               ? AAPCSABIBuiltinVaList
               : (getTriple().isWatchABI() ? TargetInfo::CharPtrBuiltinVaList
                                           : TargetInfo::VoidPtrBuiltinVaList);
  }
  ArrayRef<const char *> getGCCRegNames() const override;
  ArrayRef<TargetInfo::GCCRegAlias> getGCCRegAliases() const override;
  bool validateAsmConstraint(const char *&Name,
                             TargetInfo::ConstraintInfo &Info) const override {
    switch (*Name) {
    default: break;
    case 'l': // r0-r7
    case 'h': // r8-r15
    case 't': // VFP Floating point register single precision
    case 'w': // VFP Floating point register double precision
      Info.setAllowsRegister();
      return true;
    case 'I':
    case 'J':
    case 'K':
    case 'L':
    case 'M':
      // FIXME
      return true;
    case 'Q': // A memory address that is a single base register.
      Info.setAllowsMemory();
      return true;
    case 'U': // a memory reference...
      switch (Name[1]) {
      case 'q': // ...ARMV4 ldrsb
      case 'v': // ...VFP load/store (reg+constant offset)
      case 'y': // ...iWMMXt load/store
      case 't': // address valid for load/store opaque types wider
                // than 128-bits
      case 'n': // valid address for Neon doubleword vector load/store
      case 'm': // valid address for Neon element and structure load/store
      case 's': // valid address for non-offset loads/stores of quad-word
                // values in four ARM registers
        Info.setAllowsMemory();
        Name++;
        return true;
      }
    }
    return false;
  }
  std::string convertConstraint(const char *&Constraint) const override {
    std::string R;
    switch (*Constraint) {
    case 'U':   // Two-character constraint; add "^" hint for later parsing.
      R = std::string("^") + std::string(Constraint, 2);
      Constraint++;
      break;
    case 'p': // 'p' should be translated to 'r' by default.
      R = std::string("r");
      break;
    default:
      return std::string(1, *Constraint);
    }
    return R;
  }
  bool
  validateConstraintModifier(StringRef Constraint, char Modifier, unsigned Size,
                             std::string &SuggestedModifier) const override {
    bool isOutput = (Constraint[0] == '=');
    bool isInOut = (Constraint[0] == '+');

    // Strip off constraint modifiers.
    while (Constraint[0] == '=' ||
           Constraint[0] == '+' ||
           Constraint[0] == '&')
      Constraint = Constraint.substr(1);

    switch (Constraint[0]) {
    default: break;
    case 'r': {
      switch (Modifier) {
      default:
        return (isInOut || isOutput || Size <= 64);
      case 'q':
        // A register of size 32 cannot fit a vector type.
        return false;
      }
    }
    }

    return true;
  }
  const char *getClobbers() const override {
    // FIXME: Is this really right?
    return "";
  }

  CallingConvCheckResult checkCallingConvention(CallingConv CC) const override {
    switch (CC) {
    case CC_AAPCS:
    case CC_AAPCS_VFP:
    case CC_Swift:
      return CCCR_OK;
    default:
      return CCCR_Warning;
    }
  }

  int getEHDataRegisterNumber(unsigned RegNo) const override {
    if (RegNo == 0) return 0;
    if (RegNo == 1) return 1;
    return -1;
  }

  bool hasSjLjLowering() const override {
    return true;
  }
};

bool ARMTargetInfo::setFPMath(StringRef Name) {
  if (Name == "neon") {
    FPMath = FP_Neon;
    return true;
  } else if (Name == "vfp" || Name == "vfp2" || Name == "vfp3" ||
             Name == "vfp4") {
    FPMath = FP_VFP;
    return true;
  }
  return false;
}

const char * const ARMTargetInfo::GCCRegNames[] = {
  // Integer registers
  "r0", "r1", "r2", "r3", "r4", "r5", "r6", "r7",
  "r8", "r9", "r10", "r11", "r12", "sp", "lr", "pc",

  // Float registers
  "s0", "s1", "s2", "s3", "s4", "s5", "s6", "s7",
  "s8", "s9", "s10", "s11", "s12", "s13", "s14", "s15",
  "s16", "s17", "s18", "s19", "s20", "s21", "s22", "s23",
  "s24", "s25", "s26", "s27", "s28", "s29", "s30", "s31",

  // Double registers
  "d0", "d1", "d2", "d3", "d4", "d5", "d6", "d7",
  "d8", "d9", "d10", "d11", "d12", "d13", "d14", "d15",
  "d16", "d17", "d18", "d19", "d20", "d21", "d22", "d23",
  "d24", "d25", "d26", "d27", "d28", "d29", "d30", "d31",

  // Quad registers
  "q0", "q1", "q2", "q3", "q4", "q5", "q6", "q7",
  "q8", "q9", "q10", "q11", "q12", "q13", "q14", "q15"
};

ArrayRef<const char *> ARMTargetInfo::getGCCRegNames() const {
  return llvm::makeArrayRef(GCCRegNames);
}

const TargetInfo::GCCRegAlias ARMTargetInfo::GCCRegAliases[] = {
  { { "a1" }, "r0" },
  { { "a2" }, "r1" },
  { { "a3" }, "r2" },
  { { "a4" }, "r3" },
  { { "v1" }, "r4" },
  { { "v2" }, "r5" },
  { { "v3" }, "r6" },
  { { "v4" }, "r7" },
  { { "v5" }, "r8" },
  { { "v6", "rfp" }, "r9" },
  { { "sl" }, "r10" },
  { { "fp" }, "r11" },
  { { "ip" }, "r12" },
  { { "r13" }, "sp" },
  { { "r14" }, "lr" },
  { { "r15" }, "pc" },
  // The S, D and Q registers overlap, but aren't really aliases; we
  // don't want to substitute one of these for a different-sized one.
};

ArrayRef<TargetInfo::GCCRegAlias> ARMTargetInfo::getGCCRegAliases() const {
  return llvm::makeArrayRef(GCCRegAliases);
}

const Builtin::Info ARMTargetInfo::BuiltinInfo[] = {
#define BUILTIN(ID, TYPE, ATTRS) \
  { #ID, TYPE, ATTRS, nullptr, ALL_LANGUAGES, nullptr },
#define LIBBUILTIN(ID, TYPE, ATTRS, HEADER) \
  { #ID, TYPE, ATTRS, HEADER, ALL_LANGUAGES, nullptr },
#include "clang/Basic/BuiltinsNEON.def"

#define BUILTIN(ID, TYPE, ATTRS) \
  { #ID, TYPE, ATTRS, nullptr, ALL_LANGUAGES, nullptr },
#define LANGBUILTIN(ID, TYPE, ATTRS, LANG) \
  { #ID, TYPE, ATTRS, nullptr, LANG, nullptr },
#define LIBBUILTIN(ID, TYPE, ATTRS, HEADER) \
  { #ID, TYPE, ATTRS, HEADER, ALL_LANGUAGES, nullptr },
#define TARGET_HEADER_BUILTIN(ID, TYPE, ATTRS, HEADER, LANGS, FEATURE) \
  { #ID, TYPE, ATTRS, HEADER, LANGS, FEATURE },
#include "clang/Basic/BuiltinsARM.def"
};

class ARMleTargetInfo : public ARMTargetInfo {
public:
  ARMleTargetInfo(const llvm::Triple &Triple, const TargetOptions &Opts)
      : ARMTargetInfo(Triple, Opts) {}
  void getTargetDefines(const LangOptions &Opts,
                        MacroBuilder &Builder) const override {
    Builder.defineMacro("__ARMEL__");
    ARMTargetInfo::getTargetDefines(Opts, Builder);
  }
};

class ARMbeTargetInfo : public ARMTargetInfo {
public:
  ARMbeTargetInfo(const llvm::Triple &Triple, const TargetOptions &Opts)
      : ARMTargetInfo(Triple, Opts) {}
  void getTargetDefines(const LangOptions &Opts,
                        MacroBuilder &Builder) const override {
    Builder.defineMacro("__ARMEB__");
    Builder.defineMacro("__ARM_BIG_ENDIAN");
    ARMTargetInfo::getTargetDefines(Opts, Builder);
  }
};

class WindowsARMTargetInfo : public WindowsTargetInfo<ARMleTargetInfo> {
  const llvm::Triple Triple;
public:
  WindowsARMTargetInfo(const llvm::Triple &Triple, const TargetOptions &Opts)
      : WindowsTargetInfo<ARMleTargetInfo>(Triple, Opts), Triple(Triple) {
    WCharType = UnsignedShort;
    SizeType = UnsignedInt;
  }
  void getVisualStudioDefines(const LangOptions &Opts,
                              MacroBuilder &Builder) const {
    WindowsTargetInfo<ARMleTargetInfo>::getVisualStudioDefines(Opts, Builder);

    // FIXME: this is invalid for WindowsCE
    Builder.defineMacro("_M_ARM_NT", "1");
    Builder.defineMacro("_M_ARMT", "_M_ARM");
    Builder.defineMacro("_M_THUMB", "_M_ARM");

    assert((Triple.getArch() == llvm::Triple::arm ||
            Triple.getArch() == llvm::Triple::thumb) &&
           "invalid architecture for Windows ARM target info");
    unsigned Offset = Triple.getArch() == llvm::Triple::arm ? 4 : 6;
    Builder.defineMacro("_M_ARM", Triple.getArchName().substr(Offset));

    // TODO map the complete set of values
    // 31: VFPv3 40: VFPv4
    Builder.defineMacro("_M_ARM_FP", "31");
  }
  BuiltinVaListKind getBuiltinVaListKind() const override {
    return TargetInfo::CharPtrBuiltinVaList;
  }
  CallingConvCheckResult checkCallingConvention(CallingConv CC) const override {
    switch (CC) {
    case CC_X86StdCall:
    case CC_X86ThisCall:
    case CC_X86FastCall:
    case CC_X86VectorCall:
      return CCCR_Ignore;
    case CC_C:
      return CCCR_OK;
    default:
      return CCCR_Warning;
    }
  }
};

// Windows ARM + Itanium C++ ABI Target
class ItaniumWindowsARMleTargetInfo : public WindowsARMTargetInfo {
public:
  ItaniumWindowsARMleTargetInfo(const llvm::Triple &Triple,
                                const TargetOptions &Opts)
      : WindowsARMTargetInfo(Triple, Opts) {
    TheCXXABI.set(TargetCXXABI::GenericARM);
  }

  void getTargetDefines(const LangOptions &Opts,
                        MacroBuilder &Builder) const override {
    WindowsARMTargetInfo::getTargetDefines(Opts, Builder);

    if (Opts.MSVCCompat)
      WindowsARMTargetInfo::getVisualStudioDefines(Opts, Builder);
  }
};

// Windows ARM, MS (C++) ABI
class MicrosoftARMleTargetInfo : public WindowsARMTargetInfo {
public:
  MicrosoftARMleTargetInfo(const llvm::Triple &Triple,
                           const TargetOptions &Opts)
      : WindowsARMTargetInfo(Triple, Opts) {
    TheCXXABI.set(TargetCXXABI::Microsoft);
  }

  void getTargetDefines(const LangOptions &Opts,
                        MacroBuilder &Builder) const override {
    WindowsARMTargetInfo::getTargetDefines(Opts, Builder);
    WindowsARMTargetInfo::getVisualStudioDefines(Opts, Builder);
  }
};

// ARM MinGW target
class MinGWARMTargetInfo : public WindowsARMTargetInfo {
public:
  MinGWARMTargetInfo(const llvm::Triple &Triple, const TargetOptions &Opts)
      : WindowsARMTargetInfo(Triple, Opts) {
    TheCXXABI.set(TargetCXXABI::GenericARM);
  }

  void getTargetDefines(const LangOptions &Opts,
                        MacroBuilder &Builder) const override {
    WindowsARMTargetInfo::getTargetDefines(Opts, Builder);
    DefineStd(Builder, "WIN32", Opts);
    DefineStd(Builder, "WINNT", Opts);
    Builder.defineMacro("_ARM_");
    addMinGWDefines(Opts, Builder);
  }
};

// ARM Cygwin target
class CygwinARMTargetInfo : public ARMleTargetInfo {
public:
  CygwinARMTargetInfo(const llvm::Triple &Triple, const TargetOptions &Opts)
      : ARMleTargetInfo(Triple, Opts) {
    TLSSupported = false;
    WCharType = UnsignedShort;
    DoubleAlign = LongLongAlign = 64;
    resetDataLayout("e-m:e-p:32:32-i64:64-v128:64:128-a:0:32-n32-S64");
  }
  void getTargetDefines(const LangOptions &Opts,
                        MacroBuilder &Builder) const override {
    ARMleTargetInfo::getTargetDefines(Opts, Builder);
    Builder.defineMacro("_ARM_");
    Builder.defineMacro("__CYGWIN__");
    Builder.defineMacro("__CYGWIN32__");
    DefineStd(Builder, "unix", Opts);
    if (Opts.CPlusPlus)
      Builder.defineMacro("_GNU_SOURCE");
  }
};

class DarwinARMTargetInfo : public DarwinTargetInfo<ARMleTargetInfo> {
protected:
  void getOSDefines(const LangOptions &Opts, const llvm::Triple &Triple,
                    MacroBuilder &Builder) const override {
    getDarwinDefines(Builder, Opts, Triple, PlatformName, PlatformMinVersion);
  }

public:
  DarwinARMTargetInfo(const llvm::Triple &Triple, const TargetOptions &Opts)
      : DarwinTargetInfo<ARMleTargetInfo>(Triple, Opts) {
    HasAlignMac68kSupport = true;
    // iOS always has 64-bit atomic instructions.
    // FIXME: This should be based off of the target features in
    // ARMleTargetInfo.
    MaxAtomicInlineWidth = 64;

    if (Triple.isWatchABI()) {
      // Darwin on iOS uses a variant of the ARM C++ ABI.
      TheCXXABI.set(TargetCXXABI::WatchOS);

      // The 32-bit ABI is silent on what ptrdiff_t should be, but given that
      // size_t is long, it's a bit weird for it to be int.
      PtrDiffType = SignedLong;

      // BOOL should be a real boolean on the new ABI
      UseSignedCharForObjCBool = false;
    } else
      TheCXXABI.set(TargetCXXABI::iOS);
  }
};

class AArch64TargetInfo : public TargetInfo {
  virtual void setDataLayout() = 0;
  static const TargetInfo::GCCRegAlias GCCRegAliases[];
  static const char *const GCCRegNames[];

  enum FPUModeEnum {
    FPUMode,
    NeonMode
  };

  unsigned FPU;
  unsigned CRC;
  unsigned Crypto;
  unsigned Unaligned;
  unsigned V8_1A;

  static const Builtin::Info BuiltinInfo[];

  std::string ABI;

public:
  AArch64TargetInfo(const llvm::Triple &Triple, const TargetOptions &Opts)
      : TargetInfo(Triple), ABI("aapcs") {
    if (getTriple().getOS() == llvm::Triple::NetBSD ||
        getTriple().getOS() == llvm::Triple::OpenBSD) {
      WCharType = SignedInt;

      // NetBSD apparently prefers consistency across ARM targets to consistency
      // across 64-bit targets.
      Int64Type = SignedLongLong;
      IntMaxType = SignedLongLong;
    } else {
      WCharType = UnsignedInt;
      Int64Type = SignedLong;
      IntMaxType = SignedLong;
    }

    LongWidth = LongAlign = PointerWidth = PointerAlign = 64;
    MaxVectorAlign = 128;
    MaxAtomicInlineWidth = 128;
    MaxAtomicPromoteWidth = 128;

    LongDoubleWidth = LongDoubleAlign = SuitableAlign = 128;
    LongDoubleFormat = &llvm::APFloat::IEEEquad();

    // {} in inline assembly are neon specifiers, not assembly variant
    // specifiers.
    NoAsmVariants = true;

    // AAPCS gives rules for bitfields. 7.1.7 says: "The container type
    // contributes to the alignment of the containing aggregate in the same way
    // a plain (non bit-field) member of that type would, without exception for
    // zero-sized or anonymous bit-fields."
    assert(UseBitFieldTypeAlignment && "bitfields affect type alignment");
    UseZeroLengthBitfieldAlignment = true;

    // AArch64 targets default to using the ARM C++ ABI.
    TheCXXABI.set(TargetCXXABI::GenericAArch64);

    if (Triple.getOS() == llvm::Triple::Linux)
      this->MCountName = "\01_mcount";
    else if (Triple.getOS() == llvm::Triple::UnknownOS)
      this->MCountName = Opts.EABIVersion == "gnu" ? "\01_mcount" : "mcount";
  }

  StringRef getABI() const override { return ABI; }
  bool setABI(const std::string &Name) override {
    if (Name != "aapcs" && Name != "darwinpcs")
      return false;

    ABI = Name;
    return true;
  }

  bool setCPU(const std::string &Name) override {
    return Name == "generic" ||
           llvm::AArch64::parseCPUArch(Name) !=
           static_cast<unsigned>(llvm::AArch64::ArchKind::AK_INVALID);
  }

  void getTargetDefines(const LangOptions &Opts,
                        MacroBuilder &Builder) const override {
    // Target identification.
    Builder.defineMacro("__aarch64__");
    // For bare-metal none-eabi.
    if (getTriple().getOS() == llvm::Triple::UnknownOS &&
        (getTriple().getEnvironment() == llvm::Triple::EABI ||
         getTriple().getEnvironment() == llvm::Triple::EABIHF))
      Builder.defineMacro("__ELF__");

    // Target properties.
    Builder.defineMacro("_LP64");
    Builder.defineMacro("__LP64__");

    // ACLE predefines. Many can only have one possible value on v8 AArch64.
    Builder.defineMacro("__ARM_ACLE", "200");
    Builder.defineMacro("__ARM_ARCH", "8");
    Builder.defineMacro("__ARM_ARCH_PROFILE", "'A'");

    Builder.defineMacro("__ARM_64BIT_STATE", "1");
    Builder.defineMacro("__ARM_PCS_AAPCS64", "1");
    Builder.defineMacro("__ARM_ARCH_ISA_A64", "1");

    Builder.defineMacro("__ARM_FEATURE_CLZ", "1");
    Builder.defineMacro("__ARM_FEATURE_FMA", "1");
    Builder.defineMacro("__ARM_FEATURE_LDREX", "0xF");
    Builder.defineMacro("__ARM_FEATURE_IDIV", "1"); // As specified in ACLE
    Builder.defineMacro("__ARM_FEATURE_DIV");  // For backwards compatibility
    Builder.defineMacro("__ARM_FEATURE_NUMERIC_MAXMIN", "1");
    Builder.defineMacro("__ARM_FEATURE_DIRECTED_ROUNDING", "1");

    Builder.defineMacro("__ARM_ALIGN_MAX_STACK_PWR", "4");

    // 0xe implies support for half, single and double precision operations.
    Builder.defineMacro("__ARM_FP", "0xE");

    // PCS specifies this for SysV variants, which is all we support. Other ABIs
    // may choose __ARM_FP16_FORMAT_ALTERNATIVE.
    Builder.defineMacro("__ARM_FP16_FORMAT_IEEE", "1");
    Builder.defineMacro("__ARM_FP16_ARGS", "1");

    if (Opts.UnsafeFPMath)
      Builder.defineMacro("__ARM_FP_FAST", "1");

    Builder.defineMacro("__ARM_SIZEOF_WCHAR_T", Opts.ShortWChar ? "2" : "4");

    Builder.defineMacro("__ARM_SIZEOF_MINIMAL_ENUM",
                        Opts.ShortEnums ? "1" : "4");

    if (FPU == NeonMode) {
      Builder.defineMacro("__ARM_NEON", "1");
      // 64-bit NEON supports half, single and double precision operations.
      Builder.defineMacro("__ARM_NEON_FP", "0xE");
    }

    if (CRC)
      Builder.defineMacro("__ARM_FEATURE_CRC32", "1");

    if (Crypto)
      Builder.defineMacro("__ARM_FEATURE_CRYPTO", "1");

    if (Unaligned)
      Builder.defineMacro("__ARM_FEATURE_UNALIGNED", "1");

    if (V8_1A)
      Builder.defineMacro("__ARM_FEATURE_QRDMX", "1");

    // All of the __sync_(bool|val)_compare_and_swap_(1|2|4|8) builtins work.
    Builder.defineMacro("__GCC_HAVE_SYNC_COMPARE_AND_SWAP_1");
    Builder.defineMacro("__GCC_HAVE_SYNC_COMPARE_AND_SWAP_2");
    Builder.defineMacro("__GCC_HAVE_SYNC_COMPARE_AND_SWAP_4");
    Builder.defineMacro("__GCC_HAVE_SYNC_COMPARE_AND_SWAP_8");
  }

  ArrayRef<Builtin::Info> getTargetBuiltins() const override {
    return llvm::makeArrayRef(BuiltinInfo,
                       clang::AArch64::LastTSBuiltin - Builtin::FirstTSBuiltin);
  }

  bool hasFeature(StringRef Feature) const override {
    return Feature == "aarch64" ||
      Feature == "arm64" ||
      Feature == "arm" ||
      (Feature == "neon" && FPU == NeonMode);
  }

  bool handleTargetFeatures(std::vector<std::string> &Features,
                            DiagnosticsEngine &Diags) override {
    FPU = FPUMode;
    CRC = 0;
    Crypto = 0;
    Unaligned = 1;
    V8_1A = 0;

    for (const auto &Feature : Features) {
      if (Feature == "+neon")
        FPU = NeonMode;
      if (Feature == "+crc")
        CRC = 1;
      if (Feature == "+crypto")
        Crypto = 1;
      if (Feature == "+strict-align")
        Unaligned = 0;
      if (Feature == "+v8.1a")
        V8_1A = 1;
    }

    setDataLayout();

    return true;
  }

  CallingConvCheckResult checkCallingConvention(CallingConv CC) const override {
    switch (CC) {
    case CC_C:
    case CC_Swift:
    case CC_PreserveMost:
    case CC_PreserveAll:
      return CCCR_OK;
    default:
      return CCCR_Warning;
    }
  }

  bool isCLZForZeroUndef() const override { return false; }

  BuiltinVaListKind getBuiltinVaListKind() const override {
    return TargetInfo::AArch64ABIBuiltinVaList;
  }

  ArrayRef<const char *> getGCCRegNames() const override;
  ArrayRef<TargetInfo::GCCRegAlias> getGCCRegAliases() const override;

  bool validateAsmConstraint(const char *&Name,
                             TargetInfo::ConstraintInfo &Info) const override {
    switch (*Name) {
    default:
      return false;
    case 'w': // Floating point and SIMD registers (V0-V31)
      Info.setAllowsRegister();
      return true;
    case 'I': // Constant that can be used with an ADD instruction
    case 'J': // Constant that can be used with a SUB instruction
    case 'K': // Constant that can be used with a 32-bit logical instruction
    case 'L': // Constant that can be used with a 64-bit logical instruction
    case 'M': // Constant that can be used as a 32-bit MOV immediate
    case 'N': // Constant that can be used as a 64-bit MOV immediate
    case 'Y': // Floating point constant zero
    case 'Z': // Integer constant zero
      return true;
    case 'Q': // A memory reference with base register and no offset
      Info.setAllowsMemory();
      return true;
    case 'S': // A symbolic address
      Info.setAllowsRegister();
      return true;
    case 'U':
      // Ump: A memory address suitable for ldp/stp in SI, DI, SF and DF modes.
      // Utf: A memory address suitable for ldp/stp in TF mode.
      // Usa: An absolute symbolic address.
      // Ush: The high part (bits 32:12) of a pc-relative symbolic address.
      llvm_unreachable("FIXME: Unimplemented support for U* constraints.");
    case 'z': // Zero register, wzr or xzr
      Info.setAllowsRegister();
      return true;
    case 'x': // Floating point and SIMD registers (V0-V15)
      Info.setAllowsRegister();
      return true;
    }
    return false;
  }

  bool
  validateConstraintModifier(StringRef Constraint, char Modifier, unsigned Size,
                             std::string &SuggestedModifier) const override {
    // Strip off constraint modifiers.
    while (Constraint[0] == '=' || Constraint[0] == '+' || Constraint[0] == '&')
      Constraint = Constraint.substr(1);

    switch (Constraint[0]) {
    default:
      return true;
    case 'z':
    case 'r': {
      switch (Modifier) {
      case 'x':
      case 'w':
        // For now assume that the person knows what they're
        // doing with the modifier.
        return true;
      default:
        // By default an 'r' constraint will be in the 'x'
        // registers.
        if (Size == 64)
          return true;

        SuggestedModifier = "w";
        return false;
      }
    }
    }
  }

  const char *getClobbers() const override { return ""; }

  int getEHDataRegisterNumber(unsigned RegNo) const override {
    if (RegNo == 0)
      return 0;
    if (RegNo == 1)
      return 1;
    return -1;
  }
};

const char *const AArch64TargetInfo::GCCRegNames[] = {
  // 32-bit Integer registers
  "w0",  "w1",  "w2",  "w3",  "w4",  "w5",  "w6",  "w7",  "w8",  "w9",  "w10",
  "w11", "w12", "w13", "w14", "w15", "w16", "w17", "w18", "w19", "w20", "w21",
  "w22", "w23", "w24", "w25", "w26", "w27", "w28", "w29", "w30", "wsp",

  // 64-bit Integer registers
  "x0",  "x1",  "x2",  "x3",  "x4",  "x5",  "x6",  "x7",  "x8",  "x9",  "x10",
  "x11", "x12", "x13", "x14", "x15", "x16", "x17", "x18", "x19", "x20", "x21",
  "x22", "x23", "x24", "x25", "x26", "x27", "x28", "fp",  "lr",  "sp",

  // 32-bit floating point regsisters
  "s0",  "s1",  "s2",  "s3",  "s4",  "s5",  "s6",  "s7",  "s8",  "s9",  "s10",
  "s11", "s12", "s13", "s14", "s15", "s16", "s17", "s18", "s19", "s20", "s21",
  "s22", "s23", "s24", "s25", "s26", "s27", "s28", "s29", "s30", "s31",

  // 64-bit floating point regsisters
  "d0",  "d1",  "d2",  "d3",  "d4",  "d5",  "d6",  "d7",  "d8",  "d9",  "d10",
  "d11", "d12", "d13", "d14", "d15", "d16", "d17", "d18", "d19", "d20", "d21",
  "d22", "d23", "d24", "d25", "d26", "d27", "d28", "d29", "d30", "d31",

  // Vector registers
  "v0",  "v1",  "v2",  "v3",  "v4",  "v5",  "v6",  "v7",  "v8",  "v9",  "v10",
  "v11", "v12", "v13", "v14", "v15", "v16", "v17", "v18", "v19", "v20", "v21",
  "v22", "v23", "v24", "v25", "v26", "v27", "v28", "v29", "v30", "v31"
};

ArrayRef<const char *> AArch64TargetInfo::getGCCRegNames() const {
  return llvm::makeArrayRef(GCCRegNames);
}

const TargetInfo::GCCRegAlias AArch64TargetInfo::GCCRegAliases[] = {
  { { "w31" }, "wsp" },
  { { "x29" }, "fp" },
  { { "x30" }, "lr" },
  { { "x31" }, "sp" },
  // The S/D/Q and W/X registers overlap, but aren't really aliases; we
  // don't want to substitute one of these for a different-sized one.
};

ArrayRef<TargetInfo::GCCRegAlias> AArch64TargetInfo::getGCCRegAliases() const {
  return llvm::makeArrayRef(GCCRegAliases);
}

const Builtin::Info AArch64TargetInfo::BuiltinInfo[] = {
#define BUILTIN(ID, TYPE, ATTRS)                                               \
  { #ID, TYPE, ATTRS, nullptr, ALL_LANGUAGES, nullptr },
#include "clang/Basic/BuiltinsNEON.def"

#define BUILTIN(ID, TYPE, ATTRS)                                               \
  { #ID, TYPE, ATTRS, nullptr, ALL_LANGUAGES, nullptr },
#include "clang/Basic/BuiltinsAArch64.def"
};

class AArch64leTargetInfo : public AArch64TargetInfo {
  void setDataLayout() override {
    if (getTriple().isOSBinFormatMachO())
      resetDataLayout("e-m:o-i64:64-i128:128-n32:64-S128");
    else
      resetDataLayout("e-m:e-i8:8:32-i16:16:32-i64:64-i128:128-n32:64-S128");
  }

public:
  AArch64leTargetInfo(const llvm::Triple &Triple, const TargetOptions &Opts)
      : AArch64TargetInfo(Triple, Opts) {
  }
  void getTargetDefines(const LangOptions &Opts,
                        MacroBuilder &Builder) const override {
    Builder.defineMacro("__AARCH64EL__");
    AArch64TargetInfo::getTargetDefines(Opts, Builder);
  }
};

class AArch64beTargetInfo : public AArch64TargetInfo {
  void setDataLayout() override {
    assert(!getTriple().isOSBinFormatMachO());
    resetDataLayout("E-m:e-i8:8:32-i16:16:32-i64:64-i128:128-n32:64-S128");
  }

public:
  AArch64beTargetInfo(const llvm::Triple &Triple, const TargetOptions &Opts)
      : AArch64TargetInfo(Triple, Opts) {}
  void getTargetDefines(const LangOptions &Opts,
                        MacroBuilder &Builder) const override {
    Builder.defineMacro("__AARCH64EB__");
    Builder.defineMacro("__AARCH_BIG_ENDIAN");
    Builder.defineMacro("__ARM_BIG_ENDIAN");
    AArch64TargetInfo::getTargetDefines(Opts, Builder);
  }
};

class DarwinAArch64TargetInfo : public DarwinTargetInfo<AArch64leTargetInfo> {
protected:
  void getOSDefines(const LangOptions &Opts, const llvm::Triple &Triple,
                    MacroBuilder &Builder) const override {
    Builder.defineMacro("__AARCH64_SIMD__");
    Builder.defineMacro("__ARM64_ARCH_8__");
    Builder.defineMacro("__ARM_NEON__");
    Builder.defineMacro("__LITTLE_ENDIAN__");
    Builder.defineMacro("__REGISTER_PREFIX__", "");
    Builder.defineMacro("__arm64", "1");
    Builder.defineMacro("__arm64__", "1");

    getDarwinDefines(Builder, Opts, Triple, PlatformName, PlatformMinVersion);
  }

public:
  DarwinAArch64TargetInfo(const llvm::Triple &Triple, const TargetOptions &Opts)
      : DarwinTargetInfo<AArch64leTargetInfo>(Triple, Opts) {
    Int64Type = SignedLongLong;
    WCharType = SignedInt;
    UseSignedCharForObjCBool = false;

    LongDoubleWidth = LongDoubleAlign = SuitableAlign = 64;
    LongDoubleFormat = &llvm::APFloat::IEEEdouble();

    TheCXXABI.set(TargetCXXABI::iOS64);
  }

  BuiltinVaListKind getBuiltinVaListKind() const override {
    return TargetInfo::CharPtrBuiltinVaList;
  }
};

// Hexagon abstract base class
class HexagonTargetInfo : public TargetInfo {
  static const Builtin::Info BuiltinInfo[];
  static const char * const GCCRegNames[];
  static const TargetInfo::GCCRegAlias GCCRegAliases[];
  std::string CPU;
  bool HasHVX, HasHVXDouble;
  bool UseLongCalls;

public:
  HexagonTargetInfo(const llvm::Triple &Triple, const TargetOptions &)
      : TargetInfo(Triple) {
    // Specify the vector alignment explicitly. For v512x1, the calculated
    // alignment would be 512*alignment(i1), which is 512 bytes, instead of
    // the required minimum of 64 bytes.
    resetDataLayout("e-m:e-p:32:32:32-a:0-n16:32-"
        "i64:64:64-i32:32:32-i16:16:16-i1:8:8-f32:32:32-f64:64:64-"
        "v32:32:32-v64:64:64-v512:512:512-v1024:1024:1024-v2048:2048:2048");
    SizeType    = UnsignedInt;
    PtrDiffType = SignedInt;
    IntPtrType  = SignedInt;

    // {} in inline assembly are packet specifiers, not assembly variant
    // specifiers.
    NoAsmVariants = true;

    LargeArrayMinWidth = 64;
    LargeArrayAlign = 64;
    UseBitFieldTypeAlignment = true;
    ZeroLengthBitfieldBoundary = 32;
    HasHVX = HasHVXDouble = false;
    UseLongCalls = false;
  }

  ArrayRef<Builtin::Info> getTargetBuiltins() const override {
    return llvm::makeArrayRef(BuiltinInfo,
                         clang::Hexagon::LastTSBuiltin-Builtin::FirstTSBuiltin);
  }

  bool validateAsmConstraint(const char *&Name,
                             TargetInfo::ConstraintInfo &Info) const override {
    switch (*Name) {
      case 'v':
      case 'q':
        if (HasHVX) {
          Info.setAllowsRegister();
          return true;
        }
        break;
      case 's':
        // Relocatable constant.
        return true;
    }
    return false;
  }

  void getTargetDefines(const LangOptions &Opts,
                        MacroBuilder &Builder) const override;

  bool isCLZForZeroUndef() const override { return false; }

  bool hasFeature(StringRef Feature) const override {
    return llvm::StringSwitch<bool>(Feature)
      .Case("hexagon", true)
      .Case("hvx", HasHVX)
      .Case("hvx-double", HasHVXDouble)
      .Case("long-calls", UseLongCalls)
      .Default(false);
  }

  bool initFeatureMap(llvm::StringMap<bool> &Features, DiagnosticsEngine &Diags,
        StringRef CPU, const std::vector<std::string> &FeaturesVec)
        const override;

  bool handleTargetFeatures(std::vector<std::string> &Features,
                            DiagnosticsEngine &Diags) override;

  void setFeatureEnabled(llvm::StringMap<bool> &Features, StringRef Name,
                         bool Enabled) const override;

  BuiltinVaListKind getBuiltinVaListKind() const override {
    return TargetInfo::CharPtrBuiltinVaList;
  }
  ArrayRef<const char *> getGCCRegNames() const override;
  ArrayRef<TargetInfo::GCCRegAlias> getGCCRegAliases() const override;
  const char *getClobbers() const override {
    return "";
  }

  static const char *getHexagonCPUSuffix(StringRef Name) {
    return llvm::StringSwitch<const char*>(Name)
      .Case("hexagonv4", "4")
      .Case("hexagonv5", "5")
      .Case("hexagonv55", "55")
      .Case("hexagonv60", "60")
      .Case("hexagonv62", "62")
      .Default(nullptr);
  }

  bool setCPU(const std::string &Name) override {
    if (!getHexagonCPUSuffix(Name))
      return false;
    CPU = Name;
    return true;
  }

  int getEHDataRegisterNumber(unsigned RegNo) const override {
    return RegNo < 2 ? RegNo : -1;
  }
};

void HexagonTargetInfo::getTargetDefines(const LangOptions &Opts,
                                         MacroBuilder &Builder) const {
  Builder.defineMacro("__qdsp6__", "1");
  Builder.defineMacro("__hexagon__", "1");

  if (CPU == "hexagonv4") {
    Builder.defineMacro("__HEXAGON_V4__");
    Builder.defineMacro("__HEXAGON_ARCH__", "4");
    if (Opts.HexagonQdsp6Compat) {
      Builder.defineMacro("__QDSP6_V4__");
      Builder.defineMacro("__QDSP6_ARCH__", "4");
    }
  } else if (CPU == "hexagonv5") {
    Builder.defineMacro("__HEXAGON_V5__");
    Builder.defineMacro("__HEXAGON_ARCH__", "5");
    if(Opts.HexagonQdsp6Compat) {
      Builder.defineMacro("__QDSP6_V5__");
      Builder.defineMacro("__QDSP6_ARCH__", "5");
    }
  } else if (CPU == "hexagonv55") {
    Builder.defineMacro("__HEXAGON_V55__");
    Builder.defineMacro("__HEXAGON_ARCH__", "55");
    Builder.defineMacro("__QDSP6_V55__");
    Builder.defineMacro("__QDSP6_ARCH__", "55");
  } else if (CPU == "hexagonv60") {
    Builder.defineMacro("__HEXAGON_V60__");
    Builder.defineMacro("__HEXAGON_ARCH__", "60");
    Builder.defineMacro("__QDSP6_V60__");
    Builder.defineMacro("__QDSP6_ARCH__", "60");
  } else if (CPU == "hexagonv62") {
    Builder.defineMacro("__HEXAGON_V62__");
    Builder.defineMacro("__HEXAGON_ARCH__", "62");
  }

  if (hasFeature("hvx")) {
    Builder.defineMacro("__HVX__");
    if (hasFeature("hvx-double"))
      Builder.defineMacro("__HVXDBL__");
  }
}

bool HexagonTargetInfo::initFeatureMap(llvm::StringMap<bool> &Features,
      DiagnosticsEngine &Diags, StringRef CPU,
      const std::vector<std::string> &FeaturesVec) const {
  // Default for v60: -hvx, -hvx-double.
  Features["hvx"] = false;
  Features["hvx-double"] = false;
  Features["long-calls"] = false;

  return TargetInfo::initFeatureMap(Features, Diags, CPU, FeaturesVec);
}

bool HexagonTargetInfo::handleTargetFeatures(std::vector<std::string> &Features,
                                             DiagnosticsEngine &Diags) {
  for (auto &F : Features) {
    if (F == "+hvx")
      HasHVX = true;
    else if (F == "-hvx")
      HasHVX = HasHVXDouble = false;
    else if (F == "+hvx-double")
      HasHVX = HasHVXDouble = true;
    else if (F == "-hvx-double")
      HasHVXDouble = false;

    if (F == "+long-calls")
      UseLongCalls = true;
    else if (F == "-long-calls")
      UseLongCalls = false;
  }
  return true;
}

void HexagonTargetInfo::setFeatureEnabled(llvm::StringMap<bool> &Features,
      StringRef Name, bool Enabled) const {
  if (Enabled) {
    if (Name == "hvx-double")
      Features["hvx"] = true;
  } else {
    if (Name == "hvx")
      Features["hvx-double"] = false;
  }
  Features[Name] = Enabled;
}

const char *const HexagonTargetInfo::GCCRegNames[] = {
  "r0", "r1", "r2", "r3", "r4", "r5", "r6", "r7",
  "r8", "r9", "r10", "r11", "r12", "r13", "r14", "r15",
  "r16", "r17", "r18", "r19", "r20", "r21", "r22", "r23",
  "r24", "r25", "r26", "r27", "r28", "r29", "r30", "r31",
  "p0", "p1", "p2", "p3",
  "sa0", "lc0", "sa1", "lc1", "m0", "m1", "usr", "ugp"
};

ArrayRef<const char*> HexagonTargetInfo::getGCCRegNames() const {
  return llvm::makeArrayRef(GCCRegNames);
}

const TargetInfo::GCCRegAlias HexagonTargetInfo::GCCRegAliases[] = {
  { { "sp" }, "r29" },
  { { "fp" }, "r30" },
  { { "lr" }, "r31" },
};

ArrayRef<TargetInfo::GCCRegAlias> HexagonTargetInfo::getGCCRegAliases() const {
  return llvm::makeArrayRef(GCCRegAliases);
}


const Builtin::Info HexagonTargetInfo::BuiltinInfo[] = {
#define BUILTIN(ID, TYPE, ATTRS) \
  { #ID, TYPE, ATTRS, nullptr, ALL_LANGUAGES, nullptr },
#define LIBBUILTIN(ID, TYPE, ATTRS, HEADER) \
  { #ID, TYPE, ATTRS, HEADER, ALL_LANGUAGES, nullptr },
#include "clang/Basic/BuiltinsHexagon.def"
};

class LanaiTargetInfo : public TargetInfo {
  // Class for Lanai (32-bit).
  // The CPU profiles supported by the Lanai backend
  enum CPUKind {
    CK_NONE,
    CK_V11,
  } CPU;

  static const TargetInfo::GCCRegAlias GCCRegAliases[];
  static const char *const GCCRegNames[];

public:
  LanaiTargetInfo(const llvm::Triple &Triple, const TargetOptions &)
      : TargetInfo(Triple) {
    // Description string has to be kept in sync with backend.
    resetDataLayout("E"        // Big endian
                    "-m:e"     // ELF name manging
                    "-p:32:32" // 32 bit pointers, 32 bit aligned
                    "-i64:64"  // 64 bit integers, 64 bit aligned
                    "-a:0:32"  // 32 bit alignment of objects of aggregate type
                    "-n32"     // 32 bit native integer width
                    "-S64"     // 64 bit natural stack alignment
                    );

    // Setting RegParmMax equal to what mregparm was set to in the old
    // toolchain
    RegParmMax = 4;

    // Set the default CPU to V11
    CPU = CK_V11;

    // Temporary approach to make everything at least word-aligned and allow for
    // safely casting between pointers with different alignment requirements.
    // TODO: Remove this when there are no more cast align warnings on the
    // firmware.
    MinGlobalAlign = 32;
  }

  void getTargetDefines(const LangOptions &Opts,
                        MacroBuilder &Builder) const override {
    // Define __lanai__ when building for target lanai.
    Builder.defineMacro("__lanai__");

    // Set define for the CPU specified.
    switch (CPU) {
    case CK_V11:
      Builder.defineMacro("__LANAI_V11__");
      break;
    case CK_NONE:
      llvm_unreachable("Unhandled target CPU");
    }
  }

  bool setCPU(const std::string &Name) override {
    CPU = llvm::StringSwitch<CPUKind>(Name)
              .Case("v11", CK_V11)
              .Default(CK_NONE);

    return CPU != CK_NONE;
  }

  bool hasFeature(StringRef Feature) const override {
    return llvm::StringSwitch<bool>(Feature).Case("lanai", true).Default(false);
  }

  ArrayRef<const char *> getGCCRegNames() const override;

  ArrayRef<TargetInfo::GCCRegAlias> getGCCRegAliases() const override;

  BuiltinVaListKind getBuiltinVaListKind() const override {
    return TargetInfo::VoidPtrBuiltinVaList;
  }

  ArrayRef<Builtin::Info> getTargetBuiltins() const override { return None; }

  bool validateAsmConstraint(const char *&Name,
                             TargetInfo::ConstraintInfo &info) const override {
    return false;
  }

  const char *getClobbers() const override { return ""; }
};

const char *const LanaiTargetInfo::GCCRegNames[] = {
    "r0",  "r1",  "r2",  "r3",  "r4",  "r5",  "r6",  "r7",  "r8",  "r9",  "r10",
    "r11", "r12", "r13", "r14", "r15", "r16", "r17", "r18", "r19", "r20", "r21",
    "r22", "r23", "r24", "r25", "r26", "r27", "r28", "r29", "r30", "r31"};

ArrayRef<const char *> LanaiTargetInfo::getGCCRegNames() const {
  return llvm::makeArrayRef(GCCRegNames);
}

const TargetInfo::GCCRegAlias LanaiTargetInfo::GCCRegAliases[] = {
    {{"pc"}, "r2"},
    {{"sp"}, "r4"},
    {{"fp"}, "r5"},
    {{"rv"}, "r8"},
    {{"rr1"}, "r10"},
    {{"rr2"}, "r11"},
    {{"rca"}, "r15"},
};

ArrayRef<TargetInfo::GCCRegAlias> LanaiTargetInfo::getGCCRegAliases() const {
  return llvm::makeArrayRef(GCCRegAliases);
}

// Shared base class for SPARC v8 (32-bit) and SPARC v9 (64-bit).
class SparcTargetInfo : public TargetInfo {
  static const TargetInfo::GCCRegAlias GCCRegAliases[];
  static const char * const GCCRegNames[];
  bool SoftFloat;
public:
  SparcTargetInfo(const llvm::Triple &Triple, const TargetOptions &)
      : TargetInfo(Triple), SoftFloat(false) {}

  int getEHDataRegisterNumber(unsigned RegNo) const override {
    if (RegNo == 0) return 24;
    if (RegNo == 1) return 25;
    return -1;
  }

  bool handleTargetFeatures(std::vector<std::string> &Features,
                            DiagnosticsEngine &Diags) override {
    // Check if software floating point is enabled
    auto Feature = std::find(Features.begin(), Features.end(), "+soft-float");
    if (Feature != Features.end()) {
      SoftFloat = true;
    }
    return true;
  }
  void getTargetDefines(const LangOptions &Opts,
                        MacroBuilder &Builder) const override {
    DefineStd(Builder, "sparc", Opts);
    Builder.defineMacro("__REGISTER_PREFIX__", "");

    if (SoftFloat)
      Builder.defineMacro("SOFT_FLOAT", "1");
  }

  bool hasFeature(StringRef Feature) const override {
    return llvm::StringSwitch<bool>(Feature)
             .Case("softfloat", SoftFloat)
             .Case("sparc", true)
             .Default(false);
  }

  bool hasSjLjLowering() const override {
    return true;
  }

  ArrayRef<Builtin::Info> getTargetBuiltins() const override {
    // FIXME: Implement!
    return None;
  }
  BuiltinVaListKind getBuiltinVaListKind() const override {
    return TargetInfo::VoidPtrBuiltinVaList;
  }
  ArrayRef<const char *> getGCCRegNames() const override;
  ArrayRef<TargetInfo::GCCRegAlias> getGCCRegAliases() const override;
  bool validateAsmConstraint(const char *&Name,
                             TargetInfo::ConstraintInfo &info) const override {
    // FIXME: Implement!
    switch (*Name) {
    case 'I': // Signed 13-bit constant
    case 'J': // Zero
    case 'K': // 32-bit constant with the low 12 bits clear
    case 'L': // A constant in the range supported by movcc (11-bit signed imm)
    case 'M': // A constant in the range supported by movrcc (19-bit signed imm)
    case 'N': // Same as 'K' but zext (required for SIMode)
    case 'O': // The constant 4096
      return true;

    case 'f':
    case 'e':
      info.setAllowsRegister();
      return true;
    }
    return false;
  }
  const char *getClobbers() const override {
    // FIXME: Implement!
    return "";
  }

  // No Sparc V7 for now, the backend doesn't support it anyway.
  enum CPUKind {
    CK_GENERIC,
    CK_V8,
    CK_SUPERSPARC,
    CK_SPARCLITE,
    CK_F934,
    CK_HYPERSPARC,
    CK_SPARCLITE86X,
    CK_SPARCLET,
    CK_TSC701,
    CK_V9,
    CK_ULTRASPARC,
    CK_ULTRASPARC3,
    CK_NIAGARA,
    CK_NIAGARA2,
    CK_NIAGARA3,
    CK_NIAGARA4,
    CK_MYRIAD2100,
    CK_MYRIAD2150,
    CK_MYRIAD2450,
    CK_LEON2,
    CK_LEON2_AT697E,
    CK_LEON2_AT697F,
    CK_LEON3,
    CK_LEON3_UT699,
    CK_LEON3_GR712RC,
    CK_LEON4,
    CK_LEON4_GR740
  } CPU = CK_GENERIC;

  enum CPUGeneration {
    CG_V8,
    CG_V9,
  };

  CPUGeneration getCPUGeneration(CPUKind Kind) const {
    switch (Kind) {
    case CK_GENERIC:
    case CK_V8:
    case CK_SUPERSPARC:
    case CK_SPARCLITE:
    case CK_F934:
    case CK_HYPERSPARC:
    case CK_SPARCLITE86X:
    case CK_SPARCLET:
    case CK_TSC701:
    case CK_MYRIAD2100:
    case CK_MYRIAD2150:
    case CK_MYRIAD2450:
    case CK_LEON2:
    case CK_LEON2_AT697E:
    case CK_LEON2_AT697F:
    case CK_LEON3:
    case CK_LEON3_UT699:
    case CK_LEON3_GR712RC:
    case CK_LEON4:
    case CK_LEON4_GR740:
      return CG_V8;
    case CK_V9:
    case CK_ULTRASPARC:
    case CK_ULTRASPARC3:
    case CK_NIAGARA:
    case CK_NIAGARA2:
    case CK_NIAGARA3:
    case CK_NIAGARA4:
      return CG_V9;
    }
    llvm_unreachable("Unexpected CPU kind");
  }

  CPUKind getCPUKind(StringRef Name) const {
    return llvm::StringSwitch<CPUKind>(Name)
        .Case("v8", CK_V8)
        .Case("supersparc", CK_SUPERSPARC)
        .Case("sparclite", CK_SPARCLITE)
        .Case("f934", CK_F934)
        .Case("hypersparc", CK_HYPERSPARC)
        .Case("sparclite86x", CK_SPARCLITE86X)
        .Case("sparclet", CK_SPARCLET)
        .Case("tsc701", CK_TSC701)
        .Case("v9", CK_V9)
        .Case("ultrasparc", CK_ULTRASPARC)
        .Case("ultrasparc3", CK_ULTRASPARC3)
        .Case("niagara", CK_NIAGARA)
        .Case("niagara2", CK_NIAGARA2)
        .Case("niagara3", CK_NIAGARA3)
        .Case("niagara4", CK_NIAGARA4)
        .Case("ma2100", CK_MYRIAD2100)
        .Case("ma2150", CK_MYRIAD2150)
        .Case("ma2450", CK_MYRIAD2450)
        // FIXME: the myriad2[.n] spellings are obsolete,
        // but a grace period is needed to allow updating dependent builds.
        .Case("myriad2", CK_MYRIAD2100)
        .Case("myriad2.1", CK_MYRIAD2100)
        .Case("myriad2.2", CK_MYRIAD2150)
        .Case("leon2", CK_LEON2)
        .Case("at697e", CK_LEON2_AT697E)
        .Case("at697f", CK_LEON2_AT697F)
        .Case("leon3", CK_LEON3)
        .Case("ut699", CK_LEON3_UT699)
        .Case("gr712rc", CK_LEON3_GR712RC)
        .Case("leon4", CK_LEON4)
        .Case("gr740", CK_LEON4_GR740)
        .Default(CK_GENERIC);
  }

  bool setCPU(const std::string &Name) override {
    CPU = getCPUKind(Name);
    return CPU != CK_GENERIC;
  }
};

const char * const SparcTargetInfo::GCCRegNames[] = {
  "r0", "r1", "r2", "r3", "r4", "r5", "r6", "r7",
  "r8", "r9", "r10", "r11", "r12", "r13", "r14", "r15",
  "r16", "r17", "r18", "r19", "r20", "r21", "r22", "r23",
  "r24", "r25", "r26", "r27", "r28", "r29", "r30", "r31"
};

ArrayRef<const char *> SparcTargetInfo::getGCCRegNames() const {
  return llvm::makeArrayRef(GCCRegNames);
}

const TargetInfo::GCCRegAlias SparcTargetInfo::GCCRegAliases[] = {
  { { "g0" }, "r0" },
  { { "g1" }, "r1" },
  { { "g2" }, "r2" },
  { { "g3" }, "r3" },
  { { "g4" }, "r4" },
  { { "g5" }, "r5" },
  { { "g6" }, "r6" },
  { { "g7" }, "r7" },
  { { "o0" }, "r8" },
  { { "o1" }, "r9" },
  { { "o2" }, "r10" },
  { { "o3" }, "r11" },
  { { "o4" }, "r12" },
  { { "o5" }, "r13" },
  { { "o6", "sp" }, "r14" },
  { { "o7" }, "r15" },
  { { "l0" }, "r16" },
  { { "l1" }, "r17" },
  { { "l2" }, "r18" },
  { { "l3" }, "r19" },
  { { "l4" }, "r20" },
  { { "l5" }, "r21" },
  { { "l6" }, "r22" },
  { { "l7" }, "r23" },
  { { "i0" }, "r24" },
  { { "i1" }, "r25" },
  { { "i2" }, "r26" },
  { { "i3" }, "r27" },
  { { "i4" }, "r28" },
  { { "i5" }, "r29" },
  { { "i6", "fp" }, "r30" },
  { { "i7" }, "r31" },
};

ArrayRef<TargetInfo::GCCRegAlias> SparcTargetInfo::getGCCRegAliases() const {
  return llvm::makeArrayRef(GCCRegAliases);
}

// SPARC v8 is the 32-bit mode selected by Triple::sparc.
class SparcV8TargetInfo : public SparcTargetInfo {
public:
  SparcV8TargetInfo(const llvm::Triple &Triple, const TargetOptions &Opts)
      : SparcTargetInfo(Triple, Opts) {
    resetDataLayout("E-m:e-p:32:32-i64:64-f128:64-n32-S64");
    // NetBSD / OpenBSD use long (same as llvm default); everyone else uses int.
    switch (getTriple().getOS()) {
    default:
      SizeType = UnsignedInt;
      IntPtrType = SignedInt;
      PtrDiffType = SignedInt;
      break;
    case llvm::Triple::NetBSD:
    case llvm::Triple::OpenBSD:
      SizeType = UnsignedLong;
      IntPtrType = SignedLong;
      PtrDiffType = SignedLong;
      break;
    }
    // Up to 32 bits are lock-free atomic, but we're willing to do atomic ops
    // on up to 64 bits.
    MaxAtomicPromoteWidth = 64;
    MaxAtomicInlineWidth = 32;
  }

  void getTargetDefines(const LangOptions &Opts,
                        MacroBuilder &Builder) const override {
    SparcTargetInfo::getTargetDefines(Opts, Builder);
    switch (getCPUGeneration(CPU)) {
    case CG_V8:
      Builder.defineMacro("__sparcv8");
      if (getTriple().getOS() != llvm::Triple::Solaris)
        Builder.defineMacro("__sparcv8__");
      break;
    case CG_V9:
      Builder.defineMacro("__sparcv9");
      if (getTriple().getOS() != llvm::Triple::Solaris) {
        Builder.defineMacro("__sparcv9__");
        Builder.defineMacro("__sparc_v9__");
      }
      break;
    }
    if (getTriple().getVendor() == llvm::Triple::Myriad) {
      std::string MyriadArchValue, Myriad2Value;
      Builder.defineMacro("__sparc_v8__");
      Builder.defineMacro("__leon__");
      switch (CPU) {
      case CK_MYRIAD2150:
        MyriadArchValue = "__ma2150";
        Myriad2Value = "2";
        break;
      case CK_MYRIAD2450:
        MyriadArchValue = "__ma2450";
        Myriad2Value = "2";
        break;
      default:
        MyriadArchValue = "__ma2100";
        Myriad2Value = "1";
        break;
      }
      Builder.defineMacro(MyriadArchValue, "1");
      Builder.defineMacro(MyriadArchValue+"__", "1");
      Builder.defineMacro("__myriad2__", Myriad2Value);
      Builder.defineMacro("__myriad2", Myriad2Value);
    }
  }

  bool hasSjLjLowering() const override {
    return true;
  }
};

// SPARCV8el is the 32-bit little-endian mode selected by Triple::sparcel.
class SparcV8elTargetInfo : public SparcV8TargetInfo {
 public:
   SparcV8elTargetInfo(const llvm::Triple &Triple, const TargetOptions &Opts)
       : SparcV8TargetInfo(Triple, Opts) {
     resetDataLayout("e-m:e-p:32:32-i64:64-f128:64-n32-S64");
  }
};

// SPARC v9 is the 64-bit mode selected by Triple::sparcv9.
class SparcV9TargetInfo : public SparcTargetInfo {
public:
  SparcV9TargetInfo(const llvm::Triple &Triple, const TargetOptions &Opts)
      : SparcTargetInfo(Triple, Opts) {
    // FIXME: Support Sparc quad-precision long double?
    resetDataLayout("E-m:e-i64:64-n32:64-S128");
    // This is an LP64 platform.
    LongWidth = LongAlign = PointerWidth = PointerAlign = 64;

    // OpenBSD uses long long for int64_t and intmax_t.
    if (getTriple().getOS() == llvm::Triple::OpenBSD)
      IntMaxType = SignedLongLong;
    else
      IntMaxType = SignedLong;
    Int64Type = IntMaxType;

    // The SPARCv8 System V ABI has long double 128-bits in size, but 64-bit
    // aligned. The SPARCv9 SCD 2.4.1 says 16-byte aligned.
    LongDoubleWidth = 128;
    LongDoubleAlign = 128;
    LongDoubleFormat = &llvm::APFloat::IEEEquad();
    MaxAtomicPromoteWidth = MaxAtomicInlineWidth = 64;
  }

  void getTargetDefines(const LangOptions &Opts,
                        MacroBuilder &Builder) const override {
    SparcTargetInfo::getTargetDefines(Opts, Builder);
    Builder.defineMacro("__sparcv9");
    Builder.defineMacro("__arch64__");
    // Solaris doesn't need these variants, but the BSDs do.
    if (getTriple().getOS() != llvm::Triple::Solaris) {
      Builder.defineMacro("__sparc64__");
      Builder.defineMacro("__sparc_v9__");
      Builder.defineMacro("__sparcv9__");
    }
  }

  bool setCPU(const std::string &Name) override {
    if (!SparcTargetInfo::setCPU(Name))
      return false;
    return getCPUGeneration(CPU) == CG_V9;
  }
};

class SystemZTargetInfo : public TargetInfo {
  static const Builtin::Info BuiltinInfo[];
  static const char *const GCCRegNames[];
  std::string CPU;
  bool HasTransactionalExecution;
  bool HasVector;

public:
  SystemZTargetInfo(const llvm::Triple &Triple, const TargetOptions &)
      : TargetInfo(Triple), CPU("z10"), HasTransactionalExecution(false),
        HasVector(false) {
    IntMaxType = SignedLong;
    Int64Type = SignedLong;
    TLSSupported = true;
    IntWidth = IntAlign = 32;
    LongWidth = LongLongWidth = LongAlign = LongLongAlign = 64;
    PointerWidth = PointerAlign = 64;
    LongDoubleWidth = 128;
    LongDoubleAlign = 64;
    LongDoubleFormat = &llvm::APFloat::IEEEquad();
    DefaultAlignForAttributeAligned = 64;
    MinGlobalAlign = 16;
    resetDataLayout("E-m:e-i1:8:16-i8:8:16-i64:64-f128:64-a:8:16-n32:64");
    MaxAtomicPromoteWidth = MaxAtomicInlineWidth = 64;
  }
  void getTargetDefines(const LangOptions &Opts,
                        MacroBuilder &Builder) const override {
    Builder.defineMacro("__s390__");
    Builder.defineMacro("__s390x__");
    Builder.defineMacro("__zarch__");
    Builder.defineMacro("__LONG_DOUBLE_128__");

    const std::string ISARev = llvm::StringSwitch<std::string>(CPU)
                                   .Cases("arch8", "z10", "8")
                                   .Cases("arch9", "z196", "9")
                                   .Cases("arch10", "zEC12", "10")
                                   .Cases("arch11", "z13", "11")
                                   .Default("");
    if (!ISARev.empty())
      Builder.defineMacro("__ARCH__", ISARev);

    Builder.defineMacro("__GCC_HAVE_SYNC_COMPARE_AND_SWAP_1");
    Builder.defineMacro("__GCC_HAVE_SYNC_COMPARE_AND_SWAP_2");
    Builder.defineMacro("__GCC_HAVE_SYNC_COMPARE_AND_SWAP_4");
    Builder.defineMacro("__GCC_HAVE_SYNC_COMPARE_AND_SWAP_8");

    if (HasTransactionalExecution)
      Builder.defineMacro("__HTM__");
    if (HasVector)
      Builder.defineMacro("__VX__");
    if (Opts.ZVector)
      Builder.defineMacro("__VEC__", "10301");
  }
  ArrayRef<Builtin::Info> getTargetBuiltins() const override {
    return llvm::makeArrayRef(BuiltinInfo,
                         clang::SystemZ::LastTSBuiltin-Builtin::FirstTSBuiltin);
  }

  ArrayRef<const char *> getGCCRegNames() const override;
  ArrayRef<TargetInfo::GCCRegAlias> getGCCRegAliases() const override {
    // No aliases.
    return None;
  }
  bool validateAsmConstraint(const char *&Name,
                             TargetInfo::ConstraintInfo &info) const override;
  const char *getClobbers() const override {
    // FIXME: Is this really right?
    return "";
  }
  BuiltinVaListKind getBuiltinVaListKind() const override {
    return TargetInfo::SystemZBuiltinVaList;
  }
  bool setCPU(const std::string &Name) override {
    CPU = Name;
    bool CPUKnown = llvm::StringSwitch<bool>(Name)
      .Case("z10", true)
      .Case("arch8", true)
      .Case("z196", true)
      .Case("arch9", true)
      .Case("zEC12", true)
      .Case("arch10", true)
      .Case("z13", true)
      .Case("arch11", true)
      .Default(false);

    return CPUKnown;
  }
  bool
  initFeatureMap(llvm::StringMap<bool> &Features, DiagnosticsEngine &Diags,
                 StringRef CPU,
                 const std::vector<std::string> &FeaturesVec) const override {
    if (CPU == "zEC12" || CPU == "arch10")
      Features["transactional-execution"] = true;
    if (CPU == "z13" || CPU == "arch11") {
      Features["transactional-execution"] = true;
      Features["vector"] = true;
    }
    return TargetInfo::initFeatureMap(Features, Diags, CPU, FeaturesVec);
  }

  bool handleTargetFeatures(std::vector<std::string> &Features,
                            DiagnosticsEngine &Diags) override {
    HasTransactionalExecution = false;
    for (const auto &Feature : Features) {
      if (Feature == "+transactional-execution")
        HasTransactionalExecution = true;
      else if (Feature == "+vector")
        HasVector = true;
    }
    // If we use the vector ABI, vector types are 64-bit aligned.
    if (HasVector) {
      MaxVectorAlign = 64;
      resetDataLayout("E-m:e-i1:8:16-i8:8:16-i64:64-f128:64"
                      "-v128:64-a:8:16-n32:64");
    }
    return true;
  }

  bool hasFeature(StringRef Feature) const override {
    return llvm::StringSwitch<bool>(Feature)
        .Case("systemz", true)
        .Case("htm", HasTransactionalExecution)
        .Case("vx", HasVector)
        .Default(false);
  }

  CallingConvCheckResult checkCallingConvention(CallingConv CC) const override {
    switch (CC) {
    case CC_C:
    case CC_Swift:
      return CCCR_OK;
    default:
      return CCCR_Warning;
    }
  }

  StringRef getABI() const override {
    if (HasVector)
      return "vector";
    return "";
  }

  bool useFloat128ManglingForLongDouble() const override {
    return true;
  }
};

const Builtin::Info SystemZTargetInfo::BuiltinInfo[] = {
#define BUILTIN(ID, TYPE, ATTRS)                                               \
  { #ID, TYPE, ATTRS, nullptr, ALL_LANGUAGES, nullptr },
#define TARGET_BUILTIN(ID, TYPE, ATTRS, FEATURE)                               \
  { #ID, TYPE, ATTRS, nullptr, ALL_LANGUAGES, FEATURE },
#include "clang/Basic/BuiltinsSystemZ.def"
};

const char *const SystemZTargetInfo::GCCRegNames[] = {
  "r0",  "r1",  "r2",  "r3",  "r4",  "r5",  "r6",  "r7",
  "r8",  "r9",  "r10", "r11", "r12", "r13", "r14", "r15",
  "f0",  "f2",  "f4",  "f6",  "f1",  "f3",  "f5",  "f7",
  "f8",  "f10", "f12", "f14", "f9",  "f11", "f13", "f15"
};

ArrayRef<const char *> SystemZTargetInfo::getGCCRegNames() const {
  return llvm::makeArrayRef(GCCRegNames);
}

bool SystemZTargetInfo::
validateAsmConstraint(const char *&Name,
                      TargetInfo::ConstraintInfo &Info) const {
  switch (*Name) {
  default:
    return false;

  case 'a': // Address register
  case 'd': // Data register (equivalent to 'r')
  case 'f': // Floating-point register
    Info.setAllowsRegister();
    return true;

  case 'I': // Unsigned 8-bit constant
  case 'J': // Unsigned 12-bit constant
  case 'K': // Signed 16-bit constant
  case 'L': // Signed 20-bit displacement (on all targets we support)
  case 'M': // 0x7fffffff
    return true;

  case 'Q': // Memory with base and unsigned 12-bit displacement
  case 'R': // Likewise, plus an index
  case 'S': // Memory with base and signed 20-bit displacement
  case 'T': // Likewise, plus an index
    Info.setAllowsMemory();
    return true;
  }
}

// CSA Target
class CSATargetInfo : public TargetInfo {
  static const Builtin::Info BuiltinInfo[];

  enum CSAKind {
    CSA_NONE,
    CSA_ORDERED,
    CSA_AUTOUNIT,
    CSA_AUTOMIN,
    CSA_CONFIG0,
    CSA_CONFIG1
  } CSA;

public:
  CSATargetInfo(const llvm::Triple &Triple, const TargetOptions &Opts)
      : TargetInfo(Triple) {
    LongWidth = LongAlign = PointerWidth = PointerAlign = 64;
    LongDoubleWidth = 128;
    LongDoubleAlign = 128;
    LargeArrayMinWidth = 128;
    LargeArrayAlign = 128;
    SuitableAlign = 128;
    SizeType    = UnsignedLong;
    PtrDiffType = SignedLong;
    IntPtrType  = SignedLong;
    IntMaxType  = SignedLong;
    Int64Type   = SignedLong;

    // CSA supports atomics up to 8 bytes.
    MaxAtomicPromoteWidth = MaxAtomicInlineWidth = 64;

    // Match lib/Target/CSA/CSASubtarget.cpp
    // Issue - does it need to match x86-64?
    resetDataLayout("e-m:e-i64:64-n32:64");
  }

  void getTargetDefines(const LangOptions &Opts,
                        MacroBuilder &Builder) const override {
    // CSA builds on X86.  We should really define everything for
    // the current x86 target, but this should get past initial include
    // file issues.
    Builder.defineMacro("__amd64__");
    Builder.defineMacro("__amd64");
    Builder.defineMacro("__x86_64");
    Builder.defineMacro("__x86_64__");

    Builder.defineMacro("__CSA__");
  }
  ArrayRef<Builtin::Info> getTargetBuiltins() const override {
    return llvm::makeArrayRef(BuiltinInfo,
                           clang::CSA::LastTSBuiltin-Builtin::FirstTSBuiltin);
  }
  ArrayRef<const char *> getGCCRegNames() const override {
    static const char * const GCCRegNames[] = { "dummy" };
    return llvm::makeArrayRef(GCCRegNames);
  }
  ArrayRef<TargetInfo::GCCRegAlias> getGCCRegAliases() const override {
    return None;
  }
  bool validateAsmConstraint(const char *&Name,
                            TargetInfo::ConstraintInfo &Info) const override {
    // This is only used for validation on the front end.
    switch (*Name) {
      default:
        return false;
      case 'a':
      case 'b':
      case 'c':
      case 'd':
      case 'A':
      case 'B':
      case 'C':
      case 'D':
        Info.setAllowsRegister();
        return true;
    }
    return false;
  }

  const char *getClobbers() const override {
    return "";
  }
  BuiltinVaListKind getBuiltinVaListKind() const override {
    return TargetInfo::VoidPtrBuiltinVaList;
  }
  bool setCPU(const std::string &Name) override {
    CSA = llvm::StringSwitch<CSAKind>(Name)
        .Case("ordered", CSA_ORDERED)
        .Case("autounit",CSA_AUTOUNIT)
        .Case("automin", CSA_AUTOMIN)
        .Case("config0", CSA_CONFIG0)
        .Case("config1", CSA_CONFIG1)
        .Default(CSA_NONE);
    return CSA != CSA_NONE;
  }
};

const Builtin::Info CSATargetInfo::BuiltinInfo[] = {
#define BUILTIN(ID, TYPE, ATTRS) \
  { #ID, TYPE, ATTRS, nullptr, ALL_LANGUAGES, nullptr },
#define LIBBUILTIN(ID, TYPE, ATTRS, HEADER) \
  { #ID, TYPE, ATTRS, HEADER, ALL_LANGUAGES, nullptr },
#include "clang/Basic/BuiltinsCSA.def"
};

class MSP430TargetInfo : public TargetInfo {
  static const char *const GCCRegNames[];

public:
  MSP430TargetInfo(const llvm::Triple &Triple, const TargetOptions &)
      : TargetInfo(Triple) {
    TLSSupported = false;
    IntWidth = 16;
    IntAlign = 16;
    LongWidth = 32;
    LongLongWidth = 64;
    LongAlign = LongLongAlign = 16;
    PointerWidth = 16;
    PointerAlign = 16;
    SuitableAlign = 16;
    SizeType = UnsignedInt;
    IntMaxType = SignedLongLong;
    IntPtrType = SignedInt;
    PtrDiffType = SignedInt;
    SigAtomicType = SignedLong;
    resetDataLayout("e-m:e-p:16:16-i32:16:32-a:16-n8:16");
  }
  void getTargetDefines(const LangOptions &Opts,
                        MacroBuilder &Builder) const override {
    Builder.defineMacro("MSP430");
    Builder.defineMacro("__MSP430__");
    // FIXME: defines for different 'flavours' of MCU
  }
  ArrayRef<Builtin::Info> getTargetBuiltins() const override {
    // FIXME: Implement.
    return None;
  }
  bool hasFeature(StringRef Feature) const override {
    return Feature == "msp430";
  }
  ArrayRef<const char *> getGCCRegNames() const override;
  ArrayRef<TargetInfo::GCCRegAlias> getGCCRegAliases() const override {
    // No aliases.
    return None;
  }
  bool validateAsmConstraint(const char *&Name,
                             TargetInfo::ConstraintInfo &info) const override {
    // FIXME: implement
    switch (*Name) {
    case 'K': // the constant 1
    case 'L': // constant -1^20 .. 1^19
    case 'M': // constant 1-4:
      return true;
    }
    // No target constraints for now.
    return false;
  }
  const char *getClobbers() const override {
    // FIXME: Is this really right?
    return "";
  }
  BuiltinVaListKind getBuiltinVaListKind() const override {
    // FIXME: implement
    return TargetInfo::CharPtrBuiltinVaList;
  }
};

const char *const MSP430TargetInfo::GCCRegNames[] = {
    "r0", "r1", "r2",  "r3",  "r4",  "r5",  "r6",  "r7",
    "r8", "r9", "r10", "r11", "r12", "r13", "r14", "r15"};

ArrayRef<const char *> MSP430TargetInfo::getGCCRegNames() const {
  return llvm::makeArrayRef(GCCRegNames);
}

// LLVM and Clang cannot be used directly to output native binaries for
// target, but is used to compile C code to llvm bitcode with correct
// type and alignment information.
//
// TCE uses the llvm bitcode as input and uses it for generating customized
// target processor and program binary. TCE co-design environment is
// publicly available in http://tce.cs.tut.fi

static const unsigned TCEOpenCLAddrSpaceMap[] = {
    0, // Default
    3, // opencl_global
    4, // opencl_local
    5, // opencl_constant
    // FIXME: generic has to be added to the target
    0, // opencl_generic
    0, // cuda_device
    0, // cuda_constant
    0  // cuda_shared
};

class TCETargetInfo : public TargetInfo {
public:
  TCETargetInfo(const llvm::Triple &Triple, const TargetOptions &)
      : TargetInfo(Triple) {
    TLSSupported = false;
    IntWidth = 32;
    LongWidth = LongLongWidth = 32;
    PointerWidth = 32;
    IntAlign = 32;
    LongAlign = LongLongAlign = 32;
    PointerAlign = 32;
    SuitableAlign = 32;
    SizeType = UnsignedInt;
    IntMaxType = SignedLong;
    IntPtrType = SignedInt;
    PtrDiffType = SignedInt;
    FloatWidth = 32;
    FloatAlign = 32;
    DoubleWidth = 32;
    DoubleAlign = 32;
    LongDoubleWidth = 32;
    LongDoubleAlign = 32;
    FloatFormat = &llvm::APFloat::IEEEsingle();
    DoubleFormat = &llvm::APFloat::IEEEsingle();
    LongDoubleFormat = &llvm::APFloat::IEEEsingle();
    resetDataLayout("E-p:32:32:32-i1:8:8-i8:8:32-"
                    "i16:16:32-i32:32:32-i64:32:32-"
                    "f32:32:32-f64:32:32-v64:32:32-"
                    "v128:32:32-v256:32:32-v512:32:32-"
                    "v1024:32:32-a0:0:32-n32");
    AddrSpaceMap = &TCEOpenCLAddrSpaceMap;
    UseAddrSpaceMapMangling = true;
  }

  void getTargetDefines(const LangOptions &Opts,
                        MacroBuilder &Builder) const override {
    DefineStd(Builder, "tce", Opts);
    Builder.defineMacro("__TCE__");
    Builder.defineMacro("__TCE_V1__");
  }
  bool hasFeature(StringRef Feature) const override { return Feature == "tce"; }

  ArrayRef<Builtin::Info> getTargetBuiltins() const override { return None; }
  const char *getClobbers() const override { return ""; }
  BuiltinVaListKind getBuiltinVaListKind() const override {
    return TargetInfo::VoidPtrBuiltinVaList;
  }
  ArrayRef<const char *> getGCCRegNames() const override { return None; }
  bool validateAsmConstraint(const char *&Name,
                             TargetInfo::ConstraintInfo &info) const override {
    return true;
  }
  ArrayRef<TargetInfo::GCCRegAlias> getGCCRegAliases() const override {
    return None;
  }
};

class TCELETargetInfo : public TCETargetInfo {
public:
  TCELETargetInfo(const llvm::Triple &Triple, const TargetOptions &Opts)
      : TCETargetInfo(Triple, Opts) {
    BigEndian = false;

    resetDataLayout("e-p:32:32:32-i1:8:8-i8:8:32-"
                    "i16:16:32-i32:32:32-i64:32:32-"
                    "f32:32:32-f64:32:32-v64:32:32-"
                    "v128:32:32-v256:32:32-v512:32:32-"
                    "v1024:32:32-a0:0:32-n32");

  }

  virtual void getTargetDefines(const LangOptions &Opts,
                                MacroBuilder &Builder) const {
    DefineStd(Builder, "tcele", Opts);
    Builder.defineMacro("__TCE__");
    Builder.defineMacro("__TCE_V1__");
    Builder.defineMacro("__TCELE__");
    Builder.defineMacro("__TCELE_V1__");
  }

};

class BPFTargetInfo : public TargetInfo {
public:
  BPFTargetInfo(const llvm::Triple &Triple, const TargetOptions &)
      : TargetInfo(Triple) {
    LongWidth = LongAlign = PointerWidth = PointerAlign = 64;
    SizeType    = UnsignedLong;
    PtrDiffType = SignedLong;
    IntPtrType  = SignedLong;
    IntMaxType  = SignedLong;
    Int64Type   = SignedLong;
    RegParmMax = 5;
    if (Triple.getArch() == llvm::Triple::bpfeb) {
      resetDataLayout("E-m:e-p:64:64-i64:64-n32:64-S128");
    } else {
      resetDataLayout("e-m:e-p:64:64-i64:64-n32:64-S128");
    }
    MaxAtomicPromoteWidth = 64;
    MaxAtomicInlineWidth = 64;
    TLSSupported = false;
  }
  void getTargetDefines(const LangOptions &Opts,
                        MacroBuilder &Builder) const override {
    DefineStd(Builder, "bpf", Opts);
    Builder.defineMacro("__BPF__");
  }
  bool hasFeature(StringRef Feature) const override {
    return Feature == "bpf";
  }

  ArrayRef<Builtin::Info> getTargetBuiltins() const override { return None; }
  const char *getClobbers() const override {
    return "";
  }
  BuiltinVaListKind getBuiltinVaListKind() const override {
    return TargetInfo::VoidPtrBuiltinVaList;
  }
  ArrayRef<const char *> getGCCRegNames() const override {
    return None;
  }
  bool validateAsmConstraint(const char *&Name,
                             TargetInfo::ConstraintInfo &info) const override {
    return true;
  }
  ArrayRef<TargetInfo::GCCRegAlias> getGCCRegAliases() const override {
    return None;
  }
};

class MipsTargetInfo : public TargetInfo {
  void setDataLayout() {
    StringRef Layout;

    if (ABI == "o32")
      Layout = "m:m-p:32:32-i8:8:32-i16:16:32-i64:64-n32-S64";
    else if (ABI == "n32")
      Layout = "m:e-p:32:32-i8:8:32-i16:16:32-i64:64-n32:64-S128";
    else if (ABI == "n64")
      Layout = "m:e-i8:8:32-i16:16:32-i64:64-n32:64-S128";
    else
      llvm_unreachable("Invalid ABI");

    if (BigEndian)
      resetDataLayout(("E-" + Layout).str());
    else
      resetDataLayout(("e-" + Layout).str());
  }


  static const Builtin::Info BuiltinInfo[];
  std::string CPU;
  bool IsMips16;
  bool IsMicromips;
  bool IsNan2008;
  bool IsSingleFloat;
  bool IsNoABICalls;
  bool CanUseBSDABICalls;
  enum MipsFloatABI {
    HardFloat, SoftFloat
  } FloatABI;
  enum DspRevEnum {
    NoDSP, DSP1, DSP2
  } DspRev;
  bool HasMSA;

protected:
  bool HasFP64;
  std::string ABI;

public:
  MipsTargetInfo(const llvm::Triple &Triple, const TargetOptions &)
      : TargetInfo(Triple), IsMips16(false), IsMicromips(false),
        IsNan2008(false), IsSingleFloat(false), IsNoABICalls(false),
        CanUseBSDABICalls(false), FloatABI(HardFloat), DspRev(NoDSP),
        HasMSA(false), HasFP64(false) {
    TheCXXABI.set(TargetCXXABI::GenericMIPS);

    setABI((getTriple().getArch() == llvm::Triple::mips ||
            getTriple().getArch() == llvm::Triple::mipsel)
               ? "o32"
               : "n64");

    CPU = ABI == "o32" ? "mips32r2" : "mips64r2";

    CanUseBSDABICalls = Triple.getOS() == llvm::Triple::FreeBSD ||
                        Triple.getOS() == llvm::Triple::OpenBSD;
  }

  bool isNaN2008Default() const {
    return CPU == "mips32r6" || CPU == "mips64r6";
  }

  bool isFP64Default() const {
    return CPU == "mips32r6" || ABI == "n32" || ABI == "n64" || ABI == "64";
  }

  bool isNan2008() const override {
    return IsNan2008;
  }

  bool processorSupportsGPR64() const {
    return llvm::StringSwitch<bool>(CPU)
        .Case("mips3", true)
        .Case("mips4", true)
        .Case("mips5", true)
        .Case("mips64", true)
        .Case("mips64r2", true)
        .Case("mips64r3", true)
        .Case("mips64r5", true)
        .Case("mips64r6", true)
        .Case("octeon", true)
        .Default(false);
    return false;
  }

  StringRef getABI() const override { return ABI; }
  bool setABI(const std::string &Name) override {
    if (Name == "o32") {
      setO32ABITypes();
      ABI = Name;
      return true;
    }

    if (Name == "n32") {
      setN32ABITypes();
      ABI = Name;
      return true;
    }
    if (Name == "n64") {
      setN64ABITypes();
      ABI = Name;
      return true;
    }
    return false;
  }

  void setO32ABITypes() {
    Int64Type = SignedLongLong;
    IntMaxType = Int64Type;
    LongDoubleFormat = &llvm::APFloat::IEEEdouble();
    LongDoubleWidth = LongDoubleAlign = 64;
    LongWidth = LongAlign = 32;
    MaxAtomicPromoteWidth = MaxAtomicInlineWidth = 32;
    PointerWidth = PointerAlign = 32;
    PtrDiffType = SignedInt;
    SizeType = UnsignedInt;
    SuitableAlign = 64;
  }

  void setN32N64ABITypes() {
    LongDoubleWidth = LongDoubleAlign = 128;
    LongDoubleFormat = &llvm::APFloat::IEEEquad();
    if (getTriple().getOS() == llvm::Triple::FreeBSD) {
      LongDoubleWidth = LongDoubleAlign = 64;
      LongDoubleFormat = &llvm::APFloat::IEEEdouble();
    }
    MaxAtomicPromoteWidth = MaxAtomicInlineWidth = 64;
    SuitableAlign = 128;
  }

  void setN64ABITypes() {
    setN32N64ABITypes();
    if (getTriple().getOS() == llvm::Triple::OpenBSD) {
      Int64Type = SignedLongLong;
    } else {
      Int64Type = SignedLong;
    }
    IntMaxType = Int64Type;
    LongWidth = LongAlign = 64;
    PointerWidth = PointerAlign = 64;
    PtrDiffType = SignedLong;
    SizeType = UnsignedLong;
  }

  void setN32ABITypes() {
    setN32N64ABITypes();
    Int64Type = SignedLongLong;
    IntMaxType = Int64Type;
    LongWidth = LongAlign = 32;
    PointerWidth = PointerAlign = 32;
    PtrDiffType = SignedInt;
    SizeType = UnsignedInt;
  }

  bool setCPU(const std::string &Name) override {
    CPU = Name;
    return llvm::StringSwitch<bool>(Name)
        .Case("mips1", true)
        .Case("mips2", true)
        .Case("mips3", true)
        .Case("mips4", true)
        .Case("mips5", true)
        .Case("mips32", true)
        .Case("mips32r2", true)
        .Case("mips32r3", true)
        .Case("mips32r5", true)
        .Case("mips32r6", true)
        .Case("mips64", true)
        .Case("mips64r2", true)
        .Case("mips64r3", true)
        .Case("mips64r5", true)
        .Case("mips64r6", true)
        .Case("octeon", true)
        .Case("p5600", true)
        .Default(false);
  }
  const std::string& getCPU() const { return CPU; }
  bool
  initFeatureMap(llvm::StringMap<bool> &Features, DiagnosticsEngine &Diags,
                 StringRef CPU,
                 const std::vector<std::string> &FeaturesVec) const override {
    if (CPU.empty())
      CPU = getCPU();
    if (CPU == "octeon")
      Features["mips64r2"] = Features["cnmips"] = true;
    else
      Features[CPU] = true;
    return TargetInfo::initFeatureMap(Features, Diags, CPU, FeaturesVec);
  }

  void getTargetDefines(const LangOptions &Opts,
                        MacroBuilder &Builder) const override {
    if (BigEndian) {
      DefineStd(Builder, "MIPSEB", Opts);
      Builder.defineMacro("_MIPSEB");
    } else {
      DefineStd(Builder, "MIPSEL", Opts);
      Builder.defineMacro("_MIPSEL");
    }

    Builder.defineMacro("__mips__");
    Builder.defineMacro("_mips");
    if (Opts.GNUMode)
      Builder.defineMacro("mips");

    if (ABI == "o32") {
      Builder.defineMacro("__mips", "32");
      Builder.defineMacro("_MIPS_ISA", "_MIPS_ISA_MIPS32");
    } else {
      Builder.defineMacro("__mips", "64");
      Builder.defineMacro("__mips64");
      Builder.defineMacro("__mips64__");
      Builder.defineMacro("_MIPS_ISA", "_MIPS_ISA_MIPS64");
    }

    const std::string ISARev = llvm::StringSwitch<std::string>(getCPU())
                                   .Cases("mips32", "mips64", "1")
                                   .Cases("mips32r2", "mips64r2", "2")
                                   .Cases("mips32r3", "mips64r3", "3")
                                   .Cases("mips32r5", "mips64r5", "5")
                                   .Cases("mips32r6", "mips64r6", "6")
                                   .Default("");
    if (!ISARev.empty())
      Builder.defineMacro("__mips_isa_rev", ISARev);

    if (ABI == "o32") {
      Builder.defineMacro("__mips_o32");
      Builder.defineMacro("_ABIO32", "1");
      Builder.defineMacro("_MIPS_SIM", "_ABIO32");
    } else if (ABI == "n32") {
      Builder.defineMacro("__mips_n32");
      Builder.defineMacro("_ABIN32", "2");
      Builder.defineMacro("_MIPS_SIM", "_ABIN32");
    } else if (ABI == "n64") {
      Builder.defineMacro("__mips_n64");
      Builder.defineMacro("_ABI64", "3");
      Builder.defineMacro("_MIPS_SIM", "_ABI64");
    } else
      llvm_unreachable("Invalid ABI.");

    if (!IsNoABICalls) {
      Builder.defineMacro("__mips_abicalls");
      if (CanUseBSDABICalls)
        Builder.defineMacro("__ABICALLS__");
    }

    Builder.defineMacro("__REGISTER_PREFIX__", "");

    switch (FloatABI) {
    case HardFloat:
      Builder.defineMacro("__mips_hard_float", Twine(1));
      break;
    case SoftFloat:
      Builder.defineMacro("__mips_soft_float", Twine(1));
      break;
    }

    if (IsSingleFloat)
      Builder.defineMacro("__mips_single_float", Twine(1));

    Builder.defineMacro("__mips_fpr", HasFP64 ? Twine(64) : Twine(32));
    Builder.defineMacro("_MIPS_FPSET",
                        Twine(32 / (HasFP64 || IsSingleFloat ? 1 : 2)));

    if (IsMips16)
      Builder.defineMacro("__mips16", Twine(1));

    if (IsMicromips)
      Builder.defineMacro("__mips_micromips", Twine(1));

    if (IsNan2008)
      Builder.defineMacro("__mips_nan2008", Twine(1));

    switch (DspRev) {
    default:
      break;
    case DSP1:
      Builder.defineMacro("__mips_dsp_rev", Twine(1));
      Builder.defineMacro("__mips_dsp", Twine(1));
      break;
    case DSP2:
      Builder.defineMacro("__mips_dsp_rev", Twine(2));
      Builder.defineMacro("__mips_dspr2", Twine(1));
      Builder.defineMacro("__mips_dsp", Twine(1));
      break;
    }

    if (HasMSA)
      Builder.defineMacro("__mips_msa", Twine(1));

    Builder.defineMacro("_MIPS_SZPTR", Twine(getPointerWidth(0)));
    Builder.defineMacro("_MIPS_SZINT", Twine(getIntWidth()));
    Builder.defineMacro("_MIPS_SZLONG", Twine(getLongWidth()));

    Builder.defineMacro("_MIPS_ARCH", "\"" + CPU + "\"");
    Builder.defineMacro("_MIPS_ARCH_" + StringRef(CPU).upper());

    // These shouldn't be defined for MIPS-I but there's no need to check
    // for that since MIPS-I isn't supported.
    Builder.defineMacro("__GCC_HAVE_SYNC_COMPARE_AND_SWAP_1");
    Builder.defineMacro("__GCC_HAVE_SYNC_COMPARE_AND_SWAP_2");
    Builder.defineMacro("__GCC_HAVE_SYNC_COMPARE_AND_SWAP_4");

    // 32-bit MIPS processors don't have the necessary lld/scd instructions
    // found in 64-bit processors. In the case of O32 on a 64-bit processor,
    // the instructions exist but using them violates the ABI since they
    // require 64-bit GPRs and O32 only supports 32-bit GPRs.
    if (ABI == "n32" || ABI == "n64")
      Builder.defineMacro("__GCC_HAVE_SYNC_COMPARE_AND_SWAP_8");
  }

  ArrayRef<Builtin::Info> getTargetBuiltins() const override {
    return llvm::makeArrayRef(BuiltinInfo,
                          clang::Mips::LastTSBuiltin - Builtin::FirstTSBuiltin);
  }
  bool hasFeature(StringRef Feature) const override {
    return llvm::StringSwitch<bool>(Feature)
      .Case("mips", true)
      .Case("fp64", HasFP64)
      .Default(false);
  }
  BuiltinVaListKind getBuiltinVaListKind() const override {
    return TargetInfo::VoidPtrBuiltinVaList;
  }
  ArrayRef<const char *> getGCCRegNames() const override {
    static const char *const GCCRegNames[] = {
      // CPU register names
      // Must match second column of GCCRegAliases
      "$0",   "$1",   "$2",   "$3",   "$4",   "$5",   "$6",   "$7",
      "$8",   "$9",   "$10",  "$11",  "$12",  "$13",  "$14",  "$15",
      "$16",  "$17",  "$18",  "$19",  "$20",  "$21",  "$22",  "$23",
      "$24",  "$25",  "$26",  "$27",  "$28",  "$29",  "$30",  "$31",
      // Floating point register names
      "$f0",  "$f1",  "$f2",  "$f3",  "$f4",  "$f5",  "$f6",  "$f7",
      "$f8",  "$f9",  "$f10", "$f11", "$f12", "$f13", "$f14", "$f15",
      "$f16", "$f17", "$f18", "$f19", "$f20", "$f21", "$f22", "$f23",
      "$f24", "$f25", "$f26", "$f27", "$f28", "$f29", "$f30", "$f31",
      // Hi/lo and condition register names
      "hi",   "lo",   "",     "$fcc0","$fcc1","$fcc2","$fcc3","$fcc4",
      "$fcc5","$fcc6","$fcc7","$ac1hi","$ac1lo","$ac2hi","$ac2lo",
      "$ac3hi","$ac3lo",
      // MSA register names
      "$w0",  "$w1",  "$w2",  "$w3",  "$w4",  "$w5",  "$w6",  "$w7",
      "$w8",  "$w9",  "$w10", "$w11", "$w12", "$w13", "$w14", "$w15",
      "$w16", "$w17", "$w18", "$w19", "$w20", "$w21", "$w22", "$w23",
      "$w24", "$w25", "$w26", "$w27", "$w28", "$w29", "$w30", "$w31",
      // MSA control register names
      "$msair",      "$msacsr", "$msaaccess", "$msasave", "$msamodify",
      "$msarequest", "$msamap", "$msaunmap"
    };
    return llvm::makeArrayRef(GCCRegNames);
  }
  bool validateAsmConstraint(const char *&Name,
                             TargetInfo::ConstraintInfo &Info) const override {
    switch (*Name) {
    default:
      return false;
    case 'r': // CPU registers.
    case 'd': // Equivalent to "r" unless generating MIPS16 code.
    case 'y': // Equivalent to "r", backward compatibility only.
    case 'f': // floating-point registers.
    case 'c': // $25 for indirect jumps
    case 'l': // lo register
    case 'x': // hilo register pair
      Info.setAllowsRegister();
      return true;
    case 'I': // Signed 16-bit constant
    case 'J': // Integer 0
    case 'K': // Unsigned 16-bit constant
    case 'L': // Signed 32-bit constant, lower 16-bit zeros (for lui)
    case 'M': // Constants not loadable via lui, addiu, or ori
    case 'N': // Constant -1 to -65535
    case 'O': // A signed 15-bit constant
    case 'P': // A constant between 1 go 65535
      return true;
    case 'R': // An address that can be used in a non-macro load or store
      Info.setAllowsMemory();
      return true;
    case 'Z':
      if (Name[1] == 'C') { // An address usable by ll, and sc.
        Info.setAllowsMemory();
        Name++; // Skip over 'Z'.
        return true;
      }
      return false;
    }
  }

  std::string convertConstraint(const char *&Constraint) const override {
    std::string R;
    switch (*Constraint) {
    case 'Z': // Two-character constraint; add "^" hint for later parsing.
      if (Constraint[1] == 'C') {
        R = std::string("^") + std::string(Constraint, 2);
        Constraint++;
        return R;
      }
      break;
    }
    return TargetInfo::convertConstraint(Constraint);
  }

  const char *getClobbers() const override {
    // In GCC, $1 is not widely used in generated code (it's used only in a few
    // specific situations), so there is no real need for users to add it to
    // the clobbers list if they want to use it in their inline assembly code.
    //
    // In LLVM, $1 is treated as a normal GPR and is always allocatable during
    // code generation, so using it in inline assembly without adding it to the
    // clobbers list can cause conflicts between the inline assembly code and
    // the surrounding generated code.
    //
    // Another problem is that LLVM is allowed to choose $1 for inline assembly
    // operands, which will conflict with the ".set at" assembler option (which
    // we use only for inline assembly, in order to maintain compatibility with
    // GCC) and will also conflict with the user's usage of $1.
    //
    // The easiest way to avoid these conflicts and keep $1 as an allocatable
    // register for generated code is to automatically clobber $1 for all inline
    // assembly code.
    //
    // FIXME: We should automatically clobber $1 only for inline assembly code
    // which actually uses it. This would allow LLVM to use $1 for inline
    // assembly operands if the user's assembly code doesn't use it.
    return "~{$1}";
  }

  bool handleTargetFeatures(std::vector<std::string> &Features,
                            DiagnosticsEngine &Diags) override {
    IsMips16 = false;
    IsMicromips = false;
    IsNan2008 = isNaN2008Default();
    IsSingleFloat = false;
    FloatABI = HardFloat;
    DspRev = NoDSP;
    HasFP64 = isFP64Default();

    for (const auto &Feature : Features) {
      if (Feature == "+single-float")
        IsSingleFloat = true;
      else if (Feature == "+soft-float")
        FloatABI = SoftFloat;
      else if (Feature == "+mips16")
        IsMips16 = true;
      else if (Feature == "+micromips")
        IsMicromips = true;
      else if (Feature == "+dsp")
        DspRev = std::max(DspRev, DSP1);
      else if (Feature == "+dspr2")
        DspRev = std::max(DspRev, DSP2);
      else if (Feature == "+msa")
        HasMSA = true;
      else if (Feature == "+fp64")
        HasFP64 = true;
      else if (Feature == "-fp64")
        HasFP64 = false;
      else if (Feature == "+nan2008")
        IsNan2008 = true;
      else if (Feature == "-nan2008")
        IsNan2008 = false;
      else if (Feature == "+noabicalls")
        IsNoABICalls = true;
    }

    setDataLayout();

    return true;
  }

  int getEHDataRegisterNumber(unsigned RegNo) const override {
    if (RegNo == 0) return 4;
    if (RegNo == 1) return 5;
    return -1;
  }

  bool isCLZForZeroUndef() const override { return false; }

  ArrayRef<TargetInfo::GCCRegAlias> getGCCRegAliases() const override {
    static const TargetInfo::GCCRegAlias O32RegAliases[] = {
        {{"at"}, "$1"},  {{"v0"}, "$2"},         {{"v1"}, "$3"},
        {{"a0"}, "$4"},  {{"a1"}, "$5"},         {{"a2"}, "$6"},
        {{"a3"}, "$7"},  {{"t0"}, "$8"},         {{"t1"}, "$9"},
        {{"t2"}, "$10"}, {{"t3"}, "$11"},        {{"t4"}, "$12"},
        {{"t5"}, "$13"}, {{"t6"}, "$14"},        {{"t7"}, "$15"},
        {{"s0"}, "$16"}, {{"s1"}, "$17"},        {{"s2"}, "$18"},
        {{"s3"}, "$19"}, {{"s4"}, "$20"},        {{"s5"}, "$21"},
        {{"s6"}, "$22"}, {{"s7"}, "$23"},        {{"t8"}, "$24"},
        {{"t9"}, "$25"}, {{"k0"}, "$26"},        {{"k1"}, "$27"},
        {{"gp"}, "$28"}, {{"sp", "$sp"}, "$29"}, {{"fp", "$fp"}, "$30"},
        {{"ra"}, "$31"}};
    static const TargetInfo::GCCRegAlias NewABIRegAliases[] = {
        {{"at"}, "$1"},  {{"v0"}, "$2"},         {{"v1"}, "$3"},
        {{"a0"}, "$4"},  {{"a1"}, "$5"},         {{"a2"}, "$6"},
        {{"a3"}, "$7"},  {{"a4"}, "$8"},         {{"a5"}, "$9"},
        {{"a6"}, "$10"}, {{"a7"}, "$11"},        {{"t0"}, "$12"},
        {{"t1"}, "$13"}, {{"t2"}, "$14"},        {{"t3"}, "$15"},
        {{"s0"}, "$16"}, {{"s1"}, "$17"},        {{"s2"}, "$18"},
        {{"s3"}, "$19"}, {{"s4"}, "$20"},        {{"s5"}, "$21"},
        {{"s6"}, "$22"}, {{"s7"}, "$23"},        {{"t8"}, "$24"},
        {{"t9"}, "$25"}, {{"k0"}, "$26"},        {{"k1"}, "$27"},
        {{"gp"}, "$28"}, {{"sp", "$sp"}, "$29"}, {{"fp", "$fp"}, "$30"},
        {{"ra"}, "$31"}};
    if (ABI == "o32")
      return llvm::makeArrayRef(O32RegAliases);
    return llvm::makeArrayRef(NewABIRegAliases);
  }

  bool hasInt128Type() const override {
    return ABI == "n32" || ABI == "n64";
  }

  bool validateTarget(DiagnosticsEngine &Diags) const override {
    // FIXME: It's valid to use O32 on a 64-bit CPU but the backend can't handle
    //        this yet. It's better to fail here than on the backend assertion.
    if (processorSupportsGPR64() && ABI == "o32") {
      Diags.Report(diag::err_target_unsupported_abi) << ABI << CPU;
      return false;
    }

    // 64-bit ABI's require 64-bit CPU's.
    if (!processorSupportsGPR64() && (ABI == "n32" || ABI == "n64")) {
      Diags.Report(diag::err_target_unsupported_abi) << ABI << CPU;
      return false;
    }

    // FIXME: It's valid to use O32 on a mips64/mips64el triple but the backend
    //        can't handle this yet. It's better to fail here than on the
    //        backend assertion.
    if ((getTriple().getArch() == llvm::Triple::mips64 ||
         getTriple().getArch() == llvm::Triple::mips64el) &&
        ABI == "o32") {
      Diags.Report(diag::err_target_unsupported_abi_for_triple)
          << ABI << getTriple().str();
      return false;
    }

    // FIXME: It's valid to use N32/N64 on a mips/mipsel triple but the backend
    //        can't handle this yet. It's better to fail here than on the
    //        backend assertion.
    if ((getTriple().getArch() == llvm::Triple::mips ||
         getTriple().getArch() == llvm::Triple::mipsel) &&
        (ABI == "n32" || ABI == "n64")) {
      Diags.Report(diag::err_target_unsupported_abi_for_triple)
          << ABI << getTriple().str();
      return false;
    }

    return true;
  }
};

const Builtin::Info MipsTargetInfo::BuiltinInfo[] = {
#define BUILTIN(ID, TYPE, ATTRS) \
  { #ID, TYPE, ATTRS, nullptr, ALL_LANGUAGES, nullptr },
#define LIBBUILTIN(ID, TYPE, ATTRS, HEADER) \
  { #ID, TYPE, ATTRS, HEADER, ALL_LANGUAGES, nullptr },
#include "clang/Basic/BuiltinsMips.def"
};

class PNaClTargetInfo : public TargetInfo {
public:
  PNaClTargetInfo(const llvm::Triple &Triple, const TargetOptions &Opts)
      : TargetInfo(Triple) {
    this->LongAlign = 32;
    this->LongWidth = 32;
    this->PointerAlign = 32;
    this->PointerWidth = 32;
    this->IntMaxType = TargetInfo::SignedLongLong;
    this->Int64Type = TargetInfo::SignedLongLong;
    this->DoubleAlign = 64;
    this->LongDoubleWidth = 64;
    this->LongDoubleAlign = 64;
    this->SizeType = TargetInfo::UnsignedInt;
    this->PtrDiffType = TargetInfo::SignedInt;
    this->IntPtrType = TargetInfo::SignedInt;
    this->RegParmMax = 0; // Disallow regparm
  }

  void getArchDefines(const LangOptions &Opts, MacroBuilder &Builder) const {
    Builder.defineMacro("__le32__");
    Builder.defineMacro("__pnacl__");
  }
  void getTargetDefines(const LangOptions &Opts,
                        MacroBuilder &Builder) const override {
    getArchDefines(Opts, Builder);
  }
  bool hasFeature(StringRef Feature) const override {
    return Feature == "pnacl";
  }
  ArrayRef<Builtin::Info> getTargetBuiltins() const override { return None; }
  BuiltinVaListKind getBuiltinVaListKind() const override {
    return TargetInfo::PNaClABIBuiltinVaList;
  }
  ArrayRef<const char *> getGCCRegNames() const override;
  ArrayRef<TargetInfo::GCCRegAlias> getGCCRegAliases() const override;
  bool validateAsmConstraint(const char *&Name,
                             TargetInfo::ConstraintInfo &Info) const override {
    return false;
  }

  const char *getClobbers() const override {
    return "";
  }
};

ArrayRef<const char *> PNaClTargetInfo::getGCCRegNames() const {
  return None;
}

ArrayRef<TargetInfo::GCCRegAlias> PNaClTargetInfo::getGCCRegAliases() const {
  return None;
}

// We attempt to use PNaCl (le32) frontend and Mips32EL backend.
class NaClMips32TargetInfo : public MipsTargetInfo {
public:
  NaClMips32TargetInfo(const llvm::Triple &Triple, const TargetOptions &Opts)
      : MipsTargetInfo(Triple, Opts) {}

  BuiltinVaListKind getBuiltinVaListKind() const override {
    return TargetInfo::PNaClABIBuiltinVaList;
  }
};

class Le64TargetInfo : public TargetInfo {
  static const Builtin::Info BuiltinInfo[];

public:
  Le64TargetInfo(const llvm::Triple &Triple, const TargetOptions &)
      : TargetInfo(Triple) {
    NoAsmVariants = true;
    LongWidth = LongAlign = PointerWidth = PointerAlign = 64;
    MaxAtomicPromoteWidth = MaxAtomicInlineWidth = 64;
    resetDataLayout("e-m:e-v128:32-v16:16-v32:32-v96:32-n8:16:32:64-S128");
  }

  void getTargetDefines(const LangOptions &Opts,
                        MacroBuilder &Builder) const override {
    DefineStd(Builder, "unix", Opts);
    defineCPUMacros(Builder, "le64", /*Tuning=*/false);
    Builder.defineMacro("__ELF__");
  }
  ArrayRef<Builtin::Info> getTargetBuiltins() const override {
    return llvm::makeArrayRef(BuiltinInfo,
                          clang::Le64::LastTSBuiltin - Builtin::FirstTSBuiltin);
  }
  BuiltinVaListKind getBuiltinVaListKind() const override {
    return TargetInfo::PNaClABIBuiltinVaList;
  }
  const char *getClobbers() const override { return ""; }
  ArrayRef<const char *> getGCCRegNames() const override {
    return None;
  }
  ArrayRef<TargetInfo::GCCRegAlias> getGCCRegAliases() const override {
    return None;
  }
  bool validateAsmConstraint(const char *&Name,
                             TargetInfo::ConstraintInfo &Info) const override {
    return false;
  }

  bool hasProtectedVisibility() const override { return false; }
};

class WebAssemblyTargetInfo : public TargetInfo {
  static const Builtin::Info BuiltinInfo[];

  enum SIMDEnum {
    NoSIMD,
    SIMD128,
  } SIMDLevel;

public:
  explicit WebAssemblyTargetInfo(const llvm::Triple &T, const TargetOptions &)
      : TargetInfo(T), SIMDLevel(NoSIMD) {
    NoAsmVariants = true;
    SuitableAlign = 128;
    LargeArrayMinWidth = 128;
    LargeArrayAlign = 128;
    SimdDefaultAlign = 128;
    SigAtomicType = SignedLong;
    LongDoubleWidth = LongDoubleAlign = 128;
    LongDoubleFormat = &llvm::APFloat::IEEEquad();
    SizeType = UnsignedInt;
    PtrDiffType = SignedInt;
    IntPtrType = SignedInt;
  }

protected:
  void getTargetDefines(const LangOptions &Opts,
                        MacroBuilder &Builder) const override {
    defineCPUMacros(Builder, "wasm", /*Tuning=*/false);
    if (SIMDLevel >= SIMD128)
      Builder.defineMacro("__wasm_simd128__");
  }

private:
  bool
  initFeatureMap(llvm::StringMap<bool> &Features, DiagnosticsEngine &Diags,
                 StringRef CPU,
                 const std::vector<std::string> &FeaturesVec) const override {
    if (CPU == "bleeding-edge")
      Features["simd128"] = true;
    return TargetInfo::initFeatureMap(Features, Diags, CPU, FeaturesVec);
  }
  bool hasFeature(StringRef Feature) const final {
    return llvm::StringSwitch<bool>(Feature)
        .Case("simd128", SIMDLevel >= SIMD128)
        .Default(false);
  }
  bool handleTargetFeatures(std::vector<std::string> &Features,
                            DiagnosticsEngine &Diags) final {
    for (const auto &Feature : Features) {
      if (Feature == "+simd128") {
        SIMDLevel = std::max(SIMDLevel, SIMD128);
        continue;
      }
      if (Feature == "-simd128") {
        SIMDLevel = std::min(SIMDLevel, SIMDEnum(SIMD128 - 1));
        continue;
      }

      Diags.Report(diag::err_opt_not_valid_with_opt) << Feature
                                                     << "-target-feature";
      return false;
    }
    return true;
  }
  bool setCPU(const std::string &Name) final {
    return llvm::StringSwitch<bool>(Name)
              .Case("mvp",           true)
              .Case("bleeding-edge", true)
              .Case("generic",       true)
              .Default(false);
  }
  ArrayRef<Builtin::Info> getTargetBuiltins() const final {
    return llvm::makeArrayRef(BuiltinInfo,
                   clang::WebAssembly::LastTSBuiltin - Builtin::FirstTSBuiltin);
  }
  BuiltinVaListKind getBuiltinVaListKind() const final {
    return VoidPtrBuiltinVaList;
  }
  ArrayRef<const char *> getGCCRegNames() const final {
    return None;
  }
  ArrayRef<TargetInfo::GCCRegAlias> getGCCRegAliases() const final {
    return None;
  }
  bool
  validateAsmConstraint(const char *&Name,
                        TargetInfo::ConstraintInfo &Info) const final {
    return false;
  }
  const char *getClobbers() const final { return ""; }
  bool isCLZForZeroUndef() const final { return false; }
  bool hasInt128Type() const final { return true; }
  IntType getIntTypeByWidth(unsigned BitWidth,
                            bool IsSigned) const final {
    // WebAssembly prefers long long for explicitly 64-bit integers.
    return BitWidth == 64 ? (IsSigned ? SignedLongLong : UnsignedLongLong)
                          : TargetInfo::getIntTypeByWidth(BitWidth, IsSigned);
  }
  IntType getLeastIntTypeByWidth(unsigned BitWidth,
                                 bool IsSigned) const final {
    // WebAssembly uses long long for int_least64_t and int_fast64_t.
    return BitWidth == 64
               ? (IsSigned ? SignedLongLong : UnsignedLongLong)
               : TargetInfo::getLeastIntTypeByWidth(BitWidth, IsSigned);
  }
};

const Builtin::Info WebAssemblyTargetInfo::BuiltinInfo[] = {
#define BUILTIN(ID, TYPE, ATTRS) \
  { #ID, TYPE, ATTRS, nullptr, ALL_LANGUAGES, nullptr },
#define LIBBUILTIN(ID, TYPE, ATTRS, HEADER) \
  { #ID, TYPE, ATTRS, HEADER, ALL_LANGUAGES, nullptr },
#include "clang/Basic/BuiltinsWebAssembly.def"
};

class WebAssembly32TargetInfo : public WebAssemblyTargetInfo {
public:
  explicit WebAssembly32TargetInfo(const llvm::Triple &T,
                                   const TargetOptions &Opts)
      : WebAssemblyTargetInfo(T, Opts) {
    MaxAtomicPromoteWidth = MaxAtomicInlineWidth = 32;
    resetDataLayout("e-m:e-p:32:32-i64:64-n32:64-S128");
  }

protected:
  void getTargetDefines(const LangOptions &Opts,
                        MacroBuilder &Builder) const override {
    WebAssemblyTargetInfo::getTargetDefines(Opts, Builder);
    defineCPUMacros(Builder, "wasm32", /*Tuning=*/false);
  }
};

class WebAssembly64TargetInfo : public WebAssemblyTargetInfo {
public:
  explicit WebAssembly64TargetInfo(const llvm::Triple &T,
                                   const TargetOptions &Opts)
      : WebAssemblyTargetInfo(T, Opts) {
    LongAlign = LongWidth = 64;
    PointerAlign = PointerWidth = 64;
    MaxAtomicPromoteWidth = MaxAtomicInlineWidth = 64;
    SizeType = UnsignedLong;
    PtrDiffType = SignedLong;
    IntPtrType = SignedLong;
    resetDataLayout("e-m:e-p:64:64-i64:64-n32:64-S128");
  }

protected:
  void getTargetDefines(const LangOptions &Opts,
                        MacroBuilder &Builder) const override {
    WebAssemblyTargetInfo::getTargetDefines(Opts, Builder);
    defineCPUMacros(Builder, "wasm64", /*Tuning=*/false);
  }
};

const Builtin::Info Le64TargetInfo::BuiltinInfo[] = {
#define BUILTIN(ID, TYPE, ATTRS)                                               \
  { #ID, TYPE, ATTRS, nullptr, ALL_LANGUAGES, nullptr },
#include "clang/Basic/BuiltinsLe64.def"
};

static const unsigned SPIRAddrSpaceMap[] = {
    0, // Default
    1, // opencl_global
    3, // opencl_local
    2, // opencl_constant
    4, // opencl_generic
    0, // cuda_device
    0, // cuda_constant
    0  // cuda_shared
};
class SPIRTargetInfo : public TargetInfo {
public:
  SPIRTargetInfo(const llvm::Triple &Triple, const TargetOptions &)
      : TargetInfo(Triple) {
    assert(getTriple().getOS() == llvm::Triple::UnknownOS &&
           "SPIR target must use unknown OS");
    assert(getTriple().getEnvironment() == llvm::Triple::UnknownEnvironment &&
           "SPIR target must use unknown environment type");
    TLSSupported = false;
    LongWidth = LongAlign = 64;
    AddrSpaceMap = &SPIRAddrSpaceMap;
    UseAddrSpaceMapMangling = true;
    // Define available target features
    // These must be defined in sorted order!
    NoAsmVariants = true;
  }
  void getTargetDefines(const LangOptions &Opts,
                        MacroBuilder &Builder) const override {
    DefineStd(Builder, "SPIR", Opts);
  }
  bool hasFeature(StringRef Feature) const override {
    return Feature == "spir";
  }

  ArrayRef<Builtin::Info> getTargetBuiltins() const override { return None; }
  const char *getClobbers() const override { return ""; }
  ArrayRef<const char *> getGCCRegNames() const override { return None; }
  bool validateAsmConstraint(const char *&Name,
                             TargetInfo::ConstraintInfo &info) const override {
    return true;
  }
  ArrayRef<TargetInfo::GCCRegAlias> getGCCRegAliases() const override {
    return None;
  }
  BuiltinVaListKind getBuiltinVaListKind() const override {
    return TargetInfo::VoidPtrBuiltinVaList;
  }

  CallingConvCheckResult checkCallingConvention(CallingConv CC) const override {
    return (CC == CC_SpirFunction || CC == CC_OpenCLKernel) ? CCCR_OK
                                                            : CCCR_Warning;
  }

  CallingConv getDefaultCallingConv(CallingConvMethodType MT) const override {
    return CC_SpirFunction;
  }

  void setSupportedOpenCLOpts() override {
    // Assume all OpenCL extensions and optional core features are supported
    // for SPIR since it is a generic target.
    getSupportedOpenCLOpts().supportAll();
  }
};

class SPIR32TargetInfo : public SPIRTargetInfo {
public:
  SPIR32TargetInfo(const llvm::Triple &Triple, const TargetOptions &Opts)
      : SPIRTargetInfo(Triple, Opts) {
    PointerWidth = PointerAlign = 32;
    SizeType = TargetInfo::UnsignedInt;
    PtrDiffType = IntPtrType = TargetInfo::SignedInt;
    resetDataLayout("e-p:32:32-i64:64-v16:16-v24:32-v32:32-v48:64-"
                    "v96:128-v192:256-v256:256-v512:512-v1024:1024");
  }
  void getTargetDefines(const LangOptions &Opts,
                        MacroBuilder &Builder) const override {
    DefineStd(Builder, "SPIR32", Opts);
  }
};

class SPIR64TargetInfo : public SPIRTargetInfo {
public:
  SPIR64TargetInfo(const llvm::Triple &Triple, const TargetOptions &Opts)
      : SPIRTargetInfo(Triple, Opts) {
    PointerWidth = PointerAlign = 64;
    SizeType = TargetInfo::UnsignedLong;
    PtrDiffType = IntPtrType = TargetInfo::SignedLong;
    resetDataLayout("e-i64:64-v16:16-v24:32-v32:32-v48:64-"
                    "v96:128-v192:256-v256:256-v512:512-v1024:1024");
  }
  void getTargetDefines(const LangOptions &Opts,
                        MacroBuilder &Builder) const override {
    DefineStd(Builder, "SPIR64", Opts);
  }
};

class XCoreTargetInfo : public TargetInfo {
  static const Builtin::Info BuiltinInfo[];
public:
  XCoreTargetInfo(const llvm::Triple &Triple, const TargetOptions &)
      : TargetInfo(Triple) {
    NoAsmVariants = true;
    LongLongAlign = 32;
    SuitableAlign = 32;
    DoubleAlign = LongDoubleAlign = 32;
    SizeType = UnsignedInt;
    PtrDiffType = SignedInt;
    IntPtrType = SignedInt;
    WCharType = UnsignedChar;
    WIntType = UnsignedInt;
    UseZeroLengthBitfieldAlignment = true;
    resetDataLayout("e-m:e-p:32:32-i1:8:32-i8:8:32-i16:16:32-i64:32"
                    "-f64:32-a:0:32-n32");
  }
  void getTargetDefines(const LangOptions &Opts,
                        MacroBuilder &Builder) const override {
    Builder.defineMacro("__XS1B__");
  }
  ArrayRef<Builtin::Info> getTargetBuiltins() const override {
    return llvm::makeArrayRef(BuiltinInfo,
                           clang::XCore::LastTSBuiltin-Builtin::FirstTSBuiltin);
  }
  BuiltinVaListKind getBuiltinVaListKind() const override {
    return TargetInfo::VoidPtrBuiltinVaList;
  }
  const char *getClobbers() const override {
    return "";
  }
  ArrayRef<const char *> getGCCRegNames() const override {
    static const char * const GCCRegNames[] = {
      "r0",   "r1",   "r2",   "r3",   "r4",   "r5",   "r6",   "r7",
      "r8",   "r9",   "r10",  "r11",  "cp",   "dp",   "sp",   "lr"
    };
    return llvm::makeArrayRef(GCCRegNames);
  }
  ArrayRef<TargetInfo::GCCRegAlias> getGCCRegAliases() const override {
    return None;
  }
  bool validateAsmConstraint(const char *&Name,
                             TargetInfo::ConstraintInfo &Info) const override {
    return false;
  }
  int getEHDataRegisterNumber(unsigned RegNo) const override {
    // R0=ExceptionPointerRegister R1=ExceptionSelectorRegister
    return (RegNo < 2)? RegNo : -1;
  }
  bool allowsLargerPreferedTypeAlignment() const override {
    return false;
  }
};

const Builtin::Info XCoreTargetInfo::BuiltinInfo[] = {
#define BUILTIN(ID, TYPE, ATTRS) \
  { #ID, TYPE, ATTRS, nullptr, ALL_LANGUAGES, nullptr },
#define LIBBUILTIN(ID, TYPE, ATTRS, HEADER) \
  { #ID, TYPE, ATTRS, HEADER, ALL_LANGUAGES, nullptr },
#include "clang/Basic/BuiltinsXCore.def"
};

// x86_32 Android target
class AndroidX86_32TargetInfo : public LinuxTargetInfo<X86_32TargetInfo> {
public:
  AndroidX86_32TargetInfo(const llvm::Triple &Triple, const TargetOptions &Opts)
      : LinuxTargetInfo<X86_32TargetInfo>(Triple, Opts) {
    SuitableAlign = 32;
    LongDoubleWidth = 64;
    LongDoubleFormat = &llvm::APFloat::IEEEdouble();
  }
};

// x86_64 Android target
class AndroidX86_64TargetInfo : public LinuxTargetInfo<X86_64TargetInfo> {
public:
  AndroidX86_64TargetInfo(const llvm::Triple &Triple, const TargetOptions &Opts)
      : LinuxTargetInfo<X86_64TargetInfo>(Triple, Opts) {
    LongDoubleFormat = &llvm::APFloat::IEEEquad();
  }

  bool useFloat128ManglingForLongDouble() const override {
    return true;
  }
};

// 32-bit RenderScript is armv7 with width and align of 'long' set to 8-bytes
class RenderScript32TargetInfo : public ARMleTargetInfo {
public:
  RenderScript32TargetInfo(const llvm::Triple &Triple,
                           const TargetOptions &Opts)
      : ARMleTargetInfo(llvm::Triple("armv7", Triple.getVendorName(),
                                     Triple.getOSName(),
                                     Triple.getEnvironmentName()),
                        Opts) {
    IsRenderScriptTarget = true;
    LongWidth = LongAlign = 64;
  }
  void getTargetDefines(const LangOptions &Opts,
                        MacroBuilder &Builder) const override {
    Builder.defineMacro("__RENDERSCRIPT__");
    ARMleTargetInfo::getTargetDefines(Opts, Builder);
  }
};

// 64-bit RenderScript is aarch64
class RenderScript64TargetInfo : public AArch64leTargetInfo {
public:
  RenderScript64TargetInfo(const llvm::Triple &Triple,
                           const TargetOptions &Opts)
      : AArch64leTargetInfo(llvm::Triple("aarch64", Triple.getVendorName(),
                                         Triple.getOSName(),
                                         Triple.getEnvironmentName()),
                            Opts) {
    IsRenderScriptTarget = true;
  }

  void getTargetDefines(const LangOptions &Opts,
                        MacroBuilder &Builder) const override {
    Builder.defineMacro("__RENDERSCRIPT__");
    AArch64leTargetInfo::getTargetDefines(Opts, Builder);
  }
};

/// Information about a specific microcontroller.
struct MCUInfo {
  const char *Name;
  const char *DefineName;
};

// This list should be kept up-to-date with AVRDevices.td in LLVM.
static ArrayRef<MCUInfo> AVRMcus = {
  { "at90s1200", "__AVR_AT90S1200__" },
  { "attiny11", "__AVR_ATtiny11__" },
  { "attiny12", "__AVR_ATtiny12__" },
  { "attiny15", "__AVR_ATtiny15__" },
  { "attiny28", "__AVR_ATtiny28__" },
  { "at90s2313", "__AVR_AT90S2313__" },
  { "at90s2323", "__AVR_AT90S2323__" },
  { "at90s2333", "__AVR_AT90S2333__" },
  { "at90s2343", "__AVR_AT90S2343__" },
  { "attiny22", "__AVR_ATtiny22__" },
  { "attiny26", "__AVR_ATtiny26__" },
  { "at86rf401", "__AVR_AT86RF401__" },
  { "at90s4414", "__AVR_AT90S4414__" },
  { "at90s4433", "__AVR_AT90S4433__" },
  { "at90s4434", "__AVR_AT90S4434__" },
  { "at90s8515", "__AVR_AT90S8515__" },
  { "at90c8534", "__AVR_AT90c8534__" },
  { "at90s8535", "__AVR_AT90S8535__" },
  { "ata5272", "__AVR_ATA5272__" },
  { "attiny13", "__AVR_ATtiny13__" },
  { "attiny13a", "__AVR_ATtiny13A__" },
  { "attiny2313", "__AVR_ATtiny2313__" },
  { "attiny2313a", "__AVR_ATtiny2313A__" },
  { "attiny24", "__AVR_ATtiny24__" },
  { "attiny24a", "__AVR_ATtiny24A__" },
  { "attiny4313", "__AVR_ATtiny4313__" },
  { "attiny44", "__AVR_ATtiny44__" },
  { "attiny44a", "__AVR_ATtiny44A__" },
  { "attiny84", "__AVR_ATtiny84__" },
  { "attiny84a", "__AVR_ATtiny84A__" },
  { "attiny25", "__AVR_ATtiny25__" },
  { "attiny45", "__AVR_ATtiny45__" },
  { "attiny85", "__AVR_ATtiny85__" },
  { "attiny261", "__AVR_ATtiny261__" },
  { "attiny261a", "__AVR_ATtiny261A__" },
  { "attiny461", "__AVR_ATtiny461__" },
  { "attiny461a", "__AVR_ATtiny461A__" },
  { "attiny861", "__AVR_ATtiny861__" },
  { "attiny861a", "__AVR_ATtiny861A__" },
  { "attiny87", "__AVR_ATtiny87__" },
  { "attiny43u", "__AVR_ATtiny43U__" },
  { "attiny48", "__AVR_ATtiny48__" },
  { "attiny88", "__AVR_ATtiny88__" },
  { "attiny828", "__AVR_ATtiny828__" },
  { "at43usb355", "__AVR_AT43USB355__" },
  { "at76c711", "__AVR_AT76C711__" },
  { "atmega103", "__AVR_ATmega103__" },
  { "at43usb320", "__AVR_AT43USB320__" },
  { "attiny167", "__AVR_ATtiny167__" },
  { "at90usb82", "__AVR_AT90USB82__" },
  { "at90usb162", "__AVR_AT90USB162__" },
  { "ata5505", "__AVR_ATA5505__" },
  { "atmega8u2", "__AVR_ATmega8U2__" },
  { "atmega16u2", "__AVR_ATmega16U2__" },
  { "atmega32u2", "__AVR_ATmega32U2__" },
  { "attiny1634", "__AVR_ATtiny1634__" },
  { "atmega8", "__AVR_ATmega8__" },
  { "ata6289", "__AVR_ATA6289__" },
  { "atmega8a", "__AVR_ATmega8A__" },
  { "ata6285", "__AVR_ATA6285__" },
  { "ata6286", "__AVR_ATA6286__" },
  { "atmega48", "__AVR_ATmega48__" },
  { "atmega48a", "__AVR_ATmega48A__" },
  { "atmega48pa", "__AVR_ATmega48PA__" },
  { "atmega48p", "__AVR_ATmega48P__" },
  { "atmega88", "__AVR_ATmega88__" },
  { "atmega88a", "__AVR_ATmega88A__" },
  { "atmega88p", "__AVR_ATmega88P__" },
  { "atmega88pa", "__AVR_ATmega88PA__" },
  { "atmega8515", "__AVR_ATmega8515__" },
  { "atmega8535", "__AVR_ATmega8535__" },
  { "atmega8hva", "__AVR_ATmega8HVA__" },
  { "at90pwm1", "__AVR_AT90PWM1__" },
  { "at90pwm2", "__AVR_AT90PWM2__" },
  { "at90pwm2b", "__AVR_AT90PWM2B__" },
  { "at90pwm3", "__AVR_AT90PWM3__" },
  { "at90pwm3b", "__AVR_AT90PWM3B__" },
  { "at90pwm81", "__AVR_AT90PWM81__" },
  { "ata5790", "__AVR_ATA5790__" },
  { "ata5795", "__AVR_ATA5795__" },
  { "atmega16", "__AVR_ATmega16__" },
  { "atmega16a", "__AVR_ATmega16A__" },
  { "atmega161", "__AVR_ATmega161__" },
  { "atmega162", "__AVR_ATmega162__" },
  { "atmega163", "__AVR_ATmega163__" },
  { "atmega164a", "__AVR_ATmega164A__" },
  { "atmega164p", "__AVR_ATmega164P__" },
  { "atmega164pa", "__AVR_ATmega164PA__" },
  { "atmega165", "__AVR_ATmega165__" },
  { "atmega165a", "__AVR_ATmega165A__" },
  { "atmega165p", "__AVR_ATmega165P__" },
  { "atmega165pa", "__AVR_ATmega165PA__" },
  { "atmega168", "__AVR_ATmega168__" },
  { "atmega168a", "__AVR_ATmega168A__" },
  { "atmega168p", "__AVR_ATmega168P__" },
  { "atmega168pa", "__AVR_ATmega168PA__" },
  { "atmega169", "__AVR_ATmega169__" },
  { "atmega169a", "__AVR_ATmega169A__" },
  { "atmega169p", "__AVR_ATmega169P__" },
  { "atmega169pa", "__AVR_ATmega169PA__" },
  { "atmega32", "__AVR_ATmega32__" },
  { "atmega32a", "__AVR_ATmega32A__" },
  { "atmega323", "__AVR_ATmega323__" },
  { "atmega324a", "__AVR_ATmega324A__" },
  { "atmega324p", "__AVR_ATmega324P__" },
  { "atmega324pa", "__AVR_ATmega324PA__" },
  { "atmega325", "__AVR_ATmega325__" },
  { "atmega325a", "__AVR_ATmega325A__" },
  { "atmega325p", "__AVR_ATmega325P__" },
  { "atmega325pa", "__AVR_ATmega325PA__" },
  { "atmega3250", "__AVR_ATmega3250__" },
  { "atmega3250a", "__AVR_ATmega3250A__" },
  { "atmega3250p", "__AVR_ATmega3250P__" },
  { "atmega3250pa", "__AVR_ATmega3250PA__" },
  { "atmega328", "__AVR_ATmega328__" },
  { "atmega328p", "__AVR_ATmega328P__" },
  { "atmega329", "__AVR_ATmega329__" },
  { "atmega329a", "__AVR_ATmega329A__" },
  { "atmega329p", "__AVR_ATmega329P__" },
  { "atmega329pa", "__AVR_ATmega329PA__" },
  { "atmega3290", "__AVR_ATmega3290__" },
  { "atmega3290a", "__AVR_ATmega3290A__" },
  { "atmega3290p", "__AVR_ATmega3290P__" },
  { "atmega3290pa", "__AVR_ATmega3290PA__" },
  { "atmega406", "__AVR_ATmega406__" },
  { "atmega64", "__AVR_ATmega64__" },
  { "atmega64a", "__AVR_ATmega64A__" },
  { "atmega640", "__AVR_ATmega640__" },
  { "atmega644", "__AVR_ATmega644__" },
  { "atmega644a", "__AVR_ATmega644A__" },
  { "atmega644p", "__AVR_ATmega644P__" },
  { "atmega644pa", "__AVR_ATmega644PA__" },
  { "atmega645", "__AVR_ATmega645__" },
  { "atmega645a", "__AVR_ATmega645A__" },
  { "atmega645p", "__AVR_ATmega645P__" },
  { "atmega649", "__AVR_ATmega649__" },
  { "atmega649a", "__AVR_ATmega649A__" },
  { "atmega649p", "__AVR_ATmega649P__" },
  { "atmega6450", "__AVR_ATmega6450__" },
  { "atmega6450a", "__AVR_ATmega6450A__" },
  { "atmega6450p", "__AVR_ATmega6450P__" },
  { "atmega6490", "__AVR_ATmega6490__" },
  { "atmega6490a", "__AVR_ATmega6490A__" },
  { "atmega6490p", "__AVR_ATmega6490P__" },
  { "atmega64rfr2", "__AVR_ATmega64RFR2__" },
  { "atmega644rfr2", "__AVR_ATmega644RFR2__" },
  { "atmega16hva", "__AVR_ATmega16HVA__" },
  { "atmega16hva2", "__AVR_ATmega16HVA2__" },
  { "atmega16hvb", "__AVR_ATmega16HVB__" },
  { "atmega16hvbrevb", "__AVR_ATmega16HVBREVB__" },
  { "atmega32hvb", "__AVR_ATmega32HVB__" },
  { "atmega32hvbrevb", "__AVR_ATmega32HVBREVB__" },
  { "atmega64hve", "__AVR_ATmega64HVE__" },
  { "at90can32", "__AVR_AT90CAN32__" },
  { "at90can64", "__AVR_AT90CAN64__" },
  { "at90pwm161", "__AVR_AT90PWM161__" },
  { "at90pwm216", "__AVR_AT90PWM216__" },
  { "at90pwm316", "__AVR_AT90PWM316__" },
  { "atmega32c1", "__AVR_ATmega32C1__" },
  { "atmega64c1", "__AVR_ATmega64C1__" },
  { "atmega16m1", "__AVR_ATmega16M1__" },
  { "atmega32m1", "__AVR_ATmega32M1__" },
  { "atmega64m1", "__AVR_ATmega64M1__" },
  { "atmega16u4", "__AVR_ATmega16U4__" },
  { "atmega32u4", "__AVR_ATmega32U4__" },
  { "atmega32u6", "__AVR_ATmega32U6__" },
  { "at90usb646", "__AVR_AT90USB646__" },
  { "at90usb647", "__AVR_AT90USB647__" },
  { "at90scr100", "__AVR_AT90SCR100__" },
  { "at94k", "__AVR_AT94K__" },
  { "m3000", "__AVR_AT000__" },
  { "atmega128", "__AVR_ATmega128__" },
  { "atmega128a", "__AVR_ATmega128A__" },
  { "atmega1280", "__AVR_ATmega1280__" },
  { "atmega1281", "__AVR_ATmega1281__" },
  { "atmega1284", "__AVR_ATmega1284__" },
  { "atmega1284p", "__AVR_ATmega1284P__" },
  { "atmega128rfa1", "__AVR_ATmega128RFA1__" },
  { "atmega128rfr2", "__AVR_ATmega128RFR2__" },
  { "atmega1284rfr2", "__AVR_ATmega1284RFR2__" },
  { "at90can128", "__AVR_AT90CAN128__" },
  { "at90usb1286", "__AVR_AT90USB1286__" },
  { "at90usb1287", "__AVR_AT90USB1287__" },
  { "atmega2560", "__AVR_ATmega2560__" },
  { "atmega2561", "__AVR_ATmega2561__" },
  { "atmega256rfr2", "__AVR_ATmega256RFR2__" },
  { "atmega2564rfr2", "__AVR_ATmega2564RFR2__" },
  { "atxmega16a4", "__AVR_ATxmega16A4__" },
  { "atxmega16a4u", "__AVR_ATxmega16a4U__" },
  { "atxmega16c4", "__AVR_ATxmega16C4__" },
  { "atxmega16d4", "__AVR_ATxmega16D4__" },
  { "atxmega32a4", "__AVR_ATxmega32A4__" },
  { "atxmega32a4u", "__AVR_ATxmega32A4U__" },
  { "atxmega32c4", "__AVR_ATxmega32C4__" },
  { "atxmega32d4", "__AVR_ATxmega32D4__" },
  { "atxmega32e5", "__AVR_ATxmega32E5__" },
  { "atxmega16e5", "__AVR_ATxmega16E5__" },
  { "atxmega8e5", "__AVR_ATxmega8E5__" },
  { "atxmega32x1", "__AVR_ATxmega32X1__" },
  { "atxmega64a3", "__AVR_ATxmega64A3__" },
  { "atxmega64a3u", "__AVR_ATxmega64A3U__" },
  { "atxmega64a4u", "__AVR_ATxmega64A4U__" },
  { "atxmega64b1", "__AVR_ATxmega64B1__" },
  { "atxmega64b3", "__AVR_ATxmega64B3__" },
  { "atxmega64c3", "__AVR_ATxmega64C3__" },
  { "atxmega64d3", "__AVR_ATxmega64D3__" },
  { "atxmega64d4", "__AVR_ATxmega64D4__" },
  { "atxmega64a1", "__AVR_ATxmega64A1__" },
  { "atxmega64a1u", "__AVR_ATxmega64A1U__" },
  { "atxmega128a3", "__AVR_ATxmega128A3__" },
  { "atxmega128a3u", "__AVR_ATxmega128A3U__" },
  { "atxmega128b1", "__AVR_ATxmega128B1__" },
  { "atxmega128b3", "__AVR_ATxmega128B3__" },
  { "atxmega128c3", "__AVR_ATxmega128C3__" },
  { "atxmega128d3", "__AVR_ATxmega128D3__" },
  { "atxmega128d4", "__AVR_ATxmega128D4__" },
  { "atxmega192a3", "__AVR_ATxmega192A3__" },
  { "atxmega192a3u", "__AVR_ATxmega192A3U__" },
  { "atxmega192c3", "__AVR_ATxmega192C3__" },
  { "atxmega192d3", "__AVR_ATxmega192D3__" },
  { "atxmega256a3", "__AVR_ATxmega256A3__" },
  { "atxmega256a3u", "__AVR_ATxmega256A3U__" },
  { "atxmega256a3b", "__AVR_ATxmega256A3B__" },
  { "atxmega256a3bu", "__AVR_ATxmega256A3BU__" },
  { "atxmega256c3", "__AVR_ATxmega256C3__" },
  { "atxmega256d3", "__AVR_ATxmega256D3__" },
  { "atxmega384c3", "__AVR_ATxmega384C3__" },
  { "atxmega384d3", "__AVR_ATxmega384D3__" },
  { "atxmega128a1", "__AVR_ATxmega128A1__" },
  { "atxmega128a1u", "__AVR_ATxmega128A1U__" },
  { "atxmega128a4u", "__AVR_ATxmega128a4U__" },
  { "attiny4", "__AVR_ATtiny4__" },
  { "attiny5", "__AVR_ATtiny5__" },
  { "attiny9", "__AVR_ATtiny9__" },
  { "attiny10", "__AVR_ATtiny10__" },
  { "attiny20", "__AVR_ATtiny20__" },
  { "attiny40", "__AVR_ATtiny40__" },
  { "attiny102", "__AVR_ATtiny102__" },
  { "attiny104", "__AVR_ATtiny104__" },
};

// AVR Target
class AVRTargetInfo : public TargetInfo {
public:
  AVRTargetInfo(const llvm::Triple &Triple, const TargetOptions &)
      : TargetInfo(Triple) {
    TLSSupported = false;
    PointerWidth = 16;
    PointerAlign = 8;
    IntWidth = 16;
    IntAlign = 8;
    LongWidth = 32;
    LongAlign = 8;
    LongLongWidth = 64;
    LongLongAlign = 8;
    SuitableAlign = 8;
    DefaultAlignForAttributeAligned = 8;
    HalfWidth = 16;
    HalfAlign = 8;
    FloatWidth = 32;
    FloatAlign = 8;
    DoubleWidth = 32;
    DoubleAlign = 8;
    DoubleFormat = &llvm::APFloat::IEEEsingle();
    LongDoubleWidth = 32;
    LongDoubleAlign = 8;
    LongDoubleFormat = &llvm::APFloat::IEEEsingle();
    SizeType = UnsignedInt;
    PtrDiffType = SignedInt;
    IntPtrType = SignedInt;
    Char16Type = UnsignedInt;
    WCharType = SignedInt;
    WIntType = SignedInt;
    Char32Type = UnsignedLong;
    SigAtomicType = SignedChar;
    resetDataLayout("e-p:16:16:16-i8:8:8-i16:16:16-i32:32:32-i64:64:64"
		    "-f32:32:32-f64:64:64-n8");
  }

  void getTargetDefines(const LangOptions &Opts,
                        MacroBuilder &Builder) const override {
    Builder.defineMacro("AVR");
    Builder.defineMacro("__AVR");
    Builder.defineMacro("__AVR__");

    if (!this->CPU.empty()) {
      auto It = std::find_if(AVRMcus.begin(), AVRMcus.end(),
        [&](const MCUInfo &Info) { return Info.Name == this->CPU; });

      if (It != AVRMcus.end())
        Builder.defineMacro(It->DefineName);
    }
  }

  ArrayRef<Builtin::Info> getTargetBuiltins() const override {
    return None;
  }

  BuiltinVaListKind getBuiltinVaListKind() const override {
    return TargetInfo::VoidPtrBuiltinVaList;
  }

  const char *getClobbers() const override {
    return "";
  }

  ArrayRef<const char *> getGCCRegNames() const override {
    static const char * const GCCRegNames[] = {
      "r0",   "r1",   "r2",   "r3",   "r4",   "r5",   "r6",   "r7",
      "r8",   "r9",   "r10",  "r11",  "r12",  "r13",  "r14",  "r15",
      "r16",  "r17",  "r18",  "r19",  "r20",  "r21",  "r22",  "r23",
      "r24",  "r25",  "X",    "Y",    "Z",    "SP"
    };
    return llvm::makeArrayRef(GCCRegNames);
  }

  ArrayRef<TargetInfo::GCCRegAlias> getGCCRegAliases() const override {
    return None;
  }

  ArrayRef<TargetInfo::AddlRegName> getGCCAddlRegNames() const override {
    static const TargetInfo::AddlRegName AddlRegNames[] = {
      { { "r26", "r27"}, 26 },
      { { "r28", "r29"}, 27 },
      { { "r30", "r31"}, 28 },
      { { "SPL", "SPH"}, 29 },
    };
    return llvm::makeArrayRef(AddlRegNames);
  }

  bool validateAsmConstraint(const char *&Name,
                             TargetInfo::ConstraintInfo &Info) const override {
    // There aren't any multi-character AVR specific constraints.
    if (StringRef(Name).size() > 1) return false;

    switch (*Name) {
      default: return false;
      case 'a': // Simple upper registers
      case 'b': // Base pointer registers pairs
      case 'd': // Upper register
      case 'l': // Lower registers
      case 'e': // Pointer register pairs
      case 'q': // Stack pointer register
      case 'r': // Any register
      case 'w': // Special upper register pairs
      case 't': // Temporary register
      case 'x': case 'X': // Pointer register pair X
      case 'y': case 'Y': // Pointer register pair Y
      case 'z': case 'Z': // Pointer register pair Z
        Info.setAllowsRegister();
        return true;
      case 'I': // 6-bit positive integer constant
        Info.setRequiresImmediate(0, 63);
        return true;
      case 'J': // 6-bit negative integer constant
        Info.setRequiresImmediate(-63, 0);
        return true;
      case 'K': // Integer constant (Range: 2)
        Info.setRequiresImmediate(2);
        return true;
      case 'L': // Integer constant (Range: 0)
        Info.setRequiresImmediate(0);
        return true;
      case 'M': // 8-bit integer constant
        Info.setRequiresImmediate(0, 0xff);
        return true;
      case 'N': // Integer constant (Range: -1)
        Info.setRequiresImmediate(-1);
        return true;
      case 'O': // Integer constant (Range: 8, 16, 24)
        Info.setRequiresImmediate({8, 16, 24});
        return true;
      case 'P': // Integer constant (Range: 1)
        Info.setRequiresImmediate(1);
        return true;
      case 'R': // Integer constant (Range: -6 to 5)
        Info.setRequiresImmediate(-6, 5);
        return true;
      case 'G': // Floating point constant
      case 'Q': // A memory address based on Y or Z pointer with displacement.
        return true;
    }

    return false;
  }

  IntType getIntTypeByWidth(unsigned BitWidth,
                            bool IsSigned) const final {
    // AVR prefers int for 16-bit integers.
    return BitWidth == 16 ? (IsSigned ? SignedInt : UnsignedInt)
                          : TargetInfo::getIntTypeByWidth(BitWidth, IsSigned);
  }

  IntType getLeastIntTypeByWidth(unsigned BitWidth,
                                 bool IsSigned) const final {
    // AVR uses int for int_least16_t and int_fast16_t.
    return BitWidth == 16
               ? (IsSigned ? SignedInt : UnsignedInt)
               : TargetInfo::getLeastIntTypeByWidth(BitWidth, IsSigned);
  }

  bool setCPU(const std::string &Name) override {
    bool IsFamily = llvm::StringSwitch<bool>(Name)
      .Case("avr1", true)
      .Case("avr2", true)
      .Case("avr25", true)
      .Case("avr3", true)
      .Case("avr31", true)
      .Case("avr35", true)
      .Case("avr4", true)
      .Case("avr5", true)
      .Case("avr51", true)
      .Case("avr6", true)
      .Case("avrxmega1", true)
      .Case("avrxmega2", true)
      .Case("avrxmega3", true)
      .Case("avrxmega4", true)
      .Case("avrxmega5", true)
      .Case("avrxmega6", true)
      .Case("avrxmega7", true)
      .Case("avrtiny", true)
      .Default(false);

    if (IsFamily) this->CPU = Name;

    bool IsMCU = std::find_if(AVRMcus.begin(), AVRMcus.end(),
      [&](const MCUInfo &Info) { return Info.Name == Name; }) != AVRMcus.end();

    if (IsMCU) this->CPU = Name;

    return IsFamily || IsMCU;
  }

protected:
  std::string CPU;
};

} // end anonymous namespace

//===----------------------------------------------------------------------===//
// Driver code
//===----------------------------------------------------------------------===//

static TargetInfo *AllocateTarget(const llvm::Triple &Triple,
                                  const TargetOptions &Opts) {
  llvm::Triple::OSType os = Triple.getOS();

  switch (Triple.getArch()) {
  default:
    return nullptr;

  case llvm::Triple::xcore:
    return new XCoreTargetInfo(Triple, Opts);

  case llvm::Triple::hexagon:
    return new HexagonTargetInfo(Triple, Opts);

  case llvm::Triple::lanai:
    return new LanaiTargetInfo(Triple, Opts);

  case llvm::Triple::aarch64:
    if (Triple.isOSDarwin())
      return new DarwinAArch64TargetInfo(Triple, Opts);

    switch (os) {
    case llvm::Triple::CloudABI:
      return new CloudABITargetInfo<AArch64leTargetInfo>(Triple, Opts);
    case llvm::Triple::FreeBSD:
      return new FreeBSDTargetInfo<AArch64leTargetInfo>(Triple, Opts);
    case llvm::Triple::Fuchsia:
      return new FuchsiaTargetInfo<AArch64leTargetInfo>(Triple, Opts);
    case llvm::Triple::Linux:
      return new LinuxTargetInfo<AArch64leTargetInfo>(Triple, Opts);
    case llvm::Triple::NetBSD:
      return new NetBSDTargetInfo<AArch64leTargetInfo>(Triple, Opts);
    case llvm::Triple::OpenBSD:
      return new OpenBSDTargetInfo<AArch64leTargetInfo>(Triple, Opts);
    default:
      return new AArch64leTargetInfo(Triple, Opts);
    }

  case llvm::Triple::aarch64_be:
    switch (os) {
    case llvm::Triple::FreeBSD:
      return new FreeBSDTargetInfo<AArch64beTargetInfo>(Triple, Opts);
    case llvm::Triple::Fuchsia:
      return new FuchsiaTargetInfo<AArch64beTargetInfo>(Triple, Opts);
    case llvm::Triple::Linux:
      return new LinuxTargetInfo<AArch64beTargetInfo>(Triple, Opts);
    case llvm::Triple::NetBSD:
      return new NetBSDTargetInfo<AArch64beTargetInfo>(Triple, Opts);
    default:
      return new AArch64beTargetInfo(Triple, Opts);
    }

  case llvm::Triple::arm:
  case llvm::Triple::thumb:
    if (Triple.isOSBinFormatMachO())
      return new DarwinARMTargetInfo(Triple, Opts);

    switch (os) {
    case llvm::Triple::CloudABI:
      return new CloudABITargetInfo<ARMleTargetInfo>(Triple, Opts);
    case llvm::Triple::Linux:
      return new LinuxTargetInfo<ARMleTargetInfo>(Triple, Opts);
    case llvm::Triple::FreeBSD:
      return new FreeBSDTargetInfo<ARMleTargetInfo>(Triple, Opts);
    case llvm::Triple::NetBSD:
      return new NetBSDTargetInfo<ARMleTargetInfo>(Triple, Opts);
    case llvm::Triple::OpenBSD:
      return new OpenBSDTargetInfo<ARMleTargetInfo>(Triple, Opts);
    case llvm::Triple::Bitrig:
      return new BitrigTargetInfo<ARMleTargetInfo>(Triple, Opts);
    case llvm::Triple::RTEMS:
      return new RTEMSTargetInfo<ARMleTargetInfo>(Triple, Opts);
    case llvm::Triple::NaCl:
      return new NaClTargetInfo<ARMleTargetInfo>(Triple, Opts);
    case llvm::Triple::Win32:
      switch (Triple.getEnvironment()) {
      case llvm::Triple::Cygnus:
        return new CygwinARMTargetInfo(Triple, Opts);
      case llvm::Triple::GNU:
        return new MinGWARMTargetInfo(Triple, Opts);
      case llvm::Triple::Itanium:
        return new ItaniumWindowsARMleTargetInfo(Triple, Opts);
      case llvm::Triple::MSVC:
      default: // Assume MSVC for unknown environments
        return new MicrosoftARMleTargetInfo(Triple, Opts);
      }
    default:
      return new ARMleTargetInfo(Triple, Opts);
    }

  case llvm::Triple::armeb:
  case llvm::Triple::thumbeb:
    if (Triple.isOSDarwin())
      return new DarwinARMTargetInfo(Triple, Opts);

    switch (os) {
    case llvm::Triple::Linux:
      return new LinuxTargetInfo<ARMbeTargetInfo>(Triple, Opts);
    case llvm::Triple::FreeBSD:
      return new FreeBSDTargetInfo<ARMbeTargetInfo>(Triple, Opts);
    case llvm::Triple::NetBSD:
      return new NetBSDTargetInfo<ARMbeTargetInfo>(Triple, Opts);
    case llvm::Triple::OpenBSD:
      return new OpenBSDTargetInfo<ARMbeTargetInfo>(Triple, Opts);
    case llvm::Triple::Bitrig:
      return new BitrigTargetInfo<ARMbeTargetInfo>(Triple, Opts);
    case llvm::Triple::RTEMS:
      return new RTEMSTargetInfo<ARMbeTargetInfo>(Triple, Opts);
    case llvm::Triple::NaCl:
      return new NaClTargetInfo<ARMbeTargetInfo>(Triple, Opts);
    default:
      return new ARMbeTargetInfo(Triple, Opts);
    }

<<<<<<< HEAD
  case llvm::Triple::csa:
    return new LinuxTargetInfo<CSATargetInfo>(Triple, Opts);

=======
  case llvm::Triple::avr:
    return new AVRTargetInfo(Triple, Opts);
>>>>>>> d2b8aaa0
  case llvm::Triple::bpfeb:
  case llvm::Triple::bpfel:
    return new BPFTargetInfo(Triple, Opts);

  case llvm::Triple::msp430:
    return new MSP430TargetInfo(Triple, Opts);

  case llvm::Triple::mips:
    switch (os) {
    case llvm::Triple::Linux:
      return new LinuxTargetInfo<MipsTargetInfo>(Triple, Opts);
    case llvm::Triple::RTEMS:
      return new RTEMSTargetInfo<MipsTargetInfo>(Triple, Opts);
    case llvm::Triple::FreeBSD:
      return new FreeBSDTargetInfo<MipsTargetInfo>(Triple, Opts);
    case llvm::Triple::NetBSD:
      return new NetBSDTargetInfo<MipsTargetInfo>(Triple, Opts);
    default:
      return new MipsTargetInfo(Triple, Opts);
    }

  case llvm::Triple::mipsel:
    switch (os) {
    case llvm::Triple::Linux:
      return new LinuxTargetInfo<MipsTargetInfo>(Triple, Opts);
    case llvm::Triple::RTEMS:
      return new RTEMSTargetInfo<MipsTargetInfo>(Triple, Opts);
    case llvm::Triple::FreeBSD:
      return new FreeBSDTargetInfo<MipsTargetInfo>(Triple, Opts);
    case llvm::Triple::NetBSD:
      return new NetBSDTargetInfo<MipsTargetInfo>(Triple, Opts);
    case llvm::Triple::NaCl:
      return new NaClTargetInfo<NaClMips32TargetInfo>(Triple, Opts);
    default:
      return new MipsTargetInfo(Triple, Opts);
    }

  case llvm::Triple::mips64:
    switch (os) {
    case llvm::Triple::Linux:
      return new LinuxTargetInfo<MipsTargetInfo>(Triple, Opts);
    case llvm::Triple::RTEMS:
      return new RTEMSTargetInfo<MipsTargetInfo>(Triple, Opts);
    case llvm::Triple::FreeBSD:
      return new FreeBSDTargetInfo<MipsTargetInfo>(Triple, Opts);
    case llvm::Triple::NetBSD:
      return new NetBSDTargetInfo<MipsTargetInfo>(Triple, Opts);
    case llvm::Triple::OpenBSD:
      return new OpenBSDTargetInfo<MipsTargetInfo>(Triple, Opts);
    default:
      return new MipsTargetInfo(Triple, Opts);
    }

  case llvm::Triple::mips64el:
    switch (os) {
    case llvm::Triple::Linux:
      return new LinuxTargetInfo<MipsTargetInfo>(Triple, Opts);
    case llvm::Triple::RTEMS:
      return new RTEMSTargetInfo<MipsTargetInfo>(Triple, Opts);
    case llvm::Triple::FreeBSD:
      return new FreeBSDTargetInfo<MipsTargetInfo>(Triple, Opts);
    case llvm::Triple::NetBSD:
      return new NetBSDTargetInfo<MipsTargetInfo>(Triple, Opts);
    case llvm::Triple::OpenBSD:
      return new OpenBSDTargetInfo<MipsTargetInfo>(Triple, Opts);
    default:
      return new MipsTargetInfo(Triple, Opts);
    }

  case llvm::Triple::le32:
    switch (os) {
    case llvm::Triple::NaCl:
      return new NaClTargetInfo<PNaClTargetInfo>(Triple, Opts);
    default:
      return nullptr;
    }

  case llvm::Triple::le64:
    return new Le64TargetInfo(Triple, Opts);

  case llvm::Triple::ppc:
    if (Triple.isOSDarwin())
      return new DarwinPPC32TargetInfo(Triple, Opts);
    switch (os) {
    case llvm::Triple::Linux:
      return new LinuxTargetInfo<PPC32TargetInfo>(Triple, Opts);
    case llvm::Triple::FreeBSD:
      return new FreeBSDTargetInfo<PPC32TargetInfo>(Triple, Opts);
    case llvm::Triple::NetBSD:
      return new NetBSDTargetInfo<PPC32TargetInfo>(Triple, Opts);
    case llvm::Triple::OpenBSD:
      return new OpenBSDTargetInfo<PPC32TargetInfo>(Triple, Opts);
    case llvm::Triple::RTEMS:
      return new RTEMSTargetInfo<PPC32TargetInfo>(Triple, Opts);
    default:
      return new PPC32TargetInfo(Triple, Opts);
    }

  case llvm::Triple::ppc64:
    if (Triple.isOSDarwin())
      return new DarwinPPC64TargetInfo(Triple, Opts);
    switch (os) {
    case llvm::Triple::Linux:
      return new LinuxTargetInfo<PPC64TargetInfo>(Triple, Opts);
    case llvm::Triple::Lv2:
      return new PS3PPUTargetInfo<PPC64TargetInfo>(Triple, Opts);
    case llvm::Triple::FreeBSD:
      return new FreeBSDTargetInfo<PPC64TargetInfo>(Triple, Opts);
    case llvm::Triple::NetBSD:
      return new NetBSDTargetInfo<PPC64TargetInfo>(Triple, Opts);
    default:
      return new PPC64TargetInfo(Triple, Opts);
    }

  case llvm::Triple::ppc64le:
    switch (os) {
    case llvm::Triple::Linux:
      return new LinuxTargetInfo<PPC64TargetInfo>(Triple, Opts);
    case llvm::Triple::NetBSD:
      return new NetBSDTargetInfo<PPC64TargetInfo>(Triple, Opts);
    default:
      return new PPC64TargetInfo(Triple, Opts);
    }

  case llvm::Triple::nvptx:
    return new NVPTXTargetInfo(Triple, Opts, /*TargetPointerWidth=*/32);
  case llvm::Triple::nvptx64:
    return new NVPTXTargetInfo(Triple, Opts, /*TargetPointerWidth=*/64);

  case llvm::Triple::amdgcn:
  case llvm::Triple::r600:
    return new AMDGPUTargetInfo(Triple, Opts);

  case llvm::Triple::sparc:
    switch (os) {
    case llvm::Triple::Linux:
      return new LinuxTargetInfo<SparcV8TargetInfo>(Triple, Opts);
    case llvm::Triple::Solaris:
      return new SolarisTargetInfo<SparcV8TargetInfo>(Triple, Opts);
    case llvm::Triple::NetBSD:
      return new NetBSDTargetInfo<SparcV8TargetInfo>(Triple, Opts);
    case llvm::Triple::OpenBSD:
      return new OpenBSDTargetInfo<SparcV8TargetInfo>(Triple, Opts);
    case llvm::Triple::RTEMS:
      return new RTEMSTargetInfo<SparcV8TargetInfo>(Triple, Opts);
    default:
      return new SparcV8TargetInfo(Triple, Opts);
    }

  // The 'sparcel' architecture copies all the above cases except for Solaris.
  case llvm::Triple::sparcel:
    switch (os) {
    case llvm::Triple::Linux:
      return new LinuxTargetInfo<SparcV8elTargetInfo>(Triple, Opts);
    case llvm::Triple::NetBSD:
      return new NetBSDTargetInfo<SparcV8elTargetInfo>(Triple, Opts);
    case llvm::Triple::OpenBSD:
      return new OpenBSDTargetInfo<SparcV8elTargetInfo>(Triple, Opts);
    case llvm::Triple::RTEMS:
      return new RTEMSTargetInfo<SparcV8elTargetInfo>(Triple, Opts);
    default:
      return new SparcV8elTargetInfo(Triple, Opts);
    }

  case llvm::Triple::sparcv9:
    switch (os) {
    case llvm::Triple::Linux:
      return new LinuxTargetInfo<SparcV9TargetInfo>(Triple, Opts);
    case llvm::Triple::Solaris:
      return new SolarisTargetInfo<SparcV9TargetInfo>(Triple, Opts);
    case llvm::Triple::NetBSD:
      return new NetBSDTargetInfo<SparcV9TargetInfo>(Triple, Opts);
    case llvm::Triple::OpenBSD:
      return new OpenBSDTargetInfo<SparcV9TargetInfo>(Triple, Opts);
    case llvm::Triple::FreeBSD:
      return new FreeBSDTargetInfo<SparcV9TargetInfo>(Triple, Opts);
    default:
      return new SparcV9TargetInfo(Triple, Opts);
    }

  case llvm::Triple::systemz:
    switch (os) {
    case llvm::Triple::Linux:
      return new LinuxTargetInfo<SystemZTargetInfo>(Triple, Opts);
    default:
      return new SystemZTargetInfo(Triple, Opts);
    }

  case llvm::Triple::tce:
    return new TCETargetInfo(Triple, Opts);

  case llvm::Triple::tcele:
    return new TCELETargetInfo(Triple, Opts);

  case llvm::Triple::x86:
    if (Triple.isOSDarwin())
      return new DarwinI386TargetInfo(Triple, Opts);

    switch (os) {
    case llvm::Triple::CloudABI:
      return new CloudABITargetInfo<X86_32TargetInfo>(Triple, Opts);
    case llvm::Triple::Linux: {
      switch (Triple.getEnvironment()) {
      default:
        return new LinuxTargetInfo<X86_32TargetInfo>(Triple, Opts);
      case llvm::Triple::Android:
        return new AndroidX86_32TargetInfo(Triple, Opts);
      }
    }
    case llvm::Triple::DragonFly:
      return new DragonFlyBSDTargetInfo<X86_32TargetInfo>(Triple, Opts);
    case llvm::Triple::NetBSD:
      return new NetBSDI386TargetInfo(Triple, Opts);
    case llvm::Triple::OpenBSD:
      return new OpenBSDI386TargetInfo(Triple, Opts);
    case llvm::Triple::Bitrig:
      return new BitrigI386TargetInfo(Triple, Opts);
    case llvm::Triple::FreeBSD:
      return new FreeBSDTargetInfo<X86_32TargetInfo>(Triple, Opts);
    case llvm::Triple::KFreeBSD:
      return new KFreeBSDTargetInfo<X86_32TargetInfo>(Triple, Opts);
    case llvm::Triple::Minix:
      return new MinixTargetInfo<X86_32TargetInfo>(Triple, Opts);
    case llvm::Triple::Solaris:
      return new SolarisTargetInfo<X86_32TargetInfo>(Triple, Opts);
    case llvm::Triple::Win32: {
      switch (Triple.getEnvironment()) {
      case llvm::Triple::Cygnus:
        return new CygwinX86_32TargetInfo(Triple, Opts);
      case llvm::Triple::GNU:
        return new MinGWX86_32TargetInfo(Triple, Opts);
      case llvm::Triple::Itanium:
      case llvm::Triple::MSVC:
      default: // Assume MSVC for unknown environments
        return new MicrosoftX86_32TargetInfo(Triple, Opts);
      }
    }
    case llvm::Triple::Haiku:
      return new HaikuX86_32TargetInfo(Triple, Opts);
    case llvm::Triple::RTEMS:
      return new RTEMSX86_32TargetInfo(Triple, Opts);
    case llvm::Triple::NaCl:
      return new NaClTargetInfo<X86_32TargetInfo>(Triple, Opts);
    case llvm::Triple::ELFIAMCU:
      return new MCUX86_32TargetInfo(Triple, Opts);
    default:
      return new X86_32TargetInfo(Triple, Opts);
    }

  case llvm::Triple::x86_64:
    if (Triple.isOSDarwin() || Triple.isOSBinFormatMachO())
      return new DarwinX86_64TargetInfo(Triple, Opts);

    switch (os) {
    case llvm::Triple::CloudABI:
      return new CloudABITargetInfo<X86_64TargetInfo>(Triple, Opts);
    case llvm::Triple::Linux: {
      switch (Triple.getEnvironment()) {
      default:
        return new LinuxTargetInfo<X86_64TargetInfo>(Triple, Opts);
      case llvm::Triple::Android:
        return new AndroidX86_64TargetInfo(Triple, Opts);
      }
    }
    case llvm::Triple::DragonFly:
      return new DragonFlyBSDTargetInfo<X86_64TargetInfo>(Triple, Opts);
    case llvm::Triple::NetBSD:
      return new NetBSDTargetInfo<X86_64TargetInfo>(Triple, Opts);
    case llvm::Triple::OpenBSD:
      return new OpenBSDX86_64TargetInfo(Triple, Opts);
    case llvm::Triple::Bitrig:
      return new BitrigX86_64TargetInfo(Triple, Opts);
    case llvm::Triple::FreeBSD:
      return new FreeBSDTargetInfo<X86_64TargetInfo>(Triple, Opts);
    case llvm::Triple::Fuchsia:
      return new FuchsiaTargetInfo<X86_64TargetInfo>(Triple, Opts);
    case llvm::Triple::KFreeBSD:
      return new KFreeBSDTargetInfo<X86_64TargetInfo>(Triple, Opts);
    case llvm::Triple::Solaris:
      return new SolarisTargetInfo<X86_64TargetInfo>(Triple, Opts);
    case llvm::Triple::Win32: {
      switch (Triple.getEnvironment()) {
      case llvm::Triple::Cygnus:
        return new CygwinX86_64TargetInfo(Triple, Opts);
      case llvm::Triple::GNU:
        return new MinGWX86_64TargetInfo(Triple, Opts);
      case llvm::Triple::MSVC:
      default: // Assume MSVC for unknown environments
        return new MicrosoftX86_64TargetInfo(Triple, Opts);
      }
    }
    case llvm::Triple::Haiku:
      return new HaikuTargetInfo<X86_64TargetInfo>(Triple, Opts);
    case llvm::Triple::NaCl:
      return new NaClTargetInfo<X86_64TargetInfo>(Triple, Opts);
    case llvm::Triple::PS4:
      return new PS4OSTargetInfo<X86_64TargetInfo>(Triple, Opts);
    default:
      return new X86_64TargetInfo(Triple, Opts);
    }

  case llvm::Triple::spir: {
    if (Triple.getOS() != llvm::Triple::UnknownOS ||
        Triple.getEnvironment() != llvm::Triple::UnknownEnvironment)
      return nullptr;
    return new SPIR32TargetInfo(Triple, Opts);
  }
  case llvm::Triple::spir64: {
    if (Triple.getOS() != llvm::Triple::UnknownOS ||
        Triple.getEnvironment() != llvm::Triple::UnknownEnvironment)
      return nullptr;
    return new SPIR64TargetInfo(Triple, Opts);
  }
  case llvm::Triple::wasm32:
    if (Triple.getSubArch() != llvm::Triple::NoSubArch ||
        Triple.getVendor() != llvm::Triple::UnknownVendor ||
        Triple.getOS() != llvm::Triple::UnknownOS ||
        Triple.getEnvironment() != llvm::Triple::UnknownEnvironment ||
        !(Triple.isOSBinFormatELF() || Triple.isOSBinFormatWasm()))
      return nullptr;
    return new WebAssemblyOSTargetInfo<WebAssembly32TargetInfo>(Triple, Opts);
  case llvm::Triple::wasm64:
    if (Triple.getSubArch() != llvm::Triple::NoSubArch ||
        Triple.getVendor() != llvm::Triple::UnknownVendor ||
        Triple.getOS() != llvm::Triple::UnknownOS ||
        Triple.getEnvironment() != llvm::Triple::UnknownEnvironment ||
        !(Triple.isOSBinFormatELF() || Triple.isOSBinFormatWasm()))
      return nullptr;
    return new WebAssemblyOSTargetInfo<WebAssembly64TargetInfo>(Triple, Opts);

  case llvm::Triple::renderscript32:
    return new LinuxTargetInfo<RenderScript32TargetInfo>(Triple, Opts);
  case llvm::Triple::renderscript64:
    return new LinuxTargetInfo<RenderScript64TargetInfo>(Triple, Opts);
  }
}

/// CreateTargetInfo - Return the target info object for the specified target
/// options.
TargetInfo *
TargetInfo::CreateTargetInfo(DiagnosticsEngine &Diags,
                             const std::shared_ptr<TargetOptions> &Opts) {
  llvm::Triple Triple(Opts->Triple);

  // Construct the target
  std::unique_ptr<TargetInfo> Target(AllocateTarget(Triple, *Opts));
  if (!Target) {
    Diags.Report(diag::err_target_unknown_triple) << Triple.str();
    return nullptr;
  }
  Target->TargetOpts = Opts;

  // Set the target CPU if specified.
  if (!Opts->CPU.empty() && !Target->setCPU(Opts->CPU)) {
    Diags.Report(diag::err_target_unknown_cpu) << Opts->CPU;
    return nullptr;
  }

  // Set the target ABI if specified.
  if (!Opts->ABI.empty() && !Target->setABI(Opts->ABI)) {
    Diags.Report(diag::err_target_unknown_abi) << Opts->ABI;
    return nullptr;
  }

  // Set the fp math unit.
  if (!Opts->FPMath.empty() && !Target->setFPMath(Opts->FPMath)) {
    Diags.Report(diag::err_target_unknown_fpmath) << Opts->FPMath;
    return nullptr;
  }

  // Compute the default target features, we need the target to handle this
  // because features may have dependencies on one another.
  llvm::StringMap<bool> Features;
  if (!Target->initFeatureMap(Features, Diags, Opts->CPU,
                              Opts->FeaturesAsWritten))
      return nullptr;

  // Add the features to the compile options.
  Opts->Features.clear();
  for (const auto &F : Features)
    Opts->Features.push_back((F.getValue() ? "+" : "-") + F.getKey().str());

  if (!Target->handleTargetFeatures(Opts->Features, Diags))
    return nullptr;

  Target->setSupportedOpenCLOpts();
  Target->setOpenCLExtensionOpts();

  if (!Target->validateTarget(Diags))
    return nullptr;

  return Target.release();
}<|MERGE_RESOLUTION|>--- conflicted
+++ resolved
@@ -9296,14 +9296,12 @@
       return new ARMbeTargetInfo(Triple, Opts);
     }
 
-<<<<<<< HEAD
   case llvm::Triple::csa:
     return new LinuxTargetInfo<CSATargetInfo>(Triple, Opts);
 
-=======
   case llvm::Triple::avr:
     return new AVRTargetInfo(Triple, Opts);
->>>>>>> d2b8aaa0
+
   case llvm::Triple::bpfeb:
   case llvm::Triple::bpfel:
     return new BPFTargetInfo(Triple, Opts);
