//===--- Targets.cpp - Implement target feature support -------------------===//
//
//                     The LLVM Compiler Infrastructure
//
// This file is distributed under the University of Illinois Open Source
// License. See LICENSE.TXT for details.
//
//===----------------------------------------------------------------------===//
//
// This file implements construction of a TargetInfo object from a
// target triple.
//
//===----------------------------------------------------------------------===//

#include "clang/Basic/TargetInfo.h"
#include "clang/Basic/Builtins.h"
#include "clang/Basic/Diagnostic.h"
#include "clang/Basic/LangOptions.h"
#include "clang/Basic/MacroBuilder.h"
#include "clang/Basic/TargetBuiltins.h"
#include "clang/Basic/TargetOptions.h"
#include "clang/Basic/Version.h"
#include "llvm/ADT/APFloat.h"
#include "llvm/ADT/STLExtras.h"
#include "llvm/ADT/StringExtras.h"
#include "llvm/ADT/StringRef.h"
#include "llvm/ADT/StringSwitch.h"
#include "llvm/ADT/Triple.h"
#include "llvm/MC/MCSectionMachO.h"
#include "llvm/Support/ErrorHandling.h"
#include "llvm/Support/TargetParser.h"
#include <algorithm>
#include <memory>

using namespace clang;

//===----------------------------------------------------------------------===//
//  Common code shared among targets.
//===----------------------------------------------------------------------===//

/// DefineStd - Define a macro name and standard variants.  For example if
/// MacroName is "unix", then this will define "__unix", "__unix__", and "unix"
/// when in GNU mode.
static void DefineStd(MacroBuilder &Builder, StringRef MacroName,
                      const LangOptions &Opts) {
  assert(MacroName[0] != '_' && "Identifier should be in the user's namespace");

  // If in GNU mode (e.g. -std=gnu99 but not -std=c99) define the raw identifier
  // in the user's namespace.
  if (Opts.GNUMode)
    Builder.defineMacro(MacroName);

  // Define __unix.
  Builder.defineMacro("__" + MacroName);

  // Define __unix__.
  Builder.defineMacro("__" + MacroName + "__");
}

static void defineCPUMacros(MacroBuilder &Builder, StringRef CPUName,
                            bool Tuning = true) {
  Builder.defineMacro("__" + CPUName);
  Builder.defineMacro("__" + CPUName + "__");
  if (Tuning)
    Builder.defineMacro("__tune_" + CPUName + "__");
}

//===----------------------------------------------------------------------===//
// Defines specific to certain operating systems.
//===----------------------------------------------------------------------===//

namespace {
template<typename TgtInfo>
class OSTargetInfo : public TgtInfo {
protected:
  virtual void getOSDefines(const LangOptions &Opts, const llvm::Triple &Triple,
                            MacroBuilder &Builder) const=0;
public:
  OSTargetInfo(const llvm::Triple &Triple) : TgtInfo(Triple) {}
  void getTargetDefines(const LangOptions &Opts,
                        MacroBuilder &Builder) const override {
    TgtInfo::getTargetDefines(Opts, Builder);
    getOSDefines(Opts, TgtInfo::getTriple(), Builder);
  }

};

// CloudABI Target
template <typename Target>
class CloudABITargetInfo : public OSTargetInfo<Target> {
protected:
  void getOSDefines(const LangOptions &Opts, const llvm::Triple &Triple,
                    MacroBuilder &Builder) const override {
    Builder.defineMacro("__CloudABI__");
    Builder.defineMacro("__ELF__");

    // CloudABI uses ISO/IEC 10646:2012 for wchar_t, char16_t and char32_t.
    Builder.defineMacro("__STDC_ISO_10646__", "201206L");
    Builder.defineMacro("__STDC_UTF_16__");
    Builder.defineMacro("__STDC_UTF_32__");
  }

public:
  CloudABITargetInfo(const llvm::Triple &Triple)
      : OSTargetInfo<Target>(Triple) {
    this->UserLabelPrefix = "";
  }
};

static void getDarwinDefines(MacroBuilder &Builder, const LangOptions &Opts,
                             const llvm::Triple &Triple,
                             StringRef &PlatformName,
                             VersionTuple &PlatformMinVersion) {
  Builder.defineMacro("__APPLE_CC__", "6000");
  Builder.defineMacro("__APPLE__");
  Builder.defineMacro("OBJC_NEW_PROPERTIES");
  // AddressSanitizer doesn't play well with source fortification, which is on
  // by default on Darwin.
  if (Opts.Sanitize.has(SanitizerKind::Address))
    Builder.defineMacro("_FORTIFY_SOURCE", "0");

  // Darwin defines __weak, __strong, and __unsafe_unretained even in C mode.
  if (!Opts.ObjC1) {
    // __weak is always defined, for use in blocks and with objc pointers.
    Builder.defineMacro("__weak", "__attribute__((objc_gc(weak)))");
    Builder.defineMacro("__strong", "");
    Builder.defineMacro("__unsafe_unretained", "");
  }

  if (Opts.Static)
    Builder.defineMacro("__STATIC__");
  else
    Builder.defineMacro("__DYNAMIC__");

  if (Opts.POSIXThreads)
    Builder.defineMacro("_REENTRANT");

  // Get the platform type and version number from the triple.
  unsigned Maj, Min, Rev;
  if (Triple.isMacOSX()) {
    Triple.getMacOSXVersion(Maj, Min, Rev);
    PlatformName = "macosx";
  } else {
    Triple.getOSVersion(Maj, Min, Rev);
    PlatformName = llvm::Triple::getOSTypeName(Triple.getOS());
  }

  // If -target arch-pc-win32-macho option specified, we're
  // generating code for Win32 ABI. No need to emit
  // __ENVIRONMENT_XX_OS_VERSION_MIN_REQUIRED__.
  if (PlatformName == "win32") {
    PlatformMinVersion = VersionTuple(Maj, Min, Rev);
    return;
  }

  // Set the appropriate OS version define.
  if (Triple.isiOS()) {
    assert(Maj < 10 && Min < 100 && Rev < 100 && "Invalid version!");
    char Str[6];
    Str[0] = '0' + Maj;
    Str[1] = '0' + (Min / 10);
    Str[2] = '0' + (Min % 10);
    Str[3] = '0' + (Rev / 10);
    Str[4] = '0' + (Rev % 10);
    Str[5] = '\0';
    if (Triple.isTvOS())
      Builder.defineMacro("__ENVIRONMENT_TV_OS_VERSION_MIN_REQUIRED__", Str);
    else
      Builder.defineMacro("__ENVIRONMENT_IPHONE_OS_VERSION_MIN_REQUIRED__",
                          Str);

  } else if (Triple.isWatchOS()) {
    assert(Maj < 10 && Min < 100 && Rev < 100 && "Invalid version!");
    char Str[6];
    Str[0] = '0' + Maj;
    Str[1] = '0' + (Min / 10);
    Str[2] = '0' + (Min % 10);
    Str[3] = '0' + (Rev / 10);
    Str[4] = '0' + (Rev % 10);
    Str[5] = '\0';
    Builder.defineMacro("__ENVIRONMENT_WATCH_OS_VERSION_MIN_REQUIRED__", Str);
  } else if (Triple.isMacOSX()) {
    // Note that the Driver allows versions which aren't representable in the
    // define (because we only get a single digit for the minor and micro
    // revision numbers). So, we limit them to the maximum representable
    // version.
    assert(Maj < 100 && Min < 100 && Rev < 100 && "Invalid version!");
    char Str[7];
    if (Maj < 10 || (Maj == 10 && Min < 10)) {
      Str[0] = '0' + (Maj / 10);
      Str[1] = '0' + (Maj % 10);
      Str[2] = '0' + std::min(Min, 9U);
      Str[3] = '0' + std::min(Rev, 9U);
      Str[4] = '\0';
    } else {
      // Handle versions > 10.9.
      Str[0] = '0' + (Maj / 10);
      Str[1] = '0' + (Maj % 10);
      Str[2] = '0' + (Min / 10);
      Str[3] = '0' + (Min % 10);
      Str[4] = '0' + (Rev / 10);
      Str[5] = '0' + (Rev % 10);
      Str[6] = '\0';
    }
    Builder.defineMacro("__ENVIRONMENT_MAC_OS_X_VERSION_MIN_REQUIRED__", Str);
  }

  // Tell users about the kernel if there is one.
  if (Triple.isOSDarwin())
    Builder.defineMacro("__MACH__");

  PlatformMinVersion = VersionTuple(Maj, Min, Rev);
}

template<typename Target>
class DarwinTargetInfo : public OSTargetInfo<Target> {
protected:
  void getOSDefines(const LangOptions &Opts, const llvm::Triple &Triple,
                    MacroBuilder &Builder) const override {
    getDarwinDefines(Builder, Opts, Triple, this->PlatformName,
                     this->PlatformMinVersion);
  }

public:
  DarwinTargetInfo(const llvm::Triple &Triple) : OSTargetInfo<Target>(Triple) {
    // By default, no TLS, and we whitelist permitted architecture/OS
    // combinations.
    this->TLSSupported = false;

    if (Triple.isMacOSX())
      this->TLSSupported = !Triple.isMacOSXVersionLT(10, 7);
    else if (Triple.isiOS()) {
      // 64-bit iOS supported it from 8 onwards, 32-bit from 9 onwards.
      if (Triple.getArch() == llvm::Triple::x86_64 ||
          Triple.getArch() == llvm::Triple::aarch64)
        this->TLSSupported = !Triple.isOSVersionLT(8);
      else if (Triple.getArch() == llvm::Triple::x86 ||
               Triple.getArch() == llvm::Triple::arm ||
               Triple.getArch() == llvm::Triple::thumb)
        this->TLSSupported = !Triple.isOSVersionLT(9);
    } else if (Triple.isWatchOS())
      this->TLSSupported = !Triple.isOSVersionLT(2);

    this->MCountName = "\01mcount";
  }

  std::string isValidSectionSpecifier(StringRef SR) const override {
    // Let MCSectionMachO validate this.
    StringRef Segment, Section;
    unsigned TAA, StubSize;
    bool HasTAA;
    return llvm::MCSectionMachO::ParseSectionSpecifier(SR, Segment, Section,
                                                       TAA, HasTAA, StubSize);
  }

  const char *getStaticInitSectionSpecifier() const override {
    // FIXME: We should return 0 when building kexts.
    return "__TEXT,__StaticInit,regular,pure_instructions";
  }

  /// Darwin does not support protected visibility.  Darwin's "default"
  /// is very similar to ELF's "protected";  Darwin requires a "weak"
  /// attribute on declarations that can be dynamically replaced.
  bool hasProtectedVisibility() const override {
    return false;
  }
};


// DragonFlyBSD Target
template<typename Target>
class DragonFlyBSDTargetInfo : public OSTargetInfo<Target> {
protected:
  void getOSDefines(const LangOptions &Opts, const llvm::Triple &Triple,
                    MacroBuilder &Builder) const override {
    // DragonFly defines; list based off of gcc output
    Builder.defineMacro("__DragonFly__");
    Builder.defineMacro("__DragonFly_cc_version", "100001");
    Builder.defineMacro("__ELF__");
    Builder.defineMacro("__KPRINTF_ATTRIBUTE__");
    Builder.defineMacro("__tune_i386__");
    DefineStd(Builder, "unix", Opts);
  }
public:
  DragonFlyBSDTargetInfo(const llvm::Triple &Triple)
      : OSTargetInfo<Target>(Triple) {
    this->UserLabelPrefix = "";

    switch (Triple.getArch()) {
    default:
    case llvm::Triple::x86:
    case llvm::Triple::x86_64:
      this->MCountName = ".mcount";
      break;
    }
  }
};

// FreeBSD Target
template<typename Target>
class FreeBSDTargetInfo : public OSTargetInfo<Target> {
protected:
  void getOSDefines(const LangOptions &Opts, const llvm::Triple &Triple,
                    MacroBuilder &Builder) const override {
    // FreeBSD defines; list based off of gcc output

    unsigned Release = Triple.getOSMajorVersion();
    if (Release == 0U)
      Release = 8;

    Builder.defineMacro("__FreeBSD__", Twine(Release));
    Builder.defineMacro("__FreeBSD_cc_version", Twine(Release * 100000U + 1U));
    Builder.defineMacro("__KPRINTF_ATTRIBUTE__");
    DefineStd(Builder, "unix", Opts);
    Builder.defineMacro("__ELF__");

    // On FreeBSD, wchar_t contains the number of the code point as
    // used by the character set of the locale. These character sets are
    // not necessarily a superset of ASCII.
    //
    // FIXME: This is wrong; the macro refers to the numerical values
    // of wchar_t *literals*, which are not locale-dependent. However,
    // FreeBSD systems apparently depend on us getting this wrong, and
    // setting this to 1 is conforming even if all the basic source
    // character literals have the same encoding as char and wchar_t.
    Builder.defineMacro("__STDC_MB_MIGHT_NEQ_WC__", "1");
  }
public:
  FreeBSDTargetInfo(const llvm::Triple &Triple) : OSTargetInfo<Target>(Triple) {
    this->UserLabelPrefix = "";

    switch (Triple.getArch()) {
    default:
    case llvm::Triple::x86:
    case llvm::Triple::x86_64:
      this->MCountName = ".mcount";
      break;
    case llvm::Triple::mips:
    case llvm::Triple::mipsel:
    case llvm::Triple::ppc:
    case llvm::Triple::ppc64:
    case llvm::Triple::ppc64le:
      this->MCountName = "_mcount";
      break;
    case llvm::Triple::arm:
      this->MCountName = "__mcount";
      break;
    }
  }
};

// GNU/kFreeBSD Target
template<typename Target>
class KFreeBSDTargetInfo : public OSTargetInfo<Target> {
protected:
  void getOSDefines(const LangOptions &Opts, const llvm::Triple &Triple,
                    MacroBuilder &Builder) const override {
    // GNU/kFreeBSD defines; list based off of gcc output

    DefineStd(Builder, "unix", Opts);
    Builder.defineMacro("__FreeBSD_kernel__");
    Builder.defineMacro("__GLIBC__");
    Builder.defineMacro("__ELF__");
    if (Opts.POSIXThreads)
      Builder.defineMacro("_REENTRANT");
    if (Opts.CPlusPlus)
      Builder.defineMacro("_GNU_SOURCE");
  }
public:
  KFreeBSDTargetInfo(const llvm::Triple &Triple)
      : OSTargetInfo<Target>(Triple) {
    this->UserLabelPrefix = "";
  }
};

// Minix Target
template<typename Target>
class MinixTargetInfo : public OSTargetInfo<Target> {
protected:
  void getOSDefines(const LangOptions &Opts, const llvm::Triple &Triple,
                    MacroBuilder &Builder) const override {
    // Minix defines

    Builder.defineMacro("__minix", "3");
    Builder.defineMacro("_EM_WSIZE", "4");
    Builder.defineMacro("_EM_PSIZE", "4");
    Builder.defineMacro("_EM_SSIZE", "2");
    Builder.defineMacro("_EM_LSIZE", "4");
    Builder.defineMacro("_EM_FSIZE", "4");
    Builder.defineMacro("_EM_DSIZE", "8");
    Builder.defineMacro("__ELF__");
    DefineStd(Builder, "unix", Opts);
  }
public:
  MinixTargetInfo(const llvm::Triple &Triple) : OSTargetInfo<Target>(Triple) {
    this->UserLabelPrefix = "";
  }
};

// Linux target
template<typename Target>
class LinuxTargetInfo : public OSTargetInfo<Target> {
protected:
  void getOSDefines(const LangOptions &Opts, const llvm::Triple &Triple,
                    MacroBuilder &Builder) const override {
    // Linux defines; list based off of gcc output
    DefineStd(Builder, "unix", Opts);
    DefineStd(Builder, "linux", Opts);
    Builder.defineMacro("__gnu_linux__");
    Builder.defineMacro("__ELF__");
    if (Triple.isAndroid()) {
      Builder.defineMacro("__ANDROID__", "1");
      unsigned Maj, Min, Rev;
      Triple.getEnvironmentVersion(Maj, Min, Rev);
      this->PlatformName = "android";
      this->PlatformMinVersion = VersionTuple(Maj, Min, Rev);
    }
    if (Opts.POSIXThreads)
      Builder.defineMacro("_REENTRANT");
    if (Opts.CPlusPlus)
      Builder.defineMacro("_GNU_SOURCE");
  }
public:
  LinuxTargetInfo(const llvm::Triple &Triple) : OSTargetInfo<Target>(Triple) {
    this->UserLabelPrefix = "";
    this->WIntType = TargetInfo::UnsignedInt;

    switch (Triple.getArch()) {
    default:
      break;
    case llvm::Triple::ppc:
    case llvm::Triple::ppc64:
    case llvm::Triple::ppc64le:
      this->MCountName = "_mcount";
      break;
    }
  }

  const char *getStaticInitSectionSpecifier() const override {
    return ".text.startup";
  }
};

// NetBSD Target
template<typename Target>
class NetBSDTargetInfo : public OSTargetInfo<Target> {
protected:
  void getOSDefines(const LangOptions &Opts, const llvm::Triple &Triple,
                    MacroBuilder &Builder) const override {
    // NetBSD defines; list based off of gcc output
    Builder.defineMacro("__NetBSD__");
    Builder.defineMacro("__unix__");
    Builder.defineMacro("__ELF__");
    if (Opts.POSIXThreads)
      Builder.defineMacro("_POSIX_THREADS");

    switch (Triple.getArch()) {
    default:
      break;
    case llvm::Triple::arm:
    case llvm::Triple::armeb:
    case llvm::Triple::thumb:
    case llvm::Triple::thumbeb:
      Builder.defineMacro("__ARM_DWARF_EH__");
      break;
    }
  }
public:
  NetBSDTargetInfo(const llvm::Triple &Triple) : OSTargetInfo<Target>(Triple) {
    this->UserLabelPrefix = "";
    this->MCountName = "_mcount";
  }
};

// OpenBSD Target
template<typename Target>
class OpenBSDTargetInfo : public OSTargetInfo<Target> {
protected:
  void getOSDefines(const LangOptions &Opts, const llvm::Triple &Triple,
                    MacroBuilder &Builder) const override {
    // OpenBSD defines; list based off of gcc output

    Builder.defineMacro("__OpenBSD__");
    DefineStd(Builder, "unix", Opts);
    Builder.defineMacro("__ELF__");
    if (Opts.POSIXThreads)
      Builder.defineMacro("_REENTRANT");
  }
public:
  OpenBSDTargetInfo(const llvm::Triple &Triple) : OSTargetInfo<Target>(Triple) {
    this->UserLabelPrefix = "";
    this->TLSSupported = false;

      switch (Triple.getArch()) {
        default:
        case llvm::Triple::x86:
        case llvm::Triple::x86_64:
        case llvm::Triple::arm:
        case llvm::Triple::sparc:
          this->MCountName = "__mcount";
          break;
        case llvm::Triple::mips64:
        case llvm::Triple::mips64el:
        case llvm::Triple::ppc:
        case llvm::Triple::sparcv9:
          this->MCountName = "_mcount";
          break;
      }
  }
};

// Bitrig Target
template<typename Target>
class BitrigTargetInfo : public OSTargetInfo<Target> {
protected:
  void getOSDefines(const LangOptions &Opts, const llvm::Triple &Triple,
                    MacroBuilder &Builder) const override {
    // Bitrig defines; list based off of gcc output

    Builder.defineMacro("__Bitrig__");
    DefineStd(Builder, "unix", Opts);
    Builder.defineMacro("__ELF__");
    if (Opts.POSIXThreads)
      Builder.defineMacro("_REENTRANT");

    switch (Triple.getArch()) {
    default:
      break;
    case llvm::Triple::arm:
    case llvm::Triple::armeb:
    case llvm::Triple::thumb:
    case llvm::Triple::thumbeb:
      Builder.defineMacro("__ARM_DWARF_EH__");
      break;
    }
  }
public:
  BitrigTargetInfo(const llvm::Triple &Triple) : OSTargetInfo<Target>(Triple) {
    this->UserLabelPrefix = "";
    this->MCountName = "__mcount";
  }
};

// PSP Target
template<typename Target>
class PSPTargetInfo : public OSTargetInfo<Target> {
protected:
  void getOSDefines(const LangOptions &Opts, const llvm::Triple &Triple,
                    MacroBuilder &Builder) const override {
    // PSP defines; list based on the output of the pspdev gcc toolchain.
    Builder.defineMacro("PSP");
    Builder.defineMacro("_PSP");
    Builder.defineMacro("__psp__");
    Builder.defineMacro("__ELF__");
  }
public:
  PSPTargetInfo(const llvm::Triple &Triple) : OSTargetInfo<Target>(Triple) {
    this->UserLabelPrefix = "";
  }
};

// PS3 PPU Target
template<typename Target>
class PS3PPUTargetInfo : public OSTargetInfo<Target> {
protected:
  void getOSDefines(const LangOptions &Opts, const llvm::Triple &Triple,
                    MacroBuilder &Builder) const override {
    // PS3 PPU defines.
    Builder.defineMacro("__PPC__");
    Builder.defineMacro("__PPU__");
    Builder.defineMacro("__CELLOS_LV2__");
    Builder.defineMacro("__ELF__");
    Builder.defineMacro("__LP32__");
    Builder.defineMacro("_ARCH_PPC64");
    Builder.defineMacro("__powerpc64__");
  }
public:
  PS3PPUTargetInfo(const llvm::Triple &Triple) : OSTargetInfo<Target>(Triple) {
    this->UserLabelPrefix = "";
    this->LongWidth = this->LongAlign = 32;
    this->PointerWidth = this->PointerAlign = 32;
    this->IntMaxType = TargetInfo::SignedLongLong;
    this->Int64Type = TargetInfo::SignedLongLong;
    this->SizeType = TargetInfo::UnsignedInt;
    this->DataLayoutString = "E-m:e-p:32:32-i64:64-n32:64";
  }
};

template <typename Target>
class PS4OSTargetInfo : public OSTargetInfo<Target> {
protected:
  void getOSDefines(const LangOptions &Opts, const llvm::Triple &Triple,
                    MacroBuilder &Builder) const override {
    Builder.defineMacro("__FreeBSD__", "9");
    Builder.defineMacro("__FreeBSD_cc_version", "900001");
    Builder.defineMacro("__KPRINTF_ATTRIBUTE__");
    DefineStd(Builder, "unix", Opts);
    Builder.defineMacro("__ELF__");
    Builder.defineMacro("__PS4__");
  }
public:
  PS4OSTargetInfo(const llvm::Triple &Triple) : OSTargetInfo<Target>(Triple) {
    this->WCharType = this->UnsignedShort;

    // On PS4, TLS variable cannot be aligned to more than 32 bytes (256 bits).
    this->MaxTLSAlign = 256;
    this->UserLabelPrefix = "";

    // On PS4, do not honor explicit bit field alignment,
    // as in "__attribute__((aligned(2))) int b : 1;".
    this->UseExplicitBitFieldAlignment = false;

    switch (Triple.getArch()) {
    default:
    case llvm::Triple::x86_64:
      this->MCountName = ".mcount";
      break;
    }
  }
};

// Solaris target
template<typename Target>
class SolarisTargetInfo : public OSTargetInfo<Target> {
protected:
  void getOSDefines(const LangOptions &Opts, const llvm::Triple &Triple,
                    MacroBuilder &Builder) const override {
    DefineStd(Builder, "sun", Opts);
    DefineStd(Builder, "unix", Opts);
    Builder.defineMacro("__ELF__");
    Builder.defineMacro("__svr4__");
    Builder.defineMacro("__SVR4");
    // Solaris headers require _XOPEN_SOURCE to be set to 600 for C99 and
    // newer, but to 500 for everything else.  feature_test.h has a check to
    // ensure that you are not using C99 with an old version of X/Open or C89
    // with a new version.
    if (Opts.C99)
      Builder.defineMacro("_XOPEN_SOURCE", "600");
    else
      Builder.defineMacro("_XOPEN_SOURCE", "500");
    if (Opts.CPlusPlus)
      Builder.defineMacro("__C99FEATURES__");
    Builder.defineMacro("_LARGEFILE_SOURCE");
    Builder.defineMacro("_LARGEFILE64_SOURCE");
    Builder.defineMacro("__EXTENSIONS__");
    Builder.defineMacro("_REENTRANT");
  }
public:
  SolarisTargetInfo(const llvm::Triple &Triple) : OSTargetInfo<Target>(Triple) {
    this->UserLabelPrefix = "";
    this->WCharType = this->SignedInt;
    // FIXME: WIntType should be SignedLong
  }
};

// Windows target
template<typename Target>
class WindowsTargetInfo : public OSTargetInfo<Target> {
protected:
  void getOSDefines(const LangOptions &Opts, const llvm::Triple &Triple,
                    MacroBuilder &Builder) const override {
    Builder.defineMacro("_WIN32");
  }
  void getVisualStudioDefines(const LangOptions &Opts,
                              MacroBuilder &Builder) const {
    if (Opts.CPlusPlus) {
      if (Opts.RTTIData)
        Builder.defineMacro("_CPPRTTI");

      if (Opts.CXXExceptions)
        Builder.defineMacro("_CPPUNWIND");
    }

    if (Opts.Bool)
      Builder.defineMacro("__BOOL_DEFINED");

    if (!Opts.CharIsSigned)
      Builder.defineMacro("_CHAR_UNSIGNED");

    // FIXME: POSIXThreads isn't exactly the option this should be defined for,
    //        but it works for now.
    if (Opts.POSIXThreads)
      Builder.defineMacro("_MT");

    if (Opts.MSCompatibilityVersion) {
      Builder.defineMacro("_MSC_VER",
                          Twine(Opts.MSCompatibilityVersion / 100000));
      Builder.defineMacro("_MSC_FULL_VER", Twine(Opts.MSCompatibilityVersion));
      // FIXME We cannot encode the revision information into 32-bits
      Builder.defineMacro("_MSC_BUILD", Twine(1));

      if (Opts.CPlusPlus11 && Opts.isCompatibleWithMSVC(LangOptions::MSVC2015))
        Builder.defineMacro("_HAS_CHAR16_T_LANGUAGE_SUPPORT", Twine(1));
    }

    if (Opts.MicrosoftExt) {
      Builder.defineMacro("_MSC_EXTENSIONS");

      if (Opts.CPlusPlus11) {
        Builder.defineMacro("_RVALUE_REFERENCES_V2_SUPPORTED");
        Builder.defineMacro("_RVALUE_REFERENCES_SUPPORTED");
        Builder.defineMacro("_NATIVE_NULLPTR_SUPPORTED");
      }
    }

    Builder.defineMacro("_INTEGRAL_MAX_BITS", "64");
  }

public:
  WindowsTargetInfo(const llvm::Triple &Triple)
      : OSTargetInfo<Target>(Triple) {}
};

template <typename Target>
class NaClTargetInfo : public OSTargetInfo<Target> {
protected:
  void getOSDefines(const LangOptions &Opts, const llvm::Triple &Triple,
                    MacroBuilder &Builder) const override {
    if (Opts.POSIXThreads)
      Builder.defineMacro("_REENTRANT");
    if (Opts.CPlusPlus)
      Builder.defineMacro("_GNU_SOURCE");

    DefineStd(Builder, "unix", Opts);
    Builder.defineMacro("__ELF__");
    Builder.defineMacro("__native_client__");
  }

public:
  NaClTargetInfo(const llvm::Triple &Triple) : OSTargetInfo<Target>(Triple) {
    this->UserLabelPrefix = "";
    this->LongAlign = 32;
    this->LongWidth = 32;
    this->PointerAlign = 32;
    this->PointerWidth = 32;
    this->IntMaxType = TargetInfo::SignedLongLong;
    this->Int64Type = TargetInfo::SignedLongLong;
    this->DoubleAlign = 64;
    this->LongDoubleWidth = 64;
    this->LongDoubleAlign = 64;
    this->LongLongWidth = 64;
    this->LongLongAlign = 64;
    this->SizeType = TargetInfo::UnsignedInt;
    this->PtrDiffType = TargetInfo::SignedInt;
    this->IntPtrType = TargetInfo::SignedInt;
    // RegParmMax is inherited from the underlying architecture
    this->LongDoubleFormat = &llvm::APFloat::IEEEdouble;
    if (Triple.getArch() == llvm::Triple::arm) {
      // Handled in ARM's setABI().
    } else if (Triple.getArch() == llvm::Triple::x86) {
      this->DataLayoutString = "e-m:e-p:32:32-i64:64-n8:16:32-S128";
    } else if (Triple.getArch() == llvm::Triple::x86_64) {
      this->DataLayoutString = "e-m:e-p:32:32-i64:64-n8:16:32:64-S128";
    } else if (Triple.getArch() == llvm::Triple::mipsel) {
      // Handled on mips' setDataLayoutString.
    } else {
      assert(Triple.getArch() == llvm::Triple::le32);
      this->DataLayoutString = "e-p:32:32-i64:64";
    }
  }
};

// WebAssembly target
template <typename Target>
class WebAssemblyOSTargetInfo : public OSTargetInfo<Target> {
  void getOSDefines(const LangOptions &Opts, const llvm::Triple &Triple,
                    MacroBuilder &Builder) const final {
    // A common platform macro.
    if (Opts.POSIXThreads)
      Builder.defineMacro("_REENTRANT");
    // Follow g++ convention and predefine _GNU_SOURCE for C++.
    if (Opts.CPlusPlus)
      Builder.defineMacro("_GNU_SOURCE");
  }

  // As an optimization, group static init code together in a section.
  const char *getStaticInitSectionSpecifier() const final {
    return ".text.__startup";
  }

public:
  explicit WebAssemblyOSTargetInfo(const llvm::Triple &Triple)
      : OSTargetInfo<Target>(Triple) {
    this->MCountName = "__mcount";
    this->UserLabelPrefix = "";
    this->TheCXXABI.set(TargetCXXABI::WebAssembly);
  }
};

//===----------------------------------------------------------------------===//
// Specific target implementations.
//===----------------------------------------------------------------------===//

// PPC abstract base class
class PPCTargetInfo : public TargetInfo {
  static const Builtin::Info BuiltinInfo[];
  static const char * const GCCRegNames[];
  static const TargetInfo::GCCRegAlias GCCRegAliases[];
  std::string CPU;

  // Target cpu features.
  bool HasVSX;
  bool HasP8Vector;
  bool HasP8Crypto;
  bool HasDirectMove;
  bool HasQPX;
  bool HasHTM;
  bool HasBPERMD;
  bool HasExtDiv;

protected:
  std::string ABI;

public:
  PPCTargetInfo(const llvm::Triple &Triple)
    : TargetInfo(Triple), HasVSX(false), HasP8Vector(false),
      HasP8Crypto(false), HasDirectMove(false), HasQPX(false), HasHTM(false),
      HasBPERMD(false), HasExtDiv(false) {
    BigEndian = (Triple.getArch() != llvm::Triple::ppc64le);
    SimdDefaultAlign = 128;
    LongDoubleWidth = LongDoubleAlign = 128;
    LongDoubleFormat = &llvm::APFloat::PPCDoubleDouble;
  }

  /// \brief Flags for architecture specific defines.
  typedef enum {
    ArchDefineNone  = 0,
    ArchDefineName  = 1 << 0, // <name> is substituted for arch name.
    ArchDefinePpcgr = 1 << 1,
    ArchDefinePpcsq = 1 << 2,
    ArchDefine440   = 1 << 3,
    ArchDefine603   = 1 << 4,
    ArchDefine604   = 1 << 5,
    ArchDefinePwr4  = 1 << 6,
    ArchDefinePwr5  = 1 << 7,
    ArchDefinePwr5x = 1 << 8,
    ArchDefinePwr6  = 1 << 9,
    ArchDefinePwr6x = 1 << 10,
    ArchDefinePwr7  = 1 << 11,
    ArchDefinePwr8  = 1 << 12,
    ArchDefineA2    = 1 << 13,
    ArchDefineA2q   = 1 << 14
  } ArchDefineTypes;

  // Note: GCC recognizes the following additional cpus:
  //  401, 403, 405, 405fp, 440fp, 464, 464fp, 476, 476fp, 505, 740, 801,
  //  821, 823, 8540, 8548, e300c2, e300c3, e500mc64, e6500, 860, cell,
  //  titan, rs64.
  bool setCPU(const std::string &Name) override {
    bool CPUKnown = llvm::StringSwitch<bool>(Name)
      .Case("generic", true)
      .Case("440", true)
      .Case("450", true)
      .Case("601", true)
      .Case("602", true)
      .Case("603", true)
      .Case("603e", true)
      .Case("603ev", true)
      .Case("604", true)
      .Case("604e", true)
      .Case("620", true)
      .Case("630", true)
      .Case("g3", true)
      .Case("7400", true)
      .Case("g4", true)
      .Case("7450", true)
      .Case("g4+", true)
      .Case("750", true)
      .Case("970", true)
      .Case("g5", true)
      .Case("a2", true)
      .Case("a2q", true)
      .Case("e500mc", true)
      .Case("e5500", true)
      .Case("power3", true)
      .Case("pwr3", true)
      .Case("power4", true)
      .Case("pwr4", true)
      .Case("power5", true)
      .Case("pwr5", true)
      .Case("power5x", true)
      .Case("pwr5x", true)
      .Case("power6", true)
      .Case("pwr6", true)
      .Case("power6x", true)
      .Case("pwr6x", true)
      .Case("power7", true)
      .Case("pwr7", true)
      .Case("power8", true)
      .Case("pwr8", true)
      .Case("powerpc", true)
      .Case("ppc", true)
      .Case("powerpc64", true)
      .Case("ppc64", true)
      .Case("powerpc64le", true)
      .Case("ppc64le", true)
      .Default(false);

    if (CPUKnown)
      CPU = Name;

    return CPUKnown;
  }


  StringRef getABI() const override { return ABI; }

  ArrayRef<Builtin::Info> getTargetBuiltins() const override {
    return llvm::makeArrayRef(BuiltinInfo,
                             clang::PPC::LastTSBuiltin-Builtin::FirstTSBuiltin);
  }

  bool isCLZForZeroUndef() const override { return false; }

  void getTargetDefines(const LangOptions &Opts,
                        MacroBuilder &Builder) const override;

  bool
  initFeatureMap(llvm::StringMap<bool> &Features, DiagnosticsEngine &Diags,
                 StringRef CPU,
                 const std::vector<std::string> &FeaturesVec) const override;

  bool handleTargetFeatures(std::vector<std::string> &Features,
                            DiagnosticsEngine &Diags) override;
  bool hasFeature(StringRef Feature) const override;
  void setFeatureEnabled(llvm::StringMap<bool> &Features, StringRef Name,
                         bool Enabled) const override;

  ArrayRef<const char *> getGCCRegNames() const override;
  ArrayRef<TargetInfo::GCCRegAlias> getGCCRegAliases() const override;
  bool validateAsmConstraint(const char *&Name,
                             TargetInfo::ConstraintInfo &Info) const override {
    switch (*Name) {
    default: return false;
    case 'O': // Zero
      break;
    case 'b': // Base register
    case 'f': // Floating point register
      Info.setAllowsRegister();
      break;
    // FIXME: The following are added to allow parsing.
    // I just took a guess at what the actions should be.
    // Also, is more specific checking needed?  I.e. specific registers?
    case 'd': // Floating point register (containing 64-bit value)
    case 'v': // Altivec vector register
      Info.setAllowsRegister();
      break;
    case 'w':
      switch (Name[1]) {
        case 'd':// VSX vector register to hold vector double data
        case 'f':// VSX vector register to hold vector float data
        case 's':// VSX vector register to hold scalar float data
        case 'a':// Any VSX register
        case 'c':// An individual CR bit
          break;
        default:
          return false;
      }
      Info.setAllowsRegister();
      Name++; // Skip over 'w'.
      break;
    case 'h': // `MQ', `CTR', or `LINK' register
    case 'q': // `MQ' register
    case 'c': // `CTR' register
    case 'l': // `LINK' register
    case 'x': // `CR' register (condition register) number 0
    case 'y': // `CR' register (condition register)
    case 'z': // `XER[CA]' carry bit (part of the XER register)
      Info.setAllowsRegister();
      break;
    case 'I': // Signed 16-bit constant
    case 'J': // Unsigned 16-bit constant shifted left 16 bits
              //  (use `L' instead for SImode constants)
    case 'K': // Unsigned 16-bit constant
    case 'L': // Signed 16-bit constant shifted left 16 bits
    case 'M': // Constant larger than 31
    case 'N': // Exact power of 2
    case 'P': // Constant whose negation is a signed 16-bit constant
    case 'G': // Floating point constant that can be loaded into a
              // register with one instruction per word
    case 'H': // Integer/Floating point constant that can be loaded
              // into a register using three instructions
      break;
    case 'm': // Memory operand. Note that on PowerPC targets, m can
              // include addresses that update the base register. It
              // is therefore only safe to use `m' in an asm statement
              // if that asm statement accesses the operand exactly once.
              // The asm statement must also use `%U<opno>' as a
              // placeholder for the "update" flag in the corresponding
              // load or store instruction. For example:
              // asm ("st%U0 %1,%0" : "=m" (mem) : "r" (val));
              // is correct but:
              // asm ("st %1,%0" : "=m" (mem) : "r" (val));
              // is not. Use es rather than m if you don't want the base
              // register to be updated.
    case 'e':
      if (Name[1] != 's')
          return false;
              // es: A "stable" memory operand; that is, one which does not
              // include any automodification of the base register. Unlike
              // `m', this constraint can be used in asm statements that
              // might access the operand several times, or that might not
              // access it at all.
      Info.setAllowsMemory();
      Name++; // Skip over 'e'.
      break;
    case 'Q': // Memory operand that is an offset from a register (it is
              // usually better to use `m' or `es' in asm statements)
    case 'Z': // Memory operand that is an indexed or indirect from a
              // register (it is usually better to use `m' or `es' in
              // asm statements)
      Info.setAllowsMemory();
      Info.setAllowsRegister();
      break;
    case 'R': // AIX TOC entry
    case 'a': // Address operand that is an indexed or indirect from a
              // register (`p' is preferable for asm statements)
    case 'S': // Constant suitable as a 64-bit mask operand
    case 'T': // Constant suitable as a 32-bit mask operand
    case 'U': // System V Release 4 small data area reference
    case 't': // AND masks that can be performed by two rldic{l, r}
              // instructions
    case 'W': // Vector constant that does not require memory
    case 'j': // Vector constant that is all zeros.
      break;
    // End FIXME.
    }
    return true;
  }
  std::string convertConstraint(const char *&Constraint) const override {
    std::string R;
    switch (*Constraint) {
    case 'e':
    case 'w':
      // Two-character constraint; add "^" hint for later parsing.
      R = std::string("^") + std::string(Constraint, 2);
      Constraint++;
      break;
    default:
      return TargetInfo::convertConstraint(Constraint);
    }
    return R;
  }
  const char *getClobbers() const override {
    return "";
  }
  int getEHDataRegisterNumber(unsigned RegNo) const override {
    if (RegNo == 0) return 3;
    if (RegNo == 1) return 4;
    return -1;
  }

  bool hasSjLjLowering() const override {
    return true;
  }

  bool useFloat128ManglingForLongDouble() const override {
    return LongDoubleWidth == 128 &&
           LongDoubleFormat == &llvm::APFloat::PPCDoubleDouble &&
           getTriple().isOSBinFormatELF();
  }
};

const Builtin::Info PPCTargetInfo::BuiltinInfo[] = {
#define BUILTIN(ID, TYPE, ATTRS) \
  { #ID, TYPE, ATTRS, nullptr, ALL_LANGUAGES, nullptr },
#define LIBBUILTIN(ID, TYPE, ATTRS, HEADER) \
  { #ID, TYPE, ATTRS, HEADER, ALL_LANGUAGES, nullptr },
#include "clang/Basic/BuiltinsPPC.def"
};

/// handleTargetFeatures - Perform initialization based on the user
/// configured set of features.
bool PPCTargetInfo::handleTargetFeatures(std::vector<std::string> &Features,
                                         DiagnosticsEngine &Diags) {
  for (const auto &Feature : Features) {
    if (Feature == "+vsx") {
      HasVSX = true;
    } else if (Feature == "+bpermd") {
      HasBPERMD = true;
    } else if (Feature == "+extdiv") {
      HasExtDiv = true;
    } else if (Feature == "+power8-vector") {
      HasP8Vector = true;
    } else if (Feature == "+crypto") {
      HasP8Crypto = true;
    } else if (Feature == "+direct-move") {
      HasDirectMove = true;
    } else if (Feature == "+qpx") {
      HasQPX = true;
    } else if (Feature == "+htm") {
      HasHTM = true;
    }
    // TODO: Finish this list and add an assert that we've handled them
    // all.
  }

  return true;
}

/// PPCTargetInfo::getTargetDefines - Return a set of the PowerPC-specific
/// #defines that are not tied to a specific subtarget.
void PPCTargetInfo::getTargetDefines(const LangOptions &Opts,
                                     MacroBuilder &Builder) const {
  // Target identification.
  Builder.defineMacro("__ppc__");
  Builder.defineMacro("__PPC__");
  Builder.defineMacro("_ARCH_PPC");
  Builder.defineMacro("__powerpc__");
  Builder.defineMacro("__POWERPC__");
  if (PointerWidth == 64) {
    Builder.defineMacro("_ARCH_PPC64");
    Builder.defineMacro("__powerpc64__");
    Builder.defineMacro("__ppc64__");
    Builder.defineMacro("__PPC64__");
  }

  // Target properties.
  if (getTriple().getArch() == llvm::Triple::ppc64le) {
    Builder.defineMacro("_LITTLE_ENDIAN");
  } else {
    if (getTriple().getOS() != llvm::Triple::NetBSD &&
        getTriple().getOS() != llvm::Triple::OpenBSD)
      Builder.defineMacro("_BIG_ENDIAN");
  }

  // ABI options.
  if (ABI == "elfv1" || ABI == "elfv1-qpx")
    Builder.defineMacro("_CALL_ELF", "1");
  if (ABI == "elfv2")
    Builder.defineMacro("_CALL_ELF", "2");

  // Subtarget options.
  Builder.defineMacro("__NATURAL_ALIGNMENT__");
  Builder.defineMacro("__REGISTER_PREFIX__", "");

  // FIXME: Should be controlled by command line option.
  if (LongDoubleWidth == 128)
    Builder.defineMacro("__LONG_DOUBLE_128__");

  if (Opts.AltiVec) {
    Builder.defineMacro("__VEC__", "10206");
    Builder.defineMacro("__ALTIVEC__");
  }

  // CPU identification.
  ArchDefineTypes defs = (ArchDefineTypes)llvm::StringSwitch<int>(CPU)
    .Case("440",   ArchDefineName)
    .Case("450",   ArchDefineName | ArchDefine440)
    .Case("601",   ArchDefineName)
    .Case("602",   ArchDefineName | ArchDefinePpcgr)
    .Case("603",   ArchDefineName | ArchDefinePpcgr)
    .Case("603e",  ArchDefineName | ArchDefine603 | ArchDefinePpcgr)
    .Case("603ev", ArchDefineName | ArchDefine603 | ArchDefinePpcgr)
    .Case("604",   ArchDefineName | ArchDefinePpcgr)
    .Case("604e",  ArchDefineName | ArchDefine604 | ArchDefinePpcgr)
    .Case("620",   ArchDefineName | ArchDefinePpcgr)
    .Case("630",   ArchDefineName | ArchDefinePpcgr)
    .Case("7400",  ArchDefineName | ArchDefinePpcgr)
    .Case("7450",  ArchDefineName | ArchDefinePpcgr)
    .Case("750",   ArchDefineName | ArchDefinePpcgr)
    .Case("970",   ArchDefineName | ArchDefinePwr4 | ArchDefinePpcgr
                     | ArchDefinePpcsq)
    .Case("a2",    ArchDefineA2)
    .Case("a2q",   ArchDefineName | ArchDefineA2 | ArchDefineA2q)
    .Case("pwr3",  ArchDefinePpcgr)
    .Case("pwr4",  ArchDefineName | ArchDefinePpcgr | ArchDefinePpcsq)
    .Case("pwr5",  ArchDefineName | ArchDefinePwr4 | ArchDefinePpcgr
                     | ArchDefinePpcsq)
    .Case("pwr5x", ArchDefineName | ArchDefinePwr5 | ArchDefinePwr4
                     | ArchDefinePpcgr | ArchDefinePpcsq)
    .Case("pwr6",  ArchDefineName | ArchDefinePwr5x | ArchDefinePwr5
                     | ArchDefinePwr4 | ArchDefinePpcgr | ArchDefinePpcsq)
    .Case("pwr6x", ArchDefineName | ArchDefinePwr6 | ArchDefinePwr5x
                     | ArchDefinePwr5 | ArchDefinePwr4 | ArchDefinePpcgr
                     | ArchDefinePpcsq)
    .Case("pwr7",  ArchDefineName | ArchDefinePwr6x | ArchDefinePwr6
                     | ArchDefinePwr5x | ArchDefinePwr5 | ArchDefinePwr4
                     | ArchDefinePpcgr | ArchDefinePpcsq)
    .Case("pwr8",  ArchDefineName | ArchDefinePwr7 | ArchDefinePwr6x
                     | ArchDefinePwr6 | ArchDefinePwr5x | ArchDefinePwr5
                     | ArchDefinePwr4 | ArchDefinePpcgr | ArchDefinePpcsq)
    .Case("power3",  ArchDefinePpcgr)
    .Case("power4",  ArchDefinePwr4 | ArchDefinePpcgr | ArchDefinePpcsq)
    .Case("power5",  ArchDefinePwr5 | ArchDefinePwr4 | ArchDefinePpcgr
                       | ArchDefinePpcsq)
    .Case("power5x", ArchDefinePwr5x | ArchDefinePwr5 | ArchDefinePwr4
                       | ArchDefinePpcgr | ArchDefinePpcsq)
    .Case("power6",  ArchDefinePwr6 | ArchDefinePwr5x | ArchDefinePwr5
                       | ArchDefinePwr4 | ArchDefinePpcgr | ArchDefinePpcsq)
    .Case("power6x", ArchDefinePwr6x | ArchDefinePwr6 | ArchDefinePwr5x
                       | ArchDefinePwr5 | ArchDefinePwr4 | ArchDefinePpcgr
                       | ArchDefinePpcsq)
    .Case("power7",  ArchDefinePwr7 | ArchDefinePwr6x | ArchDefinePwr6
                       | ArchDefinePwr5x | ArchDefinePwr5 | ArchDefinePwr4
                       | ArchDefinePpcgr | ArchDefinePpcsq)
    .Case("power8",  ArchDefinePwr8 | ArchDefinePwr7 | ArchDefinePwr6x
                       | ArchDefinePwr6 | ArchDefinePwr5x | ArchDefinePwr5
                       | ArchDefinePwr4 | ArchDefinePpcgr | ArchDefinePpcsq)
    .Default(ArchDefineNone);

  if (defs & ArchDefineName)
    Builder.defineMacro(Twine("_ARCH_", StringRef(CPU).upper()));
  if (defs & ArchDefinePpcgr)
    Builder.defineMacro("_ARCH_PPCGR");
  if (defs & ArchDefinePpcsq)
    Builder.defineMacro("_ARCH_PPCSQ");
  if (defs & ArchDefine440)
    Builder.defineMacro("_ARCH_440");
  if (defs & ArchDefine603)
    Builder.defineMacro("_ARCH_603");
  if (defs & ArchDefine604)
    Builder.defineMacro("_ARCH_604");
  if (defs & ArchDefinePwr4)
    Builder.defineMacro("_ARCH_PWR4");
  if (defs & ArchDefinePwr5)
    Builder.defineMacro("_ARCH_PWR5");
  if (defs & ArchDefinePwr5x)
    Builder.defineMacro("_ARCH_PWR5X");
  if (defs & ArchDefinePwr6)
    Builder.defineMacro("_ARCH_PWR6");
  if (defs & ArchDefinePwr6x)
    Builder.defineMacro("_ARCH_PWR6X");
  if (defs & ArchDefinePwr7)
    Builder.defineMacro("_ARCH_PWR7");
  if (defs & ArchDefinePwr8)
    Builder.defineMacro("_ARCH_PWR8");
  if (defs & ArchDefineA2)
    Builder.defineMacro("_ARCH_A2");
  if (defs & ArchDefineA2q) {
    Builder.defineMacro("_ARCH_A2Q");
    Builder.defineMacro("_ARCH_QP");
  }

  if (getTriple().getVendor() == llvm::Triple::BGQ) {
    Builder.defineMacro("__bg__");
    Builder.defineMacro("__THW_BLUEGENE__");
    Builder.defineMacro("__bgq__");
    Builder.defineMacro("__TOS_BGQ__");
  }

  if (HasVSX)
    Builder.defineMacro("__VSX__");
  if (HasP8Vector)
    Builder.defineMacro("__POWER8_VECTOR__");
  if (HasP8Crypto)
    Builder.defineMacro("__CRYPTO__");
  if (HasHTM)
    Builder.defineMacro("__HTM__");

  Builder.defineMacro("__GCC_HAVE_SYNC_COMPARE_AND_SWAP_1");
  Builder.defineMacro("__GCC_HAVE_SYNC_COMPARE_AND_SWAP_2");
  Builder.defineMacro("__GCC_HAVE_SYNC_COMPARE_AND_SWAP_4");
  if (PointerWidth == 64)
    Builder.defineMacro("__GCC_HAVE_SYNC_COMPARE_AND_SWAP_8");

  // FIXME: The following are not yet generated here by Clang, but are
  //        generated by GCC:
  //
  //   _SOFT_FLOAT_
  //   __RECIP_PRECISION__
  //   __APPLE_ALTIVEC__
  //   __RECIP__
  //   __RECIPF__
  //   __RSQRTE__
  //   __RSQRTEF__
  //   _SOFT_DOUBLE_
  //   __NO_LWSYNC__
  //   __HAVE_BSWAP__
  //   __LONGDOUBLE128
  //   __CMODEL_MEDIUM__
  //   __CMODEL_LARGE__
  //   _CALL_SYSV
  //   _CALL_DARWIN
  //   __NO_FPRS__
}

// Handle explicit options being passed to the compiler here: if we've
// explicitly turned off vsx and turned on power8-vector or direct-move then
// go ahead and error since the customer has expressed a somewhat incompatible
// set of options.
static bool ppcUserFeaturesCheck(DiagnosticsEngine &Diags,
                                 const std::vector<std::string> &FeaturesVec) {

  if (std::find(FeaturesVec.begin(), FeaturesVec.end(), "-vsx") !=
      FeaturesVec.end()) {
    if (std::find(FeaturesVec.begin(), FeaturesVec.end(), "+power8-vector") !=
        FeaturesVec.end()) {
      Diags.Report(diag::err_opt_not_valid_with_opt) << "-mpower8-vector"
                                                     << "-mno-vsx";
      return false;
    }

    if (std::find(FeaturesVec.begin(), FeaturesVec.end(), "+direct-move") !=
        FeaturesVec.end()) {
      Diags.Report(diag::err_opt_not_valid_with_opt) << "-mdirect-move"
                                                     << "-mno-vsx";
      return false;
    }
  }

  return true;
}

bool PPCTargetInfo::initFeatureMap(
    llvm::StringMap<bool> &Features, DiagnosticsEngine &Diags, StringRef CPU,
    const std::vector<std::string> &FeaturesVec) const {
  Features["altivec"] = llvm::StringSwitch<bool>(CPU)
    .Case("7400", true)
    .Case("g4", true)
    .Case("7450", true)
    .Case("g4+", true)
    .Case("970", true)
    .Case("g5", true)
    .Case("pwr6", true)
    .Case("pwr7", true)
    .Case("pwr8", true)
    .Case("ppc64", true)
    .Case("ppc64le", true)
    .Default(false);

  Features["qpx"] = (CPU == "a2q");
  Features["crypto"] = llvm::StringSwitch<bool>(CPU)
    .Case("ppc64le", true)
    .Case("pwr8", true)
    .Default(false);
  Features["power8-vector"] = llvm::StringSwitch<bool>(CPU)
    .Case("ppc64le", true)
    .Case("pwr8", true)
    .Default(false);
  Features["bpermd"] = llvm::StringSwitch<bool>(CPU)
    .Case("ppc64le", true)
    .Case("pwr8", true)
    .Case("pwr7", true)
    .Default(false);
  Features["extdiv"] = llvm::StringSwitch<bool>(CPU)
    .Case("ppc64le", true)
    .Case("pwr8", true)
    .Case("pwr7", true)
    .Default(false);
  Features["direct-move"] = llvm::StringSwitch<bool>(CPU)
    .Case("ppc64le", true)
    .Case("pwr8", true)
    .Default(false);
  Features["vsx"] = llvm::StringSwitch<bool>(CPU)
    .Case("ppc64le", true)
    .Case("pwr8", true)
    .Case("pwr7", true)
    .Default(false);

  if (!ppcUserFeaturesCheck(Diags, FeaturesVec))
    return false;

  return TargetInfo::initFeatureMap(Features, Diags, CPU, FeaturesVec);
}

bool PPCTargetInfo::hasFeature(StringRef Feature) const {
  return llvm::StringSwitch<bool>(Feature)
    .Case("powerpc", true)
    .Case("vsx", HasVSX)
    .Case("power8-vector", HasP8Vector)
    .Case("crypto", HasP8Crypto)
    .Case("direct-move", HasDirectMove)
    .Case("qpx", HasQPX)
    .Case("htm", HasHTM)
    .Case("bpermd", HasBPERMD)
    .Case("extdiv", HasExtDiv)
    .Default(false);
}

void PPCTargetInfo::setFeatureEnabled(llvm::StringMap<bool> &Features,
                                      StringRef Name, bool Enabled) const {
  // If we're enabling direct-move or power8-vector go ahead and enable vsx
  // as well. Do the inverse if we're disabling vsx. We'll diagnose any user
  // incompatible options.
  if (Enabled) {
    if (Name == "vsx") {
     Features[Name] = true;
    } else if (Name == "direct-move") {
      Features[Name] = Features["vsx"] = true;
    } else if (Name == "power8-vector") {
      Features[Name] = Features["vsx"] = true;
    } else {
      Features[Name] = true;
    }
  } else {
    if (Name == "vsx") {
      Features[Name] = Features["direct-move"] = Features["power8-vector"] =
          false;
    } else {
      Features[Name] = false;
    }
  }
}

const char * const PPCTargetInfo::GCCRegNames[] = {
  "r0", "r1", "r2", "r3", "r4", "r5", "r6", "r7",
  "r8", "r9", "r10", "r11", "r12", "r13", "r14", "r15",
  "r16", "r17", "r18", "r19", "r20", "r21", "r22", "r23",
  "r24", "r25", "r26", "r27", "r28", "r29", "r30", "r31",
  "f0", "f1", "f2", "f3", "f4", "f5", "f6", "f7",
  "f8", "f9", "f10", "f11", "f12", "f13", "f14", "f15",
  "f16", "f17", "f18", "f19", "f20", "f21", "f22", "f23",
  "f24", "f25", "f26", "f27", "f28", "f29", "f30", "f31",
  "mq", "lr", "ctr", "ap",
  "cr0", "cr1", "cr2", "cr3", "cr4", "cr5", "cr6", "cr7",
  "xer",
  "v0", "v1", "v2", "v3", "v4", "v5", "v6", "v7",
  "v8", "v9", "v10", "v11", "v12", "v13", "v14", "v15",
  "v16", "v17", "v18", "v19", "v20", "v21", "v22", "v23",
  "v24", "v25", "v26", "v27", "v28", "v29", "v30", "v31",
  "vrsave", "vscr",
  "spe_acc", "spefscr",
  "sfp"
};

ArrayRef<const char*> PPCTargetInfo::getGCCRegNames() const {
  return llvm::makeArrayRef(GCCRegNames);
}

const TargetInfo::GCCRegAlias PPCTargetInfo::GCCRegAliases[] = {
  // While some of these aliases do map to different registers
  // they still share the same register name.
  { { "0" }, "r0" },
  { { "1"}, "r1" },
  { { "2" }, "r2" },
  { { "3" }, "r3" },
  { { "4" }, "r4" },
  { { "5" }, "r5" },
  { { "6" }, "r6" },
  { { "7" }, "r7" },
  { { "8" }, "r8" },
  { { "9" }, "r9" },
  { { "10" }, "r10" },
  { { "11" }, "r11" },
  { { "12" }, "r12" },
  { { "13" }, "r13" },
  { { "14" }, "r14" },
  { { "15" }, "r15" },
  { { "16" }, "r16" },
  { { "17" }, "r17" },
  { { "18" }, "r18" },
  { { "19" }, "r19" },
  { { "20" }, "r20" },
  { { "21" }, "r21" },
  { { "22" }, "r22" },
  { { "23" }, "r23" },
  { { "24" }, "r24" },
  { { "25" }, "r25" },
  { { "26" }, "r26" },
  { { "27" }, "r27" },
  { { "28" }, "r28" },
  { { "29" }, "r29" },
  { { "30" }, "r30" },
  { { "31" }, "r31" },
  { { "fr0" }, "f0" },
  { { "fr1" }, "f1" },
  { { "fr2" }, "f2" },
  { { "fr3" }, "f3" },
  { { "fr4" }, "f4" },
  { { "fr5" }, "f5" },
  { { "fr6" }, "f6" },
  { { "fr7" }, "f7" },
  { { "fr8" }, "f8" },
  { { "fr9" }, "f9" },
  { { "fr10" }, "f10" },
  { { "fr11" }, "f11" },
  { { "fr12" }, "f12" },
  { { "fr13" }, "f13" },
  { { "fr14" }, "f14" },
  { { "fr15" }, "f15" },
  { { "fr16" }, "f16" },
  { { "fr17" }, "f17" },
  { { "fr18" }, "f18" },
  { { "fr19" }, "f19" },
  { { "fr20" }, "f20" },
  { { "fr21" }, "f21" },
  { { "fr22" }, "f22" },
  { { "fr23" }, "f23" },
  { { "fr24" }, "f24" },
  { { "fr25" }, "f25" },
  { { "fr26" }, "f26" },
  { { "fr27" }, "f27" },
  { { "fr28" }, "f28" },
  { { "fr29" }, "f29" },
  { { "fr30" }, "f30" },
  { { "fr31" }, "f31" },
  { { "cc" }, "cr0" },
};

ArrayRef<TargetInfo::GCCRegAlias> PPCTargetInfo::getGCCRegAliases() const {
  return llvm::makeArrayRef(GCCRegAliases);
}

class PPC32TargetInfo : public PPCTargetInfo {
public:
  PPC32TargetInfo(const llvm::Triple &Triple) : PPCTargetInfo(Triple) {
    DataLayoutString = "E-m:e-p:32:32-i64:64-n32";

    switch (getTriple().getOS()) {
    case llvm::Triple::Linux:
    case llvm::Triple::FreeBSD:
    case llvm::Triple::NetBSD:
      SizeType = UnsignedInt;
      PtrDiffType = SignedInt;
      IntPtrType = SignedInt;
      break;
    default:
      break;
    }

    if (getTriple().getOS() == llvm::Triple::FreeBSD) {
      LongDoubleWidth = LongDoubleAlign = 64;
      LongDoubleFormat = &llvm::APFloat::IEEEdouble;
    }

    // PPC32 supports atomics up to 4 bytes.
    MaxAtomicPromoteWidth = MaxAtomicInlineWidth = 32;
  }

  BuiltinVaListKind getBuiltinVaListKind() const override {
    // This is the ELF definition, and is overridden by the Darwin sub-target
    return TargetInfo::PowerABIBuiltinVaList;
  }
};

// Note: ABI differences may eventually require us to have a separate
// TargetInfo for little endian.
class PPC64TargetInfo : public PPCTargetInfo {
public:
  PPC64TargetInfo(const llvm::Triple &Triple) : PPCTargetInfo(Triple) {
    LongWidth = LongAlign = PointerWidth = PointerAlign = 64;
    IntMaxType = SignedLong;
    Int64Type = SignedLong;

    if ((Triple.getArch() == llvm::Triple::ppc64le)) {
      DataLayoutString = "e-m:e-i64:64-n32:64";
      ABI = "elfv2";
    } else {
      DataLayoutString = "E-m:e-i64:64-n32:64";
      ABI = "elfv1";
    }

    switch (getTriple().getOS()) {
    case llvm::Triple::FreeBSD:
      LongDoubleWidth = LongDoubleAlign = 64;
      LongDoubleFormat = &llvm::APFloat::IEEEdouble;
      break;
    case llvm::Triple::NetBSD:
      IntMaxType = SignedLongLong;
      Int64Type = SignedLongLong;
      break;
    default:
      break;
    }

    // PPC64 supports atomics up to 8 bytes.
    MaxAtomicPromoteWidth = MaxAtomicInlineWidth = 64;
  }
  BuiltinVaListKind getBuiltinVaListKind() const override {
    return TargetInfo::CharPtrBuiltinVaList;
  }
  // PPC64 Linux-specific ABI options.
  bool setABI(const std::string &Name) override {
    if (Name == "elfv1" || Name == "elfv1-qpx" || Name == "elfv2") {
      ABI = Name;
      return true;
    }
    return false;
  }
};

class DarwinPPC32TargetInfo :
  public DarwinTargetInfo<PPC32TargetInfo> {
public:
  DarwinPPC32TargetInfo(const llvm::Triple &Triple)
      : DarwinTargetInfo<PPC32TargetInfo>(Triple) {
    HasAlignMac68kSupport = true;
    BoolWidth = BoolAlign = 32; //XXX support -mone-byte-bool?
    PtrDiffType = SignedInt; // for http://llvm.org/bugs/show_bug.cgi?id=15726
    LongLongAlign = 32;
    SuitableAlign = 128;
    DataLayoutString = "E-m:o-p:32:32-f64:32:64-n32";
  }
  BuiltinVaListKind getBuiltinVaListKind() const override {
    return TargetInfo::CharPtrBuiltinVaList;
  }
};

class DarwinPPC64TargetInfo :
  public DarwinTargetInfo<PPC64TargetInfo> {
public:
  DarwinPPC64TargetInfo(const llvm::Triple &Triple)
      : DarwinTargetInfo<PPC64TargetInfo>(Triple) {
    HasAlignMac68kSupport = true;
    SuitableAlign = 128;
    DataLayoutString = "E-m:o-i64:64-n32:64";
  }
};

static const unsigned NVPTXAddrSpaceMap[] = {
    1, // opencl_global
    3, // opencl_local
    4, // opencl_constant
    // FIXME: generic has to be added to the target
    0, // opencl_generic
    1, // cuda_device
    4, // cuda_constant
    3, // cuda_shared
};

class NVPTXTargetInfo : public TargetInfo {
  static const char *const GCCRegNames[];
  static const Builtin::Info BuiltinInfo[];

  // The GPU profiles supported by the NVPTX backend
  enum GPUKind {
    GK_NONE,
    GK_SM20,
    GK_SM21,
    GK_SM30,
    GK_SM35,
    GK_SM37,
  } GPU;

public:
  NVPTXTargetInfo(const llvm::Triple &Triple) : TargetInfo(Triple) {
    BigEndian = false;
    TLSSupported = false;
    LongWidth = LongAlign = 64;
    AddrSpaceMap = &NVPTXAddrSpaceMap;
    UseAddrSpaceMapMangling = true;
    // Define available target features
    // These must be defined in sorted order!
    NoAsmVariants = true;
    // Set the default GPU to sm20
    GPU = GK_SM20;
  }
  void getTargetDefines(const LangOptions &Opts,
                        MacroBuilder &Builder) const override {
    Builder.defineMacro("__PTX__");
    Builder.defineMacro("__NVPTX__");
    if (Opts.CUDAIsDevice) {
      // Set __CUDA_ARCH__ for the GPU specified.
      std::string CUDAArchCode;
      switch (GPU) {
      case GK_SM20:
        CUDAArchCode = "200";
        break;
      case GK_SM21:
        CUDAArchCode = "210";
        break;
      case GK_SM30:
        CUDAArchCode = "300";
        break;
      case GK_SM35:
        CUDAArchCode = "350";
        break;
      case GK_SM37:
        CUDAArchCode = "370";
        break;
      default:
        llvm_unreachable("Unhandled target CPU");
      }
      Builder.defineMacro("__CUDA_ARCH__", CUDAArchCode);
    }
  }
  ArrayRef<Builtin::Info> getTargetBuiltins() const override {
    return llvm::makeArrayRef(BuiltinInfo,
                         clang::NVPTX::LastTSBuiltin - Builtin::FirstTSBuiltin);
  }
  bool hasFeature(StringRef Feature) const override {
    return Feature == "ptx" || Feature == "nvptx";
  }

  ArrayRef<const char *> getGCCRegNames() const override;
  ArrayRef<TargetInfo::GCCRegAlias> getGCCRegAliases() const override {
    // No aliases.
    return None;
  }
  bool validateAsmConstraint(const char *&Name,
                             TargetInfo::ConstraintInfo &Info) const override {
    switch (*Name) {
    default:
      return false;
    case 'c':
    case 'h':
    case 'r':
    case 'l':
    case 'f':
    case 'd':
      Info.setAllowsRegister();
      return true;
    }
  }
  const char *getClobbers() const override {
    // FIXME: Is this really right?
    return "";
  }
  BuiltinVaListKind getBuiltinVaListKind() const override {
    // FIXME: implement
    return TargetInfo::CharPtrBuiltinVaList;
  }
  bool setCPU(const std::string &Name) override {
    GPU = llvm::StringSwitch<GPUKind>(Name)
              .Case("sm_20", GK_SM20)
              .Case("sm_21", GK_SM21)
              .Case("sm_30", GK_SM30)
              .Case("sm_35", GK_SM35)
              .Case("sm_37", GK_SM37)
              .Default(GK_NONE);

    return GPU != GK_NONE;
  }
};

const Builtin::Info NVPTXTargetInfo::BuiltinInfo[] = {
#define BUILTIN(ID, TYPE, ATTRS)                                               \
  { #ID, TYPE, ATTRS, nullptr, ALL_LANGUAGES, nullptr },
#define LIBBUILTIN(ID, TYPE, ATTRS, HEADER)                                    \
  { #ID, TYPE, ATTRS, HEADER, ALL_LANGUAGES, nullptr },
#include "clang/Basic/BuiltinsNVPTX.def"
};

const char *const NVPTXTargetInfo::GCCRegNames[] = {"r0"};

ArrayRef<const char *> NVPTXTargetInfo::getGCCRegNames() const {
  return llvm::makeArrayRef(GCCRegNames);
}

class NVPTX32TargetInfo : public NVPTXTargetInfo {
public:
  NVPTX32TargetInfo(const llvm::Triple &Triple) : NVPTXTargetInfo(Triple) {
    LongWidth = LongAlign = 32;
    PointerWidth = PointerAlign = 32;
    SizeType = TargetInfo::UnsignedInt;
    PtrDiffType = TargetInfo::SignedInt;
    IntPtrType = TargetInfo::SignedInt;
    DataLayoutString = "e-p:32:32-i64:64-v16:16-v32:32-n16:32:64";
  }
};

class NVPTX64TargetInfo : public NVPTXTargetInfo {
public:
  NVPTX64TargetInfo(const llvm::Triple &Triple) : NVPTXTargetInfo(Triple) {
    PointerWidth = PointerAlign = 64;
    SizeType = TargetInfo::UnsignedLong;
    PtrDiffType = TargetInfo::SignedLong;
    IntPtrType = TargetInfo::SignedLong;
    DataLayoutString = "e-i64:64-v16:16-v32:32-n16:32:64";
  }
};

static const unsigned AMDGPUAddrSpaceMap[] = {
  1,    // opencl_global
  3,    // opencl_local
  2,    // opencl_constant
  4,    // opencl_generic
  1,    // cuda_device
  2,    // cuda_constant
  3     // cuda_shared
};

// If you edit the description strings, make sure you update
// getPointerWidthV().

static const char *const DataLayoutStringR600 =
  "e-p:32:32-i64:64-v16:16-v24:32-v32:32-v48:64-v96:128"
  "-v192:256-v256:256-v512:512-v1024:1024-v2048:2048-n32:64";

static const char *const DataLayoutStringR600DoubleOps =
  "e-p:32:32-i64:64-v16:16-v24:32-v32:32-v48:64-v96:128"
  "-v192:256-v256:256-v512:512-v1024:1024-v2048:2048-n32:64";

static const char *const DataLayoutStringSI =
  "e-p:32:32-p1:64:64-p2:64:64-p3:32:32-p4:64:64-p5:32:32-p24:64:64"
  "-i64:64-v16:16-v24:32-v32:32-v48:64-v96:128"
  "-v192:256-v256:256-v512:512-v1024:1024-v2048:2048-n32:64";

class AMDGPUTargetInfo : public TargetInfo {
  static const Builtin::Info BuiltinInfo[];
  static const char * const GCCRegNames[];

  /// \brief The GPU profiles supported by the AMDGPU target.
  enum GPUKind {
    GK_NONE,
    GK_R600,
    GK_R600_DOUBLE_OPS,
    GK_R700,
    GK_R700_DOUBLE_OPS,
    GK_EVERGREEN,
    GK_EVERGREEN_DOUBLE_OPS,
    GK_NORTHERN_ISLANDS,
    GK_CAYMAN,
    GK_SOUTHERN_ISLANDS,
    GK_SEA_ISLANDS,
    GK_VOLCANIC_ISLANDS
  } GPU;

  bool hasFP64:1;
  bool hasFMAF:1;
  bool hasLDEXPF:1;

public:
  AMDGPUTargetInfo(const llvm::Triple &Triple)
    : TargetInfo(Triple) {

    if (Triple.getArch() == llvm::Triple::amdgcn) {
      DataLayoutString = DataLayoutStringSI;
      GPU = GK_SOUTHERN_ISLANDS;
      hasFP64 = true;
      hasFMAF = true;
      hasLDEXPF = true;
    } else {
      DataLayoutString = DataLayoutStringR600;
      GPU = GK_R600;
      hasFP64 = false;
      hasFMAF = false;
      hasLDEXPF = false;
    }
    AddrSpaceMap = &AMDGPUAddrSpaceMap;
    UseAddrSpaceMapMangling = true;
  }

  uint64_t getPointerWidthV(unsigned AddrSpace) const override {
    if (GPU <= GK_CAYMAN)
      return 32;

    switch(AddrSpace) {
      default:
        return 64;
      case 0:
      case 3:
      case 5:
        return 32;
    }
  }

  const char * getClobbers() const override {
    return "";
  }

  ArrayRef<const char *> getGCCRegNames() const override;

  ArrayRef<TargetInfo::GCCRegAlias> getGCCRegAliases() const override {
    return None;
  }

  bool validateAsmConstraint(const char *&Name,
                             TargetInfo::ConstraintInfo &Info) const override {
    switch (*Name) {
    default: break;
    case 'v': // vgpr
    case 's': // sgpr
      Info.setAllowsRegister();
      return true;
    }
    return false;
  }

  ArrayRef<Builtin::Info> getTargetBuiltins() const override {
    return llvm::makeArrayRef(BuiltinInfo,
                        clang::AMDGPU::LastTSBuiltin - Builtin::FirstTSBuiltin);
  }

  void getTargetDefines(const LangOptions &Opts,
                        MacroBuilder &Builder) const override {
    Builder.defineMacro("__R600__");
    if (hasFMAF)
      Builder.defineMacro("__HAS_FMAF__");
    if (hasLDEXPF)
      Builder.defineMacro("__HAS_LDEXPF__");
    if (hasFP64 && Opts.OpenCL)
      Builder.defineMacro("cl_khr_fp64");
    if (Opts.OpenCL) {
      if (GPU >= GK_NORTHERN_ISLANDS) {
        Builder.defineMacro("cl_khr_byte_addressable_store");
        Builder.defineMacro("cl_khr_global_int32_base_atomics");
        Builder.defineMacro("cl_khr_global_int32_extended_atomics");
        Builder.defineMacro("cl_khr_local_int32_base_atomics");
        Builder.defineMacro("cl_khr_local_int32_extended_atomics");
      }
    }
  }

  BuiltinVaListKind getBuiltinVaListKind() const override {
    return TargetInfo::CharPtrBuiltinVaList;
  }

  bool setCPU(const std::string &Name) override {
    GPU = llvm::StringSwitch<GPUKind>(Name)
      .Case("r600" ,    GK_R600)
      .Case("rv610",    GK_R600)
      .Case("rv620",    GK_R600)
      .Case("rv630",    GK_R600)
      .Case("rv635",    GK_R600)
      .Case("rs780",    GK_R600)
      .Case("rs880",    GK_R600)
      .Case("rv670",    GK_R600_DOUBLE_OPS)
      .Case("rv710",    GK_R700)
      .Case("rv730",    GK_R700)
      .Case("rv740",    GK_R700_DOUBLE_OPS)
      .Case("rv770",    GK_R700_DOUBLE_OPS)
      .Case("palm",     GK_EVERGREEN)
      .Case("cedar",    GK_EVERGREEN)
      .Case("sumo",     GK_EVERGREEN)
      .Case("sumo2",    GK_EVERGREEN)
      .Case("redwood",  GK_EVERGREEN)
      .Case("juniper",  GK_EVERGREEN)
      .Case("hemlock",  GK_EVERGREEN_DOUBLE_OPS)
      .Case("cypress",  GK_EVERGREEN_DOUBLE_OPS)
      .Case("barts",    GK_NORTHERN_ISLANDS)
      .Case("turks",    GK_NORTHERN_ISLANDS)
      .Case("caicos",   GK_NORTHERN_ISLANDS)
      .Case("cayman",   GK_CAYMAN)
      .Case("aruba",    GK_CAYMAN)
      .Case("tahiti",   GK_SOUTHERN_ISLANDS)
      .Case("pitcairn", GK_SOUTHERN_ISLANDS)
      .Case("verde",    GK_SOUTHERN_ISLANDS)
      .Case("oland",    GK_SOUTHERN_ISLANDS)
      .Case("hainan",   GK_SOUTHERN_ISLANDS)
      .Case("bonaire",  GK_SEA_ISLANDS)
      .Case("kabini",   GK_SEA_ISLANDS)
      .Case("kaveri",   GK_SEA_ISLANDS)
      .Case("hawaii",   GK_SEA_ISLANDS)
      .Case("mullins",  GK_SEA_ISLANDS)
      .Case("tonga",    GK_VOLCANIC_ISLANDS)
      .Case("iceland",  GK_VOLCANIC_ISLANDS)
      .Case("carrizo",  GK_VOLCANIC_ISLANDS)
      .Default(GK_NONE);

    if (GPU == GK_NONE) {
      return false;
    }

    // Set the correct data layout
    switch (GPU) {
    case GK_NONE:
    case GK_R600:
    case GK_R700:
    case GK_EVERGREEN:
    case GK_NORTHERN_ISLANDS:
      DataLayoutString = DataLayoutStringR600;
      hasFP64 = false;
      hasFMAF = false;
      hasLDEXPF = false;
      break;
    case GK_R600_DOUBLE_OPS:
    case GK_R700_DOUBLE_OPS:
    case GK_EVERGREEN_DOUBLE_OPS:
    case GK_CAYMAN:
      DataLayoutString = DataLayoutStringR600DoubleOps;
      hasFP64 = true;
      hasFMAF = true;
      hasLDEXPF = false;
      break;
    case GK_SOUTHERN_ISLANDS:
    case GK_SEA_ISLANDS:
    case GK_VOLCANIC_ISLANDS:
      DataLayoutString = DataLayoutStringSI;
      hasFP64 = true;
      hasFMAF = true;
      hasLDEXPF = true;
      break;
    }

    return true;
  }
};

const Builtin::Info AMDGPUTargetInfo::BuiltinInfo[] = {
#define BUILTIN(ID, TYPE, ATTRS)                \
  { #ID, TYPE, ATTRS, nullptr, ALL_LANGUAGES, nullptr },
#include "clang/Basic/BuiltinsAMDGPU.def"
};
const char * const AMDGPUTargetInfo::GCCRegNames[] = {
  "v0", "v1", "v2", "v3", "v4", "v5", "v6", "v7",
  "v8", "v9", "v10", "v11", "v12", "v13", "v14", "v15",
  "v16", "v17", "v18", "v19", "v20", "v21", "v22", "v23",
  "v24", "v25", "v26", "v27", "v28", "v29", "v30", "v31",
  "v32", "v33", "v34", "v35", "v36", "v37", "v38", "v39",
  "v40", "v41", "v42", "v43", "v44", "v45", "v46", "v47",
  "v48", "v49", "v50", "v51", "v52", "v53", "v54", "v55",
  "v56", "v57", "v58", "v59", "v60", "v61", "v62", "v63",
  "v64", "v65", "v66", "v67", "v68", "v69", "v70", "v71",
  "v72", "v73", "v74", "v75", "v76", "v77", "v78", "v79",
  "v80", "v81", "v82", "v83", "v84", "v85", "v86", "v87",
  "v88", "v89", "v90", "v91", "v92", "v93", "v94", "v95",
  "v96", "v97", "v98", "v99", "v100", "v101", "v102", "v103",
  "v104", "v105", "v106", "v107", "v108", "v109", "v110", "v111",
  "v112", "v113", "v114", "v115", "v116", "v117", "v118", "v119",
  "v120", "v121", "v122", "v123", "v124", "v125", "v126", "v127",
  "v128", "v129", "v130", "v131", "v132", "v133", "v134", "v135",
  "v136", "v137", "v138", "v139", "v140", "v141", "v142", "v143",
  "v144", "v145", "v146", "v147", "v148", "v149", "v150", "v151",
  "v152", "v153", "v154", "v155", "v156", "v157", "v158", "v159",
  "v160", "v161", "v162", "v163", "v164", "v165", "v166", "v167",
  "v168", "v169", "v170", "v171", "v172", "v173", "v174", "v175",
  "v176", "v177", "v178", "v179", "v180", "v181", "v182", "v183",
  "v184", "v185", "v186", "v187", "v188", "v189", "v190", "v191",
  "v192", "v193", "v194", "v195", "v196", "v197", "v198", "v199",
  "v200", "v201", "v202", "v203", "v204", "v205", "v206", "v207",
  "v208", "v209", "v210", "v211", "v212", "v213", "v214", "v215",
  "v216", "v217", "v218", "v219", "v220", "v221", "v222", "v223",
  "v224", "v225", "v226", "v227", "v228", "v229", "v230", "v231",
  "v232", "v233", "v234", "v235", "v236", "v237", "v238", "v239",
  "v240", "v241", "v242", "v243", "v244", "v245", "v246", "v247",
  "v248", "v249", "v250", "v251", "v252", "v253", "v254", "v255",
  "s0", "s1", "s2", "s3", "s4", "s5", "s6", "s7",
  "s8", "s9", "s10", "s11", "s12", "s13", "s14", "s15",
  "s16", "s17", "s18", "s19", "s20", "s21", "s22", "s23",
  "s24", "s25", "s26", "s27", "s28", "s29", "s30", "s31",
  "s32", "s33", "s34", "s35", "s36", "s37", "s38", "s39",
  "s40", "s41", "s42", "s43", "s44", "s45", "s46", "s47",
  "s48", "s49", "s50", "s51", "s52", "s53", "s54", "s55",
  "s56", "s57", "s58", "s59", "s60", "s61", "s62", "s63",
  "s64", "s65", "s66", "s67", "s68", "s69", "s70", "s71",
  "s72", "s73", "s74", "s75", "s76", "s77", "s78", "s79",
  "s80", "s81", "s82", "s83", "s84", "s85", "s86", "s87",
  "s88", "s89", "s90", "s91", "s92", "s93", "s94", "s95",
  "s96", "s97", "s98", "s99", "s100", "s101", "s102", "s103",
  "s104", "s105", "s106", "s107", "s108", "s109", "s110", "s111",
  "s112", "s113", "s114", "s115", "s116", "s117", "s118", "s119",
  "s120", "s121", "s122", "s123", "s124", "s125", "s126", "s127"
  "exec", "vcc", "scc", "m0", "flat_scr", "exec_lo", "exec_hi",
  "vcc_lo", "vcc_hi", "flat_scr_lo", "flat_scr_hi"
};

ArrayRef<const char *> AMDGPUTargetInfo::getGCCRegNames() const {
  return llvm::makeArrayRef(GCCRegNames);
}

// Namespace for x86 abstract base class
const Builtin::Info BuiltinInfo[] = {
#define BUILTIN(ID, TYPE, ATTRS)                                               \
  { #ID, TYPE, ATTRS, nullptr, ALL_LANGUAGES, nullptr },
#define LIBBUILTIN(ID, TYPE, ATTRS, HEADER)                                    \
  { #ID, TYPE, ATTRS, HEADER, ALL_LANGUAGES, nullptr },
#define TARGET_BUILTIN(ID, TYPE, ATTRS, FEATURE)                               \
  { #ID, TYPE, ATTRS, nullptr, ALL_LANGUAGES, FEATURE },
#include "clang/Basic/BuiltinsX86.def"
};

static const char* const GCCRegNames[] = {
  "ax", "dx", "cx", "bx", "si", "di", "bp", "sp",
  "st", "st(1)", "st(2)", "st(3)", "st(4)", "st(5)", "st(6)", "st(7)",
  "argp", "flags", "fpcr", "fpsr", "dirflag", "frame",
  "xmm0", "xmm1", "xmm2", "xmm3", "xmm4", "xmm5", "xmm6", "xmm7",
  "mm0", "mm1", "mm2", "mm3", "mm4", "mm5", "mm6", "mm7",
  "r8", "r9", "r10", "r11", "r12", "r13", "r14", "r15",
  "xmm8", "xmm9", "xmm10", "xmm11", "xmm12", "xmm13", "xmm14", "xmm15",
  "ymm0", "ymm1", "ymm2", "ymm3", "ymm4", "ymm5", "ymm6", "ymm7",
  "ymm8", "ymm9", "ymm10", "ymm11", "ymm12", "ymm13", "ymm14", "ymm15",
  "xmm16", "xmm17", "xmm18", "xmm19", "xmm20", "xmm21", "xmm22", "xmm23",
  "xmm24", "xmm25", "xmm26", "xmm27", "xmm28", "xmm29", "xmm30", "xmm31",
  "ymm16", "ymm17", "ymm18", "ymm19", "ymm20", "ymm21", "ymm22", "ymm23",
  "ymm24", "ymm25", "ymm26", "ymm27", "ymm28", "ymm29", "ymm30", "ymm31",
  "zmm0", "zmm1", "zmm2", "zmm3", "zmm4", "zmm5", "zmm6", "zmm7",
  "zmm8", "zmm9", "zmm10", "zmm11", "zmm12", "zmm13", "zmm14", "zmm15",
  "zmm16", "zmm17", "zmm18", "zmm19", "zmm20", "zmm21", "zmm22", "zmm23",
  "zmm24", "zmm25", "zmm26", "zmm27", "zmm28", "zmm29", "zmm30", "zmm31",
};

const TargetInfo::AddlRegName AddlRegNames[] = {
  { { "al", "ah", "eax", "rax" }, 0 },
  { { "bl", "bh", "ebx", "rbx" }, 3 },
  { { "cl", "ch", "ecx", "rcx" }, 2 },
  { { "dl", "dh", "edx", "rdx" }, 1 },
  { { "esi", "rsi" }, 4 },
  { { "edi", "rdi" }, 5 },
  { { "esp", "rsp" }, 7 },
  { { "ebp", "rbp" }, 6 },
  { { "r8d", "r8w", "r8b" }, 38 },
  { { "r9d", "r9w", "r9b" }, 39 },
  { { "r10d", "r10w", "r10b" }, 40 },
  { { "r11d", "r11w", "r11b" }, 41 },
  { { "r12d", "r12w", "r12b" }, 42 },
  { { "r13d", "r13w", "r13b" }, 43 },
  { { "r14d", "r14w", "r14b" }, 44 },
  { { "r15d", "r15w", "r15b" }, 45 },
};

// X86 target abstract base class; x86-32 and x86-64 are very close, so
// most of the implementation can be shared.
class X86TargetInfo : public TargetInfo {
  enum X86SSEEnum {
    NoSSE, SSE1, SSE2, SSE3, SSSE3, SSE41, SSE42, AVX, AVX2, AVX512F
  } SSELevel = NoSSE;
  enum MMX3DNowEnum {
    NoMMX3DNow, MMX, AMD3DNow, AMD3DNowAthlon
  } MMX3DNowLevel = NoMMX3DNow;
  enum XOPEnum {
    NoXOP,
    SSE4A,
    FMA4,
    XOP
  } XOPLevel = NoXOP;

  bool HasAES = false;
  bool HasPCLMUL = false;
  bool HasLZCNT = false;
  bool HasRDRND = false;
  bool HasFSGSBASE = false;
  bool HasBMI = false;
  bool HasBMI2 = false;
  bool HasPOPCNT = false;
  bool HasRTM = false;
  bool HasPRFCHW = false;
  bool HasRDSEED = false;
  bool HasADX = false;
  bool HasTBM = false;
  bool HasFMA = false;
  bool HasF16C = false;
  bool HasAVX512CD = false;
  bool HasAVX512ER = false;
  bool HasAVX512PF = false;
  bool HasAVX512DQ = false;
  bool HasAVX512BW = false;
  bool HasAVX512VL = false;
  bool HasSHA = false;
  bool HasCX16 = false;
  bool HasFXSR = false;
  bool HasXSAVE = false;
  bool HasXSAVEOPT = false;
  bool HasXSAVEC = false;
  bool HasXSAVES = false;
  bool HasPKU = false;

  /// \brief Enumeration of all of the X86 CPUs supported by Clang.
  ///
  /// Each enumeration represents a particular CPU supported by Clang. These
  /// loosely correspond to the options passed to '-march' or '-mtune' flags.
  enum CPUKind {
    CK_Generic,

    /// \name i386
    /// i386-generation processors.
    //@{
    CK_i386,
    //@}

    /// \name i486
    /// i486-generation processors.
    //@{
    CK_i486,
    CK_WinChipC6,
    CK_WinChip2,
    CK_C3,
    //@}

    /// \name i586
    /// i586-generation processors, P5 microarchitecture based.
    //@{
    CK_i586,
    CK_Pentium,
    CK_PentiumMMX,
    //@}

    /// \name i686
    /// i686-generation processors, P6 / Pentium M microarchitecture based.
    //@{
    CK_i686,
    CK_PentiumPro,
    CK_Pentium2,
    CK_Pentium3,
    CK_Pentium3M,
    CK_PentiumM,
    CK_C3_2,

    /// This enumerator is a bit odd, as GCC no longer accepts -march=yonah.
    /// Clang however has some logic to suport this.
    // FIXME: Warn, deprecate, and potentially remove this.
    CK_Yonah,
    //@}

    /// \name Netburst
    /// Netburst microarchitecture based processors.
    //@{
    CK_Pentium4,
    CK_Pentium4M,
    CK_Prescott,
    CK_Nocona,
    //@}

    /// \name Core
    /// Core microarchitecture based processors.
    //@{
    CK_Core2,

    /// This enumerator, like \see CK_Yonah, is a bit odd. It is another
    /// codename which GCC no longer accepts as an option to -march, but Clang
    /// has some logic for recognizing it.
    // FIXME: Warn, deprecate, and potentially remove this.
    CK_Penryn,
    //@}

    /// \name Atom
    /// Atom processors
    //@{
    CK_Bonnell,
    CK_Silvermont,
    //@}

    /// \name Nehalem
    /// Nehalem microarchitecture based processors.
    CK_Nehalem,

    /// \name Westmere
    /// Westmere microarchitecture based processors.
    CK_Westmere,

    /// \name Sandy Bridge
    /// Sandy Bridge microarchitecture based processors.
    CK_SandyBridge,

    /// \name Ivy Bridge
    /// Ivy Bridge microarchitecture based processors.
    CK_IvyBridge,

    /// \name Haswell
    /// Haswell microarchitecture based processors.
    CK_Haswell,

    /// \name Broadwell
    /// Broadwell microarchitecture based processors.
    CK_Broadwell,

    /// \name Skylake
    /// Skylake microarchitecture based processors.
    CK_Skylake,

    /// \name Knights Landing
    /// Knights Landing processor.
    CK_KNL,

    /// \name Lakemont
    /// Lakemont microarchitecture based processors.
    CK_Lakemont,

    /// \name K6
    /// K6 architecture processors.
    //@{
    CK_K6,
    CK_K6_2,
    CK_K6_3,
    //@}

    /// \name K7
    /// K7 architecture processors.
    //@{
    CK_Athlon,
    CK_AthlonThunderbird,
    CK_Athlon4,
    CK_AthlonXP,
    CK_AthlonMP,
    //@}

    /// \name K8
    /// K8 architecture processors.
    //@{
    CK_Athlon64,
    CK_Athlon64SSE3,
    CK_AthlonFX,
    CK_K8,
    CK_K8SSE3,
    CK_Opteron,
    CK_OpteronSSE3,
    CK_AMDFAM10,
    //@}

    /// \name Bobcat
    /// Bobcat architecture processors.
    //@{
    CK_BTVER1,
    CK_BTVER2,
    //@}

    /// \name Bulldozer
    /// Bulldozer architecture processors.
    //@{
    CK_BDVER1,
    CK_BDVER2,
    CK_BDVER3,
    CK_BDVER4,
    //@}

    /// This specification is deprecated and will be removed in the future.
    /// Users should prefer \see CK_K8.
    // FIXME: Warn on this when the CPU is set to it.
    //@{
    CK_x86_64,
    //@}

    /// \name Geode
    /// Geode processors.
    //@{
    CK_Geode
    //@}
  } CPU = CK_Generic;

  CPUKind getCPUKind(StringRef CPU) const {
    return llvm::StringSwitch<CPUKind>(CPU)
        .Case("i386", CK_i386)
        .Case("i486", CK_i486)
        .Case("winchip-c6", CK_WinChipC6)
        .Case("winchip2", CK_WinChip2)
        .Case("c3", CK_C3)
        .Case("i586", CK_i586)
        .Case("pentium", CK_Pentium)
        .Case("pentium-mmx", CK_PentiumMMX)
        .Case("i686", CK_i686)
        .Case("pentiumpro", CK_PentiumPro)
        .Case("pentium2", CK_Pentium2)
        .Case("pentium3", CK_Pentium3)
        .Case("pentium3m", CK_Pentium3M)
        .Case("pentium-m", CK_PentiumM)
        .Case("c3-2", CK_C3_2)
        .Case("yonah", CK_Yonah)
        .Case("pentium4", CK_Pentium4)
        .Case("pentium4m", CK_Pentium4M)
        .Case("prescott", CK_Prescott)
        .Case("nocona", CK_Nocona)
        .Case("core2", CK_Core2)
        .Case("penryn", CK_Penryn)
        .Case("bonnell", CK_Bonnell)
        .Case("atom", CK_Bonnell) // Legacy name.
        .Case("silvermont", CK_Silvermont)
        .Case("slm", CK_Silvermont) // Legacy name.
        .Case("nehalem", CK_Nehalem)
        .Case("corei7", CK_Nehalem) // Legacy name.
        .Case("westmere", CK_Westmere)
        .Case("sandybridge", CK_SandyBridge)
        .Case("corei7-avx", CK_SandyBridge) // Legacy name.
        .Case("ivybridge", CK_IvyBridge)
        .Case("core-avx-i", CK_IvyBridge) // Legacy name.
        .Case("haswell", CK_Haswell)
        .Case("core-avx2", CK_Haswell) // Legacy name.
        .Case("broadwell", CK_Broadwell)
        .Case("skylake", CK_Skylake)
        .Case("skx", CK_Skylake) // Legacy name.
        .Case("knl", CK_KNL)
        .Case("lakemont", CK_Lakemont)
        .Case("k6", CK_K6)
        .Case("k6-2", CK_K6_2)
        .Case("k6-3", CK_K6_3)
        .Case("athlon", CK_Athlon)
        .Case("athlon-tbird", CK_AthlonThunderbird)
        .Case("athlon-4", CK_Athlon4)
        .Case("athlon-xp", CK_AthlonXP)
        .Case("athlon-mp", CK_AthlonMP)
        .Case("athlon64", CK_Athlon64)
        .Case("athlon64-sse3", CK_Athlon64SSE3)
        .Case("athlon-fx", CK_AthlonFX)
        .Case("k8", CK_K8)
        .Case("k8-sse3", CK_K8SSE3)
        .Case("opteron", CK_Opteron)
        .Case("opteron-sse3", CK_OpteronSSE3)
        .Case("barcelona", CK_AMDFAM10)
        .Case("amdfam10", CK_AMDFAM10)
        .Case("btver1", CK_BTVER1)
        .Case("btver2", CK_BTVER2)
        .Case("bdver1", CK_BDVER1)
        .Case("bdver2", CK_BDVER2)
        .Case("bdver3", CK_BDVER3)
        .Case("bdver4", CK_BDVER4)
        .Case("x86-64", CK_x86_64)
        .Case("geode", CK_Geode)
        .Default(CK_Generic);
  }

  enum FPMathKind {
    FP_Default,
    FP_SSE,
    FP_387
  } FPMath = FP_Default;

public:
  X86TargetInfo(const llvm::Triple &Triple) : TargetInfo(Triple) {
    BigEndian = false;
    LongDoubleFormat = &llvm::APFloat::x87DoubleExtended;
  }
  unsigned getFloatEvalMethod() const override {
    // X87 evaluates with 80 bits "long double" precision.
    return SSELevel == NoSSE ? 2 : 0;
  }
  ArrayRef<Builtin::Info> getTargetBuiltins() const override {
    return llvm::makeArrayRef(BuiltinInfo,
                             clang::X86::LastTSBuiltin-Builtin::FirstTSBuiltin);
  }
  ArrayRef<const char *> getGCCRegNames() const override {
    return llvm::makeArrayRef(GCCRegNames);
  }
  ArrayRef<TargetInfo::GCCRegAlias> getGCCRegAliases() const override {
    return None;
  }
  ArrayRef<TargetInfo::AddlRegName> getGCCAddlRegNames() const override {
    return llvm::makeArrayRef(AddlRegNames);
  }
  bool validateCpuSupports(StringRef Name) const override;
  bool validateAsmConstraint(const char *&Name,
                             TargetInfo::ConstraintInfo &info) const override;

  bool validateGlobalRegisterVariable(StringRef RegName,
                                      unsigned RegSize,
                                      bool &HasSizeMismatch) const override {
    // esp and ebp are the only 32-bit registers the x86 backend can currently
    // handle.
    if (RegName.equals("esp") || RegName.equals("ebp")) {
      // Check that the register size is 32-bit.
      HasSizeMismatch = RegSize != 32;
      return true;
    }

    return false;
  }

  bool validateOutputSize(StringRef Constraint, unsigned Size) const override;

  bool validateInputSize(StringRef Constraint, unsigned Size) const override;

  virtual bool validateOperandSize(StringRef Constraint, unsigned Size) const;

  std::string convertConstraint(const char *&Constraint) const override;
  const char *getClobbers() const override {
    return "~{dirflag},~{fpsr},~{flags}";
  }
  void getTargetDefines(const LangOptions &Opts,
                        MacroBuilder &Builder) const override;
  static void setSSELevel(llvm::StringMap<bool> &Features, X86SSEEnum Level,
                          bool Enabled);
  static void setMMXLevel(llvm::StringMap<bool> &Features, MMX3DNowEnum Level,
                          bool Enabled);
  static void setXOPLevel(llvm::StringMap<bool> &Features, XOPEnum Level,
                          bool Enabled);
  void setFeatureEnabled(llvm::StringMap<bool> &Features,
                         StringRef Name, bool Enabled) const override {
    setFeatureEnabledImpl(Features, Name, Enabled);
  }
  // This exists purely to cut down on the number of virtual calls in
  // initFeatureMap which calls this repeatedly.
  static void setFeatureEnabledImpl(llvm::StringMap<bool> &Features,
                                    StringRef Name, bool Enabled);
  bool
  initFeatureMap(llvm::StringMap<bool> &Features, DiagnosticsEngine &Diags,
                 StringRef CPU,
                 const std::vector<std::string> &FeaturesVec) const override;
  bool hasFeature(StringRef Feature) const override;
  bool handleTargetFeatures(std::vector<std::string> &Features,
                            DiagnosticsEngine &Diags) override;
  StringRef getABI() const override {
    if (getTriple().getArch() == llvm::Triple::x86_64 && SSELevel >= AVX512F)
      return "avx512";
    if (getTriple().getArch() == llvm::Triple::x86_64 && SSELevel >= AVX)
      return "avx";
    if (getTriple().getArch() == llvm::Triple::x86 &&
             MMX3DNowLevel == NoMMX3DNow)
      return "no-mmx";
    return "";
  }
  bool setCPU(const std::string &Name) override {
    CPU = getCPUKind(Name);

    // Perform any per-CPU checks necessary to determine if this CPU is
    // acceptable.
    // FIXME: This results in terrible diagnostics. Clang just says the CPU is
    // invalid without explaining *why*.
    switch (CPU) {
    case CK_Generic:
      // No processor selected!
      return false;

    case CK_i386:
    case CK_i486:
    case CK_WinChipC6:
    case CK_WinChip2:
    case CK_C3:
    case CK_i586:
    case CK_Pentium:
    case CK_PentiumMMX:
    case CK_i686:
    case CK_PentiumPro:
    case CK_Pentium2:
    case CK_Pentium3:
    case CK_Pentium3M:
    case CK_PentiumM:
    case CK_Yonah:
    case CK_C3_2:
    case CK_Pentium4:
    case CK_Pentium4M:
    case CK_Lakemont:
    case CK_Prescott:
    case CK_K6:
    case CK_K6_2:
    case CK_K6_3:
    case CK_Athlon:
    case CK_AthlonThunderbird:
    case CK_Athlon4:
    case CK_AthlonXP:
    case CK_AthlonMP:
    case CK_Geode:
      // Only accept certain architectures when compiling in 32-bit mode.
      if (getTriple().getArch() != llvm::Triple::x86)
        return false;

      // Fallthrough
    case CK_Nocona:
    case CK_Core2:
    case CK_Penryn:
    case CK_Bonnell:
    case CK_Silvermont:
    case CK_Nehalem:
    case CK_Westmere:
    case CK_SandyBridge:
    case CK_IvyBridge:
    case CK_Haswell:
    case CK_Broadwell:
    case CK_Skylake:
    case CK_KNL:
    case CK_Athlon64:
    case CK_Athlon64SSE3:
    case CK_AthlonFX:
    case CK_K8:
    case CK_K8SSE3:
    case CK_Opteron:
    case CK_OpteronSSE3:
    case CK_AMDFAM10:
    case CK_BTVER1:
    case CK_BTVER2:
    case CK_BDVER1:
    case CK_BDVER2:
    case CK_BDVER3:
    case CK_BDVER4:
    case CK_x86_64:
      return true;
    }
    llvm_unreachable("Unhandled CPU kind");
  }

  bool setFPMath(StringRef Name) override;

  CallingConvCheckResult checkCallingConvention(CallingConv CC) const override {
    // We accept all non-ARM calling conventions
    return (CC == CC_X86ThisCall ||
            CC == CC_X86FastCall ||
            CC == CC_X86StdCall ||
            CC == CC_X86RegCall ||  // INTEL
            CC == CC_X86VectorCall ||
            CC == CC_C ||
            CC == CC_X86Pascal ||
            CC == CC_IntelOclBicc) ? CCCR_OK : CCCR_Warning;
  }

  CallingConv getDefaultCallingConv(CallingConvMethodType MT) const override {
    return MT == CCMT_Member ? CC_X86ThisCall : CC_C;
  }

  bool hasSjLjLowering() const override {
    return true;
  }
};

bool X86TargetInfo::setFPMath(StringRef Name) {
  if (Name == "387") {
    FPMath = FP_387;
    return true;
  }
  if (Name == "sse") {
    FPMath = FP_SSE;
    return true;
  }
  return false;
}

bool X86TargetInfo::initFeatureMap(
    llvm::StringMap<bool> &Features, DiagnosticsEngine &Diags, StringRef CPU,
    const std::vector<std::string> &FeaturesVec) const {
  // FIXME: This *really* should not be here.
  // X86_64 always has SSE2.
  if (getTriple().getArch() == llvm::Triple::x86_64)
    setFeatureEnabledImpl(Features, "sse2", true);

  CPUKind Kind = getCPUKind(CPU);

  // Enable X87 for all X86 processors but Lakemont.
  if (Kind != CK_Lakemont)
    setFeatureEnabledImpl(Features, "x87", true);

  switch (Kind) {
  case CK_Generic:
  case CK_i386:
  case CK_i486:
  case CK_i586:
  case CK_Pentium:
  case CK_i686:
  case CK_PentiumPro:
  case CK_Lakemont:
    break;
  case CK_PentiumMMX:
  case CK_Pentium2:
  case CK_K6:
  case CK_WinChipC6:
    setFeatureEnabledImpl(Features, "mmx", true);
    break;
  case CK_Pentium3:
  case CK_Pentium3M:
  case CK_C3_2:
    setFeatureEnabledImpl(Features, "sse", true);
    setFeatureEnabledImpl(Features, "fxsr", true);
    break;
  case CK_PentiumM:
  case CK_Pentium4:
  case CK_Pentium4M:
  case CK_x86_64:
    setFeatureEnabledImpl(Features, "sse2", true);
    setFeatureEnabledImpl(Features, "fxsr", true);
    break;
  case CK_Yonah:
  case CK_Prescott:
  case CK_Nocona:
    setFeatureEnabledImpl(Features, "sse3", true);
    setFeatureEnabledImpl(Features, "fxsr", true);
    setFeatureEnabledImpl(Features, "cx16", true);
    break;
  case CK_Core2:
  case CK_Bonnell:
    setFeatureEnabledImpl(Features, "ssse3", true);
    setFeatureEnabledImpl(Features, "fxsr", true);
    setFeatureEnabledImpl(Features, "cx16", true);
    break;
  case CK_Penryn:
    setFeatureEnabledImpl(Features, "sse4.1", true);
    setFeatureEnabledImpl(Features, "fxsr", true);
    setFeatureEnabledImpl(Features, "cx16", true);
    break;
  case CK_Skylake:
    setFeatureEnabledImpl(Features, "avx512f", true);
    setFeatureEnabledImpl(Features, "avx512cd", true);
    setFeatureEnabledImpl(Features, "avx512dq", true);
    setFeatureEnabledImpl(Features, "avx512bw", true);
    setFeatureEnabledImpl(Features, "avx512vl", true);
    setFeatureEnabledImpl(Features, "xsavec", true);
    setFeatureEnabledImpl(Features, "xsaves", true);
    setFeatureEnabledImpl(Features, "pku", true);
    // FALLTHROUGH
  case CK_Broadwell:
    setFeatureEnabledImpl(Features, "rdseed", true);
    setFeatureEnabledImpl(Features, "adx", true);
    // FALLTHROUGH
  case CK_Haswell:
    setFeatureEnabledImpl(Features, "avx2", true);
    setFeatureEnabledImpl(Features, "lzcnt", true);
    setFeatureEnabledImpl(Features, "bmi", true);
    setFeatureEnabledImpl(Features, "bmi2", true);
    setFeatureEnabledImpl(Features, "rtm", true);
    setFeatureEnabledImpl(Features, "fma", true);
    // FALLTHROUGH
  case CK_IvyBridge:
    setFeatureEnabledImpl(Features, "rdrnd", true);
    setFeatureEnabledImpl(Features, "f16c", true);
    setFeatureEnabledImpl(Features, "fsgsbase", true);
    // FALLTHROUGH
  case CK_SandyBridge:
    setFeatureEnabledImpl(Features, "avx", true);
    setFeatureEnabledImpl(Features, "xsave", true);
    setFeatureEnabledImpl(Features, "xsaveopt", true);
    // FALLTHROUGH
  case CK_Westmere:
  case CK_Silvermont:
    setFeatureEnabledImpl(Features, "aes", true);
    setFeatureEnabledImpl(Features, "pclmul", true);
    // FALLTHROUGH
  case CK_Nehalem:
    setFeatureEnabledImpl(Features, "sse4.2", true);
    setFeatureEnabledImpl(Features, "fxsr", true);
    setFeatureEnabledImpl(Features, "cx16", true);
    break;
  case CK_KNL:
    setFeatureEnabledImpl(Features, "avx512f", true);
    setFeatureEnabledImpl(Features, "avx512cd", true);
    setFeatureEnabledImpl(Features, "avx512er", true);
    setFeatureEnabledImpl(Features, "avx512pf", true);
    setFeatureEnabledImpl(Features, "fxsr", true);
    setFeatureEnabledImpl(Features, "rdseed", true);
    setFeatureEnabledImpl(Features, "adx", true);
    setFeatureEnabledImpl(Features, "lzcnt", true);
    setFeatureEnabledImpl(Features, "bmi", true);
    setFeatureEnabledImpl(Features, "bmi2", true);
    setFeatureEnabledImpl(Features, "rtm", true);
    setFeatureEnabledImpl(Features, "fma", true);
    setFeatureEnabledImpl(Features, "rdrnd", true);
    setFeatureEnabledImpl(Features, "f16c", true);
    setFeatureEnabledImpl(Features, "fsgsbase", true);
    setFeatureEnabledImpl(Features, "aes", true);
    setFeatureEnabledImpl(Features, "pclmul", true);
    setFeatureEnabledImpl(Features, "cx16", true);
    setFeatureEnabledImpl(Features, "xsaveopt", true);
    setFeatureEnabledImpl(Features, "xsave", true);
    break;
  case CK_K6_2:
  case CK_K6_3:
  case CK_WinChip2:
  case CK_C3:
    setFeatureEnabledImpl(Features, "3dnow", true);
    break;
  case CK_Athlon:
  case CK_AthlonThunderbird:
  case CK_Geode:
    setFeatureEnabledImpl(Features, "3dnowa", true);
    break;
  case CK_Athlon4:
  case CK_AthlonXP:
  case CK_AthlonMP:
    setFeatureEnabledImpl(Features, "sse", true);
    setFeatureEnabledImpl(Features, "3dnowa", true);
    setFeatureEnabledImpl(Features, "fxsr", true);
    break;
  case CK_K8:
  case CK_Opteron:
  case CK_Athlon64:
  case CK_AthlonFX:
    setFeatureEnabledImpl(Features, "sse2", true);
    setFeatureEnabledImpl(Features, "3dnowa", true);
    setFeatureEnabledImpl(Features, "fxsr", true);
    break;
  case CK_AMDFAM10:
    setFeatureEnabledImpl(Features, "sse4a", true);
    setFeatureEnabledImpl(Features, "lzcnt", true);
    setFeatureEnabledImpl(Features, "popcnt", true);
    // FALLTHROUGH
  case CK_K8SSE3:
  case CK_OpteronSSE3:
  case CK_Athlon64SSE3:
    setFeatureEnabledImpl(Features, "sse3", true);
    setFeatureEnabledImpl(Features, "3dnowa", true);
    setFeatureEnabledImpl(Features, "fxsr", true);
    break;
  case CK_BTVER2:
    setFeatureEnabledImpl(Features, "avx", true);
    setFeatureEnabledImpl(Features, "aes", true);
    setFeatureEnabledImpl(Features, "pclmul", true);
    setFeatureEnabledImpl(Features, "bmi", true);
    setFeatureEnabledImpl(Features, "f16c", true);
    setFeatureEnabledImpl(Features, "xsaveopt", true);
    // FALLTHROUGH
  case CK_BTVER1:
    setFeatureEnabledImpl(Features, "ssse3", true);
    setFeatureEnabledImpl(Features, "sse4a", true);
    setFeatureEnabledImpl(Features, "lzcnt", true);
    setFeatureEnabledImpl(Features, "popcnt", true);
    setFeatureEnabledImpl(Features, "prfchw", true);
    setFeatureEnabledImpl(Features, "cx16", true);
    setFeatureEnabledImpl(Features, "fxsr", true);
    setFeatureEnabledImpl(Features, "xsave", true);
    break;
  case CK_BDVER4:
    setFeatureEnabledImpl(Features, "avx2", true);
    setFeatureEnabledImpl(Features, "bmi2", true);
    // FALLTHROUGH
  case CK_BDVER3:
    setFeatureEnabledImpl(Features, "fsgsbase", true);
    setFeatureEnabledImpl(Features, "xsaveopt", true);
    // FALLTHROUGH
  case CK_BDVER2:
    setFeatureEnabledImpl(Features, "bmi", true);
    setFeatureEnabledImpl(Features, "fma", true);
    setFeatureEnabledImpl(Features, "f16c", true);
    setFeatureEnabledImpl(Features, "tbm", true);
    // FALLTHROUGH
  case CK_BDVER1:
    // xop implies avx, sse4a and fma4.
    setFeatureEnabledImpl(Features, "xop", true);
    setFeatureEnabledImpl(Features, "lzcnt", true);
    setFeatureEnabledImpl(Features, "aes", true);
    setFeatureEnabledImpl(Features, "pclmul", true);
    setFeatureEnabledImpl(Features, "prfchw", true);
    setFeatureEnabledImpl(Features, "cx16", true);
    setFeatureEnabledImpl(Features, "fxsr", true);
    setFeatureEnabledImpl(Features, "xsave", true);
    break;
  }
  if (!TargetInfo::initFeatureMap(Features, Diags, CPU, FeaturesVec))
    return false;

  // Can't do this earlier because we need to be able to explicitly enable
  // or disable these features and the things that they depend upon.

  // Enable popcnt if sse4.2 is enabled and popcnt is not explicitly disabled.
  auto I = Features.find("sse4.2");
  if (I != Features.end() && I->getValue() &&
      std::find(FeaturesVec.begin(), FeaturesVec.end(), "-popcnt") ==
          FeaturesVec.end())
    Features["popcnt"] = true;

  // Enable prfchw if 3DNow! is enabled and prfchw is not explicitly disabled.
  I = Features.find("3dnow");
  if (I != Features.end() && I->getValue() &&
      std::find(FeaturesVec.begin(), FeaturesVec.end(), "-prfchw") ==
          FeaturesVec.end())
    Features["prfchw"] = true;

  // Additionally, if SSE is enabled and mmx is not explicitly disabled,
  // then enable MMX.
  I = Features.find("sse");
  if (I != Features.end() && I->getValue() &&
      std::find(FeaturesVec.begin(), FeaturesVec.end(), "-mmx") ==
          FeaturesVec.end())
    Features["mmx"] = true;

  return true;
}

void X86TargetInfo::setSSELevel(llvm::StringMap<bool> &Features,
                                X86SSEEnum Level, bool Enabled) {
  if (Enabled) {
    switch (Level) {
    case AVX512F:
      Features["avx512f"] = true;
    case AVX2:
      Features["avx2"] = true;
    case AVX:
      Features["avx"] = true;
      Features["xsave"] = true;
    case SSE42:
      Features["sse4.2"] = true;
    case SSE41:
      Features["sse4.1"] = true;
    case SSSE3:
      Features["ssse3"] = true;
    case SSE3:
      Features["sse3"] = true;
    case SSE2:
      Features["sse2"] = true;
    case SSE1:
      Features["sse"] = true;
    case NoSSE:
      break;
    }
    return;
  }

  switch (Level) {
  case NoSSE:
  case SSE1:
    Features["sse"] = false;
  case SSE2:
    Features["sse2"] = Features["pclmul"] = Features["aes"] =
      Features["sha"] = false;
  case SSE3:
    Features["sse3"] = false;
    setXOPLevel(Features, NoXOP, false);
  case SSSE3:
    Features["ssse3"] = false;
  case SSE41:
    Features["sse4.1"] = false;
  case SSE42:
    Features["sse4.2"] = false;
  case AVX:
    Features["fma"] = Features["avx"] = Features["f16c"] = Features["xsave"] =
      Features["xsaveopt"] = false;
    setXOPLevel(Features, FMA4, false);
  case AVX2:
    Features["avx2"] = false;
  case AVX512F:
    Features["avx512f"] = Features["avx512cd"] = Features["avx512er"] =
      Features["avx512pf"] = Features["avx512dq"] = Features["avx512bw"] =
      Features["avx512vl"] = false;
  }
}

void X86TargetInfo::setMMXLevel(llvm::StringMap<bool> &Features,
                                MMX3DNowEnum Level, bool Enabled) {
  if (Enabled) {
    switch (Level) {
    case AMD3DNowAthlon:
      Features["3dnowa"] = true;
    case AMD3DNow:
      Features["3dnow"] = true;
    case MMX:
      Features["mmx"] = true;
    case NoMMX3DNow:
      break;
    }
    return;
  }

  switch (Level) {
  case NoMMX3DNow:
  case MMX:
    Features["mmx"] = false;
  case AMD3DNow:
    Features["3dnow"] = false;
  case AMD3DNowAthlon:
    Features["3dnowa"] = false;
  }
}

void X86TargetInfo::setXOPLevel(llvm::StringMap<bool> &Features, XOPEnum Level,
                                bool Enabled) {
  if (Enabled) {
    switch (Level) {
    case XOP:
      Features["xop"] = true;
    case FMA4:
      Features["fma4"] = true;
      setSSELevel(Features, AVX, true);
    case SSE4A:
      Features["sse4a"] = true;
      setSSELevel(Features, SSE3, true);
    case NoXOP:
      break;
    }
    return;
  }

  switch (Level) {
  case NoXOP:
  case SSE4A:
    Features["sse4a"] = false;
  case FMA4:
    Features["fma4"] = false;
  case XOP:
    Features["xop"] = false;
  }
}

void X86TargetInfo::setFeatureEnabledImpl(llvm::StringMap<bool> &Features,
                                          StringRef Name, bool Enabled) {
  // This is a bit of a hack to deal with the sse4 target feature when used
  // as part of the target attribute. We handle sse4 correctly everywhere
  // else. See below for more information on how we handle the sse4 options.
  if (Name != "sse4")
    Features[Name] = Enabled;

  if (Name == "mmx") {
    setMMXLevel(Features, MMX, Enabled);
  } else if (Name == "sse") {
    setSSELevel(Features, SSE1, Enabled);
  } else if (Name == "sse2") {
    setSSELevel(Features, SSE2, Enabled);
  } else if (Name == "sse3") {
    setSSELevel(Features, SSE3, Enabled);
  } else if (Name == "ssse3") {
    setSSELevel(Features, SSSE3, Enabled);
  } else if (Name == "sse4.2") {
    setSSELevel(Features, SSE42, Enabled);
  } else if (Name == "sse4.1") {
    setSSELevel(Features, SSE41, Enabled);
  } else if (Name == "3dnow") {
    setMMXLevel(Features, AMD3DNow, Enabled);
  } else if (Name == "3dnowa") {
    setMMXLevel(Features, AMD3DNowAthlon, Enabled);
  } else if (Name == "aes") {
    if (Enabled)
      setSSELevel(Features, SSE2, Enabled);
  } else if (Name == "pclmul") {
    if (Enabled)
      setSSELevel(Features, SSE2, Enabled);
  } else if (Name == "avx") {
    setSSELevel(Features, AVX, Enabled);
  } else if (Name == "avx2") {
    setSSELevel(Features, AVX2, Enabled);
  } else if (Name == "avx512f") {
    setSSELevel(Features, AVX512F, Enabled);
  } else if (Name == "avx512cd" || Name == "avx512er" || Name == "avx512pf"
          || Name == "avx512dq" || Name == "avx512bw" || Name == "avx512vl") {
    if (Enabled)
      setSSELevel(Features, AVX512F, Enabled);
  } else if (Name == "fma") {
    if (Enabled)
      setSSELevel(Features, AVX, Enabled);
  } else if (Name == "fma4") {
    setXOPLevel(Features, FMA4, Enabled);
  } else if (Name == "xop") {
    setXOPLevel(Features, XOP, Enabled);
  } else if (Name == "sse4a") {
    setXOPLevel(Features, SSE4A, Enabled);
  } else if (Name == "f16c") {
    if (Enabled)
      setSSELevel(Features, AVX, Enabled);
  } else if (Name == "sha") {
    if (Enabled)
      setSSELevel(Features, SSE2, Enabled);
  } else if (Name == "sse4") {
    // We can get here via the __target__ attribute since that's not controlled
    // via the -msse4/-mno-sse4 command line alias. Handle this the same way
    // here - turn on the sse4.2 if enabled, turn off the sse4.1 level if
    // disabled.
    if (Enabled)
      setSSELevel(Features, SSE42, Enabled);
    else
      setSSELevel(Features, SSE41, Enabled);
  } else if (Name == "xsave") {
    if (Enabled)
      setSSELevel(Features, AVX, Enabled);
    else
      Features["xsaveopt"] = false;
  } else if (Name == "xsaveopt" || Name == "xsavec" || Name == "xsaves") {
    if (Enabled) {
      Features["xsave"] = true;
      setSSELevel(Features, AVX, Enabled);
    }
  }
}

/// handleTargetFeatures - Perform initialization based on the user
/// configured set of features.
bool X86TargetInfo::handleTargetFeatures(std::vector<std::string> &Features,
                                         DiagnosticsEngine &Diags) {
  for (const auto &Feature : Features) {
    if (Feature[0] != '+')
      continue;

    if (Feature == "+aes") {
      HasAES = true;
    } else if (Feature == "+pclmul") {
      HasPCLMUL = true;
    } else if (Feature == "+lzcnt") {
      HasLZCNT = true;
    } else if (Feature == "+rdrnd") {
      HasRDRND = true;
    } else if (Feature == "+fsgsbase") {
      HasFSGSBASE = true;
    } else if (Feature == "+bmi") {
      HasBMI = true;
    } else if (Feature == "+bmi2") {
      HasBMI2 = true;
    } else if (Feature == "+popcnt") {
      HasPOPCNT = true;
    } else if (Feature == "+rtm") {
      HasRTM = true;
    } else if (Feature == "+prfchw") {
      HasPRFCHW = true;
    } else if (Feature == "+rdseed") {
      HasRDSEED = true;
    } else if (Feature == "+adx") {
      HasADX = true;
    } else if (Feature == "+tbm") {
      HasTBM = true;
    } else if (Feature == "+fma") {
      HasFMA = true;
    } else if (Feature == "+f16c") {
      HasF16C = true;
    } else if (Feature == "+avx512cd") {
      HasAVX512CD = true;
    } else if (Feature == "+avx512er") {
      HasAVX512ER = true;
    } else if (Feature == "+avx512pf") {
      HasAVX512PF = true;
    } else if (Feature == "+avx512dq") {
      HasAVX512DQ = true;
    } else if (Feature == "+avx512bw") {
      HasAVX512BW = true;
    } else if (Feature == "+avx512vl") {
      HasAVX512VL = true;
    } else if (Feature == "+sha") {
      HasSHA = true;
    } else if (Feature == "+cx16") {
      HasCX16 = true;
    } else if (Feature == "+fxsr") {
      HasFXSR = true;
    } else if (Feature == "+xsave") {
      HasXSAVE = true;
    } else if (Feature == "+xsaveopt") {
      HasXSAVEOPT = true;
    } else if (Feature == "+xsavec") {
      HasXSAVEC = true;
    } else if (Feature == "+xsaves") {
      HasXSAVES = true;
    } else if (Feature == "+pku") {
      HasPKU = true;
    }

    X86SSEEnum Level = llvm::StringSwitch<X86SSEEnum>(Feature)
      .Case("+avx512f", AVX512F)
      .Case("+avx2", AVX2)
      .Case("+avx", AVX)
      .Case("+sse4.2", SSE42)
      .Case("+sse4.1", SSE41)
      .Case("+ssse3", SSSE3)
      .Case("+sse3", SSE3)
      .Case("+sse2", SSE2)
      .Case("+sse", SSE1)
      .Default(NoSSE);
    SSELevel = std::max(SSELevel, Level);

    MMX3DNowEnum ThreeDNowLevel =
      llvm::StringSwitch<MMX3DNowEnum>(Feature)
        .Case("+3dnowa", AMD3DNowAthlon)
        .Case("+3dnow", AMD3DNow)
        .Case("+mmx", MMX)
        .Default(NoMMX3DNow);
    MMX3DNowLevel = std::max(MMX3DNowLevel, ThreeDNowLevel);

    XOPEnum XLevel = llvm::StringSwitch<XOPEnum>(Feature)
        .Case("+xop", XOP)
        .Case("+fma4", FMA4)
        .Case("+sse4a", SSE4A)
        .Default(NoXOP);
    XOPLevel = std::max(XOPLevel, XLevel);
  }

  // LLVM doesn't have a separate switch for fpmath, so only accept it if it
  // matches the selected sse level.
  if ((FPMath == FP_SSE && SSELevel < SSE1) ||
      (FPMath == FP_387 && SSELevel >= SSE1)) {
    Diags.Report(diag::err_target_unsupported_fpmath) <<
      (FPMath == FP_SSE ? "sse" : "387");
    return false;
  }

  SimdDefaultAlign =
      hasFeature("avx512f") ? 512 : hasFeature("avx") ? 256 : 128;
  return true;
}

/// X86TargetInfo::getTargetDefines - Return the set of the X86-specific macro
/// definitions for this particular subtarget.
void X86TargetInfo::getTargetDefines(const LangOptions &Opts,
                                     MacroBuilder &Builder) const {
  // Target identification.
  if (getTriple().getArch() == llvm::Triple::x86_64) {
    Builder.defineMacro("__amd64__");
    Builder.defineMacro("__amd64");
    Builder.defineMacro("__x86_64");
    Builder.defineMacro("__x86_64__");
    if (getTriple().getArchName() == "x86_64h") {
      Builder.defineMacro("__x86_64h");
      Builder.defineMacro("__x86_64h__");
    }
  } else {
    DefineStd(Builder, "i386", Opts);
  }

  // Subtarget options.
  // FIXME: We are hard-coding the tune parameters based on the CPU, but they
  // truly should be based on -mtune options.
  switch (CPU) {
  case CK_Generic:
    break;
  case CK_i386:
    // The rest are coming from the i386 define above.
    Builder.defineMacro("__tune_i386__");
    break;
  case CK_i486:
  case CK_WinChipC6:
  case CK_WinChip2:
  case CK_C3:
    defineCPUMacros(Builder, "i486");
    break;
  case CK_PentiumMMX:
    Builder.defineMacro("__pentium_mmx__");
    Builder.defineMacro("__tune_pentium_mmx__");
    // Fallthrough
  case CK_i586:
  case CK_Pentium:
    defineCPUMacros(Builder, "i586");
    defineCPUMacros(Builder, "pentium");
    break;
  case CK_Pentium3:
  case CK_Pentium3M:
  case CK_PentiumM:
    Builder.defineMacro("__tune_pentium3__");
    // Fallthrough
  case CK_Pentium2:
  case CK_C3_2:
    Builder.defineMacro("__tune_pentium2__");
    // Fallthrough
  case CK_PentiumPro:
    Builder.defineMacro("__tune_i686__");
    Builder.defineMacro("__tune_pentiumpro__");
    // Fallthrough
  case CK_i686:
    Builder.defineMacro("__i686");
    Builder.defineMacro("__i686__");
    // Strangely, __tune_i686__ isn't defined by GCC when CPU == i686.
    Builder.defineMacro("__pentiumpro");
    Builder.defineMacro("__pentiumpro__");
    break;
  case CK_Pentium4:
  case CK_Pentium4M:
    defineCPUMacros(Builder, "pentium4");
    break;
  case CK_Yonah:
  case CK_Prescott:
  case CK_Nocona:
    defineCPUMacros(Builder, "nocona");
    break;
  case CK_Core2:
  case CK_Penryn:
    defineCPUMacros(Builder, "core2");
    break;
  case CK_Bonnell:
    defineCPUMacros(Builder, "atom");
    break;
  case CK_Silvermont:
    defineCPUMacros(Builder, "slm");
    break;
  case CK_Nehalem:
  case CK_Westmere:
  case CK_SandyBridge:
  case CK_IvyBridge:
  case CK_Haswell:
  case CK_Broadwell:
    // FIXME: Historically, we defined this legacy name, it would be nice to
    // remove it at some point. We've never exposed fine-grained names for
    // recent primary x86 CPUs, and we should keep it that way.
    defineCPUMacros(Builder, "corei7");
    break;
  case CK_Skylake:
    // FIXME: Historically, we defined this legacy name, it would be nice to
    // remove it at some point. This is the only fine-grained CPU macro in the
    // main intel CPU line, and it would be better to not have these and force
    // people to use ISA macros.
    defineCPUMacros(Builder, "skx");
    break;
  case CK_KNL:
    defineCPUMacros(Builder, "knl");
    break;
  case CK_Lakemont:
    Builder.defineMacro("__tune_lakemont__");
    break;
  case CK_K6_2:
    Builder.defineMacro("__k6_2__");
    Builder.defineMacro("__tune_k6_2__");
    // Fallthrough
  case CK_K6_3:
    if (CPU != CK_K6_2) {  // In case of fallthrough
      // FIXME: GCC may be enabling these in cases where some other k6
      // architecture is specified but -m3dnow is explicitly provided. The
      // exact semantics need to be determined and emulated here.
      Builder.defineMacro("__k6_3__");
      Builder.defineMacro("__tune_k6_3__");
    }
    // Fallthrough
  case CK_K6:
    defineCPUMacros(Builder, "k6");
    break;
  case CK_Athlon:
  case CK_AthlonThunderbird:
  case CK_Athlon4:
  case CK_AthlonXP:
  case CK_AthlonMP:
    defineCPUMacros(Builder, "athlon");
    if (SSELevel != NoSSE) {
      Builder.defineMacro("__athlon_sse__");
      Builder.defineMacro("__tune_athlon_sse__");
    }
    break;
  case CK_K8:
  case CK_K8SSE3:
  case CK_x86_64:
  case CK_Opteron:
  case CK_OpteronSSE3:
  case CK_Athlon64:
  case CK_Athlon64SSE3:
  case CK_AthlonFX:
    defineCPUMacros(Builder, "k8");
    break;
  case CK_AMDFAM10:
    defineCPUMacros(Builder, "amdfam10");
    break;
  case CK_BTVER1:
    defineCPUMacros(Builder, "btver1");
    break;
  case CK_BTVER2:
    defineCPUMacros(Builder, "btver2");
    break;
  case CK_BDVER1:
    defineCPUMacros(Builder, "bdver1");
    break;
  case CK_BDVER2:
    defineCPUMacros(Builder, "bdver2");
    break;
  case CK_BDVER3:
    defineCPUMacros(Builder, "bdver3");
    break;
  case CK_BDVER4:
    defineCPUMacros(Builder, "bdver4");
    break;
  case CK_Geode:
    defineCPUMacros(Builder, "geode");
    break;
  }

  // Target properties.
  Builder.defineMacro("__REGISTER_PREFIX__", "");

  // Define __NO_MATH_INLINES on linux/x86 so that we don't get inline
  // functions in glibc header files that use FP Stack inline asm which the
  // backend can't deal with (PR879).
  Builder.defineMacro("__NO_MATH_INLINES");

  if (HasAES)
    Builder.defineMacro("__AES__");

  if (HasPCLMUL)
    Builder.defineMacro("__PCLMUL__");

  if (HasLZCNT)
    Builder.defineMacro("__LZCNT__");

  if (HasRDRND)
    Builder.defineMacro("__RDRND__");

  if (HasFSGSBASE)
    Builder.defineMacro("__FSGSBASE__");

  if (HasBMI)
    Builder.defineMacro("__BMI__");

  if (HasBMI2)
    Builder.defineMacro("__BMI2__");

  if (HasPOPCNT)
    Builder.defineMacro("__POPCNT__");

  if (HasRTM)
    Builder.defineMacro("__RTM__");

  if (HasPRFCHW)
    Builder.defineMacro("__PRFCHW__");

  if (HasRDSEED)
    Builder.defineMacro("__RDSEED__");

  if (HasADX)
    Builder.defineMacro("__ADX__");

  if (HasTBM)
    Builder.defineMacro("__TBM__");

  switch (XOPLevel) {
  case XOP:
    Builder.defineMacro("__XOP__");
  case FMA4:
    Builder.defineMacro("__FMA4__");
  case SSE4A:
    Builder.defineMacro("__SSE4A__");
  case NoXOP:
    break;
  }

  if (HasFMA)
    Builder.defineMacro("__FMA__");

  if (HasF16C)
    Builder.defineMacro("__F16C__");

  if (HasAVX512CD)
    Builder.defineMacro("__AVX512CD__");
  if (HasAVX512ER)
    Builder.defineMacro("__AVX512ER__");
  if (HasAVX512PF)
    Builder.defineMacro("__AVX512PF__");
  if (HasAVX512DQ)
    Builder.defineMacro("__AVX512DQ__");
  if (HasAVX512BW)
    Builder.defineMacro("__AVX512BW__");
  if (HasAVX512VL)
    Builder.defineMacro("__AVX512VL__");

  if (HasSHA)
    Builder.defineMacro("__SHA__");

  if (HasFXSR)
    Builder.defineMacro("__FXSR__");
  if (HasXSAVE)
    Builder.defineMacro("__XSAVE__");
  if (HasXSAVEOPT)
    Builder.defineMacro("__XSAVEOPT__");
  if (HasXSAVEC)
    Builder.defineMacro("__XSAVEC__");
  if (HasXSAVES)
    Builder.defineMacro("__XSAVES__");
  if (HasPKU)
    Builder.defineMacro("__PKU__");
  if (HasCX16)
    Builder.defineMacro("__GCC_HAVE_SYNC_COMPARE_AND_SWAP_16");

  // Each case falls through to the previous one here.
  switch (SSELevel) {
  case AVX512F:
    Builder.defineMacro("__AVX512F__");
  case AVX2:
    Builder.defineMacro("__AVX2__");
  case AVX:
    Builder.defineMacro("__AVX__");
  case SSE42:
    Builder.defineMacro("__SSE4_2__");
  case SSE41:
    Builder.defineMacro("__SSE4_1__");
  case SSSE3:
    Builder.defineMacro("__SSSE3__");
  case SSE3:
    Builder.defineMacro("__SSE3__");
  case SSE2:
    Builder.defineMacro("__SSE2__");
    Builder.defineMacro("__SSE2_MATH__");  // -mfp-math=sse always implied.
  case SSE1:
    Builder.defineMacro("__SSE__");
    Builder.defineMacro("__SSE_MATH__");   // -mfp-math=sse always implied.
  case NoSSE:
    break;
  }

  if (Opts.MicrosoftExt && getTriple().getArch() == llvm::Triple::x86) {
    switch (SSELevel) {
    case AVX512F:
    case AVX2:
    case AVX:
    case SSE42:
    case SSE41:
    case SSSE3:
    case SSE3:
    case SSE2:
      Builder.defineMacro("_M_IX86_FP", Twine(2));
      break;
    case SSE1:
      Builder.defineMacro("_M_IX86_FP", Twine(1));
      break;
    default:
      Builder.defineMacro("_M_IX86_FP", Twine(0));
    }
  }

  // Each case falls through to the previous one here.
  switch (MMX3DNowLevel) {
  case AMD3DNowAthlon:
    Builder.defineMacro("__3dNOW_A__");
  case AMD3DNow:
    Builder.defineMacro("__3dNOW__");
  case MMX:
    Builder.defineMacro("__MMX__");
  case NoMMX3DNow:
    break;
  }

  if (CPU >= CK_i486) {
    Builder.defineMacro("__GCC_HAVE_SYNC_COMPARE_AND_SWAP_1");
    Builder.defineMacro("__GCC_HAVE_SYNC_COMPARE_AND_SWAP_2");
    Builder.defineMacro("__GCC_HAVE_SYNC_COMPARE_AND_SWAP_4");
  }
  if (CPU >= CK_i586)
    Builder.defineMacro("__GCC_HAVE_SYNC_COMPARE_AND_SWAP_8");
}

bool X86TargetInfo::hasFeature(StringRef Feature) const {
  return llvm::StringSwitch<bool>(Feature)
      .Case("aes", HasAES)
      .Case("avx", SSELevel >= AVX)
      .Case("avx2", SSELevel >= AVX2)
      .Case("avx512f", SSELevel >= AVX512F)
      .Case("avx512cd", HasAVX512CD)
      .Case("avx512er", HasAVX512ER)
      .Case("avx512pf", HasAVX512PF)
      .Case("avx512dq", HasAVX512DQ)
      .Case("avx512bw", HasAVX512BW)
      .Case("avx512vl", HasAVX512VL)
      .Case("bmi", HasBMI)
      .Case("bmi2", HasBMI2)
      .Case("cx16", HasCX16)
      .Case("f16c", HasF16C)
      .Case("fma", HasFMA)
      .Case("fma4", XOPLevel >= FMA4)
      .Case("fsgsbase", HasFSGSBASE)
      .Case("fxsr", HasFXSR)
      .Case("lzcnt", HasLZCNT)
      .Case("mm3dnow", MMX3DNowLevel >= AMD3DNow)
      .Case("mm3dnowa", MMX3DNowLevel >= AMD3DNowAthlon)
      .Case("mmx", MMX3DNowLevel >= MMX)
      .Case("pclmul", HasPCLMUL)
      .Case("popcnt", HasPOPCNT)
      .Case("prfchw", HasPRFCHW)
      .Case("rdrnd", HasRDRND)
      .Case("rdseed", HasRDSEED)
      .Case("rtm", HasRTM)
      .Case("sha", HasSHA)
      .Case("sse", SSELevel >= SSE1)
      .Case("sse2", SSELevel >= SSE2)
      .Case("sse3", SSELevel >= SSE3)
      .Case("ssse3", SSELevel >= SSSE3)
      .Case("sse4.1", SSELevel >= SSE41)
      .Case("sse4.2", SSELevel >= SSE42)
      .Case("sse4a", XOPLevel >= SSE4A)
      .Case("tbm", HasTBM)
      .Case("x86", true)
      .Case("x86_32", getTriple().getArch() == llvm::Triple::x86)
      .Case("x86_64", getTriple().getArch() == llvm::Triple::x86_64)
      .Case("xop", XOPLevel >= XOP)
      .Case("xsave", HasXSAVE)
      .Case("xsavec", HasXSAVEC)
      .Case("xsaves", HasXSAVES)
      .Case("xsaveopt", HasXSAVEOPT)
      .Case("pku", HasPKU)
      .Default(false);
}

// We can't use a generic validation scheme for the features accepted here
// versus subtarget features accepted in the target attribute because the
// bitfield structure that's initialized in the runtime only supports the
// below currently rather than the full range of subtarget features. (See
// X86TargetInfo::hasFeature for a somewhat comprehensive list).
bool X86TargetInfo::validateCpuSupports(StringRef FeatureStr) const {
  return llvm::StringSwitch<bool>(FeatureStr)
      .Case("cmov", true)
      .Case("mmx", true)
      .Case("popcnt", true)
      .Case("sse", true)
      .Case("sse2", true)
      .Case("sse3", true)
      .Case("sse4.1", true)
      .Case("sse4.2", true)
      .Case("avx", true)
      .Case("avx2", true)
      .Case("sse4a", true)
      .Case("fma4", true)
      .Case("xop", true)
      .Case("fma", true)
      .Case("avx512f", true)
      .Case("bmi", true)
      .Case("bmi2", true)
      .Default(false);
}

bool
X86TargetInfo::validateAsmConstraint(const char *&Name,
                                     TargetInfo::ConstraintInfo &Info) const {
  switch (*Name) {
  default: return false;
  // Constant constraints.
  case 'e': // 32-bit signed integer constant for use with sign-extending x86_64
            // instructions.
  case 'Z': // 32-bit unsigned integer constant for use with zero-extending
            // x86_64 instructions.
  case 's':
    Info.setRequiresImmediate();
    return true;
  case 'I':
    Info.setRequiresImmediate(0, 31);
    return true;
  case 'J':
    Info.setRequiresImmediate(0, 63);
    return true;
  case 'K':
    Info.setRequiresImmediate(-128, 127);
    return true;
  case 'L':
    Info.setRequiresImmediate({ int(0xff), int(0xffff), int(0xffffffff) });
    return true;
  case 'M':
    Info.setRequiresImmediate(0, 3);
    return true;
  case 'N':
    Info.setRequiresImmediate(0, 255);
    return true;
  case 'O':
    Info.setRequiresImmediate(0, 127);
    return true;
  // Register constraints.
  case 'Y': // 'Y' is the first character for several 2-character constraints.
    // Shift the pointer to the second character of the constraint.
    Name++;
    switch (*Name) {
    default:
      return false;
    case '0': // First SSE register.
    case 't': // Any SSE register, when SSE2 is enabled.
    case 'i': // Any SSE register, when SSE2 and inter-unit moves enabled.
    case 'm': // Any MMX register, when inter-unit moves enabled.
      Info.setAllowsRegister();
      return true;
    }
  case 'f': // Any x87 floating point stack register.
    // Constraint 'f' cannot be used for output operands.
    if (Info.ConstraintStr[0] == '=')
      return false;
    Info.setAllowsRegister();
    return true;
  case 'a': // eax.
  case 'b': // ebx.
  case 'c': // ecx.
  case 'd': // edx.
  case 'S': // esi.
  case 'D': // edi.
  case 'A': // edx:eax.
  case 't': // Top of floating point stack.
  case 'u': // Second from top of floating point stack.
  case 'q': // Any register accessible as [r]l: a, b, c, and d.
  case 'y': // Any MMX register.
  case 'x': // Any SSE register.
  case 'Q': // Any register accessible as [r]h: a, b, c, and d.
  case 'R': // "Legacy" registers: ax, bx, cx, dx, di, si, sp, bp.
  case 'l': // "Index" registers: any general register that can be used as an
            // index in a base+index memory access.
    Info.setAllowsRegister();
    return true;
  // Floating point constant constraints.
  case 'C': // SSE floating point constant.
  case 'G': // x87 floating point constant.
    return true;
  }
}

bool X86TargetInfo::validateOutputSize(StringRef Constraint,
                                       unsigned Size) const {
  // Strip off constraint modifiers.
  while (Constraint[0] == '=' ||
         Constraint[0] == '+' ||
         Constraint[0] == '&')
    Constraint = Constraint.substr(1);

  return validateOperandSize(Constraint, Size);
}

bool X86TargetInfo::validateInputSize(StringRef Constraint,
                                      unsigned Size) const {
  return validateOperandSize(Constraint, Size);
}

bool X86TargetInfo::validateOperandSize(StringRef Constraint,
                                        unsigned Size) const {
  switch (Constraint[0]) {
  default: break;
  case 'y':
    return Size <= 64;
  case 'f':
  case 't':
  case 'u':
    return Size <= 128;
  case 'x':
    if (SSELevel >= AVX512F)
      // 512-bit zmm registers can be used if target supports AVX512F.
      return Size <= 512U;
    else if (SSELevel >= AVX)
      // 256-bit ymm registers can be used if target supports AVX.
      return Size <= 256U;
    return Size <= 128U;
  case 'Y':
    // 'Y' is the first character for several 2-character constraints.
    switch (Constraint[1]) {
    default: break;
    case 'm':
      // 'Ym' is synonymous with 'y'.
      return Size <= 64;
    case 'i':
    case 't':
      // 'Yi' and 'Yt' are synonymous with 'x' when SSE2 is enabled.
      if (SSELevel >= AVX512F)
        return Size <= 512U;
      else if (SSELevel >= AVX)
        return Size <= 256U;
      return SSELevel >= SSE2 && Size <= 128U;
    }

  }

  return true;
}

std::string
X86TargetInfo::convertConstraint(const char *&Constraint) const {
  switch (*Constraint) {
  case 'a': return std::string("{ax}");
  case 'b': return std::string("{bx}");
  case 'c': return std::string("{cx}");
  case 'd': return std::string("{dx}");
  case 'S': return std::string("{si}");
  case 'D': return std::string("{di}");
  case 'p': // address
    return std::string("im");
  case 't': // top of floating point stack.
    return std::string("{st}");
  case 'u': // second from top of floating point stack.
    return std::string("{st(1)}"); // second from top of floating point stack.
  default:
    return std::string(1, *Constraint);
  }
}

// X86-32 generic target
class X86_32TargetInfo : public X86TargetInfo {
public:
  X86_32TargetInfo(const llvm::Triple &Triple) : X86TargetInfo(Triple) {
    DoubleAlign = LongLongAlign = 32;
    LongDoubleWidth = 96;
    LongDoubleAlign = 32;
    SuitableAlign = 128;
    DataLayoutString = "e-m:e-p:32:32-f64:32:64-f80:32-n8:16:32-S128";
    SizeType = UnsignedInt;
    PtrDiffType = SignedInt;
    IntPtrType = SignedInt;
    RegParmMax = 3;

    // Use fpret for all types.
    RealTypeUsesObjCFPRet = ((1 << TargetInfo::Float) |
                             (1 << TargetInfo::Double) |
                             (1 << TargetInfo::LongDouble));

    // x86-32 has atomics up to 8 bytes
    // FIXME: Check that we actually have cmpxchg8b before setting
    // MaxAtomicInlineWidth. (cmpxchg8b is an i586 instruction.)
    MaxAtomicPromoteWidth = MaxAtomicInlineWidth = 64;
  }
  BuiltinVaListKind getBuiltinVaListKind() const override {
    return TargetInfo::CharPtrBuiltinVaList;
  }

  int getEHDataRegisterNumber(unsigned RegNo) const override {
    if (RegNo == 0) return 0;
    if (RegNo == 1) return 2;
    return -1;
  }
  bool validateOperandSize(StringRef Constraint,
                           unsigned Size) const override {
    switch (Constraint[0]) {
    default: break;
    case 'R':
    case 'q':
    case 'Q':
    case 'a':
    case 'b':
    case 'c':
    case 'd':
    case 'S':
    case 'D':
      return Size <= 32;
    case 'A':
      return Size <= 64;
    }

    return X86TargetInfo::validateOperandSize(Constraint, Size);
  }
};

class NetBSDI386TargetInfo : public NetBSDTargetInfo<X86_32TargetInfo> {
public:
  NetBSDI386TargetInfo(const llvm::Triple &Triple)
      : NetBSDTargetInfo<X86_32TargetInfo>(Triple) {}

  unsigned getFloatEvalMethod() const override {
    unsigned Major, Minor, Micro;
    getTriple().getOSVersion(Major, Minor, Micro);
    // New NetBSD uses the default rounding mode.
    if (Major >= 7 || (Major == 6 && Minor == 99 && Micro >= 26) || Major == 0)
      return X86_32TargetInfo::getFloatEvalMethod();
    // NetBSD before 6.99.26 defaults to "double" rounding.
    return 1;
  }
};

class OpenBSDI386TargetInfo : public OpenBSDTargetInfo<X86_32TargetInfo> {
public:
  OpenBSDI386TargetInfo(const llvm::Triple &Triple)
      : OpenBSDTargetInfo<X86_32TargetInfo>(Triple) {
    SizeType = UnsignedLong;
    IntPtrType = SignedLong;
    PtrDiffType = SignedLong;
  }
};

class BitrigI386TargetInfo : public BitrigTargetInfo<X86_32TargetInfo> {
public:
  BitrigI386TargetInfo(const llvm::Triple &Triple)
      : BitrigTargetInfo<X86_32TargetInfo>(Triple) {
    SizeType = UnsignedLong;
    IntPtrType = SignedLong;
    PtrDiffType = SignedLong;
  }
};

class DarwinI386TargetInfo : public DarwinTargetInfo<X86_32TargetInfo> {
public:
  DarwinI386TargetInfo(const llvm::Triple &Triple)
      : DarwinTargetInfo<X86_32TargetInfo>(Triple) {
    LongDoubleWidth = 128;
    LongDoubleAlign = 128;
    SuitableAlign = 128;
    MaxVectorAlign = 256;
    // The watchOS simulator uses the builtin bool type for Objective-C.
    llvm::Triple T = llvm::Triple(Triple);
    if (T.isWatchOS())
      UseSignedCharForObjCBool = false;
    SizeType = UnsignedLong;
    IntPtrType = SignedLong;
    DataLayoutString = "e-m:o-p:32:32-f64:32:64-f80:128-n8:16:32-S128";
    HasAlignMac68kSupport = true;
  }

  bool handleTargetFeatures(std::vector<std::string> &Features,
                            DiagnosticsEngine &Diags) override {
    if (!DarwinTargetInfo<X86_32TargetInfo>::handleTargetFeatures(Features,
                                                                  Diags))
      return false;
    // We now know the features we have: we can decide how to align vectors.
    MaxVectorAlign =
        hasFeature("avx512f") ? 512 : hasFeature("avx") ? 256 : 128;
    return true;
  }
};

// x86-32 Windows target
class WindowsX86_32TargetInfo : public WindowsTargetInfo<X86_32TargetInfo> {
public:
  WindowsX86_32TargetInfo(const llvm::Triple &Triple)
      : WindowsTargetInfo<X86_32TargetInfo>(Triple) {
    WCharType = UnsignedShort;
    DoubleAlign = LongLongAlign = 64;
    bool IsWinCOFF =
        getTriple().isOSWindows() && getTriple().isOSBinFormatCOFF();
    DataLayoutString = IsWinCOFF
                           ? "e-m:x-p:32:32-i64:64-f80:32-n8:16:32-a:0:32-S32"
                           : "e-m:e-p:32:32-i64:64-f80:32-n8:16:32-a:0:32-S32";
  }
  void getTargetDefines(const LangOptions &Opts,
                        MacroBuilder &Builder) const override {
    WindowsTargetInfo<X86_32TargetInfo>::getTargetDefines(Opts, Builder);
  }
};

// x86-32 Windows Visual Studio target
class MicrosoftX86_32TargetInfo : public WindowsX86_32TargetInfo {
public:
  MicrosoftX86_32TargetInfo(const llvm::Triple &Triple)
      : WindowsX86_32TargetInfo(Triple) {
    LongDoubleWidth = LongDoubleAlign = 64;
    LongDoubleFormat = &llvm::APFloat::IEEEdouble;
  }
  void getTargetDefines(const LangOptions &Opts,
                        MacroBuilder &Builder) const override {
    WindowsX86_32TargetInfo::getTargetDefines(Opts, Builder);
    WindowsX86_32TargetInfo::getVisualStudioDefines(Opts, Builder);
    // The value of the following reflects processor type.
    // 300=386, 400=486, 500=Pentium, 600=Blend (default)
    // We lost the original triple, so we use the default.
    Builder.defineMacro("_M_IX86", "600");
  }
};

static void addCygMingDefines(const LangOptions &Opts, MacroBuilder &Builder) {
  // Mingw and cygwin define __declspec(a) to __attribute__((a)).  Clang
  // supports __declspec natively under -fms-extensions, but we define a no-op
  // __declspec macro anyway for pre-processor compatibility.
  if (Opts.MicrosoftExt)
    Builder.defineMacro("__declspec", "__declspec");
  else
    Builder.defineMacro("__declspec(a)", "__attribute__((a))");

  if (!Opts.MicrosoftExt) {
    // Provide macros for all the calling convention keywords.  Provide both
    // single and double underscore prefixed variants.  These are available on
    // x64 as well as x86, even though they have no effect.
    const char *CCs[] = {"cdecl", "stdcall", "fastcall", "thiscall", "pascal"};
    for (const char *CC : CCs) {
      std::string GCCSpelling = "__attribute__((__";
      GCCSpelling += CC;
      GCCSpelling += "__))";
      Builder.defineMacro(Twine("_") + CC, GCCSpelling);
      Builder.defineMacro(Twine("__") + CC, GCCSpelling);
    }
  }
}

static void addMinGWDefines(const LangOptions &Opts, MacroBuilder &Builder) {
  Builder.defineMacro("__MSVCRT__");
  Builder.defineMacro("__MINGW32__");
  addCygMingDefines(Opts, Builder);
}

// x86-32 MinGW target
class MinGWX86_32TargetInfo : public WindowsX86_32TargetInfo {
public:
  MinGWX86_32TargetInfo(const llvm::Triple &Triple)
      : WindowsX86_32TargetInfo(Triple) {}
  void getTargetDefines(const LangOptions &Opts,
                        MacroBuilder &Builder) const override {
    WindowsX86_32TargetInfo::getTargetDefines(Opts, Builder);
    DefineStd(Builder, "WIN32", Opts);
    DefineStd(Builder, "WINNT", Opts);
    Builder.defineMacro("_X86_");
    addMinGWDefines(Opts, Builder);
  }
};

// x86-32 Cygwin target
class CygwinX86_32TargetInfo : public X86_32TargetInfo {
public:
  CygwinX86_32TargetInfo(const llvm::Triple &Triple)
      : X86_32TargetInfo(Triple) {
    WCharType = UnsignedShort;
    DoubleAlign = LongLongAlign = 64;
    DataLayoutString = "e-m:x-p:32:32-i64:64-f80:32-n8:16:32-a:0:32-S32";
  }
  void getTargetDefines(const LangOptions &Opts,
                        MacroBuilder &Builder) const override {
    X86_32TargetInfo::getTargetDefines(Opts, Builder);
    Builder.defineMacro("_X86_");
    Builder.defineMacro("__CYGWIN__");
    Builder.defineMacro("__CYGWIN32__");
    addCygMingDefines(Opts, Builder);
    DefineStd(Builder, "unix", Opts);
    if (Opts.CPlusPlus)
      Builder.defineMacro("_GNU_SOURCE");
  }
};

// x86-32 Haiku target
class HaikuX86_32TargetInfo : public X86_32TargetInfo {
public:
  HaikuX86_32TargetInfo(const llvm::Triple &Triple) : X86_32TargetInfo(Triple) {
    SizeType = UnsignedLong;
    IntPtrType = SignedLong;
    PtrDiffType = SignedLong;
    ProcessIDType = SignedLong;
    this->UserLabelPrefix = "";
    this->TLSSupported = false;
  }
  void getTargetDefines(const LangOptions &Opts,
                        MacroBuilder &Builder) const override {
    X86_32TargetInfo::getTargetDefines(Opts, Builder);
    Builder.defineMacro("__INTEL__");
    Builder.defineMacro("__HAIKU__");
  }
};

// X86-32 MCU target
class MCUX86_32TargetInfo : public X86_32TargetInfo {
public:
  MCUX86_32TargetInfo(const llvm::Triple &Triple) : X86_32TargetInfo(Triple) {
    LongDoubleWidth = 64;
    LongDoubleFormat = &llvm::APFloat::IEEEdouble;
<<<<<<< HEAD
#if INTEL_CUSTOMIZATION
    DataLayoutString =
      "e-m:e-p:32:32-i64:32-f64:32-f128:32-n8:16:32-a:0:32-S32";
#endif // INTEL_CUSTOMIZATION
=======
    DataLayoutString =
        "e-m:e-p:32:32-i64:32-f64:32-f128:32-n8:16:32-a:0:32-S32";
>>>>>>> 380b2243
    UserLabelPrefix = "";
    WIntType = UnsignedInt;
  }

  CallingConvCheckResult checkCallingConvention(CallingConv CC) const override {
    // On MCU we support only C calling convention.
    return CC == CC_C ? CCCR_OK : CCCR_Warning;
  }

  void getTargetDefines(const LangOptions &Opts,
                        MacroBuilder &Builder) const override {
    X86_32TargetInfo::getTargetDefines(Opts, Builder);
    Builder.defineMacro("__iamcu");
    Builder.defineMacro("__iamcu__");
  }

  bool allowsLargerPreferedTypeAlignment() const override {
    return false;
  }
};

// RTEMS Target
template<typename Target>
class RTEMSTargetInfo : public OSTargetInfo<Target> {
protected:
  void getOSDefines(const LangOptions &Opts, const llvm::Triple &Triple,
                    MacroBuilder &Builder) const override {
    // RTEMS defines; list based off of gcc output

    Builder.defineMacro("__rtems__");
    Builder.defineMacro("__ELF__");
  }

public:
  RTEMSTargetInfo(const llvm::Triple &Triple) : OSTargetInfo<Target>(Triple) {
    this->UserLabelPrefix = "";

    switch (Triple.getArch()) {
    default:
    case llvm::Triple::x86:
      // this->MCountName = ".mcount";
      break;
    case llvm::Triple::mips:
    case llvm::Triple::mipsel:
    case llvm::Triple::ppc:
    case llvm::Triple::ppc64:
    case llvm::Triple::ppc64le:
      // this->MCountName = "_mcount";
      break;
    case llvm::Triple::arm:
      // this->MCountName = "__mcount";
      break;
    }
  }
};

// x86-32 RTEMS target
class RTEMSX86_32TargetInfo : public X86_32TargetInfo {
public:
  RTEMSX86_32TargetInfo(const llvm::Triple &Triple) : X86_32TargetInfo(Triple) {
    SizeType = UnsignedLong;
    IntPtrType = SignedLong;
    PtrDiffType = SignedLong;
    this->UserLabelPrefix = "";
  }
  void getTargetDefines(const LangOptions &Opts,
                        MacroBuilder &Builder) const override {
    X86_32TargetInfo::getTargetDefines(Opts, Builder);
    Builder.defineMacro("__INTEL__");
    Builder.defineMacro("__rtems__");
  }
};

// x86-64 generic target
class X86_64TargetInfo : public X86TargetInfo {
public:
  X86_64TargetInfo(const llvm::Triple &Triple) : X86TargetInfo(Triple) {
    const bool IsX32 = getTriple().getEnvironment() == llvm::Triple::GNUX32;
    bool IsWinCOFF =
        getTriple().isOSWindows() && getTriple().isOSBinFormatCOFF();
    LongWidth = LongAlign = PointerWidth = PointerAlign = IsX32 ? 32 : 64;
    LongDoubleWidth = 128;
    LongDoubleAlign = 128;
    LargeArrayMinWidth = 128;
    LargeArrayAlign = 128;
    SuitableAlign = 128;
    SizeType    = IsX32 ? UnsignedInt      : UnsignedLong;
    PtrDiffType = IsX32 ? SignedInt        : SignedLong;
    IntPtrType  = IsX32 ? SignedInt        : SignedLong;
    IntMaxType  = IsX32 ? SignedLongLong   : SignedLong;
    Int64Type   = IsX32 ? SignedLongLong   : SignedLong;
    RegParmMax = 6;

    // Pointers are 32-bit in x32.
    DataLayoutString = IsX32 ? "e-m:e-p:32:32-i64:64-f80:128-n8:16:32:64-S128"
                             : IsWinCOFF
                                   ? "e-m:w-i64:64-f80:128-n8:16:32:64-S128"
                                   : "e-m:e-i64:64-f80:128-n8:16:32:64-S128";

    // Use fpret only for long double.
    RealTypeUsesObjCFPRet = (1 << TargetInfo::LongDouble);

    // Use fp2ret for _Complex long double.
    ComplexLongDoubleUsesFP2Ret = true;

    // Make __builtin_ms_va_list available.
    HasBuiltinMSVaList = true;

    // x86-64 has atomics up to 16 bytes.
    MaxAtomicPromoteWidth = 128;
    MaxAtomicInlineWidth = 128;
  }
  BuiltinVaListKind getBuiltinVaListKind() const override {
    return TargetInfo::X86_64ABIBuiltinVaList;
  }

  int getEHDataRegisterNumber(unsigned RegNo) const override {
    if (RegNo == 0) return 0;
    if (RegNo == 1) return 1;
    return -1;
  }

  CallingConvCheckResult checkCallingConvention(CallingConv CC) const override {
    return (CC == CC_C ||
            CC == CC_X86VectorCall ||
            CC == CC_X86RegCall ||  // INTEL
            CC == CC_IntelOclBicc ||
            CC == CC_X86_64Win64) ? CCCR_OK : CCCR_Warning;
  }

  CallingConv getDefaultCallingConv(CallingConvMethodType MT) const override {
    return CC_C;
  }

  // for x32 we need it here explicitly
  bool hasInt128Type() const override { return true; }
  unsigned getUnwindWordWidth() const override { return 64; }
  unsigned getRegisterWidth() const override { return 64; }

  bool validateGlobalRegisterVariable(StringRef RegName,
                                      unsigned RegSize,
                                      bool &HasSizeMismatch) const override {
    // rsp and rbp are the only 64-bit registers the x86 backend can currently
    // handle.
    if (RegName.equals("rsp") || RegName.equals("rbp")) {
      // Check that the register size is 64-bit.
      HasSizeMismatch = RegSize != 64;
      return true;
    }

    // Check if the register is a 32-bit register the backend can handle.
    return X86TargetInfo::validateGlobalRegisterVariable(RegName, RegSize,
                                                         HasSizeMismatch);
  }
};

// x86-64 Windows target
class WindowsX86_64TargetInfo : public WindowsTargetInfo<X86_64TargetInfo> {
public:
  WindowsX86_64TargetInfo(const llvm::Triple &Triple)
      : WindowsTargetInfo<X86_64TargetInfo>(Triple) {
    WCharType = UnsignedShort;
    LongWidth = LongAlign = 32;
    DoubleAlign = LongLongAlign = 64;
    IntMaxType = SignedLongLong;
    Int64Type = SignedLongLong;
    SizeType = UnsignedLongLong;
    PtrDiffType = SignedLongLong;
    IntPtrType = SignedLongLong;
    this->UserLabelPrefix = "";
  }

  void getTargetDefines(const LangOptions &Opts,
                                MacroBuilder &Builder) const override {
    WindowsTargetInfo<X86_64TargetInfo>::getTargetDefines(Opts, Builder);
    Builder.defineMacro("_WIN64");
  }

  BuiltinVaListKind getBuiltinVaListKind() const override {
    return TargetInfo::CharPtrBuiltinVaList;
  }

  CallingConvCheckResult checkCallingConvention(CallingConv CC) const override {
    switch (CC) {
    case CC_X86StdCall:
    case CC_X86ThisCall:
    case CC_X86FastCall:
      return CCCR_Ignore;
    case CC_C:
    case CC_X86VectorCall:
    case CC_X86RegCall: // INTEL
    case CC_IntelOclBicc:
    case CC_X86_64SysV:
      return CCCR_OK;
    default:
      return CCCR_Warning;
    }
  }
};

// x86-64 Windows Visual Studio target
class MicrosoftX86_64TargetInfo : public WindowsX86_64TargetInfo {
public:
  MicrosoftX86_64TargetInfo(const llvm::Triple &Triple)
      : WindowsX86_64TargetInfo(Triple) {
    LongDoubleWidth = LongDoubleAlign = 64;
    LongDoubleFormat = &llvm::APFloat::IEEEdouble;
  }
  void getTargetDefines(const LangOptions &Opts,
                        MacroBuilder &Builder) const override {
    WindowsX86_64TargetInfo::getTargetDefines(Opts, Builder);
    WindowsX86_64TargetInfo::getVisualStudioDefines(Opts, Builder);
    Builder.defineMacro("_M_X64", "100");
    Builder.defineMacro("_M_AMD64", "100");
  }
};

// x86-64 MinGW target
class MinGWX86_64TargetInfo : public WindowsX86_64TargetInfo {
public:
  MinGWX86_64TargetInfo(const llvm::Triple &Triple)
      : WindowsX86_64TargetInfo(Triple) {
    // Mingw64 rounds long double size and alignment up to 16 bytes, but sticks
    // with x86 FP ops. Weird.
    LongDoubleWidth = LongDoubleAlign = 128;
    LongDoubleFormat = &llvm::APFloat::x87DoubleExtended;
  }

  void getTargetDefines(const LangOptions &Opts,
                        MacroBuilder &Builder) const override {
    WindowsX86_64TargetInfo::getTargetDefines(Opts, Builder);
    DefineStd(Builder, "WIN64", Opts);
    Builder.defineMacro("__MINGW64__");
    addMinGWDefines(Opts, Builder);

    // GCC defines this macro when it is using __gxx_personality_seh0.
    if (!Opts.SjLjExceptions)
      Builder.defineMacro("__SEH__");
  }
};

// x86-64 Cygwin target
class CygwinX86_64TargetInfo : public X86_64TargetInfo {
public:
  CygwinX86_64TargetInfo(const llvm::Triple &Triple)
      : X86_64TargetInfo(Triple) {
    TLSSupported = false;
    WCharType = UnsignedShort;
  }
  void getTargetDefines(const LangOptions &Opts,
                        MacroBuilder &Builder) const override {
    X86_64TargetInfo::getTargetDefines(Opts, Builder);
    Builder.defineMacro("__x86_64__");
    Builder.defineMacro("__CYGWIN__");
    Builder.defineMacro("__CYGWIN64__");
    addCygMingDefines(Opts, Builder);
    DefineStd(Builder, "unix", Opts);
    if (Opts.CPlusPlus)
      Builder.defineMacro("_GNU_SOURCE");

    // GCC defines this macro when it is using __gxx_personality_seh0.
    if (!Opts.SjLjExceptions)
      Builder.defineMacro("__SEH__");
  }
};

class DarwinX86_64TargetInfo : public DarwinTargetInfo<X86_64TargetInfo> {
public:
  DarwinX86_64TargetInfo(const llvm::Triple &Triple)
      : DarwinTargetInfo<X86_64TargetInfo>(Triple) {
    Int64Type = SignedLongLong;
    // The 64-bit iOS simulator uses the builtin bool type for Objective-C.
    llvm::Triple T = llvm::Triple(Triple);
    if (T.isiOS())
      UseSignedCharForObjCBool = false;
    DataLayoutString = "e-m:o-i64:64-f80:128-n8:16:32:64-S128";
  }

  bool handleTargetFeatures(std::vector<std::string> &Features,
                            DiagnosticsEngine &Diags) override {
    if (!DarwinTargetInfo<X86_64TargetInfo>::handleTargetFeatures(Features,
                                                                  Diags))
      return false;
    // We now know the features we have: we can decide how to align vectors.
    MaxVectorAlign =
        hasFeature("avx512f") ? 512 : hasFeature("avx") ? 256 : 128;
    return true;
  }
};

class OpenBSDX86_64TargetInfo : public OpenBSDTargetInfo<X86_64TargetInfo> {
public:
  OpenBSDX86_64TargetInfo(const llvm::Triple &Triple)
      : OpenBSDTargetInfo<X86_64TargetInfo>(Triple) {
    IntMaxType = SignedLongLong;
    Int64Type = SignedLongLong;
  }
};

class BitrigX86_64TargetInfo : public BitrigTargetInfo<X86_64TargetInfo> {
public:
  BitrigX86_64TargetInfo(const llvm::Triple &Triple)
      : BitrigTargetInfo<X86_64TargetInfo>(Triple) {
    IntMaxType = SignedLongLong;
    Int64Type = SignedLongLong;
  }
};

class ARMTargetInfo : public TargetInfo {
  // Possible FPU choices.
  enum FPUMode {
    VFP2FPU = (1 << 0),
    VFP3FPU = (1 << 1),
    VFP4FPU = (1 << 2),
    NeonFPU = (1 << 3),
    FPARMV8 = (1 << 4)
  };

  // Possible HWDiv features.
  enum HWDivMode {
    HWDivThumb = (1 << 0),
    HWDivARM = (1 << 1)
  };

  static bool FPUModeIsVFP(FPUMode Mode) {
    return Mode & (VFP2FPU | VFP3FPU | VFP4FPU | NeonFPU | FPARMV8);
  }

  static const TargetInfo::GCCRegAlias GCCRegAliases[];
  static const char * const GCCRegNames[];

  std::string ABI, CPU;

  StringRef CPUProfile;
  StringRef CPUAttr;

  enum {
    FP_Default,
    FP_VFP,
    FP_Neon
  } FPMath;

  unsigned ArchISA;
  unsigned ArchKind = llvm::ARM::AK_ARMV4T;
  unsigned ArchProfile;
  unsigned ArchVersion;

  unsigned FPU : 5;

  unsigned IsAAPCS : 1;
  unsigned HWDiv : 2;

  // Initialized via features.
  unsigned SoftFloat : 1;
  unsigned SoftFloatABI : 1;

  unsigned CRC : 1;
  unsigned Crypto : 1;
  unsigned DSP : 1;
  unsigned Unaligned : 1;

  enum {
    LDREX_B = (1 << 0), /// byte (8-bit)
    LDREX_H = (1 << 1), /// half (16-bit)
    LDREX_W = (1 << 2), /// word (32-bit)
    LDREX_D = (1 << 3), /// double (64-bit)
  };

  uint32_t LDREX;

  // ACLE 6.5.1 Hardware floating point
  enum {
    HW_FP_HP = (1 << 1), /// half (16-bit)
    HW_FP_SP = (1 << 2), /// single (32-bit)
    HW_FP_DP = (1 << 3), /// double (64-bit)
  };
  uint32_t HW_FP;

  static const Builtin::Info BuiltinInfo[];

  void setABIAAPCS() {
    IsAAPCS = true;

    DoubleAlign = LongLongAlign = LongDoubleAlign = SuitableAlign = 64;
    const llvm::Triple &T = getTriple();

    // size_t is unsigned long on MachO-derived environments, NetBSD and Bitrig.
    if (T.isOSBinFormatMachO() || T.getOS() == llvm::Triple::NetBSD ||
        T.getOS() == llvm::Triple::Bitrig)
      SizeType = UnsignedLong;
    else
      SizeType = UnsignedInt;

    switch (T.getOS()) {
    case llvm::Triple::NetBSD:
      WCharType = SignedInt;
      break;
    case llvm::Triple::Win32:
      WCharType = UnsignedShort;
      break;
    case llvm::Triple::Linux:
    default:
      // AAPCS 7.1.1, ARM-Linux ABI 2.4: type of wchar_t is unsigned int.
      WCharType = UnsignedInt;
      break;
    }

    UseBitFieldTypeAlignment = true;

    ZeroLengthBitfieldBoundary = 0;

    // Thumb1 add sp, #imm requires the immediate value be multiple of 4,
    // so set preferred for small types to 32.
    if (T.isOSBinFormatMachO()) {
      DataLayoutString =
          BigEndian ? "E-m:o-p:32:32-i64:64-v128:64:128-a:0:32-n32-S64"
                    : "e-m:o-p:32:32-i64:64-v128:64:128-a:0:32-n32-S64";
    } else if (T.isOSWindows()) {
      assert(!BigEndian && "Windows on ARM does not support big endian");
      DataLayoutString = "e"
                         "-m:w"
                         "-p:32:32"
                         "-i64:64"
                         "-v128:64:128"
                         "-a:0:32"
                         "-n32"
                         "-S64";
    } else if (T.isOSNaCl()) {
      assert(!BigEndian && "NaCl on ARM does not support big endian");
      DataLayoutString = "e-m:e-p:32:32-i64:64-v128:64:128-a:0:32-n32-S128";
    } else {
      DataLayoutString =
          BigEndian ? "E-m:e-p:32:32-i64:64-v128:64:128-a:0:32-n32-S64"
                    : "e-m:e-p:32:32-i64:64-v128:64:128-a:0:32-n32-S64";
    }

    // FIXME: Enumerated types are variable width in straight AAPCS.
  }

  void setABIAPCS(bool IsAAPCS16) {
    const llvm::Triple &T = getTriple();

    IsAAPCS = false;

    if (IsAAPCS16)
      DoubleAlign = LongLongAlign = LongDoubleAlign = SuitableAlign = 64;
    else
      DoubleAlign = LongLongAlign = LongDoubleAlign = SuitableAlign = 32;

    // size_t is unsigned int on FreeBSD.
    if (T.getOS() == llvm::Triple::FreeBSD)
      SizeType = UnsignedInt;
    else
      SizeType = UnsignedLong;

    // Revert to using SignedInt on apcs-gnu to comply with existing behaviour.
    WCharType = SignedInt;

    // Do not respect the alignment of bit-field types when laying out
    // structures. This corresponds to PCC_BITFIELD_TYPE_MATTERS in gcc.
    UseBitFieldTypeAlignment = false;

    /// gcc forces the alignment to 4 bytes, regardless of the type of the
    /// zero length bitfield.  This corresponds to EMPTY_FIELD_BOUNDARY in
    /// gcc.
    ZeroLengthBitfieldBoundary = 32;

    if (T.isOSBinFormatMachO() && IsAAPCS16) {
      assert(!BigEndian && "AAPCS16 does not support big-endian");
      DataLayoutString = "e-m:o-p:32:32-i64:64-a:0:32-n32-S128";
    } else if (T.isOSBinFormatMachO())
      DataLayoutString =
          BigEndian
              ? "E-m:o-p:32:32-f64:32:64-v64:32:64-v128:32:128-a:0:32-n32-S32"
              : "e-m:o-p:32:32-f64:32:64-v64:32:64-v128:32:128-a:0:32-n32-S32";
    else
      DataLayoutString =
          BigEndian
              ? "E-m:e-p:32:32-f64:32:64-v64:32:64-v128:32:128-a:0:32-n32-S32"
              : "e-m:e-p:32:32-f64:32:64-v64:32:64-v128:32:128-a:0:32-n32-S32";

    // FIXME: Override "preferred align" for double and long long.
  }

  void setArchInfo() {
    StringRef ArchName = getTriple().getArchName();

    ArchISA     = llvm::ARM::parseArchISA(ArchName);
    CPU         = llvm::ARM::getDefaultCPU(ArchName);
    unsigned AK = llvm::ARM::parseArch(ArchName);
    if (AK != llvm::ARM::AK_INVALID)
      ArchKind = AK;
    setArchInfo(ArchKind);
  }

  void setArchInfo(unsigned Kind) {
    StringRef SubArch;

    // cache TargetParser info
    ArchKind    = Kind;
    SubArch     = llvm::ARM::getSubArch(ArchKind);
    ArchProfile = llvm::ARM::parseArchProfile(SubArch);
    ArchVersion = llvm::ARM::parseArchVersion(SubArch);

    // cache CPU related strings
    CPUAttr    = getCPUAttr();
    CPUProfile = getCPUProfile();
  }

  void setAtomic() {
    // when triple does not specify a sub arch,
    // then we are not using inline atomics
    bool ShouldUseInlineAtomic =
                   (ArchISA == llvm::ARM::IK_ARM   && ArchVersion >= 6) ||
                   (ArchISA == llvm::ARM::IK_THUMB && ArchVersion >= 7);
    // Cortex M does not support 8 byte atomics, while general Thumb2 does.
    if (ArchProfile == llvm::ARM::PK_M) {
      MaxAtomicPromoteWidth = 32;
      if (ShouldUseInlineAtomic)
        MaxAtomicInlineWidth = 32;
    }
    else {
      MaxAtomicPromoteWidth = 64;
      if (ShouldUseInlineAtomic)
        MaxAtomicInlineWidth = 64;
    }
  }

  bool isThumb() const {
    return (ArchISA == llvm::ARM::IK_THUMB);
  }

  bool supportsThumb() const {
    return CPUAttr.count('T') || ArchVersion >= 6;
  }

  bool supportsThumb2() const {
    return CPUAttr.equals("6T2") || ArchVersion >= 7;
  }

  StringRef getCPUAttr() const {
    // For most sub-arches, the build attribute CPU name is enough.
    // For Cortex variants, it's slightly different.
    switch(ArchKind) {
    default:
      return llvm::ARM::getCPUAttr(ArchKind);
    case llvm::ARM::AK_ARMV6M:
      return "6M";
    case llvm::ARM::AK_ARMV7S:
      return "7S";
    case llvm::ARM::AK_ARMV7A:
      return "7A";
    case llvm::ARM::AK_ARMV7R:
      return "7R";
    case llvm::ARM::AK_ARMV7M:
      return "7M";
    case llvm::ARM::AK_ARMV7EM:
      return "7EM";
    case llvm::ARM::AK_ARMV8A:
      return "8A";
    case llvm::ARM::AK_ARMV8_1A:
      return "8_1A";
    }
  }

  StringRef getCPUProfile() const {
    switch(ArchProfile) {
    case llvm::ARM::PK_A:
      return "A";
    case llvm::ARM::PK_R:
      return "R";
    case llvm::ARM::PK_M:
      return "M";
    default:
      return "";
    }
  }

public:
  ARMTargetInfo(const llvm::Triple &Triple, bool IsBigEndian)
      : TargetInfo(Triple), FPMath(FP_Default),
        IsAAPCS(true), LDREX(0), HW_FP(0) {
    BigEndian = IsBigEndian;

    switch (getTriple().getOS()) {
    case llvm::Triple::NetBSD:
      PtrDiffType = SignedLong;
      break;
    default:
      PtrDiffType = SignedInt;
      break;
    }

    // Cache arch related info.
    setArchInfo();

    // {} in inline assembly are neon specifiers, not assembly variant
    // specifiers.
    NoAsmVariants = true;

    // FIXME: This duplicates code from the driver that sets the -target-abi
    // option - this code is used if -target-abi isn't passed and should
    // be unified in some way.
    if (Triple.isOSBinFormatMachO()) {
      // The backend is hardwired to assume AAPCS for M-class processors, ensure
      // the frontend matches that.
      if (Triple.getEnvironment() == llvm::Triple::EABI ||
          Triple.getOS() == llvm::Triple::UnknownOS ||
          StringRef(CPU).startswith("cortex-m")) {
        setABI("aapcs");
      } else if (Triple.isWatchABI()) {
        setABI("aapcs16");
      } else {
        setABI("apcs-gnu");
      }
    } else if (Triple.isOSWindows()) {
      // FIXME: this is invalid for WindowsCE
      setABI("aapcs");
    } else {
      // Select the default based on the platform.
      switch (Triple.getEnvironment()) {
      case llvm::Triple::Android:
      case llvm::Triple::GNUEABI:
      case llvm::Triple::GNUEABIHF:
        setABI("aapcs-linux");
        break;
      case llvm::Triple::EABIHF:
      case llvm::Triple::EABI:
        setABI("aapcs");
        break;
      case llvm::Triple::GNU:
        setABI("apcs-gnu");
      break;
      default:
        if (Triple.getOS() == llvm::Triple::NetBSD)
          setABI("apcs-gnu");
        else
          setABI("aapcs");
        break;
      }
    }

    // ARM targets default to using the ARM C++ ABI.
    TheCXXABI.set(TargetCXXABI::GenericARM);

    // ARM has atomics up to 8 bytes
    setAtomic();

    // Do force alignment of members that follow zero length bitfields.  If
    // the alignment of the zero-length bitfield is greater than the member
    // that follows it, `bar', `bar' will be aligned as the  type of the
    // zero length bitfield.
    UseZeroLengthBitfieldAlignment = true;
  }

  StringRef getABI() const override { return ABI; }

  bool setABI(const std::string &Name) override {
    ABI = Name;

    // The defaults (above) are for AAPCS, check if we need to change them.
    //
    // FIXME: We need support for -meabi... we could just mangle it into the
    // name.
    if (Name == "apcs-gnu" || Name == "aapcs16") {
      setABIAPCS(Name == "aapcs16");
      return true;
    }
    if (Name == "aapcs" || Name == "aapcs-vfp" || Name == "aapcs-linux") {
      setABIAAPCS();
      return true;
    }
    return false;
  }

  // FIXME: This should be based on Arch attributes, not CPU names.
  bool
  initFeatureMap(llvm::StringMap<bool> &Features, DiagnosticsEngine &Diags,
                 StringRef CPU,
                 const std::vector<std::string> &FeaturesVec) const override {

    std::vector<const char*> TargetFeatures;
    unsigned Arch = llvm::ARM::parseArch(getTriple().getArchName());

    // get default FPU features
    unsigned FPUKind = llvm::ARM::getDefaultFPU(CPU, Arch);
    llvm::ARM::getFPUFeatures(FPUKind, TargetFeatures);

    // get default Extension features
    unsigned Extensions = llvm::ARM::getDefaultExtensions(CPU, Arch);
    llvm::ARM::getExtensionFeatures(Extensions, TargetFeatures);

    for (const char *Feature : TargetFeatures)
      if (Feature[0] == '+')
        Features[Feature+1] = true;

    return TargetInfo::initFeatureMap(Features, Diags, CPU, FeaturesVec);
  }

  bool handleTargetFeatures(std::vector<std::string> &Features,
                            DiagnosticsEngine &Diags) override {
    FPU = 0;
    CRC = 0;
    Crypto = 0;
    DSP = 0;
    Unaligned = 1;
    SoftFloat = SoftFloatABI = false;
    HWDiv = 0;

    // This does not diagnose illegal cases like having both
    // "+vfpv2" and "+vfpv3" or having "+neon" and "+fp-only-sp".
    uint32_t HW_FP_remove = 0;
    for (const auto &Feature : Features) {
      if (Feature == "+soft-float") {
        SoftFloat = true;
      } else if (Feature == "+soft-float-abi") {
        SoftFloatABI = true;
      } else if (Feature == "+vfp2") {
        FPU |= VFP2FPU;
        HW_FP |= HW_FP_SP | HW_FP_DP;
      } else if (Feature == "+vfp3") {
        FPU |= VFP3FPU;
        HW_FP |= HW_FP_SP | HW_FP_DP;
      } else if (Feature == "+vfp4") {
        FPU |= VFP4FPU;
        HW_FP |= HW_FP_SP | HW_FP_DP | HW_FP_HP;
      } else if (Feature == "+fp-armv8") {
        FPU |= FPARMV8;
        HW_FP |= HW_FP_SP | HW_FP_DP | HW_FP_HP;
      } else if (Feature == "+neon") {
        FPU |= NeonFPU;
        HW_FP |= HW_FP_SP | HW_FP_DP;
      } else if (Feature == "+hwdiv") {
        HWDiv |= HWDivThumb;
      } else if (Feature == "+hwdiv-arm") {
        HWDiv |= HWDivARM;
      } else if (Feature == "+crc") {
        CRC = 1;
      } else if (Feature == "+crypto") {
        Crypto = 1;
      } else if (Feature == "+dsp") {
        DSP = 1;
      } else if (Feature == "+fp-only-sp") {
        HW_FP_remove |= HW_FP_DP; 
      } else if (Feature == "+strict-align") {
        Unaligned = 0;
      } else if (Feature == "+fp16") {
        HW_FP |= HW_FP_HP;
      }
    }
    HW_FP &= ~HW_FP_remove;

    switch (ArchVersion) {
    case 6:
      if (ArchProfile == llvm::ARM::PK_M)
        LDREX = 0;
      else if (ArchKind == llvm::ARM::AK_ARMV6K)
        LDREX = LDREX_D | LDREX_W | LDREX_H | LDREX_B ;
      else
        LDREX = LDREX_W;
      break;
    case 7:
      if (ArchProfile == llvm::ARM::PK_M)
        LDREX = LDREX_W | LDREX_H | LDREX_B ;
      else
        LDREX = LDREX_D | LDREX_W | LDREX_H | LDREX_B ;
      break;
    case 8:
      LDREX = LDREX_D | LDREX_W | LDREX_H | LDREX_B ;
    }

    if (!(FPU & NeonFPU) && FPMath == FP_Neon) {
      Diags.Report(diag::err_target_unsupported_fpmath) << "neon";
      return false;
    }

    if (FPMath == FP_Neon)
      Features.push_back("+neonfp");
    else if (FPMath == FP_VFP)
      Features.push_back("-neonfp");

    // Remove front-end specific options which the backend handles differently.
    auto Feature =
        std::find(Features.begin(), Features.end(), "+soft-float-abi");
    if (Feature != Features.end())
      Features.erase(Feature);

    return true;
  }

  bool hasFeature(StringRef Feature) const override {
    return llvm::StringSwitch<bool>(Feature)
        .Case("arm", true)
        .Case("aarch32", true)
        .Case("softfloat", SoftFloat)
        .Case("thumb", isThumb())
        .Case("neon", (FPU & NeonFPU) && !SoftFloat)
        .Case("hwdiv", HWDiv & HWDivThumb)
        .Case("hwdiv-arm", HWDiv & HWDivARM)
        .Default(false);
  }

  bool setCPU(const std::string &Name) override {
    if (Name != "generic")
      setArchInfo(llvm::ARM::parseCPUArch(Name));

    if (ArchKind == llvm::ARM::AK_INVALID)
      return false;
    setAtomic();
    CPU = Name;
    return true;
  }

  bool setFPMath(StringRef Name) override;

  void getTargetDefines(const LangOptions &Opts,
                        MacroBuilder &Builder) const override {
    // Target identification.
    Builder.defineMacro("__arm");
    Builder.defineMacro("__arm__");

    // Target properties.
    Builder.defineMacro("__REGISTER_PREFIX__", "");

    // Unfortunately, __ARM_ARCH_7K__ is now more of an ABI descriptor. The CPU
    // happens to be Cortex-A7 though, so it should still get __ARM_ARCH_7A__.
    if (getTriple().isWatchABI())
      Builder.defineMacro("__ARM_ARCH_7K__", "2");

    if (!CPUAttr.empty())
      Builder.defineMacro("__ARM_ARCH_" + CPUAttr + "__");

    // ACLE 6.4.1 ARM/Thumb instruction set architecture
    // __ARM_ARCH is defined as an integer value indicating the current ARM ISA
    Builder.defineMacro("__ARM_ARCH", Twine(ArchVersion));

    if (ArchVersion >= 8) {
      // ACLE 6.5.7 Crypto Extension
      if (Crypto)
        Builder.defineMacro("__ARM_FEATURE_CRYPTO", "1");
      // ACLE 6.5.8 CRC32 Extension
      if (CRC)
        Builder.defineMacro("__ARM_FEATURE_CRC32", "1");
      // ACLE 6.5.10 Numeric Maximum and Minimum
      Builder.defineMacro("__ARM_FEATURE_NUMERIC_MAXMIN", "1");
      // ACLE 6.5.9 Directed Rounding
      Builder.defineMacro("__ARM_FEATURE_DIRECTED_ROUNDING", "1");
    }

    // __ARM_ARCH_ISA_ARM is defined to 1 if the core supports the ARM ISA.  It
    // is not defined for the M-profile.
    // NOTE that the deffault profile is assumed to be 'A'
    if (CPUProfile.empty() || CPUProfile != "M")
      Builder.defineMacro("__ARM_ARCH_ISA_ARM", "1");

    // __ARM_ARCH_ISA_THUMB is defined to 1 if the core supporst the original
    // Thumb ISA (including v6-M).  It is set to 2 if the core supports the
    // Thumb-2 ISA as found in the v6T2 architecture and all v7 architecture.
    if (supportsThumb2())
      Builder.defineMacro("__ARM_ARCH_ISA_THUMB", "2");
    else if (supportsThumb())
      Builder.defineMacro("__ARM_ARCH_ISA_THUMB", "1");

    // __ARM_32BIT_STATE is defined to 1 if code is being generated for a 32-bit
    // instruction set such as ARM or Thumb.
    Builder.defineMacro("__ARM_32BIT_STATE", "1");

    // ACLE 6.4.2 Architectural Profile (A, R, M or pre-Cortex)

    // __ARM_ARCH_PROFILE is defined as 'A', 'R', 'M' or 'S', or unset.
    if (!CPUProfile.empty())
      Builder.defineMacro("__ARM_ARCH_PROFILE", "'" + CPUProfile + "'");

    // ACLE 6.4.3 Unaligned access supported in hardware
    if (Unaligned)
      Builder.defineMacro("__ARM_FEATURE_UNALIGNED", "1");

    // ACLE 6.4.4 LDREX/STREX
    if (LDREX)
      Builder.defineMacro("__ARM_FEATURE_LDREX", "0x" + llvm::utohexstr(LDREX));

    // ACLE 6.4.5 CLZ
    if (ArchVersion == 5 ||
       (ArchVersion == 6 && CPUProfile != "M") ||
        ArchVersion >  6)
      Builder.defineMacro("__ARM_FEATURE_CLZ", "1");

    // ACLE 6.5.1 Hardware Floating Point
    if (HW_FP)
      Builder.defineMacro("__ARM_FP", "0x" + llvm::utohexstr(HW_FP));

    // ACLE predefines.
    Builder.defineMacro("__ARM_ACLE", "200");

    // FP16 support (we currently only support IEEE format).
    Builder.defineMacro("__ARM_FP16_FORMAT_IEEE", "1");
    Builder.defineMacro("__ARM_FP16_ARGS", "1");

    // ACLE 6.5.3 Fused multiply-accumulate (FMA)
    if (ArchVersion >= 7 && (CPUProfile != "M" || CPUAttr == "7EM"))
      Builder.defineMacro("__ARM_FEATURE_FMA", "1");

    // Subtarget options.

    // FIXME: It's more complicated than this and we don't really support
    // interworking.
    // Windows on ARM does not "support" interworking
    if (5 <= ArchVersion && ArchVersion <= 8 && !getTriple().isOSWindows())
      Builder.defineMacro("__THUMB_INTERWORK__");

    if (ABI == "aapcs" || ABI == "aapcs-linux" || ABI == "aapcs-vfp") {
      // Embedded targets on Darwin follow AAPCS, but not EABI.
      // Windows on ARM follows AAPCS VFP, but does not conform to EABI.
      if (!getTriple().isOSDarwin() && !getTriple().isOSWindows())
        Builder.defineMacro("__ARM_EABI__");
      Builder.defineMacro("__ARM_PCS", "1");

      if ((!SoftFloat && !SoftFloatABI) || ABI == "aapcs-vfp")
        Builder.defineMacro("__ARM_PCS_VFP", "1");
    }

    if (SoftFloat)
      Builder.defineMacro("__SOFTFP__");

    if (CPU == "xscale")
      Builder.defineMacro("__XSCALE__");

    if (isThumb()) {
      Builder.defineMacro("__THUMBEL__");
      Builder.defineMacro("__thumb__");
      if (supportsThumb2())
        Builder.defineMacro("__thumb2__");
    }

    // ACLE 6.4.9 32-bit SIMD instructions
    if (ArchVersion >= 6 && (CPUProfile != "M" || CPUAttr == "7EM"))
      Builder.defineMacro("__ARM_FEATURE_SIMD32", "1");

    // ACLE 6.4.10 Hardware Integer Divide
    if (((HWDiv & HWDivThumb) && isThumb()) ||
        ((HWDiv & HWDivARM) && !isThumb())) {
      Builder.defineMacro("__ARM_FEATURE_IDIV", "1");
      Builder.defineMacro("__ARM_ARCH_EXT_IDIV__", "1");
    }

    // Note, this is always on in gcc, even though it doesn't make sense.
    Builder.defineMacro("__APCS_32__");

    if (FPUModeIsVFP((FPUMode) FPU)) {
      Builder.defineMacro("__VFP_FP__");
      if (FPU & VFP2FPU)
        Builder.defineMacro("__ARM_VFPV2__");
      if (FPU & VFP3FPU)
        Builder.defineMacro("__ARM_VFPV3__");
      if (FPU & VFP4FPU)
        Builder.defineMacro("__ARM_VFPV4__");
    }

    // This only gets set when Neon instructions are actually available, unlike
    // the VFP define, hence the soft float and arch check. This is subtly
    // different from gcc, we follow the intent which was that it should be set
    // when Neon instructions are actually available.
    if ((FPU & NeonFPU) && !SoftFloat && ArchVersion >= 7) {
      Builder.defineMacro("__ARM_NEON", "1");
      Builder.defineMacro("__ARM_NEON__");
      // current AArch32 NEON implementations do not support double-precision
      // floating-point even when it is present in VFP.
      Builder.defineMacro("__ARM_NEON_FP",
                          "0x" + llvm::utohexstr(HW_FP & ~HW_FP_DP));
    }

    Builder.defineMacro("__ARM_SIZEOF_WCHAR_T",
                        Opts.ShortWChar ? "2" : "4");

    Builder.defineMacro("__ARM_SIZEOF_MINIMAL_ENUM",
                        Opts.ShortEnums ? "1" : "4");

    if (ArchVersion >= 6 && CPUAttr != "6M") {
      Builder.defineMacro("__GCC_HAVE_SYNC_COMPARE_AND_SWAP_1");
      Builder.defineMacro("__GCC_HAVE_SYNC_COMPARE_AND_SWAP_2");
      Builder.defineMacro("__GCC_HAVE_SYNC_COMPARE_AND_SWAP_4");
      Builder.defineMacro("__GCC_HAVE_SYNC_COMPARE_AND_SWAP_8");
    }

    // ACLE 6.4.7 DSP instructions
    if (DSP) {
      Builder.defineMacro("__ARM_FEATURE_DSP", "1");
    }

    // ACLE 6.4.8 Saturation instructions
    bool SAT = false;
    if ((ArchVersion == 6 && CPUProfile != "M") || ArchVersion > 6 ) {
      Builder.defineMacro("__ARM_FEATURE_SAT", "1");
      SAT = true;
    }

    // ACLE 6.4.6 Q (saturation) flag
    if (DSP || SAT)
      Builder.defineMacro("__ARM_FEATURE_QBIT", "1");

    if (Opts.UnsafeFPMath)
      Builder.defineMacro("__ARM_FP_FAST", "1");

    if (ArchKind == llvm::ARM::AK_ARMV8_1A)
      Builder.defineMacro("__ARM_FEATURE_QRDMX", "1");
  }

  ArrayRef<Builtin::Info> getTargetBuiltins() const override {
    return llvm::makeArrayRef(BuiltinInfo,
                             clang::ARM::LastTSBuiltin-Builtin::FirstTSBuiltin);
  }
  bool isCLZForZeroUndef() const override { return false; }
  BuiltinVaListKind getBuiltinVaListKind() const override {
    return IsAAPCS
               ? AAPCSABIBuiltinVaList
               : (getTriple().isWatchABI() ? TargetInfo::CharPtrBuiltinVaList
                                           : TargetInfo::VoidPtrBuiltinVaList);
  }
  ArrayRef<const char *> getGCCRegNames() const override;
  ArrayRef<TargetInfo::GCCRegAlias> getGCCRegAliases() const override;
  bool validateAsmConstraint(const char *&Name,
                             TargetInfo::ConstraintInfo &Info) const override {
    switch (*Name) {
    default: break;
    case 'l': // r0-r7
    case 'h': // r8-r15
    case 'w': // VFP Floating point register single precision
    case 'P': // VFP Floating point register double precision
      Info.setAllowsRegister();
      return true;
    case 'I':
    case 'J':
    case 'K':
    case 'L':
    case 'M':
      // FIXME
      return true;
    case 'Q': // A memory address that is a single base register.
      Info.setAllowsMemory();
      return true;
    case 'U': // a memory reference...
      switch (Name[1]) {
      case 'q': // ...ARMV4 ldrsb
      case 'v': // ...VFP load/store (reg+constant offset)
      case 'y': // ...iWMMXt load/store
      case 't': // address valid for load/store opaque types wider
                // than 128-bits
      case 'n': // valid address for Neon doubleword vector load/store
      case 'm': // valid address for Neon element and structure load/store
      case 's': // valid address for non-offset loads/stores of quad-word
                // values in four ARM registers
        Info.setAllowsMemory();
        Name++;
        return true;
      }
    }
    return false;
  }
  std::string convertConstraint(const char *&Constraint) const override {
    std::string R;
    switch (*Constraint) {
    case 'U':   // Two-character constraint; add "^" hint for later parsing.
      R = std::string("^") + std::string(Constraint, 2);
      Constraint++;
      break;
    case 'p': // 'p' should be translated to 'r' by default.
      R = std::string("r");
      break;
    default:
      return std::string(1, *Constraint);
    }
    return R;
  }
  bool
  validateConstraintModifier(StringRef Constraint, char Modifier, unsigned Size,
                             std::string &SuggestedModifier) const override {
    bool isOutput = (Constraint[0] == '=');
    bool isInOut = (Constraint[0] == '+');

    // Strip off constraint modifiers.
    while (Constraint[0] == '=' ||
           Constraint[0] == '+' ||
           Constraint[0] == '&')
      Constraint = Constraint.substr(1);

    switch (Constraint[0]) {
    default: break;
    case 'r': {
      switch (Modifier) {
      default:
        return (isInOut || isOutput || Size <= 64);
      case 'q':
        // A register of size 32 cannot fit a vector type.
        return false;
      }
    }
    }

    return true;
  }
  const char *getClobbers() const override {
    // FIXME: Is this really right?
    return "";
  }

  CallingConvCheckResult checkCallingConvention(CallingConv CC) const override {
    return (CC == CC_AAPCS || CC == CC_AAPCS_VFP) ? CCCR_OK : CCCR_Warning;
  }

  int getEHDataRegisterNumber(unsigned RegNo) const override {
    if (RegNo == 0) return 0;
    if (RegNo == 1) return 1;
    return -1;
  }

  bool hasSjLjLowering() const override {
    return true;
  }
};

bool ARMTargetInfo::setFPMath(StringRef Name) {
  if (Name == "neon") {
    FPMath = FP_Neon;
    return true;
  } else if (Name == "vfp" || Name == "vfp2" || Name == "vfp3" ||
             Name == "vfp4") {
    FPMath = FP_VFP;
    return true;
  }
  return false;
}

const char * const ARMTargetInfo::GCCRegNames[] = {
  // Integer registers
  "r0", "r1", "r2", "r3", "r4", "r5", "r6", "r7",
  "r8", "r9", "r10", "r11", "r12", "sp", "lr", "pc",

  // Float registers
  "s0", "s1", "s2", "s3", "s4", "s5", "s6", "s7",
  "s8", "s9", "s10", "s11", "s12", "s13", "s14", "s15",
  "s16", "s17", "s18", "s19", "s20", "s21", "s22", "s23",
  "s24", "s25", "s26", "s27", "s28", "s29", "s30", "s31",

  // Double registers
  "d0", "d1", "d2", "d3", "d4", "d5", "d6", "d7",
  "d8", "d9", "d10", "d11", "d12", "d13", "d14", "d15",
  "d16", "d17", "d18", "d19", "d20", "d21", "d22", "d23",
  "d24", "d25", "d26", "d27", "d28", "d29", "d30", "d31",

  // Quad registers
  "q0", "q1", "q2", "q3", "q4", "q5", "q6", "q7",
  "q8", "q9", "q10", "q11", "q12", "q13", "q14", "q15"
};

ArrayRef<const char *> ARMTargetInfo::getGCCRegNames() const {
  return llvm::makeArrayRef(GCCRegNames);
}

const TargetInfo::GCCRegAlias ARMTargetInfo::GCCRegAliases[] = {
  { { "a1" }, "r0" },
  { { "a2" }, "r1" },
  { { "a3" }, "r2" },
  { { "a4" }, "r3" },
  { { "v1" }, "r4" },
  { { "v2" }, "r5" },
  { { "v3" }, "r6" },
  { { "v4" }, "r7" },
  { { "v5" }, "r8" },
  { { "v6", "rfp" }, "r9" },
  { { "sl" }, "r10" },
  { { "fp" }, "r11" },
  { { "ip" }, "r12" },
  { { "r13" }, "sp" },
  { { "r14" }, "lr" },
  { { "r15" }, "pc" },
  // The S, D and Q registers overlap, but aren't really aliases; we
  // don't want to substitute one of these for a different-sized one.
};

ArrayRef<TargetInfo::GCCRegAlias> ARMTargetInfo::getGCCRegAliases() const {
  return llvm::makeArrayRef(GCCRegAliases);
}

const Builtin::Info ARMTargetInfo::BuiltinInfo[] = {
#define BUILTIN(ID, TYPE, ATTRS) \
  { #ID, TYPE, ATTRS, nullptr, ALL_LANGUAGES, nullptr },
#define LIBBUILTIN(ID, TYPE, ATTRS, HEADER) \
  { #ID, TYPE, ATTRS, HEADER, ALL_LANGUAGES, nullptr },
#include "clang/Basic/BuiltinsNEON.def"

#define BUILTIN(ID, TYPE, ATTRS) \
  { #ID, TYPE, ATTRS, nullptr, ALL_LANGUAGES, nullptr },
#define LANGBUILTIN(ID, TYPE, ATTRS, LANG) \
  { #ID, TYPE, ATTRS, nullptr, LANG, nullptr },
#define LIBBUILTIN(ID, TYPE, ATTRS, HEADER) \
  { #ID, TYPE, ATTRS, HEADER, ALL_LANGUAGES, nullptr },
#include "clang/Basic/BuiltinsARM.def"
};

class ARMleTargetInfo : public ARMTargetInfo {
public:
  ARMleTargetInfo(const llvm::Triple &Triple)
    : ARMTargetInfo(Triple, false) { }
  void getTargetDefines(const LangOptions &Opts,
                        MacroBuilder &Builder) const override {
    Builder.defineMacro("__ARMEL__");
    ARMTargetInfo::getTargetDefines(Opts, Builder);
  }
};

class ARMbeTargetInfo : public ARMTargetInfo {
public:
  ARMbeTargetInfo(const llvm::Triple &Triple)
    : ARMTargetInfo(Triple, true) { }
  void getTargetDefines(const LangOptions &Opts,
                        MacroBuilder &Builder) const override {
    Builder.defineMacro("__ARMEB__");
    Builder.defineMacro("__ARM_BIG_ENDIAN");
    ARMTargetInfo::getTargetDefines(Opts, Builder);
  }
};

class WindowsARMTargetInfo : public WindowsTargetInfo<ARMleTargetInfo> {
  const llvm::Triple Triple;
public:
  WindowsARMTargetInfo(const llvm::Triple &Triple)
    : WindowsTargetInfo<ARMleTargetInfo>(Triple), Triple(Triple) {
    WCharType = UnsignedShort;
    SizeType = UnsignedInt;
    UserLabelPrefix = "";
  }
  void getVisualStudioDefines(const LangOptions &Opts,
                              MacroBuilder &Builder) const {
    WindowsTargetInfo<ARMleTargetInfo>::getVisualStudioDefines(Opts, Builder);

    // FIXME: this is invalid for WindowsCE
    Builder.defineMacro("_M_ARM_NT", "1");
    Builder.defineMacro("_M_ARMT", "_M_ARM");
    Builder.defineMacro("_M_THUMB", "_M_ARM");

    assert((Triple.getArch() == llvm::Triple::arm ||
            Triple.getArch() == llvm::Triple::thumb) &&
           "invalid architecture for Windows ARM target info");
    unsigned Offset = Triple.getArch() == llvm::Triple::arm ? 4 : 6;
    Builder.defineMacro("_M_ARM", Triple.getArchName().substr(Offset));

    // TODO map the complete set of values
    // 31: VFPv3 40: VFPv4
    Builder.defineMacro("_M_ARM_FP", "31");
  }
  BuiltinVaListKind getBuiltinVaListKind() const override {
    return TargetInfo::CharPtrBuiltinVaList;
  }
  CallingConvCheckResult checkCallingConvention(CallingConv CC) const override {
    switch (CC) {
    case CC_X86StdCall:
    case CC_X86ThisCall:
    case CC_X86FastCall:
    case CC_X86VectorCall:
      return CCCR_Ignore;
    case CC_C:
      return CCCR_OK;
    default:
      return CCCR_Warning;
    }
  }
};

// Windows ARM + Itanium C++ ABI Target
class ItaniumWindowsARMleTargetInfo : public WindowsARMTargetInfo {
public:
  ItaniumWindowsARMleTargetInfo(const llvm::Triple &Triple)
    : WindowsARMTargetInfo(Triple) {
    TheCXXABI.set(TargetCXXABI::GenericARM);
  }

  void getTargetDefines(const LangOptions &Opts,
                        MacroBuilder &Builder) const override {
    WindowsARMTargetInfo::getTargetDefines(Opts, Builder);

    if (Opts.MSVCCompat)
      WindowsARMTargetInfo::getVisualStudioDefines(Opts, Builder);
  }
};

// Windows ARM, MS (C++) ABI
class MicrosoftARMleTargetInfo : public WindowsARMTargetInfo {
public:
  MicrosoftARMleTargetInfo(const llvm::Triple &Triple)
    : WindowsARMTargetInfo(Triple) {
    TheCXXABI.set(TargetCXXABI::Microsoft);
  }

  void getTargetDefines(const LangOptions &Opts,
                        MacroBuilder &Builder) const override {
    WindowsARMTargetInfo::getTargetDefines(Opts, Builder);
    WindowsARMTargetInfo::getVisualStudioDefines(Opts, Builder);
  }
};

// ARM MinGW target
class MinGWARMTargetInfo : public WindowsARMTargetInfo {
public:
  MinGWARMTargetInfo(const llvm::Triple &Triple)
      : WindowsARMTargetInfo(Triple) {
    TheCXXABI.set(TargetCXXABI::GenericARM);
  }

  void getTargetDefines(const LangOptions &Opts,
                        MacroBuilder &Builder) const override {
    WindowsARMTargetInfo::getTargetDefines(Opts, Builder);
    DefineStd(Builder, "WIN32", Opts);
    DefineStd(Builder, "WINNT", Opts);
    Builder.defineMacro("_ARM_");
    addMinGWDefines(Opts, Builder);
  }
};

// ARM Cygwin target
class CygwinARMTargetInfo : public ARMleTargetInfo {
public:
  CygwinARMTargetInfo(const llvm::Triple &Triple) : ARMleTargetInfo(Triple) {
    TLSSupported = false;
    WCharType = UnsignedShort;
    DoubleAlign = LongLongAlign = 64;
    DataLayoutString = "e-m:e-p:32:32-i64:64-v128:64:128-a:0:32-n32-S64";
  }
  void getTargetDefines(const LangOptions &Opts,
                        MacroBuilder &Builder) const override {
    ARMleTargetInfo::getTargetDefines(Opts, Builder);
    Builder.defineMacro("_ARM_");
    Builder.defineMacro("__CYGWIN__");
    Builder.defineMacro("__CYGWIN32__");
    DefineStd(Builder, "unix", Opts);
    if (Opts.CPlusPlus)
      Builder.defineMacro("_GNU_SOURCE");
  }
};

class DarwinARMTargetInfo :
  public DarwinTargetInfo<ARMleTargetInfo> {
protected:
  void getOSDefines(const LangOptions &Opts, const llvm::Triple &Triple,
                    MacroBuilder &Builder) const override {
    getDarwinDefines(Builder, Opts, Triple, PlatformName, PlatformMinVersion);
  }

public:
  DarwinARMTargetInfo(const llvm::Triple &Triple)
      : DarwinTargetInfo<ARMleTargetInfo>(Triple) {
    HasAlignMac68kSupport = true;
    // iOS always has 64-bit atomic instructions.
    // FIXME: This should be based off of the target features in
    // ARMleTargetInfo.
    MaxAtomicInlineWidth = 64;

    if (Triple.isWatchABI()) {
      // Darwin on iOS uses a variant of the ARM C++ ABI.
      TheCXXABI.set(TargetCXXABI::WatchOS);

      // The 32-bit ABI is silent on what ptrdiff_t should be, but given that
      // size_t is long, it's a bit weird for it to be int.
      PtrDiffType = SignedLong;

      // BOOL should be a real boolean on the new ABI
      UseSignedCharForObjCBool = false;
    } else
      TheCXXABI.set(TargetCXXABI::iOS);
  }
};

class AArch64TargetInfo : public TargetInfo {
  virtual void setDataLayoutString() = 0;
  static const TargetInfo::GCCRegAlias GCCRegAliases[];
  static const char *const GCCRegNames[];

  enum FPUModeEnum {
    FPUMode,
    NeonMode
  };

  unsigned FPU;
  unsigned CRC;
  unsigned Crypto;
  unsigned Unaligned;
  unsigned V8_1A;

  static const Builtin::Info BuiltinInfo[];

  std::string ABI;

public:
  AArch64TargetInfo(const llvm::Triple &Triple)
      : TargetInfo(Triple), ABI("aapcs") {

    if (getTriple().getOS() == llvm::Triple::NetBSD) {
      WCharType = SignedInt;

      // NetBSD apparently prefers consistency across ARM targets to consistency
      // across 64-bit targets.
      Int64Type = SignedLongLong;
      IntMaxType = SignedLongLong;
    } else {
      WCharType = UnsignedInt;
      Int64Type = SignedLong;
      IntMaxType = SignedLong;
    }

    LongWidth = LongAlign = PointerWidth = PointerAlign = 64;
    MaxVectorAlign = 128;
    MaxAtomicInlineWidth = 128;
    MaxAtomicPromoteWidth = 128;

    LongDoubleWidth = LongDoubleAlign = SuitableAlign = 128;
    LongDoubleFormat = &llvm::APFloat::IEEEquad;

    // {} in inline assembly are neon specifiers, not assembly variant
    // specifiers.
    NoAsmVariants = true;

    // AAPCS gives rules for bitfields. 7.1.7 says: "The container type
    // contributes to the alignment of the containing aggregate in the same way
    // a plain (non bit-field) member of that type would, without exception for
    // zero-sized or anonymous bit-fields."
    assert(UseBitFieldTypeAlignment && "bitfields affect type alignment");
    UseZeroLengthBitfieldAlignment = true;

    // AArch64 targets default to using the ARM C++ ABI.
    TheCXXABI.set(TargetCXXABI::GenericAArch64);
  }

  StringRef getABI() const override { return ABI; }
  bool setABI(const std::string &Name) override {
    if (Name != "aapcs" && Name != "darwinpcs")
      return false;

    ABI = Name;
    return true;
  }

  bool setCPU(const std::string &Name) override {
    bool CPUKnown = llvm::StringSwitch<bool>(Name)
                        .Case("generic", true)
                        .Cases("cortex-a53", "cortex-a57", "cortex-a72",
                               "cortex-a35", "exynos-m1", true)
                        .Case("cyclone", true)
                        .Default(false);
    return CPUKnown;
  }

  void getTargetDefines(const LangOptions &Opts,
                        MacroBuilder &Builder) const override {
    // Target identification.
    Builder.defineMacro("__aarch64__");

    // Target properties.
    Builder.defineMacro("_LP64");
    Builder.defineMacro("__LP64__");

    // ACLE predefines. Many can only have one possible value on v8 AArch64.
    Builder.defineMacro("__ARM_ACLE", "200");
    Builder.defineMacro("__ARM_ARCH", "8");
    Builder.defineMacro("__ARM_ARCH_PROFILE", "'A'");

    Builder.defineMacro("__ARM_64BIT_STATE", "1");
    Builder.defineMacro("__ARM_PCS_AAPCS64", "1");
    Builder.defineMacro("__ARM_ARCH_ISA_A64", "1");

    Builder.defineMacro("__ARM_FEATURE_CLZ", "1");
    Builder.defineMacro("__ARM_FEATURE_FMA", "1");
    Builder.defineMacro("__ARM_FEATURE_LDREX", "0xF");
    Builder.defineMacro("__ARM_FEATURE_IDIV", "1"); // As specified in ACLE
    Builder.defineMacro("__ARM_FEATURE_DIV");  // For backwards compatibility
    Builder.defineMacro("__ARM_FEATURE_NUMERIC_MAXMIN", "1");
    Builder.defineMacro("__ARM_FEATURE_DIRECTED_ROUNDING", "1");

    Builder.defineMacro("__ARM_ALIGN_MAX_STACK_PWR", "4");

    // 0xe implies support for half, single and double precision operations.
    Builder.defineMacro("__ARM_FP", "0xE");

    // PCS specifies this for SysV variants, which is all we support. Other ABIs
    // may choose __ARM_FP16_FORMAT_ALTERNATIVE.
    Builder.defineMacro("__ARM_FP16_FORMAT_IEEE", "1");
    Builder.defineMacro("__ARM_FP16_ARGS", "1");

    if (Opts.UnsafeFPMath)
      Builder.defineMacro("__ARM_FP_FAST", "1");

    Builder.defineMacro("__ARM_SIZEOF_WCHAR_T", Opts.ShortWChar ? "2" : "4");

    Builder.defineMacro("__ARM_SIZEOF_MINIMAL_ENUM",
                        Opts.ShortEnums ? "1" : "4");

    if (FPU == NeonMode) {
      Builder.defineMacro("__ARM_NEON", "1");
      // 64-bit NEON supports half, single and double precision operations.
      Builder.defineMacro("__ARM_NEON_FP", "0xE");
    }

    if (CRC)
      Builder.defineMacro("__ARM_FEATURE_CRC32", "1");

    if (Crypto)
      Builder.defineMacro("__ARM_FEATURE_CRYPTO", "1");

    if (Unaligned)
      Builder.defineMacro("__ARM_FEATURE_UNALIGNED", "1");

    if (V8_1A)
      Builder.defineMacro("__ARM_FEATURE_QRDMX", "1");

    // All of the __sync_(bool|val)_compare_and_swap_(1|2|4|8) builtins work.
    Builder.defineMacro("__GCC_HAVE_SYNC_COMPARE_AND_SWAP_1");
    Builder.defineMacro("__GCC_HAVE_SYNC_COMPARE_AND_SWAP_2");
    Builder.defineMacro("__GCC_HAVE_SYNC_COMPARE_AND_SWAP_4");
    Builder.defineMacro("__GCC_HAVE_SYNC_COMPARE_AND_SWAP_8");
  }

  ArrayRef<Builtin::Info> getTargetBuiltins() const override {
    return llvm::makeArrayRef(BuiltinInfo,
                       clang::AArch64::LastTSBuiltin - Builtin::FirstTSBuiltin);
  }

  bool hasFeature(StringRef Feature) const override {
    return Feature == "aarch64" ||
      Feature == "arm64" ||
      Feature == "arm" ||
      (Feature == "neon" && FPU == NeonMode);
  }

  bool handleTargetFeatures(std::vector<std::string> &Features,
                            DiagnosticsEngine &Diags) override {
    FPU = FPUMode;
    CRC = 0;
    Crypto = 0;
    Unaligned = 1;
    V8_1A = 0;

    for (const auto &Feature : Features) {
      if (Feature == "+neon")
        FPU = NeonMode;
      if (Feature == "+crc")
        CRC = 1;
      if (Feature == "+crypto")
        Crypto = 1;
      if (Feature == "+strict-align")
        Unaligned = 0;
      if (Feature == "+v8.1a")
        V8_1A = 1;
    }

    setDataLayoutString();

    return true;
  }

  bool isCLZForZeroUndef() const override { return false; }

  BuiltinVaListKind getBuiltinVaListKind() const override {
    return TargetInfo::AArch64ABIBuiltinVaList;
  }

  ArrayRef<const char *> getGCCRegNames() const override;
  ArrayRef<TargetInfo::GCCRegAlias> getGCCRegAliases() const override;

  bool validateAsmConstraint(const char *&Name,
                             TargetInfo::ConstraintInfo &Info) const override {
    switch (*Name) {
    default:
      return false;
    case 'w': // Floating point and SIMD registers (V0-V31)
      Info.setAllowsRegister();
      return true;
    case 'I': // Constant that can be used with an ADD instruction
    case 'J': // Constant that can be used with a SUB instruction
    case 'K': // Constant that can be used with a 32-bit logical instruction
    case 'L': // Constant that can be used with a 64-bit logical instruction
    case 'M': // Constant that can be used as a 32-bit MOV immediate
    case 'N': // Constant that can be used as a 64-bit MOV immediate
    case 'Y': // Floating point constant zero
    case 'Z': // Integer constant zero
      return true;
    case 'Q': // A memory reference with base register and no offset
      Info.setAllowsMemory();
      return true;
    case 'S': // A symbolic address
      Info.setAllowsRegister();
      return true;
    case 'U':
      // Ump: A memory address suitable for ldp/stp in SI, DI, SF and DF modes.
      // Utf: A memory address suitable for ldp/stp in TF mode.
      // Usa: An absolute symbolic address.
      // Ush: The high part (bits 32:12) of a pc-relative symbolic address.
      llvm_unreachable("FIXME: Unimplemented support for U* constraints.");
    case 'z': // Zero register, wzr or xzr
      Info.setAllowsRegister();
      return true;
    case 'x': // Floating point and SIMD registers (V0-V15)
      Info.setAllowsRegister();
      return true;
    }
    return false;
  }

  bool
  validateConstraintModifier(StringRef Constraint, char Modifier, unsigned Size,
                             std::string &SuggestedModifier) const override {
    // Strip off constraint modifiers.
    while (Constraint[0] == '=' || Constraint[0] == '+' || Constraint[0] == '&')
      Constraint = Constraint.substr(1);

    switch (Constraint[0]) {
    default:
      return true;
    case 'z':
    case 'r': {
      switch (Modifier) {
      case 'x':
      case 'w':
        // For now assume that the person knows what they're
        // doing with the modifier.
        return true;
      default:
        // By default an 'r' constraint will be in the 'x'
        // registers.
        if (Size == 64)
          return true;

        SuggestedModifier = "w";
        return false;
      }
    }
    }
  }

  const char *getClobbers() const override { return ""; }

  int getEHDataRegisterNumber(unsigned RegNo) const override {
    if (RegNo == 0)
      return 0;
    if (RegNo == 1)
      return 1;
    return -1;
  }
};

const char *const AArch64TargetInfo::GCCRegNames[] = {
  // 32-bit Integer registers
  "w0",  "w1",  "w2",  "w3",  "w4",  "w5",  "w6",  "w7",  "w8",  "w9",  "w10",
  "w11", "w12", "w13", "w14", "w15", "w16", "w17", "w18", "w19", "w20", "w21",
  "w22", "w23", "w24", "w25", "w26", "w27", "w28", "w29", "w30", "wsp",

  // 64-bit Integer registers
  "x0",  "x1",  "x2",  "x3",  "x4",  "x5",  "x6",  "x7",  "x8",  "x9",  "x10",
  "x11", "x12", "x13", "x14", "x15", "x16", "x17", "x18", "x19", "x20", "x21",
  "x22", "x23", "x24", "x25", "x26", "x27", "x28", "fp",  "lr",  "sp",

  // 32-bit floating point regsisters
  "s0",  "s1",  "s2",  "s3",  "s4",  "s5",  "s6",  "s7",  "s8",  "s9",  "s10",
  "s11", "s12", "s13", "s14", "s15", "s16", "s17", "s18", "s19", "s20", "s21",
  "s22", "s23", "s24", "s25", "s26", "s27", "s28", "s29", "s30", "s31",

  // 64-bit floating point regsisters
  "d0",  "d1",  "d2",  "d3",  "d4",  "d5",  "d6",  "d7",  "d8",  "d9",  "d10",
  "d11", "d12", "d13", "d14", "d15", "d16", "d17", "d18", "d19", "d20", "d21",
  "d22", "d23", "d24", "d25", "d26", "d27", "d28", "d29", "d30", "d31",

  // Vector registers
  "v0",  "v1",  "v2",  "v3",  "v4",  "v5",  "v6",  "v7",  "v8",  "v9",  "v10",
  "v11", "v12", "v13", "v14", "v15", "v16", "v17", "v18", "v19", "v20", "v21",
  "v22", "v23", "v24", "v25", "v26", "v27", "v28", "v29", "v30", "v31"
};

ArrayRef<const char *> AArch64TargetInfo::getGCCRegNames() const {
  return llvm::makeArrayRef(GCCRegNames);
}

const TargetInfo::GCCRegAlias AArch64TargetInfo::GCCRegAliases[] = {
  { { "w31" }, "wsp" },
  { { "x29" }, "fp" },
  { { "x30" }, "lr" },
  { { "x31" }, "sp" },
  // The S/D/Q and W/X registers overlap, but aren't really aliases; we
  // don't want to substitute one of these for a different-sized one.
};

ArrayRef<TargetInfo::GCCRegAlias> AArch64TargetInfo::getGCCRegAliases() const {
  return llvm::makeArrayRef(GCCRegAliases);
}

const Builtin::Info AArch64TargetInfo::BuiltinInfo[] = {
#define BUILTIN(ID, TYPE, ATTRS)                                               \
  { #ID, TYPE, ATTRS, nullptr, ALL_LANGUAGES, nullptr },
#include "clang/Basic/BuiltinsNEON.def"

#define BUILTIN(ID, TYPE, ATTRS)                                               \
  { #ID, TYPE, ATTRS, nullptr, ALL_LANGUAGES, nullptr },
#include "clang/Basic/BuiltinsAArch64.def"
};

class AArch64leTargetInfo : public AArch64TargetInfo {
  void setDataLayoutString() override {
    if (getTriple().isOSBinFormatMachO())
      DataLayoutString = "e-m:o-i64:64-i128:128-n32:64-S128";
    else
      DataLayoutString = "e-m:e-i64:64-i128:128-n32:64-S128";
  }

public:
  AArch64leTargetInfo(const llvm::Triple &Triple)
    : AArch64TargetInfo(Triple) {
    BigEndian = false;
    }
  void getTargetDefines(const LangOptions &Opts,
                        MacroBuilder &Builder) const override {
    Builder.defineMacro("__AARCH64EL__");
    AArch64TargetInfo::getTargetDefines(Opts, Builder);
  }
};

class AArch64beTargetInfo : public AArch64TargetInfo {
  void setDataLayoutString() override {
    assert(!getTriple().isOSBinFormatMachO());
    DataLayoutString = "E-m:e-i64:64-i128:128-n32:64-S128";
  }

public:
  AArch64beTargetInfo(const llvm::Triple &Triple)
    : AArch64TargetInfo(Triple) { }
  void getTargetDefines(const LangOptions &Opts,
                        MacroBuilder &Builder) const override {
    Builder.defineMacro("__AARCH64EB__");
    Builder.defineMacro("__AARCH_BIG_ENDIAN");
    Builder.defineMacro("__ARM_BIG_ENDIAN");
    AArch64TargetInfo::getTargetDefines(Opts, Builder);
  }
};

class DarwinAArch64TargetInfo : public DarwinTargetInfo<AArch64leTargetInfo> {
protected:
  void getOSDefines(const LangOptions &Opts, const llvm::Triple &Triple,
                    MacroBuilder &Builder) const override {
    Builder.defineMacro("__AARCH64_SIMD__");
    Builder.defineMacro("__ARM64_ARCH_8__");
    Builder.defineMacro("__ARM_NEON__");
    Builder.defineMacro("__LITTLE_ENDIAN__");
    Builder.defineMacro("__REGISTER_PREFIX__", "");
    Builder.defineMacro("__arm64", "1");
    Builder.defineMacro("__arm64__", "1");

    getDarwinDefines(Builder, Opts, Triple, PlatformName, PlatformMinVersion);
  }

public:
  DarwinAArch64TargetInfo(const llvm::Triple &Triple)
      : DarwinTargetInfo<AArch64leTargetInfo>(Triple) {
    Int64Type = SignedLongLong;
    WCharType = SignedInt;
    UseSignedCharForObjCBool = false;

    LongDoubleWidth = LongDoubleAlign = SuitableAlign = 64;
    LongDoubleFormat = &llvm::APFloat::IEEEdouble;

    TheCXXABI.set(TargetCXXABI::iOS64);
  }

  BuiltinVaListKind getBuiltinVaListKind() const override {
    return TargetInfo::CharPtrBuiltinVaList;
  }
};

// Hexagon abstract base class
class HexagonTargetInfo : public TargetInfo {
  static const Builtin::Info BuiltinInfo[];
  static const char * const GCCRegNames[];
  static const TargetInfo::GCCRegAlias GCCRegAliases[];
  std::string CPU;
  bool HasHVX, HasHVXDouble;

public:
  HexagonTargetInfo(const llvm::Triple &Triple) : TargetInfo(Triple) {
    BigEndian = false;
    DataLayoutString = "e-m:e-p:32:32:32-"
                       "i64:64:64-i32:32:32-i16:16:16-i1:8:8-"
                       "f64:64:64-f32:32:32-v64:64:64-v32:32:32-a:0-n16:32";
    SizeType    = UnsignedInt;
    PtrDiffType = SignedInt;
    IntPtrType  = SignedInt;

    // {} in inline assembly are packet specifiers, not assembly variant
    // specifiers.
    NoAsmVariants = true;

    LargeArrayMinWidth = 64;
    LargeArrayAlign = 64;
    UseBitFieldTypeAlignment = true;
    ZeroLengthBitfieldBoundary = 32;
    HasHVX = HasHVXDouble = false;
  }

  ArrayRef<Builtin::Info> getTargetBuiltins() const override {
    return llvm::makeArrayRef(BuiltinInfo,
                         clang::Hexagon::LastTSBuiltin-Builtin::FirstTSBuiltin);
  }

  bool validateAsmConstraint(const char *&Name,
                             TargetInfo::ConstraintInfo &Info) const override {
    return true;
  }

  void getTargetDefines(const LangOptions &Opts,
                        MacroBuilder &Builder) const override;

  bool isCLZForZeroUndef() const override { return false; }

  bool hasFeature(StringRef Feature) const override {
    return llvm::StringSwitch<bool>(Feature)
      .Case("hexagon", true)
      .Case("hvx", HasHVX)
      .Case("hvx-double", HasHVXDouble)
      .Default(false);
  }

  bool initFeatureMap(llvm::StringMap<bool> &Features, DiagnosticsEngine &Diags,
        StringRef CPU, const std::vector<std::string> &FeaturesVec)
        const override;

  bool handleTargetFeatures(std::vector<std::string> &Features,
                            DiagnosticsEngine &Diags) override;

  BuiltinVaListKind getBuiltinVaListKind() const override {
    return TargetInfo::CharPtrBuiltinVaList;
  }
  ArrayRef<const char *> getGCCRegNames() const override;
  ArrayRef<TargetInfo::GCCRegAlias> getGCCRegAliases() const override;
  const char *getClobbers() const override {
    return "";
  }

  static const char *getHexagonCPUSuffix(StringRef Name) {
    return llvm::StringSwitch<const char*>(Name)
      .Case("hexagonv4", "4")
      .Case("hexagonv5", "5")
      .Case("hexagonv55", "55")
      .Case("hexagonv60", "60")
      .Default(nullptr);
  }

  bool setCPU(const std::string &Name) override {
    if (!getHexagonCPUSuffix(Name))
      return false;
    CPU = Name;
    return true;
  }

  int getEHDataRegisterNumber(unsigned RegNo) const override {
    return RegNo < 2 ? RegNo : -1;
  }
};

void HexagonTargetInfo::getTargetDefines(const LangOptions &Opts,
                                         MacroBuilder &Builder) const {
  Builder.defineMacro("__qdsp6__", "1");
  Builder.defineMacro("__hexagon__", "1");

  if (CPU == "hexagonv4") {
    Builder.defineMacro("__HEXAGON_V4__");
    Builder.defineMacro("__HEXAGON_ARCH__", "4");
    if (Opts.HexagonQdsp6Compat) {
      Builder.defineMacro("__QDSP6_V4__");
      Builder.defineMacro("__QDSP6_ARCH__", "4");
    }
  } else if (CPU == "hexagonv5") {
    Builder.defineMacro("__HEXAGON_V5__");
    Builder.defineMacro("__HEXAGON_ARCH__", "5");
    if(Opts.HexagonQdsp6Compat) {
      Builder.defineMacro("__QDSP6_V5__");
      Builder.defineMacro("__QDSP6_ARCH__", "5");
    }
  } else if (CPU == "hexagonv60") {
    Builder.defineMacro("__HEXAGON_V60__");
    Builder.defineMacro("__HEXAGON_ARCH__", "60");
    Builder.defineMacro("__QDSP6_V60__");
    Builder.defineMacro("__QDSP6_ARCH__", "60");
  }
}

bool HexagonTargetInfo::handleTargetFeatures(std::vector<std::string> &Features,
                                             DiagnosticsEngine &Diags) {
  for (auto &F : Features) {
    if (F == "+hvx")
      HasHVX = true;
    else if (F == "-hvx")
      HasHVX = HasHVXDouble = false;
    else if (F == "+hvx-double")
      HasHVX = HasHVXDouble = true;
    else if (F == "-hvx-double")
      HasHVXDouble = false;
  }
  return true;
}

bool HexagonTargetInfo::initFeatureMap(llvm::StringMap<bool> &Features,
      DiagnosticsEngine &Diags, StringRef CPU,
      const std::vector<std::string> &FeaturesVec) const {
  // Default for v60: -hvx, -hvx-double.
  Features["hvx"] = false;
  Features["hvx-double"] = false;

  return TargetInfo::initFeatureMap(Features, Diags, CPU, FeaturesVec);
}


const char *const HexagonTargetInfo::GCCRegNames[] = {
  "r0", "r1", "r2", "r3", "r4", "r5", "r6", "r7",
  "r8", "r9", "r10", "r11", "r12", "r13", "r14", "r15",
  "r16", "r17", "r18", "r19", "r20", "r21", "r22", "r23",
  "r24", "r25", "r26", "r27", "r28", "r29", "r30", "r31",
  "p0", "p1", "p2", "p3",
  "sa0", "lc0", "sa1", "lc1", "m0", "m1", "usr", "ugp"
};

ArrayRef<const char*> HexagonTargetInfo::getGCCRegNames() const {
  return llvm::makeArrayRef(GCCRegNames);
}

const TargetInfo::GCCRegAlias HexagonTargetInfo::GCCRegAliases[] = {
  { { "sp" }, "r29" },
  { { "fp" }, "r30" },
  { { "lr" }, "r31" },
};

ArrayRef<TargetInfo::GCCRegAlias> HexagonTargetInfo::getGCCRegAliases() const {
  return llvm::makeArrayRef(GCCRegAliases);
}


const Builtin::Info HexagonTargetInfo::BuiltinInfo[] = {
#define BUILTIN(ID, TYPE, ATTRS) \
  { #ID, TYPE, ATTRS, nullptr, ALL_LANGUAGES, nullptr },
#define LIBBUILTIN(ID, TYPE, ATTRS, HEADER) \
  { #ID, TYPE, ATTRS, HEADER, ALL_LANGUAGES, nullptr },
#include "clang/Basic/BuiltinsHexagon.def"
};

// Shared base class for SPARC v8 (32-bit) and SPARC v9 (64-bit).
class SparcTargetInfo : public TargetInfo {
  static const TargetInfo::GCCRegAlias GCCRegAliases[];
  static const char * const GCCRegNames[];
  bool SoftFloat;
public:
  SparcTargetInfo(const llvm::Triple &Triple)
      : TargetInfo(Triple), SoftFloat(false) {}

  bool handleTargetFeatures(std::vector<std::string> &Features,
                            DiagnosticsEngine &Diags) override {
    // The backend doesn't actually handle soft float yet, but in case someone
    // is using the support for the front end continue to support it.
    auto Feature = std::find(Features.begin(), Features.end(), "+soft-float");
    if (Feature != Features.end()) {
      SoftFloat = true;
      Features.erase(Feature);
    }
    return true;
  }
  void getTargetDefines(const LangOptions &Opts,
                        MacroBuilder &Builder) const override {
    DefineStd(Builder, "sparc", Opts);
    Builder.defineMacro("__REGISTER_PREFIX__", "");

    if (SoftFloat)
      Builder.defineMacro("SOFT_FLOAT", "1");
  }

  bool hasFeature(StringRef Feature) const override {
    return llvm::StringSwitch<bool>(Feature)
             .Case("softfloat", SoftFloat)
             .Case("sparc", true)
             .Default(false);
  }

  ArrayRef<Builtin::Info> getTargetBuiltins() const override {
    // FIXME: Implement!
    return None;
  }
  BuiltinVaListKind getBuiltinVaListKind() const override {
    return TargetInfo::VoidPtrBuiltinVaList;
  }
  ArrayRef<const char *> getGCCRegNames() const override;
  ArrayRef<TargetInfo::GCCRegAlias> getGCCRegAliases() const override;
  bool validateAsmConstraint(const char *&Name,
                             TargetInfo::ConstraintInfo &info) const override {
    // FIXME: Implement!
    switch (*Name) {
    case 'I': // Signed 13-bit constant
    case 'J': // Zero
    case 'K': // 32-bit constant with the low 12 bits clear
    case 'L': // A constant in the range supported by movcc (11-bit signed imm)
    case 'M': // A constant in the range supported by movrcc (19-bit signed imm)
    case 'N': // Same as 'K' but zext (required for SIMode)
    case 'O': // The constant 4096
      return true;
    }
    return false;
  }
  const char *getClobbers() const override {
    // FIXME: Implement!
    return "";
  }

  // No Sparc V7 for now, the backend doesn't support it anyway.
  enum CPUKind {
    CK_GENERIC,
    CK_V8,
    CK_SUPERSPARC,
    CK_SPARCLITE,
    CK_F934,
    CK_HYPERSPARC,
    CK_SPARCLITE86X,
    CK_SPARCLET,
    CK_TSC701,
    CK_V9,
    CK_ULTRASPARC,
    CK_ULTRASPARC3,
    CK_NIAGARA,
    CK_NIAGARA2,
    CK_NIAGARA3,
    CK_NIAGARA4
  } CPU = CK_GENERIC;

  enum CPUGeneration {
    CG_V8,
    CG_V9,
  };

  CPUGeneration getCPUGeneration(CPUKind Kind) const {
    switch (Kind) {
    case CK_GENERIC:
    case CK_V8:
    case CK_SUPERSPARC:
    case CK_SPARCLITE:
    case CK_F934:
    case CK_HYPERSPARC:
    case CK_SPARCLITE86X:
    case CK_SPARCLET:
    case CK_TSC701:
      return CG_V8;
    case CK_V9:
    case CK_ULTRASPARC:
    case CK_ULTRASPARC3:
    case CK_NIAGARA:
    case CK_NIAGARA2:
    case CK_NIAGARA3:
    case CK_NIAGARA4:
      return CG_V9;
    }
    llvm_unreachable("Unexpected CPU kind");
  }

  CPUKind getCPUKind(StringRef Name) const {
    return llvm::StringSwitch<CPUKind>(Name)
        .Case("v8", CK_V8)
        .Case("supersparc", CK_SUPERSPARC)
        .Case("sparclite", CK_SPARCLITE)
        .Case("f934", CK_F934)
        .Case("hypersparc", CK_HYPERSPARC)
        .Case("sparclite86x", CK_SPARCLITE86X)
        .Case("sparclet", CK_SPARCLET)
        .Case("tsc701", CK_TSC701)
        .Case("v9", CK_V9)
        .Case("ultrasparc", CK_ULTRASPARC)
        .Case("ultrasparc3", CK_ULTRASPARC3)
        .Case("niagara", CK_NIAGARA)
        .Case("niagara2", CK_NIAGARA2)
        .Case("niagara3", CK_NIAGARA3)
        .Case("niagara4", CK_NIAGARA4)
        .Default(CK_GENERIC);
  }

  bool setCPU(const std::string &Name) override {
    CPU = getCPUKind(Name);
    return CPU != CK_GENERIC;
  }
};

const char * const SparcTargetInfo::GCCRegNames[] = {
  "r0", "r1", "r2", "r3", "r4", "r5", "r6", "r7",
  "r8", "r9", "r10", "r11", "r12", "r13", "r14", "r15",
  "r16", "r17", "r18", "r19", "r20", "r21", "r22", "r23",
  "r24", "r25", "r26", "r27", "r28", "r29", "r30", "r31"
};

ArrayRef<const char *> SparcTargetInfo::getGCCRegNames() const {
  return llvm::makeArrayRef(GCCRegNames);
}

const TargetInfo::GCCRegAlias SparcTargetInfo::GCCRegAliases[] = {
  { { "g0" }, "r0" },
  { { "g1" }, "r1" },
  { { "g2" }, "r2" },
  { { "g3" }, "r3" },
  { { "g4" }, "r4" },
  { { "g5" }, "r5" },
  { { "g6" }, "r6" },
  { { "g7" }, "r7" },
  { { "o0" }, "r8" },
  { { "o1" }, "r9" },
  { { "o2" }, "r10" },
  { { "o3" }, "r11" },
  { { "o4" }, "r12" },
  { { "o5" }, "r13" },
  { { "o6", "sp" }, "r14" },
  { { "o7" }, "r15" },
  { { "l0" }, "r16" },
  { { "l1" }, "r17" },
  { { "l2" }, "r18" },
  { { "l3" }, "r19" },
  { { "l4" }, "r20" },
  { { "l5" }, "r21" },
  { { "l6" }, "r22" },
  { { "l7" }, "r23" },
  { { "i0" }, "r24" },
  { { "i1" }, "r25" },
  { { "i2" }, "r26" },
  { { "i3" }, "r27" },
  { { "i4" }, "r28" },
  { { "i5" }, "r29" },
  { { "i6", "fp" }, "r30" },
  { { "i7" }, "r31" },
};

ArrayRef<TargetInfo::GCCRegAlias> SparcTargetInfo::getGCCRegAliases() const {
  return llvm::makeArrayRef(GCCRegAliases);
}

// SPARC v8 is the 32-bit mode selected by Triple::sparc.
class SparcV8TargetInfo : public SparcTargetInfo {
public:
  SparcV8TargetInfo(const llvm::Triple &Triple) : SparcTargetInfo(Triple) {
    DataLayoutString = "E-m:e-p:32:32-i64:64-f128:64-n32-S64";
    // NetBSD / OpenBSD use long (same as llvm default); everyone else uses int.
    switch (getTriple().getOS()) {
    default:
      SizeType = UnsignedInt;
      IntPtrType = SignedInt;
      PtrDiffType = SignedInt;
      break;
    case llvm::Triple::NetBSD:
    case llvm::Triple::OpenBSD:
      SizeType = UnsignedLong;
      IntPtrType = SignedLong;
      PtrDiffType = SignedLong;
      break;
    }
  }

  void getTargetDefines(const LangOptions &Opts,
                        MacroBuilder &Builder) const override {
    SparcTargetInfo::getTargetDefines(Opts, Builder);
    switch (getCPUGeneration(CPU)) {
    case CG_V8:
      Builder.defineMacro("__sparcv8");
      if (getTriple().getOS() != llvm::Triple::Solaris)
        Builder.defineMacro("__sparcv8__");
      break;
    case CG_V9:
      Builder.defineMacro("__sparcv9");
      if (getTriple().getOS() != llvm::Triple::Solaris) {
        Builder.defineMacro("__sparcv9__");
        Builder.defineMacro("__sparc_v9__");
      }
      break;
    }
  }
};

// SPARCV8el is the 32-bit little-endian mode selected by Triple::sparcel.
class SparcV8elTargetInfo : public SparcV8TargetInfo {
 public:
  SparcV8elTargetInfo(const llvm::Triple &Triple) : SparcV8TargetInfo(Triple) {
    DataLayoutString = "e-m:e-p:32:32-i64:64-f128:64-n32-S64";
    BigEndian = false;
  }
};

// SPARC v9 is the 64-bit mode selected by Triple::sparcv9.
class SparcV9TargetInfo : public SparcTargetInfo {
public:
  SparcV9TargetInfo(const llvm::Triple &Triple) : SparcTargetInfo(Triple) {
    // FIXME: Support Sparc quad-precision long double?
    DataLayoutString = "E-m:e-i64:64-n32:64-S128";
    // This is an LP64 platform.
    LongWidth = LongAlign = PointerWidth = PointerAlign = 64;

    // OpenBSD uses long long for int64_t and intmax_t.
    if (getTriple().getOS() == llvm::Triple::OpenBSD)
      IntMaxType = SignedLongLong;
    else
      IntMaxType = SignedLong;
    Int64Type = IntMaxType;

    // The SPARCv8 System V ABI has long double 128-bits in size, but 64-bit
    // aligned. The SPARCv9 SCD 2.4.1 says 16-byte aligned.
    LongDoubleWidth = 128;
    LongDoubleAlign = 128;
    LongDoubleFormat = &llvm::APFloat::IEEEquad;
    MaxAtomicPromoteWidth = MaxAtomicInlineWidth = 64;
  }

  void getTargetDefines(const LangOptions &Opts,
                        MacroBuilder &Builder) const override {
    SparcTargetInfo::getTargetDefines(Opts, Builder);
    Builder.defineMacro("__sparcv9");
    Builder.defineMacro("__arch64__");
    // Solaris doesn't need these variants, but the BSDs do.
    if (getTriple().getOS() != llvm::Triple::Solaris) {
      Builder.defineMacro("__sparc64__");
      Builder.defineMacro("__sparc_v9__");
      Builder.defineMacro("__sparcv9__");
    }
  }

  bool setCPU(const std::string &Name) override {
    if (!SparcTargetInfo::setCPU(Name))
      return false;
    return getCPUGeneration(CPU) == CG_V9;
  }
};

class SystemZTargetInfo : public TargetInfo {
  static const Builtin::Info BuiltinInfo[];
  static const char *const GCCRegNames[];
  std::string CPU;
  bool HasTransactionalExecution;
  bool HasVector;

public:
  SystemZTargetInfo(const llvm::Triple &Triple)
      : TargetInfo(Triple), CPU("z10"), HasTransactionalExecution(false),
        HasVector(false) {
    IntMaxType = SignedLong;
    Int64Type = SignedLong;
    TLSSupported = true;
    IntWidth = IntAlign = 32;
    LongWidth = LongLongWidth = LongAlign = LongLongAlign = 64;
    PointerWidth = PointerAlign = 64;
    LongDoubleWidth = 128;
    LongDoubleAlign = 64;
    LongDoubleFormat = &llvm::APFloat::IEEEquad;
    DefaultAlignForAttributeAligned = 64;
    MinGlobalAlign = 16;
    DataLayoutString = "E-m:e-i1:8:16-i8:8:16-i64:64-f128:64-a:8:16-n32:64";
    MaxAtomicPromoteWidth = MaxAtomicInlineWidth = 64;
  }
  void getTargetDefines(const LangOptions &Opts,
                        MacroBuilder &Builder) const override {
    Builder.defineMacro("__s390__");
    Builder.defineMacro("__s390x__");
    Builder.defineMacro("__zarch__");
    Builder.defineMacro("__LONG_DOUBLE_128__");

    Builder.defineMacro("__GCC_HAVE_SYNC_COMPARE_AND_SWAP_1");
    Builder.defineMacro("__GCC_HAVE_SYNC_COMPARE_AND_SWAP_2");
    Builder.defineMacro("__GCC_HAVE_SYNC_COMPARE_AND_SWAP_4");
    Builder.defineMacro("__GCC_HAVE_SYNC_COMPARE_AND_SWAP_8");

    if (HasTransactionalExecution)
      Builder.defineMacro("__HTM__");
    if (Opts.ZVector)
      Builder.defineMacro("__VEC__", "10301");
  }
  ArrayRef<Builtin::Info> getTargetBuiltins() const override {
    return llvm::makeArrayRef(BuiltinInfo,
                         clang::SystemZ::LastTSBuiltin-Builtin::FirstTSBuiltin);
  }

  ArrayRef<const char *> getGCCRegNames() const override;
  ArrayRef<TargetInfo::GCCRegAlias> getGCCRegAliases() const override {
    // No aliases.
    return None;
  }
  bool validateAsmConstraint(const char *&Name,
                             TargetInfo::ConstraintInfo &info) const override;
  const char *getClobbers() const override {
    // FIXME: Is this really right?
    return "";
  }
  BuiltinVaListKind getBuiltinVaListKind() const override {
    return TargetInfo::SystemZBuiltinVaList;
  }
  bool setCPU(const std::string &Name) override {
    CPU = Name;
    bool CPUKnown = llvm::StringSwitch<bool>(Name)
      .Case("z10", true)
      .Case("z196", true)
      .Case("zEC12", true)
      .Case("z13", true)
      .Default(false);

    return CPUKnown;
  }
  bool
  initFeatureMap(llvm::StringMap<bool> &Features, DiagnosticsEngine &Diags,
                 StringRef CPU,
                 const std::vector<std::string> &FeaturesVec) const override {
    if (CPU == "zEC12")
      Features["transactional-execution"] = true;
    if (CPU == "z13") {
      Features["transactional-execution"] = true;
      Features["vector"] = true;
    }
    return TargetInfo::initFeatureMap(Features, Diags, CPU, FeaturesVec);
  }

  bool handleTargetFeatures(std::vector<std::string> &Features,
                            DiagnosticsEngine &Diags) override {
    HasTransactionalExecution = false;
    for (const auto &Feature : Features) {
      if (Feature == "+transactional-execution")
        HasTransactionalExecution = true;
      else if (Feature == "+vector")
        HasVector = true;
    }
    // If we use the vector ABI, vector types are 64-bit aligned.
    if (HasVector) {
      MaxVectorAlign = 64;
      DataLayoutString = "E-m:e-i1:8:16-i8:8:16-i64:64-f128:64"
                         "-v128:64-a:8:16-n32:64";
    }
    return true;
  }

  bool hasFeature(StringRef Feature) const override {
    return llvm::StringSwitch<bool>(Feature)
        .Case("systemz", true)
        .Case("htm", HasTransactionalExecution)
        .Case("vx", HasVector)
        .Default(false);
  }

  StringRef getABI() const override {
    if (HasVector)
      return "vector";
    return "";
  }

  bool useFloat128ManglingForLongDouble() const override {
    return true;
  }
};

const Builtin::Info SystemZTargetInfo::BuiltinInfo[] = {
#define BUILTIN(ID, TYPE, ATTRS)                                               \
  { #ID, TYPE, ATTRS, nullptr, ALL_LANGUAGES, nullptr },
#include "clang/Basic/BuiltinsSystemZ.def"
};

const char *const SystemZTargetInfo::GCCRegNames[] = {
  "r0",  "r1",  "r2",  "r3",  "r4",  "r5",  "r6",  "r7",
  "r8",  "r9",  "r10", "r11", "r12", "r13", "r14", "r15",
  "f0",  "f2",  "f4",  "f6",  "f1",  "f3",  "f5",  "f7",
  "f8",  "f10", "f12", "f14", "f9",  "f11", "f13", "f15"
};

ArrayRef<const char *> SystemZTargetInfo::getGCCRegNames() const {
  return llvm::makeArrayRef(GCCRegNames);
}

bool SystemZTargetInfo::
validateAsmConstraint(const char *&Name,
                      TargetInfo::ConstraintInfo &Info) const {
  switch (*Name) {
  default:
    return false;

  case 'a': // Address register
  case 'd': // Data register (equivalent to 'r')
  case 'f': // Floating-point register
    Info.setAllowsRegister();
    return true;

  case 'I': // Unsigned 8-bit constant
  case 'J': // Unsigned 12-bit constant
  case 'K': // Signed 16-bit constant
  case 'L': // Signed 20-bit displacement (on all targets we support)
  case 'M': // 0x7fffffff
    return true;

  case 'Q': // Memory with base and unsigned 12-bit displacement
  case 'R': // Likewise, plus an index
  case 'S': // Memory with base and signed 20-bit displacement
  case 'T': // Likewise, plus an index
    Info.setAllowsMemory();
    return true;
  }
}

class MSP430TargetInfo : public TargetInfo {
  static const char *const GCCRegNames[];

public:
  MSP430TargetInfo(const llvm::Triple &Triple) : TargetInfo(Triple) {
    BigEndian = false;
    TLSSupported = false;
    IntWidth = 16;
    IntAlign = 16;
    LongWidth = 32;
    LongLongWidth = 64;
    LongAlign = LongLongAlign = 16;
    PointerWidth = 16;
    PointerAlign = 16;
    SuitableAlign = 16;
    SizeType = UnsignedInt;
    IntMaxType = SignedLongLong;
    IntPtrType = SignedInt;
    PtrDiffType = SignedInt;
    SigAtomicType = SignedLong;
    DataLayoutString = "e-m:e-p:16:16-i32:16:32-a:16-n8:16";
  }
  void getTargetDefines(const LangOptions &Opts,
                        MacroBuilder &Builder) const override {
    Builder.defineMacro("MSP430");
    Builder.defineMacro("__MSP430__");
    // FIXME: defines for different 'flavours' of MCU
  }
  ArrayRef<Builtin::Info> getTargetBuiltins() const override {
    // FIXME: Implement.
    return None;
  }
  bool hasFeature(StringRef Feature) const override {
    return Feature == "msp430";
  }
  ArrayRef<const char *> getGCCRegNames() const override;
  ArrayRef<TargetInfo::GCCRegAlias> getGCCRegAliases() const override {
    // No aliases.
    return None;
  }
  bool validateAsmConstraint(const char *&Name,
                             TargetInfo::ConstraintInfo &info) const override {
    // FIXME: implement
    switch (*Name) {
    case 'K': // the constant 1
    case 'L': // constant -1^20 .. 1^19
    case 'M': // constant 1-4:
      return true;
    }
    // No target constraints for now.
    return false;
  }
  const char *getClobbers() const override {
    // FIXME: Is this really right?
    return "";
  }
  BuiltinVaListKind getBuiltinVaListKind() const override {
    // FIXME: implement
    return TargetInfo::CharPtrBuiltinVaList;
  }
};

const char *const MSP430TargetInfo::GCCRegNames[] = {
    "r0", "r1", "r2",  "r3",  "r4",  "r5",  "r6",  "r7",
    "r8", "r9", "r10", "r11", "r12", "r13", "r14", "r15"};

ArrayRef<const char *> MSP430TargetInfo::getGCCRegNames() const {
  return llvm::makeArrayRef(GCCRegNames);
}

// LLVM and Clang cannot be used directly to output native binaries for
// target, but is used to compile C code to llvm bitcode with correct
// type and alignment information.
//
// TCE uses the llvm bitcode as input and uses it for generating customized
// target processor and program binary. TCE co-design environment is
// publicly available in http://tce.cs.tut.fi

static const unsigned TCEOpenCLAddrSpaceMap[] = {
    3, // opencl_global
    4, // opencl_local
    5, // opencl_constant
    // FIXME: generic has to be added to the target
    0, // opencl_generic
    0, // cuda_device
    0, // cuda_constant
    0  // cuda_shared
};

class TCETargetInfo : public TargetInfo {
public:
  TCETargetInfo(const llvm::Triple &Triple) : TargetInfo(Triple) {
    TLSSupported = false;
    IntWidth = 32;
    LongWidth = LongLongWidth = 32;
    PointerWidth = 32;
    IntAlign = 32;
    LongAlign = LongLongAlign = 32;
    PointerAlign = 32;
    SuitableAlign = 32;
    SizeType = UnsignedInt;
    IntMaxType = SignedLong;
    IntPtrType = SignedInt;
    PtrDiffType = SignedInt;
    FloatWidth = 32;
    FloatAlign = 32;
    DoubleWidth = 32;
    DoubleAlign = 32;
    LongDoubleWidth = 32;
    LongDoubleAlign = 32;
    FloatFormat = &llvm::APFloat::IEEEsingle;
    DoubleFormat = &llvm::APFloat::IEEEsingle;
    LongDoubleFormat = &llvm::APFloat::IEEEsingle;
    DataLayoutString = "E-p:32:32-i8:8:32-i16:16:32-i64:32"
                       "-f64:32-v64:32-v128:32-a:0:32-n32";
    AddrSpaceMap = &TCEOpenCLAddrSpaceMap;
    UseAddrSpaceMapMangling = true;
  }

  void getTargetDefines(const LangOptions &Opts,
                        MacroBuilder &Builder) const override {
    DefineStd(Builder, "tce", Opts);
    Builder.defineMacro("__TCE__");
    Builder.defineMacro("__TCE_V1__");
  }
  bool hasFeature(StringRef Feature) const override { return Feature == "tce"; }

  ArrayRef<Builtin::Info> getTargetBuiltins() const override { return None; }
  const char *getClobbers() const override { return ""; }
  BuiltinVaListKind getBuiltinVaListKind() const override {
    return TargetInfo::VoidPtrBuiltinVaList;
  }
  ArrayRef<const char *> getGCCRegNames() const override { return None; }
  bool validateAsmConstraint(const char *&Name,
                             TargetInfo::ConstraintInfo &info) const override {
    return true;
  }
  ArrayRef<TargetInfo::GCCRegAlias> getGCCRegAliases() const override {
    return None;
  }
};

class BPFTargetInfo : public TargetInfo {
public:
  BPFTargetInfo(const llvm::Triple &Triple) : TargetInfo(Triple) {
    LongWidth = LongAlign = PointerWidth = PointerAlign = 64;
    SizeType    = UnsignedLong;
    PtrDiffType = SignedLong;
    IntPtrType  = SignedLong;
    IntMaxType  = SignedLong;
    Int64Type   = SignedLong;
    RegParmMax = 5;
    if (Triple.getArch() == llvm::Triple::bpfeb) {
      BigEndian = true;
      DataLayoutString = "E-m:e-p:64:64-i64:64-n32:64-S128";
    } else {
      BigEndian = false;
      DataLayoutString = "e-m:e-p:64:64-i64:64-n32:64-S128";
    }
    MaxAtomicPromoteWidth = 64;
    MaxAtomicInlineWidth = 64;
    TLSSupported = false;
  }
  void getTargetDefines(const LangOptions &Opts,
                        MacroBuilder &Builder) const override {
    DefineStd(Builder, "bpf", Opts);
    Builder.defineMacro("__BPF__");
  }
  bool hasFeature(StringRef Feature) const override {
    return Feature == "bpf";
  }

  ArrayRef<Builtin::Info> getTargetBuiltins() const override { return None; }
  const char *getClobbers() const override {
    return "";
  }
  BuiltinVaListKind getBuiltinVaListKind() const override {
    return TargetInfo::VoidPtrBuiltinVaList;
  }
  ArrayRef<const char *> getGCCRegNames() const override {
    return None;
  }
  bool validateAsmConstraint(const char *&Name,
                             TargetInfo::ConstraintInfo &info) const override {
    return true;
  }
  ArrayRef<TargetInfo::GCCRegAlias> getGCCRegAliases() const override {
    return None;
  }
};

class MipsTargetInfoBase : public TargetInfo {
  virtual void setDataLayoutString() = 0;

  static const Builtin::Info BuiltinInfo[];
  std::string CPU;
  bool IsMips16;
  bool IsMicromips;
  bool IsNan2008;
  bool IsSingleFloat;
  enum MipsFloatABI {
    HardFloat, SoftFloat
  } FloatABI;
  enum DspRevEnum {
    NoDSP, DSP1, DSP2
  } DspRev;
  bool HasMSA;

protected:
  bool HasFP64;
  std::string ABI;

public:
  MipsTargetInfoBase(const llvm::Triple &Triple, const std::string &ABIStr,
                     const std::string &CPUStr)
      : TargetInfo(Triple), CPU(CPUStr), IsMips16(false), IsMicromips(false),
        IsNan2008(false), IsSingleFloat(false), FloatABI(HardFloat),
        DspRev(NoDSP), HasMSA(false), HasFP64(false), ABI(ABIStr) {
    TheCXXABI.set(TargetCXXABI::GenericMIPS);
  }

  bool isNaN2008Default() const {
    return CPU == "mips32r6" || CPU == "mips64r6";
  }

  bool isFP64Default() const {
    return CPU == "mips32r6" || ABI == "n32" || ABI == "n64" || ABI == "64";
  }

  bool isNan2008() const override {
    return IsNan2008;
  }

  StringRef getABI() const override { return ABI; }
  bool setCPU(const std::string &Name) override {
    bool IsMips32 = getTriple().getArch() == llvm::Triple::mips ||
                    getTriple().getArch() == llvm::Triple::mipsel;
    CPU = Name;
    return llvm::StringSwitch<bool>(Name)
        .Case("mips1", IsMips32)
        .Case("mips2", IsMips32)
        .Case("mips3", true)
        .Case("mips4", true)
        .Case("mips5", true)
        .Case("mips32", IsMips32)
        .Case("mips32r2", IsMips32)
        .Case("mips32r3", IsMips32)
        .Case("mips32r5", IsMips32)
        .Case("mips32r6", IsMips32)
        .Case("mips64", true)
        .Case("mips64r2", true)
        .Case("mips64r3", true)
        .Case("mips64r5", true)
        .Case("mips64r6", true)
        .Case("octeon", true)
        .Case("p5600", true)
        .Default(false);
  }
  const std::string& getCPU() const { return CPU; }
  bool
  initFeatureMap(llvm::StringMap<bool> &Features, DiagnosticsEngine &Diags,
                 StringRef CPU,
                 const std::vector<std::string> &FeaturesVec) const override {
    if (CPU == "octeon")
      Features["mips64r2"] = Features["cnmips"] = true;
    else
      Features[CPU] = true;
    return TargetInfo::initFeatureMap(Features, Diags, CPU, FeaturesVec);
  }

  void getTargetDefines(const LangOptions &Opts,
                        MacroBuilder &Builder) const override {
    Builder.defineMacro("__mips__");
    Builder.defineMacro("_mips");
    if (Opts.GNUMode)
      Builder.defineMacro("mips");

    Builder.defineMacro("__REGISTER_PREFIX__", "");

    switch (FloatABI) {
    case HardFloat:
      Builder.defineMacro("__mips_hard_float", Twine(1));
      break;
    case SoftFloat:
      Builder.defineMacro("__mips_soft_float", Twine(1));
      break;
    }

    if (IsSingleFloat)
      Builder.defineMacro("__mips_single_float", Twine(1));

    Builder.defineMacro("__mips_fpr", HasFP64 ? Twine(64) : Twine(32));
    Builder.defineMacro("_MIPS_FPSET",
                        Twine(32 / (HasFP64 || IsSingleFloat ? 1 : 2)));

    if (IsMips16)
      Builder.defineMacro("__mips16", Twine(1));

    if (IsMicromips)
      Builder.defineMacro("__mips_micromips", Twine(1));

    if (IsNan2008)
      Builder.defineMacro("__mips_nan2008", Twine(1));

    switch (DspRev) {
    default:
      break;
    case DSP1:
      Builder.defineMacro("__mips_dsp_rev", Twine(1));
      Builder.defineMacro("__mips_dsp", Twine(1));
      break;
    case DSP2:
      Builder.defineMacro("__mips_dsp_rev", Twine(2));
      Builder.defineMacro("__mips_dspr2", Twine(1));
      Builder.defineMacro("__mips_dsp", Twine(1));
      break;
    }

    if (HasMSA)
      Builder.defineMacro("__mips_msa", Twine(1));

    Builder.defineMacro("_MIPS_SZPTR", Twine(getPointerWidth(0)));
    Builder.defineMacro("_MIPS_SZINT", Twine(getIntWidth()));
    Builder.defineMacro("_MIPS_SZLONG", Twine(getLongWidth()));

    Builder.defineMacro("_MIPS_ARCH", "\"" + CPU + "\"");
    Builder.defineMacro("_MIPS_ARCH_" + StringRef(CPU).upper());

    // These shouldn't be defined for MIPS-I but there's no need to check
    // for that since MIPS-I isn't supported.
    Builder.defineMacro("__GCC_HAVE_SYNC_COMPARE_AND_SWAP_1");
    Builder.defineMacro("__GCC_HAVE_SYNC_COMPARE_AND_SWAP_2");
    Builder.defineMacro("__GCC_HAVE_SYNC_COMPARE_AND_SWAP_4");
  }

  ArrayRef<Builtin::Info> getTargetBuiltins() const override {
    return llvm::makeArrayRef(BuiltinInfo,
                          clang::Mips::LastTSBuiltin - Builtin::FirstTSBuiltin);
  }
  bool hasFeature(StringRef Feature) const override {
    return llvm::StringSwitch<bool>(Feature)
      .Case("mips", true)
      .Case("fp64", HasFP64)
      .Default(false);
  }
  BuiltinVaListKind getBuiltinVaListKind() const override {
    return TargetInfo::VoidPtrBuiltinVaList;
  }
  ArrayRef<const char *> getGCCRegNames() const override {
    static const char *const GCCRegNames[] = {
      // CPU register names
      // Must match second column of GCCRegAliases
      "$0",   "$1",   "$2",   "$3",   "$4",   "$5",   "$6",   "$7",
      "$8",   "$9",   "$10",  "$11",  "$12",  "$13",  "$14",  "$15",
      "$16",  "$17",  "$18",  "$19",  "$20",  "$21",  "$22",  "$23",
      "$24",  "$25",  "$26",  "$27",  "$28",  "$29",  "$30",  "$31",
      // Floating point register names
      "$f0",  "$f1",  "$f2",  "$f3",  "$f4",  "$f5",  "$f6",  "$f7",
      "$f8",  "$f9",  "$f10", "$f11", "$f12", "$f13", "$f14", "$f15",
      "$f16", "$f17", "$f18", "$f19", "$f20", "$f21", "$f22", "$f23",
      "$f24", "$f25", "$f26", "$f27", "$f28", "$f29", "$f30", "$f31",
      // Hi/lo and condition register names
      "hi",   "lo",   "",     "$fcc0","$fcc1","$fcc2","$fcc3","$fcc4",
      "$fcc5","$fcc6","$fcc7",
      // MSA register names
      "$w0",  "$w1",  "$w2",  "$w3",  "$w4",  "$w5",  "$w6",  "$w7",
      "$w8",  "$w9",  "$w10", "$w11", "$w12", "$w13", "$w14", "$w15",
      "$w16", "$w17", "$w18", "$w19", "$w20", "$w21", "$w22", "$w23",
      "$w24", "$w25", "$w26", "$w27", "$w28", "$w29", "$w30", "$w31",
      // MSA control register names
      "$msair",      "$msacsr", "$msaaccess", "$msasave", "$msamodify",
      "$msarequest", "$msamap", "$msaunmap"
    };
    return llvm::makeArrayRef(GCCRegNames);
  }
  ArrayRef<TargetInfo::GCCRegAlias> getGCCRegAliases() const override = 0;
  bool validateAsmConstraint(const char *&Name,
                             TargetInfo::ConstraintInfo &Info) const override {
    switch (*Name) {
    default:
      return false;
    case 'r': // CPU registers.
    case 'd': // Equivalent to "r" unless generating MIPS16 code.
    case 'y': // Equivalent to "r", backward compatibility only.
    case 'f': // floating-point registers.
    case 'c': // $25 for indirect jumps
    case 'l': // lo register
    case 'x': // hilo register pair
      Info.setAllowsRegister();
      return true;
    case 'I': // Signed 16-bit constant
    case 'J': // Integer 0
    case 'K': // Unsigned 16-bit constant
    case 'L': // Signed 32-bit constant, lower 16-bit zeros (for lui)
    case 'M': // Constants not loadable via lui, addiu, or ori
    case 'N': // Constant -1 to -65535
    case 'O': // A signed 15-bit constant
    case 'P': // A constant between 1 go 65535
      return true;
    case 'R': // An address that can be used in a non-macro load or store
      Info.setAllowsMemory();
      return true;
    case 'Z':
      if (Name[1] == 'C') { // An address usable by ll, and sc.
        Info.setAllowsMemory();
        Name++; // Skip over 'Z'.
        return true;
      }
      return false;
    }
  }

  std::string convertConstraint(const char *&Constraint) const override {
    std::string R;
    switch (*Constraint) {
    case 'Z': // Two-character constraint; add "^" hint for later parsing.
      if (Constraint[1] == 'C') {
        R = std::string("^") + std::string(Constraint, 2);
        Constraint++;
        return R;
      }
      break;
    }
    return TargetInfo::convertConstraint(Constraint);
  }

  const char *getClobbers() const override {
    // In GCC, $1 is not widely used in generated code (it's used only in a few
    // specific situations), so there is no real need for users to add it to
    // the clobbers list if they want to use it in their inline assembly code.
    //
    // In LLVM, $1 is treated as a normal GPR and is always allocatable during
    // code generation, so using it in inline assembly without adding it to the
    // clobbers list can cause conflicts between the inline assembly code and
    // the surrounding generated code.
    //
    // Another problem is that LLVM is allowed to choose $1 for inline assembly
    // operands, which will conflict with the ".set at" assembler option (which
    // we use only for inline assembly, in order to maintain compatibility with
    // GCC) and will also conflict with the user's usage of $1.
    //
    // The easiest way to avoid these conflicts and keep $1 as an allocatable
    // register for generated code is to automatically clobber $1 for all inline
    // assembly code.
    //
    // FIXME: We should automatically clobber $1 only for inline assembly code
    // which actually uses it. This would allow LLVM to use $1 for inline
    // assembly operands if the user's assembly code doesn't use it.
    return "~{$1}";
  }

  bool handleTargetFeatures(std::vector<std::string> &Features,
                            DiagnosticsEngine &Diags) override {
    IsMips16 = false;
    IsMicromips = false;
    IsNan2008 = isNaN2008Default();
    IsSingleFloat = false;
    FloatABI = HardFloat;
    DspRev = NoDSP;
    HasFP64 = isFP64Default();

    for (const auto &Feature : Features) {
      if (Feature == "+single-float")
        IsSingleFloat = true;
      else if (Feature == "+soft-float")
        FloatABI = SoftFloat;
      else if (Feature == "+mips16")
        IsMips16 = true;
      else if (Feature == "+micromips")
        IsMicromips = true;
      else if (Feature == "+dsp")
        DspRev = std::max(DspRev, DSP1);
      else if (Feature == "+dspr2")
        DspRev = std::max(DspRev, DSP2);
      else if (Feature == "+msa")
        HasMSA = true;
      else if (Feature == "+fp64")
        HasFP64 = true;
      else if (Feature == "-fp64")
        HasFP64 = false;
      else if (Feature == "+nan2008")
        IsNan2008 = true;
      else if (Feature == "-nan2008")
        IsNan2008 = false;
    }

    setDataLayoutString();

    return true;
  }

  int getEHDataRegisterNumber(unsigned RegNo) const override {
    if (RegNo == 0) return 4;
    if (RegNo == 1) return 5;
    return -1;
  }

  bool isCLZForZeroUndef() const override { return false; }
};

const Builtin::Info MipsTargetInfoBase::BuiltinInfo[] = {
#define BUILTIN(ID, TYPE, ATTRS) \
  { #ID, TYPE, ATTRS, nullptr, ALL_LANGUAGES, nullptr },
#define LIBBUILTIN(ID, TYPE, ATTRS, HEADER) \
  { #ID, TYPE, ATTRS, HEADER, ALL_LANGUAGES, nullptr },
#include "clang/Basic/BuiltinsMips.def"
};

class Mips32TargetInfoBase : public MipsTargetInfoBase {
public:
  Mips32TargetInfoBase(const llvm::Triple &Triple)
      : MipsTargetInfoBase(Triple, "o32", "mips32r2") {
    SizeType = UnsignedInt;
    PtrDiffType = SignedInt;
    Int64Type = SignedLongLong;
    IntMaxType = Int64Type;
    MaxAtomicPromoteWidth = MaxAtomicInlineWidth = 32;
  }
  bool setABI(const std::string &Name) override {
    if (Name == "o32" || Name == "eabi") {
      ABI = Name;
      return true;
    }
    return false;
  }
  void getTargetDefines(const LangOptions &Opts,
                        MacroBuilder &Builder) const override {
    MipsTargetInfoBase::getTargetDefines(Opts, Builder);

    Builder.defineMacro("__mips", "32");
    Builder.defineMacro("_MIPS_ISA", "_MIPS_ISA_MIPS32");

    const std::string& CPUStr = getCPU();
    if (CPUStr == "mips32")
      Builder.defineMacro("__mips_isa_rev", "1");
    else if (CPUStr == "mips32r2")
      Builder.defineMacro("__mips_isa_rev", "2");
    else if (CPUStr == "mips32r3")
      Builder.defineMacro("__mips_isa_rev", "3");
    else if (CPUStr == "mips32r5")
      Builder.defineMacro("__mips_isa_rev", "5");
    else if (CPUStr == "mips32r6")
      Builder.defineMacro("__mips_isa_rev", "6");

    if (ABI == "o32") {
      Builder.defineMacro("__mips_o32");
      Builder.defineMacro("_ABIO32", "1");
      Builder.defineMacro("_MIPS_SIM", "_ABIO32");
    }
    else if (ABI == "eabi")
      Builder.defineMacro("__mips_eabi");
    else
      llvm_unreachable("Invalid ABI for Mips32.");
  }
  ArrayRef<TargetInfo::GCCRegAlias> getGCCRegAliases() const override {
    static const TargetInfo::GCCRegAlias GCCRegAliases[] = {
      { { "at" },  "$1" },
      { { "v0" },  "$2" },
      { { "v1" },  "$3" },
      { { "a0" },  "$4" },
      { { "a1" },  "$5" },
      { { "a2" },  "$6" },
      { { "a3" },  "$7" },
      { { "t0" },  "$8" },
      { { "t1" },  "$9" },
      { { "t2" }, "$10" },
      { { "t3" }, "$11" },
      { { "t4" }, "$12" },
      { { "t5" }, "$13" },
      { { "t6" }, "$14" },
      { { "t7" }, "$15" },
      { { "s0" }, "$16" },
      { { "s1" }, "$17" },
      { { "s2" }, "$18" },
      { { "s3" }, "$19" },
      { { "s4" }, "$20" },
      { { "s5" }, "$21" },
      { { "s6" }, "$22" },
      { { "s7" }, "$23" },
      { { "t8" }, "$24" },
      { { "t9" }, "$25" },
      { { "k0" }, "$26" },
      { { "k1" }, "$27" },
      { { "gp" }, "$28" },
      { { "sp","$sp" }, "$29" },
      { { "fp","$fp" }, "$30" },
      { { "ra" }, "$31" }
    };
    return llvm::makeArrayRef(GCCRegAliases);
  }
};

class Mips32EBTargetInfo : public Mips32TargetInfoBase {
  void setDataLayoutString() override {
    DataLayoutString = "E-m:m-p:32:32-i8:8:32-i16:16:32-i64:64-n32-S64";
  }

public:
  Mips32EBTargetInfo(const llvm::Triple &Triple)
      : Mips32TargetInfoBase(Triple) {
  }
  void getTargetDefines(const LangOptions &Opts,
                        MacroBuilder &Builder) const override {
    DefineStd(Builder, "MIPSEB", Opts);
    Builder.defineMacro("_MIPSEB");
    Mips32TargetInfoBase::getTargetDefines(Opts, Builder);
  }
};

class Mips32ELTargetInfo : public Mips32TargetInfoBase {
  void setDataLayoutString() override {
    DataLayoutString = "e-m:m-p:32:32-i8:8:32-i16:16:32-i64:64-n32-S64";
  }

public:
  Mips32ELTargetInfo(const llvm::Triple &Triple)
      : Mips32TargetInfoBase(Triple) {
    BigEndian = false;
  }
  void getTargetDefines(const LangOptions &Opts,
                        MacroBuilder &Builder) const override {
    DefineStd(Builder, "MIPSEL", Opts);
    Builder.defineMacro("_MIPSEL");
    Mips32TargetInfoBase::getTargetDefines(Opts, Builder);
  }
};

class Mips64TargetInfoBase : public MipsTargetInfoBase {
public:
  Mips64TargetInfoBase(const llvm::Triple &Triple)
      : MipsTargetInfoBase(Triple, "n64", "mips64r2") {
    LongDoubleWidth = LongDoubleAlign = 128;
    LongDoubleFormat = &llvm::APFloat::IEEEquad;
    if (getTriple().getOS() == llvm::Triple::FreeBSD) {
      LongDoubleWidth = LongDoubleAlign = 64;
      LongDoubleFormat = &llvm::APFloat::IEEEdouble;
    }
    setN64ABITypes();
    SuitableAlign = 128;
    MaxAtomicPromoteWidth = MaxAtomicInlineWidth = 64;
  }

  void setN64ABITypes() {
    LongWidth = LongAlign = 64;
    PointerWidth = PointerAlign = 64;
    SizeType = UnsignedLong;
    PtrDiffType = SignedLong;
    Int64Type = SignedLong;
    IntMaxType = Int64Type;
  }

  void setN32ABITypes() {
    LongWidth = LongAlign = 32;
    PointerWidth = PointerAlign = 32;
    SizeType = UnsignedInt;
    PtrDiffType = SignedInt;
    Int64Type = SignedLongLong;
    IntMaxType = Int64Type;
  }

  bool setABI(const std::string &Name) override {
    if (Name == "n32") {
      setN32ABITypes();
      ABI = Name;
      return true;
    }
    if (Name == "n64") {
      setN64ABITypes();
      ABI = Name;
      return true;
    }
    return false;
  }

  void getTargetDefines(const LangOptions &Opts,
                        MacroBuilder &Builder) const override {
    MipsTargetInfoBase::getTargetDefines(Opts, Builder);

    Builder.defineMacro("__mips", "64");
    Builder.defineMacro("__mips64");
    Builder.defineMacro("__mips64__");
    Builder.defineMacro("_MIPS_ISA", "_MIPS_ISA_MIPS64");

    const std::string& CPUStr = getCPU();
    if (CPUStr == "mips64")
      Builder.defineMacro("__mips_isa_rev", "1");
    else if (CPUStr == "mips64r2")
      Builder.defineMacro("__mips_isa_rev", "2");
    else if (CPUStr == "mips64r3")
      Builder.defineMacro("__mips_isa_rev", "3");
    else if (CPUStr == "mips64r5")
      Builder.defineMacro("__mips_isa_rev", "5");
    else if (CPUStr == "mips64r6")
      Builder.defineMacro("__mips_isa_rev", "6");

    if (ABI == "n32") {
      Builder.defineMacro("__mips_n32");
      Builder.defineMacro("_ABIN32", "2");
      Builder.defineMacro("_MIPS_SIM", "_ABIN32");
    }
    else if (ABI == "n64") {
      Builder.defineMacro("__mips_n64");
      Builder.defineMacro("_ABI64", "3");
      Builder.defineMacro("_MIPS_SIM", "_ABI64");
    }
    else
      llvm_unreachable("Invalid ABI for Mips64.");

    Builder.defineMacro("__GCC_HAVE_SYNC_COMPARE_AND_SWAP_8");
  }
  ArrayRef<TargetInfo::GCCRegAlias> getGCCRegAliases() const override {
    static const TargetInfo::GCCRegAlias GCCRegAliases[] = {
      { { "at" },  "$1" },
      { { "v0" },  "$2" },
      { { "v1" },  "$3" },
      { { "a0" },  "$4" },
      { { "a1" },  "$5" },
      { { "a2" },  "$6" },
      { { "a3" },  "$7" },
      { { "a4" },  "$8" },
      { { "a5" },  "$9" },
      { { "a6" }, "$10" },
      { { "a7" }, "$11" },
      { { "t0" }, "$12" },
      { { "t1" }, "$13" },
      { { "t2" }, "$14" },
      { { "t3" }, "$15" },
      { { "s0" }, "$16" },
      { { "s1" }, "$17" },
      { { "s2" }, "$18" },
      { { "s3" }, "$19" },
      { { "s4" }, "$20" },
      { { "s5" }, "$21" },
      { { "s6" }, "$22" },
      { { "s7" }, "$23" },
      { { "t8" }, "$24" },
      { { "t9" }, "$25" },
      { { "k0" }, "$26" },
      { { "k1" }, "$27" },
      { { "gp" }, "$28" },
      { { "sp","$sp" }, "$29" },
      { { "fp","$fp" }, "$30" },
      { { "ra" }, "$31" }
    };
    return llvm::makeArrayRef(GCCRegAliases);
  }

  bool hasInt128Type() const override { return true; }
};

class Mips64EBTargetInfo : public Mips64TargetInfoBase {
  void setDataLayoutString() override {
    if (ABI == "n32")
      DataLayoutString = "E-m:m-p:32:32-i8:8:32-i16:16:32-i64:64-n32:64-S128";
    else
      DataLayoutString = "E-m:m-i8:8:32-i16:16:32-i64:64-n32:64-S128";

  }

public:
  Mips64EBTargetInfo(const llvm::Triple &Triple)
      : Mips64TargetInfoBase(Triple) {}
  void getTargetDefines(const LangOptions &Opts,
                        MacroBuilder &Builder) const override {
    DefineStd(Builder, "MIPSEB", Opts);
    Builder.defineMacro("_MIPSEB");
    Mips64TargetInfoBase::getTargetDefines(Opts, Builder);
  }
};

class Mips64ELTargetInfo : public Mips64TargetInfoBase {
  void setDataLayoutString() override {
    if (ABI == "n32")
      DataLayoutString = "e-m:m-p:32:32-i8:8:32-i16:16:32-i64:64-n32:64-S128";
    else
      DataLayoutString = "e-m:m-i8:8:32-i16:16:32-i64:64-n32:64-S128";
  }
public:
  Mips64ELTargetInfo(const llvm::Triple &Triple)
      : Mips64TargetInfoBase(Triple) {
    // Default ABI is n64.
    BigEndian = false;
  }
  void getTargetDefines(const LangOptions &Opts,
                        MacroBuilder &Builder) const override {
    DefineStd(Builder, "MIPSEL", Opts);
    Builder.defineMacro("_MIPSEL");
    Mips64TargetInfoBase::getTargetDefines(Opts, Builder);
  }
};

class PNaClTargetInfo : public TargetInfo {
public:
  PNaClTargetInfo(const llvm::Triple &Triple) : TargetInfo(Triple) {
    BigEndian = false;
    this->UserLabelPrefix = "";
    this->LongAlign = 32;
    this->LongWidth = 32;
    this->PointerAlign = 32;
    this->PointerWidth = 32;
    this->IntMaxType = TargetInfo::SignedLongLong;
    this->Int64Type = TargetInfo::SignedLongLong;
    this->DoubleAlign = 64;
    this->LongDoubleWidth = 64;
    this->LongDoubleAlign = 64;
    this->SizeType = TargetInfo::UnsignedInt;
    this->PtrDiffType = TargetInfo::SignedInt;
    this->IntPtrType = TargetInfo::SignedInt;
    this->RegParmMax = 0; // Disallow regparm
  }

  void getArchDefines(const LangOptions &Opts, MacroBuilder &Builder) const {
    Builder.defineMacro("__le32__");
    Builder.defineMacro("__pnacl__");
  }
  void getTargetDefines(const LangOptions &Opts,
                        MacroBuilder &Builder) const override {
    getArchDefines(Opts, Builder);
  }
  bool hasFeature(StringRef Feature) const override {
    return Feature == "pnacl";
  }
  ArrayRef<Builtin::Info> getTargetBuiltins() const override { return None; }
  BuiltinVaListKind getBuiltinVaListKind() const override {
    return TargetInfo::PNaClABIBuiltinVaList;
  }
  ArrayRef<const char *> getGCCRegNames() const override;
  ArrayRef<TargetInfo::GCCRegAlias> getGCCRegAliases() const override;
  bool validateAsmConstraint(const char *&Name,
                             TargetInfo::ConstraintInfo &Info) const override {
    return false;
  }

  const char *getClobbers() const override {
    return "";
  }
};

ArrayRef<const char *> PNaClTargetInfo::getGCCRegNames() const {
  return None;
}

ArrayRef<TargetInfo::GCCRegAlias> PNaClTargetInfo::getGCCRegAliases() const {
  return None;
}

// We attempt to use PNaCl (le32) frontend and Mips32EL backend.
class NaClMips32ELTargetInfo : public Mips32ELTargetInfo {
public:
  NaClMips32ELTargetInfo(const llvm::Triple &Triple) :
    Mips32ELTargetInfo(Triple) {
  }

  BuiltinVaListKind getBuiltinVaListKind() const override {
    return TargetInfo::PNaClABIBuiltinVaList;
  }
};

class Le64TargetInfo : public TargetInfo {
  static const Builtin::Info BuiltinInfo[];

public:
  Le64TargetInfo(const llvm::Triple &Triple) : TargetInfo(Triple) {
    BigEndian = false;
    NoAsmVariants = true;
    LongWidth = LongAlign = PointerWidth = PointerAlign = 64;
    MaxAtomicPromoteWidth = MaxAtomicInlineWidth = 64;
    DataLayoutString = "e-m:e-v128:32-v16:16-v32:32-v96:32-n8:16:32:64-S128";
  }

  void getTargetDefines(const LangOptions &Opts,
                        MacroBuilder &Builder) const override {
    DefineStd(Builder, "unix", Opts);
    defineCPUMacros(Builder, "le64", /*Tuning=*/false);
    Builder.defineMacro("__ELF__");
  }
  ArrayRef<Builtin::Info> getTargetBuiltins() const override {
    return llvm::makeArrayRef(BuiltinInfo,
                          clang::Le64::LastTSBuiltin - Builtin::FirstTSBuiltin);
  }
  BuiltinVaListKind getBuiltinVaListKind() const override {
    return TargetInfo::PNaClABIBuiltinVaList;
  }
  const char *getClobbers() const override { return ""; }
  ArrayRef<const char *> getGCCRegNames() const override {
    return None;
  }
  ArrayRef<TargetInfo::GCCRegAlias> getGCCRegAliases() const override {
    return None;
  }
  bool validateAsmConstraint(const char *&Name,
                             TargetInfo::ConstraintInfo &Info) const override {
    return false;
  }

  bool hasProtectedVisibility() const override { return false; }
};

class WebAssemblyTargetInfo : public TargetInfo {
  static const Builtin::Info BuiltinInfo[];

  enum SIMDEnum {
    NoSIMD,
    SIMD128,
  } SIMDLevel;

public:
  explicit WebAssemblyTargetInfo(const llvm::Triple &T)
      : TargetInfo(T), SIMDLevel(NoSIMD) {
    BigEndian = false;
    NoAsmVariants = true;
    SuitableAlign = 128;
    LargeArrayMinWidth = 128;
    LargeArrayAlign = 128;
    SimdDefaultAlign = 128;
    SigAtomicType = SignedLong;
    LongDoubleWidth = LongDoubleAlign = 128;
    LongDoubleFormat = &llvm::APFloat::IEEEquad;
  }

protected:
  void getTargetDefines(const LangOptions &Opts,
                        MacroBuilder &Builder) const override {
    defineCPUMacros(Builder, "wasm", /*Tuning=*/false);
    if (SIMDLevel >= SIMD128)
      Builder.defineMacro("__wasm_simd128__");
  }

private:
  bool
  initFeatureMap(llvm::StringMap<bool> &Features, DiagnosticsEngine &Diags,
                 StringRef CPU,
                 const std::vector<std::string> &FeaturesVec) const override {
    if (CPU == "bleeding-edge")
      Features["simd128"] = true;
    return TargetInfo::initFeatureMap(Features, Diags, CPU, FeaturesVec);
  }
  bool hasFeature(StringRef Feature) const final {
    return llvm::StringSwitch<bool>(Feature)
        .Case("simd128", SIMDLevel >= SIMD128)
        .Default(false);
  }
  bool handleTargetFeatures(std::vector<std::string> &Features,
                            DiagnosticsEngine &Diags) final {
    for (const auto &Feature : Features) {
      if (Feature == "+simd128") {
        SIMDLevel = std::max(SIMDLevel, SIMD128);
        continue;
      }
      if (Feature == "-simd128") {
        SIMDLevel = std::min(SIMDLevel, SIMDEnum(SIMD128 - 1));
        continue;
      }

      Diags.Report(diag::err_opt_not_valid_with_opt) << Feature
                                                     << "-target-feature";
      return false;
    }
    return true;
  }
  bool setCPU(const std::string &Name) final {
    return llvm::StringSwitch<bool>(Name)
              .Case("mvp",           true)
              .Case("bleeding-edge", true)
              .Case("generic",       true)
              .Default(false);
  }
  ArrayRef<Builtin::Info> getTargetBuiltins() const final {
    return llvm::makeArrayRef(BuiltinInfo,
                   clang::WebAssembly::LastTSBuiltin - Builtin::FirstTSBuiltin);
  }
  BuiltinVaListKind getBuiltinVaListKind() const final {
    return VoidPtrBuiltinVaList;
  }
  ArrayRef<const char *> getGCCRegNames() const final {
    return None;
  }
  ArrayRef<TargetInfo::GCCRegAlias> getGCCRegAliases() const final {
    return None;
  }
  bool
  validateAsmConstraint(const char *&Name,
                        TargetInfo::ConstraintInfo &Info) const final {
    return false;
  }
  const char *getClobbers() const final { return ""; }
  bool isCLZForZeroUndef() const final { return false; }
  bool hasInt128Type() const final { return true; }
  IntType getIntTypeByWidth(unsigned BitWidth,
                            bool IsSigned) const final {
    // WebAssembly prefers long long for explicitly 64-bit integers.
    return BitWidth == 64 ? (IsSigned ? SignedLongLong : UnsignedLongLong)
                          : TargetInfo::getIntTypeByWidth(BitWidth, IsSigned);
  }
  IntType getLeastIntTypeByWidth(unsigned BitWidth,
                                 bool IsSigned) const final {
    // WebAssembly uses long long for int_least64_t and int_fast64_t.
    return BitWidth == 64
               ? (IsSigned ? SignedLongLong : UnsignedLongLong)
               : TargetInfo::getLeastIntTypeByWidth(BitWidth, IsSigned);
  }
};

const Builtin::Info WebAssemblyTargetInfo::BuiltinInfo[] = {
#define BUILTIN(ID, TYPE, ATTRS) \
  { #ID, TYPE, ATTRS, nullptr, ALL_LANGUAGES, nullptr },
#define LIBBUILTIN(ID, TYPE, ATTRS, HEADER) \
  { #ID, TYPE, ATTRS, HEADER, ALL_LANGUAGES, nullptr },
#include "clang/Basic/BuiltinsWebAssembly.def"
};

class WebAssembly32TargetInfo : public WebAssemblyTargetInfo {
public:
  explicit WebAssembly32TargetInfo(const llvm::Triple &T)
      : WebAssemblyTargetInfo(T) {
    MaxAtomicPromoteWidth = MaxAtomicInlineWidth = 32;
    DataLayoutString = "e-m:e-p:32:32-i64:64-n32:64-S128";
  }

protected:
  void getTargetDefines(const LangOptions &Opts,
                        MacroBuilder &Builder) const override {
    WebAssemblyTargetInfo::getTargetDefines(Opts, Builder);
    defineCPUMacros(Builder, "wasm32", /*Tuning=*/false);
  }
};

class WebAssembly64TargetInfo : public WebAssemblyTargetInfo {
public:
  explicit WebAssembly64TargetInfo(const llvm::Triple &T)
      : WebAssemblyTargetInfo(T) {
    LongAlign = LongWidth = 64;
    PointerAlign = PointerWidth = 64;
    MaxAtomicPromoteWidth = MaxAtomicInlineWidth = 64;
    DataLayoutString = "e-m:e-p:64:64-i64:64-n32:64-S128";
  }

protected:
  void getTargetDefines(const LangOptions &Opts,
                        MacroBuilder &Builder) const override {
    WebAssemblyTargetInfo::getTargetDefines(Opts, Builder);
    defineCPUMacros(Builder, "wasm64", /*Tuning=*/false);
  }
};

const Builtin::Info Le64TargetInfo::BuiltinInfo[] = {
#define BUILTIN(ID, TYPE, ATTRS)                                               \
  { #ID, TYPE, ATTRS, nullptr, ALL_LANGUAGES, nullptr },
#include "clang/Basic/BuiltinsLe64.def"
};

static const unsigned SPIRAddrSpaceMap[] = {
    1, // opencl_global
    3, // opencl_local
    2, // opencl_constant
    4, // opencl_generic
    0, // cuda_device
    0, // cuda_constant
    0  // cuda_shared
};
class SPIRTargetInfo : public TargetInfo {
public:
  SPIRTargetInfo(const llvm::Triple &Triple) : TargetInfo(Triple) {
    assert(getTriple().getOS() == llvm::Triple::UnknownOS &&
           "SPIR target must use unknown OS");
    assert(getTriple().getEnvironment() == llvm::Triple::UnknownEnvironment &&
           "SPIR target must use unknown environment type");
    BigEndian = false;
    TLSSupported = false;
    LongWidth = LongAlign = 64;
    AddrSpaceMap = &SPIRAddrSpaceMap;
    UseAddrSpaceMapMangling = true;
    // Define available target features
    // These must be defined in sorted order!
    NoAsmVariants = true;
  }
  void getTargetDefines(const LangOptions &Opts,
                        MacroBuilder &Builder) const override {
    DefineStd(Builder, "SPIR", Opts);
  }
  bool hasFeature(StringRef Feature) const override {
    return Feature == "spir";
  }

  ArrayRef<Builtin::Info> getTargetBuiltins() const override { return None; }
  const char *getClobbers() const override { return ""; }
  ArrayRef<const char *> getGCCRegNames() const override { return None; }
  bool validateAsmConstraint(const char *&Name,
                             TargetInfo::ConstraintInfo &info) const override {
    return true;
  }
  ArrayRef<TargetInfo::GCCRegAlias> getGCCRegAliases() const override {
    return None;
  }
  BuiltinVaListKind getBuiltinVaListKind() const override {
    return TargetInfo::VoidPtrBuiltinVaList;
  }

  CallingConvCheckResult checkCallingConvention(CallingConv CC) const override {
    return (CC == CC_SpirFunction || CC == CC_SpirKernel) ? CCCR_OK
                                                          : CCCR_Warning;
  }

  CallingConv getDefaultCallingConv(CallingConvMethodType MT) const override {
    return CC_SpirFunction;
  }
};

class SPIR32TargetInfo : public SPIRTargetInfo {
public:
  SPIR32TargetInfo(const llvm::Triple &Triple) : SPIRTargetInfo(Triple) {
    PointerWidth = PointerAlign = 32;
    SizeType = TargetInfo::UnsignedInt;
    PtrDiffType = IntPtrType = TargetInfo::SignedInt;
    DataLayoutString = "e-p:32:32-i64:64-v16:16-v24:32-v32:32-v48:64-"
                       "v96:128-v192:256-v256:256-v512:512-v1024:1024";
  }
  void getTargetDefines(const LangOptions &Opts,
                        MacroBuilder &Builder) const override {
    DefineStd(Builder, "SPIR32", Opts);
  }
};

class SPIR64TargetInfo : public SPIRTargetInfo {
public:
  SPIR64TargetInfo(const llvm::Triple &Triple) : SPIRTargetInfo(Triple) {
    PointerWidth = PointerAlign = 64;
    SizeType = TargetInfo::UnsignedLong;
    PtrDiffType = IntPtrType = TargetInfo::SignedLong;
    DataLayoutString = "e-i64:64-v16:16-v24:32-v32:32-v48:64-"
                       "v96:128-v192:256-v256:256-v512:512-v1024:1024";
  }
  void getTargetDefines(const LangOptions &Opts,
                        MacroBuilder &Builder) const override {
    DefineStd(Builder, "SPIR64", Opts);
  }
};

class XCoreTargetInfo : public TargetInfo {
  static const Builtin::Info BuiltinInfo[];
public:
  XCoreTargetInfo(const llvm::Triple &Triple) : TargetInfo(Triple) {
    BigEndian = false;
    NoAsmVariants = true;
    LongLongAlign = 32;
    SuitableAlign = 32;
    DoubleAlign = LongDoubleAlign = 32;
    SizeType = UnsignedInt;
    PtrDiffType = SignedInt;
    IntPtrType = SignedInt;
    WCharType = UnsignedChar;
    WIntType = UnsignedInt;
    UseZeroLengthBitfieldAlignment = true;
    DataLayoutString = "e-m:e-p:32:32-i1:8:32-i8:8:32-i16:16:32-i64:32"
                       "-f64:32-a:0:32-n32";
  }
  void getTargetDefines(const LangOptions &Opts,
                        MacroBuilder &Builder) const override {
    Builder.defineMacro("__XS1B__");
  }
  ArrayRef<Builtin::Info> getTargetBuiltins() const override {
    return llvm::makeArrayRef(BuiltinInfo,
                           clang::XCore::LastTSBuiltin-Builtin::FirstTSBuiltin);
  }
  BuiltinVaListKind getBuiltinVaListKind() const override {
    return TargetInfo::VoidPtrBuiltinVaList;
  }
  const char *getClobbers() const override {
    return "";
  }
  ArrayRef<const char *> getGCCRegNames() const override {
    static const char * const GCCRegNames[] = {
      "r0",   "r1",   "r2",   "r3",   "r4",   "r5",   "r6",   "r7",
      "r8",   "r9",   "r10",  "r11",  "cp",   "dp",   "sp",   "lr"
    };
    return llvm::makeArrayRef(GCCRegNames);
  }
  ArrayRef<TargetInfo::GCCRegAlias> getGCCRegAliases() const override {
    return None;
  }
  bool validateAsmConstraint(const char *&Name,
                             TargetInfo::ConstraintInfo &Info) const override {
    return false;
  }
  int getEHDataRegisterNumber(unsigned RegNo) const override {
    // R0=ExceptionPointerRegister R1=ExceptionSelectorRegister
    return (RegNo < 2)? RegNo : -1;
  }
  bool allowsLargerPreferedTypeAlignment() const override {
    return false;
  }
};

const Builtin::Info XCoreTargetInfo::BuiltinInfo[] = {
#define BUILTIN(ID, TYPE, ATTRS) \
  { #ID, TYPE, ATTRS, nullptr, ALL_LANGUAGES, nullptr },
#define LIBBUILTIN(ID, TYPE, ATTRS, HEADER) \
  { #ID, TYPE, ATTRS, HEADER, ALL_LANGUAGES, nullptr },
#include "clang/Basic/BuiltinsXCore.def"
};

// x86_32 Android target
class AndroidX86_32TargetInfo : public LinuxTargetInfo<X86_32TargetInfo> {
public:
  AndroidX86_32TargetInfo(const llvm::Triple &Triple)
      : LinuxTargetInfo<X86_32TargetInfo>(Triple) {
    SuitableAlign = 32;
    LongDoubleWidth = 64;
    LongDoubleFormat = &llvm::APFloat::IEEEdouble;
  }
};

// x86_64 Android target
class AndroidX86_64TargetInfo : public LinuxTargetInfo<X86_64TargetInfo> {
public:
  AndroidX86_64TargetInfo(const llvm::Triple &Triple)
      : LinuxTargetInfo<X86_64TargetInfo>(Triple) {
    LongDoubleFormat = &llvm::APFloat::IEEEquad;
  }

  bool useFloat128ManglingForLongDouble() const override {
    return true;
  }
};
} // end anonymous namespace

//===----------------------------------------------------------------------===//
// Driver code
//===----------------------------------------------------------------------===//

static TargetInfo *AllocateTarget(const llvm::Triple &Triple) {
  llvm::Triple::OSType os = Triple.getOS();

  switch (Triple.getArch()) {
  default:
    return nullptr;

  case llvm::Triple::xcore:
    return new XCoreTargetInfo(Triple);

  case llvm::Triple::hexagon:
    return new HexagonTargetInfo(Triple);

  case llvm::Triple::aarch64:
    if (Triple.isOSDarwin())
      return new DarwinAArch64TargetInfo(Triple);

    switch (os) {
    case llvm::Triple::CloudABI:
      return new CloudABITargetInfo<AArch64leTargetInfo>(Triple);
    case llvm::Triple::FreeBSD:
      return new FreeBSDTargetInfo<AArch64leTargetInfo>(Triple);
    case llvm::Triple::Linux:
      return new LinuxTargetInfo<AArch64leTargetInfo>(Triple);
    case llvm::Triple::NetBSD:
      return new NetBSDTargetInfo<AArch64leTargetInfo>(Triple);
    default:
      return new AArch64leTargetInfo(Triple);
    }

  case llvm::Triple::aarch64_be:
    switch (os) {
    case llvm::Triple::FreeBSD:
      return new FreeBSDTargetInfo<AArch64beTargetInfo>(Triple);
    case llvm::Triple::Linux:
      return new LinuxTargetInfo<AArch64beTargetInfo>(Triple);
    case llvm::Triple::NetBSD:
      return new NetBSDTargetInfo<AArch64beTargetInfo>(Triple);
    default:
      return new AArch64beTargetInfo(Triple);
    }

  case llvm::Triple::arm:
  case llvm::Triple::thumb:
    if (Triple.isOSBinFormatMachO())
      return new DarwinARMTargetInfo(Triple);

    switch (os) {
    case llvm::Triple::Linux:
      return new LinuxTargetInfo<ARMleTargetInfo>(Triple);
    case llvm::Triple::FreeBSD:
      return new FreeBSDTargetInfo<ARMleTargetInfo>(Triple);
    case llvm::Triple::NetBSD:
      return new NetBSDTargetInfo<ARMleTargetInfo>(Triple);
    case llvm::Triple::OpenBSD:
      return new OpenBSDTargetInfo<ARMleTargetInfo>(Triple);
    case llvm::Triple::Bitrig:
      return new BitrigTargetInfo<ARMleTargetInfo>(Triple);
    case llvm::Triple::RTEMS:
      return new RTEMSTargetInfo<ARMleTargetInfo>(Triple);
    case llvm::Triple::NaCl:
      return new NaClTargetInfo<ARMleTargetInfo>(Triple);
    case llvm::Triple::Win32:
      switch (Triple.getEnvironment()) {
      case llvm::Triple::Cygnus:
        return new CygwinARMTargetInfo(Triple);
      case llvm::Triple::GNU:
        return new MinGWARMTargetInfo(Triple);
      case llvm::Triple::Itanium:
        return new ItaniumWindowsARMleTargetInfo(Triple);
      case llvm::Triple::MSVC:
      default: // Assume MSVC for unknown environments
        return new MicrosoftARMleTargetInfo(Triple);
      }
    default:
      return new ARMleTargetInfo(Triple);
    }

  case llvm::Triple::armeb:
  case llvm::Triple::thumbeb:
    if (Triple.isOSDarwin())
      return new DarwinARMTargetInfo(Triple);

    switch (os) {
    case llvm::Triple::Linux:
      return new LinuxTargetInfo<ARMbeTargetInfo>(Triple);
    case llvm::Triple::FreeBSD:
      return new FreeBSDTargetInfo<ARMbeTargetInfo>(Triple);
    case llvm::Triple::NetBSD:
      return new NetBSDTargetInfo<ARMbeTargetInfo>(Triple);
    case llvm::Triple::OpenBSD:
      return new OpenBSDTargetInfo<ARMbeTargetInfo>(Triple);
    case llvm::Triple::Bitrig:
      return new BitrigTargetInfo<ARMbeTargetInfo>(Triple);
    case llvm::Triple::RTEMS:
      return new RTEMSTargetInfo<ARMbeTargetInfo>(Triple);
    case llvm::Triple::NaCl:
      return new NaClTargetInfo<ARMbeTargetInfo>(Triple);
    default:
      return new ARMbeTargetInfo(Triple);
    }

  case llvm::Triple::bpfeb:
  case llvm::Triple::bpfel:
    return new BPFTargetInfo(Triple);

  case llvm::Triple::msp430:
    return new MSP430TargetInfo(Triple);

  case llvm::Triple::mips:
    switch (os) {
    case llvm::Triple::Linux:
      return new LinuxTargetInfo<Mips32EBTargetInfo>(Triple);
    case llvm::Triple::RTEMS:
      return new RTEMSTargetInfo<Mips32EBTargetInfo>(Triple);
    case llvm::Triple::FreeBSD:
      return new FreeBSDTargetInfo<Mips32EBTargetInfo>(Triple);
    case llvm::Triple::NetBSD:
      return new NetBSDTargetInfo<Mips32EBTargetInfo>(Triple);
    default:
      return new Mips32EBTargetInfo(Triple);
    }

  case llvm::Triple::mipsel:
    switch (os) {
    case llvm::Triple::Linux:
      return new LinuxTargetInfo<Mips32ELTargetInfo>(Triple);
    case llvm::Triple::RTEMS:
      return new RTEMSTargetInfo<Mips32ELTargetInfo>(Triple);
    case llvm::Triple::FreeBSD:
      return new FreeBSDTargetInfo<Mips32ELTargetInfo>(Triple);
    case llvm::Triple::NetBSD:
      return new NetBSDTargetInfo<Mips32ELTargetInfo>(Triple);
    case llvm::Triple::NaCl:
      return new NaClTargetInfo<NaClMips32ELTargetInfo>(Triple);
    default:
      return new Mips32ELTargetInfo(Triple);
    }

  case llvm::Triple::mips64:
    switch (os) {
    case llvm::Triple::Linux:
      return new LinuxTargetInfo<Mips64EBTargetInfo>(Triple);
    case llvm::Triple::RTEMS:
      return new RTEMSTargetInfo<Mips64EBTargetInfo>(Triple);
    case llvm::Triple::FreeBSD:
      return new FreeBSDTargetInfo<Mips64EBTargetInfo>(Triple);
    case llvm::Triple::NetBSD:
      return new NetBSDTargetInfo<Mips64EBTargetInfo>(Triple);
    case llvm::Triple::OpenBSD:
      return new OpenBSDTargetInfo<Mips64EBTargetInfo>(Triple);
    default:
      return new Mips64EBTargetInfo(Triple);
    }

  case llvm::Triple::mips64el:
    switch (os) {
    case llvm::Triple::Linux:
      return new LinuxTargetInfo<Mips64ELTargetInfo>(Triple);
    case llvm::Triple::RTEMS:
      return new RTEMSTargetInfo<Mips64ELTargetInfo>(Triple);
    case llvm::Triple::FreeBSD:
      return new FreeBSDTargetInfo<Mips64ELTargetInfo>(Triple);
    case llvm::Triple::NetBSD:
      return new NetBSDTargetInfo<Mips64ELTargetInfo>(Triple);
    case llvm::Triple::OpenBSD:
      return new OpenBSDTargetInfo<Mips64ELTargetInfo>(Triple);
    default:
      return new Mips64ELTargetInfo(Triple);
    }

  case llvm::Triple::le32:
    switch (os) {
    case llvm::Triple::NaCl:
      return new NaClTargetInfo<PNaClTargetInfo>(Triple);
    default:
      return nullptr;
    }

  case llvm::Triple::le64:
    return new Le64TargetInfo(Triple);

  case llvm::Triple::ppc:
    if (Triple.isOSDarwin())
      return new DarwinPPC32TargetInfo(Triple);
    switch (os) {
    case llvm::Triple::Linux:
      return new LinuxTargetInfo<PPC32TargetInfo>(Triple);
    case llvm::Triple::FreeBSD:
      return new FreeBSDTargetInfo<PPC32TargetInfo>(Triple);
    case llvm::Triple::NetBSD:
      return new NetBSDTargetInfo<PPC32TargetInfo>(Triple);
    case llvm::Triple::OpenBSD:
      return new OpenBSDTargetInfo<PPC32TargetInfo>(Triple);
    case llvm::Triple::RTEMS:
      return new RTEMSTargetInfo<PPC32TargetInfo>(Triple);
    default:
      return new PPC32TargetInfo(Triple);
    }

  case llvm::Triple::ppc64:
    if (Triple.isOSDarwin())
      return new DarwinPPC64TargetInfo(Triple);
    switch (os) {
    case llvm::Triple::Linux:
      return new LinuxTargetInfo<PPC64TargetInfo>(Triple);
    case llvm::Triple::Lv2:
      return new PS3PPUTargetInfo<PPC64TargetInfo>(Triple);
    case llvm::Triple::FreeBSD:
      return new FreeBSDTargetInfo<PPC64TargetInfo>(Triple);
    case llvm::Triple::NetBSD:
      return new NetBSDTargetInfo<PPC64TargetInfo>(Triple);
    default:
      return new PPC64TargetInfo(Triple);
    }

  case llvm::Triple::ppc64le:
    switch (os) {
    case llvm::Triple::Linux:
      return new LinuxTargetInfo<PPC64TargetInfo>(Triple);
    case llvm::Triple::NetBSD:
      return new NetBSDTargetInfo<PPC64TargetInfo>(Triple);
    default:
      return new PPC64TargetInfo(Triple);
    }

  case llvm::Triple::nvptx:
    return new NVPTX32TargetInfo(Triple);
  case llvm::Triple::nvptx64:
    return new NVPTX64TargetInfo(Triple);

  case llvm::Triple::amdgcn:
  case llvm::Triple::r600:
    return new AMDGPUTargetInfo(Triple);

  case llvm::Triple::sparc:
    switch (os) {
    case llvm::Triple::Linux:
      return new LinuxTargetInfo<SparcV8TargetInfo>(Triple);
    case llvm::Triple::Solaris:
      return new SolarisTargetInfo<SparcV8TargetInfo>(Triple);
    case llvm::Triple::NetBSD:
      return new NetBSDTargetInfo<SparcV8TargetInfo>(Triple);
    case llvm::Triple::OpenBSD:
      return new OpenBSDTargetInfo<SparcV8TargetInfo>(Triple);
    case llvm::Triple::RTEMS:
      return new RTEMSTargetInfo<SparcV8TargetInfo>(Triple);
    default:
      return new SparcV8TargetInfo(Triple);
    }

  // The 'sparcel' architecture copies all the above cases except for Solaris.
  case llvm::Triple::sparcel:
    switch (os) {
    case llvm::Triple::Linux:
      return new LinuxTargetInfo<SparcV8elTargetInfo>(Triple);
    case llvm::Triple::NetBSD:
      return new NetBSDTargetInfo<SparcV8elTargetInfo>(Triple);
    case llvm::Triple::OpenBSD:
      return new OpenBSDTargetInfo<SparcV8elTargetInfo>(Triple);
    case llvm::Triple::RTEMS:
      return new RTEMSTargetInfo<SparcV8elTargetInfo>(Triple);
    default:
      return new SparcV8elTargetInfo(Triple);
    }

  case llvm::Triple::sparcv9:
    switch (os) {
    case llvm::Triple::Linux:
      return new LinuxTargetInfo<SparcV9TargetInfo>(Triple);
    case llvm::Triple::Solaris:
      return new SolarisTargetInfo<SparcV9TargetInfo>(Triple);
    case llvm::Triple::NetBSD:
      return new NetBSDTargetInfo<SparcV9TargetInfo>(Triple);
    case llvm::Triple::OpenBSD:
      return new OpenBSDTargetInfo<SparcV9TargetInfo>(Triple);
    case llvm::Triple::FreeBSD:
      return new FreeBSDTargetInfo<SparcV9TargetInfo>(Triple);
    default:
      return new SparcV9TargetInfo(Triple);
    }

  case llvm::Triple::systemz:
    switch (os) {
    case llvm::Triple::Linux:
      return new LinuxTargetInfo<SystemZTargetInfo>(Triple);
    default:
      return new SystemZTargetInfo(Triple);
    }

  case llvm::Triple::tce:
    return new TCETargetInfo(Triple);

  case llvm::Triple::x86:
    if (Triple.isOSDarwin())
      return new DarwinI386TargetInfo(Triple);

    switch (os) {
    case llvm::Triple::CloudABI:
      return new CloudABITargetInfo<X86_32TargetInfo>(Triple);
    case llvm::Triple::Linux: {
      switch (Triple.getEnvironment()) {
      default:
        return new LinuxTargetInfo<X86_32TargetInfo>(Triple);
      case llvm::Triple::Android:
        return new AndroidX86_32TargetInfo(Triple);
      }
    }
    case llvm::Triple::DragonFly:
      return new DragonFlyBSDTargetInfo<X86_32TargetInfo>(Triple);
    case llvm::Triple::NetBSD:
      return new NetBSDI386TargetInfo(Triple);
    case llvm::Triple::OpenBSD:
      return new OpenBSDI386TargetInfo(Triple);
    case llvm::Triple::Bitrig:
      return new BitrigI386TargetInfo(Triple);
    case llvm::Triple::FreeBSD:
      return new FreeBSDTargetInfo<X86_32TargetInfo>(Triple);
    case llvm::Triple::KFreeBSD:
      return new KFreeBSDTargetInfo<X86_32TargetInfo>(Triple);
    case llvm::Triple::Minix:
      return new MinixTargetInfo<X86_32TargetInfo>(Triple);
    case llvm::Triple::Solaris:
      return new SolarisTargetInfo<X86_32TargetInfo>(Triple);
    case llvm::Triple::Win32: {
      switch (Triple.getEnvironment()) {
      case llvm::Triple::Cygnus:
        return new CygwinX86_32TargetInfo(Triple);
      case llvm::Triple::GNU:
        return new MinGWX86_32TargetInfo(Triple);
      case llvm::Triple::Itanium:
      case llvm::Triple::MSVC:
      default: // Assume MSVC for unknown environments
        return new MicrosoftX86_32TargetInfo(Triple);
      }
    }
    case llvm::Triple::Haiku:
      return new HaikuX86_32TargetInfo(Triple);
    case llvm::Triple::RTEMS:
      return new RTEMSX86_32TargetInfo(Triple);
    case llvm::Triple::NaCl:
      return new NaClTargetInfo<X86_32TargetInfo>(Triple);
    case llvm::Triple::ELFIAMCU:
      return new MCUX86_32TargetInfo(Triple);
    default:
      return new X86_32TargetInfo(Triple);
    }

  case llvm::Triple::x86_64:
    if (Triple.isOSDarwin() || Triple.isOSBinFormatMachO())
      return new DarwinX86_64TargetInfo(Triple);

    switch (os) {
    case llvm::Triple::CloudABI:
      return new CloudABITargetInfo<X86_64TargetInfo>(Triple);
    case llvm::Triple::Linux: {
      switch (Triple.getEnvironment()) {
      default:
        return new LinuxTargetInfo<X86_64TargetInfo>(Triple);
      case llvm::Triple::Android:
        return new AndroidX86_64TargetInfo(Triple);
      }
    }
    case llvm::Triple::DragonFly:
      return new DragonFlyBSDTargetInfo<X86_64TargetInfo>(Triple);
    case llvm::Triple::NetBSD:
      return new NetBSDTargetInfo<X86_64TargetInfo>(Triple);
    case llvm::Triple::OpenBSD:
      return new OpenBSDX86_64TargetInfo(Triple);
    case llvm::Triple::Bitrig:
      return new BitrigX86_64TargetInfo(Triple);
    case llvm::Triple::FreeBSD:
      return new FreeBSDTargetInfo<X86_64TargetInfo>(Triple);
    case llvm::Triple::KFreeBSD:
      return new KFreeBSDTargetInfo<X86_64TargetInfo>(Triple);
    case llvm::Triple::Solaris:
      return new SolarisTargetInfo<X86_64TargetInfo>(Triple);
    case llvm::Triple::Win32: {
      switch (Triple.getEnvironment()) {
      case llvm::Triple::Cygnus:
        return new CygwinX86_64TargetInfo(Triple);
      case llvm::Triple::GNU:
        return new MinGWX86_64TargetInfo(Triple);
      case llvm::Triple::MSVC:
      default: // Assume MSVC for unknown environments
        return new MicrosoftX86_64TargetInfo(Triple);
      }
    }
    case llvm::Triple::NaCl:
      return new NaClTargetInfo<X86_64TargetInfo>(Triple);
    case llvm::Triple::PS4:
      return new PS4OSTargetInfo<X86_64TargetInfo>(Triple);
    default:
      return new X86_64TargetInfo(Triple);
    }

  case llvm::Triple::spir: {
    if (Triple.getOS() != llvm::Triple::UnknownOS ||
        Triple.getEnvironment() != llvm::Triple::UnknownEnvironment)
      return nullptr;
    return new SPIR32TargetInfo(Triple);
  }
  case llvm::Triple::spir64: {
    if (Triple.getOS() != llvm::Triple::UnknownOS ||
        Triple.getEnvironment() != llvm::Triple::UnknownEnvironment)
      return nullptr;
    return new SPIR64TargetInfo(Triple);
  }
  case llvm::Triple::wasm32:
    if (!(Triple == llvm::Triple("wasm32-unknown-unknown")))
      return nullptr;
    return new WebAssemblyOSTargetInfo<WebAssembly32TargetInfo>(Triple);
  case llvm::Triple::wasm64:
    if (!(Triple == llvm::Triple("wasm64-unknown-unknown")))
      return nullptr;
    return new WebAssemblyOSTargetInfo<WebAssembly64TargetInfo>(Triple);
  }
}

/// CreateTargetInfo - Return the target info object for the specified target
/// options.
TargetInfo *
TargetInfo::CreateTargetInfo(DiagnosticsEngine &Diags,
                             const std::shared_ptr<TargetOptions> &Opts) {
  llvm::Triple Triple(Opts->Triple);

  // Construct the target
  std::unique_ptr<TargetInfo> Target(AllocateTarget(Triple));
  if (!Target) {
    Diags.Report(diag::err_target_unknown_triple) << Triple.str();
    return nullptr;
  }
  Target->TargetOpts = Opts;

  // Set the target CPU if specified.
  if (!Opts->CPU.empty() && !Target->setCPU(Opts->CPU)) {
    Diags.Report(diag::err_target_unknown_cpu) << Opts->CPU;
    return nullptr;
  }

  // Set the target ABI if specified.
  if (!Opts->ABI.empty() && !Target->setABI(Opts->ABI)) {
    Diags.Report(diag::err_target_unknown_abi) << Opts->ABI;
    return nullptr;
  }

  // Set the fp math unit.
  if (!Opts->FPMath.empty() && !Target->setFPMath(Opts->FPMath)) {
    Diags.Report(diag::err_target_unknown_fpmath) << Opts->FPMath;
    return nullptr;
  }

  // Compute the default target features, we need the target to handle this
  // because features may have dependencies on one another.
  llvm::StringMap<bool> Features;
  if (!Target->initFeatureMap(Features, Diags, Opts->CPU,
                              Opts->FeaturesAsWritten))
      return nullptr;

  // Add the features to the compile options.
  Opts->Features.clear();
  for (const auto &F : Features)
    Opts->Features.push_back((F.getValue() ? "+" : "-") + F.getKey().str());

  if (!Target->handleTargetFeatures(Opts->Features, Diags))
    return nullptr;

  return Target.release();
}<|MERGE_RESOLUTION|>--- conflicted
+++ resolved
@@ -3928,15 +3928,8 @@
   MCUX86_32TargetInfo(const llvm::Triple &Triple) : X86_32TargetInfo(Triple) {
     LongDoubleWidth = 64;
     LongDoubleFormat = &llvm::APFloat::IEEEdouble;
-<<<<<<< HEAD
-#if INTEL_CUSTOMIZATION
-    DataLayoutString =
-      "e-m:e-p:32:32-i64:32-f64:32-f128:32-n8:16:32-a:0:32-S32";
-#endif // INTEL_CUSTOMIZATION
-=======
     DataLayoutString =
         "e-m:e-p:32:32-i64:32-f64:32-f128:32-n8:16:32-a:0:32-S32";
->>>>>>> 380b2243
     UserLabelPrefix = "";
     WIntType = UnsignedInt;
   }
