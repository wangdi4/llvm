//===--- Targets.cpp - Implement target feature support -------------------===//
//
//                     The LLVM Compiler Infrastructure
//
// This file is distributed under the University of Illinois Open Source
// License. See LICENSE.TXT for details.
//
//===----------------------------------------------------------------------===//
//
// This file implements construction of a TargetInfo object from a
// target triple.
//
//===----------------------------------------------------------------------===//

#include "clang/Basic/TargetInfo.h"
#include "clang/Basic/Builtins.h"
#include "clang/Basic/Diagnostic.h"
#include "clang/Basic/LangOptions.h"
#include "clang/Basic/MacroBuilder.h"
#include "clang/Basic/TargetBuiltins.h"
#include "clang/Basic/TargetOptions.h"
#include "clang/Basic/Version.h"
#include "llvm/ADT/APFloat.h"
#include "llvm/ADT/STLExtras.h"
#include "llvm/ADT/StringExtras.h"
#include "llvm/ADT/StringRef.h"
#include "llvm/ADT/StringSwitch.h"
#include "llvm/ADT/Triple.h"
#include "llvm/MC/MCSectionMachO.h"
#include "llvm/Support/ErrorHandling.h"
#include "llvm/Support/TargetParser.h"
#include <algorithm>
#include <memory>

using namespace clang;

//===----------------------------------------------------------------------===//
//  Common code shared among targets.
//===----------------------------------------------------------------------===//

/// DefineStd - Define a macro name and standard variants.  For example if
/// MacroName is "unix", then this will define "__unix", "__unix__", and "unix"
/// when in GNU mode.
static void DefineStd(MacroBuilder &Builder, StringRef MacroName,
                      const LangOptions &Opts) {
  assert(MacroName[0] != '_' && "Identifier should be in the user's namespace");

  // If in GNU mode (e.g. -std=gnu99 but not -std=c99) define the raw identifier
  // in the user's namespace.
  if (Opts.GNUMode)
    Builder.defineMacro(MacroName);

  // Define __unix.
  Builder.defineMacro("__" + MacroName);

  // Define __unix__.
  Builder.defineMacro("__" + MacroName + "__");
}

static void defineCPUMacros(MacroBuilder &Builder, StringRef CPUName,
                            bool Tuning = true) {
  Builder.defineMacro("__" + CPUName);
  Builder.defineMacro("__" + CPUName + "__");
  if (Tuning)
    Builder.defineMacro("__tune_" + CPUName + "__");
}

//===----------------------------------------------------------------------===//
// Defines specific to certain operating systems.
//===----------------------------------------------------------------------===//

namespace {
template<typename TgtInfo>
class OSTargetInfo : public TgtInfo {
protected:
  virtual void getOSDefines(const LangOptions &Opts, const llvm::Triple &Triple,
                            MacroBuilder &Builder) const=0;
public:
  OSTargetInfo(const llvm::Triple &Triple) : TgtInfo(Triple) {}
  void getTargetDefines(const LangOptions &Opts,
                        MacroBuilder &Builder) const override {
    TgtInfo::getTargetDefines(Opts, Builder);
    getOSDefines(Opts, TgtInfo::getTriple(), Builder);
  }

};

// CloudABI Target
template <typename Target>
class CloudABITargetInfo : public OSTargetInfo<Target> {
protected:
  void getOSDefines(const LangOptions &Opts, const llvm::Triple &Triple,
                    MacroBuilder &Builder) const override {
    Builder.defineMacro("__CloudABI__");
    Builder.defineMacro("__ELF__");

    // CloudABI uses ISO/IEC 10646:2012 for wchar_t, char16_t and char32_t.
    Builder.defineMacro("__STDC_ISO_10646__", "201206L");
    Builder.defineMacro("__STDC_UTF_16__");
    Builder.defineMacro("__STDC_UTF_32__");
  }

public:
  CloudABITargetInfo(const llvm::Triple &Triple)
      : OSTargetInfo<Target>(Triple) {
    this->UserLabelPrefix = "";
  }
};

static void getDarwinDefines(MacroBuilder &Builder, const LangOptions &Opts,
                             const llvm::Triple &Triple,
                             StringRef &PlatformName,
                             VersionTuple &PlatformMinVersion) {
#if INTEL_CUSTOMIZATION
  // Fix for CQ408071: driver in MacOS redefines some macros.
  if (!Opts.IntelCompat)
#endif
  Builder.defineMacro("__APPLE_CC__", "6000");
  Builder.defineMacro("__APPLE__");
  Builder.defineMacro("OBJC_NEW_PROPERTIES");
  // AddressSanitizer doesn't play well with source fortification, which is on
  // by default on Darwin.
  if (Opts.Sanitize.has(SanitizerKind::Address))
    Builder.defineMacro("_FORTIFY_SOURCE", "0");

  // Darwin defines __weak, __strong, and __unsafe_unretained even in C mode.
  if (!Opts.ObjC1) {
    // __weak is always defined, for use in blocks and with objc pointers.
    Builder.defineMacro("__weak", "__attribute__((objc_gc(weak)))");
    Builder.defineMacro("__strong", "");
    Builder.defineMacro("__unsafe_unretained", "");
  }

  if (Opts.Static)
    Builder.defineMacro("__STATIC__");
  else
    Builder.defineMacro("__DYNAMIC__");

  if (Opts.POSIXThreads)
    Builder.defineMacro("_REENTRANT");

  // Get the platform type and version number from the triple.
  unsigned Maj, Min, Rev;
  if (Triple.isMacOSX()) {
    Triple.getMacOSXVersion(Maj, Min, Rev);
    PlatformName = "macosx";
  } else {
    Triple.getOSVersion(Maj, Min, Rev);
    PlatformName = llvm::Triple::getOSTypeName(Triple.getOS());
  }

  // If -target arch-pc-win32-macho option specified, we're
  // generating code for Win32 ABI. No need to emit
  // __ENVIRONMENT_XX_OS_VERSION_MIN_REQUIRED__.
  if (PlatformName == "win32") {
    PlatformMinVersion = VersionTuple(Maj, Min, Rev);
    return;
  }

  // Set the appropriate OS version define.
  if (Triple.isiOS()) {
    assert(Maj < 10 && Min < 100 && Rev < 100 && "Invalid version!");
    char Str[6];
    Str[0] = '0' + Maj;
    Str[1] = '0' + (Min / 10);
    Str[2] = '0' + (Min % 10);
    Str[3] = '0' + (Rev / 10);
    Str[4] = '0' + (Rev % 10);
    Str[5] = '\0';
    if (Triple.isTvOS())
      Builder.defineMacro("__ENVIRONMENT_TV_OS_VERSION_MIN_REQUIRED__", Str);
    else
      Builder.defineMacro("__ENVIRONMENT_IPHONE_OS_VERSION_MIN_REQUIRED__",
                          Str);

  } else if (Triple.isWatchOS()) {
    assert(Maj < 10 && Min < 100 && Rev < 100 && "Invalid version!");
    char Str[6];
    Str[0] = '0' + Maj;
    Str[1] = '0' + (Min / 10);
    Str[2] = '0' + (Min % 10);
    Str[3] = '0' + (Rev / 10);
    Str[4] = '0' + (Rev % 10);
    Str[5] = '\0';
    Builder.defineMacro("__ENVIRONMENT_WATCH_OS_VERSION_MIN_REQUIRED__", Str);
  } else if (Triple.isMacOSX()) {
    // Note that the Driver allows versions which aren't representable in the
    // define (because we only get a single digit for the minor and micro
    // revision numbers). So, we limit them to the maximum representable
    // version.
    assert(Maj < 100 && Min < 100 && Rev < 100 && "Invalid version!");
    char Str[7];
    if (Maj < 10 || (Maj == 10 && Min < 10)) {
      Str[0] = '0' + (Maj / 10);
      Str[1] = '0' + (Maj % 10);
      Str[2] = '0' + std::min(Min, 9U);
      Str[3] = '0' + std::min(Rev, 9U);
      Str[4] = '\0';
    } else {
      // Handle versions > 10.9.
      Str[0] = '0' + (Maj / 10);
      Str[1] = '0' + (Maj % 10);
      Str[2] = '0' + (Min / 10);
      Str[3] = '0' + (Min % 10);
      Str[4] = '0' + (Rev / 10);
      Str[5] = '0' + (Rev % 10);
      Str[6] = '\0';
    }
#if INTEL_CUSTOMIZATION
    // Fix for CQ408071: driver in MacOS redefines some macros.
    if (!Opts.IntelCompat)
#endif
    Builder.defineMacro("__ENVIRONMENT_MAC_OS_X_VERSION_MIN_REQUIRED__", Str);
  }

  // Tell users about the kernel if there is one.
  if (Triple.isOSDarwin())
    Builder.defineMacro("__MACH__");

  PlatformMinVersion = VersionTuple(Maj, Min, Rev);
}

template<typename Target>
class DarwinTargetInfo : public OSTargetInfo<Target> {
protected:
  void getOSDefines(const LangOptions &Opts, const llvm::Triple &Triple,
                    MacroBuilder &Builder) const override {
    getDarwinDefines(Builder, Opts, Triple, this->PlatformName,
                     this->PlatformMinVersion);
  }

public:
  DarwinTargetInfo(const llvm::Triple &Triple) : OSTargetInfo<Target>(Triple) {
    // By default, no TLS, and we whitelist permitted architecture/OS
    // combinations.
    this->TLSSupported = false;

    if (Triple.isMacOSX())
      this->TLSSupported = !Triple.isMacOSXVersionLT(10, 7);
    else if (Triple.isiOS()) {
      // 64-bit iOS supported it from 8 onwards, 32-bit from 9 onwards.
      if (Triple.getArch() == llvm::Triple::x86_64 ||
          Triple.getArch() == llvm::Triple::aarch64)
        this->TLSSupported = !Triple.isOSVersionLT(8);
      else if (Triple.getArch() == llvm::Triple::x86 ||
               Triple.getArch() == llvm::Triple::arm ||
               Triple.getArch() == llvm::Triple::thumb)
        this->TLSSupported = !Triple.isOSVersionLT(9);
    } else if (Triple.isWatchOS())
      this->TLSSupported = !Triple.isOSVersionLT(2);

    this->MCountName = "\01mcount";
  }

  std::string isValidSectionSpecifier(StringRef SR) const override {
    // Let MCSectionMachO validate this.
    StringRef Segment, Section;
    unsigned TAA, StubSize;
    bool HasTAA;
    return llvm::MCSectionMachO::ParseSectionSpecifier(SR, Segment, Section,
                                                       TAA, HasTAA, StubSize);
  }

  const char *getStaticInitSectionSpecifier() const override {
    // FIXME: We should return 0 when building kexts.
    return "__TEXT,__StaticInit,regular,pure_instructions";
  }

  /// Darwin does not support protected visibility.  Darwin's "default"
  /// is very similar to ELF's "protected";  Darwin requires a "weak"
  /// attribute on declarations that can be dynamically replaced.
  bool hasProtectedVisibility() const override {
    return false;
  }
};


// DragonFlyBSD Target
template<typename Target>
class DragonFlyBSDTargetInfo : public OSTargetInfo<Target> {
protected:
  void getOSDefines(const LangOptions &Opts, const llvm::Triple &Triple,
                    MacroBuilder &Builder) const override {
    // DragonFly defines; list based off of gcc output
    Builder.defineMacro("__DragonFly__");
    Builder.defineMacro("__DragonFly_cc_version", "100001");
    Builder.defineMacro("__ELF__");
    Builder.defineMacro("__KPRINTF_ATTRIBUTE__");
    Builder.defineMacro("__tune_i386__");
    DefineStd(Builder, "unix", Opts);
  }
public:
  DragonFlyBSDTargetInfo(const llvm::Triple &Triple)
      : OSTargetInfo<Target>(Triple) {
    this->UserLabelPrefix = "";

    switch (Triple.getArch()) {
    default:
    case llvm::Triple::x86:
    case llvm::Triple::x86_64:
      this->MCountName = ".mcount";
      break;
    }
  }
};

// FreeBSD Target
template<typename Target>
class FreeBSDTargetInfo : public OSTargetInfo<Target> {
protected:
  void getOSDefines(const LangOptions &Opts, const llvm::Triple &Triple,
                    MacroBuilder &Builder) const override {
    // FreeBSD defines; list based off of gcc output

    unsigned Release = Triple.getOSMajorVersion();
    if (Release == 0U)
      Release = 8;

    Builder.defineMacro("__FreeBSD__", Twine(Release));
    Builder.defineMacro("__FreeBSD_cc_version", Twine(Release * 100000U + 1U));
    Builder.defineMacro("__KPRINTF_ATTRIBUTE__");
    DefineStd(Builder, "unix", Opts);
    Builder.defineMacro("__ELF__");

    // On FreeBSD, wchar_t contains the number of the code point as
    // used by the character set of the locale. These character sets are
    // not necessarily a superset of ASCII.
    //
    // FIXME: This is wrong; the macro refers to the numerical values
    // of wchar_t *literals*, which are not locale-dependent. However,
    // FreeBSD systems apparently depend on us getting this wrong, and
    // setting this to 1 is conforming even if all the basic source
    // character literals have the same encoding as char and wchar_t.
    Builder.defineMacro("__STDC_MB_MIGHT_NEQ_WC__", "1");
  }
public:
  FreeBSDTargetInfo(const llvm::Triple &Triple) : OSTargetInfo<Target>(Triple) {
    this->UserLabelPrefix = "";

    switch (Triple.getArch()) {
    default:
    case llvm::Triple::x86:
    case llvm::Triple::x86_64:
      this->MCountName = ".mcount";
      break;
    case llvm::Triple::mips:
    case llvm::Triple::mipsel:
    case llvm::Triple::ppc:
    case llvm::Triple::ppc64:
    case llvm::Triple::ppc64le:
      this->MCountName = "_mcount";
      break;
    case llvm::Triple::arm:
      this->MCountName = "__mcount";
      break;
    }
  }
};

// GNU/kFreeBSD Target
template<typename Target>
class KFreeBSDTargetInfo : public OSTargetInfo<Target> {
protected:
  void getOSDefines(const LangOptions &Opts, const llvm::Triple &Triple,
                    MacroBuilder &Builder) const override {
    // GNU/kFreeBSD defines; list based off of gcc output

    DefineStd(Builder, "unix", Opts);
    Builder.defineMacro("__FreeBSD_kernel__");
    Builder.defineMacro("__GLIBC__");
    Builder.defineMacro("__ELF__");
    if (Opts.POSIXThreads)
      Builder.defineMacro("_REENTRANT");
    if (Opts.CPlusPlus)
      Builder.defineMacro("_GNU_SOURCE");
  }
public:
  KFreeBSDTargetInfo(const llvm::Triple &Triple)
      : OSTargetInfo<Target>(Triple) {
    this->UserLabelPrefix = "";
  }
};

// Minix Target
template<typename Target>
class MinixTargetInfo : public OSTargetInfo<Target> {
protected:
  void getOSDefines(const LangOptions &Opts, const llvm::Triple &Triple,
                    MacroBuilder &Builder) const override {
    // Minix defines

    Builder.defineMacro("__minix", "3");
    Builder.defineMacro("_EM_WSIZE", "4");
    Builder.defineMacro("_EM_PSIZE", "4");
    Builder.defineMacro("_EM_SSIZE", "2");
    Builder.defineMacro("_EM_LSIZE", "4");
    Builder.defineMacro("_EM_FSIZE", "4");
    Builder.defineMacro("_EM_DSIZE", "8");
    Builder.defineMacro("__ELF__");
    DefineStd(Builder, "unix", Opts);
  }
public:
  MinixTargetInfo(const llvm::Triple &Triple) : OSTargetInfo<Target>(Triple) {
    this->UserLabelPrefix = "";
  }
};

// Linux target
template<typename Target>
class LinuxTargetInfo : public OSTargetInfo<Target> {
protected:
  void getOSDefines(const LangOptions &Opts, const llvm::Triple &Triple,
                    MacroBuilder &Builder) const override {
    // Linux defines; list based off of gcc output
    DefineStd(Builder, "unix", Opts);
    DefineStd(Builder, "linux", Opts);
    Builder.defineMacro("__gnu_linux__");
    Builder.defineMacro("__ELF__");
    if (Triple.isAndroid()) {
      Builder.defineMacro("__ANDROID__", "1");
      unsigned Maj, Min, Rev;
      Triple.getEnvironmentVersion(Maj, Min, Rev);
      this->PlatformName = "android";
      this->PlatformMinVersion = VersionTuple(Maj, Min, Rev);
    }
    if (Opts.POSIXThreads)
      Builder.defineMacro("_REENTRANT");
    if (Opts.CPlusPlus)
      Builder.defineMacro("_GNU_SOURCE");
  }
public:
  LinuxTargetInfo(const llvm::Triple &Triple) : OSTargetInfo<Target>(Triple) {
    this->UserLabelPrefix = "";
    this->WIntType = TargetInfo::UnsignedInt;

    switch (Triple.getArch()) {
    default:
      break;
    case llvm::Triple::ppc:
    case llvm::Triple::ppc64:
    case llvm::Triple::ppc64le:
      this->MCountName = "_mcount";
      break;
    }
  }

  const char *getStaticInitSectionSpecifier() const override {
    return ".text.startup";
  }
};

// NetBSD Target
template<typename Target>
class NetBSDTargetInfo : public OSTargetInfo<Target> {
protected:
  void getOSDefines(const LangOptions &Opts, const llvm::Triple &Triple,
                    MacroBuilder &Builder) const override {
    // NetBSD defines; list based off of gcc output
    Builder.defineMacro("__NetBSD__");
    Builder.defineMacro("__unix__");
    Builder.defineMacro("__ELF__");
    if (Opts.POSIXThreads)
      Builder.defineMacro("_POSIX_THREADS");

    switch (Triple.getArch()) {
    default:
      break;
    case llvm::Triple::arm:
    case llvm::Triple::armeb:
    case llvm::Triple::thumb:
    case llvm::Triple::thumbeb:
      Builder.defineMacro("__ARM_DWARF_EH__");
      break;
    }
  }
public:
  NetBSDTargetInfo(const llvm::Triple &Triple) : OSTargetInfo<Target>(Triple) {
    this->UserLabelPrefix = "";
    this->MCountName = "_mcount";
  }
};

// OpenBSD Target
template<typename Target>
class OpenBSDTargetInfo : public OSTargetInfo<Target> {
protected:
  void getOSDefines(const LangOptions &Opts, const llvm::Triple &Triple,
                    MacroBuilder &Builder) const override {
    // OpenBSD defines; list based off of gcc output

    Builder.defineMacro("__OpenBSD__");
    DefineStd(Builder, "unix", Opts);
    Builder.defineMacro("__ELF__");
    if (Opts.POSIXThreads)
      Builder.defineMacro("_REENTRANT");
  }
public:
  OpenBSDTargetInfo(const llvm::Triple &Triple) : OSTargetInfo<Target>(Triple) {
    this->UserLabelPrefix = "";
    this->TLSSupported = false;

      switch (Triple.getArch()) {
        default:
        case llvm::Triple::x86:
        case llvm::Triple::x86_64:
        case llvm::Triple::arm:
        case llvm::Triple::sparc:
          this->MCountName = "__mcount";
          break;
        case llvm::Triple::mips64:
        case llvm::Triple::mips64el:
        case llvm::Triple::ppc:
        case llvm::Triple::sparcv9:
          this->MCountName = "_mcount";
          break;
      }
  }
};

// Bitrig Target
template<typename Target>
class BitrigTargetInfo : public OSTargetInfo<Target> {
protected:
  void getOSDefines(const LangOptions &Opts, const llvm::Triple &Triple,
                    MacroBuilder &Builder) const override {
    // Bitrig defines; list based off of gcc output

    Builder.defineMacro("__Bitrig__");
    DefineStd(Builder, "unix", Opts);
    Builder.defineMacro("__ELF__");
    if (Opts.POSIXThreads)
      Builder.defineMacro("_REENTRANT");

    switch (Triple.getArch()) {
    default:
      break;
    case llvm::Triple::arm:
    case llvm::Triple::armeb:
    case llvm::Triple::thumb:
    case llvm::Triple::thumbeb:
      Builder.defineMacro("__ARM_DWARF_EH__");
      break;
    }
  }
public:
  BitrigTargetInfo(const llvm::Triple &Triple) : OSTargetInfo<Target>(Triple) {
    this->UserLabelPrefix = "";
    this->MCountName = "__mcount";
  }
};

// PSP Target
template<typename Target>
class PSPTargetInfo : public OSTargetInfo<Target> {
protected:
  void getOSDefines(const LangOptions &Opts, const llvm::Triple &Triple,
                    MacroBuilder &Builder) const override {
    // PSP defines; list based on the output of the pspdev gcc toolchain.
    Builder.defineMacro("PSP");
    Builder.defineMacro("_PSP");
    Builder.defineMacro("__psp__");
    Builder.defineMacro("__ELF__");
  }
public:
  PSPTargetInfo(const llvm::Triple &Triple) : OSTargetInfo<Target>(Triple) {
    this->UserLabelPrefix = "";
  }
};

// PS3 PPU Target
template<typename Target>
class PS3PPUTargetInfo : public OSTargetInfo<Target> {
protected:
  void getOSDefines(const LangOptions &Opts, const llvm::Triple &Triple,
                    MacroBuilder &Builder) const override {
    // PS3 PPU defines.
    Builder.defineMacro("__PPC__");
    Builder.defineMacro("__PPU__");
    Builder.defineMacro("__CELLOS_LV2__");
    Builder.defineMacro("__ELF__");
    Builder.defineMacro("__LP32__");
    Builder.defineMacro("_ARCH_PPC64");
    Builder.defineMacro("__powerpc64__");
  }
public:
  PS3PPUTargetInfo(const llvm::Triple &Triple) : OSTargetInfo<Target>(Triple) {
    this->UserLabelPrefix = "";
    this->LongWidth = this->LongAlign = 32;
    this->PointerWidth = this->PointerAlign = 32;
    this->IntMaxType = TargetInfo::SignedLongLong;
    this->Int64Type = TargetInfo::SignedLongLong;
    this->SizeType = TargetInfo::UnsignedInt;
    this->DataLayoutString = "E-m:e-p:32:32-i64:64-n32:64";
  }
};

template <typename Target>
class PS4OSTargetInfo : public OSTargetInfo<Target> {
protected:
  void getOSDefines(const LangOptions &Opts, const llvm::Triple &Triple,
                    MacroBuilder &Builder) const override {
    Builder.defineMacro("__FreeBSD__", "9");
    Builder.defineMacro("__FreeBSD_cc_version", "900001");
    Builder.defineMacro("__KPRINTF_ATTRIBUTE__");
    DefineStd(Builder, "unix", Opts);
    Builder.defineMacro("__ELF__");
    Builder.defineMacro("__PS4__");
  }
public:
  PS4OSTargetInfo(const llvm::Triple &Triple) : OSTargetInfo<Target>(Triple) {
    this->WCharType = this->UnsignedShort;

    // On PS4, TLS variable cannot be aligned to more than 32 bytes (256 bits).
    this->MaxTLSAlign = 256;
    this->UserLabelPrefix = "";

    // On PS4, do not honor explicit bit field alignment,
    // as in "__attribute__((aligned(2))) int b : 1;".
    this->UseExplicitBitFieldAlignment = false;

    switch (Triple.getArch()) {
    default:
    case llvm::Triple::x86_64:
      this->MCountName = ".mcount";
      break;
    }
  }
};

// Solaris target
template<typename Target>
class SolarisTargetInfo : public OSTargetInfo<Target> {
protected:
  void getOSDefines(const LangOptions &Opts, const llvm::Triple &Triple,
                    MacroBuilder &Builder) const override {
    DefineStd(Builder, "sun", Opts);
    DefineStd(Builder, "unix", Opts);
    Builder.defineMacro("__ELF__");
    Builder.defineMacro("__svr4__");
    Builder.defineMacro("__SVR4");
    // Solaris headers require _XOPEN_SOURCE to be set to 600 for C99 and
    // newer, but to 500 for everything else.  feature_test.h has a check to
    // ensure that you are not using C99 with an old version of X/Open or C89
    // with a new version.
    if (Opts.C99)
      Builder.defineMacro("_XOPEN_SOURCE", "600");
    else
      Builder.defineMacro("_XOPEN_SOURCE", "500");
    if (Opts.CPlusPlus)
      Builder.defineMacro("__C99FEATURES__");
    Builder.defineMacro("_LARGEFILE_SOURCE");
    Builder.defineMacro("_LARGEFILE64_SOURCE");
    Builder.defineMacro("__EXTENSIONS__");
    Builder.defineMacro("_REENTRANT");
  }
public:
  SolarisTargetInfo(const llvm::Triple &Triple) : OSTargetInfo<Target>(Triple) {
    this->UserLabelPrefix = "";
    this->WCharType = this->SignedInt;
    // FIXME: WIntType should be SignedLong
  }
};

// Windows target
template<typename Target>
class WindowsTargetInfo : public OSTargetInfo<Target> {
protected:
  void getOSDefines(const LangOptions &Opts, const llvm::Triple &Triple,
                    MacroBuilder &Builder) const override {
    Builder.defineMacro("_WIN32");
  }
  void getVisualStudioDefines(const LangOptions &Opts,
                              MacroBuilder &Builder) const {
    if (Opts.CPlusPlus) {
      if (Opts.RTTIData)
        Builder.defineMacro("_CPPRTTI");

      if (Opts.CXXExceptions)
        Builder.defineMacro("_CPPUNWIND");
    }

    if (Opts.Bool)
      Builder.defineMacro("__BOOL_DEFINED");

    if (!Opts.CharIsSigned)
      Builder.defineMacro("_CHAR_UNSIGNED");

    // FIXME: POSIXThreads isn't exactly the option this should be defined for,
    //        but it works for now.
    if (Opts.POSIXThreads)
      Builder.defineMacro("_MT");

    if (Opts.MSCompatibilityVersion) {
      Builder.defineMacro("_MSC_VER",
                          Twine(Opts.MSCompatibilityVersion / 100000));
      Builder.defineMacro("_MSC_FULL_VER", Twine(Opts.MSCompatibilityVersion));
      // FIXME We cannot encode the revision information into 32-bits
      Builder.defineMacro("_MSC_BUILD", Twine(1));

      if (Opts.CPlusPlus11 && Opts.isCompatibleWithMSVC(LangOptions::MSVC2015))
        Builder.defineMacro("_HAS_CHAR16_T_LANGUAGE_SUPPORT", Twine(1));
    }

    if (Opts.MicrosoftExt) {
      Builder.defineMacro("_MSC_EXTENSIONS");

      if (Opts.CPlusPlus11) {
        Builder.defineMacro("_RVALUE_REFERENCES_V2_SUPPORTED");
        Builder.defineMacro("_RVALUE_REFERENCES_SUPPORTED");
        Builder.defineMacro("_NATIVE_NULLPTR_SUPPORTED");
      }
    }

    Builder.defineMacro("_INTEGRAL_MAX_BITS", "64");
  }

public:
  WindowsTargetInfo(const llvm::Triple &Triple)
      : OSTargetInfo<Target>(Triple) {}
};

template <typename Target>
class NaClTargetInfo : public OSTargetInfo<Target> {
protected:
  void getOSDefines(const LangOptions &Opts, const llvm::Triple &Triple,
                    MacroBuilder &Builder) const override {
    if (Opts.POSIXThreads)
      Builder.defineMacro("_REENTRANT");
    if (Opts.CPlusPlus)
      Builder.defineMacro("_GNU_SOURCE");

    DefineStd(Builder, "unix", Opts);
    Builder.defineMacro("__ELF__");
    Builder.defineMacro("__native_client__");
  }

public:
  NaClTargetInfo(const llvm::Triple &Triple) : OSTargetInfo<Target>(Triple) {
    this->UserLabelPrefix = "";
    this->LongAlign = 32;
    this->LongWidth = 32;
    this->PointerAlign = 32;
    this->PointerWidth = 32;
    this->IntMaxType = TargetInfo::SignedLongLong;
    this->Int64Type = TargetInfo::SignedLongLong;
    this->DoubleAlign = 64;
    this->LongDoubleWidth = 64;
    this->LongDoubleAlign = 64;
    this->LongLongWidth = 64;
    this->LongLongAlign = 64;
    this->SizeType = TargetInfo::UnsignedInt;
    this->PtrDiffType = TargetInfo::SignedInt;
    this->IntPtrType = TargetInfo::SignedInt;
    // RegParmMax is inherited from the underlying architecture
    this->LongDoubleFormat = &llvm::APFloat::IEEEdouble;
    if (Triple.getArch() == llvm::Triple::arm) {
      // Handled in ARM's setABI().
    } else if (Triple.getArch() == llvm::Triple::x86) {
      this->DataLayoutString = "e-m:e-p:32:32-i64:64-n8:16:32-S128";
    } else if (Triple.getArch() == llvm::Triple::x86_64) {
      this->DataLayoutString = "e-m:e-p:32:32-i64:64-n8:16:32:64-S128";
    } else if (Triple.getArch() == llvm::Triple::mipsel) {
      // Handled on mips' setDataLayoutString.
    } else {
      assert(Triple.getArch() == llvm::Triple::le32);
      this->DataLayoutString = "e-p:32:32-i64:64";
    }
  }
};

// WebAssembly target
template <typename Target>
class WebAssemblyOSTargetInfo : public OSTargetInfo<Target> {
  void getOSDefines(const LangOptions &Opts, const llvm::Triple &Triple,
                    MacroBuilder &Builder) const final {
    // A common platform macro.
    if (Opts.POSIXThreads)
      Builder.defineMacro("_REENTRANT");
    // Follow g++ convention and predefine _GNU_SOURCE for C++.
    if (Opts.CPlusPlus)
      Builder.defineMacro("_GNU_SOURCE");
  }

  // As an optimization, group static init code together in a section.
  const char *getStaticInitSectionSpecifier() const final {
    return ".text.__startup";
  }

public:
  explicit WebAssemblyOSTargetInfo(const llvm::Triple &Triple)
      : OSTargetInfo<Target>(Triple) {
    this->MCountName = "__mcount";
    this->UserLabelPrefix = "";
    this->TheCXXABI.set(TargetCXXABI::WebAssembly);
  }
};

//===----------------------------------------------------------------------===//
// Specific target implementations.
//===----------------------------------------------------------------------===//

// PPC abstract base class
class PPCTargetInfo : public TargetInfo {
  static const Builtin::Info BuiltinInfo[];
  static const char * const GCCRegNames[];
  static const TargetInfo::GCCRegAlias GCCRegAliases[];
  std::string CPU;

  // Target cpu features.
  bool HasVSX;
  bool HasP8Vector;
  bool HasP8Crypto;
  bool HasDirectMove;
  bool HasQPX;
  bool HasHTM;
  bool HasBPERMD;
  bool HasExtDiv;

protected:
  std::string ABI;

public:
  PPCTargetInfo(const llvm::Triple &Triple)
    : TargetInfo(Triple), HasVSX(false), HasP8Vector(false),
      HasP8Crypto(false), HasDirectMove(false), HasQPX(false), HasHTM(false),
      HasBPERMD(false), HasExtDiv(false) {
    BigEndian = (Triple.getArch() != llvm::Triple::ppc64le);
    SimdDefaultAlign = 128;
    LongDoubleWidth = LongDoubleAlign = 128;
    LongDoubleFormat = &llvm::APFloat::PPCDoubleDouble;
  }

  /// \brief Flags for architecture specific defines.
  typedef enum {
    ArchDefineNone  = 0,
    ArchDefineName  = 1 << 0, // <name> is substituted for arch name.
    ArchDefinePpcgr = 1 << 1,
    ArchDefinePpcsq = 1 << 2,
    ArchDefine440   = 1 << 3,
    ArchDefine603   = 1 << 4,
    ArchDefine604   = 1 << 5,
    ArchDefinePwr4  = 1 << 6,
    ArchDefinePwr5  = 1 << 7,
    ArchDefinePwr5x = 1 << 8,
    ArchDefinePwr6  = 1 << 9,
    ArchDefinePwr6x = 1 << 10,
    ArchDefinePwr7  = 1 << 11,
    ArchDefinePwr8  = 1 << 12,
    ArchDefineA2    = 1 << 13,
    ArchDefineA2q   = 1 << 14
  } ArchDefineTypes;

  // Note: GCC recognizes the following additional cpus:
  //  401, 403, 405, 405fp, 440fp, 464, 464fp, 476, 476fp, 505, 740, 801,
  //  821, 823, 8540, 8548, e300c2, e300c3, e500mc64, e6500, 860, cell,
  //  titan, rs64.
  bool setCPU(const std::string &Name) override {
    bool CPUKnown = llvm::StringSwitch<bool>(Name)
      .Case("generic", true)
      .Case("440", true)
      .Case("450", true)
      .Case("601", true)
      .Case("602", true)
      .Case("603", true)
      .Case("603e", true)
      .Case("603ev", true)
      .Case("604", true)
      .Case("604e", true)
      .Case("620", true)
      .Case("630", true)
      .Case("g3", true)
      .Case("7400", true)
      .Case("g4", true)
      .Case("7450", true)
      .Case("g4+", true)
      .Case("750", true)
      .Case("970", true)
      .Case("g5", true)
      .Case("a2", true)
      .Case("a2q", true)
      .Case("e500mc", true)
      .Case("e5500", true)
      .Case("power3", true)
      .Case("pwr3", true)
      .Case("power4", true)
      .Case("pwr4", true)
      .Case("power5", true)
      .Case("pwr5", true)
      .Case("power5x", true)
      .Case("pwr5x", true)
      .Case("power6", true)
      .Case("pwr6", true)
      .Case("power6x", true)
      .Case("pwr6x", true)
      .Case("power7", true)
      .Case("pwr7", true)
      .Case("power8", true)
      .Case("pwr8", true)
      .Case("powerpc", true)
      .Case("ppc", true)
      .Case("powerpc64", true)
      .Case("ppc64", true)
      .Case("powerpc64le", true)
      .Case("ppc64le", true)
      .Default(false);

    if (CPUKnown)
      CPU = Name;

    return CPUKnown;
  }


  StringRef getABI() const override { return ABI; }

  ArrayRef<Builtin::Info> getTargetBuiltins() const override {
    return llvm::makeArrayRef(BuiltinInfo,
                             clang::PPC::LastTSBuiltin-Builtin::FirstTSBuiltin);
  }

  bool isCLZForZeroUndef() const override { return false; }

  void getTargetDefines(const LangOptions &Opts,
                        MacroBuilder &Builder) const override;

  bool
  initFeatureMap(llvm::StringMap<bool> &Features, DiagnosticsEngine &Diags,
                 StringRef CPU,
                 const std::vector<std::string> &FeaturesVec) const override;

  bool handleTargetFeatures(std::vector<std::string> &Features,
                            DiagnosticsEngine &Diags) override;
  bool hasFeature(StringRef Feature) const override;
  void setFeatureEnabled(llvm::StringMap<bool> &Features, StringRef Name,
                         bool Enabled) const override;

  ArrayRef<const char *> getGCCRegNames() const override;
  ArrayRef<TargetInfo::GCCRegAlias> getGCCRegAliases() const override;
  bool validateAsmConstraint(const char *&Name,
                             TargetInfo::ConstraintInfo &Info) const override {
    switch (*Name) {
    default: return false;
    case 'O': // Zero
      break;
    case 'b': // Base register
    case 'f': // Floating point register
      Info.setAllowsRegister();
      break;
    // FIXME: The following are added to allow parsing.
    // I just took a guess at what the actions should be.
    // Also, is more specific checking needed?  I.e. specific registers?
    case 'd': // Floating point register (containing 64-bit value)
    case 'v': // Altivec vector register
      Info.setAllowsRegister();
      break;
    case 'w':
      switch (Name[1]) {
        case 'd':// VSX vector register to hold vector double data
        case 'f':// VSX vector register to hold vector float data
        case 's':// VSX vector register to hold scalar float data
        case 'a':// Any VSX register
        case 'c':// An individual CR bit
          break;
        default:
          return false;
      }
      Info.setAllowsRegister();
      Name++; // Skip over 'w'.
      break;
    case 'h': // `MQ', `CTR', or `LINK' register
    case 'q': // `MQ' register
    case 'c': // `CTR' register
    case 'l': // `LINK' register
    case 'x': // `CR' register (condition register) number 0
    case 'y': // `CR' register (condition register)
    case 'z': // `XER[CA]' carry bit (part of the XER register)
      Info.setAllowsRegister();
      break;
    case 'I': // Signed 16-bit constant
    case 'J': // Unsigned 16-bit constant shifted left 16 bits
              //  (use `L' instead for SImode constants)
    case 'K': // Unsigned 16-bit constant
    case 'L': // Signed 16-bit constant shifted left 16 bits
    case 'M': // Constant larger than 31
    case 'N': // Exact power of 2
    case 'P': // Constant whose negation is a signed 16-bit constant
    case 'G': // Floating point constant that can be loaded into a
              // register with one instruction per word
    case 'H': // Integer/Floating point constant that can be loaded
              // into a register using three instructions
      break;
    case 'm': // Memory operand. Note that on PowerPC targets, m can
              // include addresses that update the base register. It
              // is therefore only safe to use `m' in an asm statement
              // if that asm statement accesses the operand exactly once.
              // The asm statement must also use `%U<opno>' as a
              // placeholder for the "update" flag in the corresponding
              // load or store instruction. For example:
              // asm ("st%U0 %1,%0" : "=m" (mem) : "r" (val));
              // is correct but:
              // asm ("st %1,%0" : "=m" (mem) : "r" (val));
              // is not. Use es rather than m if you don't want the base
              // register to be updated.
    case 'e':
      if (Name[1] != 's')
          return false;
              // es: A "stable" memory operand; that is, one which does not
              // include any automodification of the base register. Unlike
              // `m', this constraint can be used in asm statements that
              // might access the operand several times, or that might not
              // access it at all.
      Info.setAllowsMemory();
      Name++; // Skip over 'e'.
      break;
    case 'Q': // Memory operand that is an offset from a register (it is
              // usually better to use `m' or `es' in asm statements)
    case 'Z': // Memory operand that is an indexed or indirect from a
              // register (it is usually better to use `m' or `es' in
              // asm statements)
      Info.setAllowsMemory();
      Info.setAllowsRegister();
      break;
    case 'R': // AIX TOC entry
    case 'a': // Address operand that is an indexed or indirect from a
              // register (`p' is preferable for asm statements)
    case 'S': // Constant suitable as a 64-bit mask operand
    case 'T': // Constant suitable as a 32-bit mask operand
    case 'U': // System V Release 4 small data area reference
    case 't': // AND masks that can be performed by two rldic{l, r}
              // instructions
    case 'W': // Vector constant that does not require memory
    case 'j': // Vector constant that is all zeros.
      break;
    // End FIXME.
    }
    return true;
  }
  std::string convertConstraint(const char *&Constraint) const override {
    std::string R;
    switch (*Constraint) {
    case 'e':
    case 'w':
      // Two-character constraint; add "^" hint for later parsing.
      R = std::string("^") + std::string(Constraint, 2);
      Constraint++;
      break;
    default:
      return TargetInfo::convertConstraint(Constraint);
    }
    return R;
  }
  const char *getClobbers() const override {
    return "";
  }
  int getEHDataRegisterNumber(unsigned RegNo) const override {
    if (RegNo == 0) return 3;
    if (RegNo == 1) return 4;
    return -1;
  }

  bool hasSjLjLowering() const override {
    return true;
  }

  bool useFloat128ManglingForLongDouble() const override {
    return LongDoubleWidth == 128 &&
           LongDoubleFormat == &llvm::APFloat::PPCDoubleDouble &&
           getTriple().isOSBinFormatELF();
  }
};

const Builtin::Info PPCTargetInfo::BuiltinInfo[] = {
#define BUILTIN(ID, TYPE, ATTRS) \
  { #ID, TYPE, ATTRS, nullptr, ALL_LANGUAGES, nullptr },
#define LIBBUILTIN(ID, TYPE, ATTRS, HEADER) \
  { #ID, TYPE, ATTRS, HEADER, ALL_LANGUAGES, nullptr },
#include "clang/Basic/BuiltinsPPC.def"
};

/// handleTargetFeatures - Perform initialization based on the user
/// configured set of features.
bool PPCTargetInfo::handleTargetFeatures(std::vector<std::string> &Features,
                                         DiagnosticsEngine &Diags) {
  for (const auto &Feature : Features) {
    if (Feature == "+vsx") {
      HasVSX = true;
    } else if (Feature == "+bpermd") {
      HasBPERMD = true;
    } else if (Feature == "+extdiv") {
      HasExtDiv = true;
    } else if (Feature == "+power8-vector") {
      HasP8Vector = true;
    } else if (Feature == "+crypto") {
      HasP8Crypto = true;
    } else if (Feature == "+direct-move") {
      HasDirectMove = true;
    } else if (Feature == "+qpx") {
      HasQPX = true;
    } else if (Feature == "+htm") {
      HasHTM = true;
    }
    // TODO: Finish this list and add an assert that we've handled them
    // all.
  }

  return true;
}

/// PPCTargetInfo::getTargetDefines - Return a set of the PowerPC-specific
/// #defines that are not tied to a specific subtarget.
void PPCTargetInfo::getTargetDefines(const LangOptions &Opts,
                                     MacroBuilder &Builder) const {
  // Target identification.
  Builder.defineMacro("__ppc__");
  Builder.defineMacro("__PPC__");
  Builder.defineMacro("_ARCH_PPC");
  Builder.defineMacro("__powerpc__");
  Builder.defineMacro("__POWERPC__");
  if (PointerWidth == 64) {
    Builder.defineMacro("_ARCH_PPC64");
    Builder.defineMacro("__powerpc64__");
    Builder.defineMacro("__ppc64__");
    Builder.defineMacro("__PPC64__");
  }

  // Target properties.
  if (getTriple().getArch() == llvm::Triple::ppc64le) {
    Builder.defineMacro("_LITTLE_ENDIAN");
  } else {
    if (getTriple().getOS() != llvm::Triple::NetBSD &&
        getTriple().getOS() != llvm::Triple::OpenBSD)
      Builder.defineMacro("_BIG_ENDIAN");
  }

  // ABI options.
  if (ABI == "elfv1" || ABI == "elfv1-qpx")
    Builder.defineMacro("_CALL_ELF", "1");
  if (ABI == "elfv2")
    Builder.defineMacro("_CALL_ELF", "2");

  // Subtarget options.
  Builder.defineMacro("__NATURAL_ALIGNMENT__");
  Builder.defineMacro("__REGISTER_PREFIX__", "");

  // FIXME: Should be controlled by command line option.
  if (LongDoubleWidth == 128)
    Builder.defineMacro("__LONG_DOUBLE_128__");

  if (Opts.AltiVec) {
    Builder.defineMacro("__VEC__", "10206");
    Builder.defineMacro("__ALTIVEC__");
  }

  // CPU identification.
  ArchDefineTypes defs = (ArchDefineTypes)llvm::StringSwitch<int>(CPU)
    .Case("440",   ArchDefineName)
    .Case("450",   ArchDefineName | ArchDefine440)
    .Case("601",   ArchDefineName)
    .Case("602",   ArchDefineName | ArchDefinePpcgr)
    .Case("603",   ArchDefineName | ArchDefinePpcgr)
    .Case("603e",  ArchDefineName | ArchDefine603 | ArchDefinePpcgr)
    .Case("603ev", ArchDefineName | ArchDefine603 | ArchDefinePpcgr)
    .Case("604",   ArchDefineName | ArchDefinePpcgr)
    .Case("604e",  ArchDefineName | ArchDefine604 | ArchDefinePpcgr)
    .Case("620",   ArchDefineName | ArchDefinePpcgr)
    .Case("630",   ArchDefineName | ArchDefinePpcgr)
    .Case("7400",  ArchDefineName | ArchDefinePpcgr)
    .Case("7450",  ArchDefineName | ArchDefinePpcgr)
    .Case("750",   ArchDefineName | ArchDefinePpcgr)
    .Case("970",   ArchDefineName | ArchDefinePwr4 | ArchDefinePpcgr
                     | ArchDefinePpcsq)
    .Case("a2",    ArchDefineA2)
    .Case("a2q",   ArchDefineName | ArchDefineA2 | ArchDefineA2q)
    .Case("pwr3",  ArchDefinePpcgr)
    .Case("pwr4",  ArchDefineName | ArchDefinePpcgr | ArchDefinePpcsq)
    .Case("pwr5",  ArchDefineName | ArchDefinePwr4 | ArchDefinePpcgr
                     | ArchDefinePpcsq)
    .Case("pwr5x", ArchDefineName | ArchDefinePwr5 | ArchDefinePwr4
                     | ArchDefinePpcgr | ArchDefinePpcsq)
    .Case("pwr6",  ArchDefineName | ArchDefinePwr5x | ArchDefinePwr5
                     | ArchDefinePwr4 | ArchDefinePpcgr | ArchDefinePpcsq)
    .Case("pwr6x", ArchDefineName | ArchDefinePwr6 | ArchDefinePwr5x
                     | ArchDefinePwr5 | ArchDefinePwr4 | ArchDefinePpcgr
                     | ArchDefinePpcsq)
    .Case("pwr7",  ArchDefineName | ArchDefinePwr6x | ArchDefinePwr6
                     | ArchDefinePwr5x | ArchDefinePwr5 | ArchDefinePwr4
                     | ArchDefinePpcgr | ArchDefinePpcsq)
    .Case("pwr8",  ArchDefineName | ArchDefinePwr7 | ArchDefinePwr6x
                     | ArchDefinePwr6 | ArchDefinePwr5x | ArchDefinePwr5
                     | ArchDefinePwr4 | ArchDefinePpcgr | ArchDefinePpcsq)
    .Case("power3",  ArchDefinePpcgr)
    .Case("power4",  ArchDefinePwr4 | ArchDefinePpcgr | ArchDefinePpcsq)
    .Case("power5",  ArchDefinePwr5 | ArchDefinePwr4 | ArchDefinePpcgr
                       | ArchDefinePpcsq)
    .Case("power5x", ArchDefinePwr5x | ArchDefinePwr5 | ArchDefinePwr4
                       | ArchDefinePpcgr | ArchDefinePpcsq)
    .Case("power6",  ArchDefinePwr6 | ArchDefinePwr5x | ArchDefinePwr5
                       | ArchDefinePwr4 | ArchDefinePpcgr | ArchDefinePpcsq)
    .Case("power6x", ArchDefinePwr6x | ArchDefinePwr6 | ArchDefinePwr5x
                       | ArchDefinePwr5 | ArchDefinePwr4 | ArchDefinePpcgr
                       | ArchDefinePpcsq)
    .Case("power7",  ArchDefinePwr7 | ArchDefinePwr6x | ArchDefinePwr6
                       | ArchDefinePwr5x | ArchDefinePwr5 | ArchDefinePwr4
                       | ArchDefinePpcgr | ArchDefinePpcsq)
    .Case("power8",  ArchDefinePwr8 | ArchDefinePwr7 | ArchDefinePwr6x
                       | ArchDefinePwr6 | ArchDefinePwr5x | ArchDefinePwr5
                       | ArchDefinePwr4 | ArchDefinePpcgr | ArchDefinePpcsq)
    .Default(ArchDefineNone);

  if (defs & ArchDefineName)
    Builder.defineMacro(Twine("_ARCH_", StringRef(CPU).upper()));
  if (defs & ArchDefinePpcgr)
    Builder.defineMacro("_ARCH_PPCGR");
  if (defs & ArchDefinePpcsq)
    Builder.defineMacro("_ARCH_PPCSQ");
  if (defs & ArchDefine440)
    Builder.defineMacro("_ARCH_440");
  if (defs & ArchDefine603)
    Builder.defineMacro("_ARCH_603");
  if (defs & ArchDefine604)
    Builder.defineMacro("_ARCH_604");
  if (defs & ArchDefinePwr4)
    Builder.defineMacro("_ARCH_PWR4");
  if (defs & ArchDefinePwr5)
    Builder.defineMacro("_ARCH_PWR5");
  if (defs & ArchDefinePwr5x)
    Builder.defineMacro("_ARCH_PWR5X");
  if (defs & ArchDefinePwr6)
    Builder.defineMacro("_ARCH_PWR6");
  if (defs & ArchDefinePwr6x)
    Builder.defineMacro("_ARCH_PWR6X");
  if (defs & ArchDefinePwr7)
    Builder.defineMacro("_ARCH_PWR7");
  if (defs & ArchDefinePwr8)
    Builder.defineMacro("_ARCH_PWR8");
  if (defs & ArchDefineA2)
    Builder.defineMacro("_ARCH_A2");
  if (defs & ArchDefineA2q) {
    Builder.defineMacro("_ARCH_A2Q");
    Builder.defineMacro("_ARCH_QP");
  }

  if (getTriple().getVendor() == llvm::Triple::BGQ) {
    Builder.defineMacro("__bg__");
    Builder.defineMacro("__THW_BLUEGENE__");
    Builder.defineMacro("__bgq__");
    Builder.defineMacro("__TOS_BGQ__");
  }

  if (HasVSX)
    Builder.defineMacro("__VSX__");
  if (HasP8Vector)
    Builder.defineMacro("__POWER8_VECTOR__");
  if (HasP8Crypto)
    Builder.defineMacro("__CRYPTO__");
  if (HasHTM)
    Builder.defineMacro("__HTM__");

  Builder.defineMacro("__GCC_HAVE_SYNC_COMPARE_AND_SWAP_1");
  Builder.defineMacro("__GCC_HAVE_SYNC_COMPARE_AND_SWAP_2");
  Builder.defineMacro("__GCC_HAVE_SYNC_COMPARE_AND_SWAP_4");
  if (PointerWidth == 64)
    Builder.defineMacro("__GCC_HAVE_SYNC_COMPARE_AND_SWAP_8");

  // FIXME: The following are not yet generated here by Clang, but are
  //        generated by GCC:
  //
  //   _SOFT_FLOAT_
  //   __RECIP_PRECISION__
  //   __APPLE_ALTIVEC__
  //   __RECIP__
  //   __RECIPF__
  //   __RSQRTE__
  //   __RSQRTEF__
  //   _SOFT_DOUBLE_
  //   __NO_LWSYNC__
  //   __HAVE_BSWAP__
  //   __LONGDOUBLE128
  //   __CMODEL_MEDIUM__
  //   __CMODEL_LARGE__
  //   _CALL_SYSV
  //   _CALL_DARWIN
  //   __NO_FPRS__
}

// Handle explicit options being passed to the compiler here: if we've
// explicitly turned off vsx and turned on power8-vector or direct-move then
// go ahead and error since the customer has expressed a somewhat incompatible
// set of options.
static bool ppcUserFeaturesCheck(DiagnosticsEngine &Diags,
                                 const std::vector<std::string> &FeaturesVec) {

  if (std::find(FeaturesVec.begin(), FeaturesVec.end(), "-vsx") !=
      FeaturesVec.end()) {
    if (std::find(FeaturesVec.begin(), FeaturesVec.end(), "+power8-vector") !=
        FeaturesVec.end()) {
      Diags.Report(diag::err_opt_not_valid_with_opt) << "-mpower8-vector"
                                                     << "-mno-vsx";
      return false;
    }

    if (std::find(FeaturesVec.begin(), FeaturesVec.end(), "+direct-move") !=
        FeaturesVec.end()) {
      Diags.Report(diag::err_opt_not_valid_with_opt) << "-mdirect-move"
                                                     << "-mno-vsx";
      return false;
    }
  }

  return true;
}

bool PPCTargetInfo::initFeatureMap(
    llvm::StringMap<bool> &Features, DiagnosticsEngine &Diags, StringRef CPU,
    const std::vector<std::string> &FeaturesVec) const {
  Features["altivec"] = llvm::StringSwitch<bool>(CPU)
    .Case("7400", true)
    .Case("g4", true)
    .Case("7450", true)
    .Case("g4+", true)
    .Case("970", true)
    .Case("g5", true)
    .Case("pwr6", true)
    .Case("pwr7", true)
    .Case("pwr8", true)
    .Case("ppc64", true)
    .Case("ppc64le", true)
    .Default(false);

  Features["qpx"] = (CPU == "a2q");
  Features["crypto"] = llvm::StringSwitch<bool>(CPU)
    .Case("ppc64le", true)
    .Case("pwr8", true)
    .Default(false);
  Features["power8-vector"] = llvm::StringSwitch<bool>(CPU)
    .Case("ppc64le", true)
    .Case("pwr8", true)
    .Default(false);
  Features["bpermd"] = llvm::StringSwitch<bool>(CPU)
    .Case("ppc64le", true)
    .Case("pwr8", true)
    .Case("pwr7", true)
    .Default(false);
  Features["extdiv"] = llvm::StringSwitch<bool>(CPU)
    .Case("ppc64le", true)
    .Case("pwr8", true)
    .Case("pwr7", true)
    .Default(false);
  Features["direct-move"] = llvm::StringSwitch<bool>(CPU)
    .Case("ppc64le", true)
    .Case("pwr8", true)
    .Default(false);
  Features["vsx"] = llvm::StringSwitch<bool>(CPU)
    .Case("ppc64le", true)
    .Case("pwr8", true)
    .Case("pwr7", true)
    .Default(false);

  if (!ppcUserFeaturesCheck(Diags, FeaturesVec))
    return false;

  return TargetInfo::initFeatureMap(Features, Diags, CPU, FeaturesVec);
}

bool PPCTargetInfo::hasFeature(StringRef Feature) const {
  return llvm::StringSwitch<bool>(Feature)
    .Case("powerpc", true)
    .Case("vsx", HasVSX)
    .Case("power8-vector", HasP8Vector)
    .Case("crypto", HasP8Crypto)
    .Case("direct-move", HasDirectMove)
    .Case("qpx", HasQPX)
    .Case("htm", HasHTM)
    .Case("bpermd", HasBPERMD)
    .Case("extdiv", HasExtDiv)
    .Default(false);
}

void PPCTargetInfo::setFeatureEnabled(llvm::StringMap<bool> &Features,
                                      StringRef Name, bool Enabled) const {
  // If we're enabling direct-move or power8-vector go ahead and enable vsx
  // as well. Do the inverse if we're disabling vsx. We'll diagnose any user
  // incompatible options.
  if (Enabled) {
    if (Name == "vsx") {
     Features[Name] = true;
    } else if (Name == "direct-move") {
      Features[Name] = Features["vsx"] = true;
    } else if (Name == "power8-vector") {
      Features[Name] = Features["vsx"] = true;
    } else {
      Features[Name] = true;
    }
  } else {
    if (Name == "vsx") {
      Features[Name] = Features["direct-move"] = Features["power8-vector"] =
          false;
    } else {
      Features[Name] = false;
    }
  }
}

const char * const PPCTargetInfo::GCCRegNames[] = {
  "r0", "r1", "r2", "r3", "r4", "r5", "r6", "r7",
  "r8", "r9", "r10", "r11", "r12", "r13", "r14", "r15",
  "r16", "r17", "r18", "r19", "r20", "r21", "r22", "r23",
  "r24", "r25", "r26", "r27", "r28", "r29", "r30", "r31",
  "f0", "f1", "f2", "f3", "f4", "f5", "f6", "f7",
  "f8", "f9", "f10", "f11", "f12", "f13", "f14", "f15",
  "f16", "f17", "f18", "f19", "f20", "f21", "f22", "f23",
  "f24", "f25", "f26", "f27", "f28", "f29", "f30", "f31",
  "mq", "lr", "ctr", "ap",
  "cr0", "cr1", "cr2", "cr3", "cr4", "cr5", "cr6", "cr7",
  "xer",
  "v0", "v1", "v2", "v3", "v4", "v5", "v6", "v7",
  "v8", "v9", "v10", "v11", "v12", "v13", "v14", "v15",
  "v16", "v17", "v18", "v19", "v20", "v21", "v22", "v23",
  "v24", "v25", "v26", "v27", "v28", "v29", "v30", "v31",
  "vrsave", "vscr",
  "spe_acc", "spefscr",
  "sfp"
};

ArrayRef<const char*> PPCTargetInfo::getGCCRegNames() const {
  return llvm::makeArrayRef(GCCRegNames);
}

const TargetInfo::GCCRegAlias PPCTargetInfo::GCCRegAliases[] = {
  // While some of these aliases do map to different registers
  // they still share the same register name.
  { { "0" }, "r0" },
  { { "1"}, "r1" },
  { { "2" }, "r2" },
  { { "3" }, "r3" },
  { { "4" }, "r4" },
  { { "5" }, "r5" },
  { { "6" }, "r6" },
  { { "7" }, "r7" },
  { { "8" }, "r8" },
  { { "9" }, "r9" },
  { { "10" }, "r10" },
  { { "11" }, "r11" },
  { { "12" }, "r12" },
  { { "13" }, "r13" },
  { { "14" }, "r14" },
  { { "15" }, "r15" },
  { { "16" }, "r16" },
  { { "17" }, "r17" },
  { { "18" }, "r18" },
  { { "19" }, "r19" },
  { { "20" }, "r20" },
  { { "21" }, "r21" },
  { { "22" }, "r22" },
  { { "23" }, "r23" },
  { { "24" }, "r24" },
  { { "25" }, "r25" },
  { { "26" }, "r26" },
  { { "27" }, "r27" },
  { { "28" }, "r28" },
  { { "29" }, "r29" },
  { { "30" }, "r30" },
  { { "31" }, "r31" },
  { { "fr0" }, "f0" },
  { { "fr1" }, "f1" },
  { { "fr2" }, "f2" },
  { { "fr3" }, "f3" },
  { { "fr4" }, "f4" },
  { { "fr5" }, "f5" },
  { { "fr6" }, "f6" },
  { { "fr7" }, "f7" },
  { { "fr8" }, "f8" },
  { { "fr9" }, "f9" },
  { { "fr10" }, "f10" },
  { { "fr11" }, "f11" },
  { { "fr12" }, "f12" },
  { { "fr13" }, "f13" },
  { { "fr14" }, "f14" },
  { { "fr15" }, "f15" },
  { { "fr16" }, "f16" },
  { { "fr17" }, "f17" },
  { { "fr18" }, "f18" },
  { { "fr19" }, "f19" },
  { { "fr20" }, "f20" },
  { { "fr21" }, "f21" },
  { { "fr22" }, "f22" },
  { { "fr23" }, "f23" },
  { { "fr24" }, "f24" },
  { { "fr25" }, "f25" },
  { { "fr26" }, "f26" },
  { { "fr27" }, "f27" },
  { { "fr28" }, "f28" },
  { { "fr29" }, "f29" },
  { { "fr30" }, "f30" },
  { { "fr31" }, "f31" },
  { { "cc" }, "cr0" },
};

ArrayRef<TargetInfo::GCCRegAlias> PPCTargetInfo::getGCCRegAliases() const {
  return llvm::makeArrayRef(GCCRegAliases);
}

class PPC32TargetInfo : public PPCTargetInfo {
public:
  PPC32TargetInfo(const llvm::Triple &Triple) : PPCTargetInfo(Triple) {
    DataLayoutString = "E-m:e-p:32:32-i64:64-n32";

    switch (getTriple().getOS()) {
    case llvm::Triple::Linux:
    case llvm::Triple::FreeBSD:
    case llvm::Triple::NetBSD:
      SizeType = UnsignedInt;
      PtrDiffType = SignedInt;
      IntPtrType = SignedInt;
      break;
    default:
      break;
    }

    if (getTriple().getOS() == llvm::Triple::FreeBSD) {
      LongDoubleWidth = LongDoubleAlign = 64;
      LongDoubleFormat = &llvm::APFloat::IEEEdouble;
    }

    // PPC32 supports atomics up to 4 bytes.
    MaxAtomicPromoteWidth = MaxAtomicInlineWidth = 32;
  }

  BuiltinVaListKind getBuiltinVaListKind() const override {
    // This is the ELF definition, and is overridden by the Darwin sub-target
    return TargetInfo::PowerABIBuiltinVaList;
  }
};

// Note: ABI differences may eventually require us to have a separate
// TargetInfo for little endian.
class PPC64TargetInfo : public PPCTargetInfo {
public:
  PPC64TargetInfo(const llvm::Triple &Triple) : PPCTargetInfo(Triple) {
    LongWidth = LongAlign = PointerWidth = PointerAlign = 64;
    IntMaxType = SignedLong;
    Int64Type = SignedLong;

    if ((Triple.getArch() == llvm::Triple::ppc64le)) {
      DataLayoutString = "e-m:e-i64:64-n32:64";
      ABI = "elfv2";
    } else {
      DataLayoutString = "E-m:e-i64:64-n32:64";
      ABI = "elfv1";
    }

    switch (getTriple().getOS()) {
    case llvm::Triple::FreeBSD:
      LongDoubleWidth = LongDoubleAlign = 64;
      LongDoubleFormat = &llvm::APFloat::IEEEdouble;
      break;
    case llvm::Triple::NetBSD:
      IntMaxType = SignedLongLong;
      Int64Type = SignedLongLong;
      break;
    default:
      break;
    }

    // PPC64 supports atomics up to 8 bytes.
    MaxAtomicPromoteWidth = MaxAtomicInlineWidth = 64;
  }
  BuiltinVaListKind getBuiltinVaListKind() const override {
    return TargetInfo::CharPtrBuiltinVaList;
  }
  // PPC64 Linux-specific ABI options.
  bool setABI(const std::string &Name) override {
    if (Name == "elfv1" || Name == "elfv1-qpx" || Name == "elfv2") {
      ABI = Name;
      return true;
    }
    return false;
  }
};

class DarwinPPC32TargetInfo :
  public DarwinTargetInfo<PPC32TargetInfo> {
public:
  DarwinPPC32TargetInfo(const llvm::Triple &Triple)
      : DarwinTargetInfo<PPC32TargetInfo>(Triple) {
    HasAlignMac68kSupport = true;
    BoolWidth = BoolAlign = 32; //XXX support -mone-byte-bool?
    PtrDiffType = SignedInt; // for http://llvm.org/bugs/show_bug.cgi?id=15726
    LongLongAlign = 32;
    SuitableAlign = 128;
    DataLayoutString = "E-m:o-p:32:32-f64:32:64-n32";
  }
  BuiltinVaListKind getBuiltinVaListKind() const override {
    return TargetInfo::CharPtrBuiltinVaList;
  }
};

class DarwinPPC64TargetInfo :
  public DarwinTargetInfo<PPC64TargetInfo> {
public:
  DarwinPPC64TargetInfo(const llvm::Triple &Triple)
      : DarwinTargetInfo<PPC64TargetInfo>(Triple) {
    HasAlignMac68kSupport = true;
    SuitableAlign = 128;
    DataLayoutString = "E-m:o-i64:64-n32:64";
  }
};

static const unsigned NVPTXAddrSpaceMap[] = {
    1, // opencl_global
    3, // opencl_local
    4, // opencl_constant
    // FIXME: generic has to be added to the target
    0, // opencl_generic
    1, // cuda_device
    4, // cuda_constant
    3, // cuda_shared
};

class NVPTXTargetInfo : public TargetInfo {
  static const char *const GCCRegNames[];
  static const Builtin::Info BuiltinInfo[];

  // The GPU profiles supported by the NVPTX backend
  enum GPUKind {
    GK_NONE,
    GK_SM20,
    GK_SM21,
    GK_SM30,
    GK_SM35,
    GK_SM37,
  } GPU;

public:
  NVPTXTargetInfo(const llvm::Triple &Triple) : TargetInfo(Triple) {
    BigEndian = false;
    TLSSupported = false;
    LongWidth = LongAlign = 64;
    AddrSpaceMap = &NVPTXAddrSpaceMap;
    UseAddrSpaceMapMangling = true;
    // Define available target features
    // These must be defined in sorted order!
    NoAsmVariants = true;
    // Set the default GPU to sm20
    GPU = GK_SM20;
  }
  void getTargetDefines(const LangOptions &Opts,
                        MacroBuilder &Builder) const override {
    Builder.defineMacro("__PTX__");
    Builder.defineMacro("__NVPTX__");
    if (Opts.CUDAIsDevice) {
      // Set __CUDA_ARCH__ for the GPU specified.
      std::string CUDAArchCode;
      switch (GPU) {
      case GK_SM20:
        CUDAArchCode = "200";
        break;
      case GK_SM21:
        CUDAArchCode = "210";
        break;
      case GK_SM30:
        CUDAArchCode = "300";
        break;
      case GK_SM35:
        CUDAArchCode = "350";
        break;
      case GK_SM37:
        CUDAArchCode = "370";
        break;
      default:
        llvm_unreachable("Unhandled target CPU");
      }
      Builder.defineMacro("__CUDA_ARCH__", CUDAArchCode);
    }
  }
  ArrayRef<Builtin::Info> getTargetBuiltins() const override {
    return llvm::makeArrayRef(BuiltinInfo,
                         clang::NVPTX::LastTSBuiltin - Builtin::FirstTSBuiltin);
  }
  bool hasFeature(StringRef Feature) const override {
    return Feature == "ptx" || Feature == "nvptx";
  }

  ArrayRef<const char *> getGCCRegNames() const override;
  ArrayRef<TargetInfo::GCCRegAlias> getGCCRegAliases() const override {
    // No aliases.
    return None;
  }
  bool validateAsmConstraint(const char *&Name,
                             TargetInfo::ConstraintInfo &Info) const override {
    switch (*Name) {
    default:
      return false;
    case 'c':
    case 'h':
    case 'r':
    case 'l':
    case 'f':
    case 'd':
      Info.setAllowsRegister();
      return true;
    }
  }
  const char *getClobbers() const override {
    // FIXME: Is this really right?
    return "";
  }
  BuiltinVaListKind getBuiltinVaListKind() const override {
    // FIXME: implement
    return TargetInfo::CharPtrBuiltinVaList;
  }
  bool setCPU(const std::string &Name) override {
    GPU = llvm::StringSwitch<GPUKind>(Name)
              .Case("sm_20", GK_SM20)
              .Case("sm_21", GK_SM21)
              .Case("sm_30", GK_SM30)
              .Case("sm_35", GK_SM35)
              .Case("sm_37", GK_SM37)
              .Default(GK_NONE);

    return GPU != GK_NONE;
  }
};

const Builtin::Info NVPTXTargetInfo::BuiltinInfo[] = {
#define BUILTIN(ID, TYPE, ATTRS)                                               \
  { #ID, TYPE, ATTRS, nullptr, ALL_LANGUAGES, nullptr },
#define LIBBUILTIN(ID, TYPE, ATTRS, HEADER)                                    \
  { #ID, TYPE, ATTRS, HEADER, ALL_LANGUAGES, nullptr },
#include "clang/Basic/BuiltinsNVPTX.def"
};

const char *const NVPTXTargetInfo::GCCRegNames[] = {"r0"};

ArrayRef<const char *> NVPTXTargetInfo::getGCCRegNames() const {
  return llvm::makeArrayRef(GCCRegNames);
}

class NVPTX32TargetInfo : public NVPTXTargetInfo {
public:
  NVPTX32TargetInfo(const llvm::Triple &Triple) : NVPTXTargetInfo(Triple) {
    LongWidth = LongAlign = 32;
    PointerWidth = PointerAlign = 32;
    SizeType = TargetInfo::UnsignedInt;
    PtrDiffType = TargetInfo::SignedInt;
    IntPtrType = TargetInfo::SignedInt;
    DataLayoutString = "e-p:32:32-i64:64-v16:16-v32:32-n16:32:64";
  }
};

class NVPTX64TargetInfo : public NVPTXTargetInfo {
public:
  NVPTX64TargetInfo(const llvm::Triple &Triple) : NVPTXTargetInfo(Triple) {
    PointerWidth = PointerAlign = 64;
    SizeType = TargetInfo::UnsignedLong;
    PtrDiffType = TargetInfo::SignedLong;
    IntPtrType = TargetInfo::SignedLong;
    DataLayoutString = "e-i64:64-v16:16-v32:32-n16:32:64";
  }
};

static const unsigned AMDGPUAddrSpaceMap[] = {
  1,    // opencl_global
  3,    // opencl_local
  2,    // opencl_constant
  4,    // opencl_generic
  1,    // cuda_device
  2,    // cuda_constant
  3     // cuda_shared
};

// If you edit the description strings, make sure you update
// getPointerWidthV().

static const char *const DataLayoutStringR600 =
  "e-p:32:32-i64:64-v16:16-v24:32-v32:32-v48:64-v96:128"
  "-v192:256-v256:256-v512:512-v1024:1024-v2048:2048-n32:64";

static const char *const DataLayoutStringR600DoubleOps =
  "e-p:32:32-i64:64-v16:16-v24:32-v32:32-v48:64-v96:128"
  "-v192:256-v256:256-v512:512-v1024:1024-v2048:2048-n32:64";

static const char *const DataLayoutStringSI =
  "e-p:32:32-p1:64:64-p2:64:64-p3:32:32-p4:64:64-p5:32:32-p24:64:64"
  "-i64:64-v16:16-v24:32-v32:32-v48:64-v96:128"
  "-v192:256-v256:256-v512:512-v1024:1024-v2048:2048-n32:64";

class AMDGPUTargetInfo : public TargetInfo {
  static const Builtin::Info BuiltinInfo[];
  static const char * const GCCRegNames[];

  /// \brief The GPU profiles supported by the AMDGPU target.
  enum GPUKind {
    GK_NONE,
    GK_R600,
    GK_R600_DOUBLE_OPS,
    GK_R700,
    GK_R700_DOUBLE_OPS,
    GK_EVERGREEN,
    GK_EVERGREEN_DOUBLE_OPS,
    GK_NORTHERN_ISLANDS,
    GK_CAYMAN,
    GK_SOUTHERN_ISLANDS,
    GK_SEA_ISLANDS,
    GK_VOLCANIC_ISLANDS
  } GPU;

  bool hasFP64:1;
  bool hasFMAF:1;
  bool hasLDEXPF:1;

public:
  AMDGPUTargetInfo(const llvm::Triple &Triple)
    : TargetInfo(Triple) {

    if (Triple.getArch() == llvm::Triple::amdgcn) {
      DataLayoutString = DataLayoutStringSI;
      GPU = GK_SOUTHERN_ISLANDS;
      hasFP64 = true;
      hasFMAF = true;
      hasLDEXPF = true;
    } else {
      DataLayoutString = DataLayoutStringR600;
      GPU = GK_R600;
      hasFP64 = false;
      hasFMAF = false;
      hasLDEXPF = false;
    }
    AddrSpaceMap = &AMDGPUAddrSpaceMap;
    UseAddrSpaceMapMangling = true;
  }

  uint64_t getPointerWidthV(unsigned AddrSpace) const override {
    if (GPU <= GK_CAYMAN)
      return 32;

    switch(AddrSpace) {
      default:
        return 64;
      case 0:
      case 3:
      case 5:
        return 32;
    }
  }

  const char * getClobbers() const override {
    return "";
  }

  ArrayRef<const char *> getGCCRegNames() const override;

  ArrayRef<TargetInfo::GCCRegAlias> getGCCRegAliases() const override {
    return None;
  }

  bool validateAsmConstraint(const char *&Name,
                             TargetInfo::ConstraintInfo &Info) const override {
    switch (*Name) {
    default: break;
    case 'v': // vgpr
    case 's': // sgpr
      Info.setAllowsRegister();
      return true;
    }
    return false;
  }

  ArrayRef<Builtin::Info> getTargetBuiltins() const override {
    return llvm::makeArrayRef(BuiltinInfo,
                        clang::AMDGPU::LastTSBuiltin - Builtin::FirstTSBuiltin);
  }

  void getTargetDefines(const LangOptions &Opts,
                        MacroBuilder &Builder) const override {
    if (getTriple().getArch() == llvm::Triple::amdgcn)
      Builder.defineMacro("__AMDGCN__");
    else
      Builder.defineMacro("__R600__");

    if (hasFMAF)
      Builder.defineMacro("__HAS_FMAF__");
    if (hasLDEXPF)
      Builder.defineMacro("__HAS_LDEXPF__");
    if (hasFP64 && Opts.OpenCL)
      Builder.defineMacro("cl_khr_fp64");
    if (Opts.OpenCL) {
      if (GPU >= GK_NORTHERN_ISLANDS) {
        Builder.defineMacro("cl_khr_byte_addressable_store");
        Builder.defineMacro("cl_khr_global_int32_base_atomics");
        Builder.defineMacro("cl_khr_global_int32_extended_atomics");
        Builder.defineMacro("cl_khr_local_int32_base_atomics");
        Builder.defineMacro("cl_khr_local_int32_extended_atomics");
      }
    }
  }

  BuiltinVaListKind getBuiltinVaListKind() const override {
    return TargetInfo::CharPtrBuiltinVaList;
  }

  bool setCPU(const std::string &Name) override {
    GPU = llvm::StringSwitch<GPUKind>(Name)
      .Case("r600" ,    GK_R600)
      .Case("rv610",    GK_R600)
      .Case("rv620",    GK_R600)
      .Case("rv630",    GK_R600)
      .Case("rv635",    GK_R600)
      .Case("rs780",    GK_R600)
      .Case("rs880",    GK_R600)
      .Case("rv670",    GK_R600_DOUBLE_OPS)
      .Case("rv710",    GK_R700)
      .Case("rv730",    GK_R700)
      .Case("rv740",    GK_R700_DOUBLE_OPS)
      .Case("rv770",    GK_R700_DOUBLE_OPS)
      .Case("palm",     GK_EVERGREEN)
      .Case("cedar",    GK_EVERGREEN)
      .Case("sumo",     GK_EVERGREEN)
      .Case("sumo2",    GK_EVERGREEN)
      .Case("redwood",  GK_EVERGREEN)
      .Case("juniper",  GK_EVERGREEN)
      .Case("hemlock",  GK_EVERGREEN_DOUBLE_OPS)
      .Case("cypress",  GK_EVERGREEN_DOUBLE_OPS)
      .Case("barts",    GK_NORTHERN_ISLANDS)
      .Case("turks",    GK_NORTHERN_ISLANDS)
      .Case("caicos",   GK_NORTHERN_ISLANDS)
      .Case("cayman",   GK_CAYMAN)
      .Case("aruba",    GK_CAYMAN)
      .Case("tahiti",   GK_SOUTHERN_ISLANDS)
      .Case("pitcairn", GK_SOUTHERN_ISLANDS)
      .Case("verde",    GK_SOUTHERN_ISLANDS)
      .Case("oland",    GK_SOUTHERN_ISLANDS)
      .Case("hainan",   GK_SOUTHERN_ISLANDS)
      .Case("bonaire",  GK_SEA_ISLANDS)
      .Case("kabini",   GK_SEA_ISLANDS)
      .Case("kaveri",   GK_SEA_ISLANDS)
      .Case("hawaii",   GK_SEA_ISLANDS)
      .Case("mullins",  GK_SEA_ISLANDS)
      .Case("tonga",    GK_VOLCANIC_ISLANDS)
      .Case("iceland",  GK_VOLCANIC_ISLANDS)
      .Case("carrizo",  GK_VOLCANIC_ISLANDS)
      .Case("fiji",     GK_VOLCANIC_ISLANDS)
      .Case("stoney",   GK_VOLCANIC_ISLANDS)
      .Default(GK_NONE);

    if (GPU == GK_NONE) {
      return false;
    }

    // Set the correct data layout
    switch (GPU) {
    case GK_NONE:
    case GK_R600:
    case GK_R700:
    case GK_EVERGREEN:
    case GK_NORTHERN_ISLANDS:
      DataLayoutString = DataLayoutStringR600;
      hasFP64 = false;
      hasFMAF = false;
      hasLDEXPF = false;
      break;
    case GK_R600_DOUBLE_OPS:
    case GK_R700_DOUBLE_OPS:
    case GK_EVERGREEN_DOUBLE_OPS:
    case GK_CAYMAN:
      DataLayoutString = DataLayoutStringR600DoubleOps;
      hasFP64 = true;
      hasFMAF = true;
      hasLDEXPF = false;
      break;
    case GK_SOUTHERN_ISLANDS:
    case GK_SEA_ISLANDS:
    case GK_VOLCANIC_ISLANDS:
      DataLayoutString = DataLayoutStringSI;
      hasFP64 = true;
      hasFMAF = true;
      hasLDEXPF = true;
      break;
    }

    return true;
  }
};

const Builtin::Info AMDGPUTargetInfo::BuiltinInfo[] = {
#define BUILTIN(ID, TYPE, ATTRS)                \
  { #ID, TYPE, ATTRS, nullptr, ALL_LANGUAGES, nullptr },
#include "clang/Basic/BuiltinsAMDGPU.def"
};
const char * const AMDGPUTargetInfo::GCCRegNames[] = {
  "v0", "v1", "v2", "v3", "v4", "v5", "v6", "v7",
  "v8", "v9", "v10", "v11", "v12", "v13", "v14", "v15",
  "v16", "v17", "v18", "v19", "v20", "v21", "v22", "v23",
  "v24", "v25", "v26", "v27", "v28", "v29", "v30", "v31",
  "v32", "v33", "v34", "v35", "v36", "v37", "v38", "v39",
  "v40", "v41", "v42", "v43", "v44", "v45", "v46", "v47",
  "v48", "v49", "v50", "v51", "v52", "v53", "v54", "v55",
  "v56", "v57", "v58", "v59", "v60", "v61", "v62", "v63",
  "v64", "v65", "v66", "v67", "v68", "v69", "v70", "v71",
  "v72", "v73", "v74", "v75", "v76", "v77", "v78", "v79",
  "v80", "v81", "v82", "v83", "v84", "v85", "v86", "v87",
  "v88", "v89", "v90", "v91", "v92", "v93", "v94", "v95",
  "v96", "v97", "v98", "v99", "v100", "v101", "v102", "v103",
  "v104", "v105", "v106", "v107", "v108", "v109", "v110", "v111",
  "v112", "v113", "v114", "v115", "v116", "v117", "v118", "v119",
  "v120", "v121", "v122", "v123", "v124", "v125", "v126", "v127",
  "v128", "v129", "v130", "v131", "v132", "v133", "v134", "v135",
  "v136", "v137", "v138", "v139", "v140", "v141", "v142", "v143",
  "v144", "v145", "v146", "v147", "v148", "v149", "v150", "v151",
  "v152", "v153", "v154", "v155", "v156", "v157", "v158", "v159",
  "v160", "v161", "v162", "v163", "v164", "v165", "v166", "v167",
  "v168", "v169", "v170", "v171", "v172", "v173", "v174", "v175",
  "v176", "v177", "v178", "v179", "v180", "v181", "v182", "v183",
  "v184", "v185", "v186", "v187", "v188", "v189", "v190", "v191",
  "v192", "v193", "v194", "v195", "v196", "v197", "v198", "v199",
  "v200", "v201", "v202", "v203", "v204", "v205", "v206", "v207",
  "v208", "v209", "v210", "v211", "v212", "v213", "v214", "v215",
  "v216", "v217", "v218", "v219", "v220", "v221", "v222", "v223",
  "v224", "v225", "v226", "v227", "v228", "v229", "v230", "v231",
  "v232", "v233", "v234", "v235", "v236", "v237", "v238", "v239",
  "v240", "v241", "v242", "v243", "v244", "v245", "v246", "v247",
  "v248", "v249", "v250", "v251", "v252", "v253", "v254", "v255",
  "s0", "s1", "s2", "s3", "s4", "s5", "s6", "s7",
  "s8", "s9", "s10", "s11", "s12", "s13", "s14", "s15",
  "s16", "s17", "s18", "s19", "s20", "s21", "s22", "s23",
  "s24", "s25", "s26", "s27", "s28", "s29", "s30", "s31",
  "s32", "s33", "s34", "s35", "s36", "s37", "s38", "s39",
  "s40", "s41", "s42", "s43", "s44", "s45", "s46", "s47",
  "s48", "s49", "s50", "s51", "s52", "s53", "s54", "s55",
  "s56", "s57", "s58", "s59", "s60", "s61", "s62", "s63",
  "s64", "s65", "s66", "s67", "s68", "s69", "s70", "s71",
  "s72", "s73", "s74", "s75", "s76", "s77", "s78", "s79",
  "s80", "s81", "s82", "s83", "s84", "s85", "s86", "s87",
  "s88", "s89", "s90", "s91", "s92", "s93", "s94", "s95",
  "s96", "s97", "s98", "s99", "s100", "s101", "s102", "s103",
  "s104", "s105", "s106", "s107", "s108", "s109", "s110", "s111",
  "s112", "s113", "s114", "s115", "s116", "s117", "s118", "s119",
  "s120", "s121", "s122", "s123", "s124", "s125", "s126", "s127"
  "exec", "vcc", "scc", "m0", "flat_scratch", "exec_lo", "exec_hi",
  "vcc_lo", "vcc_hi", "flat_scratch_lo", "flat_scratch_hi"
};

ArrayRef<const char *> AMDGPUTargetInfo::getGCCRegNames() const {
  return llvm::makeArrayRef(GCCRegNames);
}

// Namespace for x86 abstract base class
const Builtin::Info BuiltinInfo[] = {
#define BUILTIN(ID, TYPE, ATTRS)                                               \
  { #ID, TYPE, ATTRS, nullptr, ALL_LANGUAGES, nullptr },
#define LIBBUILTIN(ID, TYPE, ATTRS, HEADER)                                    \
  { #ID, TYPE, ATTRS, HEADER, ALL_LANGUAGES, nullptr },
#define TARGET_BUILTIN(ID, TYPE, ATTRS, FEATURE)                               \
  { #ID, TYPE, ATTRS, nullptr, ALL_LANGUAGES, FEATURE },
#include "clang/Basic/BuiltinsX86.def"
};

static const char* const GCCRegNames[] = {
  "ax", "dx", "cx", "bx", "si", "di", "bp", "sp",
  "st", "st(1)", "st(2)", "st(3)", "st(4)", "st(5)", "st(6)", "st(7)",
  "argp", "flags", "fpcr", "fpsr", "dirflag", "frame",
  "xmm0", "xmm1", "xmm2", "xmm3", "xmm4", "xmm5", "xmm6", "xmm7",
  "mm0", "mm1", "mm2", "mm3", "mm4", "mm5", "mm6", "mm7",
  "r8", "r9", "r10", "r11", "r12", "r13", "r14", "r15",
  "xmm8", "xmm9", "xmm10", "xmm11", "xmm12", "xmm13", "xmm14", "xmm15",
  "ymm0", "ymm1", "ymm2", "ymm3", "ymm4", "ymm5", "ymm6", "ymm7",
  "ymm8", "ymm9", "ymm10", "ymm11", "ymm12", "ymm13", "ymm14", "ymm15",
  "xmm16", "xmm17", "xmm18", "xmm19", "xmm20", "xmm21", "xmm22", "xmm23",
  "xmm24", "xmm25", "xmm26", "xmm27", "xmm28", "xmm29", "xmm30", "xmm31",
  "ymm16", "ymm17", "ymm18", "ymm19", "ymm20", "ymm21", "ymm22", "ymm23",
  "ymm24", "ymm25", "ymm26", "ymm27", "ymm28", "ymm29", "ymm30", "ymm31",
  "zmm0", "zmm1", "zmm2", "zmm3", "zmm4", "zmm5", "zmm6", "zmm7",
  "zmm8", "zmm9", "zmm10", "zmm11", "zmm12", "zmm13", "zmm14", "zmm15",
  "zmm16", "zmm17", "zmm18", "zmm19", "zmm20", "zmm21", "zmm22", "zmm23",
  "zmm24", "zmm25", "zmm26", "zmm27", "zmm28", "zmm29", "zmm30", "zmm31",
};

const TargetInfo::AddlRegName AddlRegNames[] = {
  { { "al", "ah", "eax", "rax" }, 0 },
  { { "bl", "bh", "ebx", "rbx" }, 3 },
  { { "cl", "ch", "ecx", "rcx" }, 2 },
  { { "dl", "dh", "edx", "rdx" }, 1 },
  { { "esi", "rsi" }, 4 },
  { { "edi", "rdi" }, 5 },
  { { "esp", "rsp" }, 7 },
  { { "ebp", "rbp" }, 6 },
  { { "r8d", "r8w", "r8b" }, 38 },
  { { "r9d", "r9w", "r9b" }, 39 },
  { { "r10d", "r10w", "r10b" }, 40 },
  { { "r11d", "r11w", "r11b" }, 41 },
  { { "r12d", "r12w", "r12b" }, 42 },
  { { "r13d", "r13w", "r13b" }, 43 },
  { { "r14d", "r14w", "r14b" }, 44 },
  { { "r15d", "r15w", "r15b" }, 45 },
};

// X86 target abstract base class; x86-32 and x86-64 are very close, so
// most of the implementation can be shared.
class X86TargetInfo : public TargetInfo {
  enum X86SSEEnum {
    NoSSE, SSE1, SSE2, SSE3, SSSE3, SSE41, SSE42, AVX, AVX2, AVX512F
  } SSELevel = NoSSE;
  enum MMX3DNowEnum {
    NoMMX3DNow, MMX, AMD3DNow, AMD3DNowAthlon
  } MMX3DNowLevel = NoMMX3DNow;
  enum XOPEnum {
    NoXOP,
    SSE4A,
    FMA4,
    XOP
  } XOPLevel = NoXOP;

  bool HasAES = false;
  bool HasPCLMUL = false;
  bool HasLZCNT = false;
  bool HasRDRND = false;
  bool HasFSGSBASE = false;
  bool HasBMI = false;
  bool HasBMI2 = false;
  bool HasPOPCNT = false;
  bool HasRTM = false;
  bool HasPRFCHW = false;
  bool HasRDSEED = false;
  bool HasADX = false;
  bool HasTBM = false;
  bool HasFMA = false;
  bool HasF16C = false;
  bool HasAVX512CD = false;
  bool HasAVX512ER = false;
  bool HasAVX512PF = false;
  bool HasAVX512DQ = false;
  bool HasAVX512BW = false;
  bool HasAVX512VL = false;
  bool HasAVX512VBMI = false;
  bool HasAVX512IFMA = false;
  bool HasSHA = false;
  bool HasMPX = false;
  bool HasSGX = false;
  bool HasCX16 = false;
  bool HasFXSR = false;
  bool HasXSAVE = false;
  bool HasXSAVEOPT = false;
  bool HasXSAVEC = false;
  bool HasXSAVES = false;
  bool HasPKU = false;
  bool HasCLFLUSHOPT = false;
  bool HasPCOMMIT = false;
  bool HasCLWB = false;
  bool HasUMIP = false;
  bool HasMOVBE = false;
  bool HasPREFETCHWT1 = false;

  /// \brief Enumeration of all of the X86 CPUs supported by Clang.
  ///
  /// Each enumeration represents a particular CPU supported by Clang. These
  /// loosely correspond to the options passed to '-march' or '-mtune' flags.
  enum CPUKind {
    CK_Generic,

    /// \name i386
    /// i386-generation processors.
    //@{
    CK_i386,
    //@}

    /// \name i486
    /// i486-generation processors.
    //@{
    CK_i486,
    CK_WinChipC6,
    CK_WinChip2,
    CK_C3,
    //@}

    /// \name i586
    /// i586-generation processors, P5 microarchitecture based.
    //@{
    CK_i586,
    CK_Pentium,
    CK_PentiumMMX,
    //@}

    /// \name i686
    /// i686-generation processors, P6 / Pentium M microarchitecture based.
    //@{
    CK_i686,
    CK_PentiumPro,
    CK_Pentium2,
    CK_Pentium3,
    CK_Pentium3M,
    CK_PentiumM,
    CK_C3_2,

    /// This enumerator is a bit odd, as GCC no longer accepts -march=yonah.
    /// Clang however has some logic to suport this.
    // FIXME: Warn, deprecate, and potentially remove this.
    CK_Yonah,
    //@}

    /// \name Netburst
    /// Netburst microarchitecture based processors.
    //@{
    CK_Pentium4,
    CK_Pentium4M,
    CK_Prescott,
    CK_Nocona,
    //@}

    /// \name Core
    /// Core microarchitecture based processors.
    //@{
    CK_Core2,

    /// This enumerator, like \see CK_Yonah, is a bit odd. It is another
    /// codename which GCC no longer accepts as an option to -march, but Clang
    /// has some logic for recognizing it.
    // FIXME: Warn, deprecate, and potentially remove this.
    CK_Penryn,
    //@}

    /// \name Atom
    /// Atom processors
    //@{
    CK_Bonnell,
    CK_Silvermont,
    //@}

    /// \name Nehalem
    /// Nehalem microarchitecture based processors.
    CK_Nehalem,

    /// \name Westmere
    /// Westmere microarchitecture based processors.
    CK_Westmere,

    /// \name Sandy Bridge
    /// Sandy Bridge microarchitecture based processors.
    CK_SandyBridge,

    /// \name Ivy Bridge
    /// Ivy Bridge microarchitecture based processors.
    CK_IvyBridge,

    /// \name Haswell
    /// Haswell microarchitecture based processors.
    CK_Haswell,

    /// \name Broadwell
    /// Broadwell microarchitecture based processors.
    CK_Broadwell,

    /// \name Skylake Client
    /// Skylake client microarchitecture based processors.
    CK_SkylakeClient,

    /// \name Skylake Server
    /// Skylake server microarchitecture based processors.
    CK_SkylakeServer,

    /// \name Cannonlake Client
    /// Cannonlake client microarchitecture based processors.
    CK_Cannonlake,

    /// \name Knights Landing
    /// Knights Landing processor.
    CK_KNL,

    /// \name Lakemont
    /// Lakemont microarchitecture based processors.
    CK_Lakemont,

    /// \name K6
    /// K6 architecture processors.
    //@{
    CK_K6,
    CK_K6_2,
    CK_K6_3,
    //@}

    /// \name K7
    /// K7 architecture processors.
    //@{
    CK_Athlon,
    CK_AthlonThunderbird,
    CK_Athlon4,
    CK_AthlonXP,
    CK_AthlonMP,
    //@}

    /// \name K8
    /// K8 architecture processors.
    //@{
    CK_Athlon64,
    CK_Athlon64SSE3,
    CK_AthlonFX,
    CK_K8,
    CK_K8SSE3,
    CK_Opteron,
    CK_OpteronSSE3,
    CK_AMDFAM10,
    //@}

    /// \name Bobcat
    /// Bobcat architecture processors.
    //@{
    CK_BTVER1,
    CK_BTVER2,
    //@}

    /// \name Bulldozer
    /// Bulldozer architecture processors.
    //@{
    CK_BDVER1,
    CK_BDVER2,
    CK_BDVER3,
    CK_BDVER4,
    //@}

    /// This specification is deprecated and will be removed in the future.
    /// Users should prefer \see CK_K8.
    // FIXME: Warn on this when the CPU is set to it.
    //@{
    CK_x86_64,
    //@}

    /// \name Geode
    /// Geode processors.
    //@{
    CK_Geode
    //@}
  } CPU = CK_Generic;

  CPUKind getCPUKind(StringRef CPU) const {
    return llvm::StringSwitch<CPUKind>(CPU)
        .Case("i386", CK_i386)
        .Case("i486", CK_i486)
        .Case("winchip-c6", CK_WinChipC6)
        .Case("winchip2", CK_WinChip2)
        .Case("c3", CK_C3)
        .Case("i586", CK_i586)
        .Case("pentium", CK_Pentium)
        .Case("pentium-mmx", CK_PentiumMMX)
        .Case("i686", CK_i686)
        .Case("pentiumpro", CK_PentiumPro)
        .Case("pentium2", CK_Pentium2)
        .Case("pentium3", CK_Pentium3)
        .Case("pentium3m", CK_Pentium3M)
        .Case("pentium-m", CK_PentiumM)
        .Case("c3-2", CK_C3_2)
        .Case("yonah", CK_Yonah)
        .Case("pentium4", CK_Pentium4)
        .Case("pentium4m", CK_Pentium4M)
        .Case("prescott", CK_Prescott)
        .Case("nocona", CK_Nocona)
        .Case("core2", CK_Core2)
        .Case("penryn", CK_Penryn)
        .Case("bonnell", CK_Bonnell)
        .Case("atom", CK_Bonnell) // Legacy name.
        .Case("silvermont", CK_Silvermont)
        .Case("slm", CK_Silvermont) // Legacy name.
        .Case("nehalem", CK_Nehalem)
        .Case("corei7", CK_Nehalem) // Legacy name.
        .Case("westmere", CK_Westmere)
        .Case("sandybridge", CK_SandyBridge)
        .Case("corei7-avx", CK_SandyBridge) // Legacy name.
        .Case("ivybridge", CK_IvyBridge)
        .Case("core-avx-i", CK_IvyBridge) // Legacy name.
        .Case("haswell", CK_Haswell)
        .Case("core-avx2", CK_Haswell) // Legacy name.
        .Case("broadwell", CK_Broadwell)
        .Case("skylake", CK_SkylakeClient)
        .Case("skylake-avx512", CK_SkylakeServer)
        .Case("skx", CK_SkylakeServer) // Legacy name.
        .Case("cannonlake", CK_Cannonlake)
        .Case("knl", CK_KNL)
        .Case("lakemont", CK_Lakemont)
        .Case("k6", CK_K6)
        .Case("k6-2", CK_K6_2)
        .Case("k6-3", CK_K6_3)
        .Case("athlon", CK_Athlon)
        .Case("athlon-tbird", CK_AthlonThunderbird)
        .Case("athlon-4", CK_Athlon4)
        .Case("athlon-xp", CK_AthlonXP)
        .Case("athlon-mp", CK_AthlonMP)
        .Case("athlon64", CK_Athlon64)
        .Case("athlon64-sse3", CK_Athlon64SSE3)
        .Case("athlon-fx", CK_AthlonFX)
        .Case("k8", CK_K8)
        .Case("k8-sse3", CK_K8SSE3)
        .Case("opteron", CK_Opteron)
        .Case("opteron-sse3", CK_OpteronSSE3)
        .Case("barcelona", CK_AMDFAM10)
        .Case("amdfam10", CK_AMDFAM10)
        .Case("btver1", CK_BTVER1)
        .Case("btver2", CK_BTVER2)
        .Case("bdver1", CK_BDVER1)
        .Case("bdver2", CK_BDVER2)
        .Case("bdver3", CK_BDVER3)
        .Case("bdver4", CK_BDVER4)
        .Case("x86-64", CK_x86_64)
        .Case("geode", CK_Geode)
        .Default(CK_Generic);
  }

  enum FPMathKind {
    FP_Default,
    FP_SSE,
    FP_387
  } FPMath = FP_Default;

public:
  X86TargetInfo(const llvm::Triple &Triple) : TargetInfo(Triple) {
    BigEndian = false;
    LongDoubleFormat = &llvm::APFloat::x87DoubleExtended;
  }
  unsigned getFloatEvalMethod() const override {
    // X87 evaluates with 80 bits "long double" precision.
    return SSELevel == NoSSE ? 2 : 0;
  }
  ArrayRef<Builtin::Info> getTargetBuiltins() const override {
    return llvm::makeArrayRef(BuiltinInfo,
                             clang::X86::LastTSBuiltin-Builtin::FirstTSBuiltin);
  }
  ArrayRef<const char *> getGCCRegNames() const override {
    return llvm::makeArrayRef(GCCRegNames);
  }
  ArrayRef<TargetInfo::GCCRegAlias> getGCCRegAliases() const override {
    return None;
  }
  ArrayRef<TargetInfo::AddlRegName> getGCCAddlRegNames() const override {
    return llvm::makeArrayRef(AddlRegNames);
  }
  bool validateCpuSupports(StringRef Name) const override;
  bool validateAsmConstraint(const char *&Name,
                             TargetInfo::ConstraintInfo &info) const override;

  bool validateGlobalRegisterVariable(StringRef RegName,
                                      unsigned RegSize,
                                      bool &HasSizeMismatch) const override {
    // esp and ebp are the only 32-bit registers the x86 backend can currently
    // handle.
    if (RegName.equals("esp") || RegName.equals("ebp")) {
      // Check that the register size is 32-bit.
      HasSizeMismatch = RegSize != 32;
      return true;
    }

    return false;
  }

  bool validateOutputSize(StringRef Constraint, unsigned Size) const override;

  bool validateInputSize(StringRef Constraint, unsigned Size) const override;

  virtual bool validateOperandSize(StringRef Constraint, unsigned Size) const;

  std::string convertConstraint(const char *&Constraint) const override;
  const char *getClobbers() const override {
    return "~{dirflag},~{fpsr},~{flags}";
  }
  void getTargetDefines(const LangOptions &Opts,
                        MacroBuilder &Builder) const override;
  static void setSSELevel(llvm::StringMap<bool> &Features, X86SSEEnum Level,
                          bool Enabled);
  static void setMMXLevel(llvm::StringMap<bool> &Features, MMX3DNowEnum Level,
                          bool Enabled);
  static void setXOPLevel(llvm::StringMap<bool> &Features, XOPEnum Level,
                          bool Enabled);
  void setFeatureEnabled(llvm::StringMap<bool> &Features,
                         StringRef Name, bool Enabled) const override {
    setFeatureEnabledImpl(Features, Name, Enabled);
  }
  // This exists purely to cut down on the number of virtual calls in
  // initFeatureMap which calls this repeatedly.
  static void setFeatureEnabledImpl(llvm::StringMap<bool> &Features,
                                    StringRef Name, bool Enabled);
  bool
  initFeatureMap(llvm::StringMap<bool> &Features, DiagnosticsEngine &Diags,
                 StringRef CPU,
                 const std::vector<std::string> &FeaturesVec) const override;
  bool hasFeature(StringRef Feature) const override;
  bool handleTargetFeatures(std::vector<std::string> &Features,
                            DiagnosticsEngine &Diags) override;
  StringRef getABI() const override {
    if (getTriple().getArch() == llvm::Triple::x86_64 && SSELevel >= AVX512F)
      return "avx512";
    if (getTriple().getArch() == llvm::Triple::x86_64 && SSELevel >= AVX)
      return "avx";
    if (getTriple().getArch() == llvm::Triple::x86 &&
             MMX3DNowLevel == NoMMX3DNow)
      return "no-mmx";
    return "";
  }
  bool setCPU(const std::string &Name) override {
    CPU = getCPUKind(Name);

    // Perform any per-CPU checks necessary to determine if this CPU is
    // acceptable.
    // FIXME: This results in terrible diagnostics. Clang just says the CPU is
    // invalid without explaining *why*.
    switch (CPU) {
    case CK_Generic:
      // No processor selected!
      return false;

    case CK_i386:
    case CK_i486:
    case CK_WinChipC6:
    case CK_WinChip2:
    case CK_C3:
    case CK_i586:
    case CK_Pentium:
    case CK_PentiumMMX:
    case CK_i686:
    case CK_PentiumPro:
    case CK_Pentium2:
    case CK_Pentium3:
    case CK_Pentium3M:
    case CK_PentiumM:
    case CK_Yonah:
    case CK_C3_2:
    case CK_Pentium4:
    case CK_Pentium4M:
    case CK_Lakemont:
    case CK_Prescott:
    case CK_K6:
    case CK_K6_2:
    case CK_K6_3:
    case CK_Athlon:
    case CK_AthlonThunderbird:
    case CK_Athlon4:
    case CK_AthlonXP:
    case CK_AthlonMP:
    case CK_Geode:
      // Only accept certain architectures when compiling in 32-bit mode.
      if (getTriple().getArch() != llvm::Triple::x86)
        return false;

      // Fallthrough
    case CK_Nocona:
    case CK_Core2:
    case CK_Penryn:
    case CK_Bonnell:
    case CK_Silvermont:
    case CK_Nehalem:
    case CK_Westmere:
    case CK_SandyBridge:
    case CK_IvyBridge:
    case CK_Haswell:
    case CK_Broadwell:
    case CK_SkylakeClient:
    case CK_SkylakeServer:
    case CK_Cannonlake:
    case CK_KNL:
    case CK_Athlon64:
    case CK_Athlon64SSE3:
    case CK_AthlonFX:
    case CK_K8:
    case CK_K8SSE3:
    case CK_Opteron:
    case CK_OpteronSSE3:
    case CK_AMDFAM10:
    case CK_BTVER1:
    case CK_BTVER2:
    case CK_BDVER1:
    case CK_BDVER2:
    case CK_BDVER3:
    case CK_BDVER4:
    case CK_x86_64:
      return true;
    }
    llvm_unreachable("Unhandled CPU kind");
  }

  bool setFPMath(StringRef Name) override;

  CallingConvCheckResult checkCallingConvention(CallingConv CC) const override {
<<<<<<< HEAD
    // We accept all non-ARM calling conventions
    return (CC == CC_X86ThisCall ||
            CC == CC_X86FastCall ||
            CC == CC_X86StdCall ||
            CC == CC_X86RegCall ||  // INTEL
            CC == CC_X86VectorCall ||
            CC == CC_C ||
            CC == CC_X86Pascal ||
            CC == CC_IntelOclBicc) ? CCCR_OK : CCCR_Warning;
=======
    // Most of the non-ARM calling conventions are i386 conventions.
    switch (CC) {
    case CC_X86ThisCall:
    case CC_X86FastCall:
    case CC_X86StdCall:
    case CC_X86VectorCall:
    case CC_C:
    case CC_Swift:
    case CC_X86Pascal:
    case CC_IntelOclBicc:
      return CCCR_OK;
    default:
      return CCCR_Warning;
    }
>>>>>>> 94a96fce
  }

  CallingConv getDefaultCallingConv(CallingConvMethodType MT) const override {
    return MT == CCMT_Member ? CC_X86ThisCall : CC_C;
  }

  bool hasSjLjLowering() const override {
    return true;
  }
};

bool X86TargetInfo::setFPMath(StringRef Name) {
  if (Name == "387") {
    FPMath = FP_387;
    return true;
  }
  if (Name == "sse") {
    FPMath = FP_SSE;
    return true;
  }
  return false;
}

bool X86TargetInfo::initFeatureMap(
    llvm::StringMap<bool> &Features, DiagnosticsEngine &Diags, StringRef CPU,
    const std::vector<std::string> &FeaturesVec) const {
  // FIXME: This *really* should not be here.
  // X86_64 always has SSE2.
  if (getTriple().getArch() == llvm::Triple::x86_64)
    setFeatureEnabledImpl(Features, "sse2", true);

  const CPUKind Kind = getCPUKind(CPU);

  // Enable X87 for all X86 processors but Lakemont.
  if (Kind != CK_Lakemont)
    setFeatureEnabledImpl(Features, "x87", true);

  switch (Kind) {
  case CK_Generic:
  case CK_i386:
  case CK_i486:
  case CK_i586:
  case CK_Pentium:
  case CK_i686:
  case CK_PentiumPro:
  case CK_Lakemont:
    break;
  case CK_PentiumMMX:
  case CK_Pentium2:
  case CK_K6:
  case CK_WinChipC6:
    setFeatureEnabledImpl(Features, "mmx", true);
    break;
  case CK_Pentium3:
  case CK_Pentium3M:
  case CK_C3_2:
    setFeatureEnabledImpl(Features, "sse", true);
    setFeatureEnabledImpl(Features, "fxsr", true);
    break;
  case CK_PentiumM:
  case CK_Pentium4:
  case CK_Pentium4M:
  case CK_x86_64:
    setFeatureEnabledImpl(Features, "sse2", true);
    setFeatureEnabledImpl(Features, "fxsr", true);
    break;
  case CK_Yonah:
  case CK_Prescott:
  case CK_Nocona:
    setFeatureEnabledImpl(Features, "sse3", true);
    setFeatureEnabledImpl(Features, "fxsr", true);
    setFeatureEnabledImpl(Features, "cx16", true);
    break;
  case CK_Core2:
  case CK_Bonnell:
    setFeatureEnabledImpl(Features, "ssse3", true);
    setFeatureEnabledImpl(Features, "fxsr", true);
    setFeatureEnabledImpl(Features, "cx16", true);
    break;
  case CK_Penryn:
    setFeatureEnabledImpl(Features, "sse4.1", true);
    setFeatureEnabledImpl(Features, "fxsr", true);
    setFeatureEnabledImpl(Features, "cx16", true);
    break;
  case CK_Cannonlake:
    setFeatureEnabledImpl(Features, "avx512ifma", true);
    setFeatureEnabledImpl(Features, "avx512vbmi", true);
    setFeatureEnabledImpl(Features, "sha", true);
    setFeatureEnabledImpl(Features, "umip", true);
    // FALLTHROUGH
  case CK_SkylakeServer:
    setFeatureEnabledImpl(Features, "avx512f", true);
    setFeatureEnabledImpl(Features, "avx512cd", true);
    setFeatureEnabledImpl(Features, "avx512dq", true);
    setFeatureEnabledImpl(Features, "avx512bw", true);
    setFeatureEnabledImpl(Features, "avx512vl", true);
    setFeatureEnabledImpl(Features, "pku", true);
    setFeatureEnabledImpl(Features, "pcommit", true);
    setFeatureEnabledImpl(Features, "clwb", true);
    // FALLTHROUGH
  case CK_SkylakeClient:
    setFeatureEnabledImpl(Features, "xsavec", true);
    setFeatureEnabledImpl(Features, "xsaves", true);
    setFeatureEnabledImpl(Features, "mpx", true);
    setFeatureEnabledImpl(Features, "sgx", true);
    setFeatureEnabledImpl(Features, "clflushopt", true);
    // FALLTHROUGH
  case CK_Broadwell:
    setFeatureEnabledImpl(Features, "rdseed", true);
    setFeatureEnabledImpl(Features, "adx", true);
    // FALLTHROUGH
  case CK_Haswell:
    setFeatureEnabledImpl(Features, "avx2", true);
    setFeatureEnabledImpl(Features, "lzcnt", true);
    setFeatureEnabledImpl(Features, "bmi", true);
    setFeatureEnabledImpl(Features, "bmi2", true);
    setFeatureEnabledImpl(Features, "rtm", true);
    setFeatureEnabledImpl(Features, "fma", true);
    setFeatureEnabledImpl(Features, "movbe", true);
    // FALLTHROUGH
  case CK_IvyBridge:
    setFeatureEnabledImpl(Features, "rdrnd", true);
    setFeatureEnabledImpl(Features, "f16c", true);
    setFeatureEnabledImpl(Features, "fsgsbase", true);
    // FALLTHROUGH
  case CK_SandyBridge:
    setFeatureEnabledImpl(Features, "avx", true);
    setFeatureEnabledImpl(Features, "xsave", true);
    setFeatureEnabledImpl(Features, "xsaveopt", true);
    // FALLTHROUGH
  case CK_Westmere:
  case CK_Silvermont:
    setFeatureEnabledImpl(Features, "aes", true);
    setFeatureEnabledImpl(Features, "pclmul", true);
    // FALLTHROUGH
  case CK_Nehalem:
    setFeatureEnabledImpl(Features, "sse4.2", true);
    setFeatureEnabledImpl(Features, "fxsr", true);
    setFeatureEnabledImpl(Features, "cx16", true);
    break;
  case CK_KNL:
    setFeatureEnabledImpl(Features, "avx512f", true);
    setFeatureEnabledImpl(Features, "avx512cd", true);
    setFeatureEnabledImpl(Features, "avx512er", true);
    setFeatureEnabledImpl(Features, "avx512pf", true);
    setFeatureEnabledImpl(Features, "prefetchwt1", true);
    setFeatureEnabledImpl(Features, "fxsr", true);
    setFeatureEnabledImpl(Features, "rdseed", true);
    setFeatureEnabledImpl(Features, "adx", true);
    setFeatureEnabledImpl(Features, "lzcnt", true);
    setFeatureEnabledImpl(Features, "bmi", true);
    setFeatureEnabledImpl(Features, "bmi2", true);
    setFeatureEnabledImpl(Features, "rtm", true);
    setFeatureEnabledImpl(Features, "fma", true);
    setFeatureEnabledImpl(Features, "rdrnd", true);
    setFeatureEnabledImpl(Features, "f16c", true);
    setFeatureEnabledImpl(Features, "fsgsbase", true);
    setFeatureEnabledImpl(Features, "aes", true);
    setFeatureEnabledImpl(Features, "pclmul", true);
    setFeatureEnabledImpl(Features, "cx16", true);
    setFeatureEnabledImpl(Features, "xsaveopt", true);
    setFeatureEnabledImpl(Features, "xsave", true);
    setFeatureEnabledImpl(Features, "movbe", true);
    break;
  case CK_K6_2:
  case CK_K6_3:
  case CK_WinChip2:
  case CK_C3:
    setFeatureEnabledImpl(Features, "3dnow", true);
    break;
  case CK_Athlon:
  case CK_AthlonThunderbird:
  case CK_Geode:
    setFeatureEnabledImpl(Features, "3dnowa", true);
    break;
  case CK_Athlon4:
  case CK_AthlonXP:
  case CK_AthlonMP:
    setFeatureEnabledImpl(Features, "sse", true);
    setFeatureEnabledImpl(Features, "3dnowa", true);
    setFeatureEnabledImpl(Features, "fxsr", true);
    break;
  case CK_K8:
  case CK_Opteron:
  case CK_Athlon64:
  case CK_AthlonFX:
    setFeatureEnabledImpl(Features, "sse2", true);
    setFeatureEnabledImpl(Features, "3dnowa", true);
    setFeatureEnabledImpl(Features, "fxsr", true);
    break;
  case CK_AMDFAM10:
    setFeatureEnabledImpl(Features, "sse4a", true);
    setFeatureEnabledImpl(Features, "lzcnt", true);
    setFeatureEnabledImpl(Features, "popcnt", true);
    // FALLTHROUGH
  case CK_K8SSE3:
  case CK_OpteronSSE3:
  case CK_Athlon64SSE3:
    setFeatureEnabledImpl(Features, "sse3", true);
    setFeatureEnabledImpl(Features, "3dnowa", true);
    setFeatureEnabledImpl(Features, "fxsr", true);
    break;
  case CK_BTVER2:
    setFeatureEnabledImpl(Features, "avx", true);
    setFeatureEnabledImpl(Features, "aes", true);
    setFeatureEnabledImpl(Features, "pclmul", true);
    setFeatureEnabledImpl(Features, "bmi", true);
    setFeatureEnabledImpl(Features, "f16c", true);
    setFeatureEnabledImpl(Features, "xsaveopt", true);
    // FALLTHROUGH
  case CK_BTVER1:
    setFeatureEnabledImpl(Features, "ssse3", true);
    setFeatureEnabledImpl(Features, "sse4a", true);
    setFeatureEnabledImpl(Features, "lzcnt", true);
    setFeatureEnabledImpl(Features, "popcnt", true);
    setFeatureEnabledImpl(Features, "prfchw", true);
    setFeatureEnabledImpl(Features, "cx16", true);
    setFeatureEnabledImpl(Features, "fxsr", true);
    setFeatureEnabledImpl(Features, "xsave", true);
    break;
  case CK_BDVER4:
    setFeatureEnabledImpl(Features, "avx2", true);
    setFeatureEnabledImpl(Features, "bmi2", true);
    // FALLTHROUGH
  case CK_BDVER3:
    setFeatureEnabledImpl(Features, "fsgsbase", true);
    setFeatureEnabledImpl(Features, "xsaveopt", true);
    // FALLTHROUGH
  case CK_BDVER2:
    setFeatureEnabledImpl(Features, "bmi", true);
    setFeatureEnabledImpl(Features, "fma", true);
    setFeatureEnabledImpl(Features, "f16c", true);
    setFeatureEnabledImpl(Features, "tbm", true);
    // FALLTHROUGH
  case CK_BDVER1:
    // xop implies avx, sse4a and fma4.
    setFeatureEnabledImpl(Features, "xop", true);
    setFeatureEnabledImpl(Features, "lzcnt", true);
    setFeatureEnabledImpl(Features, "aes", true);
    setFeatureEnabledImpl(Features, "pclmul", true);
    setFeatureEnabledImpl(Features, "prfchw", true);
    setFeatureEnabledImpl(Features, "cx16", true);
    setFeatureEnabledImpl(Features, "fxsr", true);
    setFeatureEnabledImpl(Features, "xsave", true);
    break;
  }
  if (!TargetInfo::initFeatureMap(Features, Diags, CPU, FeaturesVec))
    return false;

  // Can't do this earlier because we need to be able to explicitly enable
  // or disable these features and the things that they depend upon.

  // Enable popcnt if sse4.2 is enabled and popcnt is not explicitly disabled.
  auto I = Features.find("sse4.2");
  if (I != Features.end() && I->getValue() &&
      std::find(FeaturesVec.begin(), FeaturesVec.end(), "-popcnt") ==
          FeaturesVec.end())
    Features["popcnt"] = true;

  // Enable prfchw if 3DNow! is enabled and prfchw is not explicitly disabled.
  I = Features.find("3dnow");
  if (I != Features.end() && I->getValue() &&
      std::find(FeaturesVec.begin(), FeaturesVec.end(), "-prfchw") ==
          FeaturesVec.end())
    Features["prfchw"] = true;

  // Additionally, if SSE is enabled and mmx is not explicitly disabled,
  // then enable MMX.
  I = Features.find("sse");
  if (I != Features.end() && I->getValue() &&
      std::find(FeaturesVec.begin(), FeaturesVec.end(), "-mmx") ==
          FeaturesVec.end())
    Features["mmx"] = true;

  return true;
}

void X86TargetInfo::setSSELevel(llvm::StringMap<bool> &Features,
                                X86SSEEnum Level, bool Enabled) {
  if (Enabled) {
    switch (Level) {
    case AVX512F:
      Features["avx512f"] = true;
    case AVX2:
      Features["avx2"] = true;
    case AVX:
      Features["avx"] = true;
      Features["xsave"] = true;
    case SSE42:
      Features["sse4.2"] = true;
    case SSE41:
      Features["sse4.1"] = true;
    case SSSE3:
      Features["ssse3"] = true;
    case SSE3:
      Features["sse3"] = true;
    case SSE2:
      Features["sse2"] = true;
    case SSE1:
      Features["sse"] = true;
    case NoSSE:
      break;
    }
    return;
  }

  switch (Level) {
  case NoSSE:
  case SSE1:
    Features["sse"] = false;
  case SSE2:
    Features["sse2"] = Features["pclmul"] = Features["aes"] =
      Features["sha"] = false;
  case SSE3:
    Features["sse3"] = false;
    setXOPLevel(Features, NoXOP, false);
  case SSSE3:
    Features["ssse3"] = false;
  case SSE41:
    Features["sse4.1"] = false;
  case SSE42:
    Features["sse4.2"] = false;
  case AVX:
    Features["fma"] = Features["avx"] = Features["f16c"] = Features["xsave"] =
      Features["xsaveopt"] = false;
    setXOPLevel(Features, FMA4, false);
  case AVX2:
    Features["avx2"] = false;
  case AVX512F:
    Features["avx512f"] = Features["avx512cd"] = Features["avx512er"] =
      Features["avx512pf"] = Features["avx512dq"] = Features["avx512bw"] =
      Features["avx512vl"] = Features["avx512vbmi"] =
      Features["avx512ifma"] = false;
  }
}

void X86TargetInfo::setMMXLevel(llvm::StringMap<bool> &Features,
                                MMX3DNowEnum Level, bool Enabled) {
  if (Enabled) {
    switch (Level) {
    case AMD3DNowAthlon:
      Features["3dnowa"] = true;
    case AMD3DNow:
      Features["3dnow"] = true;
    case MMX:
      Features["mmx"] = true;
    case NoMMX3DNow:
      break;
    }
    return;
  }

  switch (Level) {
  case NoMMX3DNow:
  case MMX:
    Features["mmx"] = false;
  case AMD3DNow:
    Features["3dnow"] = false;
  case AMD3DNowAthlon:
    Features["3dnowa"] = false;
  }
}

void X86TargetInfo::setXOPLevel(llvm::StringMap<bool> &Features, XOPEnum Level,
                                bool Enabled) {
  if (Enabled) {
    switch (Level) {
    case XOP:
      Features["xop"] = true;
    case FMA4:
      Features["fma4"] = true;
      setSSELevel(Features, AVX, true);
    case SSE4A:
      Features["sse4a"] = true;
      setSSELevel(Features, SSE3, true);
    case NoXOP:
      break;
    }
    return;
  }

  switch (Level) {
  case NoXOP:
  case SSE4A:
    Features["sse4a"] = false;
  case FMA4:
    Features["fma4"] = false;
  case XOP:
    Features["xop"] = false;
  }
}

void X86TargetInfo::setFeatureEnabledImpl(llvm::StringMap<bool> &Features,
                                          StringRef Name, bool Enabled) {
  // This is a bit of a hack to deal with the sse4 target feature when used
  // as part of the target attribute. We handle sse4 correctly everywhere
  // else. See below for more information on how we handle the sse4 options.
  if (Name != "sse4")
    Features[Name] = Enabled;

  if (Name == "mmx") {
    setMMXLevel(Features, MMX, Enabled);
  } else if (Name == "sse") {
    setSSELevel(Features, SSE1, Enabled);
  } else if (Name == "sse2") {
    setSSELevel(Features, SSE2, Enabled);
  } else if (Name == "sse3") {
    setSSELevel(Features, SSE3, Enabled);
  } else if (Name == "ssse3") {
    setSSELevel(Features, SSSE3, Enabled);
  } else if (Name == "sse4.2") {
    setSSELevel(Features, SSE42, Enabled);
  } else if (Name == "sse4.1") {
    setSSELevel(Features, SSE41, Enabled);
  } else if (Name == "3dnow") {
    setMMXLevel(Features, AMD3DNow, Enabled);
  } else if (Name == "3dnowa") {
    setMMXLevel(Features, AMD3DNowAthlon, Enabled);
  } else if (Name == "aes") {
    if (Enabled)
      setSSELevel(Features, SSE2, Enabled);
  } else if (Name == "pclmul") {
    if (Enabled)
      setSSELevel(Features, SSE2, Enabled);
  } else if (Name == "avx") {
    setSSELevel(Features, AVX, Enabled);
  } else if (Name == "avx2") {
    setSSELevel(Features, AVX2, Enabled);
  } else if (Name == "avx512f") {
    setSSELevel(Features, AVX512F, Enabled);
  } else if (Name == "avx512cd" || Name == "avx512er" || Name == "avx512pf" ||
             Name == "avx512dq" || Name == "avx512bw" || Name == "avx512vl" ||
             Name == "avx512vbmi" || Name == "avx512ifma") {
    if (Enabled)
      setSSELevel(Features, AVX512F, Enabled);
  } else if (Name == "fma") {
    if (Enabled)
      setSSELevel(Features, AVX, Enabled);
  } else if (Name == "fma4") {
    setXOPLevel(Features, FMA4, Enabled);
  } else if (Name == "xop") {
    setXOPLevel(Features, XOP, Enabled);
  } else if (Name == "sse4a") {
    setXOPLevel(Features, SSE4A, Enabled);
  } else if (Name == "f16c") {
    if (Enabled)
      setSSELevel(Features, AVX, Enabled);
  } else if (Name == "sha") {
    if (Enabled)
      setSSELevel(Features, SSE2, Enabled);
  } else if (Name == "sse4") {
    // We can get here via the __target__ attribute since that's not controlled
    // via the -msse4/-mno-sse4 command line alias. Handle this the same way
    // here - turn on the sse4.2 if enabled, turn off the sse4.1 level if
    // disabled.
    if (Enabled)
      setSSELevel(Features, SSE42, Enabled);
    else
      setSSELevel(Features, SSE41, Enabled);
  } else if (Name == "xsave") {
    if (!Enabled)
      Features["xsaveopt"] = false;
  } else if (Name == "xsaveopt" || Name == "xsavec" || Name == "xsaves") {
    if (Enabled)
      Features["xsave"] = true;
  }
}

/// handleTargetFeatures - Perform initialization based on the user
/// configured set of features.
bool X86TargetInfo::handleTargetFeatures(std::vector<std::string> &Features,
                                         DiagnosticsEngine &Diags) {
  for (const auto &Feature : Features) {
    if (Feature[0] != '+')
      continue;

    if (Feature == "+aes") {
      HasAES = true;
    } else if (Feature == "+pclmul") {
      HasPCLMUL = true;
    } else if (Feature == "+lzcnt") {
      HasLZCNT = true;
    } else if (Feature == "+rdrnd") {
      HasRDRND = true;
    } else if (Feature == "+fsgsbase") {
      HasFSGSBASE = true;
    } else if (Feature == "+bmi") {
      HasBMI = true;
    } else if (Feature == "+bmi2") {
      HasBMI2 = true;
    } else if (Feature == "+popcnt") {
      HasPOPCNT = true;
    } else if (Feature == "+rtm") {
      HasRTM = true;
    } else if (Feature == "+prfchw") {
      HasPRFCHW = true;
    } else if (Feature == "+rdseed") {
      HasRDSEED = true;
    } else if (Feature == "+adx") {
      HasADX = true;
    } else if (Feature == "+tbm") {
      HasTBM = true;
    } else if (Feature == "+fma") {
      HasFMA = true;
    } else if (Feature == "+f16c") {
      HasF16C = true;
    } else if (Feature == "+avx512cd") {
      HasAVX512CD = true;
    } else if (Feature == "+avx512er") {
      HasAVX512ER = true;
    } else if (Feature == "+avx512pf") {
      HasAVX512PF = true;
    } else if (Feature == "+avx512dq") {
      HasAVX512DQ = true;
    } else if (Feature == "+avx512bw") {
      HasAVX512BW = true;
    } else if (Feature == "+avx512vl") {
      HasAVX512VL = true;
    } else if (Feature == "+avx512vbmi") {
      HasAVX512VBMI = true;
    } else if (Feature == "+avx512ifma") {
      HasAVX512IFMA = true;
    } else if (Feature == "+sha") {
      HasSHA = true;
    } else if (Feature == "+mpx") {
      HasMPX = true;
    } else if (Feature == "+movbe") {
      HasMOVBE = true;
    } else if (Feature == "+sgx") {
      HasSGX = true;
    } else if (Feature == "+cx16") {
      HasCX16 = true;
    } else if (Feature == "+fxsr") {
      HasFXSR = true;
    } else if (Feature == "+xsave") {
      HasXSAVE = true;
    } else if (Feature == "+xsaveopt") {
      HasXSAVEOPT = true;
    } else if (Feature == "+xsavec") {
      HasXSAVEC = true;
    } else if (Feature == "+xsaves") {
      HasXSAVES = true;
    } else if (Feature == "+pku") {
      HasPKU = true;
    } else if (Feature == "+clflushopt") {
      HasCLFLUSHOPT = true;
    } else if (Feature == "+pcommit") {
      HasPCOMMIT = true;
    } else if (Feature == "+clwb") {
      HasCLWB = true;
    } else if (Feature == "+umip") {
      HasUMIP = true;
    } else if (Feature == "+prefetchwt1") {
      HasPREFETCHWT1 = true;
    }

    X86SSEEnum Level = llvm::StringSwitch<X86SSEEnum>(Feature)
      .Case("+avx512f", AVX512F)
      .Case("+avx2", AVX2)
      .Case("+avx", AVX)
      .Case("+sse4.2", SSE42)
      .Case("+sse4.1", SSE41)
      .Case("+ssse3", SSSE3)
      .Case("+sse3", SSE3)
      .Case("+sse2", SSE2)
      .Case("+sse", SSE1)
      .Default(NoSSE);
    SSELevel = std::max(SSELevel, Level);

    MMX3DNowEnum ThreeDNowLevel =
      llvm::StringSwitch<MMX3DNowEnum>(Feature)
        .Case("+3dnowa", AMD3DNowAthlon)
        .Case("+3dnow", AMD3DNow)
        .Case("+mmx", MMX)
        .Default(NoMMX3DNow);
    MMX3DNowLevel = std::max(MMX3DNowLevel, ThreeDNowLevel);

    XOPEnum XLevel = llvm::StringSwitch<XOPEnum>(Feature)
        .Case("+xop", XOP)
        .Case("+fma4", FMA4)
        .Case("+sse4a", SSE4A)
        .Default(NoXOP);
    XOPLevel = std::max(XOPLevel, XLevel);
  }

  // LLVM doesn't have a separate switch for fpmath, so only accept it if it
  // matches the selected sse level.
  if ((FPMath == FP_SSE && SSELevel < SSE1) ||
      (FPMath == FP_387 && SSELevel >= SSE1)) {
    Diags.Report(diag::err_target_unsupported_fpmath) <<
      (FPMath == FP_SSE ? "sse" : "387");
    return false;
  }

  SimdDefaultAlign =
      hasFeature("avx512f") ? 512 : hasFeature("avx") ? 256 : 128;
  return true;
}

/// X86TargetInfo::getTargetDefines - Return the set of the X86-specific macro
/// definitions for this particular subtarget.
void X86TargetInfo::getTargetDefines(const LangOptions &Opts,
                                     MacroBuilder &Builder) const {
  // Target identification.
  if (getTriple().getArch() == llvm::Triple::x86_64) {
    Builder.defineMacro("__amd64__");
    Builder.defineMacro("__amd64");
    Builder.defineMacro("__x86_64");
    Builder.defineMacro("__x86_64__");
    if (getTriple().getArchName() == "x86_64h") {
      Builder.defineMacro("__x86_64h");
      Builder.defineMacro("__x86_64h__");
    }
  } else {
    DefineStd(Builder, "i386", Opts);
  }

  // Subtarget options.
  // FIXME: We are hard-coding the tune parameters based on the CPU, but they
  // truly should be based on -mtune options.
  switch (CPU) {
  case CK_Generic:
    break;
  case CK_i386:
    // The rest are coming from the i386 define above.
    Builder.defineMacro("__tune_i386__");
    break;
  case CK_i486:
  case CK_WinChipC6:
  case CK_WinChip2:
  case CK_C3:
    defineCPUMacros(Builder, "i486");
    break;
  case CK_PentiumMMX:
    Builder.defineMacro("__pentium_mmx__");
    Builder.defineMacro("__tune_pentium_mmx__");
    // Fallthrough
  case CK_i586:
  case CK_Pentium:
    defineCPUMacros(Builder, "i586");
    defineCPUMacros(Builder, "pentium");
    break;
  case CK_Pentium3:
  case CK_Pentium3M:
  case CK_PentiumM:
    Builder.defineMacro("__tune_pentium3__");
    // Fallthrough
  case CK_Pentium2:
  case CK_C3_2:
    Builder.defineMacro("__tune_pentium2__");
    // Fallthrough
  case CK_PentiumPro:
    Builder.defineMacro("__tune_i686__");
    Builder.defineMacro("__tune_pentiumpro__");
    // Fallthrough
  case CK_i686:
    Builder.defineMacro("__i686");
    Builder.defineMacro("__i686__");
    // Strangely, __tune_i686__ isn't defined by GCC when CPU == i686.
    Builder.defineMacro("__pentiumpro");
    Builder.defineMacro("__pentiumpro__");
    break;
  case CK_Pentium4:
  case CK_Pentium4M:
    defineCPUMacros(Builder, "pentium4");
    break;
  case CK_Yonah:
  case CK_Prescott:
  case CK_Nocona:
    defineCPUMacros(Builder, "nocona");
    break;
  case CK_Core2:
  case CK_Penryn:
    defineCPUMacros(Builder, "core2");
    break;
  case CK_Bonnell:
    defineCPUMacros(Builder, "atom");
    break;
  case CK_Silvermont:
    defineCPUMacros(Builder, "slm");
    break;
  case CK_Nehalem:
  case CK_Westmere:
  case CK_SandyBridge:
  case CK_IvyBridge:
  case CK_Haswell:
  case CK_Broadwell:
  case CK_SkylakeClient:
    // FIXME: Historically, we defined this legacy name, it would be nice to
    // remove it at some point. We've never exposed fine-grained names for
    // recent primary x86 CPUs, and we should keep it that way.
    defineCPUMacros(Builder, "corei7");
    break;
  case CK_SkylakeServer:
    defineCPUMacros(Builder, "skx");
    break;
  case CK_Cannonlake:
    break;
  case CK_KNL:
    defineCPUMacros(Builder, "knl");
    break;
  case CK_Lakemont:
    Builder.defineMacro("__tune_lakemont__");
    break;
  case CK_K6_2:
    Builder.defineMacro("__k6_2__");
    Builder.defineMacro("__tune_k6_2__");
    // Fallthrough
  case CK_K6_3:
    if (CPU != CK_K6_2) {  // In case of fallthrough
      // FIXME: GCC may be enabling these in cases where some other k6
      // architecture is specified but -m3dnow is explicitly provided. The
      // exact semantics need to be determined and emulated here.
      Builder.defineMacro("__k6_3__");
      Builder.defineMacro("__tune_k6_3__");
    }
    // Fallthrough
  case CK_K6:
    defineCPUMacros(Builder, "k6");
    break;
  case CK_Athlon:
  case CK_AthlonThunderbird:
  case CK_Athlon4:
  case CK_AthlonXP:
  case CK_AthlonMP:
    defineCPUMacros(Builder, "athlon");
    if (SSELevel != NoSSE) {
      Builder.defineMacro("__athlon_sse__");
      Builder.defineMacro("__tune_athlon_sse__");
    }
    break;
  case CK_K8:
  case CK_K8SSE3:
  case CK_x86_64:
  case CK_Opteron:
  case CK_OpteronSSE3:
  case CK_Athlon64:
  case CK_Athlon64SSE3:
  case CK_AthlonFX:
    defineCPUMacros(Builder, "k8");
    break;
  case CK_AMDFAM10:
    defineCPUMacros(Builder, "amdfam10");
    break;
  case CK_BTVER1:
    defineCPUMacros(Builder, "btver1");
    break;
  case CK_BTVER2:
    defineCPUMacros(Builder, "btver2");
    break;
  case CK_BDVER1:
    defineCPUMacros(Builder, "bdver1");
    break;
  case CK_BDVER2:
    defineCPUMacros(Builder, "bdver2");
    break;
  case CK_BDVER3:
    defineCPUMacros(Builder, "bdver3");
    break;
  case CK_BDVER4:
    defineCPUMacros(Builder, "bdver4");
    break;
  case CK_Geode:
    defineCPUMacros(Builder, "geode");
    break;
  }

  // Target properties.
  Builder.defineMacro("__REGISTER_PREFIX__", "");

  // Define __NO_MATH_INLINES on linux/x86 so that we don't get inline
  // functions in glibc header files that use FP Stack inline asm which the
  // backend can't deal with (PR879).
  Builder.defineMacro("__NO_MATH_INLINES");

  if (HasAES)
    Builder.defineMacro("__AES__");

  if (HasPCLMUL)
    Builder.defineMacro("__PCLMUL__");

  if (HasLZCNT)
    Builder.defineMacro("__LZCNT__");

  if (HasRDRND)
    Builder.defineMacro("__RDRND__");

  if (HasFSGSBASE)
    Builder.defineMacro("__FSGSBASE__");

  if (HasBMI)
    Builder.defineMacro("__BMI__");

  if (HasBMI2)
    Builder.defineMacro("__BMI2__");

  if (HasPOPCNT)
    Builder.defineMacro("__POPCNT__");

  if (HasRTM)
    Builder.defineMacro("__RTM__");

  if (HasPRFCHW)
    Builder.defineMacro("__PRFCHW__");

  if (HasRDSEED)
    Builder.defineMacro("__RDSEED__");

  if (HasADX)
    Builder.defineMacro("__ADX__");

  if (HasTBM)
    Builder.defineMacro("__TBM__");

  switch (XOPLevel) {
  case XOP:
    Builder.defineMacro("__XOP__");
  case FMA4:
    Builder.defineMacro("__FMA4__");
  case SSE4A:
    Builder.defineMacro("__SSE4A__");
  case NoXOP:
    break;
  }

  if (HasFMA)
    Builder.defineMacro("__FMA__");

  if (HasF16C)
    Builder.defineMacro("__F16C__");

  if (HasAVX512CD)
    Builder.defineMacro("__AVX512CD__");
  if (HasAVX512ER)
    Builder.defineMacro("__AVX512ER__");
  if (HasAVX512PF)
    Builder.defineMacro("__AVX512PF__");
  if (HasAVX512DQ)
    Builder.defineMacro("__AVX512DQ__");
  if (HasAVX512BW)
    Builder.defineMacro("__AVX512BW__");
  if (HasAVX512VL)
    Builder.defineMacro("__AVX512VL__");
  if (HasAVX512VBMI)
    Builder.defineMacro("__AVX512VBMI__");
  if (HasAVX512IFMA)
    Builder.defineMacro("__AVX512IFMA__");

  if (HasSHA)
    Builder.defineMacro("__SHA__");

  if (HasFXSR)
    Builder.defineMacro("__FXSR__");
  if (HasXSAVE)
    Builder.defineMacro("__XSAVE__");
  if (HasXSAVEOPT)
    Builder.defineMacro("__XSAVEOPT__");
  if (HasXSAVEC)
    Builder.defineMacro("__XSAVEC__");
  if (HasXSAVES)
    Builder.defineMacro("__XSAVES__");
  if (HasPKU)
    Builder.defineMacro("__PKU__");
  if (HasCX16)
    Builder.defineMacro("__GCC_HAVE_SYNC_COMPARE_AND_SWAP_16");

  // Each case falls through to the previous one here.
  switch (SSELevel) {
  case AVX512F:
    Builder.defineMacro("__AVX512F__");
  case AVX2:
    Builder.defineMacro("__AVX2__");
  case AVX:
    Builder.defineMacro("__AVX__");
  case SSE42:
    Builder.defineMacro("__SSE4_2__");
  case SSE41:
    Builder.defineMacro("__SSE4_1__");
  case SSSE3:
    Builder.defineMacro("__SSSE3__");
  case SSE3:
    Builder.defineMacro("__SSE3__");
  case SSE2:
    Builder.defineMacro("__SSE2__");
    Builder.defineMacro("__SSE2_MATH__");  // -mfp-math=sse always implied.
  case SSE1:
    Builder.defineMacro("__SSE__");
    Builder.defineMacro("__SSE_MATH__");   // -mfp-math=sse always implied.
  case NoSSE:
    break;
  }

  if (Opts.MicrosoftExt && getTriple().getArch() == llvm::Triple::x86) {
    switch (SSELevel) {
    case AVX512F:
    case AVX2:
    case AVX:
    case SSE42:
    case SSE41:
    case SSSE3:
    case SSE3:
    case SSE2:
      Builder.defineMacro("_M_IX86_FP", Twine(2));
      break;
    case SSE1:
      Builder.defineMacro("_M_IX86_FP", Twine(1));
      break;
    default:
      Builder.defineMacro("_M_IX86_FP", Twine(0));
    }
  }

  // Each case falls through to the previous one here.
  switch (MMX3DNowLevel) {
  case AMD3DNowAthlon:
    Builder.defineMacro("__3dNOW_A__");
  case AMD3DNow:
    Builder.defineMacro("__3dNOW__");
  case MMX:
    Builder.defineMacro("__MMX__");
  case NoMMX3DNow:
    break;
  }

  if (CPU >= CK_i486) {
    Builder.defineMacro("__GCC_HAVE_SYNC_COMPARE_AND_SWAP_1");
    Builder.defineMacro("__GCC_HAVE_SYNC_COMPARE_AND_SWAP_2");
    Builder.defineMacro("__GCC_HAVE_SYNC_COMPARE_AND_SWAP_4");
  }
  if (CPU >= CK_i586)
    Builder.defineMacro("__GCC_HAVE_SYNC_COMPARE_AND_SWAP_8");
}

bool X86TargetInfo::hasFeature(StringRef Feature) const {
  return llvm::StringSwitch<bool>(Feature)
      .Case("aes", HasAES)
      .Case("avx", SSELevel >= AVX)
      .Case("avx2", SSELevel >= AVX2)
      .Case("avx512f", SSELevel >= AVX512F)
      .Case("avx512cd", HasAVX512CD)
      .Case("avx512er", HasAVX512ER)
      .Case("avx512pf", HasAVX512PF)
      .Case("avx512dq", HasAVX512DQ)
      .Case("avx512bw", HasAVX512BW)
      .Case("avx512vl", HasAVX512VL)
      .Case("avx512vbmi", HasAVX512VBMI)
      .Case("avx512ifma", HasAVX512IFMA)
      .Case("bmi", HasBMI)
      .Case("bmi2", HasBMI2)
      .Case("clflushopt", HasCLFLUSHOPT)
      .Case("clwb", HasCLWB)
      .Case("cx16", HasCX16)
      .Case("f16c", HasF16C)
      .Case("fma", HasFMA)
      .Case("fma4", XOPLevel >= FMA4)
      .Case("fsgsbase", HasFSGSBASE)
      .Case("fxsr", HasFXSR)
      .Case("lzcnt", HasLZCNT)
      .Case("mm3dnow", MMX3DNowLevel >= AMD3DNow)
      .Case("mm3dnowa", MMX3DNowLevel >= AMD3DNowAthlon)
      .Case("mmx", MMX3DNowLevel >= MMX)
      .Case("movbe", HasMOVBE)
      .Case("mpx", HasMPX)
      .Case("pclmul", HasPCLMUL)
      .Case("pcommit", HasPCOMMIT)
      .Case("pku", HasPKU)
      .Case("popcnt", HasPOPCNT)
      .Case("prefetchwt1", HasPREFETCHWT1)
      .Case("prfchw", HasPRFCHW)
      .Case("rdrnd", HasRDRND)
      .Case("rdseed", HasRDSEED)
      .Case("rtm", HasRTM)
      .Case("sgx", HasSGX)
      .Case("sha", HasSHA)
      .Case("sse", SSELevel >= SSE1)
      .Case("sse2", SSELevel >= SSE2)
      .Case("sse3", SSELevel >= SSE3)
      .Case("ssse3", SSELevel >= SSSE3)
      .Case("sse4.1", SSELevel >= SSE41)
      .Case("sse4.2", SSELevel >= SSE42)
      .Case("sse4a", XOPLevel >= SSE4A)
      .Case("tbm", HasTBM)
      .Case("umip", HasUMIP)
      .Case("x86", true)
      .Case("x86_32", getTriple().getArch() == llvm::Triple::x86)
      .Case("x86_64", getTriple().getArch() == llvm::Triple::x86_64)
      .Case("xop", XOPLevel >= XOP)
      .Case("xsave", HasXSAVE)
      .Case("xsavec", HasXSAVEC)
      .Case("xsaves", HasXSAVES)
      .Case("xsaveopt", HasXSAVEOPT)
      .Default(false);
}

// We can't use a generic validation scheme for the features accepted here
// versus subtarget features accepted in the target attribute because the
// bitfield structure that's initialized in the runtime only supports the
// below currently rather than the full range of subtarget features. (See
// X86TargetInfo::hasFeature for a somewhat comprehensive list).
bool X86TargetInfo::validateCpuSupports(StringRef FeatureStr) const {
  return llvm::StringSwitch<bool>(FeatureStr)
      .Case("cmov", true)
      .Case("mmx", true)
      .Case("popcnt", true)
      .Case("sse", true)
      .Case("sse2", true)
      .Case("sse3", true)
      .Case("sse4.1", true)
      .Case("sse4.2", true)
      .Case("avx", true)
      .Case("avx2", true)
      .Case("sse4a", true)
      .Case("fma4", true)
      .Case("xop", true)
      .Case("fma", true)
      .Case("avx512f", true)
      .Case("bmi", true)
      .Case("bmi2", true)
      .Default(false);
}

bool
X86TargetInfo::validateAsmConstraint(const char *&Name,
                                     TargetInfo::ConstraintInfo &Info) const {
  switch (*Name) {
  default: return false;
  // Constant constraints.
  case 'e': // 32-bit signed integer constant for use with sign-extending x86_64
            // instructions.
  case 'Z': // 32-bit unsigned integer constant for use with zero-extending
            // x86_64 instructions.
  case 's':
    Info.setRequiresImmediate();
    return true;
  case 'I':
    Info.setRequiresImmediate(0, 31);
    return true;
  case 'J':
    Info.setRequiresImmediate(0, 63);
    return true;
  case 'K':
    Info.setRequiresImmediate(-128, 127);
    return true;
  case 'L':
    Info.setRequiresImmediate({ int(0xff), int(0xffff), int(0xffffffff) });
    return true;
  case 'M':
    Info.setRequiresImmediate(0, 3);
    return true;
  case 'N':
    Info.setRequiresImmediate(0, 255);
    return true;
  case 'O':
    Info.setRequiresImmediate(0, 127);
    return true;
  // Register constraints.
  case 'Y': // 'Y' is the first character for several 2-character constraints.
    // Shift the pointer to the second character of the constraint.
    Name++;
    switch (*Name) {
    default:
      return false;
    case '0': // First SSE register.
    case 't': // Any SSE register, when SSE2 is enabled.
    case 'i': // Any SSE register, when SSE2 and inter-unit moves enabled.
    case 'm': // Any MMX register, when inter-unit moves enabled.
      Info.setAllowsRegister();
      return true;
    }
  case 'f': // Any x87 floating point stack register.
    // Constraint 'f' cannot be used for output operands.
    if (Info.ConstraintStr[0] == '=')
      return false;
    Info.setAllowsRegister();
    return true;
  case 'a': // eax.
  case 'b': // ebx.
  case 'c': // ecx.
  case 'd': // edx.
  case 'S': // esi.
  case 'D': // edi.
  case 'A': // edx:eax.
  case 't': // Top of floating point stack.
  case 'u': // Second from top of floating point stack.
  case 'q': // Any register accessible as [r]l: a, b, c, and d.
  case 'y': // Any MMX register.
  case 'x': // Any SSE register.
  case 'Q': // Any register accessible as [r]h: a, b, c, and d.
  case 'R': // "Legacy" registers: ax, bx, cx, dx, di, si, sp, bp.
  case 'l': // "Index" registers: any general register that can be used as an
            // index in a base+index memory access.
    Info.setAllowsRegister();
    return true;
  // Floating point constant constraints.
  case 'C': // SSE floating point constant.
  case 'G': // x87 floating point constant.
    return true;
  }
}

bool X86TargetInfo::validateOutputSize(StringRef Constraint,
                                       unsigned Size) const {
  // Strip off constraint modifiers.
  while (Constraint[0] == '=' ||
         Constraint[0] == '+' ||
         Constraint[0] == '&')
    Constraint = Constraint.substr(1);

  return validateOperandSize(Constraint, Size);
}

bool X86TargetInfo::validateInputSize(StringRef Constraint,
                                      unsigned Size) const {
  return validateOperandSize(Constraint, Size);
}

bool X86TargetInfo::validateOperandSize(StringRef Constraint,
                                        unsigned Size) const {
  switch (Constraint[0]) {
  default: break;
  case 'y':
    return Size <= 64;
  case 'f':
  case 't':
  case 'u':
    return Size <= 128;
  case 'x':
    if (SSELevel >= AVX512F)
      // 512-bit zmm registers can be used if target supports AVX512F.
      return Size <= 512U;
    else if (SSELevel >= AVX)
      // 256-bit ymm registers can be used if target supports AVX.
      return Size <= 256U;
    return Size <= 128U;
  case 'Y':
    // 'Y' is the first character for several 2-character constraints.
    switch (Constraint[1]) {
    default: break;
    case 'm':
      // 'Ym' is synonymous with 'y'.
      return Size <= 64;
    case 'i':
    case 't':
      // 'Yi' and 'Yt' are synonymous with 'x' when SSE2 is enabled.
      if (SSELevel >= AVX512F)
        return Size <= 512U;
      else if (SSELevel >= AVX)
        return Size <= 256U;
      return SSELevel >= SSE2 && Size <= 128U;
    }

  }

  return true;
}

std::string
X86TargetInfo::convertConstraint(const char *&Constraint) const {
  switch (*Constraint) {
  case 'a': return std::string("{ax}");
  case 'b': return std::string("{bx}");
  case 'c': return std::string("{cx}");
  case 'd': return std::string("{dx}");
  case 'S': return std::string("{si}");
  case 'D': return std::string("{di}");
  case 'p': // address
    return std::string("im");
  case 't': // top of floating point stack.
    return std::string("{st}");
  case 'u': // second from top of floating point stack.
    return std::string("{st(1)}"); // second from top of floating point stack.
  default:
    return std::string(1, *Constraint);
  }
}

// X86-32 generic target
class X86_32TargetInfo : public X86TargetInfo {
public:
  X86_32TargetInfo(const llvm::Triple &Triple) : X86TargetInfo(Triple) {
    DoubleAlign = LongLongAlign = 32;
    LongDoubleWidth = 96;
    LongDoubleAlign = 32;
    SuitableAlign = 128;
    DataLayoutString = "e-m:e-p:32:32-f64:32:64-f80:32-n8:16:32-S128";
    SizeType = UnsignedInt;
    PtrDiffType = SignedInt;
    IntPtrType = SignedInt;
    RegParmMax = 3;

    // Use fpret for all types.
    RealTypeUsesObjCFPRet = ((1 << TargetInfo::Float) |
                             (1 << TargetInfo::Double) |
                             (1 << TargetInfo::LongDouble));

    // x86-32 has atomics up to 8 bytes
    // FIXME: Check that we actually have cmpxchg8b before setting
    // MaxAtomicInlineWidth. (cmpxchg8b is an i586 instruction.)
    MaxAtomicPromoteWidth = MaxAtomicInlineWidth = 64;
  }
  BuiltinVaListKind getBuiltinVaListKind() const override {
    return TargetInfo::CharPtrBuiltinVaList;
  }

  int getEHDataRegisterNumber(unsigned RegNo) const override {
    if (RegNo == 0) return 0;
    if (RegNo == 1) return 2;
    return -1;
  }
  bool validateOperandSize(StringRef Constraint,
                           unsigned Size) const override {
    switch (Constraint[0]) {
    default: break;
    case 'R':
    case 'q':
    case 'Q':
    case 'a':
    case 'b':
    case 'c':
    case 'd':
    case 'S':
    case 'D':
      return Size <= 32;
    case 'A':
      return Size <= 64;
    }

    return X86TargetInfo::validateOperandSize(Constraint, Size);
  }
};

class NetBSDI386TargetInfo : public NetBSDTargetInfo<X86_32TargetInfo> {
public:
  NetBSDI386TargetInfo(const llvm::Triple &Triple)
      : NetBSDTargetInfo<X86_32TargetInfo>(Triple) {}

  unsigned getFloatEvalMethod() const override {
    unsigned Major, Minor, Micro;
    getTriple().getOSVersion(Major, Minor, Micro);
    // New NetBSD uses the default rounding mode.
    if (Major >= 7 || (Major == 6 && Minor == 99 && Micro >= 26) || Major == 0)
      return X86_32TargetInfo::getFloatEvalMethod();
    // NetBSD before 6.99.26 defaults to "double" rounding.
    return 1;
  }
};

class OpenBSDI386TargetInfo : public OpenBSDTargetInfo<X86_32TargetInfo> {
public:
  OpenBSDI386TargetInfo(const llvm::Triple &Triple)
      : OpenBSDTargetInfo<X86_32TargetInfo>(Triple) {
    SizeType = UnsignedLong;
    IntPtrType = SignedLong;
    PtrDiffType = SignedLong;
  }
};

class BitrigI386TargetInfo : public BitrigTargetInfo<X86_32TargetInfo> {
public:
  BitrigI386TargetInfo(const llvm::Triple &Triple)
      : BitrigTargetInfo<X86_32TargetInfo>(Triple) {
    SizeType = UnsignedLong;
    IntPtrType = SignedLong;
    PtrDiffType = SignedLong;
  }
};

class DarwinI386TargetInfo : public DarwinTargetInfo<X86_32TargetInfo> {
public:
  DarwinI386TargetInfo(const llvm::Triple &Triple)
      : DarwinTargetInfo<X86_32TargetInfo>(Triple) {
    LongDoubleWidth = 128;
    LongDoubleAlign = 128;
    SuitableAlign = 128;
    MaxVectorAlign = 256;
    // The watchOS simulator uses the builtin bool type for Objective-C.
    llvm::Triple T = llvm::Triple(Triple);
    if (T.isWatchOS())
      UseSignedCharForObjCBool = false;
    SizeType = UnsignedLong;
    IntPtrType = SignedLong;
    DataLayoutString = "e-m:o-p:32:32-f64:32:64-f80:128-n8:16:32-S128";
    HasAlignMac68kSupport = true;
  }

  bool handleTargetFeatures(std::vector<std::string> &Features,
                            DiagnosticsEngine &Diags) override {
    if (!DarwinTargetInfo<X86_32TargetInfo>::handleTargetFeatures(Features,
                                                                  Diags))
      return false;
    // We now know the features we have: we can decide how to align vectors.
    MaxVectorAlign =
        hasFeature("avx512f") ? 512 : hasFeature("avx") ? 256 : 128;
    return true;
  }
};

// x86-32 Windows target
class WindowsX86_32TargetInfo : public WindowsTargetInfo<X86_32TargetInfo> {
public:
  WindowsX86_32TargetInfo(const llvm::Triple &Triple)
      : WindowsTargetInfo<X86_32TargetInfo>(Triple) {
    WCharType = UnsignedShort;
    DoubleAlign = LongLongAlign = 64;
    bool IsWinCOFF =
        getTriple().isOSWindows() && getTriple().isOSBinFormatCOFF();
    DataLayoutString = IsWinCOFF
                           ? "e-m:x-p:32:32-i64:64-f80:32-n8:16:32-a:0:32-S32"
                           : "e-m:e-p:32:32-i64:64-f80:32-n8:16:32-a:0:32-S32";
  }
  void getTargetDefines(const LangOptions &Opts,
                        MacroBuilder &Builder) const override {
    WindowsTargetInfo<X86_32TargetInfo>::getTargetDefines(Opts, Builder);
  }
};

// x86-32 Windows Visual Studio target
class MicrosoftX86_32TargetInfo : public WindowsX86_32TargetInfo {
public:
  MicrosoftX86_32TargetInfo(const llvm::Triple &Triple)
      : WindowsX86_32TargetInfo(Triple) {
    LongDoubleWidth = LongDoubleAlign = 64;
    LongDoubleFormat = &llvm::APFloat::IEEEdouble;
  }
  void getTargetDefines(const LangOptions &Opts,
                        MacroBuilder &Builder) const override {
    WindowsX86_32TargetInfo::getTargetDefines(Opts, Builder);
    WindowsX86_32TargetInfo::getVisualStudioDefines(Opts, Builder);
    // The value of the following reflects processor type.
    // 300=386, 400=486, 500=Pentium, 600=Blend (default)
    // We lost the original triple, so we use the default.
    Builder.defineMacro("_M_IX86", "600");
  }
};

static void addCygMingDefines(const LangOptions &Opts, MacroBuilder &Builder) {
  // Mingw and cygwin define __declspec(a) to __attribute__((a)).  Clang
  // supports __declspec natively under -fms-extensions, but we define a no-op
  // __declspec macro anyway for pre-processor compatibility.
  if (Opts.MicrosoftExt)
    Builder.defineMacro("__declspec", "__declspec");
  else
    Builder.defineMacro("__declspec(a)", "__attribute__((a))");

  if (!Opts.MicrosoftExt) {
    // Provide macros for all the calling convention keywords.  Provide both
    // single and double underscore prefixed variants.  These are available on
    // x64 as well as x86, even though they have no effect.
    const char *CCs[] = {"cdecl", "stdcall", "fastcall", "thiscall", "pascal"};
    for (const char *CC : CCs) {
      std::string GCCSpelling = "__attribute__((__";
      GCCSpelling += CC;
      GCCSpelling += "__))";
      Builder.defineMacro(Twine("_") + CC, GCCSpelling);
      Builder.defineMacro(Twine("__") + CC, GCCSpelling);
    }
  }
}

static void addMinGWDefines(const LangOptions &Opts, MacroBuilder &Builder) {
  Builder.defineMacro("__MSVCRT__");
  Builder.defineMacro("__MINGW32__");
  addCygMingDefines(Opts, Builder);
}

// x86-32 MinGW target
class MinGWX86_32TargetInfo : public WindowsX86_32TargetInfo {
public:
  MinGWX86_32TargetInfo(const llvm::Triple &Triple)
      : WindowsX86_32TargetInfo(Triple) {}
  void getTargetDefines(const LangOptions &Opts,
                        MacroBuilder &Builder) const override {
    WindowsX86_32TargetInfo::getTargetDefines(Opts, Builder);
    DefineStd(Builder, "WIN32", Opts);
    DefineStd(Builder, "WINNT", Opts);
    Builder.defineMacro("_X86_");
    addMinGWDefines(Opts, Builder);
  }
};

// x86-32 Cygwin target
class CygwinX86_32TargetInfo : public X86_32TargetInfo {
public:
  CygwinX86_32TargetInfo(const llvm::Triple &Triple)
      : X86_32TargetInfo(Triple) {
    WCharType = UnsignedShort;
    DoubleAlign = LongLongAlign = 64;
    DataLayoutString = "e-m:x-p:32:32-i64:64-f80:32-n8:16:32-a:0:32-S32";
  }
  void getTargetDefines(const LangOptions &Opts,
                        MacroBuilder &Builder) const override {
    X86_32TargetInfo::getTargetDefines(Opts, Builder);
    Builder.defineMacro("_X86_");
    Builder.defineMacro("__CYGWIN__");
    Builder.defineMacro("__CYGWIN32__");
    addCygMingDefines(Opts, Builder);
    DefineStd(Builder, "unix", Opts);
    if (Opts.CPlusPlus)
      Builder.defineMacro("_GNU_SOURCE");
  }
};

// x86-32 Haiku target
class HaikuX86_32TargetInfo : public X86_32TargetInfo {
public:
  HaikuX86_32TargetInfo(const llvm::Triple &Triple) : X86_32TargetInfo(Triple) {
    SizeType = UnsignedLong;
    IntPtrType = SignedLong;
    PtrDiffType = SignedLong;
    ProcessIDType = SignedLong;
    this->UserLabelPrefix = "";
    this->TLSSupported = false;
  }
  void getTargetDefines(const LangOptions &Opts,
                        MacroBuilder &Builder) const override {
    X86_32TargetInfo::getTargetDefines(Opts, Builder);
    Builder.defineMacro("__INTEL__");
    Builder.defineMacro("__HAIKU__");
  }
};

// X86-32 MCU target
class MCUX86_32TargetInfo : public X86_32TargetInfo {
public:
  MCUX86_32TargetInfo(const llvm::Triple &Triple) : X86_32TargetInfo(Triple) {
    LongDoubleWidth = 64;
    LongDoubleFormat = &llvm::APFloat::IEEEdouble;
    DataLayoutString =
        "e-m:e-p:32:32-i64:32-f64:32-f128:32-n8:16:32-a:0:32-S32";
    UserLabelPrefix = "";
    WIntType = UnsignedInt;
  }

  CallingConvCheckResult checkCallingConvention(CallingConv CC) const override {
    // On MCU we support only C calling convention.
    return CC == CC_C ? CCCR_OK : CCCR_Warning;
  }

  void getTargetDefines(const LangOptions &Opts,
                        MacroBuilder &Builder) const override {
    X86_32TargetInfo::getTargetDefines(Opts, Builder);
    Builder.defineMacro("__iamcu");
    Builder.defineMacro("__iamcu__");
  }

  bool allowsLargerPreferedTypeAlignment() const override {
    return false;
  }
};

// RTEMS Target
template<typename Target>
class RTEMSTargetInfo : public OSTargetInfo<Target> {
protected:
  void getOSDefines(const LangOptions &Opts, const llvm::Triple &Triple,
                    MacroBuilder &Builder) const override {
    // RTEMS defines; list based off of gcc output

    Builder.defineMacro("__rtems__");
    Builder.defineMacro("__ELF__");
  }

public:
  RTEMSTargetInfo(const llvm::Triple &Triple) : OSTargetInfo<Target>(Triple) {
    this->UserLabelPrefix = "";

    switch (Triple.getArch()) {
    default:
    case llvm::Triple::x86:
      // this->MCountName = ".mcount";
      break;
    case llvm::Triple::mips:
    case llvm::Triple::mipsel:
    case llvm::Triple::ppc:
    case llvm::Triple::ppc64:
    case llvm::Triple::ppc64le:
      // this->MCountName = "_mcount";
      break;
    case llvm::Triple::arm:
      // this->MCountName = "__mcount";
      break;
    }
  }
};

// x86-32 RTEMS target
class RTEMSX86_32TargetInfo : public X86_32TargetInfo {
public:
  RTEMSX86_32TargetInfo(const llvm::Triple &Triple) : X86_32TargetInfo(Triple) {
    SizeType = UnsignedLong;
    IntPtrType = SignedLong;
    PtrDiffType = SignedLong;
    this->UserLabelPrefix = "";
  }
  void getTargetDefines(const LangOptions &Opts,
                        MacroBuilder &Builder) const override {
    X86_32TargetInfo::getTargetDefines(Opts, Builder);
    Builder.defineMacro("__INTEL__");
    Builder.defineMacro("__rtems__");
  }
};

// x86-64 generic target
class X86_64TargetInfo : public X86TargetInfo {
public:
  X86_64TargetInfo(const llvm::Triple &Triple) : X86TargetInfo(Triple) {
    const bool IsX32 = getTriple().getEnvironment() == llvm::Triple::GNUX32;
    bool IsWinCOFF =
        getTriple().isOSWindows() && getTriple().isOSBinFormatCOFF();
    LongWidth = LongAlign = PointerWidth = PointerAlign = IsX32 ? 32 : 64;
    LongDoubleWidth = 128;
    LongDoubleAlign = 128;
    LargeArrayMinWidth = 128;
    LargeArrayAlign = 128;
    SuitableAlign = 128;
    SizeType    = IsX32 ? UnsignedInt      : UnsignedLong;
    PtrDiffType = IsX32 ? SignedInt        : SignedLong;
    IntPtrType  = IsX32 ? SignedInt        : SignedLong;
    IntMaxType  = IsX32 ? SignedLongLong   : SignedLong;
    Int64Type   = IsX32 ? SignedLongLong   : SignedLong;
    RegParmMax = 6;

    // Pointers are 32-bit in x32.
    DataLayoutString = IsX32 ? "e-m:e-p:32:32-i64:64-f80:128-n8:16:32:64-S128"
                             : IsWinCOFF
                                   ? "e-m:w-i64:64-f80:128-n8:16:32:64-S128"
                                   : "e-m:e-i64:64-f80:128-n8:16:32:64-S128";

    // Use fpret only for long double.
    RealTypeUsesObjCFPRet = (1 << TargetInfo::LongDouble);

    // Use fp2ret for _Complex long double.
    ComplexLongDoubleUsesFP2Ret = true;

    // Make __builtin_ms_va_list available.
    HasBuiltinMSVaList = true;

    // x86-64 has atomics up to 16 bytes.
    MaxAtomicPromoteWidth = 128;
    MaxAtomicInlineWidth = 128;
  }
  BuiltinVaListKind getBuiltinVaListKind() const override {
    return TargetInfo::X86_64ABIBuiltinVaList;
  }

  int getEHDataRegisterNumber(unsigned RegNo) const override {
    if (RegNo == 0) return 0;
    if (RegNo == 1) return 1;
    return -1;
  }

  CallingConvCheckResult checkCallingConvention(CallingConv CC) const override {
<<<<<<< HEAD
    return (CC == CC_C ||
            CC == CC_X86VectorCall ||
            CC == CC_X86RegCall ||  // INTEL
            CC == CC_IntelOclBicc ||
            CC == CC_X86_64Win64) ? CCCR_OK : CCCR_Warning;
=======
    switch (CC) {
    case CC_C:
    case CC_Swift:
    case CC_X86VectorCall:
    case CC_IntelOclBicc:
    case CC_X86_64Win64:
      return CCCR_OK;
    default:
      return CCCR_Warning;
    }
>>>>>>> 94a96fce
  }

  CallingConv getDefaultCallingConv(CallingConvMethodType MT) const override {
    return CC_C;
  }

  // for x32 we need it here explicitly
  bool hasInt128Type() const override { return true; }
  unsigned getUnwindWordWidth() const override { return 64; }
  unsigned getRegisterWidth() const override { return 64; }

  bool validateGlobalRegisterVariable(StringRef RegName,
                                      unsigned RegSize,
                                      bool &HasSizeMismatch) const override {
    // rsp and rbp are the only 64-bit registers the x86 backend can currently
    // handle.
    if (RegName.equals("rsp") || RegName.equals("rbp")) {
      // Check that the register size is 64-bit.
      HasSizeMismatch = RegSize != 64;
      return true;
    }

    // Check if the register is a 32-bit register the backend can handle.
    return X86TargetInfo::validateGlobalRegisterVariable(RegName, RegSize,
                                                         HasSizeMismatch);
  }
};

// x86-64 Windows target
class WindowsX86_64TargetInfo : public WindowsTargetInfo<X86_64TargetInfo> {
public:
  WindowsX86_64TargetInfo(const llvm::Triple &Triple)
      : WindowsTargetInfo<X86_64TargetInfo>(Triple) {
    WCharType = UnsignedShort;
    LongWidth = LongAlign = 32;
    DoubleAlign = LongLongAlign = 64;
    IntMaxType = SignedLongLong;
    Int64Type = SignedLongLong;
    SizeType = UnsignedLongLong;
    PtrDiffType = SignedLongLong;
    IntPtrType = SignedLongLong;
    this->UserLabelPrefix = "";
  }

  void getTargetDefines(const LangOptions &Opts,
                                MacroBuilder &Builder) const override {
    WindowsTargetInfo<X86_64TargetInfo>::getTargetDefines(Opts, Builder);
    Builder.defineMacro("_WIN64");
  }

  BuiltinVaListKind getBuiltinVaListKind() const override {
    return TargetInfo::CharPtrBuiltinVaList;
  }

  CallingConvCheckResult checkCallingConvention(CallingConv CC) const override {
    switch (CC) {
    case CC_X86StdCall:
    case CC_X86ThisCall:
    case CC_X86FastCall:
      return CCCR_Ignore;
    case CC_C:
    case CC_X86VectorCall:
    case CC_X86RegCall: // INTEL
    case CC_IntelOclBicc:
    case CC_X86_64SysV:
      return CCCR_OK;
    default:
      return CCCR_Warning;
    }
  }
};

// x86-64 Windows Visual Studio target
class MicrosoftX86_64TargetInfo : public WindowsX86_64TargetInfo {
public:
  MicrosoftX86_64TargetInfo(const llvm::Triple &Triple)
      : WindowsX86_64TargetInfo(Triple) {
    LongDoubleWidth = LongDoubleAlign = 64;
    LongDoubleFormat = &llvm::APFloat::IEEEdouble;
  }
  void getTargetDefines(const LangOptions &Opts,
                        MacroBuilder &Builder) const override {
    WindowsX86_64TargetInfo::getTargetDefines(Opts, Builder);
    WindowsX86_64TargetInfo::getVisualStudioDefines(Opts, Builder);
    Builder.defineMacro("_M_X64", "100");
    Builder.defineMacro("_M_AMD64", "100");
  }
};

// x86-64 MinGW target
class MinGWX86_64TargetInfo : public WindowsX86_64TargetInfo {
public:
  MinGWX86_64TargetInfo(const llvm::Triple &Triple)
      : WindowsX86_64TargetInfo(Triple) {
    // Mingw64 rounds long double size and alignment up to 16 bytes, but sticks
    // with x86 FP ops. Weird.
    LongDoubleWidth = LongDoubleAlign = 128;
    LongDoubleFormat = &llvm::APFloat::x87DoubleExtended;
  }

  void getTargetDefines(const LangOptions &Opts,
                        MacroBuilder &Builder) const override {
    WindowsX86_64TargetInfo::getTargetDefines(Opts, Builder);
    DefineStd(Builder, "WIN64", Opts);
    Builder.defineMacro("__MINGW64__");
    addMinGWDefines(Opts, Builder);

    // GCC defines this macro when it is using __gxx_personality_seh0.
    if (!Opts.SjLjExceptions)
      Builder.defineMacro("__SEH__");
  }
};

// x86-64 Cygwin target
class CygwinX86_64TargetInfo : public X86_64TargetInfo {
public:
  CygwinX86_64TargetInfo(const llvm::Triple &Triple)
      : X86_64TargetInfo(Triple) {
    TLSSupported = false;
    WCharType = UnsignedShort;
    UserLabelPrefix = "";
  }
  void getTargetDefines(const LangOptions &Opts,
                        MacroBuilder &Builder) const override {
    X86_64TargetInfo::getTargetDefines(Opts, Builder);
    Builder.defineMacro("__x86_64__");
    Builder.defineMacro("__CYGWIN__");
    Builder.defineMacro("__CYGWIN64__");
    addCygMingDefines(Opts, Builder);
    DefineStd(Builder, "unix", Opts);
    if (Opts.CPlusPlus)
      Builder.defineMacro("_GNU_SOURCE");

    // GCC defines this macro when it is using __gxx_personality_seh0.
    if (!Opts.SjLjExceptions)
      Builder.defineMacro("__SEH__");
  }
};

class DarwinX86_64TargetInfo : public DarwinTargetInfo<X86_64TargetInfo> {
public:
  DarwinX86_64TargetInfo(const llvm::Triple &Triple)
      : DarwinTargetInfo<X86_64TargetInfo>(Triple) {
    Int64Type = SignedLongLong;
    // The 64-bit iOS simulator uses the builtin bool type for Objective-C.
    llvm::Triple T = llvm::Triple(Triple);
    if (T.isiOS())
      UseSignedCharForObjCBool = false;
    DataLayoutString = "e-m:o-i64:64-f80:128-n8:16:32:64-S128";
  }

  bool handleTargetFeatures(std::vector<std::string> &Features,
                            DiagnosticsEngine &Diags) override {
    if (!DarwinTargetInfo<X86_64TargetInfo>::handleTargetFeatures(Features,
                                                                  Diags))
      return false;
    // We now know the features we have: we can decide how to align vectors.
    MaxVectorAlign =
        hasFeature("avx512f") ? 512 : hasFeature("avx") ? 256 : 128;
    return true;
  }
};

class OpenBSDX86_64TargetInfo : public OpenBSDTargetInfo<X86_64TargetInfo> {
public:
  OpenBSDX86_64TargetInfo(const llvm::Triple &Triple)
      : OpenBSDTargetInfo<X86_64TargetInfo>(Triple) {
    IntMaxType = SignedLongLong;
    Int64Type = SignedLongLong;
  }
};

class BitrigX86_64TargetInfo : public BitrigTargetInfo<X86_64TargetInfo> {
public:
  BitrigX86_64TargetInfo(const llvm::Triple &Triple)
      : BitrigTargetInfo<X86_64TargetInfo>(Triple) {
    IntMaxType = SignedLongLong;
    Int64Type = SignedLongLong;
  }
};

class ARMTargetInfo : public TargetInfo {
  // Possible FPU choices.
  enum FPUMode {
    VFP2FPU = (1 << 0),
    VFP3FPU = (1 << 1),
    VFP4FPU = (1 << 2),
    NeonFPU = (1 << 3),
    FPARMV8 = (1 << 4)
  };

  // Possible HWDiv features.
  enum HWDivMode {
    HWDivThumb = (1 << 0),
    HWDivARM = (1 << 1)
  };

  static bool FPUModeIsVFP(FPUMode Mode) {
    return Mode & (VFP2FPU | VFP3FPU | VFP4FPU | NeonFPU | FPARMV8);
  }

  static const TargetInfo::GCCRegAlias GCCRegAliases[];
  static const char * const GCCRegNames[];

  std::string ABI, CPU;

  StringRef CPUProfile;
  StringRef CPUAttr;

  enum {
    FP_Default,
    FP_VFP,
    FP_Neon
  } FPMath;

  unsigned ArchISA;
  unsigned ArchKind = llvm::ARM::AK_ARMV4T;
  unsigned ArchProfile;
  unsigned ArchVersion;

  unsigned FPU : 5;

  unsigned IsAAPCS : 1;
  unsigned HWDiv : 2;

  // Initialized via features.
  unsigned SoftFloat : 1;
  unsigned SoftFloatABI : 1;

  unsigned CRC : 1;
  unsigned Crypto : 1;
  unsigned DSP : 1;
  unsigned Unaligned : 1;

  enum {
    LDREX_B = (1 << 0), /// byte (8-bit)
    LDREX_H = (1 << 1), /// half (16-bit)
    LDREX_W = (1 << 2), /// word (32-bit)
    LDREX_D = (1 << 3), /// double (64-bit)
  };

  uint32_t LDREX;

  // ACLE 6.5.1 Hardware floating point
  enum {
    HW_FP_HP = (1 << 1), /// half (16-bit)
    HW_FP_SP = (1 << 2), /// single (32-bit)
    HW_FP_DP = (1 << 3), /// double (64-bit)
  };
  uint32_t HW_FP;

  static const Builtin::Info BuiltinInfo[];

  void setABIAAPCS() {
    IsAAPCS = true;

    DoubleAlign = LongLongAlign = LongDoubleAlign = SuitableAlign = 64;
    const llvm::Triple &T = getTriple();

    // size_t is unsigned long on MachO-derived environments, NetBSD and Bitrig.
    if (T.isOSBinFormatMachO() || T.getOS() == llvm::Triple::NetBSD ||
        T.getOS() == llvm::Triple::Bitrig)
      SizeType = UnsignedLong;
    else
      SizeType = UnsignedInt;

    switch (T.getOS()) {
    case llvm::Triple::NetBSD:
      WCharType = SignedInt;
      break;
    case llvm::Triple::Win32:
      WCharType = UnsignedShort;
      break;
    case llvm::Triple::Linux:
    default:
      // AAPCS 7.1.1, ARM-Linux ABI 2.4: type of wchar_t is unsigned int.
      WCharType = UnsignedInt;
      break;
    }

    UseBitFieldTypeAlignment = true;

    ZeroLengthBitfieldBoundary = 0;

    // Thumb1 add sp, #imm requires the immediate value be multiple of 4,
    // so set preferred for small types to 32.
    if (T.isOSBinFormatMachO()) {
      DataLayoutString =
          BigEndian ? "E-m:o-p:32:32-i64:64-v128:64:128-a:0:32-n32-S64"
                    : "e-m:o-p:32:32-i64:64-v128:64:128-a:0:32-n32-S64";
    } else if (T.isOSWindows()) {
      assert(!BigEndian && "Windows on ARM does not support big endian");
      DataLayoutString = "e"
                         "-m:w"
                         "-p:32:32"
                         "-i64:64"
                         "-v128:64:128"
                         "-a:0:32"
                         "-n32"
                         "-S64";
    } else if (T.isOSNaCl()) {
      assert(!BigEndian && "NaCl on ARM does not support big endian");
      DataLayoutString = "e-m:e-p:32:32-i64:64-v128:64:128-a:0:32-n32-S128";
    } else {
      DataLayoutString =
          BigEndian ? "E-m:e-p:32:32-i64:64-v128:64:128-a:0:32-n32-S64"
                    : "e-m:e-p:32:32-i64:64-v128:64:128-a:0:32-n32-S64";
    }

    // FIXME: Enumerated types are variable width in straight AAPCS.
  }

  void setABIAPCS(bool IsAAPCS16) {
    const llvm::Triple &T = getTriple();

    IsAAPCS = false;

    if (IsAAPCS16)
      DoubleAlign = LongLongAlign = LongDoubleAlign = SuitableAlign = 64;
    else
      DoubleAlign = LongLongAlign = LongDoubleAlign = SuitableAlign = 32;

    // size_t is unsigned int on FreeBSD.
    if (T.getOS() == llvm::Triple::FreeBSD)
      SizeType = UnsignedInt;
    else
      SizeType = UnsignedLong;

    // Revert to using SignedInt on apcs-gnu to comply with existing behaviour.
    WCharType = SignedInt;

    // Do not respect the alignment of bit-field types when laying out
    // structures. This corresponds to PCC_BITFIELD_TYPE_MATTERS in gcc.
    UseBitFieldTypeAlignment = false;

    /// gcc forces the alignment to 4 bytes, regardless of the type of the
    /// zero length bitfield.  This corresponds to EMPTY_FIELD_BOUNDARY in
    /// gcc.
    ZeroLengthBitfieldBoundary = 32;

    if (T.isOSBinFormatMachO() && IsAAPCS16) {
      assert(!BigEndian && "AAPCS16 does not support big-endian");
      DataLayoutString = "e-m:o-p:32:32-i64:64-a:0:32-n32-S128";
    } else if (T.isOSBinFormatMachO())
      DataLayoutString =
          BigEndian
              ? "E-m:o-p:32:32-f64:32:64-v64:32:64-v128:32:128-a:0:32-n32-S32"
              : "e-m:o-p:32:32-f64:32:64-v64:32:64-v128:32:128-a:0:32-n32-S32";
    else
      DataLayoutString =
          BigEndian
              ? "E-m:e-p:32:32-f64:32:64-v64:32:64-v128:32:128-a:0:32-n32-S32"
              : "e-m:e-p:32:32-f64:32:64-v64:32:64-v128:32:128-a:0:32-n32-S32";

    // FIXME: Override "preferred align" for double and long long.
  }

  void setArchInfo() {
    StringRef ArchName = getTriple().getArchName();

    ArchISA     = llvm::ARM::parseArchISA(ArchName);
    CPU         = llvm::ARM::getDefaultCPU(ArchName);
    unsigned AK = llvm::ARM::parseArch(ArchName);
    if (AK != llvm::ARM::AK_INVALID)
      ArchKind = AK;
    setArchInfo(ArchKind);
  }

  void setArchInfo(unsigned Kind) {
    StringRef SubArch;

    // cache TargetParser info
    ArchKind    = Kind;
    SubArch     = llvm::ARM::getSubArch(ArchKind);
    ArchProfile = llvm::ARM::parseArchProfile(SubArch);
    ArchVersion = llvm::ARM::parseArchVersion(SubArch);

    // cache CPU related strings
    CPUAttr    = getCPUAttr();
    CPUProfile = getCPUProfile();
  }

  void setAtomic() {
    // when triple does not specify a sub arch,
    // then we are not using inline atomics
    bool ShouldUseInlineAtomic =
                   (ArchISA == llvm::ARM::IK_ARM   && ArchVersion >= 6) ||
                   (ArchISA == llvm::ARM::IK_THUMB && ArchVersion >= 7);
    // Cortex M does not support 8 byte atomics, while general Thumb2 does.
    if (ArchProfile == llvm::ARM::PK_M) {
      MaxAtomicPromoteWidth = 32;
      if (ShouldUseInlineAtomic)
        MaxAtomicInlineWidth = 32;
    }
    else {
      MaxAtomicPromoteWidth = 64;
      if (ShouldUseInlineAtomic)
        MaxAtomicInlineWidth = 64;
    }
  }

  bool isThumb() const {
    return (ArchISA == llvm::ARM::IK_THUMB);
  }

  bool supportsThumb() const {
    return CPUAttr.count('T') || ArchVersion >= 6;
  }

  bool supportsThumb2() const {
    return CPUAttr.equals("6T2") ||
           (ArchVersion >= 7 && !CPUAttr.equals("8M_BASE"));
  }

  StringRef getCPUAttr() const {
    // For most sub-arches, the build attribute CPU name is enough.
    // For Cortex variants, it's slightly different.
    switch(ArchKind) {
    default:
      return llvm::ARM::getCPUAttr(ArchKind);
    case llvm::ARM::AK_ARMV6M:
      return "6M";
    case llvm::ARM::AK_ARMV7S:
      return "7S";
    case llvm::ARM::AK_ARMV7A:
      return "7A";
    case llvm::ARM::AK_ARMV7R:
      return "7R";
    case llvm::ARM::AK_ARMV7M:
      return "7M";
    case llvm::ARM::AK_ARMV7EM:
      return "7EM";
    case llvm::ARM::AK_ARMV8A:
      return "8A";
    case llvm::ARM::AK_ARMV8_1A:
      return "8_1A";
    case llvm::ARM::AK_ARMV8_2A:
      return "8_2A";
    case llvm::ARM::AK_ARMV8MBaseline:
      return "8M_BASE";
    case llvm::ARM::AK_ARMV8MMainline:
      return "8M_MAIN";
    }
  }

  StringRef getCPUProfile() const {
    switch(ArchProfile) {
    case llvm::ARM::PK_A:
      return "A";
    case llvm::ARM::PK_R:
      return "R";
    case llvm::ARM::PK_M:
      return "M";
    default:
      return "";
    }
  }

public:
  ARMTargetInfo(const llvm::Triple &Triple, bool IsBigEndian)
      : TargetInfo(Triple), FPMath(FP_Default),
        IsAAPCS(true), LDREX(0), HW_FP(0) {
    BigEndian = IsBigEndian;

    switch (getTriple().getOS()) {
    case llvm::Triple::NetBSD:
      PtrDiffType = SignedLong;
      break;
    default:
      PtrDiffType = SignedInt;
      break;
    }

    // Cache arch related info.
    setArchInfo();

    // {} in inline assembly are neon specifiers, not assembly variant
    // specifiers.
    NoAsmVariants = true;

    // FIXME: This duplicates code from the driver that sets the -target-abi
    // option - this code is used if -target-abi isn't passed and should
    // be unified in some way.
    if (Triple.isOSBinFormatMachO()) {
      // The backend is hardwired to assume AAPCS for M-class processors, ensure
      // the frontend matches that.
      if (Triple.getEnvironment() == llvm::Triple::EABI ||
          Triple.getOS() == llvm::Triple::UnknownOS ||
          StringRef(CPU).startswith("cortex-m")) {
        setABI("aapcs");
      } else if (Triple.isWatchABI()) {
        setABI("aapcs16");
      } else {
        setABI("apcs-gnu");
      }
    } else if (Triple.isOSWindows()) {
      // FIXME: this is invalid for WindowsCE
      setABI("aapcs");
    } else {
      // Select the default based on the platform.
      switch (Triple.getEnvironment()) {
      case llvm::Triple::Android:
      case llvm::Triple::GNUEABI:
      case llvm::Triple::GNUEABIHF:
        setABI("aapcs-linux");
        break;
      case llvm::Triple::EABIHF:
      case llvm::Triple::EABI:
        setABI("aapcs");
        break;
      case llvm::Triple::GNU:
        setABI("apcs-gnu");
      break;
      default:
        if (Triple.getOS() == llvm::Triple::NetBSD)
          setABI("apcs-gnu");
        else
          setABI("aapcs");
        break;
      }
    }

    // ARM targets default to using the ARM C++ ABI.
    TheCXXABI.set(TargetCXXABI::GenericARM);

    // ARM has atomics up to 8 bytes
    setAtomic();

    // Do force alignment of members that follow zero length bitfields.  If
    // the alignment of the zero-length bitfield is greater than the member
    // that follows it, `bar', `bar' will be aligned as the  type of the
    // zero length bitfield.
    UseZeroLengthBitfieldAlignment = true;
  }

  StringRef getABI() const override { return ABI; }

  bool setABI(const std::string &Name) override {
    ABI = Name;

    // The defaults (above) are for AAPCS, check if we need to change them.
    //
    // FIXME: We need support for -meabi... we could just mangle it into the
    // name.
    if (Name == "apcs-gnu" || Name == "aapcs16") {
      setABIAPCS(Name == "aapcs16");
      return true;
    }
    if (Name == "aapcs" || Name == "aapcs-vfp" || Name == "aapcs-linux") {
      setABIAAPCS();
      return true;
    }
    return false;
  }

  // FIXME: This should be based on Arch attributes, not CPU names.
  bool
  initFeatureMap(llvm::StringMap<bool> &Features, DiagnosticsEngine &Diags,
                 StringRef CPU,
                 const std::vector<std::string> &FeaturesVec) const override {

    std::vector<const char*> TargetFeatures;
    unsigned Arch = llvm::ARM::parseArch(getTriple().getArchName());

    // get default FPU features
    unsigned FPUKind = llvm::ARM::getDefaultFPU(CPU, Arch);
    llvm::ARM::getFPUFeatures(FPUKind, TargetFeatures);

    // get default Extension features
    unsigned Extensions = llvm::ARM::getDefaultExtensions(CPU, Arch);
    llvm::ARM::getExtensionFeatures(Extensions, TargetFeatures);

    for (const char *Feature : TargetFeatures)
      if (Feature[0] == '+')
        Features[Feature+1] = true;

    return TargetInfo::initFeatureMap(Features, Diags, CPU, FeaturesVec);
  }

  bool handleTargetFeatures(std::vector<std::string> &Features,
                            DiagnosticsEngine &Diags) override {
    FPU = 0;
    CRC = 0;
    Crypto = 0;
    DSP = 0;
    Unaligned = 1;
    SoftFloat = SoftFloatABI = false;
    HWDiv = 0;

    // This does not diagnose illegal cases like having both
    // "+vfpv2" and "+vfpv3" or having "+neon" and "+fp-only-sp".
    uint32_t HW_FP_remove = 0;
    for (const auto &Feature : Features) {
      if (Feature == "+soft-float") {
        SoftFloat = true;
      } else if (Feature == "+soft-float-abi") {
        SoftFloatABI = true;
      } else if (Feature == "+vfp2") {
        FPU |= VFP2FPU;
        HW_FP |= HW_FP_SP | HW_FP_DP;
      } else if (Feature == "+vfp3") {
        FPU |= VFP3FPU;
        HW_FP |= HW_FP_SP | HW_FP_DP;
      } else if (Feature == "+vfp4") {
        FPU |= VFP4FPU;
        HW_FP |= HW_FP_SP | HW_FP_DP | HW_FP_HP;
      } else if (Feature == "+fp-armv8") {
        FPU |= FPARMV8;
        HW_FP |= HW_FP_SP | HW_FP_DP | HW_FP_HP;
      } else if (Feature == "+neon") {
        FPU |= NeonFPU;
        HW_FP |= HW_FP_SP | HW_FP_DP;
      } else if (Feature == "+hwdiv") {
        HWDiv |= HWDivThumb;
      } else if (Feature == "+hwdiv-arm") {
        HWDiv |= HWDivARM;
      } else if (Feature == "+crc") {
        CRC = 1;
      } else if (Feature == "+crypto") {
        Crypto = 1;
      } else if (Feature == "+dsp") {
        DSP = 1;
      } else if (Feature == "+fp-only-sp") {
        HW_FP_remove |= HW_FP_DP; 
      } else if (Feature == "+strict-align") {
        Unaligned = 0;
      } else if (Feature == "+fp16") {
        HW_FP |= HW_FP_HP;
      }
    }
    HW_FP &= ~HW_FP_remove;

    switch (ArchVersion) {
    case 6:
      if (ArchProfile == llvm::ARM::PK_M)
        LDREX = 0;
      else if (ArchKind == llvm::ARM::AK_ARMV6K)
        LDREX = LDREX_D | LDREX_W | LDREX_H | LDREX_B ;
      else
        LDREX = LDREX_W;
      break;
    case 7:
      if (ArchProfile == llvm::ARM::PK_M)
        LDREX = LDREX_W | LDREX_H | LDREX_B ;
      else
        LDREX = LDREX_D | LDREX_W | LDREX_H | LDREX_B ;
      break;
    case 8:
      LDREX = LDREX_D | LDREX_W | LDREX_H | LDREX_B ;
    }

    if (!(FPU & NeonFPU) && FPMath == FP_Neon) {
      Diags.Report(diag::err_target_unsupported_fpmath) << "neon";
      return false;
    }

    if (FPMath == FP_Neon)
      Features.push_back("+neonfp");
    else if (FPMath == FP_VFP)
      Features.push_back("-neonfp");

    // Remove front-end specific options which the backend handles differently.
    auto Feature =
        std::find(Features.begin(), Features.end(), "+soft-float-abi");
    if (Feature != Features.end())
      Features.erase(Feature);

    return true;
  }

  bool hasFeature(StringRef Feature) const override {
    return llvm::StringSwitch<bool>(Feature)
        .Case("arm", true)
        .Case("aarch32", true)
        .Case("softfloat", SoftFloat)
        .Case("thumb", isThumb())
        .Case("neon", (FPU & NeonFPU) && !SoftFloat)
        .Case("hwdiv", HWDiv & HWDivThumb)
        .Case("hwdiv-arm", HWDiv & HWDivARM)
        .Default(false);
  }

  bool setCPU(const std::string &Name) override {
    if (Name != "generic")
      setArchInfo(llvm::ARM::parseCPUArch(Name));

    if (ArchKind == llvm::ARM::AK_INVALID)
      return false;
    setAtomic();
    CPU = Name;
    return true;
  }

  bool setFPMath(StringRef Name) override;

  void getTargetDefines(const LangOptions &Opts,
                        MacroBuilder &Builder) const override {
    // Target identification.
    Builder.defineMacro("__arm");
    Builder.defineMacro("__arm__");

    // Target properties.
    Builder.defineMacro("__REGISTER_PREFIX__", "");

    // Unfortunately, __ARM_ARCH_7K__ is now more of an ABI descriptor. The CPU
    // happens to be Cortex-A7 though, so it should still get __ARM_ARCH_7A__.
    if (getTriple().isWatchABI())
      Builder.defineMacro("__ARM_ARCH_7K__", "2");

    if (!CPUAttr.empty())
      Builder.defineMacro("__ARM_ARCH_" + CPUAttr + "__");

    // ACLE 6.4.1 ARM/Thumb instruction set architecture
    // __ARM_ARCH is defined as an integer value indicating the current ARM ISA
    Builder.defineMacro("__ARM_ARCH", Twine(ArchVersion));

    if (ArchVersion >= 8) {
      // ACLE 6.5.7 Crypto Extension
      if (Crypto)
        Builder.defineMacro("__ARM_FEATURE_CRYPTO", "1");
      // ACLE 6.5.8 CRC32 Extension
      if (CRC)
        Builder.defineMacro("__ARM_FEATURE_CRC32", "1");
      // ACLE 6.5.10 Numeric Maximum and Minimum
      Builder.defineMacro("__ARM_FEATURE_NUMERIC_MAXMIN", "1");
      // ACLE 6.5.9 Directed Rounding
      Builder.defineMacro("__ARM_FEATURE_DIRECTED_ROUNDING", "1");
    }

    // __ARM_ARCH_ISA_ARM is defined to 1 if the core supports the ARM ISA.  It
    // is not defined for the M-profile.
    // NOTE that the default profile is assumed to be 'A'
    if (CPUProfile.empty() || ArchProfile != llvm::ARM::PK_M)
      Builder.defineMacro("__ARM_ARCH_ISA_ARM", "1");

    // __ARM_ARCH_ISA_THUMB is defined to 1 if the core supports the original
    // Thumb ISA (including v6-M and v8-M Baseline).  It is set to 2 if the
    // core supports the Thumb-2 ISA as found in the v6T2 architecture and all
    // v7 and v8 architectures excluding v8-M Baseline.
    if (supportsThumb2())
      Builder.defineMacro("__ARM_ARCH_ISA_THUMB", "2");
    else if (supportsThumb())
      Builder.defineMacro("__ARM_ARCH_ISA_THUMB", "1");

    // __ARM_32BIT_STATE is defined to 1 if code is being generated for a 32-bit
    // instruction set such as ARM or Thumb.
    Builder.defineMacro("__ARM_32BIT_STATE", "1");

    // ACLE 6.4.2 Architectural Profile (A, R, M or pre-Cortex)

    // __ARM_ARCH_PROFILE is defined as 'A', 'R', 'M' or 'S', or unset.
    if (!CPUProfile.empty())
      Builder.defineMacro("__ARM_ARCH_PROFILE", "'" + CPUProfile + "'");

    // ACLE 6.4.3 Unaligned access supported in hardware
    if (Unaligned)
      Builder.defineMacro("__ARM_FEATURE_UNALIGNED", "1");

    // ACLE 6.4.4 LDREX/STREX
    if (LDREX)
      Builder.defineMacro("__ARM_FEATURE_LDREX", "0x" + llvm::utohexstr(LDREX));

    // ACLE 6.4.5 CLZ
    if (ArchVersion == 5 ||
       (ArchVersion == 6 && CPUProfile != "M") ||
        ArchVersion >  6)
      Builder.defineMacro("__ARM_FEATURE_CLZ", "1");

    // ACLE 6.5.1 Hardware Floating Point
    if (HW_FP)
      Builder.defineMacro("__ARM_FP", "0x" + llvm::utohexstr(HW_FP));

    // ACLE predefines.
    Builder.defineMacro("__ARM_ACLE", "200");

    // FP16 support (we currently only support IEEE format).
    Builder.defineMacro("__ARM_FP16_FORMAT_IEEE", "1");
    Builder.defineMacro("__ARM_FP16_ARGS", "1");

    // ACLE 6.5.3 Fused multiply-accumulate (FMA)
    if (ArchVersion >= 7 && (CPUProfile != "M" || CPUAttr == "7EM"))
      Builder.defineMacro("__ARM_FEATURE_FMA", "1");

    // Subtarget options.

    // FIXME: It's more complicated than this and we don't really support
    // interworking.
    // Windows on ARM does not "support" interworking
    if (5 <= ArchVersion && ArchVersion <= 8 && !getTriple().isOSWindows())
      Builder.defineMacro("__THUMB_INTERWORK__");

    if (ABI == "aapcs" || ABI == "aapcs-linux" || ABI == "aapcs-vfp") {
      // Embedded targets on Darwin follow AAPCS, but not EABI.
      // Windows on ARM follows AAPCS VFP, but does not conform to EABI.
      if (!getTriple().isOSDarwin() && !getTriple().isOSWindows())
        Builder.defineMacro("__ARM_EABI__");
      Builder.defineMacro("__ARM_PCS", "1");

      if ((!SoftFloat && !SoftFloatABI) || ABI == "aapcs-vfp")
        Builder.defineMacro("__ARM_PCS_VFP", "1");
    }

    if (SoftFloat)
      Builder.defineMacro("__SOFTFP__");

    if (CPU == "xscale")
      Builder.defineMacro("__XSCALE__");

    if (isThumb()) {
      Builder.defineMacro("__THUMBEL__");
      Builder.defineMacro("__thumb__");
      if (supportsThumb2())
        Builder.defineMacro("__thumb2__");
    }

    // ACLE 6.4.9 32-bit SIMD instructions
    if (ArchVersion >= 6 && (CPUProfile != "M" || CPUAttr == "7EM"))
      Builder.defineMacro("__ARM_FEATURE_SIMD32", "1");

    // ACLE 6.4.10 Hardware Integer Divide
    if (((HWDiv & HWDivThumb) && isThumb()) ||
        ((HWDiv & HWDivARM) && !isThumb())) {
      Builder.defineMacro("__ARM_FEATURE_IDIV", "1");
      Builder.defineMacro("__ARM_ARCH_EXT_IDIV__", "1");
    }

    // Note, this is always on in gcc, even though it doesn't make sense.
    Builder.defineMacro("__APCS_32__");

    if (FPUModeIsVFP((FPUMode) FPU)) {
      Builder.defineMacro("__VFP_FP__");
      if (FPU & VFP2FPU)
        Builder.defineMacro("__ARM_VFPV2__");
      if (FPU & VFP3FPU)
        Builder.defineMacro("__ARM_VFPV3__");
      if (FPU & VFP4FPU)
        Builder.defineMacro("__ARM_VFPV4__");
    }

    // This only gets set when Neon instructions are actually available, unlike
    // the VFP define, hence the soft float and arch check. This is subtly
    // different from gcc, we follow the intent which was that it should be set
    // when Neon instructions are actually available.
    if ((FPU & NeonFPU) && !SoftFloat && ArchVersion >= 7) {
      Builder.defineMacro("__ARM_NEON", "1");
      Builder.defineMacro("__ARM_NEON__");
      // current AArch32 NEON implementations do not support double-precision
      // floating-point even when it is present in VFP.
      Builder.defineMacro("__ARM_NEON_FP",
                          "0x" + llvm::utohexstr(HW_FP & ~HW_FP_DP));
    }

    Builder.defineMacro("__ARM_SIZEOF_WCHAR_T",
                        Opts.ShortWChar ? "2" : "4");

    Builder.defineMacro("__ARM_SIZEOF_MINIMAL_ENUM",
                        Opts.ShortEnums ? "1" : "4");

    if (ArchVersion >= 6 && CPUAttr != "6M" && CPUAttr != "8M_BASE") {
      Builder.defineMacro("__GCC_HAVE_SYNC_COMPARE_AND_SWAP_1");
      Builder.defineMacro("__GCC_HAVE_SYNC_COMPARE_AND_SWAP_2");
      Builder.defineMacro("__GCC_HAVE_SYNC_COMPARE_AND_SWAP_4");
      Builder.defineMacro("__GCC_HAVE_SYNC_COMPARE_AND_SWAP_8");
    }

    // ACLE 6.4.7 DSP instructions
    if (DSP) {
      Builder.defineMacro("__ARM_FEATURE_DSP", "1");
    }

    // ACLE 6.4.8 Saturation instructions
    bool SAT = false;
    if ((ArchVersion == 6 && CPUProfile != "M") || ArchVersion > 6 ) {
      Builder.defineMacro("__ARM_FEATURE_SAT", "1");
      SAT = true;
    }

    // ACLE 6.4.6 Q (saturation) flag
    if (DSP || SAT)
      Builder.defineMacro("__ARM_FEATURE_QBIT", "1");

    if (Opts.UnsafeFPMath)
      Builder.defineMacro("__ARM_FP_FAST", "1");

    if (ArchKind == llvm::ARM::AK_ARMV8_1A)
      Builder.defineMacro("__ARM_FEATURE_QRDMX", "1");
  }

  ArrayRef<Builtin::Info> getTargetBuiltins() const override {
    return llvm::makeArrayRef(BuiltinInfo,
                             clang::ARM::LastTSBuiltin-Builtin::FirstTSBuiltin);
  }
  bool isCLZForZeroUndef() const override { return false; }
  BuiltinVaListKind getBuiltinVaListKind() const override {
    return IsAAPCS
               ? AAPCSABIBuiltinVaList
               : (getTriple().isWatchABI() ? TargetInfo::CharPtrBuiltinVaList
                                           : TargetInfo::VoidPtrBuiltinVaList);
  }
  ArrayRef<const char *> getGCCRegNames() const override;
  ArrayRef<TargetInfo::GCCRegAlias> getGCCRegAliases() const override;
  bool validateAsmConstraint(const char *&Name,
                             TargetInfo::ConstraintInfo &Info) const override {
    switch (*Name) {
    default: break;
    case 'l': // r0-r7
    case 'h': // r8-r15
    case 't': // VFP Floating point register single precision
    case 'w': // VFP Floating point register double precision
      Info.setAllowsRegister();
      return true;
    case 'I':
    case 'J':
    case 'K':
    case 'L':
    case 'M':
      // FIXME
      return true;
    case 'Q': // A memory address that is a single base register.
      Info.setAllowsMemory();
      return true;
    case 'U': // a memory reference...
      switch (Name[1]) {
      case 'q': // ...ARMV4 ldrsb
      case 'v': // ...VFP load/store (reg+constant offset)
      case 'y': // ...iWMMXt load/store
      case 't': // address valid for load/store opaque types wider
                // than 128-bits
      case 'n': // valid address for Neon doubleword vector load/store
      case 'm': // valid address for Neon element and structure load/store
      case 's': // valid address for non-offset loads/stores of quad-word
                // values in four ARM registers
        Info.setAllowsMemory();
        Name++;
        return true;
      }
    }
    return false;
  }
  std::string convertConstraint(const char *&Constraint) const override {
    std::string R;
    switch (*Constraint) {
    case 'U':   // Two-character constraint; add "^" hint for later parsing.
      R = std::string("^") + std::string(Constraint, 2);
      Constraint++;
      break;
    case 'p': // 'p' should be translated to 'r' by default.
      R = std::string("r");
      break;
    default:
      return std::string(1, *Constraint);
    }
    return R;
  }
  bool
  validateConstraintModifier(StringRef Constraint, char Modifier, unsigned Size,
                             std::string &SuggestedModifier) const override {
    bool isOutput = (Constraint[0] == '=');
    bool isInOut = (Constraint[0] == '+');

    // Strip off constraint modifiers.
    while (Constraint[0] == '=' ||
           Constraint[0] == '+' ||
           Constraint[0] == '&')
      Constraint = Constraint.substr(1);

    switch (Constraint[0]) {
    default: break;
    case 'r': {
      switch (Modifier) {
      default:
        return (isInOut || isOutput || Size <= 64);
      case 'q':
        // A register of size 32 cannot fit a vector type.
        return false;
      }
    }
    }

    return true;
  }
  const char *getClobbers() const override {
    // FIXME: Is this really right?
    return "";
  }

  CallingConvCheckResult checkCallingConvention(CallingConv CC) const override {
    switch (CC) {
    case CC_AAPCS:
    case CC_AAPCS_VFP:
    case CC_Swift:
      return CCCR_OK;
    default:
      return CCCR_Warning;
    }
  }

  int getEHDataRegisterNumber(unsigned RegNo) const override {
    if (RegNo == 0) return 0;
    if (RegNo == 1) return 1;
    return -1;
  }

  bool hasSjLjLowering() const override {
    return true;
  }
};

bool ARMTargetInfo::setFPMath(StringRef Name) {
  if (Name == "neon") {
    FPMath = FP_Neon;
    return true;
  } else if (Name == "vfp" || Name == "vfp2" || Name == "vfp3" ||
             Name == "vfp4") {
    FPMath = FP_VFP;
    return true;
  }
  return false;
}

const char * const ARMTargetInfo::GCCRegNames[] = {
  // Integer registers
  "r0", "r1", "r2", "r3", "r4", "r5", "r6", "r7",
  "r8", "r9", "r10", "r11", "r12", "sp", "lr", "pc",

  // Float registers
  "s0", "s1", "s2", "s3", "s4", "s5", "s6", "s7",
  "s8", "s9", "s10", "s11", "s12", "s13", "s14", "s15",
  "s16", "s17", "s18", "s19", "s20", "s21", "s22", "s23",
  "s24", "s25", "s26", "s27", "s28", "s29", "s30", "s31",

  // Double registers
  "d0", "d1", "d2", "d3", "d4", "d5", "d6", "d7",
  "d8", "d9", "d10", "d11", "d12", "d13", "d14", "d15",
  "d16", "d17", "d18", "d19", "d20", "d21", "d22", "d23",
  "d24", "d25", "d26", "d27", "d28", "d29", "d30", "d31",

  // Quad registers
  "q0", "q1", "q2", "q3", "q4", "q5", "q6", "q7",
  "q8", "q9", "q10", "q11", "q12", "q13", "q14", "q15"
};

ArrayRef<const char *> ARMTargetInfo::getGCCRegNames() const {
  return llvm::makeArrayRef(GCCRegNames);
}

const TargetInfo::GCCRegAlias ARMTargetInfo::GCCRegAliases[] = {
  { { "a1" }, "r0" },
  { { "a2" }, "r1" },
  { { "a3" }, "r2" },
  { { "a4" }, "r3" },
  { { "v1" }, "r4" },
  { { "v2" }, "r5" },
  { { "v3" }, "r6" },
  { { "v4" }, "r7" },
  { { "v5" }, "r8" },
  { { "v6", "rfp" }, "r9" },
  { { "sl" }, "r10" },
  { { "fp" }, "r11" },
  { { "ip" }, "r12" },
  { { "r13" }, "sp" },
  { { "r14" }, "lr" },
  { { "r15" }, "pc" },
  // The S, D and Q registers overlap, but aren't really aliases; we
  // don't want to substitute one of these for a different-sized one.
};

ArrayRef<TargetInfo::GCCRegAlias> ARMTargetInfo::getGCCRegAliases() const {
  return llvm::makeArrayRef(GCCRegAliases);
}

const Builtin::Info ARMTargetInfo::BuiltinInfo[] = {
#define BUILTIN(ID, TYPE, ATTRS) \
  { #ID, TYPE, ATTRS, nullptr, ALL_LANGUAGES, nullptr },
#define LIBBUILTIN(ID, TYPE, ATTRS, HEADER) \
  { #ID, TYPE, ATTRS, HEADER, ALL_LANGUAGES, nullptr },
#include "clang/Basic/BuiltinsNEON.def"

#define BUILTIN(ID, TYPE, ATTRS) \
  { #ID, TYPE, ATTRS, nullptr, ALL_LANGUAGES, nullptr },
#define LANGBUILTIN(ID, TYPE, ATTRS, LANG) \
  { #ID, TYPE, ATTRS, nullptr, LANG, nullptr },
#define LIBBUILTIN(ID, TYPE, ATTRS, HEADER) \
  { #ID, TYPE, ATTRS, HEADER, ALL_LANGUAGES, nullptr },
#include "clang/Basic/BuiltinsARM.def"
};

class ARMleTargetInfo : public ARMTargetInfo {
public:
  ARMleTargetInfo(const llvm::Triple &Triple)
    : ARMTargetInfo(Triple, false) { }
  void getTargetDefines(const LangOptions &Opts,
                        MacroBuilder &Builder) const override {
    Builder.defineMacro("__ARMEL__");
    ARMTargetInfo::getTargetDefines(Opts, Builder);
  }
};

class ARMbeTargetInfo : public ARMTargetInfo {
public:
  ARMbeTargetInfo(const llvm::Triple &Triple)
    : ARMTargetInfo(Triple, true) { }
  void getTargetDefines(const LangOptions &Opts,
                        MacroBuilder &Builder) const override {
    Builder.defineMacro("__ARMEB__");
    Builder.defineMacro("__ARM_BIG_ENDIAN");
    ARMTargetInfo::getTargetDefines(Opts, Builder);
  }
};

class WindowsARMTargetInfo : public WindowsTargetInfo<ARMleTargetInfo> {
  const llvm::Triple Triple;
public:
  WindowsARMTargetInfo(const llvm::Triple &Triple)
    : WindowsTargetInfo<ARMleTargetInfo>(Triple), Triple(Triple) {
    WCharType = UnsignedShort;
    SizeType = UnsignedInt;
    UserLabelPrefix = "";
  }
  void getVisualStudioDefines(const LangOptions &Opts,
                              MacroBuilder &Builder) const {
    WindowsTargetInfo<ARMleTargetInfo>::getVisualStudioDefines(Opts, Builder);

    // FIXME: this is invalid for WindowsCE
    Builder.defineMacro("_M_ARM_NT", "1");
    Builder.defineMacro("_M_ARMT", "_M_ARM");
    Builder.defineMacro("_M_THUMB", "_M_ARM");

    assert((Triple.getArch() == llvm::Triple::arm ||
            Triple.getArch() == llvm::Triple::thumb) &&
           "invalid architecture for Windows ARM target info");
    unsigned Offset = Triple.getArch() == llvm::Triple::arm ? 4 : 6;
    Builder.defineMacro("_M_ARM", Triple.getArchName().substr(Offset));

    // TODO map the complete set of values
    // 31: VFPv3 40: VFPv4
    Builder.defineMacro("_M_ARM_FP", "31");
  }
  BuiltinVaListKind getBuiltinVaListKind() const override {
    return TargetInfo::CharPtrBuiltinVaList;
  }
  CallingConvCheckResult checkCallingConvention(CallingConv CC) const override {
    switch (CC) {
    case CC_X86StdCall:
    case CC_X86ThisCall:
    case CC_X86FastCall:
    case CC_X86VectorCall:
      return CCCR_Ignore;
    case CC_C:
      return CCCR_OK;
    default:
      return CCCR_Warning;
    }
  }
};

// Windows ARM + Itanium C++ ABI Target
class ItaniumWindowsARMleTargetInfo : public WindowsARMTargetInfo {
public:
  ItaniumWindowsARMleTargetInfo(const llvm::Triple &Triple)
    : WindowsARMTargetInfo(Triple) {
    TheCXXABI.set(TargetCXXABI::GenericARM);
  }

  void getTargetDefines(const LangOptions &Opts,
                        MacroBuilder &Builder) const override {
    WindowsARMTargetInfo::getTargetDefines(Opts, Builder);

    if (Opts.MSVCCompat)
      WindowsARMTargetInfo::getVisualStudioDefines(Opts, Builder);
  }
};

// Windows ARM, MS (C++) ABI
class MicrosoftARMleTargetInfo : public WindowsARMTargetInfo {
public:
  MicrosoftARMleTargetInfo(const llvm::Triple &Triple)
    : WindowsARMTargetInfo(Triple) {
    TheCXXABI.set(TargetCXXABI::Microsoft);
  }

  void getTargetDefines(const LangOptions &Opts,
                        MacroBuilder &Builder) const override {
    WindowsARMTargetInfo::getTargetDefines(Opts, Builder);
    WindowsARMTargetInfo::getVisualStudioDefines(Opts, Builder);
  }
};

// ARM MinGW target
class MinGWARMTargetInfo : public WindowsARMTargetInfo {
public:
  MinGWARMTargetInfo(const llvm::Triple &Triple)
      : WindowsARMTargetInfo(Triple) {
    TheCXXABI.set(TargetCXXABI::GenericARM);
  }

  void getTargetDefines(const LangOptions &Opts,
                        MacroBuilder &Builder) const override {
    WindowsARMTargetInfo::getTargetDefines(Opts, Builder);
    DefineStd(Builder, "WIN32", Opts);
    DefineStd(Builder, "WINNT", Opts);
    Builder.defineMacro("_ARM_");
    addMinGWDefines(Opts, Builder);
  }
};

// ARM Cygwin target
class CygwinARMTargetInfo : public ARMleTargetInfo {
public:
  CygwinARMTargetInfo(const llvm::Triple &Triple) : ARMleTargetInfo(Triple) {
    TLSSupported = false;
    WCharType = UnsignedShort;
    DoubleAlign = LongLongAlign = 64;
    DataLayoutString = "e-m:e-p:32:32-i64:64-v128:64:128-a:0:32-n32-S64";
  }
  void getTargetDefines(const LangOptions &Opts,
                        MacroBuilder &Builder) const override {
    ARMleTargetInfo::getTargetDefines(Opts, Builder);
    Builder.defineMacro("_ARM_");
    Builder.defineMacro("__CYGWIN__");
    Builder.defineMacro("__CYGWIN32__");
    DefineStd(Builder, "unix", Opts);
    if (Opts.CPlusPlus)
      Builder.defineMacro("_GNU_SOURCE");
  }
};

class DarwinARMTargetInfo :
  public DarwinTargetInfo<ARMleTargetInfo> {
protected:
  void getOSDefines(const LangOptions &Opts, const llvm::Triple &Triple,
                    MacroBuilder &Builder) const override {
    getDarwinDefines(Builder, Opts, Triple, PlatformName, PlatformMinVersion);
  }

public:
  DarwinARMTargetInfo(const llvm::Triple &Triple)
      : DarwinTargetInfo<ARMleTargetInfo>(Triple) {
    HasAlignMac68kSupport = true;
    // iOS always has 64-bit atomic instructions.
    // FIXME: This should be based off of the target features in
    // ARMleTargetInfo.
    MaxAtomicInlineWidth = 64;

    if (Triple.isWatchABI()) {
      // Darwin on iOS uses a variant of the ARM C++ ABI.
      TheCXXABI.set(TargetCXXABI::WatchOS);

      // The 32-bit ABI is silent on what ptrdiff_t should be, but given that
      // size_t is long, it's a bit weird for it to be int.
      PtrDiffType = SignedLong;

      // BOOL should be a real boolean on the new ABI
      UseSignedCharForObjCBool = false;
    } else
      TheCXXABI.set(TargetCXXABI::iOS);
  }
};

class AArch64TargetInfo : public TargetInfo {
  virtual void setDataLayoutString() = 0;
  static const TargetInfo::GCCRegAlias GCCRegAliases[];
  static const char *const GCCRegNames[];

  enum FPUModeEnum {
    FPUMode,
    NeonMode
  };

  unsigned FPU;
  unsigned CRC;
  unsigned Crypto;
  unsigned Unaligned;
  unsigned V8_1A;

  static const Builtin::Info BuiltinInfo[];

  std::string ABI;

public:
  AArch64TargetInfo(const llvm::Triple &Triple)
      : TargetInfo(Triple), ABI("aapcs") {

    if (getTriple().getOS() == llvm::Triple::NetBSD) {
      WCharType = SignedInt;

      // NetBSD apparently prefers consistency across ARM targets to consistency
      // across 64-bit targets.
      Int64Type = SignedLongLong;
      IntMaxType = SignedLongLong;
    } else {
      WCharType = UnsignedInt;
      Int64Type = SignedLong;
      IntMaxType = SignedLong;
    }

    LongWidth = LongAlign = PointerWidth = PointerAlign = 64;
    MaxVectorAlign = 128;
    MaxAtomicInlineWidth = 128;
    MaxAtomicPromoteWidth = 128;

    LongDoubleWidth = LongDoubleAlign = SuitableAlign = 128;
    LongDoubleFormat = &llvm::APFloat::IEEEquad;

    // {} in inline assembly are neon specifiers, not assembly variant
    // specifiers.
    NoAsmVariants = true;

    // AAPCS gives rules for bitfields. 7.1.7 says: "The container type
    // contributes to the alignment of the containing aggregate in the same way
    // a plain (non bit-field) member of that type would, without exception for
    // zero-sized or anonymous bit-fields."
    assert(UseBitFieldTypeAlignment && "bitfields affect type alignment");
    UseZeroLengthBitfieldAlignment = true;

    // AArch64 targets default to using the ARM C++ ABI.
    TheCXXABI.set(TargetCXXABI::GenericAArch64);
  }

  StringRef getABI() const override { return ABI; }
  bool setABI(const std::string &Name) override {
    if (Name != "aapcs" && Name != "darwinpcs")
      return false;

    ABI = Name;
    return true;
  }

  bool setCPU(const std::string &Name) override {
    bool CPUKnown = llvm::StringSwitch<bool>(Name)
                        .Case("generic", true)
                        .Cases("cortex-a53", "cortex-a57", "cortex-a72",
                               "cortex-a35", "exynos-m1", true)
                        .Case("cyclone", true)
                        .Case("kryo", true)
                        .Default(false);
    return CPUKnown;
  }

  void getTargetDefines(const LangOptions &Opts,
                        MacroBuilder &Builder) const override {
    // Target identification.
    Builder.defineMacro("__aarch64__");

    // Target properties.
    Builder.defineMacro("_LP64");
    Builder.defineMacro("__LP64__");

    // ACLE predefines. Many can only have one possible value on v8 AArch64.
    Builder.defineMacro("__ARM_ACLE", "200");
    Builder.defineMacro("__ARM_ARCH", "8");
    Builder.defineMacro("__ARM_ARCH_PROFILE", "'A'");

    Builder.defineMacro("__ARM_64BIT_STATE", "1");
    Builder.defineMacro("__ARM_PCS_AAPCS64", "1");
    Builder.defineMacro("__ARM_ARCH_ISA_A64", "1");

    Builder.defineMacro("__ARM_FEATURE_CLZ", "1");
    Builder.defineMacro("__ARM_FEATURE_FMA", "1");
    Builder.defineMacro("__ARM_FEATURE_LDREX", "0xF");
    Builder.defineMacro("__ARM_FEATURE_IDIV", "1"); // As specified in ACLE
    Builder.defineMacro("__ARM_FEATURE_DIV");  // For backwards compatibility
    Builder.defineMacro("__ARM_FEATURE_NUMERIC_MAXMIN", "1");
    Builder.defineMacro("__ARM_FEATURE_DIRECTED_ROUNDING", "1");

    Builder.defineMacro("__ARM_ALIGN_MAX_STACK_PWR", "4");

    // 0xe implies support for half, single and double precision operations.
    Builder.defineMacro("__ARM_FP", "0xE");

    // PCS specifies this for SysV variants, which is all we support. Other ABIs
    // may choose __ARM_FP16_FORMAT_ALTERNATIVE.
    Builder.defineMacro("__ARM_FP16_FORMAT_IEEE", "1");
    Builder.defineMacro("__ARM_FP16_ARGS", "1");

    if (Opts.UnsafeFPMath)
      Builder.defineMacro("__ARM_FP_FAST", "1");

    Builder.defineMacro("__ARM_SIZEOF_WCHAR_T", Opts.ShortWChar ? "2" : "4");

    Builder.defineMacro("__ARM_SIZEOF_MINIMAL_ENUM",
                        Opts.ShortEnums ? "1" : "4");

    if (FPU == NeonMode) {
      Builder.defineMacro("__ARM_NEON", "1");
      // 64-bit NEON supports half, single and double precision operations.
      Builder.defineMacro("__ARM_NEON_FP", "0xE");
    }

    if (CRC)
      Builder.defineMacro("__ARM_FEATURE_CRC32", "1");

    if (Crypto)
      Builder.defineMacro("__ARM_FEATURE_CRYPTO", "1");

    if (Unaligned)
      Builder.defineMacro("__ARM_FEATURE_UNALIGNED", "1");

    if (V8_1A)
      Builder.defineMacro("__ARM_FEATURE_QRDMX", "1");

    // All of the __sync_(bool|val)_compare_and_swap_(1|2|4|8) builtins work.
    Builder.defineMacro("__GCC_HAVE_SYNC_COMPARE_AND_SWAP_1");
    Builder.defineMacro("__GCC_HAVE_SYNC_COMPARE_AND_SWAP_2");
    Builder.defineMacro("__GCC_HAVE_SYNC_COMPARE_AND_SWAP_4");
    Builder.defineMacro("__GCC_HAVE_SYNC_COMPARE_AND_SWAP_8");
  }

  ArrayRef<Builtin::Info> getTargetBuiltins() const override {
    return llvm::makeArrayRef(BuiltinInfo,
                       clang::AArch64::LastTSBuiltin - Builtin::FirstTSBuiltin);
  }

  bool hasFeature(StringRef Feature) const override {
    return Feature == "aarch64" ||
      Feature == "arm64" ||
      Feature == "arm" ||
      (Feature == "neon" && FPU == NeonMode);
  }

  bool handleTargetFeatures(std::vector<std::string> &Features,
                            DiagnosticsEngine &Diags) override {
    FPU = FPUMode;
    CRC = 0;
    Crypto = 0;
    Unaligned = 1;
    V8_1A = 0;

    for (const auto &Feature : Features) {
      if (Feature == "+neon")
        FPU = NeonMode;
      if (Feature == "+crc")
        CRC = 1;
      if (Feature == "+crypto")
        Crypto = 1;
      if (Feature == "+strict-align")
        Unaligned = 0;
      if (Feature == "+v8.1a")
        V8_1A = 1;
    }

    setDataLayoutString();

    return true;
  }

  CallingConvCheckResult checkCallingConvention(CallingConv CC) const override {
    switch (CC) {
    case CC_C:
    case CC_Swift:
      return CCCR_OK;
    default:
      return CCCR_Warning;
    }
  }

  bool isCLZForZeroUndef() const override { return false; }

  BuiltinVaListKind getBuiltinVaListKind() const override {
    return TargetInfo::AArch64ABIBuiltinVaList;
  }

  ArrayRef<const char *> getGCCRegNames() const override;
  ArrayRef<TargetInfo::GCCRegAlias> getGCCRegAliases() const override;

  bool validateAsmConstraint(const char *&Name,
                             TargetInfo::ConstraintInfo &Info) const override {
    switch (*Name) {
    default:
      return false;
    case 'w': // Floating point and SIMD registers (V0-V31)
      Info.setAllowsRegister();
      return true;
    case 'I': // Constant that can be used with an ADD instruction
    case 'J': // Constant that can be used with a SUB instruction
    case 'K': // Constant that can be used with a 32-bit logical instruction
    case 'L': // Constant that can be used with a 64-bit logical instruction
    case 'M': // Constant that can be used as a 32-bit MOV immediate
    case 'N': // Constant that can be used as a 64-bit MOV immediate
    case 'Y': // Floating point constant zero
    case 'Z': // Integer constant zero
      return true;
    case 'Q': // A memory reference with base register and no offset
      Info.setAllowsMemory();
      return true;
    case 'S': // A symbolic address
      Info.setAllowsRegister();
      return true;
    case 'U':
      // Ump: A memory address suitable for ldp/stp in SI, DI, SF and DF modes.
      // Utf: A memory address suitable for ldp/stp in TF mode.
      // Usa: An absolute symbolic address.
      // Ush: The high part (bits 32:12) of a pc-relative symbolic address.
      llvm_unreachable("FIXME: Unimplemented support for U* constraints.");
    case 'z': // Zero register, wzr or xzr
      Info.setAllowsRegister();
      return true;
    case 'x': // Floating point and SIMD registers (V0-V15)
      Info.setAllowsRegister();
      return true;
    }
    return false;
  }

  bool
  validateConstraintModifier(StringRef Constraint, char Modifier, unsigned Size,
                             std::string &SuggestedModifier) const override {
    // Strip off constraint modifiers.
    while (Constraint[0] == '=' || Constraint[0] == '+' || Constraint[0] == '&')
      Constraint = Constraint.substr(1);

    switch (Constraint[0]) {
    default:
      return true;
    case 'z':
    case 'r': {
      switch (Modifier) {
      case 'x':
      case 'w':
        // For now assume that the person knows what they're
        // doing with the modifier.
        return true;
      default:
        // By default an 'r' constraint will be in the 'x'
        // registers.
        if (Size == 64)
          return true;

        SuggestedModifier = "w";
        return false;
      }
    }
    }
  }

  const char *getClobbers() const override { return ""; }

  int getEHDataRegisterNumber(unsigned RegNo) const override {
    if (RegNo == 0)
      return 0;
    if (RegNo == 1)
      return 1;
    return -1;
  }
};

const char *const AArch64TargetInfo::GCCRegNames[] = {
  // 32-bit Integer registers
  "w0",  "w1",  "w2",  "w3",  "w4",  "w5",  "w6",  "w7",  "w8",  "w9",  "w10",
  "w11", "w12", "w13", "w14", "w15", "w16", "w17", "w18", "w19", "w20", "w21",
  "w22", "w23", "w24", "w25", "w26", "w27", "w28", "w29", "w30", "wsp",

  // 64-bit Integer registers
  "x0",  "x1",  "x2",  "x3",  "x4",  "x5",  "x6",  "x7",  "x8",  "x9",  "x10",
  "x11", "x12", "x13", "x14", "x15", "x16", "x17", "x18", "x19", "x20", "x21",
  "x22", "x23", "x24", "x25", "x26", "x27", "x28", "fp",  "lr",  "sp",

  // 32-bit floating point regsisters
  "s0",  "s1",  "s2",  "s3",  "s4",  "s5",  "s6",  "s7",  "s8",  "s9",  "s10",
  "s11", "s12", "s13", "s14", "s15", "s16", "s17", "s18", "s19", "s20", "s21",
  "s22", "s23", "s24", "s25", "s26", "s27", "s28", "s29", "s30", "s31",

  // 64-bit floating point regsisters
  "d0",  "d1",  "d2",  "d3",  "d4",  "d5",  "d6",  "d7",  "d8",  "d9",  "d10",
  "d11", "d12", "d13", "d14", "d15", "d16", "d17", "d18", "d19", "d20", "d21",
  "d22", "d23", "d24", "d25", "d26", "d27", "d28", "d29", "d30", "d31",

  // Vector registers
  "v0",  "v1",  "v2",  "v3",  "v4",  "v5",  "v6",  "v7",  "v8",  "v9",  "v10",
  "v11", "v12", "v13", "v14", "v15", "v16", "v17", "v18", "v19", "v20", "v21",
  "v22", "v23", "v24", "v25", "v26", "v27", "v28", "v29", "v30", "v31"
};

ArrayRef<const char *> AArch64TargetInfo::getGCCRegNames() const {
  return llvm::makeArrayRef(GCCRegNames);
}

const TargetInfo::GCCRegAlias AArch64TargetInfo::GCCRegAliases[] = {
  { { "w31" }, "wsp" },
  { { "x29" }, "fp" },
  { { "x30" }, "lr" },
  { { "x31" }, "sp" },
  // The S/D/Q and W/X registers overlap, but aren't really aliases; we
  // don't want to substitute one of these for a different-sized one.
};

ArrayRef<TargetInfo::GCCRegAlias> AArch64TargetInfo::getGCCRegAliases() const {
  return llvm::makeArrayRef(GCCRegAliases);
}

const Builtin::Info AArch64TargetInfo::BuiltinInfo[] = {
#define BUILTIN(ID, TYPE, ATTRS)                                               \
  { #ID, TYPE, ATTRS, nullptr, ALL_LANGUAGES, nullptr },
#include "clang/Basic/BuiltinsNEON.def"

#define BUILTIN(ID, TYPE, ATTRS)                                               \
  { #ID, TYPE, ATTRS, nullptr, ALL_LANGUAGES, nullptr },
#include "clang/Basic/BuiltinsAArch64.def"
};

class AArch64leTargetInfo : public AArch64TargetInfo {
  void setDataLayoutString() override {
    if (getTriple().isOSBinFormatMachO())
      DataLayoutString = "e-m:o-i64:64-i128:128-n32:64-S128";
    else
      DataLayoutString = "e-m:e-i64:64-i128:128-n32:64-S128";
  }

public:
  AArch64leTargetInfo(const llvm::Triple &Triple)
    : AArch64TargetInfo(Triple) {
    BigEndian = false;
    }
  void getTargetDefines(const LangOptions &Opts,
                        MacroBuilder &Builder) const override {
    Builder.defineMacro("__AARCH64EL__");
    AArch64TargetInfo::getTargetDefines(Opts, Builder);
  }
};

class AArch64beTargetInfo : public AArch64TargetInfo {
  void setDataLayoutString() override {
    assert(!getTriple().isOSBinFormatMachO());
    DataLayoutString = "E-m:e-i64:64-i128:128-n32:64-S128";
  }

public:
  AArch64beTargetInfo(const llvm::Triple &Triple)
    : AArch64TargetInfo(Triple) { }
  void getTargetDefines(const LangOptions &Opts,
                        MacroBuilder &Builder) const override {
    Builder.defineMacro("__AARCH64EB__");
    Builder.defineMacro("__AARCH_BIG_ENDIAN");
    Builder.defineMacro("__ARM_BIG_ENDIAN");
    AArch64TargetInfo::getTargetDefines(Opts, Builder);
  }
};

class DarwinAArch64TargetInfo : public DarwinTargetInfo<AArch64leTargetInfo> {
protected:
  void getOSDefines(const LangOptions &Opts, const llvm::Triple &Triple,
                    MacroBuilder &Builder) const override {
    Builder.defineMacro("__AARCH64_SIMD__");
    Builder.defineMacro("__ARM64_ARCH_8__");
    Builder.defineMacro("__ARM_NEON__");
    Builder.defineMacro("__LITTLE_ENDIAN__");
    Builder.defineMacro("__REGISTER_PREFIX__", "");
    Builder.defineMacro("__arm64", "1");
    Builder.defineMacro("__arm64__", "1");

    getDarwinDefines(Builder, Opts, Triple, PlatformName, PlatformMinVersion);
  }

public:
  DarwinAArch64TargetInfo(const llvm::Triple &Triple)
      : DarwinTargetInfo<AArch64leTargetInfo>(Triple) {
    Int64Type = SignedLongLong;
    WCharType = SignedInt;
    UseSignedCharForObjCBool = false;

    LongDoubleWidth = LongDoubleAlign = SuitableAlign = 64;
    LongDoubleFormat = &llvm::APFloat::IEEEdouble;

    TheCXXABI.set(TargetCXXABI::iOS64);
  }

  BuiltinVaListKind getBuiltinVaListKind() const override {
    return TargetInfo::CharPtrBuiltinVaList;
  }
};

// Hexagon abstract base class
class HexagonTargetInfo : public TargetInfo {
  static const Builtin::Info BuiltinInfo[];
  static const char * const GCCRegNames[];
  static const TargetInfo::GCCRegAlias GCCRegAliases[];
  std::string CPU;
  bool HasHVX, HasHVXDouble;

public:
  HexagonTargetInfo(const llvm::Triple &Triple) : TargetInfo(Triple) {
    BigEndian = false;
    // Specify the vector alignment explicitly. For v512x1, the calculated
    // alignment would be 512*alignment(i1), which is 512 bytes, instead of
    // the required minimum of 64 bytes.
    DataLayoutString = "e-m:e-p:32:32:32-a:0-n16:32-"
        "i64:64:64-i32:32:32-i16:16:16-i1:8:8-f32:32:32-f64:64:64-"
        "v32:32:32-v64:64:64-v512:512:512-v1024:1024:1024-v2048:2048:2048";
    SizeType    = UnsignedInt;
    PtrDiffType = SignedInt;
    IntPtrType  = SignedInt;

    // {} in inline assembly are packet specifiers, not assembly variant
    // specifiers.
    NoAsmVariants = true;

    LargeArrayMinWidth = 64;
    LargeArrayAlign = 64;
    UseBitFieldTypeAlignment = true;
    ZeroLengthBitfieldBoundary = 32;
    HasHVX = HasHVXDouble = false;
  }

  ArrayRef<Builtin::Info> getTargetBuiltins() const override {
    return llvm::makeArrayRef(BuiltinInfo,
                         clang::Hexagon::LastTSBuiltin-Builtin::FirstTSBuiltin);
  }

  bool validateAsmConstraint(const char *&Name,
                             TargetInfo::ConstraintInfo &Info) const override {
    return true;
  }

  void getTargetDefines(const LangOptions &Opts,
                        MacroBuilder &Builder) const override;

  bool isCLZForZeroUndef() const override { return false; }

  bool hasFeature(StringRef Feature) const override {
    return llvm::StringSwitch<bool>(Feature)
      .Case("hexagon", true)
      .Case("hvx", HasHVX)
      .Case("hvx-double", HasHVXDouble)
      .Default(false);
  }

  bool initFeatureMap(llvm::StringMap<bool> &Features, DiagnosticsEngine &Diags,
        StringRef CPU, const std::vector<std::string> &FeaturesVec)
        const override;

  bool handleTargetFeatures(std::vector<std::string> &Features,
                            DiagnosticsEngine &Diags) override;

  BuiltinVaListKind getBuiltinVaListKind() const override {
    return TargetInfo::CharPtrBuiltinVaList;
  }
  ArrayRef<const char *> getGCCRegNames() const override;
  ArrayRef<TargetInfo::GCCRegAlias> getGCCRegAliases() const override;
  const char *getClobbers() const override {
    return "";
  }

  static const char *getHexagonCPUSuffix(StringRef Name) {
    return llvm::StringSwitch<const char*>(Name)
      .Case("hexagonv4", "4")
      .Case("hexagonv5", "5")
      .Case("hexagonv55", "55")
      .Case("hexagonv60", "60")
      .Default(nullptr);
  }

  bool setCPU(const std::string &Name) override {
    if (!getHexagonCPUSuffix(Name))
      return false;
    CPU = Name;
    return true;
  }

  int getEHDataRegisterNumber(unsigned RegNo) const override {
    return RegNo < 2 ? RegNo : -1;
  }
};

void HexagonTargetInfo::getTargetDefines(const LangOptions &Opts,
                                         MacroBuilder &Builder) const {
  Builder.defineMacro("__qdsp6__", "1");
  Builder.defineMacro("__hexagon__", "1");

  if (CPU == "hexagonv4") {
    Builder.defineMacro("__HEXAGON_V4__");
    Builder.defineMacro("__HEXAGON_ARCH__", "4");
    if (Opts.HexagonQdsp6Compat) {
      Builder.defineMacro("__QDSP6_V4__");
      Builder.defineMacro("__QDSP6_ARCH__", "4");
    }
  } else if (CPU == "hexagonv5") {
    Builder.defineMacro("__HEXAGON_V5__");
    Builder.defineMacro("__HEXAGON_ARCH__", "5");
    if(Opts.HexagonQdsp6Compat) {
      Builder.defineMacro("__QDSP6_V5__");
      Builder.defineMacro("__QDSP6_ARCH__", "5");
    }
  } else if (CPU == "hexagonv60") {
    Builder.defineMacro("__HEXAGON_V60__");
    Builder.defineMacro("__HEXAGON_ARCH__", "60");
    Builder.defineMacro("__QDSP6_V60__");
    Builder.defineMacro("__QDSP6_ARCH__", "60");
  }
}

bool HexagonTargetInfo::handleTargetFeatures(std::vector<std::string> &Features,
                                             DiagnosticsEngine &Diags) {
  for (auto &F : Features) {
    if (F == "+hvx")
      HasHVX = true;
    else if (F == "-hvx")
      HasHVX = HasHVXDouble = false;
    else if (F == "+hvx-double")
      HasHVX = HasHVXDouble = true;
    else if (F == "-hvx-double")
      HasHVXDouble = false;
  }
  return true;
}

bool HexagonTargetInfo::initFeatureMap(llvm::StringMap<bool> &Features,
      DiagnosticsEngine &Diags, StringRef CPU,
      const std::vector<std::string> &FeaturesVec) const {
  // Default for v60: -hvx, -hvx-double.
  Features["hvx"] = false;
  Features["hvx-double"] = false;

  return TargetInfo::initFeatureMap(Features, Diags, CPU, FeaturesVec);
}


const char *const HexagonTargetInfo::GCCRegNames[] = {
  "r0", "r1", "r2", "r3", "r4", "r5", "r6", "r7",
  "r8", "r9", "r10", "r11", "r12", "r13", "r14", "r15",
  "r16", "r17", "r18", "r19", "r20", "r21", "r22", "r23",
  "r24", "r25", "r26", "r27", "r28", "r29", "r30", "r31",
  "p0", "p1", "p2", "p3",
  "sa0", "lc0", "sa1", "lc1", "m0", "m1", "usr", "ugp"
};

ArrayRef<const char*> HexagonTargetInfo::getGCCRegNames() const {
  return llvm::makeArrayRef(GCCRegNames);
}

const TargetInfo::GCCRegAlias HexagonTargetInfo::GCCRegAliases[] = {
  { { "sp" }, "r29" },
  { { "fp" }, "r30" },
  { { "lr" }, "r31" },
};

ArrayRef<TargetInfo::GCCRegAlias> HexagonTargetInfo::getGCCRegAliases() const {
  return llvm::makeArrayRef(GCCRegAliases);
}


const Builtin::Info HexagonTargetInfo::BuiltinInfo[] = {
#define BUILTIN(ID, TYPE, ATTRS) \
  { #ID, TYPE, ATTRS, nullptr, ALL_LANGUAGES, nullptr },
#define LIBBUILTIN(ID, TYPE, ATTRS, HEADER) \
  { #ID, TYPE, ATTRS, HEADER, ALL_LANGUAGES, nullptr },
#include "clang/Basic/BuiltinsHexagon.def"
};

// Shared base class for SPARC v8 (32-bit) and SPARC v9 (64-bit).
class SparcTargetInfo : public TargetInfo {
  static const TargetInfo::GCCRegAlias GCCRegAliases[];
  static const char * const GCCRegNames[];
  bool SoftFloat;
public:
  SparcTargetInfo(const llvm::Triple &Triple)
      : TargetInfo(Triple), SoftFloat(false) {}

  bool handleTargetFeatures(std::vector<std::string> &Features,
                            DiagnosticsEngine &Diags) override {
    // The backend doesn't actually handle soft float yet, but in case someone
    // is using the support for the front end continue to support it.
    auto Feature = std::find(Features.begin(), Features.end(), "+soft-float");
    if (Feature != Features.end()) {
      SoftFloat = true;
      Features.erase(Feature);
    }
    return true;
  }
  void getTargetDefines(const LangOptions &Opts,
                        MacroBuilder &Builder) const override {
    DefineStd(Builder, "sparc", Opts);
    Builder.defineMacro("__REGISTER_PREFIX__", "");

    if (SoftFloat)
      Builder.defineMacro("SOFT_FLOAT", "1");
  }

  bool hasFeature(StringRef Feature) const override {
    return llvm::StringSwitch<bool>(Feature)
             .Case("softfloat", SoftFloat)
             .Case("sparc", true)
             .Default(false);
  }

  ArrayRef<Builtin::Info> getTargetBuiltins() const override {
    // FIXME: Implement!
    return None;
  }
  BuiltinVaListKind getBuiltinVaListKind() const override {
    return TargetInfo::VoidPtrBuiltinVaList;
  }
  ArrayRef<const char *> getGCCRegNames() const override;
  ArrayRef<TargetInfo::GCCRegAlias> getGCCRegAliases() const override;
  bool validateAsmConstraint(const char *&Name,
                             TargetInfo::ConstraintInfo &info) const override {
    // FIXME: Implement!
    switch (*Name) {
    case 'I': // Signed 13-bit constant
    case 'J': // Zero
    case 'K': // 32-bit constant with the low 12 bits clear
    case 'L': // A constant in the range supported by movcc (11-bit signed imm)
    case 'M': // A constant in the range supported by movrcc (19-bit signed imm)
    case 'N': // Same as 'K' but zext (required for SIMode)
    case 'O': // The constant 4096
      return true;
    }
    return false;
  }
  const char *getClobbers() const override {
    // FIXME: Implement!
    return "";
  }

  // No Sparc V7 for now, the backend doesn't support it anyway.
  enum CPUKind {
    CK_GENERIC,
    CK_V8,
    CK_SUPERSPARC,
    CK_SPARCLITE,
    CK_F934,
    CK_HYPERSPARC,
    CK_SPARCLITE86X,
    CK_SPARCLET,
    CK_TSC701,
    CK_V9,
    CK_ULTRASPARC,
    CK_ULTRASPARC3,
    CK_NIAGARA,
    CK_NIAGARA2,
    CK_NIAGARA3,
    CK_NIAGARA4
  } CPU = CK_GENERIC;

  enum CPUGeneration {
    CG_V8,
    CG_V9,
  };

  CPUGeneration getCPUGeneration(CPUKind Kind) const {
    switch (Kind) {
    case CK_GENERIC:
    case CK_V8:
    case CK_SUPERSPARC:
    case CK_SPARCLITE:
    case CK_F934:
    case CK_HYPERSPARC:
    case CK_SPARCLITE86X:
    case CK_SPARCLET:
    case CK_TSC701:
      return CG_V8;
    case CK_V9:
    case CK_ULTRASPARC:
    case CK_ULTRASPARC3:
    case CK_NIAGARA:
    case CK_NIAGARA2:
    case CK_NIAGARA3:
    case CK_NIAGARA4:
      return CG_V9;
    }
    llvm_unreachable("Unexpected CPU kind");
  }

  CPUKind getCPUKind(StringRef Name) const {
    return llvm::StringSwitch<CPUKind>(Name)
        .Case("v8", CK_V8)
        .Case("supersparc", CK_SUPERSPARC)
        .Case("sparclite", CK_SPARCLITE)
        .Case("f934", CK_F934)
        .Case("hypersparc", CK_HYPERSPARC)
        .Case("sparclite86x", CK_SPARCLITE86X)
        .Case("sparclet", CK_SPARCLET)
        .Case("tsc701", CK_TSC701)
        .Case("v9", CK_V9)
        .Case("ultrasparc", CK_ULTRASPARC)
        .Case("ultrasparc3", CK_ULTRASPARC3)
        .Case("niagara", CK_NIAGARA)
        .Case("niagara2", CK_NIAGARA2)
        .Case("niagara3", CK_NIAGARA3)
        .Case("niagara4", CK_NIAGARA4)
        .Default(CK_GENERIC);
  }

  bool setCPU(const std::string &Name) override {
    CPU = getCPUKind(Name);
    return CPU != CK_GENERIC;
  }
};

const char * const SparcTargetInfo::GCCRegNames[] = {
  "r0", "r1", "r2", "r3", "r4", "r5", "r6", "r7",
  "r8", "r9", "r10", "r11", "r12", "r13", "r14", "r15",
  "r16", "r17", "r18", "r19", "r20", "r21", "r22", "r23",
  "r24", "r25", "r26", "r27", "r28", "r29", "r30", "r31"
};

ArrayRef<const char *> SparcTargetInfo::getGCCRegNames() const {
  return llvm::makeArrayRef(GCCRegNames);
}

const TargetInfo::GCCRegAlias SparcTargetInfo::GCCRegAliases[] = {
  { { "g0" }, "r0" },
  { { "g1" }, "r1" },
  { { "g2" }, "r2" },
  { { "g3" }, "r3" },
  { { "g4" }, "r4" },
  { { "g5" }, "r5" },
  { { "g6" }, "r6" },
  { { "g7" }, "r7" },
  { { "o0" }, "r8" },
  { { "o1" }, "r9" },
  { { "o2" }, "r10" },
  { { "o3" }, "r11" },
  { { "o4" }, "r12" },
  { { "o5" }, "r13" },
  { { "o6", "sp" }, "r14" },
  { { "o7" }, "r15" },
  { { "l0" }, "r16" },
  { { "l1" }, "r17" },
  { { "l2" }, "r18" },
  { { "l3" }, "r19" },
  { { "l4" }, "r20" },
  { { "l5" }, "r21" },
  { { "l6" }, "r22" },
  { { "l7" }, "r23" },
  { { "i0" }, "r24" },
  { { "i1" }, "r25" },
  { { "i2" }, "r26" },
  { { "i3" }, "r27" },
  { { "i4" }, "r28" },
  { { "i5" }, "r29" },
  { { "i6", "fp" }, "r30" },
  { { "i7" }, "r31" },
};

ArrayRef<TargetInfo::GCCRegAlias> SparcTargetInfo::getGCCRegAliases() const {
  return llvm::makeArrayRef(GCCRegAliases);
}

// SPARC v8 is the 32-bit mode selected by Triple::sparc.
class SparcV8TargetInfo : public SparcTargetInfo {
public:
  SparcV8TargetInfo(const llvm::Triple &Triple) : SparcTargetInfo(Triple) {
    DataLayoutString = "E-m:e-p:32:32-i64:64-f128:64-n32-S64";
    // NetBSD / OpenBSD use long (same as llvm default); everyone else uses int.
    switch (getTriple().getOS()) {
    default:
      SizeType = UnsignedInt;
      IntPtrType = SignedInt;
      PtrDiffType = SignedInt;
      break;
    case llvm::Triple::NetBSD:
    case llvm::Triple::OpenBSD:
      SizeType = UnsignedLong;
      IntPtrType = SignedLong;
      PtrDiffType = SignedLong;
      break;
    }
  }

  void getTargetDefines(const LangOptions &Opts,
                        MacroBuilder &Builder) const override {
    SparcTargetInfo::getTargetDefines(Opts, Builder);
    switch (getCPUGeneration(CPU)) {
    case CG_V8:
      Builder.defineMacro("__sparcv8");
      if (getTriple().getOS() != llvm::Triple::Solaris)
        Builder.defineMacro("__sparcv8__");
      break;
    case CG_V9:
      Builder.defineMacro("__sparcv9");
      if (getTriple().getOS() != llvm::Triple::Solaris) {
        Builder.defineMacro("__sparcv9__");
        Builder.defineMacro("__sparc_v9__");
      }
      break;
    }
  }
};

// SPARCV8el is the 32-bit little-endian mode selected by Triple::sparcel.
class SparcV8elTargetInfo : public SparcV8TargetInfo {
 public:
  SparcV8elTargetInfo(const llvm::Triple &Triple) : SparcV8TargetInfo(Triple) {
    DataLayoutString = "e-m:e-p:32:32-i64:64-f128:64-n32-S64";
    BigEndian = false;
  }
};

// SPARC v9 is the 64-bit mode selected by Triple::sparcv9.
class SparcV9TargetInfo : public SparcTargetInfo {
public:
  SparcV9TargetInfo(const llvm::Triple &Triple) : SparcTargetInfo(Triple) {
    // FIXME: Support Sparc quad-precision long double?
    DataLayoutString = "E-m:e-i64:64-n32:64-S128";
    // This is an LP64 platform.
    LongWidth = LongAlign = PointerWidth = PointerAlign = 64;

    // OpenBSD uses long long for int64_t and intmax_t.
    if (getTriple().getOS() == llvm::Triple::OpenBSD)
      IntMaxType = SignedLongLong;
    else
      IntMaxType = SignedLong;
    Int64Type = IntMaxType;

    // The SPARCv8 System V ABI has long double 128-bits in size, but 64-bit
    // aligned. The SPARCv9 SCD 2.4.1 says 16-byte aligned.
    LongDoubleWidth = 128;
    LongDoubleAlign = 128;
    LongDoubleFormat = &llvm::APFloat::IEEEquad;
    MaxAtomicPromoteWidth = MaxAtomicInlineWidth = 64;
  }

  void getTargetDefines(const LangOptions &Opts,
                        MacroBuilder &Builder) const override {
    SparcTargetInfo::getTargetDefines(Opts, Builder);
    Builder.defineMacro("__sparcv9");
    Builder.defineMacro("__arch64__");
    // Solaris doesn't need these variants, but the BSDs do.
    if (getTriple().getOS() != llvm::Triple::Solaris) {
      Builder.defineMacro("__sparc64__");
      Builder.defineMacro("__sparc_v9__");
      Builder.defineMacro("__sparcv9__");
    }
  }

  bool setCPU(const std::string &Name) override {
    if (!SparcTargetInfo::setCPU(Name))
      return false;
    return getCPUGeneration(CPU) == CG_V9;
  }
};

class SystemZTargetInfo : public TargetInfo {
  static const Builtin::Info BuiltinInfo[];
  static const char *const GCCRegNames[];
  std::string CPU;
  bool HasTransactionalExecution;
  bool HasVector;

public:
  SystemZTargetInfo(const llvm::Triple &Triple)
      : TargetInfo(Triple), CPU("z10"), HasTransactionalExecution(false),
        HasVector(false) {
    IntMaxType = SignedLong;
    Int64Type = SignedLong;
    TLSSupported = true;
    IntWidth = IntAlign = 32;
    LongWidth = LongLongWidth = LongAlign = LongLongAlign = 64;
    PointerWidth = PointerAlign = 64;
    LongDoubleWidth = 128;
    LongDoubleAlign = 64;
    LongDoubleFormat = &llvm::APFloat::IEEEquad;
    DefaultAlignForAttributeAligned = 64;
    MinGlobalAlign = 16;
    DataLayoutString = "E-m:e-i1:8:16-i8:8:16-i64:64-f128:64-a:8:16-n32:64";
    MaxAtomicPromoteWidth = MaxAtomicInlineWidth = 64;
  }
  void getTargetDefines(const LangOptions &Opts,
                        MacroBuilder &Builder) const override {
    Builder.defineMacro("__s390__");
    Builder.defineMacro("__s390x__");
    Builder.defineMacro("__zarch__");
    Builder.defineMacro("__LONG_DOUBLE_128__");

    Builder.defineMacro("__GCC_HAVE_SYNC_COMPARE_AND_SWAP_1");
    Builder.defineMacro("__GCC_HAVE_SYNC_COMPARE_AND_SWAP_2");
    Builder.defineMacro("__GCC_HAVE_SYNC_COMPARE_AND_SWAP_4");
    Builder.defineMacro("__GCC_HAVE_SYNC_COMPARE_AND_SWAP_8");

    if (HasTransactionalExecution)
      Builder.defineMacro("__HTM__");
    if (Opts.ZVector)
      Builder.defineMacro("__VEC__", "10301");
  }
  ArrayRef<Builtin::Info> getTargetBuiltins() const override {
    return llvm::makeArrayRef(BuiltinInfo,
                         clang::SystemZ::LastTSBuiltin-Builtin::FirstTSBuiltin);
  }

  ArrayRef<const char *> getGCCRegNames() const override;
  ArrayRef<TargetInfo::GCCRegAlias> getGCCRegAliases() const override {
    // No aliases.
    return None;
  }
  bool validateAsmConstraint(const char *&Name,
                             TargetInfo::ConstraintInfo &info) const override;
  const char *getClobbers() const override {
    // FIXME: Is this really right?
    return "";
  }
  BuiltinVaListKind getBuiltinVaListKind() const override {
    return TargetInfo::SystemZBuiltinVaList;
  }
  bool setCPU(const std::string &Name) override {
    CPU = Name;
    bool CPUKnown = llvm::StringSwitch<bool>(Name)
      .Case("z10", true)
      .Case("z196", true)
      .Case("zEC12", true)
      .Case("z13", true)
      .Default(false);

    return CPUKnown;
  }
  bool
  initFeatureMap(llvm::StringMap<bool> &Features, DiagnosticsEngine &Diags,
                 StringRef CPU,
                 const std::vector<std::string> &FeaturesVec) const override {
    if (CPU == "zEC12")
      Features["transactional-execution"] = true;
    if (CPU == "z13") {
      Features["transactional-execution"] = true;
      Features["vector"] = true;
    }
    return TargetInfo::initFeatureMap(Features, Diags, CPU, FeaturesVec);
  }

  bool handleTargetFeatures(std::vector<std::string> &Features,
                            DiagnosticsEngine &Diags) override {
    HasTransactionalExecution = false;
    for (const auto &Feature : Features) {
      if (Feature == "+transactional-execution")
        HasTransactionalExecution = true;
      else if (Feature == "+vector")
        HasVector = true;
    }
    // If we use the vector ABI, vector types are 64-bit aligned.
    if (HasVector) {
      MaxVectorAlign = 64;
      DataLayoutString = "E-m:e-i1:8:16-i8:8:16-i64:64-f128:64"
                         "-v128:64-a:8:16-n32:64";
    }
    return true;
  }

  bool hasFeature(StringRef Feature) const override {
    return llvm::StringSwitch<bool>(Feature)
        .Case("systemz", true)
        .Case("htm", HasTransactionalExecution)
        .Case("vx", HasVector)
        .Default(false);
  }

  StringRef getABI() const override {
    if (HasVector)
      return "vector";
    return "";
  }

  bool useFloat128ManglingForLongDouble() const override {
    return true;
  }
};

const Builtin::Info SystemZTargetInfo::BuiltinInfo[] = {
#define BUILTIN(ID, TYPE, ATTRS)                                               \
  { #ID, TYPE, ATTRS, nullptr, ALL_LANGUAGES, nullptr },
#include "clang/Basic/BuiltinsSystemZ.def"
};

const char *const SystemZTargetInfo::GCCRegNames[] = {
  "r0",  "r1",  "r2",  "r3",  "r4",  "r5",  "r6",  "r7",
  "r8",  "r9",  "r10", "r11", "r12", "r13", "r14", "r15",
  "f0",  "f2",  "f4",  "f6",  "f1",  "f3",  "f5",  "f7",
  "f8",  "f10", "f12", "f14", "f9",  "f11", "f13", "f15"
};

ArrayRef<const char *> SystemZTargetInfo::getGCCRegNames() const {
  return llvm::makeArrayRef(GCCRegNames);
}

bool SystemZTargetInfo::
validateAsmConstraint(const char *&Name,
                      TargetInfo::ConstraintInfo &Info) const {
  switch (*Name) {
  default:
    return false;

  case 'a': // Address register
  case 'd': // Data register (equivalent to 'r')
  case 'f': // Floating-point register
    Info.setAllowsRegister();
    return true;

  case 'I': // Unsigned 8-bit constant
  case 'J': // Unsigned 12-bit constant
  case 'K': // Signed 16-bit constant
  case 'L': // Signed 20-bit displacement (on all targets we support)
  case 'M': // 0x7fffffff
    return true;

  case 'Q': // Memory with base and unsigned 12-bit displacement
  case 'R': // Likewise, plus an index
  case 'S': // Memory with base and signed 20-bit displacement
  case 'T': // Likewise, plus an index
    Info.setAllowsMemory();
    return true;
  }
}

class MSP430TargetInfo : public TargetInfo {
  static const char *const GCCRegNames[];

public:
  MSP430TargetInfo(const llvm::Triple &Triple) : TargetInfo(Triple) {
    BigEndian = false;
    TLSSupported = false;
    IntWidth = 16;
    IntAlign = 16;
    LongWidth = 32;
    LongLongWidth = 64;
    LongAlign = LongLongAlign = 16;
    PointerWidth = 16;
    PointerAlign = 16;
    SuitableAlign = 16;
    SizeType = UnsignedInt;
    IntMaxType = SignedLongLong;
    IntPtrType = SignedInt;
    PtrDiffType = SignedInt;
    SigAtomicType = SignedLong;
    DataLayoutString = "e-m:e-p:16:16-i32:16:32-a:16-n8:16";
  }
  void getTargetDefines(const LangOptions &Opts,
                        MacroBuilder &Builder) const override {
    Builder.defineMacro("MSP430");
    Builder.defineMacro("__MSP430__");
    // FIXME: defines for different 'flavours' of MCU
  }
  ArrayRef<Builtin::Info> getTargetBuiltins() const override {
    // FIXME: Implement.
    return None;
  }
  bool hasFeature(StringRef Feature) const override {
    return Feature == "msp430";
  }
  ArrayRef<const char *> getGCCRegNames() const override;
  ArrayRef<TargetInfo::GCCRegAlias> getGCCRegAliases() const override {
    // No aliases.
    return None;
  }
  bool validateAsmConstraint(const char *&Name,
                             TargetInfo::ConstraintInfo &info) const override {
    // FIXME: implement
    switch (*Name) {
    case 'K': // the constant 1
    case 'L': // constant -1^20 .. 1^19
    case 'M': // constant 1-4:
      return true;
    }
    // No target constraints for now.
    return false;
  }
  const char *getClobbers() const override {
    // FIXME: Is this really right?
    return "";
  }
  BuiltinVaListKind getBuiltinVaListKind() const override {
    // FIXME: implement
    return TargetInfo::CharPtrBuiltinVaList;
  }
};

const char *const MSP430TargetInfo::GCCRegNames[] = {
    "r0", "r1", "r2",  "r3",  "r4",  "r5",  "r6",  "r7",
    "r8", "r9", "r10", "r11", "r12", "r13", "r14", "r15"};

ArrayRef<const char *> MSP430TargetInfo::getGCCRegNames() const {
  return llvm::makeArrayRef(GCCRegNames);
}

// LLVM and Clang cannot be used directly to output native binaries for
// target, but is used to compile C code to llvm bitcode with correct
// type and alignment information.
//
// TCE uses the llvm bitcode as input and uses it for generating customized
// target processor and program binary. TCE co-design environment is
// publicly available in http://tce.cs.tut.fi

static const unsigned TCEOpenCLAddrSpaceMap[] = {
    3, // opencl_global
    4, // opencl_local
    5, // opencl_constant
    // FIXME: generic has to be added to the target
    0, // opencl_generic
    0, // cuda_device
    0, // cuda_constant
    0  // cuda_shared
};

class TCETargetInfo : public TargetInfo {
public:
  TCETargetInfo(const llvm::Triple &Triple) : TargetInfo(Triple) {
    TLSSupported = false;
    IntWidth = 32;
    LongWidth = LongLongWidth = 32;
    PointerWidth = 32;
    IntAlign = 32;
    LongAlign = LongLongAlign = 32;
    PointerAlign = 32;
    SuitableAlign = 32;
    SizeType = UnsignedInt;
    IntMaxType = SignedLong;
    IntPtrType = SignedInt;
    PtrDiffType = SignedInt;
    FloatWidth = 32;
    FloatAlign = 32;
    DoubleWidth = 32;
    DoubleAlign = 32;
    LongDoubleWidth = 32;
    LongDoubleAlign = 32;
    FloatFormat = &llvm::APFloat::IEEEsingle;
    DoubleFormat = &llvm::APFloat::IEEEsingle;
    LongDoubleFormat = &llvm::APFloat::IEEEsingle;
    DataLayoutString = "E-p:32:32-i8:8:32-i16:16:32-i64:32"
                       "-f64:32-v64:32-v128:32-a:0:32-n32";
    AddrSpaceMap = &TCEOpenCLAddrSpaceMap;
    UseAddrSpaceMapMangling = true;
  }

  void getTargetDefines(const LangOptions &Opts,
                        MacroBuilder &Builder) const override {
    DefineStd(Builder, "tce", Opts);
    Builder.defineMacro("__TCE__");
    Builder.defineMacro("__TCE_V1__");
  }
  bool hasFeature(StringRef Feature) const override { return Feature == "tce"; }

  ArrayRef<Builtin::Info> getTargetBuiltins() const override { return None; }
  const char *getClobbers() const override { return ""; }
  BuiltinVaListKind getBuiltinVaListKind() const override {
    return TargetInfo::VoidPtrBuiltinVaList;
  }
  ArrayRef<const char *> getGCCRegNames() const override { return None; }
  bool validateAsmConstraint(const char *&Name,
                             TargetInfo::ConstraintInfo &info) const override {
    return true;
  }
  ArrayRef<TargetInfo::GCCRegAlias> getGCCRegAliases() const override {
    return None;
  }
};

class BPFTargetInfo : public TargetInfo {
public:
  BPFTargetInfo(const llvm::Triple &Triple) : TargetInfo(Triple) {
    LongWidth = LongAlign = PointerWidth = PointerAlign = 64;
    SizeType    = UnsignedLong;
    PtrDiffType = SignedLong;
    IntPtrType  = SignedLong;
    IntMaxType  = SignedLong;
    Int64Type   = SignedLong;
    RegParmMax = 5;
    if (Triple.getArch() == llvm::Triple::bpfeb) {
      BigEndian = true;
      DataLayoutString = "E-m:e-p:64:64-i64:64-n32:64-S128";
    } else {
      BigEndian = false;
      DataLayoutString = "e-m:e-p:64:64-i64:64-n32:64-S128";
    }
    MaxAtomicPromoteWidth = 64;
    MaxAtomicInlineWidth = 64;
    TLSSupported = false;
  }
  void getTargetDefines(const LangOptions &Opts,
                        MacroBuilder &Builder) const override {
    DefineStd(Builder, "bpf", Opts);
    Builder.defineMacro("__BPF__");
  }
  bool hasFeature(StringRef Feature) const override {
    return Feature == "bpf";
  }

  ArrayRef<Builtin::Info> getTargetBuiltins() const override { return None; }
  const char *getClobbers() const override {
    return "";
  }
  BuiltinVaListKind getBuiltinVaListKind() const override {
    return TargetInfo::VoidPtrBuiltinVaList;
  }
  ArrayRef<const char *> getGCCRegNames() const override {
    return None;
  }
  bool validateAsmConstraint(const char *&Name,
                             TargetInfo::ConstraintInfo &info) const override {
    return true;
  }
  ArrayRef<TargetInfo::GCCRegAlias> getGCCRegAliases() const override {
    return None;
  }
};

class MipsTargetInfoBase : public TargetInfo {
  virtual void setDataLayoutString() = 0;

  static const Builtin::Info BuiltinInfo[];
  std::string CPU;
  bool IsMips16;
  bool IsMicromips;
  bool IsNan2008;
  bool IsSingleFloat;
  enum MipsFloatABI {
    HardFloat, SoftFloat
  } FloatABI;
  enum DspRevEnum {
    NoDSP, DSP1, DSP2
  } DspRev;
  bool HasMSA;

protected:
  bool HasFP64;
  std::string ABI;

public:
  MipsTargetInfoBase(const llvm::Triple &Triple, const std::string &ABIStr,
                     const std::string &CPUStr)
      : TargetInfo(Triple), CPU(CPUStr), IsMips16(false), IsMicromips(false),
        IsNan2008(false), IsSingleFloat(false), FloatABI(HardFloat),
        DspRev(NoDSP), HasMSA(false), HasFP64(false), ABI(ABIStr) {
    TheCXXABI.set(TargetCXXABI::GenericMIPS);
  }

  bool isNaN2008Default() const {
    return CPU == "mips32r6" || CPU == "mips64r6";
  }

  bool isFP64Default() const {
    return CPU == "mips32r6" || ABI == "n32" || ABI == "n64" || ABI == "64";
  }

  bool isNan2008() const override {
    return IsNan2008;
  }

  StringRef getABI() const override { return ABI; }
  bool setCPU(const std::string &Name) override {
    bool IsMips32 = getTriple().getArch() == llvm::Triple::mips ||
                    getTriple().getArch() == llvm::Triple::mipsel;
    CPU = Name;
    return llvm::StringSwitch<bool>(Name)
        .Case("mips1", IsMips32)
        .Case("mips2", IsMips32)
        .Case("mips3", true)
        .Case("mips4", true)
        .Case("mips5", true)
        .Case("mips32", IsMips32)
        .Case("mips32r2", IsMips32)
        .Case("mips32r3", IsMips32)
        .Case("mips32r5", IsMips32)
        .Case("mips32r6", IsMips32)
        .Case("mips64", true)
        .Case("mips64r2", true)
        .Case("mips64r3", true)
        .Case("mips64r5", true)
        .Case("mips64r6", true)
        .Case("octeon", true)
        .Case("p5600", true)
        .Default(false);
  }
  const std::string& getCPU() const { return CPU; }
  bool
  initFeatureMap(llvm::StringMap<bool> &Features, DiagnosticsEngine &Diags,
                 StringRef CPU,
                 const std::vector<std::string> &FeaturesVec) const override {
    if (CPU == "octeon")
      Features["mips64r2"] = Features["cnmips"] = true;
    else
      Features[CPU] = true;
    return TargetInfo::initFeatureMap(Features, Diags, CPU, FeaturesVec);
  }

  void getTargetDefines(const LangOptions &Opts,
                        MacroBuilder &Builder) const override {
    Builder.defineMacro("__mips__");
    Builder.defineMacro("_mips");
    if (Opts.GNUMode)
      Builder.defineMacro("mips");

    Builder.defineMacro("__REGISTER_PREFIX__", "");

    switch (FloatABI) {
    case HardFloat:
      Builder.defineMacro("__mips_hard_float", Twine(1));
      break;
    case SoftFloat:
      Builder.defineMacro("__mips_soft_float", Twine(1));
      break;
    }

    if (IsSingleFloat)
      Builder.defineMacro("__mips_single_float", Twine(1));

    Builder.defineMacro("__mips_fpr", HasFP64 ? Twine(64) : Twine(32));
    Builder.defineMacro("_MIPS_FPSET",
                        Twine(32 / (HasFP64 || IsSingleFloat ? 1 : 2)));

    if (IsMips16)
      Builder.defineMacro("__mips16", Twine(1));

    if (IsMicromips)
      Builder.defineMacro("__mips_micromips", Twine(1));

    if (IsNan2008)
      Builder.defineMacro("__mips_nan2008", Twine(1));

    switch (DspRev) {
    default:
      break;
    case DSP1:
      Builder.defineMacro("__mips_dsp_rev", Twine(1));
      Builder.defineMacro("__mips_dsp", Twine(1));
      break;
    case DSP2:
      Builder.defineMacro("__mips_dsp_rev", Twine(2));
      Builder.defineMacro("__mips_dspr2", Twine(1));
      Builder.defineMacro("__mips_dsp", Twine(1));
      break;
    }

    if (HasMSA)
      Builder.defineMacro("__mips_msa", Twine(1));

    Builder.defineMacro("_MIPS_SZPTR", Twine(getPointerWidth(0)));
    Builder.defineMacro("_MIPS_SZINT", Twine(getIntWidth()));
    Builder.defineMacro("_MIPS_SZLONG", Twine(getLongWidth()));

    Builder.defineMacro("_MIPS_ARCH", "\"" + CPU + "\"");
    Builder.defineMacro("_MIPS_ARCH_" + StringRef(CPU).upper());

    // These shouldn't be defined for MIPS-I but there's no need to check
    // for that since MIPS-I isn't supported.
    Builder.defineMacro("__GCC_HAVE_SYNC_COMPARE_AND_SWAP_1");
    Builder.defineMacro("__GCC_HAVE_SYNC_COMPARE_AND_SWAP_2");
    Builder.defineMacro("__GCC_HAVE_SYNC_COMPARE_AND_SWAP_4");
  }

  ArrayRef<Builtin::Info> getTargetBuiltins() const override {
    return llvm::makeArrayRef(BuiltinInfo,
                          clang::Mips::LastTSBuiltin - Builtin::FirstTSBuiltin);
  }
  bool hasFeature(StringRef Feature) const override {
    return llvm::StringSwitch<bool>(Feature)
      .Case("mips", true)
      .Case("fp64", HasFP64)
      .Default(false);
  }
  BuiltinVaListKind getBuiltinVaListKind() const override {
    return TargetInfo::VoidPtrBuiltinVaList;
  }
  ArrayRef<const char *> getGCCRegNames() const override {
    static const char *const GCCRegNames[] = {
      // CPU register names
      // Must match second column of GCCRegAliases
      "$0",   "$1",   "$2",   "$3",   "$4",   "$5",   "$6",   "$7",
      "$8",   "$9",   "$10",  "$11",  "$12",  "$13",  "$14",  "$15",
      "$16",  "$17",  "$18",  "$19",  "$20",  "$21",  "$22",  "$23",
      "$24",  "$25",  "$26",  "$27",  "$28",  "$29",  "$30",  "$31",
      // Floating point register names
      "$f0",  "$f1",  "$f2",  "$f3",  "$f4",  "$f5",  "$f6",  "$f7",
      "$f8",  "$f9",  "$f10", "$f11", "$f12", "$f13", "$f14", "$f15",
      "$f16", "$f17", "$f18", "$f19", "$f20", "$f21", "$f22", "$f23",
      "$f24", "$f25", "$f26", "$f27", "$f28", "$f29", "$f30", "$f31",
      // Hi/lo and condition register names
      "hi",   "lo",   "",     "$fcc0","$fcc1","$fcc2","$fcc3","$fcc4",
      "$fcc5","$fcc6","$fcc7",
      // MSA register names
      "$w0",  "$w1",  "$w2",  "$w3",  "$w4",  "$w5",  "$w6",  "$w7",
      "$w8",  "$w9",  "$w10", "$w11", "$w12", "$w13", "$w14", "$w15",
      "$w16", "$w17", "$w18", "$w19", "$w20", "$w21", "$w22", "$w23",
      "$w24", "$w25", "$w26", "$w27", "$w28", "$w29", "$w30", "$w31",
      // MSA control register names
      "$msair",      "$msacsr", "$msaaccess", "$msasave", "$msamodify",
      "$msarequest", "$msamap", "$msaunmap"
    };
    return llvm::makeArrayRef(GCCRegNames);
  }
  ArrayRef<TargetInfo::GCCRegAlias> getGCCRegAliases() const override = 0;
  bool validateAsmConstraint(const char *&Name,
                             TargetInfo::ConstraintInfo &Info) const override {
    switch (*Name) {
    default:
      return false;
    case 'r': // CPU registers.
    case 'd': // Equivalent to "r" unless generating MIPS16 code.
    case 'y': // Equivalent to "r", backward compatibility only.
    case 'f': // floating-point registers.
    case 'c': // $25 for indirect jumps
    case 'l': // lo register
    case 'x': // hilo register pair
      Info.setAllowsRegister();
      return true;
    case 'I': // Signed 16-bit constant
    case 'J': // Integer 0
    case 'K': // Unsigned 16-bit constant
    case 'L': // Signed 32-bit constant, lower 16-bit zeros (for lui)
    case 'M': // Constants not loadable via lui, addiu, or ori
    case 'N': // Constant -1 to -65535
    case 'O': // A signed 15-bit constant
    case 'P': // A constant between 1 go 65535
      return true;
    case 'R': // An address that can be used in a non-macro load or store
      Info.setAllowsMemory();
      return true;
    case 'Z':
      if (Name[1] == 'C') { // An address usable by ll, and sc.
        Info.setAllowsMemory();
        Name++; // Skip over 'Z'.
        return true;
      }
      return false;
    }
  }

  std::string convertConstraint(const char *&Constraint) const override {
    std::string R;
    switch (*Constraint) {
    case 'Z': // Two-character constraint; add "^" hint for later parsing.
      if (Constraint[1] == 'C') {
        R = std::string("^") + std::string(Constraint, 2);
        Constraint++;
        return R;
      }
      break;
    }
    return TargetInfo::convertConstraint(Constraint);
  }

  const char *getClobbers() const override {
    // In GCC, $1 is not widely used in generated code (it's used only in a few
    // specific situations), so there is no real need for users to add it to
    // the clobbers list if they want to use it in their inline assembly code.
    //
    // In LLVM, $1 is treated as a normal GPR and is always allocatable during
    // code generation, so using it in inline assembly without adding it to the
    // clobbers list can cause conflicts between the inline assembly code and
    // the surrounding generated code.
    //
    // Another problem is that LLVM is allowed to choose $1 for inline assembly
    // operands, which will conflict with the ".set at" assembler option (which
    // we use only for inline assembly, in order to maintain compatibility with
    // GCC) and will also conflict with the user's usage of $1.
    //
    // The easiest way to avoid these conflicts and keep $1 as an allocatable
    // register for generated code is to automatically clobber $1 for all inline
    // assembly code.
    //
    // FIXME: We should automatically clobber $1 only for inline assembly code
    // which actually uses it. This would allow LLVM to use $1 for inline
    // assembly operands if the user's assembly code doesn't use it.
    return "~{$1}";
  }

  bool handleTargetFeatures(std::vector<std::string> &Features,
                            DiagnosticsEngine &Diags) override {
    IsMips16 = false;
    IsMicromips = false;
    IsNan2008 = isNaN2008Default();
    IsSingleFloat = false;
    FloatABI = HardFloat;
    DspRev = NoDSP;
    HasFP64 = isFP64Default();

    for (const auto &Feature : Features) {
      if (Feature == "+single-float")
        IsSingleFloat = true;
      else if (Feature == "+soft-float")
        FloatABI = SoftFloat;
      else if (Feature == "+mips16")
        IsMips16 = true;
      else if (Feature == "+micromips")
        IsMicromips = true;
      else if (Feature == "+dsp")
        DspRev = std::max(DspRev, DSP1);
      else if (Feature == "+dspr2")
        DspRev = std::max(DspRev, DSP2);
      else if (Feature == "+msa")
        HasMSA = true;
      else if (Feature == "+fp64")
        HasFP64 = true;
      else if (Feature == "-fp64")
        HasFP64 = false;
      else if (Feature == "+nan2008")
        IsNan2008 = true;
      else if (Feature == "-nan2008")
        IsNan2008 = false;
    }

    setDataLayoutString();

    return true;
  }

  int getEHDataRegisterNumber(unsigned RegNo) const override {
    if (RegNo == 0) return 4;
    if (RegNo == 1) return 5;
    return -1;
  }

  bool isCLZForZeroUndef() const override { return false; }
};

const Builtin::Info MipsTargetInfoBase::BuiltinInfo[] = {
#define BUILTIN(ID, TYPE, ATTRS) \
  { #ID, TYPE, ATTRS, nullptr, ALL_LANGUAGES, nullptr },
#define LIBBUILTIN(ID, TYPE, ATTRS, HEADER) \
  { #ID, TYPE, ATTRS, HEADER, ALL_LANGUAGES, nullptr },
#include "clang/Basic/BuiltinsMips.def"
};

class Mips32TargetInfoBase : public MipsTargetInfoBase {
public:
  Mips32TargetInfoBase(const llvm::Triple &Triple)
      : MipsTargetInfoBase(Triple, "o32", "mips32r2") {
    SizeType = UnsignedInt;
    PtrDiffType = SignedInt;
    Int64Type = SignedLongLong;
    IntMaxType = Int64Type;
    MaxAtomicPromoteWidth = MaxAtomicInlineWidth = 32;
  }
  bool setABI(const std::string &Name) override {
    if (Name == "o32" || Name == "eabi") {
      ABI = Name;
      return true;
    }
    return false;
  }
  void getTargetDefines(const LangOptions &Opts,
                        MacroBuilder &Builder) const override {
    MipsTargetInfoBase::getTargetDefines(Opts, Builder);

    Builder.defineMacro("__mips", "32");
    Builder.defineMacro("_MIPS_ISA", "_MIPS_ISA_MIPS32");

    const std::string& CPUStr = getCPU();
    if (CPUStr == "mips32")
      Builder.defineMacro("__mips_isa_rev", "1");
    else if (CPUStr == "mips32r2")
      Builder.defineMacro("__mips_isa_rev", "2");
    else if (CPUStr == "mips32r3")
      Builder.defineMacro("__mips_isa_rev", "3");
    else if (CPUStr == "mips32r5")
      Builder.defineMacro("__mips_isa_rev", "5");
    else if (CPUStr == "mips32r6")
      Builder.defineMacro("__mips_isa_rev", "6");

    if (ABI == "o32") {
      Builder.defineMacro("__mips_o32");
      Builder.defineMacro("_ABIO32", "1");
      Builder.defineMacro("_MIPS_SIM", "_ABIO32");
    }
    else if (ABI == "eabi")
      Builder.defineMacro("__mips_eabi");
    else
      llvm_unreachable("Invalid ABI for Mips32.");
  }
  ArrayRef<TargetInfo::GCCRegAlias> getGCCRegAliases() const override {
    static const TargetInfo::GCCRegAlias GCCRegAliases[] = {
      { { "at" },  "$1" },
      { { "v0" },  "$2" },
      { { "v1" },  "$3" },
      { { "a0" },  "$4" },
      { { "a1" },  "$5" },
      { { "a2" },  "$6" },
      { { "a3" },  "$7" },
      { { "t0" },  "$8" },
      { { "t1" },  "$9" },
      { { "t2" }, "$10" },
      { { "t3" }, "$11" },
      { { "t4" }, "$12" },
      { { "t5" }, "$13" },
      { { "t6" }, "$14" },
      { { "t7" }, "$15" },
      { { "s0" }, "$16" },
      { { "s1" }, "$17" },
      { { "s2" }, "$18" },
      { { "s3" }, "$19" },
      { { "s4" }, "$20" },
      { { "s5" }, "$21" },
      { { "s6" }, "$22" },
      { { "s7" }, "$23" },
      { { "t8" }, "$24" },
      { { "t9" }, "$25" },
      { { "k0" }, "$26" },
      { { "k1" }, "$27" },
      { { "gp" }, "$28" },
      { { "sp","$sp" }, "$29" },
      { { "fp","$fp" }, "$30" },
      { { "ra" }, "$31" }
    };
    return llvm::makeArrayRef(GCCRegAliases);
  }
};

class Mips32EBTargetInfo : public Mips32TargetInfoBase {
  void setDataLayoutString() override {
    DataLayoutString = "E-m:m-p:32:32-i8:8:32-i16:16:32-i64:64-n32-S64";
  }

public:
  Mips32EBTargetInfo(const llvm::Triple &Triple)
      : Mips32TargetInfoBase(Triple) {
  }
  void getTargetDefines(const LangOptions &Opts,
                        MacroBuilder &Builder) const override {
    DefineStd(Builder, "MIPSEB", Opts);
    Builder.defineMacro("_MIPSEB");
    Mips32TargetInfoBase::getTargetDefines(Opts, Builder);
  }
};

class Mips32ELTargetInfo : public Mips32TargetInfoBase {
  void setDataLayoutString() override {
    DataLayoutString = "e-m:m-p:32:32-i8:8:32-i16:16:32-i64:64-n32-S64";
  }

public:
  Mips32ELTargetInfo(const llvm::Triple &Triple)
      : Mips32TargetInfoBase(Triple) {
    BigEndian = false;
  }
  void getTargetDefines(const LangOptions &Opts,
                        MacroBuilder &Builder) const override {
    DefineStd(Builder, "MIPSEL", Opts);
    Builder.defineMacro("_MIPSEL");
    Mips32TargetInfoBase::getTargetDefines(Opts, Builder);
  }
};

class Mips64TargetInfoBase : public MipsTargetInfoBase {
public:
  Mips64TargetInfoBase(const llvm::Triple &Triple)
      : MipsTargetInfoBase(Triple, "n64", "mips64r2") {
    LongDoubleWidth = LongDoubleAlign = 128;
    LongDoubleFormat = &llvm::APFloat::IEEEquad;
    if (getTriple().getOS() == llvm::Triple::FreeBSD) {
      LongDoubleWidth = LongDoubleAlign = 64;
      LongDoubleFormat = &llvm::APFloat::IEEEdouble;
    }
    setN64ABITypes();
    SuitableAlign = 128;
    MaxAtomicPromoteWidth = MaxAtomicInlineWidth = 64;
  }

  void setN64ABITypes() {
    LongWidth = LongAlign = 64;
    PointerWidth = PointerAlign = 64;
    SizeType = UnsignedLong;
    PtrDiffType = SignedLong;
    Int64Type = SignedLong;
    IntMaxType = Int64Type;
  }

  void setN32ABITypes() {
    LongWidth = LongAlign = 32;
    PointerWidth = PointerAlign = 32;
    SizeType = UnsignedInt;
    PtrDiffType = SignedInt;
    Int64Type = SignedLongLong;
    IntMaxType = Int64Type;
  }

  bool setABI(const std::string &Name) override {
    if (Name == "n32") {
      setN32ABITypes();
      ABI = Name;
      return true;
    }
    if (Name == "n64") {
      setN64ABITypes();
      ABI = Name;
      return true;
    }
    return false;
  }

  void getTargetDefines(const LangOptions &Opts,
                        MacroBuilder &Builder) const override {
    MipsTargetInfoBase::getTargetDefines(Opts, Builder);

    Builder.defineMacro("__mips", "64");
    Builder.defineMacro("__mips64");
    Builder.defineMacro("__mips64__");
    Builder.defineMacro("_MIPS_ISA", "_MIPS_ISA_MIPS64");

    const std::string& CPUStr = getCPU();
    if (CPUStr == "mips64")
      Builder.defineMacro("__mips_isa_rev", "1");
    else if (CPUStr == "mips64r2")
      Builder.defineMacro("__mips_isa_rev", "2");
    else if (CPUStr == "mips64r3")
      Builder.defineMacro("__mips_isa_rev", "3");
    else if (CPUStr == "mips64r5")
      Builder.defineMacro("__mips_isa_rev", "5");
    else if (CPUStr == "mips64r6")
      Builder.defineMacro("__mips_isa_rev", "6");

    if (ABI == "n32") {
      Builder.defineMacro("__mips_n32");
      Builder.defineMacro("_ABIN32", "2");
      Builder.defineMacro("_MIPS_SIM", "_ABIN32");
    }
    else if (ABI == "n64") {
      Builder.defineMacro("__mips_n64");
      Builder.defineMacro("_ABI64", "3");
      Builder.defineMacro("_MIPS_SIM", "_ABI64");
    }
    else
      llvm_unreachable("Invalid ABI for Mips64.");

    Builder.defineMacro("__GCC_HAVE_SYNC_COMPARE_AND_SWAP_8");
  }
  ArrayRef<TargetInfo::GCCRegAlias> getGCCRegAliases() const override {
    static const TargetInfo::GCCRegAlias GCCRegAliases[] = {
      { { "at" },  "$1" },
      { { "v0" },  "$2" },
      { { "v1" },  "$3" },
      { { "a0" },  "$4" },
      { { "a1" },  "$5" },
      { { "a2" },  "$6" },
      { { "a3" },  "$7" },
      { { "a4" },  "$8" },
      { { "a5" },  "$9" },
      { { "a6" }, "$10" },
      { { "a7" }, "$11" },
      { { "t0" }, "$12" },
      { { "t1" }, "$13" },
      { { "t2" }, "$14" },
      { { "t3" }, "$15" },
      { { "s0" }, "$16" },
      { { "s1" }, "$17" },
      { { "s2" }, "$18" },
      { { "s3" }, "$19" },
      { { "s4" }, "$20" },
      { { "s5" }, "$21" },
      { { "s6" }, "$22" },
      { { "s7" }, "$23" },
      { { "t8" }, "$24" },
      { { "t9" }, "$25" },
      { { "k0" }, "$26" },
      { { "k1" }, "$27" },
      { { "gp" }, "$28" },
      { { "sp","$sp" }, "$29" },
      { { "fp","$fp" }, "$30" },
      { { "ra" }, "$31" }
    };
    return llvm::makeArrayRef(GCCRegAliases);
  }

  bool hasInt128Type() const override { return true; }
};

class Mips64EBTargetInfo : public Mips64TargetInfoBase {
  void setDataLayoutString() override {
    if (ABI == "n32")
      DataLayoutString = "E-m:m-p:32:32-i8:8:32-i16:16:32-i64:64-n32:64-S128";
    else
      DataLayoutString = "E-m:m-i8:8:32-i16:16:32-i64:64-n32:64-S128";

  }

public:
  Mips64EBTargetInfo(const llvm::Triple &Triple)
      : Mips64TargetInfoBase(Triple) {}
  void getTargetDefines(const LangOptions &Opts,
                        MacroBuilder &Builder) const override {
    DefineStd(Builder, "MIPSEB", Opts);
    Builder.defineMacro("_MIPSEB");
    Mips64TargetInfoBase::getTargetDefines(Opts, Builder);
  }
};

class Mips64ELTargetInfo : public Mips64TargetInfoBase {
  void setDataLayoutString() override {
    if (ABI == "n32")
      DataLayoutString = "e-m:m-p:32:32-i8:8:32-i16:16:32-i64:64-n32:64-S128";
    else
      DataLayoutString = "e-m:m-i8:8:32-i16:16:32-i64:64-n32:64-S128";
  }
public:
  Mips64ELTargetInfo(const llvm::Triple &Triple)
      : Mips64TargetInfoBase(Triple) {
    // Default ABI is n64.
    BigEndian = false;
  }
  void getTargetDefines(const LangOptions &Opts,
                        MacroBuilder &Builder) const override {
    DefineStd(Builder, "MIPSEL", Opts);
    Builder.defineMacro("_MIPSEL");
    Mips64TargetInfoBase::getTargetDefines(Opts, Builder);
  }
};

class PNaClTargetInfo : public TargetInfo {
public:
  PNaClTargetInfo(const llvm::Triple &Triple) : TargetInfo(Triple) {
    BigEndian = false;
    this->UserLabelPrefix = "";
    this->LongAlign = 32;
    this->LongWidth = 32;
    this->PointerAlign = 32;
    this->PointerWidth = 32;
    this->IntMaxType = TargetInfo::SignedLongLong;
    this->Int64Type = TargetInfo::SignedLongLong;
    this->DoubleAlign = 64;
    this->LongDoubleWidth = 64;
    this->LongDoubleAlign = 64;
    this->SizeType = TargetInfo::UnsignedInt;
    this->PtrDiffType = TargetInfo::SignedInt;
    this->IntPtrType = TargetInfo::SignedInt;
    this->RegParmMax = 0; // Disallow regparm
  }

  void getArchDefines(const LangOptions &Opts, MacroBuilder &Builder) const {
    Builder.defineMacro("__le32__");
    Builder.defineMacro("__pnacl__");
  }
  void getTargetDefines(const LangOptions &Opts,
                        MacroBuilder &Builder) const override {
    getArchDefines(Opts, Builder);
  }
  bool hasFeature(StringRef Feature) const override {
    return Feature == "pnacl";
  }
  ArrayRef<Builtin::Info> getTargetBuiltins() const override { return None; }
  BuiltinVaListKind getBuiltinVaListKind() const override {
    return TargetInfo::PNaClABIBuiltinVaList;
  }
  ArrayRef<const char *> getGCCRegNames() const override;
  ArrayRef<TargetInfo::GCCRegAlias> getGCCRegAliases() const override;
  bool validateAsmConstraint(const char *&Name,
                             TargetInfo::ConstraintInfo &Info) const override {
    return false;
  }

  const char *getClobbers() const override {
    return "";
  }
};

ArrayRef<const char *> PNaClTargetInfo::getGCCRegNames() const {
  return None;
}

ArrayRef<TargetInfo::GCCRegAlias> PNaClTargetInfo::getGCCRegAliases() const {
  return None;
}

// We attempt to use PNaCl (le32) frontend and Mips32EL backend.
class NaClMips32ELTargetInfo : public Mips32ELTargetInfo {
public:
  NaClMips32ELTargetInfo(const llvm::Triple &Triple) :
    Mips32ELTargetInfo(Triple) {
  }

  BuiltinVaListKind getBuiltinVaListKind() const override {
    return TargetInfo::PNaClABIBuiltinVaList;
  }
};

class Le64TargetInfo : public TargetInfo {
  static const Builtin::Info BuiltinInfo[];

public:
  Le64TargetInfo(const llvm::Triple &Triple) : TargetInfo(Triple) {
    BigEndian = false;
    NoAsmVariants = true;
    LongWidth = LongAlign = PointerWidth = PointerAlign = 64;
    MaxAtomicPromoteWidth = MaxAtomicInlineWidth = 64;
    DataLayoutString = "e-m:e-v128:32-v16:16-v32:32-v96:32-n8:16:32:64-S128";
  }

  void getTargetDefines(const LangOptions &Opts,
                        MacroBuilder &Builder) const override {
    DefineStd(Builder, "unix", Opts);
    defineCPUMacros(Builder, "le64", /*Tuning=*/false);
    Builder.defineMacro("__ELF__");
  }
  ArrayRef<Builtin::Info> getTargetBuiltins() const override {
    return llvm::makeArrayRef(BuiltinInfo,
                          clang::Le64::LastTSBuiltin - Builtin::FirstTSBuiltin);
  }
  BuiltinVaListKind getBuiltinVaListKind() const override {
    return TargetInfo::PNaClABIBuiltinVaList;
  }
  const char *getClobbers() const override { return ""; }
  ArrayRef<const char *> getGCCRegNames() const override {
    return None;
  }
  ArrayRef<TargetInfo::GCCRegAlias> getGCCRegAliases() const override {
    return None;
  }
  bool validateAsmConstraint(const char *&Name,
                             TargetInfo::ConstraintInfo &Info) const override {
    return false;
  }

  bool hasProtectedVisibility() const override { return false; }
};

class WebAssemblyTargetInfo : public TargetInfo {
  static const Builtin::Info BuiltinInfo[];

  enum SIMDEnum {
    NoSIMD,
    SIMD128,
  } SIMDLevel;

public:
  explicit WebAssemblyTargetInfo(const llvm::Triple &T)
      : TargetInfo(T), SIMDLevel(NoSIMD) {
    BigEndian = false;
    NoAsmVariants = true;
    SuitableAlign = 128;
    LargeArrayMinWidth = 128;
    LargeArrayAlign = 128;
    SimdDefaultAlign = 128;
    SigAtomicType = SignedLong;
    LongDoubleWidth = LongDoubleAlign = 128;
    LongDoubleFormat = &llvm::APFloat::IEEEquad;
  }

protected:
  void getTargetDefines(const LangOptions &Opts,
                        MacroBuilder &Builder) const override {
    defineCPUMacros(Builder, "wasm", /*Tuning=*/false);
    if (SIMDLevel >= SIMD128)
      Builder.defineMacro("__wasm_simd128__");
  }

private:
  bool
  initFeatureMap(llvm::StringMap<bool> &Features, DiagnosticsEngine &Diags,
                 StringRef CPU,
                 const std::vector<std::string> &FeaturesVec) const override {
    if (CPU == "bleeding-edge")
      Features["simd128"] = true;
    return TargetInfo::initFeatureMap(Features, Diags, CPU, FeaturesVec);
  }
  bool hasFeature(StringRef Feature) const final {
    return llvm::StringSwitch<bool>(Feature)
        .Case("simd128", SIMDLevel >= SIMD128)
        .Default(false);
  }
  bool handleTargetFeatures(std::vector<std::string> &Features,
                            DiagnosticsEngine &Diags) final {
    for (const auto &Feature : Features) {
      if (Feature == "+simd128") {
        SIMDLevel = std::max(SIMDLevel, SIMD128);
        continue;
      }
      if (Feature == "-simd128") {
        SIMDLevel = std::min(SIMDLevel, SIMDEnum(SIMD128 - 1));
        continue;
      }

      Diags.Report(diag::err_opt_not_valid_with_opt) << Feature
                                                     << "-target-feature";
      return false;
    }
    return true;
  }
  bool setCPU(const std::string &Name) final {
    return llvm::StringSwitch<bool>(Name)
              .Case("mvp",           true)
              .Case("bleeding-edge", true)
              .Case("generic",       true)
              .Default(false);
  }
  ArrayRef<Builtin::Info> getTargetBuiltins() const final {
    return llvm::makeArrayRef(BuiltinInfo,
                   clang::WebAssembly::LastTSBuiltin - Builtin::FirstTSBuiltin);
  }
  BuiltinVaListKind getBuiltinVaListKind() const final {
    return VoidPtrBuiltinVaList;
  }
  ArrayRef<const char *> getGCCRegNames() const final {
    return None;
  }
  ArrayRef<TargetInfo::GCCRegAlias> getGCCRegAliases() const final {
    return None;
  }
  bool
  validateAsmConstraint(const char *&Name,
                        TargetInfo::ConstraintInfo &Info) const final {
    return false;
  }
  const char *getClobbers() const final { return ""; }
  bool isCLZForZeroUndef() const final { return false; }
  bool hasInt128Type() const final { return true; }
  IntType getIntTypeByWidth(unsigned BitWidth,
                            bool IsSigned) const final {
    // WebAssembly prefers long long for explicitly 64-bit integers.
    return BitWidth == 64 ? (IsSigned ? SignedLongLong : UnsignedLongLong)
                          : TargetInfo::getIntTypeByWidth(BitWidth, IsSigned);
  }
  IntType getLeastIntTypeByWidth(unsigned BitWidth,
                                 bool IsSigned) const final {
    // WebAssembly uses long long for int_least64_t and int_fast64_t.
    return BitWidth == 64
               ? (IsSigned ? SignedLongLong : UnsignedLongLong)
               : TargetInfo::getLeastIntTypeByWidth(BitWidth, IsSigned);
  }
};

const Builtin::Info WebAssemblyTargetInfo::BuiltinInfo[] = {
#define BUILTIN(ID, TYPE, ATTRS) \
  { #ID, TYPE, ATTRS, nullptr, ALL_LANGUAGES, nullptr },
#define LIBBUILTIN(ID, TYPE, ATTRS, HEADER) \
  { #ID, TYPE, ATTRS, HEADER, ALL_LANGUAGES, nullptr },
#include "clang/Basic/BuiltinsWebAssembly.def"
};

class WebAssembly32TargetInfo : public WebAssemblyTargetInfo {
public:
  explicit WebAssembly32TargetInfo(const llvm::Triple &T)
      : WebAssemblyTargetInfo(T) {
    MaxAtomicPromoteWidth = MaxAtomicInlineWidth = 32;
    DataLayoutString = "e-m:e-p:32:32-i64:64-n32:64-S128";
  }

protected:
  void getTargetDefines(const LangOptions &Opts,
                        MacroBuilder &Builder) const override {
    WebAssemblyTargetInfo::getTargetDefines(Opts, Builder);
    defineCPUMacros(Builder, "wasm32", /*Tuning=*/false);
  }
};

class WebAssembly64TargetInfo : public WebAssemblyTargetInfo {
public:
  explicit WebAssembly64TargetInfo(const llvm::Triple &T)
      : WebAssemblyTargetInfo(T) {
    LongAlign = LongWidth = 64;
    PointerAlign = PointerWidth = 64;
    MaxAtomicPromoteWidth = MaxAtomicInlineWidth = 64;
    DataLayoutString = "e-m:e-p:64:64-i64:64-n32:64-S128";
  }

protected:
  void getTargetDefines(const LangOptions &Opts,
                        MacroBuilder &Builder) const override {
    WebAssemblyTargetInfo::getTargetDefines(Opts, Builder);
    defineCPUMacros(Builder, "wasm64", /*Tuning=*/false);
  }
};

const Builtin::Info Le64TargetInfo::BuiltinInfo[] = {
#define BUILTIN(ID, TYPE, ATTRS)                                               \
  { #ID, TYPE, ATTRS, nullptr, ALL_LANGUAGES, nullptr },
#include "clang/Basic/BuiltinsLe64.def"
};

static const unsigned SPIRAddrSpaceMap[] = {
    1, // opencl_global
    3, // opencl_local
    2, // opencl_constant
    4, // opencl_generic
    0, // cuda_device
    0, // cuda_constant
    0  // cuda_shared
};
class SPIRTargetInfo : public TargetInfo {
public:
  SPIRTargetInfo(const llvm::Triple &Triple) : TargetInfo(Triple) {
    assert(getTriple().getOS() == llvm::Triple::UnknownOS &&
           "SPIR target must use unknown OS");
    assert(getTriple().getEnvironment() == llvm::Triple::UnknownEnvironment &&
           "SPIR target must use unknown environment type");
    BigEndian = false;
    TLSSupported = false;
    LongWidth = LongAlign = 64;
    AddrSpaceMap = &SPIRAddrSpaceMap;
    UseAddrSpaceMapMangling = true;
    // Define available target features
    // These must be defined in sorted order!
    NoAsmVariants = true;
  }
  void getTargetDefines(const LangOptions &Opts,
                        MacroBuilder &Builder) const override {
    DefineStd(Builder, "SPIR", Opts);
  }
  bool hasFeature(StringRef Feature) const override {
    return Feature == "spir";
  }

  ArrayRef<Builtin::Info> getTargetBuiltins() const override { return None; }
  const char *getClobbers() const override { return ""; }
  ArrayRef<const char *> getGCCRegNames() const override { return None; }
  bool validateAsmConstraint(const char *&Name,
                             TargetInfo::ConstraintInfo &info) const override {
    return true;
  }
  ArrayRef<TargetInfo::GCCRegAlias> getGCCRegAliases() const override {
    return None;
  }
  BuiltinVaListKind getBuiltinVaListKind() const override {
    return TargetInfo::VoidPtrBuiltinVaList;
  }

  CallingConvCheckResult checkCallingConvention(CallingConv CC) const override {
    return (CC == CC_SpirFunction || CC == CC_SpirKernel) ? CCCR_OK
                                                          : CCCR_Warning;
  }

  CallingConv getDefaultCallingConv(CallingConvMethodType MT) const override {
    return CC_SpirFunction;
  }
};

class SPIR32TargetInfo : public SPIRTargetInfo {
public:
  SPIR32TargetInfo(const llvm::Triple &Triple) : SPIRTargetInfo(Triple) {
    PointerWidth = PointerAlign = 32;
    SizeType = TargetInfo::UnsignedInt;
    PtrDiffType = IntPtrType = TargetInfo::SignedInt;
    DataLayoutString = "e-p:32:32-i64:64-v16:16-v24:32-v32:32-v48:64-"
                       "v96:128-v192:256-v256:256-v512:512-v1024:1024";
  }
  void getTargetDefines(const LangOptions &Opts,
                        MacroBuilder &Builder) const override {
    DefineStd(Builder, "SPIR32", Opts);
  }
};

class SPIR64TargetInfo : public SPIRTargetInfo {
public:
  SPIR64TargetInfo(const llvm::Triple &Triple) : SPIRTargetInfo(Triple) {
    PointerWidth = PointerAlign = 64;
    SizeType = TargetInfo::UnsignedLong;
    PtrDiffType = IntPtrType = TargetInfo::SignedLong;
    DataLayoutString = "e-i64:64-v16:16-v24:32-v32:32-v48:64-"
                       "v96:128-v192:256-v256:256-v512:512-v1024:1024";
  }
  void getTargetDefines(const LangOptions &Opts,
                        MacroBuilder &Builder) const override {
    DefineStd(Builder, "SPIR64", Opts);
  }
};

class XCoreTargetInfo : public TargetInfo {
  static const Builtin::Info BuiltinInfo[];
public:
  XCoreTargetInfo(const llvm::Triple &Triple) : TargetInfo(Triple) {
    BigEndian = false;
    NoAsmVariants = true;
    LongLongAlign = 32;
    SuitableAlign = 32;
    DoubleAlign = LongDoubleAlign = 32;
    SizeType = UnsignedInt;
    PtrDiffType = SignedInt;
    IntPtrType = SignedInt;
    WCharType = UnsignedChar;
    WIntType = UnsignedInt;
    UseZeroLengthBitfieldAlignment = true;
    DataLayoutString = "e-m:e-p:32:32-i1:8:32-i8:8:32-i16:16:32-i64:32"
                       "-f64:32-a:0:32-n32";
  }
  void getTargetDefines(const LangOptions &Opts,
                        MacroBuilder &Builder) const override {
    Builder.defineMacro("__XS1B__");
  }
  ArrayRef<Builtin::Info> getTargetBuiltins() const override {
    return llvm::makeArrayRef(BuiltinInfo,
                           clang::XCore::LastTSBuiltin-Builtin::FirstTSBuiltin);
  }
  BuiltinVaListKind getBuiltinVaListKind() const override {
    return TargetInfo::VoidPtrBuiltinVaList;
  }
  const char *getClobbers() const override {
    return "";
  }
  ArrayRef<const char *> getGCCRegNames() const override {
    static const char * const GCCRegNames[] = {
      "r0",   "r1",   "r2",   "r3",   "r4",   "r5",   "r6",   "r7",
      "r8",   "r9",   "r10",  "r11",  "cp",   "dp",   "sp",   "lr"
    };
    return llvm::makeArrayRef(GCCRegNames);
  }
  ArrayRef<TargetInfo::GCCRegAlias> getGCCRegAliases() const override {
    return None;
  }
  bool validateAsmConstraint(const char *&Name,
                             TargetInfo::ConstraintInfo &Info) const override {
    return false;
  }
  int getEHDataRegisterNumber(unsigned RegNo) const override {
    // R0=ExceptionPointerRegister R1=ExceptionSelectorRegister
    return (RegNo < 2)? RegNo : -1;
  }
  bool allowsLargerPreferedTypeAlignment() const override {
    return false;
  }
};

const Builtin::Info XCoreTargetInfo::BuiltinInfo[] = {
#define BUILTIN(ID, TYPE, ATTRS) \
  { #ID, TYPE, ATTRS, nullptr, ALL_LANGUAGES, nullptr },
#define LIBBUILTIN(ID, TYPE, ATTRS, HEADER) \
  { #ID, TYPE, ATTRS, HEADER, ALL_LANGUAGES, nullptr },
#include "clang/Basic/BuiltinsXCore.def"
};

// x86_32 Android target
class AndroidX86_32TargetInfo : public LinuxTargetInfo<X86_32TargetInfo> {
public:
  AndroidX86_32TargetInfo(const llvm::Triple &Triple)
      : LinuxTargetInfo<X86_32TargetInfo>(Triple) {
    SuitableAlign = 32;
    LongDoubleWidth = 64;
    LongDoubleFormat = &llvm::APFloat::IEEEdouble;
  }
};

// x86_64 Android target
class AndroidX86_64TargetInfo : public LinuxTargetInfo<X86_64TargetInfo> {
public:
  AndroidX86_64TargetInfo(const llvm::Triple &Triple)
      : LinuxTargetInfo<X86_64TargetInfo>(Triple) {
    LongDoubleFormat = &llvm::APFloat::IEEEquad;
  }

  bool useFloat128ManglingForLongDouble() const override {
    return true;
  }
};
} // end anonymous namespace

//===----------------------------------------------------------------------===//
// Driver code
//===----------------------------------------------------------------------===//

static TargetInfo *AllocateTarget(const llvm::Triple &Triple) {
  llvm::Triple::OSType os = Triple.getOS();

  switch (Triple.getArch()) {
  default:
    return nullptr;

  case llvm::Triple::xcore:
    return new XCoreTargetInfo(Triple);

  case llvm::Triple::hexagon:
    return new HexagonTargetInfo(Triple);

  case llvm::Triple::aarch64:
    if (Triple.isOSDarwin())
      return new DarwinAArch64TargetInfo(Triple);

    switch (os) {
    case llvm::Triple::CloudABI:
      return new CloudABITargetInfo<AArch64leTargetInfo>(Triple);
    case llvm::Triple::FreeBSD:
      return new FreeBSDTargetInfo<AArch64leTargetInfo>(Triple);
    case llvm::Triple::Linux:
      return new LinuxTargetInfo<AArch64leTargetInfo>(Triple);
    case llvm::Triple::NetBSD:
      return new NetBSDTargetInfo<AArch64leTargetInfo>(Triple);
    default:
      return new AArch64leTargetInfo(Triple);
    }

  case llvm::Triple::aarch64_be:
    switch (os) {
    case llvm::Triple::FreeBSD:
      return new FreeBSDTargetInfo<AArch64beTargetInfo>(Triple);
    case llvm::Triple::Linux:
      return new LinuxTargetInfo<AArch64beTargetInfo>(Triple);
    case llvm::Triple::NetBSD:
      return new NetBSDTargetInfo<AArch64beTargetInfo>(Triple);
    default:
      return new AArch64beTargetInfo(Triple);
    }

  case llvm::Triple::arm:
  case llvm::Triple::thumb:
    if (Triple.isOSBinFormatMachO())
      return new DarwinARMTargetInfo(Triple);

    switch (os) {
    case llvm::Triple::Linux:
      return new LinuxTargetInfo<ARMleTargetInfo>(Triple);
    case llvm::Triple::FreeBSD:
      return new FreeBSDTargetInfo<ARMleTargetInfo>(Triple);
    case llvm::Triple::NetBSD:
      return new NetBSDTargetInfo<ARMleTargetInfo>(Triple);
    case llvm::Triple::OpenBSD:
      return new OpenBSDTargetInfo<ARMleTargetInfo>(Triple);
    case llvm::Triple::Bitrig:
      return new BitrigTargetInfo<ARMleTargetInfo>(Triple);
    case llvm::Triple::RTEMS:
      return new RTEMSTargetInfo<ARMleTargetInfo>(Triple);
    case llvm::Triple::NaCl:
      return new NaClTargetInfo<ARMleTargetInfo>(Triple);
    case llvm::Triple::Win32:
      switch (Triple.getEnvironment()) {
      case llvm::Triple::Cygnus:
        return new CygwinARMTargetInfo(Triple);
      case llvm::Triple::GNU:
        return new MinGWARMTargetInfo(Triple);
      case llvm::Triple::Itanium:
        return new ItaniumWindowsARMleTargetInfo(Triple);
      case llvm::Triple::MSVC:
      default: // Assume MSVC for unknown environments
        return new MicrosoftARMleTargetInfo(Triple);
      }
    default:
      return new ARMleTargetInfo(Triple);
    }

  case llvm::Triple::armeb:
  case llvm::Triple::thumbeb:
    if (Triple.isOSDarwin())
      return new DarwinARMTargetInfo(Triple);

    switch (os) {
    case llvm::Triple::Linux:
      return new LinuxTargetInfo<ARMbeTargetInfo>(Triple);
    case llvm::Triple::FreeBSD:
      return new FreeBSDTargetInfo<ARMbeTargetInfo>(Triple);
    case llvm::Triple::NetBSD:
      return new NetBSDTargetInfo<ARMbeTargetInfo>(Triple);
    case llvm::Triple::OpenBSD:
      return new OpenBSDTargetInfo<ARMbeTargetInfo>(Triple);
    case llvm::Triple::Bitrig:
      return new BitrigTargetInfo<ARMbeTargetInfo>(Triple);
    case llvm::Triple::RTEMS:
      return new RTEMSTargetInfo<ARMbeTargetInfo>(Triple);
    case llvm::Triple::NaCl:
      return new NaClTargetInfo<ARMbeTargetInfo>(Triple);
    default:
      return new ARMbeTargetInfo(Triple);
    }

  case llvm::Triple::bpfeb:
  case llvm::Triple::bpfel:
    return new BPFTargetInfo(Triple);

  case llvm::Triple::msp430:
    return new MSP430TargetInfo(Triple);

  case llvm::Triple::mips:
    switch (os) {
    case llvm::Triple::Linux:
      return new LinuxTargetInfo<Mips32EBTargetInfo>(Triple);
    case llvm::Triple::RTEMS:
      return new RTEMSTargetInfo<Mips32EBTargetInfo>(Triple);
    case llvm::Triple::FreeBSD:
      return new FreeBSDTargetInfo<Mips32EBTargetInfo>(Triple);
    case llvm::Triple::NetBSD:
      return new NetBSDTargetInfo<Mips32EBTargetInfo>(Triple);
    default:
      return new Mips32EBTargetInfo(Triple);
    }

  case llvm::Triple::mipsel:
    switch (os) {
    case llvm::Triple::Linux:
      return new LinuxTargetInfo<Mips32ELTargetInfo>(Triple);
    case llvm::Triple::RTEMS:
      return new RTEMSTargetInfo<Mips32ELTargetInfo>(Triple);
    case llvm::Triple::FreeBSD:
      return new FreeBSDTargetInfo<Mips32ELTargetInfo>(Triple);
    case llvm::Triple::NetBSD:
      return new NetBSDTargetInfo<Mips32ELTargetInfo>(Triple);
    case llvm::Triple::NaCl:
      return new NaClTargetInfo<NaClMips32ELTargetInfo>(Triple);
    default:
      return new Mips32ELTargetInfo(Triple);
    }

  case llvm::Triple::mips64:
    switch (os) {
    case llvm::Triple::Linux:
      return new LinuxTargetInfo<Mips64EBTargetInfo>(Triple);
    case llvm::Triple::RTEMS:
      return new RTEMSTargetInfo<Mips64EBTargetInfo>(Triple);
    case llvm::Triple::FreeBSD:
      return new FreeBSDTargetInfo<Mips64EBTargetInfo>(Triple);
    case llvm::Triple::NetBSD:
      return new NetBSDTargetInfo<Mips64EBTargetInfo>(Triple);
    case llvm::Triple::OpenBSD:
      return new OpenBSDTargetInfo<Mips64EBTargetInfo>(Triple);
    default:
      return new Mips64EBTargetInfo(Triple);
    }

  case llvm::Triple::mips64el:
    switch (os) {
    case llvm::Triple::Linux:
      return new LinuxTargetInfo<Mips64ELTargetInfo>(Triple);
    case llvm::Triple::RTEMS:
      return new RTEMSTargetInfo<Mips64ELTargetInfo>(Triple);
    case llvm::Triple::FreeBSD:
      return new FreeBSDTargetInfo<Mips64ELTargetInfo>(Triple);
    case llvm::Triple::NetBSD:
      return new NetBSDTargetInfo<Mips64ELTargetInfo>(Triple);
    case llvm::Triple::OpenBSD:
      return new OpenBSDTargetInfo<Mips64ELTargetInfo>(Triple);
    default:
      return new Mips64ELTargetInfo(Triple);
    }

  case llvm::Triple::le32:
    switch (os) {
    case llvm::Triple::NaCl:
      return new NaClTargetInfo<PNaClTargetInfo>(Triple);
    default:
      return nullptr;
    }

  case llvm::Triple::le64:
    return new Le64TargetInfo(Triple);

  case llvm::Triple::ppc:
    if (Triple.isOSDarwin())
      return new DarwinPPC32TargetInfo(Triple);
    switch (os) {
    case llvm::Triple::Linux:
      return new LinuxTargetInfo<PPC32TargetInfo>(Triple);
    case llvm::Triple::FreeBSD:
      return new FreeBSDTargetInfo<PPC32TargetInfo>(Triple);
    case llvm::Triple::NetBSD:
      return new NetBSDTargetInfo<PPC32TargetInfo>(Triple);
    case llvm::Triple::OpenBSD:
      return new OpenBSDTargetInfo<PPC32TargetInfo>(Triple);
    case llvm::Triple::RTEMS:
      return new RTEMSTargetInfo<PPC32TargetInfo>(Triple);
    default:
      return new PPC32TargetInfo(Triple);
    }

  case llvm::Triple::ppc64:
    if (Triple.isOSDarwin())
      return new DarwinPPC64TargetInfo(Triple);
    switch (os) {
    case llvm::Triple::Linux:
      return new LinuxTargetInfo<PPC64TargetInfo>(Triple);
    case llvm::Triple::Lv2:
      return new PS3PPUTargetInfo<PPC64TargetInfo>(Triple);
    case llvm::Triple::FreeBSD:
      return new FreeBSDTargetInfo<PPC64TargetInfo>(Triple);
    case llvm::Triple::NetBSD:
      return new NetBSDTargetInfo<PPC64TargetInfo>(Triple);
    default:
      return new PPC64TargetInfo(Triple);
    }

  case llvm::Triple::ppc64le:
    switch (os) {
    case llvm::Triple::Linux:
      return new LinuxTargetInfo<PPC64TargetInfo>(Triple);
    case llvm::Triple::NetBSD:
      return new NetBSDTargetInfo<PPC64TargetInfo>(Triple);
    default:
      return new PPC64TargetInfo(Triple);
    }

  case llvm::Triple::nvptx:
    return new NVPTX32TargetInfo(Triple);
  case llvm::Triple::nvptx64:
    return new NVPTX64TargetInfo(Triple);

  case llvm::Triple::amdgcn:
  case llvm::Triple::r600:
    return new AMDGPUTargetInfo(Triple);

  case llvm::Triple::sparc:
    switch (os) {
    case llvm::Triple::Linux:
      return new LinuxTargetInfo<SparcV8TargetInfo>(Triple);
    case llvm::Triple::Solaris:
      return new SolarisTargetInfo<SparcV8TargetInfo>(Triple);
    case llvm::Triple::NetBSD:
      return new NetBSDTargetInfo<SparcV8TargetInfo>(Triple);
    case llvm::Triple::OpenBSD:
      return new OpenBSDTargetInfo<SparcV8TargetInfo>(Triple);
    case llvm::Triple::RTEMS:
      return new RTEMSTargetInfo<SparcV8TargetInfo>(Triple);
    default:
      return new SparcV8TargetInfo(Triple);
    }

  // The 'sparcel' architecture copies all the above cases except for Solaris.
  case llvm::Triple::sparcel:
    switch (os) {
    case llvm::Triple::Linux:
      return new LinuxTargetInfo<SparcV8elTargetInfo>(Triple);
    case llvm::Triple::NetBSD:
      return new NetBSDTargetInfo<SparcV8elTargetInfo>(Triple);
    case llvm::Triple::OpenBSD:
      return new OpenBSDTargetInfo<SparcV8elTargetInfo>(Triple);
    case llvm::Triple::RTEMS:
      return new RTEMSTargetInfo<SparcV8elTargetInfo>(Triple);
    default:
      return new SparcV8elTargetInfo(Triple);
    }

  case llvm::Triple::sparcv9:
    switch (os) {
    case llvm::Triple::Linux:
      return new LinuxTargetInfo<SparcV9TargetInfo>(Triple);
    case llvm::Triple::Solaris:
      return new SolarisTargetInfo<SparcV9TargetInfo>(Triple);
    case llvm::Triple::NetBSD:
      return new NetBSDTargetInfo<SparcV9TargetInfo>(Triple);
    case llvm::Triple::OpenBSD:
      return new OpenBSDTargetInfo<SparcV9TargetInfo>(Triple);
    case llvm::Triple::FreeBSD:
      return new FreeBSDTargetInfo<SparcV9TargetInfo>(Triple);
    default:
      return new SparcV9TargetInfo(Triple);
    }

  case llvm::Triple::systemz:
    switch (os) {
    case llvm::Triple::Linux:
      return new LinuxTargetInfo<SystemZTargetInfo>(Triple);
    default:
      return new SystemZTargetInfo(Triple);
    }

  case llvm::Triple::tce:
    return new TCETargetInfo(Triple);

  case llvm::Triple::x86:
    if (Triple.isOSDarwin())
      return new DarwinI386TargetInfo(Triple);

    switch (os) {
    case llvm::Triple::CloudABI:
      return new CloudABITargetInfo<X86_32TargetInfo>(Triple);
    case llvm::Triple::Linux: {
      switch (Triple.getEnvironment()) {
      default:
        return new LinuxTargetInfo<X86_32TargetInfo>(Triple);
      case llvm::Triple::Android:
        return new AndroidX86_32TargetInfo(Triple);
      }
    }
    case llvm::Triple::DragonFly:
      return new DragonFlyBSDTargetInfo<X86_32TargetInfo>(Triple);
    case llvm::Triple::NetBSD:
      return new NetBSDI386TargetInfo(Triple);
    case llvm::Triple::OpenBSD:
      return new OpenBSDI386TargetInfo(Triple);
    case llvm::Triple::Bitrig:
      return new BitrigI386TargetInfo(Triple);
    case llvm::Triple::FreeBSD:
      return new FreeBSDTargetInfo<X86_32TargetInfo>(Triple);
    case llvm::Triple::KFreeBSD:
      return new KFreeBSDTargetInfo<X86_32TargetInfo>(Triple);
    case llvm::Triple::Minix:
      return new MinixTargetInfo<X86_32TargetInfo>(Triple);
    case llvm::Triple::Solaris:
      return new SolarisTargetInfo<X86_32TargetInfo>(Triple);
    case llvm::Triple::Win32: {
      switch (Triple.getEnvironment()) {
      case llvm::Triple::Cygnus:
        return new CygwinX86_32TargetInfo(Triple);
      case llvm::Triple::GNU:
        return new MinGWX86_32TargetInfo(Triple);
      case llvm::Triple::Itanium:
      case llvm::Triple::MSVC:
      default: // Assume MSVC for unknown environments
        return new MicrosoftX86_32TargetInfo(Triple);
      }
    }
    case llvm::Triple::Haiku:
      return new HaikuX86_32TargetInfo(Triple);
    case llvm::Triple::RTEMS:
      return new RTEMSX86_32TargetInfo(Triple);
    case llvm::Triple::NaCl:
      return new NaClTargetInfo<X86_32TargetInfo>(Triple);
    case llvm::Triple::ELFIAMCU:
      return new MCUX86_32TargetInfo(Triple);
    default:
      return new X86_32TargetInfo(Triple);
    }

  case llvm::Triple::x86_64:
    if (Triple.isOSDarwin() || Triple.isOSBinFormatMachO())
      return new DarwinX86_64TargetInfo(Triple);

    switch (os) {
    case llvm::Triple::CloudABI:
      return new CloudABITargetInfo<X86_64TargetInfo>(Triple);
    case llvm::Triple::Linux: {
      switch (Triple.getEnvironment()) {
      default:
        return new LinuxTargetInfo<X86_64TargetInfo>(Triple);
      case llvm::Triple::Android:
        return new AndroidX86_64TargetInfo(Triple);
      }
    }
    case llvm::Triple::DragonFly:
      return new DragonFlyBSDTargetInfo<X86_64TargetInfo>(Triple);
    case llvm::Triple::NetBSD:
      return new NetBSDTargetInfo<X86_64TargetInfo>(Triple);
    case llvm::Triple::OpenBSD:
      return new OpenBSDX86_64TargetInfo(Triple);
    case llvm::Triple::Bitrig:
      return new BitrigX86_64TargetInfo(Triple);
    case llvm::Triple::FreeBSD:
      return new FreeBSDTargetInfo<X86_64TargetInfo>(Triple);
    case llvm::Triple::KFreeBSD:
      return new KFreeBSDTargetInfo<X86_64TargetInfo>(Triple);
    case llvm::Triple::Solaris:
      return new SolarisTargetInfo<X86_64TargetInfo>(Triple);
    case llvm::Triple::Win32: {
      switch (Triple.getEnvironment()) {
      case llvm::Triple::Cygnus:
        return new CygwinX86_64TargetInfo(Triple);
      case llvm::Triple::GNU:
        return new MinGWX86_64TargetInfo(Triple);
      case llvm::Triple::MSVC:
      default: // Assume MSVC for unknown environments
        return new MicrosoftX86_64TargetInfo(Triple);
      }
    }
    case llvm::Triple::NaCl:
      return new NaClTargetInfo<X86_64TargetInfo>(Triple);
    case llvm::Triple::PS4:
      return new PS4OSTargetInfo<X86_64TargetInfo>(Triple);
    default:
      return new X86_64TargetInfo(Triple);
    }

  case llvm::Triple::spir: {
    if (Triple.getOS() != llvm::Triple::UnknownOS ||
        Triple.getEnvironment() != llvm::Triple::UnknownEnvironment)
      return nullptr;
    return new SPIR32TargetInfo(Triple);
  }
  case llvm::Triple::spir64: {
    if (Triple.getOS() != llvm::Triple::UnknownOS ||
        Triple.getEnvironment() != llvm::Triple::UnknownEnvironment)
      return nullptr;
    return new SPIR64TargetInfo(Triple);
  }
  case llvm::Triple::wasm32:
    if (!(Triple == llvm::Triple("wasm32-unknown-unknown")))
      return nullptr;
    return new WebAssemblyOSTargetInfo<WebAssembly32TargetInfo>(Triple);
  case llvm::Triple::wasm64:
    if (!(Triple == llvm::Triple("wasm64-unknown-unknown")))
      return nullptr;
    return new WebAssemblyOSTargetInfo<WebAssembly64TargetInfo>(Triple);
  }
}

/// CreateTargetInfo - Return the target info object for the specified target
/// options.
TargetInfo *
TargetInfo::CreateTargetInfo(DiagnosticsEngine &Diags,
                             const std::shared_ptr<TargetOptions> &Opts) {
  llvm::Triple Triple(Opts->Triple);

  // Construct the target
  std::unique_ptr<TargetInfo> Target(AllocateTarget(Triple));
  if (!Target) {
    Diags.Report(diag::err_target_unknown_triple) << Triple.str();
    return nullptr;
  }
  Target->TargetOpts = Opts;

  // Set the target CPU if specified.
  if (!Opts->CPU.empty() && !Target->setCPU(Opts->CPU)) {
    Diags.Report(diag::err_target_unknown_cpu) << Opts->CPU;
    return nullptr;
  }

  // Set the target ABI if specified.
  if (!Opts->ABI.empty() && !Target->setABI(Opts->ABI)) {
    Diags.Report(diag::err_target_unknown_abi) << Opts->ABI;
    return nullptr;
  }

  // Set the fp math unit.
  if (!Opts->FPMath.empty() && !Target->setFPMath(Opts->FPMath)) {
    Diags.Report(diag::err_target_unknown_fpmath) << Opts->FPMath;
    return nullptr;
  }

  // Compute the default target features, we need the target to handle this
  // because features may have dependencies on one another.
  llvm::StringMap<bool> Features;
  if (!Target->initFeatureMap(Features, Diags, Opts->CPU,
                              Opts->FeaturesAsWritten))
      return nullptr;

  // Add the features to the compile options.
  Opts->Features.clear();
  for (const auto &F : Features)
    Opts->Features.push_back((F.getValue() ? "+" : "-") + F.getKey().str());

  if (!Target->handleTargetFeatures(Opts->Features, Diags))
    return nullptr;

  return Target.release();
}<|MERGE_RESOLUTION|>--- conflicted
+++ resolved
@@ -2575,22 +2575,12 @@
   bool setFPMath(StringRef Name) override;
 
   CallingConvCheckResult checkCallingConvention(CallingConv CC) const override {
-<<<<<<< HEAD
-    // We accept all non-ARM calling conventions
-    return (CC == CC_X86ThisCall ||
-            CC == CC_X86FastCall ||
-            CC == CC_X86StdCall ||
-            CC == CC_X86RegCall ||  // INTEL
-            CC == CC_X86VectorCall ||
-            CC == CC_C ||
-            CC == CC_X86Pascal ||
-            CC == CC_IntelOclBicc) ? CCCR_OK : CCCR_Warning;
-=======
     // Most of the non-ARM calling conventions are i386 conventions.
     switch (CC) {
     case CC_X86ThisCall:
     case CC_X86FastCall:
     case CC_X86StdCall:
+    case CC_X86RegCall:        // INTEL
     case CC_X86VectorCall:
     case CC_C:
     case CC_Swift:
@@ -2600,7 +2590,6 @@
     default:
       return CCCR_Warning;
     }
->>>>>>> 94a96fce
   }
 
   CallingConv getDefaultCallingConv(CallingConvMethodType MT) const override {
@@ -4153,24 +4142,17 @@
   }
 
   CallingConvCheckResult checkCallingConvention(CallingConv CC) const override {
-<<<<<<< HEAD
-    return (CC == CC_C ||
-            CC == CC_X86VectorCall ||
-            CC == CC_X86RegCall ||  // INTEL
-            CC == CC_IntelOclBicc ||
-            CC == CC_X86_64Win64) ? CCCR_OK : CCCR_Warning;
-=======
     switch (CC) {
     case CC_C:
     case CC_Swift:
     case CC_X86VectorCall:
+    case CC_X86RegCall:            // INTEL
     case CC_IntelOclBicc:
     case CC_X86_64Win64:
       return CCCR_OK;
     default:
       return CCCR_Warning;
     }
->>>>>>> 94a96fce
   }
 
   CallingConv getDefaultCallingConv(CallingConvMethodType MT) const override {
