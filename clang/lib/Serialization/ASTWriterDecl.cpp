--- conflicted
+++ resolved
@@ -131,12 +131,9 @@
     void VisitObjCPropertyDecl(ObjCPropertyDecl *D);
     void VisitObjCPropertyImplDecl(ObjCPropertyImplDecl *D);
     void VisitOMPThreadPrivateDecl(OMPThreadPrivateDecl *D);
-<<<<<<< HEAD
 #ifdef INTEL_CUSTOMIZATION
     void VisitPragmaDecl(PragmaDecl *D);
 #endif  // INTEL_CUSTOMIZATION
-=======
-
     /// Add an Objective-C type parameter list to the given record.
     void AddObjCTypeParamList(ObjCTypeParamList *typeParams) {
       // Empty type parameter list.
@@ -153,7 +150,6 @@
       Writer.AddSourceLocation(typeParams->getRAngleLoc(), Record);
     }
 
->>>>>>> 3b0f87d2
     void AddFunctionDefinition(const FunctionDecl *FD) {
       assert(FD->doesThisDeclarationHaveABody());
       if (auto *CD = dyn_cast<CXXConstructorDecl>(FD)) {
