//===--- ASTReaderStmt.cpp - Stmt/Expr Deserialization ----------*- C++ -*-===//
//
//                     The LLVM Compiler Infrastructure
//
// This file is distributed under the University of Illinois Open Source
// License. See LICENSE.TXT for details.
//
//===----------------------------------------------------------------------===//
//
// Statement/expression deserialization.  This implements the
// ASTReader::ReadStmt method.
//
//===----------------------------------------------------------------------===//

#include "clang/Serialization/ASTReader.h"
#include "clang/AST/ASTContext.h"
#include "clang/AST/DeclCXX.h"
#include "clang/AST/DeclTemplate.h"
#include "clang/AST/StmtVisitor.h"
#include "clang/Lex/Token.h"
#include "llvm/ADT/SmallString.h"
using namespace clang;
using namespace clang::serialization;

namespace clang {

  class ASTStmtReader : public StmtVisitor<ASTStmtReader> {
    friend class OMPClauseReader;

    ASTRecordReader &Record;
    llvm::BitstreamCursor &DeclsCursor;

    SourceLocation ReadSourceLocation() {
      return Record.readSourceLocation();
    }

    SourceRange ReadSourceRange() {
      return Record.readSourceRange();
    }

    std::string ReadString() {
      return Record.readString();
    }

    TypeSourceInfo *GetTypeSourceInfo() {
      return Record.getTypeSourceInfo();
    }

    Decl *ReadDecl() {
      return Record.readDecl();
    }

    template<typename T>
    T *ReadDeclAs() {
      return Record.readDeclAs<T>();
    }

    void ReadDeclarationNameLoc(DeclarationNameLoc &DNLoc,
                                DeclarationName Name) {
      Record.readDeclarationNameLoc(DNLoc, Name);
    }

    void ReadDeclarationNameInfo(DeclarationNameInfo &NameInfo) {
      Record.readDeclarationNameInfo(NameInfo);
    }

  public:
    ASTStmtReader(ASTRecordReader &Record, llvm::BitstreamCursor &Cursor)
        : Record(Record), DeclsCursor(Cursor) {}

    /// \brief The number of record fields required for the Stmt class
    /// itself.
    static const unsigned NumStmtFields = 0;

    /// \brief The number of record fields required for the Expr class
    /// itself.
    static const unsigned NumExprFields = NumStmtFields + 7;

    /// \brief Read and initialize a ExplicitTemplateArgumentList structure.
    void ReadTemplateKWAndArgsInfo(ASTTemplateKWAndArgsInfo &Args,
                                   TemplateArgumentLoc *ArgsLocArray,
                                   unsigned NumTemplateArgs);
    /// \brief Read and initialize a ExplicitTemplateArgumentList structure.
    void ReadExplicitTemplateArgumentList(ASTTemplateArgumentListInfo &ArgList,
                                          unsigned NumTemplateArgs);

    void VisitStmt(Stmt *S);
#define STMT(Type, Base) \
    void Visit##Type(Type *);
#include "clang/AST/StmtNodes.inc"
  };
}

void ASTStmtReader::ReadTemplateKWAndArgsInfo(ASTTemplateKWAndArgsInfo &Args,
                                              TemplateArgumentLoc *ArgsLocArray,
                                              unsigned NumTemplateArgs) {
  SourceLocation TemplateKWLoc = ReadSourceLocation();
  TemplateArgumentListInfo ArgInfo;
  ArgInfo.setLAngleLoc(ReadSourceLocation());
  ArgInfo.setRAngleLoc(ReadSourceLocation());
  for (unsigned i = 0; i != NumTemplateArgs; ++i)
    ArgInfo.addArgument(Record.readTemplateArgumentLoc());
  Args.initializeFrom(TemplateKWLoc, ArgInfo, ArgsLocArray);
}

void ASTStmtReader::VisitStmt(Stmt *S) {
  assert(Record.getIdx() == NumStmtFields && "Incorrect statement field count");
}

void ASTStmtReader::VisitNullStmt(NullStmt *S) {
  VisitStmt(S);
  S->setSemiLoc(ReadSourceLocation());
  S->HasLeadingEmptyMacro = Record.readInt();
}

void ASTStmtReader::VisitCompoundStmt(CompoundStmt *S) {
  VisitStmt(S);
  SmallVector<Stmt *, 16> Stmts;
  unsigned NumStmts = Record.readInt();
  while (NumStmts--)
    Stmts.push_back(Record.readSubStmt());
  S->setStmts(Record.getContext(), Stmts);
  S->LBraceLoc = ReadSourceLocation();
  S->RBraceLoc = ReadSourceLocation();
}

void ASTStmtReader::VisitSwitchCase(SwitchCase *S) {
  VisitStmt(S);
  Record.recordSwitchCaseID(S, Record.readInt());
  S->setKeywordLoc(ReadSourceLocation());
  S->setColonLoc(ReadSourceLocation());
}

void ASTStmtReader::VisitCaseStmt(CaseStmt *S) {
  VisitSwitchCase(S);
  S->setLHS(Record.readSubExpr());
  S->setRHS(Record.readSubExpr());
  S->setSubStmt(Record.readSubStmt());
  S->setEllipsisLoc(ReadSourceLocation());
}

void ASTStmtReader::VisitDefaultStmt(DefaultStmt *S) {
  VisitSwitchCase(S);
  S->setSubStmt(Record.readSubStmt());
}

void ASTStmtReader::VisitLabelStmt(LabelStmt *S) {
  VisitStmt(S);
  LabelDecl *LD = ReadDeclAs<LabelDecl>();
  LD->setStmt(S);
  S->setDecl(LD);
  S->setSubStmt(Record.readSubStmt());
  S->setIdentLoc(ReadSourceLocation());
}

void ASTStmtReader::VisitAttributedStmt(AttributedStmt *S) {
  VisitStmt(S);
  uint64_t NumAttrs = Record.readInt();
  AttrVec Attrs;
  Record.readAttributes(Attrs);
  (void)NumAttrs;
  assert(NumAttrs == S->NumAttrs);
  assert(NumAttrs == Attrs.size());
  std::copy(Attrs.begin(), Attrs.end(), S->getAttrArrayPtr());
  S->SubStmt = Record.readSubStmt();
  S->AttrLoc = ReadSourceLocation();
}

void ASTStmtReader::VisitIfStmt(IfStmt *S) {
  VisitStmt(S);
  S->setConstexpr(Record.readInt());
  S->setInit(Record.readSubStmt());
  S->setConditionVariable(Record.getContext(), ReadDeclAs<VarDecl>());
  S->setCond(Record.readSubExpr());
  S->setThen(Record.readSubStmt());
  S->setElse(Record.readSubStmt());
  S->setIfLoc(ReadSourceLocation());
  S->setElseLoc(ReadSourceLocation());
}

void ASTStmtReader::VisitSwitchStmt(SwitchStmt *S) {
  VisitStmt(S);
  S->setInit(Record.readSubStmt());
  S->setConditionVariable(Record.getContext(), ReadDeclAs<VarDecl>());
  S->setCond(Record.readSubExpr());
  S->setBody(Record.readSubStmt());
  S->setSwitchLoc(ReadSourceLocation());
  if (Record.readInt())
    S->setAllEnumCasesCovered();

  SwitchCase *PrevSC = nullptr;
  for (auto E = Record.size(); Record.getIdx() != E; ) {
    SwitchCase *SC = Record.getSwitchCaseWithID(Record.readInt());
    if (PrevSC)
      PrevSC->setNextSwitchCase(SC);
    else
      S->setSwitchCaseList(SC);

    PrevSC = SC;
  }
}

void ASTStmtReader::VisitWhileStmt(WhileStmt *S) {
  VisitStmt(S);
  S->setConditionVariable(Record.getContext(), ReadDeclAs<VarDecl>());

  S->setCond(Record.readSubExpr());
  S->setBody(Record.readSubStmt());
  S->setWhileLoc(ReadSourceLocation());
}

void ASTStmtReader::VisitDoStmt(DoStmt *S) {
  VisitStmt(S);
  S->setCond(Record.readSubExpr());
  S->setBody(Record.readSubStmt());
  S->setDoLoc(ReadSourceLocation());
  S->setWhileLoc(ReadSourceLocation());
  S->setRParenLoc(ReadSourceLocation());
}

void ASTStmtReader::VisitForStmt(ForStmt *S) {
  VisitStmt(S);
  S->setInit(Record.readSubStmt());
  S->setCond(Record.readSubExpr());
  S->setConditionVariable(Record.getContext(), ReadDeclAs<VarDecl>());
  S->setInc(Record.readSubExpr());
  S->setBody(Record.readSubStmt());
  S->setForLoc(ReadSourceLocation());
  S->setLParenLoc(ReadSourceLocation());
  S->setRParenLoc(ReadSourceLocation());
}

void ASTStmtReader::VisitGotoStmt(GotoStmt *S) {
  VisitStmt(S);
  S->setLabel(ReadDeclAs<LabelDecl>());
  S->setGotoLoc(ReadSourceLocation());
  S->setLabelLoc(ReadSourceLocation());
}

void ASTStmtReader::VisitIndirectGotoStmt(IndirectGotoStmt *S) {
  VisitStmt(S);
  S->setGotoLoc(ReadSourceLocation());
  S->setStarLoc(ReadSourceLocation());
  S->setTarget(Record.readSubExpr());
}

void ASTStmtReader::VisitContinueStmt(ContinueStmt *S) {
  VisitStmt(S);
  S->setContinueLoc(ReadSourceLocation());
}

void ASTStmtReader::VisitBreakStmt(BreakStmt *S) {
  VisitStmt(S);
  S->setBreakLoc(ReadSourceLocation());
}

void ASTStmtReader::VisitReturnStmt(ReturnStmt *S) {
  VisitStmt(S);
  S->setRetValue(Record.readSubExpr());
  S->setReturnLoc(ReadSourceLocation());
  S->setNRVOCandidate(ReadDeclAs<VarDecl>());
}

void ASTStmtReader::VisitDeclStmt(DeclStmt *S) {
  VisitStmt(S);
  S->setStartLoc(ReadSourceLocation());
  S->setEndLoc(ReadSourceLocation());

  if (Record.size() - Record.getIdx() == 1) {
    // Single declaration
    S->setDeclGroup(DeclGroupRef(ReadDecl()));
  } else {
    SmallVector<Decl *, 16> Decls;
    int N = Record.size() - Record.getIdx();
    Decls.reserve(N);
    for (int I = 0; I < N; ++I)
      Decls.push_back(ReadDecl());
    S->setDeclGroup(DeclGroupRef(DeclGroup::Create(Record.getContext(),
                                                   Decls.data(),
                                                   Decls.size())));
  }
}

void ASTStmtReader::VisitAsmStmt(AsmStmt *S) {
  VisitStmt(S);
  S->NumOutputs = Record.readInt();
  S->NumInputs = Record.readInt();
  S->NumClobbers = Record.readInt();
  S->setAsmLoc(ReadSourceLocation());
  S->setVolatile(Record.readInt());
  S->setSimple(Record.readInt());
}

void ASTStmtReader::VisitGCCAsmStmt(GCCAsmStmt *S) {
  VisitAsmStmt(S);
  S->setRParenLoc(ReadSourceLocation());
  S->setAsmString(cast_or_null<StringLiteral>(Record.readSubStmt()));

  unsigned NumOutputs = S->getNumOutputs();
  unsigned NumInputs = S->getNumInputs();
  unsigned NumClobbers = S->getNumClobbers();

  // Outputs and inputs
  SmallVector<IdentifierInfo *, 16> Names;
  SmallVector<StringLiteral*, 16> Constraints;
  SmallVector<Stmt*, 16> Exprs;
  for (unsigned I = 0, N = NumOutputs + NumInputs; I != N; ++I) {
    Names.push_back(Record.getIdentifierInfo());
    Constraints.push_back(cast_or_null<StringLiteral>(Record.readSubStmt()));
    Exprs.push_back(Record.readSubStmt());
  }

  // Constraints
  SmallVector<StringLiteral*, 16> Clobbers;
  for (unsigned I = 0; I != NumClobbers; ++I)
    Clobbers.push_back(cast_or_null<StringLiteral>(Record.readSubStmt()));

  S->setOutputsAndInputsAndClobbers(Record.getContext(),
                                    Names.data(), Constraints.data(),
                                    Exprs.data(), NumOutputs, NumInputs,
                                    Clobbers.data(), NumClobbers);
}

void ASTStmtReader::VisitMSAsmStmt(MSAsmStmt *S) {
  VisitAsmStmt(S);
  S->LBraceLoc = ReadSourceLocation();
  S->EndLoc = ReadSourceLocation();
  S->NumAsmToks = Record.readInt();
  std::string AsmStr = ReadString();

  // Read the tokens.
  SmallVector<Token, 16> AsmToks;
  AsmToks.reserve(S->NumAsmToks);
  for (unsigned i = 0, e = S->NumAsmToks; i != e; ++i) {
    AsmToks.push_back(Record.readToken());
  }

  // The calls to reserve() for the FooData vectors are mandatory to
  // prevent dead StringRefs in the Foo vectors.

  // Read the clobbers.
  SmallVector<std::string, 16> ClobbersData;
  SmallVector<StringRef, 16> Clobbers;
  ClobbersData.reserve(S->NumClobbers);
  Clobbers.reserve(S->NumClobbers);
  for (unsigned i = 0, e = S->NumClobbers; i != e; ++i) {
    ClobbersData.push_back(ReadString());
    Clobbers.push_back(ClobbersData.back());
  }

  // Read the operands.
  unsigned NumOperands = S->NumOutputs + S->NumInputs;
  SmallVector<Expr*, 16> Exprs;
  SmallVector<std::string, 16> ConstraintsData;
  SmallVector<StringRef, 16> Constraints;
  Exprs.reserve(NumOperands);
  ConstraintsData.reserve(NumOperands);
  Constraints.reserve(NumOperands);
  for (unsigned i = 0; i != NumOperands; ++i) {
    Exprs.push_back(cast<Expr>(Record.readSubStmt()));
    ConstraintsData.push_back(ReadString());
    Constraints.push_back(ConstraintsData.back());
  }

  S->initialize(Record.getContext(), AsmStr, AsmToks,
                Constraints, Exprs, Clobbers);
}

void ASTStmtReader::VisitCoroutineBodyStmt(CoroutineBodyStmt *S) {
  // FIXME: Implement coroutine serialization.
  llvm_unreachable("unimplemented");
}

void ASTStmtReader::VisitCoreturnStmt(CoreturnStmt *S) {
  // FIXME: Implement coroutine serialization.
  llvm_unreachable("unimplemented");
}

void ASTStmtReader::VisitCoawaitExpr(CoawaitExpr *S) {
  // FIXME: Implement coroutine serialization.
  llvm_unreachable("unimplemented");
}

void ASTStmtReader::VisitCoyieldExpr(CoyieldExpr *S) {
  // FIXME: Implement coroutine serialization.
  llvm_unreachable("unimplemented");
}

void ASTStmtReader::VisitCapturedStmt(CapturedStmt *S) {
  VisitStmt(S);
  Record.skipInts(1);
  S->setCapturedDecl(ReadDeclAs<CapturedDecl>());
  S->setCapturedRegionKind(static_cast<CapturedRegionKind>(Record.readInt()));
  S->setCapturedRecordDecl(ReadDeclAs<RecordDecl>());

  // Capture inits
  for (CapturedStmt::capture_init_iterator I = S->capture_init_begin(),
                                           E = S->capture_init_end();
       I != E; ++I)
    *I = Record.readSubExpr();

  // Body
  S->setCapturedStmt(Record.readSubStmt());
  S->getCapturedDecl()->setBody(S->getCapturedStmt());

  // Captures
  for (auto &I : S->captures()) {
    I.VarAndKind.setPointer(ReadDeclAs<VarDecl>());
    I.VarAndKind.setInt(
        static_cast<CapturedStmt::VariableCaptureKind>(Record.readInt()));
    I.Loc = ReadSourceLocation();
  }
}

void ASTStmtReader::VisitExpr(Expr *E) {
  VisitStmt(E);
  E->setType(Record.readType());
  E->setTypeDependent(Record.readInt());
  E->setValueDependent(Record.readInt());
  E->setInstantiationDependent(Record.readInt());
  E->ExprBits.ContainsUnexpandedParameterPack = Record.readInt();
  E->setValueKind(static_cast<ExprValueKind>(Record.readInt()));
  E->setObjectKind(static_cast<ExprObjectKind>(Record.readInt()));
  assert(Record.getIdx() == NumExprFields &&
         "Incorrect expression field count");
}

void ASTStmtReader::VisitPredefinedExpr(PredefinedExpr *E) {
  VisitExpr(E);
  E->setLocation(ReadSourceLocation());
  E->Type = (PredefinedExpr::IdentType)Record.readInt();
  E->FnName = cast_or_null<StringLiteral>(Record.readSubExpr());
}

void ASTStmtReader::VisitDeclRefExpr(DeclRefExpr *E) {
  VisitExpr(E);

  E->DeclRefExprBits.HasQualifier = Record.readInt();
  E->DeclRefExprBits.HasFoundDecl = Record.readInt();
  E->DeclRefExprBits.HasTemplateKWAndArgsInfo = Record.readInt();
  E->DeclRefExprBits.HadMultipleCandidates = Record.readInt();
  E->DeclRefExprBits.RefersToEnclosingVariableOrCapture = Record.readInt();
  unsigned NumTemplateArgs = 0;
  if (E->hasTemplateKWAndArgsInfo())
    NumTemplateArgs = Record.readInt();

  if (E->hasQualifier())
    new (E->getTrailingObjects<NestedNameSpecifierLoc>())
        NestedNameSpecifierLoc(Record.readNestedNameSpecifierLoc());

  if (E->hasFoundDecl())
    *E->getTrailingObjects<NamedDecl *>() = ReadDeclAs<NamedDecl>();

  if (E->hasTemplateKWAndArgsInfo())
    ReadTemplateKWAndArgsInfo(
        *E->getTrailingObjects<ASTTemplateKWAndArgsInfo>(),
        E->getTrailingObjects<TemplateArgumentLoc>(), NumTemplateArgs);

  E->setDecl(ReadDeclAs<ValueDecl>());
  E->setLocation(ReadSourceLocation());
  ReadDeclarationNameLoc(E->DNLoc, E->getDecl()->getDeclName());
}

void ASTStmtReader::VisitIntegerLiteral(IntegerLiteral *E) {
  VisitExpr(E);
  E->setLocation(ReadSourceLocation());
  E->setValue(Record.getContext(), Record.readAPInt());
}

void ASTStmtReader::VisitFloatingLiteral(FloatingLiteral *E) {
  VisitExpr(E);
  E->setRawSemantics(static_cast<Stmt::APFloatSemantics>(Record.readInt()));
  E->setExact(Record.readInt());
  E->setValue(Record.getContext(), Record.readAPFloat(E->getSemantics()));
  E->setLocation(ReadSourceLocation());
}

void ASTStmtReader::VisitImaginaryLiteral(ImaginaryLiteral *E) {
  VisitExpr(E);
  E->setSubExpr(Record.readSubExpr());
}

void ASTStmtReader::VisitStringLiteral(StringLiteral *E) {
  VisitExpr(E);
  unsigned Len = Record.readInt();
  assert(Record.peekInt() == E->getNumConcatenated() &&
         "Wrong number of concatenated tokens!");
  Record.skipInts(1);
  StringLiteral::StringKind kind =
        static_cast<StringLiteral::StringKind>(Record.readInt());
  bool isPascal = Record.readInt();

  // Read string data
  auto B = &Record.peekInt();
  SmallString<16> Str(B, B + Len);
  E->setString(Record.getContext(), Str, kind, isPascal);
  Record.skipInts(Len);

  // Read source locations
  for (unsigned I = 0, N = E->getNumConcatenated(); I != N; ++I)
    E->setStrTokenLoc(I, ReadSourceLocation());
}

void ASTStmtReader::VisitCharacterLiteral(CharacterLiteral *E) {
  VisitExpr(E);
  E->setValue(Record.readInt());
  E->setLocation(ReadSourceLocation());
  E->setKind(static_cast<CharacterLiteral::CharacterKind>(Record.readInt()));
}

void ASTStmtReader::VisitParenExpr(ParenExpr *E) {
  VisitExpr(E);
  E->setLParen(ReadSourceLocation());
  E->setRParen(ReadSourceLocation());
  E->setSubExpr(Record.readSubExpr());
}

void ASTStmtReader::VisitParenListExpr(ParenListExpr *E) {
  VisitExpr(E);
  unsigned NumExprs = Record.readInt();
  E->Exprs = new (Record.getContext()) Stmt*[NumExprs];
  for (unsigned i = 0; i != NumExprs; ++i)
    E->Exprs[i] = Record.readSubStmt();
  E->NumExprs = NumExprs;
  E->LParenLoc = ReadSourceLocation();
  E->RParenLoc = ReadSourceLocation();
}

void ASTStmtReader::VisitUnaryOperator(UnaryOperator *E) {
  VisitExpr(E);
  E->setSubExpr(Record.readSubExpr());
  E->setOpcode((UnaryOperator::Opcode)Record.readInt());
  E->setOperatorLoc(ReadSourceLocation());
}

void ASTStmtReader::VisitOffsetOfExpr(OffsetOfExpr *E) {
  VisitExpr(E);
  assert(E->getNumComponents() == Record.peekInt());
  Record.skipInts(1);
  assert(E->getNumExpressions() == Record.peekInt());
  Record.skipInts(1);
  E->setOperatorLoc(ReadSourceLocation());
  E->setRParenLoc(ReadSourceLocation());
  E->setTypeSourceInfo(GetTypeSourceInfo());
  for (unsigned I = 0, N = E->getNumComponents(); I != N; ++I) {
    OffsetOfNode::Kind Kind = static_cast<OffsetOfNode::Kind>(Record.readInt());
    SourceLocation Start = ReadSourceLocation();
    SourceLocation End = ReadSourceLocation();
    switch (Kind) {
    case OffsetOfNode::Array:
      E->setComponent(I, OffsetOfNode(Start, Record.readInt(), End));
      break;

    case OffsetOfNode::Field:
      E->setComponent(
          I, OffsetOfNode(Start, ReadDeclAs<FieldDecl>(), End));
      break;

    case OffsetOfNode::Identifier:
      E->setComponent(
          I,
          OffsetOfNode(Start, Record.getIdentifierInfo(), End));
      break;

    case OffsetOfNode::Base: {
      CXXBaseSpecifier *Base = new (Record.getContext()) CXXBaseSpecifier();
      *Base = Record.readCXXBaseSpecifier();
      E->setComponent(I, OffsetOfNode(Base));
      break;
    }
    }
  }

  for (unsigned I = 0, N = E->getNumExpressions(); I != N; ++I)
    E->setIndexExpr(I, Record.readSubExpr());
}

void ASTStmtReader::VisitUnaryExprOrTypeTraitExpr(UnaryExprOrTypeTraitExpr *E) {
  VisitExpr(E);
  E->setKind(static_cast<UnaryExprOrTypeTrait>(Record.readInt()));
  if (Record.peekInt() == 0) {
    E->setArgument(Record.readSubExpr());
    Record.skipInts(1);
  } else {
    E->setArgument(GetTypeSourceInfo());
  }
  E->setOperatorLoc(ReadSourceLocation());
  E->setRParenLoc(ReadSourceLocation());
}

void ASTStmtReader::VisitArraySubscriptExpr(ArraySubscriptExpr *E) {
  VisitExpr(E);
<<<<<<< HEAD
  E->setLHS(Reader.ReadSubExpr());
  E->setRHS(Reader.ReadSubExpr());
  E->setRBracketLoc(ReadSourceLocation(Record, Idx));
#if INTEL_SPECIFIC_CILKPLUS
  if (CEANIndexExpr *CIE = dyn_cast_or_null<CEANIndexExpr>(E->getIdx()))
    CIE->setBase(E->getBase());
#endif // INTEL_SPECIFIC_CILKPLUS
=======
  E->setLHS(Record.readSubExpr());
  E->setRHS(Record.readSubExpr());
  E->setRBracketLoc(ReadSourceLocation());
>>>>>>> 90e043da
}

#if INTEL_SPECIFIC_CILKPLUS
//===----------------------------------------------------------------------===//
// Cilk Plus Expressions and Statements.
//===----------------------------------------------------------------------===//

void ASTStmtReader::VisitCEANIndexExpr(CEANIndexExpr *E) {
  VisitExpr(E);
  E->setBase(0);
  E->setLowerBound(Reader.ReadSubExpr());
  E->setColonLoc1(ReadSourceLocation(Record, Idx));
  E->setLength(Reader.ReadSubExpr());
  E->setColonLoc2(ReadSourceLocation(Record, Idx));
  E->setStride(Reader.ReadSubExpr());
  E->setIndexExpr(Reader.ReadSubExpr());
  E->setRank(Record[Idx++]);
}

void ASTStmtReader::VisitCEANBuiltinExpr(CEANBuiltinExpr *E) {
  VisitExpr(E);
  ++Idx;
  ++Idx;
  E->setBuiltinKind(static_cast<CEANBuiltinExpr::CEANKindType>(Record[Idx++]));
  E->setStartLoc(ReadSourceLocation(Record, Idx));
  E->setRParenLoc(ReadSourceLocation(Record, Idx));
  llvm::SmallVector<Expr *, 16> Args;
  for (unsigned i = 0; i < E->getArgsSize(); ++i)
    Args.push_back(Reader.ReadSubExpr());
  E->setArgs(Args);
  Args.clear();
  for (unsigned i = 0; i < E->getRank(); ++i)
    Args.push_back(Reader.ReadSubExpr());
  E->setLengths(Args);
  llvm::SmallVector<Stmt *, 16> Vars;
  for (unsigned i = 0; i < E->getRank(); ++i)
    Vars.push_back(Reader.ReadSubStmt());
  E->setVars(Vars);
  Vars.clear();
  for (unsigned i = 0; i < E->getRank(); ++i)
    Vars.push_back(Reader.ReadSubStmt());
  E->setIncrements(Vars);
  E->setInit(Reader.ReadSubStmt());
  E->setBody(Reader.ReadSubStmt());
  E->setReturnExpr(Reader.ReadSubExpr());
}

void ASTStmtReader::VisitCilkSpawnExpr(CilkSpawnExpr *E) {
  llvm_unreachable("not implemented yet");
}

void ASTStmtReader::VisitCilkSyncStmt(CilkSyncStmt *S) {
  VisitStmt(S);
  S->SyncLoc = ReadSourceLocation(Record, Idx);
}

void ASTStmtReader::VisitCilkForGrainsizeStmt(CilkForGrainsizeStmt *S) {
  llvm_unreachable("not implemented yet");
}

void ASTStmtReader::VisitCilkForStmt(CilkForStmt *S) {
  llvm_unreachable("not implemented yet");
}

void ASTStmtReader::VisitSIMDForStmt(SIMDForStmt *S) {
  llvm_unreachable("not implemented yet");
}

void ASTStmtReader::VisitCilkRankedStmt(CilkRankedStmt *S) {
  VisitStmt(S);
  ++Idx;
  SmallVector<Expr *, 16> Lengths;
  for (unsigned i = 0, N = S->getRank(); i < N; ++i)
    Lengths.push_back(Reader.ReadSubExpr());
  if (S->getRank() > 0)
    S->setLengths(Lengths);
  SmallVector<Stmt *, 16> Vars;
  for (unsigned i = 0, N = S->getRank(); i < N; ++i)
    Vars.push_back(Reader.ReadSubStmt());
  if (S->getRank() > 0)
    S->setVars(Vars);
  Vars.clear();
  for (unsigned i = 0, N = S->getRank(); i < N; ++i)
    Vars.push_back(Reader.ReadSubStmt());
  if (S->getRank() > 0)
    S->setIncrements(Vars);
  S->setAssociatedStmt(Reader.ReadSubStmt());
  S->setInits(Reader.ReadSubStmt());
}

#endif // INTEL_SPECIFIC_CILKPLUS

void ASTStmtReader::VisitOMPArraySectionExpr(OMPArraySectionExpr *E) {
  VisitExpr(E);
  E->setBase(Record.readSubExpr());
  E->setLowerBound(Record.readSubExpr());
  E->setLength(Record.readSubExpr());
  E->setColonLoc(ReadSourceLocation());
  E->setRBracketLoc(ReadSourceLocation());
}

void ASTStmtReader::VisitCallExpr(CallExpr *E) {
  VisitExpr(E);
  E->setNumArgs(Record.getContext(), Record.readInt());
  E->setRParenLoc(ReadSourceLocation());
  E->setCallee(Record.readSubExpr());
  for (unsigned I = 0, N = E->getNumArgs(); I != N; ++I)
    E->setArg(I, Record.readSubExpr());
}

void ASTStmtReader::VisitCXXMemberCallExpr(CXXMemberCallExpr *E) {
  VisitCallExpr(E);
}

void ASTStmtReader::VisitMemberExpr(MemberExpr *E) {
  // Don't call VisitExpr, this is fully initialized at creation.
  assert(E->getStmtClass() == Stmt::MemberExprClass &&
         "It's a subclass, we must advance Idx!");
}

void ASTStmtReader::VisitObjCIsaExpr(ObjCIsaExpr *E) {
  VisitExpr(E);
  E->setBase(Record.readSubExpr());
  E->setIsaMemberLoc(ReadSourceLocation());
  E->setOpLoc(ReadSourceLocation());
  E->setArrow(Record.readInt());
}

void ASTStmtReader::
VisitObjCIndirectCopyRestoreExpr(ObjCIndirectCopyRestoreExpr *E) {
  VisitExpr(E);
  E->Operand = Record.readSubExpr();
  E->setShouldCopy(Record.readInt());
}

void ASTStmtReader::VisitObjCBridgedCastExpr(ObjCBridgedCastExpr *E) {
  VisitExplicitCastExpr(E);
  E->LParenLoc = ReadSourceLocation();
  E->BridgeKeywordLoc = ReadSourceLocation();
  E->Kind = Record.readInt();
}

void ASTStmtReader::VisitCastExpr(CastExpr *E) {
  VisitExpr(E);
  unsigned NumBaseSpecs = Record.readInt();
  assert(NumBaseSpecs == E->path_size());
  E->setSubExpr(Record.readSubExpr());
  E->setCastKind((CastKind)Record.readInt());
  CastExpr::path_iterator BaseI = E->path_begin();
  while (NumBaseSpecs--) {
    CXXBaseSpecifier *BaseSpec = new (Record.getContext()) CXXBaseSpecifier;
    *BaseSpec = Record.readCXXBaseSpecifier();
    *BaseI++ = BaseSpec;
  }
}

void ASTStmtReader::VisitBinaryOperator(BinaryOperator *E) {
  VisitExpr(E);
  E->setLHS(Record.readSubExpr());
  E->setRHS(Record.readSubExpr());
  E->setOpcode((BinaryOperator::Opcode)Record.readInt());
  E->setOperatorLoc(ReadSourceLocation());
  E->setFPContractable((bool)Record.readInt());
}

void ASTStmtReader::VisitCompoundAssignOperator(CompoundAssignOperator *E) {
  VisitBinaryOperator(E);
  E->setComputationLHSType(Record.readType());
  E->setComputationResultType(Record.readType());
}

void ASTStmtReader::VisitConditionalOperator(ConditionalOperator *E) {
  VisitExpr(E);
  E->SubExprs[ConditionalOperator::COND] = Record.readSubExpr();
  E->SubExprs[ConditionalOperator::LHS] = Record.readSubExpr();
  E->SubExprs[ConditionalOperator::RHS] = Record.readSubExpr();
  E->QuestionLoc = ReadSourceLocation();
  E->ColonLoc = ReadSourceLocation();
}

void
ASTStmtReader::VisitBinaryConditionalOperator(BinaryConditionalOperator *E) {
  VisitExpr(E);
  E->OpaqueValue = cast<OpaqueValueExpr>(Record.readSubExpr());
  E->SubExprs[BinaryConditionalOperator::COMMON] = Record.readSubExpr();
  E->SubExprs[BinaryConditionalOperator::COND] = Record.readSubExpr();
  E->SubExprs[BinaryConditionalOperator::LHS] = Record.readSubExpr();
  E->SubExprs[BinaryConditionalOperator::RHS] = Record.readSubExpr();
  E->QuestionLoc = ReadSourceLocation();
  E->ColonLoc = ReadSourceLocation();
}

void ASTStmtReader::VisitImplicitCastExpr(ImplicitCastExpr *E) {
  VisitCastExpr(E);
}

void ASTStmtReader::VisitExplicitCastExpr(ExplicitCastExpr *E) {
  VisitCastExpr(E);
  E->setTypeInfoAsWritten(GetTypeSourceInfo());
}

void ASTStmtReader::VisitCStyleCastExpr(CStyleCastExpr *E) {
  VisitExplicitCastExpr(E);
  E->setLParenLoc(ReadSourceLocation());
  E->setRParenLoc(ReadSourceLocation());
}

void ASTStmtReader::VisitCompoundLiteralExpr(CompoundLiteralExpr *E) {
  VisitExpr(E);
  E->setLParenLoc(ReadSourceLocation());
  E->setTypeSourceInfo(GetTypeSourceInfo());
  E->setInitializer(Record.readSubExpr());
  E->setFileScope(Record.readInt());
}

void ASTStmtReader::VisitExtVectorElementExpr(ExtVectorElementExpr *E) {
  VisitExpr(E);
  E->setBase(Record.readSubExpr());
  E->setAccessor(Record.getIdentifierInfo());
  E->setAccessorLoc(ReadSourceLocation());
}

void ASTStmtReader::VisitInitListExpr(InitListExpr *E) {
  VisitExpr(E);
  if (InitListExpr *SyntForm = cast_or_null<InitListExpr>(Record.readSubStmt()))
    E->setSyntacticForm(SyntForm);
  E->setLBraceLoc(ReadSourceLocation());
  E->setRBraceLoc(ReadSourceLocation());
  bool isArrayFiller = Record.readInt();
  Expr *filler = nullptr;
  if (isArrayFiller) {
    filler = Record.readSubExpr();
    E->ArrayFillerOrUnionFieldInit = filler;
  } else
    E->ArrayFillerOrUnionFieldInit = ReadDeclAs<FieldDecl>();
  E->sawArrayRangeDesignator(Record.readInt());
  unsigned NumInits = Record.readInt();
  E->reserveInits(Record.getContext(), NumInits);
  if (isArrayFiller) {
    for (unsigned I = 0; I != NumInits; ++I) {
      Expr *init = Record.readSubExpr();
      E->updateInit(Record.getContext(), I, init ? init : filler);
    }
  } else {
    for (unsigned I = 0; I != NumInits; ++I)
      E->updateInit(Record.getContext(), I, Record.readSubExpr());
  }
}

void ASTStmtReader::VisitDesignatedInitExpr(DesignatedInitExpr *E) {
  typedef DesignatedInitExpr::Designator Designator;

  VisitExpr(E);
  unsigned NumSubExprs = Record.readInt();
  assert(NumSubExprs == E->getNumSubExprs() && "Wrong number of subexprs");
  for (unsigned I = 0; I != NumSubExprs; ++I)
    E->setSubExpr(I, Record.readSubExpr());
  E->setEqualOrColonLoc(ReadSourceLocation());
  E->setGNUSyntax(Record.readInt());

  SmallVector<Designator, 4> Designators;
  while (Record.getIdx() < Record.size()) {
    switch ((DesignatorTypes)Record.readInt()) {
    case DESIG_FIELD_DECL: {
      FieldDecl *Field = ReadDeclAs<FieldDecl>();
      SourceLocation DotLoc = ReadSourceLocation();
      SourceLocation FieldLoc = ReadSourceLocation();
      Designators.push_back(Designator(Field->getIdentifier(), DotLoc,
                                       FieldLoc));
      Designators.back().setField(Field);
      break;
    }

    case DESIG_FIELD_NAME: {
      const IdentifierInfo *Name = Record.getIdentifierInfo();
      SourceLocation DotLoc = ReadSourceLocation();
      SourceLocation FieldLoc = ReadSourceLocation();
      Designators.push_back(Designator(Name, DotLoc, FieldLoc));
      break;
    }

    case DESIG_ARRAY: {
      unsigned Index = Record.readInt();
      SourceLocation LBracketLoc = ReadSourceLocation();
      SourceLocation RBracketLoc = ReadSourceLocation();
      Designators.push_back(Designator(Index, LBracketLoc, RBracketLoc));
      break;
    }

    case DESIG_ARRAY_RANGE: {
      unsigned Index = Record.readInt();
      SourceLocation LBracketLoc = ReadSourceLocation();
      SourceLocation EllipsisLoc = ReadSourceLocation();
      SourceLocation RBracketLoc = ReadSourceLocation();
      Designators.push_back(Designator(Index, LBracketLoc, EllipsisLoc,
                                       RBracketLoc));
      break;
    }
    }
  }
  E->setDesignators(Record.getContext(),
                    Designators.data(), Designators.size());
}

void ASTStmtReader::VisitDesignatedInitUpdateExpr(DesignatedInitUpdateExpr *E) {
  VisitExpr(E);
  E->setBase(Record.readSubExpr());
  E->setUpdater(Record.readSubExpr());
}

void ASTStmtReader::VisitNoInitExpr(NoInitExpr *E) {
  VisitExpr(E);
}

void ASTStmtReader::VisitArrayInitLoopExpr(ArrayInitLoopExpr *E) {
  VisitExpr(E);
  E->SubExprs[0] = Record.readSubExpr();
  E->SubExprs[1] = Record.readSubExpr();
}

void ASTStmtReader::VisitArrayInitIndexExpr(ArrayInitIndexExpr *E) {
  VisitExpr(E);
}

void ASTStmtReader::VisitImplicitValueInitExpr(ImplicitValueInitExpr *E) {
  VisitExpr(E);
}

void ASTStmtReader::VisitVAArgExpr(VAArgExpr *E) {
  VisitExpr(E);
  E->setSubExpr(Record.readSubExpr());
  E->setWrittenTypeInfo(GetTypeSourceInfo());
  E->setBuiltinLoc(ReadSourceLocation());
  E->setRParenLoc(ReadSourceLocation());
  E->setIsMicrosoftABI(Record.readInt());
}

void ASTStmtReader::VisitAddrLabelExpr(AddrLabelExpr *E) {
  VisitExpr(E);
  E->setAmpAmpLoc(ReadSourceLocation());
  E->setLabelLoc(ReadSourceLocation());
  E->setLabel(ReadDeclAs<LabelDecl>());
}

void ASTStmtReader::VisitStmtExpr(StmtExpr *E) {
  VisitExpr(E);
  E->setLParenLoc(ReadSourceLocation());
  E->setRParenLoc(ReadSourceLocation());
  E->setSubStmt(cast_or_null<CompoundStmt>(Record.readSubStmt()));
}

void ASTStmtReader::VisitChooseExpr(ChooseExpr *E) {
  VisitExpr(E);
  E->setCond(Record.readSubExpr());
  E->setLHS(Record.readSubExpr());
  E->setRHS(Record.readSubExpr());
  E->setBuiltinLoc(ReadSourceLocation());
  E->setRParenLoc(ReadSourceLocation());
  E->setIsConditionTrue(Record.readInt());
}

void ASTStmtReader::VisitGNUNullExpr(GNUNullExpr *E) {
  VisitExpr(E);
  E->setTokenLocation(ReadSourceLocation());
}

void ASTStmtReader::VisitShuffleVectorExpr(ShuffleVectorExpr *E) {
  VisitExpr(E);
  SmallVector<Expr *, 16> Exprs;
  unsigned NumExprs = Record.readInt();
  while (NumExprs--)
    Exprs.push_back(Record.readSubExpr());
  E->setExprs(Record.getContext(), Exprs);
  E->setBuiltinLoc(ReadSourceLocation());
  E->setRParenLoc(ReadSourceLocation());
}

void ASTStmtReader::VisitConvertVectorExpr(ConvertVectorExpr *E) {
  VisitExpr(E);
  E->BuiltinLoc = ReadSourceLocation();
  E->RParenLoc = ReadSourceLocation();
  E->TInfo = GetTypeSourceInfo();
  E->SrcExpr = Record.readSubExpr();
}

void ASTStmtReader::VisitBlockExpr(BlockExpr *E) {
  VisitExpr(E);
  E->setBlockDecl(ReadDeclAs<BlockDecl>());
}

void ASTStmtReader::VisitGenericSelectionExpr(GenericSelectionExpr *E) {
  VisitExpr(E);
  E->NumAssocs = Record.readInt();
  E->AssocTypes = new (Record.getContext()) TypeSourceInfo*[E->NumAssocs];
  E->SubExprs =
   new(Record.getContext()) Stmt*[GenericSelectionExpr::END_EXPR+E->NumAssocs];

  E->SubExprs[GenericSelectionExpr::CONTROLLING] = Record.readSubExpr();
  for (unsigned I = 0, N = E->getNumAssocs(); I != N; ++I) {
    E->AssocTypes[I] = GetTypeSourceInfo();
    E->SubExprs[GenericSelectionExpr::END_EXPR+I] = Record.readSubExpr();
  }
  E->ResultIndex = Record.readInt();

  E->GenericLoc = ReadSourceLocation();
  E->DefaultLoc = ReadSourceLocation();
  E->RParenLoc = ReadSourceLocation();
}

void ASTStmtReader::VisitPseudoObjectExpr(PseudoObjectExpr *E) {
  VisitExpr(E);
  unsigned numSemanticExprs = Record.readInt();
  assert(numSemanticExprs + 1 == E->PseudoObjectExprBits.NumSubExprs);
  E->PseudoObjectExprBits.ResultIndex = Record.readInt();

  // Read the syntactic expression.
  E->getSubExprsBuffer()[0] = Record.readSubExpr();

  // Read all the semantic expressions.
  for (unsigned i = 0; i != numSemanticExprs; ++i) {
    Expr *subExpr = Record.readSubExpr();
    E->getSubExprsBuffer()[i+1] = subExpr;
  }
}

void ASTStmtReader::VisitAtomicExpr(AtomicExpr *E) {
  VisitExpr(E);
  E->Op = AtomicExpr::AtomicOp(Record.readInt());
  E->NumSubExprs = AtomicExpr::getNumSubExprs(E->Op);
  for (unsigned I = 0; I != E->NumSubExprs; ++I)
    E->SubExprs[I] = Record.readSubExpr();
  E->BuiltinLoc = ReadSourceLocation();
  E->RParenLoc = ReadSourceLocation();
}

//===----------------------------------------------------------------------===//
// Objective-C Expressions and Statements

void ASTStmtReader::VisitObjCStringLiteral(ObjCStringLiteral *E) {
  VisitExpr(E);
  E->setString(cast<StringLiteral>(Record.readSubStmt()));
  E->setAtLoc(ReadSourceLocation());
}

void ASTStmtReader::VisitObjCBoxedExpr(ObjCBoxedExpr *E) {
  VisitExpr(E);
  // could be one of several IntegerLiteral, FloatLiteral, etc.
  E->SubExpr = Record.readSubStmt();
  E->BoxingMethod = ReadDeclAs<ObjCMethodDecl>();
  E->Range = ReadSourceRange();
}

void ASTStmtReader::VisitObjCArrayLiteral(ObjCArrayLiteral *E) {
  VisitExpr(E);
  unsigned NumElements = Record.readInt();
  assert(NumElements == E->getNumElements() && "Wrong number of elements");
  Expr **Elements = E->getElements();
  for (unsigned I = 0, N = NumElements; I != N; ++I)
    Elements[I] = Record.readSubExpr();
  E->ArrayWithObjectsMethod = ReadDeclAs<ObjCMethodDecl>();
  E->Range = ReadSourceRange();
}

void ASTStmtReader::VisitObjCDictionaryLiteral(ObjCDictionaryLiteral *E) {
  VisitExpr(E);
  unsigned NumElements = Record.readInt();
  assert(NumElements == E->getNumElements() && "Wrong number of elements");
  bool HasPackExpansions = Record.readInt();
  assert(HasPackExpansions == E->HasPackExpansions &&"Pack expansion mismatch");
  ObjCDictionaryLiteral::KeyValuePair *KeyValues =
      E->getTrailingObjects<ObjCDictionaryLiteral::KeyValuePair>();
  ObjCDictionaryLiteral::ExpansionData *Expansions =
      E->getTrailingObjects<ObjCDictionaryLiteral::ExpansionData>();
  for (unsigned I = 0; I != NumElements; ++I) {
    KeyValues[I].Key = Record.readSubExpr();
    KeyValues[I].Value = Record.readSubExpr();
    if (HasPackExpansions) {
      Expansions[I].EllipsisLoc = ReadSourceLocation();
      Expansions[I].NumExpansionsPlusOne = Record.readInt();
    }
  }
  E->DictWithObjectsMethod = ReadDeclAs<ObjCMethodDecl>();
  E->Range = ReadSourceRange();
}

void ASTStmtReader::VisitObjCEncodeExpr(ObjCEncodeExpr *E) {
  VisitExpr(E);
  E->setEncodedTypeSourceInfo(GetTypeSourceInfo());
  E->setAtLoc(ReadSourceLocation());
  E->setRParenLoc(ReadSourceLocation());
}

void ASTStmtReader::VisitObjCSelectorExpr(ObjCSelectorExpr *E) {
  VisitExpr(E);
  E->setSelector(Record.readSelector());
  E->setAtLoc(ReadSourceLocation());
  E->setRParenLoc(ReadSourceLocation());
}

void ASTStmtReader::VisitObjCProtocolExpr(ObjCProtocolExpr *E) {
  VisitExpr(E);
  E->setProtocol(ReadDeclAs<ObjCProtocolDecl>());
  E->setAtLoc(ReadSourceLocation());
  E->ProtoLoc = ReadSourceLocation();
  E->setRParenLoc(ReadSourceLocation());
}

void ASTStmtReader::VisitObjCIvarRefExpr(ObjCIvarRefExpr *E) {
  VisitExpr(E);
  E->setDecl(ReadDeclAs<ObjCIvarDecl>());
  E->setLocation(ReadSourceLocation());
  E->setOpLoc(ReadSourceLocation());
  E->setBase(Record.readSubExpr());
  E->setIsArrow(Record.readInt());
  E->setIsFreeIvar(Record.readInt());
}

void ASTStmtReader::VisitObjCPropertyRefExpr(ObjCPropertyRefExpr *E) {
  VisitExpr(E);
  unsigned MethodRefFlags = Record.readInt();
  bool Implicit = Record.readInt() != 0;
  if (Implicit) {
    ObjCMethodDecl *Getter = ReadDeclAs<ObjCMethodDecl>();
    ObjCMethodDecl *Setter = ReadDeclAs<ObjCMethodDecl>();
    E->setImplicitProperty(Getter, Setter, MethodRefFlags);
  } else {
    E->setExplicitProperty(ReadDeclAs<ObjCPropertyDecl>(), MethodRefFlags);
  }
  E->setLocation(ReadSourceLocation());
  E->setReceiverLocation(ReadSourceLocation());
  switch (Record.readInt()) {
  case 0:
    E->setBase(Record.readSubExpr());
    break;
  case 1:
    E->setSuperReceiver(Record.readType());
    break;
  case 2:
    E->setClassReceiver(ReadDeclAs<ObjCInterfaceDecl>());
    break;
  }
}

void ASTStmtReader::VisitObjCSubscriptRefExpr(ObjCSubscriptRefExpr *E) {
  VisitExpr(E);
  E->setRBracket(ReadSourceLocation());
  E->setBaseExpr(Record.readSubExpr());
  E->setKeyExpr(Record.readSubExpr());
  E->GetAtIndexMethodDecl = ReadDeclAs<ObjCMethodDecl>();
  E->SetAtIndexMethodDecl = ReadDeclAs<ObjCMethodDecl>();
}

void ASTStmtReader::VisitObjCMessageExpr(ObjCMessageExpr *E) {
  VisitExpr(E);
  assert(Record.peekInt() == E->getNumArgs());
  Record.skipInts(1);
  unsigned NumStoredSelLocs = Record.readInt();
  E->SelLocsKind = Record.readInt();
  E->setDelegateInitCall(Record.readInt());
  E->IsImplicit = Record.readInt();
  ObjCMessageExpr::ReceiverKind Kind
    = static_cast<ObjCMessageExpr::ReceiverKind>(Record.readInt());
  switch (Kind) {
  case ObjCMessageExpr::Instance:
    E->setInstanceReceiver(Record.readSubExpr());
    break;

  case ObjCMessageExpr::Class:
    E->setClassReceiver(GetTypeSourceInfo());
    break;

  case ObjCMessageExpr::SuperClass:
  case ObjCMessageExpr::SuperInstance: {
    QualType T = Record.readType();
    SourceLocation SuperLoc = ReadSourceLocation();
    E->setSuper(SuperLoc, T, Kind == ObjCMessageExpr::SuperInstance);
    break;
  }
  }

  assert(Kind == E->getReceiverKind());

  if (Record.readInt())
    E->setMethodDecl(ReadDeclAs<ObjCMethodDecl>());
  else
    E->setSelector(Record.readSelector());

  E->LBracLoc = ReadSourceLocation();
  E->RBracLoc = ReadSourceLocation();

  for (unsigned I = 0, N = E->getNumArgs(); I != N; ++I)
    E->setArg(I, Record.readSubExpr());

  SourceLocation *Locs = E->getStoredSelLocs();
  for (unsigned I = 0; I != NumStoredSelLocs; ++I)
    Locs[I] = ReadSourceLocation();
}

void ASTStmtReader::VisitObjCForCollectionStmt(ObjCForCollectionStmt *S) {
  VisitStmt(S);
  S->setElement(Record.readSubStmt());
  S->setCollection(Record.readSubExpr());
  S->setBody(Record.readSubStmt());
  S->setForLoc(ReadSourceLocation());
  S->setRParenLoc(ReadSourceLocation());
}

void ASTStmtReader::VisitObjCAtCatchStmt(ObjCAtCatchStmt *S) {
  VisitStmt(S);
  S->setCatchBody(Record.readSubStmt());
  S->setCatchParamDecl(ReadDeclAs<VarDecl>());
  S->setAtCatchLoc(ReadSourceLocation());
  S->setRParenLoc(ReadSourceLocation());
}

void ASTStmtReader::VisitObjCAtFinallyStmt(ObjCAtFinallyStmt *S) {
  VisitStmt(S);
  S->setFinallyBody(Record.readSubStmt());
  S->setAtFinallyLoc(ReadSourceLocation());
}

void ASTStmtReader::VisitObjCAutoreleasePoolStmt(ObjCAutoreleasePoolStmt *S) {
  VisitStmt(S);
  S->setSubStmt(Record.readSubStmt());
  S->setAtLoc(ReadSourceLocation());
}

void ASTStmtReader::VisitObjCAtTryStmt(ObjCAtTryStmt *S) {
  VisitStmt(S);
  assert(Record.peekInt() == S->getNumCatchStmts());
  Record.skipInts(1);
  bool HasFinally = Record.readInt();
  S->setTryBody(Record.readSubStmt());
  for (unsigned I = 0, N = S->getNumCatchStmts(); I != N; ++I)
    S->setCatchStmt(I, cast_or_null<ObjCAtCatchStmt>(Record.readSubStmt()));

  if (HasFinally)
    S->setFinallyStmt(Record.readSubStmt());
  S->setAtTryLoc(ReadSourceLocation());
}

void ASTStmtReader::VisitObjCAtSynchronizedStmt(ObjCAtSynchronizedStmt *S) {
  VisitStmt(S);
  S->setSynchExpr(Record.readSubStmt());
  S->setSynchBody(Record.readSubStmt());
  S->setAtSynchronizedLoc(ReadSourceLocation());
}

void ASTStmtReader::VisitObjCAtThrowStmt(ObjCAtThrowStmt *S) {
  VisitStmt(S);
  S->setThrowExpr(Record.readSubStmt());
  S->setThrowLoc(ReadSourceLocation());
}

void ASTStmtReader::VisitObjCBoolLiteralExpr(ObjCBoolLiteralExpr *E) {
  VisitExpr(E);
  E->setValue(Record.readInt());
  E->setLocation(ReadSourceLocation());
}

void ASTStmtReader::VisitObjCAvailabilityCheckExpr(ObjCAvailabilityCheckExpr *E) {
  VisitExpr(E);
  SourceRange R = Record.readSourceRange();
  E->AtLoc = R.getBegin();
  E->RParen = R.getEnd();
  E->VersionToCheck = Record.readVersionTuple();
}

//===----------------------------------------------------------------------===//
// C++ Expressions and Statements
//===----------------------------------------------------------------------===//

void ASTStmtReader::VisitCXXCatchStmt(CXXCatchStmt *S) {
  VisitStmt(S);
  S->CatchLoc = ReadSourceLocation();
  S->ExceptionDecl = ReadDeclAs<VarDecl>();
  S->HandlerBlock = Record.readSubStmt();
}

void ASTStmtReader::VisitCXXTryStmt(CXXTryStmt *S) {
  VisitStmt(S);
  assert(Record.peekInt() == S->getNumHandlers() && "NumStmtFields is wrong ?");
  Record.skipInts(1);
  S->TryLoc = ReadSourceLocation();
  S->getStmts()[0] = Record.readSubStmt();
  for (unsigned i = 0, e = S->getNumHandlers(); i != e; ++i)
    S->getStmts()[i + 1] = Record.readSubStmt();
}

void ASTStmtReader::VisitCXXForRangeStmt(CXXForRangeStmt *S) {
  VisitStmt(S);
  S->ForLoc = ReadSourceLocation();
  S->CoawaitLoc = ReadSourceLocation();
  S->ColonLoc = ReadSourceLocation();
  S->RParenLoc = ReadSourceLocation();
  S->setRangeStmt(Record.readSubStmt());
  S->setBeginStmt(Record.readSubStmt());
  S->setEndStmt(Record.readSubStmt());
  S->setCond(Record.readSubExpr());
  S->setInc(Record.readSubExpr());
  S->setLoopVarStmt(Record.readSubStmt());
  S->setBody(Record.readSubStmt());
}

void ASTStmtReader::VisitMSDependentExistsStmt(MSDependentExistsStmt *S) {
  VisitStmt(S);
  S->KeywordLoc = ReadSourceLocation();
  S->IsIfExists = Record.readInt();
  S->QualifierLoc = Record.readNestedNameSpecifierLoc();
  ReadDeclarationNameInfo(S->NameInfo);
  S->SubStmt = Record.readSubStmt();
}

void ASTStmtReader::VisitCXXOperatorCallExpr(CXXOperatorCallExpr *E) {
  VisitCallExpr(E);
<<<<<<< HEAD
  E->Operator = (OverloadedOperatorKind)Record[Idx++];
  E->Range = Reader.ReadSourceRange(F, Record, Idx);
  E->setFPContractable((bool)Record[Idx++]);
#if INTEL_SPECIFIC_CILKPLUS
  if (E->Operator == OO_Subscript)
    if (CEANIndexExpr *CIE = dyn_cast_or_null<CEANIndexExpr>(E->getArg(0)))
      CIE->setBase(E->getCallee());
#endif // INTEL_SPECIFIC_CILKPLUS
=======
  E->Operator = (OverloadedOperatorKind)Record.readInt();
  E->Range = Record.readSourceRange();
  E->setFPContractable((bool)Record.readInt());
>>>>>>> 90e043da
}

void ASTStmtReader::VisitCXXConstructExpr(CXXConstructExpr *E) {
  VisitExpr(E);
  E->NumArgs = Record.readInt();
  if (E->NumArgs)
    E->Args = new (Record.getContext()) Stmt*[E->NumArgs];
  for (unsigned I = 0, N = E->getNumArgs(); I != N; ++I)
    E->setArg(I, Record.readSubExpr());
  E->setConstructor(ReadDeclAs<CXXConstructorDecl>());
  E->setLocation(ReadSourceLocation());
  E->setElidable(Record.readInt());
  E->setHadMultipleCandidates(Record.readInt());
  E->setListInitialization(Record.readInt());
  E->setStdInitListInitialization(Record.readInt());
  E->setRequiresZeroInitialization(Record.readInt());
  E->setConstructionKind((CXXConstructExpr::ConstructionKind)Record.readInt());
  E->ParenOrBraceRange = ReadSourceRange();
}

void ASTStmtReader::VisitCXXInheritedCtorInitExpr(CXXInheritedCtorInitExpr *E) {
  VisitExpr(E);
  E->Constructor = ReadDeclAs<CXXConstructorDecl>();
  E->Loc = ReadSourceLocation();
  E->ConstructsVirtualBase = Record.readInt();
  E->InheritedFromVirtualBase = Record.readInt();
}

void ASTStmtReader::VisitCXXTemporaryObjectExpr(CXXTemporaryObjectExpr *E) {
  VisitCXXConstructExpr(E);
  E->Type = GetTypeSourceInfo();
}

void ASTStmtReader::VisitLambdaExpr(LambdaExpr *E) {
  VisitExpr(E);
  unsigned NumCaptures = Record.readInt();
  assert(NumCaptures == E->NumCaptures);(void)NumCaptures;
  E->IntroducerRange = ReadSourceRange();
  E->CaptureDefault = static_cast<LambdaCaptureDefault>(Record.readInt());
  E->CaptureDefaultLoc = ReadSourceLocation();
  E->ExplicitParams = Record.readInt();
  E->ExplicitResultType = Record.readInt();
  E->ClosingBrace = ReadSourceLocation();

  // Read capture initializers.
  for (LambdaExpr::capture_init_iterator C = E->capture_init_begin(),
                                      CEnd = E->capture_init_end();
       C != CEnd; ++C)
    *C = Record.readSubExpr();
}

void
ASTStmtReader::VisitCXXStdInitializerListExpr(CXXStdInitializerListExpr *E) {
  VisitExpr(E);
  E->SubExpr = Record.readSubExpr();
}

void ASTStmtReader::VisitCXXNamedCastExpr(CXXNamedCastExpr *E) {
  VisitExplicitCastExpr(E);
  SourceRange R = ReadSourceRange();
  E->Loc = R.getBegin();
  E->RParenLoc = R.getEnd();
  R = ReadSourceRange();
  E->AngleBrackets = R;
}

void ASTStmtReader::VisitCXXStaticCastExpr(CXXStaticCastExpr *E) {
  return VisitCXXNamedCastExpr(E);
}

void ASTStmtReader::VisitCXXDynamicCastExpr(CXXDynamicCastExpr *E) {
  return VisitCXXNamedCastExpr(E);
}

void ASTStmtReader::VisitCXXReinterpretCastExpr(CXXReinterpretCastExpr *E) {
  return VisitCXXNamedCastExpr(E);
}

void ASTStmtReader::VisitCXXConstCastExpr(CXXConstCastExpr *E) {
  return VisitCXXNamedCastExpr(E);
}

void ASTStmtReader::VisitCXXFunctionalCastExpr(CXXFunctionalCastExpr *E) {
  VisitExplicitCastExpr(E);
  E->setLParenLoc(ReadSourceLocation());
  E->setRParenLoc(ReadSourceLocation());
}

void ASTStmtReader::VisitUserDefinedLiteral(UserDefinedLiteral *E) {
  VisitCallExpr(E);
  E->UDSuffixLoc = ReadSourceLocation();
}

void ASTStmtReader::VisitCXXBoolLiteralExpr(CXXBoolLiteralExpr *E) {
  VisitExpr(E);
  E->setValue(Record.readInt());
  E->setLocation(ReadSourceLocation());
}

void ASTStmtReader::VisitCXXNullPtrLiteralExpr(CXXNullPtrLiteralExpr *E) {
  VisitExpr(E);
  E->setLocation(ReadSourceLocation());
}

void ASTStmtReader::VisitCXXTypeidExpr(CXXTypeidExpr *E) {
  VisitExpr(E);
  E->setSourceRange(ReadSourceRange());
  if (E->isTypeOperand()) { // typeid(int)
    E->setTypeOperandSourceInfo(
        GetTypeSourceInfo());
    return;
  }

  // typeid(42+2)
  E->setExprOperand(Record.readSubExpr());
}

void ASTStmtReader::VisitCXXThisExpr(CXXThisExpr *E) {
  VisitExpr(E);
  E->setLocation(ReadSourceLocation());
  E->setImplicit(Record.readInt());
}

void ASTStmtReader::VisitCXXThrowExpr(CXXThrowExpr *E) {
  VisitExpr(E);
  E->ThrowLoc = ReadSourceLocation();
  E->Op = Record.readSubExpr();
  E->IsThrownVariableInScope = Record.readInt();
}

void ASTStmtReader::VisitCXXDefaultArgExpr(CXXDefaultArgExpr *E) {
  VisitExpr(E);
  E->Param = ReadDeclAs<ParmVarDecl>();
  E->Loc = ReadSourceLocation();
}

void ASTStmtReader::VisitCXXDefaultInitExpr(CXXDefaultInitExpr *E) {
  VisitExpr(E);
  E->Field = ReadDeclAs<FieldDecl>();
  E->Loc = ReadSourceLocation();
}

void ASTStmtReader::VisitCXXBindTemporaryExpr(CXXBindTemporaryExpr *E) {
  VisitExpr(E);
  E->setTemporary(Record.readCXXTemporary());
  E->setSubExpr(Record.readSubExpr());
}

void ASTStmtReader::VisitCXXScalarValueInitExpr(CXXScalarValueInitExpr *E) {
  VisitExpr(E);
  E->TypeInfo = GetTypeSourceInfo();
  E->RParenLoc = ReadSourceLocation();
}

void ASTStmtReader::VisitCXXNewExpr(CXXNewExpr *E) {
  VisitExpr(E);
  E->GlobalNew = Record.readInt();
  bool isArray = Record.readInt();
  E->PassAlignment = Record.readInt();
  E->UsualArrayDeleteWantsSize = Record.readInt();
  unsigned NumPlacementArgs = Record.readInt();
  E->StoredInitializationStyle = Record.readInt();
  E->setOperatorNew(ReadDeclAs<FunctionDecl>());
  E->setOperatorDelete(ReadDeclAs<FunctionDecl>());
  E->AllocatedTypeInfo = GetTypeSourceInfo();
  E->TypeIdParens = ReadSourceRange();
  E->Range = ReadSourceRange();
  E->DirectInitRange = ReadSourceRange();

  E->AllocateArgsArray(Record.getContext(), isArray, NumPlacementArgs,
                       E->StoredInitializationStyle != 0);

  // Install all the subexpressions.
  for (CXXNewExpr::raw_arg_iterator I = E->raw_arg_begin(),e = E->raw_arg_end();
       I != e; ++I)
    *I = Record.readSubStmt();
}

void ASTStmtReader::VisitCXXDeleteExpr(CXXDeleteExpr *E) {
  VisitExpr(E);
  E->GlobalDelete = Record.readInt();
  E->ArrayForm = Record.readInt();
  E->ArrayFormAsWritten = Record.readInt();
  E->UsualArrayDeleteWantsSize = Record.readInt();
  E->OperatorDelete = ReadDeclAs<FunctionDecl>();
  E->Argument = Record.readSubExpr();
  E->Loc = ReadSourceLocation();
}

void ASTStmtReader::VisitCXXPseudoDestructorExpr(CXXPseudoDestructorExpr *E) {
  VisitExpr(E);

  E->Base = Record.readSubExpr();
  E->IsArrow = Record.readInt();
  E->OperatorLoc = ReadSourceLocation();
  E->QualifierLoc = Record.readNestedNameSpecifierLoc();
  E->ScopeType = GetTypeSourceInfo();
  E->ColonColonLoc = ReadSourceLocation();
  E->TildeLoc = ReadSourceLocation();

  IdentifierInfo *II = Record.getIdentifierInfo();
  if (II)
    E->setDestroyedType(II, ReadSourceLocation());
  else
    E->setDestroyedType(GetTypeSourceInfo());
}

void ASTStmtReader::VisitExprWithCleanups(ExprWithCleanups *E) {
  VisitExpr(E);

  unsigned NumObjects = Record.readInt();
  assert(NumObjects == E->getNumObjects());
  for (unsigned i = 0; i != NumObjects; ++i)
    E->getTrailingObjects<BlockDecl *>()[i] =
        ReadDeclAs<BlockDecl>();

  E->ExprWithCleanupsBits.CleanupsHaveSideEffects = Record.readInt();
  E->SubExpr = Record.readSubExpr();
}

void
ASTStmtReader::VisitCXXDependentScopeMemberExpr(CXXDependentScopeMemberExpr *E){
  VisitExpr(E);

  if (Record.readInt()) // HasTemplateKWAndArgsInfo
    ReadTemplateKWAndArgsInfo(
        *E->getTrailingObjects<ASTTemplateKWAndArgsInfo>(),
        E->getTrailingObjects<TemplateArgumentLoc>(),
        /*NumTemplateArgs=*/Record.readInt());

  E->Base = Record.readSubExpr();
  E->BaseType = Record.readType();
  E->IsArrow = Record.readInt();
  E->OperatorLoc = ReadSourceLocation();
  E->QualifierLoc = Record.readNestedNameSpecifierLoc();
  E->FirstQualifierFoundInScope = ReadDeclAs<NamedDecl>();
  ReadDeclarationNameInfo(E->MemberNameInfo);
}

void
ASTStmtReader::VisitDependentScopeDeclRefExpr(DependentScopeDeclRefExpr *E) {
  VisitExpr(E);

  if (Record.readInt()) // HasTemplateKWAndArgsInfo
    ReadTemplateKWAndArgsInfo(
        *E->getTrailingObjects<ASTTemplateKWAndArgsInfo>(),
        E->getTrailingObjects<TemplateArgumentLoc>(),
        /*NumTemplateArgs=*/Record.readInt());

  E->QualifierLoc = Record.readNestedNameSpecifierLoc();
  ReadDeclarationNameInfo(E->NameInfo);
}

void
ASTStmtReader::VisitCXXUnresolvedConstructExpr(CXXUnresolvedConstructExpr *E) {
  VisitExpr(E);
  assert(Record.peekInt() == E->arg_size() &&
         "Read wrong record during creation ?");
  Record.skipInts(1);
  for (unsigned I = 0, N = E->arg_size(); I != N; ++I)
    E->setArg(I, Record.readSubExpr());
  E->Type = GetTypeSourceInfo();
  E->setLParenLoc(ReadSourceLocation());
  E->setRParenLoc(ReadSourceLocation());
}

void ASTStmtReader::VisitOverloadExpr(OverloadExpr *E) {
  VisitExpr(E);

  if (Record.readInt()) // HasTemplateKWAndArgsInfo
    ReadTemplateKWAndArgsInfo(*E->getTrailingASTTemplateKWAndArgsInfo(),
                              E->getTrailingTemplateArgumentLoc(),
                              /*NumTemplateArgs=*/Record.readInt());

  unsigned NumDecls = Record.readInt();
  UnresolvedSet<8> Decls;
  for (unsigned i = 0; i != NumDecls; ++i) {
    NamedDecl *D = ReadDeclAs<NamedDecl>();
    AccessSpecifier AS = (AccessSpecifier)Record.readInt();
    Decls.addDecl(D, AS);
  }
  E->initializeResults(Record.getContext(), Decls.begin(), Decls.end());

  ReadDeclarationNameInfo(E->NameInfo);
  E->QualifierLoc = Record.readNestedNameSpecifierLoc();
}

void ASTStmtReader::VisitUnresolvedMemberExpr(UnresolvedMemberExpr *E) {
  VisitOverloadExpr(E);
  E->IsArrow = Record.readInt();
  E->HasUnresolvedUsing = Record.readInt();
  E->Base = Record.readSubExpr();
  E->BaseType = Record.readType();
  E->OperatorLoc = ReadSourceLocation();
}

void ASTStmtReader::VisitUnresolvedLookupExpr(UnresolvedLookupExpr *E) {
  VisitOverloadExpr(E);
  E->RequiresADL = Record.readInt();
  E->Overloaded = Record.readInt();
  E->NamingClass = ReadDeclAs<CXXRecordDecl>();
}

void ASTStmtReader::VisitTypeTraitExpr(TypeTraitExpr *E) {
  VisitExpr(E);
  E->TypeTraitExprBits.NumArgs = Record.readInt();
  E->TypeTraitExprBits.Kind = Record.readInt();
  E->TypeTraitExprBits.Value = Record.readInt();
  SourceRange Range = ReadSourceRange();
  E->Loc = Range.getBegin();
  E->RParenLoc = Range.getEnd();

  TypeSourceInfo **Args = E->getTrailingObjects<TypeSourceInfo *>();
  for (unsigned I = 0, N = E->getNumArgs(); I != N; ++I)
    Args[I] = GetTypeSourceInfo();
}

void ASTStmtReader::VisitArrayTypeTraitExpr(ArrayTypeTraitExpr *E) {
  VisitExpr(E);
  E->ATT = (ArrayTypeTrait)Record.readInt();
  E->Value = (unsigned int)Record.readInt();
  SourceRange Range = ReadSourceRange();
  E->Loc = Range.getBegin();
  E->RParen = Range.getEnd();
  E->QueriedType = GetTypeSourceInfo();
  E->Dimension = Record.readSubExpr();
}

void ASTStmtReader::VisitExpressionTraitExpr(ExpressionTraitExpr *E) {
  VisitExpr(E);
  E->ET = (ExpressionTrait)Record.readInt();
  E->Value = (bool)Record.readInt();
  SourceRange Range = ReadSourceRange();
  E->QueriedExpression = Record.readSubExpr();
  E->Loc = Range.getBegin();
  E->RParen = Range.getEnd();
}

void ASTStmtReader::VisitCXXNoexceptExpr(CXXNoexceptExpr *E) {
  VisitExpr(E);
  E->Value = (bool)Record.readInt();
  E->Range = ReadSourceRange();
  E->Operand = Record.readSubExpr();
}

void ASTStmtReader::VisitPackExpansionExpr(PackExpansionExpr *E) {
  VisitExpr(E);
  E->EllipsisLoc = ReadSourceLocation();
  E->NumExpansions = Record.readInt();
  E->Pattern = Record.readSubExpr();
}

void ASTStmtReader::VisitSizeOfPackExpr(SizeOfPackExpr *E) {
  VisitExpr(E);
  unsigned NumPartialArgs = Record.readInt();
  E->OperatorLoc = ReadSourceLocation();
  E->PackLoc = ReadSourceLocation();
  E->RParenLoc = ReadSourceLocation();
  E->Pack = Record.readDeclAs<NamedDecl>();
  if (E->isPartiallySubstituted()) {
    assert(E->Length == NumPartialArgs);
    for (auto *I = E->getTrailingObjects<TemplateArgument>(),
              *E = I + NumPartialArgs;
         I != E; ++I)
      new (I) TemplateArgument(Record.readTemplateArgument());
  } else if (!E->isValueDependent()) {
    E->Length = Record.readInt();
  }
}

void ASTStmtReader::VisitSubstNonTypeTemplateParmExpr(
                                              SubstNonTypeTemplateParmExpr *E) {
  VisitExpr(E);
  E->Param = ReadDeclAs<NonTypeTemplateParmDecl>();
  E->NameLoc = ReadSourceLocation();
  E->Replacement = Record.readSubExpr();
}

void ASTStmtReader::VisitSubstNonTypeTemplateParmPackExpr(
                                          SubstNonTypeTemplateParmPackExpr *E) {
  VisitExpr(E);
  E->Param = ReadDeclAs<NonTypeTemplateParmDecl>();
  TemplateArgument ArgPack = Record.readTemplateArgument();
  if (ArgPack.getKind() != TemplateArgument::Pack)
    return;

  E->Arguments = ArgPack.pack_begin();
  E->NumArguments = ArgPack.pack_size();
  E->NameLoc = ReadSourceLocation();
}

void ASTStmtReader::VisitFunctionParmPackExpr(FunctionParmPackExpr *E) {
  VisitExpr(E);
  E->NumParameters = Record.readInt();
  E->ParamPack = ReadDeclAs<ParmVarDecl>();
  E->NameLoc = ReadSourceLocation();
  ParmVarDecl **Parms = E->getTrailingObjects<ParmVarDecl *>();
  for (unsigned i = 0, n = E->NumParameters; i != n; ++i)
    Parms[i] = ReadDeclAs<ParmVarDecl>();
}

void ASTStmtReader::VisitMaterializeTemporaryExpr(MaterializeTemporaryExpr *E) {
  VisitExpr(E);
  E->State = Record.readSubExpr();
  auto VD = ReadDeclAs<ValueDecl>();
  unsigned ManglingNumber = Record.readInt();
  E->setExtendingDecl(VD, ManglingNumber);
}

void ASTStmtReader::VisitCXXFoldExpr(CXXFoldExpr *E) {
  VisitExpr(E);
  E->LParenLoc = ReadSourceLocation();
  E->EllipsisLoc = ReadSourceLocation();
  E->RParenLoc = ReadSourceLocation();
  E->SubExprs[0] = Record.readSubExpr();
  E->SubExprs[1] = Record.readSubExpr();
  E->Opcode = (BinaryOperatorKind)Record.readInt();
}

void ASTStmtReader::VisitOpaqueValueExpr(OpaqueValueExpr *E) {
  VisitExpr(E);
  E->SourceExpr = Record.readSubExpr();
  E->Loc = ReadSourceLocation();
}

void ASTStmtReader::VisitTypoExpr(TypoExpr *E) {
  llvm_unreachable("Cannot read TypoExpr nodes");
}

//===----------------------------------------------------------------------===//
// Microsoft Expressions and Statements
//===----------------------------------------------------------------------===//
void ASTStmtReader::VisitMSPropertyRefExpr(MSPropertyRefExpr *E) {
  VisitExpr(E);
  E->IsArrow = (Record.readInt() != 0);
  E->BaseExpr = Record.readSubExpr();
  E->QualifierLoc = Record.readNestedNameSpecifierLoc();
  E->MemberLoc = ReadSourceLocation();
  E->TheDecl = ReadDeclAs<MSPropertyDecl>();
}

void ASTStmtReader::VisitMSPropertySubscriptExpr(MSPropertySubscriptExpr *E) {
  VisitExpr(E);
  E->setBase(Record.readSubExpr());
  E->setIdx(Record.readSubExpr());
  E->setRBracketLoc(ReadSourceLocation());
}

void ASTStmtReader::VisitCXXUuidofExpr(CXXUuidofExpr *E) {
  VisitExpr(E);
  E->setSourceRange(ReadSourceRange());
  std::string UuidStr = ReadString();
  E->setUuidStr(StringRef(UuidStr).copy(Record.getContext()));
  if (E->isTypeOperand()) { // __uuidof(ComType)
    E->setTypeOperandSourceInfo(
        GetTypeSourceInfo());
    return;
  }

  // __uuidof(expr)
  E->setExprOperand(Record.readSubExpr());
}

void ASTStmtReader::VisitSEHLeaveStmt(SEHLeaveStmt *S) {
  VisitStmt(S);
  S->setLeaveLoc(ReadSourceLocation());
}

void ASTStmtReader::VisitSEHExceptStmt(SEHExceptStmt *S) {
  VisitStmt(S);
  S->Loc = ReadSourceLocation();
  S->Children[SEHExceptStmt::FILTER_EXPR] = Record.readSubStmt();
  S->Children[SEHExceptStmt::BLOCK] = Record.readSubStmt();
}

void ASTStmtReader::VisitSEHFinallyStmt(SEHFinallyStmt *S) {
  VisitStmt(S);
  S->Loc = ReadSourceLocation();
  S->Block = Record.readSubStmt();
}

void ASTStmtReader::VisitSEHTryStmt(SEHTryStmt *S) {
  VisitStmt(S);
  S->IsCXXTry = Record.readInt();
  S->TryLoc = ReadSourceLocation();
  S->Children[SEHTryStmt::TRY] = Record.readSubStmt();
  S->Children[SEHTryStmt::HANDLER] = Record.readSubStmt();
}

//===----------------------------------------------------------------------===//
// CUDA Expressions and Statements
//===----------------------------------------------------------------------===//

void ASTStmtReader::VisitCUDAKernelCallExpr(CUDAKernelCallExpr *E) {
  VisitCallExpr(E);
  E->setConfig(cast<CallExpr>(Record.readSubExpr()));
}

//===----------------------------------------------------------------------===//
// OpenCL Expressions and Statements.
//===----------------------------------------------------------------------===//
void ASTStmtReader::VisitAsTypeExpr(AsTypeExpr *E) {
  VisitExpr(E);
  E->BuiltinLoc = ReadSourceLocation();
  E->RParenLoc = ReadSourceLocation();
  E->SrcExpr = Record.readSubExpr();
}

//===----------------------------------------------------------------------===//
// OpenMP Clauses.
//===----------------------------------------------------------------------===//

namespace clang {
class OMPClauseReader : public OMPClauseVisitor<OMPClauseReader> {
  ASTStmtReader *Reader;
  ASTContext &Context;
public:
  OMPClauseReader(ASTStmtReader *R, ASTRecordReader &Record)
      : Reader(R), Context(Record.getContext()) {}
#define OPENMP_CLAUSE(Name, Class) void Visit##Class(Class *C);
#include "clang/Basic/OpenMPKinds.def"
  OMPClause *readClause();
  void VisitOMPClauseWithPreInit(OMPClauseWithPreInit *C);
  void VisitOMPClauseWithPostUpdate(OMPClauseWithPostUpdate *C);
};
}

OMPClause *OMPClauseReader::readClause() {
  OMPClause *C;
  switch (Reader->Record.readInt()) {
  case OMPC_if:
    C = new (Context) OMPIfClause();
    break;
  case OMPC_final:
    C = new (Context) OMPFinalClause();
    break;
  case OMPC_num_threads:
    C = new (Context) OMPNumThreadsClause();
    break;
  case OMPC_safelen:
    C = new (Context) OMPSafelenClause();
    break;
  case OMPC_simdlen:
    C = new (Context) OMPSimdlenClause();
    break;
  case OMPC_collapse:
    C = new (Context) OMPCollapseClause();
    break;
  case OMPC_default:
    C = new (Context) OMPDefaultClause();
    break;
  case OMPC_proc_bind:
    C = new (Context) OMPProcBindClause();
    break;
  case OMPC_schedule:
    C = new (Context) OMPScheduleClause();
    break;
  case OMPC_ordered:
    C = new (Context) OMPOrderedClause();
    break;
  case OMPC_nowait:
    C = new (Context) OMPNowaitClause();
    break;
  case OMPC_untied:
    C = new (Context) OMPUntiedClause();
    break;
  case OMPC_mergeable:
    C = new (Context) OMPMergeableClause();
    break;
  case OMPC_read:
    C = new (Context) OMPReadClause();
    break;
  case OMPC_write:
    C = new (Context) OMPWriteClause();
    break;
  case OMPC_update:
    C = new (Context) OMPUpdateClause();
    break;
  case OMPC_capture:
    C = new (Context) OMPCaptureClause();
    break;
  case OMPC_seq_cst:
    C = new (Context) OMPSeqCstClause();
    break;
  case OMPC_threads:
    C = new (Context) OMPThreadsClause();
    break;
  case OMPC_simd:
    C = new (Context) OMPSIMDClause();
    break;
  case OMPC_nogroup:
    C = new (Context) OMPNogroupClause();
    break;
  case OMPC_private:
    C = OMPPrivateClause::CreateEmpty(Context, Reader->Record.readInt());
    break;
  case OMPC_firstprivate:
    C = OMPFirstprivateClause::CreateEmpty(Context, Reader->Record.readInt());
    break;
  case OMPC_lastprivate:
    C = OMPLastprivateClause::CreateEmpty(Context, Reader->Record.readInt());
    break;
  case OMPC_shared:
    C = OMPSharedClause::CreateEmpty(Context, Reader->Record.readInt());
    break;
  case OMPC_reduction:
    C = OMPReductionClause::CreateEmpty(Context, Reader->Record.readInt());
    break;
  case OMPC_linear:
    C = OMPLinearClause::CreateEmpty(Context, Reader->Record.readInt());
    break;
  case OMPC_aligned:
    C = OMPAlignedClause::CreateEmpty(Context, Reader->Record.readInt());
    break;
  case OMPC_copyin:
    C = OMPCopyinClause::CreateEmpty(Context, Reader->Record.readInt());
    break;
  case OMPC_copyprivate:
    C = OMPCopyprivateClause::CreateEmpty(Context, Reader->Record.readInt());
    break;
  case OMPC_flush:
    C = OMPFlushClause::CreateEmpty(Context, Reader->Record.readInt());
    break;
  case OMPC_depend:
    C = OMPDependClause::CreateEmpty(Context, Reader->Record.readInt());
    break;
  case OMPC_device:
    C = new (Context) OMPDeviceClause();
    break;
  case OMPC_map: {
    unsigned NumVars = Reader->Record.readInt();
    unsigned NumDeclarations = Reader->Record.readInt();
    unsigned NumLists = Reader->Record.readInt();
    unsigned NumComponents = Reader->Record.readInt();
    C = OMPMapClause::CreateEmpty(Context, NumVars, NumDeclarations, NumLists,
                                  NumComponents);
    break;
  }
  case OMPC_num_teams:
    C = new (Context) OMPNumTeamsClause();
    break;
  case OMPC_thread_limit:
    C = new (Context) OMPThreadLimitClause();
    break;
  case OMPC_priority:
    C = new (Context) OMPPriorityClause();
    break;
  case OMPC_grainsize:
    C = new (Context) OMPGrainsizeClause();
    break;
  case OMPC_num_tasks:
    C = new (Context) OMPNumTasksClause();
    break;
  case OMPC_hint:
    C = new (Context) OMPHintClause();
    break;
  case OMPC_dist_schedule:
    C = new (Context) OMPDistScheduleClause();
    break;
  case OMPC_defaultmap:
    C = new (Context) OMPDefaultmapClause();
    break;
  case OMPC_to: {
    unsigned NumVars = Reader->Record.readInt();
    unsigned NumDeclarations = Reader->Record.readInt();
    unsigned NumLists = Reader->Record.readInt();
    unsigned NumComponents = Reader->Record.readInt();
    C = OMPToClause::CreateEmpty(Context, NumVars, NumDeclarations, NumLists,
                                 NumComponents);
    break;
  }
  case OMPC_from: {
    unsigned NumVars = Reader->Record.readInt();
    unsigned NumDeclarations = Reader->Record.readInt();
    unsigned NumLists = Reader->Record.readInt();
    unsigned NumComponents = Reader->Record.readInt();
    C = OMPFromClause::CreateEmpty(Context, NumVars, NumDeclarations, NumLists,
                                   NumComponents);
    break;
  }
  case OMPC_use_device_ptr: {
    unsigned NumVars = Reader->Record.readInt();
    unsigned NumDeclarations = Reader->Record.readInt();
    unsigned NumLists = Reader->Record.readInt();
    unsigned NumComponents = Reader->Record.readInt();
    C = OMPUseDevicePtrClause::CreateEmpty(Context, NumVars, NumDeclarations,
                                           NumLists, NumComponents);
    break;
  }
  case OMPC_is_device_ptr: {
    unsigned NumVars = Reader->Record.readInt();
    unsigned NumDeclarations = Reader->Record.readInt();
    unsigned NumLists = Reader->Record.readInt();
    unsigned NumComponents = Reader->Record.readInt();
    C = OMPIsDevicePtrClause::CreateEmpty(Context, NumVars, NumDeclarations,
                                          NumLists, NumComponents);
    break;
  }
  }
  Visit(C);
  C->setLocStart(Reader->ReadSourceLocation());
  C->setLocEnd(Reader->ReadSourceLocation());

  return C;
}

void OMPClauseReader::VisitOMPClauseWithPreInit(OMPClauseWithPreInit *C) {
  C->setPreInitStmt(Reader->Record.readSubStmt(),
                    static_cast<OpenMPDirectiveKind>(Reader->Record.readInt()));
}

void OMPClauseReader::VisitOMPClauseWithPostUpdate(OMPClauseWithPostUpdate *C) {
  VisitOMPClauseWithPreInit(C);
  C->setPostUpdateExpr(Reader->Record.readSubExpr());
}

void OMPClauseReader::VisitOMPIfClause(OMPIfClause *C) {
  VisitOMPClauseWithPreInit(C);
  C->setNameModifier(static_cast<OpenMPDirectiveKind>(Reader->Record.readInt()));
  C->setNameModifierLoc(Reader->ReadSourceLocation());
  C->setColonLoc(Reader->ReadSourceLocation());
  C->setCondition(Reader->Record.readSubExpr());
  C->setLParenLoc(Reader->ReadSourceLocation());
}

void OMPClauseReader::VisitOMPFinalClause(OMPFinalClause *C) {
  C->setCondition(Reader->Record.readSubExpr());
  C->setLParenLoc(Reader->ReadSourceLocation());
}

void OMPClauseReader::VisitOMPNumThreadsClause(OMPNumThreadsClause *C) {
  VisitOMPClauseWithPreInit(C);
  C->setNumThreads(Reader->Record.readSubExpr());
  C->setLParenLoc(Reader->ReadSourceLocation());
}

void OMPClauseReader::VisitOMPSafelenClause(OMPSafelenClause *C) {
  C->setSafelen(Reader->Record.readSubExpr());
  C->setLParenLoc(Reader->ReadSourceLocation());
}

void OMPClauseReader::VisitOMPSimdlenClause(OMPSimdlenClause *C) {
  C->setSimdlen(Reader->Record.readSubExpr());
  C->setLParenLoc(Reader->ReadSourceLocation());
}

void OMPClauseReader::VisitOMPCollapseClause(OMPCollapseClause *C) {
  C->setNumForLoops(Reader->Record.readSubExpr());
  C->setLParenLoc(Reader->ReadSourceLocation());
}

void OMPClauseReader::VisitOMPDefaultClause(OMPDefaultClause *C) {
  C->setDefaultKind(
       static_cast<OpenMPDefaultClauseKind>(Reader->Record.readInt()));
  C->setLParenLoc(Reader->ReadSourceLocation());
  C->setDefaultKindKwLoc(Reader->ReadSourceLocation());
}

void OMPClauseReader::VisitOMPProcBindClause(OMPProcBindClause *C) {
  C->setProcBindKind(
       static_cast<OpenMPProcBindClauseKind>(Reader->Record.readInt()));
  C->setLParenLoc(Reader->ReadSourceLocation());
  C->setProcBindKindKwLoc(Reader->ReadSourceLocation());
}

void OMPClauseReader::VisitOMPScheduleClause(OMPScheduleClause *C) {
  VisitOMPClauseWithPreInit(C);
  C->setScheduleKind(
       static_cast<OpenMPScheduleClauseKind>(Reader->Record.readInt()));
  C->setFirstScheduleModifier(
      static_cast<OpenMPScheduleClauseModifier>(Reader->Record.readInt()));
  C->setSecondScheduleModifier(
      static_cast<OpenMPScheduleClauseModifier>(Reader->Record.readInt()));
  C->setChunkSize(Reader->Record.readSubExpr());
  C->setLParenLoc(Reader->ReadSourceLocation());
  C->setFirstScheduleModifierLoc(Reader->ReadSourceLocation());
  C->setSecondScheduleModifierLoc(Reader->ReadSourceLocation());
  C->setScheduleKindLoc(Reader->ReadSourceLocation());
  C->setCommaLoc(Reader->ReadSourceLocation());
}

void OMPClauseReader::VisitOMPOrderedClause(OMPOrderedClause *C) {
  C->setNumForLoops(Reader->Record.readSubExpr());
  C->setLParenLoc(Reader->ReadSourceLocation());
}

void OMPClauseReader::VisitOMPNowaitClause(OMPNowaitClause *) {}

void OMPClauseReader::VisitOMPUntiedClause(OMPUntiedClause *) {}

void OMPClauseReader::VisitOMPMergeableClause(OMPMergeableClause *) {}

void OMPClauseReader::VisitOMPReadClause(OMPReadClause *) {}

void OMPClauseReader::VisitOMPWriteClause(OMPWriteClause *) {}

void OMPClauseReader::VisitOMPUpdateClause(OMPUpdateClause *) {}

void OMPClauseReader::VisitOMPCaptureClause(OMPCaptureClause *) {}

void OMPClauseReader::VisitOMPSeqCstClause(OMPSeqCstClause *) {}

void OMPClauseReader::VisitOMPThreadsClause(OMPThreadsClause *) {}

void OMPClauseReader::VisitOMPSIMDClause(OMPSIMDClause *) {}

void OMPClauseReader::VisitOMPNogroupClause(OMPNogroupClause *) {}

void OMPClauseReader::VisitOMPPrivateClause(OMPPrivateClause *C) {
  C->setLParenLoc(Reader->ReadSourceLocation());
  unsigned NumVars = C->varlist_size();
  SmallVector<Expr *, 16> Vars;
  Vars.reserve(NumVars);
  for (unsigned i = 0; i != NumVars; ++i)
    Vars.push_back(Reader->Record.readSubExpr());
  C->setVarRefs(Vars);
  Vars.clear();
  for (unsigned i = 0; i != NumVars; ++i)
    Vars.push_back(Reader->Record.readSubExpr());
  C->setPrivateCopies(Vars);
}

void OMPClauseReader::VisitOMPFirstprivateClause(OMPFirstprivateClause *C) {
  VisitOMPClauseWithPreInit(C);
  C->setLParenLoc(Reader->ReadSourceLocation());
  unsigned NumVars = C->varlist_size();
  SmallVector<Expr *, 16> Vars;
  Vars.reserve(NumVars);
  for (unsigned i = 0; i != NumVars; ++i)
    Vars.push_back(Reader->Record.readSubExpr());
  C->setVarRefs(Vars);
  Vars.clear();
  for (unsigned i = 0; i != NumVars; ++i)
    Vars.push_back(Reader->Record.readSubExpr());
  C->setPrivateCopies(Vars);
  Vars.clear();
  for (unsigned i = 0; i != NumVars; ++i)
    Vars.push_back(Reader->Record.readSubExpr());
  C->setInits(Vars);
}

void OMPClauseReader::VisitOMPLastprivateClause(OMPLastprivateClause *C) {
  VisitOMPClauseWithPostUpdate(C);
  C->setLParenLoc(Reader->ReadSourceLocation());
  unsigned NumVars = C->varlist_size();
  SmallVector<Expr *, 16> Vars;
  Vars.reserve(NumVars);
  for (unsigned i = 0; i != NumVars; ++i)
    Vars.push_back(Reader->Record.readSubExpr());
  C->setVarRefs(Vars);
  Vars.clear();
  for (unsigned i = 0; i != NumVars; ++i)
    Vars.push_back(Reader->Record.readSubExpr());
  C->setPrivateCopies(Vars);
  Vars.clear();
  for (unsigned i = 0; i != NumVars; ++i)
    Vars.push_back(Reader->Record.readSubExpr());
  C->setSourceExprs(Vars);
  Vars.clear();
  for (unsigned i = 0; i != NumVars; ++i)
    Vars.push_back(Reader->Record.readSubExpr());
  C->setDestinationExprs(Vars);
  Vars.clear();
  for (unsigned i = 0; i != NumVars; ++i)
    Vars.push_back(Reader->Record.readSubExpr());
  C->setAssignmentOps(Vars);
}

void OMPClauseReader::VisitOMPSharedClause(OMPSharedClause *C) {
  C->setLParenLoc(Reader->ReadSourceLocation());
  unsigned NumVars = C->varlist_size();
  SmallVector<Expr *, 16> Vars;
  Vars.reserve(NumVars);
  for (unsigned i = 0; i != NumVars; ++i)
    Vars.push_back(Reader->Record.readSubExpr());
  C->setVarRefs(Vars);
}

void OMPClauseReader::VisitOMPReductionClause(OMPReductionClause *C) {
  VisitOMPClauseWithPostUpdate(C);
  C->setLParenLoc(Reader->ReadSourceLocation());
  C->setColonLoc(Reader->ReadSourceLocation());
  NestedNameSpecifierLoc NNSL = Reader->Record.readNestedNameSpecifierLoc();
  DeclarationNameInfo DNI;
  Reader->ReadDeclarationNameInfo(DNI);
  C->setQualifierLoc(NNSL);
  C->setNameInfo(DNI);

  unsigned NumVars = C->varlist_size();
  SmallVector<Expr *, 16> Vars;
  Vars.reserve(NumVars);
  for (unsigned i = 0; i != NumVars; ++i)
    Vars.push_back(Reader->Record.readSubExpr());
  C->setVarRefs(Vars);
  Vars.clear();
  for (unsigned i = 0; i != NumVars; ++i)
    Vars.push_back(Reader->Record.readSubExpr());
  C->setPrivates(Vars);
  Vars.clear();
  for (unsigned i = 0; i != NumVars; ++i)
    Vars.push_back(Reader->Record.readSubExpr());
  C->setLHSExprs(Vars);
  Vars.clear();
  for (unsigned i = 0; i != NumVars; ++i)
    Vars.push_back(Reader->Record.readSubExpr());
  C->setRHSExprs(Vars);
  Vars.clear();
  for (unsigned i = 0; i != NumVars; ++i)
    Vars.push_back(Reader->Record.readSubExpr());
  C->setReductionOps(Vars);
}

void OMPClauseReader::VisitOMPLinearClause(OMPLinearClause *C) {
  VisitOMPClauseWithPostUpdate(C);
  C->setLParenLoc(Reader->ReadSourceLocation());
  C->setColonLoc(Reader->ReadSourceLocation());
  C->setModifier(static_cast<OpenMPLinearClauseKind>(Reader->Record.readInt()));
  C->setModifierLoc(Reader->ReadSourceLocation());
  unsigned NumVars = C->varlist_size();
  SmallVector<Expr *, 16> Vars;
  Vars.reserve(NumVars);
  for (unsigned i = 0; i != NumVars; ++i)
    Vars.push_back(Reader->Record.readSubExpr());
  C->setVarRefs(Vars);
  Vars.clear();
  for (unsigned i = 0; i != NumVars; ++i)
    Vars.push_back(Reader->Record.readSubExpr());
  C->setPrivates(Vars);
  Vars.clear();
  for (unsigned i = 0; i != NumVars; ++i)
    Vars.push_back(Reader->Record.readSubExpr());
  C->setInits(Vars);
  Vars.clear();
  for (unsigned i = 0; i != NumVars; ++i)
    Vars.push_back(Reader->Record.readSubExpr());
  C->setUpdates(Vars);
  Vars.clear();
  for (unsigned i = 0; i != NumVars; ++i)
    Vars.push_back(Reader->Record.readSubExpr());
  C->setFinals(Vars);
  C->setStep(Reader->Record.readSubExpr());
  C->setCalcStep(Reader->Record.readSubExpr());
}

void OMPClauseReader::VisitOMPAlignedClause(OMPAlignedClause *C) {
  C->setLParenLoc(Reader->ReadSourceLocation());
  C->setColonLoc(Reader->ReadSourceLocation());
  unsigned NumVars = C->varlist_size();
  SmallVector<Expr *, 16> Vars;
  Vars.reserve(NumVars);
  for (unsigned i = 0; i != NumVars; ++i)
    Vars.push_back(Reader->Record.readSubExpr());
  C->setVarRefs(Vars);
  C->setAlignment(Reader->Record.readSubExpr());
}

void OMPClauseReader::VisitOMPCopyinClause(OMPCopyinClause *C) {
  C->setLParenLoc(Reader->ReadSourceLocation());
  unsigned NumVars = C->varlist_size();
  SmallVector<Expr *, 16> Exprs;
  Exprs.reserve(NumVars);
  for (unsigned i = 0; i != NumVars; ++i)
    Exprs.push_back(Reader->Record.readSubExpr());
  C->setVarRefs(Exprs);
  Exprs.clear();
  for (unsigned i = 0; i != NumVars; ++i)
    Exprs.push_back(Reader->Record.readSubExpr());
  C->setSourceExprs(Exprs);
  Exprs.clear();
  for (unsigned i = 0; i != NumVars; ++i)
    Exprs.push_back(Reader->Record.readSubExpr());
  C->setDestinationExprs(Exprs);
  Exprs.clear();
  for (unsigned i = 0; i != NumVars; ++i)
    Exprs.push_back(Reader->Record.readSubExpr());
  C->setAssignmentOps(Exprs);
}

void OMPClauseReader::VisitOMPCopyprivateClause(OMPCopyprivateClause *C) {
  C->setLParenLoc(Reader->ReadSourceLocation());
  unsigned NumVars = C->varlist_size();
  SmallVector<Expr *, 16> Exprs;
  Exprs.reserve(NumVars);
  for (unsigned i = 0; i != NumVars; ++i)
    Exprs.push_back(Reader->Record.readSubExpr());
  C->setVarRefs(Exprs);
  Exprs.clear();
  for (unsigned i = 0; i != NumVars; ++i)
    Exprs.push_back(Reader->Record.readSubExpr());
  C->setSourceExprs(Exprs);
  Exprs.clear();
  for (unsigned i = 0; i != NumVars; ++i)
    Exprs.push_back(Reader->Record.readSubExpr());
  C->setDestinationExprs(Exprs);
  Exprs.clear();
  for (unsigned i = 0; i != NumVars; ++i)
    Exprs.push_back(Reader->Record.readSubExpr());
  C->setAssignmentOps(Exprs);
}

void OMPClauseReader::VisitOMPFlushClause(OMPFlushClause *C) {
  C->setLParenLoc(Reader->ReadSourceLocation());
  unsigned NumVars = C->varlist_size();
  SmallVector<Expr *, 16> Vars;
  Vars.reserve(NumVars);
  for (unsigned i = 0; i != NumVars; ++i)
    Vars.push_back(Reader->Record.readSubExpr());
  C->setVarRefs(Vars);
}

void OMPClauseReader::VisitOMPDependClause(OMPDependClause *C) {
  C->setLParenLoc(Reader->ReadSourceLocation());
  C->setDependencyKind(
      static_cast<OpenMPDependClauseKind>(Reader->Record.readInt()));
  C->setDependencyLoc(Reader->ReadSourceLocation());
  C->setColonLoc(Reader->ReadSourceLocation());
  unsigned NumVars = C->varlist_size();
  SmallVector<Expr *, 16> Vars;
  Vars.reserve(NumVars);
  for (unsigned i = 0; i != NumVars; ++i)
    Vars.push_back(Reader->Record.readSubExpr());
  C->setVarRefs(Vars);
  C->setCounterValue(Reader->Record.readSubExpr());
}

void OMPClauseReader::VisitOMPDeviceClause(OMPDeviceClause *C) {
  C->setDevice(Reader->Record.readSubExpr());
  C->setLParenLoc(Reader->ReadSourceLocation());
}

void OMPClauseReader::VisitOMPMapClause(OMPMapClause *C) {
  C->setLParenLoc(Reader->ReadSourceLocation());
  C->setMapTypeModifier(
     static_cast<OpenMPMapClauseKind>(Reader->Record.readInt()));
  C->setMapType(
     static_cast<OpenMPMapClauseKind>(Reader->Record.readInt()));
  C->setMapLoc(Reader->ReadSourceLocation());
  C->setColonLoc(Reader->ReadSourceLocation());
  auto NumVars = C->varlist_size();
  auto UniqueDecls = C->getUniqueDeclarationsNum();
  auto TotalLists = C->getTotalComponentListNum();
  auto TotalComponents = C->getTotalComponentsNum();

  SmallVector<Expr *, 16> Vars;
  Vars.reserve(NumVars);
  for (unsigned i = 0; i != NumVars; ++i)
    Vars.push_back(Reader->Record.readSubExpr());
  C->setVarRefs(Vars);

  SmallVector<ValueDecl *, 16> Decls;
  Decls.reserve(UniqueDecls);
  for (unsigned i = 0; i < UniqueDecls; ++i)
    Decls.push_back(Reader->Record.readDeclAs<ValueDecl>());
  C->setUniqueDecls(Decls);

  SmallVector<unsigned, 16> ListsPerDecl;
  ListsPerDecl.reserve(UniqueDecls);
  for (unsigned i = 0; i < UniqueDecls; ++i)
    ListsPerDecl.push_back(Reader->Record.readInt());
  C->setDeclNumLists(ListsPerDecl);

  SmallVector<unsigned, 32> ListSizes;
  ListSizes.reserve(TotalLists);
  for (unsigned i = 0; i < TotalLists; ++i)
    ListSizes.push_back(Reader->Record.readInt());
  C->setComponentListSizes(ListSizes);

  SmallVector<OMPClauseMappableExprCommon::MappableComponent, 32> Components;
  Components.reserve(TotalComponents);
  for (unsigned i = 0; i < TotalComponents; ++i) {
    Expr *AssociatedExpr = Reader->Record.readSubExpr();
    ValueDecl *AssociatedDecl = Reader->Record.readDeclAs<ValueDecl>();
    Components.push_back(OMPClauseMappableExprCommon::MappableComponent(
        AssociatedExpr, AssociatedDecl));
  }
  C->setComponents(Components, ListSizes);
}

void OMPClauseReader::VisitOMPNumTeamsClause(OMPNumTeamsClause *C) {
  VisitOMPClauseWithPreInit(C);
  C->setNumTeams(Reader->Record.readSubExpr());
  C->setLParenLoc(Reader->ReadSourceLocation());
}

void OMPClauseReader::VisitOMPThreadLimitClause(OMPThreadLimitClause *C) {
  VisitOMPClauseWithPreInit(C);
  C->setThreadLimit(Reader->Record.readSubExpr());
  C->setLParenLoc(Reader->ReadSourceLocation());
}

void OMPClauseReader::VisitOMPPriorityClause(OMPPriorityClause *C) {
  C->setPriority(Reader->Record.readSubExpr());
  C->setLParenLoc(Reader->ReadSourceLocation());
}

void OMPClauseReader::VisitOMPGrainsizeClause(OMPGrainsizeClause *C) {
  C->setGrainsize(Reader->Record.readSubExpr());
  C->setLParenLoc(Reader->ReadSourceLocation());
}

void OMPClauseReader::VisitOMPNumTasksClause(OMPNumTasksClause *C) {
  C->setNumTasks(Reader->Record.readSubExpr());
  C->setLParenLoc(Reader->ReadSourceLocation());
}

void OMPClauseReader::VisitOMPHintClause(OMPHintClause *C) {
  C->setHint(Reader->Record.readSubExpr());
  C->setLParenLoc(Reader->ReadSourceLocation());
}

void OMPClauseReader::VisitOMPDistScheduleClause(OMPDistScheduleClause *C) {
  VisitOMPClauseWithPreInit(C);
  C->setDistScheduleKind(
      static_cast<OpenMPDistScheduleClauseKind>(Reader->Record.readInt()));
  C->setChunkSize(Reader->Record.readSubExpr());
  C->setLParenLoc(Reader->ReadSourceLocation());
  C->setDistScheduleKindLoc(Reader->ReadSourceLocation());
  C->setCommaLoc(Reader->ReadSourceLocation());
}

void OMPClauseReader::VisitOMPDefaultmapClause(OMPDefaultmapClause *C) {
  C->setDefaultmapKind(
       static_cast<OpenMPDefaultmapClauseKind>(Reader->Record.readInt()));
  C->setDefaultmapModifier(
      static_cast<OpenMPDefaultmapClauseModifier>(Reader->Record.readInt()));
  C->setLParenLoc(Reader->ReadSourceLocation());
  C->setDefaultmapModifierLoc(Reader->ReadSourceLocation());
  C->setDefaultmapKindLoc(Reader->ReadSourceLocation());
}

void OMPClauseReader::VisitOMPToClause(OMPToClause *C) {
  C->setLParenLoc(Reader->ReadSourceLocation());
  auto NumVars = C->varlist_size();
  auto UniqueDecls = C->getUniqueDeclarationsNum();
  auto TotalLists = C->getTotalComponentListNum();
  auto TotalComponents = C->getTotalComponentsNum();

  SmallVector<Expr *, 16> Vars;
  Vars.reserve(NumVars);
  for (unsigned i = 0; i != NumVars; ++i)
    Vars.push_back(Reader->Record.readSubExpr());
  C->setVarRefs(Vars);

  SmallVector<ValueDecl *, 16> Decls;
  Decls.reserve(UniqueDecls);
  for (unsigned i = 0; i < UniqueDecls; ++i)
    Decls.push_back(Reader->Record.readDeclAs<ValueDecl>());
  C->setUniqueDecls(Decls);

  SmallVector<unsigned, 16> ListsPerDecl;
  ListsPerDecl.reserve(UniqueDecls);
  for (unsigned i = 0; i < UniqueDecls; ++i)
    ListsPerDecl.push_back(Reader->Record.readInt());
  C->setDeclNumLists(ListsPerDecl);

  SmallVector<unsigned, 32> ListSizes;
  ListSizes.reserve(TotalLists);
  for (unsigned i = 0; i < TotalLists; ++i)
    ListSizes.push_back(Reader->Record.readInt());
  C->setComponentListSizes(ListSizes);

  SmallVector<OMPClauseMappableExprCommon::MappableComponent, 32> Components;
  Components.reserve(TotalComponents);
  for (unsigned i = 0; i < TotalComponents; ++i) {
    Expr *AssociatedExpr = Reader->Record.readSubExpr();
    ValueDecl *AssociatedDecl = Reader->Record.readDeclAs<ValueDecl>();
    Components.push_back(OMPClauseMappableExprCommon::MappableComponent(
        AssociatedExpr, AssociatedDecl));
  }
  C->setComponents(Components, ListSizes);
}

void OMPClauseReader::VisitOMPFromClause(OMPFromClause *C) {
  C->setLParenLoc(Reader->ReadSourceLocation());
  auto NumVars = C->varlist_size();
  auto UniqueDecls = C->getUniqueDeclarationsNum();
  auto TotalLists = C->getTotalComponentListNum();
  auto TotalComponents = C->getTotalComponentsNum();

  SmallVector<Expr *, 16> Vars;
  Vars.reserve(NumVars);
  for (unsigned i = 0; i != NumVars; ++i)
    Vars.push_back(Reader->Record.readSubExpr());
  C->setVarRefs(Vars);

  SmallVector<ValueDecl *, 16> Decls;
  Decls.reserve(UniqueDecls);
  for (unsigned i = 0; i < UniqueDecls; ++i)
    Decls.push_back(Reader->Record.readDeclAs<ValueDecl>());
  C->setUniqueDecls(Decls);

  SmallVector<unsigned, 16> ListsPerDecl;
  ListsPerDecl.reserve(UniqueDecls);
  for (unsigned i = 0; i < UniqueDecls; ++i)
    ListsPerDecl.push_back(Reader->Record.readInt());
  C->setDeclNumLists(ListsPerDecl);

  SmallVector<unsigned, 32> ListSizes;
  ListSizes.reserve(TotalLists);
  for (unsigned i = 0; i < TotalLists; ++i)
    ListSizes.push_back(Reader->Record.readInt());
  C->setComponentListSizes(ListSizes);

  SmallVector<OMPClauseMappableExprCommon::MappableComponent, 32> Components;
  Components.reserve(TotalComponents);
  for (unsigned i = 0; i < TotalComponents; ++i) {
    Expr *AssociatedExpr = Reader->Record.readSubExpr();
    ValueDecl *AssociatedDecl = Reader->Record.readDeclAs<ValueDecl>();
    Components.push_back(OMPClauseMappableExprCommon::MappableComponent(
        AssociatedExpr, AssociatedDecl));
  }
  C->setComponents(Components, ListSizes);
}

void OMPClauseReader::VisitOMPUseDevicePtrClause(OMPUseDevicePtrClause *C) {
  C->setLParenLoc(Reader->ReadSourceLocation());
  auto NumVars = C->varlist_size();
  auto UniqueDecls = C->getUniqueDeclarationsNum();
  auto TotalLists = C->getTotalComponentListNum();
  auto TotalComponents = C->getTotalComponentsNum();

  SmallVector<Expr *, 16> Vars;
  Vars.reserve(NumVars);
  for (unsigned i = 0; i != NumVars; ++i)
    Vars.push_back(Reader->Record.readSubExpr());
  C->setVarRefs(Vars);
  Vars.clear();
  for (unsigned i = 0; i != NumVars; ++i)
    Vars.push_back(Reader->Record.readSubExpr());
  C->setPrivateCopies(Vars);
  Vars.clear();
  for (unsigned i = 0; i != NumVars; ++i)
    Vars.push_back(Reader->Record.readSubExpr());
  C->setInits(Vars);

  SmallVector<ValueDecl *, 16> Decls;
  Decls.reserve(UniqueDecls);
  for (unsigned i = 0; i < UniqueDecls; ++i)
    Decls.push_back(Reader->Record.readDeclAs<ValueDecl>());
  C->setUniqueDecls(Decls);

  SmallVector<unsigned, 16> ListsPerDecl;
  ListsPerDecl.reserve(UniqueDecls);
  for (unsigned i = 0; i < UniqueDecls; ++i)
    ListsPerDecl.push_back(Reader->Record.readInt());
  C->setDeclNumLists(ListsPerDecl);

  SmallVector<unsigned, 32> ListSizes;
  ListSizes.reserve(TotalLists);
  for (unsigned i = 0; i < TotalLists; ++i)
    ListSizes.push_back(Reader->Record.readInt());
  C->setComponentListSizes(ListSizes);

  SmallVector<OMPClauseMappableExprCommon::MappableComponent, 32> Components;
  Components.reserve(TotalComponents);
  for (unsigned i = 0; i < TotalComponents; ++i) {
    Expr *AssociatedExpr = Reader->Record.readSubExpr();
    ValueDecl *AssociatedDecl = Reader->Record.readDeclAs<ValueDecl>();
    Components.push_back(OMPClauseMappableExprCommon::MappableComponent(
        AssociatedExpr, AssociatedDecl));
  }
  C->setComponents(Components, ListSizes);
}

void OMPClauseReader::VisitOMPIsDevicePtrClause(OMPIsDevicePtrClause *C) {
  C->setLParenLoc(Reader->ReadSourceLocation());
  auto NumVars = C->varlist_size();
  auto UniqueDecls = C->getUniqueDeclarationsNum();
  auto TotalLists = C->getTotalComponentListNum();
  auto TotalComponents = C->getTotalComponentsNum();

  SmallVector<Expr *, 16> Vars;
  Vars.reserve(NumVars);
  for (unsigned i = 0; i != NumVars; ++i)
    Vars.push_back(Reader->Record.readSubExpr());
  C->setVarRefs(Vars);
  Vars.clear();

  SmallVector<ValueDecl *, 16> Decls;
  Decls.reserve(UniqueDecls);
  for (unsigned i = 0; i < UniqueDecls; ++i)
    Decls.push_back(Reader->Record.readDeclAs<ValueDecl>());
  C->setUniqueDecls(Decls);

  SmallVector<unsigned, 16> ListsPerDecl;
  ListsPerDecl.reserve(UniqueDecls);
  for (unsigned i = 0; i < UniqueDecls; ++i)
    ListsPerDecl.push_back(Reader->Record.readInt());
  C->setDeclNumLists(ListsPerDecl);

  SmallVector<unsigned, 32> ListSizes;
  ListSizes.reserve(TotalLists);
  for (unsigned i = 0; i < TotalLists; ++i)
    ListSizes.push_back(Reader->Record.readInt());
  C->setComponentListSizes(ListSizes);

  SmallVector<OMPClauseMappableExprCommon::MappableComponent, 32> Components;
  Components.reserve(TotalComponents);
  for (unsigned i = 0; i < TotalComponents; ++i) {
    Expr *AssociatedExpr = Reader->Record.readSubExpr();
    ValueDecl *AssociatedDecl = Reader->Record.readDeclAs<ValueDecl>();
    Components.push_back(OMPClauseMappableExprCommon::MappableComponent(
        AssociatedExpr, AssociatedDecl));
  }
  C->setComponents(Components, ListSizes);
}

//===----------------------------------------------------------------------===//
// OpenMP Directives.
//===----------------------------------------------------------------------===//
void ASTStmtReader::VisitOMPExecutableDirective(OMPExecutableDirective *E) {
  E->setLocStart(ReadSourceLocation());
  E->setLocEnd(ReadSourceLocation());
  OMPClauseReader ClauseReader(this, Record);
  SmallVector<OMPClause *, 5> Clauses;
  for (unsigned i = 0; i < E->getNumClauses(); ++i)
    Clauses.push_back(ClauseReader.readClause());
  E->setClauses(Clauses);
  if (E->hasAssociatedStmt())
    E->setAssociatedStmt(Record.readSubStmt());
}

void ASTStmtReader::VisitOMPLoopDirective(OMPLoopDirective *D) {
  VisitStmt(D);
  // Two fields (NumClauses and CollapsedNum) were read in ReadStmtFromStream.
  Record.skipInts(2);
  VisitOMPExecutableDirective(D);
  D->setIterationVariable(Record.readSubExpr());
  D->setLastIteration(Record.readSubExpr());
  D->setCalcLastIteration(Record.readSubExpr());
  D->setPreCond(Record.readSubExpr());
  D->setCond(Record.readSubExpr());
  D->setInit(Record.readSubExpr());
  D->setInc(Record.readSubExpr());
  D->setPreInits(Record.readSubStmt());
  if (isOpenMPWorksharingDirective(D->getDirectiveKind()) ||
      isOpenMPTaskLoopDirective(D->getDirectiveKind()) ||
      isOpenMPDistributeDirective(D->getDirectiveKind())) {
    D->setIsLastIterVariable(Record.readSubExpr());
    D->setLowerBoundVariable(Record.readSubExpr());
    D->setUpperBoundVariable(Record.readSubExpr());
    D->setStrideVariable(Record.readSubExpr());
    D->setEnsureUpperBound(Record.readSubExpr());
    D->setNextLowerBound(Record.readSubExpr());
    D->setNextUpperBound(Record.readSubExpr());
    D->setNumIterations(Record.readSubExpr());
  }
  if (isOpenMPLoopBoundSharingDirective(D->getDirectiveKind())) {
    D->setPrevLowerBoundVariable(Record.readSubExpr());
    D->setPrevUpperBoundVariable(Record.readSubExpr());
  }
  SmallVector<Expr *, 4> Sub;
  unsigned CollapsedNum = D->getCollapsedNumber();
  Sub.reserve(CollapsedNum);
  for (unsigned i = 0; i < CollapsedNum; ++i)
    Sub.push_back(Record.readSubExpr());
  D->setCounters(Sub);
  Sub.clear();
  for (unsigned i = 0; i < CollapsedNum; ++i)
    Sub.push_back(Record.readSubExpr());
  D->setPrivateCounters(Sub);
  Sub.clear();
  for (unsigned i = 0; i < CollapsedNum; ++i)
    Sub.push_back(Record.readSubExpr());
  D->setInits(Sub);
  Sub.clear();
  for (unsigned i = 0; i < CollapsedNum; ++i)
    Sub.push_back(Record.readSubExpr());
  D->setUpdates(Sub);
  Sub.clear();
  for (unsigned i = 0; i < CollapsedNum; ++i)
    Sub.push_back(Record.readSubExpr());
  D->setFinals(Sub);
}

void ASTStmtReader::VisitOMPParallelDirective(OMPParallelDirective *D) {
  VisitStmt(D);
  // The NumClauses field was read in ReadStmtFromStream.
  Record.skipInts(1);
  VisitOMPExecutableDirective(D);
  D->setHasCancel(Record.readInt());
}

void ASTStmtReader::VisitOMPSimdDirective(OMPSimdDirective *D) {
  VisitOMPLoopDirective(D);
}

void ASTStmtReader::VisitOMPForDirective(OMPForDirective *D) {
  VisitOMPLoopDirective(D);
  D->setHasCancel(Record.readInt());
}

void ASTStmtReader::VisitOMPForSimdDirective(OMPForSimdDirective *D) {
  VisitOMPLoopDirective(D);
}

void ASTStmtReader::VisitOMPSectionsDirective(OMPSectionsDirective *D) {
  VisitStmt(D);
  // The NumClauses field was read in ReadStmtFromStream.
  Record.skipInts(1);
  VisitOMPExecutableDirective(D);
  D->setHasCancel(Record.readInt());
}

void ASTStmtReader::VisitOMPSectionDirective(OMPSectionDirective *D) {
  VisitStmt(D);
  VisitOMPExecutableDirective(D);
  D->setHasCancel(Record.readInt());
}

void ASTStmtReader::VisitOMPSingleDirective(OMPSingleDirective *D) {
  VisitStmt(D);
  // The NumClauses field was read in ReadStmtFromStream.
  Record.skipInts(1);
  VisitOMPExecutableDirective(D);
}

void ASTStmtReader::VisitOMPMasterDirective(OMPMasterDirective *D) {
  VisitStmt(D);
  VisitOMPExecutableDirective(D);
}

void ASTStmtReader::VisitOMPCriticalDirective(OMPCriticalDirective *D) {
  VisitStmt(D);
  // The NumClauses field was read in ReadStmtFromStream.
  Record.skipInts(1);
  VisitOMPExecutableDirective(D);
  ReadDeclarationNameInfo(D->DirName);
}

void ASTStmtReader::VisitOMPParallelForDirective(OMPParallelForDirective *D) {
  VisitOMPLoopDirective(D);
  D->setHasCancel(Record.readInt());
}

void ASTStmtReader::VisitOMPParallelForSimdDirective(
    OMPParallelForSimdDirective *D) {
  VisitOMPLoopDirective(D);
}

void ASTStmtReader::VisitOMPParallelSectionsDirective(
    OMPParallelSectionsDirective *D) {
  VisitStmt(D);
  // The NumClauses field was read in ReadStmtFromStream.
  Record.skipInts(1);
  VisitOMPExecutableDirective(D);
  D->setHasCancel(Record.readInt());
}

void ASTStmtReader::VisitOMPTaskDirective(OMPTaskDirective *D) {
  VisitStmt(D);
  // The NumClauses field was read in ReadStmtFromStream.
  Record.skipInts(1);
  VisitOMPExecutableDirective(D);
  D->setHasCancel(Record.readInt());
}

void ASTStmtReader::VisitOMPTaskyieldDirective(OMPTaskyieldDirective *D) {
  VisitStmt(D);
  VisitOMPExecutableDirective(D);
}

void ASTStmtReader::VisitOMPBarrierDirective(OMPBarrierDirective *D) {
  VisitStmt(D);
  VisitOMPExecutableDirective(D);
}

void ASTStmtReader::VisitOMPTaskwaitDirective(OMPTaskwaitDirective *D) {
  VisitStmt(D);
  VisitOMPExecutableDirective(D);
}

void ASTStmtReader::VisitOMPTaskgroupDirective(OMPTaskgroupDirective *D) {
  VisitStmt(D);
  VisitOMPExecutableDirective(D);
}

void ASTStmtReader::VisitOMPFlushDirective(OMPFlushDirective *D) {
  VisitStmt(D);
  // The NumClauses field was read in ReadStmtFromStream.
  Record.skipInts(1);
  VisitOMPExecutableDirective(D);
}

void ASTStmtReader::VisitOMPOrderedDirective(OMPOrderedDirective *D) {
  VisitStmt(D);
  // The NumClauses field was read in ReadStmtFromStream.
  Record.skipInts(1);
  VisitOMPExecutableDirective(D);
}

void ASTStmtReader::VisitOMPAtomicDirective(OMPAtomicDirective *D) {
  VisitStmt(D);
  // The NumClauses field was read in ReadStmtFromStream.
  Record.skipInts(1);
  VisitOMPExecutableDirective(D);
  D->setX(Record.readSubExpr());
  D->setV(Record.readSubExpr());
  D->setExpr(Record.readSubExpr());
  D->setUpdateExpr(Record.readSubExpr());
  D->IsXLHSInRHSPart = Record.readInt() != 0;
  D->IsPostfixUpdate = Record.readInt() != 0;
}

void ASTStmtReader::VisitOMPTargetDirective(OMPTargetDirective *D) {
  VisitStmt(D);
  // The NumClauses field was read in ReadStmtFromStream.
  Record.skipInts(1);
  VisitOMPExecutableDirective(D);
}

void ASTStmtReader::VisitOMPTargetDataDirective(OMPTargetDataDirective *D) {
  VisitStmt(D);
  Record.skipInts(1);
  VisitOMPExecutableDirective(D);
}

void ASTStmtReader::VisitOMPTargetEnterDataDirective(
    OMPTargetEnterDataDirective *D) {
  VisitStmt(D);
  Record.skipInts(1);
  VisitOMPExecutableDirective(D);
}

void ASTStmtReader::VisitOMPTargetExitDataDirective(
    OMPTargetExitDataDirective *D) {
  VisitStmt(D);
  Record.skipInts(1);
  VisitOMPExecutableDirective(D);
}

void ASTStmtReader::VisitOMPTargetParallelDirective(
    OMPTargetParallelDirective *D) {
  VisitStmt(D);
  Record.skipInts(1);
  VisitOMPExecutableDirective(D);
}

void ASTStmtReader::VisitOMPTargetParallelForDirective(
    OMPTargetParallelForDirective *D) {
  VisitOMPLoopDirective(D);
  D->setHasCancel(Record.readInt());
}

void ASTStmtReader::VisitOMPTeamsDirective(OMPTeamsDirective *D) {
  VisitStmt(D);
  // The NumClauses field was read in ReadStmtFromStream.
  Record.skipInts(1);
  VisitOMPExecutableDirective(D);
}

void ASTStmtReader::VisitOMPCancellationPointDirective(
    OMPCancellationPointDirective *D) {
  VisitStmt(D);
  VisitOMPExecutableDirective(D);
  D->setCancelRegion(static_cast<OpenMPDirectiveKind>(Record.readInt()));
}

void ASTStmtReader::VisitOMPCancelDirective(OMPCancelDirective *D) {
  VisitStmt(D);
  // The NumClauses field was read in ReadStmtFromStream.
  Record.skipInts(1);
  VisitOMPExecutableDirective(D);
  D->setCancelRegion(static_cast<OpenMPDirectiveKind>(Record.readInt()));
}

void ASTStmtReader::VisitOMPTaskLoopDirective(OMPTaskLoopDirective *D) {
  VisitOMPLoopDirective(D);
}

void ASTStmtReader::VisitOMPTaskLoopSimdDirective(OMPTaskLoopSimdDirective *D) {
  VisitOMPLoopDirective(D);
}

void ASTStmtReader::VisitOMPDistributeDirective(OMPDistributeDirective *D) {
  VisitOMPLoopDirective(D);
}

void ASTStmtReader::VisitOMPTargetUpdateDirective(OMPTargetUpdateDirective *D) {
  VisitStmt(D);
  Record.skipInts(1);
  VisitOMPExecutableDirective(D);
}
void ASTStmtReader::VisitOMPDistributeParallelForDirective(
    OMPDistributeParallelForDirective *D) {
  VisitOMPLoopDirective(D);
}

void ASTStmtReader::VisitOMPDistributeParallelForSimdDirective(
    OMPDistributeParallelForSimdDirective *D) {
  VisitOMPLoopDirective(D);
}

void ASTStmtReader::VisitOMPDistributeSimdDirective(
    OMPDistributeSimdDirective *D) {
  VisitOMPLoopDirective(D);
}

void ASTStmtReader::VisitOMPTargetParallelForSimdDirective(
    OMPTargetParallelForSimdDirective *D) {
  VisitOMPLoopDirective(D);
}

void ASTStmtReader::VisitOMPTargetSimdDirective(OMPTargetSimdDirective *D) {
  VisitOMPLoopDirective(D);
}

void ASTStmtReader::VisitOMPTeamsDistributeDirective(
    OMPTeamsDistributeDirective *D) {
  VisitOMPLoopDirective(D);
}

void ASTStmtReader::VisitOMPTeamsDistributeSimdDirective(
    OMPTeamsDistributeSimdDirective *D) {
  VisitOMPLoopDirective(D);
}

void ASTStmtReader::VisitOMPTeamsDistributeParallelForSimdDirective(
    OMPTeamsDistributeParallelForSimdDirective *D) {
  VisitOMPLoopDirective(D);
}

void ASTStmtReader::VisitOMPTeamsDistributeParallelForDirective(
    OMPTeamsDistributeParallelForDirective *D) {
  VisitOMPLoopDirective(D);
}

void ASTStmtReader::VisitOMPTargetTeamsDirective(OMPTargetTeamsDirective *D) {
  VisitStmt(D);
  // The NumClauses field was read in ReadStmtFromStream.
  Record.skipInts(1);
  VisitOMPExecutableDirective(D);
}

void ASTStmtReader::VisitOMPTargetTeamsDistributeDirective(
    OMPTargetTeamsDistributeDirective *D) {
  VisitOMPLoopDirective(D);
}

void ASTStmtReader::VisitOMPTargetTeamsDistributeParallelForDirective(
    OMPTargetTeamsDistributeParallelForDirective *D) {
  VisitOMPLoopDirective(D);
}

void ASTStmtReader::VisitOMPTargetTeamsDistributeParallelForSimdDirective(
    OMPTargetTeamsDistributeParallelForSimdDirective *D) {
  VisitOMPLoopDirective(D);
}

void ASTStmtReader::VisitOMPTargetTeamsDistributeSimdDirective(
    OMPTargetTeamsDistributeSimdDirective *D) {
  VisitOMPLoopDirective(D);
}

//===----------------------------------------------------------------------===//
// ASTReader Implementation
//===----------------------------------------------------------------------===//

Stmt *ASTReader::ReadStmt(ModuleFile &F) {
  switch (ReadingKind) {
  case Read_None:
    llvm_unreachable("should not call this when not reading anything");
  case Read_Decl:
  case Read_Type:
    return ReadStmtFromStream(F);
  case Read_Stmt:
    return ReadSubStmt();
  }

  llvm_unreachable("ReadingKind not set ?");
}

Expr *ASTReader::ReadExpr(ModuleFile &F) {
  return cast_or_null<Expr>(ReadStmt(F));
}

Expr *ASTReader::ReadSubExpr() {
  return cast_or_null<Expr>(ReadSubStmt());
}

// Within the bitstream, expressions are stored in Reverse Polish
// Notation, with each of the subexpressions preceding the
// expression they are stored in. Subexpressions are stored from last to first.
// To evaluate expressions, we continue reading expressions and placing them on
// the stack, with expressions having operands removing those operands from the
// stack. Evaluation terminates when we see a STMT_STOP record, and
// the single remaining expression on the stack is our result.
Stmt *ASTReader::ReadStmtFromStream(ModuleFile &F) {

  ReadingKindTracker ReadingKind(Read_Stmt, *this);
  llvm::BitstreamCursor &Cursor = F.DeclsCursor;

  // Map of offset to previously deserialized stmt. The offset points
  // just after the stmt record.
  llvm::DenseMap<uint64_t, Stmt *> StmtEntries;

#ifndef NDEBUG
  unsigned PrevNumStmts = StmtStack.size();
#endif

  ASTRecordReader Record(*this, F);
  ASTStmtReader Reader(Record, Cursor);
  Stmt::EmptyShell Empty;

  while (true) {
    llvm::BitstreamEntry Entry = Cursor.advanceSkippingSubblocks();

    switch (Entry.Kind) {
    case llvm::BitstreamEntry::SubBlock: // Handled for us already.
    case llvm::BitstreamEntry::Error:
      Error("malformed block record in AST file");
      return nullptr;
    case llvm::BitstreamEntry::EndBlock:
      goto Done;
    case llvm::BitstreamEntry::Record:
      // The interesting case.
      break;
    }

    Stmt *S = nullptr;
    bool Finished = false;
    bool IsStmtReference = false;
    switch ((StmtCode)Record.readRecord(Cursor, Entry.ID)) {
    case STMT_STOP:
      Finished = true;
      break;

    case STMT_REF_PTR:
      IsStmtReference = true;
      assert(StmtEntries.find(Record[0]) != StmtEntries.end() &&
             "No stmt was recorded for this offset reference!");
      S = StmtEntries[Record.readInt()];
      break;

    case STMT_NULL_PTR:
      S = nullptr;
      break;

    case STMT_NULL:
      S = new (Context) NullStmt(Empty);
      break;

    case STMT_COMPOUND:
      S = new (Context) CompoundStmt(Empty);
      break;

    case STMT_CASE:
      S = new (Context) CaseStmt(Empty);
      break;

    case STMT_DEFAULT:
      S = new (Context) DefaultStmt(Empty);
      break;

    case STMT_LABEL:
      S = new (Context) LabelStmt(Empty);
      break;

    case STMT_ATTRIBUTED:
      S = AttributedStmt::CreateEmpty(
        Context,
        /*NumAttrs*/Record[ASTStmtReader::NumStmtFields]);
      break;

    case STMT_IF:
      S = new (Context) IfStmt(Empty);
      break;

    case STMT_SWITCH:
      S = new (Context) SwitchStmt(Empty);
      break;

    case STMT_WHILE:
      S = new (Context) WhileStmt(Empty);
      break;

    case STMT_DO:
      S = new (Context) DoStmt(Empty);
      break;

    case STMT_FOR:
      S = new (Context) ForStmt(Empty);
      break;

    case STMT_GOTO:
      S = new (Context) GotoStmt(Empty);
      break;

    case STMT_INDIRECT_GOTO:
      S = new (Context) IndirectGotoStmt(Empty);
      break;

    case STMT_CONTINUE:
      S = new (Context) ContinueStmt(Empty);
      break;

    case STMT_BREAK:
      S = new (Context) BreakStmt(Empty);
      break;

    case STMT_RETURN:
      S = new (Context) ReturnStmt(Empty);
      break;

    case STMT_DECL:
      S = new (Context) DeclStmt(Empty);
      break;
#ifdef INTEL_SPECIFIC_IL0_BACKEND
    case STMT_PRAGMA:
      S = new (Context) PragmaStmt(Empty);
      break;
#endif  // INTEL_SPECIFIC_IL0_BACKEND
    case STMT_GCCASM:
      S = new (Context) GCCAsmStmt(Empty);
      break;

    case STMT_MSASM:
      S = new (Context) MSAsmStmt(Empty);
      break;

    case STMT_CAPTURED:
      S = CapturedStmt::CreateDeserialized(Context,
                                           Record[ASTStmtReader::NumStmtFields]);
      break;

    case EXPR_PREDEFINED:
      S = new (Context) PredefinedExpr(Empty);
      break;

    case EXPR_DECL_REF:
      S = DeclRefExpr::CreateEmpty(
        Context,
        /*HasQualifier=*/Record[ASTStmtReader::NumExprFields],
        /*HasFoundDecl=*/Record[ASTStmtReader::NumExprFields + 1],
        /*HasTemplateKWAndArgsInfo=*/Record[ASTStmtReader::NumExprFields + 2],
        /*NumTemplateArgs=*/Record[ASTStmtReader::NumExprFields + 2] ?
          Record[ASTStmtReader::NumExprFields + 5] : 0);
      break;

    case EXPR_INTEGER_LITERAL:
      S = IntegerLiteral::Create(Context, Empty);
      break;

    case EXPR_FLOATING_LITERAL:
      S = FloatingLiteral::Create(Context, Empty);
      break;

    case EXPR_IMAGINARY_LITERAL:
      S = new (Context) ImaginaryLiteral(Empty);
      break;

    case EXPR_STRING_LITERAL:
      S = StringLiteral::CreateEmpty(Context,
                                     Record[ASTStmtReader::NumExprFields + 1]);
      break;

    case EXPR_CHARACTER_LITERAL:
      S = new (Context) CharacterLiteral(Empty);
      break;

    case EXPR_PAREN:
      S = new (Context) ParenExpr(Empty);
      break;

    case EXPR_PAREN_LIST:
      S = new (Context) ParenListExpr(Empty);
      break;

    case EXPR_UNARY_OPERATOR:
      S = new (Context) UnaryOperator(Empty);
      break;

    case EXPR_OFFSETOF:
      S = OffsetOfExpr::CreateEmpty(Context,
                                    Record[ASTStmtReader::NumExprFields],
                                    Record[ASTStmtReader::NumExprFields + 1]);
      break;

    case EXPR_SIZEOF_ALIGN_OF:
      S = new (Context) UnaryExprOrTypeTraitExpr(Empty);
      break;

    case EXPR_ARRAY_SUBSCRIPT:
      S = new (Context) ArraySubscriptExpr(Empty);
      break;
#if INTEL_SPECIFIC_CILKPLUS
    case EXPR_CEAN_INDEX:
      S = new (Context) CEANIndexExpr(Empty);
      break;

    case EXPR_CEAN_BUILTIN:
      S = CEANBuiltinExpr::CreateEmpty(Context, Record[ASTStmtReader::NumExprFields],
                                       Record[ASTStmtReader::NumExprFields + 1]);
      break;
#endif // INTEL_SPECIFIC_CILKPLUS

    case EXPR_OMP_ARRAY_SECTION:
      S = new (Context) OMPArraySectionExpr(Empty);
      break;

    case EXPR_CALL:
      S = new (Context) CallExpr(Context, Stmt::CallExprClass, Empty);
      break;

    case EXPR_MEMBER: {
      // We load everything here and fully initialize it at creation.
      // That way we can use MemberExpr::Create and don't have to duplicate its
      // logic with a MemberExpr::CreateEmpty.

      assert(Record.getIdx() == 0);
      NestedNameSpecifierLoc QualifierLoc;
      if (Record.readInt()) { // HasQualifier.
        QualifierLoc = Record.readNestedNameSpecifierLoc();
      }

      SourceLocation TemplateKWLoc;
      TemplateArgumentListInfo ArgInfo;
      bool HasTemplateKWAndArgsInfo = Record.readInt();
      if (HasTemplateKWAndArgsInfo) {
        TemplateKWLoc = Record.readSourceLocation();
        unsigned NumTemplateArgs = Record.readInt();
        ArgInfo.setLAngleLoc(Record.readSourceLocation());
        ArgInfo.setRAngleLoc(Record.readSourceLocation());
        for (unsigned i = 0; i != NumTemplateArgs; ++i)
          ArgInfo.addArgument(Record.readTemplateArgumentLoc());
      }

      bool HadMultipleCandidates = Record.readInt();

      NamedDecl *FoundD = Record.readDeclAs<NamedDecl>();
      AccessSpecifier AS = (AccessSpecifier)Record.readInt();
      DeclAccessPair FoundDecl = DeclAccessPair::make(FoundD, AS);

      QualType T = Record.readType();
      ExprValueKind VK = static_cast<ExprValueKind>(Record.readInt());
      ExprObjectKind OK = static_cast<ExprObjectKind>(Record.readInt());
      Expr *Base = ReadSubExpr();
      ValueDecl *MemberD = Record.readDeclAs<ValueDecl>();
      SourceLocation MemberLoc = Record.readSourceLocation();
      DeclarationNameInfo MemberNameInfo(MemberD->getDeclName(), MemberLoc);
      bool IsArrow = Record.readInt();
      SourceLocation OperatorLoc = Record.readSourceLocation();

      S = MemberExpr::Create(Context, Base, IsArrow, OperatorLoc, QualifierLoc,
                             TemplateKWLoc, MemberD, FoundDecl, MemberNameInfo,
                             HasTemplateKWAndArgsInfo ? &ArgInfo : nullptr, T,
                             VK, OK);
      Record.readDeclarationNameLoc(cast<MemberExpr>(S)->MemberDNLoc,
                                    MemberD->getDeclName());
      if (HadMultipleCandidates)
        cast<MemberExpr>(S)->setHadMultipleCandidates(true);
      break;
    }

    case EXPR_BINARY_OPERATOR:
      S = new (Context) BinaryOperator(Empty);
      break;

    case EXPR_COMPOUND_ASSIGN_OPERATOR:
      S = new (Context) CompoundAssignOperator(Empty);
      break;

    case EXPR_CONDITIONAL_OPERATOR:
      S = new (Context) ConditionalOperator(Empty);
      break;

    case EXPR_BINARY_CONDITIONAL_OPERATOR:
      S = new (Context) BinaryConditionalOperator(Empty);
      break;

    case EXPR_IMPLICIT_CAST:
      S = ImplicitCastExpr::CreateEmpty(Context,
                       /*PathSize*/ Record[ASTStmtReader::NumExprFields]);
      break;

    case EXPR_CSTYLE_CAST:
      S = CStyleCastExpr::CreateEmpty(Context,
                       /*PathSize*/ Record[ASTStmtReader::NumExprFields]);
      break;

    case EXPR_COMPOUND_LITERAL:
      S = new (Context) CompoundLiteralExpr(Empty);
      break;

    case EXPR_EXT_VECTOR_ELEMENT:
      S = new (Context) ExtVectorElementExpr(Empty);
      break;

    case EXPR_INIT_LIST:
      S = new (Context) InitListExpr(Empty);
      break;

    case EXPR_DESIGNATED_INIT:
      S = DesignatedInitExpr::CreateEmpty(Context,
                                     Record[ASTStmtReader::NumExprFields] - 1);

      break;

    case EXPR_DESIGNATED_INIT_UPDATE:
      S = new (Context) DesignatedInitUpdateExpr(Empty);
      break;

    case EXPR_IMPLICIT_VALUE_INIT:
      S = new (Context) ImplicitValueInitExpr(Empty);
      break;

    case EXPR_NO_INIT:
      S = new (Context) NoInitExpr(Empty);
      break;

    case EXPR_ARRAY_INIT_LOOP:
      S = new (Context) ArrayInitLoopExpr(Empty);
      break;

    case EXPR_ARRAY_INIT_INDEX:
      S = new (Context) ArrayInitIndexExpr(Empty);
      break;

    case EXPR_VA_ARG:
      S = new (Context) VAArgExpr(Empty);
      break;

    case EXPR_ADDR_LABEL:
      S = new (Context) AddrLabelExpr(Empty);
      break;

    case EXPR_STMT:
      S = new (Context) StmtExpr(Empty);
      break;

    case EXPR_CHOOSE:
      S = new (Context) ChooseExpr(Empty);
      break;

    case EXPR_GNU_NULL:
      S = new (Context) GNUNullExpr(Empty);
      break;

    case EXPR_SHUFFLE_VECTOR:
      S = new (Context) ShuffleVectorExpr(Empty);
      break;

    case EXPR_CONVERT_VECTOR:
      S = new (Context) ConvertVectorExpr(Empty);
      break;

    case EXPR_BLOCK:
      S = new (Context) BlockExpr(Empty);
      break;

    case EXPR_GENERIC_SELECTION:
      S = new (Context) GenericSelectionExpr(Empty);
      break;

    case EXPR_OBJC_STRING_LITERAL:
      S = new (Context) ObjCStringLiteral(Empty);
      break;
    case EXPR_OBJC_BOXED_EXPRESSION:
      S = new (Context) ObjCBoxedExpr(Empty);
      break;
    case EXPR_OBJC_ARRAY_LITERAL:
      S = ObjCArrayLiteral::CreateEmpty(Context,
                                        Record[ASTStmtReader::NumExprFields]);
      break;
    case EXPR_OBJC_DICTIONARY_LITERAL:
      S = ObjCDictionaryLiteral::CreateEmpty(Context,
            Record[ASTStmtReader::NumExprFields],
            Record[ASTStmtReader::NumExprFields + 1]);
      break;
    case EXPR_OBJC_ENCODE:
      S = new (Context) ObjCEncodeExpr(Empty);
      break;
    case EXPR_OBJC_SELECTOR_EXPR:
      S = new (Context) ObjCSelectorExpr(Empty);
      break;
    case EXPR_OBJC_PROTOCOL_EXPR:
      S = new (Context) ObjCProtocolExpr(Empty);
      break;
    case EXPR_OBJC_IVAR_REF_EXPR:
      S = new (Context) ObjCIvarRefExpr(Empty);
      break;
    case EXPR_OBJC_PROPERTY_REF_EXPR:
      S = new (Context) ObjCPropertyRefExpr(Empty);
      break;
    case EXPR_OBJC_SUBSCRIPT_REF_EXPR:
      S = new (Context) ObjCSubscriptRefExpr(Empty);
      break;
    case EXPR_OBJC_KVC_REF_EXPR:
      llvm_unreachable("mismatching AST file");
    case EXPR_OBJC_MESSAGE_EXPR:
      S = ObjCMessageExpr::CreateEmpty(Context,
                                     Record[ASTStmtReader::NumExprFields],
                                     Record[ASTStmtReader::NumExprFields + 1]);
      break;
    case EXPR_OBJC_ISA:
      S = new (Context) ObjCIsaExpr(Empty);
      break;
    case EXPR_OBJC_INDIRECT_COPY_RESTORE:
      S = new (Context) ObjCIndirectCopyRestoreExpr(Empty);
      break;
    case EXPR_OBJC_BRIDGED_CAST:
      S = new (Context) ObjCBridgedCastExpr(Empty);
      break;
    case STMT_OBJC_FOR_COLLECTION:
      S = new (Context) ObjCForCollectionStmt(Empty);
      break;
    case STMT_OBJC_CATCH:
      S = new (Context) ObjCAtCatchStmt(Empty);
      break;
    case STMT_OBJC_FINALLY:
      S = new (Context) ObjCAtFinallyStmt(Empty);
      break;
    case STMT_OBJC_AT_TRY:
      S = ObjCAtTryStmt::CreateEmpty(Context,
                                     Record[ASTStmtReader::NumStmtFields],
                                     Record[ASTStmtReader::NumStmtFields + 1]);
      break;
    case STMT_OBJC_AT_SYNCHRONIZED:
      S = new (Context) ObjCAtSynchronizedStmt(Empty);
      break;
    case STMT_OBJC_AT_THROW:
      S = new (Context) ObjCAtThrowStmt(Empty);
      break;
    case STMT_OBJC_AUTORELEASE_POOL:
      S = new (Context) ObjCAutoreleasePoolStmt(Empty);
      break;
    case EXPR_OBJC_BOOL_LITERAL:
      S = new (Context) ObjCBoolLiteralExpr(Empty);
      break;
    case EXPR_OBJC_AVAILABILITY_CHECK:
      S = new (Context) ObjCAvailabilityCheckExpr(Empty);
      break;
    case STMT_SEH_LEAVE:
      S = new (Context) SEHLeaveStmt(Empty);
      break;
    case STMT_SEH_EXCEPT:
      S = new (Context) SEHExceptStmt(Empty);
      break;
    case STMT_SEH_FINALLY:
      S = new (Context) SEHFinallyStmt(Empty);
      break;
    case STMT_SEH_TRY:
      S = new (Context) SEHTryStmt(Empty);
      break;
    case STMT_CXX_CATCH:
      S = new (Context) CXXCatchStmt(Empty);
      break;

    case STMT_CXX_TRY:
      S = CXXTryStmt::Create(Context, Empty,
             /*NumHandlers=*/Record[ASTStmtReader::NumStmtFields]);
      break;

    case STMT_CXX_FOR_RANGE:
      S = new (Context) CXXForRangeStmt(Empty);
      break;

    case STMT_MS_DEPENDENT_EXISTS:
      S = new (Context) MSDependentExistsStmt(SourceLocation(), true,
                                              NestedNameSpecifierLoc(),
                                              DeclarationNameInfo(),
                                              nullptr);
      break;

    case STMT_OMP_PARALLEL_DIRECTIVE:
      S =
        OMPParallelDirective::CreateEmpty(Context,
                                          Record[ASTStmtReader::NumStmtFields],
                                          Empty);
      break;

    case STMT_OMP_SIMD_DIRECTIVE: {
      unsigned NumClauses = Record[ASTStmtReader::NumStmtFields];
      unsigned CollapsedNum = Record[ASTStmtReader::NumStmtFields + 1];
      S = OMPSimdDirective::CreateEmpty(Context, NumClauses,
                                        CollapsedNum, Empty);
      break;
    }

    case STMT_OMP_FOR_DIRECTIVE: {
      unsigned NumClauses = Record[ASTStmtReader::NumStmtFields];
      unsigned CollapsedNum = Record[ASTStmtReader::NumStmtFields + 1];
      S = OMPForDirective::CreateEmpty(Context, NumClauses, CollapsedNum,
                                       Empty);
      break;
    }

    case STMT_OMP_FOR_SIMD_DIRECTIVE: {
      unsigned NumClauses = Record[ASTStmtReader::NumStmtFields];
      unsigned CollapsedNum = Record[ASTStmtReader::NumStmtFields + 1];
      S = OMPForSimdDirective::CreateEmpty(Context, NumClauses, CollapsedNum,
                                           Empty);
      break;
    }

    case STMT_OMP_SECTIONS_DIRECTIVE:
      S = OMPSectionsDirective::CreateEmpty(
          Context, Record[ASTStmtReader::NumStmtFields], Empty);
      break;

    case STMT_OMP_SECTION_DIRECTIVE:
      S = OMPSectionDirective::CreateEmpty(Context, Empty);
      break;

    case STMT_OMP_SINGLE_DIRECTIVE:
      S = OMPSingleDirective::CreateEmpty(
          Context, Record[ASTStmtReader::NumStmtFields], Empty);
      break;

    case STMT_OMP_MASTER_DIRECTIVE:
      S = OMPMasterDirective::CreateEmpty(Context, Empty);
      break;

    case STMT_OMP_CRITICAL_DIRECTIVE:
      S = OMPCriticalDirective::CreateEmpty(
          Context, Record[ASTStmtReader::NumStmtFields], Empty);
      break;

    case STMT_OMP_PARALLEL_FOR_DIRECTIVE: {
      unsigned NumClauses = Record[ASTStmtReader::NumStmtFields];
      unsigned CollapsedNum = Record[ASTStmtReader::NumStmtFields + 1];
      S = OMPParallelForDirective::CreateEmpty(Context, NumClauses,
                                               CollapsedNum, Empty);
      break;
    }

    case STMT_OMP_PARALLEL_FOR_SIMD_DIRECTIVE: {
      unsigned NumClauses = Record[ASTStmtReader::NumStmtFields];
      unsigned CollapsedNum = Record[ASTStmtReader::NumStmtFields + 1];
      S = OMPParallelForSimdDirective::CreateEmpty(Context, NumClauses,
                                                   CollapsedNum, Empty);
      break;
    }

    case STMT_OMP_PARALLEL_SECTIONS_DIRECTIVE:
      S = OMPParallelSectionsDirective::CreateEmpty(
          Context, Record[ASTStmtReader::NumStmtFields], Empty);
      break;

    case STMT_OMP_TASK_DIRECTIVE:
      S = OMPTaskDirective::CreateEmpty(
          Context, Record[ASTStmtReader::NumStmtFields], Empty);
      break;

    case STMT_OMP_TASKYIELD_DIRECTIVE:
      S = OMPTaskyieldDirective::CreateEmpty(Context, Empty);
      break;

    case STMT_OMP_BARRIER_DIRECTIVE:
      S = OMPBarrierDirective::CreateEmpty(Context, Empty);
      break;

    case STMT_OMP_TASKWAIT_DIRECTIVE:
      S = OMPTaskwaitDirective::CreateEmpty(Context, Empty);
      break;

    case STMT_OMP_TASKGROUP_DIRECTIVE:
      S = OMPTaskgroupDirective::CreateEmpty(Context, Empty);
      break;

    case STMT_OMP_FLUSH_DIRECTIVE:
      S = OMPFlushDirective::CreateEmpty(
          Context, Record[ASTStmtReader::NumStmtFields], Empty);
      break;

    case STMT_OMP_ORDERED_DIRECTIVE:
      S = OMPOrderedDirective::CreateEmpty(
          Context, Record[ASTStmtReader::NumStmtFields], Empty);
      break;

    case STMT_OMP_ATOMIC_DIRECTIVE:
      S = OMPAtomicDirective::CreateEmpty(
          Context, Record[ASTStmtReader::NumStmtFields], Empty);
      break;

    case STMT_OMP_TARGET_DIRECTIVE:
      S = OMPTargetDirective::CreateEmpty(
          Context, Record[ASTStmtReader::NumStmtFields], Empty);
      break;

    case STMT_OMP_TARGET_DATA_DIRECTIVE:
      S = OMPTargetDataDirective::CreateEmpty(
          Context, Record[ASTStmtReader::NumStmtFields], Empty);
      break;

    case STMT_OMP_TARGET_ENTER_DATA_DIRECTIVE:
      S = OMPTargetEnterDataDirective::CreateEmpty(
          Context, Record[ASTStmtReader::NumStmtFields], Empty);
      break;

    case STMT_OMP_TARGET_EXIT_DATA_DIRECTIVE:
      S = OMPTargetExitDataDirective::CreateEmpty(
          Context, Record[ASTStmtReader::NumStmtFields], Empty);
      break;

    case STMT_OMP_TARGET_PARALLEL_DIRECTIVE:
      S = OMPTargetParallelDirective::CreateEmpty(
          Context, Record[ASTStmtReader::NumStmtFields], Empty);
      break;

    case STMT_OMP_TARGET_PARALLEL_FOR_DIRECTIVE: {
      unsigned NumClauses = Record[ASTStmtReader::NumStmtFields];
      unsigned CollapsedNum = Record[ASTStmtReader::NumStmtFields + 1];
      S = OMPTargetParallelForDirective::CreateEmpty(Context, NumClauses,
                                                     CollapsedNum, Empty);
      break;
    }

    case STMT_OMP_TARGET_UPDATE_DIRECTIVE:
      S = OMPTargetUpdateDirective::CreateEmpty(
          Context, Record[ASTStmtReader::NumStmtFields], Empty);
      break;

    case STMT_OMP_TEAMS_DIRECTIVE:
      S = OMPTeamsDirective::CreateEmpty(
          Context, Record[ASTStmtReader::NumStmtFields], Empty);
      break;

    case STMT_OMP_CANCELLATION_POINT_DIRECTIVE:
      S = OMPCancellationPointDirective::CreateEmpty(Context, Empty);
      break;

    case STMT_OMP_CANCEL_DIRECTIVE:
      S = OMPCancelDirective::CreateEmpty(
          Context, Record[ASTStmtReader::NumStmtFields], Empty);
      break;

    case STMT_OMP_TASKLOOP_DIRECTIVE: {
      unsigned NumClauses = Record[ASTStmtReader::NumStmtFields];
      unsigned CollapsedNum = Record[ASTStmtReader::NumStmtFields + 1];
      S = OMPTaskLoopDirective::CreateEmpty(Context, NumClauses, CollapsedNum,
                                            Empty);
      break;
    }

    case STMT_OMP_TASKLOOP_SIMD_DIRECTIVE: {
      unsigned NumClauses = Record[ASTStmtReader::NumStmtFields];
      unsigned CollapsedNum = Record[ASTStmtReader::NumStmtFields + 1];
      S = OMPTaskLoopSimdDirective::CreateEmpty(Context, NumClauses,
                                                CollapsedNum, Empty);
      break;
    }

    case STMT_OMP_DISTRIBUTE_DIRECTIVE: {
      unsigned NumClauses = Record[ASTStmtReader::NumStmtFields];
      unsigned CollapsedNum = Record[ASTStmtReader::NumStmtFields + 1];
      S = OMPDistributeDirective::CreateEmpty(Context, NumClauses, CollapsedNum,
                                              Empty);
      break;
    }

    case STMT_OMP_DISTRIBUTE_PARALLEL_FOR_DIRECTIVE: {
      unsigned NumClauses = Record[ASTStmtReader::NumStmtFields];
      unsigned CollapsedNum = Record[ASTStmtReader::NumStmtFields + 1];
      S = OMPDistributeParallelForDirective::CreateEmpty(Context, NumClauses,
                                                         CollapsedNum, Empty);
      break;
    }

    case STMT_OMP_DISTRIBUTE_PARALLEL_FOR_SIMD_DIRECTIVE: {
      unsigned NumClauses = Record[ASTStmtReader::NumStmtFields];
      unsigned CollapsedNum = Record[ASTStmtReader::NumStmtFields + 1];
      S = OMPDistributeParallelForSimdDirective::CreateEmpty(Context, NumClauses,
                                                             CollapsedNum,
                                                             Empty);
      break;
    }

    case STMT_OMP_DISTRIBUTE_SIMD_DIRECTIVE: {
      unsigned NumClauses = Record[ASTStmtReader::NumStmtFields];
      unsigned CollapsedNum = Record[ASTStmtReader::NumStmtFields + 1];
      S = OMPDistributeSimdDirective::CreateEmpty(Context, NumClauses,
                                                  CollapsedNum, Empty);
      break;
    }

    case STMT_OMP_TARGET_PARALLEL_FOR_SIMD_DIRECTIVE: {
      unsigned NumClauses = Record[ASTStmtReader::NumStmtFields];
      unsigned CollapsedNum = Record[ASTStmtReader::NumStmtFields + 1];
      S = OMPTargetParallelForSimdDirective::CreateEmpty(Context, NumClauses,
                                                         CollapsedNum, Empty);
      break;
    }

    case STMT_OMP_TARGET_SIMD_DIRECTIVE: {
      auto NumClauses = Record[ASTStmtReader::NumStmtFields];
      auto CollapsedNum = Record[ASTStmtReader::NumStmtFields + 1];
      S = OMPTargetSimdDirective::CreateEmpty(Context, NumClauses, CollapsedNum,
                                              Empty);
      break;
    }

     case STMT_OMP_TEAMS_DISTRIBUTE_DIRECTIVE: {
      auto NumClauses = Record[ASTStmtReader::NumStmtFields];
      auto CollapsedNum = Record[ASTStmtReader::NumStmtFields + 1];
      S = OMPTeamsDistributeDirective::CreateEmpty(Context, NumClauses,
                                                   CollapsedNum, Empty);
      break;
    }

    case STMT_OMP_TEAMS_DISTRIBUTE_SIMD_DIRECTIVE: {
      unsigned NumClauses = Record[ASTStmtReader::NumStmtFields];
      unsigned CollapsedNum = Record[ASTStmtReader::NumStmtFields + 1];
      S = OMPTeamsDistributeSimdDirective::CreateEmpty(Context, NumClauses,
                                                       CollapsedNum, Empty);
      break;
    }

    case STMT_OMP_TEAMS_DISTRIBUTE_PARALLEL_FOR_SIMD_DIRECTIVE: {
      auto NumClauses = Record[ASTStmtReader::NumStmtFields];
      auto CollapsedNum = Record[ASTStmtReader::NumStmtFields + 1];
      S = OMPTeamsDistributeParallelForSimdDirective::CreateEmpty(
          Context, NumClauses, CollapsedNum, Empty);
      break;
    }

    case STMT_OMP_TEAMS_DISTRIBUTE_PARALLEL_FOR_DIRECTIVE: {
      auto NumClauses = Record[ASTStmtReader::NumStmtFields];
      auto CollapsedNum = Record[ASTStmtReader::NumStmtFields + 1];
      S = OMPTeamsDistributeParallelForDirective::CreateEmpty(
          Context, NumClauses, CollapsedNum, Empty);
      break;
    }

    case STMT_OMP_TARGET_TEAMS_DIRECTIVE: {
      S = OMPTargetTeamsDirective::CreateEmpty(
          Context, Record[ASTStmtReader::NumStmtFields], Empty);
      break;
    }

    case STMT_OMP_TARGET_TEAMS_DISTRIBUTE_DIRECTIVE: {
      auto NumClauses = Record[ASTStmtReader::NumStmtFields];
      auto CollapsedNum = Record[ASTStmtReader::NumStmtFields + 1];
      S = OMPTargetTeamsDistributeDirective::CreateEmpty(Context, NumClauses,
                                                         CollapsedNum, Empty);
      break;
    }

    case STMT_OMP_TARGET_TEAMS_DISTRIBUTE_PARALLEL_FOR_DIRECTIVE: {
      auto NumClauses = Record[ASTStmtReader::NumStmtFields];
      auto CollapsedNum = Record[ASTStmtReader::NumStmtFields + 1];
      S = OMPTargetTeamsDistributeParallelForDirective::CreateEmpty(
          Context, NumClauses, CollapsedNum, Empty);
      break;
    }

    case STMT_OMP_TARGET_TEAMS_DISTRIBUTE_PARALLEL_FOR_SIMD_DIRECTIVE: {
      auto NumClauses = Record[ASTStmtReader::NumStmtFields];
      auto CollapsedNum = Record[ASTStmtReader::NumStmtFields + 1];
      S = OMPTargetTeamsDistributeParallelForSimdDirective::CreateEmpty(
          Context, NumClauses, CollapsedNum, Empty);
      break;
    }

    case STMT_OMP_TARGET_TEAMS_DISTRIBUTE_SIMD_DIRECTIVE: {
      auto NumClauses = Record[ASTStmtReader::NumStmtFields];
      auto CollapsedNum = Record[ASTStmtReader::NumStmtFields + 1];
      S = OMPTargetTeamsDistributeSimdDirective::CreateEmpty(
          Context, NumClauses, CollapsedNum, Empty);
      break;
    }

    case EXPR_CXX_OPERATOR_CALL:
      S = new (Context) CXXOperatorCallExpr(Context, Empty);
      break;

    case EXPR_CXX_MEMBER_CALL:
      S = new (Context) CXXMemberCallExpr(Context, Empty);
      break;

    case EXPR_CXX_CONSTRUCT:
      S = new (Context) CXXConstructExpr(Empty);
      break;

    case EXPR_CXX_INHERITED_CTOR_INIT:
      S = new (Context) CXXInheritedCtorInitExpr(Empty);
      break;

    case EXPR_CXX_TEMPORARY_OBJECT:
      S = new (Context) CXXTemporaryObjectExpr(Empty);
      break;

    case EXPR_CXX_STATIC_CAST:
      S = CXXStaticCastExpr::CreateEmpty(Context,
                       /*PathSize*/ Record[ASTStmtReader::NumExprFields]);
      break;

    case EXPR_CXX_DYNAMIC_CAST:
      S = CXXDynamicCastExpr::CreateEmpty(Context,
                       /*PathSize*/ Record[ASTStmtReader::NumExprFields]);
      break;

    case EXPR_CXX_REINTERPRET_CAST:
      S = CXXReinterpretCastExpr::CreateEmpty(Context,
                       /*PathSize*/ Record[ASTStmtReader::NumExprFields]);
      break;

    case EXPR_CXX_CONST_CAST:
      S = CXXConstCastExpr::CreateEmpty(Context);
      break;

    case EXPR_CXX_FUNCTIONAL_CAST:
      S = CXXFunctionalCastExpr::CreateEmpty(Context,
                       /*PathSize*/ Record[ASTStmtReader::NumExprFields]);
      break;

    case EXPR_USER_DEFINED_LITERAL:
      S = new (Context) UserDefinedLiteral(Context, Empty);
      break;

    case EXPR_CXX_STD_INITIALIZER_LIST:
      S = new (Context) CXXStdInitializerListExpr(Empty);
      break;

    case EXPR_CXX_BOOL_LITERAL:
      S = new (Context) CXXBoolLiteralExpr(Empty);
      break;

    case EXPR_CXX_NULL_PTR_LITERAL:
      S = new (Context) CXXNullPtrLiteralExpr(Empty);
      break;
    case EXPR_CXX_TYPEID_EXPR:
      S = new (Context) CXXTypeidExpr(Empty, true);
      break;
    case EXPR_CXX_TYPEID_TYPE:
      S = new (Context) CXXTypeidExpr(Empty, false);
      break;
    case EXPR_CXX_UUIDOF_EXPR:
      S = new (Context) CXXUuidofExpr(Empty, true);
      break;
    case EXPR_CXX_PROPERTY_REF_EXPR:
      S = new (Context) MSPropertyRefExpr(Empty);
      break;
    case EXPR_CXX_PROPERTY_SUBSCRIPT_EXPR:
      S = new (Context) MSPropertySubscriptExpr(Empty);
      break;
    case EXPR_CXX_UUIDOF_TYPE:
      S = new (Context) CXXUuidofExpr(Empty, false);
      break;
    case EXPR_CXX_THIS:
      S = new (Context) CXXThisExpr(Empty);
      break;
    case EXPR_CXX_THROW:
      S = new (Context) CXXThrowExpr(Empty);
      break;
    case EXPR_CXX_DEFAULT_ARG:
      S = new (Context) CXXDefaultArgExpr(Empty);
      break;
    case EXPR_CXX_DEFAULT_INIT:
      S = new (Context) CXXDefaultInitExpr(Empty);
      break;
    case EXPR_CXX_BIND_TEMPORARY:
      S = new (Context) CXXBindTemporaryExpr(Empty);
      break;

    case EXPR_CXX_SCALAR_VALUE_INIT:
      S = new (Context) CXXScalarValueInitExpr(Empty);
      break;
    case EXPR_CXX_NEW:
      S = new (Context) CXXNewExpr(Empty);
      break;
    case EXPR_CXX_DELETE:
      S = new (Context) CXXDeleteExpr(Empty);
      break;
    case EXPR_CXX_PSEUDO_DESTRUCTOR:
      S = new (Context) CXXPseudoDestructorExpr(Empty);
      break;

    case EXPR_EXPR_WITH_CLEANUPS:
      S = ExprWithCleanups::Create(Context, Empty,
                                   Record[ASTStmtReader::NumExprFields]);
      break;

    case EXPR_CXX_DEPENDENT_SCOPE_MEMBER:
      S = CXXDependentScopeMemberExpr::CreateEmpty(Context,
         /*HasTemplateKWAndArgsInfo=*/Record[ASTStmtReader::NumExprFields],
                  /*NumTemplateArgs=*/Record[ASTStmtReader::NumExprFields]
                                   ? Record[ASTStmtReader::NumExprFields + 1]
                                   : 0);
      break;

    case EXPR_CXX_DEPENDENT_SCOPE_DECL_REF:
      S = DependentScopeDeclRefExpr::CreateEmpty(Context,
         /*HasTemplateKWAndArgsInfo=*/Record[ASTStmtReader::NumExprFields],
                  /*NumTemplateArgs=*/Record[ASTStmtReader::NumExprFields]
                                   ? Record[ASTStmtReader::NumExprFields + 1]
                                   : 0);
      break;

    case EXPR_CXX_UNRESOLVED_CONSTRUCT:
      S = CXXUnresolvedConstructExpr::CreateEmpty(Context,
                              /*NumArgs=*/Record[ASTStmtReader::NumExprFields]);
      break;

    case EXPR_CXX_UNRESOLVED_MEMBER:
      S = UnresolvedMemberExpr::CreateEmpty(Context,
         /*HasTemplateKWAndArgsInfo=*/Record[ASTStmtReader::NumExprFields],
                  /*NumTemplateArgs=*/Record[ASTStmtReader::NumExprFields]
                                   ? Record[ASTStmtReader::NumExprFields + 1]
                                   : 0);
      break;

    case EXPR_CXX_UNRESOLVED_LOOKUP:
      S = UnresolvedLookupExpr::CreateEmpty(Context,
         /*HasTemplateKWAndArgsInfo=*/Record[ASTStmtReader::NumExprFields],
                  /*NumTemplateArgs=*/Record[ASTStmtReader::NumExprFields]
                                   ? Record[ASTStmtReader::NumExprFields + 1]
                                   : 0);
      break;

    case EXPR_TYPE_TRAIT:
      S = TypeTraitExpr::CreateDeserialized(Context,
            Record[ASTStmtReader::NumExprFields]);
      break;

    case EXPR_ARRAY_TYPE_TRAIT:
      S = new (Context) ArrayTypeTraitExpr(Empty);
      break;

    case EXPR_CXX_EXPRESSION_TRAIT:
      S = new (Context) ExpressionTraitExpr(Empty);
      break;

    case EXPR_CXX_NOEXCEPT:
      S = new (Context) CXXNoexceptExpr(Empty);
      break;

    case EXPR_PACK_EXPANSION:
      S = new (Context) PackExpansionExpr(Empty);
      break;

    case EXPR_SIZEOF_PACK:
      S = SizeOfPackExpr::CreateDeserialized(
              Context,
              /*NumPartialArgs=*/Record[ASTStmtReader::NumExprFields]);
      break;

    case EXPR_SUBST_NON_TYPE_TEMPLATE_PARM:
      S = new (Context) SubstNonTypeTemplateParmExpr(Empty);
      break;

    case EXPR_SUBST_NON_TYPE_TEMPLATE_PARM_PACK:
      S = new (Context) SubstNonTypeTemplateParmPackExpr(Empty);
      break;

    case EXPR_FUNCTION_PARM_PACK:
      S = FunctionParmPackExpr::CreateEmpty(Context,
                                          Record[ASTStmtReader::NumExprFields]);
      break;

    case EXPR_MATERIALIZE_TEMPORARY:
      S = new (Context) MaterializeTemporaryExpr(Empty);
      break;

    case EXPR_CXX_FOLD:
      S = new (Context) CXXFoldExpr(Empty);
      break;

    case EXPR_OPAQUE_VALUE:
      S = new (Context) OpaqueValueExpr(Empty);
      break;

    case EXPR_CUDA_KERNEL_CALL:
      S = new (Context) CUDAKernelCallExpr(Context, Empty);
      break;

    case EXPR_ASTYPE:
      S = new (Context) AsTypeExpr(Empty);
      break;

    case EXPR_PSEUDO_OBJECT: {
      unsigned numSemanticExprs = Record[ASTStmtReader::NumExprFields];
      S = PseudoObjectExpr::Create(Context, Empty, numSemanticExprs);
      break;
    }

    case EXPR_ATOMIC:
      S = new (Context) AtomicExpr(Empty);
      break;

    case EXPR_LAMBDA: {
      unsigned NumCaptures = Record[ASTStmtReader::NumExprFields];
      S = LambdaExpr::CreateDeserialized(Context, NumCaptures);
      break;
    }
#if INTEL_SPECIFIC_CILKPLUS
    case STMT_CILKSYNC:
      S = new (Context) CilkSyncStmt(Empty);
      break;

    case STMT_CILK_RANKED:
      S = CilkRankedStmt::CreateEmpty(Context,
                                      Record[ASTStmtReader::NumStmtFields],
                                      Empty);
      break;

    case STMT_CILK_FOR_GRAINSIZE:
      llvm_unreachable("not implemented yet");
      break;

    case STMT_CILK_FOR:
      llvm_unreachable("not implemented yet");
      break;

    case STMT_SIMD_FOR:
      llvm_unreachable("not implemented yet");
      break;
#endif // INTEL_SPECIFIC_CILKPLUS
    }

    // We hit a STMT_STOP, so we're done with this expression.
    if (Finished)
      break;

    ++NumStatementsRead;

    if (S && !IsStmtReference) {
      Reader.Visit(S);
      StmtEntries[Cursor.GetCurrentBitNo()] = S;
    }

    assert(Record.getIdx() == Record.size() &&
           "Invalid deserialization of statement");
    StmtStack.push_back(S);
  }
Done:
  assert(StmtStack.size() > PrevNumStmts && "Read too many sub-stmts!");
  assert(StmtStack.size() == PrevNumStmts + 1 && "Extra expressions on stack!");
  return StmtStack.pop_back_val();
}

#if INTEL_CUSTOMIZATION
void ASTStmtReader::VisitPragmaStmt(PragmaStmt *S) {
#ifdef INTEL_SPECIFIC_IL0_BACKEND
  size_t Attribs;
  VisitStmt(S);
  S->setSemiLoc(ReadSourceLocation(Record, Idx));
  Attribs = Record[Idx++];
  for(size_t i = 0; i < Attribs; ++i) {
    S->getAttribs().push_back(
      IntelPragmaAttrib(Reader.ReadSubExpr(),
                        (IntelPragmaExprKind)Record[Idx++]));
  }
  Attribs = Record[Idx++];
  for(size_t i = 0; i < Attribs; ++i) {
    S->getRealAttribs().push_back(Reader.ReadSubExpr());
  }
  S->setPragmaKind((IntelPragmaKindType)Record[Idx++]);
  if (Record[Idx++] > 0)
    S->setDecl();
#else
  llvm_unreachable(
    "Intel pragma can't be used without INTEL_SPECIFIC_IL0_BACKEND");
#endif // INTEL_SPECIFIC_IL0_BACKEND
}
#endif // INTEL_CUSTOMIZATION<|MERGE_RESOLUTION|>--- conflicted
+++ resolved
@@ -590,19 +590,13 @@
 
 void ASTStmtReader::VisitArraySubscriptExpr(ArraySubscriptExpr *E) {
   VisitExpr(E);
-<<<<<<< HEAD
-  E->setLHS(Reader.ReadSubExpr());
-  E->setRHS(Reader.ReadSubExpr());
-  E->setRBracketLoc(ReadSourceLocation(Record, Idx));
+  E->setLHS(Record.readSubExpr());
+  E->setRHS(Record.readSubExpr());
+  E->setRBracketLoc(ReadSourceLocation());
 #if INTEL_SPECIFIC_CILKPLUS
   if (CEANIndexExpr *CIE = dyn_cast_or_null<CEANIndexExpr>(E->getIdx()))
     CIE->setBase(E->getBase());
 #endif // INTEL_SPECIFIC_CILKPLUS
-=======
-  E->setLHS(Record.readSubExpr());
-  E->setRHS(Record.readSubExpr());
-  E->setRBracketLoc(ReadSourceLocation());
->>>>>>> 90e043da
 }
 
 #if INTEL_SPECIFIC_CILKPLUS
@@ -613,41 +607,41 @@
 void ASTStmtReader::VisitCEANIndexExpr(CEANIndexExpr *E) {
   VisitExpr(E);
   E->setBase(0);
-  E->setLowerBound(Reader.ReadSubExpr());
-  E->setColonLoc1(ReadSourceLocation(Record, Idx));
-  E->setLength(Reader.ReadSubExpr());
-  E->setColonLoc2(ReadSourceLocation(Record, Idx));
-  E->setStride(Reader.ReadSubExpr());
-  E->setIndexExpr(Reader.ReadSubExpr());
-  E->setRank(Record[Idx++]);
+  E->setLowerBound(Record.readSubExpr());
+  E->setColonLoc1(Record.readSourceLocation());
+  E->setLength(Record.readSubExpr());
+  E->setColonLoc2(Record.readSourceLocation());
+  E->setStride(Record.readSubExpr());
+  E->setIndexExpr(Record.readSubExpr());
+  E->setRank(Record.readInt());
 }
 
 void ASTStmtReader::VisitCEANBuiltinExpr(CEANBuiltinExpr *E) {
   VisitExpr(E);
-  ++Idx;
-  ++Idx;
-  E->setBuiltinKind(static_cast<CEANBuiltinExpr::CEANKindType>(Record[Idx++]));
-  E->setStartLoc(ReadSourceLocation(Record, Idx));
-  E->setRParenLoc(ReadSourceLocation(Record, Idx));
+  Record.readInt();
+  Record.readInt();
+  E->setBuiltinKind(static_cast<CEANBuiltinExpr::CEANKindType>(Record.readInt()));
+  E->setStartLoc(Record.readSourceLocation());
+  E->setRParenLoc(Record.readSourceLocation());
   llvm::SmallVector<Expr *, 16> Args;
   for (unsigned i = 0; i < E->getArgsSize(); ++i)
-    Args.push_back(Reader.ReadSubExpr());
+    Args.push_back(Record.readSubExpr());
   E->setArgs(Args);
   Args.clear();
   for (unsigned i = 0; i < E->getRank(); ++i)
-    Args.push_back(Reader.ReadSubExpr());
+    Args.push_back(Record.readSubExpr());
   E->setLengths(Args);
   llvm::SmallVector<Stmt *, 16> Vars;
   for (unsigned i = 0; i < E->getRank(); ++i)
-    Vars.push_back(Reader.ReadSubStmt());
+    Vars.push_back(Record.readSubStmt());
   E->setVars(Vars);
   Vars.clear();
   for (unsigned i = 0; i < E->getRank(); ++i)
-    Vars.push_back(Reader.ReadSubStmt());
+    Vars.push_back(Record.readSubStmt());
   E->setIncrements(Vars);
-  E->setInit(Reader.ReadSubStmt());
-  E->setBody(Reader.ReadSubStmt());
-  E->setReturnExpr(Reader.ReadSubExpr());
+  E->setInit(Record.readSubStmt());
+  E->setBody(Record.readSubStmt());
+  E->setReturnExpr(Record.readSubExpr());
 }
 
 void ASTStmtReader::VisitCilkSpawnExpr(CilkSpawnExpr *E) {
@@ -656,7 +650,7 @@
 
 void ASTStmtReader::VisitCilkSyncStmt(CilkSyncStmt *S) {
   VisitStmt(S);
-  S->SyncLoc = ReadSourceLocation(Record, Idx);
+  S->SyncLoc = Record.readSourceLocation();
 }
 
 void ASTStmtReader::VisitCilkForGrainsizeStmt(CilkForGrainsizeStmt *S) {
@@ -673,24 +667,24 @@
 
 void ASTStmtReader::VisitCilkRankedStmt(CilkRankedStmt *S) {
   VisitStmt(S);
-  ++Idx;
+  Record.readInt();
   SmallVector<Expr *, 16> Lengths;
   for (unsigned i = 0, N = S->getRank(); i < N; ++i)
-    Lengths.push_back(Reader.ReadSubExpr());
+    Lengths.push_back(Record.readSubExpr());
   if (S->getRank() > 0)
     S->setLengths(Lengths);
   SmallVector<Stmt *, 16> Vars;
   for (unsigned i = 0, N = S->getRank(); i < N; ++i)
-    Vars.push_back(Reader.ReadSubStmt());
+    Vars.push_back(Record.readSubStmt());
   if (S->getRank() > 0)
     S->setVars(Vars);
   Vars.clear();
   for (unsigned i = 0, N = S->getRank(); i < N; ++i)
-    Vars.push_back(Reader.ReadSubStmt());
+    Vars.push_back(Record.readSubStmt());
   if (S->getRank() > 0)
     S->setIncrements(Vars);
-  S->setAssociatedStmt(Reader.ReadSubStmt());
-  S->setInits(Reader.ReadSubStmt());
+  S->setAssociatedStmt(Record.readSubStmt());
+  S->setInits(Record.readSubStmt());
 }
 
 #endif // INTEL_SPECIFIC_CILKPLUS
@@ -1318,20 +1312,14 @@
 
 void ASTStmtReader::VisitCXXOperatorCallExpr(CXXOperatorCallExpr *E) {
   VisitCallExpr(E);
-<<<<<<< HEAD
-  E->Operator = (OverloadedOperatorKind)Record[Idx++];
-  E->Range = Reader.ReadSourceRange(F, Record, Idx);
-  E->setFPContractable((bool)Record[Idx++]);
+  E->Operator = (OverloadedOperatorKind)Record.readInt();
+  E->Range = Record.readSourceRange();
+  E->setFPContractable((bool)Record.readInt());
 #if INTEL_SPECIFIC_CILKPLUS
   if (E->Operator == OO_Subscript)
     if (CEANIndexExpr *CIE = dyn_cast_or_null<CEANIndexExpr>(E->getArg(0)))
       CIE->setBase(E->getCallee());
 #endif // INTEL_SPECIFIC_CILKPLUS
-=======
-  E->Operator = (OverloadedOperatorKind)Record.readInt();
-  E->Range = Record.readSourceRange();
-  E->setFPContractable((bool)Record.readInt());
->>>>>>> 90e043da
 }
 
 void ASTStmtReader::VisitCXXConstructExpr(CXXConstructExpr *E) {
