//===--- LiteralSupport.cpp - Code to parse and process literals ----------===//
//
//                     The LLVM Compiler Infrastructure
//
// This file is distributed under the University of Illinois Open Source
// License. See LICENSE.TXT for details.
//
//===----------------------------------------------------------------------===//
//
// This file implements the NumericLiteralParser, CharLiteralParser, and
// StringLiteralParser interfaces.
//
//===----------------------------------------------------------------------===//

#include "clang/Lex/LiteralSupport.h"
#include "clang/Basic/CharInfo.h"
#include "clang/Basic/TargetInfo.h"
#include "clang/Lex/LexDiagnostic.h"
#include "clang/Lex/Preprocessor.h"
#include "llvm/ADT/StringExtras.h"
#include "llvm/Support/ConvertUTF.h"
#include "llvm/Support/ErrorHandling.h"

using namespace clang;

static unsigned getCharWidth(tok::TokenKind kind, const TargetInfo &Target) {
  switch (kind) {
  default: llvm_unreachable("Unknown token type!");
  case tok::char_constant:
  case tok::string_literal:
  case tok::utf8_char_constant:
  case tok::utf8_string_literal:
    return Target.getCharWidth();
  case tok::wide_char_constant:
  case tok::wide_string_literal:
    return Target.getWCharWidth();
  case tok::utf16_char_constant:
  case tok::utf16_string_literal:
    return Target.getChar16Width();
  case tok::utf32_char_constant:
  case tok::utf32_string_literal:
    return Target.getChar32Width();
  }
}

static CharSourceRange MakeCharSourceRange(const LangOptions &Features,
                                           FullSourceLoc TokLoc,
                                           const char *TokBegin,
                                           const char *TokRangeBegin,
                                           const char *TokRangeEnd) {
  SourceLocation Begin =
    Lexer::AdvanceToTokenCharacter(TokLoc, TokRangeBegin - TokBegin,
                                   TokLoc.getManager(), Features);
  SourceLocation End =
    Lexer::AdvanceToTokenCharacter(Begin, TokRangeEnd - TokRangeBegin,
                                   TokLoc.getManager(), Features);
  return CharSourceRange::getCharRange(Begin, End);
}

/// \brief Produce a diagnostic highlighting some portion of a literal.
///
/// Emits the diagnostic \p DiagID, highlighting the range of characters from
/// \p TokRangeBegin (inclusive) to \p TokRangeEnd (exclusive), which must be
/// a substring of a spelling buffer for the token beginning at \p TokBegin.
static DiagnosticBuilder Diag(DiagnosticsEngine *Diags,
                              const LangOptions &Features, FullSourceLoc TokLoc,
                              const char *TokBegin, const char *TokRangeBegin,
                              const char *TokRangeEnd, unsigned DiagID) {
  SourceLocation Begin =
    Lexer::AdvanceToTokenCharacter(TokLoc, TokRangeBegin - TokBegin,
                                   TokLoc.getManager(), Features);
  return Diags->Report(Begin, DiagID) <<
    MakeCharSourceRange(Features, TokLoc, TokBegin, TokRangeBegin, TokRangeEnd);
}

/// ProcessCharEscape - Parse a standard C escape sequence, which can occur in
/// either a character or a string literal.
static unsigned ProcessCharEscape(const char *ThisTokBegin,
                                  const char *&ThisTokBuf,
                                  const char *ThisTokEnd, bool &HadError,
                                  FullSourceLoc Loc, unsigned CharWidth,
                                  DiagnosticsEngine *Diags,
                                  const LangOptions &Features) {
  const char *EscapeBegin = ThisTokBuf;

  // Skip the '\' char.
  ++ThisTokBuf;

  // We know that this character can't be off the end of the buffer, because
  // that would have been \", which would not have been the end of string.
  unsigned ResultChar = *ThisTokBuf++;
  switch (ResultChar) {
  // These map to themselves.
  case '\\': case '\'': case '"': case '?': break;

    // These have fixed mappings.
  case 'a':
    // TODO: K&R: the meaning of '\\a' is different in traditional C
    ResultChar = 7;
    break;
  case 'b':
    ResultChar = 8;
    break;
  case 'e':
    if (Diags)
      Diag(Diags, Features, Loc, ThisTokBegin, EscapeBegin, ThisTokBuf,
           diag::ext_nonstandard_escape) << "e";
    ResultChar = 27;
    break;
  case 'E':
    if (Diags)
      Diag(Diags, Features, Loc, ThisTokBegin, EscapeBegin, ThisTokBuf,
           diag::ext_nonstandard_escape) << "E";
    ResultChar = 27;
    break;
  case 'f':
    ResultChar = 12;
    break;
  case 'n':
    ResultChar = 10;
    break;
  case 'r':
    ResultChar = 13;
    break;
  case 't':
    ResultChar = 9;
    break;
  case 'v':
    ResultChar = 11;
    break;
  case 'x': { // Hex escape.
    ResultChar = 0;
    if (ThisTokBuf == ThisTokEnd || !isHexDigit(*ThisTokBuf)) {
      if (Diags)
        Diag(Diags, Features, Loc, ThisTokBegin, EscapeBegin, ThisTokBuf,
             diag::err_hex_escape_no_digits) << "x";
      HadError = 1;
      break;
    }

    // Hex escapes are a maximal series of hex digits.
    bool Overflow = false;
    for (; ThisTokBuf != ThisTokEnd; ++ThisTokBuf) {
      int CharVal = llvm::hexDigitValue(ThisTokBuf[0]);
      if (CharVal == -1) break;
      // About to shift out a digit?
      if (ResultChar & 0xF0000000)
        Overflow = true;
      ResultChar <<= 4;
      ResultChar |= CharVal;
    }

    // See if any bits will be truncated when evaluated as a character.
    if (CharWidth != 32 && (ResultChar >> CharWidth) != 0) {
      Overflow = true;
      ResultChar &= ~0U >> (32-CharWidth);
    }

    // Check for overflow.
    if (Overflow && Diags)   // Too many digits to fit in
      Diag(Diags, Features, Loc, ThisTokBegin, EscapeBegin, ThisTokBuf,
           diag::err_escape_too_large) << 0;
    break;
  }
  case '0': case '1': case '2': case '3':
  case '4': case '5': case '6': case '7': {
    // Octal escapes.
    --ThisTokBuf;
    ResultChar = 0;

    // Octal escapes are a series of octal digits with maximum length 3.
    // "\0123" is a two digit sequence equal to "\012" "3".
    unsigned NumDigits = 0;
    do {
      ResultChar <<= 3;
      ResultChar |= *ThisTokBuf++ - '0';
      ++NumDigits;
    } while (ThisTokBuf != ThisTokEnd && NumDigits < 3 &&
             ThisTokBuf[0] >= '0' && ThisTokBuf[0] <= '7');

    // Check for overflow.  Reject '\777', but not L'\777'.
    if (CharWidth != 32 && (ResultChar >> CharWidth) != 0) {
      if (Diags)
        Diag(Diags, Features, Loc, ThisTokBegin, EscapeBegin, ThisTokBuf,
             diag::err_escape_too_large) << 1;
      ResultChar &= ~0U >> (32-CharWidth);
    }
    break;
  }

    // Otherwise, these are not valid escapes.
  case '(': case '{': case '[': case '%':
    // GCC accepts these as extensions.  We warn about them as such though.
    if (Diags)
      Diag(Diags, Features, Loc, ThisTokBegin, EscapeBegin, ThisTokBuf,
           diag::ext_nonstandard_escape)
        << std::string(1, ResultChar);
    break;
  default:
    if (!Diags)
      break;

    if (isPrintable(ResultChar))
      Diag(Diags, Features, Loc, ThisTokBegin, EscapeBegin, ThisTokBuf,
           diag::ext_unknown_escape)
        << std::string(1, ResultChar);
    else
      Diag(Diags, Features, Loc, ThisTokBegin, EscapeBegin, ThisTokBuf,
           diag::ext_unknown_escape)
        << "x" + llvm::utohexstr(ResultChar);
    break;
  }

  return ResultChar;
}

static void appendCodePoint(unsigned Codepoint,
                            llvm::SmallVectorImpl<char> &Str) {
  char ResultBuf[4];
  char *ResultPtr = ResultBuf;
  bool Res = llvm::ConvertCodePointToUTF8(Codepoint, ResultPtr);
  (void)Res;
  assert(Res && "Unexpected conversion failure");
  Str.append(ResultBuf, ResultPtr);
}

void clang::expandUCNs(SmallVectorImpl<char> &Buf, StringRef Input) {
  for (StringRef::iterator I = Input.begin(), E = Input.end(); I != E; ++I) {
    if (*I != '\\') {
      Buf.push_back(*I);
      continue;
    }

    ++I;
    assert(*I == 'u' || *I == 'U');

    unsigned NumHexDigits;
    if (*I == 'u')
      NumHexDigits = 4;
    else
      NumHexDigits = 8;

    assert(I + NumHexDigits <= E);

    uint32_t CodePoint = 0;
    for (++I; NumHexDigits != 0; ++I, --NumHexDigits) {
      unsigned Value = llvm::hexDigitValue(*I);
      assert(Value != -1U);

      CodePoint <<= 4;
      CodePoint += Value;
    }

    appendCodePoint(CodePoint, Buf);
    --I;
  }
}

/// ProcessUCNEscape - Read the Universal Character Name, check constraints and
/// return the UTF32.
static bool ProcessUCNEscape(const char *ThisTokBegin, const char *&ThisTokBuf,
                             const char *ThisTokEnd,
                             uint32_t &UcnVal, unsigned short &UcnLen,
                             FullSourceLoc Loc, DiagnosticsEngine *Diags, 
                             const LangOptions &Features,
                             bool in_char_string_literal = false) {
  const char *UcnBegin = ThisTokBuf;

  // Skip the '\u' char's.
  ThisTokBuf += 2;

  if (ThisTokBuf == ThisTokEnd || !isHexDigit(*ThisTokBuf)) {
    if (Diags)
      Diag(Diags, Features, Loc, ThisTokBegin, UcnBegin, ThisTokBuf,
           diag::err_hex_escape_no_digits) << StringRef(&ThisTokBuf[-1], 1);
    return false;
  }
  UcnLen = (ThisTokBuf[-1] == 'u' ? 4 : 8);
  unsigned short UcnLenSave = UcnLen;
  for (; ThisTokBuf != ThisTokEnd && UcnLenSave; ++ThisTokBuf, UcnLenSave--) {
    int CharVal = llvm::hexDigitValue(ThisTokBuf[0]);
    if (CharVal == -1) break;
    UcnVal <<= 4;
    UcnVal |= CharVal;
  }
  // If we didn't consume the proper number of digits, there is a problem.
  if (UcnLenSave) {
    if (Diags)
      Diag(Diags, Features, Loc, ThisTokBegin, UcnBegin, ThisTokBuf,
           diag::err_ucn_escape_incomplete);
    return false;
  }

  // Check UCN constraints (C99 6.4.3p2) [C++11 lex.charset p2]
  if ((0xD800 <= UcnVal && UcnVal <= 0xDFFF) || // surrogate codepoints
      UcnVal > 0x10FFFF) {                      // maximum legal UTF32 value
    if (Diags)
      Diag(Diags, Features, Loc, ThisTokBegin, UcnBegin, ThisTokBuf,
           diag::err_ucn_escape_invalid);
    return false;
  }

  // C++11 allows UCNs that refer to control characters and basic source
  // characters inside character and string literals
  if (UcnVal < 0xa0 &&
      (UcnVal != 0x24 && UcnVal != 0x40 && UcnVal != 0x60)) {  // $, @, `
    bool IsError = (!Features.CPlusPlus11 || !in_char_string_literal);
    if (Diags) {
      char BasicSCSChar = UcnVal;
      if (UcnVal >= 0x20 && UcnVal < 0x7f)
        Diag(Diags, Features, Loc, ThisTokBegin, UcnBegin, ThisTokBuf,
             IsError ? diag::err_ucn_escape_basic_scs :
                       diag::warn_cxx98_compat_literal_ucn_escape_basic_scs)
            << StringRef(&BasicSCSChar, 1);
      else
        Diag(Diags, Features, Loc, ThisTokBegin, UcnBegin, ThisTokBuf,
             IsError ? diag::err_ucn_control_character :
                       diag::warn_cxx98_compat_literal_ucn_control_character);
    }
    if (IsError)
      return false;
  }

  if (!Features.CPlusPlus && !Features.C99 && Diags)
    Diag(Diags, Features, Loc, ThisTokBegin, UcnBegin, ThisTokBuf,
         diag::warn_ucn_not_valid_in_c89_literal);

  return true;
}

/// MeasureUCNEscape - Determine the number of bytes within the resulting string
/// which this UCN will occupy.
static int MeasureUCNEscape(const char *ThisTokBegin, const char *&ThisTokBuf,
                            const char *ThisTokEnd, unsigned CharByteWidth,
                            const LangOptions &Features, bool &HadError) {
  // UTF-32: 4 bytes per escape.
  if (CharByteWidth == 4)
    return 4;

  uint32_t UcnVal = 0;
  unsigned short UcnLen = 0;
  FullSourceLoc Loc;

  if (!ProcessUCNEscape(ThisTokBegin, ThisTokBuf, ThisTokEnd, UcnVal,
                        UcnLen, Loc, nullptr, Features, true)) {
    HadError = true;
    return 0;
  }

  // UTF-16: 2 bytes for BMP, 4 bytes otherwise.
  if (CharByteWidth == 2)
    return UcnVal <= 0xFFFF ? 2 : 4;

  // UTF-8.
  if (UcnVal < 0x80)
    return 1;
  if (UcnVal < 0x800)
    return 2;
  if (UcnVal < 0x10000)
    return 3;
  return 4;
}

/// EncodeUCNEscape - Read the Universal Character Name, check constraints and
/// convert the UTF32 to UTF8 or UTF16. This is a subroutine of
/// StringLiteralParser. When we decide to implement UCN's for identifiers,
/// we will likely rework our support for UCN's.
static void EncodeUCNEscape(const char *ThisTokBegin, const char *&ThisTokBuf,
                            const char *ThisTokEnd,
                            char *&ResultBuf, bool &HadError,
                            FullSourceLoc Loc, unsigned CharByteWidth,
                            DiagnosticsEngine *Diags,
                            const LangOptions &Features) {
  typedef uint32_t UTF32;
  UTF32 UcnVal = 0;
  unsigned short UcnLen = 0;
  if (!ProcessUCNEscape(ThisTokBegin, ThisTokBuf, ThisTokEnd, UcnVal, UcnLen,
                        Loc, Diags, Features, true)) {
    HadError = true;
    return;
  }

  assert((CharByteWidth == 1 || CharByteWidth == 2 || CharByteWidth == 4) &&
         "only character widths of 1, 2, or 4 bytes supported");

  (void)UcnLen;
  assert((UcnLen== 4 || UcnLen== 8) && "only ucn length of 4 or 8 supported");

  if (CharByteWidth == 4) {
    // FIXME: Make the type of the result buffer correct instead of
    // using reinterpret_cast.
    UTF32 *ResultPtr = reinterpret_cast<UTF32*>(ResultBuf);
    *ResultPtr = UcnVal;
    ResultBuf += 4;
    return;
  }

  if (CharByteWidth == 2) {
    // FIXME: Make the type of the result buffer correct instead of
    // using reinterpret_cast.
    UTF16 *ResultPtr = reinterpret_cast<UTF16*>(ResultBuf);

    if (UcnVal <= (UTF32)0xFFFF) {
      *ResultPtr = UcnVal;
      ResultBuf += 2;
      return;
    }

    // Convert to UTF16.
    UcnVal -= 0x10000;
    *ResultPtr     = 0xD800 + (UcnVal >> 10);
    *(ResultPtr+1) = 0xDC00 + (UcnVal & 0x3FF);
    ResultBuf += 4;
    return;
  }

  assert(CharByteWidth == 1 && "UTF-8 encoding is only for 1 byte characters");

  // Now that we've parsed/checked the UCN, we convert from UTF32->UTF8.
  // The conversion below was inspired by:
  //   http://www.unicode.org/Public/PROGRAMS/CVTUTF/ConvertUTF.c
  // First, we determine how many bytes the result will require.
  typedef uint8_t UTF8;

  unsigned short bytesToWrite = 0;
  if (UcnVal < (UTF32)0x80)
    bytesToWrite = 1;
  else if (UcnVal < (UTF32)0x800)
    bytesToWrite = 2;
  else if (UcnVal < (UTF32)0x10000)
    bytesToWrite = 3;
  else
    bytesToWrite = 4;

  const unsigned byteMask = 0xBF;
  const unsigned byteMark = 0x80;

  // Once the bits are split out into bytes of UTF8, this is a mask OR-ed
  // into the first byte, depending on how many bytes follow.
  static const UTF8 firstByteMark[5] = {
    0x00, 0x00, 0xC0, 0xE0, 0xF0
  };
  // Finally, we write the bytes into ResultBuf.
  ResultBuf += bytesToWrite;
  switch (bytesToWrite) { // note: everything falls through.
  case 4: *--ResultBuf = (UTF8)((UcnVal | byteMark) & byteMask); UcnVal >>= 6;
  case 3: *--ResultBuf = (UTF8)((UcnVal | byteMark) & byteMask); UcnVal >>= 6;
  case 2: *--ResultBuf = (UTF8)((UcnVal | byteMark) & byteMask); UcnVal >>= 6;
  case 1: *--ResultBuf = (UTF8) (UcnVal | firstByteMark[bytesToWrite]);
  }
  // Update the buffer.
  ResultBuf += bytesToWrite;
}


///       integer-constant: [C99 6.4.4.1]
///         decimal-constant integer-suffix
///         octal-constant integer-suffix
///         hexadecimal-constant integer-suffix
///         binary-literal integer-suffix [GNU, C++1y]
///       user-defined-integer-literal: [C++11 lex.ext]
///         decimal-literal ud-suffix
///         octal-literal ud-suffix
///         hexadecimal-literal ud-suffix
///         binary-literal ud-suffix [GNU, C++1y]
///       decimal-constant:
///         nonzero-digit
///         decimal-constant digit
///       octal-constant:
///         0
///         octal-constant octal-digit
///       hexadecimal-constant:
///         hexadecimal-prefix hexadecimal-digit
///         hexadecimal-constant hexadecimal-digit
///       hexadecimal-prefix: one of
///         0x 0X
///       binary-literal:
///         0b binary-digit
///         0B binary-digit
///         binary-literal binary-digit
///       integer-suffix:
///         unsigned-suffix [long-suffix]
///         unsigned-suffix [long-long-suffix]
///         long-suffix [unsigned-suffix]
///         long-long-suffix [unsigned-sufix]
///       nonzero-digit:
///         1 2 3 4 5 6 7 8 9
///       octal-digit:
///         0 1 2 3 4 5 6 7
///       hexadecimal-digit:
///         0 1 2 3 4 5 6 7 8 9
///         a b c d e f
///         A B C D E F
///       binary-digit:
///         0
///         1
///       unsigned-suffix: one of
///         u U
///       long-suffix: one of
///         l L
///       long-long-suffix: one of
///         ll LL
///
///       floating-constant: [C99 6.4.4.2]
///         TODO: add rules...
///
NumericLiteralParser::NumericLiteralParser(StringRef TokSpelling,
                                           SourceLocation TokLoc,
                                           Preprocessor &PP)
  : PP(PP), ThisTokBegin(TokSpelling.begin()), ThisTokEnd(TokSpelling.end()) {

  // This routine assumes that the range begin/end matches the regex for integer
  // and FP constants (specifically, the 'pp-number' regex), and assumes that
  // the byte at "*end" is both valid and not part of the regex.  Because of
  // this, it doesn't have to check for 'overscan' in various places.
  assert(!isPreprocessingNumberBody(*ThisTokEnd) && "didn't maximally munch?");

  s = DigitsBegin = ThisTokBegin;
  saw_exponent = false;
  saw_period = false;
  saw_ud_suffix = false;
  isLong = false;
  isUnsigned = false;
  isLongLong = false;
  isHalf = false;
  isFloat = false;
#if INTEL_CUSTOMIZATION
  isFloat128 = false;
#endif  // INTEL_CUSTOMIZATION
  isImaginary = false;
  MicrosoftInteger = 0;
  hadError = false;

  if (*s == '0') { // parse radix
    ParseNumberStartingWithZero(TokLoc);
    if (hadError)
      return;
  } else { // the first digit is non-zero
    radix = 10;
    s = SkipDigits(s);
    if (s == ThisTokEnd) {
      // Done.
    } else {
      ParseDecimalOrOctalCommon(TokLoc);
      if (hadError)
        return;
    }
  }

  SuffixBegin = s;
  checkSeparator(TokLoc, s, CSK_AfterDigits);

  // Parse the suffix.  At this point we can classify whether we have an FP or
  // integer constant.
  bool isFPConstant = isFloatingLiteral();
  const char *ImaginarySuffixLoc = nullptr;

  // Loop over all of the characters of the suffix.  If we see something bad,
  // we break out of the loop.
  for (; s != ThisTokEnd; ++s) {
    switch (*s) {
    case 'h':      // FP Suffix for "half".
    case 'H':
      // OpenCL Extension v1.2 s9.5 - h or H suffix for half type.
      if (!PP.getLangOpts().Half) break;
      if (!isFPConstant) break;  // Error for integer constant.
      if (isHalf || isFloat || isLong) break; // HH, FH, LH invalid.
      isHalf = true;
      continue;  // Success.
    case 'f':      // FP Suffix for "float"
    case 'F':
      if (!isFPConstant) break;  // Error for integer constant.
<<<<<<< HEAD
#if INTEL_CUSTOMIZATION
      if (isFloat || isLong || isFloat128) break; // FF, LF invalid.
#else
      if (isFloat || isLong) break; // FF, LF invalid.
#endif  // INTEL_CUSTOMIZATION
=======
      if (isHalf || isFloat || isLong) break; // HF, FF, LF invalid.
>>>>>>> 94a96fce
      isFloat = true;
      continue;  // Success.
#if INTEL_CUSTOMIZATION
    case 'q':      // FP Suffix for "_Quad"
    case 'Q':
      if (!PP.getLangOpts().Float128) break;
      if (!isFPConstant) break;  // Error for integer constant.
      if (isFloat || isLong || isFloat128) break; // FF, LF invalid.
      isFloat128 = true;
      continue;  // Success.
#endif  // INTEL_CUSTOMIZATION
    case 'u':
    case 'U':
      if (isFPConstant) break;  // Error for floating constant.
      if (isUnsigned) break;    // Cannot be repeated.
      isUnsigned = true;
      continue;  // Success.
    case 'l':
    case 'L':
#if INTEL_CUSTOMIZATION
      if (isLong || isLongLong || isFloat128) break;  // Cannot be repeated.
#else
      if (isLong || isLongLong) break;  // Cannot be repeated.
<<<<<<< HEAD
#endif  // INTEL_CUSTOMIZATION
      if (isFloat) break;               // LF invalid.
=======
      if (isHalf || isFloat) break;     // LH, LF invalid.
>>>>>>> 94a96fce

      // Check for long long.  The L's need to be adjacent and the same case.
      if (s[1] == s[0]) {
        assert(s + 1 < ThisTokEnd && "didn't maximally munch?");
        if (isFPConstant) break;        // long long invalid for floats.
        isLongLong = true;
        ++s;  // Eat both of them.
      } else {
        isLong = true;
      }
      continue;  // Success.
    case 'i':
    case 'I':
#if INTEL_CUSTOMIZATION
      if (!isLong && !isLongLong && !isFloat && !isFloat128) {
#else
      if (PP.getLangOpts().MicrosoftExt) {
#endif  // INTEL_CUSTOMIZATION
        if (isLong || isLongLong || MicrosoftInteger)
          break;

        if (!isFPConstant) {
          // Allow i8, i16, i32, and i64.
          switch (s[1]) {
          case '8':
            s += 2; // i8 suffix
            MicrosoftInteger = 8;
            break;
          case '1':
            if (s[2] == '6') {
              s += 3; // i16 suffix
              MicrosoftInteger = 16;
            }
            break;
          case '3':
            if (s[2] == '2') {
              s += 3; // i32 suffix
              MicrosoftInteger = 32;
            }
            break;
          case '6':
            if (s[2] == '4') {
              s += 3; // i64 suffix
              MicrosoftInteger = 64;
            }
            break;
          default:
            break;
          }
        }
        if (MicrosoftInteger) {
          assert(s <= ThisTokEnd && "didn't maximally munch?");
          break;
        }
      }
      // "i", "if", and "il" are user-defined suffixes in C++1y.
      if (*s == 'i' && PP.getLangOpts().CPlusPlus14)
        break;
      // fall through.
    case 'j':
    case 'J':
      if (isImaginary) break;   // Cannot be repeated.
      isImaginary = true;
      ImaginarySuffixLoc = s;
      continue;  // Success.
    }
#if INTEL_CUSTOMIZATION
    // CQ#369184 - decimal types are not supported, so handle this gracefully.
    if (PP.getLangOpts().IntelCompat)
      if ((*s == 'd' || *s == 'D') && s + 1 != ThisTokEnd)
        switch (s[1]) {
        case 'd':
        case 'D':
        case 'f':
        case 'F':
        case 'l':
        case 'L':
          SourceLocation SuffixLoc =
              PP.AdvanceToTokenCharacter(TokLoc, SuffixBegin - ThisTokBegin);
          PP.Diag(SuffixLoc, diag::err_decimal_ext_unsupported);
          hadError = true;
          return;
        }
#endif // INTEL_CUSTOMIZATION
    // If we reached here, there was an error or a ud-suffix.
    break;
  }

  if (s != ThisTokEnd) {
    // FIXME: Don't bother expanding UCNs if !tok.hasUCN().
    expandUCNs(UDSuffixBuf, StringRef(SuffixBegin, ThisTokEnd - SuffixBegin));
    if (isValidUDSuffix(PP.getLangOpts(), UDSuffixBuf)) {
      // Any suffix pieces we might have parsed are actually part of the
      // ud-suffix.
      isLong = false;
      isUnsigned = false;
      isLongLong = false;
      isFloat = false;
      isHalf = false;
      isImaginary = false;
      MicrosoftInteger = 0;

      saw_ud_suffix = true;
      return;
    }

    // Report an error if there are any.
    PP.Diag(PP.AdvanceToTokenCharacter(TokLoc, SuffixBegin - ThisTokBegin),
            diag::err_invalid_suffix_constant)
      << StringRef(SuffixBegin, ThisTokEnd-SuffixBegin) << isFPConstant;
    hadError = true;
    return;
  }

  if (isImaginary) {
    PP.Diag(PP.AdvanceToTokenCharacter(TokLoc,
                                       ImaginarySuffixLoc - ThisTokBegin),
            diag::ext_imaginary_constant);
  }
}

/// ParseDecimalOrOctalCommon - This method is called for decimal or octal
/// numbers. It issues an error for illegal digits, and handles floating point
/// parsing. If it detects a floating point number, the radix is set to 10.
void NumericLiteralParser::ParseDecimalOrOctalCommon(SourceLocation TokLoc){
  assert((radix == 8 || radix == 10) && "Unexpected radix");

  // If we have a hex digit other than 'e' (which denotes a FP exponent) then
  // the code is using an incorrect base.
  if (isHexDigit(*s) && *s != 'e' && *s != 'E') {
    PP.Diag(PP.AdvanceToTokenCharacter(TokLoc, s-ThisTokBegin),
            diag::err_invalid_digit) << StringRef(s, 1) << (radix == 8 ? 1 : 0);
    hadError = true;
    return;
  }

  if (*s == '.') {
    checkSeparator(TokLoc, s, CSK_AfterDigits);
    s++;
    radix = 10;
    saw_period = true;
    checkSeparator(TokLoc, s, CSK_BeforeDigits);
    s = SkipDigits(s); // Skip suffix.
  }
  if (*s == 'e' || *s == 'E') { // exponent
    checkSeparator(TokLoc, s, CSK_AfterDigits);
    const char *Exponent = s;
    s++;
    radix = 10;
    saw_exponent = true;
    if (*s == '+' || *s == '-')  s++; // sign
    const char *first_non_digit = SkipDigits(s);
    if (containsDigits(s, first_non_digit)) {
      checkSeparator(TokLoc, s, CSK_BeforeDigits);
      s = first_non_digit;
    } else {
      PP.Diag(PP.AdvanceToTokenCharacter(TokLoc, Exponent-ThisTokBegin),
              diag::err_exponent_has_no_digits);
      hadError = true;
      return;
    }
  }
}

/// Determine whether a suffix is a valid ud-suffix. We avoid treating reserved
/// suffixes as ud-suffixes, because the diagnostic experience is better if we
/// treat it as an invalid suffix.
bool NumericLiteralParser::isValidUDSuffix(const LangOptions &LangOpts,
                                           StringRef Suffix) {
  if (!LangOpts.CPlusPlus11 || Suffix.empty())
    return false;

  // By C++11 [lex.ext]p10, ud-suffixes starting with an '_' are always valid.
  if (Suffix[0] == '_')
    return true;

  // In C++11, there are no library suffixes.
  if (!LangOpts.CPlusPlus14)
    return false;

  // In C++1y, "s", "h", "min", "ms", "us", and "ns" are used in the library.
  // Per tweaked N3660, "il", "i", and "if" are also used in the library.
  return llvm::StringSwitch<bool>(Suffix)
      .Cases("h", "min", "s", true)
      .Cases("ms", "us", "ns", true)
      .Cases("il", "i", "if", true)
      .Default(false);
}

void NumericLiteralParser::checkSeparator(SourceLocation TokLoc,
                                          const char *Pos,
                                          CheckSeparatorKind IsAfterDigits) {
  if (IsAfterDigits == CSK_AfterDigits) {
    if (Pos == ThisTokBegin)
      return;
    --Pos;
  } else if (Pos == ThisTokEnd)
    return;

  if (isDigitSeparator(*Pos))
    PP.Diag(PP.AdvanceToTokenCharacter(TokLoc, Pos - ThisTokBegin),
            diag::err_digit_separator_not_between_digits)
      << IsAfterDigits;
}

/// ParseNumberStartingWithZero - This method is called when the first character
/// of the number is found to be a zero.  This means it is either an octal
/// number (like '04') or a hex number ('0x123a') a binary number ('0b1010') or
/// a floating point number (01239.123e4).  Eat the prefix, determining the
/// radix etc.
void NumericLiteralParser::ParseNumberStartingWithZero(SourceLocation TokLoc) {
  assert(s[0] == '0' && "Invalid method call");
  s++;

  int c1 = s[0];

  // Handle a hex number like 0x1234.
  if ((c1 == 'x' || c1 == 'X') && (isHexDigit(s[1]) || s[1] == '.')) {
    s++;
    assert(s < ThisTokEnd && "didn't maximally munch?");
    radix = 16;
    DigitsBegin = s;
    s = SkipHexDigits(s);
    bool HasSignificandDigits = containsDigits(DigitsBegin, s);
    if (s == ThisTokEnd) {
      // Done.
    } else if (*s == '.') {
      s++;
      saw_period = true;
      const char *floatDigitsBegin = s;
      s = SkipHexDigits(s);
      if (containsDigits(floatDigitsBegin, s))
        HasSignificandDigits = true;
      if (HasSignificandDigits)
        checkSeparator(TokLoc, floatDigitsBegin, CSK_BeforeDigits);
    }

    if (!HasSignificandDigits) {
      PP.Diag(PP.AdvanceToTokenCharacter(TokLoc, s - ThisTokBegin),
        diag::err_hexconstant_requires) << 1;
      hadError = true;
      return;
    }

    // A binary exponent can appear with or with a '.'. If dotted, the
    // binary exponent is required.
    if (*s == 'p' || *s == 'P') {
      checkSeparator(TokLoc, s, CSK_AfterDigits);
      const char *Exponent = s;
      s++;
      saw_exponent = true;
      if (*s == '+' || *s == '-')  s++; // sign
      const char *first_non_digit = SkipDigits(s);
      if (!containsDigits(s, first_non_digit)) {
        PP.Diag(PP.AdvanceToTokenCharacter(TokLoc, Exponent-ThisTokBegin),
                diag::err_exponent_has_no_digits);
        hadError = true;
        return;
      }
      checkSeparator(TokLoc, s, CSK_BeforeDigits);
      s = first_non_digit;

      if (!PP.getLangOpts().HexFloats)
        PP.Diag(TokLoc, diag::ext_hexconstant_invalid);
    } else if (saw_period) {
      PP.Diag(PP.AdvanceToTokenCharacter(TokLoc, s-ThisTokBegin),
              diag::err_hexconstant_requires) << 0;
      hadError = true;
    }
    return;
  }

  // Handle simple binary numbers 0b01010
  if ((c1 == 'b' || c1 == 'B') && (s[1] == '0' || s[1] == '1')) {
    // 0b101010 is a C++1y / GCC extension.
    PP.Diag(TokLoc,
            PP.getLangOpts().CPlusPlus14
              ? diag::warn_cxx11_compat_binary_literal
              : PP.getLangOpts().CPlusPlus
                ? diag::ext_binary_literal_cxx14
                : diag::ext_binary_literal);
    ++s;
    assert(s < ThisTokEnd && "didn't maximally munch?");
    radix = 2;
    DigitsBegin = s;
    s = SkipBinaryDigits(s);
    if (s == ThisTokEnd) {
      // Done.
    } else if (isHexDigit(*s)) {
      PP.Diag(PP.AdvanceToTokenCharacter(TokLoc, s-ThisTokBegin),
              diag::err_invalid_digit) << StringRef(s, 1) << 2;
      hadError = true;
    }
    // Other suffixes will be diagnosed by the caller.
    return;
  }

  // For now, the radix is set to 8. If we discover that we have a
  // floating point constant, the radix will change to 10. Octal floating
  // point constants are not permitted (only decimal and hexadecimal).
  radix = 8;
  DigitsBegin = s;
  s = SkipOctalDigits(s);
  if (s == ThisTokEnd)
    return; // Done, simple octal number like 01234

  // If we have some other non-octal digit that *is* a decimal digit, see if
  // this is part of a floating point number like 094.123 or 09e1.
  if (isDigit(*s)) {
    const char *EndDecimal = SkipDigits(s);
    if (EndDecimal[0] == '.' || EndDecimal[0] == 'e' || EndDecimal[0] == 'E') {
      s = EndDecimal;
      radix = 10;
    }
  }

  ParseDecimalOrOctalCommon(TokLoc);
}

static bool alwaysFitsInto64Bits(unsigned Radix, unsigned NumDigits) {
  switch (Radix) {
  case 2:
    return NumDigits <= 64;
  case 8:
    return NumDigits <= 64 / 3; // Digits are groups of 3 bits.
  case 10:
    return NumDigits <= 19; // floor(log10(2^64))
  case 16:
    return NumDigits <= 64 / 4; // Digits are groups of 4 bits.
  default:
    llvm_unreachable("impossible Radix");
  }
}

/// GetIntegerValue - Convert this numeric literal value to an APInt that
/// matches Val's input width.  If there is an overflow, set Val to the low bits
/// of the result and return true.  Otherwise, return false.
bool NumericLiteralParser::GetIntegerValue(llvm::APInt &Val) {
  // Fast path: Compute a conservative bound on the maximum number of
  // bits per digit in this radix. If we can't possibly overflow a
  // uint64 based on that bound then do the simple conversion to
  // integer. This avoids the expensive overflow checking below, and
  // handles the common cases that matter (small decimal integers and
  // hex/octal values which don't overflow).
  const unsigned NumDigits = SuffixBegin - DigitsBegin;
  if (alwaysFitsInto64Bits(radix, NumDigits)) {
    uint64_t N = 0;
    for (const char *Ptr = DigitsBegin; Ptr != SuffixBegin; ++Ptr)
      if (!isDigitSeparator(*Ptr))
        N = N * radix + llvm::hexDigitValue(*Ptr);

    // This will truncate the value to Val's input width. Simply check
    // for overflow by comparing.
    Val = N;
    return Val.getZExtValue() != N;
  }

  Val = 0;
  const char *Ptr = DigitsBegin;

  llvm::APInt RadixVal(Val.getBitWidth(), radix);
  llvm::APInt CharVal(Val.getBitWidth(), 0);
  llvm::APInt OldVal = Val;

  bool OverflowOccurred = false;
  while (Ptr < SuffixBegin) {
    if (isDigitSeparator(*Ptr)) {
      ++Ptr;
      continue;
    }

    unsigned C = llvm::hexDigitValue(*Ptr++);

    // If this letter is out of bound for this radix, reject it.
    assert(C < radix && "NumericLiteralParser ctor should have rejected this");

    CharVal = C;

    // Add the digit to the value in the appropriate radix.  If adding in digits
    // made the value smaller, then this overflowed.
    OldVal = Val;

    // Multiply by radix, did overflow occur on the multiply?
    Val *= RadixVal;
    OverflowOccurred |= Val.udiv(RadixVal) != OldVal;

    // Add value, did overflow occur on the value?
    //   (a + b) ult b  <=> overflow
    Val += CharVal;
    OverflowOccurred |= Val.ult(CharVal);
  }
  return OverflowOccurred;
}

llvm::APFloat::opStatus
NumericLiteralParser::GetFloatValue(llvm::APFloat &Result) {
  using llvm::APFloat;

  unsigned n = std::min(SuffixBegin - ThisTokBegin, ThisTokEnd - ThisTokBegin);

  llvm::SmallString<16> Buffer;
  StringRef Str(ThisTokBegin, n);
  if (Str.find('\'') != StringRef::npos) {
    Buffer.reserve(n);
    std::remove_copy_if(Str.begin(), Str.end(), std::back_inserter(Buffer),
                        &isDigitSeparator);
    Str = Buffer;
  }

  return Result.convertFromString(Str, APFloat::rmNearestTiesToEven);
}


/// \verbatim
///       user-defined-character-literal: [C++11 lex.ext]
///         character-literal ud-suffix
///       ud-suffix:
///         identifier
///       character-literal: [C++11 lex.ccon]
///         ' c-char-sequence '
///         u' c-char-sequence '
///         U' c-char-sequence '
///         L' c-char-sequence '
///         u8' c-char-sequence ' [C++1z lex.ccon]
///       c-char-sequence:
///         c-char
///         c-char-sequence c-char
///       c-char:
///         any member of the source character set except the single-quote ',
///           backslash \, or new-line character
///         escape-sequence
///         universal-character-name
///       escape-sequence:
///         simple-escape-sequence
///         octal-escape-sequence
///         hexadecimal-escape-sequence
///       simple-escape-sequence:
///         one of \' \" \? \\ \a \b \f \n \r \t \v
///       octal-escape-sequence:
///         \ octal-digit
///         \ octal-digit octal-digit
///         \ octal-digit octal-digit octal-digit
///       hexadecimal-escape-sequence:
///         \x hexadecimal-digit
///         hexadecimal-escape-sequence hexadecimal-digit
///       universal-character-name: [C++11 lex.charset]
///         \u hex-quad
///         \U hex-quad hex-quad
///       hex-quad:
///         hex-digit hex-digit hex-digit hex-digit
/// \endverbatim
///
CharLiteralParser::CharLiteralParser(const char *begin, const char *end,
                                     SourceLocation Loc, Preprocessor &PP,
                                     tok::TokenKind kind) {
  // At this point we know that the character matches the regex "(L|u|U)?'.*'".
  HadError = false;

  Kind = kind;

  const char *TokBegin = begin;

  // Skip over wide character determinant.
  if (Kind != tok::char_constant)
    ++begin;
  if (Kind == tok::utf8_char_constant)
    ++begin;

  // Skip over the entry quote.
  assert(begin[0] == '\'' && "Invalid token lexed");
  ++begin;

  // Remove an optional ud-suffix.
  if (end[-1] != '\'') {
    const char *UDSuffixEnd = end;
    do {
      --end;
    } while (end[-1] != '\'');
    // FIXME: Don't bother with this if !tok.hasUCN().
    expandUCNs(UDSuffixBuf, StringRef(end, UDSuffixEnd - end));
    UDSuffixOffset = end - TokBegin;
  }

  // Trim the ending quote.
  assert(end != begin && "Invalid token lexed");
  --end;

  // FIXME: The "Value" is an uint64_t so we can handle char literals of
  // up to 64-bits.
  // FIXME: This extensively assumes that 'char' is 8-bits.
  assert(PP.getTargetInfo().getCharWidth() == 8 &&
         "Assumes char is 8 bits");
  assert(PP.getTargetInfo().getIntWidth() <= 64 &&
         (PP.getTargetInfo().getIntWidth() & 7) == 0 &&
         "Assumes sizeof(int) on target is <= 64 and a multiple of char");
  assert(PP.getTargetInfo().getWCharWidth() <= 64 &&
         "Assumes sizeof(wchar) on target is <= 64");

  SmallVector<uint32_t, 4> codepoint_buffer;
  codepoint_buffer.resize(end - begin);
  uint32_t *buffer_begin = &codepoint_buffer.front();
  uint32_t *buffer_end = buffer_begin + codepoint_buffer.size();

  // Unicode escapes representing characters that cannot be correctly
  // represented in a single code unit are disallowed in character literals
  // by this implementation.
  uint32_t largest_character_for_kind;
  if (tok::wide_char_constant == Kind) {
    largest_character_for_kind =
        0xFFFFFFFFu >> (32-PP.getTargetInfo().getWCharWidth());
  } else if (tok::utf8_char_constant == Kind) {
    largest_character_for_kind = 0x7F;
  } else if (tok::utf16_char_constant == Kind) {
    largest_character_for_kind = 0xFFFF;
  } else if (tok::utf32_char_constant == Kind) {
    largest_character_for_kind = 0x10FFFF;
  } else {
    largest_character_for_kind = 0x7Fu;
  }

  while (begin != end) {
    // Is this a span of non-escape characters?
    if (begin[0] != '\\') {
      char const *start = begin;
      do {
        ++begin;
      } while (begin != end && *begin != '\\');

      char const *tmp_in_start = start;
      uint32_t *tmp_out_start = buffer_begin;
      ConversionResult res =
          ConvertUTF8toUTF32(reinterpret_cast<UTF8 const **>(&start),
                             reinterpret_cast<UTF8 const *>(begin),
                             &buffer_begin, buffer_end, strictConversion);
      if (res != conversionOK) {
        // If we see bad encoding for unprefixed character literals, warn and
        // simply copy the byte values, for compatibility with gcc and
        // older versions of clang.
        bool NoErrorOnBadEncoding = isAscii();
        unsigned Msg = diag::err_bad_character_encoding;
        if (NoErrorOnBadEncoding)
          Msg = diag::warn_bad_character_encoding;
        PP.Diag(Loc, Msg);
        if (NoErrorOnBadEncoding) {
          start = tmp_in_start;
          buffer_begin = tmp_out_start;
          for (; start != begin; ++start, ++buffer_begin)
            *buffer_begin = static_cast<uint8_t>(*start);
        } else {
          HadError = true;
        }
      } else {
        for (; tmp_out_start < buffer_begin; ++tmp_out_start) {
          if (*tmp_out_start > largest_character_for_kind) {
            HadError = true;
            PP.Diag(Loc, diag::err_character_too_large);
          }
        }
      }

      continue;
    }
    // Is this a Universal Character Name escape?
    if (begin[1] == 'u' || begin[1] == 'U') {
      unsigned short UcnLen = 0;
      if (!ProcessUCNEscape(TokBegin, begin, end, *buffer_begin, UcnLen,
                            FullSourceLoc(Loc, PP.getSourceManager()),
                            &PP.getDiagnostics(), PP.getLangOpts(), true)) {
        HadError = true;
      } else if (*buffer_begin > largest_character_for_kind) {
        HadError = true;
        PP.Diag(Loc, diag::err_character_too_large);
      }

      ++buffer_begin;
      continue;
    }
    unsigned CharWidth = getCharWidth(Kind, PP.getTargetInfo());
    uint64_t result =
      ProcessCharEscape(TokBegin, begin, end, HadError,
                        FullSourceLoc(Loc,PP.getSourceManager()),
                        CharWidth, &PP.getDiagnostics(), PP.getLangOpts());
    *buffer_begin++ = result;
  }

  unsigned NumCharsSoFar = buffer_begin - &codepoint_buffer.front();

  if (NumCharsSoFar > 1) {
    if (isWide())
      PP.Diag(Loc, diag::warn_extraneous_char_constant);
    else if (isAscii() && NumCharsSoFar == 4)
      PP.Diag(Loc, diag::ext_four_char_character_literal);
    else if (isAscii())
      PP.Diag(Loc, diag::ext_multichar_character_literal);
    else
      PP.Diag(Loc, diag::err_multichar_utf_character_literal);
    IsMultiChar = true;
  } else {
    IsMultiChar = false;
  }

  llvm::APInt LitVal(PP.getTargetInfo().getIntWidth(), 0);

  // Narrow character literals act as though their value is concatenated
  // in this implementation, but warn on overflow.
  bool multi_char_too_long = false;
  if (isAscii() && isMultiChar()) {
    LitVal = 0;
    for (size_t i = 0; i < NumCharsSoFar; ++i) {
      // check for enough leading zeros to shift into
      multi_char_too_long |= (LitVal.countLeadingZeros() < 8);
      LitVal <<= 8;
      LitVal = LitVal + (codepoint_buffer[i] & 0xFF);
    }
  } else if (NumCharsSoFar > 0) {
    // otherwise just take the last character
    LitVal = buffer_begin[-1];
  }

  if (!HadError && multi_char_too_long) {
    PP.Diag(Loc, diag::warn_char_constant_too_large);
  }

  // Transfer the value from APInt to uint64_t
  Value = LitVal.getZExtValue();

  // If this is a single narrow character, sign extend it (e.g. '\xFF' is "-1")
  // if 'char' is signed for this target (C99 6.4.4.4p10).  Note that multiple
  // character constants are not sign extended in the this implementation:
  // '\xFF\xFF' = 65536 and '\x0\xFF' = 255, which matches GCC.
  if (isAscii() && NumCharsSoFar == 1 && (Value & 128) &&
      PP.getLangOpts().CharIsSigned)
    Value = (signed char)Value;
}

/// \verbatim
///       string-literal: [C++0x lex.string]
///         encoding-prefix " [s-char-sequence] "
///         encoding-prefix R raw-string
///       encoding-prefix:
///         u8
///         u
///         U
///         L
///       s-char-sequence:
///         s-char
///         s-char-sequence s-char
///       s-char:
///         any member of the source character set except the double-quote ",
///           backslash \, or new-line character
///         escape-sequence
///         universal-character-name
///       raw-string:
///         " d-char-sequence ( r-char-sequence ) d-char-sequence "
///       r-char-sequence:
///         r-char
///         r-char-sequence r-char
///       r-char:
///         any member of the source character set, except a right parenthesis )
///           followed by the initial d-char-sequence (which may be empty)
///           followed by a double quote ".
///       d-char-sequence:
///         d-char
///         d-char-sequence d-char
///       d-char:
///         any member of the basic source character set except:
///           space, the left parenthesis (, the right parenthesis ),
///           the backslash \, and the control characters representing horizontal
///           tab, vertical tab, form feed, and newline.
///       escape-sequence: [C++0x lex.ccon]
///         simple-escape-sequence
///         octal-escape-sequence
///         hexadecimal-escape-sequence
///       simple-escape-sequence:
///         one of \' \" \? \\ \a \b \f \n \r \t \v
///       octal-escape-sequence:
///         \ octal-digit
///         \ octal-digit octal-digit
///         \ octal-digit octal-digit octal-digit
///       hexadecimal-escape-sequence:
///         \x hexadecimal-digit
///         hexadecimal-escape-sequence hexadecimal-digit
///       universal-character-name:
///         \u hex-quad
///         \U hex-quad hex-quad
///       hex-quad:
///         hex-digit hex-digit hex-digit hex-digit
/// \endverbatim
///
StringLiteralParser::
StringLiteralParser(ArrayRef<Token> StringToks,
                    Preprocessor &PP, bool Complain)
  : SM(PP.getSourceManager()), Features(PP.getLangOpts()),
    Target(PP.getTargetInfo()), Diags(Complain ? &PP.getDiagnostics() :nullptr),
    MaxTokenLength(0), SizeBound(0), CharByteWidth(0), Kind(tok::unknown),
    ResultPtr(ResultBuf.data()), hadError(false), Pascal(false) {
  init(StringToks);
}

void StringLiteralParser::init(ArrayRef<Token> StringToks){
  // The literal token may have come from an invalid source location (e.g. due
  // to a PCH error), in which case the token length will be 0.
  if (StringToks.empty() || StringToks[0].getLength() < 2)
    return DiagnoseLexingError(SourceLocation());

  // Scan all of the string portions, remember the max individual token length,
  // computing a bound on the concatenated string length, and see whether any
  // piece is a wide-string.  If any of the string portions is a wide-string
  // literal, the result is a wide-string literal [C99 6.4.5p4].
  assert(!StringToks.empty() && "expected at least one token");
  MaxTokenLength = StringToks[0].getLength();
  assert(StringToks[0].getLength() >= 2 && "literal token is invalid!");
  SizeBound = StringToks[0].getLength()-2;  // -2 for "".
  Kind = StringToks[0].getKind();

  hadError = false;

  // Implement Translation Phase #6: concatenation of string literals
  /// (C99 5.1.1.2p1).  The common case is only one string fragment.
  for (unsigned i = 1; i != StringToks.size(); ++i) {
    if (StringToks[i].getLength() < 2)
      return DiagnoseLexingError(StringToks[i].getLocation());

    // The string could be shorter than this if it needs cleaning, but this is a
    // reasonable bound, which is all we need.
    assert(StringToks[i].getLength() >= 2 && "literal token is invalid!");
    SizeBound += StringToks[i].getLength()-2;  // -2 for "".

    // Remember maximum string piece length.
    if (StringToks[i].getLength() > MaxTokenLength)
      MaxTokenLength = StringToks[i].getLength();

    // Remember if we see any wide or utf-8/16/32 strings.
    // Also check for illegal concatenations.
    if (StringToks[i].isNot(Kind) && StringToks[i].isNot(tok::string_literal)) {
      if (isAscii()) {
        Kind = StringToks[i].getKind();
      } else {
        if (Diags)
          Diags->Report(StringToks[i].getLocation(),
                        diag::err_unsupported_string_concat);
        hadError = true;
      }
    }
  }

  // Include space for the null terminator.
  ++SizeBound;

  // TODO: K&R warning: "traditional C rejects string constant concatenation"

  // Get the width in bytes of char/wchar_t/char16_t/char32_t
  CharByteWidth = getCharWidth(Kind, Target);
  assert((CharByteWidth & 7) == 0 && "Assumes character size is byte multiple");
  CharByteWidth /= 8;

  // The output buffer size needs to be large enough to hold wide characters.
  // This is a worst-case assumption which basically corresponds to L"" "long".
  SizeBound *= CharByteWidth;

  // Size the temporary buffer to hold the result string data.
  ResultBuf.resize(SizeBound);

  // Likewise, but for each string piece.
  SmallString<512> TokenBuf;
  TokenBuf.resize(MaxTokenLength);

  // Loop over all the strings, getting their spelling, and expanding them to
  // wide strings as appropriate.
  ResultPtr = &ResultBuf[0];   // Next byte to fill in.

  Pascal = false;

  SourceLocation UDSuffixTokLoc;

  for (unsigned i = 0, e = StringToks.size(); i != e; ++i) {
    const char *ThisTokBuf = &TokenBuf[0];
    // Get the spelling of the token, which eliminates trigraphs, etc.  We know
    // that ThisTokBuf points to a buffer that is big enough for the whole token
    // and 'spelled' tokens can only shrink.
    bool StringInvalid = false;
    unsigned ThisTokLen = 
      Lexer::getSpelling(StringToks[i], ThisTokBuf, SM, Features,
                         &StringInvalid);
    if (StringInvalid)
      return DiagnoseLexingError(StringToks[i].getLocation());

    const char *ThisTokBegin = ThisTokBuf;
    const char *ThisTokEnd = ThisTokBuf+ThisTokLen;

    // Remove an optional ud-suffix.
    if (ThisTokEnd[-1] != '"') {
      const char *UDSuffixEnd = ThisTokEnd;
      do {
        --ThisTokEnd;
      } while (ThisTokEnd[-1] != '"');

      StringRef UDSuffix(ThisTokEnd, UDSuffixEnd - ThisTokEnd);

      if (UDSuffixBuf.empty()) {
        if (StringToks[i].hasUCN())
          expandUCNs(UDSuffixBuf, UDSuffix);
        else
          UDSuffixBuf.assign(UDSuffix);
        UDSuffixToken = i;
        UDSuffixOffset = ThisTokEnd - ThisTokBuf;
        UDSuffixTokLoc = StringToks[i].getLocation();
      } else {
        SmallString<32> ExpandedUDSuffix;
        if (StringToks[i].hasUCN()) {
          expandUCNs(ExpandedUDSuffix, UDSuffix);
          UDSuffix = ExpandedUDSuffix;
        }

        // C++11 [lex.ext]p8: At the end of phase 6, if a string literal is the
        // result of a concatenation involving at least one user-defined-string-
        // literal, all the participating user-defined-string-literals shall
        // have the same ud-suffix.
        if (UDSuffixBuf != UDSuffix) {
          if (Diags) {
            SourceLocation TokLoc = StringToks[i].getLocation();
            Diags->Report(TokLoc, diag::err_string_concat_mixed_suffix)
              << UDSuffixBuf << UDSuffix
              << SourceRange(UDSuffixTokLoc, UDSuffixTokLoc)
              << SourceRange(TokLoc, TokLoc);
          }
          hadError = true;
        }
      }
    }

    // Strip the end quote.
    --ThisTokEnd;

    // TODO: Input character set mapping support.

    // Skip marker for wide or unicode strings.
    if (ThisTokBuf[0] == 'L' || ThisTokBuf[0] == 'u' || ThisTokBuf[0] == 'U') {
      ++ThisTokBuf;
      // Skip 8 of u8 marker for utf8 strings.
      if (ThisTokBuf[0] == '8')
        ++ThisTokBuf;
    }

    // Check for raw string
    if (ThisTokBuf[0] == 'R') {
      ThisTokBuf += 2; // skip R"

      const char *Prefix = ThisTokBuf;
      while (ThisTokBuf[0] != '(')
        ++ThisTokBuf;
      ++ThisTokBuf; // skip '('

      // Remove same number of characters from the end
      ThisTokEnd -= ThisTokBuf - Prefix;
      assert(ThisTokEnd >= ThisTokBuf && "malformed raw string literal");

      // C++14 [lex.string]p4: A source-file new-line in a raw string literal
      // results in a new-line in the resulting execution string-literal.
      StringRef RemainingTokenSpan(ThisTokBuf, ThisTokEnd - ThisTokBuf);
      while (!RemainingTokenSpan.empty()) {
        // Split the string literal on \r\n boundaries.
        size_t CRLFPos = RemainingTokenSpan.find("\r\n");
        StringRef BeforeCRLF = RemainingTokenSpan.substr(0, CRLFPos);
        StringRef AfterCRLF = RemainingTokenSpan.substr(CRLFPos);

        // Copy everything before the \r\n sequence into the string literal.
        if (CopyStringFragment(StringToks[i], ThisTokBegin, BeforeCRLF))
          hadError = true;

        // Point into the \n inside the \r\n sequence and operate on the
        // remaining portion of the literal.
        RemainingTokenSpan = AfterCRLF.substr(1);
      }
    } else {
      if (ThisTokBuf[0] != '"') {
        // The file may have come from PCH and then changed after loading the
        // PCH; Fail gracefully.
        return DiagnoseLexingError(StringToks[i].getLocation());
      }
      ++ThisTokBuf; // skip "

      // Check if this is a pascal string
      if (Features.PascalStrings && ThisTokBuf + 1 != ThisTokEnd &&
          ThisTokBuf[0] == '\\' && ThisTokBuf[1] == 'p') {

        // If the \p sequence is found in the first token, we have a pascal string
        // Otherwise, if we already have a pascal string, ignore the first \p
        if (i == 0) {
          ++ThisTokBuf;
          Pascal = true;
        } else if (Pascal)
          ThisTokBuf += 2;
      }

      while (ThisTokBuf != ThisTokEnd) {
        // Is this a span of non-escape characters?
        if (ThisTokBuf[0] != '\\') {
          const char *InStart = ThisTokBuf;
          do {
            ++ThisTokBuf;
          } while (ThisTokBuf != ThisTokEnd && ThisTokBuf[0] != '\\');

          // Copy the character span over.
          if (CopyStringFragment(StringToks[i], ThisTokBegin,
                                 StringRef(InStart, ThisTokBuf - InStart)))
            hadError = true;
          continue;
        }
        // Is this a Universal Character Name escape?
        if (ThisTokBuf[1] == 'u' || ThisTokBuf[1] == 'U') {
          EncodeUCNEscape(ThisTokBegin, ThisTokBuf, ThisTokEnd,
                          ResultPtr, hadError,
                          FullSourceLoc(StringToks[i].getLocation(), SM),
                          CharByteWidth, Diags, Features);
          continue;
        }
        // Otherwise, this is a non-UCN escape character.  Process it.
        unsigned ResultChar =
          ProcessCharEscape(ThisTokBegin, ThisTokBuf, ThisTokEnd, hadError,
                            FullSourceLoc(StringToks[i].getLocation(), SM),
                            CharByteWidth*8, Diags, Features);

        if (CharByteWidth == 4) {
          // FIXME: Make the type of the result buffer correct instead of
          // using reinterpret_cast.
          UTF32 *ResultWidePtr = reinterpret_cast<UTF32*>(ResultPtr);
          *ResultWidePtr = ResultChar;
          ResultPtr += 4;
        } else if (CharByteWidth == 2) {
          // FIXME: Make the type of the result buffer correct instead of
          // using reinterpret_cast.
          UTF16 *ResultWidePtr = reinterpret_cast<UTF16*>(ResultPtr);
          *ResultWidePtr = ResultChar & 0xFFFF;
          ResultPtr += 2;
        } else {
          assert(CharByteWidth == 1 && "Unexpected char width");
          *ResultPtr++ = ResultChar & 0xFF;
        }
      }
    }
  }

  if (Pascal) {
    if (CharByteWidth == 4) {
      // FIXME: Make the type of the result buffer correct instead of
      // using reinterpret_cast.
      UTF32 *ResultWidePtr = reinterpret_cast<UTF32*>(ResultBuf.data());
      ResultWidePtr[0] = GetNumStringChars() - 1;
    } else if (CharByteWidth == 2) {
      // FIXME: Make the type of the result buffer correct instead of
      // using reinterpret_cast.
      UTF16 *ResultWidePtr = reinterpret_cast<UTF16*>(ResultBuf.data());
      ResultWidePtr[0] = GetNumStringChars() - 1;
    } else {
      assert(CharByteWidth == 1 && "Unexpected char width");
      ResultBuf[0] = GetNumStringChars() - 1;
    }

    // Verify that pascal strings aren't too large.
    if (GetStringLength() > 256) {
      if (Diags)
        Diags->Report(StringToks.front().getLocation(),
                      diag::err_pascal_string_too_long)
          << SourceRange(StringToks.front().getLocation(),
                         StringToks.back().getLocation());
      hadError = true;
      return;
    }
  } else if (Diags) {
    // Complain if this string literal has too many characters.
    unsigned MaxChars = Features.CPlusPlus? 65536 : Features.C99 ? 4095 : 509;

    if (GetNumStringChars() > MaxChars)
      Diags->Report(StringToks.front().getLocation(),
                    diag::ext_string_too_long)
        << GetNumStringChars() << MaxChars
        << (Features.CPlusPlus ? 2 : Features.C99 ? 1 : 0)
        << SourceRange(StringToks.front().getLocation(),
                       StringToks.back().getLocation());
  }
}

static const char *resyncUTF8(const char *Err, const char *End) {
  if (Err == End)
    return End;
  End = Err + std::min<unsigned>(getNumBytesForUTF8(*Err), End-Err);
  while (++Err != End && (*Err & 0xC0) == 0x80)
    ;
  return Err;
}

/// \brief This function copies from Fragment, which is a sequence of bytes
/// within Tok's contents (which begin at TokBegin) into ResultPtr.
/// Performs widening for multi-byte characters.
bool StringLiteralParser::CopyStringFragment(const Token &Tok,
                                             const char *TokBegin,
                                             StringRef Fragment) {
  const UTF8 *ErrorPtrTmp;
  if (ConvertUTF8toWide(CharByteWidth, Fragment, ResultPtr, ErrorPtrTmp))
    return false;

  // If we see bad encoding for unprefixed string literals, warn and
  // simply copy the byte values, for compatibility with gcc and older
  // versions of clang.
  bool NoErrorOnBadEncoding = isAscii();
  if (NoErrorOnBadEncoding) {
    memcpy(ResultPtr, Fragment.data(), Fragment.size());
    ResultPtr += Fragment.size();
  }

  if (Diags) {
    const char *ErrorPtr = reinterpret_cast<const char *>(ErrorPtrTmp);

    FullSourceLoc SourceLoc(Tok.getLocation(), SM);
    const DiagnosticBuilder &Builder =
      Diag(Diags, Features, SourceLoc, TokBegin,
           ErrorPtr, resyncUTF8(ErrorPtr, Fragment.end()),
           NoErrorOnBadEncoding ? diag::warn_bad_string_encoding
                                : diag::err_bad_string_encoding);

    const char *NextStart = resyncUTF8(ErrorPtr, Fragment.end());
    StringRef NextFragment(NextStart, Fragment.end()-NextStart);

    // Decode into a dummy buffer.
    SmallString<512> Dummy;
    Dummy.reserve(Fragment.size() * CharByteWidth);
    char *Ptr = Dummy.data();

    while (!ConvertUTF8toWide(CharByteWidth, NextFragment, Ptr, ErrorPtrTmp)) {
      const char *ErrorPtr = reinterpret_cast<const char *>(ErrorPtrTmp);
      NextStart = resyncUTF8(ErrorPtr, Fragment.end());
      Builder << MakeCharSourceRange(Features, SourceLoc, TokBegin,
                                     ErrorPtr, NextStart);
      NextFragment = StringRef(NextStart, Fragment.end()-NextStart);
    }
  }
  return !NoErrorOnBadEncoding;
}

void StringLiteralParser::DiagnoseLexingError(SourceLocation Loc) {
  hadError = true;
  if (Diags)
    Diags->Report(Loc, diag::err_lexing_string);
}

/// getOffsetOfStringByte - This function returns the offset of the
/// specified byte of the string data represented by Token.  This handles
/// advancing over escape sequences in the string.
unsigned StringLiteralParser::getOffsetOfStringByte(const Token &Tok,
                                                    unsigned ByteNo) const {
  // Get the spelling of the token.
  SmallString<32> SpellingBuffer;
  SpellingBuffer.resize(Tok.getLength());

  bool StringInvalid = false;
  const char *SpellingPtr = &SpellingBuffer[0];
  unsigned TokLen = Lexer::getSpelling(Tok, SpellingPtr, SM, Features,
                                       &StringInvalid);
  if (StringInvalid)
    return 0;

  const char *SpellingStart = SpellingPtr;
  const char *SpellingEnd = SpellingPtr+TokLen;

  // Handle UTF-8 strings just like narrow strings.
  if (SpellingPtr[0] == 'u' && SpellingPtr[1] == '8')
    SpellingPtr += 2;

  assert(SpellingPtr[0] != 'L' && SpellingPtr[0] != 'u' &&
         SpellingPtr[0] != 'U' && "Doesn't handle wide or utf strings yet");

  // For raw string literals, this is easy.
  if (SpellingPtr[0] == 'R') {
    assert(SpellingPtr[1] == '"' && "Should be a raw string literal!");
    // Skip 'R"'.
    SpellingPtr += 2;
    while (*SpellingPtr != '(') {
      ++SpellingPtr;
      assert(SpellingPtr < SpellingEnd && "Missing ( for raw string literal");
    }
    // Skip '('.
    ++SpellingPtr;
    return SpellingPtr - SpellingStart + ByteNo;
  }

  // Skip over the leading quote
  assert(SpellingPtr[0] == '"' && "Should be a string literal!");
  ++SpellingPtr;

  // Skip over bytes until we find the offset we're looking for.
  while (ByteNo) {
    assert(SpellingPtr < SpellingEnd && "Didn't find byte offset!");

    // Step over non-escapes simply.
    if (*SpellingPtr != '\\') {
      ++SpellingPtr;
      --ByteNo;
      continue;
    }

    // Otherwise, this is an escape character.  Advance over it.
    bool HadError = false;
    if (SpellingPtr[1] == 'u' || SpellingPtr[1] == 'U') {
      const char *EscapePtr = SpellingPtr;
      unsigned Len = MeasureUCNEscape(SpellingStart, SpellingPtr, SpellingEnd,
                                      1, Features, HadError);
      if (Len > ByteNo) {
        // ByteNo is somewhere within the escape sequence.
        SpellingPtr = EscapePtr;
        break;
      }
      ByteNo -= Len;
    } else {
      ProcessCharEscape(SpellingStart, SpellingPtr, SpellingEnd, HadError,
                        FullSourceLoc(Tok.getLocation(), SM),
                        CharByteWidth*8, Diags, Features);
      --ByteNo;
    }
    assert(!HadError && "This method isn't valid on erroneous strings");
  }

  return SpellingPtr-SpellingStart;
}<|MERGE_RESOLUTION|>--- conflicted
+++ resolved
@@ -570,15 +570,11 @@
     case 'f':      // FP Suffix for "float"
     case 'F':
       if (!isFPConstant) break;  // Error for integer constant.
-<<<<<<< HEAD
 #if INTEL_CUSTOMIZATION
-      if (isFloat || isLong || isFloat128) break; // FF, LF invalid.
-#else
-      if (isFloat || isLong) break; // FF, LF invalid.
+      // HF, FF, LF, F128 invalid.
+      if (isHalf || isFloat || isLong || isFloat128) break;
+      if (isHalf || isFloat || isLong) break; // HF, FF, LF invalid.
 #endif  // INTEL_CUSTOMIZATION
-=======
-      if (isHalf || isFloat || isLong) break; // HF, FF, LF invalid.
->>>>>>> 94a96fce
       isFloat = true;
       continue;  // Success.
 #if INTEL_CUSTOMIZATION
@@ -600,14 +596,8 @@
     case 'L':
 #if INTEL_CUSTOMIZATION
       if (isLong || isLongLong || isFloat128) break;  // Cannot be repeated.
-#else
-      if (isLong || isLongLong) break;  // Cannot be repeated.
-<<<<<<< HEAD
 #endif  // INTEL_CUSTOMIZATION
-      if (isFloat) break;               // LF invalid.
-=======
       if (isHalf || isFloat) break;     // LH, LF invalid.
->>>>>>> 94a96fce
 
       // Check for long long.  The L's need to be adjacent and the same case.
       if (s[1] == s[0]) {
