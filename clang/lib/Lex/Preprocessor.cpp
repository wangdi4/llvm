--- conflicted
+++ resolved
@@ -83,21 +83,12 @@
       IncrementalProcessing(false), TUKind(TUKind), CodeComplete(nullptr),
       CodeCompletionFile(nullptr), CodeCompletionOffset(0),
       LastTokenWasAt(false), ModuleImportExpectsIdentifier(false),
-<<<<<<< HEAD
-      CodeCompletionReached(0), CodeCompletionII(0), MainFileDir(nullptr),
-      SkipMainFilePreamble(0, true), CurPPLexer(nullptr), CurDirLookup(nullptr),
-      CurLexerKind(CLK_Lexer), CurSubmodule(nullptr),
-      Callbacks(nullptr),
-      CurSubmoduleState(&NullSubmoduleState), MacroArgCache(nullptr),
-      Record(nullptr), MIChainHead(nullptr), DeserialMIChainHead(nullptr) {
-=======
       CodeCompletionReached(false), CodeCompletionII(nullptr),
       MainFileDir(nullptr), SkipMainFilePreamble(0, true), CurPPLexer(nullptr),
       CurDirLookup(nullptr), CurLexerKind(CLK_Lexer), CurSubmodule(nullptr),
       Callbacks(nullptr), CurSubmoduleState(&NullSubmoduleState),
       MacroArgCache(nullptr), Record(nullptr), MIChainHead(nullptr),
       DeserialMIChainHead(nullptr) {
->>>>>>> 62ae8f67
   OwnsHeaderSearch = OwnsHeaders;
   
   CounterValue = 0; // __COUNTER__ starts at 0.
