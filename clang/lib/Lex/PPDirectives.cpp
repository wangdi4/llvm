--- conflicted
+++ resolved
@@ -3100,11 +3100,7 @@
 
   StringRef Nul("NUL");
   std::optional<StringRef> Redirects[] = {Nul, Nul, Nul};
-<<<<<<< HEAD
-  if (llvm::sys::ExecuteAndWait(MSCompiler, Args, None, Redirects, 0, 0,
-=======
   if (llvm::sys::ExecuteAndWait(MSCompiler, Args, std::nullopt, Redirects, 0, 0,
->>>>>>> f370248a
                                 &ErrMsg)) {
     Diag(FilenameTok, diag::err_import_exec) << MSCompiler;
     return;
