--- conflicted
+++ resolved
@@ -412,15 +412,9 @@
   return Name;
 }
 
-<<<<<<< HEAD
-bool ModuleMap::isBuiltinHeader(const FileEntry *File) {
-  return File->getDir() == BuiltinIncludeDir && LangOpts.BuiltinHeadersInSystemModules &&
-         isBuiltinHeaderName(llvm::sys::path::filename(File->getName()));
-=======
 bool ModuleMap::isBuiltinHeader(FileEntryRef File) {
   return File.getDir() == BuiltinIncludeDir && LangOpts.BuiltinHeadersInSystemModules &&
          isBuiltinHeaderName(llvm::sys::path::filename(File.getName()));
->>>>>>> 6351826c
 }
 
 ModuleMap::HeadersMap::iterator ModuleMap::findKnownHeader(FileEntryRef File) {
