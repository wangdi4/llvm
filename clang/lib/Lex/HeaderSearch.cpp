--- conflicted
+++ resolved
@@ -859,14 +859,9 @@
     }
   }
 
-<<<<<<< HEAD
-  Optional<FileEntryRef> MSFE(MSFE_FE ? FileEntryRef(MSFE_Name, *MSFE_FE)
-                                      : Optional<FileEntryRef>());
 #if !INTEL_CUSTOMIZATION
   // This code is disabled due to modifications introduced in
   // ec229b227e55012e78bef1605d73e9da4ab37a7f
-=======
->>>>>>> 74910cbb
   CurDir = nullptr;
 #endif // !INTEL_CUSTOMIZATION
 
