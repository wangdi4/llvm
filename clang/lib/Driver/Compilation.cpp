--- conflicted
+++ resolved
@@ -70,11 +70,7 @@
     SmallVector<Arg *, 4> AllocatedArgs;
     DerivedArgList *OffloadArgs = nullptr;
     // Translate offload toolchain arguments provided via the -Xopenmp-target
-<<<<<<< HEAD
-    // or -Xsycl-target flags.
-=======
     // or -Xsycl-target-frontend flags.
->>>>>>> 97b6396c
     if (DeviceOffloadKind == Action::OFK_OpenMP ||
         DeviceOffloadKind == Action::OFK_SYCL) {
       const ToolChain *HostTC = getSingleOffloadToolChain<Action::OFK_Host>();
