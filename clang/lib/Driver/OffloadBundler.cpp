--- conflicted
+++ resolved
@@ -24,14 +24,11 @@
 #include "llvm/ADT/StringExtras.h"
 #include "llvm/ADT/StringMap.h"
 #include "llvm/ADT/StringRef.h"
-<<<<<<< HEAD
 #include "llvm/Bitcode/BitcodeWriter.h"
 #include "llvm/IR/Constants.h"
 #include "llvm/IR/LLVMContext.h"
 #include "llvm/IRReader/IRReader.h"
-=======
 #include "llvm/BinaryFormat/Magic.h"
->>>>>>> 7e282343
 #include "llvm/Object/Archive.h"
 #include "llvm/Object/ArchiveWriter.h"
 #include "llvm/Object/Binary.h"
@@ -50,11 +47,8 @@
 #include "llvm/Support/Program.h"
 #include "llvm/Support/Signals.h"
 #include "llvm/Support/StringSaver.h"
-<<<<<<< HEAD
 #include "llvm/Support/TargetSelect.h"
-=======
 #include "llvm/Support/Timer.h"
->>>>>>> 7e282343
 #include "llvm/Support/WithColor.h"
 #include "llvm/Support/raw_ostream.h"
 #include "llvm/Support/SourceMgr.h"
@@ -1249,20 +1243,20 @@
     return Error::success();
   }
 
-  Error WriteHeader(raw_fd_ostream &OS,
+  Error WriteHeader(raw_ostream &OS,
                     ArrayRef<std::unique_ptr<MemoryBuffer>> Inputs) override {
     llvm_unreachable("unsupported for the ArchiveFileHandler");
   }
 
-  Error WriteBundleStart(raw_fd_ostream &OS, StringRef TargetTriple) override {
+  Error WriteBundleStart(raw_ostream &OS, StringRef TargetTriple) override {
     llvm_unreachable("unsupported for the ArchiveFileHandler");
   }
 
-  Error WriteBundleEnd(raw_fd_ostream &OS, StringRef TargetTriple) override {
+  Error WriteBundleEnd(raw_ostream &OS, StringRef TargetTriple) override {
     llvm_unreachable("unsupported for the ArchiveFileHandler");
   }
 
-  Error WriteBundle(raw_fd_ostream &OS, MemoryBuffer &Input) override {
+  Error WriteBundle(raw_ostream &OS, MemoryBuffer &Input) override {
     llvm_unreachable("unsupported for the ArchiveFileHandler");
   }
 
@@ -1601,10 +1595,10 @@
 }
 
 /// Bundle the files. Return true if an error was found.
+
 Error OffloadBundler::BundleFiles() {
   std::error_code EC;
 
-<<<<<<< HEAD
   if (FilesTypeIsArchive(BundlerConfig.FilesType))
     return createStringError(errc::invalid_argument,
                              "bundling is not supported for archives");
@@ -1612,16 +1606,6 @@
   // Create a buffer to hold the content before compressing.
   SmallVector<char, 0> Buffer;
   llvm::raw_svector_ostream BufferStream(Buffer);
-  // Create output file.
-  raw_fd_ostream OutputFile(BundlerConfig.OutputFileNames.front(), EC,
-                            sys::fs::OF_None);
-  if (EC)
-    return createFileError(BundlerConfig.OutputFileNames.front(), EC);
-=======
-  // Create a buffer to hold the content before compressing.
-  SmallVector<char, 0> Buffer;
-  llvm::raw_svector_ostream BufferStream(Buffer);
->>>>>>> 7e282343
 
   // Open input files.
   SmallVector<std::unique_ptr<MemoryBuffer>, 8u> InputBuffers;
