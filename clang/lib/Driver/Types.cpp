//===--- Types.cpp - Driver input & temporary type information ------------===//
//
// Part of the LLVM Project, under the Apache License v2.0 with LLVM Exceptions.
// See https://llvm.org/LICENSE.txt for license information.
// SPDX-License-Identifier: Apache-2.0 WITH LLVM-exception
//
//===----------------------------------------------------------------------===//

#include "clang/Driver/Types.h"
#include "clang/Driver/Driver.h"
#include "clang/Driver/DriverDiagnostic.h"
#include "clang/Driver/Options.h"
#include "llvm/ADT/STLExtras.h"
#include "llvm/ADT/SmallVector.h"
#include "llvm/ADT/StringSwitch.h"
#include "llvm/Option/Arg.h"
#include <cassert>
#include <cstring>

using namespace clang::driver;
using namespace clang::driver::types;

struct TypeInfo {
  const char *Name;
  const char *TempSuffix;
  ID PreprocessedType;
  class PhasesBitSet {
    unsigned Bits = 0;

  public:
    constexpr PhasesBitSet(std::initializer_list<phases::ID> Phases) {
      for (auto Id : Phases)
        Bits |= 1 << Id;
    }
    bool contains(phases::ID Id) const { return Bits & (1 << Id); }
  } Phases;
};

static constexpr TypeInfo TypeInfos[] = {
#define TYPE(NAME, ID, PP_TYPE, TEMP_SUFFIX, ...) \
  { NAME, TEMP_SUFFIX, TY_##PP_TYPE, { __VA_ARGS__ }, },
#include "clang/Driver/Types.def"
#undef TYPE
};
static const unsigned numTypes = llvm::array_lengthof(TypeInfos);

static const TypeInfo &getInfo(unsigned id) {
  assert(id > 0 && id - 1 < numTypes && "Invalid Type ID.");
  return TypeInfos[id - 1];
}

const char *types::getTypeName(ID Id) {
  return getInfo(Id).Name;
}

types::ID types::getPreprocessedType(ID Id) {
  ID PPT = getInfo(Id).PreprocessedType;
  assert((getInfo(Id).Phases.contains(phases::Preprocess) !=
          (PPT == TY_INVALID)) &&
         "Unexpected Preprocess Type.");
  return PPT;
}

static bool isPreprocessedModuleType(ID Id) {
  return Id == TY_CXXModule || Id == TY_PP_CXXModule;
}

types::ID types::getPrecompiledType(ID Id) {
  if (isPreprocessedModuleType(Id))
    return TY_ModuleFile;
  if (onlyPrecompileType(Id))
    return TY_PCH;
  return TY_INVALID;
}

const char *types::getTypeTempSuffix(ID Id, bool CLMode) {
  if (CLMode) {
    switch (Id) {
    case TY_Object:
    case TY_LTO_BC:
      return "obj";
    case TY_Image:
      return "exe";
    case TY_PP_Asm:
      return "asm";
    default:
      break;
    }
  }
  return getInfo(Id).TempSuffix;
}

bool types::onlyPrecompileType(ID Id) {
  return getInfo(Id).Phases.contains(phases::Precompile) &&
         !isPreprocessedModuleType(Id);
}

bool types::canTypeBeUserSpecified(ID Id) {
  static const clang::driver::types::ID kStaticLangageTypes[] = {
      TY_CUDA_DEVICE,   TY_HIP_DEVICE,    TY_PP_CHeader,
      TY_PP_ObjCHeader, TY_PP_CXXHeader,  TY_PP_ObjCXXHeader,
      TY_PP_CXXModule,  TY_LTO_IR,        TY_LTO_BC,
      TY_Plist,         TY_RewrittenObjC, TY_RewrittenLegacyObjC,
      TY_Remap,         TY_PCH,           TY_Object,
      TY_Image,         TY_dSYM,          TY_Dependencies,
      TY_CUDA_FATBIN,   TY_HIP_FATBIN};
  return !llvm::is_contained(kStaticLangageTypes, Id);
}

bool types::appendSuffixForType(ID Id) {
  return Id == TY_PCH || Id == TY_dSYM || Id == TY_CUDA_FATBIN ||
         Id == TY_HIP_FATBIN;
}

bool types::canLipoType(ID Id) {
  return (Id == TY_Nothing ||
          Id == TY_Image ||
          Id == TY_Object ||
          Id == TY_LTO_BC);
}

bool types::isAcceptedByClang(ID Id) {
  switch (Id) {
  default:
    return false;

  case TY_Asm:
  case TY_C: case TY_PP_C:
  case TY_CL:
  case TY_CUDA: case TY_PP_CUDA:
  case TY_CUDA_DEVICE:
  case TY_HIP:
  case TY_PP_HIP:
  case TY_HIP_DEVICE:
  case TY_ObjC: case TY_PP_ObjC: case TY_PP_ObjC_Alias:
  case TY_CXX: case TY_PP_CXX:
  case TY_ObjCXX: case TY_PP_ObjCXX: case TY_PP_ObjCXX_Alias:
  case TY_CHeader: case TY_PP_CHeader:
  case TY_CLHeader:
  case TY_ObjCHeader: case TY_PP_ObjCHeader:
  case TY_CXXHeader: case TY_PP_CXXHeader:
  case TY_ObjCXXHeader: case TY_PP_ObjCXXHeader:
  case TY_CXXModule: case TY_PP_CXXModule:
  case TY_AST: case TY_ModuleFile:
  case TY_LLVM_IR: case TY_LLVM_BC:
  case TY_SPIRV:
    return true;
  }
}

bool types::isObjC(ID Id) {
  switch (Id) {
  default:
    return false;

  case TY_ObjC: case TY_PP_ObjC: case TY_PP_ObjC_Alias:
  case TY_ObjCXX: case TY_PP_ObjCXX:
  case TY_ObjCHeader: case TY_PP_ObjCHeader:
  case TY_ObjCXXHeader: case TY_PP_ObjCXXHeader: case TY_PP_ObjCXX_Alias:
    return true;
  }
}

bool types::isCXX(ID Id) {
  switch (Id) {
  default:
    return false;

  case TY_CXX: case TY_PP_CXX:
  case TY_ObjCXX: case TY_PP_ObjCXX: case TY_PP_ObjCXX_Alias:
  case TY_CXXHeader: case TY_PP_CXXHeader:
  case TY_ObjCXXHeader: case TY_PP_ObjCXXHeader:
  case TY_CXXModule: case TY_PP_CXXModule:
  case TY_CUDA: case TY_PP_CUDA: case TY_CUDA_DEVICE:
  case TY_HIP:
  case TY_PP_HIP:
  case TY_HIP_DEVICE:
    return true;
  }
}

bool types::isLLVMIR(ID Id) {
  switch (Id) {
  default:
    return false;

  case TY_LLVM_IR:
  case TY_LLVM_BC:
  case TY_LTO_IR:
  case TY_LTO_BC:
    return true;
  }
}

bool types::isCuda(ID Id) {
  switch (Id) {
  default:
    return false;

  case TY_CUDA:
  case TY_PP_CUDA:
  case TY_CUDA_DEVICE:
    return true;
  }
}

bool types::isHIP(ID Id) {
  switch (Id) {
  default:
    return false;

  case TY_HIP:
  case TY_PP_HIP:
  case TY_HIP_DEVICE:
    return true;
  }
}

bool types::isFortran(ID Id) {
  switch (Id) {
  default:
    return false;

  case TY_Fortran: case TY_PP_Fortran:
    return true;
  }
}

bool types::isFPGA(ID Id) {
  switch (Id) {
  default:
    return false;

  case TY_FPGA_AOCR:
  case TY_FPGA_AOCX:
  case TY_FPGA_AOCO:
    return true;
  }
}

bool types::isArchive(ID Id) {
  switch (Id) {
  default:
    return false;
  case TY_Archive:
  case TY_WholeArchive:
    return true;
  }
}

bool types::isSrcFile(ID Id) {
  return Id != TY_Object && getPreprocessedType(Id) != TY_INVALID;
}

types::ID types::lookupTypeForExtension(llvm::StringRef Ext) {
  return llvm::StringSwitch<types::ID>(Ext)
           .Case("c", TY_C)
           .Case("C", TY_CXX)
           .Case("F", TY_Fortran)
           .Case("f", TY_PP_Fortran)
           .Case("h", TY_CHeader)
           .Case("H", TY_CXXHeader)
           .Case("i", TY_PP_C)
           .Case("m", TY_ObjC)
           .Case("M", TY_ObjCXX)
           .Case("o", TY_Object)
           .Case("S", TY_Asm)
           .Case("s", TY_PP_Asm)
           .Case("bc", TY_LLVM_BC)
           .Case("cc", TY_CXX)
           .Case("CC", TY_CXX)
           .Case("cl", TY_CL)
           .Case("cp", TY_CXX)
           .Case("cu", TY_CUDA)
           .Case("hh", TY_CXXHeader)
           .Case("ii", TY_PP_CXX)
           .Case("ll", TY_LLVM_IR)
           .Case("mi", TY_PP_ObjC)
           .Case("mm", TY_ObjCXX)
           .Case("rs", TY_RenderScript)
           .Case("adb", TY_Ada)
           .Case("ads", TY_Ada)
           .Case("asm", TY_PP_Asm)
           .Case("ast", TY_AST)
           .Case("ccm", TY_CXXModule)
           .Case("cpp", TY_CXX)
           .Case("CPP", TY_CXX)
           .Case("c++", TY_CXX)
           .Case("C++", TY_CXX)
           .Case("cui", TY_PP_CUDA)
           .Case("cxx", TY_CXX)
           .Case("CXX", TY_CXX)
           .Case("F90", TY_Fortran)
           .Case("f90", TY_PP_Fortran)
           .Case("F95", TY_Fortran)
           .Case("f95", TY_PP_Fortran)
           .Case("for", TY_PP_Fortran)
           .Case("FOR", TY_PP_Fortran)
           .Case("fpp", TY_Fortran)
           .Case("FPP", TY_Fortran)
           .Case("gch", TY_PCH)
           .Case("hip", TY_HIP)
           .Case("hpp", TY_CXXHeader)
           .Case("iim", TY_PP_CXXModule)
           .Case("lib", TY_Object)
           .Case("mii", TY_PP_ObjCXX)
           .Case("obj", TY_Object)
           .Case("ifs", TY_IFS)
           .Case("pch", TY_PCH)
           .Case("pcm", TY_ModuleFile)
           .Case("c++m", TY_CXXModule)
           .Case("cppm", TY_CXXModule)
           .Case("cxxm", TY_CXXModule)
           .Default(TY_INVALID);
}

types::ID types::lookupTypeForTypeSpecifier(const char *Name) {
  for (unsigned i=0; i<numTypes; ++i) {
    types::ID Id = (types::ID) (i + 1);
    if (canTypeBeUserSpecified(Id) &&
        strcmp(Name, getInfo(Id).Name) == 0)
      return Id;
  }
  // Accept "cu" as an alias for "cuda" for NVCC compatibility
  if (strcmp(Name, "cu") == 0) {
    return types::TY_CUDA;
  }
  return TY_INVALID;
}

llvm::SmallVector<phases::ID, phases::MaxNumberOfPhases>
types::getCompilationPhases(ID Id, phases::ID LastPhase) {
  llvm::SmallVector<phases::ID, phases::MaxNumberOfPhases> P;
  const auto &Info = getInfo(Id);
  for (int I = 0; I <= LastPhase; ++I)
    if (Info.Phases.contains(static_cast<phases::ID>(I)))
      P.push_back(static_cast<phases::ID>(I));
  assert(P.size() <= phases::MaxNumberOfPhases && "Too many phases in list");
  return P;
}

llvm::SmallVector<phases::ID, phases::MaxNumberOfPhases>
types::getCompilationPhases(const clang::driver::Driver &Driver,
                            llvm::opt::DerivedArgList &DAL, ID Id) {
  phases::ID LastPhase;

  // Filter to compiler mode. When the compiler is run as a preprocessor then
  // compilation is not an option.
  // -S runs the compiler in Assembly listing mode.
  if (Driver.CCCIsCPP() || DAL.getLastArg(options::OPT_E) ||
      DAL.getLastArg(options::OPT__SLASH_EP) ||
      DAL.getLastArg(options::OPT_M, options::OPT_MM) ||
      DAL.getLastArg(options::OPT__SLASH_P))
    LastPhase = phases::Preprocess;

  // --precompile only runs up to precompilation.
  // This is a clang extension and is not compatible with GCC.
  else if (DAL.getLastArg(options::OPT__precompile))
    LastPhase = phases::Precompile;

  // -{fsyntax-only,-analyze,emit-ast} only run up to the compiler.
  else if (DAL.getLastArg(options::OPT_fsyntax_only) ||
           DAL.getLastArg(options::OPT_print_supported_cpus) ||
           DAL.getLastArg(options::OPT_module_file_info) ||
           DAL.getLastArg(options::OPT_verify_pch) ||
           DAL.getLastArg(options::OPT_rewrite_objc) ||
           DAL.getLastArg(options::OPT_rewrite_legacy_objc) ||
           DAL.getLastArg(options::OPT__migrate) ||
           DAL.getLastArg(options::OPT__analyze) ||
           DAL.getLastArg(options::OPT_emit_ast))
    LastPhase = phases::Compile;

  else if (DAL.getLastArg(options::OPT_S) ||
<<<<<<< HEAD
           DAL.getLastArg(options::OPT_emit_llvm) ||
           DAL.getLastArg(options::OPT_fsycl_device_only))
    llvm::copy_if(PhaseList, std::back_inserter(P),
                  [](phases::ID Phase) { return Phase <= phases::Backend; });
=======
           DAL.getLastArg(options::OPT_emit_llvm))
    LastPhase = phases::Backend;
>>>>>>> 02e35832

  else if (DAL.getLastArg(options::OPT_c))
    LastPhase = phases::Assemble;

  // Generally means, do every phase until Link.
  else
    LastPhase = phases::LastPhase;

  return types::getCompilationPhases(Id, LastPhase);
}

ID types::lookupCXXTypeForCType(ID Id) {
  switch (Id) {
  default:
    return Id;

  case types::TY_C:
    return types::TY_CXX;
  case types::TY_PP_C:
    return types::TY_PP_CXX;
  case types::TY_CHeader:
    return types::TY_CXXHeader;
  case types::TY_PP_CHeader:
    return types::TY_PP_CXXHeader;
  }
}

ID types::lookupHeaderTypeForSourceType(ID Id) {
  switch (Id) {
  default:
    return Id;

  // FIXME: Handle preprocessed input types.
  case types::TY_C:
    return types::TY_CHeader;
  case types::TY_CXX:
  case types::TY_CXXModule:
    return types::TY_CXXHeader;
  case types::TY_ObjC:
    return types::TY_ObjCHeader;
  case types::TY_ObjCXX:
    return types::TY_ObjCXXHeader;
  case types::TY_CL:
    return types::TY_CLHeader;
  }
}<|MERGE_RESOLUTION|>--- conflicted
+++ resolved
@@ -371,15 +371,9 @@
     LastPhase = phases::Compile;
 
   else if (DAL.getLastArg(options::OPT_S) ||
-<<<<<<< HEAD
            DAL.getLastArg(options::OPT_emit_llvm) ||
            DAL.getLastArg(options::OPT_fsycl_device_only))
-    llvm::copy_if(PhaseList, std::back_inserter(P),
-                  [](phases::ID Phase) { return Phase <= phases::Backend; });
-=======
-           DAL.getLastArg(options::OPT_emit_llvm))
     LastPhase = phases::Backend;
->>>>>>> 02e35832
 
   else if (DAL.getLastArg(options::OPT_c))
     LastPhase = phases::Assemble;
