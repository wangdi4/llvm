--- conflicted
+++ resolved
@@ -287,7 +287,6 @@
   }
 }
 
-<<<<<<< HEAD
 bool types::isFPGA(ID Id) {
   switch (Id) {
   default:
@@ -310,9 +309,8 @@
     return true;
   }
 }
-=======
+
 bool types::isHLSL(ID Id) { return Id == TY_HLSL; }
->>>>>>> 0c89b343
 
 bool types::isSrcFile(ID Id) {
   return Id != TY_Object && getPreprocessedType(Id) != TY_INVALID;
