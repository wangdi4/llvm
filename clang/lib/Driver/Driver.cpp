//===--- Driver.cpp - Clang GCC Compatible Driver -------------------------===//
//
// Part of the LLVM Project, under the Apache License v2.0 with LLVM Exceptions.
// See https://llvm.org/LICENSE.txt for license information.
// SPDX-License-Identifier: Apache-2.0 WITH LLVM-exception
//
//===----------------------------------------------------------------------===//

#include "clang/Driver/Driver.h"
#include "InputInfo.h"
#include "ToolChains/AIX.h"
#include "ToolChains/AMDGPU.h"
#include "ToolChains/AVR.h"
#include "ToolChains/Ananas.h"
#include "ToolChains/BareMetal.h"
#include "ToolChains/Clang.h"
#include "ToolChains/CloudABI.h"
#include "ToolChains/Contiki.h"
#include "ToolChains/CrossWindows.h"
#if INTEL_CUSTOMIZATION
#if INTEL_FEATURE_CSA
#include "ToolChains/Intel_CSA.h"
#endif  // INTEL_FEATURE_CSA
#endif  // INTEL_CUSTOMIZATION
#include "ToolChains/Cuda.h"
#include "ToolChains/Darwin.h"
#include "ToolChains/DragonFly.h"
#include "ToolChains/FreeBSD.h"
#include "ToolChains/Fuchsia.h"
#include "ToolChains/Gnu.h"
#include "ToolChains/HIP.h"
#include "ToolChains/Haiku.h"
#include "ToolChains/Hexagon.h"
#include "ToolChains/Hurd.h"
#include "ToolChains/Lanai.h"
#include "ToolChains/Linux.h"
#include "ToolChains/MSP430.h"
#include "ToolChains/MSVC.h"
#include "ToolChains/MinGW.h"
#include "ToolChains/Minix.h"
#include "ToolChains/MipsLinux.h"
#include "ToolChains/Myriad.h"
#include "ToolChains/NaCl.h"
#include "ToolChains/NetBSD.h"
#include "ToolChains/OpenBSD.h"
#include "ToolChains/PPCLinux.h"
#include "ToolChains/PS4CPU.h"
#include "ToolChains/RISCVToolchain.h"
#include "ToolChains/SYCL.h"
#include "ToolChains/Solaris.h"
#include "ToolChains/TCE.h"
#include "ToolChains/WebAssembly.h"
#include "ToolChains/XCore.h"
#if INTEL_CUSTOMIZATION
#include "ToolChains/Arch/X86.h"
#endif // INTEL_CUSTOMIZATION
#include "clang/Basic/Version.h"
#include "clang/Config/config.h"
#include "clang/Driver/Action.h"
#include "clang/Driver/Compilation.h"
#include "clang/Driver/DriverDiagnostic.h"
#include "clang/Driver/Job.h"
#include "clang/Driver/Options.h"
#include "clang/Driver/SanitizerArgs.h"
#include "clang/Driver/Tool.h"
#include "clang/Driver/ToolChain.h"
#include "llvm/ADT/ArrayRef.h"
#include "llvm/ADT/STLExtras.h"
#include "llvm/ADT/SmallSet.h"
#include "llvm/ADT/StringExtras.h"
#include "llvm/ADT/StringSet.h"
#include "llvm/ADT/StringSwitch.h"
#include "llvm/BinaryFormat/Magic.h"
#include "llvm/Config/llvm-config.h"
#include "llvm/Option/Arg.h"
#include "llvm/Option/ArgList.h"
#include "llvm/Option/OptSpecifier.h"
#include "llvm/Option/OptTable.h"
#include "llvm/Option/Option.h"
#include "llvm/Support/CommandLine.h"
#include "llvm/Support/ErrorHandling.h"
#include "llvm/Support/FileSystem.h"
#include "llvm/Support/FormatVariadic.h"
#include "llvm/Support/Host.h"
#include "llvm/Support/Path.h"
#include "llvm/Support/PrettyStackTrace.h"
#include "llvm/Support/Process.h"
#include "llvm/Support/Program.h"
#include "llvm/Support/StringSaver.h"
#include "llvm/Support/TargetRegistry.h"
#include "llvm/Support/VirtualFileSystem.h"
#include "llvm/Support/raw_ostream.h"
#include <map>
#include <memory>
#include <utility>
#if LLVM_ON_UNIX
#include <unistd.h> // getpid
#include <sysexits.h> // EX_IOERR
#endif

using namespace clang::driver;
using namespace clang;
using namespace llvm::opt;

// static
std::string Driver::GetResourcesPath(StringRef BinaryPath,
                                     StringRef CustomResourceDir) {
  // Since the resource directory is embedded in the module hash, it's important
  // that all places that need it call this function, so that they get the
  // exact same string ("a/../b/" and "b/" get different hashes, for example).

  // Dir is bin/ or lib/, depending on where BinaryPath is.
  std::string Dir = std::string(llvm::sys::path::parent_path(BinaryPath));

  SmallString<128> P(Dir);
  if (CustomResourceDir != "") {
    llvm::sys::path::append(P, CustomResourceDir);
  } else {
    // On Windows, libclang.dll is in bin/.
    // On non-Windows, libclang.so/.dylib is in lib/.
    // With a static-library build of libclang, LibClangPath will contain the
    // path of the embedding binary, which for LLVM binaries will be in bin/.
    // ../lib gets us to lib/ in both cases.
    P = llvm::sys::path::parent_path(Dir);
    llvm::sys::path::append(P, Twine("lib") + CLANG_LIBDIR_SUFFIX, "clang",
                            CLANG_VERSION_STRING);
  }

  return std::string(P.str());
}

Driver::Driver(StringRef ClangExecutable, StringRef TargetTriple,
               DiagnosticsEngine &Diags,
               IntrusiveRefCntPtr<llvm::vfs::FileSystem> VFS)
    : Diags(Diags), VFS(std::move(VFS)), Mode(GCCMode),
      SaveTemps(SaveTempsNone), BitcodeEmbed(EmbedNone), LTOMode(LTOK_None),
      ClangExecutable(ClangExecutable), SysRoot(DEFAULT_SYSROOT),
      DriverTitle("clang LLVM compiler"), CCPrintOptionsFilename(nullptr),
      CCPrintHeadersFilename(nullptr), CCLogDiagnosticsFilename(nullptr),
      CCCPrintBindings(false), CCPrintOptions(false), CCPrintHeaders(false),
      CCLogDiagnostics(false), CCGenDiagnostics(false),
      TargetTriple(TargetTriple), CCCGenericGCCName(""), Saver(Alloc),
      CheckInputsExist(true), GenReproducer(false),
#if INTEL_CUSTOMIZATION
      SuppressMissingInputWarning(false), IntelPrintOptions(false) {
#endif // INTEL_CUSTOMIZATION
  // Provide a sane fallback if no VFS is specified.
  if (!this->VFS)
    this->VFS = llvm::vfs::getRealFileSystem();

  Name = std::string(llvm::sys::path::filename(ClangExecutable));
  Dir = std::string(llvm::sys::path::parent_path(ClangExecutable));
  InstalledDir = Dir; // Provide a sensible default installed dir.

  if ((!SysRoot.empty()) && llvm::sys::path::is_relative(SysRoot)) {
    // Prepend InstalledDir if SysRoot is relative
    SmallString<128> P(InstalledDir);
    llvm::sys::path::append(P, SysRoot);
    SysRoot = std::string(P);
  }

#if defined(CLANG_CONFIG_FILE_SYSTEM_DIR)
  SystemConfigDir = CLANG_CONFIG_FILE_SYSTEM_DIR;
#endif
#if defined(CLANG_CONFIG_FILE_USER_DIR)
  UserConfigDir = CLANG_CONFIG_FILE_USER_DIR;
#endif

  // Compute the path to the resource directory.
  ResourceDir = GetResourcesPath(ClangExecutable, CLANG_RESOURCE_DIR);
}

void Driver::ParseDriverMode(StringRef ProgramName,
                             ArrayRef<const char *> Args) {
  if (ClangNameParts.isEmpty())
    ClangNameParts = ToolChain::getTargetAndModeFromProgramName(ProgramName);
  setDriverModeFromOption(ClangNameParts.DriverMode);

  for (const char *ArgPtr : Args) {
    // Ignore nullptrs, they are the response file's EOL markers.
    if (ArgPtr == nullptr)
      continue;
    const StringRef Arg = ArgPtr;
    setDriverModeFromOption(Arg);
  }
}

void Driver::setDriverModeFromOption(StringRef Opt) {
  const std::string OptName =
      getOpts().getOption(options::OPT_driver_mode).getPrefixedName();
  if (!Opt.startswith(OptName))
    return;
  StringRef Value = Opt.drop_front(OptName.size());

  if (auto M = llvm::StringSwitch<llvm::Optional<DriverMode>>(Value)
                   .Case("gcc", GCCMode)
                   .Case("g++", GXXMode)
                   .Case("cpp", CPPMode)
                   .Case("cl", CLMode)
                   .Case("flang", FlangMode)
                   .Default(None))
    Mode = *M;
  else
    Diag(diag::err_drv_unsupported_option_argument) << OptName << Value;
}

InputArgList Driver::ParseArgStrings(ArrayRef<const char *> ArgStrings,
                                     bool IsClCompatMode,
                                     bool &ContainsError) {
  llvm::PrettyStackTraceString CrashInfo("Command line argument parsing");
  ContainsError = false;

  unsigned IncludedFlagsBitmask;
  unsigned ExcludedFlagsBitmask;
  std::tie(IncludedFlagsBitmask, ExcludedFlagsBitmask) =
      getIncludeExcludeOptionFlagMasks(IsClCompatMode);

  unsigned MissingArgIndex, MissingArgCount;
  InputArgList Args =
      getOpts().ParseArgs(ArgStrings, MissingArgIndex, MissingArgCount,
                          IncludedFlagsBitmask, ExcludedFlagsBitmask);

  // Check for missing argument error.
  if (MissingArgCount) {
    Diag(diag::err_drv_missing_argument)
        << Args.getArgString(MissingArgIndex) << MissingArgCount;
    ContainsError |=
        Diags.getDiagnosticLevel(diag::err_drv_missing_argument,
                                 SourceLocation()) > DiagnosticsEngine::Warning;
  }

  // Check for unsupported options.
  for (const Arg *A : Args) {
    if (A->getOption().hasFlag(options::Unsupported) ||
        (A->getOption().hasFlag(options::DpcppUnsupported) &&
         Args.hasArg(options::OPT__dpcpp))) {
      unsigned DiagID;
      auto ArgString = A->getAsString(Args);
      std::string Nearest;
#if INTEL_CUSTOMIZATION
      // Do not suggest an alternative with DPC++ unsupported options
      if (A->getOption().hasFlag(options::DpcppUnsupported) ||
          getOpts().findNearest(
#endif // INTEL_CUSTOMIZATION
            ArgString, Nearest, IncludedFlagsBitmask,
            ExcludedFlagsBitmask | options::Unsupported) > 1) {
        DiagID = diag::err_drv_unsupported_opt;
        Diag(DiagID) << ArgString;
      } else {
        DiagID = diag::err_drv_unsupported_opt_with_suggestion;
        Diag(DiagID) << ArgString << Nearest;
      }
      ContainsError |= Diags.getDiagnosticLevel(DiagID, SourceLocation()) >
                       DiagnosticsEngine::Warning;
      continue;
    }

    // Warn about -mcpu= without an argument.
    if (A->getOption().matches(options::OPT_mcpu_EQ) && A->containsValue("")) {
      Diag(diag::warn_drv_empty_joined_argument) << A->getAsString(Args);
      ContainsError |= Diags.getDiagnosticLevel(
                           diag::warn_drv_empty_joined_argument,
                           SourceLocation()) > DiagnosticsEngine::Warning;
    }
  }

  for (const Arg *A : Args.filtered(options::OPT_UNKNOWN)) {
    unsigned DiagID;
    auto ArgString = A->getAsString(Args);
    std::string Nearest;
    if (getOpts().findNearest(
          ArgString, Nearest, IncludedFlagsBitmask, ExcludedFlagsBitmask) > 1) {
      DiagID = IsCLMode() ? diag::warn_drv_unknown_argument_clang_cl
                          : diag::err_drv_unknown_argument;
      Diags.Report(DiagID) << ArgString;
    } else {
      DiagID = IsCLMode()
                   ? diag::warn_drv_unknown_argument_clang_cl_with_suggestion
                   : diag::err_drv_unknown_argument_with_suggestion;
      Diags.Report(DiagID) << ArgString << Nearest;
    }
    ContainsError |= Diags.getDiagnosticLevel(DiagID, SourceLocation()) >
                     DiagnosticsEngine::Warning;
  }

  return Args;
}

// Determine which compilation mode we are in. We look for options which
// affect the phase, starting with the earliest phases, and record which
// option we used to determine the final phase.
phases::ID Driver::getFinalPhase(const DerivedArgList &DAL,
                                 Arg **FinalPhaseArg) const {
  Arg *PhaseArg = nullptr;
  phases::ID FinalPhase;

  // -{E,EP,P,M,MM} only run the preprocessor.
  if (CCCIsCPP() || (PhaseArg = DAL.getLastArg(options::OPT_E)) ||
      (PhaseArg = DAL.getLastArg(options::OPT__SLASH_EP)) ||
      (PhaseArg = DAL.getLastArg(options::OPT_M, options::OPT_MM)) ||
      (PhaseArg = DAL.getLastArg(options::OPT__SLASH_P))) {
    FinalPhase = phases::Preprocess;

  // --precompile only runs up to precompilation.
  } else if ((PhaseArg = DAL.getLastArg(options::OPT__precompile))) {
    FinalPhase = phases::Precompile;

  // -{fsyntax-only,-analyze,emit-ast} only run up to the compiler.
  } else if ((PhaseArg = DAL.getLastArg(options::OPT_fsyntax_only)) ||
             (PhaseArg = DAL.getLastArg(options::OPT_print_supported_cpus)) ||
             (PhaseArg = DAL.getLastArg(options::OPT_module_file_info)) ||
             (PhaseArg = DAL.getLastArg(options::OPT_verify_pch)) ||
             (PhaseArg = DAL.getLastArg(options::OPT_rewrite_objc)) ||
             (PhaseArg = DAL.getLastArg(options::OPT_rewrite_legacy_objc)) ||
             (PhaseArg = DAL.getLastArg(options::OPT__migrate)) ||
             (PhaseArg = DAL.getLastArg(options::OPT__analyze)) ||
             (PhaseArg = DAL.getLastArg(options::OPT_emit_ast))) {
    FinalPhase = phases::Compile;

  // -S only runs up to the backend.
  } else if ((PhaseArg = DAL.getLastArg(options::OPT_S)) ||
             (PhaseArg = DAL.getLastArg(options::OPT_fsycl_device_only))) {
    FinalPhase = phases::Backend;

  // -c compilation only runs up to the assembler.
  } else if ((PhaseArg = DAL.getLastArg(options::OPT_c))) {
    FinalPhase = phases::Assemble;

  // Otherwise do everything.
  } else
    FinalPhase = phases::Link;

  if (FinalPhaseArg)
    *FinalPhaseArg = PhaseArg;

  return FinalPhase;
}

static Arg *MakeInputArg(DerivedArgList &Args, const OptTable &Opts,
                         StringRef Value, bool Claim = true) {
  Arg *A = new Arg(Opts.getOption(options::OPT_INPUT), Value,
                   Args.getBaseArgs().MakeIndex(Value), Value.data());
  Args.AddSynthesizedArg(A);
  if (Claim)
    A->claim();
  return A;
}

#if INTEL_CUSTOMIZATION
// Add any of the device libraries that are used for offload.  This includes
// math and system device libraries.
static void addIntelDeviceLibs(const ToolChain &TC, Driver::InputList &Inputs,
                               const OptTable &Opts, DerivedArgList &Args) {
  // Only add the math device libs if requested by the user
  // TODO - this will become the default sometime in the future.
  // FIXME - There is a bit of common code in this function that can be
  // cleaned up.
  bool addFP64 = false, addFP32 = false;
  if (Arg *A = Args.getLastArg(options::OPT_device_math_lib_EQ,
                               options::OPT_no_device_math_lib_EQ)) {
    if (A->getOption().matches(options::OPT_no_device_math_lib_EQ))
      return;
    for (StringRef Val : A->getValues()) {
      if (Val == "fp64")
        addFP64 = true;
      if (Val == "fp32")
        addFP32 = true;
    }
  } else
    return;

  SmallVector<std::pair<const StringRef, bool>, 4> omp_device_libs = {
    { "libomp-complex", false },
    { "libomp-complex-fp64", true },
    { "libomp-cmath", false },
    { "libomp-cmath-fp64", true } };
  SmallVector<std::pair<const StringRef, bool>, 4> sycl_device_libs = {
    { "libsycl-complex", false },
    { "libsycl-complex-fp64", true },
    { "libsycl-cmath", false },
    { "libsycl-cmath-fp64", true } };

  StringRef LibLoc(Args.MakeArgString(TC.getDriver().Dir + "/../lib"));
  // Go through the lib vectors and add them accordingly.
  auto addInput = [&](const char * LibName) {
    Arg *InputArg = MakeInputArg(Args, Opts, LibName);
    Inputs.push_back(std::make_pair(types::TY_Object, InputArg));
  };
  StringRef Ext(TC.getTriple().isWindowsMSVCEnvironment() ? ".obj" : ".o");
  if (Args.hasFlag(options::OPT_fsycl, options::OPT_fno_sycl, false)) {
    for (const std::pair<const StringRef, bool> &Lib : sycl_device_libs) {
      SmallString<128> LibName(LibLoc);
      llvm::sys::path::append(LibName, Lib.first);
      llvm::sys::path::replace_extension(LibName, Ext);
      if (addFP64 && Lib.second && llvm::sys::fs::exists(LibName))
        addInput(Args.MakeArgString(LibName));
      if (addFP32 && !Lib.second && llvm::sys::fs::exists(LibName))
        addInput(Args.MakeArgString(LibName));
    }
  }
  bool addOmpLibs = false;
  if (Arg *A = Args.getLastArg(options::OPT_fopenmp_targets_EQ)) {
    for (const StringRef &Val : A->getValues())
      if (Val == "spir64")
        addOmpLibs = true;
  }
  if (addOmpLibs) {
    for (const std::pair<const StringRef, bool> &Lib : omp_device_libs) {
      SmallString<128> LibName(LibLoc);
      llvm::sys::path::append(LibName, Lib.first);
      llvm::sys::path::replace_extension(LibName, Ext);
      if (addFP64 && Lib.second && llvm::sys::fs::exists(LibName))
        addInput(Args.MakeArgString(LibName));
      if (addFP32 && !Lib.second && llvm::sys::fs::exists(LibName))
        addInput(Args.MakeArgString(LibName));
    }
  }
}
<<<<<<< HEAD
=======

// Add any Intel specific options to the command line which are implied or
// are the default.
void Driver::addIntelArgs(DerivedArgList &DAL, const InputArgList &Args,
                                 const llvm::opt::OptTable &Opts) const {
  auto addClaim = [&](const OptSpecifier &Opt, StringRef OptArg="") {
    if (!OptArg.empty())
      DAL.AddJoinedArg(0, Opts.getOption(Opt), OptArg);
    else
      DAL.AddFlagArg(0, Opts.getOption(Opt));
    if (Arg *A = DAL.getLastArg(Opt))
      A->claim();
  };
  if (Args.hasArg(options::OPT__intel)) {
    // The Intel compiler defaults to -O2
    if (!Args.hasArg(options::OPT_O_Group, options::OPT__SLASH_O))
      addClaim(IsCLMode() ? options::OPT__SLASH_O : options::OPT_O, "2");
    // For LTO on Windows, use -fuse-ld=lld when Qipo is used.
    if (Args.hasArg(options::OPT_flto) &&
        !Args.hasArg(options::OPT_fuse_ld_EQ)) {
      Arg *A = Args.getLastArg(options::OPT_flto);
      StringRef Opt(A->getAsString(Args));
      // TODO - improve determination of last phase
      if (Opt.contains("Qipo") && !Args.hasArg(options::OPT_c, options::OPT_S))
        addClaim(options::OPT_fuse_ld_EQ, "lld");
    }
    // -Wno-c++11-narrowing is default for Windows
    if (IsCLMode() && !Args.hasArg(options::OPT_Wcxx11_narrowing,
                                   options::OPT_Wno_cxx11_narrowing))
      addClaim(options::OPT_Wno_cxx11_narrowing);
  }
  // Make SVML the default for dpcpp and --intel.
  // FIXME: This is temporary, as moving forward --intel should be the
  // default for dpcpp compilations.  We cannot do this right now due to a
  // problem with testing (use of dpcpp on Windows, causing link problems with
  // Intel specific libs)
  if (Args.hasArg(options::OPT__intel, options::OPT__dpcpp))
    // -fveclib=SVML default.
    if (!Args.hasArg(options::OPT_fveclib))
      addClaim(options::OPT_fveclib, "SVML");

  // Any -debug options will be 'replaced' with -g equivalents to simplify
  // logic later in the driver.
  if (Arg *A = Args.getLastArg(options::OPT_intel_debug_Group,
                               options::OPT_g_Group)) {
    if (A->getOption().matches(options::OPT_intel_debug_Group)) {
      StringRef Value(A->getValue());
      if (Value != "none")
        addClaim(options::OPT_g_Flag);
      if (Value == "full" || Value == "all" || Value == "extended" ||
          Value == "parallel")
        ; // Do nothing, we already enabled debug above
      else if (Value == "minimal")
        addClaim(options::OPT_gline_tables_only);
      else if (Value == "emit-column")
        addClaim(options::OPT_gcolumn_info);
      else if (Value != "none")
        Diag(diag::err_drv_unsupported_option_argument)
            << A->getOption().getName() << A->getValue();
    }
  }

  if (Arg *VA = Args.getLastArg(options::OPT_HASH_x, options::OPT__HASH,
                           options::OPT_v, options::OPT__HASH_HASH_HASH)) {
    if (VA->getOption().matches(options::OPT_HASH_x))
      DAL.AddFlagArg(VA, Opts.getOption(options::OPT_v));
    else if (VA->getOption().matches(options::OPT__HASH))
      DAL.AddFlagArg(VA, Opts.getOption(options::OPT__HASH_HASH_HASH));
  }

}
>>>>>>> 4d27ff83
#endif // INTEL_CUSTOMIZATION

DerivedArgList *Driver::TranslateInputArgs(const InputArgList &Args) const {
  const llvm::opt::OptTable &Opts = getOpts();
  DerivedArgList *DAL = new DerivedArgList(Args);

  bool HasNostdlib = Args.hasArg(options::OPT_nostdlib);
  bool HasNostdlibxx = Args.hasArg(options::OPT_nostdlibxx);
  bool HasNodefaultlib = Args.hasArg(options::OPT_nodefaultlibs);
  for (Arg *A : Args) {
    // Unfortunately, we have to parse some forwarding options (-Xassembler,
    // -Xlinker, -Xpreprocessor) because we either integrate their functionality
    // (assembler and preprocessor), or bypass a previous driver ('collect2').

    // Rewrite linker options, to replace --no-demangle with a custom internal
    // option.
    if ((A->getOption().matches(options::OPT_Wl_COMMA) ||
         A->getOption().matches(options::OPT_Xlinker)) &&
        A->containsValue("--no-demangle")) {
      // Add the rewritten no-demangle argument.
      DAL->AddFlagArg(A, Opts.getOption(options::OPT_Z_Xlinker__no_demangle));

      // Add the remaining values as Xlinker arguments.
      for (StringRef Val : A->getValues())
        if (Val != "--no-demangle")
          DAL->AddSeparateArg(A, Opts.getOption(options::OPT_Xlinker), Val);

      continue;
    }

    // Rewrite preprocessor options, to replace -Wp,-MD,FOO which is used by
    // some build systems. We don't try to be complete here because we don't
    // care to encourage this usage model.
    if (A->getOption().matches(options::OPT_Wp_COMMA) &&
        (A->getValue(0) == StringRef("-MD") ||
         A->getValue(0) == StringRef("-MMD"))) {
      // Rewrite to -MD/-MMD along with -MF.
      if (A->getValue(0) == StringRef("-MD"))
        DAL->AddFlagArg(A, Opts.getOption(options::OPT_MD));
      else
        DAL->AddFlagArg(A, Opts.getOption(options::OPT_MMD));
      if (A->getNumValues() == 2)
        DAL->AddSeparateArg(A, Opts.getOption(options::OPT_MF), A->getValue(1));
      continue;
    }

    // Rewrite reserved library names.
    if (A->getOption().matches(options::OPT_l)) {
      StringRef Value = A->getValue();

      // Rewrite unless -nostdlib is present.
      if (!HasNostdlib && !HasNodefaultlib && !HasNostdlibxx &&
          Value == "stdc++") {
        DAL->AddFlagArg(A, Opts.getOption(options::OPT_Z_reserved_lib_stdcxx));
        continue;
      }

      // Rewrite unconditionally.
      if (Value == "cc_kext") {
        DAL->AddFlagArg(A, Opts.getOption(options::OPT_Z_reserved_lib_cckext));
        continue;
      }
#if INTEL_CUSTOMIZATION
      if ((Args.hasArg(options::OPT__intel)) && (Value == "m")) {
        DAL->AddJoinedArg(0, Opts.getOption(options::OPT_l), "imf");
      }
#endif //INTEL_CUSTOMIZATION
    }
#if INTEL_CUSTOMIZATION
    // Expected valid 'tools': assembly,compiler,preprocessor and linker for now
    // TODO - for adding other 'tools'
    if (A->getOption().matches(options::OPT_Qoption_COMMA)) {
      if (A->getNumValues() < 2) {
        Diag(clang::diag::warn_invalid_num_qopt) << A->getNumValues();
      } else {
        StringRef ToolName = A->getValue(0);
        Option ToolOpt =
            llvm::StringSwitch<Option>(ToolName.str())
                .Cases("preprocessor","cpp","p", Opts.getOption(options::OPT_Wp_COMMA))
                .Cases("asm","assembler","a", Opts.getOption(options::OPT_Wa_COMMA))
                .Cases("link","ld","l", Opts.getOption(options::OPT_Wl_COMMA))
                .Cases("compiler","c","clang", Opts.getOption(options::OPT_Xclang))
                .Default(Opts.getOption(options::Unsupported));

        if (ToolOpt.getID() == options::Unsupported)
          Diag(clang::diag::warn_invalid_tool) << A->getValue(0);
        else {
          for (unsigned i = 1; i < A->getNumValues(); i++) {
            if (ToolOpt.getID() == options::OPT_Xclang)
              DAL->AddSeparateArg(A, ToolOpt, A->getValue(i));
            else
              DAL->AddJoinedArg(A, ToolOpt, A->getValue(i));
          }
        }
      }
    }
#endif // INTEL_CUSTOMIZATION


    // Pick up inputs via the -- option.
    if (A->getOption().matches(options::OPT__DASH_DASH)) {
      A->claim();
      for (StringRef Val : A->getValues())
        DAL->append(MakeInputArg(*DAL, Opts, Val, false));
      continue;
    }

    DAL->append(A);
  }

  // Enforce -static if -miamcu is present.
  if (Args.hasFlag(options::OPT_miamcu, options::OPT_mno_iamcu, false))
    DAL->AddFlagArg(0, Opts.getOption(options::OPT_static));

  // Use of -fintelfpga implies -g
  if (Args.hasArg(options::OPT_fintelfpga)) {
    // if any -gN option is provided, use that.
    if (Arg *A = Args.getLastArg(options::OPT_gN_Group))
      DAL->append(A);
    else
      DAL->AddFlagArg(0, Opts.getOption(options::OPT_g_Flag));
  }

// Add a default value of -mlinker-version=, if one was given and the user
// didn't specify one.
#if defined(HOST_LINK_VERSION)
  if (!Args.hasArg(options::OPT_mlinker_version_EQ) &&
      strlen(HOST_LINK_VERSION) > 0) {
    DAL->AddJoinedArg(0, Opts.getOption(options::OPT_mlinker_version_EQ),
                      HOST_LINK_VERSION);
    DAL->getLastArg(options::OPT_mlinker_version_EQ)->claim();
  }
#endif

  addIntelArgs(*DAL, Args, Opts);

  return DAL;
}

/// Compute target triple from args.
///
/// This routine provides the logic to compute a target triple from various
/// args passed to the driver and the default triple string.
static llvm::Triple computeTargetTriple(const Driver &D,
                                        StringRef TargetTriple,
                                        const ArgList &Args,
                                        StringRef DarwinArchName = "") {
#if INTEL_CUSTOMIZATION
#if INTEL_FEATURE_ICECODE
  if (Args.getLastArg(options::OPT_micecode))
    return llvm::Triple(llvm::Triple::normalize("x86_icecode-unknown-unknown"));
#endif // INTEL_FEATURE_ICECODE
#endif // INTEL_CUSTOMIZATION

  // FIXME: Already done in Compilation *Driver::BuildCompilation
  if (const Arg *A = Args.getLastArg(options::OPT_target))
    TargetTriple = A->getValue();

  llvm::Triple Target(llvm::Triple::normalize(TargetTriple));

  // GNU/Hurd's triples should have been -hurd-gnu*, but were historically made
  // -gnu* only, and we can not change this, so we have to detect that case as
  // being the Hurd OS.
  if (TargetTriple.find("-unknown-gnu") != StringRef::npos ||
      TargetTriple.find("-pc-gnu") != StringRef::npos)
    Target.setOSName("hurd");

  // Handle Apple-specific options available here.
  if (Target.isOSBinFormatMachO()) {
    // If an explicit Darwin arch name is given, that trumps all.
    if (!DarwinArchName.empty()) {
      tools::darwin::setTripleTypeForMachOArchName(Target, DarwinArchName);
      return Target;
    }

    // Handle the Darwin '-arch' flag.
    if (Arg *A = Args.getLastArg(options::OPT_arch)) {
      StringRef ArchName = A->getValue();
      tools::darwin::setTripleTypeForMachOArchName(Target, ArchName);
    }
  }

  // Handle pseudo-target flags '-mlittle-endian'/'-EL' and
  // '-mbig-endian'/'-EB'.
  if (Arg *A = Args.getLastArg(options::OPT_mlittle_endian,
                               options::OPT_mbig_endian)) {
    if (A->getOption().matches(options::OPT_mlittle_endian)) {
      llvm::Triple LE = Target.getLittleEndianArchVariant();
      if (LE.getArch() != llvm::Triple::UnknownArch)
        Target = std::move(LE);
    } else {
      llvm::Triple BE = Target.getBigEndianArchVariant();
      if (BE.getArch() != llvm::Triple::UnknownArch)
        Target = std::move(BE);
    }
  }

  // Skip further flag support on OSes which don't support '-m32' or '-m64'.
  if (Target.getArch() == llvm::Triple::tce ||
      Target.getOS() == llvm::Triple::Minix)
    return Target;

  // Handle pseudo-target flags '-m64', '-mx32', '-m32' and '-m16'.
  Arg *A = Args.getLastArg(options::OPT_m64, options::OPT_mx32,
                           options::OPT_m32, options::OPT_m16);
  if (A) {
    llvm::Triple::ArchType AT = llvm::Triple::UnknownArch;

    if (A->getOption().matches(options::OPT_m64)) {
      AT = Target.get64BitArchVariant().getArch();
      if (Target.getEnvironment() == llvm::Triple::GNUX32)
        Target.setEnvironment(llvm::Triple::GNU);
    } else if (A->getOption().matches(options::OPT_mx32) &&
               Target.get64BitArchVariant().getArch() == llvm::Triple::x86_64) {
      AT = llvm::Triple::x86_64;
      Target.setEnvironment(llvm::Triple::GNUX32);
    } else if (A->getOption().matches(options::OPT_m32)) {
      AT = Target.get32BitArchVariant().getArch();
      if (Target.getEnvironment() == llvm::Triple::GNUX32)
        Target.setEnvironment(llvm::Triple::GNU);
    } else if (A->getOption().matches(options::OPT_m16) &&
               Target.get32BitArchVariant().getArch() == llvm::Triple::x86) {
      AT = llvm::Triple::x86;
      Target.setEnvironment(llvm::Triple::CODE16);
    }

    if (AT != llvm::Triple::UnknownArch && AT != Target.getArch())
      Target.setArch(AT);
  }

  // Handle -miamcu flag.
  if (Args.hasFlag(options::OPT_miamcu, options::OPT_mno_iamcu, false)) {
    if (Target.get32BitArchVariant().getArch() != llvm::Triple::x86)
      D.Diag(diag::err_drv_unsupported_opt_for_target) << "-miamcu"
                                                       << Target.str();

    if (A && !A->getOption().matches(options::OPT_m32))
      D.Diag(diag::err_drv_argument_not_allowed_with)
          << "-miamcu" << A->getBaseArg().getAsString(Args);

    Target.setArch(llvm::Triple::x86);
    Target.setArchName("i586");
    Target.setEnvironment(llvm::Triple::UnknownEnvironment);
    Target.setEnvironmentName("");
    Target.setOS(llvm::Triple::ELFIAMCU);
    Target.setVendor(llvm::Triple::UnknownVendor);
    Target.setVendorName("intel");
  }

  // If target is MIPS adjust the target triple
  // accordingly to provided ABI name.
  A = Args.getLastArg(options::OPT_mabi_EQ);
  if (A && Target.isMIPS()) {
    StringRef ABIName = A->getValue();
    if (ABIName == "32") {
      Target = Target.get32BitArchVariant();
      if (Target.getEnvironment() == llvm::Triple::GNUABI64 ||
          Target.getEnvironment() == llvm::Triple::GNUABIN32)
        Target.setEnvironment(llvm::Triple::GNU);
    } else if (ABIName == "n32") {
      Target = Target.get64BitArchVariant();
      if (Target.getEnvironment() == llvm::Triple::GNU ||
          Target.getEnvironment() == llvm::Triple::GNUABI64)
        Target.setEnvironment(llvm::Triple::GNUABIN32);
    } else if (ABIName == "64") {
      Target = Target.get64BitArchVariant();
      if (Target.getEnvironment() == llvm::Triple::GNU ||
          Target.getEnvironment() == llvm::Triple::GNUABIN32)
        Target.setEnvironment(llvm::Triple::GNUABI64);
    }
  }

  // If target is RISC-V adjust the target triple according to
  // provided architecture name
  A = Args.getLastArg(options::OPT_march_EQ);
  if (A && Target.isRISCV()) {
    StringRef ArchName = A->getValue();
    if (ArchName.startswith_lower("rv32"))
      Target.setArch(llvm::Triple::riscv32);
    else if (ArchName.startswith_lower("rv64"))
      Target.setArch(llvm::Triple::riscv64);
  }

  return Target;
}

// Parse the LTO options and record the type of LTO compilation
// based on which -f(no-)?lto(=.*)? option occurs last.
void Driver::setLTOMode(const llvm::opt::ArgList &Args) {
  LTOMode = LTOK_None;
  if (!Args.hasFlag(options::OPT_flto, options::OPT_flto_EQ,
                    options::OPT_fno_lto, false))
    return;

  StringRef LTOName("full");

  const Arg *A = Args.getLastArg(options::OPT_flto_EQ);
  if (A)
    LTOName = A->getValue();

  LTOMode = llvm::StringSwitch<LTOKind>(LTOName)
                .Case("full", LTOK_Full)
                .Case("thin", LTOK_Thin)
                .Default(LTOK_Unknown);

  if (LTOMode == LTOK_Unknown) {
    assert(A);
    Diag(diag::err_drv_unsupported_option_argument) << A->getOption().getName()
                                                    << A->getValue();
  }
}

/// Compute the desired OpenMP runtime from the flags provided.
Driver::OpenMPRuntimeKind Driver::getOpenMPRuntime(const ArgList &Args) const {
  StringRef RuntimeName(CLANG_DEFAULT_OPENMP_RUNTIME);

  const Arg *A = Args.getLastArg(options::OPT_fopenmp_EQ);
  if (A)
      RuntimeName = A->getValue();
  else if (Args.hasArg(options::OPT__intel))
      RuntimeName = "libiomp5";

  auto RT = llvm::StringSwitch<OpenMPRuntimeKind>(RuntimeName)
                .Case("libomp", OMPRT_OMP)
                .Case("libgomp", OMPRT_GOMP)
                .Case("libiomp5", OMPRT_IOMP5)
                .Default(OMPRT_Unknown);

  if (RT == OMPRT_Unknown) {
    if (A)
      Diag(diag::err_drv_unsupported_option_argument)
          << A->getOption().getName() << A->getValue();
    else
      // FIXME: We could use a nicer diagnostic here.
      Diag(diag::err_drv_unsupported_opt) << "-fopenmp";
  }

  return RT;
}

static bool isValidSYCLTriple(llvm::Triple T) {
  // Intel DPC++ product should not support NVIDIA devices.
#if !INTEL_CUSTOMIZATION
  // NVPTX is valid for SYCL.
  if (T.isNVPTX())
    return true;
#endif // !INTEL_CUSTOMIZATION
  // Check for invalid SYCL device triple values.
  // Non-SPIR arch.
  if (!T.isSPIR())
    return false;
  // SPIR arch, but has invalid SubArch for AOT.
  StringRef A(T.getArchName());
  if (T.getSubArch() == llvm::Triple::NoSubArch &&
      ((T.getArch() == llvm::Triple::spir && !A.equals("spir")) ||
       (T.getArch() == llvm::Triple::spir64 && !A.equals("spir64"))))
    return false;
  return true;
}

void Driver::CreateOffloadingDeviceToolChains(Compilation &C,
                                              InputList &Inputs) {

  //
  // CUDA/HIP
  //
  // We need to generate a CUDA/HIP toolchain if any of the inputs has a CUDA
  // or HIP type. However, mixed CUDA/HIP compilation is not supported.
  bool IsCuda =
      llvm::any_of(Inputs, [](std::pair<types::ID, const llvm::opt::Arg *> &I) {
        return types::isCuda(I.first);
      });
  bool IsHIP =
      llvm::any_of(Inputs,
                   [](std::pair<types::ID, const llvm::opt::Arg *> &I) {
                     return types::isHIP(I.first);
                   }) ||
      C.getInputArgs().hasArg(options::OPT_hip_link);
  if (IsCuda && IsHIP) {
    Diag(clang::diag::err_drv_mix_cuda_hip);
    return;
  }
  if (IsCuda) {
    const ToolChain *HostTC = C.getSingleOffloadToolChain<Action::OFK_Host>();
    const llvm::Triple &HostTriple = HostTC->getTriple();
    StringRef DeviceTripleStr;
    auto OFK = Action::OFK_Cuda;
    DeviceTripleStr =
        HostTriple.isArch64Bit() ? "nvptx64-nvidia-cuda" : "nvptx-nvidia-cuda";
    llvm::Triple CudaTriple(DeviceTripleStr);
    // Use the CUDA and host triples as the key into the
    // getOffloadingDeviceToolChain, because the device toolchain we
    // create depends on both.
    auto CudaTC = &getOffloadingDeviceToolChain(C.getInputArgs(), CudaTriple,
                                                *HostTC, OFK);
    C.addOffloadDeviceToolChain(CudaTC, OFK);
  } else if (IsHIP) {
    const ToolChain *HostTC = C.getSingleOffloadToolChain<Action::OFK_Host>();
    StringRef DeviceTripleStr;
    auto OFK = Action::OFK_HIP;
    DeviceTripleStr = "amdgcn-amd-amdhsa";
    llvm::Triple HIPTriple(DeviceTripleStr);
    // Use the HIP and host triples as the key into
    // getOffloadingDeviceToolChain, because the device toolchain we create
    // depends on both.
    auto HIPTC = &getOffloadingDeviceToolChain(C.getInputArgs(), HIPTriple,
                                               *HostTC, OFK);
    C.addOffloadDeviceToolChain(HIPTC, OFK);
  }

  //
  // OpenMP
  //
  // We need to generate an OpenMP toolchain if the user specified targets with
  // the -fopenmp-targets option.
  if (Arg *OpenMPTargets =
          C.getInputArgs().getLastArg(options::OPT_fopenmp_targets_EQ)) {
    if (OpenMPTargets->getNumValues()) {
      // We expect that -fopenmp-targets is always used in conjunction with the
      // option -fopenmp specifying a valid runtime with offloading support,
      // i.e. libomp or libiomp.
      bool HasValidOpenMPRuntime = C.getInputArgs().hasFlag(
          options::OPT_fopenmp, options::OPT_fopenmp_EQ,
#if INTEL_COLLAB
          options::OPT_fno_openmp, false) ||
          C.getInputArgs().hasArg(options::OPT_fiopenmp);
#else
          options::OPT_fno_openmp, false);
#endif // INTEL_COLLAB
      if (HasValidOpenMPRuntime) {
        OpenMPRuntimeKind OpenMPKind = getOpenMPRuntime(C.getInputArgs());
        HasValidOpenMPRuntime =
            OpenMPKind == OMPRT_OMP || OpenMPKind == OMPRT_IOMP5;
      }

      if (HasValidOpenMPRuntime) {
        llvm::StringMap<const char *> FoundNormalizedTriples;
        for (const char *Val : OpenMPTargets->getValues()) {
#if INTEL_CUSTOMIZATION
          // Strip off any trailing options from
          // -fopenmp-targets=<triple>="opts" usage.
          llvm::Triple TT(StringRef(Val).split('=').first);
#endif // INTEL_CUSTOMIZATION
          std::string NormalizedName = TT.normalize();

          // Make sure we don't have a duplicate triple.
          auto Duplicate = FoundNormalizedTriples.find(NormalizedName);
          if (Duplicate != FoundNormalizedTriples.end()) {
            Diag(clang::diag::warn_drv_omp_offload_target_duplicate)
                << Val << Duplicate->second;
            continue;
          }

          // Store the current triple so that we can check for duplicates in the
          // following iterations.
          FoundNormalizedTriples[NormalizedName] = Val;

          // If the specified target is invalid, emit a diagnostic.
          if (TT.getArch() == llvm::Triple::UnknownArch)
            Diag(clang::diag::err_drv_invalid_omp_target) << Val;
          else {
            const ToolChain *TC;
            // CUDA toolchains have to be selected differently. They pair host
            // and device in their implementation.
            if (TT.isNVPTX()) {
              const ToolChain *HostTC =
                  C.getSingleOffloadToolChain<Action::OFK_Host>();
              assert(HostTC && "Host toolchain should be always defined.");
              TC = &getOffloadingDeviceToolChain(C.getInputArgs(), TT, *HostTC,
                                                 Action::OFK_OpenMP);
            } else
              TC = &getToolChain(C.getInputArgs(), TT);
            C.addOffloadDeviceToolChain(TC, Action::OFK_OpenMP);
          }
        }
      } else
        Diag(clang::diag::err_drv_expecting_fopenmp_with_fopenmp_targets);
    } else
      Diag(clang::diag::warn_drv_empty_joined_argument)
          << OpenMPTargets->getAsString(C.getInputArgs());
  }

  //
  // SYCL
  //
  // We need to generate a SYCL toolchain if the user specified targets with
  // the -fsycl-targets, -fsycl-add-targets or -fsycl-link-targets option.
  // If -fsycl is supplied without any of these we will assume SPIR-V.
  // Use of -fsycl-device-only overrides -fsycl.
  bool HasValidSYCLRuntime = (C.getInputArgs().hasFlag(options::OPT_fsycl,
      options::OPT_fno_sycl, false) &&
      !C.getInputArgs().hasArg(options::OPT_fsycl_device_only));

  // A mechanism for retrieving SYCL-specific options, erroring out
  // if SYCL offloading wasn't enabled prior to that
  auto getArgRequiringSYCLRuntime = [&](OptSpecifier OptId) -> Arg * {
    Arg *SYCLArg = C.getInputArgs().getLastArg(OptId);
    if (SYCLArg && !HasValidSYCLRuntime) {
      Diag(clang::diag::err_drv_expecting_fsycl_with_sycl_opt)
          // Dropping the '=' symbol, which would otherwise pollute
          // the diagnostics for the most of options
          << SYCLArg->getSpelling().split('=').first;
      return nullptr;
    }
    return SYCLArg;
  };

  // Emit an error if c-compilation is forced in -fsycl mode
  if (HasValidSYCLRuntime)
    for (StringRef XValue : C.getInputArgs().getAllArgValues(options::OPT_x)) {
      if (XValue == "c" || XValue == "c-header")
        C.getDriver().Diag(clang::diag::err_drv_fsycl_with_c_type)
            << "-x " << XValue;
    }

  Arg *SYCLTargets = getArgRequiringSYCLRuntime(options::OPT_fsycl_targets_EQ);
  Arg *SYCLLinkTargets =
      getArgRequiringSYCLRuntime(options::OPT_fsycl_link_targets_EQ);
  Arg *SYCLAddTargets =
      getArgRequiringSYCLRuntime(options::OPT_fsycl_add_targets_EQ);
  Arg *SYCLLink = getArgRequiringSYCLRuntime(options::OPT_fsycl_link_EQ);
  Arg *SYCLfpga = getArgRequiringSYCLRuntime(options::OPT_fintelfpga);

  // -fsycl-targets cannot be used with -fsycl-link-targets
  if (SYCLTargets && SYCLLinkTargets)
    Diag(clang::diag::err_drv_option_conflict)
        << SYCLTargets->getSpelling() << SYCLLinkTargets->getSpelling();
  // -fsycl-link-targets and -fsycl-add-targets cannot be used together
  if (SYCLLinkTargets && SYCLAddTargets)
    Diag(clang::diag::err_drv_option_conflict)
        << SYCLLinkTargets->getSpelling() << SYCLAddTargets->getSpelling();
  // -fsycl-link-targets is not allowed with -fsycl-link
  if (SYCLLinkTargets && SYCLLink)
    Diag(clang::diag::err_drv_option_conflict)
        << SYCLLink->getSpelling() << SYCLLinkTargets->getSpelling();
  // -fsycl-targets cannot be used with -fintelfpga
  if (SYCLTargets && SYCLfpga)
    Diag(clang::diag::err_drv_option_conflict)
        << SYCLTargets->getSpelling() << SYCLfpga->getSpelling();

  bool HasSYCLTargetsOption = SYCLTargets || SYCLLinkTargets || SYCLAddTargets;
  llvm::StringMap<StringRef> FoundNormalizedTriples;
  llvm::SmallVector<llvm::Triple, 4> UniqueSYCLTriplesVec;
  if (HasSYCLTargetsOption) {
    // At this point, we know we have a valid combination
    // of -fsycl*target options passed
    Arg *SYCLTargetsValues = SYCLTargets ? SYCLTargets : SYCLLinkTargets;
    if (SYCLTargetsValues) {
      if (SYCLTargetsValues->getNumValues()) {
        for (StringRef Val : SYCLTargetsValues->getValues()) {
          llvm::Triple TT(Val);
          if (!isValidSYCLTriple(TT)) {
            Diag(clang::diag::err_drv_invalid_sycl_target) << Val;
            continue;
          }
          std::string NormalizedName = TT.normalize();

          // Make sure we don't have a duplicate triple.
          auto Duplicate = FoundNormalizedTriples.find(NormalizedName);
          if (Duplicate != FoundNormalizedTriples.end()) {
            Diag(clang::diag::warn_drv_sycl_offload_target_duplicate)
                << Val << Duplicate->second;
            continue;
          }

          // Store the current triple so that we can check for duplicates in
          // the following iterations.
          FoundNormalizedTriples[NormalizedName] = Val;
          UniqueSYCLTriplesVec.push_back(TT);
        }
      } else
        Diag(clang::diag::warn_drv_empty_joined_argument)
            << SYCLTargetsValues->getAsString(C.getInputArgs());
    }
    // -fsycl-add-targets is a list of paired items (Triple and file) which are
    // gathered and used to be linked into the final device binary. This can
    // be used with -fsycl-targets to put together the final conglomerate binary
    if (SYCLAddTargets) {
      if (SYCLAddTargets->getNumValues()) {
        // Use of -fsycl-add-targets adds additional files to the SYCL device
        // link step.  Regular offload processing occurs below
        for (StringRef Val : SYCLAddTargets->getValues()) {
          // Parse out the Triple and Input (triple:binary) and create a
          // ToolChain for each entry.
          // The expected format is 'triple:file', any other format will
          // not be accepted.
          std::pair<StringRef, StringRef> I = Val.split(':');
          if (!I.first.empty() && !I.second.empty()) {
            llvm::Triple TT(I.first);
            if (!isValidSYCLTriple(TT)) {
              Diag(clang::diag::err_drv_invalid_sycl_target) << I.first;
              continue;
            }
            std::string NormalizedName = TT.normalize();

            // Make sure we don't have a duplicate triple.
            auto Duplicate = FoundNormalizedTriples.find(NormalizedName);
            if (Duplicate != FoundNormalizedTriples.end())
              // The toolchain for this triple was already created
              continue;

            // Store the current triple so that we can check for duplicates in
            // the following iterations.
            FoundNormalizedTriples[NormalizedName] = Val;
            UniqueSYCLTriplesVec.push_back(TT);
          } else {
            // No colon found, do not use the input
            C.getDriver().Diag(diag::err_drv_unsupported_option_argument)
                << SYCLAddTargets->getOption().getName() << Val;
          }
        }
      } else
        Diag(clang::diag::warn_drv_empty_joined_argument)
            << SYCLAddTargets->getAsString(C.getInputArgs());
    }
  } else {
    // If -fsycl is supplied without -fsycl-*targets we will assume SPIR-V
    // unless -fintelfpga is supplied, which uses SPIR-V with fpga AOT.
    if (HasValidSYCLRuntime) {
      // Triple for -fintelfpga is spir64_fpga-unknown-unknown-sycldevice.
      const char *SYCLTargetArch = SYCLfpga ? "spir64_fpga" : "spir64";
      UniqueSYCLTriplesVec.push_back(MakeSYCLDeviceTriple(SYCLTargetArch));
    }
  }
  // We'll need to use the SYCL and host triples as the key into
  // getOffloadingDeviceToolChain, because the device toolchains we're
  // going to create will depend on both.
  const ToolChain *HostTC = C.getSingleOffloadToolChain<Action::OFK_Host>();
  for (auto &TT : UniqueSYCLTriplesVec) {
    auto SYCLTC = &getOffloadingDeviceToolChain(C.getInputArgs(), TT, *HostTC,
                                                Action::OFK_SYCL);
    C.addOffloadDeviceToolChain(SYCLTC, Action::OFK_SYCL);
  }

  //
  // TODO: Add support for other offloading programming models here.
  //
}

/// Looks the given directories for the specified file.
///
/// \param[out] FilePath File path, if the file was found.
/// \param[in]  Dirs Directories used for the search.
/// \param[in]  FileName Name of the file to search for.
/// \return True if file was found.
///
/// Looks for file specified by FileName sequentially in directories specified
/// by Dirs.
///
static bool searchForFile(SmallVectorImpl<char> &FilePath,
                          ArrayRef<std::string> Dirs,
                          StringRef FileName) {
  SmallString<128> WPath;
  for (const std::string &Dir : Dirs) {
    if (Dir.empty())
      continue;
    WPath.clear();
    llvm::sys::path::append(WPath, Dir, FileName);
    llvm::sys::path::native(WPath);
    if (llvm::sys::fs::is_regular_file(WPath)) {
      FilePath = std::move(WPath);
      return true;
    }
  }
  return false;
}

bool Driver::readConfigFile(StringRef FileName) {
  // Try reading the given file.
  SmallVector<const char *, 32> NewCfgArgs;
  if (!llvm::cl::readConfigFile(FileName, Saver, NewCfgArgs)) {
    Diag(diag::err_drv_cannot_read_config_file) << FileName;
    return true;
  }

  // Read options from config file.
  llvm::SmallString<128> CfgFileName(FileName);
  llvm::sys::path::native(CfgFileName);
  ConfigFile = std::string(CfgFileName.str());
  bool ContainErrors;
  CfgOptions = std::make_unique<InputArgList>(
      ParseArgStrings(NewCfgArgs, IsCLMode(), ContainErrors));
  if (ContainErrors) {
    CfgOptions.reset();
    return true;
  }

  if (CfgOptions->hasArg(options::OPT_config)) {
    CfgOptions.reset();
    Diag(diag::err_drv_nested_config_file);
    return true;
  }

  // Claim all arguments that come from a configuration file so that the driver
  // does not warn on any that is unused.
  for (Arg *A : *CfgOptions)
    A->claim();
  return false;
}

bool Driver::loadConfigFile() {
  std::string CfgFileName;
  bool FileSpecifiedExplicitly = false;

  // Process options that change search path for config files.
  if (CLOptions) {
    if (CLOptions->hasArg(options::OPT_config_system_dir_EQ)) {
      SmallString<128> CfgDir;
      CfgDir.append(
          CLOptions->getLastArgValue(options::OPT_config_system_dir_EQ));
      if (!CfgDir.empty()) {
        if (llvm::sys::fs::make_absolute(CfgDir).value() != 0)
          SystemConfigDir.clear();
        else
          SystemConfigDir = std::string(CfgDir.begin(), CfgDir.end());
      }
    }
    if (CLOptions->hasArg(options::OPT_config_user_dir_EQ)) {
      SmallString<128> CfgDir;
      CfgDir.append(
          CLOptions->getLastArgValue(options::OPT_config_user_dir_EQ));
      if (!CfgDir.empty()) {
        if (llvm::sys::fs::make_absolute(CfgDir).value() != 0)
          UserConfigDir.clear();
        else
          UserConfigDir = std::string(CfgDir.begin(), CfgDir.end());
      }
    }
  }

  // First try to find config file specified in command line.
  if (CLOptions) {
    std::vector<std::string> ConfigFiles =
        CLOptions->getAllArgValues(options::OPT_config);
    if (ConfigFiles.size() > 1) {
      if (!std::all_of(
              ConfigFiles.begin(), ConfigFiles.end(),
              [ConfigFiles](std::string s) { return s == ConfigFiles[0]; })) {
        Diag(diag::err_drv_duplicate_config);
        return true;
      }
    }

    if (!ConfigFiles.empty()) {
      CfgFileName = ConfigFiles.front();
      assert(!CfgFileName.empty());

      // If argument contains directory separator, treat it as a path to
      // configuration file.
      if (llvm::sys::path::has_parent_path(CfgFileName)) {
        SmallString<128> CfgFilePath;
        if (llvm::sys::path::is_relative(CfgFileName))
          llvm::sys::fs::current_path(CfgFilePath);
        llvm::sys::path::append(CfgFilePath, CfgFileName);
        if (!llvm::sys::fs::is_regular_file(CfgFilePath)) {
          Diag(diag::err_drv_config_file_not_exist) << CfgFilePath;
          return true;
        }
        return readConfigFile(CfgFilePath);
      }

      FileSpecifiedExplicitly = true;
    }
  }

  // If config file is not specified explicitly, try to deduce configuration
  // from executable name. For instance, an executable 'armv7l-clang' will
  // search for config file 'armv7l-clang.cfg'.
  if (CfgFileName.empty() && !ClangNameParts.TargetPrefix.empty())
    CfgFileName = ClangNameParts.TargetPrefix + '-' + ClangNameParts.ModeSuffix;

  if (CfgFileName.empty())
    return false;

  // Determine architecture part of the file name, if it is present.
  StringRef CfgFileArch = CfgFileName;
  size_t ArchPrefixLen = CfgFileArch.find('-');
  if (ArchPrefixLen == StringRef::npos)
    ArchPrefixLen = CfgFileArch.size();
  llvm::Triple CfgTriple;
  CfgFileArch = CfgFileArch.take_front(ArchPrefixLen);
  CfgTriple = llvm::Triple(llvm::Triple::normalize(CfgFileArch));
  if (CfgTriple.getArch() == llvm::Triple::ArchType::UnknownArch)
    ArchPrefixLen = 0;

  if (!StringRef(CfgFileName).endswith(".cfg"))
    CfgFileName += ".cfg";

  // If config file starts with architecture name and command line options
  // redefine architecture (with options like -m32 -LE etc), try finding new
  // config file with that architecture.
  SmallString<128> FixedConfigFile;
  size_t FixedArchPrefixLen = 0;
  if (ArchPrefixLen) {
    // Get architecture name from config file name like 'i386.cfg' or
    // 'armv7l-clang.cfg'.
    // Check if command line options changes effective triple.
    llvm::Triple EffectiveTriple = computeTargetTriple(*this,
                                             CfgTriple.getTriple(), *CLOptions);
    if (CfgTriple.getArch() != EffectiveTriple.getArch()) {
      FixedConfigFile = EffectiveTriple.getArchName();
      FixedArchPrefixLen = FixedConfigFile.size();
      // Append the rest of original file name so that file name transforms
      // like: i386-clang.cfg -> x86_64-clang.cfg.
      if (ArchPrefixLen < CfgFileName.size())
        FixedConfigFile += CfgFileName.substr(ArchPrefixLen);
    }
  }

  // Prepare list of directories where config file is searched for.
  SmallVector<std::string, 3> CfgFileSearchDirs;
  CfgFileSearchDirs.push_back(UserConfigDir);
  CfgFileSearchDirs.push_back(SystemConfigDir);
  CfgFileSearchDirs.push_back(Dir);

  // Try to find config file. First try file with corrected architecture.
  llvm::SmallString<128> CfgFilePath;
  if (!FixedConfigFile.empty()) {
    if (searchForFile(CfgFilePath, CfgFileSearchDirs, FixedConfigFile))
      return readConfigFile(CfgFilePath);
    // If 'x86_64-clang.cfg' was not found, try 'x86_64.cfg'.
    FixedConfigFile.resize(FixedArchPrefixLen);
    FixedConfigFile.append(".cfg");
    if (searchForFile(CfgFilePath, CfgFileSearchDirs, FixedConfigFile))
      return readConfigFile(CfgFilePath);
  }

  // Then try original file name.
  if (searchForFile(CfgFilePath, CfgFileSearchDirs, CfgFileName))
    return readConfigFile(CfgFilePath);

  // Finally try removing driver mode part: 'x86_64-clang.cfg' -> 'x86_64.cfg'.
  if (!ClangNameParts.ModeSuffix.empty() &&
      !ClangNameParts.TargetPrefix.empty()) {
    CfgFileName.assign(ClangNameParts.TargetPrefix);
    CfgFileName.append(".cfg");
    if (searchForFile(CfgFilePath, CfgFileSearchDirs, CfgFileName))
      return readConfigFile(CfgFilePath);
  }

  // Report error but only if config file was specified explicitly, by option
  // --config. If it was deduced from executable name, it is not an error.
  if (FileSpecifiedExplicitly) {
    Diag(diag::err_drv_config_file_not_found) << CfgFileName;
    for (const std::string &SearchDir : CfgFileSearchDirs)
      if (!SearchDir.empty())
        Diag(diag::note_drv_config_file_searched_in) << SearchDir;
    return true;
  }

  return false;
}

Compilation *Driver::BuildCompilation(ArrayRef<const char *> ArgList) {
  llvm::PrettyStackTraceString CrashInfo("Compilation construction");

  // FIXME: Handle environment options which affect driver behavior, somewhere
  // (client?). GCC_EXEC_PREFIX, LPATH, CC_PRINT_OPTIONS.

  if (Optional<std::string> CompilerPathValue =
          llvm::sys::Process::GetEnv("COMPILER_PATH")) {
    StringRef CompilerPath = *CompilerPathValue;
    while (!CompilerPath.empty()) {
      std::pair<StringRef, StringRef> Split =
          CompilerPath.split(llvm::sys::EnvPathSeparator);
      PrefixDirs.push_back(std::string(Split.first));
      CompilerPath = Split.second;
    }
  }

  // We look for the driver mode option early, because the mode can affect
  // how other options are parsed.
  ParseDriverMode(ClangExecutable, ArgList.slice(1));

  // FIXME: What are we going to do with -V and -b?

  // Arguments specified in command line.
  bool ContainsError;
  CLOptions = std::make_unique<InputArgList>(
      ParseArgStrings(ArgList.slice(1), IsCLMode(), ContainsError));

  // Try parsing configuration file.
  if (!ContainsError)
    ContainsError = loadConfigFile();
  bool HasConfigFile = !ContainsError && (CfgOptions.get() != nullptr);

  // All arguments, from both config file and command line.
  InputArgList Args = std::move(HasConfigFile ? std::move(*CfgOptions)
                                              : std::move(*CLOptions));

  // The args for config files or /clang: flags belong to different InputArgList
  // objects than Args. This copies an Arg from one of those other InputArgLists
  // to the ownership of Args.
  auto appendOneArg = [&Args](const Arg *Opt, const Arg *BaseArg) {
      unsigned Index = Args.MakeIndex(Opt->getSpelling());
      Arg *Copy = new llvm::opt::Arg(Opt->getOption(), Opt->getSpelling(),
                                     Index, BaseArg);
      Copy->getValues() = Opt->getValues();
      if (Opt->isClaimed())
        Copy->claim();
      Args.append(Copy);
  };

  if (HasConfigFile)
    for (auto *Opt : *CLOptions) {
      if (Opt->getOption().matches(options::OPT_config))
        continue;
      const Arg *BaseArg = &Opt->getBaseArg();
      if (BaseArg == Opt)
        BaseArg = nullptr;
      appendOneArg(Opt, BaseArg);
    }

  // In CL mode, look for any pass-through arguments
  if (IsCLMode() && !ContainsError) {
    SmallVector<const char *, 16> CLModePassThroughArgList;
    for (const auto *A : Args.filtered(options::OPT__SLASH_clang)) {
      A->claim();
      CLModePassThroughArgList.push_back(A->getValue());
    }

    if (!CLModePassThroughArgList.empty()) {
      // Parse any pass through args using default clang processing rather
      // than clang-cl processing.
      auto CLModePassThroughOptions = std::make_unique<InputArgList>(
          ParseArgStrings(CLModePassThroughArgList, false, ContainsError));

      if (!ContainsError)
        for (auto *Opt : *CLModePassThroughOptions) {
          appendOneArg(Opt, nullptr);
        }
    }
  }

  // Check for working directory option before accessing any files
  if (Arg *WD = Args.getLastArg(options::OPT_working_directory))
    if (VFS->setCurrentWorkingDirectory(WD->getValue()))
      Diag(diag::err_drv_unable_to_set_working_directory) << WD->getValue();

  // FIXME: This stuff needs to go into the Compilation, not the driver.
  bool CCCPrintPhases;

  // Silence driver warnings if requested
  Diags.setIgnoreAllWarnings(Args.hasArg(options::OPT_w));

#if INTEL_CUSTOMIZATION
  if (Arg *VA = Args.getLastArg(options::OPT_HASH_x, options::OPT__HASH,
                           options::OPT_v, options::OPT__HASH_HASH_HASH)) {
    if (VA->getOption().matches(options::OPT_HASH_x) ||
                 VA->getOption().matches(options::OPT__HASH))
      IntelPrintOptions = 1;
  }
#endif // INTEL_CUSTOMIZATION

  // -no-canonical-prefixes is used very early in main.
  Args.ClaimAllArgs(options::OPT_no_canonical_prefixes);

  // f(no-)integated-cc1 is also used very early in main.
  Args.ClaimAllArgs(options::OPT_fintegrated_cc1);
  Args.ClaimAllArgs(options::OPT_fno_integrated_cc1);

  // Ignore -pipe.
  Args.ClaimAllArgs(options::OPT_pipe);

  // Extract -ccc args.
  //
  // FIXME: We need to figure out where this behavior should live. Most of it
  // should be outside in the client; the parts that aren't should have proper
  // options, either by introducing new ones or by overloading gcc ones like -V
  // or -b.
  CCCPrintPhases = Args.hasArg(options::OPT_ccc_print_phases);
  CCCPrintBindings = Args.hasArg(options::OPT_ccc_print_bindings);
  if (const Arg *A = Args.getLastArg(options::OPT_ccc_gcc_name))
    CCCGenericGCCName = A->getValue();
  GenReproducer = Args.hasFlag(options::OPT_gen_reproducer,
                               options::OPT_fno_crash_diagnostics,
                               !!::getenv("FORCE_CLANG_DIAGNOSTICS_CRASH"));
  // FIXME: TargetTriple is used by the target-prefixed calls to as/ld
  // and getToolChain is const.
  if (IsCLMode()) {
    // clang-cl targets MSVC-style Win32.
    llvm::Triple T(TargetTriple);
    T.setOS(llvm::Triple::Win32);
    T.setVendor(llvm::Triple::PC);
    T.setEnvironment(llvm::Triple::MSVC);
    T.setObjectFormat(llvm::Triple::COFF);
    TargetTriple = T.str();
  }
  if (Args.hasArg(options::OPT_fsycl_device_only)) {
    // -fsycl-device-only implies spir arch and SYCL Device
    llvm::Triple T(TargetTriple);
    // FIXME: defaults to spir64, should probably have a way to set spir
    // possibly new -sycl-target option
    T.setArch(llvm::Triple::spir64);
    T.setVendor(llvm::Triple::UnknownVendor);
    T.setOS(llvm::Triple(llvm::sys::getProcessTriple()).getOS());
    T.setEnvironment(llvm::Triple::SYCLDevice);
    TargetTriple = T.str();
  }
  if (const Arg *A = Args.getLastArg(options::OPT_target))
    TargetTriple = A->getValue();
  if (const Arg *A = Args.getLastArg(options::OPT_ccc_install_dir))
    Dir = InstalledDir = A->getValue();
  for (const Arg *A : Args.filtered(options::OPT_B)) {
    A->claim();
    PrefixDirs.push_back(A->getValue(0));
  }
  if (const Arg *A = Args.getLastArg(options::OPT__sysroot_EQ))
    SysRoot = A->getValue();
  if (const Arg *A = Args.getLastArg(options::OPT__dyld_prefix_EQ))
    DyldPrefix = A->getValue();

  if (const Arg *A = Args.getLastArg(options::OPT_resource_dir))
    ResourceDir = A->getValue();

  if (const Arg *A = Args.getLastArg(options::OPT_save_temps_EQ)) {
    SaveTemps = llvm::StringSwitch<SaveTempsMode>(A->getValue())
                    .Case("cwd", SaveTempsCwd)
                    .Case("obj", SaveTempsObj)
                    .Default(SaveTempsCwd);
  }

  setLTOMode(Args);

  // Process -fembed-bitcode= flags.
  if (Arg *A = Args.getLastArg(options::OPT_fembed_bitcode_EQ)) {
    StringRef Name = A->getValue();
    unsigned Model = llvm::StringSwitch<unsigned>(Name)
        .Case("off", EmbedNone)
        .Case("all", EmbedBitcode)
        .Case("bitcode", EmbedBitcode)
        .Case("marker", EmbedMarker)
        .Default(~0U);
    if (Model == ~0U) {
      Diags.Report(diag::err_drv_invalid_value) << A->getAsString(Args)
                                                << Name;
    } else
      BitcodeEmbed = static_cast<BitcodeEmbedMode>(Model);
  }

  std::unique_ptr<llvm::opt::InputArgList> UArgs =
      std::make_unique<InputArgList>(std::move(Args));

  // Perform the default argument translations.
  DerivedArgList *TranslatedArgs = TranslateInputArgs(*UArgs);

  // Owned by the host.
  const ToolChain &TC = getToolChain(
      *UArgs, computeTargetTriple(*this, TargetTriple, *UArgs));

  // The compilation takes ownership of Args.
  Compilation *C = new Compilation(*this, TC, UArgs.release(), TranslatedArgs,
                                   ContainsError);

  if (!HandleImmediateArgs(*C))
    return C;

  // Construct the list of inputs.
  InputList Inputs;
  BuildInputs(C->getDefaultToolChain(), *TranslatedArgs, Inputs);

  // Determine if there are any offload static libraries.
  if (checkForOffloadStaticLib(*C, *TranslatedArgs))
    setOffloadStaticLibSeen();

  // Populate the tool chains for the offloading devices, if any.
  CreateOffloadingDeviceToolChains(*C, Inputs);

  // Construct the list of abstract actions to perform for this compilation. On
  // MachO targets this uses the driver-driver and universal actions.
  if (TC.getTriple().isOSBinFormatMachO())
    BuildUniversalActions(*C, C->getDefaultToolChain(), Inputs);
  else
    BuildActions(*C, C->getArgs(), Inputs, C->getActions());

  if (CCCPrintPhases) {
    PrintActions(*C);
    return C;
  }

  BuildJobs(*C);

  return C;
}

static void printArgList(raw_ostream &OS, const llvm::opt::ArgList &Args) {
  llvm::opt::ArgStringList ASL;
  for (const auto *A : Args)
    A->render(Args, ASL);

  for (auto I = ASL.begin(), E = ASL.end(); I != E; ++I) {
    if (I != ASL.begin())
      OS << ' ';
    llvm::sys::printArg(OS, *I, true);
  }
  OS << '\n';
}

bool Driver::getCrashDiagnosticFile(StringRef ReproCrashFilename,
                                    SmallString<128> &CrashDiagDir) {
  using namespace llvm::sys;
  assert(llvm::Triple(llvm::sys::getProcessTriple()).isOSDarwin() &&
         "Only knows about .crash files on Darwin");

  // The .crash file can be found on at ~/Library/Logs/DiagnosticReports/
  // (or /Library/Logs/DiagnosticReports for root) and has the filename pattern
  // clang-<VERSION>_<YYYY-MM-DD-HHMMSS>_<hostname>.crash.
  path::home_directory(CrashDiagDir);
  if (CrashDiagDir.startswith("/var/root"))
    CrashDiagDir = "/";
  path::append(CrashDiagDir, "Library/Logs/DiagnosticReports");
  int PID =
#if LLVM_ON_UNIX
      getpid();
#else
      0;
#endif
  std::error_code EC;
  fs::file_status FileStatus;
  TimePoint<> LastAccessTime;
  SmallString<128> CrashFilePath;
  // Lookup the .crash files and get the one generated by a subprocess spawned
  // by this driver invocation.
  for (fs::directory_iterator File(CrashDiagDir, EC), FileEnd;
       File != FileEnd && !EC; File.increment(EC)) {
    StringRef FileName = path::filename(File->path());
    if (!FileName.startswith(Name))
      continue;
    if (fs::status(File->path(), FileStatus))
      continue;
    llvm::ErrorOr<std::unique_ptr<llvm::MemoryBuffer>> CrashFile =
        llvm::MemoryBuffer::getFile(File->path());
    if (!CrashFile)
      continue;
    // The first line should start with "Process:", otherwise this isn't a real
    // .crash file.
    StringRef Data = CrashFile.get()->getBuffer();
    if (!Data.startswith("Process:"))
      continue;
    // Parse parent process pid line, e.g: "Parent Process: clang-4.0 [79141]"
    size_t ParentProcPos = Data.find("Parent Process:");
    if (ParentProcPos == StringRef::npos)
      continue;
    size_t LineEnd = Data.find_first_of("\n", ParentProcPos);
    if (LineEnd == StringRef::npos)
      continue;
    StringRef ParentProcess = Data.slice(ParentProcPos+15, LineEnd).trim();
    int OpenBracket = -1, CloseBracket = -1;
    for (size_t i = 0, e = ParentProcess.size(); i < e; ++i) {
      if (ParentProcess[i] == '[')
        OpenBracket = i;
      if (ParentProcess[i] == ']')
        CloseBracket = i;
    }
    // Extract the parent process PID from the .crash file and check whether
    // it matches this driver invocation pid.
    int CrashPID;
    if (OpenBracket < 0 || CloseBracket < 0 ||
        ParentProcess.slice(OpenBracket + 1, CloseBracket)
            .getAsInteger(10, CrashPID) || CrashPID != PID) {
      continue;
    }

    // Found a .crash file matching the driver pid. To avoid getting an older
    // and misleading crash file, continue looking for the most recent.
    // FIXME: the driver can dispatch multiple cc1 invocations, leading to
    // multiple crashes poiting to the same parent process. Since the driver
    // does not collect pid information for the dispatched invocation there's
    // currently no way to distinguish among them.
    const auto FileAccessTime = FileStatus.getLastModificationTime();
    if (FileAccessTime > LastAccessTime) {
      CrashFilePath.assign(File->path());
      LastAccessTime = FileAccessTime;
    }
  }

  // If found, copy it over to the location of other reproducer files.
  if (!CrashFilePath.empty()) {
    EC = fs::copy_file(CrashFilePath, ReproCrashFilename);
    if (EC)
      return false;
    return true;
  }

  return false;
}

// When clang crashes, produce diagnostic information including the fully
// preprocessed source file(s).  Request that the developer attach the
// diagnostic information to a bug report.
void Driver::generateCompilationDiagnostics(
    Compilation &C, const Command &FailingCommand,
    StringRef AdditionalInformation, CompilationDiagnosticReport *Report) {
  if (C.getArgs().hasArg(options::OPT_fno_crash_diagnostics))
    return;

  // Don't try to generate diagnostics for link or dsymutil jobs.
  if (FailingCommand.getCreator().isLinkJob() ||
      FailingCommand.getCreator().isDsymutilJob())
    return;

  // Print the version of the compiler.
  PrintVersion(C, llvm::errs());

  // Suppress driver output and emit preprocessor output to temp file.
  Mode = CPPMode;
  CCGenDiagnostics = true;

  // Save the original job command(s).
  Command Cmd = FailingCommand;

  // Keep track of whether we produce any errors while trying to produce
  // preprocessed sources.
  DiagnosticErrorTrap Trap(Diags);

  // Suppress tool output.
  C.initCompilationForDiagnostics();

  // Construct the list of inputs.
  InputList Inputs;
  BuildInputs(C.getDefaultToolChain(), C.getArgs(), Inputs);

  for (InputList::iterator it = Inputs.begin(), ie = Inputs.end(); it != ie;) {
    bool IgnoreInput = false;

    // Ignore input from stdin or any inputs that cannot be preprocessed.
    // Check type first as not all linker inputs have a value.
    if (types::getPreprocessedType(it->first) == types::TY_INVALID) {
      IgnoreInput = true;
    } else if (!strcmp(it->second->getValue(), "-")) {
      Diag(clang::diag::note_drv_command_failed_diag_msg)
          << "Error generating preprocessed source(s) - "
             "ignoring input from stdin.";
      IgnoreInput = true;
    }

    if (IgnoreInput) {
      it = Inputs.erase(it);
      ie = Inputs.end();
    } else {
      ++it;
    }
  }

  if (Inputs.empty()) {
    Diag(clang::diag::note_drv_command_failed_diag_msg)
        << "Error generating preprocessed source(s) - "
           "no preprocessable inputs.";
    return;
  }

  // Don't attempt to generate preprocessed files if multiple -arch options are
  // used, unless they're all duplicates.
  llvm::StringSet<> ArchNames;
  for (const Arg *A : C.getArgs()) {
    if (A->getOption().matches(options::OPT_arch)) {
      StringRef ArchName = A->getValue();
      ArchNames.insert(ArchName);
    }
  }
  if (ArchNames.size() > 1) {
    Diag(clang::diag::note_drv_command_failed_diag_msg)
        << "Error generating preprocessed source(s) - cannot generate "
           "preprocessed source with multiple -arch options.";
    return;
  }

  // Construct the list of abstract actions to perform for this compilation. On
  // Darwin OSes this uses the driver-driver and builds universal actions.
  const ToolChain &TC = C.getDefaultToolChain();
  if (TC.getTriple().isOSBinFormatMachO())
    BuildUniversalActions(C, TC, Inputs);
  else
    BuildActions(C, C.getArgs(), Inputs, C.getActions());

  BuildJobs(C);

  // If there were errors building the compilation, quit now.
  if (Trap.hasErrorOccurred()) {
    Diag(clang::diag::note_drv_command_failed_diag_msg)
        << "Error generating preprocessed source(s).";
    return;
  }

  // Generate preprocessed output.
  SmallVector<std::pair<int, const Command *>, 4> FailingCommands;
  C.ExecuteJobs(C.getJobs(), FailingCommands);

  // If any of the preprocessing commands failed, clean up and exit.
  if (!FailingCommands.empty()) {
    Diag(clang::diag::note_drv_command_failed_diag_msg)
        << "Error generating preprocessed source(s).";
    return;
  }

  const TempFileList &TempFiles = C.getTempFiles();
  if (TempFiles.empty()) {
    Diag(clang::diag::note_drv_command_failed_diag_msg)
        << "Error generating preprocessed source(s).";
    return;
  }

  Diag(clang::diag::note_drv_command_failed_diag_msg)
      << "\n********************\n\n"
         "PLEASE ATTACH THE FOLLOWING FILES TO THE BUG REPORT:\n"
         "Preprocessed source(s) and associated run script(s) are located at:";

  SmallString<128> VFS;
  SmallString<128> ReproCrashFilename;
  for (auto &TempFile : TempFiles) {
    Diag(clang::diag::note_drv_command_failed_diag_msg) << TempFile.first;
    if (Report)
      Report->TemporaryFiles.push_back(TempFile.first);
    if (ReproCrashFilename.empty()) {
      ReproCrashFilename = TempFile.first;
      llvm::sys::path::replace_extension(ReproCrashFilename, ".crash");
    }
    if (StringRef(TempFile.first).endswith(".cache")) {
      // In some cases (modules) we'll dump extra data to help with reproducing
      // the crash into a directory next to the output.
      VFS = llvm::sys::path::filename(TempFile.first);
      llvm::sys::path::append(VFS, "vfs", "vfs.yaml");
    }
  }

  // Assume associated files are based off of the first temporary file.
  CrashReportInfo CrashInfo(TempFiles[0].first, VFS);

  llvm::SmallString<128> Script(CrashInfo.Filename);
  llvm::sys::path::replace_extension(Script, "sh");
  std::error_code EC;
  llvm::raw_fd_ostream ScriptOS(Script, EC, llvm::sys::fs::CD_CreateNew);
  if (EC) {
    Diag(clang::diag::note_drv_command_failed_diag_msg)
        << "Error generating run script: " << Script << " " << EC.message();
  } else {
    ScriptOS << "# Crash reproducer for " << getClangFullVersion() << "\n"
             << "# Driver args: ";
    printArgList(ScriptOS, C.getInputArgs());
    ScriptOS << "# Original command: ";
    Cmd.Print(ScriptOS, "\n", /*Quote=*/true);
    Cmd.Print(ScriptOS, "\n", /*Quote=*/true, &CrashInfo);
    if (!AdditionalInformation.empty())
      ScriptOS << "\n# Additional information: " << AdditionalInformation
               << "\n";
    if (Report)
      Report->TemporaryFiles.push_back(std::string(Script.str()));
    Diag(clang::diag::note_drv_command_failed_diag_msg) << Script;
  }

  // On darwin, provide information about the .crash diagnostic report.
  if (llvm::Triple(llvm::sys::getProcessTriple()).isOSDarwin()) {
    SmallString<128> CrashDiagDir;
    if (getCrashDiagnosticFile(ReproCrashFilename, CrashDiagDir)) {
      Diag(clang::diag::note_drv_command_failed_diag_msg)
          << ReproCrashFilename.str();
    } else { // Suggest a directory for the user to look for .crash files.
      llvm::sys::path::append(CrashDiagDir, Name);
      CrashDiagDir += "_<YYYY-MM-DD-HHMMSS>_<hostname>.crash";
      Diag(clang::diag::note_drv_command_failed_diag_msg)
          << "Crash backtrace is located in";
      Diag(clang::diag::note_drv_command_failed_diag_msg)
          << CrashDiagDir.str();
      Diag(clang::diag::note_drv_command_failed_diag_msg)
          << "(choose the .crash file that corresponds to your crash)";
    }
  }

  for (const auto &A : C.getArgs().filtered(options::OPT_frewrite_map_file,
                                            options::OPT_frewrite_map_file_EQ))
    Diag(clang::diag::note_drv_command_failed_diag_msg) << A->getValue();

  Diag(clang::diag::note_drv_command_failed_diag_msg)
      << "\n\n********************";
}

void Driver::setUpResponseFiles(Compilation &C, Command &Cmd) {
  // Since commandLineFitsWithinSystemLimits() may underestimate system's
  // capacity if the tool does not support response files, there is a chance/
  // that things will just work without a response file, so we silently just
  // skip it.
  if (Cmd.getCreator().getResponseFilesSupport() == Tool::RF_None ||
      llvm::sys::commandLineFitsWithinSystemLimits(Cmd.getExecutable(),
                                                   Cmd.getArguments()))
    return;

  std::string TmpName = GetTemporaryPath("response", "txt");
  Cmd.setResponseFile(C.addTempFile(C.getArgs().MakeArgString(TmpName)));
}

int Driver::ExecuteCompilation(
    Compilation &C,
    SmallVectorImpl<std::pair<int, const Command *>> &FailingCommands) {
  // Just print if -### was present.
  if (C.getArgs().hasArg(options::OPT__HASH_HASH_HASH)) {
    C.getJobs().Print(llvm::errs(), "\n", true);
    return 0;
  }

  // If there were errors building the compilation, quit now.
  if (Diags.hasErrorOccurred())
    return 1;

  // Set up response file names for each command, if necessary
  for (auto &Job : C.getJobs())
    setUpResponseFiles(C, Job);

  C.ExecuteJobs(C.getJobs(), FailingCommands);

  // If the command succeeded, we are done.
  if (FailingCommands.empty())
    return 0;

  // Otherwise, remove result files and print extra information about abnormal
  // failures.
  int Res = 0;
  for (const auto &CmdPair : FailingCommands) {
    int CommandRes = CmdPair.first;
    const Command *FailingCommand = CmdPair.second;

    // Remove result files if we're not saving temps.
    if (!isSaveTempsEnabled()) {
      const JobAction *JA = cast<JobAction>(&FailingCommand->getSource());
      C.CleanupFileMap(C.getResultFiles(), JA, true);

      // Failure result files are valid unless we crashed.
      if (CommandRes < 0)
        C.CleanupFileMap(C.getFailureResultFiles(), JA, true);
    }

#if LLVM_ON_UNIX
    // llvm/lib/Support/Unix/Signals.inc will exit with a special return code
    // for SIGPIPE. Do not print diagnostics for this case.
    if (CommandRes == EX_IOERR) {
      Res = CommandRes;
      continue;
    }
#endif

    // Print extra information about abnormal failures, if possible.
    //
    // This is ad-hoc, but we don't want to be excessively noisy. If the result
    // status was 1, assume the command failed normally. In particular, if it
    // was the compiler then assume it gave a reasonable error code. Failures
    // in other tools are less common, and they generally have worse
    // diagnostics, so always print the diagnostic there.
    const Tool &FailingTool = FailingCommand->getCreator();

    if (!FailingTool.hasGoodDiagnostics() || CommandRes != 1) {
      // FIXME: See FIXME above regarding result code interpretation.
      if (CommandRes < 0)
        Diag(clang::diag::err_drv_command_signalled)
            << FailingTool.getShortName();
      else
        Diag(clang::diag::err_drv_command_failed)
            << FailingTool.getShortName() << CommandRes;
    }

    auto CustomDiag = FailingCommand->getDiagForErrorCode(CommandRes);
    if (!CustomDiag.empty())
      Diag(clang::diag::note_drv_command_failed_diag_msg) << CustomDiag;
  }
  return Res;
}

#if INTEL_CUSTOMIZATION
void Driver::PrintHelp(const llvm::opt::ArgList &Args) const {
#endif // INTEL_CUSTOMIZATION
  unsigned IncludedFlagsBitmask;
  unsigned ExcludedFlagsBitmask;
  std::tie(IncludedFlagsBitmask, ExcludedFlagsBitmask) =
      getIncludeExcludeOptionFlagMasks(IsCLMode());

  ExcludedFlagsBitmask |= options::NoDriverOption;
#if INTEL_CUSTOMIZATION
  if (!Args.hasArg(options::OPT__help_hidden))
    ExcludedFlagsBitmask |= HelpHidden;
  if (Args.hasArg(options::OPT__dpcpp)) {
    ExcludedFlagsBitmask |= options::DpcppUnsupported;
    ExcludedFlagsBitmask |= options::DpcppHidden;
  }
#endif // INTEL_CUSTOMIZATION

  std::string Usage = llvm::formatv("{0} [options] file...", Name).str();
  getOpts().PrintHelp(llvm::outs(), Usage.c_str(), DriverTitle.c_str(),
                      IncludedFlagsBitmask, ExcludedFlagsBitmask,
                      /*ShowAllAliases=*/false);
}

llvm::Triple Driver::MakeSYCLDeviceTriple(StringRef TargetArch) const {
  llvm::Triple TT;
  TT.setArchName(TargetArch);
  TT.setVendor(llvm::Triple::UnknownVendor);
  TT.setOS(llvm::Triple::UnknownOS);
  TT.setEnvironment(llvm::Triple::SYCLDevice);
  return TT;
}

// Print the help from any of the given tools which are used for AOT
// compilation for SYCL
void Driver::PrintSYCLToolHelp(const Compilation &C) const {
  SmallVector<std::tuple<llvm::Triple, StringRef, StringRef>, 4> HelpArgs;
  // Populate the vector with the tools and help options
  if (Arg *A = C.getArgs().getLastArg(options::OPT_fsycl_help_EQ)) {
    StringRef AV(A->getValue());
    llvm::Triple T;
    if (AV == "gen" || AV == "all")
      HelpArgs.push_back(std::make_tuple(MakeSYCLDeviceTriple("spir64_gen"),
                                         "ocloc", "--help"));
    if (AV == "fpga" || AV == "all")
      HelpArgs.push_back(
          std::make_tuple(MakeSYCLDeviceTriple("spir64_fpga"), "aoc", "-help"));
    if (AV == "x86_64" || AV == "all")
      HelpArgs.push_back(std::make_tuple(MakeSYCLDeviceTriple("spir64_x86_64"),
                                         "opencl-aot", "--help"));
    if (HelpArgs.empty()) {
      C.getDriver().Diag(diag::err_drv_unsupported_option_argument)
                         << A->getOption().getName() << AV;
      return;
    }
  }

  // Go through the args and emit the help information for each.
  for (auto &HA : HelpArgs) {
    llvm::outs() << "Emitting help information for " << std::get<1>(HA) << '\n'
        << "Use triple of '" << std::get<0>(HA).normalize() <<
        "' to enable ahead of time compilation\n";
    std::vector<StringRef> ToolArgs = { std::get<1>(HA), std::get<2>(HA) };
    SmallString<128> ExecPath(
        C.getDefaultToolChain().GetProgramPath(std::get<1>(HA).data()));
    auto ToolBinary = llvm::sys::findProgramByName(ExecPath);
    if (ToolBinary.getError()) {
      C.getDriver().Diag(diag::err_drv_command_failure) << ExecPath;
      continue;
    }
    // do not run the tools with -###.
    if (C.getArgs().hasArg(options::OPT__HASH_HASH_HASH)) {
      llvm::errs() << "\"" << ExecPath << "\" \"" << ToolArgs[1] << "\"\n";
      continue;
    }
    // Run the Tool.
    llvm::sys::ExecuteAndWait(ToolBinary.get(), ToolArgs);
  }
}

void Driver::PrintVersion(const Compilation &C, raw_ostream &OS) const {
  // FIXME: The following handlers should use a callback mechanism, we don't
  // know what the client would like to do.
  OS << getClangFullVersion() << '\n';
  const ToolChain &TC = C.getDefaultToolChain();
  OS << "Target: " << TC.getTripleString() << '\n';

  // Print the threading model.
  if (Arg *A = C.getArgs().getLastArg(options::OPT_mthread_model)) {
    // Don't print if the ToolChain would have barfed on it already
    if (TC.isThreadModelSupported(A->getValue()))
      OS << "Thread model: " << A->getValue();
  } else
    OS << "Thread model: " << TC.getThreadModel();
  OS << '\n';

  // Print out the install directory.
  OS << "InstalledDir: " << InstalledDir << '\n';

  // If configuration file was used, print its path.
  if (!ConfigFile.empty())
    OS << "Configuration file: " << ConfigFile << '\n';
}

/// PrintDiagnosticCategories - Implement the --print-diagnostic-categories
/// option.
static void PrintDiagnosticCategories(raw_ostream &OS) {
  // Skip the empty category.
  for (unsigned i = 1, max = DiagnosticIDs::getNumberOfCategories(); i != max;
       ++i)
    OS << i << ',' << DiagnosticIDs::getCategoryNameFromID(i) << '\n';
}

void Driver::HandleAutocompletions(StringRef PassedFlags) const {
  if (PassedFlags == "")
    return;
  // Print out all options that start with a given argument. This is used for
  // shell autocompletion.
  std::vector<std::string> SuggestedCompletions;
  std::vector<std::string> Flags;

  unsigned short DisableFlags =
      options::NoDriverOption | options::Unsupported | options::Ignored;

  // Distinguish "--autocomplete=-someflag" and "--autocomplete=-someflag,"
  // because the latter indicates that the user put space before pushing tab
  // which should end up in a file completion.
  const bool HasSpace = PassedFlags.endswith(",");

  // Parse PassedFlags by "," as all the command-line flags are passed to this
  // function separated by ","
  StringRef TargetFlags = PassedFlags;
  while (TargetFlags != "") {
    StringRef CurFlag;
    std::tie(CurFlag, TargetFlags) = TargetFlags.split(",");
    Flags.push_back(std::string(CurFlag));
  }

  // We want to show cc1-only options only when clang is invoked with -cc1 or
  // -Xclang.
  if (llvm::is_contained(Flags, "-Xclang") || llvm::is_contained(Flags, "-cc1"))
    DisableFlags &= ~options::NoDriverOption;

  const llvm::opt::OptTable &Opts = getOpts();
  StringRef Cur;
  Cur = Flags.at(Flags.size() - 1);
  StringRef Prev;
  if (Flags.size() >= 2) {
    Prev = Flags.at(Flags.size() - 2);
    SuggestedCompletions = Opts.suggestValueCompletions(Prev, Cur);
  }

  if (SuggestedCompletions.empty())
    SuggestedCompletions = Opts.suggestValueCompletions(Cur, "");

  // If Flags were empty, it means the user typed `clang [tab]` where we should
  // list all possible flags. If there was no value completion and the user
  // pressed tab after a space, we should fall back to a file completion.
  // We're printing a newline to be consistent with what we print at the end of
  // this function.
  if (SuggestedCompletions.empty() && HasSpace && !Flags.empty()) {
    llvm::outs() << '\n';
    return;
  }

  // When flag ends with '=' and there was no value completion, return empty
  // string and fall back to the file autocompletion.
  if (SuggestedCompletions.empty() && !Cur.endswith("=")) {
    // If the flag is in the form of "--autocomplete=-foo",
    // we were requested to print out all option names that start with "-foo".
    // For example, "--autocomplete=-fsyn" is expanded to "-fsyntax-only".
    SuggestedCompletions = Opts.findByPrefix(Cur, DisableFlags);

    // We have to query the -W flags manually as they're not in the OptTable.
    // TODO: Find a good way to add them to OptTable instead and them remove
    // this code.
    for (StringRef S : DiagnosticIDs::getDiagnosticFlags())
      if (S.startswith(Cur))
        SuggestedCompletions.push_back(std::string(S));
  }

  // Sort the autocomplete candidates so that shells print them out in a
  // deterministic order. We could sort in any way, but we chose
  // case-insensitive sorting for consistency with the -help option
  // which prints out options in the case-insensitive alphabetical order.
  llvm::sort(SuggestedCompletions, [](StringRef A, StringRef B) {
    if (int X = A.compare_lower(B))
      return X < 0;
    return A.compare(B) > 0;
  });

  llvm::outs() << llvm::join(SuggestedCompletions, "\n") << '\n';
}

bool Driver::HandleImmediateArgs(const Compilation &C) {
  // The order these options are handled in gcc is all over the place, but we
  // don't expect inconsistencies w.r.t. that to matter in practice.

  if (C.getArgs().hasArg(options::OPT_dumpmachine)) {
    llvm::outs() << C.getDefaultToolChain().getTripleString() << '\n';
    return false;
  }

  if (C.getArgs().hasArg(options::OPT_dumpversion)) {
    // Since -dumpversion is only implemented for pedantic GCC compatibility, we
    // return an answer which matches our definition of __VERSION__.
    llvm::outs() << CLANG_VERSION_STRING << "\n";
    return false;
  }

  if (C.getArgs().hasArg(options::OPT__print_diagnostic_categories)) {
    PrintDiagnosticCategories(llvm::outs());
    return false;
  }

  if (C.getArgs().hasArg(options::OPT_help) ||
      C.getArgs().hasArg(options::OPT__help_hidden)) {
#if INTEL_CUSTOMIZATION
    PrintHelp(C.getArgs());
#endif // INTEL_CUSTOMIZATION
    return false;
  }

  if (C.getArgs().hasArg(options::OPT_fsycl_help_EQ)) {
    PrintSYCLToolHelp(C);
    return false;
  }

  if (C.getArgs().hasArg(options::OPT__version)) {
    // Follow gcc behavior and use stdout for --version and stderr for -v.
    PrintVersion(C, llvm::outs());
    return false;
  }

  if (C.getArgs().hasArg(options::OPT_v) ||
      C.getArgs().hasArg(options::OPT__HASH_HASH_HASH) ||
      C.getArgs().hasArg(options::OPT_print_supported_cpus)) {
    PrintVersion(C, llvm::errs());
    SuppressMissingInputWarning = true;
  }

  if (C.getArgs().hasArg(options::OPT_v)) {
    if (!SystemConfigDir.empty())
      llvm::errs() << "System configuration file directory: "
                   << SystemConfigDir << "\n";
    if (!UserConfigDir.empty())
      llvm::errs() << "User configuration file directory: "
                   << UserConfigDir << "\n";
  }

  const ToolChain &TC = C.getDefaultToolChain();

  if (C.getArgs().hasArg(options::OPT_v))
    TC.printVerboseInfo(llvm::errs());

  if (C.getArgs().hasArg(options::OPT_print_resource_dir)) {
    llvm::outs() << ResourceDir << '\n';
    return false;
  }

  if (C.getArgs().hasArg(options::OPT_print_search_dirs)) {
    llvm::outs() << "programs: =";
    bool separator = false;
    for (const std::string &Path : TC.getProgramPaths()) {
      if (separator)
        llvm::outs() << llvm::sys::EnvPathSeparator;
      llvm::outs() << Path;
      separator = true;
    }
    llvm::outs() << "\n";
    llvm::outs() << "libraries: =" << ResourceDir;

    StringRef sysroot = C.getSysRoot();

    for (const std::string &Path : TC.getFilePaths()) {
      // Always print a separator. ResourceDir was the first item shown.
      llvm::outs() << llvm::sys::EnvPathSeparator;
      // Interpretation of leading '=' is needed only for NetBSD.
      if (Path[0] == '=')
        llvm::outs() << sysroot << Path.substr(1);
      else
        llvm::outs() << Path;
    }
    llvm::outs() << "\n";
    return false;
  }

  // FIXME: The following handlers should use a callback mechanism, we don't
  // know what the client would like to do.
  if (Arg *A = C.getArgs().getLastArg(options::OPT_print_file_name_EQ)) {
    llvm::outs() << GetFilePath(A->getValue(), TC) << "\n";
    return false;
  }

  if (Arg *A = C.getArgs().getLastArg(options::OPT_print_prog_name_EQ)) {
    StringRef ProgName = A->getValue();

    // Null program name cannot have a path.
    if (! ProgName.empty())
      llvm::outs() << GetProgramPath(ProgName, TC);

    llvm::outs() << "\n";
    return false;
  }

  if (Arg *A = C.getArgs().getLastArg(options::OPT_autocomplete)) {
    StringRef PassedFlags = A->getValue();
    HandleAutocompletions(PassedFlags);
    return false;
  }

  if (C.getArgs().hasArg(options::OPT_print_libgcc_file_name)) {
    ToolChain::RuntimeLibType RLT = TC.GetRuntimeLibType(C.getArgs());
    const llvm::Triple Triple(TC.ComputeEffectiveClangTriple(C.getArgs()));
    RegisterEffectiveTriple TripleRAII(TC, Triple);
    switch (RLT) {
    case ToolChain::RLT_CompilerRT:
      llvm::outs() << TC.getCompilerRT(C.getArgs(), "builtins") << "\n";
      break;
    case ToolChain::RLT_Libgcc:
      llvm::outs() << GetFilePath("libgcc.a", TC) << "\n";
      break;
    }
    return false;
  }

  if (C.getArgs().hasArg(options::OPT_print_multi_lib)) {
    for (const Multilib &Multilib : TC.getMultilibs())
      llvm::outs() << Multilib << "\n";
    return false;
  }

  if (C.getArgs().hasArg(options::OPT_print_multi_directory)) {
    const Multilib &Multilib = TC.getMultilib();
    if (Multilib.gccSuffix().empty())
      llvm::outs() << ".\n";
    else {
      StringRef Suffix(Multilib.gccSuffix());
      assert(Suffix.front() == '/');
      llvm::outs() << Suffix.substr(1) << "\n";
    }
    return false;
  }

  if (C.getArgs().hasArg(options::OPT_print_target_triple)) {
    llvm::outs() << TC.getTripleString() << "\n";
    return false;
  }

  if (C.getArgs().hasArg(options::OPT_print_effective_triple)) {
    const llvm::Triple Triple(TC.ComputeEffectiveClangTriple(C.getArgs()));
    llvm::outs() << Triple.getTriple() << "\n";
    return false;
  }

  if (C.getArgs().hasArg(options::OPT_print_targets)) {
    llvm::TargetRegistry::printRegisteredTargetsForVersion(llvm::outs());
    return false;
  }

  return true;
}

enum {
  TopLevelAction = 0,
  HeadSibAction = 1,
  OtherSibAction = 2,
};

// Display an action graph human-readably.  Action A is the "sink" node
// and latest-occuring action. Traversal is in pre-order, visiting the
// inputs to each action before printing the action itself.
static unsigned PrintActions1(const Compilation &C, Action *A,
                              std::map<Action *, unsigned> &Ids,
                              Twine Indent = {}, int Kind = TopLevelAction) {
  if (Ids.count(A)) // A was already visited.
    return Ids[A];

  std::string str;
  llvm::raw_string_ostream os(str);

  auto getSibIndent = [](int K) -> Twine {
    return (K == HeadSibAction) ? "   " : (K == OtherSibAction) ? "|  " : "";
  };

  Twine SibIndent = Indent + getSibIndent(Kind);
  int SibKind = HeadSibAction;
  os << Action::getClassName(A->getKind()) << ", ";
  if (InputAction *IA = dyn_cast<InputAction>(A)) {
    os << "\"" << IA->getInputArg().getValue() << "\"";
  } else if (BindArchAction *BIA = dyn_cast<BindArchAction>(A)) {
    os << '"' << BIA->getArchName() << '"' << ", {"
       << PrintActions1(C, *BIA->input_begin(), Ids, SibIndent, SibKind) << "}";
  } else if (OffloadAction *OA = dyn_cast<OffloadAction>(A)) {
    bool IsFirst = true;
    OA->doOnEachDependence(
        [&](Action *A, const ToolChain *TC, const char *BoundArch) {
          assert(TC && "Unknown host toolchain");
          // E.g. for two CUDA device dependences whose bound arch is sm_20 and
          // sm_35 this will generate:
          // "cuda-device" (nvptx64-nvidia-cuda:sm_20) {#ID}, "cuda-device"
          // (nvptx64-nvidia-cuda:sm_35) {#ID}
          if (!IsFirst)
            os << ", ";
          os << '"';
          os << A->getOffloadingKindPrefix();
          os << " (";
          os << TC->getTriple().normalize();
          if (BoundArch)
            os << ":" << BoundArch;
          os << ")";
          os << '"';
          os << " {" << PrintActions1(C, A, Ids, SibIndent, SibKind) << "}";
          IsFirst = false;
          SibKind = OtherSibAction;
        });
  } else {
    const ActionList *AL = &A->getInputs();

    if (AL->size()) {
      const char *Prefix = "{";
      for (Action *PreRequisite : *AL) {
        os << Prefix << PrintActions1(C, PreRequisite, Ids, SibIndent, SibKind);
        Prefix = ", ";
        SibKind = OtherSibAction;
      }
      os << "}";
    } else
      os << "{}";
  }

  // Append offload info for all options other than the offloading action
  // itself (e.g. (cuda-device, sm_20) or (cuda-host)).
  std::string offload_str;
  llvm::raw_string_ostream offload_os(offload_str);
  if (!isa<OffloadAction>(A)) {
    auto S = A->getOffloadingKindPrefix();
    if (!S.empty()) {
      offload_os << ", (" << S;
      if (A->getOffloadingArch())
        offload_os << ", " << A->getOffloadingArch();
      offload_os << ")";
    }
  }

  auto getSelfIndent = [](int K) -> Twine {
    return (K == HeadSibAction) ? "+- " : (K == OtherSibAction) ? "|- " : "";
  };

  unsigned Id = Ids.size();
  Ids[A] = Id;
  llvm::errs() << Indent + getSelfIndent(Kind) << Id << ": " << os.str() << ", "
               << types::getTypeName(A->getType()) << offload_os.str() << "\n";

  return Id;
}

// Print the action graphs in a compilation C.
// For example "clang -c file1.c file2.c" is composed of two subgraphs.
void Driver::PrintActions(const Compilation &C) const {
  std::map<Action *, unsigned> Ids;
  for (Action *A : C.getActions())
    PrintActions1(C, A, Ids);
}

/// Check whether the given input tree contains any compilation or
/// assembly actions.
static bool ContainsCompileOrAssembleAction(const Action *A) {
  if (isa<CompileJobAction>(A) || isa<BackendJobAction>(A) ||
      isa<AssembleJobAction>(A))
    return true;

  for (const Action *Input : A->inputs())
    if (ContainsCompileOrAssembleAction(Input))
      return true;

  return false;
}

void Driver::BuildUniversalActions(Compilation &C, const ToolChain &TC,
                                   const InputList &BAInputs) const {
  DerivedArgList &Args = C.getArgs();
  ActionList &Actions = C.getActions();
  llvm::PrettyStackTraceString CrashInfo("Building universal build actions");
  // Collect the list of architectures. Duplicates are allowed, but should only
  // be handled once (in the order seen).
  llvm::StringSet<> ArchNames;
  SmallVector<const char *, 4> Archs;
  for (Arg *A : Args) {
    if (A->getOption().matches(options::OPT_arch)) {
      // Validate the option here; we don't save the type here because its
      // particular spelling may participate in other driver choices.
      llvm::Triple::ArchType Arch =
          tools::darwin::getArchTypeForMachOArchName(A->getValue());
      if (Arch == llvm::Triple::UnknownArch) {
        Diag(clang::diag::err_drv_invalid_arch_name) << A->getAsString(Args);
        continue;
      }

      A->claim();
      if (ArchNames.insert(A->getValue()).second)
        Archs.push_back(A->getValue());
    }
  }

  // When there is no explicit arch for this platform, make sure we still bind
  // the architecture (to the default) so that -Xarch_ is handled correctly.
  if (!Archs.size())
    Archs.push_back(Args.MakeArgString(TC.getDefaultUniversalArchName()));

  ActionList SingleActions;
  BuildActions(C, Args, BAInputs, SingleActions);

  // Add in arch bindings for every top level action, as well as lipo and
  // dsymutil steps if needed.
  for (Action* Act : SingleActions) {
    // Make sure we can lipo this kind of output. If not (and it is an actual
    // output) then we disallow, since we can't create an output file with the
    // right name without overwriting it. We could remove this oddity by just
    // changing the output names to include the arch, which would also fix
    // -save-temps. Compatibility wins for now.

    if (Archs.size() > 1 && !types::canLipoType(Act->getType()))
      Diag(clang::diag::err_drv_invalid_output_with_multiple_archs)
          << types::getTypeName(Act->getType());

    ActionList Inputs;
    for (unsigned i = 0, e = Archs.size(); i != e; ++i)
      Inputs.push_back(C.MakeAction<BindArchAction>(Act, Archs[i]));

    // Lipo if necessary, we do it this way because we need to set the arch flag
    // so that -Xarch_ gets overwritten.
    if (Inputs.size() == 1 || Act->getType() == types::TY_Nothing)
      Actions.append(Inputs.begin(), Inputs.end());
    else
      Actions.push_back(C.MakeAction<LipoJobAction>(Inputs, Act->getType()));

    // Handle debug info queries.
    Arg *A = Args.getLastArg(options::OPT_g_Group);
    bool enablesDebugInfo = A && !A->getOption().matches(options::OPT_g0) &&
                            !A->getOption().matches(options::OPT_gstabs);
    if ((enablesDebugInfo || willEmitRemarks(Args)) &&
        ContainsCompileOrAssembleAction(Actions.back())) {

      // Add a 'dsymutil' step if necessary, when debug info is enabled and we
      // have a compile input. We need to run 'dsymutil' ourselves in such cases
      // because the debug info will refer to a temporary object file which
      // will be removed at the end of the compilation process.
      if (Act->getType() == types::TY_Image) {
        ActionList Inputs;
        Inputs.push_back(Actions.back());
        Actions.pop_back();
        Actions.push_back(
            C.MakeAction<DsymutilJobAction>(Inputs, types::TY_dSYM));
      }

      // Verify the debug info output.
      if (Args.hasArg(options::OPT_verify_debug_info)) {
        Action* LastAction = Actions.back();
        Actions.pop_back();
        Actions.push_back(C.MakeAction<VerifyDebugInfoJobAction>(
            LastAction, types::TY_Nothing));
      }
    }
  }
}

bool Driver::DiagnoseInputExistence(const DerivedArgList &Args, StringRef Value,
                                    types::ID Ty, bool TypoCorrect) const {
  if (!getCheckInputsExist())
    return true;

  // stdin always exists.
  if (Value == "-")
    return true;

  if (getVFS().exists(Value))
    return true;

  if (IsCLMode()) {
    if (!llvm::sys::path::is_absolute(Twine(Value)) &&
        llvm::sys::Process::FindInEnvPath("LIB", Value))
      return true;

    if (Args.hasArg(options::OPT__SLASH_link) && Ty == types::TY_Object) {
      // Arguments to the /link flag might cause the linker to search for object
      // and library files in paths we don't know about. Don't error in such
      // cases.
      return true;
    }
  }

  if (TypoCorrect) {
    // Check if the filename is a typo for an option flag. OptTable thinks
    // that all args that are not known options and that start with / are
    // filenames, but e.g. `/diagnostic:caret` is more likely a typo for
    // the option `/diagnostics:caret` than a reference to a file in the root
    // directory.
    unsigned IncludedFlagsBitmask;
    unsigned ExcludedFlagsBitmask;
    std::tie(IncludedFlagsBitmask, ExcludedFlagsBitmask) =
        getIncludeExcludeOptionFlagMasks(IsCLMode());
    std::string Nearest;
    if (getOpts().findNearest(Value, Nearest, IncludedFlagsBitmask,
                              ExcludedFlagsBitmask) <= 1) {
      Diag(clang::diag::err_drv_no_such_file_with_suggestion)
          << Value << Nearest;
      return false;
    }
  }

  Diag(clang::diag::err_drv_no_such_file) << Value;
  return false;
}

// Construct a the list of inputs and their types.
void Driver::BuildInputs(const ToolChain &TC, DerivedArgList &Args,
                         InputList &Inputs) const {
  const llvm::opt::OptTable &Opts = getOpts();
  // Track the current user specified (-x) input. We also explicitly track the
  // argument used to set the type; we only want to claim the type when we
  // actually use it, so we warn about unused -x arguments.
  types::ID InputType = types::TY_Nothing;
  Arg *InputTypeArg = nullptr;

  // The last /TC or /TP option sets the input type to C or C++ globally.
  if (Arg *TCTP = Args.getLastArgNoClaim(options::OPT__SLASH_TC,
                                         options::OPT__SLASH_TP)) {
    InputTypeArg = TCTP;
    InputType = TCTP->getOption().matches(options::OPT__SLASH_TC)
                    ? types::TY_C
                    : types::TY_CXX;

    Arg *Previous = nullptr;
    bool ShowNote = false;
    for (Arg *A :
         Args.filtered(options::OPT__SLASH_TC, options::OPT__SLASH_TP)) {
      if (Previous) {
        Diag(clang::diag::warn_drv_overriding_flag_option)
          << Previous->getSpelling() << A->getSpelling();
        ShowNote = true;
      }
      Previous = A;
    }
    if (ShowNote)
      Diag(clang::diag::note_drv_t_option_is_global);

    // No driver mode exposes -x and /TC or /TP; we don't support mixing them.
    assert(!Args.hasArg(options::OPT_x) && "-x and /TC or /TP is not allowed");
  }

  for (Arg *A : Args) {
    if (A->getOption().getKind() == Option::InputClass) {
      const char *Value = A->getValue();
      types::ID Ty = types::TY_INVALID;

      // Infer the input type if necessary.
      if (InputType == types::TY_Nothing) {
        // If there was an explicit arg for this, claim it.
        if (InputTypeArg)
          InputTypeArg->claim();

        // stdin must be handled specially.
        if (memcmp(Value, "-", 2) == 0) {
          // If running with -E, treat as a C input (this changes the builtin
          // macros, for example). This may be overridden by -ObjC below.
          //
          // Otherwise emit an error but still use a valid type to avoid
          // spurious errors (e.g., no inputs).
          if (!Args.hasArgNoClaim(options::OPT_E) && !CCCIsCPP())
            Diag(IsCLMode() ? clang::diag::err_drv_unknown_stdin_type_clang_cl
                            : clang::diag::err_drv_unknown_stdin_type);
          Ty = types::TY_C;
        } else {
          // Otherwise lookup by extension.
          // Fallback is C if invoked as C preprocessor, C++ if invoked with
          // clang-cl /E, or Object otherwise.
          // We use a host hook here because Darwin at least has its own
          // idea of what .s is.
          if (const char *Ext = strrchr(Value, '.'))
            Ty = TC.LookupTypeForExtension(Ext + 1);

          if (Ty == types::TY_INVALID) {
            if (CCCIsCPP())
              Ty = types::TY_C;
            else if (IsCLMode() && Args.hasArgNoClaim(options::OPT_E))
              Ty = types::TY_CXX;
            else
              Ty = types::TY_Object;
          }

          // If the driver is invoked as C++ compiler (like clang++ or c++) it
          // should autodetect some input files as C++ for g++ compatibility.
          if (CCCIsCXX()) {
            types::ID OldTy = Ty;
            Ty = types::lookupCXXTypeForCType(Ty);

            if (Ty != OldTy)
              Diag(clang::diag::warn_drv_treating_input_as_cxx)
                  << getTypeName(OldTy) << getTypeName(Ty);
          }

          // If running with -fthinlto-index=, extensions that normally identify
          // native object files actually identify LLVM bitcode files.
          if (Args.hasArgNoClaim(options::OPT_fthinlto_index_EQ) &&
              Ty == types::TY_Object)
            Ty = types::TY_LLVM_BC;
        }

        // -ObjC and -ObjC++ override the default language, but only for "source
        // files". We just treat everything that isn't a linker input as a
        // source file.
        //
        // FIXME: Clean this up if we move the phase sequence into the type.
        if (Ty != types::TY_Object) {
          if (Args.hasArg(options::OPT_ObjC))
            Ty = types::TY_ObjC;
          else if (Args.hasArg(options::OPT_ObjCXX))
            Ty = types::TY_ObjCXX;
        }
      } else {
        assert(InputTypeArg && "InputType set w/o InputTypeArg");
        if (!InputTypeArg->getOption().matches(options::OPT_x)) {
          // If emulating cl.exe, make sure that /TC and /TP don't affect input
          // object files.
          const char *Ext = strrchr(Value, '.');
          if (Ext && TC.LookupTypeForExtension(Ext + 1) == types::TY_Object)
            Ty = types::TY_Object;
        }
        if (Ty == types::TY_INVALID) {
          Ty = InputType;
          InputTypeArg->claim();
        }
      }

      if (DiagnoseInputExistence(Args, Value, Ty, /*TypoCorrect=*/true))
        Inputs.push_back(std::make_pair(Ty, A));

    } else if (A->getOption().matches(options::OPT__SLASH_Tc)) {
      StringRef Value = A->getValue();
      if (DiagnoseInputExistence(Args, Value, types::TY_C,
                                 /*TypoCorrect=*/false)) {
        Arg *InputArg = MakeInputArg(Args, Opts, A->getValue());
        Inputs.push_back(std::make_pair(types::TY_C, InputArg));
      }
      A->claim();
    } else if (A->getOption().matches(options::OPT__SLASH_Tp)) {
      StringRef Value = A->getValue();
      if (DiagnoseInputExistence(Args, Value, types::TY_CXX,
                                 /*TypoCorrect=*/false)) {
        Arg *InputArg = MakeInputArg(Args, Opts, A->getValue());
        Inputs.push_back(std::make_pair(types::TY_CXX, InputArg));
      }
      A->claim();
    } else if (A->getOption().hasFlag(options::LinkerInput)) {
      // Just treat as object type, we could make a special type for this if
      // necessary.
      Inputs.push_back(std::make_pair(types::TY_Object, A));

    } else if (A->getOption().matches(options::OPT_x)) {
      InputTypeArg = A;
      InputType = types::lookupTypeForTypeSpecifier(A->getValue());
      A->claim();

      // Follow gcc behavior and treat as linker input for invalid -x
      // options. Its not clear why we shouldn't just revert to unknown; but
      // this isn't very important, we might as well be bug compatible.
      if (!InputType) {
#if INTEL_CUSTOMIZATION
        // Here we hijack the -x options to parse for Intel specific codes.
        // We have to do this as -x<code> is a common usage model even though
        // it conflicts with -x <language>.  Check for matching codes and
        // if one is not found, fallthrough to the error for -x <language>.
        if (tools::x86::isValidIntelCPU(A->getValue(), TC.getTriple())) {
          InputType = types::TY_Nothing;
          continue;
        }
#endif // INTEL_CUSTOMIZATION
        Diag(clang::diag::err_drv_unknown_language) << A->getValue();
        InputType = types::TY_Object;
      }
    } else if (A->getOption().getID() == options::OPT_U) {
      assert(A->getNumValues() == 1 && "The /U option has one value.");
      StringRef Val = A->getValue(0);
      if (Val.find_first_of("/\\") != StringRef::npos) {
        // Warn about e.g. "/Users/me/myfile.c".
        Diag(diag::warn_slash_u_filename) << Val;
        Diag(diag::note_use_dashdash);
      }
    }
    // TODO: remove when -foffload-static-lib support is dropped.
    else if (A->getOption().matches(options::OPT_offload_lib_Group)) {
      // Add the foffload-static-lib library to the command line to allow
      // processing when no source or object is supplied as well as proper
      // host link.
      Arg *InputArg = MakeInputArg(Args, Opts, A->getValue());
      Inputs.push_back(std::make_pair(types::TY_Object, InputArg));
      A->claim();
      // Use of -foffload-static-lib and -foffload-whole-static-lib are
      // deprecated with the updated functionality to scan the static libs.
      Diag(clang::diag::warn_drv_deprecated_option)
          << A->getAsString(Args) << A->getValue();
    }
#if INTEL_CUSTOMIZATION
    // Handle Performance library inputs that imply specific libraries that
    // need to be unbundled (i.e. are fat static libraries).  MKL and DAAL
    // are part of this.
    if ((A->getOption().matches(options::OPT_mkl_EQ) ||
         A->getOption().matches(options::OPT_daal_EQ)) &&
        Args.hasArg(options::OPT_fsycl)) {
      SmallString<128> LibName;
      bool IsMSVC = TC.getTriple().isWindowsMSVCEnvironment();
      if (A->getOption().matches(options::OPT_mkl_EQ)) {
        LibName = TC.GetMKLLibPath();
        llvm::sys::path::append(LibName, IsMSVC ? "mkl_sycl.lib"
                                                : "libmkl_sycl.a");
      }
      if (A->getOption().matches(options::OPT_daal_EQ)) {
        LibName = TC.GetDAALLibPath();
        llvm::sys::path::append(LibName, IsMSVC ? "daal_sycl.lib"
                                                : "libdaal_sycl.a");
      }
      // Only add the static lib if used with -static or is Windows.
      // DAAL is also only available in static form.
      if ((Args.hasArg(options::OPT_static) ||
           A->getOption().matches(options::OPT_daal_EQ) || IsMSVC) &&
          !LibName.empty()) {
        // Add the library as an offload static library and also add as a lib
        // direct on the command line.
        Args.AddJoinedArg(A,
            Opts.getOption(options::OPT_foffload_static_lib_EQ),
            Args.MakeArgString(LibName));
        Arg *InputArg = MakeInputArg(Args, Opts, Args.MakeArgString(LibName));
        Inputs.push_back(std::make_pair(types::TY_Object, InputArg));
      }
    }
#endif // INTEL_CUSTOMIZATION
  }
  addIntelDeviceLibs(TC, Inputs, Opts, Args); // INTEL
  if (CCCIsCPP() && Inputs.empty()) {
    // If called as standalone preprocessor, stdin is processed
    // if no other input is present.
    Arg *A = MakeInputArg(Args, Opts, "-");
    Inputs.push_back(std::make_pair(types::TY_C, A));
  }
}

static bool runBundler(const SmallVectorImpl<StringRef> &BundlerArgs,
                       Compilation &C) {
  // Find bundler.
  StringRef ExecPath(C.getArgs().MakeArgString(C.getDriver().Dir));
  llvm::ErrorOr<std::string> BundlerBinary =
      llvm::sys::findProgramByName("clang-offload-bundler", ExecPath);
  // Since this is run in real time and not in the toolchain, output the
  // command line if requested.
  bool OutputOnly = C.getArgs().hasArg(options::OPT__HASH_HASH_HASH);
  if (C.getArgs().hasArg(options::OPT_v) || OutputOnly) {
    for (StringRef A : BundlerArgs)
      if (OutputOnly)
        llvm::errs() << "\"" << A << "\" ";
      else
        llvm::errs() << A << " ";
    llvm::errs() << '\n';
  }
  if (BundlerBinary.getError())
    return false;

  return !llvm::sys::ExecuteAndWait(BundlerBinary.get(), BundlerArgs);
}

bool hasFPGABinary(Compilation &C, std::string Object, types::ID Type) {
  assert(types::isFPGA(Type) && "unexpected Type for FPGA binary check");
  // Do not do the check if the file doesn't exist
  if (!llvm::sys::fs::exists(Object))
    return false;

  // Temporary names for the output.
  llvm::Triple TT;
  TT.setArchName(types::getTypeName(Type));
  TT.setVendorName("intel");
  TT.setOS(llvm::Triple::UnknownOS);
  TT.setEnvironment(llvm::Triple::SYCLDevice);

  // Checking uses -check-section option with the input file, no output
  // file and the target triple being looked for.
  const char *Targets =
      C.getArgs().MakeArgString(Twine("-targets=sycl-") + TT.str());
  const char *Inputs = C.getArgs().MakeArgString(Twine("-inputs=") + Object);
  // Always use -type=ao for aocx/aocr bundle checking.  The 'bundles' are
  // actually archives.
  SmallVector<StringRef, 6> BundlerArgs = {"clang-offload-bundler", "-type=ao",
                                           Targets, Inputs, "-check-section"};
  return runBundler(BundlerArgs, C);
}

static bool hasOffloadSections(Compilation &C, const StringRef &Archive,
                               DerivedArgList &Args) {
  // Do not do the check if the file doesn't exist
  if (!llvm::sys::fs::exists(Archive))
    return false;

  llvm::Triple TT(C.getDefaultToolChain().getTriple());
  // Checking uses -check-section option with the input file, no output
  // file and the target triple being looked for.
  // TODO - Improve checking to check for explicit offload target instead
  // of the generic host availability.
  const char *Targets = Args.MakeArgString(Twine("-targets=host-") + TT.str());
  const char *Inputs = Args.MakeArgString(Twine("-inputs=") + Archive.str());
  // Always use -type=ao for bundle checking.  The 'bundles' are
  // actually archives.
  SmallVector<StringRef, 6> BundlerArgs = {"clang-offload-bundler", "-type=ao",
                                           Targets, Inputs, "-check-section"};
  return runBundler(BundlerArgs, C);
}

// Simple helper function for Linker options, where the option is valid if
// it has '-' or '--' as the designator.
static bool optionMatches(const std::string &Option,
                          const std::string &OptCheck) {
  return (Option == OptCheck || ("-" + Option) == OptCheck);
}

// Process linker inputs for use with offload static libraries.  We are only
// handling options and explicitly named static archives as these need to be
// partially linked.
static SmallVector<const char *, 16> getLinkerArgs(Compilation &C,
                                                   DerivedArgList &Args) {
  SmallVector<const char *, 16> LibArgs;
  for (const auto *A : Args) {
    std::string FileName = A->getAsString(Args);
    if (A->getOption().getKind() == Option::InputClass) {
      StringRef Value(A->getValue());
      if (isStaticArchiveFile(Value)) {
        LibArgs.push_back(Args.MakeArgString(FileName));
        continue;
      }
    }
    if (A->getOption().matches(options::OPT_Wl_COMMA) ||
        A->getOption().matches(options::OPT_Xlinker)) {
      // Parse through additional linker arguments that are meant to go
      // directly to the linker.
      std::string PrevArg;
      for (const std::string &Value : A->getValues()) {
        auto addKnownValues = [&](const StringRef &V) {
          // Only add named static libs objects and --whole-archive options.
          if (optionMatches("-whole-archive", V.str()) ||
              optionMatches("-no-whole-archive", V.str()) ||
              isStaticArchiveFile(V)) {
            LibArgs.push_back(Args.MakeArgString(V));
            return;
          }
          // Probably not the best way to handle this, but there are options
          // that take arguments which we should not add to the known values.
          // Handle -z and -rpath for now - can be expanded if/when usage shows
          // the need.
          if (PrevArg != "-z" && PrevArg != "-rpath" && V[0] != '-' &&
              isObjectFile(V.str())) {
            LibArgs.push_back(Args.MakeArgString(V));
            return;
          }
        };
        if (Value[0] == '@') {
          // Found a response file, we want to expand contents to try and
          // discover more libraries and options.
          SmallVector<const char *, 20> ExpandArgs;
          ExpandArgs.push_back(Value.c_str());

          llvm::BumpPtrAllocator A;
          llvm::StringSaver S(A);
          llvm::cl::ExpandResponseFiles(
              S,
              C.getDefaultToolChain().getTriple().isWindowsMSVCEnvironment()
                  ? llvm::cl::TokenizeWindowsCommandLine
                  : llvm::cl::TokenizeGNUCommandLine,
              ExpandArgs);
          for (StringRef EA : ExpandArgs)
            addKnownValues(EA);
        } else
          addKnownValues(Value);
        PrevArg = Value;
      }
      continue;
    }
    // Use of -foffload-static-lib and -foffload-whole-static-lib is
    // considered deprecated.  Usage should move to passing in the static
    // library name on the command line, encapsulating with
    // -Wl,--whole-archive <lib> -Wl,--no-whole-archive as needed.
    if (A->getOption().matches(options::OPT_foffload_static_lib_EQ)) {
      LibArgs.push_back(Args.MakeArgString(A->getValue()));
      continue;
    }
    if (A->getOption().matches(options::OPT_foffload_whole_static_lib_EQ)) {
      // For -foffload-whole-static-lib, we add the --whole-archive wrap
      // around the library which will be used during the partial link step.
      LibArgs.push_back("--whole-archive");
      LibArgs.push_back(Args.MakeArgString(A->getValue()));
      LibArgs.push_back("--no-whole-archive");
      continue;
    }
  }
  return LibArgs;
}

// Goes through all of the arguments, including inputs expected for the
// linker directly, to determine if we need to perform additional work for
// static offload libraries.
bool Driver::checkForOffloadStaticLib(Compilation &C,
                                      DerivedArgList &Args) const {
  // Check only if enabled with -fsycl or -fopenmp-targets
  if (!Args.hasFlag(options::OPT_fsycl, options::OPT_fno_sycl, false) &&
      !Args.hasArg(options::OPT_fopenmp_targets_EQ))
    return false;

  // Right off the bat, assume the presense of -foffload-static-lib means
  // the need to perform linking steps for fat static archive offloading.
  // TODO: remove when -foffload-static-lib support is dropped.
  if (Args.hasArg(options::OPT_offload_lib_Group))
    return true;
  SmallVector<const char *, 16> OffloadLibArgs(getLinkerArgs(C, Args));
  for (const StringRef &OLArg : OffloadLibArgs)
    if (isStaticArchiveFile(OLArg) && hasOffloadSections(C, OLArg, Args)) {
      // FPGA binaries with AOCX or AOCR sections are not considered fat
      // static archives.
      if (Args.hasArg(options::OPT_fintelfpga))
        return !(hasFPGABinary(C, OLArg.str(), types::TY_FPGA_AOCR) ||
                 hasFPGABinary(C, OLArg.str(), types::TY_FPGA_AOCX));
      return true;
    }
  return false;
}

namespace {
/// Provides a convenient interface for different programming models to generate
/// the required device actions.
class OffloadingActionBuilder final {
  /// Flag used to trace errors in the builder.
  bool IsValid = false;

  /// The compilation that is using this builder.
  Compilation &C;

  /// Map between an input argument and the offload kinds used to process it.
  std::map<const Arg *, unsigned> InputArgToOffloadKindMap;

  /// Builder interface. It doesn't build anything or keep any state.
  class DeviceActionBuilder {
  public:
    typedef const llvm::SmallVectorImpl<phases::ID> PhasesTy;

    enum ActionBuilderReturnCode {
      // The builder acted successfully on the current action.
      ABRT_Success,
      // The builder didn't have to act on the current action.
      ABRT_Inactive,
      // The builder was successful and requested the host action to not be
      // generated.
      ABRT_Ignore_Host,
    };

  protected:
    /// Compilation associated with this builder.
    Compilation &C;

    /// Tool chains associated with this builder. The same programming
    /// model may have associated one or more tool chains.
    SmallVector<const ToolChain *, 2> ToolChains;

    /// The derived arguments associated with this builder.
    DerivedArgList &Args;

    /// The inputs associated with this builder.
    const Driver::InputList &Inputs;

    /// The associated offload kind.
    Action::OffloadKind AssociatedOffloadKind = Action::OFK_None;

  public:
    DeviceActionBuilder(Compilation &C, DerivedArgList &Args,
                        const Driver::InputList &Inputs,
                        Action::OffloadKind AssociatedOffloadKind)
        : C(C), Args(Args), Inputs(Inputs),
          AssociatedOffloadKind(AssociatedOffloadKind) {}
    virtual ~DeviceActionBuilder() {}

    /// Fill up the array \a DA with all the device dependences that should be
    /// added to the provided host action \a HostAction. By default it is
    /// inactive.
    virtual ActionBuilderReturnCode
    getDeviceDependences(OffloadAction::DeviceDependences &DA,
                         phases::ID CurPhase, phases::ID FinalPhase,
                         PhasesTy &Phases) {
      return ABRT_Inactive;
    }

    /// Update the state to include the provided host action \a HostAction as a
    /// dependency of the current device action. By default it is inactive.
    virtual ActionBuilderReturnCode addDeviceDepences(Action *HostAction) {
      return ABRT_Inactive;
    }

    /// Append top level actions generated by the builder.
    virtual void appendTopLevelActions(ActionList &AL) {}

    /// Append top level actions specific for certain link situations.
    virtual void appendTopLevelLinkAction(ActionList &AL) {}

    /// Append linker device actions generated by the builder.
    virtual void appendLinkDeviceActions(ActionList &AL) {}

    /// Append linker host action generated by the builder.
    virtual Action* appendLinkHostActions(ActionList &AL) { return nullptr; }

    /// Append linker actions generated by the builder.
    virtual void appendLinkDependences(OffloadAction::DeviceDependences &DA) {}

    /// Initialize the builder. Return true if any initialization errors are
    /// found.
    virtual bool initialize() { return false; }

    /// Return true if the builder can use bundling/unbundling.
    virtual bool canUseBundlerUnbundler() const { return false; }

    /// Return true if this builder is valid. We have a valid builder if we have
    /// associated device tool chains.
    bool isValid() { return !ToolChains.empty(); }

    /// Return the associated offload kind.
    Action::OffloadKind getAssociatedOffloadKind() {
      return AssociatedOffloadKind;
    }
  };

  /// Base class for CUDA/HIP action builder. It injects device code in
  /// the host backend action.
  class CudaActionBuilderBase : public DeviceActionBuilder {
  protected:
    /// Flags to signal if the user requested host-only or device-only
    /// compilation.
    bool CompileHostOnly = false;
    bool CompileDeviceOnly = false;
    bool EmitLLVM = false;
    bool EmitAsm = false;

    /// List of GPU architectures to use in this compilation.
    SmallVector<CudaArch, 4> GpuArchList;

    /// The CUDA actions for the current input.
    ActionList CudaDeviceActions;

    /// The CUDA fat binary if it was generated for the current input.
    Action *CudaFatBinary = nullptr;

    /// Flag that is set to true if this builder acted on the current input.
    bool IsActive = false;

    /// Flag for -fgpu-rdc.
    bool Relocatable = false;

    /// Default GPU architecture if there's no one specified.
    CudaArch DefaultCudaArch = CudaArch::UNKNOWN;

  public:
    CudaActionBuilderBase(Compilation &C, DerivedArgList &Args,
                          const Driver::InputList &Inputs,
                          Action::OffloadKind OFKind)
        : DeviceActionBuilder(C, Args, Inputs, OFKind) {}

    ActionBuilderReturnCode addDeviceDepences(Action *HostAction) override {
      // While generating code for CUDA, we only depend on the host input action
      // to trigger the creation of all the CUDA device actions.

      // If we are dealing with an input action, replicate it for each GPU
      // architecture. If we are in host-only mode we return 'success' so that
      // the host uses the CUDA offload kind.
      if (auto *IA = dyn_cast<InputAction>(HostAction)) {
        assert(!GpuArchList.empty() &&
               "We should have at least one GPU architecture.");

        // If the host input is not CUDA or HIP, we don't need to bother about
        // this input.
        if (IA->getType() != types::TY_CUDA &&
            IA->getType() != types::TY_HIP) {
          // The builder will ignore this input.
          IsActive = false;
          return ABRT_Inactive;
        }

        // Set the flag to true, so that the builder acts on the current input.
        IsActive = true;

        if (CompileHostOnly)
          return ABRT_Success;

        // Replicate inputs for each GPU architecture.
        auto Ty = IA->getType() == types::TY_HIP ? types::TY_HIP_DEVICE
                                                 : types::TY_CUDA_DEVICE;
        for (unsigned I = 0, E = GpuArchList.size(); I != E; ++I) {
          CudaDeviceActions.push_back(
              C.MakeAction<InputAction>(IA->getInputArg(), Ty));
        }

        return ABRT_Success;
      }

      // If this is an unbundling action use it as is for each CUDA toolchain.
      if (auto *UA = dyn_cast<OffloadUnbundlingJobAction>(HostAction)) {

        // If -fgpu-rdc is disabled, should not unbundle since there is no
        // device code to link.
        if (!Relocatable)
          return ABRT_Inactive;

        CudaDeviceActions.clear();
        if (auto *IA = dyn_cast<InputAction>(UA->getInputs().back())) {
          std::string FileName = IA->getInputArg().getAsString(Args);
          // Check if the type of the file is the same as the action. Do not
          // unbundle it if it is not. Do not unbundle .so files, for example,
          // which are not object files.
          if (IA->getType() == types::TY_Object &&
              (!llvm::sys::path::has_extension(FileName) ||
               types::lookupTypeForExtension(
                   llvm::sys::path::extension(FileName).drop_front()) !=
                   types::TY_Object))
            return ABRT_Inactive;
        }

        for (auto Arch : GpuArchList) {
          CudaDeviceActions.push_back(UA);
          UA->registerDependentActionInfo(ToolChains[0], CudaArchToString(Arch),
                                          AssociatedOffloadKind);
        }
        return ABRT_Success;
      }

      return IsActive ? ABRT_Success : ABRT_Inactive;
    }

    void appendTopLevelActions(ActionList &AL) override {
      // Utility to append actions to the top level list.
      auto AddTopLevel = [&](Action *A, CudaArch BoundArch) {
        OffloadAction::DeviceDependences Dep;
        Dep.add(*A, *ToolChains.front(), CudaArchToString(BoundArch),
                AssociatedOffloadKind);
        AL.push_back(C.MakeAction<OffloadAction>(Dep, A->getType()));
      };

      // If we have a fat binary, add it to the list.
      if (CudaFatBinary) {
        AddTopLevel(CudaFatBinary, CudaArch::UNKNOWN);
        CudaDeviceActions.clear();
        CudaFatBinary = nullptr;
        return;
      }

      if (CudaDeviceActions.empty())
        return;

      // If we have CUDA actions at this point, that's because we have a have
      // partial compilation, so we should have an action for each GPU
      // architecture.
      assert(CudaDeviceActions.size() == GpuArchList.size() &&
             "Expecting one action per GPU architecture.");
      assert(ToolChains.size() == 1 &&
             "Expecting to have a sing CUDA toolchain.");
      for (unsigned I = 0, E = GpuArchList.size(); I != E; ++I)
        AddTopLevel(CudaDeviceActions[I], GpuArchList[I]);

      CudaDeviceActions.clear();
    }

    bool initialize() override {
      assert(AssociatedOffloadKind == Action::OFK_Cuda ||
             AssociatedOffloadKind == Action::OFK_HIP);

      // We don't need to support CUDA.
      if (AssociatedOffloadKind == Action::OFK_Cuda &&
          !C.hasOffloadToolChain<Action::OFK_Cuda>())
        return false;

      // We don't need to support HIP.
      if (AssociatedOffloadKind == Action::OFK_HIP &&
          !C.hasOffloadToolChain<Action::OFK_HIP>())
        return false;

      Relocatable = Args.hasFlag(options::OPT_fgpu_rdc,
          options::OPT_fno_gpu_rdc, /*Default=*/false);

      const ToolChain *HostTC = C.getSingleOffloadToolChain<Action::OFK_Host>();
      assert(HostTC && "No toolchain for host compilation.");
      if (HostTC->getTriple().isNVPTX() ||
          HostTC->getTriple().getArch() == llvm::Triple::amdgcn) {
        // We do not support targeting NVPTX/AMDGCN for host compilation. Throw
        // an error and abort pipeline construction early so we don't trip
        // asserts that assume device-side compilation.
        C.getDriver().Diag(diag::err_drv_cuda_host_arch)
            << HostTC->getTriple().getArchName();
        return true;
      }

      ToolChains.push_back(
          AssociatedOffloadKind == Action::OFK_Cuda
              ? C.getSingleOffloadToolChain<Action::OFK_Cuda>()
              : C.getSingleOffloadToolChain<Action::OFK_HIP>());

      Arg *PartialCompilationArg = Args.getLastArg(
          options::OPT_cuda_host_only, options::OPT_cuda_device_only,
          options::OPT_cuda_compile_host_device);
      CompileHostOnly = PartialCompilationArg &&
                        PartialCompilationArg->getOption().matches(
                            options::OPT_cuda_host_only);
      CompileDeviceOnly = PartialCompilationArg &&
                          PartialCompilationArg->getOption().matches(
                              options::OPT_cuda_device_only);
      EmitLLVM = Args.getLastArg(options::OPT_emit_llvm);
      EmitAsm = Args.getLastArg(options::OPT_S);

      // Collect all cuda_gpu_arch parameters, removing duplicates.
      std::set<CudaArch> GpuArchs;
      bool Error = false;
      for (Arg *A : Args) {
        if (!(A->getOption().matches(options::OPT_offload_arch_EQ) ||
              A->getOption().matches(options::OPT_no_offload_arch_EQ)))
          continue;
        A->claim();

        const StringRef ArchStr = A->getValue();
        if (A->getOption().matches(options::OPT_no_offload_arch_EQ) &&
            ArchStr == "all") {
          GpuArchs.clear();
          continue;
        }
        CudaArch Arch = StringToCudaArch(ArchStr);
        if (Arch == CudaArch::UNKNOWN) {
          C.getDriver().Diag(clang::diag::err_drv_cuda_bad_gpu_arch) << ArchStr;
          Error = true;
        } else if (A->getOption().matches(options::OPT_offload_arch_EQ))
          GpuArchs.insert(Arch);
        else if (A->getOption().matches(options::OPT_no_offload_arch_EQ))
          GpuArchs.erase(Arch);
        else
          llvm_unreachable("Unexpected option.");
      }

      // Collect list of GPUs remaining in the set.
      for (CudaArch Arch : GpuArchs)
        GpuArchList.push_back(Arch);

      // Default to sm_20 which is the lowest common denominator for
      // supported GPUs.  sm_20 code should work correctly, if
      // suboptimally, on all newer GPUs.
      if (GpuArchList.empty())
        GpuArchList.push_back(DefaultCudaArch);

      return Error;
    }
  };

  /// \brief CUDA action builder. It injects device code in the host backend
  /// action.
  class CudaActionBuilder final : public CudaActionBuilderBase {
  public:
    CudaActionBuilder(Compilation &C, DerivedArgList &Args,
                      const Driver::InputList &Inputs)
        : CudaActionBuilderBase(C, Args, Inputs, Action::OFK_Cuda) {
      DefaultCudaArch = CudaArch::SM_20;
    }

    ActionBuilderReturnCode
    getDeviceDependences(OffloadAction::DeviceDependences &DA,
                         phases::ID CurPhase, phases::ID FinalPhase,
                         PhasesTy &Phases) override {
      if (!IsActive)
        return ABRT_Inactive;

      // If we don't have more CUDA actions, we don't have any dependences to
      // create for the host.
      if (CudaDeviceActions.empty())
        return ABRT_Success;

      assert(CudaDeviceActions.size() == GpuArchList.size() &&
             "Expecting one action per GPU architecture.");
      assert(!CompileHostOnly &&
             "Not expecting CUDA actions in host-only compilation.");

      // If we are generating code for the device or we are in a backend phase,
      // we attempt to generate the fat binary. We compile each arch to ptx and
      // assemble to cubin, then feed the cubin *and* the ptx into a device
      // "link" action, which uses fatbinary to combine these cubins into one
      // fatbin.  The fatbin is then an input to the host action if not in
      // device-only mode.
      if (CompileDeviceOnly || CurPhase == phases::Backend) {
        ActionList DeviceActions;
        for (unsigned I = 0, E = GpuArchList.size(); I != E; ++I) {
          // Produce the device action from the current phase up to the assemble
          // phase.
          for (auto Ph : Phases) {
            // Skip the phases that were already dealt with.
            if (Ph < CurPhase)
              continue;
            // We have to be consistent with the host final phase.
            if (Ph > FinalPhase)
              break;

            CudaDeviceActions[I] = C.getDriver().ConstructPhaseAction(
                C, Args, Ph, CudaDeviceActions[I], Action::OFK_Cuda);

            if (Ph == phases::Assemble)
              break;
          }

          // If we didn't reach the assemble phase, we can't generate the fat
          // binary. We don't need to generate the fat binary if we are not in
          // device-only mode.
          if (!isa<AssembleJobAction>(CudaDeviceActions[I]) ||
              CompileDeviceOnly)
            continue;

          Action *AssembleAction = CudaDeviceActions[I];
          assert(AssembleAction->getType() == types::TY_Object);
          assert(AssembleAction->getInputs().size() == 1);

          Action *BackendAction = AssembleAction->getInputs()[0];
          assert(BackendAction->getType() == types::TY_PP_Asm);

          for (auto &A : {AssembleAction, BackendAction}) {
            OffloadAction::DeviceDependences DDep;
            DDep.add(*A, *ToolChains.front(), CudaArchToString(GpuArchList[I]),
                     Action::OFK_Cuda);
            DeviceActions.push_back(
                C.MakeAction<OffloadAction>(DDep, A->getType()));
          }
        }

        // We generate the fat binary if we have device input actions.
        if (!DeviceActions.empty()) {
          CudaFatBinary =
              C.MakeAction<LinkJobAction>(DeviceActions, types::TY_CUDA_FATBIN);

          if (!CompileDeviceOnly) {
            DA.add(*CudaFatBinary, *ToolChains.front(), /*BoundArch=*/nullptr,
                   Action::OFK_Cuda);
            // Clear the fat binary, it is already a dependence to an host
            // action.
            CudaFatBinary = nullptr;
          }

          // Remove the CUDA actions as they are already connected to an host
          // action or fat binary.
          CudaDeviceActions.clear();
        }

        // We avoid creating host action in device-only mode.
        return CompileDeviceOnly ? ABRT_Ignore_Host : ABRT_Success;
      } else if (CurPhase > phases::Backend) {
        // If we are past the backend phase and still have a device action, we
        // don't have to do anything as this action is already a device
        // top-level action.
        return ABRT_Success;
      }

      assert(CurPhase < phases::Backend && "Generating single CUDA "
                                           "instructions should only occur "
                                           "before the backend phase!");

      // By default, we produce an action for each device arch.
      for (Action *&A : CudaDeviceActions)
        A = C.getDriver().ConstructPhaseAction(C, Args, CurPhase, A);

      return ABRT_Success;
    }
  };
  /// \brief HIP action builder. It injects device code in the host backend
  /// action.
  class HIPActionBuilder final : public CudaActionBuilderBase {
    /// The linker inputs obtained for each device arch.
    SmallVector<ActionList, 8> DeviceLinkerInputs;

  public:
    HIPActionBuilder(Compilation &C, DerivedArgList &Args,
                     const Driver::InputList &Inputs)
        : CudaActionBuilderBase(C, Args, Inputs, Action::OFK_HIP) {
      DefaultCudaArch = CudaArch::GFX803;
    }

    bool canUseBundlerUnbundler() const override { return true; }

    ActionBuilderReturnCode
    getDeviceDependences(OffloadAction::DeviceDependences &DA,
                         phases::ID CurPhase, phases::ID FinalPhase,
                         PhasesTy &Phases) override {
      // amdgcn does not support linking of object files, therefore we skip
      // backend and assemble phases to output LLVM IR. Except for generating
      // non-relocatable device coee, where we generate fat binary for device
      // code and pass to host in Backend phase.
      if (CudaDeviceActions.empty())
        return ABRT_Success;

      assert(((CurPhase == phases::Link && Relocatable) ||
              CudaDeviceActions.size() == GpuArchList.size()) &&
             "Expecting one action per GPU architecture.");
      assert(!CompileHostOnly &&
             "Not expecting CUDA actions in host-only compilation.");

      if (!Relocatable && CurPhase == phases::Backend && !EmitLLVM &&
          !EmitAsm) {
        // If we are in backend phase, we attempt to generate the fat binary.
        // We compile each arch to IR and use a link action to generate code
        // object containing ISA. Then we use a special "link" action to create
        // a fat binary containing all the code objects for different GPU's.
        // The fat binary is then an input to the host action.
        for (unsigned I = 0, E = GpuArchList.size(); I != E; ++I) {
          auto BackendAction = C.getDriver().ConstructPhaseAction(
              C, Args, phases::Backend, CudaDeviceActions[I],
              AssociatedOffloadKind);
          auto AssembleAction = C.getDriver().ConstructPhaseAction(
              C, Args, phases::Assemble, BackendAction, AssociatedOffloadKind);
          // Create a link action to link device IR with device library
          // and generate ISA.
          ActionList AL;
          AL.push_back(AssembleAction);
          CudaDeviceActions[I] =
              C.MakeAction<LinkJobAction>(AL, types::TY_Image);

          // OffloadingActionBuilder propagates device arch until an offload
          // action. Since the next action for creating fatbin does
          // not have device arch, whereas the above link action and its input
          // have device arch, an offload action is needed to stop the null
          // device arch of the next action being propagated to the above link
          // action.
          OffloadAction::DeviceDependences DDep;
          DDep.add(*CudaDeviceActions[I], *ToolChains.front(),
                   CudaArchToString(GpuArchList[I]), AssociatedOffloadKind);
          CudaDeviceActions[I] = C.MakeAction<OffloadAction>(
              DDep, CudaDeviceActions[I]->getType());
        }
        // Create HIP fat binary with a special "link" action.
        CudaFatBinary =
            C.MakeAction<LinkJobAction>(CudaDeviceActions,
                types::TY_HIP_FATBIN);

        if (!CompileDeviceOnly) {
          DA.add(*CudaFatBinary, *ToolChains.front(), /*BoundArch=*/nullptr,
                 AssociatedOffloadKind);
          // Clear the fat binary, it is already a dependence to an host
          // action.
          CudaFatBinary = nullptr;
        }

        // Remove the CUDA actions as they are already connected to an host
        // action or fat binary.
        CudaDeviceActions.clear();

        return CompileDeviceOnly ? ABRT_Ignore_Host : ABRT_Success;
      } else if (CurPhase == phases::Link) {
        // Save CudaDeviceActions to DeviceLinkerInputs for each GPU subarch.
        // This happens to each device action originated from each input file.
        // Later on, device actions in DeviceLinkerInputs are used to create
        // device link actions in appendLinkDependences and the created device
        // link actions are passed to the offload action as device dependence.
        DeviceLinkerInputs.resize(CudaDeviceActions.size());
        auto LI = DeviceLinkerInputs.begin();
        for (auto *A : CudaDeviceActions) {
          LI->push_back(A);
          ++LI;
        }

        // We will pass the device action as a host dependence, so we don't
        // need to do anything else with them.
        CudaDeviceActions.clear();
        return ABRT_Success;
      }

      // By default, we produce an action for each device arch.
      for (Action *&A : CudaDeviceActions)
        A = C.getDriver().ConstructPhaseAction(C, Args, CurPhase, A,
                                               AssociatedOffloadKind);

      return (CompileDeviceOnly && CurPhase == FinalPhase) ? ABRT_Ignore_Host
                                                           : ABRT_Success;
    }

    void appendLinkDeviceActions(ActionList &AL) override {
      if (DeviceLinkerInputs.size() == 0)
        return;

      assert(DeviceLinkerInputs.size() == GpuArchList.size() &&
             "Linker inputs and GPU arch list sizes do not match.");

      // Append a new link action for each device.
      unsigned I = 0;
      for (auto &LI : DeviceLinkerInputs) {
        // Each entry in DeviceLinkerInputs corresponds to a GPU arch.
        auto *DeviceLinkAction =
            C.MakeAction<LinkJobAction>(LI, types::TY_Image);
        // Linking all inputs for the current GPU arch.
        // LI contains all the inputs for the linker.
        OffloadAction::DeviceDependences DeviceLinkDeps;
        DeviceLinkDeps.add(*DeviceLinkAction, *ToolChains[0],
            CudaArchToString(GpuArchList[I]), AssociatedOffloadKind);
        AL.push_back(C.MakeAction<OffloadAction>(DeviceLinkDeps,
            DeviceLinkAction->getType()));
        ++I;
      }
      DeviceLinkerInputs.clear();

      // Create a host object from all the device images by embedding them
      // in a fat binary.
      OffloadAction::DeviceDependences DDeps;
      auto *TopDeviceLinkAction =
          C.MakeAction<LinkJobAction>(AL, types::TY_Object);
      DDeps.add(*TopDeviceLinkAction, *ToolChains[0],
          nullptr, AssociatedOffloadKind);

      // Offload the host object to the host linker.
      AL.push_back(C.MakeAction<OffloadAction>(DDeps, TopDeviceLinkAction->getType()));
    }

    Action* appendLinkHostActions(ActionList &AL) override { return AL.back(); }

    void appendLinkDependences(OffloadAction::DeviceDependences &DA) override {}
  };

  /// OpenMP action builder. The host bitcode is passed to the device frontend
  /// and all the device linked images are passed to the host link phase.
  class OpenMPActionBuilder final : public DeviceActionBuilder {
    /// The OpenMP actions for the current input.
    ActionList OpenMPDeviceActions;

    /// The linker inputs obtained for each toolchain.
    SmallVector<ActionList, 8> DeviceLinkerInputs;

  public:
    OpenMPActionBuilder(Compilation &C, DerivedArgList &Args,
                        const Driver::InputList &Inputs)
        : DeviceActionBuilder(C, Args, Inputs, Action::OFK_OpenMP) {}

    ActionBuilderReturnCode
    getDeviceDependences(OffloadAction::DeviceDependences &DA,
                         phases::ID CurPhase, phases::ID FinalPhase,
                         PhasesTy &Phases) override {
      if (OpenMPDeviceActions.empty())
        return ABRT_Inactive;

      // We should always have an action for each input.
      assert(OpenMPDeviceActions.size() == ToolChains.size() &&
             "Number of OpenMP actions and toolchains do not match.");

      // The host only depends on device action in the linking phase, when all
      // the device images have to be embedded in the host image.
      if (CurPhase == phases::Link) {
        assert(ToolChains.size() == DeviceLinkerInputs.size() &&
               "Toolchains and linker inputs sizes do not match.");
        auto LI = DeviceLinkerInputs.begin();
        for (auto *A : OpenMPDeviceActions) {
          LI->push_back(A);
          ++LI;
        }

        // We passed the device action as a host dependence, so we don't need to
        // do anything else with them.
        OpenMPDeviceActions.clear();
        return ABRT_Success;
      }

      // By default, we produce an action for each device arch.
      for (Action *&A : OpenMPDeviceActions)
#if INTEL_CUSTOMIZATION
        A = C.getDriver().ConstructPhaseAction(C, Args, CurPhase, A,
                                               Action::OFK_OpenMP);
#endif // INTEL_CUSTOMIZATION

      return ABRT_Success;
    }

    ActionBuilderReturnCode addDeviceDepences(Action *HostAction) override {

      // If this is an input action replicate it for each OpenMP toolchain.
      if (auto *IA = dyn_cast<InputAction>(HostAction)) {
        OpenMPDeviceActions.clear();
#if INTEL_CUSTOMIZATION
        // Objects should already be consumed when encountering a fat static
        // library.
        if (C.getDriver().getOffloadStaticLibSeen() &&
            IA->getType() == types::TY_Object &&
            isObjectFile(IA->getInputArg().getAsString(Args)))
          return ABRT_Inactive;
#endif // INTEL_CUSTOMIZATION
        for (unsigned I = 0; I < ToolChains.size(); ++I)
          OpenMPDeviceActions.push_back(
              C.MakeAction<InputAction>(IA->getInputArg(), IA->getType()));
        return ABRT_Success;
      }

      // If this is an unbundling action use it as is for each OpenMP toolchain.
      if (auto *UA = dyn_cast<OffloadUnbundlingJobAction>(HostAction)) {
        OpenMPDeviceActions.clear();
        if (auto *IA = dyn_cast<InputAction>(UA->getInputs().back())) {
          std::string FileName = IA->getInputArg().getAsString(Args);
          // Check if the type of the file is the same as the action. Do not
          // unbundle it if it is not. Do not unbundle .so files, for example,
          // which are not object files.
          if (IA->getType() == types::TY_Object &&
              (!llvm::sys::path::has_extension(FileName) ||
               types::lookupTypeForExtension(
                   llvm::sys::path::extension(FileName).drop_front()) !=
                   types::TY_Object))
            return ABRT_Inactive;
        }
        for (unsigned I = 0; I < ToolChains.size(); ++I) {
          OpenMPDeviceActions.push_back(UA);
          UA->registerDependentActionInfo(
              ToolChains[I], /*BoundArch=*/StringRef(), Action::OFK_OpenMP);
        }
        return ABRT_Success;
      }

      // When generating code for OpenMP we use the host compile phase result as
      // a dependence to the device compile phase so that it can learn what
      // declarations should be emitted. However, this is not the only use for
      // the host action, so we prevent it from being collapsed.
      if (isa<CompileJobAction>(HostAction)) {
        HostAction->setCannotBeCollapsedWithNextDependentAction();
        assert(ToolChains.size() == OpenMPDeviceActions.size() &&
               "Toolchains and device action sizes do not match.");
        OffloadAction::HostDependence HDep(
            *HostAction, *C.getSingleOffloadToolChain<Action::OFK_Host>(),
            /*BoundArch=*/nullptr, Action::OFK_OpenMP);
        auto TC = ToolChains.begin();
        for (Action *&A : OpenMPDeviceActions) {
          assert(isa<CompileJobAction>(A));
          OffloadAction::DeviceDependences DDep;
          DDep.add(*A, **TC, /*BoundArch=*/nullptr, Action::OFK_OpenMP);
          A = C.MakeAction<OffloadAction>(HDep, DDep);
          ++TC;
        }
      }
      return ABRT_Success;
    }

    void appendTopLevelActions(ActionList &AL) override {
      if (OpenMPDeviceActions.empty())
        return;

      // We should always have an action for each input.
      assert(OpenMPDeviceActions.size() == ToolChains.size() &&
             "Number of OpenMP actions and toolchains do not match.");

      // Append all device actions followed by the proper offload action.
      auto TI = ToolChains.begin();
      for (auto *A : OpenMPDeviceActions) {
        OffloadAction::DeviceDependences Dep;
        Dep.add(*A, **TI, /*BoundArch=*/nullptr, Action::OFK_OpenMP);
        AL.push_back(C.MakeAction<OffloadAction>(Dep, A->getType()));
        ++TI;
      }
      // We no longer need the action stored in this builder.
      OpenMPDeviceActions.clear();
    }

    void appendLinkDeviceActions(ActionList &AL) override {
      assert(ToolChains.size() == DeviceLinkerInputs.size() &&
             "Toolchains and linker inputs sizes do not match.");

      // Append a new link action for each device.
      auto TC = ToolChains.begin();
      for (auto &LI : DeviceLinkerInputs) {
#ifdef INTEL_CUSTOMIZATION
        OffloadAction::DeviceDependences DeviceLinkDeps;
        auto *DeviceLinkAction =
            C.MakeAction<LinkJobAction>(LI, types::TY_Image);
        if ((*TC)->getTriple().isSPIR()) {
          auto *SPIRVTranslateAction = C.MakeAction<SPIRVTranslatorJobAction>(
              DeviceLinkAction, types::TY_Image);
          DeviceLinkDeps.add(*SPIRVTranslateAction, **TC, /*BoundArch=*/nullptr,
                             Action::OFK_OpenMP);
        } else
          DeviceLinkDeps.add(*DeviceLinkAction, **TC, /*BoundArch=*/nullptr,
                             Action::OFK_OpenMP);
#endif
        AL.push_back(C.MakeAction<OffloadAction>(DeviceLinkDeps,
            DeviceLinkAction->getType()));
        ++TC;
      }
      DeviceLinkerInputs.clear();
    }

    Action* appendLinkHostActions(ActionList &AL) override {
      // Create wrapper bitcode from the result of device link actions and compile
      // it to an object which will be added to the host link command.
      auto *BC = C.MakeAction<OffloadWrapperJobAction>(AL, types::TY_LLVM_BC);
      auto *ASM = C.MakeAction<BackendJobAction>(BC, types::TY_PP_Asm);
      return C.MakeAction<AssembleJobAction>(ASM, types::TY_Object);
    }

    void appendLinkDependences(OffloadAction::DeviceDependences &DA) override {}

    bool initialize() override {
      // Get the OpenMP toolchains. If we don't get any, the action builder will
      // know there is nothing to do related to OpenMP offloading.
      auto OpenMPTCRange = C.getOffloadToolChains<Action::OFK_OpenMP>();
      for (auto TI = OpenMPTCRange.first, TE = OpenMPTCRange.second; TI != TE;
           ++TI)
        ToolChains.push_back(TI->second);

      DeviceLinkerInputs.resize(ToolChains.size());
      return false;
    }

    bool canUseBundlerUnbundler() const override {
      // OpenMP should use bundled files whenever possible.
      return true;
    }
  };

  /// SYCL action builder. The host bitcode is passed to the device frontend
  /// and all the device linked images are passed to the host link phase.
  /// SPIR related are wrapped before added to the fat binary
  class SYCLActionBuilder final : public DeviceActionBuilder {
    /// Flag to signal if the user requested device-only compilation.
    bool CompileDeviceOnly = false;

    /// Flag to signal if the user requested the device object to be wrapped.
    bool WrapDeviceOnlyBinary = false;

    /// Flag to signal if the user requested device code split.
    bool DeviceCodeSplit = false;

    /// The SYCL actions for the current input.
    ActionList SYCLDeviceActions;

    /// The SYCL link binary if it was generated for the current input.
    Action *SYCLLinkBinary = nullptr;

    /// Running list of SYCL actions specific for device linking.
    ActionList SYCLLinkBinaryList;

    /// SYCL ahead of time compilation inputs
    SmallVector<std::pair<llvm::Triple, const char *>, 8> SYCLAOTInputs;

    /// The linker inputs obtained for each toolchain.
    SmallVector<ActionList, 8> DeviceLinkerInputs;

    /// The compiler inputs obtained for each toolchain
    Action * DeviceCompilerInput = nullptr;

    /// List of offload device triples needed to track for different toolchain
    /// construction. Does not track AOT binary inputs triples.
    SmallVector<llvm::Triple, 4> SYCLTripleList;

    /// Running count of FPGA device binaries.
    unsigned FPGAxCount = 0;
    unsigned FPGArCount = 0;

    /// Type of output file for FPGA device compilation.
    types::ID FPGAOutType = types::TY_FPGA_AOCX;

    /// List of objects to extract FPGA dependency info from
    ActionList FPGAObjectInputs;

    /// List of CUDA architectures to use in this compilation with NVPTX targets.
    SmallVector<CudaArch, 8> GpuArchList;

    /// Build the last steps for CUDA after all BC files have been linked.
    Action *finalizeNVPTXDependences(Action *Input, const llvm::Triple &TT) {
      auto *BA = C.getDriver().ConstructPhaseAction(
          C, Args, phases::Backend, Input, AssociatedOffloadKind);
      if (TT.getOS() != llvm::Triple::NVCL) {
        auto *AA = C.getDriver().ConstructPhaseAction(
            C, Args, phases::Assemble, BA, AssociatedOffloadKind);
        ActionList DeviceActions = {BA, AA};
        return C.MakeAction<LinkJobAction>(DeviceActions,
                                           types::TY_CUDA_FATBIN);
      }
      return BA;
    }

  public:
    SYCLActionBuilder(Compilation &C, DerivedArgList &Args,
                      const Driver::InputList &Inputs)
        : DeviceActionBuilder(C, Args, Inputs, Action::OFK_SYCL) {}

    void withBoundArchForToolChain(const ToolChain* TC,
                                   llvm::function_ref<void(const char *)> Op) {
      if (TC->getTriple().isNVPTX())
        for (CudaArch A : GpuArchList)
          Op(CudaArchToString(A));
      else
        Op(nullptr);
    }

    ActionBuilderReturnCode
    getDeviceDependences(OffloadAction::DeviceDependences &DA,
                         phases::ID CurPhase, phases::ID FinalPhase,
                         PhasesTy &Phases) override {

      // FIXME: This adds the integration header generation pass before the
      // Host compilation pass so the Host can use the header generated.  This
      // can be improved upon to where the header generation and spv generation
      // is done in the same step.  Currently, its not too efficient.
      // The host depends on the generated integrated header from the device
      // compilation.
      if (CurPhase == phases::Compile) {
        for (Action *&A : SYCLDeviceActions) {
          DeviceCompilerInput =
              C.MakeAction<CompileJobAction>(A, types::TY_SYCL_Header);
          A = C.MakeAction<CompileJobAction>(A, types::TY_LLVM_BC);
        }
        const auto *TC = ToolChains.front();
        const char *BoundArch = nullptr;
        if (TC->getTriple().isNVPTX())
          BoundArch = CudaArchToString(GpuArchList.front());
        DA.add(*DeviceCompilerInput, *TC, BoundArch, Action::OFK_SYCL);
        // Clear the input file, it is already a dependence to a host
        // action.
        DeviceCompilerInput = nullptr;
        return ABRT_Success;
      }

      // Backend/Assemble actions are obsolete for the SYCL device side
      if (CurPhase == phases::Backend || CurPhase == phases::Assemble)
        return ABRT_Inactive;

      // The host only depends on device action in the linking phase, when all
      // the device images have to be embedded in the host image.
      if (CurPhase == phases::Link) {
        assert(ToolChains.size() == DeviceLinkerInputs.size() &&
               "Toolchains and linker inputs sizes do not match.");
        auto LI = DeviceLinkerInputs.begin();
        for (auto *A : SYCLDeviceActions) {
          LI->push_back(A);
          ++LI;
        }

        // With -fsycl-link-targets, we will take the unbundled binaries
        // for each device and link them together to a single binary that will
        // be used in a split compilation step.
        if (CompileDeviceOnly && !SYCLDeviceActions.empty()) {
          for (auto SDA : SYCLDeviceActions)
            SYCLLinkBinaryList.push_back(SDA);
          if (WrapDeviceOnlyBinary) {
            // -fsycl-link behavior does the following to the unbundled device
            // binaries:
            //   1) Link them together using llvm-link
            //   2) Pass the linked binary through sycl-post-link
            //   3) Translate final .bc file to .spv
            //   4) Wrap the binary with the offload wrapper which can be used
            //      by any compilation link step.
            auto *DeviceLinkAction = C.MakeAction<LinkJobAction>(
                SYCLLinkBinaryList, types::TY_Image);
            auto *PostLinkAction = C.MakeAction<SYCLPostLinkJobAction>(
                DeviceLinkAction, types::TY_LLVM_BC);
            auto *TranslateAction = C.MakeAction<SPIRVTranslatorJobAction>(
                PostLinkAction, types::TY_Image);
            SYCLLinkBinary = C.MakeAction<OffloadWrapperJobAction>(
                TranslateAction, types::TY_Object);
          } else {
            auto *Link = C.MakeAction<LinkJobAction>(SYCLLinkBinaryList,
                                                         types::TY_Image);
            SYCLLinkBinary = C.MakeAction<SPIRVTranslatorJobAction>(
                Link, types::TY_Image);
          }

          // Remove the SYCL actions as they are already connected to an host
          // action or fat binary.
          SYCLDeviceActions.clear();
          // We avoid creating host action in device-only mode.
          return ABRT_Ignore_Host;
        }

        // We passed the device action as a host dependence, so we don't need to
        // do anything else with them.
        SYCLDeviceActions.clear();
        return ABRT_Success;
      }

      // By default, we produce an action for each device arch.
      auto TC = ToolChains.begin();
      for (Action *&A : SYCLDeviceActions) {
        if ((*TC)->getTriple().isNVPTX() && CurPhase >= phases::Backend) {
          // For CUDA, stop to emit LLVM IR so it can be linked later on.
          ++TC;
          continue;
        }

        A = C.getDriver().ConstructPhaseAction(C, Args, CurPhase, A,
                                               AssociatedOffloadKind);
        ++TC;
      }

      return ABRT_Success;
    }

    ActionBuilderReturnCode addDeviceDepences(Action *HostAction) override {

      // If this is an input action replicate it for each SYCL toolchain.
      if (auto *IA = dyn_cast<InputAction>(HostAction)) {
        SYCLDeviceActions.clear();

        // Options that are considered LinkerInput are not valid input actions
        // to the device tool chain.
        if (IA->getInputArg().getOption().hasFlag(options::LinkerInput))
          return ABRT_Inactive;

        std::string InputName = IA->getInputArg().getAsString(Args);
        // Objects will be consumed as part of the partial link step when
        // dealing with offload static libraries
        if (C.getDriver().getOffloadStaticLibSeen() &&
            IA->getType() == types::TY_Object && isObjectFile(InputName))
          return ABRT_Inactive;

        // Libraries are not processed in the SYCL toolchain
        if (IA->getType() == types::TY_Object && !isObjectFile(InputName))
          return ABRT_Inactive;

        for (unsigned I = 0; I < ToolChains.size(); ++I)
          SYCLDeviceActions.push_back(
              C.MakeAction<InputAction>(IA->getInputArg(), IA->getType()));
        return ABRT_Success;
      }

      // If this is an unbundling action use it as is for each SYCL toolchain.
      if (auto *UA = dyn_cast<OffloadUnbundlingJobAction>(HostAction)) {
        SYCLDeviceActions.clear();
        if (auto *IA = dyn_cast<InputAction>(UA->getInputs().back())) {
          // Options that are considered LinkerInput are not valid input actions
          // to the device tool chain.
          if (IA->getInputArg().getOption().hasFlag(options::LinkerInput))
            return ABRT_Inactive;

          std::string FileName = IA->getInputArg().getAsString(Args);
          // Check if the type of the file is the same as the action. Do not
          // unbundle it if it is not. Do not unbundle .so files, for example,
          // which are not object files.
          if (IA->getType() == types::TY_Object) {
            if (!isObjectFile(FileName))
              return ABRT_Inactive;
            if (Args.hasArg(options::OPT_fintelfpga))
              FPGAObjectInputs.push_back(IA);
          }
          // When creating FPGA device fat objects, all host objects are
          // partially linked.  Gather that list here.
          if (IA->getType() == types::TY_Object ||
              IA->getType() == types::TY_FPGA_AOCX ||
              IA->getType() == types::TY_FPGA_AOCR) {
            // Keep track of the number of FPGA devices encountered
            // Only one of these is allowed at a single time.
            if (IA->getType() == types::TY_FPGA_AOCX)
              FPGAxCount++;
            if (IA->getType() == types::TY_FPGA_AOCR)
              FPGArCount++;
            if ((FPGAxCount && FPGArCount) || FPGAxCount > 1 || FPGArCount > 1)
              C.getDriver().Diag(clang::diag::err_drv_bad_fpga_device_count);
          }
        }
        for (unsigned I = 0; I < ToolChains.size(); ++I) {
          SYCLDeviceActions.push_back(UA);
          UA->registerDependentActionInfo(
            ToolChains[I], /*BoundArch=*/StringRef(), Action::OFK_SYCL);
        }
        return ABRT_Success;
      }
      return ABRT_Success;
    }

    // Actions that can only be appended after all Inputs have been processed
    // occur here.  Not all offload actions are against single files.
    void appendTopLevelLinkAction(ActionList &AL) override {
      if (!SYCLLinkBinary)
        return;

      OffloadAction::DeviceDependences Dep;
      Dep.add(*SYCLLinkBinary, *ToolChains.front(), /*BoundArch=*/nullptr,
              Action::OFK_SYCL);
      AL.push_back(C.MakeAction<OffloadAction>(Dep,
                                               SYCLLinkBinary->getType()));
      SYCLLinkBinary = nullptr;
    }

    void appendTopLevelActions(ActionList &AL) override {
      if (SYCLDeviceActions.empty())
        return;

      // We should always have an action for each input.
      assert(SYCLDeviceActions.size() == ToolChains.size() &&
             "Number of SYCL actions and toolchains do not match.");

      // Append all device actions followed by the proper offload action.
      auto TI = ToolChains.begin();
      for (auto *A : SYCLDeviceActions) {
        OffloadAction::DeviceDependences Dep;
        withBoundArchForToolChain(*TI, [&](const char *BoundArch) {
          Dep.add(*A, **TI, BoundArch, Action::OFK_SYCL);
        });
        AL.push_back(C.MakeAction<OffloadAction>(Dep, A->getType()));
        ++TI;
      }
      // We no longer need the action stored in this builder.
      SYCLDeviceActions.clear();
    }

    void appendLinkDependences(OffloadAction::DeviceDependences &DA) override {
      assert(ToolChains.size() == DeviceLinkerInputs.size() &&
             "Toolchains and linker inputs sizes do not match.");

      // Append a new link action for each device.
      auto TC = ToolChains.begin();

      unsigned I = 0;
      for (auto &LI : DeviceLinkerInputs) {

        auto TripleIt = llvm::find_if(SYCLTripleList, [&](auto &SYCLTriple) {
          return SYCLTriple == (*TC)->getTriple();
        });
        if (TripleIt == SYCLTripleList.end()) {
          // If the toolchain's triple is absent in this "main" triple
          // collection, this means it was created specifically for one of
          // the SYCL AOT inputs. Those will be handled separately.
          ++TC;
          continue;
        }
        if (LI.empty())
          // Current list is empty, nothing to process.
          continue;

        // Perform a check for device kernels.  This is done for FPGA when an
        // aocx or aocr based file is found.
        if (FPGAxCount || FPGArCount) {
          ActionList DeviceObjects;
          for (const auto &I : LI) {
            if (I->getType() == types::TY_Object) {
              // Perform a check for SPIR kernel.
              auto *DeviceCheckAction =
                  C.MakeAction<SPIRCheckJobAction>(I, types::TY_Object);
              DeviceObjects.push_back(DeviceCheckAction);
              continue;
            }
            // We want to move the AOCX/AOCR binary to the front of the objects
            // allowing it to be picked up instead of the other device objects
            // at runtime.
            // TODO: In the presense of existing FPGA Device binaries (AOCX)
            // we do not need to perform/add the SPIR-V generated device
            // binaries from sources or objects.
            if (types::isFPGA(I->getType())) {
              // Do not perform a device link and only pass the aocr
              // file to the offline compilation before wrapping.  Just
              // wrap an aocx file.
              Action *DeviceWrappingAction;
              if (I->getType() == types::TY_FPGA_AOCR) {
                auto *DeviceBECompileAction =
                    C.MakeAction<BackendCompileJobAction>(I, FPGAOutType);
                DeviceWrappingAction = C.MakeAction<OffloadWrapperJobAction>(
                    DeviceBECompileAction, types::TY_Object);
              } else
                DeviceWrappingAction =
                    C.MakeAction<OffloadWrapperJobAction>(I, types::TY_Object);
              DA.add(*DeviceWrappingAction, **TC, /*BoundArch=*/nullptr,
                     Action::OFK_SYCL);
              continue;
            }
            DeviceObjects.push_back(I);
          }
          if (!DeviceObjects.empty()) {
            // When aocx or aocr is found, there is an expectation that none of
            // the other objects processed have any kernel. So, there
            // is no need in device code split and backend compile here. Just
            // link and wrap the device binary.
            auto *DeviceLinkAction =
                C.MakeAction<LinkJobAction>(DeviceObjects, types::TY_LLVM_BC);
            auto *SPIRVTranslateAction = C.MakeAction<SPIRVTranslatorJobAction>(
                DeviceLinkAction, types::TY_SPIRV);
            auto *DeviceWrappingAction = C.MakeAction<OffloadWrapperJobAction>(
                SPIRVTranslateAction, types::TY_Object);
            DA.add(*DeviceWrappingAction, **TC, /*BoundArch=*/nullptr,
                   Action::OFK_SYCL);
          }
          continue;
        }
        ActionList DeviceLibObjects;
        ActionList LinkObjects;
        for (const auto &Input : LI) {
          // FPGA aoco does not go through the link, everything else does.
          if (Input->getType() == types::TY_FPGA_AOCO)
            DeviceLibObjects.push_back(Input);
          else
            LinkObjects.push_back(Input);
        }
        // The linkage actions subgraph leading to the offload wrapper.
        // [cond] Means incoming/outgoing dependence is created only when cond
        //        is true. A function of:
        //   n - target is NVPTX
        //   a - SPIRV AOT compilation is requested
        //   s - device code split requested
        //   * - "all other cases"
        //     - no condition means output/input is "always" present
        // First symbol indicates output/input type
        //   . - single file output (TY_SPIRV, TY_LLVM_BC,...)
        //   - - TY_Tempfilelist
        //   + - TY_Tempfiletable
        //
        //                   .-----------------.
        //                   |Link(LinkObjects)|
        //                   .-----------------.
        //                            |
        //         .--------------------------------------.
        //         |               PostLink               |
        //         .--------------------------------------.
        //         [.n]       [.!na!s]    [+*]         [+*]
        //           |           |          |            |
        //           |           |  .----------------.   |
        //           |           |  |FileTableTform  |   |
        //           |           |  |(extract "Code")|   |
        //           |           |  .----------------.   |
        //           |           |         [-]           |
        //           |           |          |            |
        //           |         [.a!s]     [-*]           |
        //    .-------------.  .---------------------.   |
        //    |finalizeNVPTX|  |   SPIRVTranslator   |   |
        //    .-------------.  .---------------------.   |
        //           |         [.a!s]     [-as]  [-!a]   |
        //           |           |          |      |     |
        //           |         [.!s]      [-s]     |     |
        //           |       .----------------.    |     |
        //           |       | BackendCompile |    |     |
        //           |       .----------------.    |     |
        //           |         [.!s]      [-s]     |     |
        //           |           |          |      |     |
        //           |           |        [-a]   [-!a]  [+]
        //           |           |        .----------------.
        //           |           |        |FileTableTform  |
        //           |           |        |(replace "Code")|
        //           |           |        .----------------.
        //           |           |                |
        //         [.n]      [.!na!s]           [+*]
        //         .--------------------------------------.
        //         |            OffloadWrapper            |
        //         .--------------------------------------.
        //
        Action *DeviceLinkAction =
            C.MakeAction<LinkJobAction>(LinkObjects, types::TY_LLVM_BC);
        // setup some flags upfront
        auto isNVPTX = (*TC)->getTriple().isNVPTX();

        if (isNVPTX && DeviceCodeSplit) {
          // TODO Temporary limitation, need to support code splitting for PTX
          const Driver &D = C.getDriver();
          const std::string &OptName =
              D.getOpts()
                  .getOption(options::OPT_fsycl_device_code_split)
                  .getPrefixedName();
          D.Diag(diag::err_drv_unsupported_opt_for_target)
              << OptName << (*TC)->getTriple().str();
        }
        auto TT = SYCLTripleList[I];
        bool isSpirvAOT = TT.getSubArch() == llvm::Triple::SPIRSubArch_fpga ||
                          TT.getSubArch() == llvm::Triple::SPIRSubArch_gen ||
                          TT.getSubArch() == llvm::Triple::SPIRSubArch_x86_64;
        // reflects whether current target is ahead-of-time and can't support
        // runtime setting of specialization constants
        bool isAOT = isNVPTX || isSpirvAOT;
        // TODO support device code split for NVPTX target

        ActionList WrapperInputs;
        // post link is not optional - even if not splitting, always need to
        // process specialization constants
        bool MultiFileActionDeps = !isSpirvAOT || DeviceCodeSplit;
        types::ID PostLinkOutType = isNVPTX || !MultiFileActionDeps
                                        ? types::TY_LLVM_BC
                                        : types::TY_Tempfiletable;
        auto *PostLinkAction = C.MakeAction<SYCLPostLinkJobAction>(
            DeviceLinkAction, PostLinkOutType);
        PostLinkAction->setRTSetsSpecConstants(!isAOT);

        if (isNVPTX) {
          Action *FinAction =
              finalizeNVPTXDependences(PostLinkAction, (*TC)->getTriple());
          WrapperInputs.push_back(FinAction);
        } else {
          // For SPIRV-based targets - translate to SPIRV then optionally
          // compile ahead-of-time to native architecture
          Action *SPIRVInput = PostLinkAction;
          constexpr char COL_CODE[] = "Code";

          if (MultiFileActionDeps) {
            auto *ExtractIRFilesAction = C.MakeAction<FileTableTformJobAction>(
                PostLinkAction, types::TY_Tempfilelist);
            // single column w/o title fits TY_Tempfilelist format
            ExtractIRFilesAction->addExtractColumnTform(COL_CODE,
                                                        false /*drop titles*/);
            SPIRVInput = ExtractIRFilesAction;
          }
          types::ID SPIRVOutType =
              MultiFileActionDeps ? types::TY_Tempfilelist : types::TY_SPIRV;
          Action *BuildCodeAction =
              C.MakeAction<SPIRVTranslatorJobAction>(SPIRVInput, SPIRVOutType);

          // After the Link, wrap the files before the final host link
          if (isSpirvAOT) {
            types::ID OutType = types::TY_Tempfilelist;
            if (!DeviceCodeSplit) {
              OutType = (TT.getSubArch() == llvm::Triple::SPIRSubArch_fpga)
                            ? FPGAOutType
                            : types::TY_Image;
            }
            // Do the additional Ahead of Time compilation when the specific
            // triple calls for it (provided a valid subarch).
            ActionList BEInputs;
            BEInputs.push_back(BuildCodeAction);
            for (Action *A : FPGAObjectInputs) {
              // Send any known objects through the unbundler to grab the
              // dependency file associated.
              ActionList AL;
              AL.push_back(A);
              Action *UnbundleAction = C.MakeAction<OffloadUnbundlingJobAction>(
                  AL, types::TY_FPGA_Dependencies);
              BEInputs.push_back(UnbundleAction);
            }
            for (const auto &A : DeviceLibObjects)
              BEInputs.push_back(A);
            BuildCodeAction =
                C.MakeAction<BackendCompileJobAction>(BEInputs, OutType);
          }
          if (MultiFileActionDeps) {
            ActionList TformInputs{PostLinkAction, BuildCodeAction};
            auto *ReplaceFilesAction = C.MakeAction<FileTableTformJobAction>(
                TformInputs, types::TY_Tempfiletable);
            ReplaceFilesAction->addReplaceColumnTform(COL_CODE, COL_CODE);
            BuildCodeAction = ReplaceFilesAction;
          }
          WrapperInputs.push_back(BuildCodeAction);
        }
        // After the Link, wrap the files before the final host link
        auto *DeviceWrappingAction = C.MakeAction<OffloadWrapperJobAction>(
            WrapperInputs, types::TY_Object);

        if (isSpirvAOT)
          DA.add(*DeviceWrappingAction, **TC, /*BoundArch=*/nullptr,
                 Action::OFK_SYCL);
        else
          withBoundArchForToolChain(*TC, [&](const char *BoundArch) {
            DA.add(*DeviceWrappingAction, **TC, BoundArch, Action::OFK_SYCL);
          });
        ++TC;
        ++I;
      }

      for (auto &SAI : SYCLAOTInputs) {
        // Extract binary file name
        std::string FN(SAI.second);
        const char *FNStr = Args.MakeArgString(FN);
        Arg *myArg = Args.MakeSeparateArg(
            nullptr, C.getDriver().getOpts().getOption(options::OPT_INPUT),
            FNStr);
        auto *SYCLAdd =
            C.MakeAction<InputAction>(*myArg, types::TY_SYCL_FATBIN);
        auto *DeviceWrappingAction =
            C.MakeAction<OffloadWrapperJobAction>(SYCLAdd, types::TY_Object);

        // Extract the target triple for this binary
        llvm::Triple TT(SAI.first);
        // Extract the toolchain for this target triple
        auto SYCLDeviceTC = llvm::find_if(
            ToolChains, [&](auto &TC) { return TC->getTriple() == TT; });
        assert(SYCLDeviceTC != ToolChains.end() &&
               "No toolchain found for this AOT input");

        DA.add(*DeviceWrappingAction, **SYCLDeviceTC,
               /*BoundArch=*/nullptr, Action::OFK_SYCL);
      }
    }

    /// Initialize the GPU architecture list from arguments - this populates `GpuArchList` from
    /// `--cuda-gpu-arch` flags. Only relevant if compiling to CUDA. Return true if any
    /// initialization errors are found.
    bool initializeGpuArchMap() {
      const OptTable &Opts = C.getDriver().getOpts();
      for (auto *A : Args) {
        unsigned Index;

        if (A->getOption().matches(options::OPT_Xsycl_backend_EQ))
          // Passing device args: -Xsycl-target-backend=<triple> -opt=val.
          if (llvm::Triple(A->getValue(0)).isNVPTX())
            Index = Args.getBaseArgs().MakeIndex(A->getValue(1));
          else
            continue;
        else if (A->getOption().matches(options::OPT_Xsycl_backend))
          // Passing device args: -Xsycl-target-backend -opt=val.
          Index = Args.getBaseArgs().MakeIndex(A->getValue(0));
        else
          continue;

        A->claim();
        auto ParsedArg = Opts.ParseOneArg(Args, Index);
        // TODO: Support --no-cuda-gpu-arch, --{,no-}cuda-gpu-arch=all.
        if (ParsedArg->getOption().matches(options::OPT_offload_arch_EQ)) {
          ParsedArg->claim();
          GpuArchList.push_back(StringToCudaArch(ParsedArg->getValue(0)));
        }
      }

      // If there are no CUDA architectures provided then default to SM_30.
      if (GpuArchList.empty()) {
        GpuArchList.push_back(CudaArch::SM_30);
      }

      return false;
    }

    bool initialize() override {
      // Get the SYCL toolchains. If we don't get any, the action builder will
      // know there is nothing to do related to SYCL offloading.
      auto SYCLTCRange = C.getOffloadToolChains<Action::OFK_SYCL>();
      for (auto TI = SYCLTCRange.first, TE = SYCLTCRange.second; TI != TE;
           ++TI)
        ToolChains.push_back(TI->second);

      Arg *SYCLLinkTargets = Args.getLastArg(
                                  options::OPT_fsycl_link_targets_EQ);
      WrapDeviceOnlyBinary = Args.hasArg(options::OPT_fsycl_link_EQ);
      auto *DeviceCodeSplitArg =
          Args.getLastArg(options::OPT_fsycl_device_code_split_EQ);
      // -fsycl-device-code-split is an alias to
      // -fsycl-device-code-split=per_source
      DeviceCodeSplit = DeviceCodeSplitArg &&
                        DeviceCodeSplitArg->getValue() != StringRef("off");
      // Device only compilation for -fsycl-link (no FPGA) and
      // -fsycl-link-targets
      CompileDeviceOnly =
          (SYCLLinkTargets ||
           (WrapDeviceOnlyBinary && !Args.hasArg(options::OPT_fintelfpga)));
      // Gather information about the SYCL Ahead of Time targets.  The targets
      // are determined on the SubArch values passed along in the triple.
      Arg *SYCLTargets =
              C.getInputArgs().getLastArg(options::OPT_fsycl_targets_EQ);
      Arg *SYCLAddTargets = Args.getLastArg(options::OPT_fsycl_add_targets_EQ);
      bool HasValidSYCLRuntime = C.getInputArgs().hasFlag(options::OPT_fsycl,
                                              options::OPT_fno_sycl, false);
      if (SYCLTargets || SYCLAddTargets) {
        if (SYCLTargets) {
          llvm::StringMap<StringRef> FoundNormalizedTriples;
          for (const char *Val : SYCLTargets->getValues()) {
            llvm::Triple TT(Val);
            std::string NormalizedName = TT.normalize();

            // Make sure we don't have a duplicate triple.
            auto Duplicate = FoundNormalizedTriples.find(NormalizedName);
            if (Duplicate != FoundNormalizedTriples.end())
              continue;

            // Store the current triple so that we can check for duplicates in
            // the following iterations.
            FoundNormalizedTriples[NormalizedName] = Val;

            SYCLTripleList.push_back(TT);
          }
        }
        if (SYCLAddTargets) {
          for (StringRef Val : SYCLAddTargets->getValues()) {
            // Parse out the Triple and Input (triple:binary). At this point,
            // the format has already been validated at the Driver level.
            // Populate the pairs. Each of these will be wrapped and fed
            // into the final binary.
            std::pair<StringRef, StringRef> I = Val.split(':');
            llvm::Triple TT(I.first);
            const char *TF = C.getArgs().MakeArgString(I.second);

            // populate the AOT binary inputs vector.
            SYCLAOTInputs.push_back(std::make_pair(TT, TF));
          }
        }
      } else if (HasValidSYCLRuntime) {
        // -fsycl is provided without -fsycl-*targets.
        bool SYCLfpga = C.getInputArgs().hasArg(options::OPT_fintelfpga);
        // -fsycl -fintelfpga implies spir64_fpga
        const char *SYCLTargetArch = SYCLfpga ? "spir64_fpga" : "spir64";
        SYCLTripleList.push_back(
            C.getDriver().MakeSYCLDeviceTriple(SYCLTargetArch));
      }

      // Set the FPGA output type based on command line (-fsycl-link).
      if (auto * A = C.getInputArgs().getLastArg(options::OPT_fsycl_link_EQ))
        FPGAOutType = (A->getValue() == StringRef("early"))
                         ? types::TY_FPGA_AOCR : types::TY_FPGA_AOCX;

      DeviceLinkerInputs.resize(ToolChains.size());
      return initializeGpuArchMap();
    }

    bool canUseBundlerUnbundler() const override {
      // SYCL should use bundled files whenever possible.
      return true;
    }
  };

  ///
  /// TODO: Add the implementation for other specialized builders here.
  ///

  /// Specialized builders being used by this offloading action builder.
  SmallVector<DeviceActionBuilder *, 4> SpecializedBuilders;

  /// Flag set to true if all valid builders allow file bundling/unbundling.
  bool CanUseBundler;

public:
  OffloadingActionBuilder(Compilation &C, DerivedArgList &Args,
                          const Driver::InputList &Inputs)
      : C(C) {
    // Create a specialized builder for each device toolchain.

    IsValid = true;

    // Create a specialized builder for CUDA.
    SpecializedBuilders.push_back(new CudaActionBuilder(C, Args, Inputs));

    // Create a specialized builder for HIP.
    SpecializedBuilders.push_back(new HIPActionBuilder(C, Args, Inputs));

    // Create a specialized builder for OpenMP.
    SpecializedBuilders.push_back(new OpenMPActionBuilder(C, Args, Inputs));

    // Create a specialized builder for SYCL.
    SpecializedBuilders.push_back(new SYCLActionBuilder(C, Args, Inputs));

    //
    // TODO: Build other specialized builders here.
    //

    // Initialize all the builders, keeping track of errors. If all valid
    // builders agree that we can use bundling, set the flag to true.
    unsigned ValidBuilders = 0u;
    unsigned ValidBuildersSupportingBundling = 0u;
    for (auto *SB : SpecializedBuilders) {
      IsValid = IsValid && !SB->initialize();

      // Update the counters if the builder is valid.
      if (SB->isValid()) {
        ++ValidBuilders;
        if (SB->canUseBundlerUnbundler())
          ++ValidBuildersSupportingBundling;
      }
    }
    CanUseBundler =
        ValidBuilders && ValidBuilders == ValidBuildersSupportingBundling;
  }

  ~OffloadingActionBuilder() {
    for (auto *SB : SpecializedBuilders)
      delete SB;
  }

  /// Generate an action that adds device dependences (if any) to a host action.
  /// If no device dependence actions exist, just return the host action \a
  /// HostAction. If an error is found or if no builder requires the host action
  /// to be generated, return nullptr.
  Action *
  addDeviceDependencesToHostAction(Action *HostAction, const Arg *InputArg,
                                   phases::ID CurPhase, phases::ID FinalPhase,
                                   DeviceActionBuilder::PhasesTy &Phases) {
    if (!IsValid)
      return nullptr;

    if (SpecializedBuilders.empty())
      return HostAction;

    assert(HostAction && "Invalid host action!");

    OffloadAction::DeviceDependences DDeps;
    // Check if all the programming models agree we should not emit the host
    // action. Also, keep track of the offloading kinds employed.
    auto &OffloadKind = InputArgToOffloadKindMap[InputArg];
    unsigned InactiveBuilders = 0u;
    unsigned IgnoringBuilders = 0u;
    for (auto *SB : SpecializedBuilders) {
      if (!SB->isValid()) {
        ++InactiveBuilders;
        continue;
      }

      auto RetCode =
          SB->getDeviceDependences(DDeps, CurPhase, FinalPhase, Phases);

      // If the builder explicitly says the host action should be ignored,
      // we need to increment the variable that tracks the builders that request
      // the host object to be ignored.
      if (RetCode == DeviceActionBuilder::ABRT_Ignore_Host)
        ++IgnoringBuilders;

      // Unless the builder was inactive for this action, we have to record the
      // offload kind because the host will have to use it.
      if (RetCode != DeviceActionBuilder::ABRT_Inactive)
        OffloadKind |= SB->getAssociatedOffloadKind();
    }

    // If all builders agree that the host object should be ignored, just return
    // nullptr.
    if (IgnoringBuilders &&
        SpecializedBuilders.size() == (InactiveBuilders + IgnoringBuilders))
      return nullptr;

    if (DDeps.getActions().empty())
      return HostAction;

    // We have dependences we need to bundle together. We use an offload action
    // for that.
    OffloadAction::HostDependence HDep(
        *HostAction, *C.getSingleOffloadToolChain<Action::OFK_Host>(),
        /*BoundArch=*/nullptr, DDeps);
    return C.MakeAction<OffloadAction>(HDep, DDeps);
  }

  /// Generate an action that adds a host dependence to a device action. The
  /// results will be kept in this action builder. Return true if an error was
  /// found.
  bool addHostDependenceToDeviceActions(Action *&HostAction,
                                        const Arg *InputArg,
                                        DerivedArgList &Args) {
    if (!IsValid)
      return true;

    // An FPGA AOCX input does not have a host dependence to the unbundler
    if (HostAction->getType() == types::TY_FPGA_AOCX)
      return false;

    // If we are supporting bundling/unbundling and the current action is an
    // input action of non-source file, we replace the host action by the
    // unbundling action. The bundler tool has the logic to detect if an input
    // is a bundle or not and if the input is not a bundle it assumes it is a
    // host file. Therefore it is safe to create an unbundling action even if
    // the input is not a bundle.
    if (CanUseBundler && isa<InputAction>(HostAction) &&
        InputArg->getOption().getKind() == llvm::opt::Option::InputClass &&
        !InputArg->getOption().hasFlag(options::LinkerInput) &&
        !types::isSrcFile(HostAction->getType())) {
      std::string InputName = InputArg->getAsString(Args);
      // Do not create an unbundling action for an object when we know a fat
      // static library is being used.  A separate unbundling action is created
      // for all objects and the fat static library.
      // But in MSVC environment static offload archives are handled differently
      // due to absence of partial linking support in the linker. Instead of
      // partially linking input objects and static archives and then unbundling
      // result we are unbundling all objects and offload archives to extract
      // device parts. Therefore, in case on MSVC environment unbundling action
      // for objects is still needed.
      if (C.getDefaultToolChain().getTriple().isWindowsMSVCEnvironment() ||
          !(HostAction->getType() == types::TY_Object &&
            isObjectFile(InputName) &&
            C.getDriver().getOffloadStaticLibSeen())) {
        ActionList HostActionList;
        Action *A(HostAction);
        // Only check for FPGA device information when using fpga SubArch.
        if (Args.hasArg(options::OPT_fintelfpga) &&
            !(HostAction->getType() == types::TY_Object &&
              isObjectFile(InputName))) {
          // Type FPGA aoco is a special case for -foffload-static-lib.
          if (HostAction->getType() == types::TY_FPGA_AOCO) {
            if (!hasFPGABinary(C, InputName, types::TY_FPGA_AOCO))
              return false;
            A = C.MakeAction<InputAction>(*InputArg, types::TY_FPGA_AOCO);
          } else if (hasFPGABinary(C, InputName, types::TY_FPGA_AOCX))
            A = C.MakeAction<InputAction>(*InputArg, types::TY_FPGA_AOCX);
          else if (hasFPGABinary(C, InputName, types::TY_FPGA_AOCR))
            A = C.MakeAction<InputAction>(*InputArg, types::TY_FPGA_AOCR);
        }
        auto UnbundlingHostAction = C.MakeAction<OffloadUnbundlingJobAction>(A);
        UnbundlingHostAction->registerDependentActionInfo(
            C.getSingleOffloadToolChain<Action::OFK_Host>(),
            /*BoundArch=*/StringRef(), Action::OFK_Host);
        HostAction = UnbundlingHostAction;
      }
    }

    assert(HostAction && "Invalid host action!");

    // Register the offload kinds that are used.
    auto &OffloadKind = InputArgToOffloadKindMap[InputArg];
    for (auto *SB : SpecializedBuilders) {
      if (!SB->isValid())
        continue;

      auto RetCode = SB->addDeviceDepences(HostAction);

      // Host dependences for device actions are not compatible with that same
      // action being ignored.
      assert(RetCode != DeviceActionBuilder::ABRT_Ignore_Host &&
             "Host dependence not expected to be ignored.!");

      // Unless the builder was inactive for this action, we have to record the
      // offload kind because the host will have to use it.
      if (RetCode != DeviceActionBuilder::ABRT_Inactive)
        OffloadKind |= SB->getAssociatedOffloadKind();
    }

    // Do not use unbundler if the Host does not depend on device action.
    // Now that we have unbundled the object, when doing -fsycl-link we
    // want to continue the host link with the input object.
    // For unbundling of an FPGA AOCX binary, we want to link with the original
    // FPGA device archive.
    if ((OffloadKind == Action::OFK_None && CanUseBundler) ||
        (Args.hasArg(options::OPT_fintelfpga) &&
         ((Args.hasArg(options::OPT_fsycl_link_EQ) &&
          HostAction->getType() == types::TY_Object) ||
          HostAction->getType() == types::TY_FPGA_AOCX)))
      if (auto *UA = dyn_cast<OffloadUnbundlingJobAction>(HostAction))
        HostAction = UA->getInputs().back();

    return false;
  }

  /// Generate an action that adds a host dependence to an unbundling action.
  /// The results will be kept in this action builder. Return true if an error
  /// was found.
  bool addHostDependenceToUnbundlingAction(Action *&HostAction,
                                           ActionList &InputActionList,
                                           const Arg *InputArg) {
    if (!IsValid || InputActionList.empty())
      return true;

    auto *DeviceUnbundlingAction = C.MakeAction<OffloadUnbundlingJobAction>(
        InputActionList, types::TY_Object);
    DeviceUnbundlingAction->registerDependentActionInfo(
        C.getSingleOffloadToolChain<Action::OFK_Host>(),
        /*BoundArch=*/StringRef(), Action::OFK_Host);
    HostAction = DeviceUnbundlingAction;

    // Register the offload kinds that are used.
    auto &OffloadKind = InputArgToOffloadKindMap[InputArg];
    for (auto *SB : SpecializedBuilders) {
      if (!SB->isValid())
        continue;

      auto RetCode = SB->addDeviceDepences(HostAction);

      // Host dependences for device actions are not compatible with that same
      // action being ignored.
      assert(RetCode != DeviceActionBuilder::ABRT_Ignore_Host &&
             "Host dependence not expected to be ignored.!");

      // Unless the builder was inactive for this action, we have to record the
      // offload kind because the host will have to use it.
      if (RetCode != DeviceActionBuilder::ABRT_Inactive)
        OffloadKind |= SB->getAssociatedOffloadKind();
    }
    return false;
  }

  /// Add the offloading top level actions that are specific for unique
  /// linking situations where objects are used at only the device link
  /// with no intermedate steps.
  bool appendTopLevelLinkAction(ActionList &AL) {
    // Get the device actions to be appended.
    ActionList OffloadAL;
    for (auto *SB : SpecializedBuilders) {
      if (!SB->isValid())
        continue;
      SB->appendTopLevelLinkAction(OffloadAL);
    }
    // Append the device actions.
    AL.append(OffloadAL.begin(), OffloadAL.end());
    return false;
  }

  /// Add the offloading top level actions to the provided action list. This
  /// function can replace the host action by a bundling action if the
  /// programming models allow it.
  bool appendTopLevelActions(ActionList &AL, Action *HostAction,
                             const Arg *InputArg) {
    // Get the device actions to be appended.
    ActionList OffloadAL;
    for (auto *SB : SpecializedBuilders) {
      if (!SB->isValid())
        continue;
      SB->appendTopLevelActions(OffloadAL);
    }

    // If we can use the bundler, replace the host action by the bundling one in
    // the resulting list. Otherwise, just append the device actions. For
    // device only compilation, HostAction is a null pointer, therefore only do
    // this when HostAction is not a null pointer.
    if (CanUseBundler && HostAction &&
        HostAction->getType() != types::TY_Nothing && !OffloadAL.empty()) {
      // Add the host action to the list in order to create the bundling action.
      OffloadAL.push_back(HostAction);

      // We expect that the host action was just appended to the action list
      // before this method was called.
      assert(HostAction == AL.back() && "Host action not in the list??");
      HostAction = C.MakeAction<OffloadBundlingJobAction>(OffloadAL);
      AL.back() = HostAction;
    } else
      AL.append(OffloadAL.begin(), OffloadAL.end());

    // Propagate to the current host action (if any) the offload information
    // associated with the current input.
    if (HostAction)
      HostAction->propagateHostOffloadInfo(InputArgToOffloadKindMap[InputArg],
                                           /*BoundArch=*/nullptr);
    return false;
  }

#if INTEL_CUSTOMIZATION
  void makeHostLinkAction(ActionList &LinkerInputs) {
#endif // INTEL_CUSTOMIZATION
    // Build a list of device linking actions.
    ActionList DeviceAL;
    for (DeviceActionBuilder *SB : SpecializedBuilders) {
      if (!SB->isValid())
        continue;
      SB->appendLinkDeviceActions(DeviceAL);
    }

    if (DeviceAL.empty())
      return;  // INTEL

    // Let builders add host linking actions.
    for (DeviceActionBuilder *SB : SpecializedBuilders) {
      if (!SB->isValid())
        continue;
#if INTEL_CUSTOMIZATION
      if (Action *HA = SB->appendLinkHostActions(DeviceAL))
        LinkerInputs.push_back(HA);
#endif // INTEL_CUSTOMIZATION
    }
  }

  /// Processes the host linker action. This currently consists of replacing it
  /// with an offload action if there are device link objects and propagate to
  /// the host action all the offload kinds used in the current compilation. The
  /// resulting action is returned.
  Action *processHostLinkAction(Action *HostAction) {
    // Add all the dependences from the device linking actions.
    OffloadAction::DeviceDependences DDeps;
    for (auto *SB : SpecializedBuilders) {
      if (!SB->isValid())
        continue;

      SB->appendLinkDependences(DDeps);
    }

    // Calculate all the offload kinds used in the current compilation.
    unsigned ActiveOffloadKinds = 0u;
    for (auto &I : InputArgToOffloadKindMap)
      ActiveOffloadKinds |= I.second;

    // If we don't have device dependencies, we don't have to create an offload
    // action.
    if (DDeps.getActions().empty()) {
      // Propagate all the active kinds to host action. Given that it is a link
      // action it is assumed to depend on all actions generated so far.
      HostAction->propagateHostOffloadInfo(ActiveOffloadKinds,
                                           /*BoundArch=*/nullptr);
      return HostAction;
    }

    // Create the offload action with all dependences. When an offload action
    // is created the kinds are propagated to the host action, so we don't have
    // to do that explicitly here.
    OffloadAction::HostDependence HDep(
        *HostAction, *C.getSingleOffloadToolChain<Action::OFK_Host>(),
        /*BoundArch*/ nullptr, ActiveOffloadKinds);
    return C.MakeAction<OffloadAction>(HDep, DDeps);
  }
};
} // anonymous namespace.

void Driver::handleArguments(Compilation &C, DerivedArgList &Args,
                             const InputList &Inputs,
                             ActionList &Actions) const {

  // Ignore /Yc/Yu if both /Yc and /Yu passed but with different filenames.
  Arg *YcArg = Args.getLastArg(options::OPT__SLASH_Yc);
  Arg *YuArg = Args.getLastArg(options::OPT__SLASH_Yu);
  if (YcArg && YuArg && strcmp(YcArg->getValue(), YuArg->getValue()) != 0) {
    Diag(clang::diag::warn_drv_ycyu_different_arg_clang_cl);
    Args.eraseArg(options::OPT__SLASH_Yc);
    Args.eraseArg(options::OPT__SLASH_Yu);
    YcArg = YuArg = nullptr;
  }
  if (YcArg && Inputs.size() > 1) {
    Diag(clang::diag::warn_drv_yc_multiple_inputs_clang_cl);
    Args.eraseArg(options::OPT__SLASH_Yc);
    YcArg = nullptr;
  }

  Arg *FinalPhaseArg;
  phases::ID FinalPhase = getFinalPhase(Args, &FinalPhaseArg);

  if (FinalPhase == phases::Link) {
    if (Args.hasArg(options::OPT_emit_llvm))
      Diag(clang::diag::err_drv_emit_llvm_link);
    if (IsCLMode() && LTOMode != LTOK_None &&
        !Args.getLastArgValue(options::OPT_fuse_ld_EQ).equals_lower("lld"))
      Diag(clang::diag::err_drv_lto_without_lld);
  }

  if (FinalPhase == phases::Preprocess || Args.hasArg(options::OPT__SLASH_Y_)) {
    // If only preprocessing or /Y- is used, all pch handling is disabled.
    // Rather than check for it everywhere, just remove clang-cl pch-related
    // flags here.
    Args.eraseArg(options::OPT__SLASH_Fp);
    Args.eraseArg(options::OPT__SLASH_Yc);
    Args.eraseArg(options::OPT__SLASH_Yu);
    YcArg = YuArg = nullptr;
  }

  unsigned LastPLSize = 0;
  llvm::SmallVector<phases::ID, phases::MaxNumberOfPhases> PL;
  for (auto &I : Inputs) {
    types::ID InputType = I.first;
    const Arg *InputArg = I.second;

    auto PL = types::getCompilationPhases(InputType);
    LastPLSize = PL.size();

    // If the first step comes after the final phase we are doing as part of
    // this compilation, warn the user about it.
    phases::ID InitialPhase = PL[0];
    if (InitialPhase > FinalPhase) {
      if (InputArg->isClaimed())
        continue;

      // Claim here to avoid the more general unused warning.
      InputArg->claim();

      // Suppress all unused style warnings with -Qunused-arguments
      if (Args.hasArg(options::OPT_Qunused_arguments))
        continue;

      // Special case when final phase determined by binary name, rather than
      // by a command-line argument with a corresponding Arg.
      if (CCCIsCPP())
        Diag(clang::diag::warn_drv_input_file_unused_by_cpp)
            << InputArg->getAsString(Args) << getPhaseName(InitialPhase);
      // Special case '-E' warning on a previously preprocessed file to make
      // more sense.
      else if (InitialPhase == phases::Compile &&
               (Args.getLastArg(options::OPT__SLASH_EP,
                                options::OPT__SLASH_P) ||
                Args.getLastArg(options::OPT_E) ||
                Args.getLastArg(options::OPT_M, options::OPT_MM)) &&
               getPreprocessedType(InputType) == types::TY_INVALID)
        Diag(clang::diag::warn_drv_preprocessed_input_file_unused)
            << InputArg->getAsString(Args) << !!FinalPhaseArg
            << (FinalPhaseArg ? FinalPhaseArg->getOption().getName() : "");
      else
        Diag(clang::diag::warn_drv_input_file_unused)
            << InputArg->getAsString(Args) << getPhaseName(InitialPhase)
            << !!FinalPhaseArg
            << (FinalPhaseArg ? FinalPhaseArg->getOption().getName() : "");
      continue;
    }

    if (YcArg) {
      // Add a separate precompile phase for the compile phase.
      if (FinalPhase >= phases::Compile) {
        const types::ID HeaderType = lookupHeaderTypeForSourceType(InputType);
        // Build the pipeline for the pch file.
        Action *ClangClPch = C.MakeAction<InputAction>(*InputArg, HeaderType);
        for (phases::ID Phase : types::getCompilationPhases(HeaderType))
          ClangClPch = ConstructPhaseAction(C, Args, Phase, ClangClPch);
        assert(ClangClPch);
        Actions.push_back(ClangClPch);
        // The driver currently exits after the first failed command.  This
        // relies on that behavior, to make sure if the pch generation fails,
        // the main compilation won't run.
        // FIXME: If the main compilation fails, the PCH generation should
        // probably not be considered successful either.
      }
    }
  }

  // If we are linking, claim any options which are obviously only used for
  // compilation.
  // FIXME: Understand why the last Phase List length is used here.
  if (FinalPhase == phases::Link && LastPLSize == 1) {
    Args.ClaimAllArgs(options::OPT_CompileOnly_Group);
    Args.ClaimAllArgs(options::OPT_cl_compile_Group);
  }
}

void Driver::BuildActions(Compilation &C, DerivedArgList &Args,
                          const InputList &Inputs, ActionList &Actions) const {
  llvm::PrettyStackTraceString CrashInfo("Building compilation actions");

  if (!SuppressMissingInputWarning && Inputs.empty()) {
    Diag(clang::diag::err_drv_no_input_files);
    return;
  }

  // Reject -Z* at the top level, these options should never have been exposed
  // by gcc.
  if (Arg *A = Args.getLastArg(options::OPT_Z_Joined))
    Diag(clang::diag::err_drv_use_of_Z_option) << A->getAsString(Args);

  // Diagnose misuse of /Fo.
  if (Arg *A = Args.getLastArg(options::OPT__SLASH_Fo)) {
    StringRef V = A->getValue();
    if (Inputs.size() > 1 && !V.empty() &&
        !llvm::sys::path::is_separator(V.back())) {
      // Check whether /Fo tries to name an output file for multiple inputs.
      Diag(clang::diag::err_drv_out_file_argument_with_multiple_sources)
          << A->getSpelling() << V;
      Args.eraseArg(options::OPT__SLASH_Fo);
    }
  }

  // Diagnose misuse of /Fa.
  if (Arg *A = Args.getLastArg(options::OPT__SLASH_Fa)) {
    StringRef V = A->getValue();
    if (Inputs.size() > 1 && !V.empty() &&
        !llvm::sys::path::is_separator(V.back())) {
      // Check whether /Fa tries to name an asm file for multiple inputs.
      Diag(clang::diag::err_drv_out_file_argument_with_multiple_sources)
          << A->getSpelling() << V;
      Args.eraseArg(options::OPT__SLASH_Fa);
    }
  }

  // Diagnose misuse of /o.
  if (Arg *A = Args.getLastArg(options::OPT__SLASH_o)) {
    if (A->getValue()[0] == '\0') {
      // It has to have a value.
      Diag(clang::diag::err_drv_missing_argument) << A->getSpelling() << 1;
      Args.eraseArg(options::OPT__SLASH_o);
    }
  }

#if INTEL_CUSTOMIZATION
  // Go ahead and claim usage of --dpcpp
  Args.ClaimAllArgs(options::OPT__dpcpp);
#endif // INTEL_CUSTOMIZATION

  handleArguments(C, Args, Inputs, Actions);

  // Builder to be used to build offloading actions.
  OffloadingActionBuilder OffloadBuilder(C, Args, Inputs);

  // Construct the actions to perform.
  HeaderModulePrecompileJobAction *HeaderModuleAction = nullptr;
  ActionList LinkerInputs;
  ActionList MergerInputs;

  llvm::SmallVector<phases::ID, phases::MaxNumberOfPhases> PL;
  for (auto &I : Inputs) {
    types::ID InputType = I.first;
    const Arg *InputArg = I.second;

    PL = types::getCompilationPhases(*this, Args, InputType);
    if (PL.empty())
      continue;

    auto FullPL = types::getCompilationPhases(InputType);

    // Build the pipeline for this file.
    Action *Current = C.MakeAction<InputAction>(*InputArg, InputType);

    // Use the current host action in any of the offloading actions, if
    // required.
    if (OffloadBuilder.addHostDependenceToDeviceActions(Current, InputArg,
                                                        Args))
      break;

    for (phases::ID Phase : PL) {

      // Add any offload action the host action depends on.
      Current = OffloadBuilder.addDeviceDependencesToHostAction(
          Current, InputArg, Phase, PL.back(), FullPL);
      if (!Current)
        break;

      // Queue linker inputs.
      if (Phase == phases::Link) {
        assert(Phase == PL.back() && "linking must be final compilation step.");
        LinkerInputs.push_back(Current);
        Current = nullptr;
        break;
      }

      // TODO: Consider removing this because the merged may not end up being
      // the final Phase in the pipeline. Perhaps the merged could just merge
      // and then pass an artifact of some sort to the Link Phase.
      // Queue merger inputs.
      if (Phase == phases::IfsMerge) {
        assert(Phase == PL.back() && "merging must be final compilation step.");
        MergerInputs.push_back(Current);
        Current = nullptr;
        break;
      }

      // Each precompiled header file after a module file action is a module
      // header of that same module file, rather than being compiled to a
      // separate PCH.
      if (Phase == phases::Precompile && HeaderModuleAction &&
          getPrecompiledType(InputType) == types::TY_PCH) {
        HeaderModuleAction->addModuleHeaderInput(Current);
        Current = nullptr;
        break;
      }

      // FIXME: Should we include any prior module file outputs as inputs of
      // later actions in the same command line?

      // Otherwise construct the appropriate action.
      Action *NewCurrent = ConstructPhaseAction(C, Args, Phase, Current);

      // We didn't create a new action, so we will just move to the next phase.
      if (NewCurrent == Current)
        continue;

      if (auto *HMA = dyn_cast<HeaderModulePrecompileJobAction>(NewCurrent))
        HeaderModuleAction = HMA;

      Current = NewCurrent;

      // Use the current host action in any of the offloading actions, if
      // required.
      if (OffloadBuilder.addHostDependenceToDeviceActions(Current, InputArg,
                                                          Args))
        break;

      if (Current->getType() == types::TY_Nothing)
        break;
    }

    // If we ended with something, add to the output list.
    if (Current)
      Actions.push_back(Current);

    // Add any top level actions generated for offloading.
    OffloadBuilder.appendTopLevelActions(Actions, Current, InputArg);
  }

  OffloadBuilder.appendTopLevelLinkAction(Actions);

  // Go through all of the args, and create a Linker specific argument list.
  // When dealing with fat static archives, this is fed into the partial link
  // step on Linux or each archive is individually addressed on Windows.
  SmallVector<const char *, 16> LinkArgs(getLinkerArgs(C, Args));
  // When a static fat archive is provided, create a new unbundling step
  // for all of the objects.
  if (!C.getDefaultToolChain().getTriple().isWindowsMSVCEnvironment() &&
      C.getDriver().getOffloadStaticLibSeen()) {
    ActionList UnbundlerInputs;
    for (auto &LI : LinkerInputs) {
      // Unbundler only handles objects.
      if (auto *IA = dyn_cast<InputAction>(LI)) {
        std::string FileName = IA->getInputArg().getAsString(Args);
        if ((IA->getType() == types::TY_Object && !isObjectFile(FileName)) ||
            IA->getInputArg().getOption().hasFlag(options::LinkerInput))
          // Pass the Input along to linker only.
          continue;
      }
      UnbundlerInputs.push_back(LI);
    }
    const Arg *LastArg = nullptr;
    auto addUnbundlerInput = [&](types::ID T, const StringRef &A) {
      const llvm::opt::OptTable &Opts = getOpts();
      Arg *InputArg = MakeInputArg(Args, Opts, C.getArgs().MakeArgString(A));
      LastArg = InputArg;
      Action *Current = C.MakeAction<InputAction>(*InputArg, T);
      UnbundlerInputs.push_back(Current);
    };
    bool IsWholeArchive = false;
    for (const StringRef &LA : LinkArgs) {
      if (isStaticArchiveFile(LA)) {
        addUnbundlerInput(
            IsWholeArchive ? types::TY_WholeArchive : types::TY_Archive, LA);
        continue;
      }
      if (optionMatches("-no-whole-archive", LA.str())) {
        IsWholeArchive = false;
        continue;
      }
      if (optionMatches("-whole-archive", LA.str())) {
        IsWholeArchive = true;
        continue;
      }
      if (isObjectFile(LA.str())) {
        // Add any objects to the unbundler step.  These objects are passed
        // directly to the linker, so the driver does not know about them.
        // FIXME - Better process objects passed to the linker.  We are only
        // adding these objects to the unbundler step, but these objects can
        // potentially be fat objects that should be processed by the driver.
        addUnbundlerInput(types::TY_Object, LA);
        continue;
      }
    }

    if (!UnbundlerInputs.empty()) {
      Action *PartialLink =
          C.MakeAction<PartialLinkJobAction>(UnbundlerInputs, types::TY_Object);
      Action *Current = C.MakeAction<InputAction>(*LastArg, types::TY_Object);
      ActionList AL;
      AL.push_back(PartialLink);
      OffloadBuilder.addHostDependenceToUnbundlingAction(Current, AL, LastArg);
      Current = OffloadBuilder.addDeviceDependencesToHostAction(Current,
          LastArg, phases::Link, PL.back(), PL);
    }
  }
  const llvm::opt::OptTable &Opts = getOpts();
  auto unbundleStaticLib = [&](types::ID T, const StringRef &A) {
    Arg *InputArg = MakeInputArg(Args, Opts, Args.MakeArgString(A));
    Action *Current = C.MakeAction<InputAction>(*InputArg, T);
    OffloadBuilder.addHostDependenceToDeviceActions(Current, InputArg, Args);
    OffloadBuilder.addDeviceDependencesToHostAction(
        Current, InputArg, phases::Link, PL.back(), PL);
  };
  for (const StringRef &LA : LinkArgs) {
    // At this point, we will process the archives for FPGA AOCO and individual
    // archive unbundling for Windows.
    if (!isStaticArchiveFile(LA))
      continue;
    // FPGA AOCX files are archives, but we do not want to unbundle them here
    // as they have already been unbundled and processed for linking.
    if (hasFPGABinary(C, LA.str(), types::TY_FPGA_AOCX))
      continue;
    // In MSVC environment offload-static-libs are handled slightly different
    // because of missing support for partial linking in the linker. We add an
    // unbundling action for each static archive which produces list files with
    // extracted objects. Device lists are then added to the appropriate device
    // link actions and host list is ignored since we are adding
    // offload-static-libs as normal libraries to the host link command.
    if (C.getDefaultToolChain().getTriple().isWindowsMSVCEnvironment() &&
        hasOffloadSections(C, LA, Args))
      unbundleStaticLib(types::TY_Archive, LA);
    // Pass along the static libraries to check if we need to add them for
    // unbundling for FPGA AOT static lib usage.  Uses FPGA aoco type to
    // differentiate if aoco unbundling is needed.
    if (Args.hasArg(options::OPT_fintelfpga))
      unbundleStaticLib(types::TY_FPGA_AOCO, LA);
  }

  // For an FPGA archive, we add the unbundling step above to take care of
  // the device side, but also unbundle here to extract the host side
  for (const auto &LI : LinkerInputs) {
    Action *UnbundlerInput = nullptr;
    if (auto *IA = dyn_cast<InputAction>(LI)) {
      if (IA->getType() == types::TY_FPGA_AOCR ||
          IA->getType() == types::TY_FPGA_AOCX) {
        // Add to unbundler.
        UnbundlerInput = LI;
      }
    }
    if (UnbundlerInput) {
      if (auto *IA = dyn_cast<InputAction>(UnbundlerInput)) {
        std::string FileName = IA->getInputArg().getAsString(Args);
        Arg *InputArg = MakeInputArg(Args, Opts, FileName);
        OffloadBuilder.addHostDependenceToDeviceActions(UnbundlerInput,
                                                        InputArg, Args);
        OffloadBuilder.addDeviceDependencesToHostAction(
            UnbundlerInput, InputArg, phases::Link, PL.back(), PL);
      }
    }
  }

  // Add a link action if necessary.
  if (!LinkerInputs.empty()) {
#if INTEL_CUSTOMIZATION
    OffloadBuilder.makeHostLinkAction(LinkerInputs);
#endif // INTEL_CUSTOMIZATION
    types::ID LinkType(types::TY_Image);
    if (Args.hasArg(options::OPT_fsycl_link_EQ))
      LinkType = types::TY_Archive;
    Action *LA;
    // Check if this Linker Job should emit a static library.
    if (ShouldEmitStaticLibrary(Args)) {
      LA = C.MakeAction<StaticLibJobAction>(LinkerInputs, LinkType);
    } else {
      LA = C.MakeAction<LinkJobAction>(LinkerInputs, LinkType);
    }
    LA = OffloadBuilder.processHostLinkAction(LA);
    Actions.push_back(LA);
  }

  // Add an interface stubs merge action if necessary.
  if (!MergerInputs.empty())
    Actions.push_back(
        C.MakeAction<IfsMergeJobAction>(MergerInputs, types::TY_Image));

  if (Args.hasArg(options::OPT_emit_interface_stubs)) {
    auto PhaseList = types::getCompilationPhases(
        types::TY_IFS_CPP,
        Args.hasArg(options::OPT_c) ? phases::Compile : phases::LastPhase);

    ActionList MergerInputs;

    for (auto &I : Inputs) {
      types::ID InputType = I.first;
      const Arg *InputArg = I.second;

      // Currently clang and the llvm assembler do not support generating symbol
      // stubs from assembly, so we skip the input on asm files. For ifs files
      // we rely on the normal pipeline setup in the pipeline setup code above.
      if (InputType == types::TY_IFS || InputType == types::TY_PP_Asm ||
          InputType == types::TY_Asm)
        continue;

      Action *Current = C.MakeAction<InputAction>(*InputArg, InputType);

      for (auto Phase : PhaseList) {
        switch (Phase) {
        default:
          llvm_unreachable(
              "IFS Pipeline can only consist of Compile followed by IfsMerge.");
        case phases::Compile: {
          // Only IfsMerge (llvm-ifs) can handle .o files by looking for ifs
          // files where the .o file is located. The compile action can not
          // handle this.
          if (InputType == types::TY_Object)
            break;

          Current = C.MakeAction<CompileJobAction>(Current, types::TY_IFS_CPP);
          break;
        }
        case phases::IfsMerge: {
          assert(Phase == PhaseList.back() &&
                 "merging must be final compilation step.");
          MergerInputs.push_back(Current);
          Current = nullptr;
          break;
        }
        }
      }

      // If we ended with something, add to the output list.
      if (Current)
        Actions.push_back(Current);
    }

    // Add an interface stubs merge action if necessary.
    if (!MergerInputs.empty())
      Actions.push_back(
          C.MakeAction<IfsMergeJobAction>(MergerInputs, types::TY_Image));
  }

  // If --print-supported-cpus, -mcpu=? or -mtune=? is specified, build a custom
  // Compile phase that prints out supported cpu models and quits.
  if (Arg *A = Args.getLastArg(options::OPT_print_supported_cpus)) {
    // Use the -mcpu=? flag as the dummy input to cc1.
    Actions.clear();
    Action *InputAc = C.MakeAction<InputAction>(*A, types::TY_C);
    Actions.push_back(
        C.MakeAction<PrecompileJobAction>(InputAc, types::TY_Nothing));
    for (auto &I : Inputs)
      I.second->claim();
  }

  // Claim ignored clang-cl options.
  Args.ClaimAllArgs(options::OPT_cl_ignored_Group);

  // Claim --cuda-host-only and --cuda-compile-host-device, which may be passed
  // to non-CUDA compilations and should not trigger warnings there.
  Args.ClaimAllArgs(options::OPT_cuda_host_only);
  Args.ClaimAllArgs(options::OPT_cuda_compile_host_device);
}

Action *Driver::ConstructPhaseAction(
    Compilation &C, const ArgList &Args, phases::ID Phase, Action *Input,
    Action::OffloadKind TargetDeviceOffloadKind) const {
  llvm::PrettyStackTraceString CrashInfo("Constructing phase actions");

  // Some types skip the assembler phase (e.g., llvm-bc), but we can't
  // encode this in the steps because the intermediate type depends on
  // arguments. Just special case here.
  if (Phase == phases::Assemble && Input->getType() != types::TY_PP_Asm)
    return Input;

  // Build the appropriate action.
  switch (Phase) {
  case phases::Link:
    llvm_unreachable("link action invalid here.");
  case phases::IfsMerge:
    llvm_unreachable("ifsmerge action invalid here.");
  case phases::Preprocess: {
    types::ID OutputTy;
    // -M and -MM specify the dependency file name by altering the output type,
    // -if -MD and -MMD are not specified.
    if (Args.hasArg(options::OPT_M, options::OPT_MM) &&
        !Args.hasArg(options::OPT_MD, options::OPT_MMD)) {
      OutputTy = types::TY_Dependencies;
    } else {
      OutputTy = Input->getType();
      if (!Args.hasFlag(options::OPT_frewrite_includes,
                        options::OPT_fno_rewrite_includes, false) &&
          !Args.hasFlag(options::OPT_frewrite_imports,
                        options::OPT_fno_rewrite_imports, false) &&
          !CCGenDiagnostics)
        OutputTy = types::getPreprocessedType(OutputTy);
      assert(OutputTy != types::TY_INVALID &&
             "Cannot preprocess this input type!");
    }
    return C.MakeAction<PreprocessJobAction>(Input, OutputTy);
  }
  case phases::Precompile: {
    types::ID OutputTy = getPrecompiledType(Input->getType());
    assert(OutputTy != types::TY_INVALID &&
           "Cannot precompile this input type!");

    // If we're given a module name, precompile header file inputs as a
    // module, not as a precompiled header.
    const char *ModName = nullptr;
    if (OutputTy == types::TY_PCH) {
      if (Arg *A = Args.getLastArg(options::OPT_fmodule_name_EQ))
        ModName = A->getValue();
      if (ModName)
        OutputTy = types::TY_ModuleFile;
    }

    if (Args.hasArg(options::OPT_fsyntax_only)) {
      // Syntax checks should not emit a PCH file
      OutputTy = types::TY_Nothing;
    }

    if (ModName)
      return C.MakeAction<HeaderModulePrecompileJobAction>(Input, OutputTy,
                                                           ModName);
    return C.MakeAction<PrecompileJobAction>(Input, OutputTy);
  }
  case phases::Compile: {
    if (Args.hasArg(options::OPT_fsyntax_only))
      return C.MakeAction<CompileJobAction>(Input, types::TY_Nothing);
    if (Args.hasArg(options::OPT_rewrite_objc))
      return C.MakeAction<CompileJobAction>(Input, types::TY_RewrittenObjC);
    if (Args.hasArg(options::OPT_rewrite_legacy_objc))
      return C.MakeAction<CompileJobAction>(Input,
                                            types::TY_RewrittenLegacyObjC);
    if (Args.hasArg(options::OPT__analyze))
      return C.MakeAction<AnalyzeJobAction>(Input, types::TY_Plist);
    if (Args.hasArg(options::OPT__migrate))
      return C.MakeAction<MigrateJobAction>(Input, types::TY_Remap);
    if (Args.hasArg(options::OPT_emit_ast))
      return C.MakeAction<CompileJobAction>(Input, types::TY_AST);
    if (Args.hasArg(options::OPT_module_file_info))
      return C.MakeAction<CompileJobAction>(Input, types::TY_ModuleFile);
    if (Args.hasArg(options::OPT_verify_pch))
      return C.MakeAction<VerifyPCHJobAction>(Input, types::TY_Nothing);
    return C.MakeAction<CompileJobAction>(Input, types::TY_LLVM_BC);
  }
  case phases::Backend: {
    if (isUsingLTO() && TargetDeviceOffloadKind == Action::OFK_None) {
      types::ID Output =
          Args.hasArg(options::OPT_S) ? types::TY_LTO_IR : types::TY_LTO_BC;
      return C.MakeAction<BackendJobAction>(Input, Output);
    }
    if (Args.hasArg(options::OPT_emit_llvm) ||
        (TargetDeviceOffloadKind == Action::OFK_HIP &&
         Args.hasFlag(options::OPT_fgpu_rdc, options::OPT_fno_gpu_rdc,
                      false))) {
      types::ID Output =
          Args.hasArg(options::OPT_S) ? types::TY_LLVM_IR : types::TY_LLVM_BC;
      return C.MakeAction<BackendJobAction>(Input, Output);
    }
    if (Args.hasArg(options::OPT_fsycl_device_only)) {
      types::ID OutputType =
          Args.hasArg(options::OPT_S) ? types::TY_LLVM_IR : types::TY_LLVM_BC;
      if (Args.hasFlag(options::OPT_fsycl_use_bitcode,
                       options::OPT_fno_sycl_use_bitcode, true))
        return C.MakeAction<BackendJobAction>(Input, OutputType);
      // Use of -fsycl-device-only creates a bitcode file, we need to translate
      // that to a SPIR-V file with -fno-sycl-use-bitcode
      auto *BackendAction =
          C.MakeAction<BackendJobAction>(Input, types::TY_LLVM_BC);
      return C.MakeAction<SPIRVTranslatorJobAction>(BackendAction,
                                                    types::TY_SPIRV);
    }
#if INTEL_CUSTOMIZATION
    // SPIR target arch during offload should generate bitcode.
    if (TargetDeviceOffloadKind == Action::OFK_OpenMP &&
        C.getSingleOffloadToolChain<Action::OFK_OpenMP>()->getTriple().isSPIR())
      return C.MakeAction<BackendJobAction>(Input, types::TY_LLVM_BC);
#endif // INTEL_CUSTOMIZATION
    return C.MakeAction<BackendJobAction>(Input, types::TY_PP_Asm);
  }
  case phases::Assemble:
    return C.MakeAction<AssembleJobAction>(std::move(Input), types::TY_Object);
  }

  llvm_unreachable("invalid phase in ConstructPhaseAction");
}

void Driver::BuildJobs(Compilation &C) const {
  llvm::PrettyStackTraceString CrashInfo("Building compilation jobs");

  Arg *FinalOutput = C.getArgs().getLastArg(options::OPT_o);

  // It is an error to provide a -o option if we are making multiple output
  // files. There are exceptions:
  //
  // IfsMergeJob: when generating interface stubs enabled we want to be able to
  // generate the stub file at the same time that we generate the real
  // library/a.out. So when a .o, .so, etc are the output, with clang interface
  // stubs there will also be a .ifs and .ifso at the same location.
  //
  // CompileJob of type TY_IFS_CPP: when generating interface stubs is enabled
  // and -c is passed, we still want to be able to generate a .ifs file while
  // we are also generating .o files. So we allow more than one output file in
  // this case as well.
  //
  if (FinalOutput) {
    unsigned NumOutputs = 0;
    unsigned NumIfsOutputs = 0;
    for (const Action *A : C.getActions())
      if (A->getType() != types::TY_Nothing &&
          !(A->getKind() == Action::IfsMergeJobClass ||
            (A->getType() == clang::driver::types::TY_IFS_CPP &&
             A->getKind() == clang::driver::Action::CompileJobClass &&
             0 == NumIfsOutputs++) ||
            (A->getKind() == Action::BindArchClass && A->getInputs().size() &&
             A->getInputs().front()->getKind() == Action::IfsMergeJobClass)))
        ++NumOutputs;

    if (NumOutputs > 1) {
      Diag(clang::diag::err_drv_output_argument_with_multiple_files);
      FinalOutput = nullptr;
    }
  }

  // Collect the list of architectures.
  llvm::StringSet<> ArchNames;
  if (C.getDefaultToolChain().getTriple().isOSBinFormatMachO())
    for (const Arg *A : C.getArgs())
      if (A->getOption().matches(options::OPT_arch))
        ArchNames.insert(A->getValue());

  // Set of (Action, canonical ToolChain triple) pairs we've built jobs for.
  std::map<std::pair<const Action *, std::string>, InputInfo> CachedResults;
  for (Action *A : C.getActions()) {
    // If we are linking an image for multiple archs then the linker wants
    // -arch_multiple and -final_output <final image name>. Unfortunately, this
    // doesn't fit in cleanly because we have to pass this information down.
    //
    // FIXME: This is a hack; find a cleaner way to integrate this into the
    // process.
    const char *LinkingOutput = nullptr;
    if (isa<LipoJobAction>(A)) {
      if (FinalOutput)
        LinkingOutput = FinalOutput->getValue();
      else
        LinkingOutput = getDefaultImageName();
    }

    BuildJobsForAction(C, A, &C.getDefaultToolChain(),
                       /*BoundArch*/ StringRef(),
                       /*AtTopLevel*/ true,
                       /*MultipleArchs*/ ArchNames.size() > 1,
                       /*LinkingOutput*/ LinkingOutput, CachedResults,
                       /*TargetDeviceOffloadKind*/ Action::OFK_None);
  }

  // If we have more than one job, then disable integrated-cc1 for now.
  if (C.getJobs().size() > 1)
    for (auto &J : C.getJobs())
      J.InProcess = false;

  // If the user passed -Qunused-arguments or there were errors, don't warn
  // about any unused arguments.
  if (Diags.hasErrorOccurred() ||
      C.getArgs().hasArg(options::OPT_Qunused_arguments))
    return;

  // Claim -### here.
  (void)C.getArgs().hasArg(options::OPT__HASH_HASH_HASH);

  // Claim --driver-mode, --rsp-quoting, it was handled earlier.
  (void)C.getArgs().hasArg(options::OPT_driver_mode);
  (void)C.getArgs().hasArg(options::OPT_rsp_quoting);

  for (Arg *A : C.getArgs()) {
    // FIXME: It would be nice to be able to send the argument to the
    // DiagnosticsEngine, so that extra values, position, and so on could be
    // printed.
    if (!A->isClaimed()) {
      if (A->getOption().hasFlag(options::NoArgumentUnused))
        continue;

      // Suppress the warning automatically if this is just a flag, and it is an
      // instance of an argument we already claimed.
      const Option &Opt = A->getOption();
      if (Opt.getKind() == Option::FlagClass) {
        bool DuplicateClaimed = false;

        for (const Arg *AA : C.getArgs().filtered(&Opt)) {
          if (AA->isClaimed()) {
            DuplicateClaimed = true;
            break;
          }
        }

        if (DuplicateClaimed)
          continue;
      }

      // In clang-cl, don't mention unknown arguments here since they have
      // already been warned about.
      if (!IsCLMode() || !A->getOption().matches(options::OPT_UNKNOWN))
        Diag(clang::diag::warn_drv_unused_argument)
            << A->getAsString(C.getArgs());
    }
  }
}

namespace {
/// Utility class to control the collapse of dependent actions and select the
/// tools accordingly.
class ToolSelector final {
  /// The tool chain this selector refers to.
  const ToolChain &TC;

  /// The compilation this selector refers to.
  const Compilation &C;

  /// The base action this selector refers to.
  const JobAction *BaseAction;

  /// Set to true if the current toolchain refers to host actions.
  bool IsHostSelector;

  /// Set to true if save-temps and embed-bitcode functionalities are active.
  bool SaveTemps;
  bool EmbedBitcode;

  /// Get previous dependent action or null if that does not exist. If
  /// \a CanBeCollapsed is false, that action must be legal to collapse or
  /// null will be returned.
  const JobAction *getPrevDependentAction(const ActionList &Inputs,
                                          ActionList &SavedOffloadAction,
                                          bool CanBeCollapsed = true) {
    // An option can be collapsed only if it has a single input.
    if (Inputs.size() != 1)
      return nullptr;

    Action *CurAction = *Inputs.begin();
    if (CanBeCollapsed &&
        !CurAction->isCollapsingWithNextDependentActionLegal())
      return nullptr;

    // If the input action is an offload action. Look through it and save any
    // offload action that can be dropped in the event of a collapse.
    if (auto *OA = dyn_cast<OffloadAction>(CurAction)) {
      // If the dependent action is a device action, we will attempt to collapse
      // only with other device actions. Otherwise, we would do the same but
      // with host actions only.
      if (!IsHostSelector) {
        if (OA->hasSingleDeviceDependence(/*DoNotConsiderHostActions=*/true)) {
          CurAction =
              OA->getSingleDeviceDependence(/*DoNotConsiderHostActions=*/true);
          if (CanBeCollapsed &&
              !CurAction->isCollapsingWithNextDependentActionLegal())
            return nullptr;
          SavedOffloadAction.push_back(OA);
          return dyn_cast<JobAction>(CurAction);
        }
      } else if (OA->hasHostDependence()) {
        CurAction = OA->getHostDependence();
        if (CanBeCollapsed &&
            !CurAction->isCollapsingWithNextDependentActionLegal())
          return nullptr;
        SavedOffloadAction.push_back(OA);
        return dyn_cast<JobAction>(CurAction);
      }
      return nullptr;
    }

    return dyn_cast<JobAction>(CurAction);
  }

  /// Return true if an assemble action can be collapsed.
  bool canCollapseAssembleAction() const {
    return TC.useIntegratedAs() && !SaveTemps &&
           !C.getArgs().hasArg(options::OPT_via_file_asm) &&
           !C.getArgs().hasArg(options::OPT__SLASH_FA) &&
           !C.getArgs().hasArg(options::OPT__SLASH_Fa);
  }

  /// Return true if a preprocessor action can be collapsed.
  bool canCollapsePreprocessorAction() const {
    return !C.getArgs().hasArg(options::OPT_no_integrated_cpp) &&
           !C.getArgs().hasArg(options::OPT_traditional_cpp) && !SaveTemps &&
           !C.getArgs().hasArg(options::OPT_rewrite_objc);
  }

  /// Struct that relates an action with the offload actions that would be
  /// collapsed with it.
  struct JobActionInfo final {
    /// The action this info refers to.
    const JobAction *JA = nullptr;
    /// The offload actions we need to take care off if this action is
    /// collapsed.
    ActionList SavedOffloadAction;
  };

  /// Append collapsed offload actions from the give nnumber of elements in the
  /// action info array.
  static void AppendCollapsedOffloadAction(ActionList &CollapsedOffloadAction,
                                           ArrayRef<JobActionInfo> &ActionInfo,
                                           unsigned ElementNum) {
    assert(ElementNum <= ActionInfo.size() && "Invalid number of elements.");
    for (unsigned I = 0; I < ElementNum; ++I)
      CollapsedOffloadAction.append(ActionInfo[I].SavedOffloadAction.begin(),
                                    ActionInfo[I].SavedOffloadAction.end());
  }

  /// Functions that attempt to perform the combining. They detect if that is
  /// legal, and if so they update the inputs \a Inputs and the offload action
  /// that were collapsed in \a CollapsedOffloadAction. A tool that deals with
  /// the combined action is returned. If the combining is not legal or if the
  /// tool does not exist, null is returned.
  /// Currently three kinds of collapsing are supported:
  ///  - Assemble + Backend + Compile;
  ///  - Assemble + Backend ;
  ///  - Backend + Compile.
  const Tool *
  combineAssembleBackendCompile(ArrayRef<JobActionInfo> ActionInfo,
                                ActionList &Inputs,
                                ActionList &CollapsedOffloadAction) {
    if (ActionInfo.size() < 3 || !canCollapseAssembleAction())
      return nullptr;
    auto *AJ = dyn_cast<AssembleJobAction>(ActionInfo[0].JA);
    auto *BJ = dyn_cast<BackendJobAction>(ActionInfo[1].JA);
    auto *CJ = dyn_cast<CompileJobAction>(ActionInfo[2].JA);
    if (!AJ || !BJ || !CJ)
      return nullptr;

    // Get compiler tool.
    const Tool *T = TC.SelectTool(*CJ);
    if (!T)
      return nullptr;

    // When using -fembed-bitcode, it is required to have the same tool (clang)
    // for both CompilerJA and BackendJA. Otherwise, combine two stages.
    if (EmbedBitcode) {
      const Tool *BT = TC.SelectTool(*BJ);
      if (BT == T)
        return nullptr;
    }

    if (!T->hasIntegratedAssembler())
      return nullptr;

    Inputs = CJ->getInputs();
    AppendCollapsedOffloadAction(CollapsedOffloadAction, ActionInfo,
                                 /*NumElements=*/3);
    return T;
  }
  const Tool *combineAssembleBackend(ArrayRef<JobActionInfo> ActionInfo,
                                     ActionList &Inputs,
                                     ActionList &CollapsedOffloadAction) {
    if (ActionInfo.size() < 2 || !canCollapseAssembleAction())
      return nullptr;
    auto *AJ = dyn_cast<AssembleJobAction>(ActionInfo[0].JA);
    auto *BJ = dyn_cast<BackendJobAction>(ActionInfo[1].JA);
    if (!AJ || !BJ)
      return nullptr;

    // Get backend tool.
    const Tool *T = TC.SelectTool(*BJ);
    if (!T)
      return nullptr;

    if (!T->hasIntegratedAssembler())
      return nullptr;

    Inputs = BJ->getInputs();
    AppendCollapsedOffloadAction(CollapsedOffloadAction, ActionInfo,
                                 /*NumElements=*/2);
    return T;
  }
  const Tool *combineBackendCompile(ArrayRef<JobActionInfo> ActionInfo,
                                    ActionList &Inputs,
                                    ActionList &CollapsedOffloadAction) {
    if (ActionInfo.size() < 2)
      return nullptr;
    auto *BJ = dyn_cast<BackendJobAction>(ActionInfo[0].JA);
    auto *CJ = dyn_cast<CompileJobAction>(ActionInfo[1].JA);
    if (!BJ || !CJ)
      return nullptr;

    // Check if the initial input (to the compile job or its predessor if one
    // exists) is LLVM bitcode. In that case, no preprocessor step is required
    // and we can still collapse the compile and backend jobs when we have
    // -save-temps. I.e. there is no need for a separate compile job just to
    // emit unoptimized bitcode.
    bool InputIsBitcode = true;
    for (size_t i = 1; i < ActionInfo.size(); i++)
      if (ActionInfo[i].JA->getType() != types::TY_LLVM_BC &&
          ActionInfo[i].JA->getType() != types::TY_LTO_BC) {
        InputIsBitcode = false;
        break;
      }
    if (!InputIsBitcode && !canCollapsePreprocessorAction())
      return nullptr;

    // Get compiler tool.
    const Tool *T = TC.SelectTool(*CJ);
    if (!T)
      return nullptr;

    if (T->canEmitIR() && ((SaveTemps && !InputIsBitcode) || EmbedBitcode))
      return nullptr;

    Inputs = CJ->getInputs();
    AppendCollapsedOffloadAction(CollapsedOffloadAction, ActionInfo,
                                 /*NumElements=*/2);
    return T;
  }

  /// Updates the inputs if the obtained tool supports combining with
  /// preprocessor action, and the current input is indeed a preprocessor
  /// action. If combining results in the collapse of offloading actions, those
  /// are appended to \a CollapsedOffloadAction.
  void combineWithPreprocessor(const Tool *T, ActionList &Inputs,
                               ActionList &CollapsedOffloadAction) {
    if (!T || !canCollapsePreprocessorAction() || !T->hasIntegratedCPP())
      return;

    // Attempt to get a preprocessor action dependence.
    ActionList PreprocessJobOffloadActions;
    ActionList NewInputs;
    for (Action *A : Inputs) {
      auto *PJ = getPrevDependentAction({A}, PreprocessJobOffloadActions);
      if (!PJ || !isa<PreprocessJobAction>(PJ)) {
        NewInputs.push_back(A);
        continue;
      }

      // This is legal to combine. Append any offload action we found and add the
      // current input to preprocessor inputs.
      CollapsedOffloadAction.append(PreprocessJobOffloadActions.begin(),
                                    PreprocessJobOffloadActions.end());
      NewInputs.append(PJ->input_begin(), PJ->input_end());
    }
    Inputs = NewInputs;
  }

public:
  ToolSelector(const JobAction *BaseAction, const ToolChain &TC,
               const Compilation &C, bool SaveTemps, bool EmbedBitcode)
      : TC(TC), C(C), BaseAction(BaseAction), SaveTemps(SaveTemps),
        EmbedBitcode(EmbedBitcode) {
    assert(BaseAction && "Invalid base action.");
    IsHostSelector = BaseAction->getOffloadingDeviceKind() == Action::OFK_None;
  }

  /// Check if a chain of actions can be combined and return the tool that can
  /// handle the combination of actions. The pointer to the current inputs \a
  /// Inputs and the list of offload actions \a CollapsedOffloadActions
  /// connected to collapsed actions are updated accordingly. The latter enables
  /// the caller of the selector to process them afterwards instead of just
  /// dropping them. If no suitable tool is found, null will be returned.
  const Tool *getTool(ActionList &Inputs,
                      ActionList &CollapsedOffloadAction) {
    //
    // Get the largest chain of actions that we could combine.
    //

    SmallVector<JobActionInfo, 5> ActionChain(1);
    ActionChain.back().JA = BaseAction;
    while (ActionChain.back().JA) {
      const Action *CurAction = ActionChain.back().JA;

      // Grow the chain by one element.
      ActionChain.resize(ActionChain.size() + 1);
      JobActionInfo &AI = ActionChain.back();

      // Attempt to fill it with the
      AI.JA =
          getPrevDependentAction(CurAction->getInputs(), AI.SavedOffloadAction);
    }

    // Pop the last action info as it could not be filled.
    ActionChain.pop_back();

    //
    // Attempt to combine actions. If all combining attempts failed, just return
    // the tool of the provided action. At the end we attempt to combine the
    // action with any preprocessor action it may depend on.
    //

    const Tool *T = combineAssembleBackendCompile(ActionChain, Inputs,
                                                  CollapsedOffloadAction);
    if (!T)
      T = combineAssembleBackend(ActionChain, Inputs, CollapsedOffloadAction);
    if (!T)
      T = combineBackendCompile(ActionChain, Inputs, CollapsedOffloadAction);
    if (!T) {
      Inputs = BaseAction->getInputs();
      T = TC.SelectTool(*BaseAction);
    }

    combineWithPreprocessor(T, Inputs, CollapsedOffloadAction);
    return T;
  }
};
}

/// Return a string that uniquely identifies the result of a job. The bound arch
/// is not necessarily represented in the toolchain's triple -- for example,
/// armv7 and armv7s both map to the same triple -- so we need both in our map.
/// Also, we need to add the offloading device kind, as the same tool chain can
/// be used for host and device for some programming models, e.g. OpenMP.
static std::string GetTriplePlusArchString(const ToolChain *TC,
                                           StringRef BoundArch,
                                           Action::OffloadKind OffloadKind) {
  std::string TriplePlusArch = TC->getTriple().normalize();
  if (!BoundArch.empty()) {
    TriplePlusArch += "-";
    TriplePlusArch += BoundArch;
  }
  TriplePlusArch += "-";
  TriplePlusArch += Action::GetOffloadKindName(OffloadKind);
  return TriplePlusArch;
}

InputInfo Driver::BuildJobsForAction(
    Compilation &C, const Action *A, const ToolChain *TC, StringRef BoundArch,
    bool AtTopLevel, bool MultipleArchs, const char *LinkingOutput,
    std::map<std::pair<const Action *, std::string>, InputInfo> &CachedResults,
    Action::OffloadKind TargetDeviceOffloadKind) const {
  std::pair<const Action *, std::string> ActionTC = {
      A, GetTriplePlusArchString(TC, BoundArch, TargetDeviceOffloadKind)};
  auto CachedResult = CachedResults.find(ActionTC);
  if (CachedResult != CachedResults.end()) {
    return CachedResult->second;
  }
  InputInfo Result = BuildJobsForActionNoCache(
      C, A, TC, BoundArch, AtTopLevel, MultipleArchs, LinkingOutput,
      CachedResults, TargetDeviceOffloadKind);
  CachedResults[ActionTC] = Result;
  return Result;
}

InputInfo Driver::BuildJobsForActionNoCache(
    Compilation &C, const Action *A, const ToolChain *TC, StringRef BoundArch,
    bool AtTopLevel, bool MultipleArchs, const char *LinkingOutput,
    std::map<std::pair<const Action *, std::string>, InputInfo> &CachedResults,
    Action::OffloadKind TargetDeviceOffloadKind) const {
  llvm::PrettyStackTraceString CrashInfo("Building compilation jobs");

  InputInfoList OffloadDependencesInputInfo;
  bool BuildingForOffloadDevice = TargetDeviceOffloadKind != Action::OFK_None;
  if (const OffloadAction *OA = dyn_cast<OffloadAction>(A)) {
    // The 'Darwin' toolchain is initialized only when its arguments are
    // computed. Get the default arguments for OFK_None to ensure that
    // initialization is performed before processing the offload action.
    // FIXME: Remove when darwin's toolchain is initialized during construction.
    C.getArgsForToolChain(TC, BoundArch, Action::OFK_None);

    // The offload action is expected to be used in four different situations.
    //
    // a) Set a toolchain/architecture/kind for a host action:
    //    Host Action 1 -> OffloadAction -> Host Action 2
    //
    // b) Set a toolchain/architecture/kind for a device action;
    //    Device Action 1 -> OffloadAction -> Device Action 2
    //
    // c) Specify a device dependence to a host action;
    //    Device Action 1  _
    //                      \
    //      Host Action 1  ---> OffloadAction -> Host Action 2
    //
    // d) Specify a host dependence to a device action.
    //      Host Action 1  _
    //                      \
    //    Device Action 1  ---> OffloadAction -> Device Action 2
    //
    // For a) and b), we just return the job generated for the dependence. For
    // c) and d) we override the current action with the host/device dependence
    // if the current toolchain is host/device and set the offload dependences
    // info with the jobs obtained from the device/host dependence(s).

    // If there is a single device option, just generate the job for it.
    if (OA->hasSingleDeviceDependence()) {
      InputInfo DevA;
      OA->doOnEachDeviceDependence([&](Action *DepA, const ToolChain *DepTC,
                                       const char *DepBoundArch) {
        DevA =
            BuildJobsForAction(C, DepA, DepTC, DepBoundArch, AtTopLevel,
                               /*MultipleArchs*/ !!DepBoundArch, LinkingOutput,
                               CachedResults, DepA->getOffloadingDeviceKind());
      });
      return DevA;
    }

    // If 'Action 2' is host, we generate jobs for the device dependences and
    // override the current action with the host dependence. Otherwise, we
    // generate the host dependences and override the action with the device
    // dependence. The dependences can't therefore be a top-level action.
    OA->doOnEachDependence(
        /*IsHostDependence=*/BuildingForOffloadDevice,
        [&](Action *DepA, const ToolChain *DepTC, const char *DepBoundArch) {
          OffloadDependencesInputInfo.push_back(BuildJobsForAction(
              C, DepA, DepTC, DepBoundArch, /*AtTopLevel=*/false,
              /*MultipleArchs*/ !!DepBoundArch, LinkingOutput, CachedResults,
              DepA->getOffloadingDeviceKind()));
        });

    A = BuildingForOffloadDevice
            ? OA->getSingleDeviceDependence(/*DoNotConsiderHostActions=*/true)
            : OA->getHostDependence();
  }

  if (const InputAction *IA = dyn_cast<InputAction>(A)) {
    // FIXME: It would be nice to not claim this here; maybe the old scheme of
    // just using Args was better?
    const Arg &Input = IA->getInputArg();
    Input.claim();
    if (Input.getOption().matches(options::OPT_INPUT)) {
      const char *Name = Input.getValue();
      return InputInfo(A, Name, /* _BaseInput = */ Name);
    }
    return InputInfo(A, &Input, /* _BaseInput = */ "");
  }

  if (const BindArchAction *BAA = dyn_cast<BindArchAction>(A)) {
    const ToolChain *TC;
    StringRef ArchName = BAA->getArchName();

    if (!ArchName.empty())
      TC = &getToolChain(C.getArgs(),
                         computeTargetTriple(*this, TargetTriple,
                                             C.getArgs(), ArchName));
    else
      TC = &C.getDefaultToolChain();

    return BuildJobsForAction(C, *BAA->input_begin(), TC, ArchName, AtTopLevel,
                              MultipleArchs, LinkingOutput, CachedResults,
                              TargetDeviceOffloadKind);
  }


  ActionList Inputs = A->getInputs();

  const JobAction *JA = cast<JobAction>(A);
  ActionList CollapsedOffloadActions;

  ToolSelector TS(JA, *TC, C, isSaveTempsEnabled(),
                  embedBitcodeInObject() && !isUsingLTO());
  const Tool *T = TS.getTool(Inputs, CollapsedOffloadActions);

  if (!T)
    return InputInfo();

  // If we've collapsed action list that contained OffloadAction we
  // need to build jobs for host/device-side inputs it may have held.
  for (const auto *OA : CollapsedOffloadActions)
    cast<OffloadAction>(OA)->doOnEachDependence(
        /*IsHostDependence=*/BuildingForOffloadDevice,
        [&](Action *DepA, const ToolChain *DepTC, const char *DepBoundArch) {
          OffloadDependencesInputInfo.push_back(BuildJobsForAction(
              C, DepA, DepTC, DepBoundArch, /* AtTopLevel */ false,
              /*MultipleArchs=*/!!DepBoundArch, LinkingOutput, CachedResults,
              DepA->getOffloadingDeviceKind()));
        });

  // Only use pipes when there is exactly one input.
  InputInfoList InputInfos;
  for (const Action *Input : Inputs) {
    // Treat dsymutil and verify sub-jobs as being at the top-level too, they
    // shouldn't get temporary output names.
    // FIXME: Clean this up.
    bool SubJobAtTopLevel =
        AtTopLevel && (isa<DsymutilJobAction>(A) || isa<VerifyJobAction>(A));
    InputInfos.push_back(BuildJobsForAction(
        C, Input, TC, BoundArch, SubJobAtTopLevel, MultipleArchs, LinkingOutput,
        CachedResults, A->getOffloadingDeviceKind()));
  }

  // Always use the first input as the base input.
  const char *BaseInput = InputInfos[0].getBaseInput();

  // ... except dsymutil actions, which use their actual input as the base
  // input.
  if (JA->getType() == types::TY_dSYM)
    BaseInput = InputInfos[0].getFilename();

  // ... and in header module compilations, which use the module name.
  if (auto *ModuleJA = dyn_cast<HeaderModulePrecompileJobAction>(JA))
    BaseInput = ModuleJA->getModuleName();

  // Append outputs of offload device jobs to the input list
  if (!OffloadDependencesInputInfo.empty())
    InputInfos.append(OffloadDependencesInputInfo.begin(),
                      OffloadDependencesInputInfo.end());

  // Set the effective triple of the toolchain for the duration of this job.
  llvm::Triple EffectiveTriple;
  const ToolChain &ToolTC = T->getToolChain();
  const ArgList &Args =
      C.getArgsForToolChain(TC, BoundArch, A->getOffloadingDeviceKind());
  if (InputInfos.size() != 1) {
    EffectiveTriple = llvm::Triple(ToolTC.ComputeEffectiveClangTriple(Args));
  } else {
    // Pass along the input type if it can be unambiguously determined.
    EffectiveTriple = llvm::Triple(
        ToolTC.ComputeEffectiveClangTriple(Args, InputInfos[0].getType()));
  }
  RegisterEffectiveTriple TripleRAII(ToolTC, EffectiveTriple);

  // Determine the place to write output to, if any.
  InputInfo Result;
  InputInfoList UnbundlingResults;
  if (auto *UA = dyn_cast<OffloadUnbundlingJobAction>(JA)) {
    // If we have an unbundling job, we need to create results for all the
    // outputs. We also update the results cache so that other actions using
    // this unbundling action can get the right results.
    for (auto &UI : UA->getDependentActionsInfo()) {
      assert(UI.DependentOffloadKind != Action::OFK_None &&
             "Unbundling with no offloading??");

      // Unbundling actions are never at the top level. When we generate the
      // offloading prefix, we also do that for the host file because the
      // unbundling action does not change the type of the output which can
      // cause a overwrite.
      InputInfo CurI;
      bool IsMSVCEnv =
          C.getDefaultToolChain().getTriple().isWindowsMSVCEnvironment();
      bool IsFPGAObjLink = (JA->getType() == types::TY_Object &&
          C.getInputArgs().hasArg(options::OPT_fintelfpga) &&
          C.getInputArgs().hasArg(options::OPT_fsycl_link_EQ));
#if INTEL_CUSTOMIZATION
      // We create list files for unbundling when using -foffload-static-lib.
      // This is also true for -mkl and -daal, as they imply additional
      // fat static libraries.
      if ((C.getInputArgs().hasArg(options::OPT_mkl_EQ, options::OPT_daal_EQ) ||
           C.getDriver().getOffloadStaticLibSeen()) &&
#endif // INTEL_CUSTOMIZATION
          (JA->getType() == types::TY_Archive ||
           (JA->getType() == types::TY_Object && !IsMSVCEnv))) {
        // Host part of the unbundled static archive is not used.
        if (UI.DependentOffloadKind == Action::OFK_Host)
          continue;
        // Host part of the unbundled object when -fintelfpga -fsycl-link is
        // enabled is not used
        if (UI.DependentOffloadKind == Action::OFK_Host && IsFPGAObjLink)
          continue;
        std::string TmpFileName =
           C.getDriver().GetTemporaryPath(llvm::sys::path::stem(BaseInput),
                                          "txt");
        const char *TmpFile =
                        C.addTempFile(C.getArgs().MakeArgString(TmpFileName),
                                      types::TY_Tempfilelist);
        CurI = InputInfo(types::TY_Tempfilelist, TmpFile, TmpFile);
      } else if (types::isFPGA(JA->getType())) {
        std::string Ext(types::getTypeTempSuffix(JA->getType()));
        types::ID TI = types::TY_Object;
        if (EffectiveTriple.getSubArch() == llvm::Triple::SPIRSubArch_fpga) {
          // Output file from unbundle is FPGA device. Name the file
          // accordingly.
          if (UI.DependentOffloadKind == Action::OFK_Host) {
            // Do not add the current info for Host with FPGA device.  The host
            // side isn't used
            continue;
          }
          if (JA->getType() == types::TY_FPGA_AOCO) {
            TI = types::TY_TempAOCOfilelist;
            Ext = "txt";
          }
        } else if (EffectiveTriple.getSubArch() !=
                   llvm::Triple::SPIRSubArch_fpga) {
          if (UI.DependentOffloadKind == Action::OFK_SYCL) {
            // Do not add the current info for device with FPGA device.  The
            // device side isn't used
            continue;
          }
          TI = types::TY_Tempfilelist;
          Ext = "txt";
        }
        std::string TmpFileName = C.getDriver().GetTemporaryPath(
            llvm::sys::path::stem(BaseInput), Ext);
        const char *TmpFile =
                        C.addTempFile(C.getArgs().MakeArgString(TmpFileName));
        CurI = InputInfo(TI, TmpFile, TmpFile);
      } else {
        // Host part of the unbundled object is not used  when -fintelfpga
        // -fsycl-link is enabled
        if (UI.DependentOffloadKind == Action::OFK_Host && IsFPGAObjLink)
          continue;
        std::string OffloadingPrefix = Action::GetOffloadingFileNamePrefix(
          UI.DependentOffloadKind,
          UI.DependentToolChain->getTriple().normalize(),
          /*CreatePrefixForHost=*/true);
        CurI = InputInfo(
          UA,
          GetNamedOutputPath(C, *UA, BaseInput, UI.DependentBoundArch,
                             /*AtTopLevel=*/false,
                             MultipleArchs ||
                                 UI.DependentOffloadKind == Action::OFK_HIP,
                             OffloadingPrefix),
          BaseInput);
      }
      // Save the unbundling result.
      UnbundlingResults.push_back(CurI);

      // Get the unique string identifier for this dependence and cache the
      // result.
      StringRef Arch;
      if (TargetDeviceOffloadKind == Action::OFK_HIP) {
        if (UI.DependentOffloadKind == Action::OFK_Host)
          Arch = StringRef();
        else
          Arch = UI.DependentBoundArch;
      } else
        Arch = BoundArch;
      // When unbundling for SYCL and there is no Target offload, assume
      // Host as the dependent offload, as the host path has been stripped
      // in this instance
      Action::OffloadKind DependentOffloadKind;
      if (UI.DependentOffloadKind == Action::OFK_SYCL &&
          TargetDeviceOffloadKind == Action::OFK_None)
        DependentOffloadKind = Action::OFK_Host;
      else
        DependentOffloadKind = UI.DependentOffloadKind;

      CachedResults[{A, GetTriplePlusArchString(UI.DependentToolChain, Arch,
                                                DependentOffloadKind)}] =
          CurI;
    }
    // Do a check for a dependency file unbundle for FPGA.  This is out of line
    // from a regular unbundle, so just create and return the name of the
    // unbundled file.
    if (JA->getType() == types::TY_FPGA_Dependencies) {
      std::string TmpFileName =
          C.getDriver().GetTemporaryPath(llvm::sys::path::stem(BaseInput), "d");
      const char *TmpFile =
          C.addTempFile(C.getArgs().MakeArgString(TmpFileName));
      Result = InputInfo(types::TY_FPGA_Dependencies, TmpFile, TmpFile);
      UnbundlingResults.push_back(Result);
    } else {
      // Now that we have all the results generated, select the one that should
      // be returned for the current depending action.
      std::pair<const Action *, std::string> ActionTC = {
          A, GetTriplePlusArchString(TC, BoundArch, TargetDeviceOffloadKind)};
      assert(CachedResults.find(ActionTC) != CachedResults.end() &&
             "Result does not exist??");
      Result = CachedResults[ActionTC];
    }
  } else if (JA->getType() == types::TY_Nothing)
    Result = InputInfo(A, BaseInput);
  else {
    std::string OffloadingPrefix;
    // When generating binaries with -fsycl-link-target or -fsycl-link, the
    // output file prefix is the triple arch only.  Do not add the arch when
    // compiling for host.
    if (!A->getOffloadingHostActiveKinds() &&
        (Args.getLastArg(options::OPT_fsycl_link_targets_EQ) ||
         Args.hasArg(options::OPT_fsycl_link_EQ))) {
      OffloadingPrefix = "-";
      OffloadingPrefix += TC->getTriple().getArchName();
    } else {
      // We only have to generate a prefix for the host if this is not a
      // top-level action.
      OffloadingPrefix = Action::GetOffloadingFileNamePrefix(
        A->getOffloadingDeviceKind(), TC->getTriple().normalize(),
        /*CreatePrefixForHost=*/!!A->getOffloadingHostActiveKinds() &&
            !AtTopLevel);
      if (isa<OffloadWrapperJobAction>(JA)) {
        OffloadingPrefix += "-wrapper";
        if (Arg *FinalOutput = C.getArgs().getLastArg(options::OPT_o))
          BaseInput = FinalOutput->getValue();
        else
          BaseInput = getDefaultImageName();
      }
    }
    Result = InputInfo(A, GetNamedOutputPath(C, *JA, BaseInput, BoundArch,
                                             AtTopLevel, MultipleArchs,
                                             OffloadingPrefix),
                       BaseInput);
  }

  if (CCCPrintBindings && !CCGenDiagnostics) {
    llvm::errs() << "# \"" << T->getToolChain().getTripleString() << '"'
                 << " - \"" << T->getName() << "\", inputs: [";
    for (unsigned i = 0, e = InputInfos.size(); i != e; ++i) {
      llvm::errs() << InputInfos[i].getAsString();
      if (i + 1 != e)
        llvm::errs() << ", ";
    }
    if (UnbundlingResults.empty())
      llvm::errs() << "], output: " << Result.getAsString() << "\n";
    else {
      llvm::errs() << "], outputs: [";
      for (unsigned i = 0, e = UnbundlingResults.size(); i != e; ++i) {
        llvm::errs() << UnbundlingResults[i].getAsString();
        if (i + 1 != e)
          llvm::errs() << ", ";
      }
      llvm::errs() << "] \n";
    }
  } else {
    if (UnbundlingResults.empty())
      T->ConstructJob(
          C, *JA, Result, InputInfos,
          C.getArgsForToolChain(TC, BoundArch, JA->getOffloadingDeviceKind()),
          LinkingOutput);
    else
      T->ConstructJobMultipleOutputs(
          C, *JA, UnbundlingResults, InputInfos,
          C.getArgsForToolChain(TC, BoundArch, JA->getOffloadingDeviceKind()),
          LinkingOutput);
  }
  return Result;
}

const char *Driver::getDefaultImageName() const {
  llvm::Triple Target(llvm::Triple::normalize(TargetTriple));
  return Target.isOSWindows() ? "a.exe" : "a.out";
}

/// Create output filename based on ArgValue, which could either be a
/// full filename, filename without extension, or a directory. If ArgValue
/// does not provide a filename, then use BaseName, and use the extension
/// suitable for FileType.
static const char *MakeCLOutputFilename(const ArgList &Args, StringRef ArgValue,
                                        StringRef BaseName,
                                        types::ID FileType) {
  SmallString<128> Filename = ArgValue;

  if (ArgValue.empty()) {
    // If the argument is empty, output to BaseName in the current dir.
    Filename = BaseName;
  } else if (llvm::sys::path::is_separator(Filename.back())) {
    // If the argument is a directory, output to BaseName in that dir.
    llvm::sys::path::append(Filename, BaseName);
  }

  if (!llvm::sys::path::has_extension(ArgValue)) {
    // If the argument didn't provide an extension, then set it.
    const char *Extension = types::getTypeTempSuffix(FileType, true);

    if (FileType == types::TY_Image &&
        Args.hasArg(options::OPT__SLASH_LD, options::OPT__SLASH_LDd)) {
      // The output file is a dll.
      Extension = "dll";
    }

    llvm::sys::path::replace_extension(Filename, Extension);
  }

  return Args.MakeArgString(Filename.c_str());
}

const char *Driver::GetNamedOutputPath(Compilation &C, const JobAction &JA,
                                       const char *BaseInput,
                                       StringRef BoundArch, bool AtTopLevel,
                                       bool MultipleArchs,
                                       StringRef OffloadingPrefix) const {
  llvm::PrettyStackTraceString CrashInfo("Computing output path");
  // Output to a user requested destination?
  if (AtTopLevel && !isa<DsymutilJobAction>(JA) && !isa<VerifyJobAction>(JA)) {
    if (Arg *FinalOutput = C.getArgs().getLastArg(options::OPT_o))
      return C.addResultFile(FinalOutput->getValue(), &JA);
  }

  // For /P, preprocess to file named after BaseInput.
  if (C.getArgs().hasArg(options::OPT__SLASH_P)) {
    assert(AtTopLevel && isa<PreprocessJobAction>(JA));
    StringRef BaseName = llvm::sys::path::filename(BaseInput);
    StringRef NameArg;
    if (Arg *A = C.getArgs().getLastArg(options::OPT__SLASH_Fi))
      NameArg = A->getValue();
    return C.addResultFile(
        MakeCLOutputFilename(C.getArgs(), NameArg, BaseName, types::TY_PP_C),
        &JA);
  }

  // Default to writing to stdout?
  if (AtTopLevel && !CCGenDiagnostics && isa<PreprocessJobAction>(JA))
    return "-";

  // Is this the assembly listing for /FA?
  if (JA.getType() == types::TY_PP_Asm &&
      (C.getArgs().hasArg(options::OPT__SLASH_FA) ||
       C.getArgs().hasArg(options::OPT__SLASH_Fa))) {
    // Use /Fa and the input filename to determine the asm file name.
    StringRef BaseName = llvm::sys::path::filename(BaseInput);
    StringRef FaValue = C.getArgs().getLastArgValue(options::OPT__SLASH_Fa);
    return C.addResultFile(
        MakeCLOutputFilename(C.getArgs(), FaValue, BaseName, JA.getType()),
        &JA);
  }

  // Output to a temporary file?
  if ((!AtTopLevel && !isSaveTempsEnabled() &&
       (!C.getArgs().hasArg(options::OPT__SLASH_Fo) ||
        // FIXME - The use of /Fo is limited when offloading is enabled.  When
        // compiling to exe use of /Fo does not produce the named obj.  We also
        // should not use the named output when performing unbundling.
        (C.getArgs().hasArg(options::OPT__SLASH_Fo) &&
         (!JA.isOffloading(Action::OFK_None) ||
          isa<OffloadUnbundlingJobAction>(JA) ||
          JA.getOffloadingHostActiveKinds() > Action::OFK_Host)))) ||
      CCGenDiagnostics) {
    StringRef Name = llvm::sys::path::filename(BaseInput);
    std::pair<StringRef, StringRef> Split = Name.split('.');
    SmallString<128> TmpName;
    const char *Suffix = types::getTypeTempSuffix(JA.getType(), IsCLMode());
    Arg *A = C.getArgs().getLastArg(options::OPT_fcrash_diagnostics_dir);
    if (CCGenDiagnostics && A) {
      SmallString<128> CrashDirectory(A->getValue());
      if (!getVFS().exists(CrashDirectory))
        llvm::sys::fs::create_directories(CrashDirectory);
      llvm::sys::path::append(CrashDirectory, Split.first);
      const char *Middle = Suffix ? "-%%%%%%." : "-%%%%%%";
      std::error_code EC = llvm::sys::fs::createUniqueFile(
          CrashDirectory + Middle + Suffix, TmpName);
      if (EC) {
        Diag(clang::diag::err_unable_to_make_temp) << EC.message();
        return "";
      }
    } else {
      TmpName = GetTemporaryPath(Split.first, Suffix);
    }
    return C.addTempFile(C.getArgs().MakeArgString(TmpName), JA.getType());
  }

  SmallString<128> BasePath(BaseInput);
  StringRef BaseName;

  // Dsymutil actions should use the full path.
  if (isa<DsymutilJobAction>(JA) || isa<VerifyJobAction>(JA))
    BaseName = BasePath;
  else
    BaseName = llvm::sys::path::filename(BasePath);

  // Determine what the derived output name should be.
  const char *NamedOutput;

  if ((JA.getType() == types::TY_Object || JA.getType() == types::TY_LTO_BC ||
       JA.getType() == types::TY_Archive) &&
      C.getArgs().hasArg(options::OPT__SLASH_Fo, options::OPT__SLASH_o)) {
    // The /Fo or /o flag decides the object filename.
    StringRef Val =
        C.getArgs()
            .getLastArg(options::OPT__SLASH_Fo, options::OPT__SLASH_o)
            ->getValue();
    NamedOutput =
        MakeCLOutputFilename(C.getArgs(), Val, BaseName, types::TY_Object);
  } else if (JA.getType() == types::TY_Image &&
             C.getArgs().hasArg(options::OPT__SLASH_Fe,
                                options::OPT__SLASH_o)) {
    // The /Fe or /o flag names the linked file.
    StringRef Val =
        C.getArgs()
            .getLastArg(options::OPT__SLASH_Fe, options::OPT__SLASH_o)
            ->getValue();
    NamedOutput =
        MakeCLOutputFilename(C.getArgs(), Val, BaseName, types::TY_Image);
  } else if (JA.getType() == types::TY_Image) {
    if (IsCLMode()) {
      // clang-cl uses BaseName for the executable name.
      NamedOutput =
          MakeCLOutputFilename(C.getArgs(), "", BaseName, types::TY_Image);
    } else {
      SmallString<128> Output(getDefaultImageName());
      // HIP image for device compilation with -fno-gpu-rdc is per compilation
      // unit.
      bool IsHIPNoRDC = JA.getOffloadingDeviceKind() == Action::OFK_HIP &&
                        !C.getArgs().hasFlag(options::OPT_fgpu_rdc,
                                             options::OPT_fno_gpu_rdc, false);
      if (IsHIPNoRDC) {
        Output = BaseName;
        llvm::sys::path::replace_extension(Output, "");
      }
      Output += OffloadingPrefix;
      if (MultipleArchs && !BoundArch.empty()) {
        Output += "-";
        Output.append(BoundArch);
      }
      if (IsHIPNoRDC)
        Output += ".out";
      NamedOutput = C.getArgs().MakeArgString(Output.c_str());
    }
  } else if (JA.getType() == types::TY_PCH && IsCLMode()) {
    NamedOutput = C.getArgs().MakeArgString(GetClPchPath(C, BaseName));
  } else {
    const char *Suffix = types::getTypeTempSuffix(JA.getType(), IsCLMode());
    assert(Suffix && "All types used for output should have a suffix.");

    std::string::size_type End = std::string::npos;
    if (!types::appendSuffixForType(JA.getType()))
      End = BaseName.rfind('.');
    SmallString<128> Suffixed(BaseName.substr(0, End));
    Suffixed += OffloadingPrefix;
    if (MultipleArchs && !BoundArch.empty()) {
      Suffixed += "-";
      Suffixed.append(BoundArch);
    }
    // When using both -save-temps and -emit-llvm, use a ".tmp.bc" suffix for
    // the unoptimized bitcode so that it does not get overwritten by the ".bc"
    // optimized bitcode output.
    auto IsHIPRDCInCompilePhase = [](const JobAction &JA,
                                     const llvm::opt::DerivedArgList &Args) {
      // The relocatable compilation in HIP implies -emit-llvm. Similarly, use a
      // ".tmp.bc" suffix for the unoptimized bitcode (generated in the compile
      // phase.)
      return isa<CompileJobAction>(JA) &&
             JA.getOffloadingDeviceKind() == Action::OFK_HIP &&
             Args.hasFlag(options::OPT_fgpu_rdc, options::OPT_fno_gpu_rdc,
                          false);
    };
    if (!AtTopLevel && JA.getType() == types::TY_LLVM_BC &&
        (C.getArgs().hasArg(options::OPT_emit_llvm) ||
         IsHIPRDCInCompilePhase(JA, C.getArgs())))
      Suffixed += ".tmp";
    Suffixed += '.';
    Suffixed += Suffix;
    NamedOutput = C.getArgs().MakeArgString(Suffixed.c_str());
  }

  // Prepend object file path if -save-temps=obj
  if (!AtTopLevel && isSaveTempsObj() && C.getArgs().hasArg(options::OPT_o) &&
      JA.getType() != types::TY_PCH) {
    Arg *FinalOutput = C.getArgs().getLastArg(options::OPT_o);
    SmallString<128> TempPath(FinalOutput->getValue());
    llvm::sys::path::remove_filename(TempPath);
    StringRef OutputFileName = llvm::sys::path::filename(NamedOutput);
    llvm::sys::path::append(TempPath, OutputFileName);
    NamedOutput = C.getArgs().MakeArgString(TempPath.c_str());
  }

  if (isSaveTempsEnabled()) {
    // If we're saving temps and the temp file conflicts with any
    // input/resulting file, then avoid overwriting.
    if (!AtTopLevel) {
      bool SameFile = false;
      SmallString<256> Result;
      llvm::sys::fs::current_path(Result);
      llvm::sys::path::append(Result, BaseName);
      llvm::sys::fs::equivalent(BaseInput, Result.c_str(), SameFile);
      // Must share the same path to conflict.
      if (SameFile) {
        StringRef Name = llvm::sys::path::filename(BaseInput);
        std::pair<StringRef, StringRef> Split = Name.split('.');
        std::string TmpName = GetTemporaryPath(
            Split.first, types::getTypeTempSuffix(JA.getType(), IsCLMode()));
        return C.addTempFile(C.getArgs().MakeArgString(TmpName));
      }
    }

    const auto &ResultFiles = C.getResultFiles();
    const auto CollidingFilenameIt =
        llvm::find_if(ResultFiles, [NamedOutput](const auto &It) {
          return StringRef(NamedOutput).equals(It.second);
        });
    if (CollidingFilenameIt != ResultFiles.end()) {
      // Upon any collision, a unique hash will be appended to the filename,
      // similar to what is done for temporary files in the regular flow.
      StringRef CollidingName(CollidingFilenameIt->second);
      std::pair<StringRef, StringRef> Split = CollidingName.split('.');
      std::string UniqueName = GetUniquePath(
          Split.first, types::getTypeTempSuffix(JA.getType(), IsCLMode()));
      return C.addResultFile(C.getArgs().MakeArgString(UniqueName), &JA);
    }
  }

  // As an annoying special case, PCH generation doesn't strip the pathname.
  if (JA.getType() == types::TY_PCH && !IsCLMode()) {
    llvm::sys::path::remove_filename(BasePath);
    if (BasePath.empty())
      BasePath = NamedOutput;
    else
      llvm::sys::path::append(BasePath, NamedOutput);
    return C.addResultFile(C.getArgs().MakeArgString(BasePath.c_str()), &JA);
  } else {
    return C.addResultFile(NamedOutput, &JA);
  }
}

std::string Driver::GetFilePath(StringRef Name, const ToolChain &TC) const {
  // Search for Name in a list of paths.
  auto SearchPaths = [&](const llvm::SmallVectorImpl<std::string> &P)
      -> llvm::Optional<std::string> {
    // Respect a limited subset of the '-Bprefix' functionality in GCC by
    // attempting to use this prefix when looking for file paths.
    for (const auto &Dir : P) {
      if (Dir.empty())
        continue;
      SmallString<128> P(Dir[0] == '=' ? SysRoot + Dir.substr(1) : Dir);
      llvm::sys::path::append(P, Name);
      if (llvm::sys::fs::exists(Twine(P)))
        return std::string(P);
    }
    return None;
  };

  if (auto P = SearchPaths(PrefixDirs))
    return *P;

  SmallString<128> R(ResourceDir);
  llvm::sys::path::append(R, Name);
  if (llvm::sys::fs::exists(Twine(R)))
    return std::string(R.str());

  SmallString<128> P(TC.getCompilerRTPath());
  llvm::sys::path::append(P, Name);
  if (llvm::sys::fs::exists(Twine(P)))
    return std::string(P.str());

  SmallString<128> D(Dir);
  llvm::sys::path::append(D, "..", Name);
  if (llvm::sys::fs::exists(Twine(D)))
    return std::string(D.str());

  if (auto P = SearchPaths(TC.getLibraryPaths()))
    return *P;

  if (auto P = SearchPaths(TC.getFilePaths()))
    return *P;

  return std::string(Name);
}

void Driver::generatePrefixedToolNames(
    StringRef Tool, const ToolChain &TC,
    SmallVectorImpl<std::string> &Names) const {
  // FIXME: Needs a better variable than TargetTriple
  Names.emplace_back((TargetTriple + "-" + Tool).str());
  Names.emplace_back(Tool);

  // Allow the discovery of tools prefixed with LLVM's default target triple.
  std::string DefaultTargetTriple = llvm::sys::getDefaultTargetTriple();
  if (DefaultTargetTriple != TargetTriple)
    Names.emplace_back((DefaultTargetTriple + "-" + Tool).str());
}

static bool ScanDirForExecutable(SmallString<128> &Dir,
                                 ArrayRef<std::string> Names) {
  for (const auto &Name : Names) {
    llvm::sys::path::append(Dir, Name);
    if (llvm::sys::fs::can_execute(Twine(Dir)))
      return true;
    llvm::sys::path::remove_filename(Dir);
  }
  return false;
}

std::string Driver::GetProgramPath(StringRef Name, const ToolChain &TC) const {
  SmallVector<std::string, 2> TargetSpecificExecutables;
  generatePrefixedToolNames(Name, TC, TargetSpecificExecutables);

  // Respect a limited subset of the '-Bprefix' functionality in GCC by
  // attempting to use this prefix when looking for program paths.
  for (const auto &PrefixDir : PrefixDirs) {
    if (llvm::sys::fs::is_directory(PrefixDir)) {
      SmallString<128> P(PrefixDir);
      if (ScanDirForExecutable(P, TargetSpecificExecutables))
        return std::string(P.str());
    } else {
      SmallString<128> P((PrefixDir + Name).str());
      if (llvm::sys::fs::can_execute(Twine(P)))
        return std::string(P.str());
    }
  }

  const ToolChain::path_list &List = TC.getProgramPaths();
  for (const auto &Path : List) {
    SmallString<128> P(Path);
    if (ScanDirForExecutable(P, TargetSpecificExecutables))
      return std::string(P.str());
  }

  // If all else failed, search the path.
  for (const auto &TargetSpecificExecutable : TargetSpecificExecutables)
    if (llvm::ErrorOr<std::string> P =
            llvm::sys::findProgramByName(TargetSpecificExecutable))
      return *P;

  return std::string(Name);
}

std::string Driver::GetTemporaryPath(StringRef Prefix, StringRef Suffix) const {
  SmallString<128> Path;
  std::error_code EC = llvm::sys::fs::createTemporaryFile(Prefix, Suffix, Path);
  if (EC) {
    Diag(clang::diag::err_unable_to_make_temp) << EC.message();
    return "";
  }

  return std::string(Path.str());
}

std::string Driver::GetUniquePath(StringRef BaseName, StringRef Ext) const {
  SmallString<128> Path;
  std::error_code EC = llvm::sys::fs::createUniqueFile(
      Twine(BaseName) + Twine("-%%%%%%.") + Ext, Path);
  if (EC) {
    Diag(clang::diag::err_unable_to_make_temp) << EC.message();
    return "";
  }

  return std::string(Path.str());
}

std::string Driver::GetTemporaryDirectory(StringRef Prefix) const {
  SmallString<128> Path;
  std::error_code EC = llvm::sys::fs::createUniqueDirectory(Prefix, Path);
  if (EC) {
    Diag(clang::diag::err_unable_to_make_temp) << EC.message();
    return "";
  }

  return std::string(Path.str());
}

std::string Driver::GetClPchPath(Compilation &C, StringRef BaseName) const {
  SmallString<128> Output;
  if (Arg *FpArg = C.getArgs().getLastArg(options::OPT__SLASH_Fp)) {
    // FIXME: If anybody needs it, implement this obscure rule:
    // "If you specify a directory without a file name, the default file name
    // is VCx0.pch., where x is the major version of Visual C++ in use."
    Output = FpArg->getValue();

    // "If you do not specify an extension as part of the path name, an
    // extension of .pch is assumed. "
    if (!llvm::sys::path::has_extension(Output))
      Output += ".pch";
  } else {
    if (Arg *YcArg = C.getArgs().getLastArg(options::OPT__SLASH_Yc))
      Output = YcArg->getValue();
    if (Output.empty())
      Output = BaseName;
    llvm::sys::path::replace_extension(Output, ".pch");
  }
  return std::string(Output.str());
}

const ToolChain &Driver::getToolChain(const ArgList &Args,
                                      const llvm::Triple &Target) const {

  auto &TC = ToolChains[Target.str()];
  if (!TC) {
    switch (Target.getOS()) {
    case llvm::Triple::AIX:
      TC = std::make_unique<toolchains::AIX>(*this, Target, Args);
      break;
    case llvm::Triple::Haiku:
      TC = std::make_unique<toolchains::Haiku>(*this, Target, Args);
      break;
    case llvm::Triple::Ananas:
      TC = std::make_unique<toolchains::Ananas>(*this, Target, Args);
      break;
    case llvm::Triple::CloudABI:
      TC = std::make_unique<toolchains::CloudABI>(*this, Target, Args);
      break;
    case llvm::Triple::Darwin:
    case llvm::Triple::MacOSX:
    case llvm::Triple::IOS:
    case llvm::Triple::TvOS:
    case llvm::Triple::WatchOS:
      TC = std::make_unique<toolchains::DarwinClang>(*this, Target, Args);
      break;
    case llvm::Triple::DragonFly:
      TC = std::make_unique<toolchains::DragonFly>(*this, Target, Args);
      break;
    case llvm::Triple::OpenBSD:
      TC = std::make_unique<toolchains::OpenBSD>(*this, Target, Args);
      break;
    case llvm::Triple::NetBSD:
      TC = std::make_unique<toolchains::NetBSD>(*this, Target, Args);
      break;
    case llvm::Triple::FreeBSD:
      TC = std::make_unique<toolchains::FreeBSD>(*this, Target, Args);
      break;
    case llvm::Triple::Minix:
      TC = std::make_unique<toolchains::Minix>(*this, Target, Args);
      break;
    case llvm::Triple::Linux:
    case llvm::Triple::ELFIAMCU:
      if (Target.getArch() == llvm::Triple::hexagon)
        TC = std::make_unique<toolchains::HexagonToolChain>(*this, Target,
                                                             Args);
      else if ((Target.getVendor() == llvm::Triple::MipsTechnologies) &&
               !Target.hasEnvironment())
        TC = std::make_unique<toolchains::MipsLLVMToolChain>(*this, Target,
                                                              Args);
      else if (Target.getArch() == llvm::Triple::ppc ||
               Target.getArch() == llvm::Triple::ppc64 ||
               Target.getArch() == llvm::Triple::ppc64le)
        TC = std::make_unique<toolchains::PPCLinuxToolChain>(*this, Target,
                                                              Args);
      else
        TC = std::make_unique<toolchains::Linux>(*this, Target, Args);
      break;
    case llvm::Triple::NaCl:
      TC = std::make_unique<toolchains::NaClToolChain>(*this, Target, Args);
      break;
    case llvm::Triple::Fuchsia:
      TC = std::make_unique<toolchains::Fuchsia>(*this, Target, Args);
      break;
    case llvm::Triple::Solaris:
      TC = std::make_unique<toolchains::Solaris>(*this, Target, Args);
      break;
    case llvm::Triple::AMDHSA:
      TC = std::make_unique<toolchains::ROCMToolChain>(*this, Target, Args);
      break;
    case llvm::Triple::AMDPAL:
    case llvm::Triple::Mesa3D:
      TC = std::make_unique<toolchains::AMDGPUToolChain>(*this, Target, Args);
      break;
    case llvm::Triple::Win32:
      switch (Target.getEnvironment()) {
      default:
        if (Target.isOSBinFormatELF())
          TC = std::make_unique<toolchains::Generic_ELF>(*this, Target, Args);
        else if (Target.isOSBinFormatMachO())
          TC = std::make_unique<toolchains::MachO>(*this, Target, Args);
        else
          TC = std::make_unique<toolchains::Generic_GCC>(*this, Target, Args);
        break;
      case llvm::Triple::GNU:
        TC = std::make_unique<toolchains::MinGW>(*this, Target, Args);
        break;
      case llvm::Triple::Itanium:
        TC = std::make_unique<toolchains::CrossWindowsToolChain>(*this, Target,
                                                                  Args);
        break;
      case llvm::Triple::MSVC:
      case llvm::Triple::UnknownEnvironment:
      case llvm::Triple::SYCLDevice:
        if (Args.getLastArgValue(options::OPT_fuse_ld_EQ)
                .startswith_lower("bfd"))
          TC = std::make_unique<toolchains::CrossWindowsToolChain>(
              *this, Target, Args);
        else
          TC =
              std::make_unique<toolchains::MSVCToolChain>(*this, Target, Args);
        break;
      }
      break;
    case llvm::Triple::PS4:
      TC = std::make_unique<toolchains::PS4CPU>(*this, Target, Args);
      break;
    case llvm::Triple::Contiki:
      TC = std::make_unique<toolchains::Contiki>(*this, Target, Args);
      break;
    case llvm::Triple::Hurd:
      TC = std::make_unique<toolchains::Hurd>(*this, Target, Args);
      break;
    default:
      // Of these targets, Hexagon is the only one that might have
      // an OS of Linux, in which case it got handled above already.
      switch (Target.getArch()) {
      case llvm::Triple::tce:
        TC = std::make_unique<toolchains::TCEToolChain>(*this, Target, Args);
        break;
      case llvm::Triple::tcele:
        TC = std::make_unique<toolchains::TCELEToolChain>(*this, Target, Args);
        break;
      case llvm::Triple::hexagon:
        TC = std::make_unique<toolchains::HexagonToolChain>(*this, Target,
                                                             Args);
        break;
      case llvm::Triple::lanai:
        TC = std::make_unique<toolchains::LanaiToolChain>(*this, Target, Args);
        break;
      case llvm::Triple::xcore:
        TC = std::make_unique<toolchains::XCoreToolChain>(*this, Target, Args);
        break;
#if INTEL_CUSTOMIZATION
#if INTEL_FEATURE_CSA
      case llvm::Triple::csa:
        TC = std::make_unique<toolchains::CSAToolChain>(*this, Target, Args);
        break;
#endif  // INTEL_FEATURE_CSA
#endif  // INTEL_CUSTOMIZATION
      case llvm::Triple::wasm32:
      case llvm::Triple::wasm64:
        TC = std::make_unique<toolchains::WebAssembly>(*this, Target, Args);
        break;
      case llvm::Triple::avr:
        TC = std::make_unique<toolchains::AVRToolChain>(*this, Target, Args);
        break;
      case llvm::Triple::msp430:
        TC =
            std::make_unique<toolchains::MSP430ToolChain>(*this, Target, Args);
        break;
      case llvm::Triple::riscv32:
      case llvm::Triple::riscv64:
        TC = std::make_unique<toolchains::RISCVToolChain>(*this, Target, Args);
        break;
      default:
        if (Target.getVendor() == llvm::Triple::Myriad)
          TC = std::make_unique<toolchains::MyriadToolChain>(*this, Target,
                                                              Args);
        else if (toolchains::BareMetal::handlesTarget(Target))
          TC = std::make_unique<toolchains::BareMetal>(*this, Target, Args);
        else if (Target.isOSBinFormatELF())
          TC = std::make_unique<toolchains::Generic_ELF>(*this, Target, Args);
        else if (Target.isOSBinFormatMachO())
          TC = std::make_unique<toolchains::MachO>(*this, Target, Args);
        else
          TC = std::make_unique<toolchains::Generic_GCC>(*this, Target, Args);
      }
    }
  }

  // Intentionally omitted from the switch above: llvm::Triple::CUDA.  CUDA
  // compiles always need two toolchains, the CUDA toolchain and the host
  // toolchain.  So the only valid way to create a CUDA toolchain is via
  // CreateOffloadingDeviceToolChains.

  return *TC;
}

const ToolChain &Driver::getOffloadingDeviceToolChain(const ArgList &Args,
                  const llvm::Triple &Target, const ToolChain &HostTC,
                  const Action::OffloadKind &TargetDeviceOffloadKind) const {
  // Use device / host triples as the key into the ToolChains map because the
  // device ToolChain we create depends on both.
  auto &TC = ToolChains[Target.str() + "/" + HostTC.getTriple().str()];
  if (!TC) {
    // Categorized by offload kind > arch rather than OS > arch like
    // the normal getToolChain call, as it seems a reasonable way to categorize
    // things.
    switch (TargetDeviceOffloadKind) {
      case Action::OFK_Cuda:
        TC = std::make_unique<toolchains::CudaToolChain>(
          *this, Target, HostTC, Args, TargetDeviceOffloadKind);
        break;
      case Action::OFK_HIP:
        TC = std::make_unique<toolchains::HIPToolChain>(
          *this, Target, HostTC, Args);
        break;
      case Action::OFK_OpenMP:
        // omp + nvptx
        TC = std::make_unique<toolchains::CudaToolChain>(
          *this, Target, HostTC, Args, TargetDeviceOffloadKind);
        break;
      case Action::OFK_SYCL:
        switch (Target.getArch()) {
          case llvm::Triple::spir:
          case llvm::Triple::spir64:
            TC = std::make_unique<toolchains::SYCLToolChain>(
              *this, Target, HostTC, Args);
            break;
          case llvm::Triple::nvptx:
          case llvm::Triple::nvptx64:
            TC = std::make_unique<toolchains::CudaToolChain>(
              *this, Target, HostTC, Args, TargetDeviceOffloadKind);
            break;
          default:
          break;
        }
      break;
      default:
      break;
    }
  }

  return *TC;
}

bool Driver::ShouldUseClangCompiler(const JobAction &JA) const {
  // Say "no" if there is not exactly one input of a type clang understands.
  if (JA.size() != 1 ||
      !types::isAcceptedByClang((*JA.input_begin())->getType()))
    return false;

  // And say "no" if this is not a kind of action clang understands.
  if (!isa<PreprocessJobAction>(JA) && !isa<PrecompileJobAction>(JA) &&
      !isa<CompileJobAction>(JA) && !isa<BackendJobAction>(JA))
    return false;

  return true;
}

bool Driver::ShouldUseFlangCompiler(const JobAction &JA) const {
  // Say "no" if there is not exactly one input of a type flang understands.
  if (JA.size() != 1 ||
      !types::isFortran((*JA.input_begin())->getType()))
    return false;

  // And say "no" if this is not a kind of action flang understands.
  if (!isa<PreprocessJobAction>(JA) && !isa<CompileJobAction>(JA) && !isa<BackendJobAction>(JA))
    return false;

  return true;
}

bool Driver::ShouldEmitStaticLibrary(const ArgList &Args) const {
  // Only emit static library if the flag is set explicitly.
  if (Args.hasArg(options::OPT_emit_static_lib))
    return true;
  return false;
}

/// GetReleaseVersion - Parse (([0-9]+)(.([0-9]+)(.([0-9]+)?))?)? and return the
/// grouped values as integers. Numbers which are not provided are set to 0.
///
/// \return True if the entire string was parsed (9.2), or all groups were
/// parsed (10.3.5extrastuff).
bool Driver::GetReleaseVersion(StringRef Str, unsigned &Major, unsigned &Minor,
                               unsigned &Micro, bool &HadExtra) {
  HadExtra = false;

  Major = Minor = Micro = 0;
  if (Str.empty())
    return false;

  if (Str.consumeInteger(10, Major))
    return false;
  if (Str.empty())
    return true;
  if (Str[0] != '.')
    return false;

  Str = Str.drop_front(1);

  if (Str.consumeInteger(10, Minor))
    return false;
  if (Str.empty())
    return true;
  if (Str[0] != '.')
    return false;
  Str = Str.drop_front(1);

  if (Str.consumeInteger(10, Micro))
    return false;
  if (!Str.empty())
    HadExtra = true;
  return true;
}

/// Parse digits from a string \p Str and fulfill \p Digits with
/// the parsed numbers. This method assumes that the max number of
/// digits to look for is equal to Digits.size().
///
/// \return True if the entire string was parsed and there are
/// no extra characters remaining at the end.
bool Driver::GetReleaseVersion(StringRef Str,
                               MutableArrayRef<unsigned> Digits) {
  if (Str.empty())
    return false;

  unsigned CurDigit = 0;
  while (CurDigit < Digits.size()) {
    unsigned Digit;
    if (Str.consumeInteger(10, Digit))
      return false;
    Digits[CurDigit] = Digit;
    if (Str.empty())
      return true;
    if (Str[0] != '.')
      return false;
    Str = Str.drop_front(1);
    CurDigit++;
  }

  // More digits than requested, bail out...
  return false;
}

std::pair<unsigned, unsigned>
Driver::getIncludeExcludeOptionFlagMasks(bool IsClCompatMode) const {
  unsigned IncludedFlagsBitmask = 0;
  unsigned ExcludedFlagsBitmask = options::NoDriverOption;

  if (IsClCompatMode) {
    // Include CL and Core options.
    IncludedFlagsBitmask |= options::CLOption;
    IncludedFlagsBitmask |= options::CoreOption;
  } else {
    ExcludedFlagsBitmask |= options::CLOption;
  }

  return std::make_pair(IncludedFlagsBitmask, ExcludedFlagsBitmask);
}

bool clang::driver::isOptimizationLevelFast(const ArgList &Args) {
  return Args.hasFlag(options::OPT_Ofast, options::OPT_O_Group, false);
}

bool clang::driver::isObjectFile(std::string FileName) {
  if (!llvm::sys::path::has_extension(FileName))
    // Any file with no extension should be considered an Object. Take into
    // account -lsomelib library filenames.
    return FileName.rfind("-l", 0) != 0;
  std::string Ext(llvm::sys::path::extension(FileName).drop_front());
  // We cannot rely on lookupTypeForExtension solely as that has 'lib'
  // marked as an object.
  return (Ext != "lib" &&
          types::lookupTypeForExtension(Ext) == types::TY_Object);
}

bool clang::driver::isStaticArchiveFile(const StringRef &FileName) {
  if (!llvm::sys::path::has_extension(FileName))
    // Any file with no extension should not be considered an Archive.
    return false;
  StringRef Ext(llvm::sys::path::extension(FileName).drop_front());
  llvm::file_magic Magic;
  llvm::identify_magic(FileName, Magic);
  // Only .lib and archive files are to be considered.
  return (Ext == "lib" || Magic == llvm::file_magic::archive);
}

bool clang::driver::willEmitRemarks(const ArgList &Args) {
  // -fsave-optimization-record enables it.
  if (Args.hasFlag(options::OPT_fsave_optimization_record,
                   options::OPT_fno_save_optimization_record, false))
    return true;

  // -fsave-optimization-record=<format> enables it as well.
  if (Args.hasFlag(options::OPT_fsave_optimization_record_EQ,
                   options::OPT_fno_save_optimization_record, false))
    return true;

  // -foptimization-record-file alone enables it too.
  if (Args.hasFlag(options::OPT_foptimization_record_file_EQ,
                   options::OPT_fno_save_optimization_record, false))
    return true;

  // -foptimization-record-passes alone enables it too.
  if (Args.hasFlag(options::OPT_foptimization_record_passes_EQ,
                   options::OPT_fno_save_optimization_record, false))
    return true;
  return false;
}<|MERGE_RESOLUTION|>--- conflicted
+++ resolved
@@ -416,8 +416,6 @@
     }
   }
 }
-<<<<<<< HEAD
-=======
 
 // Add any Intel specific options to the command line which are implied or
 // are the default.
@@ -489,7 +487,6 @@
   }
 
 }
->>>>>>> 4d27ff83
 #endif // INTEL_CUSTOMIZATION
 
 DerivedArgList *Driver::TranslateInputArgs(const InputArgList &Args) const {
