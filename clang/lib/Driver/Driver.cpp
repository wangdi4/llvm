//===--- Driver.cpp - Clang GCC Compatible Driver -------------------------===//
//
// Part of the LLVM Project, under the Apache License v2.0 with LLVM Exceptions.
// See https://llvm.org/LICENSE.txt for license information.
// SPDX-License-Identifier: Apache-2.0 WITH LLVM-exception
//
//===----------------------------------------------------------------------===//
#include "clang/Driver/Driver.h"
#include "ToolChains/AIX.h"
#include "ToolChains/AMDGPU.h"
#include "ToolChains/AMDGPUOpenMP.h"
#include "ToolChains/AVR.h"
#include "ToolChains/Arch/RISCV.h"
#include "ToolChains/BareMetal.h"
#include "ToolChains/CSKYToolChain.h"
#include "ToolChains/Clang.h"
#include "ToolChains/CrossWindows.h"
#include "ToolChains/Cuda.h"
#include "ToolChains/Darwin.h"
#include "ToolChains/DragonFly.h"
#include "ToolChains/FreeBSD.h"
#include "ToolChains/Fuchsia.h"
#include "ToolChains/Gnu.h"
#include "ToolChains/HIPAMD.h"
#include "ToolChains/HIPSPV.h"
#include "ToolChains/HLSL.h"
#include "ToolChains/Haiku.h"
#include "ToolChains/Hexagon.h"
#include "ToolChains/Hurd.h"
#include "ToolChains/Lanai.h"
#include "ToolChains/Linux.h"
#include "ToolChains/MSP430.h"
#include "ToolChains/MSVC.h"
#include "ToolChains/MinGW.h"
#include "ToolChains/MipsLinux.h"
#include "ToolChains/NaCl.h"
#include "ToolChains/NetBSD.h"
#include "ToolChains/OHOS.h"
#include "ToolChains/OpenBSD.h"
#include "ToolChains/PPCFreeBSD.h"
#include "ToolChains/PPCLinux.h"
#include "ToolChains/PS4CPU.h"
#include "ToolChains/RISCVToolchain.h"
#include "ToolChains/SPIRV.h"
#include "ToolChains/SYCL.h"
#include "ToolChains/Solaris.h"
#include "ToolChains/TCE.h"
#include "ToolChains/VEToolchain.h"
#include "ToolChains/WebAssembly.h"
#include "ToolChains/XCore.h"
#include "ToolChains/ZOS.h"
#include "clang/Basic/TargetID.h"
#include "clang/Basic/Version.h"
#include "clang/Config/config.h"
#include "clang/Driver/Action.h"
#include "clang/Driver/Compilation.h"
#include "clang/Driver/DriverDiagnostic.h"
#include "clang/Driver/InputInfo.h"
#include "clang/Driver/Job.h"
#include "clang/Driver/Options.h"
#include "clang/Driver/Phases.h"
#include "clang/Driver/SanitizerArgs.h"
#include "clang/Driver/Tool.h"
#include "clang/Driver/ToolChain.h"
#include "clang/Driver/Types.h"
#include "llvm/ADT/ArrayRef.h"
#include "llvm/ADT/MapVector.h"
#include "llvm/ADT/STLExtras.h"
#include "llvm/ADT/StringExtras.h"
#include "llvm/ADT/StringRef.h"
#include "llvm/ADT/StringSet.h"
#include "llvm/ADT/StringSwitch.h"
#include "llvm/BinaryFormat/Magic.h"
#include "llvm/Config/llvm-config.h"
#include "llvm/MC/TargetRegistry.h"
#include "llvm/Option/Arg.h"
#include "llvm/Option/ArgList.h"
#include "llvm/Option/OptSpecifier.h"
#include "llvm/Option/OptTable.h"
#include "llvm/Option/Option.h"
#include "llvm/SYCLLowerIR/DeviceConfigFile.hpp"
#include "llvm/Support/CommandLine.h"
#include "llvm/Support/ErrorHandling.h"
#include "llvm/Support/ExitCodes.h"
#include "llvm/Support/FileSystem.h"
#include "llvm/Support/FileUtilities.h"
#include "llvm/Support/FormatVariadic.h"
#include "llvm/Support/LineIterator.h"
#include "llvm/Support/MD5.h"
#include "llvm/Support/Path.h"
#include "llvm/Support/PrettyStackTrace.h"
#include "llvm/Support/Process.h"
#include "llvm/Support/Program.h"
#include "llvm/Support/StringSaver.h"
#include "llvm/Support/VirtualFileSystem.h"
#include "llvm/Support/raw_ostream.h"
#include "llvm/TargetParser/Host.h"
#include <cstdlib> // ::getenv
#include <map>
#include <memory>
#include <optional>
#include <regex>
#include <sstream>
#include <set>
#include <utility>
#if LLVM_ON_UNIX
#include <unistd.h> // getpid
#endif

using namespace clang::driver;
using namespace clang;
using namespace llvm::opt;

static std::optional<llvm::Triple> getOffloadTargetTriple(const Driver &D,
                                                          const ArgList &Args) {
  auto OffloadTargets = Args.getAllArgValues(options::OPT_offload_EQ);
  // Offload compilation flow does not support multiple targets for now. We
  // need the HIPActionBuilder (and possibly the CudaActionBuilder{,Base}too)
  // to support multiple tool chains first.
  switch (OffloadTargets.size()) {
  default:
    D.Diag(diag::err_drv_only_one_offload_target_supported);
    return std::nullopt;
  case 0:
    D.Diag(diag::err_drv_invalid_or_unsupported_offload_target) << "";
    return std::nullopt;
  case 1:
    break;
  }
  return llvm::Triple(OffloadTargets[0]);
}

static std::optional<llvm::Triple>
getNVIDIAOffloadTargetTriple(const Driver &D, const ArgList &Args,
                             const llvm::Triple &HostTriple) {
  if (!Args.hasArg(options::OPT_offload_EQ)) {
    return llvm::Triple(HostTriple.isArch64Bit() ? "nvptx64-nvidia-cuda"
                                                 : "nvptx-nvidia-cuda");
  }
  auto TT = getOffloadTargetTriple(D, Args);
  if (TT && (TT->getArch() == llvm::Triple::spirv32 ||
             TT->getArch() == llvm::Triple::spirv64)) {
    if (Args.hasArg(options::OPT_emit_llvm))
      return TT;
    D.Diag(diag::err_drv_cuda_offload_only_emit_bc);
    return std::nullopt;
  }
  D.Diag(diag::err_drv_invalid_or_unsupported_offload_target) << TT->str();
  return std::nullopt;
}
static std::optional<llvm::Triple>
getHIPOffloadTargetTriple(const Driver &D, const ArgList &Args) {
  if (!Args.hasArg(options::OPT_offload_EQ)) {
    return llvm::Triple("amdgcn-amd-amdhsa"); // Default HIP triple.
  }
  auto TT = getOffloadTargetTriple(D, Args);
  if (!TT)
    return std::nullopt;
  if (TT->getArch() == llvm::Triple::amdgcn &&
      TT->getVendor() == llvm::Triple::AMD &&
      TT->getOS() == llvm::Triple::AMDHSA)
    return TT;
  if (TT->getArch() == llvm::Triple::spirv64)
    return TT;
  D.Diag(diag::err_drv_invalid_or_unsupported_offload_target) << TT->str();
  return std::nullopt;
}

// static
std::string Driver::GetResourcesPath(StringRef BinaryPath,
                                     StringRef CustomResourceDir) {
  // Since the resource directory is embedded in the module hash, it's important
  // that all places that need it call this function, so that they get the
  // exact same string ("a/../b/" and "b/" get different hashes, for example).

  // Dir is bin/ or lib/, depending on where BinaryPath is.
  std::string Dir = std::string(llvm::sys::path::parent_path(BinaryPath));

  SmallString<128> P(Dir);
  if (CustomResourceDir != "") {
    llvm::sys::path::append(P, CustomResourceDir);
  } else {
    // On Windows, libclang.dll is in bin/.
    // On non-Windows, libclang.so/.dylib is in lib/.
    // With a static-library build of libclang, LibClangPath will contain the
    // path of the embedding binary, which for LLVM binaries will be in bin/.
    // ../lib gets us to lib/ in both cases.
    P = llvm::sys::path::parent_path(Dir);
    // This search path is also created in the COFF driver of lld, so any
    // changes here also needs to happen in lld/COFF/Driver.cpp
    llvm::sys::path::append(P, CLANG_INSTALL_LIBDIR_BASENAME, "clang",
                            CLANG_VERSION_MAJOR_STRING);
  }

  return std::string(P.str());
}

Driver::Driver(StringRef ClangExecutable, StringRef TargetTriple,
               DiagnosticsEngine &Diags, std::string Title,
               IntrusiveRefCntPtr<llvm::vfs::FileSystem> VFS)
    : Diags(Diags), VFS(std::move(VFS)), Mode(GCCMode),
      SaveTemps(SaveTempsNone), DumpDeviceCode(false), BitcodeEmbed(EmbedNone),
      Offload(OffloadHostDevice), CXX20HeaderType(HeaderMode_None),
      ModulesModeCXX20(false), LTOMode(LTOK_None), OffloadLTOMode(LTOK_None),
      ClangExecutable(ClangExecutable), SysRoot(DEFAULT_SYSROOT),
      DriverTitle(Title), CCCPrintBindings(false), CCPrintOptions(false),
      CCLogDiagnostics(false), CCGenDiagnostics(false),
      CCPrintProcessStats(false), CCPrintInternalStats(false),
      TargetTriple(TargetTriple), Saver(Alloc), PrependArg(nullptr),
      CheckInputsExist(true), ProbePrecompiled(true),
      SuppressMissingInputWarning(false) {
  // Provide a sane fallback if no VFS is specified.
  if (!this->VFS)
    this->VFS = llvm::vfs::getRealFileSystem();

  Name = std::string(llvm::sys::path::filename(ClangExecutable));
  Dir = std::string(llvm::sys::path::parent_path(ClangExecutable));
  InstalledDir = Dir; // Provide a sensible default installed dir.

  if ((!SysRoot.empty()) && llvm::sys::path::is_relative(SysRoot)) {
    // Prepend InstalledDir if SysRoot is relative
    SmallString<128> P(InstalledDir);
    llvm::sys::path::append(P, SysRoot);
    SysRoot = std::string(P);
  }

#if defined(CLANG_CONFIG_FILE_SYSTEM_DIR)
  SystemConfigDir = CLANG_CONFIG_FILE_SYSTEM_DIR;
#endif
#if defined(CLANG_CONFIG_FILE_USER_DIR)
  {
    SmallString<128> P;
    llvm::sys::fs::expand_tilde(CLANG_CONFIG_FILE_USER_DIR, P);
    UserConfigDir = static_cast<std::string>(P);
  }
#endif

  // Compute the path to the resource directory.
  ResourceDir = GetResourcesPath(ClangExecutable, CLANG_RESOURCE_DIR);
}

void Driver::setDriverMode(StringRef Value) {
  static StringRef OptName =
      getOpts().getOption(options::OPT_driver_mode).getPrefixedName();
  if (auto M = llvm::StringSwitch<std::optional<DriverMode>>(Value)
                   .Case("gcc", GCCMode)
                   .Case("g++", GXXMode)
                   .Case("cpp", CPPMode)
                   .Case("cl", CLMode)
                   .Case("flang", FlangMode)
                   .Case("dxc", DXCMode)
                   .Default(std::nullopt))
    Mode = *M;
  else
    Diag(diag::err_drv_unsupported_option_argument) << OptName << Value;
}

InputArgList Driver::ParseArgStrings(ArrayRef<const char *> ArgStrings,
                                     bool UseDriverMode, bool &ContainsError) {
  llvm::PrettyStackTraceString CrashInfo("Command line argument parsing");
  ContainsError = false;

  llvm::opt::Visibility VisibilityMask = getOptionVisibilityMask(UseDriverMode);
  unsigned MissingArgIndex, MissingArgCount;
  InputArgList Args = getOpts().ParseArgs(ArgStrings, MissingArgIndex,
                                          MissingArgCount, VisibilityMask);

  // Check for missing argument error.
  if (MissingArgCount) {
    Diag(diag::err_drv_missing_argument)
        << Args.getArgString(MissingArgIndex) << MissingArgCount;
    ContainsError |=
        Diags.getDiagnosticLevel(diag::err_drv_missing_argument,
                                 SourceLocation()) > DiagnosticsEngine::Warning;
  }

  // Check for unsupported options.
  for (const Arg *A : Args) {
    if (A->getOption().hasFlag(options::Unsupported)) {
      Diag(diag::err_drv_unsupported_opt) << A->getAsString(Args);
      ContainsError |= Diags.getDiagnosticLevel(diag::err_drv_unsupported_opt,
                                                SourceLocation()) >
                       DiagnosticsEngine::Warning;
      continue;
    }

    // Deprecated options emit a diagnostic about deprecation, but are still
    // supported until removed. It's possible to have a deprecated option which
    // aliases with a non-deprecated option, so always compute the argument
    // actually used before checking for deprecation.
    const Arg *Used = A;
    while (Used->getAlias())
      Used = Used->getAlias();
    if (Used->getOption().hasFlag(options::Deprecated)) {
      Diag(diag::warn_drv_deprecated_option_release) << Used->getAsString(Args);
      ContainsError |= Diags.getDiagnosticLevel(
                           diag::warn_drv_deprecated_option_release,
                           SourceLocation()) > DiagnosticsEngine::Warning;
    }

    // Warn about -mcpu= without an argument.
    if (A->getOption().matches(options::OPT_mcpu_EQ) && A->containsValue("")) {
      Diag(diag::warn_drv_empty_joined_argument) << A->getAsString(Args);
      ContainsError |= Diags.getDiagnosticLevel(
                           diag::warn_drv_empty_joined_argument,
                           SourceLocation()) > DiagnosticsEngine::Warning;
    }
  }

  for (const Arg *A : Args.filtered(options::OPT_UNKNOWN)) {
    unsigned DiagID;
    auto ArgString = A->getAsString(Args);
    std::string Nearest;
    if (getOpts().findNearest(ArgString, Nearest, VisibilityMask) > 1) {
      if (!IsCLMode() &&
          getOpts().findExact(ArgString, Nearest,
                              llvm::opt::Visibility(options::CC1Option))) {
        DiagID = diag::err_drv_unknown_argument_with_suggestion;
        Diags.Report(DiagID) << ArgString << "-Xclang " + Nearest;
      } else {
        DiagID = IsCLMode() ? diag::warn_drv_unknown_argument_clang_cl
                            : diag::err_drv_unknown_argument;
        Diags.Report(DiagID) << ArgString;
      }
    } else {
      DiagID = IsCLMode()
                   ? diag::warn_drv_unknown_argument_clang_cl_with_suggestion
                   : diag::err_drv_unknown_argument_with_suggestion;
      Diags.Report(DiagID) << ArgString << Nearest;
    }
    ContainsError |= Diags.getDiagnosticLevel(DiagID, SourceLocation()) >
                     DiagnosticsEngine::Warning;
  }

  for (const Arg *A : Args.filtered(options::OPT_o)) {
    if (ArgStrings[A->getIndex()] == A->getSpelling())
      continue;

    // Warn on joined arguments that are similar to a long argument.
    std::string ArgString = ArgStrings[A->getIndex()];
    std::string Nearest;
    if (getOpts().findExact("-" + ArgString, Nearest, VisibilityMask))
      Diags.Report(diag::warn_drv_potentially_misspelled_joined_argument)
          << A->getAsString(Args) << Nearest;
  }

  return Args;
}

// Determine which compilation mode we are in. We look for options which
// affect the phase, starting with the earliest phases, and record which
// option we used to determine the final phase.
phases::ID Driver::getFinalPhase(const DerivedArgList &DAL,
                                 Arg **FinalPhaseArg) const {
  Arg *PhaseArg = nullptr;
  phases::ID FinalPhase;

  // -{E,EP,P,M,MM} only run the preprocessor.
  if (CCCIsCPP() || (PhaseArg = DAL.getLastArg(options::OPT_E)) ||
      (PhaseArg = DAL.getLastArg(options::OPT__SLASH_EP)) ||
      (PhaseArg = DAL.getLastArg(options::OPT_M, options::OPT_MM)) ||
      (PhaseArg = DAL.getLastArg(options::OPT__SLASH_P)) ||
      CCGenDiagnostics) {
    FinalPhase = phases::Preprocess;

    // --precompile only runs up to precompilation.
    // Options that cause the output of C++20 compiled module interfaces or
    // header units have the same effect.
  } else if ((PhaseArg = DAL.getLastArg(options::OPT__precompile)) ||
             (PhaseArg = DAL.getLastArg(options::OPT_extract_api)) ||
             (PhaseArg = DAL.getLastArg(options::OPT_fmodule_header,
                                        options::OPT_fmodule_header_EQ))) {
    FinalPhase = phases::Precompile;
    // -{fsyntax-only,-analyze,emit-ast} only run up to the compiler.
  } else if ((PhaseArg = DAL.getLastArg(options::OPT_fsyntax_only)) ||
             (PhaseArg = DAL.getLastArg(options::OPT_print_supported_cpus)) ||
             (PhaseArg = DAL.getLastArg(options::OPT_module_file_info)) ||
             (PhaseArg = DAL.getLastArg(options::OPT_verify_pch)) ||
             (PhaseArg = DAL.getLastArg(options::OPT_rewrite_objc)) ||
             (PhaseArg = DAL.getLastArg(options::OPT_rewrite_legacy_objc)) ||
             (PhaseArg = DAL.getLastArg(options::OPT__migrate)) ||
             (PhaseArg = DAL.getLastArg(options::OPT__analyze)) ||
             (PhaseArg = DAL.getLastArg(options::OPT_emit_ast))) {
    FinalPhase = phases::Compile;

  // -S only runs up to the backend.
  } else if ((PhaseArg = DAL.getLastArg(options::OPT_S)) ||
             (PhaseArg = DAL.getLastArg(options::OPT_fsycl_device_only))) {
    FinalPhase = phases::Backend;

  // -c compilation only runs up to the assembler.
  } else if ((PhaseArg = DAL.getLastArg(options::OPT_c))) {
    FinalPhase = phases::Assemble;

  } else if ((PhaseArg = DAL.getLastArg(options::OPT_emit_interface_stubs))) {
    FinalPhase = phases::IfsMerge;

  // Otherwise do everything.
  } else
    FinalPhase = phases::Link;

  if (FinalPhaseArg)
    *FinalPhaseArg = PhaseArg;

  return FinalPhase;
}

static Arg *MakeInputArg(DerivedArgList &Args, const OptTable &Opts,
                         StringRef Value, bool Claim = true) {
  Arg *A = new Arg(Opts.getOption(options::OPT_INPUT), Value,
                   Args.getBaseArgs().MakeIndex(Value), Value.data());
  Args.AddSynthesizedArg(A);
  if (Claim)
    A->claim();
  return A;
}

DerivedArgList *Driver::TranslateInputArgs(const InputArgList &Args) const {
  const llvm::opt::OptTable &Opts = getOpts();
  DerivedArgList *DAL = new DerivedArgList(Args);

  bool HasNostdlib = Args.hasArg(options::OPT_nostdlib);
  bool HasNostdlibxx = Args.hasArg(options::OPT_nostdlibxx);
  bool HasNodefaultlib = Args.hasArg(options::OPT_nodefaultlibs);
  bool IgnoreUnused = false;
  for (Arg *A : Args) {
    if (IgnoreUnused)
      A->claim();

    if (A->getOption().matches(options::OPT_start_no_unused_arguments)) {
      IgnoreUnused = true;
      continue;
    }
    if (A->getOption().matches(options::OPT_end_no_unused_arguments)) {
      IgnoreUnused = false;
      continue;
    }

    // Unfortunately, we have to parse some forwarding options (-Xassembler,
    // -Xlinker, -Xpreprocessor) because we either integrate their functionality
    // (assembler and preprocessor), or bypass a previous driver ('collect2').

    // Rewrite linker options, to replace --no-demangle with a custom internal
    // option.
    if ((A->getOption().matches(options::OPT_Wl_COMMA) ||
         A->getOption().matches(options::OPT_Xlinker)) &&
        A->containsValue("--no-demangle")) {
      // Add the rewritten no-demangle argument.
      DAL->AddFlagArg(A, Opts.getOption(options::OPT_Z_Xlinker__no_demangle));

      // Add the remaining values as Xlinker arguments.
      for (StringRef Val : A->getValues())
        if (Val != "--no-demangle")
          DAL->AddSeparateArg(A, Opts.getOption(options::OPT_Xlinker), Val);

      continue;
    }

    // Rewrite preprocessor options, to replace -Wp,-MD,FOO which is used by
    // some build systems. We don't try to be complete here because we don't
    // care to encourage this usage model.
    if (A->getOption().matches(options::OPT_Wp_COMMA) &&
        (A->getValue(0) == StringRef("-MD") ||
         A->getValue(0) == StringRef("-MMD"))) {
      // Rewrite to -MD/-MMD along with -MF.
      if (A->getValue(0) == StringRef("-MD"))
        DAL->AddFlagArg(A, Opts.getOption(options::OPT_MD));
      else
        DAL->AddFlagArg(A, Opts.getOption(options::OPT_MMD));
      if (A->getNumValues() == 2)
        DAL->AddSeparateArg(A, Opts.getOption(options::OPT_MF), A->getValue(1));
      continue;
    }

    // Rewrite reserved library names.
    if (A->getOption().matches(options::OPT_l)) {
      StringRef Value = A->getValue();

      // Rewrite unless -nostdlib is present.
      if (!HasNostdlib && !HasNodefaultlib && !HasNostdlibxx &&
          Value == "stdc++") {
        DAL->AddFlagArg(A, Opts.getOption(options::OPT_Z_reserved_lib_stdcxx));
        continue;
      }

      // Rewrite unconditionally.
      if (Value == "cc_kext") {
        DAL->AddFlagArg(A, Opts.getOption(options::OPT_Z_reserved_lib_cckext));
        continue;
      }
    }

    // Pick up inputs via the -- option.
    if (A->getOption().matches(options::OPT__DASH_DASH)) {
      A->claim();
      for (StringRef Val : A->getValues())
        DAL->append(MakeInputArg(*DAL, Opts, Val, false));
      continue;
    }

    if (A->getOption().matches(options::OPT_offload_lib_Group)) {
      if (!A->getNumValues()) {
        Diag(clang::diag::warn_drv_unused_argument) << A->getSpelling();
        continue;
      }
    }

    DAL->append(A);
  }

  // DXC mode quits before assembly if an output object file isn't specified.
  if (IsDXCMode() && !Args.hasArg(options::OPT_dxc_Fo))
    DAL->AddFlagArg(nullptr, Opts.getOption(options::OPT_S));

  // Enforce -static if -miamcu is present.
  if (Args.hasFlag(options::OPT_miamcu, options::OPT_mno_iamcu, false))
    DAL->AddFlagArg(nullptr, Opts.getOption(options::OPT_static));

  // Use of -fintelfpga implies -g and -fsycl
  if (Args.hasArg(options::OPT_fintelfpga)) {
    if (!Args.hasFlag(options::OPT_fsycl, options::OPT_fno_sycl, false))
      DAL->AddFlagArg(0, Opts.getOption(options::OPT_fsycl));
    // if any -gN option is provided, use that.
    if (Arg *A = Args.getLastArg(options::OPT_gN_Group))
      DAL->append(A);
    else
      DAL->AddFlagArg(0, Opts.getOption(options::OPT_g_Flag));
  }

// Add a default value of -mlinker-version=, if one was given and the user
// didn't specify one.
#if defined(HOST_LINK_VERSION)
  if (!Args.hasArg(options::OPT_mlinker_version_EQ) &&
      strlen(HOST_LINK_VERSION) > 0) {
    DAL->AddJoinedArg(0, Opts.getOption(options::OPT_mlinker_version_EQ),
                      HOST_LINK_VERSION);
    DAL->getLastArg(options::OPT_mlinker_version_EQ)->claim();
  }
#endif

  return DAL;
}

/// Compute target triple from args.
///
/// This routine provides the logic to compute a target triple from various
/// args passed to the driver and the default triple string.
static llvm::Triple computeTargetTriple(const Driver &D,
                                        StringRef TargetTriple,
                                        const ArgList &Args,
                                        StringRef DarwinArchName = "") {
  // FIXME: Already done in Compilation *Driver::BuildCompilation
  if (const Arg *A = Args.getLastArg(options::OPT_target))
    TargetTriple = A->getValue();

  llvm::Triple Target(llvm::Triple::normalize(TargetTriple));

  // GNU/Hurd's triples should have been -hurd-gnu*, but were historically made
  // -gnu* only, and we can not change this, so we have to detect that case as
  // being the Hurd OS.
  if (TargetTriple.contains("-unknown-gnu") || TargetTriple.contains("-pc-gnu"))
    Target.setOSName("hurd");

  // Handle Apple-specific options available here.
  if (Target.isOSBinFormatMachO()) {
    // If an explicit Darwin arch name is given, that trumps all.
    if (!DarwinArchName.empty()) {
      tools::darwin::setTripleTypeForMachOArchName(Target, DarwinArchName,
                                                   Args);
      return Target;
    }

    // Handle the Darwin '-arch' flag.
    if (Arg *A = Args.getLastArg(options::OPT_arch)) {
      StringRef ArchName = A->getValue();
      tools::darwin::setTripleTypeForMachOArchName(Target, ArchName, Args);
    }
  }

  // Handle pseudo-target flags '-mlittle-endian'/'-EL' and
  // '-mbig-endian'/'-EB'.
  if (Arg *A = Args.getLastArgNoClaim(options::OPT_mlittle_endian,
                                      options::OPT_mbig_endian)) {
    llvm::Triple T = A->getOption().matches(options::OPT_mlittle_endian)
                         ? Target.getLittleEndianArchVariant()
                         : Target.getBigEndianArchVariant();
    if (T.getArch() != llvm::Triple::UnknownArch) {
      Target = std::move(T);
      Args.claimAllArgs(options::OPT_mlittle_endian, options::OPT_mbig_endian);
    }
  }

  // Skip further flag support on OSes which don't support '-m32' or '-m64'.
  if (Target.getArch() == llvm::Triple::tce)
    return Target;

  // On AIX, the env OBJECT_MODE may affect the resulting arch variant.
  if (Target.isOSAIX()) {
    if (std::optional<std::string> ObjectModeValue =
            llvm::sys::Process::GetEnv("OBJECT_MODE")) {
      StringRef ObjectMode = *ObjectModeValue;
      llvm::Triple::ArchType AT = llvm::Triple::UnknownArch;

      if (ObjectMode.equals("64")) {
        AT = Target.get64BitArchVariant().getArch();
      } else if (ObjectMode.equals("32")) {
        AT = Target.get32BitArchVariant().getArch();
      } else {
        D.Diag(diag::err_drv_invalid_object_mode) << ObjectMode;
      }

      if (AT != llvm::Triple::UnknownArch && AT != Target.getArch())
        Target.setArch(AT);
    }
  }

  // The `-maix[32|64]` flags are only valid for AIX targets.
  if (Arg *A = Args.getLastArgNoClaim(options::OPT_maix32, options::OPT_maix64);
      A && !Target.isOSAIX())
    D.Diag(diag::err_drv_unsupported_opt_for_target)
        << A->getAsString(Args) << Target.str();

  // Handle pseudo-target flags '-m64', '-mx32', '-m32' and '-m16'.
  Arg *A = Args.getLastArg(options::OPT_m64, options::OPT_mx32,
                           options::OPT_m32, options::OPT_m16,
                           options::OPT_maix32, options::OPT_maix64);
  if (A) {
    llvm::Triple::ArchType AT = llvm::Triple::UnknownArch;

    if (A->getOption().matches(options::OPT_m64) ||
        A->getOption().matches(options::OPT_maix64)) {
      AT = Target.get64BitArchVariant().getArch();
      if (Target.getEnvironment() == llvm::Triple::GNUX32)
        Target.setEnvironment(llvm::Triple::GNU);
      else if (Target.getEnvironment() == llvm::Triple::MuslX32)
        Target.setEnvironment(llvm::Triple::Musl);
    } else if (A->getOption().matches(options::OPT_mx32) &&
               Target.get64BitArchVariant().getArch() == llvm::Triple::x86_64) {
      AT = llvm::Triple::x86_64;
      if (Target.getEnvironment() == llvm::Triple::Musl)
        Target.setEnvironment(llvm::Triple::MuslX32);
      else
        Target.setEnvironment(llvm::Triple::GNUX32);
    } else if (A->getOption().matches(options::OPT_m32) ||
               A->getOption().matches(options::OPT_maix32)) {
      AT = Target.get32BitArchVariant().getArch();
      if (Target.getEnvironment() == llvm::Triple::GNUX32)
        Target.setEnvironment(llvm::Triple::GNU);
      else if (Target.getEnvironment() == llvm::Triple::MuslX32)
        Target.setEnvironment(llvm::Triple::Musl);
    } else if (A->getOption().matches(options::OPT_m16) &&
               Target.get32BitArchVariant().getArch() == llvm::Triple::x86) {
      AT = llvm::Triple::x86;
      Target.setEnvironment(llvm::Triple::CODE16);
    }

    if (AT != llvm::Triple::UnknownArch && AT != Target.getArch()) {
      Target.setArch(AT);
      if (Target.isWindowsGNUEnvironment())
        toolchains::MinGW::fixTripleArch(D, Target, Args);
    }
  }

  // Handle -miamcu flag.
  if (Args.hasFlag(options::OPT_miamcu, options::OPT_mno_iamcu, false)) {
    if (Target.get32BitArchVariant().getArch() != llvm::Triple::x86)
      D.Diag(diag::err_drv_unsupported_opt_for_target) << "-miamcu"
                                                       << Target.str();

    if (A && !A->getOption().matches(options::OPT_m32))
      D.Diag(diag::err_drv_argument_not_allowed_with)
          << "-miamcu" << A->getBaseArg().getAsString(Args);

    Target.setArch(llvm::Triple::x86);
    Target.setArchName("i586");
    Target.setEnvironment(llvm::Triple::UnknownEnvironment);
    Target.setEnvironmentName("");
    Target.setOS(llvm::Triple::ELFIAMCU);
    Target.setVendor(llvm::Triple::UnknownVendor);
    Target.setVendorName("intel");
  }

  // If target is MIPS adjust the target triple
  // accordingly to provided ABI name.
  if (Target.isMIPS()) {
    if ((A = Args.getLastArg(options::OPT_mabi_EQ))) {
      StringRef ABIName = A->getValue();
      if (ABIName == "32") {
        Target = Target.get32BitArchVariant();
        if (Target.getEnvironment() == llvm::Triple::GNUABI64 ||
            Target.getEnvironment() == llvm::Triple::GNUABIN32)
          Target.setEnvironment(llvm::Triple::GNU);
      } else if (ABIName == "n32") {
        Target = Target.get64BitArchVariant();
        if (Target.getEnvironment() == llvm::Triple::GNU ||
            Target.getEnvironment() == llvm::Triple::GNUABI64)
          Target.setEnvironment(llvm::Triple::GNUABIN32);
      } else if (ABIName == "64") {
        Target = Target.get64BitArchVariant();
        if (Target.getEnvironment() == llvm::Triple::GNU ||
            Target.getEnvironment() == llvm::Triple::GNUABIN32)
          Target.setEnvironment(llvm::Triple::GNUABI64);
      }
    }
  }

  // If target is RISC-V adjust the target triple according to
  // provided architecture name
  if (Target.isRISCV()) {
    if (Args.hasArg(options::OPT_march_EQ) ||
        Args.hasArg(options::OPT_mcpu_EQ)) {
      StringRef ArchName = tools::riscv::getRISCVArch(Args, Target);
      if (ArchName.starts_with_insensitive("rv32"))
        Target.setArch(llvm::Triple::riscv32);
      else if (ArchName.starts_with_insensitive("rv64"))
        Target.setArch(llvm::Triple::riscv64);
    }
  }

  return Target;
}

// Parse the LTO options and record the type of LTO compilation
// based on which -f(no-)?lto(=.*)? or -f(no-)?offload-lto(=.*)?
// option occurs last.
static driver::LTOKind parseLTOMode(Driver &D, const llvm::opt::ArgList &Args,
                                    OptSpecifier OptEq, OptSpecifier OptNeg) {
  if (!Args.hasFlag(OptEq, OptNeg, false))
    return LTOK_None;

  const Arg *A = Args.getLastArg(OptEq);
  StringRef LTOName = A->getValue();

  driver::LTOKind LTOMode = llvm::StringSwitch<LTOKind>(LTOName)
                                .Case("full", LTOK_Full)
                                .Case("thin", LTOK_Thin)
                                .Default(LTOK_Unknown);

  if (LTOMode == LTOK_Unknown) {
    D.Diag(diag::err_drv_unsupported_option_argument)
        << A->getSpelling() << A->getValue();
    return LTOK_None;
  }
  return LTOMode;
}

// Parse the LTO options.
void Driver::setLTOMode(const llvm::opt::ArgList &Args) {
  LTOMode =
      parseLTOMode(*this, Args, options::OPT_flto_EQ, options::OPT_fno_lto);

  OffloadLTOMode = parseLTOMode(*this, Args, options::OPT_foffload_lto_EQ,
                                options::OPT_fno_offload_lto);

  // Try to enable `-foffload-lto=full` if `-fopenmp-target-jit` is on.
  if (Args.hasFlag(options::OPT_fopenmp_target_jit,
                   options::OPT_fno_openmp_target_jit, false)) {
    if (Arg *A = Args.getLastArg(options::OPT_foffload_lto_EQ,
                                 options::OPT_fno_offload_lto))
      if (OffloadLTOMode != LTOK_Full)
        Diag(diag::err_drv_incompatible_options)
            << A->getSpelling() << "-fopenmp-target-jit";
    OffloadLTOMode = LTOK_Full;
  }
}

/// Compute the desired OpenMP runtime from the flags provided.
Driver::OpenMPRuntimeKind Driver::getOpenMPRuntime(const ArgList &Args) const {
  StringRef RuntimeName(CLANG_DEFAULT_OPENMP_RUNTIME);

  const Arg *A = Args.getLastArg(options::OPT_fopenmp_EQ);
  if (A)
    RuntimeName = A->getValue();

  auto RT = llvm::StringSwitch<OpenMPRuntimeKind>(RuntimeName)
                .Case("libomp", OMPRT_OMP)
                .Case("libgomp", OMPRT_GOMP)
                .Case("libiomp5", OMPRT_IOMP5)
                .Default(OMPRT_Unknown);

  if (RT == OMPRT_Unknown) {
    if (A)
      Diag(diag::err_drv_unsupported_option_argument)
          << A->getSpelling() << A->getValue();
    else
      // FIXME: We could use a nicer diagnostic here.
      Diag(diag::err_drv_unsupported_opt) << "-fopenmp";
  }

  return RT;
}

static bool isValidSYCLTriple(llvm::Triple T) {
  // NVPTX is valid for SYCL.
  if (T.isNVPTX())
    return true;

  // AMDGCN is valid for SYCL
  if (T.isAMDGCN())
    return true;

  // Check for invalid SYCL device triple values.
  // Non-SPIR arch.
  if (!T.isSPIR())
    return false;
  // SPIR arch, but has invalid SubArch for AOT.
  StringRef A(T.getArchName());
  if (T.getSubArch() == llvm::Triple::NoSubArch &&
      ((T.getArch() == llvm::Triple::spir && !A.equals("spir")) ||
       (T.getArch() == llvm::Triple::spir64 && !A.equals("spir64"))))
    return false;
  return true;
}

static const char *getDefaultSYCLArch(Compilation &C) {
  if (C.getDefaultToolChain().getTriple().getArch() == llvm::Triple::x86)
    return "spir";
  return "spir64";
}

static bool addSYCLDefaultTriple(Compilation &C,
                                 SmallVectorImpl<llvm::Triple> &SYCLTriples) {
  /// Returns true if a triple is added to SYCLTriples, false otherwise
  if (!C.getDriver().isSYCLDefaultTripleImplied())
    return false;
  if (C.getInputArgs().hasArg(options::OPT_fsycl_force_target_EQ))
    return false;
  for (const auto &SYCLTriple : SYCLTriples) {
    if (SYCLTriple.getSubArch() == llvm::Triple::NoSubArch &&
        SYCLTriple.isSPIR())
      return false;
    // If we encounter a known non-spir* target, do not add the default triple.
    if (SYCLTriple.isNVPTX() || SYCLTriple.isAMDGCN())
      return false;
  }
  // Add the default triple as it was not found.
  llvm::Triple DefaultTriple =
      C.getDriver().MakeSYCLDeviceTriple(getDefaultSYCLArch(C));
  SYCLTriples.insert(SYCLTriples.begin(), DefaultTriple);
  return true;
}

void Driver::CreateOffloadingDeviceToolChains(Compilation &C,
                                              InputList &Inputs) {

  //
  // CUDA/HIP
  //
  // We need to generate a CUDA/HIP toolchain if any of the inputs has a CUDA
  // or HIP type. However, mixed CUDA/HIP compilation is not supported.
  using namespace tools::SYCL;
  bool IsCuda =
      llvm::any_of(Inputs, [](std::pair<types::ID, const llvm::opt::Arg *> &I) {
        return types::isCuda(I.first);
      });
  bool IsHIP =
      llvm::any_of(Inputs,
                   [](std::pair<types::ID, const llvm::opt::Arg *> &I) {
                     return types::isHIP(I.first);
                   }) ||
      C.getInputArgs().hasArg(options::OPT_hip_link) ||
      C.getInputArgs().hasArg(options::OPT_hipstdpar);
  if (IsCuda && IsHIP) {
    Diag(clang::diag::err_drv_mix_cuda_hip);
    return;
  }
  if (IsCuda) {
    const ToolChain *HostTC = C.getSingleOffloadToolChain<Action::OFK_Host>();
    const llvm::Triple &HostTriple = HostTC->getTriple();
    auto OFK = Action::OFK_Cuda;
    auto CudaTriple =
        getNVIDIAOffloadTargetTriple(*this, C.getInputArgs(), HostTriple);
    if (!CudaTriple)
      return;
    // Use the CUDA and host triples as the key into the ToolChains map,
    // because the device toolchain we create depends on both.
    auto &CudaTC = ToolChains[CudaTriple->str() + "/" + HostTriple.str()];
    if (!CudaTC) {
      CudaTC = std::make_unique<toolchains::CudaToolChain>(
          *this, *CudaTriple, *HostTC, C.getInputArgs(), OFK);

    // Emit a warning if the detected CUDA version is too new.
    CudaInstallationDetector &CudaInstallation =
          static_cast<toolchains::CudaToolChain &>(*CudaTC).CudaInstallation;
      if (CudaInstallation.isValid())
        CudaInstallation.WarnIfUnsupportedVersion();
    }
    C.addOffloadDeviceToolChain(CudaTC.get(), OFK);
  } else if (IsHIP) {
    if (auto *OMPTargetArg =
            C.getInputArgs().getLastArg(options::OPT_fopenmp_targets_EQ)) {
      Diag(clang::diag::err_drv_unsupported_opt_for_language_mode)
          << OMPTargetArg->getSpelling() << "HIP";
      return;
    }
    const ToolChain *HostTC = C.getSingleOffloadToolChain<Action::OFK_Host>();
    auto OFK = Action::OFK_HIP;
    auto HIPTriple = getHIPOffloadTargetTriple(*this, C.getInputArgs());
    if (!HIPTriple)
      return;
    auto *HIPTC = &getOffloadingDeviceToolChain(C.getInputArgs(), *HIPTriple,
                                                *HostTC, OFK);
    assert(HIPTC && "Could not create offloading device tool chain.");
    C.addOffloadDeviceToolChain(HIPTC, OFK);
  }

  //
  // OpenMP
  //
  // We need to generate an OpenMP toolchain if the user specified targets with
  // the -fopenmp-targets option or used --offload-arch with OpenMP enabled.
  bool IsOpenMPOffloading =
      C.getInputArgs().hasFlag(options::OPT_fopenmp, options::OPT_fopenmp_EQ,
                               options::OPT_fno_openmp, false) &&
      (C.getInputArgs().hasArg(options::OPT_fopenmp_targets_EQ) ||
       C.getInputArgs().hasArg(options::OPT_offload_arch_EQ));
  if (IsOpenMPOffloading) {
    // We expect that -fopenmp-targets is always used in conjunction with the
    // option -fopenmp specifying a valid runtime with offloading support, i.e.
    // libomp or libiomp.
    OpenMPRuntimeKind RuntimeKind = getOpenMPRuntime(C.getInputArgs());
    if (RuntimeKind != OMPRT_OMP && RuntimeKind != OMPRT_IOMP5) {
      Diag(clang::diag::err_drv_expecting_fopenmp_with_fopenmp_targets);
      return;
    }

    llvm::StringMap<llvm::DenseSet<StringRef>> DerivedArchs;
    llvm::StringMap<StringRef> FoundNormalizedTriples;
    std::multiset<StringRef> OpenMPTriples;

    // If the user specified -fopenmp-targets= we create a toolchain for each
    // valid triple. Otherwise, if only --offload-arch= was specified we instead
    // attempt to derive the appropriate toolchains from the arguments.
    if (Arg *OpenMPTargets =
            C.getInputArgs().getLastArg(options::OPT_fopenmp_targets_EQ)) {
      if (OpenMPTargets && !OpenMPTargets->getNumValues()) {
        Diag(clang::diag::warn_drv_empty_joined_argument)
            << OpenMPTargets->getAsString(C.getInputArgs());
        return;
      }
      for (StringRef T : OpenMPTargets->getValues())
        OpenMPTriples.insert(T);
    } else if (C.getInputArgs().hasArg(options::OPT_offload_arch_EQ) &&
               !IsHIP && !IsCuda) {
      const ToolChain *HostTC = C.getSingleOffloadToolChain<Action::OFK_Host>();
      auto AMDTriple = getHIPOffloadTargetTriple(*this, C.getInputArgs());
      auto NVPTXTriple = getNVIDIAOffloadTargetTriple(*this, C.getInputArgs(),
                                                      HostTC->getTriple());

      // Attempt to deduce the offloading triple from the set of architectures.
      // We can only correctly deduce NVPTX / AMDGPU triples currently. We need
      // to temporarily create these toolchains so that we can access tools for
      // inferring architectures.
      llvm::DenseSet<StringRef> Archs;
      if (NVPTXTriple) {
        auto TempTC = std::make_unique<toolchains::CudaToolChain>(
            *this, *NVPTXTriple, *HostTC, C.getInputArgs(), Action::OFK_None);
        for (StringRef Arch : getOffloadArchs(
                 C, C.getArgs(), Action::OFK_OpenMP, &*TempTC, true))
          Archs.insert(Arch);
      }
      if (AMDTriple) {
        auto TempTC = std::make_unique<toolchains::AMDGPUOpenMPToolChain>(
            *this, *AMDTriple, *HostTC, C.getInputArgs());
        for (StringRef Arch : getOffloadArchs(
                 C, C.getArgs(), Action::OFK_OpenMP, &*TempTC, true))
          Archs.insert(Arch);
      }
      if (!AMDTriple && !NVPTXTriple) {
        for (StringRef Arch :
             getOffloadArchs(C, C.getArgs(), Action::OFK_OpenMP, nullptr, true))
          Archs.insert(Arch);
      }

      for (StringRef Arch : Archs) {
        if (NVPTXTriple && IsNVIDIAGpuArch(StringToCudaArch(
                               getProcessorFromTargetID(*NVPTXTriple, Arch)))) {
          DerivedArchs[NVPTXTriple->getTriple()].insert(Arch);
        } else if (AMDTriple &&
                   IsAMDGpuArch(StringToCudaArch(
                       getProcessorFromTargetID(*AMDTriple, Arch)))) {
          DerivedArchs[AMDTriple->getTriple()].insert(Arch);
        } else {
          Diag(clang::diag::err_drv_failed_to_deduce_target_from_arch) << Arch;
          return;
        }
      }

      // If the set is empty then we failed to find a native architecture.
      if (Archs.empty()) {
        Diag(clang::diag::err_drv_failed_to_deduce_target_from_arch)
            << "native";
        return;
      }

      for (const auto &TripleAndArchs : DerivedArchs)
        OpenMPTriples.insert(TripleAndArchs.first());
    }

    for (StringRef Val : OpenMPTriples) {
      llvm::Triple TT(ToolChain::getOpenMPTriple(Val));
      std::string NormalizedName = TT.normalize();

      // Make sure we don't have a duplicate triple.
      auto Duplicate = FoundNormalizedTriples.find(NormalizedName);
      if (Duplicate != FoundNormalizedTriples.end()) {
        Diag(clang::diag::warn_drv_omp_offload_target_duplicate)
            << Val << Duplicate->second;
        continue;
      }

      // Store the current triple so that we can check for duplicates in the
      // following iterations.
      FoundNormalizedTriples[NormalizedName] = Val;

      // If the specified target is invalid, emit a diagnostic.
      if (TT.getArch() == llvm::Triple::UnknownArch)
        Diag(clang::diag::err_drv_invalid_omp_target) << Val;
      else {
        const ToolChain *TC;
        // Device toolchains have to be selected differently. They pair host
        // and device in their implementation.
        if (TT.isNVPTX() || TT.isAMDGCN()) {
          const ToolChain *HostTC =
              C.getSingleOffloadToolChain<Action::OFK_Host>();
          assert(HostTC && "Host toolchain should be always defined.");
          auto &DeviceTC =
              ToolChains[TT.str() + "/" + HostTC->getTriple().normalize()];
          if (!DeviceTC) {
            if (TT.isNVPTX())
              DeviceTC = std::make_unique<toolchains::CudaToolChain>(
                  *this, TT, *HostTC, C.getInputArgs(), Action::OFK_OpenMP);
            else if (TT.isAMDGCN())
              DeviceTC = std::make_unique<toolchains::AMDGPUOpenMPToolChain>(
                  *this, TT, *HostTC, C.getInputArgs());
            else
              assert(DeviceTC && "Device toolchain not defined.");
          }

          TC = DeviceTC.get();
        } else
          TC = &getToolChain(C.getInputArgs(), TT);
        C.addOffloadDeviceToolChain(TC, Action::OFK_OpenMP);
        if (DerivedArchs.contains(TT.getTriple()))
          KnownArchs[TC] = DerivedArchs[TT.getTriple()];
      }
    }
  } else if (C.getInputArgs().hasArg(options::OPT_fopenmp_targets_EQ)) {
    Diag(clang::diag::err_drv_expecting_fopenmp_with_fopenmp_targets);
    return;
  }

  //
  // SYCL
  //
  // We need to generate a SYCL toolchain if the user specified targets with
  // the -fsycl-targets, -fsycl-add-targets or -fsycl-link-targets option.
  // If -fsycl is supplied without any of these we will assume SPIR-V.
  // Use of -fsycl-device-only overrides -fsycl.
  bool HasValidSYCLRuntime =
      C.getInputArgs().hasFlag(options::OPT_fsycl, options::OPT_fno_sycl,
                               false) ||
      C.getInputArgs().hasArg(options::OPT_fsycl_device_only);

  Arg *SYCLfpga = C.getInputArgs().getLastArg(options::OPT_fintelfpga);

  // Make -fintelfpga flag imply -fsycl.
  if (SYCLfpga && !HasValidSYCLRuntime)
    HasValidSYCLRuntime = true;

  // A mechanism for retrieving SYCL-specific options, erroring out
  // if SYCL offloading wasn't enabled prior to that
  auto getArgRequiringSYCLRuntime = [&](OptSpecifier OptId) -> Arg * {
    Arg *SYCLArg = C.getInputArgs().getLastArg(OptId);
    if (SYCLArg && !HasValidSYCLRuntime) {
      Diag(clang::diag::err_drv_expecting_fsycl_with_sycl_opt)
          // Dropping the '=' symbol, which would otherwise pollute
          // the diagnostics for the most of options
          << SYCLArg->getSpelling().split('=').first;
      return nullptr;
    }
    return SYCLArg;
  };

  Arg *SYCLTargets = getArgRequiringSYCLRuntime(options::OPT_fsycl_targets_EQ);
  Arg *SYCLLinkTargets =
      getArgRequiringSYCLRuntime(options::OPT_fsycl_link_targets_EQ);
  Arg *SYCLAddTargets =
      getArgRequiringSYCLRuntime(options::OPT_fsycl_add_targets_EQ);
  Arg *SYCLLink = getArgRequiringSYCLRuntime(options::OPT_fsycl_link_EQ);

  // Check if -fsycl-host-compiler is used in conjunction with -fsycl.
  Arg *SYCLHostCompiler =
      getArgRequiringSYCLRuntime(options::OPT_fsycl_host_compiler_EQ);
  Arg *SYCLHostCompilerOptions =
      getArgRequiringSYCLRuntime(options::OPT_fsycl_host_compiler_options_EQ);

  // -fsycl-targets cannot be used with -fsycl-link-targets
  if (SYCLTargets && SYCLLinkTargets)
    Diag(clang::diag::err_drv_option_conflict)
        << SYCLTargets->getSpelling() << SYCLLinkTargets->getSpelling();
  // -fsycl-link-targets and -fsycl-add-targets cannot be used together
  if (SYCLLinkTargets && SYCLAddTargets)
    Diag(clang::diag::err_drv_option_conflict)
        << SYCLLinkTargets->getSpelling() << SYCLAddTargets->getSpelling();
  // -fsycl-link-targets is not allowed with -fsycl-link
  if (SYCLLinkTargets && SYCLLink)
    Diag(clang::diag::err_drv_option_conflict)
        << SYCLLink->getSpelling() << SYCLLinkTargets->getSpelling();
  // -fsycl-targets cannot be used with -fintelfpga
  if (SYCLTargets && SYCLfpga)
    Diag(clang::diag::err_drv_option_conflict)
        << SYCLTargets->getSpelling() << SYCLfpga->getSpelling();
  // -fsycl-host-compiler-options cannot be used without -fsycl-host-compiler
  if (SYCLHostCompilerOptions && !SYCLHostCompiler)
    Diag(clang::diag::warn_drv_opt_requires_opt)
        << SYCLHostCompilerOptions->getSpelling().split('=').first
        << "-fsycl-host-compiler";

  auto argSYCLIncompatible = [&](OptSpecifier OptId) {
    if (!HasValidSYCLRuntime)
      return;
    if (Arg *IncompatArg = C.getInputArgs().getLastArg(OptId))
      Diag(clang::diag::err_drv_fsycl_unsupported_with_opt)
          << IncompatArg->getSpelling();
  };
  // -static-libstdc++ is not compatible with -fsycl.
  argSYCLIncompatible(options::OPT_static_libstdcxx);
  // -ffreestanding cannot be used with -fsycl
  argSYCLIncompatible(options::OPT_ffreestanding);

  // Diagnose incorrect inputs to SYCL options.
  // FIXME: Since the option definition includes the list of possible values,
  // the validation must be automatic, not requiring separate disjointed code
  // blocks accross the driver code. Long-term, the detection of incorrect
  // values must happen at the level of TableGen and Arg class design, with
  // Compilation/Driver class constructors handling the driver-specific
  // diagnostic output.
  auto checkSingleArgValidity = [&](Arg *A,
                                    SmallVector<StringRef, 4> AllowedValues) {
    if (!A)
      return;
    const char *ArgValue = A->getValue();
    for (const StringRef AllowedValue : AllowedValues)
      if (AllowedValue.equals(ArgValue))
        return;
    Diag(clang::diag::err_drv_invalid_argument_to_option)
        << ArgValue << A->getOption().getName();
  };
  Arg *DeviceCodeSplit =
      C.getInputArgs().getLastArg(options::OPT_fsycl_device_code_split_EQ);
  checkSingleArgValidity(SYCLLink, {"early", "image"});
  checkSingleArgValidity(DeviceCodeSplit,
                         {"per_kernel", "per_source", "auto", "off"});

  Arg *SYCLForceTarget =
      getArgRequiringSYCLRuntime(options::OPT_fsycl_force_target_EQ);
  if (SYCLForceTarget) {
    StringRef Val(SYCLForceTarget->getValue());
    llvm::Triple TT(MakeSYCLDeviceTriple(Val));
    if (!isValidSYCLTriple(TT))
      Diag(clang::diag::err_drv_invalid_sycl_target) << Val;
  }
  bool HasSYCLTargetsOption = SYCLTargets || SYCLLinkTargets || SYCLAddTargets;

  llvm::StringMap<StringRef> FoundNormalizedTriples;
  llvm::SmallVector<llvm::Triple, 4> UniqueSYCLTriplesVec;
  if (HasSYCLTargetsOption) {
    // At this point, we know we have a valid combination
    // of -fsycl*target options passed
    Arg *SYCLTargetsValues = SYCLTargets ? SYCLTargets : SYCLLinkTargets;
    if (SYCLTargetsValues) {
      if (SYCLTargetsValues->getNumValues()) {

        // Multiple targets are currently not supported when using
        // -fsycl-force-target as the bundler does not allow for multiple
        // outputs of the same target.
        if (SYCLForceTarget && SYCLTargetsValues->getNumValues() > 1)
          Diag(clang::diag::err_drv_multiple_target_with_forced_target)
              << SYCLTargetsValues->getAsString(C.getInputArgs())
              << SYCLForceTarget->getAsString(C.getInputArgs());

        for (StringRef Val : SYCLTargetsValues->getValues()) {
          StringRef UserTargetName(Val);
          if (auto Device = gen::isGPUTarget<gen::IntelGPU>(Val)) {
            if (Device->empty()) {
              Diag(clang::diag::err_drv_invalid_sycl_target) << Val;
              continue;
            }
            UserTargetName = "spir64_gen";
          } else if (auto Device = gen::isGPUTarget<gen::NvidiaGPU>(Val)) {
            if (Device->empty()) {
              Diag(clang::diag::err_drv_invalid_sycl_target) << Val;
              continue;
            }
            UserTargetName = "nvptx64-nvidia-cuda";
          } else if (auto Device = gen::isGPUTarget<gen::AmdGPU>(Val)) {
            if (Device->empty()) {
              Diag(clang::diag::err_drv_invalid_sycl_target) << Val;
              continue;
            }
            UserTargetName = "amdgcn-amd-amdhsa";
          } else if (Val == "native_cpu") {
            const ToolChain *HostTC =
                C.getSingleOffloadToolChain<Action::OFK_Host>();
            llvm::Triple HostTriple = HostTC->getTriple();
            UniqueSYCLTriplesVec.push_back(HostTriple);
            continue;
          }

          if (!isValidSYCLTriple(MakeSYCLDeviceTriple(UserTargetName))) {
            Diag(clang::diag::err_drv_invalid_sycl_target) << Val;
            continue;
          }

          // Make sure we don't have a duplicate triple.
          std::string NormalizedName = MakeSYCLDeviceTriple(Val).normalize();
          auto Duplicate = FoundNormalizedTriples.find(NormalizedName);
          if (Duplicate != FoundNormalizedTriples.end()) {
            Diag(clang::diag::warn_drv_sycl_offload_target_duplicate)
                << Val << Duplicate->second;
            continue;
          }

          // Store the current triple so that we can check for duplicates in
          // the following iterations.
          FoundNormalizedTriples[NormalizedName] = Val;
          UniqueSYCLTriplesVec.push_back(MakeSYCLDeviceTriple(UserTargetName));
        }
        addSYCLDefaultTriple(C, UniqueSYCLTriplesVec);
      } else
        Diag(clang::diag::warn_drv_empty_joined_argument)
            << SYCLTargetsValues->getAsString(C.getInputArgs());
    }
    // -fsycl-add-targets is a list of paired items (Triple and file) which are
    // gathered and used to be linked into the final device binary. This can
    // be used with -fsycl-targets to put together the final conglomerate binary
    if (SYCLAddTargets) {
      if (SYCLAddTargets->getNumValues()) {
        // Use of -fsycl-add-targets adds additional files to the SYCL device
        // link step.  Regular offload processing occurs below
        for (StringRef Val : SYCLAddTargets->getValues()) {
          // Parse out the Triple and Input (triple:binary) and create a
          // ToolChain for each entry.
          // The expected format is 'triple:file', any other format will
          // not be accepted.
          std::pair<StringRef, StringRef> I = Val.split(':');
          if (!I.first.empty() && !I.second.empty()) {
            llvm::Triple TT(I.first);
            if (!isValidSYCLTriple(TT)) {
              Diag(clang::diag::err_drv_invalid_sycl_target) << I.first;
              continue;
            }
            std::string NormalizedName = TT.normalize();

            // Make sure we don't have a duplicate triple.
            auto Duplicate = FoundNormalizedTriples.find(NormalizedName);
            if (Duplicate != FoundNormalizedTriples.end())
              // The toolchain for this triple was already created
              continue;

            // Store the current triple so that we can check for duplicates in
            // the following iterations.
            FoundNormalizedTriples[NormalizedName] = Val;
            UniqueSYCLTriplesVec.push_back(TT);
          } else {
            // No colon found, do not use the input
            C.getDriver().Diag(diag::err_drv_unsupported_option_argument)
                << SYCLAddTargets->getSpelling() << Val;
          }
        }
      } else
        Diag(clang::diag::warn_drv_empty_joined_argument)
            << SYCLAddTargets->getAsString(C.getInputArgs());
    }
  } else {
    // If -fsycl is supplied without -fsycl-*targets we will assume SPIR-V
    // unless -fintelfpga is supplied, which uses SPIR-V with fpga AOT.
    // For -fsycl-device-only, we also setup the implied triple as needed.
    if (HasValidSYCLRuntime) {
      StringRef SYCLTargetArch = getDefaultSYCLArch(C);
      if (SYCLfpga)
        // Triple for -fintelfpga is spir64_fpga.
        SYCLTargetArch = "spir64_fpga";
      UniqueSYCLTriplesVec.push_back(MakeSYCLDeviceTriple(SYCLTargetArch));
      addSYCLDefaultTriple(C, UniqueSYCLTriplesVec);
    }
  }
  // -fno-sycl-libspirv flag is reserved for very unusual cases where the
  // libspirv library is not linked when using CUDA/HIP: so output appropriate
  // warnings.
  if (C.getInputArgs().hasArg(options::OPT_fno_sycl_libspirv)) {
    for (auto &TT : UniqueSYCLTriplesVec) {
      if (TT.isNVPTX() || TT.isAMDGCN()) {
        Diag(diag::warn_flag_no_sycl_libspirv) << TT.getTriple();
      } else {
        Diag(diag::warn_drv_unsupported_option_for_target)
            << "-fno-sycl-libspirv" << TT.getTriple();
      }
    }
  }
  // Define macros associated with `any_device_has/all_devices_have` according
  // to the aspects defined in the DeviceConfigFile for the SYCL targets.
  populateSYCLDeviceTraitsMacrosArgs(C.getInputArgs(), UniqueSYCLTriplesVec);
  // We'll need to use the SYCL and host triples as the key into
  // getOffloadingDeviceToolChain, because the device toolchains we're
  // going to create will depend on both.
  const ToolChain *HostTC = C.getSingleOffloadToolChain<Action::OFK_Host>();
  for (auto &TT : UniqueSYCLTriplesVec) {
    auto SYCLTC = &getOffloadingDeviceToolChain(C.getInputArgs(), TT, *HostTC,
                                                Action::OFK_SYCL);
    C.addOffloadDeviceToolChain(SYCLTC, Action::OFK_SYCL);
  }

  //
  // TODO: Add support for other offloading programming models here.
  //
}

static void appendOneArg(InputArgList &Args, const Arg *Opt,
                         const Arg *BaseArg) {
  // The args for config files or /clang: flags belong to different InputArgList
  // objects than Args. This copies an Arg from one of those other InputArgLists
  // to the ownership of Args.
  unsigned Index = Args.MakeIndex(Opt->getSpelling());
  Arg *Copy = new llvm::opt::Arg(Opt->getOption(), Args.getArgString(Index),
                                 Index, BaseArg);
  Copy->getValues() = Opt->getValues();
  if (Opt->isClaimed())
    Copy->claim();
  Copy->setOwnsValues(Opt->getOwnsValues());
  Opt->setOwnsValues(false);
  Args.append(Copy);
}

bool Driver::readConfigFile(StringRef FileName,
                            llvm::cl::ExpansionContext &ExpCtx) {
  // Try opening the given file.
  auto Status = getVFS().status(FileName);
  if (!Status) {
    Diag(diag::err_drv_cannot_open_config_file)
        << FileName << Status.getError().message();
    return true;
  }
  if (Status->getType() != llvm::sys::fs::file_type::regular_file) {
    Diag(diag::err_drv_cannot_open_config_file)
        << FileName << "not a regular file";
    return true;
  }

  // Try reading the given file.
  SmallVector<const char *, 32> NewCfgArgs;
  if (llvm::Error Err = ExpCtx.readConfigFile(FileName, NewCfgArgs)) {
    Diag(diag::err_drv_cannot_read_config_file)
        << FileName << toString(std::move(Err));
    return true;
  }

  // Read options from config file.
  llvm::SmallString<128> CfgFileName(FileName);
  llvm::sys::path::native(CfgFileName);
  bool ContainErrors;
  std::unique_ptr<InputArgList> NewOptions = std::make_unique<InputArgList>(
      ParseArgStrings(NewCfgArgs, /*UseDriverMode=*/true, ContainErrors));
  if (ContainErrors)
    return true;

  // Claim all arguments that come from a configuration file so that the driver
  // does not warn on any that is unused.
  for (Arg *A : *NewOptions)
    A->claim();

  if (!CfgOptions)
    CfgOptions = std::move(NewOptions);
  else {
    // If this is a subsequent config file, append options to the previous one.
    for (auto *Opt : *NewOptions) {
      const Arg *BaseArg = &Opt->getBaseArg();
      if (BaseArg == Opt)
        BaseArg = nullptr;
      appendOneArg(*CfgOptions, Opt, BaseArg);
    }
  }
  ConfigFiles.push_back(std::string(CfgFileName));
  return false;
}

bool Driver::loadConfigFiles() {
  llvm::cl::ExpansionContext ExpCtx(Saver.getAllocator(),
                                    llvm::cl::tokenizeConfigFile);
  ExpCtx.setVFS(&getVFS());

  // Process options that change search path for config files.
  if (CLOptions) {
    if (CLOptions->hasArg(options::OPT_config_system_dir_EQ)) {
      SmallString<128> CfgDir;
      CfgDir.append(
          CLOptions->getLastArgValue(options::OPT_config_system_dir_EQ));
      if (CfgDir.empty() || getVFS().makeAbsolute(CfgDir))
        SystemConfigDir.clear();
      else
        SystemConfigDir = static_cast<std::string>(CfgDir);
    }
    if (CLOptions->hasArg(options::OPT_config_user_dir_EQ)) {
      SmallString<128> CfgDir;
      llvm::sys::fs::expand_tilde(
          CLOptions->getLastArgValue(options::OPT_config_user_dir_EQ), CfgDir);
      if (CfgDir.empty() || getVFS().makeAbsolute(CfgDir))
        UserConfigDir.clear();
      else
        UserConfigDir = static_cast<std::string>(CfgDir);
    }
  }

  // Prepare list of directories where config file is searched for.
  StringRef CfgFileSearchDirs[] = {UserConfigDir, SystemConfigDir, Dir};
  ExpCtx.setSearchDirs(CfgFileSearchDirs);

  // First try to load configuration from the default files, return on error.
  if (loadDefaultConfigFiles(ExpCtx))
    return true;

  // Then load configuration files specified explicitly.
  SmallString<128> CfgFilePath;
  if (CLOptions) {
    for (auto CfgFileName : CLOptions->getAllArgValues(options::OPT_config)) {
      // If argument contains directory separator, treat it as a path to
      // configuration file.
      if (llvm::sys::path::has_parent_path(CfgFileName)) {
        CfgFilePath.assign(CfgFileName);
        if (llvm::sys::path::is_relative(CfgFilePath)) {
          if (getVFS().makeAbsolute(CfgFilePath)) {
            Diag(diag::err_drv_cannot_open_config_file)
                << CfgFilePath << "cannot get absolute path";
            return true;
          }
        }
      } else if (!ExpCtx.findConfigFile(CfgFileName, CfgFilePath)) {
        // Report an error that the config file could not be found.
        Diag(diag::err_drv_config_file_not_found) << CfgFileName;
        for (const StringRef &SearchDir : CfgFileSearchDirs)
          if (!SearchDir.empty())
            Diag(diag::note_drv_config_file_searched_in) << SearchDir;
        return true;
      }

      // Try to read the config file, return on error.
      if (readConfigFile(CfgFilePath, ExpCtx))
        return true;
    }
  }

  // No error occurred.
  return false;
}

bool Driver::loadDefaultConfigFiles(llvm::cl::ExpansionContext &ExpCtx) {
  // Disable default config if CLANG_NO_DEFAULT_CONFIG is set to a non-empty
  // value.
  if (const char *NoConfigEnv = ::getenv("CLANG_NO_DEFAULT_CONFIG")) {
    if (*NoConfigEnv)
      return false;
  }
  if (CLOptions && CLOptions->hasArg(options::OPT_no_default_config))
    return false;

  std::string RealMode = getExecutableForDriverMode(Mode);
  std::string Triple;

  // If name prefix is present, no --target= override was passed via CLOptions
  // and the name prefix is not a valid triple, force it for backwards
  // compatibility.
  if (!ClangNameParts.TargetPrefix.empty() &&
      computeTargetTriple(*this, "/invalid/", *CLOptions).str() ==
          "/invalid/") {
    llvm::Triple PrefixTriple{ClangNameParts.TargetPrefix};
    if (PrefixTriple.getArch() == llvm::Triple::UnknownArch ||
        PrefixTriple.isOSUnknown())
      Triple = PrefixTriple.str();
  }

  // Otherwise, use the real triple as used by the driver.
  if (Triple.empty()) {
    llvm::Triple RealTriple =
        computeTargetTriple(*this, TargetTriple, *CLOptions);
    Triple = RealTriple.str();
    assert(!Triple.empty());
  }

  // Search for config files in the following order:
  // 1. <triple>-<mode>.cfg using real driver mode
  //    (e.g. i386-pc-linux-gnu-clang++.cfg).
  // 2. <triple>-<mode>.cfg using executable suffix
  //    (e.g. i386-pc-linux-gnu-clang-g++.cfg for *clang-g++).
  // 3. <triple>.cfg + <mode>.cfg using real driver mode
  //    (e.g. i386-pc-linux-gnu.cfg + clang++.cfg).
  // 4. <triple>.cfg + <mode>.cfg using executable suffix
  //    (e.g. i386-pc-linux-gnu.cfg + clang-g++.cfg for *clang-g++).

  // Try loading <triple>-<mode>.cfg, and return if we find a match.
  SmallString<128> CfgFilePath;
  std::string CfgFileName = Triple + '-' + RealMode + ".cfg";
  if (ExpCtx.findConfigFile(CfgFileName, CfgFilePath))
    return readConfigFile(CfgFilePath, ExpCtx);

  bool TryModeSuffix = !ClangNameParts.ModeSuffix.empty() &&
                       ClangNameParts.ModeSuffix != RealMode;
  if (TryModeSuffix) {
    CfgFileName = Triple + '-' + ClangNameParts.ModeSuffix + ".cfg";
    if (ExpCtx.findConfigFile(CfgFileName, CfgFilePath))
      return readConfigFile(CfgFilePath, ExpCtx);
  }

  // Try loading <mode>.cfg, and return if loading failed.  If a matching file
  // was not found, still proceed on to try <triple>.cfg.
  CfgFileName = RealMode + ".cfg";
  if (ExpCtx.findConfigFile(CfgFileName, CfgFilePath)) {
    if (readConfigFile(CfgFilePath, ExpCtx))
      return true;
  } else if (TryModeSuffix) {
    CfgFileName = ClangNameParts.ModeSuffix + ".cfg";
    if (ExpCtx.findConfigFile(CfgFileName, CfgFilePath) &&
        readConfigFile(CfgFilePath, ExpCtx))
      return true;
  }

  // Try loading <triple>.cfg and return if we find a match.
  CfgFileName = Triple + ".cfg";
  if (ExpCtx.findConfigFile(CfgFileName, CfgFilePath))
    return readConfigFile(CfgFilePath, ExpCtx);

  // If we were unable to find a config file deduced from executable name,
  // that is not an error.
  return false;
}

Compilation *Driver::BuildCompilation(ArrayRef<const char *> ArgList) {
  llvm::PrettyStackTraceString CrashInfo("Compilation construction");

  // FIXME: Handle environment options which affect driver behavior, somewhere
  // (client?). GCC_EXEC_PREFIX, LPATH, CC_PRINT_OPTIONS.

  // We look for the driver mode option early, because the mode can affect
  // how other options are parsed.

  auto DriverMode = getDriverMode(ClangExecutable, ArgList.slice(1));
  if (!DriverMode.empty())
    setDriverMode(DriverMode);

  // FIXME: What are we going to do with -V and -b?

  // Arguments specified in command line.
  bool ContainsError;
  CLOptions = std::make_unique<InputArgList>(
      ParseArgStrings(ArgList.slice(1), /*UseDriverMode=*/true, ContainsError));

  // Try parsing configuration file.
  if (!ContainsError)
    ContainsError = loadConfigFiles();
  bool HasConfigFile = !ContainsError && (CfgOptions.get() != nullptr);

  // All arguments, from both config file and command line.
  InputArgList Args = std::move(HasConfigFile ? std::move(*CfgOptions)
                                              : std::move(*CLOptions));

  if (HasConfigFile)
    for (auto *Opt : *CLOptions) {
      if (Opt->getOption().matches(options::OPT_config))
        continue;
      const Arg *BaseArg = &Opt->getBaseArg();
      if (BaseArg == Opt)
        BaseArg = nullptr;
      appendOneArg(Args, Opt, BaseArg);
    }

  // In CL mode, look for any pass-through arguments
  if (IsCLMode() && !ContainsError) {
    SmallVector<const char *, 16> CLModePassThroughArgList;
    for (const auto *A : Args.filtered(options::OPT__SLASH_clang)) {
      A->claim();
      CLModePassThroughArgList.push_back(A->getValue());
    }

    if (!CLModePassThroughArgList.empty()) {
      // Parse any pass through args using default clang processing rather
      // than clang-cl processing.
      auto CLModePassThroughOptions = std::make_unique<InputArgList>(
          ParseArgStrings(CLModePassThroughArgList, /*UseDriverMode=*/false,
                          ContainsError));

      if (!ContainsError)
        for (auto *Opt : *CLModePassThroughOptions) {
          appendOneArg(Args, Opt, nullptr);
        }
    }
  }

  if (Args.hasFlag(options::OPT_fsycl, options::OPT_fno_sycl, false) &&
      CCCIsCC())
    setDriverMode("g++");

  // Check for working directory option before accessing any files
  if (Arg *WD = Args.getLastArg(options::OPT_working_directory))
    if (VFS->setCurrentWorkingDirectory(WD->getValue()))
      Diag(diag::err_drv_unable_to_set_working_directory) << WD->getValue();

  // FIXME: This stuff needs to go into the Compilation, not the driver.
  bool CCCPrintPhases;

  // -canonical-prefixes, -no-canonical-prefixes are used very early in main.
  Args.ClaimAllArgs(options::OPT_canonical_prefixes);
  Args.ClaimAllArgs(options::OPT_no_canonical_prefixes);

  // f(no-)integated-cc1 is also used very early in main.
  Args.ClaimAllArgs(options::OPT_fintegrated_cc1);
  Args.ClaimAllArgs(options::OPT_fno_integrated_cc1);

  // Ignore -pipe.
  Args.ClaimAllArgs(options::OPT_pipe);

  // Extract -ccc args.
  //
  // FIXME: We need to figure out where this behavior should live. Most of it
  // should be outside in the client; the parts that aren't should have proper
  // options, either by introducing new ones or by overloading gcc ones like -V
  // or -b.
  CCCPrintPhases = Args.hasArg(options::OPT_ccc_print_phases);
  CCCPrintBindings = Args.hasArg(options::OPT_ccc_print_bindings);
  if (const Arg *A = Args.getLastArg(options::OPT_ccc_gcc_name))
    CCCGenericGCCName = A->getValue();

  // Process -fproc-stat-report options.
  if (const Arg *A = Args.getLastArg(options::OPT_fproc_stat_report_EQ)) {
    CCPrintProcessStats = true;
    CCPrintStatReportFilename = A->getValue();
  }
  if (Args.hasArg(options::OPT_fproc_stat_report))
    CCPrintProcessStats = true;

  // FIXME: TargetTriple is used by the target-prefixed calls to as/ld
  // and getToolChain is const.
  if (IsCLMode()) {
    // clang-cl targets MSVC-style Win32.
    llvm::Triple T(TargetTriple);
    T.setOS(llvm::Triple::Win32);
    T.setVendor(llvm::Triple::PC);
    T.setEnvironment(llvm::Triple::MSVC);
    T.setObjectFormat(llvm::Triple::COFF);
    if (Args.hasArg(options::OPT__SLASH_arm64EC))
      T.setArch(llvm::Triple::aarch64, llvm::Triple::AArch64SubArch_arm64ec);
    TargetTriple = T.str();
  } else if (IsDXCMode()) {
    // Build TargetTriple from target_profile option for clang-dxc.
    if (const Arg *A = Args.getLastArg(options::OPT_target_profile)) {
      StringRef TargetProfile = A->getValue();
      if (auto Triple =
              toolchains::HLSLToolChain::parseTargetProfile(TargetProfile))
        TargetTriple = *Triple;
      else
        Diag(diag::err_drv_invalid_directx_shader_module) << TargetProfile;

      A->claim();

      // TODO: Specify Vulkan target environment somewhere in the triple.
      if (Args.hasArg(options::OPT_spirv)) {
        llvm::Triple T(TargetTriple);
        T.setArch(llvm::Triple::spirv);
        TargetTriple = T.str();
      }
    } else {
      Diag(diag::err_drv_dxc_missing_target_profile);
    }
  }

  if (const Arg *A = Args.getLastArg(options::OPT_target))
    TargetTriple = A->getValue();
  if (const Arg *A = Args.getLastArg(options::OPT_ccc_install_dir))
    Dir = InstalledDir = A->getValue();
  for (const Arg *A : Args.filtered(options::OPT_B)) {
    A->claim();
    PrefixDirs.push_back(A->getValue(0));
  }
  if (std::optional<std::string> CompilerPathValue =
          llvm::sys::Process::GetEnv("COMPILER_PATH")) {
    StringRef CompilerPath = *CompilerPathValue;
    while (!CompilerPath.empty()) {
      std::pair<StringRef, StringRef> Split =
          CompilerPath.split(llvm::sys::EnvPathSeparator);
      PrefixDirs.push_back(std::string(Split.first));
      CompilerPath = Split.second;
    }
  }
  if (const Arg *A = Args.getLastArg(options::OPT__sysroot_EQ))
    SysRoot = A->getValue();
  if (const Arg *A = Args.getLastArg(options::OPT__dyld_prefix_EQ))
    DyldPrefix = A->getValue();

  if (const Arg *A = Args.getLastArg(options::OPT_resource_dir))
    ResourceDir = A->getValue();

  if (const Arg *A = Args.getLastArg(options::OPT_save_temps_EQ)) {
    SaveTemps = llvm::StringSwitch<SaveTempsMode>(A->getValue())
                    .Case("cwd", SaveTempsCwd)
                    .Case("obj", SaveTempsObj)
                    .Default(SaveTempsCwd);
  }

  if (Args.getLastArg(options::OPT_fsycl_dump_device_code_EQ))
    DumpDeviceCode = true;

  if (const Arg *A = Args.getLastArg(options::OPT_offload_host_only,
                                     options::OPT_offload_device_only,
                                     options::OPT_offload_host_device)) {
    if (A->getOption().matches(options::OPT_offload_host_only))
      Offload = OffloadHost;
    else if (A->getOption().matches(options::OPT_offload_device_only))
      Offload = OffloadDevice;
    else
      Offload = OffloadHostDevice;
  }

  setLTOMode(Args);

  // Process -fembed-bitcode= flags.
  if (Arg *A = Args.getLastArg(options::OPT_fembed_bitcode_EQ)) {
    StringRef Name = A->getValue();
    unsigned Model = llvm::StringSwitch<unsigned>(Name)
        .Case("off", EmbedNone)
        .Case("all", EmbedBitcode)
        .Case("bitcode", EmbedBitcode)
        .Case("marker", EmbedMarker)
        .Default(~0U);
    if (Model == ~0U) {
      Diags.Report(diag::err_drv_invalid_value) << A->getAsString(Args)
                                                << Name;
    } else
      BitcodeEmbed = static_cast<BitcodeEmbedMode>(Model);
  }

  // Remove existing compilation database so that each job can append to it.
  if (Arg *A = Args.getLastArg(options::OPT_MJ))
    llvm::sys::fs::remove(A->getValue());

  // Setting up the jobs for some precompile cases depends on whether we are
  // treating them as PCH, implicit modules or C++20 ones.
  // TODO: inferring the mode like this seems fragile (it meets the objective
  // of not requiring anything new for operation, however).
  const Arg *Std = Args.getLastArg(options::OPT_std_EQ);
  ModulesModeCXX20 =
      !Args.hasArg(options::OPT_fmodules) && Std &&
      (Std->containsValue("c++20") || Std->containsValue("c++2a") ||
       Std->containsValue("c++23") || Std->containsValue("c++2b") ||
       Std->containsValue("c++26") || Std->containsValue("c++2c") ||
       Std->containsValue("c++latest"));

  // Process -fmodule-header{=} flags.
  if (Arg *A = Args.getLastArg(options::OPT_fmodule_header_EQ,
                               options::OPT_fmodule_header)) {
    // These flags force C++20 handling of headers.
    ModulesModeCXX20 = true;
    if (A->getOption().matches(options::OPT_fmodule_header))
      CXX20HeaderType = HeaderMode_Default;
    else {
      StringRef ArgName = A->getValue();
      unsigned Kind = llvm::StringSwitch<unsigned>(ArgName)
                          .Case("user", HeaderMode_User)
                          .Case("system", HeaderMode_System)
                          .Default(~0U);
      if (Kind == ~0U) {
        Diags.Report(diag::err_drv_invalid_value)
            << A->getAsString(Args) << ArgName;
      } else
        CXX20HeaderType = static_cast<ModuleHeaderMode>(Kind);
    }
  }

  std::unique_ptr<llvm::opt::InputArgList> UArgs =
      std::make_unique<InputArgList>(std::move(Args));

  // Perform the default argument translations.
  DerivedArgList *TranslatedArgs = TranslateInputArgs(*UArgs);

  // Owned by the host.
  const ToolChain &TC = getToolChain(
      *UArgs, computeTargetTriple(*this, TargetTriple, *UArgs));

  // Report warning when arm64EC option is overridden by specified target
  if ((TC.getTriple().getArch() != llvm::Triple::aarch64 ||
       TC.getTriple().getSubArch() != llvm::Triple::AArch64SubArch_arm64ec) &&
      UArgs->hasArg(options::OPT__SLASH_arm64EC)) {
    getDiags().Report(clang::diag::warn_target_override_arm64ec)
        << TC.getTriple().str();
  }

  // A common user mistake is specifying a target of aarch64-none-eabi or
  // arm-none-elf whereas the correct names are aarch64-none-elf &
  // arm-none-eabi. Detect these cases and issue a warning.
  if (TC.getTriple().getOS() == llvm::Triple::UnknownOS &&
      TC.getTriple().getVendor() == llvm::Triple::UnknownVendor) {
    switch (TC.getTriple().getArch()) {
    case llvm::Triple::arm:
    case llvm::Triple::armeb:
    case llvm::Triple::thumb:
    case llvm::Triple::thumbeb:
      if (TC.getTriple().getEnvironmentName() == "elf") {
        Diag(diag::warn_target_unrecognized_env)
            << TargetTriple
            << (TC.getTriple().getArchName().str() + "-none-eabi");
      }
      break;
    case llvm::Triple::aarch64:
    case llvm::Triple::aarch64_be:
    case llvm::Triple::aarch64_32:
      if (TC.getTriple().getEnvironmentName().starts_with("eabi")) {
        Diag(diag::warn_target_unrecognized_env)
            << TargetTriple
            << (TC.getTriple().getArchName().str() + "-none-elf");
      }
      break;
    default:
      break;
    }
  }

  // The compilation takes ownership of Args.
  Compilation *C = new Compilation(*this, TC, UArgs.release(), TranslatedArgs,
                                   ContainsError);

  if (!HandleImmediateArgs(*C))
    return C;

  // Construct the list of inputs.
  InputList Inputs;
  BuildInputs(C->getDefaultToolChain(), *TranslatedArgs, Inputs);

  // Determine if there are any offload static libraries.
  if (checkForOffloadStaticLib(*C, *TranslatedArgs))
    setOffloadStaticLibSeen();

  // Check for any objects/archives that need to be compiled with the default
  // triple.
  if (checkForSYCLDefaultDevice(*C, *TranslatedArgs))
    setSYCLDefaultTriple(true);

  // Populate the tool chains for the offloading devices, if any.
  CreateOffloadingDeviceToolChains(*C, Inputs);

  // Use new offloading path for OpenMP.  This is disabled as the SYCL
  // offloading path is not properly setup to use the updated device linking
  // scheme.
  if ((C->isOffloadingHostKind(Action::OFK_OpenMP) &&
       TranslatedArgs->hasFlag(options::OPT_fopenmp_new_driver,
                               options::OPT_no_offload_new_driver, true)) ||
      TranslatedArgs->hasFlag(options::OPT_offload_new_driver,
                              options::OPT_no_offload_new_driver, false))
    setUseNewOffloadingDriver();

  // Determine FPGA emulation status.
  if (C->hasOffloadToolChain<Action::OFK_SYCL>()) {
    auto SYCLTCRange = C->getOffloadToolChains<Action::OFK_SYCL>();
    for (auto TI = SYCLTCRange.first, TE = SYCLTCRange.second; TI != TE; ++TI) {
      if (TI->second->getTriple().getSubArch() !=
          llvm::Triple::SPIRSubArch_fpga)
        continue;
      ArgStringList TargetArgs;
      const toolchains::SYCLToolChain *FPGATC =
          static_cast<const toolchains::SYCLToolChain *>(TI->second);
      FPGATC->TranslateBackendTargetArgs(FPGATC->getTriple(), *TranslatedArgs,
                                         TargetArgs);
      // By default, FPGAEmulationMode is true due to the fact that
      // an external option setting is required to target hardware.
      setOffloadCompileMode(FPGAEmulationMode);
      for (StringRef ArgString : TargetArgs) {
        if (ArgString.equals("-hardware") || ArgString.equals("-simulation")) {
          setOffloadCompileMode(FPGAHWMode);
          break;
        }
      }
      break;
    }
  }

  // Construct the list of abstract actions to perform for this compilation. On
  // MachO targets this uses the driver-driver and universal actions.
  if (TC.getTriple().isOSBinFormatMachO())
    BuildUniversalActions(*C, C->getDefaultToolChain(), Inputs);
  else
    BuildActions(*C, C->getArgs(), Inputs, C->getActions());

  if (CCCPrintPhases) {
    PrintActions(*C);
    return C;
  }

  BuildJobs(*C);

  return C;
}

static void printArgList(raw_ostream &OS, const llvm::opt::ArgList &Args) {
  llvm::opt::ArgStringList ASL;
  for (const auto *A : Args) {
    // Use user's original spelling of flags. For example, use
    // `/source-charset:utf-8` instead of `-finput-charset=utf-8` if the user
    // wrote the former.
    while (A->getAlias())
      A = A->getAlias();
    A->render(Args, ASL);
  }

  for (auto I = ASL.begin(), E = ASL.end(); I != E; ++I) {
    if (I != ASL.begin())
      OS << ' ';
    llvm::sys::printArg(OS, *I, true);
  }
  OS << '\n';
}

bool Driver::getCrashDiagnosticFile(StringRef ReproCrashFilename,
                                    SmallString<128> &CrashDiagDir) {
  using namespace llvm::sys;
  assert(llvm::Triple(llvm::sys::getProcessTriple()).isOSDarwin() &&
         "Only knows about .crash files on Darwin");

  // The .crash file can be found on at ~/Library/Logs/DiagnosticReports/
  // (or /Library/Logs/DiagnosticReports for root) and has the filename pattern
  // clang-<VERSION>_<YYYY-MM-DD-HHMMSS>_<hostname>.crash.
  path::home_directory(CrashDiagDir);
  if (CrashDiagDir.starts_with("/var/root"))
    CrashDiagDir = "/";
  path::append(CrashDiagDir, "Library/Logs/DiagnosticReports");
  int PID =
#if LLVM_ON_UNIX
      getpid();
#else
      0;
#endif
  std::error_code EC;
  fs::file_status FileStatus;
  TimePoint<> LastAccessTime;
  SmallString<128> CrashFilePath;
  // Lookup the .crash files and get the one generated by a subprocess spawned
  // by this driver invocation.
  for (fs::directory_iterator File(CrashDiagDir, EC), FileEnd;
       File != FileEnd && !EC; File.increment(EC)) {
    StringRef FileName = path::filename(File->path());
    if (!FileName.starts_with(Name))
      continue;
    if (fs::status(File->path(), FileStatus))
      continue;
    llvm::ErrorOr<std::unique_ptr<llvm::MemoryBuffer>> CrashFile =
        llvm::MemoryBuffer::getFile(File->path());
    if (!CrashFile)
      continue;
    // The first line should start with "Process:", otherwise this isn't a real
    // .crash file.
    StringRef Data = CrashFile.get()->getBuffer();
    if (!Data.starts_with("Process:"))
      continue;
    // Parse parent process pid line, e.g: "Parent Process: clang-4.0 [79141]"
    size_t ParentProcPos = Data.find("Parent Process:");
    if (ParentProcPos == StringRef::npos)
      continue;
    size_t LineEnd = Data.find_first_of("\n", ParentProcPos);
    if (LineEnd == StringRef::npos)
      continue;
    StringRef ParentProcess = Data.slice(ParentProcPos+15, LineEnd).trim();
    int OpenBracket = -1, CloseBracket = -1;
    for (size_t i = 0, e = ParentProcess.size(); i < e; ++i) {
      if (ParentProcess[i] == '[')
        OpenBracket = i;
      if (ParentProcess[i] == ']')
        CloseBracket = i;
    }
    // Extract the parent process PID from the .crash file and check whether
    // it matches this driver invocation pid.
    int CrashPID;
    if (OpenBracket < 0 || CloseBracket < 0 ||
        ParentProcess.slice(OpenBracket + 1, CloseBracket)
            .getAsInteger(10, CrashPID) || CrashPID != PID) {
      continue;
    }

    // Found a .crash file matching the driver pid. To avoid getting an older
    // and misleading crash file, continue looking for the most recent.
    // FIXME: the driver can dispatch multiple cc1 invocations, leading to
    // multiple crashes poiting to the same parent process. Since the driver
    // does not collect pid information for the dispatched invocation there's
    // currently no way to distinguish among them.
    const auto FileAccessTime = FileStatus.getLastModificationTime();
    if (FileAccessTime > LastAccessTime) {
      CrashFilePath.assign(File->path());
      LastAccessTime = FileAccessTime;
    }
  }

  // If found, copy it over to the location of other reproducer files.
  if (!CrashFilePath.empty()) {
    EC = fs::copy_file(CrashFilePath, ReproCrashFilename);
    if (EC)
      return false;
    return true;
  }

  return false;
}

static const char BugReporMsg[] =
    "\n********************\n\n"
    "PLEASE ATTACH THE FOLLOWING FILES TO THE BUG REPORT:\n"
    "Preprocessed source(s) and associated run script(s) are located at:";

// When clang crashes, produce diagnostic information including the fully
// preprocessed source file(s).  Request that the developer attach the
// diagnostic information to a bug report.
void Driver::generateCompilationDiagnostics(
    Compilation &C, const Command &FailingCommand,
    StringRef AdditionalInformation, CompilationDiagnosticReport *Report) {
  if (C.getArgs().hasArg(options::OPT_fno_crash_diagnostics))
    return;

  unsigned Level = 1;
  if (Arg *A = C.getArgs().getLastArg(options::OPT_fcrash_diagnostics_EQ)) {
    Level = llvm::StringSwitch<unsigned>(A->getValue())
                .Case("off", 0)
                .Case("compiler", 1)
                .Case("all", 2)
                .Default(1);
  }
  if (!Level)
    return;

  // Don't try to generate diagnostics for dsymutil jobs.
  if (FailingCommand.getCreator().isDsymutilJob())
    return;

  bool IsLLD = false;
  TempFileList SavedTemps;
  if (FailingCommand.getCreator().isLinkJob()) {
    C.getDefaultToolChain().GetLinkerPath(&IsLLD);
    if (!IsLLD || Level < 2)
      return;

    // If lld crashed, we will re-run the same command with the input it used
    // to have. In that case we should not remove temp files in
    // initCompilationForDiagnostics yet. They will be added back and removed
    // later.
    SavedTemps = std::move(C.getTempFiles());
    assert(!C.getTempFiles().size());
  }

  // Print the version of the compiler.
  PrintVersion(C, llvm::errs());

  // Suppress driver output and emit preprocessor output to temp file.
  CCGenDiagnostics = true;

  // Save the original job command(s).
  Command Cmd = FailingCommand;

  // Keep track of whether we produce any errors while trying to produce
  // preprocessed sources.
  DiagnosticErrorTrap Trap(Diags);

  // Suppress tool output.
  C.initCompilationForDiagnostics();

  // If lld failed, rerun it again with --reproduce.
  if (IsLLD) {
    const char *TmpName = CreateTempFile(C, "linker-crash", "tar");
    Command NewLLDInvocation = Cmd;
    llvm::opt::ArgStringList ArgList = NewLLDInvocation.getArguments();
    StringRef ReproduceOption =
        C.getDefaultToolChain().getTriple().isWindowsMSVCEnvironment()
            ? "/reproduce:"
            : "--reproduce=";
    ArgList.push_back(Saver.save(Twine(ReproduceOption) + TmpName).data());
    NewLLDInvocation.replaceArguments(std::move(ArgList));

    // Redirect stdout/stderr to /dev/null.
    NewLLDInvocation.Execute({std::nullopt, {""}, {""}}, nullptr, nullptr);
    Diag(clang::diag::note_drv_command_failed_diag_msg) << BugReporMsg;
    Diag(clang::diag::note_drv_command_failed_diag_msg) << TmpName;
    Diag(clang::diag::note_drv_command_failed_diag_msg)
        << "\n\n********************";
    if (Report)
      Report->TemporaryFiles.push_back(TmpName);
    return;
  }

  // Construct the list of inputs.
  InputList Inputs;
  BuildInputs(C.getDefaultToolChain(), C.getArgs(), Inputs);

  for (InputList::iterator it = Inputs.begin(), ie = Inputs.end(); it != ie;) {
    bool IgnoreInput = false;

    // Ignore input from stdin or any inputs that cannot be preprocessed.
    // Check type first as not all linker inputs have a value.
    if (types::getPreprocessedType(it->first) == types::TY_INVALID) {
      IgnoreInput = true;
    } else if (!strcmp(it->second->getValue(), "-")) {
      Diag(clang::diag::note_drv_command_failed_diag_msg)
          << "Error generating preprocessed source(s) - "
             "ignoring input from stdin.";
      IgnoreInput = true;
    }

    if (IgnoreInput) {
      it = Inputs.erase(it);
      ie = Inputs.end();
    } else {
      ++it;
    }
  }

  if (Inputs.empty()) {
    Diag(clang::diag::note_drv_command_failed_diag_msg)
        << "Error generating preprocessed source(s) - "
           "no preprocessable inputs.";
    return;
  }

  // Don't attempt to generate preprocessed files if multiple -arch options are
  // used, unless they're all duplicates.
  llvm::StringSet<> ArchNames;
  for (const Arg *A : C.getArgs()) {
    if (A->getOption().matches(options::OPT_arch)) {
      StringRef ArchName = A->getValue();
      ArchNames.insert(ArchName);
    }
  }
  if (ArchNames.size() > 1) {
    Diag(clang::diag::note_drv_command_failed_diag_msg)
        << "Error generating preprocessed source(s) - cannot generate "
           "preprocessed source with multiple -arch options.";
    return;
  }

  // Construct the list of abstract actions to perform for this compilation. On
  // Darwin OSes this uses the driver-driver and builds universal actions.
  const ToolChain &TC = C.getDefaultToolChain();
  if (TC.getTriple().isOSBinFormatMachO())
    BuildUniversalActions(C, TC, Inputs);
  else
    BuildActions(C, C.getArgs(), Inputs, C.getActions());

  BuildJobs(C);

  // If there were errors building the compilation, quit now.
  if (Trap.hasErrorOccurred()) {
    Diag(clang::diag::note_drv_command_failed_diag_msg)
        << "Error generating preprocessed source(s).";
    return;
  }

  // Generate preprocessed output.
  SmallVector<std::pair<int, const Command *>, 4> FailingCommands;
  C.ExecuteJobs(C.getJobs(), FailingCommands);

  // If any of the preprocessing commands failed, clean up and exit.
  if (!FailingCommands.empty()) {
    Diag(clang::diag::note_drv_command_failed_diag_msg)
        << "Error generating preprocessed source(s).";
    return;
  }

  const TempFileList &TempFiles = C.getTempFiles();
  if (TempFiles.empty()) {
    Diag(clang::diag::note_drv_command_failed_diag_msg)
        << "Error generating preprocessed source(s).";
    return;
  }

  Diag(clang::diag::note_drv_command_failed_diag_msg) << BugReporMsg;

  SmallString<128> VFS;
  SmallString<128> ReproCrashFilename;
  for (auto &TempFile : TempFiles) {
    Diag(clang::diag::note_drv_command_failed_diag_msg) << TempFile.first;
    if (Report)
      Report->TemporaryFiles.push_back(TempFile.first);
    if (ReproCrashFilename.empty()) {
      ReproCrashFilename = TempFile.first;
      llvm::sys::path::replace_extension(ReproCrashFilename, ".crash");
    }
<<<<<<< HEAD
    if (StringRef(TempFile.first).endswith(".cache")) {
=======
    if (StringRef(TempFile).ends_with(".cache")) {
>>>>>>> f3dcc235
      // In some cases (modules) we'll dump extra data to help with reproducing
      // the crash into a directory next to the output.
      VFS = llvm::sys::path::filename(TempFile.first);
      llvm::sys::path::append(VFS, "vfs", "vfs.yaml");
    }
  }

  for (auto &TempFile : SavedTemps)
    C.addTempFile(TempFile.first);

  // Assume associated files are based off of the first temporary file.
  CrashReportInfo CrashInfo(TempFiles[0].first, VFS);

  llvm::SmallString<128> Script(CrashInfo.Filename);
  llvm::sys::path::replace_extension(Script, "sh");
  std::error_code EC;
  llvm::raw_fd_ostream ScriptOS(Script, EC, llvm::sys::fs::CD_CreateNew,
                                llvm::sys::fs::FA_Write,
                                llvm::sys::fs::OF_Text);
  if (EC) {
    Diag(clang::diag::note_drv_command_failed_diag_msg)
        << "Error generating run script: " << Script << " " << EC.message();
  } else {
    ScriptOS << "# Crash reproducer for " << getClangFullVersion() << "\n"
             << "# Driver args: ";
    printArgList(ScriptOS, C.getInputArgs());
    ScriptOS << "# Original command: ";
    Cmd.Print(ScriptOS, "\n", /*Quote=*/true);
    Cmd.Print(ScriptOS, "\n", /*Quote=*/true, &CrashInfo);
    if (!AdditionalInformation.empty())
      ScriptOS << "\n# Additional information: " << AdditionalInformation
               << "\n";
    if (Report)
      Report->TemporaryFiles.push_back(std::string(Script.str()));
    Diag(clang::diag::note_drv_command_failed_diag_msg) << Script;
  }

  // On darwin, provide information about the .crash diagnostic report.
  if (llvm::Triple(llvm::sys::getProcessTriple()).isOSDarwin()) {
    SmallString<128> CrashDiagDir;
    if (getCrashDiagnosticFile(ReproCrashFilename, CrashDiagDir)) {
      Diag(clang::diag::note_drv_command_failed_diag_msg)
          << ReproCrashFilename.str();
    } else { // Suggest a directory for the user to look for .crash files.
      llvm::sys::path::append(CrashDiagDir, Name);
      CrashDiagDir += "_<YYYY-MM-DD-HHMMSS>_<hostname>.crash";
      Diag(clang::diag::note_drv_command_failed_diag_msg)
          << "Crash backtrace is located in";
      Diag(clang::diag::note_drv_command_failed_diag_msg)
          << CrashDiagDir.str();
      Diag(clang::diag::note_drv_command_failed_diag_msg)
          << "(choose the .crash file that corresponds to your crash)";
    }
  }

  Diag(clang::diag::note_drv_command_failed_diag_msg)
      << "\n\n********************";
}

void Driver::setUpResponseFiles(Compilation &C, Command &Cmd) {
  // Since commandLineFitsWithinSystemLimits() may underestimate system's
  // capacity if the tool does not support response files, there is a chance/
  // that things will just work without a response file, so we silently just
  // skip it.
  if (Cmd.getResponseFileSupport().ResponseKind ==
          ResponseFileSupport::RF_None ||
      llvm::sys::commandLineFitsWithinSystemLimits(Cmd.getExecutable(),
                                                   Cmd.getArguments()))
    return;

  std::string TmpName = GetTemporaryPath("response", "txt");
  Cmd.setResponseFile(C.addTempFile(C.getArgs().MakeArgString(TmpName)));
}

int Driver::ExecuteCompilation(
    Compilation &C,
    SmallVectorImpl<std::pair<int, const Command *>> &FailingCommands) {
  if (C.getArgs().hasArg(options::OPT_fdriver_only)) {
    if (C.getArgs().hasArg(options::OPT_v))
      C.getJobs().Print(llvm::errs(), "\n", true);

    C.ExecuteJobs(C.getJobs(), FailingCommands, /*LogOnly=*/true);

    // If there were errors building the compilation, quit now.
    if (!FailingCommands.empty() || Diags.hasErrorOccurred())
      return 1;

    return 0;
  }

  // Just print if -### was present.
  if (C.getArgs().hasArg(options::OPT__HASH_HASH_HASH)) {
    C.getJobs().Print(llvm::errs(), "\n", true);
    return Diags.hasErrorOccurred() ? 1 : 0;
  }

  // If there were errors building the compilation, quit now.
  if (Diags.hasErrorOccurred())
    return 1;

  // Set up response file names for each command, if necessary.
  for (auto &Job : C.getJobs())
    setUpResponseFiles(C, Job);

  C.ExecuteJobs(C.getJobs(), FailingCommands);

  // If the command succeeded, we are done.
  if (FailingCommands.empty())
    return 0;

  // Otherwise, remove result files and print extra information about abnormal
  // failures.
  int Res = 0;
  for (const auto &CmdPair : FailingCommands) {
    int CommandRes = CmdPair.first;
    const Command *FailingCommand = CmdPair.second;

    // Remove result files if we're not saving temps.
    if (!isSaveTempsEnabled()) {
      const JobAction *JA = cast<JobAction>(&FailingCommand->getSource());
      C.CleanupFileMap(C.getResultFiles(), JA, true);

      // Failure result files are valid unless we crashed.
      if (CommandRes < 0)
        C.CleanupFileMap(C.getFailureResultFiles(), JA, true);
    }

    // llvm/lib/Support/*/Signals.inc will exit with a special return code
    // for SIGPIPE. Do not print diagnostics for this case.
    if (CommandRes == EX_IOERR) {
      Res = CommandRes;
      continue;
    }

    // Print extra information about abnormal failures, if possible.
    //
    // This is ad-hoc, but we don't want to be excessively noisy. If the result
    // status was 1, assume the command failed normally. In particular, if it
    // was the compiler then assume it gave a reasonable error code. Failures
    // in other tools are less common, and they generally have worse
    // diagnostics, so always print the diagnostic there.
    const Tool &FailingTool = FailingCommand->getCreator();

    if (!FailingTool.hasGoodDiagnostics() || CommandRes != 1) {
      // FIXME: See FIXME above regarding result code interpretation.
      if (CommandRes < 0)
        Diag(clang::diag::err_drv_command_signalled)
            << FailingTool.getShortName();
      else
        Diag(clang::diag::err_drv_command_failed)
            << FailingTool.getShortName() << CommandRes;
    }

    auto CustomDiag = FailingCommand->getDiagForErrorCode(CommandRes);
    if (!CustomDiag.empty())
      Diag(clang::diag::note_drv_command_failed_diag_msg) << CustomDiag;
  }
  return Res;
}

void Driver::PrintHelp(bool ShowHidden) const {
  llvm::opt::Visibility VisibilityMask = getOptionVisibilityMask();

  std::string Usage = llvm::formatv("{0} [options] file...", Name).str();
  getOpts().printHelp(llvm::outs(), Usage.c_str(), DriverTitle.c_str(),
                      ShowHidden, /*ShowAllAliases=*/false,
                      VisibilityMask);
}

llvm::Triple Driver::MakeSYCLDeviceTriple(StringRef TargetArch) const {
  SmallVector<StringRef, 5> SYCLAlias = {"spir", "spir64", "spir64_fpga",
                                         "spir64_x86_64", "spir64_gen"};
  if (std::find(SYCLAlias.begin(), SYCLAlias.end(), TargetArch) !=
      SYCLAlias.end()) {
    llvm::Triple TT;
    TT.setArchName(TargetArch);
    TT.setVendor(llvm::Triple::UnknownVendor);
    TT.setOS(llvm::Triple::UnknownOS);
    return TT;
  }
  return llvm::Triple(TargetArch);
}

// Print the help from any of the given tools which are used for AOT
// compilation for SYCL
void Driver::PrintSYCLToolHelp(const Compilation &C) const {
  SmallVector<std::tuple<llvm::Triple, StringRef, StringRef, StringRef>, 4>
      HelpArgs;
  // Populate the vector with the tools and help options
  if (Arg *A = C.getArgs().getLastArg(options::OPT_fsycl_help_EQ)) {
    StringRef AV(A->getValue());
    llvm::Triple T;
    if (AV == "gen" || AV == "all")
      HelpArgs.push_back(std::make_tuple(MakeSYCLDeviceTriple("spir64_gen"),
                                         "ocloc", "--help", ""));
    if (AV == "fpga" || AV == "all")
      HelpArgs.push_back(std::make_tuple(MakeSYCLDeviceTriple("spir64_fpga"),
                                         "aoc", "-help", "-sycl"));
    if (AV == "x86_64" || AV == "all")
      HelpArgs.push_back(std::make_tuple(MakeSYCLDeviceTriple("spir64_x86_64"),
                                         "opencl-aot", "--help", ""));
    if (HelpArgs.empty()) {
      C.getDriver().Diag(diag::err_drv_unsupported_option_argument)
                         << A->getSpelling() << AV;
      return;
    }
  }

  // Go through the args and emit the help information for each.
  for (auto &HA : HelpArgs) {
    llvm::outs() << "Emitting help information for " << std::get<1>(HA) << '\n'
        << "Use triple of '" << std::get<0>(HA).normalize() <<
        "' to enable ahead of time compilation\n";
    // Flush out the buffer before calling the external tool.
    llvm::outs().flush();
    std::vector<StringRef> ToolArgs = {std::get<1>(HA), std::get<2>(HA),
                                       std::get<3>(HA)};
    SmallString<128> ExecPath(
        C.getDefaultToolChain().GetProgramPath(std::get<1>(HA).data()));
    // do not run the tools with -###.
    if (C.getArgs().hasArg(options::OPT__HASH_HASH_HASH)) {
      llvm::errs() << "\"" << ExecPath << "\" \"" << ToolArgs[1] << "\"";
      if (!ToolArgs[2].empty())
        llvm::errs() << " \"" << ToolArgs[2] << "\"";
      llvm::errs() << "\n";
      continue;
    }
    auto ToolBinary = llvm::sys::findProgramByName(ExecPath);
    if (ToolBinary.getError()) {
      C.getDriver().Diag(diag::err_drv_command_failure) << ExecPath;
      continue;
    }
    // Run the Tool.
    llvm::sys::ExecuteAndWait(ToolBinary.get(), ToolArgs);
  }
}

void Driver::PrintVersion(const Compilation &C, raw_ostream &OS) const {
  if (IsFlangMode()) {
    OS << getClangToolFullVersion("flang-new") << '\n';
  } else {
    // FIXME: The following handlers should use a callback mechanism, we don't
    // know what the client would like to do.
    OS << getClangFullVersion() << '\n';
  }
  const ToolChain &TC = C.getDefaultToolChain();
  OS << "Target: " << TC.getTripleString() << '\n';

  // Print the threading model.
  if (Arg *A = C.getArgs().getLastArg(options::OPT_mthread_model)) {
    // Don't print if the ToolChain would have barfed on it already
    if (TC.isThreadModelSupported(A->getValue()))
      OS << "Thread model: " << A->getValue();
  } else
    OS << "Thread model: " << TC.getThreadModel();
  OS << '\n';

  // Print out the install directory.
  OS << "InstalledDir: " << InstalledDir << '\n';

  // If configuration files were used, print their paths.
  for (auto ConfigFile : ConfigFiles)
    OS << "Configuration file: " << ConfigFile << '\n';
}

/// PrintDiagnosticCategories - Implement the --print-diagnostic-categories
/// option.
static void PrintDiagnosticCategories(raw_ostream &OS) {
  // Skip the empty category.
  for (unsigned i = 1, max = DiagnosticIDs::getNumberOfCategories(); i != max;
       ++i)
    OS << i << ',' << DiagnosticIDs::getCategoryNameFromID(i) << '\n';
}

void Driver::HandleAutocompletions(StringRef PassedFlags) const {
  if (PassedFlags == "")
    return;
  // Print out all options that start with a given argument. This is used for
  // shell autocompletion.
  std::vector<std::string> SuggestedCompletions;
  std::vector<std::string> Flags;

  llvm::opt::Visibility VisibilityMask(options::ClangOption);

  // Make sure that Flang-only options don't pollute the Clang output
  // TODO: Make sure that Clang-only options don't pollute Flang output
  if (IsFlangMode())
    VisibilityMask = llvm::opt::Visibility(options::FlangOption);

  // Distinguish "--autocomplete=-someflag" and "--autocomplete=-someflag,"
  // because the latter indicates that the user put space before pushing tab
  // which should end up in a file completion.
  const bool HasSpace = PassedFlags.ends_with(",");

  // Parse PassedFlags by "," as all the command-line flags are passed to this
  // function separated by ","
  StringRef TargetFlags = PassedFlags;
  while (TargetFlags != "") {
    StringRef CurFlag;
    std::tie(CurFlag, TargetFlags) = TargetFlags.split(",");
    Flags.push_back(std::string(CurFlag));
  }

  // We want to show cc1-only options only when clang is invoked with -cc1 or
  // -Xclang.
  if (llvm::is_contained(Flags, "-Xclang") || llvm::is_contained(Flags, "-cc1"))
    VisibilityMask = llvm::opt::Visibility(options::CC1Option);

  const llvm::opt::OptTable &Opts = getOpts();
  StringRef Cur;
  Cur = Flags.at(Flags.size() - 1);
  StringRef Prev;
  if (Flags.size() >= 2) {
    Prev = Flags.at(Flags.size() - 2);
    SuggestedCompletions = Opts.suggestValueCompletions(Prev, Cur);
  }

  if (SuggestedCompletions.empty())
    SuggestedCompletions = Opts.suggestValueCompletions(Cur, "");

  // If Flags were empty, it means the user typed `clang [tab]` where we should
  // list all possible flags. If there was no value completion and the user
  // pressed tab after a space, we should fall back to a file completion.
  // We're printing a newline to be consistent with what we print at the end of
  // this function.
  if (SuggestedCompletions.empty() && HasSpace && !Flags.empty()) {
    llvm::outs() << '\n';
    return;
  }

  // When flag ends with '=' and there was no value completion, return empty
  // string and fall back to the file autocompletion.
  if (SuggestedCompletions.empty() && !Cur.ends_with("=")) {
    // If the flag is in the form of "--autocomplete=-foo",
    // we were requested to print out all option names that start with "-foo".
    // For example, "--autocomplete=-fsyn" is expanded to "-fsyntax-only".
    SuggestedCompletions = Opts.findByPrefix(
        Cur, VisibilityMask,
        /*DisableFlags=*/options::Unsupported | options::Ignored);

    // We have to query the -W flags manually as they're not in the OptTable.
    // TODO: Find a good way to add them to OptTable instead and them remove
    // this code.
    for (StringRef S : DiagnosticIDs::getDiagnosticFlags())
      if (S.starts_with(Cur))
        SuggestedCompletions.push_back(std::string(S));
  }

  // Sort the autocomplete candidates so that shells print them out in a
  // deterministic order. We could sort in any way, but we chose
  // case-insensitive sorting for consistency with the -help option
  // which prints out options in the case-insensitive alphabetical order.
  llvm::sort(SuggestedCompletions, [](StringRef A, StringRef B) {
    if (int X = A.compare_insensitive(B))
      return X < 0;
    return A.compare(B) > 0;
  });

  llvm::outs() << llvm::join(SuggestedCompletions, "\n") << '\n';
}

bool Driver::HandleImmediateArgs(const Compilation &C) {
  // The order these options are handled in gcc is all over the place, but we
  // don't expect inconsistencies w.r.t. that to matter in practice.

  if (C.getArgs().hasArg(options::OPT_dumpmachine)) {
    llvm::outs() << C.getDefaultToolChain().getTripleString() << '\n';
    return false;
  }

  if (C.getArgs().hasArg(options::OPT_dumpversion)) {
    // Since -dumpversion is only implemented for pedantic GCC compatibility, we
    // return an answer which matches our definition of __VERSION__.
    llvm::outs() << CLANG_VERSION_STRING << "\n";
    return false;
  }

  if (C.getArgs().hasArg(options::OPT__print_diagnostic_categories)) {
    PrintDiagnosticCategories(llvm::outs());
    return false;
  }

  if (C.getArgs().hasArg(options::OPT_help) ||
      C.getArgs().hasArg(options::OPT__help_hidden)) {
    PrintHelp(C.getArgs().hasArg(options::OPT__help_hidden));
    return false;
  }

  if (C.getArgs().hasArg(options::OPT_fsycl_help_EQ)) {
    PrintSYCLToolHelp(C);
    return false;
  }

  if (C.getArgs().hasArg(options::OPT__version)) {
    // Follow gcc behavior and use stdout for --version and stderr for -v.
    PrintVersion(C, llvm::outs());
    return false;
  }

  if (C.getArgs().hasArg(options::OPT_v) ||
      C.getArgs().hasArg(options::OPT__HASH_HASH_HASH) ||
      C.getArgs().hasArg(options::OPT_print_supported_cpus) ||
      C.getArgs().hasArg(options::OPT_print_supported_extensions)) {
    PrintVersion(C, llvm::errs());
    SuppressMissingInputWarning = true;
  }

  if (C.getArgs().hasArg(options::OPT_v)) {
    if (!SystemConfigDir.empty())
      llvm::errs() << "System configuration file directory: "
                   << SystemConfigDir << "\n";
    if (!UserConfigDir.empty())
      llvm::errs() << "User configuration file directory: "
                   << UserConfigDir << "\n";
  }

  const ToolChain &TC = C.getDefaultToolChain();

  if (C.getArgs().hasArg(options::OPT_v))
    TC.printVerboseInfo(llvm::errs());

  if (C.getArgs().hasArg(options::OPT_print_resource_dir)) {
    llvm::outs() << ResourceDir << '\n';
    return false;
  }

  if (C.getArgs().hasArg(options::OPT_print_search_dirs)) {
    llvm::outs() << "programs: =";
    bool separator = false;
    // Print -B and COMPILER_PATH.
    for (const std::string &Path : PrefixDirs) {
      if (separator)
        llvm::outs() << llvm::sys::EnvPathSeparator;
      llvm::outs() << Path;
      separator = true;
    }
    for (const std::string &Path : TC.getProgramPaths()) {
      if (separator)
        llvm::outs() << llvm::sys::EnvPathSeparator;
      llvm::outs() << Path;
      separator = true;
    }
    llvm::outs() << "\n";
    llvm::outs() << "libraries: =" << ResourceDir;

    StringRef sysroot = C.getSysRoot();

    for (const std::string &Path : TC.getFilePaths()) {
      // Always print a separator. ResourceDir was the first item shown.
      llvm::outs() << llvm::sys::EnvPathSeparator;
      // Interpretation of leading '=' is needed only for NetBSD.
      if (Path[0] == '=')
        llvm::outs() << sysroot << Path.substr(1);
      else
        llvm::outs() << Path;
    }
    llvm::outs() << "\n";
    return false;
  }

  if (C.getArgs().hasArg(options::OPT_print_runtime_dir)) {
    if (std::optional<std::string> RuntimePath = TC.getRuntimePath())
      llvm::outs() << *RuntimePath << '\n';
    else
      llvm::outs() << TC.getCompilerRTPath() << '\n';
    return false;
  }

  if (C.getArgs().hasArg(options::OPT_print_diagnostic_options)) {
    std::vector<std::string> Flags = DiagnosticIDs::getDiagnosticFlags();
    for (std::size_t I = 0; I != Flags.size(); I += 2)
      llvm::outs() << "  " << Flags[I] << "\n  " << Flags[I + 1] << "\n\n";
    return false;
  }

  // FIXME: The following handlers should use a callback mechanism, we don't
  // know what the client would like to do.
  if (Arg *A = C.getArgs().getLastArg(options::OPT_print_file_name_EQ)) {
    llvm::outs() << GetFilePath(A->getValue(), TC) << "\n";
    return false;
  }

  if (Arg *A = C.getArgs().getLastArg(options::OPT_print_prog_name_EQ)) {
    StringRef ProgName = A->getValue();

    // Null program name cannot have a path.
    if (! ProgName.empty())
      llvm::outs() << GetProgramPath(ProgName, TC);

    llvm::outs() << "\n";
    return false;
  }

  if (Arg *A = C.getArgs().getLastArg(options::OPT_autocomplete)) {
    StringRef PassedFlags = A->getValue();
    HandleAutocompletions(PassedFlags);
    return false;
  }

  if (C.getArgs().hasArg(options::OPT_print_libgcc_file_name)) {
    ToolChain::RuntimeLibType RLT = TC.GetRuntimeLibType(C.getArgs());
    const llvm::Triple Triple(TC.ComputeEffectiveClangTriple(C.getArgs()));
    RegisterEffectiveTriple TripleRAII(TC, Triple);
    switch (RLT) {
    case ToolChain::RLT_CompilerRT:
      llvm::outs() << TC.getCompilerRT(C.getArgs(), "builtins") << "\n";
      break;
    case ToolChain::RLT_Libgcc:
      llvm::outs() << GetFilePath("libgcc.a", TC) << "\n";
      break;
    }
    return false;
  }

  if (C.getArgs().hasArg(options::OPT_print_multi_lib)) {
    for (const Multilib &Multilib : TC.getMultilibs())
      llvm::outs() << Multilib << "\n";
    return false;
  }

  if (C.getArgs().hasArg(options::OPT_print_multi_flags)) {
    Multilib::flags_list ArgFlags = TC.getMultilibFlags(C.getArgs());
    llvm::StringSet<> ExpandedFlags = TC.getMultilibs().expandFlags(ArgFlags);
    std::set<llvm::StringRef> SortedFlags;
    for (const auto &FlagEntry : ExpandedFlags)
      SortedFlags.insert(FlagEntry.getKey());
    for (auto Flag : SortedFlags)
      llvm::outs() << Flag << '\n';
    return false;
  }

  if (C.getArgs().hasArg(options::OPT_print_multi_directory)) {
    for (const Multilib &Multilib : TC.getSelectedMultilibs()) {
      if (Multilib.gccSuffix().empty())
        llvm::outs() << ".\n";
      else {
        StringRef Suffix(Multilib.gccSuffix());
        assert(Suffix.front() == '/');
        llvm::outs() << Suffix.substr(1) << "\n";
      }
    }
    return false;
  }

  if (C.getArgs().hasArg(options::OPT_print_target_triple)) {
    llvm::outs() << TC.getTripleString() << "\n";
    return false;
  }

  if (C.getArgs().hasArg(options::OPT_print_effective_triple)) {
    const llvm::Triple Triple(TC.ComputeEffectiveClangTriple(C.getArgs()));
    llvm::outs() << Triple.getTriple() << "\n";
    return false;
  }

  if (C.getArgs().hasArg(options::OPT_print_targets)) {
    llvm::TargetRegistry::printRegisteredTargetsForVersion(llvm::outs());
    return false;
  }

  return true;
}

enum {
  TopLevelAction = 0,
  HeadSibAction = 1,
  OtherSibAction = 2,
};

// Display an action graph human-readably.  Action A is the "sink" node
// and latest-occuring action. Traversal is in pre-order, visiting the
// inputs to each action before printing the action itself.
static unsigned PrintActions1(const Compilation &C, Action *A,
                              std::map<Action *, unsigned> &Ids,
                              Twine Indent = {}, int Kind = TopLevelAction) {
  if (Ids.count(A)) // A was already visited.
    return Ids[A];

  std::string str;
  llvm::raw_string_ostream os(str);

  auto getSibIndent = [](int K) -> Twine {
    return (K == HeadSibAction) ? "   " : (K == OtherSibAction) ? "|  " : "";
  };

  Twine SibIndent = Indent + getSibIndent(Kind);
  int SibKind = HeadSibAction;
  os << Action::getClassName(A->getKind()) << ", ";
  if (InputAction *IA = dyn_cast<InputAction>(A)) {
    os << "\"" << IA->getInputArg().getValue() << "\"";
  } else if (BindArchAction *BIA = dyn_cast<BindArchAction>(A)) {
    os << '"' << BIA->getArchName() << '"' << ", {"
       << PrintActions1(C, *BIA->input_begin(), Ids, SibIndent, SibKind) << "}";
  } else if (OffloadAction *OA = dyn_cast<OffloadAction>(A)) {
    bool IsFirst = true;
    OA->doOnEachDependence(
        [&](Action *A, const ToolChain *TC, const char *BoundArch) {
          assert(TC && "Unknown host toolchain");
          // E.g. for two CUDA device dependences whose bound arch is sm_20 and
          // sm_35 this will generate:
          // "cuda-device" (nvptx64-nvidia-cuda:sm_20) {#ID}, "cuda-device"
          // (nvptx64-nvidia-cuda:sm_35) {#ID}
          if (!IsFirst)
            os << ", ";
          os << '"';
          os << A->getOffloadingKindPrefix();
          os << " (";
          os << TC->getTriple().normalize();
          if (BoundArch)
            os << ":" << BoundArch;
          os << ")";
          os << '"';
          os << " {" << PrintActions1(C, A, Ids, SibIndent, SibKind) << "}";
          IsFirst = false;
          SibKind = OtherSibAction;
        });
  } else {
    const ActionList *AL = &A->getInputs();

    if (AL->size()) {
      const char *Prefix = "{";
      for (Action *PreRequisite : *AL) {
        os << Prefix << PrintActions1(C, PreRequisite, Ids, SibIndent, SibKind);
        Prefix = ", ";
        SibKind = OtherSibAction;
      }
      os << "}";
    } else
      os << "{}";
  }

  // Append offload info for all options other than the offloading action
  // itself (e.g. (cuda-device, sm_20) or (cuda-host)).
  std::string offload_str;
  llvm::raw_string_ostream offload_os(offload_str);
  if (!isa<OffloadAction>(A)) {
    auto S = A->getOffloadingKindPrefix();
    if (!S.empty()) {
      offload_os << ", (" << S;
      if (A->getOffloadingArch())
        offload_os << ", " << A->getOffloadingArch();
      offload_os << ")";
    }
  }

  auto getSelfIndent = [](int K) -> Twine {
    return (K == HeadSibAction) ? "+- " : (K == OtherSibAction) ? "|- " : "";
  };

  unsigned Id = Ids.size();
  Ids[A] = Id;
  llvm::errs() << Indent + getSelfIndent(Kind) << Id << ": " << os.str() << ", "
               << types::getTypeName(A->getType()) << offload_os.str() << "\n";

  return Id;
}

// Print the action graphs in a compilation C.
// For example "clang -c file1.c file2.c" is composed of two subgraphs.
void Driver::PrintActions(const Compilation &C) const {
  std::map<Action *, unsigned> Ids;
  for (Action *A : C.getActions())
    PrintActions1(C, A, Ids);
}

/// Check whether the given input tree contains any compilation or
/// assembly actions.
static bool ContainsCompileOrAssembleAction(const Action *A) {
  if (isa<CompileJobAction>(A) || isa<BackendJobAction>(A) ||
      isa<AssembleJobAction>(A))
    return true;

  return llvm::any_of(A->inputs(), ContainsCompileOrAssembleAction);
}

void Driver::BuildUniversalActions(Compilation &C, const ToolChain &TC,
                                   const InputList &BAInputs) const {
  DerivedArgList &Args = C.getArgs();
  ActionList &Actions = C.getActions();
  llvm::PrettyStackTraceString CrashInfo("Building universal build actions");
  // Collect the list of architectures. Duplicates are allowed, but should only
  // be handled once (in the order seen).
  llvm::StringSet<> ArchNames;
  SmallVector<const char *, 4> Archs;
  for (Arg *A : Args) {
    if (A->getOption().matches(options::OPT_arch)) {
      // Validate the option here; we don't save the type here because its
      // particular spelling may participate in other driver choices.
      llvm::Triple::ArchType Arch =
          tools::darwin::getArchTypeForMachOArchName(A->getValue());
      if (Arch == llvm::Triple::UnknownArch) {
        Diag(clang::diag::err_drv_invalid_arch_name) << A->getAsString(Args);
        continue;
      }

      A->claim();
      if (ArchNames.insert(A->getValue()).second)
        Archs.push_back(A->getValue());
    }
  }

  // When there is no explicit arch for this platform, make sure we still bind
  // the architecture (to the default) so that -Xarch_ is handled correctly.
  if (!Archs.size())
    Archs.push_back(Args.MakeArgString(TC.getDefaultUniversalArchName()));

  ActionList SingleActions;
  BuildActions(C, Args, BAInputs, SingleActions);

  // Add in arch bindings for every top level action, as well as lipo and
  // dsymutil steps if needed.
  for (Action* Act : SingleActions) {
    // Make sure we can lipo this kind of output. If not (and it is an actual
    // output) then we disallow, since we can't create an output file with the
    // right name without overwriting it. We could remove this oddity by just
    // changing the output names to include the arch, which would also fix
    // -save-temps. Compatibility wins for now.

    if (Archs.size() > 1 && !types::canLipoType(Act->getType()))
      Diag(clang::diag::err_drv_invalid_output_with_multiple_archs)
          << types::getTypeName(Act->getType());

    ActionList Inputs;
    for (unsigned i = 0, e = Archs.size(); i != e; ++i)
      Inputs.push_back(C.MakeAction<BindArchAction>(Act, Archs[i]));

    // Lipo if necessary, we do it this way because we need to set the arch flag
    // so that -Xarch_ gets overwritten.
    if (Inputs.size() == 1 || Act->getType() == types::TY_Nothing)
      Actions.append(Inputs.begin(), Inputs.end());
    else
      Actions.push_back(C.MakeAction<LipoJobAction>(Inputs, Act->getType()));

    // Handle debug info queries.
    Arg *A = Args.getLastArg(options::OPT_g_Group);
    bool enablesDebugInfo = A && !A->getOption().matches(options::OPT_g0) &&
                            !A->getOption().matches(options::OPT_gstabs);
    if ((enablesDebugInfo || willEmitRemarks(Args)) &&
        ContainsCompileOrAssembleAction(Actions.back())) {

      // Add a 'dsymutil' step if necessary, when debug info is enabled and we
      // have a compile input. We need to run 'dsymutil' ourselves in such cases
      // because the debug info will refer to a temporary object file which
      // will be removed at the end of the compilation process.
      if (Act->getType() == types::TY_Image) {
        ActionList Inputs;
        Inputs.push_back(Actions.back());
        Actions.pop_back();
        Actions.push_back(
            C.MakeAction<DsymutilJobAction>(Inputs, types::TY_dSYM));
      }

      // Verify the debug info output.
      if (Args.hasArg(options::OPT_verify_debug_info)) {
        Action* LastAction = Actions.back();
        Actions.pop_back();
        Actions.push_back(C.MakeAction<VerifyDebugInfoJobAction>(
            LastAction, types::TY_Nothing));
      }
    }
  }
}

bool Driver::DiagnoseInputExistence(const DerivedArgList &Args, StringRef Value,
                                    types::ID Ty, bool TypoCorrect) const {
  if (!getCheckInputsExist())
    return true;

  // stdin always exists.
  if (Value == "-")
    return true;

  // If it's a header to be found in the system or user search path, then defer
  // complaints about its absence until those searches can be done.  When we
  // are definitely processing headers for C++20 header units, extend this to
  // allow the user to put "-fmodule-header -xc++-header vector" for example.
  if (Ty == types::TY_CXXSHeader || Ty == types::TY_CXXUHeader ||
      (ModulesModeCXX20 && Ty == types::TY_CXXHeader))
    return true;

  if (getVFS().exists(Value))
    return true;

  if (TypoCorrect) {
    // Check if the filename is a typo for an option flag. OptTable thinks
    // that all args that are not known options and that start with / are
    // filenames, but e.g. `/diagnostic:caret` is more likely a typo for
    // the option `/diagnostics:caret` than a reference to a file in the root
    // directory.
    std::string Nearest;
    if (getOpts().findNearest(Value, Nearest, getOptionVisibilityMask()) <= 1) {
      Diag(clang::diag::err_drv_no_such_file_with_suggestion)
          << Value << Nearest;
      return false;
    }
  }

  // In CL mode, don't error on apparently non-existent linker inputs, because
  // they can be influenced by linker flags the clang driver might not
  // understand.
  // Examples:
  // - `clang-cl main.cc ole32.lib` in a non-MSVC shell will make the driver
  //   module look for an MSVC installation in the registry. (We could ask
  //   the MSVCToolChain object if it can find `ole32.lib`, but the logic to
  //   look in the registry might move into lld-link in the future so that
  //   lld-link invocations in non-MSVC shells just work too.)
  // - `clang-cl ... /link ...` can pass arbitrary flags to the linker,
  //   including /libpath:, which is used to find .lib and .obj files.
  // So do not diagnose this on the driver level. Rely on the linker diagnosing
  // it. (If we don't end up invoking the linker, this means we'll emit a
  // "'linker' input unused [-Wunused-command-line-argument]" warning instead
  // of an error.)
  //
  // Only do this skip after the typo correction step above. `/Brepo` is treated
  // as TY_Object, but it's clearly a typo for `/Brepro`. It seems fine to emit
  // an error if we have a flag that's within an edit distance of 1 from a
  // flag. (Users can use `-Wl,` or `/linker` to launder the flag past the
  // driver in the unlikely case they run into this.)
  //
  // Don't do this for inputs that start with a '/', else we'd pass options
  // like /libpath: through to the linker silently.
  //
  // Emitting an error for linker inputs can also cause incorrect diagnostics
  // with the gcc driver. The command
  //     clang -fuse-ld=lld -Wl,--chroot,some/dir /file.o
  // will make lld look for some/dir/file.o, while we will diagnose here that
  // `/file.o` does not exist. However, configure scripts check if
  // `clang /GR-` compiles without error to see if the compiler is cl.exe,
  // so we can't downgrade diagnostics for `/GR-` from an error to a warning
  // in cc mode. (We can in cl mode because cl.exe itself only warns on
  // unknown flags.)
  if (IsCLMode() && Ty == types::TY_Object && !Value.starts_with("/"))
    return true;

  Diag(clang::diag::err_drv_no_such_file) << Value;
  return false;
}

// Get the C++20 Header Unit type corresponding to the input type.
static types::ID CXXHeaderUnitType(ModuleHeaderMode HM) {
  switch (HM) {
  case HeaderMode_User:
    return types::TY_CXXUHeader;
  case HeaderMode_System:
    return types::TY_CXXSHeader;
  case HeaderMode_Default:
    break;
  case HeaderMode_None:
    llvm_unreachable("should not be called in this case");
  }
  return types::TY_CXXHUHeader;
}

// Construct a the list of inputs and their types.
void Driver::BuildInputs(const ToolChain &TC, DerivedArgList &Args,
                         InputList &Inputs) const {
  const llvm::opt::OptTable &Opts = getOpts();
  // Track the current user specified (-x) input. We also explicitly track the
  // argument used to set the type; we only want to claim the type when we
  // actually use it, so we warn about unused -x arguments.
  types::ID InputType = types::TY_Nothing;
  Arg *InputTypeArg = nullptr;
  bool IsSYCL =
      Args.hasFlag(options::OPT_fsycl, options::OPT_fno_sycl, false) ||
      Args.hasArg(options::OPT_fsycl_device_only);

  // The last /TC or /TP option sets the input type to C or C++ globally.
  if (Arg *TCTP = Args.getLastArgNoClaim(options::OPT__SLASH_TC,
                                         options::OPT__SLASH_TP)) {
    InputTypeArg = TCTP;
    InputType = TCTP->getOption().matches(options::OPT__SLASH_TC) && !IsSYCL
                    ? types::TY_C
                    : types::TY_CXX;

    Arg *Previous = nullptr;
    bool ShowNote = false;
    for (Arg *A :
         Args.filtered(options::OPT__SLASH_TC, options::OPT__SLASH_TP)) {
      if (Previous) {
        Diag(clang::diag::warn_drv_overriding_option)
            << Previous->getSpelling() << A->getSpelling();
        ShowNote = true;
      }
      Previous = A;
    }
    if (ShowNote)
      Diag(clang::diag::note_drv_t_option_is_global);
  }

  // CUDA/HIP and their preprocessor expansions can be accepted by CL mode.
  // Warn -x after last input file has no effect
  auto LastXArg = Args.getLastArgValue(options::OPT_x);
  const llvm::StringSet<> ValidXArgs = {"cuda", "hip", "cui", "hipi"};
  if (!IsCLMode() || ValidXArgs.contains(LastXArg)) {
    Arg *LastXArg = Args.getLastArgNoClaim(options::OPT_x);
    Arg *LastInputArg = Args.getLastArgNoClaim(options::OPT_INPUT);
    if (LastXArg && LastInputArg &&
        LastInputArg->getIndex() < LastXArg->getIndex())
      Diag(clang::diag::warn_drv_unused_x) << LastXArg->getValue();
  } else {
    // In CL mode suggest /TC or /TP since -x doesn't make sense if passed via
    // /clang:.
    if (auto *A = Args.getLastArg(options::OPT_x))
      Diag(diag::err_drv_unsupported_opt_with_suggestion)
          << A->getAsString(Args) << "/TC' or '/TP";
  }

  for (Arg *A : Args) {
    if (A->getOption().getKind() == Option::InputClass) {
      const char *Value = A->getValue();
      types::ID Ty = types::TY_INVALID;

      // Infer the input type if necessary.
      if (InputType == types::TY_Nothing) {
        // If there was an explicit arg for this, claim it.
        if (InputTypeArg)
          InputTypeArg->claim();

        types::ID CType = types::TY_C;
        // For SYCL, all source file inputs are considered C++.
        if (IsSYCL)
          CType = types::TY_CXX;

        // stdin must be handled specially.
        if (memcmp(Value, "-", 2) == 0) {
          if (IsFlangMode()) {
            Ty = types::TY_Fortran;
          } else if (IsDXCMode()) {
            Ty = types::TY_HLSL;
          } else {
            // If running with -E, treat as a C input (this changes the
            // builtin macros, for example). This may be overridden by -ObjC
            // below.
            //
            // Otherwise emit an error but still use a valid type to avoid
            // spurious errors (e.g., no inputs).
            assert(!CCGenDiagnostics && "stdin produces no crash reproducer");
            if (!Args.hasArgNoClaim(options::OPT_E) && !CCCIsCPP())
              Diag(IsCLMode() ? clang::diag::err_drv_unknown_stdin_type_clang_cl
                              : clang::diag::err_drv_unknown_stdin_type);
            Ty = types::TY_C;
          }
        } else {
          // Otherwise lookup by extension.
          // Fallback is C if invoked as C preprocessor, C++ if invoked with
          // clang-cl /E, or Object otherwise.
          // We use a host hook here because Darwin at least has its own
          // idea of what .s is.
          if (const char *Ext = strrchr(Value, '.'))
            Ty = TC.LookupTypeForExtension(Ext + 1);

          // For SYCL, convert C-type sources to C++-type sources.
          if (IsSYCL) {
            types::ID OldTy = Ty;
            switch (Ty) {
            case types::TY_C:
              Ty = types::TY_CXX;
              break;
            case types::TY_CHeader:
              Ty = types::TY_CXXHeader;
              break;
            case types::TY_PP_C:
              Ty = types::TY_PP_CXX;
              break;
            case types::TY_PP_CHeader:
              Ty = types::TY_PP_CXXHeader;
              break;
            default:
              break;
            }
            if (OldTy != Ty) {
              Diag(clang::diag::warn_drv_fsycl_with_c_type)
                  << getTypeName(OldTy) << getTypeName(Ty);
            }
          }

          if (Ty == types::TY_INVALID) {
            if (IsCLMode() && (Args.hasArgNoClaim(options::OPT_E) || CCGenDiagnostics))
              Ty = types::TY_CXX;
            else if (CCCIsCPP() || CCGenDiagnostics)
              Ty = CType;
            else
              Ty = types::TY_Object;
          }

          // If the driver is invoked as C++ compiler (like clang++ or c++) it
          // should autodetect some input files as C++ for g++ compatibility.
          if (CCCIsCXX()) {
            types::ID OldTy = Ty;
            Ty = types::lookupCXXTypeForCType(Ty);

            // Do not complain about foo.h, when we are known to be processing
            // it as a C++20 header unit.
            if (Ty != OldTy && !(OldTy == types::TY_CHeader && hasHeaderMode()))
              Diag(clang::diag::warn_drv_treating_input_as_cxx)
                  << getTypeName(OldTy) << getTypeName(Ty);
          }

          // If running with -fthinlto-index=, extensions that normally identify
          // native object files actually identify LLVM bitcode files.
          if (Args.hasArgNoClaim(options::OPT_fthinlto_index_EQ) &&
              Ty == types::TY_Object)
            Ty = types::TY_LLVM_BC;
        }

        // -ObjC and -ObjC++ override the default language, but only for "source
        // files". We just treat everything that isn't a linker input as a
        // source file.
        //
        // FIXME: Clean this up if we move the phase sequence into the type.
        if (Ty != types::TY_Object) {
          if (Args.hasArg(options::OPT_ObjC))
            Ty = types::TY_ObjC;
          else if (Args.hasArg(options::OPT_ObjCXX))
            Ty = types::TY_ObjCXX;
        }

        // Disambiguate headers that are meant to be header units from those
        // intended to be PCH.  Avoid missing '.h' cases that are counted as
        // C headers by default - we know we are in C++ mode and we do not
        // want to issue a complaint about compiling things in the wrong mode.
        if ((Ty == types::TY_CXXHeader || Ty == types::TY_CHeader) &&
            hasHeaderMode())
          Ty = CXXHeaderUnitType(CXX20HeaderType);
      } else {
        assert(InputTypeArg && "InputType set w/o InputTypeArg");
        if (!InputTypeArg->getOption().matches(options::OPT_x)) {
          // If emulating cl.exe, make sure that /TC and /TP don't affect input
          // object files.
          const char *Ext = strrchr(Value, '.');
          if (Ext && TC.LookupTypeForExtension(Ext + 1) == types::TY_Object)
            Ty = types::TY_Object;
        }
        if (Ty == types::TY_INVALID) {
          Ty = InputType;
          InputTypeArg->claim();
        }
      }

      if ((Ty == types::TY_C || Ty == types::TY_CXX) &&
          Args.hasArgNoClaim(options::OPT_hipstdpar))
        Ty = types::TY_HIP;

      if (DiagnoseInputExistence(Args, Value, Ty, /*TypoCorrect=*/true))
        Inputs.push_back(std::make_pair(Ty, A));

    } else if (A->getOption().matches(options::OPT__SLASH_Tc)) {
      StringRef Value = A->getValue();
      if (DiagnoseInputExistence(Args, Value, types::TY_C,
                                 /*TypoCorrect=*/false)) {
        Arg *InputArg = MakeInputArg(Args, Opts, A->getValue());
        Inputs.push_back(
            std::make_pair(IsSYCL ? types::TY_CXX : types::TY_C, InputArg));
      }
      A->claim();
    } else if (A->getOption().matches(options::OPT__SLASH_Tp)) {
      StringRef Value = A->getValue();
      if (DiagnoseInputExistence(Args, Value, types::TY_CXX,
                                 /*TypoCorrect=*/false)) {
        Arg *InputArg = MakeInputArg(Args, Opts, A->getValue());
        Inputs.push_back(std::make_pair(types::TY_CXX, InputArg));
      }
      A->claim();
    } else if (A->getOption().hasFlag(options::LinkerInput)) {
      // Just treat as object type, we could make a special type for this if
      // necessary.
      Inputs.push_back(std::make_pair(types::TY_Object, A));

    } else if (A->getOption().matches(options::OPT_x)) {
      InputTypeArg = A;
      InputType = types::lookupTypeForTypeSpecifier(A->getValue());
      A->claim();

      // Follow gcc behavior and treat as linker input for invalid -x
      // options. Its not clear why we shouldn't just revert to unknown; but
      // this isn't very important, we might as well be bug compatible.
      if (!InputType) {
        Diag(clang::diag::err_drv_unknown_language) << A->getValue();
        InputType = types::TY_Object;
      }
      // Emit an error if c-compilation is forced in -fsycl mode
      if (IsSYCL && (InputType == types::TY_C || InputType == types::TY_PP_C ||
                     InputType == types::TY_CHeader))
        Diag(clang::diag::err_drv_fsycl_with_c_type) << A->getAsString(Args);

      // If the user has put -fmodule-header{,=} then we treat C++ headers as
      // header unit inputs.  So we 'promote' -xc++-header appropriately.
      if (InputType == types::TY_CXXHeader && hasHeaderMode())
        InputType = CXXHeaderUnitType(CXX20HeaderType);
    } else if (A->getOption().getID() == options::OPT_U) {
      assert(A->getNumValues() == 1 && "The /U option has one value.");
      StringRef Val = A->getValue(0);
      if (Val.find_first_of("/\\") != StringRef::npos) {
        // Warn about e.g. "/Users/me/myfile.c".
        Diag(diag::warn_slash_u_filename) << Val;
        Diag(diag::note_use_dashdash);
      }
    }
    // TODO: remove when -foffload-static-lib support is dropped.
    else if (A->getOption().matches(options::OPT_offload_lib_Group)) {
      // Add the foffload-static-lib library to the command line to allow
      // processing when no source or object is supplied as well as proper
      // host link.
      Arg *InputArg = MakeInputArg(Args, Opts, A->getValue());
      Inputs.push_back(std::make_pair(types::TY_Object, InputArg));
      A->claim();
      // Use of -foffload-static-lib and -foffload-whole-static-lib are
      // deprecated with the updated functionality to scan the static libs.
      Diag(clang::diag::warn_drv_deprecated_option)
          << A->getAsString(Args) << A->getValue();
    }
  }
  if (CCCIsCPP() && Inputs.empty()) {
    // If called as standalone preprocessor, stdin is processed
    // if no other input is present.
    Arg *A = MakeInputArg(Args, Opts, "-");
    Inputs.push_back(std::make_pair(types::TY_C, A));
  }
}

static bool runBundler(const SmallVectorImpl<StringRef> &InputArgs,
                       Compilation &C) {
  // Find bundler.
  StringRef ExecPath(C.getArgs().MakeArgString(C.getDriver().Dir));
  llvm::ErrorOr<std::string> BundlerBinary =
      llvm::sys::findProgramByName("clang-offload-bundler", ExecPath);
  SmallVector<StringRef, 6> BundlerArgs;
  BundlerArgs.push_back(BundlerBinary.getError() ? "clang-offload-bundler"
                                                 : BundlerBinary.get().c_str());
  BundlerArgs.append(InputArgs);
  // Since this is run in real time and not in the toolchain, output the
  // command line if requested.
  bool OutputOnly = C.getArgs().hasArg(options::OPT__HASH_HASH_HASH);
  if (C.getArgs().hasArg(options::OPT_v) || OutputOnly) {
    for (StringRef A : BundlerArgs)
      if (OutputOnly)
        llvm::errs() << "\"" << A << "\" ";
      else
        llvm::errs() << A << " ";
    llvm::errs() << '\n';
  }
  if (BundlerBinary.getError())
    return false;

  return !llvm::sys::ExecuteAndWait(BundlerBinary.get(), BundlerArgs);
}

static bool hasFPGABinary(Compilation &C, std::string Object, types::ID Type) {
  assert(types::isFPGA(Type) && "unexpected Type for FPGA binary check");
  // Do not do the check if the file doesn't exist
  if (!llvm::sys::fs::exists(Object))
    return false;

  // Only static archives are valid FPGA Binaries for unbundling.
  if (!isStaticArchiveFile(Object))
    return false;

  // Temporary names for the output.
  llvm::Triple TT;
  TT.setArchName(types::getTypeName(Type));
  TT.setVendorName("intel");
  TT.setOS(llvm::Triple::UnknownOS);

  // Checking uses -check-section option with the input file, no output
  // file and the target triple being looked for.
  const char *Targets =
      C.getArgs().MakeArgString(Twine("-targets=sycl-") + TT.str());
  const char *Inputs = C.getArgs().MakeArgString(Twine("-input=") + Object);
  // Always use -type=ao for aocx/aocr bundle checking.  The 'bundles' are
  // actually archives.
  SmallVector<StringRef, 6> BundlerArgs = {"-type=ao", Targets, Inputs,
                                           "-check-section"};
  return runBundler(BundlerArgs, C);
}

static SmallVector<std::string, 4> getOffloadSections(Compilation &C,
                                                      const StringRef &File) {
  // Do not do the check if the file doesn't exist
  if (!llvm::sys::fs::exists(File))
    return {};

  bool IsArchive = isStaticArchiveFile(File);
  if (!(IsArchive || isObjectFile(File.str())))
    return {};

  // Use the bundler to grab the list of sections from the given archive
  // or object.
  StringRef ExecPath(C.getArgs().MakeArgString(C.getDriver().Dir));
  llvm::ErrorOr<std::string> BundlerBinary =
      llvm::sys::findProgramByName("clang-offload-bundler", ExecPath);
  const char *Input = C.getArgs().MakeArgString(Twine("-input=") + File.str());
  // Always use -type=ao for bundle checking.  The 'bundles' are
  // actually archives.
  SmallVector<StringRef, 6> BundlerArgs = {
      BundlerBinary.get(), IsArchive ? "-type=ao" : "-type=o", Input, "-list"};
  // Since this is run in real time and not in the toolchain, output the
  // command line if requested.
  bool OutputOnly = C.getArgs().hasArg(options::OPT__HASH_HASH_HASH);
  if (C.getArgs().hasArg(options::OPT_v) || OutputOnly) {
    for (StringRef A : BundlerArgs)
      if (OutputOnly)
        llvm::errs() << "\"" << A << "\" ";
      else
        llvm::errs() << A << " ";
    llvm::errs() << '\n';
  }
  if (BundlerBinary.getError())
    return {};
  llvm::SmallString<64> OutputFile(
      C.getDriver().GetTemporaryPath("bundle-list", "txt"));
  llvm::FileRemover OutputRemover(OutputFile.c_str());
  std::optional<llvm::StringRef> Redirects[] = {
      {""},
      OutputFile.str(),
      OutputFile.str(),
  };

  std::string ErrorMessage;
  if (llvm::sys::ExecuteAndWait(BundlerBinary.get(), BundlerArgs, {}, Redirects,
                                /*SecondsToWait*/ 0, /*MemoryLimit*/ 0,
                                &ErrorMessage)) {
    // Could not get the information, return false
    return {};
  }

  llvm::ErrorOr<std::unique_ptr<llvm::MemoryBuffer>> OutputBuf =
      llvm::MemoryBuffer::getFile(OutputFile.c_str());
  if (!OutputBuf) {
    // Could not capture output, return false
    return {};
  }

  SmallVector<std::string, 4> Sections;
  for (llvm::line_iterator LineIt(**OutputBuf); !LineIt.is_at_end(); ++LineIt)
    Sections.push_back(LineIt->str());
  if (Sections.empty())
    return {};

  return Sections;
}

static bool hasSYCLDefaultSection(Compilation &C, const StringRef &File) {
  // Do not do the check if the file doesn't exist
  if (!llvm::sys::fs::exists(File))
    return false;

  bool IsArchive = isStaticArchiveFile(File);
  if (!(IsArchive || isObjectFile(File.str())))
    return false;

  llvm::Triple TT(C.getDriver().MakeSYCLDeviceTriple(getDefaultSYCLArch(C)));
  // Checking uses -check-section option with the input file, no output
  // file and the target triple being looked for.
  const char *Targets =
      C.getArgs().MakeArgString(Twine("-targets=sycl-") + TT.str());
  const char *Inputs = C.getArgs().MakeArgString(Twine("-input=") + File.str());
  SmallVector<StringRef, 6> BundlerArgs = {IsArchive ? "-type=ao" : "-type=o",
                                           Targets, Inputs, "-check-section"};
  return runBundler(BundlerArgs, C);
}

static bool hasOffloadSections(Compilation &C, const StringRef &File,
                               DerivedArgList &Args) {
  SmallVector<std::string, 4> Sections(getOffloadSections(C, File));
  return !Sections.empty();
}

// Simple helper function for Linker options, where the option is valid if
// it has '-' or '--' as the designator.
static bool optionMatches(const std::string &Option,
                          const std::string &OptCheck) {
  return (Option == OptCheck || ("-" + Option) == OptCheck);
}

// Process linker inputs for use with offload static libraries.  We are only
// handling options and explicitly named static archives as these need to be
// partially linked.
static SmallVector<const char *, 16>
getLinkerArgs(Compilation &C, DerivedArgList &Args, bool IncludeObj = false) {
  SmallVector<const char *, 16> LibArgs;
  SmallVector<std::string, 8> LibPaths;
  bool IsMSVC = C.getDefaultToolChain().getTriple().isWindowsMSVCEnvironment();
  // Add search directories from LIBRARY_PATH/LIB env variable
  std::optional<std::string> LibPath =
      llvm::sys::Process::GetEnv(IsMSVC ? "LIB" : "LIBRARY_PATH");
  if (LibPath) {
    SmallVector<StringRef, 8> SplitPaths;
    const char EnvPathSeparatorStr[] = {llvm::sys::EnvPathSeparator, '\0'};
    llvm::SplitString(*LibPath, SplitPaths, EnvPathSeparatorStr);
    for (StringRef Path : SplitPaths)
      LibPaths.emplace_back(Path.trim());
  }
  // Add directories from user-specified -L options
  for (std::string LibDirs : Args.getAllArgValues(options::OPT_L))
    LibPaths.emplace_back(LibDirs);

  // Do processing for any -l<arg> options passed and see if any static
  // libraries representing the name exists.  If so, convert the name and
  // use that inline with the rest of the libraries.
  // TODO: The static archive processing for SYCL is done in a different
  // manner than the OpenMP processing.  We should try and refactor this
  // to use the OpenMP flow (adding -l<name> to the llvm-link step)
  auto resolveStaticLib = [&](StringRef LibName, bool IsStatic) -> bool {
    if (!LibName.startswith("-l"))
      return false;
    for (auto &LPath : LibPaths) {
      if (!IsStatic) {
        // Current linking state is dynamic.  We will first check for the
        // shared object and not pull in the static library if it is found.
        SmallString<128> SoLibName(LPath);
        llvm::sys::path::append(SoLibName,
                                Twine("lib" + LibName.substr(2) + ".so").str());
        if (llvm::sys::fs::exists(SoLibName))
          return false;
      }
      SmallString<128> FullName(LPath);
      llvm::sys::path::append(FullName,
                              Twine("lib" + LibName.substr(2) + ".a").str());
      if (llvm::sys::fs::exists(FullName)) {
        LibArgs.push_back(Args.MakeArgString(FullName));
        return true;
      }
    }
    return false;
  };
  for (const auto *A : Args) {
    std::string FileName = A->getAsString(Args);
    static bool IsLinkStateStatic(Args.hasArg(options::OPT_static));
    auto addLibArg = [&](StringRef LibName) -> bool {
      if (isStaticArchiveFile(LibName) ||
          (IncludeObj && isObjectFile(LibName.str()))) {
        LibArgs.push_back(Args.MakeArgString(LibName));
        return true;
      }
      return false;
    };
    if (A->getOption().getKind() == Option::InputClass) {
      if (addLibArg(FileName))
        continue;
    }
    // Evaluate any libraries passed along after /link. These are typically
    // ignored by the driver and sent directly to the linker. When performing
    // offload, we should evaluate them at the driver level.
    if (A->getOption().matches(options::OPT__SLASH_link)) {
      for (StringRef Value : A->getValues()) {
        // Add any libpath values.
        if (Value.starts_with_insensitive("-libpath:") ||
            Value.starts_with_insensitive("/libpath:"))
          LibPaths.emplace_back(Value.substr(std::string("-libpath:").size()));
        if (addLibArg(Value))
          continue;
        for (auto LPath : LibPaths) {
          SmallString<128> FullLib(LPath);
          llvm::sys::path::append(FullLib, Value);
          if (addLibArg(FullLib))
            continue;
        }
      }
    }
    if (A->getOption().matches(options::OPT_Wl_COMMA) ||
        A->getOption().matches(options::OPT_Xlinker)) {
      // Parse through additional linker arguments that are meant to go
      // directly to the linker.
      // Keep the previous arg even if it is a new argument, for example:
      //   -Xlinker -rpath -Xlinker <dir>.
      // Without this history, we do not know that <dir> was assocated with
      // -rpath and is processed incorrectly.
      static std::string PrevArg;
      for (StringRef Value : A->getValues()) {
        auto addKnownValues = [&](const StringRef &V) {
          // Only add named static libs objects and --whole-archive options.
          if (optionMatches("-whole-archive", V.str()) ||
              optionMatches("-no-whole-archive", V.str()) ||
              isStaticArchiveFile(V) || (IncludeObj && isObjectFile(V.str()))) {
            LibArgs.push_back(Args.MakeArgString(V));
            return;
          }
          // Probably not the best way to handle this, but there are options
          // that take arguments which we should not add to the known values.
          // Handle -z and -rpath for now - can be expanded if/when usage shows
          // the need.
          if (PrevArg != "-z" && PrevArg != "-rpath" && V[0] != '-' &&
              isObjectFile(V.str())) {
            LibArgs.push_back(Args.MakeArgString(V));
            return;
          }
          if (optionMatches("-Bstatic", V.str()) ||
              optionMatches("-dn", V.str()) ||
              optionMatches("-non_shared", V.str()) ||
              optionMatches("-static", V.str())) {
            IsLinkStateStatic = true;
            return;
          }
          if (optionMatches("-Bdynamic", V.str()) ||
              optionMatches("-dy", V.str()) ||
              optionMatches("-call_shared", V.str())) {
            IsLinkStateStatic = false;
            return;
          }
          resolveStaticLib(V, IsLinkStateStatic);
        };
        if (Value[0] == '@') {
          // Found a response file, we want to expand contents to try and
          // discover more libraries and options.
          SmallVector<const char *, 20> ExpandArgs;
          ExpandArgs.push_back(Value.data());

          llvm::BumpPtrAllocator A;
          llvm::StringSaver S(A);
          llvm::cl::ExpandResponseFiles(
              S,
              IsMSVC ? llvm::cl::TokenizeWindowsCommandLine
                     : llvm::cl::TokenizeGNUCommandLine,
              ExpandArgs);
          for (StringRef EA : ExpandArgs)
            addKnownValues(EA);
        } else
          addKnownValues(Value);
        PrevArg = Value;
      }
      continue;
    }
    // Use of -foffload-static-lib and -foffload-whole-static-lib is
    // considered deprecated.  Usage should move to passing in the static
    // library name on the command line, encapsulating with
    // -Wl,--whole-archive <lib> -Wl,--no-whole-archive as needed.
    if (A->getOption().matches(options::OPT_foffload_static_lib_EQ)) {
      LibArgs.push_back(Args.MakeArgString(A->getValue()));
      continue;
    }
    if (A->getOption().matches(options::OPT_foffload_whole_static_lib_EQ)) {
      // For -foffload-whole-static-lib, we add the --whole-archive wrap
      // around the library which will be used during the partial link step.
      LibArgs.push_back("--whole-archive");
      LibArgs.push_back(Args.MakeArgString(A->getValue()));
      LibArgs.push_back("--no-whole-archive");
      continue;
    }
    if (A->getOption().matches(options::OPT_l))
      resolveStaticLib(A->getAsString(Args), IsLinkStateStatic);
  }
  return LibArgs;
}

static bool IsSYCLDeviceLibObj(std::string ObjFilePath, bool isMSVCEnv) {
  StringRef ObjFileName = llvm::sys::path::filename(ObjFilePath);
  StringRef ObjSuffix = isMSVCEnv ? ".obj" : ".o";
  bool Ret =
      (ObjFileName.startswith("libsycl-") && ObjFileName.endswith(ObjSuffix))
          ? true
          : false;
  return Ret;
}

// Goes through all of the arguments, including inputs expected for the
// linker directly, to determine if we need to potentially add the SYCL
// default triple.
bool Driver::checkForSYCLDefaultDevice(Compilation &C,
                                       DerivedArgList &Args) const {
  // Check only if enabled with -fsycl
  if (!Args.hasFlag(options::OPT_fsycl, options::OPT_fno_sycl, false))
    return false;

  if (Args.hasArg(options::OPT_fno_sycl_link_spirv))
    return false;

  // Do not do the check if the default device is passed in -fsycl-targets
  // or if -fsycl-targets isn't passed (that implies default device)
  if (const Arg *A = Args.getLastArg(options::OPT_fsycl_targets_EQ)) {
    for (const char *Val : A->getValues()) {
      llvm::Triple TT(C.getDriver().MakeSYCLDeviceTriple(Val));
      if (TT.isSPIR() && TT.getSubArch() == llvm::Triple::NoSubArch)
        // Default triple found
        return false;
    }
  } else if (!Args.hasArg(options::OPT_fintelfpga))
    return false;

  SmallVector<const char *, 16> AllArgs(getLinkerArgs(C, Args, true));
  for (StringRef Arg : AllArgs) {
    if (hasSYCLDefaultSection(C, Arg))
      return true;
  }
  return false;
}

// Goes through all of the arguments, including inputs expected for the
// linker directly, to determine if we need to perform additional work for
// static offload libraries.
bool Driver::checkForOffloadStaticLib(Compilation &C,
                                      DerivedArgList &Args) const {
  // Check only if enabled with -fsycl or -fopenmp-targets
  if (!Args.hasFlag(options::OPT_fsycl, options::OPT_fno_sycl, false) &&
      !Args.hasArg(options::OPT_fopenmp_targets_EQ))
    return false;

  // Right off the bat, assume the presence of -foffload-static-lib means
  // the need to perform linking steps for fat static archive offloading.
  // TODO: remove when -foffload-static-lib support is dropped.
  if (Args.hasArg(options::OPT_offload_lib_Group))
    return true;
  SmallVector<const char *, 16> OffloadLibArgs(getLinkerArgs(C, Args));
  for (StringRef OLArg : OffloadLibArgs)
    if (isStaticArchiveFile(OLArg) && hasOffloadSections(C, OLArg, Args)) {
      // FPGA binaries with AOCX or AOCR sections are not considered fat
      // static archives.
      return !(hasFPGABinary(C, OLArg.str(), types::TY_FPGA_AOCR) ||
               hasFPGABinary(C, OLArg.str(), types::TY_FPGA_AOCR_EMU) ||
               hasFPGABinary(C, OLArg.str(), types::TY_FPGA_AOCX));
    }
  return false;
}

/// Check whether the given input tree contains any clang-offload-dependency
/// actions.
static bool ContainsOffloadDepsAction(const Action *A) {
  if (isa<OffloadDepsJobAction>(A))
    return true;
  return llvm::any_of(A->inputs(), ContainsOffloadDepsAction);
}

namespace {
/// Provides a convenient interface for different programming models to generate
/// the required device actions.
class OffloadingActionBuilder final {
  /// Flag used to trace errors in the builder.
  bool IsValid = false;

  /// The compilation that is using this builder.
  Compilation &C;

  /// Map between an input argument and the offload kinds used to process it.
  std::map<const Arg *, unsigned> InputArgToOffloadKindMap;

  /// Map between a host action and its originating input argument.
  std::map<Action *, const Arg *> HostActionToInputArgMap;

  /// Builder interface. It doesn't build anything or keep any state.
  class DeviceActionBuilder {
  public:
    typedef const llvm::SmallVectorImpl<phases::ID> PhasesTy;

    enum ActionBuilderReturnCode {
      // The builder acted successfully on the current action.
      ABRT_Success,
      // The builder didn't have to act on the current action.
      ABRT_Inactive,
      // The builder was successful and requested the host action to not be
      // generated.
      ABRT_Ignore_Host,
    };

  protected:
    /// Compilation associated with this builder.
    Compilation &C;

    /// Tool chains associated with this builder. The same programming
    /// model may have associated one or more tool chains.
    SmallVector<const ToolChain *, 2> ToolChains;

    /// The derived arguments associated with this builder.
    DerivedArgList &Args;

    /// The inputs associated with this builder.
    const Driver::InputList &Inputs;

    /// The associated offload kind.
    Action::OffloadKind AssociatedOffloadKind = Action::OFK_None;

    /// The OffloadingActionBuilder reference.
    OffloadingActionBuilder &OffloadingActionBuilderRef;

  public:
    DeviceActionBuilder(Compilation &C, DerivedArgList &Args,
                        const Driver::InputList &Inputs,
                        Action::OffloadKind AssociatedOffloadKind,
                        OffloadingActionBuilder &OAB)
        : C(C), Args(Args), Inputs(Inputs),
          AssociatedOffloadKind(AssociatedOffloadKind),
          OffloadingActionBuilderRef(OAB) {}
    virtual ~DeviceActionBuilder() {}

    /// Fill up the array \a DA with all the device dependences that should be
    /// added to the provided host action \a HostAction. By default it is
    /// inactive.
    virtual ActionBuilderReturnCode
    getDeviceDependences(OffloadAction::DeviceDependences &DA,
                         phases::ID CurPhase, phases::ID FinalPhase,
                         PhasesTy &Phases) {
      return ABRT_Inactive;
    }

    /// Update the state to include the provided host action \a HostAction as a
    /// dependency of the current device action. By default it is inactive.
    virtual ActionBuilderReturnCode addDeviceDependences(Action *HostAction) {
      return ABRT_Inactive;
    }

    /// Append top level actions generated by the builder.
    virtual void appendTopLevelActions(ActionList &AL) {}

    /// Append top level actions specific for certain link situations.
    virtual void appendTopLevelLinkAction(ActionList &AL) {}

    /// Append linker device actions generated by the builder.
    virtual void appendLinkDeviceActions(ActionList &AL) {}

    /// Append linker host action generated by the builder.
    virtual Action* appendLinkHostActions(ActionList &AL) { return nullptr; }

    /// Append linker actions generated by the builder.
    virtual void appendLinkDependences(OffloadAction::DeviceDependences &DA) {}

    /// Append linker actions generated by the builder.
    virtual void addDeviceLinkDependencies(OffloadDepsJobAction *DA) {}

    /// Initialize the builder. Return true if any initialization errors are
    /// found.
    virtual bool initialize() { return false; }

    /// Return true if the builder can use bundling/unbundling.
    virtual bool canUseBundlerUnbundler() const { return false; }

    /// Return true if this builder is valid. We have a valid builder if we have
    /// associated device tool chains.
    bool isValid() { return !ToolChains.empty(); }

    /// Return the associated offload kind.
    Action::OffloadKind getAssociatedOffloadKind() {
      return AssociatedOffloadKind;
    }

    /// Push an action from a different DeviceActionBuilder (i.e., foreign
    /// action) in the current one
    virtual void pushForeignAction(Action *A) {}
  };

  /// Base class for CUDA/HIP action builder. It injects device code in
  /// the host backend action.
  class CudaActionBuilderBase : public DeviceActionBuilder {
  protected:
    /// Flags to signal if the user requested host-only or device-only
    /// compilation.
    bool CompileHostOnly = false;
    bool CompileDeviceOnly = false;
    bool EmitLLVM = false;
    bool EmitAsm = false;

    /// ID to identify each device compilation. For CUDA it is simply the
    /// GPU arch string. For HIP it is either the GPU arch string or GPU
    /// arch string plus feature strings delimited by a plus sign, e.g.
    /// gfx906+xnack.
    struct TargetID {
      /// Target ID string which is persistent throughout the compilation.
      const char *ID;
      TargetID(CudaArch Arch) { ID = CudaArchToString(Arch); }
      TargetID(const char *ID) : ID(ID) {}
      operator const char *() { return ID; }
      operator StringRef() { return StringRef(ID); }
    };
    /// List of GPU architectures to use in this compilation.
    SmallVector<TargetID, 4> GpuArchList;

    /// The CUDA actions for the current input.
    ActionList CudaDeviceActions;

    /// The CUDA fat binary if it was generated for the current input.
    Action *CudaFatBinary = nullptr;

    /// Flag that is set to true if this builder acted on the current input.
    bool IsActive = false;

    /// Flag for -fgpu-rdc.
    bool Relocatable = false;

    /// Default GPU architecture if there's no one specified.
    CudaArch DefaultCudaArch = CudaArch::UNKNOWN;

    /// Method to generate compilation unit ID specified by option
    /// '-fuse-cuid='.
    enum UseCUIDKind { CUID_Hash, CUID_Random, CUID_None, CUID_Invalid };
    UseCUIDKind UseCUID = CUID_Hash;

    /// Compilation unit ID specified by option '-cuid='.
    StringRef FixedCUID;

  public:
    CudaActionBuilderBase(Compilation &C, DerivedArgList &Args,
                          const Driver::InputList &Inputs,
                          Action::OffloadKind OFKind,
                          OffloadingActionBuilder &OAB)
        : DeviceActionBuilder(C, Args, Inputs, OFKind, OAB) {

      CompileDeviceOnly = C.getDriver().offloadDeviceOnly();
      Relocatable = Args.hasFlag(options::OPT_fgpu_rdc,
                                 options::OPT_fno_gpu_rdc, /*Default=*/false);
    }

    ActionBuilderReturnCode addDeviceDependences(Action *HostAction) override {
      // While generating code for CUDA, we only depend on the host input action
      // to trigger the creation of all the CUDA device actions.

      // If we are dealing with an input action, replicate it for each GPU
      // architecture. If we are in host-only mode we return 'success' so that
      // the host uses the CUDA offload kind.
      if (auto *IA = dyn_cast<InputAction>(HostAction)) {
        assert(!GpuArchList.empty() &&
               "We should have at least one GPU architecture.");

        // If the host input is not CUDA or HIP, we don't need to bother about
        // this input.
        if (!(IA->getType() == types::TY_CUDA ||
              IA->getType() == types::TY_HIP ||
              IA->getType() == types::TY_PP_HIP)) {
          // The builder will ignore this input.
          IsActive = false;
          return ABRT_Inactive;
        }

        // Set the flag to true, so that the builder acts on the current input.
        IsActive = true;

        if (CompileHostOnly)
          return ABRT_Success;

        // Replicate inputs for each GPU architecture.
        auto Ty = IA->getType() == types::TY_HIP ? types::TY_HIP_DEVICE
                                                 : types::TY_CUDA_DEVICE;
        std::string CUID = FixedCUID.str();
        if (CUID.empty()) {
          if (UseCUID == CUID_Random)
            CUID = llvm::utohexstr(llvm::sys::Process::GetRandomNumber(),
                                   /*LowerCase=*/true);
          else if (UseCUID == CUID_Hash) {
            llvm::MD5 Hasher;
            llvm::MD5::MD5Result Hash;
            SmallString<256> RealPath;
            llvm::sys::fs::real_path(IA->getInputArg().getValue(), RealPath,
                                     /*expand_tilde=*/true);
            Hasher.update(RealPath);
            for (auto *A : Args) {
              if (A->getOption().matches(options::OPT_INPUT))
                continue;
              Hasher.update(A->getAsString(Args));
            }
            Hasher.final(Hash);
            CUID = llvm::utohexstr(Hash.low(), /*LowerCase=*/true);
          }
        }
        IA->setId(CUID);

        for (unsigned I = 0, E = GpuArchList.size(); I != E; ++I) {
          CudaDeviceActions.push_back(
              C.MakeAction<InputAction>(IA->getInputArg(), Ty, IA->getId()));
        }

        return ABRT_Success;
      }

      // If this is an unbundling action use it as is for each CUDA toolchain.
      if (auto *UA = dyn_cast<OffloadUnbundlingJobAction>(HostAction)) {

        // If -fgpu-rdc is disabled, should not unbundle since there is no
        // device code to link.
        if (UA->getType() == types::TY_Object && !Relocatable)
          return ABRT_Inactive;

        CudaDeviceActions.clear();
        auto *IA = cast<InputAction>(UA->getInputs().back());
        std::string FileName = IA->getInputArg().getAsString(Args);
        // Check if the type of the file is the same as the action. Do not
        // unbundle it if it is not. Do not unbundle .so files, for example,
        // which are not object files. Files with extension ".lib" is classified
        // as TY_Object but they are actually archives, therefore should not be
        // unbundled here as objects. They will be handled at other places.
        const StringRef LibFileExt = ".lib";
        if (IA->getType() == types::TY_Object &&
            (!llvm::sys::path::has_extension(FileName) ||
             types::lookupTypeForExtension(
                 llvm::sys::path::extension(FileName).drop_front()) !=
                 types::TY_Object ||
             llvm::sys::path::extension(FileName) == LibFileExt))
          return ABRT_Inactive;

        for (auto Arch : GpuArchList) {
          CudaDeviceActions.push_back(UA);
          UA->registerDependentActionInfo(ToolChains[0], Arch,
                                          AssociatedOffloadKind);
        }
        IsActive = true;
        return ABRT_Success;
      }

      return IsActive ? ABRT_Success : ABRT_Inactive;
    }

    void appendTopLevelActions(ActionList &AL) override {
      // Utility to append actions to the top level list.
      auto AddTopLevel = [&](Action *A, TargetID TargetID) {
        OffloadAction::DeviceDependences Dep;
        Dep.add(*A, *ToolChains.front(), TargetID, AssociatedOffloadKind);
        AL.push_back(C.MakeAction<OffloadAction>(Dep, A->getType()));
      };

      // If we have a fat binary, add it to the list.
      if (CudaFatBinary) {
        AddTopLevel(CudaFatBinary, CudaArch::UNUSED);
        CudaDeviceActions.clear();
        CudaFatBinary = nullptr;
        return;
      }

      if (CudaDeviceActions.empty())
        return;

      // If we have CUDA actions at this point, that's because we have a have
      // partial compilation, so we should have an action for each GPU
      // architecture.
      assert(CudaDeviceActions.size() == GpuArchList.size() &&
             "Expecting one action per GPU architecture.");
      assert(ToolChains.size() == 1 &&
             "Expecting to have a single CUDA toolchain.");
      for (unsigned I = 0, E = GpuArchList.size(); I != E; ++I)
        AddTopLevel(CudaDeviceActions[I], GpuArchList[I]);

      CudaDeviceActions.clear();
    }

    /// Get canonicalized offload arch option. \returns empty StringRef if the
    /// option is invalid.
    virtual StringRef getCanonicalOffloadArch(StringRef Arch) = 0;

    virtual std::optional<std::pair<llvm::StringRef, llvm::StringRef>>
    getConflictOffloadArchCombination(const std::set<StringRef> &GpuArchs) = 0;

    bool initialize() override {
      assert(AssociatedOffloadKind == Action::OFK_Cuda ||
             AssociatedOffloadKind == Action::OFK_HIP);

      // We don't need to support CUDA.
      if (AssociatedOffloadKind == Action::OFK_Cuda &&
          !C.hasOffloadToolChain<Action::OFK_Cuda>())
        return false;

      // We don't need to support HIP.
      if (AssociatedOffloadKind == Action::OFK_HIP &&
          !C.hasOffloadToolChain<Action::OFK_HIP>())
        return false;

      const ToolChain *HostTC = C.getSingleOffloadToolChain<Action::OFK_Host>();
      assert(HostTC && "No toolchain for host compilation.");
      if (HostTC->getTriple().isNVPTX() ||
          HostTC->getTriple().getArch() == llvm::Triple::amdgcn) {
        // We do not support targeting NVPTX/AMDGCN for host compilation. Throw
        // an error and abort pipeline construction early so we don't trip
        // asserts that assume device-side compilation.
        C.getDriver().Diag(diag::err_drv_cuda_host_arch)
            << HostTC->getTriple().getArchName();
        return true;
      }

      ToolChains.push_back(
          AssociatedOffloadKind == Action::OFK_Cuda
              ? C.getSingleOffloadToolChain<Action::OFK_Cuda>()
              : C.getSingleOffloadToolChain<Action::OFK_HIP>());

      CompileHostOnly = C.getDriver().offloadHostOnly();
      EmitLLVM = Args.getLastArg(options::OPT_emit_llvm);
      EmitAsm = Args.getLastArg(options::OPT_S);
      FixedCUID = Args.getLastArgValue(options::OPT_cuid_EQ);
      if (Arg *A = Args.getLastArg(options::OPT_fuse_cuid_EQ)) {
        StringRef UseCUIDStr = A->getValue();
        UseCUID = llvm::StringSwitch<UseCUIDKind>(UseCUIDStr)
                      .Case("hash", CUID_Hash)
                      .Case("random", CUID_Random)
                      .Case("none", CUID_None)
                      .Default(CUID_Invalid);
        if (UseCUID == CUID_Invalid) {
          C.getDriver().Diag(diag::err_drv_invalid_value)
              << A->getAsString(Args) << UseCUIDStr;
          C.setContainsError();
          return true;
        }
      }

      // --offload and --offload-arch options are mutually exclusive.
      if (Args.hasArgNoClaim(options::OPT_offload_EQ) &&
          Args.hasArgNoClaim(options::OPT_offload_arch_EQ,
                             options::OPT_no_offload_arch_EQ)) {
        C.getDriver().Diag(diag::err_opt_not_valid_with_opt) << "--offload-arch"
                                                             << "--offload";
      }

      // Collect all offload arch parameters, removing duplicates.
      std::set<StringRef> GpuArchs;
      bool Error = false;
      for (Arg *A : Args) {
        if (!(A->getOption().matches(options::OPT_offload_arch_EQ) ||
              A->getOption().matches(options::OPT_no_offload_arch_EQ)))
          continue;
        A->claim();

        for (StringRef ArchStr : llvm::split(A->getValue(), ",")) {
          if (A->getOption().matches(options::OPT_no_offload_arch_EQ) &&
              ArchStr == "all") {
            GpuArchs.clear();
          } else if (ArchStr == "native") {
            const ToolChain &TC = *ToolChains.front();
            auto GPUsOrErr = ToolChains.front()->getSystemGPUArchs(Args);
            if (!GPUsOrErr) {
              TC.getDriver().Diag(diag::err_drv_undetermined_gpu_arch)
                  << llvm::Triple::getArchTypeName(TC.getArch())
                  << llvm::toString(GPUsOrErr.takeError()) << "--offload-arch";
              continue;
            }

            for (auto GPU : *GPUsOrErr) {
              GpuArchs.insert(Args.MakeArgString(GPU));
            }
          } else {
            ArchStr = getCanonicalOffloadArch(ArchStr);
            if (ArchStr.empty()) {
              Error = true;
            } else if (A->getOption().matches(options::OPT_offload_arch_EQ))
              GpuArchs.insert(ArchStr);
            else if (A->getOption().matches(options::OPT_no_offload_arch_EQ))
              GpuArchs.erase(ArchStr);
            else
              llvm_unreachable("Unexpected option.");
          }
        }
      }

      auto &&ConflictingArchs = getConflictOffloadArchCombination(GpuArchs);
      if (ConflictingArchs) {
        C.getDriver().Diag(clang::diag::err_drv_bad_offload_arch_combo)
            << ConflictingArchs->first << ConflictingArchs->second;
        C.setContainsError();
        return true;
      }

      // Collect list of GPUs remaining in the set.
      for (auto Arch : GpuArchs)
        GpuArchList.push_back(Arch.data());

      // Default to sm_20 which is the lowest common denominator for
      // supported GPUs.  sm_20 code should work correctly, if
      // suboptimally, on all newer GPUs.
      if (GpuArchList.empty()) {
        if (ToolChains.front()->getTriple().isSPIRV())
          GpuArchList.push_back(CudaArch::Generic);
        else
          GpuArchList.push_back(DefaultCudaArch);
      }

      return Error;
    }
  };

  /// \brief CUDA action builder. It injects device code in the host backend
  /// action.
  class CudaActionBuilder final : public CudaActionBuilderBase {
  public:
    CudaActionBuilder(Compilation &C, DerivedArgList &Args,
                      const Driver::InputList &Inputs,
                      OffloadingActionBuilder &OAB)
        : CudaActionBuilderBase(C, Args, Inputs, Action::OFK_Cuda, OAB) {
      DefaultCudaArch = CudaArch::SM_35;
    }

    StringRef getCanonicalOffloadArch(StringRef ArchStr) override {
      CudaArch Arch = StringToCudaArch(ArchStr);
      if (Arch == CudaArch::UNKNOWN || !IsNVIDIAGpuArch(Arch)) {
        C.getDriver().Diag(clang::diag::err_drv_cuda_bad_gpu_arch) << ArchStr;
        return StringRef();
      }
      return CudaArchToString(Arch);
    }

    std::optional<std::pair<llvm::StringRef, llvm::StringRef>>
    getConflictOffloadArchCombination(
        const std::set<StringRef> &GpuArchs) override {
      return std::nullopt;
    }

    bool canUseBundlerUnbundler() const override {
      return Args.hasFlag(options::OPT_fsycl, options::OPT_fno_sycl, false);
    }

    ActionBuilderReturnCode
    getDeviceDependences(OffloadAction::DeviceDependences &DA,
                         phases::ID CurPhase, phases::ID FinalPhase,
                         PhasesTy &Phases) override {
      if (!IsActive)
        return ABRT_Inactive;

      // If we don't have more CUDA actions, we don't have any dependences to
      // create for the host.
      if (CudaDeviceActions.empty())
        return ABRT_Success;

      assert(CudaDeviceActions.size() == GpuArchList.size() &&
             "Expecting one action per GPU architecture.");
      assert(!CompileHostOnly &&
             "Not expecting CUDA actions in host-only compilation.");

      // If we are generating code for the device or we are in a backend phase,
      // we attempt to generate the fat binary. We compile each arch to ptx and
      // assemble to cubin, then feed the cubin *and* the ptx into a device
      // "link" action, which uses fatbinary to combine these cubins into one
      // fatbin.  The fatbin is then an input to the host action if not in
      // device-only mode.
      if (CompileDeviceOnly || CurPhase == phases::Backend) {
        ActionList DeviceActions;
        for (unsigned I = 0, E = GpuArchList.size(); I != E; ++I) {
          // Produce the device action from the current phase up to the assemble
          // phase.
          for (auto Ph : Phases) {
            // Skip the phases that were already dealt with.
            if (Ph < CurPhase)
              continue;
            // We have to be consistent with the host final phase.
            if (Ph > FinalPhase)
              break;

            CudaDeviceActions[I] = C.getDriver().ConstructPhaseAction(
                C, Args, Ph, CudaDeviceActions[I], Action::OFK_Cuda);

            if (Ph == phases::Assemble)
              break;
          }

          // If we didn't reach the assemble phase, we can't generate the fat
          // binary. We don't need to generate the fat binary if we are not in
          // device-only mode.
          if (!isa<AssembleJobAction>(CudaDeviceActions[I]) ||
              CompileDeviceOnly)
            continue;

          Action *AssembleAction = CudaDeviceActions[I];
          assert(AssembleAction->getType() == types::TY_Object);
          assert(AssembleAction->getInputs().size() == 1);

          Action *BackendAction = AssembleAction->getInputs()[0];
          assert(BackendAction->getType() == types::TY_PP_Asm);

          for (auto &A : {AssembleAction, BackendAction}) {
            OffloadAction::DeviceDependences DDep;
            DDep.add(*A, *ToolChains.front(), GpuArchList[I], Action::OFK_Cuda);
            DeviceActions.push_back(
                C.MakeAction<OffloadAction>(DDep, A->getType()));
          }
        }

        // We generate the fat binary if we have device input actions.
        if (!DeviceActions.empty()) {
          CudaFatBinary =
              C.MakeAction<LinkJobAction>(DeviceActions, types::TY_CUDA_FATBIN);

          if (!CompileDeviceOnly) {
            DA.add(*CudaFatBinary, *ToolChains.front(), /*BoundArch=*/nullptr,
                   Action::OFK_Cuda);
            // Clear the fat binary, it is already a dependence to an host
            // action.
            CudaFatBinary = nullptr;
          }

          // Remove the CUDA actions as they are already connected to an host
          // action or fat binary.
          CudaDeviceActions.clear();
        }

        // We avoid creating host action in device-only mode.
        return CompileDeviceOnly ? ABRT_Ignore_Host : ABRT_Success;
      } else if (CurPhase > phases::Backend) {
        // If we are past the backend phase and still have a device action, we
        // don't have to do anything as this action is already a device
        // top-level action.
        return ABRT_Success;
      }

      assert(CurPhase < phases::Backend && "Generating single CUDA "
                                           "instructions should only occur "
                                           "before the backend phase!");

      // By default, we produce an action for each device arch.
      for (unsigned I = 0, E = GpuArchList.size(); I != E; ++I) {

        CudaDeviceActions[I] = C.getDriver().ConstructPhaseAction(
            C, Args, CurPhase, CudaDeviceActions[I]);

        if (CurPhase == phases::Compile) {
          OffloadAction::DeviceDependences DDep;
          DDep.add(*CudaDeviceActions[I], *ToolChains.front(), GpuArchList[I],
                   Action::OFK_Cuda);

          OffloadingActionBuilderRef.pushForeignAction(
              C.MakeAction<OffloadAction>(
                  DDep, DDep.getActions().front()->getType()));
        }
      }

      return ABRT_Success;
    }
  };
  /// \brief HIP action builder. It injects device code in the host backend
  /// action.
  class HIPActionBuilder final : public CudaActionBuilderBase {
    /// The linker inputs obtained for each device arch.
    SmallVector<ActionList, 8> DeviceLinkerInputs;
    // The default bundling behavior depends on the type of output, therefore
    // BundleOutput needs to be tri-value: None, true, or false.
    // Bundle code objects except --no-gpu-output is specified for device
    // only compilation. Bundle other type of output files only if
    // --gpu-bundle-output is specified for device only compilation.
    std::optional<bool> BundleOutput;
    std::optional<bool> EmitReloc;

  public:
    HIPActionBuilder(Compilation &C, DerivedArgList &Args,
                     const Driver::InputList &Inputs,
                     OffloadingActionBuilder &OAB)
        : CudaActionBuilderBase(C, Args, Inputs, Action::OFK_HIP, OAB) {

      DefaultCudaArch = CudaArch::GFX906;

      if (Args.hasArg(options::OPT_fhip_emit_relocatable,
                      options::OPT_fno_hip_emit_relocatable)) {
        EmitReloc = Args.hasFlag(options::OPT_fhip_emit_relocatable,
                                 options::OPT_fno_hip_emit_relocatable, false);

        if (*EmitReloc) {
          if (Relocatable) {
            C.getDriver().Diag(diag::err_opt_not_valid_with_opt)
                << "-fhip-emit-relocatable"
                << "-fgpu-rdc";
          }

          if (!CompileDeviceOnly) {
            C.getDriver().Diag(diag::err_opt_not_valid_without_opt)
                << "-fhip-emit-relocatable"
                << "--cuda-device-only";
          }
        }
      }

      if (Args.hasArg(options::OPT_gpu_bundle_output,
                      options::OPT_no_gpu_bundle_output))
        BundleOutput = Args.hasFlag(options::OPT_gpu_bundle_output,
                                    options::OPT_no_gpu_bundle_output, true) &&
                       (!EmitReloc || !*EmitReloc);
    }

    bool canUseBundlerUnbundler() const override { return true; }

    StringRef getCanonicalOffloadArch(StringRef IdStr) override {
      llvm::StringMap<bool> Features;
      // getHIPOffloadTargetTriple() is known to return valid value as it has
      // been called successfully in the CreateOffloadingDeviceToolChains().
      auto ArchStr = parseTargetID(
          *getHIPOffloadTargetTriple(C.getDriver(), C.getInputArgs()), IdStr,
          &Features);
      if (!ArchStr) {
        C.getDriver().Diag(clang::diag::err_drv_bad_target_id) << IdStr;
        C.setContainsError();
        return StringRef();
      }
      auto CanId = getCanonicalTargetID(*ArchStr, Features);
      return Args.MakeArgStringRef(CanId);
    };

    std::optional<std::pair<llvm::StringRef, llvm::StringRef>>
    getConflictOffloadArchCombination(
        const std::set<StringRef> &GpuArchs) override {
      return getConflictTargetIDCombination(GpuArchs);
    }

    ActionBuilderReturnCode
    getDeviceDependences(OffloadAction::DeviceDependences &DA,
                         phases::ID CurPhase, phases::ID FinalPhase,
                         PhasesTy &Phases) override {
      if (!IsActive)
        return ABRT_Inactive;

      // amdgcn does not support linking of object files, therefore we skip
      // backend and assemble phases to output LLVM IR. Except for generating
      // non-relocatable device code, where we generate fat binary for device
      // code and pass to host in Backend phase.
      if (CudaDeviceActions.empty())
        return ABRT_Success;

      assert(((CurPhase == phases::Link && Relocatable) ||
              CudaDeviceActions.size() == GpuArchList.size()) &&
             "Expecting one action per GPU architecture.");
      assert(!CompileHostOnly &&
             "Not expecting HIP actions in host-only compilation.");

      bool ShouldLink = !EmitReloc || !*EmitReloc;

      if (!Relocatable && CurPhase == phases::Backend && !EmitLLVM &&
          !EmitAsm && ShouldLink) {
        // If we are in backend phase, we attempt to generate the fat binary.
        // We compile each arch to IR and use a link action to generate code
        // object containing ISA. Then we use a special "link" action to create
        // a fat binary containing all the code objects for different GPU's.
        // The fat binary is then an input to the host action.
        for (unsigned I = 0, E = GpuArchList.size(); I != E; ++I) {
          if (C.getDriver().isUsingLTO(/*IsOffload=*/true)) {
            // When LTO is enabled, skip the backend and assemble phases and
            // use lld to link the bitcode.
            ActionList AL;
            AL.push_back(CudaDeviceActions[I]);
            // Create a link action to link device IR with device library
            // and generate ISA.
            CudaDeviceActions[I] =
                C.MakeAction<LinkJobAction>(AL, types::TY_Image);
          } else {
            // When LTO is not enabled, we follow the conventional
            // compiler phases, including backend and assemble phases.
            ActionList AL;
            Action *BackendAction = nullptr;
            if (ToolChains.front()->getTriple().isSPIRV()) {
              // Emit LLVM bitcode for SPIR-V targets. SPIR-V device tool chain
              // (HIPSPVToolChain) runs post-link LLVM IR passes.
              types::ID Output = Args.hasArg(options::OPT_S)
                                     ? types::TY_LLVM_IR
                                     : types::TY_LLVM_BC;
              BackendAction =
                  C.MakeAction<BackendJobAction>(CudaDeviceActions[I], Output);
            } else
              BackendAction = C.getDriver().ConstructPhaseAction(
                  C, Args, phases::Backend, CudaDeviceActions[I],
                  AssociatedOffloadKind);
            auto AssembleAction = C.getDriver().ConstructPhaseAction(
                C, Args, phases::Assemble, BackendAction,
                AssociatedOffloadKind);
            AL.push_back(AssembleAction);
            // Create a link action to link device IR with device library
            // and generate ISA.
            CudaDeviceActions[I] =
                C.MakeAction<LinkJobAction>(AL, types::TY_Image);
          }

          // OffloadingActionBuilder propagates device arch until an offload
          // action. Since the next action for creating fatbin does
          // not have device arch, whereas the above link action and its input
          // have device arch, an offload action is needed to stop the null
          // device arch of the next action being propagated to the above link
          // action.
          OffloadAction::DeviceDependences DDep;
          DDep.add(*CudaDeviceActions[I], *ToolChains.front(), GpuArchList[I],
                   AssociatedOffloadKind);
          CudaDeviceActions[I] = C.MakeAction<OffloadAction>(
              DDep, CudaDeviceActions[I]->getType());
        }

        if (!CompileDeviceOnly || !BundleOutput || *BundleOutput) {
          // Create HIP fat binary with a special "link" action.
          CudaFatBinary = C.MakeAction<LinkJobAction>(CudaDeviceActions,
                                                      types::TY_HIP_FATBIN);

          if (!CompileDeviceOnly) {
            DA.add(*CudaFatBinary, *ToolChains.front(), /*BoundArch=*/nullptr,
                   AssociatedOffloadKind);
            // Clear the fat binary, it is already a dependence to an host
            // action.
            CudaFatBinary = nullptr;
          }

          // Remove the CUDA actions as they are already connected to an host
          // action or fat binary.
          CudaDeviceActions.clear();
        }

        return CompileDeviceOnly ? ABRT_Ignore_Host : ABRT_Success;
      } else if (CurPhase == phases::Link) {
        if (!ShouldLink)
          return ABRT_Success;
        // Save CudaDeviceActions to DeviceLinkerInputs for each GPU subarch.
        // This happens to each device action originated from each input file.
        // Later on, device actions in DeviceLinkerInputs are used to create
        // device link actions in appendLinkDependences and the created device
        // link actions are passed to the offload action as device dependence.
        DeviceLinkerInputs.resize(CudaDeviceActions.size());
        auto LI = DeviceLinkerInputs.begin();
        for (auto *A : CudaDeviceActions) {
          LI->push_back(A);
          ++LI;
        }

        // We will pass the device action as a host dependence, so we don't
        // need to do anything else with them.
        CudaDeviceActions.clear();
        return CompileDeviceOnly ? ABRT_Ignore_Host : ABRT_Success;
      }

      // By default, we produce an action for each device arch.
      for (Action *&A : CudaDeviceActions)
        A = C.getDriver().ConstructPhaseAction(C, Args, CurPhase, A,
                                               AssociatedOffloadKind);

      if (CompileDeviceOnly && CurPhase == FinalPhase && BundleOutput &&
          *BundleOutput) {
        for (unsigned I = 0, E = GpuArchList.size(); I != E; ++I) {
          OffloadAction::DeviceDependences DDep;
          DDep.add(*CudaDeviceActions[I], *ToolChains.front(), GpuArchList[I],
                   AssociatedOffloadKind);
          CudaDeviceActions[I] = C.MakeAction<OffloadAction>(
              DDep, CudaDeviceActions[I]->getType());
        }
        CudaFatBinary =
            C.MakeAction<OffloadBundlingJobAction>(CudaDeviceActions);
        CudaDeviceActions.clear();
      }

      return (CompileDeviceOnly &&
              (CurPhase == FinalPhase ||
               (!ShouldLink && CurPhase == phases::Assemble)))
                 ? ABRT_Ignore_Host
                 : ABRT_Success;
    }

    void appendLinkDeviceActions(ActionList &AL) override {
      if (DeviceLinkerInputs.size() == 0)
        return;

      assert(DeviceLinkerInputs.size() == GpuArchList.size() &&
             "Linker inputs and GPU arch list sizes do not match.");

      ActionList Actions;
      unsigned I = 0;
      // Append a new link action for each device.
      // Each entry in DeviceLinkerInputs corresponds to a GPU arch.
      for (auto &LI : DeviceLinkerInputs) {

        types::ID Output = Args.hasArg(options::OPT_emit_llvm)
                                   ? types::TY_LLVM_BC
                                   : types::TY_Image;

        auto *DeviceLinkAction = C.MakeAction<LinkJobAction>(LI, Output);
        // Linking all inputs for the current GPU arch.
        // LI contains all the inputs for the linker.
        OffloadAction::DeviceDependences DeviceLinkDeps;
        DeviceLinkDeps.add(*DeviceLinkAction, *ToolChains[0],
            GpuArchList[I], AssociatedOffloadKind);
        Actions.push_back(C.MakeAction<OffloadAction>(
            DeviceLinkDeps, DeviceLinkAction->getType()));
        ++I;
      }
      DeviceLinkerInputs.clear();

      // If emitting LLVM, do not generate final host/device compilation action
      if (Args.hasArg(options::OPT_emit_llvm)) {
          AL.append(Actions);
          return;
      }

      // Create a host object from all the device images by embedding them
      // in a fat binary for mixed host-device compilation. For device-only
      // compilation, creates a fat binary.
      OffloadAction::DeviceDependences DDeps;
      if (!CompileDeviceOnly || !BundleOutput || *BundleOutput) {
        auto *TopDeviceLinkAction = C.MakeAction<LinkJobAction>(
            Actions,
            CompileDeviceOnly ? types::TY_HIP_FATBIN : types::TY_Object);
        DDeps.add(*TopDeviceLinkAction, *ToolChains[0], nullptr,
                  AssociatedOffloadKind);
        // Offload the host object to the host linker.
        AL.push_back(
            C.MakeAction<OffloadAction>(DDeps, TopDeviceLinkAction->getType()));
      } else {
        AL.append(Actions);
      }
    }

    Action* appendLinkHostActions(ActionList &AL) override { return AL.back(); }

    void appendLinkDependences(OffloadAction::DeviceDependences &DA) override {}
  };

  /// OpenMP action builder. The host bitcode is passed to the device frontend
  /// and all the device linked images are passed to the host link phase.
  class OpenMPActionBuilder final : public DeviceActionBuilder {
    /// The OpenMP actions for the current input.
    ActionList OpenMPDeviceActions;

    /// The linker inputs obtained for each toolchain.
    SmallVector<ActionList, 8> DeviceLinkerInputs;

  public:
    OpenMPActionBuilder(Compilation &C, DerivedArgList &Args,
                        const Driver::InputList &Inputs,
                        OffloadingActionBuilder &OAB)
        : DeviceActionBuilder(C, Args, Inputs, Action::OFK_OpenMP, OAB) {}

    ActionBuilderReturnCode
    getDeviceDependences(OffloadAction::DeviceDependences &DA,
                         phases::ID CurPhase, phases::ID FinalPhase,
                         PhasesTy &Phases) override {
      if (OpenMPDeviceActions.empty())
        return ABRT_Inactive;

      // We should always have an action for each input.
      assert(OpenMPDeviceActions.size() == ToolChains.size() &&
             "Number of OpenMP actions and toolchains do not match.");

      // The host only depends on device action in the linking phase, when all
      // the device images have to be embedded in the host image.
      if (CurPhase == phases::Link) {
        assert(ToolChains.size() == DeviceLinkerInputs.size() &&
               "Toolchains and linker inputs sizes do not match.");
        auto LI = DeviceLinkerInputs.begin();
        for (auto *A : OpenMPDeviceActions) {
          LI->push_back(A);
          ++LI;
        }

        // We passed the device action as a host dependence, so we don't need to
        // do anything else with them.
        OpenMPDeviceActions.clear();
        return ABRT_Success;
      }

      // By default, we produce an action for each device arch.
      for (Action *&A : OpenMPDeviceActions)
        A = C.getDriver().ConstructPhaseAction(C, Args, CurPhase, A);

      return ABRT_Success;
    }

    ActionBuilderReturnCode addDeviceDependences(Action *HostAction) override {

      // If this is an input action replicate it for each OpenMP toolchain.
      if (auto *IA = dyn_cast<InputAction>(HostAction)) {
        OpenMPDeviceActions.clear();
        for (unsigned I = 0; I < ToolChains.size(); ++I)
          OpenMPDeviceActions.push_back(
              C.MakeAction<InputAction>(IA->getInputArg(), IA->getType()));
        return ABRT_Success;
      }

      // If this is an unbundling action use it as is for each OpenMP toolchain.
      if (auto *UA = dyn_cast<OffloadUnbundlingJobAction>(HostAction)) {
        OpenMPDeviceActions.clear();
        if (auto *IA = dyn_cast<InputAction>(UA->getInputs().back())) {
          std::string FileName = IA->getInputArg().getAsString(Args);
          // Check if the type of the file is the same as the action. Do not
          // unbundle it if it is not. Do not unbundle .so files, for example,
          // which are not object files.
          if (IA->getType() == types::TY_Object &&
              (!llvm::sys::path::has_extension(FileName) ||
               types::lookupTypeForExtension(
                   llvm::sys::path::extension(FileName).drop_front()) !=
                   types::TY_Object))
            return ABRT_Inactive;
        }
        for (unsigned I = 0; I < ToolChains.size(); ++I) {
          OpenMPDeviceActions.push_back(UA);
          UA->registerDependentActionInfo(
              ToolChains[I], /*BoundArch=*/StringRef(), Action::OFK_OpenMP);
        }
        return ABRT_Success;
      }

      // When generating code for OpenMP we use the host compile phase result as
      // a dependence to the device compile phase so that it can learn what
      // declarations should be emitted. However, this is not the only use for
      // the host action, so we prevent it from being collapsed.
      if (isa<CompileJobAction>(HostAction)) {
        HostAction->setCannotBeCollapsedWithNextDependentAction();
        assert(ToolChains.size() == OpenMPDeviceActions.size() &&
               "Toolchains and device action sizes do not match.");
        OffloadAction::HostDependence HDep(
            *HostAction, *C.getSingleOffloadToolChain<Action::OFK_Host>(),
            /*BoundArch=*/nullptr, Action::OFK_OpenMP);
        auto TC = ToolChains.begin();
        for (Action *&A : OpenMPDeviceActions) {
          assert(isa<CompileJobAction>(A));
          OffloadAction::DeviceDependences DDep;
          DDep.add(*A, **TC, /*BoundArch=*/nullptr, Action::OFK_OpenMP);
          A = C.MakeAction<OffloadAction>(HDep, DDep);
          ++TC;
        }
      }
      return ABRT_Success;
    }

    void appendTopLevelActions(ActionList &AL) override {
      if (OpenMPDeviceActions.empty())
        return;

      // We should always have an action for each input.
      assert(OpenMPDeviceActions.size() == ToolChains.size() &&
             "Number of OpenMP actions and toolchains do not match.");

      // Append all device actions followed by the proper offload action.
      auto TI = ToolChains.begin();
      for (auto *A : OpenMPDeviceActions) {
        OffloadAction::DeviceDependences Dep;
        Dep.add(*A, **TI, /*BoundArch=*/nullptr, Action::OFK_OpenMP);
        AL.push_back(C.MakeAction<OffloadAction>(Dep, A->getType()));
        ++TI;
      }
      // We no longer need the action stored in this builder.
      OpenMPDeviceActions.clear();
    }

    void appendLinkDeviceActions(ActionList &AL) override {
      assert(ToolChains.size() == DeviceLinkerInputs.size() &&
             "Toolchains and linker inputs sizes do not match.");

      // Append a new link action for each device.
      auto TC = ToolChains.begin();
      for (auto &LI : DeviceLinkerInputs) {
        auto *DeviceLinkAction =
            C.MakeAction<LinkJobAction>(LI, types::TY_Image);
        OffloadAction::DeviceDependences DeviceLinkDeps;
        DeviceLinkDeps.add(*DeviceLinkAction, **TC, /*BoundArch=*/nullptr,
		        Action::OFK_OpenMP);
        AL.push_back(C.MakeAction<OffloadAction>(DeviceLinkDeps,
            DeviceLinkAction->getType()));
        ++TC;
      }
      DeviceLinkerInputs.clear();
    }

    Action* appendLinkHostActions(ActionList &AL) override {
      // Create wrapper bitcode from the result of device link actions and compile
      // it to an object which will be added to the host link command.
      auto *BC = C.MakeAction<OffloadWrapperJobAction>(AL, types::TY_LLVM_BC);
      auto *ASM = C.MakeAction<BackendJobAction>(BC, types::TY_PP_Asm);
      return C.MakeAction<AssembleJobAction>(ASM, types::TY_Object);
    }

    void appendLinkDependences(OffloadAction::DeviceDependences &DA) override {}

    void addDeviceLinkDependencies(OffloadDepsJobAction *DA) override {
      for (unsigned I = 0; I < ToolChains.size(); ++I) {
        // Register dependent toolchain.
        DA->registerDependentActionInfo(
            ToolChains[I], /*BoundArch=*/StringRef(), Action::OFK_OpenMP);

        if (!ToolChains[I]->getTriple().isSPIR()) {
          // Create object from the deps bitcode.
          auto *BA = C.MakeAction<BackendJobAction>(DA, types::TY_PP_Asm);
          auto *AA = C.MakeAction<AssembleJobAction>(BA, types::TY_Object);

          // Add deps object to linker inputs.
          DeviceLinkerInputs[I].push_back(AA);
        } else
          DeviceLinkerInputs[I].push_back(DA);
      }
    }

    bool initialize() override {
      // Get the OpenMP toolchains. If we don't get any, the action builder will
      // know there is nothing to do related to OpenMP offloading.
      auto OpenMPTCRange = C.getOffloadToolChains<Action::OFK_OpenMP>();
      for (auto TI = OpenMPTCRange.first, TE = OpenMPTCRange.second; TI != TE;
           ++TI)
        ToolChains.push_back(TI->second);

      DeviceLinkerInputs.resize(ToolChains.size());
      return false;
    }

    bool canUseBundlerUnbundler() const override {
      // OpenMP should use bundled files whenever possible.
      return true;
    }
  };

  /// SYCL action builder. The host bitcode is passed to the device frontend
  /// and all the device linked images are passed to the host link phase.
  /// SPIR related are wrapped before added to the fat binary
  class SYCLActionBuilder final : public DeviceActionBuilder {
    /// Flag to signal if the user requested device-only compilation.
    bool CompileDeviceOnly = false;

    /// Flag to signal if the user requested the device object to be wrapped.
    bool WrapDeviceOnlyBinary = false;

    /// Flag to signal if the user requested device code split.
    bool DeviceCodeSplit = false;

    /// List of offload device toolchain, bound arch needed to track for
    /// different binary constructions.
    /// POD to hold information about a SYCL device action.
    /// Each Action is bound to a <TC, arch> pair,
    /// we keep them together under a struct for clarity.
    struct DeviceTargetInfo {
      DeviceTargetInfo(const ToolChain *TC, const char *BA)
          : TC(TC), BoundArch(BA) {}

      const ToolChain *TC;
      const char *BoundArch;
    };
    SmallVector<DeviceTargetInfo, 4> SYCLTargetInfoList;

    /// The SYCL actions for the current input.
    /// One action per triple/boundarch.
    ActionList SYCLDeviceActions;

    /// The linker inputs obtained for each input/toolchain/arch.
    SmallVector<ActionList, 4> DeviceLinkerInputs;

    /// The SYCL link binary if it was generated for the current input.
    Action *SYCLLinkBinary = nullptr;

    /// Running list of SYCL actions specific for device linking.
    ActionList SYCLLinkBinaryList;

    /// List of SYCL Final Device binaries that should be unbundled as a final
    /// device binary and not further processed.
    SmallVector<std::pair<Action *, SmallVector<std::string, 4>>, 4>
        SYCLFinalDeviceList;

    /// SYCL ahead of time compilation inputs
    SmallVector<std::pair<llvm::Triple, const char *>, 8> SYCLAOTInputs;

    /// List of offload device triples as provided on the CLI.
    /// Does not track AOT binary inputs triples.
    SmallVector<llvm::Triple, 4> SYCLTripleList;

    /// Type of output file for FPGA device compilation.
    types::ID FPGAOutType = types::TY_FPGA_AOCX;

    /// List of objects to extract FPGA dependency info from
    ActionList FPGAObjectInputs;

    /// List of static archives to extract FPGA dependency info from
    ActionList FPGAArchiveInputs;

    /// List of AOCR based archives that contain BC members to use for
    /// providing symbols and properties.
    ActionList FPGAAOCArchives;

    // SYCLInstallation is needed in order to link SYCLDeviceLibs
    SYCLInstallationDetector SYCLInstallation;

    /// List of GPU architectures to use in this compilation with NVPTX/AMDGCN
    /// targets.
    SmallVector<std::pair<llvm::Triple, const char *>, 8> GpuArchList;

    /// Build the last steps for CUDA after all BC files have been linked.
    JobAction *finalizeNVPTXDependences(Action *Input, const llvm::Triple &TT) {
      auto *BA = C.getDriver().ConstructPhaseAction(
          C, Args, phases::Backend, Input, AssociatedOffloadKind);
      if (TT.getOS() != llvm::Triple::NVCL) {
        auto *AA = C.getDriver().ConstructPhaseAction(
            C, Args, phases::Assemble, BA, AssociatedOffloadKind);
        ActionList DeviceActions = {BA, AA};
        return C.MakeAction<LinkJobAction>(DeviceActions,
                                           types::TY_CUDA_FATBIN);
      }
      return cast<JobAction>(BA);
    }

    JobAction *finalizeAMDGCNDependences(Action *Input,
                                         const llvm::Triple &TT) {
      auto *BA = C.getDriver().ConstructPhaseAction(
          C, Args, phases::Backend, Input, AssociatedOffloadKind);

      auto *AA = C.getDriver().ConstructPhaseAction(C, Args, phases::Assemble,
                                                    BA, AssociatedOffloadKind);

      ActionList AL = {AA};
      Action *LinkAction = C.MakeAction<LinkJobAction>(AL, types::TY_Image);
      ActionList HIPActions = {LinkAction};
      JobAction *HIPFatBinary =
          C.MakeAction<LinkJobAction>(HIPActions, types::TY_HIP_FATBIN);
      return HIPFatBinary;
    }

    Action *ExternalCudaAction = nullptr;

  public:
    SYCLActionBuilder(Compilation &C, DerivedArgList &Args,
                      const Driver::InputList &Inputs,
                      OffloadingActionBuilder &OAB)
        : DeviceActionBuilder(C, Args, Inputs, Action::OFK_SYCL, OAB),
          SYCLInstallation(C.getDriver()) {}

    void withBoundArchForToolChain(const ToolChain *TC,
                                   llvm::function_ref<void(const char *)> Op) {
      for (auto &A : GpuArchList) {
        if (TC->getTriple() == A.first) {
          Op(A.second ? Args.MakeArgString(A.second) : nullptr);
          return;
        }
      }

      // no bound arch for this toolchain
      Op(nullptr);
    }

    void pushForeignAction(Action *A) override {
      // Accept a foreign action from the CudaActionBuilder for compiling CUDA
      // sources
      if (A->getOffloadingDeviceKind() == Action::OFK_Cuda)
        ExternalCudaAction = A;
    }

    ActionBuilderReturnCode
    getDeviceDependences(OffloadAction::DeviceDependences &DA,
                         phases::ID CurPhase, phases::ID FinalPhase,
                         PhasesTy &Phases) override {
      bool SYCLDeviceOnly = Args.hasArg(options::OPT_fsycl_device_only);
      if (CurPhase == phases::Preprocess) {
        // Do not perform the host compilation when doing preprocessing only
        // with -fsycl-device-only.
        bool IsPreprocessOnly =
            Args.getLastArg(options::OPT_E) ||
            Args.getLastArg(options::OPT__SLASH_EP, options::OPT__SLASH_P) ||
            Args.getLastArg(options::OPT_M, options::OPT_MM);
        if (IsPreprocessOnly) {
          for (auto TargetActionInfo :
               llvm::zip(SYCLDeviceActions, SYCLTargetInfoList)) {
            Action *&A = std::get<0>(TargetActionInfo);
            auto &TargetInfo = std::get<1>(TargetActionInfo);
            A = C.getDriver().ConstructPhaseAction(C, Args, CurPhase, A,
                                                   AssociatedOffloadKind);
            if (SYCLDeviceOnly)
              continue;
            // Add an additional compile action to generate the integration
            // header.
            Action *CompileAction =
                C.MakeAction<CompileJobAction>(A, types::TY_Nothing);
            DA.add(*CompileAction, *TargetInfo.TC, TargetInfo.BoundArch,
                   Action::OFK_SYCL);
          }
          return SYCLDeviceOnly ? ABRT_Ignore_Host : ABRT_Success;
        }
      }

      // Device compilation generates LLVM BC.
      if (CurPhase == phases::Compile && !SYCLTargetInfoList.empty()) {
        // TODO: handle stubfile handling when mix and matching programming
        // model.
        if (SYCLDeviceActions.empty())
          return ABRT_Success;

        Action *DeviceCompilerInput = nullptr;
        const DeviceTargetInfo &DevTarget = SYCLTargetInfoList.back();
        for (auto TargetActionInfo :
             llvm::zip(SYCLDeviceActions, SYCLTargetInfoList)) {
          Action *&A = std::get<0>(TargetActionInfo);
          auto &TargetInfo = std::get<1>(TargetActionInfo);
          types::ID OutputType = types::TY_LLVM_BC;
          if ((SYCLDeviceOnly || Args.hasArg(options::OPT_emit_llvm)) &&
              Args.hasArg(options::OPT_S))
            OutputType = types::TY_LLVM_IR;
          // Use of -fsycl-device-obj=spirv converts the original LLVM-IR
          // file to SPIR-V for later consumption.
          if ((SYCLDeviceOnly || FinalPhase != phases::Link) &&
              Args.getLastArgValue(options::OPT_fsycl_device_obj_EQ)
                  .equals_insensitive("spirv")) {
            auto *CompileAction =
                C.MakeAction<CompileJobAction>(A, types::TY_LLVM_BC);
            A = C.MakeAction<SPIRVTranslatorJobAction>(CompileAction,
                                                       types::TY_SPIRV);
            if (SYCLDeviceOnly)
              continue;
          } else {
            if (Args.hasArg(options::OPT_fsyntax_only))
              OutputType = types::TY_Nothing;
            A = C.MakeAction<CompileJobAction>(A, OutputType);
          }
          // Add any of the device linking steps when -fno-sycl-rdc is
          // specified. Device linking is only available for AOT at this
          // time.
          llvm::Triple TargetTriple = TargetInfo.TC->getTriple();
          if (tools::SYCL::shouldDoPerObjectFileLinking(C) &&
              TargetTriple.isSPIRAOT() && FinalPhase != phases::Link) {
            ActionList CAList;
            CAList.push_back(A);
            ActionList DeviceLinkActions;
            appendSYCLDeviceLink(CAList, TargetInfo.TC, DA, DeviceLinkActions,
                                 TargetInfo.BoundArch,
                                 /*AddOffloadAction=*/true);
            // The list of actions generated from appendSYCLDeviceLink is kept
            // in DeviceLinkActions.  Instead of adding the dependency on the
            // compiled device file, add the dependency against the compiled
            // device binary to be added to the resulting fat object.
            A = DeviceLinkActions.back();
          }
          DeviceCompilerInput = A;
        }
        DA.add(*DeviceCompilerInput, *DevTarget.TC, DevTarget.BoundArch,
               Action::OFK_SYCL);
        return SYCLDeviceOnly ? ABRT_Ignore_Host : ABRT_Success;
      }

      // Backend/Assemble actions are obsolete for the SYCL device side
      if (CurPhase == phases::Backend || CurPhase == phases::Assemble)
        return ABRT_Inactive;

      // The host only depends on device action in the linking phase, when all
      // the device images have to be embedded in the host image.
      if (CurPhase == phases::Link) {
        if (!SYCLDeviceActions.empty()) {
          assert(SYCLDeviceActions.size() == DeviceLinkerInputs.size() &&
                 "Device action and device linker inputs sizes do not match.");

          for (auto TargetAction :
               llvm::zip(DeviceLinkerInputs, SYCLDeviceActions)) {
            ActionList &LinkerList = std::get<0>(TargetAction);
            Action *A = std::get<1>(TargetAction);

            LinkerList.push_back(A);
          }
        }

        if (ExternalCudaAction) {
          assert(DeviceLinkerInputs.size() == 1 &&
                 "Number of SYCL actions and toolchains/boundarch pairs do not "
                 "match.");
          DeviceLinkerInputs[0].push_back(ExternalCudaAction);
          ExternalCudaAction = nullptr;
        }

        // With -fsycl-link-targets, we will take the unbundled binaries
        // for each device and link them together to a single binary that will
        // be used in a split compilation step.
        if (CompileDeviceOnly && !SYCLDeviceActions.empty()) {
          for (auto SDA : SYCLDeviceActions)
            SYCLLinkBinaryList.push_back(SDA);
          if (WrapDeviceOnlyBinary) {
            // -fsycl-link behavior does the following to the unbundled device
            // binaries:
            //   1) Link them together using llvm-link
            //   2) Pass the linked binary through sycl-post-link
            //   3) Translate final .bc file to .spv
            //   4) Wrap the binary with the offload wrapper which can be used
            //      by any compilation link step.
            auto *DeviceLinkAction = C.MakeAction<LinkJobAction>(
                SYCLLinkBinaryList, types::TY_Image);
            ActionList FullSYCLLinkBinaryList;
            bool SYCLDeviceLibLinked = false;
            FullSYCLLinkBinaryList.push_back(DeviceLinkAction);
            // If used without the FPGA target, -fsycl-link is used to wrap
            // device objects for future host link. Device libraries should
            // be linked by default to resolve any undefined reference.
            const auto *TC = ToolChains.front();
            llvm::Triple TT(TC->getTriple());
            if (TT.getSubArch() != llvm::Triple::SPIRSubArch_fpga) {
              SYCLDeviceLibLinked =
                  addSYCLDeviceLibs(TC, FullSYCLLinkBinaryList, true,
                                    C.getDefaultToolChain()
                                        .getTriple()
                                        .isWindowsMSVCEnvironment());
            }

            Action *FullDeviceLinkAction = nullptr;
            if (SYCLDeviceLibLinked)
              FullDeviceLinkAction = C.MakeAction<LinkJobAction>(
                  FullSYCLLinkBinaryList, types::TY_LLVM_BC);
            else
              FullDeviceLinkAction = DeviceLinkAction;
            auto *PostLinkAction = C.MakeAction<SYCLPostLinkJobAction>(
                FullDeviceLinkAction, types::TY_LLVM_BC,
                types::TY_Tempfiletable);
            PostLinkAction->setRTSetsSpecConstants(!TT.isSPIRAOT());
            auto *ExtractIRFilesAction = C.MakeAction<FileTableTformJobAction>(
                PostLinkAction, types::TY_Tempfilelist, types::TY_Tempfilelist);
            // single column w/o title fits TY_Tempfilelist format
            ExtractIRFilesAction->addExtractColumnTform(
                FileTableTformJobAction::COL_CODE, false /*drop titles*/);
            auto *TranslateAction = C.MakeAction<SPIRVTranslatorJobAction>(
                ExtractIRFilesAction, types::TY_Tempfilelist);

            ActionList TformInputs{PostLinkAction, TranslateAction};
            auto *ReplaceFilesAction = C.MakeAction<FileTableTformJobAction>(
                TformInputs, types::TY_Tempfiletable, types::TY_Tempfiletable);
            ReplaceFilesAction->addReplaceColumnTform(
                FileTableTformJobAction::COL_CODE,
                FileTableTformJobAction::COL_CODE);

            SYCLLinkBinary = C.MakeAction<OffloadWrapperJobAction>(
                ReplaceFilesAction, types::TY_Object);
          } else {
            auto *Link = C.MakeAction<LinkJobAction>(SYCLLinkBinaryList,
                                                         types::TY_Image);
            SYCLLinkBinary = C.MakeAction<SPIRVTranslatorJobAction>(
                Link, types::TY_Image);
          }

          // Remove the SYCL actions as they are already connected to an host
          // action or fat binary.
          SYCLDeviceActions.clear();
          // We avoid creating host action in device-only mode.
          return ABRT_Ignore_Host;
        }

        // We passed the device action as a host dependence, so we don't need to
        // do anything else with them.
        SYCLDeviceActions.clear();
        return ABRT_Success;
      }

      // By default, we produce an action for each device arch.
      auto TC = ToolChains.begin();
      for (Action *&A : SYCLDeviceActions) {
        if ((*TC)->getTriple().isNVPTX() && CurPhase >= phases::Backend) {
          // For CUDA, stop to emit LLVM IR so it can be linked later on.
          ++TC;
          continue;
        }

        A = C.getDriver().ConstructPhaseAction(C, Args, CurPhase, A,
                                               AssociatedOffloadKind);
        ++TC;
      }

      return ABRT_Success;
    }

    ActionBuilderReturnCode addDeviceDependences(Action *HostAction) override {

      // If this is an input action replicate it for each SYCL toolchain.
      if (auto *IA = dyn_cast<InputAction>(HostAction)) {
        SYCLDeviceActions.clear();

        // Options that are considered LinkerInput are not valid input actions
        // to the device tool chain.
        if (IA->getInputArg().getOption().hasFlag(options::LinkerInput))
          return ABRT_Inactive;

        std::string InputName = IA->getInputArg().getAsString(Args);
        // Objects will be consumed as part of the partial link step when
        // dealing with offload static libraries
        if (C.getDriver().getOffloadStaticLibSeen() &&
            IA->getType() == types::TY_Object && isObjectFile(InputName))
          return ABRT_Inactive;

        // Libraries are not processed in the SYCL toolchain
        if (IA->getType() == types::TY_Object && !isObjectFile(InputName))
          return ABRT_Inactive;

        for (auto &TargetInfo : SYCLTargetInfoList) {
          (void)TargetInfo;
          SYCLDeviceActions.push_back(
              C.MakeAction<InputAction>(IA->getInputArg(), IA->getType()));
        }
        return ABRT_Success;
      }

      // If this is an unbundling action use it as is for each SYCL toolchain.
      if (auto *UA = dyn_cast<OffloadUnbundlingJobAction>(HostAction)) {
        SYCLDeviceActions.clear();
        if (auto *IA = dyn_cast<InputAction>(UA->getInputs().back())) {
          // Options that are considered LinkerInput are not valid input actions
          // to the device tool chain.
          if (IA->getInputArg().getOption().hasFlag(options::LinkerInput))
            return ABRT_Inactive;

          std::string FileName = IA->getInputArg().getAsString(Args);
          // Check if the type of the file is the same as the action. Do not
          // unbundle it if it is not. Do not unbundle .so files, for example,
          // which are not object files.
          if (IA->getType() == types::TY_Object) {
            if (!isObjectFile(FileName))
              return ABRT_Inactive;
            // For SYCL device libraries, don't need to add them to
            // FPGAObjectInputs as there is no FPGA dep files inside.
            const auto *TC = ToolChains.front();
            if (TC->getTriple().getSubArch() ==
                    llvm::Triple::SPIRSubArch_fpga &&
                !IsSYCLDeviceLibObj(FileName, C.getDefaultToolChain()
                                                  .getTriple()
                                                  .isWindowsMSVCEnvironment()))
              FPGAObjectInputs.push_back(IA);
          }
        }
        // Create 1 device action per triple/bound arch
        for (auto &TargetInfo : SYCLTargetInfoList) {
          SYCLDeviceActions.push_back(UA);
          UA->registerDependentActionInfo(TargetInfo.TC, TargetInfo.BoundArch,
                                          Action::OFK_SYCL);
        }
        return ABRT_Success;
      }
      return ABRT_Success;
    }

    // Actions that can only be appended after all Inputs have been processed
    // occur here.  Not all offload actions are against single files.
    void appendTopLevelLinkAction(ActionList &AL) override {
      if (!SYCLLinkBinary)
        return;

      OffloadAction::DeviceDependences Dep;
      withBoundArchForToolChain(ToolChains.front(), [&](const char *BoundArch) {
        Dep.add(*SYCLLinkBinary, *ToolChains.front(), BoundArch,
                Action::OFK_SYCL);
      });
      AL.push_back(C.MakeAction<OffloadAction>(Dep, SYCLLinkBinary->getType()));
      SYCLLinkBinary = nullptr;
    }

    void appendTopLevelActions(ActionList &AL) override {
      // We should always have an action for each input.
      if (!SYCLDeviceActions.empty()) {
        assert(SYCLDeviceActions.size() == SYCLTargetInfoList.size() &&
               "Number of SYCL actions and toolchains/boundarch pairs do not "
               "match.");

        // Append all device actions followed by the proper offload action.
        for (auto TargetActionInfo :
             llvm::zip(SYCLDeviceActions, SYCLTargetInfoList)) {
          Action *A = std::get<0>(TargetActionInfo);
          DeviceTargetInfo &TargetInfo = std::get<1>(TargetActionInfo);

          OffloadAction::DeviceDependences Dep;
          Dep.add(*A, *TargetInfo.TC, TargetInfo.BoundArch, Action::OFK_SYCL);
          if (ExternalCudaAction) {
            assert(
                SYCLTargetInfoList.size() == 1 &&
                "Number of SYCL actions and toolchains/boundarch pairs do not "
                "match.");

            // Link with external CUDA action.
            ActionList LinkObjects;
            LinkObjects.push_back(
                C.MakeAction<OffloadAction>(Dep, A->getType()));
            LinkObjects.push_back(ExternalCudaAction);
            Action *DeviceLinkAction =
                C.MakeAction<LinkJobAction>(LinkObjects, types::TY_LLVM_BC);

            OffloadAction::DeviceDependences DDep;
            DDep.add(*DeviceLinkAction, *TargetInfo.TC, TargetInfo.BoundArch,
                     Action::OFK_SYCL);
            AL.push_back(C.MakeAction<OffloadAction>(DDep, A->getType()));

            ExternalCudaAction = nullptr;
          } else {
            AL.push_back(C.MakeAction<OffloadAction>(Dep, A->getType()));
          }
        }
        // We no longer need the action stored in this builder.
        SYCLDeviceActions.clear();
      }
    }

    // Performs device specific linking steps for the SYCL based toolchain.
    // This function is used for both the early AOT flow and the typical
    // offload device link flow.
    // When creating the standard offload device link flow during the link
    // phase, the ListIndex input provides an index against the
    // SYCLTargetInfoList. This is used to determine associated toolchain
    // information for the values being worked against to add the device link
    // steps. The generated device link steps are added via dependency
    // additions. For early AOT, ListIndex is the base device file that the
    // created device linking actions are performed against. The
    // DeviceLinkActions is used to hold the actions generated to be added to
    // the toolchain.
    void appendSYCLDeviceLink(const ActionList &ListIndex, const ToolChain *TC,
                              OffloadAction::DeviceDependences &DA,
                              ActionList &DeviceLinkActions,
                              const char *BoundArch,
                              bool AddOffloadAction = false) {
      auto addDeps = [&](Action *A, const ToolChain *TC,
                         const char *BoundArch) {
        if (AddOffloadAction) {
          OffloadAction::DeviceDependences Deps;
          Deps.add(*A, *TC, BoundArch, Action::OFK_SYCL);
          DeviceLinkActions.push_back(
              C.MakeAction<OffloadAction>(Deps, A->getType()));
        } else {
          DA.add(*A, *TC, BoundArch, Action::OFK_SYCL);
        }
      };

      // List of device specific libraries to be fed into llvm-link.
      ActionList SYCLDeviceLibs;

      // List of device specific library 'objects' (FPGA AOCO libraries) that
      // are fed directly to the FPGA offline compiler.
      ActionList FPGADeviceLibObjects;

      // List of device objects that go through the device link step.
      ActionList LinkObjects;

      // List of FPGA AOC specific device objects/archives.
      ActionList FPGAAOCDevices;
      auto TargetTriple = TC->getTriple();
      auto IsNVPTX = TargetTriple.isNVPTX();
      auto IsAMDGCN = TargetTriple.isAMDGCN();
      auto IsSPIR = TargetTriple.isSPIR();
      bool IsSpirvAOT = TargetTriple.isSPIRAOT();
      const bool IsSYCLNativeCPU =
          TC->getAuxTriple() &&
          driver::isSYCLNativeCPU(TargetTriple, *TC->getAuxTriple());
      for (const auto &Input : ListIndex) {
        if (TargetTriple.getSubArch() == llvm::Triple::SPIRSubArch_fpga &&
            types::isFPGA(Input->getType())) {
          assert(BoundArch == nullptr &&
                 "fpga triple bounded arch not nullptr");
          // FPGA aoco does not go through the link, everything else does.
          if (Input->getType() == types::TY_FPGA_AOCO) {
            FPGADeviceLibObjects.push_back(Input);
            continue;
          }
          // FPGA aocr/aocx does not go through the link and is passed
          // directly to the backend compilation step (aocr) or wrapper (aocx)
          if (Args.hasArg(options::OPT_fintelfpga)) {
            if (Input->getType() == types::TY_FPGA_AOCR ||
                Input->getType() == types::TY_FPGA_AOCR_EMU ||
                Input->getType() == types::TY_FPGA_AOCX)
              // Save the AOCR device items.  These will be processed along
              // with the FPGAAOCArchives.
              FPGAAOCDevices.push_back(Input);
            else
              llvm_unreachable("Unexpected FPGA input type.");
          }
          continue;
        } else if (!types::isFPGA(Input->getType())) {
          // No need for any conversion if we are coming in from the
          // clang-offload-deps or regular compilation path.
          if (IsNVPTX || IsAMDGCN || ContainsOffloadDepsAction(Input) ||
              ContainsCompileOrAssembleAction(Input)) {
            LinkObjects.push_back(Input);
            continue;
          }
          // Any objects or lists of objects that come in from the unbundling
          // step can either be LLVM-IR or SPIR-V based.  Send these through
          // the spirv-to-ir-wrapper to convert to LLVM-IR to be properly
          // processed during the device link.
          Action *ConvertSPIRVAction = C.MakeAction<SpirvToIrWrapperJobAction>(
              Input, Input->getType() == types::TY_Tempfilelist
                         ? types::TY_Tempfilelist
                         : types::TY_LLVM_BC);
          LinkObjects.push_back(ConvertSPIRVAction);
        }
      }
      // Process AOCR/AOCR_EMU
      if (FPGAAOCDevices.size()) {
        assert(FPGAAOCDevices.size() == FPGAAOCArchives.size() &&
               "Unexpected number of AOC binaries");
        // Generate AOCX/AOCR
        // Input is the unbundled device binary.  Perform an additional
        // unbundle against the input file associated to grab the wrapped
        // device binary.
        for (auto AOCRItem : llvm::zip(FPGAAOCArchives, FPGAAOCDevices)) {
          Action *Archive = std::get<0>(AOCRItem);
          Action *Device = std::get<1>(AOCRItem);

          auto *UnbundleAction = C.MakeAction<OffloadUnbundlingJobAction>(
              Archive, types::TY_Tempfilelist);
          UnbundleAction->registerDependentActionInfo(TC, /*BoundArch=*/"",
                                                      Action::OFK_SYCL);
          auto *RenameUnbundle = C.MakeAction<FileTableTformJobAction>(
              UnbundleAction, types::TY_Tempfilelist, types::TY_Tempfilelist);
          RenameUnbundle->addRenameColumnTform(
              FileTableTformJobAction::COL_ZERO,
              FileTableTformJobAction::COL_SYM_AND_PROPS);

          // Wrap the unbundled device binary along with the additional
          // .bc file that contains the Symbols and Properties
          if (Device->getType() == types::TY_FPGA_AOCX) {
            auto *RenameAction = C.MakeAction<FileTableTformJobAction>(
                Device, types::TY_Tempfilelist, types::TY_Tempfilelist);
            RenameAction->addRenameColumnTform(
                FileTableTformJobAction::COL_ZERO,
                FileTableTformJobAction::COL_CODE);
            ActionList WrapperItems({RenameAction, RenameUnbundle});
            auto *DeviceWrappingAction = C.MakeAction<OffloadWrapperJobAction>(
                WrapperItems, types::TY_Object);
            addDeps(DeviceWrappingAction, TC, BoundArch);
          } else {
            auto *FPGAAOTAction =
                C.MakeAction<BackendCompileJobAction>(Device, FPGAOutType);
            auto *RenameAction = C.MakeAction<FileTableTformJobAction>(
                FPGAAOTAction, types::TY_Tempfilelist, types::TY_Tempfilelist);
            RenameAction->addRenameColumnTform(
                FileTableTformJobAction::COL_ZERO,
                FileTableTformJobAction::COL_CODE);
            ActionList WrapperItems({RenameAction, RenameUnbundle});
            auto *DeviceWrappingAction = C.MakeAction<OffloadWrapperJobAction>(
                WrapperItems, types::TY_Object);

            Action *DeviceAction = DeviceWrappingAction;
            if (Args.hasArg(options::OPT_fsycl_link_EQ)) {
              if (auto *OWA = dyn_cast<OffloadWrapperJobAction>(DeviceAction))
                OWA->setCompileStep(false);
              ActionList BundlingActions;
              BundlingActions.push_back(DeviceWrappingAction);

              // Wrap and compile the wrapped device device binary.  This will
              // be used later when consumed as the input .bc file to retain
              // the symbols and properties associated.
              DeviceAction = C.MakeAction<OffloadWrapperJobAction>(
                  BundlingActions, types::TY_Object);
              if (auto *OWA = dyn_cast<OffloadWrapperJobAction>(DeviceAction))
                OWA->setOffloadKind(Action::OFK_Host);
              Action *CompiledDeviceAction =
                  C.MakeAction<OffloadWrapperJobAction>(WrapperItems,
                                                        types::TY_Object);
              addDeps(CompiledDeviceAction, TC, nullptr);
            }
            addDeps(DeviceAction, TC, nullptr);
          }
        }
      }
      for (const auto &A : SYCLFinalDeviceList) {
        // Given the list of archives that have final device binaries, take
        // those archives and unbundle all of the devices seen.  These will
        // be added to the final host link with no additional processing.
        // Gather the targets to unbundle.
        auto Input(A.first);
        for (StringRef TargetString : A.second) {
          // Unbundle
          types::ID InputType = Input->getType();
          if (InputType == types::TY_Archive)
            InputType = types::TY_Tempfilelist;
          auto *UA = C.MakeAction<OffloadUnbundlingJobAction>(Input, InputType);
          UA->registerDependentActionInfo(TC, /*BoundArch=*/"",
                                          Action::OFK_SYCL);
          UA->setTargetString(TargetString.str());

          // Add lists to the final link.
          addDeps(UA, TC, "");
        }
      }
      if (!LinkObjects.empty()) {
        // The linkage actions subgraph leading to the offload wrapper.
        // [cond] Means incoming/outgoing dependence is created only when cond
        //        is true. A function of:
        //   n - target is NVPTX/AMDGCN
        //   a - SPIRV AOT compilation is requested
        //   s - device code split requested
        //   r - relocatable device code is requested
        //   f - link object output type is TY_Tempfilelist (fat archive)
        //   e - Embedded IR for fusion (-fsycl-embed-ir) was requested
        //       and target is NVPTX.
        //   * - "all other cases"
        //     - no condition means output/input is "always" present
        // First symbol indicates output/input type
        //   . - single file output (TY_SPIRV, TY_LLVM_BC,...)
        //   - - TY_Tempfilelist
        //   + - TY_Tempfiletable
        //
        //                   .-----------------.
        //                   |Link(LinkObjects)|
        //                   .-----------------.
        //                ----[-!rf]   [*]
        //               [-!rf]         |
        //         .-------------.      |
        //         | llvm-foreach|      |
        //         .-------------.      |
        //               [.]            |
        //                |             |
        //                |             |
        //         .---------------------------------------.
        //         |               PostLink                |[+e]----------------
        //         .---------------------------------------.                   |
        //                           [+*]                [+]                   |
        //                             |                  |                    |
        //                             |                  |                    |
        //                             |---------         |                    |
        //                             |        |         |                    |
        //                             |        |         |                    |
        //                             |      [+!rf]      |                    |
        //                             |  .-------------. |                    |
        //                             |  | llvm-foreach| |                    |
        //                             |  .-------------. |                    |
        //                             |        |         |                    |
        //                            [+*]    [+!rf]      |                    |
        //                      .-----------------.       |                    |
        //                      | FileTableTform  |       |                    |
        //                      | (extract "Code")|       |                    |
        //                      .-----------------.       |                    |
        //                              [-]               |-----------         |
        //           --------------------|                           |         |
        //           |                   |                           |         |
        //           |                   |-----------------          |         |
        //           |                   |                |          |         |
        //           |                   |               [-!rf]      |         |
        //           |                   |         .--------------.  |         |
        //           |                   |         |FileTableTform|  |         |
        //           |                   |         |   (merge)    |  |         |
        //           |                   |         .--------------.  |         |
        //           |                   |               [-]         |-------  |
        //           |                   |                |          |      |  |
        //           |                   |                |    ------|      |  |
        //           |                   |        --------|    |            |  |
        //          [.]                 [-*]   [-!rf]        [+!rf]         |  |
        //   .---------------.  .-------------------. .--------------.      |  |
        //   | finalizeNVPTX  | |  SPIRVTranslator  | |FileTableTform|      |  |
        //   | finalizeAMDGCN | |                   | |   (merge)    |      |  |
        //   .---------------.  .-------------------. . -------------.      |  |
        //          [.]             [-as]      [-!a]         |              |  |
        //           |                |          |           |              |  |
        //           |              [-s]         |           |              |  |
        //           |       .----------------.  |           |              |  |
        //           |       | BackendCompile |  |           |              |  |
        //           |       .----------------.  |     ------|              |  |
        //           |              [-s]         |     |                    |  |
        //           |                |          |     |                    |  |
        //           |              [-a]      [-!a]  [-!rf]                 |  |
        //           |              .--------------------.                  |  |
        //           -----------[-n]|   FileTableTform   |[+*]--------------|  |
        //                          |  (replace "Code")  |                     |
        //                          .--------------------.                     |
        //                                      |      -------------------------
        //                                    [+*]     | [+e]
        //         .--------------------------------------.
        //         |            OffloadWrapper            |
        //         .--------------------------------------.
        //
        ActionList FullLinkObjects;
        bool IsRDC = !tools::SYCL::shouldDoPerObjectFileLinking(C);
        if (IsRDC) {
          Action *DeviceLinkAction =
              C.MakeAction<LinkJobAction>(LinkObjects, types::TY_LLVM_BC);
          FullLinkObjects.push_back(DeviceLinkAction);
        } else
          FullLinkObjects = LinkObjects;

        // FIXME: Link all wrapper and fallback device libraries as default,
        // When spv online link is supported by all backends, the fallback
        // device libraries are only needed when current toolchain is using
        // AOT compilation.
        bool SYCLDeviceLibLinked = false;
        if (IsSPIR || IsNVPTX) {
          bool UseJitLink =
              IsSPIR &&
              Args.hasFlag(options::OPT_fsycl_device_lib_jit_link,
                           options::OPT_fno_sycl_device_lib_jit_link, false);
          bool UseAOTLink = IsSPIR && (IsSpirvAOT || !UseJitLink);
          SYCLDeviceLibLinked = addSYCLDeviceLibs(
              TC, SYCLDeviceLibs, UseAOTLink,
              C.getDefaultToolChain().getTriple().isWindowsMSVCEnvironment());
        }
        if (IsSYCLNativeCPU) {
          SYCLDeviceLibLinked |= addSYCLNativeCPULibs(TC, SYCLDeviceLibs);
        }
        JobAction *LinkSYCLLibs =
            C.MakeAction<LinkJobAction>(SYCLDeviceLibs, types::TY_LLVM_BC);
        for (Action *FullLinkObject : FullLinkObjects) {
          if (FullLinkObject->getKind() ==
              clang::driver::Action::OffloadDepsJobClass)
            continue;
          Action *FullDeviceLinkAction = nullptr;
          ActionList WrapperInputs;

          if (SYCLDeviceLibLinked) {
            if (IsRDC) {
              // First object has to be non-DeviceLib for only-needed to be
              // passed.
              SYCLDeviceLibs.insert(SYCLDeviceLibs.begin(), FullLinkObject);
              FullDeviceLinkAction = C.MakeAction<LinkJobAction>(
                  SYCLDeviceLibs, types::TY_LLVM_BC);
            } else {
              FullDeviceLinkAction = FullLinkObject;

              ActionList DeviceCodeAndSYCLLibs{FullDeviceLinkAction,
                                               LinkSYCLLibs};
              JobAction *LinkDeviceCode = C.MakeAction<LinkJobAction>(
                  DeviceCodeAndSYCLLibs, types::TY_LLVM_BC);

              if (FullDeviceLinkAction->getType() == types::TY_Tempfilelist) {
                // If our compiler input outputs a temp file list (eg. fat
                // static archive), we need to link the device code against
                // each entry in the static archive.
                auto *ParallelLinkDeviceCode =
                    C.MakeAction<ForEachWrappingAction>(
                        cast<JobAction>(FullDeviceLinkAction), LinkDeviceCode);
                // The SYCL device library action tree should not be
                // for-eached, it only needs to happen once total. The
                // for-each action should start linking device code with the
                // device libraries.
                std::function<void(const Action *)> traverseActionTree =
                    [&](const Action *Act) {
                      ParallelLinkDeviceCode->addSerialAction(Act);
                      for (const auto &Input : Act->getInputs()) {
                        traverseActionTree(Input);
                      }
                    };
                traverseActionTree(LinkSYCLLibs);
                ActionList TformInputs{FullDeviceLinkAction,
                                       ParallelLinkDeviceCode};
                auto *ReplaceFilesAction =
                    C.MakeAction<FileTableTformJobAction>(
                        TformInputs, types::TY_Tempfilelist,
                        types::TY_Tempfilelist);
                ReplaceFilesAction->addReplaceColumnTform(
                    FileTableTformJobAction::COL_ZERO,
                    FileTableTformJobAction::COL_ZERO);
                ReplaceFilesAction->addExtractColumnTform(
                    FileTableTformJobAction::COL_ZERO, false /*drop titles*/);
                FullDeviceLinkAction = ReplaceFilesAction;
              } else {
                // If our compiler input is singular, just do a single link.
                FullDeviceLinkAction = LinkDeviceCode;
              }
            }
          } else
            FullDeviceLinkAction = FullLinkObject;

          // reflects whether current target is ahead-of-time and can't
          // support runtime setting of specialization constants
          bool IsAOT = IsNVPTX || IsAMDGCN || IsSpirvAOT || IsSYCLNativeCPU;

          // post link is not optional - even if not splitting, always need to
          // process specialization constants
          types::ID PostLinkOutType = IsSPIR || IsSYCLNativeCPU
                                          ? types::TY_Tempfiletable
                                          : types::TY_LLVM_BC;
          auto createPostLinkAction = [&]() {
            // For SPIR-V targets, force TY_Tempfiletable.
            auto TypedPostLinkAction = C.MakeAction<SYCLPostLinkJobAction>(
                FullDeviceLinkAction, PostLinkOutType, types::TY_Tempfiletable);
            TypedPostLinkAction->setRTSetsSpecConstants(!IsAOT);
            return TypedPostLinkAction;
          };
          Action *PostLinkAction = createPostLinkAction();
          if (IsSYCLNativeCPU) {
            // for SYCL Native CPU, we just take the linked device
            // modules, lower them to an object file , and link it to the host
            // object file.
            auto *BackendAct = C.MakeAction<BackendJobAction>(
                FullDeviceLinkAction, types::TY_PP_Asm);
            auto *AsmAct =
                C.MakeAction<AssembleJobAction>(BackendAct, types::TY_Object);
            DA.add(*AsmAct, *TC, BoundArch, Action::OFK_SYCL);
            auto *DeviceWrappingAction = C.MakeAction<OffloadWrapperJobAction>(
                PostLinkAction, types::TY_Object);
            DA.add(*DeviceWrappingAction, *TC, BoundArch, Action::OFK_SYCL);
            continue;
          }
          if ((IsNVPTX || IsAMDGCN) &&
              Args.hasArg(options::OPT_fsycl_embed_ir)) {
            // When compiling for Nvidia/AMD devices and the user requested the
            // IR to be embedded in the application (via option), run the output
            // of sycl-post-link (filetable referencing LLVM Bitcode + symbols)
            // through the offload wrapper and link the resulting object to the
            // application.
            auto *WrapBitcodeAction = C.MakeAction<OffloadWrapperJobAction>(
                PostLinkAction, types::TY_Object, true);
            addDeps(WrapBitcodeAction, TC, BoundArch);
          }
          bool NoRDCFatStaticArchive =
              !IsRDC &&
              FullDeviceLinkAction->getType() == types::TY_Tempfilelist;
          if (NoRDCFatStaticArchive)
            PostLinkAction = C.MakeAction<ForEachWrappingAction>(
                cast<JobAction>(FullDeviceLinkAction),
                cast<JobAction>(PostLinkAction));

          auto createExtractIRFilesAction = [&]() {
            auto *TypedExtractIRFilesAction =
                C.MakeAction<FileTableTformJobAction>(
                    PostLinkAction,
                    IsSPIR ? types::TY_Tempfilelist : PostLinkAction->getType(),
                    types::TY_Tempfilelist);
            // single column w/o title fits TY_Tempfilelist format
            TypedExtractIRFilesAction->addExtractColumnTform(
                FileTableTformJobAction::COL_CODE, false /*drop titles*/);
            return TypedExtractIRFilesAction;
          };

          Action *ExtractIRFilesAction = createExtractIRFilesAction();

          if (IsNVPTX || IsAMDGCN) {
            JobAction *FinAction =
                IsNVPTX ? finalizeNVPTXDependences(ExtractIRFilesAction,
                                                   TC->getTriple())
                        : finalizeAMDGCNDependences(ExtractIRFilesAction,
                                                    TC->getTriple());
            auto *ForEachWrapping = C.MakeAction<ForEachWrappingAction>(
                cast<JobAction>(ExtractIRFilesAction), FinAction);

            ActionList TformInputs{PostLinkAction, ForEachWrapping};
            auto *ReplaceFilesAction = C.MakeAction<FileTableTformJobAction>(
                TformInputs, types::TY_Tempfiletable, types::TY_Tempfiletable);
            ReplaceFilesAction->addReplaceColumnTform(
                FileTableTformJobAction::COL_CODE,
                FileTableTformJobAction::COL_CODE);

            WrapperInputs.push_back(ReplaceFilesAction);
          } else {
            if (NoRDCFatStaticArchive) {
              ExtractIRFilesAction = C.MakeAction<ForEachWrappingAction>(
                  cast<JobAction>(FullDeviceLinkAction),
                  cast<JobAction>(ExtractIRFilesAction));

              auto *MergeAllTablesIntoOne =
                  C.MakeAction<FileTableTformJobAction>(ExtractIRFilesAction,
                                                        types::TY_Tempfilelist,
                                                        types::TY_Tempfilelist);
              MergeAllTablesIntoOne->addMergeTform(
                  FileTableTformJobAction::COL_ZERO);
              ExtractIRFilesAction = MergeAllTablesIntoOne;
            }
            // For SPIRV-based targets - translate to SPIRV then optionally
            // compile ahead-of-time to native architecture
            Action *BuildCodeAction = C.MakeAction<SPIRVTranslatorJobAction>(
                ExtractIRFilesAction, types::TY_Tempfilelist);

            // After the Link, wrap the files before the final host link
            if (IsAOT) {
              types::ID OutType = types::TY_Tempfilelist;
              if (!DeviceCodeSplit) {
                OutType = (TargetTriple.getSubArch() ==
                           llvm::Triple::SPIRSubArch_fpga)
                              ? FPGAOutType
                              : types::TY_Image;
              }
              // Do the additional Ahead of Time compilation when the specific
              // triple calls for it (provided a valid subarch).
              ActionList BEInputs;
              BEInputs.push_back(BuildCodeAction);
              auto unbundleAdd = [&](Action *A, types::ID T) {
                ActionList AL;
                AL.push_back(A);
                Action *UnbundleAction =
                    C.MakeAction<OffloadUnbundlingJobAction>(AL, T);
                BEInputs.push_back(UnbundleAction);
              };
              // Send any known objects/archives through the unbundler to grab
              // the dependency file associated.  This is only done for
              // -fintelfpga.
              for (Action *A : FPGAObjectInputs)
                unbundleAdd(A, types::TY_FPGA_Dependencies);
              for (Action *A : FPGAArchiveInputs)
                unbundleAdd(A, types::TY_FPGA_Dependencies_List);
              for (const auto &A : FPGADeviceLibObjects)
                BEInputs.push_back(A);
              BuildCodeAction =
                  C.MakeAction<BackendCompileJobAction>(BEInputs, OutType);
            }
            if (NoRDCFatStaticArchive) {
              auto *MergeAllTablesIntoOne =
                  C.MakeAction<FileTableTformJobAction>(PostLinkAction,
                                                        types::TY_Tempfilelist,
                                                        types::TY_Tempfilelist);
              MergeAllTablesIntoOne->addMergeTform(
                  FileTableTformJobAction::COL_ZERO);
              PostLinkAction = MergeAllTablesIntoOne;
            }
            ActionList TformInputs{PostLinkAction, BuildCodeAction};
            auto *ReplaceFilesAction = C.MakeAction<FileTableTformJobAction>(
                TformInputs, types::TY_Tempfiletable, types::TY_Tempfiletable);
            ReplaceFilesAction->addReplaceColumnTform(
                FileTableTformJobAction::COL_CODE,
                FileTableTformJobAction::COL_CODE);
            WrapperInputs.push_back(ReplaceFilesAction);
          }

          // After the Link, wrap the files before the final host link
          // Add the unbundled wrapped AOC device binary to the wrapper
          // call.
          auto *DeviceWrappingAction = C.MakeAction<OffloadWrapperJobAction>(
              WrapperInputs, types::TY_Object);

          if (IsSpirvAOT) {
            // For FPGA with -fsycl-link, we need to bundle the output.
            if (TargetTriple.getSubArch() == llvm::Triple::SPIRSubArch_fpga) {
              Action *DeviceAction = DeviceWrappingAction;
              if (Args.hasArg(options::OPT_fsycl_link_EQ)) {
                // We do not want to compile the wrapped binary before the link.
                if (auto *OWA = dyn_cast<OffloadWrapperJobAction>(DeviceAction))
                  OWA->setCompileStep(false);
                ActionList BundlingActions;
                BundlingActions.push_back(DeviceWrappingAction);

                // Wrap and compile the wrapped device device binary.  This will
                // be used later when consumed as the input .bc file to retain
                // the symbols and properties associated.
                DeviceAction = C.MakeAction<OffloadWrapperJobAction>(
                    BundlingActions, types::TY_Object);
                if (auto *OWA = dyn_cast<OffloadWrapperJobAction>(DeviceAction))
                  OWA->setOffloadKind(Action::OFK_Host);
                Action *CompiledDeviceAction =
                    C.MakeAction<OffloadWrapperJobAction>(WrapperInputs,
                                                          types::TY_Object);
                addDeps(CompiledDeviceAction, TC, nullptr);
              }
              addDeps(DeviceAction, TC, nullptr);
            } else {
              bool AddBA =
                  (TargetTriple.getSubArch() == llvm::Triple::SPIRSubArch_gen &&
                   BoundArch != nullptr);
              addDeps(DeviceWrappingAction, TC, AddBA ? BoundArch : nullptr);
            }
          } else {
            withBoundArchForToolChain(TC, [&](const char *BoundArch) {
              addDeps(DeviceWrappingAction, TC, BoundArch);
            });
          }
        }
      }
    }

    bool addSYCLNativeCPULibs(const ToolChain *TC,
                              ActionList &DeviceLinkObjects) {
      std::string LibSpirvFile;
      if (Args.hasArg(options::OPT_fsycl_libspirv_path_EQ)) {
        auto ProvidedPath =
            Args.getLastArgValue(options::OPT_fsycl_libspirv_path_EQ).str();
        if (llvm::sys::fs::exists(ProvidedPath))
          LibSpirvFile = ProvidedPath;
      } else {
        SmallVector<StringRef, 8> LibraryPaths;

        // Expected path w/out install.
        SmallString<256> WithoutInstallPath(C.getDriver().ResourceDir);
        llvm::sys::path::append(WithoutInstallPath, Twine("../../clc"));
        LibraryPaths.emplace_back(WithoutInstallPath.c_str());

        // Expected path w/ install.
        SmallString<256> WithInstallPath(C.getDriver().ResourceDir);
        llvm::sys::path::append(WithInstallPath, Twine("../../../share/clc"));
        LibraryPaths.emplace_back(WithInstallPath.c_str());

        // Select libclc variant based on target triple
        std::string LibSpirvTargetName = "builtins.link.libspirv-";
        LibSpirvTargetName.append(TC->getTripleString() + ".bc");

        for (StringRef LibraryPath : LibraryPaths) {
          SmallString<128> LibSpirvTargetFile(LibraryPath);
          llvm::sys::path::append(LibSpirvTargetFile, LibSpirvTargetName);
          if (llvm::sys::fs::exists(LibSpirvTargetFile) ||
              Args.hasArg(options::OPT__HASH_HASH_HASH)) {
            LibSpirvFile = std::string(LibSpirvTargetFile.str());
            break;
          }
        }
      }

      if (!LibSpirvFile.empty()) {
        Arg *LibClcInputArg = MakeInputArg(Args, C.getDriver().getOpts(),
                                           Args.MakeArgString(LibSpirvFile));
        auto *SYCLLibClcInputAction =
            C.MakeAction<InputAction>(*LibClcInputArg, types::TY_LLVM_BC);
        DeviceLinkObjects.push_back(SYCLLibClcInputAction);
        return true;
      }
      return false;
    }

    bool addSYCLDeviceLibs(const ToolChain *TC, ActionList &DeviceLinkObjects,
                           bool isSpirvAOT, bool isMSVCEnv) {
      int NumOfDeviceLibLinked = 0;
      SmallVector<SmallString<128>, 4> LibLocCandidates;
      SYCLInstallation.getSYCLDeviceLibPath(LibLocCandidates);

      SmallVector<std::string, 8> DeviceLibraries;
      DeviceLibraries =
          tools::SYCL::getDeviceLibraries(C, TC->getTriple(), isSpirvAOT);

      for (const auto &DeviceLib : DeviceLibraries) {
        bool LibLocSelected = false;
        for (const auto &LLCandidate : LibLocCandidates) {
          if (LibLocSelected)
            break;
          SmallString<128> LibName(LLCandidate);
          llvm::sys::path::append(LibName, DeviceLib);
          if (llvm::sys::fs::exists(LibName)) {
            ++NumOfDeviceLibLinked;
            Arg *InputArg = MakeInputArg(Args, C.getDriver().getOpts(),
                                         Args.MakeArgString(LibName));
            auto *SYCLDeviceLibsInputAction =
                C.MakeAction<InputAction>(*InputArg, types::TY_Object);
            auto *SYCLDeviceLibsUnbundleAction =
                C.MakeAction<OffloadUnbundlingJobAction>(
                    SYCLDeviceLibsInputAction);

            // We are using BoundArch="" here since the NVPTX bundles in
            // the devicelib .o files do not contain any arch information
            SYCLDeviceLibsUnbundleAction->registerDependentActionInfo(
                TC, /*BoundArch=*/"", Action::OFK_SYCL);
            OffloadAction::DeviceDependences Dep;
            Dep.add(*SYCLDeviceLibsUnbundleAction, *TC, /*BoundArch=*/"",
                    Action::OFK_SYCL);
            auto *SYCLDeviceLibsDependenciesAction =
                C.MakeAction<OffloadAction>(
                    Dep, SYCLDeviceLibsUnbundleAction->getType());

            DeviceLinkObjects.push_back(SYCLDeviceLibsDependenciesAction);
            if (!LibLocSelected)
              LibLocSelected = !LibLocSelected;
          }
        }
      }

      // For NVPTX backend we need to also link libclc and CUDA libdevice
      // at the same stage that we link all of the unbundled SYCL libdevice
      // objects together.
      if (TC->getTriple().isNVPTX() && NumOfDeviceLibLinked) {
        std::string LibSpirvFile;
        if (Args.hasArg(options::OPT_fsycl_libspirv_path_EQ)) {
          auto ProvidedPath =
              Args.getLastArgValue(options::OPT_fsycl_libspirv_path_EQ).str();
          if (llvm::sys::fs::exists(ProvidedPath))
            LibSpirvFile = ProvidedPath;
        } else {
          SmallVector<StringRef, 8> LibraryPaths;

          // Expected path w/out install.
          SmallString<256> WithoutInstallPath(C.getDriver().ResourceDir);
          llvm::sys::path::append(WithoutInstallPath, Twine("../../clc"));
          LibraryPaths.emplace_back(WithoutInstallPath.c_str());

          // Expected path w/ install.
          SmallString<256> WithInstallPath(C.getDriver().ResourceDir);
          llvm::sys::path::append(WithInstallPath, Twine("../../../share/clc"));
          LibraryPaths.emplace_back(WithInstallPath.c_str());

          // Select remangled libclc variant
          std::string LibSpirvTargetName =
              (TC->getAuxTriple()->isOSWindows())
                  ? "remangled-l32-signed_char.libspirv-nvptx64-nvidia-cuda."
                    "bc"
                  : "remangled-l64-signed_char.libspirv-nvptx64-nvidia-cuda."
                    "bc";

          for (StringRef LibraryPath : LibraryPaths) {
            SmallString<128> LibSpirvTargetFile(LibraryPath);
            llvm::sys::path::append(LibSpirvTargetFile, LibSpirvTargetName);
            if (llvm::sys::fs::exists(LibSpirvTargetFile) ||
                Args.hasArg(options::OPT__HASH_HASH_HASH)) {
              LibSpirvFile = std::string(LibSpirvTargetFile.str());
              break;
            }
          }
        }

        if (!LibSpirvFile.empty()) {
          Arg *LibClcInputArg = MakeInputArg(Args, C.getDriver().getOpts(),
                                             Args.MakeArgString(LibSpirvFile));
          auto *SYCLLibClcInputAction =
              C.MakeAction<InputAction>(*LibClcInputArg, types::TY_LLVM_BC);
          DeviceLinkObjects.push_back(SYCLLibClcInputAction);
        }

        const toolchains::CudaToolChain *CudaTC =
            static_cast<const toolchains::CudaToolChain *>(TC);
        for (const auto &LinkInputEnum : enumerate(DeviceLinkerInputs)) {
          const char *BoundArch =
              SYCLTargetInfoList[LinkInputEnum.index()].BoundArch;
          std::string LibDeviceFile =
              CudaTC->CudaInstallation.getLibDeviceFile(BoundArch);
          if (!LibDeviceFile.empty()) {
            Arg *CudaDeviceLibInputArg =
                MakeInputArg(Args, C.getDriver().getOpts(),
                             Args.MakeArgString(LibDeviceFile));
            auto *SYCLDeviceLibInputAction = C.MakeAction<InputAction>(
                *CudaDeviceLibInputArg, types::TY_LLVM_BC);
            DeviceLinkObjects.push_back(SYCLDeviceLibInputAction);
          }
        }
      }
      return NumOfDeviceLibLinked != 0;
    }

    void appendLinkDependences(OffloadAction::DeviceDependences &DA) override {
      // DeviceLinkerInputs holds binaries per ToolChain (TC) / bound-arch pair
      // The following will loop link and post process for each TC / bound-arch
      // to produce a final binary.
      // They will be bundled per TC before being sent to the Offload Wrapper.
      for (const auto &LinkInputEnum : enumerate(DeviceLinkerInputs)) {
        auto &LI = LinkInputEnum.value();
        int Index = LinkInputEnum.index();
        const ToolChain *TC = SYCLTargetInfoList[Index].TC;
        const char *BoundArch = SYCLTargetInfoList[Index].BoundArch;

        auto TripleIt = llvm::find_if(SYCLTripleList, [&](auto &SYCLTriple) {
          return SYCLTriple == TC->getTriple();
        });
        if (TripleIt == SYCLTripleList.end()) {
          // If the toolchain's triple is absent in this "main" triple
          // collection, this means it was created specifically for one of
          // the SYCL AOT inputs. Those will be handled separately.
          continue;
        }
        if (LI.empty())
          // Current list is empty, nothing to process.
          continue;
        ActionList AL;
        appendSYCLDeviceLink(LI, TC, DA, AL, BoundArch);
      }
      for (auto &SAI : SYCLAOTInputs) {
        // Extract binary file name
        std::string FN(SAI.second);
        const char *FNStr = Args.MakeArgString(FN);
        Arg *myArg = Args.MakeSeparateArg(
            nullptr, C.getDriver().getOpts().getOption(options::OPT_INPUT),
            FNStr);
        auto *SYCLAdd =
            C.MakeAction<InputAction>(*myArg, types::TY_SYCL_FATBIN);
        auto *DeviceWrappingAction =
            C.MakeAction<OffloadWrapperJobAction>(SYCLAdd, types::TY_Object);

        // Extract the target triple for this binary
        llvm::Triple TT(SAI.first);
        // Extract the toolchain for this target triple
        auto SYCLDeviceTC = llvm::find_if(
            ToolChains, [&](auto &TC) { return TC->getTriple() == TT; });
        assert(SYCLDeviceTC != ToolChains.end() &&
               "No toolchain found for this AOT input");

        DA.add(*DeviceWrappingAction, **SYCLDeviceTC,
               /*BoundArch=*/nullptr, Action::OFK_SYCL);
      }
    }

    void addDeviceLinkDependencies(OffloadDepsJobAction *DA) override {
      unsigned I = 0;
      for (auto &TargetInfo : SYCLTargetInfoList) {
        DA->registerDependentActionInfo(TargetInfo.TC, TargetInfo.BoundArch,
                                        Action::OFK_SYCL);
        DeviceLinkerInputs[I++].push_back(DA);
      }
    }

    /// Initialize the GPU architecture list from arguments - this populates
    /// `GpuArchList` from `--offload-arch` flags. Only relevant if compiling to
    /// CUDA or AMDGCN. Return true if any initialization errors are found.
    /// FIXME: "offload-arch" and the BoundArch mechanism should also be
    // used in the SYCLToolChain for SPIR-V AOT to track the offload
    // architecture instead of the Triple sub-arch it currently uses.
    bool initializeGpuArchMap() {
      const OptTable &Opts = C.getDriver().getOpts();
      for (auto *A : Args) {
        unsigned Index;
        llvm::Triple *TargetBE = nullptr;

        auto GetTripleIt = [&, this](llvm::StringRef Triple) {
          llvm::Triple TargetTriple{Triple};
          auto TripleIt = llvm::find_if(SYCLTripleList, [&](auto &SYCLTriple) {
            return SYCLTriple == TargetTriple;
          });
          return TripleIt != SYCLTripleList.end() ? &*TripleIt : nullptr;
        };

        if (A->getOption().matches(options::OPT_Xsycl_backend_EQ)) {
          TargetBE = GetTripleIt(A->getValue(0));
          // Passing device args: -Xsycl-target-backend=<triple> -opt=val.
          if (TargetBE)
            Index = Args.getBaseArgs().MakeIndex(A->getValue(1));
          else
            continue;
        } else if (A->getOption().matches(options::OPT_Xsycl_backend)) {
          if (SYCLTripleList.size() > 1) {
            C.getDriver().Diag(diag::err_drv_Xsycl_target_missing_triple)
                << A->getSpelling();
            continue;
          }
          // Passing device args: -Xsycl-target-backend -opt=val.
          TargetBE = &SYCLTripleList.front();
          Index = Args.getBaseArgs().MakeIndex(A->getValue(0));
        } else
          continue;

        auto ParsedArg = Opts.ParseOneArg(Args, Index);

        // TODO: Support --no-cuda-gpu-arch, --{,no-}cuda-gpu-arch=all.
        if (ParsedArg &&
            ParsedArg->getOption().matches(options::OPT_offload_arch_EQ)) {
          const char *ArchStr = ParsedArg->getValue(0);
          if (TargetBE->isNVPTX()) {
            // CUDA arch also applies to AMDGCN ...
            CudaArch Arch = StringToCudaArch(ArchStr);
            if (Arch == CudaArch::UNKNOWN || !IsNVIDIAGpuArch(Arch)) {
              C.getDriver().Diag(clang::diag::err_drv_cuda_bad_gpu_arch)
                  << ArchStr;
              continue;
            }
            ArchStr = CudaArchToString(Arch);
          } else if (TargetBE->isAMDGCN()) {
            llvm::StringMap<bool> Features;
            auto Arch = parseTargetID(
                *getHIPOffloadTargetTriple(C.getDriver(), C.getInputArgs()),
                ArchStr, &Features);
            if (!Arch) {
              C.getDriver().Diag(clang::diag::err_drv_bad_target_id) << ArchStr;
              continue;
            }
            auto CanId = getCanonicalTargetID(Arch.value(), Features);
            ArchStr = Args.MakeArgStringRef(CanId);
          }
          ParsedArg->claim();
          GpuArchList.emplace_back(*TargetBE, ArchStr);
          A->claim();
        }
      }

      // Handle defaults architectures
      for (auto &Triple : SYCLTripleList) {
        // For NVIDIA use SM_50 as a default
        if (Triple.isNVPTX() && llvm::none_of(GpuArchList, [&](auto &P) {
              return P.first.isNVPTX();
            })) {
          const char *DefaultArch = CudaArchToString(CudaArch::SM_50);
          GpuArchList.emplace_back(Triple, DefaultArch);
        }

        // For AMD require the architecture to be set by the user
        if (Triple.isAMDGCN() && llvm::none_of(GpuArchList, [&](auto &P) {
              return P.first.isAMDGCN();
            })) {
          C.getDriver().Diag(clang::diag::err_drv_sycl_missing_amdgpu_arch);
          return true;
        }
      }

      return false;
    }

    // Goes through all of the arguments, including inputs expected for the
    // linker directly, to determine if the targets contained in the objects and
    // archives match target expectations being performed.
    void
    checkForOffloadMismatch(Compilation &C, DerivedArgList &Args,
                            SmallVector<DeviceTargetInfo, 4> &Targets) const {
      if (Targets.empty())
        return;

      SmallVector<const char *, 16> OffloadLibArgs(
          getLinkerArgs(C, Args, true));
      // Gather all of the sections seen in the offload objects/archives
      SmallVector<std::string, 4> UniqueSections;
      for (StringRef OLArg : OffloadLibArgs) {
        SmallVector<std::string, 4> Sections(getOffloadSections(C, OLArg));
        for (auto &Section : Sections) {
          // We only care about sections that start with 'sycl-'.  Also remove
          // the prefix before adding it.
          std::string Prefix("sycl-");
          if (Section.compare(0, Prefix.length(), Prefix) != 0)
            continue;

          std::string Arch = Section.substr(Prefix.length());

          // There are a few different variants for FPGA, if we see one, just
          // use the default FPGA triple to reduce possible match confusion.
          if (Arch.compare(0, 4, "fpga") == 0)
            Arch = C.getDriver().MakeSYCLDeviceTriple("spir64_fpga").str();

          if (std::find(UniqueSections.begin(), UniqueSections.end(), Arch) ==
              UniqueSections.end())
            UniqueSections.push_back(Arch);
        }
      }

      if (!UniqueSections.size())
        return;

      for (auto &SyclTarget : Targets) {
        std::string SectionTriple = SyclTarget.TC->getTriple().str();
        if (SyclTarget.BoundArch) {
          SectionTriple += "-";
          SectionTriple += SyclTarget.BoundArch;
        }
        // If any matching section is found, we are good.
        if (std::find(UniqueSections.begin(), UniqueSections.end(),
                      SectionTriple) != UniqueSections.end())
          continue;
        // If any section found is an 'image' based object that was created
        // with the intention of not requiring the matching SYCL target, do
        // not emit the diagnostic.
        if (SyclTarget.TC->getTriple().isSPIR()) {
          bool SectionFound = false;
          for (auto Section : UniqueSections) {
            if (SectionFound)
              break;
            SmallVector<std::string, 3> ArchList = {"spir64_gen", "spir64_fpga",
                                                    "spir64_x86_64"};
            for (auto ArchStr : ArchList) {
              std::string Arch(ArchStr + "_image");
              if (Section.find(Arch) != std::string::npos) {
                SectionFound = true;
                break;
              }
            }
          }
          if (SectionFound)
            continue;
        }
        // Didn't find any matches, return the full list for the diagnostic.
        SmallString<128> ArchListStr;
        int Cnt = 0;
        for (std::string Section : UniqueSections) {
          if (Cnt)
            ArchListStr += ", ";
          ArchListStr += Section;
          Cnt++;
        }
        if (tools::SYCL::shouldDoPerObjectFileLinking(C)) {
          C.getDriver().Diag(diag::err_drv_no_rdc_sycl_target_missing)
              << SectionTriple << ArchListStr;
          C.setContainsError();
        } else {
          C.getDriver().Diag(diag::warn_drv_sycl_target_missing)
              << SectionTriple << ArchListStr;
        }
      }
    }

    // Function checks that user passed -fsycl-add-default-spec-consts-image
    // flag with at least one AOT target. If no AOT target has been passed then
    // a warning is issued.
    void checkForMisusedAddDefaultSpecConstsImageFlag(
        Compilation &C, const DerivedArgList &Args,
        const SmallVector<DeviceTargetInfo, 4> &Targets) const {
      if (!Args.hasFlag(options::OPT_fsycl_add_default_spec_consts_image,
                        options::OPT_fno_sycl_add_default_spec_consts_image,
                        false))
        return;

      bool foundAOT = std::any_of(
          Targets.begin(), Targets.end(), [](const DeviceTargetInfo &DTI) {
            llvm::Triple T = DTI.TC->getTriple();
            bool isSpirvAOT =
                T.getSubArch() == llvm::Triple::SPIRSubArch_fpga ||
                T.getSubArch() == llvm::Triple::SPIRSubArch_gen ||
                T.getSubArch() == llvm::Triple::SPIRSubArch_x86_64;

            return T.isNVPTX() || T.isAMDGCN() || isSpirvAOT;
          });

      if (!foundAOT)
        C.getDriver().Diag(
            diag::warn_drv_fsycl_add_default_spec_consts_image_flag_in_non_AOT);
    }

    // Go through the offload sections of the provided binary.  Gather all
    // all of the sections which match the expected format of the triple
    // generated when creating fat objects that contain full device binaries.
    // Expected format is sycl-<aot_arch>_image-unknown-unknown.
    //   <aot_arch> values:  spir64_gen, spir64_x86_64, spir64_fpga
    SmallVector<std::string, 4> deviceBinarySections(Compilation &C,
                                                     const StringRef &Input) {
      SmallVector<std::string, 4> Sections(getOffloadSections(C, Input));
      SmallVector<std::string, 4> FinalDeviceSections;
      for (auto S : Sections) {
        SmallVector<std::string, 3> ArchList = {"spir64_gen", "spir64_fpga",
                                                "spir64_x86_64"};
        for (auto A : ArchList) {
          std::string Arch("sycl-" + A + "_image");
          if (S.find(Arch) != std::string::npos)
            FinalDeviceSections.push_back(S);
        }
      }
      return FinalDeviceSections;
    }

    bool initialize() override {
      using namespace tools::SYCL;
      // Get the SYCL toolchains. If we don't get any, the action builder will
      // know there is nothing to do related to SYCL offloading.
      auto SYCLTCRange = C.getOffloadToolChains<Action::OFK_SYCL>();
      for (auto TI = SYCLTCRange.first, TE = SYCLTCRange.second; TI != TE;
           ++TI)
        ToolChains.push_back(TI->second);

      // Nothing to offload if no SYCL Toolchain
      if (ToolChains.empty())
        return false;

      Arg *SYCLLinkTargets = Args.getLastArg(
                                  options::OPT_fsycl_link_targets_EQ);
      WrapDeviceOnlyBinary = Args.hasArg(options::OPT_fsycl_link_EQ);
      auto *DeviceCodeSplitArg =
          Args.getLastArg(options::OPT_fsycl_device_code_split_EQ);
      // -fsycl-device-code-split is an alias to
      // -fsycl-device-code-split=auto
      DeviceCodeSplit = DeviceCodeSplitArg &&
                        DeviceCodeSplitArg->getValue() != StringRef("off");
      // Gather information about the SYCL Ahead of Time targets.  The targets
      // are determined on the SubArch values passed along in the triple.
      Arg *SYCLTargets =
              C.getInputArgs().getLastArg(options::OPT_fsycl_targets_EQ);
      Arg *SYCLAddTargets = Args.getLastArg(options::OPT_fsycl_add_targets_EQ);
      Arg *SYCLfpga = C.getInputArgs().getLastArg(options::OPT_fintelfpga);
      bool HasValidSYCLRuntime = C.getInputArgs().hasFlag(
          options::OPT_fsycl, options::OPT_fno_sycl, false);
      bool SYCLfpgaTriple = false;
      bool ShouldAddDefaultTriple = true;
      bool GpuInitHasErrors = false;
      bool HasSYCLTargetsOption =
          SYCLAddTargets || SYCLTargets || SYCLLinkTargets;

      // Make -fintelfpga flag imply -fsycl.
      if (SYCLfpga && !HasValidSYCLRuntime)
        HasValidSYCLRuntime = true;

      if (HasSYCLTargetsOption) {
        if (SYCLTargets || SYCLLinkTargets) {
          Arg *SYCLTargetsValues = SYCLTargets ? SYCLTargets : SYCLLinkTargets;
          // Fill SYCLTripleList
          llvm::StringMap<StringRef> FoundNormalizedTriples;
          for (StringRef Val : SYCLTargetsValues->getValues()) {
            StringRef UserTargetName(Val);
            if (auto ValidDevice = gen::isGPUTarget<gen::IntelGPU>(Val)) {
              if (ValidDevice->empty())
                // Unrecognized, we have already diagnosed this earlier; skip.
                continue;
              // Add the proper -device value to the list.
              GpuArchList.emplace_back(C.getDriver().MakeSYCLDeviceTriple(
                                       "spir64_gen"), ValidDevice->data());
              UserTargetName = "spir64_gen";
            } else if (auto ValidDevice =
                           gen::isGPUTarget<gen::NvidiaGPU>(Val)) {
              if (ValidDevice->empty())
                // Unrecognized, we have already diagnosed this earlier; skip.
                continue;
              // Add the proper -device value to the list.
              GpuArchList.emplace_back(
                  C.getDriver().MakeSYCLDeviceTriple("nvptx64-nvidia-cuda"),
                  ValidDevice->data());
              UserTargetName = "nvptx64-nvidia-cuda";
            } else if (auto ValidDevice = gen::isGPUTarget<gen::AmdGPU>(Val)) {
              if (ValidDevice->empty())
                // Unrecognized, we have already diagnosed this earlier; skip.
                continue;
              // Add the proper -device value to the list.
              GpuArchList.emplace_back(
                  C.getDriver().MakeSYCLDeviceTriple("amdgcn-amd-amdhsa"),
                  ValidDevice->data());
              UserTargetName = "amdgcn-amd-amdhsa";
            } else if (Val == "native_cpu") {
              const ToolChain *HostTC =
                  C.getSingleOffloadToolChain<Action::OFK_Host>();
              llvm::Triple TT = HostTC->getTriple();
              SYCLTripleList.push_back(TT);
              continue;
            }

            llvm::Triple TT(C.getDriver().MakeSYCLDeviceTriple(Val));
            std::string NormalizedName = TT.normalize();

            // Make sure we don't have a duplicate triple.
            auto Duplicate = FoundNormalizedTriples.find(NormalizedName);
            if (Duplicate != FoundNormalizedTriples.end())
              continue;

            // Store the current triple so that we can check for duplicates in
            // the following iterations.
            FoundNormalizedTriples[NormalizedName] = Val;

            SYCLTripleList.push_back(
                C.getDriver().MakeSYCLDeviceTriple(UserTargetName));
            if (TT.getSubArch() == llvm::Triple::SPIRSubArch_fpga)
              SYCLfpgaTriple = true;
            // For user specified spir64_gen, add an empty device value as a
            // placeholder.
            if (TT.getSubArch() == llvm::Triple::SPIRSubArch_gen)
              GpuArchList.emplace_back(TT, nullptr);
          }

          // Fill GpuArchList, end if there are issues in initializingGpuArchMap
          GpuInitHasErrors = initializeGpuArchMap();
          if (GpuInitHasErrors)
            return true;

          int I = 0;
          // Fill SYCLTargetInfoList
          for (auto &TT : SYCLTripleList) {
            auto TCIt = llvm::find_if(
                ToolChains, [&](auto &TC) { return TT == TC->getTriple(); });
            assert(TCIt != ToolChains.end() &&
                   "Toolchain was not created for this platform");
            if (!TT.isNVPTX() && !TT.isAMDGCN()) {
              // When users specify the target as 'intel_gpu_*', the proper
              // triple is 'spir64_gen'.  The given string from intel_gpu_*
              // is the target device.
              if (TT.isSPIR() &&
                  TT.getSubArch() == llvm::Triple::SPIRSubArch_gen) {
                StringRef Device(GpuArchList[I].second);
                SYCLTargetInfoList.emplace_back(
                    *TCIt, Device.empty() ? nullptr : Device.data());
                ++I;
                continue;
              }
              SYCLTargetInfoList.emplace_back(*TCIt, nullptr);
            } else {
              const char *OffloadArch = nullptr;
              for (auto &A : GpuArchList) {
                if (TT == A.first) {
                  OffloadArch = A.second;
                  break;
                }
              }
              assert(OffloadArch && "Failed to find matching arch.");
              SYCLTargetInfoList.emplace_back(*TCIt, OffloadArch);
              ++I;
            }
          }
        }
        if (SYCLAddTargets) {
          for (StringRef Val : SYCLAddTargets->getValues()) {
            // Parse out the Triple and Input (triple:binary). At this point,
            // the format has already been validated at the Driver level.
            // Populate the pairs. Each of these will be wrapped and fed
            // into the final binary.
            std::pair<StringRef, StringRef> I = Val.split(':');
            llvm::Triple TT(I.first);

            auto TCIt = llvm::find_if(
                ToolChains, [&](auto &TC) { return TT == TC->getTriple(); });
            assert(TCIt != ToolChains.end() &&
                   "Toolchain was not created for this platform");

            const char *TF = C.getArgs().MakeArgString(I.second);
            // populate the AOT binary inputs vector.
            SYCLAOTInputs.push_back(std::make_pair(TT, TF));
            ShouldAddDefaultTriple = false;
            // Add an empty entry to the Device list
            if (TT.getSubArch() == llvm::Triple::SPIRSubArch_gen)
              GpuArchList.emplace_back(TT, nullptr);
          }
        }
      } else if (HasValidSYCLRuntime) {
        // -fsycl is provided without -fsycl-*targets.
        bool SYCLfpga = C.getInputArgs().hasArg(options::OPT_fintelfpga);
        // -fsycl -fintelfpga implies spir64_fpga
        const char *SYCLTargetArch =
            SYCLfpga ? "spir64_fpga" : getDefaultSYCLArch(C);
        llvm::Triple TT = C.getDriver().MakeSYCLDeviceTriple(SYCLTargetArch);
        auto TCIt = llvm::find_if(
            ToolChains, [&](auto &TC) { return TT == TC->getTriple(); });
        assert(TCIt != ToolChains.end() &&
               "Toolchain was not created for this platform");
        SYCLTripleList.push_back(TT);
        SYCLTargetInfoList.emplace_back(*TCIt, nullptr);
        if (SYCLfpga)
          SYCLfpgaTriple = true;
      }

      // Device only compilation for -fsycl-link (no FPGA) and
      // -fsycl-link-targets
      CompileDeviceOnly =
          (SYCLLinkTargets || (WrapDeviceOnlyBinary && !SYCLfpgaTriple));

      // Set the FPGA output type based on command line (-fsycl-link).
      if (auto *A = C.getInputArgs().getLastArg(options::OPT_fsycl_link_EQ)) {
        FPGAOutType = (A->getValue() == StringRef("early"))
                          ? types::TY_FPGA_AOCR
                          : types::TY_FPGA_AOCX;
        if (C.getDriver().IsFPGAEmulationMode())
          FPGAOutType = (A->getValue() == StringRef("early"))
                            ? types::TY_FPGA_AOCR_EMU
                            : types::TY_FPGA_AOCX;
      }

      auto makeInputAction = [&](const StringRef Name,
                                 types::ID Type) -> Action * {
        const llvm::opt::OptTable &Opts = C.getDriver().getOpts();
        Arg *InputArg = MakeInputArg(Args, Opts, Args.MakeArgString(Name));
        Action *Current = C.MakeAction<InputAction>(*InputArg, Type);
        return Current;
      };
      // Populate FPGA archives that could contain dep files to be
      // incorporated into the aoc compilation.  Consider AOCR type archives
      // as well for tracking symbols and properties information.
      if (SYCLfpgaTriple && Args.hasArg(options::OPT_fintelfpga)) {
        SmallVector<const char *, 16> LinkArgs(getLinkerArgs(C, Args));
        for (StringRef LA : LinkArgs) {
          if (isStaticArchiveFile(LA) && hasOffloadSections(C, LA, Args)) {
            FPGAArchiveInputs.push_back(makeInputAction(LA, types::TY_Archive));
            for (types::ID Type : {types::TY_FPGA_AOCR, types::TY_FPGA_AOCR_EMU,
                                   types::TY_FPGA_AOCX}) {
              if (hasFPGABinary(C, LA.str(), Type)) {
                FPGAAOCArchives.push_back(makeInputAction(LA, Type));
                break;
              }
            }
          }
        }
      }
      // Discover any objects and archives that contain final device binaries.
      if (HasValidSYCLRuntime) {
        SmallVector<const char *, 16> LinkArgs(getLinkerArgs(C, Args, true));
        for (StringRef LA : LinkArgs) {
          SmallVector<std::string, 4> DeviceTargets(
              deviceBinarySections(C, LA));
          if (!DeviceTargets.empty()) {
            bool IsArchive = isStaticArchiveFile(LA);
            types::ID FileType =
                IsArchive ? types::TY_Archive : types::TY_Object;
            SYCLFinalDeviceList.push_back(
                std::make_pair(makeInputAction(LA, FileType), DeviceTargets));
          }
        }
      }

      if (ShouldAddDefaultTriple && addSYCLDefaultTriple(C, SYCLTripleList)) {
        // If a SYCLDefaultTriple is added to SYCLTripleList,
        // add new target to SYCLTargetInfoList
        llvm::Triple TT = SYCLTripleList.front();
        auto TCIt = llvm::find_if(
            ToolChains, [&](auto &TC) { return TT == TC->getTriple(); });
        SYCLTargetInfoList.emplace_back(*TCIt, nullptr);
      }
      if (SYCLTargetInfoList.empty()) {
        // If there are no SYCL Targets add the front toolchain, this is for
        // `-fsycl-device-only` is provided with no `fsycl` or when all dummy
        // targets are given
        const auto *TC = ToolChains.front();
        SYCLTargetInfoList.emplace_back(TC, nullptr);
      }

      checkForOffloadMismatch(C, Args, SYCLTargetInfoList);
      checkForMisusedAddDefaultSpecConstsImageFlag(C, Args, SYCLTargetInfoList);

      DeviceLinkerInputs.resize(SYCLTargetInfoList.size());
      return false;
    }

    bool canUseBundlerUnbundler() const override {
      // SYCL should use bundled files whenever possible.
      return true;
    }
  };

  ///
  /// TODO: Add the implementation for other specialized builders here.
  ///

  /// Specialized builders being used by this offloading action builder.
  SmallVector<DeviceActionBuilder *, 4> SpecializedBuilders;

  /// Flag set to true if all valid builders allow file bundling/unbundling.
  bool CanUseBundler;

public:
  OffloadingActionBuilder(Compilation &C, DerivedArgList &Args,
                          const Driver::InputList &Inputs)
      : C(C) {
    // Create a specialized builder for each device toolchain.

    IsValid = true;

    // Create a specialized builder for CUDA.
    SpecializedBuilders.push_back(
        new CudaActionBuilder(C, Args, Inputs, *this));

    // Create a specialized builder for HIP.
    SpecializedBuilders.push_back(new HIPActionBuilder(C, Args, Inputs, *this));

    // Create a specialized builder for OpenMP.
    SpecializedBuilders.push_back(
        new OpenMPActionBuilder(C, Args, Inputs, *this));

    // Create a specialized builder for SYCL.
    SpecializedBuilders.push_back(
        new SYCLActionBuilder(C, Args, Inputs, *this));

    //
    // TODO: Build other specialized builders here.
    //

    // Initialize all the builders, keeping track of errors. If all valid
    // builders agree that we can use bundling, set the flag to true.
    unsigned ValidBuilders = 0u;
    unsigned ValidBuildersSupportingBundling = 0u;
    for (auto *SB : SpecializedBuilders) {
      IsValid = IsValid && !SB->initialize();

      // Update the counters if the builder is valid.
      if (SB->isValid()) {
        ++ValidBuilders;
        if (SB->canUseBundlerUnbundler())
          ++ValidBuildersSupportingBundling;
      }
    }
    CanUseBundler =
        ValidBuilders && ValidBuilders == ValidBuildersSupportingBundling;
  }

  ~OffloadingActionBuilder() {
    for (auto *SB : SpecializedBuilders)
      delete SB;
  }

  /// Push an action coming from a specialized DeviceActionBuilder (i.e.,
  /// foreign action) to the other ones
  void pushForeignAction(Action *A) {
    for (auto *SB : SpecializedBuilders) {
      if (SB->isValid())
        SB->pushForeignAction(A);
    }
  }

  /// Record a host action and its originating input argument.
  void recordHostAction(Action *HostAction, const Arg *InputArg) {
    assert(HostAction && "Invalid host action");
    assert(InputArg && "Invalid input argument");
    auto Loc = HostActionToInputArgMap.find(HostAction);
    if (Loc == HostActionToInputArgMap.end())
      HostActionToInputArgMap[HostAction] = InputArg;
    assert(HostActionToInputArgMap[HostAction] == InputArg &&
           "host action mapped to multiple input arguments");
  }

  /// Generate an action that adds device dependences (if any) to a host action.
  /// If no device dependence actions exist, just return the host action \a
  /// HostAction. If an error is found or if no builder requires the host action
  /// to be generated, return nullptr.
  Action *
  addDeviceDependencesToHostAction(Action *HostAction, const Arg *InputArg,
                                   phases::ID CurPhase, phases::ID FinalPhase,
                                   DeviceActionBuilder::PhasesTy &Phases) {
    if (!IsValid)
      return nullptr;

    if (SpecializedBuilders.empty())
      return HostAction;

    assert(HostAction && "Invalid host action!");
    recordHostAction(HostAction, InputArg);

    OffloadAction::DeviceDependences DDeps;
    // Check if all the programming models agree we should not emit the host
    // action. Also, keep track of the offloading kinds employed.
    auto &OffloadKind = InputArgToOffloadKindMap[InputArg];
    unsigned InactiveBuilders = 0u;
    unsigned IgnoringBuilders = 0u;
    for (auto *SB : SpecializedBuilders) {
      if (!SB->isValid()) {
        ++InactiveBuilders;
        continue;
      }
      auto RetCode =
          SB->getDeviceDependences(DDeps, CurPhase, FinalPhase, Phases);

      // If the builder explicitly says the host action should be ignored,
      // we need to increment the variable that tracks the builders that request
      // the host object to be ignored.
      if (RetCode == DeviceActionBuilder::ABRT_Ignore_Host)
        ++IgnoringBuilders;

      // Unless the builder was inactive for this action, we have to record the
      // offload kind because the host will have to use it.
      if (RetCode != DeviceActionBuilder::ABRT_Inactive)
        OffloadKind |= SB->getAssociatedOffloadKind();
    }

    // If all builders agree that the host object should be ignored, just return
    // nullptr.
    if (IgnoringBuilders &&
        SpecializedBuilders.size() == (InactiveBuilders + IgnoringBuilders))
      return nullptr;

    if (DDeps.getActions().empty())
      return HostAction;

    // Add host-cuda-sycl offload kind for the SYCL compilation of .cu files
    if (OffloadKind == (Action::OFK_Cuda | Action::OFK_SYCL)) {
      OffloadAction::HostDependence HDep(
          *HostAction, *C.getSingleOffloadToolChain<Action::OFK_Host>(),
          /*BoundArch=*/nullptr, Action::OFK_SYCL | Action::OFK_Cuda);
      return C.MakeAction<OffloadAction>(HDep, DDeps);
    }

    // We have dependences we need to bundle together. We use an offload action
    // for that.
    OffloadAction::HostDependence HDep(
        *HostAction, *C.getSingleOffloadToolChain<Action::OFK_Host>(),
        /*BoundArch=*/nullptr, DDeps);
    return C.MakeAction<OffloadAction>(HDep, DDeps);
  }

  // Update Input action to reflect FPGA device archive specifics based
  // on archive contents.
  bool updateInputForFPGA(Action *&A, const Arg *InputArg,
                          DerivedArgList &Args) {
    std::string InputName = InputArg->getAsString(Args);
    const Driver &D = C.getDriver();
    // Only check for FPGA device information when using fpga SubArch.
    if (A->getType() == types::TY_Object && isObjectFile(InputName))
      return true;

    auto ArchiveTypeMismatch = [&D, &InputName](bool EmitDiag) {
      if (EmitDiag)
        D.Diag(clang::diag::warn_drv_mismatch_fpga_archive) << InputName;
    };
    // Type FPGA aoco is a special case for static archives
    if (A->getType() == types::TY_FPGA_AOCO) {
      if (!hasFPGABinary(C, InputName, types::TY_FPGA_AOCO))
        return false;
      A = C.MakeAction<InputAction>(*InputArg, types::TY_FPGA_AOCO);
      return true;
    }

    // Type FPGA aocx is considered the same way for Hardware and Emulation.
    if (hasFPGABinary(C, InputName, types::TY_FPGA_AOCX)) {
      A = C.MakeAction<InputAction>(*InputArg, types::TY_FPGA_AOCX);
      return true;
    }

    SmallVector<std::pair<types::ID, bool>, 4> FPGAAOCTypes = {
        {types::TY_FPGA_AOCR, false},
        {types::TY_FPGA_AOCR_EMU, true}};
    for (const auto &ArchiveType : FPGAAOCTypes) {
      bool BinaryFound = hasFPGABinary(C, InputName, ArchiveType.first);
      if (BinaryFound && ArchiveType.second == D.IsFPGAEmulationMode()) {
        // Binary matches check and emulation type, we keep this one.
        A = C.MakeAction<InputAction>(*InputArg, ArchiveType.first);
        return true;
      }
      ArchiveTypeMismatch(BinaryFound &&
                          ArchiveType.second == D.IsFPGAHWMode());
    }
    return true;
  }

  /// Generate an action that adds a host dependence to a device action. The
  /// results will be kept in this action builder. Return true if an error was
  /// found.
  bool addHostDependenceToDeviceActions(Action *&HostAction,
                                        const Arg *InputArg,
                                        DerivedArgList &Args) {
    if (!IsValid)
      return true;

    // An FPGA AOCX input does not have a host dependence to the unbundler
    if (HostAction->getType() == types::TY_FPGA_AOCX)
      return false;
    recordHostAction(HostAction, InputArg);

    // If we are supporting bundling/unbundling and the current action is an
    // input action of non-source file, we replace the host action by the
    // unbundling action. The bundler tool has the logic to detect if an input
    // is a bundle or not and if the input is not a bundle it assumes it is a
    // host file. Therefore it is safe to create an unbundling action even if
    // the input is not a bundle.
    bool HasFPGATarget = false;
    if (CanUseBundler && isa<InputAction>(HostAction) &&
        InputArg->getOption().getKind() == llvm::opt::Option::InputClass &&
        !InputArg->getOption().hasFlag(options::LinkerInput) &&
        (!types::isSrcFile(HostAction->getType()) ||
         HostAction->getType() == types::TY_PP_HIP)) {
      ActionList HostActionList;
      Action *A(HostAction);
      bool HasSPIRTarget = false;
      // Only check for FPGA device information when using fpga SubArch.
      auto SYCLTCRange = C.getOffloadToolChains<Action::OFK_SYCL>();
      for (auto TI = SYCLTCRange.first, TE = SYCLTCRange.second; TI != TE;
           ++TI) {
        HasFPGATarget |= TI->second->getTriple().getSubArch() ==
                         llvm::Triple::SPIRSubArch_fpga;
        HasSPIRTarget |= TI->second->getTriple().isSPIR();
      }
      bool isArchive = !(HostAction->getType() == types::TY_Object &&
                         isObjectFile(InputArg->getAsString(Args)));
      if (!HasFPGATarget && isArchive &&
          HostAction->getType() == types::TY_FPGA_AOCO)
        // Archive with Non-FPGA target with AOCO type should not be unbundled.
        return false;
      if (HasFPGATarget && !updateInputForFPGA(A, InputArg, Args))
        return false;
      auto UnbundlingHostAction = C.MakeAction<OffloadUnbundlingJobAction>(
          A, (HasSPIRTarget && HostAction->getType() == types::TY_Archive)
                 ? types::TY_Tempfilelist
                 : A->getType());
      UnbundlingHostAction->registerDependentActionInfo(
          C.getSingleOffloadToolChain<Action::OFK_Host>(),
          /*BoundArch=*/StringRef(), Action::OFK_Host);
      HostAction = UnbundlingHostAction;
      recordHostAction(HostAction, InputArg);
    }

    assert(HostAction && "Invalid host action!");

    // Register the offload kinds that are used.
    auto &OffloadKind = InputArgToOffloadKindMap[InputArg];
    for (auto *SB : SpecializedBuilders) {
      if (!SB->isValid())
        continue;

      auto RetCode = SB->addDeviceDependences(HostAction);

      // Host dependences for device actions are not compatible with that same
      // action being ignored.
      assert(RetCode != DeviceActionBuilder::ABRT_Ignore_Host &&
             "Host dependence not expected to be ignored.!");

      // Unless the builder was inactive for this action, we have to record the
      // offload kind because the host will have to use it.
      if (RetCode != DeviceActionBuilder::ABRT_Inactive)
        OffloadKind |= SB->getAssociatedOffloadKind();
    }

    // Do not use unbundler if the Host does not depend on device action.
    // Now that we have unbundled the object, when doing -fsycl-link we
    // want to continue the host link with the input object.
    // For unbundling of an FPGA AOCX binary, we want to link with the original
    // FPGA device archive.
    if ((OffloadKind == Action::OFK_None && CanUseBundler) ||
        (HasFPGATarget && ((Args.hasArg(options::OPT_fsycl_link_EQ) &&
                            HostAction->getType() == types::TY_Object) ||
                           HostAction->getType() == types::TY_FPGA_AOCX)))
      if (auto *UA = dyn_cast<OffloadUnbundlingJobAction>(HostAction))
        HostAction = UA->getInputs().back();

    return false;
  }

  /// Add the offloading top level actions that are specific for unique
  /// linking situations where objects are used at only the device link
  /// with no intermedate steps.
  bool appendTopLevelLinkAction(ActionList &AL) {
    // Get the device actions to be appended.
    ActionList OffloadAL;
    for (auto *SB : SpecializedBuilders) {
      if (!SB->isValid())
        continue;
      SB->appendTopLevelLinkAction(OffloadAL);
    }
    // Append the device actions.
    AL.append(OffloadAL.begin(), OffloadAL.end());
    return false;
  }

  /// Add the offloading top level actions to the provided action list. This
  /// function can replace the host action by a bundling action if the
  /// programming models allow it.
  bool appendTopLevelActions(ActionList &AL, Action *HostAction,
                             const Arg *InputArg) {
    if (HostAction)
      recordHostAction(HostAction, InputArg);

    // Get the device actions to be appended.
    ActionList OffloadAL;
    for (auto *SB : SpecializedBuilders) {
      if (!SB->isValid())
        continue;
      SB->appendTopLevelActions(OffloadAL);
    }

    // If we can use the bundler, replace the host action by the bundling one in
    // the resulting list. Otherwise, just append the device actions. For
    // device only compilation, HostAction is a null pointer, therefore only do
    // this when HostAction is not a null pointer.
    if (CanUseBundler && HostAction &&
        HostAction->getType() != types::TY_Nothing && !OffloadAL.empty()) {
      // Add the host action to the list in order to create the bundling action.
      OffloadAL.push_back(HostAction);

      // We expect that the host action was just appended to the action list
      // before this method was called.
      assert(HostAction == AL.back() && "Host action not in the list??");
      HostAction = C.MakeAction<OffloadBundlingJobAction>(OffloadAL);
      recordHostAction(HostAction, InputArg);
      AL.back() = HostAction;
    } else
      AL.append(OffloadAL.begin(), OffloadAL.end());

    // Propagate to the current host action (if any) the offload information
    // associated with the current input.
    if (HostAction)
      HostAction->propagateHostOffloadInfo(InputArgToOffloadKindMap[InputArg],
                                           /*BoundArch=*/nullptr);
    return false;
  }

  /// Create link job from the given host inputs and feed the result to offload
  /// deps job which fetches device dependencies from the linked host image.
  /// Offload deps output is then forwarded to active device action builders so
  /// they can add it to the device linker inputs.
  void addDeviceLinkDependenciesFromHost(ActionList &LinkerInputs) {
    // Link image for reading dependencies from it.
    auto *LA = C.MakeAction<LinkJobAction>(LinkerInputs,
                                           types::TY_Host_Dependencies_Image);

    // Calculate all the offload kinds used in the current compilation.
    unsigned ActiveOffloadKinds = 0u;
    for (auto &I : InputArgToOffloadKindMap)
      ActiveOffloadKinds |= I.second;

    OffloadAction::HostDependence HDep(
        *LA, *C.getSingleOffloadToolChain<Action::OFK_Host>(),
        /*BoundArch*/ nullptr, ActiveOffloadKinds);

    auto *DA = C.MakeAction<OffloadDepsJobAction>(HDep, types::TY_LLVM_BC);

    for (auto *SB : SpecializedBuilders) {
      if (!SB->isValid())
        continue;
      SB->addDeviceLinkDependencies(DA);
    }
  }

  void appendDeviceLinkActions(ActionList &AL) {
    for (DeviceActionBuilder *SB : SpecializedBuilders) {
      if (!SB->isValid())
        continue;
      SB->appendLinkDeviceActions(AL);
    }
  }

  void makeHostLinkAction(ActionList &LinkerInputs) {

    bool IsCUinSYCL = false;
    for (auto &I : InputArgToOffloadKindMap) {
      if (I.second == (Action::OFK_Cuda | Action::OFK_SYCL)) {
        IsCUinSYCL = true;
      }
    }

    // Add offload action for the SYCL compilation of .cu files
    if (IsCUinSYCL) {
      for (size_t i = 0; i < LinkerInputs.size(); ++i) {
        OffloadAction::HostDependence HDep(
            *LinkerInputs[i], *C.getSingleOffloadToolChain<Action::OFK_Host>(),
            nullptr,
            InputArgToOffloadKindMap[HostActionToInputArgMap[LinkerInputs[i]]]);
        LinkerInputs[i] = C.MakeAction<OffloadAction>(HDep);
      }
    }

    // Build a list of device linking actions.
    ActionList DeviceAL;
    appendDeviceLinkActions(DeviceAL);
    if (DeviceAL.empty())
      return;

    // Let builders add host linking actions.
    Action* HA = nullptr;
    for (DeviceActionBuilder *SB : SpecializedBuilders) {
      if (!SB->isValid())
        continue;
      HA = SB->appendLinkHostActions(DeviceAL);
      // This created host action has no originating input argument, therefore
      // needs to set its offloading kind directly.
      if (HA) {
        HA->propagateHostOffloadInfo(SB->getAssociatedOffloadKind(),
                                     /*BoundArch=*/nullptr);
        LinkerInputs.push_back(HA);
      }
    }
  }

  /// Processes the host linker action. This currently consists of replacing it
  /// with an offload action if there are device link objects and propagate to
  /// the host action all the offload kinds used in the current compilation. The
  /// resulting action is returned.
  Action *processHostLinkAction(Action *HostAction) {
    // Add all the dependences from the device linking actions.
    OffloadAction::DeviceDependences DDeps;
    for (auto *SB : SpecializedBuilders) {
      if (!SB->isValid())
        continue;

      SB->appendLinkDependences(DDeps);
    }

    // Calculate all the offload kinds used in the current compilation.
    unsigned ActiveOffloadKinds = 0u;
    for (auto &I : InputArgToOffloadKindMap)
      ActiveOffloadKinds |= I.second;

    // If we don't have device dependencies, we don't have to create an offload
    // action.
    if (DDeps.getActions().empty()) {
      // Set all the active offloading kinds to the link action. Given that it
      // is a link action it is assumed to depend on all actions generated so
      // far.
      HostAction->setHostOffloadInfo(ActiveOffloadKinds,
                                     /*BoundArch=*/nullptr);
      // Propagate active offloading kinds for each input to the link action.
      // Each input may have different active offloading kind.
      for (auto *A : HostAction->inputs()) {
        auto ArgLoc = HostActionToInputArgMap.find(A);
        if (ArgLoc == HostActionToInputArgMap.end())
          continue;
        auto OFKLoc = InputArgToOffloadKindMap.find(ArgLoc->second);
        if (OFKLoc == InputArgToOffloadKindMap.end())
          continue;
        A->propagateHostOffloadInfo(OFKLoc->second, /*BoundArch=*/nullptr);
      }
      return HostAction;
    }

    // Create the offload action with all dependences. When an offload action
    // is created the kinds are propagated to the host action, so we don't have
    // to do that explicitly here.
    OffloadAction::HostDependence HDep(
        *HostAction, *C.getSingleOffloadToolChain<Action::OFK_Host>(),
        /*BoundArch*/ nullptr, ActiveOffloadKinds);
    return C.MakeAction<OffloadAction>(HDep, DDeps);
  }

  void unbundleStaticArchives(Compilation &C, DerivedArgList &Args) {
    if (!Args.hasFlag(options::OPT_fsycl, options::OPT_fno_sycl, false))
      return;

    // Go through all of the args, and create a Linker specific argument list.
    // When dealing with fat static archives each archive is individually
    // unbundled.
    SmallVector<const char *, 16> LinkArgs(getLinkerArgs(C, Args));
    const llvm::opt::OptTable &Opts = C.getDriver().getOpts();
    auto unbundleStaticLib = [&](types::ID T, const StringRef &A) {
      Arg *InputArg = MakeInputArg(Args, Opts, Args.MakeArgString(A));
      Action *Current = C.MakeAction<InputAction>(*InputArg, T);
      addHostDependenceToDeviceActions(Current, InputArg, Args);
      auto PL = types::getCompilationPhases(T);
      addDeviceDependencesToHostAction(Current, InputArg, phases::Link,
                                       PL.back(), PL);
    };
    for (StringRef LA : LinkArgs) {
      // At this point, we will process the archives for FPGA AOCO and
      // individual archive unbundling for Windows.
      if (!isStaticArchiveFile(LA))
        continue;
      // FPGA AOCX/AOCR files are archives, but we do not want to unbundle them
      // here as they have already been unbundled and processed for linking.
      // TODO: The multiple binary checks for FPGA types getting a little out
      // of hand. Improve this by doing a single scan of the args and holding
      // that in a data structure for reference.
      if (hasFPGABinary(C, LA.str(), types::TY_FPGA_AOCX) ||
          hasFPGABinary(C, LA.str(), types::TY_FPGA_AOCR) ||
          hasFPGABinary(C, LA.str(), types::TY_FPGA_AOCR_EMU))
        continue;
      // For offload-static-libs we add an unbundling action for each static
      // archive which produces list files with extracted objects. Device lists
      // are then added to the appropriate device link actions and host list is
      // ignored since we are adding offload-static-libs as normal libraries to
      // the host link command.
      if (hasOffloadSections(C, LA, Args)) {
        // Pass along the static libraries to check if we need to add them for
        // unbundling for FPGA AOT static lib usage.  Uses FPGA aoco type to
        // differentiate if aoco unbundling is needed.  Unbundling of aoco is
        // not needed for emulation, as these are treated as regular archives.
        if (C.getDriver().IsFPGAHWMode())
          unbundleStaticLib(types::TY_FPGA_AOCO, LA);
        unbundleStaticLib(types::TY_Archive, LA);
      }
    }
  }
};
} // anonymous namespace.

void Driver::handleArguments(Compilation &C, DerivedArgList &Args,
                             const InputList &Inputs,
                             ActionList &Actions) const {

  // Ignore /Yc/Yu if both /Yc and /Yu passed but with different filenames.
  Arg *YcArg = Args.getLastArg(options::OPT__SLASH_Yc);
  Arg *YuArg = Args.getLastArg(options::OPT__SLASH_Yu);
  if (YcArg && YuArg && strcmp(YcArg->getValue(), YuArg->getValue()) != 0) {
    Diag(clang::diag::warn_drv_ycyu_different_arg_clang_cl);
    Args.eraseArg(options::OPT__SLASH_Yc);
    Args.eraseArg(options::OPT__SLASH_Yu);
    YcArg = YuArg = nullptr;
  }
  if (YcArg && Inputs.size() > 1) {
    Diag(clang::diag::warn_drv_yc_multiple_inputs_clang_cl);
    Args.eraseArg(options::OPT__SLASH_Yc);
    YcArg = nullptr;
  }

  Arg *FinalPhaseArg;
  phases::ID FinalPhase = getFinalPhase(Args, &FinalPhaseArg);

  if (FinalPhase == phases::Link) {
    if (Args.hasArgNoClaim(options::OPT_hipstdpar)) {
      Args.AddFlagArg(nullptr, getOpts().getOption(options::OPT_hip_link));
      Args.AddFlagArg(nullptr,
                      getOpts().getOption(options::OPT_frtlib_add_rpath));
    }
    // Emitting LLVM while linking disabled except in HIPAMD Toolchain
    if (Args.hasArg(options::OPT_emit_llvm) && !Args.hasArg(options::OPT_hip_link))
      Diag(clang::diag::err_drv_emit_llvm_link);
    if (IsCLMode() && LTOMode != LTOK_None &&
        !Args.getLastArgValue(options::OPT_fuse_ld_EQ)
             .equals_insensitive("lld"))
      Diag(clang::diag::err_drv_lto_without_lld);

    // If -dumpdir is not specified, give a default prefix derived from the link
    // output filename. For example, `clang -g -gsplit-dwarf a.c -o x` passes
    // `-dumpdir x-` to cc1. If -o is unspecified, use
    // stem(getDefaultImageName()) (usually stem("a.out") = "a").
    if (!Args.hasArg(options::OPT_dumpdir)) {
      Arg *FinalOutput = Args.getLastArg(options::OPT_o, options::OPT__SLASH_o);
      Arg *Arg = Args.MakeSeparateArg(
          nullptr, getOpts().getOption(options::OPT_dumpdir),
          Args.MakeArgString(
              (FinalOutput ? FinalOutput->getValue()
                           : llvm::sys::path::stem(getDefaultImageName())) +
              "-"));
      Arg->claim();
      Args.append(Arg);
    }
  }

  if (FinalPhase == phases::Preprocess || Args.hasArg(options::OPT__SLASH_Y_)) {
    // If only preprocessing or /Y- is used, all pch handling is disabled.
    // Rather than check for it everywhere, just remove clang-cl pch-related
    // flags here.
    Args.eraseArg(options::OPT__SLASH_Fp);
    Args.eraseArg(options::OPT__SLASH_Yc);
    Args.eraseArg(options::OPT__SLASH_Yu);
    YcArg = YuArg = nullptr;
  }

  unsigned LastPLSize = 0;
  for (auto &I : Inputs) {
    types::ID InputType = I.first;
    const Arg *InputArg = I.second;

    auto PL = types::getCompilationPhases(InputType);
    LastPLSize = PL.size();

    // If the first step comes after the final phase we are doing as part of
    // this compilation, warn the user about it.
    phases::ID InitialPhase = PL[0];
    if (InitialPhase > FinalPhase) {
      if (InputArg->isClaimed())
        continue;

      // Claim here to avoid the more general unused warning.
      InputArg->claim();

      // Suppress all unused style warnings with -Qunused-arguments
      if (Args.hasArg(options::OPT_Qunused_arguments))
        continue;

      // Special case when final phase determined by binary name, rather than
      // by a command-line argument with a corresponding Arg.
      if (CCCIsCPP())
        Diag(clang::diag::warn_drv_input_file_unused_by_cpp)
            << InputArg->getAsString(Args) << getPhaseName(InitialPhase);
      // Special case '-E' warning on a previously preprocessed file to make
      // more sense.
      else if (InitialPhase == phases::Compile &&
               (Args.getLastArg(options::OPT__SLASH_EP,
                                options::OPT__SLASH_P) ||
                Args.getLastArg(options::OPT_E) ||
                Args.getLastArg(options::OPT_M, options::OPT_MM)) &&
               getPreprocessedType(InputType) == types::TY_INVALID)
        Diag(clang::diag::warn_drv_preprocessed_input_file_unused)
            << InputArg->getAsString(Args) << !!FinalPhaseArg
            << (FinalPhaseArg ? FinalPhaseArg->getOption().getName() : "");
      else
        Diag(clang::diag::warn_drv_input_file_unused)
            << InputArg->getAsString(Args) << getPhaseName(InitialPhase)
            << !!FinalPhaseArg
            << (FinalPhaseArg ? FinalPhaseArg->getOption().getName() : "");
      continue;
    }

    if (YcArg) {
      // Add a separate precompile phase for the compile phase.
      if (FinalPhase >= phases::Compile) {
        const types::ID HeaderType = lookupHeaderTypeForSourceType(InputType);
        // Build the pipeline for the pch file.
        Action *ClangClPch = C.MakeAction<InputAction>(*InputArg, HeaderType);
        for (phases::ID Phase : types::getCompilationPhases(HeaderType))
          ClangClPch = ConstructPhaseAction(C, Args, Phase, ClangClPch);
        assert(ClangClPch);
        Actions.push_back(ClangClPch);
        // The driver currently exits after the first failed command.  This
        // relies on that behavior, to make sure if the pch generation fails,
        // the main compilation won't run.
        // FIXME: If the main compilation fails, the PCH generation should
        // probably not be considered successful either.
      }
    }
  }

  // If we are linking, claim any options which are obviously only used for
  // compilation.
  // FIXME: Understand why the last Phase List length is used here.
  if (FinalPhase == phases::Link && LastPLSize == 1) {
    Args.ClaimAllArgs(options::OPT_CompileOnly_Group);
    Args.ClaimAllArgs(options::OPT_cl_compile_Group);
  }
}

void Driver::BuildActions(Compilation &C, DerivedArgList &Args,
                          const InputList &Inputs, ActionList &Actions) const {
  llvm::PrettyStackTraceString CrashInfo("Building compilation actions");

  if (!SuppressMissingInputWarning && Inputs.empty()) {
    Diag(clang::diag::err_drv_no_input_files);
    return;
  }

  // Diagnose misuse of /Fo.
  if (Arg *A = Args.getLastArg(options::OPT__SLASH_Fo)) {
    StringRef V = A->getValue();
    if (Inputs.size() > 1 && !V.empty() &&
        !llvm::sys::path::is_separator(V.back())) {
      // Check whether /Fo tries to name an output file for multiple inputs.
      Diag(clang::diag::err_drv_out_file_argument_with_multiple_sources)
          << A->getSpelling() << V;
      Args.eraseArg(options::OPT__SLASH_Fo);
    }
  }

  // Diagnose misuse of /Fa.
  if (Arg *A = Args.getLastArg(options::OPT__SLASH_Fa)) {
    StringRef V = A->getValue();
    if (Inputs.size() > 1 && !V.empty() &&
        !llvm::sys::path::is_separator(V.back())) {
      // Check whether /Fa tries to name an asm file for multiple inputs.
      Diag(clang::diag::err_drv_out_file_argument_with_multiple_sources)
          << A->getSpelling() << V;
      Args.eraseArg(options::OPT__SLASH_Fa);
    }
  }

  // Diagnose misuse of /o.
  if (Arg *A = Args.getLastArg(options::OPT__SLASH_o)) {
    if (A->getValue()[0] == '\0') {
      // It has to have a value.
      Diag(clang::diag::err_drv_missing_argument) << A->getSpelling() << 1;
      Args.eraseArg(options::OPT__SLASH_o);
    }
  }

  handleArguments(C, Args, Inputs, Actions);

  // If '-fintelfpga' is passed, add '-fsycl' to the list of arguments
  const llvm::opt::OptTable &Opts = getOpts();
  Arg *SYCLFpgaArg = C.getInputArgs().getLastArg(options::OPT_fintelfpga);
  if (SYCLFpgaArg &&
      !Args.hasFlag(options::OPT_fsycl, options::OPT_fno_sycl, false))
    Args.AddFlagArg(0, Opts.getOption(options::OPT_fsycl));

  // When compiling for -fsycl, generate the integration header files and the
  // Unique ID that will be used during the compilation.
  if (Args.hasFlag(options::OPT_fsycl, options::OPT_fno_sycl, false)) {
    const bool IsSaveTemps = isSaveTempsEnabled();
    SmallString<128> OutFileDir;
    if (IsSaveTemps) {
      if (SaveTemps == SaveTempsObj) {
        auto *OptO = C.getArgs().getLastArg(options::OPT_o);
        OutFileDir = (OptO ? OptO->getValues()[0] : "");
        llvm::sys::path::remove_filename(OutFileDir);
        if (!OutFileDir.empty())
          OutFileDir.append(llvm::sys::path::get_separator());
      }
    }
    for (auto &I : Inputs) {
      std::string SrcFileName(I.second->getAsString(Args));
      if ((I.first == types::TY_PP_C || I.first == types::TY_PP_CXX ||
           types::isSrcFile(I.first))) {
        // Unique ID is generated for source files and preprocessed files.
        SmallString<128> ResultID;
        llvm::sys::fs::createUniquePath("uid%%%%%%%%%%%%%%%%", ResultID, false);
        addSYCLUniqueID(Args.MakeArgString(ResultID.str()), SrcFileName);
      }
      if (!types::isSrcFile(I.first))
        continue;

      std::string TmpFileNameHeader;
      std::string TmpFileNameFooter;
      auto StemmedSrcFileName = llvm::sys::path::stem(SrcFileName).str();
      if (IsSaveTemps) {
        TmpFileNameHeader.append(C.getDriver().GetUniquePath(
            OutFileDir.c_str() + StemmedSrcFileName + "-header", "h"));
        TmpFileNameFooter.append(C.getDriver().GetUniquePath(
            OutFileDir.c_str() + StemmedSrcFileName + "-footer", "h"));
      } else {
        TmpFileNameHeader.assign(C.getDriver().GetTemporaryPath(
            StemmedSrcFileName + "-header", "h"));
        TmpFileNameFooter =
            C.getDriver().GetTemporaryPath(StemmedSrcFileName + "-footer", "h");
      }
      StringRef TmpFileHeader =
          C.addTempFile(C.getArgs().MakeArgString(TmpFileNameHeader));
      StringRef TmpFileFooter =
          C.addTempFile(C.getArgs().MakeArgString(TmpFileNameFooter));
      // Use of -fsycl-footer-path puts the integration footer into that
      // specified location.
      if (Arg *A = C.getArgs().getLastArg(options::OPT_fsycl_footer_path_EQ)) {
        SmallString<128> OutName(A->getValue());
        llvm::sys::path::append(OutName,
                                llvm::sys::path::filename(TmpFileNameFooter));
        TmpFileFooter = C.addTempFile(C.getArgs().MakeArgString(OutName));
      }
      addIntegrationFiles(TmpFileHeader, TmpFileFooter, SrcFileName);
    }
  }

  bool UseNewOffloadingDriver =
      C.isOffloadingHostKind(Action::OFK_OpenMP) ||
      Args.hasFlag(options::OPT_offload_new_driver,
                   options::OPT_no_offload_new_driver, false);

  // Builder to be used to build offloading actions.
  std::unique_ptr<OffloadingActionBuilder> OffloadBuilder =
      !UseNewOffloadingDriver
          ? std::make_unique<OffloadingActionBuilder>(C, Args, Inputs)
          : nullptr;

  // Construct the actions to perform.
  ExtractAPIJobAction *ExtractAPIAction = nullptr;
  ActionList LinkerInputs;
  ActionList MergerInputs;
  ActionList DeviceAOTLinkerInputs;
  ActionList HostActions;
  llvm::SmallVector<const Arg *, 6> LinkerInputArgs;
  llvm::SmallVector<phases::ID, phases::MaxNumberOfPhases> PL;

  for (auto &I : Inputs) {
    types::ID InputType = I.first;
    const Arg *InputArg = I.second;

    PL = types::getCompilationPhases(*this, Args, InputType);
    if (PL.empty())
      continue;

    auto FullPL = types::getCompilationPhases(InputType);

    // Build the pipeline for this file.
    Action *Current = C.MakeAction<InputAction>(*InputArg, InputType);

    // Use the current host action in any of the offloading actions, if
    // required.
    if (!UseNewOffloadingDriver)
      if (OffloadBuilder->addHostDependenceToDeviceActions(Current, InputArg, Args))
        break;

    for (phases::ID Phase : PL) {

      // Add any offload action the host action depends on.
      if (!UseNewOffloadingDriver)
        Current = OffloadBuilder->addDeviceDependencesToHostAction(
            Current, InputArg, Phase, PL.back(), FullPL);
      if (!Current)
        break;

      // Queue linker inputs.
      if (Phase == phases::Link) {
        assert(Phase == PL.back() && "linking must be final compilation step.");
        // We don't need to generate additional link commands if emitting AMD
        // bitcode or compiling only for the offload device
        if (!(C.getInputArgs().hasArg(options::OPT_hip_link) &&
              (C.getInputArgs().hasArg(options::OPT_emit_llvm))) &&
            !offloadDeviceOnly())
          LinkerInputs.push_back(Current);
        Current = nullptr;
        break;
      }

      // TODO: Consider removing this because the merged may not end up being
      // the final Phase in the pipeline. Perhaps the merged could just merge
      // and then pass an artifact of some sort to the Link Phase.
      // Queue merger inputs.
      if (Phase == phases::IfsMerge) {
        assert(Phase == PL.back() && "merging must be final compilation step.");
        MergerInputs.push_back(Current);
        Current = nullptr;
        break;
      }

      // When performing -fsycl based compilations and generating dependency
      // information, perform a specific dependency generation compilation which
      // is not based on the source + footer compilation.
      if (Phase == phases::Preprocess && Args.hasArg(options::OPT_fsycl) &&
          Args.hasArg(options::OPT_M_Group) &&
          !Args.hasArg(options::OPT_fno_sycl_use_footer)) {
        Action *PreprocessAction =
            C.MakeAction<PreprocessJobAction>(Current, types::TY_Dependencies);
        PreprocessAction->propagateHostOffloadInfo(Action::OFK_SYCL,
                                                   /*BoundArch=*/nullptr);
        Actions.push_back(PreprocessAction);
      }

      if (Phase == phases::Precompile && ExtractAPIAction) {
        ExtractAPIAction->addHeaderInput(Current);
        Current = nullptr;
        break;
      }

      // FIXME: Should we include any prior module file outputs as inputs of
      // later actions in the same command line?

      // Otherwise construct the appropriate action.
      Action *NewCurrent = ConstructPhaseAction(C, Args, Phase, Current);

      // We didn't create a new action, so we will just move to the next phase.
      if (NewCurrent == Current)
        continue;

      if (auto *EAA = dyn_cast<ExtractAPIJobAction>(NewCurrent))
        ExtractAPIAction = EAA;

      Current = NewCurrent;

      // Try to build the offloading actions and add the result as a dependency
      // to the host.
      if (UseNewOffloadingDriver)
        Current = BuildOffloadingActions(C, Args, I, Current);
      // Use the current host action in any of the offloading actions, if
      // required.
      else if (OffloadBuilder->addHostDependenceToDeviceActions(Current,
                                                                InputArg,
                                                                Args))
        break;

      if (Current->getType() == types::TY_Nothing)
        break;
    }

    // If we ended with something, add to the output list.
    if (Current)
      Actions.push_back(Current);

    // Add any top level actions generated for offloading.
    if (!UseNewOffloadingDriver)
      OffloadBuilder->appendTopLevelActions(Actions, Current, InputArg);
    else if (Current)
      Current->propagateHostOffloadInfo(C.getActiveOffloadKinds(),
                                        /*BoundArch=*/nullptr);
  }

  if (!UseNewOffloadingDriver) {
    OffloadBuilder->appendTopLevelLinkAction(Actions);

    // With static fat archives we need to create additional steps for
    // generating dependence objects for device link actions.
    if (!LinkerInputs.empty() && C.getDriver().getOffloadStaticLibSeen())
      OffloadBuilder->addDeviceLinkDependenciesFromHost(LinkerInputs);

    OffloadBuilder->unbundleStaticArchives(C, Args);
  }

  // For an FPGA archive, we add the unbundling step above to take care of
  // the device side, but also unbundle here to extract the host side
  bool EarlyLink = false;
  if (const Arg *A = Args.getLastArg(options::OPT_fsycl_link_EQ))
    EarlyLink = A->getValue() == StringRef("early");
  for (auto &LI : LinkerInputs) {
    Action *UnbundlerInput = nullptr;
    auto wrapObject = [&] {
      if (EarlyLink && Args.hasArg(options::OPT_fintelfpga)) {
        // Only wrap the object with -fsycl-link=early
        auto *BC = C.MakeAction<OffloadWrapperJobAction>(LI, types::TY_LLVM_BC);
        auto *ASM = C.MakeAction<BackendJobAction>(BC, types::TY_PP_Asm);
        LI = C.MakeAction<AssembleJobAction>(ASM, types::TY_Object);
      }
    };
    if (auto *IA = dyn_cast<InputAction>(LI)) {
      if (IA->getType() == types::TY_FPGA_AOCR ||
          IA->getType() == types::TY_FPGA_AOCX ||
          IA->getType() == types::TY_FPGA_AOCR_EMU) {
        // Add to unbundler.
        UnbundlerInput = LI;
      } else {
        std::string FileName = IA->getInputArg().getAsString(Args);
        if ((IA->getType() == types::TY_Object && !isObjectFile(FileName)) ||
            IA->getInputArg().getOption().hasFlag(options::LinkerInput))
          continue;
        wrapObject();
      }
    } else {
      wrapObject();
    }
    if (UnbundlerInput && !PL.empty()) {
      if (auto *IA = dyn_cast<InputAction>(UnbundlerInput)) {
        std::string FileName = IA->getInputArg().getAsString(Args);
        Arg *InputArg = MakeInputArg(Args, getOpts(), FileName);
        if (!UseNewOffloadingDriver)
          OffloadBuilder->addHostDependenceToDeviceActions(UnbundlerInput,
                                                           InputArg, Args);
      }
    }
  }

  // Add a link action if necessary.

  if (LinkerInputs.empty()) {
    Arg *FinalPhaseArg;
    if (getFinalPhase(Args, &FinalPhaseArg) == phases::Link)
      if (!UseNewOffloadingDriver)
        OffloadBuilder->appendDeviceLinkActions(Actions);
  }

  if (!LinkerInputs.empty()) {
    if (!UseNewOffloadingDriver)
      OffloadBuilder->makeHostLinkAction(LinkerInputs);
    types::ID LinkType(types::TY_Image);
    if (Args.hasArg(options::OPT_fsycl_link_EQ))
      LinkType = types::TY_Archive;
    Action *LA;
    // Check if this Linker Job should emit a static library.
    if (ShouldEmitStaticLibrary(Args)) {
      LA = C.MakeAction<StaticLibJobAction>(LinkerInputs, LinkType);
    } else if (UseNewOffloadingDriver ||
               Args.hasArg(options::OPT_offload_link)) {
      LA = C.MakeAction<LinkerWrapperJobAction>(LinkerInputs, types::TY_Image);
      LA->propagateHostOffloadInfo(C.getActiveOffloadKinds(),
                                   /*BoundArch=*/nullptr);
    } else {
      LA = C.MakeAction<LinkJobAction>(LinkerInputs, LinkType);
    }
    if (!UseNewOffloadingDriver)
      LA = OffloadBuilder->processHostLinkAction(LA);
    Actions.push_back(LA);
  }

  // Add an interface stubs merge action if necessary.
  if (!MergerInputs.empty())
    Actions.push_back(
        C.MakeAction<IfsMergeJobAction>(MergerInputs, types::TY_Image));

  if (Args.hasArg(options::OPT_emit_interface_stubs)) {
    auto PhaseList = types::getCompilationPhases(
        types::TY_IFS_CPP,
        Args.hasArg(options::OPT_c) ? phases::Compile : phases::IfsMerge);

    ActionList MergerInputs;

    for (auto &I : Inputs) {
      types::ID InputType = I.first;
      const Arg *InputArg = I.second;

      // Currently clang and the llvm assembler do not support generating symbol
      // stubs from assembly, so we skip the input on asm files. For ifs files
      // we rely on the normal pipeline setup in the pipeline setup code above.
      if (InputType == types::TY_IFS || InputType == types::TY_PP_Asm ||
          InputType == types::TY_Asm)
        continue;

      Action *Current = C.MakeAction<InputAction>(*InputArg, InputType);

      for (auto Phase : PhaseList) {
        switch (Phase) {
        default:
          llvm_unreachable(
              "IFS Pipeline can only consist of Compile followed by IfsMerge.");
        case phases::Compile: {
          // Only IfsMerge (llvm-ifs) can handle .o files by looking for ifs
          // files where the .o file is located. The compile action can not
          // handle this.
          if (InputType == types::TY_Object)
            break;

          Current = C.MakeAction<CompileJobAction>(Current, types::TY_IFS_CPP);
          break;
        }
        case phases::IfsMerge: {
          assert(Phase == PhaseList.back() &&
                 "merging must be final compilation step.");
          MergerInputs.push_back(Current);
          Current = nullptr;
          break;
        }
        }
      }

      // If we ended with something, add to the output list.
      if (Current)
        Actions.push_back(Current);
    }

    // Add an interface stubs merge action if necessary.
    if (!MergerInputs.empty())
      Actions.push_back(
          C.MakeAction<IfsMergeJobAction>(MergerInputs, types::TY_Image));
  }

  for (auto Opt : {options::OPT_print_supported_cpus,
                   options::OPT_print_supported_extensions}) {
    // If --print-supported-cpus, -mcpu=? or -mtune=? is specified, build a
    // custom Compile phase that prints out supported cpu models and quits.
    //
    // If --print-supported-extensions is specified, call the helper function
    // RISCVMarchHelp in RISCVISAInfo.cpp that prints out supported extensions
    // and quits.
    if (Arg *A = Args.getLastArg(Opt)) {
      if (Opt == options::OPT_print_supported_extensions &&
          !C.getDefaultToolChain().getTriple().isRISCV() &&
          !C.getDefaultToolChain().getTriple().isAArch64() &&
          !C.getDefaultToolChain().getTriple().isARM()) {
        C.getDriver().Diag(diag::err_opt_not_valid_on_target)
            << "--print-supported-extensions";
        return;
      }

      // Use the -mcpu=? flag as the dummy input to cc1.
      Actions.clear();
      Action *InputAc = C.MakeAction<InputAction>(*A, types::TY_C);
      Actions.push_back(
          C.MakeAction<PrecompileJobAction>(InputAc, types::TY_Nothing));
      for (auto &I : Inputs)
        I.second->claim();
    }
  }

  // Call validator for dxil when -Vd not in Args.
  if (C.getDefaultToolChain().getTriple().isDXIL()) {
    // Only add action when needValidation.
    const auto &TC =
        static_cast<const toolchains::HLSLToolChain &>(C.getDefaultToolChain());
    if (TC.requiresValidation(Args)) {
      Action *LastAction = Actions.back();
      Actions.push_back(C.MakeAction<BinaryAnalyzeJobAction>(
          LastAction, types::TY_DX_CONTAINER));
    }
  }

  // Claim ignored clang-cl options.
  Args.ClaimAllArgs(options::OPT_cl_ignored_Group);
}

/// Returns the canonical name for the offloading architecture when using a HIP
/// or CUDA architecture.
static StringRef getCanonicalArchString(Compilation &C,
                                        const llvm::opt::DerivedArgList &Args,
                                        StringRef ArchStr,
                                        const llvm::Triple &Triple,
                                        bool SuppressError = false) {
  // Lookup the CUDA / HIP architecture string. Only report an error if we were
  // expecting the triple to be only NVPTX / AMDGPU.
  CudaArch Arch = StringToCudaArch(getProcessorFromTargetID(Triple, ArchStr));
  if (!SuppressError && Triple.isNVPTX() &&
      (Arch == CudaArch::UNKNOWN || !IsNVIDIAGpuArch(Arch))) {
    C.getDriver().Diag(clang::diag::err_drv_offload_bad_gpu_arch)
        << "CUDA" << ArchStr;
    return StringRef();
  } else if (!SuppressError && Triple.isAMDGPU() &&
             (Arch == CudaArch::UNKNOWN || !IsAMDGpuArch(Arch))) {
    C.getDriver().Diag(clang::diag::err_drv_offload_bad_gpu_arch)
        << "HIP" << ArchStr;
    return StringRef();
  }

  if (IsNVIDIAGpuArch(Arch))
    return Args.MakeArgStringRef(CudaArchToString(Arch));

  if (IsAMDGpuArch(Arch)) {
    llvm::StringMap<bool> Features;
    auto HIPTriple = getHIPOffloadTargetTriple(C.getDriver(), C.getInputArgs());
    if (!HIPTriple)
      return StringRef();
    auto Arch = parseTargetID(*HIPTriple, ArchStr, &Features);
    if (!Arch) {
      C.getDriver().Diag(clang::diag::err_drv_bad_target_id) << ArchStr;
      C.setContainsError();
      return StringRef();
    }
    return Args.MakeArgStringRef(getCanonicalTargetID(*Arch, Features));
  }

  // If the input isn't CUDA or HIP just return the architecture.
  return ArchStr;
}

/// Checks if the set offloading architectures does not conflict. Returns the
/// incompatible pair if a conflict occurs.
static std::optional<std::pair<llvm::StringRef, llvm::StringRef>>
getConflictOffloadArchCombination(const llvm::DenseSet<StringRef> &Archs,
                                  llvm::Triple Triple) {
  if (!Triple.isAMDGPU())
    return std::nullopt;

  std::set<StringRef> ArchSet;
  llvm::copy(Archs, std::inserter(ArchSet, ArchSet.begin()));
  return getConflictTargetIDCombination(ArchSet);
}

llvm::DenseSet<StringRef>
Driver::getOffloadArchs(Compilation &C, const llvm::opt::DerivedArgList &Args,
                        Action::OffloadKind Kind, const ToolChain *TC,
                        bool SuppressError) const {
  if (!TC)
    TC = &C.getDefaultToolChain();

  // --offload and --offload-arch options are mutually exclusive.
  if (Args.hasArgNoClaim(options::OPT_offload_EQ) &&
      Args.hasArgNoClaim(options::OPT_offload_arch_EQ,
                         options::OPT_no_offload_arch_EQ)) {
    C.getDriver().Diag(diag::err_opt_not_valid_with_opt)
        << "--offload"
        << (Args.hasArgNoClaim(options::OPT_offload_arch_EQ)
                ? "--offload-arch"
                : "--no-offload-arch");
  }

  if (KnownArchs.contains(TC))
    return KnownArchs.lookup(TC);

  llvm::DenseSet<StringRef> Archs;
  for (auto *Arg : Args) {
    // Extract any '--[no-]offload-arch' arguments intended for this toolchain.
    std::unique_ptr<llvm::opt::Arg> ExtractedArg = nullptr;
    if (Arg->getOption().matches(options::OPT_Xopenmp_target_EQ) &&
        ToolChain::getOpenMPTriple(Arg->getValue(0)) == TC->getTriple()) {
      Arg->claim();
      unsigned Index = Args.getBaseArgs().MakeIndex(Arg->getValue(1));
      ExtractedArg = getOpts().ParseOneArg(Args, Index);
      Arg = ExtractedArg.get();
    }

    // Add or remove the seen architectures in order of appearance. If an
    // invalid architecture is given we simply exit.
    if (Arg->getOption().matches(options::OPT_offload_arch_EQ)) {
      for (StringRef Arch : llvm::split(Arg->getValue(), ",")) {
        if (Arch == "native" || Arch.empty()) {
          auto GPUsOrErr = TC->getSystemGPUArchs(Args);
          if (!GPUsOrErr) {
            if (SuppressError)
              llvm::consumeError(GPUsOrErr.takeError());
            else
              TC->getDriver().Diag(diag::err_drv_undetermined_gpu_arch)
                  << llvm::Triple::getArchTypeName(TC->getArch())
                  << llvm::toString(GPUsOrErr.takeError()) << "--offload-arch";
            continue;
          }

          for (auto ArchStr : *GPUsOrErr) {
            Archs.insert(
                getCanonicalArchString(C, Args, Args.MakeArgString(ArchStr),
                                       TC->getTriple(), SuppressError));
          }
        } else {
          StringRef ArchStr = getCanonicalArchString(
              C, Args, Arch, TC->getTriple(), SuppressError);
          if (ArchStr.empty())
            return Archs;
          Archs.insert(ArchStr);
        }
      }
    } else if (Arg->getOption().matches(options::OPT_no_offload_arch_EQ)) {
      for (StringRef Arch : llvm::split(Arg->getValue(), ",")) {
        if (Arch == "all") {
          Archs.clear();
        } else {
          StringRef ArchStr = getCanonicalArchString(
              C, Args, Arch, TC->getTriple(), SuppressError);
          if (ArchStr.empty())
            return Archs;
          Archs.erase(ArchStr);
        }
      }
    }
  }

  if (auto ConflictingArchs =
          getConflictOffloadArchCombination(Archs, TC->getTriple())) {
    C.getDriver().Diag(clang::diag::err_drv_bad_offload_arch_combo)
        << ConflictingArchs->first << ConflictingArchs->second;
    C.setContainsError();
  }

  // Skip filling defaults if we're just querying what is availible.
  if (SuppressError)
    return Archs;

  if (Archs.empty()) {
    if (Kind == Action::OFK_Cuda)
      Archs.insert(CudaArchToString(CudaArch::CudaDefault));
    else if (Kind == Action::OFK_HIP)
      Archs.insert(CudaArchToString(CudaArch::HIPDefault));
    else if (Kind == Action::OFK_OpenMP)
      Archs.insert(StringRef());
    else if (Kind == Action::OFK_SYCL)
      Archs.insert(StringRef());
  } else {
    Args.ClaimAllArgs(options::OPT_offload_arch_EQ);
    Args.ClaimAllArgs(options::OPT_no_offload_arch_EQ);
  }

  return Archs;
}

Action *Driver::BuildOffloadingActions(Compilation &C,
                                       llvm::opt::DerivedArgList &Args,
                                       const InputTy &Input,
                                       Action *HostAction) const {
  // Don't build offloading actions if explicitly disabled or we do not have a
  // valid source input and compile action to embed it in. If preprocessing only
  // ignore embedding.
  if (offloadHostOnly() || !types::isSrcFile(Input.first) ||
      !(isa<CompileJobAction>(HostAction) ||
        getFinalPhase(Args) == phases::Preprocess))
    return HostAction;

  ActionList OffloadActions;
  OffloadAction::DeviceDependences DDeps;

  const Action::OffloadKind OffloadKinds[] = {
      Action::OFK_OpenMP, Action::OFK_Cuda, Action::OFK_HIP, Action::OFK_SYCL};

  for (Action::OffloadKind Kind : OffloadKinds) {
    SmallVector<const ToolChain *, 2> ToolChains;
    ActionList DeviceActions;

    auto TCRange = C.getOffloadToolChains(Kind);
    for (auto TI = TCRange.first, TE = TCRange.second; TI != TE; ++TI)
      ToolChains.push_back(TI->second);

    if (ToolChains.empty())
      continue;

    types::ID InputType = Input.first;
    const Arg *InputArg = Input.second;

    // The toolchain can be active for unsupported file types.
    if ((Kind == Action::OFK_Cuda && !types::isCuda(InputType)) ||
        (Kind == Action::OFK_HIP && !types::isHIP(InputType)))
      continue;

    // Get the product of all bound architectures and toolchains.
    SmallVector<std::pair<const ToolChain *, StringRef>> TCAndArchs;
    for (const ToolChain *TC : ToolChains)
      for (StringRef Arch : getOffloadArchs(C, Args, Kind, TC))
        TCAndArchs.push_back(std::make_pair(TC, Arch));

    for (unsigned I = 0, E = TCAndArchs.size(); I != E; ++I)
      DeviceActions.push_back(C.MakeAction<InputAction>(*InputArg, InputType));

    if (DeviceActions.empty())
      return HostAction;

    auto PL = types::getCompilationPhases(*this, Args, InputType);

    for (phases::ID Phase : PL) {
      if (Phase == phases::Link) {
        assert(Phase == PL.back() && "linking must be final compilation step.");
        break;
      }

      auto TCAndArch = TCAndArchs.begin();
      for (Action *&A : DeviceActions) {
        if (A->getType() == types::TY_Nothing)
          continue;

        // Propagate the ToolChain so we can use it in ConstructPhaseAction.
        A->propagateDeviceOffloadInfo(Kind, TCAndArch->second.data(),
                                      TCAndArch->first);
        A = ConstructPhaseAction(C, Args, Phase, A, Kind);

        if (isa<CompileJobAction>(A) && isa<CompileJobAction>(HostAction) &&
            Kind == Action::OFK_OpenMP &&
            HostAction->getType() != types::TY_Nothing) {
          // OpenMP offloading has a dependency on the host compile action to
          // identify which declarations need to be emitted. This shouldn't be
          // collapsed with any other actions so we can use it in the device.
          HostAction->setCannotBeCollapsedWithNextDependentAction();
          OffloadAction::HostDependence HDep(
              *HostAction, *C.getSingleOffloadToolChain<Action::OFK_Host>(),
              TCAndArch->second.data(), Kind);
          OffloadAction::DeviceDependences DDep;
          DDep.add(*A, *TCAndArch->first, TCAndArch->second.data(), Kind);
          A = C.MakeAction<OffloadAction>(HDep, DDep);
        }

        ++TCAndArch;
      }
    }

    // Compiling HIP in non-RDC mode requires linking each action individually.
    for (Action *&A : DeviceActions) {
      if ((A->getType() != types::TY_Object &&
           A->getType() != types::TY_LTO_BC) ||
          Kind != Action::OFK_HIP ||
          Args.hasFlag(options::OPT_fgpu_rdc, options::OPT_fno_gpu_rdc, false))
        continue;
      ActionList LinkerInput = {A};
      A = C.MakeAction<LinkJobAction>(LinkerInput, types::TY_Image);
    }

    auto TCAndArch = TCAndArchs.begin();
    for (Action *A : DeviceActions) {
      DDeps.add(*A, *TCAndArch->first, TCAndArch->second.data(), Kind);
      OffloadAction::DeviceDependences DDep;
      DDep.add(*A, *TCAndArch->first, TCAndArch->second.data(), Kind);
      OffloadActions.push_back(C.MakeAction<OffloadAction>(DDep, A->getType()));
      ++TCAndArch;
    }
  }

  if (offloadDeviceOnly())
    return C.MakeAction<OffloadAction>(DDeps, types::TY_Nothing);

  if (OffloadActions.empty())
    return HostAction;

  OffloadAction::DeviceDependences DDep;
  if (C.isOffloadingHostKind(Action::OFK_Cuda) &&
      !Args.hasFlag(options::OPT_fgpu_rdc, options::OPT_fno_gpu_rdc, false)) {
    // If we are not in RDC-mode we just emit the final CUDA fatbinary for
    // each translation unit without requiring any linking.
    Action *FatbinAction =
        C.MakeAction<LinkJobAction>(OffloadActions, types::TY_CUDA_FATBIN);
    DDep.add(*FatbinAction, *C.getSingleOffloadToolChain<Action::OFK_Cuda>(),
             nullptr, Action::OFK_Cuda);
  } else if (C.isOffloadingHostKind(Action::OFK_HIP) &&
             !Args.hasFlag(options::OPT_fgpu_rdc, options::OPT_fno_gpu_rdc,
                           false)) {
    // If we are not in RDC-mode we just emit the final HIP fatbinary for each
    // translation unit, linking each input individually.
    Action *FatbinAction =
        C.MakeAction<LinkJobAction>(OffloadActions, types::TY_HIP_FATBIN);
    DDep.add(*FatbinAction, *C.getSingleOffloadToolChain<Action::OFK_HIP>(),
             nullptr, Action::OFK_HIP);
  } else {
    // Package all the offloading actions into a single output that can be
    // embedded in the host and linked.
    Action *PackagerAction =
        C.MakeAction<OffloadPackagerJobAction>(OffloadActions, types::TY_Image);
    DDep.add(*PackagerAction, *C.getSingleOffloadToolChain<Action::OFK_Host>(),
             nullptr, C.getActiveOffloadKinds());
  }

  // If we are unable to embed a single device output into the host, we need to
  // add each device output as a host dependency to ensure they are still built.
  bool SingleDeviceOutput = !llvm::any_of(OffloadActions, [](Action *A) {
    return A->getType() == types::TY_Nothing;
  }) && isa<CompileJobAction>(HostAction);
  OffloadAction::HostDependence HDep(
      *HostAction, *C.getSingleOffloadToolChain<Action::OFK_Host>(),
      /*BoundArch=*/nullptr, SingleDeviceOutput ? DDep : DDeps);
  return C.MakeAction<OffloadAction>(HDep, SingleDeviceOutput ? DDep : DDeps);
}

Action *Driver::ConstructPhaseAction(
    Compilation &C, const ArgList &Args, phases::ID Phase, Action *Input,
    Action::OffloadKind TargetDeviceOffloadKind) const {
  llvm::PrettyStackTraceString CrashInfo("Constructing phase actions");

  // Some types skip the assembler phase (e.g., llvm-bc), but we can't
  // encode this in the steps because the intermediate type depends on
  // arguments. Just special case here.
  if (Phase == phases::Assemble && Input->getType() != types::TY_PP_Asm)
    return Input;

  // Build the appropriate action.
  switch (Phase) {
  case phases::Link:
    llvm_unreachable("link action invalid here.");
  case phases::IfsMerge:
    llvm_unreachable("ifsmerge action invalid here.");
  case phases::Preprocess: {
    types::ID OutputTy;
    // -M and -MM specify the dependency file name by altering the output type,
    // -if -MD and -MMD are not specified.
    if (Args.hasArg(options::OPT_M, options::OPT_MM) &&
        !Args.hasArg(options::OPT_MD, options::OPT_MMD)) {
      OutputTy = types::TY_Dependencies;
    } else {
      OutputTy = Input->getType();
      // For these cases, the preprocessor is only translating forms, the Output
      // still needs preprocessing.
      if (!Args.hasFlag(options::OPT_frewrite_includes,
                        options::OPT_fno_rewrite_includes, false) &&
          !Args.hasFlag(options::OPT_frewrite_imports,
                        options::OPT_fno_rewrite_imports, false) &&
          !Args.hasFlag(options::OPT_fdirectives_only,
                        options::OPT_fno_directives_only, false) &&
          !CCGenDiagnostics)
        OutputTy = types::getPreprocessedType(OutputTy);
      assert(OutputTy != types::TY_INVALID &&
             "Cannot preprocess this input type!");
    }
    types::ID HostPPType = types::getPreprocessedType(Input->getType());
    if (Args.hasArg(options::OPT_fsycl) && HostPPType != types::TY_INVALID &&
        !Args.hasArg(options::OPT_fno_sycl_use_footer) &&
        TargetDeviceOffloadKind == Action::OFK_None &&
        Input->getType() != types::TY_CUDA_DEVICE) {
      // Performing a host compilation with -fsycl.  Append the integration
      // footer to the source file.
      auto *AppendFooter =
          C.MakeAction<AppendFooterJobAction>(Input, Input->getType());
      // FIXME: There are 2 issues with dependency generation in regards to
      // the integration footer that need to be addressed.
      // 1) Input file referenced on the RHS of a dependency is based on the
      //    input src, which is a temporary.  We want this to be the true
      //    user input src file.
      // 2) When generating dependencies against a preprocessed file, header
      //    file information (using -MD or-MMD) is not provided.
      return C.MakeAction<PreprocessJobAction>(AppendFooter, OutputTy);
    }
    return C.MakeAction<PreprocessJobAction>(Input, OutputTy);
  }
  case phases::Precompile: {
    // API extraction should not generate an actual precompilation action.
    if (Args.hasArg(options::OPT_extract_api))
      return C.MakeAction<ExtractAPIJobAction>(Input, types::TY_API_INFO);

    types::ID OutputTy = getPrecompiledType(Input->getType());
    assert(OutputTy != types::TY_INVALID &&
           "Cannot precompile this input type!");

    // If we're given a module name, precompile header file inputs as a
    // module, not as a precompiled header.
    const char *ModName = nullptr;
    if (OutputTy == types::TY_PCH) {
      if (Arg *A = Args.getLastArg(options::OPT_fmodule_name_EQ))
        ModName = A->getValue();
      if (ModName)
        OutputTy = types::TY_ModuleFile;
    }

    if (Args.hasArg(options::OPT_fsyntax_only)) {
      // Syntax checks should not emit a PCH file
      OutputTy = types::TY_Nothing;
    }

    return C.MakeAction<PrecompileJobAction>(Input, OutputTy);
  }
  case phases::Compile: {
    if (Args.hasArg(options::OPT_fsyntax_only))
      return C.MakeAction<CompileJobAction>(Input, types::TY_Nothing);
    if (Args.hasArg(options::OPT_rewrite_objc))
      return C.MakeAction<CompileJobAction>(Input, types::TY_RewrittenObjC);
    if (Args.hasArg(options::OPT_rewrite_legacy_objc))
      return C.MakeAction<CompileJobAction>(Input,
                                            types::TY_RewrittenLegacyObjC);
    if (Args.hasArg(options::OPT__analyze))
      return C.MakeAction<AnalyzeJobAction>(Input, types::TY_Plist);
    if (Args.hasArg(options::OPT__migrate))
      return C.MakeAction<MigrateJobAction>(Input, types::TY_Remap);
    if (Args.hasArg(options::OPT_emit_ast))
      return C.MakeAction<CompileJobAction>(Input, types::TY_AST);
    if (Args.hasArg(options::OPT_module_file_info))
      return C.MakeAction<CompileJobAction>(Input, types::TY_ModuleFile);
    if (Args.hasArg(options::OPT_verify_pch))
      return C.MakeAction<VerifyPCHJobAction>(Input, types::TY_Nothing);
    if (Args.hasArg(options::OPT_extract_api))
      return C.MakeAction<ExtractAPIJobAction>(Input, types::TY_API_INFO);
    return C.MakeAction<CompileJobAction>(Input, types::TY_LLVM_BC);
  }
  case phases::Backend: {
    if (isUsingLTO() && TargetDeviceOffloadKind == Action::OFK_None) {
      types::ID Output;
      if (Args.hasArg(options::OPT_S))
        Output = types::TY_LTO_IR;
      else if (Args.hasArg(options::OPT_ffat_lto_objects))
        Output = types::TY_PP_Asm;
      else
        Output = types::TY_LTO_BC;
      return C.MakeAction<BackendJobAction>(Input, Output);
    }
    if (isUsingLTO(/* IsOffload */ true) &&
        TargetDeviceOffloadKind != Action::OFK_None) {
      types::ID Output =
          Args.hasArg(options::OPT_S) ? types::TY_LTO_IR : types::TY_LTO_BC;
      return C.MakeAction<BackendJobAction>(Input, Output);
    }
    if (Args.hasArg(options::OPT_emit_llvm) ||
        (((Input->getOffloadingToolChain() &&
           Input->getOffloadingToolChain()->getTriple().isAMDGPU()) ||
          TargetDeviceOffloadKind == Action::OFK_HIP) &&
         (Args.hasFlag(options::OPT_fgpu_rdc, options::OPT_fno_gpu_rdc,
                       false) ||
          TargetDeviceOffloadKind == Action::OFK_OpenMP))) {
      types::ID Output =
          Args.hasArg(options::OPT_S) &&
                  (TargetDeviceOffloadKind == Action::OFK_None ||
                   offloadDeviceOnly() ||
                   (TargetDeviceOffloadKind == Action::OFK_HIP &&
                    !Args.hasFlag(options::OPT_offload_new_driver,
                                  options::OPT_no_offload_new_driver, false)))
              ? types::TY_LLVM_IR
              : types::TY_LLVM_BC;
      return C.MakeAction<BackendJobAction>(Input, Output);
    }
    return C.MakeAction<BackendJobAction>(Input, types::TY_PP_Asm);
  }
  case phases::Assemble:
    return C.MakeAction<AssembleJobAction>(std::move(Input), types::TY_Object);
  }

  llvm_unreachable("invalid phase in ConstructPhaseAction");
}

void Driver::BuildJobs(Compilation &C) const {
  llvm::PrettyStackTraceString CrashInfo("Building compilation jobs");

  Arg *FinalOutput = C.getArgs().getLastArg(options::OPT_o);

  // It is an error to provide a -o option if we are making multiple output
  // files. There are exceptions:
  //
  // IfsMergeJob: when generating interface stubs enabled we want to be able to
  // generate the stub file at the same time that we generate the real
  // library/a.out. So when a .o, .so, etc are the output, with clang interface
  // stubs there will also be a .ifs and .ifso at the same location.
  //
  // CompileJob of type TY_IFS_CPP: when generating interface stubs is enabled
  // and -c is passed, we still want to be able to generate a .ifs file while
  // we are also generating .o files. So we allow more than one output file in
  // this case as well.
  //
  // Preprocessing job performed for -fsycl enabled compilation specifically
  // for dependency generation (TY_Dependencies)
  //
  // OffloadClass of type TY_Nothing: device-only output will place many outputs
  // into a single offloading action. We should count all inputs to the action
  // as outputs. Also ignore device-only outputs if we're compiling with
  // -fsyntax-only.
  if (FinalOutput) {
    unsigned NumOutputs = 0;
    unsigned NumIfsOutputs = 0;
    for (const Action *A : C.getActions()) {
      if (A->getType() != types::TY_Nothing &&
          A->getType() != types::TY_DX_CONTAINER &&
          !(A->getKind() == Action::IfsMergeJobClass ||
            (A->getType() == clang::driver::types::TY_IFS_CPP &&
             A->getKind() == clang::driver::Action::CompileJobClass &&
             0 == NumIfsOutputs++) ||
            (A->getKind() == Action::BindArchClass && A->getInputs().size() &&
             A->getInputs().front()->getKind() == Action::IfsMergeJobClass) ||
            (A->getKind() == Action::PreprocessJobClass &&
             A->getType() == types::TY_Dependencies &&
             C.getArgs().hasArg(options::OPT_fsycl))))
        ++NumOutputs;
      else if (A->getKind() == Action::OffloadClass &&
               A->getType() == types::TY_Nothing &&
               !C.getArgs().hasArg(options::OPT_fsyntax_only))
        NumOutputs += A->size();
    }

    if (NumOutputs > 1) {
      Diag(clang::diag::err_drv_output_argument_with_multiple_files);
      FinalOutput = nullptr;
    }
  }

  const llvm::Triple &RawTriple = C.getDefaultToolChain().getTriple();

  // Collect the list of architectures.
  llvm::StringSet<> ArchNames;
  if (RawTriple.isOSBinFormatMachO())
    for (const Arg *A : C.getArgs())
      if (A->getOption().matches(options::OPT_arch))
        ArchNames.insert(A->getValue());

  // Set of (Action, canonical ToolChain triple) pairs we've built jobs for.
  std::map<std::pair<const Action *, std::string>, InputInfoList> CachedResults;
  for (Action *A : C.getActions()) {
    // If we are linking an image for multiple archs then the linker wants
    // -arch_multiple and -final_output <final image name>. Unfortunately, this
    // doesn't fit in cleanly because we have to pass this information down.
    //
    // FIXME: This is a hack; find a cleaner way to integrate this into the
    // process.
    const char *LinkingOutput = nullptr;
    if (isa<LipoJobAction>(A)) {
      if (FinalOutput)
        LinkingOutput = FinalOutput->getValue();
      else
        LinkingOutput = getDefaultImageName();
    }

    BuildJobsForAction(C, A, &C.getDefaultToolChain(),
                       /*BoundArch*/ StringRef(),
                       /*AtTopLevel*/ true,
                       /*MultipleArchs*/ ArchNames.size() > 1,
                       /*LinkingOutput*/ LinkingOutput, CachedResults,
                       /*TargetDeviceOffloadKind*/ Action::OFK_None);
  }

  // If we have more than one job, then disable integrated-cc1 for now. Do this
  // also when we need to report process execution statistics.
  if (C.getJobs().size() > 1 || CCPrintProcessStats)
    for (auto &J : C.getJobs())
      J.InProcess = false;

  if (CCPrintProcessStats) {
    C.setPostCallback([=](const Command &Cmd, int Res) {
      std::optional<llvm::sys::ProcessStatistics> ProcStat =
          Cmd.getProcessStatistics();
      if (!ProcStat)
        return;

      const char *LinkingOutput = nullptr;
      if (FinalOutput)
        LinkingOutput = FinalOutput->getValue();
      else if (!Cmd.getOutputFilenames().empty())
        LinkingOutput = Cmd.getOutputFilenames().front().c_str();
      else
        LinkingOutput = getDefaultImageName();

      if (CCPrintStatReportFilename.empty()) {
        using namespace llvm;
        // Human readable output.
        outs() << sys::path::filename(Cmd.getExecutable()) << ": "
               << "output=" << LinkingOutput;
        outs() << ", total="
               << format("%.3f", ProcStat->TotalTime.count() / 1000.) << " ms"
               << ", user="
               << format("%.3f", ProcStat->UserTime.count() / 1000.) << " ms"
               << ", mem=" << ProcStat->PeakMemory << " Kb\n";
      } else {
        // CSV format.
        std::string Buffer;
        llvm::raw_string_ostream Out(Buffer);
        llvm::sys::printArg(Out, llvm::sys::path::filename(Cmd.getExecutable()),
                            /*Quote*/ true);
        Out << ',';
        llvm::sys::printArg(Out, LinkingOutput, true);
        Out << ',' << ProcStat->TotalTime.count() << ','
            << ProcStat->UserTime.count() << ',' << ProcStat->PeakMemory
            << '\n';
        Out.flush();
        std::error_code EC;
        llvm::raw_fd_ostream OS(CCPrintStatReportFilename, EC,
                                llvm::sys::fs::OF_Append |
                                    llvm::sys::fs::OF_Text);
        if (EC)
          return;
        auto L = OS.lock();
        if (!L) {
          llvm::errs() << "ERROR: Cannot lock file "
                       << CCPrintStatReportFilename << ": "
                       << toString(L.takeError()) << "\n";
          return;
        }
        OS << Buffer;
        OS.flush();
      }
    });
  }

  // If the user passed -Qunused-arguments or there were errors, don't warn
  // about any unused arguments.
  if (Diags.hasErrorOccurred() ||
      C.getArgs().hasArg(options::OPT_Qunused_arguments))
    return;

  // Claim -fdriver-only here.
  (void)C.getArgs().hasArg(options::OPT_fdriver_only);
  // Claim -### here.
  (void)C.getArgs().hasArg(options::OPT__HASH_HASH_HASH);

  // Claim --driver-mode, --rsp-quoting, it was handled earlier.
  (void)C.getArgs().hasArg(options::OPT_driver_mode);
  (void)C.getArgs().hasArg(options::OPT_rsp_quoting);

  bool HasAssembleJob = llvm::any_of(C.getJobs(), [](auto &J) {
    // Match ClangAs and other derived assemblers of Tool. ClangAs uses a
    // longer ShortName "clang integrated assembler" while other assemblers just
    // use "assembler".
    return strstr(J.getCreator().getShortName(), "assembler");
  });
  for (Arg *A : C.getArgs()) {
    // FIXME: It would be nice to be able to send the argument to the
    // DiagnosticsEngine, so that extra values, position, and so on could be
    // printed.
    if (!A->isClaimed()) {
      if (A->getOption().hasFlag(options::NoArgumentUnused))
        continue;

      // Suppress the warning automatically if this is just a flag, and it is an
      // instance of an argument we already claimed.
      const Option &Opt = A->getOption();
      if (Opt.getKind() == Option::FlagClass) {
        bool DuplicateClaimed = false;

        for (const Arg *AA : C.getArgs().filtered(&Opt)) {
          if (AA->isClaimed()) {
            DuplicateClaimed = true;
            break;
          }
        }

        if (DuplicateClaimed)
          continue;
      }

      // In clang-cl, don't mention unknown arguments here since they have
      // already been warned about.
      if (!IsCLMode() || !A->getOption().matches(options::OPT_UNKNOWN)) {
        if (A->getOption().hasFlag(options::TargetSpecific) &&
            !A->isIgnoredTargetSpecific() && !HasAssembleJob &&
            // When for example -### or -v is used
            // without a file, target specific options are not
            // consumed/validated.
            // Instead emitting an error emit a warning instead.
            !C.getActions().empty()) {
          Diag(diag::err_drv_unsupported_opt_for_target)
              << A->getSpelling() << getTargetTriple();
        } else {
          Diag(clang::diag::warn_drv_unused_argument)
              << A->getAsString(C.getArgs());
        }
      }
    }
  }
}

namespace {
/// Utility class to control the collapse of dependent actions and select the
/// tools accordingly.
class ToolSelector final {
  /// The tool chain this selector refers to.
  const ToolChain &TC;

  /// The compilation this selector refers to.
  const Compilation &C;

  /// The base action this selector refers to.
  const JobAction *BaseAction;

  /// Set to true if the current toolchain refers to host actions.
  bool IsHostSelector;

  /// Set to true if save-temps and embed-bitcode functionalities are active.
  bool SaveTemps;
  bool EmbedBitcode;

  /// Get previous dependent action or null if that does not exist. If
  /// \a CanBeCollapsed is false, that action must be legal to collapse or
  /// null will be returned.
  const JobAction *getPrevDependentAction(const ActionList &Inputs,
                                          ActionList &SavedOffloadAction,
                                          bool CanBeCollapsed = true) {
    // An option can be collapsed only if it has a single input.
    if (Inputs.size() != 1)
      return nullptr;

    Action *CurAction = *Inputs.begin();
    if (CanBeCollapsed &&
        !CurAction->isCollapsingWithNextDependentActionLegal())
      return nullptr;

    // If the input action is an offload action. Look through it and save any
    // offload action that can be dropped in the event of a collapse.
    if (auto *OA = dyn_cast<OffloadAction>(CurAction)) {
      // If the dependent action is a device action, we will attempt to collapse
      // only with other device actions. Otherwise, we would do the same but
      // with host actions only.
      if (!IsHostSelector) {
        if (OA->hasSingleDeviceDependence(/*DoNotConsiderHostActions=*/true)) {
          CurAction =
              OA->getSingleDeviceDependence(/*DoNotConsiderHostActions=*/true);
          if (CanBeCollapsed &&
              !CurAction->isCollapsingWithNextDependentActionLegal())
            return nullptr;
          SavedOffloadAction.push_back(OA);
          return dyn_cast<JobAction>(CurAction);
        }
      } else if (OA->hasHostDependence()) {
        CurAction = OA->getHostDependence();
        if (CanBeCollapsed &&
            !CurAction->isCollapsingWithNextDependentActionLegal())
          return nullptr;
        SavedOffloadAction.push_back(OA);
        return dyn_cast<JobAction>(CurAction);
      }
      return nullptr;
    }

    return dyn_cast<JobAction>(CurAction);
  }

  /// Return true if an assemble action can be collapsed.
  bool canCollapseAssembleAction() const {
    return TC.useIntegratedAs() && !SaveTemps &&
           !C.getArgs().hasArg(options::OPT_via_file_asm) &&
           !C.getArgs().hasArg(options::OPT__SLASH_FA) &&
           !C.getArgs().hasArg(options::OPT__SLASH_Fa) &&
           !C.getArgs().hasArg(options::OPT_dxc_Fc);
  }

  /// Return true if a preprocessor action can be collapsed.
  bool canCollapsePreprocessorAction() const {
    return !C.getArgs().hasArg(options::OPT_no_integrated_cpp) &&
           !C.getArgs().hasArg(options::OPT_traditional_cpp) && !SaveTemps &&
           !C.getArgs().hasArg(options::OPT_rewrite_objc);
  }

  /// Struct that relates an action with the offload actions that would be
  /// collapsed with it.
  struct JobActionInfo final {
    /// The action this info refers to.
    const JobAction *JA = nullptr;
    /// The offload actions we need to take care off if this action is
    /// collapsed.
    ActionList SavedOffloadAction;
  };

  /// Append collapsed offload actions from the give nnumber of elements in the
  /// action info array.
  static void AppendCollapsedOffloadAction(ActionList &CollapsedOffloadAction,
                                           ArrayRef<JobActionInfo> &ActionInfo,
                                           unsigned ElementNum) {
    assert(ElementNum <= ActionInfo.size() && "Invalid number of elements.");
    for (unsigned I = 0; I < ElementNum; ++I)
      CollapsedOffloadAction.append(ActionInfo[I].SavedOffloadAction.begin(),
                                    ActionInfo[I].SavedOffloadAction.end());
  }

  /// Functions that attempt to perform the combining. They detect if that is
  /// legal, and if so they update the inputs \a Inputs and the offload action
  /// that were collapsed in \a CollapsedOffloadAction. A tool that deals with
  /// the combined action is returned. If the combining is not legal or if the
  /// tool does not exist, null is returned.
  /// Currently three kinds of collapsing are supported:
  ///  - Assemble + Backend + Compile;
  ///  - Assemble + Backend ;
  ///  - Backend + Compile.
  const Tool *
  combineAssembleBackendCompile(ArrayRef<JobActionInfo> ActionInfo,
                                ActionList &Inputs,
                                ActionList &CollapsedOffloadAction) {
    if (ActionInfo.size() < 3 || !canCollapseAssembleAction())
      return nullptr;
    auto *AJ = dyn_cast<AssembleJobAction>(ActionInfo[0].JA);
    auto *BJ = dyn_cast<BackendJobAction>(ActionInfo[1].JA);
    auto *CJ = dyn_cast<CompileJobAction>(ActionInfo[2].JA);
    if (!AJ || !BJ || !CJ)
      return nullptr;

    // Get compiler tool.
    const Tool *T = TC.SelectTool(*CJ);
    if (!T)
      return nullptr;

    // Can't collapse if we don't have codegen support unless we are
    // emitting LLVM IR.
    bool OutputIsLLVM = types::isLLVMIR(ActionInfo[0].JA->getType());
    if (!T->hasIntegratedBackend() && !(OutputIsLLVM && T->canEmitIR()))
      return nullptr;

    // When using -fembed-bitcode, it is required to have the same tool (clang)
    // for both CompilerJA and BackendJA. Otherwise, combine two stages.
    if (EmbedBitcode) {
      const Tool *BT = TC.SelectTool(*BJ);
      if (BT == T)
        return nullptr;
    }

    if (!T->hasIntegratedAssembler())
      return nullptr;

    Inputs = CJ->getInputs();
    AppendCollapsedOffloadAction(CollapsedOffloadAction, ActionInfo,
                                 /*NumElements=*/3);
    return T;
  }
  const Tool *combineAssembleBackend(ArrayRef<JobActionInfo> ActionInfo,
                                     ActionList &Inputs,
                                     ActionList &CollapsedOffloadAction) {
    if (ActionInfo.size() < 2 || !canCollapseAssembleAction())
      return nullptr;
    auto *AJ = dyn_cast<AssembleJobAction>(ActionInfo[0].JA);
    auto *BJ = dyn_cast<BackendJobAction>(ActionInfo[1].JA);
    if (!AJ || !BJ)
      return nullptr;

    // Get backend tool.
    const Tool *T = TC.SelectTool(*BJ);
    if (!T)
      return nullptr;

    if (!T->hasIntegratedAssembler())
      return nullptr;

    Inputs = BJ->getInputs();
    AppendCollapsedOffloadAction(CollapsedOffloadAction, ActionInfo,
                                 /*NumElements=*/2);
    return T;
  }
  const Tool *combineBackendCompile(ArrayRef<JobActionInfo> ActionInfo,
                                    ActionList &Inputs,
                                    ActionList &CollapsedOffloadAction) {
    if (ActionInfo.size() < 2)
      return nullptr;
    auto *BJ = dyn_cast<BackendJobAction>(ActionInfo[0].JA);
    auto *CJ = dyn_cast<CompileJobAction>(ActionInfo[1].JA);
    if (!BJ || !CJ)
      return nullptr;

    // Check if the initial input (to the compile job or its predessor if one
    // exists) is LLVM bitcode. In that case, no preprocessor step is required
    // and we can still collapse the compile and backend jobs when we have
    // -save-temps. I.e. there is no need for a separate compile job just to
    // emit unoptimized bitcode.
    bool InputIsBitcode = true;
    for (size_t i = 1; i < ActionInfo.size(); i++)
      if (ActionInfo[i].JA->getType() != types::TY_LLVM_BC &&
          ActionInfo[i].JA->getType() != types::TY_LTO_BC) {
        InputIsBitcode = false;
        break;
      }
    if (!InputIsBitcode && !canCollapsePreprocessorAction())
      return nullptr;

    // Get compiler tool.
    const Tool *T = TC.SelectTool(*CJ);
    if (!T)
      return nullptr;

    // Can't collapse if we don't have codegen support unless we are
    // emitting LLVM IR.
    bool OutputIsLLVM = types::isLLVMIR(ActionInfo[0].JA->getType());
    if (!T->hasIntegratedBackend() && !(OutputIsLLVM && T->canEmitIR()))
      return nullptr;

    if (T->canEmitIR() && ((SaveTemps && !InputIsBitcode) || EmbedBitcode))
      return nullptr;

    Inputs = CJ->getInputs();
    AppendCollapsedOffloadAction(CollapsedOffloadAction, ActionInfo,
                                 /*NumElements=*/2);
    return T;
  }

  /// Updates the inputs if the obtained tool supports combining with
  /// preprocessor action, and the current input is indeed a preprocessor
  /// action. If combining results in the collapse of offloading actions, those
  /// are appended to \a CollapsedOffloadAction.
  void combineWithPreprocessor(const Tool *T, ActionList &Inputs,
                               ActionList &CollapsedOffloadAction) {
    if (!T || !canCollapsePreprocessorAction() || !T->hasIntegratedCPP())
      return;

    // Attempt to get a preprocessor action dependence.
    ActionList PreprocessJobOffloadActions;
    ActionList NewInputs;
    for (Action *A : Inputs) {
      auto *PJ = getPrevDependentAction({A}, PreprocessJobOffloadActions);
      if (!PJ || !isa<PreprocessJobAction>(PJ)) {
        NewInputs.push_back(A);
        continue;
      }

      // This is legal to combine. Append any offload action we found and add the
      // current input to preprocessor inputs.
      CollapsedOffloadAction.append(PreprocessJobOffloadActions.begin(),
                                    PreprocessJobOffloadActions.end());
      NewInputs.append(PJ->input_begin(), PJ->input_end());
    }
    Inputs = NewInputs;
  }

public:
  ToolSelector(const JobAction *BaseAction, const ToolChain &TC,
               const Compilation &C, bool SaveTemps, bool EmbedBitcode)
      : TC(TC), C(C), BaseAction(BaseAction), SaveTemps(SaveTemps),
        EmbedBitcode(EmbedBitcode) {
    assert(BaseAction && "Invalid base action.");
    IsHostSelector = BaseAction->getOffloadingDeviceKind() == Action::OFK_None;
  }

  /// Check if a chain of actions can be combined and return the tool that can
  /// handle the combination of actions. The pointer to the current inputs \a
  /// Inputs and the list of offload actions \a CollapsedOffloadActions
  /// connected to collapsed actions are updated accordingly. The latter enables
  /// the caller of the selector to process them afterwards instead of just
  /// dropping them. If no suitable tool is found, null will be returned.
  const Tool *getTool(ActionList &Inputs,
                      ActionList &CollapsedOffloadAction) {
    //
    // Get the largest chain of actions that we could combine.
    //

    SmallVector<JobActionInfo, 5> ActionChain(1);
    ActionChain.back().JA = BaseAction;
    while (ActionChain.back().JA) {
      const Action *CurAction = ActionChain.back().JA;

      // Grow the chain by one element.
      ActionChain.resize(ActionChain.size() + 1);
      JobActionInfo &AI = ActionChain.back();

      // Attempt to fill it with the
      AI.JA =
          getPrevDependentAction(CurAction->getInputs(), AI.SavedOffloadAction);
    }

    // Pop the last action info as it could not be filled.
    ActionChain.pop_back();

    //
    // Attempt to combine actions. If all combining attempts failed, just return
    // the tool of the provided action. At the end we attempt to combine the
    // action with any preprocessor action it may depend on.
    //

    const Tool *T = combineAssembleBackendCompile(ActionChain, Inputs,
                                                  CollapsedOffloadAction);
    if (!T)
      T = combineAssembleBackend(ActionChain, Inputs, CollapsedOffloadAction);
    if (!T)
      T = combineBackendCompile(ActionChain, Inputs, CollapsedOffloadAction);
    if (!T) {
      Inputs = BaseAction->getInputs();
      T = TC.SelectTool(*BaseAction);
    }

    combineWithPreprocessor(T, Inputs, CollapsedOffloadAction);
    return T;
  }
};
}

/// Return a string that uniquely identifies the result of a job. The bound arch
/// is not necessarily represented in the toolchain's triple -- for example,
/// armv7 and armv7s both map to the same triple -- so we need both in our map.
/// Also, we need to add the offloading device kind, as the same tool chain can
/// be used for host and device for some programming models, e.g. OpenMP.
static std::string GetTriplePlusArchString(const ToolChain *TC,
                                           StringRef BoundArch,
                                           Action::OffloadKind OffloadKind) {
  std::string TriplePlusArch = TC->getTriple().normalize();
  if (!BoundArch.empty()) {
    TriplePlusArch += "-";
    TriplePlusArch += BoundArch;
  }
  TriplePlusArch += "-";
  TriplePlusArch += Action::GetOffloadKindName(OffloadKind);
  return TriplePlusArch;
}

static void CollectForEachInputs(
    InputInfoList &InputInfos, const Action *SourceAction, const ToolChain *TC,
    StringRef BoundArch, Action::OffloadKind TargetDeviceOffloadKind,
    const std::map<std::pair<const Action *, std::string>, InputInfoList>
        &CachedResults,
    const ForEachWrappingAction *FEA) {
  for (const Action *Input : SourceAction->getInputs()) {
    // Search for the Input, if not in the cache assume actions were collapsed
    // so recurse.
    auto Lookup = CachedResults.find(
        {Input,
         GetTriplePlusArchString(TC, BoundArch, TargetDeviceOffloadKind)});
    if (Lookup != CachedResults.end()) {
      if (!FEA->getSerialActions().count(Input)) {
        InputInfos.append(Lookup->second);
      }
    } else {
      CollectForEachInputs(InputInfos, Input, TC, BoundArch,
                           TargetDeviceOffloadKind, CachedResults, FEA);
    }
  }
}

InputInfoList Driver::BuildJobsForAction(
    Compilation &C, const Action *A, const ToolChain *TC, StringRef BoundArch,
    bool AtTopLevel, bool MultipleArchs, const char *LinkingOutput,
    std::map<std::pair<const Action *, std::string>, InputInfoList>
        &CachedResults,
    Action::OffloadKind TargetDeviceOffloadKind) const {
  std::pair<const Action *, std::string> ActionTC = {
      A, GetTriplePlusArchString(TC, BoundArch, TargetDeviceOffloadKind)};
  auto CachedResult = CachedResults.find(ActionTC);
  if (CachedResult != CachedResults.end()) {
    return CachedResult->second;
  }
  InputInfoList Result = BuildJobsForActionNoCache(
      C, A, TC, BoundArch, AtTopLevel, MultipleArchs, LinkingOutput,
      CachedResults, TargetDeviceOffloadKind);
  CachedResults[ActionTC] = Result;
  return Result;
}

static void handleTimeTrace(Compilation &C, const ArgList &Args,
                            const JobAction *JA, const char *BaseInput,
                            const InputInfo &Result) {
  Arg *A =
      Args.getLastArg(options::OPT_ftime_trace, options::OPT_ftime_trace_EQ);
  if (!A)
    return;
  SmallString<128> Path;
  if (A->getOption().matches(options::OPT_ftime_trace_EQ)) {
    Path = A->getValue();
    if (llvm::sys::fs::is_directory(Path)) {
      SmallString<128> Tmp(Result.getFilename());
      llvm::sys::path::replace_extension(Tmp, "json");
      llvm::sys::path::append(Path, llvm::sys::path::filename(Tmp));
    }
  } else {
    if (Arg *DumpDir = Args.getLastArgNoClaim(options::OPT_dumpdir)) {
      // The trace file is ${dumpdir}${basename}.json. Note that dumpdir may not
      // end with a path separator.
      Path = DumpDir->getValue();
      Path += llvm::sys::path::filename(BaseInput);
    } else {
      Path = Result.getFilename();
    }
    llvm::sys::path::replace_extension(Path, "json");
  }
  const char *ResultFile = C.getArgs().MakeArgString(Path);
  C.addTimeTraceFile(ResultFile, JA);
  C.addResultFile(ResultFile, JA);
}

InputInfoList Driver::BuildJobsForActionNoCache(
    Compilation &C, const Action *A, const ToolChain *TC, StringRef BoundArch,
    bool AtTopLevel, bool MultipleArchs, const char *LinkingOutput,
    std::map<std::pair<const Action *, std::string>, InputInfoList>
        &CachedResults,
    Action::OffloadKind TargetDeviceOffloadKind) const {
  llvm::PrettyStackTraceString CrashInfo("Building compilation jobs");

  InputInfoList OffloadDependencesInputInfo;
  bool BuildingForOffloadDevice = TargetDeviceOffloadKind != Action::OFK_None;
  if (const OffloadAction *OA = dyn_cast<OffloadAction>(A)) {
    // The 'Darwin' toolchain is initialized only when its arguments are
    // computed. Get the default arguments for OFK_None to ensure that
    // initialization is performed before processing the offload action.
    // FIXME: Remove when darwin's toolchain is initialized during construction.
    C.getArgsForToolChain(TC, BoundArch, Action::OFK_None);

    // The offload action is expected to be used in four different situations.
    //
    // a) Set a toolchain/architecture/kind for a host action:
    //    Host Action 1 -> OffloadAction -> Host Action 2
    //
    // b) Set a toolchain/architecture/kind for a device action;
    //    Device Action 1 -> OffloadAction -> Device Action 2
    //
    // c) Specify a device dependence to a host action;
    //    Device Action 1  _
    //                      \
    //      Host Action 1  ---> OffloadAction -> Host Action 2
    //
    // d) Specify a host dependence to a device action.
    //      Host Action 1  _
    //                      \
    //    Device Action 1  ---> OffloadAction -> Device Action 2
    //
    // For a) and b), we just return the job generated for the dependences. For
    // c) and d) we override the current action with the host/device dependence
    // if the current toolchain is host/device and set the offload dependences
    // info with the jobs obtained from the device/host dependence(s).

    // If there is a single device option or has no host action, just generate
    // the job for it.
    if (OA->hasSingleDeviceDependence() || !OA->hasHostDependence()) {
      InputInfoList DevA;
      OA->doOnEachDeviceDependence([&](Action *DepA, const ToolChain *DepTC,
                                       const char *DepBoundArch) {
        DevA.append(BuildJobsForAction(C, DepA, DepTC, DepBoundArch, AtTopLevel,
                                       /*MultipleArchs*/ !!DepBoundArch,
                                       LinkingOutput, CachedResults,
                                       DepA->getOffloadingDeviceKind()));
      });
      return DevA;
    }

    // If 'Action 2' is host, we generate jobs for the device dependences and
    // override the current action with the host dependence. Otherwise, we
    // generate the host dependences and override the action with the device
    // dependence. The dependences can't therefore be a top-level action.
    OA->doOnEachDependence(
        /*IsHostDependence=*/BuildingForOffloadDevice,
        [&](Action *DepA, const ToolChain *DepTC, const char *DepBoundArch) {
          OffloadDependencesInputInfo.append(BuildJobsForAction(
              C, DepA, DepTC, DepBoundArch, /*AtTopLevel=*/false,
              /*MultipleArchs*/ !!DepBoundArch, LinkingOutput, CachedResults,
              DepA->getOffloadingDeviceKind()));
        });

    A = BuildingForOffloadDevice
            ? OA->getSingleDeviceDependence(/*DoNotConsiderHostActions=*/true)
            : OA->getHostDependence();

    // We may have already built this action as a part of the offloading
    // toolchain, return the cached input if so.
    std::pair<const Action *, std::string> ActionTC = {
        OA->getHostDependence(),
        GetTriplePlusArchString(TC, BoundArch, TargetDeviceOffloadKind)};
    if (CachedResults.find(ActionTC) != CachedResults.end()) {
      InputInfoList Inputs = CachedResults[ActionTC];
      Inputs.append(OffloadDependencesInputInfo);
      return Inputs;
    }
  }

  if (const InputAction *IA = dyn_cast<InputAction>(A)) {
    // FIXME: It would be nice to not claim this here; maybe the old scheme of
    // just using Args was better?
    const Arg &Input = IA->getInputArg();
    Input.claim();
    if (Input.getOption().matches(options::OPT_INPUT)) {
      const char *Name = Input.getValue();
      return {InputInfo(A, Name, /* _BaseInput = */ Name)};
    }
    return {InputInfo(A, &Input, /* _BaseInput = */ "")};
  }
  if (const BindArchAction *BAA = dyn_cast<BindArchAction>(A)) {
    const ToolChain *TC;
    StringRef ArchName = BAA->getArchName();

    if (!ArchName.empty())
      TC = &getToolChain(C.getArgs(),
                         computeTargetTriple(*this, TargetTriple,
                                             C.getArgs(), ArchName));
    else
      TC = &C.getDefaultToolChain();

    return BuildJobsForAction(C, *BAA->input_begin(), TC, ArchName, AtTopLevel,
                              MultipleArchs, LinkingOutput, CachedResults,
                              TargetDeviceOffloadKind);
  }

  if (const ForEachWrappingAction *FEA = dyn_cast<ForEachWrappingAction>(A)) {
    // Check that the main action wasn't already processed.
    auto MainActionOutput = CachedResults.find(
        {FEA->getJobAction(),
         GetTriplePlusArchString(TC, BoundArch, TargetDeviceOffloadKind)});
    if (MainActionOutput != CachedResults.end()) {
      // The input was processed on behalf of another foreach.
      // Add entry in cache and return.
      CachedResults[{FEA, GetTriplePlusArchString(TC, BoundArch,
                                                  TargetDeviceOffloadKind)}] =
          MainActionOutput->second;
      return MainActionOutput->second;
    }

    // Build commands for the TFormInput then take any command added after as
    // needing a llvm-foreach wrapping.
    BuildJobsForAction(C, FEA->getTFormInput(), TC, BoundArch,
                       /*AtTopLevel=*/false, MultipleArchs, LinkingOutput,
                       CachedResults, TargetDeviceOffloadKind);
    unsigned OffsetIdx = C.getJobs().size();
    BuildJobsForAction(C, FEA->getJobAction(), TC, BoundArch,
                       /*AtTopLevel=*/false, MultipleArchs, LinkingOutput,
                       CachedResults, TargetDeviceOffloadKind);

    auto begin = C.getJobs().getJobsForOverride().begin() + OffsetIdx;
    auto end = C.getJobs().getJobsForOverride().end();

    // Steal the commands.
    llvm::SmallVector<std::unique_ptr<Command>, 4> JobsToWrap(
        std::make_move_iterator(begin), std::make_move_iterator(end));
    C.getJobs().getJobsForOverride().erase(begin, end);

    InputInfo ActionResult;
    for (std::unique_ptr<Command> Cmd :
         llvm::make_range(std::make_move_iterator(JobsToWrap.begin()),
                          std::make_move_iterator(JobsToWrap.end()))) {
      const JobAction *SourceAction = cast<JobAction>(&Cmd->getSource());
      if (FEA->getSerialActions().count(SourceAction)) {
        C.addCommand(std::move(Cmd));
        continue;
      }
      ActionResult = CachedResults.at(
          {SourceAction,
           GetTriplePlusArchString(TC, BoundArch, TargetDeviceOffloadKind)}).front();
      InputInfoList InputInfos;
      CollectForEachInputs(InputInfos, SourceAction, TC, BoundArch,
                           TargetDeviceOffloadKind, CachedResults, FEA);
      const Tool *Creator = &Cmd->getCreator();
      StringRef ParallelJobs;
      if (TargetDeviceOffloadKind == Action::OFK_SYCL)
        ParallelJobs = C.getArgs().getLastArgValue(
            options::OPT_fsycl_max_parallel_jobs_EQ);

      tools::SYCL::constructLLVMForeachCommand(
          C, *SourceAction, std::move(Cmd), InputInfos, ActionResult, Creator,
          "", types::getTypeTempSuffix(ActionResult.getType()), ParallelJobs);
    }
    return { ActionResult };
  }

  ActionList Inputs = A->getInputs();

  const JobAction *JA = cast<JobAction>(A);
  ActionList CollapsedOffloadActions;

  auto *DA = dyn_cast<OffloadDepsJobAction>(JA);
  const ToolChain *JATC = DA ? DA->getHostTC() : TC;

  ToolSelector TS(JA, *JATC, C, isSaveTempsEnabled(),
                  embedBitcodeInObject() && !isUsingLTO());
  const Tool *T = TS.getTool(Inputs, CollapsedOffloadActions);

  if (!T)
    return {InputInfo()};

  // If we've collapsed action list that contained OffloadAction we
  // need to build jobs for host/device-side inputs it may have held.
  for (const auto *OA : CollapsedOffloadActions)
    cast<OffloadAction>(OA)->doOnEachDependence(
        /*IsHostDependence=*/BuildingForOffloadDevice,
        [&](Action *DepA, const ToolChain *DepTC, const char *DepBoundArch) {
          OffloadDependencesInputInfo.append(BuildJobsForAction(
              C, DepA, DepTC, DepBoundArch, /* AtTopLevel */ false,
              /*MultipleArchs=*/!!DepBoundArch, LinkingOutput, CachedResults,
              DepA->getOffloadingDeviceKind()));
        });

  // Only use pipes when there is exactly one input.
  InputInfoList InputInfos;
  for (const Action *Input : Inputs) {
    // Treat dsymutil and verify sub-jobs as being at the top-level too, they
    // shouldn't get temporary output names.
    // FIXME: Clean this up.
    bool SubJobAtTopLevel =
        AtTopLevel && (isa<DsymutilJobAction>(A) || isa<VerifyJobAction>(A));
    InputInfos.append(BuildJobsForAction(
        C, Input, JATC, DA ? DA->getOffloadingArch() : BoundArch,
        SubJobAtTopLevel, MultipleArchs, LinkingOutput, CachedResults,
        A->getOffloadingDeviceKind()));
  }

  // Always use the first file input as the base input.
  const char *BaseInput = InputInfos[0].getBaseInput();
  for (auto &Info : InputInfos) {
    if (Info.isFilename()) {
      BaseInput = Info.getBaseInput();
      break;
    }
  }

  // ... except dsymutil actions, which use their actual input as the base
  // input.
  if (JA->getType() == types::TY_dSYM)
    BaseInput = InputInfos[0].getFilename();

  // Append outputs of offload device jobs to the input list
  if (!OffloadDependencesInputInfo.empty())
    InputInfos.append(OffloadDependencesInputInfo.begin(),
                      OffloadDependencesInputInfo.end());

  // Set the effective triple of the toolchain for the duration of this job.
  llvm::Triple EffectiveTriple;
  const ToolChain &ToolTC = T->getToolChain();
  const ArgList &Args =
      C.getArgsForToolChain(TC, BoundArch, A->getOffloadingDeviceKind());
  if (InputInfos.size() != 1) {
    EffectiveTriple = llvm::Triple(ToolTC.ComputeEffectiveClangTriple(Args));
  } else {
    // Pass along the input type if it can be unambiguously determined.
    EffectiveTriple = llvm::Triple(
        ToolTC.ComputeEffectiveClangTriple(Args, InputInfos[0].getType()));
  }
  RegisterEffectiveTriple TripleRAII(ToolTC, EffectiveTriple);

  // Determine the place to write output to, if any.
  InputInfo Result;
  InputInfoList UnbundlingResults;
  if (auto *UA = dyn_cast<OffloadUnbundlingJobAction>(JA)) {
    // If we have an unbundling job, we need to create results for all the
    // outputs. We also update the results cache so that other actions using
    // this unbundling action can get the right results.
    for (auto &UI : UA->getDependentActionsInfo()) {
      assert(UI.DependentOffloadKind != Action::OFK_None &&
             "Unbundling with no offloading??");

      // Unbundling actions are never at the top level. When we generate the
      // offloading prefix, we also do that for the host file because the
      // unbundling action does not change the type of the output which can
      // cause a overwrite.
      InputInfo CurI;
      bool IsFPGAObjLink =
          (JA->getType() == types::TY_Object &&
           EffectiveTriple.getSubArch() == llvm::Triple::SPIRSubArch_fpga &&
           C.getInputArgs().hasArg(options::OPT_fsycl_link_EQ));
      if (C.getDriver().getOffloadStaticLibSeen() &&
          (JA->getType() == types::TY_Archive ||
           JA->getType() == types::TY_Tempfilelist)) {
        // Host part of the unbundled static archive is not used.
        if (UI.DependentOffloadKind == Action::OFK_Host)
          continue;
        // Host part of the unbundled object is not used when using the
        // FPGA target and -fsycl-link is enabled.
        if (UI.DependentOffloadKind == Action::OFK_Host && IsFPGAObjLink)
          continue;
        std::string TmpFileName = C.getDriver().GetTemporaryPath(
            llvm::sys::path::stem(BaseInput),
            JA->getType() == types::TY_Archive ? "a" : "txt");
        const char *TmpFile = C.addTempFile(
            C.getArgs().MakeArgString(TmpFileName), JA->getType());
        CurI = InputInfo(JA->getType(), TmpFile, TmpFile);
      } else if (types::isFPGA(JA->getType())) {
        std::string Ext(types::getTypeTempSuffix(JA->getType()));
        types::ID TI = types::TY_Object;
        if (EffectiveTriple.isSPIR()) {
          if (!UI.DependentToolChain->getTriple().isSPIR())
            continue;
          // Output file from unbundle is FPGA device. Name the file
          // accordingly.
          if (UI.DependentOffloadKind == Action::OFK_Host) {
            // Do not add the current info for Host with FPGA device.  The host
            // side isn't used
            continue;
          }
          if (JA->getType() == types::TY_FPGA_AOCO) {
            TI = types::TY_TempAOCOfilelist;
            Ext = "txt";
          }
          if (JA->getType() == types::TY_FPGA_AOCR ||
              JA->getType() == types::TY_FPGA_AOCX ||
              JA->getType() == types::TY_FPGA_AOCR_EMU) {
            if (IsFPGAObjLink)
              continue;
            // AOCR files are always unbundled into a list file.
            TI = types::TY_Tempfilelist;
          }
        } else {
          if (UI.DependentOffloadKind == Action::OFK_SYCL)
            // Do not add the current info for device with FPGA device.  The
            // device side isn't used
            continue;
          TI = types::TY_Tempfilelist;
          Ext = "txt";
        }
        std::string TmpFileName = C.getDriver().GetTemporaryPath(
            llvm::sys::path::stem(BaseInput), Ext);
        const char *TmpFile =
            C.addTempFile(C.getArgs().MakeArgString(TmpFileName), TI);
        CurI = InputInfo(TI, TmpFile, TmpFile);
      } else {
        // Host part of the unbundled object is not used when -fsycl-link is
        // enabled with FPGA target
        if (UI.DependentOffloadKind == Action::OFK_Host && IsFPGAObjLink)
          continue;
        std::string OffloadingPrefix = Action::GetOffloadingFileNamePrefix(
          UI.DependentOffloadKind,
          UI.DependentToolChain->getTriple().normalize(),
          /*CreatePrefixForHost=*/true);
        CurI = InputInfo(
          UA,
          GetNamedOutputPath(C, *UA, BaseInput, UI.DependentBoundArch,
                             /*AtTopLevel=*/false,
                             MultipleArchs ||
                                 UI.DependentOffloadKind == Action::OFK_HIP,
                             OffloadingPrefix),
          BaseInput);
      }
      // Save the unbundling result.
      UnbundlingResults.push_back(CurI);

      // Get the unique string identifier for this dependence and cache the
      // result.
      StringRef Arch;
      if (TargetDeviceOffloadKind == Action::OFK_HIP ||
          TargetDeviceOffloadKind == Action::OFK_SYCL) {
        if (UI.DependentOffloadKind == Action::OFK_Host)
          Arch = StringRef();
        else
          Arch = UI.DependentBoundArch;
      } else
        Arch = BoundArch;
      // When unbundling for SYCL and there is no Target offload, assume
      // Host as the dependent offload, as the host path has been stripped
      // in this instance
      Action::OffloadKind DependentOffloadKind;
      if (UI.DependentOffloadKind == Action::OFK_SYCL &&
          TargetDeviceOffloadKind == Action::OFK_None)
        DependentOffloadKind = Action::OFK_Host;
      else
        DependentOffloadKind = UI.DependentOffloadKind;

      CachedResults[{A, GetTriplePlusArchString(UI.DependentToolChain, Arch,
                                                DependentOffloadKind)}] = {
          CurI};
    }
    // Do a check for a dependency file unbundle for FPGA.  This is out of line
    // from a regular unbundle, so just create and return the name of the
    // unbundled file.
    if (JA->getType() == types::TY_FPGA_Dependencies ||
        JA->getType() == types::TY_FPGA_Dependencies_List) {
      std::string Ext(types::getTypeTempSuffix(JA->getType()));
      std::string TmpFileName =
          C.getDriver().GetTemporaryPath(llvm::sys::path::stem(BaseInput), Ext);
      const char *TmpFile =
          C.addTempFile(C.getArgs().MakeArgString(TmpFileName), JA->getType());
      Result = InputInfo(JA->getType(), TmpFile, TmpFile);
      UnbundlingResults.push_back(Result);
    } else {
      // Now that we have all the results generated, select the one that should
      // be returned for the current depending action.
      std::pair<const Action *, std::string> ActionTC = {
          A, GetTriplePlusArchString(TC, BoundArch, TargetDeviceOffloadKind)};
      assert(CachedResults.find(ActionTC) != CachedResults.end() &&
             "Result does not exist??");
      Result = CachedResults[ActionTC].front();
    }
  } else if (auto *DA = dyn_cast<OffloadDepsJobAction>(JA)) {
    for (auto &DI : DA->getDependentActionsInfo()) {
      assert(DI.DependentOffloadKind != Action::OFK_None &&
             "Deps job with no offloading");

      std::string OffloadingPrefix = Action::GetOffloadingFileNamePrefix(
          DI.DependentOffloadKind,
          DI.DependentToolChain->getTriple().normalize(),
          /*CreatePrefixForHost=*/true);
      auto CurI = InputInfo(
          DA,
          GetNamedOutputPath(C, *DA, BaseInput, DI.DependentBoundArch,
                             /*AtTopLevel=*/false,
                             MultipleArchs ||
                                 DI.DependentOffloadKind == Action::OFK_HIP,
                             OffloadingPrefix),
          BaseInput);
      // Save the result.
      UnbundlingResults.push_back(CurI);

      // Get the unique string identifier for this dependence and cache the
      // result.
      StringRef Arch = TargetDeviceOffloadKind == Action::OFK_HIP
                           ? DI.DependentOffloadKind == Action::OFK_Host
                                 ? StringRef()
                                 : DI.DependentBoundArch
                           : BoundArch;

      CachedResults[{A, GetTriplePlusArchString(DI.DependentToolChain, Arch,
                                                DI.DependentOffloadKind)}] = {
          CurI};
    }

    // Now that we have all the results generated, select the one that should be
    // returned for the current depending action.
    std::pair<const Action *, std::string> ActionTC = {
        A, GetTriplePlusArchString(TC, BoundArch, TargetDeviceOffloadKind)};
    auto It = CachedResults.find(ActionTC);
    assert(It != CachedResults.end() && "Result does not exist??");
    Result = It->second.front();
  } else if (JA->getType() == types::TY_Nothing)
    Result = {InputInfo(A, BaseInput)};
  else {
    std::string OffloadingPrefix;
    // When generating binaries with -fsycl-link-target or -fsycl-link, the
    // output file prefix is the triple arch only.  Do not add the arch when
    // compiling for host.
    if (!A->getOffloadingHostActiveKinds() &&
        (Args.getLastArg(options::OPT_fsycl_link_targets_EQ) ||
         Args.hasArg(options::OPT_fsycl_link_EQ))) {
      OffloadingPrefix = "-";
      OffloadingPrefix += TC->getTriple().getArchName();
    } else {
      // We only have to generate a prefix for the host if this is not a
      // top-level action.
      OffloadingPrefix = Action::GetOffloadingFileNamePrefix(
        A->getOffloadingDeviceKind(), TC->getTriple().normalize(),
        /*CreatePrefixForHost=*/isa<OffloadPackagerJobAction>(A) ||
            !(A->getOffloadingHostActiveKinds() == Action::OFK_None ||
              AtTopLevel));
    }
    if (isa<OffloadWrapperJobAction>(JA)) {
      if (Arg *FinalOutput = C.getArgs().getLastArg(options::OPT_o))
        BaseInput = FinalOutput->getValue();
      // Do not use the default image name when using -fno-sycl-rdc
      else if (!tools::SYCL::shouldDoPerObjectFileLinking(C))
        BaseInput = getDefaultImageName();
      BaseInput =
          C.getArgs().MakeArgString(std::string(BaseInput) + "-wrapper");
    }
    Result = InputInfo(A, GetNamedOutputPath(C, *JA, BaseInput, BoundArch,
                                             AtTopLevel, MultipleArchs,
                                             OffloadingPrefix),
                       BaseInput);
    if (T->canEmitIR() && OffloadingPrefix.empty())
      handleTimeTrace(C, Args, JA, BaseInput, Result);
  }

  if (CCCPrintBindings && !CCGenDiagnostics) {
    llvm::errs() << "# \"" << T->getToolChain().getTripleString() << '"'
                 << " - \"" << T->getName() << "\", inputs: [";
    for (unsigned i = 0, e = InputInfos.size(); i != e; ++i) {
      llvm::errs() << InputInfos[i].getAsString();
      if (i + 1 != e)
        llvm::errs() << ", ";
    }
    if (UnbundlingResults.empty())
      llvm::errs() << "], output: " << Result.getAsString() << "\n";
    else {
      llvm::errs() << "], outputs: [";
      for (unsigned i = 0, e = UnbundlingResults.size(); i != e; ++i) {
        llvm::errs() << UnbundlingResults[i].getAsString();
        if (i + 1 != e)
          llvm::errs() << ", ";
      }
      llvm::errs() << "] \n";
    }
  } else {
    if (UnbundlingResults.empty())
      T->ConstructJob(
          C, *JA, Result, InputInfos,
          C.getArgsForToolChain(TC, BoundArch, JA->getOffloadingDeviceKind()),
          LinkingOutput);
    else
      T->ConstructJobMultipleOutputs(
          C, *JA, UnbundlingResults, InputInfos,
          C.getArgsForToolChain(TC, BoundArch, JA->getOffloadingDeviceKind()),
          LinkingOutput);
  }
  return {Result};
}

const char *Driver::getDefaultImageName() const {
  llvm::Triple Target(llvm::Triple::normalize(TargetTriple));
  return Target.isOSWindows() ? "a.exe" : "a.out";
}

/// Create output filename based on ArgValue, which could either be a
/// full filename, filename without extension, or a directory. If ArgValue
/// does not provide a filename, then use BaseName, and use the extension
/// suitable for FileType.
static const char *MakeCLOutputFilename(const ArgList &Args, StringRef ArgValue,
                                        StringRef BaseName,
                                        types::ID FileType) {
  SmallString<128> Filename = ArgValue;

  if (ArgValue.empty()) {
    // If the argument is empty, output to BaseName in the current dir.
    Filename = BaseName;
  } else if (llvm::sys::path::is_separator(Filename.back())) {
    // If the argument is a directory, output to BaseName in that dir.
    llvm::sys::path::append(Filename, BaseName);
  }

  if (!llvm::sys::path::has_extension(ArgValue)) {
    // If the argument didn't provide an extension, then set it.
    const char *Extension = types::getTypeTempSuffix(FileType, true);

    if (FileType == types::TY_Image &&
        Args.hasArg(options::OPT__SLASH_LD, options::OPT__SLASH_LDd)) {
      // The output file is a dll.
      Extension = "dll";
    }

    llvm::sys::path::replace_extension(Filename, Extension);
  }

  return Args.MakeArgString(Filename.c_str());
}

static bool HasPreprocessOutput(const Action &JA) {
  if (isa<PreprocessJobAction>(JA))
    return true;
  if (isa<OffloadAction>(JA) && isa<PreprocessJobAction>(JA.getInputs()[0]))
    return true;
  if (isa<OffloadBundlingJobAction>(JA) &&
      HasPreprocessOutput(*(JA.getInputs()[0])))
    return true;
  return false;
}

const char *Driver::CreateTempFile(Compilation &C, StringRef Prefix,
                                   StringRef Suffix, bool MultipleArchs,
                                   StringRef BoundArch,
                                   types::ID Type,
                                   bool NeedUniqueDirectory) const {
  SmallString<128> TmpName;
  Arg *A = C.getArgs().getLastArg(options::OPT_fcrash_diagnostics_dir);
  std::optional<std::string> CrashDirectory =
      CCGenDiagnostics && A
          ? std::string(A->getValue())
          : llvm::sys::Process::GetEnv("CLANG_CRASH_DIAGNOSTICS_DIR");
  if (CrashDirectory) {
    if (!getVFS().exists(*CrashDirectory))
      llvm::sys::fs::create_directories(*CrashDirectory);
    SmallString<128> Path(*CrashDirectory);
    llvm::sys::path::append(Path, Prefix);
    const char *Middle = !Suffix.empty() ? "-%%%%%%." : "-%%%%%%";
    if (std::error_code EC =
            llvm::sys::fs::createUniqueFile(Path + Middle + Suffix, TmpName)) {
      Diag(clang::diag::err_unable_to_make_temp) << EC.message();
      return "";
    }
  } else {
    if (MultipleArchs && !BoundArch.empty()) {
      if (NeedUniqueDirectory) {
        TmpName = GetTemporaryDirectory(Prefix);
        llvm::sys::path::append(TmpName,
                                Twine(Prefix) + "-" + BoundArch + "." + Suffix);
      } else {
        TmpName =
            GetTemporaryPath((Twine(Prefix) + "-" + BoundArch).str(), Suffix);
      }

    } else {
      TmpName = GetTemporaryPath(Prefix, Suffix);
    }
  }
  return C.addTempFile(C.getArgs().MakeArgString(TmpName), Type);
}

// Calculate the output path of the module file when compiling a module unit
// with the `-fmodule-output` option or `-fmodule-output=` option specified.
// The behavior is:
// - If `-fmodule-output=` is specfied, then the module file is
//   writing to the value.
// - Otherwise if the output object file of the module unit is specified, the
// output path
//   of the module file should be the same with the output object file except
//   the corresponding suffix. This requires both `-o` and `-c` are specified.
// - Otherwise, the output path of the module file will be the same with the
//   input with the corresponding suffix.
static const char *GetModuleOutputPath(Compilation &C, const JobAction &JA,
                                       const char *BaseInput) {
  assert(isa<PrecompileJobAction>(JA) && JA.getType() == types::TY_ModuleFile &&
         (C.getArgs().hasArg(options::OPT_fmodule_output) ||
          C.getArgs().hasArg(options::OPT_fmodule_output_EQ)));

  if (Arg *ModuleOutputEQ =
          C.getArgs().getLastArg(options::OPT_fmodule_output_EQ))
    return C.addResultFile(ModuleOutputEQ->getValue(), &JA);

  SmallString<64> OutputPath;
  Arg *FinalOutput = C.getArgs().getLastArg(options::OPT_o);
  if (FinalOutput && C.getArgs().hasArg(options::OPT_c))
    OutputPath = FinalOutput->getValue();
  else
    OutputPath = BaseInput;

  const char *Extension = types::getTypeTempSuffix(JA.getType());
  llvm::sys::path::replace_extension(OutputPath, Extension);
  return C.addResultFile(C.getArgs().MakeArgString(OutputPath.c_str()), &JA);
}

const char *Driver::GetNamedOutputPath(Compilation &C, const JobAction &JA,
                                       const char *BaseInput,
                                       StringRef OrigBoundArch, bool AtTopLevel,
                                       bool MultipleArchs,
                                       StringRef OffloadingPrefix) const {
  std::string BoundArch = OrigBoundArch.str();
  if (is_style_windows(llvm::sys::path::Style::native)) {
    // BoundArch may contains ':', which is invalid in file names on Windows,
    // therefore replace it with '%'.
    std::replace(BoundArch.begin(), BoundArch.end(), ':', '@');
  }

  llvm::PrettyStackTraceString CrashInfo("Computing output path");
  // Output to a user requested destination?
  if (AtTopLevel && !isa<DsymutilJobAction>(JA) && !isa<VerifyJobAction>(JA)) {
    if (Arg *FinalOutput = C.getArgs().getLastArg(options::OPT_o))
      return C.addResultFile(FinalOutput->getValue(), &JA);
    // Output to destination for -fsycl-device-only and Windows -o
    if (C.getArgs().hasArg(options::OPT_fsycl_device_only))
      if (Arg *FinalOutput = C.getArgs().getLastArg(options::OPT__SLASH_o))
        return C.addResultFile(FinalOutput->getValue(), &JA);
  }

  // For /P, preprocess to file named after BaseInput.
  if (C.getArgs().hasArg(options::OPT__SLASH_P) &&
      ((AtTopLevel && isa<PreprocessJobAction>(JA)) ||
       isa<OffloadBundlingJobAction>(JA))) {
    StringRef BaseName = llvm::sys::path::filename(BaseInput);
    StringRef NameArg;
    if (Arg *A = C.getArgs().getLastArg(options::OPT__SLASH_Fi))
      NameArg = A->getValue();
    return C.addResultFile(
        MakeCLOutputFilename(C.getArgs(), NameArg, BaseName, types::TY_PP_C),
        &JA);
  }

  // Redirect output for the generated source + integration footer.
  if (isa<AppendFooterJobAction>(JA)) {
    if (Arg *A = C.getArgs().getLastArg(options::OPT_fsycl_footer_path_EQ)) {
      SmallString<128> OutName(A->getValue());
      StringRef BaseName = llvm::sys::path::filename(BaseInput);
      if (isSaveTempsEnabled()) {
        // Retain the location specified by the user with -save-temps.
        const char *Suffix = types::getTypeTempSuffix(JA.getType());
        std::string::size_type End = std::string::npos;
        if (!types::appendSuffixForType(JA.getType()))
          End = BaseName.rfind('.');
        SmallString<128> Suffixed(BaseName.substr(0, End));
        Suffixed += OffloadingPrefix;
        Suffixed += '.';
        Suffixed += Suffix;
        llvm::sys::path::append(OutName, Suffixed.c_str());
      } else {
        std::string TmpName =
            GetTemporaryPath(llvm::sys::path::stem(BaseName),
                             types::getTypeTempSuffix(JA.getType()));
        llvm::sys::path::append(OutName, llvm::sys::path::filename(TmpName));
      }
      return C.addTempFile(C.getArgs().MakeArgString(OutName));
    }
  }

  // Default to writing to stdout?
  if (AtTopLevel && !CCGenDiagnostics && HasPreprocessOutput(JA)) {
    return "-";
  }

  if (JA.getType() == types::TY_ModuleFile &&
      C.getArgs().getLastArg(options::OPT_module_file_info)) {
    return "-";
  }

  if (JA.getType() == types::TY_PP_Asm &&
      C.getArgs().hasArg(options::OPT_dxc_Fc)) {
    StringRef FcValue = C.getArgs().getLastArgValue(options::OPT_dxc_Fc);
    // TODO: Should we use `MakeCLOutputFilename` here? If so, we can probably
    // handle this as part of the SLASH_Fa handling below.
    return C.addResultFile(C.getArgs().MakeArgString(FcValue.str()), &JA);
  }

  if (JA.getType() == types::TY_Object &&
      C.getArgs().hasArg(options::OPT_dxc_Fo)) {
    StringRef FoValue = C.getArgs().getLastArgValue(options::OPT_dxc_Fo);
    // TODO: Should we use `MakeCLOutputFilename` here? If so, we can probably
    // handle this as part of the SLASH_Fo handling below.
    return C.addResultFile(C.getArgs().MakeArgString(FoValue.str()), &JA);
  }

  // Is this the assembly listing for /FA?
  if (JA.getType() == types::TY_PP_Asm &&
      (C.getArgs().hasArg(options::OPT__SLASH_FA) ||
       C.getArgs().hasArg(options::OPT__SLASH_Fa))) {
    // Use /Fa and the input filename to determine the asm file name.
    StringRef BaseName = llvm::sys::path::filename(BaseInput);
    StringRef FaValue = C.getArgs().getLastArgValue(options::OPT__SLASH_Fa);
    return C.addResultFile(
        MakeCLOutputFilename(C.getArgs(), FaValue, BaseName, JA.getType()),
        &JA);
  }

  // DXC defaults to standard out when generating assembly. We check this after
  // any DXC flags that might specify a file.
  if (AtTopLevel && JA.getType() == types::TY_PP_Asm && IsDXCMode())
    return "-";

  bool SpecifiedModuleOutput =
      C.getArgs().hasArg(options::OPT_fmodule_output) ||
      C.getArgs().hasArg(options::OPT_fmodule_output_EQ);
  if (MultipleArchs && SpecifiedModuleOutput)
    Diag(clang::diag::err_drv_module_output_with_multiple_arch);

  // If we're emitting a module output with the specified option
  // `-fmodule-output`.
  if (!AtTopLevel && isa<PrecompileJobAction>(JA) &&
      JA.getType() == types::TY_ModuleFile && SpecifiedModuleOutput)
    return GetModuleOutputPath(C, JA, BaseInput);

  // Output to a temporary file?
  if ((!AtTopLevel && !isSaveTempsEnabled() &&
       (!C.getArgs().hasArg(options::OPT__SLASH_Fo) ||
        // FIXME - The use of /Fo is limited when offloading is enabled.  When
        // compiling to exe use of /Fo does not produce the named obj.  We also
        // should not use the named output when performing unbundling.
        (C.getArgs().hasArg(options::OPT__SLASH_Fo) &&
         (!JA.isOffloading(Action::OFK_None) ||
          isa<OffloadUnbundlingJobAction>(JA) ||
          JA.getOffloadingHostActiveKinds() > Action::OFK_Host)))) ||
      CCGenDiagnostics) {
    StringRef Name = llvm::sys::path::filename(BaseInput);
    std::pair<StringRef, StringRef> Split = Name.split('.');
    const char *Suffix =
        types::getTypeTempSuffix(JA.getType(), IsCLMode() || IsDXCMode());
    // The non-offloading toolchain on Darwin requires deterministic input
    // file name for binaries to be deterministic, therefore it needs unique
    // directory.
    llvm::Triple Triple(C.getDriver().getTargetTriple());
    bool NeedUniqueDirectory =
        (JA.getOffloadingDeviceKind() == Action::OFK_None ||
         JA.getOffloadingDeviceKind() == Action::OFK_Host) &&
        Triple.isOSDarwin();
    return CreateTempFile(C, Split.first, Suffix, MultipleArchs, BoundArch,
                          JA.getType(), NeedUniqueDirectory);
  }

  SmallString<128> BasePath(BaseInput);
  SmallString<128> ExternalPath("");
  StringRef BaseName;

  // Dsymutil actions should use the full path.
  if (isa<DsymutilJobAction>(JA) && C.getArgs().hasArg(options::OPT_dsym_dir)) {
    ExternalPath += C.getArgs().getLastArg(options::OPT_dsym_dir)->getValue();
    // We use posix style here because the tests (specifically
    // darwin-dsymutil.c) demonstrate that posix style paths are acceptable
    // even on Windows and if we don't then the similar test covering this
    // fails.
    llvm::sys::path::append(ExternalPath, llvm::sys::path::Style::posix,
                            llvm::sys::path::filename(BasePath));
    BaseName = ExternalPath;
  } else if (isa<DsymutilJobAction>(JA) || isa<VerifyJobAction>(JA))
    BaseName = BasePath;
  else
    BaseName = llvm::sys::path::filename(BasePath);

  // Determine what the derived output name should be.
  const char *NamedOutput;

  if ((JA.getType() == types::TY_Object || JA.getType() == types::TY_LTO_BC ||
       JA.getType() == types::TY_Archive) &&
      C.getArgs().hasArg(options::OPT__SLASH_Fo, options::OPT__SLASH_o)) {
    // The /Fo or /o flag decides the object filename.
    StringRef Val =
        C.getArgs()
            .getLastArg(options::OPT__SLASH_Fo, options::OPT__SLASH_o)
            ->getValue();
    NamedOutput =
        MakeCLOutputFilename(C.getArgs(), Val, BaseName, types::TY_Object);
  } else if (JA.getType() == types::TY_Image &&
             C.getArgs().hasArg(options::OPT__SLASH_Fe,
                                options::OPT__SLASH_o)) {
    // The /Fe or /o flag names the linked file.
    StringRef Val =
        C.getArgs()
            .getLastArg(options::OPT__SLASH_Fe, options::OPT__SLASH_o)
            ->getValue();
    NamedOutput =
        MakeCLOutputFilename(C.getArgs(), Val, BaseName, types::TY_Image);
  } else if (JA.getType() == types::TY_Image) {
    if (IsCLMode()) {
      // clang-cl uses BaseName for the executable name.
      NamedOutput =
          MakeCLOutputFilename(C.getArgs(), "", BaseName, types::TY_Image);
    } else {
      SmallString<128> Output(getDefaultImageName());
      // HIP image for device compilation with -fno-gpu-rdc is per compilation
      // unit.
      bool IsHIPNoRDC = JA.getOffloadingDeviceKind() == Action::OFK_HIP &&
                        !C.getArgs().hasFlag(options::OPT_fgpu_rdc,
                                             options::OPT_fno_gpu_rdc, false);
      bool UseOutExtension = IsHIPNoRDC || isa<OffloadPackagerJobAction>(JA);
      if (UseOutExtension) {
        Output = BaseName;
        llvm::sys::path::replace_extension(Output, "");
      }
      Output += OffloadingPrefix;
      if (MultipleArchs && !BoundArch.empty()) {
        Output += "-";
        Output.append(BoundArch);
      }
      if (UseOutExtension)
        Output += ".out";
      NamedOutput = C.getArgs().MakeArgString(Output.c_str());
    }
  } else if (JA.getType() == types::TY_PCH && IsCLMode()) {
    NamedOutput = C.getArgs().MakeArgString(GetClPchPath(C, BaseName));
  } else if ((JA.getType() == types::TY_Plist || JA.getType() == types::TY_AST) &&
             C.getArgs().hasArg(options::OPT__SLASH_o)) {
    StringRef Val =
        C.getArgs()
            .getLastArg(options::OPT__SLASH_o)
            ->getValue();
    NamedOutput =
        MakeCLOutputFilename(C.getArgs(), Val, BaseName, types::TY_Object);
  } else {
    const char *Suffix =
        types::getTypeTempSuffix(JA.getType(), IsCLMode() || IsDXCMode());
    assert(Suffix && "All types used for output should have a suffix.");

    std::string::size_type End = std::string::npos;
    if (!types::appendSuffixForType(JA.getType()))
      End = BaseName.rfind('.');
    SmallString<128> Suffixed(BaseName.substr(0, End));
    Suffixed += OffloadingPrefix;
    if (MultipleArchs && !BoundArch.empty()) {
      Suffixed += "-";
      Suffixed.append(BoundArch);
    }
    // When using both -save-temps and -emit-llvm, use a ".tmp.bc" suffix for
    // the unoptimized bitcode so that it does not get overwritten by the ".bc"
    // optimized bitcode output.
    auto IsAMDRDCInCompilePhase = [](const JobAction &JA,
                                     const llvm::opt::DerivedArgList &Args) {
      // The relocatable compilation in HIP and OpenMP implies -emit-llvm.
      // Similarly, use a ".tmp.bc" suffix for the unoptimized bitcode
      // (generated in the compile phase.)
      const ToolChain *TC = JA.getOffloadingToolChain();
      return isa<CompileJobAction>(JA) &&
             ((JA.getOffloadingDeviceKind() == Action::OFK_HIP &&
               Args.hasFlag(options::OPT_fgpu_rdc, options::OPT_fno_gpu_rdc,
                            false)) ||
              (JA.getOffloadingDeviceKind() == Action::OFK_OpenMP && TC &&
               TC->getTriple().isAMDGPU()));
    };
    if (!AtTopLevel && JA.getType() == types::TY_LLVM_BC &&
        (C.getArgs().hasArg(options::OPT_emit_llvm) ||
         IsAMDRDCInCompilePhase(JA, C.getArgs())))
      Suffixed += ".tmp";
    Suffixed += '.';
    Suffixed += Suffix;
    NamedOutput = C.getArgs().MakeArgString(Suffixed.c_str());
  }

  // Prepend object file path if -save-temps=obj
  if (!AtTopLevel && isSaveTempsObj() && C.getArgs().hasArg(options::OPT_o) &&
      JA.getType() != types::TY_PCH) {
    Arg *FinalOutput = C.getArgs().getLastArg(options::OPT_o);
    SmallString<128> TempPath(FinalOutput->getValue());
    llvm::sys::path::remove_filename(TempPath);
    StringRef OutputFileName = llvm::sys::path::filename(NamedOutput);
    llvm::sys::path::append(TempPath, OutputFileName);
    NamedOutput = C.getArgs().MakeArgString(TempPath.c_str());
  }

  if (isSaveTempsEnabled()) {
    // If we're saving temps and the temp file conflicts with any
    // input/resulting file, then avoid overwriting.
    if (!AtTopLevel && NamedOutput == BaseName) {
      bool SameFile = false;
      SmallString<256> Result;
      llvm::sys::fs::current_path(Result);
      llvm::sys::path::append(Result, BaseName);
      llvm::sys::fs::equivalent(BaseInput, Result.c_str(), SameFile);
      // Must share the same path to conflict.
      if (SameFile) {
        StringRef Name = llvm::sys::path::filename(BaseInput);
        std::pair<StringRef, StringRef> Split = Name.split('.');
        std::string TmpName = GetTemporaryPath(
            Split.first,
            types::getTypeTempSuffix(JA.getType(), IsCLMode() || IsDXCMode()));
        return C.addTempFile(C.getArgs().MakeArgString(TmpName));
      }
    }

    const auto &ResultFiles = C.getResultFiles();
    const auto CollidingFilenameIt =
        llvm::find_if(ResultFiles, [NamedOutput](const auto &It) {
          return StringRef(NamedOutput).equals(It.second);
        });
    if (CollidingFilenameIt != ResultFiles.end()) {
      // Upon any collision, a unique hash will be appended to the filename,
      // similar to what is done for temporary files in the regular flow.
      StringRef CollidingName(CollidingFilenameIt->second);
      std::pair<StringRef, StringRef> Split = CollidingName.split('.');
      std::string UniqueName = GetUniquePath(
          Split.first,
          types::getTypeTempSuffix(JA.getType(), IsCLMode() || IsDXCMode()));
      return C.addTempFile(C.getArgs().MakeArgString(UniqueName));
    }
  }

  // Emit an error if PCH(Pre-Compiled Header) file generation is forced in
  // -fsycl mode.
  if (C.getArgs().hasFlag(options::OPT_fsycl, options::OPT_fno_sycl, false) &&
      JA.getType() == types::TY_PCH)
    Diag(clang::diag::err_drv_fsycl_with_pch);
  // As an annoying special case, PCH generation doesn't strip the pathname.
  if (JA.getType() == types::TY_PCH && !IsCLMode()) {
    llvm::sys::path::remove_filename(BasePath);
    if (BasePath.empty())
      BasePath = NamedOutput;
    else
      llvm::sys::path::append(BasePath, NamedOutput);
    return C.addResultFile(C.getArgs().MakeArgString(BasePath.c_str()), &JA);
  }

  return C.addResultFile(NamedOutput, &JA);
}

std::string Driver::GetFilePath(StringRef Name, const ToolChain &TC) const {
  // Search for Name in a list of paths.
  auto SearchPaths = [&](const llvm::SmallVectorImpl<std::string> &P)
      -> std::optional<std::string> {
    // Respect a limited subset of the '-Bprefix' functionality in GCC by
    // attempting to use this prefix when looking for file paths.
    for (const auto &Dir : P) {
      if (Dir.empty())
        continue;
      SmallString<128> P(Dir[0] == '=' ? SysRoot + Dir.substr(1) : Dir);
      llvm::sys::path::append(P, Name);
      if (llvm::sys::fs::exists(Twine(P)))
        return std::string(P);
    }
    return std::nullopt;
  };

  if (auto P = SearchPaths(PrefixDirs))
    return *P;

  SmallString<128> R(ResourceDir);
  llvm::sys::path::append(R, Name);
  if (llvm::sys::fs::exists(Twine(R)))
    return std::string(R.str());

  SmallString<128> P(TC.getCompilerRTPath());
  llvm::sys::path::append(P, Name);
  if (llvm::sys::fs::exists(Twine(P)))
    return std::string(P.str());

  SmallString<128> D(Dir);
  llvm::sys::path::append(D, "..", Name);
  if (llvm::sys::fs::exists(Twine(D)))
    return std::string(D.str());

  if (auto P = SearchPaths(TC.getLibraryPaths()))
    return *P;

  if (auto P = SearchPaths(TC.getFilePaths()))
    return *P;

  return std::string(Name);
}

void Driver::generatePrefixedToolNames(
    StringRef Tool, const ToolChain &TC,
    SmallVectorImpl<std::string> &Names) const {
  // FIXME: Needs a better variable than TargetTriple
  Names.emplace_back((TargetTriple + "-" + Tool).str());
  Names.emplace_back(Tool);
}

static bool ScanDirForExecutable(SmallString<128> &Dir, StringRef Name) {
  llvm::sys::path::append(Dir, Name);
  if (llvm::sys::fs::can_execute(Twine(Dir)))
    return true;
  llvm::sys::path::remove_filename(Dir);
  return false;
}

std::string Driver::GetProgramPath(StringRef Name, const ToolChain &TC) const {
  SmallVector<std::string, 2> TargetSpecificExecutables;
  generatePrefixedToolNames(Name, TC, TargetSpecificExecutables);

  // Respect a limited subset of the '-Bprefix' functionality in GCC by
  // attempting to use this prefix when looking for program paths.
  for (const auto &PrefixDir : PrefixDirs) {
    if (llvm::sys::fs::is_directory(PrefixDir)) {
      SmallString<128> P(PrefixDir);
      if (ScanDirForExecutable(P, Name))
        return std::string(P.str());
    } else {
      SmallString<128> P((PrefixDir + Name).str());
      if (llvm::sys::fs::can_execute(Twine(P)))
        return std::string(P.str());
    }
  }

  const ToolChain::path_list &List = TC.getProgramPaths();
  for (const auto &TargetSpecificExecutable : TargetSpecificExecutables) {
    // For each possible name of the tool look for it in
    // program paths first, then the path.
    // Higher priority names will be first, meaning that
    // a higher priority name in the path will be found
    // instead of a lower priority name in the program path.
    // E.g. <triple>-gcc on the path will be found instead
    // of gcc in the program path
    for (const auto &Path : List) {
      SmallString<128> P(Path);
      if (ScanDirForExecutable(P, TargetSpecificExecutable))
        return std::string(P.str());
    }

    // Fall back to the path
    if (llvm::ErrorOr<std::string> P =
            llvm::sys::findProgramByName(TargetSpecificExecutable))
      return *P;
  }

  return std::string(Name);
}

std::string Driver::GetTemporaryPath(StringRef Prefix, StringRef Suffix) const {
  SmallString<128> Path;
  std::error_code EC = llvm::sys::fs::createTemporaryFile(Prefix, Suffix, Path);
  if (EC) {
    Diag(clang::diag::err_unable_to_make_temp) << EC.message();
    return "";
  }

  return std::string(Path.str());
}

std::string Driver::GetUniquePath(StringRef BaseName, StringRef Ext) const {
  SmallString<128> Path;
  std::error_code EC = llvm::sys::fs::getPotentiallyUniqueFileName(
      Twine(BaseName) + Twine("-%%%%%%.") + Ext, Path);
  if (EC) {
    Diag(clang::diag::err_unable_to_make_temp) << EC.message();
    return "";
  }

  return std::string(Path.str());
}

std::string Driver::GetTemporaryDirectory(StringRef Prefix) const {
  SmallString<128> Path;
  std::error_code EC = llvm::sys::fs::createUniqueDirectory(Prefix, Path);
  if (EC) {
    Diag(clang::diag::err_unable_to_make_temp) << EC.message();
    return "";
  }

  return std::string(Path.str());
}

std::string Driver::GetClPchPath(Compilation &C, StringRef BaseName) const {
  SmallString<128> Output;
  if (Arg *FpArg = C.getArgs().getLastArg(options::OPT__SLASH_Fp)) {
    // FIXME: If anybody needs it, implement this obscure rule:
    // "If you specify a directory without a file name, the default file name
    // is VCx0.pch., where x is the major version of Visual C++ in use."
    Output = FpArg->getValue();

    // "If you do not specify an extension as part of the path name, an
    // extension of .pch is assumed. "
    if (!llvm::sys::path::has_extension(Output))
      Output += ".pch";
  } else {
    if (Arg *YcArg = C.getArgs().getLastArg(options::OPT__SLASH_Yc))
      Output = YcArg->getValue();
    if (Output.empty())
      Output = BaseName;
    llvm::sys::path::replace_extension(Output, ".pch");
  }
  return std::string(Output.str());
}

const ToolChain &Driver::getToolChain(const ArgList &Args,
                                      const llvm::Triple &Target) const {

  auto &TC = ToolChains[Target.str()];
  if (!TC) {
    switch (Target.getOS()) {
    case llvm::Triple::AIX:
      TC = std::make_unique<toolchains::AIX>(*this, Target, Args);
      break;
    case llvm::Triple::Haiku:
      TC = std::make_unique<toolchains::Haiku>(*this, Target, Args);
      break;
    case llvm::Triple::Darwin:
    case llvm::Triple::MacOSX:
    case llvm::Triple::IOS:
    case llvm::Triple::TvOS:
    case llvm::Triple::WatchOS:
    case llvm::Triple::DriverKit:
      TC = std::make_unique<toolchains::DarwinClang>(*this, Target, Args);
      break;
    case llvm::Triple::DragonFly:
      TC = std::make_unique<toolchains::DragonFly>(*this, Target, Args);
      break;
    case llvm::Triple::OpenBSD:
      TC = std::make_unique<toolchains::OpenBSD>(*this, Target, Args);
      break;
    case llvm::Triple::NetBSD:
      TC = std::make_unique<toolchains::NetBSD>(*this, Target, Args);
      break;
    case llvm::Triple::FreeBSD:
      if (Target.isPPC())
        TC = std::make_unique<toolchains::PPCFreeBSDToolChain>(*this, Target,
                                                               Args);
      else
        TC = std::make_unique<toolchains::FreeBSD>(*this, Target, Args);
      break;
    case llvm::Triple::Linux:
    case llvm::Triple::ELFIAMCU:
      if (Target.getArch() == llvm::Triple::hexagon)
        TC = std::make_unique<toolchains::HexagonToolChain>(*this, Target,
                                                             Args);
      else if ((Target.getVendor() == llvm::Triple::MipsTechnologies) &&
               !Target.hasEnvironment())
        TC = std::make_unique<toolchains::MipsLLVMToolChain>(*this, Target,
                                                              Args);
      else if (Target.isPPC())
        TC = std::make_unique<toolchains::PPCLinuxToolChain>(*this, Target,
                                                              Args);
      else if (Target.getArch() == llvm::Triple::ve)
        TC = std::make_unique<toolchains::VEToolChain>(*this, Target, Args);
      else if (Target.isOHOSFamily())
        TC = std::make_unique<toolchains::OHOS>(*this, Target, Args);
      else
        TC = std::make_unique<toolchains::Linux>(*this, Target, Args);
      break;
    case llvm::Triple::NaCl:
      TC = std::make_unique<toolchains::NaClToolChain>(*this, Target, Args);
      break;
    case llvm::Triple::Fuchsia:
      TC = std::make_unique<toolchains::Fuchsia>(*this, Target, Args);
      break;
    case llvm::Triple::Solaris:
      TC = std::make_unique<toolchains::Solaris>(*this, Target, Args);
      break;
    case llvm::Triple::CUDA:
      TC = std::make_unique<toolchains::NVPTXToolChain>(*this, Target, Args);
      break;
    case llvm::Triple::AMDHSA:
      TC = std::make_unique<toolchains::ROCMToolChain>(*this, Target, Args);
      break;
    case llvm::Triple::AMDPAL:
    case llvm::Triple::Mesa3D:
      TC = std::make_unique<toolchains::AMDGPUToolChain>(*this, Target, Args);
      break;
    case llvm::Triple::Win32:
      switch (Target.getEnvironment()) {
      default:
        if (Target.isOSBinFormatELF())
          TC = std::make_unique<toolchains::Generic_ELF>(*this, Target, Args);
        else if (Target.isOSBinFormatMachO())
          TC = std::make_unique<toolchains::MachO>(*this, Target, Args);
        else
          TC = std::make_unique<toolchains::Generic_GCC>(*this, Target, Args);
        break;
      case llvm::Triple::GNU:
        TC = std::make_unique<toolchains::MinGW>(*this, Target, Args);
        break;
      case llvm::Triple::Itanium:
        TC = std::make_unique<toolchains::CrossWindowsToolChain>(*this, Target,
                                                                  Args);
        break;
      case llvm::Triple::MSVC:
      case llvm::Triple::UnknownEnvironment:
        if (Args.getLastArgValue(options::OPT_fuse_ld_EQ)
                .starts_with_insensitive("bfd"))
          TC = std::make_unique<toolchains::CrossWindowsToolChain>(
              *this, Target, Args);
        else
          TC =
              std::make_unique<toolchains::MSVCToolChain>(*this, Target, Args);
        break;
      }
      break;
    case llvm::Triple::PS4:
      TC = std::make_unique<toolchains::PS4CPU>(*this, Target, Args);
      break;
    case llvm::Triple::PS5:
      TC = std::make_unique<toolchains::PS5CPU>(*this, Target, Args);
      break;
    case llvm::Triple::Hurd:
      TC = std::make_unique<toolchains::Hurd>(*this, Target, Args);
      break;
    case llvm::Triple::LiteOS:
      TC = std::make_unique<toolchains::OHOS>(*this, Target, Args);
      break;
    case llvm::Triple::ZOS:
      TC = std::make_unique<toolchains::ZOS>(*this, Target, Args);
      break;
    case llvm::Triple::ShaderModel:
      TC = std::make_unique<toolchains::HLSLToolChain>(*this, Target, Args);
      break;
    default:
      // Of these targets, Hexagon is the only one that might have
      // an OS of Linux, in which case it got handled above already.
      switch (Target.getArch()) {
      case llvm::Triple::tce:
        TC = std::make_unique<toolchains::TCEToolChain>(*this, Target, Args);
        break;
      case llvm::Triple::tcele:
        TC = std::make_unique<toolchains::TCELEToolChain>(*this, Target, Args);
        break;
      case llvm::Triple::hexagon:
        TC = std::make_unique<toolchains::HexagonToolChain>(*this, Target,
                                                             Args);
        break;
      case llvm::Triple::lanai:
        TC = std::make_unique<toolchains::LanaiToolChain>(*this, Target, Args);
        break;
      case llvm::Triple::xcore:
        TC = std::make_unique<toolchains::XCoreToolChain>(*this, Target, Args);
        break;
      case llvm::Triple::wasm32:
      case llvm::Triple::wasm64:
        TC = std::make_unique<toolchains::WebAssembly>(*this, Target, Args);
        break;
      case llvm::Triple::avr:
        TC = std::make_unique<toolchains::AVRToolChain>(*this, Target, Args);
        break;
      case llvm::Triple::msp430:
        TC =
            std::make_unique<toolchains::MSP430ToolChain>(*this, Target, Args);
        break;
      case llvm::Triple::riscv32:
      case llvm::Triple::riscv64:
        if (toolchains::RISCVToolChain::hasGCCToolchain(*this, Args))
          TC =
              std::make_unique<toolchains::RISCVToolChain>(*this, Target, Args);
        else
          TC = std::make_unique<toolchains::BareMetal>(*this, Target, Args);
        break;
      case llvm::Triple::ve:
        TC = std::make_unique<toolchains::VEToolChain>(*this, Target, Args);
        break;
      case llvm::Triple::spirv32:
      case llvm::Triple::spirv64:
        TC = std::make_unique<toolchains::SPIRVToolChain>(*this, Target, Args);
        break;
      case llvm::Triple::csky:
        TC = std::make_unique<toolchains::CSKYToolChain>(*this, Target, Args);
        break;
      default:
        if (toolchains::BareMetal::handlesTarget(Target))
          TC = std::make_unique<toolchains::BareMetal>(*this, Target, Args);
        else if (Target.isOSBinFormatELF())
          TC = std::make_unique<toolchains::Generic_ELF>(*this, Target, Args);
        else if (Target.isOSBinFormatMachO())
          TC = std::make_unique<toolchains::MachO>(*this, Target, Args);
        else
          TC = std::make_unique<toolchains::Generic_GCC>(*this, Target, Args);
      }
    }
  }

  return *TC;
}

const ToolChain &Driver::getOffloadingDeviceToolChain(
    const ArgList &Args, const llvm::Triple &Target, const ToolChain &HostTC,
    const Action::OffloadKind &TargetDeviceOffloadKind) const {
  // Use device / host triples offload kind as the key into the ToolChains map
  // because the device ToolChain we create depends on both.
  auto &TC = ToolChains[Target.str() + "/" + HostTC.getTriple().str() +
                        std::to_string(TargetDeviceOffloadKind)];
  if (!TC) {
    // Categorized by offload kind > arch rather than OS > arch like
    // the normal getToolChain call, as it seems a reasonable way to categorize
    // things.
    switch (TargetDeviceOffloadKind) {
    case Action::OFK_Cuda:
      TC = std::make_unique<toolchains::CudaToolChain>(
          *this, Target, HostTC, Args, TargetDeviceOffloadKind);
      break;
    case Action::OFK_HIP: {
      if (Target.getArch() == llvm::Triple::amdgcn &&
          Target.getVendor() == llvm::Triple::AMD &&
          Target.getOS() == llvm::Triple::AMDHSA)
        TC = std::make_unique<toolchains::HIPAMDToolChain>(
            *this, Target, HostTC, Args, TargetDeviceOffloadKind);
      else if (Target.getArch() == llvm::Triple::spirv64 &&
               Target.getVendor() == llvm::Triple::UnknownVendor &&
               Target.getOS() == llvm::Triple::UnknownOS)
        TC = std::make_unique<toolchains::HIPSPVToolChain>(*this, Target,
                                                           HostTC, Args);
      break;
    }
    case Action::OFK_OpenMP:
      // omp + nvptx
      TC = std::make_unique<toolchains::CudaToolChain>(
          *this, Target, HostTC, Args, TargetDeviceOffloadKind);
      break;
    case Action::OFK_SYCL:
      switch (Target.getArch()) {
      case llvm::Triple::spir:
      case llvm::Triple::spir64:
        TC = std::make_unique<toolchains::SYCLToolChain>(*this, Target, HostTC,
                                                         Args);
        break;
      case llvm::Triple::nvptx:
      case llvm::Triple::nvptx64:
        TC = std::make_unique<toolchains::CudaToolChain>(
            *this, Target, HostTC, Args, TargetDeviceOffloadKind);
        break;
      case llvm::Triple::amdgcn:
        TC = std::make_unique<toolchains::HIPAMDToolChain>(
            *this, Target, HostTC, Args, TargetDeviceOffloadKind);
        break;
      default:
        if (isSYCLNativeCPU(Args)) {
          TC = std::make_unique<toolchains::SYCLToolChain>(*this, Target,
                                                           HostTC, Args);
        }
        break;
      }
      break;
    default:
      break;
    }
  }

  return *TC;
}

bool Driver::ShouldUseClangCompiler(const JobAction &JA) const {
  // Say "no" if there is not exactly one input of a type clang understands.
  if (JA.size() != 1 ||
      !types::isAcceptedByClang((*JA.input_begin())->getType()))
    return false;

  // And say "no" if this is not a kind of action clang understands.
  if (!isa<PreprocessJobAction>(JA) && !isa<PrecompileJobAction>(JA) &&
      !isa<CompileJobAction>(JA) && !isa<BackendJobAction>(JA) &&
      !isa<ExtractAPIJobAction>(JA))
    return false;

  return true;
}

bool Driver::ShouldUseFlangCompiler(const JobAction &JA) const {
  // Say "no" if there is not exactly one input of a type flang understands.
  if (JA.size() != 1 ||
      !types::isAcceptedByFlang((*JA.input_begin())->getType()))
    return false;

  // And say "no" if this is not a kind of action flang understands.
  if (!isa<PreprocessJobAction>(JA) && !isa<CompileJobAction>(JA) &&
      !isa<BackendJobAction>(JA))
    return false;

  return true;
}

bool Driver::ShouldEmitStaticLibrary(const ArgList &Args) const {
  // Only emit static library if the flag is set explicitly.
  if (Args.hasArg(options::OPT_emit_static_lib))
    return true;
  return false;
}

/// GetReleaseVersion - Parse (([0-9]+)(.([0-9]+)(.([0-9]+)?))?)? and return the
/// grouped values as integers. Numbers which are not provided are set to 0.
///
/// \return True if the entire string was parsed (9.2), or all groups were
/// parsed (10.3.5extrastuff).
bool Driver::GetReleaseVersion(StringRef Str, unsigned &Major, unsigned &Minor,
                               unsigned &Micro, bool &HadExtra) {
  HadExtra = false;

  Major = Minor = Micro = 0;
  if (Str.empty())
    return false;

  if (Str.consumeInteger(10, Major))
    return false;
  if (Str.empty())
    return true;
  if (Str[0] != '.')
    return false;

  Str = Str.drop_front(1);

  if (Str.consumeInteger(10, Minor))
    return false;
  if (Str.empty())
    return true;
  if (Str[0] != '.')
    return false;
  Str = Str.drop_front(1);

  if (Str.consumeInteger(10, Micro))
    return false;
  if (!Str.empty())
    HadExtra = true;
  return true;
}

/// Parse digits from a string \p Str and fulfill \p Digits with
/// the parsed numbers. This method assumes that the max number of
/// digits to look for is equal to Digits.size().
///
/// \return True if the entire string was parsed and there are
/// no extra characters remaining at the end.
bool Driver::GetReleaseVersion(StringRef Str,
                               MutableArrayRef<unsigned> Digits) {
  if (Str.empty())
    return false;

  unsigned CurDigit = 0;
  while (CurDigit < Digits.size()) {
    unsigned Digit;
    if (Str.consumeInteger(10, Digit))
      return false;
    Digits[CurDigit] = Digit;
    if (Str.empty())
      return true;
    if (Str[0] != '.')
      return false;
    Str = Str.drop_front(1);
    CurDigit++;
  }

  // More digits than requested, bail out...
  return false;
}

llvm::opt::Visibility
Driver::getOptionVisibilityMask(bool UseDriverMode) const {
  if (!UseDriverMode)
    return llvm::opt::Visibility(options::ClangOption);
  if (IsCLMode())
    return llvm::opt::Visibility(options::CLOption);
  if (IsDXCMode())
    return llvm::opt::Visibility(options::DXCOption);
  if (IsFlangMode())  {
    return llvm::opt::Visibility(options::FlangOption);
  }
  return llvm::opt::Visibility(options::ClangOption);
}

const char *Driver::getExecutableForDriverMode(DriverMode Mode) {
  switch (Mode) {
  case GCCMode:
    return "clang";
  case GXXMode:
    return "clang++";
  case CPPMode:
    return "clang-cpp";
  case CLMode:
    return "clang-cl";
  case FlangMode:
    return "flang";
  case DXCMode:
    return "clang-dxc";
  }

  llvm_unreachable("Unhandled Mode");
}

bool clang::driver::isOptimizationLevelFast(const ArgList &Args) {
  return Args.hasFlag(options::OPT_Ofast, options::OPT_O_Group, false);
}

bool clang::driver::isObjectFile(std::string FileName) {
  if (llvm::sys::fs::is_directory(FileName))
    return false;
  if (!llvm::sys::path::has_extension(FileName))
    // Any file with no extension should be considered an Object. Take into
    // account -lsomelib library filenames.
    return FileName.rfind("-l", 0) != 0;
  std::string Ext(llvm::sys::path::extension(FileName).drop_front());
  // We cannot rely on lookupTypeForExtension solely as that has 'lib'
  // marked as an object.
  return (Ext != "lib" &&
          types::lookupTypeForExtension(Ext) == types::TY_Object);
}

bool clang::driver::isStaticArchiveFile(const StringRef &FileName) {
  if (!llvm::sys::path::has_extension(FileName))
    // Any file with no extension should not be considered an Archive.
    return false;
  llvm::file_magic Magic;
  llvm::identify_magic(FileName, Magic);
  // Only .lib and archive files are to be considered.
  return (Magic == llvm::file_magic::archive);
}

bool clang::driver::willEmitRemarks(const ArgList &Args) {
  // -fsave-optimization-record enables it.
  if (Args.hasFlag(options::OPT_fsave_optimization_record,
                   options::OPT_fno_save_optimization_record, false))
    return true;

  // -fsave-optimization-record=<format> enables it as well.
  if (Args.hasFlag(options::OPT_fsave_optimization_record_EQ,
                   options::OPT_fno_save_optimization_record, false))
    return true;

  // -foptimization-record-file alone enables it too.
  if (Args.hasFlag(options::OPT_foptimization_record_file_EQ,
                   options::OPT_fno_save_optimization_record, false))
    return true;

  // -foptimization-record-passes alone enables it too.
  if (Args.hasFlag(options::OPT_foptimization_record_passes_EQ,
                   options::OPT_fno_save_optimization_record, false))
    return true;
  return false;
}

llvm::StringRef clang::driver::getDriverMode(StringRef ProgName,
                                             ArrayRef<const char *> Args) {
  static StringRef OptName =
      getDriverOptTable().getOption(options::OPT_driver_mode).getPrefixedName();
  llvm::StringRef Opt;
  for (StringRef Arg : Args) {
    if (!Arg.starts_with(OptName))
      continue;
    Opt = Arg;
  }
  if (Opt.empty())
    Opt = ToolChain::getTargetAndModeFromProgramName(ProgName).DriverMode;
  return Opt.consume_front(OptName) ? Opt : "";
}

bool driver::IsClangCL(StringRef DriverMode) { return DriverMode.equals("cl"); }

llvm::Error driver::expandResponseFiles(SmallVectorImpl<const char *> &Args,
                                        bool ClangCLMode,
                                        llvm::BumpPtrAllocator &Alloc,
                                        llvm::vfs::FileSystem *FS) {
  // Parse response files using the GNU syntax, unless we're in CL mode. There
  // are two ways to put clang in CL compatibility mode: ProgName is either
  // clang-cl or cl, or --driver-mode=cl is on the command line. The normal
  // command line parsing can't happen until after response file parsing, so we
  // have to manually search for a --driver-mode=cl argument the hard way.
  // Finally, our -cc1 tools don't care which tokenization mode we use because
  // response files written by clang will tokenize the same way in either mode.
  enum { Default, POSIX, Windows } RSPQuoting = Default;
  for (const char *F : Args) {
    if (strcmp(F, "--rsp-quoting=posix") == 0)
      RSPQuoting = POSIX;
    else if (strcmp(F, "--rsp-quoting=windows") == 0)
      RSPQuoting = Windows;
  }

  // Determines whether we want nullptr markers in Args to indicate response
  // files end-of-lines. We only use this for the /LINK driver argument with
  // clang-cl.exe on Windows.
  bool MarkEOLs = ClangCLMode;

  llvm::cl::TokenizerCallback Tokenizer;
  if (RSPQuoting == Windows || (RSPQuoting == Default && ClangCLMode))
    Tokenizer = &llvm::cl::TokenizeWindowsCommandLine;
  else
    Tokenizer = &llvm::cl::TokenizeGNUCommandLine;

  if (MarkEOLs && Args.size() > 1 && StringRef(Args[1]).starts_with("-cc1"))
    MarkEOLs = false;

  llvm::cl::ExpansionContext ECtx(Alloc, Tokenizer);
  ECtx.setMarkEOLs(MarkEOLs);
  if (FS)
    ECtx.setVFS(FS);

  if (llvm::Error Err = ECtx.expandResponseFiles(Args))
    return Err;

  // If -cc1 came from a response file, remove the EOL sentinels.
  auto FirstArg = llvm::find_if(llvm::drop_begin(Args),
                                [](const char *A) { return A != nullptr; });
  if (FirstArg != Args.end() && StringRef(*FirstArg).starts_with("-cc1")) {
    // If -cc1 came from a response file, remove the EOL sentinels.
    if (MarkEOLs) {
      auto newEnd = std::remove(Args.begin(), Args.end(), nullptr);
      Args.resize(newEnd - Args.begin());
    }
  }

  return llvm::Error::success();
}

void Driver::populateSYCLDeviceTraitsMacrosArgs(
    const llvm::opt::ArgList &Args,
    const llvm::SmallVector<llvm::Triple, 4> &UniqueSYCLTriplesVec) {
  const auto &TargetTable = DeviceConfigFile::TargetTable;
  std::map<StringRef, unsigned int> AllDevicesHave;
  std::map<StringRef, bool> AnyDeviceHas;
  bool AnyDeviceHasAnyAspect = false;
  unsigned int ValidTargets = 0;
  for (const auto &TargetTriple : UniqueSYCLTriplesVec) {
    // Try and find the whole triple, if there's no match, remove parts of the
    // triple from the end to find partial matches.
    auto TargetTripleStr = TargetTriple.getTriple();
    bool Found = false;
    bool EmptyTriple = false;
    auto TripleIt = TargetTable.end();
    while (!Found && !EmptyTriple) {
      TripleIt = TargetTable.find(TargetTripleStr);
      Found = (TripleIt != TargetTable.end());
      if (!Found) {
        auto Pos = TargetTripleStr.find_last_of('-');
        EmptyTriple = (Pos == std::string::npos);
        TargetTripleStr =
            EmptyTriple ? TargetTripleStr : TargetTripleStr.substr(0, Pos);
      }
    }
    if (Found) {
      assert(TripleIt != TargetTable.end());
      const auto &TargetInfo = (*TripleIt).second;
      ++ValidTargets;
      const auto &AspectList = TargetInfo.aspects;
      const auto &MaySupportOtherAspects = TargetInfo.maySupportOtherAspects;
      if (!AnyDeviceHasAnyAspect)
        AnyDeviceHasAnyAspect = MaySupportOtherAspects;
      for (const auto &aspect : AspectList) {
        // If target has an entry in the config file, the set of aspects
        // supported by all devices supporting the target is 'AspectList'. If
        // there's no entry, such set is empty.
        const auto &AspectIt = AllDevicesHave.find(aspect);
        if (AspectIt != AllDevicesHave.end())
          ++AllDevicesHave[aspect];
        else
          AllDevicesHave[aspect] = 1;
        // If target has an entry in the config file AND
        // 'MaySupportOtherAspects' is false, the set of aspects supported by
        // any device supporting the target is 'AspectList'. If there's no
        // entry OR 'MaySupportOtherAspects' is true, such set contains all
        // the aspects.
        AnyDeviceHas[aspect] = true;
      }
    }
  }

  if (ValidTargets == 0) {
    // If there's no entry for the target in the device config file, the set
    // of aspects supported by any device supporting the target contains all
    // the aspects.
    AnyDeviceHasAnyAspect = true;
  }

  if (AnyDeviceHasAnyAspect) {
    // There exists some target that supports any given aspect.
    SmallString<64> MacroAnyDeviceAnyAspect(
        "-D__SYCL_ANY_DEVICE_HAS_ANY_ASPECT__=1");
    SYCLDeviceTraitsMacrosArgs.push_back(
        Args.MakeArgString(MacroAnyDeviceAnyAspect));
  } else {
    // Some of the aspects are not supported at all by any of the targets.
    // Thus, we need to define individual macros for each supported aspect.
    for (const auto &[TargetKey, SupportedTarget] : AnyDeviceHas) {
      assert(SupportedTarget);
      SmallString<64> MacroAnyDevice("-D__SYCL_ANY_DEVICE_HAS_");
      MacroAnyDevice += TargetKey;
      MacroAnyDevice += "__=1";
      SYCLDeviceTraitsMacrosArgs.push_back(Args.MakeArgString(MacroAnyDevice));
    }
  }
  for (const auto &[TargetKey, SupportedTargets] : AllDevicesHave) {
    if (SupportedTargets != ValidTargets)
      continue;
    SmallString<64> MacroAllDevices("-D__SYCL_ALL_DEVICES_HAVE_");
    MacroAllDevices += TargetKey;
    MacroAllDevices += "__=1";
    SYCLDeviceTraitsMacrosArgs.push_back(Args.MakeArgString(MacroAllDevices));
  }
}<|MERGE_RESOLUTION|>--- conflicted
+++ resolved
@@ -2184,11 +2184,7 @@
       ReproCrashFilename = TempFile.first;
       llvm::sys::path::replace_extension(ReproCrashFilename, ".crash");
     }
-<<<<<<< HEAD
-    if (StringRef(TempFile.first).endswith(".cache")) {
-=======
-    if (StringRef(TempFile).ends_with(".cache")) {
->>>>>>> f3dcc235
+    if (StringRef(TempFile.first).ends_with(".cache")) {
       // In some cases (modules) we'll dump extra data to help with reproducing
       // the crash into a directory next to the output.
       VFS = llvm::sys::path::filename(TempFile.first);
