//===--- Driver.cpp - Clang GCC Compatible Driver -------------------------===//
//
// Part of the LLVM Project, under the Apache License v2.0 with LLVM Exceptions.
// See https://llvm.org/LICENSE.txt for license information.
// SPDX-License-Identifier: Apache-2.0 WITH LLVM-exception
//
//===----------------------------------------------------------------------===//

#include "clang/Driver/Driver.h"
#include "InputInfo.h"
#include "ToolChains/AIX.h"
#include "ToolChains/AMDGPU.h"
#include "ToolChains/AVR.h"
#include "ToolChains/Ananas.h"
#include "ToolChains/BareMetal.h"
#include "ToolChains/Clang.h"
#include "ToolChains/CloudABI.h"
#include "ToolChains/Contiki.h"
#include "ToolChains/CrossWindows.h"
#if INTEL_CUSTOMIZATION
#if INTEL_FEATURE_CSA
#include "ToolChains/Intel_CSA.h"
#endif  // INTEL_FEATURE_CSA
#endif  // INTEL_CUSTOMIZATION
#include "ToolChains/Cuda.h"
#include "ToolChains/Darwin.h"
#include "ToolChains/DragonFly.h"
#include "ToolChains/FreeBSD.h"
#include "ToolChains/Fuchsia.h"
#include "ToolChains/Gnu.h"
#include "ToolChains/HIP.h"
#include "ToolChains/Haiku.h"
#include "ToolChains/Hexagon.h"
#include "ToolChains/Hurd.h"
#include "ToolChains/Lanai.h"
#include "ToolChains/Linux.h"
#include "ToolChains/MSP430.h"
#include "ToolChains/MSVC.h"
#include "ToolChains/MinGW.h"
#include "ToolChains/Minix.h"
#include "ToolChains/MipsLinux.h"
#include "ToolChains/Myriad.h"
#include "ToolChains/NaCl.h"
#include "ToolChains/NetBSD.h"
#include "ToolChains/OpenBSD.h"
#include "ToolChains/PS4CPU.h"
#include "ToolChains/PPCLinux.h"
#include "ToolChains/RISCVToolchain.h"
#include "ToolChains/Solaris.h"
#include "ToolChains/TCE.h"
#include "ToolChains/WebAssembly.h"
#include "ToolChains/XCore.h"
#include "ToolChains/SYCL.h"
#include "clang/Basic/Version.h"
#include "clang/Config/config.h"
#include "clang/Driver/Action.h"
#include "clang/Driver/Compilation.h"
#include "clang/Driver/DriverDiagnostic.h"
#include "clang/Driver/Job.h"
#include "clang/Driver/Options.h"
#include "clang/Driver/SanitizerArgs.h"
#include "clang/Driver/Tool.h"
#include "clang/Driver/ToolChain.h"
#include "llvm/ADT/ArrayRef.h"
#include "llvm/ADT/STLExtras.h"
#include "llvm/ADT/SmallSet.h"
#include "llvm/ADT/StringExtras.h"
#include "llvm/ADT/StringSet.h"
#include "llvm/ADT/StringSwitch.h"
#include "llvm/Config/llvm-config.h"
#include "llvm/Option/Arg.h"
#include "llvm/Option/ArgList.h"
#include "llvm/Option/OptSpecifier.h"
#include "llvm/Option/OptTable.h"
#include "llvm/Option/Option.h"
#include "llvm/Support/CommandLine.h"
#include "llvm/Support/ErrorHandling.h"
#include "llvm/Support/FileSystem.h"
#include "llvm/Support/FormatVariadic.h"
#include "llvm/Support/Path.h"
#include "llvm/Support/PrettyStackTrace.h"
#include "llvm/Support/Process.h"
#include "llvm/Support/Program.h"
#include "llvm/Support/StringSaver.h"
#include "llvm/Support/TargetRegistry.h"
#include "llvm/Support/VirtualFileSystem.h"
#include "llvm/Support/raw_ostream.h"
#include <map>
#include <memory>
#include <utility>
#if LLVM_ON_UNIX
#include <unistd.h> // getpid
#include <sysexits.h> // EX_IOERR
#endif

using namespace clang::driver;
using namespace clang;
using namespace llvm::opt;

// static
std::string Driver::GetResourcesPath(StringRef BinaryPath,
                                     StringRef CustomResourceDir) {
  // Since the resource directory is embedded in the module hash, it's important
  // that all places that need it call this function, so that they get the
  // exact same string ("a/../b/" and "b/" get different hashes, for example).

  // Dir is bin/ or lib/, depending on where BinaryPath is.
  std::string Dir = llvm::sys::path::parent_path(BinaryPath);

  SmallString<128> P(Dir);
  if (CustomResourceDir != "") {
    llvm::sys::path::append(P, CustomResourceDir);
  } else {
    // On Windows, libclang.dll is in bin/.
    // On non-Windows, libclang.so/.dylib is in lib/.
    // With a static-library build of libclang, LibClangPath will contain the
    // path of the embedding binary, which for LLVM binaries will be in bin/.
    // ../lib gets us to lib/ in both cases.
    P = llvm::sys::path::parent_path(Dir);
    llvm::sys::path::append(P, Twine("lib") + CLANG_LIBDIR_SUFFIX, "clang",
                            CLANG_VERSION_STRING);
  }

  return P.str();
}

Driver::Driver(StringRef ClangExecutable, StringRef TargetTriple,
               DiagnosticsEngine &Diags,
               IntrusiveRefCntPtr<llvm::vfs::FileSystem> VFS)
    : Diags(Diags), VFS(std::move(VFS)), Mode(GCCMode),
      SaveTemps(SaveTempsNone), BitcodeEmbed(EmbedNone), LTOMode(LTOK_None),
      ClangExecutable(ClangExecutable), SysRoot(DEFAULT_SYSROOT),
      DriverTitle("clang LLVM compiler"), CCPrintOptionsFilename(nullptr),
      CCPrintHeadersFilename(nullptr), CCLogDiagnosticsFilename(nullptr),
      CCCPrintBindings(false), CCPrintOptions(false), CCPrintHeaders(false),
      CCLogDiagnostics(false), CCGenDiagnostics(false),
      TargetTriple(TargetTriple), CCCGenericGCCName(""), Saver(Alloc),
      CheckInputsExist(true), GenReproducer(false),
      SuppressMissingInputWarning(false) {

  // Provide a sane fallback if no VFS is specified.
  if (!this->VFS)
    this->VFS = llvm::vfs::getRealFileSystem();

  Name = llvm::sys::path::filename(ClangExecutable);
  Dir = llvm::sys::path::parent_path(ClangExecutable);
  InstalledDir = Dir; // Provide a sensible default installed dir.

#if defined(CLANG_CONFIG_FILE_SYSTEM_DIR)
  SystemConfigDir = CLANG_CONFIG_FILE_SYSTEM_DIR;
#endif
#if defined(CLANG_CONFIG_FILE_USER_DIR)
  UserConfigDir = CLANG_CONFIG_FILE_USER_DIR;
#endif

  // Compute the path to the resource directory.
  ResourceDir = GetResourcesPath(ClangExecutable, CLANG_RESOURCE_DIR);
}

void Driver::ParseDriverMode(StringRef ProgramName,
                             ArrayRef<const char *> Args) {
  if (ClangNameParts.isEmpty())
    ClangNameParts = ToolChain::getTargetAndModeFromProgramName(ProgramName);
  setDriverModeFromOption(ClangNameParts.DriverMode);

  for (const char *ArgPtr : Args) {
    // Ignore nullptrs, they are the response file's EOL markers.
    if (ArgPtr == nullptr)
      continue;
    const StringRef Arg = ArgPtr;
    setDriverModeFromOption(Arg);
  }
}

void Driver::setDriverModeFromOption(StringRef Opt) {
  const std::string OptName =
      getOpts().getOption(options::OPT_driver_mode).getPrefixedName();
  if (!Opt.startswith(OptName))
    return;
  StringRef Value = Opt.drop_front(OptName.size());

  if (auto M = llvm::StringSwitch<llvm::Optional<DriverMode>>(Value)
                   .Case("gcc", GCCMode)
                   .Case("g++", GXXMode)
                   .Case("cpp", CPPMode)
                   .Case("cl", CLMode)
                   .Case("flang", FlangMode)
                   .Default(None))
    Mode = *M;
  else
    Diag(diag::err_drv_unsupported_option_argument) << OptName << Value;
}

InputArgList Driver::ParseArgStrings(ArrayRef<const char *> ArgStrings,
                                     bool IsClCompatMode,
                                     bool &ContainsError) {
  llvm::PrettyStackTraceString CrashInfo("Command line argument parsing");
  ContainsError = false;

  unsigned IncludedFlagsBitmask;
  unsigned ExcludedFlagsBitmask;
  std::tie(IncludedFlagsBitmask, ExcludedFlagsBitmask) =
      getIncludeExcludeOptionFlagMasks(IsClCompatMode);

  unsigned MissingArgIndex, MissingArgCount;
  InputArgList Args =
      getOpts().ParseArgs(ArgStrings, MissingArgIndex, MissingArgCount,
                          IncludedFlagsBitmask, ExcludedFlagsBitmask);

  // Check for missing argument error.
  if (MissingArgCount) {
    Diag(diag::err_drv_missing_argument)
        << Args.getArgString(MissingArgIndex) << MissingArgCount;
    ContainsError |=
        Diags.getDiagnosticLevel(diag::err_drv_missing_argument,
                                 SourceLocation()) > DiagnosticsEngine::Warning;
  }

  // Check for unsupported options.
  for (const Arg *A : Args) {
    if (A->getOption().hasFlag(options::Unsupported)) {
      unsigned DiagID;
      auto ArgString = A->getAsString(Args);
      std::string Nearest;
      if (getOpts().findNearest(
            ArgString, Nearest, IncludedFlagsBitmask,
            ExcludedFlagsBitmask | options::Unsupported) > 1) {
        DiagID = diag::err_drv_unsupported_opt;
        Diag(DiagID) << ArgString;
      } else {
        DiagID = diag::err_drv_unsupported_opt_with_suggestion;
        Diag(DiagID) << ArgString << Nearest;
      }
      ContainsError |= Diags.getDiagnosticLevel(DiagID, SourceLocation()) >
                       DiagnosticsEngine::Warning;
      continue;
    }

    // Warn about -mcpu= without an argument.
    if (A->getOption().matches(options::OPT_mcpu_EQ) && A->containsValue("")) {
      Diag(diag::warn_drv_empty_joined_argument) << A->getAsString(Args);
      ContainsError |= Diags.getDiagnosticLevel(
                           diag::warn_drv_empty_joined_argument,
                           SourceLocation()) > DiagnosticsEngine::Warning;
    }
  }

  for (const Arg *A : Args.filtered(options::OPT_UNKNOWN)) {
    unsigned DiagID;
    auto ArgString = A->getAsString(Args);
    std::string Nearest;
    if (getOpts().findNearest(
          ArgString, Nearest, IncludedFlagsBitmask, ExcludedFlagsBitmask) > 1) {
      DiagID = IsCLMode() ? diag::warn_drv_unknown_argument_clang_cl
                          : diag::err_drv_unknown_argument;
      Diags.Report(DiagID) << ArgString;
    } else {
      DiagID = IsCLMode()
                   ? diag::warn_drv_unknown_argument_clang_cl_with_suggestion
                   : diag::err_drv_unknown_argument_with_suggestion;
      Diags.Report(DiagID) << ArgString << Nearest;
    }
    ContainsError |= Diags.getDiagnosticLevel(DiagID, SourceLocation()) >
                     DiagnosticsEngine::Warning;
  }

  return Args;
}

// Determine which compilation mode we are in. We look for options which
// affect the phase, starting with the earliest phases, and record which
// option we used to determine the final phase.
phases::ID Driver::getFinalPhase(const DerivedArgList &DAL,
                                 Arg **FinalPhaseArg) const {
  Arg *PhaseArg = nullptr;
  phases::ID FinalPhase;

  // -{E,EP,P,M,MM} only run the preprocessor.
  if (CCCIsCPP() || (PhaseArg = DAL.getLastArg(options::OPT_E)) ||
      (PhaseArg = DAL.getLastArg(options::OPT__SLASH_EP)) ||
      (PhaseArg = DAL.getLastArg(options::OPT_M, options::OPT_MM)) ||
      (PhaseArg = DAL.getLastArg(options::OPT__SLASH_P))) {
    FinalPhase = phases::Preprocess;

  // --precompile only runs up to precompilation.
  } else if ((PhaseArg = DAL.getLastArg(options::OPT__precompile))) {
    FinalPhase = phases::Precompile;

  // -{fsyntax-only,-analyze,emit-ast} only run up to the compiler.
  } else if ((PhaseArg = DAL.getLastArg(options::OPT_fsyntax_only)) ||
             (PhaseArg = DAL.getLastArg(options::OPT_print_supported_cpus)) ||
             (PhaseArg = DAL.getLastArg(options::OPT_module_file_info)) ||
             (PhaseArg = DAL.getLastArg(options::OPT_verify_pch)) ||
             (PhaseArg = DAL.getLastArg(options::OPT_rewrite_objc)) ||
             (PhaseArg = DAL.getLastArg(options::OPT_rewrite_legacy_objc)) ||
             (PhaseArg = DAL.getLastArg(options::OPT__migrate)) ||
             (PhaseArg = DAL.getLastArg(options::OPT__analyze)) ||
             (PhaseArg = DAL.getLastArg(options::OPT_emit_ast))) {
    FinalPhase = phases::Compile;

  // clang interface stubs
  } else if ((PhaseArg = DAL.getLastArg(options::OPT_emit_interface_stubs))) {
    FinalPhase = phases::IfsMerge;

  // -S only runs up to the backend.
  } else if ((PhaseArg = DAL.getLastArg(options::OPT_S)) ||
             (PhaseArg = DAL.getLastArg(options::OPT_sycl_device_only))) {
    FinalPhase = phases::Backend;

  // -c compilation only runs up to the assembler.
  } else if ((PhaseArg = DAL.getLastArg(options::OPT_c))) {
    FinalPhase = phases::Assemble;

  // Otherwise do everything.
  } else
    FinalPhase = phases::Link;

  if (FinalPhaseArg)
    *FinalPhaseArg = PhaseArg;

  return FinalPhase;
}

static Arg *MakeInputArg(DerivedArgList &Args, const OptTable &Opts,
                         StringRef Value, bool Claim = true) {
  Arg *A = new Arg(Opts.getOption(options::OPT_INPUT), Value,
                   Args.getBaseArgs().MakeIndex(Value), Value.data());
  Args.AddSynthesizedArg(A);
  if (Claim)
    A->claim();
  return A;
}

DerivedArgList *Driver::TranslateInputArgs(const InputArgList &Args) const {
  const llvm::opt::OptTable &Opts = getOpts();
  DerivedArgList *DAL = new DerivedArgList(Args);

  bool HasNostdlib = Args.hasArg(options::OPT_nostdlib);
  bool HasNostdlibxx = Args.hasArg(options::OPT_nostdlibxx);
  bool HasNodefaultlib = Args.hasArg(options::OPT_nodefaultlibs);
  for (Arg *A : Args) {
    // Unfortunately, we have to parse some forwarding options (-Xassembler,
    // -Xlinker, -Xpreprocessor) because we either integrate their functionality
    // (assembler and preprocessor), or bypass a previous driver ('collect2').

    // Rewrite linker options, to replace --no-demangle with a custom internal
    // option.
    if ((A->getOption().matches(options::OPT_Wl_COMMA) ||
         A->getOption().matches(options::OPT_Xlinker)) &&
        A->containsValue("--no-demangle")) {
      // Add the rewritten no-demangle argument.
      DAL->AddFlagArg(A, Opts.getOption(options::OPT_Z_Xlinker__no_demangle));

      // Add the remaining values as Xlinker arguments.
      for (StringRef Val : A->getValues())
        if (Val != "--no-demangle")
          DAL->AddSeparateArg(A, Opts.getOption(options::OPT_Xlinker), Val);

      continue;
    }

    // Rewrite preprocessor options, to replace -Wp,-MD,FOO which is used by
    // some build systems. We don't try to be complete here because we don't
    // care to encourage this usage model.
    if (A->getOption().matches(options::OPT_Wp_COMMA) &&
        (A->getValue(0) == StringRef("-MD") ||
         A->getValue(0) == StringRef("-MMD"))) {
      // Rewrite to -MD/-MMD along with -MF.
      if (A->getValue(0) == StringRef("-MD"))
        DAL->AddFlagArg(A, Opts.getOption(options::OPT_MD));
      else
        DAL->AddFlagArg(A, Opts.getOption(options::OPT_MMD));
      if (A->getNumValues() == 2)
        DAL->AddSeparateArg(A, Opts.getOption(options::OPT_MF), A->getValue(1));
      continue;
    }

    // Rewrite reserved library names.
    if (A->getOption().matches(options::OPT_l)) {
      StringRef Value = A->getValue();

      // Rewrite unless -nostdlib is present.
      if (!HasNostdlib && !HasNodefaultlib && !HasNostdlibxx &&
          Value == "stdc++") {
        DAL->AddFlagArg(A, Opts.getOption(options::OPT_Z_reserved_lib_stdcxx));
        continue;
      }

      // Rewrite unconditionally.
      if (Value == "cc_kext") {
        DAL->AddFlagArg(A, Opts.getOption(options::OPT_Z_reserved_lib_cckext));
        continue;
      }
    }

    // Pick up inputs via the -- option.
    if (A->getOption().matches(options::OPT__DASH_DASH)) {
      A->claim();
      for (StringRef Val : A->getValues())
        DAL->append(MakeInputArg(*DAL, Opts, Val, false));
      continue;
    }

#if INTEL_CUSTOMIZATION
    // Add SYCL specific performance libraries.  The names are considered as
    // placeholders as we need to manipulate by adding full paths and extensions
    // based on known performance library locations.
    if (Args.hasArg(options::OPT_fsycl)) {
      if (A->getOption().matches(options::OPT_mkl_EQ)) {
        std::string LibName("libmkl_sycl");
        DAL->AddJoinedArg(A,
            Opts.getOption(options::OPT_foffload_static_lib_EQ),
            Args.MakeArgString(LibName));
      }
      if (A->getOption().matches(options::OPT_daal_EQ)) {
        std::string LibName("libdaal_sycl");
        DAL->AddJoinedArg(A,
            Opts.getOption(options::OPT_foffload_static_lib_EQ),
            Args.MakeArgString(LibName));
      }
    }
#endif // INTEL_CUSTOMIZATION

    DAL->append(A);
  }

  // Enforce -static if -miamcu is present.
  if (Args.hasFlag(options::OPT_miamcu, options::OPT_mno_iamcu, false))
    DAL->AddFlagArg(0, Opts.getOption(options::OPT_static));

  // Use of -fintelfpga implies -g and -MMD
  if (Args.hasArg(options::OPT_fintelfpga)) {
    DAL->AddFlagArg(0, Opts.getOption(options::OPT_MMD));
    // if any -gN option is provided, use that.
    if (Arg *A = Args.getLastArg(options::OPT_gN_Group))
      DAL->append(A);
    else
      DAL->AddFlagArg(0, Opts.getOption(options::OPT_g_Flag));
  }

// Add a default value of -mlinker-version=, if one was given and the user
// didn't specify one.
#if defined(HOST_LINK_VERSION)
  if (!Args.hasArg(options::OPT_mlinker_version_EQ) &&
      strlen(HOST_LINK_VERSION) > 0) {
    DAL->AddJoinedArg(0, Opts.getOption(options::OPT_mlinker_version_EQ),
                      HOST_LINK_VERSION);
    DAL->getLastArg(options::OPT_mlinker_version_EQ)->claim();
  }
#endif

#if INTEL_CUSTOMIZATION
  // The Intel compiler defaults to -O2
  if (Args.hasArg(options::OPT__intel) && !Args.hasArg(options::OPT_O_Group)) {
    DAL->AddJoinedArg(0, Opts.getOption(options::OPT_O), "2");
  }
#endif // INTEL_CUSTOMIZATION

  return DAL;
}

/// Compute target triple from args.
///
/// This routine provides the logic to compute a target triple from various
/// args passed to the driver and the default triple string.
static llvm::Triple computeTargetTriple(const Driver &D,
                                        StringRef TargetTriple,
                                        const ArgList &Args,
                                        StringRef DarwinArchName = "") {
#if INTEL_CUSTOMIZATION
#if INTEL_FEATURE_ICECODE
  if (Args.getLastArg(options::OPT_micecode))
    return llvm::Triple(llvm::Triple::normalize("x86_icecode-unknown-unknown"));
#endif // INTEL_FEATURE_ICECODE
#endif // INTEL_CUSTOMIZATION

  // FIXME: Already done in Compilation *Driver::BuildCompilation
  if (const Arg *A = Args.getLastArg(options::OPT_target))
    TargetTriple = A->getValue();

  llvm::Triple Target(llvm::Triple::normalize(TargetTriple));

  // GNU/Hurd's triples should have been -hurd-gnu*, but were historically made
  // -gnu* only, and we can not change this, so we have to detect that case as
  // being the Hurd OS.
  if (TargetTriple.find("-unknown-gnu") != StringRef::npos ||
      TargetTriple.find("-pc-gnu") != StringRef::npos)
    Target.setOSName("hurd");

  // Handle Apple-specific options available here.
  if (Target.isOSBinFormatMachO()) {
    // If an explicit Darwin arch name is given, that trumps all.
    if (!DarwinArchName.empty()) {
      tools::darwin::setTripleTypeForMachOArchName(Target, DarwinArchName);
      return Target;
    }

    // Handle the Darwin '-arch' flag.
    if (Arg *A = Args.getLastArg(options::OPT_arch)) {
      StringRef ArchName = A->getValue();
      tools::darwin::setTripleTypeForMachOArchName(Target, ArchName);
    }
  }

  // Handle pseudo-target flags '-mlittle-endian'/'-EL' and
  // '-mbig-endian'/'-EB'.
  if (Arg *A = Args.getLastArg(options::OPT_mlittle_endian,
                               options::OPT_mbig_endian)) {
    if (A->getOption().matches(options::OPT_mlittle_endian)) {
      llvm::Triple LE = Target.getLittleEndianArchVariant();
      if (LE.getArch() != llvm::Triple::UnknownArch)
        Target = std::move(LE);
    } else {
      llvm::Triple BE = Target.getBigEndianArchVariant();
      if (BE.getArch() != llvm::Triple::UnknownArch)
        Target = std::move(BE);
    }
  }

  // Skip further flag support on OSes which don't support '-m32' or '-m64'.
  if (Target.getArch() == llvm::Triple::tce ||
      Target.getOS() == llvm::Triple::Minix)
    return Target;

  // Handle pseudo-target flags '-m64', '-mx32', '-m32' and '-m16'.
  Arg *A = Args.getLastArg(options::OPT_m64, options::OPT_mx32,
                           options::OPT_m32, options::OPT_m16);
  if (A) {
    llvm::Triple::ArchType AT = llvm::Triple::UnknownArch;

    if (A->getOption().matches(options::OPT_m64)) {
      AT = Target.get64BitArchVariant().getArch();
      if (Target.getEnvironment() == llvm::Triple::GNUX32)
        Target.setEnvironment(llvm::Triple::GNU);
    } else if (A->getOption().matches(options::OPT_mx32) &&
               Target.get64BitArchVariant().getArch() == llvm::Triple::x86_64) {
      AT = llvm::Triple::x86_64;
      Target.setEnvironment(llvm::Triple::GNUX32);
    } else if (A->getOption().matches(options::OPT_m32)) {
      AT = Target.get32BitArchVariant().getArch();
      if (Target.getEnvironment() == llvm::Triple::GNUX32)
        Target.setEnvironment(llvm::Triple::GNU);
    } else if (A->getOption().matches(options::OPT_m16) &&
               Target.get32BitArchVariant().getArch() == llvm::Triple::x86) {
      AT = llvm::Triple::x86;
      Target.setEnvironment(llvm::Triple::CODE16);
    }

    if (AT != llvm::Triple::UnknownArch && AT != Target.getArch())
      Target.setArch(AT);
  }

  // Handle -miamcu flag.
  if (Args.hasFlag(options::OPT_miamcu, options::OPT_mno_iamcu, false)) {
    if (Target.get32BitArchVariant().getArch() != llvm::Triple::x86)
      D.Diag(diag::err_drv_unsupported_opt_for_target) << "-miamcu"
                                                       << Target.str();

    if (A && !A->getOption().matches(options::OPT_m32))
      D.Diag(diag::err_drv_argument_not_allowed_with)
          << "-miamcu" << A->getBaseArg().getAsString(Args);

    Target.setArch(llvm::Triple::x86);
    Target.setArchName("i586");
    Target.setEnvironment(llvm::Triple::UnknownEnvironment);
    Target.setEnvironmentName("");
    Target.setOS(llvm::Triple::ELFIAMCU);
    Target.setVendor(llvm::Triple::UnknownVendor);
    Target.setVendorName("intel");
  }

  // If target is MIPS adjust the target triple
  // accordingly to provided ABI name.
  A = Args.getLastArg(options::OPT_mabi_EQ);
  if (A && Target.isMIPS()) {
    StringRef ABIName = A->getValue();
    if (ABIName == "32") {
      Target = Target.get32BitArchVariant();
      if (Target.getEnvironment() == llvm::Triple::GNUABI64 ||
          Target.getEnvironment() == llvm::Triple::GNUABIN32)
        Target.setEnvironment(llvm::Triple::GNU);
    } else if (ABIName == "n32") {
      Target = Target.get64BitArchVariant();
      if (Target.getEnvironment() == llvm::Triple::GNU ||
          Target.getEnvironment() == llvm::Triple::GNUABI64)
        Target.setEnvironment(llvm::Triple::GNUABIN32);
    } else if (ABIName == "64") {
      Target = Target.get64BitArchVariant();
      if (Target.getEnvironment() == llvm::Triple::GNU ||
          Target.getEnvironment() == llvm::Triple::GNUABIN32)
        Target.setEnvironment(llvm::Triple::GNUABI64);
    }
  }

  // If target is RISC-V adjust the target triple according to
  // provided architecture name
  A = Args.getLastArg(options::OPT_march_EQ);
  if (A && Target.isRISCV()) {
    StringRef ArchName = A->getValue();
    if (ArchName.startswith_lower("rv32"))
      Target.setArch(llvm::Triple::riscv32);
    else if (ArchName.startswith_lower("rv64"))
      Target.setArch(llvm::Triple::riscv64);
  }

  return Target;
}

// Parse the LTO options and record the type of LTO compilation
// based on which -f(no-)?lto(=.*)? option occurs last.
void Driver::setLTOMode(const llvm::opt::ArgList &Args) {
  LTOMode = LTOK_None;
  if (!Args.hasFlag(options::OPT_flto, options::OPT_flto_EQ,
                    options::OPT_fno_lto, false))
    return;

  StringRef LTOName("full");

  const Arg *A = Args.getLastArg(options::OPT_flto_EQ);
  if (A)
    LTOName = A->getValue();

  LTOMode = llvm::StringSwitch<LTOKind>(LTOName)
                .Case("full", LTOK_Full)
                .Case("thin", LTOK_Thin)
                .Default(LTOK_Unknown);

  if (LTOMode == LTOK_Unknown) {
    assert(A);
    Diag(diag::err_drv_unsupported_option_argument) << A->getOption().getName()
                                                    << A->getValue();
  }
}

/// Compute the desired OpenMP runtime from the flags provided.
Driver::OpenMPRuntimeKind Driver::getOpenMPRuntime(const ArgList &Args) const {
  StringRef RuntimeName(CLANG_DEFAULT_OPENMP_RUNTIME);

  const Arg *A = Args.getLastArg(options::OPT_fopenmp_EQ);
  if (A)
      RuntimeName = A->getValue();
  else if (Args.hasArg(options::OPT__intel))
      RuntimeName = "libiomp5";

  auto RT = llvm::StringSwitch<OpenMPRuntimeKind>(RuntimeName)
                .Case("libomp", OMPRT_OMP)
                .Case("libgomp", OMPRT_GOMP)
                .Case("libiomp5", OMPRT_IOMP5)
                .Default(OMPRT_Unknown);

  if (RT == OMPRT_Unknown) {
    if (A)
      Diag(diag::err_drv_unsupported_option_argument)
          << A->getOption().getName() << A->getValue();
    else
      // FIXME: We could use a nicer diagnostic here.
      Diag(diag::err_drv_unsupported_opt) << "-fopenmp";
  }

  return RT;
}

void Driver::CreateOffloadingDeviceToolChains(Compilation &C,
                                              InputList &Inputs) {

  //
  // CUDA/HIP
  //
  // We need to generate a CUDA/HIP toolchain if any of the inputs has a CUDA
  // or HIP type. However, mixed CUDA/HIP compilation is not supported.
  bool IsCuda =
      llvm::any_of(Inputs, [](std::pair<types::ID, const llvm::opt::Arg *> &I) {
        return types::isCuda(I.first);
      });
  bool IsHIP =
      llvm::any_of(Inputs,
                   [](std::pair<types::ID, const llvm::opt::Arg *> &I) {
                     return types::isHIP(I.first);
                   }) ||
      C.getInputArgs().hasArg(options::OPT_hip_link);
  if (IsCuda && IsHIP) {
    Diag(clang::diag::err_drv_mix_cuda_hip);
    return;
  }
  if (IsCuda) {
    const ToolChain *HostTC = C.getSingleOffloadToolChain<Action::OFK_Host>();
    const llvm::Triple &HostTriple = HostTC->getTriple();
    StringRef DeviceTripleStr;
    auto OFK = Action::OFK_Cuda;
    DeviceTripleStr =
        HostTriple.isArch64Bit() ? "nvptx64-nvidia-cuda" : "nvptx-nvidia-cuda";
    llvm::Triple CudaTriple(DeviceTripleStr);
    // Use the CUDA and host triples as the key into the
    // getOffloadingDeviceToolChain, because the device toolchain we
    // create depends on both.
    auto CudaTC = &getOffloadingDeviceToolChain(C.getInputArgs(), CudaTriple,
                                                *HostTC, OFK);
    C.addOffloadDeviceToolChain(CudaTC, OFK);
  } else if (IsHIP) {
    const ToolChain *HostTC = C.getSingleOffloadToolChain<Action::OFK_Host>();
    StringRef DeviceTripleStr;
    auto OFK = Action::OFK_HIP;
    DeviceTripleStr = "amdgcn-amd-amdhsa";
    llvm::Triple HIPTriple(DeviceTripleStr);
    // Use the HIP and host triples as the key into
    // getOffloadingDeviceToolChain, because the device toolchain we create
    // depends on both.
    auto HIPTC = &getOffloadingDeviceToolChain(C.getInputArgs(), HIPTriple,
                                               *HostTC, OFK);
    C.addOffloadDeviceToolChain(HIPTC, OFK);
  }

  //
  // OpenMP
  //
  // We need to generate an OpenMP toolchain if the user specified targets with
  // the -fopenmp-targets option.
  if (Arg *OpenMPTargets =
          C.getInputArgs().getLastArg(options::OPT_fopenmp_targets_EQ)) {
    if (OpenMPTargets->getNumValues()) {
      // We expect that -fopenmp-targets is always used in conjunction with the
      // option -fopenmp specifying a valid runtime with offloading support,
      // i.e. libomp or libiomp.
      bool HasValidOpenMPRuntime = C.getInputArgs().hasFlag(
          options::OPT_fopenmp, options::OPT_fopenmp_EQ,
#if INTEL_COLLAB
          options::OPT_fno_openmp, false) ||
          C.getInputArgs().hasArg(options::OPT_fiopenmp);
#else
          options::OPT_fno_openmp, false);
#endif // INTEL_COLLAB
      if (HasValidOpenMPRuntime) {
        OpenMPRuntimeKind OpenMPKind = getOpenMPRuntime(C.getInputArgs());
        HasValidOpenMPRuntime =
            OpenMPKind == OMPRT_OMP || OpenMPKind == OMPRT_IOMP5;
      }

      if (HasValidOpenMPRuntime) {
        llvm::StringMap<const char *> FoundNormalizedTriples;
        for (const char *Val : OpenMPTargets->getValues()) {
          llvm::Triple TT(Val);
          std::string NormalizedName = TT.normalize();

          // Make sure we don't have a duplicate triple.
          auto Duplicate = FoundNormalizedTriples.find(NormalizedName);
          if (Duplicate != FoundNormalizedTriples.end()) {
            Diag(clang::diag::warn_drv_omp_offload_target_duplicate)
                << Val << Duplicate->second;
            continue;
          }

          // Store the current triple so that we can check for duplicates in the
          // following iterations.
          FoundNormalizedTriples[NormalizedName] = Val;

          // If the specified target is invalid, emit a diagnostic.
          if (TT.getArch() == llvm::Triple::UnknownArch)
            Diag(clang::diag::err_drv_invalid_omp_target) << Val;
          else {
            const ToolChain *TC;
            // CUDA toolchains have to be selected differently. They pair host
            // and device in their implementation.
            if (TT.isNVPTX()) {
              const ToolChain *HostTC =
                  C.getSingleOffloadToolChain<Action::OFK_Host>();
              assert(HostTC && "Host toolchain should be always defined.");
              TC = &getOffloadingDeviceToolChain(C.getInputArgs(), TT, *HostTC,
                                                 Action::OFK_OpenMP);
            } else
              TC = &getToolChain(C.getInputArgs(), TT);
            C.addOffloadDeviceToolChain(TC, Action::OFK_OpenMP);
          }
        }
      } else
        Diag(clang::diag::err_drv_expecting_fopenmp_with_fopenmp_targets);
    } else
      Diag(clang::diag::warn_drv_empty_joined_argument)
          << OpenMPTargets->getAsString(C.getInputArgs());
  }

  //
  // SYCL
  //
  // We need to generate a SYCL toolchain if the user specified targets with
  // the -fsycl-targets, -fsycl-add-targets or -fsycl-link-targets option.
  // If -fsycl is supplied without any of these we will assume SPIR-V.
  // Use of -fsycl-device-only overrides -fsycl.
  bool HasValidSYCLRuntime = (C.getInputArgs().hasFlag(options::OPT_fsycl,
      options::OPT_fno_sycl, false) &&
      !C.getInputArgs().hasArg(options::OPT_sycl_device_only));

  // A mechanism for retrieving SYCL-specific options, erroring out
  // if SYCL offloading wasn't enabled prior to that
  auto getArgRequiringSYCLRuntime = [&](OptSpecifier OptId) -> Arg * {
    Arg *SYCLArg = C.getInputArgs().getLastArg(OptId);
    if (SYCLArg && !HasValidSYCLRuntime) {
      Diag(clang::diag::err_drv_expecting_fsycl_with_sycl_opt)
          // Dropping the '=' symbol, which would otherwise pollute
          // the diagnostics for the most of options
          << SYCLArg->getSpelling().split('=').first;
      return nullptr;
    }
    return SYCLArg;
  };
  Arg *SYCLTargets = getArgRequiringSYCLRuntime(options::OPT_fsycl_targets_EQ);
  Arg *SYCLLinkTargets =
      getArgRequiringSYCLRuntime(options::OPT_fsycl_link_targets_EQ);
  Arg *SYCLAddTargets =
      getArgRequiringSYCLRuntime(options::OPT_fsycl_add_targets_EQ);
  Arg *SYCLLink = getArgRequiringSYCLRuntime(options::OPT_fsycl_link_EQ);
  Arg *SYCLfpga = getArgRequiringSYCLRuntime(options::OPT_fintelfpga);

  // -fsycl-targets cannot be used with -fsycl-link-targets
  if (SYCLTargets && SYCLLinkTargets)
    Diag(clang::diag::err_drv_option_conflict) << SYCLTargets->getSpelling()
      << SYCLLinkTargets->getSpelling();
  // -fsycl-link-targets and -fsycl-add-targets cannot be used together
  if (SYCLLinkTargets && SYCLAddTargets)
    Diag(clang::diag::err_drv_option_conflict) << SYCLLinkTargets->getSpelling()
      << SYCLAddTargets->getSpelling();
  // -fsycl-link-targets is not allowed with -fsycl-link
  if (SYCLLinkTargets && SYCLLink)
    Diag(clang::diag::err_drv_option_conflict)
      << C.getInputArgs().getLastArg(options::OPT_fsycl_link_EQ)->getSpelling()
      << SYCLLinkTargets->getSpelling();
  // -fsycl-targets cannot be used with -fintelfpga
  if (SYCLTargets && SYCLfpga)
    Diag(clang::diag::err_drv_option_conflict)
      << SYCLTargets->getSpelling()
      << C.getInputArgs().getLastArg(options::OPT_fintelfpga)->getSpelling();

  bool HasSYCLTargetsOption = SYCLTargets || SYCLLinkTargets || SYCLAddTargets;
  llvm::StringMap<StringRef> FoundNormalizedTriples;
  llvm::SmallVector<llvm::Triple, 4> UniqueSYCLTriplesVec;
  if (HasSYCLTargetsOption) {
    // At this point, we know we have a valid combination
    // of -fsycl*target options passed
    Arg *SYCLTargetsValues = SYCLTargets ? SYCLTargets : SYCLLinkTargets;
    if (SYCLTargetsValues) {
      if (SYCLTargetsValues->getNumValues()) {
        for (const char *Val : SYCLTargetsValues->getValues()) {
          llvm::Triple TT(Val);
          if (TT.getArch() == llvm::Triple::UnknownArch || !TT.isSPIR()) {
            Diag(clang::diag::err_drv_invalid_sycl_target) << Val;
            continue;
          }
          std::string NormalizedName = TT.normalize();

          // Make sure we don't have a duplicate triple.
          auto Duplicate = FoundNormalizedTriples.find(NormalizedName);
          if (Duplicate != FoundNormalizedTriples.end()) {
            Diag(clang::diag::warn_drv_sycl_offload_target_duplicate)
                << Val << Duplicate->second;
            continue;
          }

          // Store the current triple so that we can check for duplicates in
          // the following iterations.
          FoundNormalizedTriples[NormalizedName] = NormalizedName;
          UniqueSYCLTriplesVec.push_back(TT);
        }
      } else
        Diag(clang::diag::warn_drv_empty_joined_argument)
            << SYCLTargetsValues->getAsString(C.getInputArgs());
    }
    // -fsycl-add-targets is a list of paired items (Triple and file) which are
    // gathered and used to be linked into the final device binary. This can
    // be used with -fsycl-targets to put together the final conglomerate binary
    if (SYCLAddTargets) {
      if (SYCLAddTargets->getNumValues()) {
        // Use of -fsycl-add-targets adds additional files to the SYCL device
        // link step.  Regular offload processing occurs below
        for (StringRef Val : SYCLAddTargets->getValues()) {
          // Parse out the Triple and Input (triple:binary) and create a
          // ToolChain for each entry.
          // The expected format is 'triple:file', any other format will
          // not be accepted.
          std::pair<StringRef, StringRef> I = Val.split(':');
          if (!I.first.empty() && !I.second.empty()) {
            llvm::Triple TT(I.first);
            if (TT.getArch() == llvm::Triple::UnknownArch || !TT.isSPIR()) {
              Diag(clang::diag::err_drv_invalid_sycl_target) << I.first;
              continue;
            }
            std::string NormalizedName = TT.normalize();

            // Make sure we don't have a duplicate triple.
            auto Duplicate = FoundNormalizedTriples.find(NormalizedName);
            if (Duplicate != FoundNormalizedTriples.end())
              // The toolchain for this triple was already created
              continue;

            // Store the current triple so that we can check for duplicates in
            // the following iterations.
            FoundNormalizedTriples[NormalizedName] = NormalizedName;
            UniqueSYCLTriplesVec.push_back(TT);
          } else {
            // No colon found, do not use the input
            C.getDriver().Diag(diag::err_drv_unsupported_option_argument)
                << SYCLAddTargets->getOption().getName() << Val;
          }
        }
      } else
        Diag(clang::diag::warn_drv_empty_joined_argument)
            << SYCLAddTargets->getAsString(C.getInputArgs());
    }
  } else {
    // If -fsycl is supplied without -fsycl-*targets we will assume SPIR-V
    // unless -fintelfpga is supplied, which uses SPIR-V with fpga AOT.
    if (HasValidSYCLRuntime) {
<<<<<<< HEAD
      llvm::Triple TT(TargetTriple);
      // TODO: Use 'unknown' for OS as devices do not have any OS.
      TT.setOS(llvm::Triple(llvm::sys::getProcessTriple()).getOS());
      TT.setVendor(llvm::Triple::UnknownVendor);
      TT.setEnvironment(llvm::Triple::SYCLDevice);

      if (IsCLMode())
        TT.setObjectFormat(llvm::Triple::COFF);
      if (SYCLfpga)
        // Triple for -fintelfpga is spir64_fpga-unknown-<os>-sycldevice.
        TT.setArchName("spir64_fpga");
      else
        TT.setArch(llvm::Triple::spir64);

      UniqueSYCLTriplesVec.push_back(TT);
=======
      // Triple for -fintelfpga is spir64_fpga-unknown-unknown-sycldevice.
      const char *SYCLTargetArch = SYCLfpga ? "spir64_fpga" : "spir64";
      UniqueSYCLTriplesVec.push_back(MakeSYCLDeviceTriple(SYCLTargetArch));
>>>>>>> 2cf62a07
    }
  }
  // We'll need to use the SYCL and host triples as the key into
  // getOffloadingDeviceToolChain, because the device toolchains we're
  // going to create will depend on both.
  const ToolChain *HostTC = C.getSingleOffloadToolChain<Action::OFK_Host>();
  for (auto &TT : UniqueSYCLTriplesVec) {
    auto SYCLTC = &getOffloadingDeviceToolChain(C.getInputArgs(), TT, *HostTC,
                                                Action::OFK_SYCL);
    C.addOffloadDeviceToolChain(SYCLTC, Action::OFK_SYCL);
  }

  //
  // TODO: Add support for other offloading programming models here.
  //
}

/// Looks the given directories for the specified file.
///
/// \param[out] FilePath File path, if the file was found.
/// \param[in]  Dirs Directories used for the search.
/// \param[in]  FileName Name of the file to search for.
/// \return True if file was found.
///
/// Looks for file specified by FileName sequentially in directories specified
/// by Dirs.
///
static bool searchForFile(SmallVectorImpl<char> &FilePath,
                          ArrayRef<std::string> Dirs,
                          StringRef FileName) {
  SmallString<128> WPath;
  for (const StringRef &Dir : Dirs) {
    if (Dir.empty())
      continue;
    WPath.clear();
    llvm::sys::path::append(WPath, Dir, FileName);
    llvm::sys::path::native(WPath);
    if (llvm::sys::fs::is_regular_file(WPath)) {
      FilePath = std::move(WPath);
      return true;
    }
  }
  return false;
}

bool Driver::readConfigFile(StringRef FileName) {
  // Try reading the given file.
  SmallVector<const char *, 32> NewCfgArgs;
  if (!llvm::cl::readConfigFile(FileName, Saver, NewCfgArgs)) {
    Diag(diag::err_drv_cannot_read_config_file) << FileName;
    return true;
  }

  // Read options from config file.
  llvm::SmallString<128> CfgFileName(FileName);
  llvm::sys::path::native(CfgFileName);
  ConfigFile = CfgFileName.str();
  bool ContainErrors;
  CfgOptions = std::make_unique<InputArgList>(
      ParseArgStrings(NewCfgArgs, IsCLMode(), ContainErrors));
  if (ContainErrors) {
    CfgOptions.reset();
    return true;
  }

  if (CfgOptions->hasArg(options::OPT_config)) {
    CfgOptions.reset();
    Diag(diag::err_drv_nested_config_file);
    return true;
  }

  // Claim all arguments that come from a configuration file so that the driver
  // does not warn on any that is unused.
  for (Arg *A : *CfgOptions)
    A->claim();
  return false;
}

bool Driver::loadConfigFile() {
  std::string CfgFileName;
  bool FileSpecifiedExplicitly = false;

  // Process options that change search path for config files.
  if (CLOptions) {
    if (CLOptions->hasArg(options::OPT_config_system_dir_EQ)) {
      SmallString<128> CfgDir;
      CfgDir.append(
          CLOptions->getLastArgValue(options::OPT_config_system_dir_EQ));
      if (!CfgDir.empty()) {
        if (llvm::sys::fs::make_absolute(CfgDir).value() != 0)
          SystemConfigDir.clear();
        else
          SystemConfigDir = std::string(CfgDir.begin(), CfgDir.end());
      }
    }
    if (CLOptions->hasArg(options::OPT_config_user_dir_EQ)) {
      SmallString<128> CfgDir;
      CfgDir.append(
          CLOptions->getLastArgValue(options::OPT_config_user_dir_EQ));
      if (!CfgDir.empty()) {
        if (llvm::sys::fs::make_absolute(CfgDir).value() != 0)
          UserConfigDir.clear();
        else
          UserConfigDir = std::string(CfgDir.begin(), CfgDir.end());
      }
    }
  }

  // First try to find config file specified in command line.
  if (CLOptions) {
    std::vector<std::string> ConfigFiles =
        CLOptions->getAllArgValues(options::OPT_config);
    if (ConfigFiles.size() > 1) {
      Diag(diag::err_drv_duplicate_config);
      return true;
    }

    if (!ConfigFiles.empty()) {
      CfgFileName = ConfigFiles.front();
      assert(!CfgFileName.empty());

      // If argument contains directory separator, treat it as a path to
      // configuration file.
      if (llvm::sys::path::has_parent_path(CfgFileName)) {
        SmallString<128> CfgFilePath;
        if (llvm::sys::path::is_relative(CfgFileName))
          llvm::sys::fs::current_path(CfgFilePath);
        llvm::sys::path::append(CfgFilePath, CfgFileName);
        if (!llvm::sys::fs::is_regular_file(CfgFilePath)) {
          Diag(diag::err_drv_config_file_not_exist) << CfgFilePath;
          return true;
        }
        return readConfigFile(CfgFilePath);
      }

      FileSpecifiedExplicitly = true;
    }
  }

  // If config file is not specified explicitly, try to deduce configuration
  // from executable name. For instance, an executable 'armv7l-clang' will
  // search for config file 'armv7l-clang.cfg'.
  if (CfgFileName.empty() && !ClangNameParts.TargetPrefix.empty())
    CfgFileName = ClangNameParts.TargetPrefix + '-' + ClangNameParts.ModeSuffix;

  if (CfgFileName.empty())
    return false;

  // Determine architecture part of the file name, if it is present.
  StringRef CfgFileArch = CfgFileName;
  size_t ArchPrefixLen = CfgFileArch.find('-');
  if (ArchPrefixLen == StringRef::npos)
    ArchPrefixLen = CfgFileArch.size();
  llvm::Triple CfgTriple;
  CfgFileArch = CfgFileArch.take_front(ArchPrefixLen);
  CfgTriple = llvm::Triple(llvm::Triple::normalize(CfgFileArch));
  if (CfgTriple.getArch() == llvm::Triple::ArchType::UnknownArch)
    ArchPrefixLen = 0;

  if (!StringRef(CfgFileName).endswith(".cfg"))
    CfgFileName += ".cfg";

  // If config file starts with architecture name and command line options
  // redefine architecture (with options like -m32 -LE etc), try finding new
  // config file with that architecture.
  SmallString<128> FixedConfigFile;
  size_t FixedArchPrefixLen = 0;
  if (ArchPrefixLen) {
    // Get architecture name from config file name like 'i386.cfg' or
    // 'armv7l-clang.cfg'.
    // Check if command line options changes effective triple.
    llvm::Triple EffectiveTriple = computeTargetTriple(*this,
                                             CfgTriple.getTriple(), *CLOptions);
    if (CfgTriple.getArch() != EffectiveTriple.getArch()) {
      FixedConfigFile = EffectiveTriple.getArchName();
      FixedArchPrefixLen = FixedConfigFile.size();
      // Append the rest of original file name so that file name transforms
      // like: i386-clang.cfg -> x86_64-clang.cfg.
      if (ArchPrefixLen < CfgFileName.size())
        FixedConfigFile += CfgFileName.substr(ArchPrefixLen);
    }
  }

  // Prepare list of directories where config file is searched for.
  SmallVector<std::string, 3> CfgFileSearchDirs;
  CfgFileSearchDirs.push_back(UserConfigDir);
  CfgFileSearchDirs.push_back(SystemConfigDir);
  CfgFileSearchDirs.push_back(Dir);

  // Try to find config file. First try file with corrected architecture.
  llvm::SmallString<128> CfgFilePath;
  if (!FixedConfigFile.empty()) {
    if (searchForFile(CfgFilePath, CfgFileSearchDirs, FixedConfigFile))
      return readConfigFile(CfgFilePath);
    // If 'x86_64-clang.cfg' was not found, try 'x86_64.cfg'.
    FixedConfigFile.resize(FixedArchPrefixLen);
    FixedConfigFile.append(".cfg");
    if (searchForFile(CfgFilePath, CfgFileSearchDirs, FixedConfigFile))
      return readConfigFile(CfgFilePath);
  }

  // Then try original file name.
  if (searchForFile(CfgFilePath, CfgFileSearchDirs, CfgFileName))
    return readConfigFile(CfgFilePath);

  // Finally try removing driver mode part: 'x86_64-clang.cfg' -> 'x86_64.cfg'.
  if (!ClangNameParts.ModeSuffix.empty() &&
      !ClangNameParts.TargetPrefix.empty()) {
    CfgFileName.assign(ClangNameParts.TargetPrefix);
    CfgFileName.append(".cfg");
    if (searchForFile(CfgFilePath, CfgFileSearchDirs, CfgFileName))
      return readConfigFile(CfgFilePath);
  }

  // Report error but only if config file was specified explicitly, by option
  // --config. If it was deduced from executable name, it is not an error.
  if (FileSpecifiedExplicitly) {
    Diag(diag::err_drv_config_file_not_found) << CfgFileName;
    for (const std::string &SearchDir : CfgFileSearchDirs)
      if (!SearchDir.empty())
        Diag(diag::note_drv_config_file_searched_in) << SearchDir;
    return true;
  }

  return false;
}

Compilation *Driver::BuildCompilation(ArrayRef<const char *> ArgList) {
  llvm::PrettyStackTraceString CrashInfo("Compilation construction");

  // FIXME: Handle environment options which affect driver behavior, somewhere
  // (client?). GCC_EXEC_PREFIX, LPATH, CC_PRINT_OPTIONS.

  if (Optional<std::string> CompilerPathValue =
          llvm::sys::Process::GetEnv("COMPILER_PATH")) {
    StringRef CompilerPath = *CompilerPathValue;
    while (!CompilerPath.empty()) {
      std::pair<StringRef, StringRef> Split =
          CompilerPath.split(llvm::sys::EnvPathSeparator);
      PrefixDirs.push_back(Split.first);
      CompilerPath = Split.second;
    }
  }

  // We look for the driver mode option early, because the mode can affect
  // how other options are parsed.
  ParseDriverMode(ClangExecutable, ArgList.slice(1));

  // FIXME: What are we going to do with -V and -b?

  // Arguments specified in command line.
  bool ContainsError;
  CLOptions = std::make_unique<InputArgList>(
      ParseArgStrings(ArgList.slice(1), IsCLMode(), ContainsError));

  // Try parsing configuration file.
  if (!ContainsError)
    ContainsError = loadConfigFile();
  bool HasConfigFile = !ContainsError && (CfgOptions.get() != nullptr);

  // All arguments, from both config file and command line.
  InputArgList Args = std::move(HasConfigFile ? std::move(*CfgOptions)
                                              : std::move(*CLOptions));

  // The args for config files or /clang: flags belong to different InputArgList
  // objects than Args. This copies an Arg from one of those other InputArgLists
  // to the ownership of Args.
  auto appendOneArg = [&Args](const Arg *Opt, const Arg *BaseArg) {
      unsigned Index = Args.MakeIndex(Opt->getSpelling());
      Arg *Copy = new llvm::opt::Arg(Opt->getOption(), Opt->getSpelling(),
                                     Index, BaseArg);
      Copy->getValues() = Opt->getValues();
      if (Opt->isClaimed())
        Copy->claim();
      Args.append(Copy);
  };

  if (HasConfigFile)
    for (auto *Opt : *CLOptions) {
      if (Opt->getOption().matches(options::OPT_config))
        continue;
      const Arg *BaseArg = &Opt->getBaseArg();
      if (BaseArg == Opt)
        BaseArg = nullptr;
      appendOneArg(Opt, BaseArg);
    }

  // In CL mode, look for any pass-through arguments
  if (IsCLMode() && !ContainsError) {
    SmallVector<const char *, 16> CLModePassThroughArgList;
    for (const auto *A : Args.filtered(options::OPT__SLASH_clang)) {
      A->claim();
      CLModePassThroughArgList.push_back(A->getValue());
    }

    if (!CLModePassThroughArgList.empty()) {
      // Parse any pass through args using default clang processing rather
      // than clang-cl processing.
      auto CLModePassThroughOptions = std::make_unique<InputArgList>(
          ParseArgStrings(CLModePassThroughArgList, false, ContainsError));

      if (!ContainsError)
        for (auto *Opt : *CLModePassThroughOptions) {
          appendOneArg(Opt, nullptr);
        }
    }
  }

  // Check for working directory option before accessing any files
  if (Arg *WD = Args.getLastArg(options::OPT_working_directory))
    if (VFS->setCurrentWorkingDirectory(WD->getValue()))
      Diag(diag::err_drv_unable_to_set_working_directory) << WD->getValue();

  // FIXME: This stuff needs to go into the Compilation, not the driver.
  bool CCCPrintPhases;

  // Silence driver warnings if requested
  Diags.setIgnoreAllWarnings(Args.hasArg(options::OPT_w));

  // -no-canonical-prefixes is used very early in main.
  Args.ClaimAllArgs(options::OPT_no_canonical_prefixes);

  // Ignore -pipe.
  Args.ClaimAllArgs(options::OPT_pipe);

  // Extract -ccc args.
  //
  // FIXME: We need to figure out where this behavior should live. Most of it
  // should be outside in the client; the parts that aren't should have proper
  // options, either by introducing new ones or by overloading gcc ones like -V
  // or -b.
  CCCPrintPhases = Args.hasArg(options::OPT_ccc_print_phases);
  CCCPrintBindings = Args.hasArg(options::OPT_ccc_print_bindings);
  if (const Arg *A = Args.getLastArg(options::OPT_ccc_gcc_name))
    CCCGenericGCCName = A->getValue();
  GenReproducer = Args.hasFlag(options::OPT_gen_reproducer,
                               options::OPT_fno_crash_diagnostics,
                               !!::getenv("FORCE_CLANG_DIAGNOSTICS_CRASH"));
  // FIXME: TargetTriple is used by the target-prefixed calls to as/ld
  // and getToolChain is const.
  if (IsCLMode()) {
    // clang-cl targets MSVC-style Win32.
    llvm::Triple T(TargetTriple);
    T.setOS(llvm::Triple::Win32);
    T.setVendor(llvm::Triple::PC);
    T.setEnvironment(llvm::Triple::MSVC);
    T.setObjectFormat(llvm::Triple::COFF);
    TargetTriple = T.str();
  }
  if (Args.hasArg(options::OPT_sycl_device_only)) {
    // --sycl implies spir arch and SYCL Device
    llvm::Triple T(TargetTriple);
    // FIXME: defaults to spir64, should probably have a way to set spir
    // possibly new -sycl-target option
    T.setArch(llvm::Triple::spir64);
    T.setVendor(llvm::Triple::UnknownVendor);
    T.setOS(llvm::Triple(llvm::sys::getProcessTriple()).getOS());
    T.setEnvironment(llvm::Triple::SYCLDevice);
    TargetTriple = T.str();
  }
  if (const Arg *A = Args.getLastArg(options::OPT_target))
    TargetTriple = A->getValue();
  if (const Arg *A = Args.getLastArg(options::OPT_ccc_install_dir))
    Dir = InstalledDir = A->getValue();
  for (const Arg *A : Args.filtered(options::OPT_B)) {
    A->claim();
    PrefixDirs.push_back(A->getValue(0));
  }
  if (const Arg *A = Args.getLastArg(options::OPT__sysroot_EQ))
    SysRoot = A->getValue();
  if (const Arg *A = Args.getLastArg(options::OPT__dyld_prefix_EQ))
    DyldPrefix = A->getValue();

  if (const Arg *A = Args.getLastArg(options::OPT_resource_dir))
    ResourceDir = A->getValue();

  if (const Arg *A = Args.getLastArg(options::OPT_save_temps_EQ)) {
    SaveTemps = llvm::StringSwitch<SaveTempsMode>(A->getValue())
                    .Case("cwd", SaveTempsCwd)
                    .Case("obj", SaveTempsObj)
                    .Default(SaveTempsCwd);
  }

  setLTOMode(Args);

  // Process -fembed-bitcode= flags.
  if (Arg *A = Args.getLastArg(options::OPT_fembed_bitcode_EQ)) {
    StringRef Name = A->getValue();
    unsigned Model = llvm::StringSwitch<unsigned>(Name)
        .Case("off", EmbedNone)
        .Case("all", EmbedBitcode)
        .Case("bitcode", EmbedBitcode)
        .Case("marker", EmbedMarker)
        .Default(~0U);
    if (Model == ~0U) {
      Diags.Report(diag::err_drv_invalid_value) << A->getAsString(Args)
                                                << Name;
    } else
      BitcodeEmbed = static_cast<BitcodeEmbedMode>(Model);
  }

  std::unique_ptr<llvm::opt::InputArgList> UArgs =
      std::make_unique<InputArgList>(std::move(Args));

  // Perform the default argument translations.
  DerivedArgList *TranslatedArgs = TranslateInputArgs(*UArgs);

  // Owned by the host.
  const ToolChain &TC = getToolChain(
      *UArgs, computeTargetTriple(*this, TargetTriple, *UArgs));

  // The compilation takes ownership of Args.
  Compilation *C = new Compilation(*this, TC, UArgs.release(), TranslatedArgs,
                                   ContainsError);

  if (!HandleImmediateArgs(*C))
    return C;

  // Construct the list of inputs.
  InputList Inputs;
  BuildInputs(C->getDefaultToolChain(), *TranslatedArgs, Inputs);

  // Populate the tool chains for the offloading devices, if any.
  CreateOffloadingDeviceToolChains(*C, Inputs);

  // Construct the list of abstract actions to perform for this compilation. On
  // MachO targets this uses the driver-driver and universal actions.
  if (TC.getTriple().isOSBinFormatMachO())
    BuildUniversalActions(*C, C->getDefaultToolChain(), Inputs);
  else
    BuildActions(*C, C->getArgs(), Inputs, C->getActions());

  if (CCCPrintPhases) {
    PrintActions(*C);
    return C;
  }

  BuildJobs(*C);

  return C;
}

static void printArgList(raw_ostream &OS, const llvm::opt::ArgList &Args) {
  llvm::opt::ArgStringList ASL;
  for (const auto *A : Args)
    A->render(Args, ASL);

  for (auto I = ASL.begin(), E = ASL.end(); I != E; ++I) {
    if (I != ASL.begin())
      OS << ' ';
    Command::printArg(OS, *I, true);
  }
  OS << '\n';
}

bool Driver::getCrashDiagnosticFile(StringRef ReproCrashFilename,
                                    SmallString<128> &CrashDiagDir) {
  using namespace llvm::sys;
  assert(llvm::Triple(llvm::sys::getProcessTriple()).isOSDarwin() &&
         "Only knows about .crash files on Darwin");

  // The .crash file can be found on at ~/Library/Logs/DiagnosticReports/
  // (or /Library/Logs/DiagnosticReports for root) and has the filename pattern
  // clang-<VERSION>_<YYYY-MM-DD-HHMMSS>_<hostname>.crash.
  path::home_directory(CrashDiagDir);
  if (CrashDiagDir.startswith("/var/root"))
    CrashDiagDir = "/";
  path::append(CrashDiagDir, "Library/Logs/DiagnosticReports");
  int PID =
#if LLVM_ON_UNIX
      getpid();
#else
      0;
#endif
  std::error_code EC;
  fs::file_status FileStatus;
  TimePoint<> LastAccessTime;
  SmallString<128> CrashFilePath;
  // Lookup the .crash files and get the one generated by a subprocess spawned
  // by this driver invocation.
  for (fs::directory_iterator File(CrashDiagDir, EC), FileEnd;
       File != FileEnd && !EC; File.increment(EC)) {
    StringRef FileName = path::filename(File->path());
    if (!FileName.startswith(Name))
      continue;
    if (fs::status(File->path(), FileStatus))
      continue;
    llvm::ErrorOr<std::unique_ptr<llvm::MemoryBuffer>> CrashFile =
        llvm::MemoryBuffer::getFile(File->path());
    if (!CrashFile)
      continue;
    // The first line should start with "Process:", otherwise this isn't a real
    // .crash file.
    StringRef Data = CrashFile.get()->getBuffer();
    if (!Data.startswith("Process:"))
      continue;
    // Parse parent process pid line, e.g: "Parent Process: clang-4.0 [79141]"
    size_t ParentProcPos = Data.find("Parent Process:");
    if (ParentProcPos == StringRef::npos)
      continue;
    size_t LineEnd = Data.find_first_of("\n", ParentProcPos);
    if (LineEnd == StringRef::npos)
      continue;
    StringRef ParentProcess = Data.slice(ParentProcPos+15, LineEnd).trim();
    int OpenBracket = -1, CloseBracket = -1;
    for (size_t i = 0, e = ParentProcess.size(); i < e; ++i) {
      if (ParentProcess[i] == '[')
        OpenBracket = i;
      if (ParentProcess[i] == ']')
        CloseBracket = i;
    }
    // Extract the parent process PID from the .crash file and check whether
    // it matches this driver invocation pid.
    int CrashPID;
    if (OpenBracket < 0 || CloseBracket < 0 ||
        ParentProcess.slice(OpenBracket + 1, CloseBracket)
            .getAsInteger(10, CrashPID) || CrashPID != PID) {
      continue;
    }

    // Found a .crash file matching the driver pid. To avoid getting an older
    // and misleading crash file, continue looking for the most recent.
    // FIXME: the driver can dispatch multiple cc1 invocations, leading to
    // multiple crashes poiting to the same parent process. Since the driver
    // does not collect pid information for the dispatched invocation there's
    // currently no way to distinguish among them.
    const auto FileAccessTime = FileStatus.getLastModificationTime();
    if (FileAccessTime > LastAccessTime) {
      CrashFilePath.assign(File->path());
      LastAccessTime = FileAccessTime;
    }
  }

  // If found, copy it over to the location of other reproducer files.
  if (!CrashFilePath.empty()) {
    EC = fs::copy_file(CrashFilePath, ReproCrashFilename);
    if (EC)
      return false;
    return true;
  }

  return false;
}

// When clang crashes, produce diagnostic information including the fully
// preprocessed source file(s).  Request that the developer attach the
// diagnostic information to a bug report.
void Driver::generateCompilationDiagnostics(
    Compilation &C, const Command &FailingCommand,
    StringRef AdditionalInformation, CompilationDiagnosticReport *Report) {
  if (C.getArgs().hasArg(options::OPT_fno_crash_diagnostics))
    return;

  // Don't try to generate diagnostics for link or dsymutil jobs.
  if (FailingCommand.getCreator().isLinkJob() ||
      FailingCommand.getCreator().isDsymutilJob())
    return;

  // Print the version of the compiler.
  PrintVersion(C, llvm::errs());

  Diag(clang::diag::note_drv_command_failed_diag_msg)
      << "PLEASE submit a bug report to " BUG_REPORT_URL " and include the "
         "crash backtrace, preprocessed source, and associated run script.";

  // Suppress driver output and emit preprocessor output to temp file.
  Mode = CPPMode;
  CCGenDiagnostics = true;

  // Save the original job command(s).
  Command Cmd = FailingCommand;

  // Keep track of whether we produce any errors while trying to produce
  // preprocessed sources.
  DiagnosticErrorTrap Trap(Diags);

  // Suppress tool output.
  C.initCompilationForDiagnostics();

  // Construct the list of inputs.
  InputList Inputs;
  BuildInputs(C.getDefaultToolChain(), C.getArgs(), Inputs);

  for (InputList::iterator it = Inputs.begin(), ie = Inputs.end(); it != ie;) {
    bool IgnoreInput = false;

    // Ignore input from stdin or any inputs that cannot be preprocessed.
    // Check type first as not all linker inputs have a value.
    if (types::getPreprocessedType(it->first) == types::TY_INVALID) {
      IgnoreInput = true;
    } else if (!strcmp(it->second->getValue(), "-")) {
      Diag(clang::diag::note_drv_command_failed_diag_msg)
          << "Error generating preprocessed source(s) - "
             "ignoring input from stdin.";
      IgnoreInput = true;
    }

    if (IgnoreInput) {
      it = Inputs.erase(it);
      ie = Inputs.end();
    } else {
      ++it;
    }
  }

  if (Inputs.empty()) {
    Diag(clang::diag::note_drv_command_failed_diag_msg)
        << "Error generating preprocessed source(s) - "
           "no preprocessable inputs.";
    return;
  }

  // Don't attempt to generate preprocessed files if multiple -arch options are
  // used, unless they're all duplicates.
  llvm::StringSet<> ArchNames;
  for (const Arg *A : C.getArgs()) {
    if (A->getOption().matches(options::OPT_arch)) {
      StringRef ArchName = A->getValue();
      ArchNames.insert(ArchName);
    }
  }
  if (ArchNames.size() > 1) {
    Diag(clang::diag::note_drv_command_failed_diag_msg)
        << "Error generating preprocessed source(s) - cannot generate "
           "preprocessed source with multiple -arch options.";
    return;
  }

  // Construct the list of abstract actions to perform for this compilation. On
  // Darwin OSes this uses the driver-driver and builds universal actions.
  const ToolChain &TC = C.getDefaultToolChain();
  if (TC.getTriple().isOSBinFormatMachO())
    BuildUniversalActions(C, TC, Inputs);
  else
    BuildActions(C, C.getArgs(), Inputs, C.getActions());

  BuildJobs(C);

  // If there were errors building the compilation, quit now.
  if (Trap.hasErrorOccurred()) {
    Diag(clang::diag::note_drv_command_failed_diag_msg)
        << "Error generating preprocessed source(s).";
    return;
  }

  // Generate preprocessed output.
  SmallVector<std::pair<int, const Command *>, 4> FailingCommands;
  C.ExecuteJobs(C.getJobs(), FailingCommands);

  // If any of the preprocessing commands failed, clean up and exit.
  if (!FailingCommands.empty()) {
    Diag(clang::diag::note_drv_command_failed_diag_msg)
        << "Error generating preprocessed source(s).";
    return;
  }

  const TempFileList &TempFiles = C.getTempFiles();
  if (TempFiles.empty()) {
    Diag(clang::diag::note_drv_command_failed_diag_msg)
        << "Error generating preprocessed source(s).";
    return;
  }

  Diag(clang::diag::note_drv_command_failed_diag_msg)
      << "\n********************\n\n"
         "PLEASE ATTACH THE FOLLOWING FILES TO THE BUG REPORT:\n"
         "Preprocessed source(s) and associated run script(s) are located at:";

  SmallString<128> VFS;
  SmallString<128> ReproCrashFilename;
  for (auto &TempFile : TempFiles) {
    Diag(clang::diag::note_drv_command_failed_diag_msg) << TempFile.first;
    if (Report)
      Report->TemporaryFiles.push_back(TempFile.first);
    if (ReproCrashFilename.empty()) {
      ReproCrashFilename = TempFile.first;
      llvm::sys::path::replace_extension(ReproCrashFilename, ".crash");
    }
    if (StringRef(TempFile.first).endswith(".cache")) {
      // In some cases (modules) we'll dump extra data to help with reproducing
      // the crash into a directory next to the output.
      VFS = llvm::sys::path::filename(TempFile.first);
      llvm::sys::path::append(VFS, "vfs", "vfs.yaml");
    }
  }

  // Assume associated files are based off of the first temporary file.
  CrashReportInfo CrashInfo(TempFiles[0].first, VFS);

  llvm::SmallString<128> Script(CrashInfo.Filename);
  llvm::sys::path::replace_extension(Script, "sh");
  std::error_code EC;
  llvm::raw_fd_ostream ScriptOS(Script, EC, llvm::sys::fs::CD_CreateNew);
  if (EC) {
    Diag(clang::diag::note_drv_command_failed_diag_msg)
        << "Error generating run script: " << Script << " " << EC.message();
  } else {
    ScriptOS << "# Crash reproducer for " << getClangFullVersion() << "\n"
             << "# Driver args: ";
    printArgList(ScriptOS, C.getInputArgs());
    ScriptOS << "# Original command: ";
    Cmd.Print(ScriptOS, "\n", /*Quote=*/true);
    Cmd.Print(ScriptOS, "\n", /*Quote=*/true, &CrashInfo);
    if (!AdditionalInformation.empty())
      ScriptOS << "\n# Additional information: " << AdditionalInformation
               << "\n";
    if (Report)
      Report->TemporaryFiles.push_back(Script.str());
    Diag(clang::diag::note_drv_command_failed_diag_msg) << Script;
  }

  // On darwin, provide information about the .crash diagnostic report.
  if (llvm::Triple(llvm::sys::getProcessTriple()).isOSDarwin()) {
    SmallString<128> CrashDiagDir;
    if (getCrashDiagnosticFile(ReproCrashFilename, CrashDiagDir)) {
      Diag(clang::diag::note_drv_command_failed_diag_msg)
          << ReproCrashFilename.str();
    } else { // Suggest a directory for the user to look for .crash files.
      llvm::sys::path::append(CrashDiagDir, Name);
      CrashDiagDir += "_<YYYY-MM-DD-HHMMSS>_<hostname>.crash";
      Diag(clang::diag::note_drv_command_failed_diag_msg)
          << "Crash backtrace is located in";
      Diag(clang::diag::note_drv_command_failed_diag_msg)
          << CrashDiagDir.str();
      Diag(clang::diag::note_drv_command_failed_diag_msg)
          << "(choose the .crash file that corresponds to your crash)";
    }
  }

  for (const auto &A : C.getArgs().filtered(options::OPT_frewrite_map_file,
                                            options::OPT_frewrite_map_file_EQ))
    Diag(clang::diag::note_drv_command_failed_diag_msg) << A->getValue();

  Diag(clang::diag::note_drv_command_failed_diag_msg)
      << "\n\n********************";
}

void Driver::setUpResponseFiles(Compilation &C, Command &Cmd) {
  // Since commandLineFitsWithinSystemLimits() may underestimate system's
  // capacity if the tool does not support response files, there is a chance/
  // that things will just work without a response file, so we silently just
  // skip it.
  if (Cmd.getCreator().getResponseFilesSupport() == Tool::RF_None ||
      llvm::sys::commandLineFitsWithinSystemLimits(Cmd.getExecutable(),
                                                   Cmd.getArguments()))
    return;

  std::string TmpName = GetTemporaryPath("response", "txt");
  Cmd.setResponseFile(C.addTempFile(C.getArgs().MakeArgString(TmpName)));
}

int Driver::ExecuteCompilation(
    Compilation &C,
    SmallVectorImpl<std::pair<int, const Command *>> &FailingCommands) {
  // Just print if -### was present.
  if (C.getArgs().hasArg(options::OPT__HASH_HASH_HASH)) {
    C.getJobs().Print(llvm::errs(), "\n", true);
    return 0;
  }

  // If there were errors building the compilation, quit now.
  if (Diags.hasErrorOccurred())
    return 1;

  // Set up response file names for each command, if necessary
  for (auto &Job : C.getJobs())
    setUpResponseFiles(C, Job);

  C.ExecuteJobs(C.getJobs(), FailingCommands);

  // If the command succeeded, we are done.
  if (FailingCommands.empty())
    return 0;

  // Otherwise, remove result files and print extra information about abnormal
  // failures.
  int Res = 0;
  for (const auto &CmdPair : FailingCommands) {
    int CommandRes = CmdPair.first;
    const Command *FailingCommand = CmdPair.second;

    // Remove result files if we're not saving temps.
    if (!isSaveTempsEnabled()) {
      const JobAction *JA = cast<JobAction>(&FailingCommand->getSource());
      C.CleanupFileMap(C.getResultFiles(), JA, true);

      // Failure result files are valid unless we crashed.
      if (CommandRes < 0)
        C.CleanupFileMap(C.getFailureResultFiles(), JA, true);
    }

#if LLVM_ON_UNIX
    // llvm/lib/Support/Unix/Signals.inc will exit with a special return code
    // for SIGPIPE. Do not print diagnostics for this case.
    if (CommandRes == EX_IOERR) {
      Res = CommandRes;
      continue;
    }
#endif

    // Print extra information about abnormal failures, if possible.
    //
    // This is ad-hoc, but we don't want to be excessively noisy. If the result
    // status was 1, assume the command failed normally. In particular, if it
    // was the compiler then assume it gave a reasonable error code. Failures
    // in other tools are less common, and they generally have worse
    // diagnostics, so always print the diagnostic there.
    const Tool &FailingTool = FailingCommand->getCreator();

    if (!FailingCommand->getCreator().hasGoodDiagnostics() || CommandRes != 1) {
      // FIXME: See FIXME above regarding result code interpretation.
      if (CommandRes < 0)
        Diag(clang::diag::err_drv_command_signalled)
            << FailingTool.getShortName();
      else
        Diag(clang::diag::err_drv_command_failed)
            << FailingTool.getShortName() << CommandRes;
    }
  }
  return Res;
}

void Driver::PrintHelp(bool ShowHidden) const {
  unsigned IncludedFlagsBitmask;
  unsigned ExcludedFlagsBitmask;
  std::tie(IncludedFlagsBitmask, ExcludedFlagsBitmask) =
      getIncludeExcludeOptionFlagMasks(IsCLMode());

  ExcludedFlagsBitmask |= options::NoDriverOption;
  if (!ShowHidden)
    ExcludedFlagsBitmask |= HelpHidden;

  std::string Usage = llvm::formatv("{0} [options] file...", Name).str();
  getOpts().PrintHelp(llvm::outs(), Usage.c_str(), DriverTitle.c_str(),
                      IncludedFlagsBitmask, ExcludedFlagsBitmask,
                      /*ShowAllAliases=*/false);
}

llvm::Triple Driver::MakeSYCLDeviceTriple(StringRef TargetArch) const {
  llvm::Triple TT;
  TT.setArchName(TargetArch);
  TT.setVendor(llvm::Triple::UnknownVendor);
  TT.setOS(llvm::Triple::UnknownOS);
  TT.setEnvironment(llvm::Triple::SYCLDevice);
  if (IsCLMode())
    TT.setObjectFormat(llvm::Triple::COFF);
  return TT;
}

// Print the help from any of the given tools which are used for AOT
// compilation for SYCL
void Driver::PrintSYCLToolHelp(const Compilation &C) const {
  SmallVector<std::tuple<llvm::Triple, StringRef, StringRef>, 4> HelpArgs;
  // Populate the vector with the tools and help options
  if (Arg *A = C.getArgs().getLastArg(options::OPT_fsycl_help_EQ)) {
    StringRef AV(A->getValue());
    llvm::Triple T;
    if (AV == "gen" || AV == "all")
      HelpArgs.push_back(std::make_tuple(MakeSYCLDeviceTriple("spir64_gen"),
                                         "ocloc", "--help"));
    if (AV == "fpga" || AV == "all")
      HelpArgs.push_back(
          std::make_tuple(MakeSYCLDeviceTriple("spir64_fpga"), "aoc", "-help"));
    if (AV == "x86_64" || AV == "all")
      HelpArgs.push_back(std::make_tuple(MakeSYCLDeviceTriple("spir64_x86_64"),
                                         "ioc64", "-help"));
    if (HelpArgs.empty()) {
      C.getDriver().Diag(diag::err_drv_unsupported_option_argument)
                         << A->getOption().getName() << AV;
      return;
    }
  }

  // Go through the args and emit the help information for each.
  for (auto &HA : HelpArgs) {
    llvm::outs() << "Emitting help information for " << std::get<1>(HA) << '\n'
        << "Use triple of '" << std::get<0>(HA).normalize() <<
        "' to enable ahead of time compilation\n";
    std::vector<StringRef> ToolArgs = { std::get<1>(HA), std::get<2>(HA) };
    SmallString<128> ExecPath(
        C.getDefaultToolChain().GetProgramPath(std::get<1>(HA).data()));
    auto ToolBinary = llvm::sys::findProgramByName(ExecPath);
    if (ToolBinary.getError()) {
      C.getDriver().Diag(diag::err_drv_command_failure) << ExecPath;
      continue;
    }
    // do not run the tools with -###.
    if (C.getArgs().hasArg(options::OPT__HASH_HASH_HASH)) {
      llvm::errs() << "\"" << ExecPath << "\" \"" << ToolArgs[1] << "\"\n";
      continue;
    }
    // Run the Tool.
    llvm::sys::ExecuteAndWait(ToolBinary.get(), ToolArgs);
  }
}

void Driver::PrintVersion(const Compilation &C, raw_ostream &OS) const {
  // FIXME: The following handlers should use a callback mechanism, we don't
  // know what the client would like to do.
  OS << getClangFullVersion() << '\n';
  const ToolChain &TC = C.getDefaultToolChain();
  OS << "Target: " << TC.getTripleString() << '\n';

  // Print the threading model.
  if (Arg *A = C.getArgs().getLastArg(options::OPT_mthread_model)) {
    // Don't print if the ToolChain would have barfed on it already
    if (TC.isThreadModelSupported(A->getValue()))
      OS << "Thread model: " << A->getValue();
  } else
    OS << "Thread model: " << TC.getThreadModel();
  OS << '\n';

  // Print out the install directory.
  OS << "InstalledDir: " << InstalledDir << '\n';

  // If configuration file was used, print its path.
  if (!ConfigFile.empty())
    OS << "Configuration file: " << ConfigFile << '\n';
}

/// PrintDiagnosticCategories - Implement the --print-diagnostic-categories
/// option.
static void PrintDiagnosticCategories(raw_ostream &OS) {
  // Skip the empty category.
  for (unsigned i = 1, max = DiagnosticIDs::getNumberOfCategories(); i != max;
       ++i)
    OS << i << ',' << DiagnosticIDs::getCategoryNameFromID(i) << '\n';
}

void Driver::HandleAutocompletions(StringRef PassedFlags) const {
  if (PassedFlags == "")
    return;
  // Print out all options that start with a given argument. This is used for
  // shell autocompletion.
  std::vector<std::string> SuggestedCompletions;
  std::vector<std::string> Flags;

  unsigned short DisableFlags =
      options::NoDriverOption | options::Unsupported | options::Ignored;

  // Distinguish "--autocomplete=-someflag" and "--autocomplete=-someflag,"
  // because the latter indicates that the user put space before pushing tab
  // which should end up in a file completion.
  const bool HasSpace = PassedFlags.endswith(",");

  // Parse PassedFlags by "," as all the command-line flags are passed to this
  // function separated by ","
  StringRef TargetFlags = PassedFlags;
  while (TargetFlags != "") {
    StringRef CurFlag;
    std::tie(CurFlag, TargetFlags) = TargetFlags.split(",");
    Flags.push_back(std::string(CurFlag));
  }

  // We want to show cc1-only options only when clang is invoked with -cc1 or
  // -Xclang.
  if (llvm::is_contained(Flags, "-Xclang") || llvm::is_contained(Flags, "-cc1"))
    DisableFlags &= ~options::NoDriverOption;

  const llvm::opt::OptTable &Opts = getOpts();
  StringRef Cur;
  Cur = Flags.at(Flags.size() - 1);
  StringRef Prev;
  if (Flags.size() >= 2) {
    Prev = Flags.at(Flags.size() - 2);
    SuggestedCompletions = Opts.suggestValueCompletions(Prev, Cur);
  }

  if (SuggestedCompletions.empty())
    SuggestedCompletions = Opts.suggestValueCompletions(Cur, "");

  // If Flags were empty, it means the user typed `clang [tab]` where we should
  // list all possible flags. If there was no value completion and the user
  // pressed tab after a space, we should fall back to a file completion.
  // We're printing a newline to be consistent with what we print at the end of
  // this function.
  if (SuggestedCompletions.empty() && HasSpace && !Flags.empty()) {
    llvm::outs() << '\n';
    return;
  }

  // When flag ends with '=' and there was no value completion, return empty
  // string and fall back to the file autocompletion.
  if (SuggestedCompletions.empty() && !Cur.endswith("=")) {
    // If the flag is in the form of "--autocomplete=-foo",
    // we were requested to print out all option names that start with "-foo".
    // For example, "--autocomplete=-fsyn" is expanded to "-fsyntax-only".
    SuggestedCompletions = Opts.findByPrefix(Cur, DisableFlags);

    // We have to query the -W flags manually as they're not in the OptTable.
    // TODO: Find a good way to add them to OptTable instead and them remove
    // this code.
    for (StringRef S : DiagnosticIDs::getDiagnosticFlags())
      if (S.startswith(Cur))
        SuggestedCompletions.push_back(S);
  }

  // Sort the autocomplete candidates so that shells print them out in a
  // deterministic order. We could sort in any way, but we chose
  // case-insensitive sorting for consistency with the -help option
  // which prints out options in the case-insensitive alphabetical order.
  llvm::sort(SuggestedCompletions, [](StringRef A, StringRef B) {
    if (int X = A.compare_lower(B))
      return X < 0;
    return A.compare(B) > 0;
  });

  llvm::outs() << llvm::join(SuggestedCompletions, "\n") << '\n';
}

bool Driver::HandleImmediateArgs(const Compilation &C) {
  // The order these options are handled in gcc is all over the place, but we
  // don't expect inconsistencies w.r.t. that to matter in practice.

  if (C.getArgs().hasArg(options::OPT_dumpmachine)) {
    llvm::outs() << C.getDefaultToolChain().getTripleString() << '\n';
    return false;
  }

  if (C.getArgs().hasArg(options::OPT_dumpversion)) {
    // Since -dumpversion is only implemented for pedantic GCC compatibility, we
    // return an answer which matches our definition of __VERSION__.
    llvm::outs() << CLANG_VERSION_STRING << "\n";
    return false;
  }

  if (C.getArgs().hasArg(options::OPT__print_diagnostic_categories)) {
    PrintDiagnosticCategories(llvm::outs());
    return false;
  }

  if (C.getArgs().hasArg(options::OPT_help) ||
      C.getArgs().hasArg(options::OPT__help_hidden)) {
    PrintHelp(C.getArgs().hasArg(options::OPT__help_hidden));
    return false;
  }

  if (C.getArgs().hasArg(options::OPT_fsycl_help_EQ)) {
    PrintSYCLToolHelp(C);
    return false;
  }

  if (C.getArgs().hasArg(options::OPT__version)) {
    // Follow gcc behavior and use stdout for --version and stderr for -v.
    PrintVersion(C, llvm::outs());
    return false;
  }

  if (C.getArgs().hasArg(options::OPT_v) ||
      C.getArgs().hasArg(options::OPT__HASH_HASH_HASH) ||
      C.getArgs().hasArg(options::OPT_print_supported_cpus)) {
    PrintVersion(C, llvm::errs());
    SuppressMissingInputWarning = true;
  }

  if (C.getArgs().hasArg(options::OPT_v)) {
    if (!SystemConfigDir.empty())
      llvm::errs() << "System configuration file directory: "
                   << SystemConfigDir << "\n";
    if (!UserConfigDir.empty())
      llvm::errs() << "User configuration file directory: "
                   << UserConfigDir << "\n";
  }

  const ToolChain &TC = C.getDefaultToolChain();

  if (C.getArgs().hasArg(options::OPT_v))
    TC.printVerboseInfo(llvm::errs());

  if (C.getArgs().hasArg(options::OPT_print_resource_dir)) {
    llvm::outs() << ResourceDir << '\n';
    return false;
  }

  if (C.getArgs().hasArg(options::OPT_print_search_dirs)) {
    llvm::outs() << "programs: =";
    bool separator = false;
    for (const std::string &Path : TC.getProgramPaths()) {
      if (separator)
        llvm::outs() << llvm::sys::EnvPathSeparator;
      llvm::outs() << Path;
      separator = true;
    }
    llvm::outs() << "\n";
    llvm::outs() << "libraries: =" << ResourceDir;

    StringRef sysroot = C.getSysRoot();

    for (const std::string &Path : TC.getFilePaths()) {
      // Always print a separator. ResourceDir was the first item shown.
      llvm::outs() << llvm::sys::EnvPathSeparator;
      // Interpretation of leading '=' is needed only for NetBSD.
      if (Path[0] == '=')
        llvm::outs() << sysroot << Path.substr(1);
      else
        llvm::outs() << Path;
    }
    llvm::outs() << "\n";
    return false;
  }

  // FIXME: The following handlers should use a callback mechanism, we don't
  // know what the client would like to do.
  if (Arg *A = C.getArgs().getLastArg(options::OPT_print_file_name_EQ)) {
    llvm::outs() << GetFilePath(A->getValue(), TC) << "\n";
    return false;
  }

  if (Arg *A = C.getArgs().getLastArg(options::OPT_print_prog_name_EQ)) {
    StringRef ProgName = A->getValue();

    // Null program name cannot have a path.
    if (! ProgName.empty())
      llvm::outs() << GetProgramPath(ProgName, TC);

    llvm::outs() << "\n";
    return false;
  }

  if (Arg *A = C.getArgs().getLastArg(options::OPT_autocomplete)) {
    StringRef PassedFlags = A->getValue();
    HandleAutocompletions(PassedFlags);
    return false;
  }

  if (C.getArgs().hasArg(options::OPT_print_libgcc_file_name)) {
    ToolChain::RuntimeLibType RLT = TC.GetRuntimeLibType(C.getArgs());
    const llvm::Triple Triple(TC.ComputeEffectiveClangTriple(C.getArgs()));
    RegisterEffectiveTriple TripleRAII(TC, Triple);
    switch (RLT) {
    case ToolChain::RLT_CompilerRT:
      llvm::outs() << TC.getCompilerRT(C.getArgs(), "builtins") << "\n";
      break;
    case ToolChain::RLT_Libgcc:
      llvm::outs() << GetFilePath("libgcc.a", TC) << "\n";
      break;
    }
    return false;
  }

  if (C.getArgs().hasArg(options::OPT_print_multi_lib)) {
    for (const Multilib &Multilib : TC.getMultilibs())
      llvm::outs() << Multilib << "\n";
    return false;
  }

  if (C.getArgs().hasArg(options::OPT_print_multi_directory)) {
    const Multilib &Multilib = TC.getMultilib();
    if (Multilib.gccSuffix().empty())
      llvm::outs() << ".\n";
    else {
      StringRef Suffix(Multilib.gccSuffix());
      assert(Suffix.front() == '/');
      llvm::outs() << Suffix.substr(1) << "\n";
    }
    return false;
  }

  if (C.getArgs().hasArg(options::OPT_print_target_triple)) {
    llvm::outs() << TC.getTripleString() << "\n";
    return false;
  }

  if (C.getArgs().hasArg(options::OPT_print_effective_triple)) {
    const llvm::Triple Triple(TC.ComputeEffectiveClangTriple(C.getArgs()));
    llvm::outs() << Triple.getTriple() << "\n";
    return false;
  }

  return true;
}

enum {
  TopLevelAction = 0,
  HeadSibAction = 1,
  OtherSibAction = 2,
};

// Display an action graph human-readably.  Action A is the "sink" node
// and latest-occuring action. Traversal is in pre-order, visiting the
// inputs to each action before printing the action itself.
static unsigned PrintActions1(const Compilation &C, Action *A,
                              std::map<Action *, unsigned> &Ids,
                              Twine Indent = {}, int Kind = TopLevelAction) {
  if (Ids.count(A)) // A was already visited.
    return Ids[A];

  std::string str;
  llvm::raw_string_ostream os(str);

  auto getSibIndent = [](int K) -> Twine {
    return (K == HeadSibAction) ? "   " : (K == OtherSibAction) ? "|  " : "";
  };

  Twine SibIndent = Indent + getSibIndent(Kind);
  int SibKind = HeadSibAction;
  os << Action::getClassName(A->getKind()) << ", ";
  if (InputAction *IA = dyn_cast<InputAction>(A)) {
    os << "\"" << IA->getInputArg().getValue() << "\"";
  } else if (BindArchAction *BIA = dyn_cast<BindArchAction>(A)) {
    os << '"' << BIA->getArchName() << '"' << ", {"
       << PrintActions1(C, *BIA->input_begin(), Ids, SibIndent, SibKind) << "}";
  } else if (OffloadAction *OA = dyn_cast<OffloadAction>(A)) {
    bool IsFirst = true;
    OA->doOnEachDependence(
        [&](Action *A, const ToolChain *TC, const char *BoundArch) {
          // E.g. for two CUDA device dependences whose bound arch is sm_20 and
          // sm_35 this will generate:
          // "cuda-device" (nvptx64-nvidia-cuda:sm_20) {#ID}, "cuda-device"
          // (nvptx64-nvidia-cuda:sm_35) {#ID}
          if (!IsFirst)
            os << ", ";
          os << '"';
          if (TC)
            os << A->getOffloadingKindPrefix();
          else
            os << "host";
          os << " (";
          os << TC->getTriple().normalize();

          if (BoundArch)
            os << ":" << BoundArch;
          os << ")";
          os << '"';
          os << " {" << PrintActions1(C, A, Ids, SibIndent, SibKind) << "}";
          IsFirst = false;
          SibKind = OtherSibAction;
        });
  } else {
    const ActionList *AL = &A->getInputs();

    if (AL->size()) {
      const char *Prefix = "{";
      for (Action *PreRequisite : *AL) {
        os << Prefix << PrintActions1(C, PreRequisite, Ids, SibIndent, SibKind);
        Prefix = ", ";
        SibKind = OtherSibAction;
      }
      os << "}";
    } else
      os << "{}";
  }

  // Append offload info for all options other than the offloading action
  // itself (e.g. (cuda-device, sm_20) or (cuda-host)).
  std::string offload_str;
  llvm::raw_string_ostream offload_os(offload_str);
  if (!isa<OffloadAction>(A)) {
    auto S = A->getOffloadingKindPrefix();
    if (!S.empty()) {
      offload_os << ", (" << S;
      if (A->getOffloadingArch())
        offload_os << ", " << A->getOffloadingArch();
      offload_os << ")";
    }
  }

  auto getSelfIndent = [](int K) -> Twine {
    return (K == HeadSibAction) ? "+- " : (K == OtherSibAction) ? "|- " : "";
  };

  unsigned Id = Ids.size();
  Ids[A] = Id;
  llvm::errs() << Indent + getSelfIndent(Kind) << Id << ": " << os.str() << ", "
               << types::getTypeName(A->getType()) << offload_os.str() << "\n";

  return Id;
}

// Print the action graphs in a compilation C.
// For example "clang -c file1.c file2.c" is composed of two subgraphs.
void Driver::PrintActions(const Compilation &C) const {
  std::map<Action *, unsigned> Ids;
  for (Action *A : C.getActions())
    PrintActions1(C, A, Ids);
}

/// Check whether the given input tree contains any compilation or
/// assembly actions.
static bool ContainsCompileOrAssembleAction(const Action *A) {
  if (isa<CompileJobAction>(A) || isa<BackendJobAction>(A) ||
      isa<AssembleJobAction>(A))
    return true;

  for (const Action *Input : A->inputs())
    if (ContainsCompileOrAssembleAction(Input))
      return true;

  return false;
}

void Driver::BuildUniversalActions(Compilation &C, const ToolChain &TC,
                                   const InputList &BAInputs) const {
  DerivedArgList &Args = C.getArgs();
  ActionList &Actions = C.getActions();
  llvm::PrettyStackTraceString CrashInfo("Building universal build actions");
  // Collect the list of architectures. Duplicates are allowed, but should only
  // be handled once (in the order seen).
  llvm::StringSet<> ArchNames;
  SmallVector<const char *, 4> Archs;
  for (Arg *A : Args) {
    if (A->getOption().matches(options::OPT_arch)) {
      // Validate the option here; we don't save the type here because its
      // particular spelling may participate in other driver choices.
      llvm::Triple::ArchType Arch =
          tools::darwin::getArchTypeForMachOArchName(A->getValue());
      if (Arch == llvm::Triple::UnknownArch) {
        Diag(clang::diag::err_drv_invalid_arch_name) << A->getAsString(Args);
        continue;
      }

      A->claim();
      if (ArchNames.insert(A->getValue()).second)
        Archs.push_back(A->getValue());
    }
  }

  // When there is no explicit arch for this platform, make sure we still bind
  // the architecture (to the default) so that -Xarch_ is handled correctly.
  if (!Archs.size())
    Archs.push_back(Args.MakeArgString(TC.getDefaultUniversalArchName()));

  ActionList SingleActions;
  BuildActions(C, Args, BAInputs, SingleActions);

  // Add in arch bindings for every top level action, as well as lipo and
  // dsymutil steps if needed.
  for (Action* Act : SingleActions) {
    // Make sure we can lipo this kind of output. If not (and it is an actual
    // output) then we disallow, since we can't create an output file with the
    // right name without overwriting it. We could remove this oddity by just
    // changing the output names to include the arch, which would also fix
    // -save-temps. Compatibility wins for now.

    if (Archs.size() > 1 && !types::canLipoType(Act->getType()))
      Diag(clang::diag::err_drv_invalid_output_with_multiple_archs)
          << types::getTypeName(Act->getType());

    ActionList Inputs;
    for (unsigned i = 0, e = Archs.size(); i != e; ++i)
      Inputs.push_back(C.MakeAction<BindArchAction>(Act, Archs[i]));

    // Lipo if necessary, we do it this way because we need to set the arch flag
    // so that -Xarch_ gets overwritten.
    if (Inputs.size() == 1 || Act->getType() == types::TY_Nothing)
      Actions.append(Inputs.begin(), Inputs.end());
    else
      Actions.push_back(C.MakeAction<LipoJobAction>(Inputs, Act->getType()));

    // Handle debug info queries.
    Arg *A = Args.getLastArg(options::OPT_g_Group);
    if (A && !A->getOption().matches(options::OPT_g0) &&
        !A->getOption().matches(options::OPT_gstabs) &&
        ContainsCompileOrAssembleAction(Actions.back())) {

      // Add a 'dsymutil' step if necessary, when debug info is enabled and we
      // have a compile input. We need to run 'dsymutil' ourselves in such cases
      // because the debug info will refer to a temporary object file which
      // will be removed at the end of the compilation process.
      if (Act->getType() == types::TY_Image) {
        ActionList Inputs;
        Inputs.push_back(Actions.back());
        Actions.pop_back();
        Actions.push_back(
            C.MakeAction<DsymutilJobAction>(Inputs, types::TY_dSYM));
      }

      // Verify the debug info output.
      if (Args.hasArg(options::OPT_verify_debug_info)) {
        Action* LastAction = Actions.back();
        Actions.pop_back();
        Actions.push_back(C.MakeAction<VerifyDebugInfoJobAction>(
            LastAction, types::TY_Nothing));
      }
    }
  }
}

bool Driver::DiagnoseInputExistence(const DerivedArgList &Args, StringRef Value,
                                    types::ID Ty, bool TypoCorrect) const {
  if (!getCheckInputsExist())
    return true;

  // stdin always exists.
  if (Value == "-")
    return true;

  if (getVFS().exists(Value))
    return true;

  if (IsCLMode()) {
    if (!llvm::sys::path::is_absolute(Twine(Value)) &&
        llvm::sys::Process::FindInEnvPath("LIB", Value))
      return true;

    if (Args.hasArg(options::OPT__SLASH_link) && Ty == types::TY_Object) {
      // Arguments to the /link flag might cause the linker to search for object
      // and library files in paths we don't know about. Don't error in such
      // cases.
      return true;
    }
  }

  if (TypoCorrect) {
    // Check if the filename is a typo for an option flag. OptTable thinks
    // that all args that are not known options and that start with / are
    // filenames, but e.g. `/diagnostic:caret` is more likely a typo for
    // the option `/diagnostics:caret` than a reference to a file in the root
    // directory.
    unsigned IncludedFlagsBitmask;
    unsigned ExcludedFlagsBitmask;
    std::tie(IncludedFlagsBitmask, ExcludedFlagsBitmask) =
        getIncludeExcludeOptionFlagMasks(IsCLMode());
    std::string Nearest;
    if (getOpts().findNearest(Value, Nearest, IncludedFlagsBitmask,
                              ExcludedFlagsBitmask) <= 1) {
      Diag(clang::diag::err_drv_no_such_file_with_suggestion)
          << Value << Nearest;
      return false;
    }
  }

  Diag(clang::diag::err_drv_no_such_file) << Value;
  return false;
}

// Construct a the list of inputs and their types.
void Driver::BuildInputs(const ToolChain &TC, DerivedArgList &Args,
                         InputList &Inputs) const {
  const llvm::opt::OptTable &Opts = getOpts();
  // Track the current user specified (-x) input. We also explicitly track the
  // argument used to set the type; we only want to claim the type when we
  // actually use it, so we warn about unused -x arguments.
  types::ID InputType = types::TY_Nothing;
  Arg *InputTypeArg = nullptr;

  // The last /TC or /TP option sets the input type to C or C++ globally.
  if (Arg *TCTP = Args.getLastArgNoClaim(options::OPT__SLASH_TC,
                                         options::OPT__SLASH_TP)) {
    InputTypeArg = TCTP;
    InputType = TCTP->getOption().matches(options::OPT__SLASH_TC)
                    ? types::TY_C
                    : types::TY_CXX;

    Arg *Previous = nullptr;
    bool ShowNote = false;
    for (Arg *A :
         Args.filtered(options::OPT__SLASH_TC, options::OPT__SLASH_TP)) {
      if (Previous) {
        Diag(clang::diag::warn_drv_overriding_flag_option)
          << Previous->getSpelling() << A->getSpelling();
        ShowNote = true;
      }
      Previous = A;
    }
    if (ShowNote)
      Diag(clang::diag::note_drv_t_option_is_global);

    // No driver mode exposes -x and /TC or /TP; we don't support mixing them.
    assert(!Args.hasArg(options::OPT_x) && "-x and /TC or /TP is not allowed");
  }

  for (Arg *A : Args) {
    if (A->getOption().getKind() == Option::InputClass) {
      const char *Value = A->getValue();
      types::ID Ty = types::TY_INVALID;

      // Infer the input type if necessary.
      if (InputType == types::TY_Nothing) {
        // If there was an explicit arg for this, claim it.
        if (InputTypeArg)
          InputTypeArg->claim();

        // stdin must be handled specially.
        if (memcmp(Value, "-", 2) == 0) {
          // If running with -E, treat as a C input (this changes the builtin
          // macros, for example). This may be overridden by -ObjC below.
          //
          // Otherwise emit an error but still use a valid type to avoid
          // spurious errors (e.g., no inputs).
          if (!Args.hasArgNoClaim(options::OPT_E) && !CCCIsCPP())
            Diag(IsCLMode() ? clang::diag::err_drv_unknown_stdin_type_clang_cl
                            : clang::diag::err_drv_unknown_stdin_type);
          Ty = types::TY_C;
        } else {
          // Otherwise lookup by extension.
          // Fallback is C if invoked as C preprocessor, C++ if invoked with
          // clang-cl /E, or Object otherwise.
          // We use a host hook here because Darwin at least has its own
          // idea of what .s is.
          if (const char *Ext = strrchr(Value, '.'))
            Ty = TC.LookupTypeForExtension(Ext + 1);

          if (Ty == types::TY_INVALID) {
            if (CCCIsCPP())
              Ty = types::TY_C;
            else if (IsCLMode() && Args.hasArgNoClaim(options::OPT_E))
              Ty = types::TY_CXX;
            else
              Ty = types::TY_Object;
          }

          // If the driver is invoked as C++ compiler (like clang++ or c++) it
          // should autodetect some input files as C++ for g++ compatibility.
          if (CCCIsCXX()) {
            types::ID OldTy = Ty;
            Ty = types::lookupCXXTypeForCType(Ty);

            if (Ty != OldTy)
              Diag(clang::diag::warn_drv_treating_input_as_cxx)
                  << getTypeName(OldTy) << getTypeName(Ty);
          }

          // If running with -fthinlto-index=, extensions that normally identify
          // native object files actually identify LLVM bitcode files.
          if (Args.hasArgNoClaim(options::OPT_fthinlto_index_EQ) &&
              Ty == types::TY_Object)
            Ty = types::TY_LLVM_BC;
        }

        // -ObjC and -ObjC++ override the default language, but only for "source
        // files". We just treat everything that isn't a linker input as a
        // source file.
        //
        // FIXME: Clean this up if we move the phase sequence into the type.
        if (Ty != types::TY_Object) {
          if (Args.hasArg(options::OPT_ObjC))
            Ty = types::TY_ObjC;
          else if (Args.hasArg(options::OPT_ObjCXX))
            Ty = types::TY_ObjCXX;
        }
      } else {
        assert(InputTypeArg && "InputType set w/o InputTypeArg");
        if (!InputTypeArg->getOption().matches(options::OPT_x)) {
          // If emulating cl.exe, make sure that /TC and /TP don't affect input
          // object files.
          const char *Ext = strrchr(Value, '.');
          if (Ext && TC.LookupTypeForExtension(Ext + 1) == types::TY_Object)
            Ty = types::TY_Object;
        }
        if (Ty == types::TY_INVALID) {
          Ty = InputType;
          InputTypeArg->claim();
        }
      }

      if (DiagnoseInputExistence(Args, Value, Ty, /*TypoCorrect=*/true))
        Inputs.push_back(std::make_pair(Ty, A));

    } else if (A->getOption().matches(options::OPT__SLASH_Tc)) {
      StringRef Value = A->getValue();
      if (DiagnoseInputExistence(Args, Value, types::TY_C,
                                 /*TypoCorrect=*/false)) {
        Arg *InputArg = MakeInputArg(Args, Opts, A->getValue());
        Inputs.push_back(std::make_pair(types::TY_C, InputArg));
      }
      A->claim();
    } else if (A->getOption().matches(options::OPT__SLASH_Tp)) {
      StringRef Value = A->getValue();
      if (DiagnoseInputExistence(Args, Value, types::TY_CXX,
                                 /*TypoCorrect=*/false)) {
        Arg *InputArg = MakeInputArg(Args, Opts, A->getValue());
        Inputs.push_back(std::make_pair(types::TY_CXX, InputArg));
      }
      A->claim();
    } else if (A->getOption().hasFlag(options::LinkerInput)) {
      // Just treat as object type, we could make a special type for this if
      // necessary.
      Inputs.push_back(std::make_pair(types::TY_Object, A));

    } else if (A->getOption().matches(options::OPT_x)) {
      InputTypeArg = A;
      InputType = types::lookupTypeForTypeSpecifier(A->getValue());
      A->claim();

      // Follow gcc behavior and treat as linker input for invalid -x
      // options. Its not clear why we shouldn't just revert to unknown; but
      // this isn't very important, we might as well be bug compatible.
      if (!InputType) {
        Diag(clang::diag::err_drv_unknown_language) << A->getValue();
        InputType = types::TY_Object;
      }
    } else if (A->getOption().getID() == options::OPT_U) {
      assert(A->getNumValues() == 1 && "The /U option has one value.");
      StringRef Val = A->getValue(0);
      if (Val.find_first_of("/\\") != StringRef::npos) {
        // Warn about e.g. "/Users/me/myfile.c".
        Diag(diag::warn_slash_u_filename) << Val;
        Diag(diag::note_use_dashdash);
      }
    }
  }
  if (CCCIsCPP() && Inputs.empty()) {
    // If called as standalone preprocessor, stdin is processed
    // if no other input is present.
    Arg *A = MakeInputArg(Args, Opts, "-");
    Inputs.push_back(std::make_pair(types::TY_C, A));
  }
}

namespace {
/// Provides a convenient interface for different programming models to generate
/// the required device actions.
class OffloadingActionBuilder final {
  /// Flag used to trace errors in the builder.
  bool IsValid = false;

  /// The compilation that is using this builder.
  Compilation &C;

  /// Map between an input argument and the offload kinds used to process it.
  std::map<const Arg *, unsigned> InputArgToOffloadKindMap;

  /// Builder interface. It doesn't build anything or keep any state.
  class DeviceActionBuilder {
  public:
    typedef const llvm::SmallVectorImpl<phases::ID> PhasesTy;

    enum ActionBuilderReturnCode {
      // The builder acted successfully on the current action.
      ABRT_Success,
      // The builder didn't have to act on the current action.
      ABRT_Inactive,
      // The builder was successful and requested the host action to not be
      // generated.
      ABRT_Ignore_Host,
    };

  protected:
    /// Compilation associated with this builder.
    Compilation &C;

    /// Tool chains associated with this builder. The same programming
    /// model may have associated one or more tool chains.
    SmallVector<const ToolChain *, 2> ToolChains;

    /// The derived arguments associated with this builder.
    DerivedArgList &Args;

    /// The inputs associated with this builder.
    const Driver::InputList &Inputs;

    /// The associated offload kind.
    Action::OffloadKind AssociatedOffloadKind = Action::OFK_None;

  public:
    DeviceActionBuilder(Compilation &C, DerivedArgList &Args,
                        const Driver::InputList &Inputs,
                        Action::OffloadKind AssociatedOffloadKind)
        : C(C), Args(Args), Inputs(Inputs),
          AssociatedOffloadKind(AssociatedOffloadKind) {}
    virtual ~DeviceActionBuilder() {}

    /// Fill up the array \a DA with all the device dependences that should be
    /// added to the provided host action \a HostAction. By default it is
    /// inactive.
    virtual ActionBuilderReturnCode
    getDeviceDependences(OffloadAction::DeviceDependences &DA,
                         phases::ID CurPhase, phases::ID FinalPhase,
                         PhasesTy &Phases) {
      return ABRT_Inactive;
    }

    /// Update the state to include the provided host action \a HostAction as a
    /// dependency of the current device action. By default it is inactive.
    virtual ActionBuilderReturnCode addDeviceDepences(Action *HostAction) {
      return ABRT_Inactive;
    }

    /// Append top level actions generated by the builder.
    virtual void appendTopLevelActions(ActionList &AL) {}

    /// Append top level actions specific for certain link situations.
    virtual void appendTopLevelLinkAction(ActionList &AL) {}

    /// Append linker actions generated by the builder.
    virtual void appendLinkActions(ActionList &AL) {}

    /// Append linker actions generated by the builder.
    virtual void appendLinkDependences(OffloadAction::DeviceDependences &DA) {}

    /// Initialize the builder. Return true if any initialization errors are
    /// found.
    virtual bool initialize() { return false; }

    /// Return true if the builder can use bundling/unbundling.
    virtual bool canUseBundlerUnbundler() const { return false; }

    /// Return true if this builder is valid. We have a valid builder if we have
    /// associated device tool chains.
    bool isValid() { return !ToolChains.empty(); }

    /// Return the associated offload kind.
    Action::OffloadKind getAssociatedOffloadKind() {
      return AssociatedOffloadKind;
    }
  };

  /// Base class for CUDA/HIP action builder. It injects device code in
  /// the host backend action.
  class CudaActionBuilderBase : public DeviceActionBuilder {
  protected:
    /// Flags to signal if the user requested host-only or device-only
    /// compilation.
    bool CompileHostOnly = false;
    bool CompileDeviceOnly = false;
    bool EmitLLVM = false;
    bool EmitAsm = false;

    /// List of GPU architectures to use in this compilation.
    SmallVector<CudaArch, 4> GpuArchList;

    /// The CUDA actions for the current input.
    ActionList CudaDeviceActions;

    /// The CUDA fat binary if it was generated for the current input.
    Action *CudaFatBinary = nullptr;

    /// Flag that is set to true if this builder acted on the current input.
    bool IsActive = false;

    /// Flag for -fgpu-rdc.
    bool Relocatable = false;

    /// Default GPU architecture if there's no one specified.
    CudaArch DefaultCudaArch = CudaArch::UNKNOWN;

  public:
    CudaActionBuilderBase(Compilation &C, DerivedArgList &Args,
                          const Driver::InputList &Inputs,
                          Action::OffloadKind OFKind)
        : DeviceActionBuilder(C, Args, Inputs, OFKind) {}

    ActionBuilderReturnCode addDeviceDepences(Action *HostAction) override {
      // While generating code for CUDA, we only depend on the host input action
      // to trigger the creation of all the CUDA device actions.

      // If we are dealing with an input action, replicate it for each GPU
      // architecture. If we are in host-only mode we return 'success' so that
      // the host uses the CUDA offload kind.
      if (auto *IA = dyn_cast<InputAction>(HostAction)) {
        assert(!GpuArchList.empty() &&
               "We should have at least one GPU architecture.");

        // If the host input is not CUDA or HIP, we don't need to bother about
        // this input.
        if (IA->getType() != types::TY_CUDA &&
            IA->getType() != types::TY_HIP) {
          // The builder will ignore this input.
          IsActive = false;
          return ABRT_Inactive;
        }

        // Set the flag to true, so that the builder acts on the current input.
        IsActive = true;

        if (CompileHostOnly)
          return ABRT_Success;

        // Replicate inputs for each GPU architecture.
        auto Ty = IA->getType() == types::TY_HIP ? types::TY_HIP_DEVICE
                                                 : types::TY_CUDA_DEVICE;
        for (unsigned I = 0, E = GpuArchList.size(); I != E; ++I) {
          CudaDeviceActions.push_back(
              C.MakeAction<InputAction>(IA->getInputArg(), Ty));
        }

        return ABRT_Success;
      }

      // If this is an unbundling action use it as is for each CUDA toolchain.
      if (auto *UA = dyn_cast<OffloadUnbundlingJobAction>(HostAction)) {

        // If -fgpu-rdc is disabled, should not unbundle since there is no
        // device code to link.
        if (!Relocatable)
          return ABRT_Inactive;

        CudaDeviceActions.clear();
        if (auto *IA = dyn_cast<InputAction>(UA->getInputs().back())) {
          std::string FileName = IA->getInputArg().getAsString(Args);
          // Check if the type of the file is the same as the action. Do not
          // unbundle it if it is not. Do not unbundle .so files, for example,
          // which are not object files.
          if (IA->getType() == types::TY_Object &&
              (!llvm::sys::path::has_extension(FileName) ||
               types::lookupTypeForExtension(
                   llvm::sys::path::extension(FileName).drop_front()) !=
                   types::TY_Object))
            return ABRT_Inactive;
        }

        for (auto Arch : GpuArchList) {
          CudaDeviceActions.push_back(UA);
          UA->registerDependentActionInfo(ToolChains[0], CudaArchToString(Arch),
                                          AssociatedOffloadKind);
        }
        return ABRT_Success;
      }

      return IsActive ? ABRT_Success : ABRT_Inactive;
    }

    void appendTopLevelActions(ActionList &AL) override {
      // Utility to append actions to the top level list.
      auto AddTopLevel = [&](Action *A, CudaArch BoundArch) {
        OffloadAction::DeviceDependences Dep;
        Dep.add(*A, *ToolChains.front(), CudaArchToString(BoundArch),
                AssociatedOffloadKind);
        AL.push_back(C.MakeAction<OffloadAction>(Dep, A->getType()));
      };

      // If we have a fat binary, add it to the list.
      if (CudaFatBinary) {
        AddTopLevel(CudaFatBinary, CudaArch::UNKNOWN);
        CudaDeviceActions.clear();
        CudaFatBinary = nullptr;
        return;
      }

      if (CudaDeviceActions.empty())
        return;

      // If we have CUDA actions at this point, that's because we have a have
      // partial compilation, so we should have an action for each GPU
      // architecture.
      assert(CudaDeviceActions.size() == GpuArchList.size() &&
             "Expecting one action per GPU architecture.");
      assert(ToolChains.size() == 1 &&
             "Expecting to have a sing CUDA toolchain.");
      for (unsigned I = 0, E = GpuArchList.size(); I != E; ++I)
        AddTopLevel(CudaDeviceActions[I], GpuArchList[I]);

      CudaDeviceActions.clear();
    }

    bool initialize() override {
      assert(AssociatedOffloadKind == Action::OFK_Cuda ||
             AssociatedOffloadKind == Action::OFK_HIP);

      // We don't need to support CUDA.
      if (AssociatedOffloadKind == Action::OFK_Cuda &&
          !C.hasOffloadToolChain<Action::OFK_Cuda>())
        return false;

      // We don't need to support HIP.
      if (AssociatedOffloadKind == Action::OFK_HIP &&
          !C.hasOffloadToolChain<Action::OFK_HIP>())
        return false;

      Relocatable = Args.hasFlag(options::OPT_fgpu_rdc,
          options::OPT_fno_gpu_rdc, /*Default=*/false);

      const ToolChain *HostTC = C.getSingleOffloadToolChain<Action::OFK_Host>();
      assert(HostTC && "No toolchain for host compilation.");
      if (HostTC->getTriple().isNVPTX() ||
          HostTC->getTriple().getArch() == llvm::Triple::amdgcn) {
        // We do not support targeting NVPTX/AMDGCN for host compilation. Throw
        // an error and abort pipeline construction early so we don't trip
        // asserts that assume device-side compilation.
        C.getDriver().Diag(diag::err_drv_cuda_host_arch)
            << HostTC->getTriple().getArchName();
        return true;
      }

      ToolChains.push_back(
          AssociatedOffloadKind == Action::OFK_Cuda
              ? C.getSingleOffloadToolChain<Action::OFK_Cuda>()
              : C.getSingleOffloadToolChain<Action::OFK_HIP>());

      Arg *PartialCompilationArg = Args.getLastArg(
          options::OPT_cuda_host_only, options::OPT_cuda_device_only,
          options::OPT_cuda_compile_host_device);
      CompileHostOnly = PartialCompilationArg &&
                        PartialCompilationArg->getOption().matches(
                            options::OPT_cuda_host_only);
      CompileDeviceOnly = PartialCompilationArg &&
                          PartialCompilationArg->getOption().matches(
                              options::OPT_cuda_device_only);
      EmitLLVM = Args.getLastArg(options::OPT_emit_llvm);
      EmitAsm = Args.getLastArg(options::OPT_S);

      // Collect all cuda_gpu_arch parameters, removing duplicates.
      std::set<CudaArch> GpuArchs;
      bool Error = false;
      for (Arg *A : Args) {
        if (!(A->getOption().matches(options::OPT_cuda_gpu_arch_EQ) ||
              A->getOption().matches(options::OPT_no_cuda_gpu_arch_EQ)))
          continue;
        A->claim();

        const StringRef ArchStr = A->getValue();
        if (A->getOption().matches(options::OPT_no_cuda_gpu_arch_EQ) &&
            ArchStr == "all") {
          GpuArchs.clear();
          continue;
        }
        CudaArch Arch = StringToCudaArch(ArchStr);
        if (Arch == CudaArch::UNKNOWN) {
          C.getDriver().Diag(clang::diag::err_drv_cuda_bad_gpu_arch) << ArchStr;
          Error = true;
        } else if (A->getOption().matches(options::OPT_cuda_gpu_arch_EQ))
          GpuArchs.insert(Arch);
        else if (A->getOption().matches(options::OPT_no_cuda_gpu_arch_EQ))
          GpuArchs.erase(Arch);
        else
          llvm_unreachable("Unexpected option.");
      }

      // Collect list of GPUs remaining in the set.
      for (CudaArch Arch : GpuArchs)
        GpuArchList.push_back(Arch);

      // Default to sm_20 which is the lowest common denominator for
      // supported GPUs.  sm_20 code should work correctly, if
      // suboptimally, on all newer GPUs.
      if (GpuArchList.empty())
        GpuArchList.push_back(DefaultCudaArch);

      return Error;
    }
  };

  /// \brief CUDA action builder. It injects device code in the host backend
  /// action.
  class CudaActionBuilder final : public CudaActionBuilderBase {
  public:
    CudaActionBuilder(Compilation &C, DerivedArgList &Args,
                      const Driver::InputList &Inputs)
        : CudaActionBuilderBase(C, Args, Inputs, Action::OFK_Cuda) {
      DefaultCudaArch = CudaArch::SM_20;
    }

    ActionBuilderReturnCode
    getDeviceDependences(OffloadAction::DeviceDependences &DA,
                         phases::ID CurPhase, phases::ID FinalPhase,
                         PhasesTy &Phases) override {
      if (!IsActive)
        return ABRT_Inactive;

      // If we don't have more CUDA actions, we don't have any dependences to
      // create for the host.
      if (CudaDeviceActions.empty())
        return ABRT_Success;

      assert(CudaDeviceActions.size() == GpuArchList.size() &&
             "Expecting one action per GPU architecture.");
      assert(!CompileHostOnly &&
             "Not expecting CUDA actions in host-only compilation.");

      // If we are generating code for the device or we are in a backend phase,
      // we attempt to generate the fat binary. We compile each arch to ptx and
      // assemble to cubin, then feed the cubin *and* the ptx into a device
      // "link" action, which uses fatbinary to combine these cubins into one
      // fatbin.  The fatbin is then an input to the host action if not in
      // device-only mode.
      if (CompileDeviceOnly || CurPhase == phases::Backend) {
        ActionList DeviceActions;
        for (unsigned I = 0, E = GpuArchList.size(); I != E; ++I) {
          // Produce the device action from the current phase up to the assemble
          // phase.
          for (auto Ph : Phases) {
            // Skip the phases that were already dealt with.
            if (Ph < CurPhase)
              continue;
            // We have to be consistent with the host final phase.
            if (Ph > FinalPhase)
              break;

            CudaDeviceActions[I] = C.getDriver().ConstructPhaseAction(
                C, Args, Ph, CudaDeviceActions[I], Action::OFK_Cuda);

            if (Ph == phases::Assemble)
              break;
          }

          // If we didn't reach the assemble phase, we can't generate the fat
          // binary. We don't need to generate the fat binary if we are not in
          // device-only mode.
          if (!isa<AssembleJobAction>(CudaDeviceActions[I]) ||
              CompileDeviceOnly)
            continue;

          Action *AssembleAction = CudaDeviceActions[I];
          assert(AssembleAction->getType() == types::TY_Object);
          assert(AssembleAction->getInputs().size() == 1);

          Action *BackendAction = AssembleAction->getInputs()[0];
          assert(BackendAction->getType() == types::TY_PP_Asm);

          for (auto &A : {AssembleAction, BackendAction}) {
            OffloadAction::DeviceDependences DDep;
            DDep.add(*A, *ToolChains.front(), CudaArchToString(GpuArchList[I]),
                     Action::OFK_Cuda);
            DeviceActions.push_back(
                C.MakeAction<OffloadAction>(DDep, A->getType()));
          }
        }

        // We generate the fat binary if we have device input actions.
        if (!DeviceActions.empty()) {
          CudaFatBinary =
              C.MakeAction<LinkJobAction>(DeviceActions, types::TY_CUDA_FATBIN);

          if (!CompileDeviceOnly) {
            DA.add(*CudaFatBinary, *ToolChains.front(), /*BoundArch=*/nullptr,
                   Action::OFK_Cuda);
            // Clear the fat binary, it is already a dependence to an host
            // action.
            CudaFatBinary = nullptr;
          }

          // Remove the CUDA actions as they are already connected to an host
          // action or fat binary.
          CudaDeviceActions.clear();
        }

        // We avoid creating host action in device-only mode.
        return CompileDeviceOnly ? ABRT_Ignore_Host : ABRT_Success;
      } else if (CurPhase > phases::Backend) {
        // If we are past the backend phase and still have a device action, we
        // don't have to do anything as this action is already a device
        // top-level action.
        return ABRT_Success;
      }

      assert(CurPhase < phases::Backend && "Generating single CUDA "
                                           "instructions should only occur "
                                           "before the backend phase!");

      // By default, we produce an action for each device arch.
      for (Action *&A : CudaDeviceActions)
        A = C.getDriver().ConstructPhaseAction(C, Args, CurPhase, A);

      return ABRT_Success;
    }
  };
  /// \brief HIP action builder. It injects device code in the host backend
  /// action.
  class HIPActionBuilder final : public CudaActionBuilderBase {
    /// The linker inputs obtained for each device arch.
    SmallVector<ActionList, 8> DeviceLinkerInputs;

  public:
    HIPActionBuilder(Compilation &C, DerivedArgList &Args,
                     const Driver::InputList &Inputs)
        : CudaActionBuilderBase(C, Args, Inputs, Action::OFK_HIP) {
      DefaultCudaArch = CudaArch::GFX803;
    }

    bool canUseBundlerUnbundler() const override { return true; }

    ActionBuilderReturnCode
    getDeviceDependences(OffloadAction::DeviceDependences &DA,
                         phases::ID CurPhase, phases::ID FinalPhase,
                         PhasesTy &Phases) override {
      // amdgcn does not support linking of object files, therefore we skip
      // backend and assemble phases to output LLVM IR. Except for generating
      // non-relocatable device coee, where we generate fat binary for device
      // code and pass to host in Backend phase.
      if (CudaDeviceActions.empty() ||
          (CurPhase == phases::Backend && Relocatable) ||
          CurPhase == phases::Assemble)
        return ABRT_Success;

      assert(((CurPhase == phases::Link && Relocatable) ||
              CudaDeviceActions.size() == GpuArchList.size()) &&
             "Expecting one action per GPU architecture.");
      assert(!CompileHostOnly &&
             "Not expecting CUDA actions in host-only compilation.");

      if (!Relocatable && CurPhase == phases::Backend && !EmitLLVM &&
          !EmitAsm) {
        // If we are in backend phase, we attempt to generate the fat binary.
        // We compile each arch to IR and use a link action to generate code
        // object containing ISA. Then we use a special "link" action to create
        // a fat binary containing all the code objects for different GPU's.
        // The fat binary is then an input to the host action.
        for (unsigned I = 0, E = GpuArchList.size(); I != E; ++I) {
          // Create a link action to link device IR with device library
          // and generate ISA.
          ActionList AL;
          AL.push_back(CudaDeviceActions[I]);
          CudaDeviceActions[I] =
              C.MakeAction<LinkJobAction>(AL, types::TY_Image);

          // OffloadingActionBuilder propagates device arch until an offload
          // action. Since the next action for creating fatbin does
          // not have device arch, whereas the above link action and its input
          // have device arch, an offload action is needed to stop the null
          // device arch of the next action being propagated to the above link
          // action.
          OffloadAction::DeviceDependences DDep;
          DDep.add(*CudaDeviceActions[I], *ToolChains.front(),
                   CudaArchToString(GpuArchList[I]), AssociatedOffloadKind);
          CudaDeviceActions[I] = C.MakeAction<OffloadAction>(
              DDep, CudaDeviceActions[I]->getType());
        }
        // Create HIP fat binary with a special "link" action.
        CudaFatBinary =
            C.MakeAction<LinkJobAction>(CudaDeviceActions,
                types::TY_HIP_FATBIN);

        if (!CompileDeviceOnly) {
          DA.add(*CudaFatBinary, *ToolChains.front(), /*BoundArch=*/nullptr,
                 AssociatedOffloadKind);
          // Clear the fat binary, it is already a dependence to an host
          // action.
          CudaFatBinary = nullptr;
        }

        // Remove the CUDA actions as they are already connected to an host
        // action or fat binary.
        CudaDeviceActions.clear();

        return CompileDeviceOnly ? ABRT_Ignore_Host : ABRT_Success;
      } else if (CurPhase == phases::Link) {
        // Save CudaDeviceActions to DeviceLinkerInputs for each GPU subarch.
        // This happens to each device action originated from each input file.
        // Later on, device actions in DeviceLinkerInputs are used to create
        // device link actions in appendLinkDependences and the created device
        // link actions are passed to the offload action as device dependence.
        DeviceLinkerInputs.resize(CudaDeviceActions.size());
        auto LI = DeviceLinkerInputs.begin();
        for (auto *A : CudaDeviceActions) {
          LI->push_back(A);
          ++LI;
        }

        // We will pass the device action as a host dependence, so we don't
        // need to do anything else with them.
        CudaDeviceActions.clear();
        return ABRT_Success;
      }

      // By default, we produce an action for each device arch.
      for (Action *&A : CudaDeviceActions)
        A = C.getDriver().ConstructPhaseAction(C, Args, CurPhase, A,
                                               AssociatedOffloadKind);

      return (CompileDeviceOnly && CurPhase == FinalPhase) ? ABRT_Ignore_Host
                                                           : ABRT_Success;
    }

    void appendLinkDependences(OffloadAction::DeviceDependences &DA) override {
      // Append a new link action for each device.
      unsigned I = 0;
      for (auto &LI : DeviceLinkerInputs) {
        auto *DeviceLinkAction =
            C.MakeAction<LinkJobAction>(LI, types::TY_Image);
        DA.add(*DeviceLinkAction, *ToolChains[0],
               CudaArchToString(GpuArchList[I]), AssociatedOffloadKind);
        ++I;
      }
    }
  };

  /// OpenMP action builder. The host bitcode is passed to the device frontend
  /// and all the device linked images are passed to the host link phase.
  class OpenMPActionBuilder final : public DeviceActionBuilder {
    /// The OpenMP actions for the current input.
    ActionList OpenMPDeviceActions;

    /// The linker inputs obtained for each toolchain.
    SmallVector<ActionList, 8> DeviceLinkerInputs;

  public:
    OpenMPActionBuilder(Compilation &C, DerivedArgList &Args,
                        const Driver::InputList &Inputs)
        : DeviceActionBuilder(C, Args, Inputs, Action::OFK_OpenMP) {}

    ActionBuilderReturnCode
    getDeviceDependences(OffloadAction::DeviceDependences &DA,
                         phases::ID CurPhase, phases::ID FinalPhase,
                         PhasesTy &Phases) override {
      if (OpenMPDeviceActions.empty())
        return ABRT_Inactive;

      // We should always have an action for each input.
      assert(OpenMPDeviceActions.size() == ToolChains.size() &&
             "Number of OpenMP actions and toolchains do not match.");

      // The host only depends on device action in the linking phase, when all
      // the device images have to be embedded in the host image.
      if (CurPhase == phases::Link) {
        assert(ToolChains.size() == DeviceLinkerInputs.size() &&
               "Toolchains and linker inputs sizes do not match.");
        auto LI = DeviceLinkerInputs.begin();
        for (auto *A : OpenMPDeviceActions) {
          LI->push_back(A);
          ++LI;
        }

        // We passed the device action as a host dependence, so we don't need to
        // do anything else with them.
        OpenMPDeviceActions.clear();
        return ABRT_Success;
      }

      // By default, we produce an action for each device arch.
      for (Action *&A : OpenMPDeviceActions)
#if INTEL_CUSTOMIZATION
        A = C.getDriver().ConstructPhaseAction(C, Args, CurPhase, A,
                                               Action::OFK_OpenMP);
#endif // INTEL_CUSTOMIZATION

      return ABRT_Success;
    }

    ActionBuilderReturnCode addDeviceDepences(Action *HostAction) override {

      // If this is an input action replicate it for each OpenMP toolchain.
      if (auto *IA = dyn_cast<InputAction>(HostAction)) {
        OpenMPDeviceActions.clear();
        for (unsigned I = 0; I < ToolChains.size(); ++I)
          OpenMPDeviceActions.push_back(
              C.MakeAction<InputAction>(IA->getInputArg(), IA->getType()));
        return ABRT_Success;
      }

      // If this is an unbundling action use it as is for each OpenMP toolchain.
      if (auto *UA = dyn_cast<OffloadUnbundlingJobAction>(HostAction)) {
        OpenMPDeviceActions.clear();
        if (auto *IA = dyn_cast<InputAction>(UA->getInputs().back())) {
          std::string FileName = IA->getInputArg().getAsString(Args);
          // Check if the type of the file is the same as the action. Do not
          // unbundle it if it is not. Do not unbundle .so files, for example,
          // which are not object files.
          if (IA->getType() == types::TY_Object &&
              (!llvm::sys::path::has_extension(FileName) ||
               types::lookupTypeForExtension(
                   llvm::sys::path::extension(FileName).drop_front()) !=
                   types::TY_Object))
            return ABRT_Inactive;
        }
        for (unsigned I = 0; I < ToolChains.size(); ++I) {
          OpenMPDeviceActions.push_back(UA);
          UA->registerDependentActionInfo(
              ToolChains[I], /*BoundArch=*/StringRef(), Action::OFK_OpenMP);
        }
        return ABRT_Success;
      }

      // When generating code for OpenMP we use the host compile phase result as
      // a dependence to the device compile phase so that it can learn what
      // declarations should be emitted. However, this is not the only use for
      // the host action, so we prevent it from being collapsed.
      if (isa<CompileJobAction>(HostAction)) {
        HostAction->setCannotBeCollapsedWithNextDependentAction();
        assert(ToolChains.size() == OpenMPDeviceActions.size() &&
               "Toolchains and device action sizes do not match.");
        OffloadAction::HostDependence HDep(
            *HostAction, *C.getSingleOffloadToolChain<Action::OFK_Host>(),
            /*BoundArch=*/nullptr, Action::OFK_OpenMP);
        auto TC = ToolChains.begin();
        for (Action *&A : OpenMPDeviceActions) {
          assert(isa<CompileJobAction>(A));
          OffloadAction::DeviceDependences DDep;
          DDep.add(*A, **TC, /*BoundArch=*/nullptr, Action::OFK_OpenMP);
          A = C.MakeAction<OffloadAction>(HDep, DDep);
          ++TC;
        }
      }
      return ABRT_Success;
    }

    void appendTopLevelActions(ActionList &AL) override {
      if (OpenMPDeviceActions.empty())
        return;

      // We should always have an action for each input.
      assert(OpenMPDeviceActions.size() == ToolChains.size() &&
             "Number of OpenMP actions and toolchains do not match.");

      // Append all device actions followed by the proper offload action.
      auto TI = ToolChains.begin();
      for (auto *A : OpenMPDeviceActions) {
        OffloadAction::DeviceDependences Dep;
        Dep.add(*A, **TI, /*BoundArch=*/nullptr, Action::OFK_OpenMP);
        AL.push_back(C.MakeAction<OffloadAction>(Dep, A->getType()));
        ++TI;
      }
      // We no longer need the action stored in this builder.
      OpenMPDeviceActions.clear();
    }

    void appendLinkActions(ActionList &AL) override {
      assert(ToolChains.size() == DeviceLinkerInputs.size() &&
             "Toolchains and linker inputs sizes do not match.");

      // Append a new link action for each device.
      auto TC = ToolChains.begin();
      for (auto &LI : DeviceLinkerInputs) {
        auto *DeviceLinkAction =
            C.MakeAction<LinkJobAction>(LI, types::TY_Image);
        OffloadAction::DeviceDependences DeviceLinkDeps;
        DeviceLinkDeps.add(*DeviceLinkAction, **TC, /*BoundArch=*/nullptr,
		        Action::OFK_OpenMP);
        AL.push_back(C.MakeAction<OffloadAction>(DeviceLinkDeps,
            DeviceLinkAction->getType()));
        ++TC;
      }
      DeviceLinkerInputs.clear();
    }

    void appendLinkDependences(OffloadAction::DeviceDependences &DA) override {}

    bool initialize() override {
      // Get the OpenMP toolchains. If we don't get any, the action builder will
      // know there is nothing to do related to OpenMP offloading.
      auto OpenMPTCRange = C.getOffloadToolChains<Action::OFK_OpenMP>();
      for (auto TI = OpenMPTCRange.first, TE = OpenMPTCRange.second; TI != TE;
           ++TI)
        ToolChains.push_back(TI->second);

      DeviceLinkerInputs.resize(ToolChains.size());
      return false;
    }

    bool canUseBundlerUnbundler() const override {
      // OpenMP should use bundled files whenever possible.
      return true;
    }
  };

  /// SYCL action builder. The host bitcode is passed to the device frontend
  /// and all the device linked images are passed to the host link phase.
  /// SPIR related are wrapped before added to the fat binary
  class SYCLActionBuilder final : public DeviceActionBuilder {
    /// Flag to signal if the user requested device-only compilation.
    bool CompileDeviceOnly = false;

    /// Flag to signal if the user requested the device object to be wrapped
    bool WrapDeviceOnlyBinary = false;

    /// The SYCL actions for the current input.
    ActionList SYCLDeviceActions;

    /// The SYCL link binary if it was generated for the current input.
    Action *SYCLLinkBinary = nullptr;

    /// Running list of SYCL actions specific for device linking.
    ActionList SYCLLinkBinaryList;

    /// SYCL ahead of time compilation inputs
    SmallVector<std::pair<llvm::Triple, const char *>, 8> SYCLAOTInputs;

    /// The linker inputs obtained for each toolchain.
    SmallVector<ActionList, 8> DeviceLinkerInputs;

    /// The compiler inputs obtained for each toolchain
    Action * DeviceCompilerInput = nullptr;

    /// List of offload device triples needed to track for different toolchain
    /// construction. Does not track AOT binary inputs triples.
    SmallVector<llvm::Triple, 4> SYCLTripleList;

    /// Running count of FPGA device binaries.
    unsigned FPGAxCount = 0;
    unsigned FPGArCount = 0;

    /// Type of output file for FPGA device compilation.
    types::ID FPGAOutType = types::TY_FPGA_AOCX;

  public:
    SYCLActionBuilder(Compilation &C, DerivedArgList &Args,
                      const Driver::InputList &Inputs)
        : DeviceActionBuilder(C, Args, Inputs, Action::OFK_SYCL) {}

    ActionBuilderReturnCode
    getDeviceDependences(OffloadAction::DeviceDependences &DA,
                         phases::ID CurPhase, phases::ID FinalPhase,
                         PhasesTy &Phases) override {

      // FIXME: This adds the integrated header generation pass before the
      // Host compilation pass so the Host can use the header generated.  This
      // can be improved upon to where the header generation and spv generation
      // is done in the same step.  Currently, its not too efficient.
      // The host depends on the generated integrated header from the device
      // compilation.
      if (CurPhase == phases::Compile) {
        for (Action *&A : SYCLDeviceActions) {
          DeviceCompilerInput =
              C.MakeAction<CompileJobAction>(A, types::TY_SYCL_Header);
        }
        DA.add(*DeviceCompilerInput, *ToolChains.front(), /*BoundArch=*/nullptr,
               Action::OFK_SYCL);
        // Clear the input file, it is already a dependence to a host
        // action.
        DeviceCompilerInput = nullptr;
      }

      // The host only depends on device action in the linking phase, when all
      // the device images have to be embedded in the host image.
      if (CurPhase == phases::Link) {
        assert(ToolChains.size() == DeviceLinkerInputs.size() &&
               "Toolchains and linker inputs sizes do not match.");
        auto LI = DeviceLinkerInputs.begin();
        for (auto *A : SYCLDeviceActions) {
          LI->push_back(A);
          ++LI;
        }

        // With -fsycl-link-targets, we will take the unbundled binaries
        // for each device and link them together to a single binary that will
        // be used in a split compilation step.
        if (CompileDeviceOnly && !SYCLDeviceActions.empty()) {
          for (auto SDA : SYCLDeviceActions)
            SYCLLinkBinaryList.push_back(SDA);
          if (WrapDeviceOnlyBinary) {
            auto *DeviceLinkAction =
              C.MakeAction<LinkJobAction>(SYCLLinkBinaryList, types::TY_Image);
            // Wrap the binary when -fsycl-link is given
            SYCLLinkBinary =
                C.MakeAction<OffloadWrapperJobAction>(DeviceLinkAction,
                                                      types::TY_Object);
          } else
            SYCLLinkBinary = C.MakeAction<LinkJobAction>(SYCLLinkBinaryList,
                                                         types::TY_Image);

          // Remove the SYCL actions as they are already connected to an host
          // action or fat binary.
          SYCLDeviceActions.clear();
          // We avoid creating host action in device-only mode.
          return ABRT_Ignore_Host;
        }

        // We passed the device action as a host dependence, so we don't need to
        // do anything else with them.
        SYCLDeviceActions.clear();
        return ABRT_Success;
      }

      // By default, we produce an action for each device arch.
      for (Action *&A : SYCLDeviceActions) {
        A = C.getDriver().ConstructPhaseAction(C, Args, CurPhase, A,
                                               AssociatedOffloadKind);
      }

      return ABRT_Success;
    }

    ActionBuilderReturnCode addDeviceDepences(Action *HostAction) override {

      // If this is an input action replicate it for each SYCL toolchain.
      if (auto *IA = dyn_cast<InputAction>(HostAction)) {
        SYCLDeviceActions.clear();

        // Options that are considered LinkerInput are not valid input actions
        // to the device tool chain.
        if (IA->getInputArg().getOption().hasFlag(options::LinkerInput))
          return ABRT_Inactive;

        std::string InputName = IA->getInputArg().getAsString(Args);
        // Objects should already be consumed with -foffload-static-lib
        if (Args.hasArg(options::OPT_foffload_static_lib_EQ) &&
            IA->getType() == types::TY_Object && isObjectFile(InputName))
          return ABRT_Inactive;

        // Libraries are not processed in the SYCL toolchain
        if (IA->getType() == types::TY_Object && !isObjectFile(InputName))
          return ABRT_Inactive;

        for (unsigned I = 0; I < ToolChains.size(); ++I)
          SYCLDeviceActions.push_back(
              C.MakeAction<InputAction>(IA->getInputArg(), IA->getType()));
        return ABRT_Success;
      }

      // If this is an unbundling action use it as is for each SYCL toolchain.
      if (auto *UA = dyn_cast<OffloadUnbundlingJobAction>(HostAction)) {
        SYCLDeviceActions.clear();
        if (auto *IA = dyn_cast<InputAction>(UA->getInputs().back())) {
          // Options that are considered LinkerInput are not valid input actions
          // to the device tool chain.
          if (IA->getInputArg().getOption().hasFlag(options::LinkerInput))
            return ABRT_Inactive;

          std::string FileName = IA->getInputArg().getAsString(Args);
          // Check if the type of the file is the same as the action. Do not
          // unbundle it if it is not. Do not unbundle .so files, for example,
          // which are not object files.
          if (IA->getType() == types::TY_Object && !isObjectFile(FileName))
            return ABRT_Inactive;
          // When creating FPGA device fat objects, all host objects are
          // partially linked.  Gather that list here.
          if (IA->getType() == types::TY_Object ||
              IA->getType() == types::TY_FPGA_AOCX ||
              IA->getType() == types::TY_FPGA_AOCR) {
            // Keep track of the number of FPGA devices encountered
            // Only one of these is allowed at a single time.
            if (IA->getType() == types::TY_FPGA_AOCX)
              FPGAxCount++;
            if (IA->getType() == types::TY_FPGA_AOCR)
              FPGArCount++;
            if ((FPGAxCount && FPGArCount) || FPGAxCount > 1 || FPGArCount > 1)
              C.getDriver().Diag(clang::diag::err_drv_bad_fpga_device_count);
          }
        }
        for (unsigned I = 0; I < ToolChains.size(); ++I) {
          SYCLDeviceActions.push_back(UA);
          UA->registerDependentActionInfo(
            ToolChains[I], /*BoundArch=*/StringRef(), Action::OFK_SYCL);
        }
        return ABRT_Success;
      }
      return ABRT_Success;
    }

    // Actions that can only be appended after all Inputs have been processed
    // occur here.  Not all offload actions are against single files.
    void appendTopLevelLinkAction(ActionList &AL) override {
      if (!SYCLLinkBinary)
        return;

      OffloadAction::DeviceDependences Dep;
      Dep.add(*SYCLLinkBinary, *ToolChains.front(), /*BoundArch=*/nullptr,
              Action::OFK_SYCL);
      AL.push_back(C.MakeAction<OffloadAction>(Dep,
                                               SYCLLinkBinary->getType()));
      SYCLLinkBinary = nullptr;
    }

    void appendTopLevelActions(ActionList &AL) override {
      if (SYCLDeviceActions.empty())
        return;

      // We should always have an action for each input.
      assert(SYCLDeviceActions.size() == ToolChains.size() &&
             "Number of SYCL actions and toolchains do not match.");

      // Append all device actions followed by the proper offload action.
      auto TI = ToolChains.begin();
      for (auto *A : SYCLDeviceActions) {
        OffloadAction::DeviceDependences Dep;
        Dep.add(*A, **TI, /*BoundArch=*/nullptr, Action::OFK_SYCL);
        AL.push_back(C.MakeAction<OffloadAction>(Dep, A->getType()));
        ++TI;
      }
      // We no longer need the action stored in this builder.
      SYCLDeviceActions.clear();
    }

    void appendLinkDependences(OffloadAction::DeviceDependences &DA) override {
      assert(ToolChains.size() == DeviceLinkerInputs.size() &&
             "Toolchains and linker inputs sizes do not match.");

      // Append a new link action for each device.
      auto TC = ToolChains.begin();

      unsigned I = 0;
      for (auto &LI : DeviceLinkerInputs) {

        auto TripleIt = llvm::find_if(SYCLTripleList, [&](auto &SYCLTriple) {
          return SYCLTriple == (*TC)->getTriple();
        });
        if (TripleIt == SYCLTripleList.end()) {
          // If the toolchain's triple is absent in this "main" triple
          // collection, this means it was created specifically for one of
          // the SYCL AOT inputs. Those will be handled separately.
          ++TC;
          continue;
        }
        if (LI.empty())
          // Current list is empty, nothing to process.
          continue;

        // Perform a check for device kernels.  This is done for FPGA when an
        // aocx or aocr based file is found.
        if (FPGAxCount || FPGArCount) {
          ActionList DeviceObjects;
          for (const auto &I : LI) {
            if (I->getType() == types::TY_Object) {
              // Perform a check for SPIR kernel.
              auto *DeviceCheckAction =
                  C.MakeAction<SPIRCheckJobAction>(I, types::TY_Object);
              DeviceObjects.push_back(DeviceCheckAction);
            } else {
              // Do not perform a device link and only pass the aocr
              // file to the offline compilation before wrapping.  Just
              // wrap an aocx file.
              Action *DeviceWrappingAction;
              if (I->getType() == types::TY_FPGA_AOCR) {
                auto *DeviceBECompileAction =
                    C.MakeAction<BackendCompileJobAction>(I, FPGAOutType);
                DeviceWrappingAction = C.MakeAction<OffloadWrapperJobAction>(
                    DeviceBECompileAction, types::TY_Object);
              } else
                DeviceWrappingAction =
                    C.MakeAction<OffloadWrapperJobAction>(I, types::TY_Object);
              DA.add(*DeviceWrappingAction, **TC, /*BoundArch=*/nullptr,
                     Action::OFK_SYCL);
            }
          }
          if (!DeviceObjects.empty()) {
            // link and wrap the device binary, but do not perform the
            // backend compile.
            auto *DeviceLinkAction =
                C.MakeAction<LinkJobAction>(DeviceObjects, types::TY_SPIRV);
            auto *DeviceWrappingAction = C.MakeAction<OffloadWrapperJobAction>(
                DeviceLinkAction, types::TY_Object);
            DA.add(*DeviceWrappingAction, **TC, /*BoundArch=*/nullptr,
                   Action::OFK_SYCL);
          }
          continue;
        }
        auto *DeviceLinkAction =
            C.MakeAction<LinkJobAction>(LI, types::TY_SPIRV);
        auto TT = SYCLTripleList[I];
        bool SYCLAOTCompile =
            (TT.getSubArch() != llvm::Triple::NoSubArch &&
             (TT.getSubArch() == llvm::Triple::SPIRSubArch_fpga ||
              TT.getSubArch() == llvm::Triple::SPIRSubArch_gen ||
              TT.getSubArch() == llvm::Triple::SPIRSubArch_x86_64));

        // After the Link, wrap the files before the final host link
        if (SYCLAOTCompile) {
          types::ID OutType = types::TY_Image;
          if (TT.getSubArch() == llvm::Triple::SPIRSubArch_fpga)
            OutType = FPGAOutType;
          // Do the additional Ahead of Time compilation when the specific
          // triple calls for it (provided a valid subarch).
          auto *DeviceBECompileAction =
              C.MakeAction<BackendCompileJobAction>(DeviceLinkAction, OutType);

          auto *DeviceWrappingAction = C.MakeAction<OffloadWrapperJobAction>(
              DeviceBECompileAction, types::TY_Object);
          DA.add(*DeviceWrappingAction, **TC, /*BoundArch=*/nullptr,
                 Action::OFK_SYCL);
        } else {
          auto *DeviceWrappingAction = C.MakeAction<OffloadWrapperJobAction>(
              DeviceLinkAction, types::TY_Object);
          DA.add(*DeviceWrappingAction, **TC, /*BoundArch=*/nullptr,
                 Action::OFK_SYCL);
        }
        ++TC;
        ++I;
      }

      for (auto &SAI : SYCLAOTInputs) {
        // Extract binary file name
        std::string FN(SAI.second);
        const char *FNStr = Args.MakeArgString(FN);
        Arg *myArg = Args.MakeSeparateArg(
            nullptr, C.getDriver().getOpts().getOption(options::OPT_INPUT),
            FNStr);
        auto *SYCLAdd =
            C.MakeAction<InputAction>(*myArg, types::TY_SYCL_FATBIN);
        auto *DeviceWrappingAction =
            C.MakeAction<OffloadWrapperJobAction>(SYCLAdd, types::TY_Object);

        // Extract the target triple for this binary
        llvm::Triple TT(SAI.first);
        // Extract the toolchain for this target triple
        auto SYCLDeviceTC = llvm::find_if(
            ToolChains, [&](auto &TC) { return TC->getTriple() == TT; });
        assert(SYCLDeviceTC != ToolChains.end() &&
               "No toolchain found for this AOT input");

        DA.add(*DeviceWrappingAction, **SYCLDeviceTC,
               /*BoundArch=*/nullptr, Action::OFK_SYCL);
      }
    }

    bool initialize() override {
      // Get the SYCL toolchains. If we don't get any, the action builder will
      // know there is nothing to do related to SYCL offloading.
      auto SYCLTCRange = C.getOffloadToolChains<Action::OFK_SYCL>();
      for (auto TI = SYCLTCRange.first, TE = SYCLTCRange.second; TI != TE;
           ++TI)
        ToolChains.push_back(TI->second);

      Arg *SYCLLinkTargets = Args.getLastArg(
                                  options::OPT_fsycl_link_targets_EQ);
      WrapDeviceOnlyBinary = Args.hasArg(options::OPT_fsycl_link_EQ);
      // Device only compilation for -fsycl-link (no FPGA) and
      // -fsycl-link-targets
      CompileDeviceOnly =
          (SYCLLinkTargets ||
           (WrapDeviceOnlyBinary && !Args.hasArg(options::OPT_fintelfpga)));
      // Gather information about the SYCL Ahead of Time targets.  The targets
      // are determined on the SubArch values passed along in the triple.
      Arg *SYCLTargets =
              C.getInputArgs().getLastArg(options::OPT_fsycl_targets_EQ);
      Arg *SYCLAddTargets = Args.getLastArg(options::OPT_fsycl_add_targets_EQ);
      bool HasValidSYCLRuntime = C.getInputArgs().hasFlag(options::OPT_fsycl,
                                              options::OPT_fno_sycl, false);
      if (SYCLTargets || SYCLAddTargets) {
        if (SYCLTargets) {
          llvm::StringMap<StringRef> FoundNormalizedTriples;
          for (const char *Val : SYCLTargets->getValues()) {
            llvm::Triple TT(Val);
            std::string NormalizedName = TT.normalize();

            // Make sure we don't have a duplicate triple.
            auto Duplicate = FoundNormalizedTriples.find(NormalizedName);
            if (Duplicate != FoundNormalizedTriples.end())
              continue;

            // Store the current triple so that we can check for duplicates in
            // the following iterations.
            FoundNormalizedTriples[NormalizedName] = Val;

            SYCLTripleList.push_back(TT);
          }
        }
        if (SYCLAddTargets) {
          for (StringRef Val : SYCLAddTargets->getValues()) {
            // Parse out the Triple and Input (triple:binary). At this point,
            // the format has already been validated at the Driver level.
            // Populate the pairs. Each of these will be wrapped and fed
            // into the final binary.
            std::pair<StringRef, StringRef> I = Val.split(':');
            llvm::Triple TT(I.first);
            const char *TF = C.getArgs().MakeArgString(I.second);

            // populate the AOT binary inputs vector.
            SYCLAOTInputs.push_back(std::make_pair(TT, TF));
          }
        }
      } else if (HasValidSYCLRuntime) {
<<<<<<< HEAD
        // Only -fsycl is provided without -fsycl-*targets.
        llvm::Triple TT;
        // -fsycl -fintelfpga implies spir64_fpga
        if (C.getInputArgs().hasArg(options::OPT_fintelfpga))
          TT.setArchName("spir64_fpga");
        else
          TT.setArch(llvm::Triple::spir64);
        TT.setVendor(llvm::Triple::UnknownVendor);
        TT.setOS(llvm::Triple(llvm::sys::getProcessTriple()).getOS());
        TT.setEnvironment(llvm::Triple::SYCLDevice);
        if (C.getDriver().IsCLMode())
          TT.setObjectFormat(llvm::Triple::COFF);
        SYCLTripleList.push_back(TT);
=======
        // -fsycl is provided without -fsycl-*targets.
        bool SYCLfpga = C.getInputArgs().hasArg(options::OPT_fintelfpga);
        // -fsycl -fintelfpga implies spir64_fpga
        const char *SYCLTargetArch = SYCLfpga ? "spir64_fpga" : "spir64";
        SYCLTripleList.push_back(
            C.getDriver().MakeSYCLDeviceTriple(SYCLTargetArch));
>>>>>>> 2cf62a07
      }

      // Set the FPGA output type based on command line (-fsycl-link).
      if (auto * A = C.getInputArgs().getLastArg(options::OPT_fsycl_link_EQ))
        FPGAOutType = (A->getValue() == StringRef("early"))
                         ? types::TY_FPGA_AOCR : types::TY_FPGA_AOCX;

      DeviceLinkerInputs.resize(ToolChains.size());
      return false;
    }

    bool canUseBundlerUnbundler() const override {
      // SYCL should use bundled files whenever possible.
      return true;
    }
  };

  ///
  /// TODO: Add the implementation for other specialized builders here.
  ///

  /// Specialized builders being used by this offloading action builder.
  SmallVector<DeviceActionBuilder *, 4> SpecializedBuilders;

  /// Flag set to true if all valid builders allow file bundling/unbundling.
  bool CanUseBundler;

public:
  OffloadingActionBuilder(Compilation &C, DerivedArgList &Args,
                          const Driver::InputList &Inputs)
      : C(C) {
    // Create a specialized builder for each device toolchain.

    IsValid = true;

    // Create a specialized builder for CUDA.
    SpecializedBuilders.push_back(new CudaActionBuilder(C, Args, Inputs));

    // Create a specialized builder for HIP.
    SpecializedBuilders.push_back(new HIPActionBuilder(C, Args, Inputs));

    // Create a specialized builder for OpenMP.
    SpecializedBuilders.push_back(new OpenMPActionBuilder(C, Args, Inputs));

    // Create a specialized builder for SYCL.
    SpecializedBuilders.push_back(new SYCLActionBuilder(C, Args, Inputs));

    //
    // TODO: Build other specialized builders here.
    //

    // Initialize all the builders, keeping track of errors. If all valid
    // builders agree that we can use bundling, set the flag to true.
    unsigned ValidBuilders = 0u;
    unsigned ValidBuildersSupportingBundling = 0u;
    for (auto *SB : SpecializedBuilders) {
      IsValid = IsValid && !SB->initialize();

      // Update the counters if the builder is valid.
      if (SB->isValid()) {
        ++ValidBuilders;
        if (SB->canUseBundlerUnbundler())
          ++ValidBuildersSupportingBundling;
      }
    }
    CanUseBundler =
        ValidBuilders && ValidBuilders == ValidBuildersSupportingBundling;
  }

  ~OffloadingActionBuilder() {
    for (auto *SB : SpecializedBuilders)
      delete SB;
  }

  /// Generate an action that adds device dependences (if any) to a host action.
  /// If no device dependence actions exist, just return the host action \a
  /// HostAction. If an error is found or if no builder requires the host action
  /// to be generated, return nullptr.
  Action *
  addDeviceDependencesToHostAction(Action *HostAction, const Arg *InputArg,
                                   phases::ID CurPhase, phases::ID FinalPhase,
                                   DeviceActionBuilder::PhasesTy &Phases) {
    if (!IsValid)
      return nullptr;

    if (SpecializedBuilders.empty())
      return HostAction;

    assert(HostAction && "Invalid host action!");

    OffloadAction::DeviceDependences DDeps;
    // Check if all the programming models agree we should not emit the host
    // action. Also, keep track of the offloading kinds employed.
    auto &OffloadKind = InputArgToOffloadKindMap[InputArg];
    unsigned InactiveBuilders = 0u;
    unsigned IgnoringBuilders = 0u;
    for (auto *SB : SpecializedBuilders) {
      if (!SB->isValid()) {
        ++InactiveBuilders;
        continue;
      }

      auto RetCode =
          SB->getDeviceDependences(DDeps, CurPhase, FinalPhase, Phases);

      // If the builder explicitly says the host action should be ignored,
      // we need to increment the variable that tracks the builders that request
      // the host object to be ignored.
      if (RetCode == DeviceActionBuilder::ABRT_Ignore_Host)
        ++IgnoringBuilders;

      // Unless the builder was inactive for this action, we have to record the
      // offload kind because the host will have to use it.
      if (RetCode != DeviceActionBuilder::ABRT_Inactive)
        OffloadKind |= SB->getAssociatedOffloadKind();
    }

    // If all builders agree that the host object should be ignored, just return
    // nullptr.
    if (IgnoringBuilders &&
        SpecializedBuilders.size() == (InactiveBuilders + IgnoringBuilders))
      return nullptr;

    if (DDeps.getActions().empty())
      return HostAction;

    // We have dependences we need to bundle together. We use an offload action
    // for that.
    OffloadAction::HostDependence HDep(
        *HostAction, *C.getSingleOffloadToolChain<Action::OFK_Host>(),
        /*BoundArch=*/nullptr, DDeps);
    return C.MakeAction<OffloadAction>(HDep, DDeps);
  }

  bool HasFPGADeviceBinary(Compilation &C, std::string Object,
                           bool CheckAOCX = false) {
    // Temporary names for the output.
    const ToolChain *OTC = C.getSingleOffloadToolChain<Action::OFK_SYCL>();
    llvm::Triple TT;
    TT.setArchName(CheckAOCX ? "fpga_aocx" : "fpga_aocr");
    TT.setVendorName("intel");
    TT.setOS(llvm::Triple(OTC->getTriple()).getOS());
    TT.setEnvironment(llvm::Triple::SYCLDevice);

    // Checking uses -check-section option with the input file, no output
    // file and the target triple being looked for.
    const char *Targets =
        C.getArgs().MakeArgString(Twine("-targets=sycl-") + TT.str());
    const char *Inputs = C.getArgs().MakeArgString(Twine("-inputs=") +
                         Object);
    // Always use -type=ao for aocx/aocr bundle checking.  The 'bundles' are
    // actually archives.
    const char *Type = C.getArgs().MakeArgString("-type=ao");
    std::vector<StringRef> BundlerArgs = { "clang-offload-bundler",
                                           Type,
                                           Targets,
                                           Inputs,
                                           "-check-section" };
    // Find bundler.
    StringRef ExecPath(C.getArgs().MakeArgString(C.getDriver().Dir));
    auto BundlerBinary = llvm::sys::findProgramByName("clang-offload-bundler",
                                                      ExecPath);
    if (C.getArgs().hasArg(options::OPT_ccc_print_phases,
                           options::OPT_ccc_print_bindings))
      return false;
    // Since this is run in real time and not in the toolchain, output the
    // command line if requested.
    bool OutputOnly = C.getArgs().hasArg(options::OPT__HASH_HASH_HASH);
    if (C.getArgs().hasArg(options::OPT_v) || OutputOnly) {
      for (StringRef A : BundlerArgs)
        if (OutputOnly)
          llvm::errs() << "\"" << A << "\" ";
        else
          llvm::errs() << A << " ";
      llvm::errs() << '\n';
    }
    if (BundlerBinary.getError())
      return false;

    // Run the bundler.
    bool Failed = llvm::sys::ExecuteAndWait(BundlerBinary.get(), BundlerArgs);
    if (!Failed)
      return true;
    return false;
  }

  /// Generate an action that adds a host dependence to a device action. The
  /// results will be kept in this action builder. Return true if an error was
  /// found.
  bool addHostDependenceToDeviceActions(Action *&HostAction,
                                        const Arg *InputArg,
                                        DerivedArgList &Args) {
    if (!IsValid)
      return true;

    // An FPGA AOCX input does not have a host dependence to the unbundler
    if (HostAction->getType() == types::TY_FPGA_AOCX)
      return false;

    // If we are supporting bundling/unbundling and the current action is an
    // input action of non-source file, we replace the host action by the
    // unbundling action. The bundler tool has the logic to detect if an input
    // is a bundle or not and if the input is not a bundle it assumes it is a
    // host file. Therefore it is safe to create an unbundling action even if
    // the input is not a bundle.
    if (CanUseBundler && isa<InputAction>(HostAction) &&
        InputArg->getOption().getKind() == llvm::opt::Option::InputClass &&
        !InputArg->getOption().hasFlag(options::LinkerInput) &&
        !types::isSrcFile(HostAction->getType())) {
      std::string InputName = InputArg->getAsString(Args);
      // Do not create an unbundling action for an object when we know a fat
      // static library is being used.  A separate unbundling action is created
      // for all objects and the fat static library.
      // But in MSVC environment static offload archives are handled differently
      // due to absence of partial linking support in the linker. Instead of
      // partially linking input objects and static archives and then unbundling
      // result we are unbundling all objects and offload archives to extract
      // device parts. Therefore, in case on MSVC environment unbundling action
      // for objects is still needed.
      if (C.getDefaultToolChain().getTriple().isWindowsMSVCEnvironment() ||
          !(HostAction->getType() == types::TY_Object &&
            isObjectFile(InputName) &&
            Args.hasArg(options::OPT_foffload_static_lib_EQ))) {
        ActionList HostActionList;
        Action *A(HostAction);
        // Only check for FPGA device information when using fpga SubArch.
        if (Args.hasArg(options::OPT_fintelfpga) &&
            HostAction->getType() != types::TY_FPGA_AOCR &&
            HostAction->getType() != types::TY_FPGA_AOCX &&
            !(HostAction->getType() == types::TY_Object &&
              isObjectFile(InputName))) {
          if (HasFPGADeviceBinary(C, InputArg->getAsString(Args), true))
            A = C.MakeAction<InputAction>(*InputArg, types::TY_FPGA_AOCX);
          else if (HasFPGADeviceBinary(C, InputArg->getAsString(Args)))
            A = C.MakeAction<InputAction>(*InputArg, types::TY_FPGA_AOCR);
        }
        HostActionList.push_back(A);
        if (!HostActionList.empty()) {
          auto UnbundlingHostAction =
            C.MakeAction<OffloadUnbundlingJobAction>(HostActionList);
          UnbundlingHostAction->registerDependentActionInfo(
            C.getSingleOffloadToolChain<Action::OFK_Host>(),
            /*BoundArch=*/StringRef(), Action::OFK_Host);
          HostAction = UnbundlingHostAction;
        }
      }
    }

    assert(HostAction && "Invalid host action!");

    // Register the offload kinds that are used.
    auto &OffloadKind = InputArgToOffloadKindMap[InputArg];
    for (auto *SB : SpecializedBuilders) {
      if (!SB->isValid())
        continue;

      auto RetCode = SB->addDeviceDepences(HostAction);

      // Host dependences for device actions are not compatible with that same
      // action being ignored.
      assert(RetCode != DeviceActionBuilder::ABRT_Ignore_Host &&
             "Host dependence not expected to be ignored.!");

      // Unless the builder was inactive for this action, we have to record the
      // offload kind because the host will have to use it.
      if (RetCode != DeviceActionBuilder::ABRT_Inactive)
        OffloadKind |= SB->getAssociatedOffloadKind();
    }

    // Do not use unbundler if the Host does not depend on device action.
    // Now that we have unbundled the object, when doing -fsycl-link we
    // want to continue the host link with the input object.
    // For unbundling of an FPGA AOCX binary, we want to link with the original
    // FPGA device archive.
    if ((OffloadKind == Action::OFK_None && CanUseBundler) ||
        (Args.hasArg(options::OPT_fintelfpga) &&
         ((Args.hasArg(options::OPT_fsycl_link_EQ) &&
          HostAction->getType() == types::TY_Object) ||
          HostAction->getType() == types::TY_FPGA_AOCX)))
      if (auto *UA = dyn_cast<OffloadUnbundlingJobAction>(HostAction))
        HostAction = UA->getInputs().back();

    return false;
  }

  /// Generate an action that adds a host dependence to an unbundling action.
  /// The results will be kept in this action builder. Return true if an error
  /// was found.
  bool addHostDependenceToUnbundlingAction(Action *&HostAction,
                                           ActionList &InputActionList,
                                           const Arg *InputArg) {
    if (!IsValid || InputActionList.empty())
      return true;

    auto *DeviceUnbundlingAction =
              C.MakeAction<OffloadUnbundlingJobAction>(InputActionList);
    DeviceUnbundlingAction->registerDependentActionInfo(
          C.getSingleOffloadToolChain<Action::OFK_Host>(),
          /*BoundArch=*/StringRef(), Action::OFK_Host);
    HostAction = DeviceUnbundlingAction;

    // Register the offload kinds that are used.
    auto &OffloadKind = InputArgToOffloadKindMap[InputArg];
    for (auto *SB : SpecializedBuilders) {
      if (!SB->isValid())
        continue;

      auto RetCode = SB->addDeviceDepences(HostAction);

      // Host dependences for device actions are not compatible with that same
      // action being ignored.
      assert(RetCode != DeviceActionBuilder::ABRT_Ignore_Host &&
             "Host dependence not expected to be ignored.!");

      // Unless the builder was inactive for this action, we have to record the
      // offload kind because the host will have to use it.
      if (RetCode != DeviceActionBuilder::ABRT_Inactive)
        OffloadKind |= SB->getAssociatedOffloadKind();
    }
    return false;
  }

  /// Add the offloading top level actions that are specific for unique
  /// linking situations where objects are used at only the device link
  /// with no intermedate steps.
  bool appendTopLevelLinkAction(ActionList &AL) {
    // Get the device actions to be appended.
    ActionList OffloadAL;
    for (auto *SB : SpecializedBuilders) {
      if (!SB->isValid())
        continue;
      SB->appendTopLevelLinkAction(OffloadAL);
    }
    // Append the device actions.
    AL.append(OffloadAL.begin(), OffloadAL.end());
    return false;
  }

  /// Add the offloading top level actions to the provided action list. This
  /// function can replace the host action by a bundling action if the
  /// programming models allow it.
  bool appendTopLevelActions(ActionList &AL, Action *HostAction,
                             const Arg *InputArg) {
    // Get the device actions to be appended.
    ActionList OffloadAL;
    for (auto *SB : SpecializedBuilders) {
      if (!SB->isValid())
        continue;
      SB->appendTopLevelActions(OffloadAL);
    }

    // If we can use the bundler, replace the host action by the bundling one in
    // the resulting list. Otherwise, just append the device actions. For
    // device only compilation, HostAction is a null pointer, therefore only do
    // this when HostAction is not a null pointer.
    if (CanUseBundler && HostAction &&
        HostAction->getType() != types::TY_Nothing && !OffloadAL.empty()) {
      // Add the host action to the list in order to create the bundling action.
      OffloadAL.push_back(HostAction);

      // We expect that the host action was just appended to the action list
      // before this method was called.
      assert(HostAction == AL.back() && "Host action not in the list??");
      HostAction = C.MakeAction<OffloadBundlingJobAction>(OffloadAL);
      AL.back() = HostAction;
    } else
      AL.append(OffloadAL.begin(), OffloadAL.end());

    // Propagate to the current host action (if any) the offload information
    // associated with the current input.
    if (HostAction)
      HostAction->propagateHostOffloadInfo(InputArgToOffloadKindMap[InputArg],
                                           /*BoundArch=*/nullptr);
    return false;
  }

  Action* makeHostLinkAction() {
    // Build a list of device linking actions.
    ActionList DeviceAL;
    for (DeviceActionBuilder *SB : SpecializedBuilders) {
      if (!SB->isValid())
        continue;
      SB->appendLinkActions(DeviceAL);
    }

    if (DeviceAL.empty())
      return nullptr;

    // Create wrapper bitcode from the result of device link actions and compile
    // it to an object which will be added to the host link command.
    auto *BC = C.MakeAction<OffloadWrapperJobAction>(DeviceAL, types::TY_LLVM_BC);
    auto *ASM = C.MakeAction<BackendJobAction>(BC, types::TY_PP_Asm);
    return C.MakeAction<AssembleJobAction>(ASM, types::TY_Object);
  }

  /// Processes the host linker action. This currently consists of replacing it
  /// with an offload action if there are device link objects and propagate to
  /// the host action all the offload kinds used in the current compilation. The
  /// resulting action is returned.
  Action *processHostLinkAction(Action *HostAction) {
    // Add all the dependences from the device linking actions.
    OffloadAction::DeviceDependences DDeps;
    for (auto *SB : SpecializedBuilders) {
      if (!SB->isValid())
        continue;

      SB->appendLinkDependences(DDeps);
    }

    // Calculate all the offload kinds used in the current compilation.
    unsigned ActiveOffloadKinds = 0u;
    for (auto &I : InputArgToOffloadKindMap)
      ActiveOffloadKinds |= I.second;

    // If we don't have device dependencies, we don't have to create an offload
    // action.
    if (DDeps.getActions().empty()) {
      // Propagate all the active kinds to host action. Given that it is a link
      // action it is assumed to depend on all actions generated so far.
      HostAction->propagateHostOffloadInfo(ActiveOffloadKinds,
                                           /*BoundArch=*/nullptr);
      return HostAction;
    }

    // Create the offload action with all dependences. When an offload action
    // is created the kinds are propagated to the host action, so we don't have
    // to do that explicitly here.
    OffloadAction::HostDependence HDep(
        *HostAction, *C.getSingleOffloadToolChain<Action::OFK_Host>(),
        /*BoundArch*/ nullptr, ActiveOffloadKinds);
    return C.MakeAction<OffloadAction>(HDep, DDeps);
  }
};
} // anonymous namespace.

void Driver::handleArguments(Compilation &C, DerivedArgList &Args,
                             const InputList &Inputs,
                             ActionList &Actions) const {

  // Ignore /Yc/Yu if both /Yc and /Yu passed but with different filenames.
  Arg *YcArg = Args.getLastArg(options::OPT__SLASH_Yc);
  Arg *YuArg = Args.getLastArg(options::OPT__SLASH_Yu);
  if (YcArg && YuArg && strcmp(YcArg->getValue(), YuArg->getValue()) != 0) {
    Diag(clang::diag::warn_drv_ycyu_different_arg_clang_cl);
    Args.eraseArg(options::OPT__SLASH_Yc);
    Args.eraseArg(options::OPT__SLASH_Yu);
    YcArg = YuArg = nullptr;
  }
  if (YcArg && Inputs.size() > 1) {
    Diag(clang::diag::warn_drv_yc_multiple_inputs_clang_cl);
    Args.eraseArg(options::OPT__SLASH_Yc);
    YcArg = nullptr;
  }

  Arg *FinalPhaseArg;
  phases::ID FinalPhase = getFinalPhase(Args, &FinalPhaseArg);

  if (FinalPhase == phases::Link) {
    if (Args.hasArg(options::OPT_emit_llvm))
      Diag(clang::diag::err_drv_emit_llvm_link);
    if (IsCLMode() && LTOMode != LTOK_None &&
        !Args.getLastArgValue(options::OPT_fuse_ld_EQ).equals_lower("lld"))
      Diag(clang::diag::err_drv_lto_without_lld);
  }

  if (FinalPhase == phases::Preprocess || Args.hasArg(options::OPT__SLASH_Y_)) {
    // If only preprocessing or /Y- is used, all pch handling is disabled.
    // Rather than check for it everywhere, just remove clang-cl pch-related
    // flags here.
    Args.eraseArg(options::OPT__SLASH_Fp);
    Args.eraseArg(options::OPT__SLASH_Yc);
    Args.eraseArg(options::OPT__SLASH_Yu);
    YcArg = YuArg = nullptr;
  }

  unsigned LastPLSize = 0;
  llvm::SmallVector<phases::ID, phases::MaxNumberOfPhases> PL;
  for (auto &I : Inputs) {
    types::ID InputType = I.first;
    const Arg *InputArg = I.second;

    PL.clear();
    types::getCompilationPhases(InputType, PL);
    LastPLSize = PL.size();

    // If the first step comes after the final phase we are doing as part of
    // this compilation, warn the user about it.
    phases::ID InitialPhase = PL[0];
    if (InitialPhase > FinalPhase) {
      if (InputArg->isClaimed())
        continue;

      // Claim here to avoid the more general unused warning.
      InputArg->claim();

      // Suppress all unused style warnings with -Qunused-arguments
      if (Args.hasArg(options::OPT_Qunused_arguments))
        continue;

      // Special case when final phase determined by binary name, rather than
      // by a command-line argument with a corresponding Arg.
      if (CCCIsCPP())
        Diag(clang::diag::warn_drv_input_file_unused_by_cpp)
            << InputArg->getAsString(Args) << getPhaseName(InitialPhase);
      // Special case '-E' warning on a previously preprocessed file to make
      // more sense.
      else if (InitialPhase == phases::Compile &&
               (Args.getLastArg(options::OPT__SLASH_EP,
                                options::OPT__SLASH_P) ||
                Args.getLastArg(options::OPT_E) ||
                Args.getLastArg(options::OPT_M, options::OPT_MM)) &&
               getPreprocessedType(InputType) == types::TY_INVALID)
        Diag(clang::diag::warn_drv_preprocessed_input_file_unused)
            << InputArg->getAsString(Args) << !!FinalPhaseArg
            << (FinalPhaseArg ? FinalPhaseArg->getOption().getName() : "");
      else
        Diag(clang::diag::warn_drv_input_file_unused)
            << InputArg->getAsString(Args) << getPhaseName(InitialPhase)
            << !!FinalPhaseArg
            << (FinalPhaseArg ? FinalPhaseArg->getOption().getName() : "");
      continue;
    }

    if (YcArg) {
      // Add a separate precompile phase for the compile phase.
      if (FinalPhase >= phases::Compile) {
        const types::ID HeaderType = lookupHeaderTypeForSourceType(InputType);
        llvm::SmallVector<phases::ID, phases::MaxNumberOfPhases> PCHPL;
        types::getCompilationPhases(HeaderType, PCHPL);
        // Build the pipeline for the pch file.
        Action *ClangClPch = C.MakeAction<InputAction>(*InputArg, HeaderType);
        for (phases::ID Phase : PCHPL)
          ClangClPch = ConstructPhaseAction(C, Args, Phase, ClangClPch);
        assert(ClangClPch);
        Actions.push_back(ClangClPch);
        // The driver currently exits after the first failed command.  This
        // relies on that behavior, to make sure if the pch generation fails,
        // the main compilation won't run.
        // FIXME: If the main compilation fails, the PCH generation should
        // probably not be considered successful either.
      }
    }
  }

  // If we are linking, claim any options which are obviously only used for
  // compilation.
  // FIXME: Understand why the last Phase List length is used here.
  if (FinalPhase == phases::Link && LastPLSize == 1) {
    Args.ClaimAllArgs(options::OPT_CompileOnly_Group);
    Args.ClaimAllArgs(options::OPT_cl_compile_Group);
  }
}

void Driver::BuildActions(Compilation &C, DerivedArgList &Args,
                          const InputList &Inputs, ActionList &Actions) const {
  llvm::PrettyStackTraceString CrashInfo("Building compilation actions");

  if (!SuppressMissingInputWarning && Inputs.empty()) {
    Diag(clang::diag::err_drv_no_input_files);
    return;
  }

  // Reject -Z* at the top level, these options should never have been exposed
  // by gcc.
  if (Arg *A = Args.getLastArg(options::OPT_Z_Joined))
    Diag(clang::diag::err_drv_use_of_Z_option) << A->getAsString(Args);

  // Diagnose misuse of /Fo.
  if (Arg *A = Args.getLastArg(options::OPT__SLASH_Fo)) {
    StringRef V = A->getValue();
    if (Inputs.size() > 1 && !V.empty() &&
        !llvm::sys::path::is_separator(V.back())) {
      // Check whether /Fo tries to name an output file for multiple inputs.
      Diag(clang::diag::err_drv_out_file_argument_with_multiple_sources)
          << A->getSpelling() << V;
      Args.eraseArg(options::OPT__SLASH_Fo);
    }
  }

  // Diagnose misuse of /Fa.
  if (Arg *A = Args.getLastArg(options::OPT__SLASH_Fa)) {
    StringRef V = A->getValue();
    if (Inputs.size() > 1 && !V.empty() &&
        !llvm::sys::path::is_separator(V.back())) {
      // Check whether /Fa tries to name an asm file for multiple inputs.
      Diag(clang::diag::err_drv_out_file_argument_with_multiple_sources)
          << A->getSpelling() << V;
      Args.eraseArg(options::OPT__SLASH_Fa);
    }
  }

  // Diagnose misuse of /o.
  if (Arg *A = Args.getLastArg(options::OPT__SLASH_o)) {
    if (A->getValue()[0] == '\0') {
      // It has to have a value.
      Diag(clang::diag::err_drv_missing_argument) << A->getSpelling() << 1;
      Args.eraseArg(options::OPT__SLASH_o);
    }
  }

#if INTEL_CUSTOMIZATION
  if (Arg *A = Args.getLastArg(options::OPT_fopenmp_EQ, options::OPT_fopenmp))
    // -fopenmp is not supported with the DPC++ compiler (from dpcpp driver)
    if (A && Args.hasArg(options::OPT_dpcpp))
      Diag(diag::err_drv_unsupported_opt) << A->getAsString(Args);
  // Go ahead and claim usage of --dpcpp
  Args.ClaimAllArgs(options::OPT_dpcpp);
#endif // INTEL_CUSTOMIZATION

  handleArguments(C, Args, Inputs, Actions);

  // Builder to be used to build offloading actions.
  OffloadingActionBuilder OffloadBuilder(C, Args, Inputs);

  // Construct the actions to perform.
  HeaderModulePrecompileJobAction *HeaderModuleAction = nullptr;
  ActionList LinkerInputs;
  ActionList MergerInputs;

  llvm::SmallVector<phases::ID, phases::MaxNumberOfPhases> PL;
  for (auto &I : Inputs) {
    types::ID InputType = I.first;
    const Arg *InputArg = I.second;

    PL.clear();
    types::getCompilationPhases(*this, Args, InputType, PL);
    if (PL.empty())
      continue;

    llvm::SmallVector<phases::ID, phases::MaxNumberOfPhases> FullPL;
    types::getCompilationPhases(InputType, FullPL);

    // Build the pipeline for this file.
    Action *Current = C.MakeAction<InputAction>(*InputArg, InputType);

    // Use the current host action in any of the offloading actions, if
    // required.
    if (OffloadBuilder.addHostDependenceToDeviceActions(Current, InputArg,
                                                        Args))
      break;

    for (phases::ID Phase : PL) {

      // Add any offload action the host action depends on.
      Current = OffloadBuilder.addDeviceDependencesToHostAction(
          Current, InputArg, Phase, PL.back(), FullPL);
      if (!Current)
        break;

      // Queue linker inputs.
      if (Phase == phases::Link) {
        assert(Phase == PL.back() && "linking must be final compilation step.");
        LinkerInputs.push_back(Current);
        Current = nullptr;
        break;
      }

      // TODO: Consider removing this because the merged may not end up being
      // the final Phase in the pipeline. Perhaps the merged could just merge
      // and then pass an artifact of some sort to the Link Phase.
      // Queue merger inputs.
      if (Phase == phases::IfsMerge) {
        assert(Phase == PL.back() && "merging must be final compilation step.");
        MergerInputs.push_back(Current);
        Current = nullptr;
        break;
      }

      // Each precompiled header file after a module file action is a module
      // header of that same module file, rather than being compiled to a
      // separate PCH.
      if (Phase == phases::Precompile && HeaderModuleAction &&
          getPrecompiledType(InputType) == types::TY_PCH) {
        HeaderModuleAction->addModuleHeaderInput(Current);
        Current = nullptr;
        break;
      }

      // FIXME: Should we include any prior module file outputs as inputs of
      // later actions in the same command line?

      // Otherwise construct the appropriate action.
      Action *NewCurrent = ConstructPhaseAction(C, Args, Phase, Current);

      // We didn't create a new action, so we will just move to the next phase.
      if (NewCurrent == Current)
        continue;

      if (auto *HMA = dyn_cast<HeaderModulePrecompileJobAction>(NewCurrent))
        HeaderModuleAction = HMA;

      Current = NewCurrent;

      // Use the current host action in any of the offloading actions, if
      // required.
      if (OffloadBuilder.addHostDependenceToDeviceActions(Current, InputArg,
                                                          Args))
        break;

      if (Current->getType() == types::TY_Nothing)
        break;
    }

    // If we ended with something, add to the output list.
    if (Current)
      Actions.push_back(Current);

    // Add any top level actions generated for offloading.
    OffloadBuilder.appendTopLevelActions(Actions, Current, InputArg);
  }

  OffloadBuilder.appendTopLevelLinkAction(Actions);

  // When a static fat archive is provided, create a new unbundling step
  // for all of the objects.
  if (!C.getDefaultToolChain().getTriple().isWindowsMSVCEnvironment() &&
      Args.hasArg(options::OPT_foffload_static_lib_EQ) &&
      !LinkerInputs.empty()) {
    ActionList UnbundlerInputs;
    ActionList TempLinkerInputs;
    for (const auto &LI : LinkerInputs) {
      // Unbundler only handles objects.
      if (auto *IA = dyn_cast<InputAction>(LI)) {
        std::string FileName = IA->getInputArg().getAsString(Args);
        if ((IA->getType() == types::TY_Object && !isObjectFile(FileName)) ||
            IA->getInputArg().getOption().hasFlag(options::LinkerInput))
          // Pass the Input along to linker.
          TempLinkerInputs.push_back(LI);
        else
          // Add to unbundler.
          UnbundlerInputs.push_back(LI);
      } else
        UnbundlerInputs.push_back(LI);
    }
    LinkerInputs.clear();
    if (!UnbundlerInputs.empty()) {
      Action *Current;
      const Arg *LastArg = Args.getLastArg(options::OPT_foffload_static_lib_EQ);
      OffloadBuilder.addHostDependenceToUnbundlingAction(Current,
                                                    UnbundlerInputs, LastArg);
      Current = OffloadBuilder.addDeviceDependencesToHostAction(Current,
                                       LastArg, phases::Link, PL.back(), PL);
      LinkerInputs.push_back(Current);
    }
    for (const auto &TLI : TempLinkerInputs)
      LinkerInputs.push_back(TLI);
  }
  const llvm::opt::OptTable &Opts = getOpts();
  if (C.getDefaultToolChain().getTriple().isWindowsMSVCEnvironment() &&
      Args.hasArg(options::OPT_foffload_static_lib_EQ)) {
    // In MSVC environment offload-static-libs are handled slightly different
    // because of missing support for partial linking in the linker. We add an
    // unbundling action for each static archive which produces list files with
    // extracted objects. Device lists are then added to the appropriate device
    // link actions and host list is ignored since we are adding
    // offload-static-libs as normal libraries to the host link command.
    for (const auto *A : Args.filtered(options::OPT_foffload_static_lib_EQ)) {
      SmallString<128> LibName(A->getValue());
#if INTEL_CUSTOMIZATION
      // For Performance libraries, we have placeholders which need to be
      // updated to the proper library name
      if (A->getValue() == StringRef("libmkl_sycl")) {
        LibName = C.getDefaultToolChain().GetMKLLibPath();
        llvm::sys::path::append(LibName, "libmkl_sycl.lib");
      }
      if (A->getValue() == StringRef("libdaal_sycl")) {
        LibName = C.getDefaultToolChain().GetDAALLibPath();
        llvm::sys::path::append(LibName, "libdaal_sycl.lib");
      }
#endif // INTEL_CUSTOMIZATION
      Arg *InputArg = MakeInputArg(Args, Opts, Args.MakeArgString(LibName));
      Action *Current = C.MakeAction<InputAction>(*InputArg, types::TY_Archive);
      OffloadBuilder.addHostDependenceToDeviceActions(Current, InputArg, Args);
      OffloadBuilder.addDeviceDependencesToHostAction(
          Current, InputArg, phases::Link, PL.back(), PL);
    }
  }
  // For an FPGA archive, we add the unbundling step above to take care of
  // the device side, but also unbundle here to extract the host side
  for (const auto &LI : LinkerInputs) {
    Action *UnbundlerInput = nullptr;
    if (auto *IA = dyn_cast<InputAction>(LI)) {
      if (IA->getType() == types::TY_FPGA_AOCR ||
          IA->getType() == types::TY_FPGA_AOCX) {
        // Add to unbundler.
        UnbundlerInput = LI;
      }
    }
    if (UnbundlerInput) {
      if (auto *IA = dyn_cast<InputAction>(UnbundlerInput)) {
        std::string FileName = IA->getInputArg().getAsString(Args);
        Arg *InputArg = MakeInputArg(Args, Opts, FileName);
        OffloadBuilder.addHostDependenceToDeviceActions(UnbundlerInput,
                                                        InputArg, Args);
        OffloadBuilder.addDeviceDependencesToHostAction(
            UnbundlerInput, InputArg, phases::Link, PL.back(), PL);
      }
    }
  }

  // Add a link action if necessary.
  if (!LinkerInputs.empty()) {
    if (Action *Wrapper = OffloadBuilder.makeHostLinkAction())
      LinkerInputs.push_back(Wrapper);
    types::ID LinkType(types::TY_Image);
    if (Args.hasArg(options::OPT_fsycl_link_EQ))
      LinkType = types::TY_Archive;
    Action *LA = C.MakeAction<LinkJobAction>(LinkerInputs, LinkType);
    LA = OffloadBuilder.processHostLinkAction(LA);
    Actions.push_back(LA);
  }

  // Add an interface stubs merge action if necessary.
  if (!MergerInputs.empty())
    Actions.push_back(
        C.MakeAction<IfsMergeJobAction>(MergerInputs, types::TY_Image));

  // If --print-supported-cpus, -mcpu=? or -mtune=? is specified, build a custom
  // Compile phase that prints out supported cpu models and quits.
  if (Arg *A = Args.getLastArg(options::OPT_print_supported_cpus)) {
    // Use the -mcpu=? flag as the dummy input to cc1.
    Actions.clear();
    Action *InputAc = C.MakeAction<InputAction>(*A, types::TY_C);
    Actions.push_back(
        C.MakeAction<PrecompileJobAction>(InputAc, types::TY_Nothing));
    for (auto &I : Inputs)
      I.second->claim();
  }

  // Claim ignored clang-cl options.
  Args.ClaimAllArgs(options::OPT_cl_ignored_Group);

  // Claim --cuda-host-only and --cuda-compile-host-device, which may be passed
  // to non-CUDA compilations and should not trigger warnings there.
  Args.ClaimAllArgs(options::OPT_cuda_host_only);
  Args.ClaimAllArgs(options::OPT_cuda_compile_host_device);
}

Action *Driver::ConstructPhaseAction(
    Compilation &C, const ArgList &Args, phases::ID Phase, Action *Input,
    Action::OffloadKind TargetDeviceOffloadKind) const {
  llvm::PrettyStackTraceString CrashInfo("Constructing phase actions");

  // Some types skip the assembler phase (e.g., llvm-bc), but we can't
  // encode this in the steps because the intermediate type depends on
  // arguments. Just special case here.
  if (Phase == phases::Assemble && Input->getType() != types::TY_PP_Asm)
    return Input;

  // Build the appropriate action.
  switch (Phase) {
  case phases::Link:
    llvm_unreachable("link action invalid here.");
  case phases::IfsMerge:
    llvm_unreachable("ifsmerge action invalid here.");
  case phases::Preprocess: {
    types::ID OutputTy;
    // -M and -MM specify the dependency file name by altering the output type,
    // -if -MD and -MMD are not specified.
    if (Args.hasArg(options::OPT_M, options::OPT_MM) &&
        !Args.hasArg(options::OPT_MD, options::OPT_MMD)) {
      OutputTy = types::TY_Dependencies;
    } else {
      OutputTy = Input->getType();
      if (!Args.hasFlag(options::OPT_frewrite_includes,
                        options::OPT_fno_rewrite_includes, false) &&
          !Args.hasFlag(options::OPT_frewrite_imports,
                        options::OPT_fno_rewrite_imports, false) &&
          !CCGenDiagnostics)
        OutputTy = types::getPreprocessedType(OutputTy);
      assert(OutputTy != types::TY_INVALID &&
             "Cannot preprocess this input type!");
    }
    return C.MakeAction<PreprocessJobAction>(Input, OutputTy);
  }
  case phases::Precompile: {
    types::ID OutputTy = getPrecompiledType(Input->getType());
    assert(OutputTy != types::TY_INVALID &&
           "Cannot precompile this input type!");

    // If we're given a module name, precompile header file inputs as a
    // module, not as a precompiled header.
    const char *ModName = nullptr;
    if (OutputTy == types::TY_PCH) {
      if (Arg *A = Args.getLastArg(options::OPT_fmodule_name_EQ))
        ModName = A->getValue();
      if (ModName)
        OutputTy = types::TY_ModuleFile;
    }

    if (Args.hasArg(options::OPT_fsyntax_only)) {
      // Syntax checks should not emit a PCH file
      OutputTy = types::TY_Nothing;
    }

    if (ModName)
      return C.MakeAction<HeaderModulePrecompileJobAction>(Input, OutputTy,
                                                           ModName);
    return C.MakeAction<PrecompileJobAction>(Input, OutputTy);
  }
  case phases::Compile: {
    if (Args.hasArg(options::OPT_fsyntax_only))
      return C.MakeAction<CompileJobAction>(Input, types::TY_Nothing);
    if (Args.hasArg(options::OPT_rewrite_objc))
      return C.MakeAction<CompileJobAction>(Input, types::TY_RewrittenObjC);
    if (Args.hasArg(options::OPT_rewrite_legacy_objc))
      return C.MakeAction<CompileJobAction>(Input,
                                            types::TY_RewrittenLegacyObjC);
    if (Args.hasArg(options::OPT__analyze))
      return C.MakeAction<AnalyzeJobAction>(Input, types::TY_Plist);
    if (Args.hasArg(options::OPT__migrate))
      return C.MakeAction<MigrateJobAction>(Input, types::TY_Remap);
    if (Args.hasArg(options::OPT_emit_ast))
      return C.MakeAction<CompileJobAction>(Input, types::TY_AST);
    if (Args.hasArg(options::OPT_module_file_info))
      return C.MakeAction<CompileJobAction>(Input, types::TY_ModuleFile);
    if (Args.hasArg(options::OPT_verify_pch))
      return C.MakeAction<VerifyPCHJobAction>(Input, types::TY_Nothing);
    if (Args.hasArg(options::OPT_emit_interface_stubs))
      return C.MakeAction<CompileJobAction>(Input, types::TY_IFS_CPP);
    return C.MakeAction<CompileJobAction>(Input, types::TY_LLVM_BC);
  }
  case phases::Backend: {
    if (isUsingLTO() && TargetDeviceOffloadKind == Action::OFK_None) {
      types::ID Output =
          Args.hasArg(options::OPT_S) ? types::TY_LTO_IR : types::TY_LTO_BC;
      return C.MakeAction<BackendJobAction>(Input, Output);
    }
    if (Args.hasArg(options::OPT_emit_llvm)) {
      types::ID Output =
          Args.hasArg(options::OPT_S) ? types::TY_LLVM_IR : types::TY_LLVM_BC;
      return C.MakeAction<BackendJobAction>(Input, Output);
    }
    if (Args.hasArg(options::OPT_sycl_device_only)) {
      if (Args.hasFlag(options::OPT_fsycl_use_bitcode,
                       options::OPT_fno_sycl_use_bitcode, true))
        return C.MakeAction<BackendJobAction>(Input, types::TY_LLVM_BC);
      // Use of --sycl creates a bitcode file, we need to translate that to
      // a SPIR-V file with -fno-sycl-use-bitcode
      auto *BackendAction =
          C.MakeAction<BackendJobAction>(Input, types::TY_LLVM_BC);
      return C.MakeAction<SPIRVTranslatorJobAction>(BackendAction,
                                                    types::TY_SPIRV);
    }
#if INTEL_CUSTOMIZATION
    // SPIR target arch during offload should generate bitcode.
    if (TargetDeviceOffloadKind == Action::OFK_OpenMP &&
        C.getSingleOffloadToolChain<Action::OFK_OpenMP>()->getTriple().isSPIR())
      return C.MakeAction<BackendJobAction>(Input, types::TY_LLVM_BC);
#endif // INTEL_CUSTOMIZATION
    return C.MakeAction<BackendJobAction>(Input, types::TY_PP_Asm);
  }
  case phases::Assemble:
    return C.MakeAction<AssembleJobAction>(std::move(Input), types::TY_Object);
  }

  llvm_unreachable("invalid phase in ConstructPhaseAction");
}

void Driver::BuildJobs(Compilation &C) const {
  llvm::PrettyStackTraceString CrashInfo("Building compilation jobs");

  Arg *FinalOutput = C.getArgs().getLastArg(options::OPT_o);

  // It is an error to provide a -o option if we are making multiple output
  // files.
  if (FinalOutput) {
    unsigned NumOutputs = 0;
    for (const Action *A : C.getActions())
      if (A->getType() != types::TY_Nothing)
        ++NumOutputs;

    if (NumOutputs > 1) {
      Diag(clang::diag::err_drv_output_argument_with_multiple_files);
      FinalOutput = nullptr;
    }
  }

  // Collect the list of architectures.
  llvm::StringSet<> ArchNames;
  if (C.getDefaultToolChain().getTriple().isOSBinFormatMachO())
    for (const Arg *A : C.getArgs())
      if (A->getOption().matches(options::OPT_arch))
        ArchNames.insert(A->getValue());

  // Set of (Action, canonical ToolChain triple) pairs we've built jobs for.
  std::map<std::pair<const Action *, std::string>, InputInfo> CachedResults;
  for (Action *A : C.getActions()) {
    // If we are linking an image for multiple archs then the linker wants
    // -arch_multiple and -final_output <final image name>. Unfortunately, this
    // doesn't fit in cleanly because we have to pass this information down.
    //
    // FIXME: This is a hack; find a cleaner way to integrate this into the
    // process.
    const char *LinkingOutput = nullptr;
    if (isa<LipoJobAction>(A)) {
      if (FinalOutput)
        LinkingOutput = FinalOutput->getValue();
      else
        LinkingOutput = getDefaultImageName();
    }

    BuildJobsForAction(C, A, &C.getDefaultToolChain(),
                       /*BoundArch*/ StringRef(),
                       /*AtTopLevel*/ true,
                       /*MultipleArchs*/ ArchNames.size() > 1,
                       /*LinkingOutput*/ LinkingOutput, CachedResults,
                       /*TargetDeviceOffloadKind*/ Action::OFK_None);
  }

  // If the user passed -Qunused-arguments or there were errors, don't warn
  // about any unused arguments.
  if (Diags.hasErrorOccurred() ||
      C.getArgs().hasArg(options::OPT_Qunused_arguments))
    return;

  // Claim -### here.
  (void)C.getArgs().hasArg(options::OPT__HASH_HASH_HASH);

  // Claim --driver-mode, --rsp-quoting, it was handled earlier.
  (void)C.getArgs().hasArg(options::OPT_driver_mode);
  (void)C.getArgs().hasArg(options::OPT_rsp_quoting);

  for (Arg *A : C.getArgs()) {
    // FIXME: It would be nice to be able to send the argument to the
    // DiagnosticsEngine, so that extra values, position, and so on could be
    // printed.
    if (!A->isClaimed()) {
      if (A->getOption().hasFlag(options::NoArgumentUnused))
        continue;

      // Suppress the warning automatically if this is just a flag, and it is an
      // instance of an argument we already claimed.
      const Option &Opt = A->getOption();
      if (Opt.getKind() == Option::FlagClass) {
        bool DuplicateClaimed = false;

        for (const Arg *AA : C.getArgs().filtered(&Opt)) {
          if (AA->isClaimed()) {
            DuplicateClaimed = true;
            break;
          }
        }

        if (DuplicateClaimed)
          continue;
      }

      // In clang-cl, don't mention unknown arguments here since they have
      // already been warned about.
      if (!IsCLMode() || !A->getOption().matches(options::OPT_UNKNOWN))
        Diag(clang::diag::warn_drv_unused_argument)
            << A->getAsString(C.getArgs());
    }
  }
}

namespace {
/// Utility class to control the collapse of dependent actions and select the
/// tools accordingly.
class ToolSelector final {
  /// The tool chain this selector refers to.
  const ToolChain &TC;

  /// The compilation this selector refers to.
  const Compilation &C;

  /// The base action this selector refers to.
  const JobAction *BaseAction;

  /// Set to true if the current toolchain refers to host actions.
  bool IsHostSelector;

  /// Set to true if save-temps and embed-bitcode functionalities are active.
  bool SaveTemps;
  bool EmbedBitcode;

  /// Get previous dependent action or null if that does not exist. If
  /// \a CanBeCollapsed is false, that action must be legal to collapse or
  /// null will be returned.
  const JobAction *getPrevDependentAction(const ActionList &Inputs,
                                          ActionList &SavedOffloadAction,
                                          bool CanBeCollapsed = true) {
    // An option can be collapsed only if it has a single input.
    if (Inputs.size() != 1)
      return nullptr;

    Action *CurAction = *Inputs.begin();
    if (CanBeCollapsed &&
        !CurAction->isCollapsingWithNextDependentActionLegal())
      return nullptr;

    // If the input action is an offload action. Look through it and save any
    // offload action that can be dropped in the event of a collapse.
    if (auto *OA = dyn_cast<OffloadAction>(CurAction)) {
      // If the dependent action is a device action, we will attempt to collapse
      // only with other device actions. Otherwise, we would do the same but
      // with host actions only.
      if (!IsHostSelector) {
        if (OA->hasSingleDeviceDependence(/*DoNotConsiderHostActions=*/true)) {
          CurAction =
              OA->getSingleDeviceDependence(/*DoNotConsiderHostActions=*/true);
          if (CanBeCollapsed &&
              !CurAction->isCollapsingWithNextDependentActionLegal())
            return nullptr;
          SavedOffloadAction.push_back(OA);
          return dyn_cast<JobAction>(CurAction);
        }
      } else if (OA->hasHostDependence()) {
        CurAction = OA->getHostDependence();
        if (CanBeCollapsed &&
            !CurAction->isCollapsingWithNextDependentActionLegal())
          return nullptr;
        SavedOffloadAction.push_back(OA);
        return dyn_cast<JobAction>(CurAction);
      }
      return nullptr;
    }

    return dyn_cast<JobAction>(CurAction);
  }

  /// Return true if an assemble action can be collapsed.
  bool canCollapseAssembleAction() const {
    return TC.useIntegratedAs() && !SaveTemps &&
           !C.getArgs().hasArg(options::OPT_via_file_asm) &&
           !C.getArgs().hasArg(options::OPT__SLASH_FA) &&
           !C.getArgs().hasArg(options::OPT__SLASH_Fa);
  }

  /// Return true if a preprocessor action can be collapsed.
  bool canCollapsePreprocessorAction() const {
    return !C.getArgs().hasArg(options::OPT_no_integrated_cpp) &&
           !C.getArgs().hasArg(options::OPT_traditional_cpp) && !SaveTemps &&
           !C.getArgs().hasArg(options::OPT_rewrite_objc);
  }

  /// Struct that relates an action with the offload actions that would be
  /// collapsed with it.
  struct JobActionInfo final {
    /// The action this info refers to.
    const JobAction *JA = nullptr;
    /// The offload actions we need to take care off if this action is
    /// collapsed.
    ActionList SavedOffloadAction;
  };

  /// Append collapsed offload actions from the give nnumber of elements in the
  /// action info array.
  static void AppendCollapsedOffloadAction(ActionList &CollapsedOffloadAction,
                                           ArrayRef<JobActionInfo> &ActionInfo,
                                           unsigned ElementNum) {
    assert(ElementNum <= ActionInfo.size() && "Invalid number of elements.");
    for (unsigned I = 0; I < ElementNum; ++I)
      CollapsedOffloadAction.append(ActionInfo[I].SavedOffloadAction.begin(),
                                    ActionInfo[I].SavedOffloadAction.end());
  }

  /// Functions that attempt to perform the combining. They detect if that is
  /// legal, and if so they update the inputs \a Inputs and the offload action
  /// that were collapsed in \a CollapsedOffloadAction. A tool that deals with
  /// the combined action is returned. If the combining is not legal or if the
  /// tool does not exist, null is returned.
  /// Currently three kinds of collapsing are supported:
  ///  - Assemble + Backend + Compile;
  ///  - Assemble + Backend ;
  ///  - Backend + Compile.
  const Tool *
  combineAssembleBackendCompile(ArrayRef<JobActionInfo> ActionInfo,
                                ActionList &Inputs,
                                ActionList &CollapsedOffloadAction) {
    if (ActionInfo.size() < 3 || !canCollapseAssembleAction())
      return nullptr;
    auto *AJ = dyn_cast<AssembleJobAction>(ActionInfo[0].JA);
    auto *BJ = dyn_cast<BackendJobAction>(ActionInfo[1].JA);
    auto *CJ = dyn_cast<CompileJobAction>(ActionInfo[2].JA);
    if (!AJ || !BJ || !CJ)
      return nullptr;

    // Get compiler tool.
    const Tool *T = TC.SelectTool(*CJ);
    if (!T)
      return nullptr;

    // When using -fembed-bitcode, it is required to have the same tool (clang)
    // for both CompilerJA and BackendJA. Otherwise, combine two stages.
    if (EmbedBitcode) {
      const Tool *BT = TC.SelectTool(*BJ);
      if (BT == T)
        return nullptr;
    }

    if (!T->hasIntegratedAssembler())
      return nullptr;

    Inputs = CJ->getInputs();
    AppendCollapsedOffloadAction(CollapsedOffloadAction, ActionInfo,
                                 /*NumElements=*/3);
    return T;
  }
  const Tool *combineAssembleBackend(ArrayRef<JobActionInfo> ActionInfo,
                                     ActionList &Inputs,
                                     ActionList &CollapsedOffloadAction) {
    if (ActionInfo.size() < 2 || !canCollapseAssembleAction())
      return nullptr;
    auto *AJ = dyn_cast<AssembleJobAction>(ActionInfo[0].JA);
    auto *BJ = dyn_cast<BackendJobAction>(ActionInfo[1].JA);
    if (!AJ || !BJ)
      return nullptr;

    // Get backend tool.
    const Tool *T = TC.SelectTool(*BJ);
    if (!T)
      return nullptr;

    if (!T->hasIntegratedAssembler())
      return nullptr;

    Inputs = BJ->getInputs();
    AppendCollapsedOffloadAction(CollapsedOffloadAction, ActionInfo,
                                 /*NumElements=*/2);
    return T;
  }
  const Tool *combineBackendCompile(ArrayRef<JobActionInfo> ActionInfo,
                                    ActionList &Inputs,
                                    ActionList &CollapsedOffloadAction) {
    if (ActionInfo.size() < 2)
      return nullptr;
    auto *BJ = dyn_cast<BackendJobAction>(ActionInfo[0].JA);
    auto *CJ = dyn_cast<CompileJobAction>(ActionInfo[1].JA);
    if (!BJ || !CJ)
      return nullptr;

    // Check if the initial input (to the compile job or its predessor if one
    // exists) is LLVM bitcode. In that case, no preprocessor step is required
    // and we can still collapse the compile and backend jobs when we have
    // -save-temps. I.e. there is no need for a separate compile job just to
    // emit unoptimized bitcode.
    bool InputIsBitcode = true;
    for (size_t i = 1; i < ActionInfo.size(); i++)
      if (ActionInfo[i].JA->getType() != types::TY_LLVM_BC &&
          ActionInfo[i].JA->getType() != types::TY_LTO_BC) {
        InputIsBitcode = false;
        break;
      }
    if (!InputIsBitcode && !canCollapsePreprocessorAction())
      return nullptr;

    // Get compiler tool.
    const Tool *T = TC.SelectTool(*CJ);
    if (!T)
      return nullptr;

    if (T->canEmitIR() && ((SaveTemps && !InputIsBitcode) || EmbedBitcode))
      return nullptr;

    Inputs = CJ->getInputs();
    AppendCollapsedOffloadAction(CollapsedOffloadAction, ActionInfo,
                                 /*NumElements=*/2);
    return T;
  }

  /// Updates the inputs if the obtained tool supports combining with
  /// preprocessor action, and the current input is indeed a preprocessor
  /// action. If combining results in the collapse of offloading actions, those
  /// are appended to \a CollapsedOffloadAction.
  void combineWithPreprocessor(const Tool *T, ActionList &Inputs,
                               ActionList &CollapsedOffloadAction) {
    if (!T || !canCollapsePreprocessorAction() || !T->hasIntegratedCPP())
      return;

    // Attempt to get a preprocessor action dependence.
    ActionList PreprocessJobOffloadActions;
    ActionList NewInputs;
    for (Action *A : Inputs) {
      auto *PJ = getPrevDependentAction({A}, PreprocessJobOffloadActions);
      if (!PJ || !isa<PreprocessJobAction>(PJ)) {
        NewInputs.push_back(A);
        continue;
      }

      // This is legal to combine. Append any offload action we found and add the
      // current input to preprocessor inputs.
      CollapsedOffloadAction.append(PreprocessJobOffloadActions.begin(),
                                    PreprocessJobOffloadActions.end());
      NewInputs.append(PJ->input_begin(), PJ->input_end());
    }
    Inputs = NewInputs;
  }

public:
  ToolSelector(const JobAction *BaseAction, const ToolChain &TC,
               const Compilation &C, bool SaveTemps, bool EmbedBitcode)
      : TC(TC), C(C), BaseAction(BaseAction), SaveTemps(SaveTemps),
        EmbedBitcode(EmbedBitcode) {
    assert(BaseAction && "Invalid base action.");
    IsHostSelector = BaseAction->getOffloadingDeviceKind() == Action::OFK_None;
  }

  /// Check if a chain of actions can be combined and return the tool that can
  /// handle the combination of actions. The pointer to the current inputs \a
  /// Inputs and the list of offload actions \a CollapsedOffloadActions
  /// connected to collapsed actions are updated accordingly. The latter enables
  /// the caller of the selector to process them afterwards instead of just
  /// dropping them. If no suitable tool is found, null will be returned.
  const Tool *getTool(ActionList &Inputs,
                      ActionList &CollapsedOffloadAction) {
    //
    // Get the largest chain of actions that we could combine.
    //

    SmallVector<JobActionInfo, 5> ActionChain(1);
    ActionChain.back().JA = BaseAction;
    while (ActionChain.back().JA) {
      const Action *CurAction = ActionChain.back().JA;

      // Grow the chain by one element.
      ActionChain.resize(ActionChain.size() + 1);
      JobActionInfo &AI = ActionChain.back();

      // Attempt to fill it with the
      AI.JA =
          getPrevDependentAction(CurAction->getInputs(), AI.SavedOffloadAction);
    }

    // Pop the last action info as it could not be filled.
    ActionChain.pop_back();

    //
    // Attempt to combine actions. If all combining attempts failed, just return
    // the tool of the provided action. At the end we attempt to combine the
    // action with any preprocessor action it may depend on.
    //

    const Tool *T = combineAssembleBackendCompile(ActionChain, Inputs,
                                                  CollapsedOffloadAction);
    if (!T)
      T = combineAssembleBackend(ActionChain, Inputs, CollapsedOffloadAction);
    if (!T)
      T = combineBackendCompile(ActionChain, Inputs, CollapsedOffloadAction);
    if (!T) {
      Inputs = BaseAction->getInputs();
      T = TC.SelectTool(*BaseAction);
    }

    combineWithPreprocessor(T, Inputs, CollapsedOffloadAction);
    return T;
  }
};
}

/// Return a string that uniquely identifies the result of a job. The bound arch
/// is not necessarily represented in the toolchain's triple -- for example,
/// armv7 and armv7s both map to the same triple -- so we need both in our map.
/// Also, we need to add the offloading device kind, as the same tool chain can
/// be used for host and device for some programming models, e.g. OpenMP.
static std::string GetTriplePlusArchString(const ToolChain *TC,
                                           StringRef BoundArch,
                                           Action::OffloadKind OffloadKind) {
  std::string TriplePlusArch = TC->getTriple().normalize();
  if (!BoundArch.empty()) {
    TriplePlusArch += "-";
    TriplePlusArch += BoundArch;
  }
  TriplePlusArch += "-";
  TriplePlusArch += Action::GetOffloadKindName(OffloadKind);
  return TriplePlusArch;
}

InputInfo Driver::BuildJobsForAction(
    Compilation &C, const Action *A, const ToolChain *TC, StringRef BoundArch,
    bool AtTopLevel, bool MultipleArchs, const char *LinkingOutput,
    std::map<std::pair<const Action *, std::string>, InputInfo> &CachedResults,
    Action::OffloadKind TargetDeviceOffloadKind) const {
  std::pair<const Action *, std::string> ActionTC = {
      A, GetTriplePlusArchString(TC, BoundArch, TargetDeviceOffloadKind)};
  auto CachedResult = CachedResults.find(ActionTC);
  if (CachedResult != CachedResults.end()) {
    return CachedResult->second;
  }
  InputInfo Result = BuildJobsForActionNoCache(
      C, A, TC, BoundArch, AtTopLevel, MultipleArchs, LinkingOutput,
      CachedResults, TargetDeviceOffloadKind);
  CachedResults[ActionTC] = Result;
  return Result;
}

InputInfo Driver::BuildJobsForActionNoCache(
    Compilation &C, const Action *A, const ToolChain *TC, StringRef BoundArch,
    bool AtTopLevel, bool MultipleArchs, const char *LinkingOutput,
    std::map<std::pair<const Action *, std::string>, InputInfo> &CachedResults,
    Action::OffloadKind TargetDeviceOffloadKind) const {
  llvm::PrettyStackTraceString CrashInfo("Building compilation jobs");

  InputInfoList OffloadDependencesInputInfo;
  bool BuildingForOffloadDevice = TargetDeviceOffloadKind != Action::OFK_None;
  if (const OffloadAction *OA = dyn_cast<OffloadAction>(A)) {
    // The 'Darwin' toolchain is initialized only when its arguments are
    // computed. Get the default arguments for OFK_None to ensure that
    // initialization is performed before processing the offload action.
    // FIXME: Remove when darwin's toolchain is initialized during construction.
    C.getArgsForToolChain(TC, BoundArch, Action::OFK_None);

    // The offload action is expected to be used in four different situations.
    //
    // a) Set a toolchain/architecture/kind for a host action:
    //    Host Action 1 -> OffloadAction -> Host Action 2
    //
    // b) Set a toolchain/architecture/kind for a device action;
    //    Device Action 1 -> OffloadAction -> Device Action 2
    //
    // c) Specify a device dependence to a host action;
    //    Device Action 1  _
    //                      \
    //      Host Action 1  ---> OffloadAction -> Host Action 2
    //
    // d) Specify a host dependence to a device action.
    //      Host Action 1  _
    //                      \
    //    Device Action 1  ---> OffloadAction -> Device Action 2
    //
    // For a) and b), we just return the job generated for the dependence. For
    // c) and d) we override the current action with the host/device dependence
    // if the current toolchain is host/device and set the offload dependences
    // info with the jobs obtained from the device/host dependence(s).

    // If there is a single device option, just generate the job for it.
    if (OA->hasSingleDeviceDependence()) {
      InputInfo DevA;
      OA->doOnEachDeviceDependence([&](Action *DepA, const ToolChain *DepTC,
                                       const char *DepBoundArch) {
        DevA =
            BuildJobsForAction(C, DepA, DepTC, DepBoundArch, AtTopLevel,
                               /*MultipleArchs*/ !!DepBoundArch, LinkingOutput,
                               CachedResults, DepA->getOffloadingDeviceKind());
      });
      return DevA;
    }

    // If 'Action 2' is host, we generate jobs for the device dependences and
    // override the current action with the host dependence. Otherwise, we
    // generate the host dependences and override the action with the device
    // dependence. The dependences can't therefore be a top-level action.
    OA->doOnEachDependence(
        /*IsHostDependence=*/BuildingForOffloadDevice,
        [&](Action *DepA, const ToolChain *DepTC, const char *DepBoundArch) {
          OffloadDependencesInputInfo.push_back(BuildJobsForAction(
              C, DepA, DepTC, DepBoundArch, /*AtTopLevel=*/false,
              /*MultipleArchs*/ !!DepBoundArch, LinkingOutput, CachedResults,
              DepA->getOffloadingDeviceKind()));
        });

    A = BuildingForOffloadDevice
            ? OA->getSingleDeviceDependence(/*DoNotConsiderHostActions=*/true)
            : OA->getHostDependence();
  }

  if (const InputAction *IA = dyn_cast<InputAction>(A)) {
    // FIXME: It would be nice to not claim this here; maybe the old scheme of
    // just using Args was better?
    const Arg &Input = IA->getInputArg();
    Input.claim();
    if (Input.getOption().matches(options::OPT_INPUT)) {
      const char *Name = Input.getValue();
      return InputInfo(A, Name, /* _BaseInput = */ Name);
    }
    return InputInfo(A, &Input, /* _BaseInput = */ "");
  }

  if (const BindArchAction *BAA = dyn_cast<BindArchAction>(A)) {
    const ToolChain *TC;
    StringRef ArchName = BAA->getArchName();

    if (!ArchName.empty())
      TC = &getToolChain(C.getArgs(),
                         computeTargetTriple(*this, TargetTriple,
                                             C.getArgs(), ArchName));
    else
      TC = &C.getDefaultToolChain();

    return BuildJobsForAction(C, *BAA->input_begin(), TC, ArchName, AtTopLevel,
                              MultipleArchs, LinkingOutput, CachedResults,
                              TargetDeviceOffloadKind);
  }


  ActionList Inputs = A->getInputs();

  const JobAction *JA = cast<JobAction>(A);
  ActionList CollapsedOffloadActions;

  ToolSelector TS(JA, *TC, C, isSaveTempsEnabled(),
                  embedBitcodeInObject() && !isUsingLTO());
  const Tool *T = TS.getTool(Inputs, CollapsedOffloadActions);

  if (!T)
    return InputInfo();

  // If we've collapsed action list that contained OffloadAction we
  // need to build jobs for host/device-side inputs it may have held.
  for (const auto *OA : CollapsedOffloadActions)
    cast<OffloadAction>(OA)->doOnEachDependence(
        /*IsHostDependence=*/BuildingForOffloadDevice,
        [&](Action *DepA, const ToolChain *DepTC, const char *DepBoundArch) {
          OffloadDependencesInputInfo.push_back(BuildJobsForAction(
              C, DepA, DepTC, DepBoundArch, /* AtTopLevel */ false,
              /*MultipleArchs=*/!!DepBoundArch, LinkingOutput, CachedResults,
              DepA->getOffloadingDeviceKind()));
        });

  // Only use pipes when there is exactly one input.
  InputInfoList InputInfos;
  for (const Action *Input : Inputs) {
    // Treat dsymutil and verify sub-jobs as being at the top-level too, they
    // shouldn't get temporary output names.
    // FIXME: Clean this up.
    bool SubJobAtTopLevel =
        AtTopLevel && (isa<DsymutilJobAction>(A) || isa<VerifyJobAction>(A));
    InputInfos.push_back(BuildJobsForAction(
        C, Input, TC, BoundArch, SubJobAtTopLevel, MultipleArchs, LinkingOutput,
        CachedResults, A->getOffloadingDeviceKind()));
  }

  // Always use the first input as the base input.
  const char *BaseInput = InputInfos[0].getBaseInput();

  // ... except dsymutil actions, which use their actual input as the base
  // input.
  if (JA->getType() == types::TY_dSYM)
    BaseInput = InputInfos[0].getFilename();

  // ... and in header module compilations, which use the module name.
  if (auto *ModuleJA = dyn_cast<HeaderModulePrecompileJobAction>(JA))
    BaseInput = ModuleJA->getModuleName();

  // Append outputs of offload device jobs to the input list
  if (!OffloadDependencesInputInfo.empty())
    InputInfos.append(OffloadDependencesInputInfo.begin(),
                      OffloadDependencesInputInfo.end());

  // Set the effective triple of the toolchain for the duration of this job.
  llvm::Triple EffectiveTriple;
  const ToolChain &ToolTC = T->getToolChain();
  const ArgList &Args =
      C.getArgsForToolChain(TC, BoundArch, A->getOffloadingDeviceKind());
  if (InputInfos.size() != 1) {
    EffectiveTriple = llvm::Triple(ToolTC.ComputeEffectiveClangTriple(Args));
  } else {
    // Pass along the input type if it can be unambiguously determined.
    EffectiveTriple = llvm::Triple(
        ToolTC.ComputeEffectiveClangTriple(Args, InputInfos[0].getType()));
  }
  RegisterEffectiveTriple TripleRAII(ToolTC, EffectiveTriple);

  // Determine the place to write output to, if any.
  InputInfo Result;
  InputInfoList UnbundlingResults;
  if (auto *UA = dyn_cast<OffloadUnbundlingJobAction>(JA)) {
    // If we have an unbundling job, we need to create results for all the
    // outputs. We also update the results cache so that other actions using
    // this unbundling action can get the right results.
    for (auto &UI : UA->getDependentActionsInfo()) {
      assert(UI.DependentOffloadKind != Action::OFK_None &&
             "Unbundling with no offloading??");

      // Unbundling actions are never at the top level. When we generate the
      // offloading prefix, we also do that for the host file because the
      // unbundling action does not change the type of the output which can
      // cause a overwrite.
      InputInfo CurI;
      bool IsMSVCEnv =
          C.getDefaultToolChain().getTriple().isWindowsMSVCEnvironment();
      bool IsFPGAObjLink = (JA->getType() == types::TY_Object &&
          C.getInputArgs().hasArg(options::OPT_fintelfpga) &&
          C.getInputArgs().hasArg(options::OPT_fsycl_link_EQ));
      if (C.getInputArgs().hasArg(options::OPT_foffload_static_lib_EQ) &&
          ((JA->getType() == types::TY_Archive && IsMSVCEnv) ||
           (UI.DependentOffloadKind != Action::OFK_Host &&
            (JA->getType() == types::TY_Object && !IsMSVCEnv)))) {
        // Host part of the unbundled static archive is not used.
        if (UI.DependentOffloadKind == Action::OFK_Host &&
            JA->getType() == types::TY_Archive && IsMSVCEnv)
          continue;
        // Host part of the unbundled object when -fintelfpga -fsycl-link is
        // enabled is not used
<<<<<<< HEAD
        if (UI.DependentOffloadKind == Action::OFK_Host &&
            JA->getType() == types::TY_Object &&
            C.getInputArgs().hasArg(options::OPT_fintelfpga) &&
            C.getInputArgs().hasArg(options::OPT_fsycl_link_EQ))
=======
        if (UI.DependentOffloadKind == Action::OFK_Host && IsFPGAObjLink)
>>>>>>> 2cf62a07
          continue;
        std::string TmpFileName =
           C.getDriver().GetTemporaryPath(llvm::sys::path::stem(BaseInput),
                                          "txt");
        const char *TmpFile =
                        C.addTempFile(C.getArgs().MakeArgString(TmpFileName),
                                      types::TY_Tempfilelist);
        CurI = InputInfo(types::TY_Tempfilelist, TmpFile, TmpFile);
      } else if (JA->getType() == types::TY_FPGA_AOCX ||
                 JA->getType() == types::TY_FPGA_AOCR) {
        std::string Ext(types::getTypeTempSuffix(JA->getType()));
        types::ID TI = types::TY_Object;
        if (EffectiveTriple.getSubArch() == llvm::Triple::SPIRSubArch_fpga) {
          // Output file from unbundle is FPGA device. Name the file
          // accordingly.
          if (UI.DependentOffloadKind == Action::OFK_Host) {
            // Do not add the current info for Host with FPGA device.  The host
            // side isn't used
            continue;
          }
        } else if (EffectiveTriple.getSubArch() !=
                   llvm::Triple::SPIRSubArch_fpga) {
          if (UI.DependentOffloadKind == Action::OFK_SYCL) {
            // Do not add the current info for device with FPGA device.  The
            // device side isn't used
            continue;
          }
          TI = types::TY_Tempfilelist;
          Ext = "txt";
        }
        std::string TmpFileName = C.getDriver().GetTemporaryPath(
            llvm::sys::path::stem(BaseInput), Ext);
        const char *TmpFile =
                        C.addTempFile(C.getArgs().MakeArgString(TmpFileName));
        CurI = InputInfo(TI, TmpFile, TmpFile);
      } else {
<<<<<<< HEAD
        // Host part of the unbundled object when -fintelfpga -fsycl-link is
        // enabled is not used
        if (UI.DependentOffloadKind == Action::OFK_Host &&
            JA->getType() == types::TY_Object &&
            C.getInputArgs().hasArg(options::OPT_fintelfpga) &&
            C.getInputArgs().hasArg(options::OPT_fsycl_link_EQ))
=======
        // Host part of the unbundled object is not used  when -fintelfpga
        // -fsycl-link is enabled
        if (UI.DependentOffloadKind == Action::OFK_Host && IsFPGAObjLink)
>>>>>>> 2cf62a07
          continue;
        std::string OffloadingPrefix = Action::GetOffloadingFileNamePrefix(
          UI.DependentOffloadKind,
          UI.DependentToolChain->getTriple().normalize(),
          /*CreatePrefixForHost=*/true);
        CurI = InputInfo(
          UA,
          GetNamedOutputPath(C, *UA, BaseInput, UI.DependentBoundArch,
                             /*AtTopLevel=*/false,
                             MultipleArchs ||
                                 UI.DependentOffloadKind == Action::OFK_HIP,
                             OffloadingPrefix),
          BaseInput);
      }
      // Save the unbundling result.
      UnbundlingResults.push_back(CurI);

      // Get the unique string identifier for this dependence and cache the
      // result.
      StringRef Arch;
      if (TargetDeviceOffloadKind == Action::OFK_HIP) {
        if (UI.DependentOffloadKind == Action::OFK_Host)
          Arch = StringRef();
        else
          Arch = UI.DependentBoundArch;
      } else
        Arch = BoundArch;
      // When unbundling for SYCL and there is no Target offload, assume
      // Host as the dependent offload, as the host path has been stripped
      // in this instance
      Action::OffloadKind DependentOffloadKind;
      if (UI.DependentOffloadKind == Action::OFK_SYCL &&
          TargetDeviceOffloadKind == Action::OFK_None)
        DependentOffloadKind = Action::OFK_Host;
      else
        DependentOffloadKind = UI.DependentOffloadKind;

      CachedResults[{A, GetTriplePlusArchString(UI.DependentToolChain, Arch,
                                                DependentOffloadKind)}] =
          CurI;
    }

    // Now that we have all the results generated, select the one that should be
    // returned for the current depending action.
    std::pair<const Action *, std::string> ActionTC = {
        A, GetTriplePlusArchString(TC, BoundArch, TargetDeviceOffloadKind)};
    assert(CachedResults.find(ActionTC) != CachedResults.end() &&
           "Result does not exist??");
    Result = CachedResults[ActionTC];
  } else if (JA->getType() == types::TY_Nothing)
    Result = InputInfo(A, BaseInput);
  else {
    std::string OffloadingPrefix;
    // When generating binaries with -fsycl-link-target or -fsycl-link, the
    // output file prefix is the triple arch only.
    if (Args.getLastArg(options::OPT_fsycl_link_targets_EQ) ||
        Args.hasArg(options::OPT_fsycl_link_EQ)) {
      OffloadingPrefix = "-";
      OffloadingPrefix += TC->getTriple().getArchName();
    } else {
      // We only have to generate a prefix for the host if this is not a
      // top-level action.
      OffloadingPrefix = Action::GetOffloadingFileNamePrefix(
        A->getOffloadingDeviceKind(), TC->getTriple().normalize(),
        /*CreatePrefixForHost=*/!!A->getOffloadingHostActiveKinds() &&
            !AtTopLevel);
      if (isa<OffloadWrapperJobAction>(JA)) {
        OffloadingPrefix += "-wrapper";
        if (Arg *FinalOutput = C.getArgs().getLastArg(options::OPT_o))
          BaseInput = FinalOutput->getValue();
        else
          BaseInput = getDefaultImageName();
      }
    }
    Result = InputInfo(A, GetNamedOutputPath(C, *JA, BaseInput, BoundArch,
                                             AtTopLevel, MultipleArchs,
                                             OffloadingPrefix),
                       BaseInput);
  }

  if (CCCPrintBindings && !CCGenDiagnostics) {
    llvm::errs() << "# \"" << T->getToolChain().getTripleString() << '"'
                 << " - \"" << T->getName() << "\", inputs: [";
    for (unsigned i = 0, e = InputInfos.size(); i != e; ++i) {
      llvm::errs() << InputInfos[i].getAsString();
      if (i + 1 != e)
        llvm::errs() << ", ";
    }
    if (UnbundlingResults.empty())
      llvm::errs() << "], output: " << Result.getAsString() << "\n";
    else {
      llvm::errs() << "], outputs: [";
      for (unsigned i = 0, e = UnbundlingResults.size(); i != e; ++i) {
        llvm::errs() << UnbundlingResults[i].getAsString();
        if (i + 1 != e)
          llvm::errs() << ", ";
      }
      llvm::errs() << "] \n";
    }
  } else {
    if (UnbundlingResults.empty())
      T->ConstructJob(
          C, *JA, Result, InputInfos,
          C.getArgsForToolChain(TC, BoundArch, JA->getOffloadingDeviceKind()),
          LinkingOutput);
    else
      T->ConstructJobMultipleOutputs(
          C, *JA, UnbundlingResults, InputInfos,
          C.getArgsForToolChain(TC, BoundArch, JA->getOffloadingDeviceKind()),
          LinkingOutput);
  }
  return Result;
}

const char *Driver::getDefaultImageName() const {
  llvm::Triple Target(llvm::Triple::normalize(TargetTriple));
  return Target.isOSWindows() ? "a.exe" : "a.out";
}

/// Create output filename based on ArgValue, which could either be a
/// full filename, filename without extension, or a directory. If ArgValue
/// does not provide a filename, then use BaseName, and use the extension
/// suitable for FileType.
static const char *MakeCLOutputFilename(const ArgList &Args, StringRef ArgValue,
                                        StringRef BaseName,
                                        types::ID FileType) {
  SmallString<128> Filename = ArgValue;

  if (ArgValue.empty()) {
    // If the argument is empty, output to BaseName in the current dir.
    Filename = BaseName;
  } else if (llvm::sys::path::is_separator(Filename.back())) {
    // If the argument is a directory, output to BaseName in that dir.
    llvm::sys::path::append(Filename, BaseName);
  }

  if (!llvm::sys::path::has_extension(ArgValue)) {
    // If the argument didn't provide an extension, then set it.
    const char *Extension = types::getTypeTempSuffix(FileType, true);

    if (FileType == types::TY_Image &&
        Args.hasArg(options::OPT__SLASH_LD, options::OPT__SLASH_LDd)) {
      // The output file is a dll.
      Extension = "dll";
    }

    llvm::sys::path::replace_extension(Filename, Extension);
  }

  return Args.MakeArgString(Filename.c_str());
}

const char *Driver::GetNamedOutputPath(Compilation &C, const JobAction &JA,
                                       const char *BaseInput,
                                       StringRef BoundArch, bool AtTopLevel,
                                       bool MultipleArchs,
                                       StringRef OffloadingPrefix) const {
  llvm::PrettyStackTraceString CrashInfo("Computing output path");
  // Output to a user requested destination?
  if (AtTopLevel && !isa<DsymutilJobAction>(JA) && !isa<VerifyJobAction>(JA)) {
    if (Arg *FinalOutput = C.getArgs().getLastArg(options::OPT_o))
      return C.addResultFile(FinalOutput->getValue(), &JA);
  }

  // For /P, preprocess to file named after BaseInput.
  if (C.getArgs().hasArg(options::OPT__SLASH_P)) {
    assert(AtTopLevel && isa<PreprocessJobAction>(JA));
    StringRef BaseName = llvm::sys::path::filename(BaseInput);
    StringRef NameArg;
    if (Arg *A = C.getArgs().getLastArg(options::OPT__SLASH_Fi))
      NameArg = A->getValue();
    return C.addResultFile(
        MakeCLOutputFilename(C.getArgs(), NameArg, BaseName, types::TY_PP_C),
        &JA);
  }

  // Default to writing to stdout?
  if (AtTopLevel && !CCGenDiagnostics && isa<PreprocessJobAction>(JA))
    return "-";

  // Is this the assembly listing for /FA?
  if (JA.getType() == types::TY_PP_Asm &&
      (C.getArgs().hasArg(options::OPT__SLASH_FA) ||
       C.getArgs().hasArg(options::OPT__SLASH_Fa))) {
    // Use /Fa and the input filename to determine the asm file name.
    StringRef BaseName = llvm::sys::path::filename(BaseInput);
    StringRef FaValue = C.getArgs().getLastArgValue(options::OPT__SLASH_Fa);
    return C.addResultFile(
        MakeCLOutputFilename(C.getArgs(), FaValue, BaseName, JA.getType()),
        &JA);
  }

  // Output to a temporary file?
  if ((!AtTopLevel && !isSaveTempsEnabled() &&
       (!C.getArgs().hasArg(options::OPT__SLASH_Fo) ||
        // FIXME - The use of /Fo is limited when offloading is enabled.  When
        // compiling to exe use of /Fo does not produce the named obj
        (C.getArgs().hasArg(options::OPT__SLASH_Fo) &&
         (!JA.isOffloading(Action::OFK_None) ||
          JA.getOffloadingHostActiveKinds() > Action::OFK_Host)))) ||
      CCGenDiagnostics) {
    StringRef Name = llvm::sys::path::filename(BaseInput);
    std::pair<StringRef, StringRef> Split = Name.split('.');
    SmallString<128> TmpName;
    const char *Suffix = types::getTypeTempSuffix(JA.getType(), IsCLMode());
    Arg *A = C.getArgs().getLastArg(options::OPT_fcrash_diagnostics_dir);
    if (CCGenDiagnostics && A) {
      SmallString<128> CrashDirectory(A->getValue());
      if (!getVFS().exists(CrashDirectory))
        llvm::sys::fs::create_directories(CrashDirectory);
      llvm::sys::path::append(CrashDirectory, Split.first);
      const char *Middle = Suffix ? "-%%%%%%." : "-%%%%%%";
      std::error_code EC = llvm::sys::fs::createUniqueFile(
          CrashDirectory + Middle + Suffix, TmpName);
      if (EC) {
        Diag(clang::diag::err_unable_to_make_temp) << EC.message();
        return "";
      }
    } else {
      TmpName = GetTemporaryPath(Split.first, Suffix);
    }
    return C.addTempFile(C.getArgs().MakeArgString(TmpName));
  }

  SmallString<128> BasePath(BaseInput);
  StringRef BaseName;

  // Dsymutil actions should use the full path.
  if (isa<DsymutilJobAction>(JA) || isa<VerifyJobAction>(JA))
    BaseName = BasePath;
  else
    BaseName = llvm::sys::path::filename(BasePath);

  // Determine what the derived output name should be.
  const char *NamedOutput;

  if ((JA.getType() == types::TY_Object || JA.getType() == types::TY_LTO_BC) &&
      C.getArgs().hasArg(options::OPT__SLASH_Fo, options::OPT__SLASH_o)) {
    // The /Fo or /o flag decides the object filename.
    StringRef Val =
        C.getArgs()
            .getLastArg(options::OPT__SLASH_Fo, options::OPT__SLASH_o)
            ->getValue();
    NamedOutput =
        MakeCLOutputFilename(C.getArgs(), Val, BaseName, types::TY_Object);
  } else if (JA.getType() == types::TY_Image &&
             C.getArgs().hasArg(options::OPT__SLASH_Fe,
                                options::OPT__SLASH_o)) {
    // The /Fe or /o flag names the linked file.
    StringRef Val =
        C.getArgs()
            .getLastArg(options::OPT__SLASH_Fe, options::OPT__SLASH_o)
            ->getValue();
    NamedOutput =
        MakeCLOutputFilename(C.getArgs(), Val, BaseName, types::TY_Image);
  } else if (JA.getType() == types::TY_Image) {
    if (IsCLMode()) {
      // clang-cl uses BaseName for the executable name.
      NamedOutput =
          MakeCLOutputFilename(C.getArgs(), "", BaseName, types::TY_Image);
    } else {
      SmallString<128> Output(getDefaultImageName());
      // HIP image for device compilation with -fno-gpu-rdc is per compilation
      // unit.
      bool IsHIPNoRDC = JA.getOffloadingDeviceKind() == Action::OFK_HIP &&
                        !C.getArgs().hasFlag(options::OPT_fgpu_rdc,
                                             options::OPT_fno_gpu_rdc, false);
      if (IsHIPNoRDC) {
        Output = BaseName;
        llvm::sys::path::replace_extension(Output, "");
      }
      Output += OffloadingPrefix;
      if (MultipleArchs && !BoundArch.empty()) {
        Output += "-";
        Output.append(BoundArch);
      }
      if (IsHIPNoRDC)
        Output += ".out";
      NamedOutput = C.getArgs().MakeArgString(Output.c_str());
    }
  } else if (JA.getType() == types::TY_PCH && IsCLMode()) {
    NamedOutput = C.getArgs().MakeArgString(GetClPchPath(C, BaseName));
  } else {
    const char *Suffix = types::getTypeTempSuffix(JA.getType(), IsCLMode());
    assert(Suffix && "All types used for output should have a suffix.");

    std::string::size_type End = std::string::npos;
    if (!types::appendSuffixForType(JA.getType()))
      End = BaseName.rfind('.');
    SmallString<128> Suffixed(BaseName.substr(0, End));
    Suffixed += OffloadingPrefix;
    if (MultipleArchs && !BoundArch.empty()) {
      Suffixed += "-";
      Suffixed.append(BoundArch);
    }
    // When using both -save-temps and -emit-llvm, use a ".tmp.bc" suffix for
    // the unoptimized bitcode so that it does not get overwritten by the ".bc"
    // optimized bitcode output.
    if (!AtTopLevel && C.getArgs().hasArg(options::OPT_emit_llvm) &&
        JA.getType() == types::TY_LLVM_BC)
      Suffixed += ".tmp";
    Suffixed += '.';
    Suffixed += Suffix;
    NamedOutput = C.getArgs().MakeArgString(Suffixed.c_str());
  }

  // Prepend object file path if -save-temps=obj
  if (!AtTopLevel && isSaveTempsObj() && C.getArgs().hasArg(options::OPT_o) &&
      JA.getType() != types::TY_PCH) {
    Arg *FinalOutput = C.getArgs().getLastArg(options::OPT_o);
    SmallString<128> TempPath(FinalOutput->getValue());
    llvm::sys::path::remove_filename(TempPath);
    StringRef OutputFileName = llvm::sys::path::filename(NamedOutput);
    llvm::sys::path::append(TempPath, OutputFileName);
    NamedOutput = C.getArgs().MakeArgString(TempPath.c_str());
  }

  // If we're saving temps and the temp file conflicts with the input file,
  // then avoid overwriting input file.
  if (!AtTopLevel && isSaveTempsEnabled() && NamedOutput == BaseName) {
    bool SameFile = false;
    SmallString<256> Result;
    llvm::sys::fs::current_path(Result);
    llvm::sys::path::append(Result, BaseName);
    llvm::sys::fs::equivalent(BaseInput, Result.c_str(), SameFile);
    // Must share the same path to conflict.
    if (SameFile) {
      StringRef Name = llvm::sys::path::filename(BaseInput);
      std::pair<StringRef, StringRef> Split = Name.split('.');
      std::string TmpName = GetTemporaryPath(
          Split.first, types::getTypeTempSuffix(JA.getType(), IsCLMode()));
      return C.addTempFile(C.getArgs().MakeArgString(TmpName));
    }
  }

  // As an annoying special case, PCH generation doesn't strip the pathname.
  if (JA.getType() == types::TY_PCH && !IsCLMode()) {
    llvm::sys::path::remove_filename(BasePath);
    if (BasePath.empty())
      BasePath = NamedOutput;
    else
      llvm::sys::path::append(BasePath, NamedOutput);
    return C.addResultFile(C.getArgs().MakeArgString(BasePath.c_str()), &JA);
  } else {
    return C.addResultFile(NamedOutput, &JA);
  }
}

std::string Driver::GetFilePath(StringRef Name, const ToolChain &TC) const {
  // Search for Name in a list of paths.
  auto SearchPaths = [&](const llvm::SmallVectorImpl<std::string> &P)
      -> llvm::Optional<std::string> {
    // Respect a limited subset of the '-Bprefix' functionality in GCC by
    // attempting to use this prefix when looking for file paths.
    for (const auto &Dir : P) {
      if (Dir.empty())
        continue;
      SmallString<128> P(Dir[0] == '=' ? SysRoot + Dir.substr(1) : Dir);
      llvm::sys::path::append(P, Name);
      if (llvm::sys::fs::exists(Twine(P)))
        return P.str().str();
    }
    return None;
  };

  if (auto P = SearchPaths(PrefixDirs))
    return *P;

  SmallString<128> R(ResourceDir);
  llvm::sys::path::append(R, Name);
  if (llvm::sys::fs::exists(Twine(R)))
    return R.str();

  SmallString<128> P(TC.getCompilerRTPath());
  llvm::sys::path::append(P, Name);
  if (llvm::sys::fs::exists(Twine(P)))
    return P.str();

  SmallString<128> D(Dir);
  llvm::sys::path::append(D, "..", Name);
  if (llvm::sys::fs::exists(Twine(D)))
    return D.str();

  if (auto P = SearchPaths(TC.getLibraryPaths()))
    return *P;

  if (auto P = SearchPaths(TC.getFilePaths()))
    return *P;

  return Name;
}

void Driver::generatePrefixedToolNames(
    StringRef Tool, const ToolChain &TC,
    SmallVectorImpl<std::string> &Names) const {
  // FIXME: Needs a better variable than TargetTriple
  Names.emplace_back((TargetTriple + "-" + Tool).str());
  Names.emplace_back(Tool);

  // Allow the discovery of tools prefixed with LLVM's default target triple.
  std::string DefaultTargetTriple = llvm::sys::getDefaultTargetTriple();
  if (DefaultTargetTriple != TargetTriple)
    Names.emplace_back((DefaultTargetTriple + "-" + Tool).str());
}

static bool ScanDirForExecutable(SmallString<128> &Dir,
                                 ArrayRef<std::string> Names) {
  for (const auto &Name : Names) {
    llvm::sys::path::append(Dir, Name);
    if (llvm::sys::fs::can_execute(Twine(Dir)))
      return true;
    llvm::sys::path::remove_filename(Dir);
  }
  return false;
}

std::string Driver::GetProgramPath(StringRef Name, const ToolChain &TC) const {
  SmallVector<std::string, 2> TargetSpecificExecutables;
  generatePrefixedToolNames(Name, TC, TargetSpecificExecutables);

  // Respect a limited subset of the '-Bprefix' functionality in GCC by
  // attempting to use this prefix when looking for program paths.
  for (const auto &PrefixDir : PrefixDirs) {
    if (llvm::sys::fs::is_directory(PrefixDir)) {
      SmallString<128> P(PrefixDir);
      if (ScanDirForExecutable(P, TargetSpecificExecutables))
        return P.str();
    } else {
      SmallString<128> P((PrefixDir + Name).str());
      if (llvm::sys::fs::can_execute(Twine(P)))
        return P.str();
    }
  }

  const ToolChain::path_list &List = TC.getProgramPaths();
  for (const auto &Path : List) {
    SmallString<128> P(Path);
    if (ScanDirForExecutable(P, TargetSpecificExecutables))
      return P.str();
  }

  // If all else failed, search the path.
  for (const auto &TargetSpecificExecutable : TargetSpecificExecutables)
    if (llvm::ErrorOr<std::string> P =
            llvm::sys::findProgramByName(TargetSpecificExecutable))
      return *P;

  return Name;
}

std::string Driver::GetTemporaryPath(StringRef Prefix, StringRef Suffix) const {
  SmallString<128> Path;
  std::error_code EC = llvm::sys::fs::createTemporaryFile(Prefix, Suffix, Path);
  if (EC) {
    Diag(clang::diag::err_unable_to_make_temp) << EC.message();
    return "";
  }

  return Path.str();
}

std::string Driver::GetTemporaryDirectory(StringRef Prefix) const {
  SmallString<128> Path;
  std::error_code EC = llvm::sys::fs::createUniqueDirectory(Prefix, Path);
  if (EC) {
    Diag(clang::diag::err_unable_to_make_temp) << EC.message();
    return "";
  }

  return Path.str();
}

std::string Driver::GetClPchPath(Compilation &C, StringRef BaseName) const {
  SmallString<128> Output;
  if (Arg *FpArg = C.getArgs().getLastArg(options::OPT__SLASH_Fp)) {
    // FIXME: If anybody needs it, implement this obscure rule:
    // "If you specify a directory without a file name, the default file name
    // is VCx0.pch., where x is the major version of Visual C++ in use."
    Output = FpArg->getValue();

    // "If you do not specify an extension as part of the path name, an
    // extension of .pch is assumed. "
    if (!llvm::sys::path::has_extension(Output))
      Output += ".pch";
  } else {
    if (Arg *YcArg = C.getArgs().getLastArg(options::OPT__SLASH_Yc))
      Output = YcArg->getValue();
    if (Output.empty())
      Output = BaseName;
    llvm::sys::path::replace_extension(Output, ".pch");
  }
  return Output.str();
}

const ToolChain &Driver::getToolChain(const ArgList &Args,
                                      const llvm::Triple &Target) const {

  auto &TC = ToolChains[Target.str()];
  if (!TC) {
    switch (Target.getOS()) {
    case llvm::Triple::AIX:
      TC = std::make_unique<toolchains::AIX>(*this, Target, Args);
      break;
    case llvm::Triple::Haiku:
      TC = std::make_unique<toolchains::Haiku>(*this, Target, Args);
      break;
    case llvm::Triple::Ananas:
      TC = std::make_unique<toolchains::Ananas>(*this, Target, Args);
      break;
    case llvm::Triple::CloudABI:
      TC = std::make_unique<toolchains::CloudABI>(*this, Target, Args);
      break;
    case llvm::Triple::Darwin:
    case llvm::Triple::MacOSX:
    case llvm::Triple::IOS:
    case llvm::Triple::TvOS:
    case llvm::Triple::WatchOS:
      TC = std::make_unique<toolchains::DarwinClang>(*this, Target, Args);
      break;
    case llvm::Triple::DragonFly:
      TC = std::make_unique<toolchains::DragonFly>(*this, Target, Args);
      break;
    case llvm::Triple::OpenBSD:
      TC = std::make_unique<toolchains::OpenBSD>(*this, Target, Args);
      break;
    case llvm::Triple::NetBSD:
      TC = std::make_unique<toolchains::NetBSD>(*this, Target, Args);
      break;
    case llvm::Triple::FreeBSD:
      TC = std::make_unique<toolchains::FreeBSD>(*this, Target, Args);
      break;
    case llvm::Triple::Minix:
      TC = std::make_unique<toolchains::Minix>(*this, Target, Args);
      break;
    case llvm::Triple::Linux:
    case llvm::Triple::ELFIAMCU:
      if (Target.getArch() == llvm::Triple::hexagon)
        TC = std::make_unique<toolchains::HexagonToolChain>(*this, Target,
                                                             Args);
      else if ((Target.getVendor() == llvm::Triple::MipsTechnologies) &&
               !Target.hasEnvironment())
        TC = std::make_unique<toolchains::MipsLLVMToolChain>(*this, Target,
                                                              Args);
      else if (Target.getArch() == llvm::Triple::ppc ||
               Target.getArch() == llvm::Triple::ppc64 ||
               Target.getArch() == llvm::Triple::ppc64le)
        TC = std::make_unique<toolchains::PPCLinuxToolChain>(*this, Target,
                                                              Args);
      else
        TC = std::make_unique<toolchains::Linux>(*this, Target, Args);
      break;
    case llvm::Triple::NaCl:
      TC = std::make_unique<toolchains::NaClToolChain>(*this, Target, Args);
      break;
    case llvm::Triple::Fuchsia:
      TC = std::make_unique<toolchains::Fuchsia>(*this, Target, Args);
      break;
    case llvm::Triple::Solaris:
      TC = std::make_unique<toolchains::Solaris>(*this, Target, Args);
      break;
    case llvm::Triple::AMDHSA:
    case llvm::Triple::AMDPAL:
    case llvm::Triple::Mesa3D:
      TC = std::make_unique<toolchains::AMDGPUToolChain>(*this, Target, Args);
      break;
    case llvm::Triple::Win32:
      switch (Target.getEnvironment()) {
      default:
        if (Target.isOSBinFormatELF())
          TC = std::make_unique<toolchains::Generic_ELF>(*this, Target, Args);
        else if (Target.isOSBinFormatMachO())
          TC = std::make_unique<toolchains::MachO>(*this, Target, Args);
        else
          TC = std::make_unique<toolchains::Generic_GCC>(*this, Target, Args);
        break;
      case llvm::Triple::GNU:
        TC = std::make_unique<toolchains::MinGW>(*this, Target, Args);
        break;
      case llvm::Triple::Itanium:
        TC = std::make_unique<toolchains::CrossWindowsToolChain>(*this, Target,
                                                                  Args);
        break;
      case llvm::Triple::MSVC:
      case llvm::Triple::UnknownEnvironment:
      case llvm::Triple::SYCLDevice:
        if (Args.getLastArgValue(options::OPT_fuse_ld_EQ)
                .startswith_lower("bfd"))
          TC = std::make_unique<toolchains::CrossWindowsToolChain>(
              *this, Target, Args);
        else
          TC =
              std::make_unique<toolchains::MSVCToolChain>(*this, Target, Args);
        break;
      }
      break;
    case llvm::Triple::PS4:
      TC = std::make_unique<toolchains::PS4CPU>(*this, Target, Args);
      break;
    case llvm::Triple::Contiki:
      TC = std::make_unique<toolchains::Contiki>(*this, Target, Args);
      break;
    case llvm::Triple::Hurd:
      TC = std::make_unique<toolchains::Hurd>(*this, Target, Args);
      break;
    default:
      // Of these targets, Hexagon is the only one that might have
      // an OS of Linux, in which case it got handled above already.
      switch (Target.getArch()) {
      case llvm::Triple::tce:
        TC = std::make_unique<toolchains::TCEToolChain>(*this, Target, Args);
        break;
      case llvm::Triple::tcele:
        TC = std::make_unique<toolchains::TCELEToolChain>(*this, Target, Args);
        break;
      case llvm::Triple::hexagon:
        TC = std::make_unique<toolchains::HexagonToolChain>(*this, Target,
                                                             Args);
        break;
      case llvm::Triple::lanai:
        TC = std::make_unique<toolchains::LanaiToolChain>(*this, Target, Args);
        break;
      case llvm::Triple::xcore:
        TC = std::make_unique<toolchains::XCoreToolChain>(*this, Target, Args);
        break;
#if INTEL_CUSTOMIZATION
#if INTEL_FEATURE_CSA
      case llvm::Triple::csa:
        TC = std::make_unique<toolchains::CSAToolChain>(*this, Target, Args);
        break;
#endif  // INTEL_FEATURE_CSA
#endif  // INTEL_CUSTOMIZATION
      case llvm::Triple::wasm32:
      case llvm::Triple::wasm64:
        TC = std::make_unique<toolchains::WebAssembly>(*this, Target, Args);
        break;
      case llvm::Triple::avr:
        TC = std::make_unique<toolchains::AVRToolChain>(*this, Target, Args);
        break;
      case llvm::Triple::msp430:
        TC =
            std::make_unique<toolchains::MSP430ToolChain>(*this, Target, Args);
        break;
      case llvm::Triple::riscv32:
      case llvm::Triple::riscv64:
        TC = std::make_unique<toolchains::RISCVToolChain>(*this, Target, Args);
        break;
      default:
        if (Target.getVendor() == llvm::Triple::Myriad)
          TC = std::make_unique<toolchains::MyriadToolChain>(*this, Target,
                                                              Args);
        else if (toolchains::BareMetal::handlesTarget(Target))
          TC = std::make_unique<toolchains::BareMetal>(*this, Target, Args);
        else if (Target.isOSBinFormatELF())
          TC = std::make_unique<toolchains::Generic_ELF>(*this, Target, Args);
        else if (Target.isOSBinFormatMachO())
          TC = std::make_unique<toolchains::MachO>(*this, Target, Args);
        else
          TC = std::make_unique<toolchains::Generic_GCC>(*this, Target, Args);
      }
    }
  }

  // Intentionally omitted from the switch above: llvm::Triple::CUDA.  CUDA
  // compiles always need two toolchains, the CUDA toolchain and the host
  // toolchain.  So the only valid way to create a CUDA toolchain is via
  // CreateOffloadingDeviceToolChains.

  return *TC;
}

const ToolChain &Driver::getOffloadingDeviceToolChain(const ArgList &Args,
                  const llvm::Triple &Target, const ToolChain &HostTC,
                  const Action::OffloadKind &TargetDeviceOffloadKind) const {
  // Use device / host triples as the key into the ToolChains map because the
  // device ToolChain we create depends on both.
  auto &TC = ToolChains[Target.str() + "/" + HostTC.getTriple().str()];
  if (!TC) {
    // Categorized by offload kind > arch rather than OS > arch like
    // the normal getToolChain call, as it seems a reasonable way to categorize
    // things.
    switch (TargetDeviceOffloadKind) {
      case Action::OFK_Cuda:
        TC = std::make_unique<toolchains::CudaToolChain>(
          *this, Target, HostTC, Args, TargetDeviceOffloadKind);
        break;
      case Action::OFK_HIP:
        TC = std::make_unique<toolchains::HIPToolChain>(
          *this, Target, HostTC, Args);
        break;
      case Action::OFK_OpenMP:
        // omp + nvptx
        TC = std::make_unique<toolchains::CudaToolChain>(
          *this, Target, HostTC, Args, TargetDeviceOffloadKind);
        break;
      case Action::OFK_SYCL:
        switch (Target.getArch()) {
          case llvm::Triple::spir:
          case llvm::Triple::spir64:
            TC = std::make_unique<toolchains::SYCLToolChain>(
              *this, Target, HostTC, Args);
            break;
          default:
          break;
        }
      break;
      default:
      break;
    }
  }

  return *TC;
}

bool Driver::ShouldUseClangCompiler(const JobAction &JA) const {
  // Say "no" if there is not exactly one input of a type clang understands.
  if (JA.size() != 1 ||
      !types::isAcceptedByClang((*JA.input_begin())->getType()))
    return false;

  // And say "no" if this is not a kind of action clang understands.
  if (!isa<PreprocessJobAction>(JA) && !isa<PrecompileJobAction>(JA) &&
      !isa<CompileJobAction>(JA) && !isa<BackendJobAction>(JA))
    return false;

  return true;
}

bool Driver::ShouldUseFlangCompiler(const JobAction &JA) const {
  // Say "no" if there is not exactly one input of a type flang understands.
  if (JA.size() != 1 ||
      !types::isFortran((*JA.input_begin())->getType()))
    return false;

  // And say "no" if this is not a kind of action flang understands.
  if (!isa<PreprocessJobAction>(JA) && !isa<CompileJobAction>(JA) && !isa<BackendJobAction>(JA))
    return false;

  return true;
}

/// GetReleaseVersion - Parse (([0-9]+)(.([0-9]+)(.([0-9]+)?))?)? and return the
/// grouped values as integers. Numbers which are not provided are set to 0.
///
/// \return True if the entire string was parsed (9.2), or all groups were
/// parsed (10.3.5extrastuff).
bool Driver::GetReleaseVersion(StringRef Str, unsigned &Major, unsigned &Minor,
                               unsigned &Micro, bool &HadExtra) {
  HadExtra = false;

  Major = Minor = Micro = 0;
  if (Str.empty())
    return false;

  if (Str.consumeInteger(10, Major))
    return false;
  if (Str.empty())
    return true;
  if (Str[0] != '.')
    return false;

  Str = Str.drop_front(1);

  if (Str.consumeInteger(10, Minor))
    return false;
  if (Str.empty())
    return true;
  if (Str[0] != '.')
    return false;
  Str = Str.drop_front(1);

  if (Str.consumeInteger(10, Micro))
    return false;
  if (!Str.empty())
    HadExtra = true;
  return true;
}

/// Parse digits from a string \p Str and fulfill \p Digits with
/// the parsed numbers. This method assumes that the max number of
/// digits to look for is equal to Digits.size().
///
/// \return True if the entire string was parsed and there are
/// no extra characters remaining at the end.
bool Driver::GetReleaseVersion(StringRef Str,
                               MutableArrayRef<unsigned> Digits) {
  if (Str.empty())
    return false;

  unsigned CurDigit = 0;
  while (CurDigit < Digits.size()) {
    unsigned Digit;
    if (Str.consumeInteger(10, Digit))
      return false;
    Digits[CurDigit] = Digit;
    if (Str.empty())
      return true;
    if (Str[0] != '.')
      return false;
    Str = Str.drop_front(1);
    CurDigit++;
  }

  // More digits than requested, bail out...
  return false;
}

std::pair<unsigned, unsigned>
Driver::getIncludeExcludeOptionFlagMasks(bool IsClCompatMode) const {
  unsigned IncludedFlagsBitmask = 0;
  unsigned ExcludedFlagsBitmask = options::NoDriverOption;

  if (IsClCompatMode) {
    // Include CL and Core options.
    IncludedFlagsBitmask |= options::CLOption;
    IncludedFlagsBitmask |= options::CoreOption;
  } else {
    ExcludedFlagsBitmask |= options::CLOption;
  }

  return std::make_pair(IncludedFlagsBitmask, ExcludedFlagsBitmask);
}

bool clang::driver::isOptimizationLevelFast(const ArgList &Args) {
  return Args.hasFlag(options::OPT_Ofast, options::OPT_O_Group, false);
}

bool clang::driver::isObjectFile(std::string FileName) {
  if (!llvm::sys::path::has_extension(FileName))
    // Any file with no extension should be considered an Object. Take into
    // account -lsomelib library filenames.
    return FileName.rfind("-l", 0) != 0;
  std::string Ext(llvm::sys::path::extension(FileName).drop_front());
  // We cannot rely on lookupTypeForExtension solely as that has 'lib'
  // marked as an object.
  return (Ext != "lib" &&
          types::lookupTypeForExtension(Ext) == types::TY_Object);
}<|MERGE_RESOLUTION|>--- conflicted
+++ resolved
@@ -908,27 +908,9 @@
     // If -fsycl is supplied without -fsycl-*targets we will assume SPIR-V
     // unless -fintelfpga is supplied, which uses SPIR-V with fpga AOT.
     if (HasValidSYCLRuntime) {
-<<<<<<< HEAD
-      llvm::Triple TT(TargetTriple);
-      // TODO: Use 'unknown' for OS as devices do not have any OS.
-      TT.setOS(llvm::Triple(llvm::sys::getProcessTriple()).getOS());
-      TT.setVendor(llvm::Triple::UnknownVendor);
-      TT.setEnvironment(llvm::Triple::SYCLDevice);
-
-      if (IsCLMode())
-        TT.setObjectFormat(llvm::Triple::COFF);
-      if (SYCLfpga)
-        // Triple for -fintelfpga is spir64_fpga-unknown-<os>-sycldevice.
-        TT.setArchName("spir64_fpga");
-      else
-        TT.setArch(llvm::Triple::spir64);
-
-      UniqueSYCLTriplesVec.push_back(TT);
-=======
       // Triple for -fintelfpga is spir64_fpga-unknown-unknown-sycldevice.
       const char *SYCLTargetArch = SYCLfpga ? "spir64_fpga" : "spir64";
       UniqueSYCLTriplesVec.push_back(MakeSYCLDeviceTriple(SYCLTargetArch));
->>>>>>> 2cf62a07
     }
   }
   // We'll need to use the SYCL and host triples as the key into
@@ -3650,28 +3632,12 @@
           }
         }
       } else if (HasValidSYCLRuntime) {
-<<<<<<< HEAD
-        // Only -fsycl is provided without -fsycl-*targets.
-        llvm::Triple TT;
-        // -fsycl -fintelfpga implies spir64_fpga
-        if (C.getInputArgs().hasArg(options::OPT_fintelfpga))
-          TT.setArchName("spir64_fpga");
-        else
-          TT.setArch(llvm::Triple::spir64);
-        TT.setVendor(llvm::Triple::UnknownVendor);
-        TT.setOS(llvm::Triple(llvm::sys::getProcessTriple()).getOS());
-        TT.setEnvironment(llvm::Triple::SYCLDevice);
-        if (C.getDriver().IsCLMode())
-          TT.setObjectFormat(llvm::Triple::COFF);
-        SYCLTripleList.push_back(TT);
-=======
         // -fsycl is provided without -fsycl-*targets.
         bool SYCLfpga = C.getInputArgs().hasArg(options::OPT_fintelfpga);
         // -fsycl -fintelfpga implies spir64_fpga
         const char *SYCLTargetArch = SYCLfpga ? "spir64_fpga" : "spir64";
         SYCLTripleList.push_back(
             C.getDriver().MakeSYCLDeviceTriple(SYCLTargetArch));
->>>>>>> 2cf62a07
       }
 
       // Set the FPGA output type based on command line (-fsycl-link).
@@ -5257,14 +5223,7 @@
           continue;
         // Host part of the unbundled object when -fintelfpga -fsycl-link is
         // enabled is not used
-<<<<<<< HEAD
-        if (UI.DependentOffloadKind == Action::OFK_Host &&
-            JA->getType() == types::TY_Object &&
-            C.getInputArgs().hasArg(options::OPT_fintelfpga) &&
-            C.getInputArgs().hasArg(options::OPT_fsycl_link_EQ))
-=======
         if (UI.DependentOffloadKind == Action::OFK_Host && IsFPGAObjLink)
->>>>>>> 2cf62a07
           continue;
         std::string TmpFileName =
            C.getDriver().GetTemporaryPath(llvm::sys::path::stem(BaseInput),
@@ -5301,18 +5260,9 @@
                         C.addTempFile(C.getArgs().MakeArgString(TmpFileName));
         CurI = InputInfo(TI, TmpFile, TmpFile);
       } else {
-<<<<<<< HEAD
-        // Host part of the unbundled object when -fintelfpga -fsycl-link is
-        // enabled is not used
-        if (UI.DependentOffloadKind == Action::OFK_Host &&
-            JA->getType() == types::TY_Object &&
-            C.getInputArgs().hasArg(options::OPT_fintelfpga) &&
-            C.getInputArgs().hasArg(options::OPT_fsycl_link_EQ))
-=======
         // Host part of the unbundled object is not used  when -fintelfpga
         // -fsycl-link is enabled
         if (UI.DependentOffloadKind == Action::OFK_Host && IsFPGAObjLink)
->>>>>>> 2cf62a07
           continue;
         std::string OffloadingPrefix = Action::GetOffloadingFileNamePrefix(
           UI.DependentOffloadKind,
